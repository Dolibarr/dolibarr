<?php
/* Copyright (C) 2001-2007  Rodolphe Quiedeville    <rodolphe@quiedeville.org>
 * Copyright (C) 2003       Brian Fraval            <brian@fraval.org>
 * Copyright (C) 2004-2015  Laurent Destailleur     <eldy@users.sourceforge.net>
 * Copyright (C) 2005       Eric Seigne             <eric.seigne@ryxeo.com>
 * Copyright (C) 2005-2017  Regis Houssin           <regis.houssin@inodbox.com>
 * Copyright (C) 2008       Patrick Raguin          <patrick.raguin@auguria.net>
 * Copyright (C) 2010-2020  Juanjo Menent           <jmenent@2byte.es>
 * Copyright (C) 2011-2013  Alexandre Spangaro      <aspangaro@open-dsi.fr>
 * Copyright (C) 2015       Jean-François Ferry     <jfefe@aternatik.fr>
 * Copyright (C) 2015       Marcos García           <marcosgdf@gmail.com>
 * Copyright (C) 2015       Raphaël Doursenaud      <rdoursenaud@gpcsolutions.fr>
 * Copyright (C) 2018       Nicolas ZABOURI	        <info@inovea-conseil.com>
 * Copyright (C) 2018       Ferran Marcet		    <fmarcet@2byte.es.com>
 * Copyright (C) 2018       Frédéric France         <frederic.france@netlogic.fr>
 *
 * This program is free software; you can redistribute it and/or modify
 * it under the terms of the GNU General Public License as published by
 * the Free Software Foundation; either version 3 of the License, or
 * (at your option) any later version.
 *
 * This program is distributed in the hope that it will be useful,
 * but WITHOUT ANY WARRANTY; without even the implied warranty of
 * MERCHANTABILITY or FITNESS FOR A PARTICULAR PURPOSE.  See the
 * GNU General Public License for more details.
 *
 * You should have received a copy of the GNU General Public License
 * along with this program. If not, see <https://www.gnu.org/licenses/>.
 */

/**
 *  \file       htdocs/societe/card.php
 *  \ingroup    societe
 *  \brief      Third party card page
 */

require '../main.inc.php';
require_once DOL_DOCUMENT_ROOT.'/core/lib/company.lib.php';
require_once DOL_DOCUMENT_ROOT.'/core/lib/images.lib.php';
require_once DOL_DOCUMENT_ROOT.'/core/lib/files.lib.php';
require_once DOL_DOCUMENT_ROOT.'/core/lib/functions.lib.php';
require_once DOL_DOCUMENT_ROOT.'/core/class/html.formadmin.class.php';
require_once DOL_DOCUMENT_ROOT.'/core/class/html.formcompany.class.php';
require_once DOL_DOCUMENT_ROOT.'/core/class/html.formfile.class.php';
require_once DOL_DOCUMENT_ROOT.'/core/class/extrafields.class.php';
require_once DOL_DOCUMENT_ROOT.'/contact/class/contact.class.php';
require_once DOL_DOCUMENT_ROOT.'/categories/class/categorie.class.php';
if (!empty($conf->adherent->enabled)) require_once DOL_DOCUMENT_ROOT.'/adherents/class/adherent.class.php';
if (! empty($conf->accounting->enabled)) require_once DOL_DOCUMENT_ROOT.'/core/lib/accounting.lib.php';
if (! empty($conf->accounting->enabled)) require_once DOL_DOCUMENT_ROOT.'/core/class/html.formaccounting.class.php';
if (! empty($conf->accounting->enabled)) require_once DOL_DOCUMENT_ROOT.'/accountancy/class/accountingaccount.class.php';

$langs->loadLangs(array("companies", "commercial", "bills", "banks", "users"));
if (!empty($conf->adherent->enabled)) $langs->load("members");
if (!empty($conf->categorie->enabled)) $langs->load("categories");
if (!empty($conf->incoterm->enabled)) $langs->load("incoterm");
if (!empty($conf->notification->enabled)) $langs->load("mails");

$mesg = ''; $error = 0; $errors = array();

$action		= (GETPOST('action', 'aZ09') ? GETPOST('action', 'aZ09') : 'view');
$cancel		= GETPOST('cancel', 'alpha');
$backtopage = GETPOST('backtopage', 'alpha');
$confirm	= GETPOST('confirm', 'alpha');

$socid = GETPOST('socid', 'int') ?GETPOST('socid', 'int') : GETPOST('id', 'int');
if ($user->socid) $socid = $user->socid;
if (empty($socid) && $action == 'view') $action = 'create';

$object = new Societe($db);
$extrafields = new ExtraFields($db);

// fetch optionals attributes and labels
$extrafields->fetch_name_optionals_label($object->table_element);

$socialnetworks = getArrayOfSocialNetworks();

// Initialize technical object to manage hooks of page. Note that conf->hooks_modules contains array of hook context
$hookmanager->initHooks(array('thirdpartycard', 'globalcard'));

if ($socid > 0) $object->fetch($socid);

if (!($object->id > 0) && $action == 'view')
{
	$langs->load("errors");
	print($langs->trans('ErrorRecordNotFound'));
	exit;
}

// Get object canvas (By default, this is not defined, so standard usage of dolibarr)
$canvas = $object->canvas ? $object->canvas : GETPOST("canvas");
$objcanvas = null;
if (!empty($canvas))
{
	require_once DOL_DOCUMENT_ROOT.'/core/class/canvas.class.php';
	$objcanvas = new Canvas($db, $action);
	$objcanvas->getCanvas('thirdparty', 'card', $canvas);
}

// Security check
$result = restrictedArea($user, 'societe', $socid, '&societe', '', 'fk_soc', 'rowid', 0);

/*
if ($object->id > 0) {
	if ($object->client == 0 && $object->fournisseur > 0) {
		if (!empty($user->rights->fournisseur->lire)) {
			accessforbidden();
		}
	}
}
*/

$permissiontoread = $user->rights->societe->lire;
$permissiontoadd = $user->rights->societe->creer; // Used by the include of actions_addupdatedelete.inc.php and actions_lineupdown.inc.php
$permissiontodelete = $user->rights->societe->supprimer || ($permissiontoadd && isset($object->status) && $object->status == 0);
$permissionnote = $user->rights->societe->creer; // Used by the include of actions_setnotes.inc.php
$permissiondellink = $user->rights->societe->creer; // Used by the include of actions_dellink.inc.php
$upload_dir = $conf->societe->multidir_output[isset($object->entity) ? $object->entity : 1];


/*
 * Actions
 */

$parameters = array('id'=>$socid, 'objcanvas'=>$objcanvas);
$reshook = $hookmanager->executeHooks('doActions', $parameters, $object, $action); // Note that $action and $object may have been modified by some hooks
if ($reshook < 0) setEventMessages($hookmanager->error, $hookmanager->errors, 'errors');

if (empty($reshook))
{
	if ($cancel)
	{
		$action = '';
		if (!empty($backtopage))
		{
			header("Location: ".$backtopage);
			exit;
		}
	}

	if ($action == 'confirm_merge' && $confirm == 'yes' && $user->rights->societe->creer)
	{
		$error = 0;
		$soc_origin_id = GETPOST('soc_origin', 'int');
		$soc_origin = new Societe($db);

		if ($soc_origin_id <= 0)
		{
			$langs->load('errors');
			setEventMessages($langs->trans('ErrorThirdPartyIdIsMandatory', $langs->transnoentitiesnoconv('MergeOriginThirdparty')), null, 'errors');
		} else {
			if (!$error && $soc_origin->fetch($soc_origin_id) < 1)
			{
				setEventMessages($langs->trans('ErrorRecordNotFound'), null, 'errors');
				$error++;
			}

			if (!$error)
			{
				// TODO Move the merge function into class of object.

				$db->begin();

				// Recopy some data
				$object->client = $object->client | $soc_origin->client;
				$object->fournisseur = $object->fournisseur | $soc_origin->fournisseur;
				$listofproperties = array(
					'address', 'zip', 'town', 'state_id', 'country_id', 'phone', 'phone_pro', 'fax', 'email', 'skype', 'twitter', 'facebook', 'linkedin', 'socialnetworks', 'url', 'barcode',
					'idprof1', 'idprof2', 'idprof3', 'idprof4', 'idprof5', 'idprof6',
					'tva_intra', 'effectif_id', 'forme_juridique', 'remise_percent', 'remise_supplier_percent', 'mode_reglement_supplier_id', 'cond_reglement_supplier_id', 'name_bis',
					'stcomm_id', 'outstanding_limit', 'price_level', 'parent', 'default_lang', 'ref', 'ref_ext', 'import_key', 'fk_incoterms', 'fk_multicurrency',
					'code_client', 'code_fournisseur', 'code_compta', 'code_compta_fournisseur',
					'model_pdf', 'fk_projet'
				);
				foreach ($listofproperties as $property)
				{
					if (empty($object->$property)) $object->$property = $soc_origin->$property;
				}

				// Concat some data
				$listofproperties = array(
					'note_public', 'note_private'
				);
				foreach ($listofproperties as $property)
				{
					$object->$property = dol_concatdesc($object->$property, $soc_origin->$property);
				}

				// Merge extrafields
				if (is_array($soc_origin->array_options))
				{
					foreach ($soc_origin->array_options as $key => $val)
					{
						if (empty($object->array_options[$key])) $object->array_options[$key] = $val;
					}
				}

				// Merge categories
				$static_cat = new Categorie($db);

				$custcats_ori = $static_cat->containing($soc_origin->id, 'customer', 'id');
				$custcats = $static_cat->containing($object->id, 'customer', 'id');
				$custcats = array_merge($custcats, $custcats_ori);
				$object->setCategories($custcats, 'customer');

				$suppcats_ori = $static_cat->containing($soc_origin->id, 'supplier', 'id');
				$suppcats = $static_cat->containing($object->id, 'supplier', 'id');
				$suppcats = array_merge($suppcats, $suppcats_ori);
				$object->setCategories($suppcats, 'supplier');

				// If thirdparty has a new code that is same than origin, we clean origin code to avoid duplicate key from database unique keys.
				if ($soc_origin->code_client == $object->code_client
					|| $soc_origin->code_fournisseur == $object->code_fournisseur
					|| $soc_origin->barcode == $object->barcode)
				{
					dol_syslog("We clean customer and supplier code so we will be able to make the update of target");
					$soc_origin->code_client = '';
					$soc_origin->code_fournisseur = '';
					$soc_origin->barcode = '';
					$soc_origin->update($soc_origin->id, $user, 0, 1, 1, 'merge');
				}

				// Update
				$result = $object->update($object->id, $user, 0, 1, 1, 'merge');
				if ($result < 0)
				{
					setEventMessages($object->error, $object->errors, 'errors');
					$error++;
				}

				// Move links
				if (!$error)
				{
					// This list is also into the api_thirdparties.class.php
					// TODO Mutualise the list into object societe.class.php
					$objects = array(
						'Adherent' => '/adherents/class/adherent.class.php',
						'Societe' => '/societe/class/societe.class.php',
						//'Categorie' => '/categories/class/categorie.class.php',
						'ActionComm' => '/comm/action/class/actioncomm.class.php',
						'Propal' => '/comm/propal/class/propal.class.php',
						'Commande' => '/commande/class/commande.class.php',
						'Facture' => '/compta/facture/class/facture.class.php',
						'FactureRec' => '/compta/facture/class/facture-rec.class.php',
						'LignePrelevement' => '/compta/prelevement/class/ligneprelevement.class.php',
						'Mo' => '/mrp/class/mo.class.php',
						'Contact' => '/contact/class/contact.class.php',
						'Contrat' => '/contrat/class/contrat.class.php',
						'Expedition' => '/expedition/class/expedition.class.php',
						'Fichinter' => '/fichinter/class/fichinter.class.php',
						'CommandeFournisseur' => '/fourn/class/fournisseur.commande.class.php',
						'FactureFournisseur' => '/fourn/class/fournisseur.facture.class.php',
						'SupplierProposal' => '/supplier_proposal/class/supplier_proposal.class.php',
						'ProductFournisseur' => '/fourn/class/fournisseur.product.class.php',
						'Livraison' => '/delivery/class/delivery.class.php',
						'Product' => '/product/class/product.class.php',
						'Project' => '/projet/class/project.class.php',
						'Ticket' => '/ticket/class/ticket.class.php',
						'User' => '/user/class/user.class.php'
					);

					//First, all core objects must update their tables
					foreach ($objects as $object_name => $object_file)
					{
						require_once DOL_DOCUMENT_ROOT.$object_file;

						if (!$error && !$object_name::replaceThirdparty($db, $soc_origin->id, $object->id))
						{
							$error++;
							setEventMessages($db->lasterror(), null, 'errors');
						}
					}
				}

				// External modules should update their ones too
				if (!$error)
				{
					$reshook = $hookmanager->executeHooks('replaceThirdparty', array(
						'soc_origin' => $soc_origin->id,
						'soc_dest' => $object->id
					), $object, $action);

					if ($reshook < 0)
					{
						setEventMessages($hookmanager->error, $hookmanager->errors, 'errors');
						$error++;
					}
				}


				if (!$error)
				{
					$object->context = array('merge'=>1, 'mergefromid'=>$soc_origin->id);

					// Call trigger
					$result = $object->call_trigger('COMPANY_MODIFY', $user);
					if ($result < 0)
					{
						setEventMessages($object->error, $object->errors, 'errors');
						$error++;
					}
					// End call triggers
				}

				if (!$error)
				{
					//We finally remove the old thirdparty
					if ($soc_origin->delete($soc_origin->id, $user) < 1)
					{
						$error++;
					}
				}

				if (!$error)
				{
					setEventMessages($langs->trans('ThirdpartiesMergeSuccess'), null, 'mesgs');
					$db->commit();
				} else {
					$langs->load("errors");
					setEventMessages($langs->trans('ErrorsThirdpartyMerge'), null, 'errors');
					$db->rollback();
				}
			}
		}
	}

	if (GETPOST('getcustomercode'))
	{
		// We defined value code_client
		$_POST["customer_code"] = "Acompleter";
	}

	if (GETPOST('getsuppliercode'))
	{
		// We defined value code_fournisseur
		$_POST["supplier_code"] = "Acompleter";
	}

	if ($action == 'set_localtax1')
	{
		//obtidre selected del combobox
		$value = GETPOST('lt1');
		$object->fetch($socid);
		$res = $object->setValueFrom('localtax1_value', $value, '', null, 'text', '', $user, 'COMPANY_MODIFY');
	}
	if ($action == 'set_localtax2')
	{
		//obtidre selected del combobox
		$value = GETPOST('lt2');
		$object->fetch($socid);
		$res = $object->setValueFrom('localtax2_value', $value, '', null, 'text', '', $user, 'COMPANY_MODIFY');
	}

	if ($action == 'update_extras') {
		$object->fetch($socid);

		$object->oldcopy = dol_clone($object);

		// Fill array 'array_options' with data from update form
		$extrafields->fetch_name_optionals_label($object->table_element);

		$ret = $extrafields->setOptionalsFromPost(null, $object, GETPOST('attribute', 'restricthtml'));
		if ($ret < 0) $error++;

		if (!$error)
		{
			$result = $object->insertExtraFields('COMPANY_MODIFY');
			if ($result < 0)
			{
				setEventMessages($object->error, $object->errors, 'errors');
				$error++;
			}
		}

		if ($error) $action = 'edit_extras';
	}

	// Add new or update third party
	if ((!GETPOST('getcustomercode') && !GETPOST('getsuppliercode'))
	&& ($action == 'add' || $action == 'update') && $user->rights->societe->creer)
	{
		require_once DOL_DOCUMENT_ROOT.'/core/lib/functions2.lib.php';

		if (!GETPOST('name'))
		{
			setEventMessages($langs->trans("ErrorFieldRequired", $langs->transnoentitiesnoconv("ThirdPartyName")), null, 'errors');
			$error++;
		}
		if (GETPOST('client') < 0)
		{
			setEventMessages($langs->trans("ErrorFieldRequired", $langs->transnoentitiesnoconv("ProspectCustomer")), null, 'errors');
			$error++;
		}
		if (GETPOST('fournisseur') < 0)
		{
			setEventMessages($langs->trans("ErrorFieldRequired", $langs->transnoentitiesnoconv("Supplier")), null, 'errors');
			$error++;
		}

<<<<<<< HEAD
		if (!empty($conf->mailing->enabled) && $conf->global->MAILING_CONTACT_DEFAULT_BULK_STATUS==-1 && GETPOST('contact_no_email', 'int')==-1 && !empty(GETPOST('email', 'custom', 0, FILTER_SANITIZE_EMAIL))) {
			$error++;
			setEventMessages($langs->trans("ErrorFieldRequired", $langs->transnoentities("No_Email")), null, 'errors');
		}

		if (!empty($conf->mailing->enabled) && $conf->global->MAILING_CONTACT_DEFAULT_BULK_STATUS==-1 && GETPOST('contact_no_email', 'int')==-1 && !empty(GETPOST('email', 'custom', 0, FILTER_SANITIZE_EMAIL))) {
			$error++;
			setEventMessages($langs->trans("ErrorFieldRequired", $langs->transnoentities("No_Email")), null, 'errors');
		}

=======
>>>>>>> 768d2db8
		if (!$error)
		{
			if ($action == 'update')
			{
				$ret = $object->fetch($socid);
				$object->oldcopy = clone $object;
			} else $object->canvas = $canvas;

			if (GETPOST("private", 'int') == 1)	// Ask to create a contact
			{
				$object->particulier		= GETPOST("private", 'int');

				$object->name = dolGetFirstLastname(GETPOST('firstname', 'alphanohtml'), GETPOST('name', 'alphanohtml'));
				$object->civility_id		= GETPOST('civility_id', 'alphanohtml'); // Note: civility id is a code, not an int
				// Add non official properties
				$object->name_bis = GETPOST('name', 'alphanohtml');
				$object->firstname = GETPOST('firstname', 'alphanohtml');
			} else {
				$object->name = GETPOST('name', 'alphanohtml');
			}
			$object->entity					= (GETPOSTISSET('entity') ? GETPOST('entity', 'int') : $conf->entity);
			$object->name_alias = GETPOST('name_alias', 'alphanohtml');
			$object->address				= GETPOST('address', 'alphanohtml');
			$object->zip = GETPOST('zipcode', 'alphanohtml');
			$object->town = GETPOST('town', 'alphanohtml');
			$object->country_id = GETPOST('country_id', 'int');
			$object->state_id = GETPOST('state_id', 'int');
			//$object->skype					= GETPOST('skype', 'alpha');
			//$object->twitter				= GETPOST('twitter', 'alpha');
			//$object->facebook				= GETPOST('facebook', 'alpha');
			//$object->linkedin				= GETPOST('linkedin', 'alpha');
			$object->socialnetworks = array();
			if (!empty($conf->socialnetworks->enabled)) {
				foreach ($socialnetworks as $key => $value) {
					if (GETPOSTISSET($key) && GETPOST($key, 'alphanohtml') != '') {
						$object->socialnetworks[$key] = GETPOST($key, 'alphanohtml');
					}
				}
			}
			$object->phone = GETPOST('phone', 'alpha');
			$object->fax					= GETPOST('fax', 'alpha');
			$object->email = trim(GETPOST('email', 'custom', 0, FILTER_SANITIZE_EMAIL));
			$object->url					= trim(GETPOST('url', 'custom', 0, FILTER_SANITIZE_URL));
			$object->idprof1				= trim(GETPOST('idprof1', 'alphanohtml'));
			$object->idprof2				= trim(GETPOST('idprof2', 'alphanohtml'));
			$object->idprof3				= trim(GETPOST('idprof3', 'alphanohtml'));
			$object->idprof4				= trim(GETPOST('idprof4', 'alphanohtml'));
			$object->idprof5				= trim(GETPOST('idprof5', 'alphanohtml'));
			$object->idprof6				= trim(GETPOST('idprof6', 'alphanohtml'));
			$object->prefix_comm			= GETPOST('prefix_comm', 'alphanohtml');
			$object->code_client			= GETPOSTISSET('customer_code') ?GETPOST('customer_code', 'alpha') : GETPOST('code_client', 'alpha');
			$object->code_fournisseur = GETPOSTISSET('supplier_code') ?GETPOST('supplier_code', 'alpha') : GETPOST('code_fournisseur', 'alpha');
			$object->capital				= GETPOST('capital', 'alphanohtml');
			$object->barcode				= GETPOST('barcode', 'alphanohtml');

			$object->tva_intra				= GETPOST('tva_intra', 'alphanohtml');
			$object->tva_assuj				= GETPOST('assujtva_value', 'alpha');
			$object->status = GETPOST('status', 'alpha');

			// Local Taxes
			$object->localtax1_assuj		= GETPOST('localtax1assuj_value', 'alpha');
			$object->localtax2_assuj		= GETPOST('localtax2assuj_value', 'alpha');

			$object->localtax1_value		= GETPOST('lt1', 'alpha');
			$object->localtax2_value		= GETPOST('lt2', 'alpha');

			$object->forme_juridique_code = GETPOST('forme_juridique_code', 'int');
			$object->effectif_id			= GETPOST('effectif_id', 'int');
			$object->typent_id = GETPOST('typent_id', 'int');

			$object->typent_code			= dol_getIdFromCode($db, $object->typent_id, 'c_typent', 'id', 'code'); // Force typent_code too so check in verify() will be done on new type

			$object->client = GETPOST('client', 'int');
			$object->fournisseur			= GETPOST('fournisseur', 'int');

			$object->commercial_id = GETPOST('commercial_id', 'int');
			$object->default_lang = GETPOST('default_lang');

			// Webservices url/key
			$object->webservices_url		= GETPOST('webservices_url', 'custom', 0, FILTER_SANITIZE_URL);
			$object->webservices_key		= GETPOST('webservices_key', 'san_alpha');
<<<<<<< HEAD

			$object->accountancy_code_sell  = GETPOST('accountancy_code_sell', 'alpha');
			$object->accountancy_code_buy   = GETPOST('accountancy_code_buy', 'alpha');
=======
>>>>>>> 768d2db8

			// Incoterms
			if (!empty($conf->incoterm->enabled))
			{
				$object->fk_incoterms = GETPOST('incoterm_id', 'int');
				$object->location_incoterms = GETPOST('location_incoterms', 'alpha');
			}

			// Multicurrency
			if (!empty($conf->multicurrency->enabled))
			{
				$object->multicurrency_code = GETPOST('multicurrency_code', 'alpha');
			}

			// Fill array 'array_options' with data from add form
			$ret = $extrafields->setOptionalsFromPost(null, $object);
			if ($ret < 0)
			{
				 $error++;
			}

			// Fill array 'array_languages' with data from add form
			$ret = $object->setValuesForExtraLanguages();
			if ($ret < 0)
			{
				$error++;
			}
			//var_dump($object->array_languages);exit;

			if (GETPOST('deletephoto')) $object->logo = '';
			elseif (!empty($_FILES['photo']['name'])) $object->logo = dol_sanitizeFileName($_FILES['photo']['name']);

			// Check parameters
			if (!GETPOST('cancel', 'alpha'))
			{
				if (!empty($object->email) && !isValidEMail($object->email))
				{
					$langs->load("errors");
					$error++;
					setEventMessages('', $langs->trans("ErrorBadEMail", $object->email), 'errors');
				}
				if (!empty($object->url) && !isValidUrl($object->url))
				{
					$langs->load("errors");
					setEventMessages('', $langs->trans("ErrorBadUrl", $object->url), 'errors');
				}
				if (!empty($object->webservices_url)) {
					//Check if has transport, without any the soap client will give error
					if (strpos($object->webservices_url, "http") === false)
					{
						$object->webservices_url = "http://".$object->webservices_url;
					}
					if (!isValidUrl($object->webservices_url)) {
						$langs->load("errors");
						$error++; $errors[] = $langs->trans("ErrorBadUrl", $object->webservices_url);
					}
				}

				// We set country_id, country_code and country for the selected country
				$object->country_id = GETPOST('country_id') != '' ?GETPOST('country_id') : $mysoc->country_id;
				if ($object->country_id)
				{
					$tmparray = getCountry($object->country_id, 'all');
					$object->country_code = $tmparray['code'];
					$object->country = $tmparray['label'];
				}
			}
		}

		if (!$error)
		{
			if ($action == 'add')
			{
				$error = 0;

				$db->begin();

				if (empty($object->client))      $object->code_client = '';
				if (empty($object->fournisseur)) $object->code_fournisseur = '';

				$result = $object->create($user);

				if ($result >= 0)
				{
					if ($object->particulier)
					{
						dol_syslog("We ask to create a contact/address too", LOG_DEBUG);
						$contcats = GETPOST('contcats', 'array');
						$no_email = GETPOST('contact_no_email', 'int');
						$result = $object->create_individual($user, $no_email, $contcats);
						if ($result < 0)
						{
							setEventMessages($object->error, $object->errors, 'errors');
							$error++;
						}
					}

					// Links with users
					$salesreps = GETPOST('commercial', 'array');
					$result = $object->setSalesRep($salesreps, true);
					if ($result < 0)
					{
						$error++;
						setEventMessages($object->error, $object->errors, 'errors');
					}

					// Customer categories association
					$custcats = GETPOST('custcats', 'array');
					$result = $object->setCategories($custcats, 'customer');
					if ($result < 0)
					{
						$error++;
						setEventMessages($object->error, $object->errors, 'errors');
					}

					// Supplier categories association
					$suppcats = GETPOST('suppcats', 'array');
					$result = $object->setCategories($suppcats, 'supplier');
					if ($result < 0)
					{
						$error++;
						setEventMessages($object->error, $object->errors, 'errors');
					}

					// Logo/Photo save
					$dir     = $conf->societe->multidir_output[$conf->entity]."/".$object->id."/logos/";
					$file_OK = is_uploaded_file($_FILES['photo']['tmp_name']);
					if ($file_OK)
					{
						if (image_format_supported($_FILES['photo']['name']))
						{
							dol_mkdir($dir);

							if (@is_dir($dir))
							{
								$newfile = $dir.'/'.dol_sanitizeFileName($_FILES['photo']['name']);
								$result = dol_move_uploaded_file($_FILES['photo']['tmp_name'], $newfile, 1);

								if (!$result > 0)
								{
									$errors[] = "ErrorFailedToSaveFile";
								} else {
									// Create thumbs
									$object->addThumbs($newfile);
								}
							}
						}
					} else {
						switch ($_FILES['photo']['error'])
						{
							case 1: //uploaded file exceeds the upload_max_filesize directive in php.ini
							case 2: //uploaded file exceeds the MAX_FILE_SIZE directive that was specified in the html form
								$errors[] = "ErrorFileSizeTooLarge";
								break;
		  					case 3: //uploaded file was only partially uploaded
								$errors[] = "ErrorFilePartiallyUploaded";
								break;
						}
	                }
				} else {
					if ($result == -3 && in_array('ErrorCustomerCodeAlreadyUsed', $object->errors))
					{
						$duplicate_code_error = true;
						$object->code_client = null;
					}

					if ($result == -3 && in_array('ErrorSupplierCodeAlreadyUsed', $object->errors))
					{
						$duplicate_code_error = true;
						$object->code_fournisseur = null;
					}

					if ($db->lasterrno() == 'DB_ERROR_RECORD_ALREADY_EXISTS') {	// TODO Sometime errors on duplicate on profid and not on code, so we must manage this case
						$duplicate_code_error = true;
					}

					setEventMessages($object->error, $object->errors, 'errors');
				   	$error++;
				}

				if ($result >= 0 && !$error) {
					$db->commit();

					if (!empty($backtopage)) {
						$backtopage = preg_replace('/--IDFORBACKTOPAGE--/', $object->id, $backtopage); // New method to autoselect project after a New on another form object creation
						if (preg_match('/\?/', $backtopage)) $backtopage .= '&socid='.$object->id; // Old method
			   			header("Location: ".$backtopage);
						exit;
					} else {
						$url = $_SERVER["PHP_SELF"]."?socid=".$object->id; // Old method
						if (($object->client == 1 || $object->client == 3) && empty($conf->global->SOCIETE_DISABLE_CUSTOMERS)) $url = DOL_URL_ROOT."/comm/card.php?socid=".$object->id;
						elseif ($object->fournisseur == 1) $url = DOL_URL_ROOT."/fourn/card.php?socid=".$object->id;

						header("Location: ".$url);
						exit;
					}
				} else {
					$db->rollback();
					$action = 'create';
				}
			}

			if ($action == 'update')
			{
				$error = 0;

				if (GETPOST('cancel', 'alpha'))
				{
					if (!empty($backtopage))
					{
			   			header("Location: ".$backtopage);
						exit;
					} else {
			   			header("Location: ".$_SERVER["PHP_SELF"]."?socid=".$socid);
						exit;
					}
				}

				// To not set code if third party is not concerned. But if it had values, we keep them.
				if (empty($object->client) && empty($object->oldcopy->code_client))          $object->code_client = '';
				if (empty($object->fournisseur) && empty($object->oldcopy->code_fournisseur)) $object->code_fournisseur = '';
				//var_dump($object);exit;

				$result = $object->update($socid, $user, 1, $object->oldcopy->codeclient_modifiable(), $object->oldcopy->codefournisseur_modifiable(), 'update', 0);

				if ($result <= 0)
				{
					setEventMessages($object->error, $object->errors, 'errors');
					$error++;
				}

				// Links with users
				$salesreps = GETPOST('commercial', 'array');
				$result = $object->setSalesRep($salesreps);
				if ($result < 0)
				{
					$error++;
					setEventMessages($object->error, $object->errors, 'errors');
				}

				// Prevent thirdparty's emptying if a user hasn't rights $user->rights->categorie->lire (in such a case, post of 'custcats' is not defined)
				if (!$error && !empty($user->rights->categorie->lire))
				{
					// Customer categories association
					$categories = GETPOST('custcats', 'array');
					$result = $object->setCategories($categories, 'customer');
					if ($result < 0)
					{
						$error++;
						setEventMessages($object->error, $object->errors, 'errors');
					}

					// Supplier categories association
					$categories = GETPOST('suppcats', 'array');
					$result = $object->setCategories($categories, 'supplier');
					if ($result < 0)
					{
						$error++;
						setEventMessages($object->error, $object->errors, 'errors');
					}
				}

				// Logo/Photo save
				$dir     = $conf->societe->multidir_output[$object->entity]."/".$object->id."/logos";
				$file_OK = is_uploaded_file($_FILES['photo']['tmp_name']);
				if (GETPOST('deletephoto') && $object->logo)
				{
					$fileimg = $dir.'/'.$object->logo;
					$dirthumbs = $dir.'/thumbs';
					dol_delete_file($fileimg);
					dol_delete_dir_recursive($dirthumbs);
				}
				if ($file_OK)
				{
					if (image_format_supported($_FILES['photo']['name']) > 0)
					{
						dol_mkdir($dir);

						if (@is_dir($dir))
						{
							$newfile = $dir.'/'.dol_sanitizeFileName($_FILES['photo']['name']);
							$result = dol_move_uploaded_file($_FILES['photo']['tmp_name'], $newfile, 1);

							if (!$result > 0)
							{
								$errors[] = "ErrorFailedToSaveFile";
							} else {
								// Create thumbs
								$object->addThumbs($newfile);

								// Index file in database
								if (!empty($conf->global->THIRDPARTY_LOGO_ALLOW_EXTERNAL_DOWNLOAD))
								{
									require_once DOL_DOCUMENT_ROOT.'/core/lib/files.lib.php';
									// the dir dirname($newfile) is directory of logo, so we should have only one file at once into index, so we delete indexes for the dir
									deleteFilesIntoDatabaseIndex(dirname($newfile), '', '');
									// now we index the uploaded logo file
									addFileIntoDatabaseIndex(dirname($newfile), basename($newfile), '', 'uploaded', 1);
								}
							}
						}
					} else {
						$errors[] = "ErrorBadImageFormat";
					}
				} else {
					switch ($_FILES['photo']['error'])
					{
						case 1: //uploaded file exceeds the upload_max_filesize directive in php.ini
						case 2: //uploaded file exceeds the MAX_FILE_SIZE directive that was specified in the html form
							$errors[] = "ErrorFileSizeTooLarge";
							break;
	  					case 3: //uploaded file was only partially uploaded
							$errors[] = "ErrorFilePartiallyUploaded";
							break;
					}
				}
				// Gestion du logo de la société


				// Update linked member
				if (!$error && $object->fk_soc > 0)
				{
					$sql = "UPDATE ".MAIN_DB_PREFIX."adherent";
					$sql .= " SET fk_soc = NULL WHERE fk_soc = ".$id;
					if (!$object->db->query($sql))
					{
						$error++;
						$object->error .= $object->db->lasterror();
						setEventMessages($object->error, $object->errors, 'errors');
					}
				}

				if (!$error && !count($errors))
				{
					if (!empty($backtopage))
					{
			   			header("Location: ".$backtopage);
						exit;
					} else {
			   			header("Location: ".$_SERVER["PHP_SELF"]."?socid=".$socid);
						exit;
					}
				} else {
					$object->id = $socid;
					$action = "edit";
				}
			}
		} else {
			$action = ($action == 'add' ? 'create' : 'edit');
		}
	}

	// Delete third party
	if ($action == 'confirm_delete' && $confirm == 'yes' && $user->rights->societe->supprimer)
	{
		$object->fetch($socid);
		$object->oldcopy = clone $object;
		$result = $object->delete($socid, $user);

		if ($result > 0)
		{
			header("Location: ".DOL_URL_ROOT."/societe/list.php?restore_lastsearch_values=1&delsoc=".urlencode($object->name));
			exit;
		} else {
			$langs->load("errors");
		   	setEventMessages($object->error, $object->errors, 'errors');
		   	$error++;
			$action = '';
		}
	}

	// Set third-party type
	if ($action == 'set_thirdpartytype' && $user->rights->societe->creer)
	{
		$object->fetch($socid);
		$result = $object->setThirdpartyType(GETPOST('typent_id', 'int'));
	}

	// Set incoterm
	if ($action == 'set_incoterms' && $user->rights->societe->creer && !empty($conf->incoterm->enabled))
	{
		$object->fetch($socid);
		$result = $object->setIncoterms(GETPOST('incoterm_id', 'int'), GETPOST('location_incoterms', 'alpha'));
	}

	// Set parent company
	if ($action == 'set_thirdparty' && $user->rights->societe->creer)
	{
		$object->fetch($socid);
		$result = $object->set_parent(GETPOST('parent_id', 'int'));
	}

	// Set sales representatives
	if ($action == 'set_salesrepresentatives' && $user->rights->societe->creer)
	{
		$object->fetch($socid);
		$result = $object->setSalesRep(GETPOST('commercial', 'array'));
	}

	$id = $socid;
	$object->fetch($socid);

	// Selection of new fields
	if (!empty($conf->global->MAIN_DUPLICATE_CONTACTS_TAB_ON_MAIN_CARD) && (empty($conf->global->SOCIETE_DISABLE_CONTACTS) || !empty($conf->global->SOCIETE_ADDRESSES_MANAGEMENT))) {
		include DOL_DOCUMENT_ROOT.'/core/actions_changeselectedfields.inc.php';
	}

	// Actions to send emails
	$triggersendname = 'COMPANY_SENTBYMAIL';
	$paramname = 'socid';
	$mode = 'emailfromthirdparty';
	$trackid = 'thi'.$object->id;
	include DOL_DOCUMENT_ROOT.'/core/actions_sendmails.inc.php';

	// Actions to build doc
	$id = $socid;
	$upload_dir = $conf->societe->dir_output;
	$permissiontoadd = $user->rights->societe->creer;
	include DOL_DOCUMENT_ROOT.'/core/actions_builddoc.inc.php';
}


/*
 *  View
 */

$form = new Form($db);
$formfile = new FormFile($db);
$formadmin = new FormAdmin($db);
$formcompany = new FormCompany($db);
if (! empty($conf->accounting->enabled)) $formaccounting = new FormAccounting($db);

if ($socid > 0 && empty($object->id))
{
	$result = $object->fetch($socid);
	if ($result <= 0) dol_print_error('', $object->error);
}

$title = $langs->trans("ThirdParty");
if (!empty($conf->global->MAIN_HTML_TITLE) && preg_match('/thirdpartynameonly/', $conf->global->MAIN_HTML_TITLE) && $object->name) $title = $object->name." - ".$langs->trans('Card');
$help_url = 'EN:Module_Third_Parties|FR:Module_Tiers|ES:Empresas';
llxHeader('', $title, $help_url);

$countrynotdefined = $langs->trans("ErrorSetACountryFirst").' ('.$langs->trans("SeeAbove").')';

if (is_object($objcanvas) && $objcanvas->displayCanvasExists($action))
{
	// -----------------------------------------
	// When used with CANVAS
	// -----------------------------------------
   	$objcanvas->assign_values($action, $object->id, $object->ref); // Set value for templates
	$objcanvas->display_canvas($action); // Show template
} else {
	// -----------------------------------------
	// When used in standard mode
	// -----------------------------------------
	if ($action == 'create')
	{
		/*
         *  Creation
         */
		$private = GETPOST("private", "int");
		if (!empty($conf->global->THIRDPARTY_DEFAULT_CREATE_CONTACT) && !GETPOSTISSET('private')) $private = 1;
		if (empty($private)) $private = 0;

		// Load object modCodeTiers
		$module = (!empty($conf->global->SOCIETE_CODECLIENT_ADDON) ? $conf->global->SOCIETE_CODECLIENT_ADDON : 'mod_codeclient_leopard');
		if (substr($module, 0, 15) == 'mod_codeclient_' && substr($module, -3) == 'php')
		{
			$module = substr($module, 0, dol_strlen($module) - 4);
		}
		$dirsociete = array_merge(array('/core/modules/societe/'), $conf->modules_parts['societe']);
		foreach ($dirsociete as $dirroot)
		{
			$res = dol_include_once($dirroot.$module.'.php');
			if ($res) break;
		}
		$modCodeClient = new $module;
		// Load object modCodeFournisseur
		$module = (!empty($conf->global->SOCIETE_CODECLIENT_ADDON) ? $conf->global->SOCIETE_CODECLIENT_ADDON : 'mod_codeclient_leopard');
		if (substr($module, 0, 15) == 'mod_codeclient_' && substr($module, -3) == 'php')
		{
			$module = substr($module, 0, dol_strlen($module) - 4);
		}
		$dirsociete = array_merge(array('/core/modules/societe/'), $conf->modules_parts['societe']);
		foreach ($dirsociete as $dirroot)
		{
			$res = dol_include_once($dirroot.$module.'.php');
			if ($res) break;
		}
		$modCodeFournisseur = new $module;

		// Define if customer/prospect or supplier status is set or not
		if (GETPOST("type") != 'f')
		{
			$object->client = -1;
			if (!empty($conf->global->THIRDPARTY_CUSTOMERPROSPECT_BY_DEFAULT)) { $object->client = 3; }
		}
		// Prospect / Customer
		if (GETPOST("type") == 'c') {
			if (!empty($conf->global->THIRDPARTY_CUSTOMERTYPE_BY_DEFAULT)) {
				$object->client = $conf->global->THIRDPARTY_CUSTOMERTYPE_BY_DEFAULT;
			} else {
				$object->client = 3;
			}
		}
		if (GETPOST("type") == 'p') { $object->client = 2; }
		if (!empty($conf->fournisseur->enabled) && (GETPOST("type") == 'f' || (GETPOST("type") == '' && !empty($conf->global->THIRDPARTY_SUPPLIER_BY_DEFAULT)))) { $object->fournisseur = 1; }

		$object->name = GETPOST('name', 'alphanohtml');
		$object->name_alias = GETPOST('name_alias', 'alphanohtml');
		$object->firstname = GETPOST('firstname', 'alphanohtml');
		$object->particulier		= $private;
		$object->prefix_comm		= GETPOST('prefix_comm', 'alphanohtml');
		$object->client = GETPOST('client', 'int') ?GETPOST('client', 'int') : $object->client;

		if (empty($duplicate_code_error)) {
			$object->code_client		= GETPOST('customer_code', 'alpha');
			$object->fournisseur		= GETPOST('fournisseur') ? GETPOST('fournisseur', 'int') : $object->fournisseur;
			$object->code_fournisseur = GETPOST('supplier_code', 'alpha');
		} else {
			setEventMessages($langs->trans('NewCustomerSupplierCodeProposed'), '', 'warnings');
		}

		$object->address = GETPOST('address', 'alphanohtml');
		$object->zip = GETPOST('zipcode', 'alphanohtml');
		$object->town = GETPOST('town', 'alphanohtml');
		$object->state_id = GETPOST('state_id', 'int');
		//$object->skype				= GETPOST('skype', 'alpha');
		//$object->twitter			= GETPOST('twitter', 'alpha');
		//$object->facebook			= GETPOST('facebook', 'alpha');
		//$object->linkedin			= GETPOST('linkedin', 'alpha');
		$object->socialnetworks = array();
		if (!empty($conf->socialnetworks->enabled)) {
			foreach ($socialnetworks as $key => $value) {
				if (GETPOSTISSET($key) && GETPOST($key, 'alphanohtml') != '') {
					$object->socialnetworks[$key] = GETPOST($key, 'alphanohtml');
				}
			}
		}
		$object->phone				= GETPOST('phone', 'alpha');
		$object->fax				= GETPOST('fax', 'alpha');
		$object->email				= GETPOST('email', 'custom', 0, FILTER_SANITIZE_EMAIL);
		$object->url				= GETPOST('url', 'custom', 0, FILTER_SANITIZE_URL);
		$object->capital			= GETPOST('capital', 'alphanohtml');
		$object->barcode			= GETPOST('barcode', 'alphanohtml');
		$object->idprof1			= GETPOST('idprof1', 'alphanohtml');
		$object->idprof2			= GETPOST('idprof2', 'alphanohtml');
		$object->idprof3			= GETPOST('idprof3', 'alphanohtml');
		$object->idprof4			= GETPOST('idprof4', 'alphanohtml');
		$object->idprof5			= GETPOST('idprof5', 'alphanohtml');
		$object->idprof6			= GETPOST('idprof6', 'alphanohtml');
		$object->typent_id = GETPOST('typent_id', 'int');
		$object->effectif_id		= GETPOST('effectif_id', 'int');
		$object->civility_id		= GETPOST('civility_id', 'alpha');

		$object->tva_assuj = GETPOST('assujtva_value', 'int');
		$object->status = GETPOST('status', 'int');

		//Local Taxes
		$object->localtax1_assuj	= GETPOST('localtax1assuj_value', 'int');
		$object->localtax2_assuj	= GETPOST('localtax2assuj_value', 'int');

		$object->localtax1_value	= GETPOST('lt1', 'int');
		$object->localtax2_value	= GETPOST('lt2', 'int');

		$object->tva_intra = GETPOST('tva_intra', 'alphanohtml');

		$object->commercial_id = GETPOST('commercial_id', 'int');
		$object->default_lang = GETPOST('default_lang');

<<<<<<< HEAD
		$object->accountancy_code_sell  = GETPOST('accountancy_code_sell', 'alpha');
		$object->accountancy_code_buy   = GETPOST('accountancy_code_buy', 'alpha');

=======
>>>>>>> 768d2db8
		$object->logo = (isset($_FILES['photo']) ?dol_sanitizeFileName($_FILES['photo']['name']) : '');

		// Gestion du logo de la société
		$dir     = $conf->societe->multidir_output[$conf->entity]."/".$object->id."/logos";
		$file_OK = (isset($_FILES['photo']) ?is_uploaded_file($_FILES['photo']['tmp_name']) : false);
		if ($file_OK)
		{
			if (image_format_supported($_FILES['photo']['name']))
			{
				dol_mkdir($dir);

				if (@is_dir($dir))
				{
					$newfile = $dir.'/'.dol_sanitizeFileName($_FILES['photo']['name']);
					$result = dol_move_uploaded_file($_FILES['photo']['tmp_name'], $newfile, 1);

					if (!$result > 0)
					{
						$errors[] = "ErrorFailedToSaveFile";
					} else {
						// Create thumbs
						$object->addThumbs($newfile);
					}
				}
			}
		}

		// We set country_id, country_code and country for the selected country
		$object->country_id = GETPOST('country_id') ?GETPOST('country_id') : $mysoc->country_id;
		if ($object->country_id)
		{
			$tmparray = getCountry($object->country_id, 'all');
			$object->country_code = $tmparray['code'];
			$object->country = $tmparray['label'];
		}
		$object->forme_juridique_code = GETPOST('forme_juridique_code');
		/* Show create form */

		$linkback = "";
		print load_fiche_titre($langs->trans("NewThirdParty"), $linkback, 'building');

		if (!empty($conf->use_javascript_ajax)) {
			if (!empty($conf->global->THIRDPARTY_SUGGEST_ALSO_ADDRESS_CREATION)) {
				print "\n".'<script type="text/javascript">';
				print '$(document).ready(function () {
						id_te_private=8;
                        id_ef15=1;
                        is_private=' . $private.';
						if (is_private) {
							$(".individualline").show();
						} else {
							$(".individualline").hide();
						}
                        $("#radiocompany").click(function() {
                        	$(".individualline").hide();
                        	$("#typent_id").val(0);
                        	$("#effectif_id").val(0);
                        	$("#TypeName").html(document.formsoc.ThirdPartyName.value);
                        	document.formsoc.private.value=0;
                        });
                        $("#radioprivate").click(function() {
                        	$(".individualline").show();
                        	$("#typent_id").val(id_te_private);
                        	$("#effectif_id").val(id_ef15);
                        	$("#TypeName").html(document.formsoc.LastName.value);
                        	document.formsoc.private.value=1;
                        });

						init_customer_categ();
			  			$("#customerprospect").change(function() {
								init_customer_categ();
						});
						function init_customer_categ() {
								console.log("is customer or prospect = "+jQuery("#customerprospect").val());
								if (jQuery("#customerprospect").val() == 0 && (jQuery("#fournisseur").val() == 0 || ' . (empty($conf->global->THIRDPARTY_CAN_HAVE_CATEGORY_EVEN_IF_NOT_CUSTOMER_PROSPECT_SUPPLIER) ? '1' : '0').'))
								{
									jQuery(".visibleifcustomer").hide();
								}
								else
								{
									jQuery(".visibleifcustomer").show();
								}
						}

						init_supplier_categ();
			       		$("#fournisseur").change(function() {
							init_supplier_categ();
						});
						function init_supplier_categ() {
								console.log("is supplier = "+jQuery("#fournisseur").val());
								if (jQuery("#fournisseur").val() == 0)
								{
									jQuery(".visibleifsupplier").hide();
								}
								else
								{
									jQuery(".visibleifsupplier").show();
								}
						}

                        $("#selectcountry_id").change(function() {
                        	document.formsoc.action.value="create";
                        	document.formsoc.submit();
                        });';
				if ($conf->global->MAILING_CONTACT_DEFAULT_BULK_STATUS==-1) {
					print '
						function init_check_no_email(input) {
							if (input.val()!="") {
								$(".noemail").addClass("fieldrequired");
							} else {
								$(".noemail").removeClass("fieldrequired");
							}
						}
						$("#email").keyup(function() {
							init_check_no_email($(this));
						});
						init_check_no_email($("#email"));';
				}
				print '});';
				print '</script>'."\n";

				print '<div id="selectthirdpartytype">';
				print '<div class="hideonsmartphone float">';
				print $langs->trans("ThirdPartyType").': &nbsp; &nbsp; ';
				print '</div>';
				print '<label for="radiocompany" class="radiocompany">';
				print '<input type="radio" id="radiocompany" class="flat" name="private"  value="0"'.($private ? '' : ' checked').'>';
				print '&nbsp;';
				print $langs->trans("CreateThirdPartyOnly");
				print '</label>';
				print ' &nbsp; &nbsp; ';
				print '<label for="radioprivate" class="radioprivate">';
				$text = '<input type="radio" id="radioprivate" class="flat" name="private" value="1"'.($private ? ' checked' : '').'>';
				$text .= '&nbsp;';
				$text .= $langs->trans("CreateThirdPartyAndContact");
				$htmltext = $langs->trans("ToCreateContactWithSameName");
				print $form->textwithpicto($text, $htmltext, 1, 'help', '', 0, 3);
				print '</label>';
				print '</div>';
				print "<br>\n";
			} else {
				print '<script type="text/javascript">';
				print '$(document).ready(function () {
                        $("#selectcountry_id").change(function() {
                        	document.formsoc.action.value="create";
                        	document.formsoc.submit();
                        });
                     });';
				print '</script>'."\n";
			}
		}

		dol_htmloutput_mesg(is_numeric($error) ? '' : $error, $errors, 'error');

		print '<form enctype="multipart/form-data" action="'.$_SERVER["PHP_SELF"].'" method="post" name="formsoc" autocomplete="off">'; // Chrome ignor autocomplete

		print '<input type="hidden" name="action" value="add">';
		print '<input type="hidden" name="backtopage" value="'.$backtopage.'">';
		print '<input type="hidden" name="token" value="'.newToken().'">';
		print '<input type="hidden" name="private" value='.$object->particulier.'>';
		print '<input type="hidden" name="type" value='.GETPOST("type", 'alpha').'>';
		print '<input type="hidden" name="LastName" value="'.$langs->trans('ThirdPartyName').' / '.$langs->trans('LastName').'">';
		print '<input type="hidden" name="ThirdPartyName" value="'.$langs->trans('ThirdPartyName').'">';
		if ($modCodeClient->code_auto || $modCodeFournisseur->code_auto) print '<input type="hidden" name="code_auto" value="1">';

		print dol_get_fiche_head(null, 'card', '', 0, '');

		print '<table class="border centpercent">';

		// Name, firstname
		print '<tr class="tr-field-thirdparty-name"><td class="titlefieldcreate tdtop">';
		if ($object->particulier || $private)
		{
			print '<span id="TypeName" class="fieldrequired">'.$langs->trans('ThirdPartyName').' / '.$langs->trans('LastName', 'name').'</span>';
		} else {
			print '<span id="TypeName" class="fieldrequired">'.$form->editfieldkey('ThirdPartyName', 'name', '', $object, 0).'</span>';
		}
		print '</td><td'.(empty($conf->global->SOCIETE_USEPREFIX) ? ' colspan="3"' : '').'>';
		print '<input type="text" class="minwidth300" maxlength="128" name="name" id="name" value="'.dol_escape_htmltag($object->name).'" autofocus="autofocus">';
		print $form->widgetForTranslation("name", $object, $permissiontoadd, 'string', 'alpahnohtml', 'minwidth300');
		print '</td>';
		if (!empty($conf->global->SOCIETE_USEPREFIX))  // Old not used prefix field
		{
			print '<td>'.$langs->trans('Prefix').'</td><td><input type="text" size="5" maxlength="5" name="prefix_comm" value="'.dol_escape_htmltag($object->prefix_comm).'"></td>';
		}
		print '</tr>';

		// If javascript on, we show option individual
		if ($conf->use_javascript_ajax)
		{
			if (!empty($conf->global->THIRDPARTY_SUGGEST_ALSO_ADDRESS_CREATION))
			{
				// Firstname
				print '<tr class="individualline"><td>'.$form->editfieldkey('FirstName', 'firstname', '', $object, 0).'</td>';
				print '<td colspan="3"><input type="text" class="minwidth300" maxlength="128" name="firstname" id="firstname" value="'.dol_escape_htmltag($object->firstname).'"></td>';
				print '</tr>';

				// Title
				print '<tr class="individualline"><td>'.$form->editfieldkey('UserTitle', 'civility_id', '', $object, 0).'</td><td colspan="3" class="maxwidthonsmartphone">';
				print $formcompany->select_civility($object->civility_id, 'civility_id', 'maxwidth100').'</td>';
				print '</tr>';
			}
		}

		// Alias names (commercial, trademark or alias names)
		print '<tr id="name_alias"><td><label for="name_alias_input">'.$langs->trans('AliasNames').'</label></td>';
		print '<td colspan="3"><input type="text" class="minwidth300" name="name_alias" id="name_alias_input" value="'.dol_escape_htmltag($object->name_alias).'"></td></tr>';

		// Prospect/Customer
		print '<tr><td class="titlefieldcreate">'.$form->editfieldkey('ProspectCustomer', 'customerprospect', '', $object, 0, 'string', '', 1).'</td>';
		print '<td class="maxwidthonsmartphone">';
		$selected = (GETPOSTISSET('client') ?GETPOST('client', 'int') : $object->client);
		print $formcompany->selectProspectCustomerType($selected);
		print '</td>';

		if ($conf->browser->layout == 'phone') print '</tr><tr>';
<<<<<<< HEAD

		print '<td>'.$form->editfieldkey('CustomerCode', 'customer_code', '', $object, 0).'</td><td>';
		print '<table class="nobordernopadding"><tr><td>';
		$tmpcode = $object->code_client;
		if (empty($tmpcode) && !empty($modCodeClient->code_auto)) $tmpcode = $modCodeClient->getNextValue($object, 0);
		print '<input type="text" name="customer_code" id="customer_code" class="maxwidthonsmartphone" value="'.dol_escape_htmltag($tmpcode).'" maxlength="15">';
		print '</td><td>';
		$s = $modCodeClient->getToolTip($langs, $object, 0);
		print $form->textwithpicto('', $s, 1);
		print '</td></tr></table>';
		print '</td></tr>';

=======

		print '<td>'.$form->editfieldkey('CustomerCode', 'customer_code', '', $object, 0).'</td><td>';
		print '<table class="nobordernopadding"><tr><td>';
		$tmpcode = $object->code_client;
		if (empty($tmpcode) && !empty($modCodeClient->code_auto)) $tmpcode = $modCodeClient->getNextValue($object, 0);
		print '<input type="text" name="customer_code" id="customer_code" class="maxwidthonsmartphone" value="'.dol_escape_htmltag($tmpcode).'" maxlength="15">';
		print '</td><td>';
		$s = $modCodeClient->getToolTip($langs, $object, 0);
		print $form->textwithpicto('', $s, 1);
		print '</td></tr></table>';
		print '</td></tr>';

>>>>>>> 768d2db8
		if ((!empty($conf->fournisseur->enabled) && !empty($user->rights->fournisseur->lire))
			|| (!empty($conf->supplier_proposal->enabled) && !empty($user->rights->supplier_proposal->lire)))
		{
			// Supplier
			print '<tr>';
			print '<td>'.$form->editfieldkey('Vendor', 'fournisseur', '', $object, 0, 'string', '', 1).'</td><td>';
			$default = -1;
			if (!empty($conf->global->THIRDPARTY_SUPPLIER_BY_DEFAULT)) $default = 1;
			print $form->selectyesno("fournisseur", (GETPOST('fournisseur', 'int') != '' ? GETPOST('fournisseur', 'int') : (GETPOST("type", 'alpha') == '' ? $default : $object->fournisseur)), 1, 0, (GETPOST("type", 'alpha') == '' ? 1 : 0), 1);
			print '</td>';


			if ($conf->browser->layout == 'phone') print '</tr><tr>';

			print '<td>';
			if (!empty($conf->fournisseur->enabled) && !empty($user->rights->fournisseur->lire))
			{
				print $form->editfieldkey('SupplierCode', 'supplier_code', '', $object, 0);
<<<<<<< HEAD
			}
			print '</td><td>';
			if (!empty($conf->fournisseur->enabled) && !empty($user->rights->fournisseur->lire))
			{
				print '<table class="nobordernopadding"><tr><td>';
				$tmpcode = $object->code_fournisseur;
				if (empty($tmpcode) && !empty($modCodeFournisseur->code_auto)) $tmpcode = $modCodeFournisseur->getNextValue($object, 1);
				print '<input type="text" name="supplier_code" id="supplier_code" class="maxwidthonsmartphone" value="'.dol_escape_htmltag($tmpcode).'" maxlength="15">';
				print '</td><td>';
				$s = $modCodeFournisseur->getToolTip($langs, $object, 1);
				print $form->textwithpicto('', $s, 1);
				print '</td></tr></table>';
			}
=======
			}
			print '</td><td>';
			if (!empty($conf->fournisseur->enabled) && !empty($user->rights->fournisseur->lire))
			{
				print '<table class="nobordernopadding"><tr><td>';
				$tmpcode = $object->code_fournisseur;
				if (empty($tmpcode) && !empty($modCodeFournisseur->code_auto)) $tmpcode = $modCodeFournisseur->getNextValue($object, 1);
				print '<input type="text" name="supplier_code" id="supplier_code" class="maxwidthonsmartphone" value="'.dol_escape_htmltag($tmpcode).'" maxlength="15">';
				print '</td><td>';
				$s = $modCodeFournisseur->getToolTip($langs, $object, 1);
				print $form->textwithpicto('', $s, 1);
				print '</td></tr></table>';
			}
>>>>>>> 768d2db8
			print '</td></tr>';
		}

		// Status
		print '<tr><td>'.$form->editfieldkey('Status', 'status', '', $object, 0).'</td><td colspan="3">';
		print $form->selectarray('status', array('0'=>$langs->trans('ActivityCeased'), '1'=>$langs->trans('InActivity')), 1, 0, 0, 0, '', 0, 0, 0, '', 'minwidth100', 1);
		print '</td></tr>';

		// Barcode
		if (!empty($conf->barcode->enabled))
		{
			print '<tr><td>'.$form->editfieldkey('Gencod', 'barcode', '', $object, 0).'</td>';
			print '<td colspan="3"><input type="text" name="barcode" id="barcode" value="'.dol_escape_htmltag($object->barcode).'">';
			print '</td></tr>';
		}

		// Address
		print '<tr><td class="tdtop">';
		print $form->editfieldkey('Address', 'address', '', $object, 0);
		print '</td>';
		print '<td colspan="3">';
		print '<textarea name="address" id="address" class="quatrevingtpercent" rows="'.ROWS_2.'" wrap="soft">';
		print dol_escape_htmltag($object->address, 0, 1);
		print '</textarea>';
		print $form->widgetForTranslation("address", $object, $permissiontoadd, 'textarea', 'alphanohtml', 'quatrevingtpercent');
<<<<<<< HEAD
		print '</td></tr>';

		// Zip / Town
		print '<tr><td>'.$form->editfieldkey('Zip', 'zipcode', '', $object, 0).'</td><td>';
		print $formcompany->select_ziptown($object->zip, 'zipcode', array('town', 'selectcountry_id', 'state_id'), 0, 0, '', 'maxwidth100 quatrevingtpercent');
		print '</td>';
		if ($conf->browser->layout == 'phone') print '</tr><tr>';
		print '<td class="tdtop">'.$form->editfieldkey('Town', 'town', '', $object, 0).'</td><td>';
		print $formcompany->select_ziptown($object->town, 'town', array('zipcode', 'selectcountry_id', 'state_id'), 0, 0, '', 'maxwidth100 quatrevingtpercent');
		print $form->widgetForTranslation("town", $object, $permissiontoadd, 'string', 'alphanohtml', 'maxwidth100 quatrevingtpercent');
		print '</td></tr>';

		// Country
		print '<tr><td>'.$form->editfieldkey('Country', 'selectcountry_id', '', $object, 0).'</td><td colspan="3" class="maxwidthonsmartphone">';
		print img_picto('', 'globe-americas', 'class="paddingrightonly"');
		print $form->select_country((GETPOSTISSET('country_id') ? GETPOST('country_id') : $object->country_id), 'country_id', '', 0, 'minwidth300 maxwidth500 widthcentpercentminusx');
		if ($user->admin) print info_admin($langs->trans("YouCanChangeValuesForThisListFromDictionarySetup"), 1);
		print '</td></tr>';

		// State
		if (empty($conf->global->SOCIETE_DISABLE_STATE))
		{
			if (!empty($conf->global->MAIN_SHOW_REGION_IN_STATE_SELECT) && ($conf->global->MAIN_SHOW_REGION_IN_STATE_SELECT == 1 || $conf->global->MAIN_SHOW_REGION_IN_STATE_SELECT == 2))
			{
				print '<tr><td>'.$form->editfieldkey('Region-State', 'state_id', '', $object, 0).'</td><td colspan="3" class="maxwidthonsmartphone">';
			} else {
				print '<tr><td>'.$form->editfieldkey('State', 'state_id', '', $object, 0).'</td><td colspan="3" class="maxwidthonsmartphone">';
			}

=======
		print '</td></tr>';

		// Zip / Town
		print '<tr><td>'.$form->editfieldkey('Zip', 'zipcode', '', $object, 0).'</td><td>';
		print $formcompany->select_ziptown($object->zip, 'zipcode', array('town', 'selectcountry_id', 'state_id'), 0, 0, '', 'maxwidth100');
		print '</td>';
		if ($conf->browser->layout == 'phone') print '</tr><tr>';
		print '<td class="tdtop">'.$form->editfieldkey('Town', 'town', '', $object, 0).'</td><td>';
		print $formcompany->select_ziptown($object->town, 'town', array('zipcode', 'selectcountry_id', 'state_id'), 0, 0, '', 'maxwidth100 quatrevingtpercent');
		print $form->widgetForTranslation("town", $object, $permissiontoadd, 'string', 'alphanohtml', 'maxwidth100 quatrevingtpercent');
		print '</td></tr>';

		// Country
		print '<tr><td>'.$form->editfieldkey('Country', 'selectcountry_id', '', $object, 0).'</td><td colspan="3" class="maxwidthonsmartphone">';
		print img_picto('', 'globe-americas', 'class="paddingrightonly"');
		print $form->select_country((GETPOSTISSET('country_id') ? GETPOST('country_id') : $object->country_id), 'country_id', '', 0, 'minwidth300 maxwidth500 widthcentpercentminusx');
		if ($user->admin) print info_admin($langs->trans("YouCanChangeValuesForThisListFromDictionarySetup"), 1);
		print '</td></tr>';

		// State
		if (empty($conf->global->SOCIETE_DISABLE_STATE))
		{
			if (!empty($conf->global->MAIN_SHOW_REGION_IN_STATE_SELECT) && ($conf->global->MAIN_SHOW_REGION_IN_STATE_SELECT == 1 || $conf->global->MAIN_SHOW_REGION_IN_STATE_SELECT == 2))
			{
				print '<tr><td>'.$form->editfieldkey('Region-State', 'state_id', '', $object, 0).'</td><td colspan="3" class="maxwidthonsmartphone">';
			} else {
				print '<tr><td>'.$form->editfieldkey('State', 'state_id', '', $object, 0).'</td><td colspan="3" class="maxwidthonsmartphone">';
			}

>>>>>>> 768d2db8
			if ($object->country_id) print $formcompany->select_state($object->state_id, $object->country_code);
			else print $countrynotdefined;
			print '</td></tr>';
		}
<<<<<<< HEAD

		// Phone / Fax
		print '<tr><td>'.$form->editfieldkey('Phone', 'phone', '', $object, 0).'</td>';
		print '<td'.($conf->browser->layout == 'phone' ? ' colspan="3"' : '').'>'.img_picto('', 'object_phoning').' <input type="text" name="phone" id="phone" class="maxwidth200 widthcentpercentminusx" value="'.(GETPOSTISSET('phone') ?GETPOST('phone', 'alpha') : $object->phone).'"></td>';
		if ($conf->browser->layout == 'phone') print '</tr><tr>';
		print '<td>'.$form->editfieldkey('Fax', 'fax', '', $object, 0).'</td>';
		print '<td'.($conf->browser->layout == 'phone' ? ' colspan="3"' : '').'>'.img_picto('', 'object_phoning_fax').' <input type="text" name="fax" id="fax" class="maxwidth200 widthcentpercentminusx" value="'.(GETPOSTISSET('fax') ?GETPOST('fax', 'alpha') : $object->fax).'"></td></tr>';

		// Email / Web
		print '<tr><td>'.$form->editfieldkey('EMail', 'email', '', $object, 0, 'string', '', empty($conf->global->SOCIETE_EMAIL_MANDATORY) ? '' : $conf->global->SOCIETE_EMAIL_MANDATORY).'</td>';
		print '<td'.(($conf->browser->layout == 'phone') || empty($conf->mailing->enabled) ? ' colspan="3"' : '').'>'.img_picto('', 'object_email').' <input type="text" class="maxwidth200 widthcentpercentminusx" name="email" id="email" value="'.$object->email.'"></td>';
		if (!empty($conf->mailing->enabled) && !empty($conf->global->THIRDPARTY_SUGGEST_ALSO_ADDRESS_CREATION)) {
			if ($conf->browser->layout == 'phone') print '</tr><tr>';
			print '<td class="individualline noemail">'.$form->editfieldkey($langs->trans('No_Email') .' ('.$langs->trans('Contact').')', 'contact_no_email', '', $object, 0).'</td>';
			print '<td class="individualline" '.(($conf->browser->layout == 'phone') || empty($conf->mailing->enabled) ? ' colspan="3"' : '').'>'.$form->selectyesno('contact_no_email', (GETPOSTISSET("contact_no_email") ?GETPOST("contact_no_email", 'alpha') : $object->no_email), 1, false, 1).'</td>';
		}
		print '</tr>';
		print '<tr><td>'.$form->editfieldkey('Web', 'url', '', $object, 0).'</td>';
		print '<td colspan="3">'.img_picto('', 'globe').' <input type="text" class="maxwidth500 widthcentpercentminusx" name="url" id="url" value="'.$object->url.'"></td></tr>';

		if (!empty($conf->socialnetworks->enabled)) {
			foreach ($socialnetworks as $key => $value) {
				if ($value['active']) {
					print '<tr>';
					print '<td><label for="'.$value['label'].'">'.$form->editfieldkey($value['label'], $key, '', $object, 0).'</label></td>';
					print '<td colspan="3">';
					print '<input type="text" name="'.$key.'" id="'.$key.'" class="minwidth100" maxlength="80" value="'.dol_escape_htmltag(GETPOSTISSET($key) ? GETPOST($key, 'alphanohtml') : (empty($object->socialnetworks[$key]) ? '' : $object->socialnetworks[$key])).'">';
					print '</td>';
					print '</tr>';
				} elseif (!empty($object->socialnetworks[$key])) {
					print '<input type="hidden" name="'.$key.'" value="'.$object->socialnetworks[$key].'">';
				}
			}
		}

		// Prof ids
		$i = 1; $j = 0; $NBCOLS = ($conf->browser->layout == 'phone' ? 1 : 2);
		while ($i <= 6) {
			$idprof = $langs->transcountry('ProfId'.$i, $object->country_code);
			if ($idprof != '-')	{
				$key = 'idprof'.$i;

				if (($j % $NBCOLS) == 0) print '<tr>';

				$idprof_mandatory = 'SOCIETE_IDPROF'.($i).'_MANDATORY';
				print '<td>'.$form->editfieldkey($idprof, $key, '', $object, 0, 'string', '', (empty($conf->global->$idprof_mandatory) ? 0 : 1)).'</td><td>';

				print $formcompany->get_input_id_prof($i, $key, $object->$key, $object->country_code);
				print '</td>';
				if (($j % $NBCOLS) == ($NBCOLS - 1)) print '</tr>';
				$j++;
			}
			$i++;
		}
		if ($NBCOLS > 1 && ($j % 2 == 1)) print '<td colspan="2"></td></tr>';

		// Vat is used
		print '<tr><td>'.$form->editfieldkey('VATIsUsed', 'assujtva_value', '', $object, 0).'</td>';
		print '<td>';
		print $form->selectyesno('assujtva_value', GETPOSTISSET('assujtva_value') ?GETPOST('assujtva_value', 'int') : 1, 1); // Assujeti par defaut en creation
		print '</td>';
		if ($conf->browser->layout == 'phone') print '</tr><tr>';
		print '<td class="nowrap">'.$form->editfieldkey('VATIntra', 'intra_vat', '', $object, 0).'</td>';
		print '<td class="nowrap">';
		$s = '<input type="text" class="flat maxwidthonsmartphone" name="tva_intra" id="intra_vat" maxlength="20" value="'.$object->tva_intra.'">';

		if (empty($conf->global->MAIN_DISABLEVATCHECK) && isInEEC($object)) {
			$s .= ' ';

			if (!empty($conf->use_javascript_ajax))	{
				$widthpopup = 600;
				if (!empty($conf->dol_use_jmobile)) $widthpopup = 350;
				$heightpopup = 400;
				print "\n";
				print '<script language="JavaScript" type="text/javascript">';
				print "function CheckVAT(a) {\n";
				print "newpopup('".DOL_URL_ROOT."/societe/checkvat/checkVatPopup.php?vatNumber='+a, '".dol_escape_js($langs->trans("VATIntraCheckableOnEUSite"))."', ".$widthpopup.", ".$heightpopup.");\n";
				print "}\n";
				print '</script>';
				print "\n";
				$s .= '<a href="#" class="hideonsmartphone" onclick="javascript: CheckVAT(document.formsoc.tva_intra.value);">'.$langs->trans("VATIntraCheck").'</a>';
				$s = $form->textwithpicto($s, $langs->trans("VATIntraCheckDesc", $langs->transnoentitiesnoconv("VATIntraCheck")), 1);
			} else {
				$s .= '<a href="'.$langs->transcountry("VATIntraCheckURL", $object->country_id).'" target="_blank">'.img_picto($langs->trans("VATIntraCheckableOnEUSite"), 'help').'</a>';
			}
		}
		print $s;
		print '</td>';
		print '</tr>';

		// Local Taxes
		//TODO: Place into a function to control showing by country or study better option
		if ($mysoc->localtax1_assuj == "1" && $mysoc->localtax2_assuj == "1")
		{
			print '<tr><td>'.$langs->transcountry("LocalTax1IsUsed", $mysoc->country_code).'</td><td>';
			print $form->selectyesno('localtax1assuj_value', (isset($conf->global->THIRDPARTY_DEFAULT_USELOCALTAX1) ? $conf->global->THIRDPARTY_DEFAULT_USELOCALTAX1 : 0), 1);
			print '</td>';
			if ($conf->browser->layout == 'phone') print '</tr><tr>';
			print '<td>'.$langs->transcountry("LocalTax2IsUsed", $mysoc->country_code).'</td><td>';
			print $form->selectyesno('localtax2assuj_value', (isset($conf->global->THIRDPARTY_DEFAULT_USELOCALTAX2) ? $conf->global->THIRDPARTY_DEFAULT_USELOCALTAX2 : 0), 1);
			print '</td></tr>';
		} elseif ($mysoc->localtax1_assuj == "1")
		{
			print '<tr><td>'.$langs->transcountry("LocalTax1IsUsed", $mysoc->country_code).'</td><td colspan="3">';
			print $form->selectyesno('localtax1assuj_value', (isset($conf->global->THIRDPARTY_DEFAULT_USELOCALTAX1) ? $conf->global->THIRDPARTY_DEFAULT_USELOCALTAX1 : 0), 1);
			print '</td></tr>';
		} elseif ($mysoc->localtax2_assuj == "1")
		{
			print '<tr><td>'.$langs->transcountry("LocalTax2IsUsed", $mysoc->country_code).'</td><td colspan="3">';
			print $form->selectyesno('localtax2assuj_value', (isset($conf->global->THIRDPARTY_DEFAULT_USELOCALTAX2) ? $conf->global->THIRDPARTY_DEFAULT_USELOCALTAX2 : 0), 1);
			print '</td></tr>';
		}

		// Type - Workforce/Staff
		print '<tr><td>'.$form->editfieldkey('ThirdPartyType', 'typent_id', '', $object, 0).'</td><td class="maxwidthonsmartphone"'.($conf->browser->layout == 'phone' ? ' colspan="3"' : '').'>'."\n";
		$sortparam = (empty($conf->global->SOCIETE_SORT_ON_TYPEENT) ? 'ASC' : $conf->global->SOCIETE_SORT_ON_TYPEENT); // NONE means we keep sort of original array, so we sort on position. ASC, means next function will sort on label.
		print $form->selectarray("typent_id", $formcompany->typent_array(0), $object->typent_id, 0, 0, 0, '', 0, 0, 0, $sortparam, '', 1);
		if ($user->admin) print ' '.info_admin($langs->trans("YouCanChangeValuesForThisListFromDictionarySetup"), 1);
		print '</td>';
		if ($conf->browser->layout == 'phone') print '</tr><tr>';
		print '<td>'.$form->editfieldkey('Workforce', 'effectif_id', '', $object, 0).'</td><td class="maxwidthonsmartphone"'.($conf->browser->layout == 'phone' ? ' colspan="3"' : '').'>';
		print $form->selectarray("effectif_id", $formcompany->effectif_array(0), $object->effectif_id, 0, 0, 0, '', 0, 0, 0, '', '', 1);
		if ($user->admin) print ' '.info_admin($langs->trans("YouCanChangeValuesForThisListFromDictionarySetup"), 1);
		print '</td></tr>';

		// Legal Form
		print '<tr><td>'.$form->editfieldkey('JuridicalStatus', 'forme_juridique_code', '', $object, 0).'</td>';
		print '<td colspan="3" class="maxwidthonsmartphone">';
		if ($object->country_id)
		{
			print $formcompany->select_juridicalstatus($object->forme_juridique_code, $object->country_code, '', 'forme_juridique_code');
		} else {
			print $countrynotdefined;
		}
		print '</td></tr>';

		// Capital
		print '<tr><td>'.$form->editfieldkey('Capital', 'capital', '', $object, 0).'</td>';
		print '<td colspan="3"><input type="text" name="capital" id="capital" class="maxwidth100" value="'.$object->capital.'"> ';
		print '<span class="hideonsmartphone">'.$langs->trans("Currency".$conf->currency).'</span></td></tr>';

		if (!empty($conf->global->MAIN_MULTILANGS))
		{
			print '<tr><td>'.$form->editfieldkey('DefaultLang', 'default_lang', '', $object, 0).'</td><td colspan="3" class="maxwidthonsmartphone">'."\n";
			print $formadmin->select_language(GETPOST('default_lang', 'alpha') ? GETPOST('default_lang', 'alpha') : ($object->default_lang ? $object->default_lang : ''), 'default_lang', 0, 0, 1, 0, 0, 'maxwidth200onsmartphone');
			print '</td>';
			print '</tr>';
		}

		// Incoterms
		if (!empty($conf->incoterm->enabled))
		{
			print '<tr>';
			print '<td>'.$form->editfieldkey('IncotermLabel', 'incoterm_id', '', $object, 0).'</td>';
			print '<td colspan="3" class="maxwidthonsmartphone">';
			print $form->select_incoterms((!empty($object->fk_incoterms) ? $object->fk_incoterms : ''), (!empty($object->location_incoterms) ? $object->location_incoterms : ''));
			print '</td></tr>';
		}

		// Categories
		if (!empty($conf->categorie->enabled) && !empty($user->rights->categorie->lire))
		{
			$langs->load('categories');

			// Customer
			//if ($object->prospect || $object->client || (! $object->fournisseur && ! empty($conf->global->THIRDPARTY_CAN_HAVE_CATEGORY_EVEN_IF_NOT_CUSTOMER_PROSPECT_SUPPLIER))) {
			print '<tr class="visibleifcustomer"><td class="toptd">'.$form->editfieldkey('CustomersProspectsCategoriesShort', 'custcats', '', $object, 0).'</td><td colspan="3">';
			$cate_arbo = $form->select_all_categories(Categorie::TYPE_CUSTOMER, null, 'parent', null, null, 1);
			print img_picto('', 'category').$form->multiselectarray('custcats', $cate_arbo, GETPOST('custcats', 'array'), null, null, 'quatrevingtpercent widthcentpercentminusx', 0, 0);
			print "</td></tr>";
			//}

			if (!empty($conf->global->THIRDPARTY_SUGGEST_ALSO_ADDRESS_CREATION))
			{
				print '<tr class="individualline"><td class="toptd">'.$form->editfieldkey('ContactCategoriesShort', 'contcats', '', $object, 0).'</td><td colspan="3">';
				$cate_arbo = $form->select_all_categories(Categorie::TYPE_CONTACT, null, 'parent', null, null, 1);
				print img_picto('', 'category').$form->multiselectarray('contcats', $cate_arbo, GETPOST('contcats', 'array'), null, null, 'quatrevingtpercent widthcentpercentminusx', 0, 0);
				print "</td></tr>";
			}

			if (!empty($conf->global->THIRDPARTY_SUGGEST_ALSO_ADDRESS_CREATION))
			{
				print '<tr class="individualline"><td class="toptd">'.$form->editfieldkey('ContactCategoriesShort', 'contcats', '', $object, 0).'</td><td colspan="3">';
				$cate_arbo = $form->select_all_categories(Categorie::TYPE_CONTACT, null, 'parent', null, null, 1);
				print img_picto('', 'category').$form->multiselectarray('contcats', $cate_arbo, GETPOST('contcats', 'array'), null, null, 'quatrevingtpercent widthcentpercentminusx', 0, 0);
				print "</td></tr>";
			}

			// Supplier
			if (!empty($conf->fournisseur->enabled)) {
				print '<tr class="visibleifsupplier"><td class="toptd">'.$form->editfieldkey('SuppliersCategoriesShort', 'suppcats', '', $object, 0).'</td><td colspan="3">';
				$cate_arbo = $form->select_all_categories(Categorie::TYPE_SUPPLIER, null, 'parent', null, null, 1);
				print img_picto('', 'category').$form->multiselectarray('suppcats', $cate_arbo, GETPOST('suppcats', 'array'), null, null, 'quatrevingtpercent widthcentpercentminusx', 0, 0);
				print "</td></tr>";
			}
		}

		// Multicurrency
		if (!empty($conf->multicurrency->enabled))
		{
			print '<tr>';
			print '<td>'.$form->editfieldkey('Currency', 'multicurrency_code', '', $object, 0).'</td>';
			print '<td colspan="3" class="maxwidthonsmartphone">';
			print $form->selectMultiCurrency(($object->multicurrency_code ? $object->multicurrency_code : $conf->currency), 'multicurrency_code', 1);
			print '</td></tr>';
		}

		// Other attributes
		$parameters = array('socid'=>$socid, 'colspan' => ' colspan="3"', 'colspanvalue' => '3');
		include DOL_DOCUMENT_ROOT.'/core/tpl/extrafields_add.tpl.php';

		// Assign a sale representative
		print '<tr>';
		print '<td>'.$form->editfieldkey('AllocateCommercial', 'commercial_id', '', $object, 0).'</td>';
		print '<td colspan="3" class="maxwidthonsmartphone">';
		$userlist = $form->select_dolusers('', '', 0, null, 0, '', '', 0, 0, 0, 'AND u.statut = 1', 0, '', '', 0, 1);
		// Note: If user has no right to "see all thirdparties", we force selection of sale representative to him, so after creation he can see the record.
		$selected = (count(GETPOST('commercial', 'array')) > 0 ? GETPOST('commercial', 'array') : (GETPOST('commercial', 'int') > 0 ? array(GETPOST('commercial', 'int')) : (empty($user->rights->societe->client->voir) ? array($user->id) : array())));
		print img_picto('', 'user').$form->multiselectarray('commercial', $userlist, $selected, null, null, 'quatrevingtpercent widthcentpercentminusx', 0, 0);
		print '</td></tr>';

		// Ajout du logo
		print '<tr class="hideonsmartphone">';
		print '<td>'.$form->editfieldkey('Logo', 'photoinput', '', $object, 0).'</td>';
		print '<td colspan="3">';
		print '<input class="flat" type="file" name="photo" id="photoinput" />';
		print '</td>';
		print '</tr>';

		print '</table>'."\n";

		// Accountancy codes
		print '<table class="border" width="100%">';

		if (! empty($conf->accounting->enabled))
		{
			// Accountancy_code_sell
			print '<tr><td class="titlefieldcreate">'.$langs->trans("ProductAccountancySellCode").'</td>';
			print '<td>';
			$accountancy_code_sell = GETPOST('accountancy_code_sell', 'alpha');
			print $formaccounting->select_account($accountancy_code_sell, 'accountancy_code_sell', 1, null, 1, 1, '');
			print '</td></tr>';

			// Accountancy_code_buy
			print '<tr><td class="titlefieldcreate">'.$langs->trans("ProductAccountancyBuyCode").'</td>';
			print '<td>';
			$accountancy_code_buy = GETPOST('accountancy_code_buy', 'alpha');
			print $formaccounting->select_account($accountancy_code_buy, 'accountancy_code_buy', 1, null, 1, 1, '');
			print '</td></tr>';
		}
		else // For external software
		{
			// Accountancy_code_sell
			print '<tr><td class="titlefieldcreate">'.$langs->trans("ProductAccountancySellCode").'</td>';
			print '<td class="maxwidthonsmartphone"><input class="minwidth100" name="accountancy_code_sell" value="'.$object->accountancy_code_sell.'">';
			print '</td></tr>';

			// Accountancy_code_buy
			print '<tr><td class="titlefieldcreate">'.$langs->trans("ProductAccountancyBuyCode").'</td>';
			print '<td class="maxwidthonsmartphone"><input class="minwidth100" name="accountancy_code_buy" value="'.$object->accountancy_code_buy.'">';
			print '</td></tr>';
		}
		print '</table>';

		print dol_get_fiche_end();

		print '<div class="center">';
		print '<input type="submit" class="button" name="create" value="'.$langs->trans('AddThirdParty').'">';
		if (!empty($backtopage))
		{
			print ' &nbsp; &nbsp; ';
			print '<input type="submit" class="button button-cancel" name="cancel" value="'.$langs->trans("Cancel").'">';
		} else {
			print ' &nbsp; &nbsp; ';
			print '<input type="button" class="button button-cancel" value="'.$langs->trans("Cancel").'" onClick="javascript:history.go(-1)">';
		}
		print '</div>'."\n";

		print '</form>'."\n";
	} elseif ($action == 'edit') {
		//print load_fiche_titre($langs->trans("EditCompany"));

		if ($socid)
		{
			$res = $object->fetch_optionals();
			//if ($res < 0) { dol_print_error($db); exit; }

			$head = societe_prepare_head($object);

			// Load object modCodeTiers
			$module = (!empty($conf->global->SOCIETE_CODECLIENT_ADDON) ? $conf->global->SOCIETE_CODECLIENT_ADDON : 'mod_codeclient_leopard');
			if (substr($module, 0, 15) == 'mod_codeclient_' && substr($module, -3) == 'php')
			{
				$module = substr($module, 0, dol_strlen($module) - 4);
			}
			$dirsociete = array_merge(array('/core/modules/societe/'), $conf->modules_parts['societe']);
			foreach ($dirsociete as $dirroot)
			{
				$res = dol_include_once($dirroot.$module.'.php');
				if ($res) break;
			}
			$modCodeClient = new $module($db);
			// We verified if the tag prefix is used
			if ($modCodeClient->code_auto)
			{
				$prefixCustomerIsUsed = $modCodeClient->verif_prefixIsUsed();
			}
			$module = $conf->global->SOCIETE_CODECLIENT_ADDON;
			if (substr($module, 0, 15) == 'mod_codeclient_' && substr($module, -3) == 'php')
			{
				$module = substr($module, 0, dol_strlen($module) - 4);
			}
			$dirsociete = array_merge(array('/core/modules/societe/'), $conf->modules_parts['societe']);
			foreach ($dirsociete as $dirroot)
			{
				$res = dol_include_once($dirroot.$module.'.php');
				if ($res) break;
			}
			$modCodeFournisseur = new $module($db);
			// On verifie si la balise prefix est utilisee
			if ($modCodeFournisseur->code_auto)
			{
				$prefixSupplierIsUsed = $modCodeFournisseur->verif_prefixIsUsed();
			}

			$object->oldcopy = clone $object;

			if (GETPOSTISSET('name'))
			{
				// We overwrite with values if posted
				$object->name = GETPOST('name', 'alphanohtml');
				$object->prefix_comm			= GETPOST('prefix_comm', 'alphanohtml');
				$object->client = GETPOST('client', 'int');
				$object->code_client			= GETPOST('customer_code', 'alpha');
				$object->fournisseur			= GETPOST('fournisseur', 'int');
				$object->code_fournisseur = GETPOST('supplier_code', 'alpha');
				$object->address = GETPOST('address', 'alphanohtml');
				$object->zip = GETPOST('zipcode', 'alphanohtml');
				$object->town = GETPOST('town', 'alphanohtml');
				$object->country_id = GETPOST('country_id') ?GETPOST('country_id', 'int') : $mysoc->country_id;
				$object->state_id = GETPOST('state_id', 'int');
				//$object->skype				= GETPOST('skype', 'alpha');
				//$object->twitter				= GETPOST('twitter', 'alpha');
				//$object->facebook				= GETPOST('facebook', 'alpha');
				//$object->linkedin				= GETPOST('linkedin', 'alpha');
				$object->socialnetworks = array();
				if (!empty($conf->socialnetworks->enabled)) {
					foreach ($socialnetworks as $key => $value) {
						if (GETPOSTISSET($key) && GETPOST($key, 'alphanohtml') != '') {
							$object->socialnetworks[$key] = GETPOST($key, 'alphanohtml');
						}
					}
				}
				$object->phone					= GETPOST('phone', 'alpha');
				$object->fax					= GETPOST('fax', 'alpha');
				$object->email					= GETPOST('email', 'custom', 0, FILTER_SANITIZE_EMAIL);
				$object->url					= GETPOST('url', 'custom', 0, FILTER_SANITIZE_URL);
				$object->capital				= GETPOST('capital', 'alphanohtml');
				$object->idprof1				= GETPOST('idprof1', 'alphanohtml');
				$object->idprof2				= GETPOST('idprof2', 'alphanohtml');
				$object->idprof3				= GETPOST('idprof3', 'alphanohtml');
				$object->idprof4				= GETPOST('idprof4', 'alphanohtml');
				$object->idprof5				= GETPOST('idprof5', 'alphanohtml');
				$object->idprof6				= GETPOST('idprof6', 'alphanohtml');
				$object->typent_id = GETPOST('typent_id', 'int');
				$object->effectif_id = GETPOST('effectif_id', 'int');
				$object->barcode				= GETPOST('barcode', 'alphanohtml');
				$object->forme_juridique_code = GETPOST('forme_juridique_code', 'int');
				$object->default_lang = GETPOST('default_lang', 'alpha');

				$object->tva_assuj				= GETPOST('assujtva_value', 'int');
				$object->tva_intra				= GETPOST('tva_intra', 'alphanohtml');
				$object->status = GETPOST('status', 'int');

				// Webservices url/key
				$object->webservices_url        = GETPOST('webservices_url', 'custom', 0, FILTER_SANITIZE_URL);
				$object->webservices_key        = GETPOST('webservices_key', 'san_alpha');

				$object->accountancy_code_sell  = GETPOST('accountancy_code_sell', 'alpha');
				$object->accountancy_code_buy   = GETPOST('accountancy_code_buy', 'alpha');
=======
>>>>>>> 768d2db8

		// Phone / Fax
		print '<tr><td>'.$form->editfieldkey('Phone', 'phone', '', $object, 0).'</td>';
		print '<td'.($conf->browser->layout == 'phone' ? ' colspan="3"' : '').'>'.img_picto('', 'object_phoning').' <input type="text" name="phone" id="phone" class="maxwidth200 widthcentpercentminusx" value="'.(GETPOSTISSET('phone') ?GETPOST('phone', 'alpha') : $object->phone).'"></td>';
		if ($conf->browser->layout == 'phone') print '</tr><tr>';
		print '<td>'.$form->editfieldkey('Fax', 'fax', '', $object, 0).'</td>';
		print '<td'.($conf->browser->layout == 'phone' ? ' colspan="3"' : '').'>'.img_picto('', 'object_phoning_fax').' <input type="text" name="fax" id="fax" class="maxwidth200 widthcentpercentminusx" value="'.(GETPOSTISSET('fax') ?GETPOST('fax', 'alpha') : $object->fax).'"></td></tr>';

		// Email / Web
		print '<tr><td>'.$form->editfieldkey('EMail', 'email', '', $object, 0, 'string', '', empty($conf->global->SOCIETE_EMAIL_MANDATORY) ? '' : $conf->global->SOCIETE_EMAIL_MANDATORY).'</td>';
		print '<td colspan="3">'.img_picto('', 'object_email').' <input type="text" class="maxwidth500 widthcentpercentminusx" name="email" id="email" value="'.$object->email.'"></td></tr>';
		print '<tr><td>'.$form->editfieldkey('Web', 'url', '', $object, 0).'</td>';
		print '<td colspan="3">'.img_picto('', 'globe').' <input type="text" class="maxwidth500 widthcentpercentminusx" name="url" id="url" value="'.$object->url.'"></td></tr>';

		if (!empty($conf->socialnetworks->enabled)) {
			foreach ($socialnetworks as $key => $value) {
				if ($value['active']) {
					print '<tr>';
					print '<td><label for="'.$value['label'].'">'.$form->editfieldkey($value['label'], $key, '', $object, 0).'</label></td>';
					print '<td colspan="3">';
					print '<input type="text" name="'.$key.'" id="'.$key.'" class="minwidth100" maxlength="80" value="'.dol_escape_htmltag(GETPOSTISSET($key) ? GETPOST($key, 'alphanohtml') : (empty($object->socialnetworks[$key]) ? '' : $object->socialnetworks[$key])).'">';
					print '</td>';
					print '</tr>';
				} elseif (!empty($object->socialnetworks[$key])) {
					print '<input type="hidden" name="'.$key.'" value="'.$object->socialnetworks[$key].'">';
				}
			}
		}

<<<<<<< HEAD
=======
		// Prof ids
		$i = 1; $j = 0; $NBCOLS = ($conf->browser->layout == 'phone' ? 1 : 2);
		while ($i <= 6) {
			$idprof = $langs->transcountry('ProfId'.$i, $object->country_code);
			if ($idprof != '-')	{
				$key = 'idprof'.$i;

				if (($j % $NBCOLS) == 0) print '<tr>';

				$idprof_mandatory = 'SOCIETE_IDPROF'.($i).'_MANDATORY';
				print '<td>'.$form->editfieldkey($idprof, $key, '', $object, 0, 'string', '', (empty($conf->global->$idprof_mandatory) ? 0 : 1)).'</td><td>';

				print $formcompany->get_input_id_prof($i, $key, $object->$key, $object->country_code);
				print '</td>';
				if (($j % $NBCOLS) == ($NBCOLS - 1)) print '</tr>';
				$j++;
			}
			$i++;
		}
		if ($NBCOLS > 1 && ($j % 2 == 1)) print '<td colspan="2"></td></tr>';

		// Vat is used
		print '<tr><td>'.$form->editfieldkey('VATIsUsed', 'assujtva_value', '', $object, 0).'</td>';
		print '<td>';
		print $form->selectyesno('assujtva_value', GETPOSTISSET('assujtva_value') ?GETPOST('assujtva_value', 'int') : 1, 1); // Assujeti par defaut en creation
		print '</td>';
		if ($conf->browser->layout == 'phone') print '</tr><tr>';
		print '<td class="nowrap">'.$form->editfieldkey('VATIntra', 'intra_vat', '', $object, 0).'</td>';
		print '<td class="nowrap">';
		$s = '<input type="text" class="flat maxwidthonsmartphone" name="tva_intra" id="intra_vat" maxlength="20" value="'.$object->tva_intra.'">';

		if (empty($conf->global->MAIN_DISABLEVATCHECK) && isInEEC($object)) {
			$s .= ' ';

			if (!empty($conf->use_javascript_ajax))	{
				$widthpopup = 600;
				if (!empty($conf->dol_use_jmobile)) $widthpopup = 350;
				$heightpopup = 400;
				print "\n";
				print '<script language="JavaScript" type="text/javascript">';
				print "function CheckVAT(a) {\n";
				print "newpopup('".DOL_URL_ROOT."/societe/checkvat/checkVatPopup.php?vatNumber='+a, '".dol_escape_js($langs->trans("VATIntraCheckableOnEUSite"))."', ".$widthpopup.", ".$heightpopup.");\n";
				print "}\n";
				print '</script>';
				print "\n";
				$s .= '<a href="#" class="hideonsmartphone" onclick="javascript: CheckVAT(document.formsoc.tva_intra.value);">'.$langs->trans("VATIntraCheck").'</a>';
				$s = $form->textwithpicto($s, $langs->trans("VATIntraCheckDesc", $langs->transnoentitiesnoconv("VATIntraCheck")), 1);
			} else {
				$s .= '<a href="'.$langs->transcountry("VATIntraCheckURL", $object->country_id).'" target="_blank">'.img_picto($langs->trans("VATIntraCheckableOnEUSite"), 'help').'</a>';
			}
		}
		print $s;
		print '</td>';
		print '</tr>';

		// Local Taxes
		//TODO: Place into a function to control showing by country or study better option
		if ($mysoc->localtax1_assuj == "1" && $mysoc->localtax2_assuj == "1")
		{
			print '<tr><td>'.$langs->transcountry("LocalTax1IsUsed", $mysoc->country_code).'</td><td>';
			print $form->selectyesno('localtax1assuj_value', (isset($conf->global->THIRDPARTY_DEFAULT_USELOCALTAX1) ? $conf->global->THIRDPARTY_DEFAULT_USELOCALTAX1 : 0), 1);
			print '</td>';
			if ($conf->browser->layout == 'phone') print '</tr><tr>';
			print '<td>'.$langs->transcountry("LocalTax2IsUsed", $mysoc->country_code).'</td><td>';
			print $form->selectyesno('localtax2assuj_value', (isset($conf->global->THIRDPARTY_DEFAULT_USELOCALTAX2) ? $conf->global->THIRDPARTY_DEFAULT_USELOCALTAX2 : 0), 1);
			print '</td></tr>';
		} elseif ($mysoc->localtax1_assuj == "1")
		{
			print '<tr><td>'.$langs->transcountry("LocalTax1IsUsed", $mysoc->country_code).'</td><td colspan="3">';
			print $form->selectyesno('localtax1assuj_value', (isset($conf->global->THIRDPARTY_DEFAULT_USELOCALTAX1) ? $conf->global->THIRDPARTY_DEFAULT_USELOCALTAX1 : 0), 1);
			print '</td></tr>';
		} elseif ($mysoc->localtax2_assuj == "1")
		{
			print '<tr><td>'.$langs->transcountry("LocalTax2IsUsed", $mysoc->country_code).'</td><td colspan="3">';
			print $form->selectyesno('localtax2assuj_value', (isset($conf->global->THIRDPARTY_DEFAULT_USELOCALTAX2) ? $conf->global->THIRDPARTY_DEFAULT_USELOCALTAX2 : 0), 1);
			print '</td></tr>';
		}

		// Type - Workforce/Staff
		print '<tr><td>'.$form->editfieldkey('ThirdPartyType', 'typent_id', '', $object, 0).'</td><td class="maxwidthonsmartphone"'.($conf->browser->layout == 'phone' ? ' colspan="3"' : '').'>'."\n";
		$sortparam = (empty($conf->global->SOCIETE_SORT_ON_TYPEENT) ? 'ASC' : $conf->global->SOCIETE_SORT_ON_TYPEENT); // NONE means we keep sort of original array, so we sort on position. ASC, means next function will sort on label.
		print $form->selectarray("typent_id", $formcompany->typent_array(0), $object->typent_id, 0, 0, 0, '', 0, 0, 0, $sortparam, '', 1);
		if ($user->admin) print ' '.info_admin($langs->trans("YouCanChangeValuesForThisListFromDictionarySetup"), 1);
		print '</td>';
		if ($conf->browser->layout == 'phone') print '</tr><tr>';
		print '<td>'.$form->editfieldkey('Workforce', 'effectif_id', '', $object, 0).'</td><td class="maxwidthonsmartphone"'.($conf->browser->layout == 'phone' ? ' colspan="3"' : '').'>';
		print $form->selectarray("effectif_id", $formcompany->effectif_array(0), $object->effectif_id, 0, 0, 0, '', 0, 0, 0, '', '', 1);
		if ($user->admin) print ' '.info_admin($langs->trans("YouCanChangeValuesForThisListFromDictionarySetup"), 1);
		print '</td></tr>';

		// Legal Form
		print '<tr><td>'.$form->editfieldkey('JuridicalStatus', 'forme_juridique_code', '', $object, 0).'</td>';
		print '<td colspan="3" class="maxwidthonsmartphone">';
		if ($object->country_id)
		{
			print $formcompany->select_juridicalstatus($object->forme_juridique_code, $object->country_code, '', 'forme_juridique_code');
		} else {
			print $countrynotdefined;
		}
		print '</td></tr>';

		// Capital
		print '<tr><td>'.$form->editfieldkey('Capital', 'capital', '', $object, 0).'</td>';
		print '<td colspan="3"><input type="text" name="capital" id="capital" class="maxwidth100" value="'.$object->capital.'"> ';
		print '<span class="hideonsmartphone">'.$langs->trans("Currency".$conf->currency).'</span></td></tr>';

		if (!empty($conf->global->MAIN_MULTILANGS))
		{
			print '<tr><td>'.$form->editfieldkey('DefaultLang', 'default_lang', '', $object, 0).'</td><td colspan="3" class="maxwidthonsmartphone">'."\n";
			print $formadmin->select_language(GETPOST('default_lang', 'alpha') ? GETPOST('default_lang', 'alpha') : ($object->default_lang ? $object->default_lang : ''), 'default_lang', 0, 0, 1, 0, 0, 'maxwidth200onsmartphone');
			print '</td>';
			print '</tr>';
		}

		// Incoterms
		if (!empty($conf->incoterm->enabled))
		{
			print '<tr>';
			print '<td>'.$form->editfieldkey('IncotermLabel', 'incoterm_id', '', $object, 0).'</td>';
			print '<td colspan="3" class="maxwidthonsmartphone">';
			print $form->select_incoterms((!empty($object->fk_incoterms) ? $object->fk_incoterms : ''), (!empty($object->location_incoterms) ? $object->location_incoterms : ''));
			print '</td></tr>';
		}

		// Categories
		if (!empty($conf->categorie->enabled) && !empty($user->rights->categorie->lire))
		{
			$langs->load('categories');

			// Customer
			//if ($object->prospect || $object->client || (! $object->fournisseur && ! empty($conf->global->THIRDPARTY_CAN_HAVE_CATEGORY_EVEN_IF_NOT_CUSTOMER_PROSPECT_SUPPLIER))) {
			print '<tr class="visibleifcustomer"><td class="toptd">'.$form->editfieldkey('CustomersProspectsCategoriesShort', 'custcats', '', $object, 0).'</td><td colspan="3">';
			$cate_arbo = $form->select_all_categories(Categorie::TYPE_CUSTOMER, null, 'parent', null, null, 1);
			print img_picto('', 'category').$form->multiselectarray('custcats', $cate_arbo, GETPOST('custcats', 'array'), null, null, 'quatrevingtpercent widthcentpercentminusx', 0, 0);
			print "</td></tr>";
			//}

			// Supplier
			if (!empty($conf->fournisseur->enabled)) {
				print '<tr class="visibleifsupplier"><td class="toptd">'.$form->editfieldkey('SuppliersCategoriesShort', 'suppcats', '', $object, 0).'</td><td colspan="3">';
				$cate_arbo = $form->select_all_categories(Categorie::TYPE_SUPPLIER, null, 'parent', null, null, 1);
				print img_picto('', 'category').$form->multiselectarray('suppcats', $cate_arbo, GETPOST('suppcats', 'array'), null, null, 'quatrevingtpercent widthcentpercentminusx', 0, 0);
				print "</td></tr>";
			}
		}

		// Multicurrency
		if (!empty($conf->multicurrency->enabled))
		{
			print '<tr>';
			print '<td>'.$form->editfieldkey('Currency', 'multicurrency_code', '', $object, 0).'</td>';
			print '<td colspan="3" class="maxwidthonsmartphone">';
			print $form->selectMultiCurrency(($object->multicurrency_code ? $object->multicurrency_code : $conf->currency), 'multicurrency_code', 1);
			print '</td></tr>';
		}

		// Other attributes
		$parameters = array('socid'=>$socid, 'colspan' => ' colspan="3"', 'colspanvalue' => '3');
		include DOL_DOCUMENT_ROOT.'/core/tpl/extrafields_add.tpl.php';

		// Assign a sale representative
		print '<tr>';
		print '<td>'.$form->editfieldkey('AllocateCommercial', 'commercial_id', '', $object, 0).'</td>';
		print '<td colspan="3" class="maxwidthonsmartphone">';
		$userlist = $form->select_dolusers('', '', 0, null, 0, '', '', 0, 0, 0, 'AND u.statut = 1', 0, '', '', 0, 1);
		// Note: If user has no right to "see all thirdparties", we force selection of sale representative to him, so after creation he can see the record.
		$selected = (count(GETPOST('commercial', 'array')) > 0 ? GETPOST('commercial', 'array') : (GETPOST('commercial', 'int') > 0 ? array(GETPOST('commercial', 'int')) : (empty($user->rights->societe->client->voir) ? array($user->id) : array())));
		print img_picto('', 'user').$form->multiselectarray('commercial', $userlist, $selected, null, null, 'quatrevingtpercent widthcentpercentminusx', 0, 0);
		print '</td></tr>';

		// Ajout du logo
		print '<tr class="hideonsmartphone">';
		print '<td>'.$form->editfieldkey('Logo', 'photoinput', '', $object, 0).'</td>';
		print '<td colspan="3">';
		print '<input class="flat" type="file" name="photo" id="photoinput" />';
		print '</td>';
		print '</tr>';

		print '</table>'."\n";

		print dol_get_fiche_end();

		print '<div class="center">';
		print '<input type="submit" class="button" name="create" value="'.$langs->trans('AddThirdParty').'">';
		if (!empty($backtopage))
		{
			print ' &nbsp; &nbsp; ';
			print '<input type="submit" class="button button-cancel" name="cancel" value="'.$langs->trans("Cancel").'">';
		} else {
			print ' &nbsp; &nbsp; ';
			print '<input type="button" class="button button-cancel" value="'.$langs->trans("Cancel").'" onClick="javascript:history.go(-1)">';
		}
		print '</div>'."\n";

		print '</form>'."\n";
	} elseif ($action == 'edit') {
		//print load_fiche_titre($langs->trans("EditCompany"));

		if ($socid)
		{
			$res = $object->fetch_optionals();
			//if ($res < 0) { dol_print_error($db); exit; }

			$head = societe_prepare_head($object);

			// Load object modCodeTiers
			$module = (!empty($conf->global->SOCIETE_CODECLIENT_ADDON) ? $conf->global->SOCIETE_CODECLIENT_ADDON : 'mod_codeclient_leopard');
			if (substr($module, 0, 15) == 'mod_codeclient_' && substr($module, -3) == 'php')
			{
				$module = substr($module, 0, dol_strlen($module) - 4);
			}
			$dirsociete = array_merge(array('/core/modules/societe/'), $conf->modules_parts['societe']);
			foreach ($dirsociete as $dirroot)
			{
				$res = dol_include_once($dirroot.$module.'.php');
				if ($res) break;
			}
			$modCodeClient = new $module($db);
			// We verified if the tag prefix is used
			if ($modCodeClient->code_auto)
			{
				$prefixCustomerIsUsed = $modCodeClient->verif_prefixIsUsed();
			}
			$module = $conf->global->SOCIETE_CODECLIENT_ADDON;
			if (substr($module, 0, 15) == 'mod_codeclient_' && substr($module, -3) == 'php')
			{
				$module = substr($module, 0, dol_strlen($module) - 4);
			}
			$dirsociete = array_merge(array('/core/modules/societe/'), $conf->modules_parts['societe']);
			foreach ($dirsociete as $dirroot)
			{
				$res = dol_include_once($dirroot.$module.'.php');
				if ($res) break;
			}
			$modCodeFournisseur = new $module($db);
			// On verifie si la balise prefix est utilisee
			if ($modCodeFournisseur->code_auto)
			{
				$prefixSupplierIsUsed = $modCodeFournisseur->verif_prefixIsUsed();
			}

			$object->oldcopy = clone $object;

			if (GETPOSTISSET('name'))
			{
				// We overwrite with values if posted
				$object->name = GETPOST('name', 'alphanohtml');
				$object->prefix_comm			= GETPOST('prefix_comm', 'alphanohtml');
				$object->client = GETPOST('client', 'int');
				$object->code_client			= GETPOST('customer_code', 'alpha');
				$object->fournisseur			= GETPOST('fournisseur', 'int');
				$object->code_fournisseur = GETPOST('supplier_code', 'alpha');
				$object->address = GETPOST('address', 'alphanohtml');
				$object->zip = GETPOST('zipcode', 'alphanohtml');
				$object->town = GETPOST('town', 'alphanohtml');
				$object->country_id = GETPOST('country_id') ?GETPOST('country_id', 'int') : $mysoc->country_id;
				$object->state_id = GETPOST('state_id', 'int');
				//$object->skype				= GETPOST('skype', 'alpha');
				//$object->twitter				= GETPOST('twitter', 'alpha');
				//$object->facebook				= GETPOST('facebook', 'alpha');
				//$object->linkedin				= GETPOST('linkedin', 'alpha');
				$object->socialnetworks = array();
				if (!empty($conf->socialnetworks->enabled)) {
					foreach ($socialnetworks as $key => $value) {
						if (GETPOSTISSET($key) && GETPOST($key, 'alphanohtml') != '') {
							$object->socialnetworks[$key] = GETPOST($key, 'alphanohtml');
						}
					}
				}
				$object->phone					= GETPOST('phone', 'alpha');
				$object->fax					= GETPOST('fax', 'alpha');
				$object->email					= GETPOST('email', 'custom', 0, FILTER_SANITIZE_EMAIL);
				$object->url					= GETPOST('url', 'custom', 0, FILTER_SANITIZE_URL);
				$object->capital				= GETPOST('capital', 'alphanohtml');
				$object->idprof1				= GETPOST('idprof1', 'alphanohtml');
				$object->idprof2				= GETPOST('idprof2', 'alphanohtml');
				$object->idprof3				= GETPOST('idprof3', 'alphanohtml');
				$object->idprof4				= GETPOST('idprof4', 'alphanohtml');
				$object->idprof5				= GETPOST('idprof5', 'alphanohtml');
				$object->idprof6				= GETPOST('idprof6', 'alphanohtml');
				$object->typent_id = GETPOST('typent_id', 'int');
				$object->effectif_id = GETPOST('effectif_id', 'int');
				$object->barcode				= GETPOST('barcode', 'alphanohtml');
				$object->forme_juridique_code = GETPOST('forme_juridique_code', 'int');
				$object->default_lang = GETPOST('default_lang', 'alpha');

				$object->tva_assuj				= GETPOST('assujtva_value', 'int');
				$object->tva_intra				= GETPOST('tva_intra', 'alphanohtml');
				$object->status = GETPOST('status', 'int');

				// Webservices url/key
				$object->webservices_url        = GETPOST('webservices_url', 'custom', 0, FILTER_SANITIZE_URL);
				$object->webservices_key        = GETPOST('webservices_key', 'san_alpha');

				//Incoterms
				if (!empty($conf->incoterm->enabled))
				{
					$object->fk_incoterms = GETPOST('incoterm_id', 'int');
					$object->location_incoterms = GETPOST('lcoation_incoterms', 'alpha');
				}

>>>>>>> 768d2db8
				//Local Taxes
				$object->localtax1_assuj		= GETPOST('localtax1assuj_value');
				$object->localtax2_assuj		= GETPOST('localtax2assuj_value');

				$object->localtax1_value		= GETPOST('lt1');
				$object->localtax2_value		= GETPOST('lt2');

				// We set country_id, and country_code label of the chosen country
				if ($object->country_id > 0)
				{
					$tmparray = getCountry($object->country_id, 'all');
					$object->country_code = $tmparray['code'];
					$object->country = $tmparray['label'];
				}
			}

			if ($object->localtax1_assuj == 0) {
				$sub = 0;
			} else {$sub = 1; }
			if ($object->localtax2_assuj == 0) {
				$sub2 = 0;
			} else {$sub2 = 1; }

			if ($conf->use_javascript_ajax)
			{
				print "\n".'<script type="text/javascript">';
				print '$(document).ready(function () {
    			var val='.$sub.';
    			var val2='.$sub2.';
    			if("#localtax1assuj_value".value==undefined){
    				if(val==1){
    					$(".cblt1").show();
    				}else{
    					$(".cblt1").hide();
    				}
    			}
    			if("#localtax2assuj_value".value==undefined){
    				if(val2==1){
    					$(".cblt2").show();
    				}else{
    					$(".cblt2").hide();
    				}
    			}
    			$("#localtax1assuj_value").change(function() {
               		var value=document.getElementById("localtax1assuj_value").value;
    				if(value==1){
    					$(".cblt1").show();
    				}else{
    					$(".cblt1").hide();
    				}
    			});
    			$("#localtax2assuj_value").change(function() {
    				var value=document.getElementById("localtax2assuj_value").value;
    				if(value==1){
    					$(".cblt2").show();
    				}else{
    					$(".cblt2").hide();
    				}
    			});

				init_customer_categ();
	  			$("#customerprospect").change(function() {
					init_customer_categ();
				});
       			function init_customer_categ() {
					console.log("is customer or prospect = "+jQuery("#customerprospect").val());
					if (jQuery("#customerprospect").val() == 0 && (jQuery("#fournisseur").val() == 0 || '.(empty($conf->global->THIRDPARTY_CAN_HAVE_CATEGORY_EVEN_IF_NOT_CUSTOMER_PROSPECT_SUPPLIER) ? '1' : '0').'))
					{
						jQuery(".visibleifcustomer").hide();
					}
					else
					{
						jQuery(".visibleifcustomer").show();
					}
				}

				init_supplier_categ();
	  			$("#fournisseur").change(function() {
					init_supplier_categ();
				});
       			function init_supplier_categ() {
					console.log("is supplier = "+jQuery("#fournisseur").val());
					if (jQuery("#fournisseur").val() == 0)
					{
						jQuery(".visibleifsupplier").hide();
					}
					else
					{
						jQuery(".visibleifsupplier").show();
					}
				};

       			$("#selectcountry_id").change(function() {
       				document.formsoc.action.value="edit";
      				document.formsoc.submit();
        			});

                })';
				print '</script>'."\n";
			}

			print '<form enctype="multipart/form-data" action="'.$_SERVER["PHP_SELF"].'?socid='.$object->id.'" method="post" name="formsoc">';
			print '<input type="hidden" name="action" value="update">';
			print '<input type="hidden" name="token" value="'.newToken().'">';
			print '<input type="hidden" name="socid" value="'.$object->id.'">';
			print '<input type="hidden" name="entity" value="'.$object->entity.'">';
			if ($modCodeClient->code_auto || $modCodeFournisseur->code_auto) print '<input type="hidden" name="code_auto" value="1">';


			print dol_get_fiche_head($head, 'card', $langs->trans("ThirdParty"), 0, 'company');

			print '<div class="fichecenter2">';
			print '<table class="border centpercent">';

			// Ref/ID
			if (!empty($conf->global->MAIN_SHOW_TECHNICAL_ID))
			{
				print '<tr><td class="titlefieldcreate">'.$langs->trans("ID").'</td><td colspan="3">';
				print $object->ref;
				print '</td></tr>';
			}

			// Name
			print '<tr><td class="titlefieldcreate">'.$form->editfieldkey('ThirdPartyName', 'name', '', $object, 0, 'string', '', 1).'</td>';
			print '<td colspan="3"><input type="text" class="minwidth300" maxlength="128" name="name" id="name" value="'.dol_escape_htmltag($object->name).'" autofocus="autofocus">';
			print $form->widgetForTranslation("name", $object, $permissiontoadd, 'string', 'alpahnohtml', 'minwidth300');
			print '</td></tr>';

			// Alias names (commercial, trademark or alias names)
			print '<tr id="name_alias"><td><label for="name_alias_input">'.$langs->trans('AliasNames').'</label></td>';
			print '<td colspan="3"><input type="text" class="minwidth300" name="name_alias" id="name_alias_input" value="'.dol_escape_htmltag($object->name_alias).'"></td></tr>';

			// Prefix
			if (!empty($conf->global->SOCIETE_USEPREFIX))  // Old not used prefix field
			{
				print '<tr><td>'.$form->editfieldkey('Prefix', 'prefix', '', $object, 0).'</td><td colspan="3">';
				// It does not change the prefix mode using the auto numbering prefix
				if (($prefixCustomerIsUsed || $prefixSupplierIsUsed) && $object->prefix_comm)
				{
					print '<input type="hidden" name="prefix_comm" value="'.dol_escape_htmltag($object->prefix_comm).'">';
					print $object->prefix_comm;
				} else {
					print '<input type="text" size="5" maxlength="5" name="prefix_comm" id="prefix" value="'.dol_escape_htmltag($object->prefix_comm).'">';
				}
				print '</td>';
			}

			// Prospect/Customer
			print '<tr><td>'.$form->editfieldkey('ProspectCustomer', 'customerprospect', '', $object, 0, 'string', '', 1).'</td>';
			print '<td class="maxwidthonsmartphone">';
			print $formcompany->selectProspectCustomerType($object->client);
			print '</td>';
			if ($conf->browser->layout == 'phone') print '</tr><tr>';
			print '<td>'.$form->editfieldkey('CustomerCode', 'customer_code', '', $object, 0).'</td><td>';

			print '<table class="nobordernopadding"><tr><td>';
			if ((!$object->code_client || $object->code_client == -1) && $modCodeClient->code_auto)
			{
				$tmpcode = $object->code_client;
				if (empty($tmpcode) && !empty($object->oldcopy->code_client)) $tmpcode = $object->oldcopy->code_client; // When there is an error to update a thirdparty, the number for supplier and customer code is kept to old value.
				if (empty($tmpcode) && !empty($modCodeClient->code_auto)) $tmpcode = $modCodeClient->getNextValue($object, 0);
				print '<input type="text" name="customer_code" id="customer_code" size="16" value="'.dol_escape_htmltag($tmpcode).'" maxlength="15">';
			} elseif ($object->codeclient_modifiable())
			{
				print '<input type="text" name="customer_code" id="customer_code" size="16" value="'.dol_escape_htmltag($object->code_client).'" maxlength="15">';
			} else {
				print $object->code_client;
				print '<input type="hidden" name="customer_code" value="'.dol_escape_htmltag($object->code_client).'">';
			}
			print '</td><td>';
			$s = $modCodeClient->getToolTip($langs, $object, 0);
			print $form->textwithpicto('', $s, 1);
			print '</td></tr></table>';

			print '</td></tr>';

			// Supplier
			if ((!empty($conf->fournisseur->enabled) && !empty($user->rights->fournisseur->lire))
				|| (!empty($conf->supplier_proposal->enabled) && !empty($user->rights->supplier_proposal->lire)))
			{
				print '<tr>';
				print '<td>'.$form->editfieldkey('Supplier', 'fournisseur', '', $object, 0, 'string', '', 1).'</td>';
				print '<td class="maxwidthonsmartphone">';
				print $form->selectyesno("fournisseur", $object->fournisseur, 1, false, 0, 1);
				print '</td>';
				if ($conf->browser->layout == 'phone') print '</tr><tr>';
				print '<td>';
				if (!empty($conf->fournisseur->enabled) && !empty($user->rights->fournisseur->lire))
				{
					print $form->editfieldkey('SupplierCode', 'supplier_code', '', $object, 0);
				}
				print '</td>';
				print '<td>';
				print '<table class="nobordernopadding"><tr><td>';
				if ((!$object->code_fournisseur || $object->code_fournisseur == -1) && $modCodeFournisseur->code_auto)
				{
					$tmpcode = $object->code_fournisseur;
					if (empty($tmpcode) && !empty($object->oldcopy->code_fournisseur)) $tmpcode = $object->oldcopy->code_fournisseur; // When there is an error to update a thirdparty, the number for supplier and customer code is kept to old value.
					if (empty($tmpcode) && !empty($modCodeFournisseur->code_auto)) $tmpcode = $modCodeFournisseur->getNextValue($object, 1);
					print '<input type="text" name="supplier_code" id="supplier_code" size="16" value="'.dol_escape_htmltag($tmpcode).'" maxlength="15">';
				} elseif ($object->codefournisseur_modifiable())
				{
					print '<input type="text" name="supplier_code" id="supplier_code" size="16" value="'.dol_escape_htmltag($object->code_fournisseur).'" maxlength="15">';
				} else {
					print $object->code_fournisseur;
					print '<input type="hidden" name="supplier_code" value="'.$object->code_fournisseur.'">';
				}
				print '</td><td>';
				$s = $modCodeFournisseur->getToolTip($langs, $object, 1);
				print $form->textwithpicto('', $s, 1);
				print '</td></tr></table>';
				print '</td></tr>';
			}

			// Barcode
			if (!empty($conf->barcode->enabled))
			{
				print '<tr><td class="tdtop">'.$form->editfieldkey('Gencod', 'barcode', '', $object, 0).'</td>';
				print '<td colspan="3"><input type="text" name="barcode" id="barcode" value="'.dol_escape_htmltag($object->barcode).'">';
				print '</td></tr>';
			}

			// Status
			print '<tr><td>'.$form->editfieldkey('Status', 'status', '', $object, 0).'</td><td colspan="3">';
			print $form->selectarray('status', array('0'=>$langs->trans('ActivityCeased'), '1'=>$langs->trans('InActivity')), $object->status, 0, 0, 0, '', 0, 0, 0, '', 'minwidth100', 1);
			print '</td></tr>';

			// Address
			print '<tr><td class="tdtop">'.$form->editfieldkey('Address', 'address', '', $object, 0).'</td>';
			print '<td colspan="3"><textarea name="address" id="address" class="quatrevingtpercent" rows="3" wrap="soft">';
			print dol_escape_htmltag($object->address, 0, 1);
			print '</textarea>';
			print $form->widgetForTranslation("address", $object, $permissiontoadd, 'textarea', 'alphanohtml', 'quatrevingtpercent');
			print '</td></tr>';

			// Zip / Town
			print '<tr><td>'.$form->editfieldkey('Zip', 'zipcode', '', $object, 0).'</td><td>';
<<<<<<< HEAD
			print $formcompany->select_ziptown($object->zip, 'zipcode', array('town', 'selectcountry_id', 'state_id'), 0, 0, '', 'maxwidth50onsmartphone');
=======
			print $formcompany->select_ziptown($object->zip, 'zipcode', array('town', 'selectcountry_id', 'state_id'), 0, 0, '', 'maxwidth100');
>>>>>>> 768d2db8
			print '</td>';
			if ($conf->browser->layout == 'phone') print '</tr><tr>';
			print '<td>'.$form->editfieldkey('Town', 'town', '', $object, 0).'</td><td>';
			print $formcompany->select_ziptown($object->town, 'town', array('zipcode', 'selectcountry_id', 'state_id'));
			print $form->widgetForTranslation("town", $object, $permissiontoadd, 'string', 'alphanohtml', 'maxwidth100 quatrevingtpercent');
			print '</td></tr>';

			// Country
			print '<tr><td>'.$form->editfieldkey('Country', 'selectcounty_id', '', $object, 0).'</td><td colspan="3">';
			print img_picto('', 'globe-americas', 'class="paddingrightonly"');
			print $form->select_country((GETPOSTISSET('country_id') ? GETPOST('country_id') : $object->country_id), 'country_id', '', 0, 'minwidth300 widthcentpercentminusx');
			if ($user->admin) print info_admin($langs->trans("YouCanChangeValuesForThisListFromDictionarySetup"), 1);
			print '</td></tr>';

			// State
			if (empty($conf->global->SOCIETE_DISABLE_STATE))
			{
				if (!empty($conf->global->MAIN_SHOW_REGION_IN_STATE_SELECT) && ($conf->global->MAIN_SHOW_REGION_IN_STATE_SELECT == 1 || $conf->global->MAIN_SHOW_REGION_IN_STATE_SELECT == 2))
				{
					print '<tr><td>'.$form->editfieldkey('Region-State', 'state_id', '', $object, 0).'</td><td colspan="3">';
				} else {
					print '<tr><td>'.$form->editfieldkey('State', 'state_id', '', $object, 0).'</td><td colspan="3">';
				}

				print $formcompany->select_state($object->state_id, $object->country_code);
				print '</td></tr>';
			}

			// Phone / Fax
			print '<tr><td>'.$form->editfieldkey('Phone', 'phone', GETPOST('phone', 'alpha'), $object, 0).'</td>';
			print '<td>'.img_picto('', 'object_phoning').' <input type="text" name="phone" id="phone" class="maxwidth200 widthcentpercentminusx" value="'.(GETPOSTISSET('phone') ?GETPOST('phone', 'alpha') : $object->phone).'"></td>';
			if ($conf->browser->layout == 'phone') print '</tr><tr>';
			print '<td>'.$form->editfieldkey('Fax', 'fax', GETPOST('fax', 'alpha'), $object, 0).'</td>';
			print '<td>'.img_picto('', 'object_phoning_fax').' <input type="text" name="fax" id="fax" class="maxwidth200 widthcentpercentminusx" value="'.(GETPOSTISSET('fax') ?GETPOST('fax', 'alpha') : $object->fax).'"></td></tr>';

			// EMail / Web
			print '<tr><td>'.$form->editfieldkey('EMail', 'email', GETPOST('email', 'alpha'), $object, 0, 'string', '', (!empty($conf->global->SOCIETE_EMAIL_MANDATORY))).'</td>';
			print '<td colspan="3">'.img_picto('', 'object_email').' <input type="text" name="email" id="email" class="maxwidth200onsmartphone widthcentpercentminusx" value="'.(GETPOSTISSET('email') ?GETPOST('email', 'alpha') : $object->email).'"></td></tr>';
			print '<tr><td>'.$form->editfieldkey('Web', 'url', GETPOST('url', 'alpha'), $object, 0).'</td>';
			print '<td colspan="3">'.img_picto('', 'globe').' <input type="text" name="url" id="url" class="maxwidth200onsmartphone widthcentpercentminusx " value="'.(GETPOSTISSET('url') ?GETPOST('url', 'alpha') : $object->url).'"></td></tr>';

			if (!empty($conf->socialnetworks->enabled)) {
				foreach ($socialnetworks as $key => $value) {
					if ($value['active']) {
						print '<tr>';
						print '<td><label for="'.$value['label'].'">'.$form->editfieldkey($value['label'], $key, '', $object, 0).'</label></td>';
						print '<td colspan="3">';
						print '<input type="text" name="'.$key.'" id="'.$key.'" class="minwidth100" maxlength="80" value="'.$object->socialnetworks[$key].'">';
						print '</td>';
						print '</tr>';
					} elseif (!empty($object->socialnetworks[$key])) {
						print '<input type="hidden" name="'.$key.'" value="'.$object->socialnetworks[$key].'">';
					}
				}
			}

			// Prof ids
			$i = 1; $j = 0; $NBCOLS = ($conf->browser->layout == 'phone' ? 1 : 2);
			while ($i <= 6)
			{
				$idprof = $langs->transcountry('ProfId'.$i, $object->country_code);
				if ($idprof != '-')
				{
					$key = 'idprof'.$i;

					if (($j % $NBCOLS) == 0) print '<tr>';

					$idprof_mandatory = 'SOCIETE_IDPROF'.($i).'_MANDATORY';
					print '<td>'.$form->editfieldkey($idprof, $key, '', $object, 0, 'string', '', !(empty($conf->global->$idprof_mandatory) || !$object->isACompany())).'</td><td>';
					print $formcompany->get_input_id_prof($i, $key, $object->$key, $object->country_code);
					print '</td>';
					if (($j % $NBCOLS) == ($NBCOLS - 1)) print '</tr>';
					$j++;
				}
				$i++;
			}
			if ($NBCOLS > 0 && $j % 2 == 1) print '<td colspan="2"></td></tr>';

			// VAT is used
			print '<tr><td>'.$form->editfieldkey('VATIsUsed', 'assujtva_value', '', $object, 0).'</td><td colspan="3">';
			print $form->selectyesno('assujtva_value', $object->tva_assuj, 1);
			print '</td></tr>';

			// Local Taxes
			//TODO: Place into a function to control showing by country or study better option
			if ($mysoc->localtax1_assuj == "1" && $mysoc->localtax2_assuj == "1")
			{
				print '<tr><td>'.$form->editfieldkey($langs->transcountry("LocalTax1IsUsed", $mysoc->country_code), 'localtax1assuj_value', '', $object, 0).'</td><td>';
				print $form->selectyesno('localtax1assuj_value', $object->localtax1_assuj, 1);
				if (!isOnlyOneLocalTax(1))
				{
					print '<span class="cblt1">     '.$langs->transcountry("Type", $mysoc->country_code).': ';
					$formcompany->select_localtax(1, $object->localtax1_value, "lt1");
					print '</span>';
				}
				print '</td>';
				print '</tr><tr>';
				print '<td>'.$form->editfieldkey($langs->transcountry("LocalTax2IsUsed", $mysoc->country_code), 'localtax2assuj_value', '', $object, 0).'</td><td>';
				print $form->selectyesno('localtax2assuj_value', $object->localtax2_assuj, 1);
				if (!isOnlyOneLocalTax(2))
				{
					print '<span class="cblt2">     '.$langs->transcountry("Type", $mysoc->country_code).': ';
					$formcompany->select_localtax(2, $object->localtax2_value, "lt2");
					print '</span>';
				}
				print '</td></tr>';
			} elseif ($mysoc->localtax1_assuj == "1" && $mysoc->localtax2_assuj != "1")
			{
				print '<tr><td>'.$form->editfieldkey($langs->transcountry("LocalTax1IsUsed", $mysoc->country_code), 'localtax1assuj_value', '', $object, 0).'</td><td colspan="3">';
				print $form->selectyesno('localtax1assuj_value', $object->localtax1_assuj, 1);
				if (!isOnlyOneLocalTax(1))
				{
					print '<span class="cblt1">     '.$langs->transcountry("Type", $mysoc->country_code).': ';
					$formcompany->select_localtax(1, $object->localtax1_value, "lt1");
					print '</span>';
				}
				print '</td></tr>';
			} elseif ($mysoc->localtax2_assuj == "1" && $mysoc->localtax1_assuj != "1")
			{
				print '<tr><td>'.$form->editfieldkey($langs->transcountry("LocalTax2IsUsed", $mysoc->country_code), 'localtax2assuj_value', '', $object, 0).'</td><td colspan="3">';
				print $form->selectyesno('localtax2assuj_value', $object->localtax2_assuj, 1);
				if (!isOnlyOneLocalTax(2))
				{
					print '<span class="cblt2">     '.$langs->transcountry("Type", $mysoc->country_code).': ';
					$formcompany->select_localtax(2, $object->localtax2_value, "lt2");
					print '</span>';
				}
				print '</td></tr>';
			}

			// VAT Code
			print '<tr><td>'.$form->editfieldkey('VATIntra', 'intra_vat', '', $object, 0).'</td>';
			print '<td colspan="3">';
			$s = '<input type="text" class="flat maxwidthonsmartphone" name="tva_intra" id="intra_vat" maxlength="20" value="'.$object->tva_intra.'">';

			if (empty($conf->global->MAIN_DISABLEVATCHECK) && isInEEC($object))
			{
				$s .= ' &nbsp; ';

				if ($conf->use_javascript_ajax)
				{
					$widthpopup = 600;
					if (!empty($conf->dol_use_jmobile)) $widthpopup = 350;
					$heightpopup = 400;
					print "\n";
					print '<script language="JavaScript" type="text/javascript">';
					print "function CheckVAT(a) {\n";
					print "newpopup('".DOL_URL_ROOT."/societe/checkvat/checkVatPopup.php?vatNumber='+a,'".dol_escape_js($langs->trans("VATIntraCheckableOnEUSite"))."', ".$widthpopup.", ".$heightpopup.");\n";
					print "}\n";
					print '</script>';
					print "\n";
					$s .= '<a href="#" class="hideonsmartphone" onclick="javascript: CheckVAT(document.formsoc.tva_intra.value);">'.$langs->trans("VATIntraCheck").'</a>';
					$s = $form->textwithpicto($s, $langs->trans("VATIntraCheckDesc", $langs->transnoentitiesnoconv("VATIntraCheck")), 1);
				} else {
					$s .= '<a href="'.$langs->transcountry("VATIntraCheckURL", $object->country_id).'" class="hideonsmartphone" target="_blank">'.img_picto($langs->trans("VATIntraCheckableOnEUSite"), 'help').'</a>';
				}
			}
			print $s;
			print '</td>';
			print '</tr>';

			// Type - Workforce/Staff
			print '<tr><td>'.$form->editfieldkey('ThirdPartyType', 'typent_id', '', $object, 0).'</td><td class="maxwidthonsmartphone">';
			print $form->selectarray("typent_id", $formcompany->typent_array(0), $object->typent_id, 0, 0, 0, '', 0, 0, 0, (empty($conf->global->SOCIETE_SORT_ON_TYPEENT) ? 'ASC' : $conf->global->SOCIETE_SORT_ON_TYPEENT), '', 1);
			if ($user->admin) print info_admin($langs->trans("YouCanChangeValuesForThisListFromDictionarySetup"), 1);
			print '</td>';
			if ($conf->browser->layout == 'phone') print '</tr><tr>';
			print '<td>'.$form->editfieldkey('Workforce', 'effectif_id', '', $object, 0).'</td><td class="maxwidthonsmartphone">';
			print $form->selectarray("effectif_id", $formcompany->effectif_array(0), $object->effectif_id, 0, 0, 0, '', 0, 0, 0, '', '', 1);
			if ($user->admin) print info_admin($langs->trans("YouCanChangeValuesForThisListFromDictionarySetup"), 1);
			print '</td></tr>';

			// Juridical type
			print '<tr><td>'.$form->editfieldkey('JuridicalStatus', 'forme_juridique_code', '', $object, 0).'</td><td class="maxwidthonsmartphone" colspan="3">';
			print $formcompany->select_juridicalstatus($object->forme_juridique_code, $object->country_code, '', 'forme_juridique_code');
			print '</td></tr>';

			// Capital
			print '<tr><td>'.$form->editfieldkey('Capital', 'capital', '', $object, 0).'</td>';
			print '<td colspan="3"><input type="text" name="capital" id="capital" size="10" value="';
			print $object->capital != '' ? dol_escape_htmltag(price($object->capital)) : '';
			print '"> <font class="hideonsmartphone">'.$langs->trans("Currency".$conf->currency).'</font></td></tr>';

			// Default language
			if (!empty($conf->global->MAIN_MULTILANGS))
			{
				print '<tr><td>'.$form->editfieldkey('DefaultLang', 'default_lang', '', $object, 0).'</td><td colspan="3">'."\n";
				print $formadmin->select_language($object->default_lang, 'default_lang', 0, 0, 1);
				print '</td>';
				print '</tr>';
			}

			// Incoterms
			if (!empty($conf->incoterm->enabled))
			{
				print '<tr>';
	  				print '<td>'.$form->editfieldkey('IncotermLabel', 'incoterm_id', '', $object, 0).'</td>';
				print '<td colspan="3" class="maxwidthonsmartphone">';
				print $form->select_incoterms((!empty($object->fk_incoterms) ? $object->fk_incoterms : ''), (!empty($object->location_incoterms) ? $object->location_incoterms : ''));
				print '</td></tr>';
			}

			// Categories
			if (!empty($conf->categorie->enabled) && !empty($user->rights->categorie->lire))
			{
				// Customer
				print '<tr class="visibleifcustomer"><td>'.$form->editfieldkey('CustomersCategoriesShort', 'custcats', '', $object, 0).'</td>';
				print '<td colspan="3">';
				$cate_arbo = $form->select_all_categories(Categorie::TYPE_CUSTOMER, null, null, null, null, 1);
				$c = new Categorie($db);
				$cats = $c->containing($object->id, Categorie::TYPE_CUSTOMER);
				$arrayselected = array();
				foreach ($cats as $cat) {
					$arrayselected[] = $cat->id;
				}
				print img_picto('', 'category').$form->multiselectarray('custcats', $cate_arbo, $arrayselected, 0, 0, 'quatrevingtpercent widthcentpercentminusx', 0, 0);
				print "</td></tr>";

				// Supplier
				if (!empty($conf->fournisseur->enabled)) {
					print '<tr class="visibleifsupplier"><td>'.$form->editfieldkey('SuppliersCategoriesShort', 'suppcats', '', $object, 0).'</td>';
					print '<td colspan="3">';
					$cate_arbo = $form->select_all_categories(Categorie::TYPE_SUPPLIER, null, null, null, null, 1);
					$c = new Categorie($db);
					$cats = $c->containing($object->id, Categorie::TYPE_SUPPLIER);
					$arrayselected = array();
					foreach ($cats as $cat) {
						$arrayselected[] = $cat->id;
					}
					print img_picto('', 'category').$form->multiselectarray('suppcats', $cate_arbo, $arrayselected, 0, 0, 'quatrevingtpercent widthcentpercentminusx', 0, 0);
					print "</td></tr>";
				}
			}

			// Multicurrency
			if (!empty($conf->multicurrency->enabled))
			{
				print '<tr>';
				print '<td>'.$form->editfieldkey('Currency', 'multicurrency_code', '', $object, 0).'</td>';
				print '<td colspan="3" class="maxwidthonsmartphone">';
				print $form->selectMultiCurrency(($object->multicurrency_code ? $object->multicurrency_code : $conf->currency), 'multicurrency_code', 1);
				print '</td></tr>';
			}

			// Other attributes
			$parameters = array('socid'=>$socid, 'colspan' => ' colspan="3"', 'colspanvalue' => '3');
			include DOL_DOCUMENT_ROOT.'/core/tpl/extrafields_edit.tpl.php';

			// Webservices url/key
			if (!empty($conf->syncsupplierwebservices->enabled)) {
				print '<tr><td>'.$form->editfieldkey('WebServiceURL', 'webservices_url', '', $object, 0).'</td>';
				print '<td><input type="text" name="webservices_url" id="webservices_url" size="32" value="'.$object->webservices_url.'"></td>';
				print '<td>'.$form->editfieldkey('WebServiceKey', 'webservices_key', '', $object, 0).'</td>';
				print '<td><input type="text" name="webservices_key" id="webservices_key" size="32" value="'.$object->webservices_key.'"></td></tr>';
			}

			// Logo
			print '<tr class="hideonsmartphone">';
			print '<td>'.$form->editfieldkey('Logo', 'photoinput', '', $object, 0).'</td>';
			print '<td colspan="3">';
			if ($object->logo) print $form->showphoto('societe', $object);
			$caneditfield = 1;
			if ($caneditfield)
			{
				if ($object->logo) print "<br>\n";
				print '<table class="nobordernopadding">';
				if ($object->logo) print '<tr><td><input type="checkbox" class="flat photodelete" name="deletephoto" id="photodelete"> '.$langs->trans("Delete").'<br><br></td></tr>';
				//print '<tr><td>'.$langs->trans("PhotoFile").'</td></tr>';
				print '<tr><td><input type="file" class="flat" name="photo" id="photoinput"></td></tr>';
				print '</table>';
			}
			print '</td>';
			print '</tr>';

			// Assign sale representative
			print '<tr>';
			print '<td>'.$form->editfieldkey('AllocateCommercial', 'commercial_id', '', $object, 0).'</td>';
			print '<td colspan="3" class="maxwidthonsmartphone">';
			$userlist = $form->select_dolusers('', '', 0, null, 0, '', '', 0, 0, 0, 'AND u.statut = 1', 0, '', '', 0, 1);
			$arrayselected = GETPOST('commercial', 'array');
			if (empty($arrayselected)) $arrayselected = $object->getSalesRepresentatives($user, 1);
			print img_picto('', 'user').$form->multiselectarray('commercial', $userlist, $arrayselected, 0, 0, 'quatrevingtpercent widthcentpercentminusx', 0, 0, '', '', '', 1);
			print '</td></tr>';

			print '</table>';
<<<<<<< HEAD

			print '<br>';

			print '<table class="border" width="100%">';

			if (! empty($conf->accounting->enabled))
			{
				// Accountancy_code_sell
				print '<tr><td class="titlefield">'.$langs->trans("ProductAccountancySellCode").'</td>';
				print '<td>';
				print $formaccounting->select_account($object->accountancy_code_sell, 'accountancy_code_sell', 1, '', 1, 1);
				print '</td></tr>';

				// Accountancy_code_buy
				print '<tr><td>'.$langs->trans("ProductAccountancyBuyCode").'</td>';
				print '<td>';
				print $formaccounting->select_account($object->accountancy_code_buy, 'accountancy_code_buy', 1, '', 1, 1);
				print '</td></tr>';
			}
			else // For external software
			{
				// Accountancy_code_sell
				print '<tr><td class="titlefield">'.$langs->trans("ProductAccountancySellCode").'</td>';
				print '<td><input name="accountancy_code_sell" class="maxwidth200" value="'.$object->accountancy_code_sell.'">';
				print '</td></tr>';

				// Accountancy_code_buy
				print '<tr><td>'.$langs->trans("ProductAccountancyBuyCode").'</td>';
				print '<td><input name="accountancy_code_buy" class="maxwidth200" value="'.$object->accountancy_code_buy.'">';
				print '</td></tr>';
			}
			print '</table>';
			print '</div>';

			print dol_get_fiche_end();
=======
			print '</div>';

			  print dol_get_fiche_end();
>>>>>>> 768d2db8

			print '<div class="center">';
			print '<input type="submit" class="button button-save" name="save" value="'.$langs->trans("Save").'">';
			print ' &nbsp; &nbsp; ';
			print '<input type="submit" class="button button-cancel" name="cancel" value="'.$langs->trans("Cancel").'">';
			print '</div>';

			print '</form>';
		}
	} else {
		/*
         * View
         */

		if (!empty($object->id)) $res = $object->fetch_optionals();
		//if ($res < 0) { dol_print_error($db); exit; }
<<<<<<< HEAD


		$head = societe_prepare_head($object);

		print dol_get_fiche_head($head, 'card', $langs->trans("ThirdParty"), -1, 'company');

		$formconfirm = '';
=======


		$head = societe_prepare_head($object);

		print dol_get_fiche_head($head, 'card', $langs->trans("ThirdParty"), -1, 'company');
>>>>>>> 768d2db8

		// Confirm delete third party
		if ($action == 'delete' || ($conf->use_javascript_ajax && empty($conf->dol_use_jmobile)))
		{
<<<<<<< HEAD
			$formconfirm = $form->formconfirm($_SERVER["PHP_SELF"]."?socid=".$object->id, $langs->trans("DeleteACompany"), $langs->trans("ConfirmDeleteCompany"), "confirm_delete", '', 0, "action-delete");
		}

		if ($action == 'merge')
		{
			$formquestion = array(
				array(
					'name' => 'soc_origin',
					'label' => $langs->trans('MergeOriginThirdparty'),
					'type' => 'other',
					'value' => $form->select_company('', 'soc_origin', 's.rowid <> '.$object->id, 'SelectThirdParty', 0, 0, array(), 0, 'minwidth200')
				)
			);

			$formconfirm .= $form->formconfirm($_SERVER["PHP_SELF"]."?socid=".$object->id, $langs->trans("MergeThirdparties"), $langs->trans("ConfirmMergeThirdparties"), "confirm_merge", $formquestion, 'no', 1, 250);
		}

		// Call Hook formConfirm
		$parameters = array('formConfirm' => $formconfirm);
		$reshook = $hookmanager->executeHooks('formConfirm', $parameters, $object, $action); // Note that $action and $object may have been modified by hook
		if (empty($reshook)) $formconfirm .= $hookmanager->resPrint;
		elseif ($reshook > 0) $formconfirm = $hookmanager->resPrint;

		// Print form confirm
		print $formconfirm;

		dol_htmloutput_mesg(is_numeric($error) ? '' : $error, $errors, 'error');

		$linkback = '<a href="'.DOL_URL_ROOT.'/societe/list.php?restore_lastsearch_values=1">'.$langs->trans("BackToList").'</a>';
=======
			print $form->formconfirm($_SERVER["PHP_SELF"]."?socid=".$object->id, $langs->trans("DeleteACompany"), $langs->trans("ConfirmDeleteCompany"), "confirm_delete", '', 0, "action-delete");
		}

		if ($action == 'merge')
		{
			$formquestion = array(
				array(
					'name' => 'soc_origin',
					'label' => $langs->trans('MergeOriginThirdparty'),
					'type' => 'other',
					'value' => $form->select_company('', 'soc_origin', 's.rowid <> '.$object->id, 'SelectThirdParty', 0, 0, array(), 0, 'minwidth200')
				)
			);

			print $form->formconfirm($_SERVER["PHP_SELF"]."?socid=".$object->id, $langs->trans("MergeThirdparties"), $langs->trans("ConfirmMergeThirdparties"), "confirm_merge", $formquestion, 'no', 1, 250);
		}

		dol_htmloutput_mesg(is_numeric($error) ? '' : $error, $errors, 'error');

		$linkback = '<a href="'.DOL_URL_ROOT.'/societe/list.php?restore_lastsearch_values=1">'.$langs->trans("BackToList").'</a>';

		dol_banner_tab($object, 'socid', $linkback, ($user->socid ? 0 : 1), 'rowid', 'nom');
>>>>>>> 768d2db8

		dol_banner_tab($object, 'socid', $linkback, ($user->socid ? 0 : 1), 'rowid', 'nom');

<<<<<<< HEAD

		print '<div class="fichecenter">';
		print '<div class="fichehalfleft">';

		print '<div class="underbanner clearboth"></div>';
		print '<table class="border tableforfield" width="100%">';

		// Prospect/Customer
		print '<tr><td class="titlefield">'.$langs->trans('ProspectCustomer').'</td><td>';
		print $object->getLibCustProspStatut();
		print '</td></tr>';

=======
		print '<div class="fichecenter">';
		print '<div class="fichehalfleft">';

		print '<div class="underbanner clearboth"></div>';
		print '<table class="border tableforfield" width="100%">';

		// Prospect/Customer
		print '<tr><td class="titlefield">'.$langs->trans('ProspectCustomer').'</td><td>';
		print $object->getLibCustProspStatut();
		print '</td></tr>';

>>>>>>> 768d2db8
		// Supplier
   		if (!empty($conf->fournisseur->enabled) || !empty($conf->supplier_proposal->enabled))
		{
			print '<tr><td>'.$langs->trans('Supplier').'</td><td>';
			print yn($object->fournisseur);
			print '</td></tr>';
		}

		// Prefix
		if (!empty($conf->global->SOCIETE_USEPREFIX))  // Old not used prefix field
		{
			print '<tr><td>'.$langs->trans('Prefix').'</td><td>'.$object->prefix_comm.'</td>';
			print '</tr>';
		}

		// Customer code
		if ($object->client)
		{
			print '<tr><td>';
			print $langs->trans('CustomerCode').'</td><td>';
			print $object->code_client;
			$tmpcheck = $object->check_codeclient();
			if ($tmpcheck != 0 && $tmpcheck != -5) {
				print ' <font class="error">('.$langs->trans("WrongCustomerCode").')</font>';
			}
			print '</td>';
<<<<<<< HEAD
			print '</tr>';
		}

		// Supplier code
		if (!empty($conf->fournisseur->enabled) && $object->fournisseur && !empty($user->rights->fournisseur->lire))
		{
			print '<tr><td>';
			print $langs->trans('SupplierCode').'</td><td>';
			print $object->code_fournisseur;
			$tmpcheck = $object->check_codefournisseur();
			if ($tmpcheck != 0 && $tmpcheck != -5) {
				print ' <font class="error">('.$langs->trans("WrongSupplierCode").')</font>';
			}
			print '</td>';
			print '</tr>';
		}

		// Barcode
		if (!empty($conf->barcode->enabled))
		{
			print '<tr><td>';
			print $langs->trans('Gencod').'</td><td>'.dol_escape_htmltag($object->barcode);
			print '</td>';
			print '</tr>';
		}

		// Prof ids
		$i = 1; $j = 0;
		while ($i <= 6)
		{
			$idprof = $langs->transcountry('ProfId'.$i, $object->country_code);
			if ($idprof != '-')
			{
				//if (($j % 2) == 0) print '<tr>';
				print '<tr>';
				print '<td>'.$idprof.'</td><td>';
				$key = 'idprof'.$i;
				print $object->$key;
				if ($object->$key)
				{
					if ($object->id_prof_check($i, $object) > 0) print ' &nbsp; '.$object->id_prof_url($i, $object);
					else print ' <font class="error">('.$langs->trans("ErrorWrongValue").')</font>';
				}
				print '</td>';
				//if (($j % 2) == 1) print '</tr>';
				print '</tr>';
				$j++;
			}
			$i++;
		}
		//if ($j % 2 == 1)  print '<td colspan="2"></td></tr>';


		// This fields are used to know VAT to include in an invoice when the thirdparty is making a sale, so when it is a supplier.
		// We don't need them into customer profile.
		// Except for spain and localtax where localtax depends on buyer and not seller

		if ($object->fournisseur)
		{
			// VAT is used
			print '<tr><td>';
			print $form->textwithpicto($langs->trans('VATIsUsed'), $langs->trans('VATIsUsedWhenSelling'));
			print '</td><td>';
			print yn($object->tva_assuj);
			print '</td>';
			print '</tr>';
		}

		// Local Taxes
		if ($object->fournisseur || $mysoc->country_code == 'ES')
		{
			if ($mysoc->localtax1_assuj == "1" && $mysoc->localtax2_assuj == "1")
			{
				print '<tr><td>'.$langs->transcountry("LocalTax1IsUsed", $mysoc->country_code).'</td><td>';
				print yn($object->localtax1_assuj);
				print '</td></tr><tr><td>'.$langs->transcountry("LocalTax2IsUsed", $mysoc->country_code).'</td><td>';
				print yn($object->localtax2_assuj);
				print '</td></tr>';

				if ($object->localtax1_assuj == "1" && (!isOnlyOneLocalTax(1)))
				{
					print '<form method="post" action="'.$_SERVER['PHP_SELF'].'?socid='.$object->id.'">';
					print '<input type="hidden" name="action" value="set_localtax1">';
					print '<input type="hidden" name="token" value="'.newToken().'">';
					print '<tr><td>'.$langs->transcountry("Localtax1", $mysoc->country_code).' <a class="editfielda" href="'.$_SERVER["PHP_SELF"].'?action=editRE&amp;socid='.$object->id.'">'.img_edit($langs->transnoentitiesnoconv('Edit'), 1).'</td>';
					if ($action == 'editRE')
					{
						print '<td class="left">';
						$formcompany->select_localtax(1, $object->localtax1_value, "lt1");
						print '<input type="submit" class="button" value="'.$langs->trans("Modify").'"></td>';
					} else {
						print '<td>'.$object->localtax1_value.'</td>';
					}
					print '</tr></form>';
				}
				if ($object->localtax2_assuj == "1" && (!isOnlyOneLocalTax(2)))
				{
					print '<form method="post" action="'.$_SERVER['PHP_SELF'].'?socid='.$object->id.'">';
					print '<input type="hidden" name="action" value="set_localtax2">';
					print '<input type="hidden" name="token" value="'.newToken().'">';
					print '<tr><td>'.$langs->transcountry("Localtax2", $mysoc->country_code).'<a class="editfielda" href="'.$_SERVER["PHP_SELF"].'?action=editIRPF&amp;socid='.$object->id.'">'.img_edit($langs->transnoentitiesnoconv('Edit'), 1).'</td>';
					if ($action == 'editIRPF') {
						print '<td class="left">';
						$formcompany->select_localtax(2, $object->localtax2_value, "lt2");
						print '<input type="submit" class="button" value="'.$langs->trans("Modify").'"></td>';
					} else {
						print '<td>'.$object->localtax2_value.'</td>';
					}
					print '</tr></form>';
				}
			} elseif ($mysoc->localtax1_assuj == "1" && $mysoc->localtax2_assuj != "1")
			{
				print '<tr><td>'.$langs->transcountry("LocalTax1IsUsed", $mysoc->country_code).'</td><td>';
				print yn($object->localtax1_assuj);
				print '</td></tr>';
				if ($object->localtax1_assuj == "1" && (!isOnlyOneLocalTax(1)))
				{
					print '<form method="post" action="'.$_SERVER['PHP_SELF'].'?socid='.$object->id.'">';
					print '<input type="hidden" name="action" value="set_localtax1">';
					print '<input type="hidden" name="token" value="'.newToken().'">';
					print '<tr><td> '.$langs->transcountry("Localtax1", $mysoc->country_code).'<a class="editfielda" href="'.$_SERVER["PHP_SELF"].'?action=editRE&amp;socid='.$object->id.'">'.img_edit($langs->transnoentitiesnoconv('Edit'), 1).'</td>';
					if ($action == 'editRE') {
						print '<td class="left">';
						$formcompany->select_localtax(1, $object->localtax1_value, "lt1");
						print '<input type="submit" class="button" value="'.$langs->trans("Modify").'"></td>';
					} else {
						print '<td>'.$object->localtax1_value.'</td>';
					}
					print '</tr></form>';
				}
			} elseif ($mysoc->localtax2_assuj == "1" && $mysoc->localtax1_assuj != "1")
			{
=======
			print '</tr>';
		}

		// Supplier code
		if (!empty($conf->fournisseur->enabled) && $object->fournisseur && !empty($user->rights->fournisseur->lire))
		{
			print '<tr><td>';
			print $langs->trans('SupplierCode').'</td><td>';
			print $object->code_fournisseur;
			$tmpcheck = $object->check_codefournisseur();
			if ($tmpcheck != 0 && $tmpcheck != -5) {
				print ' <font class="error">('.$langs->trans("WrongSupplierCode").')</font>';
			}
			print '</td>';
			print '</tr>';
		}

		// Barcode
		if (!empty($conf->barcode->enabled))
		{
			print '<tr><td>';
			print $langs->trans('Gencod').'</td><td>'.dol_escape_htmltag($object->barcode);
			print '</td>';
			print '</tr>';
		}

		// Prof ids
		$i = 1; $j = 0;
		while ($i <= 6)
		{
			$idprof = $langs->transcountry('ProfId'.$i, $object->country_code);
			if ($idprof != '-')
			{
				//if (($j % 2) == 0) print '<tr>';
				print '<tr>';
				print '<td>'.$idprof.'</td><td>';
				$key = 'idprof'.$i;
				print $object->$key;
				if ($object->$key)
				{
					if ($object->id_prof_check($i, $object) > 0) print ' &nbsp; '.$object->id_prof_url($i, $object);
					else print ' <font class="error">('.$langs->trans("ErrorWrongValue").')</font>';
				}
				print '</td>';
				//if (($j % 2) == 1) print '</tr>';
				print '</tr>';
				$j++;
			}
			$i++;
		}
		//if ($j % 2 == 1)  print '<td colspan="2"></td></tr>';


		// This fields are used to know VAT to include in an invoice when the thirdparty is making a sale, so when it is a supplier.
		// We don't need them into customer profile.
		// Except for spain and localtax where localtax depends on buyer and not seller

		if ($object->fournisseur)
		{
			// VAT is used
			print '<tr><td>';
			print $form->textwithpicto($langs->trans('VATIsUsed'), $langs->trans('VATIsUsedWhenSelling'));
			print '</td><td>';
			print yn($object->tva_assuj);
			print '</td>';
			print '</tr>';
		}

		// Local Taxes
		if ($object->fournisseur || $mysoc->country_code == 'ES')
		{
			if ($mysoc->localtax1_assuj == "1" && $mysoc->localtax2_assuj == "1")
			{
				print '<tr><td>'.$langs->transcountry("LocalTax1IsUsed", $mysoc->country_code).'</td><td>';
				print yn($object->localtax1_assuj);
				print '</td></tr><tr><td>'.$langs->transcountry("LocalTax2IsUsed", $mysoc->country_code).'</td><td>';
				print yn($object->localtax2_assuj);
				print '</td></tr>';

				if ($object->localtax1_assuj == "1" && (!isOnlyOneLocalTax(1)))
				{
					print '<form method="post" action="'.$_SERVER['PHP_SELF'].'?socid='.$object->id.'">';
					print '<input type="hidden" name="action" value="set_localtax1">';
					print '<input type="hidden" name="token" value="'.newToken().'">';
					print '<tr><td>'.$langs->transcountry("Localtax1", $mysoc->country_code).' <a class="editfielda" href="'.$_SERVER["PHP_SELF"].'?action=editRE&amp;socid='.$object->id.'">'.img_edit($langs->transnoentitiesnoconv('Edit'), 1).'</td>';
					if ($action == 'editRE')
					{
						print '<td class="left">';
						$formcompany->select_localtax(1, $object->localtax1_value, "lt1");
						print '<input type="submit" class="button" value="'.$langs->trans("Modify").'"></td>';
					} else {
						print '<td>'.$object->localtax1_value.'</td>';
					}
					print '</tr></form>';
				}
				if ($object->localtax2_assuj == "1" && (!isOnlyOneLocalTax(2)))
				{
					print '<form method="post" action="'.$_SERVER['PHP_SELF'].'?socid='.$object->id.'">';
					print '<input type="hidden" name="action" value="set_localtax2">';
					print '<input type="hidden" name="token" value="'.newToken().'">';
					print '<tr><td>'.$langs->transcountry("Localtax2", $mysoc->country_code).'<a class="editfielda" href="'.$_SERVER["PHP_SELF"].'?action=editIRPF&amp;socid='.$object->id.'">'.img_edit($langs->transnoentitiesnoconv('Edit'), 1).'</td>';
					if ($action == 'editIRPF') {
						print '<td class="left">';
						$formcompany->select_localtax(2, $object->localtax2_value, "lt2");
						print '<input type="submit" class="button" value="'.$langs->trans("Modify").'"></td>';
					} else {
						print '<td>'.$object->localtax2_value.'</td>';
					}
					print '</tr></form>';
				}
			} elseif ($mysoc->localtax1_assuj == "1" && $mysoc->localtax2_assuj != "1")
			{
				print '<tr><td>'.$langs->transcountry("LocalTax1IsUsed", $mysoc->country_code).'</td><td>';
				print yn($object->localtax1_assuj);
				print '</td></tr>';
				if ($object->localtax1_assuj == "1" && (!isOnlyOneLocalTax(1)))
				{
					print '<form method="post" action="'.$_SERVER['PHP_SELF'].'?socid='.$object->id.'">';
					print '<input type="hidden" name="action" value="set_localtax1">';
					print '<input type="hidden" name="token" value="'.newToken().'">';
					print '<tr><td> '.$langs->transcountry("Localtax1", $mysoc->country_code).'<a class="editfielda" href="'.$_SERVER["PHP_SELF"].'?action=editRE&amp;socid='.$object->id.'">'.img_edit($langs->transnoentitiesnoconv('Edit'), 1).'</td>';
					if ($action == 'editRE') {
						print '<td class="left">';
						$formcompany->select_localtax(1, $object->localtax1_value, "lt1");
						print '<input type="submit" class="button" value="'.$langs->trans("Modify").'"></td>';
					} else {
						print '<td>'.$object->localtax1_value.'</td>';
					}
					print '</tr></form>';
				}
			} elseif ($mysoc->localtax2_assuj == "1" && $mysoc->localtax1_assuj != "1")
			{
>>>>>>> 768d2db8
				print '<tr><td>'.$langs->transcountry("LocalTax2IsUsed", $mysoc->country_code).'</td><td>';
				print yn($object->localtax2_assuj);
				print '</td></tr>';
				if ($object->localtax2_assuj == "1" && (!isOnlyOneLocalTax(2)))
				{
					print '<form method="post" action="'.$_SERVER['PHP_SELF'].'?socid='.$object->id.'">';
					print '<input type="hidden" name="action" value="set_localtax2">';
					print '<input type="hidden" name="token" value="'.newToken().'">';
					print '<tr><td> '.$langs->transcountry("Localtax2", $mysoc->country_code).' <a class="editfielda" href="'.$_SERVER["PHP_SELF"].'?action=editIRPF&amp;socid='.$object->id.'">'.img_edit($langs->transnoentitiesnoconv('Edit'), 1).'</td>';
					if ($action == 'editIRPF') {
						print '<td class="left">';
						$formcompany->select_localtax(2, $object->localtax2_value, "lt2");
						print '<input type="submit" class="button" value="'.$langs->trans("Modify").'"></td>';
					} else {
						print '<td>'.$object->localtax2_value.'</td>';
					}
					print '</tr></form>';
				}
			}
		}

		// Sale tax code (VAT code)
		print '<tr>';
		print '<td class="nowrap">'.$langs->trans('VATIntra').'</td><td>';
		if ($object->tva_intra)
		{
			$s = '';
			$s .= dol_escape_htmltag($object->tva_intra);
			$s .= '<input type="hidden" id="tva_intra" name="tva_intra" maxlength="20" value="'.$object->tva_intra.'">';

			if (empty($conf->global->MAIN_DISABLEVATCHECK) && isInEEC($object))
			{
				$s .= ' &nbsp; ';

				if ($conf->use_javascript_ajax)
				{
					$widthpopup = 600;
					if (!empty($conf->dol_use_jmobile)) $widthpopup = 350;
					$heightpopup = 400;
					print "\n";
					print '<script language="JavaScript" type="text/javascript">';
					print "function CheckVAT(a) {\n";
					print "newpopup('".DOL_URL_ROOT."/societe/checkvat/checkVatPopup.php?vatNumber='+a, '".dol_escape_js($langs->trans("VATIntraCheckableOnEUSite"))."', ".$widthpopup.", ".$heightpopup.");\n";
					print "}\n";
					print '</script>';
					print "\n";
					$s .= '<a href="#" class="hideonsmartphone" onclick="javascript: CheckVAT( $(\'#tva_intra\').val() );">'.$langs->trans("VATIntraCheck").'</a>';
					$s = $form->textwithpicto($s, $langs->trans("VATIntraCheckDesc", $langs->transnoentitiesnoconv("VATIntraCheck")), 1);
				} else {
					$s .= '<a href="'.$langs->transcountry("VATIntraCheckURL", $object->country_id).'" class="hideonsmartphone" target="_blank">'.img_picto($langs->trans("VATIntraCheckableOnEUSite"), 'help').'</a>';
				}
			}
			print $s;
		} else {
			print '&nbsp;';
		}
		print '</td></tr>';

		// Third-Party Type
		print '<tr><td>';
		print '<table class="nobordernopadding" width="100%"><tr><td>'.$langs->trans('ThirdPartyType').'</td>';
		if ($action != 'editthirdpartytype' && $user->rights->societe->creer) print '<td class="right"><a class="editfielda" href="'.$_SERVER["PHP_SELF"].'?action=editthirdpartytype&amp;socid='.$object->id.'">'.img_edit($langs->transnoentitiesnoconv('Edit'), 1).'</a></td>';
		print '</tr></table>';
		print '</td><td>';
		$html_name = ($action == 'editthirdpartytype') ? 'typent_id' : 'none';
		$formcompany->formThirdpartyType($_SERVER['PHP_SELF'].'?socid='.$object->id, $object->typent_id, $html_name, '');
		print '</td></tr>';

		// Workforce/Staff
		print '<tr><td>'.$langs->trans("Workforce").'</td><td>'.$object->effectif.'</td></tr>';

		print '</table>';
		print '</div>';

		print '<div class="fichehalfright"><div class="ficheaddleft">';

		print '<div class="underbanner clearboth"></div>';
		print '<table class="border tableforfield" width="100%">';

		// Tags / categories
		if (!empty($conf->categorie->enabled) && !empty($user->rights->categorie->lire))
		{
			// Customer
			if ($object->prospect || $object->client || (!$object->fournisseur && !empty($conf->global->THIRDPARTY_CAN_HAVE_CATEGORY_EVEN_IF_NOT_CUSTOMER_PROSPECT_SUPPLIER))) {
				print '<tr><td>'.$langs->trans("CustomersCategoriesShort").'</td>';
				print '<td>';
				print $form->showCategories($object->id, Categorie::TYPE_CUSTOMER, 1);
				print "</td></tr>";
			}

			// Supplier
			if (!empty($conf->fournisseur->enabled) && $object->fournisseur) {
				print '<tr><td>'.$langs->trans("SuppliersCategoriesShort").'</td>';
				print '<td>';
				print $form->showCategories($object->id, Categorie::TYPE_SUPPLIER, 1);
				print "</td></tr>";
			}
		}

		// Legal
		print '<tr><td class="titlefield">'.$langs->trans('JuridicalStatus').'</td><td>'.$object->forme_juridique.'</td></tr>';

		// Capital
		print '<tr><td>'.$langs->trans('Capital').'</td><td>';
		if ($object->capital) print price($object->capital, '', $langs, 0, -1, -1, $conf->currency);
		else print '&nbsp;';
		print '</td></tr>';

		// Default language
		if (!empty($conf->global->MAIN_MULTILANGS))
		{
			require_once DOL_DOCUMENT_ROOT.'/core/lib/functions2.lib.php';
			print '<tr><td>'.$langs->trans("DefaultLang").'</td><td>';
			//$s=picto_from_langcode($object->default_lang);
			//print ($s?$s.' ':'');
			$langs->load("languages");
			$labellang = ($object->default_lang ? $langs->trans('Language_'.$object->default_lang) : '');
			print $labellang;
			print '</td></tr>';
		}

		// Incoterms
		if (!empty($conf->incoterm->enabled))
		{
			print '<tr><td>';
			print '<table width="100%" class="nobordernopadding"><tr><td>'.$langs->trans('IncotermLabel').'</td>';
			if ($action != 'editincoterm' && $user->rights->societe->creer) print '<td class="right"><a class="editfielda" href="'.$_SERVER["PHP_SELF"].'?socid='.$object->id.'&action=editincoterm">'.img_edit('', 1).'</a></td>';
			print '</tr></table>';
			print '</td><td colspan="3">';
			if ($action != 'editincoterm')
			{
				print $form->textwithpicto($object->display_incoterms(), $object->label_incoterms, 1);
			} else {
				print $form->select_incoterms((!empty($object->fk_incoterms) ? $object->fk_incoterms : ''), (!empty($object->location_incoterms) ? $object->location_incoterms : ''), $_SERVER['PHP_SELF'].'?socid='.$object->id);
			}
			print '</td></tr>';
		}

		// Multicurrency
		if (!empty($conf->multicurrency->enabled))
		{
			print '<tr>';
			print '<td>'.$form->editfieldkey('Currency', 'multicurrency_code', '', $object, 0).'</td>';
			print '<td>';
			print !empty($object->multicurrency_code) ? currency_name($object->multicurrency_code, 1) : '';
			print '</td></tr>';
		}

		// Accountancy sell code
		print '<tr><td class="nowrap">';
		print $langs->trans("ProductAccountancySellCode");
		print '</td><td colspan="2">';
		if (! empty($conf->accounting->enabled))
		{
			if (! empty($object->accountancy_code_sell))
			{
				$accountingaccount = new AccountingAccount($db);
				$accountingaccount->fetch('', $object->accountancy_code_sell, 1);

				print $accountingaccount->getNomUrl(0, 1, 1, '', 1);
			}
		} else {
			print $object->accountancy_code_sell;
		}
		print '</td></tr>';

		// Accountancy buy code
		print '<tr><td class="nowrap">';
		print $langs->trans("ProductAccountancyBuyCode");
		print '</td><td colspan="2">';
		if (! empty($conf->accounting->enabled))
		{
			if (! empty($object->accountancy_code_buy))
			{
				$accountingaccount2 = new AccountingAccount($db);
				$accountingaccount2->fetch('', $object->accountancy_code_buy, 1);

				print $accountingaccount2->getNomUrl(0, 1, 1, '', 1);
			}
		} else {
			print $object->accountancy_code_buy;
		}
		print '</td></tr>';

		// Other attributes
		$parameters = array('socid'=>$socid, 'colspan' => ' colspan="3"', 'colspanvalue' => '3');
		include DOL_DOCUMENT_ROOT.'/core/tpl/extrafields_view.tpl.php';

		// Parent company
		if (empty($conf->global->SOCIETE_DISABLE_PARENTCOMPANY))
		{
			print '<tr><td>';
			print '<table class="nobordernopadding" width="100%"><tr><td>'.$langs->trans('ParentCompany').'</td>';
			if ($action != 'editparentcompany' && $user->rights->societe->creer) print '<td class="right"><a class="editfielda" href="'.$_SERVER["PHP_SELF"].'?action=editparentcompany&amp;socid='.$object->id.'">'.img_edit($langs->transnoentitiesnoconv('Edit'), 1).'</a></td>';
			print '</tr></table>';
			print '</td><td>';
			$html_name = ($action == 'editparentcompany') ? 'parent_id' : 'none';
			$form->form_thirdparty($_SERVER['PHP_SELF'].'?socid='.$object->id, $object->parent, $html_name, 's.rowid <> '.$object->id, 1);
			print '</td></tr>';
		}

		// Sales representative
		include DOL_DOCUMENT_ROOT.'/societe/tpl/linesalesrepresentative.tpl.php';

		// Module Adherent
		if (!empty($conf->adherent->enabled))
		{
			$langs->load("members");
			print '<tr><td>'.$langs->trans("LinkedToDolibarrMember").'</td>';
			print '<td>';
			$adh = new Adherent($db);
			$result = $adh->fetch('', '', $object->id);
			if ($result > 0)
			{
				$adh->ref = $adh->getFullName($langs);
				print $adh->getNomUrl(1);
			} else {
				print '<span class="opacitymedium">'.$langs->trans("ThirdpartyNotLinkedToMember").'</span>';
			}
			print "</td></tr>\n";
		}

		// Webservices url/key
		if (!empty($conf->syncsupplierwebservices->enabled)) {
			print '<tr><td>'.$langs->trans("WebServiceURL").'</td><td>'.dol_print_url($object->webservices_url).'</td>';
			print '<td class="nowrap">'.$langs->trans('WebServiceKey').'</td><td>'.$object->webservices_key.'</td></tr>';
		}

		print '</table>';
		print '</div>';

		print '</div></div>';
		print '<div style="clear:both"></div>';

		print dol_get_fiche_end();


		/*
         *  Actions
         */
		if ($action != 'presend')
		{
			print '<div class="tabsAction">'."\n";

			$parameters = array();
			$reshook = $hookmanager->executeHooks('addMoreActionsButtons', $parameters, $object, $action); // Note that $action and $object may have been modified by hook
			if (empty($reshook))
			{
				$at_least_one_email_contact = false;
				$TContact = $object->contact_array_objects();
				foreach ($TContact as &$contact)
				{
					if (!empty($contact->email))
					{
						$at_least_one_email_contact = true;
						break;
					}
				}

				if (empty($user->socid)) {
					if (!empty($object->email) || $at_least_one_email_contact)
					{
						$langs->load("mails");
						print '<a class="butAction" href="'.$_SERVER['PHP_SELF'].'?socid='.$object->id.'&action=presend&mode=init#formmailbeforetitle">'.$langs->trans('SendMail').'</a>';
					} else {
						$langs->load("mails");
				   		print '<a class="butActionRefused classfortooltip" href="#" title="'.dol_escape_htmltag($langs->trans("NoEMail")).'">'.$langs->trans('SendMail').'</a>';
					}
				}

				if ($user->rights->societe->creer)
				{
					print '<a class="butAction" href="'.$_SERVER["PHP_SELF"].'?socid='.$object->id.'&amp;action=edit">'.$langs->trans("Modify").'</a>'."\n";
				}

				if (!empty($conf->adherent->enabled))
				{
					$adh = new Adherent($db);
					$result = $adh->fetch('', '', $object->id);
					if ($result == 0 && ($object->client == 1 || $object->client == 3) && !empty($conf->global->MEMBER_CAN_CONVERT_CUSTOMERS_TO_MEMBERS))
					{
						print '<a class="butAction" href="'.DOL_URL_ROOT.'/adherents/card.php?&action=create&socid='.$object->id.'" title="'.dol_escape_htmltag($langs->trans("NewMember")).'">'.$langs->trans("NewMember").'</a>';
					}
				}

				if ($user->rights->societe->supprimer)
				{
					print '<a class="butActionDelete" href="card.php?action=merge&socid='.$object->id.'" title="'.dol_escape_htmltag($langs->trans("MergeThirdparties")).'">'.$langs->trans('Merge').'</a>';
				}

				if ($user->rights->societe->supprimer)
				{
					if ($conf->use_javascript_ajax && empty($conf->dol_use_jmobile))	// We can't use preloaded confirm form with jmobile
					{
						print '<span id="action-delete" class="butActionDelete">'.$langs->trans('Delete').'</span>'."\n";
					} else {
						print '<a class="butActionDelete" href="'.$_SERVER["PHP_SELF"].'?socid='.$object->id.'&amp;action=delete&amp;token='.newToken().'">'.$langs->trans('Delete').'</a>'."\n";
					}
				}
			}

			print '</div>'."\n";
		}

		//Select mail models is same action as presend
		if (GETPOST('modelselected')) {
			$action = 'presend';
		}

		if ($action != 'presend')
		{
			print '<div class="fichecenter"><div class="fichehalfleft">';

			if (empty($conf->global->SOCIETE_DISABLE_BUILDDOC))
			{
				print '<a name="builddoc"></a>'; // ancre

				/*
	             * Documents generes
	             */
				$filedir = $conf->societe->multidir_output[$object->entity].'/'.$object->id;
				$urlsource = $_SERVER["PHP_SELF"]."?socid=".$object->id;
				$genallowed = $user->rights->societe->lire;
				$delallowed = $user->rights->societe->creer;

				print $formfile->showdocuments('company', $object->id, $filedir, $urlsource, $genallowed, $delallowed, $object->model_pdf, 0, 0, 0, 28, 0, 'entity='.$object->entity, 0, '', $object->default_lang);
			}

			// Subsidiaries list
			if (empty($conf->global->SOCIETE_DISABLE_SUBSIDIARIES))
			{
				$result = show_subsidiaries($conf, $langs, $db, $object);
			}

			print '</div><div class="fichehalfright"><div class="ficheaddleft">';

			$MAXEVENT = 10;

			$morehtmlright = dolGetButtonTitle($langs->trans('SeeAll'), '', 'fa fa-list-alt imgforviewmode', DOL_URL_ROOT.'/societe/agenda.php?socid='.$object->id);

			// List of actions on element
			include_once DOL_DOCUMENT_ROOT.'/core/class/html.formactions.class.php';
			$formactions = new FormActions($db);
			$somethingshown = $formactions->showactions($object, '', $socid, 1, '', $MAXEVENT, '', $morehtmlright); // Show all action for thirdparty

			print '</div></div></div>';

			if (!empty($conf->global->MAIN_DUPLICATE_CONTACTS_TAB_ON_MAIN_CARD))
			{
				// Contacts list
				if (empty($conf->global->SOCIETE_DISABLE_CONTACTS))
				{
					$result = show_contacts($conf, $langs, $db, $object, $_SERVER["PHP_SELF"].'?socid='.$object->id);
				}

				// Addresses list
				if (!empty($conf->global->SOCIETE_ADDRESSES_MANAGEMENT))
				{
					$result = show_addresses($conf, $langs, $db, $object, $_SERVER["PHP_SELF"].'?socid='.$object->id);
				}
			}
		}

		// Presend form
		$modelmail = 'thirdparty';
		$defaulttopic = 'Information';
		$diroutput = $conf->societe->dir_output;
		$trackid = 'thi'.$object->id;

		include DOL_DOCUMENT_ROOT.'/core/tpl/card_presend.tpl.php';
	}
}

// End of page
llxFooter();
$db->close();<|MERGE_RESOLUTION|>--- conflicted
+++ resolved
@@ -397,7 +397,6 @@
 			$error++;
 		}
 
-<<<<<<< HEAD
 		if (!empty($conf->mailing->enabled) && $conf->global->MAILING_CONTACT_DEFAULT_BULK_STATUS==-1 && GETPOST('contact_no_email', 'int')==-1 && !empty(GETPOST('email', 'custom', 0, FILTER_SANITIZE_EMAIL))) {
 			$error++;
 			setEventMessages($langs->trans("ErrorFieldRequired", $langs->transnoentities("No_Email")), null, 'errors');
@@ -408,8 +407,6 @@
 			setEventMessages($langs->trans("ErrorFieldRequired", $langs->transnoentities("No_Email")), null, 'errors');
 		}
 
-=======
->>>>>>> 768d2db8
 		if (!$error)
 		{
 			if ($action == 'update')
@@ -491,12 +488,9 @@
 			// Webservices url/key
 			$object->webservices_url		= GETPOST('webservices_url', 'custom', 0, FILTER_SANITIZE_URL);
 			$object->webservices_key		= GETPOST('webservices_key', 'san_alpha');
-<<<<<<< HEAD
 
 			$object->accountancy_code_sell  = GETPOST('accountancy_code_sell', 'alpha');
 			$object->accountancy_code_buy   = GETPOST('accountancy_code_buy', 'alpha');
-=======
->>>>>>> 768d2db8
 
 			// Incoterms
 			if (!empty($conf->incoterm->enabled))
@@ -1068,12 +1062,9 @@
 		$object->commercial_id = GETPOST('commercial_id', 'int');
 		$object->default_lang = GETPOST('default_lang');
 
-<<<<<<< HEAD
 		$object->accountancy_code_sell  = GETPOST('accountancy_code_sell', 'alpha');
 		$object->accountancy_code_buy   = GETPOST('accountancy_code_buy', 'alpha');
 
-=======
->>>>>>> 768d2db8
 		$object->logo = (isset($_FILES['photo']) ?dol_sanitizeFileName($_FILES['photo']['name']) : '');
 
 		// Gestion du logo de la société
@@ -1290,7 +1281,6 @@
 		print '</td>';
 
 		if ($conf->browser->layout == 'phone') print '</tr><tr>';
-<<<<<<< HEAD
 
 		print '<td>'.$form->editfieldkey('CustomerCode', 'customer_code', '', $object, 0).'</td><td>';
 		print '<table class="nobordernopadding"><tr><td>';
@@ -1303,20 +1293,6 @@
 		print '</td></tr></table>';
 		print '</td></tr>';
 
-=======
-
-		print '<td>'.$form->editfieldkey('CustomerCode', 'customer_code', '', $object, 0).'</td><td>';
-		print '<table class="nobordernopadding"><tr><td>';
-		$tmpcode = $object->code_client;
-		if (empty($tmpcode) && !empty($modCodeClient->code_auto)) $tmpcode = $modCodeClient->getNextValue($object, 0);
-		print '<input type="text" name="customer_code" id="customer_code" class="maxwidthonsmartphone" value="'.dol_escape_htmltag($tmpcode).'" maxlength="15">';
-		print '</td><td>';
-		$s = $modCodeClient->getToolTip($langs, $object, 0);
-		print $form->textwithpicto('', $s, 1);
-		print '</td></tr></table>';
-		print '</td></tr>';
-
->>>>>>> 768d2db8
 		if ((!empty($conf->fournisseur->enabled) && !empty($user->rights->fournisseur->lire))
 			|| (!empty($conf->supplier_proposal->enabled) && !empty($user->rights->supplier_proposal->lire)))
 		{
@@ -1335,7 +1311,6 @@
 			if (!empty($conf->fournisseur->enabled) && !empty($user->rights->fournisseur->lire))
 			{
 				print $form->editfieldkey('SupplierCode', 'supplier_code', '', $object, 0);
-<<<<<<< HEAD
 			}
 			print '</td><td>';
 			if (!empty($conf->fournisseur->enabled) && !empty($user->rights->fournisseur->lire))
@@ -1349,21 +1324,6 @@
 				print $form->textwithpicto('', $s, 1);
 				print '</td></tr></table>';
 			}
-=======
-			}
-			print '</td><td>';
-			if (!empty($conf->fournisseur->enabled) && !empty($user->rights->fournisseur->lire))
-			{
-				print '<table class="nobordernopadding"><tr><td>';
-				$tmpcode = $object->code_fournisseur;
-				if (empty($tmpcode) && !empty($modCodeFournisseur->code_auto)) $tmpcode = $modCodeFournisseur->getNextValue($object, 1);
-				print '<input type="text" name="supplier_code" id="supplier_code" class="maxwidthonsmartphone" value="'.dol_escape_htmltag($tmpcode).'" maxlength="15">';
-				print '</td><td>';
-				$s = $modCodeFournisseur->getToolTip($langs, $object, 1);
-				print $form->textwithpicto('', $s, 1);
-				print '</td></tr></table>';
-			}
->>>>>>> 768d2db8
 			print '</td></tr>';
 		}
 
@@ -1389,37 +1349,6 @@
 		print dol_escape_htmltag($object->address, 0, 1);
 		print '</textarea>';
 		print $form->widgetForTranslation("address", $object, $permissiontoadd, 'textarea', 'alphanohtml', 'quatrevingtpercent');
-<<<<<<< HEAD
-		print '</td></tr>';
-
-		// Zip / Town
-		print '<tr><td>'.$form->editfieldkey('Zip', 'zipcode', '', $object, 0).'</td><td>';
-		print $formcompany->select_ziptown($object->zip, 'zipcode', array('town', 'selectcountry_id', 'state_id'), 0, 0, '', 'maxwidth100 quatrevingtpercent');
-		print '</td>';
-		if ($conf->browser->layout == 'phone') print '</tr><tr>';
-		print '<td class="tdtop">'.$form->editfieldkey('Town', 'town', '', $object, 0).'</td><td>';
-		print $formcompany->select_ziptown($object->town, 'town', array('zipcode', 'selectcountry_id', 'state_id'), 0, 0, '', 'maxwidth100 quatrevingtpercent');
-		print $form->widgetForTranslation("town", $object, $permissiontoadd, 'string', 'alphanohtml', 'maxwidth100 quatrevingtpercent');
-		print '</td></tr>';
-
-		// Country
-		print '<tr><td>'.$form->editfieldkey('Country', 'selectcountry_id', '', $object, 0).'</td><td colspan="3" class="maxwidthonsmartphone">';
-		print img_picto('', 'globe-americas', 'class="paddingrightonly"');
-		print $form->select_country((GETPOSTISSET('country_id') ? GETPOST('country_id') : $object->country_id), 'country_id', '', 0, 'minwidth300 maxwidth500 widthcentpercentminusx');
-		if ($user->admin) print info_admin($langs->trans("YouCanChangeValuesForThisListFromDictionarySetup"), 1);
-		print '</td></tr>';
-
-		// State
-		if (empty($conf->global->SOCIETE_DISABLE_STATE))
-		{
-			if (!empty($conf->global->MAIN_SHOW_REGION_IN_STATE_SELECT) && ($conf->global->MAIN_SHOW_REGION_IN_STATE_SELECT == 1 || $conf->global->MAIN_SHOW_REGION_IN_STATE_SELECT == 2))
-			{
-				print '<tr><td>'.$form->editfieldkey('Region-State', 'state_id', '', $object, 0).'</td><td colspan="3" class="maxwidthonsmartphone">';
-			} else {
-				print '<tr><td>'.$form->editfieldkey('State', 'state_id', '', $object, 0).'</td><td colspan="3" class="maxwidthonsmartphone">';
-			}
-
-=======
 		print '</td></tr>';
 
 		// Zip / Town
@@ -1449,12 +1378,10 @@
 				print '<tr><td>'.$form->editfieldkey('State', 'state_id', '', $object, 0).'</td><td colspan="3" class="maxwidthonsmartphone">';
 			}
 
->>>>>>> 768d2db8
 			if ($object->country_id) print $formcompany->select_state($object->state_id, $object->country_code);
 			else print $countrynotdefined;
 			print '</td></tr>';
 		}
-<<<<<<< HEAD
 
 		// Phone / Fax
 		print '<tr><td>'.$form->editfieldkey('Phone', 'phone', '', $object, 0).'</td>';
@@ -1835,332 +1762,6 @@
 
 				$object->accountancy_code_sell  = GETPOST('accountancy_code_sell', 'alpha');
 				$object->accountancy_code_buy   = GETPOST('accountancy_code_buy', 'alpha');
-=======
->>>>>>> 768d2db8
-
-		// Phone / Fax
-		print '<tr><td>'.$form->editfieldkey('Phone', 'phone', '', $object, 0).'</td>';
-		print '<td'.($conf->browser->layout == 'phone' ? ' colspan="3"' : '').'>'.img_picto('', 'object_phoning').' <input type="text" name="phone" id="phone" class="maxwidth200 widthcentpercentminusx" value="'.(GETPOSTISSET('phone') ?GETPOST('phone', 'alpha') : $object->phone).'"></td>';
-		if ($conf->browser->layout == 'phone') print '</tr><tr>';
-		print '<td>'.$form->editfieldkey('Fax', 'fax', '', $object, 0).'</td>';
-		print '<td'.($conf->browser->layout == 'phone' ? ' colspan="3"' : '').'>'.img_picto('', 'object_phoning_fax').' <input type="text" name="fax" id="fax" class="maxwidth200 widthcentpercentminusx" value="'.(GETPOSTISSET('fax') ?GETPOST('fax', 'alpha') : $object->fax).'"></td></tr>';
-
-		// Email / Web
-		print '<tr><td>'.$form->editfieldkey('EMail', 'email', '', $object, 0, 'string', '', empty($conf->global->SOCIETE_EMAIL_MANDATORY) ? '' : $conf->global->SOCIETE_EMAIL_MANDATORY).'</td>';
-		print '<td colspan="3">'.img_picto('', 'object_email').' <input type="text" class="maxwidth500 widthcentpercentminusx" name="email" id="email" value="'.$object->email.'"></td></tr>';
-		print '<tr><td>'.$form->editfieldkey('Web', 'url', '', $object, 0).'</td>';
-		print '<td colspan="3">'.img_picto('', 'globe').' <input type="text" class="maxwidth500 widthcentpercentminusx" name="url" id="url" value="'.$object->url.'"></td></tr>';
-
-		if (!empty($conf->socialnetworks->enabled)) {
-			foreach ($socialnetworks as $key => $value) {
-				if ($value['active']) {
-					print '<tr>';
-					print '<td><label for="'.$value['label'].'">'.$form->editfieldkey($value['label'], $key, '', $object, 0).'</label></td>';
-					print '<td colspan="3">';
-					print '<input type="text" name="'.$key.'" id="'.$key.'" class="minwidth100" maxlength="80" value="'.dol_escape_htmltag(GETPOSTISSET($key) ? GETPOST($key, 'alphanohtml') : (empty($object->socialnetworks[$key]) ? '' : $object->socialnetworks[$key])).'">';
-					print '</td>';
-					print '</tr>';
-				} elseif (!empty($object->socialnetworks[$key])) {
-					print '<input type="hidden" name="'.$key.'" value="'.$object->socialnetworks[$key].'">';
-				}
-			}
-		}
-
-<<<<<<< HEAD
-=======
-		// Prof ids
-		$i = 1; $j = 0; $NBCOLS = ($conf->browser->layout == 'phone' ? 1 : 2);
-		while ($i <= 6) {
-			$idprof = $langs->transcountry('ProfId'.$i, $object->country_code);
-			if ($idprof != '-')	{
-				$key = 'idprof'.$i;
-
-				if (($j % $NBCOLS) == 0) print '<tr>';
-
-				$idprof_mandatory = 'SOCIETE_IDPROF'.($i).'_MANDATORY';
-				print '<td>'.$form->editfieldkey($idprof, $key, '', $object, 0, 'string', '', (empty($conf->global->$idprof_mandatory) ? 0 : 1)).'</td><td>';
-
-				print $formcompany->get_input_id_prof($i, $key, $object->$key, $object->country_code);
-				print '</td>';
-				if (($j % $NBCOLS) == ($NBCOLS - 1)) print '</tr>';
-				$j++;
-			}
-			$i++;
-		}
-		if ($NBCOLS > 1 && ($j % 2 == 1)) print '<td colspan="2"></td></tr>';
-
-		// Vat is used
-		print '<tr><td>'.$form->editfieldkey('VATIsUsed', 'assujtva_value', '', $object, 0).'</td>';
-		print '<td>';
-		print $form->selectyesno('assujtva_value', GETPOSTISSET('assujtva_value') ?GETPOST('assujtva_value', 'int') : 1, 1); // Assujeti par defaut en creation
-		print '</td>';
-		if ($conf->browser->layout == 'phone') print '</tr><tr>';
-		print '<td class="nowrap">'.$form->editfieldkey('VATIntra', 'intra_vat', '', $object, 0).'</td>';
-		print '<td class="nowrap">';
-		$s = '<input type="text" class="flat maxwidthonsmartphone" name="tva_intra" id="intra_vat" maxlength="20" value="'.$object->tva_intra.'">';
-
-		if (empty($conf->global->MAIN_DISABLEVATCHECK) && isInEEC($object)) {
-			$s .= ' ';
-
-			if (!empty($conf->use_javascript_ajax))	{
-				$widthpopup = 600;
-				if (!empty($conf->dol_use_jmobile)) $widthpopup = 350;
-				$heightpopup = 400;
-				print "\n";
-				print '<script language="JavaScript" type="text/javascript">';
-				print "function CheckVAT(a) {\n";
-				print "newpopup('".DOL_URL_ROOT."/societe/checkvat/checkVatPopup.php?vatNumber='+a, '".dol_escape_js($langs->trans("VATIntraCheckableOnEUSite"))."', ".$widthpopup.", ".$heightpopup.");\n";
-				print "}\n";
-				print '</script>';
-				print "\n";
-				$s .= '<a href="#" class="hideonsmartphone" onclick="javascript: CheckVAT(document.formsoc.tva_intra.value);">'.$langs->trans("VATIntraCheck").'</a>';
-				$s = $form->textwithpicto($s, $langs->trans("VATIntraCheckDesc", $langs->transnoentitiesnoconv("VATIntraCheck")), 1);
-			} else {
-				$s .= '<a href="'.$langs->transcountry("VATIntraCheckURL", $object->country_id).'" target="_blank">'.img_picto($langs->trans("VATIntraCheckableOnEUSite"), 'help').'</a>';
-			}
-		}
-		print $s;
-		print '</td>';
-		print '</tr>';
-
-		// Local Taxes
-		//TODO: Place into a function to control showing by country or study better option
-		if ($mysoc->localtax1_assuj == "1" && $mysoc->localtax2_assuj == "1")
-		{
-			print '<tr><td>'.$langs->transcountry("LocalTax1IsUsed", $mysoc->country_code).'</td><td>';
-			print $form->selectyesno('localtax1assuj_value', (isset($conf->global->THIRDPARTY_DEFAULT_USELOCALTAX1) ? $conf->global->THIRDPARTY_DEFAULT_USELOCALTAX1 : 0), 1);
-			print '</td>';
-			if ($conf->browser->layout == 'phone') print '</tr><tr>';
-			print '<td>'.$langs->transcountry("LocalTax2IsUsed", $mysoc->country_code).'</td><td>';
-			print $form->selectyesno('localtax2assuj_value', (isset($conf->global->THIRDPARTY_DEFAULT_USELOCALTAX2) ? $conf->global->THIRDPARTY_DEFAULT_USELOCALTAX2 : 0), 1);
-			print '</td></tr>';
-		} elseif ($mysoc->localtax1_assuj == "1")
-		{
-			print '<tr><td>'.$langs->transcountry("LocalTax1IsUsed", $mysoc->country_code).'</td><td colspan="3">';
-			print $form->selectyesno('localtax1assuj_value', (isset($conf->global->THIRDPARTY_DEFAULT_USELOCALTAX1) ? $conf->global->THIRDPARTY_DEFAULT_USELOCALTAX1 : 0), 1);
-			print '</td></tr>';
-		} elseif ($mysoc->localtax2_assuj == "1")
-		{
-			print '<tr><td>'.$langs->transcountry("LocalTax2IsUsed", $mysoc->country_code).'</td><td colspan="3">';
-			print $form->selectyesno('localtax2assuj_value', (isset($conf->global->THIRDPARTY_DEFAULT_USELOCALTAX2) ? $conf->global->THIRDPARTY_DEFAULT_USELOCALTAX2 : 0), 1);
-			print '</td></tr>';
-		}
-
-		// Type - Workforce/Staff
-		print '<tr><td>'.$form->editfieldkey('ThirdPartyType', 'typent_id', '', $object, 0).'</td><td class="maxwidthonsmartphone"'.($conf->browser->layout == 'phone' ? ' colspan="3"' : '').'>'."\n";
-		$sortparam = (empty($conf->global->SOCIETE_SORT_ON_TYPEENT) ? 'ASC' : $conf->global->SOCIETE_SORT_ON_TYPEENT); // NONE means we keep sort of original array, so we sort on position. ASC, means next function will sort on label.
-		print $form->selectarray("typent_id", $formcompany->typent_array(0), $object->typent_id, 0, 0, 0, '', 0, 0, 0, $sortparam, '', 1);
-		if ($user->admin) print ' '.info_admin($langs->trans("YouCanChangeValuesForThisListFromDictionarySetup"), 1);
-		print '</td>';
-		if ($conf->browser->layout == 'phone') print '</tr><tr>';
-		print '<td>'.$form->editfieldkey('Workforce', 'effectif_id', '', $object, 0).'</td><td class="maxwidthonsmartphone"'.($conf->browser->layout == 'phone' ? ' colspan="3"' : '').'>';
-		print $form->selectarray("effectif_id", $formcompany->effectif_array(0), $object->effectif_id, 0, 0, 0, '', 0, 0, 0, '', '', 1);
-		if ($user->admin) print ' '.info_admin($langs->trans("YouCanChangeValuesForThisListFromDictionarySetup"), 1);
-		print '</td></tr>';
-
-		// Legal Form
-		print '<tr><td>'.$form->editfieldkey('JuridicalStatus', 'forme_juridique_code', '', $object, 0).'</td>';
-		print '<td colspan="3" class="maxwidthonsmartphone">';
-		if ($object->country_id)
-		{
-			print $formcompany->select_juridicalstatus($object->forme_juridique_code, $object->country_code, '', 'forme_juridique_code');
-		} else {
-			print $countrynotdefined;
-		}
-		print '</td></tr>';
-
-		// Capital
-		print '<tr><td>'.$form->editfieldkey('Capital', 'capital', '', $object, 0).'</td>';
-		print '<td colspan="3"><input type="text" name="capital" id="capital" class="maxwidth100" value="'.$object->capital.'"> ';
-		print '<span class="hideonsmartphone">'.$langs->trans("Currency".$conf->currency).'</span></td></tr>';
-
-		if (!empty($conf->global->MAIN_MULTILANGS))
-		{
-			print '<tr><td>'.$form->editfieldkey('DefaultLang', 'default_lang', '', $object, 0).'</td><td colspan="3" class="maxwidthonsmartphone">'."\n";
-			print $formadmin->select_language(GETPOST('default_lang', 'alpha') ? GETPOST('default_lang', 'alpha') : ($object->default_lang ? $object->default_lang : ''), 'default_lang', 0, 0, 1, 0, 0, 'maxwidth200onsmartphone');
-			print '</td>';
-			print '</tr>';
-		}
-
-		// Incoterms
-		if (!empty($conf->incoterm->enabled))
-		{
-			print '<tr>';
-			print '<td>'.$form->editfieldkey('IncotermLabel', 'incoterm_id', '', $object, 0).'</td>';
-			print '<td colspan="3" class="maxwidthonsmartphone">';
-			print $form->select_incoterms((!empty($object->fk_incoterms) ? $object->fk_incoterms : ''), (!empty($object->location_incoterms) ? $object->location_incoterms : ''));
-			print '</td></tr>';
-		}
-
-		// Categories
-		if (!empty($conf->categorie->enabled) && !empty($user->rights->categorie->lire))
-		{
-			$langs->load('categories');
-
-			// Customer
-			//if ($object->prospect || $object->client || (! $object->fournisseur && ! empty($conf->global->THIRDPARTY_CAN_HAVE_CATEGORY_EVEN_IF_NOT_CUSTOMER_PROSPECT_SUPPLIER))) {
-			print '<tr class="visibleifcustomer"><td class="toptd">'.$form->editfieldkey('CustomersProspectsCategoriesShort', 'custcats', '', $object, 0).'</td><td colspan="3">';
-			$cate_arbo = $form->select_all_categories(Categorie::TYPE_CUSTOMER, null, 'parent', null, null, 1);
-			print img_picto('', 'category').$form->multiselectarray('custcats', $cate_arbo, GETPOST('custcats', 'array'), null, null, 'quatrevingtpercent widthcentpercentminusx', 0, 0);
-			print "</td></tr>";
-			//}
-
-			// Supplier
-			if (!empty($conf->fournisseur->enabled)) {
-				print '<tr class="visibleifsupplier"><td class="toptd">'.$form->editfieldkey('SuppliersCategoriesShort', 'suppcats', '', $object, 0).'</td><td colspan="3">';
-				$cate_arbo = $form->select_all_categories(Categorie::TYPE_SUPPLIER, null, 'parent', null, null, 1);
-				print img_picto('', 'category').$form->multiselectarray('suppcats', $cate_arbo, GETPOST('suppcats', 'array'), null, null, 'quatrevingtpercent widthcentpercentminusx', 0, 0);
-				print "</td></tr>";
-			}
-		}
-
-		// Multicurrency
-		if (!empty($conf->multicurrency->enabled))
-		{
-			print '<tr>';
-			print '<td>'.$form->editfieldkey('Currency', 'multicurrency_code', '', $object, 0).'</td>';
-			print '<td colspan="3" class="maxwidthonsmartphone">';
-			print $form->selectMultiCurrency(($object->multicurrency_code ? $object->multicurrency_code : $conf->currency), 'multicurrency_code', 1);
-			print '</td></tr>';
-		}
-
-		// Other attributes
-		$parameters = array('socid'=>$socid, 'colspan' => ' colspan="3"', 'colspanvalue' => '3');
-		include DOL_DOCUMENT_ROOT.'/core/tpl/extrafields_add.tpl.php';
-
-		// Assign a sale representative
-		print '<tr>';
-		print '<td>'.$form->editfieldkey('AllocateCommercial', 'commercial_id', '', $object, 0).'</td>';
-		print '<td colspan="3" class="maxwidthonsmartphone">';
-		$userlist = $form->select_dolusers('', '', 0, null, 0, '', '', 0, 0, 0, 'AND u.statut = 1', 0, '', '', 0, 1);
-		// Note: If user has no right to "see all thirdparties", we force selection of sale representative to him, so after creation he can see the record.
-		$selected = (count(GETPOST('commercial', 'array')) > 0 ? GETPOST('commercial', 'array') : (GETPOST('commercial', 'int') > 0 ? array(GETPOST('commercial', 'int')) : (empty($user->rights->societe->client->voir) ? array($user->id) : array())));
-		print img_picto('', 'user').$form->multiselectarray('commercial', $userlist, $selected, null, null, 'quatrevingtpercent widthcentpercentminusx', 0, 0);
-		print '</td></tr>';
-
-		// Ajout du logo
-		print '<tr class="hideonsmartphone">';
-		print '<td>'.$form->editfieldkey('Logo', 'photoinput', '', $object, 0).'</td>';
-		print '<td colspan="3">';
-		print '<input class="flat" type="file" name="photo" id="photoinput" />';
-		print '</td>';
-		print '</tr>';
-
-		print '</table>'."\n";
-
-		print dol_get_fiche_end();
-
-		print '<div class="center">';
-		print '<input type="submit" class="button" name="create" value="'.$langs->trans('AddThirdParty').'">';
-		if (!empty($backtopage))
-		{
-			print ' &nbsp; &nbsp; ';
-			print '<input type="submit" class="button button-cancel" name="cancel" value="'.$langs->trans("Cancel").'">';
-		} else {
-			print ' &nbsp; &nbsp; ';
-			print '<input type="button" class="button button-cancel" value="'.$langs->trans("Cancel").'" onClick="javascript:history.go(-1)">';
-		}
-		print '</div>'."\n";
-
-		print '</form>'."\n";
-	} elseif ($action == 'edit') {
-		//print load_fiche_titre($langs->trans("EditCompany"));
-
-		if ($socid)
-		{
-			$res = $object->fetch_optionals();
-			//if ($res < 0) { dol_print_error($db); exit; }
-
-			$head = societe_prepare_head($object);
-
-			// Load object modCodeTiers
-			$module = (!empty($conf->global->SOCIETE_CODECLIENT_ADDON) ? $conf->global->SOCIETE_CODECLIENT_ADDON : 'mod_codeclient_leopard');
-			if (substr($module, 0, 15) == 'mod_codeclient_' && substr($module, -3) == 'php')
-			{
-				$module = substr($module, 0, dol_strlen($module) - 4);
-			}
-			$dirsociete = array_merge(array('/core/modules/societe/'), $conf->modules_parts['societe']);
-			foreach ($dirsociete as $dirroot)
-			{
-				$res = dol_include_once($dirroot.$module.'.php');
-				if ($res) break;
-			}
-			$modCodeClient = new $module($db);
-			// We verified if the tag prefix is used
-			if ($modCodeClient->code_auto)
-			{
-				$prefixCustomerIsUsed = $modCodeClient->verif_prefixIsUsed();
-			}
-			$module = $conf->global->SOCIETE_CODECLIENT_ADDON;
-			if (substr($module, 0, 15) == 'mod_codeclient_' && substr($module, -3) == 'php')
-			{
-				$module = substr($module, 0, dol_strlen($module) - 4);
-			}
-			$dirsociete = array_merge(array('/core/modules/societe/'), $conf->modules_parts['societe']);
-			foreach ($dirsociete as $dirroot)
-			{
-				$res = dol_include_once($dirroot.$module.'.php');
-				if ($res) break;
-			}
-			$modCodeFournisseur = new $module($db);
-			// On verifie si la balise prefix est utilisee
-			if ($modCodeFournisseur->code_auto)
-			{
-				$prefixSupplierIsUsed = $modCodeFournisseur->verif_prefixIsUsed();
-			}
-
-			$object->oldcopy = clone $object;
-
-			if (GETPOSTISSET('name'))
-			{
-				// We overwrite with values if posted
-				$object->name = GETPOST('name', 'alphanohtml');
-				$object->prefix_comm			= GETPOST('prefix_comm', 'alphanohtml');
-				$object->client = GETPOST('client', 'int');
-				$object->code_client			= GETPOST('customer_code', 'alpha');
-				$object->fournisseur			= GETPOST('fournisseur', 'int');
-				$object->code_fournisseur = GETPOST('supplier_code', 'alpha');
-				$object->address = GETPOST('address', 'alphanohtml');
-				$object->zip = GETPOST('zipcode', 'alphanohtml');
-				$object->town = GETPOST('town', 'alphanohtml');
-				$object->country_id = GETPOST('country_id') ?GETPOST('country_id', 'int') : $mysoc->country_id;
-				$object->state_id = GETPOST('state_id', 'int');
-				//$object->skype				= GETPOST('skype', 'alpha');
-				//$object->twitter				= GETPOST('twitter', 'alpha');
-				//$object->facebook				= GETPOST('facebook', 'alpha');
-				//$object->linkedin				= GETPOST('linkedin', 'alpha');
-				$object->socialnetworks = array();
-				if (!empty($conf->socialnetworks->enabled)) {
-					foreach ($socialnetworks as $key => $value) {
-						if (GETPOSTISSET($key) && GETPOST($key, 'alphanohtml') != '') {
-							$object->socialnetworks[$key] = GETPOST($key, 'alphanohtml');
-						}
-					}
-				}
-				$object->phone					= GETPOST('phone', 'alpha');
-				$object->fax					= GETPOST('fax', 'alpha');
-				$object->email					= GETPOST('email', 'custom', 0, FILTER_SANITIZE_EMAIL);
-				$object->url					= GETPOST('url', 'custom', 0, FILTER_SANITIZE_URL);
-				$object->capital				= GETPOST('capital', 'alphanohtml');
-				$object->idprof1				= GETPOST('idprof1', 'alphanohtml');
-				$object->idprof2				= GETPOST('idprof2', 'alphanohtml');
-				$object->idprof3				= GETPOST('idprof3', 'alphanohtml');
-				$object->idprof4				= GETPOST('idprof4', 'alphanohtml');
-				$object->idprof5				= GETPOST('idprof5', 'alphanohtml');
-				$object->idprof6				= GETPOST('idprof6', 'alphanohtml');
-				$object->typent_id = GETPOST('typent_id', 'int');
-				$object->effectif_id = GETPOST('effectif_id', 'int');
-				$object->barcode				= GETPOST('barcode', 'alphanohtml');
-				$object->forme_juridique_code = GETPOST('forme_juridique_code', 'int');
-				$object->default_lang = GETPOST('default_lang', 'alpha');
-
-				$object->tva_assuj				= GETPOST('assujtva_value', 'int');
-				$object->tva_intra				= GETPOST('tva_intra', 'alphanohtml');
-				$object->status = GETPOST('status', 'int');
-
-				// Webservices url/key
-				$object->webservices_url        = GETPOST('webservices_url', 'custom', 0, FILTER_SANITIZE_URL);
-				$object->webservices_key        = GETPOST('webservices_key', 'san_alpha');
 
 				//Incoterms
 				if (!empty($conf->incoterm->enabled))
@@ -2169,7 +1770,6 @@
 					$object->location_incoterms = GETPOST('lcoation_incoterms', 'alpha');
 				}
 
->>>>>>> 768d2db8
 				//Local Taxes
 				$object->localtax1_assuj		= GETPOST('localtax1assuj_value');
 				$object->localtax2_assuj		= GETPOST('localtax2assuj_value');
@@ -2407,11 +2007,7 @@
 
 			// Zip / Town
 			print '<tr><td>'.$form->editfieldkey('Zip', 'zipcode', '', $object, 0).'</td><td>';
-<<<<<<< HEAD
-			print $formcompany->select_ziptown($object->zip, 'zipcode', array('town', 'selectcountry_id', 'state_id'), 0, 0, '', 'maxwidth50onsmartphone');
-=======
 			print $formcompany->select_ziptown($object->zip, 'zipcode', array('town', 'selectcountry_id', 'state_id'), 0, 0, '', 'maxwidth100');
->>>>>>> 768d2db8
 			print '</td>';
 			if ($conf->browser->layout == 'phone') print '</tr><tr>';
 			print '<td>'.$form->editfieldkey('Town', 'town', '', $object, 0).'</td><td>';
@@ -2697,7 +2293,6 @@
 			print '</td></tr>';
 
 			print '</table>';
-<<<<<<< HEAD
 
 			print '<br>';
 
@@ -2733,11 +2328,6 @@
 			print '</div>';
 
 			print dol_get_fiche_end();
-=======
-			print '</div>';
-
-			  print dol_get_fiche_end();
->>>>>>> 768d2db8
 
 			print '<div class="center">';
 			print '<input type="submit" class="button button-save" name="save" value="'.$langs->trans("Save").'">';
@@ -2754,7 +2344,6 @@
 
 		if (!empty($object->id)) $res = $object->fetch_optionals();
 		//if ($res < 0) { dol_print_error($db); exit; }
-<<<<<<< HEAD
 
 
 		$head = societe_prepare_head($object);
@@ -2762,18 +2351,10 @@
 		print dol_get_fiche_head($head, 'card', $langs->trans("ThirdParty"), -1, 'company');
 
 		$formconfirm = '';
-=======
-
-
-		$head = societe_prepare_head($object);
-
-		print dol_get_fiche_head($head, 'card', $langs->trans("ThirdParty"), -1, 'company');
->>>>>>> 768d2db8
 
 		// Confirm delete third party
 		if ($action == 'delete' || ($conf->use_javascript_ajax && empty($conf->dol_use_jmobile)))
 		{
-<<<<<<< HEAD
 			$formconfirm = $form->formconfirm($_SERVER["PHP_SELF"]."?socid=".$object->id, $langs->trans("DeleteACompany"), $langs->trans("ConfirmDeleteCompany"), "confirm_delete", '', 0, "action-delete");
 		}
 
@@ -2803,34 +2384,9 @@
 		dol_htmloutput_mesg(is_numeric($error) ? '' : $error, $errors, 'error');
 
 		$linkback = '<a href="'.DOL_URL_ROOT.'/societe/list.php?restore_lastsearch_values=1">'.$langs->trans("BackToList").'</a>';
-=======
-			print $form->formconfirm($_SERVER["PHP_SELF"]."?socid=".$object->id, $langs->trans("DeleteACompany"), $langs->trans("ConfirmDeleteCompany"), "confirm_delete", '', 0, "action-delete");
-		}
-
-		if ($action == 'merge')
-		{
-			$formquestion = array(
-				array(
-					'name' => 'soc_origin',
-					'label' => $langs->trans('MergeOriginThirdparty'),
-					'type' => 'other',
-					'value' => $form->select_company('', 'soc_origin', 's.rowid <> '.$object->id, 'SelectThirdParty', 0, 0, array(), 0, 'minwidth200')
-				)
-			);
-
-			print $form->formconfirm($_SERVER["PHP_SELF"]."?socid=".$object->id, $langs->trans("MergeThirdparties"), $langs->trans("ConfirmMergeThirdparties"), "confirm_merge", $formquestion, 'no', 1, 250);
-		}
-
-		dol_htmloutput_mesg(is_numeric($error) ? '' : $error, $errors, 'error');
-
-		$linkback = '<a href="'.DOL_URL_ROOT.'/societe/list.php?restore_lastsearch_values=1">'.$langs->trans("BackToList").'</a>';
 
 		dol_banner_tab($object, 'socid', $linkback, ($user->socid ? 0 : 1), 'rowid', 'nom');
->>>>>>> 768d2db8
-
-		dol_banner_tab($object, 'socid', $linkback, ($user->socid ? 0 : 1), 'rowid', 'nom');
-
-<<<<<<< HEAD
+
 
 		print '<div class="fichecenter">';
 		print '<div class="fichehalfleft">';
@@ -2843,19 +2399,6 @@
 		print $object->getLibCustProspStatut();
 		print '</td></tr>';
 
-=======
-		print '<div class="fichecenter">';
-		print '<div class="fichehalfleft">';
-
-		print '<div class="underbanner clearboth"></div>';
-		print '<table class="border tableforfield" width="100%">';
-
-		// Prospect/Customer
-		print '<tr><td class="titlefield">'.$langs->trans('ProspectCustomer').'</td><td>';
-		print $object->getLibCustProspStatut();
-		print '</td></tr>';
-
->>>>>>> 768d2db8
 		// Supplier
    		if (!empty($conf->fournisseur->enabled) || !empty($conf->supplier_proposal->enabled))
 		{
@@ -2882,7 +2425,6 @@
 				print ' <font class="error">('.$langs->trans("WrongCustomerCode").')</font>';
 			}
 			print '</td>';
-<<<<<<< HEAD
 			print '</tr>';
 		}
 
@@ -3015,140 +2557,6 @@
 				}
 			} elseif ($mysoc->localtax2_assuj == "1" && $mysoc->localtax1_assuj != "1")
 			{
-=======
-			print '</tr>';
-		}
-
-		// Supplier code
-		if (!empty($conf->fournisseur->enabled) && $object->fournisseur && !empty($user->rights->fournisseur->lire))
-		{
-			print '<tr><td>';
-			print $langs->trans('SupplierCode').'</td><td>';
-			print $object->code_fournisseur;
-			$tmpcheck = $object->check_codefournisseur();
-			if ($tmpcheck != 0 && $tmpcheck != -5) {
-				print ' <font class="error">('.$langs->trans("WrongSupplierCode").')</font>';
-			}
-			print '</td>';
-			print '</tr>';
-		}
-
-		// Barcode
-		if (!empty($conf->barcode->enabled))
-		{
-			print '<tr><td>';
-			print $langs->trans('Gencod').'</td><td>'.dol_escape_htmltag($object->barcode);
-			print '</td>';
-			print '</tr>';
-		}
-
-		// Prof ids
-		$i = 1; $j = 0;
-		while ($i <= 6)
-		{
-			$idprof = $langs->transcountry('ProfId'.$i, $object->country_code);
-			if ($idprof != '-')
-			{
-				//if (($j % 2) == 0) print '<tr>';
-				print '<tr>';
-				print '<td>'.$idprof.'</td><td>';
-				$key = 'idprof'.$i;
-				print $object->$key;
-				if ($object->$key)
-				{
-					if ($object->id_prof_check($i, $object) > 0) print ' &nbsp; '.$object->id_prof_url($i, $object);
-					else print ' <font class="error">('.$langs->trans("ErrorWrongValue").')</font>';
-				}
-				print '</td>';
-				//if (($j % 2) == 1) print '</tr>';
-				print '</tr>';
-				$j++;
-			}
-			$i++;
-		}
-		//if ($j % 2 == 1)  print '<td colspan="2"></td></tr>';
-
-
-		// This fields are used to know VAT to include in an invoice when the thirdparty is making a sale, so when it is a supplier.
-		// We don't need them into customer profile.
-		// Except for spain and localtax where localtax depends on buyer and not seller
-
-		if ($object->fournisseur)
-		{
-			// VAT is used
-			print '<tr><td>';
-			print $form->textwithpicto($langs->trans('VATIsUsed'), $langs->trans('VATIsUsedWhenSelling'));
-			print '</td><td>';
-			print yn($object->tva_assuj);
-			print '</td>';
-			print '</tr>';
-		}
-
-		// Local Taxes
-		if ($object->fournisseur || $mysoc->country_code == 'ES')
-		{
-			if ($mysoc->localtax1_assuj == "1" && $mysoc->localtax2_assuj == "1")
-			{
-				print '<tr><td>'.$langs->transcountry("LocalTax1IsUsed", $mysoc->country_code).'</td><td>';
-				print yn($object->localtax1_assuj);
-				print '</td></tr><tr><td>'.$langs->transcountry("LocalTax2IsUsed", $mysoc->country_code).'</td><td>';
-				print yn($object->localtax2_assuj);
-				print '</td></tr>';
-
-				if ($object->localtax1_assuj == "1" && (!isOnlyOneLocalTax(1)))
-				{
-					print '<form method="post" action="'.$_SERVER['PHP_SELF'].'?socid='.$object->id.'">';
-					print '<input type="hidden" name="action" value="set_localtax1">';
-					print '<input type="hidden" name="token" value="'.newToken().'">';
-					print '<tr><td>'.$langs->transcountry("Localtax1", $mysoc->country_code).' <a class="editfielda" href="'.$_SERVER["PHP_SELF"].'?action=editRE&amp;socid='.$object->id.'">'.img_edit($langs->transnoentitiesnoconv('Edit'), 1).'</td>';
-					if ($action == 'editRE')
-					{
-						print '<td class="left">';
-						$formcompany->select_localtax(1, $object->localtax1_value, "lt1");
-						print '<input type="submit" class="button" value="'.$langs->trans("Modify").'"></td>';
-					} else {
-						print '<td>'.$object->localtax1_value.'</td>';
-					}
-					print '</tr></form>';
-				}
-				if ($object->localtax2_assuj == "1" && (!isOnlyOneLocalTax(2)))
-				{
-					print '<form method="post" action="'.$_SERVER['PHP_SELF'].'?socid='.$object->id.'">';
-					print '<input type="hidden" name="action" value="set_localtax2">';
-					print '<input type="hidden" name="token" value="'.newToken().'">';
-					print '<tr><td>'.$langs->transcountry("Localtax2", $mysoc->country_code).'<a class="editfielda" href="'.$_SERVER["PHP_SELF"].'?action=editIRPF&amp;socid='.$object->id.'">'.img_edit($langs->transnoentitiesnoconv('Edit'), 1).'</td>';
-					if ($action == 'editIRPF') {
-						print '<td class="left">';
-						$formcompany->select_localtax(2, $object->localtax2_value, "lt2");
-						print '<input type="submit" class="button" value="'.$langs->trans("Modify").'"></td>';
-					} else {
-						print '<td>'.$object->localtax2_value.'</td>';
-					}
-					print '</tr></form>';
-				}
-			} elseif ($mysoc->localtax1_assuj == "1" && $mysoc->localtax2_assuj != "1")
-			{
-				print '<tr><td>'.$langs->transcountry("LocalTax1IsUsed", $mysoc->country_code).'</td><td>';
-				print yn($object->localtax1_assuj);
-				print '</td></tr>';
-				if ($object->localtax1_assuj == "1" && (!isOnlyOneLocalTax(1)))
-				{
-					print '<form method="post" action="'.$_SERVER['PHP_SELF'].'?socid='.$object->id.'">';
-					print '<input type="hidden" name="action" value="set_localtax1">';
-					print '<input type="hidden" name="token" value="'.newToken().'">';
-					print '<tr><td> '.$langs->transcountry("Localtax1", $mysoc->country_code).'<a class="editfielda" href="'.$_SERVER["PHP_SELF"].'?action=editRE&amp;socid='.$object->id.'">'.img_edit($langs->transnoentitiesnoconv('Edit'), 1).'</td>';
-					if ($action == 'editRE') {
-						print '<td class="left">';
-						$formcompany->select_localtax(1, $object->localtax1_value, "lt1");
-						print '<input type="submit" class="button" value="'.$langs->trans("Modify").'"></td>';
-					} else {
-						print '<td>'.$object->localtax1_value.'</td>';
-					}
-					print '</tr></form>';
-				}
-			} elseif ($mysoc->localtax2_assuj == "1" && $mysoc->localtax1_assuj != "1")
-			{
->>>>>>> 768d2db8
 				print '<tr><td>'.$langs->transcountry("LocalTax2IsUsed", $mysoc->country_code).'</td><td>';
 				print yn($object->localtax2_assuj);
 				print '</td></tr>';
