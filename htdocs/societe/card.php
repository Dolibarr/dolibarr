--- conflicted
+++ resolved
@@ -631,35 +631,32 @@
 								$errors[] = "ErrorFilePartiallyUploaded";
 								break;
 						}
-<<<<<<< HEAD
-					}
-					// Gestion du logo de la société
+	                }
 				} else {
-					if ($db->lasterrno() == 'DB_ERROR_RECORD_ALREADY_EXISTS') // TODO Sometime errors on duplicate on profid and not on code, so we must manage this case
-=======
-	                }
-                    // Gestion du logo de la société
-                }
-                else
-				{
-					if ($result==-3 && in_array('ErrorCustomerCodeAlreadyUsed', $object->errors))
->>>>>>> 17bd362d
+					if ($result == -3 && in_array('ErrorCustomerCodeAlreadyUsed', $object->errors))
 					{
 						$duplicate_code_error = true;
 						$object->code_client = null;
 					}
 
-<<<<<<< HEAD
+					if ($result == -3 && in_array('ErrorSupplierCodeAlreadyUsed', $object->errors))
+					{
+						$duplicate_code_error = true;
+						$object->code_fournisseur = null;
+					}
+
+					if ($db->lasterrno() == 'DB_ERROR_RECORD_ALREADY_EXISTS') {	// TODO Sometime errors on duplicate on profid and not on code, so we must manage this case
+						$duplicate_code_error = true;
+					}
+
 					setEventMessages($object->error, $object->errors, 'errors');
 				   	$error++;
 				}
 
-				if ($result >= 0 && !$error)
-				{
+				if ($result >= 0 && !$error) {
 					$db->commit();
 
-					if (!empty($backtopage))
-					{
+					if (!empty($backtopage)) {
 						$backtopage = preg_replace('/--IDFORBACKTOPAGE--/', $object->id, $backtopage); // New method to autoselect project after a New on another form object creation
 						if (preg_match('/\?/', $backtopage)) $backtopage .= '&socid='.$object->id; // Old method
 			   			header("Location: ".$backtopage);
@@ -706,80 +703,6 @@
 					setEventMessages($object->error, $object->errors, 'errors');
 					$error++;
 				}
-=======
-					if ($result==-3 && in_array('ErrorSupplierCodeAlreadyUsed', $object->errors))
-					{
-						$duplicate_code_error = true;
-						$object->code_fournisseur = null;
-					}
-
-					if ($db->lasterrno() == 'DB_ERROR_RECORD_ALREADY_EXISTS') {
-						$duplicate_code_error = true;
-					}
-
-                    setEventMessages($object->error, $object->errors, 'errors');
-                   	$error++;
-                }
-
-                if ($result >= 0 && !$error)
-                {
-                    $db->commit();
-
-                    if (!empty($backtopage))
-                	{
-                		$backtopage = preg_replace('/--IDFORBACKTOPAGE--/', $object->id, $backtopage); // New method to autoselect project after a New on another form object creation
-                		if (preg_match('/\?/', $backtopage)) $backtopage .= '&socid='.$object->id; // Old method
-               		    header("Location: ".$backtopage);
-                    	exit;
-                	}
-                	else
-                	{
-                		$url = $_SERVER["PHP_SELF"]."?socid=".$object->id; // Old method
-                    	if (($object->client == 1 || $object->client == 3) && empty($conf->global->SOCIETE_DISABLE_CUSTOMERS)) $url = DOL_URL_ROOT."/comm/card.php?socid=".$object->id;
-                    	elseif ($object->fournisseur == 1) $url = DOL_URL_ROOT."/fourn/card.php?socid=".$object->id;
-
-                		header("Location: ".$url);
-                    	exit;
-                	}
-                }
-                else
-                {
-                    $db->rollback();
-                    $action = 'create';
-                }
-            }
-
-            if ($action == 'update')
-            {
-            	$error = 0;
-
-                if (GETPOST('cancel', 'alpha'))
-                {
-                	if (!empty($backtopage))
-                	{
-               		    header("Location: ".$backtopage);
-                    	exit;
-                	}
-                	else
-                	{
-               		    header("Location: ".$_SERVER["PHP_SELF"]."?socid=".$socid);
-                    	exit;
-                	}
-                }
-
-                // To not set code if third party is not concerned. But if it had values, we keep them.
-                if (empty($object->client) && empty($object->oldcopy->code_client))          $object->code_client = '';
-                if (empty($object->fournisseur) && empty($object->oldcopy->code_fournisseur)) $object->code_fournisseur = '';
-                //var_dump($object);exit;
-
-                $result = $object->update($socid, $user, 1, $object->oldcopy->codeclient_modifiable(), $object->oldcopy->codefournisseur_modifiable(), 'update', 0);
-
-                if ($result <= 0)
-                {
-                    setEventMessages($object->error, $object->errors, 'errors');
-                    $error++;
-                }
->>>>>>> 17bd362d
 
 				// Links with users
 				$salesreps = GETPOST('commercial', 'array');
