--- conflicted
+++ resolved
@@ -3,11 +3,7 @@
  * Copyright (C) 2003       Brian Fraval            <brian@fraval.org>
  * Copyright (C) 2004-2015  Laurent Destailleur     <eldy@users.sourceforge.net>
  * Copyright (C) 2005       Eric Seigne             <eric.seigne@ryxeo.com>
-<<<<<<< HEAD
- * Copyright (C) 2005-2017  Regis Houssin           <regis.houssin@capnetworks.com>
-=======
  * Copyright (C) 2005-2017  Regis Houssin           <regis.houssin@inodbox.com>
->>>>>>> d9b8a8c8
  * Copyright (C) 2008       Patrick Raguin          <patrick.raguin@auguria.net>
  * Copyright (C) 2010-2016  Juanjo Menent           <jmenent@2byte.es>
  * Copyright (C) 2011-2013  Alexandre Spangaro      <aspangaro.dolibarr@gmail.com>
@@ -149,11 +145,7 @@
 				$object->client = $object->client | $soc_origin->client;
 				$object->fournisseur = $object->fournisseur | $soc_origin->fournisseur;
 				$listofproperties=array(
-<<<<<<< HEAD
-					'address', 'zip', 'town', 'state_id', 'country_id', 'phone', 'phone_pro', 'fax', 'email', 'skype', 'url', 'barcode',
-=======
 					'address', 'zip', 'town', 'state_id', 'country_id', 'phone', 'phone_pro', 'fax', 'email', 'skype', 'twitter', 'facebook', 'url', 'barcode',
->>>>>>> d9b8a8c8
 					'idprof1', 'idprof2', 'idprof3', 'idprof4', 'idprof5', 'idprof6',
 					'tva_intra', 'effectif_id', 'forme_juridique', 'remise_percent', 'remise_supplier_percent', 'mode_reglement_supplier_id', 'cond_reglement_supplier_id', 'name_bis',
 					'stcomm_id', 'outstanding_limit', 'price_level', 'parent', 'default_lang', 'ref', 'ref_ext', 'import_key', 'fk_incoterms', 'fk_multicurrency',
@@ -267,28 +259,9 @@
 					{
 						setEventMessages($hookmanager->error, $hookmanager->errors, 'errors');
 						$error++;
-<<<<<<< HEAD
-=======
 					}
 				}
 
-
-				if (! $error)
-				{
-					$object->context=array('merge'=>1, 'mergefromid'=>$soc_origin->id);
-
-					// Call trigger
-					$result=$object->call_trigger('COMPANY_MODIFY',$user);
-					if ($result < 0)
-					{
-						setEventMessages($object->error, $object->errors, 'errors');
-						$error++;
->>>>>>> d9b8a8c8
-					}
-					// End call triggers
-				}
-
-<<<<<<< HEAD
 
 				if (! $error)
 				{
@@ -304,8 +277,6 @@
 					// End call triggers
 				}
 
-=======
->>>>>>> d9b8a8c8
 				if (!$error)
 				{
 					//We finally remove the old thirdparty
@@ -400,10 +371,6 @@
         {
             setEventMessages($langs->trans("ErrorFieldRequired", $langs->transnoentitiesnoconv("Supplier")), null, 'errors');
             $error++;
-<<<<<<< HEAD
-
-=======
->>>>>>> d9b8a8c8
         }
 
         if (! $error)
@@ -437,11 +404,8 @@
 	        $object->country_id				= GETPOST('country_id', 'int');
 	        $object->state_id				= GETPOST('state_id', 'int');
 	        $object->skype					= GETPOST('skype', 'alpha');
-<<<<<<< HEAD
-=======
 	        $object->twitter				= GETPOST('twitter', 'alpha');
 	        $object->facebook				= GETPOST('facebook', 'alpha');
->>>>>>> d9b8a8c8
 	        $object->phone					= GETPOST('phone', 'alpha');
 	        $object->fax					= GETPOST('fax','alpha');
 	        $object->email					= trim(GETPOST('email', 'custom', 0, FILTER_SANITIZE_EMAIL));
@@ -453,13 +417,8 @@
 	        $object->idprof5				= trim(GETPOST('idprof5', 'alpha'));
 	        $object->idprof6				= trim(GETPOST('idprof6', 'alpha'));
 	        $object->prefix_comm			= GETPOST('prefix_comm', 'alpha');
-<<<<<<< HEAD
-	        $object->code_client			= GETPOST('code_client', 'alpha');
-	        $object->code_fournisseur		= GETPOST('code_fournisseur', 'alpha');
-=======
 	        $object->code_client			= GETPOSTISSET('customer_code')?GETPOST('customer_code', 'alpha'):GETPOST('code_client', 'alpha');
 	        $object->code_fournisseur		= GETPOSTISSET('supplier_code')?GETPOST('supplier_code', 'alpha'):GETPOST('code_fournisseur', 'alpha');
->>>>>>> d9b8a8c8
 	        $object->capital				= GETPOST('capital', 'alpha');
 	        $object->barcode				= GETPOST('barcode', 'alpha');
 
@@ -1259,11 +1218,7 @@
 	            print '<table class="nobordernopadding"><tr><td>';
 	            $tmpcode=$object->code_fournisseur;
 	            if (empty($tmpcode) && ! empty($modCodeFournisseur->code_auto)) $tmpcode=$modCodeFournisseur->getNextValue($object,1);
-<<<<<<< HEAD
-	            print '<input type="text" name="code_fournisseur" id="supplier_code" class="maxwidthonsmartphone" value="'.dol_escape_htmltag($tmpcode).'" maxlength="15">';
-=======
 	            print '<input type="text" name="supplier_code" id="supplier_code" class="maxwidthonsmartphone" value="'.dol_escape_htmltag($tmpcode).'" maxlength="15">';
->>>>>>> d9b8a8c8
 	            print '</td><td>';
 	            $s=$modCodeFournisseur->getToolTip($langs,$object,1);
 	            print $form->textwithpicto('',$s,1);
@@ -1321,11 +1276,7 @@
             print '</td></tr>';
         }
 
-<<<<<<< HEAD
-        // Email web
-=======
         // Email / Web
->>>>>>> d9b8a8c8
         print '<tr><td>'.fieldLabel('EMail','email',$conf->global->SOCIETE_EMAIL_MANDATORY).'</td>';
 	    print '<td colspan="3"><input type="text" name="email" id="email" value="'.$object->email.'"></td></tr>';
         print '<tr><td>'.fieldLabel('Web','url').'</td>';
@@ -1476,20 +1427,6 @@
             print '</tr>';
         }
 
-<<<<<<< HEAD
-        if ($user->rights->societe->client->voir)
-        {
-            // Assign a Name
-            print '<tr>';
-            print '<td>'.fieldLabel('AllocateCommercial','commercial_id').'</td>';
-            print '<td colspan="3" class="maxwidthonsmartphone">';
-			$userlist = $form->select_dolusers('', '', 0, null, 0, '', '', 0, 0, 0, '', 0, '', '', 0, 1);
-            print $form->multiselectarray('commercial', $userlist, GETPOST('commercial', 'array'), null, null, null, null, "90%");
-            print '</td></tr>';
-        }
-
-=======
->>>>>>> d9b8a8c8
 		// Incoterms
 		if (!empty($conf->incoterm->enabled))
 		{
@@ -1506,22 +1443,12 @@
 			$langs->load('categories');
 
 			// Customer
-<<<<<<< HEAD
-			if ($object->prospect || $object->client || (! $object->fournisseur && ! empty($conf->global->THIRDPARTY_CAN_HAVE_CATEGORY_EVEN_IF_NOT_CUSTOMER_PROSPECT_SUPPLIER))) {
-				print '<tr><td class="toptd">' . fieldLabel('CustomersCategoriesShort', 'custcats') . '</td><td colspan="3">';
-				$cate_arbo = $form->select_all_categories(Categorie::TYPE_CUSTOMER, null, 'parent', null, null, 1);
-				print $form->multiselectarray('custcats', $cate_arbo, GETPOST('custcats', 'array'), null, null, null,
-					null, "90%");
-				print "</td></tr>";
-			}
-=======
 			//if ($object->prospect || $object->client || (! $object->fournisseur && ! empty($conf->global->THIRDPARTY_CAN_HAVE_CATEGORY_EVEN_IF_NOT_CUSTOMER_PROSPECT_SUPPLIER))) {
 			print '<tr class="visibleifcustomer"><td class="toptd">' . fieldLabel('CustomersProspectsCategoriesShort', 'custcats') . '</td><td colspan="3">';
 			$cate_arbo = $form->select_all_categories(Categorie::TYPE_CUSTOMER, null, 'parent', null, null, 1);
 			print $form->multiselectarray('custcats', $cate_arbo, GETPOST('custcats', 'array'), null, null, null, null, "90%");
 			print "</td></tr>";
 			//}
->>>>>>> d9b8a8c8
 
 			// Supplier
 			//if ($object->fournisseur) {
@@ -1590,14 +1517,6 @@
     }
     elseif ($action == 'edit')
     {
-<<<<<<< HEAD
-        /*
-         * Edition
-         */
-
-
-=======
->>>>>>> d9b8a8c8
         //print load_fiche_titre($langs->trans("EditCompany"));
 
         if ($socid)
@@ -1717,15 +1636,10 @@
             	$sub2=0;
             }else{$sub2=1;}
 
-<<<<<<< HEAD
-            print "\n".'<script type="text/javascript">';
-            print '$(document).ready(function () {
-=======
             if ($conf->use_javascript_ajax)
             {
             	print "\n".'<script type="text/javascript">';
             	print '$(document).ready(function () {
->>>>>>> d9b8a8c8
     			var val='.$sub.';
     			var val2='.$sub2.';
     			if("#localtax1assuj_value".value==undefined){
@@ -1866,20 +1780,12 @@
             }
             else if ($object->codeclient_modifiable())
             {
-<<<<<<< HEAD
-            	print '<input type="text" name="code_client" id="customer_code" size="16" value="'.dol_escape_htmltag($object->code_client).'" maxlength="15">';
-=======
             	print '<input type="text" name="customer_code" id="customer_code" size="16" value="'.dol_escape_htmltag($object->code_client).'" maxlength="15">';
->>>>>>> d9b8a8c8
             }
             else
             {
                 print $object->code_client;
-<<<<<<< HEAD
-                print '<input type="hidden" name="code_client" value="'.dol_escape_htmltag($object->code_client).'">';
-=======
                 print '<input type="hidden" name="customer_code" value="'.dol_escape_htmltag($object->code_client).'">';
->>>>>>> d9b8a8c8
             }
             print '</td><td>';
             $s=$modCodeClient->getToolTip($langs,$object,0);
@@ -1910,28 +1816,16 @@
 	                    $tmpcode=$object->code_fournisseur;
 	                    if (empty($tmpcode) && ! empty($object->oldcopy->code_fournisseur)) $tmpcode=$object->oldcopy->code_fournisseur; // When there is an error to update a thirdparty, the number for supplier and customer code is kept to old value.
 	                    if (empty($tmpcode) && ! empty($modCodeFournisseur->code_auto)) $tmpcode=$modCodeFournisseur->getNextValue($object,1);
-<<<<<<< HEAD
-	                    print '<input type="text" name="code_fournisseur" id="supplier_code" size="16" value="'.dol_escape_htmltag($tmpcode).'" maxlength="15">';
-	                }
-	                else if ($object->codefournisseur_modifiable())
-	                {
-	                    print '<input type="text" name="code_fournisseur" id="supplier_code" size="16" value="'.$object->code_fournisseur.'" maxlength="15">';
-=======
 	                    print '<input type="text" name="supplier_code" id="supplier_code" size="16" value="'.dol_escape_htmltag($tmpcode).'" maxlength="15">';
 	                }
 	                else if ($object->codefournisseur_modifiable())
 	                {
 	                    print '<input type="text" name="supplier_code" id="supplier_code" size="16" value="'.$object->code_fournisseur.'" maxlength="15">';
->>>>>>> d9b8a8c8
 	                }
 	                else
 	              {
 	                    print $object->code_fournisseur;
-<<<<<<< HEAD
-	                    print '<input type="hidden" name="code_fournisseur" value="'.$object->code_fournisseur.'">';
-=======
 	                    print '<input type="hidden" name="supplier_code" value="'.$object->code_fournisseur.'">';
->>>>>>> d9b8a8c8
 	                }
 	                print '</td><td>';
 	                $s=$modCodeFournisseur->getToolTip($langs,$object,1);
@@ -2151,23 +2045,8 @@
             // Capital
             print '<tr><td>'.fieldLabel('Capital','capital').'</td>';
 	        print '<td colspan="3"><input type="text" name="capital" id="capital" size="10" value="';
-<<<<<<< HEAD
-	        print dol_escape_htmltag(price($object->capital));
-	        print '"> <font class="hideonsmartphone">'.$langs->trans("Currency".$conf->currency).'</font></td></tr>';
-
-			// Assign a Name
-            print '<tr>';
-            print '<td>'.fieldLabel('AllocateCommercial','commercial_id').'</td>';
-            print '<td colspan="3" class="maxwidthonsmartphone">';
-			$userlist = $form->select_dolusers('', '', 0, null, 0, '', '', 0, 0, 0, '', 0, '', '', 0, 1);
-			$arrayselected = GETPOST('commercial', 'array');
-			if (empty($arrayselected)) $arrayselected = $object->getSalesRepresentatives($user, 1);
-            print $form->multiselectarray('commercial', $userlist, $arrayselected, null, null, null, null, "90%");
-            print '</td></tr>';
-=======
 	        print $object->capital != '' ? dol_escape_htmltag(price($object->capital)) : '';
 	        print '"> <font class="hideonsmartphone">'.$langs->trans("Currency".$conf->currency).'</font></td></tr>';
->>>>>>> d9b8a8c8
 
             // Default language
             if (! empty($conf->global->MAIN_MULTILANGS))
@@ -2192,20 +2071,6 @@
 			if (! empty($conf->categorie->enabled)  && ! empty($user->rights->categorie->lire))
 			{
 				// Customer
-<<<<<<< HEAD
-				if ($object->prospect || $object->client || (! $object->fournisseur && ! empty($conf->global->THIRDPARTY_CAN_HAVE_CATEGORY_EVEN_IF_NOT_CUSTOMER_PROSPECT_SUPPLIER))) {
-					print '<tr><td>' . fieldLabel('CustomersCategoriesShort', 'custcats') . '</td>';
-					print '<td colspan="3">';
-					$cate_arbo = $form->select_all_categories(Categorie::TYPE_CUSTOMER, null, null, null, null, 1);
-					$c = new Categorie($db);
-					$cats = $c->containing($object->id, Categorie::TYPE_CUSTOMER);
-					$arrayselected=array();
-					foreach ($cats as $cat) {
-						$arrayselected[] = $cat->id;
-					}
-					print $form->multiselectarray('custcats', $cate_arbo, $arrayselected, '', 0, '', 0, '90%');
-					print "</td></tr>";
-=======
 				print '<tr class="visibleifcustomer"><td>' . fieldLabel('CustomersCategoriesShort', 'custcats') . '</td>';
 				print '<td colspan="3">';
 				$cate_arbo = $form->select_all_categories(Categorie::TYPE_CUSTOMER, null, null, null, null, 1);
@@ -2214,26 +2079,11 @@
 				$arrayselected=array();
 				foreach ($cats as $cat) {
 					$arrayselected[] = $cat->id;
->>>>>>> d9b8a8c8
 				}
 				print $form->multiselectarray('custcats', $cate_arbo, $arrayselected, '', 0, '', 0, '90%');
 				print "</td></tr>";
 
 				// Supplier
-<<<<<<< HEAD
-				if ($object->fournisseur) {
-					print '<tr><td>' . fieldLabel('SuppliersCategoriesShort', 'suppcats') . '</td>';
-					print '<td colspan="3">';
-					$cate_arbo = $form->select_all_categories(Categorie::TYPE_SUPPLIER, null, null, null, null, 1);
-					$c = new Categorie($db);
-					$cats = $c->containing($object->id, Categorie::TYPE_SUPPLIER);
-					$arrayselected=array();
-					foreach ($cats as $cat) {
-						$arrayselected[] = $cat->id;
-					}
-					print $form->multiselectarray('suppcats', $cate_arbo, $arrayselected, '', 0, '', 0, '90%');
-					print "</td></tr>";
-=======
 				print '<tr class="visibleifsupplier"><td>' . fieldLabel('SuppliersCategoriesShort', 'suppcats') . '</td>';
 				print '<td colspan="3">';
 				$cate_arbo = $form->select_all_categories(Categorie::TYPE_SUPPLIER, null, null, null, null, 1);
@@ -2242,7 +2092,6 @@
 				$arrayselected=array();
 				foreach ($cats as $cat) {
 					$arrayselected[] = $cat->id;
->>>>>>> d9b8a8c8
 				}
 				print $form->multiselectarray('suppcats', $cate_arbo, $arrayselected, '', 0, '', 0, '90%');
 				print "</td></tr>";
@@ -2527,10 +2376,6 @@
 			            print '<td>'.$object->localtax1_value.'</td>';
 			        }
 			        print '</tr></form>';
-<<<<<<< HEAD
-
-=======
->>>>>>> d9b8a8c8
 			    }
 			}
 			elseif($mysoc->localtax2_assuj=="1" && $mysoc->localtax1_assuj!="1")
@@ -2553,20 +2398,11 @@
 			            print '<td>'.$object->localtax2_value.'</td>';
 			        }
 			        print '</tr></form>';
-<<<<<<< HEAD
-
 			    }
 			}
         }
 
-        // VAT Code
-=======
-			    }
-			}
-        }
-
         // Sale tax code (VAT code)
->>>>>>> d9b8a8c8
         print '<tr>';
 		print '<td class="nowrap">'.$langs->trans('VATIntra').'</td><td>';
         if ($object->tva_intra)
@@ -2887,10 +2723,6 @@
 		$trackid = 'thi'.$object->id;
 
 		include DOL_DOCUMENT_ROOT.'/core/tpl/card_presend.tpl.php';
-<<<<<<< HEAD
-
-=======
->>>>>>> d9b8a8c8
     }
 }
 
