--- conflicted
+++ resolved
@@ -1434,18 +1434,6 @@
             print '</tr>';
         }
 
-<<<<<<< HEAD
-		// Assign a sale representative
-		print '<tr>';
-		print '<td>'.$form->editfieldkey('AllocateCommercial', 'commercial_id', '', $object, 0).'</td>';
-		print '<td colspan="3" class="maxwidthonsmartphone">';
-		$userlist = $form->select_dolusers('', '', 0, null, 0, '', '', 0, 0, 0, '', 0, '', '', 0, 1);
-		// Note: If user has no right to "see all thirdparties", we for selection of sale representative to him, so after creation he can see the record.
-		print $form->multiselectarray('commercial', $userlist, (count(GETPOST('commercial', 'array')) > 0?GETPOST('commercial', 'array'):(empty($user->rights->societe->client->voir)?array($user->id):array())), null, null, null, null, "90%");
-		print '</td></tr>';
-
-=======
->>>>>>> 59e38d4a
 		// Incoterms
 		if (!empty($conf->incoterm->enabled))
 		{
@@ -1463,11 +1451,7 @@
 
 			// Customer
 			//if ($object->prospect || $object->client || (! $object->fournisseur && ! empty($conf->global->THIRDPARTY_CAN_HAVE_CATEGORY_EVEN_IF_NOT_CUSTOMER_PROSPECT_SUPPLIER))) {
-<<<<<<< HEAD
-			print '<tr class="visibleifcustomer"><td class="toptd">' . $form->editfieldkey('CustomersCategoriesShort', 'custcats', '', $object, 0) . '</td><td colspan="3">';
-=======
-			print '<tr class="visibleifcustomer"><td class="toptd">' . fieldLabel('CustomersProspectsCategoriesShort', 'custcats') . '</td><td colspan="3">';
->>>>>>> 59e38d4a
+			print '<tr class="visibleifcustomer"><td class="toptd">' . $form->editfieldkey('CustomersProspectsCategoriesShort', 'custcats', '', $object, 0) . '</td><td colspan="3">';
 			$cate_arbo = $form->select_all_categories(Categorie::TYPE_CUSTOMER, null, 'parent', null, null, 1);
 			print $form->multiselectarray('custcats', $cate_arbo, GETPOST('custcats', 'array'), null, null, null, null, "90%");
 			print "</td></tr>";
@@ -1501,14 +1485,14 @@
         	print $object->showOptionals($extrafields,'edit');
         }
 
-        // Assign a sale representative
-        print '<tr>';
-        print '<td>'.fieldLabel('AllocateCommercial','commercial_id').'</td>';
-        print '<td colspan="3" class="maxwidthonsmartphone">';
-        $userlist = $form->select_dolusers('', '', 0, null, 0, '', '', 0, 0, 0, '', 0, '', '', 0, 1);
-        // Note: If user has no right to "see all thirdparties", we for selection of sale representative to him, so after creation he can see the record.
-        print $form->multiselectarray('commercial', $userlist, (count(GETPOST('commercial', 'array')) > 0?GETPOST('commercial', 'array'):(empty($user->rights->societe->client->voir)?array($user->id):array())), null, null, null, null, "90%");
-        print '</td></tr>';
+		// Assign a sale representative
+		print '<tr>';
+		print '<td>'.$form->editfieldkey('AllocateCommercial', 'commercial_id', '', $object, 0).'</td>';
+		print '<td colspan="3" class="maxwidthonsmartphone">';
+		$userlist = $form->select_dolusers('', '', 0, null, 0, '', '', 0, 0, 0, '', 0, '', '', 0, 1);
+		// Note: If user has no right to "see all thirdparties", we for selection of sale representative to him, so after creation he can see the record.
+		print $form->multiselectarray('commercial', $userlist, (count(GETPOST('commercial', 'array')) > 0?GETPOST('commercial', 'array'):(empty($user->rights->societe->client->voir)?array($user->id):array())), null, null, null, null, "90%");
+		print '</td></tr>';
 
         // Ajout du logo
         print '<tr class="hideonsmartphone">';
@@ -2067,19 +2051,6 @@
 	        print $object->capital != '' ? dol_escape_htmltag(price($object->capital)) : '';
 	        print '"> <font class="hideonsmartphone">'.$langs->trans("Currency".$conf->currency).'</font></td></tr>';
 
-<<<<<<< HEAD
-			// Assign a Name
-            print '<tr>';
-            print '<td>'.$form->editfieldkey('AllocateCommercial', 'commercial_id', '', $object, 0).'</td>';
-            print '<td colspan="3" class="maxwidthonsmartphone">';
-			$userlist = $form->select_dolusers('', '', 0, null, 0, '', '', 0, 0, 0, '', 0, '', '', 0, 1);
-			$arrayselected = GETPOST('commercial', 'array');
-			if (empty($arrayselected)) $arrayselected = $object->getSalesRepresentatives($user, 1);
-            print $form->multiselectarray('commercial', $userlist, $arrayselected, null, null, null, null, "90%");
-            print '</td></tr>';
-
-=======
->>>>>>> 59e38d4a
             // Default language
             if (! empty($conf->global->MAIN_MULTILANGS))
             {
@@ -2093,7 +2064,7 @@
             if (!empty($conf->incoterm->enabled))
             {
             	print '<tr>';
-            	print '<td>'.fieldLabel('IncotermLabel','incoterm_id').'</td>';
+      				print '<td>'.$form->editfieldkey('IncotermLabel', 'incoterm_id', '', $object, 0).'</td>';
             	print '<td colspan="3" class="maxwidthonsmartphone">';
             	print $form->select_incoterms((!empty($object->fk_incoterms) ? $object->fk_incoterms : ''), (!empty($object->location_incoterms)?$object->location_incoterms:''));
             	print '</td></tr>';
@@ -2156,19 +2127,6 @@
                 print '<td><input type="text" name="webservices_key" id="webservices_key" size="32" value="'.$object->webservices_key.'"></td></tr>';
             }
 
-<<<<<<< HEAD
-			// Incoterms
-			if (!empty($conf->incoterm->enabled))
-			{
-				print '<tr>';
-				print '<td>'.$form->editfieldkey('IncotermLabel', 'incoterm_id', '', $object, 0).'</td>';
-	            print '<td colspan="3" class="maxwidthonsmartphone">';
-	            print $form->select_incoterms((!empty($object->fk_incoterms) ? $object->fk_incoterms : ''), (!empty($object->location_incoterms)?$object->location_incoterms:''));
-				print '</td></tr>';
-			}
-
-=======
->>>>>>> 59e38d4a
             // Logo
             print '<tr class="hideonsmartphone">';
             print '<td>'.$form->editfieldkey('Logo', 'photoinput', '', $object, 0).'</td>';
@@ -2189,7 +2147,7 @@
 
             // Assign sale representative
             print '<tr>';
-            print '<td>'.fieldLabel('AllocateCommercial','commercial_id').'</td>';
+            print '<td>'.$form->editfieldkey('AllocateCommercial', 'commercial_id', '', $object, 0).'</td>';
             print '<td colspan="3" class="maxwidthonsmartphone">';
             $userlist = $form->select_dolusers('', '', 0, null, 0, '', '', 0, 0, 0, '', 0, '', '', 0, 1);
             $arrayselected = GETPOST('commercial', 'array');
@@ -2200,7 +2158,7 @@
             print '</table>';
             print '</div>';
 
-	        dol_fiche_end();
+	          dol_fiche_end();
 
             print '<div align="center">';
             print '<input type="submit" class="button" name="save" value="'.$langs->trans("Save").'">';
