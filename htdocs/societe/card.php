<?php
/* Copyright (C) 2001-2007  Rodolphe Quiedeville    <rodolphe@quiedeville.org>
 * Copyright (C) 2003       Brian Fraval            <brian@fraval.org>
 * Copyright (C) 2004-2015  Laurent Destailleur     <eldy@users.sourceforge.net>
 * Copyright (C) 2005       Eric Seigne             <eric.seigne@ryxeo.com>
 * Copyright (C) 2005-2017  Regis Houssin           <regis.houssin@inodbox.com>
 * Copyright (C) 2008       Patrick Raguin          <patrick.raguin@auguria.net>
 * Copyright (C) 2010-2020  Juanjo Menent           <jmenent@2byte.es>
 * Copyright (C) 2011-2021  Alexandre Spangaro      <aspangaro@open-dsi.fr>
 * Copyright (C) 2015       Jean-François Ferry     <jfefe@aternatik.fr>
 * Copyright (C) 2015       Marcos García           <marcosgdf@gmail.com>
 * Copyright (C) 2015       Raphaël Doursenaud      <rdoursenaud@gpcsolutions.fr>
 * Copyright (C) 2018       Nicolas ZABOURI	        <info@inovea-conseil.com>
 * Copyright (C) 2018       Ferran Marcet		    <fmarcet@2byte.es.com>
 * Copyright (C) 2018-2021  Frédéric France         <frederic.france@netlogic.fr>
 *
 * This program is free software; you can redistribute it and/or modify
 * it under the terms of the GNU General Public License as published by
 * the Free Software Foundation; either version 3 of the License, or
 * (at your option) any later version.
 *
 * This program is distributed in the hope that it will be useful,
 * but WITHOUT ANY WARRANTY; without even the implied warranty of
 * MERCHANTABILITY or FITNESS FOR A PARTICULAR PURPOSE.  See the
 * GNU General Public License for more details.
 *
 * You should have received a copy of the GNU General Public License
 * along with this program. If not, see <https://www.gnu.org/licenses/>.
 */

/**
 *  \file       htdocs/societe/card.php
 *  \ingroup    societe
 *  \brief      Third party card page
 */

require '../main.inc.php';
require_once DOL_DOCUMENT_ROOT.'/core/lib/company.lib.php';
require_once DOL_DOCUMENT_ROOT.'/core/lib/images.lib.php';
require_once DOL_DOCUMENT_ROOT.'/core/lib/files.lib.php';
require_once DOL_DOCUMENT_ROOT.'/core/lib/functions.lib.php';
require_once DOL_DOCUMENT_ROOT.'/core/class/html.formadmin.class.php';
require_once DOL_DOCUMENT_ROOT.'/core/class/html.formcompany.class.php';
require_once DOL_DOCUMENT_ROOT.'/core/class/html.formfile.class.php';
require_once DOL_DOCUMENT_ROOT.'/core/class/extrafields.class.php';
require_once DOL_DOCUMENT_ROOT.'/contact/class/contact.class.php';
require_once DOL_DOCUMENT_ROOT.'/categories/class/categorie.class.php';
if (!empty($conf->adherent->enabled)) {
	require_once DOL_DOCUMENT_ROOT.'/adherents/class/adherent.class.php';
}
if (!empty($conf->accounting->enabled)) {
	require_once DOL_DOCUMENT_ROOT.'/core/lib/accounting.lib.php';
}
if (!empty($conf->accounting->enabled)) {
	require_once DOL_DOCUMENT_ROOT.'/core/class/html.formaccounting.class.php';
}
if (!empty($conf->accounting->enabled)) {
	require_once DOL_DOCUMENT_ROOT.'/accountancy/class/accountingaccount.class.php';
}
if (! empty($conf->eventorganization->enabled)) {
	require_once DOL_DOCUMENT_ROOT.'/eventorganization/class/conferenceorboothattendee.class.php';
}


$langs->loadLangs(array("companies", "commercial", "bills", "banks", "users"));
if (!empty($conf->adherent->enabled)) {
	$langs->load("members");
}
if (!empty($conf->categorie->enabled)) {
	$langs->load("categories");
}
if (!empty($conf->incoterm->enabled)) {
	$langs->load("incoterm");
}
if (!empty($conf->notification->enabled)) {
	$langs->load("mails");
}
if (!empty($conf->accounting->enabled)) {
	$langs->load("products");
}

$error = 0; $errors = array();

$action		= (GETPOST('action', 'aZ09') ? GETPOST('action', 'aZ09') : 'view');
$cancel		= GETPOST('cancel', 'alpha');
$backtopage = GETPOST('backtopage', 'alpha');
$confirm	= GETPOST('confirm', 'alpha');

$socid = GETPOST('socid', 'int') ?GETPOST('socid', 'int') : GETPOST('id', 'int');
if ($user->socid) {
	$socid = $user->socid;
}
if (empty($socid) && $action == 'view') {
	$action = 'create';
}
$id = $socid;

$object = new Societe($db);
$extrafields = new ExtraFields($db);

// fetch optionals attributes and labels
$extrafields->fetch_name_optionals_label($object->table_element);

$socialnetworks = getArrayOfSocialNetworks();

// Initialize technical object to manage hooks of page. Note that conf->hooks_modules contains array of hook context
$hookmanager->initHooks(array('thirdpartycard', 'globalcard'));

if ($socid > 0) {
	$object->fetch($socid);
}

if (!($object->id > 0) && $action == 'view') {
	$langs->load("errors");
	print($langs->trans('ErrorRecordNotFound'));
	exit;
}

// Get object canvas (By default, this is not defined, so standard usage of dolibarr)
$canvas = $object->canvas ? $object->canvas : GETPOST("canvas");
$objcanvas = null;
if (!empty($canvas)) {
	require_once DOL_DOCUMENT_ROOT.'/core/class/canvas.class.php';
	$objcanvas = new Canvas($db, $action);
	$objcanvas->getCanvas('thirdparty', 'card', $canvas);
}

$permissiontoread = $user->rights->societe->lire;
$permissiontoadd = $user->rights->societe->creer; // Used by the include of actions_addupdatedelete.inc.php and actions_lineupdown.inc.php
$permissiontodelete = $user->rights->societe->supprimer || ($permissiontoadd && isset($object->status) && $object->status == 0);
$permissionnote = $user->rights->societe->creer; // Used by the include of actions_setnotes.inc.php
$permissiondellink = $user->rights->societe->creer; // Used by the include of actions_dellink.inc.php
$upload_dir = $conf->societe->multidir_output[isset($object->entity) ? $object->entity : 1];

// Security check
$result = restrictedArea($user, 'societe', $socid, '&societe', '', 'fk_soc', 'rowid', 0);

/*
if ($object->id > 0) {
	if ($object->client == 0 && $object->fournisseur > 0) {
		if (!empty($user->rights->fournisseur->lire)) {
			accessforbidden();
		}
	}
}
*/



/*
 * Actions
 */

$parameters = array('id'=>$socid, 'objcanvas'=>$objcanvas);
$reshook = $hookmanager->executeHooks('doActions', $parameters, $object, $action); // Note that $action and $object may have been modified by some hooks
if ($reshook < 0) {
	setEventMessages($hookmanager->error, $hookmanager->errors, 'errors');
}

if (empty($reshook)) {
	$backurlforlist = DOL_URL_ROOT.'/societe/list.php';

	if (empty($backtopage) || ($cancel && empty($id))) {
		if (empty($backtopage) || ($cancel && strpos($backtopage, '__ID__'))) {
			if (empty($id) && (($action != 'add' && $action != 'create') || $cancel)) {
				$backtopage = $backurlforlist;
			} else {
				$backtopage = DOL_URL_ROOT.'/societe/card.php?id='.((!empty($id) && $id > 0) ? $id : '__ID__');
			}
		}
	}

	if ($cancel) {
		if (!empty($backtopageforcancel)) {
			header("Location: ".$backtopageforcancel);
			exit;
		} elseif (!empty($backtopage)) {
			header("Location: ".$backtopage);
			exit;
		}
		$action = '';
	}

	if ($action == 'confirm_merge' && $confirm == 'yes' && $user->rights->societe->creer) {
		$error = 0;
		$soc_origin_id = GETPOST('soc_origin', 'int');
		$soc_origin = new Societe($db);

		if ($soc_origin_id <= 0) {
			$langs->load('errors');
			setEventMessages($langs->trans('ErrorThirdPartyIdIsMandatory', $langs->transnoentitiesnoconv('MergeOriginThirdparty')), null, 'errors');
		} else {
			if (!$error && $soc_origin->fetch($soc_origin_id) < 1) {
				setEventMessages($langs->trans('ErrorRecordNotFound'), null, 'errors');
				$error++;
			}

			if (!$error) {
				// TODO Move the merge function into class of object.

				$db->begin();

				// Recopy some data
				$object->client = $object->client | $soc_origin->client;
				$object->fournisseur = $object->fournisseur | $soc_origin->fournisseur;
				$listofproperties = array(
					'address', 'zip', 'town', 'state_id', 'country_id', 'phone', 'phone_pro', 'fax', 'email', 'socialnetworks', 'url', 'barcode',
					'idprof1', 'idprof2', 'idprof3', 'idprof4', 'idprof5', 'idprof6',
					'tva_intra', 'effectif_id', 'forme_juridique', 'remise_percent', 'remise_supplier_percent', 'mode_reglement_supplier_id', 'cond_reglement_supplier_id', 'name_bis',
					'stcomm_id', 'outstanding_limit', 'price_level', 'parent', 'default_lang', 'ref', 'ref_ext', 'import_key', 'fk_incoterms', 'fk_multicurrency',
					'code_client', 'code_fournisseur', 'code_compta', 'code_compta_fournisseur',
					'model_pdf', 'fk_projet'
				);
				foreach ($listofproperties as $property) {
					if (empty($object->$property)) {
						$object->$property = $soc_origin->$property;
					}
				}

				// Concat some data
				$listofproperties = array(
					'note_public', 'note_private'
				);
				foreach ($listofproperties as $property) {
					$object->$property = dol_concatdesc($object->$property, $soc_origin->$property);
				}

				// Merge extrafields
				if (is_array($soc_origin->array_options)) {
					foreach ($soc_origin->array_options as $key => $val) {
						if (empty($object->array_options[$key])) {
							$object->array_options[$key] = $val;
						}
					}
				}

				// Merge categories
				$static_cat = new Categorie($db);

				$custcats_ori = $static_cat->containing($soc_origin->id, 'customer', 'id');
				$custcats = $static_cat->containing($object->id, 'customer', 'id');
				$custcats = array_merge($custcats, $custcats_ori);
				$object->setCategories($custcats, 'customer');

				$suppcats_ori = $static_cat->containing($soc_origin->id, 'supplier', 'id');
				$suppcats = $static_cat->containing($object->id, 'supplier', 'id');
				$suppcats = array_merge($suppcats, $suppcats_ori);
				$object->setCategories($suppcats, 'supplier');

				// If thirdparty has a new code that is same than origin, we clean origin code to avoid duplicate key from database unique keys.
				if ($soc_origin->code_client == $object->code_client
					|| $soc_origin->code_fournisseur == $object->code_fournisseur
					|| $soc_origin->barcode == $object->barcode) {
					dol_syslog("We clean customer and supplier code so we will be able to make the update of target");
					$soc_origin->code_client = '';
					$soc_origin->code_fournisseur = '';
					$soc_origin->barcode = '';
					$soc_origin->update($soc_origin->id, $user, 0, 1, 1, 'merge');
				}

				// Update
				$result = $object->update($object->id, $user, 0, 1, 1, 'merge');
				if ($result < 0) {
					setEventMessages($object->error, $object->errors, 'errors');
					$error++;
				}

				// Move links
				if (!$error) {
					// This list is also into the api_thirdparties.class.php
					// TODO Mutualise the list into object societe.class.php
					$objects = array(
						'Adherent' => '/adherents/class/adherent.class.php',
						'Don' => '/don/class/don.class.php',
						'Societe' => '/societe/class/societe.class.php',
						//'Categorie' => '/categories/class/categorie.class.php',
						'ActionComm' => '/comm/action/class/actioncomm.class.php',
						'Propal' => '/comm/propal/class/propal.class.php',
						'Commande' => '/commande/class/commande.class.php',
						'Facture' => '/compta/facture/class/facture.class.php',
						'FactureRec' => '/compta/facture/class/facture-rec.class.php',
						'LignePrelevement' => '/compta/prelevement/class/ligneprelevement.class.php',
						'Mo' => '/mrp/class/mo.class.php',
						'Contact' => '/contact/class/contact.class.php',
						'Contrat' => '/contrat/class/contrat.class.php',
						'Expedition' => '/expedition/class/expedition.class.php',
						'Fichinter' => '/fichinter/class/fichinter.class.php',
						'CommandeFournisseur' => '/fourn/class/fournisseur.commande.class.php',
						'FactureFournisseur' => '/fourn/class/fournisseur.facture.class.php',
						'SupplierProposal' => '/supplier_proposal/class/supplier_proposal.class.php',
						'ProductFournisseur' => '/fourn/class/fournisseur.product.class.php',
						'Delivery' => '/delivery/class/delivery.class.php',
						'Product' => '/product/class/product.class.php',
						'Project' => '/projet/class/project.class.php',
						'Ticket' => '/ticket/class/ticket.class.php',
						'User' => '/user/class/user.class.php',
						'Account' => '/compta/bank/class/account.class.php',
						'ConferenceOrBoothAttendee' => '/eventorganization/class/conferenceorboothattendee.class.php'
					);

					//First, all core objects must update their tables
					foreach ($objects as $object_name => $object_file) {
						require_once DOL_DOCUMENT_ROOT.$object_file;

						if (!$error && !$object_name::replaceThirdparty($db, $soc_origin->id, $object->id)) {
							$error++;
							setEventMessages($db->lasterror(), null, 'errors');
							break;
						}
					}
				}

				// External modules should update their ones too
				if (!$error) {
					$reshook = $hookmanager->executeHooks('replaceThirdparty', array(
						'soc_origin' => $soc_origin->id,
						'soc_dest' => $object->id
					), $object, $action);

					if ($reshook < 0) {
						setEventMessages($hookmanager->error, $hookmanager->errors, 'errors');
						$error++;
					}
				}


				if (!$error) {
					$object->context = array('merge'=>1, 'mergefromid'=>$soc_origin->id);

					// Call trigger
					$result = $object->call_trigger('COMPANY_MODIFY', $user);
					if ($result < 0) {
						setEventMessages($object->error, $object->errors, 'errors');
						$error++;
					}
					// End call triggers
				}

				if (!$error) {
					//We finally remove the old thirdparty
					if ($soc_origin->delete($soc_origin->id, $user) < 1) {
						$error++;
					}
				}

				if (!$error) {
					setEventMessages($langs->trans('ThirdpartiesMergeSuccess'), null, 'mesgs');
					$db->commit();
				} else {
					$langs->load("errors");
					setEventMessages($langs->trans('ErrorsThirdpartyMerge'), null, 'errors');
					$db->rollback();
				}
			}
		}
	}

	if (GETPOST('getcustomercode')) {
		// We defined value code_client
		$_POST["customer_code"] = "Acompleter";
	}

	if (GETPOST('getsuppliercode')) {
		// We defined value code_fournisseur
		$_POST["supplier_code"] = "Acompleter";
	}

	if ($action == 'set_localtax1') {
		//obtidre selected del combobox
		$value = GETPOST('lt1');
		$object->fetch($socid);
		$res = $object->setValueFrom('localtax1_value', $value, '', null, 'text', '', $user, 'COMPANY_MODIFY');
	}
	if ($action == 'set_localtax2') {
		//obtidre selected del combobox
		$value = GETPOST('lt2');
		$object->fetch($socid);
		$res = $object->setValueFrom('localtax2_value', $value, '', null, 'text', '', $user, 'COMPANY_MODIFY');
	}

	if ($action == 'update_extras') {
		$object->fetch($socid);

		$object->oldcopy = dol_clone($object);

		// Fill array 'array_options' with data from update form
		$extrafields->fetch_name_optionals_label($object->table_element);

		$ret = $extrafields->setOptionalsFromPost(null, $object, GETPOST('attribute', 'restricthtml'));
		if ($ret < 0) {
			$error++;
		}

		if (!$error) {
			$result = $object->insertExtraFields('COMPANY_MODIFY');
			if ($result < 0) {
				setEventMessages($object->error, $object->errors, 'errors');
				$error++;
			}
		}

		if ($error) {
			$action = 'edit_extras';
		}
	}

	// Add new or update third party
	if ((!GETPOST('getcustomercode') && !GETPOST('getsuppliercode'))
	&& ($action == 'add' || $action == 'update') && $user->rights->societe->creer) {
		require_once DOL_DOCUMENT_ROOT.'/core/lib/functions2.lib.php';

		if (!GETPOST('name')) {
			setEventMessages($langs->trans("ErrorFieldRequired", $langs->transnoentitiesnoconv("ThirdPartyName")), null, 'errors');
			$error++;
		}
		if (GETPOST('client') < 0) {
			setEventMessages($langs->trans("ErrorFieldRequired", $langs->transnoentitiesnoconv("ProspectCustomer")), null, 'errors');
			$error++;
		}
		if (GETPOST('fournisseur') < 0) {
			setEventMessages($langs->trans("ErrorFieldRequired", $langs->transnoentitiesnoconv("Supplier")), null, 'errors');
			$error++;
		}

		if (!empty($conf->mailing->enabled) && !empty($conf->global->MAILING_CONTACT_DEFAULT_BULK_STATUS) && $conf->global->MAILING_CONTACT_DEFAULT_BULK_STATUS == 2 && GETPOST('contact_no_email', 'int')==-1 && !empty(GETPOST('email', 'custom', 0, FILTER_SANITIZE_EMAIL))) {
			$error++;
			setEventMessages($langs->trans("ErrorFieldRequired", $langs->transnoentities("No_Email")), null, 'errors');
		}

		if (!empty($conf->mailing->enabled) && GETPOST("private", 'int') == 1 && !empty($conf->global->MAILING_CONTACT_DEFAULT_BULK_STATUS) && $conf->global->MAILING_CONTACT_DEFAULT_BULK_STATUS == 2 && GETPOST('contact_no_email', 'int')==-1 && !empty(GETPOST('email', 'custom', 0, FILTER_SANITIZE_EMAIL))) {
			$error++;
			setEventMessages($langs->trans("ErrorFieldRequired", $langs->transnoentities("No_Email")), null, 'errors');
		}

		if (!$error) {
			if ($action == 'update') {
				$ret = $object->fetch($socid);
				$object->oldcopy = clone $object;
			} else {
				$object->canvas = $canvas;
			}

			if (GETPOST("private", 'int') == 1) {	// Ask to create a contact
				$object->particulier		= GETPOST("private", 'int');

				$object->name = dolGetFirstLastname(GETPOST('firstname', 'alphanohtml'), GETPOST('name', 'alphanohtml'));
				$object->civility_id		= GETPOST('civility_id', 'alphanohtml'); // Note: civility id is a code, not an int
				// Add non official properties
				$object->name_bis			= GETPOST('name', 'alphanohtml');
				$object->firstname			= GETPOST('firstname', 'alphanohtml');
			} else {
				$object->name				= GETPOST('name', 'alphanohtml');
			}
			$object->entity					= (GETPOSTISSET('entity') ? GETPOST('entity', 'int') : $conf->entity);
			$object->name_alias				= GETPOST('name_alias', 'alphanohtml');
			$object->address				= GETPOST('address', 'alphanohtml');
			$object->zip					= GETPOST('zipcode', 'alphanohtml');
			$object->town					= GETPOST('town', 'alphanohtml');
			$object->country_id				= GETPOST('country_id', 'int');
			$object->state_id				= GETPOST('state_id', 'int');

			$object->socialnetworks = array();
			if (!empty($conf->socialnetworks->enabled)) {
				foreach ($socialnetworks as $key => $value) {
					if (GETPOSTISSET($key) && GETPOST($key, 'alphanohtml') != '') {
						$object->socialnetworks[$key] = GETPOST($key, 'alphanohtml');
					}
				}
			}

			$object->phone					= GETPOST('phone', 'alpha');
			$object->fax					= GETPOST('fax', 'alpha');
			$object->email					= trim(GETPOST('email', 'custom', 0, FILTER_SANITIZE_EMAIL));
			$object->url					= trim(GETPOST('url', 'custom', 0, FILTER_SANITIZE_URL));
			$object->idprof1				= trim(GETPOST('idprof1', 'alphanohtml'));
			$object->idprof2				= trim(GETPOST('idprof2', 'alphanohtml'));
			$object->idprof3				= trim(GETPOST('idprof3', 'alphanohtml'));
			$object->idprof4				= trim(GETPOST('idprof4', 'alphanohtml'));
			$object->idprof5				= trim(GETPOST('idprof5', 'alphanohtml'));
			$object->idprof6				= trim(GETPOST('idprof6', 'alphanohtml'));
			$object->prefix_comm			= GETPOST('prefix_comm', 'alphanohtml');
			$object->code_client			= GETPOSTISSET('customer_code') ?GETPOST('customer_code', 'alpha') : GETPOST('code_client', 'alpha');
			$object->code_fournisseur		= GETPOSTISSET('supplier_code') ?GETPOST('supplier_code', 'alpha') : GETPOST('code_fournisseur', 'alpha');
			$object->capital				= GETPOST('capital', 'alphanohtml');
			$object->barcode				= GETPOST('barcode', 'alphanohtml');

			$object->tva_intra				= GETPOST('tva_intra', 'alphanohtml');
			$object->tva_assuj				= GETPOST('assujtva_value', 'alpha');
			$object->status = GETPOST('status', 'alpha');

			// Local Taxes
			$object->localtax1_assuj		= GETPOST('localtax1assuj_value', 'alpha');
			$object->localtax2_assuj		= GETPOST('localtax2assuj_value', 'alpha');

			$object->localtax1_value		= GETPOST('lt1', 'alpha');
			$object->localtax2_value		= GETPOST('lt2', 'alpha');

			$object->forme_juridique_code	= GETPOST('forme_juridique_code', 'int');
			$object->effectif_id			= GETPOST('effectif_id', 'int');
			$object->typent_id				= GETPOST('typent_id', 'int');

			$object->typent_code			= dol_getIdFromCode($db, $object->typent_id, 'c_typent', 'id', 'code'); // Force typent_code too so check in verify() will be done on new type

			$object->client					= GETPOST('client', 'int');
			$object->fournisseur			= GETPOST('fournisseur', 'int');

			$object->commercial_id			= GETPOST('commercial_id', 'int');
			$object->default_lang			= GETPOST('default_lang');

			// Webservices url/key
			$object->webservices_url		= GETPOST('webservices_url', 'custom', 0, FILTER_SANITIZE_URL);
			$object->webservices_key		= GETPOST('webservices_key', 'san_alpha');

			if (GETPOSTISSET('accountancy_code_sell')) {
				$accountancy_code_sell		= GETPOST('accountancy_code_sell', 'alpha');

				if (empty($accountancy_code_sell) || $accountancy_code_sell == '-1') {
					$object->accountancy_code_sell = '';
				} else {
					$object->accountancy_code_sell = $accountancy_code_sell;
				}
			}
			if (GETPOSTISSET('accountancy_code_buy')) {
				$accountancy_code_buy		= GETPOST('accountancy_code_buy', 'alpha');

				if (empty($accountancy_code_buy) || $accountancy_code_buy == '-1') {
					$object->accountancy_code_buy = '';
				} else {
					$object->accountancy_code_buy = $accountancy_code_buy;
				}
			}

			// Incoterms
			if (!empty($conf->incoterm->enabled)) {
				$object->fk_incoterms = GETPOST('incoterm_id', 'int');
				$object->location_incoterms = GETPOST('location_incoterms', 'alpha');
			}

			// Multicurrency
			if (!empty($conf->multicurrency->enabled)) {
				$object->multicurrency_code = GETPOST('multicurrency_code', 'alpha');
			}

			// Fill array 'array_options' with data from add form
			$ret = $extrafields->setOptionalsFromPost(null, $object);
			if ($ret < 0) {
				 $error++;
			}

			// Fill array 'array_languages' with data from add form
			$ret = $object->setValuesForExtraLanguages();
			if ($ret < 0) {
				$error++;
			}
			//var_dump($object->array_languages);exit;

			if (GETPOST('deletephoto')) {
				$object->logo = '';
			} elseif (!empty($_FILES['photo']['name'])) {
				$object->logo = dol_sanitizeFileName($_FILES['photo']['name']);
			}

			// Check parameters
			if (!GETPOST('cancel', 'alpha')) {
				if (!empty($object->email) && !isValidEMail($object->email)) {
					$langs->load("errors");
					$error++;
					setEventMessages('', $langs->trans("ErrorBadEMail", $object->email), 'errors');
				}
				if (!empty($object->url) && !isValidUrl($object->url)) {
					$langs->load("errors");
					setEventMessages('', $langs->trans("ErrorBadUrl", $object->url), 'errors');
				}
				if (!empty($object->webservices_url)) {
					//Check if has transport, without any the soap client will give error
					if (strpos($object->webservices_url, "http") === false) {
						$object->webservices_url = "http://".$object->webservices_url;
					}
					if (!isValidUrl($object->webservices_url)) {
						$langs->load("errors");
						$error++; $errors[] = $langs->trans("ErrorBadUrl", $object->webservices_url);
					}
				}

				// We set country_id, country_code and country for the selected country
				$object->country_id = GETPOST('country_id', 'int') != '' ? GETPOST('country_id', 'int') : $mysoc->country_id;
				if ($object->country_id) {
					$tmparray = getCountry($object->country_id, 'all');
					$object->country_code = $tmparray['code'];
					$object->country = $tmparray['label'];
				}
			}
		}

		if (!$error) {
			if ($action == 'add') {
				$error = 0;

				$db->begin();

				if (empty($object->client)) {
					$object->code_client = '';
				}
				if (empty($object->fournisseur)) {
					$object->code_fournisseur = '';
				}

				$result = $object->create($user);

				if ($result >= 0) {
					if ($object->particulier) {
						dol_syslog("We ask to create a contact/address too", LOG_DEBUG);
						$contcats = GETPOST('contcats', 'array');
						$no_email = GETPOST('contact_no_email', 'int');
						$result = $object->create_individual($user, $no_email, $contcats);
						if ($result < 0) {
							setEventMessages($object->error, $object->errors, 'errors');
							$error++;
						}
					}

					// Links with users
					$salesreps = GETPOST('commercial', 'array');
					$result = $object->setSalesRep($salesreps, true);
					if ($result < 0) {
						$error++;
						setEventMessages($object->error, $object->errors, 'errors');
					}

					// Customer categories association
					$custcats = GETPOST('custcats', 'array');
					$result = $object->setCategories($custcats, 'customer');
					if ($result < 0) {
						$error++;
						setEventMessages($object->error, $object->errors, 'errors');
					}

					// Supplier categories association
					$suppcats = GETPOST('suppcats', 'array');
					$result = $object->setCategories($suppcats, 'supplier');
					if ($result < 0) {
						$error++;
						setEventMessages($object->error, $object->errors, 'errors');
					}

					// Logo/Photo save
					$dir = $conf->societe->multidir_output[$conf->entity]."/".$object->id."/logos/";
					$file_OK = is_uploaded_file($_FILES['photo']['tmp_name']);
					if ($file_OK) {
						if (image_format_supported($_FILES['photo']['name'])) {
							dol_mkdir($dir);

							if (@is_dir($dir)) {
								$newfile = $dir.'/'.dol_sanitizeFileName($_FILES['photo']['name']);
								$result = dol_move_uploaded_file($_FILES['photo']['tmp_name'], $newfile, 1);

								if (!$result > 0) {
									$errors[] = "ErrorFailedToSaveFile";
								} else {
									// Create thumbs
									$object->addThumbs($newfile);
								}
							}
						}
					} else {
						switch ($_FILES['photo']['error']) {
							case 1: //uploaded file exceeds the upload_max_filesize directive in php.ini
							case 2: //uploaded file exceeds the MAX_FILE_SIZE directive that was specified in the html form
								$errors[] = "ErrorFileSizeTooLarge";
								break;
							case 3: //uploaded file was only partially uploaded
								$errors[] = "ErrorFilePartiallyUploaded";
								break;
						}
					}
				} else {
					if ($result == -3 && in_array('ErrorCustomerCodeAlreadyUsed', $object->errors)) {
						$duplicate_code_error = true;
						$object->code_client = null;
					}

					if ($result == -3 && in_array('ErrorSupplierCodeAlreadyUsed', $object->errors)) {
						$duplicate_code_error = true;
						$object->code_fournisseur = null;
					}

					if ($db->lasterrno() == 'DB_ERROR_RECORD_ALREADY_EXISTS') {	// TODO Sometime errors on duplicate on profid and not on code, so we must manage this case
						$duplicate_code_error = true;
					}

					setEventMessages($object->error, $object->errors, 'errors');
					$error++;
				}

				if ($result >= 0 && !$error) {
					$db->commit();

					if (!empty($backtopage)) {
						$backtopage = preg_replace('/--IDFORBACKTOPAGE--/', $object->id, $backtopage); // New method to autoselect project after a New on another form object creation
						if (preg_match('/\?/', $backtopage)) {
							$backtopage .= '&socid='.$object->id; // Old method
						}
						header("Location: ".$backtopage);
						exit;
					} else {
						$url = $_SERVER["PHP_SELF"]."?socid=".$object->id; // Old method
						if (($object->client == 1 || $object->client == 3) && empty($conf->global->SOCIETE_DISABLE_CUSTOMERS)) {
							$url = DOL_URL_ROOT."/comm/card.php?socid=".$object->id;
						} elseif ($object->fournisseur == 1) {
							$url = DOL_URL_ROOT."/fourn/card.php?socid=".$object->id;
						}

						header("Location: ".$url);
						exit;
					}
				} else {
					$db->rollback();
					$action = 'create';
				}
			}

			if ($action == 'update') {
				$error = 0;

				if (GETPOST('cancel', 'alpha')) {
					if (!empty($backtopage)) {
						header("Location: ".$backtopage);
						exit;
					} else {
						header("Location: ".$_SERVER["PHP_SELF"]."?socid=".$socid);
						exit;
					}
				}

				// To not set code if third party is not concerned. But if it had values, we keep them.
				if (empty($object->client) && empty($object->oldcopy->code_client)) {
					$object->code_client = '';
				}
				if (empty($object->fournisseur) && empty($object->oldcopy->code_fournisseur)) {
					$object->code_fournisseur = '';
				}
				//var_dump($object);exit;

				$result = $object->update($socid, $user, 1, $object->oldcopy->codeclient_modifiable(), $object->oldcopy->codefournisseur_modifiable(), 'update', 0);

				if ($result <= 0) {
					setEventMessages($object->error, $object->errors, 'errors');
					$error++;
				}

				// Links with users
				$salesreps = GETPOST('commercial', 'array');
				$result = $object->setSalesRep($salesreps);
				if ($result < 0) {
					$error++;
					setEventMessages($object->error, $object->errors, 'errors');
				}

				// Prevent thirdparty's emptying if a user hasn't rights $user->rights->categorie->lire (in such a case, post of 'custcats' is not defined)
				if (!$error && !empty($user->rights->categorie->lire)) {
					// Customer categories association
					$categories = GETPOST('custcats', 'array');
					$result = $object->setCategories($categories, 'customer');
					if ($result < 0) {
						$error++;
						setEventMessages($object->error, $object->errors, 'errors');
					}

					// Supplier categories association
					$categories = GETPOST('suppcats', 'array');
					$result = $object->setCategories($categories, 'supplier');
					if ($result < 0) {
						$error++;
						setEventMessages($object->error, $object->errors, 'errors');
					}
				}

				// Logo/Photo save
				$dir     = $conf->societe->multidir_output[$object->entity]."/".$object->id."/logos";
				$file_OK = is_uploaded_file($_FILES['photo']['tmp_name']);
				if (GETPOST('deletephoto') && $object->logo) {
					$fileimg = $dir.'/'.$object->logo;
					$dirthumbs = $dir.'/thumbs';
					dol_delete_file($fileimg);
					dol_delete_dir_recursive($dirthumbs);
				}
				if ($file_OK) {
					if (image_format_supported($_FILES['photo']['name']) > 0) {
						dol_mkdir($dir);

						if (@is_dir($dir)) {
							$newfile = $dir.'/'.dol_sanitizeFileName($_FILES['photo']['name']);
							$result = dol_move_uploaded_file($_FILES['photo']['tmp_name'], $newfile, 1);

							if (!$result > 0) {
								$errors[] = "ErrorFailedToSaveFile";
							} else {
								// Create thumbs
								$object->addThumbs($newfile);

								// Index file in database
								if (!empty($conf->global->THIRDPARTY_LOGO_ALLOW_EXTERNAL_DOWNLOAD)) {
									require_once DOL_DOCUMENT_ROOT.'/core/lib/files.lib.php';
									// the dir dirname($newfile) is directory of logo, so we should have only one file at once into index, so we delete indexes for the dir
									deleteFilesIntoDatabaseIndex(dirname($newfile), '', '');
									// now we index the uploaded logo file
									addFileIntoDatabaseIndex(dirname($newfile), basename($newfile), '', 'uploaded', 1);
								}
							}
						}
					} else {
						$errors[] = "ErrorBadImageFormat";
					}
				} else {
					switch ($_FILES['photo']['error']) {
						case 1: //uploaded file exceeds the upload_max_filesize directive in php.ini
						case 2: //uploaded file exceeds the MAX_FILE_SIZE directive that was specified in the html form
							$errors[] = "ErrorFileSizeTooLarge";
							break;
						case 3: //uploaded file was only partially uploaded
							$errors[] = "ErrorFilePartiallyUploaded";
							break;
					}
				}
				// Gestion du logo de la société


				// Update linked member
				if (!$error && $object->fk_soc > 0) {
					$sql = "UPDATE ".MAIN_DB_PREFIX."adherent";
					$sql .= " SET fk_soc = NULL WHERE fk_soc = ".((int) $socid);
					if (!$object->db->query($sql)) {
						$error++;
						$object->error .= $object->db->lasterror();
						setEventMessages($object->error, $object->errors, 'errors');
					}
				}

				if (!$error && !count($errors)) {
					if (!empty($backtopage)) {
						header("Location: ".$backtopage);
						exit;
					} else {
						header("Location: ".$_SERVER["PHP_SELF"]."?socid=".$socid);
						exit;
					}
				} else {
					$object->id = $socid;
					$action = "edit";
				}
			}
		} else {
			$action = ($action == 'add' ? 'create' : 'edit');
		}
	}

	// Delete third party
	if ($action == 'confirm_delete' && $confirm == 'yes' && $user->rights->societe->supprimer) {
		$object->fetch($socid);
		$object->oldcopy = clone $object;
		$result = $object->delete($socid, $user);

		if ($result > 0) {
			header("Location: ".DOL_URL_ROOT."/societe/list.php?restore_lastsearch_values=1&delsoc=".urlencode($object->name));
			exit;
		} else {
			$langs->load("errors");
			setEventMessages($object->error, $object->errors, 'errors');
			$error++;
			$action = '';
		}
	}

	// Set third-party type
	if ($action == 'set_thirdpartytype' && $user->rights->societe->creer) {
		$object->fetch($socid);
		$result = $object->setThirdpartyType(GETPOST('typent_id', 'int'));
	}

	// Set incoterm
	if ($action == 'set_incoterms' && $user->rights->societe->creer && !empty($conf->incoterm->enabled)) {
		$object->fetch($socid);
		$result = $object->setIncoterms(GETPOST('incoterm_id', 'int'), GETPOST('location_incoterms', 'alpha'));
	}

	// Set parent company
	if ($action == 'set_thirdparty' && $user->rights->societe->creer) {
		$object->fetch($socid);
		$result = $object->setParent(GETPOST('parent_id', 'int'));
	}

	// Set sales representatives
	if ($action == 'set_salesrepresentatives' && $user->rights->societe->creer) {
		$object->fetch($socid);
		$result = $object->setSalesRep(GETPOST('commercial', 'array'));
	}

	// warehouse
	if ($action == 'setwarehouse' && $user->rights->societe->creer) {
		$result = $object->setWarehouse(GETPOST('fk_warehouse', 'int'));
	}

	$id = $socid;
	$object->fetch($socid);

	// Selection of new fields
	if (!empty($conf->global->MAIN_DUPLICATE_CONTACTS_TAB_ON_MAIN_CARD) && (empty($conf->global->SOCIETE_DISABLE_CONTACTS) || !empty($conf->global->SOCIETE_ADDRESSES_MANAGEMENT))) {
		include DOL_DOCUMENT_ROOT.'/core/actions_changeselectedfields.inc.php';
	}

	// Actions to send emails
	$triggersendname = 'COMPANY_SENTBYMAIL';
	$paramname = 'socid';
	$mode = 'emailfromthirdparty';
	$trackid = 'thi'.$object->id;
	include DOL_DOCUMENT_ROOT.'/core/actions_sendmails.inc.php';

	// Actions to build doc
	$id = $socid;
	$upload_dir = $conf->societe->dir_output;
	$permissiontoadd = $user->rights->societe->creer;
	include DOL_DOCUMENT_ROOT.'/core/actions_builddoc.inc.php';
}


/*
 *  View
 */

$form = new Form($db);
$formfile = new FormFile($db);
$formadmin = new FormAdmin($db);
$formcompany = new FormCompany($db);
if (!empty($conf->accounting->enabled)) {
	$formaccounting = new FormAccounting($db);
}

if ($socid > 0 && empty($object->id)) {
	$result = $object->fetch($socid);
	if ($result <= 0) {
		dol_print_error('', $object->error);
	}
}

$title = $langs->trans("ThirdParty");
if (!empty($conf->global->MAIN_HTML_TITLE) && preg_match('/thirdpartynameonly/', $conf->global->MAIN_HTML_TITLE) && $object->name) {
	$title = $object->name." - ".$langs->trans('Card');
}

$help_url = 'EN:Module_Third_Parties|FR:Module_Tiers|ES:Empresas|DE:Modul_Geschäftspartner';

llxHeader('', $title, $help_url);

$countrynotdefined = $langs->trans("ErrorSetACountryFirst").' ('.$langs->trans("SeeAbove").')';

if (is_object($objcanvas) && $objcanvas->displayCanvasExists($action)) {
	// -----------------------------------------
	// When used with CANVAS
	// -----------------------------------------
	$objcanvas->assign_values($action, $object->id, $object->ref); // Set value for templates
	$objcanvas->display_canvas($action); // Show template
} else {
	// -----------------------------------------
	// When used in standard mode
	// -----------------------------------------
	if ($action == 'create') {
		/*
		 *  Creation
		 */
		$private = GETPOST("private", "int");
		if (!empty($conf->global->THIRDPARTY_DEFAULT_CREATE_CONTACT) && !GETPOSTISSET('private')) {
			$private = 1;
		}
		if (empty($private)) {
			$private = 0;
		}

		// Load object modCodeTiers
		$module = (!empty($conf->global->SOCIETE_CODECLIENT_ADDON) ? $conf->global->SOCIETE_CODECLIENT_ADDON : 'mod_codeclient_leopard');
		if (substr($module, 0, 15) == 'mod_codeclient_' && substr($module, -3) == 'php') {
			$module = substr($module, 0, dol_strlen($module) - 4);
		}
		$dirsociete = array_merge(array('/core/modules/societe/'), $conf->modules_parts['societe']);
		foreach ($dirsociete as $dirroot) {
			$res = dol_include_once($dirroot.$module.'.php');
			if ($res) {
				break;
			}
		}
		$modCodeClient = new $module;
		// Load object modCodeFournisseur
		$module = (!empty($conf->global->SOCIETE_CODECLIENT_ADDON) ? $conf->global->SOCIETE_CODECLIENT_ADDON : 'mod_codeclient_leopard');
		if (substr($module, 0, 15) == 'mod_codeclient_' && substr($module, -3) == 'php') {
			$module = substr($module, 0, dol_strlen($module) - 4);
		}
		$dirsociete = array_merge(array('/core/modules/societe/'), $conf->modules_parts['societe']);
		foreach ($dirsociete as $dirroot) {
			$res = dol_include_once($dirroot.$module.'.php');
			if ($res) {
				break;
			}
		}
		$modCodeFournisseur = new $module;

		// Define if customer/prospect or supplier status is set or not
		if (GETPOST("type") != 'f') {
			$object->client = -1;
			if (!empty($conf->global->THIRDPARTY_CUSTOMERPROSPECT_BY_DEFAULT)) {
				$object->client = 3;
			}
		}
		// Prospect / Customer
		if (GETPOST("type") == 'c') {
			if (!empty($conf->global->THIRDPARTY_CUSTOMERTYPE_BY_DEFAULT)) {
				$object->client = $conf->global->THIRDPARTY_CUSTOMERTYPE_BY_DEFAULT;
			} else {
				$object->client = 3;
			}
		}
		if (GETPOST("type") == 'p') {
			$object->client = 2;
		}
		if (((!empty($conf->fournisseur->enabled) && empty($conf->global->MAIN_USE_NEW_SUPPLIERMOD)) || !empty($conf->supplier_order->enabled) || !empty($conf->supplier_invoice->enabled)) && (GETPOST("type") == 'f' || (GETPOST("type") == '' && !empty($conf->global->THIRDPARTY_SUPPLIER_BY_DEFAULT)))) {
			$object->fournisseur = 1;
		}

		$object->name = GETPOST('name', 'alphanohtml');
		$object->name_alias = GETPOST('name_alias', 'alphanohtml');
		$object->firstname = GETPOST('firstname', 'alphanohtml');
		$object->particulier		= $private;
		$object->prefix_comm		= GETPOST('prefix_comm', 'alphanohtml');
		$object->client = GETPOST('client', 'int') ?GETPOST('client', 'int') : $object->client;

		if (empty($duplicate_code_error)) {
			$object->code_client		= GETPOST('customer_code', 'alpha');
			$object->fournisseur		= GETPOST('fournisseur') ? GETPOST('fournisseur', 'int') : $object->fournisseur;
			$object->code_fournisseur = GETPOST('supplier_code', 'alpha');
		} else {
			setEventMessages($langs->trans('NewCustomerSupplierCodeProposed'), '', 'warnings');
		}

		$object->address = GETPOST('address', 'alphanohtml');
		$object->zip = GETPOST('zipcode', 'alphanohtml');
		$object->town = GETPOST('town', 'alphanohtml');
		$object->state_id = GETPOST('state_id', 'int');

		$object->socialnetworks = array();
		if (!empty($conf->socialnetworks->enabled)) {
			foreach ($socialnetworks as $key => $value) {
				if (GETPOSTISSET($key) && GETPOST($key, 'alphanohtml') != '') {
					$object->socialnetworks[$key] = GETPOST($key, 'alphanohtml');
				}
			}
		}

		$object->phone				= GETPOST('phone', 'alpha');
		$object->fax				= GETPOST('fax', 'alpha');
		$object->email				= GETPOST('email', 'custom', 0, FILTER_SANITIZE_EMAIL);
		$object->url				= GETPOST('url', 'custom', 0, FILTER_SANITIZE_URL);
		$object->capital			= GETPOST('capital', 'alphanohtml');
		$object->barcode			= GETPOST('barcode', 'alphanohtml');
		$object->idprof1			= GETPOST('idprof1', 'alphanohtml');
		$object->idprof2			= GETPOST('idprof2', 'alphanohtml');
		$object->idprof3			= GETPOST('idprof3', 'alphanohtml');
		$object->idprof4			= GETPOST('idprof4', 'alphanohtml');
		$object->idprof5			= GETPOST('idprof5', 'alphanohtml');
		$object->idprof6			= GETPOST('idprof6', 'alphanohtml');
		$object->typent_id = GETPOST('typent_id', 'int');
		$object->effectif_id		= GETPOST('effectif_id', 'int');
		$object->civility_id		= GETPOST('civility_id', 'alpha');

		$object->tva_assuj = GETPOST('assujtva_value', 'int');
		$object->status = GETPOST('status', 'int');

		//Local Taxes
		$object->localtax1_assuj	= GETPOST('localtax1assuj_value', 'int');
		$object->localtax2_assuj	= GETPOST('localtax2assuj_value', 'int');

		$object->localtax1_value	= GETPOST('lt1', 'int');
		$object->localtax2_value	= GETPOST('lt2', 'int');

		$object->tva_intra = GETPOST('tva_intra', 'alphanohtml');

		$object->commercial_id = GETPOST('commercial_id', 'int');
		$object->default_lang = GETPOST('default_lang');

		if (GETPOSTISSET('accountancy_code_sell')) {
			$accountancy_code_sell  = GETPOST('accountancy_code_sell', 'alpha');

			if (empty($accountancy_code_sell) || $accountancy_code_sell == '-1') {
				$object->accountancy_code_sell = '';
			} else {
				$object->accountancy_code_sell = $accountancy_code_sell;
			}
		}
		if (GETPOSTISSET('accountancy_code_buy')) {
			$accountancy_code_buy   = GETPOST('accountancy_code_buy', 'alpha');

			if (empty($accountancy_code_buy) || $accountancy_code_buy == '-1') {
				$object->accountancy_code_buy = '';
			} else {
				$object->accountancy_code_buy = $accountancy_code_buy;
			}
		}

		$object->logo = (isset($_FILES['photo']) ?dol_sanitizeFileName($_FILES['photo']['name']) : '');

		// Gestion du logo de la société
		$dir     = $conf->societe->multidir_output[$conf->entity]."/".$object->id."/logos";
		$file_OK = (isset($_FILES['photo']) ?is_uploaded_file($_FILES['photo']['tmp_name']) : false);
		if ($file_OK) {
			if (image_format_supported($_FILES['photo']['name'])) {
				dol_mkdir($dir);

				if (@is_dir($dir)) {
					$newfile = $dir.'/'.dol_sanitizeFileName($_FILES['photo']['name']);
					$result = dol_move_uploaded_file($_FILES['photo']['tmp_name'], $newfile, 1);

					if (!$result > 0) {
						$errors[] = "ErrorFailedToSaveFile";
					} else {
						// Create thumbs
						$object->addThumbs($newfile);
					}
				}
			}
		}

		// We set country_id, country_code and country for the selected country
		$object->country_id = GETPOST('country_id') ?GETPOST('country_id') : $mysoc->country_id;
		if ($object->country_id) {
			$tmparray = getCountry($object->country_id, 'all');
			$object->country_code = $tmparray['code'];
			$object->country = $tmparray['label'];
		}
		$object->forme_juridique_code = GETPOST('forme_juridique_code');
		/* Show create form */

		$linkback = "";
		print load_fiche_titre($langs->trans("NewThirdParty"), $linkback, 'building');

		if (!empty($conf->use_javascript_ajax)) {
			if (!empty($conf->global->THIRDPARTY_SUGGEST_ALSO_ADDRESS_CREATION)) {
				print "\n".'<script type="text/javascript">';
				print '$(document).ready(function () {
						id_te_private=8;
                        id_ef15=1;
                        is_private=' . $private.';
						if (is_private) {
							$(".individualline").show();
						} else {
							$(".individualline").hide();
						}
                        $("#radiocompany").click(function() {
                        	$(".individualline").hide();
                        	$("#typent_id").val(0);
                        	$("#typent_id").change();
                        	$("#effectif_id").val(0);
                        	$("#effectif_id").change();
                        	$("#TypeName").html(document.formsoc.ThirdPartyName.value);
                        	document.formsoc.private.value=0;
                        });
                        $("#radioprivate").click(function() {
                        	$(".individualline").show();
                        	$("#typent_id").val(id_te_private);
                        	$("#typent_id").change();
                        	$("#effectif_id").val(id_ef15);
                        	$("#effectif_id").change();
							/* Force to recompute the width of a select2 field when it was hidden and then shown programatically */
							if ($("#civility_id").data("select2")) {
								$("#civility_id").select2({width: "resolve"});
							}
                        	$("#TypeName").html(document.formsoc.LastName.value);
                        	document.formsoc.private.value=1;
                        });

						init_customer_categ();
			  			$("#customerprospect").change(function() {
								init_customer_categ();
						});
						function init_customer_categ() {
								console.log("is customer or prospect = "+jQuery("#customerprospect").val());
								if (jQuery("#customerprospect").val() == 0 && (jQuery("#fournisseur").val() == 0 || ' . (empty($conf->global->THIRDPARTY_CAN_HAVE_CATEGORY_EVEN_IF_NOT_CUSTOMER_PROSPECT_SUPPLIER) ? '1' : '0').'))
								{
									jQuery(".visibleifcustomer").hide();
								}
								else
								{
									jQuery(".visibleifcustomer").show();
								}
						}

						init_supplier_categ();
			       		$("#fournisseur").change(function() {
							init_supplier_categ();
						});
						function init_supplier_categ() {
								console.log("is supplier = "+jQuery("#fournisseur").val());
								if (jQuery("#fournisseur").val() == 0)
								{
									jQuery(".visibleifsupplier").hide();
								}
								else
								{
									jQuery(".visibleifsupplier").show();
								}
						}

                        $("#selectcountry_id").change(function() {
                        	document.formsoc.action.value="create";
                        	document.formsoc.submit();
                        });';
				if ($conf->global->MAILING_CONTACT_DEFAULT_BULK_STATUS == 2) {
					print '
						function init_check_no_email(input) {
							if (input.val()!="") {
								$(".noemail").addClass("fieldrequired");
							} else {
								$(".noemail").removeClass("fieldrequired");
							}
						}
						$("#email").keyup(function() {
							init_check_no_email($(this));
						});
						init_check_no_email($("#email"));';
				}
				print '});';
				print '</script>'."\n";

				print '<div id="selectthirdpartytype">';
				print '<div class="hideonsmartphone float">';
				print $langs->trans("ThirdPartyType").': &nbsp; &nbsp; ';
				print '</div>';
				print '<label for="radiocompany" class="radiocompany">';
				print '<input type="radio" id="radiocompany" class="flat" name="private"  value="0"'.($private ? '' : ' checked').'>';
				print '&nbsp;';
				print $langs->trans("CreateThirdPartyOnly");
				print '</label>';
				print ' &nbsp; &nbsp; ';
				print '<label for="radioprivate" class="radioprivate">';
				$text = '<input type="radio" id="radioprivate" class="flat" name="private" value="1"'.($private ? ' checked' : '').'>';
				$text .= '&nbsp;';
				$text .= $langs->trans("CreateThirdPartyAndContact");
				$htmltext = $langs->trans("ToCreateContactWithSameName");
				print $form->textwithpicto($text, $htmltext, 1, 'help', '', 0, 3);
				print '</label>';
				print '</div>';
				print "<br>\n";
			} else {
				print '<script type="text/javascript">';
				print '$(document).ready(function () {
                        $("#selectcountry_id").change(function() {
                        	document.formsoc.action.value="create";
                        	document.formsoc.submit();
                        });
                     });';
				print '</script>'."\n";
			}
		}

		dol_htmloutput_mesg(is_numeric($error) ? '' : $error, $errors, 'error');

		print '<form enctype="multipart/form-data" action="'.$_SERVER["PHP_SELF"].'" method="post" name="formsoc" autocomplete="off">'; // Chrome ignor autocomplete

		print '<input type="hidden" name="action" value="add">';
		print '<input type="hidden" name="backtopage" value="'.$backtopage.'">';
		print '<input type="hidden" name="token" value="'.newToken().'">';
		print '<input type="hidden" name="private" value='.$object->particulier.'>';
		print '<input type="hidden" name="type" value='.GETPOST("type", 'alpha').'>';
		print '<input type="hidden" name="LastName" value="'.$langs->trans('ThirdPartyName').' / '.$langs->trans('LastName').'">';
		print '<input type="hidden" name="ThirdPartyName" value="'.$langs->trans('ThirdPartyName').'">';
		if ($modCodeClient->code_auto || $modCodeFournisseur->code_auto) {
			print '<input type="hidden" name="code_auto" value="1">';
		}

		print dol_get_fiche_head(null, 'card', '', 0, '');

		print '<table class="border centpercent">';

		// Name, firstname
		print '<tr class="tr-field-thirdparty-name"><td class="titlefieldcreate">';
		if ($object->particulier || $private) {
			print '<span id="TypeName" class="fieldrequired">'.$langs->trans('ThirdPartyName').' / '.$langs->trans('LastName', 'name').'</span>';
		} else {
			print '<span id="TypeName" class="fieldrequired">'.$form->editfieldkey('ThirdPartyName', 'name', '', $object, 0).'</span>';
		}
		print '</td><td'.(empty($conf->global->SOCIETE_USEPREFIX) ? ' colspan="3"' : '').'>';
		print '<input type="text" class="minwidth300" maxlength="128" name="name" id="name" value="'.dol_escape_htmltag($object->name).'" autofocus="autofocus">';
		print $form->widgetForTranslation("name", $object, $permissiontoadd, 'string', 'alpahnohtml', 'minwidth300');
		print '</td>';
		if (!empty($conf->global->SOCIETE_USEPREFIX)) {  // Old not used prefix field
			print '<td>'.$langs->trans('Prefix').'</td><td><input type="text" size="5" maxlength="5" name="prefix_comm" value="'.dol_escape_htmltag($object->prefix_comm).'"></td>';
		}
		print '</tr>';

		// If javascript on, we show option individual
		if ($conf->use_javascript_ajax) {
			if (!empty($conf->global->THIRDPARTY_SUGGEST_ALSO_ADDRESS_CREATION)) {
				// Firstname
				print '<tr class="individualline"><td>'.$form->editfieldkey('FirstName', 'firstname', '', $object, 0).'</td>';
				print '<td colspan="3"><input type="text" class="minwidth300" maxlength="128" name="firstname" id="firstname" value="'.dol_escape_htmltag($object->firstname).'"></td>';
				print '</tr>';

				// Title
				print '<tr class="individualline"><td>'.$form->editfieldkey('UserTitle', 'civility_id', '', $object, 0).'</td><td colspan="3" class="maxwidthonsmartphone">';
				print $formcompany->select_civility($object->civility_id, 'civility_id', 'maxwidth100').'</td>';
				print '</tr>';
			}
		}

		// Alias names (commercial, trademark or alias names)
		print '<tr id="name_alias"><td><label for="name_alias_input">'.$langs->trans('AliasNames').'</label></td>';
		print '<td colspan="3"><input type="text" class="minwidth300" name="name_alias" id="name_alias_input" value="'.dol_escape_htmltag($object->name_alias).'"></td></tr>';

		// Prospect/Customer
		print '<tr><td class="titlefieldcreate">'.$form->editfieldkey('ProspectCustomer', 'customerprospect', '', $object, 0, 'string', '', 1).'</td>';
		print '<td class="maxwidthonsmartphone">';
		$selected = (GETPOSTISSET('client') ?GETPOST('client', 'int') : $object->client);
		print $formcompany->selectProspectCustomerType($selected);
		print '</td>';

		if ($conf->browser->layout == 'phone') {
			print '</tr><tr>';
		}

		print '<td>'.$form->editfieldkey('CustomerCode', 'customer_code', '', $object, 0).'</td><td>';
		print '<table class="nobordernopadding"><tr><td>';
		$tmpcode = $object->code_client;
		if (empty($tmpcode) && !empty($modCodeClient->code_auto)) {
			$tmpcode = $modCodeClient->getNextValue($object, 0);
		}
		print '<input type="text" name="customer_code" id="customer_code" class="maxwidthonsmartphone" value="'.dol_escape_htmltag($tmpcode).'" maxlength="24">';
		print '</td><td>';
		$s = $modCodeClient->getToolTip($langs, $object, 0);
		print $form->textwithpicto('', $s, 1);
		print '</td></tr></table>';
		print '</td></tr>';

		if ((!empty($conf->fournisseur->enabled) && !empty($user->rights->fournisseur->lire) && empty($conf->global->MAIN_USE_NEW_SUPPLIERMOD)) || (!empty($conf->supplier_order->enabled) && !empty($user->rights->supplier_order->lire)) || (!empty($conf->supplier_invoice->enabled) && !empty($user->rights->supplier_invoice->lire))
			|| (!empty($conf->supplier_proposal->enabled) && !empty($user->rights->supplier_proposal->lire))) {
			// Supplier
			print '<tr>';
			print '<td>'.$form->editfieldkey('Vendor', 'fournisseur', '', $object, 0, 'string', '', 1).'</td><td>';
			$default = -1;
			if (!empty($conf->global->THIRDPARTY_SUPPLIER_BY_DEFAULT)) {
				$default = 1;
			}
			print $form->selectyesno("fournisseur", (GETPOST('fournisseur', 'int') != '' ? GETPOST('fournisseur', 'int') : (GETPOST("type", 'alpha') == '' ? $default : $object->fournisseur)), 1, 0, (GETPOST("type", 'alpha') == '' ? 1 : 0), 1);
			print '</td>';


			if ($conf->browser->layout == 'phone') {
				print '</tr><tr>';
			}

			print '<td>';
			if ((!empty($conf->fournisseur->enabled) && !empty($user->rights->fournisseur->lire) && empty($conf->global->MAIN_USE_NEW_SUPPLIERMOD)) || (!empty($conf->supplier_order->enabled) && !empty($user->rights->supplier_order->lire)) || (!empty($conf->supplier_invoice->enabled) && !empty($user->rights->supplier_invoice->lire))) {
				print $form->editfieldkey('SupplierCode', 'supplier_code', '', $object, 0);
			}
			print '</td><td>';
			if ((!empty($conf->fournisseur->enabled) && !empty($user->rights->fournisseur->lire) && empty($conf->global->MAIN_USE_NEW_SUPPLIERMOD)) || (!empty($conf->supplier_order->enabled) && !empty($user->rights->supplier_order->lire)) || (!empty($conf->supplier_invoice->enabled) && !empty($user->rights->supplier_invoice->lire))) {
				print '<table class="nobordernopadding"><tr><td>';
				$tmpcode = $object->code_fournisseur;
				if (empty($tmpcode) && !empty($modCodeFournisseur->code_auto)) {
					$tmpcode = $modCodeFournisseur->getNextValue($object, 1);
				}
				print '<input type="text" name="supplier_code" id="supplier_code" class="maxwidthonsmartphone" value="'.dol_escape_htmltag($tmpcode).'" maxlength="24">';
				print '</td><td>';
				$s = $modCodeFournisseur->getToolTip($langs, $object, 1);
				print $form->textwithpicto('', $s, 1);
				print '</td></tr></table>';
			}
			print '</td></tr>';
		}

		// Status
		print '<tr><td>'.$form->editfieldkey('Status', 'status', '', $object, 0).'</td><td colspan="3">';
		print $form->selectarray('status', array('0'=>$langs->trans('ActivityCeased'), '1'=>$langs->trans('InActivity')), 1, 0, 0, 0, '', 0, 0, 0, '', 'minwidth100', 1);
		print '</td></tr>';

		// Barcode
		if (!empty($conf->barcode->enabled)) {
			print '<tr><td>'.$form->editfieldkey('Gencod', 'barcode', '', $object, 0).'</td>';
			print '<td colspan="3">';
			print img_picto('', 'barcode');
			print '<input type="text" name="barcode" id="barcode" value="'.dol_escape_htmltag($object->barcode).'">';
			print '</td></tr>';
		}

		// Address
		print '<tr><td class="tdtop">';
		print $form->editfieldkey('Address', 'address', '', $object, 0);
		print '</td>';
		print '<td colspan="3">';
		print '<textarea name="address" id="address" class="quatrevingtpercent" rows="'.ROWS_2.'" wrap="soft">';
		print dol_escape_htmltag($object->address, 0, 1);
		print '</textarea>';
		print $form->widgetForTranslation("address", $object, $permissiontoadd, 'textarea', 'alphanohtml', 'quatrevingtpercent');
		print '</td></tr>';

		// Zip / Town
		print '<tr><td>'.$form->editfieldkey('Zip', 'zipcode', '', $object, 0).'</td><td>';
		print $formcompany->select_ziptown($object->zip, 'zipcode', array('town', 'selectcountry_id', 'state_id'), 0, 0, '', 'maxwidth100');
		print '</td>';
		if ($conf->browser->layout == 'phone') {
			print '</tr><tr>';
		}
		print '<td class="tdtop">'.$form->editfieldkey('Town', 'town', '', $object, 0).'</td><td>';
		print $formcompany->select_ziptown($object->town, 'town', array('zipcode', 'selectcountry_id', 'state_id'), 0, 0, '', 'maxwidth150 quatrevingtpercent');
		print $form->widgetForTranslation("town", $object, $permissiontoadd, 'string', 'alphanohtml', 'maxwidth100 quatrevingtpercent');
		print '</td></tr>';

		// Country
		print '<tr><td>'.$form->editfieldkey('Country', 'selectcountry_id', '', $object, 0).'</td><td colspan="3" class="maxwidthonsmartphone">';
		print img_picto('', 'country', 'class="paddingrightonly"');
		print $form->select_country((GETPOSTISSET('country_id') ? GETPOST('country_id') : $object->country_id), 'country_id', '', 0, 'minwidth300 maxwidth500 widthcentpercentminusx');
		if ($user->admin) {
			print info_admin($langs->trans("YouCanChangeValuesForThisListFromDictionarySetup"), 1);
		}
		print '</td></tr>';

		// State
		if (empty($conf->global->SOCIETE_DISABLE_STATE)) {
			if (!empty($conf->global->MAIN_SHOW_REGION_IN_STATE_SELECT) && ($conf->global->MAIN_SHOW_REGION_IN_STATE_SELECT == 1 || $conf->global->MAIN_SHOW_REGION_IN_STATE_SELECT == 2)) {
				print '<tr><td>'.$form->editfieldkey('Region-State', 'state_id', '', $object, 0).'</td><td colspan="3" class="maxwidthonsmartphone">';
			} else {
				print '<tr><td>'.$form->editfieldkey('State', 'state_id', '', $object, 0).'</td><td colspan="3" class="maxwidthonsmartphone">';
			}

			if ($object->country_id) {
				print img_picto('', 'state', 'class="pictofixedwidth"');
				print $formcompany->select_state($object->state_id, $object->country_code);
			} else {
				print $countrynotdefined;
			}
			print '</td></tr>';
		}

		// Phone / Fax
		print '<tr><td>'.$form->editfieldkey('Phone', 'phone', '', $object, 0).'</td>';
		print '<td'.($conf->browser->layout == 'phone' ? ' colspan="3"' : '').'>'.img_picto('', 'object_phoning').' <input type="text" name="phone" id="phone" class="maxwidth200 widthcentpercentminusx" value="'.(GETPOSTISSET('phone') ?GETPOST('phone', 'alpha') : $object->phone).'"></td>';
		if ($conf->browser->layout == 'phone') {
			print '</tr><tr>';
		}
		print '<td>'.$form->editfieldkey('Fax', 'fax', '', $object, 0).'</td>';
		print '<td'.($conf->browser->layout == 'phone' ? ' colspan="3"' : '').'>'.img_picto('', 'object_phoning_fax').' <input type="text" name="fax" id="fax" class="maxwidth200 widthcentpercentminusx" value="'.(GETPOSTISSET('fax') ?GETPOST('fax', 'alpha') : $object->fax).'"></td></tr>';

		// Email / Web
		print '<tr><td>'.$form->editfieldkey('EMail', 'email', '', $object, 0, 'string', '', empty($conf->global->SOCIETE_EMAIL_MANDATORY) ? '' : $conf->global->SOCIETE_EMAIL_MANDATORY).'</td>';
		print '<td'.(($conf->browser->layout == 'phone') || empty($conf->mailing->enabled) ? ' colspan="3"' : '').'>'.img_picto('', 'object_email').' <input type="text" class="maxwidth200 widthcentpercentminusx" name="email" id="email" value="'.$object->email.'"></td>';
		if (!empty($conf->mailing->enabled) && !empty($conf->global->THIRDPARTY_SUGGEST_ALSO_ADDRESS_CREATION)) {
			if ($conf->browser->layout == 'phone') {
				print '</tr><tr>';
			}
			print '<td class="individualline noemail">'.$form->editfieldkey($langs->trans('No_Email') .' ('.$langs->trans('Contact').')', 'contact_no_email', '', $object, 0).'</td>';
			print '<td class="individualline" '.(($conf->browser->layout == 'phone') || empty($conf->mailing->enabled) ? ' colspan="3"' : '').'>'.$form->selectyesno('contact_no_email', (GETPOSTISSET("contact_no_email") ? GETPOST("contact_no_email", 'alpha') : (empty($object->no_email) ? 0 : 1)), 1, false, 1).'</td>';
		}
		print '</tr>';
		print '<tr><td>'.$form->editfieldkey('Web', 'url', '', $object, 0).'</td>';
		print '<td colspan="3">'.img_picto('', 'globe').' <input type="text" class="maxwidth500 widthcentpercentminusx" name="url" id="url" value="'.$object->url.'"></td></tr>';

		if (!empty($conf->socialnetworks->enabled)) {
			foreach ($socialnetworks as $key => $value) {
				if ($value['active']) {
					print '<tr>';
					print '<td><label for="'.$value['label'].'">'.$form->editfieldkey($value['label'], $key, '', $object, 0).'</label></td>';
					print '<td colspan="3">';
					if (!empty($value['icon'])) {
						print '<span class="fa '.$value['icon'].'"></span>';
					}
					print '<input type="text" name="'.$key.'" id="'.$key.'" class="minwidth100" maxlength="80" value="'.dol_escape_htmltag(GETPOSTISSET($key) ? GETPOST($key, 'alphanohtml') : (empty($object->socialnetworks[$key]) ? '' : $object->socialnetworks[$key])).'">';
					print '</td>';
					print '</tr>';
				} elseif (!empty($object->socialnetworks[$key])) {
					print '<input type="hidden" name="'.$key.'" value="'.$object->socialnetworks[$key].'">';
				}
			}
		}

		// Prof ids
		$i = 1; $j = 0; $NBCOLS = ($conf->browser->layout == 'phone' ? 1 : 2);
		while ($i <= 6) {
			$idprof = $langs->transcountry('ProfId'.$i, $object->country_code);
			if ($idprof != '-')	{
				$key = 'idprof'.$i;

				if (($j % $NBCOLS) == 0) {
					print '<tr>';
				}

				$idprof_mandatory = 'SOCIETE_IDPROF'.($i).'_MANDATORY';
				print '<td>'.$form->editfieldkey($idprof, $key, '', $object, 0, 'string', '', (empty($conf->global->$idprof_mandatory) ? 0 : 1)).'</td><td>';

				print $formcompany->get_input_id_prof($i, $key, $object->$key, $object->country_code);
				print '</td>';
				if (($j % $NBCOLS) == ($NBCOLS - 1)) {
					print '</tr>';
				}
				$j++;
			}
			$i++;
		}
		if ($NBCOLS > 1 && ($j % 2 == 1)) {
			print '<td colspan="2"></td></tr>';
		}

		// Vat is used
		print '<tr><td>'.$form->editfieldkey('VATIsUsed', 'assujtva_value', '', $object, 0).'</td>';
		print '<td>';
		print $form->selectyesno('assujtva_value', GETPOSTISSET('assujtva_value') ?GETPOST('assujtva_value', 'int') : 1, 1); // Assujeti par defaut en creation
		print '</td>';
		if ($conf->browser->layout == 'phone') {
			print '</tr><tr>';
		}
		print '<td class="nowrap">'.$form->editfieldkey('VATIntra', 'intra_vat', '', $object, 0).'</td>';
		print '<td class="nowrap">';
		$s = '<input type="text" class="flat maxwidthonsmartphone" name="tva_intra" id="intra_vat" maxlength="20" value="'.$object->tva_intra.'">';

		if (empty($conf->global->MAIN_DISABLEVATCHECK) && isInEEC($object)) {
			$s .= ' ';

			if (!empty($conf->use_javascript_ajax))	{
				$widthpopup = 600;
				if (!empty($conf->dol_use_jmobile)) {
					$widthpopup = 350;
				}
				$heightpopup = 400;
				print "\n";
				print '<script language="JavaScript" type="text/javascript">';
				print "function CheckVAT(a) {\n";
				print "newpopup('".DOL_URL_ROOT."/societe/checkvat/checkVatPopup.php?vatNumber='+a, '".dol_escape_js($langs->trans("VATIntraCheckableOnEUSite"))."', ".$widthpopup.", ".$heightpopup.");\n";
				print "}\n";
				print '</script>';
				print "\n";
				$s .= '<a href="#" class="hideonsmartphone" onclick="javascript: CheckVAT(document.formsoc.tva_intra.value);">'.$langs->trans("VATIntraCheck").'</a>';
				$s = $form->textwithpicto($s, $langs->trans("VATIntraCheckDesc", $langs->transnoentitiesnoconv("VATIntraCheck")), 1);
			} else {
				$s .= '<a href="'.$langs->transcountry("VATIntraCheckURL", $object->country_id).'" target="_blank">'.img_picto($langs->trans("VATIntraCheckableOnEUSite"), 'help').'</a>';
			}
		}
		print $s;
		print '</td>';
		print '</tr>';

		// Local Taxes
		//TODO: Place into a function to control showing by country or study better option
		if ($mysoc->localtax1_assuj == "1" && $mysoc->localtax2_assuj == "1") {
			print '<tr><td>'.$langs->transcountry("LocalTax1IsUsed", $mysoc->country_code).'</td><td>';
			print $form->selectyesno('localtax1assuj_value', (isset($conf->global->THIRDPARTY_DEFAULT_USELOCALTAX1) ? $conf->global->THIRDPARTY_DEFAULT_USELOCALTAX1 : 0), 1);
			print '</td>';
			if ($conf->browser->layout == 'phone') {
				print '</tr><tr>';
			}
			print '<td>'.$langs->transcountry("LocalTax2IsUsed", $mysoc->country_code).'</td><td>';
			print $form->selectyesno('localtax2assuj_value', (isset($conf->global->THIRDPARTY_DEFAULT_USELOCALTAX2) ? $conf->global->THIRDPARTY_DEFAULT_USELOCALTAX2 : 0), 1);
			print '</td></tr>';
		} elseif ($mysoc->localtax1_assuj == "1") {
			print '<tr><td>'.$langs->transcountry("LocalTax1IsUsed", $mysoc->country_code).'</td><td colspan="3">';
			print $form->selectyesno('localtax1assuj_value', (isset($conf->global->THIRDPARTY_DEFAULT_USELOCALTAX1) ? $conf->global->THIRDPARTY_DEFAULT_USELOCALTAX1 : 0), 1);
			print '</td></tr>';
		} elseif ($mysoc->localtax2_assuj == "1") {
			print '<tr><td>'.$langs->transcountry("LocalTax2IsUsed", $mysoc->country_code).'</td><td colspan="3">';
			print $form->selectyesno('localtax2assuj_value', (isset($conf->global->THIRDPARTY_DEFAULT_USELOCALTAX2) ? $conf->global->THIRDPARTY_DEFAULT_USELOCALTAX2 : 0), 1);
			print '</td></tr>';
		}

		// Type - Workforce/Staff
		print '<tr><td>'.$form->editfieldkey('ThirdPartyType', 'typent_id', '', $object, 0).'</td><td class="maxwidthonsmartphone"'.( ($conf->browser->layout == 'phone' || !empty($conf->global->SOCIETE_DISABLE_WORKFORCE)) ? ' colspan="3"' : '').'>'."\n";
		$sortparam = (empty($conf->global->SOCIETE_SORT_ON_TYPEENT) ? 'ASC' : $conf->global->SOCIETE_SORT_ON_TYPEENT); // NONE means we keep sort of original array, so we sort on position. ASC, means next function will sort on label.
		print $form->selectarray("typent_id", $formcompany->typent_array(0), $object->typent_id, 1, 0, 0, '', 0, 0, 0, $sortparam, '', 1);
		if ($user->admin) {
			print ' '.info_admin($langs->trans("YouCanChangeValuesForThisListFromDictionarySetup"), 1);
		}
		if (empty($conf->global->SOCIETE_DISABLE_WORKFORCE)) {
			print '</td>';
			if ($conf->browser->layout == 'phone') {
				print '</tr><tr>';
			}
			print '<td>'.$form->editfieldkey('Workforce', 'effectif_id', '', $object, 0).'</td><td class="maxwidthonsmartphone"'.($conf->browser->layout == 'phone' ? ' colspan="3"' : '').'>';
			print $form->selectarray("effectif_id", $formcompany->effectif_array(0), $object->effectif_id, 0, 0, 0, '', 0, 0, 0, '', '', 1);
			if ($user->admin) {
				print ' '.info_admin($langs->trans("YouCanChangeValuesForThisListFromDictionarySetup"), 1);
			}
		} else {
			print '<input type="hidden" name="effectif_id" id="effectif_id" value="'.$object->effectif_id.'">';
		}
		print '</td></tr>';

		// Legal Form
		print '<tr><td>'.$form->editfieldkey('JuridicalStatus', 'forme_juridique_code', '', $object, 0).'</td>';
		print '<td colspan="3" class="maxwidthonsmartphone">';
		if ($object->country_id) {
			print $formcompany->select_juridicalstatus($object->forme_juridique_code, $object->country_code, '', 'forme_juridique_code');
		} else {
			print $countrynotdefined;
		}
		print '</td></tr>';

		// Capital
		print '<tr><td>'.$form->editfieldkey('Capital', 'capital', '', $object, 0).'</td>';
		print '<td colspan="3"><input type="text" name="capital" id="capital" class="maxwidth100" value="'.$object->capital.'"> ';
		print '<span class="hideonsmartphone">'.$langs->trans("Currency".$conf->currency).'</span></td></tr>';

		if (!empty($conf->global->MAIN_MULTILANGS)) {
			print '<tr><td>'.$form->editfieldkey('DefaultLang', 'default_lang', '', $object, 0).'</td><td colspan="3" class="maxwidthonsmartphone">'."\n";
			print img_picto('', 'language').$formadmin->select_language(GETPOST('default_lang', 'alpha') ? GETPOST('default_lang', 'alpha') : ($object->default_lang ? $object->default_lang : ''), 'default_lang', 0, 0, 1, 0, 0, 'maxwidth200onsmartphone');
			print '</td>';
			print '</tr>';
		}

		// Incoterms
		if (!empty($conf->incoterm->enabled)) {
			print '<tr>';
			print '<td>'.$form->editfieldkey('IncotermLabel', 'incoterm_id', '', $object, 0).'</td>';
			print '<td colspan="3" class="maxwidthonsmartphone">';
			print $form->select_incoterms((!empty($object->fk_incoterms) ? $object->fk_incoterms : ''), (!empty($object->location_incoterms) ? $object->location_incoterms : ''));
			print '</td></tr>';
		}

		// Categories
		if (!empty($conf->categorie->enabled) && !empty($user->rights->categorie->lire)) {
			$langs->load('categories');

			// Customer
			//if ($object->prospect || $object->client || (! $object->fournisseur && ! empty($conf->global->THIRDPARTY_CAN_HAVE_CATEGORY_EVEN_IF_NOT_CUSTOMER_PROSPECT_SUPPLIER))) {
			print '<tr class="visibleifcustomer"><td class="toptd">'.$form->editfieldkey('CustomersProspectsCategoriesShort', 'custcats', '', $object, 0).'</td><td colspan="3">';
			$cate_arbo = $form->select_all_categories(Categorie::TYPE_CUSTOMER, null, 'parent', null, null, 1);
			print img_picto('', 'category').$form->multiselectarray('custcats', $cate_arbo, GETPOST('custcats', 'array'), null, null, 'quatrevingtpercent widthcentpercentminusx', 0, 0);
			print "</td></tr>";
			//}

			if (!empty($conf->global->THIRDPARTY_SUGGEST_ALSO_ADDRESS_CREATION)) {
				print '<tr class="individualline"><td class="toptd">'.$form->editfieldkey('ContactCategoriesShort', 'contcats', '', $object, 0).'</td><td colspan="3">';
				$cate_arbo = $form->select_all_categories(Categorie::TYPE_CONTACT, null, 'parent', null, null, 1);
				print img_picto('', 'category').$form->multiselectarray('contcats', $cate_arbo, GETPOST('contcats', 'array'), null, null, 'quatrevingtpercent widthcentpercentminusx', 0, 0);
				print "</td></tr>";
			}

			if (!empty($conf->global->THIRDPARTY_SUGGEST_ALSO_ADDRESS_CREATION)) {
				print '<tr class="individualline"><td class="toptd">'.$form->editfieldkey('ContactCategoriesShort', 'contcats', '', $object, 0).'</td><td colspan="3">';
				$cate_arbo = $form->select_all_categories(Categorie::TYPE_CONTACT, null, 'parent', null, null, 1);
				print img_picto('', 'category').$form->multiselectarray('contcats', $cate_arbo, GETPOST('contcats', 'array'), null, null, 'quatrevingtpercent widthcentpercentminusx', 0, 0);
				print "</td></tr>";
			}

			// Supplier
			if ((!empty($conf->fournisseur->enabled) && empty($conf->global->MAIN_USE_NEW_SUPPLIERMOD)) || !empty($conf->supplier_order->enabled) || !empty($conf->supplier_invoice->enabled)) {
				print '<tr class="visibleifsupplier"><td class="toptd">'.$form->editfieldkey('SuppliersCategoriesShort', 'suppcats', '', $object, 0).'</td><td colspan="3">';
				$cate_arbo = $form->select_all_categories(Categorie::TYPE_SUPPLIER, null, 'parent', null, null, 1);
				print img_picto('', 'category').$form->multiselectarray('suppcats', $cate_arbo, GETPOST('suppcats', 'array'), null, null, 'quatrevingtpercent widthcentpercentminusx', 0, 0);
				print "</td></tr>";
			}
		}

		// Multicurrency
		if (!empty($conf->multicurrency->enabled)) {
			print '<tr>';
			print '<td>'.$form->editfieldkey('Currency', 'multicurrency_code', '', $object, 0).'</td>';
			print '<td colspan="3" class="maxwidthonsmartphone">';
			print $form->selectMultiCurrency(($object->multicurrency_code ? $object->multicurrency_code : $conf->currency), 'multicurrency_code', 1);
			print '</td></tr>';
		}

		// Other attributes
		$parameters = array('socid'=>$socid, 'colspan' => ' colspan="3"', 'colspanvalue' => '3');
		include DOL_DOCUMENT_ROOT.'/core/tpl/extrafields_add.tpl.php';

		// Assign a sale representative
		print '<tr>';
		print '<td>'.$form->editfieldkey('AllocateCommercial', 'commercial_id', '', $object, 0).'</td>';
		print '<td colspan="3" class="maxwidthonsmartphone">';
		$userlist = $form->select_dolusers('', '', 0, null, 0, '', '', 0, 0, 0, 'AND u.statut = 1', 0, '', '', 0, 1);
		// Note: If user has no right to "see all thirdparties", we force selection of sale representative to him, so after creation he can see the record.
		$selected = (count(GETPOST('commercial', 'array')) > 0 ? GETPOST('commercial', 'array') : (GETPOST('commercial', 'int') > 0 ? array(GETPOST('commercial', 'int')) : (empty($user->rights->societe->client->voir) ? array($user->id) : array())));
		print img_picto('', 'user').$form->multiselectarray('commercial', $userlist, $selected, null, null, 'quatrevingtpercent widthcentpercentminusx', 0, 0);
		print '</td></tr>';

		// Add logo
		print '<tr class="hideonsmartphone">';
		print '<td>'.$form->editfieldkey('Logo', 'photoinput', '', $object, 0).'</td>';
		print '<td colspan="3">';
		print '<input class="flat" type="file" name="photo" id="photoinput" />';
		print '</td>';
		print '</tr>';

		print '</table>'."\n";

		// Accountancy codes
		if (!empty($conf->global->ACCOUNTANCY_USE_PRODUCT_ACCOUNT_ON_THIRDPARTY)) {
			print '<table class="border" width="100%">';

			if (! empty($conf->accounting->enabled)) {
				// Accountancy_code_sell
				print '<tr><td class="titlefieldcreate">'.$langs->trans("ProductAccountancySellCode").'</td>';
				print '<td>';
				$accountancy_code_sell = GETPOST('accountancy_code_sell', 'alpha');
				print $formaccounting->select_account($accountancy_code_sell, 'accountancy_code_sell', 1, null, 1, 1, '');
				print '</td></tr>';

				// Accountancy_code_buy
				print '<tr><td class="titlefieldcreate">'.$langs->trans("ProductAccountancyBuyCode").'</td>';
				print '<td>';
				$accountancy_code_buy = GETPOST('accountancy_code_buy', 'alpha');
				print $formaccounting->select_account($accountancy_code_buy, 'accountancy_code_buy', 1, null, 1, 1, '');
				print '</td></tr>';
			} else { // For external software
				// Accountancy_code_sell
				print '<tr><td class="titlefieldcreate">'.$langs->trans("ProductAccountancySellCode").'</td>';
				print '<td class="maxwidthonsmartphone"><input class="minwidth100" name="accountancy_code_sell" value="'.$object->accountancy_code_sell.'">';
				print '</td></tr>';

				// Accountancy_code_buy
				print '<tr><td class="titlefieldcreate">'.$langs->trans("ProductAccountancyBuyCode").'</td>';
				print '<td class="maxwidthonsmartphone"><input class="minwidth100" name="accountancy_code_buy" value="'.$object->accountancy_code_buy.'">';
				print '</td></tr>';
			}

			print '</table>';
		}

		print dol_get_fiche_end();

		print $form->buttonsSaveCancel("AddThirdParty");

		print '</form>'."\n";
	} elseif ($action == 'edit') {
		//print load_fiche_titre($langs->trans("EditCompany"));

		if ($socid) {
			$res = $object->fetch_optionals();
			//if ($res < 0) { dol_print_error($db); exit; }

			$head = societe_prepare_head($object);

			// Load object modCodeTiers
			$module = (!empty($conf->global->SOCIETE_CODECLIENT_ADDON) ? $conf->global->SOCIETE_CODECLIENT_ADDON : 'mod_codeclient_leopard');
			if (substr($module, 0, 15) == 'mod_codeclient_' && substr($module, -3) == 'php') {
				$module = substr($module, 0, dol_strlen($module) - 4);
			}
			$dirsociete = array_merge(array('/core/modules/societe/'), $conf->modules_parts['societe']);
			foreach ($dirsociete as $dirroot) {
				$res = dol_include_once($dirroot.$module.'.php');
				if ($res) {
					break;
				}
			}
			$modCodeClient = new $module($db);
			// We verified if the tag prefix is used
			if ($modCodeClient->code_auto) {
				$prefixCustomerIsUsed = $modCodeClient->verif_prefixIsUsed();
			}
			$module = $conf->global->SOCIETE_CODECLIENT_ADDON;
			if (substr($module, 0, 15) == 'mod_codeclient_' && substr($module, -3) == 'php') {
				$module = substr($module, 0, dol_strlen($module) - 4);
			}
			$dirsociete = array_merge(array('/core/modules/societe/'), $conf->modules_parts['societe']);
			foreach ($dirsociete as $dirroot) {
				$res = dol_include_once($dirroot.$module.'.php');
				if ($res) {
					break;
				}
			}
			$modCodeFournisseur = new $module($db);
			// On verifie si la balise prefix est utilisee
			if ($modCodeFournisseur->code_auto) {
				$prefixSupplierIsUsed = $modCodeFournisseur->verif_prefixIsUsed();
			}

			$object->oldcopy = clone $object;

			if (GETPOSTISSET('name')) {
				// We overwrite with values if posted
				$object->name = GETPOST('name', 'alphanohtml');
				$object->prefix_comm			= GETPOST('prefix_comm', 'alphanohtml');
				$object->client = GETPOST('client', 'int');
				$object->code_client			= GETPOST('customer_code', 'alpha');
				$object->fournisseur			= GETPOST('fournisseur', 'int');
				$object->code_fournisseur = GETPOST('supplier_code', 'alpha');
				$object->address = GETPOST('address', 'alphanohtml');
				$object->zip = GETPOST('zipcode', 'alphanohtml');
				$object->town = GETPOST('town', 'alphanohtml');
				$object->country_id = GETPOST('country_id') ?GETPOST('country_id', 'int') : $mysoc->country_id;
				$object->state_id = GETPOST('state_id', 'int');

				$object->socialnetworks = array();
				if (!empty($conf->socialnetworks->enabled)) {
					foreach ($socialnetworks as $key => $value) {
						if (GETPOSTISSET($key) && GETPOST($key, 'alphanohtml') != '') {
							$object->socialnetworks[$key] = GETPOST($key, 'alphanohtml');
						}
					}
				}

				$object->phone					= GETPOST('phone', 'alpha');
				$object->fax					= GETPOST('fax', 'alpha');
				$object->email					= GETPOST('email', 'custom', 0, FILTER_SANITIZE_EMAIL);
				$object->url					= GETPOST('url', 'custom', 0, FILTER_SANITIZE_URL);
				$object->capital				= GETPOST('capital', 'alphanohtml');
				$object->idprof1				= GETPOST('idprof1', 'alphanohtml');
				$object->idprof2				= GETPOST('idprof2', 'alphanohtml');
				$object->idprof3				= GETPOST('idprof3', 'alphanohtml');
				$object->idprof4				= GETPOST('idprof4', 'alphanohtml');
				$object->idprof5				= GETPOST('idprof5', 'alphanohtml');
				$object->idprof6				= GETPOST('idprof6', 'alphanohtml');
				$object->typent_id = GETPOST('typent_id', 'int');
				$object->effectif_id = GETPOST('effectif_id', 'int');
				$object->barcode				= GETPOST('barcode', 'alphanohtml');
				$object->forme_juridique_code = GETPOST('forme_juridique_code', 'int');
				$object->default_lang = GETPOST('default_lang', 'alpha');

				$object->tva_assuj				= GETPOST('assujtva_value', 'int');
				$object->tva_intra				= GETPOST('tva_intra', 'alphanohtml');
				$object->status = GETPOST('status', 'int');

				// Webservices url/key
				$object->webservices_url        = GETPOST('webservices_url', 'custom', 0, FILTER_SANITIZE_URL);
				$object->webservices_key        = GETPOST('webservices_key', 'san_alpha');

				if (GETPOSTISSET('accountancy_code_sell')) {
					$accountancy_code_sell  = GETPOST('accountancy_code_sell', 'alpha');

					if (empty($accountancy_code_sell) || $accountancy_code_sell == '-1') {
						$object->accountancy_code_sell = '';
					} else {
						$object->accountancy_code_sell = $accountancy_code_sell;
					}
				}
				if (GETPOSTISSET('accountancy_code_buy')) {
					$accountancy_code_buy   = GETPOST('accountancy_code_buy', 'alpha');

					if (empty($accountancy_code_buy) || $accountancy_code_buy == '-1') {
						$object->accountancy_code_buy = '';
					} else {
						$object->accountancy_code_buy = $accountancy_code_buy;
					}
				}

				//Incoterms
				if (!empty($conf->incoterm->enabled)) {
					$object->fk_incoterms = GETPOST('incoterm_id', 'int');
					$object->location_incoterms = GETPOST('lcoation_incoterms', 'alpha');
				}

				//Local Taxes
				$object->localtax1_assuj		= GETPOST('localtax1assuj_value');
				$object->localtax2_assuj		= GETPOST('localtax2assuj_value');

				$object->localtax1_value		= GETPOST('lt1');
				$object->localtax2_value		= GETPOST('lt2');

				// We set country_id, and country_code label of the chosen country
				if ($object->country_id > 0) {
					$tmparray = getCountry($object->country_id, 'all');
					$object->country_code = $tmparray['code'];
					$object->country = $tmparray['label'];
				}
			}

			if ($object->localtax1_assuj == 0) {
				$sub = 0;
			} else {
				$sub = 1;
			}
			if ($object->localtax2_assuj == 0) {
				$sub2 = 0;
			} else {
				$sub2 = 1;
			}

			if (!empty($conf->use_javascript_ajax)) {
				print "\n".'<script type="text/javascript">';
				print '$(document).ready(function () {
    			var val='.$sub.';
    			var val2='.$sub2.';
    			if("#localtax1assuj_value".value==undefined){
    				if(val==1){
    					$(".cblt1").show();
    				}else{
    					$(".cblt1").hide();
    				}
    			}
    			if("#localtax2assuj_value".value==undefined){
    				if(val2==1){
    					$(".cblt2").show();
    				}else{
    					$(".cblt2").hide();
    				}
    			}
    			$("#localtax1assuj_value").change(function() {
               		var value=document.getElementById("localtax1assuj_value").value;
    				if(value==1){
    					$(".cblt1").show();
    				}else{
    					$(".cblt1").hide();
    				}
    			});
    			$("#localtax2assuj_value").change(function() {
    				var value=document.getElementById("localtax2assuj_value").value;
    				if(value==1){
    					$(".cblt2").show();
    				}else{
    					$(".cblt2").hide();
    				}
    			});

				init_customer_categ();
	  			$("#customerprospect").change(function() {
					init_customer_categ();
				});
       			function init_customer_categ() {
					console.log("is customer or prospect = "+jQuery("#customerprospect").val());
					if (jQuery("#customerprospect").val() == 0 && (jQuery("#fournisseur").val() == 0 || '.(empty($conf->global->THIRDPARTY_CAN_HAVE_CATEGORY_EVEN_IF_NOT_CUSTOMER_PROSPECT_SUPPLIER) ? '1' : '0').'))
					{
						jQuery(".visibleifcustomer").hide();
					}
					else
					{
						jQuery(".visibleifcustomer").show();
					}
				}

				init_supplier_categ();
	  			$("#fournisseur").change(function() {
					init_supplier_categ();
				});
       			function init_supplier_categ() {
					console.log("is supplier = "+jQuery("#fournisseur").val());
					if (jQuery("#fournisseur").val() == 0)
					{
						jQuery(".visibleifsupplier").hide();
					}
					else
					{
						jQuery(".visibleifsupplier").show();
					}
				};

       			$("#selectcountry_id").change(function() {
       				document.formsoc.action.value="edit";
      				document.formsoc.submit();
        			});

                })';
				print '</script>'."\n";
			}

			print '<form enctype="multipart/form-data" action="'.$_SERVER["PHP_SELF"].'?socid='.$object->id.'" method="post" name="formsoc">';
			print '<input type="hidden" name="action" value="update">';
			print '<input type="hidden" name="token" value="'.newToken().'">';
			print '<input type="hidden" name="socid" value="'.$object->id.'">';
			print '<input type="hidden" name="entity" value="'.$object->entity.'">';
			if ($modCodeClient->code_auto || $modCodeFournisseur->code_auto) {
				print '<input type="hidden" name="code_auto" value="1">';
			}


			print dol_get_fiche_head($head, 'card', $langs->trans("ThirdParty"), 0, 'company');

			print '<div class="fichecenter2">';
			print '<table class="border centpercent">';

			// Ref/ID
			if (!empty($conf->global->MAIN_SHOW_TECHNICAL_ID)) {
				print '<tr><td class="titlefieldcreate">'.$langs->trans("ID").'</td><td colspan="3">';
				print $object->ref;
				print '</td></tr>';
			}

			// Name
			print '<tr><td class="titlefieldcreate">'.$form->editfieldkey('ThirdPartyName', 'name', '', $object, 0, 'string', '', 1).'</td>';
			print '<td colspan="3"><input type="text" class="minwidth300" maxlength="128" name="name" id="name" value="'.dol_escape_htmltag($object->name).'" autofocus="autofocus">';
			print $form->widgetForTranslation("name", $object, $permissiontoadd, 'string', 'alpahnohtml', 'minwidth300');
			print '</td></tr>';

			// Alias names (commercial, trademark or alias names)
			print '<tr id="name_alias"><td><label for="name_alias_input">'.$langs->trans('AliasNames').'</label></td>';
			print '<td colspan="3"><input type="text" class="minwidth300" name="name_alias" id="name_alias_input" value="'.dol_escape_htmltag($object->name_alias).'"></td></tr>';

			// Prefix
			if (!empty($conf->global->SOCIETE_USEPREFIX)) {  // Old not used prefix field
				print '<tr><td>'.$form->editfieldkey('Prefix', 'prefix', '', $object, 0).'</td><td colspan="3">';
				// It does not change the prefix mode using the auto numbering prefix
				if (($prefixCustomerIsUsed || $prefixSupplierIsUsed) && $object->prefix_comm) {
					print '<input type="hidden" name="prefix_comm" value="'.dol_escape_htmltag($object->prefix_comm).'">';
					print $object->prefix_comm;
				} else {
					print '<input type="text" size="5" maxlength="5" name="prefix_comm" id="prefix" value="'.dol_escape_htmltag($object->prefix_comm).'">';
				}
				print '</td>';
			}

			// Prospect/Customer
			print '<tr><td>'.$form->editfieldkey('ProspectCustomer', 'customerprospect', '', $object, 0, 'string', '', 1).'</td>';
			print '<td class="maxwidthonsmartphone">';
			print $formcompany->selectProspectCustomerType($object->client);
			print '</td>';
			if ($conf->browser->layout == 'phone') {
				print '</tr><tr>';
			}
			print '<td>'.$form->editfieldkey('CustomerCode', 'customer_code', '', $object, 0).'</td><td>';

			print '<table class="nobordernopadding"><tr><td>';
			if ((!$object->code_client || $object->code_client == -1) && $modCodeClient->code_auto) {
				$tmpcode = $object->code_client;
				if (empty($tmpcode) && !empty($object->oldcopy->code_client)) {
					$tmpcode = $object->oldcopy->code_client; // When there is an error to update a thirdparty, the number for supplier and customer code is kept to old value.
				}
				if (empty($tmpcode) && !empty($modCodeClient->code_auto)) {
					$tmpcode = $modCodeClient->getNextValue($object, 0);
				}
				print '<input type="text" name="customer_code" id="customer_code" size="16" value="'.dol_escape_htmltag($tmpcode).'" maxlength="24">';
			} elseif ($object->codeclient_modifiable()) {
				print '<input type="text" name="customer_code" id="customer_code" size="16" value="'.dol_escape_htmltag($object->code_client).'" maxlength="24">';
			} else {
				print $object->code_client;
				print '<input type="hidden" name="customer_code" value="'.dol_escape_htmltag($object->code_client).'">';
			}
			print '</td><td>';
			$s = $modCodeClient->getToolTip($langs, $object, 0);
			print $form->textwithpicto('', $s, 1);
			print '</td></tr></table>';

			print '</td></tr>';

			// Supplier
			if (((!empty($conf->fournisseur->enabled) && !empty($user->rights->fournisseur->lire) && empty($conf->global->MAIN_USE_NEW_SUPPLIERMOD)) || (!empty($conf->supplier_order->enabled) && !empty($user->rights->supplier_order->lire)) || (!empty($conf->supplier_invoice->enabled) && !empty($user->rights->supplier_invoice->lire)))
				|| (!empty($conf->supplier_proposal->enabled) && !empty($user->rights->supplier_proposal->lire))) {
				print '<tr>';
				print '<td>'.$form->editfieldkey('Supplier', 'fournisseur', '', $object, 0, 'string', '', 1).'</td>';
				print '<td class="maxwidthonsmartphone">';
				print $form->selectyesno("fournisseur", $object->fournisseur, 1, false, 0, 1);
				print '</td>';
				if ($conf->browser->layout == 'phone') {
					print '</tr><tr>';
				}
				print '<td>';
				if ((!empty($conf->fournisseur->enabled) && !empty($user->rights->fournisseur->lire) && empty($conf->global->MAIN_USE_NEW_SUPPLIERMOD)) || (!empty($conf->supplier_order->enabled) && !empty($user->rights->supplier_order->lire)) || (!empty($conf->supplier_invoice->enabled) && !empty($user->rights->supplier_invoice->lire))) {
					print $form->editfieldkey('SupplierCode', 'supplier_code', '', $object, 0);
				}
				print '</td>';
				print '<td>';
				print '<table class="nobordernopadding"><tr><td>';
				if ((!$object->code_fournisseur || $object->code_fournisseur == -1) && $modCodeFournisseur->code_auto) {
					$tmpcode = $object->code_fournisseur;
					if (empty($tmpcode) && !empty($object->oldcopy->code_fournisseur)) {
						$tmpcode = $object->oldcopy->code_fournisseur; // When there is an error to update a thirdparty, the number for supplier and customer code is kept to old value.
					}
					if (empty($tmpcode) && !empty($modCodeFournisseur->code_auto)) {
						$tmpcode = $modCodeFournisseur->getNextValue($object, 1);
					}
					print '<input type="text" name="supplier_code" id="supplier_code" size="16" value="'.dol_escape_htmltag($tmpcode).'" maxlength="24">';
				} elseif ($object->codefournisseur_modifiable()) {
					print '<input type="text" name="supplier_code" id="supplier_code" size="16" value="'.dol_escape_htmltag($object->code_fournisseur).'" maxlength="24">';
				} else {
					print $object->code_fournisseur;
					print '<input type="hidden" name="supplier_code" value="'.$object->code_fournisseur.'">';
				}
				print '</td><td>';
				$s = $modCodeFournisseur->getToolTip($langs, $object, 1);
				print $form->textwithpicto('', $s, 1);
				print '</td></tr></table>';
				print '</td></tr>';
			}

			// Barcode
			if (!empty($conf->barcode->enabled)) {
				print '<tr><td class="tdtop">'.$form->editfieldkey('Gencod', 'barcode', '', $object, 0).'</td>';
				print '<td colspan="3">';
				print img_picto('', 'barcode');
				print '<input type="text" name="barcode" id="barcode" value="'.dol_escape_htmltag($object->barcode).'">';
				print '</td></tr>';
			}

			// Status
			print '<tr><td>'.$form->editfieldkey('Status', 'status', '', $object, 0).'</td><td colspan="3">';
			print $form->selectarray('status', array('0'=>$langs->trans('ActivityCeased'), '1'=>$langs->trans('InActivity')), $object->status, 0, 0, 0, '', 0, 0, 0, '', 'minwidth100', 1);
			print '</td></tr>';

			// Address
			print '<tr><td class="tdtop">'.$form->editfieldkey('Address', 'address', '', $object, 0).'</td>';
			print '<td colspan="3"><textarea name="address" id="address" class="quatrevingtpercent" rows="3" wrap="soft">';
			print dol_escape_htmltag($object->address, 0, 1);
			print '</textarea>';
			print $form->widgetForTranslation("address", $object, $permissiontoadd, 'textarea', 'alphanohtml', 'quatrevingtpercent');
			print '</td></tr>';

			// Zip / Town
			print '<tr><td>'.$form->editfieldkey('Zip', 'zipcode', '', $object, 0).'</td><td>';
			print $formcompany->select_ziptown($object->zip, 'zipcode', array('town', 'selectcountry_id', 'state_id'), 0, 0, '', 'maxwidth100');
			print '</td>';
			if ($conf->browser->layout == 'phone') {
				print '</tr><tr>';
			}
			print '<td>'.$form->editfieldkey('Town', 'town', '', $object, 0).'</td><td>';
			print $formcompany->select_ziptown($object->town, 'town', array('zipcode', 'selectcountry_id', 'state_id'));
			print $form->widgetForTranslation("town", $object, $permissiontoadd, 'string', 'alphanohtml', 'maxwidth100 quatrevingtpercent');
			print '</td></tr>';

			// Country
			print '<tr><td>'.$form->editfieldkey('Country', 'selectcounty_id', '', $object, 0).'</td><td colspan="3">';
			print img_picto('', 'globe-americas', 'class="paddingrightonly"');
			print $form->select_country((GETPOSTISSET('country_id') ? GETPOST('country_id') : $object->country_id), 'country_id', '', 0, 'minwidth300 maxwidth500 widthcentpercentminusx');
			if ($user->admin) {
				print info_admin($langs->trans("YouCanChangeValuesForThisListFromDictionarySetup"), 1);
			}
			print '</td></tr>';

			// State
			if (empty($conf->global->SOCIETE_DISABLE_STATE)) {
				if (!empty($conf->global->MAIN_SHOW_REGION_IN_STATE_SELECT) && ($conf->global->MAIN_SHOW_REGION_IN_STATE_SELECT == 1 || $conf->global->MAIN_SHOW_REGION_IN_STATE_SELECT == 2)) {
					print '<tr><td>'.$form->editfieldkey('Region-State', 'state_id', '', $object, 0).'</td><td colspan="3">';
				} else {
					print '<tr><td>'.$form->editfieldkey('State', 'state_id', '', $object, 0).'</td><td colspan="3">';
				}

				print img_picto('', 'state', 'class="pictofixedwidth"');
				print $formcompany->select_state($object->state_id, $object->country_code);
				print '</td></tr>';
			}

			// Phone / Fax
			print '<tr><td>'.$form->editfieldkey('Phone', 'phone', GETPOST('phone', 'alpha'), $object, 0).'</td>';
			print '<td>'.img_picto('', 'object_phoning').' <input type="text" name="phone" id="phone" class="maxwidth200 widthcentpercentminusx" value="'.(GETPOSTISSET('phone') ?GETPOST('phone', 'alpha') : $object->phone).'"></td>';
			if ($conf->browser->layout == 'phone') {
				print '</tr><tr>';
			}
			print '<td>'.$form->editfieldkey('Fax', 'fax', GETPOST('fax', 'alpha'), $object, 0).'</td>';
			print '<td>'.img_picto('', 'object_phoning_fax').' <input type="text" name="fax" id="fax" class="maxwidth200 widthcentpercentminusx" value="'.(GETPOSTISSET('fax') ?GETPOST('fax', 'alpha') : $object->fax).'"></td></tr>';

			// EMail / Web
			print '<tr><td>'.$form->editfieldkey('EMail', 'email', GETPOST('email', 'custom', 0, FILTER_SANITIZE_EMAIL), $object, 0, 'string', '', (!empty($conf->global->SOCIETE_EMAIL_MANDATORY))).'</td>';
			print '<td colspan="3">'.img_picto('', 'object_email').' <input type="text" name="email" id="email" class="maxwidth200onsmartphone maxwidth500 widthcentpercentminusx" value="'.(GETPOSTISSET('email') ? GETPOST('email', 'custom', 0, FILTER_SANITIZE_EMAIL) : $object->email).'"></td></tr>';
			print '<tr><td>'.$form->editfieldkey('Web', 'url', GETPOST('url', 'alpha'), $object, 0).'</td>';
			print '<td colspan="3">'.img_picto('', 'globe').' <input type="text" name="url" id="url" class="maxwidth200onsmartphone maxwidth500 widthcentpercentminusx " value="'.(GETPOSTISSET('url') ?GETPOST('url', 'alpha') : $object->url).'"></td></tr>';

			if (!empty($conf->socialnetworks->enabled)) {
				foreach ($socialnetworks as $key => $value) {
					if ($value['active']) {
						print '<tr>';
						print '<td><label for="'.$value['label'].'">'.$form->editfieldkey($value['label'], $key, '', $object, 0).'</label></td>';
						print '<td colspan="3">';
						if (!empty($value['icon'])) {
							print '<span class="fa '.$value['icon'].'"></span>';
						}
						print '<input type="text" name="'.$key.'" id="'.$key.'" class="minwidth100" maxlength="80" value="'.(empty($object->socialnetworks[$key]) ? '' : $object->socialnetworks[$key]).'">';
						print '</td>';
						print '</tr>';
					} elseif (!empty($object->socialnetworks[$key])) {
						print '<input type="hidden" name="'.$key.'" value="'.$object->socialnetworks[$key].'">';
					}
				}
			}

			// Prof ids
			$i = 1;
			$j = 0;
			$NBCOLS = ($conf->browser->layout == 'phone' ? 1 : 2);
			while ($i <= 6) {
				$idprof = $langs->transcountry('ProfId'.$i, $object->country_code);
				if ($idprof != '-') {
					$key = 'idprof'.$i;

					if (($j % $NBCOLS) == 0) {
						print '<tr>';
					}

					$idprof_mandatory = 'SOCIETE_IDPROF'.($i).'_MANDATORY';
					print '<td>'.$form->editfieldkey($idprof, $key, '', $object, 0, 'string', '', !(empty($conf->global->$idprof_mandatory) || !$object->isACompany())).'</td><td>';
					print $formcompany->get_input_id_prof($i, $key, $object->$key, $object->country_code);
					print '</td>';
					if (($j % $NBCOLS) == ($NBCOLS - 1)) {
						print '</tr>';
					}
					$j++;
				}
				$i++;
			}
			if ($NBCOLS > 0 && $j % 2 == 1) {
				print '<td colspan="2"></td></tr>';
			}

			// VAT is used
			print '<tr><td>'.$form->editfieldkey('VATIsUsed', 'assujtva_value', '', $object, 0).'</td><td colspan="3">';
			print $form->selectyesno('assujtva_value', $object->tva_assuj, 1);
			print '</td></tr>';

			// Local Taxes
			//TODO: Place into a function to control showing by country or study better option
			if ($mysoc->localtax1_assuj == "1" && $mysoc->localtax2_assuj == "1") {
				print '<tr><td>'.$form->editfieldkey($langs->transcountry("LocalTax1IsUsed", $mysoc->country_code), 'localtax1assuj_value', '', $object, 0).'</td><td>';
				print $form->selectyesno('localtax1assuj_value', $object->localtax1_assuj, 1);
				if (!isOnlyOneLocalTax(1)) {
					print '<span class="cblt1">     '.$langs->transcountry("Type", $mysoc->country_code).': ';
					$formcompany->select_localtax(1, $object->localtax1_value, "lt1");
					print '</span>';
				}
				print '</td>';
				print '</tr><tr>';
				print '<td>'.$form->editfieldkey($langs->transcountry("LocalTax2IsUsed", $mysoc->country_code), 'localtax2assuj_value', '', $object, 0).'</td><td>';
				print $form->selectyesno('localtax2assuj_value', $object->localtax2_assuj, 1);
				if (!isOnlyOneLocalTax(2)) {
					print '<span class="cblt2">     '.$langs->transcountry("Type", $mysoc->country_code).': ';
					$formcompany->select_localtax(2, $object->localtax2_value, "lt2");
					print '</span>';
				}
				print '</td></tr>';
			} elseif ($mysoc->localtax1_assuj == "1" && $mysoc->localtax2_assuj != "1") {
				print '<tr><td>'.$form->editfieldkey($langs->transcountry("LocalTax1IsUsed", $mysoc->country_code), 'localtax1assuj_value', '', $object, 0).'</td><td colspan="3">';
				print $form->selectyesno('localtax1assuj_value', $object->localtax1_assuj, 1);
				if (!isOnlyOneLocalTax(1)) {
					print '<span class="cblt1">     '.$langs->transcountry("Type", $mysoc->country_code).': ';
					$formcompany->select_localtax(1, $object->localtax1_value, "lt1");
					print '</span>';
				}
				print '</td></tr>';
			} elseif ($mysoc->localtax2_assuj == "1" && $mysoc->localtax1_assuj != "1") {
				print '<tr><td>'.$form->editfieldkey($langs->transcountry("LocalTax2IsUsed", $mysoc->country_code), 'localtax2assuj_value', '', $object, 0).'</td><td colspan="3">';
				print $form->selectyesno('localtax2assuj_value', $object->localtax2_assuj, 1);
				if (!isOnlyOneLocalTax(2)) {
					print '<span class="cblt2">     '.$langs->transcountry("Type", $mysoc->country_code).': ';
					$formcompany->select_localtax(2, $object->localtax2_value, "lt2");
					print '</span>';
				}
				print '</td></tr>';
			}

			// VAT Code
			print '<tr><td>'.$form->editfieldkey('VATIntra', 'intra_vat', '', $object, 0).'</td>';
			print '<td colspan="3">';
			$s = '<input type="text" class="flat maxwidthonsmartphone" name="tva_intra" id="intra_vat" maxlength="20" value="'.$object->tva_intra.'">';

			if (empty($conf->global->MAIN_DISABLEVATCHECK) && isInEEC($object)) {
				$s .= ' &nbsp; ';

				if ($conf->use_javascript_ajax) {
					$widthpopup = 600;
					if (!empty($conf->dol_use_jmobile)) {
						$widthpopup = 350;
					}
					$heightpopup = 400;
					print "\n";
					print '<script language="JavaScript" type="text/javascript">';
					print "function CheckVAT(a) {\n";
					print "newpopup('".DOL_URL_ROOT."/societe/checkvat/checkVatPopup.php?vatNumber='+a,'".dol_escape_js($langs->trans("VATIntraCheckableOnEUSite"))."', ".$widthpopup.", ".$heightpopup.");\n";
					print "}\n";
					print '</script>';
					print "\n";
					$s .= '<a href="#" class="hideonsmartphone" onclick="javascript: CheckVAT(document.formsoc.tva_intra.value);">'.$langs->trans("VATIntraCheck").'</a>';
					$s = $form->textwithpicto($s, $langs->trans("VATIntraCheckDesc", $langs->transnoentitiesnoconv("VATIntraCheck")), 1);
				} else {
					$s .= '<a href="'.$langs->transcountry("VATIntraCheckURL", $object->country_id).'" class="hideonsmartphone" target="_blank">'.img_picto($langs->trans("VATIntraCheckableOnEUSite"), 'help').'</a>';
				}
			}
			print $s;
			print '</td>';
			print '</tr>';

			// Type - Workforce/Staff
			print '<tr><td>'.$form->editfieldkey('ThirdPartyType', 'typent_id', '', $object, 0).'</td><td class="maxwidthonsmartphone"'.( ($conf->browser->layout == 'phone' || !empty($conf->global->SOCIETE_DISABLE_WORKFORCE)) ? ' colspan="3"' : '').'>';
			print $form->selectarray("typent_id", $formcompany->typent_array(0), $object->typent_id, 1, 0, 0, '', 0, 0, 0, (empty($conf->global->SOCIETE_SORT_ON_TYPEENT) ? 'ASC' : $conf->global->SOCIETE_SORT_ON_TYPEENT), '', 1);
			if ($user->admin) {
				print info_admin($langs->trans("YouCanChangeValuesForThisListFromDictionarySetup"), 1);
			}
			if (empty($conf->global->SOCIETE_DISABLE_WORKFORCE)) {
				print '</td>';
				if ($conf->browser->layout == 'phone') {
					print '</tr><tr>';
				}
				print '<td>'.$form->editfieldkey('Workforce', 'effectif_id', '', $object, 0).'</td><td class="maxwidthonsmartphone">';
				print $form->selectarray("effectif_id", $formcompany->effectif_array(0), $object->effectif_id, 0, 0, 0, '', 0, 0, 0, '', '', 1);
				if ($user->admin) {
					print info_admin($langs->trans("YouCanChangeValuesForThisListFromDictionarySetup"), 1);
				}
			} else {
				print '<input type="hidden" name="effectif_id" id="effectif_id" value="'.$object->effectif_id.'">';
			}
			print '</td></tr>';

			// Juridical type
			print '<tr><td>'.$form->editfieldkey('JuridicalStatus', 'forme_juridique_code', '', $object, 0).'</td><td class="maxwidthonsmartphone" colspan="3">';
			print $formcompany->select_juridicalstatus($object->forme_juridique_code, $object->country_code, '', 'forme_juridique_code');
			print '</td></tr>';

			// Capital
			print '<tr><td>'.$form->editfieldkey('Capital', 'capital', '', $object, 0).'</td>';
			print '<td colspan="3"><input type="text" name="capital" id="capital" size="10" value="';
			print $object->capital != '' ? dol_escape_htmltag(price($object->capital)) : '';
			print '"> <span class="hideonsmartphone">'.$langs->trans("Currency".$conf->currency).'</span></td></tr>';

			// Default language
			if (!empty($conf->global->MAIN_MULTILANGS)) {
				print '<tr><td>'.$form->editfieldkey('DefaultLang', 'default_lang', '', $object, 0).'</td><td colspan="3">'."\n";
				print img_picto('', 'language').$formadmin->select_language($object->default_lang, 'default_lang', 0, 0, 1);
				print '</td>';
				print '</tr>';
			}

			// Incoterms
			if (!empty($conf->incoterm->enabled)) {
				print '<tr>';
					print '<td>'.$form->editfieldkey('IncotermLabel', 'incoterm_id', '', $object, 0).'</td>';
				print '<td colspan="3" class="maxwidthonsmartphone">';
				print $form->select_incoterms((!empty($object->fk_incoterms) ? $object->fk_incoterms : ''), (!empty($object->location_incoterms) ? $object->location_incoterms : ''));
				print '</td></tr>';
			}

			// Categories
			if (!empty($conf->categorie->enabled) && !empty($user->rights->categorie->lire)) {
				// Customer
				print '<tr class="visibleifcustomer"><td>'.$form->editfieldkey('CustomersCategoriesShort', 'custcats', '', $object, 0).'</td>';
				print '<td colspan="3">';
				$cate_arbo = $form->select_all_categories(Categorie::TYPE_CUSTOMER, null, null, null, null, 1);
				$c = new Categorie($db);
				$cats = $c->containing($object->id, Categorie::TYPE_CUSTOMER);
				$arrayselected = array();
				foreach ($cats as $cat) {
					$arrayselected[] = $cat->id;
				}
				print img_picto('', 'category').$form->multiselectarray('custcats', $cate_arbo, $arrayselected, 0, 0, 'quatrevingtpercent widthcentpercentminusx', 0, 0);
				print "</td></tr>";

				// Supplier
				if ((!empty($conf->fournisseur->enabled) && !empty($user->rights->fournisseur->lire) && empty($conf->global->MAIN_USE_NEW_SUPPLIERMOD)) || (!empty($conf->supplier_order->enabled) && !empty($user->rights->supplier_order->lire)) || (!empty($conf->supplier_invoice->enabled) && !empty($user->rights->supplier_invoice->lire))) {
					print '<tr class="visibleifsupplier"><td>'.$form->editfieldkey('SuppliersCategoriesShort', 'suppcats', '', $object, 0).'</td>';
					print '<td colspan="3">';
					$cate_arbo = $form->select_all_categories(Categorie::TYPE_SUPPLIER, null, null, null, null, 1);
					$c = new Categorie($db);
					$cats = $c->containing($object->id, Categorie::TYPE_SUPPLIER);
					$arrayselected = array();
					foreach ($cats as $cat) {
						$arrayselected[] = $cat->id;
					}
					print img_picto('', 'category').$form->multiselectarray('suppcats', $cate_arbo, $arrayselected, 0, 0, 'quatrevingtpercent widthcentpercentminusx', 0, 0);
					print "</td></tr>";
				}
			}

			// Multicurrency
			if (!empty($conf->multicurrency->enabled)) {
				print '<tr>';
				print '<td>'.$form->editfieldkey('Currency', 'multicurrency_code', '', $object, 0).'</td>';
				print '<td colspan="3" class="maxwidthonsmartphone">';
				print $form->selectMultiCurrency(($object->multicurrency_code ? $object->multicurrency_code : $conf->currency), 'multicurrency_code', 1);
				print '</td></tr>';
			}

			// Other attributes
			$parameters = array('socid'=>$socid, 'colspan' => ' colspan="3"', 'colspanvalue' => '3');
			include DOL_DOCUMENT_ROOT.'/core/tpl/extrafields_edit.tpl.php';

			// Webservices url/key
			if (!empty($conf->syncsupplierwebservices->enabled)) {
				print '<tr><td>'.$form->editfieldkey('WebServiceURL', 'webservices_url', '', $object, 0).'</td>';
				print '<td><input type="text" name="webservices_url" id="webservices_url" size="32" value="'.$object->webservices_url.'"></td>';
				print '<td>'.$form->editfieldkey('WebServiceKey', 'webservices_key', '', $object, 0).'</td>';
				print '<td><input type="text" name="webservices_key" id="webservices_key" size="32" value="'.$object->webservices_key.'"></td></tr>';
			}

			// Logo
			print '<tr class="hideonsmartphone">';
			print '<td>'.$form->editfieldkey('Logo', 'photoinput', '', $object, 0).'</td>';
			print '<td colspan="3">';
			if ($object->logo) {
				print $form->showphoto('societe', $object);
			}
			$caneditfield = 1;
			if ($caneditfield) {
				if ($object->logo) {
					print "<br>\n";
				}
				print '<table class="nobordernopadding">';
				if ($object->logo) {
					print '<tr><td><input type="checkbox" class="flat photodelete" name="deletephoto" id="photodelete"> '.$langs->trans("Delete").'<br><br></td></tr>';
				}
				//print '<tr><td>'.$langs->trans("PhotoFile").'</td></tr>';
				print '<tr><td><input type="file" class="flat" name="photo" id="photoinput"></td></tr>';
				print '</table>';
			}
			print '</td>';
			print '</tr>';

			// Assign sale representative
			print '<tr>';
			print '<td>'.$form->editfieldkey('AllocateCommercial', 'commercial_id', '', $object, 0).'</td>';
			print '<td colspan="3" class="maxwidthonsmartphone">';
			$userlist = $form->select_dolusers('', '', 0, null, 0, '', '', 0, 0, 0, 'AND u.statut = 1', 0, '', '', 0, 1);
			$arrayselected = GETPOST('commercial', 'array');
			if (empty($arrayselected)) {
				$arrayselected = $object->getSalesRepresentatives($user, 1);
			}
			print img_picto('', 'user').$form->multiselectarray('commercial', $userlist, $arrayselected, 0, 0, 'quatrevingtpercent widthcentpercentminusx', 0, 0, '', '', '', 1);
			print '</td></tr>';

			print '</table>';

			if (!empty($conf->global->ACCOUNTANCY_USE_PRODUCT_ACCOUNT_ON_THIRDPARTY)) {
				print '<br>';
				print '<table class="border centpercent">';

				if (! empty($conf->accounting->enabled)) {
					// Accountancy_code_sell
					print '<tr><td class="titlefield">'.$langs->trans("ProductAccountancySellCode").'</td>';
					print '<td>';
					print $formaccounting->select_account($object->accountancy_code_sell, 'accountancy_code_sell', 1, '', 1, 1);
					print '</td></tr>';

					// Accountancy_code_buy
					print '<tr><td>'.$langs->trans("ProductAccountancyBuyCode").'</td>';
					print '<td>';
					print $formaccounting->select_account($object->accountancy_code_buy, 'accountancy_code_buy', 1, '', 1, 1);
					print '</td></tr>';
				} else { // For external software
					// Accountancy_code_sell
					print '<tr><td class="titlefield">'.$langs->trans("ProductAccountancySellCode").'</td>';
					print '<td><input name="accountancy_code_sell" class="maxwidth200" value="'.$object->accountancy_code_sell.'">';
					print '</td></tr>';

					// Accountancy_code_buy
					print '<tr><td>'.$langs->trans("ProductAccountancyBuyCode").'</td>';
					print '<td><input name="accountancy_code_buy" class="maxwidth200" value="'.$object->accountancy_code_buy.'">';
					print '</td></tr>';
				}
				print '</table>';
			}

			print '</div>';

			print dol_get_fiche_end();

			print $form->buttonsSaveCancel();

			print '</form>';
		}
	} else {
		/*
		 * View
		 */

		if (!empty($object->id)) {
			$res = $object->fetch_optionals();
		}
		//if ($res < 0) { dol_print_error($db); exit; }


		$head = societe_prepare_head($object);

		print dol_get_fiche_head($head, 'card', $langs->trans("ThirdParty"), -1, 'company');

		$formconfirm = '';

		// Confirm delete third party
		if ($action == 'delete' || ($conf->use_javascript_ajax && empty($conf->dol_use_jmobile))) {
			$formconfirm = $form->formconfirm($_SERVER["PHP_SELF"]."?socid=".$object->id, $langs->trans("DeleteACompany"), $langs->trans("ConfirmDeleteCompany"), "confirm_delete", '', 0, "action-delete");
		}

		if ($action == 'merge') {
			$formquestion = array(
				array(
					'name' => 'soc_origin',
					'label' => $langs->trans('MergeOriginThirdparty'),
					'type' => 'other',
					'value' => $form->select_company('', 'soc_origin', '', 'SelectThirdParty', 0, 0, array(), 0, 'minwidth200', '', '', 1, null, false, array($object->id))
				)
			);

			$formconfirm .= $form->formconfirm($_SERVER["PHP_SELF"]."?socid=".$object->id, $langs->trans("MergeThirdparties"), $langs->trans("ConfirmMergeThirdparties"), "confirm_merge", $formquestion, 'no', 1, 250);
		}

		// Call Hook formConfirm
		$parameters = array('formConfirm' => $formconfirm);
		$reshook = $hookmanager->executeHooks('formConfirm', $parameters, $object, $action); // Note that $action and $object may have been modified by hook
		if (empty($reshook)) {
			$formconfirm .= $hookmanager->resPrint;
		} elseif ($reshook > 0) {
			$formconfirm = $hookmanager->resPrint;
		}

		// Print form confirm
		print $formconfirm;

		dol_htmloutput_mesg(is_numeric($error) ? '' : $error, $errors, 'error');

		$linkback = '<a href="'.DOL_URL_ROOT.'/societe/list.php?restore_lastsearch_values=1">'.$langs->trans("BackToList").'</a>';

		dol_banner_tab($object, 'socid', $linkback, ($user->socid ? 0 : 1), 'rowid', 'nom');


		print '<div class="fichecenter">';
		print '<div class="fichehalfleft">';

		print '<div class="underbanner clearboth"></div>';
		print '<table class="border tableforfield centpercent">';

		// Type Prospect/Customer/Supplier
		print '<tr><td class="titlefield">'.$langs->trans('NatureOfThirdParty').'</td><td>';
		print $object->getTypeUrl(1);
		print '</td></tr>';

		// Prefix
		if (!empty($conf->global->SOCIETE_USEPREFIX)) {  // Old not used prefix field
			print '<tr><td>'.$langs->trans('Prefix').'</td><td>'.dol_escape_htmltag($object->prefix_comm).'</td>';
			print '</tr>';
		}

		// Customer code
		if ($object->client) {
			print '<tr><td>';
			print $langs->trans('CustomerCode');
			print '</td>';
			print '<td>';
			print showValueWithClipboardCPButton(dol_escape_htmltag($object->code_client));
			$tmpcheck = $object->check_codeclient();
			if ($tmpcheck != 0 && $tmpcheck != -5) {
				print ' <span class="error">('.$langs->trans("WrongCustomerCode").')</span>';
			}
			print '</td>';
			print '</tr>';
		}

		// Supplier code
		if (((!empty($conf->fournisseur->enabled) && !empty($user->rights->fournisseur->lire) && empty($conf->global->MAIN_USE_NEW_SUPPLIERMOD)) || (!empty($conf->supplier_order->enabled) && !empty($user->rights->supplier_order->lire)) || (!empty($conf->supplier_invoice->enabled) && !empty($user->rights->supplier_invoice->lire))) && $object->fournisseur) {
			print '<tr><td>';
			print $langs->trans('SupplierCode').'</td><td>';
			print showValueWithClipboardCPButton(dol_escape_htmltag($object->code_fournisseur));
			$tmpcheck = $object->check_codefournisseur();
			if ($tmpcheck != 0 && $tmpcheck != -5) {
				print ' <span class="error">('.$langs->trans("WrongSupplierCode").')</span>';
			}
			print '</td>';
			print '</tr>';
		}

		// Barcode
		if (!empty($conf->barcode->enabled)) {
			print '<tr><td>';
			print $langs->trans('Gencod').'</td><td>'.showValueWithClipboardCPButton(dol_escape_htmltag($object->barcode));
			print '</td>';
			print '</tr>';
		}

		// Prof ids
		$i = 1; $j = 0;
		while ($i <= 6) {
			$idprof = $langs->transcountry('ProfId'.$i, $object->country_code);
			if ($idprof != '-') {
				//if (($j % 2) == 0) print '<tr>';
				print '<tr>';
				print '<td>'.$idprof.'</td><td>';
				$key = 'idprof'.$i;
				print showValueWithClipboardCPButton(dol_escape_htmltag($object->$key));
				if ($object->$key) {
					if ($object->id_prof_check($i, $object) > 0) {
						print ' &nbsp; '.$object->id_prof_url($i, $object);
					} else {
						print ' <span class="error">('.$langs->trans("ErrorWrongValue").')</span>';
					}
				}
				print '</td>';
				//if (($j % 2) == 1) print '</tr>';
				print '</tr>';
				$j++;
			}
			$i++;
		}
		//if ($j % 2 == 1)  print '<td colspan="2"></td></tr>';


		// This fields are used to know VAT to include in an invoice when the thirdparty is making a sale, so when it is a supplier.
		// We don't need them into customer profile.
		// Except for spain and localtax where localtax depends on buyer and not seller

		if ($object->fournisseur) {
			// VAT is used
			print '<tr><td>';
			print $form->textwithpicto($langs->trans('VATIsUsed'), $langs->trans('VATIsUsedWhenSelling'));
			print '</td><td>';
			print yn($object->tva_assuj);
			print '</td>';
			print '</tr>';
		}

		// Local Taxes
		if ($object->fournisseur || $mysoc->country_code == 'ES') {
			if ($mysoc->localtax1_assuj == "1" && $mysoc->localtax2_assuj == "1") {
				print '<tr><td>'.$langs->transcountry("LocalTax1IsUsed", $mysoc->country_code).'</td><td>';
				print yn($object->localtax1_assuj);
				print '</td></tr><tr><td>'.$langs->transcountry("LocalTax2IsUsed", $mysoc->country_code).'</td><td>';
				print yn($object->localtax2_assuj);
				print '</td></tr>';

				if ($object->localtax1_assuj == "1" && (!isOnlyOneLocalTax(1))) {
					print '<form method="post" action="'.$_SERVER['PHP_SELF'].'?socid='.$object->id.'">';
					print '<input type="hidden" name="action" value="set_localtax1">';
					print '<input type="hidden" name="token" value="'.newToken().'">';
					print '<tr><td>'.$langs->transcountry("Localtax1", $mysoc->country_code).' <a class="editfielda" href="'.$_SERVER["PHP_SELF"].'?action=editRE&token='.newToken().'&socid='.$object->id.'">'.img_edit($langs->transnoentitiesnoconv('Edit'), 1).'</td>';
					if ($action == 'editRE') {
						print '<td class="left">';
						$formcompany->select_localtax(1, $object->localtax1_value, "lt1");
						print '<input type="submit" class="button button-edit" value="'.$langs->trans("Modify").'"></td>';
					} else {
						print '<td>'.$object->localtax1_value.'</td>';
					}
					print '</tr></form>';
				}
				if ($object->localtax2_assuj == "1" && (!isOnlyOneLocalTax(2))) {
					print '<form method="post" action="'.$_SERVER['PHP_SELF'].'?socid='.$object->id.'">';
					print '<input type="hidden" name="action" value="set_localtax2">';
					print '<input type="hidden" name="token" value="'.newToken().'">';
					print '<tr><td>'.$langs->transcountry("Localtax2", $mysoc->country_code).'<a class="editfielda" href="'.$_SERVER["PHP_SELF"].'?action=editIRPF&token='.newToken().'&socid='.$object->id.'">'.img_edit($langs->transnoentitiesnoconv('Edit'), 1).'</td>';
					if ($action == 'editIRPF') {
						print '<td class="left">';
						$formcompany->select_localtax(2, $object->localtax2_value, "lt2");
						print '<input type="submit" class="button button-edit" value="'.$langs->trans("Modify").'"></td>';
					} else {
						print '<td>'.$object->localtax2_value.'</td>';
					}
					print '</tr></form>';
				}
			} elseif ($mysoc->localtax1_assuj == "1" && $mysoc->localtax2_assuj != "1") {
				print '<tr><td>'.$langs->transcountry("LocalTax1IsUsed", $mysoc->country_code).'</td><td>';
				print yn($object->localtax1_assuj);
				print '</td></tr>';
				if ($object->localtax1_assuj == "1" && (!isOnlyOneLocalTax(1))) {
					print '<form method="post" action="'.$_SERVER['PHP_SELF'].'?socid='.$object->id.'">';
					print '<input type="hidden" name="action" value="set_localtax1">';
					print '<input type="hidden" name="token" value="'.newToken().'">';
					print '<tr><td> '.$langs->transcountry("Localtax1", $mysoc->country_code).'<a class="editfielda" href="'.$_SERVER["PHP_SELF"].'?action=editRE&token='.newToken().'&socid='.$object->id.'">'.img_edit($langs->transnoentitiesnoconv('Edit'), 1).'</td>';
					if ($action == 'editRE') {
						print '<td class="left">';
						$formcompany->select_localtax(1, $object->localtax1_value, "lt1");
						print '<input type="submit" class="button button-edit" value="'.$langs->trans("Modify").'"></td>';
					} else {
						print '<td>'.$object->localtax1_value.'</td>';
					}
					print '</tr></form>';
				}
			} elseif ($mysoc->localtax2_assuj == "1" && $mysoc->localtax1_assuj != "1") {
				print '<tr><td>'.$langs->transcountry("LocalTax2IsUsed", $mysoc->country_code).'</td><td>';
				print yn($object->localtax2_assuj);
				print '</td></tr>';
				if ($object->localtax2_assuj == "1" && (!isOnlyOneLocalTax(2))) {
					print '<form method="post" action="'.$_SERVER['PHP_SELF'].'?socid='.$object->id.'">';
					print '<input type="hidden" name="action" value="set_localtax2">';
					print '<input type="hidden" name="token" value="'.newToken().'">';
					print '<tr><td> '.$langs->transcountry("Localtax2", $mysoc->country_code).' <a class="editfielda" href="'.$_SERVER["PHP_SELF"].'?action=editIRPF&token='.newToken().'&socid='.$object->id.'">'.img_edit($langs->transnoentitiesnoconv('Edit'), 1).'</td>';
					if ($action == 'editIRPF') {
						print '<td class="left">';
						$formcompany->select_localtax(2, $object->localtax2_value, "lt2");
						print '<input type="submit" class="button button-edit" value="'.$langs->trans("Modify").'"></td>';
					} else {
						print '<td>'.$object->localtax2_value.'</td>';
					}
					print '</tr></form>';
				}
			}
		}

		// Sale tax code (VAT code)
		print '<tr>';
		print '<td class="nowrap">'.$langs->trans('VATIntra').'</td><td>';
		if ($object->tva_intra) {
			$s = '';
			$s .= showValueWithClipboardCPButton(dol_escape_htmltag($object->tva_intra));
			$s .= '<input type="hidden" id="tva_intra" name="tva_intra" maxlength="20" value="'.$object->tva_intra.'">';

			if (empty($conf->global->MAIN_DISABLEVATCHECK) && isInEEC($object)) {
				$s .= ' &nbsp; ';

				if ($conf->use_javascript_ajax) {
					$widthpopup = 600;
					if (!empty($conf->dol_use_jmobile)) {
						$widthpopup = 350;
					}
					$heightpopup = 400;
					print "\n";
					print '<script language="JavaScript" type="text/javascript">';
					print "function CheckVAT(a) {\n";
					print "newpopup('".DOL_URL_ROOT."/societe/checkvat/checkVatPopup.php?vatNumber='+a, '".dol_escape_js($langs->trans("VATIntraCheckableOnEUSite"))."', ".$widthpopup.", ".$heightpopup.");\n";
					print "}\n";
					print '</script>';
					print "\n";
					$s .= '<a href="#" class="hideonsmartphone" onclick="javascript: CheckVAT( $(\'#tva_intra\').val() );">'.$langs->trans("VATIntraCheck").'</a>';
					$s = $form->textwithpicto($s, $langs->trans("VATIntraCheckDesc", $langs->transnoentitiesnoconv("VATIntraCheck")), 1);
				} else {
					$s .= '<a href="'.$langs->transcountry("VATIntraCheckURL", $object->country_id).'" class="hideonsmartphone" target="_blank">'.img_picto($langs->trans("VATIntraCheckableOnEUSite"), 'help').'</a>';
				}
			}
			print $s;
		} else {
			print '&nbsp;';
		}
		print '</td></tr>';

		// Warehouse
		if (!empty($conf->stock->enabled) && !empty($conf->global->SOCIETE_ASK_FOR_WAREHOUSE)) {
			$langs->load('stocks');
			require_once DOL_DOCUMENT_ROOT.'/product/class/html.formproduct.class.php';
			$formproduct = new FormProduct($db);
			print '<tr class="nowrap">';
			print '<td>';
			print $form->editfieldkey("Warehouse", 'warehouse', '', $object, $user->rights->societe->creer);
			print '</td><td>';
			if ($action == 'editwarehouse') {
				$formproduct->formSelectWarehouses($_SERVER['PHP_SELF'].'?id='.$object->id, $object->fk_warehouse, 'fk_warehouse', 1);
			} else {
				if ($object->fk_warehouse > 0) {
					print img_picto('', 'stock', 'class="paddingrightonly"');
				}
				$formproduct->formSelectWarehouses($_SERVER['PHP_SELF'].'?id='.$object->id, $object->fk_warehouse, 'none');
			}
			print '</td>';
			print '</tr>';
		}

		print '</table>';
		print '</div>';

		print '<div class="fichehalfright">';

		print '<div class="underbanner clearboth"></div>';
<<<<<<< HEAD
		print '<table class="border tableforfield">';
=======
		print '<table class="border tableforfield centpercent">';
>>>>>>> 4e32859b

		// Tags / categories
		if (!empty($conf->categorie->enabled) && !empty($user->rights->categorie->lire)) {
			// Customer
			if ($object->prospect || $object->client || (!$object->fournisseur && !empty($conf->global->THIRDPARTY_CAN_HAVE_CATEGORY_EVEN_IF_NOT_CUSTOMER_PROSPECT_SUPPLIER))) {
				print '<tr><td>'.$langs->trans("CustomersCategoriesShort").'</td>';
				print '<td>';
				print $form->showCategories($object->id, Categorie::TYPE_CUSTOMER, 1);
				print "</td></tr>";
			}

			// Supplier
			if (((!empty($conf->fournisseur->enabled) && !empty($user->rights->fournisseur->lire) && empty($conf->global->MAIN_USE_NEW_SUPPLIERMOD)) || (!empty($conf->supplier_order->enabled) && !empty($user->rights->supplier_order->lire)) || (!empty($conf->supplier_invoice->enabled) && !empty($user->rights->supplier_invoice->lire))) && $object->fournisseur) {
				print '<tr><td>'.$langs->trans("SuppliersCategoriesShort").'</td>';
				print '<td>';
				print $form->showCategories($object->id, Categorie::TYPE_SUPPLIER, 1);
				print "</td></tr>";
			}
		}


		// Third-Party Type
		print '<tr><td>';
		print '<table class="nobordernopadding" width="100%"><tr><td>'.$langs->trans('ThirdPartyType').'</td>';
		if ($action != 'editthirdpartytype' && $user->rights->societe->creer) {
			print '<td class="right"><a class="editfielda" href="'.$_SERVER["PHP_SELF"].'?action=editthirdpartytype&token='.newToken().'&socid='.$object->id.'">'.img_edit($langs->transnoentitiesnoconv('Edit'), 1).'</a></td>';
		}
		print '</tr></table>';
		print '</td><td>';
		$html_name = ($action == 'editthirdpartytype') ? 'typent_id' : 'none';
		$formcompany->formThirdpartyType($_SERVER['PHP_SELF'].'?socid='.$object->id, $object->typent_id, $html_name, '');
		print '</td></tr>';

		// Workforce/Staff
		if (empty($conf->global->SOCIETE_DISABLE_WORKFORCE)) {
			print '<tr><td>'.$langs->trans("Workforce").'</td><td>'.$object->effectif.'</td></tr>';
		}

		// Legal
		print '<tr><td class="titlefield">'.$langs->trans('JuridicalStatus').'</td><td>'.$object->forme_juridique.'</td></tr>';

		// Capital
		print '<tr><td>'.$langs->trans('Capital').'</td><td>';
		if ($object->capital) {
			print price($object->capital, '', $langs, 0, -1, -1, $conf->currency);
		} else {
			print '&nbsp;';
		}
		print '</td></tr>';

		// Default language
		if (!empty($conf->global->MAIN_MULTILANGS)) {
			require_once DOL_DOCUMENT_ROOT.'/core/lib/functions2.lib.php';
			print '<tr><td>'.$langs->trans("DefaultLang").'</td><td>';
			//$s=picto_from_langcode($object->default_lang);
			//print ($s?$s.' ':'');
			$langs->load("languages");
			$labellang = ($object->default_lang ? $langs->trans('Language_'.$object->default_lang) : '');
			print picto_from_langcode($object->default_lang, 'class="paddingrightonly saturatemedium opacitylow"');
			print $labellang;
			print '</td></tr>';
		}

		// Incoterms
		if (!empty($conf->incoterm->enabled)) {
			print '<tr><td>';
			print '<table width="100%" class="nobordernopadding"><tr><td>'.$langs->trans('IncotermLabel').'</td>';
			if ($action != 'editincoterm' && $user->rights->societe->creer) {
				print '<td class="right"><a class="editfielda" href="'.$_SERVER["PHP_SELF"].'?socid='.$object->id.'&action=editincoterm&token='.newToken().'">'.img_edit('', 1).'</a></td>';
			}
			print '</tr></table>';
			print '</td><td colspan="3">';
			if ($action != 'editincoterm') {
				print $form->textwithpicto($object->display_incoterms(), $object->label_incoterms, 1);
			} else {
				print $form->select_incoterms((!empty($object->fk_incoterms) ? $object->fk_incoterms : ''), (!empty($object->location_incoterms) ? $object->location_incoterms : ''), $_SERVER['PHP_SELF'].'?socid='.$object->id);
			}
			print '</td></tr>';
		}

		// Multicurrency
		if (!empty($conf->multicurrency->enabled)) {
			print '<tr>';
			print '<td>'.$form->editfieldkey('Currency', 'multicurrency_code', '', $object, 0).'</td>';
			print '<td>';
			print !empty($object->multicurrency_code) ? currency_name($object->multicurrency_code, 1) : '';
			print '</td></tr>';
		}

		if (!empty($conf->global->ACCOUNTANCY_USE_PRODUCT_ACCOUNT_ON_THIRDPARTY)) {
			// Accountancy sell code
			print '<tr><td class="nowrap">';
			print $langs->trans("ProductAccountancySellCode");
			print '</td><td colspan="2">';
			if (! empty($conf->accounting->enabled)) {
				if (! empty($object->accountancy_code_sell)) {
					$accountingaccount = new AccountingAccount($db);
					$accountingaccount->fetch('', $object->accountancy_code_sell, 1);

					print $accountingaccount->getNomUrl(0, 1, 1, '', 1);
				}
			} else {
				print $object->accountancy_code_sell;
			}
			print '</td></tr>';

			// Accountancy buy code
			print '<tr><td class="nowrap">';
			print $langs->trans("ProductAccountancyBuyCode");
			print '</td><td colspan="2">';
			if (! empty($conf->accounting->enabled)) {
				if (! empty($object->accountancy_code_buy)) {
					$accountingaccount2 = new AccountingAccount($db);
					$accountingaccount2->fetch('', $object->accountancy_code_buy, 1);

					print $accountingaccount2->getNomUrl(0, 1, 1, '', 1);
				}
			} else {
				print $object->accountancy_code_buy;
			}
			print '</td></tr>';
		}

		// Other attributes
		$parameters = array('socid'=>$socid, 'colspan' => ' colspan="3"', 'colspanvalue' => '3');
		include DOL_DOCUMENT_ROOT.'/core/tpl/extrafields_view.tpl.php';

		// Parent company
		if (empty($conf->global->SOCIETE_DISABLE_PARENTCOMPANY)) {
			print '<tr><td>';
			print '<table class="nobordernopadding" width="100%"><tr><td>'.$langs->trans('ParentCompany').'</td>';
			if ($action != 'editparentcompany' && $user->rights->societe->creer) {
				print '<td class="right"><a class="editfielda" href="'.$_SERVER["PHP_SELF"].'?action=editparentcompany&token='.newToken().'&socid='.$object->id.'">'.img_edit($langs->transnoentitiesnoconv('Edit'), 1).'</a></td>';
			}
			print '</tr></table>';
			print '</td><td>';
			$html_name = ($action == 'editparentcompany') ? 'parent_id' : 'none';
			$form->form_thirdparty($_SERVER['PHP_SELF'].'?socid='.$object->id, $object->parent, $html_name, '', 1, 0, 0, null, 0, array($object->id));
			print '</td></tr>';
		}

		// Sales representative
		include DOL_DOCUMENT_ROOT.'/societe/tpl/linesalesrepresentative.tpl.php';

		// Module Adherent
		if (!empty($conf->adherent->enabled)) {
			$langs->load("members");
			print '<tr><td>'.$langs->trans("LinkedToDolibarrMember").'</td>';
			print '<td>';
			$adh = new Adherent($db);
			$result = $adh->fetch('', '', $object->id);
			if ($result > 0) {
				$adh->ref = $adh->getFullName($langs);
				print $adh->getNomUrl(-1);
			} else {
				print '<span class="opacitymedium">'.$langs->trans("ThirdpartyNotLinkedToMember").'</span>';
			}
			print "</td></tr>\n";
		}

		// Webservices url/key
		if (!empty($conf->syncsupplierwebservices->enabled)) {
			print '<tr><td>'.$langs->trans("WebServiceURL").'</td><td>'.dol_print_url($object->webservices_url).'</td>';
			print '<td class="nowrap">'.$langs->trans('WebServiceKey').'</td><td>'.$object->webservices_key.'</td></tr>';
		}

		print '</table>';
		print '</div>';

		print '</div>';
		print '<div style="clear:both"></div>';

		print dol_get_fiche_end();


		/*
		 *  Actions
		 */
		if ($action != 'presend') {
			print '<div class="tabsAction">'."\n";

			$parameters = array();
			$reshook = $hookmanager->executeHooks('addMoreActionsButtons', $parameters, $object, $action); // Note that $action and $object may have been modified by hook
			if (empty($reshook)) {
				$at_least_one_email_contact = false;
				$TContact = $object->contact_array_objects();
				foreach ($TContact as &$contact) {
					if (!empty($contact->email)) {
						$at_least_one_email_contact = true;
						break;
					}
				}

				if (empty($user->socid)) {
					if (!empty($object->email) || $at_least_one_email_contact) {
						$langs->load("mails");
						print '<a class="butAction" href="'.$_SERVER['PHP_SELF'].'?socid='.$object->id.'&action=presend&mode=init#formmailbeforetitle">'.$langs->trans('SendMail').'</a>'."\n";
					} else {
						$langs->load("mails");
						print '<a class="butActionRefused classfortooltip" href="#" title="'.dol_escape_htmltag($langs->trans("NoEMail")).'">'.$langs->trans('SendMail').'</a>'."\n";
					}
				}

				if ($user->rights->societe->creer) {
					print '<a class="butAction" href="'.$_SERVER["PHP_SELF"].'?socid='.$object->id.'&action=edit&token='.newToken().'">'.$langs->trans("Modify").'</a>'."\n";
				}

				if (!empty($conf->adherent->enabled)) {
					$adh = new Adherent($db);
					$result = $adh->fetch('', '', $object->id);
					if ($result == 0 && ($object->client == 1 || $object->client == 3) && !empty($conf->global->MEMBER_CAN_CONVERT_CUSTOMERS_TO_MEMBERS)) {
						print '<a class="butAction" href="'.DOL_URL_ROOT.'/adherents/card.php?&action=create&socid='.$object->id.'" title="'.dol_escape_htmltag($langs->trans("NewMember")).'">'.$langs->trans("NewMember").'</a>'."\n";
					}
				}

				if ($user->rights->societe->supprimer) {
					print '<a class="butActionDelete" href="card.php?action=merge&socid='.$object->id.'" title="'.dol_escape_htmltag($langs->trans("MergeThirdparties")).'">'.$langs->trans('Merge').'</a>'."\n";
				}

				if ($user->rights->societe->supprimer) {
					if ($conf->use_javascript_ajax && empty($conf->dol_use_jmobile)) {	// We can't use preloaded confirm form with jmobile
						print '<span id="action-delete" class="butActionDelete">'.$langs->trans('Delete').'</span>'."\n";
					} else {
						print '<a class="butActionDelete" href="'.$_SERVER["PHP_SELF"].'?socid='.$object->id.'&action=delete&token='.newToken().'">'.$langs->trans('Delete').'</a>'."\n";
					}
				}
			}

			print '</div>'."\n";
		}

		//Select mail models is same action as presend
		if (GETPOST('modelselected')) {
			$action = 'presend';
		}

		if ($action != 'presend') {
			print '<div class="fichecenter"><div class="fichehalfleft">';

			if (empty($conf->global->SOCIETE_DISABLE_BUILDDOC)) {
				print '<a name="builddoc"></a>'; // ancre

				/*
				 * Generated documents
				 */
				$filedir = $conf->societe->multidir_output[$object->entity].'/'.$object->id;
				$urlsource = $_SERVER["PHP_SELF"]."?socid=".$object->id;
				$genallowed = $user->rights->societe->lire;
				$delallowed = $user->rights->societe->creer;

				print $formfile->showdocuments('company', $object->id, $filedir, $urlsource, $genallowed, $delallowed, $object->model_pdf, 0, 0, 0, 28, 0, 'entity='.$object->entity, 0, '', $object->default_lang);
			}

			// Subsidiaries list
			if (empty($conf->global->SOCIETE_DISABLE_SUBSIDIARIES)) {
				$result = show_subsidiaries($conf, $langs, $db, $object);
			}

			print '</div><div class="fichehalfright">';

			$MAXEVENT = 10;

			$morehtmlcenter = dolGetButtonTitle($langs->trans('SeeAll'), '', 'fa fa-list-alt imgforviewmode', DOL_URL_ROOT.'/societe/agenda.php?socid='.$object->id);

			// List of actions on element
			include_once DOL_DOCUMENT_ROOT.'/core/class/html.formactions.class.php';
			$formactions = new FormActions($db);
			$somethingshown = $formactions->showactions($object, '', $socid, 1, '', $MAXEVENT, '', $morehtmlcenter); // Show all action for thirdparty

			print '</div></div>';

			if (!empty($conf->global->MAIN_DUPLICATE_CONTACTS_TAB_ON_MAIN_CARD)) {
				// Contacts list
				if (empty($conf->global->SOCIETE_DISABLE_CONTACTS)) {
					$result = show_contacts($conf, $langs, $db, $object, $_SERVER["PHP_SELF"].'?socid='.$object->id);
				}

				// Addresses list
				if (!empty($conf->global->SOCIETE_ADDRESSES_MANAGEMENT)) {
					$result = show_addresses($conf, $langs, $db, $object, $_SERVER["PHP_SELF"].'?socid='.$object->id);
				}
			}
		}

		// Presend form
		$modelmail = 'thirdparty';
		$defaulttopic = 'Information';
		$diroutput = $conf->societe->dir_output;
		$trackid = 'thi'.$object->id;

		include DOL_DOCUMENT_ROOT.'/core/tpl/card_presend.tpl.php';
	}
}
// End of page
llxFooter();
$db->close();<|MERGE_RESOLUTION|>--- conflicted
+++ resolved
@@ -2718,11 +2718,7 @@
 		print '<div class="fichehalfright">';
 
 		print '<div class="underbanner clearboth"></div>';
-<<<<<<< HEAD
-		print '<table class="border tableforfield">';
-=======
 		print '<table class="border tableforfield centpercent">';
->>>>>>> 4e32859b
 
 		// Tags / categories
 		if (!empty($conf->categorie->enabled) && !empty($user->rights->categorie->lire)) {
