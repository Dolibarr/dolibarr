--- conflicted
+++ resolved
@@ -343,19 +343,11 @@
         if (! $error)
         {
             $result = $object->insertExtraFields();
-<<<<<<< HEAD
    			if ($result < 0)
 			{
 				setEventMessages($object->error, $object->errors, 'errors');
 				$error++;
 			}
-=======
-            if ($result < 0)
-	    {
-		    $error++;
-		    $errors = $object->errors;
-	    }
->>>>>>> 1a1f0fbc
         }
 
         if ($error) $action = 'edit_extras';
@@ -535,7 +527,6 @@
                 $result = $object->create($user);
 
 				if ($result >= 0)
-<<<<<<< HEAD
 				{
 					if ($object->particulier)
 					{
@@ -547,19 +538,6 @@
 							$error++;
 						}
 					}
-=======
-                {
-                    if ($object->particulier)
-                    {
-                        dol_syslog("This thirdparty is a personal people",LOG_DEBUG);
-                        $result=$object->create_individual($user);
-                        if (! $result >= 0)
-                        {
-                            $error=$object->error; $errors=$object->errors;
-                        }
-                    }
-
->>>>>>> 1a1f0fbc
 
 					// Customer categories association
 					$custcats = GETPOST('custcats', 'array');
@@ -674,23 +652,14 @@
                 $result = $object->update($socid, $user, 1, $object->oldcopy->codeclient_modifiable(), $object->oldcopy->codefournisseur_modifiable(), 'update', 0);
                 if ($result <=  0)
                 {
-<<<<<<< HEAD
                     setEventMessages($object->error, $object->errors, 'errors');
-                  	$error++;
-=======
+                    $errors = $object->errors;
                     $error++;
-                    $errors = $object->errors;
-                    setEventMessages($object->error, $object->errors, 'errors');
->>>>>>> 1a1f0fbc
                 }
 
 				// Prevent thirdparty's emptying if a user hasn't rights $user->rights->categorie->lire (in such a case, post of 'custcats' is not defined)
-<<<<<<< HEAD
 				if (!empty($user->rights->categorie->lire))
 				{
-=======
-				if(!empty($user->rights->categorie->lire)){
->>>>>>> 1a1f0fbc
 					// Customer categories association
 					$categories = GETPOST( 'custcats', 'array' );
 					$object->setCategories($categories, 'customer');
