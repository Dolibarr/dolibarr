<?php
/* Copyright (C) 2001-2007  Rodolphe Quiedeville    <rodolphe@quiedeville.org>
 * Copyright (C) 2003       Brian Fraval            <brian@fraval.org>
 * Copyright (C) 2004-2015  Laurent Destailleur     <eldy@users.sourceforge.net>
 * Copyright (C) 2005       Eric Seigne             <eric.seigne@ryxeo.com>
 * Copyright (C) 2005-2017  Regis Houssin           <regis.houssin@inodbox.com>
 * Copyright (C) 2008       Patrick Raguin          <patrick.raguin@auguria.net>
 * Copyright (C) 2010-2020  Juanjo Menent           <jmenent@2byte.es>
 * Copyright (C) 2011-2013  Alexandre Spangaro      <aspangaro@open-dsi.fr>
 * Copyright (C) 2015       Jean-François Ferry     <jfefe@aternatik.fr>
 * Copyright (C) 2015       Marcos García           <marcosgdf@gmail.com>
 * Copyright (C) 2015       Raphaël Doursenaud      <rdoursenaud@gpcsolutions.fr>
 * Copyright (C) 2018       Nicolas ZABOURI	        <info@inovea-conseil.com>
 * Copyright (C) 2018       Ferran Marcet		    <fmarcet@2byte.es.com>
 * Copyright (C) 2018-2021  Frédéric France         <frederic.france@netlogic.fr>
 *
 * This program is free software; you can redistribute it and/or modify
 * it under the terms of the GNU General Public License as published by
 * the Free Software Foundation; either version 3 of the License, or
 * (at your option) any later version.
 *
 * This program is distributed in the hope that it will be useful,
 * but WITHOUT ANY WARRANTY; without even the implied warranty of
 * MERCHANTABILITY or FITNESS FOR A PARTICULAR PURPOSE.  See the
 * GNU General Public License for more details.
 *
 * You should have received a copy of the GNU General Public License
 * along with this program. If not, see <https://www.gnu.org/licenses/>.
 */

/**
 *  \file       htdocs/societe/card.php
 *  \ingroup    societe
 *  \brief      Third party card page
 */

require '../main.inc.php';
require_once DOL_DOCUMENT_ROOT.'/core/lib/company.lib.php';
require_once DOL_DOCUMENT_ROOT.'/core/lib/images.lib.php';
require_once DOL_DOCUMENT_ROOT.'/core/lib/files.lib.php';
require_once DOL_DOCUMENT_ROOT.'/core/lib/functions.lib.php';
require_once DOL_DOCUMENT_ROOT.'/core/class/html.formadmin.class.php';
require_once DOL_DOCUMENT_ROOT.'/core/class/html.formcompany.class.php';
require_once DOL_DOCUMENT_ROOT.'/core/class/html.formfile.class.php';
require_once DOL_DOCUMENT_ROOT.'/core/class/extrafields.class.php';
require_once DOL_DOCUMENT_ROOT.'/contact/class/contact.class.php';
require_once DOL_DOCUMENT_ROOT.'/categories/class/categorie.class.php';
if (!empty($conf->adherent->enabled)) {
	require_once DOL_DOCUMENT_ROOT.'/adherents/class/adherent.class.php';
}
if (! empty($conf->accounting->enabled)) {
	require_once DOL_DOCUMENT_ROOT.'/core/lib/accounting.lib.php';
}
if (! empty($conf->accounting->enabled)) {
	require_once DOL_DOCUMENT_ROOT.'/core/class/html.formaccounting.class.php';
}
if (! empty($conf->accounting->enabled)) {
	require_once DOL_DOCUMENT_ROOT.'/accountancy/class/accountingaccount.class.php';
}

$langs->loadLangs(array("companies", "commercial", "bills", "banks", "users"));
if (!empty($conf->adherent->enabled)) {
	$langs->load("members");
}
if (!empty($conf->categorie->enabled)) {
	$langs->load("categories");
}
if (!empty($conf->incoterm->enabled)) {
	$langs->load("incoterm");
}
if (!empty($conf->notification->enabled)) {
	$langs->load("mails");
}

$mesg = ''; $error = 0; $errors = array();

$action		= (GETPOST('action', 'aZ09') ? GETPOST('action', 'aZ09') : 'view');
$cancel		= GETPOST('cancel', 'alpha');
$backtopage = GETPOST('backtopage', 'alpha');
$confirm	= GETPOST('confirm', 'alpha');

$socid = GETPOST('socid', 'int') ?GETPOST('socid', 'int') : GETPOST('id', 'int');
if ($user->socid) {
	$socid = $user->socid;
}
if (empty($socid) && $action == 'view') {
	$action = 'create';
}

$object = new Societe($db);
$extrafields = new ExtraFields($db);

// fetch optionals attributes and labels
$extrafields->fetch_name_optionals_label($object->table_element);

$socialnetworks = getArrayOfSocialNetworks();

// Initialize technical object to manage hooks of page. Note that conf->hooks_modules contains array of hook context
$hookmanager->initHooks(array('thirdpartycard', 'globalcard'));

if ($socid > 0) {
	$object->fetch($socid);
}

if (!($object->id > 0) && $action == 'view') {
	$langs->load("errors");
	print($langs->trans('ErrorRecordNotFound'));
	exit;
}

// Get object canvas (By default, this is not defined, so standard usage of dolibarr)
$canvas = $object->canvas ? $object->canvas : GETPOST("canvas");
$objcanvas = null;
if (!empty($canvas)) {
	require_once DOL_DOCUMENT_ROOT.'/core/class/canvas.class.php';
	$objcanvas = new Canvas($db, $action);
	$objcanvas->getCanvas('thirdparty', 'card', $canvas);
}

$permissiontoread = $user->rights->societe->lire;
$permissiontoadd = $user->rights->societe->creer; // Used by the include of actions_addupdatedelete.inc.php and actions_lineupdown.inc.php
$permissiontodelete = $user->rights->societe->supprimer || ($permissiontoadd && isset($object->status) && $object->status == 0);
$permissionnote = $user->rights->societe->creer; // Used by the include of actions_setnotes.inc.php
$permissiondellink = $user->rights->societe->creer; // Used by the include of actions_dellink.inc.php
$upload_dir = $conf->societe->multidir_output[isset($object->entity) ? $object->entity : 1];

// Security check
$result = restrictedArea($user, 'societe', $socid, '&societe', '', 'fk_soc', 'rowid', 0);

/*
if ($object->id > 0) {
	if ($object->client == 0 && $object->fournisseur > 0) {
		if (!empty($user->rights->fournisseur->lire)) {
			accessforbidden();
		}
	}
}
*/



/*
 * Actions
 */

$parameters = array('id'=>$socid, 'objcanvas'=>$objcanvas);
$reshook = $hookmanager->executeHooks('doActions', $parameters, $object, $action); // Note that $action and $object may have been modified by some hooks
if ($reshook < 0) {
	setEventMessages($hookmanager->error, $hookmanager->errors, 'errors');
}

if (empty($reshook)) {
	if ($cancel) {
		$action = '';
		if (!empty($backtopage)) {
			header("Location: ".$backtopage);
			exit;
		}
	}

	if ($action == 'confirm_merge' && $confirm == 'yes' && $user->rights->societe->creer) {
		$error = 0;
		$soc_origin_id = GETPOST('soc_origin', 'int');
		$soc_origin = new Societe($db);

		if ($soc_origin_id <= 0) {
			$langs->load('errors');
			setEventMessages($langs->trans('ErrorThirdPartyIdIsMandatory', $langs->transnoentitiesnoconv('MergeOriginThirdparty')), null, 'errors');
		} else {
			if (!$error && $soc_origin->fetch($soc_origin_id) < 1) {
				setEventMessages($langs->trans('ErrorRecordNotFound'), null, 'errors');
				$error++;
			}

			if (!$error) {
				// TODO Move the merge function into class of object.

				$db->begin();

				// Recopy some data
				$object->client = $object->client | $soc_origin->client;
				$object->fournisseur = $object->fournisseur | $soc_origin->fournisseur;
				$listofproperties = array(
					'address', 'zip', 'town', 'state_id', 'country_id', 'phone', 'phone_pro', 'fax', 'email', 'skype', 'twitter', 'facebook', 'linkedin', 'socialnetworks', 'url', 'barcode',
					'idprof1', 'idprof2', 'idprof3', 'idprof4', 'idprof5', 'idprof6',
					'tva_intra', 'effectif_id', 'forme_juridique', 'remise_percent', 'remise_supplier_percent', 'mode_reglement_supplier_id', 'cond_reglement_supplier_id', 'name_bis',
					'stcomm_id', 'outstanding_limit', 'price_level', 'parent', 'default_lang', 'ref', 'ref_ext', 'import_key', 'fk_incoterms', 'fk_multicurrency',
					'code_client', 'code_fournisseur', 'code_compta', 'code_compta_fournisseur',
					'model_pdf', 'fk_projet'
				);
				foreach ($listofproperties as $property) {
					if (empty($object->$property)) {
						$object->$property = $soc_origin->$property;
					}
				}

				// Concat some data
				$listofproperties = array(
					'note_public', 'note_private'
				);
				foreach ($listofproperties as $property) {
					$object->$property = dol_concatdesc($object->$property, $soc_origin->$property);
				}

				// Merge extrafields
				if (is_array($soc_origin->array_options)) {
					foreach ($soc_origin->array_options as $key => $val) {
						if (empty($object->array_options[$key])) {
							$object->array_options[$key] = $val;
						}
					}
				}

				// Merge categories
				$static_cat = new Categorie($db);

				$custcats_ori = $static_cat->containing($soc_origin->id, 'customer', 'id');
				$custcats = $static_cat->containing($object->id, 'customer', 'id');
				$custcats = array_merge($custcats, $custcats_ori);
				$object->setCategories($custcats, 'customer');

				$suppcats_ori = $static_cat->containing($soc_origin->id, 'supplier', 'id');
				$suppcats = $static_cat->containing($object->id, 'supplier', 'id');
				$suppcats = array_merge($suppcats, $suppcats_ori);
				$object->setCategories($suppcats, 'supplier');

				// If thirdparty has a new code that is same than origin, we clean origin code to avoid duplicate key from database unique keys.
				if ($soc_origin->code_client == $object->code_client
					|| $soc_origin->code_fournisseur == $object->code_fournisseur
					|| $soc_origin->barcode == $object->barcode) {
					dol_syslog("We clean customer and supplier code so we will be able to make the update of target");
					$soc_origin->code_client = '';
					$soc_origin->code_fournisseur = '';
					$soc_origin->barcode = '';
					$soc_origin->update($soc_origin->id, $user, 0, 1, 1, 'merge');
				}

				// Update
				$result = $object->update($object->id, $user, 0, 1, 1, 'merge');
				if ($result < 0) {
					setEventMessages($object->error, $object->errors, 'errors');
					$error++;
				}

				// Move links
				if (!$error) {
					// This list is also into the api_thirdparties.class.php
					// TODO Mutualise the list into object societe.class.php
					$objects = array(
						'Adherent' => '/adherents/class/adherent.class.php',
						'Don' => '/don/class/don.class.php',
						'Societe' => '/societe/class/societe.class.php',
						//'Categorie' => '/categories/class/categorie.class.php',
						'ActionComm' => '/comm/action/class/actioncomm.class.php',
						'Propal' => '/comm/propal/class/propal.class.php',
						'Commande' => '/commande/class/commande.class.php',
						'Facture' => '/compta/facture/class/facture.class.php',
						'FactureRec' => '/compta/facture/class/facture-rec.class.php',
						'LignePrelevement' => '/compta/prelevement/class/ligneprelevement.class.php',
						'Mo' => '/mrp/class/mo.class.php',
						'Contact' => '/contact/class/contact.class.php',
						'Contrat' => '/contrat/class/contrat.class.php',
						'Expedition' => '/expedition/class/expedition.class.php',
						'Fichinter' => '/fichinter/class/fichinter.class.php',
						'CommandeFournisseur' => '/fourn/class/fournisseur.commande.class.php',
						'FactureFournisseur' => '/fourn/class/fournisseur.facture.class.php',
						'SupplierProposal' => '/supplier_proposal/class/supplier_proposal.class.php',
						'ProductFournisseur' => '/fourn/class/fournisseur.product.class.php',
						'Delivery' => '/delivery/class/delivery.class.php',
						'Product' => '/product/class/product.class.php',
						'Project' => '/projet/class/project.class.php',
						'Ticket' => '/ticket/class/ticket.class.php',
						'User' => '/user/class/user.class.php'
					);

					//First, all core objects must update their tables
					foreach ($objects as $object_name => $object_file) {
						require_once DOL_DOCUMENT_ROOT.$object_file;

						if (!$error && !$object_name::replaceThirdparty($db, $soc_origin->id, $object->id)) {
							$error++;
							setEventMessages($db->lasterror(), null, 'errors');
							break;
						}
					}
				}

				// External modules should update their ones too
				if (!$error) {
					$reshook = $hookmanager->executeHooks('replaceThirdparty', array(
						'soc_origin' => $soc_origin->id,
						'soc_dest' => $object->id
					), $object, $action);

					if ($reshook < 0) {
						setEventMessages($hookmanager->error, $hookmanager->errors, 'errors');
						$error++;
					}
				}


				if (!$error) {
					$object->context = array('merge'=>1, 'mergefromid'=>$soc_origin->id);

					// Call trigger
					$result = $object->call_trigger('COMPANY_MODIFY', $user);
					if ($result < 0) {
						setEventMessages($object->error, $object->errors, 'errors');
						$error++;
					}
					// End call triggers
				}

				if (!$error) {
					//We finally remove the old thirdparty
					if ($soc_origin->delete($soc_origin->id, $user) < 1) {
						$error++;
					}
				}

				if (!$error) {
					setEventMessages($langs->trans('ThirdpartiesMergeSuccess'), null, 'mesgs');
					$db->commit();
				} else {
					$langs->load("errors");
					setEventMessages($langs->trans('ErrorsThirdpartyMerge'), null, 'errors');
					$db->rollback();
				}
			}
		}
	}

	if (GETPOST('getcustomercode')) {
		// We defined value code_client
		$_POST["customer_code"] = "Acompleter";
	}

	if (GETPOST('getsuppliercode')) {
		// We defined value code_fournisseur
		$_POST["supplier_code"] = "Acompleter";
	}

	if ($action == 'set_localtax1') {
		//obtidre selected del combobox
		$value = GETPOST('lt1');
		$object->fetch($socid);
		$res = $object->setValueFrom('localtax1_value', $value, '', null, 'text', '', $user, 'COMPANY_MODIFY');
	}
	if ($action == 'set_localtax2') {
		//obtidre selected del combobox
		$value = GETPOST('lt2');
		$object->fetch($socid);
		$res = $object->setValueFrom('localtax2_value', $value, '', null, 'text', '', $user, 'COMPANY_MODIFY');
	}

	if ($action == 'update_extras') {
		$object->fetch($socid);

		$object->oldcopy = dol_clone($object);

		// Fill array 'array_options' with data from update form
		$extrafields->fetch_name_optionals_label($object->table_element);

		$ret = $extrafields->setOptionalsFromPost(null, $object, GETPOST('attribute', 'restricthtml'));
		if ($ret < 0) {
			$error++;
		}

		if (!$error) {
			$result = $object->insertExtraFields('COMPANY_MODIFY');
			if ($result < 0) {
				setEventMessages($object->error, $object->errors, 'errors');
				$error++;
			}
		}

		if ($error) {
			$action = 'edit_extras';
		}
	}

	// Add new or update third party
	if ((!GETPOST('getcustomercode') && !GETPOST('getsuppliercode'))
	&& ($action == 'add' || $action == 'update') && $user->rights->societe->creer) {
		require_once DOL_DOCUMENT_ROOT.'/core/lib/functions2.lib.php';

		if (!GETPOST('name')) {
			setEventMessages($langs->trans("ErrorFieldRequired", $langs->transnoentitiesnoconv("ThirdPartyName")), null, 'errors');
			$error++;
		}
		if (GETPOST('client') < 0) {
			setEventMessages($langs->trans("ErrorFieldRequired", $langs->transnoentitiesnoconv("ProspectCustomer")), null, 'errors');
			$error++;
		}
		if (GETPOST('fournisseur') < 0) {
			setEventMessages($langs->trans("ErrorFieldRequired", $langs->transnoentitiesnoconv("Supplier")), null, 'errors');
			$error++;
		}

		if (!empty($conf->mailing->enabled) && $conf->global->MAILING_CONTACT_DEFAULT_BULK_STATUS==-1 && GETPOST('contact_no_email', 'int')==-1 && !empty(GETPOST('email', 'custom', 0, FILTER_SANITIZE_EMAIL))) {
			$error++;
			setEventMessages($langs->trans("ErrorFieldRequired", $langs->transnoentities("No_Email")), null, 'errors');
		}

		if (!empty($conf->mailing->enabled) && GETPOST("private", 'int') == 1 && $conf->global->MAILING_CONTACT_DEFAULT_BULK_STATUS==-1 && GETPOST('contact_no_email', 'int')==-1 && !empty(GETPOST('email', 'custom', 0, FILTER_SANITIZE_EMAIL))) {
			$error++;
			setEventMessages($langs->trans("ErrorFieldRequired", $langs->transnoentities("No_Email")), null, 'errors');
		}

		if (!$error) {
			if ($action == 'update') {
				$ret = $object->fetch($socid);
				$object->oldcopy = clone $object;
			} else {
				$object->canvas = $canvas;
			}

			if (GETPOST("private", 'int') == 1) {	// Ask to create a contact
				$object->particulier		= GETPOST("private", 'int');

				$object->name = dolGetFirstLastname(GETPOST('firstname', 'alphanohtml'), GETPOST('name', 'alphanohtml'));
				$object->civility_id		= GETPOST('civility_id', 'alphanohtml'); // Note: civility id is a code, not an int
				// Add non official properties
				$object->name_bis = GETPOST('name', 'alphanohtml');
				$object->firstname = GETPOST('firstname', 'alphanohtml');
			} else {
				$object->name = GETPOST('name', 'alphanohtml');
			}
			$object->entity					= (GETPOSTISSET('entity') ? GETPOST('entity', 'int') : $conf->entity);
			$object->name_alias = GETPOST('name_alias', 'alphanohtml');
			$object->address				= GETPOST('address', 'alphanohtml');
			$object->zip = GETPOST('zipcode', 'alphanohtml');
			$object->town = GETPOST('town', 'alphanohtml');
			$object->country_id = GETPOST('country_id', 'int');
			$object->state_id = GETPOST('state_id', 'int');
			//$object->skype					= GETPOST('skype', 'alpha');
			//$object->twitter				= GETPOST('twitter', 'alpha');
			//$object->facebook				= GETPOST('facebook', 'alpha');
			//$object->linkedin				= GETPOST('linkedin', 'alpha');
			$object->socialnetworks = array();
			if (!empty($conf->socialnetworks->enabled)) {
				foreach ($socialnetworks as $key => $value) {
					if (GETPOSTISSET($key) && GETPOST($key, 'alphanohtml') != '') {
						$object->socialnetworks[$key] = GETPOST($key, 'alphanohtml');
					}
				}
			}
			$object->phone = GETPOST('phone', 'alpha');
			$object->fax					= GETPOST('fax', 'alpha');
			$object->email = trim(GETPOST('email', 'custom', 0, FILTER_SANITIZE_EMAIL));
			$object->url					= trim(GETPOST('url', 'custom', 0, FILTER_SANITIZE_URL));
			$object->idprof1				= trim(GETPOST('idprof1', 'alphanohtml'));
			$object->idprof2				= trim(GETPOST('idprof2', 'alphanohtml'));
			$object->idprof3				= trim(GETPOST('idprof3', 'alphanohtml'));
			$object->idprof4				= trim(GETPOST('idprof4', 'alphanohtml'));
			$object->idprof5				= trim(GETPOST('idprof5', 'alphanohtml'));
			$object->idprof6				= trim(GETPOST('idprof6', 'alphanohtml'));
			$object->prefix_comm			= GETPOST('prefix_comm', 'alphanohtml');
			$object->code_client			= GETPOSTISSET('customer_code') ?GETPOST('customer_code', 'alpha') : GETPOST('code_client', 'alpha');
			$object->code_fournisseur = GETPOSTISSET('supplier_code') ?GETPOST('supplier_code', 'alpha') : GETPOST('code_fournisseur', 'alpha');
			$object->capital				= GETPOST('capital', 'alphanohtml');
			$object->barcode				= GETPOST('barcode', 'alphanohtml');

			$object->tva_intra				= GETPOST('tva_intra', 'alphanohtml');
			$object->tva_assuj				= GETPOST('assujtva_value', 'alpha');
			$object->status = GETPOST('status', 'alpha');

			// Local Taxes
			$object->localtax1_assuj		= GETPOST('localtax1assuj_value', 'alpha');
			$object->localtax2_assuj		= GETPOST('localtax2assuj_value', 'alpha');

			$object->localtax1_value		= GETPOST('lt1', 'alpha');
			$object->localtax2_value		= GETPOST('lt2', 'alpha');

			$object->forme_juridique_code = GETPOST('forme_juridique_code', 'int');
			$object->effectif_id			= GETPOST('effectif_id', 'int');
			$object->typent_id = GETPOST('typent_id', 'int');

			$object->typent_code			= dol_getIdFromCode($db, $object->typent_id, 'c_typent', 'id', 'code'); // Force typent_code too so check in verify() will be done on new type

			$object->client = GETPOST('client', 'int');
			$object->fournisseur			= GETPOST('fournisseur', 'int');

			$object->commercial_id = GETPOST('commercial_id', 'int');
			$object->default_lang = GETPOST('default_lang');

			// Webservices url/key
			$object->webservices_url		= GETPOST('webservices_url', 'custom', 0, FILTER_SANITIZE_URL);
			$object->webservices_key		= GETPOST('webservices_key', 'san_alpha');

			if (GETPOSTISSET('accountancy_code_sell')) {
				$object->accountancy_code_sell  = GETPOST('accountancy_code_sell', 'alpha');
			}
			if (GETPOSTISSET('accountancy_code_buy')) {
				$object->accountancy_code_buy   = GETPOST('accountancy_code_buy', 'alpha');
			}

			// Incoterms
			if (!empty($conf->incoterm->enabled)) {
				$object->fk_incoterms = GETPOST('incoterm_id', 'int');
				$object->location_incoterms = GETPOST('location_incoterms', 'alpha');
			}

			// Multicurrency
			if (!empty($conf->multicurrency->enabled)) {
				$object->multicurrency_code = GETPOST('multicurrency_code', 'alpha');
			}

			// Fill array 'array_options' with data from add form
			$ret = $extrafields->setOptionalsFromPost(null, $object);
			if ($ret < 0) {
				 $error++;
			}

			// Fill array 'array_languages' with data from add form
			$ret = $object->setValuesForExtraLanguages();
			if ($ret < 0) {
				$error++;
			}
			//var_dump($object->array_languages);exit;

			if (GETPOST('deletephoto')) {
				$object->logo = '';
			} elseif (!empty($_FILES['photo']['name'])) {
				$object->logo = dol_sanitizeFileName($_FILES['photo']['name']);
			}

			// Check parameters
			if (!GETPOST('cancel', 'alpha')) {
				if (!empty($object->email) && !isValidEMail($object->email)) {
					$langs->load("errors");
					$error++;
					setEventMessages('', $langs->trans("ErrorBadEMail", $object->email), 'errors');
				}
				if (!empty($object->url) && !isValidUrl($object->url)) {
					$langs->load("errors");
					setEventMessages('', $langs->trans("ErrorBadUrl", $object->url), 'errors');
				}
				if (!empty($object->webservices_url)) {
					//Check if has transport, without any the soap client will give error
					if (strpos($object->webservices_url, "http") === false) {
						$object->webservices_url = "http://".$object->webservices_url;
					}
					if (!isValidUrl($object->webservices_url)) {
						$langs->load("errors");
						$error++; $errors[] = $langs->trans("ErrorBadUrl", $object->webservices_url);
					}
				}

				// We set country_id, country_code and country for the selected country
				$object->country_id = GETPOST('country_id') != '' ?GETPOST('country_id') : $mysoc->country_id;
				if ($object->country_id) {
					$tmparray = getCountry($object->country_id, 'all');
					$object->country_code = $tmparray['code'];
					$object->country = $tmparray['label'];
				}
			}
		}

		if (!$error) {
			if ($action == 'add') {
				$error = 0;

				$db->begin();

				if (empty($object->client)) {
					$object->code_client = '';
				}
				if (empty($object->fournisseur)) {
					$object->code_fournisseur = '';
				}

				$result = $object->create($user);

				if ($result >= 0) {
					if ($object->particulier) {
						dol_syslog("We ask to create a contact/address too", LOG_DEBUG);
						$contcats = GETPOST('contcats', 'array');
						$no_email = GETPOST('contact_no_email', 'int');
						$result = $object->create_individual($user, $no_email, $contcats);
						if ($result < 0) {
							setEventMessages($object->error, $object->errors, 'errors');
							$error++;
						}
					}

					// Links with users
					$salesreps = GETPOST('commercial', 'array');
					$result = $object->setSalesRep($salesreps, true);
					if ($result < 0) {
						$error++;
						setEventMessages($object->error, $object->errors, 'errors');
					}

					// Customer categories association
					$custcats = GETPOST('custcats', 'array');
					$result = $object->setCategories($custcats, 'customer');
					if ($result < 0) {
						$error++;
						setEventMessages($object->error, $object->errors, 'errors');
					}

					// Supplier categories association
					$suppcats = GETPOST('suppcats', 'array');
					$result = $object->setCategories($suppcats, 'supplier');
					if ($result < 0) {
						$error++;
						setEventMessages($object->error, $object->errors, 'errors');
					}

					// Logo/Photo save
					$dir     = $conf->societe->multidir_output[$conf->entity]."/".$object->id."/logos/";
					$file_OK = is_uploaded_file($_FILES['photo']['tmp_name']);
					if ($file_OK) {
						if (image_format_supported($_FILES['photo']['name'])) {
							dol_mkdir($dir);

							if (@is_dir($dir)) {
								$newfile = $dir.'/'.dol_sanitizeFileName($_FILES['photo']['name']);
								$result = dol_move_uploaded_file($_FILES['photo']['tmp_name'], $newfile, 1);

								if (!$result > 0) {
									$errors[] = "ErrorFailedToSaveFile";
								} else {
									// Create thumbs
									$object->addThumbs($newfile);
								}
							}
						}
					} else {
						switch ($_FILES['photo']['error']) {
							case 1: //uploaded file exceeds the upload_max_filesize directive in php.ini
							case 2: //uploaded file exceeds the MAX_FILE_SIZE directive that was specified in the html form
								$errors[] = "ErrorFileSizeTooLarge";
								break;
							case 3: //uploaded file was only partially uploaded
								$errors[] = "ErrorFilePartiallyUploaded";
								break;
						}
					}
				} else {
					if ($result == -3 && in_array('ErrorCustomerCodeAlreadyUsed', $object->errors)) {
						$duplicate_code_error = true;
						$object->code_client = null;
					}

					if ($result == -3 && in_array('ErrorSupplierCodeAlreadyUsed', $object->errors)) {
						$duplicate_code_error = true;
						$object->code_fournisseur = null;
					}

					if ($db->lasterrno() == 'DB_ERROR_RECORD_ALREADY_EXISTS') {	// TODO Sometime errors on duplicate on profid and not on code, so we must manage this case
						$duplicate_code_error = true;
					}

					setEventMessages($object->error, $object->errors, 'errors');
					$error++;
				}

				if ($result >= 0 && !$error) {
					$db->commit();

					if (!empty($backtopage)) {
						$backtopage = preg_replace('/--IDFORBACKTOPAGE--/', $object->id, $backtopage); // New method to autoselect project after a New on another form object creation
						if (preg_match('/\?/', $backtopage)) {
							$backtopage .= '&socid='.$object->id; // Old method
						}
						header("Location: ".$backtopage);
						exit;
					} else {
						$url = $_SERVER["PHP_SELF"]."?socid=".$object->id; // Old method
						if (($object->client == 1 || $object->client == 3) && empty($conf->global->SOCIETE_DISABLE_CUSTOMERS)) {
							$url = DOL_URL_ROOT."/comm/card.php?socid=".$object->id;
						} elseif ($object->fournisseur == 1) {
							$url = DOL_URL_ROOT."/fourn/card.php?socid=".$object->id;
						}

						header("Location: ".$url);
						exit;
					}
				} else {
					$db->rollback();
					$action = 'create';
				}
			}

			if ($action == 'update') {
				$error = 0;

				if (GETPOST('cancel', 'alpha')) {
					if (!empty($backtopage)) {
						header("Location: ".$backtopage);
						exit;
					} else {
						header("Location: ".$_SERVER["PHP_SELF"]."?socid=".$socid);
						exit;
					}
				}

				// To not set code if third party is not concerned. But if it had values, we keep them.
				if (empty($object->client) && empty($object->oldcopy->code_client)) {
					$object->code_client = '';
				}
				if (empty($object->fournisseur) && empty($object->oldcopy->code_fournisseur)) {
					$object->code_fournisseur = '';
				}
				//var_dump($object);exit;

				$result = $object->update($socid, $user, 1, $object->oldcopy->codeclient_modifiable(), $object->oldcopy->codefournisseur_modifiable(), 'update', 0);

				if ($result <= 0) {
					setEventMessages($object->error, $object->errors, 'errors');
					$error++;
				}

				// Links with users
				$salesreps = GETPOST('commercial', 'array');
				$result = $object->setSalesRep($salesreps);
				if ($result < 0) {
					$error++;
					setEventMessages($object->error, $object->errors, 'errors');
				}

				// Prevent thirdparty's emptying if a user hasn't rights $user->rights->categorie->lire (in such a case, post of 'custcats' is not defined)
				if (!$error && !empty($user->rights->categorie->lire)) {
					// Customer categories association
					$categories = GETPOST('custcats', 'array');
					$result = $object->setCategories($categories, 'customer');
					if ($result < 0) {
						$error++;
						setEventMessages($object->error, $object->errors, 'errors');
					}

					// Supplier categories association
					$categories = GETPOST('suppcats', 'array');
					$result = $object->setCategories($categories, 'supplier');
					if ($result < 0) {
						$error++;
						setEventMessages($object->error, $object->errors, 'errors');
					}
				}

				// Logo/Photo save
				$dir     = $conf->societe->multidir_output[$object->entity]."/".$object->id."/logos";
				$file_OK = is_uploaded_file($_FILES['photo']['tmp_name']);
				if (GETPOST('deletephoto') && $object->logo) {
					$fileimg = $dir.'/'.$object->logo;
					$dirthumbs = $dir.'/thumbs';
					dol_delete_file($fileimg);
					dol_delete_dir_recursive($dirthumbs);
				}
				if ($file_OK) {
					if (image_format_supported($_FILES['photo']['name']) > 0) {
						dol_mkdir($dir);

						if (@is_dir($dir)) {
							$newfile = $dir.'/'.dol_sanitizeFileName($_FILES['photo']['name']);
							$result = dol_move_uploaded_file($_FILES['photo']['tmp_name'], $newfile, 1);

							if (!$result > 0) {
								$errors[] = "ErrorFailedToSaveFile";
							} else {
								// Create thumbs
								$object->addThumbs($newfile);

								// Index file in database
								if (!empty($conf->global->THIRDPARTY_LOGO_ALLOW_EXTERNAL_DOWNLOAD)) {
									require_once DOL_DOCUMENT_ROOT.'/core/lib/files.lib.php';
									// the dir dirname($newfile) is directory of logo, so we should have only one file at once into index, so we delete indexes for the dir
									deleteFilesIntoDatabaseIndex(dirname($newfile), '', '');
									// now we index the uploaded logo file
									addFileIntoDatabaseIndex(dirname($newfile), basename($newfile), '', 'uploaded', 1);
								}
							}
						}
					} else {
						$errors[] = "ErrorBadImageFormat";
					}
				} else {
					switch ($_FILES['photo']['error']) {
						case 1: //uploaded file exceeds the upload_max_filesize directive in php.ini
						case 2: //uploaded file exceeds the MAX_FILE_SIZE directive that was specified in the html form
							$errors[] = "ErrorFileSizeTooLarge";
							break;
						case 3: //uploaded file was only partially uploaded
							$errors[] = "ErrorFilePartiallyUploaded";
							break;
					}
				}
				// Gestion du logo de la société


				// Update linked member
				if (!$error && $object->fk_soc > 0) {
					$sql = "UPDATE ".MAIN_DB_PREFIX."adherent";
					$sql .= " SET fk_soc = NULL WHERE fk_soc = ".((int) $socid);
					if (!$object->db->query($sql)) {
						$error++;
						$object->error .= $object->db->lasterror();
						setEventMessages($object->error, $object->errors, 'errors');
					}
				}

				if (!$error && !count($errors)) {
					if (!empty($backtopage)) {
						header("Location: ".$backtopage);
						exit;
					} else {
						header("Location: ".$_SERVER["PHP_SELF"]."?socid=".$socid);
						exit;
					}
				} else {
					$object->id = $socid;
					$action = "edit";
				}
			}
		} else {
			$action = ($action == 'add' ? 'create' : 'edit');
		}
	}

	// Delete third party
	if ($action == 'confirm_delete' && $confirm == 'yes' && $user->rights->societe->supprimer) {
		$object->fetch($socid);
		$object->oldcopy = clone $object;
		$result = $object->delete($socid, $user);

		if ($result > 0) {
			header("Location: ".DOL_URL_ROOT."/societe/list.php?restore_lastsearch_values=1&delsoc=".urlencode($object->name));
			exit;
		} else {
			$langs->load("errors");
			setEventMessages($object->error, $object->errors, 'errors');
			$error++;
			$action = '';
		}
	}

	// Set third-party type
	if ($action == 'set_thirdpartytype' && $user->rights->societe->creer) {
		$object->fetch($socid);
		$result = $object->setThirdpartyType(GETPOST('typent_id', 'int'));
	}

	// Set incoterm
	if ($action == 'set_incoterms' && $user->rights->societe->creer && !empty($conf->incoterm->enabled)) {
		$object->fetch($socid);
		$result = $object->setIncoterms(GETPOST('incoterm_id', 'int'), GETPOST('location_incoterms', 'alpha'));
	}

	// Set parent company
	if ($action == 'set_thirdparty' && $user->rights->societe->creer) {
		$object->fetch($socid);
		$result = $object->set_parent(GETPOST('parent_id', 'int'));
	}

	// Set sales representatives
	if ($action == 'set_salesrepresentatives' && $user->rights->societe->creer) {
		$object->fetch($socid);
		$result = $object->setSalesRep(GETPOST('commercial', 'array'));
	}

	$id = $socid;
	$object->fetch($socid);

	// Selection of new fields
	if (!empty($conf->global->MAIN_DUPLICATE_CONTACTS_TAB_ON_MAIN_CARD) && (empty($conf->global->SOCIETE_DISABLE_CONTACTS) || !empty($conf->global->SOCIETE_ADDRESSES_MANAGEMENT))) {
		include DOL_DOCUMENT_ROOT.'/core/actions_changeselectedfields.inc.php';
	}

	// Actions to send emails
	$triggersendname = 'COMPANY_SENTBYMAIL';
	$paramname = 'socid';
	$mode = 'emailfromthirdparty';
	$trackid = 'thi'.$object->id;
	include DOL_DOCUMENT_ROOT.'/core/actions_sendmails.inc.php';

	// Actions to build doc
	$id = $socid;
	$upload_dir = $conf->societe->dir_output;
	$permissiontoadd = $user->rights->societe->creer;
	include DOL_DOCUMENT_ROOT.'/core/actions_builddoc.inc.php';
}


/*
 *  View
 */

$form = new Form($db);
$formfile = new FormFile($db);
$formadmin = new FormAdmin($db);
$formcompany = new FormCompany($db);
if (! empty($conf->accounting->enabled)) {
	$formaccounting = new FormAccounting($db);
}

if ($socid > 0 && empty($object->id)) {
	$result = $object->fetch($socid);
	if ($result <= 0) {
		dol_print_error('', $object->error);
	}
}

$title = $langs->trans("ThirdParty");
if (!empty($conf->global->MAIN_HTML_TITLE) && preg_match('/thirdpartynameonly/', $conf->global->MAIN_HTML_TITLE) && $object->name) {
	$title = $object->name." - ".$langs->trans('Card');
}

$help_url = 'EN:Module_Third_Parties|FR:Module_Tiers|ES:Empresas|DE:Modul_Geschäftspartner';

llxHeader('', $title, $help_url);

$countrynotdefined = $langs->trans("ErrorSetACountryFirst").' ('.$langs->trans("SeeAbove").')';

if (is_object($objcanvas) && $objcanvas->displayCanvasExists($action)) {
	// -----------------------------------------
	// When used with CANVAS
	// -----------------------------------------
	$objcanvas->assign_values($action, $object->id, $object->ref); // Set value for templates
	$objcanvas->display_canvas($action); // Show template
} else {
	// -----------------------------------------
	// When used in standard mode
	// -----------------------------------------
	if ($action == 'create') {
		/*
		 *  Creation
		 */
		$private = GETPOST("private", "int");
		if (!empty($conf->global->THIRDPARTY_DEFAULT_CREATE_CONTACT) && !GETPOSTISSET('private')) {
			$private = 1;
		}
		if (empty($private)) {
			$private = 0;
		}

		// Load object modCodeTiers
		$module = (!empty($conf->global->SOCIETE_CODECLIENT_ADDON) ? $conf->global->SOCIETE_CODECLIENT_ADDON : 'mod_codeclient_leopard');
		if (substr($module, 0, 15) == 'mod_codeclient_' && substr($module, -3) == 'php') {
			$module = substr($module, 0, dol_strlen($module) - 4);
		}
		$dirsociete = array_merge(array('/core/modules/societe/'), $conf->modules_parts['societe']);
		foreach ($dirsociete as $dirroot) {
			$res = dol_include_once($dirroot.$module.'.php');
			if ($res) {
				break;
			}
		}
		$modCodeClient = new $module;
		// Load object modCodeFournisseur
		$module = (!empty($conf->global->SOCIETE_CODECLIENT_ADDON) ? $conf->global->SOCIETE_CODECLIENT_ADDON : 'mod_codeclient_leopard');
		if (substr($module, 0, 15) == 'mod_codeclient_' && substr($module, -3) == 'php') {
			$module = substr($module, 0, dol_strlen($module) - 4);
		}
		$dirsociete = array_merge(array('/core/modules/societe/'), $conf->modules_parts['societe']);
		foreach ($dirsociete as $dirroot) {
			$res = dol_include_once($dirroot.$module.'.php');
			if ($res) {
				break;
			}
		}
		$modCodeFournisseur = new $module;

		// Define if customer/prospect or supplier status is set or not
		if (GETPOST("type") != 'f') {
			$object->client = -1;
			if (!empty($conf->global->THIRDPARTY_CUSTOMERPROSPECT_BY_DEFAULT)) {
				$object->client = 3;
			}
		}
		// Prospect / Customer
		if (GETPOST("type") == 'c') {
			if (!empty($conf->global->THIRDPARTY_CUSTOMERTYPE_BY_DEFAULT)) {
				$object->client = $conf->global->THIRDPARTY_CUSTOMERTYPE_BY_DEFAULT;
			} else {
				$object->client = 3;
			}
		}
		if (GETPOST("type") == 'p') {
			$object->client = 2;
		}
		if (((!empty($conf->fournisseur->enabled) && empty($conf->global->MAIN_USE_NEW_SUPPLIERMOD)) || !empty($conf->supplier_order->enabled) || !empty($conf->supplier_invoice->enabled)) && (GETPOST("type") == 'f' || (GETPOST("type") == '' && !empty($conf->global->THIRDPARTY_SUPPLIER_BY_DEFAULT)))) {
			$object->fournisseur = 1;
		}

		$object->name = GETPOST('name', 'alphanohtml');
		$object->name_alias = GETPOST('name_alias', 'alphanohtml');
		$object->firstname = GETPOST('firstname', 'alphanohtml');
		$object->particulier		= $private;
		$object->prefix_comm		= GETPOST('prefix_comm', 'alphanohtml');
		$object->client = GETPOST('client', 'int') ?GETPOST('client', 'int') : $object->client;

		if (empty($duplicate_code_error)) {
			$object->code_client		= GETPOST('customer_code', 'alpha');
			$object->fournisseur		= GETPOST('fournisseur') ? GETPOST('fournisseur', 'int') : $object->fournisseur;
			$object->code_fournisseur = GETPOST('supplier_code', 'alpha');
		} else {
			setEventMessages($langs->trans('NewCustomerSupplierCodeProposed'), '', 'warnings');
		}

		$object->address = GETPOST('address', 'alphanohtml');
		$object->zip = GETPOST('zipcode', 'alphanohtml');
		$object->town = GETPOST('town', 'alphanohtml');
		$object->state_id = GETPOST('state_id', 'int');
		//$object->skype				= GETPOST('skype', 'alpha');
		//$object->twitter			= GETPOST('twitter', 'alpha');
		//$object->facebook			= GETPOST('facebook', 'alpha');
		//$object->linkedin			= GETPOST('linkedin', 'alpha');
		$object->socialnetworks = array();
		if (!empty($conf->socialnetworks->enabled)) {
			foreach ($socialnetworks as $key => $value) {
				if (GETPOSTISSET($key) && GETPOST($key, 'alphanohtml') != '') {
					$object->socialnetworks[$key] = GETPOST($key, 'alphanohtml');
				}
			}
		}
		$object->phone				= GETPOST('phone', 'alpha');
		$object->fax				= GETPOST('fax', 'alpha');
		$object->email				= GETPOST('email', 'custom', 0, FILTER_SANITIZE_EMAIL);
		$object->url				= GETPOST('url', 'custom', 0, FILTER_SANITIZE_URL);
		$object->capital			= GETPOST('capital', 'alphanohtml');
		$object->barcode			= GETPOST('barcode', 'alphanohtml');
		$object->idprof1			= GETPOST('idprof1', 'alphanohtml');
		$object->idprof2			= GETPOST('idprof2', 'alphanohtml');
		$object->idprof3			= GETPOST('idprof3', 'alphanohtml');
		$object->idprof4			= GETPOST('idprof4', 'alphanohtml');
		$object->idprof5			= GETPOST('idprof5', 'alphanohtml');
		$object->idprof6			= GETPOST('idprof6', 'alphanohtml');
		$object->typent_id = GETPOST('typent_id', 'int');
		$object->effectif_id		= GETPOST('effectif_id', 'int');
		$object->civility_id		= GETPOST('civility_id', 'alpha');

		$object->tva_assuj = GETPOST('assujtva_value', 'int');
		$object->status = GETPOST('status', 'int');

		//Local Taxes
		$object->localtax1_assuj	= GETPOST('localtax1assuj_value', 'int');
		$object->localtax2_assuj	= GETPOST('localtax2assuj_value', 'int');

		$object->localtax1_value	= GETPOST('lt1', 'int');
		$object->localtax2_value	= GETPOST('lt2', 'int');

		$object->tva_intra = GETPOST('tva_intra', 'alphanohtml');

		$object->commercial_id = GETPOST('commercial_id', 'int');
		$object->default_lang = GETPOST('default_lang');

		if (GETPOSTISSET('accountancy_code_sell')) {
			$object->accountancy_code_sell  = GETPOST('accountancy_code_sell', 'alpha');
		}
		if (GETPOSTISSET('accountancy_code_buy')) {
			$object->accountancy_code_buy   = GETPOST('accountancy_code_buy', 'alpha');
		}

		$object->logo = (isset($_FILES['photo']) ?dol_sanitizeFileName($_FILES['photo']['name']) : '');

		// Gestion du logo de la société
		$dir     = $conf->societe->multidir_output[$conf->entity]."/".$object->id."/logos";
		$file_OK = (isset($_FILES['photo']) ?is_uploaded_file($_FILES['photo']['tmp_name']) : false);
		if ($file_OK) {
			if (image_format_supported($_FILES['photo']['name'])) {
				dol_mkdir($dir);

				if (@is_dir($dir)) {
					$newfile = $dir.'/'.dol_sanitizeFileName($_FILES['photo']['name']);
					$result = dol_move_uploaded_file($_FILES['photo']['tmp_name'], $newfile, 1);

					if (!$result > 0) {
						$errors[] = "ErrorFailedToSaveFile";
					} else {
						// Create thumbs
						$object->addThumbs($newfile);
					}
				}
			}
		}

		// We set country_id, country_code and country for the selected country
		$object->country_id = GETPOST('country_id') ?GETPOST('country_id') : $mysoc->country_id;
		if ($object->country_id) {
			$tmparray = getCountry($object->country_id, 'all');
			$object->country_code = $tmparray['code'];
			$object->country = $tmparray['label'];
		}
		$object->forme_juridique_code = GETPOST('forme_juridique_code');
		/* Show create form */

		$linkback = "";
		print load_fiche_titre($langs->trans("NewThirdParty"), $linkback, 'building');

		if (!empty($conf->use_javascript_ajax)) {
			if (!empty($conf->global->THIRDPARTY_SUGGEST_ALSO_ADDRESS_CREATION)) {
				print "\n".'<script type="text/javascript">';
				print '$(document).ready(function () {
						id_te_private=8;
                        id_ef15=1;
                        is_private=' . $private.';
						if (is_private) {
							$(".individualline").show();
						} else {
							$(".individualline").hide();
						}
                        $("#radiocompany").click(function() {
                        	$(".individualline").hide();
                        	$("#typent_id").val(0);
                        	$("#typent_id").change();
                        	$("#effectif_id").val(0);
                        	$("#effectif_id").change();
                        	$("#TypeName").html(document.formsoc.ThirdPartyName.value);
                        	document.formsoc.private.value=0;
                        });
                        $("#radioprivate").click(function() {
                        	$(".individualline").show();
                        	$("#typent_id").val(id_te_private);
                        	$("#typent_id").change();
                        	$("#effectif_id").val(id_ef15);
                        	$("#effectif_id").change();
                        	$("#TypeName").html(document.formsoc.LastName.value);
                        	document.formsoc.private.value=1;
                        });

						init_customer_categ();
			  			$("#customerprospect").change(function() {
								init_customer_categ();
						});
						function init_customer_categ() {
								console.log("is customer or prospect = "+jQuery("#customerprospect").val());
								if (jQuery("#customerprospect").val() == 0 && (jQuery("#fournisseur").val() == 0 || ' . (empty($conf->global->THIRDPARTY_CAN_HAVE_CATEGORY_EVEN_IF_NOT_CUSTOMER_PROSPECT_SUPPLIER) ? '1' : '0').'))
								{
									jQuery(".visibleifcustomer").hide();
								}
								else
								{
									jQuery(".visibleifcustomer").show();
								}
						}

						init_supplier_categ();
			       		$("#fournisseur").change(function() {
							init_supplier_categ();
						});
						function init_supplier_categ() {
								console.log("is supplier = "+jQuery("#fournisseur").val());
								if (jQuery("#fournisseur").val() == 0)
								{
									jQuery(".visibleifsupplier").hide();
								}
								else
								{
									jQuery(".visibleifsupplier").show();
								}
						}

                        $("#selectcountry_id").change(function() {
                        	document.formsoc.action.value="create";
                        	document.formsoc.submit();
                        });';
				if ($conf->global->MAILING_CONTACT_DEFAULT_BULK_STATUS==-1) {
					print '
						function init_check_no_email(input) {
							if (input.val()!="") {
								$(".noemail").addClass("fieldrequired");
							} else {
								$(".noemail").removeClass("fieldrequired");
							}
						}
						$("#email").keyup(function() {
							init_check_no_email($(this));
						});
						init_check_no_email($("#email"));';
				}
				print '});';
				print '</script>'."\n";

				print '<div id="selectthirdpartytype">';
				print '<div class="hideonsmartphone float">';
				print $langs->trans("ThirdPartyType").': &nbsp; &nbsp; ';
				print '</div>';
				print '<label for="radiocompany" class="radiocompany">';
				print '<input type="radio" id="radiocompany" class="flat" name="private"  value="0"'.($private ? '' : ' checked').'>';
				print '&nbsp;';
				print $langs->trans("CreateThirdPartyOnly");
				print '</label>';
				print ' &nbsp; &nbsp; ';
				print '<label for="radioprivate" class="radioprivate">';
				$text = '<input type="radio" id="radioprivate" class="flat" name="private" value="1"'.($private ? ' checked' : '').'>';
				$text .= '&nbsp;';
				$text .= $langs->trans("CreateThirdPartyAndContact");
				$htmltext = $langs->trans("ToCreateContactWithSameName");
				print $form->textwithpicto($text, $htmltext, 1, 'help', '', 0, 3);
				print '</label>';
				print '</div>';
				print "<br>\n";
			} else {
				print '<script type="text/javascript">';
				print '$(document).ready(function () {
                        $("#selectcountry_id").change(function() {
                        	document.formsoc.action.value="create";
                        	document.formsoc.submit();
                        });
                     });';
				print '</script>'."\n";
			}
		}

		dol_htmloutput_mesg(is_numeric($error) ? '' : $error, $errors, 'error');

		print '<form enctype="multipart/form-data" action="'.$_SERVER["PHP_SELF"].'" method="post" name="formsoc" autocomplete="off">'; // Chrome ignor autocomplete

		print '<input type="hidden" name="action" value="add">';
		print '<input type="hidden" name="backtopage" value="'.$backtopage.'">';
		print '<input type="hidden" name="token" value="'.newToken().'">';
		print '<input type="hidden" name="private" value='.$object->particulier.'>';
		print '<input type="hidden" name="type" value='.GETPOST("type", 'alpha').'>';
		print '<input type="hidden" name="LastName" value="'.$langs->trans('ThirdPartyName').' / '.$langs->trans('LastName').'">';
		print '<input type="hidden" name="ThirdPartyName" value="'.$langs->trans('ThirdPartyName').'">';
		if ($modCodeClient->code_auto || $modCodeFournisseur->code_auto) {
			print '<input type="hidden" name="code_auto" value="1">';
		}

		print dol_get_fiche_head(null, 'card', '', 0, '');

		print '<table class="border centpercent">';

		// Name, firstname
		print '<tr class="tr-field-thirdparty-name"><td class="titlefieldcreate">';
		if ($object->particulier || $private) {
			print '<span id="TypeName" class="fieldrequired">'.$langs->trans('ThirdPartyName').' / '.$langs->trans('LastName', 'name').'</span>';
		} else {
			print '<span id="TypeName" class="fieldrequired">'.$form->editfieldkey('ThirdPartyName', 'name', '', $object, 0).'</span>';
		}
		print '</td><td'.(empty($conf->global->SOCIETE_USEPREFIX) ? ' colspan="3"' : '').'>';
		print '<input type="text" class="minwidth300" maxlength="128" name="name" id="name" value="'.dol_escape_htmltag($object->name).'" autofocus="autofocus">';
		print $form->widgetForTranslation("name", $object, $permissiontoadd, 'string', 'alpahnohtml', 'minwidth300');
		print '</td>';
		if (!empty($conf->global->SOCIETE_USEPREFIX)) {  // Old not used prefix field
			print '<td>'.$langs->trans('Prefix').'</td><td><input type="text" size="5" maxlength="5" name="prefix_comm" value="'.dol_escape_htmltag($object->prefix_comm).'"></td>';
		}
		print '</tr>';

		// If javascript on, we show option individual
		if ($conf->use_javascript_ajax) {
			if (!empty($conf->global->THIRDPARTY_SUGGEST_ALSO_ADDRESS_CREATION)) {
				// Firstname
				print '<tr class="individualline"><td>'.$form->editfieldkey('FirstName', 'firstname', '', $object, 0).'</td>';
				print '<td colspan="3"><input type="text" class="minwidth300" maxlength="128" name="firstname" id="firstname" value="'.dol_escape_htmltag($object->firstname).'"></td>';
				print '</tr>';

				// Title
				print '<tr class="individualline"><td>'.$form->editfieldkey('UserTitle', 'civility_id', '', $object, 0).'</td><td colspan="3" class="maxwidthonsmartphone">';
				print $formcompany->select_civility($object->civility_id, 'civility_id', 'maxwidth100').'</td>';
				print '</tr>';
			}
		}

		// Alias names (commercial, trademark or alias names)
		print '<tr id="name_alias"><td><label for="name_alias_input">'.$langs->trans('AliasNames').'</label></td>';
		print '<td colspan="3"><input type="text" class="minwidth300" name="name_alias" id="name_alias_input" value="'.dol_escape_htmltag($object->name_alias).'"></td></tr>';

		// Prospect/Customer
		print '<tr><td class="titlefieldcreate">'.$form->editfieldkey('ProspectCustomer', 'customerprospect', '', $object, 0, 'string', '', 1).'</td>';
		print '<td class="maxwidthonsmartphone">';
		$selected = (GETPOSTISSET('client') ?GETPOST('client', 'int') : $object->client);
		print $formcompany->selectProspectCustomerType($selected);
		print '</td>';

		if ($conf->browser->layout == 'phone') {
			print '</tr><tr>';
		}

		print '<td>'.$form->editfieldkey('CustomerCode', 'customer_code', '', $object, 0).'</td><td>';
		print '<table class="nobordernopadding"><tr><td>';
		$tmpcode = $object->code_client;
		if (empty($tmpcode) && !empty($modCodeClient->code_auto)) {
			$tmpcode = $modCodeClient->getNextValue($object, 0);
		}
		print '<input type="text" name="customer_code" id="customer_code" class="maxwidthonsmartphone" value="'.dol_escape_htmltag($tmpcode).'" maxlength="24">';
		print '</td><td>';
		$s = $modCodeClient->getToolTip($langs, $object, 0);
		print $form->textwithpicto('', $s, 1);
		print '</td></tr></table>';
		print '</td></tr>';

		if ((!empty($conf->fournisseur->enabled) && !empty($user->rights->fournisseur->lire) && empty($conf->global->MAIN_USE_NEW_SUPPLIERMOD)) || (!empty($conf->supplier_order->enabled) && !empty($user->rights->supplier_order->lire)) || (!empty($conf->supplier_invoice->enabled) && !empty($user->rights->supplier_invoice->lire))
			|| (!empty($conf->supplier_proposal->enabled) && !empty($user->rights->supplier_proposal->lire))) {
			// Supplier
			print '<tr>';
			print '<td>'.$form->editfieldkey('Vendor', 'fournisseur', '', $object, 0, 'string', '', 1).'</td><td>';
			$default = -1;
			if (!empty($conf->global->THIRDPARTY_SUPPLIER_BY_DEFAULT)) {
				$default = 1;
			}
			print $form->selectyesno("fournisseur", (GETPOST('fournisseur', 'int') != '' ? GETPOST('fournisseur', 'int') : (GETPOST("type", 'alpha') == '' ? $default : $object->fournisseur)), 1, 0, (GETPOST("type", 'alpha') == '' ? 1 : 0), 1);
			print '</td>';


			if ($conf->browser->layout == 'phone') {
				print '</tr><tr>';
			}

			print '<td>';
			if ((!empty($conf->fournisseur->enabled) && !empty($user->rights->fournisseur->lire) && empty($conf->global->MAIN_USE_NEW_SUPPLIERMOD)) || (!empty($conf->supplier_order->enabled) && !empty($user->rights->supplier_order->lire)) || (!empty($conf->supplier_invoice->enabled) && !empty($user->rights->supplier_invoice->lire))) {
				print $form->editfieldkey('SupplierCode', 'supplier_code', '', $object, 0);
			}
			print '</td><td>';
			if ((!empty($conf->fournisseur->enabled) && !empty($user->rights->fournisseur->lire) && empty($conf->global->MAIN_USE_NEW_SUPPLIERMOD)) || (!empty($conf->supplier_order->enabled) && !empty($user->rights->supplier_order->lire)) || (!empty($conf->supplier_invoice->enabled) && !empty($user->rights->supplier_invoice->lire))) {
				print '<table class="nobordernopadding"><tr><td>';
				$tmpcode = $object->code_fournisseur;
				if (empty($tmpcode) && !empty($modCodeFournisseur->code_auto)) {
					$tmpcode = $modCodeFournisseur->getNextValue($object, 1);
				}
				print '<input type="text" name="supplier_code" id="supplier_code" class="maxwidthonsmartphone" value="'.dol_escape_htmltag($tmpcode).'" maxlength="24">';
				print '</td><td>';
				$s = $modCodeFournisseur->getToolTip($langs, $object, 1);
				print $form->textwithpicto('', $s, 1);
				print '</td></tr></table>';
			}
			print '</td></tr>';
		}

		// Status
		print '<tr><td>'.$form->editfieldkey('Status', 'status', '', $object, 0).'</td><td colspan="3">';
		print $form->selectarray('status', array('0'=>$langs->trans('ActivityCeased'), '1'=>$langs->trans('InActivity')), 1, 0, 0, 0, '', 0, 0, 0, '', 'minwidth100', 1);
		print '</td></tr>';

		// Barcode
		if (!empty($conf->barcode->enabled)) {
			print '<tr><td>'.$form->editfieldkey('Gencod', 'barcode', '', $object, 0).'</td>';
			print '<td colspan="3">';
			print img_picto('', 'barcode');
			print '<input type="text" name="barcode" id="barcode" value="'.dol_escape_htmltag($object->barcode).'">';
			print '</td></tr>';
		}

		// Address
		print '<tr><td class="tdtop">';
		print $form->editfieldkey('Address', 'address', '', $object, 0);
		print '</td>';
		print '<td colspan="3">';
		print '<textarea name="address" id="address" class="quatrevingtpercent" rows="'.ROWS_2.'" wrap="soft">';
		print dol_escape_htmltag($object->address, 0, 1);
		print '</textarea>';
		print $form->widgetForTranslation("address", $object, $permissiontoadd, 'textarea', 'alphanohtml', 'quatrevingtpercent');
		print '</td></tr>';

		// Zip / Town
		print '<tr><td>'.$form->editfieldkey('Zip', 'zipcode', '', $object, 0).'</td><td>';
		print $formcompany->select_ziptown($object->zip, 'zipcode', array('town', 'selectcountry_id', 'state_id'), 0, 0, '', 'maxwidth100');
		print '</td>';
		if ($conf->browser->layout == 'phone') {
			print '</tr><tr>';
		}
		print '<td class="tdtop">'.$form->editfieldkey('Town', 'town', '', $object, 0).'</td><td>';
		print $formcompany->select_ziptown($object->town, 'town', array('zipcode', 'selectcountry_id', 'state_id'), 0, 0, '', 'maxwidth100 quatrevingtpercent');
		print $form->widgetForTranslation("town", $object, $permissiontoadd, 'string', 'alphanohtml', 'maxwidth100 quatrevingtpercent');
		print '</td></tr>';

		// Country
		print '<tr><td>'.$form->editfieldkey('Country', 'selectcountry_id', '', $object, 0).'</td><td colspan="3" class="maxwidthonsmartphone">';
		print img_picto('', 'country', 'class="paddingrightonly"');
		print $form->select_country((GETPOSTISSET('country_id') ? GETPOST('country_id') : $object->country_id), 'country_id', '', 0, 'minwidth300 maxwidth500 widthcentpercentminusx');
		if ($user->admin) {
			print info_admin($langs->trans("YouCanChangeValuesForThisListFromDictionarySetup"), 1);
		}
		print '</td></tr>';

		// State
		if (empty($conf->global->SOCIETE_DISABLE_STATE)) {
			if (!empty($conf->global->MAIN_SHOW_REGION_IN_STATE_SELECT) && ($conf->global->MAIN_SHOW_REGION_IN_STATE_SELECT == 1 || $conf->global->MAIN_SHOW_REGION_IN_STATE_SELECT == 2)) {
				print '<tr><td>'.$form->editfieldkey('Region-State', 'state_id', '', $object, 0).'</td><td colspan="3" class="maxwidthonsmartphone">';
			} else {
				print '<tr><td>'.$form->editfieldkey('State', 'state_id', '', $object, 0).'</td><td colspan="3" class="maxwidthonsmartphone">';
			}

			if ($object->country_id) {
				print $formcompany->select_state($object->state_id, $object->country_code);
			} else {
				print $countrynotdefined;
			}
			print '</td></tr>';
		}

		// Phone / Fax
		print '<tr><td>'.$form->editfieldkey('Phone', 'phone', '', $object, 0).'</td>';
		print '<td'.($conf->browser->layout == 'phone' ? ' colspan="3"' : '').'>'.img_picto('', 'object_phoning').' <input type="text" name="phone" id="phone" class="maxwidth200 widthcentpercentminusx" value="'.(GETPOSTISSET('phone') ?GETPOST('phone', 'alpha') : $object->phone).'"></td>';
		if ($conf->browser->layout == 'phone') {
			print '</tr><tr>';
		}
		print '<td>'.$form->editfieldkey('Fax', 'fax', '', $object, 0).'</td>';
		print '<td'.($conf->browser->layout == 'phone' ? ' colspan="3"' : '').'>'.img_picto('', 'object_phoning_fax').' <input type="text" name="fax" id="fax" class="maxwidth200 widthcentpercentminusx" value="'.(GETPOSTISSET('fax') ?GETPOST('fax', 'alpha') : $object->fax).'"></td></tr>';

		// Email / Web
		print '<tr><td>'.$form->editfieldkey('EMail', 'email', '', $object, 0, 'string', '', empty($conf->global->SOCIETE_EMAIL_MANDATORY) ? '' : $conf->global->SOCIETE_EMAIL_MANDATORY).'</td>';
		print '<td'.(($conf->browser->layout == 'phone') || empty($conf->mailing->enabled) ? ' colspan="3"' : '').'>'.img_picto('', 'object_email').' <input type="text" class="maxwidth200 widthcentpercentminusx" name="email" id="email" value="'.$object->email.'"></td>';
		if (!empty($conf->mailing->enabled) && !empty($conf->global->THIRDPARTY_SUGGEST_ALSO_ADDRESS_CREATION)) {
			if ($conf->browser->layout == 'phone') {
				print '</tr><tr>';
			}
			print '<td class="individualline noemail">'.$form->editfieldkey($langs->trans('No_Email') .' ('.$langs->trans('Contact').')', 'contact_no_email', '', $object, 0).'</td>';
			print '<td class="individualline" '.(($conf->browser->layout == 'phone') || empty($conf->mailing->enabled) ? ' colspan="3"' : '').'>'.$form->selectyesno('contact_no_email', (GETPOSTISSET("contact_no_email") ?GETPOST("contact_no_email", 'alpha') : $object->no_email), 1, false, 1).'</td>';
		}
		print '</tr>';
		print '<tr><td>'.$form->editfieldkey('Web', 'url', '', $object, 0).'</td>';
		print '<td colspan="3">'.img_picto('', 'globe').' <input type="text" class="maxwidth500 widthcentpercentminusx" name="url" id="url" value="'.$object->url.'"></td></tr>';

		if (!empty($conf->socialnetworks->enabled)) {
			foreach ($socialnetworks as $key => $value) {
				if ($value['active']) {
					print '<tr>';
					print '<td><label for="'.$value['label'].'">'.$form->editfieldkey($value['label'], $key, '', $object, 0).'</label></td>';
					print '<td colspan="3">';
					if (!empty($value['icon'])) {
						print '<span class="fa '.$value['icon'].'"></span>';
					}
					print '<input type="text" name="'.$key.'" id="'.$key.'" class="minwidth100" maxlength="80" value="'.dol_escape_htmltag(GETPOSTISSET($key) ? GETPOST($key, 'alphanohtml') : (empty($object->socialnetworks[$key]) ? '' : $object->socialnetworks[$key])).'">';
					print '</td>';
					print '</tr>';
				} elseif (!empty($object->socialnetworks[$key])) {
					print '<input type="hidden" name="'.$key.'" value="'.$object->socialnetworks[$key].'">';
				}
			}
		}

		// Prof ids
		$i = 1; $j = 0; $NBCOLS = ($conf->browser->layout == 'phone' ? 1 : 2);
		while ($i <= 6) {
			$idprof = $langs->transcountry('ProfId'.$i, $object->country_code);
			if ($idprof != '-')	{
				$key = 'idprof'.$i;

				if (($j % $NBCOLS) == 0) {
					print '<tr>';
				}

				$idprof_mandatory = 'SOCIETE_IDPROF'.($i).'_MANDATORY';
				print '<td>'.$form->editfieldkey($idprof, $key, '', $object, 0, 'string', '', (empty($conf->global->$idprof_mandatory) ? 0 : 1)).'</td><td>';

				print $formcompany->get_input_id_prof($i, $key, $object->$key, $object->country_code);
				print '</td>';
				if (($j % $NBCOLS) == ($NBCOLS - 1)) {
					print '</tr>';
				}
				$j++;
			}
			$i++;
		}
		if ($NBCOLS > 1 && ($j % 2 == 1)) {
			print '<td colspan="2"></td></tr>';
		}

		// Vat is used
		print '<tr><td>'.$form->editfieldkey('VATIsUsed', 'assujtva_value', '', $object, 0).'</td>';
		print '<td>';
		print $form->selectyesno('assujtva_value', GETPOSTISSET('assujtva_value') ?GETPOST('assujtva_value', 'int') : 1, 1); // Assujeti par defaut en creation
		print '</td>';
		if ($conf->browser->layout == 'phone') {
			print '</tr><tr>';
		}
		print '<td class="nowrap">'.$form->editfieldkey('VATIntra', 'intra_vat', '', $object, 0).'</td>';
		print '<td class="nowrap">';
		$s = '<input type="text" class="flat maxwidthonsmartphone" name="tva_intra" id="intra_vat" maxlength="20" value="'.$object->tva_intra.'">';

		if (empty($conf->global->MAIN_DISABLEVATCHECK) && isInEEC($object)) {
			$s .= ' ';

			if (!empty($conf->use_javascript_ajax))	{
				$widthpopup = 600;
				if (!empty($conf->dol_use_jmobile)) {
					$widthpopup = 350;
				}
				$heightpopup = 400;
				print "\n";
				print '<script language="JavaScript" type="text/javascript">';
				print "function CheckVAT(a) {\n";
				print "newpopup('".DOL_URL_ROOT."/societe/checkvat/checkVatPopup.php?vatNumber='+a, '".dol_escape_js($langs->trans("VATIntraCheckableOnEUSite"))."', ".$widthpopup.", ".$heightpopup.");\n";
				print "}\n";
				print '</script>';
				print "\n";
				$s .= '<a href="#" class="hideonsmartphone" onclick="javascript: CheckVAT(document.formsoc.tva_intra.value);">'.$langs->trans("VATIntraCheck").'</a>';
				$s = $form->textwithpicto($s, $langs->trans("VATIntraCheckDesc", $langs->transnoentitiesnoconv("VATIntraCheck")), 1);
			} else {
				$s .= '<a href="'.$langs->transcountry("VATIntraCheckURL", $object->country_id).'" target="_blank">'.img_picto($langs->trans("VATIntraCheckableOnEUSite"), 'help').'</a>';
			}
		}
		print $s;
		print '</td>';
		print '</tr>';

		// Local Taxes
		//TODO: Place into a function to control showing by country or study better option
		if ($mysoc->localtax1_assuj == "1" && $mysoc->localtax2_assuj == "1") {
			print '<tr><td>'.$langs->transcountry("LocalTax1IsUsed", $mysoc->country_code).'</td><td>';
			print $form->selectyesno('localtax1assuj_value', (isset($conf->global->THIRDPARTY_DEFAULT_USELOCALTAX1) ? $conf->global->THIRDPARTY_DEFAULT_USELOCALTAX1 : 0), 1);
			print '</td>';
			if ($conf->browser->layout == 'phone') {
				print '</tr><tr>';
			}
			print '<td>'.$langs->transcountry("LocalTax2IsUsed", $mysoc->country_code).'</td><td>';
			print $form->selectyesno('localtax2assuj_value', (isset($conf->global->THIRDPARTY_DEFAULT_USELOCALTAX2) ? $conf->global->THIRDPARTY_DEFAULT_USELOCALTAX2 : 0), 1);
			print '</td></tr>';
		} elseif ($mysoc->localtax1_assuj == "1") {
			print '<tr><td>'.$langs->transcountry("LocalTax1IsUsed", $mysoc->country_code).'</td><td colspan="3">';
			print $form->selectyesno('localtax1assuj_value', (isset($conf->global->THIRDPARTY_DEFAULT_USELOCALTAX1) ? $conf->global->THIRDPARTY_DEFAULT_USELOCALTAX1 : 0), 1);
			print '</td></tr>';
		} elseif ($mysoc->localtax2_assuj == "1") {
			print '<tr><td>'.$langs->transcountry("LocalTax2IsUsed", $mysoc->country_code).'</td><td colspan="3">';
			print $form->selectyesno('localtax2assuj_value', (isset($conf->global->THIRDPARTY_DEFAULT_USELOCALTAX2) ? $conf->global->THIRDPARTY_DEFAULT_USELOCALTAX2 : 0), 1);
			print '</td></tr>';
		}

		// Type - Workforce/Staff
		print '<tr><td>'.$form->editfieldkey('ThirdPartyType', 'typent_id', '', $object, 0).'</td><td class="maxwidthonsmartphone"'.( ($conf->browser->layout == 'phone' || !empty($conf->global->SOCIETE_DISABLE_WORKFORCE)) ? ' colspan="3"' : '').'>'."\n";
		$sortparam = (empty($conf->global->SOCIETE_SORT_ON_TYPEENT) ? 'ASC' : $conf->global->SOCIETE_SORT_ON_TYPEENT); // NONE means we keep sort of original array, so we sort on position. ASC, means next function will sort on label.
<<<<<<< HEAD
		print $form->selectarray("typent_id", $formcompany->typent_array(0), $object->typent_id, 0, 0, 0, '', 0, 0, 0, $sortparam, '', 1);
		if ($user->admin) print ' '.info_admin($langs->trans("YouCanChangeValuesForThisListFromDictionarySetup"), 1);
		if (empty($conf->global->SOCIETE_DISABLE_WORKFORCE))
		{
			print '</td>';
			if ($conf->browser->layout == 'phone') print '</tr><tr>';
			print '<td>'.$form->editfieldkey('Workforce', 'effectif_id', '', $object, 0).'</td><td class="maxwidthonsmartphone"'.($conf->browser->layout == 'phone' ? ' colspan="3"' : '').'>';
			print $form->selectarray("effectif_id", $formcompany->effectif_array(0), $object->effectif_id, 0, 0, 0, '', 0, 0, 0, '', '', 1);
			if ($user->admin) print ' '.info_admin($langs->trans("YouCanChangeValuesForThisListFromDictionarySetup"), 1);
		}
		else {
			print '<input type="hidden" name="effectif_id" id="effectif_id" value="'.$object->effectif_id.'">';
=======
		print $form->selectarray("typent_id", $formcompany->typent_array(0), $object->typent_id, 1, 0, 0, '', 0, 0, 0, $sortparam, '', 1);
		if ($user->admin) {
			print ' '.info_admin($langs->trans("YouCanChangeValuesForThisListFromDictionarySetup"), 1);
		}
		print '</td>';
		if ($conf->browser->layout == 'phone') {
			print '</tr><tr>';
		}
		print '<td>'.$form->editfieldkey('Workforce', 'effectif_id', '', $object, 0).'</td><td class="maxwidthonsmartphone"'.($conf->browser->layout == 'phone' ? ' colspan="3"' : '').'>';
		print $form->selectarray("effectif_id", $formcompany->effectif_array(0), $object->effectif_id, 0, 0, 0, '', 0, 0, 0, '', '', 1);
		if ($user->admin) {
			print ' '.info_admin($langs->trans("YouCanChangeValuesForThisListFromDictionarySetup"), 1);
>>>>>>> 891de335
		}
		print '</td></tr>';

		// Legal Form
		print '<tr><td>'.$form->editfieldkey('JuridicalStatus', 'forme_juridique_code', '', $object, 0).'</td>';
		print '<td colspan="3" class="maxwidthonsmartphone">';
		if ($object->country_id) {
			print $formcompany->select_juridicalstatus($object->forme_juridique_code, $object->country_code, '', 'forme_juridique_code');
		} else {
			print $countrynotdefined;
		}
		print '</td></tr>';

		// Capital
		print '<tr><td>'.$form->editfieldkey('Capital', 'capital', '', $object, 0).'</td>';
		print '<td colspan="3"><input type="text" name="capital" id="capital" class="maxwidth100" value="'.$object->capital.'"> ';
		print '<span class="hideonsmartphone">'.$langs->trans("Currency".$conf->currency).'</span></td></tr>';

		if (!empty($conf->global->MAIN_MULTILANGS)) {
			print '<tr><td>'.$form->editfieldkey('DefaultLang', 'default_lang', '', $object, 0).'</td><td colspan="3" class="maxwidthonsmartphone">'."\n";
			print img_picto('', 'language').$formadmin->select_language(GETPOST('default_lang', 'alpha') ? GETPOST('default_lang', 'alpha') : ($object->default_lang ? $object->default_lang : ''), 'default_lang', 0, 0, 1, 0, 0, 'maxwidth200onsmartphone');
			print '</td>';
			print '</tr>';
		}

		// Incoterms
		if (!empty($conf->incoterm->enabled)) {
			print '<tr>';
			print '<td>'.$form->editfieldkey('IncotermLabel', 'incoterm_id', '', $object, 0).'</td>';
			print '<td colspan="3" class="maxwidthonsmartphone">';
			print $form->select_incoterms((!empty($object->fk_incoterms) ? $object->fk_incoterms : ''), (!empty($object->location_incoterms) ? $object->location_incoterms : ''));
			print '</td></tr>';
		}

		// Categories
		if (!empty($conf->categorie->enabled) && !empty($user->rights->categorie->lire)) {
			$langs->load('categories');

			// Customer
			//if ($object->prospect || $object->client || (! $object->fournisseur && ! empty($conf->global->THIRDPARTY_CAN_HAVE_CATEGORY_EVEN_IF_NOT_CUSTOMER_PROSPECT_SUPPLIER))) {
			print '<tr class="visibleifcustomer"><td class="toptd">'.$form->editfieldkey('CustomersProspectsCategoriesShort', 'custcats', '', $object, 0).'</td><td colspan="3">';
			$cate_arbo = $form->select_all_categories(Categorie::TYPE_CUSTOMER, null, 'parent', null, null, 1);
			print img_picto('', 'category').$form->multiselectarray('custcats', $cate_arbo, GETPOST('custcats', 'array'), null, null, 'quatrevingtpercent widthcentpercentminusx', 0, 0);
			print "</td></tr>";
			//}

			if (!empty($conf->global->THIRDPARTY_SUGGEST_ALSO_ADDRESS_CREATION)) {
				print '<tr class="individualline"><td class="toptd">'.$form->editfieldkey('ContactCategoriesShort', 'contcats', '', $object, 0).'</td><td colspan="3">';
				$cate_arbo = $form->select_all_categories(Categorie::TYPE_CONTACT, null, 'parent', null, null, 1);
				print img_picto('', 'category').$form->multiselectarray('contcats', $cate_arbo, GETPOST('contcats', 'array'), null, null, 'quatrevingtpercent widthcentpercentminusx', 0, 0);
				print "</td></tr>";
			}

			if (!empty($conf->global->THIRDPARTY_SUGGEST_ALSO_ADDRESS_CREATION)) {
				print '<tr class="individualline"><td class="toptd">'.$form->editfieldkey('ContactCategoriesShort', 'contcats', '', $object, 0).'</td><td colspan="3">';
				$cate_arbo = $form->select_all_categories(Categorie::TYPE_CONTACT, null, 'parent', null, null, 1);
				print img_picto('', 'category').$form->multiselectarray('contcats', $cate_arbo, GETPOST('contcats', 'array'), null, null, 'quatrevingtpercent widthcentpercentminusx', 0, 0);
				print "</td></tr>";
			}

			// Supplier
			if ((!empty($conf->fournisseur->enabled) && empty($conf->global->MAIN_USE_NEW_SUPPLIERMOD)) || !empty($conf->supplier_order->enabled) || !empty($conf->supplier_invoice->enabled)) {
				print '<tr class="visibleifsupplier"><td class="toptd">'.$form->editfieldkey('SuppliersCategoriesShort', 'suppcats', '', $object, 0).'</td><td colspan="3">';
				$cate_arbo = $form->select_all_categories(Categorie::TYPE_SUPPLIER, null, 'parent', null, null, 1);
				print img_picto('', 'category').$form->multiselectarray('suppcats', $cate_arbo, GETPOST('suppcats', 'array'), null, null, 'quatrevingtpercent widthcentpercentminusx', 0, 0);
				print "</td></tr>";
			}
		}

		// Multicurrency
		if (!empty($conf->multicurrency->enabled)) {
			print '<tr>';
			print '<td>'.$form->editfieldkey('Currency', 'multicurrency_code', '', $object, 0).'</td>';
			print '<td colspan="3" class="maxwidthonsmartphone">';
			print $form->selectMultiCurrency(($object->multicurrency_code ? $object->multicurrency_code : $conf->currency), 'multicurrency_code', 1);
			print '</td></tr>';
		}

		// Other attributes
		$parameters = array('socid'=>$socid, 'colspan' => ' colspan="3"', 'colspanvalue' => '3');
		include DOL_DOCUMENT_ROOT.'/core/tpl/extrafields_add.tpl.php';

		// Assign a sale representative
		print '<tr>';
		print '<td>'.$form->editfieldkey('AllocateCommercial', 'commercial_id', '', $object, 0).'</td>';
		print '<td colspan="3" class="maxwidthonsmartphone">';
		$userlist = $form->select_dolusers('', '', 0, null, 0, '', '', 0, 0, 0, 'AND u.statut = 1', 0, '', '', 0, 1);
		// Note: If user has no right to "see all thirdparties", we force selection of sale representative to him, so after creation he can see the record.
		$selected = (count(GETPOST('commercial', 'array')) > 0 ? GETPOST('commercial', 'array') : (GETPOST('commercial', 'int') > 0 ? array(GETPOST('commercial', 'int')) : (empty($user->rights->societe->client->voir) ? array($user->id) : array())));
		print img_picto('', 'user').$form->multiselectarray('commercial', $userlist, $selected, null, null, 'quatrevingtpercent widthcentpercentminusx', 0, 0);
		print '</td></tr>';

		// Add logo
		print '<tr class="hideonsmartphone">';
		print '<td>'.$form->editfieldkey('Logo', 'photoinput', '', $object, 0).'</td>';
		print '<td colspan="3">';
		print '<input class="flat" type="file" name="photo" id="photoinput" />';
		print '</td>';
		print '</tr>';

		print '</table>'."\n";

		// Accountancy codes
		if (!empty($conf->global->ACCOUNTANCY_USE_PRODUCT_ACCOUNT_ON_THIRDPARTY)) {
			print '<table class="border" width="100%">';

			if (! empty($conf->accounting->enabled)) {
				// Accountancy_code_sell
				print '<tr><td class="titlefieldcreate">'.$langs->trans("ProductAccountancySellCode").'</td>';
				print '<td>';
				$accountancy_code_sell = GETPOST('accountancy_code_sell', 'alpha');
				print $formaccounting->select_account($accountancy_code_sell, 'accountancy_code_sell', 1, null, 1, 1, '');
				print '</td></tr>';

				// Accountancy_code_buy
				print '<tr><td class="titlefieldcreate">'.$langs->trans("ProductAccountancyBuyCode").'</td>';
				print '<td>';
				$accountancy_code_buy = GETPOST('accountancy_code_buy', 'alpha');
				print $formaccounting->select_account($accountancy_code_buy, 'accountancy_code_buy', 1, null, 1, 1, '');
				print '</td></tr>';
			} else // For external software
			{
				// Accountancy_code_sell
				print '<tr><td class="titlefieldcreate">'.$langs->trans("ProductAccountancySellCode").'</td>';
				print '<td class="maxwidthonsmartphone"><input class="minwidth100" name="accountancy_code_sell" value="'.$object->accountancy_code_sell.'">';
				print '</td></tr>';

				// Accountancy_code_buy
				print '<tr><td class="titlefieldcreate">'.$langs->trans("ProductAccountancyBuyCode").'</td>';
				print '<td class="maxwidthonsmartphone"><input class="minwidth100" name="accountancy_code_buy" value="'.$object->accountancy_code_buy.'">';
				print '</td></tr>';
			}

			print '</table>';
		}

		print dol_get_fiche_end();

		print '<div class="center">';
		print '<input type="submit" class="button" name="create" value="'.$langs->trans('AddThirdParty').'">';
		if (!empty($backtopage)) {
			print ' &nbsp; &nbsp; ';
			print '<input type="submit" class="button button-cancel" name="cancel" value="'.$langs->trans("Cancel").'">';
		} else {
			print ' &nbsp; &nbsp; ';
			print '<input type="button" class="button button-cancel" value="'.$langs->trans("Cancel").'" onClick="javascript:history.go(-1)">';
		}
		print '</div>'."\n";

		print '</form>'."\n";
	} elseif ($action == 'edit') {
		//print load_fiche_titre($langs->trans("EditCompany"));

		if ($socid) {
			$res = $object->fetch_optionals();
			//if ($res < 0) { dol_print_error($db); exit; }

			$head = societe_prepare_head($object);

			// Load object modCodeTiers
			$module = (!empty($conf->global->SOCIETE_CODECLIENT_ADDON) ? $conf->global->SOCIETE_CODECLIENT_ADDON : 'mod_codeclient_leopard');
			if (substr($module, 0, 15) == 'mod_codeclient_' && substr($module, -3) == 'php') {
				$module = substr($module, 0, dol_strlen($module) - 4);
			}
			$dirsociete = array_merge(array('/core/modules/societe/'), $conf->modules_parts['societe']);
			foreach ($dirsociete as $dirroot) {
				$res = dol_include_once($dirroot.$module.'.php');
				if ($res) {
					break;
				}
			}
			$modCodeClient = new $module($db);
			// We verified if the tag prefix is used
			if ($modCodeClient->code_auto) {
				$prefixCustomerIsUsed = $modCodeClient->verif_prefixIsUsed();
			}
			$module = $conf->global->SOCIETE_CODECLIENT_ADDON;
			if (substr($module, 0, 15) == 'mod_codeclient_' && substr($module, -3) == 'php') {
				$module = substr($module, 0, dol_strlen($module) - 4);
			}
			$dirsociete = array_merge(array('/core/modules/societe/'), $conf->modules_parts['societe']);
			foreach ($dirsociete as $dirroot) {
				$res = dol_include_once($dirroot.$module.'.php');
				if ($res) {
					break;
				}
			}
			$modCodeFournisseur = new $module($db);
			// On verifie si la balise prefix est utilisee
			if ($modCodeFournisseur->code_auto) {
				$prefixSupplierIsUsed = $modCodeFournisseur->verif_prefixIsUsed();
			}

			$object->oldcopy = clone $object;

			if (GETPOSTISSET('name')) {
				// We overwrite with values if posted
				$object->name = GETPOST('name', 'alphanohtml');
				$object->prefix_comm			= GETPOST('prefix_comm', 'alphanohtml');
				$object->client = GETPOST('client', 'int');
				$object->code_client			= GETPOST('customer_code', 'alpha');
				$object->fournisseur			= GETPOST('fournisseur', 'int');
				$object->code_fournisseur = GETPOST('supplier_code', 'alpha');
				$object->address = GETPOST('address', 'alphanohtml');
				$object->zip = GETPOST('zipcode', 'alphanohtml');
				$object->town = GETPOST('town', 'alphanohtml');
				$object->country_id = GETPOST('country_id') ?GETPOST('country_id', 'int') : $mysoc->country_id;
				$object->state_id = GETPOST('state_id', 'int');
				//$object->skype				= GETPOST('skype', 'alpha');
				//$object->twitter				= GETPOST('twitter', 'alpha');
				//$object->facebook				= GETPOST('facebook', 'alpha');
				//$object->linkedin				= GETPOST('linkedin', 'alpha');
				$object->socialnetworks = array();
				if (!empty($conf->socialnetworks->enabled)) {
					foreach ($socialnetworks as $key => $value) {
						if (GETPOSTISSET($key) && GETPOST($key, 'alphanohtml') != '') {
							$object->socialnetworks[$key] = GETPOST($key, 'alphanohtml');
						}
					}
				}
				$object->phone					= GETPOST('phone', 'alpha');
				$object->fax					= GETPOST('fax', 'alpha');
				$object->email					= GETPOST('email', 'custom', 0, FILTER_SANITIZE_EMAIL);
				$object->url					= GETPOST('url', 'custom', 0, FILTER_SANITIZE_URL);
				$object->capital				= GETPOST('capital', 'alphanohtml');
				$object->idprof1				= GETPOST('idprof1', 'alphanohtml');
				$object->idprof2				= GETPOST('idprof2', 'alphanohtml');
				$object->idprof3				= GETPOST('idprof3', 'alphanohtml');
				$object->idprof4				= GETPOST('idprof4', 'alphanohtml');
				$object->idprof5				= GETPOST('idprof5', 'alphanohtml');
				$object->idprof6				= GETPOST('idprof6', 'alphanohtml');
				$object->typent_id = GETPOST('typent_id', 'int');
				$object->effectif_id = GETPOST('effectif_id', 'int');
				$object->barcode				= GETPOST('barcode', 'alphanohtml');
				$object->forme_juridique_code = GETPOST('forme_juridique_code', 'int');
				$object->default_lang = GETPOST('default_lang', 'alpha');

				$object->tva_assuj				= GETPOST('assujtva_value', 'int');
				$object->tva_intra				= GETPOST('tva_intra', 'alphanohtml');
				$object->status = GETPOST('status', 'int');

				// Webservices url/key
				$object->webservices_url        = GETPOST('webservices_url', 'custom', 0, FILTER_SANITIZE_URL);
				$object->webservices_key        = GETPOST('webservices_key', 'san_alpha');

				if (GETPOSTISSET('accountancy_code_sell')) {
					$object->accountancy_code_sell  = GETPOST('accountancy_code_sell', 'alpha');
				}
				if (GETPOSTISSET('accountancy_code_buy')) {
					$object->accountancy_code_buy   = GETPOST('accountancy_code_buy', 'alpha');
				}

				//Incoterms
				if (!empty($conf->incoterm->enabled)) {
					$object->fk_incoterms = GETPOST('incoterm_id', 'int');
					$object->location_incoterms = GETPOST('lcoation_incoterms', 'alpha');
				}

				//Local Taxes
				$object->localtax1_assuj		= GETPOST('localtax1assuj_value');
				$object->localtax2_assuj		= GETPOST('localtax2assuj_value');

				$object->localtax1_value		= GETPOST('lt1');
				$object->localtax2_value		= GETPOST('lt2');

				// We set country_id, and country_code label of the chosen country
				if ($object->country_id > 0) {
					$tmparray = getCountry($object->country_id, 'all');
					$object->country_code = $tmparray['code'];
					$object->country = $tmparray['label'];
				}
			}

			if ($object->localtax1_assuj == 0) {
				$sub = 0;
			} else {
				$sub = 1;
			}
			if ($object->localtax2_assuj == 0) {
				$sub2 = 0;
			} else {
				$sub2 = 1;
			}

			if ($conf->use_javascript_ajax) {
				print "\n".'<script type="text/javascript">';
				print '$(document).ready(function () {
    			var val='.$sub.';
    			var val2='.$sub2.';
    			if("#localtax1assuj_value".value==undefined){
    				if(val==1){
    					$(".cblt1").show();
    				}else{
    					$(".cblt1").hide();
    				}
    			}
    			if("#localtax2assuj_value".value==undefined){
    				if(val2==1){
    					$(".cblt2").show();
    				}else{
    					$(".cblt2").hide();
    				}
    			}
    			$("#localtax1assuj_value").change(function() {
               		var value=document.getElementById("localtax1assuj_value").value;
    				if(value==1){
    					$(".cblt1").show();
    				}else{
    					$(".cblt1").hide();
    				}
    			});
    			$("#localtax2assuj_value").change(function() {
    				var value=document.getElementById("localtax2assuj_value").value;
    				if(value==1){
    					$(".cblt2").show();
    				}else{
    					$(".cblt2").hide();
    				}
    			});

				init_customer_categ();
	  			$("#customerprospect").change(function() {
					init_customer_categ();
				});
       			function init_customer_categ() {
					console.log("is customer or prospect = "+jQuery("#customerprospect").val());
					if (jQuery("#customerprospect").val() == 0 && (jQuery("#fournisseur").val() == 0 || '.(empty($conf->global->THIRDPARTY_CAN_HAVE_CATEGORY_EVEN_IF_NOT_CUSTOMER_PROSPECT_SUPPLIER) ? '1' : '0').'))
					{
						jQuery(".visibleifcustomer").hide();
					}
					else
					{
						jQuery(".visibleifcustomer").show();
					}
				}

				init_supplier_categ();
	  			$("#fournisseur").change(function() {
					init_supplier_categ();
				});
       			function init_supplier_categ() {
					console.log("is supplier = "+jQuery("#fournisseur").val());
					if (jQuery("#fournisseur").val() == 0)
					{
						jQuery(".visibleifsupplier").hide();
					}
					else
					{
						jQuery(".visibleifsupplier").show();
					}
				};

       			$("#selectcountry_id").change(function() {
       				document.formsoc.action.value="edit";
      				document.formsoc.submit();
        			});

                })';
				print '</script>'."\n";
			}

			print '<form enctype="multipart/form-data" action="'.$_SERVER["PHP_SELF"].'?socid='.$object->id.'" method="post" name="formsoc">';
			print '<input type="hidden" name="action" value="update">';
			print '<input type="hidden" name="token" value="'.newToken().'">';
			print '<input type="hidden" name="socid" value="'.$object->id.'">';
			print '<input type="hidden" name="entity" value="'.$object->entity.'">';
			if ($modCodeClient->code_auto || $modCodeFournisseur->code_auto) {
				print '<input type="hidden" name="code_auto" value="1">';
			}


			print dol_get_fiche_head($head, 'card', $langs->trans("ThirdParty"), 0, 'company');

			print '<div class="fichecenter2">';
			print '<table class="border centpercent">';

			// Ref/ID
			if (!empty($conf->global->MAIN_SHOW_TECHNICAL_ID)) {
				print '<tr><td class="titlefieldcreate">'.$langs->trans("ID").'</td><td colspan="3">';
				print $object->ref;
				print '</td></tr>';
			}

			// Name
			print '<tr><td class="titlefieldcreate">'.$form->editfieldkey('ThirdPartyName', 'name', '', $object, 0, 'string', '', 1).'</td>';
			print '<td colspan="3"><input type="text" class="minwidth300" maxlength="128" name="name" id="name" value="'.dol_escape_htmltag($object->name).'" autofocus="autofocus">';
			print $form->widgetForTranslation("name", $object, $permissiontoadd, 'string', 'alpahnohtml', 'minwidth300');
			print '</td></tr>';

			// Alias names (commercial, trademark or alias names)
			print '<tr id="name_alias"><td><label for="name_alias_input">'.$langs->trans('AliasNames').'</label></td>';
			print '<td colspan="3"><input type="text" class="minwidth300" name="name_alias" id="name_alias_input" value="'.dol_escape_htmltag($object->name_alias).'"></td></tr>';

			// Prefix
			if (!empty($conf->global->SOCIETE_USEPREFIX)) {  // Old not used prefix field
				print '<tr><td>'.$form->editfieldkey('Prefix', 'prefix', '', $object, 0).'</td><td colspan="3">';
				// It does not change the prefix mode using the auto numbering prefix
				if (($prefixCustomerIsUsed || $prefixSupplierIsUsed) && $object->prefix_comm) {
					print '<input type="hidden" name="prefix_comm" value="'.dol_escape_htmltag($object->prefix_comm).'">';
					print $object->prefix_comm;
				} else {
					print '<input type="text" size="5" maxlength="5" name="prefix_comm" id="prefix" value="'.dol_escape_htmltag($object->prefix_comm).'">';
				}
				print '</td>';
			}

			// Prospect/Customer
			print '<tr><td>'.$form->editfieldkey('ProspectCustomer', 'customerprospect', '', $object, 0, 'string', '', 1).'</td>';
			print '<td class="maxwidthonsmartphone">';
			print $formcompany->selectProspectCustomerType($object->client);
			print '</td>';
			if ($conf->browser->layout == 'phone') {
				print '</tr><tr>';
			}
			print '<td>'.$form->editfieldkey('CustomerCode', 'customer_code', '', $object, 0).'</td><td>';

			print '<table class="nobordernopadding"><tr><td>';
			if ((!$object->code_client || $object->code_client == -1) && $modCodeClient->code_auto) {
				$tmpcode = $object->code_client;
				if (empty($tmpcode) && !empty($object->oldcopy->code_client)) {
					$tmpcode = $object->oldcopy->code_client; // When there is an error to update a thirdparty, the number for supplier and customer code is kept to old value.
				}
				if (empty($tmpcode) && !empty($modCodeClient->code_auto)) {
					$tmpcode = $modCodeClient->getNextValue($object, 0);
				}
				print '<input type="text" name="customer_code" id="customer_code" size="16" value="'.dol_escape_htmltag($tmpcode).'" maxlength="24">';
			} elseif ($object->codeclient_modifiable()) {
				print '<input type="text" name="customer_code" id="customer_code" size="16" value="'.dol_escape_htmltag($object->code_client).'" maxlength="24">';
			} else {
				print $object->code_client;
				print '<input type="hidden" name="customer_code" value="'.dol_escape_htmltag($object->code_client).'">';
			}
			print '</td><td>';
			$s = $modCodeClient->getToolTip($langs, $object, 0);
			print $form->textwithpicto('', $s, 1);
			print '</td></tr></table>';

			print '</td></tr>';

			// Supplier
			if (((!empty($conf->fournisseur->enabled) && !empty($user->rights->fournisseur->lire) && empty($conf->global->MAIN_USE_NEW_SUPPLIERMOD)) || (!empty($conf->supplier_order->enabled) && !empty($user->rights->supplier_order->lire)) || (!empty($conf->supplier_invoice->enabled) && !empty($user->rights->supplier_invoice->lire)))
				|| (!empty($conf->supplier_proposal->enabled) && !empty($user->rights->supplier_proposal->lire))) {
				print '<tr>';
				print '<td>'.$form->editfieldkey('Supplier', 'fournisseur', '', $object, 0, 'string', '', 1).'</td>';
				print '<td class="maxwidthonsmartphone">';
				print $form->selectyesno("fournisseur", $object->fournisseur, 1, false, 0, 1);
				print '</td>';
				if ($conf->browser->layout == 'phone') {
					print '</tr><tr>';
				}
				print '<td>';
				if ((!empty($conf->fournisseur->enabled) && !empty($user->rights->fournisseur->lire) && empty($conf->global->MAIN_USE_NEW_SUPPLIERMOD)) || (!empty($conf->supplier_order->enabled) && !empty($user->rights->supplier_order->lire)) || (!empty($conf->supplier_invoice->enabled) && !empty($user->rights->supplier_invoice->lire))) {
					print $form->editfieldkey('SupplierCode', 'supplier_code', '', $object, 0);
				}
				print '</td>';
				print '<td>';
				print '<table class="nobordernopadding"><tr><td>';
				if ((!$object->code_fournisseur || $object->code_fournisseur == -1) && $modCodeFournisseur->code_auto) {
					$tmpcode = $object->code_fournisseur;
					if (empty($tmpcode) && !empty($object->oldcopy->code_fournisseur)) {
						$tmpcode = $object->oldcopy->code_fournisseur; // When there is an error to update a thirdparty, the number for supplier and customer code is kept to old value.
					}
					if (empty($tmpcode) && !empty($modCodeFournisseur->code_auto)) {
						$tmpcode = $modCodeFournisseur->getNextValue($object, 1);
					}
					print '<input type="text" name="supplier_code" id="supplier_code" size="16" value="'.dol_escape_htmltag($tmpcode).'" maxlength="24">';
				} elseif ($object->codefournisseur_modifiable()) {
					print '<input type="text" name="supplier_code" id="supplier_code" size="16" value="'.dol_escape_htmltag($object->code_fournisseur).'" maxlength="24">';
				} else {
					print $object->code_fournisseur;
					print '<input type="hidden" name="supplier_code" value="'.$object->code_fournisseur.'">';
				}
				print '</td><td>';
				$s = $modCodeFournisseur->getToolTip($langs, $object, 1);
				print $form->textwithpicto('', $s, 1);
				print '</td></tr></table>';
				print '</td></tr>';
			}

			// Barcode
			if (!empty($conf->barcode->enabled)) {
				print '<tr><td class="tdtop">'.$form->editfieldkey('Gencod', 'barcode', '', $object, 0).'</td>';
				print '<td colspan="3">';
				print img_picto('', 'barcode');
				print '<input type="text" name="barcode" id="barcode" value="'.dol_escape_htmltag($object->barcode).'">';
				print '</td></tr>';
			}

			// Status
			print '<tr><td>'.$form->editfieldkey('Status', 'status', '', $object, 0).'</td><td colspan="3">';
			print $form->selectarray('status', array('0'=>$langs->trans('ActivityCeased'), '1'=>$langs->trans('InActivity')), $object->status, 0, 0, 0, '', 0, 0, 0, '', 'minwidth100', 1);
			print '</td></tr>';

			// Address
			print '<tr><td class="tdtop">'.$form->editfieldkey('Address', 'address', '', $object, 0).'</td>';
			print '<td colspan="3"><textarea name="address" id="address" class="quatrevingtpercent" rows="3" wrap="soft">';
			print dol_escape_htmltag($object->address, 0, 1);
			print '</textarea>';
			print $form->widgetForTranslation("address", $object, $permissiontoadd, 'textarea', 'alphanohtml', 'quatrevingtpercent');
			print '</td></tr>';

			// Zip / Town
			print '<tr><td>'.$form->editfieldkey('Zip', 'zipcode', '', $object, 0).'</td><td>';
			print $formcompany->select_ziptown($object->zip, 'zipcode', array('town', 'selectcountry_id', 'state_id'), 0, 0, '', 'maxwidth100');
			print '</td>';
			if ($conf->browser->layout == 'phone') {
				print '</tr><tr>';
			}
			print '<td>'.$form->editfieldkey('Town', 'town', '', $object, 0).'</td><td>';
			print $formcompany->select_ziptown($object->town, 'town', array('zipcode', 'selectcountry_id', 'state_id'));
			print $form->widgetForTranslation("town", $object, $permissiontoadd, 'string', 'alphanohtml', 'maxwidth100 quatrevingtpercent');
			print '</td></tr>';

			// Country
			print '<tr><td>'.$form->editfieldkey('Country', 'selectcounty_id', '', $object, 0).'</td><td colspan="3">';
			print img_picto('', 'globe-americas', 'class="paddingrightonly"');
			print $form->select_country((GETPOSTISSET('country_id') ? GETPOST('country_id') : $object->country_id), 'country_id', '', 0, 'minwidth300 maxwidth500 widthcentpercentminusx');
			if ($user->admin) {
				print info_admin($langs->trans("YouCanChangeValuesForThisListFromDictionarySetup"), 1);
			}
			print '</td></tr>';

			// State
			if (empty($conf->global->SOCIETE_DISABLE_STATE)) {
				if (!empty($conf->global->MAIN_SHOW_REGION_IN_STATE_SELECT) && ($conf->global->MAIN_SHOW_REGION_IN_STATE_SELECT == 1 || $conf->global->MAIN_SHOW_REGION_IN_STATE_SELECT == 2)) {
					print '<tr><td>'.$form->editfieldkey('Region-State', 'state_id', '', $object, 0).'</td><td colspan="3">';
				} else {
					print '<tr><td>'.$form->editfieldkey('State', 'state_id', '', $object, 0).'</td><td colspan="3">';
				}

				print $formcompany->select_state($object->state_id, $object->country_code);
				print '</td></tr>';
			}

			// Phone / Fax
			print '<tr><td>'.$form->editfieldkey('Phone', 'phone', GETPOST('phone', 'alpha'), $object, 0).'</td>';
			print '<td>'.img_picto('', 'object_phoning').' <input type="text" name="phone" id="phone" class="maxwidth200 widthcentpercentminusx" value="'.(GETPOSTISSET('phone') ?GETPOST('phone', 'alpha') : $object->phone).'"></td>';
			if ($conf->browser->layout == 'phone') {
				print '</tr><tr>';
			}
			print '<td>'.$form->editfieldkey('Fax', 'fax', GETPOST('fax', 'alpha'), $object, 0).'</td>';
			print '<td>'.img_picto('', 'object_phoning_fax').' <input type="text" name="fax" id="fax" class="maxwidth200 widthcentpercentminusx" value="'.(GETPOSTISSET('fax') ?GETPOST('fax', 'alpha') : $object->fax).'"></td></tr>';

			// EMail / Web
			print '<tr><td>'.$form->editfieldkey('EMail', 'email', GETPOST('email', 'custom', 0, FILTER_SANITIZE_EMAIL), $object, 0, 'string', '', (!empty($conf->global->SOCIETE_EMAIL_MANDATORY))).'</td>';
			print '<td colspan="3">'.img_picto('', 'object_email').' <input type="text" name="email" id="email" class="maxwidth200onsmartphone maxwidth500 widthcentpercentminusx" value="'.(GETPOSTISSET('email') ? GETPOST('email', 'custom', 0, FILTER_SANITIZE_EMAIL) : $object->email).'"></td></tr>';
			print '<tr><td>'.$form->editfieldkey('Web', 'url', GETPOST('url', 'alpha'), $object, 0).'</td>';
			print '<td colspan="3">'.img_picto('', 'globe').' <input type="text" name="url" id="url" class="maxwidth200onsmartphone maxwidth500 widthcentpercentminusx " value="'.(GETPOSTISSET('url') ?GETPOST('url', 'alpha') : $object->url).'"></td></tr>';

			if (!empty($conf->socialnetworks->enabled)) {
				foreach ($socialnetworks as $key => $value) {
					if ($value['active']) {
						print '<tr>';
						print '<td><label for="'.$value['label'].'">'.$form->editfieldkey($value['label'], $key, '', $object, 0).'</label></td>';
						print '<td colspan="3">';
						if (!empty($value['icon'])) {
							print '<span class="fa '.$value['icon'].'"></span>';
						}
						print '<input type="text" name="'.$key.'" id="'.$key.'" class="minwidth100" maxlength="80" value="'.(empty($object->socialnetworks[$key]) ? '' : $object->socialnetworks[$key]).'">';
						print '</td>';
						print '</tr>';
					} elseif (!empty($object->socialnetworks[$key])) {
						print '<input type="hidden" name="'.$key.'" value="'.$object->socialnetworks[$key].'">';
					}
				}
			}

			// Prof ids
			$i = 1;
			$j = 0;
			$NBCOLS = ($conf->browser->layout == 'phone' ? 1 : 2);
			while ($i <= 6) {
				$idprof = $langs->transcountry('ProfId'.$i, $object->country_code);
				if ($idprof != '-') {
					$key = 'idprof'.$i;

					if (($j % $NBCOLS) == 0) {
						print '<tr>';
					}

					$idprof_mandatory = 'SOCIETE_IDPROF'.($i).'_MANDATORY';
					print '<td>'.$form->editfieldkey($idprof, $key, '', $object, 0, 'string', '', !(empty($conf->global->$idprof_mandatory) || !$object->isACompany())).'</td><td>';
					print $formcompany->get_input_id_prof($i, $key, $object->$key, $object->country_code);
					print '</td>';
					if (($j % $NBCOLS) == ($NBCOLS - 1)) {
						print '</tr>';
					}
					$j++;
				}
				$i++;
			}
			if ($NBCOLS > 0 && $j % 2 == 1) {
				print '<td colspan="2"></td></tr>';
			}

			// VAT is used
			print '<tr><td>'.$form->editfieldkey('VATIsUsed', 'assujtva_value', '', $object, 0).'</td><td colspan="3">';
			print $form->selectyesno('assujtva_value', $object->tva_assuj, 1);
			print '</td></tr>';

			// Local Taxes
			//TODO: Place into a function to control showing by country or study better option
			if ($mysoc->localtax1_assuj == "1" && $mysoc->localtax2_assuj == "1") {
				print '<tr><td>'.$form->editfieldkey($langs->transcountry("LocalTax1IsUsed", $mysoc->country_code), 'localtax1assuj_value', '', $object, 0).'</td><td>';
				print $form->selectyesno('localtax1assuj_value', $object->localtax1_assuj, 1);
				if (!isOnlyOneLocalTax(1)) {
					print '<span class="cblt1">     '.$langs->transcountry("Type", $mysoc->country_code).': ';
					$formcompany->select_localtax(1, $object->localtax1_value, "lt1");
					print '</span>';
				}
				print '</td>';
				print '</tr><tr>';
				print '<td>'.$form->editfieldkey($langs->transcountry("LocalTax2IsUsed", $mysoc->country_code), 'localtax2assuj_value', '', $object, 0).'</td><td>';
				print $form->selectyesno('localtax2assuj_value', $object->localtax2_assuj, 1);
				if (!isOnlyOneLocalTax(2)) {
					print '<span class="cblt2">     '.$langs->transcountry("Type", $mysoc->country_code).': ';
					$formcompany->select_localtax(2, $object->localtax2_value, "lt2");
					print '</span>';
				}
				print '</td></tr>';
			} elseif ($mysoc->localtax1_assuj == "1" && $mysoc->localtax2_assuj != "1") {
				print '<tr><td>'.$form->editfieldkey($langs->transcountry("LocalTax1IsUsed", $mysoc->country_code), 'localtax1assuj_value', '', $object, 0).'</td><td colspan="3">';
				print $form->selectyesno('localtax1assuj_value', $object->localtax1_assuj, 1);
				if (!isOnlyOneLocalTax(1)) {
					print '<span class="cblt1">     '.$langs->transcountry("Type", $mysoc->country_code).': ';
					$formcompany->select_localtax(1, $object->localtax1_value, "lt1");
					print '</span>';
				}
				print '</td></tr>';
			} elseif ($mysoc->localtax2_assuj == "1" && $mysoc->localtax1_assuj != "1") {
				print '<tr><td>'.$form->editfieldkey($langs->transcountry("LocalTax2IsUsed", $mysoc->country_code), 'localtax2assuj_value', '', $object, 0).'</td><td colspan="3">';
				print $form->selectyesno('localtax2assuj_value', $object->localtax2_assuj, 1);
				if (!isOnlyOneLocalTax(2)) {
					print '<span class="cblt2">     '.$langs->transcountry("Type", $mysoc->country_code).': ';
					$formcompany->select_localtax(2, $object->localtax2_value, "lt2");
					print '</span>';
				}
				print '</td></tr>';
			}

			// VAT Code
			print '<tr><td>'.$form->editfieldkey('VATIntra', 'intra_vat', '', $object, 0).'</td>';
			print '<td colspan="3">';
			$s = '<input type="text" class="flat maxwidthonsmartphone" name="tva_intra" id="intra_vat" maxlength="20" value="'.$object->tva_intra.'">';

			if (empty($conf->global->MAIN_DISABLEVATCHECK) && isInEEC($object)) {
				$s .= ' &nbsp; ';

				if ($conf->use_javascript_ajax) {
					$widthpopup = 600;
					if (!empty($conf->dol_use_jmobile)) {
						$widthpopup = 350;
					}
					$heightpopup = 400;
					print "\n";
					print '<script language="JavaScript" type="text/javascript">';
					print "function CheckVAT(a) {\n";
					print "newpopup('".DOL_URL_ROOT."/societe/checkvat/checkVatPopup.php?vatNumber='+a,'".dol_escape_js($langs->trans("VATIntraCheckableOnEUSite"))."', ".$widthpopup.", ".$heightpopup.");\n";
					print "}\n";
					print '</script>';
					print "\n";
					$s .= '<a href="#" class="hideonsmartphone" onclick="javascript: CheckVAT(document.formsoc.tva_intra.value);">'.$langs->trans("VATIntraCheck").'</a>';
					$s = $form->textwithpicto($s, $langs->trans("VATIntraCheckDesc", $langs->transnoentitiesnoconv("VATIntraCheck")), 1);
				} else {
					$s .= '<a href="'.$langs->transcountry("VATIntraCheckURL", $object->country_id).'" class="hideonsmartphone" target="_blank">'.img_picto($langs->trans("VATIntraCheckableOnEUSite"), 'help').'</a>';
				}
			}
			print $s;
			print '</td>';
			print '</tr>';

			// Type - Workforce/Staff
<<<<<<< HEAD
			print '<tr><td>'.$form->editfieldkey('ThirdPartyType', 'typent_id', '', $object, 0).'</td><td class="maxwidthonsmartphone"'.( ($conf->browser->layout == 'phone' || !empty($conf->global->SOCIETE_DISABLE_WORKFORCE)) ? ' colspan="3"' : '').'>';
			print $form->selectarray("typent_id", $formcompany->typent_array(0), $object->typent_id, 0, 0, 0, '', 0, 0, 0, (empty($conf->global->SOCIETE_SORT_ON_TYPEENT) ? 'ASC' : $conf->global->SOCIETE_SORT_ON_TYPEENT), '', 1);
			if ($user->admin) print info_admin($langs->trans("YouCanChangeValuesForThisListFromDictionarySetup"), 1);
			if (empty($conf->global->SOCIETE_DISABLE_WORKFORCE))
			{
				print '</td>';
				if ($conf->browser->layout == 'phone') print '</tr><tr>';
				print '<td>'.$form->editfieldkey('Workforce', 'effectif_id', '', $object, 0).'</td><td class="maxwidthonsmartphone">';
				print $form->selectarray("effectif_id", $formcompany->effectif_array(0), $object->effectif_id, 0, 0, 0, '', 0, 0, 0, '', '', 1);
				if ($user->admin) print info_admin($langs->trans("YouCanChangeValuesForThisListFromDictionarySetup"), 1);
			}
			else {
				print '<input type="hidden" name="effectif_id" id="effectif_id" value="'.$object->effectif_id.'">';
=======
			print '<tr><td>'.$form->editfieldkey('ThirdPartyType', 'typent_id', '', $object, 0).'</td><td class="maxwidthonsmartphone">';
			print $form->selectarray("typent_id", $formcompany->typent_array(0), $object->typent_id, 1, 0, 0, '', 0, 0, 0, (empty($conf->global->SOCIETE_SORT_ON_TYPEENT) ? 'ASC' : $conf->global->SOCIETE_SORT_ON_TYPEENT), '', 1);
			if ($user->admin) {
				print info_admin($langs->trans("YouCanChangeValuesForThisListFromDictionarySetup"), 1);
			}
			print '</td>';
			if ($conf->browser->layout == 'phone') {
				print '</tr><tr>';
			}
			print '<td>'.$form->editfieldkey('Workforce', 'effectif_id', '', $object, 0).'</td><td class="maxwidthonsmartphone">';
			print $form->selectarray("effectif_id", $formcompany->effectif_array(0), $object->effectif_id, 0, 0, 0, '', 0, 0, 0, '', '', 1);
			if ($user->admin) {
				print info_admin($langs->trans("YouCanChangeValuesForThisListFromDictionarySetup"), 1);
>>>>>>> 891de335
			}
			print '</td></tr>';

			// Juridical type
			print '<tr><td>'.$form->editfieldkey('JuridicalStatus', 'forme_juridique_code', '', $object, 0).'</td><td class="maxwidthonsmartphone" colspan="3">';
			print $formcompany->select_juridicalstatus($object->forme_juridique_code, $object->country_code, '', 'forme_juridique_code');
			print '</td></tr>';

			// Capital
			print '<tr><td>'.$form->editfieldkey('Capital', 'capital', '', $object, 0).'</td>';
			print '<td colspan="3"><input type="text" name="capital" id="capital" size="10" value="';
			print $object->capital != '' ? dol_escape_htmltag(price($object->capital)) : '';
			print '"> <font class="hideonsmartphone">'.$langs->trans("Currency".$conf->currency).'</font></td></tr>';

			// Default language
			if (!empty($conf->global->MAIN_MULTILANGS)) {
				print '<tr><td>'.$form->editfieldkey('DefaultLang', 'default_lang', '', $object, 0).'</td><td colspan="3">'."\n";
				print img_picto('', 'language').$formadmin->select_language($object->default_lang, 'default_lang', 0, 0, 1);
				print '</td>';
				print '</tr>';
			}

			// Incoterms
			if (!empty($conf->incoterm->enabled)) {
				print '<tr>';
					print '<td>'.$form->editfieldkey('IncotermLabel', 'incoterm_id', '', $object, 0).'</td>';
				print '<td colspan="3" class="maxwidthonsmartphone">';
				print $form->select_incoterms((!empty($object->fk_incoterms) ? $object->fk_incoterms : ''), (!empty($object->location_incoterms) ? $object->location_incoterms : ''));
				print '</td></tr>';
			}

			// Categories
			if (!empty($conf->categorie->enabled) && !empty($user->rights->categorie->lire)) {
				// Customer
				print '<tr class="visibleifcustomer"><td>'.$form->editfieldkey('CustomersCategoriesShort', 'custcats', '', $object, 0).'</td>';
				print '<td colspan="3">';
				$cate_arbo = $form->select_all_categories(Categorie::TYPE_CUSTOMER, null, null, null, null, 1);
				$c = new Categorie($db);
				$cats = $c->containing($object->id, Categorie::TYPE_CUSTOMER);
				$arrayselected = array();
				foreach ($cats as $cat) {
					$arrayselected[] = $cat->id;
				}
				print img_picto('', 'category').$form->multiselectarray('custcats', $cate_arbo, $arrayselected, 0, 0, 'quatrevingtpercent widthcentpercentminusx', 0, 0);
				print "</td></tr>";

				// Supplier
				if ((!empty($conf->fournisseur->enabled) && !empty($user->rights->fournisseur->lire) && empty($conf->global->MAIN_USE_NEW_SUPPLIERMOD)) || (!empty($conf->supplier_order->enabled) && !empty($user->rights->supplier_order->lire)) || (!empty($conf->supplier_invoice->enabled) && !empty($user->rights->supplier_invoice->lire))) {
					print '<tr class="visibleifsupplier"><td>'.$form->editfieldkey('SuppliersCategoriesShort', 'suppcats', '', $object, 0).'</td>';
					print '<td colspan="3">';
					$cate_arbo = $form->select_all_categories(Categorie::TYPE_SUPPLIER, null, null, null, null, 1);
					$c = new Categorie($db);
					$cats = $c->containing($object->id, Categorie::TYPE_SUPPLIER);
					$arrayselected = array();
					foreach ($cats as $cat) {
						$arrayselected[] = $cat->id;
					}
					print img_picto('', 'category').$form->multiselectarray('suppcats', $cate_arbo, $arrayselected, 0, 0, 'quatrevingtpercent widthcentpercentminusx', 0, 0);
					print "</td></tr>";
				}
			}

			// Multicurrency
			if (!empty($conf->multicurrency->enabled)) {
				print '<tr>';
				print '<td>'.$form->editfieldkey('Currency', 'multicurrency_code', '', $object, 0).'</td>';
				print '<td colspan="3" class="maxwidthonsmartphone">';
				print $form->selectMultiCurrency(($object->multicurrency_code ? $object->multicurrency_code : $conf->currency), 'multicurrency_code', 1);
				print '</td></tr>';
			}

			// Other attributes
			$parameters = array('socid'=>$socid, 'colspan' => ' colspan="3"', 'colspanvalue' => '3');
			include DOL_DOCUMENT_ROOT.'/core/tpl/extrafields_edit.tpl.php';

			// Webservices url/key
			if (!empty($conf->syncsupplierwebservices->enabled)) {
				print '<tr><td>'.$form->editfieldkey('WebServiceURL', 'webservices_url', '', $object, 0).'</td>';
				print '<td><input type="text" name="webservices_url" id="webservices_url" size="32" value="'.$object->webservices_url.'"></td>';
				print '<td>'.$form->editfieldkey('WebServiceKey', 'webservices_key', '', $object, 0).'</td>';
				print '<td><input type="text" name="webservices_key" id="webservices_key" size="32" value="'.$object->webservices_key.'"></td></tr>';
			}

			// Logo
			print '<tr class="hideonsmartphone">';
			print '<td>'.$form->editfieldkey('Logo', 'photoinput', '', $object, 0).'</td>';
			print '<td colspan="3">';
			if ($object->logo) {
				print $form->showphoto('societe', $object);
			}
			$caneditfield = 1;
			if ($caneditfield) {
				if ($object->logo) {
					print "<br>\n";
				}
				print '<table class="nobordernopadding">';
				if ($object->logo) {
					print '<tr><td><input type="checkbox" class="flat photodelete" name="deletephoto" id="photodelete"> '.$langs->trans("Delete").'<br><br></td></tr>';
				}
				//print '<tr><td>'.$langs->trans("PhotoFile").'</td></tr>';
				print '<tr><td><input type="file" class="flat" name="photo" id="photoinput"></td></tr>';
				print '</table>';
			}
			print '</td>';
			print '</tr>';

			// Assign sale representative
			print '<tr>';
			print '<td>'.$form->editfieldkey('AllocateCommercial', 'commercial_id', '', $object, 0).'</td>';
			print '<td colspan="3" class="maxwidthonsmartphone">';
			$userlist = $form->select_dolusers('', '', 0, null, 0, '', '', 0, 0, 0, 'AND u.statut = 1', 0, '', '', 0, 1);
			$arrayselected = GETPOST('commercial', 'array');
			if (empty($arrayselected)) {
				$arrayselected = $object->getSalesRepresentatives($user, 1);
			}
			print img_picto('', 'user').$form->multiselectarray('commercial', $userlist, $arrayselected, 0, 0, 'quatrevingtpercent widthcentpercentminusx', 0, 0, '', '', '', 1);
			print '</td></tr>';

			print '</table>';

			if (!empty($conf->global->ACCOUNTANCY_USE_PRODUCT_ACCOUNT_ON_THIRDPARTY)) {
				print '<br>';
				print '<table class="border centpercent">';

				if (! empty($conf->accounting->enabled)) {
					// Accountancy_code_sell
					print '<tr><td class="titlefield">'.$langs->trans("ProductAccountancySellCode").'</td>';
					print '<td>';
					print $formaccounting->select_account($object->accountancy_code_sell, 'accountancy_code_sell', 1, '', 1, 1);
					print '</td></tr>';

					// Accountancy_code_buy
					print '<tr><td>'.$langs->trans("ProductAccountancyBuyCode").'</td>';
					print '<td>';
					print $formaccounting->select_account($object->accountancy_code_buy, 'accountancy_code_buy', 1, '', 1, 1);
					print '</td></tr>';
				} else // For external software
				{
					// Accountancy_code_sell
					print '<tr><td class="titlefield">'.$langs->trans("ProductAccountancySellCode").'</td>';
					print '<td><input name="accountancy_code_sell" class="maxwidth200" value="'.$object->accountancy_code_sell.'">';
					print '</td></tr>';

					// Accountancy_code_buy
					print '<tr><td>'.$langs->trans("ProductAccountancyBuyCode").'</td>';
					print '<td><input name="accountancy_code_buy" class="maxwidth200" value="'.$object->accountancy_code_buy.'">';
					print '</td></tr>';
				}
				print '</table>';
			}

			print '</div>';

			print dol_get_fiche_end();

			print '<div class="center">';
			print '<input type="submit" class="button button-save" name="save" value="'.$langs->trans("Save").'">';
			print ' &nbsp; &nbsp; ';
			print '<input type="submit" class="button button-cancel" name="cancel" value="'.$langs->trans("Cancel").'">';
			print '</div>';

			print '</form>';
		}
	} else {
		/*
		 * View
		 */

		if (!empty($object->id)) {
			$res = $object->fetch_optionals();
		}
		//if ($res < 0) { dol_print_error($db); exit; }


		$head = societe_prepare_head($object);

		print dol_get_fiche_head($head, 'card', $langs->trans("ThirdParty"), -1, 'company');

		$formconfirm = '';

		// Confirm delete third party
		if ($action == 'delete' || ($conf->use_javascript_ajax && empty($conf->dol_use_jmobile))) {
			$formconfirm = $form->formconfirm($_SERVER["PHP_SELF"]."?socid=".$object->id, $langs->trans("DeleteACompany"), $langs->trans("ConfirmDeleteCompany"), "confirm_delete", '', 0, "action-delete");
		}

		if ($action == 'merge') {
			$formquestion = array(
				array(
					'name' => 'soc_origin',
					'label' => $langs->trans('MergeOriginThirdparty'),
					'type' => 'other',
					'value' => $form->select_company('', 'soc_origin', '', 'SelectThirdParty', 0, 0, array(), 0, 'minwidth200', '', '', 1, null, false, array($object->id))
				)
			);

			$formconfirm .= $form->formconfirm($_SERVER["PHP_SELF"]."?socid=".$object->id, $langs->trans("MergeThirdparties"), $langs->trans("ConfirmMergeThirdparties"), "confirm_merge", $formquestion, 'no', 1, 250);
		}

		// Call Hook formConfirm
		$parameters = array('formConfirm' => $formconfirm);
		$reshook = $hookmanager->executeHooks('formConfirm', $parameters, $object, $action); // Note that $action and $object may have been modified by hook
		if (empty($reshook)) {
			$formconfirm .= $hookmanager->resPrint;
		} elseif ($reshook > 0) {
			$formconfirm = $hookmanager->resPrint;
		}

		// Print form confirm
		print $formconfirm;

		dol_htmloutput_mesg(is_numeric($error) ? '' : $error, $errors, 'error');

		$linkback = '<a href="'.DOL_URL_ROOT.'/societe/list.php?restore_lastsearch_values=1">'.$langs->trans("BackToList").'</a>';

		dol_banner_tab($object, 'socid', $linkback, ($user->socid ? 0 : 1), 'rowid', 'nom');


		print '<div class="fichecenter">';
		print '<div class="fichehalfleft">';

		print '<div class="underbanner clearboth"></div>';
		print '<table class="border tableforfield" width="100%">';

		// Type Prospect/Customer/Supplier
		print '<tr><td class="titlefield">'.$langs->trans('NatureOfThirdParty').'</td><td>';
		print $object->getTypeUrl(1);
		print '</td></tr>';

		// Prefix
		if (!empty($conf->global->SOCIETE_USEPREFIX)) {  // Old not used prefix field
			print '<tr><td>'.$langs->trans('Prefix').'</td><td>'.dol_escape_htmltag($object->prefix_comm).'</td>';
			print '</tr>';
		}

		// Customer code
		if ($object->client) {
			print '<tr><td>';
			print $langs->trans('CustomerCode');
			print '</td>';
			print '<td>';
			print showValueWithClipboardCPButton(dol_escape_htmltag($object->code_client));
			print '</td>';
			$tmpcheck = $object->check_codeclient();
			if ($tmpcheck != 0 && $tmpcheck != -5) {
				print ' <font class="error">('.$langs->trans("WrongCustomerCode").')</font>';
			}
			print '</td>';
			print '</tr>';
		}

		// Supplier code
		if (((!empty($conf->fournisseur->enabled) && !empty($user->rights->fournisseur->lire) && empty($conf->global->MAIN_USE_NEW_SUPPLIERMOD)) || (!empty($conf->supplier_order->enabled) && !empty($user->rights->supplier_order->lire)) || (!empty($conf->supplier_invoice->enabled) && !empty($user->rights->supplier_invoice->lire))) && $object->fournisseur) {
			print '<tr><td>';
			print $langs->trans('SupplierCode').'</td><td>';
			print showValueWithClipboardCPButton(dol_escape_htmltag($object->code_fournisseur));
			$tmpcheck = $object->check_codefournisseur();
			if ($tmpcheck != 0 && $tmpcheck != -5) {
				print ' <font class="error">('.$langs->trans("WrongSupplierCode").')</font>';
			}
			print '</td>';
			print '</tr>';
		}

		// Barcode
		if (!empty($conf->barcode->enabled)) {
			print '<tr><td>';
			print $langs->trans('Gencod').'</td><td>'.showValueWithClipboardCPButton(dol_escape_htmltag($object->barcode));
			print '</td>';
			print '</tr>';
		}

		// Prof ids
		$i = 1; $j = 0;
		while ($i <= 6) {
			$idprof = $langs->transcountry('ProfId'.$i, $object->country_code);
			if ($idprof != '-') {
				//if (($j % 2) == 0) print '<tr>';
				print '<tr>';
				print '<td>'.$idprof.'</td><td>';
				$key = 'idprof'.$i;
				print showValueWithClipboardCPButton(dol_escape_htmltag($object->$key));
				if ($object->$key) {
					if ($object->id_prof_check($i, $object) > 0) {
						print ' &nbsp; '.$object->id_prof_url($i, $object);
					} else {
						print ' <font class="error">('.$langs->trans("ErrorWrongValue").')</font>';
					}
				}
				print '</td>';
				//if (($j % 2) == 1) print '</tr>';
				print '</tr>';
				$j++;
			}
			$i++;
		}
		//if ($j % 2 == 1)  print '<td colspan="2"></td></tr>';


		// This fields are used to know VAT to include in an invoice when the thirdparty is making a sale, so when it is a supplier.
		// We don't need them into customer profile.
		// Except for spain and localtax where localtax depends on buyer and not seller

		if ($object->fournisseur) {
			// VAT is used
			print '<tr><td>';
			print $form->textwithpicto($langs->trans('VATIsUsed'), $langs->trans('VATIsUsedWhenSelling'));
			print '</td><td>';
			print yn($object->tva_assuj);
			print '</td>';
			print '</tr>';
		}

		// Local Taxes
		if ($object->fournisseur || $mysoc->country_code == 'ES') {
			if ($mysoc->localtax1_assuj == "1" && $mysoc->localtax2_assuj == "1") {
				print '<tr><td>'.$langs->transcountry("LocalTax1IsUsed", $mysoc->country_code).'</td><td>';
				print yn($object->localtax1_assuj);
				print '</td></tr><tr><td>'.$langs->transcountry("LocalTax2IsUsed", $mysoc->country_code).'</td><td>';
				print yn($object->localtax2_assuj);
				print '</td></tr>';

				if ($object->localtax1_assuj == "1" && (!isOnlyOneLocalTax(1))) {
					print '<form method="post" action="'.$_SERVER['PHP_SELF'].'?socid='.$object->id.'">';
					print '<input type="hidden" name="action" value="set_localtax1">';
					print '<input type="hidden" name="token" value="'.newToken().'">';
					print '<tr><td>'.$langs->transcountry("Localtax1", $mysoc->country_code).' <a class="editfielda" href="'.$_SERVER["PHP_SELF"].'?action=editRE&amp;socid='.$object->id.'">'.img_edit($langs->transnoentitiesnoconv('Edit'), 1).'</td>';
					if ($action == 'editRE') {
						print '<td class="left">';
						$formcompany->select_localtax(1, $object->localtax1_value, "lt1");
						print '<input type="submit" class="button" value="'.$langs->trans("Modify").'"></td>';
					} else {
						print '<td>'.$object->localtax1_value.'</td>';
					}
					print '</tr></form>';
				}
				if ($object->localtax2_assuj == "1" && (!isOnlyOneLocalTax(2))) {
					print '<form method="post" action="'.$_SERVER['PHP_SELF'].'?socid='.$object->id.'">';
					print '<input type="hidden" name="action" value="set_localtax2">';
					print '<input type="hidden" name="token" value="'.newToken().'">';
					print '<tr><td>'.$langs->transcountry("Localtax2", $mysoc->country_code).'<a class="editfielda" href="'.$_SERVER["PHP_SELF"].'?action=editIRPF&amp;socid='.$object->id.'">'.img_edit($langs->transnoentitiesnoconv('Edit'), 1).'</td>';
					if ($action == 'editIRPF') {
						print '<td class="left">';
						$formcompany->select_localtax(2, $object->localtax2_value, "lt2");
						print '<input type="submit" class="button" value="'.$langs->trans("Modify").'"></td>';
					} else {
						print '<td>'.$object->localtax2_value.'</td>';
					}
					print '</tr></form>';
				}
			} elseif ($mysoc->localtax1_assuj == "1" && $mysoc->localtax2_assuj != "1") {
				print '<tr><td>'.$langs->transcountry("LocalTax1IsUsed", $mysoc->country_code).'</td><td>';
				print yn($object->localtax1_assuj);
				print '</td></tr>';
				if ($object->localtax1_assuj == "1" && (!isOnlyOneLocalTax(1))) {
					print '<form method="post" action="'.$_SERVER['PHP_SELF'].'?socid='.$object->id.'">';
					print '<input type="hidden" name="action" value="set_localtax1">';
					print '<input type="hidden" name="token" value="'.newToken().'">';
					print '<tr><td> '.$langs->transcountry("Localtax1", $mysoc->country_code).'<a class="editfielda" href="'.$_SERVER["PHP_SELF"].'?action=editRE&amp;socid='.$object->id.'">'.img_edit($langs->transnoentitiesnoconv('Edit'), 1).'</td>';
					if ($action == 'editRE') {
						print '<td class="left">';
						$formcompany->select_localtax(1, $object->localtax1_value, "lt1");
						print '<input type="submit" class="button" value="'.$langs->trans("Modify").'"></td>';
					} else {
						print '<td>'.$object->localtax1_value.'</td>';
					}
					print '</tr></form>';
				}
			} elseif ($mysoc->localtax2_assuj == "1" && $mysoc->localtax1_assuj != "1") {
				print '<tr><td>'.$langs->transcountry("LocalTax2IsUsed", $mysoc->country_code).'</td><td>';
				print yn($object->localtax2_assuj);
				print '</td></tr>';
				if ($object->localtax2_assuj == "1" && (!isOnlyOneLocalTax(2))) {
					print '<form method="post" action="'.$_SERVER['PHP_SELF'].'?socid='.$object->id.'">';
					print '<input type="hidden" name="action" value="set_localtax2">';
					print '<input type="hidden" name="token" value="'.newToken().'">';
					print '<tr><td> '.$langs->transcountry("Localtax2", $mysoc->country_code).' <a class="editfielda" href="'.$_SERVER["PHP_SELF"].'?action=editIRPF&amp;socid='.$object->id.'">'.img_edit($langs->transnoentitiesnoconv('Edit'), 1).'</td>';
					if ($action == 'editIRPF') {
						print '<td class="left">';
						$formcompany->select_localtax(2, $object->localtax2_value, "lt2");
						print '<input type="submit" class="button" value="'.$langs->trans("Modify").'"></td>';
					} else {
						print '<td>'.$object->localtax2_value.'</td>';
					}
					print '</tr></form>';
				}
			}
		}

		// Sale tax code (VAT code)
		print '<tr>';
		print '<td class="nowrap">'.$langs->trans('VATIntra').'</td><td>';
		if ($object->tva_intra) {
			$s = '';
			$s .= showValueWithClipboardCPButton(dol_escape_htmltag($object->tva_intra));
			$s .= '<input type="hidden" id="tva_intra" name="tva_intra" maxlength="20" value="'.$object->tva_intra.'">';

			if (empty($conf->global->MAIN_DISABLEVATCHECK) && isInEEC($object)) {
				$s .= ' &nbsp; ';

				if ($conf->use_javascript_ajax) {
					$widthpopup = 600;
					if (!empty($conf->dol_use_jmobile)) {
						$widthpopup = 350;
					}
					$heightpopup = 400;
					print "\n";
					print '<script language="JavaScript" type="text/javascript">';
					print "function CheckVAT(a) {\n";
					print "newpopup('".DOL_URL_ROOT."/societe/checkvat/checkVatPopup.php?vatNumber='+a, '".dol_escape_js($langs->trans("VATIntraCheckableOnEUSite"))."', ".$widthpopup.", ".$heightpopup.");\n";
					print "}\n";
					print '</script>';
					print "\n";
					$s .= '<a href="#" class="hideonsmartphone" onclick="javascript: CheckVAT( $(\'#tva_intra\').val() );">'.$langs->trans("VATIntraCheck").'</a>';
					$s = $form->textwithpicto($s, $langs->trans("VATIntraCheckDesc", $langs->transnoentitiesnoconv("VATIntraCheck")), 1);
				} else {
					$s .= '<a href="'.$langs->transcountry("VATIntraCheckURL", $object->country_id).'" class="hideonsmartphone" target="_blank">'.img_picto($langs->trans("VATIntraCheckableOnEUSite"), 'help').'</a>';
				}
			}
			print $s;
		} else {
			print '&nbsp;';
		}
		print '</td></tr>';

		// Third-Party Type
		print '<tr><td>';
		print '<table class="nobordernopadding" width="100%"><tr><td>'.$langs->trans('ThirdPartyType').'</td>';
		if ($action != 'editthirdpartytype' && $user->rights->societe->creer) {
			print '<td class="right"><a class="editfielda" href="'.$_SERVER["PHP_SELF"].'?action=editthirdpartytype&amp;socid='.$object->id.'">'.img_edit($langs->transnoentitiesnoconv('Edit'), 1).'</a></td>';
		}
		print '</tr></table>';
		print '</td><td>';
		$html_name = ($action == 'editthirdpartytype') ? 'typent_id' : 'none';
		$formcompany->formThirdpartyType($_SERVER['PHP_SELF'].'?socid='.$object->id, $object->typent_id, $html_name, '');
		print '</td></tr>';

		// Workforce/Staff
		if (empty($conf->global->SOCIETE_DISABLE_WORKFORCE))
		{
			print '<tr><td>'.$langs->trans("Workforce").'</td><td>'.$object->effectif.'</td></tr>';
		}

		print '</table>';
		print '</div>';

		print '<div class="fichehalfright"><div class="ficheaddleft">';

		print '<div class="underbanner clearboth"></div>';
		print '<table class="border tableforfield" width="100%">';

		// Tags / categories
		if (!empty($conf->categorie->enabled) && !empty($user->rights->categorie->lire)) {
			// Customer
			if ($object->prospect || $object->client || (!$object->fournisseur && !empty($conf->global->THIRDPARTY_CAN_HAVE_CATEGORY_EVEN_IF_NOT_CUSTOMER_PROSPECT_SUPPLIER))) {
				print '<tr><td>'.$langs->trans("CustomersCategoriesShort").'</td>';
				print '<td>';
				print $form->showCategories($object->id, Categorie::TYPE_CUSTOMER, 1);
				print "</td></tr>";
			}

			// Supplier
			if (((!empty($conf->fournisseur->enabled) && !empty($user->rights->fournisseur->lire) && empty($conf->global->MAIN_USE_NEW_SUPPLIERMOD)) || (!empty($conf->supplier_order->enabled) && !empty($user->rights->supplier_order->lire)) || (!empty($conf->supplier_invoice->enabled) && !empty($user->rights->supplier_invoice->lire))) && $object->fournisseur) {
				print '<tr><td>'.$langs->trans("SuppliersCategoriesShort").'</td>';
				print '<td>';
				print $form->showCategories($object->id, Categorie::TYPE_SUPPLIER, 1);
				print "</td></tr>";
			}
		}

		// Legal
		print '<tr><td class="titlefield">'.$langs->trans('JuridicalStatus').'</td><td>'.$object->forme_juridique.'</td></tr>';

		// Capital
		print '<tr><td>'.$langs->trans('Capital').'</td><td>';
		if ($object->capital) {
			print price($object->capital, '', $langs, 0, -1, -1, $conf->currency);
		} else {
			print '&nbsp;';
		}
		print '</td></tr>';

		// Default language
		if (!empty($conf->global->MAIN_MULTILANGS)) {
			require_once DOL_DOCUMENT_ROOT.'/core/lib/functions2.lib.php';
			print '<tr><td>'.$langs->trans("DefaultLang").'</td><td>';
			//$s=picto_from_langcode($object->default_lang);
			//print ($s?$s.' ':'');
			$langs->load("languages");
			$labellang = ($object->default_lang ? $langs->trans('Language_'.$object->default_lang) : '');
			print picto_from_langcode($object->default_lang, 'class="paddingrightonly saturatemedium opacitylow"');
			print $labellang;
			print '</td></tr>';
		}

		// Incoterms
		if (!empty($conf->incoterm->enabled)) {
			print '<tr><td>';
			print '<table width="100%" class="nobordernopadding"><tr><td>'.$langs->trans('IncotermLabel').'</td>';
			if ($action != 'editincoterm' && $user->rights->societe->creer) {
				print '<td class="right"><a class="editfielda" href="'.$_SERVER["PHP_SELF"].'?socid='.$object->id.'&action=editincoterm">'.img_edit('', 1).'</a></td>';
			}
			print '</tr></table>';
			print '</td><td colspan="3">';
			if ($action != 'editincoterm') {
				print $form->textwithpicto($object->display_incoterms(), $object->label_incoterms, 1);
			} else {
				print $form->select_incoterms((!empty($object->fk_incoterms) ? $object->fk_incoterms : ''), (!empty($object->location_incoterms) ? $object->location_incoterms : ''), $_SERVER['PHP_SELF'].'?socid='.$object->id);
			}
			print '</td></tr>';
		}

		// Multicurrency
		if (!empty($conf->multicurrency->enabled)) {
			print '<tr>';
			print '<td>'.$form->editfieldkey('Currency', 'multicurrency_code', '', $object, 0).'</td>';
			print '<td>';
			print !empty($object->multicurrency_code) ? currency_name($object->multicurrency_code, 1) : '';
			print '</td></tr>';
		}

		if (!empty($conf->global->ACCOUNTANCY_USE_PRODUCT_ACCOUNT_ON_THIRDPARTY)) {
			// Accountancy sell code
			print '<tr><td class="nowrap">';
			print $langs->trans("ProductAccountancySellCode");
			print '</td><td colspan="2">';
			if (! empty($conf->accounting->enabled)) {
				if (! empty($object->accountancy_code_sell)) {
					$accountingaccount = new AccountingAccount($db);
					$accountingaccount->fetch('', $object->accountancy_code_sell, 1);

					print $accountingaccount->getNomUrl(0, 1, 1, '', 1);
				}
			} else {
				print $object->accountancy_code_sell;
			}
			print '</td></tr>';

			// Accountancy buy code
			print '<tr><td class="nowrap">';
			print $langs->trans("ProductAccountancyBuyCode");
			print '</td><td colspan="2">';
			if (! empty($conf->accounting->enabled)) {
				if (! empty($object->accountancy_code_buy)) {
					$accountingaccount2 = new AccountingAccount($db);
					$accountingaccount2->fetch('', $object->accountancy_code_buy, 1);

					print $accountingaccount2->getNomUrl(0, 1, 1, '', 1);
				}
			} else {
				print $object->accountancy_code_buy;
			}
			print '</td></tr>';
		}

		// Other attributes
		$parameters = array('socid'=>$socid, 'colspan' => ' colspan="3"', 'colspanvalue' => '3');
		include DOL_DOCUMENT_ROOT.'/core/tpl/extrafields_view.tpl.php';

		// Parent company
		if (empty($conf->global->SOCIETE_DISABLE_PARENTCOMPANY)) {
			print '<tr><td>';
			print '<table class="nobordernopadding" width="100%"><tr><td>'.$langs->trans('ParentCompany').'</td>';
			if ($action != 'editparentcompany' && $user->rights->societe->creer) {
				print '<td class="right"><a class="editfielda" href="'.$_SERVER["PHP_SELF"].'?action=editparentcompany&amp;socid='.$object->id.'">'.img_edit($langs->transnoentitiesnoconv('Edit'), 1).'</a></td>';
			}
			print '</tr></table>';
			print '</td><td>';
			$html_name = ($action == 'editparentcompany') ? 'parent_id' : 'none';
			$form->form_thirdparty($_SERVER['PHP_SELF'].'?socid='.$object->id, $object->parent, $html_name, '', 1, 0, 0, null, 0, array($object->id));
			print '</td></tr>';
		}

		// Sales representative
		include DOL_DOCUMENT_ROOT.'/societe/tpl/linesalesrepresentative.tpl.php';

		// Module Adherent
		if (!empty($conf->adherent->enabled)) {
			$langs->load("members");
			print '<tr><td>'.$langs->trans("LinkedToDolibarrMember").'</td>';
			print '<td>';
			$adh = new Adherent($db);
			$result = $adh->fetch('', '', $object->id);
			if ($result > 0) {
				$adh->ref = $adh->getFullName($langs);
				print $adh->getNomUrl(-1);
			} else {
				print '<span class="opacitymedium">'.$langs->trans("ThirdpartyNotLinkedToMember").'</span>';
			}
			print "</td></tr>\n";
		}

		// Webservices url/key
		if (!empty($conf->syncsupplierwebservices->enabled)) {
			print '<tr><td>'.$langs->trans("WebServiceURL").'</td><td>'.dol_print_url($object->webservices_url).'</td>';
			print '<td class="nowrap">'.$langs->trans('WebServiceKey').'</td><td>'.$object->webservices_key.'</td></tr>';
		}

		print '</table>';
		print '</div>';

		print '</div></div>';
		print '<div style="clear:both"></div>';

		print dol_get_fiche_end();


		/*
		 *  Actions
		 */
		if ($action != 'presend') {
			print '<div class="tabsAction">'."\n";

			$parameters = array();
			$reshook = $hookmanager->executeHooks('addMoreActionsButtons', $parameters, $object, $action); // Note that $action and $object may have been modified by hook
			if (empty($reshook)) {
				$at_least_one_email_contact = false;
				$TContact = $object->contact_array_objects();
				foreach ($TContact as &$contact) {
					if (!empty($contact->email)) {
						$at_least_one_email_contact = true;
						break;
					}
				}

				if (empty($user->socid)) {
					if (!empty($object->email) || $at_least_one_email_contact) {
						$langs->load("mails");
						print '<a class="butAction" href="'.$_SERVER['PHP_SELF'].'?socid='.$object->id.'&action=presend&mode=init#formmailbeforetitle">'.$langs->trans('SendMail').'</a>';
					} else {
						$langs->load("mails");
						print '<a class="butActionRefused classfortooltip" href="#" title="'.dol_escape_htmltag($langs->trans("NoEMail")).'">'.$langs->trans('SendMail').'</a>';
					}
				}

				if ($user->rights->societe->creer) {
					print '<a class="butAction" href="'.$_SERVER["PHP_SELF"].'?socid='.$object->id.'&amp;action=edit">'.$langs->trans("Modify").'</a>'."\n";
				}

				if (!empty($conf->adherent->enabled)) {
					$adh = new Adherent($db);
					$result = $adh->fetch('', '', $object->id);
					if ($result == 0 && ($object->client == 1 || $object->client == 3) && !empty($conf->global->MEMBER_CAN_CONVERT_CUSTOMERS_TO_MEMBERS)) {
						print '<a class="butAction" href="'.DOL_URL_ROOT.'/adherents/card.php?&action=create&socid='.$object->id.'" title="'.dol_escape_htmltag($langs->trans("NewMember")).'">'.$langs->trans("NewMember").'</a>';
					}
				}

				if ($user->rights->societe->supprimer) {
					print '<a class="butActionDelete" href="card.php?action=merge&socid='.$object->id.'" title="'.dol_escape_htmltag($langs->trans("MergeThirdparties")).'">'.$langs->trans('Merge').'</a>';
				}

				if ($user->rights->societe->supprimer) {
					if ($conf->use_javascript_ajax && empty($conf->dol_use_jmobile)) {	// We can't use preloaded confirm form with jmobile
						print '<span id="action-delete" class="butActionDelete">'.$langs->trans('Delete').'</span>'."\n";
					} else {
						print '<a class="butActionDelete" href="'.$_SERVER["PHP_SELF"].'?socid='.$object->id.'&amp;action=delete&amp;token='.newToken().'">'.$langs->trans('Delete').'</a>'."\n";
					}
				}
			}

			print '</div>'."\n";
		}

		//Select mail models is same action as presend
		if (GETPOST('modelselected')) {
			$action = 'presend';
		}

		if ($action != 'presend') {
			print '<div class="fichecenter"><div class="fichehalfleft">';

			if (empty($conf->global->SOCIETE_DISABLE_BUILDDOC)) {
				print '<a name="builddoc"></a>'; // ancre

				/*
				 * Generated documents
				 */
				$filedir = $conf->societe->multidir_output[$object->entity].'/'.$object->id;
				$urlsource = $_SERVER["PHP_SELF"]."?socid=".$object->id;
				$genallowed = $user->rights->societe->lire;
				$delallowed = $user->rights->societe->creer;

				print $formfile->showdocuments('company', $object->id, $filedir, $urlsource, $genallowed, $delallowed, $object->model_pdf, 0, 0, 0, 28, 0, 'entity='.$object->entity, 0, '', $object->default_lang);
			}

			// Subsidiaries list
			if (empty($conf->global->SOCIETE_DISABLE_SUBSIDIARIES)) {
				$result = show_subsidiaries($conf, $langs, $db, $object);
			}

			print '</div><div class="fichehalfright"><div class="ficheaddleft">';

			$MAXEVENT = 10;

			$morehtmlright = dolGetButtonTitle($langs->trans('SeeAll'), '', 'fa fa-list-alt imgforviewmode', DOL_URL_ROOT.'/societe/agenda.php?socid='.$object->id);

			// List of actions on element
			include_once DOL_DOCUMENT_ROOT.'/core/class/html.formactions.class.php';
			$formactions = new FormActions($db);
			$somethingshown = $formactions->showactions($object, '', $socid, 1, '', $MAXEVENT, '', $morehtmlright); // Show all action for thirdparty

			print '</div></div></div>';

			if (!empty($conf->global->MAIN_DUPLICATE_CONTACTS_TAB_ON_MAIN_CARD)) {
				// Contacts list
				if (empty($conf->global->SOCIETE_DISABLE_CONTACTS)) {
					$result = show_contacts($conf, $langs, $db, $object, $_SERVER["PHP_SELF"].'?socid='.$object->id);
				}

				// Addresses list
				if (!empty($conf->global->SOCIETE_ADDRESSES_MANAGEMENT)) {
					$result = show_addresses($conf, $langs, $db, $object, $_SERVER["PHP_SELF"].'?socid='.$object->id);
				}
			}
		}

		// Presend form
		$modelmail = 'thirdparty';
		$defaulttopic = 'Information';
		$diroutput = $conf->societe->dir_output;
		$trackid = 'thi'.$object->id;

		include DOL_DOCUMENT_ROOT.'/core/tpl/card_presend.tpl.php';
	}
}
// End of page
llxFooter();
$db->close();<|MERGE_RESOLUTION|>--- conflicted
+++ resolved
@@ -1512,33 +1512,24 @@
 		// Type - Workforce/Staff
 		print '<tr><td>'.$form->editfieldkey('ThirdPartyType', 'typent_id', '', $object, 0).'</td><td class="maxwidthonsmartphone"'.( ($conf->browser->layout == 'phone' || !empty($conf->global->SOCIETE_DISABLE_WORKFORCE)) ? ' colspan="3"' : '').'>'."\n";
 		$sortparam = (empty($conf->global->SOCIETE_SORT_ON_TYPEENT) ? 'ASC' : $conf->global->SOCIETE_SORT_ON_TYPEENT); // NONE means we keep sort of original array, so we sort on position. ASC, means next function will sort on label.
-<<<<<<< HEAD
-		print $form->selectarray("typent_id", $formcompany->typent_array(0), $object->typent_id, 0, 0, 0, '', 0, 0, 0, $sortparam, '', 1);
-		if ($user->admin) print ' '.info_admin($langs->trans("YouCanChangeValuesForThisListFromDictionarySetup"), 1);
+		print $form->selectarray("typent_id", $formcompany->typent_array(0), $object->typent_id, 1, 0, 0, '', 0, 0, 0, $sortparam, '', 1);
+		if ($user->admin) {
+			print ' '.info_admin($langs->trans("YouCanChangeValuesForThisListFromDictionarySetup"), 1);
+		}
 		if (empty($conf->global->SOCIETE_DISABLE_WORKFORCE))
 		{
 			print '</td>';
-			if ($conf->browser->layout == 'phone') print '</tr><tr>';
+			if ($conf->browser->layout == 'phone') {
+				print '</tr><tr>';
+			}
 			print '<td>'.$form->editfieldkey('Workforce', 'effectif_id', '', $object, 0).'</td><td class="maxwidthonsmartphone"'.($conf->browser->layout == 'phone' ? ' colspan="3"' : '').'>';
 			print $form->selectarray("effectif_id", $formcompany->effectif_array(0), $object->effectif_id, 0, 0, 0, '', 0, 0, 0, '', '', 1);
-			if ($user->admin) print ' '.info_admin($langs->trans("YouCanChangeValuesForThisListFromDictionarySetup"), 1);
+			if ($user->admin) {
+				print ' '.info_admin($langs->trans("YouCanChangeValuesForThisListFromDictionarySetup"), 1);
+			}
 		}
 		else {
 			print '<input type="hidden" name="effectif_id" id="effectif_id" value="'.$object->effectif_id.'">';
-=======
-		print $form->selectarray("typent_id", $formcompany->typent_array(0), $object->typent_id, 1, 0, 0, '', 0, 0, 0, $sortparam, '', 1);
-		if ($user->admin) {
-			print ' '.info_admin($langs->trans("YouCanChangeValuesForThisListFromDictionarySetup"), 1);
-		}
-		print '</td>';
-		if ($conf->browser->layout == 'phone') {
-			print '</tr><tr>';
-		}
-		print '<td>'.$form->editfieldkey('Workforce', 'effectif_id', '', $object, 0).'</td><td class="maxwidthonsmartphone"'.($conf->browser->layout == 'phone' ? ' colspan="3"' : '').'>';
-		print $form->selectarray("effectif_id", $formcompany->effectif_array(0), $object->effectif_id, 0, 0, 0, '', 0, 0, 0, '', '', 1);
-		if ($user->admin) {
-			print ' '.info_admin($langs->trans("YouCanChangeValuesForThisListFromDictionarySetup"), 1);
->>>>>>> 891de335
 		}
 		print '</td></tr>';
 
@@ -2211,35 +2202,25 @@
 			print '</tr>';
 
 			// Type - Workforce/Staff
-<<<<<<< HEAD
 			print '<tr><td>'.$form->editfieldkey('ThirdPartyType', 'typent_id', '', $object, 0).'</td><td class="maxwidthonsmartphone"'.( ($conf->browser->layout == 'phone' || !empty($conf->global->SOCIETE_DISABLE_WORKFORCE)) ? ' colspan="3"' : '').'>';
-			print $form->selectarray("typent_id", $formcompany->typent_array(0), $object->typent_id, 0, 0, 0, '', 0, 0, 0, (empty($conf->global->SOCIETE_SORT_ON_TYPEENT) ? 'ASC' : $conf->global->SOCIETE_SORT_ON_TYPEENT), '', 1);
-			if ($user->admin) print info_admin($langs->trans("YouCanChangeValuesForThisListFromDictionarySetup"), 1);
+			print $form->selectarray("typent_id", $formcompany->typent_array(0), $object->typent_id, 1, 0, 0, '', 0, 0, 0, (empty($conf->global->SOCIETE_SORT_ON_TYPEENT) ? 'ASC' : $conf->global->SOCIETE_SORT_ON_TYPEENT), '', 1);
+			if ($user->admin) {
+				print info_admin($langs->trans("YouCanChangeValuesForThisListFromDictionarySetup"), 1);
+			}
 			if (empty($conf->global->SOCIETE_DISABLE_WORKFORCE))
 			{
 				print '</td>';
-				if ($conf->browser->layout == 'phone') print '</tr><tr>';
+				if ($conf->browser->layout == 'phone') {
+					print '</tr><tr>';
+				}
 				print '<td>'.$form->editfieldkey('Workforce', 'effectif_id', '', $object, 0).'</td><td class="maxwidthonsmartphone">';
 				print $form->selectarray("effectif_id", $formcompany->effectif_array(0), $object->effectif_id, 0, 0, 0, '', 0, 0, 0, '', '', 1);
-				if ($user->admin) print info_admin($langs->trans("YouCanChangeValuesForThisListFromDictionarySetup"), 1);
+				if ($user->admin) {
+					print info_admin($langs->trans("YouCanChangeValuesForThisListFromDictionarySetup"), 1);
+				}
 			}
 			else {
 				print '<input type="hidden" name="effectif_id" id="effectif_id" value="'.$object->effectif_id.'">';
-=======
-			print '<tr><td>'.$form->editfieldkey('ThirdPartyType', 'typent_id', '', $object, 0).'</td><td class="maxwidthonsmartphone">';
-			print $form->selectarray("typent_id", $formcompany->typent_array(0), $object->typent_id, 1, 0, 0, '', 0, 0, 0, (empty($conf->global->SOCIETE_SORT_ON_TYPEENT) ? 'ASC' : $conf->global->SOCIETE_SORT_ON_TYPEENT), '', 1);
-			if ($user->admin) {
-				print info_admin($langs->trans("YouCanChangeValuesForThisListFromDictionarySetup"), 1);
-			}
-			print '</td>';
-			if ($conf->browser->layout == 'phone') {
-				print '</tr><tr>';
-			}
-			print '<td>'.$form->editfieldkey('Workforce', 'effectif_id', '', $object, 0).'</td><td class="maxwidthonsmartphone">';
-			print $form->selectarray("effectif_id", $formcompany->effectif_array(0), $object->effectif_id, 0, 0, 0, '', 0, 0, 0, '', '', 1);
-			if ($user->admin) {
-				print info_admin($langs->trans("YouCanChangeValuesForThisListFromDictionarySetup"), 1);
->>>>>>> 891de335
 			}
 			print '</td></tr>';
 
