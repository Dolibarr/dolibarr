--- conflicted
+++ resolved
@@ -519,7 +519,6 @@
                 $result = $object->create($user);
 
 				if ($result >= 0)
-<<<<<<< HEAD
 				{
 					if ($object->particulier)
 					{
@@ -532,20 +531,6 @@
 						}
 					}
 
-=======
-                {
-                    if ($object->particulier)
-                    {
-                        dol_syslog("This thirdparty is a personal people",LOG_DEBUG);
-                        $result=$object->create_individual($user);
-                        if (! $result >= 0)
-                        {
-                            $error=$object->error; $errors=$object->errors;
-                        }
-                    }
-				
-					
->>>>>>> 39cd63e2
 					// Customer categories association
 					$custcats = GETPOST('custcats', 'array');
 					$object->setCategories($custcats, 'customer');
@@ -553,7 +538,7 @@
 					// Supplier categories association
 					$suppcats = GETPOST('suppcats', 'array');
 					$object->setCategories($suppcats, 'supplier');
-					
+
                     // Logo/Photo save
                     $dir     = $conf->societe->multidir_output[$conf->entity]."/".$object->id."/logos/";
                     $file_OK = is_uploaded_file($_FILES['photo']['tmp_name']);
@@ -663,26 +648,17 @@
                   	$error++;
                 }
 				// Prevent thirdparty's emptying if a user hasn't rights $user->rights->categorie->lire (in such a case, post of 'custcats' is not defined)
-				if(!empty($user->rights->categorie->lire)){ 
+				if (!empty($user->rights->categorie->lire))
+				{
 					// Customer categories association
 					$categories = GETPOST( 'custcats', 'array' );
 					$object->setCategories($categories, 'customer');
 
-<<<<<<< HEAD
-				// Customer categories association
-				$categories = GETPOST('custcats', 'array');
-				$object->setCategories($categories, 'customer');
-
-				// Supplier categories association
-				$categories = GETPOST('suppcats', 'array');
-				$object->setCategories($categories, 'supplier');
-
-=======
 					// Supplier categories association
 					$categories = GETPOST('suppcats', 'array');
 					$object->setCategories($categories, 'supplier');
 				}
->>>>>>> 39cd63e2
+
                 // Logo/Photo save
                 $dir     = $conf->societe->multidir_output[$object->entity]."/".$object->id."/logos";
                 $file_OK = is_uploaded_file($_FILES['photo']['tmp_name']);
