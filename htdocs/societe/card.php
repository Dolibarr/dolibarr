--- conflicted
+++ resolved
@@ -331,7 +331,6 @@
         // Fill array 'array_options' with data from update form
         $extralabels = $extrafields->fetch_name_optionals_label($object->table_element);
         $ret = $extrafields->setOptionalsFromPost($extralabels, $object, GETPOST('attribute'));
-<<<<<<< HEAD
         if ($ret < 0) $error++;
 
         if (! $error)
@@ -342,17 +341,6 @@
 				setEventMessages($object->error, $object->errors, 'errors');
 				$error++;
 			}
-=======
-        if ($ret < 0) { $error++; }
-        if (! $error)
-        {
-            $result = $object->insertExtraFields();
-            if ($result < 0) 
-	    {
-		    $error++;
-		    $errors = $object->errors;
-	    }
->>>>>>> 95e7062c
         }
 
         if ($error) $action = 'edit_extras';
