--- conflicted
+++ resolved
@@ -1737,11 +1737,10 @@
 			print '<td colspan="3" class="maxwidthonsmartphone">';
 			$userlist = $form->select_dolusers('', '', 0, null, 0, '', '', '0', 0, 0, 'AND u.statut = 1', 0, '', '', 0, 2);
 			// Note: If user has no right to "see all thirdparties", we force selection of sale representative to him, so after creation he can see the record.
-			$selected = (count(GETPOST('commercial', 'array')) > 0 ? GETPOST('commercial', 'array') : (GETPOST('commercial', 'int') > 0 ? array(GETPOST('commercial', 'int')) : (empty($user->rights->societe->client->voir) ? array($user->id) : array())));
+			$selected = (count(GETPOST('commercial', 'array')) > 0 ? GETPOST('commercial', 'array') : (GETPOST('commercial', 'int') > 0 ? array(GETPOST('commercial', 'int')) : array($user->id)));
 			print img_picto('', 'user').$form->multiselectarray('commercial', $userlist, $selected, null, null, 'quatrevingtpercent widthcentpercentminusx', 0, 0);
 			print '</td></tr>';
 
-<<<<<<< HEAD
 			// Add logo
 			print '<tr class="hideonsmartphone">';
 			print '<td>'.$form->editfieldkey('Logo', 'photoinput', '', $object, 0).'</td>';
@@ -1749,31 +1748,6 @@
 			print '<input class="flat" type="file" name="photo" id="photoinput" />';
 			print '</td>';
 			print '</tr>';
-=======
-		// Assign a sale representative
-		print '<tr>';
-		print '<td>'.$form->editfieldkey('AllocateCommercial', 'commercial_id', '', $object, 0).'</td>';
-		print '<td colspan="3" class="maxwidthonsmartphone">';
-		$userlist = $form->select_dolusers('', '', 0, null, 0, '', '', '0', 0, 0, 'AND u.statut = 1', 0, '', '', 0, 2);
-		// Note: If user has no right to "see all thirdparties", we force selection of sale representative to him, so after creation he can see the record.
-		$selected = (count(GETPOST('commercial', 'array')) > 0 ? GETPOST('commercial', 'array') : (GETPOST('commercial', 'int') > 0 ? array(GETPOST('commercial', 'int')) : array($user->id)));
-		print img_picto('', 'user').$form->multiselectarray('commercial', $userlist, $selected, null, null, 'quatrevingtpercent widthcentpercentminusx', 0, 0);
-		print '</td></tr>';
-
-		// Add logo
-		print '<tr class="hideonsmartphone">';
-		print '<td>'.$form->editfieldkey('Logo', 'photoinput', '', $object, 0).'</td>';
-		print '<td colspan="3">';
-		print '<input class="flat" type="file" name="photo" id="photoinput" />';
-		print '</td>';
-		print '</tr>';
-
-		print '</table>'."\n";
-
-		// Accountancy codes
-		if (!empty($conf->global->ACCOUNTANCY_USE_PRODUCT_ACCOUNT_ON_THIRDPARTY)) {
-			print '<table class="border centpercent">';
->>>>>>> cdf46276
 
 			print '</table>'."\n";
 
