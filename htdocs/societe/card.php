<?php
/* Copyright (C) 2001-2007  Rodolphe Quiedeville    <rodolphe@quiedeville.org>
 * Copyright (C) 2003       Brian Fraval            <brian@fraval.org>
 * Copyright (C) 2004-2015  Laurent Destailleur     <eldy@users.sourceforge.net>
 * Copyright (C) 2005       Eric Seigne             <eric.seigne@ryxeo.com>
 * Copyright (C) 2005-2017  Regis Houssin           <regis.houssin@inodbox.com>
 * Copyright (C) 2008       Patrick Raguin          <patrick.raguin@auguria.net>
 * Copyright (C) 2010-2020  Juanjo Menent           <jmenent@2byte.es>
 * Copyright (C) 2011-2013  Alexandre Spangaro      <aspangaro@open-dsi.fr>
 * Copyright (C) 2015       Jean-François Ferry     <jfefe@aternatik.fr>
 * Copyright (C) 2015       Marcos García           <marcosgdf@gmail.com>
 * Copyright (C) 2015       Raphaël Doursenaud      <rdoursenaud@gpcsolutions.fr>
 * Copyright (C) 2018       Nicolas ZABOURI	        <info@inovea-conseil.com>
 * Copyright (C) 2018       Ferran Marcet		    <fmarcet@2byte.es.com>
 * Copyright (C) 2018       Frédéric France         <frederic.france@netlogic.fr>
 *
 * This program is free software; you can redistribute it and/or modify
 * it under the terms of the GNU General Public License as published by
 * the Free Software Foundation; either version 3 of the License, or
 * (at your option) any later version.
 *
 * This program is distributed in the hope that it will be useful,
 * but WITHOUT ANY WARRANTY; without even the implied warranty of
 * MERCHANTABILITY or FITNESS FOR A PARTICULAR PURPOSE.  See the
 * GNU General Public License for more details.
 *
 * You should have received a copy of the GNU General Public License
 * along with this program. If not, see <https://www.gnu.org/licenses/>.
 */

/**
 *  \file       htdocs/societe/card.php
 *  \ingroup    societe
 *  \brief      Third party card page
 */

require '../main.inc.php';
require_once DOL_DOCUMENT_ROOT.'/core/lib/company.lib.php';
require_once DOL_DOCUMENT_ROOT.'/core/lib/images.lib.php';
require_once DOL_DOCUMENT_ROOT.'/core/lib/files.lib.php';
require_once DOL_DOCUMENT_ROOT.'/core/lib/functions.lib.php';
require_once DOL_DOCUMENT_ROOT.'/core/class/html.formadmin.class.php';
require_once DOL_DOCUMENT_ROOT.'/core/class/html.formcompany.class.php';
require_once DOL_DOCUMENT_ROOT.'/core/class/html.formfile.class.php';
require_once DOL_DOCUMENT_ROOT.'/core/class/extrafields.class.php';
require_once DOL_DOCUMENT_ROOT.'/contact/class/contact.class.php';
require_once DOL_DOCUMENT_ROOT.'/categories/class/categorie.class.php';
if (!empty($conf->adherent->enabled)) {
	require_once DOL_DOCUMENT_ROOT.'/adherents/class/adherent.class.php';
}
if (! empty($conf->accounting->enabled)) {
	require_once DOL_DOCUMENT_ROOT.'/core/lib/accounting.lib.php';
}
if (! empty($conf->accounting->enabled)) {
	require_once DOL_DOCUMENT_ROOT.'/core/class/html.formaccounting.class.php';
}
if (! empty($conf->accounting->enabled)) {
	require_once DOL_DOCUMENT_ROOT.'/accountancy/class/accountingaccount.class.php';
}

$langs->loadLangs(array("companies", "commercial", "bills", "banks", "users"));
if (!empty($conf->adherent->enabled)) {
	$langs->load("members");
}
if (!empty($conf->categorie->enabled)) {
	$langs->load("categories");
}
if (!empty($conf->incoterm->enabled)) {
	$langs->load("incoterm");
}
if (!empty($conf->notification->enabled)) {
	$langs->load("mails");
}

$mesg = ''; $error = 0; $errors = array();

$action		= (GETPOST('action', 'aZ09') ? GETPOST('action', 'aZ09') : 'view');
$cancel		= GETPOST('cancel', 'alpha');
$backtopage = GETPOST('backtopage', 'alpha');
$confirm	= GETPOST('confirm', 'alpha');

$socid = GETPOST('socid', 'int') ?GETPOST('socid', 'int') : GETPOST('id', 'int');
<<<<<<< HEAD
if ($user->socid && empty($conf->global->MAIN_EXTERNAL_USERS_CAN_SEE_SUBSIDIARY_COMPANIES)) $socid = $user->socid;
if (empty($socid) && $action == 'view') $action = 'create';
=======
if ($user->socid) {
	$socid = $user->socid;
}
if (empty($socid) && $action == 'view') {
	$action = 'create';
}
>>>>>>> 50bf0b92

$object = new Societe($db);
$extrafields = new ExtraFields($db);

// fetch optionals attributes and labels
$extrafields->fetch_name_optionals_label($object->table_element);

$socialnetworks = getArrayOfSocialNetworks();

// Initialize technical object to manage hooks of page. Note that conf->hooks_modules contains array of hook context
$hookmanager->initHooks(array('thirdpartycard', 'globalcard'));

if ($socid > 0) {
	$object->fetch($socid);
}

if (!($object->id > 0) && $action == 'view') {
	$langs->load("errors");
	print($langs->trans('ErrorRecordNotFound'));
	exit;
}

// Get object canvas (By default, this is not defined, so standard usage of dolibarr)
$canvas = $object->canvas ? $object->canvas : GETPOST("canvas");
$objcanvas = null;
if (!empty($canvas)) {
	require_once DOL_DOCUMENT_ROOT.'/core/class/canvas.class.php';
	$objcanvas = new Canvas($db, $action);
	$objcanvas->getCanvas('thirdparty', 'card', $canvas);
}

// Security check
$result = restrictedArea($user, 'societe', $socid, '&societe', '', 'fk_soc', 'rowid', 0);

/*
if ($object->id > 0) {
	if ($object->client == 0 && $object->fournisseur > 0) {
		if (!empty($user->rights->fournisseur->lire)) {
			accessforbidden();
		}
	}
}
*/

$permissiontoread = $user->rights->societe->lire;
$permissiontoadd = $user->rights->societe->creer; // Used by the include of actions_addupdatedelete.inc.php and actions_lineupdown.inc.php
$permissiontodelete = $user->rights->societe->supprimer || ($permissiontoadd && isset($object->status) && $object->status == 0);
$permissionnote = $user->rights->societe->creer; // Used by the include of actions_setnotes.inc.php
$permissiondellink = $user->rights->societe->creer; // Used by the include of actions_dellink.inc.php
$upload_dir = $conf->societe->multidir_output[isset($object->entity) ? $object->entity : 1];


/*
 * Actions
 */

$parameters = array('id'=>$socid, 'objcanvas'=>$objcanvas);
$reshook = $hookmanager->executeHooks('doActions', $parameters, $object, $action); // Note that $action and $object may have been modified by some hooks
if ($reshook < 0) {
	setEventMessages($hookmanager->error, $hookmanager->errors, 'errors');
}

if (empty($reshook)) {
	if ($cancel) {
		$action = '';
		if (!empty($backtopage)) {
			header("Location: ".$backtopage);
			exit;
		}
	}

	if ($action == 'confirm_merge' && $confirm == 'yes' && $user->rights->societe->creer) {
		$error = 0;
		$soc_origin_id = GETPOST('soc_origin', 'int');
		$soc_origin = new Societe($db);

		if ($soc_origin_id <= 0) {
			$langs->load('errors');
			setEventMessages($langs->trans('ErrorThirdPartyIdIsMandatory', $langs->transnoentitiesnoconv('MergeOriginThirdparty')), null, 'errors');
		} else {
			if (!$error && $soc_origin->fetch($soc_origin_id) < 1) {
				setEventMessages($langs->trans('ErrorRecordNotFound'), null, 'errors');
				$error++;
			}

			if (!$error) {
				// TODO Move the merge function into class of object.

				$db->begin();

				// Recopy some data
				$object->client = $object->client | $soc_origin->client;
				$object->fournisseur = $object->fournisseur | $soc_origin->fournisseur;
				$listofproperties = array(
					'address', 'zip', 'town', 'state_id', 'country_id', 'phone', 'phone_pro', 'fax', 'email', 'skype', 'twitter', 'facebook', 'linkedin', 'socialnetworks', 'url', 'barcode',
					'idprof1', 'idprof2', 'idprof3', 'idprof4', 'idprof5', 'idprof6',
					'tva_intra', 'effectif_id', 'forme_juridique', 'remise_percent', 'remise_supplier_percent', 'mode_reglement_supplier_id', 'cond_reglement_supplier_id', 'name_bis',
					'stcomm_id', 'outstanding_limit', 'price_level', 'parent', 'default_lang', 'ref', 'ref_ext', 'import_key', 'fk_incoterms', 'fk_multicurrency',
					'code_client', 'code_fournisseur', 'code_compta', 'code_compta_fournisseur',
					'model_pdf', 'fk_projet'
				);
				foreach ($listofproperties as $property) {
					if (empty($object->$property)) {
						$object->$property = $soc_origin->$property;
					}
				}

				// Concat some data
				$listofproperties = array(
					'note_public', 'note_private'
				);
				foreach ($listofproperties as $property) {
					$object->$property = dol_concatdesc($object->$property, $soc_origin->$property);
				}

				// Merge extrafields
				if (is_array($soc_origin->array_options)) {
					foreach ($soc_origin->array_options as $key => $val) {
						if (empty($object->array_options[$key])) {
							$object->array_options[$key] = $val;
						}
					}
				}

				// Merge categories
				$static_cat = new Categorie($db);

				$custcats_ori = $static_cat->containing($soc_origin->id, 'customer', 'id');
				$custcats = $static_cat->containing($object->id, 'customer', 'id');
				$custcats = array_merge($custcats, $custcats_ori);
				$object->setCategories($custcats, 'customer');

				$suppcats_ori = $static_cat->containing($soc_origin->id, 'supplier', 'id');
				$suppcats = $static_cat->containing($object->id, 'supplier', 'id');
				$suppcats = array_merge($suppcats, $suppcats_ori);
				$object->setCategories($suppcats, 'supplier');

				// If thirdparty has a new code that is same than origin, we clean origin code to avoid duplicate key from database unique keys.
				if ($soc_origin->code_client == $object->code_client
					|| $soc_origin->code_fournisseur == $object->code_fournisseur
					|| $soc_origin->barcode == $object->barcode) {
					dol_syslog("We clean customer and supplier code so we will be able to make the update of target");
					$soc_origin->code_client = '';
					$soc_origin->code_fournisseur = '';
					$soc_origin->barcode = '';
					$soc_origin->update($soc_origin->id, $user, 0, 1, 1, 'merge');
				}

				// Update
				$result = $object->update($object->id, $user, 0, 1, 1, 'merge');
				if ($result < 0) {
					setEventMessages($object->error, $object->errors, 'errors');
					$error++;
				}

				// Move links
				if (!$error) {
					// This list is also into the api_thirdparties.class.php
					// TODO Mutualise the list into object societe.class.php
					$objects = array(
						'Adherent' => '/adherents/class/adherent.class.php',
						'Don' => '/don/class/don.class.php',
						'Societe' => '/societe/class/societe.class.php',
						//'Categorie' => '/categories/class/categorie.class.php',
						'ActionComm' => '/comm/action/class/actioncomm.class.php',
						'Propal' => '/comm/propal/class/propal.class.php',
						'Commande' => '/commande/class/commande.class.php',
						'Facture' => '/compta/facture/class/facture.class.php',
						'FactureRec' => '/compta/facture/class/facture-rec.class.php',
						'LignePrelevement' => '/compta/prelevement/class/ligneprelevement.class.php',
						'Mo' => '/mrp/class/mo.class.php',
						'Contact' => '/contact/class/contact.class.php',
						'Contrat' => '/contrat/class/contrat.class.php',
						'Expedition' => '/expedition/class/expedition.class.php',
						'Fichinter' => '/fichinter/class/fichinter.class.php',
						'CommandeFournisseur' => '/fourn/class/fournisseur.commande.class.php',
						'FactureFournisseur' => '/fourn/class/fournisseur.facture.class.php',
						'SupplierProposal' => '/supplier_proposal/class/supplier_proposal.class.php',
						'ProductFournisseur' => '/fourn/class/fournisseur.product.class.php',
						'Delivery' => '/delivery/class/delivery.class.php',
						'Product' => '/product/class/product.class.php',
						'Project' => '/projet/class/project.class.php',
						'Ticket' => '/ticket/class/ticket.class.php',
						'User' => '/user/class/user.class.php'
					);

					//First, all core objects must update their tables
					foreach ($objects as $object_name => $object_file) {
						require_once DOL_DOCUMENT_ROOT.$object_file;

						if (!$error && !$object_name::replaceThirdparty($db, $soc_origin->id, $object->id)) {
							$error++;
							setEventMessages($db->lasterror(), null, 'errors');
							break;
						}
					}
				}

				// External modules should update their ones too
				if (!$error) {
					$reshook = $hookmanager->executeHooks('replaceThirdparty', array(
						'soc_origin' => $soc_origin->id,
						'soc_dest' => $object->id
					), $object, $action);

					if ($reshook < 0) {
						setEventMessages($hookmanager->error, $hookmanager->errors, 'errors');
						$error++;
					}
				}


				if (!$error) {
					$object->context = array('merge'=>1, 'mergefromid'=>$soc_origin->id);

					// Call trigger
					$result = $object->call_trigger('COMPANY_MODIFY', $user);
					if ($result < 0) {
						setEventMessages($object->error, $object->errors, 'errors');
						$error++;
					}
					// End call triggers
				}

				if (!$error) {
					//We finally remove the old thirdparty
					if ($soc_origin->delete($soc_origin->id, $user) < 1) {
						$error++;
					}
				}

				if (!$error) {
					setEventMessages($langs->trans('ThirdpartiesMergeSuccess'), null, 'mesgs');
					$db->commit();
				} else {
					$langs->load("errors");
					setEventMessages($langs->trans('ErrorsThirdpartyMerge'), null, 'errors');
					$db->rollback();
				}
			}
		}
	}

	if (GETPOST('getcustomercode')) {
		// We defined value code_client
		$_POST["customer_code"] = "Acompleter";
	}

	if (GETPOST('getsuppliercode')) {
		// We defined value code_fournisseur
		$_POST["supplier_code"] = "Acompleter";
	}

	if ($action == 'set_localtax1') {
		//obtidre selected del combobox
		$value = GETPOST('lt1');
		$object->fetch($socid);
		$res = $object->setValueFrom('localtax1_value', $value, '', null, 'text', '', $user, 'COMPANY_MODIFY');
	}
	if ($action == 'set_localtax2') {
		//obtidre selected del combobox
		$value = GETPOST('lt2');
		$object->fetch($socid);
		$res = $object->setValueFrom('localtax2_value', $value, '', null, 'text', '', $user, 'COMPANY_MODIFY');
	}

	if ($action == 'update_extras') {
		$object->fetch($socid);

		$object->oldcopy = dol_clone($object);

		// Fill array 'array_options' with data from update form
		$extrafields->fetch_name_optionals_label($object->table_element);

		$ret = $extrafields->setOptionalsFromPost(null, $object, GETPOST('attribute', 'restricthtml'));
		if ($ret < 0) {
			$error++;
		}

		if (!$error) {
			$result = $object->insertExtraFields('COMPANY_MODIFY');
			if ($result < 0) {
				setEventMessages($object->error, $object->errors, 'errors');
				$error++;
			}
		}

		if ($error) {
			$action = 'edit_extras';
		}
	}

	// Add new or update third party
	if ((!GETPOST('getcustomercode') && !GETPOST('getsuppliercode'))
	&& ($action == 'add' || $action == 'update') && $user->rights->societe->creer) {
		require_once DOL_DOCUMENT_ROOT.'/core/lib/functions2.lib.php';

		if (!GETPOST('name')) {
			setEventMessages($langs->trans("ErrorFieldRequired", $langs->transnoentitiesnoconv("ThirdPartyName")), null, 'errors');
			$error++;
		}
		if (GETPOST('client') < 0) {
			setEventMessages($langs->trans("ErrorFieldRequired", $langs->transnoentitiesnoconv("ProspectCustomer")), null, 'errors');
			$error++;
		}
		if (GETPOST('fournisseur') < 0) {
			setEventMessages($langs->trans("ErrorFieldRequired", $langs->transnoentitiesnoconv("Supplier")), null, 'errors');
			$error++;
		}

		if (!empty($conf->mailing->enabled) && $conf->global->MAILING_CONTACT_DEFAULT_BULK_STATUS==-1 && GETPOST('contact_no_email', 'int')==-1 && !empty(GETPOST('email', 'custom', 0, FILTER_SANITIZE_EMAIL))) {
			$error++;
			setEventMessages($langs->trans("ErrorFieldRequired", $langs->transnoentities("No_Email")), null, 'errors');
		}

		if (!empty($conf->mailing->enabled) && GETPOST("private", 'int') == 1 && $conf->global->MAILING_CONTACT_DEFAULT_BULK_STATUS==-1 && GETPOST('contact_no_email', 'int')==-1 && !empty(GETPOST('email', 'custom', 0, FILTER_SANITIZE_EMAIL))) {
			$error++;
			setEventMessages($langs->trans("ErrorFieldRequired", $langs->transnoentities("No_Email")), null, 'errors');
		}

		if (!$error) {
			if ($action == 'update') {
				$ret = $object->fetch($socid);
				$object->oldcopy = clone $object;
			} else {
				$object->canvas = $canvas;
			}

			if (GETPOST("private", 'int') == 1) {	// Ask to create a contact
				$object->particulier		= GETPOST("private", 'int');

				$object->name = dolGetFirstLastname(GETPOST('firstname', 'alphanohtml'), GETPOST('name', 'alphanohtml'));
				$object->civility_id		= GETPOST('civility_id', 'alphanohtml'); // Note: civility id is a code, not an int
				// Add non official properties
				$object->name_bis = GETPOST('name', 'alphanohtml');
				$object->firstname = GETPOST('firstname', 'alphanohtml');
			} else {
				$object->name = GETPOST('name', 'alphanohtml');
			}
			$object->entity					= (GETPOSTISSET('entity') ? GETPOST('entity', 'int') : $conf->entity);
			$object->name_alias = GETPOST('name_alias', 'alphanohtml');
			$object->address				= GETPOST('address', 'alphanohtml');
			$object->zip = GETPOST('zipcode', 'alphanohtml');
			$object->town = GETPOST('town', 'alphanohtml');
			$object->country_id = GETPOST('country_id', 'int');
			$object->state_id = GETPOST('state_id', 'int');
			//$object->skype					= GETPOST('skype', 'alpha');
			//$object->twitter				= GETPOST('twitter', 'alpha');
			//$object->facebook				= GETPOST('facebook', 'alpha');
			//$object->linkedin				= GETPOST('linkedin', 'alpha');
			$object->socialnetworks = array();
			if (!empty($conf->socialnetworks->enabled)) {
				foreach ($socialnetworks as $key => $value) {
					if (GETPOSTISSET($key) && GETPOST($key, 'alphanohtml') != '') {
						$object->socialnetworks[$key] = GETPOST($key, 'alphanohtml');
					}
				}
			}
			$object->phone = GETPOST('phone', 'alpha');
			$object->fax					= GETPOST('fax', 'alpha');
			$object->email = trim(GETPOST('email', 'custom', 0, FILTER_SANITIZE_EMAIL));
			$object->url					= trim(GETPOST('url', 'custom', 0, FILTER_SANITIZE_URL));
			$object->idprof1				= trim(GETPOST('idprof1', 'alphanohtml'));
			$object->idprof2				= trim(GETPOST('idprof2', 'alphanohtml'));
			$object->idprof3				= trim(GETPOST('idprof3', 'alphanohtml'));
			$object->idprof4				= trim(GETPOST('idprof4', 'alphanohtml'));
			$object->idprof5				= trim(GETPOST('idprof5', 'alphanohtml'));
			$object->idprof6				= trim(GETPOST('idprof6', 'alphanohtml'));
			$object->prefix_comm			= GETPOST('prefix_comm', 'alphanohtml');
			$object->code_client			= GETPOSTISSET('customer_code') ?GETPOST('customer_code', 'alpha') : GETPOST('code_client', 'alpha');
			$object->code_fournisseur = GETPOSTISSET('supplier_code') ?GETPOST('supplier_code', 'alpha') : GETPOST('code_fournisseur', 'alpha');
			$object->capital				= GETPOST('capital', 'alphanohtml');
			$object->barcode				= GETPOST('barcode', 'alphanohtml');

			$object->tva_intra				= GETPOST('tva_intra', 'alphanohtml');
			$object->tva_assuj				= GETPOST('assujtva_value', 'alpha');
			$object->status = GETPOST('status', 'alpha');

			// Local Taxes
			$object->localtax1_assuj		= GETPOST('localtax1assuj_value', 'alpha');
			$object->localtax2_assuj		= GETPOST('localtax2assuj_value', 'alpha');

			$object->localtax1_value		= GETPOST('lt1', 'alpha');
			$object->localtax2_value		= GETPOST('lt2', 'alpha');

			$object->forme_juridique_code = GETPOST('forme_juridique_code', 'int');
			$object->effectif_id			= GETPOST('effectif_id', 'int');
			$object->typent_id = GETPOST('typent_id', 'int');

			$object->typent_code			= dol_getIdFromCode($db, $object->typent_id, 'c_typent', 'id', 'code'); // Force typent_code too so check in verify() will be done on new type

			$object->client = GETPOST('client', 'int');
			$object->fournisseur			= GETPOST('fournisseur', 'int');

			$object->commercial_id = GETPOST('commercial_id', 'int');
			$object->default_lang = GETPOST('default_lang');

			// Webservices url/key
			$object->webservices_url		= GETPOST('webservices_url', 'custom', 0, FILTER_SANITIZE_URL);
			$object->webservices_key		= GETPOST('webservices_key', 'san_alpha');

			if (GETPOSTISSET('accountancy_code_sell')) {
				$object->accountancy_code_sell  = GETPOST('accountancy_code_sell', 'alpha');
			}
			if (GETPOSTISSET('accountancy_code_buy')) {
				$object->accountancy_code_buy   = GETPOST('accountancy_code_buy', 'alpha');
			}

			// Incoterms
			if (!empty($conf->incoterm->enabled)) {
				$object->fk_incoterms = GETPOST('incoterm_id', 'int');
				$object->location_incoterms = GETPOST('location_incoterms', 'alpha');
			}

			// Multicurrency
			if (!empty($conf->multicurrency->enabled)) {
				$object->multicurrency_code = GETPOST('multicurrency_code', 'alpha');
			}

			// Fill array 'array_options' with data from add form
			$ret = $extrafields->setOptionalsFromPost(null, $object);
			if ($ret < 0) {
				 $error++;
			}

			// Fill array 'array_languages' with data from add form
			$ret = $object->setValuesForExtraLanguages();
			if ($ret < 0) {
				$error++;
			}
			//var_dump($object->array_languages);exit;

			if (GETPOST('deletephoto')) {
				$object->logo = '';
			} elseif (!empty($_FILES['photo']['name'])) {
				$object->logo = dol_sanitizeFileName($_FILES['photo']['name']);
			}

			// Check parameters
			if (!GETPOST('cancel', 'alpha')) {
				if (!empty($object->email) && !isValidEMail($object->email)) {
					$langs->load("errors");
					$error++;
					setEventMessages('', $langs->trans("ErrorBadEMail", $object->email), 'errors');
				}
				if (!empty($object->url) && !isValidUrl($object->url)) {
					$langs->load("errors");
					setEventMessages('', $langs->trans("ErrorBadUrl", $object->url), 'errors');
				}
				if (!empty($object->webservices_url)) {
					//Check if has transport, without any the soap client will give error
					if (strpos($object->webservices_url, "http") === false) {
						$object->webservices_url = "http://".$object->webservices_url;
					}
					if (!isValidUrl($object->webservices_url)) {
						$langs->load("errors");
						$error++; $errors[] = $langs->trans("ErrorBadUrl", $object->webservices_url);
					}
				}

				// We set country_id, country_code and country for the selected country
				$object->country_id = GETPOST('country_id') != '' ?GETPOST('country_id') : $mysoc->country_id;
				if ($object->country_id) {
					$tmparray = getCountry($object->country_id, 'all');
					$object->country_code = $tmparray['code'];
					$object->country = $tmparray['label'];
				}
			}
		}

		if (!$error) {
			if ($action == 'add') {
				$error = 0;

				$db->begin();

				if (empty($object->client)) {
					$object->code_client = '';
				}
				if (empty($object->fournisseur)) {
					$object->code_fournisseur = '';
				}

				$result = $object->create($user);

				if ($result >= 0) {
					if ($object->particulier) {
						dol_syslog("We ask to create a contact/address too", LOG_DEBUG);
						$contcats = GETPOST('contcats', 'array');
						$no_email = GETPOST('contact_no_email', 'int');
						$result = $object->create_individual($user, $no_email, $contcats);
						if ($result < 0) {
							setEventMessages($object->error, $object->errors, 'errors');
							$error++;
						}
					}

					// Links with users
					$salesreps = GETPOST('commercial', 'array');
					$result = $object->setSalesRep($salesreps, true);
					if ($result < 0) {
						$error++;
						setEventMessages($object->error, $object->errors, 'errors');
					}

					// Customer categories association
					$custcats = GETPOST('custcats', 'array');
					$result = $object->setCategories($custcats, 'customer');
					if ($result < 0) {
						$error++;
						setEventMessages($object->error, $object->errors, 'errors');
					}

					// Supplier categories association
					$suppcats = GETPOST('suppcats', 'array');
					$result = $object->setCategories($suppcats, 'supplier');
					if ($result < 0) {
						$error++;
						setEventMessages($object->error, $object->errors, 'errors');
					}

					// Logo/Photo save
					$dir     = $conf->societe->multidir_output[$conf->entity]."/".$object->id."/logos/";
					$file_OK = is_uploaded_file($_FILES['photo']['tmp_name']);
					if ($file_OK) {
						if (image_format_supported($_FILES['photo']['name'])) {
							dol_mkdir($dir);

							if (@is_dir($dir)) {
								$newfile = $dir.'/'.dol_sanitizeFileName($_FILES['photo']['name']);
								$result = dol_move_uploaded_file($_FILES['photo']['tmp_name'], $newfile, 1);

								if (!$result > 0) {
									$errors[] = "ErrorFailedToSaveFile";
								} else {
									// Create thumbs
									$object->addThumbs($newfile);
								}
							}
						}
					} else {
						switch ($_FILES['photo']['error']) {
							case 1: //uploaded file exceeds the upload_max_filesize directive in php.ini
							case 2: //uploaded file exceeds the MAX_FILE_SIZE directive that was specified in the html form
								$errors[] = "ErrorFileSizeTooLarge";
								break;
							case 3: //uploaded file was only partially uploaded
								$errors[] = "ErrorFilePartiallyUploaded";
								break;
						}
					}
				} else {
					if ($result == -3 && in_array('ErrorCustomerCodeAlreadyUsed', $object->errors)) {
						$duplicate_code_error = true;
						$object->code_client = null;
					}

					if ($result == -3 && in_array('ErrorSupplierCodeAlreadyUsed', $object->errors)) {
						$duplicate_code_error = true;
						$object->code_fournisseur = null;
					}

					if ($db->lasterrno() == 'DB_ERROR_RECORD_ALREADY_EXISTS') {	// TODO Sometime errors on duplicate on profid and not on code, so we must manage this case
						$duplicate_code_error = true;
					}

					setEventMessages($object->error, $object->errors, 'errors');
					$error++;
				}

				if ($result >= 0 && !$error) {
					$db->commit();

					if (!empty($backtopage)) {
						$backtopage = preg_replace('/--IDFORBACKTOPAGE--/', $object->id, $backtopage); // New method to autoselect project after a New on another form object creation
						if (preg_match('/\?/', $backtopage)) {
							$backtopage .= '&socid='.$object->id; // Old method
						}
						header("Location: ".$backtopage);
						exit;
					} else {
						$url = $_SERVER["PHP_SELF"]."?socid=".$object->id; // Old method
						if (($object->client == 1 || $object->client == 3) && empty($conf->global->SOCIETE_DISABLE_CUSTOMERS)) {
							$url = DOL_URL_ROOT."/comm/card.php?socid=".$object->id;
						} elseif ($object->fournisseur == 1) {
							$url = DOL_URL_ROOT."/fourn/card.php?socid=".$object->id;
						}

						header("Location: ".$url);
						exit;
					}
				} else {
					$db->rollback();
					$action = 'create';
				}
			}

			if ($action == 'update') {
				$error = 0;

				if (GETPOST('cancel', 'alpha')) {
					if (!empty($backtopage)) {
						header("Location: ".$backtopage);
						exit;
					} else {
						header("Location: ".$_SERVER["PHP_SELF"]."?socid=".$socid);
						exit;
					}
				}

				// To not set code if third party is not concerned. But if it had values, we keep them.
				if (empty($object->client) && empty($object->oldcopy->code_client)) {
					$object->code_client = '';
				}
				if (empty($object->fournisseur) && empty($object->oldcopy->code_fournisseur)) {
					$object->code_fournisseur = '';
				}
				//var_dump($object);exit;

				$result = $object->update($socid, $user, 1, $object->oldcopy->codeclient_modifiable(), $object->oldcopy->codefournisseur_modifiable(), 'update', 0);

				if ($result <= 0) {
					setEventMessages($object->error, $object->errors, 'errors');
					$error++;
				}

				// Links with users
				$salesreps = GETPOST('commercial', 'array');
				$result = $object->setSalesRep($salesreps);
				if ($result < 0) {
					$error++;
					setEventMessages($object->error, $object->errors, 'errors');
				}

				// Prevent thirdparty's emptying if a user hasn't rights $user->rights->categorie->lire (in such a case, post of 'custcats' is not defined)
				if (!$error && !empty($user->rights->categorie->lire)) {
					// Customer categories association
					$categories = GETPOST('custcats', 'array');
					$result = $object->setCategories($categories, 'customer');
					if ($result < 0) {
						$error++;
						setEventMessages($object->error, $object->errors, 'errors');
					}

					// Supplier categories association
					$categories = GETPOST('suppcats', 'array');
					$result = $object->setCategories($categories, 'supplier');
					if ($result < 0) {
						$error++;
						setEventMessages($object->error, $object->errors, 'errors');
					}
				}

				// Logo/Photo save
				$dir     = $conf->societe->multidir_output[$object->entity]."/".$object->id."/logos";
				$file_OK = is_uploaded_file($_FILES['photo']['tmp_name']);
				if (GETPOST('deletephoto') && $object->logo) {
					$fileimg = $dir.'/'.$object->logo;
					$dirthumbs = $dir.'/thumbs';
					dol_delete_file($fileimg);
					dol_delete_dir_recursive($dirthumbs);
				}
				if ($file_OK) {
					if (image_format_supported($_FILES['photo']['name']) > 0) {
						dol_mkdir($dir);

						if (@is_dir($dir)) {
							$newfile = $dir.'/'.dol_sanitizeFileName($_FILES['photo']['name']);
							$result = dol_move_uploaded_file($_FILES['photo']['tmp_name'], $newfile, 1);

							if (!$result > 0) {
								$errors[] = "ErrorFailedToSaveFile";
							} else {
								// Create thumbs
								$object->addThumbs($newfile);

								// Index file in database
								if (!empty($conf->global->THIRDPARTY_LOGO_ALLOW_EXTERNAL_DOWNLOAD)) {
									require_once DOL_DOCUMENT_ROOT.'/core/lib/files.lib.php';
									// the dir dirname($newfile) is directory of logo, so we should have only one file at once into index, so we delete indexes for the dir
									deleteFilesIntoDatabaseIndex(dirname($newfile), '', '');
									// now we index the uploaded logo file
									addFileIntoDatabaseIndex(dirname($newfile), basename($newfile), '', 'uploaded', 1);
								}
							}
						}
					} else {
						$errors[] = "ErrorBadImageFormat";
					}
				} else {
					switch ($_FILES['photo']['error']) {
						case 1: //uploaded file exceeds the upload_max_filesize directive in php.ini
						case 2: //uploaded file exceeds the MAX_FILE_SIZE directive that was specified in the html form
							$errors[] = "ErrorFileSizeTooLarge";
							break;
						case 3: //uploaded file was only partially uploaded
							$errors[] = "ErrorFilePartiallyUploaded";
							break;
					}
				}
				// Gestion du logo de la société


				// Update linked member
				if (!$error && $object->fk_soc > 0) {
					$sql = "UPDATE ".MAIN_DB_PREFIX."adherent";
					$sql .= " SET fk_soc = NULL WHERE fk_soc = ".$id;
					if (!$object->db->query($sql)) {
						$error++;
						$object->error .= $object->db->lasterror();
						setEventMessages($object->error, $object->errors, 'errors');
					}
				}

				if (!$error && !count($errors)) {
					if (!empty($backtopage)) {
						header("Location: ".$backtopage);
						exit;
					} else {
						header("Location: ".$_SERVER["PHP_SELF"]."?socid=".$socid);
						exit;
					}
				} else {
					$object->id = $socid;
					$action = "edit";
				}
			}
		} else {
			$action = ($action == 'add' ? 'create' : 'edit');
		}
	}

	// Delete third party
	if ($action == 'confirm_delete' && $confirm == 'yes' && $user->rights->societe->supprimer) {
		$object->fetch($socid);
		$object->oldcopy = clone $object;
		$result = $object->delete($socid, $user);

		if ($result > 0) {
			header("Location: ".DOL_URL_ROOT."/societe/list.php?restore_lastsearch_values=1&delsoc=".urlencode($object->name));
			exit;
		} else {
			$langs->load("errors");
			setEventMessages($object->error, $object->errors, 'errors');
			$error++;
			$action = '';
		}
	}

	// Set third-party type
	if ($action == 'set_thirdpartytype' && $user->rights->societe->creer) {
		$object->fetch($socid);
		$result = $object->setThirdpartyType(GETPOST('typent_id', 'int'));
	}

	// Set incoterm
	if ($action == 'set_incoterms' && $user->rights->societe->creer && !empty($conf->incoterm->enabled)) {
		$object->fetch($socid);
		$result = $object->setIncoterms(GETPOST('incoterm_id', 'int'), GETPOST('location_incoterms', 'alpha'));
	}

	// Set parent company
	if ($action == 'set_thirdparty' && $user->rights->societe->creer) {
		$object->fetch($socid);
		$result = $object->set_parent(GETPOST('parent_id', 'int'));
	}

	// Set sales representatives
	if ($action == 'set_salesrepresentatives' && $user->rights->societe->creer) {
		$object->fetch($socid);
		$result = $object->setSalesRep(GETPOST('commercial', 'array'));
	}

	$id = $socid;
	$object->fetch($socid);

	// Selection of new fields
	if (!empty($conf->global->MAIN_DUPLICATE_CONTACTS_TAB_ON_MAIN_CARD) && (empty($conf->global->SOCIETE_DISABLE_CONTACTS) || !empty($conf->global->SOCIETE_ADDRESSES_MANAGEMENT))) {
		include DOL_DOCUMENT_ROOT.'/core/actions_changeselectedfields.inc.php';
	}

	// Actions to send emails
	$triggersendname = 'COMPANY_SENTBYMAIL';
	$paramname = 'socid';
	$mode = 'emailfromthirdparty';
	$trackid = 'thi'.$object->id;
	include DOL_DOCUMENT_ROOT.'/core/actions_sendmails.inc.php';

	// Actions to build doc
	$id = $socid;
	$upload_dir = $conf->societe->dir_output;
	$permissiontoadd = $user->rights->societe->creer;
	include DOL_DOCUMENT_ROOT.'/core/actions_builddoc.inc.php';
}


/*
 *  View
 */

$form = new Form($db);
$formfile = new FormFile($db);
$formadmin = new FormAdmin($db);
$formcompany = new FormCompany($db);
if (! empty($conf->accounting->enabled)) {
	$formaccounting = new FormAccounting($db);
}

if ($socid > 0 && empty($object->id)) {
	$result = $object->fetch($socid);
	if ($result <= 0) {
		dol_print_error('', $object->error);
	}
}

$title = $langs->trans("ThirdParty");
if (!empty($conf->global->MAIN_HTML_TITLE) && preg_match('/thirdpartynameonly/', $conf->global->MAIN_HTML_TITLE) && $object->name) {
	$title = $object->name." - ".$langs->trans('Card');
}
$help_url = 'EN:Module_Third_Parties|FR:Module_Tiers|ES:Empresas';
llxHeader('', $title, $help_url);

$countrynotdefined = $langs->trans("ErrorSetACountryFirst").' ('.$langs->trans("SeeAbove").')';

if (is_object($objcanvas) && $objcanvas->displayCanvasExists($action)) {
	// -----------------------------------------
	// When used with CANVAS
	// -----------------------------------------
	$objcanvas->assign_values($action, $object->id, $object->ref); // Set value for templates
	$objcanvas->display_canvas($action); // Show template
} else {
	// -----------------------------------------
	// When used in standard mode
	// -----------------------------------------
	if ($action == 'create') {
		/*
		 *  Creation
		 */
		$private = GETPOST("private", "int");
		if (!empty($conf->global->THIRDPARTY_DEFAULT_CREATE_CONTACT) && !GETPOSTISSET('private')) {
			$private = 1;
		}
		if (empty($private)) {
			$private = 0;
		}

		// Load object modCodeTiers
		$module = (!empty($conf->global->SOCIETE_CODECLIENT_ADDON) ? $conf->global->SOCIETE_CODECLIENT_ADDON : 'mod_codeclient_leopard');
		if (substr($module, 0, 15) == 'mod_codeclient_' && substr($module, -3) == 'php') {
			$module = substr($module, 0, dol_strlen($module) - 4);
		}
		$dirsociete = array_merge(array('/core/modules/societe/'), $conf->modules_parts['societe']);
		foreach ($dirsociete as $dirroot) {
			$res = dol_include_once($dirroot.$module.'.php');
			if ($res) {
				break;
			}
		}
		$modCodeClient = new $module;
		// Load object modCodeFournisseur
		$module = (!empty($conf->global->SOCIETE_CODECLIENT_ADDON) ? $conf->global->SOCIETE_CODECLIENT_ADDON : 'mod_codeclient_leopard');
		if (substr($module, 0, 15) == 'mod_codeclient_' && substr($module, -3) == 'php') {
			$module = substr($module, 0, dol_strlen($module) - 4);
		}
		$dirsociete = array_merge(array('/core/modules/societe/'), $conf->modules_parts['societe']);
		foreach ($dirsociete as $dirroot) {
			$res = dol_include_once($dirroot.$module.'.php');
			if ($res) {
				break;
			}
		}
		$modCodeFournisseur = new $module;

		// Define if customer/prospect or supplier status is set or not
		if (GETPOST("type") != 'f') {
			$object->client = -1;
			if (!empty($conf->global->THIRDPARTY_CUSTOMERPROSPECT_BY_DEFAULT)) {
				$object->client = 3;
			}
		}
		// Prospect / Customer
		if (GETPOST("type") == 'c') {
			if (!empty($conf->global->THIRDPARTY_CUSTOMERTYPE_BY_DEFAULT)) {
				$object->client = $conf->global->THIRDPARTY_CUSTOMERTYPE_BY_DEFAULT;
			} else {
				$object->client = 3;
			}
		}
		if (GETPOST("type") == 'p') {
			$object->client = 2;
		}
		if (!empty($conf->fournisseur->enabled) && (GETPOST("type") == 'f' || (GETPOST("type") == '' && !empty($conf->global->THIRDPARTY_SUPPLIER_BY_DEFAULT)))) {
			$object->fournisseur = 1;
		}

		$object->name = GETPOST('name', 'alphanohtml');
		$object->name_alias = GETPOST('name_alias', 'alphanohtml');
		$object->firstname = GETPOST('firstname', 'alphanohtml');
		$object->particulier		= $private;
		$object->prefix_comm		= GETPOST('prefix_comm', 'alphanohtml');
		$object->client = GETPOST('client', 'int') ?GETPOST('client', 'int') : $object->client;

		if (empty($duplicate_code_error)) {
			$object->code_client		= GETPOST('customer_code', 'alpha');
			$object->fournisseur		= GETPOST('fournisseur') ? GETPOST('fournisseur', 'int') : $object->fournisseur;
			$object->code_fournisseur = GETPOST('supplier_code', 'alpha');
		} else {
			setEventMessages($langs->trans('NewCustomerSupplierCodeProposed'), '', 'warnings');
		}

		$object->address = GETPOST('address', 'alphanohtml');
		$object->zip = GETPOST('zipcode', 'alphanohtml');
		$object->town = GETPOST('town', 'alphanohtml');
		$object->state_id = GETPOST('state_id', 'int');
		//$object->skype				= GETPOST('skype', 'alpha');
		//$object->twitter			= GETPOST('twitter', 'alpha');
		//$object->facebook			= GETPOST('facebook', 'alpha');
		//$object->linkedin			= GETPOST('linkedin', 'alpha');
		$object->socialnetworks = array();
		if (!empty($conf->socialnetworks->enabled)) {
			foreach ($socialnetworks as $key => $value) {
				if (GETPOSTISSET($key) && GETPOST($key, 'alphanohtml') != '') {
					$object->socialnetworks[$key] = GETPOST($key, 'alphanohtml');
				}
			}
		}
		$object->phone				= GETPOST('phone', 'alpha');
		$object->fax				= GETPOST('fax', 'alpha');
		$object->email				= GETPOST('email', 'custom', 0, FILTER_SANITIZE_EMAIL);
		$object->url				= GETPOST('url', 'custom', 0, FILTER_SANITIZE_URL);
		$object->capital			= GETPOST('capital', 'alphanohtml');
		$object->barcode			= GETPOST('barcode', 'alphanohtml');
		$object->idprof1			= GETPOST('idprof1', 'alphanohtml');
		$object->idprof2			= GETPOST('idprof2', 'alphanohtml');
		$object->idprof3			= GETPOST('idprof3', 'alphanohtml');
		$object->idprof4			= GETPOST('idprof4', 'alphanohtml');
		$object->idprof5			= GETPOST('idprof5', 'alphanohtml');
		$object->idprof6			= GETPOST('idprof6', 'alphanohtml');
		$object->typent_id = GETPOST('typent_id', 'int');
		$object->effectif_id		= GETPOST('effectif_id', 'int');
		$object->civility_id		= GETPOST('civility_id', 'alpha');

		$object->tva_assuj = GETPOST('assujtva_value', 'int');
		$object->status = GETPOST('status', 'int');

		//Local Taxes
		$object->localtax1_assuj	= GETPOST('localtax1assuj_value', 'int');
		$object->localtax2_assuj	= GETPOST('localtax2assuj_value', 'int');

		$object->localtax1_value	= GETPOST('lt1', 'int');
		$object->localtax2_value	= GETPOST('lt2', 'int');

		$object->tva_intra = GETPOST('tva_intra', 'alphanohtml');

		$object->commercial_id = GETPOST('commercial_id', 'int');
		$object->default_lang = GETPOST('default_lang');

		if (GETPOSTISSET('accountancy_code_sell')) {
			$object->accountancy_code_sell  = GETPOST('accountancy_code_sell', 'alpha');
		}
		if (GETPOSTISSET('accountancy_code_buy')) {
			$object->accountancy_code_buy   = GETPOST('accountancy_code_buy', 'alpha');
		}

		$object->logo = (isset($_FILES['photo']) ?dol_sanitizeFileName($_FILES['photo']['name']) : '');

		// Gestion du logo de la société
		$dir     = $conf->societe->multidir_output[$conf->entity]."/".$object->id."/logos";
		$file_OK = (isset($_FILES['photo']) ?is_uploaded_file($_FILES['photo']['tmp_name']) : false);
		if ($file_OK) {
			if (image_format_supported($_FILES['photo']['name'])) {
				dol_mkdir($dir);

				if (@is_dir($dir)) {
					$newfile = $dir.'/'.dol_sanitizeFileName($_FILES['photo']['name']);
					$result = dol_move_uploaded_file($_FILES['photo']['tmp_name'], $newfile, 1);

					if (!$result > 0) {
						$errors[] = "ErrorFailedToSaveFile";
					} else {
						// Create thumbs
						$object->addThumbs($newfile);
					}
				}
			}
		}

		// We set country_id, country_code and country for the selected country
		$object->country_id = GETPOST('country_id') ?GETPOST('country_id') : $mysoc->country_id;
		if ($object->country_id) {
			$tmparray = getCountry($object->country_id, 'all');
			$object->country_code = $tmparray['code'];
			$object->country = $tmparray['label'];
		}
		$object->forme_juridique_code = GETPOST('forme_juridique_code');
		/* Show create form */

		$linkback = "";
		print load_fiche_titre($langs->trans("NewThirdParty"), $linkback, 'building');

		if (!empty($conf->use_javascript_ajax)) {
			if (!empty($conf->global->THIRDPARTY_SUGGEST_ALSO_ADDRESS_CREATION)) {
				print "\n".'<script type="text/javascript">';
				print '$(document).ready(function () {
						id_te_private=8;
                        id_ef15=1;
                        is_private=' . $private.';
						if (is_private) {
							$(".individualline").show();
						} else {
							$(".individualline").hide();
						}
                        $("#radiocompany").click(function() {
                        	$(".individualline").hide();
                        	$("#typent_id").val(0);
                        	$("#typent_id").change();
                        	$("#effectif_id").val(0);
                        	$("#effectif_id").change();
                        	$("#TypeName").html(document.formsoc.ThirdPartyName.value);
                        	document.formsoc.private.value=0;
                        });
                        $("#radioprivate").click(function() {
                        	$(".individualline").show();
                        	$("#typent_id").val(id_te_private);
                        	$("#typent_id").change();
                        	$("#effectif_id").val(id_ef15);
                        	$("#effectif_id").change();
                        	$("#TypeName").html(document.formsoc.LastName.value);
                        	document.formsoc.private.value=1;
                        });

						init_customer_categ();
			  			$("#customerprospect").change(function() {
								init_customer_categ();
						});
						function init_customer_categ() {
								console.log("is customer or prospect = "+jQuery("#customerprospect").val());
								if (jQuery("#customerprospect").val() == 0 && (jQuery("#fournisseur").val() == 0 || ' . (empty($conf->global->THIRDPARTY_CAN_HAVE_CATEGORY_EVEN_IF_NOT_CUSTOMER_PROSPECT_SUPPLIER) ? '1' : '0').'))
								{
									jQuery(".visibleifcustomer").hide();
								}
								else
								{
									jQuery(".visibleifcustomer").show();
								}
						}

						init_supplier_categ();
			       		$("#fournisseur").change(function() {
							init_supplier_categ();
						});
						function init_supplier_categ() {
								console.log("is supplier = "+jQuery("#fournisseur").val());
								if (jQuery("#fournisseur").val() == 0)
								{
									jQuery(".visibleifsupplier").hide();
								}
								else
								{
									jQuery(".visibleifsupplier").show();
								}
						}

                        $("#selectcountry_id").change(function() {
                        	document.formsoc.action.value="create";
                        	document.formsoc.submit();
                        });';
				if ($conf->global->MAILING_CONTACT_DEFAULT_BULK_STATUS==-1) {
					print '
						function init_check_no_email(input) {
							if (input.val()!="") {
								$(".noemail").addClass("fieldrequired");
							} else {
								$(".noemail").removeClass("fieldrequired");
							}
						}
						$("#email").keyup(function() {
							init_check_no_email($(this));
						});
						init_check_no_email($("#email"));';
				}
				print '});';
				print '</script>'."\n";

				print '<div id="selectthirdpartytype">';
				print '<div class="hideonsmartphone float">';
				print $langs->trans("ThirdPartyType").': &nbsp; &nbsp; ';
				print '</div>';
				print '<label for="radiocompany" class="radiocompany">';
				print '<input type="radio" id="radiocompany" class="flat" name="private"  value="0"'.($private ? '' : ' checked').'>';
				print '&nbsp;';
				print $langs->trans("CreateThirdPartyOnly");
				print '</label>';
				print ' &nbsp; &nbsp; ';
				print '<label for="radioprivate" class="radioprivate">';
				$text = '<input type="radio" id="radioprivate" class="flat" name="private" value="1"'.($private ? ' checked' : '').'>';
				$text .= '&nbsp;';
				$text .= $langs->trans("CreateThirdPartyAndContact");
				$htmltext = $langs->trans("ToCreateContactWithSameName");
				print $form->textwithpicto($text, $htmltext, 1, 'help', '', 0, 3);
				print '</label>';
				print '</div>';
				print "<br>\n";
			} else {
				print '<script type="text/javascript">';
				print '$(document).ready(function () {
                        $("#selectcountry_id").change(function() {
                        	document.formsoc.action.value="create";
                        	document.formsoc.submit();
                        });
                     });';
				print '</script>'."\n";
			}
		}

		dol_htmloutput_mesg(is_numeric($error) ? '' : $error, $errors, 'error');

		print '<form enctype="multipart/form-data" action="'.$_SERVER["PHP_SELF"].'" method="post" name="formsoc" autocomplete="off">'; // Chrome ignor autocomplete

		print '<input type="hidden" name="action" value="add">';
		print '<input type="hidden" name="backtopage" value="'.$backtopage.'">';
		print '<input type="hidden" name="token" value="'.newToken().'">';
		print '<input type="hidden" name="private" value='.$object->particulier.'>';
		print '<input type="hidden" name="type" value='.GETPOST("type", 'alpha').'>';
		print '<input type="hidden" name="LastName" value="'.$langs->trans('ThirdPartyName').' / '.$langs->trans('LastName').'">';
		print '<input type="hidden" name="ThirdPartyName" value="'.$langs->trans('ThirdPartyName').'">';
		if ($modCodeClient->code_auto || $modCodeFournisseur->code_auto) {
			print '<input type="hidden" name="code_auto" value="1">';
		}

		print dol_get_fiche_head(null, 'card', '', 0, '');

		print '<table class="border centpercent">';

		// Name, firstname
		print '<tr class="tr-field-thirdparty-name"><td class="titlefieldcreate">';
		if ($object->particulier || $private) {
			print '<span id="TypeName" class="fieldrequired">'.$langs->trans('ThirdPartyName').' / '.$langs->trans('LastName', 'name').'</span>';
		} else {
			print '<span id="TypeName" class="fieldrequired">'.$form->editfieldkey('ThirdPartyName', 'name', '', $object, 0).'</span>';
		}
		print '</td><td'.(empty($conf->global->SOCIETE_USEPREFIX) ? ' colspan="3"' : '').'>';
		print '<input type="text" class="minwidth300" maxlength="128" name="name" id="name" value="'.dol_escape_htmltag($object->name).'" autofocus="autofocus">';
		print $form->widgetForTranslation("name", $object, $permissiontoadd, 'string', 'alpahnohtml', 'minwidth300');
		print '</td>';
		if (!empty($conf->global->SOCIETE_USEPREFIX)) {  // Old not used prefix field
			print '<td>'.$langs->trans('Prefix').'</td><td><input type="text" size="5" maxlength="5" name="prefix_comm" value="'.dol_escape_htmltag($object->prefix_comm).'"></td>';
		}
		print '</tr>';

		// If javascript on, we show option individual
		if ($conf->use_javascript_ajax) {
			if (!empty($conf->global->THIRDPARTY_SUGGEST_ALSO_ADDRESS_CREATION)) {
				// Firstname
				print '<tr class="individualline"><td>'.$form->editfieldkey('FirstName', 'firstname', '', $object, 0).'</td>';
				print '<td colspan="3"><input type="text" class="minwidth300" maxlength="128" name="firstname" id="firstname" value="'.dol_escape_htmltag($object->firstname).'"></td>';
				print '</tr>';

				// Title
				print '<tr class="individualline"><td>'.$form->editfieldkey('UserTitle', 'civility_id', '', $object, 0).'</td><td colspan="3" class="maxwidthonsmartphone">';
				print $formcompany->select_civility($object->civility_id, 'civility_id', 'maxwidth100').'</td>';
				print '</tr>';
			}
		}

		// Alias names (commercial, trademark or alias names)
		print '<tr id="name_alias"><td><label for="name_alias_input">'.$langs->trans('AliasNames').'</label></td>';
		print '<td colspan="3"><input type="text" class="minwidth300" name="name_alias" id="name_alias_input" value="'.dol_escape_htmltag($object->name_alias).'"></td></tr>';

		// Prospect/Customer
		print '<tr><td class="titlefieldcreate">'.$form->editfieldkey('ProspectCustomer', 'customerprospect', '', $object, 0, 'string', '', 1).'</td>';
		print '<td class="maxwidthonsmartphone">';
		$selected = (GETPOSTISSET('client') ?GETPOST('client', 'int') : $object->client);
		print $formcompany->selectProspectCustomerType($selected);
		print '</td>';

		if ($conf->browser->layout == 'phone') {
			print '</tr><tr>';
		}

		print '<td>'.$form->editfieldkey('CustomerCode', 'customer_code', '', $object, 0).'</td><td>';
		print '<table class="nobordernopadding"><tr><td>';
		$tmpcode = $object->code_client;
		if (empty($tmpcode) && !empty($modCodeClient->code_auto)) {
			$tmpcode = $modCodeClient->getNextValue($object, 0);
		}
		print '<input type="text" name="customer_code" id="customer_code" class="maxwidthonsmartphone" value="'.dol_escape_htmltag($tmpcode).'" maxlength="24">';
		print '</td><td>';
		$s = $modCodeClient->getToolTip($langs, $object, 0);
		print $form->textwithpicto('', $s, 1);
		print '</td></tr></table>';
		print '</td></tr>';

		if ((!empty($conf->fournisseur->enabled) && !empty($user->rights->fournisseur->lire))
			|| (!empty($conf->supplier_proposal->enabled) && !empty($user->rights->supplier_proposal->lire))) {
			// Supplier
			print '<tr>';
			print '<td>'.$form->editfieldkey('Vendor', 'fournisseur', '', $object, 0, 'string', '', 1).'</td><td>';
			$default = -1;
			if (!empty($conf->global->THIRDPARTY_SUPPLIER_BY_DEFAULT)) {
				$default = 1;
			}
			print $form->selectyesno("fournisseur", (GETPOST('fournisseur', 'int') != '' ? GETPOST('fournisseur', 'int') : (GETPOST("type", 'alpha') == '' ? $default : $object->fournisseur)), 1, 0, (GETPOST("type", 'alpha') == '' ? 1 : 0), 1);
			print '</td>';


			if ($conf->browser->layout == 'phone') {
				print '</tr><tr>';
			}

			print '<td>';
			if (!empty($conf->fournisseur->enabled) && !empty($user->rights->fournisseur->lire)) {
				print $form->editfieldkey('SupplierCode', 'supplier_code', '', $object, 0);
			}
			print '</td><td>';
			if (!empty($conf->fournisseur->enabled) && !empty($user->rights->fournisseur->lire)) {
				print '<table class="nobordernopadding"><tr><td>';
				$tmpcode = $object->code_fournisseur;
				if (empty($tmpcode) && !empty($modCodeFournisseur->code_auto)) {
					$tmpcode = $modCodeFournisseur->getNextValue($object, 1);
				}
				print '<input type="text" name="supplier_code" id="supplier_code" class="maxwidthonsmartphone" value="'.dol_escape_htmltag($tmpcode).'" maxlength="24">';
				print '</td><td>';
				$s = $modCodeFournisseur->getToolTip($langs, $object, 1);
				print $form->textwithpicto('', $s, 1);
				print '</td></tr></table>';
			}
			print '</td></tr>';
		}

		// Status
		print '<tr><td>'.$form->editfieldkey('Status', 'status', '', $object, 0).'</td><td colspan="3">';
		print $form->selectarray('status', array('0'=>$langs->trans('ActivityCeased'), '1'=>$langs->trans('InActivity')), 1, 0, 0, 0, '', 0, 0, 0, '', 'minwidth100', 1);
		print '</td></tr>';

		// Barcode
		if (!empty($conf->barcode->enabled)) {
			print '<tr><td>'.$form->editfieldkey('Gencod', 'barcode', '', $object, 0).'</td>';
			print '<td colspan="3">';
			print img_picto('', 'barcode');
			print '<input type="text" name="barcode" id="barcode" value="'.dol_escape_htmltag($object->barcode).'">';
			print '</td></tr>';
		}

		// Address
		print '<tr><td class="tdtop">';
		print $form->editfieldkey('Address', 'address', '', $object, 0);
		print '</td>';
		print '<td colspan="3">';
		print '<textarea name="address" id="address" class="quatrevingtpercent" rows="'.ROWS_2.'" wrap="soft">';
		print dol_escape_htmltag($object->address, 0, 1);
		print '</textarea>';
		print $form->widgetForTranslation("address", $object, $permissiontoadd, 'textarea', 'alphanohtml', 'quatrevingtpercent');
		print '</td></tr>';

		// Zip / Town
		print '<tr><td>'.$form->editfieldkey('Zip', 'zipcode', '', $object, 0).'</td><td>';
		print $formcompany->select_ziptown($object->zip, 'zipcode', array('town', 'selectcountry_id', 'state_id'), 0, 0, '', 'maxwidth100');
		print '</td>';
		if ($conf->browser->layout == 'phone') {
			print '</tr><tr>';
		}
		print '<td class="tdtop">'.$form->editfieldkey('Town', 'town', '', $object, 0).'</td><td>';
		print $formcompany->select_ziptown($object->town, 'town', array('zipcode', 'selectcountry_id', 'state_id'), 0, 0, '', 'maxwidth100 quatrevingtpercent');
		print $form->widgetForTranslation("town", $object, $permissiontoadd, 'string', 'alphanohtml', 'maxwidth100 quatrevingtpercent');
		print '</td></tr>';

		// Country
		print '<tr><td>'.$form->editfieldkey('Country', 'selectcountry_id', '', $object, 0).'</td><td colspan="3" class="maxwidthonsmartphone">';
		print img_picto('', 'globe-americas', 'class="paddingrightonly"');
		print $form->select_country((GETPOSTISSET('country_id') ? GETPOST('country_id') : $object->country_id), 'country_id', '', 0, 'minwidth300 maxwidth500 widthcentpercentminusx');
		if ($user->admin) {
			print info_admin($langs->trans("YouCanChangeValuesForThisListFromDictionarySetup"), 1);
		}
		print '</td></tr>';

		// State
		if (empty($conf->global->SOCIETE_DISABLE_STATE)) {
			if (!empty($conf->global->MAIN_SHOW_REGION_IN_STATE_SELECT) && ($conf->global->MAIN_SHOW_REGION_IN_STATE_SELECT == 1 || $conf->global->MAIN_SHOW_REGION_IN_STATE_SELECT == 2)) {
				print '<tr><td>'.$form->editfieldkey('Region-State', 'state_id', '', $object, 0).'</td><td colspan="3" class="maxwidthonsmartphone">';
			} else {
				print '<tr><td>'.$form->editfieldkey('State', 'state_id', '', $object, 0).'</td><td colspan="3" class="maxwidthonsmartphone">';
			}

			if ($object->country_id) {
				print $formcompany->select_state($object->state_id, $object->country_code);
			} else {
				print $countrynotdefined;
			}
			print '</td></tr>';
		}

		// Phone / Fax
		print '<tr><td>'.$form->editfieldkey('Phone', 'phone', '', $object, 0).'</td>';
		print '<td'.($conf->browser->layout == 'phone' ? ' colspan="3"' : '').'>'.img_picto('', 'object_phoning').' <input type="text" name="phone" id="phone" class="maxwidth200 widthcentpercentminusx" value="'.(GETPOSTISSET('phone') ?GETPOST('phone', 'alpha') : $object->phone).'"></td>';
		if ($conf->browser->layout == 'phone') {
			print '</tr><tr>';
		}
		print '<td>'.$form->editfieldkey('Fax', 'fax', '', $object, 0).'</td>';
		print '<td'.($conf->browser->layout == 'phone' ? ' colspan="3"' : '').'>'.img_picto('', 'object_phoning_fax').' <input type="text" name="fax" id="fax" class="maxwidth200 widthcentpercentminusx" value="'.(GETPOSTISSET('fax') ?GETPOST('fax', 'alpha') : $object->fax).'"></td></tr>';

		// Email / Web
		print '<tr><td>'.$form->editfieldkey('EMail', 'email', '', $object, 0, 'string', '', empty($conf->global->SOCIETE_EMAIL_MANDATORY) ? '' : $conf->global->SOCIETE_EMAIL_MANDATORY).'</td>';
		print '<td'.(($conf->browser->layout == 'phone') || empty($conf->mailing->enabled) ? ' colspan="3"' : '').'>'.img_picto('', 'object_email').' <input type="text" class="maxwidth200 widthcentpercentminusx" name="email" id="email" value="'.$object->email.'"></td>';
		if (!empty($conf->mailing->enabled) && !empty($conf->global->THIRDPARTY_SUGGEST_ALSO_ADDRESS_CREATION)) {
			if ($conf->browser->layout == 'phone') {
				print '</tr><tr>';
			}
			print '<td class="individualline noemail">'.$form->editfieldkey($langs->trans('No_Email') .' ('.$langs->trans('Contact').')', 'contact_no_email', '', $object, 0).'</td>';
			print '<td class="individualline" '.(($conf->browser->layout == 'phone') || empty($conf->mailing->enabled) ? ' colspan="3"' : '').'>'.$form->selectyesno('contact_no_email', (GETPOSTISSET("contact_no_email") ?GETPOST("contact_no_email", 'alpha') : $object->no_email), 1, false, 1).'</td>';
		}
		print '</tr>';
		print '<tr><td>'.$form->editfieldkey('Web', 'url', '', $object, 0).'</td>';
		print '<td colspan="3">'.img_picto('', 'globe').' <input type="text" class="maxwidth500 widthcentpercentminusx" name="url" id="url" value="'.$object->url.'"></td></tr>';

		if (!empty($conf->socialnetworks->enabled)) {
			foreach ($socialnetworks as $key => $value) {
				if ($value['active']) {
					print '<tr>';
					print '<td><label for="'.$value['label'].'">'.$form->editfieldkey($value['label'], $key, '', $object, 0).'</label></td>';
					print '<td colspan="3">';
					if (!empty($value['icon'])) {
						print '<span class="fa '.$value['icon'].'"></span>';
					}
					print '<input type="text" name="'.$key.'" id="'.$key.'" class="minwidth100" maxlength="80" value="'.dol_escape_htmltag(GETPOSTISSET($key) ? GETPOST($key, 'alphanohtml') : (empty($object->socialnetworks[$key]) ? '' : $object->socialnetworks[$key])).'">';
					print '</td>';
					print '</tr>';
				} elseif (!empty($object->socialnetworks[$key])) {
					print '<input type="hidden" name="'.$key.'" value="'.$object->socialnetworks[$key].'">';
				}
			}
		}

		// Prof ids
		$i = 1; $j = 0; $NBCOLS = ($conf->browser->layout == 'phone' ? 1 : 2);
		while ($i <= 6) {
			$idprof = $langs->transcountry('ProfId'.$i, $object->country_code);
			if ($idprof != '-')	{
				$key = 'idprof'.$i;

				if (($j % $NBCOLS) == 0) {
					print '<tr>';
				}

				$idprof_mandatory = 'SOCIETE_IDPROF'.($i).'_MANDATORY';
				print '<td>'.$form->editfieldkey($idprof, $key, '', $object, 0, 'string', '', (empty($conf->global->$idprof_mandatory) ? 0 : 1)).'</td><td>';

				print $formcompany->get_input_id_prof($i, $key, $object->$key, $object->country_code);
				print '</td>';
				if (($j % $NBCOLS) == ($NBCOLS - 1)) {
					print '</tr>';
				}
				$j++;
			}
			$i++;
		}
		if ($NBCOLS > 1 && ($j % 2 == 1)) {
			print '<td colspan="2"></td></tr>';
		}

		// Vat is used
		print '<tr><td>'.$form->editfieldkey('VATIsUsed', 'assujtva_value', '', $object, 0).'</td>';
		print '<td>';
		print $form->selectyesno('assujtva_value', GETPOSTISSET('assujtva_value') ?GETPOST('assujtva_value', 'int') : 1, 1); // Assujeti par defaut en creation
		print '</td>';
		if ($conf->browser->layout == 'phone') {
			print '</tr><tr>';
		}
		print '<td class="nowrap">'.$form->editfieldkey('VATIntra', 'intra_vat', '', $object, 0).'</td>';
		print '<td class="nowrap">';
		$s = '<input type="text" class="flat maxwidthonsmartphone" name="tva_intra" id="intra_vat" maxlength="20" value="'.$object->tva_intra.'">';

		if (empty($conf->global->MAIN_DISABLEVATCHECK) && isInEEC($object)) {
			$s .= ' ';

			if (!empty($conf->use_javascript_ajax))	{
				$widthpopup = 600;
				if (!empty($conf->dol_use_jmobile)) {
					$widthpopup = 350;
				}
				$heightpopup = 400;
				print "\n";
				print '<script language="JavaScript" type="text/javascript">';
				print "function CheckVAT(a) {\n";
				print "newpopup('".DOL_URL_ROOT."/societe/checkvat/checkVatPopup.php?vatNumber='+a, '".dol_escape_js($langs->trans("VATIntraCheckableOnEUSite"))."', ".$widthpopup.", ".$heightpopup.");\n";
				print "}\n";
				print '</script>';
				print "\n";
				$s .= '<a href="#" class="hideonsmartphone" onclick="javascript: CheckVAT(document.formsoc.tva_intra.value);">'.$langs->trans("VATIntraCheck").'</a>';
				$s = $form->textwithpicto($s, $langs->trans("VATIntraCheckDesc", $langs->transnoentitiesnoconv("VATIntraCheck")), 1);
			} else {
				$s .= '<a href="'.$langs->transcountry("VATIntraCheckURL", $object->country_id).'" target="_blank">'.img_picto($langs->trans("VATIntraCheckableOnEUSite"), 'help').'</a>';
			}
		}
		print $s;
		print '</td>';
		print '</tr>';

		// Local Taxes
		//TODO: Place into a function to control showing by country or study better option
		if ($mysoc->localtax1_assuj == "1" && $mysoc->localtax2_assuj == "1") {
			print '<tr><td>'.$langs->transcountry("LocalTax1IsUsed", $mysoc->country_code).'</td><td>';
			print $form->selectyesno('localtax1assuj_value', (isset($conf->global->THIRDPARTY_DEFAULT_USELOCALTAX1) ? $conf->global->THIRDPARTY_DEFAULT_USELOCALTAX1 : 0), 1);
			print '</td>';
			if ($conf->browser->layout == 'phone') {
				print '</tr><tr>';
			}
			print '<td>'.$langs->transcountry("LocalTax2IsUsed", $mysoc->country_code).'</td><td>';
			print $form->selectyesno('localtax2assuj_value', (isset($conf->global->THIRDPARTY_DEFAULT_USELOCALTAX2) ? $conf->global->THIRDPARTY_DEFAULT_USELOCALTAX2 : 0), 1);
			print '</td></tr>';
		} elseif ($mysoc->localtax1_assuj == "1") {
			print '<tr><td>'.$langs->transcountry("LocalTax1IsUsed", $mysoc->country_code).'</td><td colspan="3">';
			print $form->selectyesno('localtax1assuj_value', (isset($conf->global->THIRDPARTY_DEFAULT_USELOCALTAX1) ? $conf->global->THIRDPARTY_DEFAULT_USELOCALTAX1 : 0), 1);
			print '</td></tr>';
		} elseif ($mysoc->localtax2_assuj == "1") {
			print '<tr><td>'.$langs->transcountry("LocalTax2IsUsed", $mysoc->country_code).'</td><td colspan="3">';
			print $form->selectyesno('localtax2assuj_value', (isset($conf->global->THIRDPARTY_DEFAULT_USELOCALTAX2) ? $conf->global->THIRDPARTY_DEFAULT_USELOCALTAX2 : 0), 1);
			print '</td></tr>';
		}

		// Type - Workforce/Staff
		print '<tr><td>'.$form->editfieldkey('ThirdPartyType', 'typent_id', '', $object, 0).'</td><td class="maxwidthonsmartphone"'.($conf->browser->layout == 'phone' ? ' colspan="3"' : '').'>'."\n";
		$sortparam = (empty($conf->global->SOCIETE_SORT_ON_TYPEENT) ? 'ASC' : $conf->global->SOCIETE_SORT_ON_TYPEENT); // NONE means we keep sort of original array, so we sort on position. ASC, means next function will sort on label.
		print $form->selectarray("typent_id", $formcompany->typent_array(0), $object->typent_id, 1, 0, 0, '', 0, 0, 0, $sortparam, '', 1);
		if ($user->admin) {
			print ' '.info_admin($langs->trans("YouCanChangeValuesForThisListFromDictionarySetup"), 1);
		}
		print '</td>';
		if ($conf->browser->layout == 'phone') {
			print '</tr><tr>';
		}
		print '<td>'.$form->editfieldkey('Workforce', 'effectif_id', '', $object, 0).'</td><td class="maxwidthonsmartphone"'.($conf->browser->layout == 'phone' ? ' colspan="3"' : '').'>';
		print $form->selectarray("effectif_id", $formcompany->effectif_array(0), $object->effectif_id, 0, 0, 0, '', 0, 0, 0, '', '', 1);
		if ($user->admin) {
			print ' '.info_admin($langs->trans("YouCanChangeValuesForThisListFromDictionarySetup"), 1);
		}
		print '</td></tr>';

		// Legal Form
		print '<tr><td>'.$form->editfieldkey('JuridicalStatus', 'forme_juridique_code', '', $object, 0).'</td>';
		print '<td colspan="3" class="maxwidthonsmartphone">';
		if ($object->country_id) {
			print $formcompany->select_juridicalstatus($object->forme_juridique_code, $object->country_code, '', 'forme_juridique_code');
		} else {
			print $countrynotdefined;
		}
		print '</td></tr>';

		// Capital
		print '<tr><td>'.$form->editfieldkey('Capital', 'capital', '', $object, 0).'</td>';
		print '<td colspan="3"><input type="text" name="capital" id="capital" class="maxwidth100" value="'.$object->capital.'"> ';
		print '<span class="hideonsmartphone">'.$langs->trans("Currency".$conf->currency).'</span></td></tr>';

		if (!empty($conf->global->MAIN_MULTILANGS)) {
			print '<tr><td>'.$form->editfieldkey('DefaultLang', 'default_lang', '', $object, 0).'</td><td colspan="3" class="maxwidthonsmartphone">'."\n";
			print img_picto('', 'language').$formadmin->select_language(GETPOST('default_lang', 'alpha') ? GETPOST('default_lang', 'alpha') : ($object->default_lang ? $object->default_lang : ''), 'default_lang', 0, 0, 1, 0, 0, 'maxwidth200onsmartphone');
			print '</td>';
			print '</tr>';
		}

		// Incoterms
		if (!empty($conf->incoterm->enabled)) {
			print '<tr>';
			print '<td>'.$form->editfieldkey('IncotermLabel', 'incoterm_id', '', $object, 0).'</td>';
			print '<td colspan="3" class="maxwidthonsmartphone">';
			print $form->select_incoterms((!empty($object->fk_incoterms) ? $object->fk_incoterms : ''), (!empty($object->location_incoterms) ? $object->location_incoterms : ''));
			print '</td></tr>';
		}

		// Categories
		if (!empty($conf->categorie->enabled) && !empty($user->rights->categorie->lire)) {
			$langs->load('categories');

			// Customer
			//if ($object->prospect || $object->client || (! $object->fournisseur && ! empty($conf->global->THIRDPARTY_CAN_HAVE_CATEGORY_EVEN_IF_NOT_CUSTOMER_PROSPECT_SUPPLIER))) {
			print '<tr class="visibleifcustomer"><td class="toptd">'.$form->editfieldkey('CustomersProspectsCategoriesShort', 'custcats', '', $object, 0).'</td><td colspan="3">';
			$cate_arbo = $form->select_all_categories(Categorie::TYPE_CUSTOMER, null, 'parent', null, null, 1);
			print img_picto('', 'category').$form->multiselectarray('custcats', $cate_arbo, GETPOST('custcats', 'array'), null, null, 'quatrevingtpercent widthcentpercentminusx', 0, 0);
			print "</td></tr>";
			//}

			if (!empty($conf->global->THIRDPARTY_SUGGEST_ALSO_ADDRESS_CREATION)) {
				print '<tr class="individualline"><td class="toptd">'.$form->editfieldkey('ContactCategoriesShort', 'contcats', '', $object, 0).'</td><td colspan="3">';
				$cate_arbo = $form->select_all_categories(Categorie::TYPE_CONTACT, null, 'parent', null, null, 1);
				print img_picto('', 'category').$form->multiselectarray('contcats', $cate_arbo, GETPOST('contcats', 'array'), null, null, 'quatrevingtpercent widthcentpercentminusx', 0, 0);
				print "</td></tr>";
			}

			if (!empty($conf->global->THIRDPARTY_SUGGEST_ALSO_ADDRESS_CREATION)) {
				print '<tr class="individualline"><td class="toptd">'.$form->editfieldkey('ContactCategoriesShort', 'contcats', '', $object, 0).'</td><td colspan="3">';
				$cate_arbo = $form->select_all_categories(Categorie::TYPE_CONTACT, null, 'parent', null, null, 1);
				print img_picto('', 'category').$form->multiselectarray('contcats', $cate_arbo, GETPOST('contcats', 'array'), null, null, 'quatrevingtpercent widthcentpercentminusx', 0, 0);
				print "</td></tr>";
			}

			// Supplier
			if (!empty($conf->fournisseur->enabled)) {
				print '<tr class="visibleifsupplier"><td class="toptd">'.$form->editfieldkey('SuppliersCategoriesShort', 'suppcats', '', $object, 0).'</td><td colspan="3">';
				$cate_arbo = $form->select_all_categories(Categorie::TYPE_SUPPLIER, null, 'parent', null, null, 1);
				print img_picto('', 'category').$form->multiselectarray('suppcats', $cate_arbo, GETPOST('suppcats', 'array'), null, null, 'quatrevingtpercent widthcentpercentminusx', 0, 0);
				print "</td></tr>";
			}
		}

		// Multicurrency
		if (!empty($conf->multicurrency->enabled)) {
			print '<tr>';
			print '<td>'.$form->editfieldkey('Currency', 'multicurrency_code', '', $object, 0).'</td>';
			print '<td colspan="3" class="maxwidthonsmartphone">';
			print $form->selectMultiCurrency(($object->multicurrency_code ? $object->multicurrency_code : $conf->currency), 'multicurrency_code', 1);
			print '</td></tr>';
		}

		// Other attributes
		$parameters = array('socid'=>$socid, 'colspan' => ' colspan="3"', 'colspanvalue' => '3');
		include DOL_DOCUMENT_ROOT.'/core/tpl/extrafields_add.tpl.php';

		// Assign a sale representative
		print '<tr>';
		print '<td>'.$form->editfieldkey('AllocateCommercial', 'commercial_id', '', $object, 0).'</td>';
		print '<td colspan="3" class="maxwidthonsmartphone">';
		$userlist = $form->select_dolusers('', '', 0, null, 0, '', '', 0, 0, 0, 'AND u.statut = 1', 0, '', '', 0, 1);
		// Note: If user has no right to "see all thirdparties", we force selection of sale representative to him, so after creation he can see the record.
		$selected = (count(GETPOST('commercial', 'array')) > 0 ? GETPOST('commercial', 'array') : (GETPOST('commercial', 'int') > 0 ? array(GETPOST('commercial', 'int')) : (empty($user->rights->societe->client->voir) ? array($user->id) : array())));
		print img_picto('', 'user').$form->multiselectarray('commercial', $userlist, $selected, null, null, 'quatrevingtpercent widthcentpercentminusx', 0, 0);
		print '</td></tr>';

		// Add logo
		print '<tr class="hideonsmartphone">';
		print '<td>'.$form->editfieldkey('Logo', 'photoinput', '', $object, 0).'</td>';
		print '<td colspan="3">';
		print '<input class="flat" type="file" name="photo" id="photoinput" />';
		print '</td>';
		print '</tr>';

		print '</table>'."\n";

		// Accountancy codes
		if (!empty($conf->global->ACCOUNTANCY_USE_PRODUCT_ACCOUNT_ON_THIRDPARTY)) {
			print '<table class="border" width="100%">';

			if (! empty($conf->accounting->enabled)) {
				// Accountancy_code_sell
				print '<tr><td class="titlefieldcreate">'.$langs->trans("ProductAccountancySellCode").'</td>';
				print '<td>';
				$accountancy_code_sell = GETPOST('accountancy_code_sell', 'alpha');
				print $formaccounting->select_account($accountancy_code_sell, 'accountancy_code_sell', 1, null, 1, 1, '');
				print '</td></tr>';

				// Accountancy_code_buy
				print '<tr><td class="titlefieldcreate">'.$langs->trans("ProductAccountancyBuyCode").'</td>';
				print '<td>';
				$accountancy_code_buy = GETPOST('accountancy_code_buy', 'alpha');
				print $formaccounting->select_account($accountancy_code_buy, 'accountancy_code_buy', 1, null, 1, 1, '');
				print '</td></tr>';
			} else // For external software
			{
				// Accountancy_code_sell
				print '<tr><td class="titlefieldcreate">'.$langs->trans("ProductAccountancySellCode").'</td>';
				print '<td class="maxwidthonsmartphone"><input class="minwidth100" name="accountancy_code_sell" value="'.$object->accountancy_code_sell.'">';
				print '</td></tr>';

				// Accountancy_code_buy
				print '<tr><td class="titlefieldcreate">'.$langs->trans("ProductAccountancyBuyCode").'</td>';
				print '<td class="maxwidthonsmartphone"><input class="minwidth100" name="accountancy_code_buy" value="'.$object->accountancy_code_buy.'">';
				print '</td></tr>';
			}

			print '</table>';
		}

		print dol_get_fiche_end();

		print '<div class="center">';
		print '<input type="submit" class="button" name="create" value="'.$langs->trans('AddThirdParty').'">';
		if (!empty($backtopage)) {
			print ' &nbsp; &nbsp; ';
			print '<input type="submit" class="button button-cancel" name="cancel" value="'.$langs->trans("Cancel").'">';
		} else {
			print ' &nbsp; &nbsp; ';
			print '<input type="button" class="button button-cancel" value="'.$langs->trans("Cancel").'" onClick="javascript:history.go(-1)">';
		}
		print '</div>'."\n";

		print '</form>'."\n";
	} elseif ($action == 'edit') {
		//print load_fiche_titre($langs->trans("EditCompany"));

		if ($socid) {
			$res = $object->fetch_optionals();
			//if ($res < 0) { dol_print_error($db); exit; }

			$head = societe_prepare_head($object);

			// Load object modCodeTiers
			$module = (!empty($conf->global->SOCIETE_CODECLIENT_ADDON) ? $conf->global->SOCIETE_CODECLIENT_ADDON : 'mod_codeclient_leopard');
			if (substr($module, 0, 15) == 'mod_codeclient_' && substr($module, -3) == 'php') {
				$module = substr($module, 0, dol_strlen($module) - 4);
			}
			$dirsociete = array_merge(array('/core/modules/societe/'), $conf->modules_parts['societe']);
			foreach ($dirsociete as $dirroot) {
				$res = dol_include_once($dirroot.$module.'.php');
				if ($res) {
					break;
				}
			}
			$modCodeClient = new $module($db);
			// We verified if the tag prefix is used
			if ($modCodeClient->code_auto) {
				$prefixCustomerIsUsed = $modCodeClient->verif_prefixIsUsed();
			}
			$module = $conf->global->SOCIETE_CODECLIENT_ADDON;
			if (substr($module, 0, 15) == 'mod_codeclient_' && substr($module, -3) == 'php') {
				$module = substr($module, 0, dol_strlen($module) - 4);
			}
			$dirsociete = array_merge(array('/core/modules/societe/'), $conf->modules_parts['societe']);
			foreach ($dirsociete as $dirroot) {
				$res = dol_include_once($dirroot.$module.'.php');
				if ($res) {
					break;
				}
			}
			$modCodeFournisseur = new $module($db);
			// On verifie si la balise prefix est utilisee
			if ($modCodeFournisseur->code_auto) {
				$prefixSupplierIsUsed = $modCodeFournisseur->verif_prefixIsUsed();
			}

			$object->oldcopy = clone $object;

			if (GETPOSTISSET('name')) {
				// We overwrite with values if posted
				$object->name = GETPOST('name', 'alphanohtml');
				$object->prefix_comm			= GETPOST('prefix_comm', 'alphanohtml');
				$object->client = GETPOST('client', 'int');
				$object->code_client			= GETPOST('customer_code', 'alpha');
				$object->fournisseur			= GETPOST('fournisseur', 'int');
				$object->code_fournisseur = GETPOST('supplier_code', 'alpha');
				$object->address = GETPOST('address', 'alphanohtml');
				$object->zip = GETPOST('zipcode', 'alphanohtml');
				$object->town = GETPOST('town', 'alphanohtml');
				$object->country_id = GETPOST('country_id') ?GETPOST('country_id', 'int') : $mysoc->country_id;
				$object->state_id = GETPOST('state_id', 'int');
				//$object->skype				= GETPOST('skype', 'alpha');
				//$object->twitter				= GETPOST('twitter', 'alpha');
				//$object->facebook				= GETPOST('facebook', 'alpha');
				//$object->linkedin				= GETPOST('linkedin', 'alpha');
				$object->socialnetworks = array();
				if (!empty($conf->socialnetworks->enabled)) {
					foreach ($socialnetworks as $key => $value) {
						if (GETPOSTISSET($key) && GETPOST($key, 'alphanohtml') != '') {
							$object->socialnetworks[$key] = GETPOST($key, 'alphanohtml');
						}
					}
				}
				$object->phone					= GETPOST('phone', 'alpha');
				$object->fax					= GETPOST('fax', 'alpha');
				$object->email					= GETPOST('email', 'custom', 0, FILTER_SANITIZE_EMAIL);
				$object->url					= GETPOST('url', 'custom', 0, FILTER_SANITIZE_URL);
				$object->capital				= GETPOST('capital', 'alphanohtml');
				$object->idprof1				= GETPOST('idprof1', 'alphanohtml');
				$object->idprof2				= GETPOST('idprof2', 'alphanohtml');
				$object->idprof3				= GETPOST('idprof3', 'alphanohtml');
				$object->idprof4				= GETPOST('idprof4', 'alphanohtml');
				$object->idprof5				= GETPOST('idprof5', 'alphanohtml');
				$object->idprof6				= GETPOST('idprof6', 'alphanohtml');
				$object->typent_id = GETPOST('typent_id', 'int');
				$object->effectif_id = GETPOST('effectif_id', 'int');
				$object->barcode				= GETPOST('barcode', 'alphanohtml');
				$object->forme_juridique_code = GETPOST('forme_juridique_code', 'int');
				$object->default_lang = GETPOST('default_lang', 'alpha');

				$object->tva_assuj				= GETPOST('assujtva_value', 'int');
				$object->tva_intra				= GETPOST('tva_intra', 'alphanohtml');
				$object->status = GETPOST('status', 'int');

				// Webservices url/key
				$object->webservices_url        = GETPOST('webservices_url', 'custom', 0, FILTER_SANITIZE_URL);
				$object->webservices_key        = GETPOST('webservices_key', 'san_alpha');

				if (GETPOSTISSET('accountancy_code_sell')) {
					$object->accountancy_code_sell  = GETPOST('accountancy_code_sell', 'alpha');
				}
				if (GETPOSTISSET('accountancy_code_buy')) {
					$object->accountancy_code_buy   = GETPOST('accountancy_code_buy', 'alpha');
				}

				//Incoterms
				if (!empty($conf->incoterm->enabled)) {
					$object->fk_incoterms = GETPOST('incoterm_id', 'int');
					$object->location_incoterms = GETPOST('lcoation_incoterms', 'alpha');
				}

				//Local Taxes
				$object->localtax1_assuj		= GETPOST('localtax1assuj_value');
				$object->localtax2_assuj		= GETPOST('localtax2assuj_value');

				$object->localtax1_value		= GETPOST('lt1');
				$object->localtax2_value		= GETPOST('lt2');

				// We set country_id, and country_code label of the chosen country
				if ($object->country_id > 0) {
					$tmparray = getCountry($object->country_id, 'all');
					$object->country_code = $tmparray['code'];
					$object->country = $tmparray['label'];
				}
			}

			if ($object->localtax1_assuj == 0) {
				$sub = 0;
			} else {
				$sub = 1;
			}
			if ($object->localtax2_assuj == 0) {
				$sub2 = 0;
			} else {
				$sub2 = 1;
			}

			if ($conf->use_javascript_ajax) {
				print "\n".'<script type="text/javascript">';
				print '$(document).ready(function () {
    			var val='.$sub.';
    			var val2='.$sub2.';
    			if("#localtax1assuj_value".value==undefined){
    				if(val==1){
    					$(".cblt1").show();
    				}else{
    					$(".cblt1").hide();
    				}
    			}
    			if("#localtax2assuj_value".value==undefined){
    				if(val2==1){
    					$(".cblt2").show();
    				}else{
    					$(".cblt2").hide();
    				}
    			}
    			$("#localtax1assuj_value").change(function() {
               		var value=document.getElementById("localtax1assuj_value").value;
    				if(value==1){
    					$(".cblt1").show();
    				}else{
    					$(".cblt1").hide();
    				}
    			});
    			$("#localtax2assuj_value").change(function() {
    				var value=document.getElementById("localtax2assuj_value").value;
    				if(value==1){
    					$(".cblt2").show();
    				}else{
    					$(".cblt2").hide();
    				}
    			});

				init_customer_categ();
	  			$("#customerprospect").change(function() {
					init_customer_categ();
				});
       			function init_customer_categ() {
					console.log("is customer or prospect = "+jQuery("#customerprospect").val());
					if (jQuery("#customerprospect").val() == 0 && (jQuery("#fournisseur").val() == 0 || '.(empty($conf->global->THIRDPARTY_CAN_HAVE_CATEGORY_EVEN_IF_NOT_CUSTOMER_PROSPECT_SUPPLIER) ? '1' : '0').'))
					{
						jQuery(".visibleifcustomer").hide();
					}
					else
					{
						jQuery(".visibleifcustomer").show();
					}
				}

				init_supplier_categ();
	  			$("#fournisseur").change(function() {
					init_supplier_categ();
				});
       			function init_supplier_categ() {
					console.log("is supplier = "+jQuery("#fournisseur").val());
					if (jQuery("#fournisseur").val() == 0)
					{
						jQuery(".visibleifsupplier").hide();
					}
					else
					{
						jQuery(".visibleifsupplier").show();
					}
				};

       			$("#selectcountry_id").change(function() {
       				document.formsoc.action.value="edit";
      				document.formsoc.submit();
        			});

                })';
				print '</script>'."\n";
			}

			print '<form enctype="multipart/form-data" action="'.$_SERVER["PHP_SELF"].'?socid='.$object->id.'" method="post" name="formsoc">';
			print '<input type="hidden" name="action" value="update">';
			print '<input type="hidden" name="token" value="'.newToken().'">';
			print '<input type="hidden" name="socid" value="'.$object->id.'">';
			print '<input type="hidden" name="entity" value="'.$object->entity.'">';
			if ($modCodeClient->code_auto || $modCodeFournisseur->code_auto) {
				print '<input type="hidden" name="code_auto" value="1">';
			}


			print dol_get_fiche_head($head, 'card', $langs->trans("ThirdParty"), 0, 'company');

			print '<div class="fichecenter2">';
			print '<table class="border centpercent">';

			// Ref/ID
			if (!empty($conf->global->MAIN_SHOW_TECHNICAL_ID)) {
				print '<tr><td class="titlefieldcreate">'.$langs->trans("ID").'</td><td colspan="3">';
				print $object->ref;
				print '</td></tr>';
			}

			// Name
			print '<tr><td class="titlefieldcreate">'.$form->editfieldkey('ThirdPartyName', 'name', '', $object, 0, 'string', '', 1).'</td>';
			print '<td colspan="3"><input type="text" class="minwidth300" maxlength="128" name="name" id="name" value="'.dol_escape_htmltag($object->name).'" autofocus="autofocus">';
			print $form->widgetForTranslation("name", $object, $permissiontoadd, 'string', 'alpahnohtml', 'minwidth300');
			print '</td></tr>';

			// Alias names (commercial, trademark or alias names)
			print '<tr id="name_alias"><td><label for="name_alias_input">'.$langs->trans('AliasNames').'</label></td>';
			print '<td colspan="3"><input type="text" class="minwidth300" name="name_alias" id="name_alias_input" value="'.dol_escape_htmltag($object->name_alias).'"></td></tr>';

			// Prefix
			if (!empty($conf->global->SOCIETE_USEPREFIX)) {  // Old not used prefix field
				print '<tr><td>'.$form->editfieldkey('Prefix', 'prefix', '', $object, 0).'</td><td colspan="3">';
				// It does not change the prefix mode using the auto numbering prefix
				if (($prefixCustomerIsUsed || $prefixSupplierIsUsed) && $object->prefix_comm) {
					print '<input type="hidden" name="prefix_comm" value="'.dol_escape_htmltag($object->prefix_comm).'">';
					print $object->prefix_comm;
				} else {
					print '<input type="text" size="5" maxlength="5" name="prefix_comm" id="prefix" value="'.dol_escape_htmltag($object->prefix_comm).'">';
				}
				print '</td>';
			}

			// Prospect/Customer
			print '<tr><td>'.$form->editfieldkey('ProspectCustomer', 'customerprospect', '', $object, 0, 'string', '', 1).'</td>';
			print '<td class="maxwidthonsmartphone">';
			print $formcompany->selectProspectCustomerType($object->client);
			print '</td>';
			if ($conf->browser->layout == 'phone') {
				print '</tr><tr>';
			}
			print '<td>'.$form->editfieldkey('CustomerCode', 'customer_code', '', $object, 0).'</td><td>';

			print '<table class="nobordernopadding"><tr><td>';
			if ((!$object->code_client || $object->code_client == -1) && $modCodeClient->code_auto) {
				$tmpcode = $object->code_client;
				if (empty($tmpcode) && !empty($object->oldcopy->code_client)) {
					$tmpcode = $object->oldcopy->code_client; // When there is an error to update a thirdparty, the number for supplier and customer code is kept to old value.
				}
				if (empty($tmpcode) && !empty($modCodeClient->code_auto)) {
					$tmpcode = $modCodeClient->getNextValue($object, 0);
				}
				print '<input type="text" name="customer_code" id="customer_code" size="16" value="'.dol_escape_htmltag($tmpcode).'" maxlength="24">';
			} elseif ($object->codeclient_modifiable()) {
				print '<input type="text" name="customer_code" id="customer_code" size="16" value="'.dol_escape_htmltag($object->code_client).'" maxlength="24">';
			} else {
				print $object->code_client;
				print '<input type="hidden" name="customer_code" value="'.dol_escape_htmltag($object->code_client).'">';
			}
			print '</td><td>';
			$s = $modCodeClient->getToolTip($langs, $object, 0);
			print $form->textwithpicto('', $s, 1);
			print '</td></tr></table>';

			print '</td></tr>';

			// Supplier
			if ((!empty($conf->fournisseur->enabled) && !empty($user->rights->fournisseur->lire))
				|| (!empty($conf->supplier_proposal->enabled) && !empty($user->rights->supplier_proposal->lire))) {
				print '<tr>';
				print '<td>'.$form->editfieldkey('Supplier', 'fournisseur', '', $object, 0, 'string', '', 1).'</td>';
				print '<td class="maxwidthonsmartphone">';
				print $form->selectyesno("fournisseur", $object->fournisseur, 1, false, 0, 1);
				print '</td>';
				if ($conf->browser->layout == 'phone') {
					print '</tr><tr>';
				}
				print '<td>';
				if (!empty($conf->fournisseur->enabled) && !empty($user->rights->fournisseur->lire)) {
					print $form->editfieldkey('SupplierCode', 'supplier_code', '', $object, 0);
				}
				print '</td>';
				print '<td>';
				print '<table class="nobordernopadding"><tr><td>';
				if ((!$object->code_fournisseur || $object->code_fournisseur == -1) && $modCodeFournisseur->code_auto) {
					$tmpcode = $object->code_fournisseur;
					if (empty($tmpcode) && !empty($object->oldcopy->code_fournisseur)) {
						$tmpcode = $object->oldcopy->code_fournisseur; // When there is an error to update a thirdparty, the number for supplier and customer code is kept to old value.
					}
					if (empty($tmpcode) && !empty($modCodeFournisseur->code_auto)) {
						$tmpcode = $modCodeFournisseur->getNextValue($object, 1);
					}
					print '<input type="text" name="supplier_code" id="supplier_code" size="16" value="'.dol_escape_htmltag($tmpcode).'" maxlength="24">';
				} elseif ($object->codefournisseur_modifiable()) {
					print '<input type="text" name="supplier_code" id="supplier_code" size="16" value="'.dol_escape_htmltag($object->code_fournisseur).'" maxlength="24">';
				} else {
					print $object->code_fournisseur;
					print '<input type="hidden" name="supplier_code" value="'.$object->code_fournisseur.'">';
				}
				print '</td><td>';
				$s = $modCodeFournisseur->getToolTip($langs, $object, 1);
				print $form->textwithpicto('', $s, 1);
				print '</td></tr></table>';
				print '</td></tr>';
			}

			// Barcode
			if (!empty($conf->barcode->enabled)) {
				print '<tr><td class="tdtop">'.$form->editfieldkey('Gencod', 'barcode', '', $object, 0).'</td>';
				print '<td colspan="3">';
				print img_picto('', 'barcode');
				print '<input type="text" name="barcode" id="barcode" value="'.dol_escape_htmltag($object->barcode).'">';
				print '</td></tr>';
			}

			// Status
			print '<tr><td>'.$form->editfieldkey('Status', 'status', '', $object, 0).'</td><td colspan="3">';
			print $form->selectarray('status', array('0'=>$langs->trans('ActivityCeased'), '1'=>$langs->trans('InActivity')), $object->status, 0, 0, 0, '', 0, 0, 0, '', 'minwidth100', 1);
			print '</td></tr>';

			// Address
			print '<tr><td class="tdtop">'.$form->editfieldkey('Address', 'address', '', $object, 0).'</td>';
			print '<td colspan="3"><textarea name="address" id="address" class="quatrevingtpercent" rows="3" wrap="soft">';
			print dol_escape_htmltag($object->address, 0, 1);
			print '</textarea>';
			print $form->widgetForTranslation("address", $object, $permissiontoadd, 'textarea', 'alphanohtml', 'quatrevingtpercent');
			print '</td></tr>';

			// Zip / Town
			print '<tr><td>'.$form->editfieldkey('Zip', 'zipcode', '', $object, 0).'</td><td>';
			print $formcompany->select_ziptown($object->zip, 'zipcode', array('town', 'selectcountry_id', 'state_id'), 0, 0, '', 'maxwidth100');
			print '</td>';
			if ($conf->browser->layout == 'phone') {
				print '</tr><tr>';
			}
			print '<td>'.$form->editfieldkey('Town', 'town', '', $object, 0).'</td><td>';
			print $formcompany->select_ziptown($object->town, 'town', array('zipcode', 'selectcountry_id', 'state_id'));
			print $form->widgetForTranslation("town", $object, $permissiontoadd, 'string', 'alphanohtml', 'maxwidth100 quatrevingtpercent');
			print '</td></tr>';

			// Country
			print '<tr><td>'.$form->editfieldkey('Country', 'selectcounty_id', '', $object, 0).'</td><td colspan="3">';
			print img_picto('', 'globe-americas', 'class="paddingrightonly"');
			print $form->select_country((GETPOSTISSET('country_id') ? GETPOST('country_id') : $object->country_id), 'country_id', '', 0, 'minwidth300 maxwidth500 widthcentpercentminusx');
			if ($user->admin) {
				print info_admin($langs->trans("YouCanChangeValuesForThisListFromDictionarySetup"), 1);
			}
			print '</td></tr>';

			// State
			if (empty($conf->global->SOCIETE_DISABLE_STATE)) {
				if (!empty($conf->global->MAIN_SHOW_REGION_IN_STATE_SELECT) && ($conf->global->MAIN_SHOW_REGION_IN_STATE_SELECT == 1 || $conf->global->MAIN_SHOW_REGION_IN_STATE_SELECT == 2)) {
					print '<tr><td>'.$form->editfieldkey('Region-State', 'state_id', '', $object, 0).'</td><td colspan="3">';
				} else {
					print '<tr><td>'.$form->editfieldkey('State', 'state_id', '', $object, 0).'</td><td colspan="3">';
				}

				print $formcompany->select_state($object->state_id, $object->country_code);
				print '</td></tr>';
			}

			// Phone / Fax
			print '<tr><td>'.$form->editfieldkey('Phone', 'phone', GETPOST('phone', 'alpha'), $object, 0).'</td>';
			print '<td>'.img_picto('', 'object_phoning').' <input type="text" name="phone" id="phone" class="maxwidth200 widthcentpercentminusx" value="'.(GETPOSTISSET('phone') ?GETPOST('phone', 'alpha') : $object->phone).'"></td>';
			if ($conf->browser->layout == 'phone') {
				print '</tr><tr>';
			}
			print '<td>'.$form->editfieldkey('Fax', 'fax', GETPOST('fax', 'alpha'), $object, 0).'</td>';
			print '<td>'.img_picto('', 'object_phoning_fax').' <input type="text" name="fax" id="fax" class="maxwidth200 widthcentpercentminusx" value="'.(GETPOSTISSET('fax') ?GETPOST('fax', 'alpha') : $object->fax).'"></td></tr>';

			// EMail / Web
			print '<tr><td>'.$form->editfieldkey('EMail', 'email', GETPOST('email', 'alpha'), $object, 0, 'string', '', (!empty($conf->global->SOCIETE_EMAIL_MANDATORY))).'</td>';
			print '<td colspan="3">'.img_picto('', 'object_email').' <input type="text" name="email" id="email" class="maxwidth200onsmartphone maxwidth500 widthcentpercentminusx" value="'.(GETPOSTISSET('email') ?GETPOST('email', 'alpha') : $object->email).'"></td></tr>';
			print '<tr><td>'.$form->editfieldkey('Web', 'url', GETPOST('url', 'alpha'), $object, 0).'</td>';
			print '<td colspan="3">'.img_picto('', 'globe').' <input type="text" name="url" id="url" class="maxwidth200onsmartphone maxwidth500 widthcentpercentminusx " value="'.(GETPOSTISSET('url') ?GETPOST('url', 'alpha') : $object->url).'"></td></tr>';

			if (!empty($conf->socialnetworks->enabled)) {
				foreach ($socialnetworks as $key => $value) {
					if ($value['active']) {
						print '<tr>';
						print '<td><label for="'.$value['label'].'">'.$form->editfieldkey($value['label'], $key, '', $object, 0).'</label></td>';
						print '<td colspan="3">';
						if (!empty($value['icon'])) {
							print '<span class="fa '.$value['icon'].'"></span>';
						}
						print '<input type="text" name="'.$key.'" id="'.$key.'" class="minwidth100" maxlength="80" value="'.$object->socialnetworks[$key].'">';
						print '</td>';
						print '</tr>';
					} elseif (!empty($object->socialnetworks[$key])) {
						print '<input type="hidden" name="'.$key.'" value="'.$object->socialnetworks[$key].'">';
					}
				}
			}

			// Prof ids
			$i = 1; $j = 0; $NBCOLS = ($conf->browser->layout == 'phone' ? 1 : 2);
			while ($i <= 6) {
				$idprof = $langs->transcountry('ProfId'.$i, $object->country_code);
				if ($idprof != '-') {
					$key = 'idprof'.$i;

					if (($j % $NBCOLS) == 0) {
						print '<tr>';
					}

					$idprof_mandatory = 'SOCIETE_IDPROF'.($i).'_MANDATORY';
					print '<td>'.$form->editfieldkey($idprof, $key, '', $object, 0, 'string', '', !(empty($conf->global->$idprof_mandatory) || !$object->isACompany())).'</td><td>';
					print $formcompany->get_input_id_prof($i, $key, $object->$key, $object->country_code);
					print '</td>';
					if (($j % $NBCOLS) == ($NBCOLS - 1)) {
						print '</tr>';
					}
					$j++;
				}
				$i++;
			}
			if ($NBCOLS > 0 && $j % 2 == 1) {
				print '<td colspan="2"></td></tr>';
			}

			// VAT is used
			print '<tr><td>'.$form->editfieldkey('VATIsUsed', 'assujtva_value', '', $object, 0).'</td><td colspan="3">';
			print $form->selectyesno('assujtva_value', $object->tva_assuj, 1);
			print '</td></tr>';

			// Local Taxes
			//TODO: Place into a function to control showing by country or study better option
			if ($mysoc->localtax1_assuj == "1" && $mysoc->localtax2_assuj == "1") {
				print '<tr><td>'.$form->editfieldkey($langs->transcountry("LocalTax1IsUsed", $mysoc->country_code), 'localtax1assuj_value', '', $object, 0).'</td><td>';
				print $form->selectyesno('localtax1assuj_value', $object->localtax1_assuj, 1);
				if (!isOnlyOneLocalTax(1)) {
					print '<span class="cblt1">     '.$langs->transcountry("Type", $mysoc->country_code).': ';
					$formcompany->select_localtax(1, $object->localtax1_value, "lt1");
					print '</span>';
				}
				print '</td>';
				print '</tr><tr>';
				print '<td>'.$form->editfieldkey($langs->transcountry("LocalTax2IsUsed", $mysoc->country_code), 'localtax2assuj_value', '', $object, 0).'</td><td>';
				print $form->selectyesno('localtax2assuj_value', $object->localtax2_assuj, 1);
				if (!isOnlyOneLocalTax(2)) {
					print '<span class="cblt2">     '.$langs->transcountry("Type", $mysoc->country_code).': ';
					$formcompany->select_localtax(2, $object->localtax2_value, "lt2");
					print '</span>';
				}
				print '</td></tr>';
			} elseif ($mysoc->localtax1_assuj == "1" && $mysoc->localtax2_assuj != "1") {
				print '<tr><td>'.$form->editfieldkey($langs->transcountry("LocalTax1IsUsed", $mysoc->country_code), 'localtax1assuj_value', '', $object, 0).'</td><td colspan="3">';
				print $form->selectyesno('localtax1assuj_value', $object->localtax1_assuj, 1);
				if (!isOnlyOneLocalTax(1)) {
					print '<span class="cblt1">     '.$langs->transcountry("Type", $mysoc->country_code).': ';
					$formcompany->select_localtax(1, $object->localtax1_value, "lt1");
					print '</span>';
				}
				print '</td></tr>';
			} elseif ($mysoc->localtax2_assuj == "1" && $mysoc->localtax1_assuj != "1") {
				print '<tr><td>'.$form->editfieldkey($langs->transcountry("LocalTax2IsUsed", $mysoc->country_code), 'localtax2assuj_value', '', $object, 0).'</td><td colspan="3">';
				print $form->selectyesno('localtax2assuj_value', $object->localtax2_assuj, 1);
				if (!isOnlyOneLocalTax(2)) {
					print '<span class="cblt2">     '.$langs->transcountry("Type", $mysoc->country_code).': ';
					$formcompany->select_localtax(2, $object->localtax2_value, "lt2");
					print '</span>';
				}
				print '</td></tr>';
			}

			// VAT Code
			print '<tr><td>'.$form->editfieldkey('VATIntra', 'intra_vat', '', $object, 0).'</td>';
			print '<td colspan="3">';
			$s = '<input type="text" class="flat maxwidthonsmartphone" name="tva_intra" id="intra_vat" maxlength="20" value="'.$object->tva_intra.'">';

			if (empty($conf->global->MAIN_DISABLEVATCHECK) && isInEEC($object)) {
				$s .= ' &nbsp; ';

				if ($conf->use_javascript_ajax) {
					$widthpopup = 600;
					if (!empty($conf->dol_use_jmobile)) {
						$widthpopup = 350;
					}
					$heightpopup = 400;
					print "\n";
					print '<script language="JavaScript" type="text/javascript">';
					print "function CheckVAT(a) {\n";
					print "newpopup('".DOL_URL_ROOT."/societe/checkvat/checkVatPopup.php?vatNumber='+a,'".dol_escape_js($langs->trans("VATIntraCheckableOnEUSite"))."', ".$widthpopup.", ".$heightpopup.");\n";
					print "}\n";
					print '</script>';
					print "\n";
					$s .= '<a href="#" class="hideonsmartphone" onclick="javascript: CheckVAT(document.formsoc.tva_intra.value);">'.$langs->trans("VATIntraCheck").'</a>';
					$s = $form->textwithpicto($s, $langs->trans("VATIntraCheckDesc", $langs->transnoentitiesnoconv("VATIntraCheck")), 1);
				} else {
					$s .= '<a href="'.$langs->transcountry("VATIntraCheckURL", $object->country_id).'" class="hideonsmartphone" target="_blank">'.img_picto($langs->trans("VATIntraCheckableOnEUSite"), 'help').'</a>';
				}
			}
			print $s;
			print '</td>';
			print '</tr>';

			// Type - Workforce/Staff
			print '<tr><td>'.$form->editfieldkey('ThirdPartyType', 'typent_id', '', $object, 0).'</td><td class="maxwidthonsmartphone">';
			print $form->selectarray("typent_id", $formcompany->typent_array(0), $object->typent_id, 1, 0, 0, '', 0, 0, 0, (empty($conf->global->SOCIETE_SORT_ON_TYPEENT) ? 'ASC' : $conf->global->SOCIETE_SORT_ON_TYPEENT), '', 1);
			if ($user->admin) {
				print info_admin($langs->trans("YouCanChangeValuesForThisListFromDictionarySetup"), 1);
			}
			print '</td>';
			if ($conf->browser->layout == 'phone') {
				print '</tr><tr>';
			}
			print '<td>'.$form->editfieldkey('Workforce', 'effectif_id', '', $object, 0).'</td><td class="maxwidthonsmartphone">';
			print $form->selectarray("effectif_id", $formcompany->effectif_array(0), $object->effectif_id, 0, 0, 0, '', 0, 0, 0, '', '', 1);
			if ($user->admin) {
				print info_admin($langs->trans("YouCanChangeValuesForThisListFromDictionarySetup"), 1);
			}
			print '</td></tr>';

			// Juridical type
			print '<tr><td>'.$form->editfieldkey('JuridicalStatus', 'forme_juridique_code', '', $object, 0).'</td><td class="maxwidthonsmartphone" colspan="3">';
			print $formcompany->select_juridicalstatus($object->forme_juridique_code, $object->country_code, '', 'forme_juridique_code');
			print '</td></tr>';

			// Capital
			print '<tr><td>'.$form->editfieldkey('Capital', 'capital', '', $object, 0).'</td>';
			print '<td colspan="3"><input type="text" name="capital" id="capital" size="10" value="';
			print $object->capital != '' ? dol_escape_htmltag(price($object->capital)) : '';
			print '"> <font class="hideonsmartphone">'.$langs->trans("Currency".$conf->currency).'</font></td></tr>';

			// Default language
			if (!empty($conf->global->MAIN_MULTILANGS)) {
				print '<tr><td>'.$form->editfieldkey('DefaultLang', 'default_lang', '', $object, 0).'</td><td colspan="3">'."\n";
				print img_picto('', 'language').$formadmin->select_language($object->default_lang, 'default_lang', 0, 0, 1);
				print '</td>';
				print '</tr>';
			}

			// Incoterms
			if (!empty($conf->incoterm->enabled)) {
				print '<tr>';
					print '<td>'.$form->editfieldkey('IncotermLabel', 'incoterm_id', '', $object, 0).'</td>';
				print '<td colspan="3" class="maxwidthonsmartphone">';
				print $form->select_incoterms((!empty($object->fk_incoterms) ? $object->fk_incoterms : ''), (!empty($object->location_incoterms) ? $object->location_incoterms : ''));
				print '</td></tr>';
			}

			// Categories
			if (!empty($conf->categorie->enabled) && !empty($user->rights->categorie->lire)) {
				// Customer
				print '<tr class="visibleifcustomer"><td>'.$form->editfieldkey('CustomersCategoriesShort', 'custcats', '', $object, 0).'</td>';
				print '<td colspan="3">';
				$cate_arbo = $form->select_all_categories(Categorie::TYPE_CUSTOMER, null, null, null, null, 1);
				$c = new Categorie($db);
				$cats = $c->containing($object->id, Categorie::TYPE_CUSTOMER);
				$arrayselected = array();
				foreach ($cats as $cat) {
					$arrayselected[] = $cat->id;
				}
				print img_picto('', 'category').$form->multiselectarray('custcats', $cate_arbo, $arrayselected, 0, 0, 'quatrevingtpercent widthcentpercentminusx', 0, 0);
				print "</td></tr>";

				// Supplier
				if (!empty($conf->fournisseur->enabled)) {
					print '<tr class="visibleifsupplier"><td>'.$form->editfieldkey('SuppliersCategoriesShort', 'suppcats', '', $object, 0).'</td>';
					print '<td colspan="3">';
					$cate_arbo = $form->select_all_categories(Categorie::TYPE_SUPPLIER, null, null, null, null, 1);
					$c = new Categorie($db);
					$cats = $c->containing($object->id, Categorie::TYPE_SUPPLIER);
					$arrayselected = array();
					foreach ($cats as $cat) {
						$arrayselected[] = $cat->id;
					}
					print img_picto('', 'category').$form->multiselectarray('suppcats', $cate_arbo, $arrayselected, 0, 0, 'quatrevingtpercent widthcentpercentminusx', 0, 0);
					print "</td></tr>";
				}
			}

			// Multicurrency
			if (!empty($conf->multicurrency->enabled)) {
				print '<tr>';
				print '<td>'.$form->editfieldkey('Currency', 'multicurrency_code', '', $object, 0).'</td>';
				print '<td colspan="3" class="maxwidthonsmartphone">';
				print $form->selectMultiCurrency(($object->multicurrency_code ? $object->multicurrency_code : $conf->currency), 'multicurrency_code', 1);
				print '</td></tr>';
			}

			// Other attributes
			$parameters = array('socid'=>$socid, 'colspan' => ' colspan="3"', 'colspanvalue' => '3');
			include DOL_DOCUMENT_ROOT.'/core/tpl/extrafields_edit.tpl.php';

			// Webservices url/key
			if (!empty($conf->syncsupplierwebservices->enabled)) {
				print '<tr><td>'.$form->editfieldkey('WebServiceURL', 'webservices_url', '', $object, 0).'</td>';
				print '<td><input type="text" name="webservices_url" id="webservices_url" size="32" value="'.$object->webservices_url.'"></td>';
				print '<td>'.$form->editfieldkey('WebServiceKey', 'webservices_key', '', $object, 0).'</td>';
				print '<td><input type="text" name="webservices_key" id="webservices_key" size="32" value="'.$object->webservices_key.'"></td></tr>';
			}

			// Logo
			print '<tr class="hideonsmartphone">';
			print '<td>'.$form->editfieldkey('Logo', 'photoinput', '', $object, 0).'</td>';
			print '<td colspan="3">';
			if ($object->logo) {
				print $form->showphoto('societe', $object);
			}
			$caneditfield = 1;
			if ($caneditfield) {
				if ($object->logo) {
					print "<br>\n";
				}
				print '<table class="nobordernopadding">';
				if ($object->logo) {
					print '<tr><td><input type="checkbox" class="flat photodelete" name="deletephoto" id="photodelete"> '.$langs->trans("Delete").'<br><br></td></tr>';
				}
				//print '<tr><td>'.$langs->trans("PhotoFile").'</td></tr>';
				print '<tr><td><input type="file" class="flat" name="photo" id="photoinput"></td></tr>';
				print '</table>';
			}
			print '</td>';
			print '</tr>';

			// Assign sale representative
			print '<tr>';
			print '<td>'.$form->editfieldkey('AllocateCommercial', 'commercial_id', '', $object, 0).'</td>';
			print '<td colspan="3" class="maxwidthonsmartphone">';
			$userlist = $form->select_dolusers('', '', 0, null, 0, '', '', 0, 0, 0, 'AND u.statut = 1', 0, '', '', 0, 1);
			$arrayselected = GETPOST('commercial', 'array');
			if (empty($arrayselected)) {
				$arrayselected = $object->getSalesRepresentatives($user, 1);
			}
			print img_picto('', 'user').$form->multiselectarray('commercial', $userlist, $arrayselected, 0, 0, 'quatrevingtpercent widthcentpercentminusx', 0, 0, '', '', '', 1);
			print '</td></tr>';

			print '</table>';

			if (!empty($conf->global->ACCOUNTANCY_USE_PRODUCT_ACCOUNT_ON_THIRDPARTY)) {
				print '<br>';
				print '<table class="border centpercent">';

				if (! empty($conf->accounting->enabled)) {
					// Accountancy_code_sell
					print '<tr><td class="titlefield">'.$langs->trans("ProductAccountancySellCode").'</td>';
					print '<td>';
					print $formaccounting->select_account($object->accountancy_code_sell, 'accountancy_code_sell', 1, '', 1, 1);
					print '</td></tr>';

					// Accountancy_code_buy
					print '<tr><td>'.$langs->trans("ProductAccountancyBuyCode").'</td>';
					print '<td>';
					print $formaccounting->select_account($object->accountancy_code_buy, 'accountancy_code_buy', 1, '', 1, 1);
					print '</td></tr>';
				} else // For external software
				{
					// Accountancy_code_sell
					print '<tr><td class="titlefield">'.$langs->trans("ProductAccountancySellCode").'</td>';
					print '<td><input name="accountancy_code_sell" class="maxwidth200" value="'.$object->accountancy_code_sell.'">';
					print '</td></tr>';

					// Accountancy_code_buy
					print '<tr><td>'.$langs->trans("ProductAccountancyBuyCode").'</td>';
					print '<td><input name="accountancy_code_buy" class="maxwidth200" value="'.$object->accountancy_code_buy.'">';
					print '</td></tr>';
				}
				print '</table>';
			}

			print '</div>';

			print dol_get_fiche_end();

			print '<div class="center">';
			print '<input type="submit" class="button button-save" name="save" value="'.$langs->trans("Save").'">';
			print ' &nbsp; &nbsp; ';
			print '<input type="submit" class="button button-cancel" name="cancel" value="'.$langs->trans("Cancel").'">';
			print '</div>';

			print '</form>';
		}
	} else {
		/*
		 * View
		 */

		if (!empty($object->id)) {
			$res = $object->fetch_optionals();
		}
		//if ($res < 0) { dol_print_error($db); exit; }


		$head = societe_prepare_head($object);

		print dol_get_fiche_head($head, 'card', $langs->trans("ThirdParty"), -1, 'company');

		$formconfirm = '';

		// Confirm delete third party
		if ($action == 'delete' || ($conf->use_javascript_ajax && empty($conf->dol_use_jmobile))) {
			$formconfirm = $form->formconfirm($_SERVER["PHP_SELF"]."?socid=".$object->id, $langs->trans("DeleteACompany"), $langs->trans("ConfirmDeleteCompany"), "confirm_delete", '', 0, "action-delete");
		}

		if ($action == 'merge') {
			$formquestion = array(
				array(
					'name' => 'soc_origin',
					'label' => $langs->trans('MergeOriginThirdparty'),
					'type' => 'other',
					'value' => $form->select_company('', 'soc_origin', 's.rowid <> '.$object->id, 'SelectThirdParty', 0, 0, array(), 0, 'minwidth200')
				)
			);

			$formconfirm .= $form->formconfirm($_SERVER["PHP_SELF"]."?socid=".$object->id, $langs->trans("MergeThirdparties"), $langs->trans("ConfirmMergeThirdparties"), "confirm_merge", $formquestion, 'no', 1, 250);
		}

		// Call Hook formConfirm
		$parameters = array('formConfirm' => $formconfirm);
		$reshook = $hookmanager->executeHooks('formConfirm', $parameters, $object, $action); // Note that $action and $object may have been modified by hook
		if (empty($reshook)) {
			$formconfirm .= $hookmanager->resPrint;
		} elseif ($reshook > 0) {
			$formconfirm = $hookmanager->resPrint;
		}

		// Print form confirm
		print $formconfirm;

		dol_htmloutput_mesg(is_numeric($error) ? '' : $error, $errors, 'error');

		$linkback = '<a href="'.DOL_URL_ROOT.'/societe/list.php?restore_lastsearch_values=1">'.$langs->trans("BackToList").'</a>';

		dol_banner_tab($object, 'socid', $linkback, ($user->socid ? 0 : 1), 'rowid', 'nom');


		print '<div class="fichecenter">';
		print '<div class="fichehalfleft">';

		print '<div class="underbanner clearboth"></div>';
		print '<table class="border tableforfield" width="100%">';

		// Type Prospect/Customer/Supplier
		print '<tr><td class="titlefield">'.$langs->trans('NatureOfThirdParty').'</td><td>';
		print $object->getTypeUrl(1);
		print '</td></tr>';

		// Prefix
		if (!empty($conf->global->SOCIETE_USEPREFIX)) {  // Old not used prefix field
			print '<tr><td>'.$langs->trans('Prefix').'</td><td>'.dol_escape_htmltag($object->prefix_comm).'</td>';
			print '</tr>';
		}

		// Customer code
		if ($object->client) {
			print '<tr><td>';
			print $langs->trans('CustomerCode');
			print '</td>';
			print '<td>';
			print showValueWithClipboardCPButton(dol_escape_htmltag($object->code_client));
			print '</td>';
			$tmpcheck = $object->check_codeclient();
			if ($tmpcheck != 0 && $tmpcheck != -5) {
				print ' <font class="error">('.$langs->trans("WrongCustomerCode").')</font>';
			}
			print '</td>';
			print '</tr>';
		}

		// Supplier code
		if (!empty($conf->fournisseur->enabled) && $object->fournisseur && !empty($user->rights->fournisseur->lire)) {
			print '<tr><td>';
			print $langs->trans('SupplierCode').'</td><td>';
			print showValueWithClipboardCPButton(dol_escape_htmltag($object->code_fournisseur));
			$tmpcheck = $object->check_codefournisseur();
			if ($tmpcheck != 0 && $tmpcheck != -5) {
				print ' <font class="error">('.$langs->trans("WrongSupplierCode").')</font>';
			}
			print '</td>';
			print '</tr>';
		}

		// Barcode
		if (!empty($conf->barcode->enabled)) {
			print '<tr><td>';
			print $langs->trans('Gencod').'</td><td>'.showValueWithClipboardCPButton(dol_escape_htmltag($object->barcode));
			print '</td>';
			print '</tr>';
		}

		// Prof ids
		$i = 1; $j = 0;
		while ($i <= 6) {
			$idprof = $langs->transcountry('ProfId'.$i, $object->country_code);
			if ($idprof != '-') {
				//if (($j % 2) == 0) print '<tr>';
				print '<tr>';
				print '<td>'.$idprof.'</td><td>';
				$key = 'idprof'.$i;
				print showValueWithClipboardCPButton(dol_escape_htmltag($object->$key));
				if ($object->$key) {
					if ($object->id_prof_check($i, $object) > 0) {
						print ' &nbsp; '.$object->id_prof_url($i, $object);
					} else {
						print ' <font class="error">('.$langs->trans("ErrorWrongValue").')</font>';
					}
				}
				print '</td>';
				//if (($j % 2) == 1) print '</tr>';
				print '</tr>';
				$j++;
			}
			$i++;
		}
		//if ($j % 2 == 1)  print '<td colspan="2"></td></tr>';


		// This fields are used to know VAT to include in an invoice when the thirdparty is making a sale, so when it is a supplier.
		// We don't need them into customer profile.
		// Except for spain and localtax where localtax depends on buyer and not seller

		if ($object->fournisseur) {
			// VAT is used
			print '<tr><td>';
			print $form->textwithpicto($langs->trans('VATIsUsed'), $langs->trans('VATIsUsedWhenSelling'));
			print '</td><td>';
			print yn($object->tva_assuj);
			print '</td>';
			print '</tr>';
		}

		// Local Taxes
		if ($object->fournisseur || $mysoc->country_code == 'ES') {
			if ($mysoc->localtax1_assuj == "1" && $mysoc->localtax2_assuj == "1") {
				print '<tr><td>'.$langs->transcountry("LocalTax1IsUsed", $mysoc->country_code).'</td><td>';
				print yn($object->localtax1_assuj);
				print '</td></tr><tr><td>'.$langs->transcountry("LocalTax2IsUsed", $mysoc->country_code).'</td><td>';
				print yn($object->localtax2_assuj);
				print '</td></tr>';

				if ($object->localtax1_assuj == "1" && (!isOnlyOneLocalTax(1))) {
					print '<form method="post" action="'.$_SERVER['PHP_SELF'].'?socid='.$object->id.'">';
					print '<input type="hidden" name="action" value="set_localtax1">';
					print '<input type="hidden" name="token" value="'.newToken().'">';
					print '<tr><td>'.$langs->transcountry("Localtax1", $mysoc->country_code).' <a class="editfielda" href="'.$_SERVER["PHP_SELF"].'?action=editRE&amp;socid='.$object->id.'">'.img_edit($langs->transnoentitiesnoconv('Edit'), 1).'</td>';
					if ($action == 'editRE') {
						print '<td class="left">';
						$formcompany->select_localtax(1, $object->localtax1_value, "lt1");
						print '<input type="submit" class="button" value="'.$langs->trans("Modify").'"></td>';
					} else {
						print '<td>'.$object->localtax1_value.'</td>';
					}
					print '</tr></form>';
				}
				if ($object->localtax2_assuj == "1" && (!isOnlyOneLocalTax(2))) {
					print '<form method="post" action="'.$_SERVER['PHP_SELF'].'?socid='.$object->id.'">';
					print '<input type="hidden" name="action" value="set_localtax2">';
					print '<input type="hidden" name="token" value="'.newToken().'">';
					print '<tr><td>'.$langs->transcountry("Localtax2", $mysoc->country_code).'<a class="editfielda" href="'.$_SERVER["PHP_SELF"].'?action=editIRPF&amp;socid='.$object->id.'">'.img_edit($langs->transnoentitiesnoconv('Edit'), 1).'</td>';
					if ($action == 'editIRPF') {
						print '<td class="left">';
						$formcompany->select_localtax(2, $object->localtax2_value, "lt2");
						print '<input type="submit" class="button" value="'.$langs->trans("Modify").'"></td>';
					} else {
						print '<td>'.$object->localtax2_value.'</td>';
					}
					print '</tr></form>';
				}
			} elseif ($mysoc->localtax1_assuj == "1" && $mysoc->localtax2_assuj != "1") {
				print '<tr><td>'.$langs->transcountry("LocalTax1IsUsed", $mysoc->country_code).'</td><td>';
				print yn($object->localtax1_assuj);
				print '</td></tr>';
				if ($object->localtax1_assuj == "1" && (!isOnlyOneLocalTax(1))) {
					print '<form method="post" action="'.$_SERVER['PHP_SELF'].'?socid='.$object->id.'">';
					print '<input type="hidden" name="action" value="set_localtax1">';
					print '<input type="hidden" name="token" value="'.newToken().'">';
					print '<tr><td> '.$langs->transcountry("Localtax1", $mysoc->country_code).'<a class="editfielda" href="'.$_SERVER["PHP_SELF"].'?action=editRE&amp;socid='.$object->id.'">'.img_edit($langs->transnoentitiesnoconv('Edit'), 1).'</td>';
					if ($action == 'editRE') {
						print '<td class="left">';
						$formcompany->select_localtax(1, $object->localtax1_value, "lt1");
						print '<input type="submit" class="button" value="'.$langs->trans("Modify").'"></td>';
					} else {
						print '<td>'.$object->localtax1_value.'</td>';
					}
					print '</tr></form>';
				}
			} elseif ($mysoc->localtax2_assuj == "1" && $mysoc->localtax1_assuj != "1") {
				print '<tr><td>'.$langs->transcountry("LocalTax2IsUsed", $mysoc->country_code).'</td><td>';
				print yn($object->localtax2_assuj);
				print '</td></tr>';
				if ($object->localtax2_assuj == "1" && (!isOnlyOneLocalTax(2))) {
					print '<form method="post" action="'.$_SERVER['PHP_SELF'].'?socid='.$object->id.'">';
					print '<input type="hidden" name="action" value="set_localtax2">';
					print '<input type="hidden" name="token" value="'.newToken().'">';
					print '<tr><td> '.$langs->transcountry("Localtax2", $mysoc->country_code).' <a class="editfielda" href="'.$_SERVER["PHP_SELF"].'?action=editIRPF&amp;socid='.$object->id.'">'.img_edit($langs->transnoentitiesnoconv('Edit'), 1).'</td>';
					if ($action == 'editIRPF') {
						print '<td class="left">';
						$formcompany->select_localtax(2, $object->localtax2_value, "lt2");
						print '<input type="submit" class="button" value="'.$langs->trans("Modify").'"></td>';
					} else {
						print '<td>'.$object->localtax2_value.'</td>';
					}
					print '</tr></form>';
				}
			}
		}

		// Sale tax code (VAT code)
		print '<tr>';
		print '<td class="nowrap">'.$langs->trans('VATIntra').'</td><td>';
		if ($object->tva_intra) {
			$s = '';
			$s .= showValueWithClipboardCPButton(dol_escape_htmltag($object->tva_intra));
			$s .= '<input type="hidden" id="tva_intra" name="tva_intra" maxlength="20" value="'.$object->tva_intra.'">';

			if (empty($conf->global->MAIN_DISABLEVATCHECK) && isInEEC($object)) {
				$s .= ' &nbsp; ';

				if ($conf->use_javascript_ajax) {
					$widthpopup = 600;
					if (!empty($conf->dol_use_jmobile)) {
						$widthpopup = 350;
					}
					$heightpopup = 400;
					print "\n";
					print '<script language="JavaScript" type="text/javascript">';
					print "function CheckVAT(a) {\n";
					print "newpopup('".DOL_URL_ROOT."/societe/checkvat/checkVatPopup.php?vatNumber='+a, '".dol_escape_js($langs->trans("VATIntraCheckableOnEUSite"))."', ".$widthpopup.", ".$heightpopup.");\n";
					print "}\n";
					print '</script>';
					print "\n";
					$s .= '<a href="#" class="hideonsmartphone" onclick="javascript: CheckVAT( $(\'#tva_intra\').val() );">'.$langs->trans("VATIntraCheck").'</a>';
					$s = $form->textwithpicto($s, $langs->trans("VATIntraCheckDesc", $langs->transnoentitiesnoconv("VATIntraCheck")), 1);
				} else {
					$s .= '<a href="'.$langs->transcountry("VATIntraCheckURL", $object->country_id).'" class="hideonsmartphone" target="_blank">'.img_picto($langs->trans("VATIntraCheckableOnEUSite"), 'help').'</a>';
				}
			}
			print $s;
		} else {
			print '&nbsp;';
		}
		print '</td></tr>';

		// Third-Party Type
		print '<tr><td>';
		print '<table class="nobordernopadding" width="100%"><tr><td>'.$langs->trans('ThirdPartyType').'</td>';
		if ($action != 'editthirdpartytype' && $user->rights->societe->creer) {
			print '<td class="right"><a class="editfielda" href="'.$_SERVER["PHP_SELF"].'?action=editthirdpartytype&amp;socid='.$object->id.'">'.img_edit($langs->transnoentitiesnoconv('Edit'), 1).'</a></td>';
		}
		print '</tr></table>';
		print '</td><td>';
		$html_name = ($action == 'editthirdpartytype') ? 'typent_id' : 'none';
		$formcompany->formThirdpartyType($_SERVER['PHP_SELF'].'?socid='.$object->id, $object->typent_id, $html_name, '');
		print '</td></tr>';

		// Workforce/Staff
		print '<tr><td>'.$langs->trans("Workforce").'</td><td>'.$object->effectif.'</td></tr>';

		print '</table>';
		print '</div>';

		print '<div class="fichehalfright"><div class="ficheaddleft">';

		print '<div class="underbanner clearboth"></div>';
		print '<table class="border tableforfield" width="100%">';

		// Tags / categories
		if (!empty($conf->categorie->enabled) && !empty($user->rights->categorie->lire)) {
			// Customer
			if ($object->prospect || $object->client || (!$object->fournisseur && !empty($conf->global->THIRDPARTY_CAN_HAVE_CATEGORY_EVEN_IF_NOT_CUSTOMER_PROSPECT_SUPPLIER))) {
				print '<tr><td>'.$langs->trans("CustomersCategoriesShort").'</td>';
				print '<td>';
				print $form->showCategories($object->id, Categorie::TYPE_CUSTOMER, 1);
				print "</td></tr>";
			}

			// Supplier
			if (!empty($conf->fournisseur->enabled) && $object->fournisseur) {
				print '<tr><td>'.$langs->trans("SuppliersCategoriesShort").'</td>';
				print '<td>';
				print $form->showCategories($object->id, Categorie::TYPE_SUPPLIER, 1);
				print "</td></tr>";
			}
		}

		// Legal
		print '<tr><td class="titlefield">'.$langs->trans('JuridicalStatus').'</td><td>'.$object->forme_juridique.'</td></tr>';

		// Capital
		print '<tr><td>'.$langs->trans('Capital').'</td><td>';
		if ($object->capital) {
			print price($object->capital, '', $langs, 0, -1, -1, $conf->currency);
		} else {
			print '&nbsp;';
		}
		print '</td></tr>';

		// Default language
		if (!empty($conf->global->MAIN_MULTILANGS)) {
			require_once DOL_DOCUMENT_ROOT.'/core/lib/functions2.lib.php';
			print '<tr><td>'.$langs->trans("DefaultLang").'</td><td>';
			//$s=picto_from_langcode($object->default_lang);
			//print ($s?$s.' ':'');
			$langs->load("languages");
			$labellang = ($object->default_lang ? $langs->trans('Language_'.$object->default_lang) : '');
			print picto_from_langcode($object->default_lang, 'class="paddingrightonly saturatemedium opacitylow"');
			print $labellang;
			print '</td></tr>';
		}

		// Incoterms
		if (!empty($conf->incoterm->enabled)) {
			print '<tr><td>';
			print '<table width="100%" class="nobordernopadding"><tr><td>'.$langs->trans('IncotermLabel').'</td>';
			if ($action != 'editincoterm' && $user->rights->societe->creer) {
				print '<td class="right"><a class="editfielda" href="'.$_SERVER["PHP_SELF"].'?socid='.$object->id.'&action=editincoterm">'.img_edit('', 1).'</a></td>';
			}
			print '</tr></table>';
			print '</td><td colspan="3">';
			if ($action != 'editincoterm') {
				print $form->textwithpicto($object->display_incoterms(), $object->label_incoterms, 1);
			} else {
				print $form->select_incoterms((!empty($object->fk_incoterms) ? $object->fk_incoterms : ''), (!empty($object->location_incoterms) ? $object->location_incoterms : ''), $_SERVER['PHP_SELF'].'?socid='.$object->id);
			}
			print '</td></tr>';
		}

		// Multicurrency
		if (!empty($conf->multicurrency->enabled)) {
			print '<tr>';
			print '<td>'.$form->editfieldkey('Currency', 'multicurrency_code', '', $object, 0).'</td>';
			print '<td>';
			print !empty($object->multicurrency_code) ? currency_name($object->multicurrency_code, 1) : '';
			print '</td></tr>';
		}

		if (!empty($conf->global->ACCOUNTANCY_USE_PRODUCT_ACCOUNT_ON_THIRDPARTY)) {
			// Accountancy sell code
			print '<tr><td class="nowrap">';
			print $langs->trans("ProductAccountancySellCode");
			print '</td><td colspan="2">';
			if (! empty($conf->accounting->enabled)) {
				if (! empty($object->accountancy_code_sell)) {
					$accountingaccount = new AccountingAccount($db);
					$accountingaccount->fetch('', $object->accountancy_code_sell, 1);

					print $accountingaccount->getNomUrl(0, 1, 1, '', 1);
				}
			} else {
				print $object->accountancy_code_sell;
			}
			print '</td></tr>';

			// Accountancy buy code
			print '<tr><td class="nowrap">';
			print $langs->trans("ProductAccountancyBuyCode");
			print '</td><td colspan="2">';
			if (! empty($conf->accounting->enabled)) {
				if (! empty($object->accountancy_code_buy)) {
					$accountingaccount2 = new AccountingAccount($db);
					$accountingaccount2->fetch('', $object->accountancy_code_buy, 1);

					print $accountingaccount2->getNomUrl(0, 1, 1, '', 1);
				}
			} else {
				print $object->accountancy_code_buy;
			}
			print '</td></tr>';
		}

		// Other attributes
		$parameters = array('socid'=>$socid, 'colspan' => ' colspan="3"', 'colspanvalue' => '3');
		include DOL_DOCUMENT_ROOT.'/core/tpl/extrafields_view.tpl.php';

		// Parent company
		if (empty($conf->global->SOCIETE_DISABLE_PARENTCOMPANY)) {
			print '<tr><td>';
			print '<table class="nobordernopadding" width="100%"><tr><td>'.$langs->trans('ParentCompany').'</td>';
			if ($action != 'editparentcompany' && $user->rights->societe->creer) {
				print '<td class="right"><a class="editfielda" href="'.$_SERVER["PHP_SELF"].'?action=editparentcompany&amp;socid='.$object->id.'">'.img_edit($langs->transnoentitiesnoconv('Edit'), 1).'</a></td>';
			}
			print '</tr></table>';
			print '</td><td>';
			$html_name = ($action == 'editparentcompany') ? 'parent_id' : 'none';
			$form->form_thirdparty($_SERVER['PHP_SELF'].'?socid='.$object->id, $object->parent, $html_name, 's.rowid <> '.$object->id, 1);
			print '</td></tr>';
		}

		// Sales representative
		include DOL_DOCUMENT_ROOT.'/societe/tpl/linesalesrepresentative.tpl.php';

		// Module Adherent
		if (!empty($conf->adherent->enabled)) {
			$langs->load("members");
			print '<tr><td>'.$langs->trans("LinkedToDolibarrMember").'</td>';
			print '<td>';
			$adh = new Adherent($db);
			$result = $adh->fetch('', '', $object->id);
			if ($result > 0) {
				$adh->ref = $adh->getFullName($langs);
				print $adh->getNomUrl(-1);
			} else {
				print '<span class="opacitymedium">'.$langs->trans("ThirdpartyNotLinkedToMember").'</span>';
			}
			print "</td></tr>\n";
		}

		// Webservices url/key
		if (!empty($conf->syncsupplierwebservices->enabled)) {
			print '<tr><td>'.$langs->trans("WebServiceURL").'</td><td>'.dol_print_url($object->webservices_url).'</td>';
			print '<td class="nowrap">'.$langs->trans('WebServiceKey').'</td><td>'.$object->webservices_key.'</td></tr>';
		}

		print '</table>';
		print '</div>';

		print '</div></div>';
		print '<div style="clear:both"></div>';

		print dol_get_fiche_end();


		/*
		 *  Actions
		 */
		if ($action != 'presend') {
			print '<div class="tabsAction">'."\n";

			$parameters = array();
			$reshook = $hookmanager->executeHooks('addMoreActionsButtons', $parameters, $object, $action); // Note that $action and $object may have been modified by hook
			if (empty($reshook)) {
				$at_least_one_email_contact = false;
				$TContact = $object->contact_array_objects();
				foreach ($TContact as &$contact) {
					if (!empty($contact->email)) {
						$at_least_one_email_contact = true;
						break;
					}
				}

				if (empty($user->socid)) {
					if (!empty($object->email) || $at_least_one_email_contact) {
						$langs->load("mails");
						print '<a class="butAction" href="'.$_SERVER['PHP_SELF'].'?socid='.$object->id.'&action=presend&mode=init#formmailbeforetitle">'.$langs->trans('SendMail').'</a>';
					} else {
						$langs->load("mails");
						print '<a class="butActionRefused classfortooltip" href="#" title="'.dol_escape_htmltag($langs->trans("NoEMail")).'">'.$langs->trans('SendMail').'</a>';
					}
				}

				if ($user->rights->societe->creer) {
					print '<a class="butAction" href="'.$_SERVER["PHP_SELF"].'?socid='.$object->id.'&amp;action=edit">'.$langs->trans("Modify").'</a>'."\n";
				}

				if (!empty($conf->adherent->enabled)) {
					$adh = new Adherent($db);
					$result = $adh->fetch('', '', $object->id);
					if ($result == 0 && ($object->client == 1 || $object->client == 3) && !empty($conf->global->MEMBER_CAN_CONVERT_CUSTOMERS_TO_MEMBERS)) {
						print '<a class="butAction" href="'.DOL_URL_ROOT.'/adherents/card.php?&action=create&socid='.$object->id.'" title="'.dol_escape_htmltag($langs->trans("NewMember")).'">'.$langs->trans("NewMember").'</a>';
					}
				}

				if ($user->rights->societe->supprimer) {
					print '<a class="butActionDelete" href="card.php?action=merge&socid='.$object->id.'" title="'.dol_escape_htmltag($langs->trans("MergeThirdparties")).'">'.$langs->trans('Merge').'</a>';
				}

				if ($user->rights->societe->supprimer) {
					if ($conf->use_javascript_ajax && empty($conf->dol_use_jmobile)) {	// We can't use preloaded confirm form with jmobile
						print '<span id="action-delete" class="butActionDelete">'.$langs->trans('Delete').'</span>'."\n";
					} else {
						print '<a class="butActionDelete" href="'.$_SERVER["PHP_SELF"].'?socid='.$object->id.'&amp;action=delete&amp;token='.newToken().'">'.$langs->trans('Delete').'</a>'."\n";
					}
				}
			}

			print '</div>'."\n";
		}

		//Select mail models is same action as presend
		if (GETPOST('modelselected')) {
			$action = 'presend';
		}

		if ($action != 'presend') {
			print '<div class="fichecenter"><div class="fichehalfleft">';

			if (empty($conf->global->SOCIETE_DISABLE_BUILDDOC)) {
				print '<a name="builddoc"></a>'; // ancre

				/*
				 * Documents generes
				 */
				$filedir = $conf->societe->multidir_output[$object->entity].'/'.$object->id;
				$urlsource = $_SERVER["PHP_SELF"]."?socid=".$object->id;
				$genallowed = $user->rights->societe->lire;
				$delallowed = $user->rights->societe->creer;

				print $formfile->showdocuments('company', $object->id, $filedir, $urlsource, $genallowed, $delallowed, $object->model_pdf, 0, 0, 0, 28, 0, 'entity='.$object->entity, 0, '', $object->default_lang);
			}

			// Subsidiaries list
			if (empty($conf->global->SOCIETE_DISABLE_SUBSIDIARIES)) {
				$result = show_subsidiaries($conf, $langs, $db, $object);
			}

			print '</div><div class="fichehalfright"><div class="ficheaddleft">';

			$MAXEVENT = 10;

			$morehtmlright = dolGetButtonTitle($langs->trans('SeeAll'), '', 'fa fa-list-alt imgforviewmode', DOL_URL_ROOT.'/societe/agenda.php?socid='.$object->id);

			// List of actions on element
			include_once DOL_DOCUMENT_ROOT.'/core/class/html.formactions.class.php';
			$formactions = new FormActions($db);
			$somethingshown = $formactions->showactions($object, '', $socid, 1, '', $MAXEVENT, '', $morehtmlright); // Show all action for thirdparty

			print '</div></div></div>';

			if (!empty($conf->global->MAIN_DUPLICATE_CONTACTS_TAB_ON_MAIN_CARD)) {
				// Contacts list
				if (empty($conf->global->SOCIETE_DISABLE_CONTACTS)) {
					$result = show_contacts($conf, $langs, $db, $object, $_SERVER["PHP_SELF"].'?socid='.$object->id);
				}

				// Addresses list
				if (!empty($conf->global->SOCIETE_ADDRESSES_MANAGEMENT)) {
					$result = show_addresses($conf, $langs, $db, $object, $_SERVER["PHP_SELF"].'?socid='.$object->id);
				}
			}
		}

		// Presend form
		$modelmail = 'thirdparty';
		$defaulttopic = 'Information';
		$diroutput = $conf->societe->dir_output;
		$trackid = 'thi'.$object->id;

		include DOL_DOCUMENT_ROOT.'/core/tpl/card_presend.tpl.php';
	}
}
// End of page
llxFooter();
$db->close();<|MERGE_RESOLUTION|>--- conflicted
+++ resolved
@@ -80,17 +80,12 @@
 $confirm	= GETPOST('confirm', 'alpha');
 
 $socid = GETPOST('socid', 'int') ?GETPOST('socid', 'int') : GETPOST('id', 'int');
-<<<<<<< HEAD
-if ($user->socid && empty($conf->global->MAIN_EXTERNAL_USERS_CAN_SEE_SUBSIDIARY_COMPANIES)) $socid = $user->socid;
-if (empty($socid) && $action == 'view') $action = 'create';
-=======
-if ($user->socid) {
-	$socid = $user->socid;
+if ($user->socid && empty($conf->global->MAIN_EXTERNAL_USERS_CAN_SEE_SUBSIDIARY_COMPANIES)) {
+  $socid = $user->socid;
 }
 if (empty($socid) && $action == 'view') {
-	$action = 'create';
+  $action = 'create';
 }
->>>>>>> 50bf0b92
 
 $object = new Societe($db);
 $extrafields = new ExtraFields($db);
