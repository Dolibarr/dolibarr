<?php
/* Copyright (C) 2001-2007  Rodolphe Quiedeville    <rodolphe@quiedeville.org>
 * Copyright (C) 2003       Brian Fraval            <brian@fraval.org>
 * Copyright (C) 2004-2015  Laurent Destailleur     <eldy@users.sourceforge.net>
 * Copyright (C) 2005       Eric Seigne             <eric.seigne@ryxeo.com>
 * Copyright (C) 2005-2017  Regis Houssin           <regis.houssin@inodbox.com>
 * Copyright (C) 2008       Patrick Raguin          <patrick.raguin@auguria.net>
 * Copyright (C) 2010-2020  Juanjo Menent           <jmenent@2byte.es>
 * Copyright (C) 2011-2013  Alexandre Spangaro      <aspangaro@open-dsi.fr>
 * Copyright (C) 2015       Jean-François Ferry     <jfefe@aternatik.fr>
 * Copyright (C) 2015       Marcos García           <marcosgdf@gmail.com>
 * Copyright (C) 2015       Raphaël Doursenaud      <rdoursenaud@gpcsolutions.fr>
 * Copyright (C) 2018       Nicolas ZABOURI	        <info@inovea-conseil.com>
 * Copyright (C) 2018       Ferran Marcet		    <fmarcet@2byte.es.com>
 * Copyright (C) 2018       Frédéric France         <frederic.france@netlogic.fr>
 *
 * This program is free software; you can redistribute it and/or modify
 * it under the terms of the GNU General Public License as published by
 * the Free Software Foundation; either version 3 of the License, or
 * (at your option) any later version.
 *
 * This program is distributed in the hope that it will be useful,
 * but WITHOUT ANY WARRANTY; without even the implied warranty of
 * MERCHANTABILITY or FITNESS FOR A PARTICULAR PURPOSE.  See the
 * GNU General Public License for more details.
 *
 * You should have received a copy of the GNU General Public License
 * along with this program. If not, see <https://www.gnu.org/licenses/>.
 */

/**
 *  \file       htdocs/societe/card.php
 *  \ingroup    societe
 *  \brief      Third party card page
 */

require '../main.inc.php';
require_once DOL_DOCUMENT_ROOT.'/core/lib/company.lib.php';
require_once DOL_DOCUMENT_ROOT.'/core/lib/images.lib.php';
require_once DOL_DOCUMENT_ROOT.'/core/lib/files.lib.php';
require_once DOL_DOCUMENT_ROOT.'/core/lib/functions.lib.php';
require_once DOL_DOCUMENT_ROOT.'/core/class/html.formadmin.class.php';
require_once DOL_DOCUMENT_ROOT.'/core/class/html.formcompany.class.php';
require_once DOL_DOCUMENT_ROOT.'/core/class/html.formfile.class.php';
require_once DOL_DOCUMENT_ROOT.'/core/class/extrafields.class.php';
require_once DOL_DOCUMENT_ROOT.'/contact/class/contact.class.php';
require_once DOL_DOCUMENT_ROOT.'/categories/class/categorie.class.php';
if (!empty($conf->adherent->enabled)) require_once DOL_DOCUMENT_ROOT.'/adherents/class/adherent.class.php';

$langs->loadLangs(array("companies", "commercial", "bills", "banks", "users"));
if (!empty($conf->adherent->enabled)) $langs->load("members");
if (!empty($conf->categorie->enabled)) $langs->load("categories");
if (!empty($conf->incoterm->enabled)) $langs->load("incoterm");
if (!empty($conf->notification->enabled)) $langs->load("mails");

$mesg = ''; $error = 0; $errors = array();

$action		= (GETPOST('action', 'aZ09') ? GETPOST('action', 'aZ09') : 'view');
$cancel		= GETPOST('cancel', 'alpha');
$backtopage = GETPOST('backtopage', 'alpha');
$confirm	= GETPOST('confirm', 'alpha');

$socid = GETPOST('socid', 'int') ?GETPOST('socid', 'int') : GETPOST('id', 'int');
if ($user->socid) $socid = $user->socid;
if (empty($socid) && $action == 'view') $action = 'create';

$object = new Societe($db);
$extrafields = new ExtraFields($db);

// fetch optionals attributes and labels
$extrafields->fetch_name_optionals_label($object->table_element);

$socialnetworks = getArrayOfSocialNetworks();

// Initialize technical object to manage hooks of page. Note that conf->hooks_modules contains array of hook context
$hookmanager->initHooks(array('thirdpartycard', 'globalcard'));

if ($socid > 0) $object->fetch($socid);

if (!($object->id > 0) && $action == 'view')
{
	$langs->load("errors");
	print($langs->trans('ErrorRecordNotFound'));
	exit;
}

// Get object canvas (By default, this is not defined, so standard usage of dolibarr)
$object->getCanvas($socid);
$canvas = $object->canvas ? $object->canvas : GETPOST("canvas");
$objcanvas = null;
if (!empty($canvas))
{
    require_once DOL_DOCUMENT_ROOT.'/core/class/canvas.class.php';
    $objcanvas = new Canvas($db, $action);
    $objcanvas->getCanvas('thirdparty', 'card', $canvas);
}

// Security check
$result = restrictedArea($user, 'societe', $socid, '&societe', '', 'fk_soc', 'rowid', $objcanvas);

$permissiontoread = $user->rights->societe->lire;
$permissiontoadd = $user->rights->societe->creer; // Used by the include of actions_addupdatedelete.inc.php and actions_lineupdown.inc.php
$permissiontodelete = $user->rights->societe->delete || ($permissiontoadd && isset($object->status) && $object->status == 0);
$permissionnote = $user->rights->societe->creer; // Used by the include of actions_setnotes.inc.php
$permissiondellink = $user->rights->societe->creer; // Used by the include of actions_dellink.inc.php
$upload_dir = $conf->societe->multidir_output[isset($object->entity) ? $object->entity : 1];


/*
 * Actions
 */

$parameters = array('id'=>$socid, 'objcanvas'=>$objcanvas);
$reshook = $hookmanager->executeHooks('doActions', $parameters, $object, $action); // Note that $action and $object may have been modified by some hooks
if ($reshook < 0) setEventMessages($hookmanager->error, $hookmanager->errors, 'errors');

if (empty($reshook))
{
    if ($cancel)
    {
        $action = '';
        if (!empty($backtopage))
        {
            header("Location: ".$backtopage);
            exit;
        }
    }

	if ($action == 'confirm_merge' && $confirm == 'yes' && $user->rights->societe->creer)
	{
		$error = 0;
		$soc_origin_id = GETPOST('soc_origin', 'int');
		$soc_origin = new Societe($db);

		if ($soc_origin_id <= 0)
		{
			$langs->load('errors');
			setEventMessages($langs->trans('ErrorThirdPartyIdIsMandatory', $langs->transnoentitiesnoconv('MergeOriginThirdparty')), null, 'errors');
		}
		else
		{
			if (!$error && $soc_origin->fetch($soc_origin_id) < 1)
			{
				setEventMessages($langs->trans('ErrorRecordNotFound'), null, 'errors');
				$error++;
			}

			if (!$error)
			{
			    // TODO Move the merge function into class of object.

				$db->begin();

				// Recopy some data
				$object->client = $object->client | $soc_origin->client;
				$object->fournisseur = $object->fournisseur | $soc_origin->fournisseur;
				$listofproperties = array(
					'address', 'zip', 'town', 'state_id', 'country_id', 'phone', 'phone_pro', 'fax', 'email', 'skype', 'twitter', 'facebook', 'linkedin', 'socialnetworks', 'url', 'barcode',
					'idprof1', 'idprof2', 'idprof3', 'idprof4', 'idprof5', 'idprof6',
					'tva_intra', 'effectif_id', 'forme_juridique', 'remise_percent', 'remise_supplier_percent', 'mode_reglement_supplier_id', 'cond_reglement_supplier_id', 'name_bis',
					'stcomm_id', 'outstanding_limit', 'price_level', 'parent', 'default_lang', 'ref', 'ref_ext', 'import_key', 'fk_incoterms', 'fk_multicurrency',
					'code_client', 'code_fournisseur', 'code_compta', 'code_compta_fournisseur',
					'model_pdf', 'fk_projet'
				);
				foreach ($listofproperties as $property)
				{
					if (empty($object->$property)) $object->$property = $soc_origin->$property;
				}

				// Concat some data
				$listofproperties = array(
				    'note_public', 'note_private'
				);
				foreach ($listofproperties as $property)
				{
				    $object->$property = dol_concatdesc($object->$property, $soc_origin->$property);
				}

				// Merge extrafields
				if (is_array($soc_origin->array_options))
				{
					foreach ($soc_origin->array_options as $key => $val)
					{
					    if (empty($object->array_options[$key])) $object->array_options[$key] = $val;
					}
				}

				// Merge categories
				$static_cat = new Categorie($db);

				$custcats_ori = $static_cat->containing($soc_origin->id, 'customer', 'id');
				$custcats = $static_cat->containing($object->id, 'customer', 'id');
				$custcats = array_merge($custcats, $custcats_ori);
				$object->setCategories($custcats, 'customer');

				$suppcats_ori = $static_cat->containing($soc_origin->id, 'supplier', 'id');
				$suppcats = $static_cat->containing($object->id, 'supplier', 'id');
				$suppcats = array_merge($suppcats, $suppcats_ori);
				$object->setCategories($suppcats, 'supplier');

				// If thirdparty has a new code that is same than origin, we clean origin code to avoid duplicate key from database unique keys.
				if ($soc_origin->code_client == $object->code_client
					|| $soc_origin->code_fournisseur == $object->code_fournisseur
					|| $soc_origin->barcode == $object->barcode)
				{
					dol_syslog("We clean customer and supplier code so we will be able to make the update of target");
					$soc_origin->code_client = '';
					$soc_origin->code_fournisseur = '';
					$soc_origin->barcode = '';
					$soc_origin->update($soc_origin->id, $user, 0, 1, 1, 'merge');
				}

				// Update
				$result = $object->update($object->id, $user, 0, 1, 1, 'merge');
				if ($result < 0)
				{
					setEventMessages($object->error, $object->errors, 'errors');
					$error++;
				}

				// Move links
				if (!$error)
				{
					$objects = array(
						'Adherent' => '/adherents/class/adherent.class.php',
						'Societe' => '/societe/class/societe.class.php',
						//'Categorie' => '/categories/class/categorie.class.php',
						'ActionComm' => '/comm/action/class/actioncomm.class.php',
						'Propal' => '/comm/propal/class/propal.class.php',
						'Commande' => '/commande/class/commande.class.php',
						'Facture' => '/compta/facture/class/facture.class.php',
						'FactureRec' => '/compta/facture/class/facture-rec.class.php',
						'LignePrelevement' => '/compta/prelevement/class/ligneprelevement.class.php',
						'Contact' => '/contact/class/contact.class.php',
						'Contrat' => '/contrat/class/contrat.class.php',
						'Expedition' => '/expedition/class/expedition.class.php',
						'Fichinter' => '/fichinter/class/fichinter.class.php',
						'CommandeFournisseur' => '/fourn/class/fournisseur.commande.class.php',
						'FactureFournisseur' => '/fourn/class/fournisseur.facture.class.php',
						'SupplierProposal' => '/supplier_proposal/class/supplier_proposal.class.php',
						'ProductFournisseur' => '/fourn/class/fournisseur.product.class.php',
						'Livraison' => '/livraison/class/livraison.class.php',
						'Product' => '/product/class/product.class.php',
						'Project' => '/projet/class/project.class.php',
						'User' => '/user/class/user.class.php',
					);

					//First, all core objects must update their tables
					foreach ($objects as $object_name => $object_file)
					{
						require_once DOL_DOCUMENT_ROOT.$object_file;

						if (!$error && !$object_name::replaceThirdparty($db, $soc_origin->id, $object->id))
						{
							$error++;
							setEventMessages($db->lasterror(), null, 'errors');
						}
					}
				}

				// External modules should update their ones too
				if (!$error)
				{
					$reshook = $hookmanager->executeHooks('replaceThirdparty', array(
						'soc_origin' => $soc_origin->id,
						'soc_dest' => $object->id
					), $object, $action);

					if ($reshook < 0)
					{
						setEventMessages($hookmanager->error, $hookmanager->errors, 'errors');
						$error++;
					}
				}


				if (!$error)
				{
					$object->context = array('merge'=>1, 'mergefromid'=>$soc_origin->id);

					// Call trigger
					$result = $object->call_trigger('COMPANY_MODIFY', $user);
					if ($result < 0)
					{
						setEventMessages($object->error, $object->errors, 'errors');
						$error++;
					}
					// End call triggers
				}

				if (!$error)
				{
					//We finally remove the old thirdparty
					if ($soc_origin->delete($soc_origin->id, $user) < 1)
					{
						$error++;
					}
				}

				if (!$error)
				{
					setEventMessages($langs->trans('ThirdpartiesMergeSuccess'), null, 'mesgs');
					$db->commit();
				}
				else
				{
				    $langs->load("errors");
					setEventMessages($langs->trans('ErrorsThirdpartyMerge'), null, 'errors');
					$db->rollback();
				}
			}
		}
	}

    if (GETPOST('getcustomercode'))
    {
        // We defined value code_client
        $_POST["customer_code"] = "Acompleter";
    }

    if (GETPOST('getsuppliercode'))
    {
        // We defined value code_fournisseur
        $_POST["supplier_code"] = "Acompleter";
    }

    if ($action == 'set_localtax1')
    {
    	//obtidre selected del combobox
    	$value = GETPOST('lt1');
    	$object->fetch($socid);
    	$res = $object->setValueFrom('localtax1_value', $value, '', null, 'text', '', $user, 'COMPANY_MODIFY');
    }
    if ($action == 'set_localtax2')
    {
    	//obtidre selected del combobox
    	$value = GETPOST('lt2');
    	$object->fetch($socid);
    	$res = $object->setValueFrom('localtax2_value', $value, '', null, 'text', '', $user, 'COMPANY_MODIFY');
    }

    if ($action == 'update_extras') {
        $object->fetch($socid);

        $object->oldcopy = dol_clone($object);

        // Fill array 'array_options' with data from update form
        $extrafields->fetch_name_optionals_label($object->table_element);

        $ret = $extrafields->setOptionalsFromPost(null, $object, GETPOST('attribute', 'none'));
        if ($ret < 0) $error++;

        if (!$error)
        {
        	$result = $object->insertExtraFields('COMPANY_MODIFY');
        	if ($result < 0)
        	{
        		setEventMessages($object->error, $object->errors, 'errors');
        		$error++;
        	}
        }

        if ($error) $action = 'edit_extras';
    }

    // Add new or update third party
    if ((!GETPOST('getcustomercode') && !GETPOST('getsuppliercode'))
    && ($action == 'add' || $action == 'update') && $user->rights->societe->creer)
    {
        require_once DOL_DOCUMENT_ROOT.'/core/lib/functions2.lib.php';

        if (!GETPOST('name'))
        {
            setEventMessages($langs->trans("ErrorFieldRequired", $langs->transnoentitiesnoconv("ThirdPartyName")), null, 'errors');
            $error++;
        }
        if (GETPOST('client') < 0)
        {
            setEventMessages($langs->trans("ErrorFieldRequired", $langs->transnoentitiesnoconv("ProspectCustomer")), null, 'errors');
            $error++;
        }
        if (GETPOST('fournisseur') < 0)
        {
            setEventMessages($langs->trans("ErrorFieldRequired", $langs->transnoentitiesnoconv("Supplier")), null, 'errors');
            $error++;
        }

        if (!$error)
        {
        	if ($action == 'update')
	        {
	        	$ret = $object->fetch($socid);
				$object->oldcopy = clone $object;
	        }
			else $object->canvas = $canvas;

	        if (GETPOST("private", 'int') == 1)	// Ask to create a contact
	        {
	            $object->particulier		= GETPOST("private", 'int');

	            $object->name = dolGetFirstLastname(GETPOST('firstname', 'alphanohtml'), GETPOST('name', 'alphanohtml'));
	            $object->civility_id		= GETPOST('civility_id', 'alphanohtml'); // Note: civility id is a code, not an int
	            // Add non official properties
	            $object->name_bis = GETPOST('name', 'alphanohtml');
	            $object->firstname = GETPOST('firstname', 'alphanohtml');
	        }
	        else
	        {
	            $object->name = GETPOST('name', 'alphanohtml');
	        }
	        $object->entity					= (GETPOSTISSET('entity') ? GETPOST('entity', 'int') : $conf->entity);
	        $object->name_alias = GETPOST('name_alias', 'alphanohtml');
	        $object->address				= GETPOST('address', 'alphanohtml');
	        $object->zip = GETPOST('zipcode', 'alphanohtml');
	        $object->town = GETPOST('town', 'alphanohtml');
	        $object->country_id = GETPOST('country_id', 'int');
	        $object->state_id = GETPOST('state_id', 'int');
	        //$object->skype					= GETPOST('skype', 'alpha');
	        //$object->twitter				= GETPOST('twitter', 'alpha');
	        //$object->facebook				= GETPOST('facebook', 'alpha');
            //$object->linkedin				= GETPOST('linkedin', 'alpha');
            $object->socialnetworks = array();
            if (!empty($conf->socialnetworks->enabled)) {
                foreach ($socialnetworks as $key => $value) {
                    if (GETPOSTISSET($key) && GETPOST($key, 'alphanohtml') != '') {
                        $object->socialnetworks[$key] = GETPOST($key, 'alphanohtml');
                    }
                }
            }
            $object->phone = GETPOST('phone', 'alpha');
	        $object->fax					= GETPOST('fax', 'alpha');
	        $object->email = trim(GETPOST('email', 'custom', 0, FILTER_SANITIZE_EMAIL));
	        $object->url					= trim(GETPOST('url', 'custom', 0, FILTER_SANITIZE_URL));
	        $object->idprof1				= trim(GETPOST('idprof1', 'alphanohtml'));
	        $object->idprof2				= trim(GETPOST('idprof2', 'alphanohtml'));
	        $object->idprof3				= trim(GETPOST('idprof3', 'alphanohtml'));
	        $object->idprof4				= trim(GETPOST('idprof4', 'alphanohtml'));
	        $object->idprof5				= trim(GETPOST('idprof5', 'alphanohtml'));
	        $object->idprof6				= trim(GETPOST('idprof6', 'alphanohtml'));
	        $object->prefix_comm			= GETPOST('prefix_comm', 'alphanohtml');
	        $object->code_client			= GETPOSTISSET('customer_code') ?GETPOST('customer_code', 'alpha') : GETPOST('code_client', 'alpha');
	        $object->code_fournisseur = GETPOSTISSET('supplier_code') ?GETPOST('supplier_code', 'alpha') : GETPOST('code_fournisseur', 'alpha');
	        $object->capital				= GETPOST('capital', 'alphanohtml');
	        $object->barcode				= GETPOST('barcode', 'alphanohtml');

	        $object->tva_intra				= GETPOST('tva_intra', 'alphanohtml');
	        $object->tva_assuj				= GETPOST('assujtva_value', 'alpha');
	        $object->status = GETPOST('status', 'alpha');

	        // Local Taxes
	        $object->localtax1_assuj		= GETPOST('localtax1assuj_value', 'alpha');
	        $object->localtax2_assuj		= GETPOST('localtax2assuj_value', 'alpha');

	        $object->localtax1_value		= GETPOST('lt1', 'alpha');
	        $object->localtax2_value		= GETPOST('lt2', 'alpha');

	        $object->forme_juridique_code = GETPOST('forme_juridique_code', 'int');
	        $object->effectif_id			= GETPOST('effectif_id', 'int');
	        $object->typent_id = GETPOST('typent_id', 'int');

	        $object->typent_code			= dol_getIdFromCode($db, $object->typent_id, 'c_typent', 'id', 'code'); // Force typent_code too so check in verify() will be done on new type

	        $object->client = GETPOST('client', 'int');
	        $object->fournisseur			= GETPOST('fournisseur', 'int');

	        $object->commercial_id = GETPOST('commercial_id', 'int');
	        $object->default_lang = GETPOST('default_lang');

	        // Webservices url/key
	        $object->webservices_url		= GETPOST('webservices_url', 'custom', 0, FILTER_SANITIZE_URL);
	        $object->webservices_key		= GETPOST('webservices_key', 'san_alpha');

			// Incoterms
			if (!empty($conf->incoterm->enabled))
			{
				$object->fk_incoterms = GETPOST('incoterm_id', 'int');
				$object->location_incoterms = GETPOST('location_incoterms', 'alpha');
			}

			// Multicurrency
			if (!empty($conf->multicurrency->enabled))
			{
				$object->multicurrency_code = GETPOST('multicurrency_code', 'alpha');
			}

	        // Fill array 'array_options' with data from add form
	        $ret = $extrafields->setOptionalsFromPost(null, $object);
			if ($ret < 0)
			{
				 $error++;
			}

			// Fill array 'array_languages' with data from add form
			$ret = $object->setValuesForExtraLanguages();
			if ($ret < 0)
			{
				$error++;
			}
			//var_dump($object->array_languages);exit;

	        if (GETPOST('deletephoto')) $object->logo = '';
	        elseif (!empty($_FILES['photo']['name'])) $object->logo = dol_sanitizeFileName($_FILES['photo']['name']);

	        // Check parameters
	        if (!GETPOST('cancel', 'alpha'))
	        {
	            if (!empty($object->email) && !isValidEMail($object->email))
	            {
	                $langs->load("errors");
	                $error++;
	                setEventMessages('', $langs->trans("ErrorBadEMail", $object->email), 'errors');
	            }
	            if (!empty($object->url) && !isValidUrl($object->url))
	            {
	                $langs->load("errors");
	                setEventMessages('', $langs->trans("ErrorBadUrl", $object->url), 'errors');
	            }
	            if (!empty($object->webservices_url)) {
	                //Check if has transport, without any the soap client will give error
	                if (strpos($object->webservices_url, "http") === false)
	                {
	                    $object->webservices_url = "http://".$object->webservices_url;
	                }
	                if (!isValidUrl($object->webservices_url)) {
	                    $langs->load("errors");
	                    $error++; $errors[] = $langs->trans("ErrorBadUrl", $object->webservices_url);
	                }
	            }

	            // We set country_id, country_code and country for the selected country
	            $object->country_id = GETPOST('country_id') != '' ?GETPOST('country_id') : $mysoc->country_id;
	            if ($object->country_id)
	            {
	            	$tmparray = getCountry($object->country_id, 'all');
	            	$object->country_code = $tmparray['code'];
	            	$object->country = $tmparray['label'];
	            }
	        }
        }

        if (!$error)
        {
            if ($action == 'add')
            {
            	$error = 0;

                $db->begin();

                if (empty($object->client))      $object->code_client = '';
                if (empty($object->fournisseur)) $object->code_fournisseur = '';

                $result = $object->create($user);

				if ($result >= 0)
				{
					if ($object->particulier)
					{
						dol_syslog("We ask to create a contact/address too", LOG_DEBUG);
						$result = $object->create_individual($user);
						if ($result < 0)
						{
							setEventMessages($object->error, $object->errors, 'errors');
							$error++;
						}
					}

					// Links with users
					$salesreps = GETPOST('commercial', 'array');
					$result = $object->setSalesRep($salesreps);
					if ($result < 0)
					{
						$error++;
						setEventMessages($object->error, $object->errors, 'errors');
					}

					// Customer categories association
					$custcats = GETPOST('custcats', 'array');
					$result = $object->setCategories($custcats, 'customer');
					if ($result < 0)
					{
						$error++;
						setEventMessages($object->error, $object->errors, 'errors');
					}

					// Supplier categories association
					$suppcats = GETPOST('suppcats', 'array');
					$result = $object->setCategories($suppcats, 'supplier');
					if ($result < 0)
					{
						$error++;
						setEventMessages($object->error, $object->errors, 'errors');
					}

                    // Logo/Photo save
                    $dir     = $conf->societe->multidir_output[$conf->entity]."/".$object->id."/logos/";
                    $file_OK = is_uploaded_file($_FILES['photo']['tmp_name']);
                    if ($file_OK)
                    {
                        if (image_format_supported($_FILES['photo']['name']))
                        {
                            dol_mkdir($dir);

                            if (@is_dir($dir))
                            {
                                $newfile = $dir.'/'.dol_sanitizeFileName($_FILES['photo']['name']);
                                $result = dol_move_uploaded_file($_FILES['photo']['tmp_name'], $newfile, 1);

                                if (!$result > 0)
                                {
                                    $errors[] = "ErrorFailedToSaveFile";
                                }
                                else
                                {
                                    // Create thumbs
                                    $object->addThumbs($newfile);
                                }
                            }
                        }
                    }
                    else
					{
						switch ($_FILES['photo']['error'])
						{
						    case 1: //uploaded file exceeds the upload_max_filesize directive in php.ini
						    case 2: //uploaded file exceeds the MAX_FILE_SIZE directive that was specified in the html form
						        $errors[] = "ErrorFileSizeTooLarge";
						        break;
	      					case 3: //uploaded file was only partially uploaded
						        $errors[] = "ErrorFilePartiallyUploaded";
						        break;
						}
	                }
                    // Gestion du logo de la société
                }
                else
				{
				    if ($db->lasterrno() == 'DB_ERROR_RECORD_ALREADY_EXISTS') // TODO Sometime errors on duplicate on profid and not on code, so we must manage this case
					{
						$duplicate_code_error = true;
						$object->code_fournisseur = null;
						$object->code_client = null;
					}

                    setEventMessages($object->error, $object->errors, 'errors');
                   	$error++;
                }

                if ($result >= 0 && !$error)
                {
                    $db->commit();

                    if (!empty($backtopage))
                	{
                		$backtopage = preg_replace('/--IDFORBACKTOPAGE--/', $object->id, $backtopage); // New method to autoselect project after a New on another form object creation
                		if (preg_match('/\?/', $backtopage)) $backtopage .= '&socid='.$object->id; // Old method
               		    header("Location: ".$backtopage);
                    	exit;
                	}
                	else
                	{
                		$url = $_SERVER["PHP_SELF"]."?socid=".$object->id; // Old method
                    	if (($object->client == 1 || $object->client == 3) && empty($conf->global->SOCIETE_DISABLE_CUSTOMERS)) $url = DOL_URL_ROOT."/comm/card.php?socid=".$object->id;
                    	elseif ($object->fournisseur == 1) $url = DOL_URL_ROOT."/fourn/card.php?socid=".$object->id;

                		header("Location: ".$url);
                    	exit;
                	}
                }
                else
                {
                    $db->rollback();
                    $action = 'create';
                }
            }

            if ($action == 'update')
            {
            	$error = 0;

                if (GETPOST('cancel', 'alpha'))
                {
                	if (!empty($backtopage))
                	{
               		    header("Location: ".$backtopage);
                    	exit;
                	}
                	else
                	{
               		    header("Location: ".$_SERVER["PHP_SELF"]."?socid=".$socid);
                    	exit;
                	}
                }

                // To not set code if third party is not concerned. But if it had values, we keep them.
                if (empty($object->client) && empty($object->oldcopy->code_client))          $object->code_client = '';
                if (empty($object->fournisseur) && empty($object->oldcopy->code_fournisseur)) $object->code_fournisseur = '';
                //var_dump($object);exit;

                $result = $object->update($socid, $user, 1, $object->oldcopy->codeclient_modifiable(), $object->oldcopy->codefournisseur_modifiable(), 'update', 0);

                if ($result <= 0)
                {
                    setEventMessages($object->error, $object->errors, 'errors');
                    $error++;
                }

				// Links with users
				$salesreps = GETPOST('commercial', 'array');
				$result = $object->setSalesRep($salesreps);
				if ($result < 0)
				{
					$error++;
					setEventMessages($object->error, $object->errors, 'errors');
				}

				// Prevent thirdparty's emptying if a user hasn't rights $user->rights->categorie->lire (in such a case, post of 'custcats' is not defined)
				if (!$error && !empty($user->rights->categorie->lire))
				{
					// Customer categories association
					$categories = GETPOST('custcats', 'array');
					$result = $object->setCategories($categories, 'customer');
					if ($result < 0)
					{
						$error++;
						setEventMessages($object->error, $object->errors, 'errors');
					}

					// Supplier categories association
					$categories = GETPOST('suppcats', 'array');
					$result = $object->setCategories($categories, 'supplier');
					if ($result < 0)
					{
						$error++;
						setEventMessages($object->error, $object->errors, 'errors');
					}
				}

                // Logo/Photo save
                $dir     = $conf->societe->multidir_output[$object->entity]."/".$object->id."/logos";
                $file_OK = is_uploaded_file($_FILES['photo']['tmp_name']);
                if (GETPOST('deletephoto') && $object->logo)
                {
                    $fileimg = $dir.'/'.$object->logo;
                    $dirthumbs = $dir.'/thumbs';
                    dol_delete_file($fileimg);
                    dol_delete_dir_recursive($dirthumbs);
                }
                if ($file_OK)
                {
                    if (image_format_supported($_FILES['photo']['name']) > 0)
                    {
                        dol_mkdir($dir);

                        if (@is_dir($dir))
                        {
                            $newfile = $dir.'/'.dol_sanitizeFileName($_FILES['photo']['name']);
                            $result = dol_move_uploaded_file($_FILES['photo']['tmp_name'], $newfile, 1);

                            if (!$result > 0)
                            {
                                $errors[] = "ErrorFailedToSaveFile";
                            }
                            else
                            {
                            	// Create thumbs
                            	$object->addThumbs($newfile);

                                // Index file in database
                                if (!empty($conf->global->THIRDPARTY_LOGO_ALLOW_EXTERNAL_DOWNLOAD))
                                {
                                	require_once DOL_DOCUMENT_ROOT.'/core/lib/files.lib.php';
                                	// the dir dirname($newfile) is directory of logo, so we should have only one file at once into index, so we delete indexes for the dir
                                	deleteFilesIntoDatabaseIndex(dirname($newfile), '', '');
                                	// now we index the uploaded logo file
                                	addFileIntoDatabaseIndex(dirname($newfile), basename($newfile), '', 'uploaded', 1);
                                }
                            }
                        }
                    }
                    else
					{
                        $errors[] = "ErrorBadImageFormat";
                    }
                }
                else
                {
					switch ($_FILES['photo']['error'])
					{
					    case 1: //uploaded file exceeds the upload_max_filesize directive in php.ini
					    case 2: //uploaded file exceeds the MAX_FILE_SIZE directive that was specified in the html form
					        $errors[] = "ErrorFileSizeTooLarge";
					        break;
      					case 3: //uploaded file was only partially uploaded
					        $errors[] = "ErrorFilePartiallyUploaded";
					        break;
					}
                }
                // Gestion du logo de la société


                // Update linked member
                if (!$error && $object->fk_soc > 0)
                {
                	$sql = "UPDATE ".MAIN_DB_PREFIX."adherent";
                	$sql .= " SET fk_soc = NULL WHERE fk_soc = ".$id;
                	if (!$object->db->query($sql))
                	{
                		$error++;
                		$object->error .= $object->db->lasterror();
                		setEventMessages($object->error, $object->errors, 'errors');
                	}
                }

                if (!$error && !count($errors))
                {
                	if (!empty($backtopage))
                	{
               		    header("Location: ".$backtopage);
                    	exit;
                	}
                	else
                	{
               		    header("Location: ".$_SERVER["PHP_SELF"]."?socid=".$socid);
                    	exit;
                	}
                }
                else
                {
                    $object->id = $socid;
                    $action = "edit";
                }
            }
        }
        else
        {
        	$action = ($action == 'add' ? 'create' : 'edit');
        }
    }

    // Delete third party
    if ($action == 'confirm_delete' && $confirm == 'yes' && $user->rights->societe->supprimer)
    {
        $object->fetch($socid);
        $object->oldcopy = clone $object;
        $result = $object->delete($socid, $user);

        if ($result > 0)
        {
            header("Location: ".DOL_URL_ROOT."/societe/list.php?restore_lastsearch_values=1&delsoc=".urlencode($object->name));
            exit;
        }
        else
        {
            $langs->load("errors");
           	setEventMessages($object->error, $object->errors, 'errors');
           	$error++;
            $action = '';
        }
    }

    // Set parent company
    if ($action == 'set_thirdparty' && $user->rights->societe->creer)
    {
    	$object->fetch($socid);
    	$result = $object->set_parent(GETPOST('editparentcompany', 'int'));
    }

    // Set incoterm
    if ($action == 'set_incoterms' && !empty($conf->incoterm->enabled))
    {
    	$object->fetch($socid);
    	$result = $object->setIncoterms(GETPOST('incoterm_id', 'int'), GETPOST('location_incoterms', 'alpha'));
    }

    $id = $socid;
    $object->fetch($socid);

    // Actions to send emails
    $triggersendname = 'COMPANY_SENTBYMAIL';
    $paramname = 'socid';
    $mode = 'emailfromthirdparty';
    $trackid = 'thi'.$object->id;
    include DOL_DOCUMENT_ROOT.'/core/actions_sendmails.inc.php';

    // Actions to build doc
    $id = $socid;
    $upload_dir = $conf->societe->dir_output;
    $permissiontoadd = $user->rights->societe->creer;
    include DOL_DOCUMENT_ROOT.'/core/actions_builddoc.inc.php';
}


/*
 *  View
 */

$form = new Form($db);
$formfile = new FormFile($db);
$formadmin = new FormAdmin($db);
$formcompany = new FormCompany($db);

if ($socid > 0 && empty($object->id))
{
    $result = $object->fetch($socid);
	if ($result <= 0) dol_print_error('', $object->error);
}

$title = $langs->trans("ThirdParty");
if (!empty($conf->global->MAIN_HTML_TITLE) && preg_match('/thirdpartynameonly/', $conf->global->MAIN_HTML_TITLE) && $object->name) $title = $object->name." - ".$langs->trans('Card');
$help_url = 'EN:Module_Third_Parties|FR:Module_Tiers|ES:Empresas';
llxHeader('', $title, $help_url);

$countrynotdefined = $langs->trans("ErrorSetACountryFirst").' ('.$langs->trans("SeeAbove").')';

if (is_object($objcanvas) && $objcanvas->displayCanvasExists($action))
{
    // -----------------------------------------
    // When used with CANVAS
    // -----------------------------------------
   	$objcanvas->assign_values($action, $object->id, $object->ref); // Set value for templates
    $objcanvas->display_canvas($action); // Show template
}
else
{
    // -----------------------------------------
    // When used in standard mode
    // -----------------------------------------
    if ($action == 'create')
    {
        /*
         *  Creation
         */
		$private = GETPOST("private", "int");
		if (!empty($conf->global->THIRDPARTY_DEFAULT_CREATE_CONTACT) && !GETPOSTISSET('private')) $private = 1;
    	if (empty($private)) $private = 0;

        // Load object modCodeTiers
        $module = (!empty($conf->global->SOCIETE_CODECLIENT_ADDON) ? $conf->global->SOCIETE_CODECLIENT_ADDON : 'mod_codeclient_leopard');
        if (substr($module, 0, 15) == 'mod_codeclient_' && substr($module, -3) == 'php')
        {
            $module = substr($module, 0, dol_strlen($module) - 4);
        }
        $dirsociete = array_merge(array('/core/modules/societe/'), $conf->modules_parts['societe']);
        foreach ($dirsociete as $dirroot)
        {
            $res = dol_include_once($dirroot.$module.'.php');
            if ($res) break;
        }
        $modCodeClient = new $module;
        // Load object modCodeFournisseur
        $module = (!empty($conf->global->SOCIETE_CODECLIENT_ADDON) ? $conf->global->SOCIETE_CODECLIENT_ADDON : 'mod_codeclient_leopard');
        if (substr($module, 0, 15) == 'mod_codeclient_' && substr($module, -3) == 'php')
        {
            $module = substr($module, 0, dol_strlen($module) - 4);
        }
        $dirsociete = array_merge(array('/core/modules/societe/'), $conf->modules_parts['societe']);
        foreach ($dirsociete as $dirroot)
        {
            $res = dol_include_once($dirroot.$module.'.php');
            if ($res) break;
        }
        $modCodeFournisseur = new $module;

        // Define if customer/prospect or supplier status is set or not
        if (GETPOST("type") != 'f')
        {
            $object->client = -1;
            if (!empty($conf->global->THIRDPARTY_CUSTOMERPROSPECT_BY_DEFAULT)) { $object->client = 3; }
        }
        // Prospect / Customer
        if (GETPOST("type") == 'c') {
        	if (!empty($conf->global->THIRDPARTY_CUSTOMERTYPE_BY_DEFAULT)) {
        		$object->client = $conf->global->THIRDPARTY_CUSTOMERTYPE_BY_DEFAULT;
        	} else {
        		$object->client = 3;
        	}
        }
        if (GETPOST("type") == 'p') { $object->client = 2; }
        if (!empty($conf->fournisseur->enabled) && (GETPOST("type") == 'f' || (GETPOST("type") == '' && !empty($conf->global->THIRDPARTY_SUPPLIER_BY_DEFAULT)))) { $object->fournisseur = 1; }

<<<<<<< HEAD
        $object->name = GETPOST('name', 'alpha');
        $object->name_alias = GETPOST('name_alias', 'alpha');
        $object->firstname = GETPOST('firstname', 'alpha');
=======
        $object->name = GETPOST('name', 'alphanohtml');
        $object->name_alias	= GETPOST('name_alias', 'alphanohtml');
        $object->firstname = GETPOST('firstname', 'alphanohtml');
>>>>>>> 5dd9f4e4
        $object->particulier		= $private;
        $object->prefix_comm		= GETPOST('prefix_comm', 'alphanohtml');
        $object->client = GETPOST('client', 'int') ?GETPOST('client', 'int') : $object->client;

        if (empty($duplicate_code_error)) {
	        $object->code_client		= GETPOST('customer_code', 'alpha');
	        $object->fournisseur		= GETPOST('fournisseur') ? GETPOST('fournisseur', 'int') : $object->fournisseur;
            $object->code_fournisseur = GETPOST('supplier_code', 'alpha');
        }
		else {
			setEventMessages($langs->trans('NewCustomerSupplierCodeProposed'), '', 'warnings');
		}


        $object->address = GETPOST('address', 'alphanohtml');
        $object->zip = GETPOST('zipcode', 'alphanohtml');
        $object->town = GETPOST('town', 'alphanohtml');
        $object->state_id = GETPOST('state_id', 'int');
        //$object->skype				= GETPOST('skype', 'alpha');
        //$object->twitter			= GETPOST('twitter', 'alpha');
        //$object->facebook			= GETPOST('facebook', 'alpha');
        //$object->linkedin			= GETPOST('linkedin', 'alpha');
        $object->socialnetworks = array();
        if (!empty($conf->socialnetworks->enabled)) {
            foreach ($socialnetworks as $key => $value) {
                if (GETPOSTISSET($key) && GETPOST($key, 'alphanohtml') != '') {
                    $object->socialnetworks[$key] = GETPOST($key, 'alphanohtml');
                }
            }
        }
        $object->phone				= GETPOST('phone', 'alpha');
        $object->fax				= GETPOST('fax', 'alpha');
        $object->email				= GETPOST('email', 'custom', 0, FILTER_SANITIZE_EMAIL);
        $object->url				= GETPOST('url', 'custom', 0, FILTER_SANITIZE_URL);
        $object->capital			= GETPOST('capital', 'alphanohtml');
        $object->barcode			= GETPOST('barcode', 'alphanohtml');
        $object->idprof1			= GETPOST('idprof1', 'alphanohtml');
        $object->idprof2			= GETPOST('idprof2', 'alphanohtml');
        $object->idprof3			= GETPOST('idprof3', 'alphanohtml');
        $object->idprof4			= GETPOST('idprof4', 'alphanohtml');
        $object->idprof5			= GETPOST('idprof5', 'alphanohtml');
        $object->idprof6			= GETPOST('idprof6', 'alphanohtml');
        $object->typent_id = GETPOST('typent_id', 'int');
        $object->effectif_id		= GETPOST('effectif_id', 'int');
        $object->civility_id		= GETPOST('civility_id', 'alpha');

        $object->tva_assuj = GETPOST('assujtva_value', 'int');
        $object->status = GETPOST('status', 'int');

        //Local Taxes
        $object->localtax1_assuj	= GETPOST('localtax1assuj_value', 'int');
        $object->localtax2_assuj	= GETPOST('localtax2assuj_value', 'int');

        $object->localtax1_value	= GETPOST('lt1', 'int');
        $object->localtax2_value	= GETPOST('lt2', 'int');

        $object->tva_intra = GETPOST('tva_intra', 'alphanohtml');

        $object->commercial_id = GETPOST('commercial_id', 'int');
        $object->default_lang = GETPOST('default_lang');

        $object->logo = (isset($_FILES['photo']) ?dol_sanitizeFileName($_FILES['photo']['name']) : '');

        // Gestion du logo de la société
        $dir     = $conf->societe->multidir_output[$conf->entity]."/".$object->id."/logos";
        $file_OK = (isset($_FILES['photo']) ?is_uploaded_file($_FILES['photo']['tmp_name']) : false);
        if ($file_OK)
        {
            if (image_format_supported($_FILES['photo']['name']))
            {
                dol_mkdir($dir);

                if (@is_dir($dir))
                {
                    $newfile = $dir.'/'.dol_sanitizeFileName($_FILES['photo']['name']);
                    $result = dol_move_uploaded_file($_FILES['photo']['tmp_name'], $newfile, 1);

                    if (!$result > 0)
                    {
                        $errors[] = "ErrorFailedToSaveFile";
                    }
                    else
                    {
                        // Create thumbs
                        $object->addThumbs($newfile);
                    }
                }
            }
        }

        // We set country_id, country_code and country for the selected country
        $object->country_id = GETPOST('country_id') ?GETPOST('country_id') : $mysoc->country_id;
        if ($object->country_id)
        {
            $tmparray = getCountry($object->country_id, 'all');
            $object->country_code = $tmparray['code'];
            $object->country = $tmparray['label'];
        }
        $object->forme_juridique_code = GETPOST('forme_juridique_code');
        /* Show create form */

        $linkback = "";
        print load_fiche_titre($langs->trans("NewThirdParty"), $linkback, 'building');

        if (!empty($conf->use_javascript_ajax)) {
			if (!empty($conf->global->THIRDPARTY_SUGGEST_ALSO_ADDRESS_CREATION)) {
				print "\n".'<script type="text/javascript">';
				print '$(document).ready(function () {
						id_te_private=8;
                        id_ef15=1;
                        is_private=' . $private.';
						if (is_private) {
							$(".individualline").show();
						} else {
							$(".individualline").hide();
						}
                        $("#radiocompany").click(function() {
                        	$(".individualline").hide();
                        	$("#typent_id").val(0);
                        	$("#effectif_id").val(0);
                        	$("#TypeName").html(document.formsoc.ThirdPartyName.value);
                        	document.formsoc.private.value=0;
                        });
                        $("#radioprivate").click(function() {
                        	$(".individualline").show();
                        	$("#typent_id").val(id_te_private);
                        	$("#effectif_id").val(id_ef15);
                        	$("#TypeName").html(document.formsoc.LastName.value);
                        	document.formsoc.private.value=1;
                        });

						init_customer_categ();
			  			$("#customerprospect").change(function() {
								init_customer_categ();
						});
						function init_customer_categ() {
								console.log("is customer or prospect = "+jQuery("#customerprospect").val());
								if (jQuery("#customerprospect").val() == 0 && (jQuery("#fournisseur").val() == 0 || ' . (empty($conf->global->THIRDPARTY_CAN_HAVE_CATEGORY_EVEN_IF_NOT_CUSTOMER_PROSPECT_SUPPLIER) ? '1' : '0').'))
								{
									jQuery(".visibleifcustomer").hide();
								}
								else
								{
									jQuery(".visibleifcustomer").show();
								}
						}

						init_supplier_categ();
			       		$("#fournisseur").change(function() {
							init_supplier_categ();
						});
						function init_supplier_categ() {
								console.log("is supplier = "+jQuery("#fournisseur").val());
								if (jQuery("#fournisseur").val() == 0)
								{
									jQuery(".visibleifsupplier").hide();
								}
								else
								{
									jQuery(".visibleifsupplier").show();
								}
						}

                        $("#selectcountry_id").change(function() {
                        	document.formsoc.action.value="create";
                        	document.formsoc.submit();
                        });
                     });';
				print '</script>'."\n";

				print '<div id="selectthirdpartytype">';
				print '<div class="hideonsmartphone float">';
				print $langs->trans("ThirdPartyType").': &nbsp; &nbsp; ';
				print '</div>';
				print '<label for="radiocompany" class="radiocompany">';
				print '<input type="radio" id="radiocompany" class="flat" name="private"  value="0"'.($private ? '' : ' checked').'>';
				print '&nbsp;';
				print $langs->trans("CreateThirdPartyOnly");
				print '</label>';
				print ' &nbsp; &nbsp; ';
				print '<label for="radioprivate" class="radioprivate">';
				$text = '<input type="radio" id="radioprivate" class="flat" name="private" value="1"'.($private ? ' checked' : '').'>';
				$text .= '&nbsp;';
				$text .= $langs->trans("CreateThirdPartyAndContact");
				$htmltext = $langs->trans("ToCreateContactWithSameName");
				print $form->textwithpicto($text, $htmltext, 1, 'help', '', 0, 3);
				print '</label>';
				print '</div>';
				print "<br>\n";
			} else {
				print '<script type="text/javascript">';
				print '$(document).ready(function () {
                        $("#selectcountry_id").change(function() {
                        	document.formsoc.action.value="create";
                        	document.formsoc.submit();
                        });
                     });';
				print '</script>'."\n";
			}
		}

        dol_htmloutput_mesg(is_numeric($error) ? '' : $error, $errors, 'error');

        print '<form enctype="multipart/form-data" action="'.$_SERVER["PHP_SELF"].'" method="post" name="formsoc" autocomplete="off">'; // Chrome ignor autocomplete

        print '<input type="hidden" name="action" value="add">';
        print '<input type="hidden" name="backtopage" value="'.$backtopage.'">';
        print '<input type="hidden" name="token" value="'.newToken().'">';
        print '<input type="hidden" name="private" value='.$object->particulier.'>';
        print '<input type="hidden" name="type" value='.GETPOST("type", 'alpha').'>';
        print '<input type="hidden" name="LastName" value="'.$langs->trans('ThirdPartyName').' / '.$langs->trans('LastName').'">';
        print '<input type="hidden" name="ThirdPartyName" value="'.$langs->trans('ThirdPartyName').'">';
        if ($modCodeClient->code_auto || $modCodeFournisseur->code_auto) print '<input type="hidden" name="code_auto" value="1">';

        dol_fiche_head(null, 'card', '', 0, '');

        print '<table class="border centpercent">';

        // Name, firstname
	    print '<tr class="tr-field-thirdparty-name"><td class="titlefieldcreate tdtop">';
        if ($object->particulier || $private)
        {
	        print '<span id="TypeName" class="fieldrequired">'.$langs->trans('ThirdPartyName').' / '.$langs->trans('LastName', 'name').'</span>';
        }
        else
		{
			print '<span id="TypeName" class="fieldrequired">'.$form->editfieldkey('ThirdPartyName', 'name', '', $object, 0).'</span>';
        }
	    print '</td><td'.(empty($conf->global->SOCIETE_USEPREFIX) ? ' colspan="3"' : '').'>';
	    print '<input type="text" class="minwidth300" maxlength="128" name="name" id="name" value="'.$object->name.'" autofocus="autofocus">';
	    print $form->widgetForTranslation("name", $object, $permissiontoadd, 'string', 'alpahnohtml', 'minwidth300');
	    print '</td>';
	    if (!empty($conf->global->SOCIETE_USEPREFIX))  // Old not used prefix field
	    {
		    print '<td>'.$langs->trans('Prefix').'</td><td><input type="text" size="5" maxlength="5" name="prefix_comm" value="'.$object->prefix_comm.'"></td>';
	    }
	    print '</tr>';

        // If javascript on, we show option individual
        if ($conf->use_javascript_ajax)
        {
        	if (!empty($conf->global->THIRDPARTY_SUGGEST_ALSO_ADDRESS_CREATION))
        	{
        		// Firstname
	            print '<tr class="individualline"><td>'.$form->editfieldkey('FirstName', 'firstname', '', $object, 0).'</td>';
		        print '<td colspan="3"><input type="text" class="minwidth300" maxlength="128" name="firstname" id="firstname" value="'.$object->firstname.'"></td>';
	            print '</tr>';

	            // Title
	            print '<tr class="individualline"><td>'.$form->editfieldkey('UserTitle', 'civility_id', '', $object, 0).'</td><td colspan="3" class="maxwidthonsmartphone">';
	            print $formcompany->select_civility($object->civility_id, 'civility_id', 'maxwidth100').'</td>';
	            print '</tr>';
        	}
        }

        // Alias names (commercial, trademark or alias names)
        print '<tr id="name_alias"><td><label for="name_alias_input">'.$langs->trans('AliasNames').'</label></td>';
	    print '<td colspan="3"><input type="text" class="minwidth300" name="name_alias" id="name_alias_input" value="'.$object->name_alias.'"></td></tr>';

        // Prospect/Customer
        print '<tr><td class="titlefieldcreate">'.$form->editfieldkey('ProspectCustomer', 'customerprospect', '', $object, 0, 'string', '', 1).'</td>';
	    print '<td class="maxwidthonsmartphone">';
	    $selected = (GETPOSTISSET('client') ?GETPOST('client', 'int') : $object->client);
	    print $formcompany->selectProspectCustomerType($selected);
	    print '</td>';

	    if ($conf->browser->layout == 'phone') print '</tr><tr>';

        print '<td>'.$form->editfieldkey('CustomerCode', 'customer_code', '', $object, 0).'</td><td>';
        print '<table class="nobordernopadding"><tr><td>';
		$tmpcode = $object->code_client;
        if (empty($tmpcode) && !empty($modCodeClient->code_auto)) $tmpcode = $modCodeClient->getNextValue($object, 0);
        print '<input type="text" name="customer_code" id="customer_code" class="maxwidthonsmartphone" value="'.dol_escape_htmltag($tmpcode).'" maxlength="15">';
        print '</td><td>';
        $s = $modCodeClient->getToolTip($langs, $object, 0);
        print $form->textwithpicto('', $s, 1);
        print '</td></tr></table>';
        print '</td></tr>';

        if ((!empty($conf->fournisseur->enabled) && !empty($user->rights->fournisseur->lire))
        	|| (!empty($conf->supplier_proposal->enabled) && !empty($user->rights->supplier_proposal->lire)))
        {
            // Supplier
            print '<tr>';
            print '<td>'.$form->editfieldkey('Vendor', 'fournisseur', '', $object, 0, 'string', '', 1).'</td><td>';
            $default = -1;
            if (!empty($conf->global->THIRDPARTY_SUPPLIER_BY_DEFAULT)) $default = 1;
            print $form->selectyesno("fournisseur", (GETPOST('fournisseur', 'int') != '' ? GETPOST('fournisseur', 'int') : (GETPOST("type", 'alpha') == '' ? $default : $object->fournisseur)), 1, 0, (GETPOST("type", 'alpha') == '' ? 1 : 0));
            print '</td>';


            if ($conf->browser->layout == 'phone') print '</tr><tr>';

            print '<td>';
            if (!empty($conf->fournisseur->enabled) && !empty($user->rights->fournisseur->lire))
            {
            	print $form->editfieldkey('SupplierCode', 'supplier_code', '', $object, 0);
            }
            print '</td><td>';
            if (!empty($conf->fournisseur->enabled) && !empty($user->rights->fournisseur->lire))
            {
	            print '<table class="nobordernopadding"><tr><td>';
	            $tmpcode = $object->code_fournisseur;
	            if (empty($tmpcode) && !empty($modCodeFournisseur->code_auto)) $tmpcode = $modCodeFournisseur->getNextValue($object, 1);
	            print '<input type="text" name="supplier_code" id="supplier_code" class="maxwidthonsmartphone" value="'.dol_escape_htmltag($tmpcode).'" maxlength="15">';
	            print '</td><td>';
	            $s = $modCodeFournisseur->getToolTip($langs, $object, 1);
	            print $form->textwithpicto('', $s, 1);
	            print '</td></tr></table>';
            }
            print '</td></tr>';
        }

        // Status
        print '<tr><td>'.$form->editfieldkey('Status', 'status', '', $object, 0).'</td><td colspan="3">';
        print $form->selectarray('status', array('0'=>$langs->trans('ActivityCeased'), '1'=>$langs->trans('InActivity')), 1);
        print '</td></tr>';

        // Barcode
        if (!empty($conf->barcode->enabled))
        {
        	print '<tr><td>'.$form->editfieldkey('Gencod', 'barcode', '', $object, 0).'</td>';
	        print '<td colspan="3"><input type="text" name="barcode" id="barcode" value="'.$object->barcode.'">';
            print '</td></tr>';
        }

        // Address
        print '<tr><td class="tdtop">';
        print $form->editfieldkey('Address', 'address', '', $object, 0);
        print '</td>';
	    print '<td colspan="3">';
	    print '<textarea name="address" id="address" class="quatrevingtpercent" rows="'.ROWS_2.'" wrap="soft">';
        print $object->address;
        print '</textarea>';
        print $form->widgetForTranslation("address", $object, $permissiontoadd, 'textarea', 'alphanohtml', 'quatrevingtpercent');
        print '</td></tr>';

        // Zip / Town
        print '<tr><td>'.$form->editfieldkey('Zip', 'zipcode', '', $object, 0).'</td><td>';
        print $formcompany->select_ziptown($object->zip, 'zipcode', array('town', 'selectcountry_id', 'state_id'), 0, 0, '', 'maxwidth100 quatrevingtpercent');
        print '</td>';
        if ($conf->browser->layout == 'phone') print '</tr><tr>';
        print '<td class="tdtop">'.$form->editfieldkey('Town', 'town', '', $object, 0).'</td><td>';
        print $formcompany->select_ziptown($object->town, 'town', array('zipcode', 'selectcountry_id', 'state_id'), 0, 0, '', 'maxwidth100 quatrevingtpercent');
        print $form->widgetForTranslation("town", $object, $permissiontoadd, 'string', 'alphanohtml', 'maxwidth100 quatrevingtpercent');
        print '</td></tr>';

        // Country
        print '<tr><td>'.$form->editfieldkey('Country', 'selectcountry_id', '', $object, 0).'</td><td colspan="3" class="maxwidthonsmartphone">';
        print img_picto('', 'globe-americas', 'class="paddingrightonly"');
        print $form->select_country((GETPOST('country_id') != '' ? GETPOST('country_id') : $object->country_id), 'country_id', '', 0, 'minwidth300 widthcentpercentminusx');
        if ($user->admin) print info_admin($langs->trans("YouCanChangeValuesForThisListFromDictionarySetup"), 1);
        print '</td></tr>';

        // State
        if (empty($conf->global->SOCIETE_DISABLE_STATE))
        {
            if (!empty($conf->global->MAIN_SHOW_REGION_IN_STATE_SELECT) && ($conf->global->MAIN_SHOW_REGION_IN_STATE_SELECT == 1 || $conf->global->MAIN_SHOW_REGION_IN_STATE_SELECT == 2))
            {
                print '<tr><td>'.$form->editfieldkey('Region-State', 'state_id', '', $object, 0).'</td><td colspan="3" class="maxwidthonsmartphone">';
            }
            else
            {
                print '<tr><td>'.$form->editfieldkey('State', 'state_id', '', $object, 0).'</td><td colspan="3" class="maxwidthonsmartphone">';
            }

            if ($object->country_id) print $formcompany->select_state($object->state_id, $object->country_code);
            else print $countrynotdefined;
            print '</td></tr>';
        }

        // Phone / Fax
        print '<tr><td>'.$form->editfieldkey('Phone', 'phone', '', $object, 0).'</td>';
        print '<td'.($conf->browser->layout == 'phone' ? ' colspan="3"': '').'>'.img_picto('', 'object_phoning').' <input type="text" name="phone" id="phone" class="maxwidth200 widthcentpercentminusx" value="'.(GETPOSTISSET('phone') ?GETPOST('phone', 'alpha') : $object->phone).'"></td>';
        if ($conf->browser->layout == 'phone') print '</tr><tr>';
        print '<td>'.$form->editfieldkey('Fax', 'fax', '', $object, 0).'</td>';
        print '<td'.($conf->browser->layout == 'phone' ? ' colspan="3"': '').'>'.img_picto('', 'object_phoning_fax').' <input type="text" name="fax" id="fax" class="maxwidth200 widthcentpercentminusx" value="'.(GETPOSTISSET('fax') ?GETPOST('fax', 'alpha') : $object->fax).'"></td></tr>';

        // Email / Web
        print '<tr><td>'.$form->editfieldkey('EMail', 'email', '', $object, 0, 'string', '', $conf->global->SOCIETE_EMAIL_MANDATORY).'</td>';
	    print '<td colspan="3">'.img_picto('', 'object_email').' <input type="text" class="widthcentpercentminusx" name="email" id="email" value="'.$object->email.'"></td></tr>';
        print '<tr><td>'.$form->editfieldkey('Web', 'url', '', $object, 0).'</td>';
	    print '<td colspan="3">'.img_picto('', 'globe').' <input type="text" class="widthcentpercentminusx" name="url" id="url" value="'.$object->url.'"></td></tr>';

        if (!empty($conf->socialnetworks->enabled)) {
            foreach ($socialnetworks as $key => $value) {
                if ($value['active']) {
                    print '<tr>';
                    print '<td><label for="'.$value['label'].'">'.$form->editfieldkey($value['label'], $key, '', $object, 0).'</label></td>';
                    print '<td colspan="3">';
                    print '<input type="text" name="'.$key.'" id="'.$key.'" class="minwidth100" maxlength="80" value="'.dol_escape_htmltag(GETPOSTISSET($key) ?GETPOST($key, 'alphanohtml') : $object->socialnetworks[$key]).'">';
                    print '</td>';
                    print '</tr>';
                } elseif (!empty($object->socialnetworks[$key])) {
                    print '<input type="hidden" name="'.$key.'" value="'.$object->socialnetworks[$key].'">';
                }
            }
        }

        // Prof ids
        $i = 1; $j = 0; $NBCOLS = ($conf->browser->layout == 'phone' ? 1 : 2);
        while ($i <= 6)
        {
            $idprof = $langs->transcountry('ProfId'.$i, $object->country_code);
            if ($idprof != '-')
            {
	            $key = 'idprof'.$i;

                if (($j % $NBCOLS) == 0) print '<tr>';

                $idprof_mandatory = 'SOCIETE_IDPROF'.($i).'_MANDATORY';
                print '<td>'.$form->editfieldkey($idprof, $key, '', $object, 0, 'string', '', (empty($conf->global->$idprof_mandatory) ? 0 : 1)).'</td><td>';

                print $formcompany->get_input_id_prof($i, $key, $object->$key, $object->country_code);
                print '</td>';
                if (($j % $NBCOLS) == ($NBCOLS - 1)) print '</tr>';
                $j++;
            }
            $i++;
        }
        if ($NBCOLS > 1 && ($j % 2 == 1)) print '<td colspan="2"></td></tr>';

        // Vat is used
        print '<tr><td>'.$form->editfieldkey('VATIsUsed', 'assujtva_value', '', $object, 0).'</td>';
        print '<td>';
        print $form->selectyesno('assujtva_value', GETPOSTISSET('assujtva_value') ?GETPOST('assujtva_value', 'int') : 1, 1); // Assujeti par defaut en creation
        print '</td>';
        if ($conf->browser->layout == 'phone') print '</tr><tr>';
        print '<td class="nowrap">'.$form->editfieldkey('VATIntra', 'intra_vat', '', $object, 0).'</td>';
        print '<td class="nowrap">';
        $s = '<input type="text" class="flat maxwidthonsmartphone" name="tva_intra" id="intra_vat" maxlength="20" value="'.$object->tva_intra.'">';

        if (empty($conf->global->MAIN_DISABLEVATCHECK) && isInEEC($object))
        {
            $s .= ' ';

            if (!empty($conf->use_javascript_ajax))
            {
            	$widthpopup = 600;
            	if (!empty($conf->dol_use_jmobile)) $widthpopup = 350;
            	$heightpopup = 400;
                print "\n";
                print '<script language="JavaScript" type="text/javascript">';
                print "function CheckVAT(a) {\n";
                print "newpopup('".DOL_URL_ROOT."/societe/checkvat/checkVatPopup.php?vatNumber='+a, '".dol_escape_js($langs->trans("VATIntraCheckableOnEUSite"))."', ".$widthpopup.", ".$heightpopup.");\n";
                print "}\n";
                print '</script>';
                print "\n";
                $s .= '<a href="#" class="hideonsmartphone" onclick="javascript: CheckVAT(document.formsoc.tva_intra.value);">'.$langs->trans("VATIntraCheck").'</a>';
                $s = $form->textwithpicto($s, $langs->trans("VATIntraCheckDesc", $langs->transnoentitiesnoconv("VATIntraCheck")), 1);
            }
            else
            {
                $s .= '<a href="'.$langs->transcountry("VATIntraCheckURL", $object->country_id).'" target="_blank">'.img_picto($langs->trans("VATIntraCheckableOnEUSite"), 'help').'</a>';
            }
        }
        print $s;
        print '</td>';
        print '</tr>';

        // Local Taxes
        //TODO: Place into a function to control showing by country or study better option
        if ($mysoc->localtax1_assuj == "1" && $mysoc->localtax2_assuj == "1")
        {
            print '<tr><td>'.$langs->transcountry("LocalTax1IsUsed", $mysoc->country_code).'</td><td>';
            print $form->selectyesno('localtax1assuj_value', (isset($conf->global->THIRDPARTY_DEFAULT_USELOCALTAX1) ? $conf->global->THIRDPARTY_DEFAULT_USELOCALTAX1 : 0), 1);
            print '</td>';
            if ($conf->browser->layout == 'phone') print '</tr><tr>';
            print '<td>'.$langs->transcountry("LocalTax2IsUsed", $mysoc->country_code).'</td><td>';
            print $form->selectyesno('localtax2assuj_value', (isset($conf->global->THIRDPARTY_DEFAULT_USELOCALTAX2) ? $conf->global->THIRDPARTY_DEFAULT_USELOCALTAX2 : 0), 1);
            print '</td></tr>';
        }
        elseif ($mysoc->localtax1_assuj == "1")
        {
            print '<tr><td>'.$langs->transcountry("LocalTax1IsUsed", $mysoc->country_code).'</td><td colspan="3">';
            print $form->selectyesno('localtax1assuj_value', (isset($conf->global->THIRDPARTY_DEFAULT_USELOCALTAX1) ? $conf->global->THIRDPARTY_DEFAULT_USELOCALTAX1 : 0), 1);
            print '</td></tr>';
        }
        elseif ($mysoc->localtax2_assuj == "1")
        {
            print '<tr><td>'.$langs->transcountry("LocalTax2IsUsed", $mysoc->country_code).'</td><td colspan="3">';
            print $form->selectyesno('localtax2assuj_value', (isset($conf->global->THIRDPARTY_DEFAULT_USELOCALTAX2) ? $conf->global->THIRDPARTY_DEFAULT_USELOCALTAX2 : 0), 1);
            print '</td></tr>';
        }

        // Type - Size
        print '<tr><td>'.$form->editfieldkey('ThirdPartyType', 'typent_id', '', $object, 0).'</td><td class="maxwidthonsmartphone"'.($conf->browser->layout == 'phone' ? ' colspan="3"': '').'>'."\n";
        $sortparam = (empty($conf->global->SOCIETE_SORT_ON_TYPEENT) ? 'ASC' : $conf->global->SOCIETE_SORT_ON_TYPEENT); // NONE means we keep sort of original array, so we sort on position. ASC, means next function will sort on label.
        print $form->selectarray("typent_id", $formcompany->typent_array(0), $object->typent_id, 0, 0, 0, '', 0, 0, 0, $sortparam);
        if ($user->admin) print ' '.info_admin($langs->trans("YouCanChangeValuesForThisListFromDictionarySetup"), 1);
        print '</td>';
        if ($conf->browser->layout == 'phone') print '</tr><tr>';
        print '<td>'.$form->editfieldkey('Staff', 'effectif_id', '', $object, 0).'</td><td class="maxwidthonsmartphone"'.($conf->browser->layout == 'phone' ? ' colspan="3"': '').'>';
        print $form->selectarray("effectif_id", $formcompany->effectif_array(0), $object->effectif_id);
        if ($user->admin) print ' '.info_admin($langs->trans("YouCanChangeValuesForThisListFromDictionarySetup"), 1);
        print '</td></tr>';

        // Legal Form
        print '<tr><td>'.$form->editfieldkey('JuridicalStatus', 'forme_juridique_code', '', $object, 0).'</td>';
        print '<td colspan="3" class="maxwidthonsmartphone">';
        if ($object->country_id)
        {
            print $formcompany->select_juridicalstatus($object->forme_juridique_code, $object->country_code, '', 'forme_juridique_code');
        }
        else
        {
            print $countrynotdefined;
        }
        print '</td></tr>';

        // Capital
        print '<tr><td>'.$form->editfieldkey('Capital', 'capital', '', $object, 0).'</td>';
	    print '<td colspan="3"><input type="text" name="capital" id="capital" size="10" value="'.$object->capital.'"> ';
        print '<span class="hideonsmartphone">'.$langs->trans("Currency".$conf->currency).'</span></td></tr>';

        if (!empty($conf->global->MAIN_MULTILANGS))
        {
            print '<tr><td>'.$form->editfieldkey('DefaultLang', 'default_lang', '', $object, 0).'</td><td colspan="3" class="maxwidthonsmartphone">'."\n";
            print $formadmin->select_language(GETPOST('default_lang', 'alpha') ?GETPOST('default_lang', 'alpha') : ($object->default_lang ? $object->default_lang : ''), 'default_lang', 0, 0, 1, 0, 0, 'maxwidth200onsmartphone');
            print '</td>';
            print '</tr>';
        }

		// Incoterms
		if (!empty($conf->incoterm->enabled))
		{
			print '<tr>';
			print '<td>'.$form->editfieldkey('IncotermLabel', 'incoterm_id', '', $object, 0).'</td>';
	        print '<td colspan="3" class="maxwidthonsmartphone">';
	        print $form->select_incoterms((!empty($object->fk_incoterms) ? $object->fk_incoterms : ''), (!empty($object->location_incoterms) ? $object->location_incoterms : ''));
			print '</td></tr>';
		}

		// Categories
		if (!empty($conf->categorie->enabled) && !empty($user->rights->categorie->lire))
		{
			$langs->load('categories');

			// Customer
			//if ($object->prospect || $object->client || (! $object->fournisseur && ! empty($conf->global->THIRDPARTY_CAN_HAVE_CATEGORY_EVEN_IF_NOT_CUSTOMER_PROSPECT_SUPPLIER))) {
			print '<tr class="visibleifcustomer"><td class="toptd">'.$form->editfieldkey('CustomersProspectsCategoriesShort', 'custcats', '', $object, 0).'</td><td colspan="3">';
			$cate_arbo = $form->select_all_categories(Categorie::TYPE_CUSTOMER, null, 'parent', null, null, 1);
			print $form->multiselectarray('custcats', $cate_arbo, GETPOST('custcats', 'array'), null, null, null, null, "90%");
			print "</td></tr>";
			//}

			// Supplier
			//if ($object->fournisseur) {
			print '<tr class="visibleifsupplier"><td class="toptd">'.$form->editfieldkey('SuppliersCategoriesShort', 'suppcats', '', $object, 0).'</td><td colspan="3">';
			$cate_arbo = $form->select_all_categories(Categorie::TYPE_SUPPLIER, null, 'parent', null, null, 1);
			print $form->multiselectarray('suppcats', $cate_arbo, GETPOST('suppcats', 'array'), null, null, null, null, "90%");
			print "</td></tr>";
			//}
		}

		// Multicurrency
		if (!empty($conf->multicurrency->enabled))
		{
			print '<tr>';
			print '<td>'.$form->editfieldkey('Currency', 'multicurrency_code', '', $object, 0).'</td>';
	        print '<td colspan="3" class="maxwidthonsmartphone">';
	        print $form->selectMultiCurrency(($object->multicurrency_code ? $object->multicurrency_code : $conf->currency), 'multicurrency_code', 1);
			print '</td></tr>';
		}

		// Other attributes
		$parameters = array('socid'=>$socid, 'colspan' => ' colspan="3"', 'colspanvalue' => '3');
		include DOL_DOCUMENT_ROOT.'/core/tpl/extrafields_add.tpl.php';

		// Assign a sale representative
		print '<tr>';
		print '<td>'.$form->editfieldkey('AllocateCommercial', 'commercial_id', '', $object, 0).'</td>';
		print '<td colspan="3" class="maxwidthonsmartphone">';
		$userlist = $form->select_dolusers('', '', 0, null, 0, '', '', 0, 0, 0, '', 0, '', '', 0, 1);
		// Note: If user has no right to "see all thirdparties", we force selection of sale representative to him, so after creation he can see the record.
		$selected = (count(GETPOST('commercial', 'array')) > 0 ? GETPOST('commercial', 'array') : (GETPOST('commercial', 'int') > 0 ? array(GETPOST('commercial', 'int')) : (empty($user->rights->societe->client->voir) ? array($user->id) : array())));
		print $form->multiselectarray('commercial', $userlist, $selected, null, null, null, null, "90%");
		print '</td></tr>';

        // Ajout du logo
        print '<tr class="hideonsmartphone">';
        print '<td>'.$form->editfieldkey('Logo', 'photoinput', '', $object, 0).'</td>';
        print '<td colspan="3">';
        print '<input class="flat" type="file" name="photo" id="photoinput" />';
        print '</td>';
        print '</tr>';

        print '</table>'."\n";

        dol_fiche_end();

        print '<div class="center">';
        print '<input type="submit" class="button" name="create" value="'.$langs->trans('AddThirdParty').'">';
        if (!empty($backtopage))
        {
            print ' &nbsp; &nbsp; ';
            print '<input type="submit" class="button" name="cancel" value="'.$langs->trans('Cancel').'">';
        }
        else
        {
            print ' &nbsp; &nbsp; ';
            print '<input type="button" class="button" value="'.$langs->trans("Cancel").'" onClick="javascript:history.go(-1)">';
        }
        print '</div>'."\n";

        print '</form>'."\n";
    }
    elseif ($action == 'edit')
    {
        //print load_fiche_titre($langs->trans("EditCompany"));

        if ($socid)
        {
        	$res = $object->fetch_optionals();
            //if ($res < 0) { dol_print_error($db); exit; }

	        $head = societe_prepare_head($object);

            // Load object modCodeTiers
            $module = (!empty($conf->global->SOCIETE_CODECLIENT_ADDON) ? $conf->global->SOCIETE_CODECLIENT_ADDON : 'mod_codeclient_leopard');
            if (substr($module, 0, 15) == 'mod_codeclient_' && substr($module, -3) == 'php')
            {
                $module = substr($module, 0, dol_strlen($module) - 4);
            }
            $dirsociete = array_merge(array('/core/modules/societe/'), $conf->modules_parts['societe']);
            foreach ($dirsociete as $dirroot)
            {
                $res = dol_include_once($dirroot.$module.'.php');
                if ($res) break;
            }
            $modCodeClient = new $module($db);
            // We verified if the tag prefix is used
            if ($modCodeClient->code_auto)
            {
                $prefixCustomerIsUsed = $modCodeClient->verif_prefixIsUsed();
            }
            $module = $conf->global->SOCIETE_CODECLIENT_ADDON;
            if (substr($module, 0, 15) == 'mod_codeclient_' && substr($module, -3) == 'php')
            {
                $module = substr($module, 0, dol_strlen($module) - 4);
            }
            $dirsociete = array_merge(array('/core/modules/societe/'), $conf->modules_parts['societe']);
            foreach ($dirsociete as $dirroot)
            {
                $res = dol_include_once($dirroot.$module.'.php');
                if ($res) break;
            }
            $modCodeFournisseur = new $module($db);
            // On verifie si la balise prefix est utilisee
            if ($modCodeFournisseur->code_auto)
            {
                $prefixSupplierIsUsed = $modCodeFournisseur->verif_prefixIsUsed();
            }

			$object->oldcopy = clone $object;

            if (GETPOSTISSET('name'))
            {
                // We overwrite with values if posted
                $object->name = GETPOST('name', 'alphanohtml');
                $object->prefix_comm			= GETPOST('prefix_comm', 'alphanohtml');
                $object->client = GETPOST('client', 'int');
                $object->code_client			= GETPOST('customer_code', 'alpha');
                $object->fournisseur			= GETPOST('fournisseur', 'int');
                $object->code_fournisseur = GETPOST('supplier_code', 'alpha');
                $object->address = GETPOST('address', 'alphanohtml');
                $object->zip = GETPOST('zipcode', 'alphanohtml');
                $object->town = GETPOST('town', 'alphanohtml');
                $object->country_id = GETPOST('country_id') ?GETPOST('country_id', 'int') : $mysoc->country_id;
                $object->state_id = GETPOST('state_id', 'int');
                //$object->skype				= GETPOST('skype', 'alpha');
                //$object->twitter				= GETPOST('twitter', 'alpha');
                //$object->facebook				= GETPOST('facebook', 'alpha');
                //$object->linkedin				= GETPOST('linkedin', 'alpha');
                $object->socialnetworks = array();
                if (!empty($conf->socialnetworks->enabled)) {
                    foreach ($socialnetworks as $key => $value) {
                        if (GETPOSTISSET($key) && GETPOST($key, 'alphanohtml') != '') {
                            $object->socialnetworks[$key] = GETPOST($key, 'alphanohtml');
                        }
                    }
                }
                $object->phone					= GETPOST('phone', 'alpha');
                $object->fax					= GETPOST('fax', 'alpha');
                $object->email					= GETPOST('email', 'custom', 0, FILTER_SANITIZE_EMAIL);
                $object->url					= GETPOST('url', 'custom', 0, FILTER_SANITIZE_URL);
                $object->capital				= GETPOST('capital', 'alphanohtml');
                $object->idprof1				= GETPOST('idprof1', 'alphanohtml');
                $object->idprof2				= GETPOST('idprof2', 'alphanohtml');
                $object->idprof3				= GETPOST('idprof3', 'alphanohtml');
                $object->idprof4				= GETPOST('idprof4', 'alphanohtml');
                $object->idprof5				= GETPOST('idprof5', 'alphanohtml');
                $object->idprof6				= GETPOST('idprof6', 'alphanohtml');
                $object->typent_id = GETPOST('typent_id', 'int');
                $object->effectif_id = GETPOST('effectif_id', 'int');
                $object->barcode				= GETPOST('barcode', 'alphanohtml');
                $object->forme_juridique_code = GETPOST('forme_juridique_code', 'int');
                $object->default_lang = GETPOST('default_lang', 'alpha');

                $object->tva_assuj				= GETPOST('assujtva_value', 'int');
                $object->tva_intra				= GETPOST('tva_intra', 'alphanohtml');
                $object->status = GETPOST('status', 'int');

                // Webservices url/key
                $object->webservices_url        = GETPOST('webservices_url', 'custom', 0, FILTER_SANITIZE_URL);
                $object->webservices_key        = GETPOST('webservices_key', 'san_alpha');

				//Incoterms
				if (!empty($conf->incoterm->enabled))
				{
					$object->fk_incoterms = GETPOST('incoterm_id', 'int');
					$object->location_incoterms = GETPOST('lcoation_incoterms', 'alpha');
				}

                //Local Taxes
                $object->localtax1_assuj		= GETPOST('localtax1assuj_value');
                $object->localtax2_assuj		= GETPOST('localtax2assuj_value');

                $object->localtax1_value		= GETPOST('lt1');
                $object->localtax2_value		= GETPOST('lt2');

                // We set country_id, and country_code label of the chosen country
                if ($object->country_id > 0)
                {
                	$tmparray = getCountry($object->country_id, 'all');
                    $object->country_code = $tmparray['code'];
                    $object->country = $tmparray['label'];
                }
            }

            if ($object->localtax1_assuj == 0) {
            	$sub = 0;
            } else {$sub = 1; }
            if ($object->localtax2_assuj == 0) {
            	$sub2 = 0;
            } else {$sub2 = 1; }

            if ($conf->use_javascript_ajax)
            {
            	print "\n".'<script type="text/javascript">';
            	print '$(document).ready(function () {
    			var val='.$sub.';
    			var val2='.$sub2.';
    			if("#localtax1assuj_value".value==undefined){
    				if(val==1){
    					$(".cblt1").show();
    				}else{
    					$(".cblt1").hide();
    				}
    			}
    			if("#localtax2assuj_value".value==undefined){
    				if(val2==1){
    					$(".cblt2").show();
    				}else{
    					$(".cblt2").hide();
    				}
    			}
    			$("#localtax1assuj_value").change(function() {
               		var value=document.getElementById("localtax1assuj_value").value;
    				if(value==1){
    					$(".cblt1").show();
    				}else{
    					$(".cblt1").hide();
    				}
    			});
    			$("#localtax2assuj_value").change(function() {
    				var value=document.getElementById("localtax2assuj_value").value;
    				if(value==1){
    					$(".cblt2").show();
    				}else{
    					$(".cblt2").hide();
    				}
    			});

				init_customer_categ();
	  			$("#customerprospect").change(function() {
					init_customer_categ();
				});
       			function init_customer_categ() {
					console.log("is customer or prospect = "+jQuery("#customerprospect").val());
					if (jQuery("#customerprospect").val() == 0 && (jQuery("#fournisseur").val() == 0 || '.(empty($conf->global->THIRDPARTY_CAN_HAVE_CATEGORY_EVEN_IF_NOT_CUSTOMER_PROSPECT_SUPPLIER) ? '1' : '0').'))
					{
						jQuery(".visibleifcustomer").hide();
					}
					else
					{
						jQuery(".visibleifcustomer").show();
					}
				}

				init_supplier_categ();
	  			$("#fournisseur").change(function() {
					init_supplier_categ();
				});
       			function init_supplier_categ() {
					console.log("is supplier = "+jQuery("#fournisseur").val());
					if (jQuery("#fournisseur").val() == 0)
					{
						jQuery(".visibleifsupplier").hide();
					}
					else
					{
						jQuery(".visibleifsupplier").show();
					}
				};

       			$("#selectcountry_id").change(function() {
       				document.formsoc.action.value="edit";
      				document.formsoc.submit();
        			});

                })';
                print '</script>'."\n";
            }

            print '<form enctype="multipart/form-data" action="'.$_SERVER["PHP_SELF"].'?socid='.$object->id.'" method="post" name="formsoc">';
            print '<input type="hidden" name="action" value="update">';
            print '<input type="hidden" name="token" value="'.newToken().'">';
            print '<input type="hidden" name="socid" value="'.$object->id.'">';
            print '<input type="hidden" name="entity" value="'.$object->entity.'">';
            if ($modCodeClient->code_auto || $modCodeFournisseur->code_auto) print '<input type="hidden" name="code_auto" value="1">';


            dol_fiche_head($head, 'card', $langs->trans("ThirdParty"), 0, 'company');

            print '<div class="fichecenter2">';
            print '<table class="border centpercent">';

            // Ref/ID
			if (!empty($conf->global->MAIN_SHOW_TECHNICAL_ID))
			{
		        print '<tr><td class="titlefieldcreate">'.$langs->trans("ID").'</td><td colspan="3">';
            	print $object->ref;
            	print '</td></tr>';
			}

            // Name
            print '<tr><td class="titlefieldcreate">'.$form->editfieldkey('ThirdPartyName', 'name', '', $object, 0, 'string', '', 1).'</td>';
	        print '<td colspan="3"><input type="text" class="minwidth300" maxlength="128" name="name" id="name" value="'.dol_escape_htmltag($object->name).'" autofocus="autofocus">';
	        print $form->widgetForTranslation("name", $object, $permissiontoadd, 'string', 'alpahnohtml', 'minwidth300');
	        print '</td></tr>';

	        // Alias names (commercial, trademark or alias names)
	        print '<tr id="name_alias"><td><label for="name_alias_input">'.$langs->trans('AliasNames').'</label></td>';
	        print '<td colspan="3"><input type="text" class="minwidth300" name="name_alias" id="name_alias_input" value="'.dol_escape_htmltag($object->name_alias).'"></td></tr>';

            // Prefix
            if (!empty($conf->global->SOCIETE_USEPREFIX))  // Old not used prefix field
            {
                print '<tr><td>'.$form->editfieldkey('Prefix', 'prefix', '', $object, 0).'</td><td colspan="3">';
                // It does not change the prefix mode using the auto numbering prefix
                if (($prefixCustomerIsUsed || $prefixSupplierIsUsed) && $object->prefix_comm)
                {
                    print '<input type="hidden" name="prefix_comm" value="'.dol_escape_htmltag($object->prefix_comm).'">';
                    print $object->prefix_comm;
                }
                else
                {
                    print '<input type="text" size="5" maxlength="5" name="prefix_comm" id="prefix" value="'.dol_escape_htmltag($object->prefix_comm).'">';
                }
                print '</td>';
            }

            // Prospect/Customer
            print '<tr><td>'.$form->editfieldkey('ProspectCustomer', 'customerprospect', '', $object, 0, 'string', '', 1).'</td>';
	        print '<td class="maxwidthonsmartphone">';
	        print $formcompany->selectProspectCustomerType($object->client);
            print '</td>';
            if ($conf->browser->layout == 'phone') print '</tr><tr>';
            print '<td>'.$form->editfieldkey('CustomerCode', 'customer_code', '', $object, 0).'</td><td>';

            print '<table class="nobordernopadding"><tr><td>';
            if ((!$object->code_client || $object->code_client == -1) && $modCodeClient->code_auto)
            {
                $tmpcode = $object->code_client;
                if (empty($tmpcode) && !empty($object->oldcopy->code_client)) $tmpcode = $object->oldcopy->code_client; // When there is an error to update a thirdparty, the number for supplier and customer code is kept to old value.
                if (empty($tmpcode) && !empty($modCodeClient->code_auto)) $tmpcode = $modCodeClient->getNextValue($object, 0);
                print '<input type="text" name="customer_code" id="customer_code" size="16" value="'.dol_escape_htmltag($tmpcode).'" maxlength="15">';
            }
            elseif ($object->codeclient_modifiable())
            {
            	print '<input type="text" name="customer_code" id="customer_code" size="16" value="'.dol_escape_htmltag($object->code_client).'" maxlength="15">';
            }
            else
            {
                print $object->code_client;
                print '<input type="hidden" name="customer_code" value="'.dol_escape_htmltag($object->code_client).'">';
            }
            print '</td><td>';
            $s = $modCodeClient->getToolTip($langs, $object, 0);
            print $form->textwithpicto('', $s, 1);
            print '</td></tr></table>';

            print '</td></tr>';

            // Supplier
            if ((!empty($conf->fournisseur->enabled) && !empty($user->rights->fournisseur->lire))
            	|| (!empty($conf->supplier_proposal->enabled) && !empty($user->rights->supplier_proposal->lire)))
            {
                print '<tr>';
                print '<td>'.$form->editfieldkey('Supplier', 'fournisseur', '', $object, 0, 'string', '', 1).'</td>';
                print '<td class="maxwidthonsmartphone">';
                print $form->selectyesno("fournisseur", $object->fournisseur, 1);
                print '</td>';
                if ($conf->browser->layout == 'phone') print '</tr><tr>';
                print '<td>';
                if (!empty($conf->fournisseur->enabled) && !empty($user->rights->fournisseur->lire))
                {
                	print $form->editfieldkey('SupplierCode', 'supplier_code', '', $object, 0);
                }
                print '</td>';
                print '<td>';
                print '<table class="nobordernopadding"><tr><td>';
                if ((!$object->code_fournisseur || $object->code_fournisseur == -1) && $modCodeFournisseur->code_auto)
                {
                    $tmpcode = $object->code_fournisseur;
                    if (empty($tmpcode) && !empty($object->oldcopy->code_fournisseur)) $tmpcode = $object->oldcopy->code_fournisseur; // When there is an error to update a thirdparty, the number for supplier and customer code is kept to old value.
                    if (empty($tmpcode) && !empty($modCodeFournisseur->code_auto)) $tmpcode = $modCodeFournisseur->getNextValue($object, 1);
                    print '<input type="text" name="supplier_code" id="supplier_code" size="16" value="'.dol_escape_htmltag($tmpcode).'" maxlength="15">';
                }
                elseif ($object->codefournisseur_modifiable())
                {
                    print '<input type="text" name="supplier_code" id="supplier_code" size="16" value="'.$object->code_fournisseur.'" maxlength="15">';
                }
                else
                {
                    print $object->code_fournisseur;
                    print '<input type="hidden" name="supplier_code" value="'.$object->code_fournisseur.'">';
                }
                print '</td><td>';
                $s = $modCodeFournisseur->getToolTip($langs, $object, 1);
                print $form->textwithpicto('', $s, 1);
                print '</td></tr></table>';
                print '</td></tr>';
            }

            // Barcode
            if (!empty($conf->barcode->enabled))
            {
                print '<tr><td class="tdtop">'.$form->editfieldkey('Gencod', 'barcode', '', $object, 0).'</td>';
	            print '<td colspan="3"><input type="text" name="barcode" id="barcode" value="'.$object->barcode.'">';
                print '</td></tr>';
            }

            // Status
            print '<tr><td>'.$form->editfieldkey('Status', 'status', '', $object, 0).'</td><td colspan="3">';
            print $form->selectarray('status', array('0'=>$langs->trans('ActivityCeased'), '1'=>$langs->trans('InActivity')), $object->status);
            print '</td></tr>';

            // Address
            print '<tr><td class="tdtop">'.$form->editfieldkey('Address', 'address', '', $object, 0).'</td>';
	        print '<td colspan="3"><textarea name="address" id="address" class="quatrevingtpercent" rows="3" wrap="soft">';
            print $object->address;
            print '</textarea>';
            print $form->widgetForTranslation("address", $object, $permissiontoadd, 'textarea', 'alphanohtml', 'quatrevingtpercent');
            print '</td></tr>';

            // Zip / Town
            print '<tr><td>'.$form->editfieldkey('Zip', 'zipcode', '', $object, 0).'</td><td>';
            print $formcompany->select_ziptown($object->zip, 'zipcode', array('town', 'selectcountry_id', 'state_id'), 0, 0, '', 'maxwidth50onsmartphone');
            print '</td>';
            if ($conf->browser->layout == 'phone') print '</tr><tr>';
            print '<td>'.$form->editfieldkey('Town', 'town', '', $object, 0).'</td><td>';
            print $formcompany->select_ziptown($object->town, 'town', array('zipcode', 'selectcountry_id', 'state_id'));
            print $form->widgetForTranslation("town", $object, $permissiontoadd, 'string', 'alphanohtml', 'maxwidth100 quatrevingtpercent');
            print '</td></tr>';

            // Country
            print '<tr><td>'.$form->editfieldkey('Country', 'selectcounty_id', '', $object, 0).'</td><td colspan="3">';
            print img_picto('', 'globe-americas', 'class="paddingrightonly"');
            print $form->select_country((GETPOSTISSET('country_id') ? GETPOST('country_id') : $object->country_id), 'country_id', '', 0, 'minwidth300 widthcentpercentminusx');
            if ($user->admin) print info_admin($langs->trans("YouCanChangeValuesForThisListFromDictionarySetup"), 1);
            print '</td></tr>';

            // State
            if (empty($conf->global->SOCIETE_DISABLE_STATE))
            {
                if (!empty($conf->global->MAIN_SHOW_REGION_IN_STATE_SELECT) && ($conf->global->MAIN_SHOW_REGION_IN_STATE_SELECT == 1 || $conf->global->MAIN_SHOW_REGION_IN_STATE_SELECT == 2))
                {
                    print '<tr><td>'.$form->editfieldkey('Region-State', 'state_id', '', $object, 0).'</td><td colspan="3">';
                }
                else
                {
                    print '<tr><td>'.$form->editfieldkey('State', 'state_id', '', $object, 0).'</td><td colspan="3">';
                }

                print $formcompany->select_state($object->state_id, $object->country_code);
                print '</td></tr>';
            }

            // Phone / Fax
            print '<tr><td>'.$form->editfieldkey('Phone', 'phone', GETPOST('phone', 'alpha'), $object, 0).'</td>';
            print '<td>'.img_picto('', 'object_phoning').' <input type="text" name="phone" id="phone" class="maxwidth200 widthcentpercentminusx" value="'.(GETPOSTISSET('phone') ?GETPOST('phone', 'alpha') : $object->phone).'"></td>';
            if ($conf->browser->layout == 'phone') print '</tr><tr>';
            print '<td>'.$form->editfieldkey('Fax', 'fax', GETPOST('fax', 'alpha'), $object, 0).'</td>';
            print '<td>'.img_picto('', 'object_phoning_fax').' <input type="text" name="fax" id="fax" class="maxwidth200 widthcentpercentminusx" value="'.(GETPOSTISSET('fax') ?GETPOST('fax', 'alpha') : $object->fax).'"></td></tr>';

            // EMail / Web
            print '<tr><td>'.$form->editfieldkey('EMail', 'email', GETPOST('email', 'alpha'), $object, 0, 'string', '', (!empty($conf->global->SOCIETE_EMAIL_MANDATORY))).'</td>';
            print '<td colspan="3">'.img_picto('', 'object_email').' <input type="text" name="email" id="email" class="maxwidth200onsmartphone widthcentpercentminusx" value="'.(GETPOSTISSET('email') ?GETPOST('email', 'alpha') : $object->email).'"></td></tr>';
	        print '<tr><td>'.$form->editfieldkey('Web', 'url', GETPOST('url', 'alpha'), $object, 0).'</td>';
	        print '<td colspan="3">'.img_picto('', 'globe').' <input type="text" name="url" id="url" class="maxwidth200onsmartphone widthcentpercentminusx " value="'.(GETPOSTISSET('url') ?GETPOST('url', 'alpha') : $object->url).'"></td></tr>';

            if (!empty($conf->socialnetworks->enabled)) {
                foreach ($socialnetworks as $key => $value) {
                    if ($value['active']) {
                        print '<tr>';
                        print '<td><label for="'.$value['label'].'">'.$form->editfieldkey($value['label'], $key, '', $object, 0).'</label></td>';
                        print '<td colspan="3">';
                        print '<input type="text" name="'.$key.'" id="'.$key.'" class="minwidth100" maxlength="80" value="'.$object->socialnetworks[$key].'">';
                        print '</td>';
                        print '</tr>';
                    } elseif (!empty($object->socialnetworks[$key])) {
                        print '<input type="hidden" name="'.$key.'" value="'.$object->socialnetworks[$key].'">';
                    }
                }
            }

            // Prof ids
            $i = 1; $j = 0; $NBCOLS = ($conf->browser->layout == 'phone' ? 1 : 2);
            while ($i <= 6)
            {
                $idprof = $langs->transcountry('ProfId'.$i, $object->country_code);
                if ($idprof != '-')
                {
	                $key = 'idprof'.$i;

	                if (($j % $NBCOLS) == 0) print '<tr>';

	                $idprof_mandatory = 'SOCIETE_IDPROF'.($i).'_MANDATORY';
	                print '<td>'.$form->editfieldkey($idprof, $key, '', $object, 0, 'string', '', !(empty($conf->global->$idprof_mandatory) || !$object->isACompany())).'</td><td>';
	                print $formcompany->get_input_id_prof($i, $key, $object->$key, $object->country_code);
                    print '</td>';
                    if (($j % $NBCOLS) == ($NBCOLS - 1)) print '</tr>';
                    $j++;
                }
                $i++;
            }
            if ($NBCOLS > 0 && $j % 2 == 1) print '<td colspan="2"></td></tr>';

            // VAT is used
            print '<tr><td>'.$form->editfieldkey('VATIsUsed', 'assujtva_value', '', $object, 0).'</td><td colspan="3">';
            print $form->selectyesno('assujtva_value', $object->tva_assuj, 1);
            print '</td></tr>';

            // Local Taxes
            //TODO: Place into a function to control showing by country or study better option
            if ($mysoc->localtax1_assuj == "1" && $mysoc->localtax2_assuj == "1")
            {
                print '<tr><td>'.$form->editfieldkey($langs->transcountry("LocalTax1IsUsed", $mysoc->country_code), 'localtax1assuj_value', '', $object, 0).'</td><td>';
                print $form->selectyesno('localtax1assuj_value', $object->localtax1_assuj, 1);
                if (!isOnlyOneLocalTax(1))
                {
                    print '<span class="cblt1">     '.$langs->transcountry("Type", $mysoc->country_code).': ';
                    $formcompany->select_localtax(1, $object->localtax1_value, "lt1");
                    print '</span>';
                }
                print '</td>';
                if ($conf->browser->layout == 'phone') print '</tr><tr>';
                print '<td>'.$form->editfieldkey($langs->transcountry("LocalTax2IsUsed", $mysoc->country_code), 'localtax2assuj_value', '', $object, 0).'</td><td>';
                print $form->selectyesno('localtax2assuj_value', $object->localtax2_assuj, 1);
                if (!isOnlyOneLocalTax(2))
                {
                    print '<span class="cblt2">     '.$langs->transcountry("Type", $mysoc->country_code).': ';
                    $formcompany->select_localtax(2, $object->localtax2_value, "lt2");
                    print '</span>';
                }
                print '</td></tr>';
            }
            elseif ($mysoc->localtax1_assuj == "1" && $mysoc->localtax2_assuj != "1")
            {
                print '<tr><td>'.$form->editfieldkey($langs->transcountry("LocalTax1IsUsed", $mysoc->country_code), 'localtax1assuj_value', '', $object, 0).'</td><td colspan="3">';
                print $form->selectyesno('localtax1assuj_value', $object->localtax1_assuj, 1);
                if (!isOnlyOneLocalTax(1))
                {
                    print '<span class="cblt1">     '.$langs->transcountry("Type", $mysoc->country_code).': ';
                    $formcompany->select_localtax(1, $object->localtax1_value, "lt1");
                    print '</span>';
                }
                print '</td></tr>';
            }
            elseif ($mysoc->localtax2_assuj == "1" && $mysoc->localtax1_assuj != "1")
            {
                print '<tr><td>'.$form->editfieldkey($langs->transcountry("LocalTax2IsUsed", $mysoc->country_code), 'localtax2assuj_value', '', $object, 0).'</td><td colspan="3">';
                print $form->selectyesno('localtax2assuj_value', $object->localtax2_assuj, 1);
                if (!isOnlyOneLocalTax(2))
                {
                    print '<span class="cblt2">     '.$langs->transcountry("Type", $mysoc->country_code).': ';
                    $formcompany->select_localtax(2, $object->localtax2_value, "lt2");
                    print '</span>';
                }
                print '</td></tr>';
            }

            // VAT Code
            print '<tr><td>'.$form->editfieldkey('VATIntra', 'intra_vat', '', $object, 0).'</td>';
            print '<td colspan="3">';
            $s = '<input type="text" class="flat maxwidthonsmartphone" name="tva_intra" id="intra_vat" maxlength="20" value="'.$object->tva_intra.'">';

            if (empty($conf->global->MAIN_DISABLEVATCHECK) && isInEEC($object))
            {
                $s .= ' &nbsp; ';

                if ($conf->use_javascript_ajax)
                {
                	$widthpopup = 600;
                	if (!empty($conf->dol_use_jmobile)) $widthpopup = 350;
                	$heightpopup = 400;
                	print "\n";
                    print '<script language="JavaScript" type="text/javascript">';
                    print "function CheckVAT(a) {\n";
                    print "newpopup('".DOL_URL_ROOT."/societe/checkvat/checkVatPopup.php?vatNumber='+a,'".dol_escape_js($langs->trans("VATIntraCheckableOnEUSite"))."', ".$widthpopup.", ".$heightpopup.");\n";
                    print "}\n";
                    print '</script>';
                    print "\n";
                    $s .= '<a href="#" class="hideonsmartphone" onclick="javascript: CheckVAT(document.formsoc.tva_intra.value);">'.$langs->trans("VATIntraCheck").'</a>';
                    $s = $form->textwithpicto($s, $langs->trans("VATIntraCheckDesc", $langs->transnoentitiesnoconv("VATIntraCheck")), 1);
                }
                else
                {
                    $s .= '<a href="'.$langs->transcountry("VATIntraCheckURL", $object->country_id).'" class="hideonsmartphone" target="_blank">'.img_picto($langs->trans("VATIntraCheckableOnEUSite"), 'help').'</a>';
                }
            }
            print $s;
            print '</td>';
            print '</tr>';

            // Type - Size
            print '<tr><td>'.$form->editfieldkey('ThirdPartyType', 'typent_id', '', $object, 0).'</td><td class="maxwidthonsmartphone">';
            print $form->selectarray("typent_id", $formcompany->typent_array(0), $object->typent_id, 0, 0, 0, '', 0, 0, 0, (empty($conf->global->SOCIETE_SORT_ON_TYPEENT) ? 'ASC' : $conf->global->SOCIETE_SORT_ON_TYPEENT));
            if ($user->admin) print info_admin($langs->trans("YouCanChangeValuesForThisListFromDictionarySetup"), 1);
            print '</td>';
            if ($conf->browser->layout == 'phone') print '</tr><tr>';
            print '<td>'.$form->editfieldkey('Staff', 'effectif_id', '', $object, 0).'</td><td class="maxwidthonsmartphone">';
            print $form->selectarray("effectif_id", $formcompany->effectif_array(0), $object->effectif_id);
            if ($user->admin) print info_admin($langs->trans("YouCanChangeValuesForThisListFromDictionarySetup"), 1);
            print '</td></tr>';

            // Juridical type
            print '<tr><td>'.$form->editfieldkey('JuridicalStatus', 'forme_juridique_code', '', $object, 0).'</td><td class="maxwidthonsmartphone" colspan="3">';
            print $formcompany->select_juridicalstatus($object->forme_juridique_code, $object->country_code, '', 'forme_juridique_code');
            print '</td></tr>';

            // Capital
            print '<tr><td>'.$form->editfieldkey('Capital', 'capital', '', $object, 0).'</td>';
	        print '<td colspan="3"><input type="text" name="capital" id="capital" size="10" value="';
	        print $object->capital != '' ? dol_escape_htmltag(price($object->capital)) : '';
	        print '"> <font class="hideonsmartphone">'.$langs->trans("Currency".$conf->currency).'</font></td></tr>';

            // Default language
            if (!empty($conf->global->MAIN_MULTILANGS))
            {
                print '<tr><td>'.$form->editfieldkey('DefaultLang', 'default_lang', '', $object, 0).'</td><td colspan="3">'."\n";
                print $formadmin->select_language($object->default_lang, 'default_lang', 0, 0, 1);
                print '</td>';
                print '</tr>';
            }

            // Incoterms
            if (!empty($conf->incoterm->enabled))
            {
            	print '<tr>';
      				print '<td>'.$form->editfieldkey('IncotermLabel', 'incoterm_id', '', $object, 0).'</td>';
            	print '<td colspan="3" class="maxwidthonsmartphone">';
            	print $form->select_incoterms((!empty($object->fk_incoterms) ? $object->fk_incoterms : ''), (!empty($object->location_incoterms) ? $object->location_incoterms : ''));
            	print '</td></tr>';
            }

			// Categories
			if (!empty($conf->categorie->enabled) && !empty($user->rights->categorie->lire))
			{
				// Customer
				print '<tr class="visibleifcustomer"><td>'.$form->editfieldkey('CustomersCategoriesShort', 'custcats', '', $object, 0).'</td>';
				print '<td colspan="3">';
				$cate_arbo = $form->select_all_categories(Categorie::TYPE_CUSTOMER, null, null, null, null, 1);
				$c = new Categorie($db);
				$cats = $c->containing($object->id, Categorie::TYPE_CUSTOMER);
				$arrayselected = array();
				foreach ($cats as $cat) {
					$arrayselected[] = $cat->id;
				}
				print $form->multiselectarray('custcats', $cate_arbo, $arrayselected, '', 0, '', 0, '90%');
				print "</td></tr>";

				// Supplier
				print '<tr class="visibleifsupplier"><td>'.$form->editfieldkey('SuppliersCategoriesShort', 'suppcats', '', $object, 0).'</td>';
				print '<td colspan="3">';
				$cate_arbo = $form->select_all_categories(Categorie::TYPE_SUPPLIER, null, null, null, null, 1);
				$c = new Categorie($db);
				$cats = $c->containing($object->id, Categorie::TYPE_SUPPLIER);
				$arrayselected = array();
				foreach ($cats as $cat) {
					$arrayselected[] = $cat->id;
				}
				print $form->multiselectarray('suppcats', $cate_arbo, $arrayselected, '', 0, '', 0, '90%');
				print "</td></tr>";
			}

			// Multicurrency
			if (!empty($conf->multicurrency->enabled))
			{
				print '<tr>';
				print '<td>'.$form->editfieldkey('Currency', 'multicurrency_code', '', $object, 0).'</td>';
		        print '<td colspan="3" class="maxwidthonsmartphone">';
		        print $form->selectMultiCurrency(($object->multicurrency_code ? $object->multicurrency_code : $conf->currency), 'multicurrency_code', 1);
				print '</td></tr>';
			}

			// Other attributes
			$parameters = array('socid'=>$socid, 'colspan' => ' colspan="3"', 'colspanvalue' => '3');
			include DOL_DOCUMENT_ROOT.'/core/tpl/extrafields_edit.tpl.php';

            // Webservices url/key
            if (!empty($conf->syncsupplierwebservices->enabled)) {
                print '<tr><td>'.$form->editfieldkey('WebServiceURL', 'webservices_url', '', $object, 0).'</td>';
                print '<td><input type="text" name="webservices_url" id="webservices_url" size="32" value="'.$object->webservices_url.'"></td>';
                print '<td>'.$form->editfieldkey('WebServiceKey', 'webservices_key', '', $object, 0).'</td>';
                print '<td><input type="text" name="webservices_key" id="webservices_key" size="32" value="'.$object->webservices_key.'"></td></tr>';
            }

            // Logo
            print '<tr class="hideonsmartphone">';
            print '<td>'.$form->editfieldkey('Logo', 'photoinput', '', $object, 0).'</td>';
            print '<td colspan="3">';
            if ($object->logo) print $form->showphoto('societe', $object);
            $caneditfield = 1;
            if ($caneditfield)
            {
                if ($object->logo) print "<br>\n";
                print '<table class="nobordernopadding">';
                if ($object->logo) print '<tr><td><input type="checkbox" class="flat photodelete" name="deletephoto" id="photodelete"> '.$langs->trans("Delete").'<br><br></td></tr>';
                //print '<tr><td>'.$langs->trans("PhotoFile").'</td></tr>';
                print '<tr><td><input type="file" class="flat" name="photo" id="photoinput"></td></tr>';
                print '</table>';
            }
            print '</td>';
            print '</tr>';

            // Assign sale representative
            print '<tr>';
            print '<td>'.$form->editfieldkey('AllocateCommercial', 'commercial_id', '', $object, 0).'</td>';
            print '<td colspan="3" class="maxwidthonsmartphone">';
            $userlist = $form->select_dolusers('', '', 0, null, 0, '', '', 0, 0, 0, '', 0, '', '', 0, 1);
            $arrayselected = GETPOST('commercial', 'array');
            if (empty($arrayselected)) $arrayselected = $object->getSalesRepresentatives($user, 1);
            print $form->multiselectarray('commercial', $userlist, $arrayselected, null, null, null, null, "90%");
            print '</td></tr>';

            print '</table>';
            print '</div>';

	          dol_fiche_end();

            print '<div class="center">';
            print '<input type="submit" class="button" name="save" value="'.$langs->trans("Save").'">';
            print ' &nbsp; &nbsp; ';
            print '<input type="submit" class="button" name="cancel" value="'.$langs->trans("Cancel").'">';
            print '</div>';

            print '</form>';
        }
    }
    else
    {
    	/*
         * View
         */

        if (!empty($object->id)) $res = $object->fetch_optionals();
        //if ($res < 0) { dol_print_error($db); exit; }


        $head = societe_prepare_head($object);

        dol_fiche_head($head, 'card', $langs->trans("ThirdParty"), -1, 'company');

        // Confirm delete third party
        if ($action == 'delete' || ($conf->use_javascript_ajax && empty($conf->dol_use_jmobile)))
        {
            print $form->formconfirm($_SERVER["PHP_SELF"]."?socid=".$object->id, $langs->trans("DeleteACompany"), $langs->trans("ConfirmDeleteCompany"), "confirm_delete", '', 0, "action-delete");
        }

	    if ($action == 'merge')
	    {
		    $formquestion = array(
			    array(
				    'name' => 'soc_origin',
			    	'label' => $langs->trans('MergeOriginThirdparty'),
				    'type' => 'other',
				    'value' => $form->select_company('', 'soc_origin', 's.rowid <> '.$object->id, 'SelectThirdParty', 0, 0, array(), 0, 'minwidth200')
			    )
		    );

		    print $form->formconfirm($_SERVER["PHP_SELF"]."?socid=".$object->id, $langs->trans("MergeThirdparties"), $langs->trans("ConfirmMergeThirdparties"), "confirm_merge", $formquestion, 'no', 1, 250);
	    }

        dol_htmloutput_mesg(is_numeric($error) ? '' : $error, $errors, 'error');

        $linkback = '<a href="'.DOL_URL_ROOT.'/societe/list.php?restore_lastsearch_values=1">'.$langs->trans("BackToList").'</a>';

        dol_banner_tab($object, 'socid', $linkback, ($user->socid ? 0 : 1), 'rowid', 'nom');


        print '<div class="fichecenter">';
        print '<div class="fichehalfleft">';

        print '<div class="underbanner clearboth"></div>';
        print '<table class="border tableforfield" width="100%">';

    	// Prospect/Customer
    	print '<tr><td class="titlefield">'.$langs->trans('ProspectCustomer').'</td><td>';
    	print $object->getLibCustProspStatut();
    	print '</td></tr>';

    	// Supplier
   		if (!empty($conf->fournisseur->enabled) || !empty($conf->supplier_proposal->enabled))
    	{
    		print '<tr><td>'.$langs->trans('Supplier').'</td><td>';
    		print yn($object->fournisseur);
    		print '</td></tr>';
    	}

    	// Prefix
        if (!empty($conf->global->SOCIETE_USEPREFIX))  // Old not used prefix field
        {
            print '<tr><td>'.$langs->trans('Prefix').'</td><td>'.$object->prefix_comm.'</td>';
            print '</tr>';
        }

        // Customer code
        if ($object->client)
        {
            print '<tr><td>';
            print $langs->trans('CustomerCode').'</td><td>';
            print $object->code_client;
            if ($object->check_codeclient() <> 0) print ' <font class="error">('.$langs->trans("WrongCustomerCode").')</font>';
            print '</td>';
            print '</tr>';
        }

        // Supplier code
        if (!empty($conf->fournisseur->enabled) && $object->fournisseur && !empty($user->rights->fournisseur->lire))
        {
            print '<tr><td>';
            print $langs->trans('SupplierCode').'</td><td>';
            print $object->code_fournisseur;
            if ($object->check_codefournisseur() <> 0) print ' <font class="error">('.$langs->trans("WrongSupplierCode").')</font>';
            print '</td>';
            print '</tr>';
        }

        // Barcode
        if (!empty($conf->barcode->enabled))
        {
            print '<tr><td>';
            print $langs->trans('Gencod').'</td><td>'.$object->barcode;
            print '</td>';
            print '</tr>';
        }

        // Prof ids
        $i = 1; $j = 0;
        while ($i <= 6)
        {
            $idprof = $langs->transcountry('ProfId'.$i, $object->country_code);
            if ($idprof != '-')
            {
                //if (($j % 2) == 0) print '<tr>';
                print '<tr>';
            	print '<td>'.$idprof.'</td><td>';
                $key = 'idprof'.$i;
                print $object->$key;
                if ($object->$key)
                {
                    if ($object->id_prof_check($i, $object) > 0) print ' &nbsp; '.$object->id_prof_url($i, $object);
                    else print ' <font class="error">('.$langs->trans("ErrorWrongValue").')</font>';
                }
                print '</td>';
                //if (($j % 2) == 1) print '</tr>';
                print '</tr>';
                $j++;
            }
            $i++;
        }
        //if ($j % 2 == 1)  print '<td colspan="2"></td></tr>';


        // This fields are used to know VAT to include in an invoice when the thirdparty is making a sale, so when it is a supplier.
        // We don't need them into customer profile.
        // Except for spain and localtax where localtax depends on buyer and not seller

        if ($object->fournisseur)
        {
	        // VAT is used
	        print '<tr><td>';
	        print $form->textwithpicto($langs->trans('VATIsUsed'), $langs->trans('VATIsUsedWhenSelling'));
	        print '</td><td>';
	        print yn($object->tva_assuj);
	        print '</td>';
			print '</tr>';
        }

		// Local Taxes
        if ($object->fournisseur || $mysoc->country_code == 'ES')
        {
        	if ($mysoc->localtax1_assuj == "1" && $mysoc->localtax2_assuj == "1")
			{
			    print '<tr><td>'.$langs->transcountry("LocalTax1IsUsed", $mysoc->country_code).'</td><td>';
			    print yn($object->localtax1_assuj);
			    print '</td></tr><tr><td>'.$langs->transcountry("LocalTax2IsUsed", $mysoc->country_code).'</td><td>';
			    print yn($object->localtax2_assuj);
			    print '</td></tr>';

			    if ($object->localtax1_assuj == "1" && (!isOnlyOneLocalTax(1)))
			    {
			        print '<form method="post" action="'.$_SERVER['PHP_SELF'].'?socid='.$object->id.'">';
			        print '<input type="hidden" name="action" value="set_localtax1">';
			        print '<input type="hidden" name="token" value="'.newToken().'">';
			        print '<tr><td>'.$langs->transcountry("Localtax1", $mysoc->country_code).' <a class="editfielda" href="'.$_SERVER["PHP_SELF"].'?action=editRE&amp;socid='.$object->id.'">'.img_edit($langs->transnoentitiesnoconv('Edit'), 1).'</td>';
			        if ($action == 'editRE')
			        {
			            print '<td class="left">';
			            $formcompany->select_localtax(1, $object->localtax1_value, "lt1");
			            print '<input type="submit" class="button" value="'.$langs->trans("Modify").'"></td>';
			        }
			        else
			        {
			            print '<td>'.$object->localtax1_value.'</td>';
			        }
			        print '</tr></form>';
			    }
			    if ($object->localtax2_assuj == "1" && (!isOnlyOneLocalTax(2)))
			    {
			        print '<form method="post" action="'.$_SERVER['PHP_SELF'].'?socid='.$object->id.'">';
			        print '<input type="hidden" name="action" value="set_localtax2">';
			        print '<input type="hidden" name="token" value="'.newToken().'">';
			        print '<tr><td>'.$langs->transcountry("Localtax2", $mysoc->country_code).'<a class="editfielda" href="'.$_SERVER["PHP_SELF"].'?action=editIRPF&amp;socid='.$object->id.'">'.img_edit($langs->transnoentitiesnoconv('Edit'), 1).'</td>';
			        if ($action == 'editIRPF') {
			            print '<td class="left">';
			            $formcompany->select_localtax(2, $object->localtax2_value, "lt2");
			            print '<input type="submit" class="button" value="'.$langs->trans("Modify").'"></td>';
			        } else {
			            print '<td>'.$object->localtax2_value.'</td>';
			        }
			        print '</tr></form>';
			    }
			}
			elseif ($mysoc->localtax1_assuj == "1" && $mysoc->localtax2_assuj != "1")
			{
			    print '<tr><td>'.$langs->transcountry("LocalTax1IsUsed", $mysoc->country_code).'</td><td>';
			    print yn($object->localtax1_assuj);
			    print '</td></tr>';
			    if ($object->localtax1_assuj == "1" && (!isOnlyOneLocalTax(1)))
			    {
			        print '<form method="post" action="'.$_SERVER['PHP_SELF'].'?socid='.$object->id.'">';
			        print '<input type="hidden" name="action" value="set_localtax1">';
			        print '<input type="hidden" name="token" value="'.newToken().'">';
			        print '<tr><td> '.$langs->transcountry("Localtax1", $mysoc->country_code).'<a class="editfielda" href="'.$_SERVER["PHP_SELF"].'?action=editRE&amp;socid='.$object->id.'">'.img_edit($langs->transnoentitiesnoconv('Edit'), 1).'</td>';
			        if ($action == 'editRE') {
			            print '<td class="left">';
			            $formcompany->select_localtax(1, $object->localtax1_value, "lt1");
			            print '<input type="submit" class="button" value="'.$langs->trans("Modify").'"></td>';
			        } else {
			            print '<td>'.$object->localtax1_value.'</td>';
			        }
			        print '</tr></form>';
			    }
			}
			elseif ($mysoc->localtax2_assuj == "1" && $mysoc->localtax1_assuj != "1")
			{
			    print '<tr><td>'.$langs->transcountry("LocalTax2IsUsed", $mysoc->country_code).'</td><td>';
			    print yn($object->localtax2_assuj);
			    print '</td></tr>';
			    if ($object->localtax2_assuj == "1" && (!isOnlyOneLocalTax(2)))
			    {
			        print '<form method="post" action="'.$_SERVER['PHP_SELF'].'?socid='.$object->id.'">';
			        print '<input type="hidden" name="action" value="set_localtax2">';
			        print '<input type="hidden" name="token" value="'.newToken().'">';
			        print '<tr><td> '.$langs->transcountry("Localtax2", $mysoc->country_code).' <a class="editfielda" href="'.$_SERVER["PHP_SELF"].'?action=editIRPF&amp;socid='.$object->id.'">'.img_edit($langs->transnoentitiesnoconv('Edit'), 1).'</td>';
			        if ($action == 'editIRPF') {
			            print '<td class="left">';
			            $formcompany->select_localtax(2, $object->localtax2_value, "lt2");
			            print '<input type="submit" class="button" value="'.$langs->trans("Modify").'"></td>';
			        } else {
			            print '<td>'.$object->localtax2_value.'</td>';
			        }
			        print '</tr></form>';
			    }
			}
        }

        // Sale tax code (VAT code)
        print '<tr>';
		print '<td class="nowrap">'.$langs->trans('VATIntra').'</td><td>';
        if ($object->tva_intra)
        {
            $s = '';
            $s .= $object->tva_intra;
            $s .= '<input type="hidden" id="tva_intra" name="tva_intra" maxlength="20" value="'.$object->tva_intra.'">';

            if (empty($conf->global->MAIN_DISABLEVATCHECK) && isInEEC($object))
            {
                $s .= ' &nbsp; ';

                if ($conf->use_javascript_ajax)
                {
                	$widthpopup = 600;
                	if (!empty($conf->dol_use_jmobile)) $widthpopup = 350;
                	$heightpopup = 400;
                    print "\n";
                    print '<script language="JavaScript" type="text/javascript">';
                    print "function CheckVAT(a) {\n";
                    print "newpopup('".DOL_URL_ROOT."/societe/checkvat/checkVatPopup.php?vatNumber='+a, '".dol_escape_js($langs->trans("VATIntraCheckableOnEUSite"))."', ".$widthpopup.", ".$heightpopup.");\n";
                    print "}\n";
                    print '</script>';
                    print "\n";
                    $s .= '<a href="#" class="hideonsmartphone" onclick="javascript: CheckVAT( $(\'#tva_intra\').val() );">'.$langs->trans("VATIntraCheck").'</a>';
                    $s = $form->textwithpicto($s, $langs->trans("VATIntraCheckDesc", $langs->transnoentitiesnoconv("VATIntraCheck")), 1);
                }
                else
                {
                    $s .= '<a href="'.$langs->transcountry("VATIntraCheckURL", $object->country_id).'" class="hideonsmartphone" target="_blank">'.img_picto($langs->trans("VATIntraCheckableOnEUSite"), 'help').'</a>';
                }
            }
            print $s;
        }
        else
        {
            print '&nbsp;';
        }
        print '</td>';
        print '</tr>';

        // Type + Staff
        $arr = $formcompany->typent_array(1);
        $object->typent = $arr[$object->typent_code];
        print '<tr><td>'.$langs->trans("ThirdPartyType").'</td><td>'.$object->typent.'</td>';
        print '<tr><td>'.$langs->trans("Staff").'</td><td>'.$object->effectif.'</td></tr>';

        print '</table>';

        print '</div>';
        print '<div class="fichehalfright"><div class="ficheaddleft">';

        print '<div class="underbanner clearboth"></div>';
        print '<table class="border tableforfield" width="100%">';

    	// Tags / categories
		if (!empty($conf->categorie->enabled) && !empty($user->rights->categorie->lire))
		{
			// Customer
			if ($object->prospect || $object->client || (!$object->fournisseur && !empty($conf->global->THIRDPARTY_CAN_HAVE_CATEGORY_EVEN_IF_NOT_CUSTOMER_PROSPECT_SUPPLIER))) {
				print '<tr><td>'.$langs->trans("CustomersCategoriesShort").'</td>';
				print '<td>';
				print $form->showCategories($object->id, Categorie::TYPE_CUSTOMER, 1);
				print "</td></tr>";
			}

			// Supplier
			if ($object->fournisseur) {
				print '<tr><td>'.$langs->trans("SuppliersCategoriesShort").'</td>';
				print '<td>';
				print $form->showCategories($object->id, Categorie::TYPE_SUPPLIER, 1);
				print "</td></tr>";
			}
		}

        // Legal
        print '<tr><td class="titlefield">'.$langs->trans('JuridicalStatus').'</td><td>'.$object->forme_juridique.'</td></tr>';

        // Capital
        print '<tr><td>'.$langs->trans('Capital').'</td><td>';
        if ($object->capital) print price($object->capital, '', $langs, 0, -1, -1, $conf->currency);
        else print '&nbsp;';
        print '</td></tr>';

        // Default language
        if (!empty($conf->global->MAIN_MULTILANGS))
        {
            require_once DOL_DOCUMENT_ROOT.'/core/lib/functions2.lib.php';
            print '<tr><td>'.$langs->trans("DefaultLang").'</td><td>';
            //$s=picto_from_langcode($object->default_lang);
            //print ($s?$s.' ':'');
            $langs->load("languages");
            $labellang = ($object->default_lang ? $langs->trans('Language_'.$object->default_lang) : '');
            print $labellang;
            print '</td></tr>';
        }

        // Incoterms
        if (!empty($conf->incoterm->enabled))
        {
        	print '<tr><td>';
        	print '<table width="100%" class="nobordernopadding"><tr><td>';
        	print $langs->trans('IncotermLabel');
        	print '<td><td class="right">';
        	if ($user->rights->societe->creer) print '<a class="editfielda" href="'.DOL_URL_ROOT.'/societe/card.php?socid='.$object->id.'&action=editincoterm">'.img_edit('', 1).'</a>';
        	else print '&nbsp;';
        	print '</td></tr></table>';
        	print '</td>';
        	print '<td colspan="3">';
        	if ($action != 'editincoterm')
        	{
        		print $form->textwithpicto($object->display_incoterms(), $object->label_incoterms, 1);
        	}
        	else
        	{
        		print $form->select_incoterms((!empty($object->fk_incoterms) ? $object->fk_incoterms : ''), (!empty($object->location_incoterms) ? $object->location_incoterms : ''), $_SERVER['PHP_SELF'].'?socid='.$object->id);
        	}
        	print '</td></tr>';
        }

		// Multicurrency
		if (!empty($conf->multicurrency->enabled))
		{
			print '<tr>';
			print '<td>'.$form->editfieldkey('Currency', 'multicurrency_code', '', $object, 0).'</td>';
	        print '<td>';
	        print !empty($object->multicurrency_code) ? currency_name($object->multicurrency_code, 1) : '';
			print '</td></tr>';
		}

		// Other attributes
		$parameters = array('socid'=>$socid, 'colspan' => ' colspan="3"', 'colspanvalue' => '3');
		include DOL_DOCUMENT_ROOT.'/core/tpl/extrafields_view.tpl.php';

        // Parent company
        if (empty($conf->global->SOCIETE_DISABLE_PARENTCOMPANY))
        {
        	print '<tr><td>';
        	print '<table class="nobordernopadding" width="100%"><tr><td>';
        	print $langs->trans('ParentCompany');
        	print '</td>';
        	if ($action != 'editparentcompany') print '<td class="right"><a class="editfielda" href="'.$_SERVER["PHP_SELF"].'?action=editparentcompany&amp;socid='.$object->id.'">'.img_edit($langs->transnoentitiesnoconv('Edit'), 1).'</a></td>';
        	print '</tr></table>';
        	print '</td><td>';
        	if ($action == 'editparentcompany')
        	{
        		$form->form_thirdparty($_SERVER['PHP_SELF'].'?socid='.$object->id, $object->parent, 'editparentcompany', 's.rowid <> '.$object->id, 1);
        	}
        	else
        	{
        		$form->form_thirdparty($_SERVER['PHP_SELF'].'?socid='.$object->id, $object->parent, 'none', 's.rowid <> '.$object->id, 1);
        	}
        	print '</td>';
        	print '</tr>';
        }

        // Sales representative
        include DOL_DOCUMENT_ROOT.'/societe/tpl/linesalesrepresentative.tpl.php';

        // Module Adherent
        if (!empty($conf->adherent->enabled))
        {
            $langs->load("members");
            print '<tr><td>'.$langs->trans("LinkedToDolibarrMember").'</td>';
            print '<td>';
            $adh = new Adherent($db);
            $result = $adh->fetch('', '', $object->id);
            if ($result > 0)
            {
                $adh->ref = $adh->getFullName($langs);
                print $adh->getNomUrl(1);
            }
            else
            {
                print '<span class="opacitymedium">'.$langs->trans("ThirdpartyNotLinkedToMember").'</span>';
            }
            print '</td>';
            print "</tr>\n";
        }

        // Webservices url/key
        if (!empty($conf->syncsupplierwebservices->enabled)) {
            print '<tr><td>'.$langs->trans("WebServiceURL").'</td><td>'.dol_print_url($object->webservices_url).'</td>';
            print '<td class="nowrap">'.$langs->trans('WebServiceKey').'</td><td>'.$object->webservices_key.'</td></tr>';
        }

        print '</table>';
		print '</div>';

        print '</div></div>';
        print '<div style="clear:both"></div>';

        dol_fiche_end();


        /*
         *  Actions
         */
        if ($action != 'presend')
        {
	        print '<div class="tabsAction">'."\n";

			$parameters = array();
			$reshook = $hookmanager->executeHooks('addMoreActionsButtons', $parameters, $object, $action); // Note that $action and $object may have been modified by hook
			if (empty($reshook))
			{
				$at_least_one_email_contact = false;
				$TContact = $object->contact_array_objects();
				foreach ($TContact as &$contact)
				{
					if (!empty($contact->email))
					{
						$at_least_one_email_contact = true;
						break;
					}
				}

				if (empty($user->socid)) {
					if (!empty($object->email) || $at_least_one_email_contact)
			        {
			        	$langs->load("mails");
			        	print '<a class="butAction" href="'.$_SERVER['PHP_SELF'].'?socid='.$object->id.'&action=presend&mode=init#formmailbeforetitle">'.$langs->trans('SendMail').'</a>';
			        }
			        else
					{
			        	$langs->load("mails");
			       		print '<a class="butActionRefused classfortooltip" href="#" title="'.dol_escape_htmltag($langs->trans("NoEMail")).'">'.$langs->trans('SendMail').'</a>';
			        }
				}

		        if ($user->rights->societe->creer)
		        {
		            print '<a class="butAction" href="'.$_SERVER["PHP_SELF"].'?socid='.$object->id.'&amp;action=edit">'.$langs->trans("Modify").'</a>'."\n";
		        }

		        if (!empty($conf->adherent->enabled))
		        {
					$adh = new Adherent($db);
					$result = $adh->fetch('', '', $object->id);
					if ($result == 0 && ($object->client == 1 || $object->client == 3) && !empty($conf->global->MEMBER_CAN_CONVERT_CUSTOMERS_TO_MEMBERS))
            		{
            			print '<a class="butAction" href="'.DOL_URL_ROOT.'/adherents/card.php?&action=create&socid='.$object->id.'" title="'.dol_escape_htmltag($langs->trans("NewMember")).'">'.$langs->trans("NewMember").'</a>';
            		}
            	}

		        if ($user->rights->societe->supprimer)
		        {
		        	print '<a class="butActionDelete" href="card.php?action=merge&socid='.$object->id.'" title="'.dol_escape_htmltag($langs->trans("MergeThirdparties")).'">'.$langs->trans('Merge').'</a>';
		        }

		        if ($user->rights->societe->supprimer)
		        {
		            if ($conf->use_javascript_ajax && empty($conf->dol_use_jmobile))	// We can't use preloaded confirm form with jmobile
		            {
		                print '<span id="action-delete" class="butActionDelete">'.$langs->trans('Delete').'</span>'."\n";
		            }
		            else
					{
		                print '<a class="butActionDelete" href="'.$_SERVER["PHP_SELF"].'?socid='.$object->id.'&amp;action=delete">'.$langs->trans('Delete').'</a>'."\n";
		            }
		        }
			}

	        print '</div>'."\n";
        }

        //Select mail models is same action as presend
		if (GETPOST('modelselected')) {
			$action = 'presend';
		}

		if ($action != 'presend')
		{
			print '<div class="fichecenter"><div class="fichehalfleft">';

	        if (empty($conf->global->SOCIETE_DISABLE_BUILDDOC))
	        {
				print '<a name="builddoc"></a>'; // ancre

	            /*
	             * Documents generes
	             */
	            $filedir = $conf->societe->multidir_output[$object->entity].'/'.$object->id;
	            $urlsource = $_SERVER["PHP_SELF"]."?socid=".$object->id;
	            $genallowed = $user->rights->societe->lire;
	            $delallowed = $user->rights->societe->creer;

	            print $formfile->showdocuments('company', $object->id, $filedir, $urlsource, $genallowed, $delallowed, $object->modelpdf, 0, 0, 0, 28, 0, 'entity='.$object->entity, 0, '', $object->default_lang);
	        }

			// Subsidiaries list
			if (empty($conf->global->SOCIETE_DISABLE_SUBSIDIARIES))
			{
				$result = show_subsidiaries($conf, $langs, $db, $object);
			}

			print '</div><div class="fichehalfright"><div class="ficheaddleft">';

			$MAXEVENT = 10;

            $morehtmlright = dolGetButtonTitle($langs->trans('SeeAll'), '', 'fa fa-list-alt imgforviewmode', DOL_URL_ROOT.'/societe/agenda.php?socid='.$object->id);

			// List of actions on element
			include_once DOL_DOCUMENT_ROOT.'/core/class/html.formactions.class.php';
			$formactions = new FormActions($db);
			$somethingshown = $formactions->showactions($object, '', $socid, 1, '', $MAXEVENT, '', $morehtmlright); // Show all action for thirdparty

			print '</div></div></div>';

			if (!empty($conf->global->MAIN_DUPLICATE_CONTACTS_TAB_ON_MAIN_CARD))
			{
				// Contacts list
				if (empty($conf->global->SOCIETE_DISABLE_CONTACTS))
				{
					$result = show_contacts($conf, $langs, $db, $object, $_SERVER["PHP_SELF"].'?socid='.$object->id);
				}

				// Addresses list
				if (!empty($conf->global->SOCIETE_ADDRESSES_MANAGEMENT))
				{
					$result = show_addresses($conf, $langs, $db, $object, $_SERVER["PHP_SELF"].'?socid='.$object->id);
				}
			}
		}

		// Presend form
		$modelmail = 'thirdparty';
		$defaulttopic = 'Information';
		$diroutput = $conf->societe->dir_output;
		$trackid = 'thi'.$object->id;

		include DOL_DOCUMENT_ROOT.'/core/tpl/card_presend.tpl.php';
    }
}

// End of page
llxFooter();
$db->close();<|MERGE_RESOLUTION|>--- conflicted
+++ resolved
@@ -978,15 +978,9 @@
         if (GETPOST("type") == 'p') { $object->client = 2; }
         if (!empty($conf->fournisseur->enabled) && (GETPOST("type") == 'f' || (GETPOST("type") == '' && !empty($conf->global->THIRDPARTY_SUPPLIER_BY_DEFAULT)))) { $object->fournisseur = 1; }
 
-<<<<<<< HEAD
-        $object->name = GETPOST('name', 'alpha');
-        $object->name_alias = GETPOST('name_alias', 'alpha');
-        $object->firstname = GETPOST('firstname', 'alpha');
-=======
         $object->name = GETPOST('name', 'alphanohtml');
         $object->name_alias	= GETPOST('name_alias', 'alphanohtml');
         $object->firstname = GETPOST('firstname', 'alphanohtml');
->>>>>>> 5dd9f4e4
         $object->particulier		= $private;
         $object->prefix_comm		= GETPOST('prefix_comm', 'alphanohtml');
         $object->client = GETPOST('client', 'int') ?GETPOST('client', 'int') : $object->client;
