--- conflicted
+++ resolved
@@ -64,16 +64,6 @@
 $error = 0;
 $errors = array();
 
-<<<<<<< HEAD
-
-// Get parameters
-$action		= (GETPOST('action', 'aZ09') ? GETPOST('action', 'aZ09') : 'view');
-$cancel 	= GETPOST('cancel', 'alpha');
-$backtopage = GETPOST('backtopage', 'alpha');
-$confirm 	= GETPOST('confirm');
-$socid 		= GETPOSTINT('socid') ? GETPOSTINT('socid') : GETPOSTINT('id');
-
-=======
 
 // Get parameters
 $action			= (GETPOST('action', 'aZ09') ? GETPOST('action', 'aZ09') : 'view');
@@ -83,7 +73,6 @@
 $socid 			= GETPOSTINT('socid') ? GETPOSTINT('socid') : GETPOSTINT('id');
 $selectedfields = GETPOST('selectedfields', 'alpha');
 
->>>>>>> cc80841a
 if ($user->socid) {
 	$socid = $user->socid;
 }
@@ -218,12 +207,8 @@
 if ($action != 'presend') {
 	// Contacts list
 	if (!getDolGlobalString('SOCIETE_DISABLE_CONTACTS')) {
-<<<<<<< HEAD
-		$result = show_contacts($conf, $langs, $db, $object, $_SERVER["PHP_SELF"].'?socid='.$object->id, 1);
-=======
 		$showuserlogin = in_array('u.user', explode(',', $selectedfields)) ? 1 : 0;
 		$result = show_contacts($conf, $langs, $db, $object, $_SERVER["PHP_SELF"].'?socid='.$object->id, $showuserlogin);
->>>>>>> cc80841a
 	}
 }
 if ($action == 'delete') {
