--- conflicted
+++ resolved
@@ -140,13 +140,8 @@
 $countrynotdefined=$langs->trans("ErrorSetACountryFirst").' ('.$langs->trans("SeeAbove").')';
 
 
-<<<<<<< HEAD
-    if (!empty($object->id)) $res=$object->fetch_optionals();
-    //if ($res < 0) { dol_print_error($db); exit; }
-=======
 if (!empty($object->id)) $res=$object->fetch_optionals($object->id,$extralabels);
 //if ($res < 0) { dol_print_error($db); exit; }
->>>>>>> 2a579b70
 
 
 $head = societe_prepare_head($object);
