<?php
/* Copyright (C) 2016       Spiros Ioannou
 * Copyright (C) 2017       Marios Kaintatzis
 * Copyright (C) 2023       Nick Fragoulis
 *
 * This program is free software; you can redistribute it and/or modify
 * it under the terms of the GNU General Public License as published by
 * the Free Software Foundation; either version 3 of the License, or
 * (at your option) any later version.
 *
 * This program is distributed in the hope that it will be useful,
 * but WITHOUT ANY WARRANTY; without even the implied warranty of
 * MERCHANTABILITY or FITNESS FOR A PARTICULAR PURPOSE.  See the
 * GNU General Public License for more details.
 *
 * You should have received a copy of the GNU General Public License
 * along with this program. If not, see <https://www.gnu.org/licenses/>.
 */

/**
 *  \file       htdocs/societe/checkvat/checkVatGr.php
 *  \ingroup    societe
 *  \brief      Request VAT details from the Greek Ministry of Finance GSIS SOAP web service
 */

require "../../main.inc.php";

$username = getDolGlobalString('AADE_WEBSERVICE_USER'); // Get username from request
$password = getDolGlobalString('AADE_WEBSERVICE_KEY'); // Get password from request
$myafm = getDolGlobalString('MAIN_INFO_TVAINTRA'); // Get Vat from request
$afm = GETPOST('afm'); // Get client Vat from request

// Make call to check VAT for Greek client
$result = checkVATGR($username, $password, $myafm, $afm);

top_httphead('application/json');
echo json_encode($result); // Encode the result as JSON and output

/**
* Request VAT details
* @param 	string 	$username 			Company AADE username
* @param 	string 	$password 			Company AADE password
* @param 	string 	$AFMcalledfor 		Company vat number
* @param 	string 	$AFMcalledby 		Client vat number
* @return   string
*/
function checkVATGR($username, $password, $AFMcalledfor, $AFMcalledby = '')
{
	/*
	$WS_DOL_URL_WSDL = "https://www1.gsis.gr/webtax2/wsgsis/RgWsPublic/RgWsPublicPort?WSDL";

	require_once DOL_DOCUMENT_ROOT.'/core/lib/functions2.lib.php';
	$params = getSoapParams();
	//ini_set('default_socket_timeout', $params['response_timeout']);
	$soapclient = new nusoap_client($WS_DOL_URL_WSDL, true, $params['proxy_host'], $params['proxy_port'], $params['proxy_login'], $params['proxy_password'], $params['connection_timeout'], $params['response_timeout']);

	$soapclient->soap_defencoding = 'utf-8';
	$soapclient->xml_encoding = 'utf-8';
	$soapclient->decode_utf8 = false;

	// Check for an error
	$err = $soapclient->getError();
	if ($err) {
		dol_syslog("Constructor error ".$WS_DOL_URL, LOG_ERR);
	}

	...


	*/

<<<<<<< HEAD
	// TODO Replace this with code using nusoap_client()
=======
	// TODO Replace this with code using nusoap_client() and remove phpstan tag
>>>>>>> 330d6a40
	// @phpstan-ignore-next-line
	$client = new SoapClient("https://www1.gsis.gr/webtax2/wsgsis/RgWsPublic/RgWsPublicPort?WSDL", array('trace' => true));
	$authHeader = new stdClass();
	$authHeader->UsernameToken = new stdClass();
	$authHeader->UsernameToken->Username = "$username";
	$authHeader->UsernameToken->Password = "$password";
	$Headers[] = new SoapHeader('http://docs.oasis-open.org/wss/2004/01/oasis-200401-wss-wssecurity-secext-1.0.xsd', 'Security', $authHeader, true);
	$client->__setSoapHeaders($Headers);
	$result = $client->rgWsPublicAfmMethod(
		array(
			'afmCalledBy' => "$AFMcalledby",
			'afmCalledFor' => "$AFMcalledfor",
		)
	);

	return $result;
}<|MERGE_RESOLUTION|>--- conflicted
+++ resolved
@@ -69,11 +69,7 @@
 
 	*/
 
-<<<<<<< HEAD
-	// TODO Replace this with code using nusoap_client()
-=======
 	// TODO Replace this with code using nusoap_client() and remove phpstan tag
->>>>>>> 330d6a40
 	// @phpstan-ignore-next-line
 	$client = new SoapClient("https://www1.gsis.gr/webtax2/wsgsis/RgWsPublic/RgWsPublicPort?WSDL", array('trace' => true));
 	$authHeader = new stdClass();
