<?php
/* Copyright (C) 2002-2004 Rodolphe Quiedeville <rodolphe@quiedeville.org>
 * Copyright (C) 2003      Jean-Louis Bergamo   <jlb@j1b.org>
 * Copyright (C) 2004-2015 Laurent Destailleur  <eldy@users.sourceforge.net>
 * Copyright (C) 2005-2009 Regis Houssin        <regis.houssin@capnetworks.com>
 * Copyright (C) 2013      Peter Fontaine       <contact@peterfontaine.fr>
 * Copyright (C) 2015-2016 Marcos García        <marcosgdf@gmail.com>
 *
 * This program is free software; you can redistribute it and/or modify
 * it under the terms of the GNU General Public License as published by
 * the Free Software Foundation; either version 3 of the License, or
 * (at your option) any later version.
 *
 * This program is distributed in the hope that it will be useful,
 * but WITHOUT ANY WARRANTY; without even the implied warranty of
 * MERCHANTABILITY or FITNESS FOR A PARTICULAR PURPOSE.  See the
 * GNU General Public License for more details.
 *
 * You should have received a copy of the GNU General Public License
 * along with this program. If not, see <http://www.gnu.org/licenses/>.
 */

/**
 *	    \file       htdocs/societe/rib.php
 *      \ingroup    societe
 *		\brief      BAN tab for companies
 */

require '../main.inc.php';
require_once DOL_DOCUMENT_ROOT.'/core/lib/company.lib.php';
require_once DOL_DOCUMENT_ROOT.'/core/lib/bank.lib.php';
require_once DOL_DOCUMENT_ROOT.'/societe/class/companybankaccount.class.php';
require_once DOL_DOCUMENT_ROOT.'/compta/prelevement/class/bonprelevement.class.php';

$langs->load("companies");
$langs->load("commercial");
$langs->load("banks");
$langs->load("bills");

// Security check
$socid = GETPOST("socid");
if ($user->societe_id) $socid=$user->societe_id;
$result = restrictedArea($user, 'societe','','');

$object = new Societe($db);
$object->fetch($socid);

$id=GETPOST("id","int");
$ribid=GETPOST("ribid","int");
$action=GETPOST("action");

$account = new CompanyBankAccount($db);


/*
 *	Actions
 */

if ($action == 'update' && ! $_POST["cancel"])
{
	// Modification
	if (! GETPOST('label'))
	{
		setEventMessages($langs->trans("ErrorFieldRequired", $langs->transnoentitiesnoconv("Label")), null, 'errors');
		$action='update';
		$error++;
	}
	if (! GETPOST('bank'))
	{
		setEventMessages($langs->trans("ErrorFieldRequired", $langs->transnoentitiesnoconv("BankName")), null, 'errors');
		$action='update';
		$error++;
	}
	if ($account->needIBAN() == 1)
	{
		if (! GETPOST('iban'))
		{
			setEventMessages($langs->trans("ErrorFieldRequired", $langs->transnoentitiesnoconv("IBAN")), null, 'errors');
			$action='update';
			$error++;
		}
		if (! GETPOST('bic'))
		{
			setEventMessages($langs->trans("ErrorFieldRequired", $langs->transnoentitiesnoconv("BIC")), null, 'errors');
			$action='update';
			$error++;
		}
	}

    $account->fetch($id);
    if (! $error)
    {
	    $account->socid           = $object->id;

		$account->bank            = GETPOST('bank','alpha');
		$account->label           = GETPOST('label','alpha');
		$account->courant         = GETPOST('courant','alpha');
		$account->clos            = GETPOST('clos','alpha');
		$account->code_banque     = GETPOST('code_banque','alpha');
		$account->code_guichet    = GETPOST('code_guichet','alpha');
		$account->number          = GETPOST('number','alpha');
		$account->cle_rib         = GETPOST('cle_rib','alpha');
		$account->bic             = GETPOST('bic','alpha');
		$account->iban            = GETPOST('iban','alpha');
		$account->domiciliation   = GETPOST('domiciliation','alpha');
		$account->proprio         = GETPOST('proprio','alpha');
		$account->owner_address   = GETPOST('owner_address','alpha');
		$account->frstrecur       = GETPOST('frstrecur','alpha');

		$result = $account->update($user);
		if (! $result)
		{
			setEventMessages($account->error, $account->errors, 'errors');
		}
		else
		{
			// If this account is the default bank account, we disable others
			if ($account->default_rib)
			{
				$account->setAsDefault($id);	// This will make sure there is only one default rib
			}

			$url=DOL_URL_ROOT.'/societe/rib.php?socid='.$object->id;
	        header('Location: '.$url);
	        exit;
		}
    }
}

if ($action == 'add' && ! $_POST["cancel"])
{
	$error=0;

	if (! GETPOST('label'))
	{
		setEventMessages($langs->trans("ErrorFieldRequired", $langs->transnoentitiesnoconv("Label")), null, 'errors');
		$action='create';
		$error++;
	}
	if (! GETPOST('bank'))
	{
		setEventMessages($langs->trans("ErrorFieldRequired", $langs->transnoentitiesnoconv("BankName")), null, 'errors');
		$action='create';
		$error++;
	}

	if (! $error)
	{
	    // Ajout
	    $account = new CompanyBankAccount($db);

	    $account->socid           = $object->id;

	    $account->bank            = GETPOST('bank','alpha');
		$account->label           = GETPOST('label','alpha');
		$account->courant         = GETPOST('courant','alpha');
		$account->clos            = GETPOST('clos','alpha');
		$account->code_banque     = GETPOST('code_banque','alpha');
		$account->code_guichet    = GETPOST('code_guichet','alpha');
		$account->number          = GETPOST('number','alpha');
		$account->cle_rib         = GETPOST('cle_rib','alpha');
		$account->bic             = GETPOST('bic','alpha');
		$account->iban            = GETPOST('iban','alpha');
		$account->domiciliation   = GETPOST('domiciliation','alpha');
		$account->proprio         = GETPOST('proprio','alpha');
		$account->owner_address   = GETPOST('owner_address','alpha');
		$account->frstrecur       = GETPOST('frstrecur');

		// This test can be done only once properties were set
		if ($account->needIBAN() == 1)
		{
		    if (! GETPOST('iban'))
		    {
		        setEventMessages($langs->trans("ErrorFieldRequired", $langs->transnoentitiesnoconv("IBAN")), null, 'errors');
		        $action='create';
		        $error++;
		    }
		    if (! GETPOST('bic'))
		    {
		        setEventMessages($langs->trans("ErrorFieldRequired", $langs->transnoentitiesnoconv("BIC")), null, 'errors');
		        $action='create';
		        $error++;
		    }
		}
		
		if (! $error)
		{
    	    $result = $account->update($user);	// TODO Use create and include update into create method
    	    if (! $result)
    	    {
    		    setEventMessages($account->error, $account->errors, 'errors');
    	        $_GET["action"]='create';     // Force chargement page création
    	    }
    	    else
    	    {
    	        $url=DOL_URL_ROOT.'/societe/rib.php?socid='.$object->id;
    	        header('Location: '.$url);
    	        exit;
    	    }
		}
	}
}

if ($action == 'setasdefault')
{
    $account = new CompanyBankAccount($db);
    $res = $account->setAsDefault(GETPOST('ribid','int'));
    if ($res)
    {
        $url=DOL_URL_ROOT.'/societe/rib.php?socid='.$object->id;
        header('Location: '.$url);
        exit;
    }
    else
    {
	    setEventMessages($db->lasterror, null, 'errors');
    }
}

if ($action == 'confirm_delete' && $_GET['confirm'] == 'yes')
{
	$account = new CompanyBankAccount($db);
	if ($account->fetch($ribid?$ribid:$id))
	{
		$result = $account->delete($user);
		if ($result > 0)
		{
			$url = $_SERVER['PHP_SELF']."?socid=".$object->id;
			header('Location: '.$url);
			exit;
		}
		else
		{
			setEventMessages($account->error, $account->errors, 'errors');
		}
	}
	else
	{
		setEventMessages($account->error, $account->errors, 'errors');
    }
}


/*
 *	View
 */

$form = new Form($db);
$prelevement = new BonPrelevement($db);

llxHeader();

$head=societe_prepare_head2($object);

if (! $id)
    $account->fetch(0,$object->id);
else
    $account->fetch($id);
if (empty($account->socid)) $account->socid=$object->id;


if ($socid && $action == 'edit' && $user->rights->societe->creer)
{
    print '<form action="rib.php?socid='.$object->id.'" method="post">';
    print '<input type="hidden" name="token" value="'.$_SESSION['newtoken'].'">';
    print '<input type="hidden" name="action" value="update">';
    print '<input type="hidden" name="id" value="'.$_GET["id"].'">';
}
if ($socid && $action == 'create' && $user->rights->societe->creer)
{
    print '<form action="rib.php?socid='.$object->id.'" method="post">';
    print '<input type="hidden" name="token" value="'.$_SESSION['newtoken'].'">';
    print '<input type="hidden" name="action" value="add">';
}


// View
if ($socid && $action != 'edit' && $action != "create")
{
	dol_fiche_head($head, 'rib', $langs->trans("ThirdParty"),0,'company');

	// Confirm delete third party
    if ($action == 'delete')
    {
        print $form->formconfirm($_SERVER["PHP_SELF"]."?socid=".$object->id."&ribid=".($ribid?$ribid:$id), $langs->trans("DeleteARib"), $langs->trans("ConfirmDeleteRib", $account->getRibLabel()), "confirm_delete", '', 0, 1);
    }

<<<<<<< HEAD
    dol_banner_tab($object, 'socid', '', ($user->societe_id?0:1), 'rowid', 'nom');

=======
    $linkback = '<a href="'.DOL_URL_ROOT.'/societe/list.php">'.$langs->trans("BackToList").'</a>';
    
    dol_banner_tab($object, 'socid', $linkback, ($user->societe_id?0:1), 'rowid', 'nom');
        
>>>>>>> 079ed881
    print '<div class="fichecenter">';

    print load_fiche_titre($langs->trans("DefaultRIB"), '', '');

    print '<div class="underbanner clearboth"></div>';
    print '<table class="border centpercent">';

    print '<tr><td class="titlefield">'.$langs->trans("LabelRIB").'</td>';
    print '<td colspan="4">'.$account->label.'</td></tr>';

	print '<tr><td>'.$langs->trans("BankName").'</td>';
	print '<td colspan="4">'.$account->bank.'</td></tr>';

	// Show fields of bank account

	foreach($account->getFieldsToShow() as $val)
	{
		if ($val == 'BankCode') {
			$content = $account->code_banque;
		} elseif ($val == 'DeskCode') {
			$content = $account->code_guichet;
		} elseif ($val == 'BankAccountNumber') {
			$content = $account->number;
		} elseif ($val == 'BankAccountNumberKey') {
			$content = $account->cle_rib;
		}elseif ($val == 'IBAN') {
			$content = $account->iban;
			if (! empty($account->iban)) {
				if (! checkIbanForAccount($account)) {
					$content.= img_picto($langs->trans("IbanNotValid"),'warning');
				} else {
					$content.= img_picto($langs->trans("IbanValid"),'info');
				}
			}
		}elseif ($val == 'BIC') {
			$content = $account->bic;
			if (! empty($account->bic)) {
				if (! checkSwiftForAccount($account)) {
					$content.= img_picto($langs->trans("SwiftNotValid"),'warning');
				} else {
					$content.= img_picto($langs->trans("SwiftValid"),'info');
				}
			}
		}

		print '<tr><td>'.$langs->trans($val).'</td>';
		print '<td colspan="4">'.$content.'</td>';
		print '</tr>';
	}

	print '<tr><td valign="top">'.$langs->trans("BankAccountDomiciliation").'</td><td colspan="4">';
	print $account->domiciliation;
	print "</td></tr>\n";

	print '<tr><td valign="top">'.$langs->trans("BankAccountOwner").'</td><td colspan="4">';
	print $account->proprio;
	print "</td></tr>\n";

	print '<tr><td valign="top">'.$langs->trans("BankAccountOwnerAddress").'</td><td colspan="4">';
	print $account->owner_address;
	print "</td></tr>\n";

	print '</table>';

	// Check BBAN
	if ($account->label && ! checkBanForAccount($account))
	{
		print '<div class="warning">'.$langs->trans("RIBControlError").'</div>';
	}

    print "</div>";

    dol_fiche_end();


    /*
     * List of bank accounts
     */

    print load_fiche_titre($langs->trans("AllRIB"));

    $rib_list = $object->get_all_rib();
    $var = false;
    if (is_array($rib_list))
    {
        print '<table class="liste" width="100%">';

        print '<tr class="liste_titre">';
        print_liste_field_titre($langs->trans("LabelRIB"));
        print_liste_field_titre($langs->trans("Bank"));
        print_liste_field_titre($langs->trans("RIB"));
        print_liste_field_titre($langs->trans("IBAN"));
        print_liste_field_titre($langs->trans("BIC"));
        if (! empty($conf->prelevement->enabled))
        {
			print '<td>RUM</td>';
			print '<td>'.$langs->trans("WithdrawMode").'</td>';
        }
        print_liste_field_titre($langs->trans("DefaultRIB"), '', '', '', '', 'align="center"');
        print_liste_field_titre('',$_SERVER["PHP_SELF"],"",'','','',$sortfield,$sortorder,'maxwidthsearch ');
        if (! empty($conf->prelevement->enabled))
        {
            print_liste_field_titre('',$_SERVER["PHP_SELF"],"",'','','',$sortfield,$sortorder,'maxwidthsearch ');
        }
		print "</tr>\n";

        foreach ($rib_list as $rib)
        {
            print "<tr ".$bc[$var].">";
            // Label
            print '<td>'.$rib->label.'</td>';
            // Bank name
            print '<td>'.$rib->bank.'</td>';
            // Account number
            print '<td>'.$rib->getRibLabel(false).'</td>';
            // IBAN
            print '<td>'.$rib->iban.'</td>';
            // BIC
            print '<td>'.$rib->bic.'</td>';

            if (! empty($conf->prelevement->enabled))
            {
            	// RUM
				print '<td>'.$prelevement->buildRumNumber($object->code_client, $rib->datec, $rib->id).'</td>';

				// FRSTRECUR
				print '<td>'.$rib->frstrecur.'</td>';
            }

            // Default
            print '<td align="center" width="70">';
            if (!$rib->default_rib) {
                print '<a href="'.DOL_URL_ROOT.'/societe/rib.php?socid='.$object->id.'&ribid='.$rib->id.'&action=setasdefault">';
                print img_picto($langs->trans("Disabled"),'off');
                print '</a>';
            } else {
                print img_picto($langs->trans("Enabled"),'on');
            }
            print '</td>';

            // Edit/Delete
            print '<td align="right">';
            if ($user->rights->societe->creer)
            {
            	print '<a href="'.DOL_URL_ROOT.'/societe/rib.php?socid='.$object->id.'&id='.$rib->id.'&action=edit">';
            	print img_picto($langs->trans("Modify"),'edit');
            	print '</a>';

           		print '&nbsp;';

           		print '<a href="'.DOL_URL_ROOT.'/societe/rib.php?socid='.$object->id.'&id='.$rib->id.'&action=delete">';
           		print img_picto($langs->trans("Delete"),'delete');
           		print '</a>';
            }
        	print '</td>';
        	
        	if (! empty($conf->prelevement->enabled))
        	{    	
            	include_once DOL_DOCUMENT_ROOT.'/core/modules/bank/modules_bank.php';
            	$modellist=ModeleBankAccountDoc::liste_modeles($db);
            	print '<td>';
            	if (is_array($modellist) && count($modellist) == 1)    // If there is only one element
            	{
            	    $arraykeys=array_keys($modellist);
            	    $modelselected=$arraykeys[0];
            	}
            	$out.= $form->selectarray('model', $modellist, $modelselected, 0, 0, 0, '', 0, 0, 0, '', 'minwidth100');
            	$out.= ajax_combobox('model');
            	//print $out;
            	$buttonlabel=$langs->trans("Generate");
            	$genbutton = '<input class="button buttongen" id="'.$forname.'_generatebutton" name="'.$forname.'_generatebutton"';
            	$genbutton.= ' type="submit" value="'.$buttonlabel.'"';
                $genbutton.= '>';
                //print $genbutton;
            	print '</td>';     // TODO Add link to generate doc
        	}
        	
	        print '</tr>';
        }

        if (count($rib_list) == 0)
        {
        	$colspan=7;
        	if (! empty($conf->prelevement->enabled)) $colspan+=2;
            print '<tr '.$bc[0].'><td colspan="'.$colspan.'" align="center">'.$langs->trans("NoBANRecord").'</td></tr>';
        }

        print '</table>';
    } else {
        dol_print_error($db);
    }

}

// Edit
if ($socid && $action == 'edit' && $user->rights->societe->creer)
{
	dol_fiche_head($head, 'rib', $langs->trans("ThirdParty"),0,'company');

<<<<<<< HEAD
    dol_banner_tab($object, 'socid', '', ($user->societe_id?0:1), 'rowid', 'nom');

=======
    $linkback = '<a href="'.DOL_URL_ROOT.'/societe/list.php">'.$langs->trans("BackToList").'</a>';
	
    dol_banner_tab($object, 'socid', $linkback, ($user->societe_id?0:1), 'rowid', 'nom');
        
>>>>>>> 079ed881
    print '<div class="fichecenter">';

    print '<div class="underbanner clearboth"></div>';
	print '<table class="border centpercent">';

    print '<tr><td valign="top" class="titlefield fieldrequired">'.$langs->trans("LabelRIB").'</td>';
    print '<td colspan="4"><input size="30" type="text" name="label" value="'.$account->label.'"></td></tr>';

    print '<tr><td class="fieldrequired">'.$langs->trans("BankName").'</td>';
    print '<td><input size="30" type="text" name="bank" value="'.$account->bank.'"></td></tr>';

	// Show fields of bank account
	foreach ($account->getFieldsToShow() as $val) {

		$require=false;
		if ($val == 'BankCode') {
			$name = 'code_banque';
			$size = 8;
			$content = $account->code_banque;
		} elseif ($val == 'DeskCode') {
			$name = 'code_guichet';
			$size = 8;
			$content = $account->code_guichet;
		} elseif ($val == 'BankAccountNumber') {
			$name = 'number';
			$size = 18;
			$content = $account->number;
		} elseif ($val == 'BankAccountNumberKey') {
			$name = 'cle_rib';
			$size = 3;
			$content = $account->cle_rib;
		} elseif ($val == 'IBAN') {
			$name = 'iban';
			$size = 30;
			$content = $account->iban;
			if ($account->needIBAN()) $require=true;
		} elseif ($val == 'BIC') {
			$name = 'bic';
			$size = 12;
			$content = $account->bic;
			if ($account->needIBAN()) $require=true;
		}

		print '<tr><td'.($require?' class="fieldrequired" ':'').'>'.$langs->trans($val).'</td>';
		print '<td><input size="'.$size.'" type="text" class="flat" name="'.$name.'" value="'.$content.'"></td>';
		print '</tr>';
	}

    print '<tr><td>'.$langs->trans("BankAccountDomiciliation").'</td><td colspan="4">';
    print '<textarea name="domiciliation" rows="4" cols="40">';
    print $account->domiciliation;
    print "</textarea></td></tr>";

    print '<tr><td>'.$langs->trans("BankAccountOwner").'</td>';
    print '<td colspan="4"><input size="30" type="text" name="proprio" value="'.$account->proprio.'"></td></tr>';
    print "</td></tr>\n";

    print '<tr><td>'.$langs->trans("BankAccountOwnerAddress").'</td><td colspan="4">';
    print "<textarea name=\"owner_address\" rows=\"4\" cols=\"40\">";
    print $account->owner_address;
    print "</textarea></td></tr>";

    print '</table>';

    if ($conf->prelevement->enabled)
    {
		print '<br>';

    	print '<table class="border" width="100%">';

    	if (empty($account->rum)) $account->rum = $prelevement->buildRumNumber($object->code_client, $account->datec, $account->id);

    	// RUM
    	print '<tr><td class="titlefield">'.$langs->trans("RUM").'</td>';
	    print '<td colspan="4">'.$account->rum.'</td></tr>';

	    // FRSTRECUR
	    print '<tr><td>'.$langs->trans("WithdrawMode").'</td>';
	    print '<td colspan="4"><input size="30" type="text" name="frstrecur" value="'.(GETPOST('frstrecur')?GETPOST('frstrecur'):$account->frstrecur).'"></td></tr>';

	    print '</table>';
    }

    print '</div>';

    dol_fiche_end();

	print '<div align="center">';
	print '<input class="button" value="'.$langs->trans("Modify").'" type="submit">';
    print '&nbsp;&nbsp;&nbsp;&nbsp;&nbsp;';
	print '<input class="button" name="cancel" value="'.$langs->trans("Cancel").'" type="submit">';
    print '</div>';
}


// Create
if ($socid && $action == 'create' && $user->rights->societe->creer)
{
	dol_fiche_head($head, 'rib', $langs->trans("ThirdParty"),0,'company');

<<<<<<< HEAD
    dol_banner_tab($object, 'socid', '', ($user->societe_id?0:1), 'rowid', 'nom');

=======
    $linkback = '<a href="'.DOL_URL_ROOT.'/societe/list.php">'.$langs->trans("BackToList").'</a>';
	
    dol_banner_tab($object, 'socid', $linkback, ($user->societe_id?0:1), 'rowid', 'nom');
        
>>>>>>> 079ed881
    print '<div class="fichecenter">';

    print '<div class="underbanner clearboth"></div>';
	print '<table class="border centpercent">';

    print '<tr><td class="titlefieldcreate fieldrequired">'.$langs->trans("LabelRIB").'</td>';
    print '<td colspan="4"><input size="30" type="text" name="label" value="'.GETPOST('label').'"></td></tr>';

    print '<tr><td class="fieldrequired">'.$langs->trans("Bank").'</td>';
    print '<td><input size="30" type="text" name="bank" value="'.GETPOST('bank').'"></td></tr>';

    // BBAN
    if ($account->useDetailedBBAN() == 1)
    {
        print '<tr><td>'.$langs->trans("BankCode").'</td>';
        print '<td><input size="8" type="text" class="flat" name="code_banque" value="'.GETPOST('code_banque').'"></td>';
        print '</tr>';

        print '<tr><td>'.$langs->trans("DeskCode").'</td>';
        print '<td><input size="8" type="text" class="flat" name="code_guichet" value="'.GETPOST('code_guichet').'"></td>';
        print '</tr>';
    }
    if ($account->useDetailedBBAN() == 2)
    {
        print '<tr><td>'.$langs->trans("BankCode").'</td>';
        print '<td><input size="8" type="text" class="flat" name="code_banque" value="'.GETPOST('code_banque').'"></td>';
        print '</tr>';
    }

    print '<td>'.$langs->trans("BankAccountNumber").'</td>';
    print '<td><input size="15" type="text" class="flat" name="number" value="'.GETPOST('number').'"></td>';
    print '</tr>';

    if ($account->useDetailedBBAN() == 1)
    {
        print '<td>'.$langs->trans("BankAccountNumberKey").'</td>';
        print '<td><input size="3" type="text" class="flat" name="cle_rib" value="'.GETPOST('value').'"></td>';
        print '</tr>';
    }

    // IBAN
    print '<tr><td valign="top" '.($account->needIBAN()?' class="fieldrequired" ':'').'>'.$langs->trans("IBAN").'</td>';
    print '<td colspan="4"><input size="30" type="text" name="iban" value="'.GETPOST('iban').'"></td></tr>';

    print '<tr><td valign="top" '.($account->needIBAN()?' class="fieldrequired" ':'').'>'.$langs->trans("BIC").'</td>';
    print '<td colspan="4"><input size="12" type="text" name="bic" value="'.GETPOST('bic').'"></td></tr>';

    print '<tr><td>'.$langs->trans("BankAccountDomiciliation").'</td><td colspan="4">';
    print '<textarea name="domiciliation" rows="4" cols="40">';
    print GETPOST('domiciliation');
    print "</textarea></td></tr>";

    print '<tr><td>'.$langs->trans("BankAccountOwner").'</td>';
    print '<td colspan="4"><input size="30" type="text" name="proprio" value="'.GETPOST('proprio').'"></td></tr>';
    print "</td></tr>\n";

    print '<tr><td>'.$langs->trans("BankAccountOwnerAddress").'</td><td colspan="4">';
    print '<textarea name="owner_address" rows="4" cols="40">';
    print GETPOST('owner_address');
    print "</textarea></td></tr>";

    print '</table>';

    if ($conf->prelevement->enabled)
    {
		print '<br>';

    	print '<table class="border" width="100%">';

    	// RUM
    	print '<tr><td class="titlefieldcreate">'.$langs->trans("RUM").'</td>';
	    print '<td>'.$langs->trans("RUMWillBeGenerated").'</td></tr>';

	    // FRSTRECUR
	    print '<tr><td>'.$langs->trans("WithdrawMode").'</td>';
	    print '<td><input size="30" type="text" name="frstrecur" value="'.(isset($_POST['frstrecur'])?GETPOST('frstrecur'):'FRST').'"></td></tr>';

	    print '</table>';
    }

    print '</div>';

	dol_fiche_end();

	print '<div class="center">';
	print '<input class="button" value="'.$langs->trans("Add").'" type="submit">';
    print '&nbsp;&nbsp;&nbsp;&nbsp;&nbsp;';
	print '<input name="cancel" class="button" value="'.$langs->trans("Cancel").'" type="submit">';
    print '</div>';
}

if ($socid && $action == 'edit' && $user->rights->societe->creer)
{
	print '</form>';
}
if ($socid && $action == 'create' && $user->rights->societe->creer)
{
	print '</form>';
}



if ($socid && $action != 'edit' && $action != 'create')
{
	/*
	 * Barre d'actions
	 */
	print '<div class="tabsAction">';

	if ($user->rights->societe->creer)
	{
		print '<a class="butAction" href="rib.php?socid='.$object->id.'&amp;action=create">'.$langs->trans("Add").'</a>';
	}

	print '</div>';
}


llxFooter();

$db->close();<|MERGE_RESOLUTION|>--- conflicted
+++ resolved
@@ -285,15 +285,10 @@
         print $form->formconfirm($_SERVER["PHP_SELF"]."?socid=".$object->id."&ribid=".($ribid?$ribid:$id), $langs->trans("DeleteARib"), $langs->trans("ConfirmDeleteRib", $account->getRibLabel()), "confirm_delete", '', 0, 1);
     }
 
-<<<<<<< HEAD
-    dol_banner_tab($object, 'socid', '', ($user->societe_id?0:1), 'rowid', 'nom');
-
-=======
     $linkback = '<a href="'.DOL_URL_ROOT.'/societe/list.php">'.$langs->trans("BackToList").'</a>';
-    
+
     dol_banner_tab($object, 'socid', $linkback, ($user->societe_id?0:1), 'rowid', 'nom');
-        
->>>>>>> 079ed881
+
     print '<div class="fichecenter">';
 
     print load_fiche_titre($langs->trans("DefaultRIB"), '', '');
@@ -493,15 +488,10 @@
 {
 	dol_fiche_head($head, 'rib', $langs->trans("ThirdParty"),0,'company');
 
-<<<<<<< HEAD
-    dol_banner_tab($object, 'socid', '', ($user->societe_id?0:1), 'rowid', 'nom');
-
-=======
     $linkback = '<a href="'.DOL_URL_ROOT.'/societe/list.php">'.$langs->trans("BackToList").'</a>';
-	
+
     dol_banner_tab($object, 'socid', $linkback, ($user->societe_id?0:1), 'rowid', 'nom');
-        
->>>>>>> 079ed881
+
     print '<div class="fichecenter">';
 
     print '<div class="underbanner clearboth"></div>';
@@ -602,15 +592,10 @@
 {
 	dol_fiche_head($head, 'rib', $langs->trans("ThirdParty"),0,'company');
 
-<<<<<<< HEAD
-    dol_banner_tab($object, 'socid', '', ($user->societe_id?0:1), 'rowid', 'nom');
-
-=======
     $linkback = '<a href="'.DOL_URL_ROOT.'/societe/list.php">'.$langs->trans("BackToList").'</a>';
-	
+
     dol_banner_tab($object, 'socid', $linkback, ($user->societe_id?0:1), 'rowid', 'nom');
-        
->>>>>>> 079ed881
+
     print '<div class="fichecenter">';
 
     print '<div class="underbanner clearboth"></div>';
