<?php
/* Copyright (C) 2002-2004 Rodolphe Quiedeville <rodolphe@quiedeville.org>
 * Copyright (C) 2003      Jean-Louis Bergamo   <jlb@j1b.org>
 * Copyright (C) 2004-2016 Laurent Destailleur  <eldy@users.sourceforge.net>
 * Copyright (C) 2005-2009 Regis Houssin        <regis.houssin@capnetworks.com>
 * Copyright (C) 2013      Peter Fontaine       <contact@peterfontaine.fr>
 * Copyright (C) 2015-2016 Marcos García        <marcosgdf@gmail.com>
 * Copyright (C) 2017      Ferran Marcet        <fmarcet@2byte.es>
 *
 * This program is free software; you can redistribute it and/or modify
 * it under the terms of the GNU General Public License as published by
 * the Free Software Foundation; either version 3 of the License, or
 * (at your option) any later version.
 *
 * This program is distributed in the hope that it will be useful,
 * but WITHOUT ANY WARRANTY; without even the implied warranty of
 * MERCHANTABILITY or FITNESS FOR A PARTICULAR PURPOSE.  See the
 * GNU General Public License for more details.
 *
 * You should have received a copy of the GNU General Public License
 * along with this program. If not, see <http://www.gnu.org/licenses/>.
 */

/**
 *	    \file       htdocs/societe/rib.php
 *      \ingroup    societe
 *		\brief      BAN tab for companies
 */

require '../main.inc.php';
require_once DOL_DOCUMENT_ROOT.'/core/lib/company.lib.php';
require_once DOL_DOCUMENT_ROOT.'/core/lib/bank.lib.php';
require_once DOL_DOCUMENT_ROOT.'/core/class/html.formfile.class.php';
require_once DOL_DOCUMENT_ROOT.'/societe/class/companybankaccount.class.php';
require_once DOL_DOCUMENT_ROOT.'/compta/prelevement/class/bonprelevement.class.php';

$langs->load("companies");
$langs->load("commercial");
$langs->load("banks");
$langs->load("bills");

// Security check
$socid = GETPOST("socid","int");
if ($user->societe_id) $socid=$user->societe_id;
$result = restrictedArea($user, 'societe','','');

$id=GETPOST("id","int");
$ribid=GETPOST("ribid","int");
$action=GETPOST("action", 'alpha', 3);

$object = new Societe($db);
$object->fetch($socid);

$account = new CompanyBankAccount($db);
$prelevement = new BonPrelevement($db);

$extrafields = new ExtraFields($db);

// fetch optionals attributes and labels
$extralabels=$extrafields->fetch_name_optionals_label($object->table_element);

// Initialize technical object to manage hooks of page. Note that conf->hooks_modules contains array of hook context
$hookmanager->initHooks(array('thirdpartybancard','globalcard'));


// Initialize technical object to manage hooks of page. Note that conf->hooks_modules contains array of hook context
$hookmanager->initHooks(array('thirdpartybancard'));



/*
 *	Actions
 */

$parameters=array('id'=>$socid, 'objcanvas'=>$objcanvas);
$reshook=$hookmanager->executeHooks('doActions',$parameters,$object,$action);    // Note that $action and $object may have been modified by some hooks
if ($reshook < 0) setEventMessages($hookmanager->error, $hookmanager->errors, 'errors');

if (empty($reshook))
{
    if ($cancel)
    {
        $action='';
        if (! empty($backtopage))
        {
            header("Location: ".$backtopage);
            exit;
        }
    }


    if ($action == 'update' && ! $_POST["cancel"])
    {
    	// Modification
    	if (! GETPOST('label'))
    	{
    		setEventMessages($langs->trans("ErrorFieldRequired", $langs->transnoentitiesnoconv("Label")), null, 'errors');
    		$action='edit';
    		$error++;
    	}
    	if (! GETPOST('bank'))
    	{
    		setEventMessages($langs->trans("ErrorFieldRequired", $langs->transnoentitiesnoconv("BankName")), null, 'errors');
    		$action='edit';
    		$error++;
    	}
    	if ($account->needIBAN() == 1)
    	{
    		if (! GETPOST('iban'))
    		{
    			setEventMessages($langs->trans("ErrorFieldRequired", $langs->transnoentitiesnoconv("IBAN")), null, 'errors');
    			$action='edit';
    			$error++;
    		}
    		if (! GETPOST('bic'))
    		{
    			setEventMessages($langs->trans("ErrorFieldRequired", $langs->transnoentitiesnoconv("BIC")), null, 'errors');
    			$action='edit';
    			$error++;
    		}
    	}

        $account->fetch($id);
        if (! $error)
        {
    	    $account->socid           = $object->id;

    		$account->bank            = GETPOST('bank','alpha');
    		$account->label           = GETPOST('label','alpha');
    		$account->courant         = GETPOST('courant','alpha');
    		$account->clos            = GETPOST('clos','alpha');
    		$account->code_banque     = GETPOST('code_banque','alpha');
    		$account->code_guichet    = GETPOST('code_guichet','alpha');
    		$account->number          = GETPOST('number','alpha');
    		$account->cle_rib         = GETPOST('cle_rib','alpha');
    		$account->bic             = GETPOST('bic','alpha');
    		$account->iban            = GETPOST('iban','alpha');
    		$account->domiciliation   = GETPOST('domiciliation','alpha');
    		$account->proprio         = GETPOST('proprio','alpha');
    		$account->owner_address   = GETPOST('owner_address','alpha');
    		$account->frstrecur       = GETPOST('frstrecur','alpha');
    		$account->rum             = GETPOST('rum','alpha');
    		if (empty($account->rum))
    		{
    		    $account->rum = $prelevement->buildRumNumber($object->code_client, $account->datec, $account->id);
    		    $account->date_rum = dol_now();
    		}

    		$result = $account->update($user);
    		if (! $result)
    		{
    			setEventMessages($account->error, $account->errors, 'errors');
    		}
    		else
    		{
    			// If this account is the default bank account, we disable others
    			if ($account->default_rib)
    			{
    				$account->setAsDefault($id);	// This will make sure there is only one default rib
    			}

    			$url=DOL_URL_ROOT.'/societe/rib.php?socid='.$object->id;
    	        header('Location: '.$url);
    	        exit;
    		}
        }
    }

    if ($action == 'add' && ! $_POST["cancel"])
    {
    	$error=0;

    	if (! GETPOST('label'))
    	{
    		setEventMessages($langs->trans("ErrorFieldRequired", $langs->transnoentitiesnoconv("Label")), null, 'errors');
    		$action='create';
    		$error++;
    	}
    	if (! GETPOST('bank'))
    	{
    		setEventMessages($langs->trans("ErrorFieldRequired", $langs->transnoentitiesnoconv("BankName")), null, 'errors');
    		$action='create';
    		$error++;
    	}

    	if (! $error)
    	{
    	    // Ajout
    	    $account = new CompanyBankAccount($db);

    	    $account->socid           = $object->id;

    	    $account->bank            = GETPOST('bank','alpha');
    		$account->label           = GETPOST('label','alpha');
    		$account->courant         = GETPOST('courant','alpha');
    		$account->clos            = GETPOST('clos','alpha');
    		$account->code_banque     = GETPOST('code_banque','alpha');
    		$account->code_guichet    = GETPOST('code_guichet','alpha');
    		$account->number          = GETPOST('number','alpha');
    		$account->cle_rib         = GETPOST('cle_rib','alpha');
    		$account->bic             = GETPOST('bic','alpha');
    		$account->iban            = GETPOST('iban','alpha');
    		$account->domiciliation   = GETPOST('domiciliation','alpha');
    		$account->proprio         = GETPOST('proprio','alpha');
    		$account->owner_address   = GETPOST('owner_address','alpha');
    		$account->frstrecur       = GETPOST('frstrecur');
<<<<<<< HEAD
    		$account->rum             = GETPOST('rum','alpha');
    
=======

>>>>>>> 0d15bf5d
    		// This test can be done only once properties were set
    		if ($account->needIBAN() == 1)
    		{
    		    if (! GETPOST('iban'))
    		    {
    		        setEventMessages($langs->trans("ErrorFieldRequired", $langs->transnoentitiesnoconv("IBAN")), null, 'errors');
    		        $action='create';
    		        $error++;
    		    }
    		    if (! GETPOST('bic'))
    		    {
    		        setEventMessages($langs->trans("ErrorFieldRequired", $langs->transnoentitiesnoconv("BIC")), null, 'errors');
    		        $action='create';
    		        $error++;
    		    }
    		}

    		if (! $error)
    		{
    		    if (empty($account->rum))
    		    {
    		        $account->rum = $prelevement->buildRumNumber($object->code_client, $account->datec, $account->id);
    		        $account->date_rum = dol_now();
    		    }

    		    $result = $account->update($user);	// This will set the UMR number.
        	    // TODO Use create and include update into create method
        	    if (! $result)
        	    {
        		    setEventMessages($account->error, $account->errors, 'errors');
        	        $_GET["action"]='create';     // Force chargement page création
        	    }
        	    else
        	    {
        	        $url=DOL_URL_ROOT.'/societe/rib.php?socid='.$object->id;
        	        header('Location: '.$url);
        	        exit;
        	    }
    		}
    	}
    }

    if ($action == 'setasdefault')
    {
        $account = new CompanyBankAccount($db);
        $res = $account->setAsDefault(GETPOST('ribid','int'));
        if ($res)
        {
            $url=DOL_URL_ROOT.'/societe/rib.php?socid='.$object->id;
            header('Location: '.$url);
            exit;
        }
        else
        {
    	    setEventMessages($db->lasterror, null, 'errors');
        }
    }

    if ($action == 'confirm_delete' && $_GET['confirm'] == 'yes')
    {
    	$account = new CompanyBankAccount($db);
    	if ($account->fetch($ribid?$ribid:$id))
    	{
    		$result = $account->delete($user);
    		if ($result > 0)
    		{
    			$url = $_SERVER['PHP_SELF']."?socid=".$object->id;
    			header('Location: '.$url);
    			exit;
    		}
    		else
    		{
    			setEventMessages($account->error, $account->errors, 'errors');
    		}
    	}
    	else
    	{
    		setEventMessages($account->error, $account->errors, 'errors');
        }
    }

    $savid=$id;

    // Actions to build doc
    if ($action == 'builddocrib')
    {
        $action = 'builddoc';
        $moreparams = array(
            'use_companybankid'=>GETPOST('companybankid'),
            'force_dir_output'=>$conf->societe->multidir_output[$object->entity].'/'.dol_sanitizeFileName($object->id)
        );
        $_POST['lang_id'] = GETPOST('lang_idrib'.GETPOST('companybankid'));
        $_POST['model'] =  GETPOST('modelrib'.GETPOST('companybankid'));
    }
    $id = $socid;
    $upload_dir = $conf->societe->multidir_output[$object->entity];
    $permissioncreate=$user->rights->societe->creer;
    include DOL_DOCUMENT_ROOT.'/core/actions_builddoc.inc.php';

    $id = $savid;
}



/*
 *	View
 */

$form = new Form($db);
$formfile = new FormFile($db);

llxHeader();

$head=societe_prepare_head($object);

if (! $id)
    $account->fetch(0,$object->id);
else
    $account->fetch($id);
if (empty($account->socid)) $account->socid=$object->id;

if ($socid && $action == 'edit' && $user->rights->societe->creer)
{
    print '<form action="rib.php?socid='.$object->id.'" method="post">';
    print '<input type="hidden" name="token" value="'.$_SESSION['newtoken'].'">';
    print '<input type="hidden" name="action" value="update">';
    print '<input type="hidden" name="id" value="'.GETPOST("id","int").'">';
}
if ($socid && $action == 'create' && $user->rights->societe->creer)
{
    print '<form action="rib.php?socid='.$object->id.'" method="post">';
    print '<input type="hidden" name="token" value="'.$_SESSION['newtoken'].'">';
    print '<input type="hidden" name="action" value="add">';
}


// View
if ($socid && $action != 'edit' && $action != "create")
{
	dol_fiche_head($head, 'rib', $langs->trans("ThirdParty"), -1, 'company');

	// Confirm delete third party
    if ($action == 'delete')
    {
        print $form->formconfirm($_SERVER["PHP_SELF"]."?socid=".$object->id."&ribid=".($ribid?$ribid:$id), $langs->trans("DeleteARib"), $langs->trans("ConfirmDeleteRib", $account->getRibLabel()), "confirm_delete", '', 0, 1);
    }

    $linkback = '<a href="'.DOL_URL_ROOT.'/societe/list.php?restore_lastsearch_values=1">'.$langs->trans("BackToList").'</a>';

    dol_banner_tab($object, 'socid', $linkback, ($user->societe_id?0:1), 'rowid', 'nom');


    print load_fiche_titre($langs->trans("DefaultRIB"), '', '');

    print '<div class="fichecenter">';
    print '<div class="underbanner clearboth"></div>';

    print '<table class="border centpercent">';

    print '<tr><td class="titlefield">'.$langs->trans("LabelRIB").'</td>';
    print '<td>'.$account->label.'</td></tr>';

	print '<tr><td>'.$langs->trans("BankName").'</td>';
	print '<td>'.$account->bank.'</td></tr>';

	// Show fields of bank account
	foreach($account->getFieldsToShow(1) as $val)
	{
		if ($val == 'BankCode') {
			$content = $account->code_banque;
		} elseif ($val == 'DeskCode') {
			$content = $account->code_guichet;
		} elseif ($val == 'BankAccountNumber') {
			$content = $account->number;
			if (! empty($account->label) && $account->number) {
			    if (! checkBanForAccount($account)) {
			        $content.= ' '.img_picto($langs->trans("ValueIsNotValid"),'warning');
			    } else {
			        $content.= ' '.img_picto($langs->trans("ValueIsValid"),'info');
			    }
			}
		} elseif ($val == 'BankAccountNumberKey') {
			$content = $account->cle_rib;
		} elseif ($val == 'IBAN') {
			$content = $account->iban;
			if (! empty($account->iban)) {
				if (! checkIbanForAccount($account)) {
					$content.= ' '.img_picto($langs->trans("ValueIsNotValid"),'warning');
				} else {
					$content.= ' '.img_picto($langs->trans("ValueIsValid"),'info');
				}
			}
		} elseif ($val == 'BIC') {
			$content = $account->bic;
			if (! empty($account->bic)) {
				if (! checkSwiftForAccount($account)) {
					$content.= ' '.img_picto($langs->trans("ValueIsNotValid"),'warning');
				} else {
					$content.= ' '.img_picto($langs->trans("ValueIsValid"),'info');
				}
			}
		}

		print '<tr><td>'.$langs->trans($val).'</td>';
		print '<td>'.$content.'</td>';
		print '</tr>';
	}

	print '<tr><td>'.$langs->trans("BankAccountDomiciliation").'</td><td>';
	print $account->domiciliation;
	print "</td></tr>\n";

	print '<tr><td>'.$langs->trans("BankAccountOwner").'</td><td>';
	print $account->proprio;
	print "</td></tr>\n";

	print '<tr><td>'.$langs->trans("BankAccountOwnerAddress").'</td><td>';
	print $account->owner_address;
	print "</td></tr>\n";

	print '</table>';
    print '</div>';

	print '<br>';

    /*
     * List of bank accounts
     */

    print load_fiche_titre($langs->trans("AllRIB"), '', '');

    $rib_list = $object->get_all_rib();
    $var = false;
    if (is_array($rib_list))
    {
        print '<table class="liste" width="100%">';

        print '<tr class="liste_titre">';
        print_liste_field_titre($langs->trans("LabelRIB"));
        print_liste_field_titre($langs->trans("Bank"));
        print_liste_field_titre($langs->trans("RIB"));
        print_liste_field_titre($langs->trans("IBAN"));
        print_liste_field_titre($langs->trans("BIC"));
        if (! empty($conf->prelevement->enabled))
        {
			print print_liste_field_titre($langs->trans("RUM"));
			print print_liste_field_titre($langs->trans("WithdrawMode"));
        }
        print_liste_field_titre($langs->trans("DefaultRIB"), '', '', '', '', 'align="center"');
        print_liste_field_titre('', '', '', '', '', 'align="center"');
        print_liste_field_titre('',$_SERVER["PHP_SELF"],"",'','','',$sortfield,$sortorder,'maxwidthsearch ');
		print "</tr>\n";

        foreach ($rib_list as $rib)
        {
            print '<tr class="oddeven">';
            // Label
            print '<td>'.$rib->label.'</td>';
            // Bank name
            print '<td>'.$rib->bank.'</td>';
            // Account number
            print '<td>';
            $string='';
            foreach ($rib->getFieldsToShow() as $val) {

                if ($val == 'BankCode') {
                    $string .= $rib->code_banque.' ';
                } elseif ($val == 'BankAccountNumber') {
                    $string .= $rib->number.' ';
                } elseif ($val == 'DeskCode') {
                    $string .= $rib->code_guichet.' ';
                } elseif ($val == 'BankAccountNumberKey') {
                    $string .= $rib->cle_rib.' ';
                /* Already output after
                }elseif ($val == 'BIC') {
                    $string .= $rib->bic.' ';
                }elseif ($val == 'IBAN') {
                    $string .= $rib->iban.' ';*/
                }
            }
        	if (! empty($rib->label) && $rib->number) {
			    if (! checkBanForAccount($rib)) {
			        $string.= ' '.img_picto($langs->trans("ValueIsNotValid"),'warning');
			    } else {
			        $string.= ' '.img_picto($langs->trans("ValueIsValid"),'info');
			    }
			}

            print $string;
            print '</td>';
            // IBAN
            print '<td>'.$rib->iban;
   			if (! empty($rib->iban)) {
				if (! checkIbanForAccount($rib)) {
					print ' '.img_picto($langs->trans("IbanNotValid"),'warning');
				} else {
					print ' '.img_picto($langs->trans("IbanValid"),'info');
				}
			}
            print '</td>';
            // BIC
            print '<td>'.$rib->bic;
			if (! empty($rib->bic)) {
				if (! checkSwiftForAccount($rib)) {
					print ' '.img_picto($langs->trans("SwiftNotValid"),'warning');
				} else {
					print ' '.img_picto($langs->trans("SwiftValid"),'info');
				}
			}
            print '</td>';

            if (! empty($conf->prelevement->enabled))
            {
            	// RUM
				//print '<td>'.$prelevement->buildRumNumber($object->code_client, $rib->datec, $rib->id).'</td>';
                print '<td>'.$rib->rum.'</td>';

				// FRSTRECUR
				print '<td>'.$rib->frstrecur.'</td>';
            }

            // Default
            print '<td align="center" width="70">';
            if (!$rib->default_rib) {
                print '<a href="'.DOL_URL_ROOT.'/societe/rib.php?socid='.$object->id.'&ribid='.$rib->id.'&action=setasdefault">';
                print img_picto($langs->trans("Disabled"),'off');
                print '</a>';
            } else {
                print img_picto($langs->trans("Enabled"),'on');
            }
            print '</td>';

            // Generate doc
            print '<td align="center">';

            $buttonlabel = $langs->trans("BuildDoc");
            $forname='builddocrib'.$rib->id;

            include_once DOL_DOCUMENT_ROOT.'/core/modules/bank/modules_bank.php';
            $modellist=ModeleBankAccountDoc::liste_modeles($db);
            $out = '';
            if (is_array($modellist) && count($modellist))
            {
                $out.= '<form action="'.$urlsource.(empty($conf->global->MAIN_JUMP_TAG)?'':'#builddoc').'" name="'.$forname.'" id="'.$forname.'_form" method="post">';
                $out.= '<input type="hidden" name="action" value="builddocrib">';
                $out.= '<input type="hidden" name="token" value="'.$_SESSION['newtoken'].'">';
                $out.= '<input type="hidden" name="socid" value="'.$object->id.'">';
                $out.= '<input type="hidden" name="companybankid" value="'.$rib->id.'">';

                if (is_array($modellist) && count($modellist) == 1)    // If there is only one element
                {
                    $arraykeys=array_keys($modellist);
                    $modelselected=$arraykeys[0];
                }
                $out.= $form->selectarray('modelrib'.$rib->id, $modellist, $modelselected, $showempty, 0, 0, '', 0, 0, 0, '', 'minwidth100');
                $out.= ajax_combobox('modelrib'.$rib->id);

                // Language code (if multilang)
                if ($conf->global->MAIN_MULTILANGS)
                {
                    include_once DOL_DOCUMENT_ROOT.'/core/class/html.formadmin.class.php';
                    $formadmin=new FormAdmin($db);
                    $defaultlang=$codelang?$codelang:$langs->getDefaultLang();
                    $morecss='maxwidth150';
                    if (! empty($conf->browser->phone)) $morecss='maxwidth100';
                    $out.= $formadmin->select_language($defaultlang, 'lang_idrib'.$rib->id, 0, 0, 0, 0, 0, $morecss);
                }
                // Button
                $genbutton = '<input class="button buttongen" id="'.$forname.'_generatebutton" name="'.$forname.'_generatebutton"';
                $genbutton.= ' type="submit" value="'.$buttonlabel.'"';
                if (! $allowgenifempty && ! is_array($modellist) && empty($modellist)) $genbutton.= ' disabled';
                $genbutton.= '>';
                if ($allowgenifempty && ! is_array($modellist) && empty($modellist) && empty($conf->dol_no_mouse_hover) && $modulepart != 'unpaid')
                {
                    $langs->load("errors");
                    $genbutton.= ' '.img_warning($langs->transnoentitiesnoconv("WarningNoDocumentModelActivated"));
                }
                if (! $allowgenifempty && ! is_array($modellist) && empty($modellist) && empty($conf->dol_no_mouse_hover) && $modulepart != 'unpaid') $genbutton='';
                if (empty($modellist) && ! $showempty && $modulepart != 'unpaid') $genbutton='';
                $out.= $genbutton;
                $out.= '</form>';
            }
            print $out;
            print '</td>';

            // Edit/Delete
            print '<td align="right">';
            if ($user->rights->societe->creer)
            {
            	print '<a href="'.DOL_URL_ROOT.'/societe/rib.php?socid='.$object->id.'&id='.$rib->id.'&action=edit">';
            	print img_picto($langs->trans("Modify"),'edit');
            	print '</a>';

           		print '&nbsp;';

           		print '<a href="'.DOL_URL_ROOT.'/societe/rib.php?socid='.$object->id.'&id='.$rib->id.'&action=delete">';
           		print img_picto($langs->trans("Delete"),'delete');
           		print '</a>';
            }
        	print '</td>';

	        print '</tr>';
        }

        if (count($rib_list) == 0)
        {
        	$colspan=8;
        	if (! empty($conf->prelevement->enabled)) $colspan+=2;
            print '<tr '.$bc[0].'><td colspan="'.$colspan.'" class="opacitymedium">'.$langs->trans("NoBANRecord").'</td></tr>';
        }

        print '</table>';
    } else {
        dol_print_error($db);
    }

    dol_fiche_end();



    if ($socid && $action != 'edit' && $action != 'create')
    {
        /*
         * Barre d'actions
         */
        print '<div class="tabsAction">';

        if ($user->rights->societe->creer)
        {
            print '<a class="butAction" href="rib.php?socid='.$object->id.'&amp;action=create">'.$langs->trans("Add").'</a>';
        }

        print '</div>';
    }




    if (empty($conf->global->SOCIETE_DISABLE_BUILDDOC))
    {
        print '<div class="fichecenter"><div class="fichehalfleft">';
        print '<a name="builddoc"></a>'; // ancre

        /*
         * Documents generes
         */
        $filedir=$conf->societe->multidir_output[$object->entity].'/'.$object->id;
        $urlsource=$_SERVER["PHP_SELF"]."?socid=".$object->id;
        $genallowed=$user->rights->societe->creer;
        $delallowed=$user->rights->societe->supprimer;

        $var=true;

        print $formfile->showdocuments('company', $object->id, $filedir, $urlsource, $genallowed, $delallowed, $object->modelpdf, 0, 0, 0, 28, 0, 'entity='.$object->entity, 0, '', $object->default_lang);

        print '</div><div class="fichehalfright"><div class="ficheaddleft">';


        print '</div></div></div>';

        print '<br>';
    }
    /*
    include_once DOL_DOCUMENT_ROOT.'/core/modules/bank/modules_bank.php';
    $modellist=ModeleBankAccountDoc::liste_modeles($db);
    //print '<td>';
    if (is_array($modellist) && count($modellist) == 1)    // If there is only one element
    {
        $arraykeys=array_keys($modellist);
        $modelselected=$arraykeys[0];
    }
    $out.= $form->selectarray('model', $modellist, $modelselected, 0, 0, 0, '', 0, 0, 0, '', 'minwidth100');
    $out.= ajax_combobox('model');
    //print $out;
    $buttonlabel=$langs->trans("Generate");
    $genbutton = '<input class="button buttongen" id="'.$forname.'_generatebutton" name="'.$forname.'_generatebutton"';
    $genbutton.= ' type="submit" value="'.$buttonlabel.'"';
    $genbutton.= '>';
    print $genbutton;
    //print '</td>';     // TODO Add link to generate doc
    */
}

// Edit
if ($socid && $action == 'edit' && $user->rights->societe->creer)
{
	dol_fiche_head($head, 'rib', $langs->trans("ThirdParty"),0,'company');

    $linkback = '<a href="'.DOL_URL_ROOT.'/societe/list.php">'.$langs->trans("BackToList").'</a>';

    dol_banner_tab($object, 'socid', $linkback, ($user->societe_id?0:1), 'rowid', 'nom');

    print '<div class="fichecenter">';

    print '<div class="underbanner clearboth"></div>';
	print '<table class="border centpercent">';

    print '<tr><td class="titlefield fieldrequired">'.$langs->trans("LabelRIB").'</td>';
    print '<td><input size="30" type="text" name="label" value="'.$account->label.'"></td></tr>';

    print '<tr><td class="fieldrequired">'.$langs->trans("BankName").'</td>';
    print '<td><input size="30" type="text" name="bank" value="'.$account->bank.'"></td></tr>';

	// Show fields of bank account
	foreach ($account->getFieldsToShow(1) as $val) {

		$require=false;
		if ($val == 'BankCode') {
			$name = 'code_banque';
			$size = 8;
			$content = $account->code_banque;
		} elseif ($val == 'DeskCode') {
			$name = 'code_guichet';
			$size = 8;
			$content = $account->code_guichet;
		} elseif ($val == 'BankAccountNumber') {
			$name = 'number';
			$size = 18;
			$content = $account->number;
		} elseif ($val == 'BankAccountNumberKey') {
			$name = 'cle_rib';
			$size = 3;
			$content = $account->cle_rib;
		} elseif ($val == 'IBAN') {
			$name = 'iban';
			$size = 30;
			$content = $account->iban;
			if ($account->needIBAN()) $require=true;
		} elseif ($val == 'BIC') {
			$name = 'bic';
			$size = 12;
			$content = $account->bic;
			if ($account->needIBAN()) $require=true;
		}

		print '<tr><td'.($require?' class="fieldrequired" ':'').'>'.$langs->trans($val).'</td>';
		print '<td><input size="'.$size.'" type="text" class="flat" name="'.$name.'" value="'.$content.'"></td>';
		print '</tr>';
	}

    print '<tr><td>'.$langs->trans("BankAccountDomiciliation").'</td><td>';
    print '<textarea name="domiciliation" rows="4" cols="40" maxlength="255">';
    print $account->domiciliation;
    print "</textarea></td></tr>";

    print '<tr><td>'.$langs->trans("BankAccountOwner").'</td>';
    print '<td><input size="30" type="text" name="proprio" value="'.$account->proprio.'"></td></tr>';
    print "</td></tr>\n";

    print '<tr><td>'.$langs->trans("BankAccountOwnerAddress").'</td><td>';
    print '<textarea name="owner_address" rows="'.ROWS_4.'" cols="40" maxlength="255">';
    print $account->owner_address;
    print "</textarea></td></tr>";

    print '</table>';

    if ($conf->prelevement->enabled)
    {
		print '<br>';

    	print '<table class="border" width="100%">';

    	if (empty($account->rum)) $account->rum = $prelevement->buildRumNumber($object->code_client, $account->datec, $account->id);

    	// RUM
    	print '<tr><td class="titlefield">'.$langs->trans("RUM").'</td>';
    	print '<td><input size="30" type="text" name="rum" value="'.dol_escape_htmltag($account->rum).'"></td></tr>';

    	print '<tr><td>'.$langs->trans("WithdrawMode").'</td><td>';
    	$tblArraychoice = array("FRST" => $langs->trans("FRST"), "RECUR" => $langs->trans("RECUR"));
    	print $form->selectarray("frstrecur", $tblArraychoice, dol_escape_htmltag(GETPOST('frstrecur')?GETPOST('frstrecur'):$account->frstrecur), 0);
    	print '</td></tr>';

    	print '</table>';
    }

    print '</div>';

    dol_fiche_end();

	print '<div align="center">';
	print '<input class="button" value="'.$langs->trans("Modify").'" type="submit">';
    print '&nbsp;&nbsp;&nbsp;&nbsp;&nbsp;';
	print '<input class="button" name="cancel" value="'.$langs->trans("Cancel").'" type="submit">';
    print '</div>';
}


// Create
if ($socid && $action == 'create' && $user->rights->societe->creer)
{
	dol_fiche_head($head, 'rib', $langs->trans("ThirdParty"),0,'company');

    $linkback = '<a href="'.DOL_URL_ROOT.'/societe/list.php">'.$langs->trans("BackToList").'</a>';

    dol_banner_tab($object, 'socid', $linkback, ($user->societe_id?0:1), 'rowid', 'nom');

    print '<div class="nofichecenter">';

    print '<div class="underbanner clearboth"></div>';
	print '<table class="border centpercent">';

    print '<tr><td class="titlefieldcreate fieldrequired">'.$langs->trans("LabelRIB").'</td>';
    print '<td><input size="30" type="text" name="label" value="'.GETPOST('label').'"></td></tr>';

    print '<tr><td class="fieldrequired">'.$langs->trans("Bank").'</td>';
    print '<td><input size="30" type="text" name="bank" value="'.GETPOST('bank').'"></td></tr>';

    // Show fields of bank account
    foreach ($account->getFieldsToShow(1) as $val) {

        $require=false;
        if ($val == 'BankCode') {
            $name = 'code_banque';
            $size = 8;
        } elseif ($val == 'DeskCode') {
            $name = 'code_guichet';
            $size = 8;
        } elseif ($val == 'BankAccountNumber') {
            $name = 'number';
            $size = 18;
        } elseif ($val == 'BankAccountNumberKey') {
            $name = 'cle_rib';
            $size = 3;
        } elseif ($val == 'IBAN') {
            $name = 'iban';
            $size = 30;
            if ($account->needIBAN()) $require=true;
        } elseif ($val == 'BIC') {
            $name = 'bic';
            $size = 12;
            if ($account->needIBAN()) $require=true;
        }

        print '<tr><td'.($require?' class="fieldrequired" ':'').'>'.$langs->trans($val).'</td>';
        print '<td><input size="'.$size.'" type="text" class="flat" name="'.$name.'" value="'.GETPOST($name).'"></td>';
        print '</tr>';
    }

    print '<tr><td>'.$langs->trans("BankAccountDomiciliation").'</td><td>';
    print '<textarea name="domiciliation" rows="'.ROWS_4.'" class="quatrevingtpercent" maxlength="255">';
    print GETPOST('domiciliation');
    print "</textarea></td></tr>";

    print '<tr><td>'.$langs->trans("BankAccountOwner").'</td>';
    print '<td><input size="30" type="text" name="proprio" value="'.GETPOST('proprio').'"></td></tr>';
    print "</td></tr>\n";

    print '<tr><td>'.$langs->trans("BankAccountOwnerAddress").'</td><td>';
    print '<textarea name="owner_address" rows="'.ROWS_4.'" class="quatrevingtpercent" maxlength="255">';
    print GETPOST('owner_address');
    print "</textarea></td></tr>";

    print '</table>';

    if ($conf->prelevement->enabled)
    {
    	print '<br>';

    	print '<table class="border" width="100%">';

    	// RUM
    	print '<tr><td class="titlefieldcreate">'.$langs->trans("RUM").'</td>';
<<<<<<< HEAD
    	print '<td colspan="4"><input size="30" type="text" name="rum" value="'.dol_escape_htmltag($account->rum).'"><br>'.$langs->trans("RUMWillBeGenerated").'</td></tr>';
=======
    	print '<td>'.$langs->trans("RUMWillBeGenerated").'</td></tr>';
>>>>>>> 0d15bf5d

    	print '<tr><td>'.$langs->trans("WithdrawMode").'</td><td>';
    	$tblArraychoice = array("FRST" => $langs->trans("FRST"), "RECUR" => $langs->trans("RECUR"));
    	print $form->selectarray("frstrecur", $tblArraychoice, (isset($_POST['frstrecur'])?GETPOST('frstrecur'):'FRST'), 0);
    	print '</td></tr>';

    	print '</table>';
    }

    print '</div>';

	dol_fiche_end();

	print '<div class="center">';
	print '<input class="button" value="'.$langs->trans("Add").'" type="submit">';
    print '&nbsp;&nbsp;&nbsp;&nbsp;&nbsp;';
	print '<input name="cancel" class="button" value="'.$langs->trans("Cancel").'" type="submit">';
    print '</div>';
}

if ($socid && $action == 'edit' && $user->rights->societe->creer)
{
	print '</form>';
}
if ($socid && $action == 'create' && $user->rights->societe->creer)
{
	print '</form>';
}


llxFooter();

$db->close();<|MERGE_RESOLUTION|>--- conflicted
+++ resolved
@@ -204,12 +204,8 @@
     		$account->proprio         = GETPOST('proprio','alpha');
     		$account->owner_address   = GETPOST('owner_address','alpha');
     		$account->frstrecur       = GETPOST('frstrecur');
-<<<<<<< HEAD
     		$account->rum             = GETPOST('rum','alpha');
     
-=======
-
->>>>>>> 0d15bf5d
     		// This test can be done only once properties were set
     		if ($account->needIBAN() == 1)
     		{
@@ -873,11 +869,7 @@
 
     	// RUM
     	print '<tr><td class="titlefieldcreate">'.$langs->trans("RUM").'</td>';
-<<<<<<< HEAD
     	print '<td colspan="4"><input size="30" type="text" name="rum" value="'.dol_escape_htmltag($account->rum).'"><br>'.$langs->trans("RUMWillBeGenerated").'</td></tr>';
-=======
-    	print '<td>'.$langs->trans("RUMWillBeGenerated").'</td></tr>';
->>>>>>> 0d15bf5d
 
     	print '<tr><td>'.$langs->trans("WithdrawMode").'</td><td>';
     	$tblArraychoice = array("FRST" => $langs->trans("FRST"), "RECUR" => $langs->trans("RECUR"));
