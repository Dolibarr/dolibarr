--- conflicted
+++ resolved
@@ -401,11 +401,7 @@
         }
 
         if (count($rib_list) == 0) {
-<<<<<<< HEAD
             print '<tr '.$bc[0].'><td colspan="7" align="center">'.$langs->trans("NoBANRecord").'</td></tr>';
-=======
-            print '<tr><td colspan="7" align="center">'.$langs->trans("NoBANRecord").'</td></tr>';
->>>>>>> aba83b64
         }
 
         print '</table>';
