--- conflicted
+++ resolved
@@ -246,13 +246,9 @@
         print $form->formconfirm($_SERVER["PHP_SELF"]."?socid=".$object->id."&ribid=".($ribid?$ribid:$id), $langs->trans("DeleteARib"), $langs->trans("ConfirmDeleteRib", $account->getRibLabel()), "confirm_delete", '', 0, 1);
     }
 
-<<<<<<< HEAD
-    dol_banner_tab($object, 'socid', '', ($user->societe_id?0:1), 'rowid', 'nom');
-=======
     $linkback = '<a href="'.DOL_URL_ROOT.'/societe/list.php">'.$langs->trans("BackToList").'</a>';
     
     dol_banner_tab($object, 'socid', $linkback, ($user->societe_id?0:1), 'rowid', 'nom');
->>>>>>> 3f5d67d4
         
     print '<div class="fichecenter">';
     
@@ -261,11 +257,7 @@
     print '<div class="underbanner clearboth"></div>';
     print '<table class="border centpercent">';
 
-<<<<<<< HEAD
-    print '<tr><td class="titlefield" width="25%">'.$langs->trans("LabelRIB").'</td>';
-=======
     print '<tr><td class="titlefield">'.$langs->trans("LabelRIB").'</td>';
->>>>>>> 3f5d67d4
     print '<td colspan="4">'.$account->label.'</td></tr>';
 
 	print '<tr><td>'.$langs->trans("BankName").'</td>';
@@ -435,24 +427,16 @@
 {
 	dol_fiche_head($head, 'rib', $langs->trans("ThirdParty"),0,'company');
 
-<<<<<<< HEAD
-    dol_banner_tab($object, 'socid', '', ($user->societe_id?0:1), 'rowid', 'nom');
-=======
     $linkback = '<a href="'.DOL_URL_ROOT.'/societe/list.php">'.$langs->trans("BackToList").'</a>';
 	
     dol_banner_tab($object, 'socid', $linkback, ($user->societe_id?0:1), 'rowid', 'nom');
->>>>>>> 3f5d67d4
         
     print '<div class="fichecenter">';
     
     print '<div class="underbanner clearboth"></div>';
 	print '<table class="border centpercent">';
 
-<<<<<<< HEAD
-    print '<tr><td valign="top" width="25%" class="fieldrequired">'.$langs->trans("LabelRIB").'</td>';
-=======
     print '<tr><td valign="top" class="titlefield fieldrequired">'.$langs->trans("LabelRIB").'</td>';
->>>>>>> 3f5d67d4
     print '<td colspan="4"><input size="30" type="text" name="label" value="'.$account->label.'"></td></tr>';
 
     print '<tr><td class="fieldrequired">'.$langs->trans("BankName").'</td>';
@@ -542,24 +526,16 @@
 {
 	dol_fiche_head($head, 'rib', $langs->trans("ThirdParty"),0,'company');
 
-<<<<<<< HEAD
-    dol_banner_tab($object, 'socid', '', ($user->societe_id?0:1), 'rowid', 'nom');
-=======
     $linkback = '<a href="'.DOL_URL_ROOT.'/societe/list.php">'.$langs->trans("BackToList").'</a>';
 	
     dol_banner_tab($object, 'socid', $linkback, ($user->societe_id?0:1), 'rowid', 'nom');
->>>>>>> 3f5d67d4
         
     print '<div class="fichecenter">';
     
     print '<div class="underbanner clearboth"></div>';
 	print '<table class="border centpercent">';
 
-<<<<<<< HEAD
-    print '<tr><td valign="top" width="25%" class="fieldrequired">'.$langs->trans("LabelRIB").'</td>';
-=======
     print '<tr><td class="titlefieldcreate fieldrequired">'.$langs->trans("LabelRIB").'</td>';
->>>>>>> 3f5d67d4
     print '<td colspan="4"><input size="30" type="text" name="label" value="'.GETPOST('label').'"></td></tr>';
 
     print '<tr><td class="fieldrequired">'.$langs->trans("Bank").'</td>';
