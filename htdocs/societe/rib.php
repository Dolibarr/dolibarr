--- conflicted
+++ resolved
@@ -22,11 +22,7 @@
  *	    \file       htdocs/societe/rib.php
  *      \ingroup    societe
  *		\brief      BAN tab for companies
-<<<<<<< HEAD
- *		\version    $Id: rib.php,v 1.37 2011/07/31 23:22:56 eldy Exp $
-=======
  *		\version    $Id: rib.php,v 1.38 2011/08/13 00:48:00 eldy Exp $
->>>>>>> 19bde3ab
  */
 
 require("../main.inc.php");
@@ -276,9 +272,5 @@
 $db->close();
 
 
-<<<<<<< HEAD
-llxFooter('$Date: 2011/07/31 23:22:56 $ - $Revision: 1.37 $');
-=======
 llxFooter('$Date: 2011/08/13 00:48:00 $ - $Revision: 1.38 $');
->>>>>>> 19bde3ab
 ?>