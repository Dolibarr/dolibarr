<?php
/* Copyright (C) 2002-2003  Rodolphe Quiedeville    <rodolphe@quiedeville.org>
 * Copyright (C) 2002-2003  Jean-Louis Bergamo      <jlb@j1b.org>
 * Copyright (C) 2004-2013  Laurent Destailleur     <eldy@users.sourceforge.net>
 * Copyright (C) 2004       Sebastien Di Cintio     <sdicintio@ressource-toi.org>
 * Copyright (C) 2004       Benoit Mortier          <benoit.mortier@opensides.be>
 * Copyright (C) 2009       Regis Houssin           <regis.houssin@inodbox.com>
 * Copyright (C) 2012       Marcos García           <marcosgdf@gmail.com>
 * Copyright (C) 2018-2023  Frédéric France         <frederic.france@netlogic.fr>
 *
 * This program is free software; you can redistribute it and/or modify
 * it under the terms of the GNU General Public License as published by
 * the Free Software Foundation; either version 3 of the License, or
 * (at your option) any later version.
 *
 * This program is distributed in the hope that it will be useful,
 * but WITHOUT ANY WARRANTY; without even the implied warranty of
 * MERCHANTABILITY or FITNESS FOR A PARTICULAR PURPOSE.  See the
 * GNU General Public License for more details.
 *
 * You should have received a copy of the GNU General Public License
 * along with this program. If not, see <https://www.gnu.org/licenses/>.
 */

/**
 *	\file       htdocs/mailmanspip/class/mailmanspip.class.php
 *	\ingroup    member
 *	\brief      File of class to manage mailman and spip actions
 */

require_once DOL_DOCUMENT_ROOT.'/core/class/commonobject.class.php';
require_once DOL_DOCUMENT_ROOT.'/categories/class/categorie.class.php';
require_once DOL_DOCUMENT_ROOT.'/core/lib/functions2.lib.php';
require_once DOL_DOCUMENT_ROOT.'/core/lib/date.lib.php';
require_once DOL_DOCUMENT_ROOT.'/core/lib/geturl.lib.php';

/**
 *	Class to manage mailman and spip
 */
class MailmanSpip
{
	/**
	 * @var DoliDB Database handler.
	 */
	public $db;

	/**
	 * @var string Error code (or message)
	 */
	public $error = '';

	/**
	 * @var string[]	Array of error strings
	 */
	public $errors = array();

	public $mladded_ok;
	public $mladded_ko;
	public $mlremoved_ok;
	public $mlremoved_ko;


	/**
	 *	Constructor
	 *
	 *	@param 		DoliDB		$db		Database handler
	 */
	public function __construct($db)
	{
		$this->db = $db;
	}

	/**
	 * Function used to check if SPIP is enabled on the system
	 *
	 * @return boolean
	 */
	public function isSpipEnabled()
	{
		if (getDolGlobalInt("ADHERENT_USE_SPIP") == 1) {
			return true;
		}

		return false;
	}

	/**
	 * Function used to check if the SPIP config is correct
	 *
	 * @return boolean
	 */
	public function checkSpipConfig()
	{
		if (getDolGlobalString('ADHERENT_SPIP_SERVEUR') != '' && getDolGlobalString('ADHERENT_SPIP_USER') != '' && getDolGlobalString('ADHERENT_SPIP_PASS') != '' && getDolGlobalString('ADHERENT_SPIP_DB') != '') {
			return true;
		}

		return false;
	}

	/**
	 * Function used to connect to SPIP
	 *
	 * @return boolean|DoliDB		Boolean of DoliDB
	 */
	public function connectSpip()
	{
		$resource = getDoliDBInstance('mysql', getDolGlobalString('ADHERENT_SPIP_SERVEUR'), getDolGlobalString('ADHERENT_SPIP_USER'), getDolGlobalString('ADHERENT_SPIP_PASS'), getDolGlobalString('ADHERENT_SPIP_DB'), getDolGlobalInt('ADHERENT_SPIP_PORT'));

		if ($resource->ok) {
			return $resource;
		}

		dol_syslog('Error when connecting to SPIP '.getDolGlobalString('ADHERENT_SPIP_SERVEUR').' '.getDolGlobalString('ADHERENT_SPIP_USER').' '.getDolGlobalString('ADHERENT_SPIP_PASS').' '.getDolGlobalString('ADHERENT_SPIP_DB'), LOG_ERR);

		return false;
	}

	/**
	 * Function used to connect to Mailman
	 *
	 * @param	Adherent 	$object 	Object with the data
	 * @param	string 	$url    	Mailman URL to be called with patterns
	 * @param	string	$list		Name of mailing-list
	 * @return 	mixed				Boolean or string
	 */
	private function callMailman($object, $url, $list)
	{
		global $conf;

		require_once DOL_DOCUMENT_ROOT.'/core/lib/geturl.lib.php';
		//Patterns that are going to be replaced with their original value
		$patterns = array(
			'%LISTE%',
			'%EMAIL%',
			'%PASSWORD%',
			'%MAILMAN_ADMINPW%'
		);
		$replace = array(
			$list,
			$object->email,
			$object->pass,
			getDolGlobalString('ADHERENT_MAILMAN_ADMIN_PASSWORD')
		);

		$curl_url = str_replace($patterns, $replace, $url);
		dol_syslog('Calling Mailman: '.$curl_url);

		$result = getURLContent($curl_url);

		return $result['content'];
	}

	// phpcs:disable PEAR.NamingConventions.ValidFunctionName.ScopeNotCamelCaps
	/**
	 *  Fonction qui donne les droits redacteurs dans spip
	 *
	 *	@param	Adherent	$object		Object with data (->firstname, ->lastname, ->email and ->login)
	 *  @return	int					=0 if KO, >0 if OK
	 */
	public function add_to_spip($object)
	{
		// phpcs:enable
		dol_syslog(get_class($this)."::add_to_spip");

		if ($this->isSpipEnabled()) {
			if ($this->checkSpipConfig()) {
				$mydb = $this->connectSpip();

				if ($mydb) {
					require_once DOL_DOCUMENT_ROOT.'/core/lib/security2.lib.php';
					$mdpass = dol_hash($object->pass);
					$htpass = crypt($object->pass, makesalt());
					$query = "INSERT INTO spip_auteurs (nom, email, login, pass, htpass, alea_futur, statut) VALUES(\"".dolGetFirstLastname($object->firstname, $object->lastname)."\",\"".$object->email."\",\"".$object->login."\",\"$mdpass\",\"$htpass\",FLOOR(32000*RAND()),\"1comite\")";

					$result = $mydb->query($query);

					$mydb->close();

					if ($result) {
						return 1;
					} else {
						$this->error = $mydb->lasterror();
					}
				} else {
					$this->error = 'Failed to connect to SPIP';
				}
			} else {
				$this->error = 'BadSPIPConfiguration';
			}
		} else {
			$this->error = 'SPIPNotEnabled';
		}

		return 0;
	}

	// phpcs:disable PEAR.NamingConventions.ValidFunctionName.ScopeNotCamelCaps
	/**
	 *  Fonction qui enleve les droits redacteurs dans spip
	 *
	 *	@param	Adherent	$object		Object with data (->login)
	 *  @return	int					=0 if KO, >0 if OK
	 */
	public function del_to_spip($object)
	{
		// phpcs:enable
		dol_syslog(get_class($this)."::del_to_spip");

		if ($this->isSpipEnabled()) {
			if ($this->checkSpipConfig()) {
				$mydb = $this->connectSpip();

				if ($mydb) {
					$query = "DELETE FROM spip_auteurs WHERE login = '".$mydb->escape($object->login)."'";

					$result = $mydb->query($query);

					$mydb->close();

					if ($result) {
						return 1;
					} else {
						$this->error = $mydb->lasterror();
					}
				} else {
					$this->error = 'Failed to connect to SPIP';
				}
			} else {
				$this->error = 'BadSPIPConfiguration';
			}
		} else {
			$this->error = 'SPIPNotEnabled';
		}

		return 0;
	}

	// phpcs:disable PEAR.NamingConventions.ValidFunctionName.ScopeNotCamelCaps
	/**
	 *  Fonction qui dit si cet utilisateur est un redacteur existant dans spip
	 *
	 *	@param	object	$object		Object with data (->login)
	 *  @return int     			1=exists, 0=does not exists, -1=error
	 */
	public function is_in_spip($object)
	{
		// phpcs:enable
		if ($this->isSpipEnabled()) {
			if ($this->checkSpipConfig()) {
				$mydb = $this->connectSpip();

				if ($mydb) {
					$query = "SELECT login FROM spip_auteurs WHERE login = '".$mydb->escape($object->login)."'";

					$result = $mydb->query($query);

					if ($result) {
						if ($mydb->num_rows($result)) {
							// nous avons au moins une reponse
							$mydb->close();
							return 1;
						} else {
							// nous n'avons pas de reponse => n'existe pas
							$mydb->close();
							return 0;
						}
					} else {
						$this->error = $mydb->lasterror();
						$mydb->close();
					}
				} else {
					$this->error = 'Failed to connect to SPIP';
				}
			} else {
				$this->error = 'BadSPIPConfiguration';
			}
		} else {
			$this->error = 'SPIPNotEnabled';
		}

		return -1;
	}

	// phpcs:disable PEAR.NamingConventions.ValidFunctionName.ScopeNotCamelCaps
	/**
	 *  Subscribe an email to all mailing-lists
	 *
	 *	@param	Adherent	$object		Object with data (->email, ->pass, ->element, ->type)
	 *  @param	string		$listes    	To force mailing-list (string separated with ,)
<<<<<<< HEAD
	 *  @return	int		  				<0 if KO, >=0 if OK
=======
	 *  @return	int		  				Return integer <0 if KO, >=0 if OK
>>>>>>> 603ec5e6
	 */
	public function add_to_mailman($object, $listes = '')
	{
		// phpcs:enable
		global $conf, $langs, $user;

		dol_syslog(get_class($this)."::add_to_mailman");

		$this->mladded_ok = array();
		$this->mladded_ko = array();

		if (!function_exists("curl_init")) {
			$langs->load("errors");
			$this->error = $langs->trans("ErrorFunctionNotAvailableInPHP", "curl_init");
			return -1;
		}

		if (isModEnabled('adherent')) {	// Synchro for members
			if (getDolGlobalString('ADHERENT_MAILMAN_URL')) {
				if ($listes == '' && getDolGlobalString('ADHERENT_MAILMAN_LISTS')) {
					$lists = explode(',', $conf->global->ADHERENT_MAILMAN_LISTS);
				} else {
					$lists = explode(',', $listes);
				}

				$categstatic = new Categorie($this->db);

				foreach ($lists as $list) {
					// Filter on type something (ADHERENT_MAILMAN_LISTS = "mailinglist0,TYPE:typevalue:mailinglist1,CATEG:categvalue:mailinglist2")
					$tmp = explode(':', $list);
					if (!empty($tmp[2])) {
						$list = $tmp[2];
						if ($object->element == 'member' && $tmp[0] == 'TYPE' && $object->type != $tmp[1]) {    // Filter on member type label
							dol_syslog("We ignore list ".$list." because object member type ".$object->type." does not match ".$tmp[1], LOG_DEBUG);
							continue;
						}
						if ($object->element == 'member' && $tmp[0] == 'CATEG' && !in_array($tmp[1], $categstatic->containing($object->id, 'member', 'label'))) {    // Filter on member category
							dol_syslog("We ignore list ".$list." because object member is not into category ".$tmp[1], LOG_DEBUG);
							continue;
						}
					}

					//We call Mailman to subscribe the user
					$result = $this->callMailman($object, $conf->global->ADHERENT_MAILMAN_URL, $list);

					if ($result === false) {
						$this->mladded_ko[$list] = $object->email;
						return -2;
					} else {
						$this->mladded_ok[$list] = $object->email;
					}
				}
				return count($lists);
			} else {
				$this->error = "ADHERENT_MAILMAN_URL not defined";
				return -1;
			}
		}

		return 0;
	}

	// phpcs:disable PEAR.NamingConventions.ValidFunctionName.ScopeNotCamelCaps
	/**
	 *  Unsubscribe an email from all mailing-lists
	 *  Used when a user is resiliated
	 *
	 *	@param	Adherent	$object		Object with data (->email, ->pass, ->element, ->type)
	 *  @param	string	    $listes     To force mailing-list (string separated with ,)
<<<<<<< HEAD
	 *  @return int         		    <0 if KO, >=0 if OK
=======
	 *  @return int         		    Return integer <0 if KO, >=0 if OK
>>>>>>> 603ec5e6
	 */
	public function del_to_mailman($object, $listes = '')
	{
		// phpcs:enable
		global $conf, $langs, $user;

		dol_syslog(get_class($this)."::del_to_mailman");

		$this->mlremoved_ok = array();
		$this->mlremoved_ko = array();

		if (!function_exists("curl_init")) {
			$langs->load("errors");
			$this->error = $langs->trans("ErrorFunctionNotAvailableInPHP", "curl_init");
			return -1;
		}

		if (isModEnabled('adherent')) {	// Synchro for members
			if (getDolGlobalString('ADHERENT_MAILMAN_UNSUB_URL')) {
				if ($listes == '' && getDolGlobalString('ADHERENT_MAILMAN_LISTS')) {
					$lists = explode(',', $conf->global->ADHERENT_MAILMAN_LISTS);
				} else {
					$lists = explode(',', $listes);
				}

				$categstatic = new Categorie($this->db);

				foreach ($lists as $list) {
					// Filter on type something (ADHERENT_MAILMAN_LISTS = "mailinglist0,TYPE:typevalue:mailinglist1,CATEG:categvalue:mailinglist2")
					$tmp = explode(':', $list);
					if (!empty($tmp[2])) {
						$list = $tmp[2];
						if ($object->element == 'member' && $tmp[0] == 'TYPE' && $object->type != $tmp[1]) {    // Filter on member type label
							dol_syslog("We ignore list ".$list." because object member type ".$object->type." does not match ".$tmp[1], LOG_DEBUG);
							continue;
						}
						if ($object->element == 'member' && $tmp[0] == 'CATEG' && !in_array($tmp[1], $categstatic->containing($object->id, 'member', 'label'))) {    // Filter on member category
							dol_syslog("We ignore list ".$list." because object member is not into category ".$tmp[1], LOG_DEBUG);
							continue;
						}
					}

					//We call Mailman to unsubscribe the user
					$result = $this->callMailman($object, $conf->global->ADHERENT_MAILMAN_UNSUB_URL, $list);

					if ($result === false) {
						$this->mlremoved_ko[$list] = $object->email;
						return -2;
					} else {
						$this->mlremoved_ok[$list] = $object->email;
					}
				}
				return count($lists);
			} else {
				$this->error = "ADHERENT_MAILMAN_UNSUB_URL not defined";
				return -1;
			}
		}

		return 0;
	}
}<|MERGE_RESOLUTION|>--- conflicted
+++ resolved
@@ -288,11 +288,7 @@
 	 *
 	 *	@param	Adherent	$object		Object with data (->email, ->pass, ->element, ->type)
 	 *  @param	string		$listes    	To force mailing-list (string separated with ,)
-<<<<<<< HEAD
-	 *  @return	int		  				<0 if KO, >=0 if OK
-=======
 	 *  @return	int		  				Return integer <0 if KO, >=0 if OK
->>>>>>> 603ec5e6
 	 */
 	public function add_to_mailman($object, $listes = '')
 	{
@@ -362,11 +358,7 @@
 	 *
 	 *	@param	Adherent	$object		Object with data (->email, ->pass, ->element, ->type)
 	 *  @param	string	    $listes     To force mailing-list (string separated with ,)
-<<<<<<< HEAD
-	 *  @return int         		    <0 if KO, >=0 if OK
-=======
 	 *  @return int         		    Return integer <0 if KO, >=0 if OK
->>>>>>> 603ec5e6
 	 */
 	public function del_to_mailman($object, $listes = '')
 	{
