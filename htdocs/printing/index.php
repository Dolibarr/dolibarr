--- conflicted
+++ resolved
@@ -1,11 +1,6 @@
 <?php
-<<<<<<< HEAD
-/*
- * Copyright (C) 2014-2015  Frederic France      <frederic.france@free.fr>
-=======
 /* Copyright (C) 2014-2015  Frederic France      <frederic.france@free.fr>
  * Copyright (C) 2016       Laurent Destailleur  <eldy@users.sourceforge.net>
->>>>>>> 3f5d67d4
  *
  * This program is free software; you can redistribute it and/or modify
  * it under the terms of the GNU General Public License as published by
@@ -29,12 +24,6 @@
 
 require '../main.inc.php';
 include_once DOL_DOCUMENT_ROOT.'/core/modules/printing/modules_printing.php';
-<<<<<<< HEAD
-
-llxHeader("",$langs->trans("Printing"));
-
-print_barre_liste($langs->trans("Printing"), 0, $_SERVER["PHP_SELF"], '', '', '', '<a class="button" href="'.$_SERVER["PHP_SELF"].'">'.$langs->trans("Refresh").'</a>', 0);
-=======
 
 $langs->load("printing");
 
@@ -53,7 +42,6 @@
 llxHeader("",$langs->trans("Printing"));
 
 print_barre_liste($langs->trans("Printing"), 0, $_SERVER["PHP_SELF"], '', '', '', '<a class="button" href="'.$_SERVER["PHP_SELF"].'">'.$langs->trans("Refresh").'</a>', 0, 0, 'title_setup.png');
->>>>>>> 3f5d67d4
 
 print $langs->trans("DirectPrintingJobsDesc").'<br><br>';
 
