<?php
/* Copyright (C) 2013 Laurent Destailleur  <eldy@users.sourceforge.net>
 * Copyright (C) 2014 Frederic France      <frederic.france@free.fr>
 *
 * This program is free software; you can redistribute it and/or modify
 * it under the terms of the GNU General Public License as published by
 * the Free Software Foundation; either version 3 of the License, or
 * (at your option) any later version.
 *
 * This program is distributed in the hope that it will be useful,
 * but WITHOUT ANY WARRANTY; without even the implied warranty of
 * MERCHANTABILITY or FITNESS FOR A PARTICULAR PURPOSE.  See the
 * GNU General Public License for more details.
 *
 * You should have received a copy of the GNU General Public License
 * along with this program. If not, see <http://www.gnu.org/licenses/>.
 */

/**
 *      \file       htdocs/printing/admin/printing.php
 *      \ingroup    printing
 *      \brief      Page to setup printing module
 */

require '../../main.inc.php';

require_once DOL_DOCUMENT_ROOT.'/core/lib/admin.lib.php';
require_once DOL_DOCUMENT_ROOT.'/core/class/doleditor.class.php';
require_once DOL_DOCUMENT_ROOT.'/core/modules/printing/modules_printing.php';
require_once DOL_DOCUMENT_ROOT.'/printing/lib/printing.lib.php';

$langs->load("admin");
$langs->load("printing");

if (! $user->admin) accessforbidden();

$action = GETPOST('action','alpha');
$mode = GETPOST('mode','alpha');
$value = GETPOST('value','alpha');
$varname = GETPOST('varname', 'alpha');
$driver = GETPOST('driver', 'alpha');

if (! empty($driver)) $langs->load($driver);

if (!$mode) $mode='config';

/*
 * Action
 */

if (($mode == 'test' || $mode == 'setup') && empty($driver))
{
    setEventMessage($langs->trans('PleaseSelectaDriverfromList'));
    header("Location: ".$_SERVER['PHP_SELF'].'?mode=config');
    exit;
}

if ($action == 'setconst' && $user->admin)
{
    $error=0;
    $db->begin();
    foreach ($_POST['setupdriver'] as $setupconst) {
        //print '<pre>'.print_r($setupconst, true).'</pre>';
        $result=dolibarr_set_const($db, $setupconst['varname'],$setupconst['value'],'chaine',0,'',$conf->entity);
        if (! $result > 0) $error++;
    }

    if (! $error)
    {
        $db->commit();
        setEventMessage($langs->trans("SetupSaved"));
    }
    else
    {
        $db->rollback();
        dol_print_error($db);
    }
    $action='';
}

if ($action == 'setvalue' && $user->admin)
{
    $db->begin();

    $result=dolibarr_set_const($db, $varname, $value,'chaine',0,'',$conf->entity);
    if (! $result > 0) $error++;

    if (! $error)
    {
        $db->commit();
        setEventMessage($langs->trans("SetupSaved"));
    }
    else
    {
        $db->rollback();
        dol_print_error($db);
    }
    $action = '';
}

/*
 * View
 */

$form = new Form($db);

llxHeader('',$langs->trans("PrintingSetup"));

$linkback='<a href="'.DOL_URL_ROOT.'/admin/modules.php">'.$langs->trans("BackToModuleList").'</a>';
print_fiche_titre($langs->trans("PrintingSetup"),$linkback,'title_setup');

$head=printingadmin_prepare_head($mode);

if ($mode == 'setup' && $user->admin)
{
    print '<form method="post" action="'.$_SERVER["PHP_SELF"].'?mode=setup&amp;driver='.$driver.'" autocomplete="off">';
    print '<input type="hidden" name="token" value="'.$_SESSION['newtoken'].'">';
    print '<input type="hidden" name="action" value="setconst">';

    dol_fiche_head($head, $mode, $langs->trans("ModuleSetup"), 0, 'technic');

    print $langs->trans("PrintingDriverDesc".$driver)."<br><br>\n";

    print '<table class="noborder" width="100%">'."\n";
    $var=true;
    print '<tr class="liste_titre">';
    print '<th>'.$langs->trans("Parameters").'</th>';
    print '<th>'.$langs->trans("Value").'</th>';
    print "</tr>\n";

    if (! empty($driver))
    {
        require_once DOL_DOCUMENT_ROOT.'/core/modules/printing/'.$driver.'.modules.php';
        $classname = 'printing_'.$driver;
        $langs->load($driver);
        $printer = new $classname($db);
        //print '<pre>'.print_r($printer, true).'</pre>';
        $i=0;
        foreach ($printer->conf as $key)
        {
            $var=!$var;
            print '<tr '.$bc[$var].'>';
            print '<td'.($key['required']?' class=required':'').'>'.$langs->trans($key['varname']).'</td><td>';
            print '<input size="32" type="'.(empty($key['type'])?'text':$key['type']).'" name="setupdriver['.$i.'][value]" value="'.$conf->global->{$key['varname']}.'"';
            print isset($key['moreattributes'])?$key['moreattributes']:'';
            print '>';
            print '<input type="hidden" name="setupdriver['.$i.'][varname]" value="'.$key['varname'].'">';
            print '&nbsp;'.($key['example']!=''?$langs->trans("Example").' : '.$key['example']:'');
            print '</tr>';
            $i++;
        }
    } else {
        print $langs->trans('PleaseSelectaDriverfromList');
    }

    print '</table>';
    if (! empty($driver))
    {
        print '<div class="center"><input type="submit" class="button" value="'.dol_escape_htmltag($langs->trans("Modify")).'"></center>';
    }
    print '</form>';
    dol_fiche_end();

}
if ($mode == 'config' && $user->admin)
{
    dol_fiche_head($head, $mode, $langs->trans("ModuleSetup"), 0, 'technic');

    print $langs->trans("PrintingDesc")."<br><br>\n";

    print '<table class="noborder" width="100%">'."\n";

    $var=true;
    print '<tr class="liste_titre">';
    print '<th>'.$langs->trans("Description").'</th>';
    print '<th class="center">'.$langs->trans("Active").'</th>';
    print '<th class="center">'.$langs->trans("Setup").'</th>';
    print '<th class="center">'.$langs->trans("TargetedPrinter").'</th>';
    print "</tr>\n";

    $object = new PrintingDriver($db);
    $result = $object->listDrivers($db, 10);
    foreach ($result as $driver) {
        require_once DOL_DOCUMENT_ROOT.'/core/modules/printing/'.$driver.'.modules.php';
        $classname = 'printing_'.$driver;
        $langs->load($driver);
        $printer = new $classname($db);
        //print '<pre>'.print_r($printer, true).'</pre>';
        $var=!$var;
        print '<tr '.$bc[$var].'>';
        print '<td>'.img_picto('', $printer->picto).$langs->trans($printer->desc).'</td>';
        print '<td class="center">';
        if (! empty($conf->use_javascript_ajax))
        {
            print ajax_constantonoff($printer->active);
        }
        else
        {
            if (empty($conf->global->{$printer->conf}))
            {
                print '<a href="'.$_SERVER['PHP_SELF'].'?action=setvalue&amp;varname='.$printer->active.'&amp;value=1">'.img_picto($langs->trans("Disabled"),'off').'</a>';
            }
            else
            {
                print '<a href="'.$_SERVER['PHP_SELF'].'?action=setvalue&amp;varname='.$printer->active.'&amp;value=0">'.img_picto($langs->trans("Enabled"),'on').'</a>';
            }
        }
        print '<td class="center"><a href="'.$_SERVER['PHP_SELF'].'?mode=setup&amp;driver='.$printer->name.'">'.img_picto('', 'setup').'</a></td>';
        print '<td class="center"><a href="'.$_SERVER['PHP_SELF'].'?mode=test&amp;driver='.$printer->name.'">'.img_picto('', 'setup').'</a></td>';
        print '</tr>'."\n";
    }

    print '</table>';

    dol_fiche_end();
}

if ($mode == 'test' && $user->admin)
{
    dol_fiche_head($head, $mode, $langs->trans("ModuleSetup"), 0, 'technic');

    print $langs->trans('PrintTestDesc'.$driver)."<br><br>\n";

    print '<table class="noborder" width="100%">';
    if (! empty($driver))
    {
        require_once DOL_DOCUMENT_ROOT.'/core/modules/printing/'.$driver.'.modules.php';
        $classname = 'printing_'.$driver;
        $langs->load($driver);
        $printer = new $classname($db);
        //print '<pre>'.print_r($printer, true).'</pre>';
<<<<<<< HEAD
        if ($printer->getlist_available_printers) {
=======
        if (count($printer->getlist_available_printers)) {
>>>>>>> ef6b96b4
            print $printer->listAvailablePrinters();
        }
        else {
            print $langs->trans('PleaseConfigureDriverfromList');
        }

    } else {
        print $langs->trans('PleaseSelectaDriverfromList');
    }
    print '</table>';

    dol_fiche_end();
}

if ($mode == 'userconf' && $user->admin)
{
    dol_fiche_head($head, $mode, $langs->trans("ModuleSetup"), 0, 'technic');

    print $langs->trans('PrintUserConfDesc'.$driver)."<br><br>\n";

    print '<table class="noborder" width="100%">';
    $var=true;
    print '<tr class="liste_titre">';
    print '<th>'.$langs->trans("User").'</th>';
    print '<th>'.$langs->trans("PrintModule").'</th>';
    print '<th>'.$langs->trans("PrintDriver").'</th>';
    print '<th>'.$langs->trans("Printer").'</th>';
    print '<th>'.$langs->trans("PrinterLocation").'</th>';
    print '<th>'.$langs->trans("PrinterId").'</th>';
    print '<th>'.$langs->trans("NumberOfCopy").'</th>';
    print '<th class="center">'.$langs->trans("Delete").'</th>';
    print "</tr>\n";
    $sql = 'SELECT p.rowid, p.printer_name, p.printer_location, p.printer_id, p.copy, p.module, p.driver, p.userid, u.login FROM '.MAIN_DB_PREFIX.'printing as p, '.MAIN_DB_PREFIX.'user as u WHERE p.userid=u.rowid';
    $resql = $db->query($sql);
    while ($row=$db->fetch_array($resql)) {
        $var=!$var;
        print '<tr '.$bc[$var].'>';
        print '<td>'.$row['login'].'</td>';
        print '<td>'.$row['module'].'</td>';
        print '<td>'.$row['driver'].'</td>';
        print '<td>'.$row['printer_name'].'</td>';
        print '<td>'.$row['printer_location'].'</td>';
        print '<td>'.$row['printer_id'].'</td>';
        print '<td>'.$row['copy'].'</td>';
        print '<td class="center">'.img_picto($langs->trans("Delete"), 'delete').'</td>';
        print "</tr>\n";
    }
    print '</table>';

    dol_fiche_end();

}

llxFooter();

$db->close();<|MERGE_RESOLUTION|>--- conflicted
+++ resolved
@@ -229,11 +229,7 @@
         $langs->load($driver);
         $printer = new $classname($db);
         //print '<pre>'.print_r($printer, true).'</pre>';
-<<<<<<< HEAD
-        if ($printer->getlist_available_printers) {
-=======
         if (count($printer->getlist_available_printers)) {
->>>>>>> ef6b96b4
             print $printer->listAvailablePrinters();
         }
         else {
