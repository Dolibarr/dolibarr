--- conflicted
+++ resolved
@@ -445,15 +445,8 @@
 				//Get extrafield values
 				$product->fetch_optionals();
 
-<<<<<<< HEAD
-				if (isset($extrafields->attributes[$elementtype]['label']) && is_array($extrafields->attributes[$elementtype]['label']) && count($extrafields->attributes[$elementtype]['label']))
-				{
-					foreach ($extrafields->attributes[$elementtype]['label'] as $key => $label)
-					{
-=======
 				if (isset($extrafields->attributes[$elementtype]['label']) && is_array($extrafields->attributes[$elementtype]['label']) && count($extrafields->attributes[$elementtype]['label'])) {
 					foreach ($extrafields->attributes[$elementtype]['label'] as $key => $label) {
->>>>>>> a2931a27
 						$productorservice_result_fields = array_merge($productorservice_result_fields, array('options_'.$key => $product->array_options['options_'.$key]));
 					}
 				}
@@ -714,7 +707,6 @@
 				$newobject->barcode_type = $product['barcode_type'];
 		}
 
-<<<<<<< HEAD
 		$newobject->stock_reel = isset($product['stock_real']) ? $product['stock_real'] : null;
 		$newobject->pmp = isset($product['pmp']) ? $product['pmp'] : null;
 		$newobject->seuil_stock_alerte = isset($product['stock_alert']) ? $product['stock_alert'] : null;
@@ -722,17 +714,6 @@
 		$newobject->country_id = isset($product['country_id']) ? $product['country_id'] : 0;
 		if (!empty($product['country_code'])) $newobject->country_id = getCountry($product['country_code'], 3);
 		$newobject->customcode = isset($product['customcode']) ? $product['customcode'] : '';
-=======
-		$newobject->stock_reel = $product['stock_real'];
-		$newobject->pmp = $product['pmp'];
-		$newobject->seuil_stock_alerte = $product['stock_alert'];
-
-		$newobject->country_id = $product['country_id'];
-		if ($product['country_code']) {
-			$newobject->country_id = getCountry($product['country_code'], 3);
-		}
-		$newobject->customcode = $product['customcode'];
->>>>>>> a2931a27
 
 		$newobject->canvas = isset($product['canvas']) ? $product['canvas'] : '';
 
@@ -740,15 +721,8 @@
 
 		$extrafields = new ExtraFields($db);
 		$extrafields->fetch_name_optionals_label($elementtype, true);
-<<<<<<< HEAD
-		if (isset($extrafields->attributes[$elementtype]['label']) && is_array($extrafields->attributes[$elementtype]['label']) && count($extrafields->attributes[$elementtype]['label']))
-		{
-			foreach ($extrafields->attributes[$elementtype]['label'] as $key => $label)
-			{
-=======
 		if (isset($extrafields->attributes[$elementtype]['label']) && is_array($extrafields->attributes[$elementtype]['label']) && count($extrafields->attributes[$elementtype]['label'])) {
 			foreach ($extrafields->attributes[$elementtype]['label'] as $key => $label) {
->>>>>>> a2931a27
 				$key = 'options_'.$key;
 				$newobject->array_options[$key] = $product[$key];
 			}
@@ -864,12 +838,7 @@
 
 		$db->begin();
 
-<<<<<<< HEAD
-		foreach ($listofid as $id)
-		{
-=======
-		foreach ($listofid as $key => $id) {
->>>>>>> a2931a27
+		foreach ($listofid as $id) {
 			$newobject = new Product($db);
 			$result = $newobject->fetch($id);
 
@@ -1093,15 +1062,8 @@
 							//Get extrafield values
 							$tmpproduct->fetch_optionals();
 
-<<<<<<< HEAD
-							if (isset($extrafields->attributes[$elementtype]['label']) && is_array($extrafields->attributes[$elementtype]['label']) && count($extrafields->attributes[$elementtype]['label']))
-							{
-								foreach ($extrafields->attributes[$elementtype]['label'] as $key => $label)
-								{
-=======
 							if (isset($extrafields->attributes[$elementtype]['label']) && is_array($extrafields->attributes[$elementtype]['label']) && count($extrafields->attributes[$elementtype]['label'])) {
 								foreach ($extrafields->attributes[$elementtype]['label'] as $key => $label) {
->>>>>>> a2931a27
 									$products[$iProduct] = array_merge($products[$iProduct], array('options_'.$key => $tmpproduct->array_options['options_'.$key]));
 								}
 							}
