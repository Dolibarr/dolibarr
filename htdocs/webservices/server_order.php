--- conflicted
+++ resolved
@@ -466,17 +466,10 @@
 					'total' => $order->total_ttc,
 					'project_id' => $order->fk_project,
 
-<<<<<<< HEAD
-					'date' => $order->date ?dol_print_date($order->date, 'dayrfc') : '',
-					'date_creation' => $order->date_creation ?dol_print_date($order->date_creation, 'dayhourrfc') : '',
-					'date_validation' => $order->date_validation ?dol_print_date($order->date_creation, 'dayhourrfc') : '',
-					'date_modification' => $order->date_modification ?dol_print_date($order->date_modification, 'dayhourrfc') : '',
-=======
 					'date' => $order->date ? dol_print_date($order->date, 'dayrfc') : '',
 					'date_creation' => $order->date_creation ? dol_print_date($order->date_creation, 'dayhourrfc') : '',
 					'date_validation' => $order->date_validation ? dol_print_date($order->date_creation, 'dayhourrfc') : '',
 					'date_modification' => $order->date_modification ? dol_print_date($order->date_modification, 'dayhourrfc') : '',
->>>>>>> 729451fa
 
 					'source' => $order->source,
 					'billed' => $order->billed,
@@ -625,11 +618,7 @@
 					'total' => $order->total_ttc,
 					'project_id' => $order->fk_project,
 
-<<<<<<< HEAD
-					'date' => $order->date_commande ?dol_print_date($order->date_commande, 'dayrfc') : '',
-=======
 					'date' => $order->date_commande ? dol_print_date($order->date_commande, 'dayrfc') : '',
->>>>>>> 729451fa
 
 					'source' => $order->source,
 					'billed' => $order->billed,
