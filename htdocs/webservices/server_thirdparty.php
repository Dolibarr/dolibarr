--- conflicted
+++ resolved
@@ -18,11 +18,7 @@
 /**
  *       \file       htdocs/webservices/server_thirdparty.php
  *       \brief      File that is entry point to call Dolibarr WebServices
-<<<<<<< HEAD
- *       \version    $Id: server_thirdparty.php,v 1.13 2011/07/31 23:21:08 eldy Exp $
-=======
  *       \version    $Id: server_thirdparty.php,v 1.14 2011/08/18 22:26:10 eldy Exp $
->>>>>>> 19bde3ab
  */
 
 // This is to make Dolibarr working with Plesk
