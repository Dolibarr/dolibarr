<?php
/* Copyright (C) 2006-2016 Laurent Destailleur  <eldy@users.sourceforge.net>
 *
 * This program is free software; you can redistribute it and/or modify
 * it under the terms of the GNU General Public License as published by
 * the Free Software Foundation; either version 3 of the License, or
 * (at your option) any later version.
 *
 * This program is distributed in the hope that it will be useful,
 * but WITHOUT ANY WARRANTY; without even the implied warranty of
 * MERCHANTABILITY or FITNESS FOR A PARTICULAR PURPOSE.  See the
 * GNU General Public License for more details.
 *
 * You should have received a copy of the GNU General Public License
 * along with this program. If not, see <https://www.gnu.org/licenses/>.
 */

/**
 *       \file       htdocs/webservices/server_thirdparty.php
 *       \brief      File that is entry point to call Dolibarr WebServices
 */

if (!defined("NOCSRFCHECK"))    define("NOCSRFCHECK", '1');

require_once '../master.inc.php';
require_once NUSOAP_PATH.'/nusoap.php'; // Include SOAP
require_once DOL_DOCUMENT_ROOT.'/core/lib/ws.lib.php';
require_once DOL_DOCUMENT_ROOT.'/user/class/user.class.php';

require_once DOL_DOCUMENT_ROOT.'/societe/class/societe.class.php';
require_once DOL_DOCUMENT_ROOT.'/core/class/extrafields.class.php';


dol_syslog("Call Dolibarr webservices interfaces");

$langs->load("main");

// Enable and test if module web services is enabled
if (empty($conf->global->MAIN_MODULE_WEBSERVICES))
{
	$langs->load("admin");
	dol_syslog("Call Dolibarr webservices interfaces with module webservices disabled");
	print $langs->trans("WarningModuleNotActive", 'WebServices').'.<br><br>';
	print $langs->trans("ToActivateModule");
	exit;
}

// Create the soap Object
$server = new nusoap_server();
$server->soap_defencoding = 'UTF-8';
$server->decode_utf8 = false;
$ns = 'http://www.dolibarr.org/ns/';
$server->configureWSDL('WebServicesDolibarrThirdParty', $ns);
$server->wsdl->schemaTargetNamespace = $ns;


// Define WSDL Authentication object
$server->wsdl->addComplexType(
	'authentication',
	'complexType',
	'struct',
	'all',
	'',
	array(
		'dolibarrkey' => array('name'=>'dolibarrkey', 'type'=>'xsd:string'),
		'sourceapplication' => array('name'=>'sourceapplication', 'type'=>'xsd:string'),
		'login' => array('name'=>'login', 'type'=>'xsd:string'),
		'password' => array('name'=>'password', 'type'=>'xsd:string'),
		'entity' => array('name'=>'entity', 'type'=>'xsd:string'),
	)
);
// Define WSDL Return object
$server->wsdl->addComplexType(
	'result',
	'complexType',
	'struct',
	'all',
	'',
	array(
		'result_code' => array('name'=>'result_code', 'type'=>'xsd:string'),
		'result_label' => array('name'=>'result_label', 'type'=>'xsd:string'),
	)
);


$thirdparty_fields = array(
		'id' => array('name'=>'id', 'type'=>'xsd:string'),
		'ref' => array('name'=>'name', 'type'=>'xsd:string'),
		'ref_ext' => array('name'=>'ref_ext', 'type'=>'xsd:string'),
		'fk_user_author' => array('name'=>'fk_user_author', 'type'=>'xsd:string'),
		'status' => array('name'=>'status', 'type'=>'xsd:string'),
		'client' => array('name'=>'client', 'type'=>'xsd:string'),
		'supplier' => array('name'=>'supplier', 'type'=>'xsd:string'),
		'customer_code' => array('name'=>'customer_code', 'type'=>'xsd:string'),
		'supplier_code' => array('name'=>'supplier_code', 'type'=>'xsd:string'),
		'customer_code_accountancy' => array('name'=>'customer_code_accountancy', 'type'=>'xsd:string'),
		'supplier_code_accountancy' => array('name'=>'supplier_code_accountancy', 'type'=>'xsd:string'),
		'date_creation' => array('name'=>'date_creation', 'type'=>'xsd:dateTime'),
		'date_modification' => array('name'=>'date_modification', 'type'=>'xsd:dateTime'),
		'note_private' => array('name'=>'note_private', 'type'=>'xsd:string'),
		'note_public' => array('name'=>'note_public', 'type'=>'xsd:string'),
		'address' => array('name'=>'address', 'type'=>'xsd:string'),
		'zip' => array('name'=>'zip', 'type'=>'xsd:string'),
		'town' => array('name'=>'town', 'type'=>'xsd:string'),
		'province_id' => array('name'=>'province_id', 'type'=>'xsd:string'),
		'country_id' => array('name'=>'country_id', 'type'=>'xsd:string'),
		'country_code' => array('name'=>'country_code', 'type'=>'xsd:string'),
		'country' => array('name'=>'country', 'type'=>'xsd:string'),
		'phone' => array('name'=>'phone', 'type'=>'xsd:string'),
		'fax' => array('name'=>'fax', 'type'=>'xsd:string'),
		'email' => array('name'=>'email', 'type'=>'xsd:string'),
		'url' => array('name'=>'url', 'type'=>'xsd:string'),
		'profid1' => array('name'=>'profid1', 'type'=>'xsd:string'),
		'profid2' => array('name'=>'profid2', 'type'=>'xsd:string'),
		'profid3' => array('name'=>'profid3', 'type'=>'xsd:string'),
		'profid4' => array('name'=>'profid4', 'type'=>'xsd:string'),
		'profid5' => array('name'=>'profid5', 'type'=>'xsd:string'),
		'profid6' => array('name'=>'profid6', 'type'=>'xsd:string'),
		'capital' => array('name'=>'capital', 'type'=>'xsd:string'),
		'vat_used' => array('name'=>'vat_used', 'type'=>'xsd:string'),
		'vat_number' => array('name'=>'vat_number', 'type'=>'xsd:string'));

$elementtype = 'societe';

// Retrieve all extrafields for thirdsparty
// fetch optionals attributes and labels
$extrafields = new ExtraFields($db);
$extrafields->fetch_name_optionals_label($elementtype, true);
$extrafield_array = null;
if (is_array($extrafields) && count($extrafields) > 0) {
	$extrafield_array = array();
}
if (isset($extrafields->attributes[$elementtype]['label']) && is_array($extrafields->attributes[$elementtype]['label']) && count($extrafields->attributes[$elementtype]['label']))
{
	foreach ($extrafields->attributes[$elementtype]['label'] as $key => $label)
	{
		//$value=$object->array_options["options_".$key];
		$type = $extrafields->attributes[$elementtype]['type'][$key];
		if ($type == 'date' || $type == 'datetime') {$type = 'xsd:dateTime'; }
		else {$type = 'xsd:string'; }

		$extrafield_array['options_'.$key] = array('name'=>'options_'.$key, 'type'=>$type);
	}
}

if (is_array($extrafield_array)) $thirdparty_fields = array_merge($thirdparty_fields, $extrafield_array);

// Define other specific objects
$server->wsdl->addComplexType(
	'thirdparty',
	'complexType',
	'struct',
	'all',
	'',
	$thirdparty_fields
);

// Define other specific objects
$server->wsdl->addComplexType(
	'filterthirdparty',
	'complexType',
	'struct',
	'all',
	'',
	array(
		//'limit' => array('name'=>'limit','type'=>'xsd:string'),
		'client' => array('name'=>'client', 'type'=>'xsd:string'),
		'supplier' => array('name'=>'supplier', 'type'=>'xsd:string'),
		'category' => array('name'=>'category', 'type'=>'xsd:string')
	)
);

$server->wsdl->addComplexType(
	'ThirdPartiesArray',
	'complexType',
	'array',
	'',
	'SOAP-ENC:Array',
	array(),
	array(
		array('ref'=>'SOAP-ENC:arrayType', 'wsdl:arrayType'=>'tns:thirdparty[]')
	),
	'tns:thirdparty'
);
$server->wsdl->addComplexType(
	'ThirdPartiesArray2',
	'complexType',
	'array',
	'sequence',
	'',
	array(
		'thirdparty' => array(
			'name' => 'thirdparty',
			'type' => 'tns:thirdparty',
			'minOccurs' => '0',
			'maxOccurs' => 'unbounded'
		)
	)
);


// 5 styles: RPC/encoded, RPC/literal, Document/encoded (not WS-I compliant), Document/literal, Document/literal wrapped
// Style merely dictates how to translate a WSDL binding to a SOAP message. Nothing more. You can use either style with any programming model.
// http://www.ibm.com/developerworks/webservices/library/ws-whichwsdl/
$styledoc = 'rpc'; // rpc/document (document is an extend into SOAP 1.0 to support unstructured messages)
$styleuse = 'encoded'; // encoded/literal/literal wrapped
// Better choice is document/literal wrapped but literal wrapped not supported by nusoap.

// Register WSDL
$server->register(
	'getThirdParty',
	// Entry values
	array('authentication'=>'tns:authentication', 'id'=>'xsd:string', 'ref'=>'xsd:string', 'ref_ext'=>'xsd:string'),
	// Exit values
	array('result'=>'tns:result', 'thirdparty'=>'tns:thirdparty'),
	$ns,
	$ns.'#getThirdParty',
	$styledoc,
	$styleuse,
	'WS to get a thirdparty from its id, ref or ref_ext'
);

// Register WSDL
$server->register(
	'createThirdParty',
	// Entry values
	array('authentication'=>'tns:authentication', 'thirdparty'=>'tns:thirdparty'),
	// Exit values
	array('result'=>'tns:result', 'id'=>'xsd:string', 'ref'=>'xsd:string'),
	$ns,
	$ns.'#createThirdParty',
	$styledoc,
	$styleuse,
	'WS to create a thirdparty'
);

// Register WSDL
$server->register(
	'updateThirdParty',
	// Entry values
	array('authentication'=>'tns:authentication', 'thirdparty'=>'tns:thirdparty'),
	// Exit values
	array('result'=>'tns:result', 'id'=>'xsd:string'),
	$ns,
	$ns.'#updateThirdParty',
	$styledoc,
	$styleuse,
	'WS to update a thirdparty'
);


// Register WSDL
$server->register(
	'getListOfThirdParties',
	// Entry values
	array('authentication'=>'tns:authentication', 'filterthirdparty'=>'tns:filterthirdparty'),
	// Exit values
	array('result'=>'tns:result', 'thirdparties'=>'tns:ThirdPartiesArray2'),
	$ns,
	$ns.'#getListOfThirdParties',
	$styledoc,
	$styleuse,
	'WS to get list of thirdparties id and ref'
);

// Register WSDL
$server->register(
		'deleteThirdParty',
		// Entry values
		array('authentication'=>'tns:authentication', 'id'=>'xsd:string', 'ref'=>'xsd:string', 'ref_ext'=>'xsd:string'),
		// Exit values
		array('result'=>'tns:result', 'id'=>'xsd:string'),
		$ns,
		$ns.'#deleteThirdParty',
		$styledoc,
		$styleuse,
		'WS to delete a thirdparty from its id, ref or ref_ext'
);


// Full methods code
/**
 * Get a thirdparty
 *
 * @param	array		$authentication		Array of authentication information
 * @param	string		$id		    		internal id
 * @param	string		$ref		    	internal reference
 * @param	string		$ref_ext	   		external reference
 * @return	array							Array result
 */
function getThirdParty($authentication, $id = '', $ref = '', $ref_ext = '')
{
	global $db, $conf;

	dol_syslog("Function: getThirdParty login=".$authentication['login']." id=".$id." ref=".$ref." ref_ext=".$ref_ext);

	if ($authentication['entity']) $conf->entity = $authentication['entity'];

	// Init and check authentication
	$objectresp = array();
	$errorcode = ''; $errorlabel = '';
	$error = 0;
	$fuser = check_authentication($authentication, $error, $errorcode, $errorlabel);
	// Check parameters
	if (!$error && (($id && $ref) || ($id && $ref_ext) || ($ref && $ref_ext)))
	{
		$error++;
		$errorcode = 'BAD_PARAMETERS'; $errorlabel = "Parameter id, ref and ref_ext can't be both provided. You must choose one or other but not both.";
	}

	if (!$error)
	{
		$fuser->getrights();

		if ($fuser->rights->societe->lire)
		{
			$thirdparty = new Societe($db);
			$result = $thirdparty->fetch($id, $ref, $ref_ext);
			if ($result > 0)
			{
				$thirdparty_result_fields = array(
						'id' => $thirdparty->id,
			   			'ref' => $thirdparty->name,
			   			'ref_ext' => $thirdparty->ref_ext,
			   			'status' => $thirdparty->status,
						'client' => $thirdparty->client,
						'supplier' => $thirdparty->fournisseur,
						'customer_code' => $thirdparty->code_client,
						'supplier_code' => $thirdparty->code_fournisseur,
						'customer_code_accountancy' => $thirdparty->code_compta,
						'supplier_code_accountancy' => $thirdparty->code_compta_fournisseur,
						'fk_user_author' => $thirdparty->fk_user_author,
						'date_creation' => dol_print_date($thirdparty->date_creation, 'dayhourrfc'),
						'date_modification' => dol_print_date($thirdparty->date_modification, 'dayhourrfc'),
						'address' => $thirdparty->address,
						'zip' => $thirdparty->zip,
						'town' => $thirdparty->town,
						'province_id' => $thirdparty->state_id,
						'country_id' => $thirdparty->country_id,
						'country_code' => $thirdparty->country_code,
						'country' => $thirdparty->country,
						'phone' => $thirdparty->phone,
						'fax' => $thirdparty->fax,
						'email' => $thirdparty->email,
						'url' => $thirdparty->url,
						'profid1' => $thirdparty->idprof1,
						'profid2' => $thirdparty->idprof2,
						'profid3' => $thirdparty->idprof3,
						'profid4' => $thirdparty->idprof4,
						'profid5' => $thirdparty->idprof5,
						'profid6' => $thirdparty->idprof6,
						'capital' => $thirdparty->capital,
			   			'barcode' => $thirdparty->barcode,
						'vat_used' => $thirdparty->tva_assuj,
						'vat_number' => $thirdparty->tva_intra,
						'note_private' => $thirdparty->note_private,
						'note_public' => $thirdparty->note_public);

				$elementtype = 'societe';

				// Retrieve all extrafields for thirdsparty
				// fetch optionals attributes and labels
				$extrafields = new ExtraFields($db);
				$extrafields->fetch_name_optionals_label($elementtype, true);
				//Get extrafield values
				$thirdparty->fetch_optionals();

				if (isset($extrafields->attributes[$elementtype]['label']) && is_array($extrafields->attributes[$elementtype]['label']) && count($extrafields->attributes[$elementtype]['label']))
				{
					foreach ($extrafields->attributes[$elementtype]['label'] as $key => $label)
					{
						$thirdparty_result_fields = array_merge($thirdparty_result_fields, array('options_'.$key => $thirdparty->array_options['options_'.$key]));
					}
				}

				// Create
				$objectresp = array(
					'result'=>array('result_code'=>'OK', 'result_label'=>''),
					'thirdparty'=>$thirdparty_result_fields);
			}
			else {
				$error++;
				$errorcode = 'NOT_FOUND'; $errorlabel = 'Object not found for id='.$id.' nor ref='.$ref.' nor ref_ext='.$ref_ext;
			}
		}
		else {
			$error++;
			$errorcode = 'PERMISSION_DENIED'; $errorlabel = 'User does not have permission for this request';
		}
	}

	if ($error)
	{
		$objectresp = array('result'=>array('result_code' => $errorcode, 'result_label' => $errorlabel));
	}

	return $objectresp;
}



/**
 * Create a thirdparty
 *
 * @param	array		$authentication		Array of authentication information
 * @param	Societe		$thirdparty		    Thirdparty
 * @return	array							Array result
 */
function createThirdParty($authentication, $thirdparty)
{
<<<<<<< HEAD
	global $db, $conf, $langs;
=======
	global $db, $conf;
>>>>>>> b7cd27e7

	$now = dol_now();

	dol_syslog("Function: createThirdParty login=".$authentication['login']);

	if ($authentication['entity']) $conf->entity = $authentication['entity'];

	// Init and check authentication
	$objectresp = array();
	$errorcode = ''; $errorlabel = '';
	$error = 0;
	$fuser = check_authentication($authentication, $error, $errorcode, $errorlabel);
	// Check parameters
	if (empty($thirdparty['ref']))
	{
		$error++; $errorcode = 'KO'; $errorlabel = "Name is mandatory.";
	}


	if (!$error)
	{
		include_once DOL_DOCUMENT_ROOT.'/core/lib/company.lib.php';

		$newobject = new Societe($db);
		$newobject->ref = $thirdparty['ref'];
		$newobject->name = $thirdparty['ref'];
		$newobject->ref_ext = $thirdparty['ref_ext'];
		$newobject->status = $thirdparty['status'];
		$newobject->client = $thirdparty['client'];
		$newobject->fournisseur = $thirdparty['supplier'];
		$newobject->code_client = $thirdparty['customer_code'];
		$newobject->code_fournisseur = $thirdparty['supplier_code'];
		$newobject->code_compta = $thirdparty['customer_code_accountancy'];
		$newobject->code_compta_fournisseur = $thirdparty['supplier_code_accountancy'];
		$newobject->date_creation = $now;
		$newobject->note_private = $thirdparty['note_private'];
		$newobject->note_public = $thirdparty['note_public'];
		$newobject->address = $thirdparty['address'];
		$newobject->zip = $thirdparty['zip'];
		$newobject->town = $thirdparty['town'];

		$newobject->country_id = $thirdparty['country_id'];
		if ($thirdparty['country_code']) $newobject->country_id = getCountry($thirdparty['country_code'], 3);
		$newobject->province_id = $thirdparty['province_id'];
		//if ($thirdparty['province_code']) $newobject->province_code=getCountry($thirdparty['province_code'],3);

		$newobject->phone = $thirdparty['phone'];
		$newobject->fax = $thirdparty['fax'];
		$newobject->email = $thirdparty['email'];
		$newobject->url = $thirdparty['url'];
		$newobject->idprof1 = $thirdparty['profid1'];
		$newobject->idprof2 = $thirdparty['profid2'];
		$newobject->idprof3 = $thirdparty['profid3'];
		$newobject->idprof4 = $thirdparty['profid4'];
		$newobject->idprof5 = $thirdparty['profid5'];
		$newobject->idprof6 = $thirdparty['profid6'];

		$newobject->capital = $thirdparty['capital'];

		$newobject->barcode = $thirdparty['barcode'];
		$newobject->tva_assuj = $thirdparty['vat_used'];
		$newobject->tva_intra = $thirdparty['vat_number'];

		$newobject->canvas = $thirdparty['canvas'];
		$newobject->particulier = $thirdparty['individual'];

		$elementtype = 'societe';

		// Retrieve all extrafields for thirdsparty
		// fetch optionals attributes and labels
		$extrafields = new ExtraFields($db);
		$extrafields->fetch_name_optionals_label($elementtype, true);
<<<<<<< HEAD
		if (is_array($extrafields->attributes[$elementtype]['label']) && count($extrafields->attributes[$elementtype]['label']))
		{
			foreach ($extrafields->attributes[$elementtype]['label'] as $key=>$label)
=======
		if (isset($extrafields->attributes[$elementtype]['label']) && is_array($extrafields->attributes[$elementtype]['label']) && count($extrafields->attributes[$elementtype]['label']))
		{
			foreach ($extrafields->attributes[$elementtype]['label'] as $key => $label)
>>>>>>> b7cd27e7
			{
				$key = 'options_'.$key;
				$newobject->array_options[$key] = $thirdparty[$key];
			}
		}

		$db->begin();

		$result = $newobject->create($fuser);
		if ($newobject->particulier && $result > 0) {
			$newobject->firstname = $thirdparty['firstname'];
			$newobject->name_bis = $thirdparty['lastname'];
			$result = $newobject->create_individual($fuser);
		}
		if ($result <= 0)
		{
			$error++;
		}

		if (!$error)
		{
			$db->commit();

			// Patch to add capability to associate (one) sale representative
			if ($thirdparty['commid'] && $thirdparty['commid'] > 0)
				$newobject->add_commercial($fuser, $thirdparty["commid"]);

			$objectresp = array('result'=>array('result_code'=>'OK', 'result_label'=>''), 'id'=>$newobject->id, 'ref'=>$newobject->ref);
		}
		else {
			$db->rollback();
			$error++;
			$errorcode = 'KO';
			$errorlabel = $newobject->error;
		}
	}

	if ($error)
	{
		$objectresp = array('result'=>array('result_code' => $errorcode, 'result_label' => $errorlabel));
	}

	return $objectresp;
}

/**
 * Update a thirdparty
 *
 * @param	array		$authentication		Array of authentication information
 * @param	Societe		$thirdparty		    Thirdparty
 * @return	array							Array result
 */
function updateThirdParty($authentication, $thirdparty)
{
	global $db, $conf;

	$now = dol_now();

	dol_syslog("Function: updateThirdParty login=".$authentication['login']);

	if ($authentication['entity']) $conf->entity = $authentication['entity'];

	// Init and check authentication
	$objectresp = array();
	$errorcode = ''; $errorlabel = '';
	$error = 0;
	$fuser = check_authentication($authentication, $error, $errorcode, $errorlabel);
	// Check parameters
	if (empty($thirdparty['id'])) {
		$error++; $errorcode = 'KO'; $errorlabel = "Thirdparty id is mandatory.";
	}

	if (!$error)
	{
		$objectfound = false;

		include_once DOL_DOCUMENT_ROOT.'/core/lib/company.lib.php';

		$object = new Societe($db);
		$result = $object->fetch($thirdparty['id']);

		if (!empty($object->id)) {
			$objectfound = true;

			$object->ref = $thirdparty['ref'];
			$object->name = $thirdparty['ref'];
			$object->ref_ext = $thirdparty['ref_ext'];
			$object->status = $thirdparty['status'];
			$object->client = $thirdparty['client'];
			$object->fournisseur = $thirdparty['supplier'];
			$object->code_client = $thirdparty['customer_code'];
			$object->code_fournisseur = $thirdparty['supplier_code'];
			$object->code_compta = $thirdparty['customer_code_accountancy'];
			$object->code_compta_fournisseur = $thirdparty['supplier_code_accountancy'];
			$object->date_creation = $now;
			$object->note_private = $thirdparty['note_private'];
			$object->note_public = $thirdparty['note_public'];
			$object->address = $thirdparty['address'];
			$object->zip = $thirdparty['zip'];
			$object->town = $thirdparty['town'];

			$object->country_id = $thirdparty['country_id'];
			if ($thirdparty['country_code']) $object->country_id = getCountry($thirdparty['country_code'], 3);
			$object->province_id = $thirdparty['province_id'];
			//if ($thirdparty['province_code']) $newobject->province_code=getCountry($thirdparty['province_code'],3);

			$object->phone = $thirdparty['phone'];
			$object->fax = $thirdparty['fax'];
			$object->email = $thirdparty['email'];
			$object->url = $thirdparty['url'];
			$object->idprof1 = $thirdparty['profid1'];
			$object->idprof2 = $thirdparty['profid2'];
			$object->idprof3 = $thirdparty['profid3'];
			$object->idprof4 = $thirdparty['profid4'];
			$object->idprof5 = $thirdparty['profid5'];
			$object->idprof6 = $thirdparty['profid6'];

			$object->capital = $thirdparty['capital'];

			$object->barcode = $thirdparty['barcode'];
			$object->tva_assuj = $thirdparty['vat_used'];
			$object->tva_intra = $thirdparty['vat_number'];

			$object->canvas = $thirdparty['canvas'];

			$elementtype = 'societe';

			// Retrieve all extrafields for thirdsparty
			// fetch optionals attributes and labels
			$extrafields = new ExtraFields($db);
			$extrafields->fetch_name_optionals_label($elementtype, true);
			if (isset($extrafields->attributes[$elementtype]['label']) && is_array($extrafields->attributes[$elementtype]['label']) && count($extrafields->attributes[$elementtype]['label']))
			{
				foreach ($extrafields->attributes[$elementtype]['label'] as $key => $label)
				{
					$key = 'options_'.$key;
					$object->array_options[$key] = $thirdparty[$key];
				}
			}

			$db->begin();

			$result = $object->update($thirdparty['id'], $fuser);
			if ($result <= 0) {
				$error++;
			}
		}

		if ((!$error) && ($objectfound))
		{
			$db->commit();
			$objectresp = array(
					'result'=>array('result_code'=>'OK', 'result_label'=>''),
					'id'=>$object->id
			);
		}
		elseif ($objectfound)
		{
			$db->rollback();
			$error++;
			$errorcode = 'KO';
			$errorlabel = $object->error;
		} else {
			$error++;
			$errorcode = 'NOT_FOUND';
			$errorlabel = 'Thirdparty id='.$thirdparty['id'].' cannot be found';
		}
	}

	if ($error)
	{
		$objectresp = array('result'=>array('result_code' => $errorcode, 'result_label' => $errorlabel));
	}

	return $objectresp;
}



/**
 * getListOfThirdParties
 *
 * @param	array		$authentication		Array of authentication information
 * @param	array		$filterthirdparty	Filter fields (key=>value to filer on. For example 'client'=>2, 'supplier'=>1, 'category'=>idcateg, 'name'=>'searchstring', ...)
 * @return	array							Array result
 */
function getListOfThirdParties($authentication, $filterthirdparty)
{
<<<<<<< HEAD
	global $db, $conf, $langs;

	$now = dol_now();
=======
	global $db, $conf;
>>>>>>> b7cd27e7

	dol_syslog("Function: getListOfThirdParties login=".$authentication['login']);

	if ($authentication['entity']) $conf->entity = $authentication['entity'];

	// Init and check authentication
	$objectresp = array();
	$arraythirdparties = array();

	$errorcode = ''; $errorlabel = '';
	$error = 0;
	$fuser = check_authentication($authentication, $error, $errorcode, $errorlabel);
	// Check parameters

	if (!$error)
	{
		$sql  = "SELECT s.rowid as socRowid, s.nom as ref, s.ref_ext, s.address, s.zip, s.town, c.label as country, s.phone, s.fax, s.url, extra.*";
		$sql .= " FROM ".MAIN_DB_PREFIX."societe as s";
		$sql .= " LEFT JOIN ".MAIN_DB_PREFIX."c_country as c ON s.fk_pays = c.rowid";
		$sql .= " LEFT JOIN ".MAIN_DB_PREFIX."societe_extrafields as extra ON s.rowid=fk_object";

		$sql .= " WHERE entity=".$conf->entity;
		foreach ($filterthirdparty as $key => $val)
		{
			if ($key == 'name' && $val != '')  $sql .= " AND s.name LIKE '%".$db->escape($val)."%'";
			if ($key == 'client' && (int) $val > 0)  $sql .= " AND s.client = ".$db->escape($val);
			if ($key == 'supplier' && (int) $val > 0)  $sql .= " AND s.fournisseur = ".$db->escape($val);
			if ($key == 'category' && (int) $val > 0)  $sql .= " AND s.rowid IN (SELECT fk_soc FROM ".MAIN_DB_PREFIX."categorie_societe WHERE fk_categorie=".$db->escape($val).") ";
		}
		dol_syslog("Function: getListOfThirdParties", LOG_DEBUG);

		$elementtype = 'societe';

		$extrafields = new ExtraFields($db);
		$extrafields->fetch_name_optionals_label($elementtype, true);


		$resql = $db->query($sql);
		if ($resql)
		{
			$num = $db->num_rows($resql);

			$i = 0;
			while ($i < $num)
			{
				$extrafieldsOptions = array();
				$obj = $db->fetch_object($resql);

<<<<<<< HEAD
				if (is_array($extrafields->attributes[$elementtype]['label']) && count($extrafields->attributes[$elementtype]['label']))
				{
					foreach ($extrafields->attributes[$elementtype]['label'] as $key=>$label)
=======
				if (isset($extrafields->attributes[$elementtype]['label']) && is_array($extrafields->attributes[$elementtype]['label']) && count($extrafields->attributes[$elementtype]['label']))
				{
					foreach ($extrafields->attributes[$elementtype]['label'] as $key => $label)
>>>>>>> b7cd27e7
					{
						$extrafieldsOptions['options_'.$key] = $obj->{$key};
					}
				}

				$arraythirdparties[] = array('id'=>$obj->socRowid,
					'ref'=>$obj->ref,
					'ref_ext'=>$obj->ref_ext,
					'adress'=>$obj->adress,
					'zip'=>$obj->zip,
					'town'=>$obj->town,
					'country'=>$obj->country,
					'phone'=>$obj->phone,
					'fax'=>$obj->fax,
					'url'=>$obj->url
				);
				$arraythirdparties[$i] = array_merge($arraythirdparties[$i], $extrafieldsOptions);

				$i++;
			}
		}
		else {
			$error++;
			$errorcode = $db->lasterrno();
			$errorlabel = $db->lasterror();
		}
	}

	if ($error)
	{
		$objectresp = array(
			'result'=>array('result_code' => $errorcode, 'result_label' => $errorlabel),
			'thirdparties'=>$arraythirdparties
		);
	}
	else {
		$objectresp = array(
			'result'=>array('result_code' => 'OK', 'result_label' => ''),
			'thirdparties'=>$arraythirdparties
		);
	}

	return $objectresp;
}

/**
 * Delete a thirdparty
 *
 * @param	array		$authentication		Array of authentication information
 * @param	string		$id		    		internal id
 * @param	string		$ref		    	internal reference
 * @param	string		$ref_ext	   		external reference
 * @return	array							Array result
 */
function deleteThirdParty($authentication, $id = '', $ref = '', $ref_ext = '')
{
	global $db, $conf;

	dol_syslog("Function: deleteThirdParty login=".$authentication['login']." id=".$id." ref=".$ref." ref_ext=".$ref_ext);

	if ($authentication['entity']) $conf->entity = $authentication['entity'];

	// Init and check authentication
	$objectresp = array();
	$errorcode = ''; $errorlabel = '';
	$error = 0;
	$fuser = check_authentication($authentication, $error, $errorcode, $errorlabel);
	// Check parameters
	if (!$error && (($id && $ref) || ($id && $ref_ext) || ($ref && $ref_ext)))
	{
		dol_syslog("Function: deleteThirdParty checkparam");
		$error++;
		$errorcode = 'BAD_PARAMETERS'; $errorlabel = "Parameter id, ref and ref_ext can't be both provided. You must choose one or other but not both.";
	}
	dol_syslog("Function: deleteThirdParty 1");

	if (!$error)
	{
		$fuser->getrights();

		if ($fuser->rights->societe->lire && $fuser->rights->societe->supprimer)
		{
			$thirdparty = new Societe($db);
			$result = $thirdparty->fetch($id, $ref, $ref_ext);

			if ($result > 0)
			{
				$db->begin();

				$result = $thirdparty->delete($thirdparty->id, $fuser);

				if ($result > 0)
				{
					$db->commit();

					$objectresp = array('result'=>array('result_code'=>'OK', 'result_label'=>''));
				}
				else {
					$db->rollback();
					$error++;
					$errorcode = 'KO';
					$errorlabel = $thirdparty->error;
					dol_syslog("Function: deleteThirdParty cant delete");
				}
			}
			else {
				$error++;
				$errorcode = 'NOT_FOUND'; $errorlabel = 'Object not found for id='.$id.' nor ref='.$ref.' nor ref_ext='.$ref_ext;
			}
		}
		else {
			$error++;
			$errorcode = 'PERMISSION_DENIED'; $errorlabel = 'User does not have permission for this request';
		}
	}

	if ($error)
	{
		$objectresp = array('result'=>array('result_code' => $errorcode, 'result_label' => $errorlabel));
	}

	return $objectresp;
}

// Return the results.
$server->service(file_get_contents("php://input"));<|MERGE_RESOLUTION|>--- conflicted
+++ resolved
@@ -408,11 +408,7 @@
  */
 function createThirdParty($authentication, $thirdparty)
 {
-<<<<<<< HEAD
-	global $db, $conf, $langs;
-=======
 	global $db, $conf;
->>>>>>> b7cd27e7
 
 	$now = dol_now();
 
@@ -485,15 +481,9 @@
 		// fetch optionals attributes and labels
 		$extrafields = new ExtraFields($db);
 		$extrafields->fetch_name_optionals_label($elementtype, true);
-<<<<<<< HEAD
-		if (is_array($extrafields->attributes[$elementtype]['label']) && count($extrafields->attributes[$elementtype]['label']))
-		{
-			foreach ($extrafields->attributes[$elementtype]['label'] as $key=>$label)
-=======
 		if (isset($extrafields->attributes[$elementtype]['label']) && is_array($extrafields->attributes[$elementtype]['label']) && count($extrafields->attributes[$elementtype]['label']))
 		{
 			foreach ($extrafields->attributes[$elementtype]['label'] as $key => $label)
->>>>>>> b7cd27e7
 			{
 				$key = 'options_'.$key;
 				$newobject->array_options[$key] = $thirdparty[$key];
@@ -682,13 +672,7 @@
  */
 function getListOfThirdParties($authentication, $filterthirdparty)
 {
-<<<<<<< HEAD
-	global $db, $conf, $langs;
-
-	$now = dol_now();
-=======
 	global $db, $conf;
->>>>>>> b7cd27e7
 
 	dol_syslog("Function: getListOfThirdParties login=".$authentication['login']);
 
@@ -737,15 +721,9 @@
 				$extrafieldsOptions = array();
 				$obj = $db->fetch_object($resql);
 
-<<<<<<< HEAD
-				if (is_array($extrafields->attributes[$elementtype]['label']) && count($extrafields->attributes[$elementtype]['label']))
-				{
-					foreach ($extrafields->attributes[$elementtype]['label'] as $key=>$label)
-=======
 				if (isset($extrafields->attributes[$elementtype]['label']) && is_array($extrafields->attributes[$elementtype]['label']) && count($extrafields->attributes[$elementtype]['label']))
 				{
 					foreach ($extrafields->attributes[$elementtype]['label'] as $key => $label)
->>>>>>> b7cd27e7
 					{
 						$extrafieldsOptions['options_'.$key] = $obj->{$key};
 					}
