--- conflicted
+++ resolved
@@ -382,12 +382,9 @@
 				$objectresp = array(
 					'result'=>array('result_code'=>'OK', 'result_label'=>''),
 					'thirdparty'=>$thirdparty_result_fields);
-<<<<<<< HEAD
-=======
 			} elseif ($result == -2) {
 				$error++;
 				$errorcode = 'DUPLICATE_FOUND'; $errorlabel = 'Object found several times for id='.$id.' or ref='.$ref.' or ref_ext='.$ref_ext;
->>>>>>> 2689bc93
 			} else {
 				$error++;
 				$errorcode = 'NOT_FOUND'; $errorlabel = 'Object not found for id='.$id.' nor ref='.$ref.' nor ref_ext='.$ref_ext;
