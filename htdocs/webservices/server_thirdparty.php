--- conflicted
+++ resolved
@@ -816,10 +816,6 @@
 			{
 				$error++;
 				$errorcode='NOT_FOUND'; $errorlabel='Object not found for id='.$id.' nor ref='.$ref.' nor ref_ext='.$ref_ext;
-<<<<<<< HEAD
-
-=======
->>>>>>> d9b8a8c8
 			}
 		}
 		else
