<?php
/* Copyright (C) 2006-2016 Laurent Destailleur  <eldy@users.sourceforge.net>
 *
 * This program is free software; you can redistribute it and/or modify
 * it under the terms of the GNU General Public License as published by
 * the Free Software Foundation; either version 3 of the License, or
 * (at your option) any later version.
 *
 * This program is distributed in the hope that it will be useful,
 * but WITHOUT ANY WARRANTY; without even the implied warranty of
 * MERCHANTABILITY or FITNESS FOR A PARTICULAR PURPOSE.  See the
 * GNU General Public License for more details.
 *
 * You should have received a copy of the GNU General Public License
 * along with this program. If not, see <https://www.gnu.org/licenses/>.
 */

/**
 *       \file       htdocs/webservices/server_user.php
 *       \brief      File that is entry point to call Dolibarr WebServices
 */

if (!defined("NOCSRFCHECK"))    define("NOCSRFCHECK", '1');

require_once '../master.inc.php';
require_once NUSOAP_PATH.'/nusoap.php'; // Include SOAP
require_once DOL_DOCUMENT_ROOT.'/core/lib/ws.lib.php';
require_once DOL_DOCUMENT_ROOT.'/user/class/user.class.php';
require_once DOL_DOCUMENT_ROOT.'/contact/class/contact.class.php';
require_once DOL_DOCUMENT_ROOT.'/core/lib/security2.lib.php';
require_once DOL_DOCUMENT_ROOT.'/core/class/extrafields.class.php';


dol_syslog("Call User webservices interfaces");

$langs->load("main");

// Enable and test if module web services is enabled
if (empty($conf->global->MAIN_MODULE_WEBSERVICES))
{
	$langs->load("admin");
	dol_syslog("Call Dolibarr webservices interfaces with module webservices disabled");
	print $langs->trans("WarningModuleNotActive", 'WebServices').'.<br><br>';
	print $langs->trans("ToActivateModule");
	exit;
}

// Create the soap Object
$server = new nusoap_server();
$server->soap_defencoding = 'UTF-8';
$server->decode_utf8 = false;
$ns = 'http://www.dolibarr.org/ns/';
$server->configureWSDL('WebServicesDolibarrUser', $ns);
$server->wsdl->schemaTargetNamespace = $ns;


// Define WSDL Authentication object
$server->wsdl->addComplexType(
	'authentication',
	'complexType',
	'struct',
	'all',
	'',
	array(
		'dolibarrkey' => array('name'=>'dolibarrkey', 'type'=>'xsd:string'),
		'sourceapplication' => array('name'=>'sourceapplication', 'type'=>'xsd:string'),
		'login' => array('name'=>'login', 'type'=>'xsd:string'),
		'password' => array('name'=>'password', 'type'=>'xsd:string'),
		'entity' => array('name'=>'entity', 'type'=>'xsd:string'),
	)
);

// Define WSDL Return object
$server->wsdl->addComplexType(
	'result',
	'complexType',
	'struct',
	'all',
	'',
	array(
		'result_code' => array('name'=>'result_code', 'type'=>'xsd:string'),
		'result_label' => array('name'=>'result_label', 'type'=>'xsd:string'),
	)
);

// Define other specific objects
$server->wsdl->addComplexType(
	'user',
	'complexType',
	'struct',
	'all',
	'',
	array(
		'element' => array('name'=>'element', 'type'=>'xsd:string'),
		'id' => array('name'=>'id', 'type'=>'xsd:string'),
		'lastname' => array('name'=>'lastname', 'type'=>'xsd:string'),
		'firstname' => array('name'=>'firstname', 'type'=>'xsd:string'),
		'note' => array('name'=>'note', 'type'=>'xsd:string'),
		'email' => array('name'=>'email', 'type'=>'xsd:string'),
		'signature' => array('name'=>'signature', 'type'=>'xsd:string'),
		'office_phone' => array('name'=>'office_phone', 'type'=>'xsd:string'),
		'office_fax' => array('name'=>'office_fax', 'type'=>'xsd:string'),
		'user_mobile' => array('name'=>'user_mobile', 'type'=>'xsd:string'),
		'admin' => array('name'=>'admin', 'type'=>'xsd:string'),
		'login' => array('name'=>'login', 'type'=>'xsd:string'),
		'entity' => array('name'=>'entity', 'type'=>'xsd:string'),
		'pass_indatabase' => array('name'=>'pass_indatabase', 'type'=>'xsd:string'),
		'pass_indatabase_crypted' => array('name'=>'pass_indatabase_crypted', 'type'=>'xsd:string'),
		'datec' => array('name'=>'datec', 'type'=>'xsd:dateTime'),
		'datem' => array('name'=>'datem', 'type'=>'xsd:dateTime'),
		'fk_thirdparty' => array('name'=>'fk_thirdparty', 'type'=>'xsd:string'),
		'fk_contact' => array('name'=>'fk_contact', 'type'=>'xsd:string'),
		'fk_member' => array('name'=>'fk_member', 'type'=>'xsd:string'),
		'datelastlogin' => array('name'=>'datelastlogin', 'type'=>'xsd:dateTime'),
		'datepreviouslogin' => array('name'=>'datepreviouslogin', 'type'=>'xsd:dateTime'),
		'statut' => array('name'=>'statut', 'type'=>'xsd:string'),
		'photo' => array('name'=>'photo', 'type'=>'xsd:string'),
		'lang' => array('name'=>'lang', 'type'=>'xsd:string'),
		'entrepots' => array('name'=>'entrepots', 'type'=>'xsd:string'),
		//'rights' => array('name'=>'rights','type'=>'xsd:string'),
		'canvas' => array('name'=>'canvas', 'type'=>'xsd:string')
	)
);

// Define other specific objects
$server->wsdl->addComplexType(
	'group',
	'complexType',
	'struct',
	'all',
	'',
	array(
	'name' => array('name'=>'name', 'type'=>'xsd:string'),
	'id' => array('name'=>'id', 'type'=>'xsd:string'),
	'datec' => array('name'=>'datec', 'type'=>'xsd:string'),
	'nb' => array('name'=>'nb', 'type'=>'xsd:string')
	)
);

$server->wsdl->addComplexType(
	'GroupsArray',
	'complexType',
	'array',
	'',
	'SOAP-ENC:Array',
	array(),
	array(
	array('ref'=>'SOAP-ENC:arrayType', 'wsdl:arrayType'=>'tns:group[]')
	),
	'tns:group'
);

$thirdpartywithuser_fields = array(
	// For thirdparty and contact
	'name' => array('name'=>'name', 'type'=>'xsd:string'),
	'firstname' => array('name'=>'firstname', 'type'=>'xsd:string'),
	'name_thirdparty' => array('name'=>'name_thirdparty', 'type'=>'xsd:string'),
	'ref_ext' => array('name'=>'ref_ext', 'type'=>'xsd:string'),
	'client' => array('name'=>'client', 'type'=>'xsd:string'),
	'fournisseur' => array('name'=>'fournisseur', 'type'=>'xsd:string'),
	'address' => array('name'=>'address', 'type'=>'xsd:string'),
	'zip' => array('name'=>'zip', 'type'=>'xsd:string'),
	'town' => array('name'=>'town', 'type'=>'xsd:string'),
	'country_id' => array('name'=>'country_id', 'type'=>'xsd:string'),
	'country_code' => array('name'=>'country_code', 'type'=>'xsd:string'),
	'phone' => array('name'=>'phone', 'type'=>'xsd:string'),
	'phone_mobile' => array('name'=>'phone_mobile', 'type'=>'xsd:string'),
	'fax' => array('name'=>'fax', 'type'=>'xsd:string'),
	'email' => array('name'=>'email', 'type'=>'xsd:string'),
	'url' => array('name'=>'url', 'type'=>'xsd:string'),
	'profid1' => array('name'=>'profid1', 'type'=>'xsd:string'),
	'profid2' => array('name'=>'profid2', 'type'=>'xsd:string'),
	'profid3' => array('name'=>'profid3', 'type'=>'xsd:string'),
	'profid4' => array('name'=>'profid4', 'type'=>'xsd:string'),
	'profid5' => array('name'=>'profid5', 'type'=>'xsd:string'),
	'profid6' => array('name'=>'profid6', 'type'=>'xsd:string'),
	'capital' => array('name'=>'capital', 'type'=>'xsd:string'),
	'tva_assuj' => array('name'=>'tva_assuj', 'type'=>'xsd:string'),
	'tva_intra' => array('name'=>'tva_intra', 'type'=>'xsd:string'),
	// 	For user
	'login' => array('name'=>'login', 'type'=>'xsd:string'),
	'password' => array('name'=>'password', 'type'=>'xsd:string'),
	'group_id' => array('name'=>'group_id', 'type'=>'xsd:string')
);

$elementtype = 'socpeople';

//Retrieve all extrafield for contact
// fetch optionals attributes and labels
$extrafields = new ExtraFields($db);
$extrafields->fetch_name_optionals_label($elementtype, true);
$extrafield_array = null;
if (is_array($extrafields) && count($extrafields) > 0) {
	$extrafield_array = array();
}
if (isset($extrafields->attributes[$elementtype]['label']) && is_array($extrafields->attributes[$elementtype]['label']) && count($extrafields->attributes[$elementtype]['label']))
{
	foreach ($extrafields->attributes[$elementtype]['label'] as $key => $label)
	{
		$type = $extrafields->attributes[$elementtype]['type'][$key];
		if ($type == 'date' || $type == 'datetime') {$type = 'xsd:dateTime'; }
		else {$type = 'xsd:string'; }

		$extrafield_array['contact_options_'.$key] = array('name'=>'contact_options_'.$key, 'type'=>$type);
	}
}

if (is_array($extrafield_array)) $thirdpartywithuser_fields = array_merge($thirdpartywithuser_fields, $extrafield_array);


$server->wsdl->addComplexType(
	'thirdpartywithuser',
	'complexType',
	'struct',
	'all',
	'',
	$thirdpartywithuser_fields
);

// Define WSDL user short object
$server->wsdl->addComplexType(
	'shortuser',
	'complexType',
	'struct',
	'all',
	'',
	array(
	'login' => array('name'=>'login', 'type'=>'xsd:string'),
	'password' => array('name'=>'password', 'type'=>'xsd:string'),
	'entity' => array('name'=>'entity', 'type'=>'xsd:string'),
	)
);



// 5 styles: RPC/encoded, RPC/literal, Document/encoded (not WS-I compliant), Document/literal, Document/literal wrapped
// Style merely dictates how to translate a WSDL binding to a SOAP message. Nothing more. You can use either style with any programming model.
// http://www.ibm.com/developerworks/webservices/library/ws-whichwsdl/
$styledoc = 'rpc'; // rpc/document (document is an extend into SOAP 1.0 to support unstructured messages)
$styleuse = 'encoded'; // encoded/literal/literal wrapped
// Better choice is document/literal wrapped but literal wrapped not supported by nusoap.


// Register WSDL
$server->register(
	'getUser',
	// Entry values
	array('authentication'=>'tns:authentication', 'id'=>'xsd:string', 'ref'=>'xsd:string', 'ref_ext'=>'xsd:string'),
	// Exit values
	array('result'=>'tns:result', 'user'=>'tns:user'),
	$ns,
	$ns.'#getUser',
	$styledoc,
	$styleuse,
	'WS to get user'
);

$server->register(
	'getListOfGroups',
	// Entry values
	array('authentication'=>'tns:authentication'),
	// Exit values
	array('result'=>'tns:result', 'groups'=>'tns:GroupsArray'),
	$ns,
	$ns.'#getListOfGroups',
	$styledoc,
	$styleuse,
	'WS to get list of groups'
);

$server->register(
	'createUserFromThirdparty',
	// Entry values
	array('authentication'=>'tns:authentication', 'thirdpartywithuser'=>'tns:thirdpartywithuser'),
	// Exit values
	array('result'=>'tns:result', 'id'=>'xsd:string'),
	$ns,
	$ns.'#createUserFromThirdparty',
	$styledoc,
	$styleuse,
	'WS to create an external user with thirdparty and contact'
);

$server->register(
	'setUserPassword',
	// Entry values
	array('authentication'=>'tns:authentication', 'shortuser'=>'tns:shortuser'),
	// Exit values
	array('result'=>'tns:result', 'id'=>'xsd:string'),
	$ns,
	$ns.'#setUserPassword',
	$styledoc,
	$styleuse,
	'WS to change password of an user'
);




/**
 * Get produt or service
 *
 * @param	array		$authentication		Array of authentication information
 * @param	int			$id					Id of object
 * @param	string		$ref				Ref of object
 * @param	string		$ref_ext			Ref external of object
 * @return	mixed
 */
function getUser($authentication, $id, $ref = '', $ref_ext = '')
{
<<<<<<< HEAD
	global $db, $conf, $langs;
=======
	global $db, $conf;
>>>>>>> b7cd27e7

	dol_syslog("Function: getUser login=".$authentication['login']." id=".$id." ref=".$ref." ref_ext=".$ref_ext);

	if ($authentication['entity']) $conf->entity = $authentication['entity'];

	// Init and check authentication
	$objectresp = array();
	$errorcode = ''; $errorlabel = '';
	$error = 0;
	$fuser = check_authentication($authentication, $error, $errorcode, $errorlabel);
	// Check parameters
	if (!$error && (($id && $ref) || ($id && $ref_ext) || ($ref && $ref_ext)))
	{
		$error++;
		$errorcode = 'BAD_PARAMETERS'; $errorlabel = "Parameter id, ref and ref_ext can't be both provided. You must choose one or other but not both.";
	}

	if (!$error)
	{
		$fuser->getrights();

		if ($fuser->rights->user->user->lire
			|| ($fuser->rights->user->self->creer && $id && $id == $fuser->id)
			|| ($fuser->rights->user->self->creer && $ref && $ref == $fuser->login)
			|| ($fuser->rights->user->self->creer && $ref_ext && $ref_ext == $fuser->ref_ext))
		{
			$user = new User($db);
			$result = $user->fetch($id, $ref, $ref_ext);
			if ($result > 0)
			{
				// Create
				$objectresp = array(
					'result'=>array('result_code'=>'OK', 'result_label'=>''),
					'user'=>array(
						'id' => $user->id,
						'lastname' => $user->lastname,
						'firstname' => $user->firstname,
						'note' => $user->note,
						'email' => $user->email,
						'signature' => $user->signature,
						'office_phone' => $user->office_phone,
						'office_fax' => $user->office_fax,
						'user_mobile' => $user->user_mobile,
						'admin' => $user->admin,
						'login' => $user->login,
						'entity' => $user->entity,
						'pass_indatabase' => $user->pass_indatabase,
						'pass_indatabase_crypted' => $user->pass_indatabase_crypted,
						'datec' => dol_print_date($user->datec, 'dayhourrfc'),
						'datem' => dol_print_date($user->datem, 'dayhourrfc'),
						'fk_thirdparty' => $user->socid,
						'fk_contact' => $user->contact_id,
						'fk_member' => $user->fk_member,
						'datelastlogin' => dol_print_date($user->datelastlogin, 'dayhourrfc'),
						'datepreviouslogin' => dol_print_date($user->datepreviouslogin, 'dayhourrfc'),
						'statut' => $user->statut,
						'photo' => $user->photo,
						'lang' => $user->lang,
						//'rights' => $user->rights,
						'canvas' => $user->canvas
					)
				);
			}
			else {
				$error++;
				$errorcode = 'NOT_FOUND'; $errorlabel = 'Object not found for id='.$id.' nor ref='.$ref.' nor ref_ext='.$ref_ext;
			}
		}
		else {
			$error++;
			$errorcode = 'PERMISSION_DENIED'; $errorlabel = 'User does not have permission for this request';
		}
	}

	if ($error)
	{
		$objectresp = array('result'=>array('result_code' => $errorcode, 'result_label' => $errorlabel));
	}

	return $objectresp;
}

/**
 * getListOfGroups
 *
 * @param	array		$authentication		Array of authentication information
 * @return	array							Array result
 */
function getListOfGroups($authentication)
{
	global $db, $conf;

	dol_syslog("Function: getListOfGroups login=".$authentication['login']);

	if ($authentication['entity']) $conf->entity = $authentication['entity'];

	// Init and check authentication
	$objectresp = array();
	$arraygroups = array();
	$errorcode = ''; $errorlabel = '';
	$error = 0;
	$fuser = check_authentication($authentication, $error, $errorcode, $errorlabel);
	// Check parameters

	if (!$error)
	{
		$sql = "SELECT g.rowid, g.nom as name, g.entity, g.datec, COUNT(DISTINCT ugu.fk_user) as nb";
		$sql .= " FROM ".MAIN_DB_PREFIX."usergroup as g";
		$sql .= " LEFT JOIN ".MAIN_DB_PREFIX."usergroup_user as ugu ON ugu.fk_usergroup = g.rowid";
		if (!empty($conf->multicompany->enabled) && $conf->entity == 1 && ($conf->global->MULTICOMPANY_TRANSVERSE_MODE || ($user->admin && !$user->entity)))
		{
			$sql .= " WHERE g.entity IS NOT NULL";
		}
		else {
			$sql .= " WHERE g.entity IN (0,".$conf->entity.")";
		}
		$sql .= " GROUP BY g.rowid, g.nom, g.entity, g.datec";
		$resql = $db->query($sql);
		if ($resql)
		{
			$num = $db->num_rows($resql);

			$i = 0;
			while ($i < $num)
			{
				$obj = $db->fetch_object($resql);
				$arraygroups[] = array('id'=>$obj->rowid, 'name'=>$obj->name, 'datec'=>$obj->datec, 'nb'=>$obj->nb);
				$i++;
			}
		}
		else {
			$error++;
			$errorcode = $db->lasterrno();
			$errorlabel = $db->lasterror();
		}
	}

	if ($error)
	{
		$objectresp = array(
		'result'=>array('result_code' => $errorcode, 'result_label' => $errorlabel),
		'groups'=>$arraygroups
		);
	}
	else {
		$objectresp = array(
		'result'=>array('result_code' => 'OK', 'result_label' => ''),
		'groups'=>$arraygroups
		);
	}

	return $objectresp;
}


/**
 * Create an external user with thirdparty and contact
 *
 * @param	array		$authentication		Array of authentication information
 * @param	array		$thirdpartywithuser Datas
 * @return	mixed
 */
function createUserFromThirdparty($authentication, $thirdpartywithuser)
{
	global $db, $conf, $langs;

	dol_syslog("Function: createUserFromThirdparty login=".$authentication['login']);

	if ($authentication['entity']) $conf->entity = $authentication['entity'];

	$objectresp = array();
	$errorcode = ''; $errorlabel = '';
	$error = 0;

	$fuser = check_authentication($authentication, $error, $errorcode, $errorlabel);

	if ($fuser->societe_id) $socid = $fuser->societe_id;

	if (!$error && !$thirdpartywithuser)
	{
		$error++;
		$errorcode = 'BAD_PARAMETERS'; $errorlabel = "Parameter thirdparty must be provided.";
	}

	if (!$error)
	{
		$fuser->getrights();

		if ($fuser->rights->societe->creer)
		{
			$thirdparty = new Societe($db);

			// If a contact / company already exists with the email, return the corresponding socid
			$sql = "SELECT s.rowid as societe_id FROM ".MAIN_DB_PREFIX."societe as s";
			$sql .= " LEFT JOIN ".MAIN_DB_PREFIX."socpeople as sp ON sp.fk_soc = s.rowid";
			$sql .= " WHERE s.entity=".$conf->entity;
			$sql .= " AND s.email='".$db->escape($thirdpartywithuser['email'])."'";
			$sql .= " OR sp.email='".$db->escape($thirdpartywithuser['email'])."'";
			$sql .= $db->plimit(1);

			$resql = $db->query($sql);
			if ($resql)
			{
				// If a company or contact is found with the same email we return an error
				$row = $db->fetch_object($resql);
				if ($row)
				{
					$error++;
					$errorcode = 'ALREADY_EXIST'; $errorlabel = 'Object not create : company or contact exists '.$thirdpartywithuser['email'];
				}
				else {
					$db->begin();
					/*
					 * Company creation
					 */
					$thirdparty->name = $thirdpartywithuser['name_thirdparty'];
					$thirdparty->ref_ext = $thirdpartywithuser['ref_ext'];
					$thirdparty->address = $thirdpartywithuser['address'];
					$thirdparty->zip = $thirdpartywithuser['zip'];
					$thirdparty->town = $thirdpartywithuser['town'];
					$thirdparty->country_id = $thirdpartywithuser['country_id'];
					$thirdparty->country_code = $thirdpartywithuser['country_code'];

					// find the country id by code
					$langs->load("dict");

					$sql = "SELECT rowid";
					$sql .= " FROM ".MAIN_DB_PREFIX."c_country";
					$sql .= " WHERE active = 1";
					$sql .= " AND code='".$db->escape($thirdparty->country_code)."'";

					$resql = $db->query($sql);
					if ($resql)
					{
						$num = $db->num_rows($resql);
						if ($num)
						{
							$obj = $db->fetch_object($resql);
							$thirdparty->country_id = $obj->rowid;
						}
					}
					$thirdparty->phone = $thirdpartywithuser['phone'];
					$thirdparty->fax = $thirdpartywithuser['fax'];
					$thirdparty->email = $thirdpartywithuser['email'];
					$thirdparty->url = $thirdpartywithuser['url'];
					$thirdparty->ape = $thirdpartywithuser['ape'];
					$thirdparty->idprof1 = $thirdpartywithuser['prof1'];
					$thirdparty->idprof2 = $thirdpartywithuser['prof2'];
					$thirdparty->idprof3 = $thirdpartywithuser['prof3'];
					$thirdparty->idprof4 = $thirdpartywithuser['prof4'];
					$thirdparty->idprof5 = $thirdpartywithuser['prof5'];
					$thirdparty->idprof6 = $thirdpartywithuser['prof6'];

					$thirdparty->client = $thirdpartywithuser['client'];
					$thirdparty->fournisseur = $thirdpartywithuser['fournisseur'];

					$socid_return = $thirdparty->create($fuser);

					if ($socid_return > 0)
					{
						$thirdparty->fetch($socid_return);

						/*
						 * Contact creation
						*
						*/
						$contact = new Contact($db);
						$contact->socid = $thirdparty->id;
						$contact->lastname = $thirdpartywithuser['name'];
						$contact->firstname = $thirdpartywithuser['firstname'];
						$contact->civility_id = $thirdparty->civility_id;
						$contact->address = $thirdparty->address;
						$contact->zip = $thirdparty->zip;
						$contact->town = $thirdparty->town;
						$contact->email = $thirdparty->email;
						$contact->phone_pro = $thirdparty->phone;
						$contact->phone_mobile = $thirdpartywithuser['phone_mobile'];
						$contact->fax = $thirdparty->fax;
						$contact->statut = 1;
						$contact->country_id = $thirdparty->country_id;
						$contact->country_code = $thirdparty->country_code;

						$elementtype = 'socpeople';

						//Retrieve all extrafield for thirdsparty
						// fetch optionals attributes and labels
						$extrafields = new ExtraFields($db);
						$extrafields->fetch_name_optionals_label($elementtype, true);
						if (isset($extrafields->attributes[$elementtype]['label']) && is_array($extrafields->attributes[$elementtype]['label']) && count($extrafields->attributes[$elementtype]['label']))
						{
							foreach ($extrafields->attributes[$elementtype]['label'] as $key => $label)
							{
								$key = 'contact_options_'.$key;
								$key = substr($key, 8); // Remove 'contact_' prefix
								$contact->array_options[$key] = $thirdpartywithuser[$key];
							}
						}

						$contact_id = $contact->create($fuser);

						if ($contact_id > 0)
						{
							/*
							 * User creation
							*
							*/
							$edituser = new User($db);

							$id = $edituser->create_from_contact($contact, $thirdpartywithuser["login"]);
							if ($id > 0)
							{
								$edituser->setPassword($fuser, trim($thirdpartywithuser['password']));

								if ($thirdpartywithuser['group_id'] > 0)
									$edituser->SetInGroup($thirdpartywithuser['group_id'], $conf->entity);
							}
							else {
								$error++;
								$errorcode = 'NOT_CREATE'; $errorlabel = 'Object not create : '.$edituser->error;
							}
						}
						else {
							$error++;
							$errorcode = 'NOT_CREATE'; $errorlabel = 'Object not create : '.$contact->error;
						}

						if (!$error) {
							$db->commit();
							$objectresp = array('result'=>array('result_code'=>'OK', 'result_label'=>'SUCCESS'), 'id'=>$socid_return);
							$error = 0;
						}
					} else {
						$error++;
						$errorcode = join(', ', ($thirdparty->error ? array($thirdparty->error) : $thirdparty->errors));
					}
				}
			} else {
				// retour creation KO
				$error++;
				$errorcode = 'NOT_CREATE'; $errorlabel = 'Object not create';
			}
		} else {
			$error++;
			$errorcode = 'PERMISSION_DENIED'; $errorlabel = 'User does not have permission for this request';
		}
	}

	if ($error)
	{
		$db->rollback();
		$objectresp = array(
			'result'=>array('result_code' => $errorcode, 'result_label' => $errorlabel)
		);
	}

	return $objectresp;
}


/**
 * Set password of an user
 *
 * @param	array		$authentication		Array of authentication information
 * @param	array		$shortuser			Array of login/password info
 * @return	mixed
 */
function setUserPassword($authentication, $shortuser)
{

	global $db, $conf;

	dol_syslog("Function: setUserPassword login=".$authentication['login']);

	if ($authentication['entity']) $conf->entity = $authentication['entity'];

	$objectresp = array();
	$errorcode = ''; $errorlabel = '';
	$error = 0;

	$fuser = check_authentication($authentication, $error, $errorcode, $errorlabel);

	if ($fuser->societe_id) $socid = $fuser->societe_id;

	if (!$error && !$shortuser)
	{
		$error++;
		$errorcode = 'BAD_PARAMETERS'; $errorlabel = "Parameter shortuser must be provided.";
	}

	if (!$error)
	{
		$fuser->getrights();

		if ($fuser->rights->user->user->password || $fuser->rights->user->self->password)
		{
			$userstat = new User($db);
			$res = $userstat->fetch('', $shortuser['login']);
			if ($res)
			{
				$res = $userstat->setPassword($userstat, $shortuser['password']);
				if ($res)
				{
					$objectresp = array(
						'result'=>array('result_code' => 'OK', 'result_label' => ''),
					);
				}
				else {
					$error++;
					$errorcode = 'NOT_MODIFIED'; $errorlabel = 'Error when changing password';
				}
			}
			else {
				$error++;
				$errorcode = 'NOT_FOUND'; $errorlabel = 'User not found';
			}
		}
		else {
			$error++;
			$errorcode = 'PERMISSION_DENIED'; $errorlabel = 'User does not have permission for this request';
		}
	}


	if ($error)
	{
		$objectresp = array(
			'result'=>array('result_code' => $errorcode, 'result_label' => $errorlabel)
		);
	}

	return $objectresp;
}

// Return the results.
$server->service(file_get_contents("php://input"));<|MERGE_RESOLUTION|>--- conflicted
+++ resolved
@@ -308,11 +308,7 @@
  */
 function getUser($authentication, $id, $ref = '', $ref_ext = '')
 {
-<<<<<<< HEAD
-	global $db, $conf, $langs;
-=======
 	global $db, $conf;
->>>>>>> b7cd27e7
 
 	dol_syslog("Function: getUser login=".$authentication['login']." id=".$id." ref=".$ref." ref_ext=".$ref_ext);
 
