<?php
/* Copyright (C) 2006-2011 Laurent Destailleur  <eldy@users.sourceforge.net>
 * Copyright (C) 2012      JF FERRY             <jfefe@aternatik.fr>
 *
 * This program is free software; you can redistribute it and/or modify
 * it under the terms of the GNU General Public License as published by
 * the Free Software Foundation; either version 3 of the License, or
 * (at your option) any later version.
 *
 * This program is distributed in the hope that it will be useful,
 * but WITHOUT ANY WARRANTY; without even the implied warranty of
 * MERCHANTABILITY or FITNESS FOR A PARTICULAR PURPOSE.  See the
 * GNU General Public License for more details.
 *
 * You should have received a copy of the GNU General Public License
 * along with this program. If not, see <http://www.gnu.org/licenses/>.
 */

/**
 *       \file       htdocs/webservices/server_contact.php
 *       \brief      File that is entry point to call Dolibarr WebServices
 */

// This is to make Dolibarr working with Plesk
set_include_path($_SERVER['DOCUMENT_ROOT'].'/htdocs');

require_once("../master.inc.php");
require_once(NUSOAP_PATH.'/nusoap.php');		// Include SOAP
require_once(DOL_DOCUMENT_ROOT."/core/lib/ws.lib.php");
require_once(DOL_DOCUMENT_ROOT."/contact/class/contact.class.php");
require_once DOL_DOCUMENT_ROOT.'/core/class/extrafields.class.php';


dol_syslog("Call Contact webservices interfaces");

// Enable and test if module web services is enabled
if (empty($conf->global->MAIN_MODULE_WEBSERVICES))
{
    $langs->load("admin");
    dol_syslog("Call Dolibarr webservices interfaces with module webservices disabled");
    print $langs->trans("WarningModuleNotActive",'WebServices').'.<br><br>';
    print $langs->trans("ToActivateModule");
    exit;
}

// Create the soap Object
$server = new nusoap_server();
$server->soap_defencoding='UTF-8';
$server->decode_utf8=false;
$ns='http://www.dolibarr.org/ns/';
$server->configureWSDL('WebServicesDolibarrContact',$ns);
$server->wsdl->schemaTargetNamespace=$ns;


// Define WSDL Authentication object
$server->wsdl->addComplexType(
    'authentication',
    'complexType',
    'struct',
    'all',
    '',
    array(
        'dolibarrkey' => array('name'=>'dolibarrkey','type'=>'xsd:string'),
    	'sourceapplication' => array('name'=>'sourceapplication','type'=>'xsd:string'),
    	'login' => array('name'=>'login','type'=>'xsd:string'),
    	'password' => array('name'=>'password','type'=>'xsd:string'),
        'entity' => array('name'=>'entity','type'=>'xsd:string'),
    )
);

// Define WSDL Return object
$server->wsdl->addComplexType(
    'result',
    'complexType',
    'struct',
    'all',
    '',
    array(
        'result_code' => array('name'=>'result_code','type'=>'xsd:string'),
        'result_label' => array('name'=>'result_label','type'=>'xsd:string'),
    )
);

$contact_fields = array(
	'id' => array('name'=>'id','type'=>'xsd:string'),
	'ref_ext' => array('name'=>'ref_ext','type'=>'xsd:string'),
	'lastname' => array('name'=>'lastname','type'=>'xsd:string'),
	'firstname' => array('name'=>'firstname','type'=>'xsd:string'),
	'address' => array('name'=>'address','type'=>'xsd:string'),
	'zip' => array('name'=>'zip','type'=>'xsd:string'),
	'town' => array('name'=>'town','type'=>'xsd:string'),
	'state_id' => array('name'=>'state_id','type'=>'xsd:string'),
	'state_code' => array('name'=>'state_code','type'=>'xsd:string'),
	'state' => array('name'=>'state','type'=>'xsd:string'),
	'country_id' => array('name'=>'country_id','type'=>'xsd:string'),
	'country_code' => array('name'=>'country_code','type'=>'xsd:string'),
	'country' => array('name'=>'country','type'=>'xsd:string'),
	'socid' => array('name'=>'socid','type'=>'xsd:string'),
	'status' => array('name'=>'status','type'=>'xsd:string'),
	'phone_pro' => array('name'=>'phone_pro','type'=>'xsd:string'),
	'fax' => array('name'=>'fax','type'=>'xsd:string'),
	'phone_perso' => array('name'=>'phone_perso','type'=>'xsd:string'),
	'phone_mobile' => array('name'=>'phone_mobile','type'=>'xsd:string'),
	'code' => array('name'=>'code','type'=>'xsd:string'),
	'email' => array('name'=>'email','type'=>'xsd:string'),
	'birthday' => array('name'=>'birthday','type'=>'xsd:string'),
	'default_lang' => array('name'=>'default_lang','type'=>'xsd:string'),
	'note' => array('name'=>'note','type'=>'xsd:string'),
	'no_email' => array('name'=>'no_email','type'=>'xsd:string'),
	'ref_facturation' => array('name'=>'ref_facturation','type'=>'xsd:string'),
	'ref_contrat' => array('name'=>'ref_contrat','type'=>'xsd:string'),
	'ref_commande' => array('name'=>'ref_commande','type'=>'xsd:string'),
	'ref_propal' => array('name'=>'ref_propal','type'=>'xsd:string'),
	'user_id' => array('name'=>'user_id','type'=>'xsd:string'),
	'user_login' => array('name'=>'user_login','type'=>'xsd:string'),
	'civility_id' => array('name'=>'civility_id','type'=>'xsd:string'),
	'poste' => array('name'=>'poste','type'=>'xsd:string'),
	'statut' => array('name'=>'statut','type'=>'xsd:string')
	//...
);
//Retreive all extrafield for contact
// fetch optionals attributes and labels
$extrafields=new ExtraFields($db);
$extralabels=$extrafields->fetch_name_optionals_label('socpeople',true);
if (count($extrafields)>0) {
	$extrafield_array = array();
}
foreach($extrafields->attribute_label as $key=>$label)
{
	$type =$extrafields->attribute_type[$key];
	if ($type=='date' || $type=='datetime') {$type='xsd:dateTime';}
	else {$type='xsd:string';}

	$extrafield_array['options_'.$key]=array('name'=>'options_'.$key,'type'=>$type);
}

$contact_fields=array_merge($contact_fields,$extrafield_array);

// Define other specific objects
$server->wsdl->addComplexType(
    'contact',
    'complexType',
    'struct',
    'all',
    '',
	$contact_fields
);

$server->wsdl->addComplexType(
	'ContactsArray2',
	'complexType',
	'array',
	'sequence',
	'',
	array(
		'contact' => array(
		'name' => 'contact',
		'type' => 'tns:contact',
		'minOccurs' => '0',
		'maxOccurs' => 'unbounded'
	)
	)
);




// 5 styles: RPC/encoded, RPC/literal, Document/encoded (not WS-I compliant), Document/literal, Document/literal wrapped
// Style merely dictates how to translate a WSDL binding to a SOAP message. Nothing more. You can use either style with any programming model.
// http://www.ibm.com/developerworks/webservices/library/ws-whichwsdl/
$styledoc='rpc';       // rpc/document (document is an extend into SOAP 1.0 to support unstructured messages)
$styleuse='encoded';   // encoded/literal/literal wrapped
// Better choice is document/literal wrapped but literal wrapped not supported by nusoap.


// Register WSDL
$server->register(
    'getContact',
    // Entry values
    array('authentication'=>'tns:authentication','id'=>'xsd:string','ref_ext'=>'xsd:string'),
    // Exit values
    array('result'=>'tns:result','contact'=>'tns:contact'),
    $ns,
    $ns.'#getContact',
    $styledoc,
    $styleuse,
    'WS to get a contact'
);

// Register WSDL
$server->register(
	'createContact',
	// Entry values
	array('authentication'=>'tns:authentication','contact'=>'tns:contact'),
	// Exit values
	array('result'=>'tns:result','id'=>'xsd:string'),
	$ns,
	$ns.'#createContact',
	$styledoc,
	$styleuse,
	'WS to create a contact'
);

$server->register(
	'getContactsForThirdParty',
	// Entry values
	array('authentication'=>'tns:authentication','idthirdparty'=>'xsd:string'),
	// Exit values
	array('result'=>'tns:result','contacts'=>'tns:ContactsArray2'),
	$ns,
	$ns.'#getContactsForThirdParty',
	$styledoc,
	$styleuse,
	'WS to get all contacts of a third party'
);

// Register WSDL
$server->register(
	'updateContact',
	// Entry values
	array('authentication'=>'tns:authentication','contact'=>'tns:contact'),
	// Exit values
	array('result'=>'tns:result','id'=>'xsd:string'),
	$ns,
	$ns.'#updateContact',
	$styledoc,
	$styleuse,
	'WS to update a contact'
);


/**
 * Get Contact
 *
 * @param	array		$authentication		Array of authentication information
<<<<<<< HEAD
 * @param	int			$id					Id of object
 * @param	string		$ref				Ref of object
 * @param	string		$ref_ext			Ref external of object
=======
 * @param	int		$id			Id of object
 * @param	string		$ref_ext		Ref external of object
>>>>>>> 039a184d
 * @return	mixed
 */
function getContact($authentication,$id,$ref_ext)
{
    global $db,$conf,$langs;

    dol_syslog("Function: getContact login=".$authentication['login']." id=".$id." ref_ext=".$ref_ext);

    if ($authentication['entity']) $conf->entity=$authentication['entity'];

    // Init and check authentication
    $objectresp=array();
    $errorcode='';$errorlabel='';
    $error=0;
    $fuser=check_authentication($authentication,$error,$errorcode,$errorlabel);
    // Check parameters
    if (! $error && ($id && $ref_ext))
    {
        $error++;
        $errorcode='BAD_PARAMETERS'; $errorlabel="Parameter id and ref_ext can't be both provided. You must choose one or other but not both.";
    }

    if (! $error)
    {
        $fuser->getrights();

        $contact=new Contact($db);
        $result=$contact->fetch($id,0,$ref_ext);
        if ($result > 0)
        {
        	// Only internal user who have contact read permission
        	// Or for external user who have contact read permission, with restrict on societe_id
	        if (
	        	$fuser->rights->societe->contact->lire && !$fuser->societe_id
	        	|| ( $fuser->rights->societe->contact->lire && ($fuser->societe_id == $contact->socid))
	        ){
            	$contact_result_fields =array(
	            	'id' => $contact->id,
			'ref_ext' => $contact->ref_ext,
	            	'lastname' => $contact->lastname,
	            	'firstname' => $contact->firstname,
	            	'address' => $contact->address,
	            	'zip' => $contact->zip,
	            	'town' => $contact->town,
	            	'state_id' => $contact->state_id,
	            	'state_code' => $contact->state_code,
	            	'state' => $contact->state,
	            	'country_id' => $contact->country_id,
	            	'country_code' => $contact->country_code,
	            	'country' => $contact->country,
	            	'socid' => $contact->socid,
	            	'status' => $contact->status,
	            	'phone_pro' => $contact->phone_pro,
	            	'fax' => $contact->fax,
	            	'phone_perso' => $contact->phone_perso,
	            	'phone_mobile' => $contact->phone_mobile,
	            	'code' => $contact->code,
	            	'email' => $contact->email,
	            	'birthday' => $contact->birthday,
	            	'default_lang' => $contact->default_lang,
	            	'note' => $contact->note,
	            	'no_email' => $contact->no_email,
	            	'ref_facturation' => $contact->ref_facturation,
	            	'ref_contrat' => $contact->ref_contrat,
	            	'ref_commande' => $contact->ref_commande,
	            	'ref_propal' => $contact->ref_propal,
	            	'user_id' => $contact->user_id,
	            	'user_login' => $contact->user_login,
	            	'civility_id' => $contact->civility_id,
            		'poste' => $contact->poste,
            		'statut' => $contact->statut
            	);

            	//Retreive all extrafield for thirdsparty
            	// fetch optionals attributes and labels
            	$extrafields=new ExtraFields($db);
            	$extralabels=$extrafields->fetch_name_optionals_label('socpeople',true);
            	//Get extrafield values
            	$contact->fetch_optionals($contact->id,$extralabels);

            	foreach($extrafields->attribute_label as $key=>$label)
            	{
            		$contact_result_fields=array_merge($contact_result_fields,array('options_'.$key => $contact->array_options['options_'.$key]));
            	}


                // Create
                $objectresp = array(
			    	'result'=>array('result_code'=>'OK', 'result_label'=>''),
			        'contact'=>$contact_result_fields
                );
	        }
	        else
	        {
	            $error++;
	            $errorcode='PERMISSION_DENIED'; $errorlabel='User does not have permission for this request';
	        }
         }
         else
         {
             $error++;
             $errorcode='NOT_FOUND'; $errorlabel='Object not found for id='.$id.' nor ref='.$ref.' nor ref_ext='.$ref_ext;
         }
    }

    if ($error)
    {
        $objectresp = array('result'=>array('result_code' => $errorcode, 'result_label' => $errorlabel));
    }

    return $objectresp;
}


/**
 * Create Contact
 *
 * @param	array		$authentication		Array of authentication information
 * @param	Contact	$contact		    $contact
 * @return	array							Array result
 */
function createContact($authentication,$contact)
{
	global $db,$conf,$langs;

	$now=dol_now();

	dol_syslog("Function: createContact login=".$authentication['login']);

	if ($authentication['entity']) $conf->entity=$authentication['entity'];

	// Init and check authentication
	$objectresp=array();
	$errorcode='';$errorlabel='';
	$error=0;
	$fuser=check_authentication($authentication,$error,$errorcode,$errorlabel);
	// Check parameters
	if (empty($contact['lastname']))
	{
		$error++; $errorcode='KO'; $errorlabel="Name is mandatory.";
	}

	if (! $error)
	{


		$newobject=new Contact($db);

		$newobject->id=$contact['id'];
		$newobject->ref_ext=$contact['ref_ext'];
		$newobject->civility_id=$contact['civility_id'];
		$newobject->lastname=$contact['lastname'];
		$newobject->firstname=$contact['firstname'];
		$newobject->address=$contact['address'];
		$newobject->zip=$contact['zip'];
		$newobject->town=$contact['town'];
		$newobject->state_id=$contact['state_id'];
		$newobject->state_code=$contact['state_code'];
		$newobject->state=$contact['state'];
		$newobject->country_id=$contact['country_id'];
		$newobject->country_code=$contact['country_code'];
		$newobject->country=$contact['country'];
		$newobject->socid=$contact['socid'];
		$newobject->status=$contact['status'];
		$newobject->phone_pro=$contact['phone_pro'];
		$newobject->fax=$contact['fax'];
		$newobject->phone_perso=$contact['phone_perso'];
		$newobject->phone_mobile=$contact['phone_mobile'];
		$newobject->code=$contact['code'];
		$newobject->email=$contact['email'];
		$newobject->birthday=$contact['birthday'];
		$newobject->default_lang=$contact['default_lang'];
		$newobject->note=$contact['note'];
		$newobject->no_email=$contact['no_email'];
		$newobject->ref_facturation=$contact['ref_facturation'];
		$newobject->ref_contrat=$contact['ref_contrat'];
		$newobject->ref_commande=$contact['ref_commande'];
		$newobject->ref_propal=$contact['ref_propal'];
		$newobject->user_id=$contact['user_id'];
		$newobject->user_login=$contact['user_login'];
		$newobject->poste=$contact['poste'];
		$newobject->statut=$contact['statut'];

		//Retreive all extrafield for thirdsparty
		// fetch optionals attributes and labels
		$extrafields=new ExtraFields($db);
		$extralabels=$extrafields->fetch_name_optionals_label('socpeople',true);
		foreach($extrafields->attribute_label as $key=>$label)
		{
			$key='options_'.$key;
			$newobject->array_options[$key]=$contact[$key];
		}



		//...

		$db->begin();

		$result=$newobject->create($fuser);
		if ($result <= 0)
		{
			$error++;
		}

		if (! $error)
		{
			$db->commit();
			$objectresp=array('result'=>array('result_code'=>'OK', 'result_label'=>''),'id'=>$newobject->id,'ref'=>$newobject->ref);
		}
		else
		{
			$db->rollback();
			$error++;
			$errorcode='KO';
			$errorlabel=$newobject->error;
		}
	}

	if ($error)
	{
		$objectresp = array('result'=>array('result_code' => $errorcode, 'result_label' => $errorlabel));
	}

	return $objectresp;
}

/**
 * Get list of contacts for third party
 *
 * @param	array		$authentication		Array of authentication information
 * @param	int			$idthirdparty		Id thirdparty
 * @return	array							Array result
 */
function getContactsForThirdParty($authentication,$idthirdparty)
{
	global $db,$conf,$langs;

	dol_syslog("Function: getContactsForThirdParty login=".$authentication['login']." idthirdparty=".$idthirdparty);

	if ($authentication['entity']) $conf->entity=$authentication['entity'];

	// Init and check authentication
	$objectresp=array();
	$errorcode='';$errorlabel='';
	$error=0;
	$fuser=check_authentication($authentication,$error,$errorcode,$errorlabel);
	// Check parameters
	if (! $error && empty($idthirdparty))
	{
		$error++;
		$errorcode='BAD_PARAMETERS'; $errorlabel='Parameter id is not provided';
	}

	if (! $error)
	{
		$linesinvoice=array();

		$sql = "SELECT c.rowid, c.fk_soc, c.civility as civility_id, c.lastname, c.firstname, c.statut,";
		$sql.= " c.address, c.zip, c.town,";
		$sql.= " c.fk_pays as country_id,";
		$sql.= " c.fk_departement,";
		$sql.= " c.birthday,";
		$sql.= " c.poste, c.phone, c.phone_perso, c.phone_mobile, c.fax, c.email, c.jabberid,";
		//$sql.= " c.priv, c.note, c.default_lang, c.no_email, c.canvas,";
		$sql.= " co.label as country, co.code as country_code,";
		$sql.= " d.nom as state, d.code_departement as state_code,";
		$sql.= " u.rowid as user_id, u.login as user_login,";
		$sql.= " s.nom as socname, s.address as socaddress, s.zip as soccp, s.town as soccity, s.default_lang as socdefault_lang";
		$sql.= " FROM ".MAIN_DB_PREFIX."socpeople as c";
		$sql.= " LEFT JOIN ".MAIN_DB_PREFIX."c_country as co ON c.fk_pays = co.rowid";
		$sql.= " LEFT JOIN ".MAIN_DB_PREFIX."c_departements as d ON c.fk_departement = d.rowid";
		$sql.= " LEFT JOIN ".MAIN_DB_PREFIX."user as u ON c.rowid = u.fk_socpeople";
		$sql.= " LEFT JOIN ".MAIN_DB_PREFIX."societe as s ON c.fk_soc = s.rowid";
		$sql.= " WHERE c.fk_soc=$idthirdparty";


		$resql=$db->query($sql);
		if ($resql)
		{
			$num=$db->num_rows($resql);
			$i=0;
			while ($i < $num)
			{
				// En attendant remplissage par boucle
				$obj=$db->fetch_object($resql);

				$contact=new Contact($db);
				$contact->fetch($obj->rowid);


				// Now define invoice
				$linescontact[]=array(
				'id' => $contact->id,
				'ref' => $contact->ref,
				'civility_id' => $contact->civility_id?$contact->civility_id:'',
				'lastname' => $contact->lastname?$contact->lastname:'',
				'firstname' => $contact->firstname?$contact->firstname:'',
				'address' => $contact->address?$contact->address:'',
				'zip' => $contact->zip?$contact->zip:'',
				'town' => $contact->town?$contact->town:'',

				'state_id' => $contact->state_id?$contact->state_id:'',
				'state_code' => $contact->state_code?$contact->state_code:'',
				'state' => $contact->state?$contact->state:'',

				'country_id' => $contact->country_id?$contact->country_id:'',
				'country_code' => $contact->country_code?$contact->country_code:'',
				'country' => $contact->country?$contact->country:'',

				'socid' => $contact->socid?$contact->socid:'',
				'socname' => $contact->socname?$contact->socname:'',
				'poste' => $contact->poste?$contact->poste:'',



				'phone_pro' => $contact->phone_pro?$contact->phone_pro:'',
				'fax' => $contact->fax?$contact->fax:'',
				'phone_perso' => $contact->phone_perso?$contact->phone_perso:'',
				'phone_mobile' => $contact->phone_mobile?$contact->phone_mobile:'',

				'email' => $contact->email?$contact->email:'',
				'jabberid' => $contact->jabberid?$contact->jabberid:'',
				'priv' => $contact->priv?$contact->priv:'',
				'mail' => $contact->mail?$contact->mail:'',

				'birthday' => $contact->birthday?$contact->birthday:'',
				'default_lang' => $contact->default_lang?$contact->default_lang:'',
				'note' => $contact->note?$contact->note:'',
				'no_email' => $contact->no_email?$contact->no_email:'',
				'ref_facturation' => $contact->ref_facturation?$contact->ref_facturation:'',
				'ref_contrat' => $contact->ref_contrat?$contact->ref_contrat:'',
				'ref_commande' => $contact->ref_commande?$contact->ref_commande:'',
				'ref_propal' => $contact->ref_propal?$contact->ref_propal:'',
				'user_id' => $contact->user_id?$contact->user_id:'',
				'user_login' => $contact->user_login?$contact->user_login:'',
				'statut' => $contact->statut?$contact->statut:''





				);

				$i++;
			}

			$objectresp=array(
			'result'=>array('result_code'=>'OK', 'result_label'=>''),
			'contacts'=>$linescontact

			);
		}
		else
		{
			$error++;
			$errorcode=$db->lasterrno(); $errorlabel=$db->lasterror();
		}
	}

	if ($error)
	{
		$objectresp = array('result'=>array('result_code' => $errorcode, 'result_label' => $errorlabel));
	}

	return $objectresp;
}


/**
 * Update a contact
 *
 * @param	array		$authentication		Array of authentication information
 * @param	Contact		$contact		    Contact
 * @return	array							Array result
 */
function updateContact($authentication,$contact)
{
	global $db,$conf,$langs;

	$now=dol_now();

	dol_syslog("Function: updateContact login=".$authentication['login']);

	if ($authentication['entity']) $conf->entity=$authentication['entity'];

	// Init and check authentication
	$objectresp=array();
	$errorcode='';$errorlabel='';
	$error=0;
	$fuser=check_authentication($authentication,$error,$errorcode,$errorlabel);
	// Check parameters
	if (empty($contact['id']))	{
		$error++; $errorcode='KO'; $errorlabel="Contact id is mandatory.";
	}

	if (! $error)
	{
		$objectfound=false;

		include_once DOL_DOCUMENT_ROOT.'/core/lib/company.lib.php';

		$object=new Contact($db);
		$result=$object->fetch($contact['id']);

		if (!empty($object->id)) {

			$objectfound=true;


			$object->firstname=$contact['firstname'];
			$object->lastname=$contact['lastname'];

			$object->address=$contact['address'];
			$object->zip=$contact['zip'];
			$object->town=$contact['town'];

			$object->country_id=$contact['country_id'];
			if ($contact['country_code']) $object->country_id=getCountry($contact['country_code'],3);
			$object->province_id=$contact['province_id'];


			$object->phone_pro=$contact['phone_pro'];
			$object->phone_perso=$contact['phone_perso'];
			$object->phone_mobile=$contact['phone_mobile'];
			$object->fax=$contact['fax'];
			$object->email=$contact['email'];

			$object->civility_id=$contact['civility_id'];
			$object->poste=$contact['poste'];

			$object->statut=$contact['statut'];


			//Retreive all extrafield for contact
			// fetch optionals attributes and labels
			$extrafields=new ExtraFields($db);
			$extralabels=$extrafields->fetch_name_optionals_label('socpeople',true);
			foreach($extrafields->attribute_label as $key=>$label)
			{
				$key='options_'.$key;
				$object->array_options[$key]=$contact[$key];
			}

			$db->begin();

			$result=$object->update($contact['id'],$fuser);
			if ($result <= 0) {
				$error++;
			}
		}

		if ((! $error) && ($objectfound))
		{
			$db->commit();
			$objectresp=array(
			'result'=>array('result_code'=>'OK', 'result_label'=>''),
			'id'=>$object->id
			);
		}
		elseif ($objectfound)
		{
			$db->rollback();
			$error++;
			$errorcode='KO';
			$errorlabel=$object->error;
		} else {
			$error++;
			$errorcode='NOT_FOUND';
			$errorlabel='Contact id='.$contact['id'].' cannot be found';
		}
	}

	if ($error)
	{
		$objectresp = array('result'=>array('result_code' => $errorcode, 'result_label' => $errorlabel));
	}

	return $objectresp;
}

// Return the results.
$server->service(file_get_contents("php://input"));<|MERGE_RESOLUTION|>--- conflicted
+++ resolved
@@ -233,14 +233,8 @@
  * Get Contact
  *
  * @param	array		$authentication		Array of authentication information
-<<<<<<< HEAD
  * @param	int			$id					Id of object
- * @param	string		$ref				Ref of object
  * @param	string		$ref_ext			Ref external of object
-=======
- * @param	int		$id			Id of object
- * @param	string		$ref_ext		Ref external of object
->>>>>>> 039a184d
  * @return	mixed
  */
 function getContact($authentication,$id,$ref_ext)
