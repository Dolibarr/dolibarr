--- conflicted
+++ resolved
@@ -237,21 +237,11 @@
 // Build and execute select
 // --------------------------------------------------------------------
 $sql = 'SELECT ';
-<<<<<<< HEAD
-foreach ($object->fields as $key => $val) {
-	$sql .= "t.".$key.", ";
-}
-// Add fields from extrafields
-if (!empty($extrafields->attributes[$object->table_element]['label'])) {
-	foreach ($extrafields->attributes[$object->table_element]['label'] as $key => $val) {
-		$sql .= ($extrafields->attributes[$object->table_element]['type'][$key] != 'separate' ? "ef.".$key." as options_".$key.', ' : '');
-=======
 $sql .= $object->getFieldList('t');
 // Add fields from extrafields
 if (!empty($extrafields->attributes[$object->table_element]['label'])) {
 	foreach ($extrafields->attributes[$object->table_element]['label'] as $key => $val) {
 		$sql .= ($extrafields->attributes[$object->table_element]['type'][$key] != 'separate' ? ", ef.".$key.' as options_'.$key : '');
->>>>>>> 4ab59eeb
 	}
 }
 // Add fields from hooks
