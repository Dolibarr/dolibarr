--- conflicted
+++ resolved
@@ -102,11 +102,7 @@
 
 	// BEGIN MODULEBUILDER PROPERTIES
 	/**
-<<<<<<< HEAD
-	 * @var array<string,array{type:string,label:string,enabled:int<0,2>|string,position:int,notnull?:int,visible:int,noteditable?:int,default?:string,index?:int,foreignkey?:string,searchall?:int,isameasure?:int,css?:string,csslist?:string,help?:string,showoncombobox?:int,disabled?:int,arrayofkeyval?:array<int,string>,comment?:string}>  Array with all fields and their property. Do not use it as a static var. It may be modified by constructor.
-=======
 	 * @var array<string,array{type:string,label:string,enabled:int<0,2>|string,position:int,notnull?:int,visible:int<-2,5>|string,noteditable?:int<0,1>,default?:string,index?:int,foreignkey?:string,searchall?:int<0,1>,isameasure?:int<0,1>,css?:string,csslist?:string,help?:string,showoncombobox?:int<0,2>,disabled?:int<0,1>,arrayofkeyval?:array<int|string,string>,comment?:string,validate?:int<0,1>}>  Array with all fields and their property. Do not use it as a static var. It may be modified by constructor.
->>>>>>> cc80841a
 	 */
 	public $fields = array(
 		'rowid' => array('type' => 'integer', 'label' => 'TechnicalID', 'enabled' => 1, 'position' => 1, 'notnull' => 1, 'visible' => 0, 'noteditable' => 1, 'index' => 1, 'comment' => "Id"),
@@ -179,10 +175,6 @@
 	public $description;
 	public $note_public;
 	public $note_private;
-<<<<<<< HEAD
-	public $date_creation;
-=======
->>>>>>> cc80841a
 	public $fk_user_creat;
 	public $fk_user_modif;
 	public $last_main_doc;
@@ -1025,11 +1017,7 @@
 				$mybool = ((bool) @include_once $dir.$file) || $mybool;
 			}
 
-<<<<<<< HEAD
-			if ($mybool === false) {
-=======
 			if (!$mybool) {
->>>>>>> cc80841a
 				dol_print_error(null, "Failed to include file ".$file);
 				return '';
 			}
@@ -1124,19 +1112,11 @@
 
 
 	/**
-<<<<<<< HEAD
-	 *	Return clicable link of object (with eventually picto)
-	 *
-	 *	@param      string	    $option                 Where point the link (0=> main card, 1,2 => shipment, 'nolink'=>No link)
-	 *  @param		array		$arraydata				Array of data
-	 *  @return		string								HTML Code for Kanban thumb.
-=======
 	 *	Return clickable link of object (with eventually picto)
 	 *
 	 *	@param      string	    			$option                 Where point the link (0=> main card, 1,2 => shipment, 'nolink'=>No link)
 	 *  @param		array{string,mixed}		$arraydata				Array of data
 	 *  @return		string											HTML Code for Kanban thumb.
->>>>>>> cc80841a
 	 */
 	public function getKanbanView($option = '', $arraydata = null)
 	{
