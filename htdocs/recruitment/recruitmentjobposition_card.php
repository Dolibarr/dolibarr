<?php
/* Copyright (C) 2017 		Laurent Destailleur  	<eldy@users.sourceforge.net>
 * Copyright (C) 2024		Frédéric France			<frederic.france@free.fr>
 *
 * This program is free software; you can redistribute it and/or modify
 * it under the terms of the GNU General Public License as published by
 * the Free Software Foundation; either version 3 of the License, or
 * (at your option) any later version.
 *
 * This program is distributed in the hope that it will be useful,
 * but WITHOUT ANY WARRANTY; without even the implied warranty of
 * MERCHANTABILITY or FITNESS FOR A PARTICULAR PURPOSE.  See the
 * GNU General Public License for more details.
 *
 * You should have received a copy of the GNU General Public License
 * along with this program. If not, see <https://www.gnu.org/licenses/>.
 */

/**
 *   	\file       recruitmentjobposition_card.php
 *		\ingroup    recruitment
 *		\brief      Page to create/edit/view recruitmentjobposition
 */

// Load Dolibarr environment
require_once '../main.inc.php';
require_once DOL_DOCUMENT_ROOT.'/core/class/html.formcompany.class.php';
require_once DOL_DOCUMENT_ROOT.'/core/class/html.formfile.class.php';
require_once DOL_DOCUMENT_ROOT.'/core/class/html.formprojet.class.php';
require_once DOL_DOCUMENT_ROOT.'/projet/class/project.class.php';
require_once DOL_DOCUMENT_ROOT.'/recruitment/class/recruitmentjobposition.class.php';
require_once DOL_DOCUMENT_ROOT.'/recruitment/lib/recruitment_recruitmentjobposition.lib.php';

// Load translation files required by the page
$langs->loadLangs(array("recruitment", "other"));

// Get parameters
$id = GETPOSTINT('id');
$ref = GETPOST('ref', 'alpha');
$action = GETPOST('action', 'aZ09');
$confirm = GETPOST('confirm', 'alpha');
$cancel = GETPOST('cancel', 'aZ09');
$contextpage = GETPOST('contextpage', 'aZ') ? GETPOST('contextpage', 'aZ') : 'recruitmentjobpositioncard'; // To manage different context of search
$backtopage = GETPOST('backtopage', 'alpha');
$backtopageforcancel = GETPOST('backtopageforcancel', 'alpha');
$lineid = GETPOSTINT('lineid');

// Initialize a technical objects
$object = new RecruitmentJobPosition($db);
$extrafields = new ExtraFields($db);
$diroutputmassaction = $conf->recruitment->dir_output.'/temp/massgeneration/'.$user->id;
$hookmanager->initHooks(array('recruitmentjobpositioncard', 'globalcard')); // Note that conf->hooks_modules contains array

// Fetch optionals attributes and labels
$extrafields->fetch_name_optionals_label($object->table_element);

$search_array_options = $extrafields->getOptionalsFromPost($object->table_element, '', 'search_');

// Initialize array of search criteria
$search_all = GETPOST("search_all", 'alpha');
$search = array();
foreach ($object->fields as $key => $val) {
	if (GETPOST('search_'.$key, 'alpha')) {
		$search[$key] = GETPOST('search_'.$key, 'alpha');
	}
}

if (empty($action) && empty($id) && empty($ref)) {
	$action = 'create';
}

// Load object
include DOL_DOCUMENT_ROOT.'/core/actions_fetchobject.inc.php'; // Must be 'include', not 'include_once'.


$permissiontoread = $user->hasRight('recruitment', 'recruitmentjobposition', 'read');
$permissiontoadd = $user->hasRight('recruitment', 'recruitmentjobposition', 'write'); // Used by the include of actions_addupdatedelete.inc.php and actions_lineupdown.inc.php
$permissiontodelete = $user->hasRight('recruitment', 'recruitmentjobposition', 'delete') || ($permissiontoadd && isset($object->status) && $object->status == $object::STATUS_DRAFT);
$permissionnote = $user->hasRight('recruitment', 'recruitmentjobposition', 'write'); // Used by the include of actions_setnotes.inc.php
$permissiondellink = $user->hasRight('recruitment', 'recruitmentjobposition', 'write'); // Used by the include of actions_dellink.inc.php
$upload_dir = $conf->recruitment->multidir_output[isset($object->entity) ? $object->entity : 1];

$usercanclose = $permissiontoadd;

// Security check - Protection if external user
//if ($user->socid > 0) accessforbidden();
//if ($user->socid > 0) $socid = $user->socid;
$isdraft = (($object->status == $object::STATUS_DRAFT) ? 1 : 0);
$result = restrictedArea($user, 'recruitment', $object->id, 'recruitment_recruitmentjobposition', 'recruitmentjobposition', '', 'rowid', $isdraft);


/*
 * Actions
 */

$parameters = array();
$reshook = $hookmanager->executeHooks('doActions', $parameters, $object, $action); // Note that $action and $object may have been modified by some hooks
if ($reshook < 0) {
	setEventMessages($hookmanager->error, $hookmanager->errors, 'errors');
}

if (empty($reshook)) {
	$error = 0;

	$backurlforlist = dol_buildpath('/recruitment/recruitmentjobposition_list.php', 1);

	if (empty($backtopage) || ($cancel && empty($id))) {
		if (empty($backtopage) || ($cancel && strpos($backtopage, '__ID__'))) {
			if (empty($id) && (($action != 'add' && $action != 'create') || $cancel)) {
				$backtopage = $backurlforlist;
			} else {
				$backtopage = dol_buildpath('/recruitment/recruitmentjobposition_card.php', 1).'?id='.((!empty($id) && $id > 0) ? $id : '__ID__');
			}
		}
	}
	$triggermodname = 'RECRUITMENT_RECRUITMENTJOBPOSITION_MODIFY'; // Name of trigger action code to execute when we modify record

	// Actions cancel, add, update, update_extras, confirm_validate, confirm_delete, confirm_deleteline, confirm_clone, confirm_close, confirm_setdraft, confirm_reopen
	include DOL_DOCUMENT_ROOT.'/core/actions_addupdatedelete.inc.php';

	// Actions when linking object each other
	include DOL_DOCUMENT_ROOT.'/core/actions_dellink.inc.php';

	// Actions when printing a doc from card
	include DOL_DOCUMENT_ROOT.'/core/actions_printing.inc.php';

	// Action to move up and down lines of object
	//include DOL_DOCUMENT_ROOT.'/core/actions_lineupdown.inc.php';

	// Action to build doc
	include DOL_DOCUMENT_ROOT.'/core/actions_builddoc.inc.php';

	if ($action == 'set_thirdparty' && $permissiontoadd) {
		$object->setValueFrom('fk_soc', GETPOSTINT('fk_soc'), '', '', 'date', '', $user, $triggermodname);
	}
	if ($action == 'classin' && $permissiontoadd) {
		$object->setProject(GETPOSTINT('projectid'));
	}
	if ($action == 'confirm_closeas' && $usercanclose && !GETPOST('cancel', 'alpha')) {
		if (!(GETPOSTINT('status') > 0)) {
			setEventMessages($langs->trans("ErrorFieldRequired", $langs->transnoentitiesnoconv("CloseAs")), null, 'errors');
			$action = 'closeas';
		} else {
			// prevent browser refresh from closing proposal several times
			if ($object->status == $object::STATUS_VALIDATED) {
				$db->begin();

				$result = $object->cloture($user, GETPOSTINT('status'), GETPOSTINT('note_private'));
				if ($result < 0) {
					setEventMessages($object->error, $object->errors, 'errors');
					$error++;
				}

				if (!$error) {
					$db->commit();
				} else {
					$db->rollback();
				}
			}
		}
	}

	// Actions to send emails
	$triggersendname = 'RECRUITMENTJOBPOSITION_SENTBYMAIL';
	$autocopy = 'MAIN_MAIL_AUTOCOPY_RECRUITMENTJOBPOSITION_TO';
	$trackid = 'recruitmentjobposition'.$object->id;
	include DOL_DOCUMENT_ROOT.'/core/actions_sendmails.inc.php';
}




/*
 * View
 */

$form = new Form($db);
$formfile = new FormFile($db);
$formproject = new FormProjets($db);

$title = $object->ref." - ".$langs->trans('Card');
$help_url = '';
llxHeader('', $title, $help_url);

// Part to create
if ($action == 'create') {
	print load_fiche_titre($langs->trans("NewPositionToBeFilled"), '', 'object_'.$object->picto);

	print '<form method="POST" action="'.$_SERVER["PHP_SELF"].'">';
	print '<input type="hidden" name="token" value="'.newToken().'">';
	print '<input type="hidden" name="action" value="add">';
	if ($backtopage) {
		print '<input type="hidden" name="backtopage" value="'.$backtopage.'">';
	}
	if ($backtopageforcancel) {
		print '<input type="hidden" name="backtopageforcancel" value="'.$backtopageforcancel.'">';
	}

	// Set some default values
	if (!GETPOSTISSET('fk_user_recruiter')) {
		$_POST['fk_user_recruiter'] = $user->id;
	}

	print dol_get_fiche_head(array(), '');

	print '<table class="border centpercent tableforfieldcreate">'."\n";

	// Common attributes
	include DOL_DOCUMENT_ROOT.'/core/tpl/commonfields_add.tpl.php';

	// Other attributes
	include DOL_DOCUMENT_ROOT.'/core/tpl/extrafields_add.tpl.php';

	print '</table>'."\n";

	print dol_get_fiche_end();

	print $form->buttonsSaveCancel("Create");

	print '</form>';

	//dol_set_focus('input[name="ref"]');
}

// Part to edit record
if (($id || $ref) && $action == 'edit') {
	print load_fiche_titre($langs->trans("PositionToBeFilled"), '', 'object_'.$object->picto);

	print '<form method="POST" action="'.$_SERVER["PHP_SELF"].'">';
	print '<input type="hidden" name="token" value="'.newToken().'">';
	print '<input type="hidden" name="action" value="update">';
	print '<input type="hidden" name="id" value="'.$object->id.'">';
	if ($backtopage) {
		print '<input type="hidden" name="backtopage" value="'.$backtopage.'">';
	}
	if ($backtopageforcancel) {
		print '<input type="hidden" name="backtopageforcancel" value="'.$backtopageforcancel.'">';
	}

	print dol_get_fiche_head();

	print '<table class="border centpercent tableforfieldedit">'."\n";

	// Common attributes
	include DOL_DOCUMENT_ROOT.'/core/tpl/commonfields_edit.tpl.php';

	// Other attributes
	include DOL_DOCUMENT_ROOT.'/core/tpl/extrafields_edit.tpl.php';

	print '</table>';

	print dol_get_fiche_end();

	print $form->buttonsSaveCancel();

	print '</form>';
}

// Part to show record
if ($object->id > 0 && (empty($action) || ($action != 'edit' && $action != 'create'))) {
	$head = recruitmentjobpositionPrepareHead($object);
	print dol_get_fiche_head($head, 'card', $langs->trans("RecruitmentJobPosition"), -1, $object->picto);

	$formconfirm = '';

	// Confirmation to delete
	if ($action == 'delete') {
		$formconfirm = $form->formconfirm($_SERVER["PHP_SELF"].'?id='.$object->id, $langs->trans('DeleteRecruitmentJobPosition'), $langs->trans('ConfirmDeleteObject'), 'confirm_delete', '', 0, 1);
	}
	// Confirmation to delete line
	if ($action == 'deleteline') {
		$formconfirm = $form->formconfirm($_SERVER["PHP_SELF"].'?id='.$object->id.'&lineid='.$lineid, $langs->trans('DeleteLine'), $langs->trans('ConfirmDeleteLine'), 'confirm_deleteline', '', 0, 1);
	}
	// Clone confirmation
	if ($action == 'clone') {
		// Create an array for form
		$formquestion = array();
		$formconfirm = $form->formconfirm($_SERVER["PHP_SELF"].'?id='.$object->id, $langs->trans('ToClone'), $langs->trans('ConfirmCloneAsk', $object->ref), 'confirm_clone', $formquestion, 'yes', 1);
	}
	if ($action == 'closeas') {
		$text = "";
		//Form to close proposal (signed or not)
		$formquestion = array(
			array('type' => 'select', 'name' => 'status', 'label' => '<span class="fieldrequired">'.$langs->trans("CloseAs").'</span>', 'values' => array(3=>$object->LibStatut($object::STATUS_RECRUITED), 9=>$object->LibStatut($object::STATUS_CANCELED))),
			array('type' => 'text', 'name' => 'note_private', 'label' => $langs->trans("Note"), 'value' => '')				// Field to complete private note (not replace)
		);

		/*if (isModEnabled('notification'))
		{
			require_once DOL_DOCUMENT_ROOT.'/core/class/notify.class.php';
			$notify = new Notify($db);
			$formquestion = array_merge($formquestion, array(
				array('type' => 'onecolumn', 'value' => $notify->confirmMessage('RECRUITMENTJOBPOSITION_CLOSE_SIGNED', $object->socid, $object)),
			));
		}*/

		$formconfirm = $form->formconfirm($_SERVER["PHP_SELF"].'?id='.$object->id, $langs->trans('Close'), $text, 'confirm_closeas', $formquestion, '', 1, 250);
	}

	// Call Hook formConfirm
	$parameters = array('formConfirm' => $formconfirm, 'lineid' => $lineid);
	$reshook = $hookmanager->executeHooks('formConfirm', $parameters, $object, $action); // Note that $action and $object may have been modified by hook
	if (empty($reshook)) {
		$formconfirm .= $hookmanager->resPrint;
	} elseif ($reshook > 0) {
		$formconfirm = $hookmanager->resPrint;
	}

	// Print form confirm
	print $formconfirm;


	// Object card
	// ------------------------------------------------------------
	$linkback = '<a href="'.dol_buildpath('/recruitment/recruitmentjobposition_list.php', 1).'?restore_lastsearch_values=1'.(!empty($socid) ? '&socid='.$socid : '').'">'.$langs->trans("BackToList").'</a>';

	$morehtmlref = '<div class="refidno">';
	/*
	// Ref customer
	$morehtmlref.=$form->editfieldkey("RefCustomer", 'ref_client', $object->ref_client, $object, 0, 'string', '', 0, 1);
	$morehtmlref.=$form->editfieldval("RefCustomer", 'ref_client', $object->ref_client, $object, 0, 'string', '', null, null, '', 1);
	// Thirdparty
	$morehtmlref.='<br>'.$langs->trans('ThirdParty') . ' : ' . (is_object($object->thirdparty) ? $object->thirdparty->getNomUrl(1) : '');
	*/
	// Project
	if (isModEnabled('project')) {
		$langs->load("projects");
		$morehtmlref .= $langs->trans('Project').' ';
		if ($permissiontoadd) {
			if ($action != 'classify') {
				$morehtmlref .= '<a class="editfielda" href="'.$_SERVER['PHP_SELF'].'?action=classify&token='.newToken().'&id='.$object->id.'">'.img_edit($langs->transnoentitiesnoconv('SetProject')).'</a>';
			}
			$morehtmlref .= ' : ';
			if ($action == 'classify') {
				//$morehtmlref.=$form->form_project($_SERVER['PHP_SELF'] . '?id=' . $object->id, $object->socid, $object->fk_project, 'projectid', 0, 0, 1, 1);
				$morehtmlref .= '<form method="post" action="'.$_SERVER['PHP_SELF'].'?id='.$object->id.'">';
				$morehtmlref .= '<input type="hidden" name="action" value="classin">';
				$morehtmlref .= '<input type="hidden" name="token" value="'.newToken().'">';
				$morehtmlref .= $formproject->select_projects($object->socid, $object->fk_project, 'projectid', $maxlength, 0, 1, 0, 1, 0, 0, '', 1);
				$morehtmlref .= '<input type="submit" class="button valignmiddle" value="'.$langs->trans("Modify").'">';
				$morehtmlref .= '</form>';
			} else {
				$morehtmlref .= $form->form_project($_SERVER['PHP_SELF'].'?id='.$object->id, !empty($object->socid) ? $object->socid : 0, $object->fk_project, 'none', 0, 0, 0, 1, '', 'maxwidth300');
			}
		} else {
			if (!empty($object->fk_project)) {
				$proj = new Project($db);
				$proj->fetch($object->fk_project);
				$morehtmlref .= ': '.$proj->getNomUrl();
			} else {
				$morehtmlref .= '';
			}
		}
	}
	$morehtmlref .= '</div>';


	dol_banner_tab($object, 'ref', $linkback, 1, 'ref', 'ref', $morehtmlref);


	print '<div class="fichecenter">';
	print '<div class="fichehalfleft">';
	print '<div class="underbanner clearboth"></div>';
	print '<table class="border centpercent tableforfield">'."\n";

	// Common attributes
	$keyforbreak = 'description'; // We change column just after this field
	unset($object->fields['fk_project']); // Hide field already shown in banner
	//unset($object->fields['fk_soc']);					// Hide field already shown in banner
	include DOL_DOCUMENT_ROOT.'/core/tpl/commonfields_view.tpl.php';

	// Other attributes. Fields from hook formObjectOptions and Extrafields.
	include DOL_DOCUMENT_ROOT.'/core/tpl/extrafields_view.tpl.php';

	print '</table>';
	print '</div>';
	print '</div>';

	print '<div class="clearboth"></div>';

	print dol_get_fiche_end();


	// Buttons for actions

	if ($action != 'presend' && $action != 'editline') {
		print '<div class="tabsAction">'."\n";
		$parameters = array();
		$reshook = $hookmanager->executeHooks('addMoreActionsButtons', $parameters, $object, $action); // Note that $action and $object may have been modified by hook
		if ($reshook < 0) {
			setEventMessages($hookmanager->error, $hookmanager->errors, 'errors');
		}

		if (empty($reshook)) {
			// Send
			if (empty($user->socid)) {
				print dolGetButtonAction('', $langs->trans('SendMail'), 'default', $_SERVER["PHP_SELF"].'?id='.$object->id.'&action=presend&mode=init&token='.newToken().'#formmailbeforetitle');
			}

			// Back to draft
			if ($object->status == $object::STATUS_VALIDATED || $object->status == $object::STATUS_RECRUITED) {
				if ($permissiontoadd) {
					print dolGetButtonAction('', $langs->trans('SetToDraft'), 'default', $_SERVER["PHP_SELF"].'?id='.$object->id.'&action=confirm_setdraft&confirm=yes&token='.newToken(), '', $permissiontoadd);
				}
			}

			// Modify
			print dolGetButtonAction('', $langs->trans('Modify'), 'default', $_SERVER["PHP_SELF"].'?id='.$object->id.'&action=edit&token='.newToken(), '', $permissiontoadd);

			// Validate
			if ($object->status == $object::STATUS_DRAFT) {
				if ($permissiontoadd) {
					if (empty($object->table_element_line) || (is_array($object->lines) && count($object->lines) > 0)) {
						print dolGetButtonAction('', $langs->trans('Validate'), 'default', $_SERVER['PHP_SELF'].'?id='.$object->id.'&action=confirm_validate&confirm=yes&token='.newToken(), '', $permissiontoadd);
					} else {
						$langs->load("errors");
						print dolGetButtonAction($langs->trans("ErrorAddAtLeastOneLineFirst"), $langs->trans("Validate"), 'default', '#', '', 0);
					}
				}
			}

			// Close as recruited/canceled
			if ($object->status == $object::STATUS_VALIDATED) {
				if ($usercanclose) {
					print '<a class="butAction" href="'.$_SERVER["PHP_SELF"].'?id='.$object->id.'&action=closeas&token='.newToken().(!getDolGlobalString('MAIN_JUMP_TAG') ? '' : '#close').'"';
					print '>'.$langs->trans('Close').'</a>';
				} else {
					print '<a class="butActionRefused classfortooltip" href="#" title="'.dol_escape_htmltag($langs->trans("NotEnoughPermissions")).'">'.$langs->trans('Close').'</a>';
				}
			}

			// Clone
			if ($permissiontoadd) {
				print dolGetButtonAction($langs->trans("ToClone"), '', 'default', $_SERVER['PHP_SELF'].'?id='.$object->id.(!empty($object->socid) ? '&socid='.$object->socid : "").'&action=clone&object=recruitmentjobposition', 'clone', $permissiontoadd);
			}

			/*
			if ($permissiontoadd) {
				if ($object->status == $object::STATUS_ENABLED) {
					print dolGetButtonAction('', $langs->trans('Disable'), 'default', $_SERVER['PHP_SELF'].'?id='.$object->id.'&action=disable&token='.newToken(), '', $permissiontoadd);
				} else {
					print dolGetButtonAction('', $langs->trans('Enable'), 'default', $_SERVER['PHP_SELF'].'?id='.$object->id.'&action=enable&token='.newToken(), '', $permissiontoadd);
				}
				}
			}*/
			if ($permissiontoadd) {
				if ($object->status == $object::STATUS_CANCELED) {
					print '<a class="butAction" href="'.$_SERVER["PHP_SELF"].'?id='.$object->id.'&action=confirm_reopen&confirm=yes&token='.newToken().'">'.$langs->trans("Re-Open").'</a>'."\n";
				}
			}

			// Delete
			$params = array();
			print dolGetButtonAction($langs->trans("Delete"), '', 'delete', $_SERVER["PHP_SELF"].'?id='.$object->id.'&action=delete&token='.newToken(), 'delete', $permissiontodelete, $params);
		}
		print '</div>'."\n";
	}


	// Select mail models is same action as presend
	if (GETPOST('modelselected')) {
		$action = 'presend';
	}

	if ($action != 'presend') {
		print '<div class="fichecenter"><div class="fichehalfleft">';
		print '<a name="builddoc"></a>'; // ancre

		$includedocgeneration = 1;

		// Documents
		if ($includedocgeneration) {
			$objref = dol_sanitizeFileName($object->ref);
			$relativepath = $objref.'/'.$objref.'.pdf';
			$filedir = $conf->recruitment->dir_output.'/'.$object->element.'/'.$objref;
			$urlsource = $_SERVER["PHP_SELF"]."?id=".$object->id;
			$genallowed = $user->hasRight('recruitment', 'recruitmentjobposition', 'read'); // If you can read, you can build the PDF to read content
			$delallowed = $user->hasRight('recruitment', 'recruitmentjobposition', 'write'); // If you can create/edit, you can remove a file on card
			print $formfile->showdocuments('recruitment:RecruitmentJobPosition', $object->element.'/'.$objref, $filedir, $urlsource, $genallowed, $delallowed, $object->model_pdf, 1, 0, 0, 28, 0, '', '', '', $langs->defaultlang);
		}

		// Show links to link elements
		$linktoelem = $form->showLinkToObjectBlock($object, null, array('recruitmentjobposition'));
		$somethingshown = $form->showLinkedObjectBlock($object, $linktoelem);

		// Show link to public job page
		if ($object->status != RecruitmentJobPosition::STATUS_DRAFT) {
			print '<br><!-- Link to go on public job page -->'."\n";
			// Load translation files required by the page
			$langs->loadLangs(array('recruitment'));

			$out = img_picto('', 'globe').' <span class="opacitymedium">'.$langs->trans("PublicUrl").'</span><br>';

			$url = getPublicJobPositionUrl(0, $object->ref);
			$out .= '<div class="urllink"><input type="text" id="recruitmentjobpositionurl" class="quatrevingtpercent" value="'.$url.'">';
			$out .= '<a href="'.$url.'" target="_blank" rel="noopener noreferrer">'.img_picto('', 'globe').'</a></div>';
<<<<<<< HEAD
			$out .= ajax_autoselect("recruitmentjobpositionurl", 0);
=======
			$out .= ajax_autoselect("recruitmentjobpositionurl", '0');
>>>>>>> cc80841a

			print $out;
		}

		print '</div><div class="fichehalfright">';

		$MAXEVENT = 10;

		$morehtmlcenter = dolGetButtonTitle($langs->trans('SeeAll'), '', 'fa fa-bars imgforviewmode', DOL_URL_ROOT.'/recruitment/recruitmentjobposition_agenda.php?id='.$object->id);

		// List of actions on element
		include_once DOL_DOCUMENT_ROOT.'/core/class/html.formactions.class.php';
		$formactions = new FormActions($db);
		$somethingshown = $formactions->showactions($object, $object->element.'@recruitment', (is_object($object->thirdparty) ? $object->thirdparty->id : 0), 1, '', $MAXEVENT, '', $morehtmlcenter);

		print '</div></div>';
	}

	//Select mail models is same action as presend
	if (GETPOST('modelselected')) {
		$action = 'presend';
	}

	// Presend form
	$modelmail = 'recruitmentjobposition';
	$defaulttopic = 'InformationMessage';
	$diroutput = $conf->recruitment->dir_output;
	$trackid = 'recruitmentjobposition'.$object->id;

	include DOL_DOCUMENT_ROOT.'/core/tpl/card_presend.tpl.php';
}

// End of page
llxFooter();
$db->close();<|MERGE_RESOLUTION|>--- conflicted
+++ resolved
@@ -494,11 +494,7 @@
 			$url = getPublicJobPositionUrl(0, $object->ref);
 			$out .= '<div class="urllink"><input type="text" id="recruitmentjobpositionurl" class="quatrevingtpercent" value="'.$url.'">';
 			$out .= '<a href="'.$url.'" target="_blank" rel="noopener noreferrer">'.img_picto('', 'globe').'</a></div>';
-<<<<<<< HEAD
-			$out .= ajax_autoselect("recruitmentjobpositionurl", 0);
-=======
 			$out .= ajax_autoselect("recruitmentjobpositionurl", '0');
->>>>>>> cc80841a
 
 			print $out;
 		}
