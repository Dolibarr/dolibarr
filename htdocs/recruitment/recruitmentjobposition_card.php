--- conflicted
+++ resolved
@@ -550,11 +550,7 @@
 
 			$url = getPublicJobPositionUrl(0, $object->ref);
 			$out .= '<div class="urllink"><input type="text" id="recruitmentjobpositionurl" class="quatrevingtpercent" value="'.$url.'">';
-<<<<<<< HEAD
-			$out .= '<a href="'.$url.'" target="_blank">'.img_picto('', 'globe').'</a></div>';
-=======
 			$out .= '<a href="'.$url.'" target="_blank" rel="noopener noreferrer">'.img_picto('', 'globe').'</a></div>';
->>>>>>> 95dc2558
 			$out .= ajax_autoselect("recruitmentjobpositionurl", 0);
 
 			print $out;
