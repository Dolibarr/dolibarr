--- conflicted
+++ resolved
@@ -1,11 +1,6 @@
 <?php
-<<<<<<< HEAD
-/* Copyright (C) 2020 Adminson Alicealalalamdskfldmjgdfgdfhfghgfh <testldr9@dolicloud.com>
- * Copyright (C) 2022       Frédéric France             <frederic.france@netlogic.fr>
-=======
 /* Copyright (C) 2019   Laurent Destailleur     <eldy@users.sourceforge.net>
  * Copyright (C) 2022   Frédéric France         <frederic.france@netlogic.fr>
->>>>>>> 6295c9a9
  *
  * This program is free software: you can redistribute it and/or modify
  * it under the terms of the GNU General Public License as published by
