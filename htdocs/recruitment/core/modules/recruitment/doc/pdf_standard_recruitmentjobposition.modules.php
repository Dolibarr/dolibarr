<?php
/* Copyright (C) 2004-2014  Laurent Destailleur     <eldy@users.sourceforge.net>
 * Copyright (C) 2005-2012  Regis Houssin           <regis.houssin@inodbox.com>
 * Copyright (C) 2008       Raphael Bertrand        <raphael.bertrand@resultic.fr>
 * Copyright (C) 2010-2014  Juanjo Menent           <jmenent@2byte.es>
 * Copyright (C) 2012       Christophe Battarel     <christophe.battarel@altairis.fr>
 * Copyright (C) 2012       Cédric Salvador         <csalvador@gpcsolutions.fr>
 * Copyright (C) 2012-2014  Raphaël Doursenaud      <rdoursenaud@gpcsolutions.fr>
 * Copyright (C) 2015       Marcos García           <marcosgdf@gmail.com>
 * Copyright (C) 2017       Ferran Marcet           <fmarcet@2byte.es>
 * Copyright (C) 2018-2024  Frédéric France         <frederic.france@free.fr>
 * Copyright (C) 2024		MDW							<mdeweerd@users.noreply.github.com>
 *
 * This program is free software; you can redistribute it and/or modify
 * it under the terms of the GNU General Public License as published by
 * the Free Software Foundation; either version 3 of the License, or
 * (at your option) any later version.
 *
 * This program is distributed in the hope that it will be useful,
 * but WITHOUT ANY WARRANTY; without even the implied warranty of
 * MERCHANTABILITY or FITNESS FOR A PARTICULAR PURPOSE.  See the
 * GNU General Public License for more details.
 *
 * You should have received a copy of the GNU General Public License
 * along with this program. If not, see <https://www.gnu.org/licenses/>.
 * or see https://www.gnu.org/
 */

/**
 *  \file       htdocs/modulebuilder/template/core/modules/recruitment/doc/pdf_standard.modules.php
 *  \ingroup    recruitment
 *  \brief      File of class to generate document from standard template
 */

require_once DOL_DOCUMENT_ROOT.'/recruitment/core/modules/recruitment/modules_recruitmentjobposition.php';
require_once DOL_DOCUMENT_ROOT.'/product/class/product.class.php';
require_once DOL_DOCUMENT_ROOT.'/core/lib/company.lib.php';
require_once DOL_DOCUMENT_ROOT.'/core/lib/functions2.lib.php';
require_once DOL_DOCUMENT_ROOT.'/core/lib/pdf.lib.php';


/**
 *	Class to manage PDF template standard_recruitmentjobposition
 */
class pdf_standard_recruitmentjobposition extends ModelePDFRecruitmentJobPosition
{
	/**
	 * @var DoliDB Database handler
	 */
	public $db;

	/**
	 * @var string model name
	 */
	public $name;

	/**
	 * @var string model description (short text)
	 */
	public $description;

	/**
	 * @var int     Save the name of generated file as the main doc when generating a doc with this template
	 */
	public $update_main_doc_field;

	/**
	 * @var string document type
	 */
	public $type;

	/**
	 * @var array{0:int,1:int} Minimum version of PHP required by module.
	 * e.g.: PHP ≥ 7.0 = array(7, 0)
	 */
	public $phpmin = array(7, 0);

	/**
	 * Dolibarr version of the loaded document
	 * @var string Version, possible values are: 'development', 'experimental', 'dolibarr', 'dolibarr_deprecated' or a version string like 'x.y.z'''|'development'|'dolibarr'|'experimental'
	 */
	public $version = 'dolibarr';

	/**
	 * Issuer
	 * @var Societe Object that emits
	 */
	public $emetteur;

	/**
	 * @var bool Situation invoice type
	 */
	public $situationinvoice;

	/**
	 * @var int tabTitleHeight
	 */
	public $tabTitleHeight;

	/**
	 * @var array defaultContentsFieldsStyle
	 */
	public $defaultContentsFieldsStyle = array();

	/**
	 * @var array defaultTitlesFieldsStyle
	 */
	public $defaultTitlesFieldsStyle = array();

	/**
<<<<<<< HEAD
	 * @var array<string,array{rank:int,width:float|int,title:array{textkey:string,label:string,align:string,padding:array{0:float,1:float,2:float,3:float}},content:array{align:string,padding:array{0:float,1:float,2:float,3:float}}}>	Array of document tablecolumns
=======
	 * @var array<string,array{rank:int,width:float|int,status:bool,title:array{textkey:string,label:string,align:string,padding:array{0:float,1:float,2:float,3:float}},content:array{align:string,padding:array{0:float,1:float,2:float,3:float}}}>	Array of document table columns
>>>>>>> cc80841a
	 */
	public $cols = array();


	/**
	 *	Constructor
	 *
	 *  @param		DoliDB		$db      Database handler
	 */
	public function __construct($db)
	{
		global $conf, $langs, $mysoc;

		// Translations
		$langs->loadLangs(array("main", "bills"));

		$this->db = $db;
		$this->name = "standard";
		$this->description = $langs->trans('DocumentModelStandardPDF');
		$this->update_main_doc_field = 1; // Save the name of generated file as the main doc when generating a doc with this template

		// Dimension page
		$this->type = 'pdf';
		$formatarray = pdf_getFormat();
		$this->page_largeur = $formatarray['width'];
		$this->page_hauteur = $formatarray['height'];
		$this->format = array($this->page_largeur, $this->page_hauteur);
		$this->marge_gauche = getDolGlobalInt('MAIN_PDF_MARGIN_LEFT', 10);
		$this->marge_droite = getDolGlobalInt('MAIN_PDF_MARGIN_RIGHT', 10);
		$this->marge_haute = getDolGlobalInt('MAIN_PDF_MARGIN_TOP', 10);
		$this->marge_basse = getDolGlobalInt('MAIN_PDF_MARGIN_BOTTOM', 10);

		$this->option_logo = 1; // Display logo
		$this->option_tva = 1; // Manage the vat option FACTURE_TVAOPTION
		$this->option_modereg = 1; // Display payment mode
		$this->option_condreg = 1; // Display payment terms
		$this->option_multilang = 1; // Available in several languages
		$this->option_escompte = 1; // Displays if there has been a discount
		$this->option_credit_note = 1; // Support credit notes
		$this->option_freetext = 1; // Support add of a personalised text
		$this->option_draft_watermark = 1; // Support add of a watermark on drafts

		// Get source company
		$this->emetteur = $mysoc;
		if (empty($this->emetteur->country_code)) {
			$this->emetteur->country_code = substr($langs->defaultlang, -2); // By default, if was not defined
		}

		// Define position of columns
		$this->posxdesc = $this->marge_gauche + 1; // used for notes and other stuff


		$this->tabTitleHeight = 5; // default height

		//  Use new system for position of columns, view  $this->defineColumnField()

		// $this->tva = array();
		// $this->localtax1 = array();
		// $this->localtax2 = array();
		// $this->atleastoneratenotnull = 0;
		// $this->atleastonediscount = 0;
		$this->situationinvoice = false;
	}


	// phpcs:disable PEAR.NamingConventions.ValidFunctionName.ScopeNotCamelCaps
	/**
	 *  Function to build pdf onto disk
	 *
<<<<<<< HEAD
	 *  @param		RecruitmentJobPosition		$object				RecruitmentJobPosition to generate
	 *  @param		Translate	$outputlangs		Lang output object
	 *  @param		string		$srctemplatepath	Full path of source filename for generator using a template file
	 *  @param		int			$hidedetails		Do not show line details
	 *  @param		int			$hidedesc			Do not show desc
	 *  @param		int			$hideref			Do not show ref
	 *  @return     int         	    			1=OK, 0=KO
=======
	 *	@param	RecruitmentJobPosition	$object				Object source to build document
	 *	@param	Translate				$outputlangs		Lang output object
	 *	@param	string					$srctemplatepath	Full path of source filename for generator using a template file
	 *	@param	int<0,1>				$hidedetails		Do not show line details
	 *	@param	int<0,1>				$hidedesc			Do not show desc
	 *	@param	int<0,1>				$hideref			Do not show ref
	 *	@return	int<-1,1>									1 if OK, <=0 if KO
>>>>>>> cc80841a
	 */
	public function write_file($object, $outputlangs, $srctemplatepath = '', $hidedetails = 0, $hidedesc = 0, $hideref = 0)
	{
		// phpcs:enable
		global $user, $langs, $conf, $mysoc, $db, $hookmanager, $nblines;
		global $action;

		dol_syslog("write_file outputlangs->defaultlang=".(is_object($outputlangs) ? $outputlangs->defaultlang : 'null'));

		if (!is_object($outputlangs)) {
			$outputlangs = $langs;
		}
		// For backward compatibility with FPDF, force output charset to ISO, because FPDF expect text to be encoded in ISO
		if (getDolGlobalString('MAIN_USE_FPDF')) {
			$outputlangs->charset_output = 'ISO-8859-1';
		}

		// Load translation files required by the page
		$outputlangs->loadLangs(array("main", "bills", "products", "dict", "companies"));

		if (getDolGlobalString('PDF_USE_ALSO_LANGUAGE_CODE') && $outputlangs->defaultlang != getDolGlobalString('PDF_USE_ALSO_LANGUAGE_CODE')) {
			global $outputlangsbis;
			$outputlangsbis = new Translate('', $conf);
			$outputlangsbis->setDefaultLang(getDolGlobalString('PDF_USE_ALSO_LANGUAGE_CODE'));
			$outputlangsbis->loadLangs(array("main", "bills", "products", "dict", "companies"));
		}

		$nblines = (is_array($object->lines) ? count($object->lines) : 0);

		$hidetop = 0;
		if (getDolGlobalString('MAIN_PDF_DISABLE_COL_HEAD_TITLE')) {
			$hidetop = getDolGlobalString('MAIN_PDF_DISABLE_COL_HEAD_TITLE');
		}

		if ($conf->recruitment->dir_output.'/recruitmentjobposition') {
			$object->fetch_thirdparty();

			// Definition of $dir and $file
			if ($object->specimen) {
				$dir = $conf->recruitment->dir_output.'/recruitmentjobposition';
				$file = $dir."/SPECIMEN.pdf";
			} else {
				$objectref = dol_sanitizeFileName($object->ref);
				$dir = $conf->recruitment->dir_output.'/recruitmentjobposition/'.$objectref;
				$file = $dir."/".$objectref.".pdf";
			}
			if (!file_exists($dir)) {
				if (dol_mkdir($dir) < 0) {
					$this->error = $langs->transnoentities("ErrorCanNotCreateDir", $dir);
					return 0;
				}
			}

			if (file_exists($dir)) {
				// Add pdfgeneration hook
				$hookmanager->initHooks(array('pdfgeneration'));
				$parameters = array('file' => $file, 'object' => $object, 'outputlangs' => $outputlangs);
				$reshook = $hookmanager->executeHooks('beforePDFCreation', $parameters, $object, $action); // Note that $action and $object may have been modified by some hooks

				// Set nblines with the new facture lines content after hook
				$nblines = (is_array($object->lines) ? count($object->lines) : 0);

				// Create pdf instance
				$pdf = pdf_getInstance($this->format);
				$default_font_size = pdf_getPDFFontSize($outputlangs); // Must be after pdf_getInstance
				$pdf->SetAutoPageBreak(1, 0);

				$heightforinfotot = 50; // Height reserved to output the info and total part and payment part
<<<<<<< HEAD
				$heightforfreetext = (isset($conf->global->MAIN_PDF_FREETEXT_HEIGHT) ? $conf->global->MAIN_PDF_FREETEXT_HEIGHT : 5); // Height reserved to output the free text on last page
=======
				$heightforfreetext = getDolGlobalInt('MAIN_PDF_FREETEXT_HEIGHT', 5); // Height reserved to output the free text on last page
>>>>>>> cc80841a
				$heightforfooter = $this->marge_basse + (!getDolGlobalString('MAIN_GENERATE_DOCUMENTS_SHOW_FOOT_DETAILS') ? 12 : 22); // Height reserved to output the footer (value include bottom margin)

				if (class_exists('TCPDF')) {
					$pdf->setPrintHeader(false);
					$pdf->setPrintFooter(false);
				}
				$pdf->SetFont(pdf_getPDFFont($outputlangs));

				// Set path to the background PDF File
				if (getDolGlobalString('MAIN_ADD_PDF_BACKGROUND')) {
					$logodir = $conf->mycompany->dir_output;
					if (!empty($conf->mycompany->multidir_output[$object->entity])) {
						$logodir = $conf->mycompany->multidir_output[$object->entity];
					}
					$pagecount = $pdf->setSourceFile($logodir.'/' . getDolGlobalString('MAIN_ADD_PDF_BACKGROUND'));
					$tplidx = $pdf->importPage(1);
				}

				$pdf->Open();
				$pagenb = 0;
				$pdf->SetDrawColor(128, 128, 128);

				$pdf->SetTitle($outputlangs->convToOutputCharset($object->ref));
				$pdf->SetSubject($object->label);
				$pdf->SetCreator("Dolibarr ".DOL_VERSION);
				$pdf->SetAuthor($outputlangs->convToOutputCharset($user->getFullName($outputlangs)));
				$pdf->SetKeyWords($outputlangs->convToOutputCharset($object->ref)." ".$object->label." ".$outputlangs->convToOutputCharset($object->thirdparty->name));
				if (getDolGlobalString('MAIN_DISABLE_PDF_COMPRESSION')) {
					$pdf->SetCompression(false);
				}

				// Set certificate
				$cert = empty($user->conf->CERTIFICATE_CRT) ? '' : $user->conf->CERTIFICATE_CRT;
				// If user has no certificate, we try to take the company one
				if (!$cert) {
					$cert = !getDolGlobalString('CERTIFICATE_CRT') ? '' : $conf->global->CERTIFICATE_CRT;
				}
				// If a certificate is found
				if ($cert) {
					$info = array(
						'Name' => $this->emetteur->name,
						'Location' => getCountry($this->emetteur->country_code, ''),
						'Reason' => 'MYOBJECT',
						'ContactInfo' => $this->emetteur->email
					);
					$pdf->setSignature($cert, $cert, $this->emetteur->name, '', 2, $info);
				}

				// @phan-suppress-next-line PhanPluginSuspiciousParamOrder
				$pdf->SetMargins($this->marge_gauche, $this->marge_haute, $this->marge_droite); // Left, Top, Right

				// New page
				$pdf->AddPage();
				if (!empty($tplidx)) {
					$pdf->useTemplate($tplidx);
				}
				$pagenb++;

				$top_shift = $this->_pagehead($pdf, $object, 1, $outputlangs, $outputlangsbis);
				$pdf->SetFont('', '', $default_font_size - 1);
				$pdf->MultiCell(0, 3, ''); // Set interline to 3
				$pdf->SetTextColor(0, 0, 0);

				$tab_top = 90 + $top_shift;
				$tab_top_newpage = (!getDolGlobalString('MAIN_PDF_DONOTREPEAT_HEAD') ? 42 + $top_shift : 10);
				$tab_height = 130 - $top_shift;
				$tab_height_newpage = 150;
				if (!getDolGlobalString('MAIN_PDF_DONOTREPEAT_HEAD')) {
					$tab_height_newpage -= $top_shift;
				}

				$nexY = $tab_top - 1;

				// Display notes
				$notetoshow = empty($object->note_public) ? '' : $object->note_public;
				// Extrafields in note
				$extranote = $this->getExtrafieldsInHtml($object, $outputlangs);
				if (!empty($extranote)) {
					$notetoshow = dol_concatdesc($notetoshow, $extranote);
				}

				$pagenb = $pdf->getPage();
				if ($notetoshow) {
					$tab_top -= 2;

					$tab_width = $this->page_largeur - $this->marge_gauche - $this->marge_droite;
					$pageposbeforenote = $pagenb;

					$substitutionarray = pdf_getSubstitutionArray($outputlangs, null, $object);
					complete_substitutions_array($substitutionarray, $outputlangs, $object);
					$notetoshow = make_substitutions($notetoshow, $substitutionarray, $outputlangs);
					$notetoshow = convertBackOfficeMediasLinksToPublicLinks($notetoshow);

					$pdf->startTransaction();

					$pdf->SetFont('', '', $default_font_size - 1);
					$pdf->writeHTMLCell(190, 3, $this->posxdesc - 1, $tab_top, dol_htmlentitiesbr($notetoshow), 0, 1);
					// Description
					$pageposafternote = $pdf->getPage();
					$posyafter = $pdf->GetY();

					if ($pageposafternote > $pageposbeforenote) {
						$pdf->rollbackTransaction(true);

						// prepare pages to receive notes
						while ($pagenb < $pageposafternote) {
							$pdf->AddPage();
							$pagenb++;
							if (!empty($tplidx)) {
								$pdf->useTemplate($tplidx);
							}
							if (!getDolGlobalString('MAIN_PDF_DONOTREPEAT_HEAD')) {
								$this->_pagehead($pdf, $object, 0, $outputlangs);
							}
							// $this->_pagefoot($pdf,$object,$outputlangs,1);
							$pdf->setTopMargin($tab_top_newpage);
							// The only function to edit the bottom margin of current page to set it.
							$pdf->setPageOrientation('', 1, $heightforfooter + $heightforfreetext);
						}

						// back to start
						$pdf->setPage($pageposbeforenote);
						$pdf->setPageOrientation('', 1, $heightforfooter + $heightforfreetext);
						$pdf->SetFont('', '', $default_font_size - 1);
						$pdf->writeHTMLCell(190, 3, $this->posxdesc - 1, $tab_top, dol_htmlentitiesbr($notetoshow), 0, 1);
						$pageposafternote = $pdf->getPage();

						$posyafter = $pdf->GetY();

						if ($posyafter > ($this->page_hauteur - ($heightforfooter + $heightforfreetext + 20))) {	// There is no space left for total+free text
							$pdf->AddPage('', '', true);
							$pagenb++;
							$pageposafternote++;
							$pdf->setPage($pageposafternote);
							$pdf->setTopMargin($tab_top_newpage);
							// The only function to edit the bottom margin of current page to set it.
							$pdf->setPageOrientation('', 1, $heightforfooter + $heightforfreetext);
							//$posyafter = $tab_top_newpage;
						}


						// apply note frame to previous pages
						$i = $pageposbeforenote;
						while ($i < $pageposafternote) {
							$pdf->setPage($i);


							$pdf->SetDrawColor(128, 128, 128);
							// Draw note frame
							if ($i > $pageposbeforenote) {
								$height_note = $this->page_hauteur - ($tab_top_newpage + $heightforfooter);
								$pdf->Rect($this->marge_gauche, $tab_top_newpage - 1, $tab_width, $height_note + 1);
							} else {
								$height_note = $this->page_hauteur - ($tab_top + $heightforfooter);
								$pdf->Rect($this->marge_gauche, $tab_top - 1, $tab_width, $height_note + 1);
							}

							// Add footer
							$pdf->setPageOrientation('', 1, 0); // The only function to edit the bottom margin of current page to set it.
							$this->_pagefoot($pdf, $object, $outputlangs, 1);

							$i++;
						}

						// apply note frame to last page
						$pdf->setPage($pageposafternote);
						if (!empty($tplidx)) {
							$pdf->useTemplate($tplidx);
						}
						if (!getDolGlobalString('MAIN_PDF_DONOTREPEAT_HEAD')) {
							$this->_pagehead($pdf, $object, 0, $outputlangs);
						}
						$height_note = $posyafter - $tab_top_newpage;
						$pdf->Rect($this->marge_gauche, $tab_top_newpage - 1, $tab_width, $height_note + 1);
					} else { // No pagebreak
						$pdf->commitTransaction();
						$posyafter = $pdf->GetY();
						$height_note = $posyafter - $tab_top;
						$pdf->Rect($this->marge_gauche, $tab_top - 1, $tab_width, $height_note + 1);

						if ($posyafter > ($this->page_hauteur - ($heightforfooter + $heightforfreetext + 20))) {
							// not enough space, need to add page
							$pdf->AddPage('', '', true);
							$pagenb++;
							$pageposafternote++;
							$pdf->setPage($pageposafternote);
							if (!empty($tplidx)) {
								$pdf->useTemplate($tplidx);
							}
							if (!getDolGlobalString('MAIN_PDF_DONOTREPEAT_HEAD')) {
								$this->_pagehead($pdf, $object, 0, $outputlangs);
							}

							$posyafter = $tab_top_newpage;
						}
					}

					$tab_height -= $height_note;
					$tab_top = $posyafter + 6;
				} else {
					$height_note = 0;
				}

				// Use new auto column system
				$this->prepareArrayColumnField($object, $outputlangs, $hidedetails, $hidedesc, $hideref);

				// Table simulation to know the height of the title line
				$pdf->startTransaction();
				$this->pdfTabTitles($pdf, $tab_top, $tab_height, $outputlangs, $hidetop);
				$pdf->rollbackTransaction(true);

				$nexY = $tab_top + $this->tabTitleHeight;

				// Loop on each lines
				$pageposbeforeprintlines = $pdf->getPage();
				$pagenb = $pageposbeforeprintlines;
				for ($i = 0; $i < $nblines; $i++) {
					$curY = $nexY;
					$pdf->SetFont('', '', $default_font_size - 1); // Into loop to work with multipage
					$pdf->SetTextColor(0, 0, 0);

					$pdf->setTopMargin($tab_top_newpage);
					$pdf->setPageOrientation('', 1, $heightforfooter + $heightforfreetext + $heightforinfotot); // The only function to edit the bottom margin of current page to set it.
					$pageposbefore = $pdf->getPage();

					$showpricebeforepagebreak = 1;

					// Description of product line
					if ($this->getColumnStatus('desc')) {
						$pdf->startTransaction();

						$this->printColDescContent($pdf, $curY, 'desc', $object, $i, $outputlangs, $hideref, $hidedesc);
						$pageposafter = $pdf->getPage();

						if ($pageposafter > $pageposbefore) {	// There is a pagebreak
							$pdf->rollbackTransaction(true);
							$pdf->setPageOrientation('', 1, $heightforfooter); // The only function to edit the bottom margin of current page to set it.

							$this->printColDescContent($pdf, $curY, 'desc', $object, $i, $outputlangs, $hideref, $hidedesc);

							$pageposafter = $pdf->getPage();
							$posyafter = $pdf->GetY();

							if ($posyafter > ($this->page_hauteur - ($heightforfooter + $heightforfreetext + $heightforinfotot))) {	// There is no space left for total+free text
								if ($i == ($nblines - 1)) {	// No more lines, and no space left to show total, so we create a new page
									$pdf->AddPage('', '', true);
									if (!empty($tplidx)) {
										$pdf->useTemplate($tplidx);
									}
									$pdf->setPage($pageposafter + 1);
								}
							} else {
								// We found a page break
								// Allows data in the first page if description is long enough to break in multiples pages
								if (getDolGlobalString('MAIN_PDF_DATA_ON_FIRST_PAGE')) {
									$showpricebeforepagebreak = 1;
								} else {
									$showpricebeforepagebreak = 0;
								}
							}
						} else { // No pagebreak
							$pdf->commitTransaction();
						}
					}

					$nexY = $pdf->GetY();
					$pageposafter = $pdf->getPage();
					$pdf->setPage($pageposbefore);
					$pdf->setTopMargin($this->marge_haute);
					$pdf->setPageOrientation('', 1, 0); // The only function to edit the bottom margin of current page to set it.

					// We suppose that a too long description were moved completely on next page
					if ($pageposafter > $pageposbefore && empty($showpricebeforepagebreak)) {
						$pdf->setPage($pageposafter);
						$curY = $tab_top_newpage;
					}

					$pdf->SetFont('', '', $default_font_size - 1); // On repositionne la police par default

					$parameters = array(
						'object' => $object,
						'i' => $i,
						'pdf' => & $pdf,
						'curY' => & $curY,
						'nexY' => & $nexY,
						'outputlangs' => $outputlangs,
						'hidedetails' => $hidedetails
					);
					$reshook = $hookmanager->executeHooks('printPDFline', $parameters, $this); // Note that $object may have been modified by hook

					// Detect if some page were added automatically and output _tableau for past pages
					while ($pagenb < $pageposafter) {
						$pdf->setPage($pagenb);
						if ($pagenb == $pageposbeforeprintlines) {
							$this->_tableau($pdf, $tab_top, $this->page_hauteur - $tab_top - $heightforfooter, 0, $outputlangs, $hidetop, 1, $object->multicurrency_code, $outputlangsbis);
						} else {
							$this->_tableau($pdf, $tab_top_newpage, $this->page_hauteur - $tab_top_newpage - $heightforfooter, 0, $outputlangs, 1, 1, $object->multicurrency_code, $outputlangsbis);
						}
						$this->_pagefoot($pdf, $object, $outputlangs, 1);
						$pagenb++;
						$pdf->setPage($pagenb);
						$pdf->setPageOrientation('', 1, 0); // The only function to edit the bottom margin of current page to set it.
						if (!getDolGlobalString('MAIN_PDF_DONOTREPEAT_HEAD')) {
							$this->_pagehead($pdf, $object, 0, $outputlangs);
						}
						if (!empty($tplidx)) {
							$pdf->useTemplate($tplidx);
						}
					}

					if (isset($object->lines[$i + 1]->pagebreak) && $object->lines[$i + 1]->pagebreak) {
						if ($pagenb == $pageposafter) {
							$this->_tableau($pdf, $tab_top, $this->page_hauteur - $tab_top - $heightforfooter, 0, $outputlangs, $hidetop, 1, $object->multicurrency_code, $outputlangsbis);
						} else {
							$this->_tableau($pdf, $tab_top_newpage, $this->page_hauteur - $tab_top_newpage - $heightforfooter, 0, $outputlangs, 1, 1, $object->multicurrency_code, $outputlangsbis);
						}
						$this->_pagefoot($pdf, $object, $outputlangs, 1);
						// New page
						$pdf->AddPage();
						if (!empty($tplidx)) {
							$pdf->useTemplate($tplidx);
						}
						$pagenb++;
						if (!getDolGlobalString('MAIN_PDF_DONOTREPEAT_HEAD')) {
							$this->_pagehead($pdf, $object, 0, $outputlangs);
						}
					}
				}

				// Show square
				if ($pagenb == $pageposbeforeprintlines) {
					$this->_tableau($pdf, $tab_top, $this->page_hauteur - $tab_top - $heightforinfotot - $heightforfreetext - $heightforfooter, 0, $outputlangs, $hidetop, 0, $object->multicurrency_code, $outputlangsbis);
					$bottomlasttab = $this->page_hauteur - $heightforinfotot - $heightforfreetext - $heightforfooter + 1;
				} else {
					$this->_tableau($pdf, $tab_top_newpage, $this->page_hauteur - $tab_top_newpage - $heightforinfotot - $heightforfreetext - $heightforfooter, 0, $outputlangs, 1, 0, $object->multicurrency_code, $outputlangsbis);
					$bottomlasttab = $this->page_hauteur - $heightforinfotot - $heightforfreetext - $heightforfooter + 1;
				}

				// Display infos area
				//$posy = $this->drawInfoTable($pdf, $object, $bottomlasttab, $outputlangs);

				// Display total zone
				//$posy = $this->drawTotalTable($pdf, $object, $deja_regle, $bottomlasttab, $outputlangs);

				// Display payment area
				/*
				if (($deja_regle || $amount_credit_notes_included || $amount_deposits_included) && empty($conf->global->INVOICE_NO_PAYMENT_DETAILS))
				{
					$posy = $this->drawPaymentsTable($pdf, $object, $posy, $outputlangs);
				}
				*/

				// Pagefoot
				$this->_pagefoot($pdf, $object, $outputlangs);
				if (method_exists($pdf, 'AliasNbPages')) {
					$pdf->AliasNbPages();  // @phan-suppress-current-line PhanUndeclaredMethod
				}

				$pdf->Close();

				$pdf->Output($file, 'F');

				// Add pdfgeneration hook
				$hookmanager->initHooks(array('pdfgeneration'));
				$parameters = array('file' => $file, 'object' => $object, 'outputlangs' => $outputlangs);
				global $action;
				$reshook = $hookmanager->executeHooks('afterPDFCreation', $parameters, $this, $action); // Note that $action and $object may have been modified by some hooks
				if ($reshook < 0) {
					$this->error = $hookmanager->error;
					$this->errors = $hookmanager->errors;
				}

				dolChmod($file);

				$this->result = array('fullpath' => $file);

				return 1; // No error
			} else {
				$this->error = $langs->transnoentities("ErrorCanNotCreateDir", $dir);
				return 0;
			}
		} else {
			$this->error = $langs->transnoentities("ErrorConstantNotDefined", "FAC_OUTPUTDIR");
			return 0;
		}
	}

	// phpcs:disable PEAR.NamingConventions.ValidFunctionName.ScopeNotCamelCaps
	/**
	 *  Return list of active generation modules
	 *
	 *  @param	DoliDB	$db     			Database handler
	 *  @param  integer	$maxfilenamelength  Max length of value to show
	 *  @return	array						List of templates
	 */
	public static function liste_modeles($db, $maxfilenamelength = 0)
	{
		// phpcs:enable
		return parent::liste_modeles($db, $maxfilenamelength); // TODO: Change the autogenerated stub
	}

	// phpcs:disable PEAR.NamingConventions.ValidFunctionName.PublicUnderscore
	/**
	 *   Show table for lines
	 *
	 *   @param		tcpdf		$pdf     		Object PDF
	 *   @param		float|int	$tab_top		Top position of table
	 *   @param		float|int	$tab_height		Height of table (rectangle)
	 *   @param		int			$nexY			Y (not used)
	 *   @param		Translate	$outputlangs	Langs object
	 *   @param		int			$hidetop		1=Hide top bar of array and title, 0=Hide nothing, -1=Hide only title
	 *   @param		int			$hidebottom		Hide bottom bar of array
	 *   @param		string		$currency		Currency code
	 *   @param		Translate	$outputlangsbis	Langs object bis
	 *   @return	void
	 */
	protected function _tableau(&$pdf, $tab_top, $tab_height, $nexY, $outputlangs, $hidetop = 0, $hidebottom = 0, $currency = '', $outputlangsbis = null)
	{
		global $conf;

		// Force to disable hidetop and hidebottom
		$hidebottom = 0;
		if ($hidetop) {
			$hidetop = -1;
		}

		$currency = !empty($currency) ? $currency : $conf->currency;
		$default_font_size = pdf_getPDFFontSize($outputlangs);

		// Amount in (at tab_top - 1)
		$pdf->SetTextColor(0, 0, 0);
		$pdf->SetFont('', '', $default_font_size - 2);

		if (empty($hidetop)) {
			//$conf->global->MAIN_PDF_TITLE_BACKGROUND_COLOR='230,230,230';
			if (getDolGlobalString('MAIN_PDF_TITLE_BACKGROUND_COLOR')) {
				$pdf->Rect($this->marge_gauche, $tab_top, $this->page_largeur - $this->marge_droite - $this->marge_gauche, $this->tabTitleHeight, 'F', null, explode(',', getDolGlobalString('MAIN_PDF_TITLE_BACKGROUND_COLOR')));
			}
		}

		$pdf->SetDrawColor(128, 128, 128);
		$pdf->SetFont('', '', $default_font_size - 1);

		// Output Rect
		$this->printRect($pdf, $this->marge_gauche, $tab_top, $this->page_largeur - $this->marge_gauche - $this->marge_droite, $tab_height, $hidetop, $hidebottom); // Rect takes a length in 3rd parameter and 4th parameter

		$this->pdfTabTitles($pdf, $tab_top, $tab_height, $outputlangs, $hidetop);

		if (empty($hidetop)) {
			$pdf->line($this->marge_gauche, $tab_top + $this->tabTitleHeight, $this->page_largeur - $this->marge_droite, $tab_top + $this->tabTitleHeight); // line takes a position y in 2nd parameter and 4th parameter
		}
	}

	// phpcs:disable PEAR.NamingConventions.ValidFunctionName.PublicUnderscore
	/**
	 *  Show top header of page.
	 *
	 *  @param	TCPDF		$pdf     		Object PDF
	 *  @param  RecruitmentJobPosition		$object     	Object to show
	 *  @param  int	    	$showaddress    0=no, 1=yes
	 *  @param  Translate	$outputlangs	Object lang for output
	 *  @param  Translate	$outputlangsbis	Object lang for output bis
	 *  @return	float|int                   Return topshift value
	 */
	protected function _pagehead(&$pdf, $object, $showaddress, $outputlangs, $outputlangsbis = null)
	{
		global $conf;

		// Load traductions files required by page
		$outputlangs->loadLangs(array("main", "bills", "propal", "companies"));

		$default_font_size = pdf_getPDFFontSize($outputlangs);

		pdf_pagehead($pdf, $outputlangs, $this->page_hauteur);

		// Show Draft Watermark
		if ($object->status == $object::STATUS_DRAFT && getDolGlobalString('RECRUITMENT_RECRUITMENTJOBPOSITION_DRAFT_WATERMARK')) {
			pdf_watermark($pdf, $outputlangs, $this->page_hauteur, $this->page_largeur, 'mm', getDolGlobalString('RECRUITMENT_RECRUITMENTJOBPOSITION_DRAFT_WATERMARK'));
		}

		$pdf->SetTextColor(0, 0, 60);
		$pdf->SetFont('', 'B', $default_font_size + 3);

		$w = 110;

		$posy = $this->marge_haute;
		$posx = $this->page_largeur - $this->marge_droite - $w;

		$pdf->SetXY($this->marge_gauche, $posy);

		// Logo
		if (!getDolGlobalInt('PDF_DISABLE_MYCOMPANY_LOGO')) {
			if ($this->emetteur->logo) {
				$logodir = $conf->mycompany->dir_output;
				if (!empty($conf->mycompany->multidir_output[$object->entity])) {
					$logodir = $conf->mycompany->multidir_output[$object->entity];
				}
				if (!getDolGlobalInt('MAIN_PDF_USE_LARGE_LOGO')) {
					$logo = $logodir.'/logos/thumbs/'.$this->emetteur->logo_small;
				} else {
					$logo = $logodir.'/logos/'.$this->emetteur->logo;
				}
				if (is_readable($logo)) {
					$height = pdf_getHeightForLogo($logo);
					$pdf->Image($logo, $this->marge_gauche, $posy, 0, $height); // width=0 (auto)
				} else {
					$pdf->SetTextColor(200, 0, 0);
					$pdf->SetFont('', 'B', $default_font_size - 2);
					$pdf->MultiCell($w, 3, $outputlangs->transnoentities("ErrorLogoFileNotFound", $logo), 0, 'L');
					$pdf->MultiCell($w, 3, $outputlangs->transnoentities("ErrorGoToGlobalSetup"), 0, 'L');
				}
			} else {
				$text = $this->emetteur->name;
				$pdf->MultiCell($w, 4, $outputlangs->convToOutputCharset($text), 0, 'L');
			}
		}

		$pdf->SetFont('', 'B', $default_font_size + 3);
		$pdf->SetXY($posx, $posy);
		$pdf->SetTextColor(0, 0, 60);
		$title = $object->label;
		$pdf->MultiCell($w, 3, $title, '', 'R');

		$pdf->SetFont('', 'B', $default_font_size);

		$posy += 5;
		$pdf->SetXY($posx, $posy);
		$pdf->SetTextColor(0, 0, 60);
		$textref = $outputlangs->transnoentities("Ref")." : ".$outputlangs->convToOutputCharset($object->ref);
		if ($object->status == $object::STATUS_DRAFT) {
			$pdf->SetTextColor(128, 0, 0);
			$textref .= ' - '.$outputlangs->transnoentities("NotValidated");
		}
		$pdf->MultiCell($w, 4, $textref, '', 'R');

		$posy += 1;
		$pdf->SetFont('', '', $default_font_size - 2);

		if ($object->ref_client) {
			$posy += 4;
			$pdf->SetXY($posx, $posy);
			$pdf->SetTextColor(0, 0, 60);
			$pdf->MultiCell($w, 3, $outputlangs->transnoentities("RefCustomer")." : ".dol_trunc($outputlangs->convToOutputCharset($object->ref_client), 65), '', 'R');
		}

		if (getDolGlobalString('PDF_SHOW_PROJECT_TITLE')) {
			$object->fetch_projet();
			if (!empty($object->project->ref)) {
				$posy += 3;
				$pdf->SetXY($posx, $posy);
				$pdf->SetTextColor(0, 0, 60);
				$pdf->MultiCell($w, 3, $outputlangs->transnoentities("Project")." : ".(empty($object->project->title) ? '' : $object->projet->title), '', 'R');
			}
		}

		if (getDolGlobalString('PDF_SHOW_PROJECT_TITLE')) {
			$object->fetch_projet();
			if (!empty($object->project->ref)) {
				$posy += 3;
				$pdf->SetXY($posx, $posy);
				$pdf->SetTextColor(0, 0, 60);
				$pdf->MultiCell($w, 3, $outputlangs->transnoentities("Project")." : ".(empty($object->project->title) ? '' : $object->project->title), '', 'R');
			}
		}

		if (getDolGlobalString('PDF_SHOW_PROJECT')) {
			$object->fetch_projet();
			if (!empty($object->project->ref)) {
				$outputlangs->load("projects");
				$posy += 3;
				$pdf->SetXY($posx, $posy);
				$pdf->SetTextColor(0, 0, 60);
				$pdf->MultiCell($w, 3, $outputlangs->transnoentities("RefProject")." : ".(empty($object->project->ref) ? '' : $object->project->ref), '', 'R');
			}
		}

		$posy += 4;
		$pdf->SetXY($posx, $posy);
		$pdf->SetTextColor(0, 0, 60);

		$title = $outputlangs->transnoentities("Date");
		if (getDolGlobalString('PDF_USE_ALSO_LANGUAGE_CODE') && is_object($outputlangsbis)) {
			$title .= ' - '.$outputlangsbis->transnoentities("Date");
		}
		$pdf->MultiCell($w, 3, $title." : ".dol_print_date($object->date_creation, "day", false, $outputlangs), '', 'R');

		if ($object->thirdparty->code_client) {
			$posy += 3;
			$pdf->SetXY($posx, $posy);
			$pdf->SetTextColor(0, 0, 60);
			$pdf->MultiCell($w, 3, $outputlangs->transnoentities("CustomerCode")." : ".$outputlangs->transnoentities($object->thirdparty->code_client), '', 'R');
		}

		$posy += 1;

		$top_shift = 0;
		// Show list of linked objects
		$current_y = $pdf->getY();
		$posy = pdf_writeLinkedObjects($pdf, $object, $outputlangs, $posx, $posy, $w, 3, 'R', $default_font_size);
		if ($current_y < $pdf->getY()) {
			$top_shift = $pdf->getY() - $current_y;
		}

		if ($showaddress) {
			// Sender properties
			$carac_emetteur = pdf_build_address($outputlangs, $this->emetteur, $object->thirdparty, '', 0, 'source', $object);

			// Show sender
			$posy = getDolGlobalString('MAIN_PDF_USE_ISO_LOCATION') ? 40 : 42;
			$posy += $top_shift;
			$posx = $this->marge_gauche;
			if (getDolGlobalString('MAIN_INVERT_SENDER_RECIPIENT')) {
				$posx = $this->page_largeur - $this->marge_droite - 80;
			}

			$hautcadre = getDolGlobalString('MAIN_PDF_USE_ISO_LOCATION') ? 38 : 40;
			$widthrecbox = getDolGlobalString('MAIN_PDF_USE_ISO_LOCATION') ? 92 : 82;


			// Show sender frame
			$pdf->SetTextColor(0, 0, 0);
			$pdf->SetFont('', '', $default_font_size - 2);
			$pdf->SetXY($posx, $posy - 5);
			$pdf->MultiCell(66, 5, $outputlangs->transnoentities("BillFrom").":", 0, 'L');
			$pdf->SetXY($posx, $posy);
			$pdf->SetFillColor(230, 230, 230);
			$pdf->MultiCell($widthrecbox, $hautcadre, "", 0, 'R', 1);
			$pdf->SetTextColor(0, 0, 60);

			// Show sender name
			$pdf->SetXY($posx + 2, $posy + 3);
			$pdf->SetFont('', 'B', $default_font_size);
			$pdf->MultiCell($widthrecbox - 2, 4, $outputlangs->convToOutputCharset($this->emetteur->name), 0, 'L');
			$posy = $pdf->getY();

			// Show sender information
			$pdf->SetXY($posx + 2, $posy);
			$pdf->SetFont('', '', $default_font_size - 1);
			$pdf->MultiCell($widthrecbox - 2, 4, $carac_emetteur, 0, 'L');

			// If BILLING contact defined on invoice, we use it
			$usecontact = false;
			$arrayidcontact = $object->getIdContact('external', 'BILLING');
			if (count($arrayidcontact) > 0) {
				$usecontact = true;
				$result = $object->fetch_contact($arrayidcontact[0]);
			}

			// Recipient name
			/*if ($usecontact && $object->contact->socid != $object->thirdparty->id && (!isset($conf->global->MAIN_USE_COMPANY_NAME_OF_CONTACT) || !empty($conf->global->MAIN_USE_COMPANY_NAME_OF_CONTACT))) {
				$thirdparty = $object->contact;
			} else {
				$thirdparty = $object->thirdparty;
			}

			if (is_object($thirdparty)) {
				$carac_client_name = pdfBuildThirdpartyName($thirdparty, $outputlangs);
			}

			$carac_client = pdf_build_address($outputlangs, $this->emetteur, $object->thirdparty, ($usecontact ? $object->contact : ''), $usecontact, 'target', $object);

			// Show recipient
			$widthrecbox = !empty($conf->global->MAIN_PDF_USE_ISO_LOCATION) ? 92 : 100;
			if ($this->page_largeur < 210) $widthrecbox = 84; // To work with US executive format
			$posy = !empty($conf->global->MAIN_PDF_USE_ISO_LOCATION) ? 40 : 42;
			$posy += $top_shift;
			$posx = $this->page_largeur - $this->marge_droite - $widthrecbox;
			if (!empty($conf->global->MAIN_INVERT_SENDER_RECIPIENT)) $posx = $this->marge_gauche;

			// Show recipient frame
			$pdf->SetTextColor(0, 0, 0);
			$pdf->SetFont('', '', $default_font_size - 2);
			$pdf->SetXY($posx + 2, $posy - 5);
			$pdf->MultiCell($widthrecbox, 5, $outputlangs->transnoentities("BillTo").":", 0, 'L');
			$pdf->Rect($posx, $posy, $widthrecbox, $hautcadre);

			// Show recipient name
			$pdf->SetXY($posx + 2, $posy + 3);
			$pdf->SetFont('', 'B', $default_font_size);
			$pdf->MultiCell($widthrecbox, 2, $carac_client_name, 0, 'L');

			$posy = $pdf->getY();

			// Show recipient information
			$pdf->SetFont('', '', $default_font_size - 1);
			$pdf->SetXY($posx + 2, $posy);
			$pdf->MultiCell($widthrecbox, 4, $carac_client, 0, 'L');
			*/
		}

		$pdf->SetTextColor(0, 0, 0);

		return $top_shift;
	}

	// phpcs:disable PEAR.NamingConventions.ValidFunctionName.PublicUnderscore
	/**
	 * Show footer of page. Need this->emetteur object
	 *
	 *  @param	TCPDF					$pdf     			PDF
	 *  @param	RecruitmentJobPosition	$object				Object to show
	 *  @param	Translate				$outputlangs		Object lang for output
	 *  @param	int						$hidefreetext		1=Hide free text
	 *  @return	int											Return height of bottom margin including footer text
	 */
	protected function _pagefoot(&$pdf, $object, $outputlangs, $hidefreetext = 0)
	{
		global $conf;
		$showdetails = !getDolGlobalString('MAIN_GENERATE_DOCUMENTS_SHOW_FOOT_DETAILS') ? 0 : $conf->global->MAIN_GENERATE_DOCUMENTS_SHOW_FOOT_DETAILS;
		return pdf_pagefoot($pdf, $outputlangs, 'INVOICE_FREE_TEXT', $this->emetteur, $this->marge_basse, $this->marge_gauche, $this->page_hauteur, $object, $showdetails, $hidefreetext);
	}

	/**
	 *  Define Array Column Field
	 *
	 *  @param	object			$object    		common object
	 *  @param	Translate		$outputlangs    langs
	 *  @param	int			   $hidedetails		Do not show line details
	 *  @param	int			   $hidedesc		Do not show desc
	 *  @param	int			   $hideref			Do not show ref
	 *  @return	void
	 */
	public function defineColumnField($object, $outputlangs, $hidedetails = 0, $hidedesc = 0, $hideref = 0)
	{
		global $conf, $hookmanager;

		// Default field style for content
		$this->defaultContentsFieldsStyle = array(
			'align' => 'R', // R,C,L
			'padding' => array(1, 0.5, 1, 0.5), // Like css 0 => top , 1 => right, 2 => bottom, 3 => left
		);

		// Default field style for content
		$this->defaultTitlesFieldsStyle = array(
			'align' => 'C', // R,C,L
			'padding' => array(0.5, 0, 0.5, 0), // Like css 0 => top , 1 => right, 2 => bottom, 3 => left
		);

		/*
		 * For example
		$this->cols['theColKey'] = array(
			'rank' => $rank, // int : use for ordering columns
			'width' => 20, // the column width in mm
			'title' => array(
				'textkey' => 'yourLangKey', // if there is no label, yourLangKey will be translated to replace label
				'label' => ' ', // the final label : used fore final generated text
				'align' => 'L', // text alignment :  R,C,L
				'padding' => array(0.5,0.5,0.5,0.5), // Like css 0 => top , 1 => right, 2 => bottom, 3 => left
			),
			'content' => array(
				'align' => 'L', // text alignment :  R,C,L
				'padding' => array(0.5,0.5,0.5,0.5), // Like css 0 => top , 1 => right, 2 => bottom, 3 => left
			),
		);
		*/

		$rank = 0; // do not use negative rank
		/*
		$this->cols['desc'] = array(
			'rank' => $rank,
			'width' => false, // only for desc
			'status' => true,
			'title' => array(
				'textkey' => 'Designation', // use lang key is useful in somme case with module
				'align' => 'L',
				// 'textkey' => 'yourLangKey', // if there is no label, yourLangKey will be translated to replace label
				// 'label' => ' ', // the final label
				'padding' => array(0.5, 0.5, 0.5, 0.5), // Like css 0 => top , 1 => right, 2 => bottom, 3 => left
			),
			'content' => array(
				'align' => 'L',
				'padding' => array(1, 0.5, 1, 1.5), // Like css 0 => top , 1 => right, 2 => bottom, 3 => left
			),
		);

<<<<<<< HEAD
		$rank = $rank + 10;
=======
		$rank += 10;
>>>>>>> cc80841a
		$this->cols['vat'] = array(
			'rank' => $rank,
			'status' => false,
			'width' => 16, // in mm
			'title' => array(
				'textkey' => 'VAT'
			),
			'border-left' => true, // add left line separator
		);

		if (empty($conf->global->MAIN_GENERATE_DOCUMENTS_WITHOUT_VAT) && empty($conf->global->MAIN_GENERATE_DOCUMENTS_WITHOUT_VAT_COLUMN))
		{
			$this->cols['vat']['status'] = true;
		}

		$rank += 10;
		$this->cols['subprice'] = array(
			'rank' => $rank,
			'width' => 19, // in mm
			'status' => true,
			'title' => array(
				'textkey' => 'PriceUHT'
			),
			'border-left' => true, // add left line separator
		);

		$rank += 10;
		$this->cols['qty'] = array(
			'rank' => $rank,
			'width' => 16, // in mm
			'status' => true,
			'title' => array(
				'textkey' => 'Qty'
			),
			'border-left' => true, // add left line separator
		);

		$rank += 10;
		$this->cols['progress'] = array(
			'rank' => $rank,
			'width' => 19, // in mm
			'status' => false,
			'title' => array(
				'textkey' => 'Progress'
			),
			'border-left' => true, // add left line separator
		);

		if ($this->situationinvoice)
		{
			$this->cols['progress']['status'] = true;
		}

		$rank += 10;
		$this->cols['unit'] = array(
			'rank' => $rank,
			'width' => 11, // in mm
			'status' => false,
			'title' => array(
				'textkey' => 'Unit'
			),
			'border-left' => true, // add left line separator
		);
		if (!empty($conf->global->PRODUCT_USE_UNITS)) {
			$this->cols['unit']['status'] = true;
		}

		$rank += 10;
		$this->cols['discount'] = array(
			'rank' => $rank,
			'width' => 13, // in mm
			'status' => false,
			'title' => array(
				'textkey' => 'ReductionShort'
			),
			'border-left' => true, // add left line separator
		);
		if ($this->atleastonediscount) {
			$this->cols['discount']['status'] = true;
		}

		$rank += 1000; // add a big offset to be sure is the last col because default extrafield rank is 100
		$this->cols['totalexcltax'] = array(
			'rank' => $rank,
			'width' => 26, // in mm
			'status' => true,
			'title' => array(
				'textkey' => 'TotalHT'
			),
			'border-left' => true, // add left line separator
		);

		// Add extrafields cols
		if (!empty($object->lines)) {
			$line = reset($object->lines);
			$this->defineColumnExtrafield($line, $outputlangs, $hidedetails);
		}
		*/

		$parameters = array(
			'object' => $object,
			'outputlangs' => $outputlangs,
			'hidedetails' => $hidedetails,
			'hidedesc' => $hidedesc,
			'hideref' => $hideref
		);

		$reshook = $hookmanager->executeHooks('defineColumnField', $parameters, $this); // Note that $object may have been modified by hook
		if ($reshook < 0) {
			setEventMessages($hookmanager->error, $hookmanager->errors, 'errors');
		} elseif (empty($reshook)) {
			// @phan-suppress-next-line PhanPluginSuspiciousParamOrderInternal
			$this->cols = array_replace($this->cols, $hookmanager->resArray); // array_replace is used to preserve keys
		} else {
			$this->cols = $hookmanager->resArray;
		}
	}
}<|MERGE_RESOLUTION|>--- conflicted
+++ resolved
@@ -108,11 +108,7 @@
 	public $defaultTitlesFieldsStyle = array();
 
 	/**
-<<<<<<< HEAD
-	 * @var array<string,array{rank:int,width:float|int,title:array{textkey:string,label:string,align:string,padding:array{0:float,1:float,2:float,3:float}},content:array{align:string,padding:array{0:float,1:float,2:float,3:float}}}>	Array of document tablecolumns
-=======
 	 * @var array<string,array{rank:int,width:float|int,status:bool,title:array{textkey:string,label:string,align:string,padding:array{0:float,1:float,2:float,3:float}},content:array{align:string,padding:array{0:float,1:float,2:float,3:float}}}>	Array of document table columns
->>>>>>> cc80841a
 	 */
 	public $cols = array();
 
@@ -182,15 +178,6 @@
 	/**
 	 *  Function to build pdf onto disk
 	 *
-<<<<<<< HEAD
-	 *  @param		RecruitmentJobPosition		$object				RecruitmentJobPosition to generate
-	 *  @param		Translate	$outputlangs		Lang output object
-	 *  @param		string		$srctemplatepath	Full path of source filename for generator using a template file
-	 *  @param		int			$hidedetails		Do not show line details
-	 *  @param		int			$hidedesc			Do not show desc
-	 *  @param		int			$hideref			Do not show ref
-	 *  @return     int         	    			1=OK, 0=KO
-=======
 	 *	@param	RecruitmentJobPosition	$object				Object source to build document
 	 *	@param	Translate				$outputlangs		Lang output object
 	 *	@param	string					$srctemplatepath	Full path of source filename for generator using a template file
@@ -198,7 +185,6 @@
 	 *	@param	int<0,1>				$hidedesc			Do not show desc
 	 *	@param	int<0,1>				$hideref			Do not show ref
 	 *	@return	int<-1,1>									1 if OK, <=0 if KO
->>>>>>> cc80841a
 	 */
 	public function write_file($object, $outputlangs, $srctemplatepath = '', $hidedetails = 0, $hidedesc = 0, $hideref = 0)
 	{
@@ -267,11 +253,7 @@
 				$pdf->SetAutoPageBreak(1, 0);
 
 				$heightforinfotot = 50; // Height reserved to output the info and total part and payment part
-<<<<<<< HEAD
-				$heightforfreetext = (isset($conf->global->MAIN_PDF_FREETEXT_HEIGHT) ? $conf->global->MAIN_PDF_FREETEXT_HEIGHT : 5); // Height reserved to output the free text on last page
-=======
 				$heightforfreetext = getDolGlobalInt('MAIN_PDF_FREETEXT_HEIGHT', 5); // Height reserved to output the free text on last page
->>>>>>> cc80841a
 				$heightforfooter = $this->marge_basse + (!getDolGlobalString('MAIN_GENERATE_DOCUMENTS_SHOW_FOOT_DETAILS') ? 12 : 22); // Height reserved to output the footer (value include bottom margin)
 
 				if (class_exists('TCPDF')) {
@@ -1047,11 +1029,7 @@
 			),
 		);
 
-<<<<<<< HEAD
-		$rank = $rank + 10;
-=======
 		$rank += 10;
->>>>>>> cc80841a
 		$this->cols['vat'] = array(
 			'rank' => $rank,
 			'status' => false,
