--- conflicted
+++ resolved
@@ -243,7 +243,6 @@
 		$realpatharray = array();
 		$this->atleastonephoto = false;
 		/*
-<<<<<<< HEAD
 		if (!empty($conf->global->MAIN_GENERATE_MYOBJECT_WITH_PICTURE))
 		{
 			$objphoto = new Product($this->db);
@@ -252,16 +251,15 @@
 			{
 				if (empty($object->lines[$i]->fk_product)) continue;
 
-				$objphoto->fetch($object->lines[$i]->fk_product);
-				//var_dump($objphoto->ref);exit;
-				if (!empty($conf->global->PRODUCT_USE_OLD_PATH_FOR_PHOTO))
-				{
-					$pdir[0] = get_exdir($objphoto->id, 2, 0, 0, $objphoto, 'product').$objphoto->id."/photos/";
-					$pdir[1] = get_exdir(0, 0, 0, 0, $objphoto, 'product').dol_sanitizeFileName($objphoto->ref).'/';
-				} else {
-					$pdir[0] = get_exdir(0, 0, 0, 0, $objphoto, 'product').dol_sanitizeFileName($objphoto->ref).'/'; // default
-					$pdir[1] = get_exdir($objphoto->id, 2, 0, 0, $objphoto, 'product').$objphoto->id."/photos/"; // alternative
-				}
+	            $objphoto->fetch($object->lines[$i]->fk_product);
+	            //var_dump($objphoto->ref);exit;
+	            if (!empty($conf->global->PRODUCT_USE_OLD_PATH_FOR_PHOTO)) {
+	                $pdir[0] = get_exdir($objphoto->id, 2, 0, 0, $objphoto, 'product').$objphoto->id."/photos/";
+	                $pdir[1] = get_exdir(0, 0, 0, 0, $objphoto, 'product').dol_sanitizeFileName($objphoto->ref).'/';
+	            } else {
+	                $pdir[0] = get_exdir(0, 0, 0, 0, $objphoto, 'product'); // default
+	                $pdir[1] = get_exdir($objphoto->id, 2, 0, 0, $objphoto, 'product').$objphoto->id."/photos/"; // alternative
+	            }
 
 				$arephoto = false;
 				foreach ($pdir as $midir)
@@ -294,58 +292,6 @@
 				if ($realpath && $arephoto) $realpatharray[$i] = $realpath;
 			}
 		}
-=======
-	    if (!empty($conf->global->MAIN_GENERATE_MYOBJECT_WITH_PICTURE))
-	    {
-	        $objphoto = new Product($this->db);
-
-	        for ($i = 0; $i < $nblines; $i++)
-	        {
-	            if (empty($object->lines[$i]->fk_product)) continue;
-
-	            $objphoto->fetch($object->lines[$i]->fk_product);
-	            //var_dump($objphoto->ref);exit;
-	            if (!empty($conf->global->PRODUCT_USE_OLD_PATH_FOR_PHOTO))
-	            {
-	                $pdir[0] = get_exdir($objphoto->id, 2, 0, 0, $objphoto, 'product').$objphoto->id."/photos/";
-	                $pdir[1] = get_exdir(0, 0, 0, 0, $objphoto, 'product').dol_sanitizeFileName($objphoto->ref).'/';
-	            } else {
-	                $pdir[0] = get_exdir(0, 0, 0, 0, $objphoto, 'product'); // default
-	                $pdir[1] = get_exdir($objphoto->id, 2, 0, 0, $objphoto, 'product').$objphoto->id."/photos/"; // alternative
-	            }
-
-	            $arephoto = false;
-	            foreach ($pdir as $midir)
-	            {
-	                if (!$arephoto)
-	                {
-	                    $dir = $conf->product->dir_output.'/'.$midir;
-
-	                    foreach ($objphoto->liste_photos($dir, 1) as $key => $obj)
-	                    {
-	                        if (empty($conf->global->CAT_HIGH_QUALITY_IMAGES))		// If CAT_HIGH_QUALITY_IMAGES not defined, we use thumb if defined and then original photo
-	                        {
-	                            if ($obj['photo_vignette'])
-	                            {
-	                                $filename = $obj['photo_vignette'];
-	                            } else {
-	                                $filename = $obj['photo'];
-	                            }
-	                        } else {
-	                            $filename = $obj['photo'];
-	                        }
-
-	                        $realpath = $dir.$filename;
-	                        $arephoto = true;
-	                        $this->atleastonephoto = true;
-	                    }
-	                }
-	            }
-
-	            if ($realpath && $arephoto) $realpatharray[$i] = $realpath;
-	        }
-	    }
->>>>>>> 1cf3408f
 		*/
 
 		//if (count($realpatharray) == 0) $this->posxpicture=$this->posxtva;
