<?php
/* Copyright (C) 2003-2004 Rodolphe Quiedeville <rodolphe@quiedeville.org>
 * Copyright (C) 2004-2011 Laurent Destailleur  <eldy@users.sourceforge.net>
 * Copyright (C) 2004      Eric Seigne          <eric.seigne@ryxeo.com>
 * Copyright (C) 2005-2012 Regis Houssin        <regis.houssin@inodbox.com>
 * Copyright (C) 2006      Andre Cianfarani     <acianfa@free.fr>
 * Copyright (C) 2012      Juanjo Menent	    <jmenent@2byte.es>
 * Copyright (C) 2014      Marcos García        <marcosgdf@gmail.com>
 * Copyright (C) 2024		MDW							<mdeweerd@users.noreply.github.com>
 *
 * This program is free software; you can redistribute it and/or modify
 * it under the terms of the GNU General Public License as published by
 * the Free Software Foundation; either version 3 of the License, or
 * (at your option) any later version.
 *
 * This program is distributed in the hope that it will be useful,
 * but WITHOUT ANY WARRANTY; without even the implied warranty of
 * MERCHANTABILITY or FITNESS FOR A PARTICULAR PURPOSE.  See the
 * GNU General Public License for more details.
 *
 * You should have received a copy of the GNU General Public License
 * along with this program. If not, see <https://www.gnu.org/licenses/>.
 * or see https://www.gnu.org/
 */

/**
 *  \file			htdocs/core/modules/recruitment/modules_recruitmentjobposition.php
 *  \ingroup		recruitment
 *  \brief			File that contains parent class for recruitmentjobpositions document models and parent class for recruitmentjobpositions numbering models
 */

require_once DOL_DOCUMENT_ROOT.'/core/class/commondocgenerator.class.php';
require_once DOL_DOCUMENT_ROOT.'/core/class/commonnumrefgenerator.class.php';
require_once DOL_DOCUMENT_ROOT.'/compta/bank/class/account.class.php'; // required for use by classes that inherit


/**
 *	Parent class for documents models
 */
abstract class ModelePDFRecruitmentCandidature extends CommonDocGenerator
{
	// phpcs:disable PEAR.NamingConventions.ValidFunctionName.ScopeNotCamelCaps
	/**
	 *  Return list of active generation modules
	 *
	 *  @param  DoliDB  	$db                 Database handler
	 *  @param  int<0,max>	$maxfilenamelength  Max length of value to show
	 *  @return string[]|int<-1,0>				List of templates
	 */
	public static function liste_modeles($db, $maxfilenamelength = 0)
	{
		// phpcs:enable
		$type = 'recruitmentjobcandidature';
		$list = array();

		include_once DOL_DOCUMENT_ROOT.'/core/lib/functions2.lib.php';
		$list = getListOfModels($db, $type, $maxfilenamelength);

		return $list;
	}
}



/**
 *  Parent class to manage numbering of RecruitmentCandidature
 */
abstract class ModeleNumRefRecruitmentCandidature extends CommonNumRefGenerator
{
<<<<<<< HEAD
	// No overloaded code
=======
	/**
	 * 	Return next free value
	 *
	 *  @param	RecruitmentCandidature	$object		Object we need next value for
	 *  @return	string|int<-1,0>					Next value if OK, <=0 if KO
	 */
	abstract public function getNextValue($object);

	/**
	 *  Return an example of numbering
	 *
	 *  @return     string      Example
	 */
	abstract public function getExample();
>>>>>>> cc80841a
}<|MERGE_RESOLUTION|>--- conflicted
+++ resolved
@@ -67,9 +67,6 @@
  */
 abstract class ModeleNumRefRecruitmentCandidature extends CommonNumRefGenerator
 {
-<<<<<<< HEAD
-	// No overloaded code
-=======
 	/**
 	 * 	Return next free value
 	 *
@@ -84,5 +81,4 @@
 	 *  @return     string      Example
 	 */
 	abstract public function getExample();
->>>>>>> cc80841a
 }