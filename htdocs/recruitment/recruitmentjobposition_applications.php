<?php
/* Copyright (C) 2017 Laurent Destailleur  <eldy@users.sourceforge.net>
 *
 * This program is free software; you can redistribute it and/or modify
 * it under the terms of the GNU General Public License as published by
 * the Free Software Foundation; either version 3 of the License, or
 * (at your option) any later version.
 *
 * This program is distributed in the hope that it will be useful,
 * but WITHOUT ANY WARRANTY; without even the implied warranty of
 * MERCHANTABILITY or FITNESS FOR A PARTICULAR PURPOSE.  See the
 * GNU General Public License for more details.
 *
 * You should have received a copy of the GNU General Public License
 * along with this program. If not, see <https://www.gnu.org/licenses/>.
 */

/**
 *   	\file       recruitmentjobposition_applications.php
 *		\ingroup    recruitment
 *		\brief      Page to see/add applications of a job position
 */

//if (! defined('NOREQUIREDB'))              define('NOREQUIREDB','1');					// Do not create database handler $db
//if (! defined('NOREQUIREUSER'))            define('NOREQUIREUSER','1');				// Do not load object $user
//if (! defined('NOREQUIRESOC'))             define('NOREQUIRESOC','1');				// Do not load object $mysoc
//if (! defined('NOREQUIRETRAN'))            define('NOREQUIRETRAN','1');				// Do not load object $langs
//if (! defined('NOSCANGETFORINJECTION'))    define('NOSCANGETFORINJECTION','1');		// Do not check injection attack on GET parameters
//if (! defined('NOSCANPOSTFORINJECTION'))   define('NOSCANPOSTFORINJECTION','1');		// Do not check injection attack on POST parameters
//if (! defined('NOCSRFCHECK'))              define('NOCSRFCHECK','1');					// Do not check CSRF attack (test on referer + on token if option MAIN_SECURITY_CSRF_WITH_TOKEN is on).
//if (! defined('NOTOKENRENEWAL'))           define('NOTOKENRENEWAL','1');				// Do not roll the Anti CSRF token (used if MAIN_SECURITY_CSRF_WITH_TOKEN is on)
//if (! defined('NOSTYLECHECK'))             define('NOSTYLECHECK','1');				// Do not check style html tag into posted data
//if (! defined('NOREQUIREMENU'))            define('NOREQUIREMENU','1');				// If there is no need to load and show top and left menu
//if (! defined('NOREQUIREHTML'))            define('NOREQUIREHTML','1');				// If we don't need to load the html.form.class.php
//if (! defined('NOREQUIREAJAX'))            define('NOREQUIREAJAX','1');       	  	// Do not load ajax.lib.php library
//if (! defined("NOLOGIN"))                  define("NOLOGIN",'1');						// If this page is public (can be called outside logged session). This include the NOIPCHECK too.
//if (! defined('NOIPCHECK'))                define('NOIPCHECK','1');					// Do not check IP defined into conf $dolibarr_main_restrict_ip
//if (! defined("MAIN_LANG_DEFAULT"))        define('MAIN_LANG_DEFAULT','auto');					// Force lang to a particular value
//if (! defined("MAIN_AUTHENTICATION_MODE")) define('MAIN_AUTHENTICATION_MODE','aloginmodule');		// Force authentication handler
//if (! defined("NOREDIRECTBYMAINTOLOGIN"))  define('NOREDIRECTBYMAINTOLOGIN',1);		// The main.inc.php does not make a redirect if not logged, instead show simple error message
//if (! defined("FORCECSP"))                 define('FORCECSP','none');					// Disable all Content Security Policies


// Load Dolibarr environment
$res = 0;
// Try main.inc.php into web root known defined into CONTEXT_DOCUMENT_ROOT (not always defined)
if (!$res && !empty($_SERVER["CONTEXT_DOCUMENT_ROOT"])) {
	$res = @include $_SERVER["CONTEXT_DOCUMENT_ROOT"]."/main.inc.php";
}
// Try main.inc.php into web root detected using web root calculated from SCRIPT_FILENAME
$tmp = empty($_SERVER['SCRIPT_FILENAME']) ? '' : $_SERVER['SCRIPT_FILENAME']; $tmp2 = realpath(__FILE__); $i = strlen($tmp) - 1; $j = strlen($tmp2) - 1;
while ($i > 0 && $j > 0 && isset($tmp[$i]) && isset($tmp2[$j]) && $tmp[$i] == $tmp2[$j]) {
	$i--; $j--;
}
if (!$res && $i > 0 && file_exists(substr($tmp, 0, ($i + 1))."/main.inc.php")) {
	$res = @include substr($tmp, 0, ($i + 1))."/main.inc.php";
}
if (!$res && $i > 0 && file_exists(dirname(substr($tmp, 0, ($i + 1)))."/main.inc.php")) {
	$res = @include dirname(substr($tmp, 0, ($i + 1)))."/main.inc.php";
}
// Try main.inc.php using relative path
if (!$res && file_exists("../main.inc.php")) {
	$res = @include "../main.inc.php";
}
if (!$res && file_exists("../../main.inc.php")) {
	$res = @include "../../main.inc.php";
}
if (!$res && file_exists("../../../main.inc.php")) {
	$res = @include "../../../main.inc.php";
}
if (!$res) {
	die("Include of main fails");
}

require_once DOL_DOCUMENT_ROOT.'/core/class/html.formcompany.class.php';
require_once DOL_DOCUMENT_ROOT.'/core/class/html.formfile.class.php';
require_once DOL_DOCUMENT_ROOT.'/core/class/html.formprojet.class.php';
require_once DOL_DOCUMENT_ROOT.'/projet/class/project.class.php';
dol_include_once('/recruitment/class/recruitmentjobposition.class.php');
dol_include_once('/recruitment/lib/recruitment_recruitmentjobposition.lib.php');

// Load translation files required by the page
$langs->loadLangs(array("recruitment", "other"));

// Get parameters
$id = GETPOST('id', 'int');
$ref        = GETPOST('ref', 'alpha');
$action = GETPOST('action', 'aZ09');
$confirm    = GETPOST('confirm', 'alpha');
$cancel     = GETPOST('cancel', 'aZ09');
$contextpage = GETPOST('contextpage', 'aZ') ?GETPOST('contextpage', 'aZ') : 'recruitmentjobpositioncard'; // To manage different context of search
$backtopage = GETPOST('backtopage', 'alpha');
$backtopageforcancel = GETPOST('backtopageforcancel', 'alpha');
//$lineid   = GETPOST('lineid', 'int');

// Initialize technical objects
$object = new RecruitmentJobPosition($db);
$extrafields = new ExtraFields($db);
$diroutputmassaction = $conf->recruitment->dir_output.'/temp/massgeneration/'.$user->id;
$hookmanager->initHooks(array('recruitmentjobpositioncard', 'globalcard')); // Note that conf->hooks_modules contains array

// Fetch optionals attributes and labels
$extrafields->fetch_name_optionals_label($object->table_element);

$search_array_options = $extrafields->getOptionalsFromPost($object->table_element, '', 'search_');

// Initialize array of search criterias
$search_all = GETPOST("search_all", 'alpha');
$search = array();
foreach ($object->fields as $key => $val) {
	if (GETPOST('search_'.$key, 'alpha')) {
		$search[$key] = GETPOST('search_'.$key, 'alpha');
	}
}

if (empty($action) && empty($id) && empty($ref)) {
	$action = 'view';
}

// Load object
include DOL_DOCUMENT_ROOT.'/core/actions_fetchobject.inc.php'; // Must be include, not include_once.


$permissiontoread = $user->rights->recruitment->recruitmentjobposition->read;
$permissiontoadd = $user->rights->recruitment->recruitmentjobposition->write; // Used by the include of actions_addupdatedelete.inc.php and actions_lineupdown.inc.php
$permissiontodelete = $user->rights->recruitment->recruitmentjobposition->delete || ($permissiontoadd && isset($object->status) && $object->status == $object::STATUS_DRAFT);
$permissionnote = $user->rights->recruitment->recruitmentjobposition->write; // Used by the include of actions_setnotes.inc.php
$permissiondellink = $user->rights->recruitment->recruitmentjobposition->write; // Used by the include of actions_dellink.inc.php
$upload_dir = $conf->recruitment->multidir_output[isset($object->entity) ? $object->entity : 1];

// Security check - Protection if external user
//if ($user->socid > 0) accessforbidden();
//if ($user->socid > 0) $socid = $user->socid;
$isdraft = (($object->status == $object::STATUS_DRAFT) ? 1 : 0);
$result = restrictedArea($user, 'recruitment', $object->id, 'recruitment_recruitmentjobposition', 'recruitmentjobposition', '', 'rowid', $isdraft);


/*
 * Actions
 */

$parameters = array();
$reshook = $hookmanager->executeHooks('doActions', $parameters, $object, $action); // Note that $action and $object may have been modified by some hooks
if ($reshook < 0) {
	setEventMessages($hookmanager->error, $hookmanager->errors, 'errors');
}

if (empty($reshook)) {
	$error = 0;

	$backurlforlist = DOL_URL_ROOT.'/recruitment/recruitmentjobposition_list.php';

	if (empty($backtopage) || ($cancel && empty($id))) {
		if (empty($backtopage) || ($cancel && strpos($backtopage, '__ID__'))) {
			if (empty($id) && (($action != 'add' && $action != 'create') || $cancel)) {
				$backtopage = $backurlforlist;
			} else {
				$backtopage = DOL_URL_ROOT.'/recruitment/recruitmentjobposition_card.php?id='.($id > 0 ? $id : '__ID__');
			}
		}
	}
	$triggermodname = 'RECRUITMENT_RECRUITMENTJOBPOSITION_MODIFY'; // Name of trigger action code to execute when we modify record

	// Actions cancel, add, update, update_extras, confirm_validate, confirm_delete, confirm_deleteline, confirm_clone, confirm_close, confirm_setdraft, confirm_reopen
	include DOL_DOCUMENT_ROOT.'/core/actions_addupdatedelete.inc.php';

	// Actions when linking object each other
	include DOL_DOCUMENT_ROOT.'/core/actions_dellink.inc.php';

	// Actions when printing a doc from card
	include DOL_DOCUMENT_ROOT.'/core/actions_printing.inc.php';

	// Action to move up and down lines of object
	//include DOL_DOCUMENT_ROOT.'/core/actions_lineupdown.inc.php';

	// Action to build doc
	include DOL_DOCUMENT_ROOT.'/core/actions_builddoc.inc.php';

	if ($action == 'set_thirdparty' && $permissiontoadd) {
		$object->setValueFrom('fk_soc', GETPOST('fk_soc', 'int'), '', '', 'date', '', $user, 'RECRUITMENTJOBPOSITION_MODIFY');
	}
	if ($action == 'classin' && $permissiontoadd) {
		$object->setProject(GETPOST('projectid', 'int'));
	}

	// Actions to send emails
	$triggersendname = 'RECRUITMENTJOBPOSITION_SENTBYMAIL';
	$autocopy = 'MAIN_MAIL_AUTOCOPY_RECRUITMENTJOBPOSITION_TO';
	$trackid = 'recruitmentjobposition'.$object->id;
	include DOL_DOCUMENT_ROOT.'/core/actions_sendmails.inc.php';
}




/*
 * View
 */

$form = new Form($db);
$formfile = new FormFile($db);
$formproject = new FormProjets($db);

$title = $langs->trans("JobPositionApplications");
$help_url = '';
llxHeader('', $title, $help_url);

<<<<<<< HEAD
// Part to create
if ($action == 'create') {
	print load_fiche_titre($langs->trans("NewPositionToBeFilled"), '', 'object_'.$object->picto);

	print '<form method="POST" action="'.$_SERVER["PHP_SELF"].'">';
	print '<input type="hidden" name="token" value="'.newToken().'">';
	print '<input type="hidden" name="action" value="add">';
	if ($backtopage) {
		print '<input type="hidden" name="backtopage" value="'.$backtopage.'">';
	}
	if ($backtopageforcancel) {
		print '<input type="hidden" name="backtopageforcancel" value="'.$backtopageforcancel.'">';
	}

	// Set some default values
	if (!GETPOSTISSET('fk_user_recruiter')) {
		$_POST['fk_user_recruiter'] = $user->id;
	}

	print dol_get_fiche_head(array(), '');

	print '<table class="border centpercent tableforfieldcreate">'."\n";

	// Common attributes
	include DOL_DOCUMENT_ROOT.'/core/tpl/commonfields_add.tpl.php';

	// Other attributes
	include DOL_DOCUMENT_ROOT.'/core/tpl/extrafields_add.tpl.php';

	print '</table>'."\n";

	print dol_get_fiche_end();

	print $form->buttonsSaveCancel("Create");

	print '</form>';

	//dol_set_focus('input[name="ref"]');
}

// Part to edit record
if (($id || $ref) && $action == 'edit') {
	print load_fiche_titre($langs->trans("PositionToBeFilled"), '', 'object_'.$object->picto);

	print '<form method="POST" action="'.$_SERVER["PHP_SELF"].'">';
	print '<input type="hidden" name="token" value="'.newToken().'">';
	print '<input type="hidden" name="action" value="update">';
	print '<input type="hidden" name="id" value="'.$object->id.'">';
	if ($backtopage) {
		print '<input type="hidden" name="backtopage" value="'.$backtopage.'">';
	}
	if ($backtopageforcancel) {
		print '<input type="hidden" name="backtopageforcancel" value="'.$backtopageforcancel.'">';
	}

	print dol_get_fiche_head();

	print '<table class="border centpercent tableforfieldedit">'."\n";

	// Common attributes
	include DOL_DOCUMENT_ROOT.'/core/tpl/commonfields_edit.tpl.php';

	// Other attributes
	include DOL_DOCUMENT_ROOT.'/core/tpl/extrafields_edit.tpl.php';

	print '</table>';

	print dol_get_fiche_end();

	print $form->buttonsSaveCancel();

	print '</form>';
}

=======
>>>>>>> 503d1a04
// Part to show record
if ($object->id > 0 && (empty($action) || ($action != 'edit' && $action != 'create'))) {
	$res = $object->fetch_optionals();

	$head = recruitmentjobpositionPrepareHead($object);
	print dol_get_fiche_head($head, 'candidatures', $langs->trans("RecruitmentCandidatures"), -1, $object->picto);

	$formconfirm = '';

	// Confirmation to delete
	if ($action == 'delete') {
		$formconfirm = $form->formconfirm($_SERVER["PHP_SELF"].'?id='.$object->id, $langs->trans('DeleteRecruitmentJobPosition'), $langs->trans('ConfirmDeleteObject'), 'confirm_delete', '', 0, 1);
	}
	// Confirmation to delete line
	if ($action == 'deleteline') {
		$formconfirm = $form->formconfirm($_SERVER["PHP_SELF"].'?id='.$object->id.'&lineid='.$lineid, $langs->trans('DeleteLine'), $langs->trans('ConfirmDeleteLine'), 'confirm_deleteline', '', 0, 1);
	}
	// Clone confirmation
	if ($action == 'clone') {
		// Create an array for form
		$formquestion = array();
		$formconfirm = $form->formconfirm($_SERVER["PHP_SELF"].'?id='.$object->id, $langs->trans('ToClone'), $langs->trans('ConfirmCloneAsk', $object->ref), 'confirm_clone', $formquestion, 'yes', 1);
	}

	// Confirmation of action xxxx
	if ($action == 'xxx') {
		$formquestion = array();
		/*
		$forcecombo=0;
		if ($conf->browser->name == 'ie') $forcecombo = 1;	// There is a bug in IE10 that make combo inside popup crazy
		$formquestion = array(
			// 'text' => $langs->trans("ConfirmClone"),
			// array('type' => 'checkbox', 'name' => 'clone_content', 'label' => $langs->trans("CloneMainAttributes"), 'value' => 1),
			// array('type' => 'checkbox', 'name' => 'update_prices', 'label' => $langs->trans("PuttingPricesUpToDate"), 'value' => 1),
			// array('type' => 'other',    'name' => 'idwarehouse',   'label' => $langs->trans("SelectWarehouseForStockDecrease"), 'value' => $formproduct->selectWarehouses(GETPOST('idwarehouse')?GETPOST('idwarehouse'):'ifone', 'idwarehouse', '', 1, 0, 0, '', 0, $forcecombo))
		);
		*/
		$formconfirm = $form->formconfirm($_SERVER["PHP_SELF"].'?id='.$object->id, $langs->trans('XXX'), $text, 'confirm_xxx', $formquestion, 0, 1, 220);
	}

	// Call Hook formConfirm
	$parameters = array('formConfirm' => $formconfirm, 'lineid' => $lineid);
	$reshook = $hookmanager->executeHooks('formConfirm', $parameters, $object, $action); // Note that $action and $object may have been modified by hook
	if (empty($reshook)) {
		$formconfirm .= $hookmanager->resPrint;
	} elseif ($reshook > 0) {
		$formconfirm = $hookmanager->resPrint;
	}

	// Print form confirm
	print $formconfirm;


	// Object card
	// ------------------------------------------------------------
	$linkback = '<a href="'.dol_buildpath('/recruitment/recruitmentjobposition_list.php', 1).'?restore_lastsearch_values=1'.(!empty($socid) ? '&socid='.$socid : '').'">'.$langs->trans("BackToList").'</a>';

	$morehtmlref = '<div class="refidno">';
	/*
	// Ref customer
	$morehtmlref.=$form->editfieldkey("RefCustomer", 'ref_client', $object->ref_client, $object, 0, 'string', '', 0, 1);
	$morehtmlref.=$form->editfieldval("RefCustomer", 'ref_client', $object->ref_client, $object, 0, 'string', '', null, null, '', 1);
	// Thirdparty
	$morehtmlref.='<br>'.$langs->trans('ThirdParty') . ' : ' . (is_object($object->thirdparty) ? $object->thirdparty->getNomUrl(1) : '');
	*/
	// Project
	if (!empty($conf->projet->enabled)) {
		$langs->load("projects");
		$morehtmlref .= $langs->trans('Project').' ';
		if ($permissiontoadd) {
			if ($action != 'classify') {
				$morehtmlref .= '<a class="editfielda" href="'.$_SERVER['PHP_SELF'].'?action=classify&token='.newToken().'&id='.$object->id.'">'.img_edit($langs->transnoentitiesnoconv('SetProject')).'</a>';
			}
			$morehtmlref .= ' : ';
			if ($action == 'classify') {
				//$morehtmlref.=$form->form_project($_SERVER['PHP_SELF'] . '?id=' . $object->id, $object->socid, $object->fk_project, 'projectid', 0, 0, 1, 1);
				$morehtmlref .= '<form method="post" action="'.$_SERVER['PHP_SELF'].'?id='.$object->id.'">';
				$morehtmlref .= '<input type="hidden" name="action" value="classin">';
				$morehtmlref .= '<input type="hidden" name="token" value="'.newToken().'">';
				$morehtmlref .= $formproject->select_projects($object->socid, $object->fk_project, 'projectid', $maxlength, 0, 1, 0, 1, 0, 0, '', 1);
				$morehtmlref .= '<input type="submit" class="button valignmiddle" value="'.$langs->trans("Modify").'">';
				$morehtmlref .= '</form>';
			} else {
				$morehtmlref .= $form->form_project($_SERVER['PHP_SELF'].'?id='.$object->id, $object->socid, $object->fk_project, 'none', 0, 0, 0, 1);
			}
		} else {
			if (!empty($object->fk_project)) {
				$proj = new Project($db);
				$proj->fetch($object->fk_project);
				$morehtmlref .= ': '.$proj->getNomUrl();
			} else {
				$morehtmlref .= '';
			}
		}
	}
	$morehtmlref .= '</div>';


	dol_banner_tab($object, 'ref', $linkback, 1, 'ref', 'ref', $morehtmlref);


	print '<div class="fichecenter">';
	print '<div class="fichehalfleft">';
	print '<div class="underbanner clearboth"></div>';
	print '<table class="border centpercent tableforfield">'."\n";

	// Common attributes
	$keyforbreak = 'description'; // We change column just after this field
	unset($object->fields['fk_project']); // Hide field already shown in banner
	//unset($object->fields['fk_soc']);					// Hide field already shown in banner
	include DOL_DOCUMENT_ROOT.'/core/tpl/commonfields_view.tpl.php';

	// Other attributes. Fields from hook formObjectOptions and Extrafields.
	include DOL_DOCUMENT_ROOT.'/core/tpl/extrafields_view.tpl.php';

	print '</table>';
	print '</div>';
	print '</div>';

	print '<div class="clearboth"></div>';

	print dol_get_fiche_end();

	print '<br>'.$langs->trans("FeatureNotYetAvailable");
}

// End of page
llxFooter();
$db->close();<|MERGE_RESOLUTION|>--- conflicted
+++ resolved
@@ -205,83 +205,6 @@
 $help_url = '';
 llxHeader('', $title, $help_url);
 
-<<<<<<< HEAD
-// Part to create
-if ($action == 'create') {
-	print load_fiche_titre($langs->trans("NewPositionToBeFilled"), '', 'object_'.$object->picto);
-
-	print '<form method="POST" action="'.$_SERVER["PHP_SELF"].'">';
-	print '<input type="hidden" name="token" value="'.newToken().'">';
-	print '<input type="hidden" name="action" value="add">';
-	if ($backtopage) {
-		print '<input type="hidden" name="backtopage" value="'.$backtopage.'">';
-	}
-	if ($backtopageforcancel) {
-		print '<input type="hidden" name="backtopageforcancel" value="'.$backtopageforcancel.'">';
-	}
-
-	// Set some default values
-	if (!GETPOSTISSET('fk_user_recruiter')) {
-		$_POST['fk_user_recruiter'] = $user->id;
-	}
-
-	print dol_get_fiche_head(array(), '');
-
-	print '<table class="border centpercent tableforfieldcreate">'."\n";
-
-	// Common attributes
-	include DOL_DOCUMENT_ROOT.'/core/tpl/commonfields_add.tpl.php';
-
-	// Other attributes
-	include DOL_DOCUMENT_ROOT.'/core/tpl/extrafields_add.tpl.php';
-
-	print '</table>'."\n";
-
-	print dol_get_fiche_end();
-
-	print $form->buttonsSaveCancel("Create");
-
-	print '</form>';
-
-	//dol_set_focus('input[name="ref"]');
-}
-
-// Part to edit record
-if (($id || $ref) && $action == 'edit') {
-	print load_fiche_titre($langs->trans("PositionToBeFilled"), '', 'object_'.$object->picto);
-
-	print '<form method="POST" action="'.$_SERVER["PHP_SELF"].'">';
-	print '<input type="hidden" name="token" value="'.newToken().'">';
-	print '<input type="hidden" name="action" value="update">';
-	print '<input type="hidden" name="id" value="'.$object->id.'">';
-	if ($backtopage) {
-		print '<input type="hidden" name="backtopage" value="'.$backtopage.'">';
-	}
-	if ($backtopageforcancel) {
-		print '<input type="hidden" name="backtopageforcancel" value="'.$backtopageforcancel.'">';
-	}
-
-	print dol_get_fiche_head();
-
-	print '<table class="border centpercent tableforfieldedit">'."\n";
-
-	// Common attributes
-	include DOL_DOCUMENT_ROOT.'/core/tpl/commonfields_edit.tpl.php';
-
-	// Other attributes
-	include DOL_DOCUMENT_ROOT.'/core/tpl/extrafields_edit.tpl.php';
-
-	print '</table>';
-
-	print dol_get_fiche_end();
-
-	print $form->buttonsSaveCancel();
-
-	print '</form>';
-}
-
-=======
->>>>>>> 503d1a04
 // Part to show record
 if ($object->id > 0 && (empty($action) || ($action != 'edit' && $action != 'create'))) {
 	$res = $object->fetch_optionals();
