<?php
/* Copyright (C) 2008-2009 Laurent Destailleur  <eldy@users.sourceforge.net>
 * Copyright (C) 2005-2007 Regis Houssin        <regis.houssin@inodbox.com>
 * Copyright (C) 2024		MDW							<mdeweerd@users.noreply.github.com>
<<<<<<< HEAD
=======
 * Copyright (C) 2024       Frédéric France             <frederic.france@free.fr>
>>>>>>> cc80841a
 *
 * This program is free software; you can redistribute it and/or modify
 * it under the terms of the GNU General Public License as published by
 * the Free Software Foundation; either version 3 of the License, or
 * (at your option) any later version.
 *
 * This program is distributed in the hope that it will be useful,
 * but WITHOUT ANY WARRANTY; without even the implied warranty of
 * MERCHANTABILITY or FITNESS FOR A PARTICULAR PURPOSE.  See the
 * GNU General Public License for more details.
 *
 * You should have received a copy of the GNU General Public License
 * along with this program. If not, see <https://www.gnu.org/licenses/>.
 */

/**
 *	\file			htdocs/paybox/lib/paybox.lib.php
 *	\ingroup		paybox
 *  \brief			Library for common paybox functions
 */




/**
 * Create a redirect form to paybox form
 *
 * @param	float  	$PRICE		Price
 * @param   string	$CURRENCY	Currency
 * @param   string	$EMAIL		EMail
 * @param   string	$urlok		Url to go back if payment is OK
 * @param   string	$urlko		Url to go back if payment is KO
 * @param   string	$TAG		Full tag
 * @return  int              	1 if OK, -1 if ERROR
 */
function print_paybox_redirect($PRICE, $CURRENCY, $EMAIL, $urlok, $urlko, $TAG)
{
	global $conf, $langs, $db;

	dol_syslog("Paybox.lib::print_paybox_redirect", LOG_DEBUG);

	// Clean parameters
	$PBX_IDENTIFIANT = "2"; // Identifiant pour v2 test
	if (getDolGlobalString('PAYBOX_PBX_IDENTIFIANT')) {
		$PBX_IDENTIFIANT = getDolGlobalString('PAYBOX_PBX_IDENTIFIANT');
	}
	$IBS_SITE = "1999888"; // Site test
	if (getDolGlobalString('PAYBOX_IBS_SITE')) {
		$IBS_SITE = getDolGlobalString('PAYBOX_IBS_SITE');
	}
	$IBS_RANG = "99"; // Rang test
	if (getDolGlobalString('PAYBOX_IBS_RANG')) {
		$IBS_RANG = getDolGlobalString('PAYBOX_IBS_RANG');
	}
	$IBS_DEVISE = "840"; // Currency (Dollar US by default)
	if ($CURRENCY == 'EUR') {
		$IBS_DEVISE = "978";
	}
	if ($CURRENCY == 'USD') {
		$IBS_DEVISE = "840";
	}

	$URLPAYBOX = "";
	if ($conf->global->PAYBOX_CGI_URL_V1) {
		$URLPAYBOX = getDolGlobalString('PAYBOX_CGI_URL_V1');
	}
	if ($conf->global->PAYBOX_CGI_URL_V2) {
		$URLPAYBOX = getDolGlobalString('PAYBOX_CGI_URL_V2');
	}

	if (empty($IBS_DEVISE)) {
		dol_print_error(null, "Paybox setup param PAYBOX_IBS_DEVISE not defined");
		return -1;
	}
	if (empty($URLPAYBOX)) {
		dol_print_error(null, "Paybox setup param PAYBOX_CGI_URL_V1 and PAYBOX_CGI_URL_V2 undefined");
		return -1;
	}
	if (empty($IBS_SITE)) {
		dol_print_error(null, "Paybox setup param PAYBOX_IBS_SITE not defined");
		return -1;
	}
	if (empty($IBS_RANG)) {
		dol_print_error(null, "Paybox setup param PAYBOX_IBS_RANG not defined");
		return -1;
	}

	$conf->global->PAYBOX_HASH = 'sha512';

	// Definition des parameters vente produit pour paybox
	$IBS_CMD = $TAG;
	$IBS_TOTAL = $PRICE * 100; // En centimes
	$IBS_MODE = 1; // Mode formulaire
	$IBS_PORTEUR = $EMAIL;
	$IBS_RETOUR = "montant:M;ref:R;auto:A;trans:T"; // Format of the validation GET parameter in reply (url to define for paybox)
	$IBS_TXT = ' '; // Use a space
	$IBS_EFFECTUE = $urlok;
	$IBS_ANNULE = $urlko;
	$IBS_REFUSE = $urlko;
	$IBS_BKGD = "#FFFFFF";
	$IBS_WAIT = "2000";
	$IBS_LANG = "GBR"; // By default GBR=English (FRA, GBR, ESP, ITA et DEU...)
	if (preg_match('/^FR/i', $langs->defaultlang)) {
		$IBS_LANG = "FRA";
	}
	if (preg_match('/^ES/i', $langs->defaultlang)) {
		$IBS_LANG = "ESP";
	}
	if (preg_match('/^IT/i', $langs->defaultlang)) {
		$IBS_LANG = "ITA";
	}
	if (preg_match('/^DE/i', $langs->defaultlang)) {
		$IBS_LANG = "DEU";
	}
	if (preg_match('/^NL/i', $langs->defaultlang)) {
		$IBS_LANG = "NLD";
	}
	if (preg_match('/^SE/i', $langs->defaultlang)) {
		$IBS_LANG = "SWE";
	}
	$IBS_OUTPUT = 'E';
	$PBX_SOURCE = 'HTML';
	$PBX_TYPEPAIEMENT = 'CARTE';
	$PBX_HASH = getDolGlobalString('PAYBOX_HASH');
	$PBX_TIME = dol_print_date(dol_now(), 'dayhourrfc', 'gmt');

	$msg = "PBX_IDENTIFIANT=".$PBX_IDENTIFIANT.
		   "&PBX_MODE=".$IBS_MODE.
		   "&PBX_SITE=".$IBS_SITE.
		   "&PBX_RANG=".$IBS_RANG.
		   "&PBX_TOTAL=".$IBS_TOTAL.
		   "&PBX_DEVISE=".$IBS_DEVISE.
		   "&PBX_CMD=".$IBS_CMD.
		   "&PBX_PORTEUR=".$IBS_PORTEUR.
		   "&PBX_RETOUR=".$IBS_RETOUR.
		   "&PBX_EFFECTUE=".$IBS_EFFECTUE.
		   "&PBX_ANNULE=".$IBS_ANNULE.
		   "&PBX_REFUSE=".$IBS_REFUSE.
		   "&PBX_TXT=".$IBS_TXT.
		   "&PBX_BKGD=".$IBS_BKGD.
		   "&PBX_WAIT=".$IBS_WAIT.
		   "&PBX_LANGUE=".$IBS_LANG.
		   "&PBX_OUTPUT=".$IBS_OUTPUT.
		   "&PBX_SOURCE=".$PBX_SOURCE.
		   "&PBX_TYPEPAIEMENT=".$PBX_TYPEPAIEMENT;
	// "&PBX_HASH=".$PBX_HASH;
	// "&PBX_TIME=".$PBX_TIME;

	$binKey = pack("H*", dol_decode($conf->global->PAYBOX_HMAC_KEY));

	$hmac = strtoupper(hash_hmac($PBX_HASH, $msg, $binKey));


	dol_syslog("Soumission Paybox", LOG_DEBUG);
	dol_syslog("IBS_MODE: $IBS_MODE", LOG_DEBUG);
	dol_syslog("IBS_SITE: $IBS_SITE", LOG_DEBUG);
	dol_syslog("IBS_RANG: $IBS_RANG", LOG_DEBUG);
	dol_syslog("IBS_TOTAL: $IBS_TOTAL", LOG_DEBUG);
	dol_syslog("IBS_DEVISE: $IBS_DEVISE", LOG_DEBUG);
	dol_syslog("IBS_CMD: $IBS_CMD", LOG_DEBUG);
	dol_syslog("IBS_PORTEUR: $IBS_PORTEUR", LOG_DEBUG);
	dol_syslog("IBS_RETOUR: $IBS_RETOUR", LOG_DEBUG);
	dol_syslog("IBS_EFFECTUE: $IBS_EFFECTUE", LOG_DEBUG);
	dol_syslog("IBS_ANNULE: $IBS_ANNULE", LOG_DEBUG);
	dol_syslog("IBS_REFUSE: $IBS_REFUSE", LOG_DEBUG);
	dol_syslog("IBS_BKGD: $IBS_BKGD", LOG_DEBUG);
	dol_syslog("IBS_WAIT: $IBS_WAIT", LOG_DEBUG);
	dol_syslog("IBS_LANG: $IBS_LANG", LOG_DEBUG);
	dol_syslog("IBS_OUTPUT: $IBS_OUTPUT", LOG_DEBUG);
	dol_syslog("PBX_IDENTIFIANT: $PBX_IDENTIFIANT", LOG_DEBUG);
	dol_syslog("PBX_SOURCE: $PBX_SOURCE", LOG_DEBUG);
	dol_syslog("PBX_TYPEPAIEMENT: $PBX_TYPEPAIEMENT", LOG_DEBUG);
	dol_syslog("PBX_HASH: $PBX_HASH", LOG_DEBUG);
	dol_syslog("PBX_TIME: $PBX_TIME", LOG_DEBUG);

	top_httphead();

	print '<html>'."\n";
	print '<head>'."\n";
	print '</head>'."\n";
	print '<body>'."\n";
	print "\n";

	// Formulaire pour module Paybox
	print '<form action="'.$URLPAYBOX.'" NAME="Submit" method="POST">'."\n";

	// For Paybox V2 (PBX_xxx)
	print '<!-- Param for Paybox v2 -->'."\n";
	print '<input type="hidden" name="PBX_IDENTIFIANT" value="'.$PBX_IDENTIFIANT.'">'."\n";
	print '<input type="hidden" name="PBX_MODE" value="'.$IBS_MODE.'">'."\n";
	print '<input type="hidden" name="PBX_SITE" value="'.$IBS_SITE.'">'."\n";
	print '<input type="hidden" name="PBX_RANG" value="'.$IBS_RANG.'">'."\n";
	print '<input type="hidden" name="PBX_TOTAL" value="'.$IBS_TOTAL.'">'."\n";
	print '<input type="hidden" name="PBX_DEVISE" value="'.$IBS_DEVISE.'">'."\n";
	print '<input type="hidden" name="PBX_CMD" value="'.$IBS_CMD.'">'."\n";
	print '<input type="hidden" name="PBX_PORTEUR" value="'.$IBS_PORTEUR.'">'."\n";
	print '<input type="hidden" name="PBX_RETOUR" value="'.$IBS_RETOUR.'">'."\n";
	print '<input type="hidden" name="PBX_EFFECTUE" value="'.$IBS_EFFECTUE.'">'."\n";
	print '<input type="hidden" name="PBX_ANNULE" value="'.$IBS_ANNULE.'">'."\n";
	print '<input type="hidden" name="PBX_REFUSE" value="'.$IBS_REFUSE.'">'."\n";
	print '<input type="hidden" name="PBX_TXT" value="'.$IBS_TXT.'">'."\n";
	print '<input type="hidden" name="PBX_BKGD" value="'.$IBS_BKGD.'">'."\n";
	print '<input type="hidden" name="PBX_WAIT" value="'.$IBS_WAIT.'">'."\n";
	print '<input type="hidden" name="PBX_LANGUE" value="'.$IBS_LANG.'">'."\n";
	print '<input type="hidden" name="PBX_OUTPUT" value="'.$IBS_OUTPUT.'">'."\n";
	print '<input type="hidden" name="PBX_SOURCE" value="'.$PBX_SOURCE.'">'."\n";
	print '<input type="hidden" name="PBX_TYPEPAIEMENT" value="'.$PBX_TYPEPAIEMENT.'">'."\n";
	print '<input type="hidden" name="PBX_HASH" value="'.$PBX_HASH.'">'."\n";
	print '<input type="hidden" name="PBX_TIME" value="'.$PBX_TIME.'">'."\n";
	// Footprint of parameters
	print '<input type="hidden" name="PBX_HMAC" value="'.$hmac.'">'."\n";
	print '</form>'."\n";


	print "\n";
	print '<script type="text/javascript">'."\n";
	print '	document.Submit.submit();'."\n";
	print '</script>'."\n";
	print "\n";
	print '</body></html>'."\n";
	print "\n";

	return 1;
}<|MERGE_RESOLUTION|>--- conflicted
+++ resolved
@@ -2,10 +2,7 @@
 /* Copyright (C) 2008-2009 Laurent Destailleur  <eldy@users.sourceforge.net>
  * Copyright (C) 2005-2007 Regis Houssin        <regis.houssin@inodbox.com>
  * Copyright (C) 2024		MDW							<mdeweerd@users.noreply.github.com>
-<<<<<<< HEAD
-=======
  * Copyright (C) 2024       Frédéric France             <frederic.france@free.fr>
->>>>>>> cc80841a
  *
  * This program is free software; you can redistribute it and/or modify
  * it under the terms of the GNU General Public License as published by
