--- conflicted
+++ resolved
@@ -50,11 +50,6 @@
  * Actions
  */
 
-
-/*
- * Actions
- */
-
 $object = new Cronjob($db);
 if (!empty($id))
 {
@@ -73,10 +68,6 @@
 	}
 	else
 	{
-<<<<<<< HEAD
-		Header("Location: ".DOL_URL_ROOT.'/cron/list.php?status=-2');
-		exit;
-=======
 	    if ($backtourl)
 	    {
 	        header("Location: ".$backtourl);
@@ -87,7 +78,6 @@
 	        header("Location: ".DOL_URL_ROOT.'/cron/list.php?status=-2');
 		    exit;
 	    }
->>>>>>> 3f5d67d4
 	}
 }
 
@@ -111,32 +101,6 @@
 // Execute jobs
 if ($action == 'confirm_execute' && $confirm == "yes" && $user->rights->cron->execute)
 {
-<<<<<<< HEAD
-    $now = dol_now();   // Date we start
-    
-	$result=$object->run_jobs($user->login);
-
-	if ($result < 0)
-	{
-		setEventMessages($object->error, $object->errors, 'errors');
-		$action='';
-	}
-	else
-	{
-		$res = $object->reprogram_jobs($user->login, $now);
-		if ($res > 0)
-		{
-			if ($object->lastresult > 0) setEventMessages($langs->trans("JobFinished"), null, 'warnings');
-			else setEventMessages($langs->trans("JobFinished"), null, 'mesgs');
-			$action='';
-		}
-		else
-		{
-			setEventMessages($object->error, $object->errors, 'errors');
-			$action='';
-		}
-	}
-=======
     if (! empty($conf->global->CRON_KEY) && $conf->global->CRON_KEY != $securitykey)
     {
         setEventMessages('Security key '.$securitykey.' is wrong', null, 'errors');
@@ -169,7 +133,6 @@
     		}
     	}
     }
->>>>>>> 3f5d67d4
 }
 
 
@@ -378,22 +341,9 @@
 	print "</td>";
 	print "</tr>\n";
 
-<<<<<<< HEAD
-	print "<tr><td>";
-	print $langs->trans('CronDtStart')."</td><td>";
-	if(!empty($object->datestart))
-	{
-		$form->select_date($object->datestart,'datestart',1,1,'',"cronform");
-	}
-	else
-	{
-		$form->select_date('','datestart',1,1,'',"cronform");
-	}
-=======
 	print '<tr class="blockmethod"><td>';
 	print $langs->trans('CronModule')."</td><td>";
 	print "<input type=\"text\" size=\"20\" name=\"module_name\" value=\"".$object->module_name."\" /> ";
->>>>>>> 3f5d67d4
 	print "</td>";
 	print "<td>";
 	print $form->textwithpicto('',$langs->trans("CronModuleHelp"),1,'help');
@@ -626,46 +576,6 @@
 	print $formCron->select_typejob('jobtype',$object->jobtype,1);
 	print "</td></tr>";
 
-<<<<<<< HEAD
-	print "<tr><td>";
-	print $langs->trans('CronDtStart')."</td><td>";
-	if(!empty($object->datestart)) {print dol_print_date($object->datestart,'dayhourtext');}
-	print "</td></tr>";
-
-	print "<tr><td>";
-	print $langs->trans('CronDtEnd')."</td><td>";
-	if(!empty($object->dateend)) {print dol_print_date($object->dateend,'dayhourtext');}
-	print "</td></tr>";
-
-	print '<tr><td>';
-	print $langs->trans('CronDtNextLaunch');
-	print ' ('.$langs->trans('CronFrom').')';
-	print "</td><td>";
-	if(!empty($object->datenextrun)) {print dol_print_date($object->datenextrun,'dayhoursec');} else {print $langs->trans('CronNone');}
-	print "</td></tr>";
-	
-	print "<tr><td>";
-	print $langs->trans('CronPriority')."</td>";
-	print "<td>".$object->priority;
-	print "</td></tr>";
-
-	print "<tr><td>";
-	print $langs->trans('CronNbRun')."</td>";
-	print "<td>".$object->nbrun;
-	print "</td></tr>";
-
-	print "<tr><td>";
-	print $langs->trans('CronEvery')."</td>";
-	print "<td>";
-	if($object->unitfrequency == "60") print $langs->trans('CronEach')." ".($object->frequency/$object->unitfrequency)." ".$langs->trans('Minutes');
-	if($object->unitfrequency == "3600") print $langs->trans('CronEach')." ".($object->frequency/$object->unitfrequency)." ".$langs->trans('Hours');
-	if($object->unitfrequency == "86400") print $langs->trans('CronEach')." ".($object->frequency/$object->unitfrequency)." ".$langs->trans('Days');
-	if($object->unitfrequency == "604800") print $langs->trans('CronEach')." ".($object->frequency/$object->unitfrequency)." ".$langs->trans('Weeks');
-	print "</td></tr>";
-
-
-=======
->>>>>>> 3f5d67d4
 	print '<tr class="blockmethod"><td>';
 	print $langs->trans('CronModule')."</td><td>";
 	print $object->module_name;
@@ -712,10 +622,6 @@
 
 	
 	print '<table class="border" width="100%">';
-<<<<<<< HEAD
-
-	print '<tr><td width="30%">';
-=======
 	
 	print '<tr><td class="titlefield">';
 	print $langs->trans('CronEvery')."</td>";
@@ -771,7 +677,6 @@
 	print '<table class="border" width="100%">';
 
 	print '<tr><td class="titlefield">';
->>>>>>> 3f5d67d4
 	print $langs->trans('CronDtLastLaunch')."</td><td>";
 	if(!empty($object->datelastrun)) {print dol_print_date($object->datelastrun,'dayhoursec');} else {print $langs->trans('CronNone');}
 	print "</td></tr>";
