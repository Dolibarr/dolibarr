--- conflicted
+++ resolved
@@ -837,11 +837,7 @@
 
 	/**
 	 * Run a job.
-<<<<<<< HEAD
-	 * Once job is finished, status and nb of of run is updated. 
-=======
 	 * Once job is finished, status and nb of run is updated. 
->>>>>>> 3f5d67d4
 	 * This function does not plan the next run. This is done by function ->reprogram_jobs 
 	 *
 	 * @param   string		$userlogin    	User login
@@ -906,11 +902,7 @@
 		$this->lastoutput='';
 		$this->lastresult='';
 		$this->nbrun=$this->nbrun + 1;
-<<<<<<< HEAD
-		$result = $this->update($user);
-=======
 		$result = $this->update($user);       // This include begin/commit
->>>>>>> 3f5d67d4
 		if ($result<0) {
 			dol_syslog(get_class($this)."::run_jobs ".$this->error, LOG_ERR);
 			return -1;
@@ -1158,26 +1150,6 @@
 		
 		if (empty($this->datenextrun)) 
 		{
-<<<<<<< HEAD
-			$this->datenextrun = $now + $this->frequency;
-		}
-		else 
-		{
-			if ($this->datenextrun < $now && $this->frequency > 0) 
-			{
-			    // Loop until date is after future
-			    while ($this->datenextrun < $now)
-			    {
-			        $this->datenextrun += $this->frequency;
-			    }
-			}
-			else 
-			{
-				//$this->datenextrun=$this->datenextrun+$this->frequency;
-			}
-		}
-
-=======
 			if (empty($this->datestart)) $this->datenextrun = $now + ($this->frequency * $this->unitfrequency);
 			else $this->datenextrun = $this->datestart + ($this->frequency * $this->unitfrequency);
 		}
@@ -1198,7 +1170,6 @@
 		}
 
 
->>>>>>> 3f5d67d4
 		// Archive job
 		if ($this->autodelete == 2)
 		{
@@ -1206,11 +1177,7 @@
 		        || ($this->dateend && ($this->datenextrun > $this->dateend)))
 		    {
 		        $this->status = 2;
-<<<<<<< HEAD
-		        dol_syslog(get_class($this)."::reprogram_jobs Job must be set to archived", LOG_ERR);
-=======
 		        dol_syslog(get_class($this)."::reprogram_jobs Job will be set to archived", LOG_ERR);
->>>>>>> 3f5d67d4
 		    }
 		}
 		
