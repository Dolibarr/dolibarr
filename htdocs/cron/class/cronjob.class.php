--- conflicted
+++ resolved
@@ -50,7 +50,6 @@
 	 */
 	public $entity;
 
-    public $entity;
     public $jobtype;
 	public $tms='';
 	public $datec='';
@@ -1220,10 +1219,7 @@
 	}
 
 
-<<<<<<< HEAD
-=======
     // phpcs:disable PEAR.NamingConventions.ValidFunctionName.NotCamelCaps
->>>>>>> d9b8a8c8
 	/**
 	 * Reprogram a job
 	 *
