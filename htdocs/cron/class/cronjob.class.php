<?php
/* Copyright (C) 2007-2012 Laurent Destailleur  <eldy@users.sourceforge.net>
 * Copyright (C) 2013      Florian Henry        <florian.henry@open-concept.pro>
 *
 * This program is free software; you can redistribute it and/or modify
 * it under the terms of the GNU General Public License as published by
 * the Free Software Foundation; either version 3 of the License, or
 * (at your option) any later version.
 *
 * This program is distributed in the hope that it will be useful,
 * but WITHOUT ANY WARRANTY; without even the implied warranty of
 * MERCHANTABILITY or FITNESS FOR A PARTICULAR PURPOSE.  See the
 * GNU General Public License for more details.
 *
 * You should have received a copy of the GNU General Public License
 * along with this program. If not, see <http://www.gnu.org/licenses/>.
 */

/**
 *  \file       cron/class/cronjob.class.php
 *  \ingroup    cron
 */

// Put here all includes required by your class file
require_once(DOL_DOCUMENT_ROOT."/core/class/commonobject.class.php");


/**
 *	Crob Job class
 */
class Cronjob extends CommonObject
{
	public $element='cronjob';			//!< Id that identify managed objects
	public $table_element='cronjob';		//!< Name of table without prefix where object is stored
    public $picto = 'cron';

    public $jobtype;
	public $tms='';
	public $datec='';
	public $label;
	public $command;
	public $classesname;
	public $objectname;
	public $methodename;
	public $params;
	public $md5params;
	public $module_name;
	public $priority;
	public $datelastrun='';
	public $datenextrun='';
	public $dateend='';
	public $datestart='';
	public $datelastresult='';
	public $lastresult;
	public $lastoutput;
	public $unitfrequency;
	public $frequency;
	public $status;
	public $processing;
	public $fk_user_author;
	public $fk_user_mod;
	public $nbrun;
	public $libname;
	public $test;					// A test condition to know if job is visible/qualified

    /**
     *  Constructor
     *
     *  @param	DoliDb		$db      Database handler
     */
    function __construct($db)
    {
        $this->db = $db;
        return 1;
    }


    /**
     *  Create object into database
     *
     *  @param	User	$user        User that creates
     *  @param  int		$notrigger   0=launch triggers after, 1=disable triggers
     *  @return int      		   	 <0 if KO, Id of created object if OK
     */
    function create($user, $notrigger=0)
    {
    	global $conf, $langs;
		$error=0;

		$now=dol_now();

		// Clean parameters

		if (isset($this->label)) $this->label=trim($this->label);
		if (isset($this->jobtype)) $this->jobtype=trim($this->jobtype);
		if (isset($this->command)) $this->command=trim($this->command);
		if (isset($this->classesname)) $this->classesname=trim($this->classesname);
		if (isset($this->objectname)) $this->objectname=trim($this->objectname);
		if (isset($this->methodename)) $this->methodename=trim($this->methodename);
		if (isset($this->params)) $this->params=trim($this->params);
		if (isset($this->md5params)) $this->md5params=trim($this->md5params);
		if (isset($this->module_name)) $this->module_name=trim($this->module_name);
		if (isset($this->priority)) $this->priority=trim($this->priority);
		if (isset($this->lastoutput)) $this->lastoutput=trim($this->lastoutput);
		if (isset($this->lastresult)) $this->lastresult=trim($this->lastresult);
		if (isset($this->unitfrequency)) $this->unitfrequency=trim($this->unitfrequency);
		if (isset($this->frequency)) $this->frequency=trim($this->frequency);
		if (isset($this->status)) $this->status=trim($this->status);
		if (isset($this->note)) $this->note=trim($this->note);
		if (isset($this->nbrun)) $this->nbrun=trim($this->nbrun);
		if (isset($this->libname)) $this->libname = trim($this->libname);
		if (isset($this->test)) $this->test = trim($this->test);

		// Check parameters
		// Put here code to add a control on parameters values
		if (dol_strlen($this->datestart)==0) {
			$this->errors[]=$langs->trans('CronFieldMandatory',$langs->trans('CronDtStart'));
			$error++;
		}
		if (empty($this->label)) {
			$this->errors[]=$langs->trans('CronFieldMandatory',$langs->trans('CronLabel'));
			$error++;
		}
		if ((dol_strlen($this->datestart)!=0) && (dol_strlen($this->dateend)!=0) && ($this->dateend<$this->datestart)) {
			$this->errors[]=$langs->trans('CronErrEndDateStartDt');
			$error++;
		}
		if (empty($this->unitfrequency)) {
			$this->errors[]=$langs->trans('CronFieldMandatory',$langs->trans('CronFrequency'));
			$error++;
		}
		if (($this->jobtype=='command') && (empty($this->command))) {
			$this->errors[]=$langs->trans('CronFieldMandatory',$langs->trans('CronCommand'));
			$error++;
		}
		if (($this->jobtype=='method') && (empty($this->classesname))) {
			$this->errors[]=$langs->trans('CronFieldMandatory',$langs->trans('CronClass'));
			$error++;
		}
		if (($this->jobtype=='method' || $this->jobtype == 'function') && (empty($this->methodename))) {
			$this->errors[]=$langs->trans('CronFieldMandatory',$langs->trans('CronMethod'));
			$error++;
		}
		if (($this->jobtype=='method') && (empty($this->objectname))) {
			$this->errors[]=$langs->trans('CronFieldMandatory',$langs->trans('CronObject'));
			$error++;
		}

		if (($this->jobtype=='function') && (empty($this->libname))) {
			$this->errors[]=$langs->trans('CronFieldMandatory',$langs->trans('CronLib'));
			$error++;
		}

        // Insert request
		$sql = "INSERT INTO ".MAIN_DB_PREFIX."cronjob(";

		$sql.= "datec,";
		$sql.= "jobtype,";
		$sql.= "label,";
		$sql.= "command,";
		$sql.= "classesname,";
		$sql.= "objectname,";
		$sql.= "methodename,";
		$sql.= "params,";
		$sql.= "md5params,";
		$sql.= "module_name,";
		$sql.= "priority,";
		$sql.= "datelastrun,";
		$sql.= "datenextrun,";
		$sql.= "dateend,";
		$sql.= "datestart,";
		$sql.= "lastresult,";
		$sql.= "datelastresult,";
		$sql.= "lastoutput,";
		$sql.= "unitfrequency,";
		$sql.= "frequency,";
		$sql.= "status,";
		$sql.= "fk_user_author,";
		$sql.= "fk_user_mod,";
		$sql.= "note,";
		$sql.= "nbrun,";
		$sql.= "maxrun,";
		$sql.= "libname,";
		$sql.= "test";
		$sql.= ") VALUES (";
		$sql.= " '".$this->db->idate($now)."',";
		$sql.= " ".(! isset($this->jobtype)?'NULL':"'".$this->db->escape($this->jobtype)."'").",";
		$sql.= " ".(! isset($this->label)?'NULL':"'".$this->db->escape($this->label)."'").",";
		$sql.= " ".(! isset($this->command)?'NULL':"'".$this->db->escape($this->command)."'").",";
		$sql.= " ".(! isset($this->classesname)?'NULL':"'".$this->db->escape($this->classesname)."'").",";
		$sql.= " ".(! isset($this->objectname)?'NULL':"'".$this->db->escape($this->objectname)."'").",";
		$sql.= " ".(! isset($this->methodename)?'NULL':"'".$this->db->escape($this->methodename)."'").",";
		$sql.= " ".(! isset($this->params)?'NULL':"'".$this->db->escape($this->params)."'").",";
		$sql.= " ".(! isset($this->md5params)?'NULL':"'".$this->db->escape($this->md5params)."'").",";
		$sql.= " ".(! isset($this->module_name)?'NULL':"'".$this->db->escape($this->module_name)."'").",";
		$sql.= " ".(! isset($this->priority)?'0':$this->priority).",";
		$sql.= " ".(! isset($this->datelastrun) || dol_strlen($this->datelastrun)==0?'NULL':"'".$this->db->idate($this->datelastrun)."'").",";
		$sql.= " ".(! isset($this->datenextrun) || dol_strlen($this->datenextrun)==0?'NULL':"'".$this->db->idate($this->datenextrun)."'").",";
		$sql.= " ".(! isset($this->dateend) || dol_strlen($this->dateend)==0?'NULL':"'".$this->db->idate($this->dateend)."'").",";
		$sql.= " ".(! isset($this->datestart) || dol_strlen($this->datestart)==0?'NULL':"'".$this->db->idate($this->datestart)."'").",";
		$sql.= " ".(! isset($this->lastresult)?'NULL':"'".$this->db->escape($this->lastresult)."'").",";
		$sql.= " ".(! isset($this->datelastresult) || dol_strlen($this->datelastresult)==0?'NULL':"'".$this->db->idate($this->datelastresult)."'").",";
		$sql.= " ".(! isset($this->lastoutput)?'NULL':"'".$this->db->escape($this->lastoutput)."'").",";
		$sql.= " ".(! isset($this->unitfrequency)?'NULL':"'".$this->unitfrequency."'").",";
		$sql.= " ".(! isset($this->frequency)?'0':$this->frequency).",";
		$sql.= " ".(! isset($this->status)?'0':$this->status).",";
		$sql.= " ".$user->id.",";
		$sql.= " ".$user->id.",";
		$sql.= " ".(! isset($this->note)?'NULL':"'".$this->db->escape($this->note)."'").",";
		$sql.= " ".(! isset($this->nbrun)?'0':$this->db->escape($this->nbrun)).",";
		$sql.= " ".(empty($this->maxrun)?'0':$this->db->escape($this->maxrun)).",";
		$sql.= " ".(! isset($this->libname)?'NULL':"'".$this->db->escape($this->libname)."'").",";
		$sql.= " ".(! isset($this->test)?'NULL':"'".$this->db->escape($this->test)."'")."";
		$sql.= ")";

		$this->db->begin();

	   	dol_syslog(get_class($this)."::create", LOG_DEBUG);
        $resql=$this->db->query($sql);
    	if (! $resql) { $error++; $this->errors[]="Error ".$this->db->lasterror(); }

		if (! $error)
        {
            $this->id = $this->db->last_insert_id(MAIN_DB_PREFIX."cronjob");

			if (! $notrigger)
			{
	            // Uncomment this and change MYOBJECT to your own tag if you
	            // want this action calls a trigger.

	            //// Call triggers
	            //include_once DOL_DOCUMENT_ROOT . '/core/class/interfaces.class.php';
	            //$interface=new Interfaces($this->db);
	            //$result=$interface->run_triggers('MYOBJECT_CREATE',$this,$user,$langs,$conf);
	            //if ($result < 0) { $error++; $this->errors=$interface->errors; }
	            //// End call triggers
			}
        }

        // Commit or rollback
        if ($error)
		{
			foreach($this->errors as $errmsg)
			{
	            dol_syslog(get_class($this)."::create ".$errmsg, LOG_ERR);
	            $this->error.=($this->error?', '.$errmsg:$errmsg);
			}
			$this->db->rollback();
			return -1*$error;
		}
		else
		{
			$this->db->commit();
            return $this->id;
		}
    }


    /**
     *  Load object in memory from the database
     *
     *  @param	int		$id    Id object
     *  @return int          	<0 if KO, >0 if OK
     */
    function fetch($id)
    {
        $sql = "SELECT";
		$sql.= " t.rowid,";

		$sql.= " t.tms,";
		$sql.= " t.datec,";
		$sql.= " t.jobtype,";
		$sql.= " t.label,";
		$sql.= " t.command,";
		$sql.= " t.classesname,";
		$sql.= " t.objectname,";
		$sql.= " t.methodename,";
		$sql.= " t.params,";
		$sql.= " t.md5params,";
		$sql.= " t.module_name,";
		$sql.= " t.priority,";
		$sql.= " t.datelastrun,";
		$sql.= " t.datenextrun,";
		$sql.= " t.dateend,";
		$sql.= " t.datestart,";
		$sql.= " t.lastresult,";
		$sql.= " t.datelastresult,";
		$sql.= " t.lastoutput,";
		$sql.= " t.unitfrequency,";
		$sql.= " t.frequency,";
		$sql.= " t.status,";
		$sql.= " t.processing,";
		$sql.= " t.fk_user_author,";
		$sql.= " t.fk_user_mod,";
		$sql.= " t.note,";
		$sql.= " t.nbrun,";
		$sql.= " t.maxrun,";
		$sql.= " t.libname,";
		$sql.= " t.test";
        $sql.= " FROM ".MAIN_DB_PREFIX."cronjob as t";
        $sql.= " WHERE t.rowid = ".$id;

    	dol_syslog(get_class($this)."::fetch", LOG_DEBUG);
        $resql=$this->db->query($sql);
        if ($resql)
        {
            if ($this->db->num_rows($resql))
            {
                $obj = $this->db->fetch_object($resql);

                $this->id    = $obj->rowid;
                $this->ref = $obj->rowid;

				$this->tms = $this->db->jdate($obj->tms);
				$this->datec = $this->db->jdate($obj->datec);
				$this->label = $obj->label;
				$this->jobtype = $obj->jobtype;
				$this->command = $obj->command;
				$this->classesname = $obj->classesname;
				$this->objectname = $obj->objectname;
				$this->methodename = $obj->methodename;
				$this->params = $obj->params;
				$this->md5params = $obj->md5params;
				$this->module_name = $obj->module_name;
				$this->priority = $obj->priority;
				$this->datelastrun = $this->db->jdate($obj->datelastrun);
				$this->datenextrun = $this->db->jdate($obj->datenextrun);
				$this->dateend = $this->db->jdate($obj->dateend);
				$this->datestart = $this->db->jdate($obj->datestart);
				$this->lastresult = $obj->lastresult;
				$this->lastoutput = $obj->lastoutput;
				$this->datelastresult = $this->db->jdate($obj->datelastresult);
				$this->unitfrequency = $obj->unitfrequency;
				$this->frequency = $obj->frequency;
				$this->status = $obj->status;
				$this->processing = $obj->processing;
				$this->fk_user_author = $obj->fk_user_author;
				$this->fk_user_mod = $obj->fk_user_mod;
				$this->note = $obj->note;
				$this->nbrun = $obj->nbrun;
				$this->maxrun = $obj->maxrun;
				$this->libname = $obj->libname;
				$this->test = $obj->test;
            }
            $this->db->free($resql);

            return 1;
        }
        else
        {
      	    $this->error="Error ".$this->db->lasterror();
            return -1;
        }
    }

    /**
     *  Load object in memory from the database
     *
	 *  @param	string		$sortorder      sort order
	 *  @param	string		$sortfield      sort field
	 *  @param	int			$limit		    limit page
	 *  @param	int			$offset    	    page
	 *  @param	int			$status    	    display active or not
	 *  @param	array		$filter    	    filter output
	 *  @param  int         $processing     Processing or not
     *  @return int          			    <0 if KO, >0 if OK
     */
    function fetch_all($sortorder='DESC', $sortfield='t.rowid', $limit=0, $offset=0, $status=1, $filter='', $processing=-1)
    {
    	global $langs;

    	$this->lines=array();

    	$sql = "SELECT";
    	$sql.= " t.rowid,";
    	$sql.= " t.entity,";
    	$sql.= " t.tms,";
    	$sql.= " t.datec,";
    	$sql.= " t.jobtype,";
    	$sql.= " t.label,";
    	$sql.= " t.command,";
    	$sql.= " t.classesname,";
    	$sql.= " t.objectname,";
    	$sql.= " t.methodename,";
    	$sql.= " t.params,";
    	$sql.= " t.md5params,";
    	$sql.= " t.module_name,";
    	$sql.= " t.priority,";
    	$sql.= " t.datelastrun,";
    	$sql.= " t.datenextrun,";
    	$sql.= " t.dateend,";
    	$sql.= " t.datestart,";
    	$sql.= " t.lastresult,";
    	$sql.= " t.datelastresult,";
    	$sql.= " t.lastoutput,";
    	$sql.= " t.unitfrequency,";
    	$sql.= " t.frequency,";
    	$sql.= " t.status,";
    	$sql.= " t.processing,";
    	$sql.= " t.fk_user_author,";
    	$sql.= " t.fk_user_mod,";
    	$sql.= " t.note,";
    	$sql.= " t.nbrun,";
    	$sql.= " t.libname,";
    	$sql.= " t.test";
    	$sql.= " FROM ".MAIN_DB_PREFIX."cronjob as t";
    	$sql.= " WHERE 1 = 1";
    	if ($processing >= 0) $sql.= " AND t.processing = ".(empty($processing)?'0':'1');
    	if ($status >= 0 && $status < 2) $sql.= " AND t.status = ".(empty($status)?'0':'1');
    	if ($status == 2) $sql.= " AND t.status = 2";
    	//Manage filter
    	if (is_array($filter) && count($filter)>0) {
    		foreach($filter as $key => $value)
    		{
    		    if ($key == 't.rowid') $sql.= ' AND '.$key.' = '.$this->db->escape($value);
   				else $sql.= ' AND '.$key.' LIKE \'%'.$this->db->escape($value).'%\'';
    		}
    	}

    	$sql.= " ORDER BY $sortfield $sortorder ";
    	if (!empty($limit) && !empty($offset)) {
    		$sql.= $this->db->plimit($limit + 1,$offset);
    	}

    	$sqlwhere = array();

    	if (count($sqlwhere)>0) {
    		$sql.= " WHERE ".implode(' AND ',$sqlwhere);
    	}

    	dol_syslog(get_class($this)."::fetch_all", LOG_DEBUG);
    	$resql=$this->db->query($sql);
    	if ($resql)
    	{
    		$num=$this->db->num_rows($resql);
    		$i=0;

    		if ($num)
    		{
	    		while ($i < $num)
	    		{

	    			$line = new Cronjobline();

	    			$obj = $this->db->fetch_object($resql);

	    			$line->id    = $obj->rowid;
	    			$line->ref = $obj->rowid;

	    			$line->entity = $obj->entity;
	    			$line->tms = $this->db->jdate($obj->tms);
	    			$line->datec = $this->db->jdate($obj->datec);
	    			$line->label = $obj->label;
	    			$line->jobtype = $obj->jobtype;
	    			$line->command = $obj->command;
	    			$line->classesname = $obj->classesname;
	    			$line->objectname = $obj->objectname;
	    			$line->methodename = $obj->methodename;
	    			$line->params = $obj->params;
	    			$line->md5params = $obj->md5params;
	    			$line->module_name = $obj->module_name;
	    			$line->priority = $obj->priority;
	    			$line->datelastrun = $this->db->jdate($obj->datelastrun);
	    			$line->datenextrun = $this->db->jdate($obj->datenextrun);
	    			$line->dateend = $this->db->jdate($obj->dateend);
	    			$line->datestart = $this->db->jdate($obj->datestart);
	    			$line->lastresult = $obj->lastresult;
	    			$line->datelastresult = $this->db->jdate($obj->datelastresult);
	    			$line->lastoutput = $obj->lastoutput;
	    			$line->unitfrequency = $obj->unitfrequency;
	    			$line->frequency = $obj->frequency;
	    			$line->status = $obj->status;
	    			$line->processing = $obj->processing;
	    			$line->fk_user_author = $obj->fk_user_author;
	    			$line->fk_user_mod = $obj->fk_user_mod;
	    			$line->note = $obj->note;
	    			$line->nbrun = $obj->nbrun;
	    			$line->libname = $obj->libname;
	    			$line->test = $obj->test;
	    			$this->lines[]=$line;

	    			$i++;

	    		}
    		}
    		$this->db->free($resql);

    		return 1;
    	}
    	else
    	{
    		$this->error="Error ".$this->db->lasterror();
    		return -1;
    	}
    }


    /**
     *  Update object into database
     *
     *  @param	User	$user        User that modifies
     *  @param  int		$notrigger	 0=launch triggers after, 1=disable triggers
     *  @return int     		   	 <0 if KO, >0 if OK
     */
    function update($user=null, $notrigger=0)
    {
    	global $conf, $langs;

    	$langs->load('cron');

		$error=0;

		// Clean parameters
		if (isset($this->label)) $this->label=trim($this->label);
		if (isset($this->jobtype)) $this->jobtype=trim($this->jobtype);
		if (isset($this->command)) $this->command=trim($this->command);
		if (isset($this->classesname)) $this->classesname=trim($this->classesname);
		if (isset($this->objectname)) $this->objectname=trim($this->objectname);
		if (isset($this->methodename)) $this->methodename=trim($this->methodename);
		if (isset($this->params)) $this->params=trim($this->params);
		if (isset($this->md5params)) $this->md5params=trim($this->md5params);
		if (isset($this->module_name)) $this->module_name=trim($this->module_name);
		if (isset($this->priority)) $this->priority=trim($this->priority);
		if (isset($this->lastoutput)) $this->lastoutput=trim($this->lastoutput);
		if (isset($this->lastresult)) $this->lastresult=trim($this->lastresult);
		if (isset($this->unitfrequency)) $this->unitfrequency=trim($this->unitfrequency);
		if (isset($this->frequency)) $this->frequency=trim($this->frequency);
		if (isset($this->status)) $this->status=trim($this->status);
		if (isset($this->note)) $this->note=trim($this->note);
		if (isset($this->nbrun)) $this->nbrun=trim($this->nbrun);
        if (isset($this->libname)) $this->libname = trim($this->libname);
        if (isset($this->test)) $this->test = trim($this->test);

<<<<<<< HEAD
		if (empty($this->maxrun)) $this->maxrun=0;
        if (empty($this->processing)) $this->processing=0;

=======
>>>>>>> 651bf525
		// Check parameters
		// Put here code to add a control on parameters values
		if (dol_strlen($this->datestart)==0) {
			$this->errors[]=$langs->trans('CronFieldMandatory',$langs->transnoentitiesnoconv('CronDtStart'));
			$error++;
		}
		if ((dol_strlen($this->datestart)!=0) && (dol_strlen($this->dateend)!=0) && ($this->dateend<$this->datestart)) {
			$this->errors[]=$langs->trans('CronErrEndDateStartDt');
			$error++;
		}
		if (empty($this->label)) {
			$this->errors[]=$langs->trans('CronFieldMandatory',$langs->transnoentitiesnoconv('CronLabel'));
			$error++;
		}
		if (empty($this->unitfrequency)) {
			$this->errors[]=$langs->trans('CronFieldMandatory',$langs->transnoentitiesnoconv('CronFrequency'));
			$error++;
		}
		if (($this->jobtype=='command') && (empty($this->command))) {
			$this->errors[]=$langs->trans('CronFieldMandatory',$langs->transnoentitiesnoconv('CronCommand'));
			$error++;
		}
		if (($this->jobtype=='method') && (empty($this->classesname))) {
			$this->errors[]=$langs->trans('CronFieldMandatory',$langs->transnoentitiesnoconv('CronClass'));
			$error++;
		}
		if (($this->jobtype=='method' || $this->jobtype == 'function') && (empty($this->methodename))) {
			$this->errors[]=$langs->trans('CronFieldMandatory',$langs->transnoentitiesnoconv('CronMethod'));
			$error++;
		}
		if (($this->jobtype=='method') && (empty($this->objectname))) {
			$this->errors[]=$langs->trans('CronFieldMandatory',$langs->transnoentitiesnoconv('CronObject'));
			$error++;
		}

		if (($this->jobtype=='function') && (empty($this->libname))) {
			$this->errors[]=$langs->trans('CronFieldMandatory',$langs->transnoentitiesnoconv('CronLib'));
			$error++;
		}


        // Update request
        $sql = "UPDATE ".MAIN_DB_PREFIX."cronjob SET";

		$sql.= " label=".(isset($this->label)?"'".$this->db->escape($this->label)."'":"null").",";
		$sql.= " jobtype=".(isset($this->jobtype)?"'".$this->db->escape($this->jobtype)."'":"null").",";
		$sql.= " command=".(isset($this->command)?"'".$this->db->escape($this->command)."'":"null").",";
		$sql.= " classesname=".(isset($this->classesname)?"'".$this->db->escape($this->classesname)."'":"null").",";
		$sql.= " objectname=".(isset($this->objectname)?"'".$this->db->escape($this->objectname)."'":"null").",";
		$sql.= " methodename=".(isset($this->methodename)?"'".$this->db->escape($this->methodename)."'":"null").",";
		$sql.= " params=".(isset($this->params)?"'".$this->db->escape($this->params)."'":"null").",";
		$sql.= " md5params=".(isset($this->md5params)?"'".$this->db->escape($this->md5params)."'":"null").",";
		$sql.= " module_name=".(isset($this->module_name)?"'".$this->db->escape($this->module_name)."'":"null").",";
		$sql.= " priority=".(isset($this->priority)?$this->priority:"null").",";
		$sql.= " datelastrun=".(dol_strlen($this->datelastrun)!=0 ? "'".$this->db->idate($this->datelastrun)."'" : 'null').",";
		$sql.= " datenextrun=".(dol_strlen($this->datenextrun)!=0 ? "'".$this->db->idate($this->datenextrun)."'" : 'null').",";
		$sql.= " dateend=".(dol_strlen($this->dateend)!=0 ? "'".$this->db->idate($this->dateend)."'" : 'null').",";
		$sql.= " datestart=".(dol_strlen($this->datestart)!=0 ? "'".$this->db->idate($this->datestart)."'" : 'null').",";
		$sql.= " datelastresult=".(dol_strlen($this->datelastresult)!=0 ? "'".$this->db->idate($this->datelastresult)."'" : 'null').",";
		$sql.= " lastresult=".(isset($this->lastresult)?"'".$this->db->escape($this->lastresult)."'":"null").",";
		$sql.= " lastoutput=".(isset($this->lastoutput)?"'".$this->db->escape($this->lastoutput)."'":"null").",";
		$sql.= " unitfrequency=".(isset($this->unitfrequency)?$this->unitfrequency:"null").",";
		$sql.= " frequency=".(isset($this->frequency)?$this->frequency:"null").",";
		$sql.= " status=".(isset($this->status)?$this->status:"null").",";
		$sql.= " processing=".((isset($this->processing) && $this->processing > 0)?$this->processing:"0").",";
		$sql.= " fk_user_mod=".$user->id.",";
		$sql.= " note=".(isset($this->note)?"'".$this->db->escape($this->note)."'":"null").",";
		$sql.= " nbrun=".((isset($this->nbrun) && $this->nbrun >0)?$this->nbrun:"null").",";
		$sql.= " maxrun=".((isset($this->maxrun) && $this->maxrun > 0)?$this->maxrun:"0").",";
		$sql.= " libname=".(isset($this->libname)?"'".$this->db->escape($this->libname)."'":"null").",";
		$sql.= " test=".(isset($this->test)?"'".$this->db->escape($this->test)."'":"null");
		$sql.= " WHERE rowid=".$this->id;

        $this->db->begin();

		dol_syslog(get_class($this)."::update", LOG_DEBUG);
        $resql = $this->db->query($sql);
    	if (! $resql) { $error++; $this->errors[]="Error ".$this->db->lasterror(); }

		if (! $error)
		{
			if (! $notrigger)
			{
	            // Uncomment this and change MYOBJECT to your own tag if you
	            // want this action calls a trigger.

	            //// Call triggers
	            //include_once DOL_DOCUMENT_ROOT . '/core/class/interfaces.class.php';
	            //$interface=new Interfaces($this->db);
	            //$result=$interface->run_triggers('MYOBJECT_MODIFY',$this,$user,$langs,$conf);
	            //if ($result < 0) { $error++; $this->errors=$interface->errors; }
	            //// End call triggers
	    	}
		}

        // Commit or rollback
		if ($error)
		{
			foreach($this->errors as $errmsg)
			{
	            dol_syslog(get_class($this)."::update ".$errmsg, LOG_ERR);
	            $this->error.=($this->error?', '.$errmsg:$errmsg);
			}
			$this->db->rollback();
			return -1*$error;
		}
		else
		{
			$this->db->commit();
			return 1;
		}
    }


 	/**
	 *  Delete object in database
	 *
     *	@param  User	$user        User that deletes
     *  @param  int		$notrigger	 0=launch triggers after, 1=disable triggers
	 *  @return	int					 <0 if KO, >0 if OK
	 */
	function delete($user, $notrigger=0)
	{
		$error=0;

		$this->db->begin();

//		if (! $error)
//		{
//			if (! $notrigger)
//			{
				// Uncomment this and change MYOBJECT to your own tag if you
		        // want this action calls a trigger.

		        //// Call triggers
		        //include_once DOL_DOCUMENT_ROOT . '/core/class/interfaces.class.php';
		        //$interface=new Interfaces($this->db);
		        //$result=$interface->run_triggers('MYOBJECT_DELETE',$this,$user,$langs,$conf);
		        //if ($result < 0) { $error++; $this->errors=$interface->errors; }
		        //// End call triggers
//			}
//		}

//		if (! $error)
//		{
    		$sql = "DELETE FROM ".MAIN_DB_PREFIX."cronjob";
    		$sql.= " WHERE rowid=".$this->id;

    		dol_syslog(get_class($this)."::delete", LOG_DEBUG);
    		$resql = $this->db->query($sql);
        	if (! $resql) { $error++; $this->errors[]="Error ".$this->db->lasterror(); }
//		}

        // Commit or rollback
		if ($error)
		{
			foreach($this->errors as $errmsg)
			{
	            dol_syslog(get_class($this)."::delete ".$errmsg, LOG_ERR);
	            $this->error.=($this->error?', '.$errmsg:$errmsg);
			}
			$this->db->rollback();
			return -1*$error;
		}
		else
		{
			$this->db->commit();
			return 1;
		}
	}



	/**
	 *	Load an object from its id and create a new one in database
	 *
	 *	@param	int		$fromid     Id of object to clone
	 * 	@return	int					New id of clone
	 */
	function createFromClone($fromid)
	{
		global $user,$langs;

		$error=0;

		$object=new Cronjob($this->db);

		$object->context['createfromclone'] = 'createfromclone';

		$this->db->begin();

		// Load source object
		$object->fetch($fromid);
		$object->id=0;
		$object->statut=0;

		// Clear fields
		// ...

		// Create clone
		$result=$object->create($user);

		// Other options
		if ($result < 0)
		{
			$this->error=$object->error;
			$error++;
		}

		if (! $error)
		{


		}

		unset($this->context['createfromclone']);

		// End
		if (! $error)
		{
			$this->db->commit();
			return $object->id;
		}
		else
		{
			$this->db->rollback();
			return -1;
		}
	}


	/**
	 *	Initialise object with example values
	 *	Id must be 0 if object instance is a specimen
	 *
	 *	@return	void
	 */
	function initAsSpecimen()
	{
		$this->id=0;
		$this->ref=0;

		$this->tms='';
		$this->datec='';
		$this->label='';
		$this->jobtype='';
		$this->command='';
		$this->classesname='';
		$this->objectname='';
		$this->methodename='';
		$this->params='';
		$this->md5params='';
		$this->module_name='';
		$this->priority='';
		$this->datelastrun='';
		$this->datenextrun='';
		$this->dateend='';
		$this->datestart='';
		$this->datelastresult='';
		$this->lastoutput='';
		$this->lastresult='';
		$this->unitfrequency='';
		$this->frequency='';
		$this->status=0;
		$this->processing=0;
		$this->fk_user_author='';
		$this->fk_user_mod='';
		$this->note='';
		$this->nbrun='';
		$this->maxrun=100;
        $this->libname = '';
	}

	/**
	 *	Load object information
	 *
	 *	@return	int
	 */
	function info()
	{
		$sql = "SELECT";
		$sql.= " f.rowid, f.datec, f.tms, f.fk_user_mod, f.fk_user_author";
		$sql.= " FROM ".MAIN_DB_PREFIX."cronjob as f";
		$sql.= " WHERE f.rowid = ".$this->id;

		dol_syslog(get_class($this)."::fetch", LOG_DEBUG);
		$resql=$this->db->query($sql);
		if ($resql)
		{
			if ($this->db->num_rows($resql))
			{
				$obj = $this->db->fetch_object($resql);
				$this->id = $obj->rowid;
				$this->date_creation = $this->db->jdate($obj->datec);
				$this->date_modification = $this->db->jdate($obj->tms);
				$this->user_modification = $obj->fk_user_mod;
				$this->user_creation = $obj->fk_user_author;
			}
			$this->db->free($resql);

			return 1;
		}
		else
		{
			$this->error="Error ".$this->db->lasterror();
			return -1;
		}
	}


	/**
	 * Run a job.
	 * Once job is finished, status and nb of run is updated.
	 * This function does not plan the next run. This is done by function ->reprogram_jobs
	 *
	 * @param   string		$userlogin    	User login
	 * @return	int					 		<0 if KO, >0 if OK
	 */
	function run_jobs($userlogin)
	{
		global $langs, $conf;

		$now=dol_now();
		$error = 0;
		$retval = '';

		$langs->load('cron');

		if (empty($userlogin))
		{
			$this->error="User login is mandatory";
			dol_syslog(get_class($this)."::run_jobs ".$this->error, LOG_ERR);
			return -1;
		}

		require_once DOL_DOCUMENT_ROOT.'/user/class/user.class.php';
		$user=new User($this->db);
		$result=$user->fetch('',$userlogin);
		if ($result<0)
		{
			$this->error="User Error:".$user->error;
			dol_syslog(get_class($this)."::run_jobs ".$this->error, LOG_ERR);
			return -1;
		}
		else
		{
			if (empty($user->id))
			{
				$this->error=" User user login:".$userlogin." do not exists";
				dol_syslog(get_class($this)."::run_jobs ".$this->error, LOG_ERR);
				return -1;
			}
		}

		dol_syslog(get_class($this)."::run_jobs jobtype=".$this->jobtype." userlogin=".$userlogin, LOG_DEBUG);

		// Increase limit of time. Works only if we are not in safe mode
		$ExecTimeLimit=600;
		if (!empty($ExecTimeLimit))
		{
			$err=error_reporting();
			error_reporting(0);     // Disable all errors
			//error_reporting(E_ALL);
			@set_time_limit($ExecTimeLimit);   // Need more than 240 on Windows 7/64
			error_reporting($err);
		}
		if (!empty($MemoryLimit))
		{
			@ini_set('memory_limit', $MemoryLimit);
		}

		// Update last run date start (to track running jobs)
		$this->datelastrun=$now;
		$this->datelastresult=null;
		$this->lastoutput='';
		$this->lastresult='';
		$this->processing = 1;                // To know job was started
		$this->nbrun=$this->nbrun + 1;
		$result = $this->update($user);       // This include begin/commit
		if ($result<0) {
			dol_syslog(get_class($this)."::run_jobs ".$this->error, LOG_ERR);
			return -1;
		}

		// Run a method
		if ($this->jobtype=='method')
		{
			// load classes
			if (! $error)
			{
				$ret=dol_include_once($this->classesname);
				if ($ret===false || (! class_exists($this->objectname)))
				{
					$this->error=$langs->trans('CronCannotLoadClass',$this->classesname,$this->objectname);
					dol_syslog(get_class($this)."::run_jobs ".$this->error, LOG_ERR);
					$this->lastoutput = $this->error;
					$this->lastresult = -1;
					$retval = $this->lastresult;
					$error++;
				}
			}

			// test if method exists
			if (! $error)
			{
			    if (! method_exists($this->objectname, $this->methodename))
			    {
			        $this->error=$langs->trans('CronMethodDoesNotExists',$this->objectname,$this->methodename);
    				dol_syslog(get_class($this)."::run_jobs ".$this->error, LOG_ERR);
    				$this->lastoutput = $this->error;
    				$this->lastresult = -1;
    				$retval = $this->lastresult;
    				$error++;
			    }
			}

			// Load langs
			if (! $error)
			{
				$result=$langs->load($this->module_name.'@'.$this->module_name);
				if ($result < 0)
				{
					dol_syslog(get_class($this)."::run_jobs Cannot load module lang file - ".$langs->error, LOG_ERR);
					$this->error = $langs->error;
					$this->lastoutput = $this->error;
					$this->lastresult = -1;
	                $retval = $this->lastresult;
	                $error++;
				}
			}

			if (! $error)
			{
				dol_syslog(get_class($this)."::run_jobs START ".$this->objectname."->".$this->methodename."(".$this->params.");", LOG_DEBUG);

				// Create Object for the call module
				$object = new $this->objectname($this->db);

				$params_arr = array_map('trim', explode(",",$this->params));

				if (!is_array($params_arr))
				{
					$result = call_user_func(array($object, $this->methodename), $this->params);
				}
				else
				{
					$result = call_user_func_array(array($object, $this->methodename), $params_arr);
				}

<<<<<<< HEAD
				if ($result===false || $result != 0)
=======
				if ($result === false || (! is_bool($result) && $result != 0))
>>>>>>> 651bf525
				{
				    $langs->load("errors");
					dol_syslog(get_class($this)."::run_jobs END result=".$result." error=".$object->error, LOG_ERR);
				    $this->error = $object->error?$object->error:$langs->trans('ErrorUnknown');
					$this->lastoutput = ($object->output?$object->output."\n":"").$this->error;
					$this->lastresult = is_numeric($result)?$result:-1;
		            $retval = $this->lastresult;
		            $error++;
				}
				else
				{
					dol_syslog(get_class($this)."::run_jobs END");
				    $this->lastoutput=$object->output;
					$this->lastresult=var_export($result,true);
					$retval = $this->lastresult;
				}
			}
		}

		if($this->jobtype == 'function')
		{
			//load lib
			$libpath = '/' . strtolower($this->module_name) . '/lib/' . $this->libname;
			$ret = dol_include_once($libpath);
			if ($ret === false)
			{
				$this->error = $langs->trans('CronCannotLoadLib') . ': ' . $libpath;
				dol_syslog(get_class($this) . "::run_jobs " . $this->error, LOG_ERR);
				return -1;
			}
			// Load langs
			$result=$langs->load($this->module_name . '@' . $this->module_name);
			if ($result<0)
			{
				dol_syslog(get_class($this) . "::run_jobs Cannot load module langs" . $langs->error, LOG_ERR);
				return -1;
			}
			dol_syslog(get_class($this) . "::run_jobs " . $this->libname . "::" . $this->methodename."(" . $this->params . ");", LOG_DEBUG);
			$params_arr = explode(", ", $this->params);
			if (!is_array($params_arr))
			{
				$result = call_user_func($this->methodename, $this->params);
			}
			else
			{
				$result = call_user_func_array($this->methodename, $params_arr);
			}

			if ($result === false || (! is_bool($result) && $result != 0))
			{
			    $langs->load("errors");
			    dol_syslog(get_class($this)."::run_jobs result=".$result, LOG_ERR);
			    $this->error = $langs->trans('ErrorUnknown');
			    $this->lastoutput = $this->error;
			    $this->lastresult = is_numeric($result)?$result:-1;
			    $retval = $this->lastresult;
			    $error++;
			}
			else
			{
                $this->lastoutput=var_export($result,true);
                $this->lastresult=var_export($result,true);	// Return code
                $retval = $this->lastresult;
			}
		}

		// Run a command line
		if ($this->jobtype=='command')
		{
			$command=escapeshellcmd($this->command);
			$command.=" 2>&1";
			dol_mkdir($conf->cronjob->dir_temp);
			$outputfile=$conf->cronjob->dir_temp.'/cronjob.'.$userlogin.'.out';

			dol_syslog(get_class($this)."::run_jobs system:".$command, LOG_DEBUG);
			$output_arr=array();

			$execmethod=(empty($conf->global->MAIN_EXEC_USE_POPEN)?1:2);	// 1 or 2
			if ($execmethod == 1)
			{
				exec($command, $output_arr, $retval);
				if ($retval != 0)
				{
				    $langs->load("errors");
				    dol_syslog(get_class($this)."::run_jobs retval=".$retval, LOG_ERR);
				    $this->error = 'Error '.$retval;
				    $this->lastoutput = '';     // Will be filled later
				    $this->lastresult = $retval;
				    $retval = $this->lastresult;
				    $error++;
				}
			}
			if ($execmethod == 2)
			{
				$ok=0;
				$handle = fopen($outputfile, 'w');
				if ($handle)
				{
					dol_syslog("Run command ".$command);
					$handlein = popen($command, 'r');
					while (!feof($handlein))
					{
						$read = fgets($handlein);
						fwrite($handle,$read);
						$output_arr[]=$read;
					}
					pclose($handlein);
					fclose($handle);
				}
				if (! empty($conf->global->MAIN_UMASK)) @chmod($outputfile, octdec($conf->global->MAIN_UMASK));
			}

			// Update with result
<<<<<<< HEAD
    		if (is_array($output_arr) && count($output_arr)>0)
    		{
    			foreach($output_arr as $val)
    			{
    				$this->lastoutput.=$val."\n";
    			}
    		}

    		$this->lastresult=$retval;

    		dol_syslog(get_class($this)."::run_jobs output_arr:".var_export($output_arr,true)." lastoutput=".$this->lastoutput." lastresult=".$this->lastresult, LOG_DEBUG);
=======
			if (is_array($output_arr) && count($output_arr)>0)
			{
				foreach($output_arr as $val)
				{
					$this->lastoutput.=$val."\n";
				}
			}

			$this->lastresult=$retval;

			dol_syslog(get_class($this)."::run_jobs output_arr:".var_export($output_arr,true)." lastoutput=".$this->lastoutput." lastresult=".$this->lastresult, LOG_DEBUG);
>>>>>>> 651bf525
		}

		dol_syslog(get_class($this)."::run_jobs now we update job to track it is finished (with success or error)");

		$this->datelastresult=dol_now();
		$this->processing=0;
		$result = $this->update($user);       // This include begin/commit
		if ($result < 0)
		{
			dol_syslog(get_class($this)."::run_jobs ".$this->error, LOG_ERR);
			return -1;
		}
		else
		{
			return $error?-1:1;
		}

	}

	/**
	 * Reprogram a job
	 *
	 * @param  string		$userlogin      User login
	 * @param  timestamp    $now            Date returned by dol_now()
	 * @return int					        <0 if KO, >0 if OK
	 */
	function reprogram_jobs($userlogin, $now)
	{
		dol_syslog(get_class($this)."::reprogram_jobs userlogin:$userlogin", LOG_DEBUG);

		require_once DOL_DOCUMENT_ROOT.'/user/class/user.class.php';
		$user=new User($this->db);
		$result=$user->fetch('',$userlogin);
		if ($result<0)
		{
			$this->error="User Error:".$user->error;
			dol_syslog(get_class($this)."::reprogram_jobs ".$this->error, LOG_ERR);
			return -1;
		}
		else
		{
			if (empty($user->id))
			{
				$this->error=" User user login:".$userlogin." do not exists";
				dol_syslog(get_class($this)."::reprogram_jobs ".$this->error, LOG_ERR);
				return -1;
			}
		}

		dol_syslog(get_class($this)."::reprogram_jobs datenextrun=".$this->datenextrun." ".dol_print_date($this->datenextrun, 'dayhourrfc')." frequency=".$this->frequency." unitfrequency=".$this->unitfrequency, LOG_DEBUG);

<<<<<<< HEAD
=======

>>>>>>> 651bf525
		if (empty($this->datenextrun))
		{
			if (empty($this->datestart)) $this->datenextrun = $now + ($this->frequency * $this->unitfrequency);
			else $this->datenextrun = $this->datestart + ($this->frequency * $this->unitfrequency);
		}

		if ($this->datenextrun < $now && $this->frequency > 0 && $this->unitfrequency > 0)
		{
		    // Loop until date is after future
		    while ($this->datenextrun < $now)
		    {
		        $this->datenextrun += ($this->frequency * $this->unitfrequency);

		        // TODO For exact frequency (every month, every year, ...), use instead a dol_time_plus_duree($time, $duration_value, $duration_unit)
		    }
		}
		else
		{
			//$this->datenextrun=$this->datenextrun + ($this->frequency * $this->unitfrequency);
		    dol_syslog(get_class($this)."::reprogram_jobs datenextrun is already in future, we do not change it");
		}


		// Archive job
		if ($this->autodelete == 2)
		{
		    if (($this->maxrun > 0 && ($this->nbrun >= $this->maxrun))
		        || ($this->dateend && ($this->datenextrun > $this->dateend)))
		    {
		        $this->status = 2;
		        dol_syslog(get_class($this)."::reprogram_jobs Job will be set to archived", LOG_ERR);
		    }
		}

		$result = $this->update($user);
		if ($result<0)
		{
			dol_syslog(get_class($this)."::reprogram_jobs ".$this->error, LOG_ERR);
			return -1;
		}

		return 1;
	}

	/**
	 *  Return label of status of user (active, inactive)
	 *
	 *  @param	int		$mode          0=libelle long, 1=libelle court, 2=Picto + Libelle court, 3=Picto, 4=Picto + Libelle long, 5=Libelle court + Picto
	 *  @return	string 			       Label of status
	 */
	function getLibStatut($mode=0)
	{
	    return $this->LibStatut($this->status,$mode);
	}

	/**
	 *  Renvoi le libelle d'un statut donne
	 *
	 *  @param	int		$status        	Id statut
	 *  @param  int		$mode          	0=libelle long, 1=libelle court, 2=Picto + Libelle court, 3=Picto, 4=Picto + Libelle long, 5=Libelle court + Picto
	 *  @return string 			       	Label of status
	 */
	function LibStatut($status,$mode=0)
	{
	    global $langs;
	    $langs->load('users');

	    if ($mode == 0)
	    {
	        $prefix='';
	        if ($status == 1) return $langs->trans('Enabled');
	        if ($status == 0) return $langs->trans('Disabled');
	    }
	    if ($mode == 1)
	    {
	        if ($status == 1) return $langs->trans('Enabled');
	        if ($status == 0) return $langs->trans('Disabled');
	    }
	    if ($mode == 2)
	    {
	        if ($status == 1) return img_picto($langs->trans('Enabled'),'statut4','class="pictostatus"').' '.$langs->trans('Enabled');
	        if ($status == 0) return img_picto($langs->trans('Disabled'),'statut5','class="pictostatus"').' '.$langs->trans('Disabled');
	    }
	    if ($mode == 3)
	    {
	        if ($status == 1) return img_picto($langs->trans('Enabled'),'statut4','class="pictostatus"');
	        if ($status == 0) return img_picto($langs->trans('Disabled'),'statut5','class="pictostatus"');
	    }
	    if ($mode == 4)
	    {
	        if ($status == 1) return img_picto($langs->trans('Enabled'),'statut4','class="pictostatus"').' '.$langs->trans('Enabled');
	        if ($status == 0) return img_picto($langs->trans('Disabled'),'statut5','class="pictostatus"').' '.$langs->trans('Disabled');
	    }
	    if ($mode == 5)
	    {
	        if ($status == 1) return $langs->trans('Enabled').' '.img_picto($langs->trans('Enabled'),'statut4','class="pictostatus"');
	        if ($status == 0) return $langs->trans('Disabled').' '.img_picto($langs->trans('Disabled'),'statut5','class="pictostatus"');
	    }
	}
}


/**
 *	Crob Job line class
 */
class Cronjobline
{

	public $id;
	public $ref;

	public $tms='';
	public $datec='';
	public $label;
	public $jobtype;
	public $command;
	public $classesname;
	public $objectname;
	public $methodename;
	public $params;
	public $md5params;
	public $module_name;
	public $priority;
	public $datelastrun='';
	public $datenextrun='';
	public $dateend='';
	public $datestart='';
	public $lastresult='';
	public $lastoutput;
	public $unitfrequency;
	public $frequency;
	public $status;
	public $fk_user_author;
	public $fk_user_mod;
	public $note;
	public $nbrun;
	public $libname;

	/**
	 *  Constructor
	 *
	 */
	function __construct()
	{
		return 1;
	}
}<|MERGE_RESOLUTION|>--- conflicted
+++ resolved
@@ -531,12 +531,9 @@
         if (isset($this->libname)) $this->libname = trim($this->libname);
         if (isset($this->test)) $this->test = trim($this->test);
 
-<<<<<<< HEAD
 		if (empty($this->maxrun)) $this->maxrun=0;
         if (empty($this->processing)) $this->processing=0;
 
-=======
->>>>>>> 651bf525
 		// Check parameters
 		// Put here code to add a control on parameters values
 		if (dol_strlen($this->datestart)==0) {
@@ -986,11 +983,7 @@
 					$result = call_user_func_array(array($object, $this->methodename), $params_arr);
 				}
 
-<<<<<<< HEAD
-				if ($result===false || $result != 0)
-=======
 				if ($result === false || (! is_bool($result) && $result != 0))
->>>>>>> 651bf525
 				{
 				    $langs->load("errors");
 					dol_syslog(get_class($this)."::run_jobs END result=".$result." error=".$object->error, LOG_ERR);
@@ -1104,7 +1097,6 @@
 			}
 
 			// Update with result
-<<<<<<< HEAD
     		if (is_array($output_arr) && count($output_arr)>0)
     		{
     			foreach($output_arr as $val)
@@ -1116,19 +1108,6 @@
     		$this->lastresult=$retval;
 
     		dol_syslog(get_class($this)."::run_jobs output_arr:".var_export($output_arr,true)." lastoutput=".$this->lastoutput." lastresult=".$this->lastresult, LOG_DEBUG);
-=======
-			if (is_array($output_arr) && count($output_arr)>0)
-			{
-				foreach($output_arr as $val)
-				{
-					$this->lastoutput.=$val."\n";
-				}
-			}
-
-			$this->lastresult=$retval;
-
-			dol_syslog(get_class($this)."::run_jobs output_arr:".var_export($output_arr,true)." lastoutput=".$this->lastoutput." lastresult=".$this->lastresult, LOG_DEBUG);
->>>>>>> 651bf525
 		}
 
 		dol_syslog(get_class($this)."::run_jobs now we update job to track it is finished (with success or error)");
@@ -1180,10 +1159,6 @@
 
 		dol_syslog(get_class($this)."::reprogram_jobs datenextrun=".$this->datenextrun." ".dol_print_date($this->datenextrun, 'dayhourrfc')." frequency=".$this->frequency." unitfrequency=".$this->unitfrequency, LOG_DEBUG);
 
-<<<<<<< HEAD
-=======
-
->>>>>>> 651bf525
 		if (empty($this->datenextrun))
 		{
 			if (empty($this->datestart)) $this->datenextrun = $now + ($this->frequency * $this->unitfrequency);
