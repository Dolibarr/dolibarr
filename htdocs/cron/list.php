<?php
/* Copyright (C) 2012      Nicolas Villa aka Boyquotes http://informetic.fr
 * Copyright (C) 2013      Florian Henry       <florian.henry@open-concept.pro>
 * Copyright (C) 2013-2019 Laurent Destailleur <eldy@users.sourceforge.net>
 * Copyright (C) 2019      Frédéric France     <frederic.france@netlogic.fr>
 *
 * This program is free software; you can redistribute it and/or modify
 * it under the terms of the GNU General Public License as published by
 * the Free Software Foundation; either version 3 of the License, or
 * (at your option) any later version.
 *
 * This program is distributed in the hope that it will be useful,
 * but WITHOUT ANY WARRANTY; without even the implied warranty of
 * MERCHANTABILITY or FITNESS FOR A PARTICULAR PURPOSE.  See the
 * GNU General Public License for more details.
 *
 * You should have received a copy of the GNU General Public License
 * along with this program. If not, see <https://www.gnu.org/licenses/>.
 */

/**
 *  \file       htdocs/cron/list.php
 *  \ingroup    cron
 *  \brief      Lists Jobs
 */


require '../main.inc.php';
require_once DOL_DOCUMENT_ROOT.'/core/lib/admin.lib.php';
require_once DOL_DOCUMENT_ROOT.'/cron/class/cronjob.class.php';
require_once DOL_DOCUMENT_ROOT.'/core/lib/cron.lib.php';
require_once DOL_DOCUMENT_ROOT.'/core/lib/date.lib.php';

// Load translation files required by the page
$langs->loadLangs(array("admin", "cron", "bills", "members"));

if (!$user->rights->cron->read) {
	accessforbidden();
}

$action = GETPOST('action', 'aZ09');
$massaction = GETPOST('massaction', 'alpha'); // The bulk action (combo box choice into lists)
$confirm = GETPOST('confirm', 'alpha');
$toselect   = GETPOST('toselect', 'array'); // Array of ids of elements selected into a list
$contextpage = GETPOST('contextpage', 'aZ') ?GETPOST('contextpage', 'aZ') : 'cronjoblist'; // To manage different context of search

$id = GETPOST('id', 'int');

$limit = GETPOST('limit', 'int') ?GETPOST('limit', 'int') : $conf->liste_limit;
$sortfield = GETPOST("sortfield", 'alpha');
$sortorder = GETPOST("sortorder", 'alpha');
$page = GETPOSTISSET('pageplusone') ? (GETPOST('pageplusone') - 1) : GETPOST("page", 'int');
if (empty($page) || $page == -1) {
	$page = 0;
}     // If $page is not defined, or '' or -1
$offset = $limit * $page;
$pageprev = $page - 1;
$pagenext = $page + 1;
if (!$sortfield) {
	$sortfield = 't.status,t.priority';
}
if (!$sortorder) {
	$sortorder = 'DESC,ASC';
}

$mode = GETPOST('mode', 'aZ09');
//Search criteria
$search_status = (GETPOSTISSET('search_status') ?GETPOST('search_status', 'int') : GETPOST('status', 'int'));
$search_label = GETPOST("search_label", 'alpha');
$search_module_name = GETPOST("search_module_name", 'alpha');
$search_lastresult = GETPOST("search_lastresult", "alpha");
$securitykey = GETPOST('securitykey', 'alpha');

$diroutputmassaction = $conf->cronjob->dir_output.'/temp/massgeneration/'.$user->id;

$object = new Cronjob($db);

// Initialize technical object to manage hooks of page. Note that conf->hooks_modules contains array of hook context
$hookmanager->initHooks(array('cronjoblist'));
$extrafields = new ExtraFields($db);

// fetch optionals attributes and labels
$extrafields->fetch_name_optionals_label($object->table_element);

$search_array_options = $extrafields->getOptionalsFromPost($object->table_element, '', 'search_');



/*
 * Actions
 */

if (GETPOST('cancel', 'alpha')) {
	$action = 'list'; $massaction = '';
}
if (!GETPOST('confirmmassaction', 'alpha') && $massaction != 'presend' && $massaction != 'confirm_presend') {
	$massaction = '';
}

$parameters = array();
$reshook = $hookmanager->executeHooks('doActions', $parameters, $object, $action); // Note that $action and $object may have been modified by some hooks
if ($reshook < 0) {
	setEventMessages($hookmanager->error, $hookmanager->errors, 'errors');
}

if (empty($reshook)) {
	// Selection of new fields
	include DOL_DOCUMENT_ROOT.'/core/actions_changeselectedfields.inc.php';

	// Purge search criteria
	if (GETPOST('button_removefilter_x', 'alpha') || GETPOST('button_removefilter.x', 'alpha') || GETPOST('button_removefilter', 'alpha')) { // All tests are required to be compatible with all browsers
		$search_label = '';
		$search_status = -1;
		$search_lastresult = '';
		$toselect = '';
		$search_array_options = array();
	}
	if (GETPOST('button_removefilter_x', 'alpha') || GETPOST('button_removefilter.x', 'alpha') || GETPOST('button_removefilter', 'alpha')
		|| GETPOST('button_search_x', 'alpha') || GETPOST('button_search.x', 'alpha') || GETPOST('button_search', 'alpha')) {
		$massaction = ''; // Protection to avoid mass action if we force a new search during a mass action confirmation
	}

	$filter = array();
	if (!empty($search_label)) {
		$filter['t.label'] = $search_label;
	}

	// Delete jobs
	if ($action == 'confirm_delete' && $confirm == "yes" && $user->rights->cron->delete) {
		//Delete cron task
		$object = new Cronjob($db);
		$object->id = $id;
		$result = $object->delete($user);

		if ($result < 0) {
			setEventMessages($object->error, $object->errors, 'errors');
		}
	}

	// Execute jobs
	if ($action == 'confirm_execute' && $confirm == "yes" && $user->rights->cron->execute) {
		if (!empty($conf->global->CRON_KEY) && $conf->global->CRON_KEY != $securitykey) {
			setEventMessages('Security key '.$securitykey.' is wrong', null, 'errors');
			$action = '';
		} else {
			$object = new Cronjob($db);
			$job = $object->fetch($id);

			$now = dol_now(); // Date we start

			$resrunjob = $object->run_jobs($user->login); // Return -1 if KO, 1 if OK
			if ($resrunjob < 0) {
				setEventMessages($object->error, $object->errors, 'errors');
			}

			// Programm next run
			$res = $object->reprogram_jobs($user->login, $now);
			if ($res > 0) {
				if ($resrunjob >= 0) {	// We show the result of reprogram only if no error message already reported
					if ($object->lastresult >= 0) {
						setEventMessages($langs->trans("JobFinished"), null, 'mesgs');
					} else {
						setEventMessages($langs->trans("JobFinished"), null, 'errors');
					}
				}
				$action = '';
			} else {
				setEventMessages($object->error, $object->errors, 'errors');
				$action = '';
			}

			$param = '&search_status='.urlencode($search_status);
			if (!empty($contextpage) && $contextpage != $_SERVER["PHP_SELF"]) {
				$param .= '&contextpage='.urlencode($contextpage);
			}
			if ($limit > 0 && $limit != $conf->liste_limit) {
				$param .= '&limit='.urlencode($limit);
			}
			if ($search_label) {
				$param .= '&search_label='.urlencode($search_label);
			}
			if ($optioncss != '') {
				$param .= '&optioncss='.urlencode($optioncss);
			}
			// Add $param from extra fields
			include DOL_DOCUMENT_ROOT.'/core/tpl/extrafields_list_search_param.tpl.php';

			header("Location: ".DOL_URL_ROOT.'/cron/list.php?'.$param.($sortfield ? '&sortfield='.$sortfield : '').($sortorder ? '&sortorder='.$sortorder : '')); // Make a redirect to avoid to run twice the job when using back
			exit;
		}
	}

	// Mass actions
	$objectclass = 'CronJob';
	$objectlabel = 'CronJob';
	$permissiontoread = $user->rights->cron->read;
	$permissiontoadd = $user->rights->cron->create ? $user->rights->cron->create : $user->rights->cron->write;
	$permissiontodelete = $user->rights->cron->delete;
	$uploaddir = $conf->cron->dir_output;
	include DOL_DOCUMENT_ROOT.'/core/actions_massactions.inc.php';
	if ($permissiontoadd) {
		$tmpcron = new Cronjob($db);
		foreach ($toselect as $id) {
			$result = $tmpcron->fetch($id);
			if ($result) {
				$result = 0;
				if ($massaction == 'disable') {
					$result = $tmpcron->setStatut(Cronjob::STATUS_DISABLED);
				} elseif ($massaction == 'enable') {
					$result = $tmpcron->setStatut(Cronjob::STATUS_ENABLED);
				}
				//else dol_print_error($db, 'Bad value for massaction');
				if ($result < 0) {
					setEventMessages($tmpcron->error, $tmpcron->errors, 'errors');
				}
			} else {
				$error++;
			}
		}
	}
}


/*
 * View
 */

$form = new Form($db);
$cronjob = new Cronjob($db);

$pagetitle = $langs->trans("CronList");

llxHeader('', $pagetitle);

$sql = "SELECT";
$sql .= " t.rowid,";
$sql .= " t.tms,";
$sql .= " t.datec,";
$sql .= " t.jobtype,";
$sql .= " t.label,";
$sql .= " t.command,";
$sql .= " t.classesname,";
$sql .= " t.objectname,";
$sql .= " t.methodename,";
$sql .= " t.params,";
$sql .= " t.md5params,";
$sql .= " t.module_name,";
$sql .= " t.priority,";
$sql .= " t.processing,";
$sql .= " t.datelastrun,";
$sql .= " t.datenextrun,";
$sql .= " t.dateend,";
$sql .= " t.datestart,";
$sql .= " t.lastresult,";
$sql .= " t.datelastresult,";
$sql .= " t.lastoutput,";
$sql .= " t.unitfrequency,";
$sql .= " t.frequency,";
$sql .= " t.status,";
$sql .= " t.fk_user_author,";
$sql .= " t.fk_user_mod,";
$sql .= " t.note,";
$sql .= " t.maxrun,";
$sql .= " t.nbrun,";
$sql .= " t.libname,";
$sql .= " t.test";
$sql .= " FROM ".MAIN_DB_PREFIX."cronjob as t";
$sql .= " WHERE entity IN (0,".$conf->entity.")";
if ($search_status >= 0 && $search_status < 2 && $search_status != '') {
	$sql .= " AND t.status = ".(empty($search_status) ? '0' : '1');
}
if ($search_lastresult != '') {
	$sql .= natural_search("t.lastresult", $search_lastresult, 1);
}
//Manage filter
if (is_array($filter) && count($filter) > 0) {
	foreach ($filter as $key => $value) {
		$sql .= ' AND '.$key.' LIKE \'%'.$db->escape($value).'%\'';
	}
}
$sqlwhere = array();
if (!empty($search_module_name)) {
	$sqlwhere[] = '(t.module_name='.$db->escape($search_module_name).')';
}
if (count($sqlwhere) > 0) {
	$sql .= " WHERE ".implode(' AND ', $sqlwhere);
}
// Add where from extra fields
include DOL_DOCUMENT_ROOT.'/core/tpl/extrafields_list_search_sql.tpl.php';
// Add where from hooks
$parameters = array();
$reshook = $hookmanager->executeHooks('printFieldListWhere', $parameters); // Note that $action and $object may have been modified by hook
$sql .= $hookmanager->resPrint;

$sql .= $db->order($sortfield, $sortorder);

// Count total nb of records
$nbtotalofrecords = '';
if (empty($conf->global->MAIN_DISABLE_FULL_SCANLIST)) {
	$result = $db->query($sql);
	$nbtotalofrecords = $db->num_rows($result);
	if (($page * $limit) > $nbtotalofrecords) {	// if total resultset is smaller then paging size (filtering), goto and load page 0
		$page = 0;
		$offset = 0;
	}
}

$sql .= $db->plimit($limit + 1, $offset);

$result = $db->query($sql);
if (!$result) {
	dol_print_error($db);
}

$num = $db->num_rows($result);

$arrayofselected = is_array($toselect) ? $toselect : array();

$param = '';
if (!empty($contextpage) && $contextpage != $_SERVER["PHP_SELF"]) {
	$param .= '&contextpage='.urlencode($contextpage);
}
if ($limit > 0 && $limit != $conf->liste_limit) {
	$param .= '&limit='.urlencode($limit);
}
if ($search_status) {
	$param .= '&search_status='.urlencode($search_status);
}
if ($search_label) {
	$param .= '&search_label='.urlencode($search_label);
}
if ($search_module_name) {
	$param .= '&search_module_name='.urlencode($search_module_name);
}
if ($search_lastresult) {
	$param .= '&search_lastresult='.urlencode($search_lastresult);
}
if ($mode) {
	$param .= '&mode='.urlencode($mode);
}
if ($optioncss != '') {
	$param .= '&optioncss='.urlencode($optioncss);
}
// Add $param from extra fields
include DOL_DOCUMENT_ROOT.'/core/tpl/extrafields_list_search_param.tpl.php';

$stringcurrentdate = $langs->trans("CurrentHour").': '.dol_print_date(dol_now(), 'dayhour');

if ($action == 'delete') {
	print $form->formconfirm($_SERVER['PHP_SELF']."?id=".$id.$param, $langs->trans("CronDelete"), $langs->trans("CronConfirmDelete"), "confirm_delete", '', '', 1);
}
if ($action == 'execute') {
	print $form->formconfirm($_SERVER['PHP_SELF']."?id=".$id.'&securitykey='.$securitykey.$param, $langs->trans("CronExecute"), $langs->trans("CronConfirmExecute"), "confirm_execute", '', '', 1);
}

// List of mass actions available
$arrayofmassactions = array(
//'presend'=>$langs->trans("SendByMail"),
//'builddoc'=>$langs->trans("PDFMerge"),
	'enable'=>$langs->trans("CronStatusActiveBtn"),
	'disable'=>$langs->trans("CronStatusInactiveBtn"),
);
if ($user->rights->mymodule->delete) {
	$arrayofmassactions['predelete'] = '<span class="fa fa-trash paddingrightonly"></span>'.$langs->trans("Delete");
}
if (in_array($massaction, array('presend', 'predelete'))) {
	$arrayofmassactions = array();
}
$massactionbutton = $form->selectMassAction('', $arrayofmassactions);

if ($mode == 'modulesetup') {
	$linkback = '<a href="'.DOL_URL_ROOT.'/admin/modules.php?restore_lastsearch_values=1">'.$langs->trans("BackToModuleList").'</a>';
	print load_fiche_titre($langs->trans("CronSetup"), $linkback, 'title_setup');

	// Configuration header
	$head = cronadmin_prepare_head();
}

print '<form method="POST" id="searchFormList" action="'.$_SERVER["PHP_SELF"].'" name="search_form">'."\n";
if ($optioncss != '') {
	print '<input type="hidden" name="optioncss" value="'.$optioncss.'">';
}
print '<input type="hidden" name="token" value="'.newToken().'">';
print '<input type="hidden" name="formfilteraction" id="formfilteraction" value="list">';
print '<input type="hidden" name="action" value="list">';
print '<input type="hidden" name="sortfield" value="'.$sortfield.'">';
print '<input type="hidden" name="sortorder" value="'.$sortorder.'">';
print '<input type="hidden" name="page" value="'.$page.'">';
print '<input type="hidden" name="contextpage" value="'.$contextpage.'">';
print '<input type="hidden" name="mode" value="'.$mode.'">';

// Line with explanation and button new
$newcardbutton = dolGetButtonTitle($langs->trans('New'), $langs->trans('CronCreateJob'), 'fa fa-plus-circle', DOL_URL_ROOT.'/cron/card.php?action=create&backtopage='.urlencode($_SERVER['PHP_SELF'].'?mode=modulesetup'), '', $user->rights->cron->create);


if ($mode == 'modulesetup') {
	print dol_get_fiche_head($head, 'jobs', $langs->trans("Module2300Name"), -1, 'cron');

	//print '<span class="opacitymedium">'.$langs->trans('CronInfo').'</span><br>';
}


print_barre_liste($pagetitle, $page, $_SERVER["PHP_SELF"], $param, $sortfield, $sortorder, $massactionbutton, $num, $nbtotalofrecords, ($mode == 'modulesetup' ? '' : 'title_setup'), 0, $newcardbutton, '', $limit);


$text = $langs->trans("HoursOnThisPageAreOnServerTZ").' '.$stringcurrentdate.'<br>';
if (!empty($conf->global->CRON_WARNING_DELAY_HOURS)) {
	$text .= $langs->trans("WarningCronDelayed", $conf->global->CRON_WARNING_DELAY_HOURS);
}
print info_admin($text);
print '<br>';

//$varpage = empty($contextpage) ? $_SERVER["PHP_SELF"] : $contextpage;
$selectedfields = '';
//$selectedfields=$form->multiSelectArrayWithCheckbox('selectedfields', $arrayfields, $varpage);	// This also change content of $arrayfields
$selectedfields .= (count($arrayofmassactions) ? $form->showCheckAddButtons('checkforselect', 1) : '');

print '<div class="div-table-responsive">';
print '<table class="noborder">';

print '<tr class="liste_titre_filter">';
print '<td class="liste_titre">&nbsp;</td>';
print '<td class="liste_titre">';
print '<input type="text" class="flat" name="search_label" value="'.$search_label.'">';
print '</td>';
print '<td class="liste_titre">&nbsp;</td>';
print '<td class="liste_titre">&nbsp;</td>';
print '<td class="liste_titre">&nbsp;</td>';
print '<td class="liste_titre">&nbsp;</td>';
print '<td class="liste_titre">&nbsp;</td>';
print '<td class="liste_titre">&nbsp;</td>';
print '<td class="liste_titre">&nbsp;</td>';
print '<td class="liste_titre">&nbsp;</td>';
print '<td class="liste_titre center"><input type="text" class="width50" name="search_lastresult" value="'.$search_lastresult.'"></td>';
print '<td class="liste_titre">&nbsp;</td>';
print '<td class="liste_titre">&nbsp;</td>';
print '<td class="liste_titre" align="center">';
print $form->selectarray('search_status', array('0'=>$langs->trans("Disabled"), '1'=>$langs->trans("Scheduled")), $search_status, 1);
print '</td><td class="liste_titre right">';
$searchpicto = $form->showFilterButtons();
print $searchpicto;
print '</td>';
print '</tr>';

print '<tr class="liste_titre">';
print_liste_field_titre("ID", $_SERVER["PHP_SELF"], "t.rowid", "", $param, '', $sortfield, $sortorder);
print_liste_field_titre("CronLabel", $_SERVER["PHP_SELF"], "t.label", "", $param, '', $sortfield, $sortorder);
print_liste_field_titre("Prority", $_SERVER["PHP_SELF"], "t.priority", "", $param, '', $sortfield, $sortorder);
print_liste_field_titre("CronTask", '', '', "", $param, '', $sortfield, $sortorder);
print_liste_field_titre("CronFrequency", '', "", "", $param, '', $sortfield, $sortorder);
print_liste_field_titre("CronDtStart", $_SERVER["PHP_SELF"], "t.datestart", "", $param, 'align="center"', $sortfield, $sortorder);
print_liste_field_titre("CronDtEnd", $_SERVER["PHP_SELF"], "t.dateend", "", $param, 'align="center"', $sortfield, $sortorder);
print_liste_field_titre("CronNbRun", $_SERVER["PHP_SELF"], "t.nbrun", "", $param, 'align="right"', $sortfield, $sortorder);
print_liste_field_titre("CronDtLastLaunch", $_SERVER["PHP_SELF"], "t.datelastrun", "", $param, 'align="center"', $sortfield, $sortorder);
print_liste_field_titre("Duration", $_SERVER["PHP_SELF"], "", "", $param, 'align="center"', $sortfield, $sortorder);
print_liste_field_titre("CronLastResult", $_SERVER["PHP_SELF"], "t.lastresult", "", $param, 'align="center"', $sortfield, $sortorder);
print_liste_field_titre("CronLastOutput", $_SERVER["PHP_SELF"], "t.lastoutput", "", $param, '', $sortfield, $sortorder);
print_liste_field_titre("CronDtNextLaunch", $_SERVER["PHP_SELF"], "t.datenextrun", "", $param, 'align="center"', $sortfield, $sortorder);
print_liste_field_titre("Status", $_SERVER["PHP_SELF"], "t.status,t.priority", "", $param, 'align="center"', $sortfield, $sortorder);
print_liste_field_titre($selectedfields, $_SERVER["PHP_SELF"], "", "", $param, 'align="center"', $sortfield, $sortorder, 'maxwidthsearch ');
print "</tr>\n";


if ($num > 0) {
	// Loop on each job
	$now = dol_now();
	$i = 0;

	while ($i < min($num, $limit)) {
		$obj = $db->fetch_object($result);

		if (empty($obj)) {
			break;
		}
		if (!verifCond($obj->test)) {
			continue; // Discard line with test = false
		}

		$object->id = $obj->rowid;
		$object->ref = $obj->rowid;
		$object->label = $obj->label;
		$object->status = $obj->status;
		$object->priority = $obj->priority;
		$object->processing = $obj->processing;
		$object->lastresult = $obj->lastresult;

		$datelastrun = $db->jdate($obj->datelastrun);
		$datelastresult = $db->jdate($obj->datelastresult);

		print '<tr class="oddeven">';

		// Ref
		print '<td class="nowraponall">';
		print $object->getNomUrl(1);
		print '</td>';

		// Label
		print '<td class="tdoverflowmax300">';
		if (!empty($obj->label)) {
			$object->ref = $langs->trans($obj->label);
			print '<span title="'.dol_escape_htmltag($langs->trans($obj->label)).'">'.$object->getNomUrl(0, '', 1).'</span>';
			$object->ref = $obj->rowid;
		} else {
			//print $langs->trans('CronNone');
		}
		print '</td>';

		// Priority
		print '<td class="right">';
		print $object->priority;
		print '</td>';

		print '<td>';
		if ($obj->jobtype == 'method') {
			$text = $langs->trans("CronClass");
			$texttoshow = $langs->trans('CronModule').': '.$obj->module_name.'<br>';
			$texttoshow .= $langs->trans('CronClass').': '.$obj->classesname.'<br>';
			$texttoshow .= $langs->trans('CronObject').': '.$obj->objectname.'<br>';
			$texttoshow .= $langs->trans('CronMethod').': '.$obj->methodename;
			$texttoshow .= '<br>'.$langs->trans('CronArgs').': '.$obj->params;
			$texttoshow .= '<br>'.$langs->trans('Comment').': '.$langs->trans($obj->note);
		} elseif ($obj->jobtype == 'command') {
			$text = $langs->trans('CronCommand');
			$texttoshow = $langs->trans('CronCommand').': '.dol_trunc($obj->command);
			$texttoshow .= '<br>'.$langs->trans('CronArgs').': '.$obj->params;
			$texttoshow .= '<br>'.$langs->trans('Comment').': '.$langs->trans($obj->note);
		}
		print $form->textwithpicto($text, $texttoshow, 1);
		print '</td>';

		print '<td>';
		if ($obj->unitfrequency == "60") {
			print $langs->trans('CronEach')." ".($obj->frequency)." ".$langs->trans('Minutes');
		}
		if ($obj->unitfrequency == "3600") {
			print $langs->trans('CronEach')." ".($obj->frequency)." ".$langs->trans('Hours');
		}
		if ($obj->unitfrequency == "86400") {
			print $langs->trans('CronEach')." ".($obj->frequency)." ".$langs->trans('Days');
		}
		if ($obj->unitfrequency == "604800") {
			print $langs->trans('CronEach')." ".($obj->frequency)." ".$langs->trans('Weeks');
		}
		print '</td>';

		print '<td class="center">';
<<<<<<< HEAD
		if (!empty($obj->datestart)) {
			print dol_print_date($db->jdate($obj->datestart), 'dayhour');
		}
		print '</td>';

		print '<td class="center">';
		if (!empty($obj->dateend)) {
			print dol_print_date($db->jdate($obj->dateend), 'dayhour');
		}
=======
		if (!empty($obj->datestart)) { print dol_print_date($db->jdate($obj->datestart), 'dayhour', 'tzserver'); }
		print '</td>';

		print '<td class="center">';
		if (!empty($obj->dateend)) { print dol_print_date($db->jdate($obj->dateend), 'dayhour', 'tzserver'); }
>>>>>>> f328e08b
		print '</td>';

		print '<td class="right">';
		if (!empty($obj->nbrun)) {
			print $obj->nbrun;
		} else {
			print '0';
		}
		if (!empty($obj->maxrun)) {
			print ' <span class="'.$langs->trans("Max").'">/ '.$obj->maxrun.'</span>';
		}
		print '</td>';

		// Date start last run
		print '<td class="center">';
<<<<<<< HEAD
		if (!empty($datelastrun)) {
			print dol_print_date($datelastrun, 'dayhoursec');
		}
=======
		if (!empty($datelastrun)) { print dol_print_date($datelastrun, 'dayhoursec', 'tzserver'); }
>>>>>>> f328e08b
		print '</td>';

		// Duration
		print '<td class="center">';
		if (!empty($datelastresult) && ($datelastresult >= $datelastrun)) {
			print convertSecondToTime(max($datelastresult - $datelastrun, 1), 'allhourminsec');
			//print '<br>'.($datelastresult - $datelastrun).' '.$langs->trans("seconds");
		}
		print '</td>';

		// Return code of last run
		print '<td class="center">';
		if ($obj->lastresult != '') {
			if (empty($obj->lastresult)) {
				print $obj->lastresult;
			} else {
				print '<span class="error">'.dol_trunc($obj->lastresult).'</div>';
			}
		}
		print '</td>';

		// Output of last run
		print '<td>';
		if (!empty($obj->lastoutput)) {
			print dol_trunc(nl2br($obj->lastoutput), 50);
		}
		print '</td>';

		print '<td class="center">';
		if (!empty($obj->datenextrun)) {
			$datenextrun = $db->jdate($obj->datenextrun);
			if (empty($obj->status)) {
				print '<span class="opacitymedium">';
			}
			print dol_print_date($datenextrun, 'dayhoursec');
			if ($obj->status == Cronjob::STATUS_ENABLED) {
				if ($obj->maxrun && $obj->nbrun >= $obj->maxrun) {
					print img_warning($langs->trans("MaxRunReached"));
				} elseif ($datenextrun && $datenextrun < $now) {
					print img_warning($langs->trans("Late"));
				}
			}
			if (empty($obj->status)) {
				print '</span>';
			}
		}
		print '</td>';

		// Status
		print '<td class="center">';
		print $object->getLibStatut(5);
		print '</td>';

		print '<td class="nowraponall right">';

		$backtopage = urlencode($_SERVER["PHP_SELF"].'?'.$param.($sortfield ? '&sortfield='.$sortfield : '').($sortorder ? '&sortorder='.$sortorder : ''));
		if ($user->rights->cron->create) {
			print '<a class="editfielda" href="'.DOL_URL_ROOT."/cron/card.php?id=".$obj->rowid.'&action=edit&token='.newToken().($sortfield ? '&sortfield='.$sortfield : '').($sortorder ? '&sortorder='.$sortorder : '').$param;
			print "&backtopage=".$backtopage."\" title=\"".dol_escape_htmltag($langs->trans('Edit'))."\">".img_picto($langs->trans('Edit'), 'edit')."</a> &nbsp;";
		}
		if ($user->rights->cron->delete) {
			print '<a class="reposition" href="'.$_SERVER["PHP_SELF"]."?id=".$obj->rowid.'&action=delete&token='.newToken().($page ? '&page='.$page : '').($sortfield ? '&sortfield='.$sortfield : '').($sortorder ? '&sortorder='.$sortorder : '').$param;
			print "\" title=\"".dol_escape_htmltag($langs->trans('CronDelete'))."\">".img_picto($langs->trans('CronDelete'), 'delete', '', false, 0, 0, '', 'marginleftonly')."</a> &nbsp; ";
		} else {
			print "<a href=\"#\" title=\"".dol_escape_htmltag($langs->trans('NotEnoughPermissions'))."\">".img_picto($langs->trans('NotEnoughPermissions'), 'delete', '', false, 0, 0, '', 'marginleftonly')."</a> &nbsp; ";
		}
		if ($user->rights->cron->execute) {
			if (!empty($obj->status)) {
				print '<a class="reposition" href="'.$_SERVER["PHP_SELF"].'?id='.$obj->rowid.'&action=execute';
				print (empty($conf->global->CRON_KEY) ? '' : '&securitykey='.$conf->global->CRON_KEY);
				print ($sortfield ? '&sortfield='.$sortfield : '');
				print ($sortorder ? '&sortorder='.$sortorder : '');
				print $param."\" title=\"".dol_escape_htmltag($langs->trans('CronExecute'))."\">".img_picto($langs->trans('CronExecute'), "play", '', false, 0, 0, '', 'marginleftonly').'</a>';
			} else {
				print '<a href="#" class="cursordefault" title="'.dol_escape_htmltag($langs->trans('JobDisabled')).'">'.img_picto($langs->trans('JobDisabled'), "playdisabled", '', false, 0, 0, '', 'marginleftonly').'</a>';
			}
		} else {
			print '<a href="#" class="cursornotallowed" title="'.dol_escape_htmltag($langs->trans('NotEnoughPermissions')).'">'.img_picto($langs->trans('NotEnoughPermissions'), "playdisabled", '', false, 0, 0, '', 'marginleftonly').'</a>';
		}
		if ($massactionbutton || $massaction) {   // If we are in select mode (massactionbutton defined) or if we have already selected and sent an action ($massaction) defined
			$selected = 0;
			if (in_array($obj->rowid, $arrayofselected)) {
				$selected = 1;
			}
			print ' &nbsp; <input id="cb'.$obj->rowid.'" class="flat checkforselect valignmiddle" type="checkbox" name="toselect[]" value="'.$obj->rowid.'"'.($selected ? ' checked="checked"' : '').'>';
		}
		print '</td>';

		print '</tr>';

		$i++;
	}
} else {
	print '<tr><td colspan="15" class="opacitymedium">'.$langs->trans('CronNoJobs').'</td></tr>';
}

print '</table>';
print '</div>';

print '</from>';

if ($mode == 'modulesetup') {
	print dol_get_fiche_end();
}


llxFooter();

$db->close();<|MERGE_RESOLUTION|>--- conflicted
+++ resolved
@@ -544,23 +544,15 @@
 		print '</td>';
 
 		print '<td class="center">';
-<<<<<<< HEAD
 		if (!empty($obj->datestart)) {
-			print dol_print_date($db->jdate($obj->datestart), 'dayhour');
+			print dol_print_date($db->jdate($obj->datestart), 'dayhour', 'tzserver');
 		}
 		print '</td>';
 
 		print '<td class="center">';
 		if (!empty($obj->dateend)) {
-			print dol_print_date($db->jdate($obj->dateend), 'dayhour');
-		}
-=======
-		if (!empty($obj->datestart)) { print dol_print_date($db->jdate($obj->datestart), 'dayhour', 'tzserver'); }
-		print '</td>';
-
-		print '<td class="center">';
-		if (!empty($obj->dateend)) { print dol_print_date($db->jdate($obj->dateend), 'dayhour', 'tzserver'); }
->>>>>>> f328e08b
+			print dol_print_date($db->jdate($obj->dateend), 'dayhour', 'tzserver');
+		}
 		print '</td>';
 
 		print '<td class="right">';
@@ -576,13 +568,9 @@
 
 		// Date start last run
 		print '<td class="center">';
-<<<<<<< HEAD
 		if (!empty($datelastrun)) {
-			print dol_print_date($datelastrun, 'dayhoursec');
-		}
-=======
-		if (!empty($datelastrun)) { print dol_print_date($datelastrun, 'dayhoursec', 'tzserver'); }
->>>>>>> f328e08b
+			print dol_print_date($datelastrun, 'dayhoursec', 'tzserver');
+		}
 		print '</td>';
 
 		// Duration
