<?php
/* Copyright (C) 2012      Nicolas Villa aka Boyquotes http://informetic.fr
 * Copyright (C) 2013      Florian Henry       <florian.henry@open-concept.pro>
 * Copyright (C) 2013-2019 Laurent Destailleur <eldy@users.sourceforge.net>
 * Copyright (C) 2019      Frédéric France     <frederic.france@netlogic.fr>
 *
 * This program is free software; you can redistribute it and/or modify
 * it under the terms of the GNU General Public License as published by
 * the Free Software Foundation; either version 3 of the License, or
 * (at your option) any later version.
 *
 * This program is distributed in the hope that it will be useful,
 * but WITHOUT ANY WARRANTY; without even the implied warranty of
 * MERCHANTABILITY or FITNESS FOR A PARTICULAR PURPOSE.  See the
 * GNU General Public License for more details.
 *
 * You should have received a copy of the GNU General Public License
 * along with this program. If not, see <https://www.gnu.org/licenses/>.
 */

/**
 *  \file       htdocs/cron/list.php
 *  \ingroup    cron
 *  \brief      Lists Jobs
 */


require '../main.inc.php';
require_once DOL_DOCUMENT_ROOT.'/core/lib/admin.lib.php';
require_once DOL_DOCUMENT_ROOT.'/cron/class/cronjob.class.php';
require_once DOL_DOCUMENT_ROOT.'/core/lib/cron.lib.php';
require_once DOL_DOCUMENT_ROOT.'/core/lib/date.lib.php';

// Load translation files required by the page
$langs->loadLangs(array("admin", "cron", "bills", "members"));

if (!$user->rights->cron->read) {
	accessforbidden();
}

$action = GETPOST('action', 'aZ09');
$massaction = GETPOST('massaction', 'alpha'); // The bulk action (combo box choice into lists)
$confirm = GETPOST('confirm', 'alpha');
$toselect   = GETPOST('toselect', 'array'); // Array of ids of elements selected into a list
$contextpage = GETPOST('contextpage', 'aZ') ?GETPOST('contextpage', 'aZ') : 'cronjoblist'; // To manage different context of search

$id = GETPOST('id', 'int');

$limit = GETPOST('limit', 'int') ?GETPOST('limit', 'int') : $conf->liste_limit;
$sortfield = GETPOST("sortfield", 'alpha');
$sortorder = GETPOST("sortorder", 'alpha');
$page = GETPOSTISSET('pageplusone') ? (GETPOST('pageplusone') - 1) : GETPOST("page", 'int');
if (empty($page) || $page == -1) {
	$page = 0;
}     // If $page is not defined, or '' or -1
$offset = $limit * $page;
$pageprev = $page - 1;
$pagenext = $page + 1;
if (!$sortfield) {
	$sortfield = 't.status,t.priority';
}
if (!$sortorder) {
	$sortorder = 'DESC,ASC';
}

$mode = GETPOST('mode', 'aZ09');
//Search criteria
$search_status = (GETPOSTISSET('search_status') ?GETPOST('search_status', 'int') : GETPOST('status', 'int'));
$search_label = GETPOST("search_label", 'alpha');
$search_module_name = GETPOST("search_module_name", 'alpha');
$search_lastresult = GETPOST("search_lastresult", "alpha");
$securitykey = GETPOST('securitykey', 'alpha');

$diroutputmassaction = $conf->cronjob->dir_output.'/temp/massgeneration/'.$user->id;

$object = new Cronjob($db);

// Initialize technical object to manage hooks of page. Note that conf->hooks_modules contains array of hook context
$hookmanager->initHooks(array('cronjoblist'));
$extrafields = new ExtraFields($db);

// fetch optionals attributes and labels
$extrafields->fetch_name_optionals_label($object->table_element);

$search_array_options = $extrafields->getOptionalsFromPost($object->table_element, '', 'search_');



/*
 * Actions
 */

if (GETPOST('cancel', 'alpha')) {
	$action = 'list'; $massaction = '';
}
if (!GETPOST('confirmmassaction', 'alpha') && $massaction != 'presend' && $massaction != 'confirm_presend') {
	$massaction = '';
}

$parameters = array();
$reshook = $hookmanager->executeHooks('doActions', $parameters, $object, $action); // Note that $action and $object may have been modified by some hooks
if ($reshook < 0) {
	setEventMessages($hookmanager->error, $hookmanager->errors, 'errors');
}

if (empty($reshook)) {
	// Selection of new fields
	include DOL_DOCUMENT_ROOT.'/core/actions_changeselectedfields.inc.php';

	// Purge search criteria
	if (GETPOST('button_removefilter_x', 'alpha') || GETPOST('button_removefilter.x', 'alpha') || GETPOST('button_removefilter', 'alpha')) { // All tests are required to be compatible with all browsers
		$search_label = '';
		$search_status = -1;
		$search_lastresult = '';
		$toselect = '';
		$search_array_options = array();
	}
	if (GETPOST('button_removefilter_x', 'alpha') || GETPOST('button_removefilter.x', 'alpha') || GETPOST('button_removefilter', 'alpha')
		|| GETPOST('button_search_x', 'alpha') || GETPOST('button_search.x', 'alpha') || GETPOST('button_search', 'alpha')) {
		$massaction = ''; // Protection to avoid mass action if we force a new search during a mass action confirmation
	}

	$filter = array();
	if (!empty($search_label)) {
		$filter['t.label'] = $search_label;
	}

	// Delete jobs
	if ($action == 'confirm_delete' && $confirm == "yes" && $user->rights->cron->delete) {
		//Delete cron task
		$object = new Cronjob($db);
		$object->id = $id;
		$result = $object->delete($user);

		if ($result < 0) {
			setEventMessages($object->error, $object->errors, 'errors');
		}
	}

	// Execute jobs
	if ($action == 'confirm_execute' && $confirm == "yes" && $user->rights->cron->execute) {
		if (!empty($conf->global->CRON_KEY) && $conf->global->CRON_KEY != $securitykey) {
			setEventMessages('Security key '.$securitykey.' is wrong', null, 'errors');
			$action = '';
		} else {
			$object = new Cronjob($db);
			$job = $object->fetch($id);

			$now = dol_now(); // Date we start

			$resrunjob = $object->run_jobs($user->login); // Return -1 if KO, 1 if OK
			if ($resrunjob < 0) {
				setEventMessages($object->error, $object->errors, 'errors');
			}

			// Programm next run
			$res = $object->reprogram_jobs($user->login, $now);
			if ($res > 0) {
				if ($resrunjob >= 0) {	// We show the result of reprogram only if no error message already reported
					if ($object->lastresult >= 0) {
						setEventMessages($langs->trans("JobFinished"), null, 'mesgs');
					} else {
						setEventMessages($langs->trans("JobFinished"), null, 'errors');
					}
				}
				$action = '';
			} else {
				setEventMessages($object->error, $object->errors, 'errors');
				$action = '';
			}

			$param = '&search_status='.urlencode($search_status);
			if (!empty($contextpage) && $contextpage != $_SERVER["PHP_SELF"]) {
				$param .= '&contextpage='.urlencode($contextpage);
			}
			if ($limit > 0 && $limit != $conf->liste_limit) {
				$param .= '&limit='.urlencode($limit);
			}
			if ($search_label) {
				$param .= '&search_label='.urlencode($search_label);
			}
			if ($optioncss != '') {
				$param .= '&optioncss='.urlencode($optioncss);
			}
			// Add $param from extra fields
			include DOL_DOCUMENT_ROOT.'/core/tpl/extrafields_list_search_param.tpl.php';

			header("Location: ".DOL_URL_ROOT.'/cron/list.php?'.$param.($sortfield ? '&sortfield='.$sortfield : '').($sortorder ? '&sortorder='.$sortorder : '')); // Make a redirect to avoid to run twice the job when using back
			exit;
		}
	}

	// Mass actions
	$objectclass = 'CronJob';
	$objectlabel = 'CronJob';
	$permissiontoread = $user->rights->cron->read;
	$permissiontoadd = $user->rights->cron->create ? $user->rights->cron->create : $user->rights->cron->write;
	$permissiontodelete = $user->rights->cron->delete;
	$uploaddir = $conf->cron->dir_output;
	include DOL_DOCUMENT_ROOT.'/core/actions_massactions.inc.php';
	if ($permissiontoadd) {
		$tmpcron = new Cronjob($db);
		foreach ($toselect as $id) {
			$result = $tmpcron->fetch($id);
			if ($result) {
				$result = 0;
				if ($massaction == 'disable') {
					$result = $tmpcron->setStatut(Cronjob::STATUS_DISABLED);
				} elseif ($massaction == 'enable') {
					$result = $tmpcron->setStatut(Cronjob::STATUS_ENABLED);
				}
				//else dol_print_error($db, 'Bad value for massaction');
				if ($result < 0) {
					setEventMessages($tmpcron->error, $tmpcron->errors, 'errors');
				}
			} else {
				$error++;
			}
		}
	}
}


/*
 * View
 */

$form = new Form($db);
$cronjob = new Cronjob($db);

$pagetitle = $langs->trans("CronList");

llxHeader('', $pagetitle);

$sql = "SELECT";
$sql .= " t.rowid,";
$sql .= " t.tms,";
$sql .= " t.datec,";
$sql .= " t.jobtype,";
$sql .= " t.label,";
$sql .= " t.command,";
$sql .= " t.classesname,";
$sql .= " t.objectname,";
$sql .= " t.methodename,";
$sql .= " t.params,";
$sql .= " t.md5params,";
$sql .= " t.module_name,";
$sql .= " t.priority,";
$sql .= " t.processing,";
$sql .= " t.datelastrun,";
$sql .= " t.datenextrun,";
$sql .= " t.dateend,";
$sql .= " t.datestart,";
$sql .= " t.lastresult,";
$sql .= " t.datelastresult,";
$sql .= " t.lastoutput,";
$sql .= " t.unitfrequency,";
$sql .= " t.frequency,";
$sql .= " t.status,";
$sql .= " t.fk_user_author,";
$sql .= " t.fk_user_mod,";
$sql .= " t.note,";
$sql .= " t.maxrun,";
$sql .= " t.nbrun,";
$sql .= " t.libname,";
$sql .= " t.test";
$sql .= " FROM ".MAIN_DB_PREFIX."cronjob as t";
$sql .= " WHERE entity IN (0,".$conf->entity.")";
if ($search_status >= 0 && $search_status < 2 && $search_status != '') {
	$sql .= " AND t.status = ".(empty($search_status) ? '0' : '1');
}
if ($search_lastresult != '') {
	$sql .= natural_search("t.lastresult", $search_lastresult, 1);
}
//Manage filter
if (is_array($filter) && count($filter) > 0) {
	foreach ($filter as $key => $value) {
		$sql .= ' AND '.$key.' LIKE \'%'.$db->escape($value).'%\'';
	}
}
$sqlwhere = array();
if (!empty($search_module_name)) {
	$sqlwhere[] = '(t.module_name='.$db->escape($search_module_name).')';
}
if (count($sqlwhere) > 0) {
	$sql .= " WHERE ".implode(' AND ', $sqlwhere);
}
// Add where from extra fields
include DOL_DOCUMENT_ROOT.'/core/tpl/extrafields_list_search_sql.tpl.php';
// Add where from hooks
$parameters = array();
$reshook = $hookmanager->executeHooks('printFieldListWhere', $parameters); // Note that $action and $object may have been modified by hook
$sql .= $hookmanager->resPrint;

$sql .= $db->order($sortfield, $sortorder);

// Count total nb of records
$nbtotalofrecords = '';
if (empty($conf->global->MAIN_DISABLE_FULL_SCANLIST)) {
	$result = $db->query($sql);
	$nbtotalofrecords = $db->num_rows($result);
	if (($page * $limit) > $nbtotalofrecords) {	// if total resultset is smaller then paging size (filtering), goto and load page 0
		$page = 0;
		$offset = 0;
	}
}

$sql .= $db->plimit($limit + 1, $offset);

$result = $db->query($sql);
if (!$result) {
	dol_print_error($db);
}

$num = $db->num_rows($result);

$arrayofselected = is_array($toselect) ? $toselect : array();

$param = '';
if (!empty($contextpage) && $contextpage != $_SERVER["PHP_SELF"]) {
	$param .= '&contextpage='.urlencode($contextpage);
}
if ($limit > 0 && $limit != $conf->liste_limit) {
	$param .= '&limit='.urlencode($limit);
}
if ($search_status) {
	$param .= '&search_status='.urlencode($search_status);
}
if ($search_label) {
	$param .= '&search_label='.urlencode($search_label);
}
if ($search_module_name) {
	$param .= '&search_module_name='.urlencode($search_module_name);
}
if ($search_lastresult) {
	$param .= '&search_lastresult='.urlencode($search_lastresult);
}
if ($mode) {
	$param .= '&mode='.urlencode($mode);
}
if ($optioncss != '') {
	$param .= '&optioncss='.urlencode($optioncss);
}
// Add $param from extra fields
include DOL_DOCUMENT_ROOT.'/core/tpl/extrafields_list_search_param.tpl.php';

$stringcurrentdate = $langs->trans("CurrentHour").': '.dol_print_date(dol_now(), 'dayhour');

if ($action == 'delete') {
	print $form->formconfirm($_SERVER['PHP_SELF']."?id=".$id.$param, $langs->trans("CronDelete"), $langs->trans("CronConfirmDelete"), "confirm_delete", '', '', 1);
}
if ($action == 'execute') {
	print $form->formconfirm($_SERVER['PHP_SELF']."?id=".$id.'&securitykey='.$securitykey.$param, $langs->trans("CronExecute"), $langs->trans("CronConfirmExecute"), "confirm_execute", '', '', 1);
}

// List of mass actions available
$arrayofmassactions = array(
//'presend'=>$langs->trans("SendByMail"),
//'builddoc'=>$langs->trans("PDFMerge"),
	'enable'=>$langs->trans("CronStatusActiveBtn"),
	'disable'=>$langs->trans("CronStatusInactiveBtn"),
);
if ($user->rights->mymodule->delete) {
	$arrayofmassactions['predelete'] = '<span class="fa fa-trash paddingrightonly"></span>'.$langs->trans("Delete");
}
if (in_array($massaction, array('presend', 'predelete'))) {
	$arrayofmassactions = array();
}
$massactionbutton = $form->selectMassAction('', $arrayofmassactions);

if ($mode == 'modulesetup') {
	$linkback = '<a href="'.DOL_URL_ROOT.'/admin/modules.php?restore_lastsearch_values=1">'.$langs->trans("BackToModuleList").'</a>';
	print load_fiche_titre($langs->trans("CronSetup"), $linkback, 'title_setup');

	// Configuration header
	$head = cronadmin_prepare_head();
}

print '<form method="POST" id="searchFormList" action="'.$_SERVER["PHP_SELF"].'" name="search_form">'."\n";
if ($optioncss != '') {
	print '<input type="hidden" name="optioncss" value="'.$optioncss.'">';
}
print '<input type="hidden" name="token" value="'.newToken().'">';
print '<input type="hidden" name="formfilteraction" id="formfilteraction" value="list">';
print '<input type="hidden" name="action" value="list">';
print '<input type="hidden" name="sortfield" value="'.$sortfield.'">';
print '<input type="hidden" name="sortorder" value="'.$sortorder.'">';
print '<input type="hidden" name="page" value="'.$page.'">';
print '<input type="hidden" name="contextpage" value="'.$contextpage.'">';
print '<input type="hidden" name="mode" value="'.$mode.'">';

// Line with explanation and button new
$newcardbutton = dolGetButtonTitle($langs->trans('New'), $langs->trans('CronCreateJob'), 'fa fa-plus-circle', DOL_URL_ROOT.'/cron/card.php?action=create&backtopage='.urlencode($_SERVER['PHP_SELF'].'?mode=modulesetup'), '', $user->rights->cron->create);


if ($mode == 'modulesetup') {
	print dol_get_fiche_head($head, 'jobs', $langs->trans("Module2300Name"), -1, 'cron');

	//print '<span class="opacitymedium">'.$langs->trans('CronInfo').'</span><br>';
}


print_barre_liste($pagetitle, $page, $_SERVER["PHP_SELF"], $param, $sortfield, $sortorder, $massactionbutton, $num, $nbtotalofrecords, ($mode == 'modulesetup' ? '' : 'title_setup'), 0, $newcardbutton, '', $limit);


$text = $langs->trans("HoursOnThisPageAreOnServerTZ").' '.$stringcurrentdate.'<br>';
if (!empty($conf->global->CRON_WARNING_DELAY_HOURS)) {
	$text .= $langs->trans("WarningCronDelayed", $conf->global->CRON_WARNING_DELAY_HOURS);
}
print info_admin($text);
print '<br>';

//$varpage = empty($contextpage) ? $_SERVER["PHP_SELF"] : $contextpage;
$selectedfields = '';
//$selectedfields=$form->multiSelectArrayWithCheckbox('selectedfields', $arrayfields, $varpage);	// This also change content of $arrayfields
$selectedfields .= (count($arrayofmassactions) ? $form->showCheckAddButtons('checkforselect', 1) : '');

print '<div class="div-table-responsive">';
print '<table class="noborder">';

print '<tr class="liste_titre_filter">';
print '<td class="liste_titre">&nbsp;</td>';
print '<td class="liste_titre">';
print '<input type="text" class="flat" name="search_label" value="'.$search_label.'">';
print '</td>';
print '<td class="liste_titre">&nbsp;</td>';
print '<td class="liste_titre">&nbsp;</td>';
print '<td class="liste_titre">&nbsp;</td>';
print '<td class="liste_titre">&nbsp;</td>';
print '<td class="liste_titre">&nbsp;</td>';
print '<td class="liste_titre">&nbsp;</td>';
print '<td class="liste_titre">&nbsp;</td>';
print '<td class="liste_titre">&nbsp;</td>';
print '<td class="liste_titre center"><input type="text" class="width50" name="search_lastresult" value="'.$search_lastresult.'"></td>';
print '<td class="liste_titre">&nbsp;</td>';
print '<td class="liste_titre">&nbsp;</td>';
print '<td class="liste_titre" align="center">';
print $form->selectarray('search_status', array('0'=>$langs->trans("Disabled"), '1'=>$langs->trans("Scheduled")), $search_status, 1);
print '</td><td class="liste_titre right">';
$searchpicto = $form->showFilterButtons();
print $searchpicto;
print '</td>';
print '</tr>';

print '<tr class="liste_titre">';
print_liste_field_titre("ID", $_SERVER["PHP_SELF"], "t.rowid", "", $param, '', $sortfield, $sortorder);
print_liste_field_titre("CronLabel", $_SERVER["PHP_SELF"], "t.label", "", $param, '', $sortfield, $sortorder);
print_liste_field_titre("Prority", $_SERVER["PHP_SELF"], "t.priority", "", $param, '', $sortfield, $sortorder);
print_liste_field_titre("CronTask", '', '', "", $param, '', $sortfield, $sortorder);
print_liste_field_titre("CronFrequency", '', "", "", $param, '', $sortfield, $sortorder);
print_liste_field_titre("CronDtStart", $_SERVER["PHP_SELF"], "t.datestart", "", $param, 'align="center"', $sortfield, $sortorder);
print_liste_field_titre("CronDtEnd", $_SERVER["PHP_SELF"], "t.dateend", "", $param, 'align="center"', $sortfield, $sortorder);
print_liste_field_titre("CronNbRun", $_SERVER["PHP_SELF"], "t.nbrun", "", $param, 'align="right"', $sortfield, $sortorder);
print_liste_field_titre("CronDtLastLaunch", $_SERVER["PHP_SELF"], "t.datelastrun", "", $param, 'align="center"', $sortfield, $sortorder);
print_liste_field_titre("Duration", $_SERVER["PHP_SELF"], "", "", $param, 'align="center"', $sortfield, $sortorder);
print_liste_field_titre("CronLastResult", $_SERVER["PHP_SELF"], "t.lastresult", "", $param, 'align="center"', $sortfield, $sortorder);
print_liste_field_titre("CronLastOutput", $_SERVER["PHP_SELF"], "t.lastoutput", "", $param, '', $sortfield, $sortorder);
print_liste_field_titre("CronDtNextLaunch", $_SERVER["PHP_SELF"], "t.datenextrun", "", $param, 'align="center"', $sortfield, $sortorder);
print_liste_field_titre("Status", $_SERVER["PHP_SELF"], "t.status,t.priority", "", $param, 'align="center"', $sortfield, $sortorder);
print_liste_field_titre($selectedfields, $_SERVER["PHP_SELF"], "", "", $param, 'align="center"', $sortfield, $sortorder, 'maxwidthsearch ');
print "</tr>\n";


if ($num > 0) {
	// Loop on each job
	$now = dol_now();
	$i = 0;

	while ($i < min($num, $limit)) {
		$obj = $db->fetch_object($result);

		if (empty($obj)) {
			break;
		}
		if (!verifCond($obj->test)) {
			continue; // Discard line with test = false
		}

		$object->id = $obj->rowid;
		$object->ref = $obj->rowid;
		$object->label = $obj->label;
		$object->status = $obj->status;
		$object->priority = $obj->priority;
		$object->processing = $obj->processing;
		$object->lastresult = $obj->lastresult;

		$datelastrun = $db->jdate($obj->datelastrun);
		$datelastresult = $db->jdate($obj->datelastresult);

		print '<tr class="oddeven">';

		// Ref
		print '<td class="nowraponall">';
		print $object->getNomUrl(1);
		print '</td>';

		// Label
		print '<td class="tdoverflowmax300">';
		if (!empty($obj->label)) {
			$object->ref = $langs->trans($obj->label);
			print '<span title="'.dol_escape_htmltag($langs->trans($obj->label)).'">'.$object->getNomUrl(0, '', 1).'</span>';
			$object->ref = $obj->rowid;
		} else {
			//print $langs->trans('CronNone');
		}
		print '</td>';

		// Priority
		print '<td class="right">';
		print $object->priority;
		print '</td>';

<<<<<<< HEAD
		print '<td>';
		if ($obj->jobtype == 'method') {
=======
		print '<td class="nowraponall">';
		if ($obj->jobtype == 'method')
		{
>>>>>>> f514dec6
			$text = $langs->trans("CronClass");
			$texttoshow = $langs->trans('CronModule').': '.$obj->module_name.'<br>';
			$texttoshow .= $langs->trans('CronClass').': '.$obj->classesname.'<br>';
			$texttoshow .= $langs->trans('CronObject').': '.$obj->objectname.'<br>';
			$texttoshow .= $langs->trans('CronMethod').': '.$obj->methodename;
			$texttoshow .= '<br>'.$langs->trans('CronArgs').': '.$obj->params;
			$texttoshow .= '<br>'.$langs->trans('Comment').': '.$langs->trans($obj->note);
		} elseif ($obj->jobtype == 'command') {
			$text = $langs->trans('CronCommand');
			$texttoshow = $langs->trans('CronCommand').': '.dol_trunc($obj->command);
			$texttoshow .= '<br>'.$langs->trans('CronArgs').': '.$obj->params;
			$texttoshow .= '<br>'.$langs->trans('Comment').': '.$langs->trans($obj->note);
		}
		print $form->textwithpicto($text, $texttoshow, 1);
		print '</td>';

		print '<td>';
		if ($obj->unitfrequency == "60") {
			print $langs->trans('CronEach')." ".($obj->frequency)." ".$langs->trans('Minutes');
		}
		if ($obj->unitfrequency == "3600") {
			print $langs->trans('CronEach')." ".($obj->frequency)." ".$langs->trans('Hours');
		}
		if ($obj->unitfrequency == "86400") {
			print $langs->trans('CronEach')." ".($obj->frequency)." ".$langs->trans('Days');
		}
		if ($obj->unitfrequency == "604800") {
			print $langs->trans('CronEach')." ".($obj->frequency)." ".$langs->trans('Weeks');
		}
		print '</td>';

		print '<td class="center">';
		if (!empty($obj->datestart)) {
			print dol_print_date($db->jdate($obj->datestart), 'dayhour', 'tzserver');
		}
		print '</td>';

		print '<td class="center">';
		if (!empty($obj->dateend)) {
			print dol_print_date($db->jdate($obj->dateend), 'dayhour', 'tzserver');
		}
		print '</td>';

		print '<td class="right">';
		if (!empty($obj->nbrun)) {
			print $obj->nbrun;
		} else {
			print '0';
		}
		if (!empty($obj->maxrun)) {
			print ' <span class="'.$langs->trans("Max").'">/ '.$obj->maxrun.'</span>';
		}
		print '</td>';

		// Date start last run
		print '<td class="center">';
		if (!empty($datelastrun)) {
			print dol_print_date($datelastrun, 'dayhoursec', 'tzserver');
		}
		print '</td>';

		// Duration
		print '<td class="center">';
		if (!empty($datelastresult) && ($datelastresult >= $datelastrun)) {
			print convertSecondToTime(max($datelastresult - $datelastrun, 1), 'allhourminsec');
			//print '<br>'.($datelastresult - $datelastrun).' '.$langs->trans("seconds");
		}
		print '</td>';

		// Return code of last run
		print '<td class="center">';
		if ($obj->lastresult != '') {
			if (empty($obj->lastresult)) {
				print $obj->lastresult;
			} else {
				print '<span class="error">'.dol_trunc($obj->lastresult).'</div>';
			}
		}
		print '</td>';

		// Output of last run
		print '<td>';
		if (!empty($obj->lastoutput)) {
			print dol_trunc(nl2br($obj->lastoutput), 50);
		}
		print '</td>';

		print '<td class="center">';
		if (!empty($obj->datenextrun)) {
			$datenextrun = $db->jdate($obj->datenextrun);
			if (empty($obj->status)) {
				print '<span class="opacitymedium">';
			}
			print dol_print_date($datenextrun, 'dayhoursec');
			if ($obj->status == Cronjob::STATUS_ENABLED) {
				if ($obj->maxrun && $obj->nbrun >= $obj->maxrun) {
					print img_warning($langs->trans("MaxRunReached"));
				} elseif ($datenextrun && $datenextrun < $now) {
					print img_warning($langs->trans("Late"));
				}
			}
			if (empty($obj->status)) {
				print '</span>';
			}
		}
		print '</td>';

		// Status
		print '<td class="center">';
		print $object->getLibStatut(5);
		print '</td>';

		print '<td class="nowraponall right">';

		$backtopage = urlencode($_SERVER["PHP_SELF"].'?'.$param.($sortfield ? '&sortfield='.$sortfield : '').($sortorder ? '&sortorder='.$sortorder : ''));
		if ($user->rights->cron->create) {
			print '<a class="editfielda" href="'.DOL_URL_ROOT."/cron/card.php?id=".$obj->rowid.'&action=edit&token='.newToken().($sortfield ? '&sortfield='.$sortfield : '').($sortorder ? '&sortorder='.$sortorder : '').$param;
			print "&backtopage=".$backtopage."\" title=\"".dol_escape_htmltag($langs->trans('Edit'))."\">".img_picto($langs->trans('Edit'), 'edit')."</a> &nbsp;";
		}
		if ($user->rights->cron->delete) {
			print '<a class="reposition" href="'.$_SERVER["PHP_SELF"]."?id=".$obj->rowid.'&action=delete&token='.newToken().($page ? '&page='.$page : '').($sortfield ? '&sortfield='.$sortfield : '').($sortorder ? '&sortorder='.$sortorder : '').$param;
			print "\" title=\"".dol_escape_htmltag($langs->trans('CronDelete'))."\">".img_picto($langs->trans('CronDelete'), 'delete', '', false, 0, 0, '', 'marginleftonly')."</a> &nbsp; ";
		} else {
			print "<a href=\"#\" title=\"".dol_escape_htmltag($langs->trans('NotEnoughPermissions'))."\">".img_picto($langs->trans('NotEnoughPermissions'), 'delete', '', false, 0, 0, '', 'marginleftonly')."</a> &nbsp; ";
		}
		if ($user->rights->cron->execute) {
			if (!empty($obj->status)) {
				print '<a class="reposition" href="'.$_SERVER["PHP_SELF"].'?id='.$obj->rowid.'&action=execute';
				print (empty($conf->global->CRON_KEY) ? '' : '&securitykey='.$conf->global->CRON_KEY);
				print ($sortfield ? '&sortfield='.$sortfield : '');
				print ($sortorder ? '&sortorder='.$sortorder : '');
				print $param."\" title=\"".dol_escape_htmltag($langs->trans('CronExecute'))."\">".img_picto($langs->trans('CronExecute'), "play", '', false, 0, 0, '', 'marginleftonly').'</a>';
			} else {
				print '<a href="#" class="cursordefault" title="'.dol_escape_htmltag($langs->trans('JobDisabled')).'">'.img_picto($langs->trans('JobDisabled'), "playdisabled", '', false, 0, 0, '', 'marginleftonly').'</a>';
			}
		} else {
			print '<a href="#" class="cursornotallowed" title="'.dol_escape_htmltag($langs->trans('NotEnoughPermissions')).'">'.img_picto($langs->trans('NotEnoughPermissions'), "playdisabled", '', false, 0, 0, '', 'marginleftonly').'</a>';
		}
		if ($massactionbutton || $massaction) {   // If we are in select mode (massactionbutton defined) or if we have already selected and sent an action ($massaction) defined
			$selected = 0;
			if (in_array($obj->rowid, $arrayofselected)) {
				$selected = 1;
			}
			print ' &nbsp; <input id="cb'.$obj->rowid.'" class="flat checkforselect valignmiddle" type="checkbox" name="toselect[]" value="'.$obj->rowid.'"'.($selected ? ' checked="checked"' : '').'>';
		}
		print '</td>';

		print '</tr>';

		$i++;
	}
} else {
	print '<tr><td colspan="15" class="opacitymedium">'.$langs->trans('CronNoJobs').'</td></tr>';
}

print '</table>';
print '</div>';

print '</from>';

if ($mode == 'modulesetup') {
	print dol_get_fiche_end();
}


llxFooter();

$db->close();<|MERGE_RESOLUTION|>--- conflicted
+++ resolved
@@ -510,14 +510,8 @@
 		print $object->priority;
 		print '</td>';
 
-<<<<<<< HEAD
-		print '<td>';
+		print '<td class="nowraponall">';
 		if ($obj->jobtype == 'method') {
-=======
-		print '<td class="nowraponall">';
-		if ($obj->jobtype == 'method')
-		{
->>>>>>> f514dec6
 			$text = $langs->trans("CronClass");
 			$texttoshow = $langs->trans('CronModule').': '.$obj->module_name.'<br>';
 			$texttoshow .= $langs->trans('CronClass').': '.$obj->classesname.'<br>';
