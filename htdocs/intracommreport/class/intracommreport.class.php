--- conflicted
+++ resolved
@@ -47,17 +47,6 @@
 	 * @var string Field with ID of parent key if this field has a parent
 	 */
 	public $fk_element = 'fk_intracommreport';
-
-	public $picto = 'intracommreport';
-
-	/**
-	 * @var string ref ???
-	 */
-	public $label;
-
-	public $period;
-
-	public $declaration;
 
 	/**
 	 * @var string 	String with name of icon for intracommreport. Must be a 'fa-xxx' fontawesome code (or 'fa-xxx_fa_color_size') or 'intracommreport@monmodule' if picto is file 'img/object_intracommreport.png'.
@@ -174,17 +163,7 @@
 
 	/**
 	 * @var string
-<<<<<<< HEAD
-	 */
-	public $exporttype;			// deb or des
-
-	/**
-	 * @var string
-	 */
-	public $type_declaration;	// 'introduction' or 'expedition'
-=======
-	 */
->>>>>>> cc80841a
+	 */
 	public $numero_declaration;
 
 
@@ -198,14 +177,6 @@
 	 */
 	const TYPE_DES = 1;
 
-<<<<<<< HEAD
-	public static $type = array(
-		'introduction' => 'Introduction',
-		'expedition' => 'Expédition'
-	);
-=======
->>>>>>> cc80841a
-
 
 	/**
 	 * Constructor
@@ -217,11 +188,6 @@
 		global $langs;
 
 		$this->db = $db;
-<<<<<<< HEAD
-
-		$this->ismultientitymanaged = 1;
-		$this->exporttype = 'deb';
-=======
 		$this->ismultientitymanaged = 1;
 		$this->isextrafieldmanaged = 1;
 
@@ -258,7 +224,6 @@
 		}
 
 		$this->type_export = 'deb';
->>>>>>> cc80841a
 	}
 
 	/**
@@ -280,16 +245,11 @@
 	/**
 	 * Function fetch
 	 *
-<<<<<<< HEAD
-	 * @param 	int 	$id 	object ID
-	 * @return 	int
-=======
 	 * @param 	int 	$id 			object ID
 	 * @param 	string 	$ref  			Ref
 	 * @param	int		$noextrafields	0=Default to load extrafields, 1=No extrafields
 	 * @param	int		$nolines		0=Default to load extrafields, 1=No extrafields
 	 * @return 	int     				Return integer <0 if KO, 0 if not found, >0 if OK
->>>>>>> cc80841a
 	 */
 	public function fetch($id, $ref = null, $noextrafields = 0, $nolines = 0)
 	{
@@ -633,11 +593,7 @@
 	{
 		$sql = "SELECT MAX(numero_declaration) as max_declaration_number";
 		$sql .= " FROM ".MAIN_DB_PREFIX.$this->table_element;
-<<<<<<< HEAD
-		$sql .= " WHERE exporttype = '".$this->db->escape($this->exporttype)."'";
-=======
 		$sql .= " WHERE exporttype = '".$this->db->escape($this->type_export)."'";
->>>>>>> cc80841a
 		$resql = $this->db->query($sql);
 		if ($resql) {
 			$res = $this->db->fetch_object($resql);
