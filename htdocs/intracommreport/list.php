<?php
/* Copyright (C) 2015       ATM Consulting          <support@atm-consulting.fr>
 * Copyright (C) 2019-2020  Open-DSI                <support@open-dsi.fr>
 * Copyright (C) 2024		MDW							<mdeweerd@users.noreply.github.com>
 *
 * This program is free software; you can redistribute it and/or modify
 * it under the terms of the GNU General Public License as published by
 * the Free Software Foundation; either version 3 of the License, or
 * (at your option) any later version.
 *
 * This program is distributed in the hope that it will be useful,
 * but WITHOUT ANY WARRANTY; without even the implied warranty of
 * MERCHANTABILITY or FITNESS FOR A PARTICULAR PURPOSE.  See the
 * GNU General Public License for more details.
 *
 * You should have received a copy of the GNU General Public License
 * along with this program. If not, see <https://www.gnu.org/licenses/>.
 */

/**
 *  \file       htdocs/intracommreport/list.php
 *  \ingroup    Intracomm Report
 *  \brief      Page to list intracomm report
 */

<<<<<<< HEAD
=======

// General defined Options
//if (! defined('CSRFCHECK_WITH_TOKEN'))     define('CSRFCHECK_WITH_TOKEN', '1');					// Force use of CSRF protection with tokens even for GET
//if (! defined('MAIN_AUTHENTICATION_MODE')) define('MAIN_AUTHENTICATION_MODE', 'aloginmodule');	// Force authentication handler
//if (! defined('MAIN_LANG_DEFAULT'))        define('MAIN_LANG_DEFAULT', 'auto');					// Force LANG (language) to a particular value
//if (! defined('MAIN_SECURITY_FORCECSP'))   define('MAIN_SECURITY_FORCECSP', 'none');				// Disable all Content Security Policies
//if (! defined('NOBROWSERNOTIF'))     		 define('NOBROWSERNOTIF', '1');					// Disable browser notification
//if (! defined('NOIPCHECK'))                define('NOIPCHECK', '1');						// Do not check IP defined into conf $dolibarr_main_restrict_ip
//if (! defined('NOLOGIN'))                  define('NOLOGIN', '1');						// Do not use login - if this page is public (can be called outside logged session). This includes the NOIPCHECK too.
//if (! defined('NOREQUIREAJAX'))            define('NOREQUIREAJAX', '1');       	  		// Do not load ajax.lib.php library
//if (! defined('NOREQUIREDB'))              define('NOREQUIREDB', '1');					// Do not create database handler $db
//if (! defined('NOREQUIREHTML'))            define('NOREQUIREHTML', '1');					// Do not load html.form.class.php
//if (! defined('NOREQUIREMENU'))            define('NOREQUIREMENU', '1');					// Do not load and show top and left menu
//if (! defined('NOREQUIRESOC'))             define('NOREQUIRESOC', '1');					// Do not load object $mysoc
//if (! defined('NOREQUIRETRAN'))            define('NOREQUIRETRAN', '1');					// Do not load object $langs
//if (! defined('NOREQUIREUSER'))            define('NOREQUIREUSER', '1');					// Do not load object $user
//if (! defined('NOSCANGETFORINJECTION'))    define('NOSCANGETFORINJECTION', '1');			// Do not check injection attack on GET parameters
//if (! defined('NOSCANPOSTFORINJECTION'))   define('NOSCANPOSTFORINJECTION', '1');			// Do not check injection attack on POST parameters
//if (! defined('NOSESSION'))                define('NOSESSION', '1');						// On CLI mode, no need to use web sessions
//if (! defined('NOSTYLECHECK'))             define('NOSTYLECHECK', '1');					// Do not check style html tag into posted data
//if (! defined('NOTOKENRENEWAL'))           define('NOTOKENRENEWAL', '1');					// Do not roll the Anti CSRF token (used if MAIN_SECURITY_CSRF_WITH_TOKEN is on)


>>>>>>> cc80841a
// Load Dolibarr environment
require '../main.inc.php';
require_once DOL_DOCUMENT_ROOT.'/intracommreport/class/intracommreport.class.php';
require_once DOL_DOCUMENT_ROOT.'/core/lib/company.lib.php';
require_once DOL_DOCUMENT_ROOT.'/core/class/html.formother.class.php';

// Load translation files required by the page
$langs->loadLangs(array('intracommreport'));

<<<<<<< HEAD
// Get Parameters
$action = GETPOST('action', 'alpha');
$massaction = GETPOST('massaction', 'alpha');
$show_files = GETPOSTINT('show_files');
$confirm = GETPOST('confirm', 'alpha');
$toselect = GETPOST('toselect', 'array');
=======
// Get parameters
$action     = GETPOST('action', 'aZ09') ? GETPOST('action', 'aZ09') : 'view'; // The action 'create'/'add', 'edit'/'update', 'view', ...
$massaction = GETPOST('massaction', 'alpha'); // The bulk action (combo box choice into lists)
$show_files = GETPOST('show_files', 'int'); // Show files area generated by bulk actions ?
$confirm    = GETPOST('confirm', 'alpha'); // Result of a confirmation
$cancel     = GETPOST('cancel', 'alpha'); // We click on a Cancel button
$toselect   = GETPOST('toselect', 'array:int'); // Array of ids of elements selected into a list
$optioncss = GETPOST('optioncss', 'alpha');
$mode = GETPOST('mode', 'aZ');
>>>>>>> cc80841a

$search_all = trim((GETPOST('search_all', 'alphanohtml') != '') ? GETPOST('search_all', 'alphanohtml') : GETPOST('sall', 'alphanohtml'));
$search_ref = GETPOST("search_ref", 'alpha');
$search_type = GETPOST("search_type", 'int');
<<<<<<< HEAD
$optioncss = GETPOST('optioncss', 'alpha');
$mode = GETPOST('mode', 'aZ');

$type = GETPOST("type", 'int');

$diroutputmassaction = $conf->product->dir_output.'/temp/massgeneration/'.$user->id;

$limit = GETPOSTINT('limit') ? GETPOSTINT('limit') : $conf->liste_limit;
$sortfield = GETPOST('sortfield', 'aZ09comma');
$sortorder = GETPOST('sortorder', 'aZ09comma');
$page = GETPOSTISSET('pageplusone') ? (GETPOSTINT('pageplusone') - 1) : GETPOSTINT("page");
=======

// Initialize context for list
$contextpage = GETPOST('contextpage', 'aZ') ? GETPOST('contextpage', 'aZ') : 'intracommreportlist';
if ((string) $type == '1') {
	$contextpage = 'DESlist';
	if ($search_type == '') {
		$search_type = '1';
	}
}
if ((string) $type == '0') {
	$contextpage = 'DEBlist';
	if ($search_type == '') {
		$search_type = '0';
	}
}

$diroutputmassaction = $conf->product->dir_output.'/temp/massgeneration/'.$user->id;

// Load variable for pagination
$limit = GETPOSTINT('limit') ? GETPOSTINT('limit') : $conf->liste_limit;
$sortfield = GETPOST('sortfield', 'aZ09comma');
$sortorder = GETPOST('sortorder', 'aZ09comma');
$page = GETPOSTISSET('pageplusone') ? (GETPOSTINT('pageplusone') - 1) : GETPOSTINT('page');
>>>>>>> cc80841a
if (empty($page) || $page < 0 || GETPOST('button_search', 'alpha') || GETPOST('button_removefilter', 'alpha')) {
	// If $page is not defined, or '' or -1 or if we click on clear filters
	$page = 0;
}
$offset = $limit * $page;
$pageprev = $page - 1;
$pagenext = $page + 1;


// Initialize a technical objects
$object = new IntracommReport($db);
$extrafields = new ExtraFields($db);
$diroutputmassaction = $conf->mymodule->dir_output.'/temp/massgeneration/'.$user->id;
$hookmanager->initHooks(array($contextpage)); 	// Note that conf->hooks_modules contains array of activated contexes

// Fetch optionals attributes and labels
$extrafields->fetch_name_optionals_label($object->table_element);
//$extrafields->fetch_name_optionals_label($object->table_element_line);

$search_array_options = $extrafields->getOptionalsFromPost($object->table_element, '', 'search_');

// Default sort order (if not yet defined by previous GETPOST)
if (!$sortfield) {
	reset($object->fields);					// Reset is required to avoid key() to return null.
	$sortfield = "t.".key($object->fields); // Set here default search field. By default 1st field in definition.
}
if (!$sortorder) {
	$sortorder = "ASC";
}

<<<<<<< HEAD
// Initialize context for list
$contextpage = GETPOST('contextpage', 'aZ') ? GETPOST('contextpage', 'aZ') : 'intracommreportlist';
if ((string) $type == '1') {
	$contextpage = 'DESlist';
	if ($search_type == '') {
		$search_type = '1';
	}
}
if ((string) $type == '0') {
	$contextpage = 'DEBlist';
	if ($search_type == '') {
		$search_type = '0';
=======
// Initialize array of search criteria
$search_all = trim(GETPOST('search_all', 'alphanohtml'));
$search = array();
foreach ($object->fields as $key => $val) {
	if (GETPOST('search_'.$key, 'alpha') !== '') {
		$search[$key] = GETPOST('search_'.$key, 'alpha');
	}
	if (preg_match('/^(date|timestamp|datetime)/', $val['type'])) {
		$search[$key.'_dtstart'] = dol_mktime(0, 0, 0, GETPOSTINT('search_'.$key.'_dtstartmonth'), GETPOSTINT('search_'.$key.'_dtstartday'), GETPOSTINT('search_'.$key.'_dtstartyear'));
		$search[$key.'_dtend'] = dol_mktime(23, 59, 59, GETPOSTINT('search_'.$key.'_dtendmonth'), GETPOSTINT('search_'.$key.'_dtendday'), GETPOSTINT('search_'.$key.'_dtendyear'));
>>>>>>> cc80841a
	}
}

$fieldstosearchall = array(
	't.ref' => "Ref",
);

// Initialize a technical object to manage hooks. Note that conf->hooks_modules contains array of hooks
$object = new IntracommReport($db);
$hookmanager->initHooks(array('intracommreportlist'));
$extrafields = new ExtraFields($db);
$form = new Form($db);

/*
// fetch optionals attributes and labels
$extralabels = $extrafields->fetch_name_optionals_label($object->table_element);
$search_array_options=$extrafields->getOptionalsFromPost($object->table_element, '', 'search_');
*/

if (empty($action)) {
	$action = 'list';
}


<<<<<<< HEAD
// List of fields to search into when doing a "search in all"
$fieldstosearchall = array(
	'i.ref' => "Ref",
	'pfi.ref_fourn' => "RefSupplier",
	'i.label' => "ProductLabel",
	'i.description' => "Description",
	"i.note" => "Note",
);

$isInEEC = isInEEC($mysoc);

// Definition of fields for lists
$arrayfields = array(
	'i.ref' => array('label' => $langs->trans("Ref"), 'checked' => 1),
	'i.label' => array('label' => $langs->trans("Label"), 'checked' => 1),
	'i.fk_product_type' => array('label' => $langs->trans("Type"), 'checked' => 0, 'enabled' => (isModEnabled("product") && isModEnabled("service"))),
);

/*
// Extra fields
if (isset($extrafields->attributes[$object->table_element]['label']) && is_array($extrafields->attributes[$object->table_element]['label']) && count($extrafields->attributes[$object->table_element]['label']))
{
	foreach($extrafields->attributes[$object->table_element]['label'] as $key => $val)
	{
		if (!empty($extrafields->attributes[$object->table_element]['list'][$key]))
			$arrayfields["ef.".$key]=array('label'=>$extrafields->attributes[$object->table_element]['label'][$key], 'checked'=>(($extrafields->attributes[$object->table_element]['list'][$key]<0)?0:1), 'position'=>$extrafields->attributes[$object->table_element]['pos'][$key], 'enabled'=>(abs((int) $extrafields->attributes[$object->table_element]['list'][$key])!=3 && $extrafields->attributes[$object->table_element]['perms'][$key]));
	}
}
*/
=======

// Definition of array of fields for columns
$arrayfields = array();
foreach ($object->fields as $key => $val) {
	// If $val['visible']==0, then we never show the field
	if (!empty($val['visible'])) {
		$visible = (int) dol_eval($val['visible'], 1);
		$arrayfields['t.'.$key] = array(
			'label' => $val['label'],
			'checked' => (($visible < 0) ? 0 : 1),
			'enabled' => (abs($visible) != 3 && (bool) dol_eval($val['enabled'], 1)),
			'position' => $val['position'],
			'help' => isset($val['help']) ? $val['help'] : ''
		);
	}
}
// Extra fields
include DOL_DOCUMENT_ROOT.'/core/tpl/extrafields_list_array_fields.tpl.php';
>>>>>>> cc80841a

$object->fields = dol_sort_array($object->fields, 'position');
//$arrayfields['anotherfield'] = array('type'=>'integer', 'label'=>'AnotherField', 'checked'=>1, 'enabled'=>1, 'position'=>90, 'csslist'=>'right');
$arrayfields = dol_sort_array($arrayfields, 'position');
'@phan-var-force array<string,array{label:string,checked?:int<0,1>,position?:int,help?:string}> $arrayfields';  // dol_sort_array looses type for Phan


//$isInEEC = isInEEC($mysoc);


$permissiontoread = $user->hasRight('intracommreport', 'read');
$permissiontoadd = $user->hasRight('intracommreport', 'write');
$permissiontodelete = $user->hasRight('intracommreport', 'delete');

// Security check
if ($search_type == '0') {
	$result = restrictedArea($user, 'produit', '', '', '', '', '', 0);
} elseif ($search_type == '1') {
	$result = restrictedArea($user, 'service', '', '', '', '', '', 0);
} else {
	$result = restrictedArea($user, 'produit|service', '', '', '', '', '', 0);
}

<<<<<<< HEAD
$permissiontoread = $user->hasRight('intracommreport', 'read');
$permissiontodelete = $user->hasRight('intracommreport', 'delete');
=======
if (!isModEnabled("intracommreport")) {
	accessforbidden('Module intracommreport not enabled');
}

>>>>>>> cc80841a


/*
 * Actions
 */

if (GETPOST('cancel', 'alpha')) {
	$action = 'list';
	$massaction = '';
}
if (!GETPOST('confirmmassaction', 'alpha') && $massaction != 'presend' && $massaction != 'confirm_presend') {
	$massaction = '';
}

$parameters = array();
$reshook = $hookmanager->executeHooks('doActions', $parameters, $object, $action); // Note that $action and $object may have been modified by some hooks
if ($reshook < 0) {
	setEventMessages($hookmanager->error, $hookmanager->errors, 'errors');
}

if (empty($reshook)) {
	// Selection of new fields
	include DOL_DOCUMENT_ROOT.'/core/actions_changeselectedfields.inc.php';

	// Purge search criteria
	if (GETPOST('button_removefilter_x', 'alpha') || GETPOST('button_removefilter.x', 'alpha') || GETPOST('button_removefilter', 'alpha')) { // All tests are required to be compatible with all browsers
		$search_all = "";
		$search_ref = "";
		//$search_label = "";
		//$search_type='';						// There is 2 types of list: a list of product and a list of services. No list with both. So when we clear search criteria, we must keep the filter on type.

		//$show_childproducts = '';
		$search_array_options = array();
	}

	// Mass actions
	$objectclass = 'Product';
	if ((string) $search_type == '1') {
		$objectlabel = 'Services';
	}
	if ((string) $search_type == '0') {
		$objectlabel = 'Products';
	}

	$uploaddir = $conf->product->dir_output;
	include DOL_DOCUMENT_ROOT.'/core/actions_massactions.inc.php';
}


/*
 * View
 */

<<<<<<< HEAD
$formother = new FormOther($db);
$intracommreport_static = new IntracommReport($db);

$title = $langs->trans('IntracommReportList'.$type);
$helpurl = 'EN:Module_IntracommReport|FR:Module_ProDouane';

// Build and execute select
// --------------------------------------------------------------------
$sql = 'SELECT i.rowid, i.type_declaration, i.type_export, i.periods, i.mode, i.entity';
// Add fields from extrafields
if (!empty($extrafields->attributes[$object->table_element]['label'])) {
	foreach ($extrafields->attributes[$object->table_element]['label'] as $key => $val) {
		$sql .= ($extrafields->attributes[$object->table_element]['type'][$key] != 'separate' ? ", ef.".$key." as options_".$key : '');
=======
$form = new Form($db);

$now = dol_now();

$title = $langs->trans("IntraCommReports");
//$help_url = "EN:Module_IntraCommReport|FR:Module_IntraCommReport_FR|ES:Módulo_IntraCommReport";
$help_url = '';
$morejs = array();
$morecss = array();


// Build and execute select
// --------------------------------------------------------------------
$sql = 'SELECT ';
$sql .= $object->getFieldList('t');
// Add fields from extrafields
if (!empty($extrafields->attributes[$object->table_element]['label'])) {
	foreach ($extrafields->attributes[$object->table_element]['label'] as $key => $val) {
		$sql .= ($extrafields->attributes[$object->table_element]['type'][$key] != 'separate' ? ", ef.".$key." as options_".$key : "");
>>>>>>> cc80841a
	}
}
// Add fields from hooks
$parameters = array();
$reshook = $hookmanager->executeHooks('printFieldListSelect', $parameters, $object, $action); // Note that $action and $object may have been modified by hook
<<<<<<< HEAD
$sql .= $hookmanager->resPrint;
$sql = preg_replace('/,\s*$/', '', $sql);
=======
>>>>>>> cc80841a
$sql .= $hookmanager->resPrint;
$sql = preg_replace('/,\s*$/', '', $sql);

$sqlfields = $sql; // $sql fields to remove for count total

<<<<<<< HEAD
$sql .= ' FROM '.MAIN_DB_PREFIX.'intracommreport as i';
// if (isset($extrafields->attributes[$object->table_element]['label']) && is_array($extrafields->attributes[$object->table_element]['label']) && count($extrafields->attributes[$object->table_element]['label'])) $sql.= " LEFT JOIN ".MAIN_DB_PREFIX."intracommreport_extrafields as ef on (i.rowid = ef.fk_object)";
$sql .= ' WHERE i.entity IN ('.getEntity('intracommreport').')';
if ($search_all) {
	$sql .= natural_search(array_keys($fieldstosearchall), $search_all);
=======
$sql .= " FROM ".MAIN_DB_PREFIX.$object->table_element." as t";
//$sql .= " LEFT JOIN ".MAIN_DB_PREFIX."anothertable as rc ON rc.parent = t.rowid";
if (isset($extrafields->attributes[$object->table_element]['label']) && is_array($extrafields->attributes[$object->table_element]['label']) && count($extrafields->attributes[$object->table_element]['label'])) {
	$sql .= " LEFT JOIN ".MAIN_DB_PREFIX.$object->table_element."_extrafields as ef on (t.rowid = ef.fk_object)";
}
// Add table from hooks
$parameters = array();
$reshook = $hookmanager->executeHooks('printFieldListFrom', $parameters, $object, $action); // Note that $action and $object may have been modified by hook
$sql .= $hookmanager->resPrint;
if ($object->ismultientitymanaged == 1) {
	$sql .= " WHERE t.entity IN (".getEntity($object->element, (GETPOST('search_current_entity', 'int') ? 0 : 1)).")";
} else {
	$sql .= " WHERE 1 = 1";
>>>>>>> cc80841a
}
foreach ($search as $key => $val) {
	if (array_key_exists($key, $object->fields)) {
		if ($key == 'status' && $search[$key] == -1) {
			continue;
		}
		$mode_search = (($object->isInt($object->fields[$key]) || $object->isFloat($object->fields[$key])) ? 1 : 0);
		if ((strpos($object->fields[$key]['type'], 'integer:') === 0) || (strpos($object->fields[$key]['type'], 'sellist:') === 0) || !empty($object->fields[$key]['arrayofkeyval'])) {
			if ($search[$key] == '-1' || ($search[$key] === '0' && (empty($object->fields[$key]['arrayofkeyval']) || !array_key_exists('0', $object->fields[$key]['arrayofkeyval'])))) {
				$search[$key] = '';
			}
			$mode_search = 2;
		}
		if ($search[$key] != '') {
			$sql .= natural_search("t.".$db->sanitize($key), $search[$key], (($key == 'status') ? 2 : $mode_search));
		}
	} else {
		if (preg_match('/(_dtstart|_dtend)$/', $key) && $search[$key] != '') {
			$columnName = preg_replace('/(_dtstart|_dtend)$/', '', $key);
			if (preg_match('/^(date|timestamp|datetime)/', $object->fields[$columnName]['type'])) {
				if (preg_match('/_dtstart$/', $key)) {
					$sql .= " AND t.".$db->sanitize($columnName)." >= '".$db->idate($search[$key])."'";
				}
				if (preg_match('/_dtend$/', $key)) {
					$sql .= " AND t.".$db->sanitize($columnName)." <= '".$db->idate($search[$key])."'";
				}
			}
		}
	}
}
if ($search_all) {
	$sql .= natural_search(array_keys($fieldstosearchall), $search_all);
}
/*
 // If the internal user must only see his customers, force searching by him
 $search_sale = 0;
 if (!$user->hasRight('societe', 'client', 'voir')) {
 $search_sale = $user->id;
 }
 // Search on sale representative
 if ($search_sale && $search_sale != '-1') {
 if ($search_sale == -2) {
 $sql .= " AND NOT EXISTS (SELECT sc.fk_soc FROM ".MAIN_DB_PREFIX."societe_commerciaux as sc WHERE sc.fk_soc = t.fk_soc)";
 } elseif ($search_sale > 0) {
 $sql .= " AND EXISTS (SELECT sc.fk_soc FROM ".MAIN_DB_PREFIX."societe_commerciaux as sc WHERE sc.fk_soc = t.fk_soc AND sc.fk_user = ".((int) $search_sale).")";
 }
 }
 // Search on socid
 if ($socid) {
 $sql .= " AND t.fk_soc = ".((int) $socid);
 }
 */
//$sql.= dolSqlDateFilter("t.field", $search_xxxday, $search_xxxmonth, $search_xxxyear);
// Add where from extra fields
include DOL_DOCUMENT_ROOT.'/core/tpl/extrafields_list_search_sql.tpl.php';
// Add where from hooks
$parameters = array();
$reshook = $hookmanager->executeHooks('printFieldListWhere', $parameters, $object, $action); // Note that $action and $object may have been modified by hook
$sql .= $hookmanager->resPrint;

<<<<<<< HEAD
$sql .= " GROUP BY i.rowid, i.type_declaration, i.type_export, i.periods, i.mode, i.entity";
// Add groupby from hooks
/*
$parameters = array();
$reshook = $hookmanager->executeHooks('printFieldListGroupBy', $parameters, $object, $action); // Note that $action and $object may have been modified by hook
$sql .= $hookmanager->resPrint;
$sql = preg_replace('/,\s*$/', '', $sql);
*/

// Add HAVING from hooks
/*
=======
/* If a group by is required
 $sql .= " GROUP BY ";
 foreach($object->fields as $key => $val) {
 $sql .= "t.".$db->sanitize($key).", ";
 }
 // Add fields from extrafields
 if (!empty($extrafields->attributes[$object->table_element]['label'])) {
 foreach ($extrafields->attributes[$object->table_element]['label'] as $key => $val) {
 $sql .= ($extrafields->attributes[$object->table_element]['type'][$key] != 'separate' ? "ef.".$key.', ' : '');
 }
 }
 // Add groupby from hooks
 $parameters = array();
 $reshook = $hookmanager->executeHooks('printFieldListGroupBy', $parameters, $object, $action); // Note that $action and $object may have been modified by hook
 $sql .= $hookmanager->resPrint;
 $sql = preg_replace('/,\s*$/', '', $sql);
 */

// Add HAVING from hooks
/*
>>>>>>> cc80841a
 $parameters = array();
 $reshook = $hookmanager->executeHooks('printFieldListHaving', $parameters, $object, $action); // Note that $action and $object may have been modified by hook
 $sql .= empty($hookmanager->resPrint) ? "" : " HAVING 1=1 ".$hookmanager->resPrint;
 */

// Count total nb of records
$nbtotalofrecords = '';
if (!getDolGlobalInt('MAIN_DISABLE_FULL_SCANLIST')) {
	/* The fast and low memory method to get and count full list converts the sql into a sql count */
	$sqlforcount = preg_replace('/^'.preg_quote($sqlfields, '/').'/', 'SELECT COUNT(*) as nbtotalofrecords', $sql);
	$sqlforcount = preg_replace('/GROUP BY .*$/', '', $sqlforcount);
<<<<<<< HEAD
=======

>>>>>>> cc80841a
	$resql = $db->query($sqlforcount);
	if ($resql) {
		$objforcount = $db->fetch_object($resql);
		$nbtotalofrecords = $objforcount->nbtotalofrecords;
	} else {
		dol_print_error($db);
	}

	if (($page * $limit) > $nbtotalofrecords) {	// if total resultset is smaller than the paging size (filtering), goto and load page 0
		$page = 0;
		$offset = 0;
	}
	$db->free($resql);
}

// Complete request and execute it with limit
$sql .= $db->order($sortfield, $sortorder);
if ($limit) {
	$sql .= $db->plimit($limit + 1, $offset);
}

$resql = $db->query($sql);
if (!$resql) {
	dol_print_error($db);
	exit;
}

$num = $db->num_rows($resql);
<<<<<<< HEAD


// Output page
// --------------------------------------------------------------------

llxHeader('', $title, $helpurl, '');

// Displays product removal confirmation
if (GETPOST('delreport')) {
	setEventMessages($langs->trans("IntracommReportDeleted", GETPOST('delreport')), null, 'mesgs');
}

$arrayofselected = is_array($toselect) ? $toselect : array();

$param = '';
if (!empty($mode)) {
	$param .= '&mode='.urlencode($mode);
}
if (!empty($contextpage) && $contextpage != $_SERVER["PHP_SELF"]) {
	$param .= '&contextpage='.urlencode($contextpage);
}
if ($limit > 0 && $limit != $conf->liste_limit) {
	$param .= '&limit='.((int) $limit);
}
if ($search_all) {
	$param .= "&search_all=".urlencode($search_all);
}
if ($search_ref) {
	$param = "&search_ref=".urlencode($search_ref);
}
if ($search_label) {
	$param .= "&search_label=".urlencode($search_label);
}
if ($optioncss != '') {
	$param .= '&optioncss='.urlencode($optioncss);
}
// Add $param from extra fields
include DOL_DOCUMENT_ROOT.'/core/tpl/extrafields_list_search_param.tpl.php';
// Add $param from hooks
$parameters = array('param' => &$param);
$reshook = $hookmanager->executeHooks('printFieldListSearchParam', $parameters, $object); // Note that $action and $object may have been modified by hook
$param .= $hookmanager->resPrint;

// List of mass actions available
$arrayofmassactions = array(
	'generate_doc' => img_picto('', 'pdf', 'class="pictofixedwidth"').$langs->trans("ReGeneratePDF"),
	//'builddoc'=>$langs->trans("PDFMerge"),
	//'presend'=>$langs->trans("SendByMail"),
);
if (!empty($permissiontodelete)) {
	$arrayofmassactions['predelete'] = img_picto('', 'delete', 'class="pictofixedwidth"').$langs->trans("Delete");
}
if (in_array($massaction, array('presend', 'predelete'))) {
	$arrayofmassactions = array();
}
$massactionbutton = $form->selectMassAction('', $arrayofmassactions);

$newcardbutton = '';
if ($user->hasRight('intracommreport', 'write')) {
	$newcardbutton .= dolGetButtonTitle($langs->trans("NewDeclaration"), '', 'fa fa-plus-circle', DOL_URL_ROOT.'/intracommreport/card.php?action=create&amp;type='.$type);
}

print '<form action="'.$_SERVER["PHP_SELF"].'" method="POST" name="formulaire">';
if ($optioncss != '') {
	print '<input type="hidden" name="optioncss" value="'.$optioncss.'">';
}
print '<input type="hidden" name="token" value="'.newToken().'">';
print '<input type="hidden" name="formfilteraction" id="formfilteraction" value="list">';
print '<input type="hidden" name="action" value="list">';
print '<input type="hidden" name="sortfield" value="'.$sortfield.'">';
print '<input type="hidden" name="sortorder" value="'.$sortorder.'">';
print '<input type="hidden" name="page" value="'.$page.'">';
print '<input type="hidden" name="contextpage" value="'.$contextpage.'">';
print '<input type="hidden" name="page_y" value="">';
print '<input type="hidden" name="mode" value="'.$mode.'">';
print '<input type="hidden" name="type" value="'.$type.'">';
if (empty($arrayfields['i.fk_product_type']['checked'])) {
	print '<input type="hidden" name="search_type" value="'.dol_escape_htmltag($search_type).'">';
}

print_barre_liste($title, $page, $_SERVER["PHP_SELF"], $param, $sortfield, $sortorder, $massactionbutton, $num, $nbtotalofrecords, 'intracommreport', 0, $newcardbutton, '', $limit);

$topicmail = "Information";
$modelmail = "product";
$objecttmp = new IntracommReport($db);
$trackid = 'prod'.$object->id;
include DOL_DOCUMENT_ROOT.'/core/tpl/massactions_pre.tpl.php';

if ($search_all) {
	$setupstring = '';
	foreach ($fieldstosearchall as $key => $val) {
		$fieldstosearchall[$key] = $langs->trans($val);
		$setupstring .= $key."=".$val.";";
	}
	print '<!-- Search done like if INTRACOMM_QUICKSEARCH_ON_FIELDS = '.$setupstring.' -->'."\n";
	print '<div class="divsearchfieldfilter">'.$langs->trans("FilterOnInto", $search_all).implode(', ', $fieldstosearchall).'</div>';
}

$parameters = array();
$reshook = $hookmanager->executeHooks('printFieldPreListTitle', $parameters, $object, $action); // Note that $action and $object may have been modified by hook
if (!isset($moreforfilter)) {
	$moreforfilter = '';
}
=======


// Direct jump if only one record found
if ($num == 1 && getDolGlobalInt('MAIN_SEARCH_DIRECT_OPEN_IF_ONLY_ONE') && $search_all && !$page) {
	$obj = $db->fetch_object($resql);
	$id = $obj->rowid;
	header("Location: ".dol_buildpath('/intracommreport/card.php', 1).'?id='.((int) $id));
	exit;
}


// Output page
// --------------------------------------------------------------------

llxHeader('', $title, $help_url, '', 0, 0, $morejs, $morecss, '', 'mod-mymodule page-list bodyforlist');	// Can use also classforhorizontalscrolloftabs instead of bodyforlist for no horizontal scroll

// Example : Adding jquery code
// print '<script type="text/javascript">
// jQuery(document).ready(function() {
// 	function init_myfunc()
// 	{
// 		jQuery("#myid").removeAttr(\'disabled\');
// 		jQuery("#myid").attr(\'disabled\',\'disabled\');
// 	}
// 	init_myfunc();
// 	jQuery("#mybutton").click(function() {
// 		init_myfunc();
// 	});
// });
// </script>';

$arrayofselected = is_array($toselect) ? $toselect : array();

$param = '';
if (!empty($mode)) {
	$param .= '&mode='.urlencode($mode);
}
if (!empty($contextpage) && $contextpage != $_SERVER["PHP_SELF"]) {
	$param .= '&contextpage='.urlencode($contextpage);
}
if ($limit > 0 && $limit != $conf->liste_limit) {
	$param .= '&limit='.((int) $limit);
}
if ($optioncss != '') {
	$param .= '&optioncss='.urlencode($optioncss);
}
if ($groupby != '') {
	$param .= '&groupby='.urlencode($groupby);
}
foreach ($search as $key => $val) {
	if (is_array($search[$key])) {
		foreach ($search[$key] as $skey) {
			if ($skey != '') {
				$param .= '&search_'.$key.'[]='.urlencode($skey);
			}
		}
	} elseif (preg_match('/(_dtstart|_dtend)$/', $key) && !empty($val)) {
		$param .= '&search_'.$key.'month='.((int) GETPOST('search_'.$key.'month', 'int'));
		$param .= '&search_'.$key.'day='.((int) GETPOST('search_'.$key.'day', 'int'));
		$param .= '&search_'.$key.'year='.((int) GETPOST('search_'.$key.'year', 'int'));
	} elseif ($search[$key] != '') {
		$param .= '&search_'.$key.'='.urlencode($search[$key]);
	}
}
// Add $param from extra fields
include DOL_DOCUMENT_ROOT.'/core/tpl/extrafields_list_search_param.tpl.php';
// Add $param from hooks
$parameters = array('param' => &$param);
$reshook = $hookmanager->executeHooks('printFieldListSearchParam', $parameters, $object, $action); // Note that $action and $object may have been modified by hook
$param .= $hookmanager->resPrint;

// List of mass actions available
$arrayofmassactions = array(
	//'validate'=>img_picto('', 'check', 'class="pictofixedwidth"').$langs->trans("Validate"),
	//'generate_doc'=>img_picto('', 'pdf', 'class="pictofixedwidth"').$langs->trans("ReGeneratePDF"),
	//'builddoc'=>img_picto('', 'pdf', 'class="pictofixedwidth"').$langs->trans("PDFMerge"),
	//'presend'=>img_picto('', 'email', 'class="pictofixedwidth"').$langs->trans("SendByMail"),
);
if (!empty($permissiontodelete)) {
	$arrayofmassactions['predelete'] = img_picto('', 'delete', 'class="pictofixedwidth"').$langs->trans("Delete");
}
if (GETPOSTINT('nomassaction') || in_array($massaction, array('presend', 'predelete'))) {
	$arrayofmassactions = array();
}
$massactionbutton = $form->selectMassAction('', $arrayofmassactions);

print '<form method="POST" id="searchFormList" action="'.$_SERVER["PHP_SELF"].'">'."\n";
if ($optioncss != '') {
	print '<input type="hidden" name="optioncss" value="'.$optioncss.'">';
}
print '<input type="hidden" name="token" value="'.newToken().'">';
print '<input type="hidden" name="formfilteraction" id="formfilteraction" value="list">';
print '<input type="hidden" name="action" value="list">';
print '<input type="hidden" name="sortfield" value="'.$sortfield.'">';
print '<input type="hidden" name="sortorder" value="'.$sortorder.'">';
print '<input type="hidden" name="page" value="'.$page.'">';
print '<input type="hidden" name="contextpage" value="'.$contextpage.'">';
print '<input type="hidden" name="page_y" value="">';
print '<input type="hidden" name="mode" value="'.$mode.'">';


$newcardbutton = '';
$newcardbutton .= dolGetButtonTitle($langs->trans('ViewList'), '', 'fa fa-bars imgforviewmode', $_SERVER["PHP_SELF"].'?mode=common'.preg_replace('/(&|\?)*mode=[^&]+/', '', $param), '', ((empty($mode) || $mode == 'common') ? 2 : 1), array('morecss' => 'reposition'));
$newcardbutton .= dolGetButtonTitle($langs->trans('ViewKanban'), '', 'fa fa-th-list imgforviewmode', $_SERVER["PHP_SELF"].'?mode=kanban'.preg_replace('/(&|\?)*mode=[^&]+/', '', $param), '', ($mode == 'kanban' ? 2 : 1), array('morecss' => 'reposition'));
$newcardbutton .= dolGetButtonTitleSeparator();
$newcardbutton .= dolGetButtonTitle($langs->trans('New'), '', 'fa fa-plus-circle', dol_buildpath('/intracommreport/card.php', 1).'?action=create&backtopage='.urlencode($_SERVER['PHP_SELF']), '', $permissiontoadd);

print_barre_liste($title, $page, $_SERVER["PHP_SELF"], $param, $sortfield, $sortorder, $massactionbutton, $num, $nbtotalofrecords, 'object_'.$object->picto, 0, $newcardbutton, '', $limit, 0, 0, 1);

// Add code for pre mass action (confirmation or email presend form)
$topicmail = "SendIntraCommReportRef";
$modelmail = "intracommreport";
$objecttmp = new IntracommReport($db);
$trackid = 'xxxx'.$object->id;
include DOL_DOCUMENT_ROOT.'/core/tpl/massactions_pre.tpl.php';

if ($search_all) {
	$setupstring = '';
	foreach ($fieldstosearchall as $key => $val) {
		$fieldstosearchall[$key] = $langs->trans($val);
		$setupstring .= $key."=".$val.";";
	}
	print '<!-- Search done like if INTRACOMMREPORT_QUICKSEARCH_ON_FIELDS = '.$setupstring.' -->'."\n";
	print '<div class="divsearchfieldfilter">'.$langs->trans("FilterOnInto", $search_all).implode(', ', $fieldstosearchall).'</div>'."\n";
}

$moreforfilter = '';
/*$moreforfilter.='<div class="divsearchfield">';
 $moreforfilter.= $langs->trans('MyFilter') . ': <input type="text" name="search_myfield" value="'.dol_escape_htmltag($search_myfield).'">';
 $moreforfilter.= '</div>';*/

$parameters = array();
$reshook = $hookmanager->executeHooks('printFieldPreListTitle', $parameters, $object, $action); // Note that $action and $object may have been modified by hook
>>>>>>> cc80841a
if (empty($reshook)) {
	$moreforfilter .= $hookmanager->resPrint;
} else {
	$moreforfilter = $hookmanager->resPrint;
}

if (!empty($moreforfilter)) {
	print '<div class="liste_titre liste_titre_bydiv centpercent">';
	print $moreforfilter;
	print '</div>';
}

$varpage = empty($contextpage) ? $_SERVER["PHP_SELF"] : $contextpage;
<<<<<<< HEAD
$htmlofselectarray = $form->multiSelectArrayWithCheckbox('selectedfields', $arrayfields, $varpage, getDolGlobalString('MAIN_CHECKBOX_LEFT_COLUMN'));  // This also change content of $arrayfields with user setup
$selectedfields = ($mode != 'kanban' ? $htmlofselectarray : '');
$selectedfields .= (count($arrayofmassactions) ? $form->showCheckAddButtons('checkforselect', 1) : '');

print '<div class="div-table-responsive">';
=======
$htmlofselectarray = $form->multiSelectArrayWithCheckbox('selectedfields', $arrayfields, $varpage, $conf->main_checkbox_left_column);  // This also change content of $arrayfields with user setup
$selectedfields = ($mode != 'kanban' ? $htmlofselectarray : '');
$selectedfields .= (count($arrayofmassactions) ? $form->showCheckAddButtons('checkforselect', 1) : '');

print '<div class="div-table-responsive">'; // You can use div-table-responsive-no-min if you don't need reserved height for your table
>>>>>>> cc80841a
print '<table class="tagtable nobottomiftotal liste'.($moreforfilter ? " listwithfilterbefore" : "").'">'."\n";

// Fields title search
// --------------------------------------------------------------------
print '<tr class="liste_titre_filter">';
// Action column
<<<<<<< HEAD
if (getDolGlobalString('MAIN_CHECKBOX_LEFT_COLUMN')) {
=======
if ($conf->main_checkbox_left_column) {
	print '<td class="liste_titre center maxwidthsearch">';
	$searchpicto = $form->showFilterButtons('left');
	print $searchpicto;
	print '</td>';
}
foreach ($object->fields as $key => $val) {
	//$searchkey = empty($search[$key]) ? '' : $search[$key];
	$cssforfield = (empty($val['csslist']) ? (empty($val['css']) ? '' : $val['css']) : $val['csslist']);
	if ($key == 'status') {
		$cssforfield .= ($cssforfield ? ' ' : '').'center';
	} elseif (in_array($val['type'], array('date', 'datetime', 'timestamp'))) {
		$cssforfield .= ($cssforfield ? ' ' : '').'center';
	} elseif (in_array($val['type'], array('timestamp'))) {
		$cssforfield .= ($cssforfield ? ' ' : '').'nowrap';
	} elseif (in_array($val['type'], array('double(24,8)', 'double(6,3)', 'integer', 'real', 'price')) && !in_array($key, array('id', 'rowid', 'ref', 'status')) && $val['label'] != 'TechnicalID' && empty($val['arrayofkeyval'])) {
		$cssforfield .= ($cssforfield ? ' ' : '').'right';
	}
	if (!empty($arrayfields['t.'.$key]['checked'])) {
		print '<td class="liste_titre'.($cssforfield ? ' '.$cssforfield : '').($key == 'status' ? ' parentonrightofpage' : '').'">';
		if (!empty($val['arrayofkeyval']) && is_array($val['arrayofkeyval'])) {
			print $form->selectarray('search_'.$key, $val['arrayofkeyval'], (isset($search[$key]) ? $search[$key] : ''), 1, 0, 0, '', 1, 0, 0, '', 'maxwidth100'.($key == 'status' ? ' search_status width100 onrightofpage' : ''), 1);
		} elseif ((strpos($val['type'], 'integer:') === 0) || (strpos($val['type'], 'sellist:') === 0)) {
			print $object->showInputField($val, $key, (isset($search[$key]) ? $search[$key] : ''), '', '', 'search_', $cssforfield.' maxwidth250', 1);
		} elseif (preg_match('/^(date|timestamp|datetime)/', $val['type'])) {
			print '<div class="nowrap">';
			print $form->selectDate($search[$key.'_dtstart'] ? $search[$key.'_dtstart'] : '', "search_".$key."_dtstart", 0, 0, 1, '', 1, 0, 0, '', '', '', '', 1, '', $langs->trans('From'));
			print '</div>';
			print '<div class="nowrap">';
			print $form->selectDate($search[$key.'_dtend'] ? $search[$key.'_dtend'] : '', "search_".$key."_dtend", 0, 0, 1, '', 1, 0, 0, '', '', '', '', 1, '', $langs->trans('to'));
			print '</div>';
		} elseif ($key == 'lang') {
			require_once DOL_DOCUMENT_ROOT.'/core/class/html.formadmin.class.php';
			$formadmin = new FormAdmin($db);
			print $formadmin->select_language((isset($search[$key]) ? $search[$key] : ''), 'search_lang', 0, array(), 1, 0, 0, 'minwidth100imp maxwidth125', 2);
		} else {
			print '<input type="text" class="flat maxwidth75" name="search_'.$key.'" value="'.dol_escape_htmltag(isset($search[$key]) ? $search[$key] : '').'">';
		}
		print '</td>';
	}
}
// Extra fields
include DOL_DOCUMENT_ROOT.'/core/tpl/extrafields_list_search_input.tpl.php';

// Fields from hook
$parameters = array('arrayfields' => $arrayfields);
$reshook = $hookmanager->executeHooks('printFieldListOption', $parameters, $object, $action); // Note that $action and $object may have been modified by hook
print $hookmanager->resPrint;
/*if (!empty($arrayfields['anotherfield']['checked'])) {
 print '<td class="liste_titre"></td>';
 }*/
// Action column
if (!$conf->main_checkbox_left_column) {
>>>>>>> cc80841a
	print '<td class="liste_titre center maxwidthsearch">';
	$searchpicto = $form->showFilterButtons('left');
	print $searchpicto;
	print '</td>';
}
<<<<<<< HEAD
if (!empty($arrayfields['i.ref']['checked'])) {
	print '<td class="liste_titre left">';
	print '<input class="flat" type="text" name="search_ref" size="8" value="'.dol_escape_htmltag($search_ref).'">';
	print '</td>';
}
if (!empty($arrayfields['i.label']['checked'])) {
	print '<td class="liste_titre left">';
	print '<input class="flat" type="text" name="search_label" size="12" value="'.dol_escape_htmltag($search_label).'">';
	print '</td>';
}
// Type
// Type (customer/prospect/supplier)
if (!empty($arrayfields['customerorsupplier']['checked'])) {
	print '<td class="liste_titre maxwidthonsmartphone center">';
	if ($type != '') {
		print '<input type="hidden" name="type" value="'.$type.'">';
	}
	print $formcompany->selectProspectCustomerType($search_type, 'search_type', 'search_type', 'list');
	print '</select></td>';
}

if (!empty($arrayfields['i.fk_product_type']['checked'])) {
	print '<td class="liste_titre left">';
	$array = array('-1' => '&nbsp;', '0' => $langs->trans('Product'), '1' => $langs->trans('Service'));
	print $form->selectarray('search_type', $array, $search_type);
	print '</td>';
}

/*
// Extra fields
include DOL_DOCUMENT_ROOT.'/core/tpl/extrafields_list_search_input.tpl.php';
*/
// Fields from hook
$parameters = array('arrayfields' => $arrayfields);
$reshook = $hookmanager->executeHooks('printFieldListOption', $parameters, $object, $action); // Note that $action and $object may have been modified by hook
print $hookmanager->resPrint;
// Date creation
if (!empty($arrayfields['i.datec']['checked'])) {
	print '<td class="liste_titre">';
	print '</td>';
}
// Date modification
if (!empty($arrayfields['i.tms']['checked'])) {
	print '<td class="liste_titre">';
	print '</td>';
}
// Action column
if (!getDolGlobalString('MAIN_CHECKBOX_LEFT_COLUMN')) {
	print '<td class="liste_titre center maxwidthsearch">';
	$searchpicto = $form->showFilterButtons();
	print $searchpicto;
	print '</td>';
}

print '</tr>'."\n";

$totalarray = array();
$totalarray['nbfield'] = 0;

// Fields title label
// --------------------------------------------------------------------
print '<tr class="liste_titre">';
// Action column
if (getDolGlobalString('MAIN_CHECKBOX_LEFT_COLUMN')) {
	print getTitleFieldOfList($selectedfields, 0, $_SERVER["PHP_SELF"], '', '', '', '', $sortfield, $sortorder, 'center maxwidthsearch ')."\n";
	$totalarray['nbfield']++;
}
if (!empty($arrayfields['i.ref']['checked'])) {
	print_liste_field_titre($arrayfields['i.ref']['label'], $_SERVER["PHP_SELF"], "i.ref", "", $param, "", $sortfield, $sortorder);
	$totalarray['nbfield']++;
}
if (!empty($arrayfields['i.label']['checked'])) {
	print_liste_field_titre($arrayfields['i.label']['label'], $_SERVER["PHP_SELF"], "i.label", "", $param, "", $sortfield, $sortorder);
	$totalarray['nbfield']++;
}
if (!empty($arrayfields['i.fk_product_type']['checked'])) {
	print_liste_field_titre($arrayfields['i.fk_product_type']['label'], $_SERVER["PHP_SELF"], "i.fk_product_type", "", $param, "", $sortfield, $sortorder);
	$totalarray['nbfield']++;
}

/*
// Extra fields
include DOL_DOCUMENT_ROOT.'/core/tpl/extrafields_list_search_title.tpl.php';
*/
// Hook fields
$parameters = array('arrayfields' => $arrayfields, 'param' => $param, 'sortfield' => $sortfield, 'sortorder' => $sortorder);
$reshook = $hookmanager->executeHooks('printFieldListTitle', $parameters); // Note that $action and $object may have been modified by hook
print $hookmanager->resPrint;
if (!empty($arrayfields['i.datec']['checked'])) {
	print_liste_field_titre($arrayfields['i.datec']['label'], $_SERVER["PHP_SELF"], "i.datec", "", $param, '', $sortfield, $sortorder, 'center nowrap ');
	$totalarray['nbfield']++;
}
if (!empty($arrayfields['i.tms']['checked'])) {
	print_liste_field_titre($arrayfields['i.tms']['label'], $_SERVER["PHP_SELF"], "i.tms", "", $param, '', $sortfield, $sortorder, 'center nowrap ');
	$totalarray['nbfield']++;
}
// Action column
if (!getDolGlobalString('MAIN_CHECKBOX_LEFT_COLUMN')) {
	print getTitleFieldOfList($selectedfields, 0, $_SERVER["PHP_SELF"], '', '', '', '', $sortfield, $sortorder, 'center maxwidthsearch ')."\n";
	$totalarray['nbfield']++;
}
print '</tr>'."\n";


// Loop on record
// --------------------------------------------------------------------
$i = 0;
$savnbfield = $totalarray['nbfield'];
$totalarray = array();
$totalarray['nbfield'] = 0;
$imaxinloop = ($limit ? min($num, $limit) : $num);
while ($i < $imaxinloop) {
	$obj = $db->fetch_object($resql);
	if (empty($obj)) {
		break; // Should not happen
	}

	$intracommreport_static->id = $obj->rowid;
	$intracommreport_static->ref = $obj->ref;
	$intracommreport_static->ref_fourn = $obj->ref_supplier;
	$intracommreport_static->label = $obj->label;
	$intracommreport_static->type = $obj->fk_product_type;
	$intracommreport_static->status_buy = $obj->tobuy;
	$intracommreport_static->status     = $obj->tosell;
	$intracommreport_static->status_batch = $obj->tobatch;
	$intracommreport_static->entity = $obj->entity;

	if ($mode == 'kanban') {
		if ($i == 0) {
			print '<tr class="trkanban"><td colspan="'.$savnbfield.'">';
			print '<div class="box-flex-container kanban">';
		}
		// Output Kanban
		$selected = -1;
		if ($massactionbutton || $massaction) { // If we are in select mode (massactionbutton defined) or if we have already selected and sent an action ($massaction) defined
			$selected = 0;
			if (in_array($object->id, $arrayofselected)) {
				$selected = 1;
			}
		}
		print $object->getKanbanView('', array('selected' => $selected));
		if ($i == ($imaxinloop - 1)) {
			print '</div>';
			print '</td></tr>';
		}
	} else {
		// Show line of result
		$j = 0;
		print '<tr data-rowid="'.$object->id.'" class="oddeven">';

		// Action column
		if (getDolGlobalString('MAIN_CHECKBOX_LEFT_COLUMN')) {
			print '<td class="nowrap center">';
			if ($massactionbutton || $massaction) { // If we are in select mode (massactionbutton defined) or if we have already selected and sent an action ($massaction) defined
				$selected = 0;
				if (in_array($object->id, $arrayofselected)) {
					$selected = 1;
				}
				print '<input id="cb'.$object->id.'" class="flat checkforselect" type="checkbox" name="toselect[]" value="'.$object->id.'"'.($selected ? ' checked="checked"' : '').'>';
			}
			print '</td>';
			if (!$i) {
				$totalarray['nbfield']++;
			}
		}
=======
print '</tr>'."\n";

$totalarray = array();
$totalarray['nbfield'] = 0;

// Fields title label
// --------------------------------------------------------------------
print '<tr class="liste_titre">';
// Action column
if ($conf->main_checkbox_left_column) {
	print getTitleFieldOfList($selectedfields, 0, $_SERVER["PHP_SELF"], '', '', '', '', $sortfield, $sortorder, 'center maxwidthsearch ')."\n";
	$totalarray['nbfield']++;
}
foreach ($object->fields as $key => $val) {
	$cssforfield = (empty($val['csslist']) ? (empty($val['css']) ? '' : $val['css']) : $val['csslist']);
	if ($key == 'status') {
		$cssforfield .= ($cssforfield ? ' ' : '').'center';
	} elseif (in_array($val['type'], array('date', 'datetime', 'timestamp'))) {
		$cssforfield .= ($cssforfield ? ' ' : '').'center';
	} elseif (in_array($val['type'], array('timestamp'))) {
		$cssforfield .= ($cssforfield ? ' ' : '').'nowrap';
	} elseif (in_array($val['type'], array('double(24,8)', 'double(6,3)', 'integer', 'real', 'price')) && !in_array($key, array('id', 'rowid', 'ref', 'status')) && $val['label'] != 'TechnicalID' && empty($val['arrayofkeyval'])) {
		$cssforfield .= ($cssforfield ? ' ' : '').'right';
	}
	$cssforfield = preg_replace('/small\s*/', '', $cssforfield);	// the 'small' css must not be used for the title label
	if (!empty($arrayfields['t.'.$key]['checked'])) {
		print getTitleFieldOfList($arrayfields['t.'.$key]['label'], 0, $_SERVER['PHP_SELF'], 't.'.$key, '', $param, ($cssforfield ? 'class="'.$cssforfield.'"' : ''), $sortfield, $sortorder, ($cssforfield ? $cssforfield.' ' : ''), 0, (empty($val['helplist']) ? '' : $val['helplist']))."\n";
		$totalarray['nbfield']++;
	}
}
// Extra fields
include DOL_DOCUMENT_ROOT.'/core/tpl/extrafields_list_search_title.tpl.php';
// Hook fields
$parameters = array('arrayfields' => $arrayfields, 'param' => $param, 'sortfield' => $sortfield, 'sortorder' => $sortorder, 'totalarray' => &$totalarray);
$reshook = $hookmanager->executeHooks('printFieldListTitle', $parameters, $object, $action); // Note that $action and $object may have been modified by hook
print $hookmanager->resPrint;
/*if (!empty($arrayfields['anotherfield']['checked'])) {
 print '<th class="liste_titre right">'.$langs->trans("AnotherField").'</th>';
 $totalarray['nbfield']++;
 }*/
// Action column
if (!$conf->main_checkbox_left_column) {
	print getTitleFieldOfList($selectedfields, 0, $_SERVER["PHP_SELF"], '', '', '', '', $sortfield, $sortorder, 'center maxwidthsearch ')."\n";
	$totalarray['nbfield']++;
}
print '</tr>'."\n";

// Detect if we need a fetch on each output line
$needToFetchEachLine = 0;
if (isset($extrafields->attributes[$object->table_element]['computed']) && is_array($extrafields->attributes[$object->table_element]['computed']) && count($extrafields->attributes[$object->table_element]['computed']) > 0) {
	foreach ($extrafields->attributes[$object->table_element]['computed'] as $key => $val) {
		if (!is_null($val) && preg_match('/\$object/', $val)) {
			$needToFetchEachLine++; // There is at least one compute field that use $object
		}
	}
}


// Loop on record
// --------------------------------------------------------------------
$i = 0;
$savnbfield = $totalarray['nbfield'];
$totalarray = array();
$totalarray['nbfield'] = 0;
$imaxinloop = ($limit ? min($num, $limit) : $num);
while ($i < $imaxinloop) {
	$obj = $db->fetch_object($resql);
	if (empty($obj)) {
		break; // Should not happen
	}

	// Store properties in $object
	$object->setVarsFromFetchObj($obj);
>>>>>>> cc80841a

	/*
	 $object->thirdparty = null;
	 if ($obj->fk_soc > 0) {
	 if (!empty($conf->cache['thirdparty'][$obj->fk_soc])) {
	 $companyobj = $conf->cache['thirdparty'][$obj->fk_soc];
	 } else {
	 $companyobj = new Societe($db);
	 $companyobj->fetch($obj->fk_soc);
	 $conf->cache['thirdparty'][$obj->fk_soc] = $companyobj;
	 }

	 $object->thirdparty = $companyobj;
	 }*/

	if ($mode == 'kanban') {
		if ($i == 0) {
			print '<tr class="trkanban"><td colspan="'.$savnbfield.'">';
			print '<div class="box-flex-container kanban">';
		}
		// Output Kanban
		$selected = -1;
		if ($massactionbutton || $massaction) { // If we are in select mode (massactionbutton defined) or if we have already selected and sent an action ($massaction) defined
			$selected = 0;
			if (in_array($object->id, $arrayofselected)) {
				$selected = 1;
			}
		}
		//print $object->getKanbanView('', array('thirdparty'=>$object->thirdparty, 'selected' => $selected));
		print $object->getKanbanView('', array('selected' => $selected));
		if ($i == ($imaxinloop - 1)) {
			print '</div>';
			print '</td></tr>';
		}
	} else {
		// Show line of result
		$j = 0;
		print '<tr data-rowid="'.$object->id.'" class="oddeven">';

		// Action column
		if ($conf->main_checkbox_left_column) {
			print '<td class="nowrap center">';
			if ($massactionbutton || $massaction) { // If we are in select mode (massactionbutton defined) or if we have already selected and sent an action ($massaction) defined
				$selected = 0;
				if (in_array($object->id, $arrayofselected)) {
					$selected = 1;
				}
				print '<input id="cb'.$object->id.'" class="flat checkforselect" type="checkbox" name="toselect[]" value="'.$object->id.'"'.($selected ? ' checked="checked"' : '').'>';
			}
			print '</td>';
			if (!$i) {
				$totalarray['nbfield']++;
			}
		}
		// Fields
		foreach ($object->fields as $key => $val) {
			$cssforfield = (empty($val['csslist']) ? (empty($val['css']) ? '' : $val['css']) : $val['csslist']);
			if (in_array($val['type'], array('date', 'datetime', 'timestamp'))) {
				$cssforfield .= ($cssforfield ? ' ' : '').'center';
			} elseif ($key == 'status') {
				$cssforfield .= ($cssforfield ? ' ' : '').'center';
			}

			if (in_array($val['type'], array('timestamp'))) {
				$cssforfield .= ($cssforfield ? ' ' : '').'nowraponall';
			} elseif ($key == 'ref') {
				$cssforfield .= ($cssforfield ? ' ' : '').'nowraponall';
			}

			if (in_array($val['type'], array('double(24,8)', 'double(6,3)', 'integer', 'real', 'price')) && !in_array($key, array('id', 'rowid', 'ref', 'status')) && empty($val['arrayofkeyval'])) {
				$cssforfield .= ($cssforfield ? ' ' : '').'right';
			}
			//if (in_array($key, array('fk_soc', 'fk_user', 'fk_warehouse'))) $cssforfield = 'tdoverflowmax100';

			if (!empty($arrayfields['t.'.$key]['checked'])) {
				print '<td'.($cssforfield ? ' class="'.$cssforfield.((preg_match('/tdoverflow/', $cssforfield) && !in_array($val['type'], array('ip', 'url')) && !is_numeric($object->$key)) ? ' classfortooltip' : '').'"' : '');
				if (preg_match('/tdoverflow/', $cssforfield) && !in_array($val['type'], array('ip', 'url')) && !is_numeric($object->$key)) {
					print ' title="'.dol_escape_htmltag($object->$key).'"';
				}
				print '>';
				if ($key == 'status') {
					print $object->getLibStatut(5);
				} elseif ($key == 'rowid') {
					print $object->showOutputField($val, $key, $object->id, '');
				} else {
					print $object->showOutputField($val, $key, $object->$key, '');
				}
				print '</td>';
				if (!$i) {
					$totalarray['nbfield']++;
				}
				if (!empty($val['isameasure']) && $val['isameasure'] == 1) {
					if (!$i) {
						$totalarray['pos'][$totalarray['nbfield']] = 't.'.$key;
					}
					if (!isset($totalarray['val'])) {
						$totalarray['val'] = array();
					}
					if (!isset($totalarray['val']['t.'.$key])) {
						$totalarray['val']['t.'.$key] = 0;
					}
					$totalarray['val']['t.'.$key] += $object->$key;
				}
			}
		}
<<<<<<< HEAD
		// Action column
		if (!getDolGlobalString('MAIN_CHECKBOX_LEFT_COLUMN')) {
			print '<td class="nowrap center">';
			if ($massactionbutton || $massaction) {   // If we are in select mode (massactionbutton defined) or if we have already selected and sent an action ($massaction) defined
				$selected = 0;
				if (in_array($obj->rowid, $arrayofselected)) {
					$selected = 1;
				}
			}
			print '<input id="cb'.$obj->rowid.'" class="flat checkforselect" type="checkbox" name="toselect[]" value="'.$obj->rowid.'"'.($selected ? ' checked="checked"' : '').'>';
			print '</td>';
			if (!$i) {
				$totalarray['nbfield']++;
			}
=======
		// Extra fields
		include DOL_DOCUMENT_ROOT.'/core/tpl/extrafields_list_print_fields.tpl.php';
		// Fields from hook
		$parameters = array('arrayfields' => $arrayfields, 'object' => $object, 'obj' => $obj, 'i' => $i, 'totalarray' => &$totalarray);
		$reshook = $hookmanager->executeHooks('printFieldListValue', $parameters, $object, $action); // Note that $action and $object may have been modified by hook
		print $hookmanager->resPrint;

		/*if (!empty($arrayfields['anotherfield']['checked'])) {
		 print '<td class="right">'.$obj->anotherfield.'</td>';
		 }*/

		// Action column
		if (empty($conf->main_checkbox_left_column)) {
			print '<td class="nowrap center">';
			if ($massactionbutton || $massaction) { // If we are in select mode (massactionbutton defined) or if we have already selected and sent an action ($massaction) defined
				$selected = 0;
				if (in_array($object->id, $arrayofselected)) {
					$selected = 1;
				}
				print '<input id="cb'.$object->id.'" class="flat checkforselect" type="checkbox" name="toselect[]" value="'.$object->id.'"'.($selected ? ' checked="checked"' : '').'>';
			}
			print '</td>';
			if (!$i) {
				$totalarray['nbfield']++;
			}
		}

		print '</tr>'."\n";
	}

	$i++;
}

// Show total line
include DOL_DOCUMENT_ROOT.'/core/tpl/list_print_total.tpl.php';

// If no record found
if ($num == 0) {
	$colspan = 1;
	foreach ($arrayfields as $key => $val) {
		if (!empty($val['checked'])) {
			$colspan++;
>>>>>>> cc80841a
		}
	}
	print '<tr><td colspan="'.$colspan.'"><span class="opacitymedium">'.$langs->trans("NoRecordFound").'</span></td></tr>';
}


$db->free($resql);

$parameters = array('arrayfields' => $arrayfields, 'sql' => $sql);
$reshook = $hookmanager->executeHooks('printFieldListFooter', $parameters, $object, $action); // Note that $action and $object may have been modified by hook
print $hookmanager->resPrint;

print '</table>'."\n";
print '</div>'."\n";

<<<<<<< HEAD
		print '</tr>'."\n";
	}

	$i++;
}

// If no record found
if ($num == 0) {
	$colspan = 1;
	foreach ($arrayfields as $key => $val) {
		if (!empty($val['checked'])) {
			$colspan++;
		}
	}
	print '<tr><td colspan="'.$colspan.'"><span class="opacitymedium">'.$langs->trans("NoRecordFound").'</span></td></tr>';
=======
print '</form>'."\n";

if (in_array('builddoc', array_keys($arrayofmassactions)) && ($nbtotalofrecords === '' || $nbtotalofrecords)) {
	$hidegeneratedfilelistifempty = 1;
	if ($massaction == 'builddoc' || $action == 'remove_file' || $show_files) {
		$hidegeneratedfilelistifempty = 0;
	}

	require_once DOL_DOCUMENT_ROOT.'/core/class/html.formfile.class.php';
	$formfile = new FormFile($db);

	// Show list of available documents
	$urlsource = $_SERVER['PHP_SELF'].'?sortfield='.$sortfield.'&sortorder='.$sortorder;
	$urlsource .= str_replace('&amp;', '&', $param);

	$filedir = $diroutputmassaction;
	$genallowed = $permissiontoread;
	$delallowed = $permissiontoadd;

	print $formfile->showdocuments('massfilesarea_'.$object->module, '', $filedir, $urlsource, 0, $delallowed, '', 1, 1, 0, 48, 1, $param, $title, '', '', '', null, $hidegeneratedfilelistifempty);
>>>>>>> cc80841a
}

$db->free($resql);

print "</table>";
print "</div>";
print '</form>';

// End of page
llxFooter();
$db->close();<|MERGE_RESOLUTION|>--- conflicted
+++ resolved
@@ -23,8 +23,6 @@
  *  \brief      Page to list intracomm report
  */
 
-<<<<<<< HEAD
-=======
 
 // General defined Options
 //if (! defined('CSRFCHECK_WITH_TOKEN'))     define('CSRFCHECK_WITH_TOKEN', '1');					// Force use of CSRF protection with tokens even for GET
@@ -48,7 +46,6 @@
 //if (! defined('NOTOKENRENEWAL'))           define('NOTOKENRENEWAL', '1');					// Do not roll the Anti CSRF token (used if MAIN_SECURITY_CSRF_WITH_TOKEN is on)
 
 
->>>>>>> cc80841a
 // Load Dolibarr environment
 require '../main.inc.php';
 require_once DOL_DOCUMENT_ROOT.'/intracommreport/class/intracommreport.class.php';
@@ -58,14 +55,6 @@
 // Load translation files required by the page
 $langs->loadLangs(array('intracommreport'));
 
-<<<<<<< HEAD
-// Get Parameters
-$action = GETPOST('action', 'alpha');
-$massaction = GETPOST('massaction', 'alpha');
-$show_files = GETPOSTINT('show_files');
-$confirm = GETPOST('confirm', 'alpha');
-$toselect = GETPOST('toselect', 'array');
-=======
 // Get parameters
 $action     = GETPOST('action', 'aZ09') ? GETPOST('action', 'aZ09') : 'view'; // The action 'create'/'add', 'edit'/'update', 'view', ...
 $massaction = GETPOST('massaction', 'alpha'); // The bulk action (combo box choice into lists)
@@ -75,24 +64,10 @@
 $toselect   = GETPOST('toselect', 'array:int'); // Array of ids of elements selected into a list
 $optioncss = GETPOST('optioncss', 'alpha');
 $mode = GETPOST('mode', 'aZ');
->>>>>>> cc80841a
 
 $search_all = trim((GETPOST('search_all', 'alphanohtml') != '') ? GETPOST('search_all', 'alphanohtml') : GETPOST('sall', 'alphanohtml'));
 $search_ref = GETPOST("search_ref", 'alpha');
 $search_type = GETPOST("search_type", 'int');
-<<<<<<< HEAD
-$optioncss = GETPOST('optioncss', 'alpha');
-$mode = GETPOST('mode', 'aZ');
-
-$type = GETPOST("type", 'int');
-
-$diroutputmassaction = $conf->product->dir_output.'/temp/massgeneration/'.$user->id;
-
-$limit = GETPOSTINT('limit') ? GETPOSTINT('limit') : $conf->liste_limit;
-$sortfield = GETPOST('sortfield', 'aZ09comma');
-$sortorder = GETPOST('sortorder', 'aZ09comma');
-$page = GETPOSTISSET('pageplusone') ? (GETPOSTINT('pageplusone') - 1) : GETPOSTINT("page");
-=======
 
 // Initialize context for list
 $contextpage = GETPOST('contextpage', 'aZ') ? GETPOST('contextpage', 'aZ') : 'intracommreportlist';
@@ -116,7 +91,6 @@
 $sortfield = GETPOST('sortfield', 'aZ09comma');
 $sortorder = GETPOST('sortorder', 'aZ09comma');
 $page = GETPOSTISSET('pageplusone') ? (GETPOSTINT('pageplusone') - 1) : GETPOSTINT('page');
->>>>>>> cc80841a
 if (empty($page) || $page < 0 || GETPOST('button_search', 'alpha') || GETPOST('button_removefilter', 'alpha')) {
 	// If $page is not defined, or '' or -1 or if we click on clear filters
 	$page = 0;
@@ -147,20 +121,6 @@
 	$sortorder = "ASC";
 }
 
-<<<<<<< HEAD
-// Initialize context for list
-$contextpage = GETPOST('contextpage', 'aZ') ? GETPOST('contextpage', 'aZ') : 'intracommreportlist';
-if ((string) $type == '1') {
-	$contextpage = 'DESlist';
-	if ($search_type == '') {
-		$search_type = '1';
-	}
-}
-if ((string) $type == '0') {
-	$contextpage = 'DEBlist';
-	if ($search_type == '') {
-		$search_type = '0';
-=======
 // Initialize array of search criteria
 $search_all = trim(GETPOST('search_all', 'alphanohtml'));
 $search = array();
@@ -171,7 +131,6 @@
 	if (preg_match('/^(date|timestamp|datetime)/', $val['type'])) {
 		$search[$key.'_dtstart'] = dol_mktime(0, 0, 0, GETPOSTINT('search_'.$key.'_dtstartmonth'), GETPOSTINT('search_'.$key.'_dtstartday'), GETPOSTINT('search_'.$key.'_dtstartyear'));
 		$search[$key.'_dtend'] = dol_mktime(23, 59, 59, GETPOSTINT('search_'.$key.'_dtendmonth'), GETPOSTINT('search_'.$key.'_dtendday'), GETPOSTINT('search_'.$key.'_dtendyear'));
->>>>>>> cc80841a
 	}
 }
 
@@ -196,37 +155,6 @@
 }
 
 
-<<<<<<< HEAD
-// List of fields to search into when doing a "search in all"
-$fieldstosearchall = array(
-	'i.ref' => "Ref",
-	'pfi.ref_fourn' => "RefSupplier",
-	'i.label' => "ProductLabel",
-	'i.description' => "Description",
-	"i.note" => "Note",
-);
-
-$isInEEC = isInEEC($mysoc);
-
-// Definition of fields for lists
-$arrayfields = array(
-	'i.ref' => array('label' => $langs->trans("Ref"), 'checked' => 1),
-	'i.label' => array('label' => $langs->trans("Label"), 'checked' => 1),
-	'i.fk_product_type' => array('label' => $langs->trans("Type"), 'checked' => 0, 'enabled' => (isModEnabled("product") && isModEnabled("service"))),
-);
-
-/*
-// Extra fields
-if (isset($extrafields->attributes[$object->table_element]['label']) && is_array($extrafields->attributes[$object->table_element]['label']) && count($extrafields->attributes[$object->table_element]['label']))
-{
-	foreach($extrafields->attributes[$object->table_element]['label'] as $key => $val)
-	{
-		if (!empty($extrafields->attributes[$object->table_element]['list'][$key]))
-			$arrayfields["ef.".$key]=array('label'=>$extrafields->attributes[$object->table_element]['label'][$key], 'checked'=>(($extrafields->attributes[$object->table_element]['list'][$key]<0)?0:1), 'position'=>$extrafields->attributes[$object->table_element]['pos'][$key], 'enabled'=>(abs((int) $extrafields->attributes[$object->table_element]['list'][$key])!=3 && $extrafields->attributes[$object->table_element]['perms'][$key]));
-	}
-}
-*/
-=======
 
 // Definition of array of fields for columns
 $arrayfields = array();
@@ -245,12 +173,10 @@
 }
 // Extra fields
 include DOL_DOCUMENT_ROOT.'/core/tpl/extrafields_list_array_fields.tpl.php';
->>>>>>> cc80841a
 
 $object->fields = dol_sort_array($object->fields, 'position');
 //$arrayfields['anotherfield'] = array('type'=>'integer', 'label'=>'AnotherField', 'checked'=>1, 'enabled'=>1, 'position'=>90, 'csslist'=>'right');
 $arrayfields = dol_sort_array($arrayfields, 'position');
-'@phan-var-force array<string,array{label:string,checked?:int<0,1>,position?:int,help?:string}> $arrayfields';  // dol_sort_array looses type for Phan
 
 
 //$isInEEC = isInEEC($mysoc);
@@ -269,15 +195,10 @@
 	$result = restrictedArea($user, 'produit|service', '', '', '', '', '', 0);
 }
 
-<<<<<<< HEAD
-$permissiontoread = $user->hasRight('intracommreport', 'read');
-$permissiontodelete = $user->hasRight('intracommreport', 'delete');
-=======
 if (!isModEnabled("intracommreport")) {
 	accessforbidden('Module intracommreport not enabled');
 }
 
->>>>>>> cc80841a
 
 
 /*
@@ -331,21 +252,6 @@
  * View
  */
 
-<<<<<<< HEAD
-$formother = new FormOther($db);
-$intracommreport_static = new IntracommReport($db);
-
-$title = $langs->trans('IntracommReportList'.$type);
-$helpurl = 'EN:Module_IntracommReport|FR:Module_ProDouane';
-
-// Build and execute select
-// --------------------------------------------------------------------
-$sql = 'SELECT i.rowid, i.type_declaration, i.type_export, i.periods, i.mode, i.entity';
-// Add fields from extrafields
-if (!empty($extrafields->attributes[$object->table_element]['label'])) {
-	foreach ($extrafields->attributes[$object->table_element]['label'] as $key => $val) {
-		$sql .= ($extrafields->attributes[$object->table_element]['type'][$key] != 'separate' ? ", ef.".$key." as options_".$key : '');
-=======
 $form = new Form($db);
 
 $now = dol_now();
@@ -365,29 +271,16 @@
 if (!empty($extrafields->attributes[$object->table_element]['label'])) {
 	foreach ($extrafields->attributes[$object->table_element]['label'] as $key => $val) {
 		$sql .= ($extrafields->attributes[$object->table_element]['type'][$key] != 'separate' ? ", ef.".$key." as options_".$key : "");
->>>>>>> cc80841a
 	}
 }
 // Add fields from hooks
 $parameters = array();
 $reshook = $hookmanager->executeHooks('printFieldListSelect', $parameters, $object, $action); // Note that $action and $object may have been modified by hook
-<<<<<<< HEAD
 $sql .= $hookmanager->resPrint;
 $sql = preg_replace('/,\s*$/', '', $sql);
-=======
->>>>>>> cc80841a
-$sql .= $hookmanager->resPrint;
-$sql = preg_replace('/,\s*$/', '', $sql);
 
 $sqlfields = $sql; // $sql fields to remove for count total
 
-<<<<<<< HEAD
-$sql .= ' FROM '.MAIN_DB_PREFIX.'intracommreport as i';
-// if (isset($extrafields->attributes[$object->table_element]['label']) && is_array($extrafields->attributes[$object->table_element]['label']) && count($extrafields->attributes[$object->table_element]['label'])) $sql.= " LEFT JOIN ".MAIN_DB_PREFIX."intracommreport_extrafields as ef on (i.rowid = ef.fk_object)";
-$sql .= ' WHERE i.entity IN ('.getEntity('intracommreport').')';
-if ($search_all) {
-	$sql .= natural_search(array_keys($fieldstosearchall), $search_all);
-=======
 $sql .= " FROM ".MAIN_DB_PREFIX.$object->table_element." as t";
 //$sql .= " LEFT JOIN ".MAIN_DB_PREFIX."anothertable as rc ON rc.parent = t.rowid";
 if (isset($extrafields->attributes[$object->table_element]['label']) && is_array($extrafields->attributes[$object->table_element]['label']) && count($extrafields->attributes[$object->table_element]['label'])) {
@@ -401,7 +294,6 @@
 	$sql .= " WHERE t.entity IN (".getEntity($object->element, (GETPOST('search_current_entity', 'int') ? 0 : 1)).")";
 } else {
 	$sql .= " WHERE 1 = 1";
->>>>>>> cc80841a
 }
 foreach ($search as $key => $val) {
 	if (array_key_exists($key, $object->fields)) {
@@ -462,19 +354,6 @@
 $reshook = $hookmanager->executeHooks('printFieldListWhere', $parameters, $object, $action); // Note that $action and $object may have been modified by hook
 $sql .= $hookmanager->resPrint;
 
-<<<<<<< HEAD
-$sql .= " GROUP BY i.rowid, i.type_declaration, i.type_export, i.periods, i.mode, i.entity";
-// Add groupby from hooks
-/*
-$parameters = array();
-$reshook = $hookmanager->executeHooks('printFieldListGroupBy', $parameters, $object, $action); // Note that $action and $object may have been modified by hook
-$sql .= $hookmanager->resPrint;
-$sql = preg_replace('/,\s*$/', '', $sql);
-*/
-
-// Add HAVING from hooks
-/*
-=======
 /* If a group by is required
  $sql .= " GROUP BY ";
  foreach($object->fields as $key => $val) {
@@ -495,7 +374,6 @@
 
 // Add HAVING from hooks
 /*
->>>>>>> cc80841a
  $parameters = array();
  $reshook = $hookmanager->executeHooks('printFieldListHaving', $parameters, $object, $action); // Note that $action and $object may have been modified by hook
  $sql .= empty($hookmanager->resPrint) ? "" : " HAVING 1=1 ".$hookmanager->resPrint;
@@ -507,10 +385,7 @@
 	/* The fast and low memory method to get and count full list converts the sql into a sql count */
 	$sqlforcount = preg_replace('/^'.preg_quote($sqlfields, '/').'/', 'SELECT COUNT(*) as nbtotalofrecords', $sql);
 	$sqlforcount = preg_replace('/GROUP BY .*$/', '', $sqlforcount);
-<<<<<<< HEAD
-=======
-
->>>>>>> cc80841a
+
 	$resql = $db->query($sqlforcount);
 	if ($resql) {
 		$objforcount = $db->fetch_object($resql);
@@ -539,111 +414,6 @@
 }
 
 $num = $db->num_rows($resql);
-<<<<<<< HEAD
-
-
-// Output page
-// --------------------------------------------------------------------
-
-llxHeader('', $title, $helpurl, '');
-
-// Displays product removal confirmation
-if (GETPOST('delreport')) {
-	setEventMessages($langs->trans("IntracommReportDeleted", GETPOST('delreport')), null, 'mesgs');
-}
-
-$arrayofselected = is_array($toselect) ? $toselect : array();
-
-$param = '';
-if (!empty($mode)) {
-	$param .= '&mode='.urlencode($mode);
-}
-if (!empty($contextpage) && $contextpage != $_SERVER["PHP_SELF"]) {
-	$param .= '&contextpage='.urlencode($contextpage);
-}
-if ($limit > 0 && $limit != $conf->liste_limit) {
-	$param .= '&limit='.((int) $limit);
-}
-if ($search_all) {
-	$param .= "&search_all=".urlencode($search_all);
-}
-if ($search_ref) {
-	$param = "&search_ref=".urlencode($search_ref);
-}
-if ($search_label) {
-	$param .= "&search_label=".urlencode($search_label);
-}
-if ($optioncss != '') {
-	$param .= '&optioncss='.urlencode($optioncss);
-}
-// Add $param from extra fields
-include DOL_DOCUMENT_ROOT.'/core/tpl/extrafields_list_search_param.tpl.php';
-// Add $param from hooks
-$parameters = array('param' => &$param);
-$reshook = $hookmanager->executeHooks('printFieldListSearchParam', $parameters, $object); // Note that $action and $object may have been modified by hook
-$param .= $hookmanager->resPrint;
-
-// List of mass actions available
-$arrayofmassactions = array(
-	'generate_doc' => img_picto('', 'pdf', 'class="pictofixedwidth"').$langs->trans("ReGeneratePDF"),
-	//'builddoc'=>$langs->trans("PDFMerge"),
-	//'presend'=>$langs->trans("SendByMail"),
-);
-if (!empty($permissiontodelete)) {
-	$arrayofmassactions['predelete'] = img_picto('', 'delete', 'class="pictofixedwidth"').$langs->trans("Delete");
-}
-if (in_array($massaction, array('presend', 'predelete'))) {
-	$arrayofmassactions = array();
-}
-$massactionbutton = $form->selectMassAction('', $arrayofmassactions);
-
-$newcardbutton = '';
-if ($user->hasRight('intracommreport', 'write')) {
-	$newcardbutton .= dolGetButtonTitle($langs->trans("NewDeclaration"), '', 'fa fa-plus-circle', DOL_URL_ROOT.'/intracommreport/card.php?action=create&amp;type='.$type);
-}
-
-print '<form action="'.$_SERVER["PHP_SELF"].'" method="POST" name="formulaire">';
-if ($optioncss != '') {
-	print '<input type="hidden" name="optioncss" value="'.$optioncss.'">';
-}
-print '<input type="hidden" name="token" value="'.newToken().'">';
-print '<input type="hidden" name="formfilteraction" id="formfilteraction" value="list">';
-print '<input type="hidden" name="action" value="list">';
-print '<input type="hidden" name="sortfield" value="'.$sortfield.'">';
-print '<input type="hidden" name="sortorder" value="'.$sortorder.'">';
-print '<input type="hidden" name="page" value="'.$page.'">';
-print '<input type="hidden" name="contextpage" value="'.$contextpage.'">';
-print '<input type="hidden" name="page_y" value="">';
-print '<input type="hidden" name="mode" value="'.$mode.'">';
-print '<input type="hidden" name="type" value="'.$type.'">';
-if (empty($arrayfields['i.fk_product_type']['checked'])) {
-	print '<input type="hidden" name="search_type" value="'.dol_escape_htmltag($search_type).'">';
-}
-
-print_barre_liste($title, $page, $_SERVER["PHP_SELF"], $param, $sortfield, $sortorder, $massactionbutton, $num, $nbtotalofrecords, 'intracommreport', 0, $newcardbutton, '', $limit);
-
-$topicmail = "Information";
-$modelmail = "product";
-$objecttmp = new IntracommReport($db);
-$trackid = 'prod'.$object->id;
-include DOL_DOCUMENT_ROOT.'/core/tpl/massactions_pre.tpl.php';
-
-if ($search_all) {
-	$setupstring = '';
-	foreach ($fieldstosearchall as $key => $val) {
-		$fieldstosearchall[$key] = $langs->trans($val);
-		$setupstring .= $key."=".$val.";";
-	}
-	print '<!-- Search done like if INTRACOMM_QUICKSEARCH_ON_FIELDS = '.$setupstring.' -->'."\n";
-	print '<div class="divsearchfieldfilter">'.$langs->trans("FilterOnInto", $search_all).implode(', ', $fieldstosearchall).'</div>';
-}
-
-$parameters = array();
-$reshook = $hookmanager->executeHooks('printFieldPreListTitle', $parameters, $object, $action); // Note that $action and $object may have been modified by hook
-if (!isset($moreforfilter)) {
-	$moreforfilter = '';
-}
-=======
 
 
 // Direct jump if only one record found
@@ -777,7 +547,6 @@
 
 $parameters = array();
 $reshook = $hookmanager->executeHooks('printFieldPreListTitle', $parameters, $object, $action); // Note that $action and $object may have been modified by hook
->>>>>>> cc80841a
 if (empty($reshook)) {
 	$moreforfilter .= $hookmanager->resPrint;
 } else {
@@ -791,28 +560,17 @@
 }
 
 $varpage = empty($contextpage) ? $_SERVER["PHP_SELF"] : $contextpage;
-<<<<<<< HEAD
-$htmlofselectarray = $form->multiSelectArrayWithCheckbox('selectedfields', $arrayfields, $varpage, getDolGlobalString('MAIN_CHECKBOX_LEFT_COLUMN'));  // This also change content of $arrayfields with user setup
-$selectedfields = ($mode != 'kanban' ? $htmlofselectarray : '');
-$selectedfields .= (count($arrayofmassactions) ? $form->showCheckAddButtons('checkforselect', 1) : '');
-
-print '<div class="div-table-responsive">';
-=======
 $htmlofselectarray = $form->multiSelectArrayWithCheckbox('selectedfields', $arrayfields, $varpage, $conf->main_checkbox_left_column);  // This also change content of $arrayfields with user setup
 $selectedfields = ($mode != 'kanban' ? $htmlofselectarray : '');
 $selectedfields .= (count($arrayofmassactions) ? $form->showCheckAddButtons('checkforselect', 1) : '');
 
 print '<div class="div-table-responsive">'; // You can use div-table-responsive-no-min if you don't need reserved height for your table
->>>>>>> cc80841a
 print '<table class="tagtable nobottomiftotal liste'.($moreforfilter ? " listwithfilterbefore" : "").'">'."\n";
 
 // Fields title search
 // --------------------------------------------------------------------
 print '<tr class="liste_titre_filter">';
 // Action column
-<<<<<<< HEAD
-if (getDolGlobalString('MAIN_CHECKBOX_LEFT_COLUMN')) {
-=======
 if ($conf->main_checkbox_left_column) {
 	print '<td class="liste_titre center maxwidthsearch">';
 	$searchpicto = $form->showFilterButtons('left');
@@ -866,179 +624,11 @@
  }*/
 // Action column
 if (!$conf->main_checkbox_left_column) {
->>>>>>> cc80841a
-	print '<td class="liste_titre center maxwidthsearch">';
-	$searchpicto = $form->showFilterButtons('left');
-	print $searchpicto;
-	print '</td>';
-}
-<<<<<<< HEAD
-if (!empty($arrayfields['i.ref']['checked'])) {
-	print '<td class="liste_titre left">';
-	print '<input class="flat" type="text" name="search_ref" size="8" value="'.dol_escape_htmltag($search_ref).'">';
-	print '</td>';
-}
-if (!empty($arrayfields['i.label']['checked'])) {
-	print '<td class="liste_titre left">';
-	print '<input class="flat" type="text" name="search_label" size="12" value="'.dol_escape_htmltag($search_label).'">';
-	print '</td>';
-}
-// Type
-// Type (customer/prospect/supplier)
-if (!empty($arrayfields['customerorsupplier']['checked'])) {
-	print '<td class="liste_titre maxwidthonsmartphone center">';
-	if ($type != '') {
-		print '<input type="hidden" name="type" value="'.$type.'">';
-	}
-	print $formcompany->selectProspectCustomerType($search_type, 'search_type', 'search_type', 'list');
-	print '</select></td>';
-}
-
-if (!empty($arrayfields['i.fk_product_type']['checked'])) {
-	print '<td class="liste_titre left">';
-	$array = array('-1' => '&nbsp;', '0' => $langs->trans('Product'), '1' => $langs->trans('Service'));
-	print $form->selectarray('search_type', $array, $search_type);
-	print '</td>';
-}
-
-/*
-// Extra fields
-include DOL_DOCUMENT_ROOT.'/core/tpl/extrafields_list_search_input.tpl.php';
-*/
-// Fields from hook
-$parameters = array('arrayfields' => $arrayfields);
-$reshook = $hookmanager->executeHooks('printFieldListOption', $parameters, $object, $action); // Note that $action and $object may have been modified by hook
-print $hookmanager->resPrint;
-// Date creation
-if (!empty($arrayfields['i.datec']['checked'])) {
-	print '<td class="liste_titre">';
-	print '</td>';
-}
-// Date modification
-if (!empty($arrayfields['i.tms']['checked'])) {
-	print '<td class="liste_titre">';
-	print '</td>';
-}
-// Action column
-if (!getDolGlobalString('MAIN_CHECKBOX_LEFT_COLUMN')) {
 	print '<td class="liste_titre center maxwidthsearch">';
 	$searchpicto = $form->showFilterButtons();
 	print $searchpicto;
 	print '</td>';
 }
-
-print '</tr>'."\n";
-
-$totalarray = array();
-$totalarray['nbfield'] = 0;
-
-// Fields title label
-// --------------------------------------------------------------------
-print '<tr class="liste_titre">';
-// Action column
-if (getDolGlobalString('MAIN_CHECKBOX_LEFT_COLUMN')) {
-	print getTitleFieldOfList($selectedfields, 0, $_SERVER["PHP_SELF"], '', '', '', '', $sortfield, $sortorder, 'center maxwidthsearch ')."\n";
-	$totalarray['nbfield']++;
-}
-if (!empty($arrayfields['i.ref']['checked'])) {
-	print_liste_field_titre($arrayfields['i.ref']['label'], $_SERVER["PHP_SELF"], "i.ref", "", $param, "", $sortfield, $sortorder);
-	$totalarray['nbfield']++;
-}
-if (!empty($arrayfields['i.label']['checked'])) {
-	print_liste_field_titre($arrayfields['i.label']['label'], $_SERVER["PHP_SELF"], "i.label", "", $param, "", $sortfield, $sortorder);
-	$totalarray['nbfield']++;
-}
-if (!empty($arrayfields['i.fk_product_type']['checked'])) {
-	print_liste_field_titre($arrayfields['i.fk_product_type']['label'], $_SERVER["PHP_SELF"], "i.fk_product_type", "", $param, "", $sortfield, $sortorder);
-	$totalarray['nbfield']++;
-}
-
-/*
-// Extra fields
-include DOL_DOCUMENT_ROOT.'/core/tpl/extrafields_list_search_title.tpl.php';
-*/
-// Hook fields
-$parameters = array('arrayfields' => $arrayfields, 'param' => $param, 'sortfield' => $sortfield, 'sortorder' => $sortorder);
-$reshook = $hookmanager->executeHooks('printFieldListTitle', $parameters); // Note that $action and $object may have been modified by hook
-print $hookmanager->resPrint;
-if (!empty($arrayfields['i.datec']['checked'])) {
-	print_liste_field_titre($arrayfields['i.datec']['label'], $_SERVER["PHP_SELF"], "i.datec", "", $param, '', $sortfield, $sortorder, 'center nowrap ');
-	$totalarray['nbfield']++;
-}
-if (!empty($arrayfields['i.tms']['checked'])) {
-	print_liste_field_titre($arrayfields['i.tms']['label'], $_SERVER["PHP_SELF"], "i.tms", "", $param, '', $sortfield, $sortorder, 'center nowrap ');
-	$totalarray['nbfield']++;
-}
-// Action column
-if (!getDolGlobalString('MAIN_CHECKBOX_LEFT_COLUMN')) {
-	print getTitleFieldOfList($selectedfields, 0, $_SERVER["PHP_SELF"], '', '', '', '', $sortfield, $sortorder, 'center maxwidthsearch ')."\n";
-	$totalarray['nbfield']++;
-}
-print '</tr>'."\n";
-
-
-// Loop on record
-// --------------------------------------------------------------------
-$i = 0;
-$savnbfield = $totalarray['nbfield'];
-$totalarray = array();
-$totalarray['nbfield'] = 0;
-$imaxinloop = ($limit ? min($num, $limit) : $num);
-while ($i < $imaxinloop) {
-	$obj = $db->fetch_object($resql);
-	if (empty($obj)) {
-		break; // Should not happen
-	}
-
-	$intracommreport_static->id = $obj->rowid;
-	$intracommreport_static->ref = $obj->ref;
-	$intracommreport_static->ref_fourn = $obj->ref_supplier;
-	$intracommreport_static->label = $obj->label;
-	$intracommreport_static->type = $obj->fk_product_type;
-	$intracommreport_static->status_buy = $obj->tobuy;
-	$intracommreport_static->status     = $obj->tosell;
-	$intracommreport_static->status_batch = $obj->tobatch;
-	$intracommreport_static->entity = $obj->entity;
-
-	if ($mode == 'kanban') {
-		if ($i == 0) {
-			print '<tr class="trkanban"><td colspan="'.$savnbfield.'">';
-			print '<div class="box-flex-container kanban">';
-		}
-		// Output Kanban
-		$selected = -1;
-		if ($massactionbutton || $massaction) { // If we are in select mode (massactionbutton defined) or if we have already selected and sent an action ($massaction) defined
-			$selected = 0;
-			if (in_array($object->id, $arrayofselected)) {
-				$selected = 1;
-			}
-		}
-		print $object->getKanbanView('', array('selected' => $selected));
-		if ($i == ($imaxinloop - 1)) {
-			print '</div>';
-			print '</td></tr>';
-		}
-	} else {
-		// Show line of result
-		$j = 0;
-		print '<tr data-rowid="'.$object->id.'" class="oddeven">';
-
-		// Action column
-		if (getDolGlobalString('MAIN_CHECKBOX_LEFT_COLUMN')) {
-			print '<td class="nowrap center">';
-			if ($massactionbutton || $massaction) { // If we are in select mode (massactionbutton defined) or if we have already selected and sent an action ($massaction) defined
-				$selected = 0;
-				if (in_array($object->id, $arrayofselected)) {
-					$selected = 1;
-				}
-				print '<input id="cb'.$object->id.'" class="flat checkforselect" type="checkbox" name="toselect[]" value="'.$object->id.'"'.($selected ? ' checked="checked"' : '').'>';
-			}
-			print '</td>';
-			if (!$i) {
-				$totalarray['nbfield']++;
-			}
-		}
-=======
 print '</tr>'."\n";
 
 $totalarray = array();
@@ -1112,7 +702,6 @@
 
 	// Store properties in $object
 	$object->setVarsFromFetchObj($obj);
->>>>>>> cc80841a
 
 	/*
 	 $object->thirdparty = null;
@@ -1218,22 +807,6 @@
 				}
 			}
 		}
-<<<<<<< HEAD
-		// Action column
-		if (!getDolGlobalString('MAIN_CHECKBOX_LEFT_COLUMN')) {
-			print '<td class="nowrap center">';
-			if ($massactionbutton || $massaction) {   // If we are in select mode (massactionbutton defined) or if we have already selected and sent an action ($massaction) defined
-				$selected = 0;
-				if (in_array($obj->rowid, $arrayofselected)) {
-					$selected = 1;
-				}
-			}
-			print '<input id="cb'.$obj->rowid.'" class="flat checkforselect" type="checkbox" name="toselect[]" value="'.$obj->rowid.'"'.($selected ? ' checked="checked"' : '').'>';
-			print '</td>';
-			if (!$i) {
-				$totalarray['nbfield']++;
-			}
-=======
 		// Extra fields
 		include DOL_DOCUMENT_ROOT.'/core/tpl/extrafields_list_print_fields.tpl.php';
 		// Fields from hook
@@ -1276,7 +849,6 @@
 	foreach ($arrayfields as $key => $val) {
 		if (!empty($val['checked'])) {
 			$colspan++;
->>>>>>> cc80841a
 		}
 	}
 	print '<tr><td colspan="'.$colspan.'"><span class="opacitymedium">'.$langs->trans("NoRecordFound").'</span></td></tr>';
@@ -1292,23 +864,6 @@
 print '</table>'."\n";
 print '</div>'."\n";
 
-<<<<<<< HEAD
-		print '</tr>'."\n";
-	}
-
-	$i++;
-}
-
-// If no record found
-if ($num == 0) {
-	$colspan = 1;
-	foreach ($arrayfields as $key => $val) {
-		if (!empty($val['checked'])) {
-			$colspan++;
-		}
-	}
-	print '<tr><td colspan="'.$colspan.'"><span class="opacitymedium">'.$langs->trans("NoRecordFound").'</span></td></tr>';
-=======
 print '</form>'."\n";
 
 if (in_array('builddoc', array_keys($arrayofmassactions)) && ($nbtotalofrecords === '' || $nbtotalofrecords)) {
@@ -1329,14 +884,7 @@
 	$delallowed = $permissiontoadd;
 
 	print $formfile->showdocuments('massfilesarea_'.$object->module, '', $filedir, $urlsource, 0, $delallowed, '', 1, 1, 0, 48, 1, $param, $title, '', '', '', null, $hidegeneratedfilelistifempty);
->>>>>>> cc80841a
-}
-
-$db->free($resql);
-
-print "</table>";
-print "</div>";
-print '</form>';
+}
 
 // End of page
 llxFooter();
