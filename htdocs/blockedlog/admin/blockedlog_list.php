--- conflicted
+++ resolved
@@ -1,11 +1,7 @@
 <?php
 /* Copyright (C) 2017		ATM Consulting				<contact@atm-consulting.fr>
  * Copyright (C) 2017-2018	Laurent Destailleur			<eldy@destailleur.fr>
-<<<<<<< HEAD
- * Copyright (C) 2018		Frédéric France				<frederic.france@free.fr>
-=======
  * Copyright (C) 2018-2024	Frédéric France				<frederic.france@free.fr>
->>>>>>> cc80841a
  * Copyright (C) 2024		MDW							<mdeweerd@users.noreply.github.com>
  * Copyright (C) 2024		Alexandre Spangaro			<alexandre@inovea-conseil.com>
  *
@@ -79,11 +75,7 @@
 $search_amount = GETPOST('search_amount', 'alpha');
 
 if (($search_start == -1 || empty($search_start)) && !GETPOSTISSET('search_startmonth') && !GETPOSTISSET('begin')) {
-<<<<<<< HEAD
-	$search_start = dol_time_plus_duree(dol_now(), '-1', 'w');
-=======
 	$search_start = dol_time_plus_duree(dol_now(), -1, 'w');
->>>>>>> cc80841a
 	$tmparray = dol_getdate($search_start);
 	$search_startday = $tmparray['mday'];
 	$search_startmonth = $tmparray['mon'];
@@ -510,13 +502,10 @@
 }
 print '</tr>';
 
-<<<<<<< HEAD
-=======
 $checkresult = array();
 $checkdetail = array();
 $loweridinerror = 0;
 
->>>>>>> cc80841a
 if (getDolGlobalString('BLOCKEDLOG_SCAN_ALL_FOR_LOWERIDINERROR')) {
 	// This is version that is faster but require more memory and report errors that are outside the filter range
 
@@ -572,11 +561,7 @@
 			}
 
 			// ID
-<<<<<<< HEAD
-			print '<td>'.dol_escape_htmltag($block->id).'</td>';
-=======
 			print '<td>'.dol_escape_htmltag((string) $block->id).'</td>';
->>>>>>> cc80841a
 
 			// Date
 			print '<td class="nowraponall">'.dol_print_date($block->date_creation, 'dayhour').'</td>';
