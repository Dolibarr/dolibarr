<?php
/* Copyright (C) 2017 ATM Consulting <contact@atm-consulting.fr>
 *
 * This program is free software; you can redistribute it and/or modify
 * it under the terms of the GNU General Public License as published by
 * the Free Software Foundation; either version 3 of the License, or
 * (at your option) any later version.
 *
 * This program is distributed in the hope that it will be useful,
 * but WITHOUT ANY WARRANTY; without even the implied warranty of
 * MERCHANTABILITY or FITNESS FOR A PARTICULAR PURPOSE.  See the
 * GNU General Public License for more details.
 *
 * You should have received a copy of the GNU General Public License
 * along with this program. If not, see <http://www.gnu.org/licenses/>.
 */

/**
 *	Class to manage certif authority
 */
class BlockedLogAuthority
{

	/**
	 * Id of the log
	 * @var int
	 */
	public $id;

	/**
	 * Unique fingerprint of the blockchain to store
	 * @var string
	 */
	public $signature = '';

	/**
	 * Entire fingerprints blockchain
	 * @var string
	 */
	public $blockchain = '';

	/**
	 * timestamp
	 * @var int
	 */
	public $tms = 0;

	/**
	 *      Constructor
	 *
	 *      @param		DoliDB		$db      Database handler
	 */
<<<<<<< HEAD
    public function __construct($db) {

    	$this->db = $db;

=======
    public function __construct($db)
    {
    	$this->db = $db;
>>>>>>> d9b8a8c8
	}

	/**
	 *	Get the blockchain
	 *
	 *	@return     string         			blockchain
	 */
<<<<<<< HEAD
	public function getLocalBlockChain() {
=======
    public function getLocalBlockChain()
    {
>>>>>>> d9b8a8c8

		$block_static = new BlockedLog($this->db);

		$this->signature = $block_static->getSignature();

		$blocks = $block_static->getLog('all', 0, 0, 'rowid', 'ASC') ;

		$this->blockchain = '';

		foreach($blocks as &$b) {
			$this->blockchain.=$b->signature;
<<<<<<< HEAD

=======
>>>>>>> d9b8a8c8
		}

		return $this->blockchain;
	}

	/**
	 *	Get hash of the block chain to check
	 *
	 *	@return     string         			hash md5 of blockchain
	 */
<<<<<<< HEAD
	public function getBlockchainHash() {

		return md5($this->signature.$this->blockchain);

=======
    public function getBlockchainHash()
    {

		return md5($this->signature.$this->blockchain);
>>>>>>> d9b8a8c8
	}

	/**
	 *	Get hash of the block chain to check
	 *
	 *	@param      string		$hash		hash md5 of blockchain to test
	 *	@return     boolean
	 */
<<<<<<< HEAD
	public function checkBlockchain($hash) {

		return ($hash === $this->getBlockchainHash() );

=======
    public function checkBlockchain($hash)
    {

		return ($hash === $this->getBlockchainHash() );
>>>>>>> d9b8a8c8
	}

	/**
	 *	Add a new block to the chain
	 *
     *	@param      string		$block		new block to chain
     *  @return void
	 */
<<<<<<< HEAD
	public function addBlock($block) {

		$this->blockchain.=$block;

=======
    public function addBlock($block)
    {

		$this->blockchain.=$block;
>>>>>>> d9b8a8c8
	}

	/**
	 *	hash already exist into chain ?
	 *
	 *	@param      string		$block		new block to chain
	 *	@return     boolean
	 */
<<<<<<< HEAD
	public function checkBlock($block) {
=======
    public function checkBlock($block)
    {
>>>>>>> d9b8a8c8

		if(strlen($block)!=64) return false;

		$blocks = str_split($this->blockchain,64);

		if(!in_array($block,$blocks)) {
			return true;
		}
		else{
			return false;
		}
	}


	/**
	 *	Get object from database
	 *
	 *	@param      int			$id		       	Id of object to load
	 *	@param      string		$signature		Signature of object to load
	 *	@return     int         				>0 if OK, <0 if KO, 0 if not found
	 */
<<<<<<< HEAD
	public function fetch($id, $signature='') {
=======
    public function fetch($id, $signature='')
    {
>>>>>>> d9b8a8c8

		global $langs;

		dol_syslog(get_class($this)."::fetch id=".$id, LOG_DEBUG);

		if (empty($id) && empty($signature))
		{
			$this->error='BadParameter';
			return -1;
		}

		$langs->load("blockedlog");

		$sql = "SELECT b.rowid, b.signature, b.blockchain, b.tms";
		$sql.= " FROM ".MAIN_DB_PREFIX."blockedlog_authority as b";

		if ($id) $sql.= " WHERE b.rowid = ". $id;
		else if($signature)$sql.= " WHERE b.signature = '". $this->db->escape( $signature ) ."'" ;

		$resql=$this->db->query($sql);
		if ($resql)
		{
			if ($this->db->num_rows($resql))
			{
				$obj = $this->db->fetch_object($resql);

				$this->id				= $obj->rowid;
				$this->ref				= $obj->rowid;

				$this->signature		= $obj->signature;
				$this->blockchain		= $obj->blockchain;

				$this->tms				= $this->db->jdate($obj->tms);

				return 1;
			}
			else
			{
				$this->error=$langs->trans("RecordNotFound");
				return 0;
			}
		}
		else
		{
			$this->error=$this->db->error();
			return -1;
		}
<<<<<<< HEAD

=======
>>>>>>> d9b8a8c8
	}

	/**
	 *	Create authority in database.
	 *
	 *	@param	User	$user      		Object user that create
	 *	@return	int						<0 if KO, >0 if OK
	 */
<<<<<<< HEAD
	public function create($user) {
=======
    public function create($user)
    {
>>>>>>> d9b8a8c8

		global $conf,$langs,$hookmanager;

		$langs->load('blockedlog');

		$error=0;

		dol_syslog(get_class($this).'::create', LOG_DEBUG);

		$this->db->begin();

		$sql = "INSERT INTO ".MAIN_DB_PREFIX."blockedlog_authority (";
		$sql.= " signature,";
		$sql.= " blockchain";
		$sql.= ") VALUES (";
		$sql.= "'".$this->db->escape($this->signature)."',";
		$sql.= "'".$this->db->escape($this->blockchain)."'";
		$sql.= ")";

		$res = $this->db->query($sql);
		if ($res)
		{
			$id = $this->db->last_insert_id(MAIN_DB_PREFIX."blockedlog_authority");

			if ($id > 0)
			{
				$this->id = $id;

				$this->db->commit();

				return $this->id;
			}
			else
			{
				$this->db->rollback();
				return -2;
			}
		}
		else
		{
			$this->error=$this->db->error();
			$this->db->rollback();
			return -1;
		}
<<<<<<< HEAD

=======
>>>>>>> d9b8a8c8
	}

	/**
	 *	Create authority in database.
	 *
	 *	@param	User	$user      		Object user that create
	 *	@return	int						<0 if KO, >0 if OK
	 */
<<<<<<< HEAD
	public function update($user) {
=======
    public function update($user)
    {
>>>>>>> d9b8a8c8

		global $conf,$langs,$hookmanager;

		$langs->load('blockedlog');

		$error=0;

		dol_syslog(get_class($this).'::create', LOG_DEBUG);

		$this->db->begin();

		$sql = "UPDATE ".MAIN_DB_PREFIX."blockedlog_authority SET ";
		$sql.= " blockchain='".$this->db->escape($this->blockchain)."'";
		$sql.= " WHERE rowid=".$this->id;

		$res = $this->db->query($sql);
		if ($res)
		{
			$this->db->commit();

			return 1;
		}
		else
		{
			$this->error=$this->db->error();
			$this->db->rollback();
			return -1;
		}
<<<<<<< HEAD

=======
>>>>>>> d9b8a8c8
	}

	/**
	 *	For cron to sync to authority.
	 *
	 *	@return	int						<0 if KO, >0 if OK
	 */
    public function syncSignatureWithAuthority()
    {
		global $conf, $langs;

		//TODO create cron task on activation

		if(empty($conf->global->BLOCKEDLOG_AUTHORITY_URL) || empty($conf->global->BLOCKEDLOG_USE_REMOTE_AUTHORITY)) {
			$this->error = $langs->trans('NoAuthorityURLDefined');
			return -2;
		}

		require_once DOL_DOCUMENT_ROOT.'/blockedlog/class/blockedlog.class.php';

		$block_static = new BlockedLog($this->db);

		$blocks = $block_static->getLog('not_certified', 0, 0, 'rowid', 'ASC');

		$signature=$block_static->getSignature();

		foreach($blocks as &$block) {

			$url = $conf->global->BLOCKEDLOG_AUTHORITY_URL.'/blockedlog/ajax/authority.php?s='.$signature.'&b='.$block->signature;

			$res = file_get_contents($url);
			echo $block->signature.' '.$url. ' '.$res.'<br>';
			if($res === 'blockalreadyadded' || $res === 'blockadded') {

				$block->setCertified();
<<<<<<< HEAD

=======
>>>>>>> d9b8a8c8
			}
			else {

				$this->error = $langs->trans('ImpossibleToContactAuthority ',$url);
				return -1;
			}
<<<<<<< HEAD


=======
>>>>>>> d9b8a8c8
		}

		return 1;
	}
<<<<<<< HEAD

=======
>>>>>>> d9b8a8c8
}<|MERGE_RESOLUTION|>--- conflicted
+++ resolved
@@ -50,16 +50,9 @@
 	 *
 	 *      @param		DoliDB		$db      Database handler
 	 */
-<<<<<<< HEAD
-    public function __construct($db) {
-
+    public function __construct($db)
+    {
     	$this->db = $db;
-
-=======
-    public function __construct($db)
-    {
-    	$this->db = $db;
->>>>>>> d9b8a8c8
 	}
 
 	/**
@@ -67,12 +60,8 @@
 	 *
 	 *	@return     string         			blockchain
 	 */
-<<<<<<< HEAD
-	public function getLocalBlockChain() {
-=======
     public function getLocalBlockChain()
     {
->>>>>>> d9b8a8c8
 
 		$block_static = new BlockedLog($this->db);
 
@@ -84,10 +73,6 @@
 
 		foreach($blocks as &$b) {
 			$this->blockchain.=$b->signature;
-<<<<<<< HEAD
-
-=======
->>>>>>> d9b8a8c8
 		}
 
 		return $this->blockchain;
@@ -98,17 +83,10 @@
 	 *
 	 *	@return     string         			hash md5 of blockchain
 	 */
-<<<<<<< HEAD
-	public function getBlockchainHash() {
+    public function getBlockchainHash()
+    {
 
 		return md5($this->signature.$this->blockchain);
-
-=======
-    public function getBlockchainHash()
-    {
-
-		return md5($this->signature.$this->blockchain);
->>>>>>> d9b8a8c8
 	}
 
 	/**
@@ -117,17 +95,10 @@
 	 *	@param      string		$hash		hash md5 of blockchain to test
 	 *	@return     boolean
 	 */
-<<<<<<< HEAD
-	public function checkBlockchain($hash) {
+    public function checkBlockchain($hash)
+    {
 
 		return ($hash === $this->getBlockchainHash() );
-
-=======
-    public function checkBlockchain($hash)
-    {
-
-		return ($hash === $this->getBlockchainHash() );
->>>>>>> d9b8a8c8
 	}
 
 	/**
@@ -136,17 +107,10 @@
      *	@param      string		$block		new block to chain
      *  @return void
 	 */
-<<<<<<< HEAD
-	public function addBlock($block) {
+    public function addBlock($block)
+    {
 
 		$this->blockchain.=$block;
-
-=======
-    public function addBlock($block)
-    {
-
-		$this->blockchain.=$block;
->>>>>>> d9b8a8c8
 	}
 
 	/**
@@ -155,12 +119,8 @@
 	 *	@param      string		$block		new block to chain
 	 *	@return     boolean
 	 */
-<<<<<<< HEAD
-	public function checkBlock($block) {
-=======
     public function checkBlock($block)
     {
->>>>>>> d9b8a8c8
 
 		if(strlen($block)!=64) return false;
 
@@ -182,12 +142,8 @@
 	 *	@param      string		$signature		Signature of object to load
 	 *	@return     int         				>0 if OK, <0 if KO, 0 if not found
 	 */
-<<<<<<< HEAD
-	public function fetch($id, $signature='') {
-=======
     public function fetch($id, $signature='')
     {
->>>>>>> d9b8a8c8
 
 		global $langs;
 
@@ -235,10 +191,6 @@
 			$this->error=$this->db->error();
 			return -1;
 		}
-<<<<<<< HEAD
-
-=======
->>>>>>> d9b8a8c8
 	}
 
 	/**
@@ -247,12 +199,8 @@
 	 *	@param	User	$user      		Object user that create
 	 *	@return	int						<0 if KO, >0 if OK
 	 */
-<<<<<<< HEAD
-	public function create($user) {
-=======
     public function create($user)
     {
->>>>>>> d9b8a8c8
 
 		global $conf,$langs,$hookmanager;
 
@@ -297,10 +245,6 @@
 			$this->db->rollback();
 			return -1;
 		}
-<<<<<<< HEAD
-
-=======
->>>>>>> d9b8a8c8
 	}
 
 	/**
@@ -309,12 +253,8 @@
 	 *	@param	User	$user      		Object user that create
 	 *	@return	int						<0 if KO, >0 if OK
 	 */
-<<<<<<< HEAD
-	public function update($user) {
-=======
     public function update($user)
     {
->>>>>>> d9b8a8c8
 
 		global $conf,$langs,$hookmanager;
 
@@ -343,10 +283,6 @@
 			$this->db->rollback();
 			return -1;
 		}
-<<<<<<< HEAD
-
-=======
->>>>>>> d9b8a8c8
 	}
 
 	/**
@@ -382,27 +318,14 @@
 			if($res === 'blockalreadyadded' || $res === 'blockadded') {
 
 				$block->setCertified();
-<<<<<<< HEAD
-
-=======
->>>>>>> d9b8a8c8
 			}
 			else {
 
 				$this->error = $langs->trans('ImpossibleToContactAuthority ',$url);
 				return -1;
 			}
-<<<<<<< HEAD
-
-
-=======
->>>>>>> d9b8a8c8
 		}
 
 		return 1;
 	}
-<<<<<<< HEAD
-
-=======
->>>>>>> d9b8a8c8
 }