--- conflicted
+++ resolved
@@ -3,10 +3,7 @@
  * Copyright (C) 2017-2020  Laurent Destailleur <eldy@destailleur.fr>
  * Copyright (C) 2022 		charlene benke		<charlene@patas-monkey.com>
  * Copyright (C) 2024		MDW							<mdeweerd@users.noreply.github.com>
-<<<<<<< HEAD
-=======
  * Copyright (C) 2024		Frédéric France			<frederic.france@free.fr>
->>>>>>> cc80841a
  *
  * This program is free software; you can redistribute it and/or modify
  * it under the terms of the GNU General Public License as published by
@@ -353,24 +350,6 @@
 			} else {
 				$this->error = (string) (((int) $this->error) + 1);
 			}
-		} elseif ($this->element === 'stockmouvement') {
-			require_once DOL_DOCUMENT_ROOT.'/product/stock/class/mouvementstock.class.php';
-
-			$object = new MouvementStock($this->db);
-			if ($object->fetch($this->fk_object) > 0) {
-				return $object->getNomUrl(1);
-			} else {
-				$this->error++;
-			}
-		} elseif ($this->element === 'project') {
-			require_once DOL_DOCUMENT_ROOT.'/projet/class/project.class.php';
-
-			$object = new Project($this->db);
-			if ($object->fetch($this->fk_object) > 0) {
-				return $object->getNomUrl(1);
-			} else {
-				$this->error++;
-			}
 		} elseif ($this->action == 'MODULE_SET') {
 			return '<i class="opacitymedium">'.$langs->trans("BlockedLogEnabled").'</i>';
 		} elseif ($this->action == 'MODULE_RESET') {
@@ -416,15 +395,9 @@
 	 *
 	 *	@param	CommonObject	$object		object to store
 	 *	@param	string			$action		action
-<<<<<<< HEAD
-	 *	@param	string			$amounts	amounts
-	 *	@param	?User			$fuser		User object (forced)
-	 *	@return	int							>0 if OK, <0 if KO
-=======
 	 *	@param	float|int		$amounts	amounts
 	 *	@param	?User			$fuser		User object (forced)
 	 *	@return	int<-1,-1>|int<1,1>			>0 if OK, <0 if KO
->>>>>>> cc80841a
 	 */
 	public function setObjectData(&$object, $action, $amounts, $fuser = null)
 	{
@@ -442,19 +415,13 @@
 		$this->amounts = $amounts;
 		// date
 		if ($object->element == 'payment' || $object->element == 'payment_supplier') {
-<<<<<<< HEAD
-=======
 			'@phan-var-force Paiement|PaiementFourn $object';
->>>>>>> cc80841a
 			$this->date_object = empty($object->datepaye) ? $object->date : $object->datepaye;
 		} elseif ($object->element == 'payment_salary') {
 			'@phan-var-force PaymentSalary $object';
 			$this->date_object = $object->datev;
 		} elseif ($object->element == 'payment_donation' || $object->element == 'payment_various') {
-<<<<<<< HEAD
-=======
 			'@phan-var-force PaymentDonation $object';
->>>>>>> cc80841a
 			$this->date_object = empty($object->datepaid) ? $object->datep : $object->datepaid;
 		} elseif ($object->element == 'subscription') {
 			'@phan-var-force Subscription $object';
@@ -464,17 +431,10 @@
 			$this->date_object = $object->date_creation;
 		} elseif (property_exists($object, 'date')) {
 			// Generic case
-<<<<<<< HEAD
-			$this->date_object = $object->date;
-		} elseif (property_exists($object, 'datem')) {
-			// Generic case (second chance, for example for stock movement)
-			$this->date_object = $object->datem;
-=======
 			$this->date_object = $object->date; // @phan-suppress-current-line PhanUndeclaredProperty
 		} elseif (property_exists($object, 'datem')) {
 			// Generic case (second chance, for example for stock movement)
 			$this->date_object = $object->datem; // @phan-suppress-current-line PhanUndeclaredProperty
->>>>>>> cc80841a
 		}
 
 		// ref
@@ -780,10 +740,7 @@
 				$this->object_data->ref = $object->newref;
 			}
 		} elseif ($this->element == 'stockmouvement') {
-<<<<<<< HEAD
-=======
 			'@phan-var-force StockTransfer $object';
->>>>>>> cc80841a
 			foreach ($object as $key => $value) {
 				if (in_array($key, $arrayoffieldstoexclude)) {
 					continue; // Discard some properties
@@ -881,15 +838,9 @@
 	/**
 	 * Encode data
 	 *
-<<<<<<< HEAD
-	 * @param	string	$data	Data to serialize
-	 * @param	int		$mode	0=serialize, 1=json_encode
-	 * @return 	string			Value serialized, an object (stdClass)
-=======
 	 * @param	?stdClass	$data	Data to serialize
 	 * @param	int<0,1>	$mode	0=serialize, 1=json_encode
 	 * @return 	string				Value serialized, an object (stdClass)
->>>>>>> cc80841a
 	 */
 	public function dolEncodeBlockedData($data, $mode = 0)
 	{
@@ -909,11 +860,7 @@
 	 *
 	 * @param	string	$data	Data to unserialize
 	 * @param	int		$mode	0=unserialize, 1=json_decode
-<<<<<<< HEAD
-	 * @return 	object			Value unserialized, an object (stdClass)
-=======
 	 * @return 	Object			Value unserialized, an object (stdClass)
->>>>>>> cc80841a
 	 */
 	public function dolDecodeBlockedData($data, $mode = 0)
 	{
@@ -947,13 +894,8 @@
 	 *	Create blocked log in database.
 	 *
 	 *	@param	User	$user      			Object user that create
-<<<<<<< HEAD
-	 *  @param	string		$forcesignature		Force signature (for example '0000000000' when we disabled the module)
-	 *	@return	int							Return integer <0 if KO, >0 if OK
-=======
 	 *  @param	string	$forcesignature		Force signature (for example '0000000000' when we disabled the module)
 	 *	@return	int<-3,-1>|int<1,1>				Return integer <0 if KO, >0 if OK
->>>>>>> cc80841a
 	 */
 	public function create($user, $forcesignature = '')
 	{
@@ -992,11 +934,7 @@
 
 		$this->date_creation = dol_now();
 
-<<<<<<< HEAD
-		$this->object_version = ((float) DOL_VERSION);
-=======
 		$this->object_version = DOL_VERSION;
->>>>>>> cc80841a
 
 
 		$this->db->begin();
@@ -1178,20 +1116,6 @@
 	/**
 	 *	Return array of log objects (with criteria)
 	 *
-<<<<<<< HEAD
-	 *	@param	string 	$element      	element to search
-	 *	@param	int 	$fk_object		id of object to search
-	 *	@param	int 	$limit      	max number of element, 0 for all
-	 *	@param	string 	$sortfield     	sort field
-	 *	@param	string 	$sortorder     	sort order
-	 *	@param	int 	$search_fk_user id of user(s)
-	 *	@param	int 	$search_start   start time limit
-	 *	@param	int 	$search_end     end time limit
-	 *  @param	string	$search_ref		search ref
-	 *  @param	string	$search_amount	search amount
-	 *  @param	string	$search_code	search code
-	 *	@return	BlockedLog[]|int<-2,-1>	Array of object log or <0 if error
-=======
 	 *	@param	string 		$element      	element to search
 	 *	@param	int		 	$fk_object		id of object to search
 	 *	@param	int<0,max> 	$limit      	max number of element, 0 for all
@@ -1204,7 +1128,6 @@
 	 *  @param	string		$search_amount	search amount
 	 *  @param	string		$search_code	search code
 	 *	@return	BlockedLog[]|int<-2,-1>		Array of object log or <0 if error
->>>>>>> cc80841a
 	 */
 	public function getLog($element, $fk_object, $limit = 0, $sortfield = '', $sortorder = '', $search_fk_user = -1, $search_start = -1, $search_end = -1, $search_ref = '', $search_amount = '', $search_code = '')
 	{
