<?php
/* Copyright (C) 2017 ATM Consulting <contact@atm-consulting.fr>
 *
 * This program is free software; you can redistribute it and/or modify
 * it under the terms of the GNU General Public License as published by
 * the Free Software Foundation; either version 3 of the License, or
 * (at your option) any later version.
 *
 * This program is distributed in the hope that it will be useful,
 * but WITHOUT ANY WARRANTY; without even the implied warranty of
 * MERCHANTABILITY or FITNESS FOR A PARTICULAR PURPOSE.  See the
 * GNU General Public License for more details.
 *
 * You should have received a copy of the GNU General Public License
 * along with this program. If not, see <http://www.gnu.org/licenses/>.
 */

/**
 *	Class to manage Blocked Log
 */

class BlockedLog
{
	/**
	 * Id of the log
	 * @var int
	 */
	public $id;

	public $error = '';
	public $errors = array();

	/**
	 * Unique fingerprint of the log
	 * @var string
	 */
	public $signature = '';

	/**
	 * Unique fingerprint of the line log content
	 * @var string
	 */
	public $signature_line = '';

	public $amounts = null;

	/**
	 * trigger action
	 * @var string
	 */
	public $action = '';

	/**
	 * Object element
	 * @var string
	 */
	public $element = '';

	/**
	 * Object id
	 * @var int
	 */
	public $fk_object = 0;

	/**
	 * Log certified by remote authority or not
	 * @var boolean
	 */
	public $certified = false;

	/**
	 * Author
	 * @var int
	 */
	public $fk_user = 0;

	public $date_object = 0;

	public $ref_object = '';

	public $object_data = null;



	/**
	 *      Constructor
	 *
	 *      @param		DoliDB		$db      Database handler
	 */
	public function __construct(DoliDB $db)
	{
		$this->db = $db;

	}

	/**
	 *      try to retrieve logged object link
	 */
	public function getObjectLink() {
		global $langs;

		if($this->element === 'facture') {
			require_once DOL_DOCUMENT_ROOT.'/compta/facture/class/facture.class.php';

			$object = new Facture($this->db);
			if($object->fetch($this->fk_object)>0) {
				return $object->getNomUrl(1);
			}
			else{
				$this->error++;
			}
		}
		if($this->element === 'invoice_supplier') {
			require_once DOL_DOCUMENT_ROOT.'/fourn/class/fournisseur.facture.class.php';

			$object = new FactureFournisseur($this->db);
			if($object->fetch($this->fk_object)>0) {
				return $object->getNomUrl(1);
			}
			else{
				$this->error++;
			}
		}
		else if($this->element === 'payment') {
			require_once DOL_DOCUMENT_ROOT.'/compta/paiement/class/paiement.class.php';

			$object = new Paiement($this->db);
			if($object->fetch($this->fk_object)>0) {
				return $object->getNomUrl(1);
			}
			else{
				$this->error++;
			}
		}
		else if($this->element === 'payment_supplier') {
			require_once DOL_DOCUMENT_ROOT.'/fourn/class/paiementfourn.class.php';

			$object = new PaiementFourn($this->db);
			if($object->fetch($this->fk_object)>0) {
				return $object->getNomUrl(1);
			}
			else{
				$this->error++;
			}
		}

		return $langs->trans('ImpossibleToReloadObject', $this->element, $this->fk_object);

	}

	/**
	 *      try to retrieve user author
	 */
	public function getUser() {
		global $langs, $cachedUser;

		if(empty($cachedUser))$cachedUser=array();

		if(empty($cachedUser[$this->fk_user])) {
			$u=new User($this->db);
			if($u->fetch($this->fk_user)>0) {
				$cachedUser[$this->fk_user] = $u;
			}
		}

		if(!empty($cachedUser[$this->fk_user])) {
			return $cachedUser[$this->fk_user]->getNomUrl(1);
		}

		return $langs->trans('ImpossibleToRetrieveUser', $this->fk_user);
	}

	/**
	 *      populate log by object
	 *
	 *      @param		payment|facture		$object      object to store
	 */
	public function setObjectData(&$object) {

<<<<<<< HEAD
		// Set date
		if ($object->element=='payment')
		{
=======
		if($object->element=='payment' || $object->element=='payment_supplier') {
>>>>>>> bbc13b8a
			$this->date_object = $object->datepaye;
		}
		if ($object->element=='payment_salary')
		{
			$this->date_object = $object->datev;
		}
		else {
			$this->date_object = $object->date;
		}

		$this->ref_object = $object->ref;
		$this->element = $object->element;
		$this->fk_object = $object->id;

		$this->object_data=new stdClass();

		if ($this->element === 'facture')
		{
			if(empty($object->thirdparty))$object->fetch_thirdparty();
			$this->object_data->thirdparty = new stdClass();

			foreach($object->thirdparty as $key=>$value) {
				if(!is_object($value)) $this->object_data->thirdparty->{$key} = $value;
			}

			$this->object_data->total_ht 	= (double) $object->total_ht;
			$this->object_data->total_tva	= (double) $object->total_tva;
			$this->object_data->total_ttc	= (double) $object->total_ttc;
			$this->object_data->total_localtax1= (double) $object->total_localtax1;
			$this->object_data->total_localtax2= (double) $object->total_localtax2;
			$this->object_data->note_public	= (double) $object->note_public;
		}
<<<<<<< HEAD
		elseif($this->element === 'payment')
		{
			$this->object_data->amounts = $object->amounts;
		}
		elseif($this->element === 'payment_salary')
		{
			$this->object_data->amounts = array($object->amount);
		}
=======
		if($this->element === 'invoice_supplier') {
			if(empty($object->thirdparty))$object->fetch_thirdparty();
			$this->object_data->thirdparty = new stdClass();

			foreach($object->thirdparty as $key=>$value) {
				if(!is_object($value)) $this->object_data->thirdparty->{$key} = $value;
			}

			$this->object_data->total_ht 	= (double) $object->total_ht;
			$this->object_data->total_tva	= (double) $object->total_tva;
			$this->object_data->total_ttc	= (double) $object->total_ttc;
			$this->object_data->total_localtax1= (double) $object->total_localtax1;
			$this->object_data->total_localtax2= (double) $object->total_localtax2;
			$this->object_data->note_public	= (double) $object->note_public;
			$this->object_data->note_private= (double) $object->note_private;

		}
		elseif($this->element==='payment'|| $object->element=='payment_supplier'){

			$this->object_data->amounts = $object->amounts;
>>>>>>> bbc13b8a

		}
	}

	/**
	 *	Get object from database
	 *
	 *	@param      int		$id       	Id of object to load
	 *	@return     int         			>0 if OK, <0 if KO, 0 if not found
	 */
	public function fetch($id) {

		global $langs;

		dol_syslog(get_class($this)."::fetch id=".$id, LOG_DEBUG);

		if (empty($id))
		{
			$this->error='BadParameter';
			return -1;
		}

		$langs->load("blockedlog");

		$sql = "SELECT b.rowid, b.signature, b.amounts, b.action, b.element, b.fk_object, b.certified, b.tms, b.fk_user, b.date_object, b.ref_object, b.object_data";
		$sql.= " FROM ".MAIN_DB_PREFIX."blockedlog as b";
		if ($id) $sql.= " WHERE b.rowid = ". $id;

		$resql=$this->db->query($sql);
		if ($resql)
		{
			if ($this->db->num_rows($resql))
			{
				$obj = $this->db->fetch_object($resql);

				$this->id				= $obj->rowid;
				$this->ref				= $obj->rowid;

				$this->signature		= $obj->signature;
				$this->amounts			= (double) $obj->amounts;
				$this->action			= $obj->action;
				$this->element			= $obj->element;

				$this->fk_object		= $obj->fk_object;
				$this->date_object		= $this->db->jdate($obj->date_object);
				$this->ref_object		= $obj->ref_object;

				$this->certified		= ($obj->certified == 1);

				$this->fk_user 			= $obj->fk_user;

				$this->tms				= $this->db->jdate($obj->tms);

				$this->object_data		= unserialize($obj->object_data);

				return 1;
			}
			else
			{
				$this->error=$langs->trans("RecordNotFound");
				return 0;
			}
		}
		else
		{
			$this->error=$this->db->error();
			return -1;
		}

	}

	/**
	 *	Set block certified by authority
	 *
	 *	@return	boolean
	 */
	public function setCertified() {

		$res = $this->db->query("UPDATE ".MAIN_DB_PREFIX."blockedlog SET certified=1 WHERE rowid=".$this->id);
		if($res===false) return false;

		return true;


	}

	/**
	 *	Create blocked log in database.
	 *
	 *	@param	User	$user      		Object user that create
	 *	@return	int						<0 if KO, >0 if OK
	 */
	public function create($user) {

		global $conf,$langs,$hookmanager;

		$langs->load('blockedlog');

		$error=0;

		dol_syslog(get_class($this).'::create', LOG_DEBUG);

		$this->getSignatureRecursive();


		if (is_null($this->amounts))
		{
			$this->error=$langs->trans("BlockLogNeedAmountsValue");
			dol_syslog($this->error, LOG_WARNING);
			return -1;
		}

		if(empty($this->element)) {
			$this->error=$langs->trans("BlockLogNeedElement");
			dol_syslog($this->error, LOG_WARNING);
			return -2;
		}

		if(empty($this->action)) {
			$this->error=$langs->trans("BlockLogNeedAction");
			dol_syslog($this->error, LOG_WARNING);
			return -3;
		}

		$this->fk_user = $user->id;

		$this->db->begin();

		$sql = "INSERT INTO ".MAIN_DB_PREFIX."blockedlog (";
		$sql.= "action,";
		$sql.= " amounts,";
		$sql.= " signature,";
		$sql.= " signature_line,";
		$sql.= " element,";
		$sql.= " fk_object,";
		$sql.= " date_object,";
		$sql.= " ref_object,";
		$sql.= " object_data,";
		$sql.= " certified,";
		$sql.= " fk_user,";
		$sql.= " entity";
		$sql.= ") VALUES (";
		$sql.= "'".$this->db->escape($this->action)."',";
		$sql.= "".$this->amounts.",";
		$sql.= "'".$this->db->escape($this->signature)."',";
		$sql.= "'".$this->db->escape($this->signature_line)."',";
		$sql.= "'".$this->db->escape($this->element)."',";
		$sql.= "".$this->fk_object.",";
		$sql.= "'".$this->db->idate($this->date_object)."',";
		$sql.= "'".$this->db->escape($this->ref_object)."',";
		$sql.= "'".$this->db->escape(serialize($this->object_data))."',";
		$sql.= "0,";
		$sql.= "".$user->id.",";
		$sql.= $conf->entity;
		$sql.= ")";

		$res = $this->db->query($sql);
		if ($res)
		{
			$id = $this->db->last_insert_id(MAIN_DB_PREFIX."blockedlog");

			if ($id > 0)
			{
				$this->id = $id;

				$this->db->commit();

				return $this->id;
			}
			else
			{
				$this->db->rollback();
				return -2;
			}
		}
		else
		{
			$this->error=$this->db->error();
			$this->db->rollback();
			return -1;
		}

	}

	/**
	 *	return crypted value.
	 *
	 *	@param	string $value      		string to crypt
	 *	@return	string					crypted string
	 */
	private function crypt($value) {

		return hash('sha256',$value);

	}

	/**
	 *	check if current signature still correct compare to the chain
	 *
	 *	@return	boolean
	 */
	public function checkSignature() {

		$signature_to_test = $this->signature;

		$this->getSignatureRecursive();

		$res = ($signature_to_test === $this->signature);

		if(!$res) {
			$this->error++;
		}

		return $res;
	}

	/**
	 *	set current signatures
	 */
	 private function getSignatureRecursive(){

		$this->signature_line = $this->crypt( $this->action . $this->getSignature() . $this->amounts . print_r($this->object_data, true) );
		/*if($this->signature=='d6320580a02c1ab67fcc0a6d49d453c7d96dda0148901736f7f55725bfe1b900' || $this->signature=='ea65d435ff12ca929936a406aa9d707d99fb334c127878d256b602a5541bbbc9') {
			var_dump($this->signature_line,$this->action ,$this->getSignature() , $this->amounts , $this->object_data);
		}*/
		$this->signature = $this->signature_line;

		$logs = $this->getLog('all', 0, 0, 1) ;
		if($logs!==false) {
			foreach($logs as &$b) {

				if($this->id>0 && $b->id == $this->id) break; // on arrête sur un enregistrement précis pour recalculer une signature

				$b->getCurrentValue(); // on récupère la valeur actuelle en base de l'élément enregistré

				$this->signature = $this->crypt($this->signature. $this->action . $b->signature . $b->amounts);
			}
		}

	}

	/**
	 *	return log object for a element.
	 *
	 *	@param	string 	$element      	element to search
	 *	@param	int 	$fk_object		id of object to search
	 *	@param	int 	$limit      	max number of element, 0 for all
	 *	@param	string 	$order      	sort of query
	 *	@return	array					array of object log
	 */
	public function getLog($element, $fk_object, $limit = 0, $order = -1) {
		global $conf,$cachedlogs ;

		/* $cachedlogs allow fastest search */
		if(empty($cachedlogs)) $cachedlogs=array();


		if($element=='all') {

	 		$sql="SELECT rowid FROM ".MAIN_DB_PREFIX."blockedlog
	         WHERE entity=".$conf->entity;

		}
		else if($element=='not_certified') {
			$sql="SELECT rowid FROM ".MAIN_DB_PREFIX."blockedlog
	         WHERE entity=".$conf->entity." AND certified = 0";

		}
		else if($element=='just_certified') {
			$sql="SELECT rowid FROM ".MAIN_DB_PREFIX."blockedlog
	         WHERE entity=".$conf->entity." AND certified = 1";

		}
		else{
			$sql="SELECT rowid FROM ".MAIN_DB_PREFIX."blockedlog
	         WHERE element='".$element."' AND fk_object=".(int) $fk_object;

		}

		$sql.=($order<0 ? ' ORDER BY rowid DESC ' : ' ORDER BY rowid ASC ');

		if($limit > 0 )$sql.=' LIMIT '.$limit;

		$res = $this->db->query($sql);

		if($res) {

			$results=array();

			while($obj = $this->db->fetch_object($res)) {

				if(!isset($cachedlogs[$obj->rowid])) {
					$b=new BlockedLog($this->db);
					$b->fetch($obj->rowid);

					$cachedlogs[$obj->rowid] = $b;
				}

				$results[] = $cachedlogs[$obj->rowid];

			}

			return $results;
		}
		else{
			return false;
		}
	}

	/**
	 *	set amounts of log from current element value in order to compare signature.
	 */
	private function getCurrentValue() {

		if($this->element === 'payment') {
			$sql="SELECT amount FROM ".MAIN_DB_PREFIX."paiement WHERE rowid=".$this->fk_object;

			$res = $this->db->query($sql);

			if($res && $obj = $this->db->fetch_object($res)) {
				$this->amounts = (double) $obj->amount;
			}
		}
		if($this->element === 'payment_supplier') {
			$sql="SELECT amount FROM ".MAIN_DB_PREFIX."paiementfourn WHERE rowid=".$this->fk_object;

			$res = $this->db->query($sql);

			if($res && $obj = $this->db->fetch_object($res)) {
				$this->amounts = (double) $obj->amount;
			}
		}
		elseif($this->element === 'facture') {
			$sql="SELECT total_ttc FROM ".MAIN_DB_PREFIX."facture WHERE rowid=".$this->fk_object;

			$res = $this->db->query($sql);
			if($res && $obj = $this->db->fetch_object($res)) {
				$this->amounts = (double) $obj->total_ttc;
			}
		}

	}

	/**
	 *	Return and set the entity signature included into line signature
	 *
	 *	@return	string					current entity signature
	 */
	public function getSignature() {
		global $db,$conf,$mysoc;

		if (empty($conf->global->BLOCKEDLOG_ENTITY_FINGERPRINT)) { // creation of a unique fingerprint

			require_once DOL_DOCUMENT_ROOT.'/core/lib/admin.lib.php';

			$fingerprint = $this->crypt(print_r($mysoc,true).time().rand(0,1000));

			dolibarr_set_const($db, 'BLOCKEDLOG_ENTITY_FINGERPRINT', $fingerprint, 'chaine',0,'Numeric Unique Fingerprint', $conf->entity);

			$conf->global->BLOCKEDLOG_ENTITY_FINGERPRINT=$fingerprint;
		}

		return $conf->global->BLOCKEDLOG_ENTITY_FINGERPRINT;
	}

}
<|MERGE_RESOLUTION|>--- conflicted
+++ resolved
@@ -96,7 +96,8 @@
 	/**
 	 *      try to retrieve logged object link
 	 */
-	public function getObjectLink() {
+	public function getObjectLink()
+	{
 		global $langs;
 
 		if($this->element === 'facture') {
@@ -151,7 +152,8 @@
 	/**
 	 *      try to retrieve user author
 	 */
-	public function getUser() {
+	public function getUser()
+	{
 		global $langs, $cachedUser;
 
 		if(empty($cachedUser))$cachedUser=array();
@@ -171,19 +173,15 @@
 	}
 
 	/**
-	 *      populate log by object
-	 *
-	 *      @param		payment|facture		$object      object to store
-	 */
-	public function setObjectData(&$object) {
-
-<<<<<<< HEAD
+	 *      Populate properties of log from object data
+	 *
+	 *      @param		Object		$object      object to store
+	 */
+	public function setObjectData(&$object)
+	{
 		// Set date
-		if ($object->element=='payment')
-		{
-=======
-		if($object->element=='payment' || $object->element=='payment_supplier') {
->>>>>>> bbc13b8a
+		if($object->element == 'payment' || $object->element == 'payment_supplier')
+		{
 			$this->date_object = $object->datepaye;
 		}
 		if ($object->element=='payment_salary')
@@ -200,7 +198,7 @@
 
 		$this->object_data=new stdClass();
 
-		if ($this->element === 'facture')
+		if ($this->element == 'facture')
 		{
 			if(empty($object->thirdparty))$object->fetch_thirdparty();
 			$this->object_data->thirdparty = new stdClass();
@@ -216,17 +214,7 @@
 			$this->object_data->total_localtax2= (double) $object->total_localtax2;
 			$this->object_data->note_public	= (double) $object->note_public;
 		}
-<<<<<<< HEAD
-		elseif($this->element === 'payment')
-		{
-			$this->object_data->amounts = $object->amounts;
-		}
-		elseif($this->element === 'payment_salary')
-		{
-			$this->object_data->amounts = array($object->amount);
-		}
-=======
-		if($this->element === 'invoice_supplier') {
+		if($this->element == 'invoice_supplier') {
 			if(empty($object->thirdparty))$object->fetch_thirdparty();
 			$this->object_data->thirdparty = new stdClass();
 
@@ -243,11 +231,13 @@
 			$this->object_data->note_private= (double) $object->note_private;
 
 		}
-		elseif($this->element==='payment'|| $object->element=='payment_supplier'){
-
+		elseif ($this->element == 'payment'|| $object->element == 'payment_supplier')
+		{
 			$this->object_data->amounts = $object->amounts;
->>>>>>> bbc13b8a
-
+		}
+		elseif($this->element == 'payment_salary')
+		{
+			$this->object_data->amounts = array($object->amount);
 		}
 	}
 
