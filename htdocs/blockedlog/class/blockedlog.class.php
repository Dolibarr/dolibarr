--- conflicted
+++ resolved
@@ -182,12 +182,8 @@
 		}
 		 */
 
-<<<<<<< HEAD
+		// Members
 		if (isModEnabled('adherent')) {
-=======
-		// Members
-		if (!empty($conf->adherent->enabled)) {
->>>>>>> f58e2bc6
 			$this->trackedevents['MEMBER_SUBSCRIPTION_CREATE'] = 'logMEMBER_SUBSCRIPTION_CREATE';
 			$this->trackedevents['MEMBER_SUBSCRIPTION_MODIFY'] = 'logMEMBER_SUBSCRIPTION_MODIFY';
 			$this->trackedevents['MEMBER_SUBSCRIPTION_DELETE'] = 'logMEMBER_SUBSCRIPTION_DELETE';
