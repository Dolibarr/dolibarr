<?php
/* Copyright (C) 2017 ATM Consulting      <contact@atm-consulting.fr>
 * Copyright (C) 2017 Laurent Destailleur <eldy@destailleur.fr>
 *
 * This program is free software; you can redistribute it and/or modify
 * it under the terms of the GNU General Public License as published by
 * the Free Software Foundation; either version 3 of the License, or
 * (at your option) any later version.
 *
 * This program is distributed in the hope that it will be useful,
 * but WITHOUT ANY WARRANTY; without even the implied warranty of
 * MERCHANTABILITY or FITNESS FOR A PARTICULAR PURPOSE.  See the
 * GNU General Public License for more details.
 *
 * You should have received a copy of the GNU General Public License
 * along with this program. If not, see <http://www.gnu.org/licenses/>.
 *
 * See https://medium.com/@lhartikk/a-blockchain-in-200-lines-of-code-963cc1cc0e54
 */

<<<<<<< HEAD



=======
>>>>>>> d9b8a8c8
/*ini_set('unserialize_callback_func', 'mycallback');

function mycallback($classname)
{
	//var_dump($classname);
	include_once DOL_DOCUMENT_ROOT.'/compta/facture/class/facture.class.php';

}*/



/**
 *	Class to manage Blocked Log
 */
class BlockedLog
{
	/**
	 * Id of the log
	 * @var int
	 */
	public $id;
	/**
	 * Entity
	 * @var int
	 */
	public $entity;

	public $error = '';
	public $errors = array();

	/**
	 * Entity
	 * @var int
	 */
	public $entity;

	/**
	 * @var string Error message
	 */
	public $error = '';

	/**
	 * @var string[] Error codes (or messages)
	 */
	public $errors = array();

	/**
	 * Unique fingerprint of the log
	 * @var string
	 */
	public $signature = '';

	/**
	 * Unique fingerprint of the line log content
	 * @var string
	 */
	public $signature_line = '';

	public $amounts = null;

	/**
	 * trigger action
	 * @var string
	 */
	public $action = '';

	/**
	 * Object element
	 * @var string
	 */
	public $element = '';

	/**
	 * Object id
	 * @var int
	 */
	public $fk_object = 0;

	/**
	 * Log certified by remote authority or not
	 * @var boolean
	 */
	public $certified = false;

	/**
	 * Author
	 * @var int
	 */
	public $fk_user = 0;

	public $date_creation;
	public $date_modification;

	public $date_object = 0;

	public $ref_object = '';

	public $object_data = null;
	public $user_fullname='';

	/**
	 * Array of tracked event codes
	 * @var string[]
	 */
	public $trackedevents = array();



	/**
	 *      Constructor
	 *
	 *      @param		DoliDB		$db      Database handler
	 */
	public function __construct(DoliDB $db)
	{
		global $conf;

		$this->db = $db;

		$this->trackedevents = array();

		if ($conf->facture->enabled) $this->trackedevents['BILL_VALIDATE']='logBILL_VALIDATE';
		if ($conf->facture->enabled) $this->trackedevents['BILL_DELETE']='logBILL_DELETE';
		if ($conf->facture->enabled) $this->trackedevents['BILL_SENTBYMAIL']='logBILL_SENTBYMAIL';
		if ($conf->facture->enabled) $this->trackedevents['DOC_DOWNLOAD']='BlockedLogBillDownload';
		if ($conf->facture->enabled) $this->trackedevents['DOC_PREVIEW']='BlockedLogBillPreview';

		if ($conf->facture->enabled) $this->trackedevents['PAYMENT_CUSTOMER_CREATE']='logPAYMENT_CUSTOMER_CREATE';
		if ($conf->facture->enabled) $this->trackedevents['PAYMENT_CUSTOMER_DELETE']='logPAYMENT_CUSTOMER_DELETE';

		/* Supplier
		if ($conf->fournisseur->enabled) $this->trackedevents['BILL_SUPPLIER_VALIDATE']='BlockedLogSupplierBillValidate';
		if ($conf->fournisseur->enabled) $this->trackedevents['BILL_SUPPLIER_DELETE']='BlockedLogSupplierBillDelete';
		if ($conf->fournisseur->enabled) $this->trackedevents['BILL_SUPPLIER_SENTBYMAIL']='BlockedLogSupplierBillSentByEmail'; // Trigger key does not exists, we want just into array to list it as done
		if ($conf->fournisseur->enabled) $this->trackedevents['SUPPLIER_DOC_DOWNLOAD']='BlockedLogSupplierBillDownload';		// Trigger key does not exists, we want just into array to list it as done
		if ($conf->fournisseur->enabled) $this->trackedevents['SUPPLIER_DOC_PREVIEW']='BlockedLogSupplierBillPreview';		// Trigger key does not exists, we want just into array to list it as done

		if ($conf->fournisseur->enabled) $this->trackedevents['PAYMENT_SUPPLIER_CREATE']='BlockedLogSupplierBillPaymentCreate';
		if ($conf->fournisseur->enabled) $this->trackedevents['PAYMENT_SUPPLIER_DELETE']='BlockedLogsupplierBillPaymentCreate';
		*/

		if ($conf->don->enabled) $this->trackedevents['DON_VALIDATE']='logDON_VALIDATE';
		if ($conf->don->enabled) $this->trackedevents['DON_DELETE']='logDON_DELETE';
		//if ($conf->don->enabled) $this->trackedevents['DON_SENTBYMAIL']='logDON_SENTBYMAIL';

		if ($conf->don->enabled) $this->trackedevents['DONATION_PAYMENT_CREATE']='logDONATION_PAYMENT_CREATE';
		if ($conf->don->enabled) $this->trackedevents['DONATION_PAYMENT_DELETE']='logDONATION_PAYMENT_DELETE';

		/*
		if ($conf->salary->enabled) $this->trackedevents['PAYMENT_SALARY_CREATE']='BlockedLogSalaryPaymentCreate';
		if ($conf->salary->enabled) $this->trackedevents['PAYMENT_SALARY_MODIFY']='BlockedLogSalaryPaymentCreate';
		if ($conf->salary->enabled) $this->trackedevents['PAYMENT_SALARY_DELETE']='BlockedLogSalaryPaymentCreate';
		*/

		if ($conf->adherent->enabled) $this->trackedevents['MEMBER_SUBSCRIPTION_CREATE']='logMEMBER_SUBSCRIPTION_CREATE';
		if ($conf->adherent->enabled) $this->trackedevents['MEMBER_SUBSCRIPTION_MODIFY']='logMEMBER_SUBSCRIPTION_MODIFY';
		if ($conf->adherent->enabled) $this->trackedevents['MEMBER_SUBSCRIPTION_DELETE']='logMEMBER_SUBSCRIPTION_DELETE';


		if ($conf->banque->enabled) $this->trackedevents['PAYMENT_VARIOUS_CREATE']='logPAYMENT_VARIOUS_CREATE';
		if ($conf->banque->enabled) $this->trackedevents['PAYMENT_VARIOUS_MODIFY']='logPAYMENT_VARIOUS_MODIFY';
		if ($conf->banque->enabled) $this->trackedevents['PAYMENT_VARIOUS_DELETE']='logPAYMENT_VARIOUS_DELETE';
<<<<<<< HEAD
=======

		// $conf->global->BANK_ENABLE_POS_CASHCONTROL must be set to 1 by all POS modules
		$moduleposenabled = ($conf->cashdesk->enabled || $conf->takepos->enabled || ! empty($conf->global->BANK_ENABLE_POS_CASHCONTROL));
		if ($moduleposenabled) $this->trackedevents['CASHCONTROL_VALIDATE']='logCASHCONTROL_VALIDATE';
>>>>>>> d9b8a8c8
	}

	/**
	 *  Try to retrieve source object (it it still exists)
<<<<<<< HEAD
=======
     * @return string
>>>>>>> d9b8a8c8
	 */
	public function getObjectLink()
	{
		global $langs;

		if($this->element === 'facture') {
			require_once DOL_DOCUMENT_ROOT.'/compta/facture/class/facture.class.php';

			$object = new Facture($this->db);
			if ($object->fetch($this->fk_object)>0) {
				return $object->getNomUrl(1);
			}
			else{
				$this->error++;
			}
		}
		if($this->element === 'invoice_supplier') {
			require_once DOL_DOCUMENT_ROOT.'/fourn/class/fournisseur.facture.class.php';

			$object = new FactureFournisseur($this->db);
			if ($object->fetch($this->fk_object)>0) {
				return $object->getNomUrl(1);
			}
			else{
				$this->error++;
			}
		}
		else if($this->element === 'payment') {
			require_once DOL_DOCUMENT_ROOT.'/compta/paiement/class/paiement.class.php';

			$object = new Paiement($this->db);
			if ($object->fetch($this->fk_object)>0) {
				return $object->getNomUrl(1);
			}
			else{
				$this->error++;
			}
		}
		else if($this->element === 'payment_supplier') {
			require_once DOL_DOCUMENT_ROOT.'/fourn/class/paiementfourn.class.php';

			$object = new PaiementFourn($this->db);
			if ($object->fetch($this->fk_object)>0) {
<<<<<<< HEAD
				return $object->getNomUrl(1);
			}
			else{
				$this->error++;
			}
		}
		else if($this->element === 'payment_donation') {
			require_once DOL_DOCUMENT_ROOT.'/don/class/paymentdonation.class.php';

			$object = new PaymentDonation($this->db);
			if ($object->fetch($this->fk_object)>0) {
				return $object->getNomUrl(1);
			}
			else{
				$this->error++;
			}
		}
		else if($this->element === 'payment_various') {
			require_once DOL_DOCUMENT_ROOT.'/compta/bank/class/paymentvarious.class.php';

			$object = new PaymentVarious($this->db);
			if ($object->fetch($this->fk_object)>0) {
				return $object->getNomUrl(1);
			}
			else{
				$this->error++;
			}
		}
		else if($this->element === 'don' || $this->element === 'donation') {
			require_once DOL_DOCUMENT_ROOT.'/don/class/don.class.php';

			$object = new Don($this->db);
			if ($object->fetch($this->fk_object)>0) {
				return $object->getNomUrl(1);
			}
			else{
				$this->error++;
			}
		}
		else if($this->element === 'subscription') {
			require_once DOL_DOCUMENT_ROOT.'/adherents/class/subscription.class.php';

			$object = new Subscription($this->db);
			if ($object->fetch($this->fk_object)>0) {
=======
>>>>>>> d9b8a8c8
				return $object->getNomUrl(1);
			}
			else{
				$this->error++;
			}
		}
<<<<<<< HEAD
		else if ($this->action == 'MODULE_SET')
		{
			return '<i class="opacitymedium">System to track events into unalterable logs were enabled</i>';
		}
		else if ($this->action == 'MODULE_RESET')
		{
			if ($this->signature == '0000000000')
			{
				return '<i class="opacitymedium">System to track events into unalterable logs were disabled after some recording were done. We saved a special Fingerprint to track the chain as broken.</i>';
			}
			else
			{
				return '<i class="opacitymedium">System to track events into unalterable logs were disabled. This is possible because no record were done yet.</i>';
			}
		}

		return '<i class="opacitymedium">'.$langs->trans('ImpossibleToReloadObject', $this->element, $this->fk_object).'</i>';
=======
		else if($this->element === 'payment_donation') {
			require_once DOL_DOCUMENT_ROOT.'/don/class/paymentdonation.class.php';

			$object = new PaymentDonation($this->db);
			if ($object->fetch($this->fk_object)>0) {
				return $object->getNomUrl(1);
			}
			else{
				$this->error++;
			}
		}
		else if($this->element === 'payment_various') {
			require_once DOL_DOCUMENT_ROOT.'/compta/bank/class/paymentvarious.class.php';
>>>>>>> d9b8a8c8

			$object = new PaymentVarious($this->db);
			if ($object->fetch($this->fk_object)>0) {
				return $object->getNomUrl(1);
			}
			else{
				$this->error++;
			}
		}
		else if($this->element === 'don' || $this->element === 'donation') {
			require_once DOL_DOCUMENT_ROOT.'/don/class/don.class.php';

			$object = new Don($this->db);
			if ($object->fetch($this->fk_object)>0) {
				return $object->getNomUrl(1);
			}
			else{
				$this->error++;
			}
		}
		else if($this->element === 'subscription') {
			require_once DOL_DOCUMENT_ROOT.'/adherents/class/subscription.class.php';

			$object = new Subscription($this->db);
			if ($object->fetch($this->fk_object)>0) {
				return $object->getNomUrl(1);
			}
			else{
				$this->error++;
			}
		}
		else if($this->element === 'cashcontrol') {
			require_once DOL_DOCUMENT_ROOT.'/compta/cashcontrol/class/cashcontrol.class.php';

			$object = new CashControl($this->db);
			if ($object->fetch($this->fk_object)>0) {
				return $object->getNomUrl(1);
			}
			else{
				$this->error++;
			}
		}
		else if ($this->action == 'MODULE_SET')
		{
			return '<i class="opacitymedium">System to track events into unalterable logs were enabled</i>';
		}
		else if ($this->action == 'MODULE_RESET')
		{
			if ($this->signature == '0000000000')
			{
				return '<i class="opacitymedium">System to track events into unalterable logs were disabled after some recording were done. We saved a special Fingerprint to track the chain as broken.</i>';
			}
			else
			{
				return '<i class="opacitymedium">System to track events into unalterable logs were disabled. This is possible because no record were done yet.</i>';
			}
		}

		return '<i class="opacitymedium">'.$langs->trans('ImpossibleToReloadObject', $this->element, $this->fk_object).'</i>';
	}

	/**
	 *      try to retrieve user author
<<<<<<< HEAD
=======
     * @return string
>>>>>>> d9b8a8c8
	 */
	public function getUser()
	{
		global $langs, $cachedUser;

		if(empty($cachedUser))$cachedUser=array();

		if(empty($cachedUser[$this->fk_user])) {
			$u=new User($this->db);
			if($u->fetch($this->fk_user)>0) {
				$cachedUser[$this->fk_user] = $u;
			}
		}

		if(!empty($cachedUser[$this->fk_user])) {
			return $cachedUser[$this->fk_user]->getNomUrl(1);
		}

		return $langs->trans('ImpossibleToRetrieveUser', $this->fk_user);
	}

	/**
	 *      Populate properties of log from object data
	 *
	 *      @param		Object		$object     object to store
	 *      @param		string		$action     action
	 *      @param		string		$amounts    amounts
	 *      @param		User		$fuser		User object (forced)
	 *      @return		int						>0 if OK, <0 if KO
	 */
	public function setObjectData(&$object, $action, $amounts, $fuser = null)
	{
		global $langs, $user, $mysoc;

		if (is_object($fuser)) $user = $fuser;

		// Generic fields

		// action
		$this->action = $action;
		// amount
		$this->amounts= $amounts;
		// date
		if ($object->element == 'payment' || $object->element == 'payment_supplier')
		{
			$this->date_object = $object->datepaye;
		}
		elseif ($object->element=='payment_salary')
		{
			$this->date_object = $object->datev;
		}
		elseif ($object->element == 'payment_donation' || $object->element == 'payment_various')
		{
			$this->date_object = $object->datepaid?$object->datepaid:$object->datep;
		}
		elseif ($object->element=='subscription')
		{
			$this->date_object = $object->dateh;
		}
<<<<<<< HEAD
=======
		elseif ($object->element=='cashcontrol')
		{
			$this->date_object = $object->date_creation;
		}
>>>>>>> d9b8a8c8
		else {
			$this->date_object = $object->date;
		}
		// ref
		$this->ref_object = ((! empty($object->newref)) ? $object->newref : $object->ref);		// newref is set when validating a draft, ref is set in other cases
		// type of object
		$this->element = $object->element;
		// id of object
		$this->fk_object = $object->id;

<<<<<<< HEAD

		// Set object_data
		$this->object_data=new stdClass();
		$arrayoffieldstoexclude = array('table_element','fields','ref_previous','ref_next','origin','origin_id','oldcopy','picto','error','modelpdf','table_element_line','linkedObjectsIds','linkedObjects','fk_delivery_address');

=======

		// Set object_data
		$this->object_data=new stdClass();
		$arrayoffieldstoexclude = array(
			'table_element','fields','ref_previous','ref_next','origin','origin_id','oldcopy','picto','error','errors','modelpdf',
			'table_element_line','ismultientitymanaged','isextrafieldmanaged',
			'linkedObjectsIds','linkedObjects','fk_delivery_address',
			'context'
		);

>>>>>>> d9b8a8c8
		// Add thirdparty info
		if (empty($object->thirdparty) && method_exists($object, 'fetch_thirdparty')) $object->fetch_thirdparty();
		if (! empty($object->thirdparty))
		{
			$this->object_data->thirdparty = new stdClass();

			foreach($object->thirdparty as $key=>$value)
			{
				if (in_array($key, $arrayoffieldstoexclude)) continue;	// Discard some properties
				if (! in_array($key, array(
				'name','name_alias','ref_ext','address','zip','town','state_code','country_code','idprof1','idprof2','idprof3','idprof4','idprof5','idprof6','phone','fax','email','barcode',
				'tva_intra', 'localtax1_assuj', 'localtax1_value', 'localtax2_assuj', 'localtax2_value', 'managers', 'capital', 'typent_code', 'forme_juridique_code', 'code_client', 'code_fournisseur'
				))) continue;								// Discard if not into a dedicated list
				if (!is_object($value)) $this->object_data->thirdparty->{$key} = $value;
			}
		}

		// Add company info
		if (! empty($mysoc))
		{
			$this->object_data->mycompany = new stdClass();

			foreach($mysoc as $key=>$value)
			{
				if (in_array($key, $arrayoffieldstoexclude)) continue;	// Discard some properties
				if (! in_array($key, array(
				'name','name_alias','ref_ext','address','zip','town','state_code','country_code','idprof1','idprof2','idprof3','idprof4','idprof5','idprof6','phone','fax','email','barcode',
				'tva_intra', 'localtax1_assuj', 'localtax1_value', 'localtax2_assuj', 'localtax2_value', 'managers', 'capital', 'typent_code', 'forme_juridique_code', 'code_client', 'code_fournisseur'
				))) continue;									// Discard if not into a dedicated list
				if (!is_object($value)) $this->object_data->mycompany->{$key} = $value;
			}
		}

		// Add user info
		if (! empty($user))
		{
			$this->fk_user = $user->id;
			$this->user_fullname = $user->getFullName($langs);
		}

		// Field specific to object
		if ($this->element == 'facture')
		{
			foreach($object as $key=>$value)
			{
				if (in_array($key, $arrayoffieldstoexclude)) continue;	// Discard some properties
				if (! in_array($key, array(
				'ref','facnumber','ref_client','ref_supplier','date','datef','type','total_ht','total_tva','total_ttc','localtax1','localtax2','revenuestamp','datepointoftax','note_public','lines'
				))) continue;									// Discard if not into a dedicated list
				if ($key == 'lines')
				{
					$lineid=0;
					foreach($value as $tmpline)	// $tmpline is object FactureLine
					{
						$lineid++;
						foreach($tmpline as $keyline => $valueline)
						{
							if (! in_array($keyline, array(
							'ref','multicurrency_code','multicurrency_total_ht','multicurrency_total_tva','multicurrency_total_ttc','qty','product_type','vat_src_code','tva_tx','info_bits','localtax1_tx','localtax2_tx','total_ht','total_tva','total_ttc','total_localtax1','total_localtax2'
							))) continue;									// Discard if not into a dedicated list

							if (! is_object($this->object_data->invoiceline[$lineid])) $this->object_data->invoiceline[$lineid] = new stdClass();

							$this->object_data->invoiceline[$lineid]->{$keyline} = $valueline;
						}
					}
				}
				else if (!is_object($value)) $this->object_data->{$key} = $value;
			}

			if (! empty($object->newref)) $this->object_data->ref = $object->newref;
		}
		elseif ($this->element == 'invoice_supplier')
		{
			foreach($object as $key=>$value)
			{
				if (in_array($key, $arrayoffieldstoexclude)) continue;	// Discard some properties
				if (! in_array($key, array(
				'ref','facnumber','ref_client','ref_supplier','date','datef','type','total_ht','total_tva','total_ttc','localtax1','localtax2','revenuestamp','datepointoftax','note_public'
				))) continue;									// Discard if not into a dedicated list
				if (!is_object($value)) $this->object_data->{$key} = $value;
			}

			if (! empty($object->newref)) $this->object_data->ref = $object->newref;
		}
		elseif ($this->element == 'payment' || $this->element == 'payment_supplier' || $this->element == 'payment_donation' || $this->element == 'payment_various')
		{
			$datepayment = $object->datepaye?$object->datepaye:($object->datepaid?$object->datepaid:$object->datep);
			$paymenttypeid = $object->paiementid?$object->paiementid:($object->paymenttype?$object->paymenttype:$object->type_payment);
<<<<<<< HEAD

			$this->object_data->ref = $object->ref;
			$this->object_data->date = $datepayment;
			$this->object_data->type_code = dol_getIdFromCode($this->db, $paymenttypeid, 'c_paiement', 'id', 'code');
			$this->object_data->payment_num = ($object->num_paiement?$object->num_paiement:$object->num_payment);
			//$this->object_data->fk_account = $object->fk_account;
			$this->object_data->note = $object->note;
			//var_dump($this->object_data);exit;

			$totalamount=0;

			if (! is_array($object->amounts) && $object->amount)
			{
				$object->amounts=array($object->id => $object->amount);
			}

			$paymentpartnumber=0;
			foreach($object->amounts as $objid => $amount)
			{
				if (empty($amount)) continue;

=======

			$this->object_data->ref = $object->ref;
			$this->object_data->date = $datepayment;
			$this->object_data->type_code = dol_getIdFromCode($this->db, $paymenttypeid, 'c_paiement', 'id', 'code');
			$this->object_data->payment_num = ($object->num_paiement?$object->num_paiement:$object->num_payment);
			//$this->object_data->fk_account = $object->fk_account;
			$this->object_data->note = $object->note;
			//var_dump($this->object_data);exit;

			$totalamount=0;

			if (! is_array($object->amounts) && $object->amount)
			{
				$object->amounts=array($object->id => $object->amount);
			}

			$paymentpartnumber=0;
			foreach($object->amounts as $objid => $amount)
			{
				if (empty($amount)) continue;

>>>>>>> d9b8a8c8
				$totalamount += $amount;

				$tmpobject = null;
				if ($this->element == 'payment_supplier')
				{
					include_once DOL_DOCUMENT_ROOT.'/fourn/class/fournisseur.facture.class.php';
					$tmpobject = new FactureFournisseur($this->db);
				}
				elseif ($this->element == 'payment')
				{
					include_once DOL_DOCUMENT_ROOT.'/compta/facture/class/facture.class.php';
					$tmpobject = new Facture($this->db);
				}
				elseif ($this->element == 'payment_donation')
				{
					include_once DOL_DOCUMENT_ROOT.'/don/class/don.class.php';
					$tmpobject = new Don($this->db);
				}
				elseif ($this->element == 'payment_various')
				{
					include_once DOL_DOCUMENT_ROOT.'/compta/bank/class/paymentvarious.class.php';
					$tmpobject = new PaymentVarious($this->db);
				}

				if (! is_object($tmpobject))
				{
					continue;
				}

				$result = $tmpobject->fetch($objid);

				if ($result <= 0)
				{
					$this->error = $tmpobject->error;
					$this->errors = $tmpobject->errors;
					dol_syslog("Failed to fetch object with id ".$objid, LOG_ERR);
					return -1;
				}

				$paymentpart = new stdClass();
				$paymentpart->amount = $amount;

				if (! in_array($this->element, array('payment_donation', 'payment_various')))
				{
					$result = $tmpobject->fetch_thirdparty();
					if ($result == 0)
					{
						$this->error='Failed to fetch thirdparty for object with id '.$tmpobject->id;
						$this->errors[] = $this->error;
						dol_syslog("Failed to fetch thirdparty for object with id ".$tmpobject->id, LOG_ERR);
						return -1;
					}
					elseif ($result < 0)
					{
						$this->error = $tmpobject->error;
						$this->errors = $tmpobject->errors;
						return -1;
					}

					$paymentpart->thirdparty = new stdClass();
					foreach($tmpobject->thirdparty as $key=>$value)
					{
						if (in_array($key, $arrayoffieldstoexclude)) continue;	// Discard some properties
						if (! in_array($key, array(
						'name','name_alias','ref_ext','address','zip','town','state_code','country_code','idprof1','idprof2','idprof3','idprof4','idprof5','idprof6','phone','fax','email','barcode',
						'tva_intra', 'localtax1_assuj', 'localtax1_value', 'localtax2_assuj', 'localtax2_value', 'managers', 'capital', 'typent_code', 'forme_juridique_code', 'code_client', 'code_fournisseur'
						))) continue;									// Discard if not into a dedicated list
						if (!is_object($value)) $paymentpart->thirdparty->{$key} = $value;
					}
				}

				// Init object to avoid warnings
				if ($this->element == 'payment_donation') $paymentpart->donation = new stdClass();
				else $paymentpart->invoice = new stdClass();

				if ($this->element != 'payment_various')
				{
					foreach($tmpobject as $key=>$value)
					{
						if (in_array($key, $arrayoffieldstoexclude)) continue;	// Discard some properties
						if (! in_array($key, array(
						'ref','facnumber','ref_client','ref_supplier','date','datef','type','total_ht','total_tva','total_ttc','localtax1','localtax2','revenuestamp','datepointoftax','note_public'
						))) continue;									// Discard if not into a dedicated list
						if (!is_object($value))
						{
							if ($this->element == 'payment_donation') $paymentpart->donation->{$key} = $value;
							elseif ($this->element == 'payment_various') $paymentpart->various->{$key} = $value;
							else $paymentpart->invoice->{$key} = $value;
						}
					}

					$paymentpartnumber++;	// first payment will be 1
					$this->object_data->payment_part[$paymentpartnumber] = $paymentpart;
				}
			}

			$this->object_data->amount = $totalamount;

			if (! empty($object->newref)) $this->object_data->ref = $object->newref;
<<<<<<< HEAD
		}
		elseif($this->element == 'payment_salary')
		{
			$this->object_data->amounts = array($object->amount);

			if (! empty($object->newref)) $this->object_data->ref = $object->newref;
		}
		elseif($this->element == 'subscription')
		{
			foreach($object as $key=>$value)
			{
				if (in_array($key, $arrayoffieldstoexclude)) continue;	// Discard some properties
				if (! in_array($key, array(
					'id','datec','dateh','datef','fk_adherent','amount','import_key','statut','note'
				))) continue;									// Discard if not into a dedicated list
				if (!is_object($value)) $this->object_data->{$key} = $value;
			}

			if (! empty($object->newref)) $this->object_data->ref = $object->newref;
		}
		else 	// Generic case
		{
			foreach($object as $key=>$value)
			{
				if (in_array($key, $arrayoffieldstoexclude)) continue;	// Discard some properties
				if (!is_object($value)) $this->object_data->{$key} = $value;
			}

			if (! empty($object->newref)) $this->object_data->ref = $object->newref;
		}
=======
		}
		elseif($this->element == 'payment_salary')
		{
			$this->object_data->amounts = array($object->amount);

			if (! empty($object->newref)) $this->object_data->ref = $object->newref;
		}
		elseif($this->element == 'subscription')
		{
			foreach($object as $key=>$value)
			{
				if (in_array($key, $arrayoffieldstoexclude)) continue;	// Discard some properties
				if (! in_array($key, array(
					'id','datec','dateh','datef','fk_adherent','amount','import_key','statut','note'
				))) continue;									// Discard if not into a dedicated list
				if (!is_object($value)) $this->object_data->{$key} = $value;
			}

			if (! empty($object->newref)) $this->object_data->ref = $object->newref;
		}
		else 	// Generic case
		{
			foreach($object as $key=>$value)
			{
				if (in_array($key, $arrayoffieldstoexclude)) continue;	// Discard some properties
				if (!is_object($value)) $this->object_data->{$key} = $value;
			}

			if (! empty($object->newref)) $this->object_data->ref = $object->newref;
		}
>>>>>>> d9b8a8c8

		return 1;
	}

	/**
	 *	Get object from database
	 *
	 *	@param      int		$id       	Id of object to load
	 *	@return     int         			>0 if OK, <0 if KO, 0 if not found
	 */
    public function fetch($id)
    {

		global $langs;

		dol_syslog(get_class($this)."::fetch id=".$id, LOG_DEBUG);

		if (empty($id))
		{
			$this->error='BadParameter';
			return -1;
		}

		$langs->load("blockedlog");

		$sql = "SELECT b.rowid, b.date_creation, b.signature, b.signature_line, b.amounts, b.action, b.element, b.fk_object, b.entity,";
		$sql.= " b.certified, b.tms, b.fk_user, b.user_fullname, b.date_object, b.ref_object, b.object_data";
		$sql.= " FROM ".MAIN_DB_PREFIX."blockedlog as b";
		if ($id) $sql.= " WHERE b.rowid = ". $id;

		$resql=$this->db->query($sql);
		if ($resql)
		{
			if ($this->db->num_rows($resql))
			{
				$obj = $this->db->fetch_object($resql);

				$this->id				= $obj->rowid;
				$this->entity			= $obj->entity;
				$this->ref				= $obj->rowid;

				$this->date_creation    = $this->db->jdate($obj->date_creation);
				$this->tms				= $this->db->jdate($obj->tms);

				$this->amounts			= (double) $obj->amounts;
				$this->action			= $obj->action;
				$this->element			= $obj->element;

				$this->fk_object		= $obj->fk_object;
				$this->date_object		= $this->db->jdate($obj->date_object);
				$this->ref_object		= $obj->ref_object;

				$this->fk_user 			= $obj->fk_user;
				$this->user_fullname	= $obj->user_fullname;

				$this->object_data		= $this->dolDecodeBlockedData($obj->object_data);

				$this->signature		= $obj->signature;
				$this->signature_line	= $obj->signature_line;
				$this->certified		= ($obj->certified == 1);

				return 1;
			}
			else
			{
				$this->error=$langs->trans("RecordNotFound");
				return 0;
			}
		}
		else
		{
			$this->error=$this->db->error();
			return -1;
		}
	}


	/**
	 * Decode data
	 *
	 * @param	string	$data	Data to unserialize
	 * @param	string	$mode	0=unserialize, 1=json_decode
	 * @return 	string			Value unserialized
	 */
	public function dolDecodeBlockedData($data, $mode=0)
	{
		try
		{
			//include_once DOL_DOCUMENT_ROOT.'/compta/facture/class/facture.class.php';
			//include_once DOL_DOCUMENT_ROOT.'/compta/facture/class/facture.class.php';
			$aaa = unserialize($data);
			//$aaa = unserialize($data);
		}
		catch(Exception $e)
		{
			//print $e->getErrs);
		}
		return $aaa;
	}


<<<<<<< HEAD
	/**
	 * Decode data
	 *
	 * @param	string	$data	Data to unserialize
	 * @param	string	$mode	0=unserialize, 1=json_decode
	 * @return 	string			Value unserialized
	 */
	public function dolDecodeBlockedData($data, $mode=0)
	{
		try
		{
			//include_once DOL_DOCUMENT_ROOT.'/compta/facture/class/facture.class.php';
			//include_once DOL_DOCUMENT_ROOT.'/compta/facture/class/facture.class.php';
			$aaa = unserialize($data);
			//$aaa = unserialize($data);
		}
		catch(Exception $e)
		{
			//print $e->getErrs);
		}
		return $aaa;
	}


=======
>>>>>>> d9b8a8c8
	/**
	 *	Set block certified by authority
	 *
	 *	@return	boolean
	 */
    public function setCertified()
    {

		$res = $this->db->query("UPDATE ".MAIN_DB_PREFIX."blockedlog SET certified=1 WHERE rowid=".$this->id);
		if($res===false) return false;

		return true;
	}

	/**
	 *	Create blocked log in database.
	 *
	 *	@param	User	$user      			Object user that create
	 *  @param	int		$forcesignature		Force signature (for example '0000000000' when we disabled the module)
	 *	@return	int							<0 if KO, >0 if OK
	 */
<<<<<<< HEAD
	public function create($user, $forcesignature='') {
=======
    public function create($user, $forcesignature='')
    {
>>>>>>> d9b8a8c8

		global $conf,$langs,$hookmanager;

		$langs->load('blockedlog');

		$error=0;

		// Clean data
		$this->amounts=(double) $this->amounts;

		dol_syslog(get_class($this).'::create action='.$this->action.' fk_user='.$this->fk_user.' user_fullname='.$this->user_fullname, LOG_DEBUG);

		// Check parameters/properties
		if (! isset($this->amounts))	// amount can be 0 for some events (like when module is disabled)
		{
			$this->error=$langs->trans("BlockLogNeedAmountsValue");
			dol_syslog($this->error, LOG_WARNING);
			return -1;
		}

		if (empty($this->element)) {
			$this->error=$langs->trans("BlockLogNeedElement");
			dol_syslog($this->error, LOG_WARNING);
			return -2;
		}

		if (empty($this->action)) {
			$this->error=$langs->trans("BadParameterWhenCallingCreateOfBlockedLog");
			dol_syslog($this->error, LOG_WARNING);
			return -3;
		}
		if (empty($this->fk_user)) $this->user_fullname='(Anonymous)';

		$this->date_creation = dol_now();

		$this->db->begin();

		$previoushash = $this->getPreviousHash(1, 0);	// This get last record and lock database until insert is done

		$keyforsignature = $this->buildKeyForSignature();

		$this->signature_line = dol_hash($keyforsignature, '5');		// Not really usefull
		$this->signature = dol_hash($previoushash . $keyforsignature, '5');
		if ($forcesignature) $this->signature = $forcesignature;
		//var_dump($keyforsignature);var_dump($previoushash);var_dump($this->signature_line);var_dump($this->signature);

		$sql = "INSERT INTO ".MAIN_DB_PREFIX."blockedlog (";
		$sql.= " date_creation,";
		$sql.= " action,";
		$sql.= " amounts,";
		$sql.= " signature,";
		$sql.= " signature_line,";
		$sql.= " element,";
		$sql.= " fk_object,";
		$sql.= " date_object,";
		$sql.= " ref_object,";
		$sql.= " object_data,";
		$sql.= " certified,";
		$sql.= " fk_user,";
		$sql.= " user_fullname,";
		$sql.= " entity";
		$sql.= ") VALUES (";
		$sql.= "'".$this->db->idate($this->date_creation)."',";
		$sql.= "'".$this->db->escape($this->action)."',";
		$sql.= $this->amounts.",";
		$sql.= "'".$this->db->escape($this->signature)."',";
		$sql.= "'".$this->db->escape($this->signature_line)."',";
		$sql.= "'".$this->db->escape($this->element)."',";
		$sql.= $this->fk_object.",";
		$sql.= "'".$this->db->idate($this->date_object)."',";
		$sql.= "'".$this->db->escape($this->ref_object)."',";
		$sql.= "'".$this->db->escape(serialize($this->object_data))."',";
		$sql.= "0,";
		$sql.= $this->fk_user.",";
		$sql.= "'".$this->db->escape($this->user_fullname)."',";
		$sql.= ($this->entity ? $this->entity : $conf->entity);
		$sql.= ")";

		$res = $this->db->query($sql);
		if ($res)
		{
			$id = $this->db->last_insert_id(MAIN_DB_PREFIX."blockedlog");

			if ($id > 0)
			{
				$this->id = $id;

				$this->db->commit();

				return $this->id;
			}
			else
			{
				$this->db->rollback();
				return -2;
			}
		}
		else
		{
			$this->error=$this->db->error();
			$this->db->rollback();
			return -1;
		}

		// The commit will release the lock so we can insert nex record
	}

	/**
	 *	Check if current signature still correct compared to the value in chain
	 *
	 *	@param	string		$previoushash		If previous signature hash is known, we can provide it to avoid to make a search of it in database.
	 *	@return	boolean							True if OK, False if KO
	 */
	public function checkSignature($previoushash='')
	{
		if (empty($previoushash))
		{
			$previoushash = $this->getPreviousHash(0, $this->id);
		}
		// Recalculate hash
		$keyforsignature = $this->buildKeyForSignature();

		$signature_line = dol_hash($keyforsignature, '5');		// Not really usefull
		$signature = dol_hash($previoushash . $keyforsignature, '5');
		//var_dump($previoushash); var_dump($keyforsignature); var_dump($signature_line); var_dump($signature);

		$res = ($signature === $this->signature);

		if (!$res) {
			$this->error = 'Signature KO';
		}

		return $res;
	}

	/**
	 * Return a string for signature.
	 * Note: rowid of line not included as it is not a business data and this allow to make backup of a year
	 * and restore it into another database with different id wihtout comprimising checksums
	 *
	 * @return string		Key for signature
	 */
	private function buildKeyForSignature()
	{
		//print_r($this->object_data);
		return $this->date_creation.'|'.$this->action.'|'.$this->amounts.'|'.$this->ref_object.'|'.$this->date_object.'|'.$this->user_fullname.'|'.print_r($this->object_data, true);
	}


	/**
	 *	Get previous signature/hash in chain
	 *
	 *	@param int	$withlock		1=With a lock
	 *	@param int	$beforeid		ID of a record
	 *  @return	string				Hash of previous record (if beforeid is defined) or hash of last record (if beforeid is 0)
	 */
	 public function getPreviousHash($withlock=0, $beforeid=0)
	 {
		global $conf;

		$previoussignature='';

	 	$sql = "SELECT rowid, signature FROM ".MAIN_DB_PREFIX."blockedlog";
	 	$sql.= " WHERE entity=".$conf->entity;
	 	if ($beforeid) $sql.= " AND rowid < ".(int) $beforeid;
	 	$sql.=" ORDER BY rowid DESC LIMIT 1";
	 	$sql.=($withlock ? " FOR UPDATE ": "");

	 	$resql = $this->db->query($sql);
	 	if ($resql) {
	 		$obj = $this->db->fetch_object($resql);
	 		if ($obj)
	 		{
	 			$previoussignature = $obj->signature;
	 		}
	 	}
	 	else
	 	{
	 		dol_print_error($this->db);
	 		exit;
	 	}

	 	if (empty($previoussignature))
	 	{
			// First signature line (line 0)
	 		$previoussignature = $this->getSignature();
	 	}

	 	return $previoussignature;
	}

	/**
	 *	Return array of log objects (with criterias)
	 *
	 *	@param	string 	$element      	element to search
	 *	@param	int 	$fk_object		id of object to search
	 *	@param	int 	$limit      	max number of element, 0 for all
	 *	@param	string 	$sortfield     	sort field
	 *	@param	string 	$sortorder     	sort order
	 *	@param	int 	$search_fk_user id of user(s)
	 *	@param	int 	$search_start   start time limit
	 *	@param	int 	$search_end     end time limit
	 *  @param	string	$search_ref		search ref
	 *  @param	string	$search_amount	search amount
	 *  @param	string	$search_code	search code
	 *	@return	array|int				Array of object log or <0 if error
	 */
	public function getLog($element, $fk_object, $limit = 0, $sortfield = '', $sortorder = '', $search_fk_user = -1, $search_start = -1, $search_end = -1, $search_ref='', $search_amount='', $search_code='')
	{
		global $conf, $cachedlogs;

		/* $cachedlogs allow fastest search */
		if (empty($cachedlogs)) $cachedlogs=array();

		if ($element=='all') {

	 		$sql="SELECT rowid FROM ".MAIN_DB_PREFIX."blockedlog
	         WHERE entity=".$conf->entity;
		}
		else if ($element=='not_certified') {
			$sql="SELECT rowid FROM ".MAIN_DB_PREFIX."blockedlog
	         WHERE entity=".$conf->entity." AND certified = 0";
		}
		else if ($element=='just_certified') {
			$sql="SELECT rowid FROM ".MAIN_DB_PREFIX."blockedlog
	         WHERE entity=".$conf->entity." AND certified = 1";
		}
		else{
			$sql="SELECT rowid FROM ".MAIN_DB_PREFIX."blockedlog
	         WHERE entity=".$conf->entity." AND element='".$element."' AND fk_object=".(int) $fk_object;
		}

		if ($search_fk_user > 0)  $sql.=natural_search("fk_user", $search_fk_user, 2);
		if ($search_start > 0)    $sql.=" AND date_creation >= '".$this->db->idate($search_start)."'";
		if ($search_end > 0)      $sql.=" AND date_creation <= '".$this->db->idate($search_end)."'";
		if ($search_ref != '')    $sql.=natural_search("ref_object", $search_ref);
		if ($search_amount != '') $sql.=natural_search("amounts", $search_amount, 1);
		if ($search_code != '' && $search_code != '-1')   $sql.=natural_search("action", $search_code, 3);

		$sql.=$this->db->order($sortfield, $sortorder);
		$sql.=$this->db->plimit($limit+1);					// We want more, because we will stop into loop later with error if we reach max

		$res = $this->db->query($sql);
		if($res) {

			$results=array();

			$i = 0;
			while ($obj = $this->db->fetch_object($res))
			{
				$i++;
				if ($i > $limit)
				{
					// Too many record, we will consume too much memory
					return -2;
				}

				if (!isset($cachedlogs[$obj->rowid]))
				{
					$b=new BlockedLog($this->db);
					$b->fetch($obj->rowid);

					$cachedlogs[$obj->rowid] = $b;
				}

				$results[] = $cachedlogs[$obj->rowid];
			}

			return $results;
		}

		return -1;
	}

	/**
	 *	Return the signature (hash) of the "genesis-block" (Block 0).
	 *
	 *	@return	string					Signature of genesis-block for current conf->entity
	 */
	public function getSignature()
	{
		global $db,$conf,$mysoc;

		if (empty($conf->global->BLOCKEDLOG_ENTITY_FINGERPRINT)) { // creation of a unique fingerprint

			require_once DOL_DOCUMENT_ROOT.'/core/lib/admin.lib.php';
			require_once DOL_DOCUMENT_ROOT.'/core/lib/security2.lib.php';

			$fingerprint = dol_hash(print_r($mysoc,true).getRandomPassword(1), '5');

			dolibarr_set_const($db, 'BLOCKEDLOG_ENTITY_FINGERPRINT', $fingerprint, 'chaine',0,'Numeric Unique Fingerprint', $conf->entity);

			$conf->global->BLOCKEDLOG_ENTITY_FINGERPRINT=$fingerprint;
		}

		return $conf->global->BLOCKEDLOG_ENTITY_FINGERPRINT;
	}


	/**
	 * Check if module was already used or not for at least one recording.
	 *
	 * @param	int		$ignoresystem		Ignore system events for the test
<<<<<<< HEAD
=======
     * @return bool
>>>>>>> d9b8a8c8
	 */
	function alreadyUsed($ignoresystem=0)
	{
		global $conf;
<<<<<<< HEAD

		$result = false;

		$sql = "SELECT rowid FROM ".MAIN_DB_PREFIX."blockedlog";
		$sql.= " WHERE entity = ".$conf->entity;
		if ($ignoresystem) $sql.=" AND action not in ('MODULE_SET','MODULE_RESET')";
		$sql.= $this->db->plimit(1);

=======

		$result = false;

		$sql = "SELECT rowid FROM ".MAIN_DB_PREFIX."blockedlog";
		$sql.= " WHERE entity = ".$conf->entity;
		if ($ignoresystem) $sql.=" AND action not in ('MODULE_SET','MODULE_RESET')";
		$sql.= $this->db->plimit(1);

>>>>>>> d9b8a8c8
		$res = $this->db->query($sql);
		if ($res!==false)
		{
			$obj = $this->db->fetch_object($res);
			if ($obj) $result = true;
		}
		else dol_print_error($this->db);

		dol_syslog("Module Blockedlog alreadyUsed with ignoresystem=".$ignoresystem." is ".$result);
<<<<<<< HEAD

		return $result;
	}
=======
>>>>>>> d9b8a8c8

		return $result;
	}
}<|MERGE_RESOLUTION|>--- conflicted
+++ resolved
@@ -18,12 +18,6 @@
  * See https://medium.com/@lhartikk/a-blockchain-in-200-lines-of-code-963cc1cc0e54
  */
 
-<<<<<<< HEAD
-
-
-
-=======
->>>>>>> d9b8a8c8
 /*ini_set('unserialize_callback_func', 'mycallback');
 
 function mycallback($classname)
@@ -45,14 +39,6 @@
 	 * @var int
 	 */
 	public $id;
-	/**
-	 * Entity
-	 * @var int
-	 */
-	public $entity;
-
-	public $error = '';
-	public $errors = array();
 
 	/**
 	 * Entity
@@ -186,21 +172,15 @@
 		if ($conf->banque->enabled) $this->trackedevents['PAYMENT_VARIOUS_CREATE']='logPAYMENT_VARIOUS_CREATE';
 		if ($conf->banque->enabled) $this->trackedevents['PAYMENT_VARIOUS_MODIFY']='logPAYMENT_VARIOUS_MODIFY';
 		if ($conf->banque->enabled) $this->trackedevents['PAYMENT_VARIOUS_DELETE']='logPAYMENT_VARIOUS_DELETE';
-<<<<<<< HEAD
-=======
 
 		// $conf->global->BANK_ENABLE_POS_CASHCONTROL must be set to 1 by all POS modules
 		$moduleposenabled = ($conf->cashdesk->enabled || $conf->takepos->enabled || ! empty($conf->global->BANK_ENABLE_POS_CASHCONTROL));
 		if ($moduleposenabled) $this->trackedevents['CASHCONTROL_VALIDATE']='logCASHCONTROL_VALIDATE';
->>>>>>> d9b8a8c8
 	}
 
 	/**
 	 *  Try to retrieve source object (it it still exists)
-<<<<<<< HEAD
-=======
      * @return string
->>>>>>> d9b8a8c8
 	 */
 	public function getObjectLink()
 	{
@@ -244,7 +224,6 @@
 
 			$object = new PaiementFourn($this->db);
 			if ($object->fetch($this->fk_object)>0) {
-<<<<<<< HEAD
 				return $object->getNomUrl(1);
 			}
 			else{
@@ -289,72 +268,6 @@
 
 			$object = new Subscription($this->db);
 			if ($object->fetch($this->fk_object)>0) {
-=======
->>>>>>> d9b8a8c8
-				return $object->getNomUrl(1);
-			}
-			else{
-				$this->error++;
-			}
-		}
-<<<<<<< HEAD
-		else if ($this->action == 'MODULE_SET')
-		{
-			return '<i class="opacitymedium">System to track events into unalterable logs were enabled</i>';
-		}
-		else if ($this->action == 'MODULE_RESET')
-		{
-			if ($this->signature == '0000000000')
-			{
-				return '<i class="opacitymedium">System to track events into unalterable logs were disabled after some recording were done. We saved a special Fingerprint to track the chain as broken.</i>';
-			}
-			else
-			{
-				return '<i class="opacitymedium">System to track events into unalterable logs were disabled. This is possible because no record were done yet.</i>';
-			}
-		}
-
-		return '<i class="opacitymedium">'.$langs->trans('ImpossibleToReloadObject', $this->element, $this->fk_object).'</i>';
-=======
-		else if($this->element === 'payment_donation') {
-			require_once DOL_DOCUMENT_ROOT.'/don/class/paymentdonation.class.php';
-
-			$object = new PaymentDonation($this->db);
-			if ($object->fetch($this->fk_object)>0) {
-				return $object->getNomUrl(1);
-			}
-			else{
-				$this->error++;
-			}
-		}
-		else if($this->element === 'payment_various') {
-			require_once DOL_DOCUMENT_ROOT.'/compta/bank/class/paymentvarious.class.php';
->>>>>>> d9b8a8c8
-
-			$object = new PaymentVarious($this->db);
-			if ($object->fetch($this->fk_object)>0) {
-				return $object->getNomUrl(1);
-			}
-			else{
-				$this->error++;
-			}
-		}
-		else if($this->element === 'don' || $this->element === 'donation') {
-			require_once DOL_DOCUMENT_ROOT.'/don/class/don.class.php';
-
-			$object = new Don($this->db);
-			if ($object->fetch($this->fk_object)>0) {
-				return $object->getNomUrl(1);
-			}
-			else{
-				$this->error++;
-			}
-		}
-		else if($this->element === 'subscription') {
-			require_once DOL_DOCUMENT_ROOT.'/adherents/class/subscription.class.php';
-
-			$object = new Subscription($this->db);
-			if ($object->fetch($this->fk_object)>0) {
 				return $object->getNomUrl(1);
 			}
 			else{
@@ -393,10 +306,7 @@
 
 	/**
 	 *      try to retrieve user author
-<<<<<<< HEAD
-=======
      * @return string
->>>>>>> d9b8a8c8
 	 */
 	public function getUser()
 	{
@@ -456,13 +366,10 @@
 		{
 			$this->date_object = $object->dateh;
 		}
-<<<<<<< HEAD
-=======
 		elseif ($object->element=='cashcontrol')
 		{
 			$this->date_object = $object->date_creation;
 		}
->>>>>>> d9b8a8c8
 		else {
 			$this->date_object = $object->date;
 		}
@@ -473,13 +380,6 @@
 		// id of object
 		$this->fk_object = $object->id;
 
-<<<<<<< HEAD
-
-		// Set object_data
-		$this->object_data=new stdClass();
-		$arrayoffieldstoexclude = array('table_element','fields','ref_previous','ref_next','origin','origin_id','oldcopy','picto','error','modelpdf','table_element_line','linkedObjectsIds','linkedObjects','fk_delivery_address');
-
-=======
 
 		// Set object_data
 		$this->object_data=new stdClass();
@@ -490,7 +390,6 @@
 			'context'
 		);
 
->>>>>>> d9b8a8c8
 		// Add thirdparty info
 		if (empty($object->thirdparty) && method_exists($object, 'fetch_thirdparty')) $object->fetch_thirdparty();
 		if (! empty($object->thirdparty))
@@ -580,7 +479,6 @@
 		{
 			$datepayment = $object->datepaye?$object->datepaye:($object->datepaid?$object->datepaid:$object->datep);
 			$paymenttypeid = $object->paiementid?$object->paiementid:($object->paymenttype?$object->paymenttype:$object->type_payment);
-<<<<<<< HEAD
 
 			$this->object_data->ref = $object->ref;
 			$this->object_data->date = $datepayment;
@@ -602,29 +500,6 @@
 			{
 				if (empty($amount)) continue;
 
-=======
-
-			$this->object_data->ref = $object->ref;
-			$this->object_data->date = $datepayment;
-			$this->object_data->type_code = dol_getIdFromCode($this->db, $paymenttypeid, 'c_paiement', 'id', 'code');
-			$this->object_data->payment_num = ($object->num_paiement?$object->num_paiement:$object->num_payment);
-			//$this->object_data->fk_account = $object->fk_account;
-			$this->object_data->note = $object->note;
-			//var_dump($this->object_data);exit;
-
-			$totalamount=0;
-
-			if (! is_array($object->amounts) && $object->amount)
-			{
-				$object->amounts=array($object->id => $object->amount);
-			}
-
-			$paymentpartnumber=0;
-			foreach($object->amounts as $objid => $amount)
-			{
-				if (empty($amount)) continue;
-
->>>>>>> d9b8a8c8
 				$totalamount += $amount;
 
 				$tmpobject = null;
@@ -724,7 +599,6 @@
 			$this->object_data->amount = $totalamount;
 
 			if (! empty($object->newref)) $this->object_data->ref = $object->newref;
-<<<<<<< HEAD
 		}
 		elseif($this->element == 'payment_salary')
 		{
@@ -755,38 +629,6 @@
 
 			if (! empty($object->newref)) $this->object_data->ref = $object->newref;
 		}
-=======
-		}
-		elseif($this->element == 'payment_salary')
-		{
-			$this->object_data->amounts = array($object->amount);
-
-			if (! empty($object->newref)) $this->object_data->ref = $object->newref;
-		}
-		elseif($this->element == 'subscription')
-		{
-			foreach($object as $key=>$value)
-			{
-				if (in_array($key, $arrayoffieldstoexclude)) continue;	// Discard some properties
-				if (! in_array($key, array(
-					'id','datec','dateh','datef','fk_adherent','amount','import_key','statut','note'
-				))) continue;									// Discard if not into a dedicated list
-				if (!is_object($value)) $this->object_data->{$key} = $value;
-			}
-
-			if (! empty($object->newref)) $this->object_data->ref = $object->newref;
-		}
-		else 	// Generic case
-		{
-			foreach($object as $key=>$value)
-			{
-				if (in_array($key, $arrayoffieldstoexclude)) continue;	// Discard some properties
-				if (!is_object($value)) $this->object_data->{$key} = $value;
-			}
-
-			if (! empty($object->newref)) $this->object_data->ref = $object->newref;
-		}
->>>>>>> d9b8a8c8
 
 		return 1;
 	}
@@ -888,33 +730,6 @@
 	}
 
 
-<<<<<<< HEAD
-	/**
-	 * Decode data
-	 *
-	 * @param	string	$data	Data to unserialize
-	 * @param	string	$mode	0=unserialize, 1=json_decode
-	 * @return 	string			Value unserialized
-	 */
-	public function dolDecodeBlockedData($data, $mode=0)
-	{
-		try
-		{
-			//include_once DOL_DOCUMENT_ROOT.'/compta/facture/class/facture.class.php';
-			//include_once DOL_DOCUMENT_ROOT.'/compta/facture/class/facture.class.php';
-			$aaa = unserialize($data);
-			//$aaa = unserialize($data);
-		}
-		catch(Exception $e)
-		{
-			//print $e->getErrs);
-		}
-		return $aaa;
-	}
-
-
-=======
->>>>>>> d9b8a8c8
 	/**
 	 *	Set block certified by authority
 	 *
@@ -936,12 +751,8 @@
 	 *  @param	int		$forcesignature		Force signature (for example '0000000000' when we disabled the module)
 	 *	@return	int							<0 if KO, >0 if OK
 	 */
-<<<<<<< HEAD
-	public function create($user, $forcesignature='') {
-=======
     public function create($user, $forcesignature='')
     {
->>>>>>> d9b8a8c8
 
 		global $conf,$langs,$hookmanager;
 
@@ -1245,15 +1056,11 @@
 	 * Check if module was already used or not for at least one recording.
 	 *
 	 * @param	int		$ignoresystem		Ignore system events for the test
-<<<<<<< HEAD
-=======
      * @return bool
->>>>>>> d9b8a8c8
 	 */
 	function alreadyUsed($ignoresystem=0)
 	{
 		global $conf;
-<<<<<<< HEAD
 
 		$result = false;
 
@@ -1262,16 +1069,6 @@
 		if ($ignoresystem) $sql.=" AND action not in ('MODULE_SET','MODULE_RESET')";
 		$sql.= $this->db->plimit(1);
 
-=======
-
-		$result = false;
-
-		$sql = "SELECT rowid FROM ".MAIN_DB_PREFIX."blockedlog";
-		$sql.= " WHERE entity = ".$conf->entity;
-		if ($ignoresystem) $sql.=" AND action not in ('MODULE_SET','MODULE_RESET')";
-		$sql.= $this->db->plimit(1);
-
->>>>>>> d9b8a8c8
 		$res = $this->db->query($sql);
 		if ($res!==false)
 		{
@@ -1281,13 +1078,7 @@
 		else dol_print_error($this->db);
 
 		dol_syslog("Module Blockedlog alreadyUsed with ignoresystem=".$ignoresystem." is ".$result);
-<<<<<<< HEAD
 
 		return $result;
 	}
-=======
->>>>>>> d9b8a8c8
-
-		return $result;
-	}
 }