--- conflicted
+++ resolved
@@ -217,10 +217,7 @@
 $accessallowed              = $check_access['accessallowed'];
 $sqlprotectagainstexternals = $check_access['sqlprotectagainstexternals'];
 $fullpath_original_file     = $check_access['original_file']; // $fullpath_original_file is now a full path name
-<<<<<<< HEAD
-//var_dump($fullpath_original_file.' '.$original_file.' '.$refname.' '.$accessallowed);exit;
-=======
->>>>>>> f7e87254
+//var_dump($fullpath_original_file.' '.$original_file.' '.$accessallowed);exit;
 
 if (!empty($hashp)) {
 	$accessallowed = 1; // When using hashp, link is public so we force $accessallowed
