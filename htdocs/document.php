<?php
/* Copyright (C) 2004-2007 Rodolphe Quiedeville <rodolphe@quiedeville.org>
 * Copyright (C) 2004-2013 Laurent Destailleur  <eldy@users.sourceforge.net>
 * Copyright (C) 2005      Simon Tosser         <simon@kornog-computing.com>
 * Copyright (C) 2005-2012 Regis Houssin        <regis.houssin@inodbox.com>
 * Copyright (C) 2010	   Pierre Morin         <pierre.morin@auguria.net>
 * Copyright (C) 2010	   Juanjo Menent        <jmenent@2byte.es>
 *
 * This program is free software; you can redistribute it and/or modify
 * it under the terms of the GNU General Public License as published by
 * the Free Software Foundation; either version 3 of the License, or
 * (at your option) any later version.
 *
 * This program is distributed in the hope that it will be useful,
 * but WITHOUT ANY WARRANTY; without even the implied warranty of
 * MERCHANTABILITY or FITNESS FOR A PARTICULAR PURPOSE.  See the
 * GNU General Public License for more details.
 *
 * You should have received a copy of the GNU General Public License
 * along with this program. If not, see <https://www.gnu.org/licenses/>.
 * or see https://www.gnu.org/
 */

/**
 *	\file       htdocs/document.php
 *  \brief      Wrapper to download data files
 *  \remarks    Call of this wrapper is made with URL:
 * 				DOL_URL_ROOT.'/document.php?modulepart=repfichierconcerne&file=relativepathoffile'
 * 				DOL_URL_ROOT.'/document.php?modulepart=logs&file=dolibarr.log'
 * 				DOL_URL_ROOT.'/document.php?hashp=sharekey'
 */

//if (! defined('NOREQUIREUSER'))	define('NOREQUIREUSER','1');	// Not disabled cause need to load personalized language
//if (! defined('NOREQUIREDB'))		define('NOREQUIREDB','1');		// Not disabled cause need to load personalized language
if (!defined('NOTOKENRENEWAL'))	define('NOTOKENRENEWAL', '1');
if (!defined('NOREQUIREMENU'))		define('NOREQUIREMENU', '1');
if (!defined('NOREQUIREHTML'))		define('NOREQUIREHTML', '1');
if (!defined('NOREQUIREAJAX'))		define('NOREQUIREAJAX', '1');

// For direct external download link, we don't need to load/check we are into a login session
if (isset($_GET["hashp"]) && !defined("NOLOGIN"))
{
	if (!defined("NOLOGIN"))		define("NOLOGIN", 1);
	if (!defined("NOCSRFCHECK"))	define("NOCSRFCHECK", 1); // We accept to go on this page from external web site.
	if (!defined("NOIPCHECK"))		define("NOIPCHECK", 1); // Do not check IP defined into conf $dolibarr_main_restrict_ip
}
// Some value of modulepart can be used to get resources that are public so no login are required.
if ((isset($_GET["modulepart"]) && $_GET["modulepart"] == 'medias'))
{
	if (!defined("NOLOGIN"))		define("NOLOGIN", 1);
	if (!defined("NOCSRFCHECK"))	define("NOCSRFCHECK", 1); // We accept to go on this page from external web site.
	if (!defined("NOIPCHECK"))		define("NOIPCHECK", 1); // Do not check IP defined into conf $dolibarr_main_restrict_ip
}

/**
 * Header empty
 *
 * @ignore
 * @return	void
 */
function llxHeader()
{
}
/**
 * Footer empty
 *
 * @ignore
 * @return	void
 */
function llxFooter()
{
}

require 'main.inc.php'; // Load $user and permissions
require_once DOL_DOCUMENT_ROOT.'/core/lib/files.lib.php';
require_once DOL_DOCUMENT_ROOT.'/core/lib/images.lib.php';

$encoding = '';
$action = GETPOST('action', 'alpha');
$original_file = GETPOST('file', 'alphanohtml'); // Do not use urldecode here ($_GET are already decoded by PHP).
$hashp = GETPOST('hashp', 'aZ09');
$modulepart = GETPOST('modulepart', 'alpha');
$urlsource = GETPOST('urlsource', 'alpha');
$entity = GETPOST('entity', 'int') ?GETPOST('entity', 'int') : $conf->entity;

// Security check
if (empty($modulepart) && empty($hashp)) accessforbidden('Bad link. Bad value for parameter modulepart', 0, 0, 1);
if (empty($original_file) && empty($hashp)) accessforbidden('Bad link. Missing identification to find file (original_file or hashp)', 0, 0, 1);
if ($modulepart == 'fckeditor') $modulepart = 'medias'; // For backward compatibility

$socid = 0;
if ($user->socid > 0) $socid = $user->socid;

// For some module part, dir may be privates
if (in_array($modulepart, array('facture_paiement', 'unpaid')))
{
	if (!$user->rights->societe->client->voir || $socid) $original_file = 'private/'.$user->id.'/'.$original_file; // If user has no permission to see all, output dir is specific to user
}


/*
 * Actions
 */

// None



/*
 * View
 */

// If we have a hash public (hashp), we guess the original_file.
if (!empty($hashp))
{
	include_once DOL_DOCUMENT_ROOT.'/ecm/class/ecmfiles.class.php';
	$ecmfile = new EcmFiles($db);
	$result = $ecmfile->fetch(0, '', '', '', $hashp);
	if ($result > 0)
	{
		$tmp = explode('/', $ecmfile->filepath, 2); // $ecmfile->filepath is relative to document directory
		// filepath can be 'users/X' or 'X/propale/PR11111'
		if (is_numeric($tmp[0])) // If first tmp is numeric, it is subdir of company for multicompany, we take next part.
		{
			$tmp = explode('/', $tmp[1], 2);
		}
		$moduleparttocheck = $tmp[0]; // moduleparttocheck is first part of path

		if ($modulepart)	// Not required, so often not defined, for link using public hashp parameter.
		{
			if ($moduleparttocheck == $modulepart)
			{
				// We remove first level of directory
				$original_file = (($tmp[1] ? $tmp[1].'/' : '').$ecmfile->filename); // this is relative to module dir
				//var_dump($original_file); exit;
			}
			else
			{
				accessforbidden('Bad link. File is from another module part.', 0, 0, 1);
			}
		}
		else
		{
			$modulepart = $moduleparttocheck;
			$original_file = (($tmp[1] ? $tmp[1].'/' : '').$ecmfile->filename); // this is relative to module dir
		}
	}
	else
	{
		$langs->load("errors");
		accessforbidden($langs->trans("ErrorFileNotFoundWithSharedLink"), 0, 0, 1);
	}
}

// Define attachment (attachment=true to force choice popup 'open'/'save as')
$attachment = true;
if (preg_match('/\.(html|htm)$/i', $original_file)) $attachment = false;
if (isset($_GET["attachment"])) $attachment = GETPOST("attachment", 'alpha') ?true:false;
if (!empty($conf->global->MAIN_DISABLE_FORCE_SAVEAS)) $attachment = false;

// Define mime type
<<<<<<< HEAD
$type = 'application/octet-stream';
if (GETPOST('type', 'alpha')) $type = GETPOST('type', 'alpha');
else $type = dol_mimetype($original_file);
// Security: Force to octet-stream if file is a dangerous file
if (preg_match('/\.noexe$/i', $original_file)) $type = 'application/octet-stream';

=======
$type = 'application/octet-stream';	// By default
if (GETPOST('type', 'alpha')) $type=GETPOST('type', 'alpha');
else $type=dol_mimetype($original_file);
// Security: Force to octet-stream if file is a dangerous file. For example when it is a .noexe file
if (!dolIsAllowedForPreview($original_file)) {
	$type = 'application/octet-stream';
}
>>>>>>> 5d8b9056
// Security: Delete string ../ into $original_file
$original_file = str_replace("../", "/", $original_file);

// Find the subdirectory name as the reference
$refname = basename(dirname($original_file)."/");

// Security check
if (empty($modulepart)) accessforbidden('Bad value for parameter modulepart');

// Check security and set return info with full path of file
$check_access = dol_check_secure_access_document($modulepart, $original_file, $entity, $refname);
$accessallowed              = $check_access['accessallowed'];
$sqlprotectagainstexternals = $check_access['sqlprotectagainstexternals'];
$fullpath_original_file     = $check_access['original_file']; // $fullpath_original_file is now a full path name

if (!empty($hashp))
{
	$accessallowed = 1; // When using hashp, link is public so we force $accessallowed
	$sqlprotectagainstexternals = '';
}
else
{
	// Basic protection (against external users only)
	if ($user->socid > 0)
	{
		if ($sqlprotectagainstexternals)
		{
			$resql = $db->query($sqlprotectagainstexternals);
			if ($resql)
			{
				$num = $db->num_rows($resql);
				$i = 0;
				while ($i < $num)
				{
					$obj = $db->fetch_object($resql);
					if ($user->socid != $obj->fk_soc)
					{
						$accessallowed = 0;
						break;
					}
					$i++;
				}
			}
		}
	}
}

// Security:
// Limit access if permissions are wrong
if (!$accessallowed)
{
	accessforbidden();
}

// Security:
// We refuse directory transversal change and pipes in file names
if (preg_match('/\.\./', $fullpath_original_file) || preg_match('/[<>|]/', $fullpath_original_file))
{
	dol_syslog("Refused to deliver file ".$fullpath_original_file);
	print "ErrorFileNameInvalid: ".$original_file;
	exit;
}


clearstatcache();

$filename = basename($fullpath_original_file);
$filename = preg_replace('/\.noexe$/i', '', $filename);

// Output file on browser
dol_syslog("document.php download $fullpath_original_file filename=$filename content-type=$type");
$fullpath_original_file_osencoded = dol_osencode($fullpath_original_file); // New file name encoded in OS encoding charset

// This test if file exists should be useless. We keep it to find bug more easily
if (!file_exists($fullpath_original_file_osencoded))
{
	dol_syslog("ErrorFileDoesNotExists: ".$fullpath_original_file);
	print "ErrorFileDoesNotExists: ".$original_file;
	exit;
}

// Permissions are ok and file found, so we return it
top_httphead($type);
header('Content-Description: File Transfer');
if ($encoding)   header('Content-Encoding: '.$encoding);
// Add MIME Content-Disposition from RFC 2183 (inline=automatically displayed, attachment=need user action to open)
if ($attachment) header('Content-Disposition: attachment; filename="'.$filename.'"');
else header('Content-Disposition: inline; filename="'.$filename.'"');
// Ajout directives pour resoudre bug IE
header('Cache-Control: Public, must-revalidate');
header('Pragma: public');
$readfile = true;

// on view document, can output images with good orientation according to exif infos
if (!$attachment && !empty($conf->global->MAIN_USE_EXIF_ROTATION) && image_format_supported($fullpath_original_file_osencoded) == 1) {
	$imgres = correctExifImageOrientation($fullpath_original_file_osencoded, null);
	$readfile = !$imgres;
}

if ($readfile) {
	header('Content-Length: '.dol_filesize($fullpath_original_file));
	readfile($fullpath_original_file_osencoded);
}

if (is_object($db)) $db->close();<|MERGE_RESOLUTION|>--- conflicted
+++ resolved
@@ -159,22 +159,14 @@
 if (!empty($conf->global->MAIN_DISABLE_FORCE_SAVEAS)) $attachment = false;
 
 // Define mime type
-<<<<<<< HEAD
-$type = 'application/octet-stream';
+$type = 'application/octet-stream';	// By default
 if (GETPOST('type', 'alpha')) $type = GETPOST('type', 'alpha');
-else $type = dol_mimetype($original_file);
-// Security: Force to octet-stream if file is a dangerous file
-if (preg_match('/\.noexe$/i', $original_file)) $type = 'application/octet-stream';
-
-=======
-$type = 'application/octet-stream';	// By default
-if (GETPOST('type', 'alpha')) $type=GETPOST('type', 'alpha');
 else $type=dol_mimetype($original_file);
 // Security: Force to octet-stream if file is a dangerous file. For example when it is a .noexe file
 if (!dolIsAllowedForPreview($original_file)) {
 	$type = 'application/octet-stream';
 }
->>>>>>> 5d8b9056
+
 // Security: Delete string ../ into $original_file
 $original_file = str_replace("../", "/", $original_file);
 
