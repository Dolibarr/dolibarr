<?php
/* Copyright (C) 2004-2007 Rodolphe Quiedeville <rodolphe@quiedeville.org>
 * Copyright (C) 2004-2013 Laurent Destailleur  <eldy@users.sourceforge.net>
 * Copyright (C) 2005      Simon Tosser         <simon@kornog-computing.com>
 * Copyright (C) 2005-2012 Regis Houssin        <regis.houssin@inodbox.com>
 * Copyright (C) 2010	   Pierre Morin         <pierre.morin@auguria.net>
 * Copyright (C) 2010	   Juanjo Menent        <jmenent@2byte.es>
 * Copyright (C) 2022	   Ferran Marcet        <fmarcet@2byte.es>
 *
 * This program is free software; you can redistribute it and/or modify
 * it under the terms of the GNU General Public License as published by
 * the Free Software Foundation; either version 3 of the License, or
 * (at your option) any later version.
 *
 * This program is distributed in the hope that it will be useful,
 * but WITHOUT ANY WARRANTY; without even the implied warranty of
 * MERCHANTABILITY or FITNESS FOR A PARTICULAR PURPOSE.  See the
 * GNU General Public License for more details.
 *
 * You should have received a copy of the GNU General Public License
 * along with this program. If not, see <https://www.gnu.org/licenses/>.
 * or see https://www.gnu.org/
 */

/**
 *	\file       htdocs/document.php
 *  \brief      Wrapper to download data files
 *  \remarks    Call of this wrapper is made with URL:
 * 				DOL_URL_ROOT.'/document.php?modulepart=repfichierconcerne&file=relativepathoffile'
 * 				DOL_URL_ROOT.'/document.php?modulepart=logs&file=dolibarr.log'
 * 				DOL_URL_ROOT.'/document.php?hashp=sharekey'
 */

define('MAIN_SECURITY_FORCECSP', "default-src: 'none'");

//if (! defined('NOREQUIREUSER'))	define('NOREQUIREUSER','1');	// Not disabled cause need to load personalized language
//if (! defined('NOREQUIREDB'))		define('NOREQUIREDB','1');		// Not disabled cause need to load personalized language
if (!defined('NOTOKENRENEWAL')) {
	define('NOTOKENRENEWAL', '1');
}
if (!defined('NOREQUIREMENU')) {
	define('NOREQUIREMENU', '1');
}
if (!defined('NOREQUIREHTML')) {
	define('NOREQUIREHTML', '1');
}
if (!defined('NOREQUIREAJAX')) {
	define('NOREQUIREAJAX', '1');
}

// For direct external download link, we don't need to load/check we are into a login session
if (isset($_GET["hashp"]) && !defined("NOLOGIN")) {
	if (!defined("NOLOGIN")) {
		define("NOLOGIN", 1);
	}
	if (!defined("NOCSRFCHECK")) {
		define("NOCSRFCHECK", 1); // We accept to go on this page from external web site.
	}
	if (!defined("NOIPCHECK")) {
		define("NOIPCHECK", 1); // Do not check IP defined into conf $dolibarr_main_restrict_ip
	}
}
// Some value of modulepart can be used to get resources that are public so no login are required.
if ((isset($_GET["modulepart"]) && $_GET["modulepart"] == 'medias')) {
	if (!defined("NOLOGIN")) {
		define("NOLOGIN", 1);
	}
	if (!defined("NOCSRFCHECK")) {
		define("NOCSRFCHECK", 1); // We accept to go on this page from external web site.
	}
	if (!defined("NOIPCHECK")) {
		define("NOIPCHECK", 1); // Do not check IP defined into conf $dolibarr_main_restrict_ip
	}
}

/**
 * Header empty
 *
 * @ignore
 * @return	void
 */
function llxHeader()
{
}
/**
 * Footer empty
 *
 * @ignore
 * @return	void
 */
function llxFooter()
{
}

require 'main.inc.php'; // Load $user and permissions
require_once DOL_DOCUMENT_ROOT.'/core/lib/files.lib.php';
require_once DOL_DOCUMENT_ROOT.'/core/lib/images.lib.php';

$encoding = '';
$action = GETPOST('action', 'aZ09');
$original_file = GETPOST('file', 'alphanohtml'); // Do not use urldecode here ($_GET are already decoded by PHP).
$hashp = GETPOST('hashp', 'aZ09');
$modulepart = GETPOST('modulepart', 'alpha');
$urlsource = GETPOST('urlsource', 'alpha');
$entity = GETPOST('entity', 'int') ?GETPOST('entity', 'int') : $conf->entity;

// Security check
if (empty($modulepart) && empty($hashp)) {
	httponly_accessforbidden('Bad link. Bad value for parameter modulepart', 400);
}
if (empty($original_file) && empty($hashp)) {
	httponly_accessforbidden('Bad link. Missing identification to find file (original_file or hashp)', 400);
}
if ($modulepart == 'fckeditor') {
	$modulepart = 'medias'; // For backward compatibility
}

$socid = 0;
if ($user->socid > 0) {
	$socid = $user->socid;
}

// For some module part, dir may be privates
if (in_array($modulepart, array('facture_paiement', 'unpaid'))) {
	if (!$user->hasRight('societe', 'client', 'voir') || $socid) {
		$original_file = 'private/'.$user->id.'/'.$original_file; // If user has no permission to see all, output dir is specific to user
	}
}


/*
 * Actions
 */

// None



/*
 * View
 */

// If we have a hash public (hashp), we guess the original_file.
$ecmfile='';
if (!empty($hashp)) {
	include_once DOL_DOCUMENT_ROOT.'/ecm/class/ecmfiles.class.php';
	$ecmfile = new EcmFiles($db);
	$result = $ecmfile->fetch(0, '', '', '', $hashp);
	if ($result > 0) {
		$tmp = explode('/', $ecmfile->filepath, 2); // $ecmfile->filepath is relative to document directory
		// filepath can be 'users/X' or 'X/propale/PR11111'
		if (is_numeric($tmp[0])) { // If first tmp is numeric, it is subdir of company for multicompany, we take next part.
			$tmp = explode('/', $tmp[1], 2);
		}
		$moduleparttocheck = $tmp[0]; // moduleparttocheck is first part of path

		if ($modulepart) {	// Not required, so often not defined, for link using public hashp parameter.
			if ($moduleparttocheck == $modulepart) {
				// We remove first level of directory
				$original_file = (($tmp[1] ? $tmp[1].'/' : '').$ecmfile->filename); // this is relative to module dir
				//var_dump($original_file); exit;
			} else {
				httponly_accessforbidden('Bad link. File is from another module part.', 403);
			}
		} else {
			$modulepart = $moduleparttocheck;
			$original_file = (($tmp[1] ? $tmp[1].'/' : '').$ecmfile->filename); // this is relative to module dir
		}
		$entity = $ecmfile->entity;
		if ($entity != $conf->entity) {
			$conf->entity = $entity;
			$conf->setValues($db);
		}
		$fullpath_original_file = DOL_DATA_ROOT . '/' . $ecmfile->filepath . '/' . $ecmfile->filename;
	} else {
		$langs->load("errors");
		httponly_accessforbidden($langs->trans("ErrorFileNotFoundWithSharedLink"), 403, 1);
	}
}

// Define attachment (attachment=true to force choice popup 'open'/'save as')
$attachment = true;
if (preg_match('/\.(html|htm)$/i', $original_file)) {
	$attachment = false;
}
if (isset($_GET["attachment"])) {
	$attachment = GETPOST("attachment", 'alpha') ?true:false;
}
if (!empty($conf->global->MAIN_DISABLE_FORCE_SAVEAS)) {
	$attachment = false;
}

// Define mime type
$type = 'application/octet-stream'; // By default
if (GETPOST('type', 'alpha')) {
	$type = GETPOST('type', 'alpha');
} else {
	$type = dol_mimetype($original_file);
}
// Security: Force to octet-stream if file is a dangerous file. For example when it is a .noexe file
// We do not force if file is a javascript to be able to get js from website module with <script src="
// Note: Force whatever is $modulepart seems ok.
if (!in_array($type, array('text/x-javascript')) && !dolIsAllowedForPreview($original_file)) {
	$type = 'application/octet-stream';
}

// Security: Delete string ../ or ..\ into $original_file
$original_file = preg_replace('/\.\.+/', '..', $original_file);	// Replace '... or more' with '..'
$original_file = str_replace('../', '/', $original_file);
$original_file = str_replace('..\\', '/', $original_file);


// Security check
if (empty($modulepart)) {
	accessforbidden('Bad value for parameter modulepart');
}

// Check security and set return info with full path of file
$check_access = dol_check_secure_access_document($modulepart, $original_file, $entity, $user, '');
$accessallowed              = $check_access['accessallowed'];
$sqlprotectagainstexternals = $check_access['sqlprotectagainstexternals'];
<<<<<<< HEAD
if (empty($fullpath_original_file)) {
	$fullpath_original_file = $check_access['original_file'];
} // $fullpath_original_file is now a full path name
//var_dump($fullpath_original_file.' '.$original_file.' '.$refname.' '.$accessallowed);exit;
=======
$fullpath_original_file     = $check_access['original_file']; // $fullpath_original_file is now a full path name
//var_dump($fullpath_original_file.' '.$original_file.' '.$accessallowed);exit;
>>>>>>> 38095cf8

if (!empty($hashp)) {
	$accessallowed = 1; // When using hashp, link is public so we force $accessallowed
	$sqlprotectagainstexternals = '';
} else {
	// Basic protection (against external users only)
	if ($user->socid > 0) {
		if ($sqlprotectagainstexternals) {
			$resql = $db->query($sqlprotectagainstexternals);
			if ($resql) {
				$num = $db->num_rows($resql);
				$i = 0;
				while ($i < $num) {
					$obj = $db->fetch_object($resql);
					if ($user->socid != $obj->fk_soc) {
						$accessallowed = 0;
						break;
					}
					$i++;
				}
			}
		}
	}
}

// Security:
// Limit access if permissions are wrong
if (!$accessallowed) {
	accessforbidden();
}

// Security:
// We refuse directory transversal change and pipes in file names
if (preg_match('/\.\./', $fullpath_original_file) || preg_match('/[<>|]/', $fullpath_original_file)) {
	dol_syslog("Refused to deliver file ".$fullpath_original_file);
	print "ErrorFileNameInvalid: ".dol_escape_htmltag($original_file);
	exit;
}


clearstatcache();

$filename = basename($fullpath_original_file);
$filename = preg_replace('/\.noexe$/i', '', $filename);

// Output file on browser
dol_syslog("document.php download $fullpath_original_file filename=$filename content-type=$type");
$fullpath_original_file_osencoded = dol_osencode($fullpath_original_file); // New file name encoded in OS encoding charset

// This test if file exists should be useless. We keep it to find bug more easily
if (!file_exists($fullpath_original_file_osencoded)) {
	dol_syslog("ErrorFileDoesNotExists: ".$fullpath_original_file);
	print "ErrorFileDoesNotExists: ".$original_file;
	exit;
}

// Hooks
$hookmanager->initHooks(array('document'));
$parameters = array('ecmfile' => $ecmfile, 'modulepart' => $modulepart, 'original_file' => $original_file,
	'entity' => $entity, 'fullpath_original_file' => $fullpath_original_file,
	'filename' => $filename, 'fullpath_original_file_osencoded' => $fullpath_original_file_osencoded);
$object = new stdClass();
$reshook = $hookmanager->executeHooks('downloadDocument', $parameters, $object, $action); // Note that $action and $object may have been
if ($reshook < 0) {
	$errors = $hookmanager->error.(is_array($hookmanager->errors) ? (!empty($hookmanager->error) ? ', ' : '').join(', ', $hookmanager->errors) : '');
	dol_syslog("document.php - Errors when executing the hook 'downloadDocument' : ".$errors);
	print "ErrorDownloadDocumentHooks: ".$errors;
	exit;
}


// Permissions are ok and file found, so we return it
top_httphead($type);
header('Content-Description: File Transfer');
if ($encoding) {
	header('Content-Encoding: '.$encoding);
}
// Add MIME Content-Disposition from RFC 2183 (inline=automatically displayed, attachment=need user action to open)

if ($attachment) {
	header('Content-Disposition: attachment; filename="'.$filename.'"');
} else {
	header('Content-Disposition: inline; filename="'.$filename.'"');
}
// Ajout directives pour resoudre bug IE
header('Cache-Control: Public, must-revalidate');
header('Pragma: public');
$readfile = true;

// on view document, can output images with good orientation according to exif infos
if (!$attachment && !empty($conf->global->MAIN_USE_EXIF_ROTATION) && image_format_supported($fullpath_original_file_osencoded) == 1) {
	$imgres = correctExifImageOrientation($fullpath_original_file_osencoded, null);
	$readfile = !$imgres;
}

if (is_object($db)) {
	$db->close();
}

// Send file now
if ($readfile) {
	header('Content-Length: '.dol_filesize($fullpath_original_file));

	readfileLowMemory($fullpath_original_file_osencoded);
}<|MERGE_RESOLUTION|>--- conflicted
+++ resolved
@@ -219,15 +219,11 @@
 $check_access = dol_check_secure_access_document($modulepart, $original_file, $entity, $user, '');
 $accessallowed              = $check_access['accessallowed'];
 $sqlprotectagainstexternals = $check_access['sqlprotectagainstexternals'];
-<<<<<<< HEAD
 if (empty($fullpath_original_file)) {
 	$fullpath_original_file = $check_access['original_file'];
 } // $fullpath_original_file is now a full path name
 //var_dump($fullpath_original_file.' '.$original_file.' '.$refname.' '.$accessallowed);exit;
-=======
-$fullpath_original_file     = $check_access['original_file']; // $fullpath_original_file is now a full path name
-//var_dump($fullpath_original_file.' '.$original_file.' '.$accessallowed);exit;
->>>>>>> 38095cf8
+
 
 if (!empty($hashp)) {
 	$accessallowed = 1; // When using hashp, link is public so we force $accessallowed
