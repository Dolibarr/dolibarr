<?php
/* Copyright (C) 2004-2007 Rodolphe Quiedeville <rodolphe@quiedeville.org>
 * Copyright (C) 2004-2013 Laurent Destailleur  <eldy@users.sourceforge.net>
 * Copyright (C) 2005      Simon Tosser         <simon@kornog-computing.com>
 * Copyright (C) 2005-2012 Regis Houssin        <regis.houssin@inodbox.com>
 * Copyright (C) 2010	   Pierre Morin         <pierre.morin@auguria.net>
 * Copyright (C) 2010	   Juanjo Menent        <jmenent@2byte.es>
 *
 * This program is free software; you can redistribute it and/or modify
 * it under the terms of the GNU General Public License as published by
 * the Free Software Foundation; either version 3 of the License, or
 * (at your option) any later version.
 *
 * This program is distributed in the hope that it will be useful,
 * but WITHOUT ANY WARRANTY; without even the implied warranty of
 * MERCHANTABILITY or FITNESS FOR A PARTICULAR PURPOSE.  See the
 * GNU General Public License for more details.
 *
 * You should have received a copy of the GNU General Public License
 * along with this program. If not, see <https://www.gnu.org/licenses/>.
 * or see https://www.gnu.org/
 */

/**
 *	\file       htdocs/document.php
 *  \brief      Wrapper to download data files
 *  \remarks    Call of this wrapper is made with URL:
 * 				DOL_URL_ROOT.'/document.php?modulepart=repfichierconcerne&file=relativepathoffile'
 * 				DOL_URL_ROOT.'/document.php?modulepart=logs&file=dolibarr.log'
 * 				DOL_URL_ROOT.'/document.php?hashp=sharekey'
 */

//if (! defined('NOREQUIREUSER'))	define('NOREQUIREUSER','1');	// Not disabled cause need to load personalized language
//if (! defined('NOREQUIREDB'))		define('NOREQUIREDB','1');		// Not disabled cause need to load personalized language
if (!defined('NOTOKENRENEWAL'))	define('NOTOKENRENEWAL', '1');
if (!defined('NOREQUIREMENU'))		define('NOREQUIREMENU', '1');
if (!defined('NOREQUIREHTML'))		define('NOREQUIREHTML', '1');
if (!defined('NOREQUIREAJAX'))		define('NOREQUIREAJAX', '1');

// For direct external download link, we don't need to load/check we are into a login session
if (isset($_GET["hashp"]) && !defined("NOLOGIN"))
{
	if (!defined("NOLOGIN"))		define("NOLOGIN", 1);
	if (!defined("NOCSRFCHECK"))	define("NOCSRFCHECK", 1); // We accept to go on this page from external web site.
	if (!defined("NOIPCHECK"))		define("NOIPCHECK", 1); // Do not check IP defined into conf $dolibarr_main_restrict_ip
}
// Some value of modulepart can be used to get resources that are public so no login are required.
if ((isset($_GET["modulepart"]) && $_GET["modulepart"] == 'medias'))
{
	if (!defined("NOLOGIN"))		define("NOLOGIN", 1);
	if (!defined("NOCSRFCHECK"))	define("NOCSRFCHECK", 1); // We accept to go on this page from external web site.
	if (!defined("NOIPCHECK"))		define("NOIPCHECK", 1); // Do not check IP defined into conf $dolibarr_main_restrict_ip
}

/**
 * Header empty
 *
 * @ignore
 * @return	void
 */
function llxHeader()
{
}
/**
 * Footer empty
 *
 * @ignore
 * @return	void
 */
function llxFooter()
{
}

require 'main.inc.php'; // Load $user and permissions
require_once DOL_DOCUMENT_ROOT.'/core/lib/files.lib.php';
require_once DOL_DOCUMENT_ROOT.'/core/lib/images.lib.php';

$encoding = '';
$action = GETPOST('action', 'alpha');
$original_file = GETPOST('file', 'alphanohtml'); // Do not use urldecode here ($_GET are already decoded by PHP).
$hashp = GETPOST('hashp', 'aZ09');
$modulepart = GETPOST('modulepart', 'alpha');
$urlsource = GETPOST('urlsource', 'alpha');
$entity = GETPOST('entity', 'int') ?GETPOST('entity', 'int') : $conf->entity;

// Security check
if (empty($modulepart) && empty($hashp)) accessforbidden('Bad link. Bad value for parameter modulepart', 0, 0, 1);
if (empty($original_file) && empty($hashp)) accessforbidden('Bad link. Missing identification to find file (original_file or hashp)', 0, 0, 1);
if ($modulepart == 'fckeditor') $modulepart = 'medias'; // For backward compatibility

$socid = 0;
if ($user->socid > 0) $socid = $user->socid;

// For some module part, dir may be privates
if (in_array($modulepart, array('facture_paiement', 'unpaid')))
{
	if (!$user->rights->societe->client->voir || $socid) $original_file = 'private/'.$user->id.'/'.$original_file; // If user has no permission to see all, output dir is specific to user
}


/*
 * Actions
 */

// None



/*
 * View
 */

// If we have a hash public (hashp), we guess the original_file.
if (!empty($hashp))
{
	include_once DOL_DOCUMENT_ROOT.'/ecm/class/ecmfiles.class.php';
	$ecmfile = new EcmFiles($db);
	$result = $ecmfile->fetch(0, '', '', '', $hashp);
	if ($result > 0)
	{
		$tmp = explode('/', $ecmfile->filepath, 2); // $ecmfile->filepath is relative to document directory
		// filepath can be 'users/X' or 'X/propale/PR11111'
		if (is_numeric($tmp[0])) // If first tmp is numeric, it is subdir of company for multicompany, we take next part.
		{
			$tmp = explode('/', $tmp[1], 2);
		}
		$moduleparttocheck = $tmp[0]; // moduleparttocheck is first part of path

		if ($modulepart)	// Not required, so often not defined, for link using public hashp parameter.
		{
			if ($moduleparttocheck == $modulepart)
			{
				// We remove first level of directory
				$original_file = (($tmp[1] ? $tmp[1].'/' : '').$ecmfile->filename); // this is relative to module dir
				//var_dump($original_file); exit;
			}
			else
			{
				accessforbidden('Bad link. File is from another module part.', 0, 0, 1);
			}
		}
		else
		{
			$modulepart = $moduleparttocheck;
			$original_file = (($tmp[1] ? $tmp[1].'/' : '').$ecmfile->filename); // this is relative to module dir
		}
	}
	else
	{
		$langs->load("errors");
		accessforbidden($langs->trans("ErrorFileNotFoundWithSharedLink"), 0, 0, 1);
	}
}

// Define attachment (attachment=true to force choice popup 'open'/'save as')
$attachment = true;
if (preg_match('/\.(html|htm)$/i', $original_file)) $attachment = false;
if (isset($_GET["attachment"])) $attachment = GETPOST("attachment", 'alpha') ?true:false;
if (!empty($conf->global->MAIN_DISABLE_FORCE_SAVEAS)) $attachment = false;

// Define mime type
<<<<<<< HEAD
$type = 'application/octet-stream';
if (GETPOST('type', 'alpha')) $type = GETPOST('type', 'alpha');
else $type = dol_mimetype($original_file);
// Security: Force to octet-stream if file is a dangerous file
if (preg_match('/\.noexe$/i', $original_file)) $type = 'application/octet-stream';

=======
$type = 'application/octet-stream';	// By default
if (GETPOST('type', 'alpha')) $type=GETPOST('type', 'alpha');
else $type=dol_mimetype($original_file);
// Security: Force to octet-stream if file is a dangerous file. For example when it is a .noexe file
if (!in_array($type, array('text/x-javascript')) && !dolIsAllowedForPreview($original_file)) {
	$type = 'application/octet-stream';
}
>>>>>>> 6bbc25e8
// Security: Delete string ../ into $original_file
$original_file = str_replace("../", "/", $original_file);

// Find the subdirectory name as the reference
$refname = basename(dirname($original_file)."/");

// Security check
if (empty($modulepart)) accessforbidden('Bad value for parameter modulepart');

// Check security and set return info with full path of file
$check_access = dol_check_secure_access_document($modulepart, $original_file, $entity, $refname);
$accessallowed              = $check_access['accessallowed'];
$sqlprotectagainstexternals = $check_access['sqlprotectagainstexternals'];
$fullpath_original_file     = $check_access['original_file']; // $fullpath_original_file is now a full path name

if (!empty($hashp))
{
	$accessallowed = 1; // When using hashp, link is public so we force $accessallowed
	$sqlprotectagainstexternals = '';
}
else
{
	// Basic protection (against external users only)
	if ($user->socid > 0)
	{
		if ($sqlprotectagainstexternals)
		{
			$resql = $db->query($sqlprotectagainstexternals);
			if ($resql)
			{
				$num = $db->num_rows($resql);
				$i = 0;
				while ($i < $num)
				{
					$obj = $db->fetch_object($resql);
					if ($user->socid != $obj->fk_soc)
					{
						$accessallowed = 0;
						break;
					}
					$i++;
				}
			}
		}
	}
}

// Security:
// Limit access if permissions are wrong
if (!$accessallowed)
{
	accessforbidden();
}

// Security:
// We refuse directory transversal change and pipes in file names
if (preg_match('/\.\./', $fullpath_original_file) || preg_match('/[<>|]/', $fullpath_original_file))
{
	dol_syslog("Refused to deliver file ".$fullpath_original_file);
	print "ErrorFileNameInvalid: ".$original_file;
	exit;
}


clearstatcache();

$filename = basename($fullpath_original_file);
$filename = preg_replace('/\.noexe$/i', '', $filename);

// Output file on browser
dol_syslog("document.php download $fullpath_original_file filename=$filename content-type=$type");
$fullpath_original_file_osencoded = dol_osencode($fullpath_original_file); // New file name encoded in OS encoding charset

// This test if file exists should be useless. We keep it to find bug more easily
if (!file_exists($fullpath_original_file_osencoded))
{
	dol_syslog("ErrorFileDoesNotExists: ".$fullpath_original_file);
	print "ErrorFileDoesNotExists: ".$original_file;
	exit;
}

// Permissions are ok and file found, so we return it
top_httphead($type);
header('Content-Description: File Transfer');
if ($encoding)   header('Content-Encoding: '.$encoding);
// Add MIME Content-Disposition from RFC 2183 (inline=automatically displayed, attachment=need user action to open)
if ($attachment) header('Content-Disposition: attachment; filename="'.$filename.'"');
else header('Content-Disposition: inline; filename="'.$filename.'"');
// Ajout directives pour resoudre bug IE
header('Cache-Control: Public, must-revalidate');
header('Pragma: public');
$readfile = true;

// on view document, can output images with good orientation according to exif infos
if (!$attachment && !empty($conf->global->MAIN_USE_EXIF_ROTATION) && image_format_supported($fullpath_original_file_osencoded) == 1) {
	$imgres = correctExifImageOrientation($fullpath_original_file_osencoded, null);
	$readfile = !$imgres;
}

if ($readfile) {
	header('Content-Length: '.dol_filesize($fullpath_original_file));
	readfile($fullpath_original_file_osencoded);
}

if (is_object($db)) $db->close();<|MERGE_RESOLUTION|>--- conflicted
+++ resolved
@@ -17,8 +17,8 @@
  * GNU General Public License for more details.
  *
  * You should have received a copy of the GNU General Public License
- * along with this program. If not, see <https://www.gnu.org/licenses/>.
- * or see https://www.gnu.org/
+ * along with this program. If not, see <http://www.gnu.org/licenses/>.
+ * or see http://www.gnu.org/
  */
 
 /**
@@ -32,30 +32,29 @@
 
 //if (! defined('NOREQUIREUSER'))	define('NOREQUIREUSER','1');	// Not disabled cause need to load personalized language
 //if (! defined('NOREQUIREDB'))		define('NOREQUIREDB','1');		// Not disabled cause need to load personalized language
-if (!defined('NOTOKENRENEWAL'))	define('NOTOKENRENEWAL', '1');
-if (!defined('NOREQUIREMENU'))		define('NOREQUIREMENU', '1');
-if (!defined('NOREQUIREHTML'))		define('NOREQUIREHTML', '1');
-if (!defined('NOREQUIREAJAX'))		define('NOREQUIREAJAX', '1');
+if (! defined('NOTOKENRENEWAL'))	define('NOTOKENRENEWAL', '1');
+if (! defined('NOREQUIREMENU'))		define('NOREQUIREMENU', '1');
+if (! defined('NOREQUIREHTML'))		define('NOREQUIREHTML', '1');
+if (! defined('NOREQUIREAJAX'))		define('NOREQUIREAJAX', '1');
 
 // For direct external download link, we don't need to load/check we are into a login session
-if (isset($_GET["hashp"]) && !defined("NOLOGIN"))
-{
-	if (!defined("NOLOGIN"))		define("NOLOGIN", 1);
-	if (!defined("NOCSRFCHECK"))	define("NOCSRFCHECK", 1); // We accept to go on this page from external web site.
-	if (!defined("NOIPCHECK"))		define("NOIPCHECK", 1); // Do not check IP defined into conf $dolibarr_main_restrict_ip
+if (isset($_GET["hashp"]) && ! defined("NOLOGIN"))
+{
+	if (! defined("NOLOGIN"))		define("NOLOGIN", 1);
+	if (! defined("NOCSRFCHECK"))	define("NOCSRFCHECK", 1);	// We accept to go on this page from external web site.
+	if (! defined("NOIPCHECK"))		define("NOIPCHECK", 1);		// Do not check IP defined into conf $dolibarr_main_restrict_ip
 }
 // Some value of modulepart can be used to get resources that are public so no login are required.
 if ((isset($_GET["modulepart"]) && $_GET["modulepart"] == 'medias'))
 {
-	if (!defined("NOLOGIN"))		define("NOLOGIN", 1);
-	if (!defined("NOCSRFCHECK"))	define("NOCSRFCHECK", 1); // We accept to go on this page from external web site.
-	if (!defined("NOIPCHECK"))		define("NOIPCHECK", 1); // Do not check IP defined into conf $dolibarr_main_restrict_ip
+	if (! defined("NOLOGIN"))		define("NOLOGIN", 1);
+	if (! defined("NOCSRFCHECK"))	define("NOCSRFCHECK", 1);	// We accept to go on this page from external web site.
+	if (! defined("NOIPCHECK"))		define("NOIPCHECK", 1);		// Do not check IP defined into conf $dolibarr_main_restrict_ip
 }
 
 /**
  * Header empty
  *
- * @ignore
  * @return	void
  */
 function llxHeader()
@@ -64,37 +63,35 @@
 /**
  * Footer empty
  *
- * @ignore
  * @return	void
  */
 function llxFooter()
 {
 }
 
-require 'main.inc.php'; // Load $user and permissions
+require 'main.inc.php';	// Load $user and permissions
 require_once DOL_DOCUMENT_ROOT.'/core/lib/files.lib.php';
-require_once DOL_DOCUMENT_ROOT.'/core/lib/images.lib.php';
 
 $encoding = '';
-$action = GETPOST('action', 'alpha');
-$original_file = GETPOST('file', 'alphanohtml'); // Do not use urldecode here ($_GET are already decoded by PHP).
-$hashp = GETPOST('hashp', 'aZ09');
-$modulepart = GETPOST('modulepart', 'alpha');
-$urlsource = GETPOST('urlsource', 'alpha');
-$entity = GETPOST('entity', 'int') ?GETPOST('entity', 'int') : $conf->entity;
+$action=GETPOST('action', 'alpha');
+$original_file=GETPOST('file', 'alphanohtml');  // Do not use urldecode here ($_GET are already decoded by PHP).
+$hashp=GETPOST('hashp', 'aZ09');
+$modulepart=GETPOST('modulepart', 'alpha');
+$urlsource=GETPOST('urlsource', 'alpha');
+$entity=GETPOST('entity', 'int')?GETPOST('entity', 'int'):$conf->entity;
 
 // Security check
 if (empty($modulepart) && empty($hashp)) accessforbidden('Bad link. Bad value for parameter modulepart', 0, 0, 1);
 if (empty($original_file) && empty($hashp)) accessforbidden('Bad link. Missing identification to find file (original_file or hashp)', 0, 0, 1);
-if ($modulepart == 'fckeditor') $modulepart = 'medias'; // For backward compatibility
-
-$socid = 0;
-if ($user->socid > 0) $socid = $user->socid;
+if ($modulepart == 'fckeditor') $modulepart='medias';   // For backward compatibility
+
+$socid=0;
+if ($user->societe_id > 0) $socid = $user->societe_id;
 
 // For some module part, dir may be privates
-if (in_array($modulepart, array('facture_paiement', 'unpaid')))
-{
-	if (!$user->rights->societe->client->voir || $socid) $original_file = 'private/'.$user->id.'/'.$original_file; // If user has no permission to see all, output dir is specific to user
+if (in_array($modulepart, array('facture_paiement','unpaid')))
+{
+	if (! $user->rights->societe->client->voir || $socid) $original_file='private/'.$user->id.'/'.$original_file;	// If user has no permission to see all, output dir is specific to user
 }
 
 
@@ -111,27 +108,27 @@
  */
 
 // If we have a hash public (hashp), we guess the original_file.
-if (!empty($hashp))
+if (! empty($hashp))
 {
 	include_once DOL_DOCUMENT_ROOT.'/ecm/class/ecmfiles.class.php';
-	$ecmfile = new EcmFiles($db);
+	$ecmfile=new EcmFiles($db);
 	$result = $ecmfile->fetch(0, '', '', '', $hashp);
 	if ($result > 0)
 	{
-		$tmp = explode('/', $ecmfile->filepath, 2); // $ecmfile->filepath is relative to document directory
+		$tmp = explode('/', $ecmfile->filepath, 2);		// $ecmfile->filepath is relative to document directory
 		// filepath can be 'users/X' or 'X/propale/PR11111'
 		if (is_numeric($tmp[0])) // If first tmp is numeric, it is subdir of company for multicompany, we take next part.
 		{
 			$tmp = explode('/', $tmp[1], 2);
 		}
-		$moduleparttocheck = $tmp[0]; // moduleparttocheck is first part of path
+		$moduleparttocheck = $tmp[0];	// moduleparttocheck is first part of path
 
 		if ($modulepart)	// Not required, so often not defined, for link using public hashp parameter.
 		{
 			if ($moduleparttocheck == $modulepart)
 			{
 				// We remove first level of directory
-				$original_file = (($tmp[1] ? $tmp[1].'/' : '').$ecmfile->filename); // this is relative to module dir
+				$original_file = (($tmp[1]?$tmp[1].'/':'').$ecmfile->filename);		// this is relative to module dir
 				//var_dump($original_file); exit;
 			}
 			else
@@ -142,7 +139,7 @@
 		else
 		{
 			$modulepart = $moduleparttocheck;
-			$original_file = (($tmp[1] ? $tmp[1].'/' : '').$ecmfile->filename); // this is relative to module dir
+			$original_file = (($tmp[1]?$tmp[1].'/':'').$ecmfile->filename);		// this is relative to module dir
 		}
 	}
 	else
@@ -155,18 +152,10 @@
 // Define attachment (attachment=true to force choice popup 'open'/'save as')
 $attachment = true;
 if (preg_match('/\.(html|htm)$/i', $original_file)) $attachment = false;
-if (isset($_GET["attachment"])) $attachment = GETPOST("attachment", 'alpha') ?true:false;
-if (!empty($conf->global->MAIN_DISABLE_FORCE_SAVEAS)) $attachment = false;
+if (isset($_GET["attachment"])) $attachment = GETPOST("attachment", 'alpha')?true:false;
+if (! empty($conf->global->MAIN_DISABLE_FORCE_SAVEAS)) $attachment=false;
 
 // Define mime type
-<<<<<<< HEAD
-$type = 'application/octet-stream';
-if (GETPOST('type', 'alpha')) $type = GETPOST('type', 'alpha');
-else $type = dol_mimetype($original_file);
-// Security: Force to octet-stream if file is a dangerous file
-if (preg_match('/\.noexe$/i', $original_file)) $type = 'application/octet-stream';
-
-=======
 $type = 'application/octet-stream';	// By default
 if (GETPOST('type', 'alpha')) $type=GETPOST('type', 'alpha');
 else $type=dol_mimetype($original_file);
@@ -174,12 +163,11 @@
 if (!in_array($type, array('text/x-javascript')) && !dolIsAllowedForPreview($original_file)) {
 	$type = 'application/octet-stream';
 }
->>>>>>> 6bbc25e8
 // Security: Delete string ../ into $original_file
 $original_file = str_replace("../", "/", $original_file);
 
 // Find the subdirectory name as the reference
-$refname = basename(dirname($original_file)."/");
+$refname=basename(dirname($original_file)."/");
 
 // Security check
 if (empty($modulepart)) accessforbidden('Bad value for parameter modulepart');
@@ -188,31 +176,31 @@
 $check_access = dol_check_secure_access_document($modulepart, $original_file, $entity, $refname);
 $accessallowed              = $check_access['accessallowed'];
 $sqlprotectagainstexternals = $check_access['sqlprotectagainstexternals'];
-$fullpath_original_file     = $check_access['original_file']; // $fullpath_original_file is now a full path name
-
-if (!empty($hashp))
-{
-	$accessallowed = 1; // When using hashp, link is public so we force $accessallowed
+$fullpath_original_file     = $check_access['original_file'];               // $fullpath_original_file is now a full path name
+
+if (! empty($hashp))
+{
+	$accessallowed = 1;					// When using hashp, link is public so we force $accessallowed
 	$sqlprotectagainstexternals = '';
 }
 else
 {
 	// Basic protection (against external users only)
-	if ($user->socid > 0)
+	if ($user->societe_id > 0)
 	{
 		if ($sqlprotectagainstexternals)
 		{
 			$resql = $db->query($sqlprotectagainstexternals);
 			if ($resql)
 			{
-				$num = $db->num_rows($resql);
-				$i = 0;
+				$num=$db->num_rows($resql);
+				$i=0;
 				while ($i < $num)
 				{
 					$obj = $db->fetch_object($resql);
-					if ($user->socid != $obj->fk_soc)
+					if ($user->societe_id != $obj->fk_soc)
 					{
-						$accessallowed = 0;
+						$accessallowed=0;
 						break;
 					}
 					$i++;
@@ -224,7 +212,7 @@
 
 // Security:
 // Limit access if permissions are wrong
-if (!$accessallowed)
+if (! $accessallowed)
 {
 	accessforbidden();
 }
@@ -246,10 +234,10 @@
 
 // Output file on browser
 dol_syslog("document.php download $fullpath_original_file filename=$filename content-type=$type");
-$fullpath_original_file_osencoded = dol_osencode($fullpath_original_file); // New file name encoded in OS encoding charset
+$fullpath_original_file_osencoded=dol_osencode($fullpath_original_file);	// New file name encoded in OS encoding charset
 
 // This test if file exists should be useless. We keep it to find bug more easily
-if (!file_exists($fullpath_original_file_osencoded))
+if (! file_exists($fullpath_original_file_osencoded))
 {
 	dol_syslog("ErrorFileDoesNotExists: ".$fullpath_original_file);
 	print "ErrorFileDoesNotExists: ".$original_file;
@@ -263,20 +251,11 @@
 // Add MIME Content-Disposition from RFC 2183 (inline=automatically displayed, attachment=need user action to open)
 if ($attachment) header('Content-Disposition: attachment; filename="'.$filename.'"');
 else header('Content-Disposition: inline; filename="'.$filename.'"');
+header('Content-Length: ' . dol_filesize($fullpath_original_file));
 // Ajout directives pour resoudre bug IE
 header('Cache-Control: Public, must-revalidate');
 header('Pragma: public');
-$readfile = true;
-
-// on view document, can output images with good orientation according to exif infos
-if (!$attachment && !empty($conf->global->MAIN_USE_EXIF_ROTATION) && image_format_supported($fullpath_original_file_osencoded) == 1) {
-	$imgres = correctExifImageOrientation($fullpath_original_file_osencoded, null);
-	$readfile = !$imgres;
-}
-
-if ($readfile) {
-	header('Content-Length: '.dol_filesize($fullpath_original_file));
-	readfile($fullpath_original_file_osencoded);
-}
+
+readfile($fullpath_original_file_osencoded);
 
 if (is_object($db)) $db->close();