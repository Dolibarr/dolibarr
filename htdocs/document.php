--- conflicted
+++ resolved
@@ -160,11 +160,7 @@
 if (GETPOST('type', 'alpha')) $type=GETPOST('type', 'alpha');
 else $type=dol_mimetype($original_file);
 // Security: Force to octet-stream if file is a dangerous file. For example when it is a .noexe file
-<<<<<<< HEAD
-if (!dolIsAllowedForPreview($original_file)) {
-=======
 if (!in_array($type, array('text/x-javascript')) && !dolIsAllowedForPreview($original_file)) {
->>>>>>> 74c45267
 	$type = 'application/octet-stream';
 }
 // Security: Delete string ../ into $original_file
