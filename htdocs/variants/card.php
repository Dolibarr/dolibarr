--- conflicted
+++ resolved
@@ -51,15 +51,9 @@
 		$object->label = $label;
 
 		if ($object->update($user) < 1) {
-<<<<<<< HEAD
 			setEventMessages($langs->trans('CoreErrorMessage'), $object->errors, 'errors');
 		} else {
-			setEventMessages($langs->trans('RecordSaved'), null);
-=======
-			setEventMessages($langs->trans('CoreErrorMessage'), null, 'errors');
-		} else {
 			setEventMessages($langs->trans('RecordSaved'), null, 'mesgs');
->>>>>>> e8f85084
 			header('Location: '.dol_buildpath('/variants/card.php?id='.$id, 2));
 			exit();
 		}
@@ -84,15 +78,9 @@
 			if (! $error)
 			{
 				if ($objectval->update($user) > 0) {
-<<<<<<< HEAD
-					setEventMessages($langs->trans('RecordSaved'), null);
-				} else {
-					setEventMessages($langs->trans('CoreErrorMessage'), $objectval->errors, 'errors');
-=======
 					setEventMessages($langs->trans('RecordSaved'), null, 'mesgs');
 				} else {
-					setEventMessage($langs->trans('CoreErrorMessage'), null, 'errors');
->>>>>>> e8f85084
+					setEventMessage($langs->trans('CoreErrorMessage'), $objectval->errors, 'errors');
 				}
 			}
 		}
@@ -112,19 +100,11 @@
 
 		if ($res < 1 || ($object->delete() < 1)) {
 			$db->rollback();
-<<<<<<< HEAD
 			setEventMessages($langs->trans('CoreErrorMessage'), $object->errors, 'errors');
 			header('Location: '.dol_buildpath('/variants/card.php?id='.$object->id, 2));
 		} else {
 			$db->commit();
-			setEventMessages($langs->trans('RecordSaved'), null);
-=======
-			setEventMessages($langs->trans('CoreErrorMessage'), null, 'errors');
-			header('Location: '.dol_buildpath('/variants/card.php?id='.$object->id, 2));
-		} else {
-			$db->commit();
 			setEventMessages($langs->trans('RecordSaved'), null, 'mesgs');
->>>>>>> e8f85084
 			header('Location: '.dol_buildpath('/variants/list.php', 2));
 		}
 		exit();
@@ -134,15 +114,9 @@
 		if ($objectval->fetch($valueid) > 0) {
 
 			if ($objectval->delete() < 1) {
-<<<<<<< HEAD
 				setEventMessages($langs->trans('CoreErrorMessage'), $objectval->errors, 'errors');
 			} else {
-				setEventMessages($langs->trans('RecordSaved'), null);
-=======
-				setEventMessages($langs->trans('CoreErrorMessage'), null, 'errors');
-			} else {
 				setEventMessages($langs->trans('RecordSaved'), null, 'mesgs');
->>>>>>> e8f85084
 			}
 
 			header('Location: '.dol_buildpath('/variants/card.php?id='.$object->id, 2));
