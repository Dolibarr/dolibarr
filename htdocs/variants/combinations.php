--- conflicted
+++ resolved
@@ -118,27 +118,15 @@
 			$price_impact = price2num($price_impact);
 
 			// for conf PRODUIT_MULTIPRICES
-<<<<<<< HEAD
-			if($conf->global->PRODUIT_MULTIPRICES) {
-				$level_price_impact = array_map('price2num', $level_price_impact);
-				$level_price_impact_percent = array_map('price2num', $level_price_impact_percent);
-			}
-			else{
-=======
 			if ($conf->global->PRODUIT_MULTIPRICES) {
 				$level_price_impact = array_map('price2num', $level_price_impact);
 				$level_price_impact_percent = array_map('price2num', $level_price_impact_percent);
 			}
 			else {
->>>>>>> 6f1a5113
 				$level_price_impact = array(1 => $weight_impact);
 				$level_price_impact_percent = array(1 => $price_impact_percent);
 			}
 
-<<<<<<< HEAD
-
-=======
->>>>>>> 6f1a5113
 			$sanit_features = array();
 
 			//First, sanitize
@@ -168,10 +156,6 @@
 			// sanit_feature is an array with 1 (and only 1) value per attribute.
 			// For example:  Color->blue, Size->Small, Option->2
 			//var_dump($sanit_features);
-<<<<<<< HEAD
-
-=======
->>>>>>> 6f1a5113
 			if (!$prodcomb->fetchByProductCombination2ValuePairs($id, $sanit_features))
 			{
 				$result = $prodcomb->createProductCombination($user, $object, $sanit_features, array(), $level_price_impact_percent, $level_price_impact, $weight_impact, $reference);
@@ -257,16 +241,6 @@
 		$prodcomb->variation_weight = $weight_impact;
 
 		// for conf PRODUIT_MULTIPRICES
-<<<<<<< HEAD
-		if($conf->global->PRODUIT_MULTIPRICES) {
-			$level_price_impact = array_map('price2num', $level_price_impact);
-			$level_price_impact_percent = array_map(function($a){ return !empty($a);}, $level_price_impact_percent);
-
-			$prodcomb->variation_price = $level_price_impact[1];
-			$prodcomb->variation_price_percentage = (bool)$level_price_impact_percent[1];
-		}
-		else{
-=======
 		if ($conf->global->PRODUIT_MULTIPRICES) {
 			$level_price_impact = array_map('price2num', $level_price_impact);
 			$level_price_impact_percent = array_map(function ($a) {
@@ -276,16 +250,11 @@
 			$prodcomb->variation_price_percentage = (bool) $level_price_impact_percent[1];
 		}
 		else {
->>>>>>> 6f1a5113
 			$level_price_impact = array(1 => $weight_impact);
 			$level_price_impact_percent = array(1 => $price_impact_percent);
 		}
 
-<<<<<<< HEAD
-		if($conf->global->PRODUIT_MULTIPRICES){
-=======
 		if ($conf->global->PRODUIT_MULTIPRICES){
->>>>>>> 6f1a5113
 			$prodcomb->combination_price_levels = array();
 			for ($i = 1; $i <= $conf->global->PRODUIT_MULTIPRICES_LIMIT; $i++){
 				$productCombinationLevel = new ProductCombinationLevel($db);
@@ -671,40 +640,24 @@
 				<td><label for="reference"><?php echo $langs->trans('Reference') ?></label></td>
 				<td><input type="text" id="reference" name="reference" value="<?php echo trim($reference) ?>"></td>
 			</tr>
-<<<<<<< HEAD
-<?php 		if (empty($conf->global->PRODUIT_MULTIPRICES)){ ?>
-=======
 			<?php
 			if (empty($conf->global->PRODUIT_MULTIPRICES)) {
 				?>
->>>>>>> 6f1a5113
 			<tr>
 				<td><label for="price_impact"><?php echo $langs->trans('PriceImpact') ?></label></td>
 				<td><input type="text" id="price_impact" name="price_impact" value="<?php echo price($price_impact) ?>">
 				<input type="checkbox" id="price_impact_percent" name="price_impact_percent" <?php echo $price_impact_percent ? ' checked' : '' ?>> <label for="price_impact_percent"><?php echo $langs->trans('PercentageVariation') ?></label>
 				</td>
 			</tr>
-<<<<<<< HEAD
-<?php 		}
-			else{
-=======
 				<?php
 			} else {
->>>>>>> 6f1a5113
 				$prodcomb->fetchCombinationPriceLevels();
 
 				for ($i = 1; $i <= $conf->global->PRODUIT_MULTIPRICES_LIMIT; $i++)
 				{
-<<<<<<< HEAD
-
-					print '<tr>';
-					print '<td><label for="level_price_impact_'.$i.'">'.$langs->trans('ImpactOnPriceLevel',$i).'</label>';
-					if($i===1){
-=======
 					print '<tr>';
 					print '<td><label for="level_price_impact_'.$i.'">'.$langs->trans('ImpactOnPriceLevel', $i).'</label>';
 					if ($i===1){
->>>>>>> 6f1a5113
 						print ' <a id="apply-price-impact-to-all-level" class="classfortooltip" href="#" title="'.$langs->trans('ApplyToAllPriceImpactLevelHelp').'">('.$langs->trans('ApplyToAllPriceImpactLevel').')</a>';
 					}
 					print '</td>';
@@ -727,28 +680,6 @@
 		}
 
 		if (!empty($conf->global->PRODUIT_MULTIPRICES)){
-<<<<<<< HEAD
-?>
-		<script>
-			$(document).ready(function() {
-				// Apply level 1 impact to all prices impact levels
-				$('body').on('click', '#apply-price-impact-to-all-level', function(e) {
-					e.preventDefault();
-					let priceImpact = $( "#level_price_impact_1" ).val();
-					let priceImpactPrecent = $( "#level_price_impact_percent_1" ).prop("checked");
-
-					var multipricelimit = <?php print intval($conf->global->PRODUIT_MULTIPRICES_LIMIT); ?>
-
-					for (let i = 2; i <= multipricelimit; i++) {
-						$( "#level_price_impact_" + i ).val(priceImpact);
-						$( "#level_price_impact_percent_" + i  ).prop("checked", priceImpactPrecent);
-					}
-				});
-			});
-		</script>
-<?php
-		}
-=======
 			?>
 			<script>
 				$(document).ready(function() {
@@ -772,10 +703,7 @@
 
 		dol_fiche_end();
 		?>
->>>>>>> 6f1a5113
-
-		dol_fiche_end();
-?>
+
 		<div style="text-align: center">
 		<input type="submit" name="create" <?php if (!is_array($productCombination2ValuePairs1)) print ' disabled="disabled"'; ?> value="<?php echo $action == 'add' ? $langs->trans('Create') : $langs->trans('Save') ?>" class="button">
 		&nbsp;
