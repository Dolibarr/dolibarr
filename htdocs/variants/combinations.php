--- conflicted
+++ resolved
@@ -146,11 +146,7 @@
 				$result = $prodcomb->createProductCombination($object, $sanit_features, array(), $price_impact_percent, $price_impact, $weight_impact);
 				if ($result > 0)
 				{
-<<<<<<< HEAD
-					setEventMessage($langs->trans('RecordSaved'));
-=======
 					setEventMessages($langs->trans('RecordSaved'), null, 'mesgs');
->>>>>>> d9b8a8c8
 					unset($_SESSION['addvariant_'.$object->id]);
 
 					$db->commit();
@@ -231,11 +227,7 @@
 		$prodcomb->variation_weight = $weight_impact;
 
 		if ($prodcomb->update($user) > 0) {
-<<<<<<< HEAD
-			setEventMessage($langs->trans('RecordSaved'));
-=======
 			setEventMessages($langs->trans('RecordSaved'), null, 'mesgs');
->>>>>>> d9b8a8c8
 			header('Location: '.dol_buildpath('/variants/combinations.php?id='.$id, 2));
 			exit();
 		} else {
@@ -390,11 +382,7 @@
 
 		if ($action == 'add') {
 			$title = $langs->trans('NewProductCombination');
-<<<<<<< HEAD
-			print dol_fiche_head();
-=======
 			//print dol_fiche_head();
->>>>>>> d9b8a8c8
 			$features = $_SESSION['addvariant_'.$object->id];
 			//First, sanitize
 			print '<div id="parttoaddvariant">';
@@ -415,12 +403,8 @@
 				}
 			}
 			print '</div>';
-<<<<<<< HEAD
-			print dol_fiche_end();
-=======
 			print '<br><br>';
 			//print dol_fiche_end();
->>>>>>> d9b8a8c8
 		} else {
 			$title = $langs->trans('EditProductCombination');
 		}
@@ -521,11 +505,7 @@
                 if($valueid > 0) {
                     print '<input type="hidden" name="valueid" value="' . $valueid .'">'."\n";
                 }
-<<<<<<< HEAD
-                    
-=======
-
->>>>>>> d9b8a8c8
+
 		print dol_fiche_head();
 
 		?>
@@ -712,14 +692,11 @@
 		print '	<div class="inline-block divButAction">';
 
 		print '<a href="combinations.php?id='.$object->id.'&action=add" class="butAction">'.$langs->trans('NewProductCombination').'</a>'; // NewVariant
-<<<<<<< HEAD
-=======
 
 		if ($productCombinations)
 		{
 			print '<a href="combinations.php?id='.$object->id.'&action=copy" class="butAction">'.$langs->trans('PropagateVariant').'</a>';
 		}
->>>>>>> d9b8a8c8
 
 		// Too much bugged page.
 		/*
