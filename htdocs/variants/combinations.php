<?php
/* Copyright (C) 2016      Marcos García       <marcosgdf@gmail.com>
 * Copyright (C) 2017      Laurent Destailleur <eldy@users.sourceforge.net>
 * Copyright (C) 2018-2019 Frédéric France     <frederic.france@netlogic.fr>
 *
 * This program is free software; you can redistribute it and/or modify
 * it under the terms of the GNU General Public License as published by
 * the Free Software Foundation; either version 3 of the License, or
 * (at your option) any later version.
 *
 * This program is distributed in the hope that it will be useful,
 * but WITHOUT ANY WARRANTY; without even the implied warranty of
 * MERCHANTABILITY or FITNESS FOR A PARTICULAR PURPOSE.  See the
 * GNU General Public License for more details.
 *
 * You should have received a copy of the GNU General Public License
 * along with this program. If not, see <https://www.gnu.org/licenses/>.
 */

require '../main.inc.php';
require_once DOL_DOCUMENT_ROOT.'/core/lib/product.lib.php';
require_once DOL_DOCUMENT_ROOT.'/product/class/product.class.php';
require_once DOL_DOCUMENT_ROOT.'/variants/class/ProductAttribute.class.php';
require_once DOL_DOCUMENT_ROOT.'/variants/class/ProductAttributeValue.class.php';
require_once DOL_DOCUMENT_ROOT.'/variants/class/ProductCombination.class.php';
require_once DOL_DOCUMENT_ROOT.'/variants/class/ProductCombination2ValuePair.class.php';

$langs->loadLangs(array("products", "other"));

$id = GETPOST('id', 'int');
$valueid = GETPOST('valueid', 'int');
$ref = GETPOST('ref', 'alpha');
$weight_impact = GETPOST('weight_impact', 'alpha');
$price_impact = GETPOST('price_impact', 'alpha');
$price_impact_percent = (bool) GETPOST('price_impact_percent');
$form = new Form($db);

$action=GETPOST('action', 'alpha');
$massaction=GETPOST('massaction', 'alpha');
$show_files=GETPOST('show_files', 'int');
$confirm=GETPOST('confirm', 'alpha');
$toselect = GETPOST('toselect', 'array');
$cancel = GETPOST('cancel', 'alpha');

// Security check
$fieldvalue = (! empty($id) ? $id : $ref);
$fieldtype = (! empty($ref) ? 'ref' : 'rowid');
$result=restrictedArea($user, 'produit|service', $fieldvalue, 'product&product', '', '', $fieldtype);

$prodstatic = new Product($db);
$prodattr = new ProductAttribute($db);
$prodattr_val = new ProductAttributeValue($db);

$object = new Product($db);
if ($id > 0 || $ref)
{
    $object->fetch($id, $ref);
}

$selectedvariant = $_SESSION['addvariant_'.$object->id];


/*
 * Actions
 */

if ($cancel) {
    $action='';
    $massactions='';
    unset($_SESSION['addvariant_'.$object->id]);
}

if (! $object->isProduct() && ! $object->isService()) {
	header('Location: '.dol_buildpath('/product/card.php?id='.$object->id, 2));
	exit();
}
if ($action == 'add')
{
	unset($selectedvariant);
	unset($_SESSION['addvariant_'.$object->id]);
}
if ($action == 'create' && GETPOST('selectvariant', 'alpha'))	// We click on select combination
{
    $action = 'add';
    if (GETPOST('attribute') != '-1' && GETPOST('value') != '-1')
    {
        $selectedvariant[GETPOST('attribute').':'.GETPOST('value')]=GETPOST('attribute').':'.GETPOST('value');
        $_SESSION['addvariant_'.$object->id]=$selectedvariant;
    }
}


$prodcomb = new ProductCombination($db);
$prodcomb2val = new ProductCombination2ValuePair($db);

$productCombination2ValuePairs1 = array();

if ($_POST) {

	if (($action == 'add' || $action == 'create') && empty($massaction) && ! GETPOST('selectvariant', 'alpha'))	// We click on Create all defined combinations
	{
		//$features = GETPOST('features', 'array');
        $features = $_SESSION['addvariant_'.$object->id];

		if (!$features) {
			setEventMessages($langs->trans('ErrorFieldsRequired'), null, 'errors');
		}
		else
		{
			$weight_impact = price2num($weight_impact);
			$price_impact = price2num($price_impact);
			$sanit_features = array();

			//First, sanitize
			foreach ($features as $feature) {

				$explode = explode(':', $feature);

				if ($prodattr->fetch($explode[0]) < 0) {
					continue;
				}

				if ($prodattr_val->fetch($explode[1]) < 0) {
					continue;
				}

				// Valuepair
				$sanit_features[$explode[0]] = $explode[1];

				$tmp = new ProductCombination2ValuePair($db);
				$tmp->fk_prod_attr = $explode[0];
				$tmp->fk_prod_attr_val = $explode[1];

				$productCombination2ValuePairs1[] = $tmp;
			}

			$db->begin();

			// sanit_feature is an array with 1 (and only 1) value per attribute.
			// For example:  Color->blue, Size->Small, Option->2
			//var_dump($sanit_features);
			//var_dump($productCombination2ValuePairs1); exit;

			if (! $prodcomb->fetchByProductCombination2ValuePairs($id, $sanit_features))
			{
				$result = $prodcomb->createProductCombination($object, $sanit_features, array(), $price_impact_percent, $price_impact, $weight_impact);
				if ($result > 0)
				{
					setEventMessages($langs->trans('RecordSaved'), null, 'mesgs');
					unset($_SESSION['addvariant_'.$object->id]);

					$db->commit();
					header('Location: '.dol_buildpath('/variants/combinations.php?id='.$id, 2));
					exit();
				} else {
					$langs->load("errors");
					setEventMessages('', $prodcomb->errors, 'errors');
				}
			} else {
				setEventMessages($langs->trans('ErrorRecordAlreadyExists'), null, 'errors');
			}

			$db->rollback();
		}
	}
	elseif (! empty($massaction))
	{
		$bulkaction = $massaction;
		$error = 0;

		$prodstatic = new Product($db);

		$db->begin();

		foreach ($toselect as $prodid) {

			if ($prodstatic->fetch($prodid) < 0) {
				continue;
			}

			if ($bulkaction == 'on_sell') {
				$prodstatic->status = 1;
				$res = $prodstatic->update($prodstatic->id, $user);
			} elseif ($bulkaction == 'on_buy') {
				$prodstatic->status_buy = 1;
				$res = $prodstatic->update($prodstatic->id, $user);
			} elseif ($bulkaction == 'not_sell') {
				$prodstatic->status = 0;
				$res = $prodstatic->update($prodstatic->id, $user);
			} elseif ($bulkaction == 'not_buy') {
				$prodstatic->status_buy = 0;
				$res = $prodstatic->update($prodstatic->id, $user);
			} elseif ($bulkaction == 'delete') {
				$res = $prodstatic->delete($user, $prodstatic->id);
			} else {
				break;
			}

			if ($res <= 0) {
				$error++;
				break;
			}
		}

		if ($error) {
			$db->rollback();

			if ($prodstatic->error) {
				setEventMessages($prodstatic->error, $prodstatic->errors, 'errors');
			} else {
				setEventMessages($langs->trans('CoreErrorMessage'), null, 'errors');
			}
		} else {
			$db->commit();
			setEventMessages($langs->trans('RecordSaved'), null, 'mesgs');
		}
	}
	elseif ($valueid > 0) {

		if ($prodcomb->fetch($valueid) < 0) {
			dol_print_error($db, $langs->trans('ErrorRecordNotFound'));
			exit();
		}

		$prodcomb->variation_price_percentage = $price_impact_percent;
		$prodcomb->variation_price = $price_impact;
		$prodcomb->variation_weight = $weight_impact;

		if ($prodcomb->update($user) > 0) {
			setEventMessages($langs->trans('RecordSaved'), null, 'mesgs');
			header('Location: '.dol_buildpath('/variants/combinations.php?id='.$id, 2));
			exit();
		} else {
			setEventMessages($prodcomb->error, $prodcomb->errors, 'errors');
		}
	}
}

// Reload variants
$productCombinations = $prodcomb->fetchAllByFkProductParent($object->id);

if ($action === 'confirm_deletecombination') {

	if ($prodcomb->fetch($valueid) > 0) {

		$db->begin();

		if ($prodcomb->delete($user) > 0 && $prodstatic->fetch($prodcomb->fk_product_child) > 0 && $prodstatic->delete($user) > 0) {
			$db->commit();
			setEventMessages($langs->trans('RecordSaved'), null, 'mesgs');
			header('Location: '.dol_buildpath('/variants/combinations.php?id='.$object->id, 2));
			exit();
		}

		$db->rollback();
		setEventMessages($langs->trans('ProductCombinationAlreadyUsed'), null, 'errors');
		$action = '';
	}
} elseif ($action === 'edit') {

	if ($prodcomb->fetch($valueid) < 0) {
		dol_print_error($db, $langs->trans('ErrorRecordNotFound'));
		exit();
	}

	$weight_impact = $prodcomb->variation_weight;
	$price_impact = $prodcomb->variation_price;
	$price_impact_percent = $prodcomb->variation_price_percentage;

	$productCombination2ValuePairs1 = $prodcomb2val->fetchByFkCombination($valueid);
} elseif ($action === 'confirm_copycombination') {

	//Check destination product
	$dest_product = GETPOST('dest_product');

	if ($prodstatic->fetch('', $dest_product) > 0) {

		//To prevent from copying to the same product
		if ($prodstatic->ref != $object->ref) {
			if ($prodcomb->copyAll($object->id, $prodstatic) > 0) {
				header('Location: '.dol_buildpath('/variants/combinations.php?id='.$prodstatic->id, 2));
				exit();
			} else {
				setEventMessages($langs->trans('ErrorCopyProductCombinations'), null, 'errors');
			}
		}
	} else {
		setEventMessages($langs->trans('ErrorDestinationProductNotFound'), null, 'errors');
	}
}



/*
 *	View
 */

$form = new Form($db);

if (! empty($id) || ! empty($ref))
{
	llxHeader("", "", $langs->trans("CardProduct".$object->type));

    $showbarcode=empty($conf->barcode->enabled)?0:1;
    if (! empty($conf->global->MAIN_USE_ADVANCED_PERMS) && empty($user->rights->barcode->lire_advance)) $showbarcode=0;

    $head=product_prepare_head($object);
    $titre=$langs->trans("CardProduct".$object->type);
    $picto=($object->type== Product::TYPE_SERVICE?'service':'product');

    dol_fiche_head($head, 'combinations', $titre, -1, $picto);

    $linkback = '<a href="'.DOL_URL_ROOT.'/product/list.php?type='.$object->type.'">'.$langs->trans("BackToList").'</a>';
    $object->next_prev_filter=" fk_product_type = ".$object->type;

    dol_banner_tab($object, 'ref', $linkback, ($user->societe_id?0:1), 'ref', '', '', '', 0, '', '', 1);

	print '<div class="fichecenter">';

	print '<div class="underbanner clearboth"></div>';
	print '<table class="border tableforfield" width="100%">';

    // TVA
    print '<tr><td class="titlefield">' . $langs->trans("DefaultTaxRate") . '</td><td>';

    $positiverates='';
    if (price2num($object->tva_tx))       $positiverates.=($positiverates?'/':'').price2num($object->tva_tx);
    if (price2num($object->localtax1_type)) $positiverates.=($positiverates?'/':'').price2num($object->localtax1_tx);
    if (price2num($object->localtax2_type)) $positiverates.=($positiverates?'/':'').price2num($object->localtax2_tx);
    if (empty($positiverates)) $positiverates='0';
    echo vatrate($positiverates.($object->default_vat_code?' ('.$object->default_vat_code.')':''), '%', $object->tva_npr);
    /*
    if ($object->default_vat_code)
    {
        print vatrate($object->tva_tx, true) . ' ('.$object->default_vat_code.')';
    }
    else print vatrate($object->tva_tx, true, $object->tva_npr, true);*/
    print '</td></tr>';

    // Price
    print '<tr><td>' . $langs->trans("SellingPrice") . '</td><td>';
    if ($object->price_base_type == 'TTC') {
        print price($object->price_ttc) . ' ' . $langs->trans($object->price_base_type);
    } else {
        print price($object->price) . ' ' . $langs->trans($object->price_base_type);
    }
    print '</td></tr>';

    // Price minimum
    print '<tr><td>' . $langs->trans("MinPrice") . '</td><td>';
    if ($object->price_base_type == 'TTC') {
        print price($object->price_min_ttc) . ' ' . $langs->trans($object->price_base_type);
    } else {
        print price($object->price_min) . ' ' . $langs->trans($object->price_base_type);
    }
    print '</td></tr>';

	// Weight
	print '<tr><td>'.$langs->trans("Weight").'</td><td>';
	if ($object->weight != '')
	{
		print $object->weight." ".measuring_units_string($object->weight_units, "weight");
	}
	else
	{
		print '&nbsp;';
	}
	print "</td></tr>\n";




	print "</table>\n";

	print '</div>';
	print '<div style="clear:both"></div>';

	dol_fiche_end();

	$listofvariantselected = '';

	// Create or edit a varian
	if ($action == 'add' || ($action == 'edit')) {

		if ($action == 'add') {
			$title = $langs->trans('NewProductCombination');
			//print dol_fiche_head();
			$features = $_SESSION['addvariant_'.$object->id];
			//First, sanitize
			$listofvariantselected = '<div id="parttoaddvariant">';
			if (! empty($features)) {
				foreach ($features as $feature) {

					$explode = explode(':', $feature);

					if ($prodattr->fetch($explode[0]) < 0) {
						continue;
					}

					if ($prodattr_val->fetch($explode[1]) < 0) {
						continue;
					}

					$listofvariantselected .= '<i>' . $prodattr->label . '</i>:'. $prodattr_val->value . ' ';
				}
			}
			$listofvariantselected .= '</div>';
			//print dol_fiche_end();
		} else {
			$title = $langs->trans('EditProductCombination');
		}
<<<<<<< HEAD
		print load_fiche_titre($title);
=======
>>>>>>> ee5fdc32

		if ($action == 'add') {
			$prodattr_all = $prodattr->fetchAll();

			if (!$selected) {
				$selected = $prodattr_all[key($prodattr_all)]->id;
			}

			$prodattr_alljson = array();

			foreach ($prodattr_all as $each) {
				$prodattr_alljson[$each->id] = $each;
			}

			?>

		<script type="text/javascript">

			variants_available = <?php echo json_encode($prodattr_alljson); ?>;
			variants_selected = {
				index: [],
				info: []
			};

			<?php
			foreach ($productCombination2ValuePairs1 as $pc2v) {
                $prodattr_val->fetch($pc2v->fk_prod_attr_val);
			?>
    			variants_selected.index.push(<?php echo $pc2v->fk_prod_attr ?>);
    			variants_selected.info[<?php echo $pc2v->fk_prod_attr ?>] = {
    				attribute: variants_available[<?php echo $pc2v->fk_prod_attr ?>],
    				value: {
    					id: <?php echo $pc2v->fk_prod_attr_val ?>,
    					label: '<?php echo $prodattr_val->value ?>'
    				}
    			};
			<?php
		    }
		    ?>

			restoreAttributes = function() {
				jQuery("select[name=attribute]").empty().append('<option value="-1">&nbsp;</option>');

				jQuery.each(variants_available, function (key, val) {
					if (jQuery.inArray(val.id, variants_selected.index) == -1) {
						jQuery("select[name=attribute]").append('<option value="' + val.id + '">' + val.label + '</option>');
					}
				});
			};


			jQuery(document).ready(function() {
				jQuery("select#attribute").change(function () {
					console.log("Change of field variant attribute");
					var select = jQuery("select#value");

					if (!jQuery(this).val().length || jQuery(this).val() == '-1') {
						select.empty();
						select.append('<option value="-1">&nbsp;</option>');
						return;
					}

					select.empty().append('<option value="">Loading...</option>');

					jQuery.getJSON("ajax/get_attribute_values.php", {
						id: jQuery(this).val()
					}, function(data) {
						if (data.error) {
							select.empty();
							select.append('<option value="-1">&nbsp;</option>');
							return alert(data.error);
						}

						select.empty();
						select.append('<option value="-1">&nbsp;</option>');

						jQuery(data).each(function (key, val) {
							keyforoption = val.id
							valforoption = val.value
							select.append('<option value="' + keyforoption + '">' + valforoption + '</option>');
						});
					});
				});
			});
		</script>

		<?php
		}

		print '<br>';

		print load_fiche_titre($title);

		print '<form method="post" id="combinationform" action="'.$_SERVER["PHP_SELF"].'">'."\n";
		print '<input type="hidden" name="token" value="'.$_SESSION['newtoken'].'">';
		print '<input type="hidden" name="id" value="'.dol_escape_htmltag($id).'">'."\n";
		print '<input type="hidden" name="action" value="' .  (($valueid > 0) ? "update" : "create") .'">'."\n";
        if($valueid > 0) {
            print '<input type="hidden" name="valueid" value="' . $valueid .'">'."\n";
        }

        print dol_fiche_head();

        ?>

		<table class="border" style="width: 100%">
			<?php if ($action == 'add') { ?>
			<!--  Variant -->
			<tr>
				<td class="titlefieldcreate fieldrequired"><label for="attribute"><?php echo $langs->trans('ProductAttribute') ?></label></td>
				<td>
				<?php
				if (is_array($prodattr_all))
				{
					print '<select class="flat minwidth100" id="attribute" name="attribute">';
					print '<option value="-1">&nbsp;</option>';
					foreach ($prodattr_all as $attr)
					{
						//print '<option value="'.$attr->id.'"'.($attr->id == GETPOST('attribute', 'int') ? ' selected="selected"' : '').'>'.$attr->label.'</option>';
						print '<option value="'.$attr->id.'">'.$attr->label.'</option>';
					}
					print '</select>';
				}

				$htmltext=$langs->trans("GoOnMenuToCreateVairants", $langs->transnoentities("Product"), $langs->transnoentities("VariantAttributes"));
				print $form->textwithpicto('', $htmltext);
				/*print ' &nbsp; &nbsp; <a href="'.DOL_URL_ROOT.'/variants/create.php?action=create&backtopage='.urlencode($_SERVER["PHP_SELF"].'?action=add&id='.$object->id).'">';
				print $langs->trans("Create");
				print '</a>';*/

				?>
				</td>
			</tr>
			<!-- Value -->
			<tr>
				<td class="fieldrequired"><label for="value"><?php echo $langs->trans('Value') ?></label></td>
				<td>
					<select class="flat minwidth100" id="value" name="value">
						<option value="-1">&nbsp;</option>
					</select>
					<?php
					$htmltext=$langs->trans("GoOnMenuToCreateVairants", $langs->transnoentities("Product"), $langs->transnoentities("VariantAttributes"));
					print $form->textwithpicto('', $htmltext);
					/*
						print ' &nbsp; &nbsp; <a href="'.DOL_URL_ROOT.'/variants/create.php?action=create&backtopage='.urlencode($_SERVER["PHP_SELF"].'?action=add&id='.$object->id).'">';
						print $langs->trans("Create");
						print '</a>';
					*/
					?>
				</td>
			</tr>
			<tr>
				<td></td><td>
					<input type="submit" class="button" name="selectvariant" id="selectvariant" value="<?php echo dol_escape_htmltag($langs->trans("SelectCombination")); ?>">
				</td>
			</tr>
			<tr><td></td><td>
					<?php echo $listofvariantselected; ?>
				</td>
			</tr>
		</table>
		<?php
            }

		if (is_array($productCombination2ValuePairs1)) {
		?>
		<hr>
		<table class="border" style="width: 100%">
			<tr>
				<td class="titlefieldcreate fieldrequired tdtop"><label for="features"><?php echo $langs->trans('Combination') ?></label></td>
				<td class="tdtop">
					<div class="inline-block valignmiddle quatrevingtpercent">
					<?php
					if (is_array($productCombination2ValuePairs1))
					{
                        foreach ($productCombination2ValuePairs1 as $key => $val) {
                            $result1 = $prodattr->fetch($val->fk_prod_attr);
                            $result2 = $prodattr_val->fetch($val->fk_prod_attr_val);
                            if ($result1 > 0 && $result2 > 0)
                            {
                                print $prodattr->label . ' - '.$prodattr_val->value.'<br>';
                                // TODO Add delete link
                            }
                        }
					}
					?>
					</div>
					<!-- <div class="inline-block valignmiddle">
					<a href="#" class="inline-block valignmiddle button" id="delfeature"><?php echo img_edit_remove() ?></a>
					</div>-->
				</td>
				<td>
				</td>
			</tr>
			<tr>
				<td><label for="price_impact"><?php echo $langs->trans('PriceImpact') ?></label></td>
				<td><input type="text" id="price_impact" name="price_impact" value="<?php echo price($price_impact) ?>">
				<input type="checkbox" id="price_impact_percent" name="price_impact_percent" <?php echo $price_impact_percent ? ' checked' : '' ?>> <label for="price_impact_percent"><?php echo $langs->trans('PercentageVariation') ?></label></td>
			</tr>
<?php
            if ($object->isProduct()) {
				print '<tr>';
				print '<td><label for="weight_impact">'.$langs->trans('WeightImpact').'</label></td>';
				print '<td><input type="text" id="weight_impact" name="weight_impact" value="'.price($weight_impact).'"></td>';
				print '</tr>';
			}
			print '</table>';
		}

		print dol_fiche_end();
        ?>

		<div style="text-align: center">
		<input type="submit" name="create" <?php if (! is_array($productCombination2ValuePairs1)) print ' disabled="disabled"'; ?> value="<?php echo $action == 'add' ? $langs->trans('Create') : $langs->trans('Save') ?>" class="button">
		&nbsp;
		<input type="submit" name="cancel" value="<?php echo $langs->trans('Cancel'); ?>" class="button">
		</div>

		<?php

        print '</form>';
	}
	else
	{
		if ($action === 'delete') {

			if ($prodcomb->fetch($valueid) > 0) {
				$prodstatic->fetch($prodcomb->fk_product_child);

				print $form->formconfirm(
					"combinations.php?id=".$id."&valueid=".$valueid,
					$langs->trans('Delete'),
					$langs->trans('ProductCombinationDeleteDialog', $prodstatic->ref),
					"confirm_deletecombination",
					'',
					0,
					1
				);
			}
		} elseif ($action === 'copy') {
            print $form->formconfirm('combinations.php?id='.$id, $langs->trans('ToClone'), $langs->trans('ConfirmCloneProductCombinations'), 'confirm_copycombination', array(array('type' => 'text', 'label' => $langs->trans('CloneDestinationReference'), 'name' => 'dest_product')), 0, 1);
		}

		$comb2val = new ProductCombination2ValuePair($db);

		if ($productCombinations)
		{
		?>

			<script type="text/javascript">
				jQuery(document).ready(function() {

					jQuery('input[name="select_all"]').click(function() {

						if (jQuery(this).prop('checked')) {
							var checked = true;
						} else {
							var checked = false;
						}

						jQuery('table.liste input[type="checkbox"]').prop('checked', checked);
					});

					jQuery('input[name^="select["]').click(function() {
						jQuery('input[name="select_all"]').prop('checked', false);
					});

				});
			</script>

		<?php }

        // Buttons
		print '<div class="tabsAction">';

		print '	<div class="inline-block divButAction">';

		print '<a href="combinations.php?id='.$object->id.'&action=add" class="butAction">'.$langs->trans('NewProductCombination').'</a>'; // NewVariant

		if ($productCombinations)
		{
			print '<a href="combinations.php?id='.$object->id.'&action=copy" class="butAction">'.$langs->trans('PropagateVariant').'</a>';
		}

		// Too much bugged page.
		/*
		print '<a href="generator.php?id='.$object->id.'" class="butAction">'.$langs->trans('ProductCombinationGenerator').'</a>';
		*/

		print '	</div>';

		print '</div>';



		$arrayofselected=is_array($toselect)?$toselect:array();


		// List of variants
		print '<form method="POST" action="'.$_SERVER["PHP_SELF"].'">';
		print '<input type="hidden" name="token" value="'.$_SESSION['newtoken'].'">';
		print '<input type="hidden" name="action" value="massaction">';
		print '<input type="hidden" name="id" value="'.$id.'">';
		print '<input type="hidden" name="backtopage" value="'.$backtopage.'">';

		// List of mass actions available
		/*
		$arrayofmassactions =  array(
		    'presend'=>$langs->trans("SendByMail"),
		    'builddoc'=>$langs->trans("PDFMerge"),
		);
		if ($user->rights->product->supprimer) $arrayofmassactions['predelete']='<span class="fa fa-trash paddingrightonly"></span>'.$langs->trans("Delete");
		if (in_array($massaction, array('presend','predelete'))) $arrayofmassactions=array();
		$massactionbutton=$form->selectMassAction('', $arrayofmassactions);
		*/

		$aaa='';
		if (count($productCombinations))
		{
    		$aaa = '<label for="massaction">'.$langs->trans('BulkActions').'</label>';
    		$aaa .= '<select id="bulk_action" name="massaction" class="flat">';
    		$aaa .= '	<option value="nothing">&nbsp;</option>';
    		$aaa .= '	<option value="not_buy">'.$langs->trans('ProductStatusNotOnBuy').'</option>';
    		$aaa .= '	<option value="not_sell">'.$langs->trans('ProductStatusNotOnSell').'</option>';
    		$aaa .= '	<option value="on_buy">'.$langs->trans('ProductStatusOnBuy').'</option>';
    		$aaa .= '	<option value="on_sell">'.$langs->trans('ProductStatusOnSell').'</option>';
    		$aaa .= '	<option value="delete">'.$langs->trans('Delete').'</option>';
    		$aaa .= '</select>';
    		$aaa .= '<input type="submit" value="'.dol_escape_htmltag($langs->trans("Apply")).'" class="button">';
		}
		$massactionbutton = $aaa;

		$title = $langs->trans("ProductCombinations");

		print_barre_liste($title, 0, $_SERVER["PHP_SELF"], '', $sortfield, $sortorder, $aaa, 0);

		print '<div class="div-table-responsive">';
		?>
		<table class="liste">
			<tr class="liste_titre">
				<td class="liste_titre"><?php echo $langs->trans('Product') ?></td>
				<td class="liste_titre"><?php echo $langs->trans('Combination') ?></td>
				<td class="liste_titre right"><?php echo $langs->trans('PriceImpact') ?></td>
                <?php if ($object->isProduct()) print'<td class="liste_titre right">'.$langs->trans('WeightImpact').'</td>'; ?>
				<td class="liste_titre center"><?php echo $langs->trans('OnSell') ?></td>
				<td class="liste_titre center"><?php echo $langs->trans('OnBuy') ?></td>
				<td class="liste_titre"></td>
        		<?php
        		print '<td class="liste_titre center">';
        		$searchpicto=$form->showCheckAddButtons('checkforselect', 1);
        		print $searchpicto;
        		print '</td>';
                ?>
			</tr>
			<?php

			if (count($productCombinations))
			{
    			foreach ($productCombinations as $currcomb)
    			{
    				$prodstatic->fetch($currcomb->fk_product_child);
    				?>
    				<tr class="oddeven">
    				<td><?php echo $prodstatic->getNomUrl(1) ?></td>
    				<td>
    					<?php

    					$productCombination2ValuePairs = $comb2val->fetchByFkCombination($currcomb->id);
    					$iMax = count($productCombination2ValuePairs);

    					for ($i = 0; $i < $iMax; $i++) {
    						echo dol_htmlentities($productCombination2ValuePairs[$i]);

    						if ($i !== ($iMax - 1)) {
    							echo ', ';
    						}
    					} ?>
    				</td>
    				<td class="right"><?php echo ($currcomb->variation_price >= 0 ? '+' : '').price($currcomb->variation_price).($currcomb->variation_price_percentage ? ' %' : '') ?></td>
                    <?php if ($object->isProduct()) print '<td class="right">'.($currcomb->variation_weight >= 0 ? '+' : '').price($currcomb->variation_weight).' '.measuring_units_string($prodstatic->weight_units, 'weight').'</td>'; ?>
<<<<<<< HEAD
    				<td class="center;"><?php echo $prodstatic->getLibStatut(2, 0) ?></td>
    				<td class="center;"><?php echo $prodstatic->getLibStatut(2, 1) ?></td>
=======
    				<td class="center"><?php echo $prodstatic->getLibStatut(2, 0) ?></td>
    				<td class="center"><?php echo $prodstatic->getLibStatut(2, 1) ?></td>
>>>>>>> ee5fdc32
    				<td class="right">
    					<a class="paddingleft paddingright" href="<?php echo dol_buildpath('/variants/combinations.php?id='.$id.'&action=edit&valueid='.$currcomb->id, 2) ?>"><?php echo img_edit() ?></a>
    					<a class="paddingleft paddingright" href="<?php echo dol_buildpath('/variants/combinations.php?id='.$id.'&action=delete&valueid='.$currcomb->id, 2) ?>"><?php echo img_delete() ?></a>
    				</td>
    				<?php
    				print '<td class="nowrap center">';
    				if ($productCombinations || $massactionbutton || $massaction)   // If we are in select mode (massactionbutton defined) or if we have already selected and sent an action ($massaction) defined
    				{
    				    $selected=0;
    				    if (in_array($prodstatic->id, $arrayofselected)) $selected=1;
    				    print '<input id="cb'.$prodstatic->id.'" class="flat checkforselect" type="checkbox" name="toselect[]" value="'.$prodstatic->id.'"'.($selected?' checked="checked"':'').'>';
    				}
    				print '</td>';
    				?>
    			</tr>
    			<?php
			    }
			}
			else
			{
			     print '<tr><td colspan="8"><span class="opacitymedium">'.$langs->trans("None").'</span></td></tr>';
			}
			?>
		</table>

		<?php
		print '</div>';

		print '</form>';
	}
} else {
	llxHeader();
	// not found
}

// End of page
llxFooter();
$db->close();<|MERGE_RESOLUTION|>--- conflicted
+++ resolved
@@ -409,10 +409,6 @@
 		} else {
 			$title = $langs->trans('EditProductCombination');
 		}
-<<<<<<< HEAD
-		print load_fiche_titre($title);
-=======
->>>>>>> ee5fdc32
 
 		if ($action == 'add') {
 			$prodattr_all = $prodattr->fetchAll();
@@ -793,13 +789,8 @@
     				</td>
     				<td class="right"><?php echo ($currcomb->variation_price >= 0 ? '+' : '').price($currcomb->variation_price).($currcomb->variation_price_percentage ? ' %' : '') ?></td>
                     <?php if ($object->isProduct()) print '<td class="right">'.($currcomb->variation_weight >= 0 ? '+' : '').price($currcomb->variation_weight).' '.measuring_units_string($prodstatic->weight_units, 'weight').'</td>'; ?>
-<<<<<<< HEAD
-    				<td class="center;"><?php echo $prodstatic->getLibStatut(2, 0) ?></td>
-    				<td class="center;"><?php echo $prodstatic->getLibStatut(2, 1) ?></td>
-=======
     				<td class="center"><?php echo $prodstatic->getLibStatut(2, 0) ?></td>
     				<td class="center"><?php echo $prodstatic->getLibStatut(2, 1) ?></td>
->>>>>>> ee5fdc32
     				<td class="right">
     					<a class="paddingleft paddingright" href="<?php echo dol_buildpath('/variants/combinations.php?id='.$id.'&action=edit&valueid='.$currcomb->id, 2) ?>"><?php echo img_edit() ?></a>
     					<a class="paddingleft paddingright" href="<?php echo dol_buildpath('/variants/combinations.php?id='.$id.'&action=delete&valueid='.$currcomb->id, 2) ?>"><?php echo img_delete() ?></a>
