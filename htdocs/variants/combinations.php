--- conflicted
+++ resolved
@@ -171,13 +171,9 @@
 		$db->begin();
 
 		foreach ($toselect as $prodid) {
-<<<<<<< HEAD
-=======
-
 			// need create new of Product to prevent rename dir behavior
 			$prodstatic = new Product($db);
 
->>>>>>> efb506ba
 			if ($prodstatic->fetch($prodid) < 0) {
 				continue;
 			}
