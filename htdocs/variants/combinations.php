--- conflicted
+++ resolved
@@ -3,10 +3,7 @@
  * Copyright (C) 2017      	Laurent Destailleur <eldy@users.sourceforge.net>
  * Copyright (C) 2018-2024  Frédéric France     <frederic.france@free.fr>
  * Copyright (C) 2022   	Open-Dsi			<support@open-dsi.fr>
-<<<<<<< HEAD
-=======
  * Copyright (C) 2024		MDW							<mdeweerd@users.noreply.github.com>
->>>>>>> cc80841a
  *
  * This program is free software; you can redistribute it and/or modify
  * it under the terms of the GNU General Public License as published by
@@ -44,10 +41,7 @@
 $price_impact_percent = (bool) GETPOST('price_impact_percent');
 $price_impact = $price_impact_percent ? GETPOSTFLOAT('price_impact', 2) : GETPOSTFLOAT('price_impact', 'MU');
 
-<<<<<<< HEAD
-=======
 // for PRODUIT_MULTIPRICES
->>>>>>> cc80841a
 $level_price_impact = GETPOST('level_price_impact', 'array');
 $level_price_impact = array_map('price2num', $level_price_impact);
 $level_price_impact = array_map('floatval', $level_price_impact);
@@ -92,31 +86,18 @@
 }
 
 if ($object->id > 0) {
-<<<<<<< HEAD
-	if ($object->type == Product::TYPE_PRODUCT) {
-		restrictedArea($user, 'produit', $object->id, 'product&product', '', '');
-	}
-	if ($object->type == Product::TYPE_SERVICE) {
-=======
 	if ($object->isProduct()) {
 		restrictedArea($user, 'produit', $object->id, 'product&product', '', '');
 	}
 	if ($object->isService()) {
->>>>>>> cc80841a
 		restrictedArea($user, 'service', $object->id, 'product&product', '', '');
 	}
 } else {
 	restrictedArea($user, 'produit|service', $fieldvalue, 'product&product', '', '', $fieldtype);
 }
-<<<<<<< HEAD
-$usercanread = (($object->type == Product::TYPE_PRODUCT && $user->hasRight('produit', 'lire')) || ($object->type == Product::TYPE_SERVICE && $user->hasRight('service', 'lire')));
-$usercancreate = (($object->type == Product::TYPE_PRODUCT && $user->hasRight('produit', 'creer')) || ($object->type == Product::TYPE_SERVICE && $user->hasRight('service', 'creer')));
-$usercandelete = (($object->type == Product::TYPE_PRODUCT && $user->hasRight('produit', 'supprimer')) || ($object->type == Product::TYPE_SERVICE && $user->hasRight('service', 'supprimer')));
-=======
 $usercanread = (($object->isProduct() && $user->hasRight('produit', 'lire')) || ($object->isService() && $user->hasRight('service', 'lire')));
 $usercancreate = (($object->isProduct() && $user->hasRight('produit', 'creer')) || ($object->isService() && $user->hasRight('service', 'creer')));
 $usercandelete = (($object->isProduct() && $user->hasRight('produit', 'supprimer')) || ($object->isService() && $user->hasRight('service', 'supprimer')));
->>>>>>> cc80841a
 
 
 /*
@@ -178,14 +159,7 @@
 		$weight_impact = price2num($weight_impact);
 		$price_impact = price2num($price_impact);
 
-<<<<<<< HEAD
-		// for conf PRODUIT_MULTIPRICES
-		if (getDolGlobalString('PRODUIT_MULTIPRICES')) {
-			$level_price_impact = array_map('price2num', $level_price_impact);
-		} else {
-=======
 		if (!getDolGlobalString('PRODUIT_MULTIPRICES')) {
->>>>>>> cc80841a
 			$level_price_impact = array(1 => $price_impact);
 			$level_price_impact_percent = array(1 => $price_impact_percent);
 		}
@@ -308,20 +282,13 @@
 
 	// for conf PRODUIT_MULTIPRICES
 	if (getDolGlobalString('PRODUIT_MULTIPRICES')) {
-<<<<<<< HEAD
-		$level_price_impact = array_map('price2num', $level_price_impact);
-
-		$prodcomb->variation_price = (float) $level_price_impact[1];
-		$prodcomb->variation_price_percentage = (bool) $level_price_impact_percent[1];
-=======
 		$prodcomb->variation_price = $level_price_impact[1];
 		$prodcomb->variation_price_percentage = $level_price_impact_percent[1];
->>>>>>> cc80841a
 	} else {
 		$level_price_impact = array(1 => $price_impact);
 		$level_price_impact_percent = array(1 => $price_impact_percent);
 
-		$prodcomb->variation_price = (float) $price_impact;
+		$prodcomb->variation_price = $price_impact;
 		$prodcomb->variation_price_percentage = $price_impact_percent;
 	}
 
@@ -343,11 +310,7 @@
 	// Update product variant ref
 	$product_child = new Product($db);
 	$product_child->fetch($prodcomb->fk_product_child);
-<<<<<<< HEAD
-	$product_child->oldcopy = clone $product_child;
-=======
 	$product_child->oldcopy = clone $product_child;  // @phan-ignore-current-line PhanTypeMismatchProperty
->>>>>>> cc80841a
 	$product_child->ref = $reference;
 
 	$result = $product_child->update($product_child->id, $user);
@@ -436,17 +399,10 @@
 $form = new Form($db);
 
 $title = $langs->trans("Variant");
-<<<<<<< HEAD
 
 llxHeader("", $title);
 
 
-=======
-
-llxHeader("", $title);
-
-
->>>>>>> cc80841a
 if (!empty($id) || !empty($ref)) {
 	$showbarcode = isModEnabled('barcode');
 	if (getDolGlobalString('MAIN_USE_ADVANCED_PERMS') && !$user->hasRight('barcode', 'lire_advance')) {
