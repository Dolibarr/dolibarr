--- conflicted
+++ resolved
@@ -406,11 +406,7 @@
 
 if (!empty($id) || !empty($ref)) {
 	$showbarcode = isModEnabled('barcode');
-<<<<<<< HEAD
-	if (!empty($conf->global->MAIN_USE_ADVANCED_PERMS) && !$user->hasRight('barcode', 'lire_advance')) {
-=======
 	if (getDolGlobalString('MAIN_USE_ADVANCED_PERMS') && !$user->hasRight('barcode', 'lire_advance')) {
->>>>>>> 729451fa
 		$showbarcode = 0;
 	}
 
