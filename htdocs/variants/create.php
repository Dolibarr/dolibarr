--- conflicted
+++ resolved
@@ -1,10 +1,6 @@
 <?php
-<<<<<<< HEAD
-/* Copyright (C) 2016	Marcos García	<marcosgdf@gmail.com>
-=======
 /* Copyright (C) 2016   Marcos García   <marcosgdf@gmail.com>
  * Copyright (C) 2018   Frédéric France <frederic.france@netlogic.fr>
->>>>>>> d9b8a8c8
  *
  * This program is free software; you can redistribute it and/or modify
  * it under the terms of the GNU General Public License as published by
@@ -43,11 +39,7 @@
 
 		$resid = $prodattr->create($user);
 		if ($resid > 0) {
-<<<<<<< HEAD
-			setEventMessage($langs->trans('RecordSaved'));
-=======
 			setEventMessages($langs->trans('RecordSaved'), null, 'mesgs');
->>>>>>> d9b8a8c8
 			if ($backtopage)
 			{
 				header('Location: '.$backtopage);
@@ -106,9 +98,6 @@
 
 print '</form>';
 
-<<<<<<< HEAD
-=======
 // End of page
->>>>>>> d9b8a8c8
 llxFooter();
 $db->close();