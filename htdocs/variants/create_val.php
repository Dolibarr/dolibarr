--- conflicted
+++ resolved
@@ -67,19 +67,11 @@
 		$objectval->value = $value;
 
 		if ($objectval->create($user) > 0) {
-<<<<<<< HEAD
-			setEventMessages($langs->trans('RecordSaved'), null);
+			setEventMessages($langs->trans('RecordSaved'), null, 'mesgs');
 			header('Location: '.DOL_URL_ROOT.'/variants/card.php?id='.$object->id);
 			exit();
 		} else {
 			setEventMessages($langs->trans('ErrorCreatingProductAttributeValue'), $objectval->errors, 'errors');
-=======
-			setEventMessages($langs->trans('RecordSaved'), null, 'mesgs');
-			header('Location: '.DOL_URL_ROOT.'/variants/card.php?id='.$object->id);
-			exit();
-		} else {
-			setEventMessages($langs->trans('ErrorCreatingProductAttributeValue'), null, 'errors');
->>>>>>> e8f85084
 		}
 	}
 }
