<?php
/* Copyright (C) 2016   Marcos García   <marcosgdf@gmail.com>
 * Copyright (C) 2018   Frédéric France <frederic.france@netlogic.fr>
 *
 * This program is free software; you can redistribute it and/or modify
 * it under the terms of the GNU General Public License as published by
 * the Free Software Foundation; either version 3 of the License, or
 * (at your option) any later version.
 *
 * This program is distributed in the hope that it will be useful,
 * but WITHOUT ANY WARRANTY; without even the implied warranty of
 * MERCHANTABILITY or FITNESS FOR A PARTICULAR PURPOSE.  See the
 * GNU General Public License for more details.
 *
 * You should have received a copy of the GNU General Public License
 * along with this program. If not, see <http://www.gnu.org/licenses/>.
 */

require '../main.inc.php';
require_once DOL_DOCUMENT_ROOT.'/core/lib/product.lib.php';
require_once DOL_DOCUMENT_ROOT.'/product/class/product.class.php';
require_once DOL_DOCUMENT_ROOT.'/variants/class/ProductAttribute.class.php';
require_once DOL_DOCUMENT_ROOT.'/variants/class/ProductAttributeValue.class.php';
require_once DOL_DOCUMENT_ROOT.'/variants/class/ProductCombination.class.php';
require_once DOL_DOCUMENT_ROOT.'/variants/class/ProductCombination2ValuePair.class.php';

$langs->load("products");
$langs->load('other');

$id = GETPOST('id', 'int');
$ref = GETPOST('ref');
$form = new Form($db);

// Security check
$fieldvalue = (! empty($id) ? $id : $ref);
$fieldtype = (! empty($ref) ? 'ref' : 'rowid');
$result=restrictedArea($user,'produit|service',$fieldvalue,'product&product','','',$fieldtype);

$prodattr = new ProductAttribute($db);
$prodattrval = new ProductAttributeValue($db);
$product = new Product($db);

$product->fetch($id);

if (!$product->isProduct()) {
	header('Location: '.dol_buildpath('/product/card.php?id='.$product->id, 2));
	exit();
}

/**
 * Posible combinations. Format.
 * attrval => array(
 * 		valueid => array(
 * 			price => ''
 * 			weight => ''
 * 		)
 * )
 */
$combinations = GETPOST('combinations', 'array');
$price_var_percent = (bool) GETPOST('price_var_percent');
$donotremove = true;

if ($_POST) {

	$donotremove = (bool) GETPOST('donotremove');

	//We must check if all those given combinations actually exist
	$sanitized_values = array();

	foreach ($combinations as $attr => $val) {
		if ($prodattr->fetch($attr) > 0) {
			foreach ($val as $valueid => $content) {
				if ($prodattrval->fetch($valueid) > 0) {
					$sanitized_values[$attr][$valueid] = $content;
				}
			}
		}
	}

	if ($sanitized_values) {

		require DOL_DOCUMENT_ROOT.'/core/lib/functions2.lib.php';

		$adapted_values = array();

		//Adapt the array to the cartesian function
		foreach ($sanitized_values as $attr => $val) {
			$adapted_values[$attr] = array_keys($val);
		}

		$db->begin();

		$combination = new ProductCombination($db);

		$delete_prev_comb_res = 1;

		if (!$donotremove) {
			$delete_prev_comb_res = $combination->deleteByFkProductParent($user, $id);
		}

		//Current combinations will be deleted
		if ($delete_prev_comb_res > 0) {

			$res = 1;

			foreach (cartesianArray($adapted_values) as $currcomb) 
			{
				$res = $combination->createProductCombination($product, $currcomb, $sanitized_values, $price_var_percent);
				if ($res < 0) {
				    $error++;
				    setEventMessages($combination->error, $combination->errors, 'errors');
				    break;
				}
			}

			if ($res > 0) {
				$db->commit();
<<<<<<< HEAD
				setEventMessages($langs->trans('RecordSaved'), null);
=======
				setEventMessages($langs->trans('RecordSaved'), null, 'mesgs');
>>>>>>> e8f85084
				header('Location: '.dol_buildpath('/variants/combinations.php?id='.$id, 2));
				exit;
			}
		} else {
			setEventMessages($langs->trans('ErrorDeletingGeneratedProducts'), null, 'errors');
		}

		$db->rollback();

	} else {
		setEventMessages($langs->trans('ErrorFieldsRequired'), null, 'errors');
	}
}



/*
 *	View
 */

if (! empty($id) || ! empty($ref)) {
	$object = new Product($db);
	$result = $object->fetch($id, $ref);

	llxHeader("", "", $langs->trans("CardProduct".$object->type));

	if ($result > 0)
	{
		$showbarcode=empty($conf->barcode->enabled)?0:1;
		if (! empty($conf->global->MAIN_USE_ADVANCED_PERMS) && empty($user->rights->barcode->lire_advance)) $showbarcode=0;
		 
		$head=product_prepare_head($object);
		$titre=$langs->trans("CardProduct".$object->type);
		$picto=($object->type== Product::TYPE_SERVICE?'service':'product');
		dol_fiche_head($head, 'combinations', $titre, 0, $picto);
		 
		$linkback = '<a href="'.DOL_URL_ROOT.'/product/list.php?type='.$object->type.'">'.$langs->trans("BackToList").'</a>';
		$object->next_prev_filter=" fk_product_type = ".$object->type;
		 
		dol_banner_tab($object, 'ref', $linkback, ($user->societe_id?0:1), 'ref', '', '', '', 0, '', '', 1);
		
		dol_fiche_end();
	}

	print_fiche_titre($langs->trans('ProductCombinationGenerator'));

	$dictionary_attr = array();

	foreach ($prodattr->fetchAll() as $attr) {
		$dictionary_attr[$attr->id] = $attr;
		foreach ($prodattrval->fetchAllByProductAttribute($attr->id) as $attrval) {
			$dictionary_attr[$attr->id]->values[$attrval->id] = $attrval;
		}
	}
	?>

	<script>

		dictionary_attr = <?php echo json_encode($dictionary_attr) ?>;
		weight_units = '<?php echo measuring_units_string($object->weight_units, 'weight') ?>';
		attr_selected = {};
		percentage_variation = jQuery('input#price_var_percent').prop('checked');

		function parseSelectedFeatures(attr, val, inputs) {

			var price = '';
			var weight = '';

			if (typeof(inputs) == 'object') {
				price = inputs.price;
				weight = inputs.weight;
			}

			if (!attr_selected.hasOwnProperty(attr)) {

				var label = dictionary_attr[attr].label;

				var table = jQuery(document.createElement('table'))
					.attr('id', 'combinations_'+attr)
					.css('width', '100%')
					.addClass('liste')
					.append(
						jQuery(document.createElement('thead'))
							.append(jQuery(document.createElement('tr'))
								.addClass('liste_titre')
								.append(
									jQuery(document.createElement('th'))
										.addClass('liste_titre')
										.css('width', '40%')
										.text(label),
									jQuery(document.createElement('th')).addClass('liste_titre').css('text-align', 'center').html('<?php echo $langs->trans('PriceImpact') ?>'),
									jQuery(document.createElement('th')).addClass('liste_titre').css('text-align', 'center').html('<?php echo $langs->trans('WeightImpact') ?>')
								)
							)
					)
				;


				jQuery('form#combinationsform').prepend(table);

				attr_selected[attr] = [];
			} else {
				if (jQuery.inArray(val, attr_selected[attr]) != -1) {
					return;
				}
			}

			var combinations_table = jQuery('table#combinations_' + attr);
			var html = jQuery(document.createElement('tr'));

			if (combinations_table.children('tbody').children('tr').length % 2 === 0) {
				html.addClass('pair');
			} else {
				html.addClass('impair');
			}

			var percent_symbol_html = jQuery(document.createElement('span')).attr('id', 'percentsymbol').html(' %');

			if (!percentage_variation) {
				percent_symbol_html.hide();
			}

			html.append(
				jQuery(document.createElement('td')).text(dictionary_attr[attr].values[val].value),
				jQuery(document.createElement('td')).css('text-align', 'center').append(
					jQuery(document.createElement('input')).attr('type', 'text').css('width', '50px').attr('name', 'combinations[' + attr + '][' + val + '][price]').val(price),
					percent_symbol_html
				),
				jQuery(document.createElement('td')).css('text-align', 'center').append(
					jQuery(document.createElement('input')).attr('type', 'text').css('width', '50px').attr('name', 'combinations[' + attr + '][' + val + '][weight]').val(weight),
					' ' + weight_units
				)
			);

			combinations_table.append(html);

			attr_selected[attr].push(val);
		}

		function showHidePercentageSymbol(checked) {

			percentage_variation = checked;

			if (checked) {
				jQuery('span#percentsymbol').show();
			} else {
				jQuery('span#percentsymbol').hide();
			}
		}

		jQuery(document).ready(function() {

			var input_price_var_percent = jQuery('input#price_var_percent');

			jQuery.each(<?php echo json_encode($combinations) ?>, function(key, val) {
				jQuery.each(val, function(valkey, valcontent) {
					parseSelectedFeatures(key, valkey, valcontent);
				});
			});

			jQuery('#addfeature').click(function() {
				jQuery('#features option:selected').each(function(selector) {
					var explode = jQuery(this).val().split(':');
					parseSelectedFeatures(explode[0], explode[1]);
				});
			});

			jQuery('#delfeature').click(function() {
				jQuery('#features option:selected').each(function(selector) {
					var explode = jQuery(this).val().split(':');

					if (attr_selected.hasOwnProperty(explode[0])) {
						var tr = jQuery('input[name="combinations[' + explode[0] + '][' + explode[1] + '][price]"').parent().parent();

						var index_value = jQuery.inArray(explode[1], attr_selected[explode[0]]);

						attr_selected[explode[0]].splice(index_value, 1);

						if (tr.parent().children('tr').length === 1) {
							tr.parent().parent().detach();
							delete attr_selected[explode[0]]
						} else {
							tr.detach();
						}
					}
				});
			});

			input_price_var_percent.click(function() {
				showHidePercentageSymbol(jQuery(this).prop('checked'));
			});

			jQuery('input#donotremove').click(function() {
				if (jQuery(this).prop('checked')) {
					jQuery('div#info_donotremove').hide();
				} else {
					jQuery('div#info_donotremove').show();
				}
			});
		});

	</script>

	<div style="width: 100%;display:block; height: 300px">

		<div style="float:right; width: 79%; margin-left: 1%">

			<form method="post" id="combinationsform">

					<p><?php echo $langs->trans('TooMuchCombinationsWarning', $langs->trans('DoNotRemovePreviousCombinations')) ?></p>
					<input type="checkbox" name="price_var_percent"
					       id="price_var_percent"<?php echo $price_var_percent ? ' checked' : '' ?>> <label
						for="price_var_percent"><?php echo $langs->trans('UsePercentageVariations') ?></label>
					<br>
					<input type="checkbox" name="donotremove"
					       id="donotremove"<?php echo $donotremove ? ' checked' : '' ?>> <label for="donotremove"><?php echo $langs->trans('DoNotRemovePreviousCombinations') ?></label>

					<br>
					<div id="info_donotremove" class="info" style="<?php echo $donotremove ? 'display: none' : '' ?>">
						<?php echo img_warning() ?>
						<?php echo $langs->trans('ProductCombinationGeneratorWarning') ?>
					</div>
					<br>

				<div style="text-align: center">
					<input type="submit" value="<?php echo $langs->trans('Generate') ?>" class="button" name="submit">
				</div>

			</form>

		</div>
		<div style="float:left; width: 20%">

			<select id="features" multiple style="width: 100%; height: 300px; overflow: auto">
				<?php foreach ($dictionary_attr as $attr): ?>
				<optgroup label="<?php echo $attr->label ?>">
					<?php foreach ($attr->values as $attrval): ?>
						<option value="<?php echo $attr->id.':'.$attrval->id ?>"<?php
						if (isset($combinations[$attr->id][$attrval->id])) {
							echo ' selected';
						}
						?>><?php echo dol_htmlentities($attrval->value) ?></option>
					<?php endforeach ?>
				</optgroup>
				<?php endforeach ?>
			</select>

			<br><br>
			<a class="button" id="delfeature" style="float: right"><?php echo img_edit_remove() ?></a>
			<a class="button" id="addfeature"><?php echo img_edit_add() ?></a>

		</div>

	</div>


	<?php

	llxFooter();
}<|MERGE_RESOLUTION|>--- conflicted
+++ resolved
@@ -103,7 +103,7 @@
 
 			$res = 1;
 
-			foreach (cartesianArray($adapted_values) as $currcomb) 
+			foreach (cartesianArray($adapted_values) as $currcomb)
 			{
 				$res = $combination->createProductCombination($product, $currcomb, $sanitized_values, $price_var_percent);
 				if ($res < 0) {
@@ -115,11 +115,7 @@
 
 			if ($res > 0) {
 				$db->commit();
-<<<<<<< HEAD
-				setEventMessages($langs->trans('RecordSaved'), null);
-=======
 				setEventMessages($langs->trans('RecordSaved'), null, 'mesgs');
->>>>>>> e8f85084
 				header('Location: '.dol_buildpath('/variants/combinations.php?id='.$id, 2));
 				exit;
 			}
@@ -150,17 +146,17 @@
 	{
 		$showbarcode=empty($conf->barcode->enabled)?0:1;
 		if (! empty($conf->global->MAIN_USE_ADVANCED_PERMS) && empty($user->rights->barcode->lire_advance)) $showbarcode=0;
-		 
+
 		$head=product_prepare_head($object);
 		$titre=$langs->trans("CardProduct".$object->type);
 		$picto=($object->type== Product::TYPE_SERVICE?'service':'product');
 		dol_fiche_head($head, 'combinations', $titre, 0, $picto);
-		 
+
 		$linkback = '<a href="'.DOL_URL_ROOT.'/product/list.php?type='.$object->type.'">'.$langs->trans("BackToList").'</a>';
 		$object->next_prev_filter=" fk_product_type = ".$object->type;
-		 
+
 		dol_banner_tab($object, 'ref', $linkback, ($user->societe_id?0:1), 'ref', '', '', '', 0, '', '', 1);
-		
+
 		dol_fiche_end();
 	}
 
