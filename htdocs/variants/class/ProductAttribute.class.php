--- conflicted
+++ resolved
@@ -262,14 +262,10 @@
 			return -1;
 		}
 
-<<<<<<< HEAD
-		$sql = "SELECT rowid, ref, ref_ext, label, rang FROM ".MAIN_DB_PREFIX."product_attribute WHERE rowid = ".((int) $id)." AND entity IN (".getEntity('product').")";
-=======
 		$sql = "SELECT rowid, ref, ref_ext, label, position";
 		$sql .= " FROM " . MAIN_DB_PREFIX . $this->table_element;
 		$sql .= " WHERE rowid = " . ((int) $id);
 		$sql .= " AND entity IN (" . getEntity('product') . ")";
->>>>>>> 95dc2558
 
 		dol_syslog(__METHOD__, LOG_DEBUG);
 		$resql = $this->db->query($sql);
@@ -758,14 +754,9 @@
 	 */
 	public function countChildProducts()
 	{
-<<<<<<< HEAD
-		$sql = "SELECT COUNT(*) count FROM ".MAIN_DB_PREFIX."product_attribute_combination2val pac2v
-		LEFT JOIN ".MAIN_DB_PREFIX."product_attribute_combination pac ON pac2v.fk_prod_combination = pac.rowid WHERE pac2v.fk_prod_attr = ".((int) $this->id)." AND pac.entity IN (".getEntity('product').")";
-=======
 		global $langs;
 		$error = 0;
 		$count = 0;
->>>>>>> 95dc2558
 
 		// Clean parameters
 		$this->id = $this->id > 0 ? $this->id : 0;
@@ -1139,11 +1130,7 @@
 			$linkend = '</a>';
 		}
 
-<<<<<<< HEAD
-		$sql = 'UPDATE '.MAIN_DB_PREFIX.'product_attribute SET rang = '.((int) $this->rang).' WHERE rang = '.((int) $newrang);
-=======
 		$result .= $linkstart;
->>>>>>> 95dc2558
 
 		if (empty($this->showphoto_on_popup)) {
 			if ($withpicto) {
