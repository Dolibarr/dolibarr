--- conflicted
+++ resolved
@@ -1,11 +1,6 @@
 <?php
-<<<<<<< HEAD
-/* Copyright (C) 2016	Marcos García	<marcosgdf@gmail.com>
- * Copyright (C) 2022   Open-Dsi		<support@open-dsi.fr>
-=======
 /* Copyright (C) 2016	    Marcos García		<marcosgdf@gmail.com>
  * Copyright (C) 2022       Open-Dsi			<support@open-dsi.fr>
->>>>>>> cc80841a
  * Copyright (C) 2023-2024  Frédéric France     <frederic.france@free.fr>
  * Copyright (C) 2024		MDW							<mdeweerd@users.noreply.github.com>
  *
@@ -102,11 +97,7 @@
 	 *  Note: To have value dynamic, you can set value to 0 in definition and edit the value on the fly into the constructor.
 	 */
 	/**
-<<<<<<< HEAD
-	 * @var array<string,array{type:string,label:string,enabled:int<0,2>|string,position:int,notnull?:int,visible:int,noteditable?:int,default?:string,index?:int,foreignkey?:string,searchall?:int,isameasure?:int,css?:string,csslist?:string,help?:string,showoncombobox?:int,disabled?:int,arrayofkeyval?:array<int,string>,comment?:string}>  Array with all fields and their property. Do not use it as a static var. It may be modified by constructor.
-=======
 	 * @var array<string,array{type:string,label:string,enabled:int<0,2>|string,position:int,notnull?:int,visible:int<-2,5>|string,noteditable?:int<0,1>,default?:string,index?:int,foreignkey?:string,searchall?:int<0,1>,isameasure?:int<0,1>,css?:string,csslist?:string,help?:string,showoncombobox?:int<0,2>,disabled?:int<0,1>,arrayofkeyval?:array<int|string,string>,comment?:string,validate?:int<0,1>}>  Array with all fields and their property. Do not use it as a static var. It may be modified by constructor.
->>>>>>> cc80841a
 	 */
 	public $fields = array(
 		'rowid' => array('type' => 'integer', 'label' => 'TechnicalID', 'enabled' => 1, 'position' => 1, 'notnull' => 1, 'visible' => 0, 'noteditable' => 1, 'index' => 1, 'css' => 'left', 'comment' => "Id"),
@@ -378,15 +369,9 @@
 	/**
 	 * Updates a product attribute
 	 *
-<<<<<<< HEAD
-	 * @param   User            $user           User who updates the attribute
-	 * @param   int        		$notrigger      1 = Do not execute trigger (0 by default)
-	 * @return 	int								Return <0 if KO, 1 if OK
-=======
 	 * @param   User		$user		User who updates the attribute
 	 * @param   int<0,1>	$notrigger	1 = Do not execute trigger (0 by default)
 	 * @return 	int<-1,1>				<0 if KO, 1 if OK
->>>>>>> cc80841a
 	 */
 	public function update(User $user, $notrigger = 0)
 	{
@@ -535,11 +520,7 @@
 	 * Load array lines
 	 *
 	 * @param	string		$filters	Filter on other fields
-<<<<<<< HEAD
-	 * @return	int						Return integer <0 if KO, >0 if OK
-=======
 	 * @return	int						    Return integer <0 if KO, >0 if OK
->>>>>>> cc80841a
 	 */
 	public function fetch_lines($filters = '')
 	{
@@ -1250,11 +1231,6 @@
 	 */
 	public function getKanbanView($option = '', $arraydata = null)
 	{
-<<<<<<< HEAD
-		global $conf, $langs;
-
-=======
->>>>>>> cc80841a
 		$selected = (empty($arraydata['selected']) ? 0 : $arraydata['selected']);
 
 		$return = '<div class="box-flex-item box-flex-grow-zero">';
@@ -1330,11 +1306,7 @@
 	 *
 	 *  @param	int		        $dateSelector       1=Show also date range input fields
 	 *  @param	Societe			$seller				Object thirdparty who sell
-<<<<<<< HEAD
-	 *  @param	Societe			$buyer				Object thirdparty who buy
-=======
 	 *  @param	?Societe		$buyer				Object thirdparty who buy
->>>>>>> cc80841a
 	 *  @param	string			$defaulttpldir		Directory where to find the template
 	 *	@return	void
 	 */
@@ -1375,11 +1347,7 @@
 	 *
 	 *	@param	string		$action				Action code
 	 *	@param  Societe		$seller            	Object of seller third party
-<<<<<<< HEAD
-	 *	@param  Societe  	$buyer             	Object of buyer third party
-=======
 	 *	@param  ?Societe  	$buyer             	Object of buyer third party
->>>>>>> cc80841a
 	 *	@param	int			$selected		   	Object line selected
 	 *	@param  int	    	$dateSelector      	1=Show also date range input fields
 	 *  @param	string		$defaulttpldir		Directory where to find the template
@@ -1461,11 +1429,7 @@
 	 *
 	 *	@param	string      		$action				GET/POST action
 	 *	@param  CommonObjectLine 	$line			    Selected object line to output
-<<<<<<< HEAD
-	 *	@param  string	    		$var               	Is it a an odd line (true)
-=======
 	 *	@param  ''		    		$var               	Is it a an odd line (not used)
->>>>>>> cc80841a
 	 *	@param  int		    		$num               	Number of line (0)
 	 *	@param  int		    		$i					I
 	 *	@param  int		    		$dateSelector      	1=Show also date range input fields
@@ -1480,13 +1444,7 @@
 	{
 		global $conf, $langs, $user, $object, $hookmanager;
 		global $form;
-<<<<<<< HEAD
-		global $object_rights, $disableedit, $disablemove, $disableremove; // TODO We should not use global var for this !
-
-		$object_rights = $user->rights->variants;
-=======
 		global $disableedit, $disablemove, $disableremove; // TODO We should not use global var for this !
->>>>>>> cc80841a
 
 		// Line in view mode
 		if ($action != 'editline' || $selected != $line->id) {
