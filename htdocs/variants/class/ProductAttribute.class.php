<?php

/* Copyright (C) 2016	Marcos García	<marcosgdf@gmail.com>
 *
 * This program is free software; you can redistribute it and/or modify
 * it under the terms of the GNU General Public License as published by
 * the Free Software Foundation; either version 3 of the License, or
 * (at your option) any later version.
 *
 * This program is distributed in the hope that it will be useful,
 * but WITHOUT ANY WARRANTY; without even the implied warranty of
 * MERCHANTABILITY or FITNESS FOR A PARTICULAR PURPOSE.  See the
 * GNU General Public License for more details.
 *
 * You should have received a copy of the GNU General Public License
 * along with this program. If not, see <https://www.gnu.org/licenses/>.
 */

require_once DOL_DOCUMENT_ROOT.'/core/class/commonobject.class.php';
/**
 * Class ProductAttribute
 * Used to represent a product attribute
 */
class ProductAttribute extends CommonObject
{
	/**
	 * Database handler
	 * @var DoliDB
	 */
	public $db;

	/**
	 * Id of the product attribute
	 * @var int
	 */
	public $id;

	/**
	 * Ref of the product attribute
	 * @var string
	 */
	public $ref;

	/**
	 * External ref of the product attribute
	 * @var string
	 */
	public $ref_ext;

	/**
	 * Label of the product attribute
	 * @var string
	 */
	public $label;

	/**
	 * Order of attribute.
	 * Lower ones will be shown first and higher ones last
	 * @var int
	 */
	public $rang;

	/**
	 * Constructor
	 *
	 * @param   DoliDB $db     Database handler
	 */
	public function __construct(DoliDB $db)
	{
		global $conf;

		$this->db = $db;
		$this->entity = $conf->entity;
	}

	/**
	 * Fetches the properties of a product attribute
	 *
	 * @param int $id Attribute id
	 * @return int <1 KO, >1 OK
	 */
	public function fetch($id)
	{
		if (!$id) {
			return -1;
		}

		$sql = "SELECT rowid, ref, ref_ext, label, rang FROM ".MAIN_DB_PREFIX."product_attribute WHERE rowid = ".(int) $id." AND entity IN (".getEntity('product').")";

		$query = $this->db->query($sql);

		if (!$this->db->num_rows($query)) {
			return -1;
		}

		$obj = $this->db->fetch_object($query);

		$this->id = $obj->rowid;
		$this->ref = $obj->ref;
		$this->ref_ext = $obj->ref_ext;
		$this->label = $obj->label;
		$this->rang = $obj->rang;

		return 1;
	}

	/**
	 * Returns an array of all product variants
	 *
	 * @return ProductAttribute[]
	 */
	public function fetchAll()
	{
		$return = array();

		$sql = 'SELECT rowid, ref, ref_ext, label, rang FROM '.MAIN_DB_PREFIX."product_attribute WHERE entity IN (".getEntity('product').')';
		$sql .= $this->db->order('rang', 'asc');
		$query = $this->db->query($sql);
		if ($query)
		{
<<<<<<< HEAD
    		while ($result = $this->db->fetch_object($query)) {
    			$tmp = new ProductAttribute($this->db);
    			$tmp->id = $result->rowid;
    			$tmp->ref = $result->ref;
				$tmp->ref_ext = $result->ref_ext;
    			$tmp->label = $result->label;
    			$tmp->rang = $result->rang;

    			$return[] = $tmp;
    		}
=======
			while ($result = $this->db->fetch_object($query)) {
				$tmp = new ProductAttribute($this->db);
				$tmp->id = $result->rowid;
				$tmp->ref = $result->ref;
				$tmp->label = $result->label;
				$tmp->rang = $result->rang;

				$return[] = $tmp;
			}
>>>>>>> db879c3f
		}
		else dol_print_error($this->db);

		return $return;
	}

	/**
	 * Creates a product attribute
	 *
	 * @param   User    $user      Object user
	 * @param   int     $notrigger Do not execute trigger
	 * @return 					int <0 KO, Id of new variant if OK
	 */
	public function create(User $user, $notrigger = 0)
	{
		if (empty($notrigger)) {
			// Call trigger
			$result = $this->call_trigger('PRODUCT_ATTRIBUTE_CREATE', $user);
			if ($result < 0) {
				return -1;
			}
			// End call triggers
		}

		//Ref must be uppercase
		$this->ref = strtoupper($this->ref);

		$sql = "INSERT INTO ".MAIN_DB_PREFIX."product_attribute (ref, ref_ext, label, entity, rang)
		VALUES ('".$this->db->escape($this->ref)."', '".$this->db->escape($this->ref_ext)."', '".$this->db->escape($this->label)."', ".(int) $this->entity.", ".(int) $this->rang.")";

		$query = $this->db->query($sql);
		if ($query)
		{
			$this->id = $this->db->last_insert_id(MAIN_DB_PREFIX.'product_attribute');

			return $this->id;
		}

		return -1;
	}

	/**
	 * Updates a product attribute
	 *
	 * @param   User    $user      Object user
	 * @param   int     $notrigger Do not execute trigger
	 * @return 	int 				<0 KO, >0 OK
	 */
	public function update(User $user, $notrigger = 0)
	{
		if (empty($notrigger)) {
			// Call trigger
			$result = $this->call_trigger('PRODUCT_ATTRIBUTE_MODIFY', $user);
			if ($result < 0) {
				return -1;
			}
			// End call triggers
		}

		//Ref must be uppercase
		$this->ref = trim(strtoupper($this->ref));
		$this->label = trim($this->label);

		$sql = "UPDATE ".MAIN_DB_PREFIX."product_attribute SET ref = '".$this->db->escape($this->ref)."', ref_ext = '".$this->db->escape($this->ref_ext)."', label = '".$this->db->escape($this->label)."', rang = ".(int) $this->rang." WHERE rowid = ".(int) $this->id;

		if ($this->db->query($sql)) {
			return 1;
		}

		return -1;
	}

	/**
	 * Deletes a product attribute
	 *
	 * @param   User    $user      Object user
	 * @param   int     $notrigger Do not execute trigger
	 * @return 	int <0 KO, >0 OK
	 */
	public function delete(User $user, $notrigger = 0)
	{
		if (empty($notrigger)) {
			// Call trigger
			$result = $this->call_trigger('PRODUCT_ATTRIBUTE_DELETE', $user);
			if ($result < 0) {
				return -1;
			}
			// End call triggers
		}

		$sql = "DELETE FROM ".MAIN_DB_PREFIX."product_attribute WHERE rowid = ".(int) $this->id;

		if ($this->db->query($sql)) {
			return 1;
		}

		return -1;
	}

	/**
	 * Returns the number of values for this attribute
	 *
	 * @return int
	 */
	public function countChildValues()
	{
		$sql = "SELECT COUNT(*) count FROM ".MAIN_DB_PREFIX."product_attribute_value WHERE fk_product_attribute = ".(int) $this->id;

		$query = $this->db->query($sql);
		$result = $this->db->fetch_object($query);

		return $result->count;
	}

	/**
	 * Returns the number of products that are using this attribute
	 *
	 * @return int
	 */
	public function countChildProducts()
	{
		$sql = "SELECT COUNT(*) count FROM ".MAIN_DB_PREFIX."product_attribute_combination2val pac2v
		LEFT JOIN ".MAIN_DB_PREFIX."product_attribute_combination pac ON pac2v.fk_prod_combination = pac.rowid WHERE pac2v.fk_prod_attr = ".(int) $this->id." AND pac.entity IN (".getEntity('product').")";

		$query = $this->db->query($sql);

		$result = $this->db->fetch_object($query);

		return $result->count;
	}


	/**
	 * Reorders the order of the variants.
	 * This is an internal function used by moveLine function
	 *
	 * @return int <0 KO >0 OK
	 */
	protected function reorderLines()
	{
		global $user;

		$tmp_order = array();

		$sql = 'SELECT rowid FROM '.MAIN_DB_PREFIX.'product_attribute WHERE rang = 0';
		$sql .= $this->db->order('rang, rowid', 'asc');

		$query = $this->db->query($sql);

		if (!$query) {
			return -1;
		}

		while ($result = $this->db->fetch_object($query)) {
			$tmp_order[] = $result->rowid;
		}

		foreach ($tmp_order as $order => $rowid) {
			$tmp = new ProductAttribute($this->db);
			$tmp->fetch($rowid);
			$tmp->rang = $order + 1;

			if ($tmp->update($user) < 0) {
				return -1;
			}
		}

		return 1;
	}

	/**
	 * Internal function to handle moveUp and moveDown functions
	 *
	 * @param string $type up/down
	 * @return int <0 KO >0 OK
	 */
	private function moveLine($type)
	{
		global $user;

		if ($this->reorderLines() < 0) {
			return -1;
		}

		$this->db->begin();

		if ($type == 'up') {
			$newrang = $this->rang - 1;
		} else {
			$newrang = $this->rang + 1;
		}

		$sql = 'UPDATE '.MAIN_DB_PREFIX.'product_attribute SET rang = '.$this->rang.' WHERE rang = '.$newrang;

		if (!$this->db->query($sql)) {
			$this->db->rollback();
			return -1;
		}

		$this->rang = $newrang;

		if ($this->update($user) < 0) {
			$this->db->rollback();
			return -1;
		}

		$this->db->commit();
		return 1;
	}

	/**
	 * Shows this attribute before others
	 *
	 * @return int <0 KO >0 OK
	 */
	public function moveUp()
	{
		return $this->moveLine('up');
	}

	/**
	 * Shows this attribute after others
	 *
	 * @return int <0 KO >0 OK
	 */
	public function moveDown()
	{
		return $this->moveLine('down');
	}

	/**
	 * Updates the order of all variants. Used by AJAX page for drag&drop
	 *
	 * @param DoliDB $db Database handler
	 * @param array $order Array with row id ordered in ascendent mode
	 * @return int <0 KO >0 OK
	 */
	public static function bulkUpdateOrder(DoliDB $db, array $order)
	{
		global $user;

		$tmp = new ProductAttribute($db);

		foreach ($order as $key => $attrid) {
			if ($tmp->fetch($attrid) < 0) {
				return -1;
			}

			$tmp->rang = $key;

			if ($tmp->update($user) < 0) {
				return -1;
			}
		}

		return 1;
	}
}<|MERGE_RESOLUTION|>--- conflicted
+++ resolved
@@ -118,28 +118,16 @@
 		$query = $this->db->query($sql);
 		if ($query)
 		{
-<<<<<<< HEAD
-    		while ($result = $this->db->fetch_object($query)) {
-    			$tmp = new ProductAttribute($this->db);
-    			$tmp->id = $result->rowid;
-    			$tmp->ref = $result->ref;
-				$tmp->ref_ext = $result->ref_ext;
-    			$tmp->label = $result->label;
-    			$tmp->rang = $result->rang;
-
-    			$return[] = $tmp;
-    		}
-=======
-			while ($result = $this->db->fetch_object($query)) {
-				$tmp = new ProductAttribute($this->db);
-				$tmp->id = $result->rowid;
-				$tmp->ref = $result->ref;
-				$tmp->label = $result->label;
-				$tmp->rang = $result->rang;
-
-				$return[] = $tmp;
-			}
->>>>>>> db879c3f
+      while ($result = $this->db->fetch_object($query)) {
+        $tmp = new ProductAttribute($this->db);
+        $tmp->id = $result->rowid;
+        $tmp->ref = $result->ref;
+        $tmp->ref_ext = $result->ref_ext;
+        $tmp->label = $result->label;
+        $tmp->rang = $result->rang;
+
+        $return[] = $tmp;
+      }
 		}
 		else dol_print_error($this->db);
 
