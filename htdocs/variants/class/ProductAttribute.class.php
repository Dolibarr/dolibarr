--- conflicted
+++ resolved
@@ -369,15 +369,9 @@
 	/**
 	 * Updates a product attribute
 	 *
-<<<<<<< HEAD
-	 * @param   User		$user		User who updates the attribute
-	 * @param   int<0,1>	$notrigger	1 = Do not execute trigger (0 by default)
-	 * @return 	int<-1,1>				<0 if KO, 1 if OK
-=======
 	 * @param   User            $user           User who updates the attribute
-	 * @param   int        		$notrigger      1 = Do not execute trigger (0 by default)
-	 * @return 	int								Return <0 if KO, 1 if OK
->>>>>>> 173dc1a7
+	 * @param   int        		  $notrigger      1 = Do not execute trigger (0 by default)
+	 * @return 	int								              Return <0 if KO, 1 if OK
 	 */
 	public function update(User $user, $notrigger = 0)
 	{
@@ -526,7 +520,7 @@
 	 * Load array lines
 	 *
 	 * @param	string		$filters	Filter on other fields
-	 * @return	int						Return integer <0 if KO, >0 if OK
+	 * @return	int						    Return integer <0 if KO, >0 if OK
 	 */
 	public function fetch_lines($filters = '')
 	{
