<?php

/* Copyright (C) 2016	Marcos García	<marcosgdf@gmail.com>
 * Copyright (C) 2018	Juanjo Menent	<jmenent@2byte.es>
 *
 * This program is free software; you can redistribute it and/or modify
 * it under the terms of the GNU General Public License as published by
 * the Free Software Foundation; either version 3 of the License, or
 * (at your option) any later version.
 *
 * This program is distributed in the hope that it will be useful,
 * but WITHOUT ANY WARRANTY; without even the implied warranty of
 * MERCHANTABILITY or FITNESS FOR A PARTICULAR PURPOSE.  See the
 * GNU General Public License for more details.
 *
 * You should have received a copy of the GNU General Public License
 * along with this program. If not, see <https://www.gnu.org/licenses/>.
 */

/**
 * Class ProductCombination
 * Used to represent a product combination
 */
class ProductCombination
{
	/**
	 * Database handler
	 * @var DoliDB
	 */
	private $db;

	/**
	 * Rowid of combination
	 * @var int
	 */
	public $id;

	/**
	 * Rowid of parent product
	 * @var int
	 */
	public $fk_product_parent;

	/**
	 * Rowid of child product
	 * @var int
	 */
	public $fk_product_child;

	/**
	 * Price variation
	 * @var float
	 */
	public $variation_price;

	/**
	 * Is the price variation a relative variation?
	 * @var bool
	 */
	public $variation_price_percentage = false;

	/**
	 * Weight variation
	 * @var float
	 */
	public $variation_weight;

	/**
	 * Combination entity
	 * @var int
	 */
	public $entity;

	/**
	 * Constructor
	 *
	 * @param   DoliDB $db     Database handler
	 */
	public function __construct(DoliDB $db)
	{
		global $conf;

		$this->db = $db;
		$this->entity = $conf->entity;
	}

	/**
	 * Retrieves a combination by its rowid
	 *
	 * @param int $rowid Row id
	 * @return int <0 KO, >0 OK
	 */
	public function fetch($rowid)
	{
		$sql = "SELECT rowid, fk_product_parent, fk_product_child, variation_price, variation_price_percentage, variation_weight FROM ".MAIN_DB_PREFIX."product_attribute_combination WHERE rowid = ".(int) $rowid." AND entity IN (".getEntity('product').")";

		$query = $this->db->query($sql);

		if (!$query) {
			return -1;
		}

		if (!$this->db->num_rows($query)) {
			return -1;
		}

		$obj = $this->db->fetch_object($query);

		$this->id = $obj->rowid;
		$this->fk_product_parent = $obj->fk_product_parent;
		$this->fk_product_child = $obj->fk_product_child;
		$this->variation_price = $obj->variation_price;
		$this->variation_price_percentage = $obj->variation_price_percentage;
		$this->variation_weight = $obj->variation_weight;

		return 1;
	}

	/**
	 * Retrieves a product combination by a child product row id
	 *
	 * @param int $fk_child Product row id
	 * @return int <0 KO, >0 OK
	 */
	public function fetchByFkProductChild($fk_child)
	{
		$sql = "SELECT rowid, fk_product_parent, fk_product_child, variation_price, variation_price_percentage, variation_weight FROM ".MAIN_DB_PREFIX."product_attribute_combination WHERE fk_product_child = ".(int) $fk_child." AND entity IN (".getEntity('product').")";

		$query = $this->db->query($sql);

		if (!$query) {
			return -1;
		}

		if (!$this->db->num_rows($query)) {
			return -1;
		}

		$result = $this->db->fetch_object($query);

		$this->id = $result->rowid;
		$this->fk_product_parent = $result->fk_product_parent;
		$this->fk_product_child = $result->fk_product_child;
		$this->variation_price = $result->variation_price;
		$this->variation_price_percentage = $result->variation_price_percentage;
		$this->variation_weight = $result->variation_weight;

		return 1;
	}

	/**
	 * Retrieves all product combinations by the product parent row id
	 *
	 * @param int $fk_product_parent Rowid of parent product
	 * @return int|ProductCombination[] <0 KO
	 */
	public function fetchAllByFkProductParent($fk_product_parent)
	{
		$sql = "SELECT rowid, fk_product_parent, fk_product_child, variation_price, variation_price_percentage, variation_weight FROM ".MAIN_DB_PREFIX."product_attribute_combination WHERE fk_product_parent = ".(int) $fk_product_parent." AND entity IN (".getEntity('product').")";

		$query = $this->db->query($sql);

		if (!$query) {
			return -1;
		}

		$return = array();

		while ($result = $this->db->fetch_object($query)) {
			$tmp = new ProductCombination($this->db);
			$tmp->id = $result->rowid;
			$tmp->fk_product_parent = $result->fk_product_parent;
			$tmp->fk_product_child = $result->fk_product_child;
			$tmp->variation_price = $result->variation_price;
			$tmp->variation_price_percentage = $result->variation_price_percentage;
			$tmp->variation_weight = $result->variation_weight;

			$return[] = $tmp;
		}

		return $return;
	}

	/**
	 * Retrieves all product combinations by the product parent row id
	 *
	 * @param  int     $fk_product_parent  Id of parent product
	 * @return int                         Nb of record
	 */
	public function countNbOfCombinationForFkProductParent($fk_product_parent)
	{
		$nb = 0;
		$sql = "SELECT count(rowid) as nb FROM ".MAIN_DB_PREFIX."product_attribute_combination WHERE fk_product_parent = ".(int) $fk_product_parent." AND entity IN (".getEntity('product').")";

		$resql = $this->db->query($sql);
		if ($resql) {
			$obj = $this->db->fetch_object($resql);
			if ($obj) $nb = $obj->nb;
		}

		return $nb;
	}

	/**
	 * Creates a product attribute combination
	 *
	 * @param	User	$user	Object user
	 * @return 	int				<0 if KO, >0 if OK
	 */
	public function create($user)
	{
		$sql = "INSERT INTO ".MAIN_DB_PREFIX."product_attribute_combination
		(fk_product_parent, fk_product_child, variation_price, variation_price_percentage, variation_weight, entity)
		VALUES (".(int) $this->fk_product_parent.", ".(int) $this->fk_product_child.",
		".(float) $this->variation_price.", ".(int) $this->variation_price_percentage.",
		".(float) $this->variation_weight.", ".(int) $this->entity.")";

		$query = $this->db->query($sql);

		if (!$query) {
			return -1;
		}

		$this->id = $this->db->last_insert_id(MAIN_DB_PREFIX.'product_attribute_combination');

		return 1;
	}

	/**
	 * Updates a product combination
	 *
	 * @param	User	$user		Object user
	 * @return 						int <0 KO, >0 OK
	 */
	public function update(User $user)
	{
		$sql = "UPDATE ".MAIN_DB_PREFIX."product_attribute_combination
		SET fk_product_parent = ".(int) $this->fk_product_parent.", fk_product_child = ".(int) $this->fk_product_child.",
		variation_price = ".(float) $this->variation_price.", variation_price_percentage = ".(int) $this->variation_price_percentage.",
		variation_weight = ".(float) $this->variation_weight." WHERE rowid = ".(int) $this->id;

		$query = $this->db->query($sql);

		if (!$query) {
			return -1;
		}

		$parent = new Product($this->db);
		$parent->fetch($this->fk_product_parent);

		$this->updateProperties($parent, $user);

		return 1;
	}

	/**
	 * Deletes a product combination
	 *
	 * @param 	User 	$user	Object user
	 * @return 	int 			<0 if KO, >0 if OK
	 */
	public function delete(User $user)
	{
		$this->db->begin();

		$comb2val = new ProductCombination2ValuePair($this->db);
		$comb2val->deleteByFkCombination($this->id);

		$sql = "DELETE FROM ".MAIN_DB_PREFIX."product_attribute_combination WHERE rowid = ".(int) $this->id;

		if ($this->db->query($sql)) {
			$this->db->commit();
			return 1;
		}

		$this->db->rollback();
		return -1;
	}

	/**
	 * Deletes all product combinations of a parent product
	 *
	 * @param User		$user Object user
	 * @param int 		$fk_product_parent Rowid of parent product
	 * @return int <0 KO >0 OK
	 */
	public function deleteByFkProductParent($user, $fk_product_parent)
	{
		$this->db->begin();

		foreach ($this->fetchAllByFkProductParent($fk_product_parent) as $prodcomb) {
			$prodstatic = new Product($this->db);

			$res = $prodstatic->fetch($prodcomb->fk_product_child);

			if ($res > 0) {
				$res = $prodcomb->delete($user);
			}

			if ($res > 0 && !$prodstatic->isObjectUsed($prodstatic->id)) {
				$res = $prodstatic->delete($user);
			}

			if ($res < 0) {
				$this->db->rollback();
				return -1;
			}
		}

		$this->db->commit();
		return 1;
	}

	/**
	 * Updates the weight of the child product. The price must be updated using Product::updatePrices
	 *
	 * @param Product $parent Parent product
	 * @param	User	$user		Object user
	 * @return int >0 OK <0 KO
	 */
	public function updateProperties(Product $parent, User $user)
	{
		global $conf;

		$this->db->begin();

		$child = new Product($this->db);
		$child->fetch($this->fk_product_child);
<<<<<<< HEAD
		
    $child->price_autogen = $parent->price_autogen;
=======

		$child->price_autogen = $parent->price_autogen;
>>>>>>> 7c92bb21
		$child->weight = $parent->weight;
		if ($this->variation_weight) {	// If we must add a delta on weight
			$child->weight = ($child->weight ? $child->weight : 0) + $this->variation_weight;
		}
<<<<<<< HEAD
    $child->weight_units    = $parent->weight_units;

    // Don't update the child label if the user has already modified it.
    if ($child->label == $parent->label) {
            // This will trigger only at variant creation time
            $varlabel               = $this->getCombinationLabel($this->fk_product_child);
            $child->label           = $parent->label.$varlabel;;
    }
=======
		$child->weight_units    = $parent->weight_units;

		// Don't update the child label if the user has already modified it.
		if ($child->label == $parent->label) {
			// This will trigger only at variant creation time
			$varlabel               = $this->getCombinationLabel($this->fk_product_child);
			$child->label           = $parent->label.$varlabel;;
		}
>>>>>>> 7c92bb21

		if ($child->update($child->id, $user) > 0) {
			$new_vat = $parent->tva_tx;
			$new_npr = $parent->tva_npr;

			// MultiPrix
			if (!empty($conf->global->PRODUIT_MULTIPRICES)) {
				for ($i = 1; $i <= $conf->global->PRODUIT_MULTIPRICES_LIMIT; $i++)
				{
					if ($parent->multiprices[$i] != '') {
						$new_type = $parent->multiprices_base_type[$i];
						$new_min_price = $parent->multiprices_min[$i];
						if ($parent->prices_by_qty_list[$i]) {
							$new_psq = 1;
						} else {
							$new_psq = 0;
						}

						if ($new_type == 'TTC') {
							$new_price = $parent->multiprices_ttc[$i];
						} else {
							$new_price = $parent->multiprices[$i];
						}

						if ($this->variation_price_percentage) {
							if ($new_price != 0) {
								$new_price *= 1 + ($this->variation_price / 100);
							}
						} else {
							$new_price += $this->variation_price;
						}

						$child->updatePrice($new_price, $new_type, $user, $new_vat, $new_min_price, $i, $new_npr, $new_psq);
					}
				}
			} else {
				$new_type = $parent->price_base_type;
				$new_min_price = $parent->price_min;
				$new_psq = $parent->price_by_qty;

				if ($new_type == 'TTC') {
					$new_price = $parent->price_ttc;
				} else {
					$new_price = $parent->price;
				}

				if ($this->variation_price_percentage) {
					if ($new_price != 0) {
						$new_price *= 1 + ($this->variation_price / 100);
					}
				} else {
					$new_price += $this->variation_price;
				}

				$child->updatePrice($new_price, $new_type, $user, $new_vat, $new_min_price, 1, $new_npr, $new_psq);
			}

			$this->db->commit();

			return 1;
		}

		$this->db->rollback();
		return -1;
	}

	/**
	 * Retrieves the combination that matches the given features.
	 *
	 * @param 	int 						$prodid 	Id of parent product
	 * @param 	array 						$features 	Format: [$attr] => $attr_val
	 * @return 	false|ProductCombination 				False if not found
	 */
	public function fetchByProductCombination2ValuePairs($prodid, array $features)
	{
		require_once DOL_DOCUMENT_ROOT.'/variants/class/ProductCombination2ValuePair.class.php';

		$actual_comp = array();

		$prodcomb2val = new ProductCombination2ValuePair($this->db);
		$prodcomb = new ProductCombination($this->db);

		foreach ($features as $attr => $attr_val) {
			$actual_comp[$attr] = $attr_val;
		}

		foreach ($prodcomb->fetchAllByFkProductParent($prodid) as $prc) {
			$values = array();

			foreach ($prodcomb2val->fetchByFkCombination($prc->id) as $value) {
				$values[$value->fk_prod_attr] = $value->fk_prod_attr_val;
			}

			$check1 = count(array_diff_assoc($values, $actual_comp));
			$check2 = count(array_diff_assoc($actual_comp, $values));

			if (!$check1 && !$check2) {
				return $prc;
			}
		}

		return false;
	}

	/**
	 * Retrieves all unique attributres for a parent product
	 *
	 * @param int $productid Product rowid
	 * @return ProductAttribute[]
	 */
	public function getUniqueAttributesAndValuesByFkProductParent($productid)
	{
		require_once DOL_DOCUMENT_ROOT.'/variants/class/ProductAttribute.class.php';
		require_once DOL_DOCUMENT_ROOT.'/variants/class/ProductAttributeValue.class.php';

		$variants = array();

		//Attributes
		$sql = "SELECT DISTINCT fk_prod_attr, a.rang
FROM ".MAIN_DB_PREFIX."product_attribute_combination2val c2v LEFT JOIN ".MAIN_DB_PREFIX."product_attribute_combination c
    ON c2v.fk_prod_combination = c.rowid
  LEFT JOIN ".MAIN_DB_PREFIX."product p ON p.rowid = c.fk_product_child
  LEFT JOIN ".MAIN_DB_PREFIX."product_attribute a ON a.rowid = fk_prod_attr
WHERE c.fk_product_parent = ".(int) $productid." AND p.tosell = 1";

		$sql .= $this->db->order('a.rang', 'asc');

		$query = $this->db->query($sql);

		//Values
		while ($result = $this->db->fetch_object($query)) {
			$attr = new ProductAttribute($this->db);
			$attr->fetch($result->fk_prod_attr);

			$tmp = new stdClass();
			$tmp->id = $attr->id;
			$tmp->ref = $attr->ref;
			$tmp->label = $attr->label;
			$tmp->values = array();

			$attrval = new ProductAttributeValue($this->db);
			foreach ($res = $attrval->fetchAllByProductAttribute($attr->id, true) as $val) {
				$tmp->values[] = $val;
			}

			$variants[] = $tmp;
		}

		return $variants;
	}

	/**
	 * Creates a product combination. Check usages to find more about its use
	 *
	 * Format of $combinations array:
	 * array(
	 * 	0 => array(
	 * 		attr => value,
	 * 		attr2 => value
	 * 		[...]
	 * 		),
	 * [...]
	 * )
	 *
	 * @param User $user Object user
	 * @param Product $product Parent product
	 * @param array $combinations Attribute and value combinations.
	 * @param array $variations Price and weight variations
	 * @param bool $price_var_percent Is the price variation a relative variation?
	 * @param bool|float $forced_pricevar If the price variation is forced
	 * @param bool|float $forced_weightvar If the weight variation is forced
	 * @param bool|string $forced_refvar If the reference is forced
	 * @return int <0 KO, >0 OK
	 */
	public function createProductCombination(User $user, Product $product, array $combinations, array $variations, $price_var_percent = false, $forced_pricevar = false, $forced_weightvar = false, $forced_refvar = false)
	{
		global $db, $conf;

		require_once DOL_DOCUMENT_ROOT.'/variants/class/ProductAttribute.class.php';
		require_once DOL_DOCUMENT_ROOT.'/variants/class/ProductAttributeValue.class.php';

		$db->begin();

		$forced_refvar = trim($forced_refvar);

		if (!empty($forced_refvar) && $forced_refvar != $product->ref) {
			$existingProduct = new Product($db);
			$result = $existingProduct->fetch('', $forced_refvar);
			if ($result > 0) {
				$newproduct = $existingProduct;
			} else {
				$existingProduct = false;
				$newproduct = clone $product;
				$newproduct->ref = $forced_refvar;
			}
		} else {
			$forced_refvar = false;
			$existingProduct = false;
			$newproduct = clone $product;
		}

		//Final weight impact
		$weight_impact = $forced_weightvar;

		if ($forced_weightvar === false) {
			$weight_impact = 0;
		}

		//Final price impact
		$price_impact = $forced_pricevar;

		if ($forced_pricevar === false) {
			$price_impact = 0;
		}

		$newcomb = new ProductCombination($db);
		$existingCombination = $newcomb->fetchByProductCombination2ValuePairs($product->id, $combinations);

		if ($existingCombination) {
			$newcomb = $existingCombination;
		} else {
			$newcomb->fk_product_parent = $product->id;
			if ($newcomb->create($user) < 0) {		// Create 1 entry into product_attribute_combination (1 entry for all combinations)
				$db->rollback();
				return -1;
			}
		}

		$prodattr = new ProductAttribute($db);
		$prodattrval = new ProductAttributeValue($db);

		// $combination contains list of attributes pairs key->value. Example: array('id Color'=>id Blue, 'id Size'=>id Small, 'id Option'=>id val a, ...)
		//var_dump($combinations);
		foreach ($combinations as $currcombattr => $currcombval) {
			//This was checked earlier, so no need to double check
			$prodattr->fetch($currcombattr);
			$prodattrval->fetch($currcombval);

			//If there is an existing combination, there is no need to duplicate the valuepair
			if (!$existingCombination) {
				$tmp = new ProductCombination2ValuePair($db);
				$tmp->fk_prod_attr = $currcombattr;
				$tmp->fk_prod_attr_val = $currcombval;
				$tmp->fk_prod_combination = $newcomb->id;

				if ($tmp->create($user) < 0) {		// Create 1 entry into product_attribute_combination2val
					$db->rollback();
					return -1;
				}
			}

			if ($forced_weightvar === false) {
				$weight_impact += (float) price2num($variations[$currcombattr][$currcombval]['weight']);
			}
			if ($forced_pricevar === false) {
				$price_impact += (float) price2num($variations[$currcombattr][$currcombval]['price']);
			}

			if ($forced_refvar === false) {
				if (isset($conf->global->PRODUIT_ATTRIBUTES_SEPARATOR)) {
					$newproduct->ref .= $conf->global->PRODUIT_ATTRIBUTES_SEPARATOR.$prodattrval->ref;
				} else {
					$newproduct->ref .= '_'.$prodattrval->ref;
				}
			}

			//The first one should not contain a linebreak
			if ($newproduct->description) {
				$newproduct->description .= '<br>';
			}
			$newproduct->description .= '<strong>'.$prodattr->label.':</strong> '.$prodattrval->value;
		}

		$newcomb->variation_price_percentage = $price_var_percent;
		$newcomb->variation_price = $price_impact;
		$newcomb->variation_weight = $weight_impact;

		$newproduct->weight += $weight_impact;

		// Now create the product
		//print 'Create prod '.$newproduct->ref.'<br>'."\n";
		if ($existingProduct === false) {
			//To avoid wrong information in price history log
			$newproduct->price = 0;
			$newproduct->price_ttc = 0;
			$newproduct->price_min = 0;
			$newproduct->price_min_ttc = 0;

			// A new variant must use a new barcode (not same product)
			$newproduct->barcode = -1;
			$result = $newproduct->create($user);

			if ($result < 0)
			{
				//In case the error is not related with an already existing product
				if ($newproduct->error != 'ErrorProductAlreadyExists') {
					$this->error[] = $newproduct->error;
					$this->errors = $newproduct->errors;
					$db->rollback();
					return -1;
				}

				/**
				 * If there is an existing combination, then we update the prices and weight
				 * Otherwise, we try adding a random number to the ref
				 */

				if ($newcomb->fk_product_child) {
					$res = $newproduct->fetch($existingCombination->fk_product_child);
				} else {
					$orig_prod_ref = $newproduct->ref;
					$i = 1;

					do {
						$newproduct->ref = $orig_prod_ref.$i;
						$res = $newproduct->create($user);

						if ($newproduct->error != 'ErrorProductAlreadyExists') {
							$this->errors[] = $newproduct->error;
							break;
						}

						$i++;
					} while ($res < 0);
				}

				if ($res < 0) {
					$db->rollback();
					return -1;
				}
			}
		} else {
			$result = $newproduct->update($newproduct->id, $user);
			if ($result < 0)
			{
				$db->rollback();
				return -1;
			}
		}

		$newcomb->fk_product_child = $newproduct->id;

		if ($newcomb->update($user) < 0)
		{
			$db->rollback();
			return -1;
		}

		$db->commit();
		return $newproduct->id;
	}

	/**
	 * Copies all product combinations from the origin product to the destination product
	 *
	 * @param 	User 	$user	Object user
	 * @param   int     $origProductId  Origin product id
	 * @param   Product $destProduct    Destination product
	 * @return  int                     >0 OK <0 KO
	 */
	public function copyAll(User $user, $origProductId, Product $destProduct)
	{
		require_once DOL_DOCUMENT_ROOT.'/variants/class/ProductCombination2ValuePair.class.php';

		//To prevent a loop
		if ($origProductId == $destProduct->id) {
			return -1;
		}

		$prodcomb2val = new ProductCombination2ValuePair($this->db);

		//Retrieve all product combinations
		$combinations = $this->fetchAllByFkProductParent($origProductId);

		foreach ($combinations as $combination) {
			$variations = array();

			foreach ($prodcomb2val->fetchByFkCombination($combination->id) as $tmp_pc2v) {
				$variations[$tmp_pc2v->fk_prod_attr] = $tmp_pc2v->fk_prod_attr_val;
			}

			if ($this->createProductCombination(
				$user,
				$destProduct,
				$variations,
				array(),
				$combination->variation_price_percentage,
				$combination->variation_price,
				$combination->variation_weight
				) < 0)
			{
				return -1;
			}
		}

		return 1;
	}

	/**
	 * Return label for combinations
	 * @param   int 	$prod_child		id of child
	 * @return  string					combination label
	 */
	public function getCombinationLabel($prod_child)
	{
		$label = '';
		$sql = 'SELECT pav.value AS label';
		$sql .= ' FROM '.MAIN_DB_PREFIX.'product_attribute_combination pac';
		$sql .= ' INNER JOIN '.MAIN_DB_PREFIX.'product_attribute_combination2val pac2v ON pac2v.fk_prod_combination=pac.rowid';
		$sql .= ' INNER JOIN '.MAIN_DB_PREFIX.'product_attribute_value pav ON pav.rowid=pac2v.fk_prod_attr_val';
		$sql .= ' WHERE pac.fk_product_child='.$prod_child;

		$resql = $this->db->query($sql);
		if ($resql) {
			$num = $this->db->num_rows($resql);

			$i = 0;

			while ($i < $num)
			{
				$obj = $this->db->fetch_object($resql);

				if ($obj->label)
				{
					$label .= ' '.$obj->label;
				}
				$i++;
			}
		}
		return $label;
	}
}<|MERGE_RESOLUTION|>--- conflicted
+++ resolved
@@ -326,27 +326,12 @@
 
 		$child = new Product($this->db);
 		$child->fetch($this->fk_product_child);
-<<<<<<< HEAD
-		
-    $child->price_autogen = $parent->price_autogen;
-=======
 
 		$child->price_autogen = $parent->price_autogen;
->>>>>>> 7c92bb21
 		$child->weight = $parent->weight;
 		if ($this->variation_weight) {	// If we must add a delta on weight
 			$child->weight = ($child->weight ? $child->weight : 0) + $this->variation_weight;
 		}
-<<<<<<< HEAD
-    $child->weight_units    = $parent->weight_units;
-
-    // Don't update the child label if the user has already modified it.
-    if ($child->label == $parent->label) {
-            // This will trigger only at variant creation time
-            $varlabel               = $this->getCombinationLabel($this->fk_product_child);
-            $child->label           = $parent->label.$varlabel;;
-    }
-=======
 		$child->weight_units    = $parent->weight_units;
 
 		// Don't update the child label if the user has already modified it.
@@ -355,7 +340,6 @@
 			$varlabel               = $this->getCombinationLabel($this->fk_product_child);
 			$child->label           = $parent->label.$varlabel;;
 		}
->>>>>>> 7c92bb21
 
 		if ($child->update($child->id, $user) > 0) {
 			$new_vat = $parent->tva_tx;
