--- conflicted
+++ resolved
@@ -233,103 +233,72 @@
 		}
 	}
 
-    /**
-     * Return the product id of the parent product of a variant product (Get fk_product_parent by fk_product_child)
-     *
-     * @param int $fk_child 	Product row id
-     * @return int 				>0 if OK, 0 if product is not a variant, <0 if KO
-     */
-    public function getFkProductParentByFkProductChild($fk_child)
-    {
-        $sql = "SELECT fk_product_parent FROM ".MAIN_DB_PREFIX."product_attribute_combination";
-        $sql .= " WHERE fk_product_child = ".(int) $fk_child." AND entity IN (".getEntity('product').") LIMIT 1";
-
-<<<<<<< HEAD
-        $query = $this->db->query($sql);
-
-        if (!$query) {
-            return -1;
-        }
-=======
-	/**
-	 * Retrieves information of a variant product and ID of its parent product.
-	 *
-	 * @param 	int 	$productid 				Product ID of variant
-	 * @param	int		$donotloadpricelevel	Avoid loading price impact for each level. If PRODUIT_MULTIPRICES is not set, this has no effect.
-	 * @return 	int 							<0 if KO, 0 if product ID is not ID of a variant product (so parent not found), >0 if OK (ID of parent)
-	 */
-	public function fetchByFkProductChild($productid, $donotloadpricelevel = 0)
-	{
-		global $conf;
-
-		$sql = "SELECT rowid, fk_product_parent, fk_product_child, variation_price, variation_price_percentage, variation_weight";
-		$sql .= " FROM ".MAIN_DB_PREFIX."product_attribute_combination WHERE fk_product_child = ".((int) $productid)." AND entity IN (".getEntity('product').")";
->>>>>>> 2f302228
-
-        if (!$this->db->num_rows($query)) {
-            return 0;
-        }
-
-        $row = $this->db->fetch_object($query);
-
-<<<<<<< HEAD
-        return (int) $row->fk_product_parent;
-    }
-=======
-		if (!$this->db->num_rows($query)) {
-			return 0;
-		}
->>>>>>> 2f302228
-
-
-    /**
-     * Retrieves all product combinations by the child product row id
-     *
-     * @param int $fk_child Product row id
-     * @return int|ProductCombination[] <0 KO
-     */
-    public function fetchAllByFkProductChild($fk_child)
-    {
-        global $conf;
-
-<<<<<<< HEAD
-        $sql = "SELECT rowid, fk_product_parent, fk_product_child, variation_price, variation_price_percentage, variation_weight, variation_ref_ext FROM ".MAIN_DB_PREFIX."product_attribute_combination WHERE fk_product_child = ".(int) $fk_child." AND entity IN (".getEntity('product').")";
-
-        $query = $this->db->query($sql);
-
-        if (!$query) {
-            return -1;
-        }
-
-        $return = array();
-
-        while ($result = $this->db->fetch_object($query)) {
-            $tmp = new ProductCombination($this->db);
-            $tmp->id = $result->rowid;
-            $tmp->fk_product_parent = $result->fk_product_parent;
-            $tmp->fk_product_child = $result->fk_product_child;
-            $tmp->variation_price = $result->variation_price;
-            $tmp->variation_price_percentage = $result->variation_price_percentage;
-            $tmp->variation_weight = $result->variation_weight;
-            $tmp->variation_ref_ext = $result->variation_ref_ext;
-
-            if (!empty($conf->global->PRODUIT_MULTIPRICES)) {
-                $tmp->fetchCombinationPriceLevels();
-            }
-
-            $return[] = $tmp;
-        }
-
-        return $return;
-    }
-=======
-		if (empty($donotloadpricelevel) && !empty($conf->global->PRODUIT_MULTIPRICES)) {
-			$this->fetchCombinationPriceLevels();
-		}
-
-		return $this->fk_product_parent;
-	}
->>>>>>> 2f302228
+  /**
+   * Return the product id of the parent product of a variant product (Get fk_product_parent by fk_product_child)
+   *
+   * @param int $fk_child 	Product row id
+   * @return int 				>0 if OK, 0 if product is not a variant, <0 if KO
+   */
+  public function getFkProductParentByFkProductChild($fk_child)
+  {
+      $sql = "SELECT fk_product_parent FROM ".MAIN_DB_PREFIX."product_attribute_combination";
+      $sql .= " WHERE fk_product_child = ".(int) $fk_child." AND entity IN (".getEntity('product').") LIMIT 1";
+
+      $query = $this->db->query($sql);
+
+      if (!$query) {
+          return -1;
+      }
+
+      if (!$this->db->num_rows($query)) {
+          return 0;
+      }
+
+      $row = $this->db->fetch_object($query);
+
+      return (int) $row->fk_product_parent;
+  }
+
+  /**
+   * Retrieves all product combinations by the child product row id
+   *
+   * @param int $fk_child Product row id
+   * @param	int $donotloadpricelevel	Avoid loading price impact for each level. If PRODUIT_MULTIPRICES is not set, this has no effect.
+   * @return int|ProductCombination[] <0 KO
+   */
+  public function fetchAllByFkProductChild($fk_child, $donotloadpricelevel = 0)
+  {
+      global $conf;
+
+      $sql = "SELECT rowid, fk_product_parent, fk_product_child, variation_price, variation_price_percentage, variation_weight, variation_ref_ext FROM ".MAIN_DB_PREFIX."product_attribute_combination WHERE fk_product_child = ".(int) $fk_child." AND entity IN (".getEntity('product').")";
+
+      $query = $this->db->query($sql);
+
+      if (!$query) {
+          return -1;
+      }
+
+      $return = array();
+
+      while ($result = $this->db->fetch_object($query)) {
+          $tmp = new ProductCombination($this->db);
+          $tmp->id = $result->rowid;
+          $tmp->fk_product_parent = $result->fk_product_parent;
+          $tmp->fk_product_child = $result->fk_product_child;
+          $tmp->variation_price = $result->variation_price;
+          $tmp->variation_price_percentage = $result->variation_price_percentage;
+          $tmp->variation_weight = $result->variation_weight;
+          $tmp->variation_ref_ext = $result->variation_ref_ext;
+
+          if (empty($donotloadpricelevel) && !empty($conf->global->PRODUIT_MULTIPRICES)) {
+              $tmp->fetchCombinationPriceLevels();
+          }
+
+          $return[] = $tmp;
+      }
+
+      return $return;
+  }
 
 	/**
 	 * Retrieves all product combinations by the product parent row id
