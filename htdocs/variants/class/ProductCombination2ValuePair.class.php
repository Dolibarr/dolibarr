--- conflicted
+++ resolved
@@ -1,12 +1,7 @@
 <?php
-<<<<<<< HEAD
-/* Copyright (C) 2016	Marcos García	<marcosgdf@gmail.com>
- * Copyright (C) 2022   Open-Dsi		<support@open-dsi.fr>
-=======
 /* Copyright (C) 2016		Marcos García			<marcosgdf@gmail.com>
  * Copyright (C) 2022   	Open-Dsi				<support@open-dsi.fr>
  * Copyright (C) 2024		Frédéric France			<frederic.france@free.fr>
->>>>>>> cc80841a
  *
  * This program is free software; you can redistribute it and/or modify
  * it under the terms of the GNU General Public License as published by
@@ -185,13 +180,8 @@
 	/**
 	 * Delete all ProductCombination2ValuePair linked to a given ProductCombination ID.
 	 *
-<<<<<<< HEAD
-	 * @param       int     	$fk_combination         ID of the ProductCombination
-	 * @return      int		                            Return <0 if KO, 1 if OK
-=======
 	 * @param       int					$fk_combination	ID of the ProductCombination
 	 * @return      int<-1,-1>|int<1,1>					-1 if KO, 1 if OK
->>>>>>> cc80841a
 	 */
 	public function deleteByFkCombination($fk_combination)
 	{
