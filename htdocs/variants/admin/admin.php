<?php
/* Copyright (C) 2016   Marcos García   <marcosgdf@gmail.com>
 * Copyright (C) 2018   Frédéric France <frederic.france@netlogic.fr>
 *
 * This program is free software; you can redistribute it and/or modify
 * it under the terms of the GNU General Public License as published by
 * the Free Software Foundation; either version 3 of the License, or
 * (at your option) any later version.
 *
 * This program is distributed in the hope that it will be useful,
 * but WITHOUT ANY WARRANTY; without even the implied warranty of
 * MERCHANTABILITY or FITNESS FOR A PARTICULAR PURPOSE.  See the
 * GNU General Public License for more details.
 *
 * You should have received a copy of the GNU General Public License
 * along with this program. If not, see <http://www.gnu.org/licenses/>.
 */

require '../../main.inc.php';
require_once DOL_DOCUMENT_ROOT.'/core/lib/admin.lib.php';
require_once DOL_DOCUMENT_ROOT.'/core/lib/product.lib.php';

$langs->loadLangs(array("admin", "products"));

// Security check
if (! $user->admin || (empty($conf->product->enabled) && empty($conf->service->enabled)))
	accessforbidden();

if ($_POST) {

	$value = GETPOST('PRODUIT_ATTRIBUTES_HIDECHILD');

	if (dolibarr_set_const($db, 'PRODUIT_ATTRIBUTES_HIDECHILD', $value, 'chaine', 0, '', $conf->entity)) {
		setEventMessages($langs->trans('RecordSaved'), null, 'mesgs');
	} else {
		setEventMessages($langs->trans('CoreErrorMessage'), null, 'errors');
	}

       if (dolibarr_set_const($db, 'PRODUIT_ATTRIBUTES_SEPARATOR', GETPOST('PRODUIT_ATTRIBUTES_SEPARATOR'), 'chaine', 0, '', $conf->entity)) {
<<<<<<< HEAD
               setEventMessage($langs->trans('RecordSaved'));
       } else {
               setEventMessage($langs->trans('CoreErrorMessage'), 'errors');
       }

=======
               setEventMessages($langs->trans('RecordSaved'), null, 'mesgs');
       } else {
               setEventMessages($langs->trans('CoreErrorMessage'), null, 'errors');
       }
>>>>>>> d9b8a8c8
}

$title = $langs->trans('ModuleSetup').' '.$langs->trans('ProductAttributes');
llxHeader('', $title);

$linkback='<a href="'.DOL_URL_ROOT.'/admin/modules.php?restore_lastsearch_values=1">'.$langs->trans("BackToModuleList").'</a>';
print load_fiche_titre($title,$linkback,'title_setup');

dol_fiche_head(array(), 'general', $tab, 0, 'product');

print '<form method="post">';
print '<table class="noborder" width="100%">';
print '<tr class="liste_titre">';
print '<td>'.$langs->trans("Parameters").'</td>'."\n";
print '<td align="right" width="60">'.$langs->trans("Value").'</td>'."\n";
print '<td width="80">&nbsp;</td></tr>'."\n";
print '<tr class="oddeven"><td>'.$langs->trans('HideProductCombinations').'</td><td>';
print $form->selectyesno("PRODUIT_ATTRIBUTES_HIDECHILD",$conf->global->PRODUIT_ATTRIBUTES_HIDECHILD,1).'</td></tr>';
print '<tr class="oddeven"><td>'.$langs->trans('CombinationsSeparator').'</td>';
if(isset($conf->global->PRODUIT_ATTRIBUTES_SEPARATOR)) {
<<<<<<< HEAD
       $separator = $conf->global->PRODUIT_ATTRIBUTES_SEPARATOR;
} else {
       $separator = "_";
=======
    $separator = $conf->global->PRODUIT_ATTRIBUTES_SEPARATOR;
} else {
    $separator = "_";
>>>>>>> d9b8a8c8
}
print '<td align="right"><input size="3" type="text" class="flat" name="PRODUIT_ATTRIBUTES_SEPARATOR" value="'.$separator.'"></td></tr>';
print '</table>';
print '<br><div style="text-align: center"><input type="submit" value="'.$langs->trans('Save').'" class="button"></div>';
print '</form>';

// End of page
llxFooter();
$db->close();<|MERGE_RESOLUTION|>--- conflicted
+++ resolved
@@ -37,18 +37,10 @@
 	}
 
        if (dolibarr_set_const($db, 'PRODUIT_ATTRIBUTES_SEPARATOR', GETPOST('PRODUIT_ATTRIBUTES_SEPARATOR'), 'chaine', 0, '', $conf->entity)) {
-<<<<<<< HEAD
-               setEventMessage($langs->trans('RecordSaved'));
-       } else {
-               setEventMessage($langs->trans('CoreErrorMessage'), 'errors');
-       }
-
-=======
                setEventMessages($langs->trans('RecordSaved'), null, 'mesgs');
        } else {
                setEventMessages($langs->trans('CoreErrorMessage'), null, 'errors');
        }
->>>>>>> d9b8a8c8
 }
 
 $title = $langs->trans('ModuleSetup').' '.$langs->trans('ProductAttributes');
@@ -69,15 +61,9 @@
 print $form->selectyesno("PRODUIT_ATTRIBUTES_HIDECHILD",$conf->global->PRODUIT_ATTRIBUTES_HIDECHILD,1).'</td></tr>';
 print '<tr class="oddeven"><td>'.$langs->trans('CombinationsSeparator').'</td>';
 if(isset($conf->global->PRODUIT_ATTRIBUTES_SEPARATOR)) {
-<<<<<<< HEAD
-       $separator = $conf->global->PRODUIT_ATTRIBUTES_SEPARATOR;
-} else {
-       $separator = "_";
-=======
     $separator = $conf->global->PRODUIT_ATTRIBUTES_SEPARATOR;
 } else {
     $separator = "_";
->>>>>>> d9b8a8c8
 }
 print '<td align="right"><input size="3" type="text" class="flat" name="PRODUIT_ATTRIBUTES_SEPARATOR" value="'.$separator.'"></td></tr>';
 print '</table>';
