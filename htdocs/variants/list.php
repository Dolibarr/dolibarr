<?php
/* Copyright (C) 2016	Marcos García	<marcosgdf@gmail.com>
 * Copyright (C) 2022   Open-Dsi		<support@open-dsi.fr>
 *
 * This program is free software; you can redistribute it and/or modify
 * it under the terms of the GNU General Public License as published by
 * the Free Software Foundation; either version 3 of the License, or
 * (at your option) any later version.
 *
 * This program is distributed in the hope that it will be useful,
 * but WITHOUT ANY WARRANTY; without even the implied warranty of
 * MERCHANTABILITY or FITNESS FOR A PARTICULAR PURPOSE.  See the
 * GNU General Public License for more details.
 *
 * You should have received a copy of the GNU General Public License
 * along with this program. If not, see <https://www.gnu.org/licenses/>.
 */

/**
 *   	\file       htdocs/variants/list.php
 *		\ingroup    variants
 *		\brief      List page for product attribute
 */

require '../main.inc.php';
require_once DOL_DOCUMENT_ROOT.'/product/class/product.class.php';
require_once DOL_DOCUMENT_ROOT.'/variants/class/ProductAttribute.class.php';

// Load translation files required by the page
$langs->loadLangs(array("products", "other"));

$action     = GETPOST('action', 'aZ09') ?GETPOST('action', 'aZ09') : 'view'; // The action 'add', 'create', 'edit', 'update', 'view', ...
$massaction = GETPOST('massaction', 'alpha'); // The bulk action (combo box choice into lists)
$show_files = GETPOST('show_files', 'int'); // Show files area generated by bulk actions ?
$confirm    = GETPOST('confirm', 'alpha'); // Result of a confirmation
$cancel     = GETPOST('cancel', 'alpha'); // We click on a Cancel button
$toselect   = GETPOST('toselect', 'array'); // Array of ids of elements selected into a list
$contextpage = GETPOST('contextpage', 'aZ') ? GETPOST('contextpage', 'aZ') : 'productattributelist'; // To manage different context of search
$backtopage = GETPOST('backtopage', 'alpha'); // Go back to a dedicated page
$optioncss = GETPOST('optioncss', 'aZ'); // Option for the css output (always '' except when 'print')

$id = GETPOST('id', 'int');

// Load variable for pagination
$limit = GETPOST('limit', 'int') ? GETPOST('limit', 'int') : $conf->liste_limit;
$sortfield = GETPOST('sortfield', 'aZ09comma');
$sortorder = GETPOST('sortorder', 'aZ09comma');
$page = GETPOSTISSET('pageplusone') ? (GETPOST('pageplusone') - 1) : GETPOST("page", 'int');
if (empty($page) || $page < 0 || GETPOST('button_search', 'alpha') || GETPOST('button_removefilter', 'alpha')) {
	// If $page is not defined, or '' or -1 or if we click on clear filters
	$page = 0;
}
$offset = $limit * $page;
$pageprev = $page - 1;
$pagenext = $page + 1;

// Initialize technical objects
$object = new ProductAttribute($db);
//$extrafields = new ExtraFields($db);
$diroutputmassaction = $conf->variants->dir_output.'/temp/massgeneration/'.$user->id;
$hookmanager->initHooks(array('productattributelist')); // Note that conf->hooks_modules contains array

// Fetch optionals attributes and labels
//$extrafields->fetch_name_optionals_label($object->table_element);

<<<<<<< HEAD
$permissiontoread = $user->rights->produit->lire || $user->rights->service->lire;
=======
//$search_array_options = $extrafields->getOptionalsFromPost($object->table_element, '', 'search_');

// Default sort order (if not yet defined by previous GETPOST)
if (!$sortfield) {
	$sortfield = "t.position"; // Set here default search field. By default 1st field in definition.
}
if (!$sortorder) {
	$sortorder = "ASC";
}

// Initialize array of search criterias
$search_all = GETPOST('search_all', 'alphanohtml') ? GETPOST('search_all', 'alphanohtml') : GETPOST('sall', 'alphanohtml');
$search = array();
foreach ($object->fields as $key => $val) {
	if (GETPOST('search_'.$key, 'alpha') !== '') {
		$search[$key] = GETPOST('search_'.$key, 'alpha');
	}
	if (preg_match('/^(date|timestamp|datetime)/', $val['type'])) {
		$search[$key.'_dtstart'] = dol_mktime(0, 0, 0, GETPOST('search_'.$key.'_dtstartmonth', 'int'), GETPOST('search_'.$key.'_dtstartday', 'int'), GETPOST('search_'.$key.'_dtstartyear', 'int'));
		$search[$key.'_dtend'] = dol_mktime(23, 59, 59, GETPOST('search_'.$key.'_dtendmonth', 'int'), GETPOST('search_'.$key.'_dtendday', 'int'), GETPOST('search_'.$key.'_dtendyear', 'int'));
	}
}
$search['nb_of_values'] = GETPOST('search_nb_of_values', 'alpha');
$search['nb_products'] = GETPOST('search_nb_products', 'alpha');

// List of fields to search into when doing a "search in all"
$fieldstosearchall = array();
foreach ($object->fields as $key => $val) {
	if (!empty($val['searchall'])) {
		$fieldstosearchall['t.'.$key] = $val['label'];
	}
}

// Definition of array of fields for columns
$arrayfields = array();
foreach ($object->fields as $key => $val) {
	// If $val['visible']==0, then we never show the field
	if (!empty($val['visible'])) {
		$visible = (int) dol_eval($val['visible'], 1);
		$arrayfields['t.'.$key] = array(
			'label'=>$val['label'],
			'checked'=>(($visible < 0) ? 0 : 1),
			'enabled'=>($visible != 3 && dol_eval($val['enabled'], 1)),
			'position'=>$val['position'],
			'help'=> isset($val['help']) ? $val['help'] : ''
		);
	}
}
$arrayfields['nb_of_values'] = array(
	'label' => $langs->trans('NbOfDifferentValues'),
	'checked' => 1,
	'enabled' => 1,
	'position' => 40,
	'help' => ''
);
$arrayfields['nb_products'] = array(
	'label' => $langs->trans('NbProducts'),
	'checked' => 1,
	'enabled' => 1,
	'position' => 50,
	'help' => ''
);
// Extra fields
//include DOL_DOCUMENT_ROOT.'/core/tpl/extrafields_list_array_fields.tpl.php';

$object->fields = dol_sort_array($object->fields, 'position');
$arrayfields = dol_sort_array($arrayfields, 'position');

$permissiontoread = $user->rights->variants->read;
$permissiontoadd = $user->rights->variants->write;
$permissiontodelete = $user->rights->variants->delete;
>>>>>>> 95dc2558

// Security check
if (empty($conf->variants->enabled)) {
	accessforbidden('Module not enabled');
}
<<<<<<< HEAD
if ($user->socid > 0) { // Protection if external user
	accessforbidden();
}
//$result = restrictedArea($user, 'variant');
if (!$permissiontoread) accessforbidden();

=======
$socid = 0;
if ($user->socid > 0) { // Protection if external user
	//$socid = $user->socid;
	accessforbidden();
}
if (!$permissiontoread) accessforbidden();
>>>>>>> 95dc2558


/*
 * Actions
 */

if (GETPOST('cancel', 'alpha')) {
	$action = 'list';
	$massaction = '';
}
if (!GETPOST('confirmmassaction', 'alpha') && $massaction != 'presend' && $massaction != 'confirm_presend') {
	$massaction = '';
}

$parameters = array();
$reshook = $hookmanager->executeHooks('doActions', $parameters, $object, $action); // Note that $action and $object may have been modified by some hooks
if ($reshook < 0) {
	setEventMessages($hookmanager->error, $hookmanager->errors, 'errors');
}

if (empty($reshook)) {
	// Selection of new fields
	include DOL_DOCUMENT_ROOT.'/core/actions_changeselectedfields.inc.php';

	// Purge search criteria
	if (GETPOST('button_removefilter_x', 'alpha') || GETPOST('button_removefilter.x', 'alpha') || GETPOST('button_removefilter', 'alpha')) { // All tests are required to be compatible with all browsers
		foreach ($object->fields as $key => $val) {
			$search[$key] = '';
			if (preg_match('/^(date|timestamp|datetime)/', $val['type'])) {
				$search[$key.'_dtstart'] = '';
				$search[$key.'_dtend'] = '';
			}
		}
		$search['nb_of_values'] = '';
		$search['nb_products'] = '';
		$toselect = array();
		$search_array_options = array();
	}
	if (GETPOST('button_removefilter_x', 'alpha') || GETPOST('button_removefilter.x', 'alpha') || GETPOST('button_removefilter', 'alpha')
		|| GETPOST('button_search_x', 'alpha') || GETPOST('button_search.x', 'alpha') || GETPOST('button_search', 'alpha')) {
		$massaction = ''; // Protection to avoid mass action if we force a new search during a mass action confirmation
	}

	if ($action == 'up' && $permissiontoadd) {
		$object->attributeMoveUp($rowid);

		header('Location: '.$_SERVER['PHP_SELF']);
		exit();
	} elseif ($action == 'down' && $permissiontoadd) {
		$object->attributeMoveDown($rowid);

		header('Location: '.$_SERVER['PHP_SELF']);
		exit();
	}

	// Mass actions
	$objectclass = 'ProductAttribute';
	$objectlabel = 'ProductAttribute';
	$uploaddir = $conf->variants->dir_output;
	include DOL_DOCUMENT_ROOT.'/core/actions_massactions.inc.php';
}



/*
 * View
 */

$form = new Form($db);

$now = dol_now();

$help_url = '';
$title = $langs->trans('ListOf', $langs->transnoentitiesnoconv("ProductAttributes"));
$morejs = array();
$morecss = array();


// Build and execute select
// --------------------------------------------------------------------
$sql = "SELECT ";
$sql .= " COUNT(DISTINCT pav.rowid) AS nb_of_values, COUNT(DISTINCT pac2v.fk_prod_combination) AS nb_products,";
$sql .= $object->getFieldList("t");
// Add fields from extrafields
//if (!empty($extrafields->attributes[$object->table_element]['label'])) {
//	foreach ($extrafields->attributes[$object->table_element]['label'] as $key => $val) {
//		$sql .= ($extrafields->attributes[$object->table_element]['type'][$key] != 'separate' ? "ef.".$key." as options_".$key.", " : "");
//	}
//}
// Add fields from hooks
$parameters = array();
$reshook = $hookmanager->executeHooks('printFieldListSelect', $parameters, $object); // Note that $action and $object may have been modified by hook
$sql .= preg_replace('/^,/', '', $hookmanager->resPrint);
$sql = preg_replace('/,\s*$/', '', $sql);
$sql .= " FROM ".MAIN_DB_PREFIX.$object->table_element." as t";
//if (is_array($extrafields->attributes[$object->table_element]['label']) && count($extrafields->attributes[$object->table_element]['label'])) {
//	$sql .= " LEFT JOIN ".MAIN_DB_PREFIX.$object->table_element."_extrafields as ef on (t.rowid = ef.fk_object)";
//}
$sql .= " LEFT JOIN ".MAIN_DB_PREFIX."product_attribute_combination2val AS pac2v ON pac2v.fk_prod_attr = t.rowid";
$sql .= " LEFT JOIN ".MAIN_DB_PREFIX."product_attribute_value AS pav ON pav.fk_product_attribute = t.rowid";
// Add table from hooks
$parameters = array();
$reshook = $hookmanager->executeHooks('printFieldListFrom', $parameters, $object); // Note that $action and $object may have been modified by hook
$sql .= $hookmanager->resPrint;
if ($object->ismultientitymanaged == 1) {
	$sql .= " WHERE t.entity IN (".getEntity($object->element).")";
} else {
	$sql .= " WHERE 1 = 1";
}
foreach ($search as $key => $val) {
	if (preg_match('/(_dtstart|_dtend)$/', $key) && $search[$key] != '') {
		$columnName = preg_replace('/(_dtstart|_dtend)$/', '', $key);
		if (preg_match('/^(date|timestamp|datetime)/', $object->fields[$columnName]['type'])) {
			if (preg_match('/_dtstart$/', $key)) {
				$sql .= " AND t.".$columnName." >= '".$db->idate($search[$key])."'";
			}
			if (preg_match('/_dtend$/', $key)) {
				$sql .= " AND t." . $columnName . " <= '" . $db->idate($search[$key]) . "'";
			}
		}
	} elseif (array_key_exists($key, $object->fields)) {
		if ($key == 'status' && $search[$key] == -1) {
			continue;
		}
		$mode_search = (($object->isInt($object->fields[$key]) || $object->isFloat($object->fields[$key])) ? 1 : 0);
		if ((strpos($object->fields[$key]['type'], 'integer:') === 0) || (strpos($object->fields[$key]['type'], 'sellist:') === 0) || !empty($object->fields[$key]['arrayofkeyval'])) {
			if ($search[$key] == '-1' || ($search[$key] === '0' && (empty($object->fields[$key]['arrayofkeyval']) || !array_key_exists('0', $object->fields[$key]['arrayofkeyval'])))) {
				$search[$key] = '';
			}
			$mode_search = 2;
		}
		if ($search[$key] != '') {
			$sql .= natural_search("t.".$key, $search[$key], (($key == 'status') ? 2 : $mode_search));
		}
	}
}
if ($search_all) {
	$sql .= natural_search(array_keys($fieldstosearchall), $search_all);
}
//$sql.= dolSqlDateFilter("t.field", $search_xxxday, $search_xxxmonth, $search_xxxyear);
// Add where from extra fields
//include DOL_DOCUMENT_ROOT.'/core/tpl/extrafields_list_search_sql.tpl.php';
// Add where from hooks
$parameters = array();
$reshook = $hookmanager->executeHooks('printFieldListWhere', $parameters, $object); // Note that $action and $object may have been modified by hook
$sql .= $hookmanager->resPrint;

$hasgroupby = true;
$sql .= " GROUP BY ";
foreach ($object->fields as $key => $val) {
	$sql .= "t." . $key . ", ";
}
// Add fields from extrafields
//if (!empty($extrafields->attributes[$object->table_element]['label'])) {
//	foreach ($extrafields->attributes[$object->table_element]['label'] as $key => $val) {
//		$sql .= ($extrafields->attributes[$object->table_element]['type'][$key] != 'separate' ? "ef.".$key.', ' : '');
//	}
//}
// Add where from hooks
$parameters = array();
$reshook = $hookmanager->executeHooks('printFieldListGroupBy', $parameters, $object);    // Note that $action and $object may have been modified by hook
$sql .= $hookmanager->resPrint;
$sql = preg_replace("/,\s*$/", "", $sql);

$sql .= " HAVING 1=1";
if ($search['nb_of_values'] != '') {
	$sql .= natural_search("nb_of_values", $search['nb_of_values'], 1);
}
if ($search['nb_products'] != '') {
	$sql .= natural_search("nb_products", $search['nb_products'], 1);
}
// Add HAVING from hooks
$parameters = array();
$reshook = $hookmanager->executeHooks('printFieldListHaving', $parameters, $object); // Note that $action and $object may have been modified by hook
$sql .= empty($hookmanager->resPrint) ? "" : " ".$hookmanager->resPrint;

// Count total nb of records
$nbtotalofrecords = '';
if (empty($conf->global->MAIN_DISABLE_FULL_SCANLIST)) {
	/* This old and fast method to get and count full list returns all record so use a high amount of memory.
	$resql = $db->query($sql);
	$nbtotalofrecords = $db->num_rows($resql);
	*/
	/* The slow method does not consume memory on mysql (not tested on pgsql) */
	/*$resql = $db->query($sql, 0, 'auto', 1);
	while ($db->fetch_object($resql)) {
		$nbtotalofrecords++;
	}*/
	/* The fast and low memory method to get and count full list converts the sql into a sql count */
	$sqlforcount = preg_replace("/^SELECT[a-z0-9\._\s\(\),]+FROM/i", "SELECT COUNT(*) as nbtotalofrecords FROM", $sql);
	$resql = $db->query($sqlforcount);
	if ($resql) {
		if ($hasgroupby) {
			$nbtotalofrecords = $db->num_rows($resql);
		} else {
			$objforcount = $db->fetch_object($resql);
			$nbtotalofrecords = $objforcount->nbtotalofrecords;
		}
		if (($page * $limit) > $nbtotalofrecords) {    // if total of record found is smaller than page * limit, goto and load page 0
			$page = 0;
			$offset = 0;
		}
		$db->free($resql);
	}
}

// Complete request and execute it with limit
$sql .= $db->order($sortfield, $sortorder);
if ($limit) {
	$sql .= $db->plimit($limit + 1, $offset);
}

$resql = $db->query($sql);
if (!$resql) {
	dol_print_error($db);
	exit;
}

$num = $db->num_rows($resql);


// Direct jump if only one record found
if ($num == 1 && !empty($conf->global->MAIN_SEARCH_DIRECT_OPEN_IF_ONLY_ONE) && $search_all && !$page) {
	$obj = $db->fetch_object($resql);
	$id = $obj->rowid;
	header("Location: " . dol_buildpath('/variants/card.php', 2) . '?id=' . $id);
	exit;
}


// Output page
// --------------------------------------------------------------------

llxHeader('', $title, $help_url, '', 0, 0, $morejs, $morecss, '', '');

$arrayofselected = is_array($toselect) ? $toselect : array();

$param = '';
if (!empty($contextpage) && $contextpage != $_SERVER["PHP_SELF"]) {
	$param .= '&contextpage='.urlencode($contextpage);
}
if ($limit > 0 && $limit != $conf->liste_limit) {
	$param .= '&limit='.urlencode($limit);
}
foreach ($search as $key => $val) {
	if (is_array($search[$key]) && count($search[$key])) {
		foreach ($search[$key] as $skey) {
			if ($skey != '') {
				$param .= '&search_'.$key.'[]='.urlencode($skey);
			}
		}
	} elseif ($search[$key] != '') {
		$param .= '&search_'.$key.'='.urlencode($search[$key]);
	}
}
if ($optioncss != '') {
	$param .= '&optioncss='.urlencode($optioncss);
}
// Add $param from extra fields
//include DOL_DOCUMENT_ROOT.'/core/tpl/extrafields_list_search_param.tpl.php';
// Add $param from hooks
$parameters = array();
$reshook = $hookmanager->executeHooks('printFieldListSearchParam', $parameters, $object); // Note that $action and $object may have been modified by hook
$param .= $hookmanager->resPrint;

// List of mass actions available
$arrayofmassactions = array(
	//'validate'=>img_picto('', 'check', 'class="pictofixedwidth"').$langs->trans("Validate"),
	//'generate_doc'=>img_picto('', 'pdf', 'class="pictofixedwidth"').$langs->trans("ReGeneratePDF"),
	//'builddoc'=>img_picto('', 'pdf', 'class="pictofixedwidth"').$langs->trans("PDFMerge"),
	//'presend'=>img_picto('', 'email', 'class="pictofixedwidth"').$langs->trans("SendByMail"),
);
if ($permissiontodelete) {
	$arrayofmassactions['predelete'] = img_picto('', 'delete', 'class="pictofixedwidth"').$langs->trans("Delete");
}
if (GETPOST('nomassaction', 'int') || in_array($massaction, array('presend', 'predelete'))) {
	$arrayofmassactions = array();
}
$massactionbutton = $form->selectMassAction('', $arrayofmassactions);

print '<form method="POST" id="searchFormList" action="'.$_SERVER["PHP_SELF"].'">'."\n";
if ($optioncss != '') {
	print '<input type="hidden" name="optioncss" value="'.$optioncss.'">';
}
print '<input type="hidden" name="token" value="'.newToken().'">';
print '<input type="hidden" name="formfilteraction" id="formfilteraction" value="list">';
print '<input type="hidden" name="action" value="list">';
print '<input type="hidden" name="sortfield" value="'.$sortfield.'">';
print '<input type="hidden" name="sortorder" value="'.$sortorder.'">';
print '<input type="hidden" name="page" value="'.$page.'">';
print '<input type="hidden" name="contextpage" value="'.$contextpage.'">';

$newcardbutton = dolGetButtonTitle($langs->trans('New'), '', 'fa fa-plus-circle', DOL_URL_ROOT.'/variants/card.php?action=create&backtopage='.urlencode($_SERVER['PHP_SELF']), '', $permissiontoadd);

print_barre_liste($title, $page, $_SERVER["PHP_SELF"], $param, $sortfield, $sortorder, $massactionbutton, $num, $nbtotalofrecords, 'object_'.$object->picto, 0, $newcardbutton, '', $limit, 0, 0, 1);

// Add code for pre mass action (confirmation or email presend form)
$topicmail = "SendProductAttributeRef";
$modelmail = "productattribute";
$objecttmp = new ProductAttribute($db);
$trackid = 'pa'.$object->id;
include DOL_DOCUMENT_ROOT.'/core/tpl/massactions_pre.tpl.php';

if ($search_all) {
	foreach ($fieldstosearchall as $key => $val) {
		$fieldstosearchall[$key] = $langs->trans($val);
	}
	print '<div class="divsearchfieldfilter">'.$langs->trans("FilterOnInto", $search_all).join(', ', $fieldstosearchall).'</div>';
}

$moreforfilter = '';
/*$moreforfilter.='<div class="divsearchfield">';
$moreforfilter.= $langs->trans('MyFilter') . ': <input type="text" name="search_myfield" value="'.dol_escape_htmltag($search_myfield).'">';
$moreforfilter.= '</div>';*/

$parameters = array();
$reshook = $hookmanager->executeHooks('printFieldPreListTitle', $parameters, $object); // Note that $action and $object may have been modified by hook
if (empty($reshook)) {
	$moreforfilter .= $hookmanager->resPrint;
} else {
	$moreforfilter = $hookmanager->resPrint;
}

if (!empty($moreforfilter)) {
	print '<div class="liste_titre liste_titre_bydiv centpercent">';
	print $moreforfilter;
	print '</div>';
}

$varpage = empty($contextpage) ? $_SERVER["PHP_SELF"] : $contextpage;
$selectedfields = $form->multiSelectArrayWithCheckbox('selectedfields', $arrayfields, $varpage); // This also change content of $arrayfields
$selectedfields .= (count($arrayofmassactions) ? $form->showCheckAddButtons('checkforselect', 1) : '');

print '<div class="div-table-responsive">'; // You can use div-table-responsive-no-min if you dont need reserved height for your table
print '<table id="tableattributes" class="tagtable nobottomiftotal liste'.($moreforfilter ? " listwithfilterbefore" : "").'">'."\n";


// Fields title search
// --------------------------------------------------------------------
print '<tr class="liste_titre">';
foreach ($object->fields as $key => $val) {
	$cssforfield = (empty($val['csslist']) ? (empty($val['css']) ? '' : $val['css']) : $val['csslist']);
	if ($key == 'status') {
		$cssforfield .= ($cssforfield ? ' ' : '').'center';
	} elseif (in_array($val['type'], array('date', 'datetime', 'timestamp'))) {
		$cssforfield .= ($cssforfield ? ' ' : '').'center';
	} elseif (in_array($val['type'], array('timestamp'))) {
		$cssforfield .= ($cssforfield ? ' ' : '').'nowrap';
	} elseif (in_array($val['type'], array('double(24,8)', 'double(6,3)', 'integer', 'real', 'price')) && $val['label'] != 'TechnicalID' && empty($val['arrayofkeyval'])) {
		$cssforfield .= ($cssforfield ? ' ' : '').'right';
	}
	if (!empty($arrayfields['t.'.$key]['checked'])) {
		print '<td class="liste_titre'.($cssforfield ? ' '.$cssforfield : '').'">';
		if (!empty($val['arrayofkeyval']) && is_array($val['arrayofkeyval'])) {
			print $form->selectarray('search_'.$key, $val['arrayofkeyval'], (isset($search[$key]) ? $search[$key] : ''), $val['notnull'], 0, 0, '', 1, 0, 0, '', 'maxwidth100', 1);
		} elseif ((strpos($val['type'], 'integer:') === 0) || (strpos($val['type'], 'sellist:') === 0)) {
			print $object->showInputField($val, $key, (isset($search[$key]) ? $search[$key] : ''), '', '', 'search_', 'maxwidth125', 1);
		} elseif (preg_match('/^(date|timestamp|datetime)/', $val['type'])) {
			print '<div class="nowrap">';
			print $form->selectDate($search[$key.'_dtstart'] ? $search[$key.'_dtstart'] : '', "search_".$key."_dtstart", 0, 0, 1, '', 1, 0, 0, '', '', '', '', 1, '', $langs->trans('From'));
			print '</div>';
			print '<div class="nowrap">';
			print $form->selectDate($search[$key.'_dtend'] ? $search[$key.'_dtend'] : '', "search_".$key."_dtend", 0, 0, 1, '', 1, 0, 0, '', '', '', '', 1, '', $langs->trans('to'));
			print '</div>';
		} elseif ($key == 'lang') {
			require_once DOL_DOCUMENT_ROOT.'/core/class/html.formadmin.class.php';
			$formadmin = new FormAdmin($db);
			print $formadmin->select_language($search[$key], 'search_lang', 0, null, 1, 0, 0, 'minwidth150 maxwidth200', 2);
		} else {
			print '<input type="text" class="flat maxwidth75" name="search_'.$key.'" value="'.dol_escape_htmltag(isset($search[$key]) ? $search[$key] : '').'">';
		}
		print '</td>';
	}
}
// Extra fields
//include DOL_DOCUMENT_ROOT.'/core/tpl/extrafields_list_search_input.tpl.php';
$key = 'nb_of_values';
if (!empty($arrayfields[$key]['checked'])) {
	print '<td class="liste_titre center">';
	print '<input type="text" class="flat maxwidth75" name="search_'.$key.'" value="'.dol_escape_htmltag(isset($search[$key]) ? $search[$key] : '').'">';
	print '</td>';
}
$key = 'nb_products';
if (!empty($arrayfields[$key]['checked'])) {
	print '<td class="liste_titre center">';
	print '<input type="text" class="flat maxwidth75" name="search_'.$key.'" value="'.dol_escape_htmltag(isset($search[$key]) ? $search[$key] : '').'">';
	print '</td>';
}
// Fields from hook
$parameters = array('arrayfields'=>$arrayfields);
$reshook = $hookmanager->executeHooks('printFieldListOption', $parameters, $object); // Note that $action and $object may have been modified by hook
print $hookmanager->resPrint;
// Action column
print '<td class="liste_titre linecoledit width25"></td>';
print '<td class="liste_titre maxwidthsearch">';
$searchpicto = $form->showFilterButtons();
print $searchpicto;
print '</td>';
print '<td class="liste_titre linecolmove width25"></td>';
print '</tr>'."\n";


// Fields title label
// --------------------------------------------------------------------
print '<tr class="liste_titre">';
foreach ($object->fields as $key => $val) {
	$cssforfield = (empty($val['csslist']) ? (empty($val['css']) ? '' : $val['css']) : $val['csslist']);
	if ($key == 'status') {
		$cssforfield .= ($cssforfield ? ' ' : '').'center';
	} elseif (in_array($val['type'], array('date', 'datetime', 'timestamp'))) {
		$cssforfield .= ($cssforfield ? ' ' : '').'center';
	} elseif (in_array($val['type'], array('timestamp'))) {
		$cssforfield .= ($cssforfield ? ' ' : '').'nowrap';
	} elseif (in_array($val['type'], array('double(24,8)', 'double(6,3)', 'integer', 'real', 'price')) && $val['label'] != 'TechnicalID' && empty($val['arrayofkeyval'])) {
		$cssforfield .= ($cssforfield ? ' ' : '').'right';
	}
	if (!empty($arrayfields['t.'.$key]['checked'])) {
		print getTitleFieldOfList($arrayfields['t.'.$key]['label'], 0, $_SERVER['PHP_SELF'], 't.'.$key, '', $param, ($cssforfield ? 'class="'.$cssforfield.'"' : ''), $sortfield, $sortorder, ($cssforfield ? $cssforfield.' ' : ''))."\n";
	}
}
// Extra fields
//include DOL_DOCUMENT_ROOT.'/core/tpl/extrafields_list_search_title.tpl.php';
$key = 'nb_of_values';
if (!empty($arrayfields[$key]['checked'])) {
	print getTitleFieldOfList($arrayfields[$key]['label'], 0, $_SERVER['PHP_SELF'], $key, '', $param, 'class="center"', $sortfield, $sortorder, 'center ')."\n";
}
$key = 'nb_products';
if (!empty($arrayfields[$key]['checked'])) {
	print getTitleFieldOfList($arrayfields[$key]['label'], 0, $_SERVER['PHP_SELF'], $key, '', $param, 'class="center"', $sortfield, $sortorder, 'center ')."\n";
}
// Hook fields
$parameters = array('arrayfields'=>$arrayfields, 'param'=>$param, 'sortfield'=>$sortfield, 'sortorder'=>$sortorder);
$reshook = $hookmanager->executeHooks('printFieldListTitle', $parameters, $object); // Note that $action and $object may have been modified by hook
print $hookmanager->resPrint;
// Action column
print getTitleFieldOfList('', 0, '', '', '', '', '', '', '', 'linecoledit ')."\n";
print getTitleFieldOfList($selectedfields, 0, $_SERVER["PHP_SELF"], '', '', '', '', $sortfield, $sortorder, 'center maxwidthsearch ')."\n";
print getTitleFieldOfList('', 0, '', '', '', '', '', '', '', 'linecolmove ')."\n";
print '</tr>'."\n";


// Detect if we need a fetch on each output line
$needToFetchEachLine = 0;
//if (isset($extrafields->attributes[$object->table_element]['computed']) && is_array($extrafields->attributes[$object->table_element]['computed']) && count($extrafields->attributes[$object->table_element]['computed']) > 0) {
//	foreach ($extrafields->attributes[$object->table_element]['computed'] as $key => $val) {
//		if (preg_match('/\$object/', $val)) {
//			$needToFetchEachLine++; // There is at least one compute field that use $object
//		}
//	}
//}


// Loop on record
// --------------------------------------------------------------------
$i = 0;
$totalarray = array();
$totalarray['nbfield'] = 0;
while ($i < ($limit ? min($num, $limit) : $num)) {
	$obj = $db->fetch_object($resql);
	if (empty($obj)) {
		break; // Should not happen
	}

	$object->setVarsFromFetchObj($obj);

	// Show here line of result
	print '<tr id="row-' . $obj->rowid . '" class="oddeven drag drop">';
	foreach ($object->fields as $key => $val) {
		$cssforfield = (empty($val['csslist']) ? (empty($val['css']) ? '' : $val['css']) : $val['csslist']);
		if (in_array($val['type'], array('date', 'datetime', 'timestamp'))) {
			$cssforfield .= ($cssforfield ? ' ' : '') . 'center';
		} elseif ($key == 'status') {
			$cssforfield .= ($cssforfield ? ' ' : '') . 'center';
		}

		if (in_array($val['type'], array('timestamp'))) {
			$cssforfield .= ($cssforfield ? ' ' : '') . 'nowrap';
		} elseif ($key == 'ref') {
			$cssforfield .= ($cssforfield ? ' ' : '') . 'nowrap';
		}

		if (in_array($val['type'], array('double(24,8)', 'double(6,3)', 'integer', 'real', 'price')) && !in_array($key, array('rowid', 'status')) && empty($val['arrayofkeyval'])) {
			$cssforfield .= ($cssforfield ? ' ' : '') . 'right';
		}
		//if (in_array($key, array('fk_soc', 'fk_user', 'fk_warehouse'))) $cssforfield = 'tdoverflowmax100';

		if (!empty($arrayfields['t.' . $key]['checked'])) {
			print '<td' . ($cssforfield ? ' class="' . $cssforfield . '"' : '') . '>';
			if ($key == 'status') {
				print $object->getLibStatut(5);
			} elseif ($key == 'rowid') {
				print $object->showOutputField($val, $key, $object->id, '');
			} else {
				print $object->showOutputField($val, $key, $object->$key, '');
			}
			print '</td>';
			if (!$i) {
				$totalarray['nbfield']++;
			}
			if (!empty($val['isameasure']) && $val['isameasure'] == 1) {
				if (!$i) {
					$totalarray['pos'][$totalarray['nbfield']] = 't.' . $key;
				}
				if (!isset($totalarray['val'])) {
					$totalarray['val'] = array();
				}
				if (!isset($totalarray['val']['t.' . $key])) {
					$totalarray['val']['t.' . $key] = 0;
				}
				$totalarray['val']['t.' . $key] += $object->$key;
			}
		}
	}
	// Extra fields
	//include DOL_DOCUMENT_ROOT.'/core/tpl/extrafields_list_print_fields.tpl.php';
	$key = 'nb_of_values';
	if (!empty($arrayfields[$key]['checked'])) {
		print '<td class="center">';
		print $obj->$key;
		print '</td>';
		if (!$i) {
			$totalarray['nbfield']++;
		}
	}
	$key = 'nb_products';
	if (!empty($arrayfields[$key]['checked'])) {
		print '<td class="center">';
		print $obj->$key;
		print '</td>';
		if (!$i) {
			$totalarray['nbfield']++;
		}
	}
	// Fields from hook
	$parameters = array('arrayfields' => $arrayfields, 'object' => $object, 'obj' => $obj, 'i' => $i, 'totalarray' => &$totalarray);
	$reshook = $hookmanager->executeHooks('printFieldListValue', $parameters, $object); // Note that $action and $object may have been modified by hook
	print $hookmanager->resPrint;
	// Action column
	print '<td class="linecoledit center width25">';
	if ($permissiontoadd) {
		print '<a class="editfielda reposition" href="' . DOL_URL_ROOT . '/variants/card.php?id=' . $obj->rowid . '&action=edit&save_lastsearch_values=1&backtopage=' . urlencode($_SERVER['PHP_SELF']) . '">' . img_edit() . '</a>';
	}
	print '</td>';
	if (!$i) {
		$totalarray['nbfield']++;
	}
	print '<td class="nowrap center">';
	if ($massactionbutton || $massaction) { // If we are in select mode (massactionbutton defined) or if we have already selected and sent an action ($massaction) defined
		$selected = 0;
		if (in_array($object->id, $arrayofselected)) {
			$selected = 1;
		}
		print '<input id="cb' . $object->id . '" class="flat checkforselect" type="checkbox" name="toselect[]" value="' . $object->id . '"' . ($selected ? ' checked="checked"' : '') . '>';
	}
	print '</td>';
	if (!$i) {
		$totalarray['nbfield']++;
	}
	print '<td class="center linecolmove tdlineupdown">';
	if ($i > 0) {
		print '<a class="lineupdown" href="' . $_SERVER['PHP_SELF'] . '?action=up&amp;rowid=' . $obj->rowid . '">' . img_up('default', 0, 'imgupforline') . '</a>';
	}
	if ($i < $num - 1) {
		print '<a class="lineupdown" href="' . $_SERVER['PHP_SELF'] . '?action=down&amp;rowid=' . $obj->rowid . '">' . img_down('default', 0, 'imgdownforline') . '</a>';
	}
	print '</td>';
	if (!$i) {
		$totalarray['nbfield']++;
	}

	print '</tr>' . "\n";

	$i++;
}

// Show total line
include DOL_DOCUMENT_ROOT.'/core/tpl/list_print_total.tpl.php';

// If no record found
if ($num == 0) {
	$colspan = 3;
	foreach ($arrayfields as $key => $val) {
		if (!empty($val['checked'])) {
			$colspan++;
		}
	}
	print '<tr><td colspan="'.$colspan.'"><span class="opacitymedium">'.$langs->trans("NoRecordFound").'</span></td></tr>';
}

$db->free($resql);

$parameters = array('arrayfields'=>$arrayfields, 'sql'=>$sql);
$reshook = $hookmanager->executeHooks('printFieldListFooter', $parameters, $object); // Note that $action and $object may have been modified by hook
print $hookmanager->resPrint;

print '</table>'."\n";
print '</div>'."\n";

print '</form>'."\n";

$forcereloadpage = empty($conf->global->MAIN_FORCE_RELOAD_PAGE) ? 0 : 1;
$tagidfortablednd = (empty($tagidfortablednd) ? 'tableattributes' : $tagidfortablednd);
?>
	<script>
		$(document).ready(function(){
			$(".imgupforline, .imgdownforline").hide();
			$(".lineupdown").removeAttr('href');
			$(".tdlineupdown")
				.css("background-image", 'url(<?php echo DOL_URL_ROOT.'/theme/'.$conf->theme.'/img/grip.png'; ?>)')
				.css("background-repeat", "no-repeat")
				.css("background-position", "center center")
				.hover(
					function () {
						$(this).addClass('showDragHandle');
					}, function () {
						$(this).removeClass('showDragHandle');
					}
				);

			$("#<?php echo $tagidfortablednd; ?>").tableDnD({
				onDrop: function(table, row) {
					console.log('drop');
					$('#<?php echo $tagidfortablednd; ?> tr[data-element=extrafield]').attr('id', '');	// Set extrafields id to empty value in order to ignore them in tableDnDSerialize function
					$('#<?php echo $tagidfortablednd; ?> tr[data-ignoreidfordnd=1]').attr('id', '');	// Set id to empty value in order to ignore them in tableDnDSerialize function
					var reloadpage = "<?php echo $forcereloadpage; ?>";
					var roworder = cleanSerialize(decodeURI($("#<?php echo $tagidfortablednd; ?>").tableDnDSerialize()));
					$.post("<?php echo DOL_URL_ROOT; ?>/variants/ajax/orderAttribute.php",
						{
							roworder: roworder,
							token: "<?php echo currentToken(); ?>"
						},
						function() {
							if (reloadpage == 1) {
								location.href = '<?php echo dol_escape_htmltag($_SERVER['PHP_SELF']).'?'.dol_escape_htmltag($_SERVER['QUERY_STRING']); ?>';
							}
						});
				},
				onDragClass: "dragClass",
				dragHandle: "td.tdlineupdown"
			});
		});
	</script>
<?php

if (in_array('builddoc', $arrayofmassactions) && ($nbtotalofrecords === '' || $nbtotalofrecords)) {
	$hidegeneratedfilelistifempty = 1;
	if ($massaction == 'builddoc' || $action == 'remove_file' || $show_files) {
		$hidegeneratedfilelistifempty = 0;
	}

	require_once DOL_DOCUMENT_ROOT.'/core/class/html.formfile.class.php';
	$formfile = new FormFile($db);

	// Show list of available documents
	$urlsource = $_SERVER['PHP_SELF'].'?sortfield='.$sortfield.'&sortorder='.$sortorder;
	$urlsource .= str_replace('&amp;', '&', $param);

	$filedir = $diroutputmassaction;
	$genallowed = $permissiontoread;
	$delallowed = $permissiontoadd;

	print $formfile->showdocuments('massfilesarea_productattribute', '', $filedir, $urlsource, 0, $delallowed, '', 1, 1, 0, 48, 1, $param, $title, '', '', '', null, $hidegeneratedfilelistifempty);
}

// End of page
llxFooter();
$db->close();<|MERGE_RESOLUTION|>--- conflicted
+++ resolved
@@ -63,9 +63,6 @@
 // Fetch optionals attributes and labels
 //$extrafields->fetch_name_optionals_label($object->table_element);
 
-<<<<<<< HEAD
-$permissiontoread = $user->rights->produit->lire || $user->rights->service->lire;
-=======
 //$search_array_options = $extrafields->getOptionalsFromPost($object->table_element, '', 'search_');
 
 // Default sort order (if not yet defined by previous GETPOST)
@@ -137,27 +134,17 @@
 $permissiontoread = $user->rights->variants->read;
 $permissiontoadd = $user->rights->variants->write;
 $permissiontodelete = $user->rights->variants->delete;
->>>>>>> 95dc2558
 
 // Security check
 if (empty($conf->variants->enabled)) {
 	accessforbidden('Module not enabled');
 }
-<<<<<<< HEAD
-if ($user->socid > 0) { // Protection if external user
-	accessforbidden();
-}
-//$result = restrictedArea($user, 'variant');
-if (!$permissiontoread) accessforbidden();
-
-=======
 $socid = 0;
 if ($user->socid > 0) { // Protection if external user
 	//$socid = $user->socid;
 	accessforbidden();
 }
 if (!$permissiontoread) accessforbidden();
->>>>>>> 95dc2558
 
 
 /*
