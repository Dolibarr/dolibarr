<?php
/* Copyright (C) 2003      Rodolphe Quiedeville <rodolphe@quiedeville.org>
 * Copyright (C) 2003-2005 Eric Seigne <eric.seigne@ryxeo.com>
 * Copyright (C) 2004-2006 Laurent Destailleur  <eldy@users.sourceforge.net>
 *
 * This program is free software; you can redistribute it and/or modify
 * it under the terms of the GNU General Public License as published by
 * the Free Software Foundation; either version 2 of the License, or
 * (at your option) any later version.
 *
 * This program is distributed in the hope that it will be useful,
 * but WITHOUT ANY WARRANTY; without even the implied warranty of
 * MERCHANTABILITY or FITNESS FOR A PARTICULAR PURPOSE.  See the
 * GNU General Public License for more details.
 *
 * You should have received a copy of the GNU General Public License
 * along with this program. If not, see <http://www.gnu.org/licenses/>.
 *
<<<<<<< HEAD
 * $Id: fiche.php,v 1.24 2011/08/03 00:45:44 eldy Exp $
=======
 * $Id: fiche.php,v 1.25 2011/08/20 15:11:33 eldy Exp $
>>>>>>> 19bde3ab
 */

/**
 \file       htdocs/boutique/commande/fiche.php
 \ingroup    boutique
 \brief      Page fiche commande OSCommerce
<<<<<<< HEAD
 \version    $Revision: 1.24 $
=======
 \version    $Revision: 1.25 $
>>>>>>> 19bde3ab
 */

require("../../main.inc.php");
require_once(DOL_DOCUMENT_ROOT.'/boutique/osc_master.inc.php');
include_once(DOL_DOCUMENT_ROOT.'/boutique/commande/class/boutiquecommande.class.php');

$langs->load("products");



/*
 *	View
 */

llxHeader();


if ($_GET['id'])
{
	$commande = new BoutiqueCommande($db);
	$result = $commande->fetch($_GET['id']);
	if ( $result )
	{
		print '<div class="titre">'.$langs->trans("OrderCard").': '.$commande->id.'</div><br>';

		print '<table border="1" width="100%" cellspacing="0" cellpadding="4">';
		print '<tr><td width="20%">Date</td><td width="80%" colspan="2">'.$commande->date.'</td></tr>';
		print '<td width="20%">Client</td><td width="80%" colspan="2"><a href="'.DOL_URL_ROOT.'/boutique/client/fiche.php?id='.$commande->client_id.'">'.$commande->client_name.'</a></td></tr>';

		print '<td width="20%">Paiement</td><td width="80%" colspan="2">'.$commande->payment_method.'</td></tr>';

		print "<tr><td>".$langs->trans("Address")."</td><td>".$langs->trans("Delivery")."</td><td>".$langs->trans("Invoice")."</td></tr>";

		print "<td>&nbsp;</td><td>".$commande->delivery_adr->name."<br>".$commande->delivery_adr->street."<br>".$commande->delivery_adr->cp."<br>".$commande->delivery_adr->city."<br>".$commande->delivery_adr->country."</td>";
		print "<td>".$commande->billing_adr->name."<br>".$commande->billing_adr->street."<br>".$commande->billing_adr->cp."<br>".$commande->billing_adr->city."<br>".$commande->billing_adr->country."</td>";
		print "</tr>";

		print "</table>";

		print "<br>";

		/*
		 * Produits
		 *
		 */
		$sql = "SELECT orders_id, products_id, products_model, products_name, products_price, final_price, products_quantity";
		$sql .= " FROM ".$conf->global->OSC_DB_NAME.".".$conf->global->OSC_DB_TABLE_PREFIX."orders_products";
		$sql .= " WHERE orders_id = " . $_GET['id'];
		//$commande->id;
		//	echo $sql;
		$resql=$dbosc->query($sql);
		if ($resql)
		{
			$num = $dbosc->num_rows($resql);
			$i = 0;
			print '<table class="noborder" width="100%">';
			print '<tr class="liste_titre"><td align="left" width="40%">'.$langs->trans("Products").'</td>';
			print '<td align="center">'.$langs->trans("Number").'</td><td align="right">'.$langs->trans("Price").'</td><td align="right">Prix final</td>';
			print "</tr>\n";
			$var=True;
			while ($i < $num)
			{
				$objp = $dbosc->fetch_object($resql);
				$var=!$var;
				print "<tr $bc[$var]>";
				print '<td align="left" width="40%">';
				print '<a href="fiche.php?id='.$objp->products_id.'"><img src="/theme/'.$conf->theme.'/img/filenew.png" border="0" width="16" height="16" alt="Fiche livre"></a>';

				print '<a href="fiche.php?id='.$objp->products_id.'">'.$objp->products_name.'</a>';
				print "</td>";

				print '<td align="center"><a href="fiche.php?id='.$objp->rowid."\">$objp->products_quantity</a></TD>\n";
				print "<td align=\"right\"><a href=\"fiche.php?id=$objp->rowid\">".price($objp->products_price)."</a></TD>\n";
				print "<td align=\"right\"><a href=\"fiche.php?id=$objp->rowid\">".price($objp->final_price)."</a></TD>\n";

				print "</tr>\n";
				$i++;
			}
			print "</table>";
			$dbosc->free();
		}
		else
		{
			print $dbosc->error();
		}

		/*
		 *
		 *
		 */
		print "<br>";

		print '<table border="1" width="100%" cellspacing="0" cellpadding="4">';
		print "<tr>";
		print '<td width="20%">Frais d\'expeditions</td><td width="80%">'.price($commande->total_ot_shipping).' EUR</td></tr>';
		print '<td width="20%">'.$langs->trans("Lastname").'</td><td width="80%">'.price($commande->total_ot_total).' EUR</td></tr>';
		print "</table>";



	}
	else
	{
		print "Fetch failed";
	}
}
else
{
	print "Error";
}


/* ************************************************************************** */
/*                                                                            */
/* Barre d'action                                                             */
/*                                                                            */
/* ************************************************************************** */

print '<br><table width="100%" border="1" cellspacing="0" cellpadding="3">';
print '<td width="20%" align="center">-</td>';
print '<td width="20%" align="center">-</td>';
print '<td width="20%" align="center">-</td>';
print '<td width="20%" align="center">-</td>';
print '<td width="20%" align="center">-</td>';
print '</table><br>';



$dbosc->close();

<<<<<<< HEAD
llxFooter("<em>Derni&egrave;re modification $Date: 2011/08/03 00:45:44 $ r&eacute;vision $Revision: 1.24 $</em>");
=======
llxFooter("<em>Derni&egrave;re modification $Date: 2011/08/20 15:11:33 $ r&eacute;vision $Revision: 1.25 $</em>");
>>>>>>> 19bde3ab
?><|MERGE_RESOLUTION|>--- conflicted
+++ resolved
@@ -16,22 +16,14 @@
  * You should have received a copy of the GNU General Public License
  * along with this program. If not, see <http://www.gnu.org/licenses/>.
  *
-<<<<<<< HEAD
- * $Id: fiche.php,v 1.24 2011/08/03 00:45:44 eldy Exp $
-=======
  * $Id: fiche.php,v 1.25 2011/08/20 15:11:33 eldy Exp $
->>>>>>> 19bde3ab
  */
 
 /**
  \file       htdocs/boutique/commande/fiche.php
  \ingroup    boutique
  \brief      Page fiche commande OSCommerce
-<<<<<<< HEAD
- \version    $Revision: 1.24 $
-=======
  \version    $Revision: 1.25 $
->>>>>>> 19bde3ab
  */
 
 require("../../main.inc.php");
@@ -162,9 +154,5 @@
 
 $dbosc->close();
 
-<<<<<<< HEAD
-llxFooter("<em>Derni&egrave;re modification $Date: 2011/08/03 00:45:44 $ r&eacute;vision $Revision: 1.24 $</em>");
-=======
 llxFooter("<em>Derni&egrave;re modification $Date: 2011/08/20 15:11:33 $ r&eacute;vision $Revision: 1.25 $</em>");
->>>>>>> 19bde3ab
 ?>