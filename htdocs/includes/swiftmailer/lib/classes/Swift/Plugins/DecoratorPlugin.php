--- conflicted
+++ resolved
@@ -159,11 +159,7 @@
             return $this->replacements->getReplacementsFor($address);
         }
 
-<<<<<<< HEAD
-        return $this->replacements[$address] ?? null;
-=======
         return isset($this->replacements[$address]) ? $this->replacements[$address] : null;
->>>>>>> d9b8a8c8
     }
 
     /**
