--- conflicted
+++ resolved
@@ -58,7 +58,7 @@
 
             // extra parameters for our unit cases
             $timestamp = func_num_args() > 3 ? func_get_arg(3) : $this->getCorrectTimestamp(bcmul(microtime(true), '1000'));
-            $client = func_num_args() > 4 ? func_get_arg(4) : random_bytes(8);
+            $client = func_num_args() > 4 ? func_get_arg(4) : $this->getRandomBytes(8);
 
             // Message 3 response
             $this->sendMessage3($response, $username, $password, $timestamp, $client, $agent);
@@ -548,8 +548,6 @@
         return $byte;
     }
 
-<<<<<<< HEAD
-=======
     /**
      * Create random bytes.
      *
@@ -566,7 +564,6 @@
         throw new RuntimeException('OpenSSL did not produce a secure random number.');
     }
 
->>>>>>> d9b8a8c8
     /** ENCRYPTION ALGORITHMS */
 
     /**
