--- conflicted
+++ resolved
@@ -3,10 +3,7 @@
 in Dolibarr root.
 
 
-<<<<<<< HEAD
-=======
 
->>>>>>> 19bde3ab
 ALL:
 ----
 Replace "& new" by "new"
@@ -25,14 +22,6 @@
 Replace call to serialize_val with no bugged value
 
 
-<<<<<<< HEAD
-FPDFI and FPDF_TPL:
--------------------
-* Added the include FPDF at beginning of fpdf_tpl.php
-* Replaced all sprintf(%0.2f) by sprintf(%0.2F) (Fix bug)
-
-=======
->>>>>>> 19bde3ab
 
 TCPDF:
 ------
