<?php
/* Copyright (C) 2010 Regis Houssin       <regis@dolibarr.fr>
 * Copyright (C) 2011 Laurent Destailleur <eldy@users.sourceforge.net>
 *
 * This program is free software; you can redistribute it and/or modify
 * it under the terms of the GNU General Public License as published by
 * the Free Software Foundation; either version 2 of the License, or
 * (at your option) any later version.
 *
 * This program is distributed in the hope that it will be useful,
 * but WITHOUT ANY WARRANTY; without even the implied warranty of
 * MERCHANTABILITY or FITNESS FOR A PARTICULAR PURPOSE.  See the
 * GNU General Public License for more details.
 *
 * You should have received a copy of the GNU General Public License
 * along with this program. If not, see <http://www.gnu.org/licenses/>.
 */

/**
 *      \file       htdocs/includes/triggers/interface_modWorkflow_WorkflowManager.class.php
 *      \ingroup    core
 *      \brief      Trigger file for workflows
<<<<<<< HEAD
 *      \version	$Id: interface_modWorkflow_WorkflowManager.class.php,v 1.8 2011/07/31 23:29:45 eldy Exp $
=======
 *      \version	$Id: interface_modWorkflow_WorkflowManager.class.php,v 1.10 2011/08/12 05:41:01 hregis Exp $
>>>>>>> 19bde3ab
 */


/**
 *      \class      InterfaceWorkflowManager
 *      \brief      Class of triggers for workflow module
 */

class InterfaceWorkflowManager
{
    var $db;

    /**
     *   Constructor.
     *   @param      DB      Database handler
     */
    function InterfaceWorkflowManager($DB)
    {
        $this->db = $DB ;

        $this->name = preg_replace('/^Interface/i','',get_class($this));
        $this->family = "core";
        $this->description = "Triggers of this module allows to manage workflows";
        $this->version = 'dolibarr';            // 'development', 'experimental', 'dolibarr' or version
        $this->picto = 'technic';
    }


    /**
     *   Return name of trigger file
     *   @return     string      Name of trigger file
     */
    function getName()
    {
        return $this->name;
    }

    /**
     *   Return description of trigger file
     *   @return     string      Description of trigger file
     */
    function getDesc()
    {
        return $this->description;
    }

    /**
     *   Return version of trigger file
     *   @return     string      Version of trigger file
     */
    function getVersion()
    {
        global $langs;
        $langs->load("admin");

        if ($this->version == 'development') return $langs->trans("Development");
        elseif ($this->version == 'experimental') return $langs->trans("Experimental");
        elseif ($this->version == 'dolibarr') return DOL_VERSION;
        elseif ($this->version) return $this->version;
        else return $langs->trans("Unknown");
    }

    /**
     *      Function called when a Dolibarrr business event is done.
     *      All functions "run_trigger" are triggered if file is inside directory htdocs/includes/triggers
     *      @param      action      Event code (COMPANY_CREATE, PROPAL_VALIDATE, ...)
     *      @param      object      Object action is done on
     *      @param      user        Object user
     *      @param      langs       Object langs
     *      @param      conf        Object conf
     *      @return     int         <0 if KO, 0 if no action are done, >0 if OK
     */
	function run_trigger($action,$object,$user,$langs,$conf)
    {
        if (empty($conf->workflow->enabled)) return 0;     // Module not active, we do nothing

        // Proposals to order
        if ($action == 'PROPAL_CLOSE_SIGNED')
        {
        	dol_syslog("Trigger '".$this->name."' for action '$action' launched by ".__FILE__.". id=".$object->id);
            if (! empty($conf->commande->enabled) && ! empty($conf->global->WORKFLOW_PROPAL_AUTOCREATE_ORDER))
            {
                include_once(DOL_DOCUMENT_ROOT.'/commande/class/commande.class.php');
                $order = new Commande($this->db);
                
                // Actions on extra fields (by external module or standard code)
                include_once(DOL_DOCUMENT_ROOT.'/core/class/hookmanager.class.php');
                $hookmanager=new HookManager($this->db);
                $hookmanager->callHooks(array('ordercard'));
                
                $ret=$order->createFromProposal($object,$hookmanager);
                if ($ret < 0) { $this->error=$invoice->error; $this->errors[]=$invoice->error; }
                return $ret;
            }
        }

        // Order to invoice
        if ($action == 'ORDER_CLOSE')
        {
            dol_syslog("Trigger '".$this->name."' for action '$action' launched by ".__FILE__.". id=".$object->id);
            if (! empty($conf->facture->enabled) && ! empty($conf->global->WORKFLOW_ORDER_AUTOCREATE_INVOICE))
            {
                include_once(DOL_DOCUMENT_ROOT.'/compta/facture/class/facture.class.php');
                $invoice = new Facture($this->db);
                
                // Actions on extra fields (by external module or standard code)
                include_once(DOL_DOCUMENT_ROOT.'/core/class/hookmanager.class.php');
                $hookmanager=new HookManager($this->db);
                $hookmanager->callHooks(array('invoicecard'));
                
                $ret=$invoice->createFromOrder($object,$hookmanager);
                if ($ret < 0) { $this->error=$invoice->error; $this->errors[]=$invoice->error; }
                return $ret;
            }
        }

        return 0;
    }

}
?><|MERGE_RESOLUTION|>--- conflicted
+++ resolved
@@ -20,11 +20,7 @@
  *      \file       htdocs/includes/triggers/interface_modWorkflow_WorkflowManager.class.php
  *      \ingroup    core
  *      \brief      Trigger file for workflows
-<<<<<<< HEAD
- *      \version	$Id: interface_modWorkflow_WorkflowManager.class.php,v 1.8 2011/07/31 23:29:45 eldy Exp $
-=======
  *      \version	$Id: interface_modWorkflow_WorkflowManager.class.php,v 1.10 2011/08/12 05:41:01 hregis Exp $
->>>>>>> 19bde3ab
  */
 
 
