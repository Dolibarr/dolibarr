Directory content
--------------------------------------------------------
This directory contains all available Dolibarr triggers.

Trigger file name syntax is:
> interface_modModule_Mytrigger.php[-NORUN]

where:
> modModule is part of module descriptor file name found in includes/modules
            directory or value 'all' if not enabled by a particular module.
> Mytrigger is name of the trigger. The PHP class inside the trigger file
            would be named InterfaceMytrigger.
> -NORUN is optionnal and disable completely a trigger file if set. To use 
            a trigger with such a name, rename file to remove the -NORUN part.
<<<<<<< HEAD


$Id: README,v 1.4 2010/04/22 06:29:34 hregis Exp $
=======
>>>>>>> 0a6022cb
<|MERGE_RESOLUTION|>--- conflicted
+++ resolved
@@ -12,9 +12,3 @@
             would be named InterfaceMytrigger.
 > -NORUN is optionnal and disable completely a trigger file if set. To use 
             a trigger with such a name, rename file to remove the -NORUN part.
-<<<<<<< HEAD
-
-
-$Id: README,v 1.4 2010/04/22 06:29:34 hregis Exp $
-=======
->>>>>>> 0a6022cb
