Contenu du répertoire
--------------------------------------------------------
Ce répertoire contient tous les triggers Dolibarr.

La syntaxe d'un fichier Trigger est:
> interface_modModule_Mytrigger.php[-NORUN]

où:
> modModule est la partie du nom du descripteur de module trouvé dans le
            répertoire includes/modules pour lequel le trigger doit être.
            actif ou la valeur 'all' si ne doit pas être actif pour un
			module particulier.
> Mytrigger est le nom du trigger. La classe PHP dans le fichier trigger
            aura pour nom InterfaceMytrigger.
> -NORUN est optionnel et désactive le fichier trigger si défini. Pour 
            utiliser un tel fichier trigger, renommer le fichier afin 
			d'enlever la partie -NORUN.
<<<<<<< HEAD


$Id: README-FR,v 1.4 2010/04/22 06:29:34 hregis Exp $
=======
>>>>>>> 0a6022cb
<|MERGE_RESOLUTION|>--- conflicted
+++ resolved
@@ -15,9 +15,3 @@
 > -NORUN est optionnel et désactive le fichier trigger si défini. Pour 
             utiliser un tel fichier trigger, renommer le fichier afin 
 			d'enlever la partie -NORUN.
-<<<<<<< HEAD
-
-
-$Id: README-FR,v 1.4 2010/04/22 06:29:34 hregis Exp $
-=======
->>>>>>> 0a6022cb
