<?php
/* Copyright (C) 2006-2009 Laurent Destailleur  <eldy@users.sourceforge.net>
 *
 * This program is free software; you can redistribute it and/or modify
 * it under the terms of the GNU General Public License as published by
 * the Free Software Foundation; either version 2 of the License, or
 * (at your option) any later version.
 *
 * This program is distributed in the hope that it will be useful,
 * but WITHOUT ANY WARRANTY; without even the implied warranty of
 * MERCHANTABILITY or FITNESS FOR A PARTICULAR PURPOSE.  See the
 * GNU General Public License for more details.
 *
 * You should have received a copy of the GNU General Public License
 * along with this program. If not, see <http://www.gnu.org/licenses/>.
 */

/**
 *	\file       htdocs/includes/modules/export/export_excel.modules.php
 *	\ingroup    export
 *	\brief      File of class to generate export file with Excel format
 *	\author	    Laurent Destailleur
<<<<<<< HEAD
 *	\version    $Id: export_excel.modules.php,v 1.28 2011/08/03 01:38:53 eldy Exp $
=======
 *	\version    $Id: export_excel.modules.php,v 1.29 2011/08/11 19:13:04 eldy Exp $
>>>>>>> 19bde3ab
 */

require_once(DOL_DOCUMENT_ROOT."/includes/modules/export/modules_export.php");


/**
 *	\class      ExportExcel
 *	\brief      Class to build export files with Excel format
 */
class ExportExcel extends ModeleExports
{
	var $id;
	var $label;
	var $extension;
	var $version;

	var $label_lib;
	var $version_lib;

	var $workbook;      // Handle fichier
	var $worksheet;     // Handle onglet
	var $row;
	var $col;
    var $file;          // To save filename


	/**
	 *	Constructor
	 *
	 *	@param	    db      databse handler
	 */
	function ExportExcel($db)
	{
		global $conf;
		$this->db = $db;

		$this->id='excel';                  // Same value then xxx in file name export_xxx.modules.php
		$this->label='Excel';               // Label of driver
		$this->desc='<b>Excel</b> file format (.xls)<br>This is native Excel 95 format.';
		$this->extension='xls';             // Extension for generated file by this driver
        $this->picto='mime/xls';					// Picto
<<<<<<< HEAD
		$ver=explode(' ','$Revision: 1.28 $');
=======
		$ver=explode(' ','$Revision: 1.29 $');
>>>>>>> 19bde3ab
		$this->version=$ver[2];             // Driver version

		// If driver use an external library, put its name here
		$this->label_lib='PhpExcel';
		$this->version_lib='1.7.2';

		$this->row=0;
	}

	function getDriverId()
	{
		return $this->id;
	}

	function getDriverLabel()
	{
		return $this->label;
	}

    function getDriverDesc()
    {
        return $this->desc;
    }

	function getDriverExtension()
	{
		return $this->extension;
	}

	function getDriverVersion()
	{
		return $this->version;
	}

	function getLibLabel()
	{
		return $this->label_lib;
	}

	function getLibVersion()
	{
		return $this->version_lib;
	}


	/**
	 *	Open output file
	 *
	 *	@param		file		Path of filename
	 *	@return		int			<0 if KO, >=0 if OK
	 */
	function open_file($file,$outputlangs)
	{
		global $user,$conf,$langs;

		if (! empty($conf->global->MAIN_USE_PHP_WRITEEXCEL))
		{
		    $outputlangs->charset_output='ISO-8859-1';	// Because Excel 5 format is ISO
		}

		dol_syslog("ExportExcel::open_file file=".$file);
        $this->file=$file;

		$ret=1;

    	$outputlangs->load("exports");
		if (! empty($conf->global->MAIN_USE_PHP_WRITEEXCEL))
		{
            require_once(PHP_WRITEEXCEL_PATH."class.writeexcel_workbookbig.inc.php");
            require_once(PHP_WRITEEXCEL_PATH."class.writeexcel_worksheet.inc.php");
            require_once(PHP_WRITEEXCEL_PATH."functions.writeexcel_utility.inc.php");
		    $this->workbook = new writeexcel_workbookbig($file);
    		$this->workbook->set_tempdir($conf->export->dir_temp);			// Set temporary directory
    		$this->workbook->set_sheetname($outputlangs->trans("Sheet"));
    		$this->worksheet = &$this->workbook->addworksheet();
		}
		else
		{
            require_once(PHPEXCEL_PATH."PHPExcel.php");
            require_once(PHPEXCEL_PATH."PHPExcel/Style/Alignment.php");
            $this->workbook = new PHPExcel();
            $this->workbook->getProperties()->setCreator($user->getFullName($outputlangs).' - Dolibarr '.DOL_VERSION);
            //$this->workbook->getProperties()->setLastModifiedBy('Dolibarr '.DOL_VERSION);
            $this->workbook->getProperties()->setTitle($outputlangs->trans("Export").' - '.$file);
            $this->workbook->getProperties()->setSubject($outputlangs->trans("Export").' - '.$file);
            $this->workbook->getProperties()->setDescription($outputlangs->trans("Export").' - '.$file);

            $this->workbook->setActiveSheetIndex(0);
            $this->workbook->getActiveSheet()->setTitle($outputlangs->trans("Sheet"));
            $this->workbook->getActiveSheet()->getDefaultRowDimension()->setRowHeight(15);
		}
		return $ret;
	}

	/**
	 *	Write header
	 *
     *	@param      outputlangs                 Object lang to translate values
	 */
	function write_header($outputlangs)
	{
		//$outputlangs->charset_output='ISO-8859-1';	// Because Excel 5 format is ISO

		return 0;
	}


	/**
     *     Output title line into file
     *
     *     @param      array_export_fields_label   Array with list of label of fields
     *     @param      array_selected_sorted       Array with list of field to export
     *     @param      outputlangs                 Object lang to translate values
	 */
	function write_title($array_export_fields_label,$array_selected_sorted,$outputlangs)
	{
		// Create a format for the column headings
		if (! empty($conf->global->MAIN_USE_PHP_WRITEEXCEL))
		{
		    $outputlangs->charset_output='ISO-8859-1';	// Because Excel 5 format is ISO

		    $formatheader =$this->workbook->addformat();
    		$formatheader->set_bold();
    		$formatheader->set_color('blue');
    		//$formatheader->set_size(12);
    		//$formatheader->set_font("Courier New");
    		//$formatheader->set_align('center');
		}
		else
		{
            $this->workbook->getActiveSheet()->getStyle('1')->getFont()->setBold(true);
		    $this->workbook->getActiveSheet()->getStyle('1')->getAlignment()->setHorizontal(PHPExcel_Style_Alignment::HORIZONTAL_CENTER);
		}

		$this->col=0;
		foreach($array_selected_sorted as $code => $value)
		{
            $alias=$array_export_fields_label[$code];
			//print "dd".$alias;
			if (empty($alias)) dol_print_error('','Bad value for field with code='.$code.'. Try to redefine export.');
    		if (! empty($conf->global->MAIN_USE_PHP_WRITEEXCEL))
    		{
    			$this->worksheet->write($this->row, $this->col, $outputlangs->transnoentities($alias), $formatheader);
    		}
    		else
    		{
                $this->workbook->getActiveSheet()->SetCellValueByColumnAndRow($this->col, $this->row+1, $outputlangs->transnoentities($alias));
    		}
			$this->col++;
		}
		$this->row++;
		return 0;
	}

	/**
     *     Output record line into file
     *
     *     @param      array_selected_sorted       Array with list of field to export
     *     @param      objp                        A record from a fetch with all fields from select
     *     @param      outputlangs                 Object lang to translate values
	 */
	function write_record($array_selected_sorted,$objp,$outputlangs)
	{
		// Create a format for the column headings
		if (! empty($conf->global->MAIN_USE_PHP_WRITEEXCEL))
		{
		    $outputlangs->charset_output='ISO-8859-1';	// Because Excel 5 format is ISO
		}

		// Define first row
		$this->col=0;

		foreach($array_selected_sorted as $code => $value)
		{
			$alias=str_replace(array('.','-'),'_',$code);
            if (empty($alias)) dol_print_error('','Bad value for field with code='.$code.'. Try to redefine export.');
            $newvalue=$objp->$alias;

			$newvalue=$this->excel_clean($newvalue);

			// Traduction newvalue
			if (preg_match('/^\((.*)\)$/i',$newvalue,$reg))
			{
				$newvalue=$outputlangs->transnoentities($reg[1]);
			}
			else
			{
				$newvalue=$outputlangs->convToOutputCharset($newvalue);
			}

			if (preg_match('/^[0-9][0-9][0-9][0-9]-[0-9][0-9]-[0-9][0-9]$/i',$newvalue))
			{
        		if (! empty($conf->global->MAIN_USE_PHP_WRITEEXCEL))
        		{
            		$formatdate=$this->workbook->addformat();
            		$formatdate->set_num_format('yyyy-mm-dd');
            		//$formatdate->set_num_format(0x0f);
        		    $arrayvalue=preg_split('/[.,]/',xl_parse_date($newvalue));
    				//print "x".$arrayvalue[0].'.'.strval($arrayvalue[1]).'<br>';
    				$newvalue=strval($arrayvalue[0]).'.'.strval($arrayvalue[1]);	// $newvalue=strval(36892.521); directly does not work because . will be convert into , later
        		    $this->worksheet->write($this->row, $this->col, $newvalue, PHPExcel_Shared_Date::PHPToExcel($formatdate));
        		}
        		else
        		{
        		    $newvalue=dol_stringtotime($newvalue);
        		    $this->workbook->getActiveSheet()->SetCellValueByColumnAndRow($this->col, $this->row+1, PHPExcel_Shared_Date::PHPToExcel($newvalue));
        		    $coord=$this->workbook->getActiveSheet()->getCellByColumnAndRow($this->col, $this->row+1)->getCoordinate();
        		    $this->workbook->getActiveSheet()->getStyle($coord)->getNumberFormat()->setFormatCode('yyyy-mm-dd');
        		}
			}
			elseif (preg_match('/^[0-9][0-9][0-9][0-9]-[0-9][0-9]-[0-9][0-9] [0-9][0-9]:[0-9][0-9]:[0-9][0-9]$/i',$newvalue))
			{
				if (! empty($conf->global->MAIN_USE_PHP_WRITEEXCEL))
    		    {
            		$formatdatehour=$this->workbook->addformat();
            		$formatdatehour->set_num_format('yyyy-mm-dd hh:mm:ss');
            		//$formatdatehour->set_num_format(0x0f);
            		$arrayvalue=preg_split('/[.,]/',xl_parse_date($newvalue));
    				//print "x".$arrayvalue[0].'.'.strval($arrayvalue[1]).'<br>';
    				$newvalue=strval($arrayvalue[0]).'.'.strval($arrayvalue[1]);	// $newvalue=strval(36892.521); directly does not work because . will be convert into , later
    		        $this->worksheet->write($this->row, $this->col, $newvalue, $formatdatehour);
    		    }
    		    else
    		    {
        		    $newvalue=dol_stringtotime($newvalue);
    		        $this->workbook->getActiveSheet()->SetCellValueByColumnAndRow($this->col, $this->row+1, PHPExcel_Shared_Date::PHPToExcel($newvalue));
        		    $coord=$this->workbook->getActiveSheet()->getCellByColumnAndRow($this->col, $this->row+1)->getCoordinate();
        		    $this->workbook->getActiveSheet()->getStyle($coord)->getNumberFormat()->setFormatCode('yyyy-mm-dd h:mm:ss');
    		    }
			}
			else
			{
				if (! empty($conf->global->MAIN_USE_PHP_WRITEEXCEL))
    		    {
			        $this->worksheet->write($this->row, $this->col, $newvalue);
    		    }
    		    else
    		    {
        		    $this->workbook->getActiveSheet()->SetCellValueByColumnAndRow($this->col, $this->row+1, $newvalue);
    		    }
			}
			$this->col++;
		}
		$this->row++;
		return 0;
	}


	/**
     *	Write footer
     *
     *  @param      outputlangs                 Object lang to translate values
     */
	function write_footer($outputlangs)
	{
		return 0;
	}


	/**
     *	Close Excel file
     */
	function close_file()
	{
		if (! empty($conf->global->MAIN_USE_PHP_WRITEEXCEL))
    	{
	        $this->workbook->close();
    	}
    	else
    	{
            require_once(PHPEXCEL_PATH."PHPExcel/Writer/Excel5.php");
    	    $objWriter = new PHPExcel_Writer_Excel5($this->workbook);
            $objWriter->save($this->file);
            $this->workbook->disconnectWorksheets();
            unset($this->workbook);
    	}
		return 0;
	}


	/**
     * Clean a cell to respect rules of Excel file cells
     *
     * @param 	newvalue	String to clean
     * @return 	string		Value cleaned
     */
    function excel_clean($newvalue)
    {
		// Rule Dolibarr: No HTML
    	$newvalue=dol_string_nohtmltag($newvalue);

    	return $newvalue;
    }
}

?><|MERGE_RESOLUTION|>--- conflicted
+++ resolved
@@ -20,11 +20,7 @@
  *	\ingroup    export
  *	\brief      File of class to generate export file with Excel format
  *	\author	    Laurent Destailleur
-<<<<<<< HEAD
- *	\version    $Id: export_excel.modules.php,v 1.28 2011/08/03 01:38:53 eldy Exp $
-=======
  *	\version    $Id: export_excel.modules.php,v 1.29 2011/08/11 19:13:04 eldy Exp $
->>>>>>> 19bde3ab
  */
 
 require_once(DOL_DOCUMENT_ROOT."/includes/modules/export/modules_export.php");
@@ -66,11 +62,7 @@
 		$this->desc='<b>Excel</b> file format (.xls)<br>This is native Excel 95 format.';
 		$this->extension='xls';             // Extension for generated file by this driver
         $this->picto='mime/xls';					// Picto
-<<<<<<< HEAD
-		$ver=explode(' ','$Revision: 1.28 $');
-=======
 		$ver=explode(' ','$Revision: 1.29 $');
->>>>>>> 19bde3ab
 		$this->version=$ver[2];             // Driver version
 
 		// If driver use an external library, put its name here
