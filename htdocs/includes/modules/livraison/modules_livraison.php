<?php
/* Copyright (C) 2003-2004 Rodolphe Quiedeville <rodolphe@quiedeville.org>
 * Copyright (C) 2004-2011 Laurent Destailleur  <eldy@users.sourceforge.net>
 * Copyright (C) 2004      Eric Seigne          <eric.seigne@ryxeo.com>
 * Copyright (C) 2006-2011 Regis Houssin        <regis@dolibarr.fr>
 *
 * This program is free software; you can redistribute it and/or modify
 * it under the terms of the GNU General Public License as published by
 * the Free Software Foundation; either version 2 of the License, or
 * (at your option) any later version.
 *
 * This program is distributed in the hope that it will be useful,
 * but WITHOUT ANY WARRANTY; without even the implied warranty of
 * MERCHANTABILITY or FITNESS FOR A PARTICULAR PURPOSE.  See the
 * GNU General Public License for more details.
 *
 * You should have received a copy of the GNU General Public License
 * along with this program. If not, see <http://www.gnu.org/licenses/>.
 * or see http://www.gnu.org/
 */

/**
 *	\file       htdocs/includes/modules/livraison/modules_livraison.php
 *	\ingroup    expedition
 *	\brief      Fichier contenant la classe mere de generation de bon de livraison en PDF
 *				et la classe mere de numerotation des bons de livraisons
<<<<<<< HEAD
 *	\version    $Id: modules_livraison.php,v 1.18 2011/07/31 23:28:14 eldy Exp $
=======
 *	\version    $Id: modules_livraison.php,v 1.20 2011/08/11 12:14:02 eldy Exp $
>>>>>>> 19bde3ab
 */

require_once(DOL_DOCUMENT_ROOT.'/lib/pdf.lib.php');


/**
 *	\class      ModelePDFDeliveryOrder
 *	\brief      Classe mere des modeles de bon de livraison
 */
class ModelePDFDeliveryOrder
{
	var $error='';

	/**
	 *      \brief      Return list of active generation modules
	 * 		\param		$db		Database handler
	 */
	function liste_modeles($db)
	{
		global $conf;

		$type='delivery';
		$liste=array();

		include_once(DOL_DOCUMENT_ROOT.'/lib/functions2.lib.php');
		$liste=getListOfModels($db,$type,'');

		return $liste;
	}
}



/**
 *	\class      ModeleNumRefDeliveryOrder
 *	\brief      Classe mere des modeles de numerotation des references de bon de livraison
 */
class ModeleNumRefDeliveryOrder
{
	var $error='';

	/**     \brief     	Return if a module can be used or not
	 *      	\return		boolean     true if module can be used
	 */
	function isEnabled()
	{
		return true;
	}

	/**     \brief      Renvoi la description par defaut du modele de numerotation
	 *      \return     string      Texte descripif
	 */
	function info()
	{
		global $langs;
		$langs->load("deliveries");
		return $langs->trans("NoDescription");
	}

	/**     \brief      Renvoi un exemple de numerotation
	 *      \return     string      Example
	 */
	function getExample()
	{
		global $langs;
		$langs->load("deliveries");
		return $langs->trans("NoExample");
	}

	/**     \brief      Test si les numeros deja en vigueur dans la base ne provoquent pas d
	 *                  de conflits qui empechera cette numerotation de fonctionner.
	 *      \return     boolean     false si conflit, true si ok
	 */
	function canBeActivated()
	{
		return true;
	}

	/**     \brief      Renvoi prochaine valeur attribuee
	 *      \return     string      Valeur
	 */
	function getNextValue()
	{
		global $langs;
		return $langs->trans("NotAvailable");
	}

	/**     \brief      Renvoi version du module numerotation
	 *      	\return     string      Valeur
	 */
	function getVersion()
	{
		global $langs;
		$langs->load("admin");

		if ($this->version == 'development') return $langs->trans("VersionDevelopment");
		if ($this->version == 'experimental') return $langs->trans("VersionExperimental");
		if ($this->version == 'dolibarr') return DOL_VERSION;
		return $langs->trans("NotAvailable");
	}
}



/**
 *		Create object on disk
 *		@param	    db  			objet base de donnee
 *		@param	    object			object delivery
 *		@param	    model			force le modele a utiliser ('' to not force)
 *		@param		outputlangs		objet lang a utiliser pour traduction
 *      @return     int         	0 si KO, 1 si OK
 */
function delivery_order_pdf_create($db, $object, $model='', $outputlangs='')
{
	global $conf,$langs;
	$langs->load("deliveries");

	$dir = "/includes/modules/livraison/pdf/";

	// Positionne modele sur le nom du modele de bon de livraison a utiliser
	if (! dol_strlen($model))
	{
		if ($conf->global->LIVRAISON_ADDON_PDF)
		{
			$model = $conf->global->LIVRAISON_ADDON_PDF;
		}
		else
		{
			print $langs->trans("Error")." ".$langs->trans("Error_LIVRAISON_ADDON_PDF_NotDefined");
			return 0;
		}
	}
	// Charge le modele
	$file = "pdf_".$model.".modules.php";
	// On verifie l'emplacement du modele
	$file = dol_buildpath($dir.$file);
	if (file_exists($file))
	{
		$classname = "pdf_".$model;
		require_once($file);

		$obj = new $classname($db);

		// We save charset_output to restore it because write_file can change it if needed for
		// output format that does not support UTF8.
		$sav_charset_output=$outputlangs->charset_output;
		if ($obj->write_file($object,$outputlangs) > 0)
		{
			// on supprime l'image correspondant au preview
			delivery_order_delete_preview($db, $object->id);

			$outputlangs->charset_output=$sav_charset_output;
			return 1;
		}
		else
		{
			$outputlangs->charset_output=$sav_charset_output;
			dol_syslog("Erreur dans delivery_order_pdf_create");
			dol_print_error($db,$obj->error);
			return 0;
		}
	}
	else
	{
		print $langs->trans("Error")." ".$langs->trans("ErrorFileDoesNotExists",$dir.$file);
		return 0;
	}
}


function delivery_order_delete_preview($db, $deliveryid)
{
	global $langs,$conf;
    require_once(DOL_DOCUMENT_ROOT."/lib/files.lib.php");

	$delivery = new Livraison($db,"",$deliveryid);
	$delivery->fetch($deliveryid);
	$client = new Societe($db);
	$client->fetch($delivery->socid);

	if ($conf->livraison->dir_output)
	{
		$deliveryref = dol_sanitizeFileName($delivery->ref);
		$dir = $conf->livraison->dir_output . "/" . $deliveryref ;
		$file = $dir . "/" . $deliveryref . ".pdf.png";

		if ( file_exists( $file ) && is_writable( $file ) )
		{
			if ( ! dol_delete_file($file,1) )
			{
				$this->error=$langs->trans("ErrorFailedToOpenFile",$file);
				return 0;
			}
		}
	}

	return 1;
}
?><|MERGE_RESOLUTION|>--- conflicted
+++ resolved
@@ -24,11 +24,7 @@
  *	\ingroup    expedition
  *	\brief      Fichier contenant la classe mere de generation de bon de livraison en PDF
  *				et la classe mere de numerotation des bons de livraisons
-<<<<<<< HEAD
- *	\version    $Id: modules_livraison.php,v 1.18 2011/07/31 23:28:14 eldy Exp $
-=======
  *	\version    $Id: modules_livraison.php,v 1.20 2011/08/11 12:14:02 eldy Exp $
->>>>>>> 19bde3ab
  */
 
 require_once(DOL_DOCUMENT_ROOT.'/lib/pdf.lib.php');
