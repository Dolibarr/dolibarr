--- conflicted
+++ resolved
@@ -23,11 +23,7 @@
  *	\file       htdocs/includes/modules/livraison/pdf/pdf_sirocco.modules.php
  *	\ingroup    livraison
  *	\brief      File of class to manage receving receipts with template Sirocco
-<<<<<<< HEAD
- *	\version    $Id: pdf_sirocco.modules.php,v 1.78 2011/08/08 16:07:48 eldy Exp $
-=======
  *	\version    $Id: pdf_sirocco.modules.php,v 1.79 2011/08/11 12:14:02 eldy Exp $
->>>>>>> 19bde3ab
  */
 
 require_once(DOL_DOCUMENT_ROOT."/includes/modules/livraison/modules_livraison.php");
