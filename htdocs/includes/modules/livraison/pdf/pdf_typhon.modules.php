<?php
/* Copyright (C) 2004-2008 Laurent Destailleur   <eldy@users.sourceforge.net>
 * Copyright (C) 2005-2009 Regis Houssin         <regis@dolibarr.fr>
 * Copyright (C) 2007      Franky Van Liedekerke <franky.van.liedekerke@telenet.be>
 * Copyright (C) 2008      Chiptronik

 * This program is free software; you can redistribute it and/or modify
 * it under the terms of the GNU General Public License as published by
 * the Free Software Foundation; either version 2 of the License, or
 * (at your option) any later version.
 *
 * This program is distributed in the hope that it will be useful,
 * but WITHOUT ANY WARRANTY; without even the implied warranty of
 * MERCHANTABILITY or FITNESS FOR A PARTICULAR PURPOSE.  See the
 * GNU General Public License for more details.
 *
 * You should have received a copy of the GNU General Public License
 * along with this program. If not, see <http://www.gnu.org/licenses/>.
 * or see http://www.gnu.org/
 */

/**
 *	\file       htdocs/includes/modules/livraison/pdf/pdf_typhon.modules.php
 *	\ingroup    livraison
 *	\brief      File of class to manage receving receipts with template Typhon
 *	\author	    Laurent Destailleur
<<<<<<< HEAD
 *	\version    $Id: pdf_typhon.modules.php,v 1.87 2011/08/08 16:07:48 eldy Exp $
=======
 *	\version    $Id: pdf_typhon.modules.php,v 1.88 2011/08/11 12:14:02 eldy Exp $
>>>>>>> 19bde3ab
 */

require_once(DOL_DOCUMENT_ROOT."/includes/modules/livraison/modules_livraison.php");
require_once(DOL_DOCUMENT_ROOT."/livraison/class/livraison.class.php");
require_once(DOL_DOCUMENT_ROOT."/lib/company.lib.php");
require_once(DOL_DOCUMENT_ROOT.'/lib/pdf.lib.php');


/**
 *	\class      pdf_typhon
 *	\brief      Classe permettant de generer les bons de livraison au modele Typho
 */

class pdf_typhon extends ModelePDFDeliveryOrder
{
	var $emetteur;	// Objet societe qui emet

	/**
	 *		\brief  Constructor
	 *		\param	db		Database handler
	 */
	function pdf_typhon($db)
	{
		global $conf,$langs,$mysoc;

		$langs->load("main");
		$langs->load("bills");
		$langs->load("sendings");
		$langs->load("companies");

		$this->db = $db;
		$this->name = "typhon";
		$this->description = $langs->trans("DocumentModelTyphon");

		// Dimension page pour format A4
		$this->type = 'pdf';
		$this->page_largeur = 210;
		$this->page_hauteur = 297;
		$this->format = array($this->page_largeur,$this->page_hauteur);
		$this->marge_gauche=10;
		$this->marge_droite=10;
		$this->marge_haute=10;
		$this->marge_basse=10;

		$this->option_logo = 1;                    // Affiche logo FAC_PDF_LOGO
		$this->option_tva = 1;                     // Gere option tva FACTURE_TVAOPTION
		$this->option_codeproduitservice = 1;      // Affiche code produit-service

		$this->franchise=!$mysoc->tva_assuj;

		// Recupere emmetteur
		$this->emetteur=$mysoc;
		if (! $this->emetteur->pays_code) $this->emetteur->pays_code=substr($langs->defaultlang,-2);    // Par defaut, si n'�tait pas d�fini

		// Defini position des colonnes
		$this->posxdesc=$this->marge_gauche+1;
		$this->posxcomm=120;
		//$this->posxtva=111;
		$this->posxup=132;
		$this->posxqty=168;
		$this->posxdiscount=162;
		$this->postotalht=177;

		$this->tva=array();
		$this->atleastoneratenotnull=0;
		$this->atleastonediscount=0;
	}


	/**
	 *	Fonction generant le bon de livraison sur le disque
	 *	@param	    object   		Object livraison a generer
	 *	@param		outputlangs		Lang output object
	 *	@return	    int         	1 if OK, <=0 if KO
	 */
	function write_file($object,$outputlangs)
	{
		global $user,$langs,$conf;
		$default_font_size = pdf_getPDFFontSize($outputlangs);

		if (! is_object($outputlangs)) $outputlangs=$langs;
		// For backward compatibility with FPDF, force output charset to ISO, because FPDF expect text to be encoded in ISO
		if (! empty($conf->global->MAIN_USE_FPDF)) $outputlangs->charset_output='ISO-8859-1';

		$outputlangs->load("main");
		$outputlangs->load("dict");
		$outputlangs->load("companies");
		$outputlangs->load("bills");
		$outputlangs->load("products");
		$outputlangs->load("deliveries");
		$outputlangs->load("sendings");

		if ($conf->expedition->dir_output."/receipt")
		{
			$object->fetch_thirdparty();

			$nblines = sizeof($object->lines);

			$objectref = dol_sanitizeFileName($object->ref);
			$dir = $conf->expedition->dir_output."/receipt";
			if (! preg_match('/specimen/i',$objectref)) $dir.= "/" . $objectref;
			$file = $dir . "/" . $objectref . ".pdf";

			if (! file_exists($dir))
			{
				if (create_exdir($dir) < 0)
				{
					$this->error=$langs->transnoentities("ErrorCanNotCreateDir",$dir);
					return 0;
				}
			}

			if (file_exists($dir))
			{
                $pdf=pdf_getInstance($this->format);

                if (class_exists('TCPDF'))
                {
                    $pdf->setPrintHeader(false);
                    $pdf->setPrintFooter(false);
                }
                $pdf->SetFont(pdf_getPDFFont($outputlangs));

				// Complete object by loading several other informations
				$expedition=new Expedition($this->db);
				$result = $expedition->fetch($object->expedition_id);

				$commande = new Commande($this->db);
				if ($expedition->origin == 'commande')
				{
					$commande->fetch($expedition->origin_id);
				}
				$object->commande=$commande;


				$pdf->Open();
				$pagenb=0;
				$pdf->SetDrawColor(128,128,128);

				$pdf->SetTitle($outputlangs->convToOutputCharset($object->ref));
				$pdf->SetSubject($outputlangs->transnoentities("DeliveryOrder"));
				$pdf->SetCreator("Dolibarr ".DOL_VERSION);
				$pdf->SetAuthor($outputlangs->convToOutputCharset($user->getFullName($outputlangs)));
				$pdf->SetKeyWords($outputlangs->convToOutputCharset($object->ref)." ".$outputlangs->transnoentities("DeliveryOrder"));
				if ($conf->global->MAIN_DISABLE_PDF_COMPRESSION) $pdf->SetCompression(false);

				$pdf->SetMargins($this->marge_gauche, $this->marge_haute, $this->marge_droite);   // Left, Top, Right
				$pdf->SetAutoPageBreak(1,0);

				/*
				 // Positionne $this->atleastonediscount si on a au moins une remise
				 for ($i = 0 ; $i < $nblignes ; $i++)
				 {
				 if ($object->lines[$i]->remise_percent)
				 {
				 $this->atleastonediscount++;
				 }
				 }
				 */

				// New page
				$pdf->AddPage();
				$pagenb++;
				$this->_pagehead($pdf, $object, 1, $outputlangs);
				$pdf->SetFont('','', $default_font_size - 1);
				$pdf->MultiCell(0, 3, '');		// Set interline to 3
				$pdf->SetTextColor(0,0,0);

				$tab_top = 90;
				$tab_top_newpage = 50;
				$tab_height = 110;
				$tab_height_newpage = 150;

				// Affiche notes
				if (! empty($object->note_public))
				{
					$tab_top = 88;

					$pdf->SetFont('','', $default_font_size - 1);   // Dans boucle pour gerer multi-page
					$pdf->SetXY ($this->posxdesc-1, $tab_top);
					$pdf->MultiCell(190, 3, $outputlangs->convToOutputCharset($object->note_public), 0, 'L');
					$nexY = $pdf->GetY();
					$height_note=$nexY-$tab_top;

					// Rect prend une longueur en 3eme param
					$pdf->SetDrawColor(192,192,192);
					$pdf->Rect($this->marge_gauche, $tab_top-1, $this->page_largeur-$this->marge_gauche-$this->marge_droite, $height_note+1);

					$tab_height = $tab_height - $height_note;
					$tab_top = $nexY+6;
				}
				else
				{
					$height_note=0;
				}

				$iniY = $tab_top + 7;
				$curY = $tab_top + 7;
				$nexY = $tab_top + 7;

				// Boucle sur les lignes
				for ($i = 0 ; $i < $nblines ; $i++)
				{
					$curY = $nexY;

                    $pdf->SetFont('','', $default_font_size - 1);   // Dans boucle pour gerer multi-page

                    // Description de la ligne produit
					//$libelleproduitservice=pdf_getlinedesc($object,$i,$outputlangs);
					pdf_writelinedesc($pdf,$object,$i,$outputlangs,108,3,$this->posxdesc-1,$curY);
					//$pdf->writeHTMLCell(108, 3, $this->posxdesc-1, $curY, $outputlangs->convToOutputCharset($libelleproduitservice), 0, 1);

					$pdf->SetFont('','', $default_font_size - 1);   // On repositionne la police par defaut
					$nexY = $pdf->GetY();

					/*
					 // TVA
					 $pdf->SetXY ($this->posxtva, $curY);
					 $pdf->MultiCell(10, 4, ($object->lines[$i]->tva_tx < 0 ? '*':'').abs($object->lines[$i]->tva_tx), 0, 'R');

					 // Prix unitaire HT avant remise
					 $pdf->SetXY ($this->posxup, $curY);
					 $pdf->MultiCell(20, 4, price($object->lines[$i]->subprice), 0, 'R', 0);
					 */
					// Quantity
					$pdf->SetXY ($this->posxqty, $curY);
					$pdf->MultiCell(30, 3, $object->lines[$i]->qty_shipped, 0, 'R');
					/*
					 // Remise sur ligne
					 $pdf->SetXY ($this->posxdiscount, $curY);
					 if ($object->lines[$i]->remise_percent)
					 {
					 $pdf->MultiCell(14, 3, $object->lines[$i]->remise_percent."%", 0, 'R');
					 }

					 // Total HT ligne
					 $pdf->SetXY ($this->postotalht, $curY);
					 $total = price($object->lines[$i]->price * $object->lines[$i]->qty);
					 $pdf->MultiCell(23, 3, $total, 0, 'R', 0);

					 // Collecte des totaux par valeur de tva
					 // dans le tableau tva["taux"]=total_tva
					 $tvaligne=$object->lines[$i]->price * $object->lines[$i]->qty;
					 if ($object->remise_percent) $tvaligne-=($tvaligne*$object->remise_percent)/100;
					 $this->tva[ (string)$object->lines[$i]->tva_tx ] += $tvaligne;
					 */
					$nexY+=2;    // Passe espace entre les lignes

					// Cherche nombre de lignes a venir pour savoir si place suffisante
					if ($i < ($nblines - 1) && empty($hidedesc))	// If it's not last line
					{
						//on recupere la description du produit suivant
						$follow_descproduitservice = $object->lines[$i+1]->desc;
						//on compte le nombre de ligne afin de verifier la place disponible (largeur de ligne 52 caracteres)
						$nblineFollowDesc = (dol_nboflines_bis($follow_descproduitservice,52,$outputlangs->charset_output)*4);
					}
					else	// If it's last line
					{
						$nblineFollowDesc = 0;
					}

					// Test if a new page is required
					if ($pagenb == 1)
					{
						$tab_top_in_current_page=$tab_top;
						$tab_height_in_current_page=$tab_height;
					}
					else
					{
						$tab_top_in_current_page=$tab_top_newpage;
						$tab_height_in_current_page=$tab_height_newpage;
					}
					if (($nexY+$nblineFollowDesc) > ($tab_top_in_current_page+$tab_height_in_current_page) && $i < ($nblignes - 1))
					{
						if ($pagenb == 1)
						{
							$this->_tableau($pdf, $tab_top, $tab_height + 20, $nexY, $outputlangs);
						}
						else
						{
							$this->_tableau($pdf, $tab_top_newpage, $tab_height_newpage, $nexY, $outputlangs);
						}

						$this->_pagefoot($pdf, $object, $outputlangs);

						// New page
						$pdf->AddPage();
						$pagenb++;
						$this->_pagehead($pdf, $object, 0, $outputlangs);
						$pdf->SetFont('','', $default_font_size - 1);
						$pdf->MultiCell(0, 3, '');		// Set interline to 3
						$pdf->SetTextColor(0,0,0);

						$nexY = $tab_top_newpage + 7;
					}
				}

				// Show square
				if ($pagenb == 1)
				{
					$this->_tableau($pdf, $tab_top, $tab_height, $nexY, $outputlangs);
					$bottomlasttab=$tab_top + $tab_height + 1;
				}
				else
				{
					$this->_tableau($pdf, $tab_top_newpage, $tab_height_newpage, $nexY, $outputlangs);
					$bottomlasttab=$tab_top_newpage + $tab_height_newpage + 1;
				}


				/*
				 * Pied de page
				 */
				$this->_pagefoot($pdf,$object,$outputlangs);

				// Check product remaining to be delivered
				// TODO doit etre modifie
				//$waitingDelivery = $object->getRemainingDelivered();

				if (is_array($waitingDelivery) & !empty($waitingDelivery))
				{
					$pdf->AddPage('P', 'A4');

					$this->_pagehead($pdf, $object, 1, $outputlangs);
					$pdf-> SetY(90);

					$w=array(40,100,50);
					$header=array($outputlangs->transnoentities('Reference'),
								  $outputlangs->transnoentities('Label'),
								  $outputlangs->transnoentities('Qty')
								  );

    				// Header
   					for($i=0;$i<count($header);$i++)
   					{
   						$pdf->Cell($w[$i],7,$header[$i],1,0,'C');
   					}

			    	$pdf->Ln();

			    	// Data
					foreach($waitingDelivery as $value)
					{
						$pdf->Cell($w[0], 6, $value['ref'], 1, 0, 'L');
						$pdf->Cell($w[1], 6, $value['label'], 1, 0, 'L');
						$pdf->Cell($w[2], 6, $value['qty'], 1, 1, 'R');

						if ($pdf->GetY() > 250)
						{
							$this->_pagefoot($pdf,$object,$outputlangs);

							$pdf->AddPage('P', 'A4');

							$pdf->SetFont('','', $default_font_size - 1);
							$this->_pagehead($pdf, $object, 0, $outputlangs);

							$pdf-> SetY(40);

							for($i=0;$i<count($header);$i++)
							{
								$pdf->Cell($w[$i],7,$header[$i],1,0,'C');
							}

							$pdf->Ln();
						}
					}

					$this->_pagefoot($pdf,$object,$outputlangs);

				}

				$pdf->AliasNbPages();

				$pdf->Close();

				$pdf->Output($file,'F');
				if (! empty($conf->global->MAIN_UMASK))
				@chmod($file, octdec($conf->global->MAIN_UMASK));

				return 1;   // Pas d'erreur
			}
			else
			{
				$this->error=$langs->transnoentities("ErrorCanNotCreateDir",$dir);
				return 0;
			}
		}

		$this->error=$langs->transnoentities("ErrorConstantNotDefined","LIVRAISON_OUTPUTDIR");
		return 0;
	}


	/*
	 *   \brief      Affiche la grille des lignes
	 *   \param      pdf     objet PDF
	 */
	function _tableau(&$pdf, $tab_top, $tab_height, $nexY, $outputlangs)
	{
		global $conf,$mysoc;
		$default_font_size = pdf_getPDFFontSize($outputlangs);

		$pdf->SetDrawColor(128,128,128);

		// Rect prend une longueur en 3eme param
		$pdf->Rect($this->marge_gauche, $tab_top, $this->page_largeur-$this->marge_gauche-$this->marge_droite, $tab_height);
		// line prend une position y en 3eme param
		$pdf->line($this->marge_gauche, $tab_top+6, $this->page_largeur-$this->marge_droite, $tab_top+6);

		$pdf->SetTextColor(0,0,0);
		$pdf->SetFont('','', $default_font_size - 1);

		$pdf->SetXY ($this->posxdesc-1, $tab_top+1);
		$pdf->MultiCell(80,2, $outputlangs->transnoentities("Designation"),'','L');

		// Modif SEB pour avoir une col en plus pour les commentaires clients
		$pdf->line($this->posxcomm, $tab_top, $this->posxcomm, $tab_top + $tab_height);
		$pdf->SetXY ($this->posxcomm, $tab_top+1);
		$pdf->MultiCell(80,2, $outputlangs->transnoentities("Comments"),'','L');

		// Qty
		$pdf->line($this->posxqty-1, $tab_top, $this->posxqty-1, $tab_top + $tab_height);
		$pdf->SetXY ($this->posxqty-1, $tab_top+1);
		$pdf->MultiCell(30, 2, $outputlangs->transnoentities("QtyShipped"),'','R');

		// Modif Seb cadres signatures
		$pdf->SetFont('','', $default_font_size);
		$larg_sign = ($this->page_largeur-$this->marge_gauche-$this->marge_droite)/3;
		$pdf->Rect($this->marge_gauche, ($tab_top + $tab_height + 3), $larg_sign, 25 );
		$pdf->SetXY ($this->marge_gauche + 2, $tab_top + $tab_height + 5);
		$pdf->MultiCell($larg_sign,2, $outputlangs->trans("For").' '.$outputlangs->convToOutputCharset($mysoc->name).":",'','L');

		$pdf->Rect(2*$larg_sign+$this->marge_gauche, ($tab_top + $tab_height + 3), $larg_sign, 25 );
		$pdf->SetXY (2*$larg_sign+$this->marge_gauche + 2, $tab_top + $tab_height + 5);
		$pdf->MultiCell($larg_sign,2, $outputlangs->trans("ForCustomer").':','','L');

	}

	/**
	 *   	\brief      Affiche en-tete bon livraison
	 *   	\param      pdf     	objet PDF
	 *   	\param      delivery    object delivery
	 *      \param      showadress  0=non, 1=oui
	 */
	function _pagehead(&$pdf, $object, $showadress=1, $outputlangs)
	{
		global $langs,$conf,$mysoc;
		$default_font_size = pdf_getPDFFontSize($outputlangs);

		pdf_pagehead($pdf,$outputlangs,$this->page_hauteur);

		$pdf->SetTextColor(0,0,60);
		$pdf->SetFont('','B', $default_font_size + 3);

		$posy=$this->marge_haute;

		$pdf->SetXY($this->marge_gauche,$posy);

		// Logo
		$logo=$conf->mycompany->dir_output.'/logos/'.$mysoc->logo;
		if ($mysoc->logo)
		{
			if (is_readable($logo))
			{
				$pdf->Image($logo, $this->marge_gauche, $posy, 0, 22);
			}
			else
			{
				$pdf->SetTextColor(200,0,0);
				$pdf->SetFont('','B', $default_font_size - 2);
				$pdf->MultiCell(100, 3, $langs->transnoentities("ErrorLogoFileNotFound",$logo), 0, 'L');
				$pdf->MultiCell(100, 3, $langs->transnoentities("ErrorGoToModuleSetup"), 0, 'L');
			}
		}
		else $pdf->MultiCell(100, 4, $this->emetteur->name, 0, 'L');

		$pdf->SetFont('','B', $default_font_size + 2);
		$pdf->SetXY(100,$posy);
		$pdf->SetTextColor(0,0,60);
		$pdf->MultiCell(100, 4, $outputlangs->transnoentities("DeliveryOrder")." ".$outputlangs->convToOutputCharset($object->ref), '' , 'R');

		$pdf->SetFont('','',$default_font_size + 2);

		$posy+=5;
		$pdf->SetXY(100,$posy);
		$pdf->SetTextColor(0,0,60);
		if ($object->date_valid)
		{
			$pdf->MultiCell(100, 4, $outputlangs->transnoentities("Date")." : " . dol_print_date(($object->date_delivery?$object->date_delivery:$date->valid),"%d %b %Y",false,$outputlangs,true), '', 'R');
		}
		else
		{
			$pdf->SetTextColor(255,0,0);
			$pdf->MultiCell(100, 4, $outputlangs->transnoentities("DeliveryNotValidated"), '', 'R');
			$pdf->SetTextColor(0,0,60);
		}

		if ($object->client->code_client)
		{
			$posy+=5;
			$pdf->SetXY(100,$posy);
			$pdf->SetTextColor(0,0,60);
			$pdf->MultiCell(100, 3, $outputlangs->transnoentities("CustomerCode")." : " . $outputlangs->transnoentities($object->client->code_client), '', 'R');
		}

		$pdf->SetTextColor(0,0,60);

		// Add origin linked objects
		// TODO extend to other objects
	    $object->fetchObjectLinked('','',$object->id,'delivery');

	    if (! empty($object->linkedObjects))
		{
			$outputlangs->load('orders');

			foreach($object->linkedObjects as $elementtype => $objects)
			{
				$object->fetchObjectLinked('','',$objects[0]->id,$objects[0]->element);

				foreach($object->linkedObjects as $elementtype => $objects)
				{
					$num=sizeof($objects);
					for ($i=0;$i<$num;$i++)
					{
						$order=new Commande($this->db);
						$result=$order->fetch($objects[$i]->id);
						if ($result >= 0)
						{
							$posy+=5;
							$pdf->SetXY(100,$posy);
							$pdf->SetFont('','', $default_font_size - 1);
							$text=$order->ref;
							if ($order->ref_client) $text.=' ('.$order->ref_client.')';
							$pdf->MultiCell(100, 4, $outputlangs->transnoentities("RefOrder")." : ".$outputlangs->transnoentities($text), '', 'R');
						}
					}
				}
			}
		}

		if ($showadress)
		{
			// Emetteur
			$posy=42;
			$hautcadre=40;
			$pdf->SetTextColor(0,0,0);
			$pdf->SetFont('','', $default_font_size - 2);
			$pdf->SetXY($this->marge_gauche,$posy-5);
			$pdf->MultiCell(66,5, $outputlangs->transnoentities("BillFrom").":");


			$pdf->SetXY($this->marge_gauche,$posy);
			$pdf->SetFillColor(230,230,230);
			$pdf->MultiCell(82, $hautcadre, "", 0, 'R', 1);


			$pdf->SetXY($this->marge_gauche+2,$posy+3);

			// Nom emetteur
			$pdf->SetTextColor(0,0,60);
			$pdf->SetFont('','B',$default_font_size);
			$pdf->MultiCell(80, 4, $outputlangs->convToOutputCharset($this->emetteur->name), 0, 'L');

			// Sender properties
			$carac_emetteur = pdf_build_address($outputlangs,$this->emetteur);

			$pdf->SetFont('','', $default_font_size - 1);
			$pdf->SetXY($this->marge_gauche+2,$posy+9);
			$pdf->MultiCell(80, 3, $carac_emetteur, 0, 'L');

			// Client destinataire
			$posy=42;
			$pdf->SetTextColor(0,0,0);
			$pdf->SetFont('','', $default_font_size - 2);
			$pdf->SetXY(102,$posy-5);
			$pdf->MultiCell(80,5, $outputlangs->transnoentities("DeliveryAddress").":", 0, 'L');

			// Cadre client destinataire
			$pdf->rect(100, $posy, 100, $hautcadre);

			// If SHIPPING contact defined on invoice, we use it
			$usecontact=false;
			$arrayidcontact=$object->commande->getIdContact('external','SHIPPING');
			if (sizeof($arrayidcontact) > 0)
			{
				$usecontact=true;
				$result=$object->fetch_contact($arrayidcontact[0]);
			}

			// Recipient name
			if (! empty($usecontact))
			{
				// On peut utiliser le nom de la societe du contact
				if ($conf->global->MAIN_USE_COMPANY_NAME_OF_CONTACT) $socname = $object->contact->socname;
				else $socname = $object->client->nom;
				$carac_client_name=$outputlangs->convToOutputCharset($socname);
			}
			else
			{
				$carac_client_name=$outputlangs->convToOutputCharset($object->client->nom);
			}

			$carac_client=pdf_build_address($outputlangs,$this->emetteur,$object->client,$object->contact,$usecontact,'target');

			// Show customer/recipient
			$pdf->SetXY(102,$posy+3);
			$pdf->SetFont('','B', $default_font_size);
			$pdf->MultiCell(106,4, $carac_client_name, 0, 'L');

			$pdf->SetFont('','', $default_font_size - 1);
			$pdf->SetXY(102,$posy+8);
			$pdf->MultiCell(86,4, $carac_client, 0, 'L');
		}

	}

	/**
	 *   	\brief      Show footer of page
	 *   	\param      pdf     		PDF factory
	 * 		\param		object			Object invoice
	 *      \param      outputlangs		Object lang for output
	 * 		\remarks	Need this->emetteur object
	 */
	function _pagefoot(&$pdf,$object,$outputlangs)
	{
		return pdf_pagefoot($pdf,$outputlangs,'DELIVERY_FREE_TEXT',$this->emetteur,$this->marge_basse,$this->marge_gauche,$this->page_hauteur,$object);
	}

}

?><|MERGE_RESOLUTION|>--- conflicted
+++ resolved
@@ -24,11 +24,7 @@
  *	\ingroup    livraison
  *	\brief      File of class to manage receving receipts with template Typhon
  *	\author	    Laurent Destailleur
-<<<<<<< HEAD
- *	\version    $Id: pdf_typhon.modules.php,v 1.87 2011/08/08 16:07:48 eldy Exp $
-=======
  *	\version    $Id: pdf_typhon.modules.php,v 1.88 2011/08/11 12:14:02 eldy Exp $
->>>>>>> 19bde3ab
  */
 
 require_once(DOL_DOCUMENT_ROOT."/includes/modules/livraison/modules_livraison.php");
