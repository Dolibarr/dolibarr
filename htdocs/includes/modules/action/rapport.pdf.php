<?php
/* Copyright (C) 2004      Rodolphe Quiedeville <rodolphe@quiedeville.org>
 * Copyright (C) 2004-2008 Laurent Destailleur  <eldy@users.sourceforge.net>
 * Copyright (C) 2005-2009 Regis Houssin        <regis@dolibarr.fr>
 *
 * This program is free software; you can redistribute it and/or modify
 * it under the terms of the GNU General Public License as published by
 * the Free Software Foundation; either version 2 of the License, or
 * (at your option) any later version.
 *
 * This program is distributed in the hope that it will be useful,
 * but WITHOUT ANY WARRANTY; without even the implied warranty of
 * MERCHANTABILITY or FITNESS FOR A PARTICULAR PURPOSE.  See the
 * GNU General Public License for more details.
 *
 * You should have received a copy of the GNU General Public License
 * along with this program. If not, see <http://www.gnu.org/licenses/>.
 * or see http://www.gnu.org/
 */

/**
 *	\file       htdocs/includes/modules/action/rapport.pdf.php
 *	\ingroup    commercial
 *	\brief      File to build PDF with events
<<<<<<< HEAD
 *	\version    $Id: rapport.pdf.php,v 1.35 2011/07/31 23:28:17 eldy Exp $
=======
 *	\version    $Id: rapport.pdf.php,v 1.37 2011/08/11 12:14:04 eldy Exp $
>>>>>>> 19bde3ab
 */

require_once(DOL_DOCUMENT_ROOT.'/lib/pdf.lib.php');
require_once(DOL_DOCUMENT_ROOT.'/lib/date.lib.php');
require_once(DOL_DOCUMENT_ROOT."/lib/company.lib.php");

/**
 *	\class      CommActionRapport
 *	\brief      Classe permettant la generation des rapports d'actions
 */
class CommActionRapport
{
	var $db;
	var $description;
	var $date_edition;
	var $year;
	var $month;

	var $title;
	var $subject;

	function CommActionRapport($db=0, $month, $year)
	{
		global $langs;
		$langs->load("commercial");

		$this->db = $db;
		$this->description = "";
		$this->date_edition = time();
		$this->month = $month;
		$this->year = $year;

		// Dimension page pour format A4
		$this->type = 'pdf';
		$this->page_largeur = 210;
		$this->page_hauteur = 297;
		$this->format = array($this->page_largeur,$this->page_hauteur);
		$this->marge_gauche=5;
		$this->marge_droite=5;
		$this->marge_haute=10;
		$this->marge_basse=10;

        $this->title=$langs->transnoentitiesnoconv("ActionsReport").' '.$this->year."-".$this->month;
        $this->subject=$langs->transnoentitiesnoconv("ActionsReport").' '.$this->year."-".$this->month;
	}

	/**
     *      Write the object to document file to disk
     *      @param      socid
     *      @param      catid
     *      @param      outputlangs     Lang object for output language
     *      @return     int             1=OK, 0=KO
	 */
	function write_file($socid = 0, $catid = 0, $outputlangs='')
	{
		global $user,$conf,$langs;

		if (! is_object($outputlangs)) $outputlangs=$langs;
		// For backward compatibility with FPDF, force output charset to ISO, because FPDF expect text to be encoded in ISO
		if (! empty($conf->global->MAIN_USE_FPDF)) $outputlangs->charset_output='ISO-8859-1';

		$outputlangs->load("main");
		$outputlangs->load("dict");
		$outputlangs->load("companies");
		$outputlangs->load("bills");
		$outputlangs->load("products");

        $dir = $conf->agenda->dir_temp."/";
		$file = $dir . "actions-".$this->month."-".$this->year.".pdf";

		if (! file_exists($dir))
		{
			if (create_exdir($dir) < 0)
			{
				$this->error=$langs->trans("ErrorCanNotCreateDir",$dir);
				return 0;
			}
		}

		if (file_exists($dir))
		{
            $pdf=pdf_getInstance($this->format);

            if (class_exists('TCPDF'))
            {
                $pdf->setPrintHeader(false);
                $pdf->setPrintFooter(false);
            }
            $pdf->SetFont(pdf_getPDFFont($outputlangs));

			$pdf->Open();
			$pagenb=0;
			$pdf->SetDrawColor(128,128,128);
			$pdf->SetFillColor(220,220,220);

			$pdf->SetTitle($outputlangs->convToOutputCharset($this->title));
			$pdf->SetSubject($outputlangs->convToOutputCharset($this->subject));
			$pdf->SetCreator("Dolibarr ".DOL_VERSION);
			$pdf->SetAuthor($outputlangs->convToOutputCharset($user->getFullName($outputlangs)));
			$pdf->SetKeywords($outputlangs->convToOutputCharset($this->title." ".$this->subject));

			$pdf->SetMargins($this->marge_gauche, $this->marge_haute, $this->marge_droite);   // Left, Top, Right
			$pdf->SetAutoPageBreak(1,0);

			$nbpage = $this->_pages($pdf, $outputlangs);

			$pdf->AliasNbPages();
			$pdf->Close();

			$pdf->Output($file,'F');
			if (! empty($conf->global->MAIN_UMASK))
			@chmod($file, octdec($conf->global->MAIN_UMASK));

			return 1;
		}
	}

	/**
	 * Write content of pages
	 *
	 * @param      $pdf
     * @param      $outputlangs
	 * @return     int				1
	 */
	function _pages(&$pdf, $outputlangs)
	{
		$height=3;		// height for text separation
		$pagenb=1;

		$y=$this->_pagehead($pdf, $outputlangs, $pagenb);
		$y++;
		$pdf->SetFont('','',8);

		$sql = "SELECT s.nom as societe, s.rowid as socid, s.client,";
		$sql.= " a.id, a.datep as dp, a.datep2 as dp2,";
		$sql.= " a.fk_contact, a.note, a.percent as percent,";
		$sql.= " c.libelle,";
		$sql.= " u.login";
		$sql.= " FROM ".MAIN_DB_PREFIX."c_actioncomm as c, ".MAIN_DB_PREFIX."user as u, ".MAIN_DB_PREFIX."actioncomm as a";
        $sql.= " LEFT JOIN ".MAIN_DB_PREFIX."societe as s ON a.fk_soc = s.rowid";
		$sql.= " WHERE c.id=a.fk_action AND a.fk_user_author = u.rowid";
		$sql.= " AND a.datep BETWEEN '".$this->db->idate(dol_get_first_day($this->year,$this->month,false))."'";
		$sql.= " AND '".$this->db->idate(dol_get_last_day($this->year,$this->month,false))."'";
		$sql.= " ORDER BY a.datep DESC";

		dol_syslog("Rapport.pdf::_page sql=".$sql);
		$resql=$this->db->query($sql);
		if ($resql)
		{
			$num = $this->db->num_rows($resql);
			$i = 0;
			$y0=$y1=$y2=$y3=0;

			while ($i < $num)
			{
				$obj = $this->db->fetch_object($resql);

				$y = max($y, $pdf->GetY(), $y0, $y1, $y2, $y3);

				// Calculate height of text
				$text=dol_trunc(dol_htmlentitiesbr_decode($obj->note),150);
				//print 'd'.$text; exit;
				$nboflines=dol_nboflines($text);
				$heightlinemax=max(2*$height,$nboflines*$height);
				// Check if there is enough space to print record
				if ((1+$y+$heightlinemax) >= ($this->page_hauteur - $this->marge_haute))
				{
					// We need to break page
					$pagenb++;
					$y=$this->_pagehead($pdf, $outputlangs, $pagenb);
					$y++;
					$pdf->SetFont('','',8);
				}
				$y++;

				$pdf->SetXY($this->marge_gauche, $y);
				$pdf->MultiCell(22, $height, dol_print_date($this->db->jdate($obj->dp),"day")."\n".dol_print_date($this->db->jdate($obj->dp),"hour"), 0, 'L', 0);
				$y0 = $pdf->GetY();

				$pdf->SetXY(26, $y);
				$pdf->MultiCell(32, $height, dol_trunc($outputlangs->convToOutputCharset($obj->societe),32), 0, 'L', 0);
				$y1 = $pdf->GetY();

				$pdf->SetXY(60,$y);
				$pdf->MultiCell(32, $height, dol_trunc($outputlangs->convToOutputCharset($obj->libelle),32), 0, 'L', 0);
				$y2 = $pdf->GetY();

				$pdf->SetXY(106,$y);
				$pdf->MultiCell(94, $height, $outputlangs->convToOutputCharset($text), 0, 'L', 0);
				$y3 = $pdf->GetY();

				//$pdf->MultiCell(94,2,"y=$y y3=$y3",0,'L',0);

				$i++;
			}
		}

		return 1;
	}

	/**
	 *      \brief      Affiche en-tete facture
	 *      \param      pdf             Objet PDF
	 *      \param      outputlang		Objet lang cible
	 * 		\param		pagenb			Page nb
	 */
	function _pagehead(&$pdf, $outputlangs, $pagenb)
	{
		global $conf,$langs;

		// Do not add the BACKGROUND as this is a report
		//pdf_pagehead($pdf,$outputlangs,$this->page_hauteur);

		// New page
		$pdf->AddPage();

		// Show title
		$pdf->SetFont('','B',10);
		$pdf->SetXY($this->marge_gauche, $this->marge_haute);
		$pdf->MultiCell(120, 1, $outputlangs->convToOutputCharset($this->title), 0, 'L', 0);
		$pdf->SetXY($this->page_largeur-$this->marge_droite-40, $this->marge_haute);
		$pdf->MultiCell(40, 1, $pagenb.'/{nb}', 0, 'R', 0);

		$y=$pdf->GetY()+2;

		$pdf->Rect($this->marge_gauche, $y,
		$this->page_largeur - $this->marge_gauche - $this->marge_droite,
		$this->page_hauteur - $this->marge_haute - $this->marge_basse);
		$y=$pdf->GetY()+1;

		return $y;
	}
}

?><|MERGE_RESOLUTION|>--- conflicted
+++ resolved
@@ -22,11 +22,7 @@
  *	\file       htdocs/includes/modules/action/rapport.pdf.php
  *	\ingroup    commercial
  *	\brief      File to build PDF with events
-<<<<<<< HEAD
- *	\version    $Id: rapport.pdf.php,v 1.35 2011/07/31 23:28:17 eldy Exp $
-=======
  *	\version    $Id: rapport.pdf.php,v 1.37 2011/08/11 12:14:04 eldy Exp $
->>>>>>> 19bde3ab
  */
 
 require_once(DOL_DOCUMENT_ROOT.'/lib/pdf.lib.php');
