<?php
/* Copyright (C) 2004-2011 Laurent Destailleur  <eldy@users.sourceforge.net>
 * Copyright (C) 2005-2011 Regis Houssin        <regis@dolibarr.fr>
 * Copyright (C) 2008      Raphael Bertrand (Resultic)       <raphael.bertrand@resultic.fr>
 * Copyright (C) 2010-2011 Juanjo Menent	    <jmenent@2byte.es>
 *
 * This program is free software; you can redistribute it and/or modify
 * it under the terms of the GNU General Public License as published by
 * the Free Software Foundation; either version 2 of the License, or
 * (at your option) any later version.
 *
 * This program is distributed in the hope that it will be useful,
 * but WITHOUT ANY WARRANTY; without even the implied warranty of
 * MERCHANTABILITY or FITNESS FOR A PARTICULAR PURPOSE.  See the
 * GNU General Public License for more details.
 *
 * You should have received a copy of the GNU General Public License
 * along with this program. If not, see <http://www.gnu.org/licenses/>.
 * or see http://www.gnu.org/
 */

/**
 *	\file       htdocs/includes/modules/commande/pdf_einstein.modules.php
 *	\ingroup    commande
 *	\brief      Fichier de la classe permettant de generer les commandes au modele Einstein
 *	\author	    Laurent Destailleur
<<<<<<< HEAD
 *	\version    $Id: pdf_einstein.modules.php,v 1.163 2011/07/31 23:28:13 eldy Exp $
=======
 *	\version    $Id: pdf_einstein.modules.php,v 1.165 2011/08/11 12:14:00 eldy Exp $
>>>>>>> 19bde3ab
 */

require_once(DOL_DOCUMENT_ROOT ."/includes/modules/commande/modules_commande.php");
require_once(DOL_DOCUMENT_ROOT."/product/class/product.class.php");
require_once(DOL_DOCUMENT_ROOT."/lib/company.lib.php");
require_once(DOL_DOCUMENT_ROOT."/lib/functions2.lib.php");
require_once(DOL_DOCUMENT_ROOT.'/lib/pdf.lib.php');


/**
 *	\class      pdf_einstein
 *	\brief      Classe permettant de generer les commandes au modele Einstein
 */
class pdf_einstein extends ModelePDFCommandes
{
	var $emetteur;	// Objet societe qui emet


	/**
	 *		Constructor
	 *		@param		db		Database access handler
	 */
	function pdf_einstein($db)
	{
		global $conf,$langs,$mysoc;

		$langs->load("main");
		$langs->load("bills");

		$this->db = $db;
		$this->name = "einstein";
		$this->description = $langs->trans('PDFEinsteinDescription');

		// Dimension page pour format A4
		$this->type = 'pdf';
		$this->page_largeur = 210;
		$this->page_hauteur = 297;
		$this->format = array($this->page_largeur,$this->page_hauteur);
		$this->marge_gauche=10;
		$this->marge_droite=10;
		$this->marge_haute=10;
		$this->marge_basse=10;

		$this->option_logo = 1;                    // Affiche logo
		$this->option_tva = 1;                     // Gere option tva FACTURE_TVAOPTION
		$this->option_modereg = 1;                 // Affiche mode reglement
		$this->option_condreg = 1;                 // Affiche conditions reglement
		$this->option_codeproduitservice = 1;      // Affiche code produit-service
		$this->option_multilang = 1;               // Dispo en plusieurs langues
		$this->option_escompte = 1;                // Affiche si il y a eu escompte
		$this->option_credit_note = 1;             // Support credit notes
		$this->option_freetext = 1;				   // Support add of a personalised text
		$this->option_draft_watermark = 1;		   //Support add of a watermark on drafts

		$this->franchise=!$mysoc->tva_assuj;

		// Recupere emmetteur
		$this->emetteur=$mysoc;
		if (! $this->emetteur->pays_code) $this->emetteur->pays_code=substr($langs->defaultlang,-2);    // By default, if was not defined

		// Defini position des colonnes
		$this->posxdesc=$this->marge_gauche+1;
		$this->posxtva=111;
		$this->posxup=126;
		$this->posxqty=145;
		$this->posxdiscount=162;
		$this->postotalht=174;

		$this->tva=array();
		$this->localtax1=array();
		$this->localtax2=array();
		$this->atleastoneratenotnull=0;
		$this->atleastonediscount=0;
	}

	/**
     *  Function to build pdf onto disk
     *  @param      object          Id of object to generate
     *  @param      outputlangs     Lang output object
     *  @param      srctemplatepath Full path of source filename for generator using a template file
     *  @param      hidedetails     Do not show line details
     *  @param      hidedesc        Do not show desc
     *  @param      hideref         Do not show ref
     *  @return     int             1=OK, 0=KO
	 */
	function write_file($object,$outputlangs,$srctemplatepath='',$hidedetails=0,$hidedesc=0,$hideref=0,$hookmanager=false)
	{
		global $user,$langs,$conf;
		$default_font_size = pdf_getPDFFontSize($outputlangs);

		if (! is_object($outputlangs)) $outputlangs=$langs;
		// For backward compatibility with FPDF, force output charset to ISO, because FPDF expect text to be encoded in ISO
		if (! empty($conf->global->MAIN_USE_FPDF)) $outputlangs->charset_output='ISO-8859-1';

		$outputlangs->load("main");
		$outputlangs->load("dict");
		$outputlangs->load("companies");
		$outputlangs->load("bills");
		$outputlangs->load("products");
		$outputlangs->load("orders");

		if ($conf->commande->dir_output)
		{
            $object->fetch_thirdparty();

            $deja_regle = "";

            // Definition de $dir et $file
			if ($object->specimen)
			{
				$dir = $conf->commande->dir_output;
				$file = $dir . "/SPECIMEN.pdf";
			}
			else
			{
				$objectref = dol_sanitizeFileName($object->ref);
				$dir = $conf->commande->dir_output . "/" . $objectref;
				$file = $dir . "/" . $objectref . ".pdf";
			}

			if (! file_exists($dir))
			{
				if (create_exdir($dir) < 0)
				{
					$this->error=$langs->trans("ErrorCanNotCreateDir",$dir);
					return 0;
				}
			}

			if (file_exists($dir))
			{
				$nblignes = sizeof($object->lines);

                $pdf=pdf_getInstance($this->format);

                if (class_exists('TCPDF'))
                {
                    $pdf->setPrintHeader(false);
                    $pdf->setPrintFooter(false);
                }
                $pdf->SetFont(pdf_getPDFFont($outputlangs));

				$pdf->Open();
				$pagenb=0;
				$pdf->SetDrawColor(128,128,128);

				$pdf->SetTitle($outputlangs->convToOutputCharset($object->ref));
				$pdf->SetSubject($outputlangs->transnoentities("Order"));
				$pdf->SetCreator("Dolibarr ".DOL_VERSION);
				$pdf->SetAuthor($outputlangs->convToOutputCharset($user->getFullName($outputlangs)));
				$pdf->SetKeyWords($outputlangs->convToOutputCharset($object->ref)." ".$outputlangs->transnoentities("Order"));
				if ($conf->global->MAIN_DISABLE_PDF_COMPRESSION) $pdf->SetCompression(false);

				$pdf->SetMargins($this->marge_gauche, $this->marge_haute, $this->marge_droite);   // Left, Top, Right
				$pdf->SetAutoPageBreak(1,0);

				// Positionne $this->atleastonediscount si on a au moins une remise
				for ($i = 0 ; $i < $nblignes ; $i++)
				{
					if ($object->lines[$i]->remise_percent)
					{
						$this->atleastonediscount++;
					}
				}

				// New page
				$pdf->AddPage();
				$pagenb++;
				$this->_pagehead($pdf, $object, 1, $outputlangs);
				$pdf->SetFont('','', $default_font_size - 1);
				$pdf->MultiCell(0, 3, '');		// Set interline to 3
				$pdf->SetTextColor(0,0,0);


				$tab_top = 90;
				$tab_top_newpage = 50;
				$tab_height = 110;
				$tab_height_newpage = 150;

				// Affiche notes
				if (! empty($object->note_public))
				{
					$tab_top = 88;

					$pdf->SetFont('','', $default_font_size - 1);   // Dans boucle pour gerer multi-page
					$pdf->SetXY ($this->posxdesc-1, $tab_top);
					$pdf->MultiCell(190, 3, $outputlangs->convToOutputCharset($object->note_public), 0, 'L');
					$nexY = $pdf->GetY();
					$height_note=$nexY-$tab_top;

					// Rect prend une longueur en 3eme et 4eme param
					$pdf->SetDrawColor(192,192,192);
					$pdf->Rect($this->marge_gauche, $tab_top-1, $this->page_largeur-$this->marge_gauche-$this->marge_droite, $height_note+1);

					$tab_height = $tab_height - $height_note;
					$tab_top = $nexY+6;
				}
				else
				{
					$height_note=0;
				}

				$iniY = $tab_top + 7;
				$curY = $tab_top + 7;
				$nexY = $tab_top + 7;

				// Loop on each lines
				for ($i = 0 ; $i < $nblignes ; $i++)
				{
					$curY = $nexY;

					$pdf->SetFont('','', $default_font_size - 1);   // Dans boucle pour gerer multi-page

					// Description of product line
					$curX = $this->posxdesc-1;
					pdf_writelinedesc($pdf,$object,$i,$outputlangs,$this->posxtva-$curX,4,$curX,$curY,$hideref,$hidedesc,0,$hookmanager);

					$pdf->SetFont('','',  $default_font_size - 1);   // On repositionne la police par defaut
					$nexY = $pdf->GetY();

					// TVA
					if (empty($conf->global->MAIN_GENERATE_DOCUMENTS_WITHOUT_VAT))
					{
						$vat_rate = pdf_getlinevatrate($object, $i, $outputlangs, $hidedetails, $hookmanager);
						$pdf->SetXY ($this->posxtva, $curY);
						$pdf->MultiCell($this->posxup-$this->posxtva-1, 3, $vat_rate, 0, 'R');
					}

					// Prix unitaire HT avant remise
					$up_excl_tax = pdf_getlineupexcltax($object, $i, $outputlangs, $hidedetails, $hookmanager);
					$pdf->SetXY ($this->posxup, $curY);
					$pdf->MultiCell($this->posxqty-$this->posxup-1, 3, $up_excl_tax, 0, 'R', 0);

					// Quantity
					$qty = pdf_getlineqty($object, $i, $outputlangs, $hidedetails, $hookmanager);
					$pdf->SetXY ($this->posxqty, $curY);
					$pdf->MultiCell($this->posxdiscount-$this->posxqty-1, 3, $qty, 0, 'R');

					// Remise sur ligne
					$pdf->SetXY ($this->posxdiscount, $curY);
					if ($object->lines[$i]->remise_percent)
					{
						$remise_percent = pdf_getlineremisepercent($object, $i, $outputlangs, $hidedetails, $hookmanager);
						$pdf->MultiCell($this->postotalht-$this->posxdiscount-1, 3, $remise_percent, 0, 'R');
					}

					// Total HT ligne
					$total_excl_tax = pdf_getlinetotalexcltax($object, $i, $outputlangs, $hidedetails, $hookmanager);
					$pdf->SetXY ($this->postotalht, $curY);
					$pdf->MultiCell(26, 3, $total_excl_tax, 0, 'R', 0);

					// Collecte des totaux par valeur de tva dans $this->tva["taux"]=total_tva
					$tvaligne=$object->lines[$i]->total_tva;

					$localtax1ligne=$object->lines[$i]->total_localtax1;
					$localtax2ligne=$object->lines[$i]->total_localtax2;

					$vatrate=(string) $object->lines[$i]->tva_tx;
					$localtax1rate=(string) $object->lines[$i]->localtax1_tx;
					$localtax2rate=(string) $object->lines[$i]->localtax2_tx;

					if (($object->lines[$i]->info_bits & 0x01) == 0x01) $vatrate.='*';
					$this->tva[$vatrate] += $tvaligne;
					$this->localtax1[$localtax1rate]+=$localtax1ligne;
					$this->localtax2[$localtax2rate]+=$localtax2ligne;

					$nexY+=2;    // Passe espace entre les lignes

					// Cherche nombre de lignes a venir pour savoir si place suffisante
					if ($i < ($nblignes - 1) && empty($hidedesc))	// If it's not last line
					{
						//on recupere la description du produit suivant
						$follow_descproduitservice = $object->lines[$i+1]->desc;
						//on compte le nombre de ligne afin de verifier la place disponible (largeur de ligne 52 caracteres)
						$nblineFollowDesc = (dol_nboflines_bis($follow_descproduitservice,52,$outputlangs->charset_output)*4);
						// Et si on affiche dates de validite, on ajoute encore une ligne
						if ($object->lines[$i]->date_start && $object->lines[$i]->date_end)
						{
							$nblineFollowDesc += 4;
						}
					}
					else	// If it's last line
					{
						$nblineFollowDesc = 0;
					}

					// Test if a new page is required
					if ($pagenb == 1)
					{
						$tab_top_in_current_page=$tab_top;
						$tab_height_in_current_page=$tab_height;
					}
					else
					{
						$tab_top_in_current_page=$tab_top_newpage;
						$tab_height_in_current_page=$tab_height_newpage;
					}
					if (($nexY+$nblineFollowDesc) > ($tab_top_in_current_page+$tab_height_in_current_page) && $i < ($nblignes - 1))
					{
						if ($pagenb == 1)
						{
							$this->_tableau($pdf, $tab_top, $tab_height + 20, $nexY, $outputlangs);
						}
						else
						{
							$this->_tableau($pdf, $tab_top_newpage, $tab_height_newpage, $nexY, $outputlangs);
						}

						$this->_pagefoot($pdf,$object,$outputlangs);

						// New page
						$pdf->AddPage();
						$pagenb++;
						$this->_pagehead($pdf, $object, 0, $outputlangs);
						$pdf->SetFont('','', $default_font_size - 1);
						$pdf->MultiCell(0, 3, '');		// Set interline to 3
						$pdf->SetTextColor(0,0,0);

						$nexY = $tab_top_newpage + 7;
					}
				}

				// Show square
				if ($pagenb == 1)
				{
					$this->_tableau($pdf, $tab_top, $tab_height, $nexY, $outputlangs);
					$bottomlasttab=$tab_top + $tab_height + 1;
				}
				else
				{
					$this->_tableau($pdf, $tab_top_newpage, $tab_height_newpage, $nexY, $outputlangs);
					$bottomlasttab=$tab_top_newpage + $tab_height_newpage + 1;
				}

				// Affiche zone infos
				$posy=$this->_tableau_info($pdf, $object, $bottomlasttab, $outputlangs);

				// Affiche zone totaux
				$posy=$this->_tableau_tot($pdf, $object, $deja_regle, $bottomlasttab, $outputlangs);

				// Affiche zone versements
				if ($deja_regle)
				{
					$posy=$this->_tableau_versements($pdf, $object, $posy, $outputlangs);
				}

				// Pied de page
				$this->_pagefoot($pdf,$object,$outputlangs);
				$pdf->AliasNbPages();

				$pdf->Close();

				$pdf->Output($file,'F');
				if (! empty($conf->global->MAIN_UMASK))
					@chmod($file, octdec($conf->global->MAIN_UMASK));

				return 1;   // Pas d'erreur
			}
			else
			{
				$this->error=$langs->trans("ErrorCanNotCreateDir",$dir);
				return 0;
			}
		}
		else
		{
			$this->error=$langs->trans("ErrorConstantNotDefined","COMMANDE_OUTPUTDIR");
			return 0;
		}
		$this->error=$langs->trans("ErrorUnknown");
		return 0;   // Erreur par defaut
	}

	/**
	 *   \brief      Affiche tableau des versement
	 *   \param      pdf     	Objet PDF
	 *   \param      object		Objet commande
	 *	\param		posy			Position y in PDF
	 *	\param		outputlangs		Object langs for output
	 *	\return 	int				<0 if KO, >0 if OK
	 */
	function _tableau_versements(&$pdf, $object, $posy, $outputlangs)
	{

	}


	/**
	 *	\brief      Affiche infos divers
	 *	\param      pdf             Objet PDF
	 *	\param      object          Objet commande
	 *	\param		posy			Position depart
	 *	\param		outputlangs		Objet langs
	 *	\return     y               Position pour suite
	 */
	function _tableau_info(&$pdf, $object, $posy, $outputlangs)
	{
		global $conf;
		$default_font_size = pdf_getPDFFontSize($outputlangs);

		$pdf->SetFont('','', $default_font_size - 1);

        // If France, show VAT mention if not applicable
		if ($this->emetteur->pays_code == 'FR' && $this->franchise == 1)
		{
			$pdf->SetFont('','B', $default_font_size - 2);
			$pdf->SetXY($this->marge_gauche, $posy);
			$pdf->MultiCell(100, 3, $outputlangs->transnoentities("VATIsNotUsedForInvoice"), 0, 'L', 0);

			$posy=$pdf->GetY()+4;
		}

        // Show payments conditions
		if ($object->cond_reglement_code || $object->cond_reglement)
		{
			$pdf->SetFont('','B', $default_font_size - 2);
			$pdf->SetXY($this->marge_gauche, $posy);
			$titre = $outputlangs->transnoentities("PaymentConditions").':';
			$pdf->MultiCell(80, 4, $titre, 0, 'L');

			$pdf->SetFont('','', $default_font_size - 2);
			$pdf->SetXY(52, $posy);
			$lib_condition_paiement=$outputlangs->transnoentities("PaymentCondition".$object->cond_reglement_code)!=('PaymentCondition'.$object->cond_reglement_code)?$outputlangs->transnoentities("PaymentCondition".$object->cond_reglement_code):$outputlangs->convToOutputCharset($object->cond_reglement_doc);
			$lib_condition_paiement=str_replace('\n',"\n",$lib_condition_paiement);
			$pdf->MultiCell(80, 4, $lib_condition_paiement,0,'L');

			$posy=$pdf->GetY()+3;
		}

        // Check a payment mode is defined
        /* Not used with orders
		if (empty($object->mode_reglement_code)
        	&& ! $conf->global->FACTURE_CHQ_NUMBER
        	&& ! $conf->global->FACTURE_RIB_NUMBER)
		{
            $pdf->SetXY($this->marge_gauche, $posy);
            $pdf->SetTextColor(200,0,0);
            $pdf->SetFont('','B', $default_font_size - 2);
            $pdf->MultiCell(90, 3, $outputlangs->transnoentities("ErrorNoPaiementModeConfigured"),0,'L',0);
            $pdf->SetTextColor(0,0,0);

            $posy=$pdf->GetY()+1;
        }
		*/

      	// Show payment mode
        if ($object->mode_reglement_code
        	 && $object->mode_reglement_code != 'CHQ'
           	 && $object->mode_reglement_code != 'VIR')
           	 {
	            $pdf->SetFont('','B', $default_font_size - 2);
	            $pdf->SetXY($this->marge_gauche, $posy);
	            $titre = $outputlangs->transnoentities("PaymentMode").':';
	            $pdf->MultiCell(80, 5, $titre, 0, 'L');

				$pdf->SetFont('','', $default_font_size - 2);
	            $pdf->SetXY(50, $posy);
	            $lib_mode_reg=$outputlangs->transnoentities("PaymentType".$object->mode_reglement_code)!=('PaymentType'.$object->mode_reglement_code)?$outputlangs->transnoentities("PaymentType".$object->mode_reglement_code):$outputlangs->convToOutputCharset($object->mode_reglement);
	            $pdf->MultiCell(80, 5, $lib_mode_reg,0,'L');

	            $posy=$pdf->GetY()+2;
           	 }

		// Show payment mode CHQ
        if (empty($object->mode_reglement_code) || $object->mode_reglement_code == 'CHQ')
        {
        	// Si mode reglement non force ou si force a CHQ
	        if ($conf->global->FACTURE_CHQ_NUMBER)
	        {
	            if ($conf->global->FACTURE_CHQ_NUMBER > 0)
	            {
	                $account = new Account($this->db);
	                $account->fetch($conf->global->FACTURE_CHQ_NUMBER);

	                $pdf->SetXY($this->marge_gauche, $posy);
	                $pdf->SetFont('','B', $default_font_size - 2);
	                $pdf->MultiCell(90, 3, $outputlangs->transnoentities('PaymentByChequeOrderedTo',$account->proprio).':',0,'L',0);
		            $posy=$pdf->GetY()+1;

	                $pdf->SetXY($this->marge_gauche, $posy);
	                $pdf->SetFont('','', $default_font_size - 2);
	                $pdf->MultiCell(80, 3, $outputlangs->convToOutputCharset($account->adresse_proprio), 0, 'L', 0);
		            $posy=$pdf->GetY()+2;
	            }
	            if ($conf->global->FACTURE_CHQ_NUMBER == -1)
	            {
	                $pdf->SetXY($this->marge_gauche, $posy);
	                $pdf->SetFont('','B', $default_font_size - 2);
	                $pdf->MultiCell(90, 3, $outputlangs->transnoentities('PaymentByChequeOrderedToShort').' '.$outputlangs->convToOutputCharset($this->emetteur->name).' '.$outputlangs->transnoentities('SendTo').':',0,'L',0);
		            $posy=$pdf->GetY()+1;

		            $pdf->SetXY($this->marge_gauche, $posy);
	                $pdf->SetFont('','', $default_font_size - 2);
	                $pdf->MultiCell(80, 3, $outputlangs->convToOutputCharset($this->emetteur->getFullAddress()), 0, 'L', 0);
		            $posy=$pdf->GetY()+2;
	            }
	        }
		}

        // If payment mode not forced or forced to VIR, show payment with BAN
        if (empty($object->mode_reglement_code) || $object->mode_reglement_code == 'VIR')
        {
	        if (! empty($conf->global->FACTURE_RIB_NUMBER))
	        {
                $account = new Account($this->db);
                $account->fetch($conf->global->FACTURE_RIB_NUMBER);

                $curx=$this->marge_gauche;
                $cury=$posy;

                $posy=pdf_bank($pdf,$outputlangs,$curx,$cury,$account);

                $posy+=2;
	        }
		}

		return $posy;
	}


	/**
	 *	\brief      Affiche le total a payer
	 *	\param      pdf             Objet PDF
	 *	\param      object          Objet commande
	 *	\param      deja_regle      Montant deja regle
	 *	\param		posy			Position depart
	 *	\param		outputlangs		Objet langs
	 *	\return     y				Position pour suite
	 */
	function _tableau_tot(&$pdf, $object, $deja_regle, $posy, $outputlangs)
	{
	   global $conf,$mysoc;
		$default_font_size = pdf_getPDFFontSize($outputlangs);

		$tab2_top = $posy;
		$tab2_hl = 4;
		$pdf->SetFont('','', $default_font_size - 1);

		// Tableau total
		$lltot = 200; $col1x = 120; $col2x = 170; $largcol2 = $lltot - $col2x;

		$useborder=0;
		$index = 0;

		// Total HT
		$pdf->SetFillColor(255,255,255);
		$pdf->SetXY ($col1x, $tab2_top + 0);
		$pdf->MultiCell($col2x-$col1x, $tab2_hl, $outputlangs->transnoentities("TotalHT"), 0, 'L', 1);

		$pdf->SetXY ($col2x, $tab2_top + 0);
		$pdf->MultiCell($largcol2, $tab2_hl, price($object->total_ht + $object->remise), 0, 'R', 1);

		// Show VAT by rates and total
		$pdf->SetFillColor(248,248,248);

		$this->atleastoneratenotnull=0;
		if (empty($conf->global->MAIN_GENERATE_DOCUMENTS_WITHOUT_VAT))
		{
			foreach( $this->tva as $tvakey => $tvaval )
			{
				if ($tvakey > 0)    // On affiche pas taux 0
				{
					$this->atleastoneratenotnull++;

					$index++;
					$pdf->SetXY ($col1x, $tab2_top + $tab2_hl * $index);

					$tvacompl='';
					if (preg_match('/\*/',$tvakey))
					{
						$tvakey=str_replace('*','',$tvakey);
						$tvacompl = " (".$outputlangs->transnoentities("NonPercuRecuperable").")";
					}
					$totalvat =$outputlangs->transnoentities("TotalVAT").' ';
					$totalvat.=vatrate($tvakey,1).$tvacompl;
					$pdf->MultiCell($col2x-$col1x, $tab2_hl, $totalvat, 0, 'L', 1);

					$pdf->SetXY ($col2x, $tab2_top + $tab2_hl * $index);
					$pdf->MultiCell($largcol2, $tab2_hl, price($tvaval), 0, 'R', 1);
				}
			}
			if (! $this->atleastoneratenotnull) // If not vat at all
			{
				$index++;
				$pdf->SetXY ($col1x, $tab2_top + $tab2_hl * $index);
				$pdf->MultiCell($col2x-$col1x, $tab2_hl, $outputlangs->transnoentities("TotalVAT"), 0, 'L', 1);

				$pdf->SetXY ($col2x, $tab2_top + $tab2_hl * $index);
				$pdf->MultiCell($largcol2, $tab2_hl, price($object->total_tva), 0, 'R', 1);

				// Total LocalTax1
				if (! empty($conf->global->FACTURE_LOCAL_TAX1_OPTION) && $conf->global->FACTURE_LOCAL_TAX1_OPTION=='localtax1on' && $object->total_localtax1>0)
				{
					$index++;
					$pdf->SetXY ($col1x, $tab2_top + $tab2_hl * $index);
					$pdf->MultiCell($col2x-$col1x, $tab2_hl, $outputlangs->transnoentities("TotalLT1".$mysoc->pays_code), $useborder, 'L', 1);
					$pdf->SetXY ($col2x, $tab2_top + $tab2_hl * $index);
					$pdf->MultiCell($largcol2, $tab2_hl, price($object->total_localtax1), $useborder, 'R', 1);
				}

				// Total LocalTax2
				if (! empty($conf->global->FACTURE_LOCAL_TAX2_OPTION) && $conf->global->FACTURE_LOCAL_TAX2_OPTION=='localtax2on' && $object->total_localtax2>0)
				{
					$index++;
					$pdf->SetXY ($col1x, $tab2_top + $tab2_hl * $index);
					$pdf->MultiCell($col2x-$col1x, $tab2_hl, $outputlangs->transnoentities("TotalLT2".$mysoc->pays_code), $useborder, 'L', 1);
					$pdf->SetXY ($col2x, $tab2_top + $tab2_hl * $index);
					$pdf->MultiCell($largcol2, $tab2_hl, price($object->total_localtax2), $useborder, 'R', 1);
				}
			}
			else
			{
				//Local tax 1
				if (! empty($conf->global->FACTURE_LOCAL_TAX1_OPTION) && $conf->global->FACTURE_LOCAL_TAX1_OPTION=='localtax1on')
				{
					foreach( $this->localtax1 as $tvakey => $tvaval )
					{
						if ($tvakey>0)    // On affiche pas taux 0
						{
							//$this->atleastoneratenotnull++;

							$index++;
							$pdf->SetXY ($col1x, $tab2_top + $tab2_hl * $index);

							$tvacompl='';
							if (preg_match('/\*/',$tvakey))
							{
								$tvakey=str_replace('*','',$tvakey);
								$tvacompl = " (".$outputlangs->transnoentities("NonPercuRecuperable").")";
							}
							$totalvat =$outputlangs->transnoentities("TotalLT1".$mysoc->pays_code).' ';
							$totalvat.=vatrate($tvakey,1).$tvacompl;
							$pdf->MultiCell($col2x-$col1x, $tab2_hl, $totalvat, 0, 'L', 1);

							$pdf->SetXY ($col2x, $tab2_top + $tab2_hl * $index);
							$pdf->MultiCell($largcol2, $tab2_hl, price($tvaval), 0, 'R', 1);
						}
					}
				}

				//Local tax 2
				if (! empty($conf->global->FACTURE_LOCAL_TAX2_OPTION) && $conf->global->FACTURE_LOCAL_TAX2_OPTION=='localtax2on')
				{
					foreach( $this->localtax2 as $tvakey => $tvaval )
					{
						if ($tvakey>0)    // On affiche pas taux 0
						{
							//$this->atleastoneratenotnull++;

							$index++;
							$pdf->SetXY ($col1x, $tab2_top + $tab2_hl * $index);

							$tvacompl='';
							if (preg_match('/\*/',$tvakey))
							{
								$tvakey=str_replace('*','',$tvakey);
								$tvacompl = " (".$outputlangs->transnoentities("NonPercuRecuperable").")";
							}
							$totalvat =$outputlangs->transnoentities("TotalLT2".$mysoc->pays_code).' ';
							$totalvat.=vatrate($tvakey,1).$tvacompl;
							$pdf->MultiCell($col2x-$col1x, $tab2_hl, $totalvat, 0, 'L', 1);

							$pdf->SetXY ($col2x, $tab2_top + $tab2_hl * $index);
							$pdf->MultiCell($largcol2, $tab2_hl, price($tvaval), 0, 'R', 1);
						}
					}
				}
			}
		}

		// Total TTC
		if (empty($conf->global->MAIN_GENERATE_DOCUMENTS_WITHOUT_VAT))
		{
			$index++;
			$pdf->SetXY ($col1x, $tab2_top + $tab2_hl * $index);
			$pdf->SetTextColor(0,0,60);
			$pdf->SetFillColor(224,224,224);
			$pdf->MultiCell($col2x-$col1x, $tab2_hl, $outputlangs->transnoentities("TotalTTC"), $useborder, 'L', 1);

			$pdf->SetXY ($col2x, $tab2_top + $tab2_hl * $index);
			$pdf->MultiCell($largcol2, $tab2_hl, price($object->total_ttc), $useborder, 'R', 1);
		}
		$pdf->SetTextColor(0,0,0);

		if ($deja_regle > 0)
		{
			// Already paid + Deposits
			$index++;

			$pdf->SetXY ($col1x, $tab2_top + $tab2_hl * $index);
			$pdf->MultiCell($col2x-$col1x, $tab2_hl, $outputlangs->transnoentities("AlreadyPaid"), 0, 'L', 0);
			$pdf->SetXY ($col2x, $tab2_top + $tab2_hl * $index);
			$pdf->MultiCell($largcol2, $tab2_hl, price($deja_regle), 0, 'R', 0);

			$resteapayer = $object->total_ttc - $deja_regle;


			$index++;
			$pdf->SetTextColor(0,0,60);
			$pdf->SetFillColor(224,224,224);
			$pdf->SetXY ($col1x, $tab2_top + $tab2_hl * $index);
			$pdf->MultiCell($col2x-$col1x, $tab2_hl, $outputlangs->transnoentities("RemainderToPay"), $useborder, 'L', 1);

			$pdf->SetXY ($col2x, $tab2_top + $tab2_hl * $index);
			$pdf->MultiCell($largcol2, $tab2_hl, price($resteapayer), $useborder, 'R', 1);

			// Fin
			$pdf->SetFont('','', $default_font_size - 1);
			$pdf->SetTextColor(0,0,0);
		}

		$index++;
		return ($tab2_top + ($tab2_hl * $index));
	}

	/**
	 *   \brief      Affiche la grille des lignes de commandes
	 *   \param      pdf     objet PDF
	 */
	function _tableau(&$pdf, $tab_top, $tab_height, $nexY, $outputlangs)
	{
		global $conf;

		// Amount in (at tab_top - 1)
		$default_font_size = pdf_getPDFFontSize($outputlangs);
		$pdf->SetTextColor(0,0,0);
		$pdf->SetFont('','', $default_font_size - 2);
		$titre = $outputlangs->transnoentities("AmountInCurrency",$outputlangs->transnoentitiesnoconv("Currency".$conf->monnaie));
		$pdf->SetXY($this->page_largeur - $this->marge_droite - ($pdf->GetStringWidth($titre) + 3), $tab_top-4);
		$pdf->MultiCell(($pdf->GetStringWidth($titre) + 3), 2, $titre);

		$pdf->SetDrawColor(128,128,128);

		// Rect prend une longueur en 3eme et 4eme param
		$pdf->Rect($this->marge_gauche, $tab_top, $this->page_largeur-$this->marge_gauche-$this->marge_droite, $tab_height);
		// line prend une position y en 3eme et 4eme param
		$pdf->line($this->marge_gauche, $tab_top+5, $this->page_largeur-$this->marge_droite, $tab_top+5);

		$pdf->SetFont('','', $default_font_size - 1);

		$pdf->SetXY ($this->posxdesc-1, $tab_top+1);
		$pdf->MultiCell(108,2, $outputlangs->transnoentities("Designation"),'','L');

		if (empty($conf->global->MAIN_GENERATE_DOCUMENTS_WITHOUT_VAT))
		{
			$pdf->line($this->posxtva-1, $tab_top, $this->posxtva-1, $tab_top + $tab_height);
			$pdf->SetXY ($this->posxtva-3, $tab_top+1);
			$pdf->MultiCell($this->posxup-$this->posxtva+3,2, $outputlangs->transnoentities("VAT"),'','C');
		}

		$pdf->line($this->posxup-1, $tab_top, $this->posxup-1, $tab_top + $tab_height);
		$pdf->SetXY ($this->posxup-1, $tab_top+1);
		$pdf->MultiCell($this->posxqty-$this->posxup-1,2, $outputlangs->transnoentities("PriceUHT"),'','C');

		$pdf->line($this->posxqty-1, $tab_top, $this->posxqty-1, $tab_top + $tab_height);
		$pdf->SetXY ($this->posxqty-1, $tab_top+1);
		$pdf->MultiCell($this->posxdiscount-$this->posxqty-1,2, $outputlangs->transnoentities("Qty"),'','C');

		$pdf->line($this->posxdiscount-1, $tab_top, $this->posxdiscount-1, $tab_top + $tab_height);
		if ($this->atleastonediscount)
		{
			$pdf->SetXY ($this->posxdiscount-1, $tab_top+1);
			$pdf->MultiCell($this->postotalht-$this->posxdiscount+1,2, $outputlangs->transnoentities("ReductionShort"),'','C');
		}

		if ($this->atleastonediscount)
		{
			$pdf->line($this->postotalht, $tab_top, $this->postotalht, $tab_top + $tab_height);
		}
		$pdf->SetXY ($this->postotalht-1, $tab_top+1);
		$pdf->MultiCell(30,2, $outputlangs->transnoentities("TotalHT"),'','C');

	}

	/**
	 *   	\brief      Show header of page
	 *   	\param      pdf     		Objet PDF
	 *   	\param      object     		Objet commande
	 *      \param      showaddress      0=no, 1=yes
	 *      \param      outputlangs		Object lang for output
	 */
	function _pagehead(&$pdf, $object, $showaddress=1, $outputlangs)
	{
		global $conf,$langs;

		$outputlangs->load("main");
		$outputlangs->load("bills");
		$outputlangs->load("propal");
		$outputlangs->load("companies");
		$default_font_size = pdf_getPDFFontSize($outputlangs);

		pdf_pagehead($pdf,$outputlangs,$this->page_hauteur);

		//Affiche le filigrane brouillon - Print Draft Watermark
		if($object->statut==0 && (! empty($conf->global->COMMANDE_DRAFT_WATERMARK)) )
		{
            pdf_watermark($pdf,$outputlangs,$this->page_hauteur,$this->page_largeur,'mm',$conf->global->COMMANDE_DRAFT_WATERMARK);
		}
		//Print content

		$pdf->SetTextColor(0,0,60);
		$pdf->SetFont('','B', $default_font_size + 3);

		$posy=$this->marge_haute;

		$pdf->SetXY($this->marge_gauche,$posy);

		// Logo
		$logo=$conf->mycompany->dir_output.'/logos/'.$this->emetteur->logo;
		if ($this->emetteur->logo)
		{
			if (is_readable($logo))
			{
				$pdf->Image($logo, $this->marge_gauche, $posy, 0, 24);	// width=0 (auto), max height=24
			}
			else
			{
				$pdf->SetTextColor(200,0,0);
				$pdf->SetFont('','B', $default_font_size -2);
				$pdf->MultiCell(100, 3, $outputlangs->transnoentities("ErrorLogoFileNotFound",$logo), 0, 'L');
				$pdf->MultiCell(100, 3, $outputlangs->transnoentities("ErrorGoToGlobalSetup"), 0, 'L');
			}
		}
		else
		{
			$text=$this->emetteur->name;
			$pdf->MultiCell(100, 4, $outputlangs->convToOutputCharset($text), 0, 'L');
		}

		$pdf->SetFont('','B', $default_font_size + 3);
		$pdf->SetXY(100,$posy);
		$pdf->SetTextColor(0,0,60);
		$title=$outputlangs->transnoentities("Order");
		$pdf->MultiCell(100, 4, $title, '' , 'R');

		$pdf->SetFont('','B', $default_font_size + 2);

		$posy+=6;
		$pdf->SetXY(100,$posy);
		$pdf->SetTextColor(0,0,60);
		$pdf->MultiCell(100, 4, $outputlangs->transnoentities("Ref")." : " . $outputlangs->convToOutputCharset($object->ref), '', 'R');

		$posy+=2;
		$pdf->SetFont('','', $default_font_size - 1);

		$posy+=5;
		$pdf->SetXY(100,$posy);
		$pdf->SetTextColor(0,0,60);
		$pdf->MultiCell(100, 4, $outputlangs->transnoentities("OrderDate")." : " . dol_print_date($object->date,"%d %b %Y",false,$outputlangs,true), '', 'R');

		if ($showaddress)
		{
			// Sender properties
			$carac_emetteur = pdf_build_address($outputlangs,$this->emetteur);

			// Show sender
			$posy=42;
			$posx=$this->marge_gauche;
			$hautcadre=40;
			if (! empty($conf->global->MAIN_INVERT_SENDER_RECIPIENT)) $posx=118;

			// Show sender frame
			$pdf->SetTextColor(0,0,0);
			$pdf->SetFont('','', $default_font_size - 2);
			$pdf->SetXY($posx,$posy-5);
			$pdf->MultiCell(66,5, $outputlangs->transnoentities("BillFrom").":");
			$pdf->SetXY($posx,$posy);
			$pdf->SetFillColor(230,230,230);
			$pdf->MultiCell(82, $hautcadre, "", 0, 'R', 1);
			$pdf->SetTextColor(0,0,60);

			// Show sender name
			$pdf->SetXY($posx+2,$posy+3);
			$pdf->SetFont('','B', $default_font_size);
			$pdf->MultiCell(80, 4, $outputlangs->convToOutputCharset($this->emetteur->name), 0, 'L');

			// Show sender information
			$pdf->SetXY($posx+2,$posy+8);
			$pdf->SetFont('','', $default_font_size - 1);
			$pdf->MultiCell(80, 4, $carac_emetteur, 0, 'L');



			// If CUSTOMER contact defined on order, we use it
			$usecontact=false;
			$arrayidcontact=$object->getIdContact('external','CUSTOMER');
			if (sizeof($arrayidcontact) > 0)
			{
				$usecontact=true;
				$result=$object->fetch_contact($arrayidcontact[0]);
			}

			// Recipient name
			if (! empty($usecontact))
			{
				// On peut utiliser le nom de la societe du contact
				if ($conf->global->MAIN_USE_COMPANY_NAME_OF_CONTACT) $socname = $object->contact->socname;
				else $socname = $object->client->nom;
				$carac_client_name=$outputlangs->convToOutputCharset($socname);
			}
			else
			{
				$carac_client_name=$outputlangs->convToOutputCharset($object->client->nom);
			}

			$carac_client=pdf_build_address($outputlangs,$this->emetteur,$object->client,$object->contact,$usecontact,'target');

			// Show recipient
			$posy=42;
			$posx=100;
			if (! empty($conf->global->MAIN_INVERT_SENDER_RECIPIENT)) $posx=$this->marge_gauche;

			// Show recipient frame
			$pdf->SetTextColor(0,0,0);
			$pdf->SetFont('','', $default_font_size - 2);
			$pdf->SetXY($posx+2,$posy-5);
			$pdf->MultiCell(80,5, $outputlangs->transnoentities("BillTo").":",0,'L');
			$pdf->rect($posx, $posy, 100, $hautcadre);

			// Show recipient name
			$pdf->SetXY($posx+2,$posy+3);
			$pdf->SetFont('','B', $default_font_size);
			$pdf->MultiCell(96,4, $carac_client_name, 0, 'L');

			// Show recipient information
			$pdf->SetFont('','', $default_font_size - 1);
			$pdf->SetXY($posx+2,$posy+8);
			$pdf->MultiCell(86,4, $carac_client, 0, 'L');
		}
	}

	/**
	 *   	\brief      Show footer of page
	 *   	\param      pdf     		PDF factory
	 * 		\param		object			Object invoice
	 *      \param      outputlangs		Object lang for output
	 * 		\remarks	Need this->emetteur object
	 */
	function _pagefoot(&$pdf,$object,$outputlangs)
	{
		return pdf_pagefoot($pdf,$outputlangs,'COMMANDE_FREE_TEXT',$this->emetteur,$this->marge_basse,$this->marge_gauche,$this->page_hauteur,$object);
	}

}

?><|MERGE_RESOLUTION|>--- conflicted
+++ resolved
@@ -24,11 +24,7 @@
  *	\ingroup    commande
  *	\brief      Fichier de la classe permettant de generer les commandes au modele Einstein
  *	\author	    Laurent Destailleur
-<<<<<<< HEAD
- *	\version    $Id: pdf_einstein.modules.php,v 1.163 2011/07/31 23:28:13 eldy Exp $
-=======
  *	\version    $Id: pdf_einstein.modules.php,v 1.165 2011/08/11 12:14:00 eldy Exp $
->>>>>>> 19bde3ab
  */
 
 require_once(DOL_DOCUMENT_ROOT ."/includes/modules/commande/modules_commande.php");
