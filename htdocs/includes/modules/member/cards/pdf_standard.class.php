--- conflicted
+++ resolved
@@ -60,11 +60,7 @@
  *	\author	    Laurent Passebecq
  *	\author	    Rodolphe Quiedville
  *	\author	    Jean Louis Bergamo.
-<<<<<<< HEAD
- *	\version    $Id: pdf_standard.class.php,v 1.22 2011/07/31 23:28:18 eldy Exp $
-=======
  *	\version    $Id: pdf_standard.class.php,v 1.24 2011/08/11 12:14:00 eldy Exp $
->>>>>>> 19bde3ab
  */
 
 require_once(DOL_DOCUMENT_ROOT.'/lib/pdf.lib.php');
