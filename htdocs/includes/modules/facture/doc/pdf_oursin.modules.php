--- conflicted
+++ resolved
@@ -25,11 +25,7 @@
  * 		\ingroup    facture
  * 		\brief      Fichier de la classe permettant de generer les factures au modele oursin
  * 		\author	    Sylvain SCATTOLINI base sur un modele de Laurent Destailleur
-<<<<<<< HEAD
- * 		\version    $Id: pdf_oursin.modules.php,v 1.11 2011/07/31 23:28:15 eldy Exp $
-=======
  * 		\version    $Id: pdf_oursin.modules.php,v 1.13 2011/08/11 12:14:02 eldy Exp $
->>>>>>> 19bde3ab
  */
 
 require_once(DOL_DOCUMENT_ROOT."/product/class/product.class.php");
