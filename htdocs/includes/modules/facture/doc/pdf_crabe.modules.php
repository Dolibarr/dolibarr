--- conflicted
+++ resolved
@@ -24,11 +24,7 @@
  *	\ingroup    facture
  *	\brief      File of class to generate invoices from crab model
  *	\author	    Laurent Destailleur
-<<<<<<< HEAD
- *	\version    $Id: pdf_crabe.modules.php,v 1.12 2011/07/31 23:28:15 eldy Exp $
-=======
  *	\version    $Id: pdf_crabe.modules.php,v 1.14 2011/08/11 12:14:02 eldy Exp $
->>>>>>> 19bde3ab
  */
 
 require_once(DOL_DOCUMENT_ROOT."/includes/modules/facture/modules_facture.php");
