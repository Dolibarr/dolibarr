--- conflicted
+++ resolved
@@ -21,11 +21,7 @@
  *	\ingroup    societe
  *	\brief      File of class to build ODT documents for third parties
  *	\author	    Laurent Destailleur
-<<<<<<< HEAD
- *	\version    $Id: doc_generic_invoice_odt.modules.php,v 1.20 2011/07/31 23:28:15 eldy Exp $
-=======
  *	\version    $Id: doc_generic_invoice_odt.modules.php,v 1.21 2011/08/14 13:26:07 eldy Exp $
->>>>>>> 19bde3ab
  */
 
 require_once(DOL_DOCUMENT_ROOT."/includes/modules/facture/modules_facture.php");
