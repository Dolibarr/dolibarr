--- conflicted
+++ resolved
@@ -18,10 +18,6 @@
 /**
  *	\file       htdocs/includes/modules/expedition/methode_expedition_enl.modules.php
  *	\ingroup    expedition
-<<<<<<< HEAD
- * 	\version	$Id: methode_expedition_enl.modules.php,v 1.3 2010/10/27 22:53:37 eldy Exp $
-=======
->>>>>>> 0a6022cb
  */
 include_once "methode_expedition.modules.php";
 
