<?php
/* Copyright (C) 2003      Rodolphe Quiedeville <rodolphe@quiedeville.org>
 * Copyright (C) 2004-2011 Laurent Destailleur  <eldy@users.sourceforge.net>
 * Copyright (C) 2005-2011 Regis Houssin        <regis@dolibarr.fr>
 *
 * This program is free software; you can redistribute it and/or modify
 * it under the terms of the GNU General Public License as published by
 * the Free Software Foundation; either version 2 of the License, or
 * (at your option) any later version.
 *
 * This program is distributed in the hope that it will be useful,
 * but WITHOUT ANY WARRANTY; without even the implied warranty of
 * MERCHANTABILITY or FITNESS FOR A PARTICULAR PURPOSE.  See the
 * GNU General Public License for more details.
 *
 * You should have received a copy of the GNU General Public License
 * along with this program. If not, see <http://www.gnu.org/licenses/>.
 * or see http://www.gnu.org/
 */

/**
 *  \file       htdocs/includes/modules/fichinter/modules_fichinter.php
 *  \ingroup    ficheinter
 *  \brief      Fichier contenant la classe mere de generation des fiches interventions en PDF
 *   et la classe mere de numerotation des fiches interventions
<<<<<<< HEAD
 *   \version    $Id: modules_fichinter.php,v 1.42 2011/07/31 23:28:15 eldy Exp $
=======
 *   \version    $Id: modules_fichinter.php,v 1.44 2011/08/11 12:14:03 eldy Exp $
>>>>>>> 19bde3ab
 */

require_once(DOL_DOCUMENT_ROOT.'/lib/pdf.lib.php');


/**
 *	\class      ModelePDFFicheinter
 *	\brief      Classe mere des modeles de fiche intervention
 */
class ModelePDFFicheinter
{
	var $error='';

	/**
	 *	\brief      Constructeur
	 */
	function ModelePDFFicheinter()
	{

	}

	/**
	 *      \brief      Return list of active generation modules
	 * 		\param		$db		Database handler
	 */
	function liste_modeles($db)
	{
		global $conf;

		$type='ficheinter';
		$liste=array();

		include_once(DOL_DOCUMENT_ROOT.'/lib/functions2.lib.php');
		$liste=getListOfModels($db,$type,'');

		return $liste;
	}
}


/**
 *  \class      ModeleNumRefFicheinter
 *  \brief      Classe mere des modeles de numerotation des references de fiches d'intervention
 */
class ModeleNumRefFicheinter
{
	var $error='';

	/**
	 * 	Return if a module can be used or not
	 * 	@return		boolean     true if module can be used
	 */
	function isEnabled()
	{
		return true;
	}

	/**
	 * 	Renvoi la description par defaut du modele de numerotation
	 * 	@return     string      Texte descripif
	 */
	function info()
	{
		global $langs;
		$langs->load("ficheinter");
		return $langs->trans("NoDescription");
	}

	/**
	 * 	Renvoi un exemple de numerotation
	 * 	@return     string      Example
	 */
	function getExample()
	{
		global $langs;
		$langs->load("ficheinter");
		return $langs->trans("NoExample");
	}

	/**
	 * 	Test si les numeros deja en vigueur dans la base ne provoquent pas de
	 * 	de conflits qui empechera cette numerotation de fonctionner.
	 * 	@return     boolean     false si conflit, true si ok
	 */
	function canBeActivated()
	{
		return true;
	}

	/**
	 * 	Renvoi prochaine valeur attribuee
	 * 	@return     string      Valeur
	 */
	function getNextValue()
	{
		global $langs;
		return $langs->trans("NotAvailable");
	}

	/**
	 * 	Renvoi version du module numerotation
	 * 	@return     string      Valeur
	 */
	function getVersion()
	{
		global $langs;
		$langs->load("admin");

		if ($this->version == 'development') return $langs->trans("VersionDevelopment");
		if ($this->version == 'experimental') return $langs->trans("VersionExperimental");
		if ($this->version == 'dolibarr') return DOL_VERSION;
		return $langs->trans("NotAvailable");
	}
}


/**
 *  Create an intervention document on disk using template defined into FICHEINTER_ADDON_PDF
 *  @param	    db  			objet base de donnee
 *  @param	    object			Object fichinter
 *  @param	    modele			force le modele a utiliser ('' par defaut)
 *  @param		outputlangs		objet lang a utiliser pour traduction
 *  @return     int         	0 si KO, 1 si OK
 */
function fichinter_create($db, $object, $modele='', $outputlangs='')
{
	global $conf,$langs;
	$langs->load("ficheinter");

	$dir = "/includes/modules/fichinter/";

	// Positionne modele sur le nom du modele de facture a utiliser
	if (! dol_strlen($modele))
	{
		if ($conf->global->FICHEINTER_ADDON_PDF)
		{
			$modele = $conf->global->FICHEINTER_ADDON_PDF;
		}
		else
		{
			$modele = 'soleil';
		}
	}

	// Charge le modele
	$file = "pdf_".$modele.".modules.php";

	// On verifie l'emplacement du modele
	$file = dol_buildpath($dir.$file);

	if (file_exists($file))
	{
		$classname = "pdf_".$modele;
		require_once($file);

		$obj = new $classname($db);

		dol_syslog("fichinter_create build PDF", LOG_DEBUG);

		// We save charset_output to restore it because write_file can change it if needed for
		// output format that does not support UTF8.
		$sav_charset_output=$outputlangs->charset_output;
		if ($obj->write_file($object,$outputlangs) > 0)
		{
			$outputlangs->charset_output=$sav_charset_output;
			return 1;
		}
		else
		{
			$outputlangs->charset_output=$sav_charset_output;
			dol_print_error($db,$obj->error);
			return 0;
		}
	}
	else
	{
		print $langs->trans("Error")." ".$langs->trans("ErrorFileDoesNotExists",$dir.$file);
		return 0;
	}
}

/**
 * 	Deletes the image preview, in case of regeneration
 * 	@param	  db			database object
 * 	@param	  fichinterid	id to delete
 * 	@param    fichinterref	reference if needed
 */
function fichinter_delete_preview($db, $fichinterid, $fichinterref='')
{
	global $langs,$conf;
    require_once(DOL_DOCUMENT_ROOT."/lib/files.lib.php");

	if (!$fichinterref)
	{
		$fichinter = new Fichinter($db);
		$fichinter->fetch($fichinterid);
		$fichinterref = $fichinter->ref;
	}

	if ($conf->ficheinter->dir_output)
	{
		$fichinterref = dol_sanitizeFileName($fichinterref);
		$dir = $conf->ficheinter->dir_output . "/" . $fichinterref ;
		$file = $dir . "/" . $fichinterref . ".pdf.png";
		$multiple = $file . ".";

		if ( file_exists( $file ) && is_writable( $file ) )
		{
			if ( ! dol_delete_file($file,1) )
			{
				$this->error=$langs->trans("ErrorFailedToOpenFile",$file);
				return 0;
			}
		}
		else
		{
			for ($i = 0; $i < 20; $i++)
			{
				$preview = $multiple.$i;
				if ( file_exists( $preview ) && is_writable( $preview ) )
				{
					if ( ! dol_delete_file($preview,1) )
					{
						$this->error=$langs->trans("ErrorFailedToOpenFile",$preview);
						return 0;
					}
				}
			}
		}
	}

	return 1;
}

?><|MERGE_RESOLUTION|>--- conflicted
+++ resolved
@@ -23,11 +23,7 @@
  *  \ingroup    ficheinter
  *  \brief      Fichier contenant la classe mere de generation des fiches interventions en PDF
  *   et la classe mere de numerotation des fiches interventions
-<<<<<<< HEAD
- *   \version    $Id: modules_fichinter.php,v 1.42 2011/07/31 23:28:15 eldy Exp $
-=======
  *   \version    $Id: modules_fichinter.php,v 1.44 2011/08/11 12:14:03 eldy Exp $
->>>>>>> 19bde3ab
  */
 
 require_once(DOL_DOCUMENT_ROOT.'/lib/pdf.lib.php');
