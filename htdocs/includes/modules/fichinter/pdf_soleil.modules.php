<?php
/* Copyright (C) 2003      Rodolphe Quiedeville        <rodolphe@quiedeville.org>
 * Copyright (C) 2004-2010 Laurent Destailleur         <eldy@users.sourceforge.net>
 * Copyright (C) 2008      Raphael Bertrand (Resultic) <raphael.bertrand@resultic.fr>
 *
 * This program is free software; you can redistribute it and/or modify
 * it under the terms of the GNU General Public License as published by
 * the Free Software Foundation; either version 2 of the License, or
 * (at your option) any later version.
 *
 * This program is distributed in the hope that it will be useful,
 * but WITHOUT ANY WARRANTY; without even the implied warranty of
 * MERCHANTABILITY or FITNESS FOR A PARTICULAR PURPOSE.  See the
 * GNU General Public License for more details.
 *
 * You should have received a copy of the GNU General Public License
 * along with this program. If not, see <http://www.gnu.org/licenses/>.
 * or see http://www.gnu.org/
 */

/**
 *	\file       htdocs/includes/modules/fichinter/pdf_soleil.modules.php
 *	\ingroup    ficheinter
 *	\brief      Fichier de la classe permettant de generer les fiches d'intervention au modele Soleil
<<<<<<< HEAD
 *	\version    $Id: pdf_soleil.modules.php,v 1.102 2011/07/31 23:28:15 eldy Exp $
=======
 *	\version    $Id: pdf_soleil.modules.php,v 1.103 2011/08/11 12:14:03 eldy Exp $
>>>>>>> 19bde3ab
 */
require_once(DOL_DOCUMENT_ROOT."/includes/modules/fichinter/modules_fichinter.php");
require_once(DOL_DOCUMENT_ROOT."/lib/company.lib.php");
require_once(DOL_DOCUMENT_ROOT.'/lib/pdf.lib.php');


/**
 *	\class      pdf_soleil
 *	\brief      Class to build interventions documents with model Soleil
 */
class pdf_soleil extends ModelePDFFicheinter
{

	/**
	 *	\brief      Constructeur
	 *	\param	    db		Handler acces base de donnee
	 */
	function pdf_soleil($db=0)
	{
		global $conf,$langs,$mysoc;

		$this->db = $db;
		$this->name = 'soleil';
		$this->description = $langs->trans("DocumentModelStandard");

		// Dimension page pour format A4
		$this->type = 'pdf';
		$this->page_largeur = 210;
		$this->page_hauteur = 297;
		$this->format = array($this->page_largeur,$this->page_hauteur);
		$this->marge_gauche=10;
		$this->marge_droite=10;
		$this->marge_haute=10;
		$this->marge_basse=10;

		$this->option_logo = 1;                    // Affiche logo
		$this->option_tva = 0;                     // Gere option tva FACTURE_TVAOPTION
		$this->option_modereg = 0;                 // Affiche mode reglement
		$this->option_condreg = 0;                 // Affiche conditions reglement
		$this->option_codeproduitservice = 0;      // Affiche code produit-service
		$this->option_multilang = 0;               // Dispo en plusieurs langues
		$this->option_draft_watermark = 1;		   //Support add of a watermark on drafts

		// Recupere emmetteur
		$this->emetteur=$mysoc;
		if (! $this->emetteur->code_pays) $this->emetteur->code_pays=substr($langs->defaultlang,-2);    // By default, if not defined

		// Defini position des colonnes
		$this->posxdesc=$this->marge_gauche+1;
	}

	/**
	 *	\brief      Fonction generant la fiche d'intervention sur le disque
	 *	\param	    fichinter		Object fichinter
	 *	\param		outputlangs		Lang output object
	 *	\return	    int     		1=ok, 0=ko
	 */
	function write_file($fichinter,$outputlangs)
	{
		global $user,$langs,$conf,$mysoc;
		$default_font_size = pdf_getPDFFontSize($outputlangs);

		if (! is_object($outputlangs)) $outputlangs=$langs;
		// For backward compatibility with FPDF, force output charset to ISO, because FPDF expect text to be encoded in ISO
		if (! empty($conf->global->MAIN_USE_FPDF)) $outputlangs->charset_output='ISO-8859-1';

		$outputlangs->load("main");
		$outputlangs->load("dict");
		$outputlangs->load("companies");
		$outputlangs->load("interventions");

		if ($conf->ficheinter->dir_output)
		{
			// If $fichinter is id instead of object
			if (! is_object($fichinter))
			{
				$id = $fichinter;
				$fichinter = new Fichinter($this->db);
				$result=$fichinter->fetch($id);
				if ($result < 0)
				{
					dol_print_error($this->db,$fichinter->error);
				}
			}

            $fichinter->fetch_thirdparty();

			$fichref = dol_sanitizeFileName($fichinter->ref);
			$dir = $conf->ficheinter->dir_output;
			if (! preg_match('/specimen/i',$fichref)) $dir.= "/" . $fichref;
			$file = $dir . "/" . $fichref . ".pdf";

			if (! file_exists($dir))
			{
				if (create_exdir($dir) < 0)
				{
					$this->error=$outputlangs->trans("ErrorCanNotCreateDir",$dir);
					return 0;
				}
			}

			if (file_exists($dir))
			{
                $pdf=pdf_getInstance($this->format);

                if (class_exists('TCPDF'))
                {
                    $pdf->setPrintHeader(false);
                    $pdf->setPrintFooter(false);
                }
                $pdf->SetFont(pdf_getPDFFont($outputlangs));

				$pdf->Open();
				$pagenb=0;
				$pdf->SetDrawColor(128,128,128);

				$pdf->SetMargins($this->marge_gauche, $this->marge_haute, $this->marge_droite);   // Left, Top, Right
				$pdf->SetAutoPageBreak(1,0);

				// New page
				$pdf->AddPage();
				$pagenb++;
				$pdf->SetTextColor(0,0,0);
				$pdf->SetFont('','', $default_font_size - 1);
				$pdf->MultiCell(0, 3, '');		// Set interline to 3

				// Pagehead

				//Affiche le filigrane brouillon - Print Draft Watermark
				if($fichinter->statut==0 && (! empty($conf->global->FICHINTER_DRAFT_WATERMARK)) )
				{
                    pdf_watermark($pdf,$outputlangs,$this->page_hauteur,$this->page_largeur,'mm',$conf->global->FICHINTER_DRAFT_WATERMARK);
				}

				$posy=$this->marge_haute;

				$pdf->SetXY($this->marge_gauche,$posy);

				// Logo
				$logo=$conf->mycompany->dir_output.'/logos/'.$mysoc->logo;
				if ($mysoc->logo)
				{
					if (is_readable($logo))
					{
						$pdf->Image($logo, $this->marge_gauche, $posy, 0, 24);
					}
					else
					{
						$pdf->SetTextColor(200,0,0);
						$pdf->SetFont('','B', $default_font_size - 2);
						$pdf->MultiCell(100, 3, $outputlangs->transnoentities("ErrorLogoFileNotFound",$logo), 0, 'L');
						$pdf->MultiCell(100, 3, $outputlangs->transnoentities("ErrorGoToModuleSetup"), 0, 'L');
					}
				}

				// Nom emetteur
				$posy=40;
				$hautcadre=40;
				$pdf->SetTextColor(0,0,0);
				$pdf->SetFont('','', $default_font_size - 2);

				$pdf->SetXY($this->marge_gauche,$posy);
				$pdf->SetFillColor(230,230,230);
				$pdf->MultiCell(82, $hautcadre, "", 0, 'R', 1);


				$pdf->SetXY($this->marge_gauche+2,$posy+3);

				// Sender name
				$pdf->SetTextColor(0,0,60);
				$pdf->SetFont('','B', $default_font_size);
				$pdf->MultiCell(80, 4, $outputlangs->convToOutputCharset($this->emetteur->name), 0, 'L');

				// Sender properties
				$carac_emetteur = pdf_build_address($outputlangs,$this->emetteur);

				$pdf->SetFont('','', $default_font_size - 1);
				$pdf->SetXY($this->marge_gauche+2,$posy+9);
				$pdf->MultiCell(80, 4, $carac_emetteur, 0, 'L');

				$object=$fichinter;

				// Recipient name
				if (! empty($usecontact))
				{
					// On peut utiliser le nom de la societe du contact
					if ($conf->global->MAIN_USE_COMPANY_NAME_OF_CONTACT) $socname = $object->contact->socname;
					else $socname = $object->client->nom;
					$carac_client_name=$outputlangs->convToOutputCharset($socname);
				}
				else
				{
					$carac_client_name=$outputlangs->convToOutputCharset($object->client->nom);
				}

				$carac_client=pdf_build_address($outputlangs,$this->emetteur,$object->client,$object->contact,$usecontact,'target');

				// Client destinataire
				$pdf->SetTextColor(0,0,0);
				$pdf->SetFont('','B', $default_font_size);
				$fichinter->fetch_thirdparty();
				$pdf->SetXY(102,42);
				$pdf->MultiCell(86,4, $carac_client_name, 0, 'L');
				$pdf->SetFont('','', $default_font_size - 1);
				$pdf->SetXY(102,$pdf->GetY());
				$pdf->MultiCell(66,4, $carac_client, 0, 'L');
				$pdf->rect(100, 40, 100, 40);


				$pdf->SetTextColor(0,0,100);
				$pdf->SetFont('','B', $default_font_size + 2);
				$pdf->SetXY(10,86);
				$pdf->MultiCell(120, 4, $outputlangs->transnoentities("InterventionCard")." : ".$outputlangs->convToOutputCharset($fichinter->ref), 0, 'L');

				$pdf->SetFillColor(220,220,220);
				$pdf->SetTextColor(0,0,0);
				$pdf->SetFont('','', $default_font_size);


				$tab_top = 100;
				$tab_top_newpage = 50;
				$tab_height = 110;
				$tab_height_newpage = 150;

				// Affiche notes
				if (! empty($fichinter->note_public))
				{
					$tab_top = 98;

					$pdf->SetFont('','', $default_font_size - 1);   // Dans boucle pour gerer multi-page
					$pdf->SetXY ($this->posxdesc-1, $tab_top);
					$pdf->MultiCell(190, 3, $outputlangs->convToOutputCharset($fichinter->note_public), 0, 'L');
					$nexY = $pdf->GetY();
					$height_note=$nexY-$tab_top;

					// Rect prend une longueur en 3eme param
					$pdf->SetDrawColor(192,192,192);
					$pdf->Rect($this->marge_gauche, $tab_top-1, $this->page_largeur-$this->marge_gauche-$this->marge_droite, $height_note+1);

					$tab_height = $tab_height - $height_note;
					$tab_top = $nexY+6;
				}
				else
				{
					$height_note=0;
				}

				$pdf->SetXY (10, $tab_top);
				$pdf->MultiCell(190,8,$outputlangs->transnoentities("Description"),0,'L',0);
				$pdf->line(10, $tab_top + 8, 200, $tab_top + 8 );

				$pdf->SetFont('','', $default_font_size - 1);

				$pdf->MultiCell(0, 3, '');		// Set interline to 3
				$pdf->SetXY (10, $tab_top + 8 );
				$desc=dol_htmlentitiesbr($fichinter->description,1);
				//print $outputlangs->convToOutputCharset($desc); exit;
				$pdf->writeHTMLCell(180, 3, 10, $tab_top + 8, $outputlangs->convToOutputCharset($desc), 0, 1);
				$nexY = $pdf->GetY();

				$pdf->line(10, $nexY, 200, $nexY);

				$pdf->MultiCell(0, 3, '');		// Set interline to 3. Then writeMultiCell must use 3 also.

				//dol_syslog("desc=".dol_htmlentitiesbr($fichinter->description));
				$nblignes = sizeof($fichinter->lines);

				$curY = $pdf->GetY();
				$nexY = $pdf->GetY();

				// Loop on each lines
				for ($i = 0 ; $i < $nblignes ; $i++)
				{
					$fichinterligne = $fichinter->lines[$i];

					$valide = $fichinterligne->id ? $fichinterligne->fetch($fichinterligne->id) : 0;
					if ($valide>0)
					{
						$curY = $nexY+3;

						$pdf->SetXY (10, $curY);
						$pdf->writeHTMLCell(0, 3, $this->marge_gauche, $curY,
						dol_htmlentitiesbr($outputlangs->transnoentities("Date")." : ".dol_print_date($fichinterligne->datei,'dayhour',false,$outputlangs,true)." - ".$outputlangs->transnoentities("Duration")." : ".ConvertSecondToTime($fichinterligne->duration),1,$outputlangs->charset_output), 0, 1, 0);
						$nexY = $pdf->GetY();

						$pdf->SetXY (10, $curY + 3);
						$desc = dol_htmlentitiesbr($fichinterligne->desc,1);
						$pdf->writeHTMLCell(0, 3, $this->marge_gauche, $curY + 3, $desc, 0, 1, 0);
						$nexY+=dol_nboflines_bis($fichinterligne->desc,52,$outputlangs->charset_output)*3;
					}
				}
				//$pdf->line(10, $tab_top+$tab_height+3, 200, $tab_top+$tab_height+3);

				// Rectangle for title and all lines
				$pdf->Rect(10, $tab_top, 190, $tab_height+3);
				$pdf->SetXY (10, $pdf->GetY() + 20);
				$pdf->MultiCell(60, 5, '', 0, 'J', 0);

				$pdf->SetXY(20,220);
				$pdf->MultiCell(66,5, $outputlangs->transnoentities("NameAndSignatureOfInternalContact"),0,'L',0);

				$pdf->SetXY(20,225);
				$pdf->MultiCell(80,30, '', 1);

				$pdf->SetXY(110,220);
				$pdf->MultiCell(80,5, $outputlangs->transnoentities("NameAndSignatureOfExternalContact"),0,'L',0);

				$pdf->SetXY(110,225);
				$pdf->MultiCell(80,30, '', 1);

				$pdf->SetFont('','', $default_font_size - 1);   // On repositionne la police par defaut

				$this->_pagefoot($pdf,$fichinter,$outputlangs);
				$pdf->AliasNbPages();

				$pdf->Close();

				$pdf->Output($file,'F');
				if (! empty($conf->global->MAIN_UMASK))
				@chmod($file, octdec($conf->global->MAIN_UMASK));

				return 1;
			}
			else
			{
				$this->error=$langs->trans("ErrorCanNotCreateDir",$dir);
				return 0;
			}
		}
		else
		{
			$this->error=$langs->trans("ErrorConstantNotDefined","FICHEINTER_OUTPUTDIR");
			return 0;
		}
		$this->error=$langs->trans("ErrorUnknown");
		return 0;   // Erreur par defaut
	}

	/**
	 *   	\brief      Show footer of page
	 *   	\param      pdf     		PDF factory
	 * 		\param		object			Object invoice
	 *      \param      outputlangs		Object lang for output
	 * 		\remarks	Need this->emetteur object
	 */
	function _pagefoot(&$pdf,$object,$outputlangs)
	{
		return pdf_pagefoot($pdf,$outputlangs,'FICHINTER_FREE_TEXT',$this->emetteur,$this->marge_basse,$this->marge_gauche,$this->page_hauteur,$object);
	}

}

?><|MERGE_RESOLUTION|>--- conflicted
+++ resolved
@@ -22,11 +22,7 @@
  *	\file       htdocs/includes/modules/fichinter/pdf_soleil.modules.php
  *	\ingroup    ficheinter
  *	\brief      Fichier de la classe permettant de generer les fiches d'intervention au modele Soleil
-<<<<<<< HEAD
- *	\version    $Id: pdf_soleil.modules.php,v 1.102 2011/07/31 23:28:15 eldy Exp $
-=======
  *	\version    $Id: pdf_soleil.modules.php,v 1.103 2011/08/11 12:14:03 eldy Exp $
->>>>>>> 19bde3ab
  */
 require_once(DOL_DOCUMENT_ROOT."/includes/modules/fichinter/modules_fichinter.php");
 require_once(DOL_DOCUMENT_ROOT."/lib/company.lib.php");
