--- conflicted
+++ resolved
@@ -3,11 +3,7 @@
 <html>
 <head>
   <meta charset="UTF-8">
-<<<<<<< HEAD
-  <title>Api Explorer</title>
-=======
   <title>REST API Explorer</title>
->>>>>>> d9b8a8c8
   <link href='css/typography.css' media='screen' rel='stylesheet' type='text/css'/>
   <link href='css/reset.css' media='screen' rel='stylesheet' type='text/css'/>
   <link href='css/screen.css' media='screen' rel='stylesheet' type='text/css'/>
@@ -77,10 +73,7 @@
         docExpansion: "none",
         jsonEditor: false,
         apisSorter: "alpha",
-<<<<<<< HEAD
-=======
         operationsSorter: "alpha",
->>>>>>> d9b8a8c8
         defaultModelRendering: 'schema',
         showRequestHeaders: false
       });
