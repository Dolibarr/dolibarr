--- conflicted
+++ resolved
@@ -82,9 +82,4 @@
 depending on whether they should be available to all users on your system
 or just to yourself.
 
-<<<<<<< HEAD
---------------------------------------------------------------------------
-$Id: INSTALL,v 1.1 2011/03/23 18:15:19 hregis Exp $
-=======
---------------------------------------------------------------------------
->>>>>>> 0a6022cb
+--------------------------------------------------------------------------