--- conflicted
+++ resolved
@@ -353,7 +353,7 @@
 
 Noah Levitt found out that the Sinhalese fonts available on the site
 <http://www.metta.lk/fonts/> are released under GNU GPL, or,
-precisely, "Public Domain under GNU Licence
+precisely, "Public Domain under GNU Licence  Produced by DMS
 Electronics for The Sri Lanka Tipitaka Project" (taken from the font
 comment), and took the effort of recoding the font to Unicode.
@@ -525,9 +525,4 @@
    not yet replied and agreed on their work being used in part of
    this glyph collection.
 
-<<<<<<< HEAD
---------------------------------------------------------------------------
-$Id: CREDITS,v 1.1 2011/03/23 18:15:19 hregis Exp $
-=======
---------------------------------------------------------------------------
->>>>>>> 0a6022cb
+--------------------------------------------------------------------------