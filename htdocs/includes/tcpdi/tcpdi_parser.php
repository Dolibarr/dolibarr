--- conflicted
+++ resolved
@@ -1373,11 +1373,7 @@
     			return false;
     		} else {
                 $res = $this->_getPageRotation($obj[1][1]['/Parent']);
-<<<<<<< HEAD
-                if ($res && $res[0] == PDF_TYPE_OBJECT)
-=======
                 if (isset($res[0]) && $res[0] == PDF_TYPE_OBJECT)
->>>>>>> a35e8faa
                     return $res[1];
                 return $res;
     		}
