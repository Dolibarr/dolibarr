<?php
/* Copyright (C) 2010-2011 Laurent Destailleur  <eldy@users.sourceforge.net>
 * Copyright (C) 2010      Regis Houssin        <regis@dolibarr.fr>
 *
 * This program is free software; you can redistribute it and/or modify
 * it under the terms of the GNU General Public License as published by
 * the Free Software Foundation; either version 2 of the License, or
 * (at your option) any later version.
 *
 * This program is distributed in the hope that it will be useful,
 * but WITHOUT ANY WARRANTY; without even the implied warranty of
 * MERCHANTABILITY or FITNESS FOR A PARTICULAR PURPOSE.  See the
 * GNU General Public License for more details.
 *
 * You should have received a copy of the GNU General Public License
 * along with this program. If not, see <http://www.gnu.org/licenses/>.
 * or see http://www.gnu.org/
 */

/**
 *  \file		htdocs/includes/menus/standard/eldy.lib.php
 *  \brief		Library for file eldy menus
<<<<<<< HEAD
 *  \version	$Id: eldy.lib.php,v 1.62 2011/08/05 18:28:01 eldy Exp $
=======
 *  \version	$Id: eldy.lib.php,v 1.69 2011/08/21 13:19:26 eldy Exp $
>>>>>>> 19bde3ab
 */


/**
 * Core function to output top menu eldy
 *
 * @param $db
 * @param $atarget
 * @param $type_user     0=Internal,1=External,2=All
 */
function print_eldy_menu($db,$atarget,$type_user)
{
	global $user,$conf,$langs,$dolibarr_main_db_name;

	// On sauve en session le menu principal choisi
	if (isset($_GET["mainmenu"])) $_SESSION["mainmenu"]=$_GET["mainmenu"];
	if (isset($_GET["idmenu"]))   $_SESSION["idmenu"]=$_GET["idmenu"];
	$_SESSION["leftmenuopened"]="";

	$id='mainmenu';

	print_start_menu_array();

	// Home
	$classname="";
	if ($_SESSION["mainmenu"] && $_SESSION["mainmenu"] == "home")
	{
		$classname='class="tmenusel"'; $_SESSION['idmenu']='';
	}
	else
	{
		$classname = 'class="tmenu"';
	}
	$idsel='home';
	print_start_menu_entry($idsel);
	print '<a class="tmenuimage" href="'.DOL_URL_ROOT.'/index.php?mainmenu=home&amp;leftmenu="'.($atarget?" target=$atarget":"").'>';
	print '<div class="'.$id.' '.$idsel.'"><span class="'.$id.' tmenuimage" id="mainmenuspan_'.$idsel.'"></span></div>';
	print '</a>';
	print '<a '.$classname.' id="mainmenua_'.$idsel.'" href="'.DOL_URL_ROOT.'/index.php?mainmenu=home&amp;leftmenu="'.($atarget?' target="'.$atarget.'"':'').'>';
	print_text_menu_entry($langs->trans("Home"));
	print '</a>';
	print_end_menu_entry();


	// Third parties
	if ($conf->societe->enabled || $conf->fournisseur->enabled)
	{
		$langs->load("companies");
		$langs->load("suppliers");

		$classname="";
		if ($_SESSION["mainmenu"] && $_SESSION["mainmenu"] == "companies")
		{
			$classname='class="tmenusel"'; $_SESSION['idmenu']='';
		}
		else
		{
			$classname = 'class="tmenu"';
		}

		$idsel='companies';
		if (($conf->societe->enabled && $user->rights->societe->lire)
		|| ($conf->fournisseur->enabled && $user->rights->fournisseur->lire))
		{
			print_start_menu_entry($idsel);
			print '<a class="tmenuimage" href="'.DOL_URL_ROOT.'/societe/index.php?mainmenu=companies&amp;leftmenu="'.($atarget?' target="'.$atarget.'"':'').'>';
			print '<div class="'.$id.' '.$idsel.'"><span class="'.$id.' tmenuimage" id="mainmenuspan_'.$idsel.'"></span></div>';
			print '</a>';
			print '<a '.$classname.' id="mainmenua_'.$idsel.'" href="'.DOL_URL_ROOT.'/societe/index.php?mainmenu=companies&amp;leftmenu="'.($atarget?' target="'.$atarget.'"':'').'>';
			print_text_menu_entry($langs->trans("ThirdParties"));
			print '</a>';
			print_end_menu_entry();
		}
		else if (empty($conf->global->MAIN_MENU_HIDE_UNAUTHORIZED))
		{
			if (! $type_user)
			{
				print_start_menu_entry($idsel);
				print '<div class="'.$id.' '.$idsel.'"><span class="'.$id.'" id="mainmenuspan_'.$idsel.'"></span></div>';
				print '<a class="tmenudisabled" id="mainmenua_'.$idsel.'" href="#" title="'.dol_escape_htmltag($langs->trans("NotAllowed")).'">';
				print_text_menu_entry($langs->trans("ThirdParties"));
				print '</a>';
				print_end_menu_entry();
			}
		}
	}


	// Products-Services
	if ($conf->product->enabled || $conf->service->enabled)
	{
		$langs->load("products");

		$classname="";
		if ($_SESSION["mainmenu"] && $_SESSION["mainmenu"] == "products")
		{
			$classname='class="tmenusel"'; $_SESSION['idmenu']='';
		}
		else
		{
			$classname = 'class="tmenu"';
		}
		$chaine="";
		if ($conf->product->enabled) { $chaine.=$langs->trans("Products"); }
		if ($conf->product->enabled && $conf->service->enabled) { $chaine.="/"; }
		if ($conf->service->enabled) { $chaine.=$langs->trans("Services"); }

		$idsel='products';
		if ($user->rights->produit->lire || $user->rights->service->lire)
		{
			print_start_menu_entry($idsel);
			print '<a class="tmenuimage" href="'.DOL_URL_ROOT.'/product/index.php?mainmenu=products&amp;leftmenu="'.($atarget?' target="'.$atarget.'"':'').'>';
			print '<div class="'.$id.' '.$idsel.'"><span class="'.$id.' tmenuimage"  id="mainmenuspan_'.$idsel.'"></span></div>';
			print '</a>';
			print '<a '.$classname.' id="mainmenua_'.$idsel.'" href="'.DOL_URL_ROOT.'/product/index.php?mainmenu=products&amp;leftmenu="'.($atarget?' target="'.$atarget.'"':'').'>';
			print_text_menu_entry($chaine);
			print '</a>';
			print_end_menu_entry();
		}
		else if (empty($conf->global->MAIN_MENU_HIDE_UNAUTHORIZED))
		{
			if (! $type_user)
			{
				print_start_menu_entry($idsel);
				print '<div class="'.$id.' '.$idsel.'"><span class="'.$id.'" id="mainmenuspan_'.$idsel.'"></span></div>';
				print '<a class="tmenudisabled" id="mainmenua_'.$idsel.'" href="#" title="'.dol_escape_htmltag($langs->trans("NotAllowed")).'">';
				print_text_menu_entry($chaine);
				print '</a>';
				print_end_menu_entry();
			}
		}
	}

	// Commercial
	$menuqualified=0;
    if (! empty($conf->propal->enabled)) $menuqualified++;
    if (! empty($conf->commande->enabled)) $menuqualified++;
    if (! empty($conf->fournisseur->enabled)) $menuqualified++;
    if (! empty($conf->contrat->enabled)) $menuqualified++;
    if (! empty($conf->ficheinter->enabled)) $menuqualified++;
    if ($menuqualified)
    {
		$langs->load("commercial");

		$classname="";
		if ($_SESSION["mainmenu"] && $_SESSION["mainmenu"] == "commercial")
		{
			$classname='class="tmenusel"'; $_SESSION['idmenu']='';
		}
		else
		{
			$classname = 'class="tmenu"';
		}

		$idsel='commercial';
		if($user->rights->societe->lire || $user->rights->societe->contact->lire)
		{
			print_start_menu_entry($idsel);
			print '<a class="tmenuimage" href="'.DOL_URL_ROOT.'/comm/index.php?mainmenu=commercial&amp;leftmenu="'.($atarget?' target="'.$atarget.'"':'').'>';
			print '<div class="'.$id.' '.$idsel.'"><span class="'.$id.' tmenuimage" id="'.$id.'"></span></div>';
			print '</a>';
			print '<a '.$classname.' id="mainmenua_'.$idsel.'" href="'.DOL_URL_ROOT.'/comm/index.php?mainmenu=commercial&amp;leftmenu="'.($atarget?' target="'.$atarget.'"':'').'>';
			print_text_menu_entry($langs->trans("Commercial"));
			print '</a>';
			print_end_menu_entry();
		}
		else if (empty($conf->global->MAIN_MENU_HIDE_UNAUTHORIZED))
		{
			if (! $type_user)
			{
				print_start_menu_entry($idsel);
				print '<div class="'.$id.' '.$idsel.'"><span class="'.$id.'" id="mainmenuspan_'.$idsel.'"></span></div>';
				print '<a class="tmenudisabled" id="mainmenua_'.$idsel.'" href="#" title="'.dol_escape_htmltag($langs->trans("NotAllowed")).'">';
				print print_text_menu_entry($langs->trans("Commercial"));
				print '</a>';
				print_end_menu_entry();
			}
		}
	}

	// Financial
	if ($conf->comptabilite->enabled || $conf->accounting->enabled
	|| $conf->facture->enabled || $conf->deplacement->enabled || $conf->don->enabled || $conf->tax->enabled)
	{
		$langs->load("compta");

		$classname="";
		if ($_SESSION["mainmenu"] && $_SESSION["mainmenu"] == "accountancy")
		{
			$classname='class="tmenusel"'; $_SESSION['idmenu']='';
		}
		else
		{
			$classname = 'class="tmenu"';
		}

		$idsel='accountancy';
		if ($user->rights->compta->resultat->lire || $user->rights->accounting->plancompte->lire
		|| $user->rights->facture->lire || $user->rights->deplacement->lire || $user->rights->don->lire || $user->rights->tax->charges->lire)
		{
			print_start_menu_entry($idsel);
			print '<a class="tmenuimage" href="'.DOL_URL_ROOT.'/compta/index.php?mainmenu=accountancy&amp;leftmenu="'.($atarget?' target="'.$atarget.'"':'').'>';
			print '<div class="'.$id.' '.$idsel.'"><span class="'.$id.' tmenuimage" id="mainmenuspan_'.$idsel.'"></span></div>';
			print '</a>';
			print '<a '.$classname.' id="mainmenua_'.$idsel.'" href="'.DOL_URL_ROOT.'/compta/index.php?mainmenu=accountancy&amp;leftmenu="'.($atarget?' target="'.$atarget.'"':'').'>';
			print_text_menu_entry($langs->trans("MenuFinancial"));
			print '</a>';
			print_end_menu_entry();
		}
		else if (empty($conf->global->MAIN_MENU_HIDE_UNAUTHORIZED))
		{
			if (! $type_user)
			{
				print_start_menu_entry($idsel);
				print '<div class="'.$id.' '.$idsel.'"><span class="'.$id.'" id="mainmenuspan_'.$idsel.'"></span></div>';
				print '<a class="tmenudisabled" id="mainmenua_'.$idsel.'" href="#" title="'.dol_escape_htmltag($langs->trans("NotAllowed")).'">';
				print_text_menu_entry($langs->trans("MenuFinancial"));
				print '</a>';
				print_end_menu_entry();
			}
		}
	}

    // Bank
    if ($conf->banque->enabled || $conf->prelevement->enabled)
    {
        $langs->load("compta");
        $langs->load("banks");

        $classname="";
        if ($_SESSION["mainmenu"] && $_SESSION["mainmenu"] == "bank")
        {
            $classname='class="tmenusel"'; $_SESSION['idmenu']='';
        }
        else
        {
            $classname = 'class="tmenu"';
        }

        $idsel='bank';
        if ($user->rights->banque->lire)
        {
            print_start_menu_entry($idsel);
            print '<a class="tmenuimage" href="'.DOL_URL_ROOT.'/compta/bank/index.php?mainmenu=bank&amp;leftmenu="'.($atarget?' target="'.$atarget.'"':'').'>';
            print '<div class="'.$id.' '.$idsel.'"><span class="'.$id.' tmenuimage" id="mainmenuspan_'.$idsel.'"></span></div>';
            print '</a>';
            print '<a '.$classname.' id="mainmenua_'.$idsel.'" href="'.DOL_URL_ROOT.'/compta/bank/index.php?mainmenu=bank&amp;leftmenu="'.($atarget?' target="'.$atarget.'"':'').'>';
            print_text_menu_entry($langs->trans("MenuBankCash"));
            print '</a>';
            print_end_menu_entry();
        }
        else if (empty($conf->global->MAIN_MENU_HIDE_UNAUTHORIZED))
        {
            if (! $type_user)
            {
                print_start_menu_entry($idsel);
                print '<div class="'.$id.' '.$idsel.'"><span class="'.$id.'" id="mainmenuspan_'.$idsel.'"></span></div>';
                print '<a class="tmenudisabled" id="mainmenua_'.$idsel.'" href="#" title="'.dol_escape_htmltag($langs->trans("NotAllowed")).'">';
                print_text_menu_entry($langs->trans("MenuBankCash"));
                print '</a>';
                print_end_menu_entry();
            }
        }
    }

	// Projects
	if ($conf->projet->enabled)
	{
		$langs->load("projects");

		$classname="";
		if ($_SESSION["mainmenu"] && $_SESSION["mainmenu"] == "project")
		{
			$classname='class="tmenusel"'; $_SESSION['idmenu']='';
		}
		else
		{
			$classname = 'class="tmenu"';
		}

		$idsel='project';
		if ($user->rights->projet->lire)
		{
			print_start_menu_entry($idsel);
			print '<a class="tmenuimage" href="'.DOL_URL_ROOT.'/projet/index.php?mainmenu=project&amp;leftmenu="'.($atarget?' target="'.$atarget.'"':'').'>';
			print '<div class="'.$id.' '.$idsel.'"><span class="'.$id.' tmenuimage" id="mainmenuspan_'.$idsel.'"></span></div>';
			print '</a>';
			print '<a '.$classname.' id="mainmenua_'.$idsel.'" href="'.DOL_URL_ROOT.'/projet/index.php?mainmenu=project&amp;leftmenu="'.($atarget?' target="'.$atarget.'"':'').'>';
			print_text_menu_entry($langs->trans("Projects"));
			print '</a>';
			print_end_menu_entry();
		}
		else if (empty($conf->global->MAIN_MENU_HIDE_UNAUTHORIZED))
		{
			if (! $type_user)
			{
				print_start_menu_entry($idsel);
				print '<div class="'.$id.' '.$idsel.'"><span class="'.$id.'" id="mainmenuspan_'.$idsel.'"></span></div>';
				print '<a class="tmenudisabled" id="mainmenua_'.$idsel.'" href="#" title="'.dol_escape_htmltag($langs->trans("NotAllowed")).'">';
				print_text_menu_entry($langs->trans("Projects"));
				print '</a>';
				print_end_menu_entry();
			}
		}
	}

	// Tools
	if ($conf->mailing->enabled || $conf->export->enabled || $conf->import->enabled)
	{
		$langs->load("other");

		$classname="";
		if ($_SESSION["mainmenu"] && $_SESSION["mainmenu"] == "tools")
		{
			$classname='class="tmenusel"'; $_SESSION['idmenu']='';
		}
		else
		{
			$classname = 'class="tmenu"';
		}

		$idsel='tools';
		if ($user->rights->mailing->lire || $user->rights->export->lire || $user->rights->import->run)
		{
			print_start_menu_entry($idsel);
			print '<a class="tmenuimage" href="'.DOL_URL_ROOT.'/core/tools.php?mainmenu=tools&amp;leftmenu="'.($atarget?' target="'.$atarget.'"':'').'>';
			print '<div class="'.$id.' '.$idsel.'"><span class="'.$id.' tmenuimage" id="mainmenuspan_'.$idsel.'"></span></div>';
			print '</a>';
			print '<a '.$classname.' id="mainmenua_'.$idsel.'" href="'.DOL_URL_ROOT.'/core/tools.php?mainmenu=tools&amp;leftmenu="'.($atarget?' target="'.$atarget.'"':'').'>';
			print_text_menu_entry($langs->trans("Tools"));
			print '</a>';
			print_end_menu_entry();
		}
		else if (empty($conf->global->MAIN_MENU_HIDE_UNAUTHORIZED))
		{
			if (! $type_user)
			{
				print_start_menu_entry($idsel);
				print '<div class="'.$id.' '.$idsel.'"><span class="'.$id.'" id="mainmenuspan_'.$idsel.'"></span></div>';
				print '<a class="tmenudisabled"  id="mainmenua_'.$idsel.'" href="#" title="'.dol_escape_htmltag($langs->trans("NotAllowed")).'">';
				print_text_menu_entry($langs->trans("Tools"));
				print '</a>';
				print_end_menu_entry();
			}
		}
	}

	// OSCommerce 1
	if (! empty($conf->boutique->enabled))
	{
		$langs->load("shop");

		$classname="";
		if ($_SESSION["mainmenu"] && $_SESSION["mainmenu"] == "shop")
		{
			$classname='class="tmenusel"'; $_SESSION['idmenu']='';
		}
		else
		{
			$classname = 'class="tmenu"';
		}

		$idsel='shop';
		print_start_menu_entry($idsel);
		print '<a class="tmenuimage" href="'.DOL_URL_ROOT.'/boutique/index.php?mainmenu=shop&amp;leftmenu="'.($atarget?' target="'.$atarget.'"':'').'>';
		print '<div class="'.$id.' '.$idsel.'"><span class="'.$id.' tmenuimage" id="mainmenuspan_'.$idsel.'"></span></div>';
		print '</a>';
		print '<a '.$classname.' id="mainmenua_'.$idsel.'" href="'.DOL_URL_ROOT.'/boutique/index.php?mainmenu=shop&amp;leftmenu="'.($atarget?' target="'.$atarget.'"':'').'>';
		print_text_menu_entry($langs->trans("OSCommerce"));
		print '</a>';
		print_end_menu_entry();
	}

	// Members
	if ($conf->adherent->enabled)
	{
		// $langs->load("members"); Added in main file

		$classname="";
		if ($_SESSION["mainmenu"] && $_SESSION["mainmenu"] == "members")
		{
			$classname='class="tmenusel"'; $_SESSION['idmenu']='';
		}
		else
		{
			$classname = 'class="tmenu"';
		}

		$idsel='members';
		if ($user->rights->adherent->lire)
		{
			print_start_menu_entry($idsel);
			print '<a class="tmenuimage" href="'.DOL_URL_ROOT.'/adherents/index.php?mainmenu=members&amp;leftmenu="'.($atarget?' target="'.$atarget.'"':'').'>';
			print '<div class="'.$id.' '.$idsel.'"><span class="'.$id.' tmenuimage" id="mainmenuspan_'.$idsel.'"></span></div>';
			print '</a>';
			print '<a '.$classname.'  id="mainmenua_'.$idsel.'" href="'.DOL_URL_ROOT.'/adherents/index.php?mainmenu=members&amp;leftmenu="'.($atarget?' target="'.$atarget.'"':'').'>';
			print_text_menu_entry($langs->trans("MenuMembers"));
			print '</a>';
			print_end_menu_entry();
		}
		else if (empty($conf->global->MAIN_MENU_HIDE_UNAUTHORIZED))
		{
			if (! $type_user)
			{
				print_start_menu_entry($idsel);
				print '<div class="'.$id.' '.$idsel.'"><span class="'.$id.'" id="mainmenuspan_'.$idsel.'"></span></div>';
				print '<a class="tmenudisabled" id="mainmenua_'.$idsel.'" href="#" title="'.dol_escape_htmltag($langs->trans("NotAllowed")).'">';
				print_text_menu_entry($langs->trans("MenuMembers"));
				print '</a>';
				print_end_menu_entry();
			}
		}
	}


	// Show personalized menus
	require_once(DOL_DOCUMENT_ROOT."/core/class/menubase.class.php");

	$menuArbo = new Menubase($db,'eldy','top');

	$newTabMenu = $menuArbo->menuTopCharger($_SESSION['mainmenu'],'',$type_user,'eldy');

	for($i=0; $i<count($newTabMenu); $i++)
	{
		if ($newTabMenu[$i]['enabled'] == true)
		{
			//var_dump($newTabMenu[$i]);

			$idsel=(empty($newTabMenu[$i]['mainmenu'])?'none':$newTabMenu[$i]['mainmenu']);
			if ($newTabMenu[$i]['right'] == true)	// Is allowed
			{
				if (preg_match("/^(http:\/\/|https:\/\/)/i",$newTabMenu[$i]['url']))
				{
					$url = $newTabMenu[$i]['url'];
				}
				else
				{
					$url=dol_buildpath($newTabMenu[$i]['url'],1);
					if (! preg_match('/mainmenu/i',$url) || ! preg_match('/leftmenu/i',$url))
					{
                        if (! preg_match('/\?/',$url)) $url.='?';
                        else $url.='&';
					    $url.='mainmenu='.$newTabMenu[$i]['mainmenu'].'&leftmenu=';
					}
					//$url.="idmenu=".$newTabMenu[$i]['rowid'];    // Already done by menuLoad
				}
				$url=preg_replace('/__LOGIN__/',$user->login,$url);

				// Define the class (top menu selected or not)
				if (! empty($_SESSION['idmenu']) && $newTabMenu[$i]['rowid'] == $_SESSION['idmenu']) $classname='class="tmenusel"';
				else if (! empty($_SESSION['mainmenu']) && $newTabMenu[$i]['mainmenu'] == $_SESSION['mainmenu']) $classname='class="tmenusel"';
				else $classname='class="tmenu"';

				print_start_menu_entry($idsel);
				print '<a class="tmenuimage" href="'.$url.'"'.($newTabMenu[$i]['atarget']?" target='".$newTabMenu[$i]['atarget']."'":($atarget?' target="'.$atarget.'"':'')).'>';
				print '<div class="'.$id.' '.$idsel.'"><span class="'.$id.' tmenuimage" id="mainmenuspan_'.$idsel.'"></span></div>';
				print '</a>';
				print '<a '.$classname.' id="mainmenua_'.$idsel.'" href="'.$url.'"'.($newTabMenu[$i]['atarget']?" target='".$newTabMenu[$i]['atarget']."'":($atarget?' target="'.$atarget.'"':'')).'>';
				print_text_menu_entry($newTabMenu[$i]['titre']);
				print '</a>';
				print_end_menu_entry();
			}
			else if (empty($conf->global->MAIN_MENU_HIDE_UNAUTHORIZED))
			{
				if (! $type_user)
				{
					print_start_menu_entry($idsel);
					print '<div class="'.$id.' '.$idsel.'"><span class="'.$id.' tmenuimage" id="mainmenuspan_'.$idsel.'"></span></div>';
					print '<a class="tmenudisabled" id="mainmenua_'.$idsel.'" href="#" title="'.dol_escape_htmltag($langs->trans("NotAllowed")).'">';
					print_text_menu_entry($newTabMenu[$i]['titre']);
					print '</a>';
					print_end_menu_entry();
				}
			}
		}
	}

	print_end_menu_array();
}



function print_start_menu_array()
{
	global $conf;
	if (preg_match('/bluelagoon|eldy|freelug|rodolphe|yellow|dev/',$conf->css)) print '<table class="tmenu" summary="topmenu"><tr class="tmenu">';
	else print '<ul class="tmenu">';
}

function print_start_menu_entry($idsel)
{
	global $conf;
	if (preg_match('/bluelagoon|eldy|freelug|rodolphe|yellow|dev/',$conf->css)) print '<td class="tmenu" id="mainmenutd_'.$idsel.'">';
	else print '<li class="tmenu" id="mainmenutd_'.$idsel.'">';
}

function print_text_menu_entry($text)
{
	global $conf;
	print '<span class="mainmenuaspan">';
	print $text;
	print '</span>';
}

function print_end_menu_entry()
{
	global $conf;
	if (preg_match('/bluelagoon|eldy|freelug|rodolphe|yellow|dev/',$conf->css)) print '</td>';
	else print '</li>';
	print "\n";
}

function print_end_menu_array()
{
	global $conf;
	if (preg_match('/bluelagoon|eldy|freelug|rodolphe|yellow|dev/',$conf->css)) print '</tr></table>';
	else print '</ul>';
	print "\n";
}



/**
 * Core function to output left menu eldy
 *
 * @param      db                  Database handler
 * @param      menu_array_before   Table of menu entries to show before entries of menu handler
 * @param      menu_array_after    Table of menu entries to show after entries of menu handler
 */
function print_left_eldy_menu($db,$menu_array_before,$menu_array_after)
{
    global $user,$conf,$langs,$dolibarr_main_db_name,$mysoc;

    // Read mainmenu and leftmenu that define which menu to show
    if (isset($_GET["mainmenu"]))
    {
        // On sauve en session le menu principal choisi
        $mainmenu=$_GET["mainmenu"];
        $_SESSION["mainmenu"]=$mainmenu;
        $_SESSION["leftmenuopened"]="";
    }
    else
    {
        // On va le chercher en session si non defini par le lien
        $mainmenu=isset($_SESSION["mainmenu"])?$_SESSION["mainmenu"]:'';
    }

    if (isset($_GET["leftmenu"]))
    {
        // On sauve en session le menu principal choisi
        $leftmenu=$_GET["leftmenu"];
        $_SESSION["leftmenu"]=$leftmenu;
        if ($_SESSION["leftmenuopened"]==$leftmenu)
        {
            //$leftmenu="";
            $_SESSION["leftmenuopened"]="";
        }
        else
        {
            $_SESSION["leftmenuopened"]=$leftmenu;
        }
    } else {
        // On va le chercher en session si non defini par le lien
        $leftmenu=isset($_SESSION["leftmenu"])?$_SESSION["leftmenu"]:'';
    }

    $newmenu = new Menu();

    // Show logo company
    if (! empty($conf->global->MAIN_SHOW_LOGO))
    {
        $mysoc->logo_mini=$conf->global->MAIN_INFO_SOCIETE_LOGO_MINI;
        if (! empty($mysoc->logo_mini) && is_readable($conf->mycompany->dir_output.'/logos/thumbs/'.$mysoc->logo_mini))
        {
            $urllogo=DOL_URL_ROOT.'/viewimage.php?cache=1&amp;modulepart=companylogo&amp;file='.urlencode('thumbs/'.$mysoc->logo_mini);
            print "\n".'<!-- Show logo on menu -->'."\n";
            print '<div class="blockvmenuimpair">'."\n";
            print '<div class="menu_titre" id="menu_titre_logo"></div>';
            print '<div class="menu_top" id="menu_top_logo"></div>';
            print '<div class="menu_contenu" id="menu_contenu_logo">';
            print '<center><img title="'.$title.'" src="'.$urllogo.'"></center>'."\n";
            print '</div>';
            print '<div class="menu_end" id="menu_end_logo"></div>';
            print '</div>'."\n";
        }
    }

    /**
     * On definit newmenu en fonction de mainmenu et leftmenu
     * ------------------------------------------------------
     */
    if ($mainmenu)
    {

        /*
         * Menu HOME
         */
        if ($mainmenu == 'home')
        {
            $langs->load("users");

            if ($user->admin)
            {
                $langs->load("admin");
                $langs->load("help");

                $newmenu->add("/admin/index.php?leftmenu=setup", $langs->trans("Setup"));
                if ($leftmenu=="setup") $newmenu->add("/admin/company.php", $langs->trans("MenuCompanySetup"),1);
                if ($leftmenu=="setup") $newmenu->add("/admin/modules.php", $langs->trans("Modules"),1);
                if ($leftmenu=="setup") $newmenu->add("/admin/menus.php", $langs->trans("Menus"),1);
                if ($leftmenu=="setup") $newmenu->add("/admin/ihm.php", $langs->trans("GUISetup"),1);
                if ($leftmenu=="setup") $newmenu->add("/admin/boxes.php", $langs->trans("Boxes"),1);
                if ($leftmenu=="setup") $newmenu->add("/admin/delais.php",$langs->trans("Alerts"),1);

                if ($leftmenu=="setup") $newmenu->add("/admin/proxy.php", $langs->trans("Security"),1);
                if ($leftmenu=="setup") $newmenu->add("/admin/limits.php", $langs->trans("MenuLimits"),1);
                if ($leftmenu=="setup") $newmenu->add("/admin/pdf.php", $langs->trans("PDF"),1);
                if ($leftmenu=="setup") $newmenu->add("/admin/mails.php", $langs->trans("Emails"),1);
                if ($leftmenu=="setup") $newmenu->add("/admin/sms.php", $langs->trans("Sms"),1);
                if ($leftmenu=="setup") $newmenu->add("/admin/dict.php", $langs->trans("DictionnarySetup"),1);
                if ($leftmenu=="setup") $newmenu->add("/admin/const.php", $langs->trans("OtherSetup"),1);

                $newmenu->add("/admin/system/index.php?leftmenu=system", $langs->trans("SystemInfo"));
                if ($leftmenu=="system") $newmenu->add("/admin/system/dolibarr.php", $langs->trans("Dolibarr"),1);
                if ($leftmenu=="system") $newmenu->add("/admin/system/constall.php", $langs->trans("AllParameters"),2);
                if ($leftmenu=="system") $newmenu->add("/admin/system/modules.php", $langs->trans("Modules"),2);
                if ($leftmenu=="system") $newmenu->add("/admin/triggers.php", $langs->trans("Triggers"),2);
                if ($leftmenu=="system") $newmenu->add("/admin/system/about.php", $langs->trans("About"),2);
                if ($leftmenu=="system") $newmenu->add("/admin/system/os.php", $langs->trans("OS"),1);
                if ($leftmenu=="system") $newmenu->add("/admin/system/web.php", $langs->trans("WebServer"),1);
                if ($leftmenu=="system") $newmenu->add("/admin/system/phpinfo.php", $langs->trans("Php"),1);
                //if ($leftmenu=="system" && function_exists('xdebug_is_enabled')) $newmenu->add("/admin/system/xdebug.php", $langs->trans("XDebug"),1);
                if ($leftmenu=="system") $newmenu->add("/admin/system/database.php", $langs->trans("Database"),1);
                if ($leftmenu=="system") $newmenu->add("/admin/system/database-tables.php", $langs->trans("Tables"),2);
                if ($leftmenu=="system") $newmenu->add("/admin/system/database-tables-contraintes.php", $langs->trans("Constraints"),2);

                $newmenu->add("/admin/tools/index.php?leftmenu=admintools", $langs->trans("SystemTools"));
                if ($leftmenu=="admintools") $newmenu->add("/admin/tools/dolibarr_export.php", $langs->trans("Backup"),1);
                if ($leftmenu=="admintools") $newmenu->add("/admin/tools/dolibarr_import.php", $langs->trans("Restore"),1);
                if ($leftmenu=="admintools") $newmenu->add("/admin/tools/update.php", $langs->trans("MenuUpgrade"),1);
                if ($leftmenu=="admintools" && function_exists('eaccelerator_info')) $newmenu->add("/admin/tools/eaccelerator.php", $langs->trans("EAccelerator"),1);
                if ($leftmenu=="admintools") $newmenu->add("/admin/tools/listevents.php", $langs->trans("Audit"),1);
                if ($leftmenu=="admintools") $newmenu->add("/admin/tools/listsessions.php", $langs->trans("Sessions"),1);
                if ($leftmenu=="admintools") $newmenu->add("/admin/tools/purge.php", $langs->trans("Purge"),1);
                if ($leftmenu=="admintools") $newmenu->add("/support/index.php", $langs->trans("HelpCenter"),1,1,'targethelp');
            }

            $newmenu->add("/user/home.php?leftmenu=users", $langs->trans("MenuUsersAndGroups"));
            if ($leftmenu=="users") $newmenu->add("/user/index.php", $langs->trans("Users"), 1, $user->rights->user->user->lire || $user->admin);
            if ($leftmenu=="users") $newmenu->add("/user/fiche.php?action=create", $langs->trans("NewUser"),2, $user->rights->user->user->creer || $user->admin);
            if ($leftmenu=="users") $newmenu->add("/user/group/index.php", $langs->trans("Groups"), 1, ($conf->global->MAIN_USE_ADVANCED_PERMS?$user->rights->user->group_advance->read:$user->rights->user->user->lire) || $user->admin);
            if ($leftmenu=="users") $newmenu->add("/user/group/fiche.php?action=create", $langs->trans("NewGroup"), 2, ($conf->global->MAIN_USE_ADVANCED_PERMS?$user->rights->user->group_advance->write:$user->rights->user->user->creer) || $user->admin);
        }


        /*
         * Menu TIERS
         */
        if ($mainmenu == 'companies')
        {
            // Societes
            if ($conf->societe->enabled)
            {
                $langs->load("companies");
                $newmenu->add("/societe/index.php", $langs->trans("ThirdParty"), 0, $user->rights->societe->lire);

                if ($user->rights->societe->creer)
                {
                    $newmenu->add("/societe/soc.php?action=create", $langs->trans("MenuNewThirdParty"),1);
                    if (! $conf->use_javascript_ajax) $newmenu->add("/societe/soc.php?action=create&amp;private=1",$langs->trans("MenuNewPrivateIndividual"),1);
                }

                // TODO Avoid doing dir scan
                if(is_dir("societe/groupe"))
                {
                    $newmenu->add("/societe/groupe/index.php", $langs->trans("MenuSocGroup"),1);
                }
            }

            // Prospects
            if ($conf->societe->enabled && empty($conf->global->SOCIETE_DISABLE_PROSPECTS))
            {
                $langs->load("commercial");
                $newmenu->add("/comm/prospect/list.php?leftmenu=prospects", $langs->trans("ListProspectsShort"), 1, $user->rights->societe->lire);

                if ($leftmenu=="prospects") $newmenu->add("/comm/prospect/list.php?sortfield=s.datec&amp;sortorder=desc&amp;begin=&amp;stcomm=-1", $langs->trans("LastProspectDoNotContact"), 2, $user->rights->societe->lire);
                if ($leftmenu=="prospects") $newmenu->add("/comm/prospect/list.php?sortfield=s.datec&amp;sortorder=desc&amp;begin=&amp;stcomm=0", $langs->trans("LastProspectNeverContacted"), 2, $user->rights->societe->lire);
                if ($leftmenu=="prospects") $newmenu->add("/comm/prospect/list.php?sortfield=s.datec&amp;sortorder=desc&amp;begin=&amp;stcomm=1", $langs->trans("LastProspectToContact"), 2, $user->rights->societe->lire);
                if ($leftmenu=="prospects") $newmenu->add("/comm/prospect/list.php?sortfield=s.datec&amp;sortorder=desc&amp;begin=&amp;stcomm=2", $langs->trans("LastProspectContactInProcess"), 2, $user->rights->societe->lire);
                if ($leftmenu=="prospects") $newmenu->add("/comm/prospect/list.php?sortfield=s.datec&amp;sortorder=desc&amp;begin=&amp;stcomm=3", $langs->trans("LastProspectContactDone"), 2, $user->rights->societe->lire);

                $newmenu->add("/societe/soc.php?leftmenu=prospects&amp;action=create&amp;type=p", $langs->trans("MenuNewProspect"), 2, $user->rights->societe->creer);
                //$newmenu->add("/contact/list.php?leftmenu=customers&amp;type=p", $langs->trans("Contacts"), 2, $user->rights->societe->contact->lire);
            }

            // Clients
            if ($conf->societe->enabled)
            {
                $langs->load("commercial");
                $newmenu->add("/comm/list.php?leftmenu=customers", $langs->trans("ListCustomersShort"), 1, $user->rights->societe->lire);

                $newmenu->add("/societe/soc.php?leftmenu=customers&amp;action=create&amp;type=c", $langs->trans("MenuNewCustomer"), 2, $user->rights->societe->creer);
                //$newmenu->add("/contact/list.php?leftmenu=customers&amp;type=c", $langs->trans("Contacts"), 2, $user->rights->societe->contact->lire);
            }

            // Fournisseurs
            if ($conf->societe->enabled && $conf->fournisseur->enabled)
            {
                $langs->load("suppliers");
                $newmenu->add("/fourn/liste.php?leftmenu=suppliers", $langs->trans("ListSuppliersShort"), 1, $user->rights->societe->lire && $user->rights->fournisseur->lire);

                if ($user->societe_id == 0)
                {
                    $newmenu->add("/societe/soc.php?leftmenu=suppliers&amp;action=create&amp;type=f",$langs->trans("MenuNewSupplier"), 2, $user->rights->societe->creer && $user->rights->fournisseur->lire);
                }
                //$newmenu->add("/fourn/liste.php?leftmenu=suppliers", $langs->trans("List"), 2, $user->rights->societe->lire && $user->rights->fournisseur->lire);
                //$newmenu->add("/contact/list.php?leftmenu=suppliers&amp;type=f",$langs->trans("Contacts"), 2, $user->rights->societe->lire && $user->rights->fournisseur->lire && $user->rights->societe->contact->lire);
            }

            // Contacts
            $newmenu->add("/contact/list.php?leftmenu=contacts", $langs->trans("ContactsAddresses"), 0, $user->rights->societe->contact->lire);
            $newmenu->add("/contact/fiche.php?leftmenu=contacts&amp;action=create", $langs->trans("NewContact"), 1, $user->rights->societe->contact->creer);
            $newmenu->add("/contact/list.php?leftmenu=contacts", $langs->trans("List"), 1, $user->rights->societe->contact->lire);
            if (empty($conf->global->SOCIETE_DISABLE_PROSPECTS)) $newmenu->add("/contact/list.php?leftmenu=contacts&type=p", $langs->trans("Prospects"), 2, $user->rights->societe->contact->lire);
            $newmenu->add("/contact/list.php?leftmenu=contacts&type=c", $langs->trans("Customers"), 2, $user->rights->societe->contact->lire);
            if ($conf->fournisseur->enabled) $newmenu->add("/contact/list.php?leftmenu=contacts&type=f", $langs->trans("Suppliers"), 2, $user->rights->societe->contact->lire);
            $newmenu->add("/contact/list.php?leftmenu=contacts&type=o", $langs->trans("Others"), 2, $user->rights->societe->contact->lire);
            //$newmenu->add("/contact/list.php?userid=$user->id", $langs->trans("MyContacts"), 1, $user->rights->societe->contact->lire);

            // Categories
            if ($conf->categorie->enabled)
            {
                $langs->load("categories");
                // Categories prospects/customers
                $newmenu->add("/categories/index.php?leftmenu=cat&amp;type=2", $langs->trans("CustomersProspectsCategoriesShort"), 0, $user->rights->categorie->lire);
                if ($user->societe_id == 0)
                {
                    $newmenu->add("/categories/fiche.php?action=create&amp;type=2", $langs->trans("NewCategory"), 1, $user->rights->categorie->creer);
                }
                // Categories suppliers
                if ($conf->fournisseur->enabled)
                {
                    $newmenu->add("/categories/index.php?leftmenu=cat&amp;type=1", $langs->trans("SuppliersCategoriesShort"), 0, $user->rights->categorie->lire);
                    if ($user->societe_id == 0)
                    {
                        $newmenu->add("/categories/fiche.php?action=create&amp;type=1", $langs->trans("NewCategory"), 1, $user->rights->categorie->creer);
                    }
                }
                //if ($leftmenu=="cat") $newmenu->add("/categories/liste.php", $langs->trans("List"), 1, $user->rights->categorie->lire);
            }

        }

        /*
         * Menu COMMERCIAL
         */
        if ($mainmenu == 'commercial')
        {
            $langs->load("companies");

            // Propal
            if (! empty($conf->propal->enabled))
            {
                $langs->load("propal");
                $newmenu->add("/comm/propal/index.php?leftmenu=propals", $langs->trans("Prop"), 0 ,$user->rights->propale->lire);
                $newmenu->add("/societe/societe.php?leftmenu=propals", $langs->trans("NewPropal"), 1, $user->rights->propale->creer);
                $newmenu->add("/comm/propal.php?leftmenu=propals", $langs->trans("List"), 1, $user->rights->propale->lire);
                if ($leftmenu=="propals") $newmenu->add("/comm/propal.php?leftmenu=propals&viewstatut=0", $langs->trans("PropalsDraft"), 2, $user->rights->propale->lire);
                if ($leftmenu=="propals") $newmenu->add("/comm/propal.php?leftmenu=propals&viewstatut=1", $langs->trans("PropalsOpened"), 2, $user->rights->propale->lire);
                if ($leftmenu=="propals") $newmenu->add("/comm/propal.php?leftmenu=propals&viewstatut=2", $langs->trans("PropalStatusSigned"), 2, $user->rights->propale->lire);
                if ($leftmenu=="propals") $newmenu->add("/comm/propal.php?leftmenu=propals&viewstatut=3", $langs->trans("PropalStatusNotSigned"), 2, $user->rights->propale->lire);
                if ($leftmenu=="propals") $newmenu->add("/comm/propal.php?leftmenu=propals&viewstatut=4", $langs->trans("PropalStatusBilled"), 2, $user->rights->propale->lire);
                //if ($leftmenu=="propals") $newmenu->add("/comm/propal.php?leftmenu=propals&viewstatut=2,3,4", $langs->trans("PropalStatusClosedShort"), 2, $user->rights->propale->lire);
                $newmenu->add("/comm/propal/stats/index.php?leftmenu=propals", $langs->trans("Statistics"), 1, $user->rights->propale->lire);
            }

            // Customers orders
            if (! empty($conf->commande->enabled))
            {
                $langs->load("orders");
                $newmenu->add("/commande/index.php?leftmenu=orders", $langs->trans("CustomersOrders"), 0 ,$user->rights->commande->lire);
                $newmenu->add("/societe/societe.php?leftmenu=orders", $langs->trans("NewOrder"), 1, $user->rights->commande->creer);
                $newmenu->add("/commande/liste.php?leftmenu=orders", $langs->trans("List"), 1, $user->rights->commande->lire);
                if ($leftmenu=="orders") $newmenu->add("/commande/liste.php?leftmenu=orders&viewstatut=0", $langs->trans("StatusOrderDraftShort"), 2, $user->rights->commande->lire);
                if ($leftmenu=="orders") $newmenu->add("/commande/liste.php?leftmenu=orders&viewstatut=1", $langs->trans("StatusOrderValidated"), 2, $user->rights->commande->lire);
                if ($leftmenu=="orders") $newmenu->add("/commande/liste.php?leftmenu=orders&viewstatut=2", $langs->trans("StatusOrderOnProcessShort"), 2, $user->rights->commande->lire);
                if ($leftmenu=="orders") $newmenu->add("/commande/liste.php?leftmenu=orders&viewstatut=3", $langs->trans("StatusOrderToBill"), 2, $user->rights->commande->lire);
                if ($leftmenu=="orders") $newmenu->add("/commande/liste.php?leftmenu=orders&viewstatut=4", $langs->trans("StatusOrderProcessed"), 2, $user->rights->commande->lire);
                if ($leftmenu=="orders") $newmenu->add("/commande/liste.php?leftmenu=orders&viewstatut=-1", $langs->trans("StatusOrderCanceledShort"), 2, $user->rights->commande->lire);
                $newmenu->add("/commande/stats/index.php?leftmenu=orders", $langs->trans("Statistics"), 1 ,$user->rights->commande->lire);
            }

            // Suppliers orders
            if (! empty($conf->fournisseur->enabled))
            {
                $langs->load("orders");
                $newmenu->add("/fourn/commande/index.php?leftmenu=orders_suppliers",$langs->trans("SuppliersOrders"), 0, $user->rights->fournisseur->commande->lire);
                $newmenu->add("/societe/societe.php?leftmenu=orders_suppliers", $langs->trans("NewOrder"), 1, $user->rights->fournisseur->commande->creer);
                $newmenu->add("/fourn/commande/liste.php?leftmenu=orders_suppliers", $langs->trans("List"), 1, $user->rights->fournisseur->commande->lire);
                $newmenu->add("/commande/stats/index.php?leftmenu=orders_suppliers&amp;mode=supplier", $langs->trans("Statistics"), 1 ,$user->rights->fournisseur->commande->lire);
            }

            // Contrat
            if (! empty($conf->contrat->enabled))
            {
                $langs->load("contracts");
                $newmenu->add("/contrat/index.php?leftmenu=contracts", $langs->trans("Contracts"), 0 ,$user->rights->contrat->lire);
                $newmenu->add("/societe/societe.php?leftmenu=contracts", $langs->trans("NewContract"), 1, $user->rights->contrat->creer);
                $newmenu->add("/contrat/liste.php?leftmenu=contracts", $langs->trans("List"), 1 ,$user->rights->contrat->lire);
                $newmenu->add("/contrat/services.php?leftmenu=contracts", $langs->trans("MenuServices"), 1 ,$user->rights->contrat->lire);
                if ($leftmenu=="contracts") $newmenu->add("/contrat/services.php?leftmenu=contracts&amp;mode=0", $langs->trans("MenuInactiveServices"), 2 ,$user->rights->contrat->lire);
                if ($leftmenu=="contracts") $newmenu->add("/contrat/services.php?leftmenu=contracts&amp;mode=4", $langs->trans("MenuRunningServices"), 2 ,$user->rights->contrat->lire);
                if ($leftmenu=="contracts") $newmenu->add("/contrat/services.php?leftmenu=contracts&amp;mode=4&amp;filter=expired", $langs->trans("MenuExpiredServices"), 2 ,$user->rights->contrat->lire);
                if ($leftmenu=="contracts") $newmenu->add("/contrat/services.php?leftmenu=contracts&amp;mode=5", $langs->trans("MenuClosedServices"), 2 ,$user->rights->contrat->lire);
            }

            // Interventions
            if (! empty($conf->ficheinter->enabled))
            {
                $langs->load("interventions");
                $newmenu->add("/fichinter/list.php?leftmenu=ficheinter", $langs->trans("Interventions"), 0, $user->rights->ficheinter->lire);
                $newmenu->add("/fichinter/fiche.php?action=create&leftmenu=ficheinter", $langs->trans("NewIntervention"), 1, $user->rights->ficheinter->creer);
                $newmenu->add("/fichinter/list.php?leftmenu=ficheinter", $langs->trans("List"), 1 ,$user->rights->ficheinter->lire);
            }

        }


        /*
         * Menu COMPTA-FINANCIAL
         */
        if ($mainmenu == 'accountancy')
        {
            $langs->load("companies");

            // Customers invoices
            if ($conf->facture->enabled)
            {
                $langs->load("bills");
                $newmenu->add("/compta/facture.php?leftmenu=customers_bills",$langs->trans("BillsCustomers"),0,$user->rights->facture->lire);
                if ($user->societe_id == 0)
                {
                    $newmenu->add("/compta/clients.php?action=facturer&amp;leftmenu=customers_bills",$langs->trans("NewBill"),1,$user->rights->facture->creer);
                }
                $newmenu->add("/compta/facture/fiche-rec.php?leftmenu=customers_bills",$langs->trans("Repeatables"),1,$user->rights->facture->lire);

                $newmenu->add("/compta/facture/impayees.php?leftmenu=customers_bills",$langs->trans("Unpaid"),1,$user->rights->facture->lire);

                $newmenu->add("/compta/paiement/liste.php?leftmenu=customers_bills_payments",$langs->trans("Payments"),1,$user->rights->facture->lire);

                if ($conf->global->BILL_ADD_PAYMENT_VALIDATION)
                {
                    $newmenu->add("/compta/paiement/avalider.php?leftmenu=customers_bills_payments",$langs->trans("MenuToValid"),2,$user->rights->facture->lire);
                }
                $newmenu->add("/compta/paiement/rapport.php?leftmenu=customers_bills_payments",$langs->trans("Reportings"),2,$user->rights->facture->lire);

                $newmenu->add("/compta/facture/stats/index.php?leftmenu=customers_bills", $langs->trans("Statistics"),1,$user->rights->facture->lire);
            }

            // Suppliers
            if ($conf->societe->enabled && $conf->fournisseur->enabled)
            {
                if ($conf->facture->enabled)
                {
                    $langs->load("bills");
                    $newmenu->add("/fourn/facture/index.php?leftmenu=suppliers_bills", $langs->trans("BillsSuppliers"),0,$user->rights->fournisseur->facture->lire);
                    if ($user->societe_id == 0)
                    {
                        $newmenu->add("/fourn/facture/fiche.php?action=create",$langs->trans("NewBill"),1,$user->rights->fournisseur->facture->creer);
                    }
                    $newmenu->add("/fourn/facture/impayees.php", $langs->trans("Unpaid"),1,$user->rights->fournisseur->facture->lire);
                    $newmenu->add("/fourn/facture/paiement.php", $langs->trans("Payments"),1,$user->rights->fournisseur->facture->lire);

                    $newmenu->add("/compta/facture/stats/index.php?leftmenu=suppliers_bills&mode=supplier", $langs->trans("Statistics"),1,$user->rights->fournisseur->facture->lire);
                }
            }

            // Orders
            if ($conf->commande->enabled)
            {
                $langs->load("orders");
                if ($conf->facture->enabled) $newmenu->add("/commande/liste.php?leftmenu=orders&amp;viewstatut=3", $langs->trans("MenuOrdersToBill"), 0, $user->rights->commande->lire);
                //                  if ($leftmenu=="orders") $newmenu->add("/commande/", $langs->trans("StatusOrderToBill"), 1 ,$user->rights->commande->lire);
            }

            // Donations
            if ($conf->don->enabled)
            {
                $langs->load("donations");
                $newmenu->add("/compta/dons/index.php?leftmenu=donations&amp;mainmenu=accountancy",$langs->trans("Donations"), 0, $user->rights->don->lire);
                if ($leftmenu=="donations") $newmenu->add("/compta/dons/fiche.php?action=create",$langs->trans("NewDonation"), 1, $user->rights->don->creer);
                if ($leftmenu=="donations") $newmenu->add("/compta/dons/liste.php",$langs->trans("List"), 1, $user->rights->don->lire);
                //if ($leftmenu=="donations") $newmenu->add("/compta/dons/stats.php",$langs->trans("Statistics"), 1, $user->rights->don->lire);
            }

            // Trips and expenses
            if ($conf->deplacement->enabled)
            {
                $langs->load("trips");
                $newmenu->add("/compta/deplacement/index.php?leftmenu=tripsandexpenses&amp;mainmenu=accountancy", $langs->trans("TripsAndExpenses"), 0, $user->rights->deplacement->lire);
                if ($leftmenu=="tripsandexpenses") $newmenu->add("/compta/deplacement/fiche.php?action=create&amp;leftmenu=tripsandexpenses&amp;mainmenu=accountancy", $langs->trans("New"), 1, $user->rights->deplacement->creer);
                if ($leftmenu=="tripsandexpenses") $newmenu->add("/compta/deplacement/list.php?leftmenu=tripsandexpenses&amp;mainmenu=accountancy", $langs->trans("List"), 1, $user->rights->deplacement->lire);
                if ($leftmenu=="tripsandexpenses") $newmenu->add("/compta/deplacement/stats/index.php?leftmenu=tripsandexpenses&amp;mainmenu=accountancy", $langs->trans("Statistics"), 1, $user->rights->deplacement->lire);
            }

            // Taxes and social contributions
            if ($conf->tax->enabled)
            {
                $newmenu->add("/compta/charges/index.php?leftmenu=tax&amp;mainmenu=accountancy",$langs->trans("MenuTaxAndDividends"), 0, $user->rights->tax->charges->lire);
                if (preg_match('/^tax/i',$leftmenu)) $newmenu->add("/compta/sociales/index.php?leftmenu=tax_social",$langs->trans("MenuSocialContributions"),1,$user->rights->tax->charges->lire);
                if (preg_match('/^tax/i',$leftmenu)) $newmenu->add("/compta/sociales/charges.php?leftmenu=tax_social&action=create",$langs->trans("MenuNewSocialContribution"), 2, $user->rights->tax->charges->creer);
                if (preg_match('/^tax/i',$leftmenu)) $newmenu->add("/compta/charges/index.php?leftmenu=tax_social&amp;mainmenu=accountancy&amp;mode=sconly",$langs->trans("Payments"), 2, $user->rights->tax->charges->lire);
                // VAT
                if ($conf->compta->tva)
                {
                    if (preg_match('/^tax/i',$leftmenu)) $newmenu->add("/compta/tva/index.php?leftmenu=tax_vat&amp;mainmenu=accountancy",$langs->trans("VAT"),1,$user->rights->tax->charges->lire);
                    if (preg_match('/^tax/i',$leftmenu)) $newmenu->add("/compta/tva/fiche.php?leftmenu=tax_vat&action=create",$langs->trans("NewPayment"),2,$user->rights->tax->charges->creer);
                    if (preg_match('/^tax/i',$leftmenu)) $newmenu->add("/compta/tva/reglement.php?leftmenu=tax_vat",$langs->trans("Payments"),2,$user->rights->tax->charges->lire);
                    if (preg_match('/^tax/i',$leftmenu)) $newmenu->add("/compta/tva/clients.php?leftmenu=tax_vat", $langs->trans("ReportByCustomers"), 2, $user->rights->tax->charges->lire);
                    if (preg_match('/^tax/i',$leftmenu)) $newmenu->add("/compta/tva/quadri_detail.php?leftmenu=tax_vat", $langs->trans("ReportByQuarter"), 2, $user->rights->tax->charges->lire);
                }
            }

            // Compta simple
            if ($conf->comptabilite->enabled && $conf->global->FACTURE_VENTILATION)
            {
                $newmenu->add("/compta/ventilation/index.php?leftmenu=ventil",$langs->trans("Dispatch"),0,$user->rights->compta->ventilation->lire);
                if ($leftmenu=="ventil") $newmenu->add("/compta/ventilation/liste.php",$langs->trans("ToDispatch"),1,$user->rights->compta->ventilation->lire);
                if ($leftmenu=="ventil") $newmenu->add("/compta/ventilation/lignes.php",$langs->trans("Dispatched"),1,$user->rights->compta->ventilation->lire);
                if ($leftmenu=="ventil") $newmenu->add("/compta/param/",$langs->trans("Setup"),1,$user->rights->compta->ventilation->parametrer);
                if ($leftmenu=="ventil") $newmenu->add("/compta/param/comptes/fiche.php?action=create",$langs->trans("New"),2,$user->rights->compta->ventilation->parametrer);
                if ($leftmenu=="ventil") $newmenu->add("/compta/param/comptes/liste.php",$langs->trans("List"),2,$user->rights->compta->ventilation->parametrer);
                if ($leftmenu=="ventil") $newmenu->add("/compta/export/",$langs->trans("Export"),1,$user->rights->compta->ventilation->lire);
                if ($leftmenu=="ventil") $newmenu->add("/compta/export/index.php?action=export",$langs->trans("New"),2,$user->rights->compta->ventilation->lire);
                if ($leftmenu=="ventil") $newmenu->add("/compta/export/liste.php",$langs->trans("List"),2,$user->rights->compta->ventilation->lire);
            }

            // Compta expert
            if ($conf->accounting->enabled)
            {

            }

            // Rapports
            if ($conf->comptabilite->enabled || $conf->accounting->enabled)
            {
                $langs->load("compta");

                // Bilan, resultats
                $newmenu->add("/compta/resultat/index.php?leftmenu=ca&amp;mainmenu=accountancy",$langs->trans("Reportings"),0,$user->rights->compta->resultat->lire||$user->rights->accounting->comptarapport->lire);

                if ($leftmenu=="ca") $newmenu->add("/compta/resultat/index.php?leftmenu=ca",$langs->trans("ReportInOut"),1,$user->rights->compta->resultat->lire||$user->rights->accounting->comptarapport->lire);
                if ($leftmenu=="ca") $newmenu->add("/compta/resultat/clientfourn.php?leftmenu=ca",$langs->trans("ByCompanies"),2,$user->rights->compta->resultat->lire||$user->rights->accounting->comptarapport->lire);
                /* On verra ca avec module compabilite expert
                 if ($leftmenu=="ca") $newmenu->add("/compta/resultat/compteres.php?leftmenu=ca","Compte de resultat",2,$user->rights->compta->resultat->lire);
                 if ($leftmenu=="ca") $newmenu->add("/compta/resultat/bilan.php?leftmenu=ca","Bilan",2,$user->rights->compta->resultat->lire);
                 */
                if ($leftmenu=="ca") $newmenu->add("/compta/stats/index.php?leftmenu=ca",$langs->trans("ReportTurnover"),1,$user->rights->compta->resultat->lire||$user->rights->accounting->comptarapport->lire);

                /*
                 if ($leftmenu=="ca") $newmenu->add("/compta/stats/cumul.php?leftmenu=ca","Cumule",2,$user->rights->compta->resultat->lire);
                 if ($conf->propal->enabled) {
                 if ($leftmenu=="ca") $newmenu->add("/compta/stats/prev.php?leftmenu=ca","Previsionnel",2,$user->rights->compta->resultat->lire);
                 if ($leftmenu=="ca") $newmenu->add("/compta/stats/comp.php?leftmenu=ca","Transforme",2,$user->rights->compta->resultat->lire);
                 }
                 */
                if ($leftmenu=="ca") $newmenu->add("/compta/stats/casoc.php?leftmenu=ca",$langs->trans("ByCompanies"),2,$user->rights->compta->resultat->lire||$user->rights->accounting->comptarapport->lire);
                if ($leftmenu=="ca") $newmenu->add("/compta/stats/cabyuser.php?leftmenu=ca",$langs->trans("ByUsers"),2,$user->rights->compta->resultat->lire||$user->rights->accounting->comptarapport->lire);

                // Journaux
 				//if ($leftmenu=="ca") $newmenu->add("/compta/journaux/index.php?leftmenu=ca",$langs->trans("Journaux"),1,$user->rights->compta->resultat->lire||$user->rights->accounting->comptarapport->lire);
                //journaux
                if ($leftmenu=="ca") $newmenu->add("/compta/journal/sellsjournal.php?leftmenu=ca",$langs->trans("SellsJournal"),1,$user->rights->compta->resultat->lire||$user->rights->accounting->comptarapport->lire);
                if ($leftmenu=="ca") $newmenu->add("/compta/journal/purchasesjournal.php?leftmenu=ca",$langs->trans("PurchasesJournal"),1,$user->rights->compta->resultat->lire||$user->rights->accounting->comptarapport->lire);
            }
        }


        /*
         * Menu BANK
         */
        if ($mainmenu == 'bank')
        {
            $langs->load("withdrawals");
            $langs->load("banks");
            $langs->load("bills");

            // Bank-Caisse
            if ($conf->banque->enabled)
            {
                $newmenu->add("/compta/bank/index.php?leftmenu=bank&amp;mainmenu=bank",$langs->trans("MenuBankCash"),0,$user->rights->banque->lire);

                $newmenu->add("/compta/bank/fiche.php?action=create",$langs->trans("MenuNewFinancialAccount"),1,$user->rights->banque->configurer);
                $newmenu->add("/compta/bank/categ.php",$langs->trans("Rubriques"),1,$user->rights->banque->configurer);

                $newmenu->add("/compta/bank/search.php",$langs->trans("ListTransactions"),1,$user->rights->banque->lire);
                $newmenu->add("/compta/bank/budget.php",$langs->trans("ListTransactionsByCategory"),1,$user->rights->banque->lire);

                $newmenu->add("/compta/bank/virement.php",$langs->trans("BankTransfers"),1,$user->rights->banque->transfer);
            }

            // Prelevements
            if ($conf->prelevement->enabled)
            {
                $newmenu->add("/compta/prelevement/index.php?leftmenu=withdraw&amp;mainmenu=bank",$langs->trans("StandingOrders"),0,$user->rights->prelevement->bons->lire);

                //if ($leftmenu=="withdraw") $newmenu->add("/compta/prelevement/demandes.php?status=0&amp;mainmenu=bank",$langs->trans("StandingOrderToProcess"),1,$user->rights->prelevement->bons->lire);

                if ($leftmenu=="withdraw") $newmenu->add("/compta/prelevement/create.php?mainmenu=bank",$langs->trans("NewStandingOrder"),1,$user->rights->prelevement->bons->creer);


                if ($leftmenu=="withdraw") $newmenu->add("/compta/prelevement/bons.php?mainmenu=bank",$langs->trans("WithdrawalsReceipts"),1,$user->rights->prelevement->bons->lire);
                if ($leftmenu=="withdraw") $newmenu->add("/compta/prelevement/liste.php?mainmenu=bank",$langs->trans("WithdrawalsLines"),1,$user->rights->prelevement->bons->lire);
                if ($leftmenu=="withdraw") $newmenu->add("/compta/prelevement/rejets.php?mainmenu=bank",$langs->trans("Rejects"),1,$user->rights->prelevement->bons->lire);
                if ($leftmenu=="withdraw") $newmenu->add("/compta/prelevement/stats.php?mainmenu=bank",$langs->trans("Statistics"),1,$user->rights->prelevement->bons->lire);

                //if ($leftmenu=="withdraw") $newmenu->add("/compta/prelevement/config.php",$langs->trans("Setup"),1,$user->rights->prelevement->bons->configurer);
            }

            // Gestion cheques
            if ($conf->facture->enabled && $conf->banque->enabled)
            {
                $newmenu->add("/compta/paiement/cheque/index.php?leftmenu=checks&amp;mainmenu=bank",$langs->trans("MenuChequeDeposits"),0,$user->rights->banque->cheque);
                $newmenu->add("/compta/paiement/cheque/fiche.php?leftmenu=checks&amp;action=new&amp;mainmenu=bank",$langs->trans("NewChequeDeposit"),1,$user->rights->banque->cheque);
                $newmenu->add("/compta/paiement/cheque/liste.php?leftmenu=checks&amp;mainmenu=bank",$langs->trans("List"),1,$user->rights->banque->cheque);
            }

       }

        /*
         * Menu PRODUCTS-SERVICES
         */
        if ($mainmenu == 'products')
        {
            // Products
            if ($conf->product->enabled)
            {
                $newmenu->add("/product/index.php?leftmenu=product&amp;type=0", $langs->trans("Products"), 0, $user->rights->produit->lire);
                if ($user->societe_id == 0)
                {
                    $newmenu->add("/product/fiche.php?leftmenu=product&amp;action=create&amp;type=0", $langs->trans("NewProduct"), 1, $user->rights->produit->creer);
                    $newmenu->add("/product/liste.php?leftmenu=product&amp;type=0", $langs->trans("List"), 1, $user->rights->produit->lire);
                }
                if ($conf->propal->enabled)
                {
                    $newmenu->add("/product/popuprop.php?leftmenu=stats&amp;type=0", $langs->trans("Statistics"), 1, $user->rights->produit->lire && $user->rights->propale->lire);
                }
                if ($conf->stock->enabled)
                {
                    $newmenu->add("/product/reassort.php?type=0", $langs->trans("Stocks"), 1, $user->rights->produit->lire && $user->rights->stock->lire);
                }
            }

            // Services
            if ($conf->service->enabled)
            {
                $newmenu->add("/product/index.php?leftmenu=service&amp;type=1", $langs->trans("Services"), 0, $user->rights->service->lire);
                if ($user->societe_id == 0)
                {
                    $newmenu->add("/product/fiche.php?leftmenu=service&amp;action=create&amp;type=1", $langs->trans("NewService"), 1, $user->rights->service->creer);
                }
                $newmenu->add("/product/liste.php?leftmenu=service&amp;type=1", $langs->trans("List"), 1, $user->rights->service->lire);
                if ($conf->propal->enabled)
                {
                    $newmenu->add("/product/popuprop.php?leftmenu=stats&amp;type=1", $langs->trans("Statistics"), 1, $user->rights->service->lire && $user->rights->propale->lire);
                }
            }

            // Categories
            if ($conf->categorie->enabled)
            {
                $langs->load("categories");
                $newmenu->add("/categories/index.php?leftmenu=cat&amp;type=0", $langs->trans("Categories"), 0, $user->rights->categorie->lire);
                if ($user->societe_id == 0)
                {
                    $newmenu->add("/categories/fiche.php?action=create&amp;type=0", $langs->trans("NewCategory"), 1, $user->rights->categorie->creer);
                }
                //if ($leftmenu=="cat") $newmenu->add("/categories/liste.php", $langs->trans("List"), 1, $user->rights->categorie->lire);
            }

            // Stocks
            if ($conf->stock->enabled)
            {
                $langs->load("stocks");
                $newmenu->add("/product/stock/index.php?leftmenu=stock", $langs->trans("Stocks"), 0, $user->rights->stock->lire);
                if ($leftmenu=="stock") $newmenu->add("/product/stock/fiche.php?action=create", $langs->trans("MenuNewWarehouse"), 1, $user->rights->stock->creer);
                if ($leftmenu=="stock") $newmenu->add("/product/stock/liste.php", $langs->trans("List"), 1, $user->rights->stock->lire);
                if ($leftmenu=="stock") $newmenu->add("/product/stock/valo.php", $langs->trans("EnhancedValue"), 1, $user->rights->stock->lire);
                if ($leftmenu=="stock") $newmenu->add("/product/stock/mouvement.php", $langs->trans("Movements"), 1, $user->rights->stock->mouvement->lire);
            }

            // Expeditions
            if ($conf->expedition->enabled)
            {
                $langs->load("sendings");
                $newmenu->add("/expedition/index.php?leftmenu=sendings", $langs->trans("Shipments"), 0, $user->rights->expedition->lire);
                if ($leftmenu=="sendings") $newmenu->add("/expedition/fiche.php?action=create2&leftmenu=sendings", $langs->trans("NewSending"), 1 ,$user->rights->expedition->creer);
                if ($leftmenu=="sendings") $newmenu->add("/expedition/liste.php?leftmenu=sendings", $langs->trans("List"), 1 ,$user->rights->expedition->lire);
                if ($leftmenu=="sendings") $newmenu->add("/expedition/stats/index.php?leftmenu=sendings", $langs->trans("Statistics"), 1 ,$user->rights->expedition->lire);
            }

        }


        /*
         * Menu SUPPLIERS
         */
        if ($mainmenu == 'suppliers')
        {
            $langs->load("suppliers");

            if ($conf->societe->enabled && $conf->fournisseur->enabled)
            {
                $newmenu->add("/fourn/index.php?leftmenu=suppliers", $langs->trans("Suppliers"), 0, $user->rights->societe->lire && $user->rights->fournisseur->lire);

                // Security check
                if ($user->societe_id == 0)
                {
                    $newmenu->add("/societe/soc.php?leftmenu=suppliers&amp;action=create&amp;type=f",$langs->trans("NewSupplier"), 1, $user->rights->societe->creer && $user->rights->fournisseur->lire);
                }
                $newmenu->add("/fourn/liste.php",$langs->trans("List"), 1, $user->rights->societe->lire && $user->rights->fournisseur->lire);
                $newmenu->add("/contact/list.php?leftmenu=suppliers&amp;type=f",$langs->trans("Contacts"), 1, $user->rights->societe->contact->lire && $user->rights->fournisseur->lire);
                $newmenu->add("/fourn/stats.php",$langs->trans("Statistics"), 1, $user->rights->societe->lire && $user->rights->fournisseur->lire);
            }

            if ($conf->facture->enabled)
            {
                $langs->load("bills");
                $newmenu->add("/fourn/facture/index.php", $langs->trans("Bills"), 0, $user->rights->fournisseur->facture->lire);

                if ($user->societe_id == 0)
                {
                    $newmenu->add("/fourn/facture/fiche.php?action=create",$langs->trans("NewBill"), 1, $user->rights->fournisseur->facture->creer);
                }

                $newmenu->add("/fourn/facture/paiement.php", $langs->trans("Payments"), 1, $user->rights->fournisseur->facture->lire);
            }

            if ($conf->fournisseur->enabled)
            {
                $langs->load("orders");
                $newmenu->add("/fourn/commande/index.php?leftmenu=suppliers",$langs->trans("Orders"), 0, $user->rights->fournisseur->commande->lire);
                $newmenu->add("/societe/societe.php?leftmenu=supplier", $langs->trans("NewOrder"), 1, $user->rights->fournisseur->commande->creer);
                $newmenu->add("/fourn/commande/liste.php?leftmenu=suppliers", $langs->trans("List"), 1, $user->rights->fournisseur->commande->lire);
            }

            if ($conf->categorie->enabled)
            {
                $langs->load("categories");
                $newmenu->add("/categories/index.php?leftmenu=cat&amp;type=1", $langs->trans("Categories"), 0, $user->rights->categorie->lire);
                if ($user->societe_id == 0)
                {
                    $newmenu->add("/categories/fiche.php?action=create&amp;type=1", $langs->trans("NewCategory"), 1, $user->rights->categorie->creer);
                }
                //if ($leftmenu=="cat") $newmenu->add("/categories/liste.php", $langs->trans("List"), 1, $user->rights->categorie->lire);
            }

        }

        /*
         * Menu PROJECTS
         */
        if ($mainmenu == 'project')
        {
            if ($conf->projet->enabled)
            {
                $langs->load("projects");

                // Project affected to user
                $newmenu->add("/projet/index.php?leftmenu=projects&mode=mine", $langs->trans("MyProjects"), 0, $user->rights->projet->lire);
                $newmenu->add("/projet/fiche.php?leftmenu=projects&action=create&mode=mine", $langs->trans("NewProject"), 1, $user->rights->projet->creer);
                $newmenu->add("/projet/liste.php?leftmenu=projects&mode=mine", $langs->trans("List"), 1, $user->rights->projet->lire);

                // All project i have permission on
                $newmenu->add("/projet/index.php?leftmenu=projects", $langs->trans("Projects"), 0, $user->rights->projet->lire && $user->rights->projet->lire);
                $newmenu->add("/projet/fiche.php?leftmenu=projects&action=create", $langs->trans("NewProject"), 1, $user->rights->projet->creer && $user->rights->projet->creer);
                $newmenu->add("/projet/liste.php?leftmenu=projects", $langs->trans("List"), 1, $user->rights->projet->lire && $user->rights->projet->lire);

                // Project affected to user
                $newmenu->add("/projet/activity/index.php?mode=mine", $langs->trans("MyActivities"), 0, $user->rights->projet->lire);
                $newmenu->add("/projet/tasks.php?action=create&mode=mine", $langs->trans("NewTask"), 1, $user->rights->projet->creer);
                $newmenu->add("/projet/tasks/index.php?mode=mine", $langs->trans("List"), 1, $user->rights->projet->lire);
                $newmenu->add("/projet/activity/list.php?mode=mine", $langs->trans("NewTimeSpent"), 1, $user->rights->projet->creer);

                // All project i have permission on
                $newmenu->add("/projet/activity/index.php", $langs->trans("Activities"), 0, $user->rights->projet->lire && $user->rights->projet->lire);
                $newmenu->add("/projet/tasks.php?action=create", $langs->trans("NewTask"), 1, $user->rights->projet->creer && $user->rights->projet->creer);
                $newmenu->add("/projet/tasks/index.php", $langs->trans("List"), 1, $user->rights->projet->lire && $user->rights->projet->lire);
                $newmenu->add("/projet/activity/list.php", $langs->trans("NewTimeSpent"), 1, $user->rights->projet->creer && $user->rights->projet->creer);
            }
        }


        /*
         * Menu TOOLS
         */
        if ($mainmenu == 'tools')
        {

            if (! empty($conf->mailing->enabled))
            {
                $langs->load("mails");

                $newmenu->add("/comm/mailing/index.php?leftmenu=mailing", $langs->trans("EMailings"), 0, $user->rights->mailing->lire);
                $newmenu->add("/comm/mailing/fiche.php?leftmenu=mailing&amp;action=create", $langs->trans("NewMailing"), 1, $user->rights->mailing->creer);
                $newmenu->add("/comm/mailing/liste.php?leftmenu=mailing", $langs->trans("List"), 1, $user->rights->mailing->lire);
            }

            if (! empty($conf->export->enabled))
            {
                $langs->load("exports");
                $newmenu->add("/exports/index.php?leftmenu=export",$langs->trans("FormatedExport"),0, $user->rights->export->lire);
                $newmenu->add("/exports/export.php?leftmenu=export",$langs->trans("NewExport"),1, $user->rights->export->creer);
                //$newmenu->add("/exports/export.php?leftmenu=export",$langs->trans("List"),1, $user->rights->export->lire);
            }

            if (! empty($conf->import->enabled))
            {
                $langs->load("exports");
                $newmenu->add("/imports/index.php?leftmenu=import",$langs->trans("FormatedImport"),0, $user->rights->import->run);
                $newmenu->add("/imports/import.php?leftmenu=import",$langs->trans("NewImport"),1, $user->rights->import->run);
            }

            if (! empty($conf->domain->enabled))
            {
                $langs->load("domains");
                $newmenu->add("/domain/index.php?leftmenu=export",$langs->trans("DomainNames"),0, $user->rights->domain->read);
                $newmenu->add("/domain/fiche.php?action=create&leftmenu=export",$langs->trans("NewDomain"),1, $user->rights->domain->create);
                $newmenu->add("/domain/index.php?leftmenu=export",$langs->trans("List"),1, $user->rights->domain->read);
            }

            if (! empty($conf->submiteverywhere->enabled))
            {
                $langs->load("submiteverywhere@submiteverywhere");

                $newmenu->add("/submiteverywhere/index.php?leftmenu=submiteverywhere", $langs->trans("News"), 0, $user->rights->submiteverywhere->read);
                $newmenu->add("/submiteverywhere/fiche.php?leftmenu=submiteverywhere&amp;action=create", $langs->trans("NewNews"), 1, $user->rights->submiteverywhere->create);
                $newmenu->add("/submiteverywhere/liste.php?leftmenu=submiteverywhere", $langs->trans("List"), 1, $user->rights->submiteverywhere->read);
            }
        }

        /*
         * Menu MEMBERS
         */
        if ($mainmenu == 'members')
        {
            if ($conf->adherent->enabled)
            {
                $langs->load("members");
                $langs->load("compta");

                $newmenu->add("/adherents/index.php?leftmenu=members&amp;mainmenu=members",$langs->trans("Members"),0,$user->rights->adherent->lire);
                $newmenu->add("/adherents/fiche.php?leftmenu=members&amp;action=create",$langs->trans("NewMember"),1,$user->rights->adherent->creer);
                $newmenu->add("/adherents/liste.php?leftmenu=members",$langs->trans("List"),1,$user->rights->adherent->lire);
                $newmenu->add("/adherents/liste.php?leftmenu=members&amp;statut=-1",$langs->trans("MenuMembersToValidate"),2,$user->rights->adherent->lire);
                $newmenu->add("/adherents/liste.php?leftmenu=members&amp;statut=1",$langs->trans("MenuMembersValidated"),2,$user->rights->adherent->lire);
                $newmenu->add("/adherents/liste.php?leftmenu=members&amp;statut=1&amp;filter=uptodate",$langs->trans("MenuMembersUpToDate"),2,$user->rights->adherent->lire);
                $newmenu->add("/adherents/liste.php?leftmenu=members&amp;statut=1&amp;filter=outofdate",$langs->trans("MenuMembersNotUpToDate"),2,$user->rights->adherent->lire);
                $newmenu->add("/adherents/liste.php?leftmenu=members&amp;statut=0",$langs->trans("MenuMembersResiliated"),2,$user->rights->adherent->lire);
                $newmenu->add("/adherents/stats/index.php?leftmenu=members",$langs->trans("MenuMembersStats"),1,$user->rights->adherent->lire);

                $newmenu->add("/adherents/index.php?leftmenu=members&amp;mainmenu=members",$langs->trans("Subscriptions"),0,$user->rights->adherent->cotisation->lire);
                $newmenu->add("/adherents/liste.php?leftmenu=members&amp;statut=-1,1&amp;mainmenu=members",$langs->trans("NewSubscription"),1,$user->rights->adherent->cotisation->creer);
                $newmenu->add("/adherents/cotisations.php?leftmenu=members",$langs->trans("List"),1,$user->rights->adherent->cotisation->lire);


                if ($conf->categorie->enabled)
                {
                    $langs->load("categories");
                    $newmenu->add("/categories/index.php?leftmenu=cat&amp;type=3", $langs->trans("Categories"), 0, $user->rights->categorie->lire);
                    if ($user->societe_id == 0)
                    {
                        $newmenu->add("/categories/fiche.php?action=create&amp;type=3", $langs->trans("NewCategory"), 1, $user->rights->categorie->creer);
                    }
                    //if ($leftmenu=="cat") $newmenu->add("/categories/liste.php", $langs->trans("List"), 1, $user->rights->categorie->lire);
                }

                $newmenu->add("/adherents/index.php?leftmenu=export&amp;mainmenu=members",$langs->trans("Exports"),0,$user->rights->adherent->export);
                if ($conf->export->enabled && $leftmenu=="export") $newmenu->add("/exports/index.php?leftmenu=export",$langs->trans("Datas"),1,$user->rights->adherent->export);
                if ($leftmenu=="export") $newmenu->add("/adherents/htpasswd.php?leftmenu=export",$langs->trans("Filehtpasswd"),1,$user->rights->adherent->export);
                if ($leftmenu=="export") $newmenu->add("/adherents/cartes/carte.php?leftmenu=export",$langs->trans("MembersCards"),1,$user->rights->adherent->export);

                // Type
                $newmenu->add("/adherents/type.php?leftmenu=setup&amp;mainmenu=members",$langs->trans("MembersTypes"),0,$user->rights->adherent->configurer);
                $newmenu->add("/adherents/type.php?leftmenu=setup&amp;mainmenu=members&amp;action=create",$langs->trans("New"),1,$user->rights->adherent->configurer);
                $newmenu->add("/adherents/type.php?leftmenu=setup&amp;mainmenu=members",$langs->trans("List"),1,$user->rights->adherent->configurer);
            }

        }

        // Affichage des menus personnalises
        require_once(DOL_DOCUMENT_ROOT."/core/class/menubase.class.php");

        $menuArbo = new Menubase($db,'eldy','left');
        $newmenu = $menuArbo->menuLeftCharger($newmenu,$mainmenu,$leftmenu,($user->societe_id?1:0),'eldy');
    }


    //var_dump($menu_array_before);exit;
    //var_dump($menu_array_after);exit;
    $menu_array=$newmenu->liste;
    if (is_array($menu_array_before)) $menu_array=array_merge($menu_array_before, $menu_array);
    if (is_array($menu_array_after))  $menu_array=array_merge($menu_array, $menu_array_after);
    //var_dump($menu_array);exit;

    // Show menu
    $alt=0;
    if (is_array($menu_array))
    {
        for ($i = 0 ; $i < sizeof($menu_array) ; $i++)
        {
            $alt++;
            if (empty($menu_array[$i]['level']))
            {
                if (($alt%2==0))
                {
                    print '<div class="blockvmenuimpair">'."\n";
                }
                else
                {
                    print '<div class="blockvmenupair">'."\n";
                }
            }

            // Place tabulation
            $tabstring='';
            $tabul=($menu_array[$i]['level'] - 1);
            if ($tabul > 0)
            {
                for ($j=0; $j < $tabul; $j++)
                {
                    $tabstring.='&nbsp; &nbsp;';
                }
            }

            // For external modules
            $url = dol_buildpath($menu_array[$i]['url'], 1);

            // Menu niveau 0
            if ($menu_array[$i]['level'] == 0)
            {
                if ($menu_array[$i]['enabled'])
                {
                    print '<div class="menu_titre">'.$tabstring.'<a class="vmenu" href="'.$url.'"'.($menu_array[$i]['target']?' target="'.$menu_array[$i]['target'].'"':'').'>'.$menu_array[$i]['titre'].'</a></div>'."\n";
                }
                else if (empty($conf->global->MAIN_MENU_HIDE_UNAUTHORIZED))
                {
                    print '<div class="menu_titre">'.$tabstring.'<font class="vmenudisabled">'.$menu_array[$i]['titre'].'</font></div>'."\n";
                }
                print '<div class="menu_top"></div>'."\n";
            }
            // Menu niveau > 0
            if ($menu_array[$i]['level'] > 0)
            {
                if ($menu_array[$i]['enabled'])
                {
                	print '<div class="menu_contenu">'.$tabstring;
                    if ($menu_array[$i]['url']) print '<a class="vsmenu" href="'.$url.'"'.($menu_array[$i]['target']?' target="'.$menu_array[$i]['target'].'"':'').'>';
                    print $menu_array[$i]['titre'];
                    if ($menu_array[$i]['url']) print '</a>';
                    // If title is not pure text and contains a table, no carriage return added
                    if (! strstr($menu_array[$i]['titre'],'<table')) print '<br>';
                    print '</div>'."\n";
                }
                else if (empty($conf->global->MAIN_MENU_HIDE_UNAUTHORIZED))
                {
                	print '<div class="menu_contenu">'.$tabstring.'<font class="vsmenudisabled">'.$menu_array[$i]['titre'].'</font><br></div>'."\n";
                }
            }

            // If next is a new block or end
            if (empty($menu_array[$i+1]['level']))
            {
                print '<div class="menu_end"></div>'."\n";
                print "</div>\n";
            }
        }
    }

    return sizeof($menu_array);
}


?><|MERGE_RESOLUTION|>--- conflicted
+++ resolved
@@ -20,11 +20,7 @@
 /**
  *  \file		htdocs/includes/menus/standard/eldy.lib.php
  *  \brief		Library for file eldy menus
-<<<<<<< HEAD
- *  \version	$Id: eldy.lib.php,v 1.62 2011/08/05 18:28:01 eldy Exp $
-=======
  *  \version	$Id: eldy.lib.php,v 1.69 2011/08/21 13:19:26 eldy Exp $
->>>>>>> 19bde3ab
  */
 
 
