--- conflicted
+++ resolved
@@ -108,12 +108,8 @@
 
 		copy($filename, $this->tmpfile);
 
-<<<<<<< HEAD
 		// Now file has been loaded, we must move the [!-- BEGIN and [!-- END tags outside the 
-		// <table:table-row tag
-=======
-		// Clean file to have tags for line corrected
->>>>>>> f514400d
+		// <table:table-row tag and clean bad lines tags.
 		$this->_moveRowSegments();
 	}
 
