--- conflicted
+++ resolved
@@ -574,22 +574,6 @@
 		dol_syslog(get_class($this).'::exportAsAttachedPDF $name='.$name, LOG_DEBUG);
 		$this->saveToDisk($name);
 
-<<<<<<< HEAD
-		// Export to PDF using LibreOffice 
-		if ($conf->global->MAIN_ODT_AS_PDF == 'libreoffice')
-		{
-			// Executing convert to PDF using libreoffice 5 (using windows libreoffice must be in path)
-			$command ='soffice.exe -headless -convert-to pdf -outdir '. escapeshellarg(dirname($name)). " ".escapeshellarg($name);
-			exec($command, $output_arr, $retval);
-			
-			// Split extension from name to allow deleting the source using MAIN_ODT_AS_PDF_DEL_SOURCE
-			$name=preg_replace('/\.odt/i', '', $name);
-		}
-		else
-		{
-			$execmethod=(empty($conf->global->MAIN_EXEC_USE_POPEN)?1:2);	// 1 or 2
-			// Method 1 sometimes hang the server.
-=======
 		$execmethod=(empty($conf->global->MAIN_EXEC_USE_POPEN)?1:2);	// 1 or 2
 		// Method 1 sometimes hang the server.
 
@@ -597,18 +581,10 @@
 		// Export to PDF using LibreOffice
 		if ($conf->global->MAIN_ODT_AS_PDF == 'libreoffice')
 		{
-			// Executing convert to PDF using libreoffice 5
-			if (isset($_SERVER["WINDIR"]))
-			{
-				// using windows libreoffice that must be in path
-				// Note PHP Config "fastcgi.impersonate=0" must set to 0 - Default is 1
-				$command ='soffice.exe -headless -convert-to pdf -outdir '. escapeshellarg(dirname($name)). " ".escapeshellarg($name);
-			}
-			else
-			{
-				// using linux/mac libreoffice that must be in path
-				$command ='soffice -headless -convert-to pdf -outdir '. escapeshellarg(dirname($name)). " ".escapeshellarg($name);
-			}
+			// using windows libreoffice that must be in path
+			// using linux/mac libreoffice that must be in path
+			// Note PHP Config "fastcgi.impersonate=0" must set to 0 - Default is 1
+			$command ='soffice -headless -convert-to pdf -outdir '. escapeshellarg(dirname($name)). " ".escapeshellarg($name);
 		}
 		elseif (preg_match('/unoconv/', $conf->global->MAIN_ODT_AS_PDF))
 		{
@@ -643,43 +619,9 @@
 		{
 			// deprecated old method
 			$tmpname=preg_replace('/\.odt/i', '', $name);
->>>>>>> d4c5468c
-
-			if (preg_match('/unoconv/', $conf->global->MAIN_ODT_AS_PDF))
+
+			if (!empty($conf->global->MAIN_DOL_SCRIPTS_ROOT))
 			{
-<<<<<<< HEAD
-				// If issue with unoconv, see https://github.com/dagwieers/unoconv/issues/87
-
-				// MAIN_ODT_AS_PDF should be   "sudo -u unoconv /usr/bin/unoconv" and userunoconv must have sudo to be root by adding file /etc/sudoers.d/unoconv with content  www-data ALL=(unoconv) NOPASSWD: /usr/bin/unoconv .
-
-				// Try this with www-data user:    /usr/bin/unoconv -vvvv -f pdf /tmp/document-example.odt
-				// It must return:
-				//Verbosity set to level 4
-				//Using office base path: /usr/lib/libreoffice
-				//Using office binary path: /usr/lib/libreoffice/program
-				//DEBUG: Connection type: socket,host=127.0.0.1,port=2002;urp;StarOffice.ComponentContext
-				//DEBUG: Existing listener not found.
-				//DEBUG: Launching our own listener using /usr/lib/libreoffice/program/soffice.bin.
-				//LibreOffice listener successfully started. (pid=9287)
-				//Input file: /tmp/document-example.odt
-				//unoconv: file `/tmp/document-example.odt' does not exist.
-				//unoconv: RuntimeException during import phase:
-				//Office probably died. Unsupported URL <file:///tmp/document-example.odt>: "type detection failed"
-				//DEBUG: Terminating LibreOffice instance.
-				//DEBUG: Waiting for LibreOffice instance to exit
-
-				// It fails:
-				// - set shel of user to bash instead of nologin.
-				// - set permission to read/write to user on home directory /var/www so user can create the libreoffice , dconf and .cache dir and files then set permission back
-
-				$command = $conf->global->MAIN_ODT_AS_PDF.' '.escapeshellcmd($name);
-				//$command = '/usr/bin/unoconv -vvv '.escapeshellcmd($name);
-			}
-			else
-			{
-				// deprecated old method
-				$name=preg_replace('/\.odt/i', '', $name);
-=======
 				$command = $conf->global->MAIN_DOL_SCRIPTS_ROOT.'/scripts/odt2pdf/odt2pdf.sh '.escapeshellcmd($tmpname).' '.(is_numeric($conf->global->MAIN_ODT_AS_PDF)?'jodconverter':$conf->global->MAIN_ODT_AS_PDF);
 			}
 			else
@@ -688,51 +630,38 @@
 				$command = '../../scripts/odt2pdf/odt2pdf.sh '.escapeshellcmd($tmpname).' '.(is_numeric($conf->global->MAIN_ODT_AS_PDF)?'jodconverter':$conf->global->MAIN_ODT_AS_PDF);
 			}
 		}
->>>>>>> d4c5468c
-
-				if (!empty($conf->global->MAIN_DOL_SCRIPTS_ROOT))
+
+		//$dirname=dirname($name);
+		//$command = DOL_DOCUMENT_ROOT.'/includes/odtphp/odt2pdf.sh '.$name.' '.$dirname;
+
+		dol_syslog(get_class($this).'::exportAsAttachedPDF $execmethod='.$execmethod.' Run command='.$command,LOG_DEBUG);
+		if ($execmethod == 1)
+		{
+			exec($command, $output_arr, $retval);
+		}
+		if ($execmethod == 2)
+		{
+			$outputfile = DOL_DATA_ROOT.'/odt2pdf.log';
+
+			$ok=0;
+			$handle = fopen($outputfile, 'w');
+			if ($handle)
+			{
+				dol_syslog(get_class($this)."Run command ".$command,LOG_DEBUG);
+				fwrite($handle, $command."\n");
+				$handlein = popen($command, 'r');
+				while (!feof($handlein))
 				{
-					$command = $conf->global->MAIN_DOL_SCRIPTS_ROOT.'/scripts/odt2pdf/odt2pdf.sh '.escapeshellcmd($name).' '.(is_numeric($conf->global->MAIN_ODT_AS_PDF)?'jodconverter':$conf->global->MAIN_ODT_AS_PDF);
+					$read = fgets($handlein);
+					fwrite($handle, $read);
+					$output_arr[]=$read;
 				}
-				else
-				{
-					dol_syslog(get_class($this).'::exportAsAttachedPDF is used but the constant MAIN_DOL_SCRIPTS_ROOT with path to script directory was not defined.', LOG_WARNING);
-					$command = '../../scripts/odt2pdf/odt2pdf.sh '.escapeshellcmd($name).' '.(is_numeric($conf->global->MAIN_ODT_AS_PDF)?'jodconverter':$conf->global->MAIN_ODT_AS_PDF);
-				}
-			}
-
-			//$dirname=dirname($name);
-			//$command = DOL_DOCUMENT_ROOT.'/includes/odtphp/odt2pdf.sh '.$name.' '.$dirname;
-
-			dol_syslog(get_class($this).'::exportAsAttachedPDF $execmethod='.$execmethod.' Run command='.$command,LOG_DEBUG);
-			if ($execmethod == 1)
-			{
-				exec($command, $output_arr, $retval);
-			}
-			if ($execmethod == 2)
-			{
-				$outputfile = DOL_DATA_ROOT.'/odt2pdf.log';
-
-				$ok=0;
-				$handle = fopen($outputfile, 'w');
-				if ($handle)
-				{
-					dol_syslog(get_class($this)."Run command ".$command,LOG_DEBUG);
-					fwrite($handle, $command."\n");
-					$handlein = popen($command, 'r');
-					while (!feof($handlein))
-					{
-						$read = fgets($handlein);
-						fwrite($handle, $read);
-						$output_arr[]=$read;
-					}
-					pclose($handlein);
-					fclose($handle);
-				}
-				if (! empty($conf->global->MAIN_UMASK)) @chmod($outputfile, octdec($conf->global->MAIN_UMASK));
-			}
-		}
-		
+				pclose($handlein);
+				fclose($handle);
+			}
+			if (! empty($conf->global->MAIN_UMASK)) @chmod($outputfile, octdec($conf->global->MAIN_UMASK));
+		}
+
 		if ($retval == 0)
 		{
 			dol_syslog(get_class($this).'::exportAsAttachedPDF $ret_val='.$retval, LOG_DEBUG);
