<?php
require 'SegmentIterator.php';
class SegmentException extends Exception
{
}

/**
 * Class for handling templating segments with odt files
 * You need PHP 5.2 at least
 * You need Zip Extension or PclZip library
 *
 * @copyright  2008 - Julien Pauli - Cyril PIERRE de GEYER - Anaska (http://www.anaska.com)
 * @copyright  2012 - Stephen Larroque - lrq3000@gmail.com
 * @license    http://www.gnu.org/copyleft/gpl.html  GPL License
 * @version 1.4.5 (last update 2013-04-07)
 */
class Segment implements IteratorAggregate, Countable
{
    protected $xml;
    protected $xmlParsed = '';
    protected $name;
    protected $children = array();
    protected $vars = array();
	protected $images = array();
	protected $odf;
	protected $file;

    /**
     * Constructor
     *
     * @param string $name  name of the segment to construct
     * @param string $xml   XML tree of the segment
     * @param string $odf   odf
     */
    public function __construct($name, $xml, $odf)
    {
        $this->name = (string) $name;
        $this->xml = (string) $xml;
		$this->odf = $odf;
        $zipHandler = $this->odf->getConfig('ZIP_PROXY');
        $this->file = new $zipHandler($this->odf->getConfig('PATH_TO_TMP'));
        $this->_analyseChildren($this->xml);
    }
    /**
     * Returns the name of the segment
     *
     * @return string
     */
    public function getName()
    {
        return $this->name;
    }
    /**
     * Does the segment have children ?
     *
     * @return bool
     */
    public function hasChildren()
    {
        return $this->getIterator()->hasChildren();
    }
    /**
     * Countable interface
     *
     * @return int
     */
    public function count()
    {
        return count($this->children);
    }
    /**
     * IteratorAggregate interface
     *
     * @return Iterator
     */
    public function getIterator()
    {
        return new RecursiveIteratorIterator(new SegmentIterator($this->children), 1);
    }
    /**
     * Replace variables of the template in the XML code
     * All the children are also called
     * Complete the current segment with new line
     *
     * @return string
     */
    public function merge()
    {
        // To provide debug information on line number processed
        global $count;
        if (empty($count)) $count=1;
        else $count++;

        if (empty($this->savxml)) $this->savxml = $this->xml;       // Sav content of line at first line merged, so we will reuse original for next steps
        $this->xml = $this->savxml;
        $tmpvars = $this->vars;                                     // Store into $tmpvars so we won't modify this->vars when completing data with empty values

        // Search all tags fou into condition to complete $tmpvars, so we will proceed all tests even if not defined
        $reg='@\[!--\sIF\s([{}a-zA-Z0-9\.\,_]+)\s--\]@smU';
        preg_match_all($reg, $this->xml, $matches, PREG_SET_ORDER);
        //var_dump($tmpvars);exit;
        foreach($matches as $match)   // For each match, if there is no entry into this->vars, we add it
        {
            if (! empty($match[1]) && ! isset($tmpvars[$match[1]]))
            {
                $tmpvars[$match[1]] = '';     // Not defined, so we set it to '', we just need entry into this->vars for next loop
            }
        }

        // Conditionals substitution
        // Note: must be done before static substitution, else the variable will be replaced by its value and the conditional won't work anymore
        foreach($tmpvars as $key => $value)
        {
            // If value is true (not 0 nor false nor null nor empty string)
            if ($value)
            {
                // Remove the IF tag
                $this->xml = str_replace('[!-- IF '.$key.' --]', '', $this->xml);
                // Remove everything between the ELSE tag (if it exists) and the ENDIF tag
                $reg = '@(\[!--\sELSE\s' . $key . '\s--\](.*))?\[!--\sENDIF\s' . $key . '\s--\]@smU'; // U modifier = all quantifiers are non-greedy
                $this->xml = preg_replace($reg, '', $this->xml);
            }
            // Else the value is false, then two cases: no ELSE and we're done, or there is at least one place where there is an ELSE clause, then we replace it
            else
            {
                // Find all conditional blocks for this variable: from IF to ELSE and to ENDIF
                $reg = '@\[!--\sIF\s' . $key . '\s--\](.*)(\[!--\sELSE\s' . $key . '\s--\](.*))?\[!--\sENDIF\s' . $key . '\s--\]@smU'; // U modifier = all quantifiers are non-greedy
                preg_match_all($reg, $this->xml, $matches, PREG_SET_ORDER);
                foreach($matches as $match) { // For each match, if there is an ELSE clause, we replace the whole block by the value in the ELSE clause
                    if (!empty($match[3])) $this->xml = str_replace($match[0], $match[3], $this->xml);
                }
                // Cleanup the other conditional blocks (all the others where there were no ELSE clause, we can just remove them altogether)
                $this->xml = preg_replace($reg, '', $this->xml);
            }
        }

        $this->xmlParsed .= str_replace(array_keys($tmpvars), array_values($tmpvars), $this->xml);
        if ($this->hasChildren()) {
            foreach ($this->children as $child) {
                $this->xmlParsed = str_replace($child->xml, ($child->xmlParsed=="")?$child->merge():$child->xmlParsed, $this->xmlParsed);
                $child->xmlParsed = '';
            }
        }
        $reg = "/\[!--\sBEGIN\s$this->name\s--\](.*)\[!--\sEND\s$this->name\s--\]/sm";
        $this->xmlParsed = preg_replace($reg, '$1', $this->xmlParsed);
		// Miguel Erill 09704/2017 - Add macro replacement to invoice lines
        $this->xmlParsed = $this->macroReplace($this->xmlParsed);
        $this->file->open($this->odf->getTmpfile());
        foreach ($this->images as $imageKey => $imageValue) {
			if ($this->file->getFromName('Pictures/' . $imageValue) === false) {
				// Add the image inside the ODT document
				$this->file->addFile($imageKey, 'Pictures/' . $imageValue);
				// Add the image to the Manifest (which maintains a list of images, necessary to avoid "Corrupt ODT file. Repair?" when opening the file with LibreOffice)
				$this->odf->addImageToManifest($imageValue);
			}
        }
        $this->file->close();

        return $this->xmlParsed;
    }

   /**
    * Function to replace macros for invoice short and long month, invoice year
    *
    * Substitution occur when the invoice is generated, not considering the invoice date
    * so do not (re)generate in a diferent date than the one that the invoice belongs to
    * Perhaps it would be better to use the invoice issued date but I still do not know
    * how to get it here
    *
    * Miguel Erill 09/04/2017
    *
    * @param	string	$value	String to convert
    */
    public function macroReplace($text)
    {
        global $langs;

<<<<<<< HEAD
        $hoy = dol_getdate(dol_now('tzuser'));
        $nextMonth = dol_get_next_month($hoy['mon'], $hoy['year'])['month'];
        
        $patterns=array( '/__CURRENTDAY__/u','/__CURENTWEEKDAY__/u',
                         '/__CURRENTMONTH__/u','/__CURRENTMONTHLONG__/u',
                         '/__NEXTMONTH__/u','/__NEXTMONTHLONG__/u',
                         '/__CURRENTYEAR__/u','/__NEXTYEAR__/u' );
        $values=array( $hoy['mday'], $langs->trans($hoy['weekday']), 
                       $hoy['mon'], $langs->trans($hoy['month']), 
                       $nextMonth, monthArray($langs)[$nextMonth], 
                       $hoy['year'], $hoy['year']+1 );
=======
        $patterns=array('/__CURRENTDAY__/','/__CURRENTDAYTEXT__/','/__CURRENTMONTHSHORT__/','/__CURRENTMONTH__/','/__CURRENTYEAR__/');
        $values=array(date('j'), $langs->trans(date('l')), $langs->trans(date('M')), $langs->trans(date('F')), date('Y'));
>>>>>>> e56840b9

        $text=preg_replace($patterns, $values, $text);

	return $text;
    }

    /**
     * Analyse the XML code in order to find children
     *
     * @param string $xml   Xml
     * @return Segment
     */
    protected function _analyseChildren($xml)
    {
        // $reg2 = "#\[!--\sBEGIN\s([\S]*)\s--\](?:<\/text:p>)?(.*)(?:<text:p\s.*>)?\[!--\sEND\s(\\1)\s--\]#sm";
        $reg2 = "#\[!--\sBEGIN\s([\S]*)\s--\](.*)\[!--\sEND\s(\\1)\s--\]#sm";
        preg_match_all($reg2, $xml, $matches);
        for ($i = 0, $size = count($matches[0]); $i < $size; $i++) {
            if ($matches[1][$i] != $this->name) {
                $this->children[$matches[1][$i]] = new self($matches[1][$i], $matches[0][$i], $this->odf);
            } else {
                $this->_analyseChildren($matches[2][$i]);
            }
        }
        return $this;
    }

    /**
     * Assign a template variable to replace
     *
     * @param string $key       Key
     * @param string $value     Value
     * @param string $encode    Encode
     * @param string $charset   Charset
     * @throws SegmentException
     * @return Segment
     */
    public function setVars($key, $value, $encode = true, $charset = 'ISO-8859')
    {
        if (strpos($this->xml, $this->odf->getConfig('DELIMITER_LEFT') . $key . $this->odf->getConfig('DELIMITER_RIGHT')) === false) {
            //throw new SegmentException("var $key not found in {$this->getName()}");
        }

		$value=$this->odf->htmlToUTFAndPreOdf($value);

		$value = $encode ? htmlspecialchars($value) : $value;
		$value = ($charset == 'ISO-8859') ? utf8_encode($value) : $value;

		$value=$this->odf->preOdfToOdf($value);

        $this->vars[$this->odf->getConfig('DELIMITER_LEFT') . $key . $this->odf->getConfig('DELIMITER_RIGHT')] = $value;
        return $this;
    }
    /**
     * Assign a template variable as a picture
     *
     * @param string $key name of the variable within the template
     * @param string $value path to the picture
     * @throws OdfException
     * @return Segment
     */
    public function setImage($key, $value)
    {
        $filename = strtok(strrchr($value, '/'), '/.');
        $file = substr(strrchr($value, '/'), 1);
        $size = @getimagesize($value);
        if ($size === false) {
            throw new OdfException("Invalid image");
        }
        // Set the width and height of the page
        list ($width, $height) = $size;
        $width *= Odf::PIXEL_TO_CM;
        $height *= Odf::PIXEL_TO_CM;
        // Fix local-aware issues (eg: 12,10 -> 12.10)
        $width = sprintf("%F", $width);
        $height = sprintf("%F", $height);

        $xml = <<<IMG
<draw:frame draw:style-name="fr1" draw:name="$filename" text:anchor-type="aschar" svg:width="{$width}cm" svg:height="{$height}cm" draw:z-index="3"><draw:image xlink:href="Pictures/$file" xlink:type="simple" xlink:show="embed" xlink:actuate="onLoad"/></draw:frame>
IMG;
        $this->images[$value] = $file;
        $this->setVars($key, $xml, false);
        return $this;
    }
    /**
     * Shortcut to retrieve a child
     *
     * @param string $prop      Prop
     * @return Segment
     * @throws SegmentException
     */
    public function __get($prop)
    {
        if (array_key_exists($prop, $this->children)) {
            return $this->children[$prop];
        } else {
            throw new SegmentException('child ' . $prop . ' does not exist');
        }
    }
    /**
     * Proxy for setVars
     *
     * @param string $meth      Meth
     * @param array $args       Args
     * @return Segment
     */
    public function __call($meth, $args)
    {
        try {
            return $this->setVars($meth, $args[0]);
        } catch (SegmentException $e) {
            throw new SegmentException("method $meth nor var $meth exist");
        }
    }
    /**
     * Returns the parsed XML
     *
     * @return string
     */
    public function getXmlParsed()
    {
        return $this->xmlParsed;
    }
}
<|MERGE_RESOLUTION|>--- conflicted
+++ resolved
@@ -175,22 +175,18 @@
     {
         global $langs;
 
-<<<<<<< HEAD
         $hoy = dol_getdate(dol_now('tzuser'));
-        $nextMonth = dol_get_next_month($hoy['mon'], $hoy['year'])['month'];
+        $dateinonemontharray = dol_get_next_month($hoy['mon'], $hoy['year']);
+        $nextMonth = $dateinonemontharray['month'];
         
         $patterns=array( '/__CURRENTDAY__/u','/__CURENTWEEKDAY__/u',
                          '/__CURRENTMONTH__/u','/__CURRENTMONTHLONG__/u',
                          '/__NEXTMONTH__/u','/__NEXTMONTHLONG__/u',
                          '/__CURRENTYEAR__/u','/__NEXTYEAR__/u' );
-        $values=array( $hoy['mday'], $langs->trans($hoy['weekday']), 
-                       $hoy['mon'], $langs->trans($hoy['month']), 
+        $values=array( $hoy['mday'], $langs->transnoentitiesnoconv($hoy['weekday']), 
+                       $hoy['mon'], $langs->transnoentitiesnoconv($hoy['month']), 
                        $nextMonth, monthArray($langs)[$nextMonth], 
                        $hoy['year'], $hoy['year']+1 );
-=======
-        $patterns=array('/__CURRENTDAY__/','/__CURRENTDAYTEXT__/','/__CURRENTMONTHSHORT__/','/__CURRENTMONTH__/','/__CURRENTYEAR__/');
-        $values=array(date('j'), $langs->trans(date('l')), $langs->trans(date('M')), $langs->trans(date('F')), date('Y'));
->>>>>>> e56840b9
 
         $text=preg_replace($patterns, $values, $text);
 
