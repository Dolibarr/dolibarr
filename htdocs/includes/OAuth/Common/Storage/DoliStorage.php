<?php
/*
 * Copyright (C) 2015       Frederic France      <frederic.france@free.fr>
 *
 * This program is free software; you can redistribute it and/or modify
 * it under the terms of the GNU General Public License as published by
 * the Free Software Foundation; either version 3 of the License, or
 * (at your option) any later version.
 *
 * This program is distributed in the hope that it will be useful,
 * but WITHOUT ANY WARRANTY; without even the implied warranty of
 * MERCHANTABILITY or FITNESS FOR A PARTICULAR PURPOSE.  See the
 * GNU General Public License for more details.
 *
 * You should have received a copy of the GNU General Public License
 * along with this program. If not, see <https://www.gnu.org/licenses/>.
 */

/**
 *      \file       htdocs/includes/OAuth/Common/Storage/DoliStorage.php
 *      \ingroup    oauth
 *      \brief      Dolibarr token storage class
 */

namespace OAuth\Common\Storage;

use OAuth\Common\Token\TokenInterface;
use OAuth\Common\Storage\Exception\TokenNotFoundException;
use OAuth\Common\Storage\Exception\AuthorizationStateNotFoundException;
use DoliDB;



/**
 * Class to manage storage of OAUTH2 in Dolibarr
 */
class DoliStorage implements TokenStorageInterface
{
	/**
	 * @var DoliDB Database handler
	 */
	protected $db;

	/**
	 * @var object|TokenInterface
	 */
	protected $tokens;

	/**
	 * @var string Error code (or message)
	 */
	public $error;
	/**
	 * @var string[] Several error codes (or messages)
	 */
	public $errors = array();

	private $conf;
	private $key;
	//private $stateKey;
	private $keyforprovider;
	public $token;
	private $tenant;

	public $state;
	public $date_creation;
	public $date_modification;

	public $state;
	public $date_creation;
	public $date_modification;


	/**
	 * @param 	DoliDB 	$db					Database handler
	 * @param 	\Conf 	$conf				Conf object
	 * @param	string	$keyforprovider		Key to manage several providers of the same type. For example 'abc' will be added to 'Google' to defined storage key.
	 */
	public function __construct(DoliDB $db, \Conf $conf, $keyforprovider = '')
	{
		$this->db = $db;
		$this->conf = $conf;
		$this->keyforprovider = $keyforprovider;
		$this->token = '';
		$this->tokens = array();
		$this->states = array();
		//$this->key = $key;
		//$this->stateKey = $stateKey;
	}

	/**
	 * {@inheritDoc}
	 */
	public function retrieveAccessToken($service)
	{
		dol_syslog("retrieveAccessToken service=".$service);

		if ($this->hasAccessToken($service)) {
			return $this->tokens[$service];
		}

		throw new TokenNotFoundException('Token not found in db, are you sure you stored it?');
	}

	/**
	 * {@inheritDoc}
	 */
	public function storeAccessToken($service, TokenInterface $tokenobj)
	{
		global $conf;

		//var_dump("storeAccessToken");
		//var_dump($token);
		dol_syslog("storeAccessToken service=".$service);

<<<<<<< HEAD
		include_once DOL_DOCUMENT_ROOT.'/core/lib/security.lib.php';
		$serializedToken = dolEncrypt(serialize($token));

		$this->tokens[$service] = $token;
=======
		$servicepluskeyforprovider = $service;
		if (!empty($this->keyforprovider)) {
			// We clean the keyforprovider after the - to be sure it is not present
			$servicepluskeyforprovider = preg_replace('/\-'.preg_quote($this->keyforprovider, '/').'$/', '', $servicepluskeyforprovider);
			// Now we add the keyforprovider
			$servicepluskeyforprovider .= '-'.$this->keyforprovider;
		}

		include_once DOL_DOCUMENT_ROOT.'/core/lib/security.lib.php';
		$serializedToken = serialize($tokenobj);
>>>>>>> 18733716

		if (!is_array($this->tokens)) {
			$this->tokens = array();
		}

		$this->tokens[$service] = $tokenobj;

		$sql = "SELECT rowid FROM ".MAIN_DB_PREFIX."oauth_token";
		$sql .= " WHERE service = '".$this->db->escape($servicepluskeyforprovider)."'";
		$sql .= " AND entity IN (".getEntity('oauth_token').")";
		$resql = $this->db->query($sql);
		if (! $resql) {
			dol_print_error($this->db);
		}
		$obj = $this->db->fetch_array($resql);
		if ($obj) {
			// update
			$sql = "UPDATE ".MAIN_DB_PREFIX."oauth_token";
			$sql.= " SET token = '".$this->db->escape(dolEncrypt($serializedToken))."'";
			$sql.= " WHERE rowid = ".((int) $obj['rowid']);
			$resql = $this->db->query($sql);
			if (!$resql) {
				dol_print_error($this->db);
			}
		} else {
			// save
			$sql = "INSERT INTO ".MAIN_DB_PREFIX."oauth_token (service, token, entity, datec)";
<<<<<<< HEAD
			$sql .= " VALUES ('".$this->db->escape($service.($this->keyforprovider?'-'.$this->keyforprovider:''))."', '".$this->db->escape($serializedToken)."', ".((int) $conf->entity).", ";
=======
			$sql .= " VALUES ('".$this->db->escape($servicepluskeyforprovider)."', '".$this->db->escape(dolEncrypt($serializedToken))."', ".((int) $conf->entity).", ";
>>>>>>> 18733716
			$sql .= " '".$this->db->idate(dol_now())."'";
			$sql .= ")";
			$resql = $this->db->query($sql);
			if (!$resql) {
				dol_print_error($this->db);
			}
		}
		//print $sql;

		// allow chaining
		return $this;
	}

	/**
	 * 	Load token and other data from a $service
	 *  Note: Token load are cumulated into array ->tokens when other properties are erased by last loaded token.
	 *
	 *  @return void
	 */
	public function hasAccessToken($service)
	{
		// get from db
		dol_syslog("hasAccessToken service=".$service);

<<<<<<< HEAD
		$sql = "SELECT token, datec, tms, state FROM ".MAIN_DB_PREFIX."oauth_token";
		$sql .= " WHERE service = '".$this->db->escape($service.(empty($this->keyforprovider) ? '' : '-'.$this->keyforprovider))."'";
=======
		$servicepluskeyforprovider = $service;
		if (!empty($this->keyforprovider)) {
			// We clean the keyforprovider after the - to be sure it is not present
			$servicepluskeyforprovider = preg_replace('/\-'.preg_quote($this->keyforprovider, '/').'$/', '', $servicepluskeyforprovider);
			// Now we add the keyforprovider
			$servicepluskeyforprovider .= '-'.$this->keyforprovider;
		}

		$sql = "SELECT token, datec, tms, state FROM ".MAIN_DB_PREFIX."oauth_token";
		$sql .= " WHERE service = '".$this->db->escape($servicepluskeyforprovider)."'";
>>>>>>> 18733716
		$sql .= " AND entity IN (".getEntity('oauth_token').")";
		$resql = $this->db->query($sql);
		if (! $resql) {
			dol_print_error($this->db);
		}
		$result = $this->db->fetch_array($resql);
		if ($result) {
			include_once DOL_DOCUMENT_ROOT.'/core/lib/security.lib.php';
<<<<<<< HEAD
			$token = unserialize(dolDecrypt($result['token']));
=======
			$tokenobj = unserialize(dolDecrypt($result['token']));
			$this->token = dolDecrypt($result['token']);
>>>>>>> 18733716
			$this->date_creation = $this->db->jdate($result['datec']);
			$this->date_modification = $this->db->jdate($result['tms']);
			$this->state = $result['state'];
		} else {
<<<<<<< HEAD
			$token = '';
=======
			$tokenobj = '';
			$this->token = '';
>>>>>>> 18733716
			$this->date_creation = null;
			$this->date_modification = null;
			$this->state = '';
		}

		$this->tokens[$service] = $tokenobj;

		return is_array($this->tokens)
		&& isset($this->tokens[$service])
		&& $this->tokens[$service] instanceof TokenInterface;
	}

	/**
	 * {@inheritDoc}
	 */
	public function clearToken($service)
	{
		dol_syslog("clearToken service=".$service);

		// TODO
		// get previously saved tokens
		//$tokens = $this->retrieveAccessToken($service);

		//if (is_array($tokens) && array_key_exists($service, $tokens)) {
		//    unset($tokens[$service]);

		$sql = "DELETE FROM ".MAIN_DB_PREFIX."oauth_token";
		$sql .= " WHERE service = '".$this->db->escape($service.($this->keyforprovider?'-'.$this->keyforprovider:''))."'";
		$sql .= " AND entity IN (".getEntity('oauth_token').")";
		$resql = $this->db->query($sql);
		//}

		// allow chaining
		return $this;
	}

	/**
	 * {@inheritDoc}
	 */
	public function clearAllTokens()
	{
		// TODO
		$this->conf->remove($this->key);

		// allow chaining
		return $this;
	}

	/**
	 * {@inheritDoc}
	 */
	public function retrieveAuthorizationState($service)
	{
		if ($this->hasAuthorizationState($service)) {
			return $this->states[$service];
		}

		dol_syslog('State not found in db, are you sure you stored it?', LOG_WARNING);
		throw new AuthorizationStateNotFoundException('State not found in db, are you sure you stored it?');
	}

	/**
	 * {@inheritDoc}
	 */
	public function storeAuthorizationState($service, $state)
	{
		global $conf;

		dol_syslog("storeAuthorizationState service=".$service." state=".$state);

		if (!isset($this->states) || !is_array($this->states)) {
			$this->states = array();
		}

		//$states[$service] = $state;
		$this->states[$service] = $state;

		//$newstate = preg_replace('/\-.*$/', '', $state);
		$newstate = $state;

		$sql = "SELECT rowid FROM ".MAIN_DB_PREFIX."oauth_token";
		$sql .= " WHERE service = '".$this->db->escape($service.($this->keyforprovider?'-'.$this->keyforprovider:''))."'";
		$sql .= " AND entity IN (".getEntity('oauth_token').")";
		$resql = $this->db->query($sql);
		if (! $resql) {
			dol_print_error($this->db);
		}
		$obj = $this->db->fetch_array($resql);
		if ($obj) {
			// update
			$sql = "UPDATE ".MAIN_DB_PREFIX."oauth_token";
			$sql.= " SET state = '".$this->db->escape($newstate)."'";
			$sql.= " WHERE rowid = ".((int) $obj['rowid']);
			$resql = $this->db->query($sql);
		} else {
			// insert (should not happen)
			$sql = "INSERT INTO ".MAIN_DB_PREFIX."oauth_token (service, state, entity)";
			$sql.= " VALUES ('".$this->db->escape($service.($this->keyforprovider?'-'.$this->keyforprovider:''))."', '".$this->db->escape($newstate)."', ".((int) $conf->entity).")";
			$resql = $this->db->query($sql);
		}

		// allow chaining
		return $this;
	}

	/**
	 * {@inheritDoc}
	 */
	public function hasAuthorizationState($service)
	{
		// get state from db
		dol_syslog("hasAuthorizationState service=".$service);

		$sql = "SELECT state FROM ".MAIN_DB_PREFIX."oauth_token";
		$sql .= " WHERE service = '".$this->db->escape($service.($this->keyforprovider?'-'.$this->keyforprovider:''))."'";
		$sql .= " AND entity IN (".getEntity('oauth_token').")";

		$resql = $this->db->query($sql);

		$result = $this->db->fetch_array($resql);

		$states = array();
		$states[$service] = $result['state'];
		$this->states[$service] = $states[$service];

		return is_array($states)
		&& isset($states[$service])
		&& null !== $states[$service];
	}

	/**
	 * {@inheritDoc}
	 */
	public function clearAuthorizationState($service)
	{
		// TODO
		// get previously saved tokens
		//$states = $this->conf->get($this->stateKey);

		if (is_array($this->states) && array_key_exists($service, $this->states)) {
			unset($this->states[$service]);

			// Replace the stored tokens array
			//$this->conf->set($this->stateKey, $states);
		}

		// allow chaining
		return $this;
	}

	/**
	 * {@inheritDoc}
	 */
	public function clearAllAuthorizationStates()
	{
		// TODO
		//$this->conf->remove($this->stateKey);

		// allow chaining
		return $this;
	}

	/**
	 * Return the token
	 *
	 * @return string	String for the tenant used to create the token
	 */
	public function getTenant()
	{
		// Set/Reset tenant now so it will be defined for.
		// TODO We must store it into the table llx_oauth_token
		$this->tenant = getDolGlobalString('OAUTH_MICROSOFT'.($this->keyforprovider ? '-'.$this->keyforprovider : '').'_TENANT');

		return $this->tenant;
	}
}<|MERGE_RESOLUTION|>--- conflicted
+++ resolved
@@ -66,10 +66,6 @@
 	public $date_creation;
 	public $date_modification;
 
-	public $state;
-	public $date_creation;
-	public $date_modification;
-
 
 	/**
 	 * @param 	DoliDB 	$db					Database handler
@@ -113,12 +109,6 @@
 		//var_dump($token);
 		dol_syslog("storeAccessToken service=".$service);
 
-<<<<<<< HEAD
-		include_once DOL_DOCUMENT_ROOT.'/core/lib/security.lib.php';
-		$serializedToken = dolEncrypt(serialize($token));
-
-		$this->tokens[$service] = $token;
-=======
 		$servicepluskeyforprovider = $service;
 		if (!empty($this->keyforprovider)) {
 			// We clean the keyforprovider after the - to be sure it is not present
@@ -129,7 +119,6 @@
 
 		include_once DOL_DOCUMENT_ROOT.'/core/lib/security.lib.php';
 		$serializedToken = serialize($tokenobj);
->>>>>>> 18733716
 
 		if (!is_array($this->tokens)) {
 			$this->tokens = array();
@@ -157,11 +146,7 @@
 		} else {
 			// save
 			$sql = "INSERT INTO ".MAIN_DB_PREFIX."oauth_token (service, token, entity, datec)";
-<<<<<<< HEAD
-			$sql .= " VALUES ('".$this->db->escape($service.($this->keyforprovider?'-'.$this->keyforprovider:''))."', '".$this->db->escape($serializedToken)."', ".((int) $conf->entity).", ";
-=======
 			$sql .= " VALUES ('".$this->db->escape($servicepluskeyforprovider)."', '".$this->db->escape(dolEncrypt($serializedToken))."', ".((int) $conf->entity).", ";
->>>>>>> 18733716
 			$sql .= " '".$this->db->idate(dol_now())."'";
 			$sql .= ")";
 			$resql = $this->db->query($sql);
@@ -186,10 +171,6 @@
 		// get from db
 		dol_syslog("hasAccessToken service=".$service);
 
-<<<<<<< HEAD
-		$sql = "SELECT token, datec, tms, state FROM ".MAIN_DB_PREFIX."oauth_token";
-		$sql .= " WHERE service = '".$this->db->escape($service.(empty($this->keyforprovider) ? '' : '-'.$this->keyforprovider))."'";
-=======
 		$servicepluskeyforprovider = $service;
 		if (!empty($this->keyforprovider)) {
 			// We clean the keyforprovider after the - to be sure it is not present
@@ -200,7 +181,6 @@
 
 		$sql = "SELECT token, datec, tms, state FROM ".MAIN_DB_PREFIX."oauth_token";
 		$sql .= " WHERE service = '".$this->db->escape($servicepluskeyforprovider)."'";
->>>>>>> 18733716
 		$sql .= " AND entity IN (".getEntity('oauth_token').")";
 		$resql = $this->db->query($sql);
 		if (! $resql) {
@@ -209,22 +189,14 @@
 		$result = $this->db->fetch_array($resql);
 		if ($result) {
 			include_once DOL_DOCUMENT_ROOT.'/core/lib/security.lib.php';
-<<<<<<< HEAD
-			$token = unserialize(dolDecrypt($result['token']));
-=======
 			$tokenobj = unserialize(dolDecrypt($result['token']));
 			$this->token = dolDecrypt($result['token']);
->>>>>>> 18733716
 			$this->date_creation = $this->db->jdate($result['datec']);
 			$this->date_modification = $this->db->jdate($result['tms']);
 			$this->state = $result['state'];
 		} else {
-<<<<<<< HEAD
-			$token = '';
-=======
 			$tokenobj = '';
 			$this->token = '';
->>>>>>> 18733716
 			$this->date_creation = null;
 			$this->date_modification = null;
 			$this->state = '';
