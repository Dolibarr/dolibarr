<?php
/*
 * Copyright (C) 2015       Frederic France      <frederic.france@free.fr>
 *
 * This program is free software; you can redistribute it and/or modify
 * it under the terms of the GNU General Public License as published by
 * the Free Software Foundation; either version 3 of the License, or
 * (at your option) any later version.
 *
 * This program is distributed in the hope that it will be useful,
 * but WITHOUT ANY WARRANTY; without even the implied warranty of
 * MERCHANTABILITY or FITNESS FOR A PARTICULAR PURPOSE.  See the
 * GNU General Public License for more details.
 *
 * You should have received a copy of the GNU General Public License
 * along with this program. If not, see <https://www.gnu.org/licenses/>.
 */

/**
 *      \file       htdocs/includes/OAuth/Common/Storage/DoliStorage.php
 *      \ingroup    oauth
 *      \brief      Dolibarr token storage class
 */

namespace OAuth\Common\Storage;

use OAuth\Common\Token\TokenInterface;
use OAuth\Common\Storage\Exception\TokenNotFoundException;
use OAuth\Common\Storage\Exception\AuthorizationStateNotFoundException;
use DoliDB;



/**
 * Class to manage storage of OAUTH2 in Dolibarr
 */
class DoliStorage implements TokenStorageInterface
{
	/**
	 * @var DoliDB Database handler
	 */
	protected $db;

	/**
	 * @var object|TokenInterface
	 */
	protected $tokens;

	/**
	 * @var string Error code (or message)
	 */
	public $error;
	/**
	 * @var string[] Several error codes (or messages)
	 */
	public $errors = array();

	private $key;
	//private $stateKey;
	private $keyforprovider;
	public $token;
	private $tenant;

	public $state;
	public $date_creation;
	public $date_modification;

	public $userid;		// ID of user for user specific OAuth entries


	/**
	 * @param 	DoliDB 	$db					Database handler
	 * @param 	\Conf 	$notused			Conf object (not used as parameter, used with global $conf)
	 * @param	string	$keyforprovider		Key to manage several providers of the same type. For example 'abc' will be added to 'Google' to defined storage key.
	 * @param	string	$tenant				Value of tenant if used
	 */
<<<<<<< HEAD
	public function __construct(DoliDB $db, \Conf $notused, $keyforprovider = '')
=======
	public function __construct(DoliDB $db, \Conf $conf, $keyforprovider = '', $tenant = '')
>>>>>>> b37773cf
	{
		$this->db = $db;
		$this->keyforprovider = $keyforprovider;
		$this->token = '';
		$this->tokens = array();
		$this->states = array();
		$this->tenant = $tenant;
		//$this->key = $key;
		//$this->stateKey = $stateKey;
	}

	/**
	 * {@inheritDoc}
	 */
	public function retrieveAccessToken($service)
	{
		dol_syslog("retrieveAccessToken service=".$service);

		if ($this->hasAccessToken($service)) {
			return $this->tokens[$service];
		}

		throw new TokenNotFoundException('Token not found in db, are you sure you stored it?');
	}

	/**
	 * {@inheritDoc}
	 */
	public function storeAccessToken($service, TokenInterface $tokenobj)
	{
		global $conf;

		//var_dump("storeAccessToken");
		//var_dump($token);
		dol_syslog(__METHOD__." storeAccessToken service=".$service);

		$servicepluskeyforprovider = $service;
		if (!empty($this->keyforprovider)) {
			// We clean the keyforprovider after the - to be sure it is not present
			$servicepluskeyforprovider = preg_replace('/\-'.preg_quote($this->keyforprovider, '/').'$/', '', $servicepluskeyforprovider);
			// Now we add the keyforprovider
			$servicepluskeyforprovider .= '-'.$this->keyforprovider;
		}

		include_once DOL_DOCUMENT_ROOT.'/core/lib/security.lib.php';
		$serializedToken = serialize($tokenobj);

		if (!is_array($this->tokens)) {
			$this->tokens = array();
		}

		$this->tokens[$service] = $tokenobj;

		$sql = "SELECT rowid FROM ".MAIN_DB_PREFIX."oauth_token";
		$sql .= " WHERE service = '".$this->db->escape($servicepluskeyforprovider)."'";
		$sql .= " AND entity IN (".getEntity('oauth_token').")";
		$resql = $this->db->query($sql);
		if (! $resql) {
			dol_print_error($this->db);
		}
		$obj = $this->db->fetch_array($resql);
		if ($obj) {
			// update
			$sql = "UPDATE ".MAIN_DB_PREFIX."oauth_token";
			$sql .= " SET token = '".$this->db->escape(dolEncrypt($serializedToken))."'";
			$sql .= " WHERE rowid = ".((int) $obj['rowid']);
			$resql = $this->db->query($sql);
			if (!$resql) {
				dol_print_error($this->db);
			}
		} else {
			// save
			$sql = "INSERT INTO ".MAIN_DB_PREFIX."oauth_token (service, token, entity, datec)";
			$sql .= " VALUES ('".$this->db->escape($servicepluskeyforprovider)."', '".$this->db->escape(dolEncrypt($serializedToken))."', ".((int) $conf->entity).", ";
			$sql .= "'".$this->db->idate(dol_now())."'";
			$sql .= ")";
			$resql = $this->db->query($sql);
			if (!$resql) {
				dol_print_error($this->db);
			}
		}
		//print $sql;

		// allow chaining
		return $this;
	}

	/**
	 * 	Load token and other data from a $service
	 *  Note: Token load are cumulated into array ->tokens when other properties are erased by last loaded token.
	 *
	 *  @return void
	 */
	public function hasAccessToken($service)
	{
		// get from db
		dol_syslog("hasAccessToken service=".$service);

		$servicepluskeyforprovider = $service;
		if (!empty($this->keyforprovider)) {
			// We clean the keyforprovider after the - to be sure it is not present
			$servicepluskeyforprovider = preg_replace('/\-'.preg_quote($this->keyforprovider, '/').'$/', '', $servicepluskeyforprovider);
			// Now we add the keyforprovider
			$servicepluskeyforprovider .= '-'.$this->keyforprovider;
		}

		$sql = "SELECT token, datec, tms, state FROM ".MAIN_DB_PREFIX."oauth_token";
		$sql .= " WHERE service = '".$this->db->escape($servicepluskeyforprovider)."'";
		$sql .= " AND entity IN (".getEntity('oauth_token').")";
		$resql = $this->db->query($sql);
		if (! $resql) {
			dol_print_error($this->db);
		}
		$result = $this->db->fetch_array($resql);
		if ($result) {
			include_once DOL_DOCUMENT_ROOT.'/core/lib/security.lib.php';
			$tokenobj = unserialize(dolDecrypt($result['token']));
			$this->token = dolDecrypt($result['token']);
			$this->date_creation = $this->db->jdate($result['datec']);
			$this->date_modification = $this->db->jdate($result['tms']);
			$this->state = $result['state'];
		} else {
			$tokenobj = '';
			$this->token = '';
			$this->date_creation = null;
			$this->date_modification = null;
			$this->state = '';
		}

		$this->tokens[$service] = $tokenobj;

		return is_array($this->tokens)
		&& isset($this->tokens[$service])
		&& $this->tokens[$service] instanceof TokenInterface;
	}

	/**
	 * {@inheritDoc}
	 */
	public function clearToken($service)
	{
		dol_syslog("clearToken service=".$service);

		// TODO
		// get previously saved tokens
		//$tokens = $this->retrieveAccessToken($service);

		//if (is_array($tokens) && array_key_exists($service, $tokens)) {
		//    unset($tokens[$service]);

		$servicepluskeyforprovider = $service.($this->keyforprovider ? '-'.$this->keyforprovider : '');

		$sql = "DELETE FROM ".MAIN_DB_PREFIX."oauth_token";
		$sql .= " WHERE service = '".$this->db->escape($servicepluskeyforprovider)."'";
		$sql .= " AND entity IN (".getEntity('oauth_token').")";
		if (!empty($this->userid)) {
			$sql .= " AND fk_user = ".((int) $this->userid);
		}
		$resql = $this->db->query($sql);
		//}

		// allow chaining
		return $this;
	}

	/**
	 * {@inheritDoc}
	 */
	public function clearAllTokens()
	{
		// TODO Remove token using a loop on each $service
		/*
		$servicepluskeyforprovider = $service;
		if (!empty($this->keyforprovider)) {
			// We clean the keyforprovider after the - to be sure it is not present
			$servicepluskeyforprovider = preg_replace('/\-'.preg_quote($this->keyforprovider, '/').'$/', '', $servicepluskeyforprovider);
			// Now we add the keyforprovider
			$servicepluskeyforprovider .= '-'.$this->keyforprovider;
		}
		*/

		// allow chaining
		return $this;
	}

	/**
	 * {@inheritDoc}
	 */
	public function retrieveAuthorizationState($service)
	{
		if ($this->hasAuthorizationState($service)) {
			return $this->states[$service];
		}

		dol_syslog('State not found in db, are you sure you stored it?', LOG_WARNING);
		throw new AuthorizationStateNotFoundException('State not found in db, are you sure you stored it?');
	}

	/**
	 * {@inheritDoc}
	 */
	public function storeAuthorizationState($service, $state)
	{
		global $conf;

		dol_syslog("storeAuthorizationState service=".$service." state=".$state);

		if (!isset($this->states) || !is_array($this->states)) {
			$this->states = array();
		}

		//$states[$service] = $state;
		$this->states[$service] = $state;

		//$newstate = preg_replace('/\-.*$/', '', $state);
		$newstate = $state;
		$servicepluskeyforprovider = $service.($this->keyforprovider ? '-'.$this->keyforprovider : '');

		$sql = "SELECT rowid FROM ".MAIN_DB_PREFIX."oauth_token";
		$sql .= " WHERE service = '".$this->db->escape($servicepluskeyforprovider)."'";
		$sql .= " AND entity IN (".getEntity('oauth_token').")";
		$resql = $this->db->query($sql);
		if (! $resql) {
			dol_print_error($this->db);
		}
		$obj = $this->db->fetch_array($resql);
		if ($obj) {
			// update
			$sql = "UPDATE ".MAIN_DB_PREFIX."oauth_token";
			$sql .= " SET state = '".$this->db->escape($newstate)."'";
			$sql .= " WHERE rowid = ".((int) $obj['rowid']);
			$resql = $this->db->query($sql);
		} else {
			// insert (should not happen)
			$sql = "INSERT INTO ".MAIN_DB_PREFIX."oauth_token (service, state, entity, datec)";
			$sql .= " VALUES ('".$this->db->escape($servicepluskeyforprovider)."', '".$this->db->escape($newstate)."', ".((int) $conf->entity).", ";
			$sql .= "'".$this->db->idate(dol_now())."'";
			$sql .= ")";
			$resql = $this->db->query($sql);
		}

		// allow chaining
		return $this;
	}

	/**
	 * {@inheritDoc}
	 */
	public function hasAuthorizationState($service)
	{
		// get state from db
		dol_syslog("hasAuthorizationState service=".$service);

		$servicepluskeyforprovider = $service.($this->keyforprovider ? '-'.$this->keyforprovider : '');

		$sql = "SELECT state FROM ".MAIN_DB_PREFIX."oauth_token";
		$sql .= " WHERE service = '".$this->db->escape($servicepluskeyforprovider)."'";
		$sql .= " AND entity IN (".getEntity('oauth_token').")";

		$resql = $this->db->query($sql);

		$result = $this->db->fetch_array($resql);

		$states = array();
		$states[$service] = $result['state'];
		$this->states[$service] = $states[$service];

		return is_array($states)
		&& isset($states[$service])
		&& null !== $states[$service];
	}

	/**
	 * {@inheritDoc}
	 */
	public function clearAuthorizationState($service)
	{
		// TODO
		// get previously saved tokens

		if (is_array($this->states) && array_key_exists($service, $this->states)) {
			unset($this->states[$service]);
		}

		// allow chaining
		return $this;
	}

	/**
	 * {@inheritDoc}
	 */
	public function clearAllAuthorizationStates()
	{
		// TODO

		// allow chaining
		return $this;
	}

	/**
	 * Return the token
	 *
	 * @return string	String for the tenant used to create the token
	 */
	public function getTenant()
	{
		// Set/Reset tenant now so it will be defined for.
		// TODO We must store it into the table llx_oauth_token
		//$this->tenant = getDolGlobalString('OAUTH_MICROSOFT'.($this->keyforprovider ? '-'.$this->keyforprovider : '').'_TENANT');

		return $this->tenant;
	}

	/**
	 * Return the keyforprovider
	 *
	 * @return string	String for the accurate key provider identification
	 */
	public function getKeyForProvider()
	{
		return $this->keyforprovider;
	}
}<|MERGE_RESOLUTION|>--- conflicted
+++ resolved
@@ -74,11 +74,7 @@
 	 * @param	string	$keyforprovider		Key to manage several providers of the same type. For example 'abc' will be added to 'Google' to defined storage key.
 	 * @param	string	$tenant				Value of tenant if used
 	 */
-<<<<<<< HEAD
-	public function __construct(DoliDB $db, \Conf $notused, $keyforprovider = '')
-=======
-	public function __construct(DoliDB $db, \Conf $conf, $keyforprovider = '', $tenant = '')
->>>>>>> b37773cf
+	public function __construct(DoliDB $db, \Conf $notused, $keyforprovider = '', $tenant = '')
 	{
 		$this->db = $db;
 		$this->keyforprovider = $keyforprovider;
