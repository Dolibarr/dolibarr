<?php
/* Copyright (C) 2011	   Dimitri Mouillard	<dmouillard@teclib.com>
 * Copyright (C) 2012-2015 Laurent Destailleur	<eldy@users.sourceforge.net>
 * Copyright (C) 2012	   Regis Houssin		<regis.houssin@capnetworks.com>
 * Copyright (C) 2013	   Juanjo Menent		<jmenent@2byte.es>
 * Copyright (C) 2014	   Ferran Marcet		<fmarcet@2byte.es>
 *
 * This program is free software; you can redistribute it and/or modify
 * it under the terms of the GNU General Public License as published by
 * the Free Software Foundation; either version 3 of the License, orwrite
 * (at your option) any later version.
 *
 * This program is distributed in the hope that it will be useful,
 * but WITHOUT ANY WARRANTY; without even the implied warranty of
 * MERCHANTABILITY or FITNESS FOR A PARTICULAR PURPOSE.  See the
 * GNU General Public License for more details.
 *
 * You should have received a copy of the GNU General Public License
 * along with this program. If not, see <http://www.gnu.org/licenses/>.
 */

/**
 *   	\file       htdocs/holiday/card.php
 *		\ingroup    holiday
 *		\brief      Form and file creation of paid holiday.
 */

require('../main.inc.php');
require_once DOL_DOCUMENT_ROOT.'/core/class/html.form.class.php';
require_once DOL_DOCUMENT_ROOT.'/user/class/usergroup.class.php';
require_once DOL_DOCUMENT_ROOT.'/core/class/html.formfile.class.php';
require_once DOL_DOCUMENT_ROOT.'/core/class/CMailFile.class.php';
require_once DOL_DOCUMENT_ROOT.'/core/class/html.formmail.class.php';
require_once DOL_DOCUMENT_ROOT.'/core/lib/date.lib.php';
require_once DOL_DOCUMENT_ROOT.'/core/lib/holiday.lib.php';
require_once DOL_DOCUMENT_ROOT.'/holiday/common.inc.php';

// Get parameters
$myparam = GETPOST("myparam");
$action=GETPOST('action', 'alpha');
$id=GETPOST('id', 'int');
$userid = GETPOST('userid')?GETPOST('userid'):$user->id;

// Protection if external user
if ($user->societe_id > 0) accessforbidden();

$now=dol_now();


/*
 * Actions
 */

// If create a request
if ($action == 'create')
{
	$cp = new Holiday($db);

    // If no right to create a request
    if (($userid == $user->id && empty($user->rights->holiday->write)) || ($userid != $user->id && empty($user->rights->holiday->write_all)))
    {
    	$error++;
    	setEventMessages($langs->trans('CantCreateCP'), null, 'errors');
    	$action='request';
    }

    if (! $error)
    {
    	$db->begin();

	    $date_debut = dol_mktime(0, 0, 0, GETPOST('date_debut_month'), GETPOST('date_debut_day'), GETPOST('date_debut_year'));
	    $date_fin = dol_mktime(0, 0, 0, GETPOST('date_fin_month'), GETPOST('date_fin_day'), GETPOST('date_fin_year'));
	    $date_debut_gmt = dol_mktime(0, 0, 0, GETPOST('date_debut_month'), GETPOST('date_debut_day'), GETPOST('date_debut_year'), 1);
	    $date_fin_gmt = dol_mktime(0, 0, 0, GETPOST('date_fin_month'), GETPOST('date_fin_day'), GETPOST('date_fin_year'), 1);
	    $starthalfday=GETPOST('starthalfday');
	    $endhalfday=GETPOST('endhalfday');
	    $type=GETPOST('type');
	    $halfday=0;
	    if ($starthalfday == 'afternoon' && $endhalfday == 'morning') $halfday=2;
	    else if ($starthalfday == 'afternoon') $halfday=-1;
	    else if ($endhalfday == 'morning') $halfday=1;

	    $valideur = GETPOST('valideur');
	    $description = trim(GETPOST('description'));
	    $userID = GETPOST('userID');

<<<<<<< HEAD
    	// If no type
=======
        // If no type
>>>>>>> dc438792
	    if ($type <= 0)
	    {
	        setEventMessages($langs->trans("ErrorFieldRequired", $langs->transnoentitiesnoconv("Type")), null, 'errors');
	        $error++;
	        $action='create';
	    }
	    
	    // If no start date
	    if (empty($date_debut))
	    {
	        header('Location: card.php?action=request&error=nodatedebut');
	        exit;
	    }
	    // If no end date
	    if (empty($date_fin))
	    {
	        header('Location: card.php?action=request&error=nodatefin');
	        exit;
	    }
	    // If start date after end date
	    if ($date_debut > $date_fin)
	    {
	        header('Location: card.php?action=request&error=datefin');
	        exit;
	    }

	    // Check if there is already holiday for this period
	    $verifCP = $cp->verifDateHolidayCP($userID, $date_debut, $date_fin, $halfday);
	    if (! $verifCP)
	    {
	        header('Location: card.php?action=request&error=alreadyCP');
	        exit;
	    }

	    // If there is no Business Days within request 
	    $nbopenedday=num_open_day($date_debut_gmt, $date_fin_gmt, 0, 1, $halfday);
	    if($nbopenedday < 0.5)
	    {
	        header('Location: card.php?action=request&error=DureeHoliday');
	        exit;
	    }

	    // If no validator designated
	    if ($valideur < 1)
	    {
	        setEventMessages($langs->transnoentitiesnoconv('InvalidValidatorCP'), null, 'errors');
	        $error++;
	    }

	    $result = 0;

	    $result = 0;
	    
	    if (! $error)
	    {
    	    $cp->fk_user = $userid;
    	    $cp->description = $description;
    	    $cp->date_debut = $date_debut;
    	    $cp->date_fin = $date_fin;
    	    $cp->fk_validator = $valideur;
    		$cp->halfday = $halfday;
    		$cp->fk_type = $type;
    
    		$result = $cp->create($user);
	    }
	    
	    // If no SQL error we redirect to the request card
	    if (! $error && $result > 0)
	    {
			$db->commit();

	    	header('Location: card.php?id='.$result);
	        exit;
	    }
	    else
		{
	    	$db->rollback();
	    }
    }
}

if ($action == 'update')
{
	$date_debut = dol_mktime(0, 0, 0, GETPOST('date_debut_month'), GETPOST('date_debut_day'), GETPOST('date_debut_year'));
	$date_fin = dol_mktime(0, 0, 0, GETPOST('date_fin_month'), GETPOST('date_fin_day'), GETPOST('date_fin_year'));
	$date_debut_gmt = dol_mktime(0, 0, 0, GETPOST('date_debut_month'), GETPOST('date_debut_day'), GETPOST('date_debut_year'), 1);
	$date_fin_gmt = dol_mktime(0, 0, 0, GETPOST('date_fin_month'), GETPOST('date_fin_day'), GETPOST('date_fin_year'), 1);
	$starthalfday=GETPOST('starthalfday');
	$endhalfday=GETPOST('endhalfday');
	$halfday=0;
	if ($starthalfday == 'afternoon' && $endhalfday == 'morning') $halfday=2;
	else if ($starthalfday == 'afternoon') $halfday=-1;
	else if ($endhalfday == 'morning') $halfday=1;

    // If no right to modify a request 
    if (! $user->rights->holiday->write)
    {
        header('Location: card.php?action=request&error=CantUpdate');
        exit;
    }

    $cp = new Holiday($db);
    $cp->fetch($_POST['holiday_id']);

	$canedit=(($user->id == $cp->fk_user && $user->rights->holiday->write) || ($user->id != $cp->fk_user && $user->rights->holiday->write_all));

	// If under validation
    if ($cp->statut == 1)
    {
        // If this is the requestor or has read/write rights
        if ($canedit)
        {
            $valideur = $_POST['valideur'];
            $description = trim($_POST['description']);

            // If no start date
            if (empty($_POST['date_debut_'])) {
                header('Location: card.php?id='.$_POST['holiday_id'].'&action=edit&error=nodatedebut');
                exit;
            }

            // If no end date
            if (empty($_POST['date_fin_'])) {
                header('Location: card.php?id='.$_POST['holiday_id'].'&action=edit&error=nodatefin');
                exit;
            }

            // If start date after end date
            if ($date_debut > $date_fin) {
                header('Location: card.php?id='.$_POST['holiday_id'].'&action=edit&error=datefin');
                exit;
            }

            // If no validator designated
            if ($valideur < 1) {
                header('Location: card.php?id='.$_POST['holiday_id'].'&action=edit&error=Valideur');
                exit;
            }

            // If there is no Business Days within request
            $nbopenedday=num_open_day($date_debut_gmt, $date_fin_gmt, 0, 1, $halfday);
            if ($nbopenedday < 0.5)
            {
                header('Location: card.php?id='.$_POST['holiday_id'].'&action=edit&error=DureeHoliday');
                exit;
            }

            $cp->description = $description;
            $cp->date_debut = $date_debut;
            $cp->date_fin = $date_fin;
            $cp->fk_validator = $valideur;
			$cp->halfday = $halfday;

			// Update
			$verif = $cp->update($user->id);
            if ($verif > 0)
            {
                header('Location: card.php?id='.$_POST['holiday_id']);
                exit;
            }
            else
           {
                // Otherwise we display the request form with the SQL error message
                header('Location: card.php?id='.$_POST['holiday_id'].'&action=edit&error=SQL_Create&msg='.$cp->error);
                exit;
            }
        }
    } else {
        header('Location: card.php?id='.$_POST['holiday_id']);
        exit;
    }
}

// If delete of request
if ($action == 'confirm_delete' && GETPOST('confirm') == 'yes' && $user->rights->holiday->delete)
{
	$error=0;

	$db->begin();

	$cp = new Holiday($db);
	$cp->fetch($id);

	$canedit=(($user->id == $cp->fk_user && $user->rights->holiday->write) || ($user->id != $cp->fk_user && $user->rights->holiday->write_all));

    // If this is a rough draft
	if ($cp->statut == 1 || $cp->statut == 3)
	{
		// Si l'utilisateur à le droit de lire cette demande, il peut la supprimer
		if ($canedit)
		{
			$result=$cp->delete($id);
		}
		else
		{
			$error = $langs->trans('ErrorCantDeleteCP');
		}
	}

	if (! $error)
	{
		$db->commit();
		header('Location: list.php');
		exit;
	}
	else
	{
		$db->rollback();
	}
}

// Si envoi de la demande
if ($action == 'confirm_send')
{
    $cp = new Holiday($db);
    $cp->fetch($id);

    $canedit=(($user->id == $cp->fk_user && $user->rights->holiday->write) || ($user->id != $cp->fk_user && $user->rights->holiday->write_all));
    
    // Si brouillon et créateur
    if($cp->statut == 1 && $canedit)
    {
        $cp->statut = 2;

        $verif = $cp->update($user->id);

        // Si pas d'erreur SQL on redirige vers la fiche de la demande
        if ($verif > 0)
        {
            // To
            $destinataire = new User($db);
            $destinataire->fetch($cp->fk_validator);
            $emailTo = $destinataire->email;

            if (!$emailTo)
            {
                header('Location: card.php?id='.$_GET['id']);
                exit;
            }

            // From
            $expediteur = new User($db);
            $expediteur->fetch($cp->fk_user);
            $emailFrom = $expediteur->email;

            // Subject
			$societeName = $conf->global->MAIN_INFO_SOCIETE_NOM;
            if (! empty($conf->global->MAIN_APPLICATION_TITLE)) $societeName = $conf->global->MAIN_APPLICATION_TITLE;

            $subject = $societeName." - ".$langs->transnoentitiesnoconv("HolidaysToValidate");

            // Content
            $message = $langs->transnoentitiesnoconv("Hello")." ".$destinataire->firstname.",\n";
            $message.= "\n";
            $message.= $langs->transnoentities("HolidaysToValidateBody")."\n";

            $delayForRequest = $cp->getConfCP('delayForRequest');
            //$delayForRequest = $delayForRequest * (60*60*24);

            $nextMonth = dol_time_plus_duree($now, $delayForRequest, 'd');

            // Si l'option pour avertir le valideur en cas de délai trop court
            if($cp->getConfCP('AlertValidatorDelay'))
            {
                if($cp->date_debut < $nextMonth)
                {
                    $message.= "\n";
                    $message.= $langs->transnoentities("HolidaysToValidateDelay",$cp->getConfCP('delayForRequest'))."\n";
                }
            }

            // Si l'option pour avertir le valideur en cas de solde inférieur à la demande
            if ($cp->getConfCP('AlertValidatorSolde'))
            {
            	$nbopenedday=num_open_day($cp->date_debut_gmt,$cp->date_fin_gmt,0,1,$cp->halfday);
                if ($nbopenedday > $cp->getCPforUser($cp->fk_user, $cp->fk_type))
                {
                    $message.= "\n";
                    $message.= $langs->transnoentities("HolidaysToValidateAlertSolde")."\n";
                }
            }

            $message.= "\n";
            $message.= "- ".$langs->transnoentitiesnoconv("Name")." : ".dolGetFirstLastname($expediteur->firstname, $expediteur->lastname)."\n";
            $message.= "- ".$langs->transnoentitiesnoconv("Period")." : ".dol_print_date($cp->date_debut,'day')." ".$langs->transnoentitiesnoconv("To")." ".dol_print_date($cp->date_fin,'day')."\n";
            $message.= "- ".$langs->transnoentitiesnoconv("Link")." : ".$dolibarr_main_url_root."/holiday/card.php?id=".$cp->rowid."\n\n";
            $message.= "\n";

            $mail = new CMailFile($subject,$emailTo,$emailFrom,$message);

            // Envoi du mail
            $result=$mail->sendfile();

            if (!$result)
            {
                header('Location: card.php?id='.$_GET['id'].'&error=mail&error_content='.$mail->error);
                exit;
            }
            header('Location: card.php?id='.$_GET['id']);
            exit;
        }
        else
        {
            // Sinon on affiche le formulaire de demande avec le message d'erreur SQL
            header('Location: card.php?id='.$_GET['id'].'&error=SQL_Create&msg='.$cp->error);
            exit;
        }
    }
}


// Si Validation de la demande
if ($action == 'confirm_valid')
{
    $cp = new Holiday($db);
    $cp->fetch($id);

    // Si statut en attente de validation et valideur = utilisateur
    if ($cp->statut == 2 && $user->id == $cp->fk_validator)
    {
        $cp->date_valid = dol_now();
        $cp->fk_user_valid = $user->id;
        $cp->statut = 3;

        $verif = $cp->update($user->id);

        // Si pas d'erreur SQL on redirige vers la fiche de la demande
        if ($verif > 0)
        {
            // Calculcate number of days consummed
            $nbopenedday=num_open_day($cp->date_debut_gmt,$cp->date_fin_gmt,0,1,$cp->halfday);

            $soldeActuel = $cp->getCpforUser($cp->fk_user, $cp->fk_type);
            $newSolde = $soldeActuel - ($nbopenedday * $cp->getConfCP('nbHolidayDeducted'));

            // On ajoute la modification dans le LOG
            $cp->addLogCP($user->id, $cp->fk_user, $langs->transnoentitiesnoconv("Holidays"), $newSolde, $cp->fk_type);

            // Mise à jour du solde
            $cp->updateSoldeCP($cp->fk_user, $newSolde, $cp->fk_type);
<<<<<<< HEAD

=======
            
>>>>>>> dc438792
            // To
            $destinataire = new User($db);
            $destinataire->fetch($cp->fk_user);
            $emailTo = $destinataire->email;

            if (!$emailTo)
            {
                header('Location: card.php?id='.$_GET['id']);
                exit;
            }

            // From
            $expediteur = new User($db);
            $expediteur->fetch($cp->fk_validator);
            $emailFrom = $expediteur->email;

            // Subject
			$societeName = $conf->global->MAIN_INFO_SOCIETE_NOM;
            if (! empty($conf->global->MAIN_APPLICATION_TITLE)) $societeName = $conf->global->MAIN_APPLICATION_TITLE;

            $subject = $societeName." - ".$langs->transnoentitiesnoconv("HolidaysValidated");

            // Content
            $message = $langs->transnoentitiesnoconv("Hello")." ".$destinataire->firstname.",\n";
            $message.= "\n";
            $message.=  $langs->transnoentities("HolidaysValidatedBody", dol_print_date($cp->date_debut,'day'),dol_print_date($cp->date_fin,'day'))."\n";

            $message.= "- ".$langs->transnoentitiesnoconv("ValidatedBy")." : ".dolGetFirstLastname($expediteur->firstname, $expediteur->lastname)."\n";

            $message.= "- ".$langs->transnoentitiesnoconv("Link")." : ".$dolibarr_main_url_root."/holiday/card.php?id=".$cp->rowid."\n\n";
            $message.= "\n";

            $mail = new CMailFile($subject,$emailTo,$emailFrom,$message);

            // Envoi du mail
            $result=$mail->sendfile();

            if(!$result) {
                header('Location: card.php?id='.$_GET['id'].'&error=mail&error_content='.$mail->error);
                exit;
            }

            header('Location: card.php?id='.$_GET['id']);
            exit;
        } else {
            // Sinon on affiche le formulaire de demande avec le message d'erreur SQL
            header('Location: card.php?id='.$_GET['id'].'&error=SQL_Create&msg='.$cp->error);
            exit;
        }

    }

}

if ($action == 'confirm_refuse')
{
    if (! empty($_POST['detail_refuse']))
    {
        $cp = new Holiday($db);
        $cp->fetch($_GET['id']);

        // Si statut en attente de validation et valideur = utilisateur
        if ($cp->statut == 2 && $user->id == $cp->fk_validator)
        {
            $cp->date_refuse = date('Y-m-d H:i:s', time());
            $cp->fk_user_refuse = $user->id;
            $cp->statut = 5;
            $cp->detail_refuse = $_POST['detail_refuse'];

            $verif = $cp->update($user->id);

            // Si pas d'erreur SQL on redirige vers la fiche de la demande
            if ($verif > 0)
            {
                // To
                $destinataire = new User($db);
                $destinataire->fetch($cp->fk_user);
                $emailTo = $destinataire->email;

                if (!$emailTo)
                {
                    header('Location: card.php?id='.$_GET['id']);
                    exit;
                }

                // From
                $expediteur = new User($db);
                $expediteur->fetch($cp->fk_validator);
                $emailFrom = $expediteur->email;

	            // Subject
				$societeName = $conf->global->MAIN_INFO_SOCIETE_NOM;
	            if (! empty($conf->global->MAIN_APPLICATION_TITLE)) $societeName = $conf->global->MAIN_APPLICATION_TITLE;

	            $subject = $societeName." - ".$langs->transnoentitiesnoconv("HolidaysRefused");

                // Content
            	$message = $langs->transnoentitiesnoconv("Hello")." ".$destinataire->firstname.",\n";
	            $message.= "\n";
                $message.= $langs->transnoentities("HolidaysRefusedBody", dol_print_date($cp->date_debut,'day'), dol_print_date($cp->date_fin,'day'))."\n";
                $message.= GETPOST('detail_refuse','alpha')."\n\n";

	            $message.= "- ".$langs->transnoentitiesnoconv("ModifiedBy")." : ".dolGetFirstLastname($expediteur->firstname, $expediteur->lastname)."\n";

	            $message.= "- ".$langs->transnoentitiesnoconv("Link")." : ".$dolibarr_main_url_root."/holiday/card.php?id=".$cp->rowid."\n\n";
                $message.= "\n";

                $mail = new CMailFile($subject,$emailTo,$emailFrom,$message);

                // Envoi du mail
                $result=$mail->sendfile();

                if(!$result) {
                    header('Location: card.php?id='.$_GET['id'].'&error=mail&error_content='.$mail->error);
                    exit;
                }

                header('Location: card.php?id='.$_GET['id']);
                exit;
            } else {
                // Sinon on affiche le formulaire de demande avec le message d'erreur SQL
                header('Location: card.php?id='.$_GET['id'].'&error=SQL_Create&msg='.$cp->error);
                exit;
            }

        }

    } else {
        header('Location: card.php?id='.$_GET['id'].'&error=NoMotifRefuse');
        exit;
    }
}

// Si Validation de la demande
if ($action == 'confirm_cancel' && GETPOST('confirm') == 'yes')
{
    $cp = new Holiday($db);
    $cp->fetch($_GET['id']);

    // Si statut en attente de validation et valideur = utilisateur
    if (($cp->statut == 2 || $cp->statut == 3) && ($user->id == $cp->fk_validator || $user->id == $cp->fk_user))
    {
    	$db->begin();

    	$oldstatus = $cp->statut;
        $cp->date_cancel = dol_now();
        $cp->fk_user_cancel = $user->id;
        $cp->statut = 4;

        $result = $cp->update($user->id);

        if ($result >= 0 && $oldstatus == 3)	// holiday was already validated, status 3, so we must increase back sold
        {
        	// Calculcate number of days consummed
        	$nbopenedday=num_open_day($cp->date_debut_gmt,$cp->date_fin_gmt,0,1,$cp->halfday);

        	$soldeActuel = $cp->getCpforUser($cp->fk_user, $cp->fk_type);
        	$newSolde = $soldeActuel + ($nbopenedday * $cp->getConfCP('nbHolidayDeducted'));

        	// On ajoute la modification dans le LOG
        	$result1=$cp->addLogCP($user->id, $cp->fk_user, $langs->transnoentitiesnoconv("HolidaysCancelation"), $newSolde, $cp->fk_type);

        	// Mise à jour du solde
        	$result2=$cp->updateSoldeCP($cp->fk_user, $newSolde, $cp->fk_type);

        	if ($result1 < 0 || $result2 < 0)
        	{
        		$error = $langs->trans('ErrorCantDeleteCP');
        	}
        }

        if (! $error)
        {
        	$db->commit();
        }
        else
        {
        	$db->rollback();
        }

        // Si pas d'erreur SQL on redirige vers la fiche de la demande
        if (! $error && $result > 0)
        {
            // To
            $destinataire = new User($db);
            $destinataire->fetch($cp->fk_user);
            $emailTo = $destinataire->email;

            if (!$emailTo)
            {
                header('Location: card.php?id='.$_GET['id']);
                exit;
            }

            // From
            $expediteur = new User($db);
            $expediteur->fetch($cp->fk_user_cancel);
            $emailFrom = $expediteur->email;

            // Subject
			$societeName = $conf->global->MAIN_INFO_SOCIETE_NOM;
            if (! empty($conf->global->MAIN_APPLICATION_TITLE)) $societeName = $conf->global->MAIN_APPLICATION_TITLE;

            $subject = $societeName." - ".$langs->transnoentitiesnoconv("HolidaysCanceled");

            // Content
           	$message = $langs->transnoentitiesnoconv("Hello")." ".$destinataire->firstname.",\n";
            $message.= "\n";

            $message.= $langs->transnoentities("HolidaysCanceledBody", dol_print_date($cp->date_debut,'day'), dol_print_date($cp->date_fin,'day'))."\n";
            $message.= "- ".$langs->transnoentitiesnoconv("ModifiedBy")." : ".dolGetFirstLastname($expediteur->firstname, $expediteur->lastname)."\n";

            $message.= "- ".$langs->transnoentitiesnoconv("Link")." : ".$dolibarr_main_url_root."/holiday/card.php?id=".$cp->rowid."\n\n";
            $message.= "\n";

            $mail = new CMailFile($subject,$emailTo,$emailFrom,$message);

            // Envoi du mail
            $result=$mail->sendfile();

            if(!$result)
            {
                header('Location: card.php?id='.$_GET['id'].'&error=mail&error_content='.$mail->error);
                exit;
            }

            header('Location: card.php?id='.$_GET['id']);
            exit;
        }
        else
        {
            // Sinon on affiche le formulaire de demande avec le message d'erreur SQL
            header('Location: card.php?id='.$_GET['id'].'&error=SQL_Create&msg='.$cp->error);
            exit;
        }

    }

}



/*
 * View
 */

$form = new Form($db);
$cp = new Holiday($db);

$listhalfday=array('morning'=>$langs->trans("Morning"),"afternoon"=>$langs->trans("Afternoon"));

llxHeader(array(),$langs->trans('CPTitreMenu'));

if (empty($id) || $action == 'add' || $action == 'request' || $action == 'create')
{
    // Si l'utilisateur n'a pas le droit de faire une demande
    if (($userid == $user->id && empty($user->rights->holiday->write)) || ($userid != $user->id && empty($user->rights->holiday->write_all)))
    {
        $errors[]=$langs->trans('CantCreateCP');
    }
    else
    {
        // Formulaire de demande de congés payés
        print load_fiche_titre($langs->trans('MenuAddCP'), '', 'title_hrm.png');

        // Si il y a une erreur
        if (GETPOST('error')) {

            switch(GETPOST('error')) {
                case 'datefin' :
                    $errors[] = $langs->trans('ErrorEndDateCP');
                    break;
                case 'SQL_Create' :
                    $errors[] = $langs->trans('ErrorSQLCreateCP').' <b>'.htmlentities($_GET['msg']).'</b>';
                    break;
                case 'CantCreate' :
                    $errors[] = $langs->trans('CantCreateCP');
                    break;
                case 'Valideur' :
                    $errors[] = $langs->trans('InvalidValidatorCP');
                    break;
                case 'nodatedebut' :
                    $errors[] = $langs->trans('NoDateDebut');
                    break;
                case 'nodatefin' :
                    $errors[] = $langs->trans('NoDateFin');
                    break;
                case 'DureeHoliday' :
                    $errors[] = $langs->trans('ErrorDureeCP');
                    break;
                case 'alreadyCP' :
                    $errors[] = $langs->trans('alreadyCPexist');
                    break;
            }

	        setEventMessages($errors, null, 'errors');
        }


        $delayForRequest = $cp->getConfCP('delayForRequest');
        //$delayForRequest = $delayForRequest * (60*60*24);

        $nextMonth = dol_time_plus_duree($now, $delayForRequest, 'd');

		print '<script type="text/javascript">
	    function valider()
	    {
    	    if(document.demandeCP.date_debut_.value != "")
    	    {
	           	if(document.demandeCP.date_fin_.value != "")
	           	{
	               if(document.demandeCP.valideur.value != "-1") {
	                 return true;
	               }
	               else {
	                 alert("'.dol_escape_js($langs->transnoentities('InvalidValidatorCP')).'");
	                 return false;
	               }
	            }
	            else
	            {
	              alert("'.dol_escape_js($langs->transnoentities('NoDateFin')).'");
	              return false;
	            }
	        }
	        else
	        {
	           alert("'.dol_escape_js($langs->transnoentities('NoDateDebut')).'");
	           return false;
	        }
       	}
       </script>'."\n";

        // Formulaire de demande
        print '<form method="POST" action="'.$_SERVER['PHP_SELF'].'" onsubmit="return valider()" name="demandeCP">'."\n";
        print '<input type="hidden" name="action" value="create" />'."\n";
        print '<input type="hidden" name="userID" value="'.$userid.'" />'."\n";

        dol_fiche_head();

        $out='';
        $typeleaves=$cp->getTypes(1,1);
    	foreach($typeleaves as $key => $val)
		{
			$nb_type = $cp->getCPforUser($user->id, $val['rowid']);
			$nb_holiday += $nb_type;
			$out .= ' - '.$val['label'].': <strong>'.($nb_type?price2num($nb_type):0).'</strong><br>';
		}
        print $langs->trans('SoldeCPUser', round($nb_holiday,5)).'<br>';
		print $out;

        dol_fiche_end();


        dol_fiche_head();

        //print '<span>'.$langs->trans('DelayToRequestCP',$cp->getConfCP('delayForRequest')).'</span><br /><br />';

        print '<table class="border" width="100%">';
        print '<tbody>';

        // User
        print '<tr>';
        print '<td class="fieldrequired">'.$langs->trans("User").'</td>';
        print '<td>';
        if (empty($user->rights->holiday->write_all))
        {
        	print $form->select_dolusers($userid, 'useridbis', 0, '', 1, '', '', 0, 0, 0, '', 0, '', 'maxwidth300');
        	print '<input type="hidden" name="userid" value="'.$userid.'">';
        }
        else print $form->select_dolusers(GETPOST('userid')?GETPOST('userid'):$user->id,'userid',0,'',0);
        print '</td>';
        print '</tr>';

        // Type
        print '<tr>';
        print '<td class="fieldrequired">'.$langs->trans("Type").'</td>';
        print '<td>';
        $typeleaves=$cp->getTypes(1,-1);
        $arraytypeleaves=array();
        foreach($typeleaves as $key => $val)
        {
        	$labeltoshow = $val['label'];
        	$labeltoshow .= ($val['delay'] > 0 ? ' ('.$langs->trans("NoticePeriod").': '.$val['delay'].' '.$langs->trans("days").')':'');
			$arraytypeleaves[$val['rowid']]=$labeltoshow;
        }
        print $form->selectarray('type', $arraytypeleaves, (GETPOST('type')?GETPOST('type'):''), 1);
        if ($user->admin) print info_admin($langs->trans("YouCanChangeValuesForThisListFromDictionarySetup"),1);
        print '</td>';
        print '</tr>';

        // Date start
        print '<tr>';
        print '<td class="fieldrequired">'.$langs->trans("DateDebCP").' ('.$langs->trans("FirstDayOfHoliday").')</td>';
        print '<td>';
        // Si la demande ne vient pas de l'agenda
        if (! GETPOST('date_debut_')) {
            $form->select_date(-1,'date_debut_');
        } else {
            $tmpdate = dol_mktime(0, 0, 0, GETPOST('date_debut_month'), GETPOST('date_debut_day'), GETPOST('date_debut_year'));
            $form->select_date($tmpdate,'date_debut_');
        }
        print ' &nbsp; &nbsp; ';
        print $form->selectarray('starthalfday', $listhalfday, (GETPOST('starthalfday')?GETPOST('starthalfday'):'morning'));
        print '</td>';
        print '</tr>';

        // Date end
        print '<tr>';
        print '<td class="fieldrequired">'.$langs->trans("DateFinCP").' ('.$langs->trans("LastDayOfHoliday").')</td>';
        print '<td>';
        // Si la demande ne vient pas de l'agenda
        if (! GETPOST('date_fin_')) {
            $form->select_date(-1,'date_fin_');
        } else {
            $tmpdate = dol_mktime(0, 0, 0, GETPOST('date_fin_month'), GETPOST('date_fin_day'), GETPOST('date_fin_year'));
            $form->select_date($tmpdate,'date_fin_');
        }
        print ' &nbsp; &nbsp; ';
        print $form->selectarray('endhalfday', $listhalfday, (GETPOST('endhalfday')?GETPOST('endhalfday'):'afternoon'));
        print '</td>';
        print '</tr>';

        // Approved by
        print '<tr>';
        print '<td class="fieldrequired">'.$langs->trans("ReviewedByCP").'</td>';
        $validator = new UserGroup($db);
        $excludefilter=$user->admin?'':'u.rowid <> '.$user->id;
        $valideurobjects = $validator->listUsersForGroup($excludefilter);
        $valideurarray = array();
        foreach($valideurobjects as $val) $valideurarray[$val->id]=$val->id;
        print '<td>';
        print $form->select_dolusers((GETPOST('valideur')>0?GETPOST('valideur'):$user->fk_user), "valideur", 1, "", 0, $valideurarray, 0, 0, 0, 0, '', 0, '', '', 1);	// By default, hierarchical parent
        print '</td>';
        print '</tr>';

        // Description
        print '<tr>';
        print '<td>'.$langs->trans("DescCP").'</td>';
        print '<td>';
        print '<textarea name="description" class="flat" rows="'.ROWS_3.'" cols="70"></textarea>';
        print '</td>';
        print '</tr>';

        print '</tbody>';
        print '</table>';

        dol_fiche_end();

        print '<div class="center">';
        print '<input type="submit" value="'.$langs->trans("SendRequestCP").'" name="bouton" class="button">';
        print '&nbsp; &nbsp; ';
        print '<input type="button" value="'.$langs->trans("Cancel").'" class="button" onclick="history.go(-1)">';
        print '</div>';

        print '</from>'."\n";
    }
}
else
{
    if ($error)
    {
        print '<div class="tabBar">';
        print $error;
        print '<br /><br /><input type="button" value="'.$langs->trans("ReturnCP").'" class="button" onclick="history.go(-1)" />';
        print '</div>';
    }
    else
    {
        // Affichage de la fiche d'une demande de congés payés
        if ($id > 0)
        {
            $cp->fetch($id);

			$canedit=(($user->id == $cp->fk_user && $user->rights->holiday->write) || ($user->id != $cp->fk_user && $user->rights->holiday->write_all));

            $valideur = new User($db);
            $valideur->fetch($cp->fk_validator);

            $userRequest = new User($db);
            $userRequest->fetch($cp->fk_user);

            //print load_fiche_titre($langs->trans('TitreRequestCP'));

            // Si il y a une erreur
            if (GETPOST('error'))
            {
                switch(GETPOST('error'))
                {
                    case 'datefin' :
                        $errors[] = $langs->transnoentitiesnoconv('ErrorEndDateCP');
                        break;
                    case 'SQL_Create' :
                        $errors[] = $langs->transnoentitiesnoconv('ErrorSQLCreateCP').' '.$_GET['msg'];
                        break;
                    case 'CantCreate' :
                        $errors[] = $langs->transnoentitiesnoconv('CantCreateCP');
                        break;
                    case 'Valideur' :
                        $errors[] = $langs->transnoentitiesnoconv('InvalidValidatorCP');
                        break;
                    case 'nodatedebut' :
                        $errors[] = $langs->transnoentitiesnoconv('NoDateDebut');
                        break;
                    case 'nodatefin' :
                        $errors[] = $langs->transnoentitiesnoconv('NoDateFin');
                        break;
                    case 'DureeHoliday' :
                        $errors[] = $langs->transnoentitiesnoconv('ErrorDureeCP');
                        break;
                    case 'NoMotifRefuse' :
                        $errors[] = $langs->transnoentitiesnoconv('NoMotifRefuseCP');
                        break;
                    case 'mail' :
                        $errors[] = $langs->transnoentitiesnoconv('ErrorMailNotSend')."\n".$_GET['error_content'];
                        break;
                }

	            setEventMessages($errors, null, 'errors');
            }

            // On vérifie si l'utilisateur à le droit de lire cette demande
            if ($canedit)
            {
                if ($action == 'delete')
                {
                    if($user->rights->holiday->delete)
                    {
                        print $form->formconfirm("card.php?id=".$id,$langs->trans("TitleDeleteCP"),$langs->trans("ConfirmDeleteCP"),"confirm_delete", '', 0, 1);
                    }
                }

                // Si envoi en validation
                if ($action == 'sendToValidate' && $cp->statut == 1)
                {
                    print $form->formconfirm("card.php?id=".$id,$langs->trans("TitleToValidCP"),$langs->trans("ConfirmToValidCP"),"confirm_send", '', 1, 1);
                }

                // Si validation de la demande
                if ($action == 'valid')
                {
                    print $form->formconfirm("card.php?id=".$id,$langs->trans("TitleValidCP"),$langs->trans("ConfirmValidCP"),"confirm_valid", '', 1, 1);
                }

                // Si refus de la demande
                if ($action == 'refuse')
                {
                    $array_input = array(array('type'=>"text",'label'=> $langs->trans('DetailRefusCP'),'name'=>"detail_refuse",'size'=>"50",'value'=>""));
                    print $form->formconfirm("card.php?id=".$id."&action=confirm_refuse", $langs->trans("TitleRefuseCP"), $langs->trans('ConfirmRefuseCP'), "confirm_refuse", $array_input, 1, 0);
                }

                // Si annulation de la demande
                if ($action == 'cancel')
                {
                    print $form->formconfirm("card.php?id=".$id,$langs->trans("TitleCancelCP"),$langs->trans("ConfirmCancelCP"),"confirm_cancel", '', 1, 1);
                }

                $head=holiday_prepare_head($cp);


                if ($action == 'edit' && $cp->statut == 1)
                {
                    $edit = true;
                    print '<form method="post" action="'.$_SERVER['PHP_SELF'].'?id='.$id.'">'."\n";
                    print '<input type="hidden" name="action" value="update"/>'."\n";
                    print '<input type="hidden" name="holiday_id" value="'.$id.'" />'."\n";
                }

                dol_fiche_head($head,'card',$langs->trans("CPTitreMenu"),0,'holiday');
                
                print '<table class="border" width="100%">';
                print '<tbody>';

                $linkback='';

                print '<tr>';
                print '<td width="25%">'.$langs->trans("Ref").'</td>';
                print '<td>';
                print $form->showrefnav($cp, 'id', $linkback, 1, 'rowid', 'ref');
                print '</td>';
                print '</tr>';

                print '<td>'.$langs->trans("User").'</td>';
        		print '<td>';
        		print $userRequest->getNomUrl(1);
        		print '</td></tr>';

		        // Type
		        print '<tr>';
		        print '<td>'.$langs->trans("Type").'</td>';
		        print '<td>';
		        $typeleaves=$cp->getTypes(1,-1);
		        print $typeleaves[$cp->fk_type]['label'];
		        print '</td>';
		        print '</tr>';

			    $starthalfday=($cp->halfday == -1 || $cp->halfday == 2)?'afternoon':'morning';
			    $endhalfday=($cp->halfday == 1 || $cp->halfday == 2)?'morning':'afternoon';

                if(!$edit)
                {
                    print '<tr>';
                    print '<td>'.$langs->trans('DateDebCP').' ('.$langs->trans("FirstDayOfHoliday").')</td>';
                    print '<td>'.dol_print_date($cp->date_debut,'day');
			        print ' &nbsp; &nbsp; ';
                    print $langs->trans($listhalfday[$starthalfday]);
                    print '</td>';
                    print '</tr>';
                }
                else
                {
                    print '<tr>';
                    print '<td>'.$langs->trans('DateDebCP').' ('.$langs->trans("FirstDayOfHoliday").')</td>';
                    print '<td>';
                    $form->select_date($cp->date_debut,'date_debut_');
			        print ' &nbsp; &nbsp; ';
        			print $form->selectarray('starthalfday', $listhalfday, (GETPOST('starthalfday')?GETPOST('starthalfday'):$starthalfday));
                    print '</td>';
                    print '</tr>';
                }

                if (!$edit)
                {
                    print '<tr>';
                    print '<td>'.$langs->trans('DateFinCP').' ('.$langs->trans("LastDayOfHoliday").')</td>';
                    print '<td>'.dol_print_date($cp->date_fin,'day');
                    print ' &nbsp; &nbsp; ';
                    print $langs->trans($listhalfday[$endhalfday]);
                    print '</td>';
                    print '</tr>';
                }
                else
                {
                    print '<tr>';
                    print '<td>'.$langs->trans('DateFinCP').' ('.$langs->trans("LastDayOfHoliday").')</td>';
                    print '<td>';
                    $form->select_date($cp->date_fin,'date_fin_');
			        print ' &nbsp; &nbsp; ';
        			print $form->selectarray('endhalfday', $listhalfday, (GETPOST('endhalfday')?GETPOST('endhalfday'):$endhalfday));
                    print '</td>';
                    print '</tr>';
                }
                print '<tr>';
                print '<td>'.$langs->trans('NbUseDaysCP').'</td>';
                print '<td>'.num_open_day($cp->date_debut_gmt, $cp->date_fin_gmt, 0, 1, $cp->halfday).'</td>';
                print '</tr>';

                // Status
                print '<tr>';
                print '<td>'.$langs->trans('StatutCP').'</td>';
                print '<td>'.$cp->getLibStatut(2).'</td>';
                print '</tr>';
                if ($cp->statut == 5)
                {
                	print '<tr>';
                	print '<td>'.$langs->trans('DetailRefusCP').'</td>';
                	print '<td>'.$cp->detail_refuse.'</td>';
                	print '</tr>';
                }

                // Description
                if (!$edit)
                {
                    print '<tr>';
                    print '<td>'.$langs->trans('DescCP').'</td>';
                    print '<td>'.nl2br($cp->description).'</td>';
                    print '</tr>';
                }
                else
                {
                    print '<tr>';
                    print '<td>'.$langs->trans('DescCP').'</td>';
                    print '<td><textarea name="description" class="flat" rows="'.ROWS_3.'" cols="70">'.$cp->description.'</textarea></td>';
                    print '</tr>';
                }

                print '</tbody>';
                print '</table>'."\n";

                print '<br><br>';

				// Info workflow
                print '<table class="border" width="50%">'."\n";
                print '<tbody>';
                print '<tr class="liste_titre">';
                print '<td colspan="2">'.$langs->trans("InfosWorkflowCP").'</td>';
                print '</tr>';

                if (! empty($cp->fk_user_create))
                {
                	$userCreate=new User($db);
                	$userCreate->fetch($cp->fk_user_create);
	                print '<tr>';
	                print '<td>'.$langs->trans('RequestByCP').'</td>';
	                print '<td>'.$userCreate->getNomUrl(1).'</td>';
	                print '</tr>';
                }

                if (!$edit) {
                    print '<tr>';
                    print '<td width="50%">'.$langs->trans('ReviewedByCP').'</td>';
                    print '<td>'.$valideur->getNomUrl(1).'</td>';
                    print '</tr>';
                } else {
                    print '<tr>';
                    print '<td width="50%">'.$langs->trans('ReviewedByCP').'</td>';

			        $validator = new UserGroup($db);
			        $excludefilter=$user->admin?'':'u.rowid <> '.$user->id;
			        $valideurobjects = $validator->listUsersForGroup($excludefilter);
			        $valideurarray = array();
			        foreach($valideurobjects as $val) $valideurarray[$val->id]=$val->id;

                    print '<td>';
        			print $form->select_dolusers($user->fk_user, "valideur", 1, "", 0, $valideurarray);	// By default, hierarchical parent
                    print '</td>';
                    print '</tr>';
                }

                print '<tr>';
                print '<td>'.$langs->trans('DateCreateCP').'</td>';
                print '<td>'.dol_print_date($cp->date_create,'dayhour').'</td>';
                print '</tr>';
                if($cp->statut == 3) {
                    print '<tr>';
                    print '<td>'.$langs->trans('DateValidCP').'</td>';
                    print '<td>'.dol_print_date($cp->date_valid,'dayhour').'</td>';
                    print '</tr>';
                }
                if($cp->statut == 4) {
                    print '<tr>';
                    print '<td>'.$langs->trans('DateCancelCP').'</td>';
                    print '<td>'.dol_print_date($cp->date_cancel,'dayhour').'</td>';
                    print '</tr>';
                }
                if($cp->statut == 5) {
                    print '<tr>';
                    print '<td>'.$langs->trans('DateRefusCP').'</td>';
                    print '<td>'.dol_print_date($cp->date_refuse,'dayhour').'</td>';
                    print '</tr>';
                }
                print '</tbody>';
                print '</table>';

                dol_fiche_end();
                
                if ($action == 'edit' && $cp->statut == 1)
                {
                    print '<div align="center">';
                    if ($canedit && $cp->statut == 1)
                    {
                        print '<input type="submit" value="'.$langs->trans("Save").'" class="button">';
                    }
                    print '</div>';

                    print '</form>';
                }


                if (! $edit)
                {
		            print '<div class="tabsAction">';

                    // Boutons d'actions
                    if ($canedit && $cp->statut == 1)
                    {
                        print '<a href="card.php?id='.$_GET['id'].'&action=edit" class="butAction">'.$langs->trans("EditCP").'</a>';
                    }
                    if ($canedit && $cp->statut == 1)
                    {
                        print '<a href="card.php?id='.$_GET['id'].'&action=sendToValidate" class="butAction">'.$langs->trans("Validate").'</a>';
                    }
                    if ($user->rights->holiday->delete && $cp->statut == 1)	// If draft
                    {
                    	print '<a href="card.php?id='.$_GET['id'].'&action=delete" class="butActionDelete">'.$langs->trans("DeleteCP").'</a>';
                    }

                    if ($user->id == $cp->fk_validator && $cp->statut == 2)
                    {
                        print '<a href="card.php?id='.$_GET['id'].'&action=valid" class="butAction">'.$langs->trans("Approve").'</a>';
                        print '<a href="card.php?id='.$_GET['id'].'&action=refuse" class="butAction">'.$langs->trans("ActionRefuseCP").'</a>';
                    }

                    if (($user->id == $cp->fk_validator || $user->id == $cp->fk_user) && ($cp->statut == 2 || $cp->statut == 3))	// Status validated or approved
                    {
                    	if (($cp->date_debut > dol_now()) || $user->admin) print '<a href="card.php?id='.$_GET['id'].'&action=cancel" class="butAction">'.$langs->trans("ActionCancelCP").'</a>';
                    	else print '<a href="#" class="butActionRefused" title="'.$langs->trans("HolidayStarted").'">'.$langs->trans("ActionCancelCP").'</a>';
                    }

                    print '</div>';
                }

            } else {
                print '<div class="tabBar">';
                print $langs->trans('ErrorUserViewCP');
                print '<br /><br /><input type="button" value="'.$langs->trans("ReturnCP").'" class="button" onclick="history.go(-1)" />';
                print '</div>';
            }

        } else {
            print '<div class="tabBar">';
            print $langs->trans('ErrorIDFicheCP');
            print '<br /><br /><input type="button" value="'.$langs->trans("ReturnCP").'" class="button" onclick="history.go(-1)" />';
            print '</div>';
        }

    }

}

// End of page
llxFooter();

if (is_object($db)) $db->close();<|MERGE_RESOLUTION|>--- conflicted
+++ resolved
@@ -84,11 +84,7 @@
 	    $description = trim(GETPOST('description'));
 	    $userID = GETPOST('userID');
 
-<<<<<<< HEAD
     	// If no type
-=======
-        // If no type
->>>>>>> dc438792
 	    if ($type <= 0)
 	    {
 	        setEventMessages($langs->trans("ErrorFieldRequired", $langs->transnoentitiesnoconv("Type")), null, 'errors');
@@ -429,11 +425,7 @@
 
             // Mise à jour du solde
             $cp->updateSoldeCP($cp->fk_user, $newSolde, $cp->fk_type);
-<<<<<<< HEAD
-
-=======
-            
->>>>>>> dc438792
+
             // To
             $destinataire = new User($db);
             $destinataire->fetch($cp->fk_user);
