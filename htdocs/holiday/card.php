--- conflicted
+++ resolved
@@ -255,15 +255,15 @@
 				$error++;
 			}
 
-<<<<<<< HEAD
 			$approverslist = $object->fetch_users_approver_holiday();
 			if (!in_array($approverid, $approverslist)) {
 				setEventMessages($langs->transnoentitiesnoconv('InvalidValidator'), null, 'errors');
-=======
+				$error++;
+			}
+
 			// Fill array 'array_options' with data from add form
 			$ret = $extrafields->setOptionalsFromPost(null, $object);
 			if ($ret < 0) {
->>>>>>> 5b49021b
 				$error++;
 			}
 
