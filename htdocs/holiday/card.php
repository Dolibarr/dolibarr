<?php
/* Copyright (C) 2011		Dimitri Mouillard	<dmouillard@teclib.com>
 * Copyright (C) 2012-2016	Laurent Destailleur	<eldy@users.sourceforge.net>
 * Copyright (C) 2012-2016	Regis Houssin		<regis.houssin@inodbox.com>
 * Copyright (C) 2013		Juanjo Menent		<jmenent@2byte.es>
 * Copyright (C) 2017		Alexandre Spangaro	<aspangaro@open-dsi.fr>
 * Copyright (C) 2014-2017  Ferran Marcet		<fmarcet@2byte.es>
 * Copyright (C) 2018       Frédéric France     <frederic.france@netlogic.fr>
 * Copyright (C) 2020-2021  Udo Tamm            <dev@dolibit.de>
 *
 * This program is free software; you can redistribute it and/or modify
 * it under the terms of the GNU General Public License as published by
 * the Free Software Foundation; either version 3 of the License, orwrite
 * (at your option) any later version.
 *
 * This program is distributed in the hope that it will be useful,
 * but WITHOUT ANY WARRANTY; without even the implied warranty of
 * MERCHANTABILITY or FITNESS FOR A PARTICULAR PURPOSE.  See the
 * GNU General Public License for more details.
 *
 * You should have received a copy of the GNU General Public License
 * along with this program. If not, see <https://www.gnu.org/licenses/>.
 */

/**
 *   	\file       htdocs/holiday/card.php
 *		\ingroup    holiday
 *		\brief      Form and file creation of paid holiday.
 */

require '../main.inc.php';
require_once DOL_DOCUMENT_ROOT.'/core/class/html.form.class.php';
require_once DOL_DOCUMENT_ROOT.'/user/class/usergroup.class.php';
require_once DOL_DOCUMENT_ROOT.'/core/class/html.formfile.class.php';
require_once DOL_DOCUMENT_ROOT.'/core/class/CMailFile.class.php';
require_once DOL_DOCUMENT_ROOT.'/core/class/html.formmail.class.php';
require_once DOL_DOCUMENT_ROOT.'/core/class/doleditor.class.php';
require_once DOL_DOCUMENT_ROOT.'/core/lib/date.lib.php';
require_once DOL_DOCUMENT_ROOT.'/core/lib/holiday.lib.php';
require_once DOL_DOCUMENT_ROOT.'/holiday/class/holiday.class.php';
require_once DOL_DOCUMENT_ROOT.'/core/class/extrafields.class.php';

// Get parameters
$action = GETPOST('action', 'aZ09');
$cancel = GETPOST('cancel', 'alpha');
$confirm = GETPOST('confirm', 'alpha');

$id = GETPOST('id', 'int');
$ref = GETPOST('ref', 'alpha');
$fuserid = (GETPOST('fuserid', 'int') ?GETPOST('fuserid', 'int') : $user->id);

// Load translation files required by the page
$langs->loadLangs(array("other", "holiday", "mails", "trips"));

$error = 0;

$now = dol_now();

$childids = $user->getAllChildIds(1);

$morefilter = '';
if (!empty($conf->global->HOLIDAY_HIDE_FOR_NON_SALARIES)) {
	$morefilter = 'AND employee = 1';
}

$object = new Holiday($db);

$extrafields = new ExtraFields($db);

// fetch optionals attributes and labels
$extrafields->fetch_name_optionals_label($object->table_element);

if (($id > 0) || $ref) {
	$object->fetch($id, $ref);

	// Check current user can read this leave request
	$canread = 0;
	if (!empty($user->rights->holiday->readall)) {
		$canread = 1;
	}
	if (!empty($user->rights->holiday->read) && in_array($object->fk_user, $childids)) {
		$canread = 1;
	}
	if (!$canread) {
		accessforbidden();
	}
}

// Initialize technical object to manage hooks of page. Note that conf->hooks_modules contains array of hook context
$hookmanager->initHooks(array('holidaycard', 'globalcard'));

$cancreate = 0;

if (!empty($conf->global->MAIN_USE_ADVANCED_PERMS) && !empty($user->rights->holiday->writeall_advance)) {
	$cancreate = 1;
}
if (!empty($user->rights->holiday->write) && in_array($fuserid, $childids)) {
	$cancreate = 1;
}

$candelete = 0;
if (!empty($user->rights->holiday->delete)) {
	$candelete = 1;
}
if ($object->statut == Holiday::STATUS_DRAFT && $user->rights->holiday->write && in_array($object->fk_user, $childids)) {
	$candelete = 1;
}

// Protection if external user
if ($user->socid) {
	$socid = $user->socid;
}
$result = restrictedArea($user, 'holiday', $object->id, 'holiday');


/*
 * Actions
 */

$parameters = array('socid' => $socid);
$reshook = $hookmanager->executeHooks('doActions', $parameters, $object, $action); // Note that $action and $object may have been modified by some hooks
if ($reshook < 0) {
	setEventMessages($hookmanager->error, $hookmanager->errors, 'errors');
}

if (empty($reshook)) {
	if ($cancel) {
		if (!empty($backtopage)) {
			header("Location: ".$backtopage);
			exit;
		}
		$action = '';
	}

	// Add leave request
	if ($action == 'add') {
		// If no right to create a request
		if (!$cancreate) {
			$error++;
			setEventMessages($langs->trans('CantCreateCP'), null, 'errors');
			$action = 'create';
		}

		if (!$error) {
			$object = new Holiday($db);

			$db->begin();

			$date_debut = dol_mktime(0, 0, 0, GETPOST('date_debut_month'), GETPOST('date_debut_day'), GETPOST('date_debut_year'));
			$date_fin = dol_mktime(0, 0, 0, GETPOST('date_fin_month'), GETPOST('date_fin_day'), GETPOST('date_fin_year'));
			$date_debut_gmt = dol_mktime(0, 0, 0, GETPOST('date_debut_month'), GETPOST('date_debut_day'), GETPOST('date_debut_year'), 1);
			$date_fin_gmt = dol_mktime(0, 0, 0, GETPOST('date_fin_month'), GETPOST('date_fin_day'), GETPOST('date_fin_year'), 1);
			$starthalfday = GETPOST('starthalfday');
			$endhalfday = GETPOST('endhalfday');
			$type = GETPOST('type');
			$halfday = 0;
			if ($starthalfday == 'afternoon' && $endhalfday == 'morning') {
				$halfday = 2;
			} elseif ($starthalfday == 'afternoon') {
				$halfday = -1;
			} elseif ($endhalfday == 'morning') {
				$halfday = 1;
			}

			$approverid = GETPOST('valideur', 'int');
			$description = trim(GETPOST('description', 'restricthtml'));

			// Check that leave is for a user inside the hierarchy or advanced permission for all is set
			if (empty($conf->global->MAIN_USE_ADVANCED_PERMS)) {
				if (empty($user->rights->holiday->write)) {
					$error++;
					setEventMessages($langs->trans("NotEnoughPermissions"), null, 'errors');
				} elseif (!in_array($fuserid, $childids)) {
					$error++;
					setEventMessages($langs->trans("UserNotInHierachy"), null, 'errors');
					$action = 'create';
				}
			} else {
				if (empty($user->rights->holiday->write) && empty($user->rights->holiday->writeall_advance)) {
					$error++;
					setEventMessages($langs->trans("NotEnoughPermissions"), null, 'errors');
				} elseif (empty($user->rights->holiday->writeall_advance) && !in_array($fuserid, $childids)) {
					$error++;
					setEventMessages($langs->trans("UserNotInHierachy"), null, 'errors');
					$action = 'create';
				}
			}

			// If no type
			if ($type <= 0) {
				setEventMessages($langs->trans("ErrorFieldRequired", $langs->transnoentitiesnoconv("Type")), null, 'errors');
				$error++;
				$action = 'create';
			}

			// If no start date
			if (empty($date_debut)) {
				setEventMessages($langs->trans("NoDateDebut"), null, 'errors');
				$error++;
				$action = 'create';
			}
			// If no end date
			if (empty($date_fin)) {
				setEventMessages($langs->trans("NoDateFin"), null, 'errors');
				$error++;
				$action = 'create';
			}
			// If start date after end date
			if ($date_debut > $date_fin) {
				setEventMessages($langs->trans("ErrorEndDateCP"), null, 'errors');
				$error++;
				$action = 'create';
			}

			// Check if there is already holiday for this period
			$verifCP = $object->verifDateHolidayCP($fuserid, $date_debut, $date_fin, $halfday);
			if (!$verifCP) {
				setEventMessages($langs->trans("alreadyCPexist"), null, 'errors');
				$error++;
				$action = 'create';
			}

			// If there is no Business Days within request
			$nbopenedday = num_open_day($date_debut_gmt, $date_fin_gmt, 0, 1, $halfday);
			if ($nbopenedday < 0.5) {
				setEventMessages($langs->trans("ErrorDureeCP"), null, 'errors'); // No working day
				$error++;
				$action = 'create';
			}

			// If no validator designated
			if ($approverid < 1) {
				setEventMessages($langs->transnoentitiesnoconv('InvalidValidatorCP'), null, 'errors');
				$error++;
			}

			$result = 0;

			if (!$error) {
				$object->fk_user = $fuserid;
				$object->description = $description;
				$object->fk_validator = $approverid;
				$object->fk_type = $type;
				$object->date_debut = $date_debut;
				$object->date_fin = $date_fin;
				$object->halfday = $halfday;

				$result = $object->create($user);
				if ($result <= 0) {
					setEventMessages($object->error, $object->errors, 'errors');
					$error++;
				}
			}

			// If no SQL error we redirect to the request card
			if (!$error) {
				$db->commit();

				header('Location: '.$_SERVER["PHP_SELF"].'?id='.$object->id);
				exit;
			} else {
				$db->rollback();
			}
		}
	}

<<<<<<< HEAD
	if ($action == 'update' && GETPOSTISSET('savevalidator') && !empty($user->rights->holiday->approve)) {
=======
	// If update and we are an approver, we can update with another approver
	if ($action == 'update' && GETPOSTISSET('savevalidator') && !empty($user->rights->holiday->approve))
	{
>>>>>>> 53a6e0cf
		$object->fetch($id);

		$object->oldcopy = dol_clone($object);

		$object->fk_validator = GETPOST('valideur', 'int');

		if ($object->fk_validator != $object->oldcopy->fk_validator) {
			$verif = $object->update($user);

			if ($verif <= 0) {
				setEventMessages($object->error, $object->errors, 'warnings');
				$action = 'editvalidator';
			} else {
				header('Location: '.$_SERVER["PHP_SELF"].'?id='.$object->id);
				exit;
			}
		}

		$action = '';
	}

	if ($action == 'update' && !GETPOSTISSET('savevalidator')) {
		$date_debut = dol_mktime(0, 0, 0, GETPOST('date_debut_month'), GETPOST('date_debut_day'), GETPOST('date_debut_year'));
		$date_fin = dol_mktime(0, 0, 0, GETPOST('date_fin_month'), GETPOST('date_fin_day'), GETPOST('date_fin_year'));
		$date_debut_gmt = dol_mktime(0, 0, 0, GETPOST('date_debut_month'), GETPOST('date_debut_day'), GETPOST('date_debut_year'), 1);
		$date_fin_gmt = dol_mktime(0, 0, 0, GETPOST('date_fin_month'), GETPOST('date_fin_day'), GETPOST('date_fin_year'), 1);
		$starthalfday = GETPOST('starthalfday');
		$endhalfday = GETPOST('endhalfday');
		$halfday = 0;
		if ($starthalfday == 'afternoon' && $endhalfday == 'morning') {
			$halfday = 2;
		} elseif ($starthalfday == 'afternoon') {
			$halfday = -1;
		} elseif ($endhalfday == 'morning') {
			$halfday = 1;
		}

		// If no right to modify a request
		if (!$user->rights->holiday->write) {
			setEventMessages($langs->trans("CantUpdate"), null, 'errors');
			header('Location: '.$_SERVER["PHP_SELF"].'?action=create');
			exit;
		}

		$object->fetch($id);

		// If under validation
		if ($object->statut == Holiday::STATUS_DRAFT) {
			// If this is the requestor or has read/write rights
<<<<<<< HEAD
			if ($cancreate) {
				$approverid = GETPOST('valideur', 'int');
=======
			if ($cancreate)
			{
				$valideur = GETPOST('valideur', 'int');
				// TODO Check this user id has the permission for approval

>>>>>>> 53a6e0cf
				$description = trim(GETPOST('description', 'restricthtml'));

				// If no start date
				if (empty($_POST['date_debut_'])) {
					header('Location: '.$_SERVER["PHP_SELF"].'?id='.$object->id.'&action=edit&error=nodatedebut');
					exit;
				}

				// If no end date
				if (empty($_POST['date_fin_'])) {
					header('Location: '.$_SERVER["PHP_SELF"].'?id='.$object->id.'&action=edit&error=nodatefin');
					exit;
				}

				// If start date after end date
				if ($date_debut > $date_fin) {
					header('Location: '.$_SERVER["PHP_SELF"].'?id='.$object->id.'&action=edit&error=datefin');
					exit;
				}

				// If no validator designated
				if ($approverid < 1) {
					header('Location: '.$_SERVER["PHP_SELF"].'?id='.$object->id.'&action=edit&error=Valideur');
					exit;
				}

				// If there is no Business Days within request
				$nbopenedday = num_open_day($date_debut_gmt, $date_fin_gmt, 0, 1, $halfday);
				if ($nbopenedday < 0.5) {
					header('Location: '.$_SERVER["PHP_SELF"].'?id='.$object->id.'&action=edit&error=DureeHoliday');
					exit;
				}

				$object->description = $description;
				$object->date_debut = $date_debut;
				$object->date_fin = $date_fin;
				$object->fk_validator = $approverid;
				$object->halfday = $halfday;

				// Update
				$verif = $object->update($user);

				if ($verif <= 0) {
					setEventMessages($object->error, $object->errors, 'warnings');
					$action = 'edit';
				} else {
					header('Location: '.$_SERVER["PHP_SELF"].'?id='.$object->id);
					exit;
				}
			} else {
				setEventMessages($langs->trans("NotEnoughPermissions"), null, 'errors');
				$action = '';
			}
		} else {
			setEventMessages($langs->trans("ErrorBadStatus"), null, 'errors');
			$action = '';
		}
	}

	// If delete of request
	if ($action == 'confirm_delete' && GETPOST('confirm') == 'yes' && $user->rights->holiday->delete) {
		$error = 0;

		$db->begin();

		$object->fetch($id);

		// If this is a rough draft, approved, canceled or refused
		if ($object->statut == Holiday::STATUS_DRAFT || $object->statut == Holiday::STATUS_CANCELED || $object->statut == Holiday::STATUS_REFUSED) {
			// Si l'utilisateur à le droit de lire cette demande, il peut la supprimer
			if ($candelete) {
				$result = $object->delete($user);
			} else {
				$error++;
				setEventMessages($langs->trans('ErrorCantDeleteCP'), null, 'errors');
				$action = '';
			}
		}

		if (!$error) {
			$db->commit();
			header('Location: list.php?restore_lastsearch_values=1');
			exit;
		} else {
			$db->rollback();
		}
	}

	// Action validate (+ send email for approval)
	if ($action == 'confirm_send') {
		$object->fetch($id);

		// If draft and owner of leave
		if ($object->statut == Holiday::STATUS_DRAFT && $cancreate) {
			$object->oldcopy = dol_clone($object);

			$object->statut = Holiday::STATUS_VALIDATED;

			$verif = $object->validate($user);

			// If no SQL error, we redirect to the request form
			if ($verif > 0) {
				// To
				$destinataire = new User($db);
				$destinataire->fetch($object->fk_validator);
				$emailTo = $destinataire->email;

				if (!$emailTo) {
					dol_syslog("Expected validator has no email, so we redirect directly to finished page without sending email");
					header('Location: '.$_SERVER["PHP_SELF"].'?id='.$object->id);
					exit;
				}

				// From
				$expediteur = new User($db);
				$expediteur->fetch($object->fk_user);
				//$emailFrom = $expediteur->email;		Email of user can be an email into another company. Sending will fails, we must use the generic email.
				$emailFrom = $conf->global->MAIN_MAIL_EMAIL_FROM;

				// Subject
				$societeName = $conf->global->MAIN_INFO_SOCIETE_NOM;
				if (!empty($conf->global->MAIN_APPLICATION_TITLE)) {
					$societeName = $conf->global->MAIN_APPLICATION_TITLE;
				}

				$subject = $societeName." - ".$langs->transnoentitiesnoconv("HolidaysToValidate");

				// Content
				$message = $langs->transnoentitiesnoconv("Hello")." ".$destinataire->firstname.",\n";
				$message .= "\n";

				$message .= $langs->transnoentities("HolidaysToValidateBody")."\n";

				$delayForRequest = $object->getConfCP('delayForRequest');
				//$delayForRequest = $delayForRequest * (60*60*24);

				$nextMonth = dol_time_plus_duree($now, $delayForRequest, 'd');

				// option to warn the validator in case of too short delay
				if ($object->getConfCP('AlertValidatorDelay')) {
					if ($object->date_debut < $nextMonth) {
						$message .= "\n";
						$message .= $langs->transnoentities("HolidaysToValidateDelay", $object->getConfCP('delayForRequest'))."\n";
					}
				}

				// option to notify the validator if the balance is less than the request
				if ($object->getConfCP('AlertValidatorSolde')) {
					$nbopenedday = num_open_day($object->date_debut_gmt, $object->date_fin_gmt, 0, 1, $object->halfday);
					if ($nbopenedday > $object->getCPforUser($object->fk_user, $object->fk_type)) {
						$message .= "\n";
						$message .= $langs->transnoentities("HolidaysToValidateAlertSolde")."\n";
					}
				}

				$message .= "\n";
				$message .= "- ".$langs->transnoentitiesnoconv("Name")." : ".dolGetFirstLastname($expediteur->firstname, $expediteur->lastname)."\n";
				$message .= "- ".$langs->transnoentitiesnoconv("Period")." : ".dol_print_date($object->date_debut, 'day')." ".$langs->transnoentitiesnoconv("To")." ".dol_print_date($object->date_fin, 'day')."\n";
				$message .= "- ".$langs->transnoentitiesnoconv("Link")." : ".$dolibarr_main_url_root."/holiday/card.php?id=".$object->id."\n\n";
				$message .= "\n";

				$trackid = 'leav'.$object->id;

				$mail = new CMailFile($subject, $emailTo, $emailFrom, $message, array(), array(), array(), '', '', 0, 0, '', '', $trackid);

				// Sending the email
				$result = $mail->sendfile();

				if (!$result) {
					setEventMessages($mail->error, $mail->errors, 'warnings');
					$action = '';
				} else {
					header('Location: '.$_SERVER["PHP_SELF"].'?id='.$object->id);
					exit;
				}
			} else {
				setEventMessages($object->error, $object->errors, 'errors');
				$action = '';
			}
		}
	}

	if ($action == 'update_extras') {
		$object->oldcopy = dol_clone($object);

		// Fill array 'array_options' with data from update form
		$ret = $extrafields->setOptionalsFromPost(null, $object, GETPOST('attribute', 'restricthtml'));
		if ($ret < 0) {
			$error++;
		}

		if (!$error) {
			// Actions on extra fields
			$result = $object->insertExtraFields('HOLIDAY_MODIFY');
			if ($result < 0) {
				setEventMessages($object->error, $object->errors, 'errors');
				$error++;
			}
		}

		if ($error) {
			$action = 'edit_extras';
		}
	}

	// Approve leave request
	if ($action == 'confirm_valid') {
		$object->fetch($id);

		// If status is waiting approval and approver is also user
		if ($object->statut == Holiday::STATUS_VALIDATED && $user->id == $object->fk_validator) {
			$object->oldcopy = dol_clone($object);

			$object->date_valid = dol_now();
			$object->fk_user_valid = $user->id;
			$object->statut = Holiday::STATUS_APPROVED;

			$db->begin();

			$verif = $object->approve($user);
			if ($verif <= 0) {
				setEventMessages($object->error, $object->errors, 'errors');
				$error++;
			}

			// If no SQL error, we redirect to the request form
			if (!$error) {
				// Calculcate number of days consummed
				$nbopenedday = num_open_day($object->date_debut_gmt, $object->date_fin_gmt, 0, 1, $object->halfday);
				$soldeActuel = $object->getCpforUser($object->fk_user, $object->fk_type);
				$newSolde = ($soldeActuel - $nbopenedday);

				// The modification is added to the LOG
				$result = $object->addLogCP($user->id, $object->fk_user, $langs->transnoentitiesnoconv("Holidays"), $newSolde, $object->fk_type);
				if ($result < 0) {
					$error++;
					setEventMessages(null, $object->errors, 'errors');
				}

				// Update balance
				$result = $object->updateSoldeCP($object->fk_user, $newSolde, $object->fk_type);
				if ($result < 0) {
					$error++;
					setEventMessages(null, $object->errors, 'errors');
				}
			}

			if (!$error) {
				// To
				$destinataire = new User($db);
				$destinataire->fetch($object->fk_user);
				$emailTo = $destinataire->email;

				if (!$emailTo) {
					dol_syslog("User that request leave has no email, so we redirect directly to finished page without sending email");
				} else {
					// From
					$expediteur = new User($db);
					$expediteur->fetch($object->fk_validator);
					//$emailFrom = $expediteur->email;		Email of user can be an email into another company. Sending will fails, we must use the generic email.
					$emailFrom = $conf->global->MAIN_MAIL_EMAIL_FROM;

					// Subject
					$societeName = $conf->global->MAIN_INFO_SOCIETE_NOM;
					if (!empty($conf->global->MAIN_APPLICATION_TITLE)) {
						$societeName = $conf->global->MAIN_APPLICATION_TITLE;
					}

					$subject = $societeName." - ".$langs->transnoentitiesnoconv("HolidaysValidated");

					// Content
					$message = $langs->transnoentitiesnoconv("Hello")." ".$destinataire->firstname.",\n";
					$message .= "\n";

					$message .= $langs->transnoentities("HolidaysValidatedBody", dol_print_date($object->date_debut, 'day'), dol_print_date($object->date_fin, 'day'))."\n";

					$message .= "- ".$langs->transnoentitiesnoconv("ValidatedBy")." : ".dolGetFirstLastname($expediteur->firstname, $expediteur->lastname)."\n";

					$message .= "- ".$langs->transnoentitiesnoconv("Link")." : ".$dolibarr_main_url_root."/holiday/card.php?id=".$object->id."\n\n";
					$message .= "\n";

					$trackid = 'leav'.$object->id;

					$mail = new CMailFile($subject, $emailTo, $emailFrom, $message, array(), array(), array(), '', '', 0, 0, '', '', $trackid);

					// Sending email
					$result = $mail->sendfile();

					if (!$result) {
						setEventMessages($mail->error, $mail->errors, 'warnings'); // Show error, but do no make rollback, so $error is not set to 1
						$action = '';
					}
				}
			}

			if (!$error) {
				$db->commit();

				header('Location: '.$_SERVER["PHP_SELF"].'?id='.$object->id);
				exit;
			} else {
				$db->rollback();
				$action = '';
			}
		}
	}

	if ($action == 'confirm_refuse' && GETPOST('confirm', 'alpha') == 'yes') {
		if (!empty($_POST['detail_refuse'])) {
			$object->fetch($id);

			// If status pending validation and validator = user
			if ($object->statut == Holiday::STATUS_VALIDATED && $user->id == $object->fk_validator) {
				$object->date_refuse = dol_print_date('dayhour', dol_now());
				$object->fk_user_refuse = $user->id;
				$object->statut = Holiday::STATUS_REFUSED;
				$object->detail_refuse = GETPOST('detail_refuse', 'alphanohtml');

				$db->begin();

				$verif = $object->update($user);
				if ($verif <= 0) {
					$error++;
					setEventMessages($object->error, $object->errors, 'errors');
				}

				// If no SQL error, we redirect to the request form
				if (!$error) {
					// To
					$destinataire = new User($db);
					$destinataire->fetch($object->fk_user);
					$emailTo = $destinataire->email;

					if (!$emailTo) {
						dol_syslog("User that request leave has no email, so we redirect directly to finished page without sending email");
					} else {
						// From
						$expediteur = new User($db);
						$expediteur->fetch($object->fk_validator);
						//$emailFrom = $expediteur->email;		Email of user can be an email into another company. Sending will fails, we must use the generic email.
						$emailFrom = $conf->global->MAIN_MAIL_EMAIL_FROM;

						// Subject
						$societeName = $conf->global->MAIN_INFO_SOCIETE_NOM;
						if (!empty($conf->global->MAIN_APPLICATION_TITLE)) {
							$societeName = $conf->global->MAIN_APPLICATION_TITLE;
						}

						$subject = $societeName." - ".$langs->transnoentitiesnoconv("HolidaysRefused");

						// Content
						$message = $langs->transnoentitiesnoconv("Hello")." ".$destinataire->firstname.",\n";
						$message .= "\n";

						$message .= $langs->transnoentities("HolidaysRefusedBody", dol_print_date($object->date_debut, 'day'), dol_print_date($object->date_fin, 'day'))."\n";
						$message .= GETPOST('detail_refuse', 'alpha')."\n\n";

						$message .= "- ".$langs->transnoentitiesnoconv("ModifiedBy")." : ".dolGetFirstLastname($expediteur->firstname, $expediteur->lastname)."\n";

						$message .= "- ".$langs->transnoentitiesnoconv("Link")." : ".$dolibarr_main_url_root."/holiday/card.php?id=".$object->id."\n\n";
						$message .= "\n";

						$trackid = 'leav'.$object->id;

						$mail = new CMailFile($subject, $emailTo, $emailFrom, $message, array(), array(), array(), '', '', 0, 0, '', '', $trackid);

						// sending email
						$result = $mail->sendfile();

						if (!$result) {
							setEventMessages($mail->error, $mail->errors, 'warnings'); // Show error, but do no make rollback, so $error is not set to 1
							$action = '';
						}
					}
				} else {
					$action = '';
				}

				if (!$error) {
					$db->commit();

					header('Location: '.$_SERVER["PHP_SELF"].'?id='.$object->id);
					exit;
				} else {
					$db->rollback();
					$action = '';
				}
			}
		} else {
			setEventMessages($langs->trans("ErrorFieldRequired", $langs->transnoentitiesnoconv("DetailRefusCP")), null, 'errors');
			$action = 'refuse';
		}
	}


	// If the request is validated
	if ($action == 'confirm_draft' && GETPOST('confirm') == 'yes') {
		$error = 0;

		$object->fetch($id);

		$oldstatus = $object->statut;
		$object->statut = Holiday::STATUS_DRAFT;

		$result = $object->update($user);
		if ($result < 0) {
			$error++;
			setEventMessages($langs->trans('ErrorBackToDraft').' '.$object->error, $object->errors, 'errors');
		}

		if (!$error) {
			$db->commit();

			header('Location: '.$_SERVER["PHP_SELF"].'?id='.$object->id);
			exit;
		} else {
			$db->rollback();
		}
	}

	// If confirmation of cancellation
<<<<<<< HEAD
	if ($action == 'confirm_cancel' && GETPOST('confirm') == 'yes') {
=======
	if ($action == 'confirm_cancel' && GETPOST('confirm') == 'yes')
	{
>>>>>>> 53a6e0cf
		$error = 0;

		$object->fetch($id);

<<<<<<< HEAD
		// If status pending validation and validator = validator or user, or rights to do for others
		if (($object->statut == Holiday::STATUS_VALIDATED || $object->statut == Holiday::STATUS_APPROVED) && ($user->id == $object->fk_validator || in_array($object->fk_user, $childids)
			|| (!empty($conf->global->MAIN_USE_ADVANCED_PERMS) && !empty($user->rights->holiday->writeall_advance)))) {
=======
		// Si statut en attente de validation et valideur = valideur ou utilisateur, ou droits de faire pour les autres
		if (($object->statut == Holiday::STATUS_VALIDATED || $object->statut == Holiday::STATUS_APPROVED) &&
			(!empty($user->admin) || $user->id == $object->fk_validator || in_array($object->fk_user, $childids) || (!empty($conf->global->MAIN_USE_ADVANCED_PERMS) && !empty($user->rights->holiday->writeall_advance))))
		{
>>>>>>> 53a6e0cf
			$db->begin();

			$oldstatus = $object->statut;
			$object->date_cancel = dol_now();
			$object->fk_user_cancel = $user->id;
			$object->statut = Holiday::STATUS_CANCELED;

			$result = $object->update($user);

			if ($result >= 0 && $oldstatus == Holiday::STATUS_APPROVED) {	// holiday was already validated, status 3, so we must increase back the balance
				// Calculcate number of days consummed
				$nbopenedday = num_open_day($object->date_debut_gmt, $object->date_fin_gmt, 0, 1, $object->halfday);

				$soldeActuel = $object->getCpforUser($object->fk_user, $object->fk_type);
				$newSolde = ($soldeActuel + $nbopenedday);

				// The modification is added to the LOG
				$result1 = $object->addLogCP($user->id, $object->fk_user, $langs->transnoentitiesnoconv("HolidaysCancelation"), $newSolde, $object->fk_type);

				// Update of the balance
				$result2 = $object->updateSoldeCP($object->fk_user, $newSolde, $object->fk_type);

				if ($result1 < 0 || $result2 < 0) {
					$error++;
					setEventMessages($langs->trans('ErrorCantDeleteCP').' '.$object->error, $object->errors, 'errors');
				}
			}

			if (!$error) {
				$db->commit();
			} else {
				$db->rollback();
			}

			// If no SQL error, we redirect to the request form
			if (!$error && $result > 0) {
				// To
				$destinataire = new User($db);
				$destinataire->fetch($object->fk_user);
				$emailTo = $destinataire->email;

				if (!$emailTo) {
					header('Location: '.$_SERVER["PHP_SELF"].'?id='.$object->id);
					exit;
				}

				// From
				$expediteur = new User($db);
				$expediteur->fetch($object->fk_user_cancel);
				//$emailFrom = $expediteur->email;		Email of user can be an email into another company. Sending will fails, we must use the generic email.
				$emailFrom = $conf->global->MAIN_MAIL_EMAIL_FROM;

				// Subject
				$societeName = $conf->global->MAIN_INFO_SOCIETE_NOM;
				if (!empty($conf->global->MAIN_APPLICATION_TITLE)) {
					$societeName = $conf->global->MAIN_APPLICATION_TITLE;
				}

				$subject = $societeName." - ".$langs->transnoentitiesnoconv("HolidaysCanceled");

				// Content
				$message = $langs->transnoentitiesnoconv("Hello")." ".$destinataire->firstname.",\n";
				$message .= "\n";

				$message .= $langs->transnoentities("HolidaysCanceledBody", dol_print_date($object->date_debut, 'day'), dol_print_date($object->date_fin, 'day'))."\n";
				$message .= "- ".$langs->transnoentitiesnoconv("ModifiedBy")." : ".dolGetFirstLastname($expediteur->firstname, $expediteur->lastname)."\n";

				$message .= "- ".$langs->transnoentitiesnoconv("Link")." : ".$dolibarr_main_url_root."/holiday/card.php?id=".$object->id."\n\n";
				$message .= "\n";

				$trackid = 'leav'.$object->id;

				$mail = new CMailFile($subject, $emailTo, $emailFrom, $message, array(), array(), array(), '', '', 0, 0, '', '', $trackid);

				// sending email
				$result = $mail->sendfile();

				if (!$result) {
					setEventMessages($mail->error, $mail->errors, 'warnings');
					$action = '';
				} else {
					header('Location: '.$_SERVER["PHP_SELF"].'?id='.$object->id);
					exit;
				}
			}
		}
	}

	/*
	// Actions when printing a doc from card
	include DOL_DOCUMENT_ROOT.'/core/actions_printing.inc.php';

	// Actions to send emails
	$triggersendname = 'HOLIDAY_SENTBYMAIL';
	$autocopy='MAIN_MAIL_AUTOCOPY_HOLIDAY_TO';
	$trackid='leav'.$object->id;
	include DOL_DOCUMENT_ROOT.'/core/actions_sendmails.inc.php';

	// Actions to build doc
	$upload_dir = $conf->holiday->dir_output;
	$permissiontoadd = $user->rights->holiday->creer;
	include DOL_DOCUMENT_ROOT.'/core/actions_builddoc.inc.php';
	*/
}



/*
 * View
 */

$form = new Form($db);
$object = new Holiday($db);

$listhalfday = array('morning'=>$langs->trans("Morning"), "afternoon"=>$langs->trans("Afternoon"));

$title = $langs->trans('CPTitreMenu');
$help_url = 'EN:Module_Holiday';

llxHeader('', $title, $help_url);

if ((empty($id) && empty($ref)) || $action == 'create' || $action == 'add') {
	// If user has no permission to create a leave
	if ((in_array($fuserid, $childids) && empty($user->rights->holiday->write)) || (!in_array($fuserid, $childids) && (empty($conf->global->MAIN_USE_ADVANCED_PERMS) || empty($user->rights->holiday->writeall_advance)))) {
		$errors[] = $langs->trans('CantCreateCP');
	} else {
		// Form to add a leave request
		print load_fiche_titre($langs->trans('MenuAddCP'), '', 'title_hrm.png');

		// Error management
		if (GETPOST('error')) {
			switch (GETPOST('error')) {
				case 'datefin':
					$errors[] = $langs->trans('ErrorEndDateCP');
					break;
				case 'SQL_Create':
					$errors[] = $langs->trans('ErrorSQLCreateCP').' <b>'.htmlentities($_GET['msg']).'</b>';
					break;
				case 'CantCreate':
					$errors[] = $langs->trans('CantCreateCP');
					break;
				case 'Valideur':
					$errors[] = $langs->trans('InvalidValidatorCP');
					break;
				case 'nodatedebut':
					$errors[] = $langs->trans('NoDateDebut');
					break;
				case 'nodatefin':
					$errors[] = $langs->trans('NoDateFin');
					break;
				case 'DureeHoliday':
					$errors[] = $langs->trans('ErrorDureeCP');
					break;
				case 'alreadyCP':
					$errors[] = $langs->trans('alreadyCPexist');
					break;
			}

			setEventMessages($errors, null, 'errors');
		}


		$delayForRequest = $object->getConfCP('delayForRequest');
		//$delayForRequest = $delayForRequest * (60*60*24);

		$nextMonth = dol_time_plus_duree($now, $delayForRequest, 'd');

		print '<script type="text/javascript">
	    function valider()
	    {
    	    if(document.demandeCP.date_debut_.value != "")
    	    {
	           	if(document.demandeCP.date_fin_.value != "")
	           	{
	               if(document.demandeCP.valideur.value != "-1") {
	                 return true;
	               }
	               else {
	                 alert("'.dol_escape_js($langs->transnoentities('InvalidValidatorCP')).'");
	                 return false;
	               }
	            }
	            else
	            {
	              alert("'.dol_escape_js($langs->transnoentities('NoDateFin')).'");
	              return false;
	            }
	        }
	        else
	        {
	           alert("'.dol_escape_js($langs->transnoentities('NoDateDebut')).'");
	           return false;
	        }
       	}
       </script>'."\n";

		// Formulaire de demande
		print '<form method="POST" action="'.$_SERVER['PHP_SELF'].'" onsubmit="return valider()" name="demandeCP">'."\n";
		print '<input type="hidden" name="token" value="'.newToken().'" />'."\n";
		print '<input type="hidden" name="action" value="add" />'."\n";

		if (empty($conf->global->HOLIDAY_HIDE_BALANCE)) {
			print dol_get_fiche_head('', '', '', -1);

			$out = '';
			$typeleaves = $object->getTypes(1, 1);
			foreach ($typeleaves as $key => $val) {
				$nb_type = $object->getCPforUser($user->id, $val['rowid']);
				$nb_holiday += $nb_type;

				$out .= ' - '.($langs->trans($val['code']) != $val['code'] ? $langs->trans($val['code']) : $val['label']).': <strong>'.($nb_type ? price2num($nb_type) : 0).'</strong><br>';
				//$out .= ' - '.$val['label'].': <strong>'.($nb_type ?price2num($nb_type) : 0).'</strong><br>';
			}
			print $langs->trans('SoldeCPUser', round($nb_holiday, 5)).'<br>';
			print $out;

			print dol_get_fiche_end();
		} elseif (!is_numeric($conf->global->HOLIDAY_HIDE_BALANCE)) {
			print $langs->trans($conf->global->HOLIDAY_HIDE_BALANCE).'<br>';
		}

		print dol_get_fiche_head();

		//print '<span>'.$langs->trans('DelayToRequestCP',$object->getConfCP('delayForRequest')).'</span><br><br>';

		print '<table class="border centpercent">';
		print '<tbody>';

		// User for leave request
		print '<tr>';
		print '<td class="titlefield fieldrequired">'.$langs->trans("User").'</td>';
		print '<td>';

		if (empty($conf->global->MAIN_USE_ADVANCED_PERMS) || empty($user->rights->holiday->writeall_advance)) {
			print img_picto('', 'user').$form->select_dolusers(($fuserid ? $fuserid : $user->id), 'fuserid', 0, '', 0, 'hierarchyme', '', '0,'.$conf->entity, 0, 0, $morefilter, 0, '', 'minwidth200 maxwidth500');
			//print '<input type="hidden" name="fuserid" value="'.($fuserid?$fuserid:$user->id).'">';
		} else {
			print img_picto('', 'user').$form->select_dolusers(GETPOST('fuserid', 'int') ? GETPOST('fuserid', 'int') : $user->id, 'fuserid', 0, '', 0, '', '', '0,'.$conf->entity, 0, 0, $morefilter, 0, '', 'minwidth200 maxwidth500');
		}
		print '</td>';
		print '</tr>';

		// Type
		print '<tr>';
		print '<td class="fieldrequired">'.$langs->trans("Type").'</td>';
		print '<td>';
		$typeleaves = $object->getTypes(1, -1);
		$arraytypeleaves = array();
		foreach ($typeleaves as $key => $val) {
			$labeltoshow = ($langs->trans($val['code']) != $val['code'] ? $langs->trans($val['code']) : $val['label']);
			$labeltoshow .= ($val['delay'] > 0 ? ' ('.$langs->trans("NoticePeriod").': '.$val['delay'].' '.$langs->trans("days").')' : '');
			$arraytypeleaves[$val['rowid']] = $labeltoshow;
		}
		print $form->selectarray('type', $arraytypeleaves, (GETPOST('type', 'alpha') ?GETPOST('type', 'alpha') : ''), 1, 0, 0, '', 0, 0, 0, '', '', true);
		if ($user->admin) {
			print info_admin($langs->trans("YouCanChangeValuesForThisListFromDictionarySetup"), 1);
		}
		print '</td>';
		print '</tr>';

		// Date start
		print '<tr>';
		print '<td class="fieldrequired">';
		print $form->textwithpicto($langs->trans("DateDebCP"), $langs->trans("FirstDayOfHoliday"));
		print '</td>';
		print '<td>';
		// Si la demande ne vient pas de l'agenda
		if (!GETPOST('date_debut_')) {
			print $form->selectDate(-1, 'date_debut_', 0, 0, 0, '', 1, 1);
		} else {
			$tmpdate = dol_mktime(0, 0, 0, GETPOST('date_debut_month', 'int'), GETPOST('date_debut_day', 'int'), GETPOST('date_debut_year', 'int'));
			print $form->selectDate($tmpdate, 'date_debut_', 0, 0, 0, '', 1, 1);
		}
		print ' &nbsp; &nbsp; ';
		print $form->selectarray('starthalfday', $listhalfday, (GETPOST('starthalfday', 'alpha') ?GETPOST('starthalfday', 'alpha') : 'morning'));
		print '</td>';
		print '</tr>';

		// Date end
		print '<tr>';
		print '<td class="fieldrequired">';
		print $form->textwithpicto($langs->trans("DateFinCP"), $langs->trans("LastDayOfHoliday"));
		print '</td>';
		print '<td>';
		if (!GETPOST('date_fin_')) {
			print $form->selectDate(-1, 'date_fin_', 0, 0, 0, '', 1, 1);
		} else {
			$tmpdate = dol_mktime(0, 0, 0, GETPOST('date_fin_month', 'int'), GETPOST('date_fin_day', 'int'), GETPOST('date_fin_year', 'int'));
			print $form->selectDate($tmpdate, 'date_fin_', 0, 0, 0, '', 1, 1);
		}
		print ' &nbsp; &nbsp; ';
		print $form->selectarray('endhalfday', $listhalfday, (GETPOST('endhalfday', 'alpha') ?GETPOST('endhalfday', 'alpha') : 'afternoon'));
		print '</td>';
		print '</tr>';

		// Approver
		print '<tr>';
		print '<td class="fieldrequired">'.$langs->trans("ReviewedByCP").'</td>';
		print '<td>';

		$object = new Holiday($db);
		$include_users = $object->fetch_users_approver_holiday();
		if (empty($include_users)) {
			print img_warning().' '.$langs->trans("NobodyHasPermissionToValidateHolidays");
		} else {
			$defaultselectuser = (empty($user->fk_user_holiday_validator) ? $user->fk_user : $user->fk_user_holiday_validator); // Will work only if supervisor has permission to approve so is inside include_users
			if (!empty($conf->global->HOLIDAY_DEFAULT_VALIDATOR)) {
				$defaultselectuser = $conf->global->HOLIDAY_DEFAULT_VALIDATOR; // Can force default approver
			}
			if (GETPOST('valideur', 'int') > 0) {
				$defaultselectuser = GETPOST('valideur', 'int');
			}
			$s = $form->select_dolusers($defaultselectuser, "valideur", 1, '', 0, $include_users, '', '0,'.$conf->entity, 0, 0, '', 0, '', 'minwidth200 maxwidth500');
			print img_picto('', 'user').$form->textwithpicto($s, $langs->trans("AnyOtherInThisListCanValidate"));
		}

		//print $form->select_dolusers((GETPOST('valideur','int')>0?GETPOST('valideur','int'):$user->fk_user), "valideur", 1, ($user->admin ? '' : array($user->id)), 0, '', 0, 0, 0, 0, '', 0, '', '', 1);	// By default, hierarchical parent
		print '</td>';
		print '</tr>';

		// Description
		print '<tr>';
		print '<td>'.$langs->trans("DescCP").'</td>';
		print '<td class="tdtop">';
		$doleditor = new DolEditor('description', GETPOST('description', 'restricthtml'), '', 80, 'dolibarr_notes', 'In', 0, false, true, ROWS_3, '90%');
		print $doleditor->Create(1);
		print '</td></tr>';

		// Other attributes
		include DOL_DOCUMENT_ROOT.'/core/tpl/extrafields_add.tpl.php';

		print '</tbody>';
		print '</table>';

		print dol_get_fiche_end();

		print '<div class="center">';
		print '<input type="submit" value="'.$langs->trans("SendRequestCP").'" name="bouton" class="button">';
		print '&nbsp; &nbsp; ';
		print '<input type="button" value="'.$langs->trans("Cancel").'" class="button button-cancel" onclick="history.go(-1)">';
		print '</div>';

		print '</from>'."\n";
	}
} else {
	if ($error) {
		print '<div class="tabBar">';
		print $error;
		print '<br><br><input type="button" value="'.$langs->trans("ReturnCP").'" class="button" onclick="history.go(-1)" />';
		print '</div>';
	} else {
		// Affichage de la fiche d'une demande de congés payés
		if (($id > 0) || $ref) {
			$result = $object->fetch($id, $ref);

			$approverexpected = new User($db);
			$approverexpected->fetch($object->fk_validator);

			$userRequest = new User($db);
			$userRequest->fetch($object->fk_user);

			//print load_fiche_titre($langs->trans('TitreRequestCP'));

			// Si il y a une erreur
			if (GETPOST('error')) {
				switch (GETPOST('error')) {
					case 'datefin':
						$errors[] = $langs->transnoentitiesnoconv('ErrorEndDateCP');
						break;
					case 'SQL_Create':
						$errors[] = $langs->transnoentitiesnoconv('ErrorSQLCreateCP').' '.$_GET['msg'];
						break;
					case 'CantCreate':
						$errors[] = $langs->transnoentitiesnoconv('CantCreateCP');
						break;
					case 'Valideur':
						$errors[] = $langs->transnoentitiesnoconv('InvalidValidatorCP');
						break;
					case 'nodatedebut':
						$errors[] = $langs->transnoentitiesnoconv('NoDateDebut');
						break;
					case 'nodatefin':
						$errors[] = $langs->transnoentitiesnoconv('NoDateFin');
						break;
					case 'DureeHoliday':
						$errors[] = $langs->transnoentitiesnoconv('ErrorDureeCP');
						break;
					case 'NoMotifRefuse':
						$errors[] = $langs->transnoentitiesnoconv('NoMotifRefuseCP');
						break;
					case 'mail':
						$errors[] = $langs->transnoentitiesnoconv('ErrorMailNotSend')."\n".$_GET['error_content'];
						break;
				}

				setEventMessages($errors, null, 'errors');
			}

			// On vérifie si l'utilisateur à le droit de lire cette demande
			if ($canread) {
				$head = holiday_prepare_head($object);

				if (($action == 'edit' && $object->statut == Holiday::STATUS_DRAFT) || ($action == 'editvalidator')) {
					if ($action == 'edit' && $object->statut == Holiday::STATUS_DRAFT) {
						$edit = true;
					}

					print '<form method="post" action="'.$_SERVER['PHP_SELF'].'?id='.$object->id.'">'."\n";
					print '<input type="hidden" name="token" value="'.newToken().'" />'."\n";
					print '<input type="hidden" name="action" value="update"/>'."\n";
					print '<input type="hidden" name="id" value="'.$object->id.'" />'."\n";
				}

				print dol_get_fiche_head($head, 'card', $langs->trans("CPTitreMenu"), -1, 'holiday');

				$linkback = '<a href="'.DOL_URL_ROOT.'/holiday/list.php?restore_lastsearch_values=1">'.$langs->trans("BackToList").'</a>';

				dol_banner_tab($object, 'ref', $linkback, 1, 'ref', 'ref');


				print '<div class="fichecenter">';
				print '<div class="fichehalfleft">';
				print '<div class="underbanner clearboth"></div>';

				print '<table class="border tableforfield centpercent">';
				print '<tbody>';

				// User
				print '<tr>';
				print '<td class="titlefield">'.$langs->trans("User").'</td>';
				print '<td>';
				print $userRequest->getNomUrl(-1, 'leave');
				print '</td></tr>';

				// Type
				print '<tr>';
				print '<td>'.$langs->trans("Type").'</td>';
				print '<td>';
				$typeleaves = $object->getTypes(1, -1);
				$labeltoshow = (($typeleaves[$object->fk_type]['code'] && $langs->trans($typeleaves[$object->fk_type]['code']) != $typeleaves[$object->fk_type]['code']) ? $langs->trans($typeleaves[$object->fk_type]['code']) : $typeleaves[$object->fk_type]['label']);
				print empty($labeltoshow) ? $langs->trans("TypeWasDisabledOrRemoved", $object->fk_type) : $labeltoshow;
				print '</td>';
				print '</tr>';

				$starthalfday = ($object->halfday == -1 || $object->halfday == 2) ? 'afternoon' : 'morning';
				$endhalfday = ($object->halfday == 1 || $object->halfday == 2) ? 'morning' : 'afternoon';

				if (!$edit) {
					print '<tr>';
					print '<td class="nowrap">';
					print $form->textwithpicto($langs->trans('DateDebCP'), $langs->trans("FirstDayOfHoliday"));
					print '</td>';
					print '<td>'.dol_print_date($object->date_debut, 'day');
					print ' &nbsp; &nbsp; ';
					print '<span class="opacitymedium">'.$langs->trans($listhalfday[$starthalfday]).'</span>';
					print '</td>';
					print '</tr>';
				} else {
					print '<tr>';
					print '<td class="nowrap">';
					print $form->textwithpicto($langs->trans('DateDebCP'), $langs->trans("FirstDayOfHoliday"));
					print '</td>';
					print '<td>';
					print $form->selectDate($object->date_debut, 'date_debut_');
					print ' &nbsp; &nbsp; ';
					print $form->selectarray('starthalfday', $listhalfday, (GETPOST('starthalfday') ?GETPOST('starthalfday') : $starthalfday));
					print '</td>';
					print '</tr>';
				}

				if (!$edit) {
					print '<tr>';
					print '<td class="nowrap">';
					print $form->textwithpicto($langs->trans('DateFinCP'), $langs->trans("LastDayOfHoliday"));
					print '</td>';
					print '<td>'.dol_print_date($object->date_fin, 'day');
					print ' &nbsp; &nbsp; ';
					print '<span class="opacitymedium">'.$langs->trans($listhalfday[$endhalfday]).'</span>';
					print '</td>';
					print '</tr>';
				} else {
					print '<tr>';
					print '<td class="nowrap">';
					print $form->textwithpicto($langs->trans('DateFinCP'), $langs->trans("LastDayOfHoliday"));
					print '</td>';
					print '<td>';
					print $form->selectDate($object->date_fin, 'date_fin_');
					print ' &nbsp; &nbsp; ';
					print $form->selectarray('endhalfday', $listhalfday, (GETPOST('endhalfday') ?GETPOST('endhalfday') : $endhalfday));
					print '</td>';
					print '</tr>';
				}

				// Nb of days
				print '<tr>';
				print '<td>';
				$htmlhelp = $langs->trans('NbUseDaysCPHelp');
				$includesaturday = (isset($conf->global->MAIN_NON_WORKING_DAYS_INCLUDE_SATURDAY) ? $conf->global->MAIN_NON_WORKING_DAYS_INCLUDE_SATURDAY : 1);
				$includesunday   = (isset($conf->global->MAIN_NON_WORKING_DAYS_INCLUDE_SUNDAY) ? $conf->global->MAIN_NON_WORKING_DAYS_INCLUDE_SUNDAY : 1);
				if ($includesaturday) {
					$htmlhelp .= '<br>'.$langs->trans("DayIsANonWorkingDay", $langs->trans("Saturday"));
				}
				if ($includesunday) {
					$htmlhelp .= '<br>'.$langs->trans("DayIsANonWorkingDay", $langs->trans("Sunday"));
				}
				print $form->textwithpicto($langs->trans('NbUseDaysCP'), $htmlhelp);
				print '</td>';
				print '<td>';
				print num_open_day($object->date_debut_gmt, $object->date_fin_gmt, 0, 1, $object->halfday);
				print '</td>';
				print '</tr>';

				if ($object->statut == Holiday::STATUS_REFUSED) {
					print '<tr>';
					print '<td>'.$langs->trans('DetailRefusCP').'</td>';
					print '<td>'.$object->detail_refuse.'</td>';
					print '</tr>';
				}

				// Description
				if (!$edit) {
					print '<tr>';
					print '<td>'.$langs->trans('DescCP').'</td>';
					print '<td>'.nl2br($object->description).'</td>';
					print '</tr>';
				} else {
					print '<tr>';
					print '<td>'.$langs->trans('DescCP').'</td>';
					print '<td class="tdtop">';
					$doleditor = new DolEditor('description', $object->description, '', 80, 'dolibarr_notes', 'In', 0, false, true, ROWS_3, '90%');
					print $doleditor->Create(1);
					print '</td></tr>';
				}

				// Other attributes
				include DOL_DOCUMENT_ROOT.'/core/tpl/extrafields_view.tpl.php';

				print '</tbody>';
				print '</table>'."\n";

				print '</div>';
				print '<div class="fichehalfright">';
				print '<div class="ficheaddleft">';

				print '<div class="underbanner clearboth"></div>';

				// Info workflow
				print '<table class="border tableforfield centpercent">'."\n";
				print '<tbody>';

				if (!empty($object->fk_user_create)) {
					$userCreate = new User($db);
					$userCreate->fetch($object->fk_user_create);
					print '<tr>';
					print '<td class="titlefield">'.$langs->trans('RequestByCP').'</td>';
					print '<td>'.$userCreate->getNomUrl(-1).'</td>';
					print '</tr>';
				}

				// Approver
				if (!$edit && $action != 'editvalidator') {
					print '<tr>';
					print '<td class="titlefield">';
					if ($object->statut == Holiday::STATUS_APPROVED || $object->statut == Holiday::STATUS_CANCELED) {
						print $langs->trans('ApprovedBy');
					} else {
						print $langs->trans('ReviewedByCP');
					}
					print '</td>';
					print '<td>';
					if ($object->statut == Holiday::STATUS_APPROVED || $object->statut == Holiday::STATUS_CANCELED) {
						$approverdone = new User($db);
						$approverdone->fetch($object->fk_user_valid);
						print $approverdone->getNomUrl(-1);
					} else {
						print $approverexpected->getNomUrl(-1);
					}
					$include_users = $object->fetch_users_approver_holiday();
					if (is_array($include_users) && in_array($user->id, $include_users) && $object->statut == Holiday::STATUS_VALIDATED) {
						print '<a class="editfielda paddingleft" href="'.$_SERVER["PHP_SELF"].'?id='.$object->id.'&action=editvalidator">'.img_edit($langs->trans("Edit")).'</a>';
					}
					print '</td>';
					print '</tr>';
				} else {
					print '<tr>';
					print '<td class="titlefield">'.$langs->trans('ReviewedByCP').'</td>';
					print '<td>';
					$include_users = $object->fetch_users_approver_holiday();
					if (!in_array($object->fk_validator, $include_users)) {  // Add the current validator to the list to not lose it when editing.
						$include_users[] = $object->fk_validator;
					}
					if (empty($include_users)) {
						print img_warning().' '.$langs->trans("NobodyHasPermissionToValidateHolidays");
					} else {
						$arrayofvalidatorstoexclude = (($user->admin || ($user->id != $userRequest->id)) ? '' : array($user->id)); // Nobody if we are admin or if we are not the user of the leave.
						$s = $form->select_dolusers($object->fk_validator, "valideur", (($action == 'editvalidator') ? 0 : 1), $arrayofvalidatorstoexclude, 0, $include_users);
						print $form->textwithpicto($s, $langs->trans("AnyOtherInThisListCanValidate"));
					}
					if ($action == 'editvalidator') {
						print '<input type="submit" class="button button-save" name="savevalidator" value="'.$langs->trans("Save").'">';
						print '<input type="submit" class="button button-cancel" name="cancel" value="'.$langs->trans("Cancel").'">';
					}
					print '</td>';
					print '</tr>';
				}

				print '<tr>';
				print '<td>'.$langs->trans('DateCreation').'</td>';
				print '<td>'.dol_print_date($object->date_create, 'dayhour', 'tzuser').'</td>';
				print '</tr>';
				if ($object->statut == Holiday::STATUS_APPROVED || $object->statut == Holiday::STATUS_CANCELED) {
					print '<tr>';
					print '<td>'.$langs->trans('DateValidCP').'</td>';
					print '<td>'.dol_print_date($object->date_valid, 'dayhour', 'tzuser').'</td>'; // warning: date_valid is approval date on holiday module
					print '</tr>';
				}
				if ($object->statut == Holiday::STATUS_CANCELED) {
					print '<tr>';
					print '<td>'.$langs->trans('DateCancelCP').'</td>';
					print '<td>'.dol_print_date($object->date_cancel, 'dayhour', 'tzuser').'</td>';
					print '</tr>';
				}
				if ($object->statut == Holiday::STATUS_REFUSED) {
					print '<tr>';
					print '<td>'.$langs->trans('DateRefusCP').'</td>';
					print '<td>'.dol_print_date($object->date_refuse, 'dayhour', 'tzuser').'</td>';
					print '</tr>';
				}
				print '</tbody>';
				print '</table>';

				print '</div>';
				print '</div>';
				print '</div>';

				print '<div class="clearboth"></div>';

				print dol_get_fiche_end();


				// Confirmation messages
				if ($action == 'delete') {
					if ($user->rights->holiday->delete) {
						print $form->formconfirm($_SERVER["PHP_SELF"]."?id=".$object->id, $langs->trans("TitleDeleteCP"), $langs->trans("ConfirmDeleteCP"), "confirm_delete", '', 0, 1);
					}
				}

				// Si envoi en validation
				if ($action == 'sendToValidate' && $object->statut == Holiday::STATUS_DRAFT) {
					print $form->formconfirm($_SERVER["PHP_SELF"]."?id=".$object->id, $langs->trans("TitleToValidCP"), $langs->trans("ConfirmToValidCP"), "confirm_send", '', 1, 1);
				}

				// Si validation de la demande
				if ($action == 'valid') {
					print $form->formconfirm($_SERVER["PHP_SELF"]."?id=".$object->id, $langs->trans("TitleValidCP"), $langs->trans("ConfirmValidCP"), "confirm_valid", '', 1, 1);
				}

				// Si refus de la demande
				if ($action == 'refuse') {
					$array_input = array(array('type'=>"text", 'label'=> $langs->trans('DetailRefusCP'), 'name'=>"detail_refuse", 'size'=>"50", 'value'=>""));
					print $form->formconfirm($_SERVER["PHP_SELF"]."?id=".$object->id."&action=confirm_refuse", $langs->trans("TitleRefuseCP"), $langs->trans('ConfirmRefuseCP'), "confirm_refuse", $array_input, 1, 0);
				}

				// Si annulation de la demande
				if ($action == 'cancel') {
					print $form->formconfirm($_SERVER["PHP_SELF"]."?id=".$object->id, $langs->trans("TitleCancelCP"), $langs->trans("ConfirmCancelCP"), "confirm_cancel", '', 1, 1);
				}

				// Si back to draft
				if ($action == 'backtodraft') {
					print $form->formconfirm($_SERVER["PHP_SELF"]."?id=".$object->id, $langs->trans("TitleSetToDraft"), $langs->trans("ConfirmSetToDraft"), "confirm_draft", '', 1, 1);
				}

				if (($action == 'edit' && $object->statut == Holiday::STATUS_DRAFT) || ($action == 'editvalidator')) {
					if ($action == 'edit' && $object->statut == Holiday::STATUS_DRAFT) {
						print '<div class="center">';
						if ($cancreate && $object->statut == Holiday::STATUS_DRAFT) {
							print '<input type="submit" value="'.$langs->trans("Save").'" class="button button-save">';
						}
						print '</div>';
					}

					print '</form>';
				}

				if (!$edit) {
					// Buttons for actions

					print '<div class="tabsAction">';

					if ($cancreate && $object->statut == Holiday::STATUS_DRAFT) {
						print '<a href="'.$_SERVER["PHP_SELF"].'?id='.$object->id.'&action=edit" class="butAction">'.$langs->trans("EditCP").'</a>';
					}
<<<<<<< HEAD
					if ($cancreate && $object->statut == Holiday::STATUS_DRAFT) {		// If draft
						print '<a href="'.$_SERVER["PHP_SELF"].'?id='.$object->id.'&action=sendToValidate" class="butAction">'.$langs->trans("Validate").'</a>';
					}
					if ($object->statut == Holiday::STATUS_VALIDATED) {	// If validated
=======

					if ($cancreate && $object->statut == Holiday::STATUS_DRAFT) {		// If draft
						print '<a href="'.$_SERVER["PHP_SELF"].'?id='.$object->id.'&action=sendToValidate" class="butAction">'.$langs->trans("Validate").'</a>';
					}

					if ($object->statut == Holiday::STATUS_VALIDATED) {	// If validated
						// Button Approve / Refuse
>>>>>>> 53a6e0cf
						if ($user->id == $object->fk_validator) {
							print '<a href="'.$_SERVER["PHP_SELF"].'?id='.$object->id.'&action=valid" class="butAction">'.$langs->trans("Approve").'</a>';
							print '<a href="'.$_SERVER["PHP_SELF"].'?id='.$object->id.'&action=refuse" class="butAction">'.$langs->trans("ActionRefuseCP").'</a>';
						} else {
							print '<a href="#" class="butActionRefused classfortooltip" title="'.$langs->trans("NotTheAssignedApprover").'">'.$langs->trans("Approve").'</a>';
							print '<a href="#" class="butActionRefused classfortooltip" title="'.$langs->trans("NotTheAssignedApprover").'">'.$langs->trans("ActionRefuseCP").'</a>';

							// Button Cancel
							if (in_array($object->fk_user, $childids) || (!empty($conf->global->MAIN_USE_ADVANCED_PERMS) && !empty($user->rights->holiday->writeall_advance))) {
								if (($object->date_debut > dol_now()) || !empty($user->admin)) {
									print '<a href="'.$_SERVER["PHP_SELF"].'?id='.$object->id.'&action=cancel&token='.newToken().'" class="butAction">'.$langs->trans("ActionCancelCP").'</a>';
								} else {
									print '<a href="#" class="butActionRefused classfortooltip" title="'.$langs->trans("HolidayStarted").'-'.$langs->trans("NotAllowed").'">'.$langs->trans("ActionCancelCP").'</a>';
								}
							}
						}
					}
<<<<<<< HEAD
					if (($user->id == $object->fk_validator || in_array($object->fk_user, $childids) || (!empty($conf->global->MAIN_USE_ADVANCED_PERMS) && !empty($user->rights->holiday->writeall_advance))) && ($object->statut == 2 || $object->statut == 3)) {	// Status validated or approved
						if (($object->date_debut > dol_now()) || $user->admin) {
							print '<a href="'.$_SERVER["PHP_SELF"].'?id='.$object->id.'&action=cancel" class="butAction">'.$langs->trans("ActionCancelCP").'</a>';
						} else {
							print '<a href="#" class="butActionRefused classfortooltip" title="'.$langs->trans("HolidayStarted").'">'.$langs->trans("ActionCancelCP").'</a>';
						}
					}
					if ($cancreate && $object->statut == Holiday::STATUS_CANCELED) {
=======

					if ($object->statut == Holiday::STATUS_APPROVED) { // If validated or approved
						if ($user->id == $object->fk_validator
							|| in_array($object->fk_user, $childids)
							|| (!empty($conf->global->MAIN_USE_ADVANCED_PERMS) && !empty($user->rights->holiday->writeall_advance))) {
							if (($object->date_debut > dol_now()) || !empty($user->admin)) {
								print '<a href="'.$_SERVER["PHP_SELF"].'?id='.$object->id.'&action=cancel&token='.newToken().'" class="butAction">'.$langs->trans("ActionCancelCP").'</a>';
							} else {
								print '<a href="#" class="butActionRefused classfortooltip" title="'.$langs->trans("HolidayStarted").'-'.$langs->trans("NotAllowed").'">'.$langs->trans("ActionCancelCP").'</a>';
							}
						} else { // I have no rights on the user of the holiday.
							if (!empty($user->admin)) {	// If current validator can't cancel an approved leave, we allow admin user
								print '<a href="'.$_SERVER["PHP_SELF"].'?id='.$object->id.'&action=cancel&token='.newToken().'" class="butAction">'.$langs->trans("ActionCancelCP").'</a>';
							} else {
								print '<a href="#" class="butActionRefused classfortooltip" title="'.$langs->trans("NotAllowed").'">'.$langs->trans("ActionCancelCP").'</a>';
							}
						}
					}


					if ($cancreate && $object->statut == Holiday::STATUS_CANCELED)
					{
>>>>>>> 53a6e0cf
						print '<a href="'.$_SERVER["PHP_SELF"].'?id='.$object->id.'&action=backtodraft" class="butAction">'.$langs->trans("SetToDraft").'</a>';
					}
					if ($candelete && ($object->statut == Holiday::STATUS_DRAFT || $object->statut == Holiday::STATUS_CANCELED || $object->statut == Holiday::STATUS_REFUSED)) {	// If draft or canceled or refused
						print '<a href="'.$_SERVER["PHP_SELF"].'?id='.$object->id.'&action=delete&token='.newToken().'" class="butActionDelete">'.$langs->trans("DeleteCP").'</a>';
					}

					print '</div>';
				}
			} else {
				print '<div class="tabBar">';
				print $langs->trans('ErrorUserViewCP');
				print '<br><br><input type="button" value="'.$langs->trans("ReturnCP").'" class="button" onclick="history.go(-1)" />';
				print '</div>';
			}
		} else {
			print '<div class="tabBar">';
			print $langs->trans('ErrorIDFicheCP');
			print '<br><br><input type="button" value="'.$langs->trans("ReturnCP").'" class="button" onclick="history.go(-1)" />';
			print '</div>';
		}


		// Select mail models is same action as presend
		if (GETPOST('modelselected')) {
			$action = 'presend';
		}

		if ($action != 'presend') {
			print '<div class="fichecenter"><div class="fichehalfleft">';
			print '<a name="builddoc"></a>'; // ancre

			$includedocgeneration = 0;

			// Documents
			if ($includedocgeneration) {
				$objref = dol_sanitizeFileName($object->ref);
				$relativepath = $objref.'/'.$objref.'.pdf';
				$filedir = $conf->holiday->dir_output.'/'.$object->element.'/'.$objref;
				$urlsource = $_SERVER["PHP_SELF"]."?id=".$object->id;
				$genallowed = ($user->rights->holiday->read && $object->fk_user == $user->id) || !empty($user->rights->holiday->readall); // If you can read, you can build the PDF to read content
				$delallowed = ($user->rights->holiday->write && $object->fk_user == $user->id) || !empty($user->rights->holiday->writeall_advance); // If you can create/edit, you can remove a file on card
				print $formfile->showdocuments('holiday:Holiday', $object->element.'/'.$objref, $filedir, $urlsource, $genallowed, $delallowed, $object->model_pdf, 1, 0, 0, 28, 0, '', '', '', $langs->defaultlang);
			}

			// Show links to link elements
			//$linktoelem = $form->showLinkToObjectBlock($object, null, array('myobject'));
			//$somethingshown = $form->showLinkedObjectBlock($object, $linktoelem);


			print '</div><div class="fichehalfright"><div class="ficheaddleft">';

			$MAXEVENT = 10;

			/*$morehtmlright = '<a href="'.dol_buildpath('/holiday/myobject_agenda.php', 1).'?id='.$object->id.'">';
			$morehtmlright .= $langs->trans("SeeAll");
			$morehtmlright .= '</a>';*/

			// List of actions on element
			include_once DOL_DOCUMENT_ROOT.'/core/class/html.formactions.class.php';
			$formactions = new FormActions($db);
			$somethingshown = $formactions->showactions($object, $object->element, (is_object($object->thirdparty) ? $object->thirdparty->id : 0), 1, '', $MAXEVENT, '', $morehtmlright);

			print '</div></div></div>';
		}
	}
}

// End of page
llxFooter();

if (is_object($db)) {
	$db->close();
}<|MERGE_RESOLUTION|>--- conflicted
+++ resolved
@@ -264,13 +264,8 @@
 		}
 	}
 
-<<<<<<< HEAD
+	// If update and we are an approver, we can update with another approver
 	if ($action == 'update' && GETPOSTISSET('savevalidator') && !empty($user->rights->holiday->approve)) {
-=======
-	// If update and we are an approver, we can update with another approver
-	if ($action == 'update' && GETPOSTISSET('savevalidator') && !empty($user->rights->holiday->approve))
-	{
->>>>>>> 53a6e0cf
 		$object->fetch($id);
 
 		$object->oldcopy = dol_clone($object);
@@ -320,16 +315,10 @@
 		// If under validation
 		if ($object->statut == Holiday::STATUS_DRAFT) {
 			// If this is the requestor or has read/write rights
-<<<<<<< HEAD
 			if ($cancreate) {
 				$approverid = GETPOST('valideur', 'int');
-=======
-			if ($cancreate)
-			{
-				$valideur = GETPOST('valideur', 'int');
-				// TODO Check this user id has the permission for approval
-
->>>>>>> 53a6e0cf
+				// TODO Check this approver user id has the permission for approval
+
 				$description = trim(GETPOST('description', 'restricthtml'));
 
 				// If no start date
@@ -751,26 +740,14 @@
 	}
 
 	// If confirmation of cancellation
-<<<<<<< HEAD
 	if ($action == 'confirm_cancel' && GETPOST('confirm') == 'yes') {
-=======
-	if ($action == 'confirm_cancel' && GETPOST('confirm') == 'yes')
-	{
->>>>>>> 53a6e0cf
 		$error = 0;
 
 		$object->fetch($id);
 
-<<<<<<< HEAD
 		// If status pending validation and validator = validator or user, or rights to do for others
-		if (($object->statut == Holiday::STATUS_VALIDATED || $object->statut == Holiday::STATUS_APPROVED) && ($user->id == $object->fk_validator || in_array($object->fk_user, $childids)
-			|| (!empty($conf->global->MAIN_USE_ADVANCED_PERMS) && !empty($user->rights->holiday->writeall_advance)))) {
-=======
-		// Si statut en attente de validation et valideur = valideur ou utilisateur, ou droits de faire pour les autres
 		if (($object->statut == Holiday::STATUS_VALIDATED || $object->statut == Holiday::STATUS_APPROVED) &&
-			(!empty($user->admin) || $user->id == $object->fk_validator || in_array($object->fk_user, $childids) || (!empty($conf->global->MAIN_USE_ADVANCED_PERMS) && !empty($user->rights->holiday->writeall_advance))))
-		{
->>>>>>> 53a6e0cf
+			(!empty($user->admin) || $user->id == $object->fk_validator || in_array($object->fk_user, $childids) || (!empty($conf->global->MAIN_USE_ADVANCED_PERMS) && !empty($user->rights->holiday->writeall_advance)))) {
 			$db->begin();
 
 			$oldstatus = $object->statut;
@@ -1464,20 +1441,13 @@
 					if ($cancreate && $object->statut == Holiday::STATUS_DRAFT) {
 						print '<a href="'.$_SERVER["PHP_SELF"].'?id='.$object->id.'&action=edit" class="butAction">'.$langs->trans("EditCP").'</a>';
 					}
-<<<<<<< HEAD
+
 					if ($cancreate && $object->statut == Holiday::STATUS_DRAFT) {		// If draft
 						print '<a href="'.$_SERVER["PHP_SELF"].'?id='.$object->id.'&action=sendToValidate" class="butAction">'.$langs->trans("Validate").'</a>';
 					}
-					if ($object->statut == Holiday::STATUS_VALIDATED) {	// If validated
-=======
-
-					if ($cancreate && $object->statut == Holiday::STATUS_DRAFT) {		// If draft
-						print '<a href="'.$_SERVER["PHP_SELF"].'?id='.$object->id.'&action=sendToValidate" class="butAction">'.$langs->trans("Validate").'</a>';
-					}
 
 					if ($object->statut == Holiday::STATUS_VALIDATED) {	// If validated
 						// Button Approve / Refuse
->>>>>>> 53a6e0cf
 						if ($user->id == $object->fk_validator) {
 							print '<a href="'.$_SERVER["PHP_SELF"].'?id='.$object->id.'&action=valid" class="butAction">'.$langs->trans("Approve").'</a>';
 							print '<a href="'.$_SERVER["PHP_SELF"].'?id='.$object->id.'&action=refuse" class="butAction">'.$langs->trans("ActionRefuseCP").'</a>';
@@ -1485,7 +1455,7 @@
 							print '<a href="#" class="butActionRefused classfortooltip" title="'.$langs->trans("NotTheAssignedApprover").'">'.$langs->trans("Approve").'</a>';
 							print '<a href="#" class="butActionRefused classfortooltip" title="'.$langs->trans("NotTheAssignedApprover").'">'.$langs->trans("ActionRefuseCP").'</a>';
 
-							// Button Cancel
+							// Button Cancel (because we can't approve)
 							if (in_array($object->fk_user, $childids) || (!empty($conf->global->MAIN_USE_ADVANCED_PERMS) && !empty($user->rights->holiday->writeall_advance))) {
 								if (($object->date_debut > dol_now()) || !empty($user->admin)) {
 									print '<a href="'.$_SERVER["PHP_SELF"].'?id='.$object->id.'&action=cancel&token='.newToken().'" class="butAction">'.$langs->trans("ActionCancelCP").'</a>';
@@ -1495,17 +1465,6 @@
 							}
 						}
 					}
-<<<<<<< HEAD
-					if (($user->id == $object->fk_validator || in_array($object->fk_user, $childids) || (!empty($conf->global->MAIN_USE_ADVANCED_PERMS) && !empty($user->rights->holiday->writeall_advance))) && ($object->statut == 2 || $object->statut == 3)) {	// Status validated or approved
-						if (($object->date_debut > dol_now()) || $user->admin) {
-							print '<a href="'.$_SERVER["PHP_SELF"].'?id='.$object->id.'&action=cancel" class="butAction">'.$langs->trans("ActionCancelCP").'</a>';
-						} else {
-							print '<a href="#" class="butActionRefused classfortooltip" title="'.$langs->trans("HolidayStarted").'">'.$langs->trans("ActionCancelCP").'</a>';
-						}
-					}
-					if ($cancreate && $object->statut == Holiday::STATUS_CANCELED) {
-=======
-
 					if ($object->statut == Holiday::STATUS_APPROVED) { // If validated or approved
 						if ($user->id == $object->fk_validator
 							|| in_array($object->fk_user, $childids)
@@ -1524,10 +1483,7 @@
 						}
 					}
 
-
-					if ($cancreate && $object->statut == Holiday::STATUS_CANCELED)
-					{
->>>>>>> 53a6e0cf
+					if ($cancreate && $object->statut == Holiday::STATUS_CANCELED) {
 						print '<a href="'.$_SERVER["PHP_SELF"].'?id='.$object->id.'&action=backtodraft" class="butAction">'.$langs->trans("SetToDraft").'</a>';
 					}
 					if ($candelete && ($object->statut == Holiday::STATUS_DRAFT || $object->statut == Holiday::STATUS_CANCELED || $object->statut == Holiday::STATUS_REFUSED)) {	// If draft or canceled or refused
