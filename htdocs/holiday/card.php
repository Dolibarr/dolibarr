--- conflicted
+++ resolved
@@ -1565,10 +1565,7 @@
 			print '</div><div class="fichehalfright">';
 
 			$MAXEVENT = 10;
-<<<<<<< HEAD
-=======
 			$morehtmlright = '';
->>>>>>> 503d1a04
 
 			// List of actions on element
 			include_once DOL_DOCUMENT_ROOT.'/core/class/html.formactions.class.php';
