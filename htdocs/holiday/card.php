<?php
/* Copyright (C) 2011		Dimitri Mouillard	<dmouillard@teclib.com>
 * Copyright (C) 2012-2016	Laurent Destailleur	<eldy@users.sourceforge.net>
 * Copyright (C) 2012-2016	Regis Houssin		<regis.houssin@inodbox.com>
 * Copyright (C) 2013		Juanjo Menent		<jmenent@2byte.es>
 * Copyright (C) 2017		Alexandre Spangaro	<aspangaro@open-dsi.fr>
 * Copyright (C) 2014-2017  Ferran Marcet		<fmarcet@2byte.es>
 * Copyright (C) 2018       Frédéric France     <frederic.france@netlogic.fr>
 *
 * This program is free software; you can redistribute it and/or modify
 * it under the terms of the GNU General Public License as published by
 * the Free Software Foundation; either version 3 of the License, orwrite
 * (at your option) any later version.
 *
 * This program is distributed in the hope that it will be useful,
 * but WITHOUT ANY WARRANTY; without even the implied warranty of
 * MERCHANTABILITY or FITNESS FOR A PARTICULAR PURPOSE.  See the
 * GNU General Public License for more details.
 *
 * You should have received a copy of the GNU General Public License
 * along with this program. If not, see <https://www.gnu.org/licenses/>.
 */

/**
 *   	\file       htdocs/holiday/card.php
 *		\ingroup    holiday
 *		\brief      Form and file creation of paid holiday.
 */

require '../main.inc.php';
require_once DOL_DOCUMENT_ROOT.'/core/class/html.form.class.php';
require_once DOL_DOCUMENT_ROOT.'/user/class/usergroup.class.php';
require_once DOL_DOCUMENT_ROOT.'/core/class/html.formfile.class.php';
require_once DOL_DOCUMENT_ROOT.'/core/class/CMailFile.class.php';
require_once DOL_DOCUMENT_ROOT.'/core/class/html.formmail.class.php';
require_once DOL_DOCUMENT_ROOT.'/core/class/doleditor.class.php';
require_once DOL_DOCUMENT_ROOT.'/core/lib/date.lib.php';
require_once DOL_DOCUMENT_ROOT.'/core/lib/holiday.lib.php';
require_once DOL_DOCUMENT_ROOT.'/holiday/common.inc.php';
require_once DOL_DOCUMENT_ROOT.'/core/class/extrafields.class.php';

// Get parameters
$action=GETPOST('action', 'aZ09');
$cancel=GETPOST('cancel', 'alpha');
$confirm = GETPOST('confirm', 'alpha');

$id=GETPOST('id', 'int');
$ref=GETPOST('ref', 'alpha');
$fuserid = (GETPOST('fuserid', 'int')?GETPOST('fuserid', 'int'):$user->id);

<<<<<<< HEAD
// Protection if external user
if ($user->societe_id) $socid=$user->societe_id;
$result = restrictedArea($user, 'holiday', $id, 'holiday');
=======
$now=dol_now();
>>>>>>> cf2ee892

// Load translation files required by the page
$langs->loadLangs(array("holiday","mails"));

$now=dol_now();

$childids = $user->getAllChildIds(1);

$morefilter = 'AND employee = 1';
if (! empty($conf->global->HOLIDAY_FOR_NON_SALARIES_TOO)) $morefilter = '';

$error = 0;

$object = new Holiday($db);
<<<<<<< HEAD
$extrafields = new ExtraFields($db);

// fetch optionals attributes and labels
$extrafields->fetch_name_optionals_label($object->table_element);

if ($id > 0)
=======
if (($id > 0) || $ref)
>>>>>>> cf2ee892
{
    $object->fetch($id, $ref);

    // Check current user can read this leave request
    $canread = 0;
    if (! empty($user->rights->holiday->read_all)) $canread=1;
    if (! empty($user->rights->holiday->read) && in_array($object->fk_user, $childids)) $canread=1;
    if (! $canread)
    {
        accessforbidden();
    }
}

$cancreate = 0;
if (! empty($user->rights->holiday->write_all)) $cancreate=1;
if (! empty($user->rights->holiday->write) && in_array($fuserid, $childids)) $cancreate=1;

$candelete = 0;
if (! empty($user->rights->holiday->delete)) $candelete=1;
if ($object->statut == Holiday::STATUS_DRAFT && $user->rights->holiday->write && in_array($object->fk_user, $childids)) $candelete=1;

<<<<<<< HEAD
=======
// Protection if external user
if ($user->societe_id) $socid=$user->societe_id;
$result = restrictedArea($user, 'holiday', $object->id, 'holiday');


>>>>>>> cf2ee892

/*
 * Actions
 */

$parameters = array('socid' => $socid);
$reshook = $hookmanager->executeHooks('doActions', $parameters, $object, $action); // Note that $action and $object may have been modified by some hooks
if ($reshook < 0) setEventMessages($hookmanager->error, $hookmanager->errors, 'errors');

if (empty($reshook))
{
	if ($cancel)
	{
		if (! empty($backtopage))
		{
			header("Location: ".$backtopage);
			exit;
		}
	    $action = '';
	}

	// If create a request
	if ($action == 'create')
	{
	    // If no right to create a request
	    if (! $cancreate)
	    {
	    	$error++;
	    	setEventMessages($langs->trans('CantCreateCP'), null, 'errors');
	    	$action='request';
	    }

	    if (! $error)
	    {
	        $object = new Holiday($db);

	    	$db->begin();

		    $date_debut = dol_mktime(0, 0, 0, GETPOST('date_debut_month'), GETPOST('date_debut_day'), GETPOST('date_debut_year'));
		    $date_fin = dol_mktime(0, 0, 0, GETPOST('date_fin_month'), GETPOST('date_fin_day'), GETPOST('date_fin_year'));
		    $date_debut_gmt = dol_mktime(0, 0, 0, GETPOST('date_debut_month'), GETPOST('date_debut_day'), GETPOST('date_debut_year'), 1);
		    $date_fin_gmt = dol_mktime(0, 0, 0, GETPOST('date_fin_month'), GETPOST('date_fin_day'), GETPOST('date_fin_year'), 1);
		    $starthalfday=GETPOST('starthalfday');
		    $endhalfday=GETPOST('endhalfday');
		    $type=GETPOST('type');
		    $halfday=0;
		    if ($starthalfday == 'afternoon' && $endhalfday == 'morning') $halfday=2;
		    elseif ($starthalfday == 'afternoon') $halfday=-1;
		    elseif ($endhalfday == 'morning') $halfday=1;

		    $valideur = GETPOST('valideur', 'int');
		    $description = trim(GETPOST('description'));

	    	// If no type
		    if ($type <= 0)
		    {
		        setEventMessages($langs->trans("ErrorFieldRequired", $langs->transnoentitiesnoconv("Type")), null, 'errors');
		        $error++;
		        $action='create';
		    }

		    // If no start date
		    if (empty($date_debut))
		    {
		        setEventMessages($langs->trans("NoDateDebut"), null, 'errors');
		        $error++;
		        $action='create';
		    }
		    // If no end date
		    if (empty($date_fin))
		    {
		        setEventMessages($langs->trans("NoDateFin"), null, 'errors');
		        $error++;
		        $action='create';
		    }
		    // If start date after end date
		    if ($date_debut > $date_fin)
		    {
		        setEventMessages($langs->trans("ErrorEndDateCP"), null, 'errors');
		        $error++;
		        $action='create';
		    }

		    // Check if there is already holiday for this period
		    $verifCP = $object->verifDateHolidayCP($fuserid, $date_debut, $date_fin, $halfday);
		    if (! $verifCP)
		    {
		        setEventMessages($langs->trans("alreadyCPexist"), null, 'errors');
		        $error++;
		        $action='create';
		    }

		    // If there is no Business Days within request
		    $nbopenedday=num_open_day($date_debut_gmt, $date_fin_gmt, 0, 1, $halfday);
		    if($nbopenedday < 0.5)
		    {
		        setEventMessages($langs->trans("ErrorDureeCP"), null, 'errors');
		        $error++;
		        $action='create';
		    }

		    // If no validator designated
		    if ($valideur < 1)
		    {
		        setEventMessages($langs->transnoentitiesnoconv('InvalidValidatorCP'), null, 'errors');
		        $error++;
		    }

		    $result = 0;

		    if (! $error)
		    {
	    	    $object->fk_user = $fuserid;
	    	    $object->description = $description;
	    	    $object->fk_validator = $valideur;
	    		$object->fk_type = $type;
	    		$object->date_debut = $date_debut;
	    		$object->date_fin = $date_fin;
	    		$object->halfday = $halfday;

	    		$result = $object->create($user);
	    		if ($result <= 0)
	    		{
	    			setEventMessages($object->error, $object->errors, 'errors');
	    			$error++;
	    		}
		    }

		    // If no SQL error we redirect to the request card
		    if (! $error)
		    {
				$db->commit();

		    	header('Location: '.$_SERVER["PHP_SELF"].'?id='.$object->id);
		        exit;
		    }
		    else
			{
		    	$db->rollback();
		    }
	    }
	}

	if ($action == 'update' && GETPOSTISSET('savevalidator') && ! empty($user->rights->holiday->approve))
	{
	    $object->fetch($id);

	    $object->oldcopy = dol_clone($object);

	    $object->fk_validator = GETPOST('valideur', 'int');

	    if ($object->fk_validator != $object->oldcopy->fk_validator)
	    {
	        $verif = $object->update($user);

	        if ($verif <= 0)
	        {
	            setEventMessages($object->error, $object->errors, 'warnings');
	            $action='editvalidator';
	        }
	        else
	        {
	            header('Location: '.$_SERVER["PHP_SELF"].'?id='.$object->id);
	            exit;
	        }
	    }

	    $action = '';
	}

	if ($action == 'update' && ! GETPOSTISSET('savevalidator'))
	{
		$date_debut = dol_mktime(0, 0, 0, GETPOST('date_debut_month'), GETPOST('date_debut_day'), GETPOST('date_debut_year'));
		$date_fin = dol_mktime(0, 0, 0, GETPOST('date_fin_month'), GETPOST('date_fin_day'), GETPOST('date_fin_year'));
		$date_debut_gmt = dol_mktime(0, 0, 0, GETPOST('date_debut_month'), GETPOST('date_debut_day'), GETPOST('date_debut_year'), 1);
		$date_fin_gmt = dol_mktime(0, 0, 0, GETPOST('date_fin_month'), GETPOST('date_fin_day'), GETPOST('date_fin_year'), 1);
		$starthalfday=GETPOST('starthalfday');
		$endhalfday=GETPOST('endhalfday');
		$halfday=0;
		if ($starthalfday == 'afternoon' && $endhalfday == 'morning') $halfday=2;
		elseif ($starthalfday == 'afternoon') $halfday=-1;
		elseif ($endhalfday == 'morning') $halfday=1;

	    // If no right to modify a request
	    if (! $user->rights->holiday->write)
	    {
	        header('Location: '.$_SERVER["PHP_SELF"].'?action=request&error=CantUpdate');
	        exit;
	    }

	    $object->fetch($id);

		// If under validation
	    if ($object->statut == Holiday::STATUS_DRAFT)
	    {
	        // If this is the requestor or has read/write rights
	        if ($cancreate)
	        {
	            $valideur = GETPOST('valideur', 'int');
	            $description = trim(GETPOST('description', 'none'));

	            // If no start date
	            if (empty($_POST['date_debut_'])) {
	                header('Location: '.$_SERVER["PHP_SELF"].'?id='.$object->id.'&action=edit&error=nodatedebut');
	                exit;
	            }

	            // If no end date
	            if (empty($_POST['date_fin_'])) {
	                header('Location: '.$_SERVER["PHP_SELF"].'?id='.$object->id.'&action=edit&error=nodatefin');
	                exit;
	            }

	            // If start date after end date
	            if ($date_debut > $date_fin) {
	                header('Location: '.$_SERVER["PHP_SELF"].'?id='.$object->id.'&action=edit&error=datefin');
	                exit;
	            }

	            // If no validator designated
	            if ($valideur < 1) {
	                header('Location: '.$_SERVER["PHP_SELF"].'?id='.$object->id.'&action=edit&error=Valideur');
	                exit;
	            }

	            // If there is no Business Days within request
	            $nbopenedday=num_open_day($date_debut_gmt, $date_fin_gmt, 0, 1, $halfday);
	            if ($nbopenedday < 0.5)
	            {
	                header('Location: '.$_SERVER["PHP_SELF"].'?id='.$object->id.'&action=edit&error=DureeHoliday');
	                exit;
	            }

	            $object->description = $description;
	            $object->date_debut = $date_debut;
	            $object->date_fin = $date_fin;
	            $object->fk_validator = $valideur;
				$object->halfday = $halfday;

				// Update
				$verif = $object->update($user);

				if ($verif <= 0)
				{
					setEventMessages($object->error, $object->errors, 'warnings');
					$action='edit';
				}
				else
				{
					header('Location: '.$_SERVER["PHP_SELF"].'?id='.$object->id);
					exit;
				}
	        }
	        else
	        {
	        	setEventMessages($langs->trans("NotEnoughPermissions"), null, 'errors');
	        	$action='';
	        }
	    }
	    else
	    {
	    	setEventMessages($langs->trans("ErrorBadStatus"), null, 'errors');
	    	$action='';
	    }
	}

	// If delete of request
	if ($action == 'confirm_delete' && GETPOST('confirm') == 'yes' && $user->rights->holiday->delete)
	{
		$error=0;

		$db->begin();

		$object->fetch($id);

	    // If this is a rough draft, approved, canceled or refused
		if ($object->statut == Holiday::STATUS_DRAFT || $object->statut == Holiday::STATUS_CANCELED || $object->statut == Holiday::STATUS_REFUSED)
		{
			// Si l'utilisateur à le droit de lire cette demande, il peut la supprimer
			if ($candelete)
			{
				$result=$object->delete($user);
			}
			else
			{
				$error++;
				setEventMessages($langs->trans('ErrorCantDeleteCP'), null, 'errors');
				$action='';
			}
		}

		if (! $error)
		{
			$db->commit();
			header('Location: list.php?restore_lastsearch_values=1');
			exit;
		}
		else
		{
			$db->rollback();
		}
	}

	// Action validate (+ send email for approval)
	if ($action == 'confirm_send')
	{
	    $object->fetch($id);

	    // Si brouillon et créateur
	    if ($object->statut == Holiday::STATUS_DRAFT && $cancreate)
	    {
	    	$object->oldcopy = dol_clone($object);

	    	$object->statut = Holiday::STATUS_VALIDATED;

	        $verif = $object->validate($user);

	        // Si pas d'erreur SQL on redirige vers la fiche de la demande
	        if ($verif > 0)
	        {
	            // To
	            $destinataire = new User($db);
	            $destinataire->fetch($object->fk_validator);
	            $emailTo = $destinataire->email;

	            if (!$emailTo)
	            {
	                dol_syslog("Expected validator has no email, so we redirect directly to finished page without sending email");
	                header('Location: '.$_SERVER["PHP_SELF"].'?id='.$object->id);
	                exit;
	            }

	            // From
	            $expediteur = new User($db);
	            $expediteur->fetch($object->fk_user);
	            $emailFrom = $expediteur->email;

	            // Subject
				$societeName = $conf->global->MAIN_INFO_SOCIETE_NOM;
	            if (! empty($conf->global->MAIN_APPLICATION_TITLE)) $societeName = $conf->global->MAIN_APPLICATION_TITLE;

	            $subject = $societeName." - ".$langs->transnoentitiesnoconv("HolidaysToValidate");

	            // Content
	            $message = $langs->transnoentitiesnoconv("Hello")." ".$destinataire->firstname.",\n";
	            $message.= "\n";
	            $message.= $langs->transnoentities("HolidaysToValidateBody")."\n";

	            $delayForRequest = $object->getConfCP('delayForRequest');
	            //$delayForRequest = $delayForRequest * (60*60*24);

	            $nextMonth = dol_time_plus_duree($now, $delayForRequest, 'd');

	            // Si l'option pour avertir le valideur en cas de délai trop court
	            if ($object->getConfCP('AlertValidatorDelay'))
	            {
	                if($object->date_debut < $nextMonth)
	                {
	                    $message.= "\n";
	                    $message.= $langs->transnoentities("HolidaysToValidateDelay", $object->getConfCP('delayForRequest'))."\n";
	                }
	            }

	            // Si l'option pour avertir le valideur en cas de solde inférieur à la demande
	            if ($object->getConfCP('AlertValidatorSolde'))
	            {
	            	$nbopenedday=num_open_day($object->date_debut_gmt, $object->date_fin_gmt, 0, 1, $object->halfday);
	                if ($nbopenedday > $object->getCPforUser($object->fk_user, $object->fk_type))
	                {
	                    $message.= "\n";
	                    $message.= $langs->transnoentities("HolidaysToValidateAlertSolde")."\n";
	                }
	            }

	            $message.= "\n";
	            $message.= "- ".$langs->transnoentitiesnoconv("Name")." : ".dolGetFirstLastname($expediteur->firstname, $expediteur->lastname)."\n";
	            $message.= "- ".$langs->transnoentitiesnoconv("Period")." : ".dol_print_date($object->date_debut, 'day')." ".$langs->transnoentitiesnoconv("To")." ".dol_print_date($object->date_fin, 'day')."\n";
	            $message.= "- ".$langs->transnoentitiesnoconv("Link")." : ".$dolibarr_main_url_root."/holiday/card.php?id=".$object->id."\n\n";
	            $message.= "\n";

	            $trackid='leav'.$object->id;

	            $mail = new CMailFile($subject, $emailTo, $emailFrom, $message, array(), array(), array(), '', '', 0, 0, '', '', $trackid);

	            // Envoi du mail
	            $result=$mail->sendfile();

	            if (!$result)
	            {
	                setEventMessages($mail->error, $mail->errors, 'warnings');
	                $action='';
	            }
	            else
	            {
	            	header('Location: '.$_SERVER["PHP_SELF"].'?id='.$object->id);
	            	exit;
	            }
	        }
	        else
	        {
	        	setEventMessages($object->error, $object->errors, 'errors');
	        	$action='';
	        }
	    }
	}

	if ($action == 'update_extras')
	{
		$object->oldcopy = dol_clone($object);

		// Fill array 'array_options' with data from update form
		$ret = $extrafields->setOptionalsFromPost(null, $object, GETPOST('attribute', 'none'));
		if ($ret < 0) $error++;

		if (! $error)
		{
			// Actions on extra fields
			$result = $object->insertExtraFields('HOLIDAY_MODIFY');
			if ($result < 0)
			{
				setEventMessages($object->error, $object->errors, 'errors');
				$error++;
			}
		}

		if ($error)
			$action = 'edit_extras';
	}

	// Approve leave request
	if ($action == 'confirm_valid')
	{
	    $object->fetch($id);

	    // Si statut en attente de validation et valideur = utilisateur
	    if ($object->statut == Holiday::STATUS_VALIDATED && $user->id == $object->fk_validator)
	    {
	    	$object->oldcopy = dol_clone($object);

	        $object->date_valid = dol_now();
	        $object->fk_user_valid = $user->id;
	        $object->statut = Holiday::STATUS_APPROVED;

	        $db->begin();

	        $verif = $object->approve($user);
	        if ($verif <= 0)
	        {
	            setEventMessages($object->error, $object->errors, 'errors');
	            $error++;
	        }

	        // Si pas d'erreur SQL on redirige vers la fiche de la demande
	        if (! $error)
	        {
	            // Calculcate number of days consummed
	            $nbopenedday=num_open_day($object->date_debut_gmt, $object->date_fin_gmt, 0, 1, $object->halfday);
	            $soldeActuel = $object->getCpforUser($object->fk_user, $object->fk_type);
	            $newSolde = ($soldeActuel - $nbopenedday);

	            // On ajoute la modification dans le LOG
	            $result=$object->addLogCP($user->id, $object->fk_user, $langs->transnoentitiesnoconv("Holidays"), $newSolde, $object->fk_type);
	            if ($result < 0)
	            {
	                $error++;
	            	setEventMessages(null, $object->errors, 'errors');
	            }

	            //Update balance
	            $result=$object->updateSoldeCP($object->fk_user, $newSolde, $object->fk_type);
	            if ($result < 0)
	            {
	                $error++;
	            	setEventMessages(null, $object->errors, 'errors');
	            }
	        }

	        if (! $error)
	        {
	            // To
	            $destinataire = new User($db);
	            $destinataire->fetch($object->fk_user);
	            $emailTo = $destinataire->email;

	            if (!$emailTo)
	            {
	                dol_syslog("User that request leave has no email, so we redirect directly to finished page without sending email");
	            }
	            else
	            {
	                // From
	                $expediteur = new User($db);
	                $expediteur->fetch($object->fk_validator);
	                $emailFrom = $expediteur->email;

	                // Subject
	    			$societeName = $conf->global->MAIN_INFO_SOCIETE_NOM;
	                if (! empty($conf->global->MAIN_APPLICATION_TITLE)) $societeName = $conf->global->MAIN_APPLICATION_TITLE;

	                $subject = $societeName." - ".$langs->transnoentitiesnoconv("HolidaysValidated");

	                // Content
	                $message = $langs->transnoentitiesnoconv("Hello")." ".$destinataire->firstname.",\n";
	                $message.= "\n";
	                $message.=  $langs->transnoentities("HolidaysValidatedBody", dol_print_date($object->date_debut, 'day'), dol_print_date($object->date_fin, 'day'))."\n";

	                $message.= "- ".$langs->transnoentitiesnoconv("ValidatedBy")." : ".dolGetFirstLastname($expediteur->firstname, $expediteur->lastname)."\n";

	                $message.= "- ".$langs->transnoentitiesnoconv("Link")." : ".$dolibarr_main_url_root."/holiday/card.php?id=".$object->id."\n\n";
	                $message.= "\n";

	                $trackid='leav'.$object->id;

	                $mail = new CMailFile($subject, $emailTo, $emailFrom, $message, array(), array(), array(), '', '', 0, 0, '', '', $trackid);

	                // Envoi du mail
	                $result=$mail->sendfile();

	                if (!$result)
	                {
	                	setEventMessages($mail->error, $mail->errors, 'warnings'); // Show error, but do no make rollback, so $error is not set to 1
	                	$action='';
	                }
	            }
	        }

	        if (! $error)
	        {
	            $db->commit();

	           	header('Location: '.$_SERVER["PHP_SELF"].'?id='.$object->id);
	           	exit;
	        }
	        else
	        {
	            $db->rollback();
	        	$action='';
	        }
	    }
	}

	if ($action == 'confirm_refuse' && GETPOST('confirm', 'alpha') == 'yes')
	{
		if (! empty($_POST['detail_refuse']))
	    {
	        $object->fetch($id);

	        // Si statut en attente de validation et valideur = utilisateur
	        if ($object->statut == Holiday::STATUS_VALIDATED && $user->id == $object->fk_validator)
	        {
	            $object->date_refuse = dol_print_date('dayhour', dol_now());
	            $object->fk_user_refuse = $user->id;
	            $object->statut = Holiday::STATUS_REFUSED;
	            $object->detail_refuse = GETPOST('detail_refuse', 'alphanohtml');

	            $db->begin();

	            $verif = $object->update($user);
	            if ($verif <= 0)
	            {
	                $error++;
	                setEventMessages($object->error, $object->errors, 'errors');
	            }

	            // Si pas d'erreur SQL on redirige vers la fiche de la demande
	            if (! $error)
	            {
	                // To
	                $destinataire = new User($db);
	                $destinataire->fetch($object->fk_user);
	                $emailTo = $destinataire->email;

	                if (!$emailTo)
	                {
	                    dol_syslog("User that request leave has no email, so we redirect directly to finished page without sending email");
	                }
	                else
	                {
	                    // From
	                    $expediteur = new User($db);
	                    $expediteur->fetch($object->fk_validator);
	                    $emailFrom = $expediteur->email;

	    	            // Subject
	    				$societeName = $conf->global->MAIN_INFO_SOCIETE_NOM;
	    	            if (! empty($conf->global->MAIN_APPLICATION_TITLE)) $societeName = $conf->global->MAIN_APPLICATION_TITLE;

	    	            $subject = $societeName." - ".$langs->transnoentitiesnoconv("HolidaysRefused");

	                    // Content
	                	$message = $langs->transnoentitiesnoconv("Hello")." ".$destinataire->firstname.",\n";
	    	            $message.= "\n";
	                    $message.= $langs->transnoentities("HolidaysRefusedBody", dol_print_date($object->date_debut, 'day'), dol_print_date($object->date_fin, 'day'))."\n";
	                    $message.= GETPOST('detail_refuse', 'alpha')."\n\n";

	    	            $message.= "- ".$langs->transnoentitiesnoconv("ModifiedBy")." : ".dolGetFirstLastname($expediteur->firstname, $expediteur->lastname)."\n";

	    	            $message.= "- ".$langs->transnoentitiesnoconv("Link")." : ".$dolibarr_main_url_root."/holiday/card.php?id=".$object->id."\n\n";
	                    $message.= "\n";

	    	            $trackid='leav'.$object->id;

	    	            $mail = new CMailFile($subject, $emailTo, $emailFrom, $message, array(), array(), array(), '', '', 0, 0, '', '', $trackid);

	                    // Envoi du mail
	                    $result=$mail->sendfile();

	                    if (! $result)
	                    {
	                        setEventMessages($mail->error, $mail->errors, 'warnings'); // Show error, but do no make rollback, so $error is not set to 1
	                    	$action='';
	                    }
	                }
	            }
	            else
	            {
	            	$action='';
	            }

	            if (! $error)
	            {
	                $db->commit();

	                header('Location: '.$_SERVER["PHP_SELF"].'?id='.$object->id);
	                exit;
	            }
	            else
	            {
	                $db->rollback();
	                $action='';
	            }
	        }
	    } else {
	    	setEventMessages($langs->trans("ErrorFieldRequired", $langs->transnoentitiesnoconv("DetailRefusCP")), null, 'errors');
	    	$action='refuse';
	    }
	}


	// Si Validation de la demande
	if ($action == 'confirm_draft' && GETPOST('confirm') == 'yes')
	{
		$error = 0;

	    $object->fetch($id);

	    $oldstatus = $object->statut;
	    $object->statut = Holiday::STATUS_DRAFT;

	    $result = $object->update($user);
	    if ($result < 0)
	    {
	    	$error++;
	    	setEventMessages($langs->trans('ErrorBackToDraft').' '.$object->error, $object->errors, 'errors');
	    }

	    if (! $error)
	    {
	        $db->commit();

	        header('Location: '.$_SERVER["PHP_SELF"].'?id='.$object->id);
	        exit;
	    }
	    else
	    {
	        $db->rollback();
	    }
	}

	// Si confirmation of cancellation
	if ($action == 'confirm_cancel' && GETPOST('confirm') == 'yes')
	{
		$error = 0;

	    $object->fetch($id);

	    // Si statut en attente de validation et valideur = valideur ou utilisateur, ou droits de faire pour les autres
	    if (($object->statut == Holiday::STATUS_VALIDATED || $object->statut == Holiday::STATUS_APPROVED) && ($user->id == $object->fk_validator || in_array($object->fk_user, $childids) || ! empty($user->rights->holiday->write_all)))
	    {
	    	$db->begin();

	    	$oldstatus = $object->statut;
	        $object->date_cancel = dol_now();
	        $object->fk_user_cancel = $user->id;
	        $object->statut = Holiday::STATUS_CANCELED;

	        $result = $object->update($user);

	        if ($result >= 0 && $oldstatus == Holiday::STATUS_APPROVED)	// holiday was already validated, status 3, so we must increase back the balance
	        {
	        	// Calculcate number of days consummed
	        	$nbopenedday=num_open_day($object->date_debut_gmt, $object->date_fin_gmt, 0, 1, $object->halfday);

	        	$soldeActuel = $object->getCpforUser($object->fk_user, $object->fk_type);
	        	$newSolde = ($soldeActuel + $nbopenedday);

	        	// On ajoute la modification dans le LOG
	        	$result1=$object->addLogCP($user->id, $object->fk_user, $langs->transnoentitiesnoconv("HolidaysCancelation"), $newSolde, $object->fk_type);

	        	// Mise à jour du solde
	        	$result2=$object->updateSoldeCP($object->fk_user, $newSolde, $object->fk_type);

	        	if ($result1 < 0 || $result2 < 0)
	        	{
	        		$error++;
	        		setEventMessages($langs->trans('ErrorCantDeleteCP').' '.$object->error, $object->errors, 'errors');
	        	}
	        }

	        if (! $error)
	        {
	        	$db->commit();
	        }
	        else
	        {
	        	$db->rollback();
	        }

	        // Si pas d'erreur SQL on redirige vers la fiche de la demande
	        if (! $error && $result > 0)
	        {
	            // To
	            $destinataire = new User($db);
	            $destinataire->fetch($object->fk_user);
	            $emailTo = $destinataire->email;

	            if (!$emailTo)
	            {
	                header('Location: '.$_SERVER["PHP_SELF"].'?id='.$object->id);
	                exit;
	            }

	            // From
	            $expediteur = new User($db);
	            $expediteur->fetch($object->fk_user_cancel);
	            $emailFrom = $expediteur->email;

	            // Subject
				$societeName = $conf->global->MAIN_INFO_SOCIETE_NOM;
	            if (! empty($conf->global->MAIN_APPLICATION_TITLE)) $societeName = $conf->global->MAIN_APPLICATION_TITLE;

	            $subject = $societeName." - ".$langs->transnoentitiesnoconv("HolidaysCanceled");

	            // Content
	           	$message = $langs->transnoentitiesnoconv("Hello")." ".$destinataire->firstname.",\n";
	            $message.= "\n";

	            $message.= $langs->transnoentities("HolidaysCanceledBody", dol_print_date($object->date_debut, 'day'), dol_print_date($object->date_fin, 'day'))."\n";
	            $message.= "- ".$langs->transnoentitiesnoconv("ModifiedBy")." : ".dolGetFirstLastname($expediteur->firstname, $expediteur->lastname)."\n";

	            $message.= "- ".$langs->transnoentitiesnoconv("Link")." : ".$dolibarr_main_url_root."/holiday/card.php?id=".$object->id."\n\n";
	            $message.= "\n";

	            $trackid='leav'.$object->id;

	            $mail = new CMailFile($subject, $emailTo, $emailFrom, $message, array(), array(), array(), '', '', 0, 0, '', '', $trackid);

	            // Envoi du mail
	            $result=$mail->sendfile();

	            if (!$result)
	            {
	            	setEventMessages($mail->error, $mail->errors, 'warnings');
	            	$action='';
	            }
	            else
	            {
	            	header('Location: '.$_SERVER["PHP_SELF"].'?id='.$object->id);
	            	exit;
	            }
	        }
	    }
	}

	/*
	// Actions when printing a doc from card
	include DOL_DOCUMENT_ROOT.'/core/actions_printing.inc.php';

	// Actions to send emails
	$trigger_name='HOLIDAY_SENTBYMAIL';
	$autocopy='MAIN_MAIL_AUTOCOPY_HOLIDAY_TO';
	$trackid='leav'.$object->id;
	include DOL_DOCUMENT_ROOT.'/core/actions_sendmails.inc.php';

	// Actions to build doc
	$upload_dir = $conf->holiday->dir_output;
	$permissioncreate = $user->rights->holiday->creer;
	include DOL_DOCUMENT_ROOT.'/core/actions_builddoc.inc.php';
	*/
}



/*
 * View
 */

$form = new Form($db);
$object = new Holiday($db);

$listhalfday=array('morning'=>$langs->trans("Morning"),"afternoon"=>$langs->trans("Afternoon"));

llxHeader('', $langs->trans('CPTitreMenu'));

if ((empty($id) && empty($ref)) || $action == 'add' || $action == 'request' || $action == 'create')
{
    // Si l'utilisateur n'a pas le droit de faire une demande
    if (($fuserid == $user->id && empty($user->rights->holiday->write)) || ($fuserid != $user->id && empty($user->rights->holiday->write_all)))
    {
        $errors[]=$langs->trans('CantCreateCP');
    }
    else
    {
        // Formulaire de demande de congés payés
        print load_fiche_titre($langs->trans('MenuAddCP'), '', 'title_hrm.png');

        // Si il y a une erreur
        if (GETPOST('error')) {
            switch(GETPOST('error')) {
                case 'datefin' :
                    $errors[] = $langs->trans('ErrorEndDateCP');
                    break;
                case 'SQL_Create' :
                    $errors[] = $langs->trans('ErrorSQLCreateCP').' <b>'.htmlentities($_GET['msg']).'</b>';
                    break;
                case 'CantCreate' :
                    $errors[] = $langs->trans('CantCreateCP');
                    break;
                case 'Valideur' :
                    $errors[] = $langs->trans('InvalidValidatorCP');
                    break;
                case 'nodatedebut' :
                    $errors[] = $langs->trans('NoDateDebut');
                    break;
                case 'nodatefin' :
                    $errors[] = $langs->trans('NoDateFin');
                    break;
                case 'DureeHoliday' :
                    $errors[] = $langs->trans('ErrorDureeCP');
                    break;
                case 'alreadyCP' :
                    $errors[] = $langs->trans('alreadyCPexist');
                    break;
            }

	        setEventMessages($errors, null, 'errors');
        }


        $delayForRequest = $object->getConfCP('delayForRequest');
        //$delayForRequest = $delayForRequest * (60*60*24);

        $nextMonth = dol_time_plus_duree($now, $delayForRequest, 'd');

		print '<script type="text/javascript">
	    function valider()
	    {
    	    if(document.demandeCP.date_debut_.value != "")
    	    {
	           	if(document.demandeCP.date_fin_.value != "")
	           	{
	               if(document.demandeCP.valideur.value != "-1") {
	                 return true;
	               }
	               else {
	                 alert("'.dol_escape_js($langs->transnoentities('InvalidValidatorCP')).'");
	                 return false;
	               }
	            }
	            else
	            {
	              alert("'.dol_escape_js($langs->transnoentities('NoDateFin')).'");
	              return false;
	            }
	        }
	        else
	        {
	           alert("'.dol_escape_js($langs->transnoentities('NoDateDebut')).'");
	           return false;
	        }
       	}
       </script>'."\n";

        // Formulaire de demande
        print '<form method="POST" action="'.$_SERVER['PHP_SELF'].'" onsubmit="return valider()" name="demandeCP">'."\n";
        print '<input type="hidden" name="token" value="'.$_SESSION['newtoken'].'" />'."\n";
        print '<input type="hidden" name="action" value="create" />'."\n";

        if (empty($conf->global->HOLIDAY_HIDE_BALANCE))
        {
	        dol_fiche_head('', '', '', -1);

	        $out='';
	        $typeleaves=$object->getTypes(1, 1);
	    	foreach($typeleaves as $key => $val)
			{
				$nb_type = $object->getCPforUser($user->id, $val['rowid']);
				$nb_holiday += $nb_type;
				$out .= ' - '.$val['label'].': <strong>'.($nb_type?price2num($nb_type):0).'</strong><br>';
			}
	        print $langs->trans('SoldeCPUser', round($nb_holiday, 5)).'<br>';
			print $out;

	        dol_fiche_end();
        }
        elseif(! is_numeric($conf->global->HOLIDAY_HIDE_BALANCE))
        {
        	print $langs->trans($conf->global->HOLIDAY_HIDE_BALANCE).'<br>';
        }

        dol_fiche_head();

        //print '<span>'.$langs->trans('DelayToRequestCP',$object->getConfCP('delayForRequest')).'</span><br><br>';

        print '<table class="border" width="100%">';
        print '<tbody>';

        // User for leave request
        print '<tr>';
        print '<td class="titlefield fieldrequired">'.$langs->trans("User").'</td>';
        print '<td>';

        if (empty($user->rights->holiday->write_all))
        {
        	print $form->select_dolusers(($fuserid?$fuserid:$user->id), 'fuserid', 0, '', 0, 'hierarchyme', '', '0,'.$conf->entity, 0, 0, $morefilter, 0, '', 'maxwidth300');
        	//print '<input type="hidden" name="fuserid" value="'.($fuserid?$fuserid:$user->id).'">';
        }
        else print $form->select_dolusers(GETPOST('fuserid', 'int')?GETPOST('fuserid', 'int'):$user->id, 'fuserid', 0, '', 0, '', '', '0,'.$conf->entity, 0, 0, $morefilter, 0, '', 'maxwidth300');
        print '</td>';
        print '</tr>';

        // Type
        print '<tr>';
        print '<td class="fieldrequired">'.$langs->trans("Type").'</td>';
        print '<td>';
        $typeleaves=$object->getTypes(1, -1);
        $arraytypeleaves=array();
        foreach($typeleaves as $key => $val)
        {
        	$labeltoshow = ($langs->trans($val['code'])!=$val['code'] ? $langs->trans($val['code']) : $val['label']);
        	$labeltoshow .= ($val['delay'] > 0 ? ' ('.$langs->trans("NoticePeriod").': '.$val['delay'].' '.$langs->trans("days").')':'');
			$arraytypeleaves[$val['rowid']]=$labeltoshow;
        }
        print $form->selectarray('type', $arraytypeleaves, (GETPOST('type', 'alpha')?GETPOST('type', 'alpha'):''), 1);
        if ($user->admin) print info_admin($langs->trans("YouCanChangeValuesForThisListFromDictionarySetup"), 1);
        print '</td>';
        print '</tr>';

        // Date start
        print '<tr>';
        print '<td class="fieldrequired">';
        print $langs->trans("DateDebCP");
        print ' ('.$langs->trans("FirstDayOfHoliday").')';
        print '</td>';
        print '<td>';
        // Si la demande ne vient pas de l'agenda
        if (! GETPOST('date_debut_')) {
            print $form->selectDate(-1, 'date_debut_', 0, 0, 0, '', 1, 1);
        } else {
            $tmpdate = dol_mktime(0, 0, 0, GETPOST('date_debut_month', 'int'), GETPOST('date_debut_day', 'int'), GETPOST('date_debut_year', 'int'));
            print $form->selectDate($tmpdate, 'date_debut_', 0, 0, 0, '', 1, 1);
        }
        print ' &nbsp; &nbsp; ';
        print $form->selectarray('starthalfday', $listhalfday, (GETPOST('starthalfday', 'alpha')?GETPOST('starthalfday', 'alpha'):'morning'));
        print '</td>';
        print '</tr>';

        // Date end
        print '<tr>';
        print '<td class="fieldrequired">';
        print $langs->trans("DateFinCP");
        print ' ('.$langs->trans("LastDayOfHoliday").')';
        print '</td>';
        print '<td>';
        // Si la demande ne vient pas de l'agenda
        if (! GETPOST('date_fin_')) {
            print $form->selectDate(-1, 'date_fin_', 0, 0, 0, '', 1, 1);
        } else {
            $tmpdate = dol_mktime(0, 0, 0, GETPOST('date_fin_month', 'int'), GETPOST('date_fin_day', 'int'), GETPOST('date_fin_year', 'int'));
            print $form->selectDate($tmpdate, 'date_fin_', 0, 0, 0, '', 1, 1);
        }
        print ' &nbsp; &nbsp; ';
        print $form->selectarray('endhalfday', $listhalfday, (GETPOST('endhalfday', 'alpha')?GETPOST('endhalfday', 'alpha'):'afternoon'));
        print '</td>';
        print '</tr>';

        // Approver
        print '<tr>';
        print '<td class="fieldrequired">'.$langs->trans("ReviewedByCP").'</td>';
        print '<td>';

        $object = new Holiday($db);
        $include_users = $object->fetch_users_approver_holiday();
        if (empty($include_users)) print img_warning().' '.$langs->trans("NobodyHasPermissionToValidateHolidays");
        else
        {
        	$defaultselectuser=(empty($user->fk_user_holiday_validator) ? $user->fk_user : $user->fk_user_holiday_validator);	// Will work only if supervisor has permission to approve so is inside include_users
        	if (! empty($conf->global->HOLIDAY_DEFAULT_VALIDATOR)) $defaultselectuser=$conf->global->HOLIDAY_DEFAULT_VALIDATOR;   // Can force default approver
        	if (GETPOST('valideur', 'int') > 0) $defaultselectuser=GETPOST('valideur', 'int');
        	$s=$form->select_dolusers($defaultselectuser, "valideur", 1, "", 0, $include_users);
        	print $form->textwithpicto($s, $langs->trans("AnyOtherInThisListCanValidate"));
        }

        //print $form->select_dolusers((GETPOST('valideur','int')>0?GETPOST('valideur','int'):$user->fk_user), "valideur", 1, ($user->admin ? '' : array($user->id)), 0, '', 0, 0, 0, 0, '', 0, '', '', 1);	// By default, hierarchical parent
        print '</td>';
        print '</tr>';

        // Description
        print '<tr>';
        print '<td>'.$langs->trans("DescCP").'</td>';
        print '<td class="tdtop">';
        $doleditor = new DolEditor('description', GETPOST('description', 'none'), '', 80, 'dolibarr_notes', 'In', 0, false, true, ROWS_3, '90%');
        print $doleditor->Create(1);
        print '</td></tr>';

        // Other attributes
        include DOL_DOCUMENT_ROOT . '/core/tpl/extrafields_add.tpl.php';

        print '</tbody>';
        print '</table>';

        dol_fiche_end();

        print '<div class="center">';
        print '<input type="submit" value="'.$langs->trans("SendRequestCP").'" name="bouton" class="button">';
        print '&nbsp; &nbsp; ';
        print '<input type="button" value="'.$langs->trans("Cancel").'" class="button" onclick="history.go(-1)">';
        print '</div>';

        print '</from>'."\n";
    }
}
else
{
    if ($error)
    {
        print '<div class="tabBar">';
        print $error;
        print '<br><br><input type="button" value="'.$langs->trans("ReturnCP").'" class="button" onclick="history.go(-1)" />';
        print '</div>';
    }
    else
    {
        // Affichage de la fiche d'une demande de congés payés
        if (($id > 0) || $ref)
        {
        	$result = $object->fetch($id, $ref);

            $valideur = new User($db);
            $valideur->fetch($object->fk_validator);

            $userRequest = new User($db);
            $userRequest->fetch($object->fk_user);

            //print load_fiche_titre($langs->trans('TitreRequestCP'));

            // Si il y a une erreur
            if (GETPOST('error'))
            {
                switch(GETPOST('error'))
                {
                    case 'datefin' :
                        $errors[] = $langs->transnoentitiesnoconv('ErrorEndDateCP');
                        break;
                    case 'SQL_Create' :
                        $errors[] = $langs->transnoentitiesnoconv('ErrorSQLCreateCP').' '.$_GET['msg'];
                        break;
                    case 'CantCreate' :
                        $errors[] = $langs->transnoentitiesnoconv('CantCreateCP');
                        break;
                    case 'Valideur' :
                        $errors[] = $langs->transnoentitiesnoconv('InvalidValidatorCP');
                        break;
                    case 'nodatedebut' :
                        $errors[] = $langs->transnoentitiesnoconv('NoDateDebut');
                        break;
                    case 'nodatefin' :
                        $errors[] = $langs->transnoentitiesnoconv('NoDateFin');
                        break;
                    case 'DureeHoliday' :
                        $errors[] = $langs->transnoentitiesnoconv('ErrorDureeCP');
                        break;
                    case 'NoMotifRefuse' :
                        $errors[] = $langs->transnoentitiesnoconv('NoMotifRefuseCP');
                        break;
                    case 'mail' :
                        $errors[] = $langs->transnoentitiesnoconv('ErrorMailNotSend')."\n".$_GET['error_content'];
                        break;
                }

	            setEventMessages($errors, null, 'errors');
            }

            // On vérifie si l'utilisateur à le droit de lire cette demande
            if ($cancreate)
            {
                $head=holiday_prepare_head($object);

                if (($action == 'edit' && $object->statut == Holiday::STATUS_DRAFT) || ($action == 'editvalidator'))
                {
                	if ($action == 'edit' && $object->statut == Holiday::STATUS_DRAFT) $edit = true;

                    print '<form method="post" action="'.$_SERVER['PHP_SELF'].'?id='.$object->id.'">'."\n";
                    print '<input type="hidden" name="token" value="'.$_SESSION['newtoken'].'" />'."\n";
                    print '<input type="hidden" name="action" value="update"/>'."\n";
                    print '<input type="hidden" name="id" value="'.$object->id.'" />'."\n";
                }

                dol_fiche_head($head, 'card', $langs->trans("CPTitreMenu"), -1, 'holiday');

                $linkback='<a href="'.DOL_URL_ROOT.'/holiday/list.php?restore_lastsearch_values=1">'.$langs->trans("BackToList").'</a>';

                dol_banner_tab($object, 'ref', $linkback, 1, 'ref', 'ref');


                print '<div class="fichecenter">';
                print '<div class="fichehalfleft">';
                print '<div class="underbanner clearboth"></div>';

                print '<table class="border tableforfield centpercent">';
                print '<tbody>';

                // User
                print '<tr>';
                print '<td class="titlefield">'.$langs->trans("User").'</td>';
        		print '<td>';
        		print $userRequest->getNomUrl(-1, 'leave');
        		print '</td></tr>';

		        // Type
		        print '<tr>';
		        print '<td>'.$langs->trans("Type").'</td>';
		        print '<td>';
		        $typeleaves=$object->getTypes(1, -1);
		        $labeltoshow = (($typeleaves[$object->fk_type]['code'] && $langs->trans($typeleaves[$object->fk_type]['code'])!=$typeleaves[$object->fk_type]['code']) ? $langs->trans($typeleaves[$object->fk_type]['code']) : $typeleaves[$object->fk_type]['label']);
		        print empty($labeltoshow) ? $langs->trans("TypeWasDisabledOrRemoved", $object->fk_type) : $labeltoshow;
		        print '</td>';
		        print '</tr>';

			    $starthalfday=($object->halfday == -1 || $object->halfday == 2)?'afternoon':'morning';
			    $endhalfday=($object->halfday == 1 || $object->halfday == 2)?'morning':'afternoon';

                if (!$edit)
                {
                    print '<tr>';
                    print '<td class="nowrap">'.$langs->trans('DateDebCP').' ('.$langs->trans("FirstDayOfHoliday").')</td>';
                    print '<td>'.dol_print_date($object->date_debut, 'day');
			        print ' &nbsp; &nbsp; ';
			        print '<span class="opacitymedium">'.$langs->trans($listhalfday[$starthalfday]).'</span>';
                    print '</td>';
                    print '</tr>';
                }
                else
                {
                    print '<tr>';
                    print '<td class="nowrap">'.$langs->trans('DateDebCP').' ('.$langs->trans("FirstDayOfHoliday").')</td>';
                    print '<td>';
                    print $form->selectDate($object->date_debut, 'date_debut_');
                    print ' &nbsp; &nbsp; ';
                    print $form->selectarray('starthalfday', $listhalfday, (GETPOST('starthalfday')?GETPOST('starthalfday'):$starthalfday));
                    print '</td>';
                    print '</tr>';
                }

                if (!$edit)
                {
                    print '<tr>';
                    print '<td class="nowrap">'.$langs->trans('DateFinCP').' ('.$langs->trans("LastDayOfHoliday").')</td>';
                    print '<td>'.dol_print_date($object->date_fin, 'day');
                    print ' &nbsp; &nbsp; ';
                    print '<span class="opacitymedium">'.$langs->trans($listhalfday[$endhalfday]).'</span>';
                    print '</td>';
                    print '</tr>';
                }
                else
                {
                    print '<tr>';
                    print '<td class="nowrap">'.$langs->trans('DateFinCP').' ('.$langs->trans("LastDayOfHoliday").')</td>';
                    print '<td>';
                    print $form->selectDate($object->date_fin, 'date_fin_');
                    print ' &nbsp; &nbsp; ';
                    print $form->selectarray('endhalfday', $listhalfday, (GETPOST('endhalfday')?GETPOST('endhalfday'):$endhalfday));
                    print '</td>';
                    print '</tr>';
                }
                // Nb of days
                print '<tr>';
                print '<td>'.$langs->trans('NbUseDaysCP').'</td>';
                print '<td>'.num_open_day($object->date_debut_gmt, $object->date_fin_gmt, 0, 1, $object->halfday).'</td>';
                print '</tr>';

                if ($object->statut == Holiday::STATUS_REFUSED)
                {
                	print '<tr>';
                	print '<td>'.$langs->trans('DetailRefusCP').'</td>';
                	print '<td>'.$object->detail_refuse.'</td>';
                	print '</tr>';
                }

                // Description
                if (!$edit)
                {
                    print '<tr>';
                    print '<td>'.$langs->trans('DescCP').'</td>';
                    print '<td>'.nl2br($object->description).'</td>';
                    print '</tr>';
                }
                else
                {
                    print '<tr>';
                    print '<td>'.$langs->trans('DescCP').'</td>';
                    print '<td class="tdtop">';
                    $doleditor = new DolEditor('description', $object->description, '', 80, 'dolibarr_notes', 'In', 0, false, true, ROWS_3, '90%');
                    print $doleditor->Create(1);
                    print '</td></tr>';
                }

                // Other attributes
                include DOL_DOCUMENT_ROOT . '/core/tpl/extrafields_view.tpl.php';

                print '</tbody>';
                print '</table>'."\n";

                print '</div>';
                print '<div class="fichehalfright">';
                print '<div class="ficheaddleft">';

                print '<div class="underbanner clearboth"></div>';

				// Info workflow
                print '<table class="border tableforfield centpercent">'."\n";
                print '<tbody>';

                if (! empty($object->fk_user_create))
                {
                	$userCreate=new User($db);
                	$userCreate->fetch($object->fk_user_create);
	                print '<tr>';
	                print '<td class="titlefield">'.$langs->trans('RequestByCP').'</td>';
	                print '<td>'.$userCreate->getNomUrl(-1).'</td>';
	                print '</tr>';
                }

                // Validator
                if (!$edit && $action != 'editvalidator') {
                    print '<tr>';
                    print '<td class="titlefield">';
                    if ($object->statut == Holiday::STATUS_APPROVED || $object->statut == Holiday::STATUS_CANCELED) print $langs->trans('ApprovedBy');
                    else print $langs->trans('ReviewedByCP');
                    print '</td>';
                    print '<td>'.$valideur->getNomUrl(-1);
                    $include_users = $object->fetch_users_approver_holiday();
                    if (is_array($include_users) && in_array($user->id, $include_users) && $object->statut == Holiday::STATUS_VALIDATED)
                    {
                        print '<a class="editfielda" href="'.$_SERVER["PHP_SELF"].'?id='.$object->id.'&action=editvalidator">'.img_edit($langs->trans("Edit")).'</a>';
                    }
                    print '</td>';
                    print '</tr>';
                } else {
                	print '<tr>';
                    print '<td class="titlefield">'.$langs->trans('ReviewedByCP').'</td>';
                    print '<td>';
                    $include_users = $object->fetch_users_approver_holiday();
                    if (! in_array($object->fk_validator, $include_users))  // Add the current validator to the list to not lose it when editing.
                    {
                        $include_users[]=$object->fk_validator;
                    }
                    if (empty($include_users)) print img_warning().' '.$langs->trans("NobodyHasPermissionToValidateHolidays");
                    else
                    {
                    	$arrayofvalidatorstoexclude = (($user->admin || ($user->id != $userRequest->id))? '' : array($user->id));	// Nobody if we are admin or if we are not the user of the leave.
                    	$s=$form->select_dolusers($object->fk_validator, "valideur", (($action == 'editvalidator') ? 0 : 1), $arrayofvalidatorstoexclude, 0, $include_users);
                    	print $form->textwithpicto($s, $langs->trans("AnyOtherInThisListCanValidate"));
                    }
                    if ($action == 'editvalidator')
                    {
                        print '<input type="submit" class="button" name="savevalidator" value="'.$langs->trans("Save").'">';
                        print '<input type="submit" class="button" name="cancel" value="'.$langs->trans("Cancel").'">';
                    }
                    print '</td>';
                    print '</tr>';
                }

                print '<tr>';
                print '<td>'.$langs->trans('DateCreation').'</td>';
                print '<td>'.dol_print_date($object->date_create, 'dayhour').'</td>';
                print '</tr>';
                if ($object->statut == Holiday::STATUS_APPROVED || $object->statut == Holiday::STATUS_CANCELED) {
                    print '<tr>';
                    print '<td>'.$langs->trans('DateValidCP').'</td>';
                    print '<td>'.dol_print_date($object->date_valid, 'dayhour').'</td>';		// warning: date_valid is approval date on holiday module
                    print '</tr>';
                }
                if ($object->statut == Holiday::STATUS_CANCELED) {
                    print '<tr>';
                    print '<td>'.$langs->trans('DateCancelCP').'</td>';
                    print '<td>'.dol_print_date($object->date_cancel, 'dayhour').'</td>';
                    print '</tr>';
                }
                if ($object->statut == Holiday::STATUS_REFUSED) {
                    print '<tr>';
                    print '<td>'.$langs->trans('DateRefusCP').'</td>';
                    print '<td>'.dol_print_date($object->date_refuse, 'dayhour').'</td>';
                    print '</tr>';
                }
                print '</tbody>';
                print '</table>';

                print '</div>';
                print '</div>';
                print '</div>';

                print '<div class="clearboth"></div>';

                dol_fiche_end();


                // Confirmation messages
                if ($action == 'delete')
                {
                	if ($user->rights->holiday->delete)
                	{
                		print $form->formconfirm($_SERVER["PHP_SELF"]."?id=".$object->id, $langs->trans("TitleDeleteCP"), $langs->trans("ConfirmDeleteCP"), "confirm_delete", '', 0, 1);
                	}
                }

                // Si envoi en validation
                if ($action == 'sendToValidate' && $object->statut == Holiday::STATUS_DRAFT)
                {
                	print $form->formconfirm($_SERVER["PHP_SELF"]."?id=".$object->id, $langs->trans("TitleToValidCP"), $langs->trans("ConfirmToValidCP"), "confirm_send", '', 1, 1);
                }

                // Si validation de la demande
                if ($action == 'valid')
                {
                	print $form->formconfirm($_SERVER["PHP_SELF"]."?id=".$object->id, $langs->trans("TitleValidCP"), $langs->trans("ConfirmValidCP"), "confirm_valid", '', 1, 1);
                }

                // Si refus de la demande
                if ($action == 'refuse')
                {
                	$array_input = array(array('type'=>"text",'label'=> $langs->trans('DetailRefusCP'),'name'=>"detail_refuse",'size'=>"50",'value'=>""));
                	print $form->formconfirm($_SERVER["PHP_SELF"]."?id=".$object->id."&action=confirm_refuse", $langs->trans("TitleRefuseCP"), $langs->trans('ConfirmRefuseCP'), "confirm_refuse", $array_input, 1, 0);
                }

                // Si annulation de la demande
                if ($action == 'cancel')
                {
                	print $form->formconfirm($_SERVER["PHP_SELF"]."?id=".$object->id, $langs->trans("TitleCancelCP"), $langs->trans("ConfirmCancelCP"), "confirm_cancel", '', 1, 1);
                }

                // Si back to draft
                if ($action == 'backtodraft')
                {
                	print $form->formconfirm($_SERVER["PHP_SELF"]."?id=".$object->id, $langs->trans("TitleSetToDraft"), $langs->trans("ConfirmSetToDraft"), "confirm_draft", '', 1, 1);
                }

                if (($action == 'edit' && $object->statut == Holiday::STATUS_DRAFT) || ($action == 'editvalidator'))
                {
                    if ($action == 'edit' && $object->statut == Holiday::STATUS_DRAFT)
                    {
                        print '<div class="center">';
                        if ($cancreate && $object->statut == Holiday::STATUS_DRAFT)
                        {
                            print '<input type="submit" value="'.$langs->trans("Save").'" class="button">';
                        }
                        print '</div>';
                    }

                    print '</form>';
                }

                if (! $edit)
                {
                	// Buttons for actions

                	print '<div class="tabsAction">';

		            if ($cancreate && $object->statut == Holiday::STATUS_DRAFT)
                    {
                        print '<a href="'.$_SERVER["PHP_SELF"].'?id='.$object->id.'&action=edit" class="butAction">'.$langs->trans("EditCP").'</a>';
                    }
                    if ($cancreate && $object->statut == Holiday::STATUS_DRAFT)		// If draft
                    {
                        print '<a href="'.$_SERVER["PHP_SELF"].'?id='.$object->id.'&action=sendToValidate" class="butAction">'.$langs->trans("Validate").'</a>';
                    }
                    if ($object->statut == Holiday::STATUS_VALIDATED)	// If validated
                    {
                        if ($user->id == $object->fk_validator)
                        {
                            print '<a href="'.$_SERVER["PHP_SELF"].'?id='.$object->id.'&action=valid" class="butAction">'.$langs->trans("Approve").'</a>';
                            print '<a href="'.$_SERVER["PHP_SELF"].'?id='.$object->id.'&action=refuse" class="butAction">'.$langs->trans("ActionRefuseCP").'</a>';
                        }
                        else
                        {
                            print '<a href="#" class="butActionRefused classfortooltip" title="'.$langs->trans("NotTheAssignedApprover").'">'.$langs->trans("Approve").'</a>';
                            print '<a href="#" class="butActionRefused classfortooltip" title="'.$langs->trans("NotTheAssignedApprover").'">'.$langs->trans("ActionRefuseCP").'</a>';
                        }
                    }
                    if (($user->id == $object->fk_validator || in_array($object->fk_user, $childids) || ! empty($user->rights->holiday->write_all)) && ($object->statut == 2 || $object->statut == 3))	// Status validated or approved
                    {
                    	if (($object->date_debut > dol_now()) || $user->admin) print '<a href="'.$_SERVER["PHP_SELF"].'?id='.$object->id.'&action=cancel" class="butAction">'.$langs->trans("ActionCancelCP").'</a>';
                    	else print '<a href="#" class="butActionRefused classfortooltip" title="'.$langs->trans("HolidayStarted").'">'.$langs->trans("ActionCancelCP").'</a>';
                    }
                    if ($cancreate && $object->statut == Holiday::STATUS_CANCELED)
                    {
                        print '<a href="'.$_SERVER["PHP_SELF"].'?id='.$object->id.'&action=backtodraft" class="butAction">'.$langs->trans("SetToDraft").'</a>';
                    }
                    if ($candelete && ($object->statut == Holiday::STATUS_DRAFT || $object->statut == Holiday::STATUS_CANCELED || $object->statut == Holiday::STATUS_REFUSED))	// If draft or canceled or refused
                    {
                    	print '<a href="'.$_SERVER["PHP_SELF"].'?id='.$object->id.'&action=delete" class="butActionDelete">'.$langs->trans("DeleteCP").'</a>';
                    }

                    print '</div>';
                }
            } else {
                print '<div class="tabBar">';
                print $langs->trans('ErrorUserViewCP');
                print '<br><br><input type="button" value="'.$langs->trans("ReturnCP").'" class="button" onclick="history.go(-1)" />';
                print '</div>';
            }
        } else {
            print '<div class="tabBar">';
            print $langs->trans('ErrorIDFicheCP');
            print '<br><br><input type="button" value="'.$langs->trans("ReturnCP").'" class="button" onclick="history.go(-1)" />';
            print '</div>';
        }
    }
}

// End of page
llxFooter();

if (is_object($db)) $db->close();<|MERGE_RESOLUTION|>--- conflicted
+++ resolved
@@ -48,14 +48,6 @@
 $ref=GETPOST('ref', 'alpha');
 $fuserid = (GETPOST('fuserid', 'int')?GETPOST('fuserid', 'int'):$user->id);
 
-<<<<<<< HEAD
-// Protection if external user
-if ($user->societe_id) $socid=$user->societe_id;
-$result = restrictedArea($user, 'holiday', $id, 'holiday');
-=======
-$now=dol_now();
->>>>>>> cf2ee892
-
 // Load translation files required by the page
 $langs->loadLangs(array("holiday","mails"));
 
@@ -69,16 +61,13 @@
 $error = 0;
 
 $object = new Holiday($db);
-<<<<<<< HEAD
+
 $extrafields = new ExtraFields($db);
 
 // fetch optionals attributes and labels
 $extrafields->fetch_name_optionals_label($object->table_element);
 
-if ($id > 0)
-=======
 if (($id > 0) || $ref)
->>>>>>> cf2ee892
 {
     $object->fetch($id, $ref);
 
@@ -100,14 +89,10 @@
 if (! empty($user->rights->holiday->delete)) $candelete=1;
 if ($object->statut == Holiday::STATUS_DRAFT && $user->rights->holiday->write && in_array($object->fk_user, $childids)) $candelete=1;
 
-<<<<<<< HEAD
-=======
 // Protection if external user
 if ($user->societe_id) $socid=$user->societe_id;
 $result = restrictedArea($user, 'holiday', $object->id, 'holiday');
 
-
->>>>>>> cf2ee892
 
 /*
  * Actions
