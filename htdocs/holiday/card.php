<?php
/* Copyright (C) 2011		Dimitri Mouillard	<dmouillard@teclib.com>
 * Copyright (C) 2012-2016	Laurent Destailleur	<eldy@users.sourceforge.net>
 * Copyright (C) 2012-2016	Regis Houssin		<regis.houssin@inodbox.com>
 * Copyright (C) 2013		Juanjo Menent		<jmenent@2byte.es>
 * Copyright (C) 2017		Alexandre Spangaro	<aspangaro@open-dsi.fr>
 * Copyright (C) 2014-2017  Ferran Marcet		<fmarcet@2byte.es>
 * Copyright (C) 2018       Frédéric France     <frederic.france@netlogic.fr>
 * Copyright (C) 2020-2021  Udo Tamm            <dev@dolibit.de>
 *
 * This program is free software; you can redistribute it and/or modify
 * it under the terms of the GNU General Public License as published by
 * the Free Software Foundation; either version 3 of the License, orwrite
 * (at your option) any later version.
 *
 * This program is distributed in the hope that it will be useful,
 * but WITHOUT ANY WARRANTY; without even the implied warranty of
 * MERCHANTABILITY or FITNESS FOR A PARTICULAR PURPOSE.  See the
 * GNU General Public License for more details.
 *
 * You should have received a copy of the GNU General Public License
 * along with this program. If not, see <https://www.gnu.org/licenses/>.
 */

/**
 *   	\file       htdocs/holiday/card.php
 *		\ingroup    holiday
 *		\brief      Form and file creation of paid holiday.
 */

require '../main.inc.php';
require_once DOL_DOCUMENT_ROOT.'/core/class/html.form.class.php';
require_once DOL_DOCUMENT_ROOT.'/user/class/usergroup.class.php';
require_once DOL_DOCUMENT_ROOT.'/core/class/html.formfile.class.php';
require_once DOL_DOCUMENT_ROOT.'/core/class/CMailFile.class.php';
require_once DOL_DOCUMENT_ROOT.'/core/class/html.formmail.class.php';
require_once DOL_DOCUMENT_ROOT.'/core/class/doleditor.class.php';
require_once DOL_DOCUMENT_ROOT.'/core/lib/date.lib.php';
require_once DOL_DOCUMENT_ROOT.'/core/lib/holiday.lib.php';
require_once DOL_DOCUMENT_ROOT.'/holiday/class/holiday.class.php';
require_once DOL_DOCUMENT_ROOT.'/core/class/extrafields.class.php';

// Get parameters
$action = GETPOST('action', 'aZ09');
$cancel = GETPOST('cancel', 'alpha');
$confirm = GETPOST('confirm', 'alpha');

$id = GETPOST('id', 'int');
$ref = GETPOST('ref', 'alpha');
$fuserid = (GETPOST('fuserid', 'int') ?GETPOST('fuserid', 'int') : $user->id);

// Load translation files required by the page
$langs->loadLangs(array("other", "holiday", "mails", "trips"));

$error = 0;

$now = dol_now();

$childids = $user->getAllChildIds(1);

$morefilter = '';
if (!empty($conf->global->HOLIDAY_HIDE_FOR_NON_SALARIES)) {
	$morefilter = 'AND employee = 1';
}

$object = new Holiday($db);

$extrafields = new ExtraFields($db);

// fetch optionals attributes and labels
$extrafields->fetch_name_optionals_label($object->table_element);

if (($id > 0) || $ref) {
	$object->fetch($id, $ref);

	// Check current user can read this leave request
	$canread = 0;
	if (!empty($user->rights->holiday->readall)) {
		$canread = 1;
	}
	if (!empty($user->rights->holiday->read) && in_array($object->fk_user, $childids)) {
		$canread = 1;
	}
	if (!$canread) {
		accessforbidden();
	}
}

// Initialize technical object to manage hooks of page. Note that conf->hooks_modules contains array of hook context
$hookmanager->initHooks(array('holidaycard', 'globalcard'));

$cancreate = 0;
$cancreateall = 0;
if (!empty($user->rights->holiday->write) && in_array($fuserid, $childids)) {
	$cancreate = 1;
}
// TODO Remove the writeall_advance and replace it with writeall
if ((empty($conf->global->MAIN_USE_ADVANCED_PERMS) && !empty($user->rights->holiday->writeall))
	|| (!empty($conf->global->MAIN_USE_ADVANCED_PERMS) && !empty($user->rights->holiday->writeall_advance))) {
	$cancreate = 1;
	$cancreateall = 1;
}

$candelete = 0;
if (!empty($user->rights->holiday->delete)) {
	$candelete = 1;
}
if ($object->statut == Holiday::STATUS_DRAFT && $user->rights->holiday->write && in_array($object->fk_user, $childids)) {
	$candelete = 1;
}

// Protection if external user
if ($user->socid) {
	$socid = $user->socid;
}
$result = restrictedArea($user, 'holiday', $object->id, 'holiday');


/*
 * Actions
 */

$parameters = array('socid' => $socid);
$reshook = $hookmanager->executeHooks('doActions', $parameters, $object, $action); // Note that $action and $object may have been modified by some hooks
if ($reshook < 0) {
	setEventMessages($hookmanager->error, $hookmanager->errors, 'errors');
}

if (empty($reshook)) {
	$backurlforlist = DOL_URL_ROOT.'/holiday/list.php';

	if (empty($backtopage) || ($cancel && empty($id))) {
		if (empty($backtopage) || ($cancel && strpos($backtopage, '__ID__'))) {
			if (empty($id) && (($action != 'add' && $action != 'create') || $cancel)) {
				$backtopage = $backurlforlist;
			} else {
				$backtopage = DOL_URL_ROOT.'/holiday/card.php?id='.((!empty($id) && $id > 0) ? $id : '__ID__');
			}
		}
	}

	if ($cancel) {
		if (!empty($backtopageforcancel)) {
			header("Location: ".$backtopageforcancel);
			exit;
		} elseif (!empty($backtopage)) {
			header("Location: ".$backtopage);
			exit;
		}
		$action = '';
	}

	// Add leave request
	if ($action == 'add') {
		// If no right to create a request
		if (!$cancreate) {
			$error++;
			setEventMessages($langs->trans('CantCreateCP'), null, 'errors');
			$action = 'create';
		}

		if (!$error) {
			$object = new Holiday($db);

			$db->begin();

			$date_debut = dol_mktime(0, 0, 0, GETPOST('date_debut_month'), GETPOST('date_debut_day'), GETPOST('date_debut_year'));
			$date_fin = dol_mktime(0, 0, 0, GETPOST('date_fin_month'), GETPOST('date_fin_day'), GETPOST('date_fin_year'));
			$date_debut_gmt = dol_mktime(0, 0, 0, GETPOST('date_debut_month'), GETPOST('date_debut_day'), GETPOST('date_debut_year'), 1);
			$date_fin_gmt = dol_mktime(0, 0, 0, GETPOST('date_fin_month'), GETPOST('date_fin_day'), GETPOST('date_fin_year'), 1);
			$starthalfday = GETPOST('starthalfday');
			$endhalfday = GETPOST('endhalfday');
			$type = GETPOST('type');
			$halfday = 0;
			if ($starthalfday == 'afternoon' && $endhalfday == 'morning') {
				$halfday = 2;
			} elseif ($starthalfday == 'afternoon') {
				$halfday = -1;
			} elseif ($endhalfday == 'morning') {
				$halfday = 1;
			}

			$approverid = GETPOST('valideur', 'int');
			$description = trim(GETPOST('description', 'restricthtml'));

			// Check that leave is for a user inside the hierarchy or advanced permission for all is set
			if (!$cancreateall) {
				if (empty($conf->global->MAIN_USE_ADVANCED_PERMS)) {
					if (empty($user->rights->holiday->write)) {
						$error++;
						setEventMessages($langs->trans("NotEnoughPermissions"), null, 'errors');
					} elseif (!in_array($fuserid, $childids)) {
						$error++;
						setEventMessages($langs->trans("UserNotInHierachy"), null, 'errors');
						$action = 'create';
					}
				} else {
					if (empty($user->rights->holiday->write) && empty($user->rights->holiday->writeall_advance)) {
						$error++;
						setEventMessages($langs->trans("NotEnoughPermissions"), null, 'errors');
					} elseif (empty($user->rights->holiday->writeall_advance) && !in_array($fuserid, $childids)) {
						$error++;
						setEventMessages($langs->trans("UserNotInHierachy"), null, 'errors');
						$action = 'create';
					}
				}
			}

			// If no type
			if ($type <= 0) {
				setEventMessages($langs->trans("ErrorFieldRequired", $langs->transnoentitiesnoconv("Type")), null, 'errors');
				$error++;
				$action = 'create';
			}

			// If no start date
			if (empty($date_debut)) {
				setEventMessages($langs->trans("NoDateDebut"), null, 'errors');
				$error++;
				$action = 'create';
			}
			// If no end date
			if (empty($date_fin)) {
				setEventMessages($langs->trans("NoDateFin"), null, 'errors');
				$error++;
				$action = 'create';
			}
			// If start date after end date
			if ($date_debut > $date_fin) {
				setEventMessages($langs->trans("ErrorEndDateCP"), null, 'errors');
				$error++;
				$action = 'create';
			}

			// Check if there is already holiday for this period
			$verifCP = $object->verifDateHolidayCP($fuserid, $date_debut, $date_fin, $halfday);
			if (!$verifCP) {
				setEventMessages($langs->trans("alreadyCPexist"), null, 'errors');
				$error++;
				$action = 'create';
			}

			// If there is no Business Days within request
			$nbopenedday = num_open_day($date_debut_gmt, $date_fin_gmt, 0, 1, $halfday);
			if ($nbopenedday < 0.5) {
				setEventMessages($langs->trans("ErrorDureeCP"), null, 'errors'); // No working day
				$error++;
				$action = 'create';
			}

			// If no validator designated
			if ($approverid < 1) {
				setEventMessages($langs->transnoentitiesnoconv('InvalidValidatorCP'), null, 'errors');
				$error++;
			}

			$result = 0;

			if (!$error) {
				$object->fk_user = $fuserid;
				$object->description = $description;
				$object->fk_validator = $approverid;
				$object->fk_type = $type;
				$object->date_debut = $date_debut;
				$object->date_fin = $date_fin;
				$object->halfday = $halfday;

				$result = $object->create($user);
				if ($result <= 0) {
					setEventMessages($object->error, $object->errors, 'errors');
					$error++;
				}
			}

			// If no SQL error we redirect to the request card
			if (!$error) {
				$db->commit();

				header('Location: '.$_SERVER["PHP_SELF"].'?id='.$object->id);
				exit;
			} else {
				$db->rollback();
			}
		}
	}

	// If this is an update and we are an approver, we can update to change the approver
	if ($action == 'update' && GETPOSTISSET('savevalidator') && !empty($user->rights->holiday->approve)) {
		$object->fetch($id);

		$object->oldcopy = dol_clone($object);

		$object->fk_validator = GETPOST('valideur', 'int');

		if ($object->fk_validator != $object->oldcopy->fk_validator) {
			$verif = $object->update($user);

			if ($verif <= 0) {
				setEventMessages($object->error, $object->errors, 'warnings');
				$action = 'editvalidator';
			} else {
				header('Location: '.$_SERVER["PHP_SELF"].'?id='.$object->id);
				exit;
			}
		}

		$action = '';
	}

	if ($action == 'update' && !GETPOSTISSET('savevalidator')) {
		$date_debut = dol_mktime(0, 0, 0, GETPOST('date_debut_month'), GETPOST('date_debut_day'), GETPOST('date_debut_year'));
		$date_fin = dol_mktime(0, 0, 0, GETPOST('date_fin_month'), GETPOST('date_fin_day'), GETPOST('date_fin_year'));
		$date_debut_gmt = dol_mktime(0, 0, 0, GETPOST('date_debut_month'), GETPOST('date_debut_day'), GETPOST('date_debut_year'), 1);
		$date_fin_gmt = dol_mktime(0, 0, 0, GETPOST('date_fin_month'), GETPOST('date_fin_day'), GETPOST('date_fin_year'), 1);
		$starthalfday = GETPOST('starthalfday');
		$endhalfday = GETPOST('endhalfday');
		$halfday = 0;
		if ($starthalfday == 'afternoon' && $endhalfday == 'morning') {
			$halfday = 2;
		} elseif ($starthalfday == 'afternoon') {
			$halfday = -1;
		} elseif ($endhalfday == 'morning') {
			$halfday = 1;
		}

		// If no right to modify a request
		if (!$cancreateall) {
			if ($cancreate) {
				if (!in_array($fuserid, $childids)) {
					setEventMessages($langs->trans("UserNotInHierachy"), null, 'errors');
					header('Location: '.$_SERVER["PHP_SELF"].'?action=create');
					exit;
				}
			} else {
				setEventMessages($langs->trans("NotEnoughPermissions"), null, 'errors');
				header('Location: '.$_SERVER["PHP_SELF"].'?action=create');
				exit;
			}
		}

		$object->fetch($id);

		// If under validation
		if ($object->statut == Holiday::STATUS_DRAFT) {
			// If this is the requestor or has read/write rights
			if ($cancreate) {
				$approverid = GETPOST('valideur', 'int');
				// TODO Check this approver user id has the permission for approval

				$description = trim(GETPOST('description', 'restricthtml'));

				// If no start date
<<<<<<< HEAD
				if (empty($_POST['date_debut_'])) {
					header('Location: '.$_SERVER["PHP_SELF"].'?id='.$object->id.'&action=edit&token='.newToken().'&error=nodatedebut');
=======
				if (!GETPOST('date_debut_')) {
					header('Location: '.$_SERVER["PHP_SELF"].'?id='.$object->id.'&action=edit&error=nodatedebut');
>>>>>>> f04a07b6
					exit;
				}

				// If no end date
<<<<<<< HEAD
				if (empty($_POST['date_fin_'])) {
					header('Location: '.$_SERVER["PHP_SELF"].'?id='.$object->id.'&action=edit&token='.newToken().'&error=nodatefin');
=======
				if (!GETPOST('date_fin_')) {
					header('Location: '.$_SERVER["PHP_SELF"].'?id='.$object->id.'&action=edit&error=nodatefin');
>>>>>>> f04a07b6
					exit;
				}

				// If start date after end date
				if ($date_debut > $date_fin) {
					header('Location: '.$_SERVER["PHP_SELF"].'?id='.$object->id.'&action=edit&token='.newToken().'&error=datefin');
					exit;
				}

				// If no validator designated
				if ($approverid < 1) {
					header('Location: '.$_SERVER["PHP_SELF"].'?id='.$object->id.'&action=edit&token='.newToken().'&error=Valideur');
					exit;
				}

				// If there is no Business Days within request
				$nbopenedday = num_open_day($date_debut_gmt, $date_fin_gmt, 0, 1, $halfday);
				if ($nbopenedday < 0.5) {
					header('Location: '.$_SERVER["PHP_SELF"].'?id='.$object->id.'&action=edit&error=DureeHoliday');
					exit;
				}

				$object->description = $description;
				$object->date_debut = $date_debut;
				$object->date_fin = $date_fin;
				$object->fk_validator = $approverid;
				$object->halfday = $halfday;

				// Update
				$verif = $object->update($user);

				if ($verif <= 0) {
					setEventMessages($object->error, $object->errors, 'warnings');
					$action = 'edit';
				} else {
					header('Location: '.$_SERVER["PHP_SELF"].'?id='.$object->id);
					exit;
				}
			} else {
				setEventMessages($langs->trans("NotEnoughPermissions"), null, 'errors');
				$action = '';
			}
		} else {
			setEventMessages($langs->trans("ErrorBadStatus"), null, 'errors');
			$action = '';
		}
	}

	// If delete of request
	if ($action == 'confirm_delete' && GETPOST('confirm') == 'yes' && $candelete) {
		$error = 0;

		$db->begin();

		$object->fetch($id);

		// If this is a rough draft, approved, canceled or refused
		if ($object->statut == Holiday::STATUS_DRAFT || $object->statut == Holiday::STATUS_CANCELED || $object->statut == Holiday::STATUS_REFUSED) {
			$result = $object->delete($user);
		} else {
			$error++;
			setEventMessages($langs->trans('BadStatusOfObject'), null, 'errors');
			$action = '';
		}

		if (!$error) {
			$db->commit();
			header('Location: list.php?restore_lastsearch_values=1');
			exit;
		} else {
			$db->rollback();
		}
	}

	// Action validate (+ send email for approval)
	if ($action == 'confirm_send') {
		$object->fetch($id);

		// If draft and owner of leave
		if ($object->statut == Holiday::STATUS_DRAFT && $cancreate) {
			$object->oldcopy = dol_clone($object);

			$object->statut = Holiday::STATUS_VALIDATED;

			$verif = $object->validate($user);

			// If no SQL error, we redirect to the request form
			if ($verif > 0) {
				// To
				$destinataire = new User($db);
				$destinataire->fetch($object->fk_validator);
				$emailTo = $destinataire->email;

				if (!$emailTo) {
					dol_syslog("Expected validator has no email, so we redirect directly to finished page without sending email");
					header('Location: '.$_SERVER["PHP_SELF"].'?id='.$object->id);
					exit;
				}

				// From
				$expediteur = new User($db);
				$expediteur->fetch($object->fk_user);
				//$emailFrom = $expediteur->email;		Email of user can be an email into another company. Sending will fails, we must use the generic email.
				$emailFrom = $conf->global->MAIN_MAIL_EMAIL_FROM;

				// Subject
				$societeName = $conf->global->MAIN_INFO_SOCIETE_NOM;
				if (!empty($conf->global->MAIN_APPLICATION_TITLE)) {
					$societeName = $conf->global->MAIN_APPLICATION_TITLE;
				}

				$subject = $societeName." - ".$langs->transnoentitiesnoconv("HolidaysToValidate");

				// Content
				$message = $langs->transnoentitiesnoconv("Hello")." ".$destinataire->firstname.",\n";
				$message .= "\n";

				$message .= $langs->transnoentities("HolidaysToValidateBody")."\n";


				// option to warn the validator in case of too short delay
				if (empty($conf->global->HOLIDAY_HIDE_APPROVER_ABOUT_TOO_LOW_DELAY)) {
					$delayForRequest = 0;		// TODO Set delay depending of holiday leave type
					if ($delayForRequest) {
						$nowplusdelay = dol_time_plus_duree($now, $delayForRequest, 'd');

						if ($object->date_debut < $nowplusdelay) {
							$message .= "\n";
							$message .= $langs->transnoentities("HolidaysToValidateDelay", $delayForRequest)."\n";
						}
					}
				}

				// option to notify the validator if the balance is less than the request
				if (empty($conf->global->HOLIDAY_HIDE_APPROVER_ABOUT_NEGATIVE_BALANCE)) {
					$nbopenedday = num_open_day($object->date_debut_gmt, $object->date_fin_gmt, 0, 1, $object->halfday);

					if ($nbopenedday > $object->getCPforUser($object->fk_user, $object->fk_type)) {
						$message .= "\n";
						$message .= $langs->transnoentities("HolidaysToValidateAlertSolde")."\n";
					}
				}

				$message .= "\n";
				$message .= "- ".$langs->transnoentitiesnoconv("Name")." : ".dolGetFirstLastname($expediteur->firstname, $expediteur->lastname)."\n";
				$message .= "- ".$langs->transnoentitiesnoconv("Period")." : ".dol_print_date($object->date_debut, 'day')." ".$langs->transnoentitiesnoconv("To")." ".dol_print_date($object->date_fin, 'day')."\n";
				$message .= "- ".$langs->transnoentitiesnoconv("Link")." : ".$dolibarr_main_url_root."/holiday/card.php?id=".$object->id."\n\n";
				$message .= "\n";

				$trackid = 'leav'.$object->id;

				$mail = new CMailFile($subject, $emailTo, $emailFrom, $message, array(), array(), array(), '', '', 0, 0, '', '', $trackid);

				// Sending the email
				$result = $mail->sendfile();

				if (!$result) {
					setEventMessages($mail->error, $mail->errors, 'warnings');
					$action = '';
				} else {
					header('Location: '.$_SERVER["PHP_SELF"].'?id='.$object->id);
					exit;
				}
			} else {
				setEventMessages($object->error, $object->errors, 'errors');
				$action = '';
			}
		}
	}

	if ($action == 'update_extras') {
		$object->oldcopy = dol_clone($object);

		// Fill array 'array_options' with data from update form
		$ret = $extrafields->setOptionalsFromPost(null, $object, GETPOST('attribute', 'restricthtml'));
		if ($ret < 0) {
			$error++;
		}

		if (!$error) {
			// Actions on extra fields
			$result = $object->insertExtraFields('HOLIDAY_MODIFY');
			if ($result < 0) {
				setEventMessages($object->error, $object->errors, 'errors');
				$error++;
			}
		}

		if ($error) {
			$action = 'edit_extras';
		}
	}

	// Approve leave request
	if ($action == 'confirm_valid') {
		$object->fetch($id);

		// If status is waiting approval and approver is also user
		if ($object->statut == Holiday::STATUS_VALIDATED && $user->id == $object->fk_validator) {
			$object->oldcopy = dol_clone($object);

			$object->date_valid = dol_now();
			$object->fk_user_valid = $user->id;
			$object->statut = Holiday::STATUS_APPROVED;

			$db->begin();

			$verif = $object->approve($user);
			if ($verif <= 0) {
				setEventMessages($object->error, $object->errors, 'errors');
				$error++;
			}

			// If no SQL error, we redirect to the request form
			if (!$error) {
				// Calculcate number of days consummed
				$nbopenedday = num_open_day($object->date_debut_gmt, $object->date_fin_gmt, 0, 1, $object->halfday);
				$soldeActuel = $object->getCpforUser($object->fk_user, $object->fk_type);
				$newSolde = ($soldeActuel - $nbopenedday);
				$label = $langs->transnoentitiesnoconv("Holidays").' - '.$object->ref;

				// The modification is added to the LOG
				$result = $object->addLogCP($user->id, $object->fk_user, $label, $newSolde, $object->fk_type);
				if ($result < 0) {
					$error++;
					setEventMessages(null, $object->errors, 'errors');
				}

				// Update balance
				$result = $object->updateSoldeCP($object->fk_user, $newSolde, $object->fk_type);
				if ($result < 0) {
					$error++;
					setEventMessages(null, $object->errors, 'errors');
				}
			}

			if (!$error) {
				// To
				$destinataire = new User($db);
				$destinataire->fetch($object->fk_user);
				$emailTo = $destinataire->email;

				if (!$emailTo) {
					dol_syslog("User that request leave has no email, so we redirect directly to finished page without sending email");
				} else {
					// From
					$expediteur = new User($db);
					$expediteur->fetch($object->fk_validator);
					//$emailFrom = $expediteur->email;		Email of user can be an email into another company. Sending will fails, we must use the generic email.
					$emailFrom = $conf->global->MAIN_MAIL_EMAIL_FROM;

					// Subject
					$societeName = $conf->global->MAIN_INFO_SOCIETE_NOM;
					if (!empty($conf->global->MAIN_APPLICATION_TITLE)) {
						$societeName = $conf->global->MAIN_APPLICATION_TITLE;
					}

					$subject = $societeName." - ".$langs->transnoentitiesnoconv("HolidaysValidated");

					// Content
					$message = $langs->transnoentitiesnoconv("Hello")." ".$destinataire->firstname.",\n";
					$message .= "\n";

					$message .= $langs->transnoentities("HolidaysValidatedBody", dol_print_date($object->date_debut, 'day'), dol_print_date($object->date_fin, 'day'))."\n";

					$message .= "- ".$langs->transnoentitiesnoconv("ValidatedBy")." : ".dolGetFirstLastname($expediteur->firstname, $expediteur->lastname)."\n";

					$message .= "- ".$langs->transnoentitiesnoconv("Link")." : ".$dolibarr_main_url_root."/holiday/card.php?id=".$object->id."\n\n";
					$message .= "\n";

					$trackid = 'leav'.$object->id;

					$mail = new CMailFile($subject, $emailTo, $emailFrom, $message, array(), array(), array(), '', '', 0, 0, '', '', $trackid);

					// Sending email
					$result = $mail->sendfile();

					if (!$result) {
						setEventMessages($mail->error, $mail->errors, 'warnings'); // Show error, but do no make rollback, so $error is not set to 1
						$action = '';
					}
				}
			}

			if (!$error) {
				$db->commit();

				header('Location: '.$_SERVER["PHP_SELF"].'?id='.$object->id);
				exit;
			} else {
				$db->rollback();
				$action = '';
			}
		}
	}

	if ($action == 'confirm_refuse' && GETPOST('confirm', 'alpha') == 'yes') {
		if (!empty($_POST['detail_refuse'])) {
			$object->fetch($id);

			// If status pending validation and validator = user
			if ($object->statut == Holiday::STATUS_VALIDATED && $user->id == $object->fk_validator) {
				$object->date_refuse = dol_print_date('dayhour', dol_now());
				$object->fk_user_refuse = $user->id;
				$object->statut = Holiday::STATUS_REFUSED;
				$object->detail_refuse = GETPOST('detail_refuse', 'alphanohtml');

				$db->begin();

				$verif = $object->update($user);
				if ($verif <= 0) {
					$error++;
					setEventMessages($object->error, $object->errors, 'errors');
				}

				// If no SQL error, we redirect to the request form
				if (!$error) {
					// To
					$destinataire = new User($db);
					$destinataire->fetch($object->fk_user);
					$emailTo = $destinataire->email;

					if (!$emailTo) {
						dol_syslog("User that request leave has no email, so we redirect directly to finished page without sending email");
					} else {
						// From
						$expediteur = new User($db);
						$expediteur->fetch($object->fk_validator);
						//$emailFrom = $expediteur->email;		Email of user can be an email into another company. Sending will fails, we must use the generic email.
						$emailFrom = $conf->global->MAIN_MAIL_EMAIL_FROM;

						// Subject
						$societeName = $conf->global->MAIN_INFO_SOCIETE_NOM;
						if (!empty($conf->global->MAIN_APPLICATION_TITLE)) {
							$societeName = $conf->global->MAIN_APPLICATION_TITLE;
						}

						$subject = $societeName." - ".$langs->transnoentitiesnoconv("HolidaysRefused");

						// Content
						$message = $langs->transnoentitiesnoconv("Hello")." ".$destinataire->firstname.",\n";
						$message .= "\n";

						$message .= $langs->transnoentities("HolidaysRefusedBody", dol_print_date($object->date_debut, 'day'), dol_print_date($object->date_fin, 'day'))."\n";
						$message .= GETPOST('detail_refuse', 'alpha')."\n\n";

						$message .= "- ".$langs->transnoentitiesnoconv("ModifiedBy")." : ".dolGetFirstLastname($expediteur->firstname, $expediteur->lastname)."\n";

						$message .= "- ".$langs->transnoentitiesnoconv("Link")." : ".$dolibarr_main_url_root."/holiday/card.php?id=".$object->id."\n\n";
						$message .= "\n";

						$trackid = 'leav'.$object->id;

						$mail = new CMailFile($subject, $emailTo, $emailFrom, $message, array(), array(), array(), '', '', 0, 0, '', '', $trackid);

						// sending email
						$result = $mail->sendfile();

						if (!$result) {
							setEventMessages($mail->error, $mail->errors, 'warnings'); // Show error, but do no make rollback, so $error is not set to 1
							$action = '';
						}
					}
				} else {
					$action = '';
				}

				if (!$error) {
					$db->commit();

					header('Location: '.$_SERVER["PHP_SELF"].'?id='.$object->id);
					exit;
				} else {
					$db->rollback();
					$action = '';
				}
			}
		} else {
			setEventMessages($langs->trans("ErrorFieldRequired", $langs->transnoentitiesnoconv("DetailRefusCP")), null, 'errors');
			$action = 'refuse';
		}
	}


	// If the request is validated
	if ($action == 'confirm_draft' && GETPOST('confirm') == 'yes') {
		$error = 0;

		$object->fetch($id);

		$oldstatus = $object->statut;
		$object->statut = Holiday::STATUS_DRAFT;

		$result = $object->update($user);
		if ($result < 0) {
			$error++;
			setEventMessages($langs->trans('ErrorBackToDraft').' '.$object->error, $object->errors, 'errors');
		}

		if (!$error) {
			$db->commit();

			header('Location: '.$_SERVER["PHP_SELF"].'?id='.$object->id);
			exit;
		} else {
			$db->rollback();
		}
	}

	// If confirmation of cancellation
	if ($action == 'confirm_cancel' && GETPOST('confirm') == 'yes') {
		$error = 0;

		$object->fetch($id);

		// If status pending validation and validator = validator or user, or rights to do for others
		if (($object->statut == Holiday::STATUS_VALIDATED || $object->statut == Holiday::STATUS_APPROVED) &&
			(!empty($user->admin) || $user->id == $object->fk_validator || in_array($object->fk_user, $childids) || $cancreateall)) {
			$db->begin();

			$oldstatus = $object->statut;
			$object->date_cancel = dol_now();
			$object->fk_user_cancel = $user->id;
			$object->statut = Holiday::STATUS_CANCELED;

			$result = $object->update($user);

			if ($result >= 0 && $oldstatus == Holiday::STATUS_APPROVED) {	// holiday was already validated, status 3, so we must increase back the balance
				// Calculcate number of days consummed
				$nbopenedday = num_open_day($object->date_debut_gmt, $object->date_fin_gmt, 0, 1, $object->halfday);

				$soldeActuel = $object->getCpforUser($object->fk_user, $object->fk_type);
				$newSolde = ($soldeActuel + $nbopenedday);

				// The modification is added to the LOG
				$result1 = $object->addLogCP($user->id, $object->fk_user, $langs->transnoentitiesnoconv("HolidaysCancelation"), $newSolde, $object->fk_type);

				// Update of the balance
				$result2 = $object->updateSoldeCP($object->fk_user, $newSolde, $object->fk_type);

				if ($result1 < 0 || $result2 < 0) {
					$error++;
					setEventMessages($langs->trans('ErrorCantDeleteCP').' '.$object->error, $object->errors, 'errors');
				}
			}

			if (!$error) {
				$db->commit();
			} else {
				$db->rollback();
			}

			// If no SQL error, we redirect to the request form
			if (!$error && $result > 0) {
				// To
				$destinataire = new User($db);
				$destinataire->fetch($object->fk_user);
				$emailTo = $destinataire->email;

				if (!$emailTo) {
					header('Location: '.$_SERVER["PHP_SELF"].'?id='.$object->id);
					exit;
				}

				// From
				$expediteur = new User($db);
				$expediteur->fetch($object->fk_user_cancel);
				//$emailFrom = $expediteur->email;		Email of user can be an email into another company. Sending will fails, we must use the generic email.
				$emailFrom = $conf->global->MAIN_MAIL_EMAIL_FROM;

				// Subject
				$societeName = $conf->global->MAIN_INFO_SOCIETE_NOM;
				if (!empty($conf->global->MAIN_APPLICATION_TITLE)) {
					$societeName = $conf->global->MAIN_APPLICATION_TITLE;
				}

				$subject = $societeName." - ".$langs->transnoentitiesnoconv("HolidaysCanceled");

				// Content
				$message = $langs->transnoentitiesnoconv("Hello")." ".$destinataire->firstname.",\n";
				$message .= "\n";

				$message .= $langs->transnoentities("HolidaysCanceledBody", dol_print_date($object->date_debut, 'day'), dol_print_date($object->date_fin, 'day'))."\n";
				$message .= "- ".$langs->transnoentitiesnoconv("ModifiedBy")." : ".dolGetFirstLastname($expediteur->firstname, $expediteur->lastname)."\n";

				$message .= "- ".$langs->transnoentitiesnoconv("Link")." : ".$dolibarr_main_url_root."/holiday/card.php?id=".$object->id."\n\n";
				$message .= "\n";

				$trackid = 'leav'.$object->id;

				$mail = new CMailFile($subject, $emailTo, $emailFrom, $message, array(), array(), array(), '', '', 0, 0, '', '', $trackid);

				// sending email
				$result = $mail->sendfile();

				if (!$result) {
					setEventMessages($mail->error, $mail->errors, 'warnings');
					$action = '';
				} else {
					header('Location: '.$_SERVER["PHP_SELF"].'?id='.$object->id);
					exit;
				}
			}
		}
	}

	/*
	// Actions when printing a doc from card
	include DOL_DOCUMENT_ROOT.'/core/actions_printing.inc.php';

	// Actions to send emails
	$triggersendname = 'HOLIDAY_SENTBYMAIL';
	$autocopy='MAIN_MAIL_AUTOCOPY_HOLIDAY_TO';
	$trackid='leav'.$object->id;
	include DOL_DOCUMENT_ROOT.'/core/actions_sendmails.inc.php';

	// Actions to build doc
	$upload_dir = $conf->holiday->dir_output;
	$permissiontoadd = $user->rights->holiday->creer;
	include DOL_DOCUMENT_ROOT.'/core/actions_builddoc.inc.php';
	*/
}



/*
 * View
 */

$form = new Form($db);
$object = new Holiday($db);

$listhalfday = array('morning'=>$langs->trans("Morning"), "afternoon"=>$langs->trans("Afternoon"));

$title = $langs->trans('Leave');
$help_url = 'EN:Module_Holiday';

llxHeader('', $title, $help_url);

if ((empty($id) && empty($ref)) || $action == 'create' || $action == 'add') {
	// If user has no permission to create a leave
	if ((in_array($fuserid, $childids) && empty($user->rights->holiday->write)) || (!in_array($fuserid, $childids) && (empty($conf->global->MAIN_USE_ADVANCED_PERMS) || empty($user->rights->holiday->writeall_advance)))) {
		$errors[] = $langs->trans('CantCreateCP');
	} else {
		// Form to add a leave request
		print load_fiche_titre($langs->trans('MenuAddCP'), '', 'title_hrm.png');

		// Error management
		if (GETPOST('error')) {
			switch (GETPOST('error')) {
				case 'datefin':
					$errors[] = $langs->trans('ErrorEndDateCP');
					break;
				case 'SQL_Create':
					$errors[] = $langs->trans('ErrorSQLCreateCP').' <b>'.htmlentities($_GET['msg']).'</b>';
					break;
				case 'CantCreate':
					$errors[] = $langs->trans('CantCreateCP');
					break;
				case 'Valideur':
					$errors[] = $langs->trans('InvalidValidatorCP');
					break;
				case 'nodatedebut':
					$errors[] = $langs->trans('NoDateDebut');
					break;
				case 'nodatefin':
					$errors[] = $langs->trans('NoDateFin');
					break;
				case 'DureeHoliday':
					$errors[] = $langs->trans('ErrorDureeCP');
					break;
				case 'alreadyCP':
					$errors[] = $langs->trans('alreadyCPexist');
					break;
			}

			setEventMessages($errors, null, 'errors');
		}


		print '<script type="text/javascript">
		$( document ).ready(function() {
			$("input.button-save").click("submit", function(e) {
				console.log("Call valider()");
	    	    if (document.demandeCP.date_debut_.value != "")
	    	    {
		           	if(document.demandeCP.date_fin_.value != "")
		           	{
		               if(document.demandeCP.valideur.value != "-1") {
		                 return true;
		               }
		               else {
		                 alert("'.dol_escape_js($langs->transnoentities('InvalidValidatorCP')).'");
		                 return false;
		               }
		            }
		            else
		            {
		              alert("'.dol_escape_js($langs->transnoentities('NoDateFin')).'");
		              return false;
		            }
		        }
		        else
		        {
		           alert("'.dol_escape_js($langs->transnoentities('NoDateDebut')).'");
		           return false;
		        }
	       	});
		});
       </script>'."\n";


		// Formulaire de demande
		print '<form method="POST" action="'.$_SERVER['PHP_SELF'].'" name="demandeCP">'."\n";
		print '<input type="hidden" name="token" value="'.newToken().'" />'."\n";
		print '<input type="hidden" name="action" value="add" />'."\n";

		if (empty($conf->global->HOLIDAY_HIDE_BALANCE)) {
			print dol_get_fiche_head('', '', '', -1);

			$out = '';
			$typeleaves = $object->getTypes(1, 1);
			foreach ($typeleaves as $key => $val) {
				$nb_type = $object->getCPforUser($user->id, $val['rowid']);
				$nb_holiday += $nb_type;

				$out .= ' - '.($langs->trans($val['code']) != $val['code'] ? $langs->trans($val['code']) : $val['label']).': <strong>'.($nb_type ? price2num($nb_type) : 0).'</strong><br>';
				//$out .= ' - '.$val['label'].': <strong>'.($nb_type ?price2num($nb_type) : 0).'</strong><br>';
			}
			print $langs->trans('SoldeCPUser', round($nb_holiday, 5)).'<br>';
			print $out;

			print dol_get_fiche_end();
		} elseif (!is_numeric($conf->global->HOLIDAY_HIDE_BALANCE)) {
			print $langs->trans($conf->global->HOLIDAY_HIDE_BALANCE).'<br>';
		}

		print dol_get_fiche_head();

		//print '<span>'.$langs->trans('DelayToRequestCP',$object->getConfCP('delayForRequest')).'</span><br><br>';

		print '<table class="border centpercent">';
		print '<tbody>';

		// User for leave request
		print '<tr>';
		print '<td class="titlefield fieldrequired">'.$langs->trans("User").'</td>';
		print '<td>';
		if ($cancreate && !$cancreateall) {
			print img_picto('', 'user').$form->select_dolusers(($fuserid ? $fuserid : $user->id), 'fuserid', 0, '', 0, 'hierarchyme', '', '0,'.$conf->entity, 0, 0, $morefilter, 0, '', 'minwidth200 maxwidth500');
			//print '<input type="hidden" name="fuserid" value="'.($fuserid?$fuserid:$user->id).'">';
		} else {
			print img_picto('', 'user').$form->select_dolusers($fuserid ? $fuserid : $user->id, 'fuserid', 0, '', 0, '', '', '0,'.$conf->entity, 0, 0, $morefilter, 0, '', 'minwidth200 maxwidth500');
		}
		print '</td>';
		print '</tr>';

		// Type
		print '<tr>';
		print '<td class="fieldrequired">'.$langs->trans("Type").'</td>';
		print '<td>';
		$typeleaves = $object->getTypes(1, -1);
		$arraytypeleaves = array();
		foreach ($typeleaves as $key => $val) {
			$labeltoshow = ($langs->trans($val['code']) != $val['code'] ? $langs->trans($val['code']) : $val['label']);
			$labeltoshow .= ($val['delay'] > 0 ? ' ('.$langs->trans("NoticePeriod").': '.$val['delay'].' '.$langs->trans("days").')' : '');
			$arraytypeleaves[$val['rowid']] = $labeltoshow;
		}
		print $form->selectarray('type', $arraytypeleaves, (GETPOST('type', 'alpha') ?GETPOST('type', 'alpha') : ''), 1, 0, 0, '', 0, 0, 0, '', '', true);
		if ($user->admin) {
			print info_admin($langs->trans("YouCanChangeValuesForThisListFromDictionarySetup"), 1);
		}
		print '</td>';
		print '</tr>';

		// Date start
		print '<tr>';
		print '<td class="fieldrequired">';
		print $form->textwithpicto($langs->trans("DateDebCP"), $langs->trans("FirstDayOfHoliday"));
		print '</td>';
		print '<td>';
		// Si la demande ne vient pas de l'agenda
		if (!GETPOST('date_debut_')) {
			print $form->selectDate(-1, 'date_debut_', 0, 0, 0, '', 1, 1);
		} else {
			$tmpdate = dol_mktime(0, 0, 0, GETPOST('date_debut_month', 'int'), GETPOST('date_debut_day', 'int'), GETPOST('date_debut_year', 'int'));
			print $form->selectDate($tmpdate, 'date_debut_', 0, 0, 0, '', 1, 1);
		}
		print ' &nbsp; &nbsp; ';
		print $form->selectarray('starthalfday', $listhalfday, (GETPOST('starthalfday', 'alpha') ?GETPOST('starthalfday', 'alpha') : 'morning'));
		print '</td>';
		print '</tr>';

		// Date end
		print '<tr>';
		print '<td class="fieldrequired">';
		print $form->textwithpicto($langs->trans("DateFinCP"), $langs->trans("LastDayOfHoliday"));
		print '</td>';
		print '<td>';
		if (!GETPOST('date_fin_')) {
			print $form->selectDate(-1, 'date_fin_', 0, 0, 0, '', 1, 1);
		} else {
			$tmpdate = dol_mktime(0, 0, 0, GETPOST('date_fin_month', 'int'), GETPOST('date_fin_day', 'int'), GETPOST('date_fin_year', 'int'));
			print $form->selectDate($tmpdate, 'date_fin_', 0, 0, 0, '', 1, 1);
		}
		print ' &nbsp; &nbsp; ';
		print $form->selectarray('endhalfday', $listhalfday, (GETPOST('endhalfday', 'alpha') ?GETPOST('endhalfday', 'alpha') : 'afternoon'));
		print '</td>';
		print '</tr>';

		// Approver
		print '<tr>';
		print '<td class="fieldrequired">'.$langs->trans("ReviewedByCP").'</td>';
		print '<td>';

		$object = new Holiday($db);
		$include_users = $object->fetch_users_approver_holiday();
		if (empty($include_users)) {
			print img_warning().' '.$langs->trans("NobodyHasPermissionToValidateHolidays");
		} else {
			$defaultselectuser = (empty($user->fk_user_holiday_validator) ? $user->fk_user : $user->fk_user_holiday_validator); // Will work only if supervisor has permission to approve so is inside include_users
			if (!empty($conf->global->HOLIDAY_DEFAULT_VALIDATOR)) {
				$defaultselectuser = $conf->global->HOLIDAY_DEFAULT_VALIDATOR; // Can force default approver
			}
			if (GETPOST('valideur', 'int') > 0) {
				$defaultselectuser = GETPOST('valideur', 'int');
			}
			$s = $form->select_dolusers($defaultselectuser, "valideur", 1, '', 0, $include_users, '', '0,'.$conf->entity, 0, 0, '', 0, '', 'minwidth200 maxwidth500');
			print img_picto('', 'user').$form->textwithpicto($s, $langs->trans("AnyOtherInThisListCanValidate"));
		}

		//print $form->select_dolusers((GETPOST('valideur','int')>0?GETPOST('valideur','int'):$user->fk_user), "valideur", 1, ($user->admin ? '' : array($user->id)), 0, '', 0, 0, 0, 0, '', 0, '', '', 1);	// By default, hierarchical parent
		print '</td>';
		print '</tr>';

		// Description
		print '<tr>';
		print '<td>'.$langs->trans("DescCP").'</td>';
		print '<td class="tdtop">';
		$doleditor = new DolEditor('description', GETPOST('description', 'restricthtml'), '', 80, 'dolibarr_notes', 'In', 0, false, empty($conf->fckeditor->enabled) ? false : $conf->fckeditor->enabled, ROWS_3, '90%');
		print $doleditor->Create(1);
		print '</td></tr>';

		// Other attributes
		include DOL_DOCUMENT_ROOT.'/core/tpl/extrafields_add.tpl.php';

		print '</tbody>';
		print '</table>';

		print dol_get_fiche_end();

		print $form->buttonsSaveCancel("SendRequestCP");

		print '</from>'."\n";
	}
} else {
	if ($error) {
		print '<div class="tabBar">';
		print $error;
		print '<br><br><input type="button" value="'.$langs->trans("ReturnCP").'" class="button" onclick="history.go(-1)" />';
		print '</div>';
	} else {
		// Affichage de la fiche d'une demande de congés payés
		if (($id > 0) || $ref) {
			$result = $object->fetch($id, $ref);

			$approverexpected = new User($db);
			$approverexpected->fetch($object->fk_validator);

			$userRequest = new User($db);
			$userRequest->fetch($object->fk_user);

			//print load_fiche_titre($langs->trans('TitreRequestCP'));

			// Si il y a une erreur
			if (GETPOST('error')) {
				switch (GETPOST('error')) {
					case 'datefin':
						$errors[] = $langs->transnoentitiesnoconv('ErrorEndDateCP');
						break;
					case 'SQL_Create':
						$errors[] = $langs->transnoentitiesnoconv('ErrorSQLCreateCP').' '.$_GET['msg'];
						break;
					case 'CantCreate':
						$errors[] = $langs->transnoentitiesnoconv('CantCreateCP');
						break;
					case 'Valideur':
						$errors[] = $langs->transnoentitiesnoconv('InvalidValidatorCP');
						break;
					case 'nodatedebut':
						$errors[] = $langs->transnoentitiesnoconv('NoDateDebut');
						break;
					case 'nodatefin':
						$errors[] = $langs->transnoentitiesnoconv('NoDateFin');
						break;
					case 'DureeHoliday':
						$errors[] = $langs->transnoentitiesnoconv('ErrorDureeCP');
						break;
					case 'NoMotifRefuse':
						$errors[] = $langs->transnoentitiesnoconv('NoMotifRefuseCP');
						break;
					case 'mail':
						$errors[] = $langs->transnoentitiesnoconv('ErrorMailNotSend')."\n".$_GET['error_content'];
						break;
				}

				setEventMessages($errors, null, 'errors');
			}

			// check if the user has the right to read this request
			if ($canread) {
				$head = holiday_prepare_head($object);

				if (($action == 'edit' && $object->statut == Holiday::STATUS_DRAFT) || ($action == 'editvalidator')) {
					if ($action == 'edit' && $object->statut == Holiday::STATUS_DRAFT) {
						$edit = true;
					}

					print '<form method="post" action="'.$_SERVER['PHP_SELF'].'?id='.$object->id.'">'."\n";
					print '<input type="hidden" name="token" value="'.newToken().'" />'."\n";
					print '<input type="hidden" name="action" value="update"/>'."\n";
					print '<input type="hidden" name="id" value="'.$object->id.'" />'."\n";
				}

				print dol_get_fiche_head($head, 'card', $langs->trans("CPTitreMenu"), -1, 'holiday');

				$linkback = '<a href="'.DOL_URL_ROOT.'/holiday/list.php?restore_lastsearch_values=1">'.$langs->trans("BackToList").'</a>';

				dol_banner_tab($object, 'ref', $linkback, 1, 'ref', 'ref');


				print '<div class="fichecenter">';
				print '<div class="fichehalfleft">';
				print '<div class="underbanner clearboth"></div>';

				print '<table class="border tableforfield centpercent">';
				print '<tbody>';

				// User
				print '<tr>';
				print '<td class="titlefield">'.$langs->trans("User").'</td>';
				print '<td>';
				print $userRequest->getNomUrl(-1, 'leave');
				print '</td></tr>';

				// Type
				print '<tr>';
				print '<td>'.$langs->trans("Type").'</td>';
				print '<td>';
				$typeleaves = $object->getTypes(1, -1);
				$labeltoshow = (($typeleaves[$object->fk_type]['code'] && $langs->trans($typeleaves[$object->fk_type]['code']) != $typeleaves[$object->fk_type]['code']) ? $langs->trans($typeleaves[$object->fk_type]['code']) : $typeleaves[$object->fk_type]['label']);
				print empty($labeltoshow) ? $langs->trans("TypeWasDisabledOrRemoved", $object->fk_type) : $labeltoshow;
				print '</td>';
				print '</tr>';

				$starthalfday = ($object->halfday == -1 || $object->halfday == 2) ? 'afternoon' : 'morning';
				$endhalfday = ($object->halfday == 1 || $object->halfday == 2) ? 'morning' : 'afternoon';

				if (!$edit) {
					print '<tr>';
					print '<td class="nowrap">';
					print $form->textwithpicto($langs->trans('DateDebCP'), $langs->trans("FirstDayOfHoliday"));
					print '</td>';
					print '<td>'.dol_print_date($object->date_debut, 'day');
					print ' &nbsp; &nbsp; ';
					print '<span class="opacitymedium">'.$langs->trans($listhalfday[$starthalfday]).'</span>';
					print '</td>';
					print '</tr>';
				} else {
					print '<tr>';
					print '<td class="nowrap">';
					print $form->textwithpicto($langs->trans('DateDebCP'), $langs->trans("FirstDayOfHoliday"));
					print '</td>';
					print '<td>';
					print $form->selectDate($object->date_debut, 'date_debut_');
					print ' &nbsp; &nbsp; ';
					print $form->selectarray('starthalfday', $listhalfday, (GETPOST('starthalfday') ?GETPOST('starthalfday') : $starthalfday));
					print '</td>';
					print '</tr>';
				}

				if (!$edit) {
					print '<tr>';
					print '<td class="nowrap">';
					print $form->textwithpicto($langs->trans('DateFinCP'), $langs->trans("LastDayOfHoliday"));
					print '</td>';
					print '<td>'.dol_print_date($object->date_fin, 'day');
					print ' &nbsp; &nbsp; ';
					print '<span class="opacitymedium">'.$langs->trans($listhalfday[$endhalfday]).'</span>';
					print '</td>';
					print '</tr>';
				} else {
					print '<tr>';
					print '<td class="nowrap">';
					print $form->textwithpicto($langs->trans('DateFinCP'), $langs->trans("LastDayOfHoliday"));
					print '</td>';
					print '<td>';
					print $form->selectDate($object->date_fin, 'date_fin_');
					print ' &nbsp; &nbsp; ';
					print $form->selectarray('endhalfday', $listhalfday, (GETPOST('endhalfday') ?GETPOST('endhalfday') : $endhalfday));
					print '</td>';
					print '</tr>';
				}

				// Nb of days
				print '<tr>';
				print '<td>';
				$htmlhelp = $langs->trans('NbUseDaysCPHelp');
				$includesaturday = (isset($conf->global->MAIN_NON_WORKING_DAYS_INCLUDE_SATURDAY) ? $conf->global->MAIN_NON_WORKING_DAYS_INCLUDE_SATURDAY : 1);
				$includesunday   = (isset($conf->global->MAIN_NON_WORKING_DAYS_INCLUDE_SUNDAY) ? $conf->global->MAIN_NON_WORKING_DAYS_INCLUDE_SUNDAY : 1);
				if ($includesaturday) {
					$htmlhelp .= '<br>'.$langs->trans("DayIsANonWorkingDay", $langs->trans("Saturday"));
				}
				if ($includesunday) {
					$htmlhelp .= '<br>'.$langs->trans("DayIsANonWorkingDay", $langs->trans("Sunday"));
				}
				print $form->textwithpicto($langs->trans('NbUseDaysCP'), $htmlhelp);
				print '</td>';
				print '<td>';
				print num_open_day($object->date_debut_gmt, $object->date_fin_gmt, 0, 1, $object->halfday);
				print '</td>';
				print '</tr>';

				if ($object->statut == Holiday::STATUS_REFUSED) {
					print '<tr>';
					print '<td>'.$langs->trans('DetailRefusCP').'</td>';
					print '<td>'.$object->detail_refuse.'</td>';
					print '</tr>';
				}

				// Description
				if (!$edit) {
					print '<tr>';
					print '<td>'.$langs->trans('DescCP').'</td>';
					print '<td>'.nl2br($object->description).'</td>';
					print '</tr>';
				} else {
					print '<tr>';
					print '<td>'.$langs->trans('DescCP').'</td>';
					print '<td class="tdtop">';
					$doleditor = new DolEditor('description', $object->description, '', 80, 'dolibarr_notes', 'In', 0, false, empty($conf->fckeditor->enabled) ? false : $conf->fckeditor->enabled, ROWS_3, '90%');
					print $doleditor->Create(1);
					print '</td></tr>';
				}

				// Other attributes
				include DOL_DOCUMENT_ROOT.'/core/tpl/extrafields_view.tpl.php';

				print '</tbody>';
				print '</table>'."\n";

				print '</div>';
				print '<div class="fichehalfright">';

				print '<div class="underbanner clearboth"></div>';

				// Info workflow
				print '<table class="border tableforfield centpercent">'."\n";
				print '<tbody>';

				if (!empty($object->fk_user_create)) {
					$userCreate = new User($db);
					$userCreate->fetch($object->fk_user_create);
					print '<tr>';
					print '<td class="titlefield">'.$langs->trans('RequestByCP').'</td>';
					print '<td>'.$userCreate->getNomUrl(-1).'</td>';
					print '</tr>';
				}

				// Approver
				if (!$edit && $action != 'editvalidator') {
					print '<tr>';
					print '<td class="titlefield">';
					if ($object->statut == Holiday::STATUS_APPROVED || $object->statut == Holiday::STATUS_CANCELED) {
						print $langs->trans('ApprovedBy');
					} else {
						print $langs->trans('ReviewedByCP');
					}
					print '</td>';
					print '<td>';
					if ($object->statut == Holiday::STATUS_APPROVED || $object->statut == Holiday::STATUS_CANCELED) {
						$approverdone = new User($db);
						$approverdone->fetch($object->fk_user_valid);
						print $approverdone->getNomUrl(-1);
					} else {
						print $approverexpected->getNomUrl(-1);
					}
					$include_users = $object->fetch_users_approver_holiday();
					if (is_array($include_users) && in_array($user->id, $include_users) && $object->statut == Holiday::STATUS_VALIDATED) {
						print '<a class="editfielda paddingleft" href="'.$_SERVER["PHP_SELF"].'?id='.$object->id.'&action=editvalidator&token='.newToken().'">'.img_edit($langs->trans("Edit")).'</a>';
					}
					print '</td>';
					print '</tr>';
				} else {
					print '<tr>';
					print '<td class="titlefield">'.$langs->trans('ReviewedByCP').'</td>';
					print '<td>';
					$include_users = $object->fetch_users_approver_holiday();
					if (!in_array($object->fk_validator, $include_users)) {  // Add the current validator to the list to not lose it when editing.
						$include_users[] = $object->fk_validator;
					}
					if (empty($include_users)) {
						print img_warning().' '.$langs->trans("NobodyHasPermissionToValidateHolidays");
					} else {
						$arrayofvalidatorstoexclude = (($user->admin || ($user->id != $userRequest->id)) ? '' : array($user->id)); // Nobody if we are admin or if we are not the user of the leave.
						$s = $form->select_dolusers($object->fk_validator, "valideur", (($action == 'editvalidator') ? 0 : 1), $arrayofvalidatorstoexclude, 0, $include_users);
						print $form->textwithpicto($s, $langs->trans("AnyOtherInThisListCanValidate"));
					}
					if ($action == 'editvalidator') {
						print '<input type="submit" class="button button-save" name="savevalidator" value="'.$langs->trans("Save").'">';
						print '<input type="submit" class="button button-cancel" name="cancel" value="'.$langs->trans("Cancel").'">';
					}
					print '</td>';
					print '</tr>';
				}

				print '<tr>';
				print '<td>'.$langs->trans('DateCreation').'</td>';
				print '<td>'.dol_print_date($object->date_create, 'dayhour', 'tzuser').'</td>';
				print '</tr>';
				if ($object->statut == Holiday::STATUS_APPROVED || $object->statut == Holiday::STATUS_CANCELED) {
					print '<tr>';
					print '<td>'.$langs->trans('DateValidCP').'</td>';
					print '<td>'.dol_print_date($object->date_valid, 'dayhour', 'tzuser').'</td>'; // warning: date_valid is approval date on holiday module
					print '</tr>';
				}
				if ($object->statut == Holiday::STATUS_CANCELED) {
					print '<tr>';
					print '<td>'.$langs->trans('DateCancelCP').'</td>';
					print '<td>'.dol_print_date($object->date_cancel, 'dayhour', 'tzuser').'</td>';
					print '</tr>';
				}
				if ($object->statut == Holiday::STATUS_REFUSED) {
					print '<tr>';
					print '<td>'.$langs->trans('DateRefusCP').'</td>';
					print '<td>'.dol_print_date($object->date_refuse, 'dayhour', 'tzuser').'</td>';
					print '</tr>';
				}
				print '</tbody>';
				print '</table>';

				print '</div>';
				print '</div>';

				print '<div class="clearboth"></div>';

				print dol_get_fiche_end();


				// Confirmation messages
				if ($action == 'delete') {
					if ($user->rights->holiday->delete) {
						print $form->formconfirm($_SERVER["PHP_SELF"]."?id=".$object->id, $langs->trans("TitleDeleteCP"), $langs->trans("ConfirmDeleteCP"), "confirm_delete", '', 0, 1);
					}
				}

				// Si envoi en validation
				if ($action == 'sendToValidate' && $object->statut == Holiday::STATUS_DRAFT) {
					print $form->formconfirm($_SERVER["PHP_SELF"]."?id=".$object->id, $langs->trans("TitleToValidCP"), $langs->trans("ConfirmToValidCP"), "confirm_send", '', 1, 1);
				}

				// Si validation de la demande
				if ($action == 'valid') {
					print $form->formconfirm($_SERVER["PHP_SELF"]."?id=".$object->id, $langs->trans("TitleValidCP"), $langs->trans("ConfirmValidCP"), "confirm_valid", '', 1, 1);
				}

				// Si refus de la demande
				if ($action == 'refuse') {
					$array_input = array(array('type'=>"text", 'label'=> $langs->trans('DetailRefusCP'), 'name'=>"detail_refuse", 'size'=>"50", 'value'=>""));
					print $form->formconfirm($_SERVER["PHP_SELF"]."?id=".$object->id."&action=confirm_refuse", $langs->trans("TitleRefuseCP"), $langs->trans('ConfirmRefuseCP'), "confirm_refuse", $array_input, 1, 0);
				}

				// Si annulation de la demande
				if ($action == 'cancel') {
					print $form->formconfirm($_SERVER["PHP_SELF"]."?id=".$object->id, $langs->trans("TitleCancelCP"), $langs->trans("ConfirmCancelCP"), "confirm_cancel", '', 1, 1);
				}

				// Si back to draft
				if ($action == 'backtodraft') {
					print $form->formconfirm($_SERVER["PHP_SELF"]."?id=".$object->id, $langs->trans("TitleSetToDraft"), $langs->trans("ConfirmSetToDraft"), "confirm_draft", '', 1, 1);
				}

				if (($action == 'edit' && $object->statut == Holiday::STATUS_DRAFT) || ($action == 'editvalidator')) {
					if ($action == 'edit' && $object->statut == Holiday::STATUS_DRAFT) {
						if ($cancreate && $object->statut == Holiday::STATUS_DRAFT) {
							print $form->buttonsSaveCancel();
						}
					}

					print '</form>';
				}

				if (!$edit) {
					// Buttons for actions

					print '<div class="tabsAction">';

					if ($cancreate && $object->statut == Holiday::STATUS_DRAFT) {
						print '<a href="'.$_SERVER["PHP_SELF"].'?id='.$object->id.'&action=edit&token='.newToken().'" class="butAction">'.$langs->trans("EditCP").'</a>';
					}

					if ($cancreate && $object->statut == Holiday::STATUS_DRAFT) {		// If draft
						print '<a href="'.$_SERVER["PHP_SELF"].'?id='.$object->id.'&action=sendToValidate&token='.newToken().'" class="butAction">'.$langs->trans("Validate").'</a>';
					}

					if ($object->statut == Holiday::STATUS_VALIDATED) {	// If validated
						// Button Approve / Refuse
						if ($user->id == $object->fk_validator) {
							print '<a href="'.$_SERVER["PHP_SELF"].'?id='.$object->id.'&action=valid" class="butAction">'.$langs->trans("Approve").'</a>';
							print '<a href="'.$_SERVER["PHP_SELF"].'?id='.$object->id.'&action=refuse" class="butAction">'.$langs->trans("ActionRefuseCP").'</a>';
						} else {
							print '<a href="#" class="butActionRefused classfortooltip" title="'.$langs->trans("NotTheAssignedApprover").'">'.$langs->trans("Approve").'</a>';
							print '<a href="#" class="butActionRefused classfortooltip" title="'.$langs->trans("NotTheAssignedApprover").'">'.$langs->trans("ActionRefuseCP").'</a>';

							// Button Cancel (because we can't approve)
							if (in_array($object->fk_user, $childids) || (!empty($conf->global->MAIN_USE_ADVANCED_PERMS) && !empty($user->rights->holiday->writeall_advance))) {
								if (($object->date_debut > dol_now()) || !empty($user->admin)) {
									print '<a href="'.$_SERVER["PHP_SELF"].'?id='.$object->id.'&action=cancel&token='.newToken().'" class="butAction">'.$langs->trans("ActionCancelCP").'</a>';
								} else {
									print '<a href="#" class="butActionRefused classfortooltip" title="'.$langs->trans("HolidayStarted").'-'.$langs->trans("NotAllowed").'">'.$langs->trans("ActionCancelCP").'</a>';
								}
							}
						}
					}
					if ($object->statut == Holiday::STATUS_APPROVED) { // If validated or approved
						if ($user->id == $object->fk_validator || in_array($object->fk_user, $childids) || $cancreateall) {
							if (($object->date_debut > dol_now()) || !empty($user->admin)) {
								print '<a href="'.$_SERVER["PHP_SELF"].'?id='.$object->id.'&action=cancel&token='.newToken().'" class="butAction">'.$langs->trans("ActionCancelCP").'</a>';
							} else {
								print '<a href="#" class="butActionRefused classfortooltip" title="'.$langs->trans("HolidayStarted").'-'.$langs->trans("NotAllowed").'">'.$langs->trans("ActionCancelCP").'</a>';
							}
						} else { // I have no rights on the user of the holiday.
							if (!empty($user->admin)) {	// If current validator can't cancel an approved leave, we allow admin user
								print '<a href="'.$_SERVER["PHP_SELF"].'?id='.$object->id.'&action=cancel&token='.newToken().'" class="butAction">'.$langs->trans("ActionCancelCP").'</a>';
							} else {
								print '<a href="#" class="butActionRefused classfortooltip" title="'.$langs->trans("NotAllowed").'">'.$langs->trans("ActionCancelCP").'</a>';
							}
						}
					}

					if ($cancreate && $object->statut == Holiday::STATUS_CANCELED) {
						print '<a href="'.$_SERVER["PHP_SELF"].'?id='.$object->id.'&action=backtodraft" class="butAction">'.$langs->trans("SetToDraft").'</a>';
					}
					if ($candelete && ($object->statut == Holiday::STATUS_DRAFT || $object->statut == Holiday::STATUS_CANCELED || $object->statut == Holiday::STATUS_REFUSED)) {	// If draft or canceled or refused
						print '<a href="'.$_SERVER["PHP_SELF"].'?id='.$object->id.'&action=delete&token='.newToken().'" class="butActionDelete">'.$langs->trans("DeleteCP").'</a>';
					}

					print '</div>';
				}
			} else {
				print '<div class="tabBar">';
				print $langs->trans('ErrorUserViewCP');
				print '<br><br><input type="button" value="'.$langs->trans("ReturnCP").'" class="button" onclick="history.go(-1)" />';
				print '</div>';
			}
		} else {
			print '<div class="tabBar">';
			print $langs->trans('ErrorIDFicheCP');
			print '<br><br><input type="button" value="'.$langs->trans("ReturnCP").'" class="button" onclick="history.go(-1)" />';
			print '</div>';
		}


		// Select mail models is same action as presend
		if (GETPOST('modelselected')) {
			$action = 'presend';
		}

		if ($action != 'presend' && $action != 'edit') {
			print '<div class="fichecenter"><div class="fichehalfleft">';
			print '<a name="builddoc"></a>'; // ancre

			$includedocgeneration = 0;

			// Documents
			if ($includedocgeneration) {
				$objref = dol_sanitizeFileName($object->ref);
				$relativepath = $objref.'/'.$objref.'.pdf';
				$filedir = $conf->holiday->dir_output.'/'.$object->element.'/'.$objref;
				$urlsource = $_SERVER["PHP_SELF"]."?id=".$object->id;
				$genallowed = ($user->rights->holiday->read && $object->fk_user == $user->id) || !empty($user->rights->holiday->readall); // If you can read, you can build the PDF to read content
				$delallowed = ($user->rights->holiday->write && $object->fk_user == $user->id) || !empty($user->rights->holiday->writeall_advance); // If you can create/edit, you can remove a file on card
				print $formfile->showdocuments('holiday:Holiday', $object->element.'/'.$objref, $filedir, $urlsource, $genallowed, $delallowed, $object->model_pdf, 1, 0, 0, 28, 0, '', '', '', $langs->defaultlang);
			}

			// Show links to link elements
			//$linktoelem = $form->showLinkToObjectBlock($object, null, array('myobject'));
			//$somethingshown = $form->showLinkedObjectBlock($object, $linktoelem);


			print '</div><div class="fichehalfright">';

			$MAXEVENT = 10;

			// List of actions on element
			include_once DOL_DOCUMENT_ROOT.'/core/class/html.formactions.class.php';
			$formactions = new FormActions($db);
			$somethingshown = $formactions->showactions($object, $object->element, (is_object($object->thirdparty) ? $object->thirdparty->id : 0), 1, '', $MAXEVENT, '', $morehtmlright);

			print '</div></div>';
		}
	}
}

// End of page
llxFooter();

if (is_object($db)) {
	$db->close();
}<|MERGE_RESOLUTION|>--- conflicted
+++ resolved
@@ -94,9 +94,7 @@
 if (!empty($user->rights->holiday->write) && in_array($fuserid, $childids)) {
 	$cancreate = 1;
 }
-// TODO Remove the writeall_advance and replace it with writeall
-if ((empty($conf->global->MAIN_USE_ADVANCED_PERMS) && !empty($user->rights->holiday->writeall))
-	|| (!empty($conf->global->MAIN_USE_ADVANCED_PERMS) && !empty($user->rights->holiday->writeall_advance))) {
+if (!empty($user->rights->holiday->writeall)) {
 	$cancreate = 1;
 	$cancreateall = 1;
 }
@@ -350,24 +348,14 @@
 				$description = trim(GETPOST('description', 'restricthtml'));
 
 				// If no start date
-<<<<<<< HEAD
-				if (empty($_POST['date_debut_'])) {
+				if (!GETPOST('date_debut_')) {
 					header('Location: '.$_SERVER["PHP_SELF"].'?id='.$object->id.'&action=edit&token='.newToken().'&error=nodatedebut');
-=======
-				if (!GETPOST('date_debut_')) {
-					header('Location: '.$_SERVER["PHP_SELF"].'?id='.$object->id.'&action=edit&error=nodatedebut');
->>>>>>> f04a07b6
 					exit;
 				}
 
 				// If no end date
-<<<<<<< HEAD
-				if (empty($_POST['date_fin_'])) {
+				if (!GETPOST('date_fin_')) {
 					header('Location: '.$_SERVER["PHP_SELF"].'?id='.$object->id.'&action=edit&token='.newToken().'&error=nodatefin');
-=======
-				if (!GETPOST('date_fin_')) {
-					header('Location: '.$_SERVER["PHP_SELF"].'?id='.$object->id.'&action=edit&error=nodatefin');
->>>>>>> f04a07b6
 					exit;
 				}
 
