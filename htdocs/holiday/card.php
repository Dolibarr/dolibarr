--- conflicted
+++ resolved
@@ -466,35 +466,18 @@
 
 				$nextMonth = dol_time_plus_duree($now, $delayForRequest, 'd');
 
-<<<<<<< HEAD
 				// option to warn the validator in case of too short delay
 				if ($object->getConfCP('AlertValidatorDelay')) {
 					if ($object->date_debut < $nextMonth) {
-						$message .= "\n";
-						$message .= $langs->transnoentities("HolidaysToValidateDelay", $object->getConfCP('delayForRequest'))."\n";
-=======
-				// Si l'option pour avertir le valideur en cas de délai trop court
-				if ($object->getConfCP('AlertValidatorDelay'))
-				{
-					if ($object->date_debut < $nextMonth)
-					{
 						$message .= "<p>".$langs->transnoentities("HolidaysToValidateDelay", $object->getConfCP('delayForRequest'))."</p>\n";
->>>>>>> 155dfbda
 					}
 				}
 
 				// option to notify the validator if the balance is less than the request
 				if ($object->getConfCP('AlertValidatorSolde')) {
 					$nbopenedday = num_open_day($object->date_debut_gmt, $object->date_fin_gmt, 0, 1, $object->halfday);
-<<<<<<< HEAD
 					if ($nbopenedday > $object->getCPforUser($object->fk_user, $object->fk_type)) {
-						$message .= "\n";
-						$message .= $langs->transnoentities("HolidaysToValidateAlertSolde")."\n";
-=======
-					if ($nbopenedday > $object->getCPforUser($object->fk_user, $object->fk_type))
-					{
 						$message .= "<p>".$langs->transnoentities("HolidaysToValidateAlertSolde")."</p>\n";
->>>>>>> 155dfbda
 					}
 				}
 
@@ -838,14 +821,9 @@
 				$subject = $societeName." - ".$langs->transnoentitiesnoconv("HolidaysCanceled");
 
 				// Content
-<<<<<<< HEAD
-				$message = $langs->transnoentitiesnoconv("Hello")." ".$destinataire->firstname.",\n";
-				$message .= "\n";
-=======
 				$message = "<p>".$langs->transnoentitiesnoconv("Hello")." ".$destinataire->firstname.",</p>\n";
 
 				$message .= "<p>".$langs->transnoentities("HolidaysCanceledBody", dol_print_date($object->date_debut, 'day'), dol_print_date($object->date_fin, 'day'))."</p>\n";
->>>>>>> 155dfbda
 
 				$link = dol_buildpath('/holiday/card.php', 3).'?id='.$object->id;
 
