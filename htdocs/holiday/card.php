<?php
/* Copyright (C) 2011		Dimitri Mouillard	<dmouillard@teclib.com>
 * Copyright (C) 2012-2016	Laurent Destailleur	<eldy@users.sourceforge.net>
 * Copyright (C) 2012-2016	Regis Houssin		<regis.houssin@capnetworks.com>
 * Copyright (C) 2013		Juanjo Menent		<jmenent@2byte.es>
<<<<<<< HEAD
 * Copyright (C) 2014		Ferran Marcet		<fmarcet@2byte.es>
 * Copyright (C) 2017		Alexandre Spangaro	<aspangaro@zendsi.com>
=======
 * Copyright (C) 2014-2017	Ferran Marcet		<fmarcet@2byte.es>
>>>>>>> fd5f992b
 *
 * This program is free software; you can redistribute it and/or modify
 * it under the terms of the GNU General Public License as published by
 * the Free Software Foundation; either version 3 of the License, orwrite
 * (at your option) any later version.
 *
 * This program is distributed in the hope that it will be useful,
 * but WITHOUT ANY WARRANTY; without even the implied warranty of
 * MERCHANTABILITY or FITNESS FOR A PARTICULAR PURPOSE.  See the
 * GNU General Public License for more details.
 *
 * You should have received a copy of the GNU General Public License
 * along with this program. If not, see <http://www.gnu.org/licenses/>.
 */

/**
 *   	\file       htdocs/holiday/card.php
 *		\ingroup    holiday
 *		\brief      Form and file creation of paid holiday.
 */

require('../main.inc.php');
require_once DOL_DOCUMENT_ROOT.'/core/class/html.form.class.php';
require_once DOL_DOCUMENT_ROOT.'/user/class/usergroup.class.php';
require_once DOL_DOCUMENT_ROOT.'/core/class/html.formfile.class.php';
require_once DOL_DOCUMENT_ROOT.'/core/class/CMailFile.class.php';
require_once DOL_DOCUMENT_ROOT.'/core/class/html.formmail.class.php';
require_once DOL_DOCUMENT_ROOT.'/core/class/doleditor.class.php';
require_once DOL_DOCUMENT_ROOT.'/core/lib/date.lib.php';
require_once DOL_DOCUMENT_ROOT.'/core/lib/holiday.lib.php';
require_once DOL_DOCUMENT_ROOT.'/holiday/common.inc.php';

// Get parameters
$myparam = GETPOST("myparam");
$action=GETPOST('action', 'alpha');
$id=GETPOST('id', 'int');

// Protection if external user
if ($user->societe_id > 0) accessforbidden();

$now=dol_now();

$langs->load("holiday");


/*
 * Actions
 */

// If create a request
if ($action == 'create')
{
	$object = new Holiday($db);

    // If no right to create a request
    $fuserid = GETPOST('fuserid');
    if (($fuserid == $user->id && empty($user->rights->holiday->write)) || ($fuserid != $user->id && empty($user->rights->holiday->write_all)))
    {
    	$error++;
    	setEventMessages($langs->trans('CantCreateCP'), null, 'errors');
    	$action='request';
    }

    if (! $error)
    {
    	$db->begin();

	    $date_debut = dol_mktime(0, 0, 0, GETPOST('date_debut_month'), GETPOST('date_debut_day'), GETPOST('date_debut_year'));
	    $date_fin = dol_mktime(0, 0, 0, GETPOST('date_fin_month'), GETPOST('date_fin_day'), GETPOST('date_fin_year'));
	    $date_debut_gmt = dol_mktime(0, 0, 0, GETPOST('date_debut_month'), GETPOST('date_debut_day'), GETPOST('date_debut_year'), 1);
	    $date_fin_gmt = dol_mktime(0, 0, 0, GETPOST('date_fin_month'), GETPOST('date_fin_day'), GETPOST('date_fin_year'), 1);
	    $starthalfday=GETPOST('starthalfday');
	    $endhalfday=GETPOST('endhalfday');
	    $type=GETPOST('type');
	    $halfday=0;
	    if ($starthalfday == 'afternoon' && $endhalfday == 'morning') $halfday=2;
	    else if ($starthalfday == 'afternoon') $halfday=-1;
	    else if ($endhalfday == 'morning') $halfday=1;

	    $valideur = GETPOST('valideur');
	    $description = trim(GETPOST('description'));

    	// If no type
	    if ($type <= 0)
	    {
	        setEventMessages($langs->trans("ErrorFieldRequired", $langs->transnoentitiesnoconv("Type")), null, 'errors');
	        $error++;
	        $action='create';
	    }

	    // If no start date
	    if (empty($date_debut))
	    {
	        setEventMessages($langs->trans("NoDateDebut"), null, 'errors');
	        $error++;
	        $action='create';
	    }
	    // If no end date
	    if (empty($date_fin))
	    {
	        setEventMessages($langs->trans("NoDateFin"), null, 'errors');
	        $error++;
	        $action='create';
	    }
	    // If start date after end date
	    if ($date_debut > $date_fin)
	    {
	        setEventMessages($langs->trans("ErrorEndDateCP"), null, 'errors');
	        $error++;
	        $action='create';
	    }

	    // Check if there is already holiday for this period
<<<<<<< HEAD
	    $verifCP = $object->verifDateHolidayCP($userID, $date_debut, $date_fin, $halfday);
=======
	    $verifCP = $cp->verifDateHolidayCP($fuserid, $date_debut, $date_fin, $halfday);
>>>>>>> fd5f992b
	    if (! $verifCP)
	    {
	        setEventMessages($langs->trans("alreadyCPexist"), null, 'errors');
	        $error++;
	        $action='create';
	    }

	    // If there is no Business Days within request
	    $nbopenedday=num_open_day($date_debut_gmt, $date_fin_gmt, 0, 1, $halfday);
	    if($nbopenedday < 0.5)
	    {
	        setEventMessages($langs->trans("ErrorDureeCP"), null, 'errors');
	        $error++;
	        $action='create';
	    }

	    // If no validator designated
	    if ($valideur < 1)
	    {
	        setEventMessages($langs->transnoentitiesnoconv('InvalidValidatorCP'), null, 'errors');
	        $error++;
	    }

	    $result = 0;

	    $result = 0;

	    if (! $error)
	    {
<<<<<<< HEAD
    	    $object->fk_user = $userid;
    	    $object->description = $description;
    	    $object->date_debut = $date_debut;
    	    $object->date_fin = $date_fin;
    	    $object->fk_validator = $valideur;
    		$object->halfday = $halfday;
    		$object->fk_type = $type;

    		$result = $object->create($user);
=======
    	    $cp->fk_user = $fuserid;
    	    $cp->description = $description;
    	    $cp->date_debut = $date_debut;
    	    $cp->date_fin = $date_fin;
    	    $cp->fk_validator = $valideur;
    		$cp->halfday = $halfday;
    		$cp->fk_type = $type;

    		$result = $cp->create($user);
>>>>>>> fd5f992b
	    }

	    // If no SQL error we redirect to the request card
	    if (! $error && $result > 0)
	    {
			$db->commit();

	    	header('Location: '.$_SERVER["PHP_SELF"].'?id='.$object->id);
	        exit;
	    }
	    else
		{
	    	$db->rollback();
	    }
    }
}

if ($action == 'update')
{
	$date_debut = dol_mktime(0, 0, 0, GETPOST('date_debut_month'), GETPOST('date_debut_day'), GETPOST('date_debut_year'));
	$date_fin = dol_mktime(0, 0, 0, GETPOST('date_fin_month'), GETPOST('date_fin_day'), GETPOST('date_fin_year'));
	$date_debut_gmt = dol_mktime(0, 0, 0, GETPOST('date_debut_month'), GETPOST('date_debut_day'), GETPOST('date_debut_year'), 1);
	$date_fin_gmt = dol_mktime(0, 0, 0, GETPOST('date_fin_month'), GETPOST('date_fin_day'), GETPOST('date_fin_year'), 1);
	$starthalfday=GETPOST('starthalfday');
	$endhalfday=GETPOST('endhalfday');
	$halfday=0;
	if ($starthalfday == 'afternoon' && $endhalfday == 'morning') $halfday=2;
	else if ($starthalfday == 'afternoon') $halfday=-1;
	else if ($endhalfday == 'morning') $halfday=1;

    // If no right to modify a request
    if (! $user->rights->holiday->write)
    {
        header('Location: '.$_SERVER["PHP_SELF"].'?action=request&error=CantUpdate');
        exit;
    }

    $object = new Holiday($db);
    $object->fetch($id);

	$canedit=(($user->id == $object->fk_user && $user->rights->holiday->write) || ($user->id != $object->fk_user && $user->rights->holiday->write_all));

	// If under validation
    if ($object->statut == 1)
    {
        // If this is the requestor or has read/write rights
        if ($canedit)
        {
            $valideur = $_POST['valideur'];
            $description = trim($_POST['description']);

            // If no start date
            if (empty($_POST['date_debut_'])) {
                header('Location: '.$_SERVER["PHP_SELF"].'?id='.$object->id.'&action=edit&error=nodatedebut');
                exit;
            }

            // If no end date
            if (empty($_POST['date_fin_'])) {
                header('Location: '.$_SERVER["PHP_SELF"].'?id='.$object->id.'&action=edit&error=nodatefin');
                exit;
            }

            // If start date after end date
            if ($date_debut > $date_fin) {
                header('Location: '.$_SERVER["PHP_SELF"].'?id='.$object->id.'&action=edit&error=datefin');
                exit;
            }

            // If no validator designated
            if ($valideur < 1) {
                header('Location: '.$_SERVER["PHP_SELF"].'?id='.$object->id.'&action=edit&error=Valideur');
                exit;
            }

            // If there is no Business Days within request
            $nbopenedday=num_open_day($date_debut_gmt, $date_fin_gmt, 0, 1, $halfday);
            if ($nbopenedday < 0.5)
            {
                header('Location: '.$_SERVER["PHP_SELF"].'?id='.$object->id.'&action=edit&error=DureeHoliday');
                exit;
            }

            $object->description = $description;
            $object->date_debut = $date_debut;
            $object->date_fin = $date_fin;
            $object->fk_validator = $valideur;
			$object->halfday = $halfday;

			// Update
			$verif = $object->update($user->id);
            if ($verif > 0)
            {
                header('Location: '.$_SERVER["PHP_SELF"].'?id='.$object->id);
                exit;
            }
            else
           {
                // Otherwise we display the request form with the SQL error message
                header('Location: '.$_SERVER["PHP_SELF"].'?id='.$object->id.'&action=edit&error=SQL_Create&msg='.$object->error);
                exit;
            }
        }
    } else {
        header('Location: '.$_SERVER["PHP_SELF"].'?id='.$object->id);
        exit;
    }
}

// If delete of request
if ($action == 'confirm_delete' && GETPOST('confirm') == 'yes' && $user->rights->holiday->delete)
{
	$error=0;

	$db->begin();

	$object = new Holiday($db);
	$object->fetch($id);

	$canedit=(($user->id == $object->fk_user && $user->rights->holiday->write) || ($user->id != $object->fk_user && $user->rights->holiday->write_all));

    // If this is a rough draft
	if ($object->statut == 1 || $object->statut == 3)
	{
		// Si l'utilisateur à le droit de lire cette demande, il peut la supprimer
		if ($canedit)
		{
			$result=$object->delete($object->id);
		}
		else
		{
			$error = $langs->trans('ErrorCantDeleteCP');
		}
	}

	if (! $error)
	{
		$db->commit();
		header('Location: list.php');
		exit;
	}
	else
	{
		$db->rollback();
	}
}

// Si envoi de la demande
if ($action == 'confirm_send')
{
    $object = new Holiday($db);
    $object->fetch($id);

    $canedit=(($user->id == $object->fk_user && $user->rights->holiday->write) || ($user->id != $object->fk_user && $user->rights->holiday->write_all));

    // Si brouillon et créateur
    if($object->statut == 1 && $canedit)
    {
        $object->statut = 2;

        $verif = $object->update($user->id);

        // Si pas d'erreur SQL on redirige vers la fiche de la demande
        if ($verif > 0)
        {
            // To
            $destinataire = new User($db);
            $destinataire->fetch($object->fk_validator);
            $emailTo = $destinataire->email;

            if (!$emailTo)
            {
                dol_syslog("Expected validator has no email, so we redirect directly to finished page without sending email");
                header('Location: '.$_SERVER["PHP_SELF"].'?id='.$object->id);
                exit;
            }

            // From
            $expediteur = new User($db);
            $expediteur->fetch($object->fk_user);
            $emailFrom = $expediteur->email;

            // Subject
			$societeName = $conf->global->MAIN_INFO_SOCIETE_NOM;
            if (! empty($conf->global->MAIN_APPLICATION_TITLE)) $societeName = $conf->global->MAIN_APPLICATION_TITLE;

            $subject = $societeName." - ".$langs->transnoentitiesnoconv("HolidaysToValidate");

            // Content
            $message = $langs->transnoentitiesnoconv("Hello")." ".$destinataire->firstname.",\n";
            $message.= "\n";
            $message.= $langs->transnoentities("HolidaysToValidateBody")."\n";

            $delayForRequest = $object->getConfCP('delayForRequest');
            //$delayForRequest = $delayForRequest * (60*60*24);

            $nextMonth = dol_time_plus_duree($now, $delayForRequest, 'd');

            // Si l'option pour avertir le valideur en cas de délai trop court
            if($object->getConfCP('AlertValidatorDelay'))
            {
                if($object->date_debut < $nextMonth)
                {
                    $message.= "\n";
                    $message.= $langs->transnoentities("HolidaysToValidateDelay",$object->getConfCP('delayForRequest'))."\n";
                }
            }

            // Si l'option pour avertir le valideur en cas de solde inférieur à la demande
            if ($object->getConfCP('AlertValidatorSolde'))
            {
            	$nbopenedday=num_open_day($object->date_debut_gmt,$object->date_fin_gmt,0,1,$object->halfday);
                if ($nbopenedday > $object->getCPforUser($object->fk_user, $object->fk_type))
                {
                    $message.= "\n";
                    $message.= $langs->transnoentities("HolidaysToValidateAlertSolde")."\n";
                }
            }

            $message.= "\n";
            $message.= "- ".$langs->transnoentitiesnoconv("Name")." : ".dolGetFirstLastname($expediteur->firstname, $expediteur->lastname)."\n";
            $message.= "- ".$langs->transnoentitiesnoconv("Period")." : ".dol_print_date($object->date_debut,'day')." ".$langs->transnoentitiesnoconv("To")." ".dol_print_date($object->date_fin,'day')."\n";
            $message.= "- ".$langs->transnoentitiesnoconv("Link")." : ".$dolibarr_main_url_root."/holiday/card.php?id=".$object->id."\n\n";
            $message.= "\n";

            $mail = new CMailFile($subject,$emailTo,$emailFrom,$message);

            // Envoi du mail
            $result=$mail->sendfile();

            if (!$result)
            {
                header('Location: '.$_SERVER["PHP_SELF"].'?id='.$object->id.'&error=mail&error_content='.$mail->error);
                exit;
            }
            header('Location: '.$_SERVER["PHP_SELF"].'?id='.$object->id);
            exit;
        }
        else
        {
            // Sinon on affiche le formulaire de demande avec le message d'erreur SQL
            header('Location: '.$_SERVER["PHP_SELF"].'?id='.$object->id.'&error=SQL_Create&msg='.$object->error);
            exit;
        }
    }
}


// Si Validation de la demande
if ($action == 'confirm_valid')
{
    $object = new Holiday($db);
    $object->fetch($id);

    // Si statut en attente de validation et valideur = utilisateur
    if ($object->statut == 2 && $user->id == $object->fk_validator)
    {
        $object->date_valid = dol_now();
        $object->fk_user_valid = $user->id;
        $object->statut = 3;

        $verif = $object->update($user->id);

        // Si pas d'erreur SQL on redirige vers la fiche de la demande
        if ($verif > 0)
        {
            // Calculcate number of days consummed
            $nbopenedday=num_open_day($object->date_debut_gmt,$object->date_fin_gmt,0,1,$object->halfday);

            $soldeActuel = $object->getCpforUser($object->fk_user, $object->fk_type);
            $newSolde = $soldeActuel - ($nbopenedday * $object->getConfCP('nbHolidayDeducted'));

            // On ajoute la modification dans le LOG
            $object->addLogCP($user->id, $object->fk_user, $langs->transnoentitiesnoconv("Holidays"), $newSolde, $object->fk_type);

            // Mise à jour du solde
            $object->updateSoldeCP($object->fk_user, $newSolde, $object->fk_type);

            // To
            $destinataire = new User($db);
            $destinataire->fetch($object->fk_user);
            $emailTo = $destinataire->email;

            if (!$emailTo)
            {
                dol_syslog("User that request leave has no email, so we redirect directly to finished page without sending email");
                header('Location: '.$_SERVER["PHP_SELF"].'?id='.$object->id);
                exit;
            }

            // From
            $expediteur = new User($db);
            $expediteur->fetch($object->fk_validator);
            $emailFrom = $expediteur->email;

            // Subject
			$societeName = $conf->global->MAIN_INFO_SOCIETE_NOM;
            if (! empty($conf->global->MAIN_APPLICATION_TITLE)) $societeName = $conf->global->MAIN_APPLICATION_TITLE;

            $subject = $societeName." - ".$langs->transnoentitiesnoconv("HolidaysValidated");

            // Content
            $message = $langs->transnoentitiesnoconv("Hello")." ".$destinataire->firstname.",\n";
            $message.= "\n";
            $message.=  $langs->transnoentities("HolidaysValidatedBody", dol_print_date($object->date_debut,'day'),dol_print_date($object->date_fin,'day'))."\n";

            $message.= "- ".$langs->transnoentitiesnoconv("ValidatedBy")." : ".dolGetFirstLastname($expediteur->firstname, $expediteur->lastname)."\n";

            $message.= "- ".$langs->transnoentitiesnoconv("Link")." : ".$dolibarr_main_url_root."/holiday/card.php?id=".$object->id."\n\n";
            $message.= "\n";

            $mail = new CMailFile($subject,$emailTo,$emailFrom,$message);

            // Envoi du mail
            $result=$mail->sendfile();

            if(!$result) {
                header('Location: '.$_SERVER["PHP_SELF"].'?id='.$object->id.'&error=mail&error_content='.$mail->error);
                exit;
            }

            header('Location: '.$_SERVER["PHP_SELF"].'?id='.$object->id);
            exit;
        } else {
            // Sinon on affiche le formulaire de demande avec le message d'erreur SQL
            header('Location: '.$_SERVER["PHP_SELF"].'?id='.$object->id.'&error=SQL_Create&msg='.$object->error);
            exit;
        }

    }

}

if ($action == 'confirm_refuse')
{
    if (! empty($_POST['detail_refuse']))
    {
        $object = new Holiday($db);
        $object->fetch($id);

        // Si statut en attente de validation et valideur = utilisateur
        if ($object->statut == 2 && $user->id == $object->fk_validator)
        {
            $object->date_refuse = date('Y-m-d H:i:s', time());
            $object->fk_user_refuse = $user->id;
            $object->statut = 5;
            $object->detail_refuse = $_POST['detail_refuse'];

            $verif = $object->update($user->id);

            // Si pas d'erreur SQL on redirige vers la fiche de la demande
            if ($verif > 0)
            {
                // To
                $destinataire = new User($db);
                $destinataire->fetch($object->fk_user);
                $emailTo = $destinataire->email;

                if (!$emailTo)
                {
                    header('Location: '.$_SERVER["PHP_SELF"].'?id='.$object->id);
                    exit;
                }

                // From
                $expediteur = new User($db);
                $expediteur->fetch($object->fk_validator);
                $emailFrom = $expediteur->email;

	            // Subject
				$societeName = $conf->global->MAIN_INFO_SOCIETE_NOM;
	            if (! empty($conf->global->MAIN_APPLICATION_TITLE)) $societeName = $conf->global->MAIN_APPLICATION_TITLE;

	            $subject = $societeName." - ".$langs->transnoentitiesnoconv("HolidaysRefused");

                // Content
            	$message = $langs->transnoentitiesnoconv("Hello")." ".$destinataire->firstname.",\n";
	            $message.= "\n";
                $message.= $langs->transnoentities("HolidaysRefusedBody", dol_print_date($object->date_debut,'day'), dol_print_date($object->date_fin,'day'))."\n";
                $message.= GETPOST('detail_refuse','alpha')."\n\n";

	            $message.= "- ".$langs->transnoentitiesnoconv("ModifiedBy")." : ".dolGetFirstLastname($expediteur->firstname, $expediteur->lastname)."\n";

	            $message.= "- ".$langs->transnoentitiesnoconv("Link")." : ".$dolibarr_main_url_root."/holiday/card.php?id=".$object->id."\n\n";
                $message.= "\n";

                $mail = new CMailFile($subject,$emailTo,$emailFrom,$message);

                // Envoi du mail
                $result=$mail->sendfile();

                if(!$result) {
                    header('Location: '.$_SERVER["PHP_SELF"].'?id='.$object->id.'&error=mail&error_content='.$mail->error);
                    exit;
                }

                header('Location: '.$_SERVER["PHP_SELF"].'?id='.$object->id);
                exit;
            } else {
                // Sinon on affiche le formulaire de demande avec le message d'erreur SQL
                header('Location: '.$_SERVER["PHP_SELF"].'?id='.$object->id.'&error=SQL_Create&msg='.$object->error);
                exit;
            }

        }

    } else {
        header('Location: '.$_SERVER["PHP_SELF"].'?id='.$object->id.'&error=NoMotifRefuse');
        exit;
    }
}


// Si Validation de la demande
if ($action == 'confirm_draft' && GETPOST('confirm') == 'yes')
{
    $object = new Holiday($db);
    $object->fetch($id);
    
    $oldstatus = $object->statut;
    $object->statut = 1;
    
    $result = $object->update($user);
    if ($result < 0)
    {
        $error = $langs->trans('ErrorBackToDraft');
    }
    
    if (! $error)
    {
        $db->commit();
        
        header('Location: '.$_SERVER["PHP_SELF"].'?id='.$object->id);
        exit;
    }
    else
    {
        $db->rollback();
    }    
}

// Si Validation de la demande
if ($action == 'confirm_cancel' && GETPOST('confirm') == 'yes')
{
    $object = new Holiday($db);
    $object->fetch($id);

    // Si statut en attente de validation et valideur = valideur ou utilisateur, ou droits de faire pour les autres
    if (($object->statut == 2 || $object->statut == 3) && ($user->id == $object->fk_validator || $user->id == $object->fk_user || ! empty($user->rights->holiday->write_all)))
    {
    	$db->begin();

    	$oldstatus = $object->statut;
        $object->date_cancel = dol_now();
        $object->fk_user_cancel = $user->id;
        $object->statut = 4;

        $result = $object->update($user->id);

        if ($result >= 0 && $oldstatus == 3)	// holiday was already validated, status 3, so we must increase back sold
        {
        	// Calculcate number of days consummed
        	$nbopenedday=num_open_day($object->date_debut_gmt,$object->date_fin_gmt,0,1,$object->halfday);

        	$soldeActuel = $object->getCpforUser($object->fk_user, $object->fk_type);
        	$newSolde = $soldeActuel + ($nbopenedday * $object->getConfCP('nbHolidayDeducted'));

        	// On ajoute la modification dans le LOG
        	$result1=$object->addLogCP($user->id, $object->fk_user, $langs->transnoentitiesnoconv("HolidaysCancelation"), $newSolde, $object->fk_type);

        	// Mise à jour du solde
        	$result2=$object->updateSoldeCP($object->fk_user, $newSolde, $object->fk_type);

        	if ($result1 < 0 || $result2 < 0)
        	{
        		$error = $langs->trans('ErrorCantDeleteCP');
        	}
        }

        if (! $error)
        {
        	$db->commit();
        }
        else
        {
        	$db->rollback();
        }

        // Si pas d'erreur SQL on redirige vers la fiche de la demande
        if (! $error && $result > 0)
        {
            // To
            $destinataire = new User($db);
            $destinataire->fetch($object->fk_user);
            $emailTo = $destinataire->email;

            if (!$emailTo)
            {
                header('Location: '.$_SERVER["PHP_SELF"].'?id='.$object->id);
                exit;
            }

            // From
            $expediteur = new User($db);
            $expediteur->fetch($object->fk_user_cancel);
            $emailFrom = $expediteur->email;

            // Subject
			$societeName = $conf->global->MAIN_INFO_SOCIETE_NOM;
            if (! empty($conf->global->MAIN_APPLICATION_TITLE)) $societeName = $conf->global->MAIN_APPLICATION_TITLE;

            $subject = $societeName." - ".$langs->transnoentitiesnoconv("HolidaysCanceled");

            // Content
           	$message = $langs->transnoentitiesnoconv("Hello")." ".$destinataire->firstname.",\n";
            $message.= "\n";

            $message.= $langs->transnoentities("HolidaysCanceledBody", dol_print_date($object->date_debut,'day'), dol_print_date($object->date_fin,'day'))."\n";
            $message.= "- ".$langs->transnoentitiesnoconv("ModifiedBy")." : ".dolGetFirstLastname($expediteur->firstname, $expediteur->lastname)."\n";

            $message.= "- ".$langs->transnoentitiesnoconv("Link")." : ".$dolibarr_main_url_root."/holiday/card.php?id=".$object->id."\n\n";
            $message.= "\n";

            $mail = new CMailFile($subject,$emailTo,$emailFrom,$message);

            // Envoi du mail
            $result=$mail->sendfile();

            if(!$result)
            {
                header('Location: '.$_SERVER["PHP_SELF"].'?id='.$object->id.'&error=mail&error_content='.$mail->error);
                exit;
            }

            header('Location: '.$_SERVER["PHP_SELF"].'?id='.$object->id);
            exit;
        }
        else
        {
            // Sinon on affiche le formulaire de demande avec le message d'erreur SQL
            header('Location: '.$_SERVER["PHP_SELF"].'?id='.$object->id.'&error=SQL_Create&msg='.$object->error);
            exit;
        }

    }

}



/*
 * View
 */

$form = new Form($db);
$object = new Holiday($db);

$listhalfday=array('morning'=>$langs->trans("Morning"),"afternoon"=>$langs->trans("Afternoon"));

llxHeader('', $langs->trans('CPTitreMenu'));

if (empty($id) || $action == 'add' || $action == 'request' || $action == 'create')
{
    // Si l'utilisateur n'a pas le droit de faire une demande
    if (($fuserid == $user->id && empty($user->rights->holiday->write)) || ($fuserid != $user->id && empty($user->rights->holiday->write_all)))
    {
        $errors[]=$langs->trans('CantCreateCP');
    }
    else
    {
        // Formulaire de demande de congés payés
        print load_fiche_titre($langs->trans('MenuAddCP'), '', 'title_hrm.png');

        // Si il y a une erreur
        if (GETPOST('error')) {

            switch(GETPOST('error')) {
                case 'datefin' :
                    $errors[] = $langs->trans('ErrorEndDateCP');
                    break;
                case 'SQL_Create' :
                    $errors[] = $langs->trans('ErrorSQLCreateCP').' <b>'.htmlentities($_GET['msg']).'</b>';
                    break;
                case 'CantCreate' :
                    $errors[] = $langs->trans('CantCreateCP');
                    break;
                case 'Valideur' :
                    $errors[] = $langs->trans('InvalidValidatorCP');
                    break;
                case 'nodatedebut' :
                    $errors[] = $langs->trans('NoDateDebut');
                    break;
                case 'nodatefin' :
                    $errors[] = $langs->trans('NoDateFin');
                    break;
                case 'DureeHoliday' :
                    $errors[] = $langs->trans('ErrorDureeCP');
                    break;
                case 'alreadyCP' :
                    $errors[] = $langs->trans('alreadyCPexist');
                    break;
            }

	        setEventMessages($errors, null, 'errors');
        }


        $delayForRequest = $object->getConfCP('delayForRequest');
        //$delayForRequest = $delayForRequest * (60*60*24);

        $nextMonth = dol_time_plus_duree($now, $delayForRequest, 'd');

		print '<script type="text/javascript">
	    function valider()
	    {
    	    if(document.demandeCP.date_debut_.value != "")
    	    {
	           	if(document.demandeCP.date_fin_.value != "")
	           	{
	               if(document.demandeCP.valideur.value != "-1") {
	                 return true;
	               }
	               else {
	                 alert("'.dol_escape_js($langs->transnoentities('InvalidValidatorCP')).'");
	                 return false;
	               }
	            }
	            else
	            {
	              alert("'.dol_escape_js($langs->transnoentities('NoDateFin')).'");
	              return false;
	            }
	        }
	        else
	        {
	           alert("'.dol_escape_js($langs->transnoentities('NoDateDebut')).'");
	           return false;
	        }
       	}
       </script>'."\n";

        // Formulaire de demande
        print '<form method="POST" action="'.$_SERVER['PHP_SELF'].'" onsubmit="return valider()" name="demandeCP">'."\n";
        print '<input type="hidden" name="action" value="create" />'."\n";

        dol_fiche_head();

        $out='';
        $typeleaves=$object->getTypes(1,1);
    	foreach($typeleaves as $key => $val)
		{
			$nb_type = $object->getCPforUser($user->id, $val['rowid']);
			$nb_holiday += $nb_type;
			$out .= ' - '.$val['label'].': <strong>'.($nb_type?price2num($nb_type):0).'</strong><br>';
		}
        print $langs->trans('SoldeCPUser', round($nb_holiday,5)).'<br>';
		print $out;

        dol_fiche_end();


        dol_fiche_head();

        //print '<span>'.$langs->trans('DelayToRequestCP',$object->getConfCP('delayForRequest')).'</span><br /><br />';

        print '<table class="border" width="100%">';
        print '<tbody>';

        // User
        print '<tr>';
        print '<td class="titlefield fieldrequired">'.$langs->trans("User").'</td>';
        print '<td>';
        if (empty($user->rights->holiday->write_all))
        {
        	print $form->select_dolusers($fuserid, 'useridbis', 0, '', 1, '', '', 0, 0, 0, '', 0, '', 'maxwidth300');
        	print '<input type="hidden" name="fuserid" value="'.($fuserid?$fuserid:$user->id).'">';
        }
        else print $form->select_dolusers(GETPOST('fuserid')?GETPOST('fuserid'):$user->id,'fuserid',0,'',0);
        print '</td>';
        print '</tr>';

        // Type
        print '<tr>';
        print '<td class="fieldrequired">'.$langs->trans("Type").'</td>';
        print '<td>';
        $typeleaves=$object->getTypes(1,-1);
        $arraytypeleaves=array();
        foreach($typeleaves as $key => $val)
        {
        	$labeltoshow = $val['label'];
        	$labeltoshow .= ($val['delay'] > 0 ? ' ('.$langs->trans("NoticePeriod").': '.$val['delay'].' '.$langs->trans("days").')':'');
			$arraytypeleaves[$val['rowid']]=$labeltoshow;
        }
        print $form->selectarray('type', $arraytypeleaves, (GETPOST('type')?GETPOST('type'):''), 1);
        if ($user->admin) print info_admin($langs->trans("YouCanChangeValuesForThisListFromDictionarySetup"),1);
        print '</td>';
        print '</tr>';

        // Date start
        print '<tr>';
        print '<td class="fieldrequired">'.$langs->trans("DateDebCP").' ('.$langs->trans("FirstDayOfHoliday").')</td>';
        print '<td>';
        // Si la demande ne vient pas de l'agenda
        if (! GETPOST('date_debut_')) {
            $form->select_date(-1, 'date_debut_', 0, 0, 0, '', 1, 1);
        } else {
            $tmpdate = dol_mktime(0, 0, 0, GETPOST('date_debut_month'), GETPOST('date_debut_day'), GETPOST('date_debut_year'));
            $form->select_date($tmpdate, 'date_debut_', 0, 0, 0, '', 1, 1);
        }
        print ' &nbsp; &nbsp; ';
        print $form->selectarray('starthalfday', $listhalfday, (GETPOST('starthalfday')?GETPOST('starthalfday'):'morning'));
        print '</td>';
        print '</tr>';

        // Date end
        print '<tr>';
        print '<td class="fieldrequired">'.$langs->trans("DateFinCP").' ('.$langs->trans("LastDayOfHoliday").')</td>';
        print '<td>';
        // Si la demande ne vient pas de l'agenda
        if (! GETPOST('date_fin_')) {
            $form->select_date(-1,'date_fin_', 0, 0, 0, '', 1, 1);
        } else {
            $tmpdate = dol_mktime(0, 0, 0, GETPOST('date_fin_month'), GETPOST('date_fin_day'), GETPOST('date_fin_year'));
            $form->select_date($tmpdate,'date_fin_', 0, 0, 0, '', 1, 1);
        }
        print ' &nbsp; &nbsp; ';
        print $form->selectarray('endhalfday', $listhalfday, (GETPOST('endhalfday')?GETPOST('endhalfday'):'afternoon'));
        print '</td>';
        print '</tr>';

        // Approved by
        print '<tr>';
        print '<td class="fieldrequired">'.$langs->trans("ReviewedByCP").'</td>';
        print '<td>';
        print $form->select_dolusers((GETPOST('valideur')>0?GETPOST('valideur'):$user->fk_user), "valideur", 1, ($user->admin ? '' : array($user->id)), 0, '', 0, 0, 0, 0, '', 0, '', '', 1);	// By default, hierarchical parent
        print '</td>';
        print '</tr>';

        // Description
        print '<tr>';
        print '<td>'.$langs->trans("DescCP").'</td>';
        print '<td class="tdtop">';
        $doleditor = new DolEditor('description', GETPOST('description'), '', 80, 'dolibarr_notes', 'In', 0, false, true, ROWS_3, '90%');
        print $doleditor->Create(1);
        print '</td></tr>';

        print '</tbody>';
        print '</table>';

        dol_fiche_end();

        print '<div class="center">';
        print '<input type="submit" value="'.$langs->trans("SendRequestCP").'" name="bouton" class="button">';
        print '&nbsp; &nbsp; ';
        print '<input type="button" value="'.$langs->trans("Cancel").'" class="button" onclick="history.go(-1)">';
        print '</div>';

        print '</from>'."\n";
    }
}
else
{
    if ($error)
    {
        print '<div class="tabBar">';
        print $error;
        print '<br><br><input type="button" value="'.$langs->trans("ReturnCP").'" class="button" onclick="history.go(-1)" />';
        print '</div>';
    }
    else
    {
        // Affichage de la fiche d'une demande de congés payés
        if ($id > 0)
        {
            $object->fetch($id);

			$canedit=(($user->id == $object->fk_user && $user->rights->holiday->write) || ($user->id != $object->fk_user && $user->rights->holiday->write_all));

            $valideur = new User($db);
            $valideur->fetch($object->fk_validator);

            $userRequest = new User($db);
            $userRequest->fetch($object->fk_user);

            //print load_fiche_titre($langs->trans('TitreRequestCP'));

            // Si il y a une erreur
            if (GETPOST('error'))
            {
                switch(GETPOST('error'))
                {
                    case 'datefin' :
                        $errors[] = $langs->transnoentitiesnoconv('ErrorEndDateCP');
                        break;
                    case 'SQL_Create' :
                        $errors[] = $langs->transnoentitiesnoconv('ErrorSQLCreateCP').' '.$_GET['msg'];
                        break;
                    case 'CantCreate' :
                        $errors[] = $langs->transnoentitiesnoconv('CantCreateCP');
                        break;
                    case 'Valideur' :
                        $errors[] = $langs->transnoentitiesnoconv('InvalidValidatorCP');
                        break;
                    case 'nodatedebut' :
                        $errors[] = $langs->transnoentitiesnoconv('NoDateDebut');
                        break;
                    case 'nodatefin' :
                        $errors[] = $langs->transnoentitiesnoconv('NoDateFin');
                        break;
                    case 'DureeHoliday' :
                        $errors[] = $langs->transnoentitiesnoconv('ErrorDureeCP');
                        break;
                    case 'NoMotifRefuse' :
                        $errors[] = $langs->transnoentitiesnoconv('NoMotifRefuseCP');
                        break;
                    case 'mail' :
                        $errors[] = $langs->transnoentitiesnoconv('ErrorMailNotSend')."\n".$_GET['error_content'];
                        break;
                }

	            setEventMessages($errors, null, 'errors');
            }

            // On vérifie si l'utilisateur à le droit de lire cette demande
            if ($canedit)
            {
                if ($action == 'delete')
                {
                    if ($user->rights->holiday->delete)
                    {
                        print $form->formconfirm($_SERVER["PHP_SELF"]."?id=".$object->id,$langs->trans("TitleDeleteCP"),$langs->trans("ConfirmDeleteCP"),"confirm_delete", '', 0, 1);
                    }
                }

                // Si envoi en validation
                if ($action == 'sendToValidate' && $object->statut == 1)
                {
                    print $form->formconfirm($_SERVER["PHP_SELF"]."?id=".$object->id,$langs->trans("TitleToValidCP"),$langs->trans("ConfirmToValidCP"),"confirm_send", '', 1, 1);
                }

                // Si validation de la demande
                if ($action == 'valid')
                {
                    print $form->formconfirm($_SERVER["PHP_SELF"]."?id=".$object->id,$langs->trans("TitleValidCP"),$langs->trans("ConfirmValidCP"),"confirm_valid", '', 1, 1);
                }

                // Si refus de la demande
                if ($action == 'refuse')
                {
                    $array_input = array(array('type'=>"text",'label'=> $langs->trans('DetailRefusCP'),'name'=>"detail_refuse",'size'=>"50",'value'=>""));
                    print $form->formconfirm($_SERVER["PHP_SELF"]."?id=".$object->id."&action=confirm_refuse", $langs->trans("TitleRefuseCP"), $langs->trans('ConfirmRefuseCP'), "confirm_refuse", $array_input, 1, 0);
                }

                // Si annulation de la demande
                if ($action == 'cancel')
                {
                    print $form->formconfirm($_SERVER["PHP_SELF"]."?id=".$object->id,$langs->trans("TitleCancelCP"),$langs->trans("ConfirmCancelCP"),"confirm_cancel", '', 1, 1);
                }

                // Si back to draft
                if ($action == 'backtodraft')
                {
                    print $form->formconfirm($_SERVER["PHP_SELF"]."?id=".$object->id,$langs->trans("TitleSetToDraft"),$langs->trans("ConfirmSetToDraft"),"confirm_draft", '', 1, 1);
                }
                
                $head=holiday_prepare_head($object);


                if ($action == 'edit' && $object->statut == 1)
                {
                    $edit = true;
                    print '<form method="post" action="'.$_SERVER['PHP_SELF'].'?id='.$object->id.'">'."\n";
                    print '<input type="hidden" name="action" value="update"/>'."\n";
                    print '<input type="hidden" name="id" value="'.$object->id.'" />'."\n";
                }

                dol_fiche_head($head,'card',$langs->trans("CPTitreMenu"),0,'holiday');

                $linkback='<a href="'.DOL_URL_ROOT.'/holiday/list.php">'.$langs->trans("BackToList").'</a>';
                
                dol_banner_tab($object, 'id', $linkback, 1, 'rowid', 'ref');
                
                
                print '<div class="fichecenter">';
                print '<div class="fichehalfleft">';
                print '<div class="underbanner clearboth"></div>';
                
                print '<table class="border centpercent">';
                print '<tbody>';

                print '<tr>';
                print '<td class="titlefield">'.$langs->trans("User").'</td>';
        		print '<td>';
        		print $userRequest->getNomUrl(-1, 'leave');
        		print '</td></tr>';

		        // Type
		        print '<tr>';
		        print '<td>'.$langs->trans("Type").'</td>';
		        print '<td>';
		        $typeleaves=$object->getTypes(1,-1);
		        print empty($typeleaves[$object->fk_type]['label']) ? $langs->trans("TypeWasDisabledOrRemoved",$object->fk_type) : $typeleaves[$object->fk_type]['label'];
		        print '</td>';
		        print '</tr>';

			    $starthalfday=($object->halfday == -1 || $object->halfday == 2)?'afternoon':'morning';
			    $endhalfday=($object->halfday == 1 || $object->halfday == 2)?'morning':'afternoon';

                if(!$edit)
                {
                    print '<tr>';
                    print '<td>'.$langs->trans('DateDebCP').' ('.$langs->trans("FirstDayOfHoliday").')</td>';
                    print '<td>'.dol_print_date($object->date_debut,'day');
			        print ' &nbsp; &nbsp; ';
                    print $langs->trans($listhalfday[$starthalfday]);
                    print '</td>';
                    print '</tr>';
                }
                else
                {
                    print '<tr>';
                    print '<td>'.$langs->trans('DateDebCP').' ('.$langs->trans("FirstDayOfHoliday").')</td>';
                    print '<td>';
                    $form->select_date($object->date_debut,'date_debut_');
			        print ' &nbsp; &nbsp; ';
        			print $form->selectarray('starthalfday', $listhalfday, (GETPOST('starthalfday')?GETPOST('starthalfday'):$starthalfday));
                    print '</td>';
                    print '</tr>';
                }

                if (!$edit)
                {
                    print '<tr>';
                    print '<td>'.$langs->trans('DateFinCP').' ('.$langs->trans("LastDayOfHoliday").')</td>';
                    print '<td>'.dol_print_date($object->date_fin,'day');
                    print ' &nbsp; &nbsp; ';
                    print $langs->trans($listhalfday[$endhalfday]);
                    print '</td>';
                    print '</tr>';
                }
                else
                {
                    print '<tr>';
                    print '<td>'.$langs->trans('DateFinCP').' ('.$langs->trans("LastDayOfHoliday").')</td>';
                    print '<td>';
                    $form->select_date($object->date_fin,'date_fin_');
			        print ' &nbsp; &nbsp; ';
        			print $form->selectarray('endhalfday', $listhalfday, (GETPOST('endhalfday')?GETPOST('endhalfday'):$endhalfday));
                    print '</td>';
                    print '</tr>';
                }
                print '<tr>';
                print '<td>'.$langs->trans('NbUseDaysCP').'</td>';
                print '<td>'.num_open_day($object->date_debut_gmt, $object->date_fin_gmt, 0, 1, $object->halfday).'</td>';
                print '</tr>';

                if ($object->statut == 5)
                {
                	print '<tr>';
                	print '<td>'.$langs->trans('DetailRefusCP').'</td>';
                	print '<td>'.$object->detail_refuse.'</td>';
                	print '</tr>';
                }

                // Description
                if (!$edit)
                {
                    print '<tr>';
                    print '<td>'.$langs->trans('DescCP').'</td>';
                    print '<td>'.nl2br($object->description).'</td>';
                    print '</tr>';
                }
                else
                {
                    print '<tr>';
                    print '<td>'.$langs->trans('DescCP').'</td>';
                    print '<td class="tdtop">';
                    $doleditor = new DolEditor('description', $object->description, '', 80, 'dolibarr_notes', 'In', 0, false, true, ROWS_3, '90%');
                    print $doleditor->Create(1);
                    print '</td></tr>';
                }

                print '</tbody>';
                print '</table>'."\n";

                print '</div>';
                print '<div class="fichehalfright">';
                print '<div class="ficheaddleft">';
                
                print '<div class="underbanner clearboth"></div>';
                
				// Info workflow
                print '<table class="border centpercent">'."\n";
                print '<tbody>';

                if (! empty($object->fk_user_create))
                {
                	$userCreate=new User($db);
                	$userCreate->fetch($object->fk_user_create);
	                print '<tr>';
	                print '<td class="titlefield">'.$langs->trans('RequestByCP').'</td>';
	                print '<td>'.$userCreate->getNomUrl(-1).'</td>';
	                print '</tr>';
                }

                if (!$edit) {
                    print '<tr>';
                    print '<td class="titlefield">'.$langs->trans('ReviewedByCP').'</td>';
                    print '<td>'.$valideur->getNomUrl(-1).'</td>';
                    print '</tr>';
                } else {
                    print '<tr>';
                    print '<td class="titlefield">'.$langs->trans('ReviewedByCP').'</td>';
                    print '<td>';
        			print $form->select_dolusers($object->fk_user, "valideur", 1, ($user->admin ? '' : array($user->id)));	// By default, hierarchical parent
                    print '</td>';
                    print '</tr>';
                }

                print '<tr>';
                print '<td>'.$langs->trans('DateCreateCP').'</td>';
                print '<td>'.dol_print_date($object->date_create,'dayhour').'</td>';
                print '</tr>';
                if ($object->statut == 3) {
                    print '<tr>';
                    print '<td>'.$langs->trans('DateValidCP').'</td>';
                    print '<td>'.dol_print_date($object->date_valid,'dayhour').'</td>';
                    print '</tr>';
                }
                if ($object->statut == 4) {
                    print '<tr>';
                    print '<td>'.$langs->trans('DateCancelCP').'</td>';
                    print '<td>'.dol_print_date($object->date_cancel,'dayhour').'</td>';
                    print '</tr>';
                }
                if ($object->statut == 5) {
                    print '<tr>';
                    print '<td>'.$langs->trans('DateRefusCP').'</td>';
                    print '<td>'.dol_print_date($object->date_refuse,'dayhour').'</td>';
                    print '</tr>';
                }
                print '</tbody>';
                print '</table>';

                print '</div>';
                print '</div>';
                print '</div>';
                
                print '<div class="clearboth"></div>';
                
                dol_fiche_end();

                
                if ($action == 'edit' && $object->statut == 1)
                {
                    print '<div align="center">';
                    if ($canedit && $object->statut == 1)
                    {
                        print '<input type="submit" value="'.$langs->trans("Save").'" class="button">';
                    }
                    print '</div>';

                    print '</form>';
                }


                if (! $edit)
                {
		            print '<div class="tabsAction">';

                    // Boutons d'actions
                    if ($canedit && $object->statut == 1)
                    {
                        print '<a href="'.$_SERVER["PHP_SELF"].'?id='.$object->id.'&action=edit" class="butAction">'.$langs->trans("EditCP").'</a>';
                    }
                    if ($canedit && $object->statut == 1)
                    {
                        print '<a href="'.$_SERVER["PHP_SELF"].'?id='.$object->id.'&action=sendToValidate" class="butAction">'.$langs->trans("Validate").'</a>';
                    }
                    if ($user->rights->holiday->delete && $object->statut == 1)	// If draft
                    {
                    	print '<a href="'.$_SERVER["PHP_SELF"].'?id='.$object->id.'&action=delete" class="butActionDelete">'.$langs->trans("DeleteCP").'</a>';
                    }

                    if ($object->statut == 2)
                    {
                        if ($user->id == $object->fk_validator)
                        {
                            print '<a href="'.$_SERVER["PHP_SELF"].'?id='.$object->id.'&action=valid" class="butAction">'.$langs->trans("Approve").'</a>';
                            print '<a href="'.$_SERVER["PHP_SELF"].'?id='.$object->id.'&action=refuse" class="butAction">'.$langs->trans("ActionRefuseCP").'</a>';
                        }
                        else
                        {
                            print '<a href="#" class="butActionRefused" title="'.$langs->trans("NotTheAssignedApprover").'">'.$langs->trans("Approve").'</a>';
                            print '<a href="#" class="butActionRefused" title="'.$langs->trans("NotTheAssignedApprover").'">'.$langs->trans("ActionRefuseCP").'</a>';
                        }
                    }

                    if (($user->id == $object->fk_validator || $user->id == $object->fk_user || ! empty($user->rights->holiday->write_all)) && ($object->statut == 2 || $object->statut == 3))	// Status validated or approved
                    {
                    	if (($object->date_debut > dol_now()) || $user->admin) print '<a href="'.$_SERVER["PHP_SELF"].'?id='.$object->id.'&action=cancel" class="butAction">'.$langs->trans("ActionCancelCP").'</a>';
                    	else print '<a href="#" class="butActionRefused" title="'.$langs->trans("HolidayStarted").'">'.$langs->trans("ActionCancelCP").'</a>';
                    }

                    if ($canedit && $object->statut == 4)
                    {
                        print '<a href="'.$_SERVER["PHP_SELF"].'?id='.$object->id.'&action=backtodraft" class="butAction">'.$langs->trans("SetToDraft").'</a>';
                    }
                    
                    print '</div>';
                }

            } else {
                print '<div class="tabBar">';
                print $langs->trans('ErrorUserViewCP');
                print '<br /><br /><input type="button" value="'.$langs->trans("ReturnCP").'" class="button" onclick="history.go(-1)" />';
                print '</div>';
            }

        } else {
            print '<div class="tabBar">';
            print $langs->trans('ErrorIDFicheCP');
            print '<br /><br /><input type="button" value="'.$langs->trans("ReturnCP").'" class="button" onclick="history.go(-1)" />';
            print '</div>';
        }

    }

}

// End of page
llxFooter();

if (is_object($db)) $db->close();<|MERGE_RESOLUTION|>--- conflicted
+++ resolved
@@ -3,12 +3,8 @@
  * Copyright (C) 2012-2016	Laurent Destailleur	<eldy@users.sourceforge.net>
  * Copyright (C) 2012-2016	Regis Houssin		<regis.houssin@capnetworks.com>
  * Copyright (C) 2013		Juanjo Menent		<jmenent@2byte.es>
-<<<<<<< HEAD
- * Copyright (C) 2014		Ferran Marcet		<fmarcet@2byte.es>
  * Copyright (C) 2017		Alexandre Spangaro	<aspangaro@zendsi.com>
-=======
  * Copyright (C) 2014-2017	Ferran Marcet		<fmarcet@2byte.es>
->>>>>>> fd5f992b
  *
  * This program is free software; you can redistribute it and/or modify
  * it under the terms of the GNU General Public License as published by
@@ -122,11 +118,7 @@
 	    }
 
 	    // Check if there is already holiday for this period
-<<<<<<< HEAD
 	    $verifCP = $object->verifDateHolidayCP($userID, $date_debut, $date_fin, $halfday);
-=======
-	    $verifCP = $cp->verifDateHolidayCP($fuserid, $date_debut, $date_fin, $halfday);
->>>>>>> fd5f992b
 	    if (! $verifCP)
 	    {
 	        setEventMessages($langs->trans("alreadyCPexist"), null, 'errors');
@@ -156,7 +148,6 @@
 
 	    if (! $error)
 	    {
-<<<<<<< HEAD
     	    $object->fk_user = $userid;
     	    $object->description = $description;
     	    $object->date_debut = $date_debut;
@@ -166,17 +157,6 @@
     		$object->fk_type = $type;
 
     		$result = $object->create($user);
-=======
-    	    $cp->fk_user = $fuserid;
-    	    $cp->description = $description;
-    	    $cp->date_debut = $date_debut;
-    	    $cp->date_fin = $date_fin;
-    	    $cp->fk_validator = $valideur;
-    		$cp->halfday = $halfday;
-    		$cp->fk_type = $type;
-
-    		$result = $cp->create($user);
->>>>>>> fd5f992b
 	    }
 
 	    // If no SQL error we redirect to the request card
@@ -595,27 +575,27 @@
 {
     $object = new Holiday($db);
     $object->fetch($id);
-    
+
     $oldstatus = $object->statut;
     $object->statut = 1;
-    
+
     $result = $object->update($user);
     if ($result < 0)
     {
         $error = $langs->trans('ErrorBackToDraft');
     }
-    
+
     if (! $error)
     {
         $db->commit();
-        
+
         header('Location: '.$_SERVER["PHP_SELF"].'?id='.$object->id);
         exit;
     }
     else
     {
         $db->rollback();
-    }    
+    }
 }
 
 // Si Validation de la demande
@@ -1041,7 +1021,7 @@
                 {
                     print $form->formconfirm($_SERVER["PHP_SELF"]."?id=".$object->id,$langs->trans("TitleSetToDraft"),$langs->trans("ConfirmSetToDraft"),"confirm_draft", '', 1, 1);
                 }
-                
+
                 $head=holiday_prepare_head($object);
 
 
@@ -1056,14 +1036,14 @@
                 dol_fiche_head($head,'card',$langs->trans("CPTitreMenu"),0,'holiday');
 
                 $linkback='<a href="'.DOL_URL_ROOT.'/holiday/list.php">'.$langs->trans("BackToList").'</a>';
-                
+
                 dol_banner_tab($object, 'id', $linkback, 1, 'rowid', 'ref');
-                
-                
+
+
                 print '<div class="fichecenter">';
                 print '<div class="fichehalfleft">';
                 print '<div class="underbanner clearboth"></div>';
-                
+
                 print '<table class="border centpercent">';
                 print '<tbody>';
 
@@ -1165,9 +1145,9 @@
                 print '</div>';
                 print '<div class="fichehalfright">';
                 print '<div class="ficheaddleft">';
-                
+
                 print '<div class="underbanner clearboth"></div>';
-                
+
 				// Info workflow
                 print '<table class="border centpercent">'."\n";
                 print '<tbody>';
@@ -1224,12 +1204,12 @@
                 print '</div>';
                 print '</div>';
                 print '</div>';
-                
+
                 print '<div class="clearboth"></div>';
-                
+
                 dol_fiche_end();
 
-                
+
                 if ($action == 'edit' && $object->statut == 1)
                 {
                     print '<div align="center">';
@@ -1285,7 +1265,7 @@
                     {
                         print '<a href="'.$_SERVER["PHP_SELF"].'?id='.$object->id.'&action=backtodraft" class="butAction">'.$langs->trans("SetToDraft").'</a>';
                     }
-                    
+
                     print '</div>';
                 }
 
