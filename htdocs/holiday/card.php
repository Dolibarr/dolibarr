--- conflicted
+++ resolved
@@ -64,9 +64,8 @@
 $morefilter = 'AND employee = 1';
 if (! empty($conf->global->HOLIDAY_FOR_NON_SALARIES_TOO)) $morefilter = '';
 
-<<<<<<< HEAD
 $error = 0;
-=======
+
 $object = new Holiday($db);
 if ($id > 0)
 {
@@ -82,8 +81,6 @@
     }
 }
 
-
->>>>>>> b1530190
 
 /*
  * Actions
