<?php
/* Copyright (C) 2007-2016 Laurent Destailleur  <eldy@users.sourceforge.net>
 * Copyright (C) 2011      Dimitri Mouillard    <dmouillard@teclib.com>
 *
 * This program is free software; you can redistribute it and/or modify
 * it under the terms of the GNU General Public License as published by
 * the Free Software Foundation; either version 3 of the License, or
 * (at your option) any later version.
 *
 * This program is distributed in the hope that it will be useful,
 * but WITHOUT ANY WARRANTY; without even the implied warranty of
 * MERCHANTABILITY or FITNESS FOR A PARTICULAR PURPOSE.  See the
 * GNU General Public License for more details.
 *
 * You should have received a copy of the GNU General Public License
 * along with this program. If not, see <http://www.gnu.org/licenses/>.
 */

/**
 *  Displays the log of actions performed in the module.
 *
 *  \file       htdocs/holiday/view_log.php
 *  \ingroup    holiday
 */

require('../main.inc.php');
require_once DOL_DOCUMENT_ROOT.'/user/class/user.class.php';
require_once DOL_DOCUMENT_ROOT.'/holiday/common.inc.php';
require_once DOL_DOCUMENT_ROOT.'/core/lib/date.lib.php';

// Protection if external user
if ($user->societe_id > 0) accessforbidden();

// Si l'utilisateur n'a pas le droit de lire cette page
if(!$user->rights->holiday->read_all) accessforbidden();

$year=GETPOST('year');
if (empty($year))
{
	$tmpdate=dol_getdate(dol_now());
	$year=$tmpdate['year'];
}

$langs->load('users');


/*
 * View
 */

$cp = new Holiday($db);

$alltypeleaves=$cp->getTypes(1,-1);    // To have labels

llxHeader('', $langs->trans('CPTitreMenu').' ('.$langs->trans("Year").' '.$year.')');

// Recent changes are more important than old changes
$log_holiday = $cp->fetchLog('ORDER BY cpl.rowid DESC', " AND date_action BETWEEN '".$db->idate(dol_get_first_day($year,1,1))."' AND '".$db->idate(dol_get_last_day($year,12,1))."'");	// Load $cp->logs

print load_fiche_titre($langs->trans('LogCP'), '<div class="pagination"><ul><li class="pagination"><a href="'.$_SERVER["PHP_SELF"].'?year='.($year-1).'">&lt;</a><li class="pagination"><a href="">'.$langs->trans("Year").' '.$year.'</a></li><li class="pagination"><a href="'.$_SERVER["PHP_SELF"].'?year='.($year+1).'">&gt;</a></li></lu></div>', 'title_hrm.png');

print '<div class="info">'.$langs->trans('LastUpdateCP').': '."\n";
$lastUpdate = $cp->getConfCP('lastUpdate');
if ($lastUpdate)
{
    $monthLastUpdate = $lastUpdate[4].$lastUpdate[5];
    $yearLastUpdate = $lastUpdate[0].$lastUpdate[1].$lastUpdate[2].$lastUpdate[3];
    print '<strong>'.dol_print_date($db->jdate($cp->getConfCP('lastUpdate')),'dayhour','tzuser').'</strong>';
    print '<br>'.$langs->trans("MonthOfLastMonthlyUpdate").': <strong>'.$yearLastUpdate.'-'.$monthLastUpdate.'</strong>'."\n";
}
else print $langs->trans('None');
print "</div><br>\n";

print '<table class="noborder" width="100%">';
print '<tbody>';
print '<tr class="liste_titre">';

print '<td class="liste_titre">'.$langs->trans('ID').'</td>';
print '<td class="liste_titre" align="center">'.$langs->trans('Date').'</td>';
print '<td class="liste_titre">'.$langs->trans('ActionByCP').'</td>';
print '<td class="liste_titre">'.$langs->trans('UserUpdateCP').'</td>';
print '<td class="liste_titre">'.$langs->trans('Description').'</td>';
print '<td class="liste_titre">'.$langs->trans('Type').'</td>';
print '<td class="liste_titre" align="right">'.$langs->trans('PrevSoldeCP').'</td>';
print '<td class="liste_titre" align="right">'.$langs->trans('NewSoldeCP').'</td>';

print '</tr>';
$var=true;

foreach($cp->logs as $logs_CP)
{
   	$var=!$var;

   	$user_action = new User($db);
   	$user_action->fetch($logs_CP['fk_user_action']);

   	$user_update = new User($db);
   	$user_update->fetch($logs_CP['fk_user_update']);

   	print '<tr '.$bc[$var].'>';
   	print '<td>'.$logs_CP['rowid'].'</td>';
   	print '<td style="text-align: center;">'.$logs_CP['date_action'].'</td>';
   	print '<td>'.$user_action->getNomUrl(1).'</td>';
   	print '<td>'.$user_update->getNomUrl(1).'</td>';
   	print '<td>'.$logs_CP['type_action'].'</td>';
   	print '<td>';
	$label=$alltypeleaves[$logs_CP['fk_type']]['label'];
	print $label?$label:$logs_CP['fk_type'];
   	print '</td>';
   	print '<td style="text-align: right;">'.price2num($logs_CP['prev_solde'],5).' '.$langs->trans('days').'</td>';
   	print '<td style="text-align: right;">'.price2num($logs_CP['new_solde'],5).' '.$langs->trans('days').'</td>';
   	print '</tr>'."\n";

}

if ($log_holiday == '2')
{
<<<<<<< HEAD
    print '<tr>';
    print '<td colspan="8" '.$bc[false].'>'.$langs->trans('None').'</td>';
=======
    print '<tr '.$bc[false].'>';
    print '<td colspan="8" class="opacitymedium">'.$langs->trans('NoRecordFound').'</td>';
>>>>>>> 3f5d67d4
    print '</tr>';
}

print '</tbody>'."\n";
print '</table>'."\n";


llxFooter();

$db->close();<|MERGE_RESOLUTION|>--- conflicted
+++ resolved
@@ -115,13 +115,8 @@
 
 if ($log_holiday == '2')
 {
-<<<<<<< HEAD
-    print '<tr>';
-    print '<td colspan="8" '.$bc[false].'>'.$langs->trans('None').'</td>';
-=======
     print '<tr '.$bc[false].'>';
     print '<td colspan="8" class="opacitymedium">'.$langs->trans('NoRecordFound').'</td>';
->>>>>>> 3f5d67d4
     print '</tr>';
 }
 
