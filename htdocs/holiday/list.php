<?php
/* Copyright (C) 2011	   Dimitri Mouillard	<dmouillard@teclib.com>
 * Copyright (C) 2013-2015 Laurent Destailleur	<eldy@users.sourceforge.net>
 * Copyright (C) 2012-2016 Regis Houssin		<regis.houssin@capnetworks.com>
 *
 * This program is free software; you can redistribute it and/or modify
 * it under the terms of the GNU General Public License as published by
 * the Free Software Foundation; either version 3 of the License, or
 * (at your option) any later version.
 *
 * This program is distributed in the hope that it will be useful,
 * but WITHOUT ANY WARRANTY; without even the implied warranty of
 * MERCHANTABILITY or FITNESS FOR A PARTICULAR PURPOSE.  See the
 * GNU General Public License for more details.
 *
 * You should have received a copy of the GNU General Public License
 * along with this program. If not, see <http://www.gnu.org/licenses/>.
 */

/**
 *   	\file       htdocs/holiday/list.php
 *		\ingroup    holiday
 *		\brief      List of holiday.
 */

require('../main.inc.php');
require_once DOL_DOCUMENT_ROOT.'/core/class/html.form.class.php';
require_once DOL_DOCUMENT_ROOT.'/core/class/html.formother.class.php';
require_once DOL_DOCUMENT_ROOT.'/core/lib/date.lib.php';
require_once DOL_DOCUMENT_ROOT.'/user/class/user.class.php';
require_once DOL_DOCUMENT_ROOT.'/user/class/usergroup.class.php';
require_once DOL_DOCUMENT_ROOT.'/holiday/common.inc.php';
require_once DOL_DOCUMENT_ROOT.'/core/lib/functions2.lib.php';
require_once DOL_DOCUMENT_ROOT.'/core/lib/usergroups.lib.php';

$langs->load('users');
$langs->load('holidays');
$langs->load('hrm');

// Protection if external user
if ($user->societe_id > 0) accessforbidden();

$limit = GETPOST('limit')?GETPOST('limit','int'):$conf->liste_limit;
$sortfield = GETPOST("sortfield",'alpha');
$sortorder = GETPOST("sortorder",'alpha');
$page = GETPOST("page",'int');
$page = is_numeric($page) ? $page : 0;
$page = $page == -1 ? 0 : $page;

if (! $sortfield) $sortfield="cp.rowid";
if (! $sortorder) $sortorder="DESC";
$offset = $limit * $page;
$pageprev = $page - 1;
$pagenext = $page + 1;

$id = GETPOST('id','int');

$sall            = GETPOST('sall');
$search_ref      = GETPOST('search_ref');
$month_create    = GETPOST('month_create');
$year_create     = GETPOST('year_create');
$month_start     = GETPOST('month_start');
$year_start      = GETPOST('year_start');
$month_end       = GETPOST('month_end');
$year_end        = GETPOST('year_end');
$search_employe  = GETPOST('search_employe');
$search_valideur = GETPOST('search_valideur');
$search_statut   = GETPOST('select_statut');

if (GETPOST("button_removefilter_x") || GETPOST("button_removefilter.x") || GETPOST("button_removefilter")) // Both test are required to be compatible with all browsers
{
	$search_ref="";
	$month_create="";
	$year_create="";
    $month_start="";
	$year_start="";
	$month_end="";
	$year_end="";
	$search_employe="";
	$search_valideur="";
	$search_statut="";
}

// List of fields to search into when doing a "search in all"
$fieldstosearchall = array(
    'cp.rowid'=>'Ref',
    'cp.description'=>'Description',
<<<<<<< HEAD
=======
    'uu.lastname'=>'EmployeeLastname',
    'uu.firstname'=>'EmployeeFirstname'
>>>>>>> 3f5d67d4
);


/*
 * Actions
 */

// None



/*
 * View
 */

$holiday = new Holiday($db);
$holidaystatic=new Holiday($db);
$fuser = new User($db);

$childids = $user->getAllChildIds();
$childids[]=$user->id;

// Update sold
$result = $holiday->updateBalance();

$max_year = 5;
$min_year = 10;
$filter='';

llxHeader('', $langs->trans('CPTitreMenu'));

$order = $db->order($sortfield,$sortorder).$db->plimit($limit + 1, $offset);

// WHERE
if(!empty($search_ref))
{
    $filter.= " AND cp.rowid LIKE '%".$db->escape($search_ref)."%'\n";
}

// DATE START
if($year_start > 0) {
    if($month_start > 0) {
    	$filter .= " AND (cp.date_debut BETWEEN '".$db->idate(dol_get_first_day($year_start,$month_start,1))."' AND '".$db->idate(dol_get_last_day($year_start,$month_start,1))."')";
    	//$filter.= " AND date_format(cp.date_debut, '%Y-%m') = '$year_start-$month_start'";
    } else {
    	$filter .= " AND (cp.date_debut BETWEEN '".$db->idate(dol_get_first_day($year_start,1,1))."' AND '".$db->idate(dol_get_last_day($year_start,12,1))."')";
    	//$filter.= " AND date_format(cp.date_debut, '%Y') = '$year_start'";
    }
} else {
    if($month_start > 0) {
        $filter.= " AND date_format(cp.date_debut, '%m') = '$month_start'";
    }
}

// DATE FIN
if($year_end > 0) {
    if($month_end > 0) {
    	$filter .= " AND (cp.date_fin BETWEEN '".$db->idate(dol_get_first_day($year_end,$month_end,1))."' AND '".$db->idate(dol_get_last_day($year_end,$month_end,1))."')";
    	//$filter.= " AND date_format(cp.date_fin, '%Y-%m') = '$year_end-$month_end'";
    } else {
    	$filter .= " AND (cp.date_fin BETWEEN '".$db->idate(dol_get_first_day($year_end,1,1))."' AND '".$db->idate(dol_get_last_day($year_end,12,1))."')";
    	//$filter.= " AND date_format(cp.date_fin, '%Y') = '$year_end'";
    }
} else {
    if($month_end > 0) {
        $filter.= " AND date_format(cp.date_fin, '%m') = '$month_end'";
    }
}

// DATE CREATE
if($year_create > 0) {
    if($month_create > 0) {
    	$filter .= " AND (cp.date_create BETWEEN '".$db->idate(dol_get_first_day($year_create,$month_create,1))."' AND '".$db->idate(dol_get_last_day($year_create,$month_create,1))."')";
    	//$filter.= " AND date_format(cp.date_create, '%Y-%m') = '$year_create-$month_create'";
    } else {
    	$filter .= " AND (cp.date_create BETWEEN '".$db->idate(dol_get_first_day($year_create,1,1))."' AND '".$db->idate(dol_get_last_day($year_create,12,1))."')";
    	//$filter.= " AND date_format(cp.date_create, '%Y') = '$year_create'";
    }
} else {
    if($month_create > 0) {
        $filter.= " AND date_format(cp.date_create, '%m') = '$month_create'";
    }
}

// EMPLOYE
if(!empty($search_employe) && $search_employe != -1) {
    $filter.= " AND cp.fk_user = '".$db->escape($search_employe)."'\n";
}

// VALIDEUR
if(!empty($search_valideur) && $search_valideur != -1) {
    $filter.= " AND cp.fk_validator = '".$db->escape($search_valideur)."'\n";
}

// STATUT
if(!empty($search_statut) && $search_statut != -1) {
    $filter.= " AND cp.statut = '".$db->escape($search_statut)."'\n";
}
// Search all
if (!empty($sall))
{
	$filter.= natural_search(array_keys($fieldstosearchall), $sall);
}

if (empty($user->rights->holiday->read_all)) $filter.=' AND cp.fk_user IN ('.join(',',$childids).')';

// Récupération de l'ID de l'utilisateur
$user_id = $user->id;

if ($id > 0)
{
	// Charge utilisateur edite
	$fuser->fetch($id);
	$fuser->getrights();
	$user_id = $fuser->id;
}
// Récupération des congés payés de l'utilisateur ou de tous les users
if (empty($user->rights->holiday->read_all) || $id > 0)
{
	$holiday_payes = $holiday->fetchByUser($user_id,$order,$filter);	// Load array $holiday->holiday
}
else
{
    $holiday_payes = $holiday->fetchAll($order,$filter);	// Load array $holiday->holiday
}
// Si erreur SQL
if ($holiday_payes == '-1')
{
    print load_fiche_titre($langs->trans('CPTitreMenu'), '', 'title_hrm.png');

    dol_print_error($db, $langs->trans('Error').' '.$holiday->error);
    exit();
}


// Show table of vacations

$var=true;
$num = count($holiday->holiday);
$form = new Form($db);
$formother = new FormOther($db);

if ($id > 0)
{
	$title = $langs->trans("User");
	$linkback = '<a href="'.DOL_URL_ROOT.'/user/index.php">'.$langs->trans("BackToList").'</a>';
	$head = user_prepare_head($fuser);

	dol_fiche_head($head, 'paidholidays', $title, 0, 'user');

    dol_banner_tab($fuser,'id',$linkback,$user->rights->user->user->lire || $user->admin);


    print '<div class="underbanner clearboth"></div>';

    print '<br>';

}
else
{
    //print $num;
    //print count($holiday->holiday);
	print_barre_liste($langs->trans("ListeCP"), $page, $_SERVER["PHP_SELF"], '', $sortfield, $sortorder, "", $num, count($holiday->holiday), 'title_hrm.png', 0, '', '', $limit);

	dol_fiche_head('');
}

$alltypeleaves=$holiday->getTypes(1,-1);    // To have labels

$out='';
$typeleaves=$holiday->getTypes(1,1);
foreach($typeleaves as $key => $val)
{
	$nb_type = $holiday->getCPforUser($user_id, $val['rowid']);
	$nb_holiday += $nb_type;
	$out .= ' - '.$val['label'].': <strong>'.($nb_type?price2num($nb_type):0).'</strong><br>';
}
print $langs->trans('SoldeCPUser', round($nb_holiday,5)).'<br>';
print $out;

dol_fiche_end();


if ($id > 0) print '</br>';


print '<form method="get" action="'.$_SERVER["PHP_SELF"].'">'."\n";
if ($optioncss != '') print '<input type="hidden" name="optioncss" value="'.$optioncss.'">';
print '<input type="hidden" name="token" value="'.$_SESSION['newtoken'].'">';
print '<input type="hidden" name="action" value="list">';
print '<input type="hidden" name="sortfield" value="'.$sortfield.'">';
print '<input type="hidden" name="sortorder" value="'.$sortorder.'">';

if ($sall)
{
    foreach($fieldstosearchall as $key => $val) $fieldstosearchall[$key]=$langs->trans($val);
    print $langs->trans("FilterOnInto", $sall) . join(', ',$fieldstosearchall);
}

print '<table class="noborder" width="100%;">';
print "<tr class=\"liste_titre\">";
print_liste_field_titre($langs->trans("Ref"),$_SERVER["PHP_SELF"],"cp.rowid","",'','',$sortfield,$sortorder);
print_liste_field_titre($langs->trans("DateCreateCP"),$_SERVER["PHP_SELF"],"cp.date_create","",'','align="center"',$sortfield,$sortorder);
print_liste_field_titre($langs->trans("Employee"),$_SERVER["PHP_SELF"],"cp.fk_user","",'','',$sortfield,$sortorder);
print_liste_field_titre($langs->trans("ValidatorCP"),$_SERVER["PHP_SELF"],"cp.fk_validator","",'','',$sortfield,$sortorder);
print_liste_field_titre($langs->trans("Type"),$_SERVER["PHP_SELF"],'','','','',$sortfield,$sortorder);
print_liste_field_titre($langs->trans("Duration"),$_SERVER["PHP_SELF"],'','','','align="right"',$sortfield,$sortorder);
print_liste_field_titre($langs->trans("DateDebCP"),$_SERVER["PHP_SELF"],"cp.date_debut","",'','align="center"',$sortfield,$sortorder);
print_liste_field_titre($langs->trans("DateFinCP"),$_SERVER["PHP_SELF"],"cp.date_fin","",'','align="center"',$sortfield,$sortorder);
print_liste_field_titre($langs->trans("Status"),$_SERVER["PHP_SELF"],"cp.statut","",'','align="right"',$sortfield,$sortorder);
print_liste_field_titre('',$_SERVER["PHP_SELF"],"",'','','',$sortfield,$sortorder,'maxwidthsearch ');
print "</tr>\n";

// FILTRES
print '<tr class="liste_titre">';
print '<td class="liste_titre" align="left" width="50">';
print '<input class="flat" size="4" type="text" name="search_ref" value="'.dol_escape_htmltag($search_ref).'">';
print '</td>';

// DATE CREATE
print '<td class="liste_titre" colspan="1" align="center">';
print '<input class="flat" type="text" size="1" maxlength="2" name="month_create" value="'.$month_create.'">';
$formother->select_year($year_create,'year_create',1, $min_year, 0);
print '</td>';

// UTILISATEUR
if ($user->rights->holiday->write_all)
{
    print '<td class="liste_titre maxwidthonsmartphone" align="left">';
    print $form->select_dolusers($search_employe,"search_employe",1,"",0,'','',0,32,0,'',0,'','maxwidth200');
    print '</td>';
}
else
{
    //print '<td class="liste_titre">&nbsp;</td>';
    print '<td class="liste_titre maxwidthonsmartphone" align="left">';
    print $form->select_dolusers($user->id,"search_employe",1,"",1,'','',0,32,0,'',0,'','maxwidth200');
    print '</td>';
}

// APPROVER
if($user->rights->holiday->write_all)
{
    print '<td class="liste_titre maxwidthonsmartphone" align="left">';

    $validator = new UserGroup($db);
    $excludefilter=$user->admin?'':'u.rowid <> '.$user->id;
    $valideurobjects = $validator->listUsersForGroup($excludefilter);
    $valideurarray = array();
    foreach($valideurobjects as $val) $valideurarray[$val->id]=$val->id;
    print $form->select_dolusers($search_valideur,"search_valideur",1,"",0,$valideurarray,'', 0, 32,0,'',0,'','maxwidth200');
    print '</td>';
}
else
{
    print '<td class="liste_titre">&nbsp;</td>';
}

// Type
print '<td class="liste_titre" colspan="1" align="center">';
print '</td>';

// DUREE
print '<td>&nbsp;</td>';

// DATE DEBUT
print '<td class="liste_titre" colspan="1" align="center">';
print '<input class="flat" type="text" size="1" maxlength="2" name="month_start" value="'.$month_start.'">';
$formother->select_year($year_start,'year_start',1, $min_year, $max_year);
print '</td>';

// DATE FIN
print '<td class="liste_titre" colspan="1" align="center">';
print '<input class="flat" type="text" size="1" maxlength="2" name="month_end" value="'.$month_end.'">';
$formother->select_year($year_end,'year_end',1, $min_year, $max_year);
print '</td>';

// STATUT
print '<td class="liste_titre maxwidthonsmartphone maxwidth200" align="right">';
$holiday->selectStatutCP($search_statut);
print '</td>';

// ACTION
print '<td class="liste_titre" align="right">';
$searchpitco=$form->showFilterAndCheckAddButtons(0);
print $searchpitco;
print '</td>';

print "</tr>\n";


// Lines
if (! empty($holiday->holiday))
{
	$userstatic = new User($db);
	$approbatorstatic = new User($db);

	foreach($holiday->holiday as $infos_CP)
	{
		$var=!$var;

		// Utilisateur
		$userstatic->id=$infos_CP['fk_user'];
		$userstatic->lastname=$infos_CP['user_lastname'];
		$userstatic->firstname=$infos_CP['user_firstname'];

		// Valideur
		$approbatorstatic->id=$infos_CP['fk_validator'];
		$approbatorstatic->lastname=$infos_CP['validator_lastname'];
		$approbatorstatic->firstname=$infos_CP['validator_firstname'];

		$date = $infos_CP['date_create'];

		print '<tr '.$bc[$var].'>';
		print '<td>';
		$holidaystatic->id=$infos_CP['rowid'];
		$holidaystatic->ref=$infos_CP['rowid'];
		print $holidaystatic->getNomUrl(1);
		print '</td>';
		print '<td style="text-align: center;">'.dol_print_date($date,'day').'</td>';
		print '<td>'.$userstatic->getNomUrl('1', 'leave').'</td>';
		print '<td>'.$approbatorstatic->getNomUrl('1').'</td>';
		print '<td>';
		$label=$alltypeleaves[$infos_CP['fk_type']]['label'];
		print $label?$label:$infos_CP['fk_type'];
		print '</td>';
		print '<td align="right">';
		$nbopenedday=num_open_day($infos_CP['date_debut_gmt'], $infos_CP['date_fin_gmt'], 0, 1, $infos_CP['halfday']);
		print $nbopenedday.' '.$langs->trans('DurationDays');
		print '</td>';
		print '<td align="center">'.dol_print_date($infos_CP['date_debut'],'day').'</td>';
		print '<td align="center">'.dol_print_date($infos_CP['date_fin'],'day').'</td>';
		print '<td align="right">'.$holidaystatic->LibStatut($infos_CP['statut'],5).'</td>';
		print '<td></td>';
		print '</tr>'."\n";

	}
}

// Si il n'y a pas d'enregistrement suite à une recherche
if($holiday_payes == '2')
{
    print '<tr '.$bc[false].'>';
    print '<td colspan="10" class="opacitymedium">'.$langs->trans('NoRecordFound').'</td>';
    print '</tr>';
}

print '</table>';
print '</form>';

/*if ($user_id == $user->id)
{
	print '<br>';
	print '<div style="float: right; margin-top: 8px;">';
	print '<a href="./card.php?action=request" class="butAction">'.$langs->trans('AddCP').'</a>';
	print '</div>';
}*/

llxFooter();

$db->close();<|MERGE_RESOLUTION|>--- conflicted
+++ resolved
@@ -85,11 +85,8 @@
 $fieldstosearchall = array(
     'cp.rowid'=>'Ref',
     'cp.description'=>'Description',
-<<<<<<< HEAD
-=======
     'uu.lastname'=>'EmployeeLastname',
     'uu.firstname'=>'EmployeeFirstname'
->>>>>>> 3f5d67d4
 );
 
 
