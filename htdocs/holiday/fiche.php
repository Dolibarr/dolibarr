<?php
/* Copyright (C) 2011	Dimitri Mouillard	<dmouillard@teclib.com>
 * Copyright (C) 2012	Laurent Destailleur	<eldy@users.sourceforge.net>
 * Copyright (C) 2012	Regis Houssin		<regis.houssin@capnetworks.com>
 *
 * This program is free software; you can redistribute it and/or modify
 * it under the terms of the GNU General Public License as published by
 * the Free Software Foundation; either version 3 of the License, or
 * (at your option) any later version.
 *
 * This program is distributed in the hope that it will be useful,
 * but WITHOUT ANY WARRANTY; without even the implied warranty of
 * MERCHANTABILITY or FITNESS FOR A PARTICULAR PURPOSE.  See the
 * GNU General Public License for more details.
 *
 * You should have received a copy of the GNU General Public License
 * along with this program. If not, see <http://www.gnu.org/licenses/>.
 */

/**
 *   	\file       htdocs/holiday/fiche.php
 *		\ingroup    holiday
 *		\brief      Form and file creation of paid holiday.
 */

require('../main.inc.php');
require_once DOL_DOCUMENT_ROOT.'/core/class/html.form.class.php';
require_once DOL_DOCUMENT_ROOT.'/user/class/usergroup.class.php';
require_once DOL_DOCUMENT_ROOT.'/core/class/html.formfile.class.php';
require_once DOL_DOCUMENT_ROOT.'/core/class/CMailFile.class.php';
require_once DOL_DOCUMENT_ROOT.'/core/class/html.formmail.class.php';
require_once DOL_DOCUMENT_ROOT.'/core/lib/date.lib.php';
require_once DOL_DOCUMENT_ROOT.'/core/lib/holiday.lib.php';
require_once DOL_DOCUMENT_ROOT.'/holiday/common.inc.php';

// Get parameters
$myparam = GETPOST("myparam");
$action=GETPOST('action', 'alpha');
$id=GETPOST('id', 'int');

// Protection if external user
if ($user->societe_id > 0) accessforbidden();

$user_id = $user->id;
$now=dol_now();


/*******************************************************************
 * Actions
********************************************************************/

// Si création de la demande
if ($action == 'create')
{
	$cp = new Holiday($db);

    // Si pas le droit de créer une demande
    if(!$user->rights->holiday->write)
    {
        header('Location: fiche.php?action=request&error=CantCreate');
        exit;
    }

    $date_debut = dol_mktime(0, 0, 0, GETPOST('date_debut_month'), GETPOST('date_debut_day'), GETPOST('date_debut_year'));
    $date_fin = dol_mktime(0, 0, 0, GETPOST('date_fin_month'), GETPOST('date_fin_day'), GETPOST('date_fin_year'));
    $starthalfday=GETPOST('starthalfday');
    $endhalfday=GETPOST('endhalfday');
    $halfday=0;
    if ($starthalfday == 'afternoon' && $endhalfday == 'morning') $halfday=2;
    else if ($starthalfday == 'afternoon') $halfday=-1;
    else if ($endhalfday == 'morning') $halfday=1;

    $valideur = GETPOST('valideur');
    $description = trim(GETPOST('description'));
    $userID = GETPOST('userID');

    // Si pas de date de début
    if (empty($date_debut))
    {
        header('Location: fiche.php?action=request&error=nodatedebut');
        exit;
    }

    // Si pas de date de fin
    if (empty($date_fin))
    {
        header('Location: fiche.php?action=request&error=nodatefin');
        exit;
    }

    // Si date de début après la date de fin
    if ($date_debut > $date_fin)
    {
        header('Location: fiche.php?action=request&error=datefin');
        exit;
    }

    // Check if there is already holiday for this period
    $verifCP = $cp->verifDateHolidayCP($userID, $date_debut, $date_fin, $halfday);
    if (! $verifCP)
    {
        header('Location: fiche.php?action=request&error=alreadyCP');
        exit;
    }

    // Si aucun jours ouvrés dans la demande
    $nbopenedday=num_open_day($date_debut, $date_fin, 0, 1, $halfday);
    if($nbopenedday < 1)
    {
        header('Location: fiche.php?action=request&error=DureeHoliday');
        exit;
    }

    // Si pas de validateur choisi
    if ($valideur < 1)
    {
        header('Location: fiche.php?action=request&error=Valideur');
        exit;
    }

    $cp->fk_user = $user_id;
    $cp->description = $description;
    $cp->date_debut = $date_debut;
    $cp->date_fin = $date_fin;
    $cp->fk_validator = $valideur;
	$cp->halfday = $halfday;

    $verif = $cp->create($user_id);

    // Si pas d'erreur SQL on redirige vers la fiche de la demande
    if ($verif > 0)
    {
        header('Location: fiche.php?id='.$verif);
        exit;
    }
    else
    {
        // Sinon on affiche le formulaire de demande avec le message d'erreur SQL
        header('Location: fiche.php?action=request&error=SQL_Create&msg='.$cp->error);
        exit;
    }

}

if ($action == 'update')
{
	$date_debut = dol_mktime(0, 0, 0, GETPOST('date_debut_month'), GETPOST('date_debut_day'), GETPOST('date_debut_year'));
	$date_fin = dol_mktime(0, 0, 0, GETPOST('date_fin_month'), GETPOST('date_fin_day'), GETPOST('date_fin_year'));
	$starthalfday=GETPOST('starthalfday');
	$endhalfday=GETPOST('endhalfday');
	$halfday=0;
	if ($starthalfday == 'afternoon' && $endhalfday == 'morning') $halfday=2;
	else if ($starthalfday == 'afternoon') $halfday=-1;
	else if ($endhalfday == 'morning') $halfday=1;

    // Si pas le droit de modifier une demande
    if(!$user->rights->holiday->write)
    {
        header('Location: fiche.php?action=request&error=CantUpdate');
        exit;
    }

    $cp = new Holiday($db);
    $cp->fetch($_POST['holiday_id']);

    // Si en attente de validation
    if ($cp->statut == 1)
    {
        // Si c'est le créateur ou qu'il a le droit de tout lire / modifier
        if ($user->id == $cp->fk_user || $user->rights->holiday->lire_tous)
        {
            $valideur = $_POST['valideur'];
            $description = trim($_POST['description']);

            // Si pas de date de début
            if (empty($_POST['date_debut_'])) {
                header('Location: fiche.php?id='.$_POST['holiday_id'].'&action=edit&error=nodatedebut');
                exit;
            }

            // Si pas de date de fin
            if (empty($_POST['date_fin_'])) {
                header('Location: fiche.php?id='.$_POST['holiday_id'].'&action=edit&error=nodatefin');
                exit;
            }

            // Si date de début après la date de fin
            if ($date_debut > $date_fin) {
                header('Location: fiche.php?id='.$_POST['holiday_id'].'&action=edit&error=datefin');
                exit;
            }

            // Si pas de valideur choisi
            if ($valideur < 1) {
                header('Location: fiche.php?id='.$_POST['holiday_id'].'&action=edit&error=Valideur');
                exit;
            }

            // Si pas de jours ouvrés dans la demande
            $nbopenedday=num_open_day($date_debut, $date_fin, 0, 1, $halfday);
            if ($nbopenedday < 1)
            {
                header('Location: fiche.php?id='.$_POST['holiday_id'].'&action=edit&error=DureeHoliday');
                exit;
            }

            $cp->description = $description;
            $cp->date_debut = $date_debut;
            $cp->date_fin = $date_fin;
            $cp->fk_validator = $valideur;
			$cp->halfday = $halfday;

			// Update
			$verif = $cp->update($user->id);
            if ($verif > 0)
            {
                header('Location: fiche.php?id='.$_POST['holiday_id']);
                exit;
            }
            else
           {
                // Sinon on affiche le formulaire de demande avec le message d'erreur SQL
                header('Location: fiche.php?id='.$_POST['holiday_id'].'&action=edit&error=SQL_Create&msg='.$cp->error);
                exit;
            }
        }
    } else {
        header('Location: fiche.php?id='.$_POST['holiday_id']);
        exit;
    }
}

// Si suppression de la demande
if ($action == 'confirm_delete'  && $_GET['confirm'] == 'yes')
{
    if($user->rights->holiday->delete)
    {
        $cp = new Holiday($db);
        $cp->fetch($id);

        // Si c'est bien un brouillon
        if ($cp->statut == 1)
        {
            // Si l'utilisateur à le droit de lire cette demande, il peut la supprimer
            if ($user->id == $cp->fk_user || $user->rights->holiday->lire_tous)
            {
                $cp->delete($id);
                header('Location: index.php');
                exit;
            }
            else {
                $error = $langs->trans('ErrorCantDeleteCP');
            }
        }
    }
}

// Si envoi de la demande
if ($action == 'confirm_send')
{
    $cp = new Holiday($db);
    $cp->fetch($id);

    // Si brouillon et créateur
    if($cp->statut == 1 && $user->id == $cp->fk_user)
    {
        $cp->statut = 2;

        $verif = $cp->update($user->id);

        // Si pas d'erreur SQL on redirige vers la fiche de la demande
        if ($verif > 0)
        {
            // To
            $destinataire = new User($db);
            $destinataire->fetch($cp->fk_validator);
            $emailTo = $destinataire->email;

            // From
            $expediteur = new User($db);
            $expediteur->fetch($cp->fk_user);
            $emailFrom = $expediteur->email;

            // Subject
			$societeName = $conf->global->MAIN_INFO_SOCIETE_NOM;
            if (! empty($conf->global->MAIN_APPLICATION_TITLE)) $societeName = $conf->global->MAIN_APPLICATION_TITLE;

            $subject = $societeName." - ".$langs->transnoentitiesnoconv("HolidaysToValidate");

            // Content
            $message = $langs->transnoentitiesnoconv("Hello")." ".$destinataire->firstname.",\n";
            $message.= "\n";
            $message.= $langs->transnoentities("HolidaysToValidateBody")."\n";

            $delayForRequest = $cp->getConfCP('delayForRequest');
            //$delayForRequest = $delayForRequest * (60*60*24);

            $nextMonth = dol_time_plus_duree($now, $delayForRequest, 'd');

            // Si l'option pour avertir le valideur en cas de délai trop court
            if($cp->getConfCP('AlertValidatorDelay'))
            {
                if($cp->date_debut < $nextMonth)
                {
                    $message.= "\n";
                    $message.= $langs->transnoentities("HolidaysToValidateDelay",$cp->getConfCP('delayForRequest'))."\n";
                }
            }

            // Si l'option pour avertir le valideur en cas de solde inférieur à la demande
            if($cp->getConfCP('AlertValidatorSolde'))
            {
            	$nbopenedday=num_open_day($cp->date_debut,$cp->date_fin,0,1);
                if ($nbopenedday > $cp->getCPforUser($cp->fk_user))
                {
                    $message.= "\n";
                    $message.= $langs->transnoentities("HolidaysToValidateAlertSolde")."\n";
                }
            }

            $message.= "\n";
            $message.= "- ".$langs->transnoentitiesnoconv("Name")." : ".dolGetFirstLastname($expediteur->firstname, $expediteur->lastname)."\n";
            $message.= "- ".$langs->transnoentitiesnoconv("Period")." : ".dol_print_date($cp->date_debut,'day')." ".$langs->transnoentitiesnoconv("To")." ".dol_print_date($cp->date_fin,'day')."\n";
            $message.= "- ".$langs->transnoentitiesnoconv("Link")." : ".$dolibarr_main_url_root."/holiday/fiche.php?id=".$cp->rowid."\n\n";
            $message.= "\n";

            $mail = new CMailFile($subject,$emailTo,$emailFrom,$message);

            // Envoi du mail
            $result=$mail->sendfile();

            if (!$result)
            {
                header('Location: fiche.php?id='.$_GET['id'].'&error=mail&error_content='.$mail->error);
                exit;
            }
            header('Location: fiche.php?id='.$_GET['id']);
            exit;
        }
        else
        {
            // Sinon on affiche le formulaire de demande avec le message d'erreur SQL
            header('Location: fiche.php?id='.$_GET['id'].'&error=SQL_Create&msg='.$cp->error);
            exit;
        }
    }
}


// Si Validation de la demande
if($action == 'confirm_valid')
{
    $cp = new Holiday($db);
    $cp->fetch($id);

    // Si statut en attente de validation et valideur = utilisateur
    if($cp->statut == 2 && $user->id == $cp->fk_validator)
    {

        $cp->date_valid = dol_now();
        $cp->fk_user_valid = $user->id;
        $cp->statut = 3;

        $verif = $cp->update($user->id);

        // Si pas d'erreur SQL on redirige vers la fiche de la demande
        if($verif > 0) {

            // Retrait du nombre de jours prit
            $nbJour = $nbopenedday=num_open_day($cp->date_debut,$cp->date_fin,0,1);

            $soldeActuel = $cp->getCpforUser($cp->fk_user);
            $newSolde = $soldeActuel - ($nbJour*$cp->getConfCP('nbHolidayDeducted'));

            // On ajoute la modification dans le LOG
            $cp->addLogCP($userID,$cp->fk_user, $langs->trans('Event').': '.$langs->transnoentitiesnoconv("Holidays"),$newSolde);

            // Mise à jour du solde
            $cp->updateSoldeCP($cp->fk_user,$newSolde);

            // To
            $destinataire = new User($db);
            $destinataire->fetch($cp->fk_user);
            $emailTo = $destinataire->email;

            // From
            $expediteur = new User($db);
            $expediteur->fetch($cp->fk_validator);
            $emailFrom = $expediteur->email;

            // Subject
			$societeName = $conf->global->MAIN_INFO_SOCIETE_NOM;
            if (! empty($conf->global->MAIN_APPLICATION_TITLE)) $societeName = $conf->global->MAIN_APPLICATION_TITLE;

            $subject = $societeName." - ".$langs->transnoentitiesnoconv("HolidaysValidated");

            // Content
            $message = $langs->transnoentitiesnoconv("Hello")." ".$destinataire->firstname.",\n";
            $message.= "\n";
            $message.=  $langs->transnoentities("HolidaysValidatedBody", dol_print_date($cp->date_debut,'day'),dol_print_date($cp->date_fin,'day'))."\n"; 
            $message.= "- ".$langs->transnoentitiesnoconv("ValidatedBy")." : ".dolGetFirstLastname($expediteur->firstname, $expediteur->lastname)."\n";
            $message.= "- ".$langs->transnoentitiesnoconv("Link")." : ".$dolibarr_main_url_root."/holiday/fiche.php?id=".$cp->rowid."\n\n";
            $message.= "\n";

            $mail = new CMailFile($subject,$emailTo,$emailFrom,$message);

            // Envoi du mail
            $result=$mail->sendfile();

            if(!$result) {
                header('Location: fiche.php?id='.$_GET['id'].'&error=mail&error_content='.$mail->error);
                exit;
            }

            header('Location: fiche.php?id='.$_GET['id']);
            exit;
        } else {
            // Sinon on affiche le formulaire de demande avec le message d'erreur SQL
            header('Location: fiche.php?id='.$_GET['id'].'&error=SQL_Create&msg='.$cp->error);
            exit;
        }

    }

}

if ($action == 'confirm_refuse')
{
    if(!empty($_POST['detail_refuse']))
    {
        $cp = new Holiday($db);
        $cp->fetch($_GET['id']);

        // Si statut en attente de validation et valideur = utilisateur
        if($cp->statut == 2 && $user->id == $cp->fk_validator)
        {
            $cp->date_refuse = date('Y-m-d H:i:s', time());
            $cp->fk_user_refuse = $user->id;
            $cp->statut = 5;
            $cp->detail_refuse = $_POST['detail_refuse'];

            $verif = $cp->update($user->id);

            // Si pas d'erreur SQL on redirige vers la fiche de la demande
            if($verif > 0) {

                // To
                $destinataire = new User($db);
                $destinataire->fetch($cp->fk_user);
                $emailTo = $destinataire->email;

                // From
                $expediteur = new User($db);
                $expediteur->fetch($cp->fk_validator);
                $emailFrom = $expediteur->email;

	            // Subject
				$societeName = $conf->global->MAIN_INFO_SOCIETE_NOM;
	            if (! empty($conf->global->MAIN_APPLICATION_TITLE)) $societeName = $conf->global->MAIN_APPLICATION_TITLE;

	            $subject = $societeName." - ".$langs->transnoentitiesnoconv("HolidaysRefused");

                // Content
            	$message = $langs->transnoentitiesnoconv("Hello")." ".$destinataire->firstname.",\n";
	            $message.= "\n";
                $message.= $langs->transnoentities("HolidaysRefusedBody", dol_print_date($cp->date_debut,'day'), dol_print_date($cp->date_fin,'day'))."\n";
                $message.= GETPOST('detail_refuse','alpha')."\n\n";
	            $message.= "- ".$langs->transnoentitiesnoconv("ModifiedBy")." : ".dolGetFirstLastname($expediteur->firstname, $expediteur->lastname)."\n";
    	        $message.= "- ".$langs->transnoentitiesnoconv("Link")." : ".$dolibarr_main_url_root."/holiday/fiche.php?id=".$cp->rowid."\n\n";
                $message.= "\n";

                $mail = new CMailFile($subject,$emailTo,$emailFrom,$message);

                // Envoi du mail
                $result=$mail->sendfile();

                if(!$result) {
                    header('Location: fiche.php?id='.$_GET['id'].'&error=mail&error_content='.$mail->error);
                    exit;
                }

                header('Location: fiche.php?id='.$_GET['id']);
                exit;
            } else {
                // Sinon on affiche le formulaire de demande avec le message d'erreur SQL
                header('Location: fiche.php?id='.$_GET['id'].'&error=SQL_Create&msg='.$cp->error);
                exit;
            }

        }

    } else {
        header('Location: fiche.php?id='.$_GET['id'].'&error=NoMotifRefuse');
        exit;
    }
}

// Si Validation de la demande
if ($action == 'confirm_cancel' && GETPOST('confirm') == 'yes')
{
    $cp = new Holiday($db);
    $cp->fetch($_GET['id']);

    // Si statut en attente de validation et valideur = utilisateur
    if ($cp->statut == 2 && ($user->id == $cp->fk_validator || $user->id == $cp->fk_user))
    {
        $cp->date_cancel = dol_now();
        $cp->fk_user_cancel = $user->id;
        $cp->statut = 4;

        $verif = $cp->update($user->id);

        // Si pas d'erreur SQL on redirige vers la fiche de la demande
        if($verif > 0)
        {
            // To
            $destinataire = new User($db);
            $destinataire->fetch($cp->fk_user);
            $emailTo = $destinataire->email;

            // From
            $expediteur = new User($db);
            $expediteur->fetch($cp->fk_validator);
            $emailFrom = $expediteur->email;

            // Subject
			$societeName = $conf->global->MAIN_INFO_SOCIETE_NOM;
            if (! empty($conf->global->MAIN_APPLICATION_TITLE)) $societeName = $conf->global->MAIN_APPLICATION_TITLE;

            $subject = $societeName." - ".$langs->transnoentitiesnoconv("HolidaysCanceled");

            // Content
           	$message = $langs->transnoentitiesnoconv("Hello")." ".$destinataire->firstname.",\n";
            $message.= "\n";
            $message.= $langs->transnoentities("HolidaysCanceledBody", dol_print_date($cp->date_debut,'day'), dol_print_date($cp->date_fin,'day'))."\n";
            $message.= "- ".$langs->transnoentitiesnoconv("ModifiedBy")." : ".dolGetFirstLastname($expediteur->firstname, $expediteur->lastname)."\n";
   	        $message.= "- ".$langs->transnoentitiesnoconv("Link")." : ".$dolibarr_main_url_root."/holiday/fiche.php?id=".$cp->rowid."\n\n";
            $message.= "\n";

            $mail = new CMailFile($subject,$emailTo,$emailFrom,$message);

            // Envoi du mail
            $result=$mail->sendfile();

            if(!$result)
            {
                header('Location: fiche.php?id='.$_GET['id'].'&error=mail&error_content='.$mail->error);
                exit;
            }

            header('Location: fiche.php?id='.$_GET['id']);
            exit;
        }
        else
        {
            // Sinon on affiche le formulaire de demande avec le message d'erreur SQL
            header('Location: fiche.php?id='.$_GET['id'].'&error=SQL_Create&msg='.$cp->error);
            exit;
        }

    }

}



/*
 * View
 */

$form = new Form($db);
$cp = new Holiday($db);

$listhalfday=array('morning'=>$langs->trans("Morning"),"afternoon"=>$langs->trans("Afternoon"));


llxHeader(array(),$langs->trans('CPTitreMenu'));

if (empty($id) || $action == 'add' || $action == 'request')
{
    // Si l'utilisateur n'a pas le droit de faire une demande
    if(!$user->rights->holiday->write)
    {
        $errors[]=$langs->trans('CantCreateCP');
    }
    else
    {
        // Formulaire de demande de congés payés
        print_fiche_titre($langs->trans('MenuAddCP'));

        // Si il y a une erreur
        if (GETPOST('error')) {

            switch(GETPOST('error')) {
                case 'datefin' :
                    $errors[] = $langs->trans('ErrorEndDateCP');
                    break;
                case 'SQL_Create' :
                    $errors[] = $langs->trans('ErrorSQLCreateCP').' <b>'.htmlentities($_GET['msg']).'</b>';
                    break;
                case 'CantCreate' :
                    $errors[] = $langs->trans('CantCreateCP');
                    break;
                case 'Valideur' :
                    $errors[] = $langs->trans('InvalidValidatorCP');
                    break;
                case 'nodatedebut' :
                    $errors[] = $langs->trans('NoDateDebut');
                    break;
                case 'nodatedebut' :
                    $errors[] = $langs->trans('NoDateFin');
                    break;
                case 'DureeHoliday' :
                    $errors[] = $langs->trans('ErrorDureeCP');
                    break;
                case 'alreadyCP' :
                    $errors[] = $langs->trans('alreadyCPexist');
                    break;
            }

            dol_htmloutput_mesg('',$errors,'error');
        }


        $delayForRequest = $cp->getConfCP('delayForRequest');
        //$delayForRequest = $delayForRequest * (60*60*24);

        $nextMonth = dol_time_plus_duree($now, $delayForRequest, 'd');

		print '<script type="text/javascript">
	    function valider()
	    {
    	    if(document.demandeCP.date_debut_.value != "")
    	    {
	           	if(document.demandeCP.date_fin_.value != "")
	           	{
	               if(document.demandeCP.valideur.value != "-1") {
	                 return true;
	               }
	               else {
	                 alert("'.dol_escape_js($langs->transnoentities('InvalidValidatorCP')).'");
	                 return false;
	               }
	            }
	            else
	            {
	              alert("'.dol_escape_js($langs->transnoentities('NoDateFin')).'");
	              return false;
	            }
	        }
	        else
	        {
	           alert("'.dol_escape_js($langs->transnoentities('NoDateDebut')).'");
	           return false;
	        }
       	}
       </script>'."\n";

        // Formulaire de demande
        print '<form method="POST" action="'.$_SERVER['PHP_SELF'].'" onsubmit="return valider()" name="demandeCP">'."\n";
        print '<input type="hidden" name="action" value="create" />'."\n";
        print '<input type="hidden" name="userID" value="'.$user_id.'" />'."\n";
        print '<div class="tabBar">';
        print '<span>'.$langs->trans('DelayToRequestCP',$cp->getConfCP('delayForRequest')).'</span><br /><br />';

        $nb_holiday = $cp->getCPforUser($user->id) / $cp->getConfCP('nbHolidayDeducted');

        print '<span>'.$langs->trans('SoldeCPUser', round($nb_holiday,0)).'</span><br /><br />';
        print '<table class="border" width="100%">';
        print '<tbody>';
        print '<tr>';
        print '<td class="fieldrequired">'.$langs->trans("DateDebCP").' ('.$langs->trans("FirstDayOfHoliday").')</td>';
        print '<td>';
        // Si la demande ne vient pas de l'agenda
        if(!isset($_GET['datep'])) {
            $form->select_date(-1,'date_debut_');
        } else {
            $tmpdate = dol_mktime(0, 0, 0, GETPOST('datepmonth'), GETPOST('datepday'), GETPOST('datepyear'));
            $form->select_date($tmpdate,'date_debut_');
        }
        print ' &nbsp; &nbsp; ';
        print $form->selectarray('starthalfday', $listhalfday, (GETPOST('starthalfday')?GETPOST('starthalfday'):'morning'));
        print '</td>';
        print '</tr>';
        print '<tr>';
        print '<td class="fieldrequired">'.$langs->trans("DateFinCP").' ('.$langs->trans("LastDayOfHoliday").')</td>';
        print '<td>';
        // Si la demande ne vient pas de l'agenda
        if(!isset($_GET['datep'])) {
            $form->select_date(-1,'date_fin_');
        } else {
            $tmpdate = dol_mktime(0, 0, 0, GETPOST('datefmonth'), GETPOST('datefday'), GETPOST('datefyear'));
            $form->select_date($tmpdate,'date_fin_');
        }
        print ' &nbsp; &nbsp; ';
        print $form->selectarray('endhalfday', $listhalfday, (GETPOST('endhalfday')?GETPOST('endhalfday'):'afternoon'));
        print '</td>';
        print '</tr>';

        // Approved by
        print '<tr>';
<<<<<<< HEAD
        print '<td class="fieldrequired">'.$langs->trans("ValidateByCP").'</td>';
        // Liste des utiliseurs du groupe choisi dans la config
        $validator = new UserGroup($db);
        $excludefilter=$user->admin?'':'u.rowid <> '.$user->id;
        $valideurobjects = $validator->listUsersForGroup($excludefilter);
        $valideurarray = array();
        foreach($valideurobjects as $val) $valideurarray[$val->id]=$val->id;
=======
        print '<td class="fieldrequired">'.$langs->trans("ReviewedByCP").'</td>';
        // Liste des utiliseurs du groupes choisi dans la config
        $idGroupValid = $cp->getConfCP('userGroup');

        $validator = new UserGroup($db, $idGroupValid);
        $valideurarray = $validator->listUsersForGroup();

>>>>>>> de1f53db
        print '<td>';
        print $form->select_dolusers($user->fk_user, "valideur", 1, "", 0, $valideurarray);	// By default, hierarchical parent
        print '</td>';
        print '</tr>';

        // Description
        print '<tr>';
        print '<td>'.$langs->trans("DescCP").'</td>';
        print '<td>';
        print '<textarea name="description" class="flat" rows="'.ROWS_3.'" cols="70"></textarea>';
        print '</td>';
        print '</tr>';

        print '</tbody>';
        print '</table>';
        print '<div style="clear: both;"></div>';
        print '</div>';
        print '</from>'."\n";

        print '<center>';
        print '<input type="submit" value="'.$langs->trans("SendRequestCP").'" name="bouton" class="button">';
        print '&nbsp; &nbsp; ';
        print '<input type="button" value="'.$langs->trans("Cancel").'" class="button" onclick="history.go(-1)">';
        print '</center>';
    }

}
else
{
    if ($error)
    {
        print '<div class="tabBar">';
        print $error;
        print '<br /><br /><input type="button" value="'.$langs->trans("ReturnCP").'" class="button" onclick="history.go(-1)" />';
        print '</div>';
    }
    else
    {
        // Affichage de la fiche d'une demande de congés payés
        if ($id > 0)
        {
            $cp->fetch($id);

            $valideur = new User($db);
            $valideur->fetch($cp->fk_validator);

            $userRequest = new User($db);
            $userRequest->fetch($cp->fk_user);

            //print_fiche_titre($langs->trans('TitreRequestCP'));

            // Si il y a une erreur
            if (GETPOST('error'))
            {
                switch(GETPOST('error'))
                {
                    case 'datefin' :
                        $errors[] = $langs->transnoentitiesnoconv('ErrorEndDateCP');
                        break;
                    case 'SQL_Create' :
                        $errors[] = $langs->transnoentitiesnoconv('ErrorSQLCreateCP').' '.$_GET['msg'];
                        break;
                    case 'CantCreate' :
                        $errors[] = $langs->transnoentitiesnoconv('CantCreateCP');
                        break;
                    case 'Valideur' :
                        $errors[] = $langs->transnoentitiesnoconv('InvalidValidatorCP');
                        break;
                    case 'nodatedebut' :
                        $errors[] = $langs->transnoentitiesnoconv('NoDateDebut');
                        break;
                    case 'nodatedebut' :
                        $errors[] = $langs->transnoentitiesnoconv('NoDateFin');
                        break;
                    case 'DureeHoliday' :
                        $errors[] = $langs->transnoentitiesnoconv('ErrorDureeCP');
                        break;
                    case 'NoMotifRefuse' :
                        $errors[] = $langs->transnoentitiesnoconv('NoMotifRefuseCP');
                        break;
                    case 'mail' :
                        $errors[] = $langs->transnoentitiesnoconv('ErrorMailNotSend')."\n".$_GET['error_content'];
                        break;
                }

                dol_htmloutput_mesg('',$errors,'error');
            }

            // On vérifie si l'utilisateur à le droit de lire cette demande
            if($user->id == $cp->fk_user || $user->rights->holiday->lire_tous)
            {

                if ($action == 'delete' && $cp->statut == 1) {
                    if($user->rights->holiday->delete)
                    {
                        $ret=$form->form_confirm("fiche.php?id=".$id,$langs->trans("TitleDeleteCP"),$langs->trans("ConfirmDeleteCP"),"confirm_delete", '', 0, 1);
                        if ($ret == 'html') print '<br />';
                    }
                }

                // Si envoi en validation
                if ($action == 'sendToValidate' && $cp->statut == 1 && $user->id == $cp->fk_user)
                {
                    $ret=$form->form_confirm("fiche.php?id=".$id,$langs->trans("TitleToValidCP"),$langs->trans("ConfirmToValidCP"),"confirm_send", '', 1, 1);
                    if ($ret == 'html') print '<br />';
                }

                // Si validation de la demande
                if ($action == 'valid' && $cp->statut == 2 && $user->id == $cp->fk_validator)
                {
                    $ret=$form->form_confirm("fiche.php?id=".$id,$langs->trans("TitleValidCP"),$langs->trans("ConfirmValidCP"),"confirm_valid", '', 1, 1);
                    if ($ret == 'html') print '<br />';
                }

                // Si refus de la demande
                if ($action == 'refuse' && $cp->statut == 2 && $user->id == $cp->fk_validator)
                {
                    $array_input = array(array('type'=>"text",'label'=>"Entrez ci-dessous un motif de refus :",'name'=>"detail_refuse",'size'=>"50",'value'=>""));
                    $ret=$form->form_confirm("fiche.php?id=".$id."&action=confirm_refuse", $langs->trans("TitleRefuseCP"), "", "confirm_refuse", $array_input, 1, 0);
                    if ($ret == 'html') print '<br />';
                }

                // Si annulation de la demande
                if ($action == 'cancel' && $cp->statut == 2 && ($user->id == $cp->fk_validator || $user->id == $cp->fk_user))
                {
                    $ret=$form->form_confirm("fiche.php?id=".$id,$langs->trans("TitleCancelCP"),$langs->trans("ConfirmCancelCP"),"confirm_cancel", '', 1, 1);
                    if ($ret == 'html') print '<br />';
                }

                $head=holiday_prepare_head($cp);

                dol_fiche_head($head,'card',$langs->trans("CPTitreMenu"),0,'holiday');

                if ($action == 'edit' && $user->id == $cp->fk_user && $cp->statut == 1)
                {
                    $edit = true;
                    print '<form method="post" action="'.$_SERVER['PHP_SELF'].'?id='.$_GET['id'].'">'."\n";
                    print '<input type="hidden" name="action" value="update"/>'."\n";
                    print '<input type="hidden" name="holiday_id" value="'.$_GET['id'].'" />'."\n";
                }

                print '<table class="border" width="100%">';
                print '<tbody>';

                $linkback='';

                print '<tr>';
                print '<td width="25%">'.$langs->trans("Ref").'</td>';
                print '<td>';
                print $form->showrefnav($cp, 'id', $linkback, 1, 'rowid', 'ref');
                print '</td>';
                print '</tr>';

			    $starthalfday=($cp->halfday == -1 || $cp->halfday == 2)?'afternoon':'morning';
			    $endhalfday=($cp->halfday == 1 || $cp->halfday == 2)?'morning':'afternoon';

                if(!$edit) {
                    print '<tr>';
                    print '<td>'.$langs->trans('DateDebCP').' ('.$langs->trans("FirstDayOfHoliday").')</td>';
                    print '<td>'.dol_print_date($cp->date_debut,'day');
			        print ' &nbsp; &nbsp; ';
                    print $langs->trans($listhalfday[$starthalfday]);
                    print '</td>';
                    print '</tr>';
                } else {
                    print '<tr>';
                    print '<td>'.$langs->trans('DateDebCP').' ('.$langs->trans("FirstDayOfHoliday").')</td>';
                    print '<td>';
                    $form->select_date($cp->date_debut,'date_debut_');
			        print ' &nbsp; &nbsp; ';
        			print $form->selectarray('starthalfday', $listhalfday, (GETPOST('starthalfday')?GETPOST('starthalfday'):$starthalfday));
                    print '</td>';
                    print '</tr>';
                }

                if (!$edit)
                {
                    print '<tr>';
                    print '<td>'.$langs->trans('DateFinCP').' ('.$langs->trans("LastDayOfHoliday").')</td>';
                    print '<td>'.dol_print_date($cp->date_fin,'day');
                    print ' &nbsp; &nbsp; ';
                    print $langs->trans($listhalfday[$endhalfday]);
                    print '</td>';
                    print '</tr>';
                } else {
                    print '<tr>';
                    print '<td>'.$langs->trans('DateFinCP').' ('.$langs->trans("LastDayOfHoliday").')</td>';
                    print '<td>';
                    $form->select_date($cp->date_fin,'date_fin_');
			        print ' &nbsp; &nbsp; ';
        			print $form->selectarray('endhalfday', $listhalfday, (GETPOST('endhalfday')?GETPOST('endhalfday'):$endhalfday));
                    print '</td>';
                    print '</tr>';
                }
                print '<tr>';
                print '<td>'.$langs->trans('NbUseDaysCP').'</td>';
                print '<td>'.num_open_day($cp->date_debut, $cp->date_fin, 0, 1, $cp->halfday).'</td>';
                print '</tr>';

                // Status
                print '<tr>';
                print '<td>'.$langs->trans('StatutCP').'</td>';
                print '<td>'.$cp->getLibStatut(2).'</td>';
                print '</tr>';
                if ($cp->statut == 5)
                {
                	print '<tr>';
                	print '<td>'.$langs->trans('DetailRefusCP').'</td>';
                	print '<td>'.$cp->detail_refuse.'</td>';
                	print '</tr>';
                }

                // Description
                if (!$edit)
                {
                    print '<tr>';
                    print '<td>'.$langs->trans('DescCP').'</td>';
                    print '<td>'.nl2br($cp->description).'</td>';
                    print '</tr>';
                }
                else
                {
                    print '<tr>';
                    print '<td>'.$langs->trans('DescCP').'</td>';
                    print '<td><textarea name="description" class="flat" rows="'.ROWS_3.'" cols="70">'.$cp->description.'</textarea></td>';
                    print '</tr>';
                }
                print '</tbody>';
                print '</table>'."\n";

                print '<br><br>';


                print '<table class="border" width="50%">'."\n";
                print '<tbody>';
                print '<tr class="liste_titre">';
                print '<td colspan="2">'.$langs->trans("InfosWorkflowCP").'</td>';
                print '</tr>';

                print '<tr>';
                print '<td>'.$langs->trans('RequestByCP').'</td>';
                print '<td>'.$userRequest->getNomUrl(1).'</td>';
                print '</tr>';

                if(!$edit) {
                    print '<tr>';
                    print '<td width="50%">'.$langs->trans('ReviewedByCP').'</td>';
                    print '<td>'.$valideur->getNomUrl(1).'</td>';
                    print '</tr>';
                } else {
                    print '<tr>';
                    print '<td width="50%">'.$langs->trans('ReviewedByCP').'</td>';
                    // Liste des utiliseurs du groupes choisi dans la config
                    $idGroupValid = $cp->getConfCP('userGroup');

                    $validator = new UserGroup($db,$idGroupValid);
                    $valideur = $validator->listUsersForGroup();

                    print '<td>';
                    $form->select_users($cp->fk_validator,"valideur",1,"",0,$valideur,'');
                    print '</td>';
                    print '</tr>';
                }

                print '<tr>';
                print '<td>'.$langs->trans('DateCreateCP').'</td>';
                print '<td>'.dol_print_date($cp->date_create,'dayhour').'</td>';
                print '</tr>';
                if($cp->statut == 3) {
                    print '<tr>';
                    print '<td>'.$langs->trans('DateValidCP').'</td>';
                    print '<td>'.dol_print_date($cp->date_valid,'dayhour').'</td>';
                    print '</tr>';
                }
                if($cp->statut == 4) {
                    print '<tr>';
                    print '<td>'.$langs->trans('DateCancelCP').'</td>';
                    print '<td>'.dol_print_date($cp->date_cancel,'dayhour').'</td>';
                    print '</tr>';
                }
                if($cp->statut == 5) {
                    print '<tr>';
                    print '<td>'.$langs->trans('DateRefusCP').'</td>';
                    print '<td>'.dol_print_date($cp->date_refuse,'dayhour').'</td>';
                    print '</tr>';
                }
                print '</tbody>';
                print '</table>';

                if ($edit && $user->id == $cp->fk_user && $cp->statut == 1)
                {
                    print '<br><div align="center">';
                    if($user->rights->holiday->write && $_GET['action'] == 'edit' && $cp->statut == 1)
                    {
                        print '<input type="submit" value="'.$langs->trans("UpdateButtonCP").'" class="button">';
                    }
                    print '</div>';

                    print '</form>';
                }

                dol_fiche_end();

                if (! $edit)
                {
		            print '<div class="tabsAction">';

                    // Boutons d'actions
                    if($user->rights->holiday->write && $_GET['action'] != 'edit' && $cp->statut == 1)
                    {
                        print '<a href="fiche.php?id='.$_GET['id'].'&action=edit" class="butAction">'.$langs->trans("EditCP").'</a>';
                    }
                    if($user->id == $cp->fk_user && $cp->statut == 1)
                    {
                        print '<a href="fiche.php?id='.$_GET['id'].'&action=sendToValidate" class="butAction">'.$langs->trans("Validate").'</a>';
                    }
                    if($user->rights->holiday->delete && $cp->statut == 1)
                    {
                    	print '<a href="fiche.php?id='.$_GET['id'].'&action=delete" class="butActionDelete">'.$langs->trans("DeleteCP").'</a>';
                    }

                    if ($user->id == $cp->fk_validator && $cp->statut == 2)
                    {
                        print '<a href="fiche.php?id='.$_GET['id'].'&action=valid" class="butAction">'.$langs->trans("Approve").'</a>';
                        print '<a href="fiche.php?id='.$_GET['id'].'&action=refuse" class="butAction">'.$langs->trans("ActionRefuseCP").'</a>';
                    }

                    if (($user->id == $cp->fk_validator || $user->id == $cp->fk_user) && $cp->statut == 2)
                    {
                    	if (($cp->date_debut > dol_now()) || $user->admin) print '<a href="fiche.php?id='.$_GET['id'].'&action=cancel" class="butAction">'.$langs->trans("ActionCancelCP").'</a>';
                    	else print '<a href="#" class="butActionRefused" title="'.$langs->trans("HolidayStarted").'">'.$langs->trans("ActionCancelCP").'</a>';
                    }

                    print '</div>';
                }

            } else {
                print '<div class="tabBar">';
                print $langs->trans('ErrorUserViewCP');
                print '<br /><br /><input type="button" value="'.$langs->trans("ReturnCP").'" class="button" onclick="history.go(-1)" />';
                print '</div>';
            }

        } else {
            print '<div class="tabBar">';
            print $langs->trans('ErrorIDFicheCP');
            print '<br /><br /><input type="button" value="'.$langs->trans("ReturnCP").'" class="button" onclick="history.go(-1)" />';
            print '</div>';
        }

    }

}

// End of page
llxFooter();

if (is_object($db)) $db->close();
?><|MERGE_RESOLUTION|>--- conflicted
+++ resolved
@@ -397,7 +397,7 @@
             // Content
             $message = $langs->transnoentitiesnoconv("Hello")." ".$destinataire->firstname.",\n";
             $message.= "\n";
-            $message.=  $langs->transnoentities("HolidaysValidatedBody", dol_print_date($cp->date_debut,'day'),dol_print_date($cp->date_fin,'day'))."\n"; 
+            $message.=  $langs->transnoentities("HolidaysValidatedBody", dol_print_date($cp->date_debut,'day'),dol_print_date($cp->date_fin,'day'))."\n";
             $message.= "- ".$langs->transnoentitiesnoconv("ValidatedBy")." : ".dolGetFirstLastname($expediteur->firstname, $expediteur->lastname)."\n";
             $message.= "- ".$langs->transnoentitiesnoconv("Link")." : ".$dolibarr_main_url_root."/holiday/fiche.php?id=".$cp->rowid."\n\n";
             $message.= "\n";
@@ -699,23 +699,13 @@
 
         // Approved by
         print '<tr>';
-<<<<<<< HEAD
-        print '<td class="fieldrequired">'.$langs->trans("ValidateByCP").'</td>';
+        print '<td class="fieldrequired">'.$langs->trans("ReviewedByCP").'</td>';
         // Liste des utiliseurs du groupe choisi dans la config
         $validator = new UserGroup($db);
         $excludefilter=$user->admin?'':'u.rowid <> '.$user->id;
         $valideurobjects = $validator->listUsersForGroup($excludefilter);
         $valideurarray = array();
         foreach($valideurobjects as $val) $valideurarray[$val->id]=$val->id;
-=======
-        print '<td class="fieldrequired">'.$langs->trans("ReviewedByCP").'</td>';
-        // Liste des utiliseurs du groupes choisi dans la config
-        $idGroupValid = $cp->getConfCP('userGroup');
-
-        $validator = new UserGroup($db, $idGroupValid);
-        $valideurarray = $validator->listUsersForGroup();
-
->>>>>>> de1f53db
         print '<td>';
         print $form->select_dolusers($user->fk_user, "valideur", 1, "", 0, $valideurarray);	// By default, hierarchical parent
         print '</td>';
