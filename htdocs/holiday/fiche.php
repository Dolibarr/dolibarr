<?php
/* Copyright (C) 2011	Dimitri Mouillard	<dmouillard@teclib.com>
 * Copyright (C) 2012	Laurent Destailleur	<eldy@users.sourceforge.net>
 * Copyright (C) 2012	Regis Houssin		<regis.houssin@capnetworks.com>
 * Copyright (C) 2013	Juanjo Menent		<jmenent@2byte.es>
 *
 * This program is free software; you can redistribute it and/or modify
 * it under the terms of the GNU General Public License as published by
 * the Free Software Foundation; either version 3 of the License, or
 * (at your option) any later version.
 *
 * This program is distributed in the hope that it will be useful,
 * but WITHOUT ANY WARRANTY; without even the implied warranty of
 * MERCHANTABILITY or FITNESS FOR A PARTICULAR PURPOSE.  See the
 * GNU General Public License for more details.
 *
 * You should have received a copy of the GNU General Public License
 * along with this program. If not, see <http://www.gnu.org/licenses/>.
 */

/**
 *   	\file       htdocs/holiday/fiche.php
 *		\ingroup    holiday
 *		\brief      Form and file creation of paid holiday.
 */

require('../main.inc.php');
require_once DOL_DOCUMENT_ROOT.'/core/class/html.form.class.php';
require_once DOL_DOCUMENT_ROOT.'/user/class/usergroup.class.php';
require_once DOL_DOCUMENT_ROOT.'/core/class/html.formfile.class.php';
require_once DOL_DOCUMENT_ROOT.'/core/class/CMailFile.class.php';
require_once DOL_DOCUMENT_ROOT.'/core/class/html.formmail.class.php';
require_once DOL_DOCUMENT_ROOT.'/core/lib/date.lib.php';
require_once DOL_DOCUMENT_ROOT.'/core/lib/holiday.lib.php';
require_once DOL_DOCUMENT_ROOT.'/holiday/common.inc.php';

// Get parameters
$myparam = GETPOST("myparam");
$action=GETPOST('action', 'alpha');
$id=GETPOST('id', 'int');

// Protection if external user
if ($user->societe_id > 0) accessforbidden();

$user_id = $user->id;
$now=dol_now();


/*******************************************************************
 * Actions
********************************************************************/

// Si création de la demande
if ($action == 'create')
{
	$cp = new Holiday($db);

    // Si pas le droit de créer une demande
    if(!$user->rights->holiday->write)
    {
        header('Location: fiche.php?action=request&error=CantCreate');
        exit;
    }

    $date_debut = dol_mktime(0, 0, 0, GETPOST('date_debut_month'), GETPOST('date_debut_day'), GETPOST('date_debut_year'));
    $date_fin = dol_mktime(0, 0, 0, GETPOST('date_fin_month'), GETPOST('date_fin_day'), GETPOST('date_fin_year'));
    $starthalfday=GETPOST('starthalfday');
    $endhalfday=GETPOST('endhalfday');
    $halfday=0;
    if ($starthalfday == 'afternoon' && $endhalfday == 'morning') $halfday=2;
    else if ($starthalfday == 'afternoon') $halfday=-1;
    else if ($endhalfday == 'morning') $halfday=1;

    $valideur = GETPOST('valideur');
    $description = trim(GETPOST('description'));
    $userID = GETPOST('userID');

    // Si pas de date de début
    if (empty($date_debut))
    {
        header('Location: fiche.php?action=request&error=nodatedebut');
        exit;
    }

    // Si pas de date de fin
    if (empty($date_fin))
    {
        header('Location: fiche.php?action=request&error=nodatefin');
        exit;
    }

    // Si date de début après la date de fin
    if ($date_debut > $date_fin)
    {
        header('Location: fiche.php?action=request&error=datefin');
        exit;
    }

    // Check if there is already holiday for this period
    $verifCP = $cp->verifDateHolidayCP($userID, $date_debut, $date_fin, $halfday);
    if (! $verifCP)
    {
        header('Location: fiche.php?action=request&error=alreadyCP');
        exit;
    }

    // Si aucun jours ouvrés dans la demande
    $nbopenedday=num_open_day($date_debut, $date_fin, 0, 1, $halfday);
    if($nbopenedday < 1)
    {
        header('Location: fiche.php?action=request&error=DureeHoliday');
        exit;
    }

    // Si pas de validateur choisi
    if ($valideur < 1)
    {
        header('Location: fiche.php?action=request&error=Valideur');
        exit;
    }

    $cp->fk_user = $user_id;
    $cp->description = $description;
    $cp->date_debut = $date_debut;
    $cp->date_fin = $date_fin;
    $cp->fk_validator = $valideur;
	$cp->halfday = $halfday;

    $verif = $cp->create($user_id);

    // Si pas d'erreur SQL on redirige vers la fiche de la demande
    if ($verif > 0)
    {
        header('Location: fiche.php?id='.$verif);
        exit;
    }
    else
    {
        // Sinon on affiche le formulaire de demande avec le message d'erreur SQL
        header('Location: fiche.php?action=request&error=SQL_Create&msg='.$cp->error);
        exit;
    }

}

if ($action == 'update')
{
	$date_debut = dol_mktime(0, 0, 0, GETPOST('date_debut_month'), GETPOST('date_debut_day'), GETPOST('date_debut_year'));
	$date_fin = dol_mktime(0, 0, 0, GETPOST('date_fin_month'), GETPOST('date_fin_day'), GETPOST('date_fin_year'));
	$starthalfday=GETPOST('starthalfday');
	$endhalfday=GETPOST('endhalfday');
	$halfday=0;
	if ($starthalfday == 'afternoon' && $endhalfday == 'morning') $halfday=2;
	else if ($starthalfday == 'afternoon') $halfday=-1;
	else if ($endhalfday == 'morning') $halfday=1;

    // Si pas le droit de modifier une demande
    if(!$user->rights->holiday->write)
    {
        header('Location: fiche.php?action=request&error=CantUpdate');
        exit;
    }

    $cp = new Holiday($db);
    $cp->fetch($_POST['holiday_id']);

    // Si en attente de validation
    if ($cp->statut == 1)
    {
        // Si c'est le créateur ou qu'il a le droit de tout lire / modifier
        if ($user->id == $cp->fk_user || $user->rights->holiday->lire_tous)
        {
            $valideur = $_POST['valideur'];
            $description = trim($_POST['description']);

            // Si pas de date de début
            if (empty($_POST['date_debut_'])) {
                header('Location: fiche.php?id='.$_POST['holiday_id'].'&action=edit&error=nodatedebut');
                exit;
            }

            // Si pas de date de fin
            if (empty($_POST['date_fin_'])) {
                header('Location: fiche.php?id='.$_POST['holiday_id'].'&action=edit&error=nodatefin');
                exit;
            }

            // Si date de début après la date de fin
            if ($date_debut > $date_fin) {
                header('Location: fiche.php?id='.$_POST['holiday_id'].'&action=edit&error=datefin');
                exit;
            }

            // Si pas de valideur choisi
            if ($valideur < 1) {
                header('Location: fiche.php?id='.$_POST['holiday_id'].'&action=edit&error=Valideur');
                exit;
            }

            // Si pas de jours ouvrés dans la demande
            $nbopenedday=num_open_day($date_debut, $date_fin, 0, 1, $halfday);
            if ($nbopenedday < 1)
            {
                header('Location: fiche.php?id='.$_POST['holiday_id'].'&action=edit&error=DureeHoliday');
                exit;
            }

            $cp->description = $description;
            $cp->date_debut = $date_debut;
            $cp->date_fin = $date_fin;
            $cp->fk_validator = $valideur;
			$cp->halfday = $halfday;

			// Update
			$verif = $cp->update($user->id);
            if ($verif > 0)
            {
                header('Location: fiche.php?id='.$_POST['holiday_id']);
                exit;
            }
            else
           {
                // Sinon on affiche le formulaire de demande avec le message d'erreur SQL
                header('Location: fiche.php?id='.$_POST['holiday_id'].'&action=edit&error=SQL_Create&msg='.$cp->error);
                exit;
            }
        }
    } else {
        header('Location: fiche.php?id='.$_POST['holiday_id']);
        exit;
    }
}

// Si suppression de la demande
if ($action == 'confirm_delete'  && $_GET['confirm'] == 'yes')
{
    if($user->rights->holiday->delete)
    {
        $cp = new Holiday($db);
        $cp->fetch($id);

        // Si c'est bien un brouillon
        if ($cp->statut == 1)
        {
            // Si l'utilisateur à le droit de lire cette demande, il peut la supprimer
            if ($user->id == $cp->fk_user || $user->rights->holiday->lire_tous)
            {
                $cp->delete($id);
                header('Location: index.php');
                exit;
            }
            else {
                $error = $langs->trans('ErrorCantDeleteCP');
            }
        }
    }
}

// Si envoi de la demande
if ($action == 'confirm_send')
{
    $cp = new Holiday($db);
    $cp->fetch($id);

    // Si brouillon et créateur
    if($cp->statut == 1 && $user->id == $cp->fk_user)
    {
        $cp->statut = 2;

        $verif = $cp->update($user->id);

        // Si pas d'erreur SQL on redirige vers la fiche de la demande
        if ($verif > 0)
        {
            // To
            $destinataire = new User($db);
            $destinataire->fetch($cp->fk_validator);
            $emailTo = $destinataire->email;

            if (!$emailTo)
            {
                header('Location: fiche.php?id='.$_GET['id']);
                exit;
            }

            // From
            $expediteur = new User($db);
            $expediteur->fetch($cp->fk_user);
            $emailFrom = $expediteur->email;

            // Subject
			$societeName = $conf->global->MAIN_INFO_SOCIETE_NOM;
            if (! empty($conf->global->MAIN_APPLICATION_TITLE)) $societeName = $conf->global->MAIN_APPLICATION_TITLE;

            $subject = $societeName." - ".$langs->transnoentitiesnoconv("HolidaysToValidate");

            // Content
            $message = $langs->transnoentitiesnoconv("Hello")." ".$destinataire->firstname.",\n";
            $message.= "\n";
            $message.= $langs->transnoentities("HolidaysToValidateBody")."\n";

            $delayForRequest = $cp->getConfCP('delayForRequest');
            //$delayForRequest = $delayForRequest * (60*60*24);

            $nextMonth = dol_time_plus_duree($now, $delayForRequest, 'd');

            // Si l'option pour avertir le valideur en cas de délai trop court
            if($cp->getConfCP('AlertValidatorDelay'))
            {
                if($cp->date_debut < $nextMonth)
                {
                    $message.= "\n";
                    $message.= $langs->transnoentities("HolidaysToValidateDelay",$cp->getConfCP('delayForRequest'))."\n";
                }
            }

            // Si l'option pour avertir le valideur en cas de solde inférieur à la demande
            if($cp->getConfCP('AlertValidatorSolde'))
            {
            	$nbopenedday=num_open_day($cp->date_debut,$cp->date_fin,0,1);
                if ($nbopenedday > $cp->getCPforUser($cp->fk_user))
                {
                    $message.= "\n";
                    $message.= $langs->transnoentities("HolidaysToValidateAlertSolde")."\n";
                }
            }

            $message.= "\n";
            $message.= "- ".$langs->transnoentitiesnoconv("Name")." : ".dolGetFirstLastname($expediteur->firstname, $expediteur->lastname)."\n";
            $message.= "- ".$langs->transnoentitiesnoconv("Period")." : ".dol_print_date($cp->date_debut,'day')." ".$langs->transnoentitiesnoconv("To")." ".dol_print_date($cp->date_fin,'day')."\n";
            $message.= "- ".$langs->transnoentitiesnoconv("Link")." : ".$dolibarr_main_url_root."/holiday/fiche.php?id=".$cp->rowid."\n\n";
            $message.= "\n";

            $mail = new CMailFile($subject,$emailTo,$emailFrom,$message);

            // Envoi du mail
            $result=$mail->sendfile();

            if (!$result)
            {
                header('Location: fiche.php?id='.$_GET['id'].'&error=mail&error_content='.$mail->error);
                exit;
            }
            header('Location: fiche.php?id='.$_GET['id']);
            exit;
        }
        else
        {
            // Sinon on affiche le formulaire de demande avec le message d'erreur SQL
            header('Location: fiche.php?id='.$_GET['id'].'&error=SQL_Create&msg='.$cp->error);
            exit;
        }
    }
}


// Si Validation de la demande
if($action == 'confirm_valid')
{
    $cp = new Holiday($db);
    $cp->fetch($id);

    // Si statut en attente de validation et valideur = utilisateur
    if($cp->statut == 2 && $user->id == $cp->fk_validator)
    {

        $cp->date_valid = dol_now();
        $cp->fk_user_valid = $user->id;
        $cp->statut = 3;

        $verif = $cp->update($user->id);

        // Si pas d'erreur SQL on redirige vers la fiche de la demande
        if($verif > 0) {

            // Retrait du nombre de jours prit
            $nbJour = $nbopenedday=num_open_day($cp->date_debut,$cp->date_fin,0,1);

            $soldeActuel = $cp->getCpforUser($cp->fk_user);
            $newSolde = $soldeActuel - ($nbJour*$cp->getConfCP('nbHolidayDeducted'));

            // On ajoute la modification dans le LOG
<<<<<<< HEAD
            $cp->addLogCP($userID,$cp->fk_user, $langs->transnoentitiesnoconv("Holidays"),$newSolde);
=======
            $cp->addLogCP($user->id,$cp->fk_user, $langs->trans('Event').': '.$langs->transnoentitiesnoconv("Holidays"),$newSolde);
>>>>>>> bd9849c1

            // Mise à jour du solde
            $cp->updateSoldeCP($cp->fk_user,$newSolde);

            // To
            $destinataire = new User($db);
            $destinataire->fetch($cp->fk_user);
            $emailTo = $destinataire->email;

            if (!$emailTo)
            {
                header('Location: fiche.php?id='.$_GET['id']);
                exit;
            }

            // From
            $expediteur = new User($db);
            $expediteur->fetch($cp->fk_validator);
            $emailFrom = $expediteur->email;

            // Subject
			$societeName = $conf->global->MAIN_INFO_SOCIETE_NOM;
            if (! empty($conf->global->MAIN_APPLICATION_TITLE)) $societeName = $conf->global->MAIN_APPLICATION_TITLE;

            $subject = $societeName." - ".$langs->transnoentitiesnoconv("HolidaysValidated");

            // Content
            $message = $langs->transnoentitiesnoconv("Hello")." ".$destinataire->firstname.",\n";
            $message.= "\n";
            $message.=  $langs->transnoentities("HolidaysValidatedBody", dol_print_date($cp->date_debut,'day'),dol_print_date($cp->date_fin,'day'))."\n";

            $message.= "- ".$langs->transnoentitiesnoconv("ValidatedBy")." : ".dolGetFirstLastname($expediteur->firstname, $expediteur->lastname)."\n";

            $message.= "- ".$langs->transnoentitiesnoconv("Link")." : ".$dolibarr_main_url_root."/holiday/fiche.php?id=".$cp->rowid."\n\n";
            $message.= "\n";

            $mail = new CMailFile($subject,$emailTo,$emailFrom,$message);

            // Envoi du mail
            $result=$mail->sendfile();

            if(!$result) {
                header('Location: fiche.php?id='.$_GET['id'].'&error=mail&error_content='.$mail->error);
                exit;
            }

            header('Location: fiche.php?id='.$_GET['id']);
            exit;
        } else {
            // Sinon on affiche le formulaire de demande avec le message d'erreur SQL
            header('Location: fiche.php?id='.$_GET['id'].'&error=SQL_Create&msg='.$cp->error);
            exit;
        }

    }

}

if ($action == 'confirm_refuse')
{
    if(!empty($_POST['detail_refuse']))
    {
        $cp = new Holiday($db);
        $cp->fetch($_GET['id']);

        // Si statut en attente de validation et valideur = utilisateur
        if($cp->statut == 2 && $user->id == $cp->fk_validator)
        {
            $cp->date_refuse = date('Y-m-d H:i:s', time());
            $cp->fk_user_refuse = $user->id;
            $cp->statut = 5;
            $cp->detail_refuse = $_POST['detail_refuse'];

            $verif = $cp->update($user->id);

            // Si pas d'erreur SQL on redirige vers la fiche de la demande
            if($verif > 0) {

                // To
                $destinataire = new User($db);
                $destinataire->fetch($cp->fk_user);
                $emailTo = $destinataire->email;

                if (!$emailTo)
                {
                    header('Location: fiche.php?id='.$_GET['id']);
                    exit;
                }

                // From
                $expediteur = new User($db);
                $expediteur->fetch($cp->fk_validator);
                $emailFrom = $expediteur->email;

	            // Subject
				$societeName = $conf->global->MAIN_INFO_SOCIETE_NOM;
	            if (! empty($conf->global->MAIN_APPLICATION_TITLE)) $societeName = $conf->global->MAIN_APPLICATION_TITLE;

	            $subject = $societeName." - ".$langs->transnoentitiesnoconv("HolidaysRefused");

                // Content
            	$message = $langs->transnoentitiesnoconv("Hello")." ".$destinataire->firstname.",\n";
	            $message.= "\n";
                $message.= $langs->transnoentities("HolidaysRefusedBody", dol_print_date($cp->date_debut,'day'), dol_print_date($cp->date_fin,'day'))."\n";
                $message.= GETPOST('detail_refuse','alpha')."\n\n";

	            $message.= "- ".$langs->transnoentitiesnoconv("ModifiedBy")." : ".dolGetFirstLastname($expediteur->firstname, $expediteur->lastname)."\n";

	            $message.= "- ".$langs->transnoentitiesnoconv("Link")." : ".$dolibarr_main_url_root."/holiday/fiche.php?id=".$cp->rowid."\n\n";
                $message.= "\n";

                $mail = new CMailFile($subject,$emailTo,$emailFrom,$message);

                // Envoi du mail
                $result=$mail->sendfile();

                if(!$result) {
                    header('Location: fiche.php?id='.$_GET['id'].'&error=mail&error_content='.$mail->error);
                    exit;
                }

                header('Location: fiche.php?id='.$_GET['id']);
                exit;
            } else {
                // Sinon on affiche le formulaire de demande avec le message d'erreur SQL
                header('Location: fiche.php?id='.$_GET['id'].'&error=SQL_Create&msg='.$cp->error);
                exit;
            }

        }

    } else {
        header('Location: fiche.php?id='.$_GET['id'].'&error=NoMotifRefuse');
        exit;
    }
}

// Si Validation de la demande
if ($action == 'confirm_cancel' && GETPOST('confirm') == 'yes')
{
    $cp = new Holiday($db);
    $cp->fetch($_GET['id']);

    // Si statut en attente de validation et valideur = utilisateur
    if ($cp->statut == 2 && ($user->id == $cp->fk_validator || $user->id == $cp->fk_user))
    {
        $cp->date_cancel = dol_now();
        $cp->fk_user_cancel = $user->id;
        $cp->statut = 4;

        $verif = $cp->update($user->id);

        // Si pas d'erreur SQL on redirige vers la fiche de la demande
        if($verif > 0)
        {
            // To
            $destinataire = new User($db);
            $destinataire->fetch($cp->fk_user);
            $emailTo = $destinataire->email;

            if (!$emailTo)
            {
                header('Location: fiche.php?id='.$_GET['id']);
                exit;
            }

            // From
            $expediteur = new User($db);
            $expediteur->fetch($cp->fk_validator);
            $emailFrom = $expediteur->email;

            // Subject
			$societeName = $conf->global->MAIN_INFO_SOCIETE_NOM;
            if (! empty($conf->global->MAIN_APPLICATION_TITLE)) $societeName = $conf->global->MAIN_APPLICATION_TITLE;

            $subject = $societeName." - ".$langs->transnoentitiesnoconv("HolidaysCanceled");

            // Content
           	$message = $langs->transnoentitiesnoconv("Hello")." ".$destinataire->firstname.",\n";
            $message.= "\n";

            $message.= $langs->transnoentities("HolidaysCanceledBody", dol_print_date($cp->date_debut,'day'), dol_print_date($cp->date_fin,'day'))."\n";
            $message.= "- ".$langs->transnoentitiesnoconv("ModifiedBy")." : ".dolGetFirstLastname($expediteur->firstname, $expediteur->lastname)."\n";

            $message.= "- ".$langs->transnoentitiesnoconv("Link")." : ".$dolibarr_main_url_root."/holiday/fiche.php?id=".$cp->rowid."\n\n";
            $message.= "\n";

            $mail = new CMailFile($subject,$emailTo,$emailFrom,$message);

            // Envoi du mail
            $result=$mail->sendfile();

            if(!$result)
            {
                header('Location: fiche.php?id='.$_GET['id'].'&error=mail&error_content='.$mail->error);
                exit;
            }

            header('Location: fiche.php?id='.$_GET['id']);
            exit;
        }
        else
        {
            // Sinon on affiche le formulaire de demande avec le message d'erreur SQL
            header('Location: fiche.php?id='.$_GET['id'].'&error=SQL_Create&msg='.$cp->error);
            exit;
        }

    }

}



/*
 * View
 */

$form = new Form($db);
$cp = new Holiday($db);

$listhalfday=array('morning'=>$langs->trans("Morning"),"afternoon"=>$langs->trans("Afternoon"));


llxHeader(array(),$langs->trans('CPTitreMenu'));

if (empty($id) || $action == 'add' || $action == 'request')
{
    // Si l'utilisateur n'a pas le droit de faire une demande
    if(!$user->rights->holiday->write)
    {
        $errors[]=$langs->trans('CantCreateCP');
    }
    else
    {
        // Formulaire de demande de congés payés
        print_fiche_titre($langs->trans('MenuAddCP'));

        // Si il y a une erreur
        if (GETPOST('error')) {

            switch(GETPOST('error')) {
                case 'datefin' :
                    $errors[] = $langs->trans('ErrorEndDateCP');
                    break;
                case 'SQL_Create' :
                    $errors[] = $langs->trans('ErrorSQLCreateCP').' <b>'.htmlentities($_GET['msg']).'</b>';
                    break;
                case 'CantCreate' :
                    $errors[] = $langs->trans('CantCreateCP');
                    break;
                case 'Valideur' :
                    $errors[] = $langs->trans('InvalidValidatorCP');
                    break;
                case 'nodatedebut' :
                    $errors[] = $langs->trans('NoDateDebut');
                    break;
                case 'nodatedebut' :
                    $errors[] = $langs->trans('NoDateFin');
                    break;
                case 'DureeHoliday' :
                    $errors[] = $langs->trans('ErrorDureeCP');
                    break;
                case 'alreadyCP' :
                    $errors[] = $langs->trans('alreadyCPexist');
                    break;
            }

            dol_htmloutput_mesg('',$errors,'error');
        }


        $delayForRequest = $cp->getConfCP('delayForRequest');
        //$delayForRequest = $delayForRequest * (60*60*24);

        $nextMonth = dol_time_plus_duree($now, $delayForRequest, 'd');

		print '<script type="text/javascript">
	    function valider()
	    {
    	    if(document.demandeCP.date_debut_.value != "")
    	    {
	           	if(document.demandeCP.date_fin_.value != "")
	           	{
	               if(document.demandeCP.valideur.value != "-1") {
	                 return true;
	               }
	               else {
	                 alert("'.dol_escape_js($langs->transnoentities('InvalidValidatorCP')).'");
	                 return false;
	               }
	            }
	            else
	            {
	              alert("'.dol_escape_js($langs->transnoentities('NoDateFin')).'");
	              return false;
	            }
	        }
	        else
	        {
	           alert("'.dol_escape_js($langs->transnoentities('NoDateDebut')).'");
	           return false;
	        }
       	}
       </script>'."\n";

        // Formulaire de demande
        print '<form method="POST" action="'.$_SERVER['PHP_SELF'].'" onsubmit="return valider()" name="demandeCP">'."\n";
        print '<input type="hidden" name="action" value="create" />'."\n";
        print '<input type="hidden" name="userID" value="'.$user_id.'" />'."\n";
        print '<div class="tabBar">';
        print '<span>'.$langs->trans('DelayToRequestCP',$cp->getConfCP('delayForRequest')).'</span><br /><br />';

        $nb_holiday = $cp->getCPforUser($user->id) / $cp->getConfCP('nbHolidayDeducted');

        print '<span>'.$langs->trans('SoldeCPUser', round($nb_holiday,0)).'</span><br /><br />';
        print '<table class="border" width="100%">';
        print '<tbody>';
        print '<tr>';
        print '<td class="fieldrequired">'.$langs->trans("DateDebCP").' ('.$langs->trans("FirstDayOfHoliday").')</td>';
        print '<td>';
        // Si la demande ne vient pas de l'agenda
        if(!isset($_GET['datep'])) {
            $form->select_date(-1,'date_debut_');
        } else {
            $tmpdate = dol_mktime(0, 0, 0, GETPOST('datepmonth'), GETPOST('datepday'), GETPOST('datepyear'));
            $form->select_date($tmpdate,'date_debut_');
        }
        print ' &nbsp; &nbsp; ';
        print $form->selectarray('starthalfday', $listhalfday, (GETPOST('starthalfday')?GETPOST('starthalfday'):'morning'));
        print '</td>';
        print '</tr>';
        print '<tr>';
        print '<td class="fieldrequired">'.$langs->trans("DateFinCP").' ('.$langs->trans("LastDayOfHoliday").')</td>';
        print '<td>';
        // Si la demande ne vient pas de l'agenda
        if(!isset($_GET['datep'])) {
            $form->select_date(-1,'date_fin_');
        } else {
            $tmpdate = dol_mktime(0, 0, 0, GETPOST('datefmonth'), GETPOST('datefday'), GETPOST('datefyear'));
            $form->select_date($tmpdate,'date_fin_');
        }
        print ' &nbsp; &nbsp; ';
        print $form->selectarray('endhalfday', $listhalfday, (GETPOST('endhalfday')?GETPOST('endhalfday'):'afternoon'));
        print '</td>';
        print '</tr>';

        // Approved by
        print '<tr>';
        print '<td class="fieldrequired">'.$langs->trans("ReviewedByCP").'</td>';
        // Liste des utiliseurs du groupe choisi dans la config
        $validator = new UserGroup($db);
        $excludefilter=$user->admin?'':'u.rowid <> '.$user->id;
        $valideurobjects = $validator->listUsersForGroup($excludefilter);
        $valideurarray = array();
        foreach($valideurobjects as $val) $valideurarray[$val->id]=$val->id;
        print '<td>';
        print $form->select_dolusers($user->fk_user, "valideur", 1, "", 0, $valideurarray);	// By default, hierarchical parent
        print '</td>';
        print '</tr>';

        // Description
        print '<tr>';
        print '<td>'.$langs->trans("DescCP").'</td>';
        print '<td>';
        print '<textarea name="description" class="flat" rows="'.ROWS_3.'" cols="70"></textarea>';
        print '</td>';
        print '</tr>';

        print '</tbody>';
        print '</table>';
        print '<div style="clear: both;"></div>';
        print '</div>';
        print '</from>'."\n";

        print '<center>';
        print '<input type="submit" value="'.$langs->trans("SendRequestCP").'" name="bouton" class="button">';
        print '&nbsp; &nbsp; ';
        print '<input type="button" value="'.$langs->trans("Cancel").'" class="button" onclick="history.go(-1)">';
        print '</center>';
    }

}
else
{
    if ($error)
    {
        print '<div class="tabBar">';
        print $error;
        print '<br /><br /><input type="button" value="'.$langs->trans("ReturnCP").'" class="button" onclick="history.go(-1)" />';
        print '</div>';
    }
    else
    {
        // Affichage de la fiche d'une demande de congés payés
        if ($id > 0)
        {
            $cp->fetch($id);

            $valideur = new User($db);
            $valideur->fetch($cp->fk_validator);

            $userRequest = new User($db);
            $userRequest->fetch($cp->fk_user);

            //print_fiche_titre($langs->trans('TitreRequestCP'));

            // Si il y a une erreur
            if (GETPOST('error'))
            {
                switch(GETPOST('error'))
                {
                    case 'datefin' :
                        $errors[] = $langs->transnoentitiesnoconv('ErrorEndDateCP');
                        break;
                    case 'SQL_Create' :
                        $errors[] = $langs->transnoentitiesnoconv('ErrorSQLCreateCP').' '.$_GET['msg'];
                        break;
                    case 'CantCreate' :
                        $errors[] = $langs->transnoentitiesnoconv('CantCreateCP');
                        break;
                    case 'Valideur' :
                        $errors[] = $langs->transnoentitiesnoconv('InvalidValidatorCP');
                        break;
                    case 'nodatedebut' :
                        $errors[] = $langs->transnoentitiesnoconv('NoDateDebut');
                        break;
                    case 'nodatedebut' :
                        $errors[] = $langs->transnoentitiesnoconv('NoDateFin');
                        break;
                    case 'DureeHoliday' :
                        $errors[] = $langs->transnoentitiesnoconv('ErrorDureeCP');
                        break;
                    case 'NoMotifRefuse' :
                        $errors[] = $langs->transnoentitiesnoconv('NoMotifRefuseCP');
                        break;
                    case 'mail' :
                        $errors[] = $langs->transnoentitiesnoconv('ErrorMailNotSend')."\n".$_GET['error_content'];
                        break;
                }

                dol_htmloutput_mesg('',$errors,'error');
            }

            // On vérifie si l'utilisateur à le droit de lire cette demande
            if($user->id == $cp->fk_user || $user->rights->holiday->lire_tous)
            {

                if ($action == 'delete' && $cp->statut == 1) {
                    if($user->rights->holiday->delete)
                    {
                        $ret=$form->form_confirm("fiche.php?id=".$id,$langs->trans("TitleDeleteCP"),$langs->trans("ConfirmDeleteCP"),"confirm_delete", '', 0, 1);
                        if ($ret == 'html') print '<br />';
                    }
                }

                // Si envoi en validation
                if ($action == 'sendToValidate' && $cp->statut == 1 && $user->id == $cp->fk_user)
                {
                    $ret=$form->form_confirm("fiche.php?id=".$id,$langs->trans("TitleToValidCP"),$langs->trans("ConfirmToValidCP"),"confirm_send", '', 1, 1);
                    if ($ret == 'html') print '<br />';
                }

                // Si validation de la demande
                if ($action == 'valid' && $cp->statut == 2 && $user->id == $cp->fk_validator)
                {
                    $ret=$form->form_confirm("fiche.php?id=".$id,$langs->trans("TitleValidCP"),$langs->trans("ConfirmValidCP"),"confirm_valid", '', 1, 1);
                    if ($ret == 'html') print '<br />';
                }

                // Si refus de la demande
                if ($action == 'refuse' && $cp->statut == 2 && $user->id == $cp->fk_validator)
                {
                    $array_input = array(array('type'=>"text",'label'=>"Entrez ci-dessous un motif de refus :",'name'=>"detail_refuse",'size'=>"50",'value'=>""));
                    $ret=$form->form_confirm("fiche.php?id=".$id."&action=confirm_refuse", $langs->trans("TitleRefuseCP"), "", "confirm_refuse", $array_input, 1, 0);
                    if ($ret == 'html') print '<br />';
                }

                // Si annulation de la demande
                if ($action == 'cancel' && $cp->statut == 2 && ($user->id == $cp->fk_validator || $user->id == $cp->fk_user))
                {
                    $ret=$form->form_confirm("fiche.php?id=".$id,$langs->trans("TitleCancelCP"),$langs->trans("ConfirmCancelCP"),"confirm_cancel", '', 1, 1);
                    if ($ret == 'html') print '<br />';
                }

                $head=holiday_prepare_head($cp);

                dol_fiche_head($head,'card',$langs->trans("CPTitreMenu"),0,'holiday');

                if ($action == 'edit' && $user->id == $cp->fk_user && $cp->statut == 1)
                {
                    $edit = true;
                    print '<form method="post" action="'.$_SERVER['PHP_SELF'].'?id='.$_GET['id'].'">'."\n";
                    print '<input type="hidden" name="action" value="update"/>'."\n";
                    print '<input type="hidden" name="holiday_id" value="'.$_GET['id'].'" />'."\n";
                }

                print '<table class="border" width="100%">';
                print '<tbody>';

                $linkback='';

                print '<tr>';
                print '<td width="25%">'.$langs->trans("Ref").'</td>';
                print '<td>';
                print $form->showrefnav($cp, 'id', $linkback, 1, 'rowid', 'ref');
                print '</td>';
                print '</tr>';

			    $starthalfday=($cp->halfday == -1 || $cp->halfday == 2)?'afternoon':'morning';
			    $endhalfday=($cp->halfday == 1 || $cp->halfday == 2)?'morning':'afternoon';

                if(!$edit) {
                    print '<tr>';
                    print '<td>'.$langs->trans('DateDebCP').' ('.$langs->trans("FirstDayOfHoliday").')</td>';
                    print '<td>'.dol_print_date($cp->date_debut,'day');
			        print ' &nbsp; &nbsp; ';
                    print $langs->trans($listhalfday[$starthalfday]);
                    print '</td>';
                    print '</tr>';
                } else {
                    print '<tr>';
                    print '<td>'.$langs->trans('DateDebCP').' ('.$langs->trans("FirstDayOfHoliday").')</td>';
                    print '<td>';
                    $form->select_date($cp->date_debut,'date_debut_');
			        print ' &nbsp; &nbsp; ';
        			print $form->selectarray('starthalfday', $listhalfday, (GETPOST('starthalfday')?GETPOST('starthalfday'):$starthalfday));
                    print '</td>';
                    print '</tr>';
                }

                if (!$edit)
                {
                    print '<tr>';
                    print '<td>'.$langs->trans('DateFinCP').' ('.$langs->trans("LastDayOfHoliday").')</td>';
                    print '<td>'.dol_print_date($cp->date_fin,'day');
                    print ' &nbsp; &nbsp; ';
                    print $langs->trans($listhalfday[$endhalfday]);
                    print '</td>';
                    print '</tr>';
                } else {
                    print '<tr>';
                    print '<td>'.$langs->trans('DateFinCP').' ('.$langs->trans("LastDayOfHoliday").')</td>';
                    print '<td>';
                    $form->select_date($cp->date_fin,'date_fin_');
			        print ' &nbsp; &nbsp; ';
        			print $form->selectarray('endhalfday', $listhalfday, (GETPOST('endhalfday')?GETPOST('endhalfday'):$endhalfday));
                    print '</td>';
                    print '</tr>';
                }
                print '<tr>';
                print '<td>'.$langs->trans('NbUseDaysCP').'</td>';
                print '<td>'.num_open_day($cp->date_debut, $cp->date_fin, 0, 1, $cp->halfday).'</td>';
                print '</tr>';

                // Status
                print '<tr>';
                print '<td>'.$langs->trans('StatutCP').'</td>';
                print '<td>'.$cp->getLibStatut(2).'</td>';
                print '</tr>';
                if ($cp->statut == 5)
                {
                	print '<tr>';
                	print '<td>'.$langs->trans('DetailRefusCP').'</td>';
                	print '<td>'.$cp->detail_refuse.'</td>';
                	print '</tr>';
                }

                // Description
                if (!$edit)
                {
                    print '<tr>';
                    print '<td>'.$langs->trans('DescCP').'</td>';
                    print '<td>'.nl2br($cp->description).'</td>';
                    print '</tr>';
                }
                else
                {
                    print '<tr>';
                    print '<td>'.$langs->trans('DescCP').'</td>';
                    print '<td><textarea name="description" class="flat" rows="'.ROWS_3.'" cols="70">'.$cp->description.'</textarea></td>';
                    print '</tr>';
                }
                print '</tbody>';
                print '</table>'."\n";

                print '<br><br>';


                print '<table class="border" width="50%">'."\n";
                print '<tbody>';
                print '<tr class="liste_titre">';
                print '<td colspan="2">'.$langs->trans("InfosWorkflowCP").'</td>';
                print '</tr>';

                print '<tr>';
                print '<td>'.$langs->trans('RequestByCP').'</td>';
                print '<td>'.$userRequest->getNomUrl(1).'</td>';
                print '</tr>';

                if(!$edit) {
                    print '<tr>';
                    print '<td width="50%">'.$langs->trans('ReviewedByCP').'</td>';
                    print '<td>'.$valideur->getNomUrl(1).'</td>';
                    print '</tr>';
                } else {
                    print '<tr>';
                    print '<td width="50%">'.$langs->trans('ReviewedByCP').'</td>';
                    // Liste des utiliseurs du groupes choisi dans la config
                    $idGroupValid = $cp->getConfCP('userGroup');

                    $validator = new UserGroup($db,$idGroupValid);
                    $valideur = $validator->listUsersForGroup();

                    print '<td>';
                    $form->select_users($cp->fk_validator,"valideur",1,"",0,$valideur,'');
                    print '</td>';
                    print '</tr>';
                }

                print '<tr>';
                print '<td>'.$langs->trans('DateCreateCP').'</td>';
                print '<td>'.dol_print_date($cp->date_create,'dayhour').'</td>';
                print '</tr>';
                if($cp->statut == 3) {
                    print '<tr>';
                    print '<td>'.$langs->trans('DateValidCP').'</td>';
                    print '<td>'.dol_print_date($cp->date_valid,'dayhour').'</td>';
                    print '</tr>';
                }
                if($cp->statut == 4) {
                    print '<tr>';
                    print '<td>'.$langs->trans('DateCancelCP').'</td>';
                    print '<td>'.dol_print_date($cp->date_cancel,'dayhour').'</td>';
                    print '</tr>';
                }
                if($cp->statut == 5) {
                    print '<tr>';
                    print '<td>'.$langs->trans('DateRefusCP').'</td>';
                    print '<td>'.dol_print_date($cp->date_refuse,'dayhour').'</td>';
                    print '</tr>';
                }
                print '</tbody>';
                print '</table>';

                if ($edit && $user->id == $cp->fk_user && $cp->statut == 1)
                {
                    print '<br><div align="center">';
                    if($user->rights->holiday->write && $_GET['action'] == 'edit' && $cp->statut == 1)
                    {
                        print '<input type="submit" value="'.$langs->trans("UpdateButtonCP").'" class="button">';
                    }
                    print '</div>';

                    print '</form>';
                }

                dol_fiche_end();

                if (! $edit)
                {
		            print '<div class="tabsAction">';

                    // Boutons d'actions
                    if($user->rights->holiday->write && $_GET['action'] != 'edit' && $cp->statut == 1)
                    {
                        print '<a href="fiche.php?id='.$_GET['id'].'&action=edit" class="butAction">'.$langs->trans("EditCP").'</a>';
                    }
                    if($user->id == $cp->fk_user && $cp->statut == 1)
                    {
                        print '<a href="fiche.php?id='.$_GET['id'].'&action=sendToValidate" class="butAction">'.$langs->trans("Validate").'</a>';
                    }
                    if($user->rights->holiday->delete && $cp->statut == 1)
                    {
                    	print '<a href="fiche.php?id='.$_GET['id'].'&action=delete" class="butActionDelete">'.$langs->trans("DeleteCP").'</a>';
                    }

                    if ($user->id == $cp->fk_validator && $cp->statut == 2)
                    {
                        print '<a href="fiche.php?id='.$_GET['id'].'&action=valid" class="butAction">'.$langs->trans("Approve").'</a>';
                        print '<a href="fiche.php?id='.$_GET['id'].'&action=refuse" class="butAction">'.$langs->trans("ActionRefuseCP").'</a>';
                    }

                    if (($user->id == $cp->fk_validator || $user->id == $cp->fk_user) && $cp->statut == 2)
                    {
                    	if (($cp->date_debut > dol_now()) || $user->admin) print '<a href="fiche.php?id='.$_GET['id'].'&action=cancel" class="butAction">'.$langs->trans("ActionCancelCP").'</a>';
                    	else print '<a href="#" class="butActionRefused" title="'.$langs->trans("HolidayStarted").'">'.$langs->trans("ActionCancelCP").'</a>';
                    }

                    print '</div>';
                }

            } else {
                print '<div class="tabBar">';
                print $langs->trans('ErrorUserViewCP');
                print '<br /><br /><input type="button" value="'.$langs->trans("ReturnCP").'" class="button" onclick="history.go(-1)" />';
                print '</div>';
            }

        } else {
            print '<div class="tabBar">';
            print $langs->trans('ErrorIDFicheCP');
            print '<br /><br /><input type="button" value="'.$langs->trans("ReturnCP").'" class="button" onclick="history.go(-1)" />';
            print '</div>';
        }

    }

}

// End of page
llxFooter();

if (is_object($db)) $db->close();
?><|MERGE_RESOLUTION|>--- conflicted
+++ resolved
@@ -380,11 +380,7 @@
             $newSolde = $soldeActuel - ($nbJour*$cp->getConfCP('nbHolidayDeducted'));
 
             // On ajoute la modification dans le LOG
-<<<<<<< HEAD
-            $cp->addLogCP($userID,$cp->fk_user, $langs->transnoentitiesnoconv("Holidays"),$newSolde);
-=======
-            $cp->addLogCP($user->id,$cp->fk_user, $langs->trans('Event').': '.$langs->transnoentitiesnoconv("Holidays"),$newSolde);
->>>>>>> bd9849c1
+            $cp->addLogCP($user->id,$cp->fk_user, $langs->transnoentitiesnoconv("Holidays"),$newSolde);
 
             // Mise à jour du solde
             $cp->updateSoldeCP($cp->fk_user,$newSolde);
