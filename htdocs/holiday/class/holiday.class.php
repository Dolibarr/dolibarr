--- conflicted
+++ resolved
@@ -1437,16 +1437,7 @@
 				$sql.= " WHERE name = 'lastUpdate'";
 				$result = $this->db->query($sql);
 
-<<<<<<< HEAD
 				$typeleaves=$this->getTypes(1, 1);
-				foreach($typeleaves as $key => $val)
-				{
-					// On ajoute x jours à chaque utilisateurs
-					$nb_holiday = $val['newByMonth'];
-					if (empty($nb_holiday)) $nb_holiday=0;
-=======
-				$typeleaves=$this->getTypes(1,1);
->>>>>>> cb07d806
 
 				// Update each user counter
 				foreach ($users as $userCounter) {
@@ -1629,8 +1620,8 @@
 	{
 		$sql = "SELECT nb_holiday";
 		$sql.= " FROM ".MAIN_DB_PREFIX."holiday_users";
-		$sql.= " WHERE fk_user = '".$user_id."'";
-		if ($fk_type > 0) $sql.=" AND fk_type = ".$fk_type;
+		$sql.= " WHERE fk_user = ".(int) $user_id;
+		if ($fk_type > 0) $sql.=" AND fk_type = ".(int) $fk_type;
 
 		dol_syslog(get_class($this).'::getCPforUser user_id='.$user_id.' type_id='.$fk_type, LOG_DEBUG);
 		$result = $this->db->query($sql);
@@ -1820,11 +1811,7 @@
 			else
 			{
 				// List of vacation balance users
-<<<<<<< HEAD
 				$sql = "SELECT cpu.fk_type, cpu.nb_holiday, u.rowid, u.lastname, u.firstname, u.gender, u.photo, u.employee, u.statut, u.fk_user";
-=======
-				$sql = "SELECT cpu.fk_user as rowid, cpu.fk_type, cpu.nb_holiday, u.lastname, u.firstname, u.gender, u.photo, u.employee, u.statut, u.fk_user";
->>>>>>> cb07d806
 				$sql.= " FROM ".MAIN_DB_PREFIX."holiday_users as cpu, ".MAIN_DB_PREFIX."user as u";
 				$sql.= " WHERE cpu.fk_user = u.rowid";
 				if ($filters) $sql.=$filters;
@@ -1843,11 +1830,7 @@
 					{
 						$obj = $this->db->fetch_object($resql);
 
-<<<<<<< HEAD
-						$tab_result[$i]['rowid'] = $obj->rowid;
-=======
 						$tab_result[$i]['rowid'] = $obj->rowid;				// rowid of user
->>>>>>> cb07d806
 						$tab_result[$i]['name'] = $obj->lastname;			// deprecated
 						$tab_result[$i]['lastname'] = $obj->lastname;
 						$tab_result[$i]['firstname'] = $obj->firstname;
