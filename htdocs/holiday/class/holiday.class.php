--- conflicted
+++ resolved
@@ -38,13 +38,8 @@
     var $errors=array();
 
     var $rowid;
-<<<<<<< HEAD
     var $ref;
-    
-=======
-    var $ref;
-
->>>>>>> ddf27b2c
+
     var $fk_user;
     var $date_create='';
     var $description;
@@ -87,12 +82,12 @@
      */
     function updateSold()
     {
-	    // Mets à jour les congés payés en début de mois
-	    $this->updateSoldeCP();
-
-	    // Vérifie le nombre d'utilisateur et mets à jour si besoin
-	    $this->verifNbUsers($this->countActiveUsers(),$this->getConfCP('nbUser'));
-	    return 1;
+	    // Mets à jour les congés payés en début de mois
+	    $this->updateSoldeCP();
+
+	    // Vérifie le nombre d'utilisateur et mets à jour si besoin
+	    $this->verifNbUsers($this->countActiveUsers(),$this->getConfCP('nbUser'));
+	    return 1;
     }
 
     /**
@@ -369,21 +364,12 @@
         $sql.= " cp.fk_user_cancel,";
         $sql.= " cp.detail_refuse,";
 
-<<<<<<< HEAD
         $sql.= " uu.name as user_lastname,";
         $sql.= " uu.firstname as user_firstname,";
-        
+
         $sql.= " ua.name as validator_lastname,";
         $sql.= " ua.firstname as validator_firstname";
-        
-=======
-        $sql.= " uu.name as user_lastname,";
-        $sql.= " uu.firstname as user_firstname,";
-
-        $sql.= " ua.name as validator_lastname,";
-        $sql.= " ua.firstname as validator_firstname";
-
->>>>>>> ddf27b2c
+
         $sql.= " FROM ".MAIN_DB_PREFIX."holiday as cp, ".MAIN_DB_PREFIX."user as uu, ".MAIN_DB_PREFIX."user as ua";
         $sql.= " WHERE cp.fk_user = uu.rowid AND cp.fk_validator = ua.rowid "; // Hack pour la recherche sur le tableau
 
@@ -625,15 +611,9 @@
 
         foreach($this->holiday as $infos_CP)
         {
-<<<<<<< HEAD
         	if ($infos_CP['statut'] == 4) continue;		// ignore not validated holidays
         	if ($infos_CP['statut'] == 5) continue;		// ignore not validated holidays
-        	     
-=======
-        	if ($infos_CP['statut'] == 4) continue;		// ignore not validated holidays
-        	if ($infos_CP['statut'] == 5) continue;		// ignore not validated holidays
-
->>>>>>> ddf27b2c
+
         	// TODO Also use halfday for the check
             if ($dateDebut >= $infos_CP['date_debut'] && $dateDebut <= $infos_CP['date_fin'] || $dateFin <= $infos_CP['date_fin'] && $dateFin >= $infos_CP['date_debut'])
             {
@@ -646,7 +626,6 @@
     }
 
 
-<<<<<<< HEAD
     /**
      *	Return clicable name (with picto eventually)
      *
@@ -656,23 +635,24 @@
     function getNomUrl($withpicto=0)
     {
     	global $langs;
-    
+
     	$result='';
-    
+
     	$lien = '<a href="'.DOL_URL_ROOT.'/holiday/fiche.php?id='.$this->id.'">';
     	$lienfin='</a>';
-    
+
     	$picto='holiday';
-    
+
     	$label=$langs->trans("Show").': '.$this->ref;
-    
+
     	if ($withpicto) $result.=($lien.img_object($label,$picto).$lienfin);
     	if ($withpicto && $withpicto != 2) $result.=' ';
     	if ($withpicto != 2) $result.=$lien.$this->ref.$lienfin;
     	return $result;
-    }
-
-    
+
+    }
+
+
     /**
      *	Returns the label status
      *
@@ -683,46 +663,7 @@
     {
     	return $this->LibStatut($this->statut, $mode, $this->date_debut);
     }
-    
-=======
-    /**
-     *	Return clicable name (with picto eventually)
-     *
-     *	@param		int			$withpicto		0=_No picto, 1=Includes the picto in the linkn, 2=Picto only
-     *	@return		string						String with URL
-     */
-    function getNomUrl($withpicto=0)
-    {
-    	global $langs;
-
-    	$result='';
-
-    	$lien = '<a href="'.DOL_URL_ROOT.'/holiday/fiche.php?id='.$this->id.'">';
-    	$lienfin='</a>';
-
-    	$picto='holiday';
-
-    	$label=$langs->trans("Show").': '.$this->ref;
-
-    	if ($withpicto) $result.=($lien.img_object($label,$picto).$lienfin);
-    	if ($withpicto && $withpicto != 2) $result.=' ';
-    	if ($withpicto != 2) $result.=$lien.$this->ref.$lienfin;
-    	return $result;
-    }
-
-
-    /**
-     *	Returns the label status
-     *
-     *	@param      int		$mode       0=long label, 1=short label, 2=Picto + short label, 3=Picto, 4=Picto + long label, 5=Short label + Picto
-     *	@return     string      		Label
-     */
-    function getLibStatut($mode=0)
-    {
-    	return $this->LibStatut($this->statut, $mode, $this->date_debut);
-    }
-
->>>>>>> ddf27b2c
+
 	/**
 	 *	Returns the label of a statut
 	 *
@@ -746,26 +687,6 @@
 		if ($mode == 2)
 		{
 			$pictoapproved='statut6';
-<<<<<<< HEAD
-			if (! empty($startdate) && $startdate > dol_now()) $pictoapproved='statut4'; 
-			if ($statut == 1) return img_picto($langs->trans('DraftCP'),'statut0').' '.$langs->trans('DraftCP');				// Draft
-			if ($statut == 2) return img_picto($langs->trans('ToValidateCP'),'statut1').' '.$langs->trans('ToValidateCP');		// Waiting approval
-			if ($statut == 3) return img_picto($langs->trans('ValidateCP'),$pictoapproved).' '.$langs->trans('ValidateCP');
-			if ($statut == 4) return img_picto($langs->trans('CancelCP'),'statut5').' '.$langs->trans('CancelCP');
-			if ($statut == 5) return img_picto($langs->trans('RefuseCP'),'statut5').' '.$langs->trans('RefuseCP');
-		}
-		if ($mode == 5)
-		{
-			$pictoapproved='statut6';
-			if (! empty($startdate) && $startdate > dol_now()) $pictoapproved='statut4'; 
-			if ($statut == 1) return $langs->trans('DraftCP').' '.img_picto($langs->trans('DraftCP'),'statut0');				// Draft
-			if ($statut == 2) return $langs->trans('ToValidateCP').' '.img_picto($langs->trans('ToValidateCP'),'statut1');		// Waiting approval
-			if ($statut == 3) return $langs->trans('ValidateCP').' '.img_picto($langs->trans('ValidateCP'),$pictoapproved);
-			if ($statut == 4) return $langs->trans('CancelCP').' '.img_picto($langs->trans('CancelCP'),'statut5');
-			if ($statut == 5) return $langs->trans('RefuseCP').' '.img_picto($langs->trans('RefuseCP'),'statut5');
-		}
-		
-=======
 			if (! empty($startdate) && $startdate > dol_now()) $pictoapproved='statut4';
 			if ($statut == 1) return img_picto($langs->trans('DraftCP'),'statut0').' '.$langs->trans('DraftCP');				// Draft
 			if ($statut == 2) return img_picto($langs->trans('ToValidateCP'),'statut1').' '.$langs->trans('ToValidateCP');		// Waiting approval
@@ -784,7 +705,6 @@
 			if ($statut == 5) return $langs->trans('RefuseCP').' '.img_picto($langs->trans('RefuseCP'),'statut5');
 		}
 
->>>>>>> ddf27b2c
 		return $statut;
     }
 
