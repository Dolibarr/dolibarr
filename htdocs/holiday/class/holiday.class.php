<?php
/* Copyright (C) 2011		Dimitri Mouillard	<dmouillard@teclib.com>
 * Copyright (C) 2012-2014	Laurent Destailleur	<eldy@users.sourceforge.net>
 * Copyright (C) 2012-2016	Regis Houssin		<regis.houssin@inodbox.com>
 * Copyright (C) 2013		Florian Henry		<florian.henry@open-concept.pro>
 * Copyright (C) 2016       Juanjo Menent       <jmenent@2byte.es>
 * Copyright (C) 2018       Frédéric France         <frederic.france@netlogic.fr>
 *
 * This program is free software; you can redistribute it and/or modify
 * it under the terms of the GNU General Public License as published by
 * the Free Software Foundation; either version 3 of the License, or
 * (at your option) any later version.
 *
 * This program is distributed in the hope that it will be useful,
 * but WITHOUT ANY WARRANTY; without even the implied warranty of
 * MERCHANTABILITY or FITNESS FOR A PARTICULAR PURPOSE.  See the
 * GNU General Public License for more details.
 *
 * You should have received a copy of the GNU General Public License
 * along with this program. If not, see <https://www.gnu.org/licenses/>.
 */

/**
 *    \file       holiday.class.php
 *    \ingroup    holiday
 *    \brief      Class file of the module paid holiday.
 */
require_once DOL_DOCUMENT_ROOT.'/core/class/commonobject.class.php';


/**
 *	Class of the module paid holiday. Developed by Teclib ( http://www.teclib.com/ )
 */
class Holiday extends CommonObject
{
	/**
	 * @var string ID to identify managed object
	 */
	public $element = 'holiday';

	/**
	 * @var string Name of table without prefix where object is stored
	 */
	public $table_element = 'holiday';

	/**
	 * 0=No test on entity, 1=Test with field entity, 2=Test with link by societe
	 * @var int
	 */
	public $ismultientitymanaged = 0;

	/**
	 * @var int Field with ID of parent key if this field has a parent
	 */
	public $fk_element = 'fk_holiday';

	/**
	 * @var string String with name of icon for myobject. Must be the part after the 'object_' into object_myobject.png
	 */
	public $picto = 'holiday';

	/**
	 * @deprecated
	 * @see $id
	 */
	public $rowid;

	/**
	 * @var int User ID
	 */
	public $fk_user;

	public $date_create = '';

	/**
	 * @var string description
	 */
	public $description;

	public $date_debut = ''; // Date start in PHP server TZ
	public $date_fin = ''; // Date end in PHP server TZ
	public $date_debut_gmt = ''; // Date start in GMT
	public $date_fin_gmt = ''; // Date end in GMT
	public $halfday = ''; // 0:Full days, 2:Start afternoon end morning, -1:Start afternoon end afternoon, 1:Start morning end morning
	public $statut = ''; // 1=draft, 2=validated, 3=approved

	/**
     * @var int ID
     */
	public $fk_validator;

	public $date_valid = '';

	/**
     * @var int ID
     */
	public $fk_user_valid;

	public $date_refuse = '';

	/**
     * @var int ID
     */
	public $fk_user_refuse;

	public $date_cancel = '';

	/**
     * @var int ID
     */
	public $fk_user_cancel;

	public $detail_refuse = '';

	/**
     * @var int ID
     */
	public $fk_type;

	public $holiday = array();
	public $events = array();
	public $logs = array();

	public $optName = '';
	public $optValue = '';
	public $optRowid = '';

	/**
	 * Draft status
	 */
	const STATUS_DRAFT = 1;
	/**
	 * Validated status
	 */
	const STATUS_VALIDATED = 2;
	/**
	 * Approved
	 */
	const STATUS_APPROVED = 3;
	/**
	 * Canceled
	 */
	const STATUS_CANCELED = 4;
	/**
	 * Refused
	 */
	const STATUS_REFUSED = 5;


	/**
	 *   Constructor
	 *
	 *   @param		DoliDB		$db      Database handler
	 */
	public function __construct($db)
	{
		$this->db = $db;
	}


	/**
	 *  Returns the reference to the following non used Order depending on the active numbering module
	 *  defined into HOLIDAY_ADDON
	 *
	 *	@param	Societe		$objsoc     third party object
	 *  @return string      			Holiday free reference
	 */
	public function getNextNumRef($objsoc)
	{
		global $langs, $conf;
		$langs->load("order");

		if (empty($conf->global->HOLIDAY_ADDON))
		{
			$conf->global->HOLIDAY_ADDON = 'mod_holiday_madonna';
		}

		if (!empty($conf->global->HOLIDAY_ADDON))
		{
			$mybool = false;

			$file = $conf->global->HOLIDAY_ADDON.".php";
			$classname = $conf->global->HOLIDAY_ADDON;

			// Include file with class
			$dirmodels = array_merge(array('/'), (array) $conf->modules_parts['models']);
			foreach ($dirmodels as $reldir)
			{
				$dir = dol_buildpath($reldir."core/modules/holiday/");

				// Load file with numbering class (if found)
				$mybool |= @include_once $dir.$file;
			}

			if ($mybool === false)
			{
				dol_print_error('', "Failed to include file ".$file);
				return '';
			}

			$obj = new $classname();
			$numref = $obj->getNextValue($objsoc, $this);

			if ($numref != "")
			{
				return $numref;
			}
			else
			{
				$this->error = $obj->error;
				//dol_print_error($this->db,get_class($this)."::getNextNumRef ".$obj->error);
				return "";
			}
		}
		else
		{
			print $langs->trans("Error")." ".$langs->trans("Error_HOLIDAY_ADDON_NotDefined");
			return "";
		}
	}

	/**
	 * Update balance of vacations and check table of users for holidays is complete. If not complete.
	 *
	 * @return	int			<0 if KO, >0 if OK
	 */
	public function updateBalance()
	{
		$this->db->begin();

		// Update sold of vocations
		$result = $this->updateSoldeCP();

		// Check nb of users into table llx_holiday_users and update with empty lines
		//if ($result > 0) $result = $this->verifNbUsers($this->countActiveUsersWithoutCP(), $this->getConfCP('nbUser'));

		if ($result >= 0)
		{
			$this->db->commit();
			return 1;
		}
		else
		{
			$this->db->rollback();
			return -1;
		}
	}

	/**
	 *   Créer un congés payés dans la base de données
	 *
	 *   @param		User	$user        	User that create
	 *   @param     int		$notrigger	    0=launch triggers after, 1=disable triggers
	 *   @return    int			         	<0 if KO, Id of created object if OK
	 */
	public function create($user, $notrigger = 0)
	{
		global $conf;
		$error = 0;

		$now = dol_now();

		// Check parameters
		if (empty($this->fk_user) || !is_numeric($this->fk_user) || $this->fk_user < 0) { $this->error = "ErrorBadParameterFkUser"; return -1; }
		if (empty($this->fk_validator) || !is_numeric($this->fk_validator) || $this->fk_validator < 0) { $this->error = "ErrorBadParameterFkValidator"; return -1; }
		if (empty($this->fk_type) || !is_numeric($this->fk_type) || $this->fk_type < 0) { $this->error = "ErrorBadParameterFkType"; return -1; }

		// Insert request
		$sql = "INSERT INTO ".MAIN_DB_PREFIX."holiday(";
		$sql .= "ref,";
		$sql .= "fk_user,";
		$sql .= "date_create,";
		$sql .= "description,";
		$sql .= "date_debut,";
		$sql .= "date_fin,";
		$sql .= "halfday,";
		$sql .= "statut,";
		$sql .= "fk_validator,";
		$sql .= "fk_type,";
		$sql .= "fk_user_create,";
		$sql .= "entity";
		$sql .= ") VALUES (";
		$sql .= "'(PROV)',";
		$sql .= "'".$this->db->escape($this->fk_user)."',";
		$sql .= " '".$this->db->idate($now)."',";
		$sql .= " '".$this->db->escape($this->description)."',";
		$sql .= " '".$this->db->idate($this->date_debut)."',";
		$sql .= " '".$this->db->idate($this->date_fin)."',";
		$sql .= " ".$this->halfday.",";
		$sql .= " '1',";
		$sql .= " '".$this->db->escape($this->fk_validator)."',";
		$sql .= " ".$this->fk_type.",";
		$sql .= " ".$user->id.",";
		$sql .= " ".$conf->entity;
		$sql .= ")";

		$this->db->begin();

		dol_syslog(get_class($this)."::create", LOG_DEBUG);
		$resql = $this->db->query($sql);
		if (!$resql) {
			$error++; $this->errors[] = "Error ".$this->db->lasterror();
		}

		if (!$error)
		{
			$this->id = $this->db->last_insert_id(MAIN_DB_PREFIX."holiday");

			if ($this->id)
			{
				// update ref
				$initialref = '(PROV'.$this->id.')';
				if (!empty($this->ref)) $initialref = $this->ref;

				$sql = 'UPDATE '.MAIN_DB_PREFIX."holiday SET ref='".$this->db->escape($initialref)."' WHERE rowid=".$this->id;
				if ($this->db->query($sql))
				{
					$this->ref = $initialref;

					if (!$error)
					{
						$result = $this->insertExtraFields();
						if ($result < 0) $error++;
					}

					if (!$error && !$notrigger)
					{
						// Call trigger
						$result = $this->call_trigger('HOLIDAY_CREATE', $user);
						if ($result < 0) { $error++; }
						// End call triggers
					}
				}
			}
		}

		// Commit or rollback
		if ($error)
		{
			foreach ($this->errors as $errmsg)
			{
				dol_syslog(get_class($this)."::create ".$errmsg, LOG_ERR);
				$this->error .= ($this->error ? ', '.$errmsg : $errmsg);
			}
			$this->db->rollback();
			return -1 * $error;
		}
		else
		{
			$this->db->commit();
			return $this->id;
		}
	}


	/**
	 *	Load object in memory from database
	 *
	 *  @param	int		$id         Id object
	 *  @param	string	$ref        Ref object
	 *  @return int         		<0 if KO, 0 if not found, >0 if OK
	 */
	public function fetch($id, $ref = '')
	{
		global $langs;

		$sql = "SELECT";
		$sql .= " cp.rowid,";
		$sql .= " cp.ref,";
		$sql .= " cp.fk_user,";
		$sql .= " cp.date_create,";
		$sql .= " cp.description,";
		$sql .= " cp.date_debut,";
		$sql .= " cp.date_fin,";
		$sql .= " cp.halfday,";
		$sql .= " cp.statut,";
		$sql .= " cp.fk_validator,";
		$sql .= " cp.date_valid,";
		$sql .= " cp.fk_user_valid,";
		$sql .= " cp.date_refuse,";
		$sql .= " cp.fk_user_refuse,";
		$sql .= " cp.date_cancel,";
		$sql .= " cp.fk_user_cancel,";
		$sql .= " cp.detail_refuse,";
		$sql .= " cp.note_private,";
		$sql .= " cp.note_public,";
		$sql .= " cp.fk_user_create,";
		$sql .= " cp.fk_type,";
		$sql .= " cp.entity";
		$sql .= " FROM ".MAIN_DB_PREFIX."holiday as cp";
		if ($id > 0) $sql .= " WHERE cp.rowid = ".$id;
		else $sql .= " WHERE cp.ref = '".$this->db->escape($ref)."'";

		dol_syslog(get_class($this)."::fetch", LOG_DEBUG);
		$resql = $this->db->query($sql);
		if ($resql)
		{
			if ($this->db->num_rows($resql))
			{
				$obj = $this->db->fetch_object($resql);

				$this->id    = $obj->rowid;
				$this->ref   = ($obj->ref ? $obj->ref : $obj->rowid);
				$this->fk_user = $obj->fk_user;
				$this->date_create = $this->db->jdate($obj->date_create);
				$this->description = $obj->description;
				$this->date_debut = $this->db->jdate($obj->date_debut);
				$this->date_fin = $this->db->jdate($obj->date_fin);
				$this->date_debut_gmt = $this->db->jdate($obj->date_debut, 1);
				$this->date_fin_gmt = $this->db->jdate($obj->date_fin, 1);
				$this->halfday = $obj->halfday;
				$this->statut = $obj->statut;
				$this->fk_validator = $obj->fk_validator;
				$this->date_valid = $this->db->jdate($obj->date_valid);
				$this->fk_user_valid = $obj->fk_user_valid;
				$this->date_refuse = $this->db->jdate($obj->date_refuse);
				$this->fk_user_refuse = $obj->fk_user_refuse;
				$this->date_cancel = $this->db->jdate($obj->date_cancel);
				$this->fk_user_cancel = $obj->fk_user_cancel;
				$this->detail_refuse = $obj->detail_refuse;
				$this->note_private = $obj->note_private;
				$this->note_public = $obj->note_public;
				$this->fk_user_create = $obj->fk_user_create;
				$this->fk_type = $obj->fk_type;
				$this->entity = $obj->entity;

				$this->fetch_optionals();

				$result = 1;
			}
			else {
				$result = 0;
			}
			$this->db->free($resql);

			return $result;
		}
		else
		{
			$this->error = "Error ".$this->db->lasterror();
			return -1;
		}
	}

	/**
	 *	List holidays for a particular user or list of users
	 *
	 *  @param		int|string		$user_id    ID of user to list, or comma separated list of IDs of users to list
	 *  @param      string			$order      Sort order
	 *  @param      string			$filter     SQL Filter
	 *  @return     int      					-1 if KO, 1 if OK, 2 if no result
	 */
	public function fetchByUser($user_id, $order = '', $filter = '')
	{
		global $langs, $conf;

		$sql = "SELECT";
		$sql .= " cp.rowid,";
		$sql .= " cp.ref,";

		$sql .= " cp.fk_user,";
		$sql .= " cp.fk_type,";
		$sql .= " cp.date_create,";
		$sql .= " cp.description,";
		$sql .= " cp.date_debut,";
		$sql .= " cp.date_fin,";
		$sql .= " cp.halfday,";
		$sql .= " cp.statut,";
		$sql .= " cp.fk_validator,";
		$sql .= " cp.date_valid,";
		$sql .= " cp.fk_user_valid,";
		$sql .= " cp.date_refuse,";
		$sql .= " cp.fk_user_refuse,";
		$sql .= " cp.date_cancel,";
		$sql .= " cp.fk_user_cancel,";
		$sql .= " cp.detail_refuse,";

		$sql .= " uu.lastname as user_lastname,";
		$sql .= " uu.firstname as user_firstname,";
		$sql .= " uu.login as user_login,";
		$sql .= " uu.statut as user_statut,";
		$sql .= " uu.photo as user_photo,";

		$sql .= " ua.lastname as validator_lastname,";
		$sql .= " ua.firstname as validator_firstname,";
		$sql .= " ua.login as validator_login,";
		$sql .= " ua.statut as validator_statut,";
		$sql .= " ua.photo as validator_photo";

		$sql .= " FROM ".MAIN_DB_PREFIX."holiday as cp, ".MAIN_DB_PREFIX."user as uu, ".MAIN_DB_PREFIX."user as ua";
		$sql .= " WHERE cp.entity IN (".getEntity('holiday').")";
		$sql .= " AND cp.fk_user = uu.rowid AND cp.fk_validator = ua.rowid"; // Hack pour la recherche sur le tableau
		$sql .= " AND cp.fk_user IN (".$user_id.")";

		// Selection filter
		if (!empty($filter)) {
			$sql .= $filter;
		}

		// Order of display of the result
		if (!empty($order)) {
			$sql .= $order;
		}

		dol_syslog(get_class($this)."::fetchByUser", LOG_DEBUG);
		$resql = $this->db->query($sql);

		// If no SQL error
		if ($resql) {
			$i = 0;
			$tab_result = $this->holiday;
			$num = $this->db->num_rows($resql);

			// If no registration
			if (!$num) {
				return 2;
			}

			// List the records and add them to the table
			while ($i < $num) {
				$obj = $this->db->fetch_object($resql);

				$tab_result[$i]['rowid'] = $obj->rowid;
				$tab_result[$i]['ref'] = ($obj->ref ? $obj->ref : $obj->rowid);

				$tab_result[$i]['fk_user'] = $obj->fk_user;
				$tab_result[$i]['fk_type'] = $obj->fk_type;
				$tab_result[$i]['date_create'] = $this->db->jdate($obj->date_create);
				$tab_result[$i]['description'] = $obj->description;
				$tab_result[$i]['date_debut'] = $this->db->jdate($obj->date_debut);
				$tab_result[$i]['date_fin'] = $this->db->jdate($obj->date_fin);
				$tab_result[$i]['date_debut_gmt'] = $this->db->jdate($obj->date_debut, 1);
				$tab_result[$i]['date_fin_gmt'] = $this->db->jdate($obj->date_fin, 1);
				$tab_result[$i]['halfday'] = $obj->halfday;
				$tab_result[$i]['statut'] = $obj->statut;
				$tab_result[$i]['fk_validator'] = $obj->fk_validator;
				$tab_result[$i]['date_valid'] = $this->db->jdate($obj->date_valid);
				$tab_result[$i]['fk_user_valid'] = $obj->fk_user_valid;
				$tab_result[$i]['date_refuse'] = $this->db->jdate($obj->date_refuse);
				$tab_result[$i]['fk_user_refuse'] = $obj->fk_user_refuse;
				$tab_result[$i]['date_cancel'] = $this->db->jdate($obj->date_cancel);
				$tab_result[$i]['fk_user_cancel'] = $obj->fk_user_cancel;
				$tab_result[$i]['detail_refuse'] = $obj->detail_refuse;

				$tab_result[$i]['user_firstname'] = $obj->user_firstname;
				$tab_result[$i]['user_lastname'] = $obj->user_lastname;
				$tab_result[$i]['user_login'] = $obj->user_login;
				$tab_result[$i]['user_statut'] = $obj->user_statut;
				$tab_result[$i]['user_photo'] = $obj->user_photo;

				$tab_result[$i]['validator_firstname'] = $obj->validator_firstname;
				$tab_result[$i]['validator_lastname'] = $obj->validator_lastname;
				$tab_result[$i]['validator_login'] = $obj->validator_login;
				$tab_result[$i]['validator_statut'] = $obj->validator_statut;
				$tab_result[$i]['validator_photo'] = $obj->validator_photo;

				$i++;
			}

			// Returns 1 with the filled array
			$this->holiday = $tab_result;
			return 1;
		}
		else
		{
			// SQL Error
			$this->error = "Error ".$this->db->lasterror();
			return -1;
		}
	}

	/**
	 *	List all holidays of all users
	 *
	 *  @param      string	$order      Sort order
	 *  @param      string	$filter     SQL Filter
	 *  @return     int      			-1 if KO, 1 if OK, 2 if no result
	 */
	public function fetchAll($order, $filter)
	{
		global $langs;

		$sql = "SELECT";
		$sql .= " cp.rowid,";
		$sql .= " cp.ref,";

		$sql .= " cp.fk_user,";
		$sql .= " cp.fk_type,";
		$sql .= " cp.date_create,";
		$sql .= " cp.tms as date_update,";
		$sql .= " cp.description,";
		$sql .= " cp.date_debut,";
		$sql .= " cp.date_fin,";
		$sql .= " cp.halfday,";
		$sql .= " cp.statut,";
		$sql .= " cp.fk_validator,";
		$sql .= " cp.date_valid,";
		$sql .= " cp.fk_user_valid,";
		$sql .= " cp.date_refuse,";
		$sql .= " cp.fk_user_refuse,";
		$sql .= " cp.date_cancel,";
		$sql .= " cp.fk_user_cancel,";
		$sql .= " cp.detail_refuse,";

		$sql .= " uu.lastname as user_lastname,";
		$sql .= " uu.firstname as user_firstname,";
		$sql .= " uu.login as user_login,";
		$sql .= " uu.statut as user_statut,";
		$sql .= " uu.photo as user_photo,";

		$sql .= " ua.lastname as validator_lastname,";
		$sql .= " ua.firstname as validator_firstname,";
		$sql .= " ua.login as validator_login,";
		$sql .= " ua.statut as validator_statut,";
		$sql .= " ua.photo as validator_photo";

		$sql .= " FROM ".MAIN_DB_PREFIX."holiday as cp, ".MAIN_DB_PREFIX."user as uu, ".MAIN_DB_PREFIX."user as ua";
		$sql .= " WHERE cp.entity IN (".getEntity('holiday').")";
		$sql .= " AND cp.fk_user = uu.rowid AND cp.fk_validator = ua.rowid "; // Hack pour la recherche sur le tableau

		// Selection filtering
		if (!empty($filter)) {
			$sql .= $filter;
		}

		// order of display
		if (!empty($order)) {
			$sql .= $order;
		}

		dol_syslog(get_class($this)."::fetchAll", LOG_DEBUG);
		$resql = $this->db->query($sql);

		// If no SQL error
		if ($resql) {
			$i = 0;
			$tab_result = $this->holiday;
			$num = $this->db->num_rows($resql);

			// If no registration
			if (!$num) {
				return 2;
			}

			// List the records and add them to the table
			while ($i < $num) {
				$obj = $this->db->fetch_object($resql);

				$tab_result[$i]['rowid'] = $obj->rowid;
				$tab_result[$i]['ref'] = ($obj->ref ? $obj->ref : $obj->rowid);
				$tab_result[$i]['fk_user'] = $obj->fk_user;
				$tab_result[$i]['fk_type'] = $obj->fk_type;
				$tab_result[$i]['date_create'] = $this->db->jdate($obj->date_create);
				$tab_result[$i]['date_update'] = $this->db->jdate($obj->date_update);
				$tab_result[$i]['description'] = $obj->description;
				$tab_result[$i]['date_debut'] = $this->db->jdate($obj->date_debut);
				$tab_result[$i]['date_fin'] = $this->db->jdate($obj->date_fin);
				$tab_result[$i]['date_debut_gmt'] = $this->db->jdate($obj->date_debut, 1);
				$tab_result[$i]['date_fin_gmt'] = $this->db->jdate($obj->date_fin, 1);
				$tab_result[$i]['halfday'] = $obj->halfday;
				$tab_result[$i]['statut'] = $obj->statut;
				$tab_result[$i]['fk_validator'] = $obj->fk_validator;
				$tab_result[$i]['date_valid'] = $this->db->jdate($obj->date_valid);
				$tab_result[$i]['fk_user_valid'] = $obj->fk_user_valid;
				$tab_result[$i]['date_refuse'] = $obj->date_refuse;
				$tab_result[$i]['fk_user_refuse'] = $obj->fk_user_refuse;
				$tab_result[$i]['date_cancel'] = $obj->date_cancel;
				$tab_result[$i]['fk_user_cancel'] = $obj->fk_user_cancel;
				$tab_result[$i]['detail_refuse'] = $obj->detail_refuse;

				$tab_result[$i]['user_firstname'] = $obj->user_firstname;
				$tab_result[$i]['user_lastname'] = $obj->user_lastname;
				$tab_result[$i]['user_login'] = $obj->user_login;
				$tab_result[$i]['user_statut'] = $obj->user_statut;
				$tab_result[$i]['user_photo'] = $obj->user_photo;

				$tab_result[$i]['validator_firstname'] = $obj->validator_firstname;
				$tab_result[$i]['validator_lastname'] = $obj->validator_lastname;
				$tab_result[$i]['validator_login'] = $obj->validator_login;
				$tab_result[$i]['validator_statut'] = $obj->validator_statut;
				$tab_result[$i]['validator_photo'] = $obj->validator_photo;

				$i++;
			}
			// Returns 1 and adds the array to the variable
			$this->holiday = $tab_result;
			return 1;
		}
		else
		{
			// SQL Error
			$this->error = "Error ".$this->db->lasterror();
			return -1;
		}
	}


	/**
	 *	Validate leave request
	 *
	 *  @param	User	$user        	User that validate
	 *  @param  int		$notrigger	    0=launch triggers after, 1=disable triggers
	 *  @return int         			<0 if KO, >0 if OK
	 */
	public function validate($user = null, $notrigger = 0)
	{
		global $conf, $langs;
		$error = 0;

		// Define new ref
		if (!$error && (preg_match('/^[\(]?PROV/i', $this->ref) || empty($this->ref) || $this->ref == $this->id))
		{
			$num = $this->getNextNumRef(null);
		}
		else
		{
			$num = $this->ref;
		}
		$this->newref = dol_sanitizeFileName($num);

		// Update status
		$sql = "UPDATE ".MAIN_DB_PREFIX."holiday SET";
		if (!empty($this->statut) && is_numeric($this->statut)) {
			$sql .= " statut = ".$this->statut.",";
		} else {
			$error++;
		}
		$sql .= " ref = '".$this->db->escape($num)."'";
		$sql .= " WHERE rowid= ".$this->id;

		$this->db->begin();

		dol_syslog(get_class($this)."::validate", LOG_DEBUG);
		$resql = $this->db->query($sql);
		if (!$resql) {
			$error++; $this->errors[] = "Error ".$this->db->lasterror();
		}

		if (!$error)
		{
			if (!$notrigger)
			{
				// Call trigger
				$result = $this->call_trigger('HOLIDAY_VALIDATE', $user);
				if ($result < 0) { $error++; }
				// End call triggers
			}
		}

		// Commit or rollback
		if ($error)
		{
			foreach ($this->errors as $errmsg)
			{
				dol_syslog(get_class($this)."::validate ".$errmsg, LOG_ERR);
				$this->error .= ($this->error ? ', '.$errmsg : $errmsg);
			}
			$this->db->rollback();
			return -1 * $error;
		}
		else
		{
			$this->db->commit();
			return 1;
		}
	}


	/**
	 *	Approve leave request
	 *
	 *  @param	User	$user        	User that approve
	 *  @param  int		$notrigger	    0=launch triggers after, 1=disable triggers
	 *  @return int         			<0 if KO, >0 if OK
	 */
	public function approve($user = null, $notrigger = 0)
	{
		global $conf, $langs;
		$error = 0;

		// Update request
		$sql = "UPDATE ".MAIN_DB_PREFIX."holiday SET";

		$sql .= " description= '".$this->db->escape($this->description)."',";

		if (!empty($this->date_debut)) {
			$sql .= " date_debut = '".$this->db->idate($this->date_debut)."',";
		} else {
			$error++;
		}
		if (!empty($this->date_fin)) {
			$sql .= " date_fin = '".$this->db->idate($this->date_fin)."',";
		} else {
			$error++;
		}
		$sql .= " halfday = ".$this->halfday.",";
		if (!empty($this->statut) && is_numeric($this->statut)) {
			$sql .= " statut = ".$this->statut.",";
		} else {
			$error++;
		}
		if (!empty($this->fk_validator)) {
			$sql .= " fk_validator = '".$this->db->escape($this->fk_validator)."',";
		} else {
			$error++;
		}
		if (!empty($this->date_valid)) {
			$sql .= " date_valid = '".$this->db->idate($this->date_valid)."',";
		} else {
			$sql .= " date_valid = NULL,";
		}
		if (!empty($this->fk_user_valid)) {
			$sql .= " fk_user_valid = '".$this->db->escape($this->fk_user_valid)."',";
		} else {
			$sql .= " fk_user_valid = NULL,";
		}
		if (!empty($this->date_refuse)) {
			$sql .= " date_refuse = '".$this->db->idate($this->date_refuse)."',";
		} else {
			$sql .= " date_refuse = NULL,";
		}
		if (!empty($this->fk_user_refuse)) {
			$sql .= " fk_user_refuse = '".$this->db->escape($this->fk_user_refuse)."',";
		} else {
			$sql .= " fk_user_refuse = NULL,";
		}
		if (!empty($this->date_cancel)) {
			$sql .= " date_cancel = '".$this->db->idate($this->date_cancel)."',";
		} else {
			$sql .= " date_cancel = NULL,";
		}
		if (!empty($this->fk_user_cancel)) {
			$sql .= " fk_user_cancel = '".$this->db->escape($this->fk_user_cancel)."',";
		} else {
			$sql .= " fk_user_cancel = NULL,";
		}
		if (!empty($this->detail_refuse)) {
			$sql .= " detail_refuse = '".$this->db->escape($this->detail_refuse)."'";
		} else {
			$sql .= " detail_refuse = NULL";
		}

		$sql .= " WHERE rowid= ".$this->id;

		$this->db->begin();

		dol_syslog(get_class($this)."::approve", LOG_DEBUG);
		$resql = $this->db->query($sql);
		if (!$resql) {
			$error++; $this->errors[] = "Error ".$this->db->lasterror();
		}

		if (!$error)
		{
			if (!$notrigger)
			{
				// Call trigger
				$result = $this->call_trigger('HOLIDAY_APPROVE', $user);
				if ($result < 0) { $error++; }
				// End call triggers
			}
		}

		// Commit or rollback
		if ($error)
		{
			foreach ($this->errors as $errmsg)
			{
				dol_syslog(get_class($this)."::approve ".$errmsg, LOG_ERR);
				$this->error .= ($this->error ? ', '.$errmsg : $errmsg);
			}
			$this->db->rollback();
			return -1 * $error;
		}
		else
		{
			$this->db->commit();
			return 1;
		}
	}

	/**
	 *	Update database
	 *
	 *  @param	User	$user        	User that modify
	 *  @param  int		$notrigger	    0=launch triggers after, 1=disable triggers
	 *  @return int         			<0 if KO, >0 if OK
	 */
	public function update($user = null, $notrigger = 0)
	{
		global $conf, $langs;
		$error = 0;

		// Update request
		$sql = "UPDATE ".MAIN_DB_PREFIX."holiday SET";

		$sql .= " description= '".$this->db->escape($this->description)."',";

		if (!empty($this->date_debut)) {
			$sql .= " date_debut = '".$this->db->idate($this->date_debut)."',";
		} else {
			$error++;
		}
		if (!empty($this->date_fin)) {
			$sql .= " date_fin = '".$this->db->idate($this->date_fin)."',";
		} else {
			$error++;
		}
		$sql .= " halfday = ".$this->halfday.",";
		if (!empty($this->statut) && is_numeric($this->statut)) {
			$sql .= " statut = ".$this->statut.",";
		} else {
			$error++;
		}
		if (!empty($this->fk_validator)) {
			$sql .= " fk_validator = '".$this->db->escape($this->fk_validator)."',";
		} else {
			$error++;
		}
		if (!empty($this->date_valid)) {
			$sql .= " date_valid = '".$this->db->idate($this->date_valid)."',";
		} else {
			$sql .= " date_valid = NULL,";
		}
		if (!empty($this->fk_user_valid)) {
			$sql .= " fk_user_valid = '".$this->db->escape($this->fk_user_valid)."',";
		} else {
			$sql .= " fk_user_valid = NULL,";
		}
		if (!empty($this->date_refuse)) {
			$sql .= " date_refuse = '".$this->db->idate($this->date_refuse)."',";
		} else {
			$sql .= " date_refuse = NULL,";
		}
		if (!empty($this->fk_user_refuse)) {
			$sql .= " fk_user_refuse = '".$this->db->escape($this->fk_user_refuse)."',";
		} else {
			$sql .= " fk_user_refuse = NULL,";
		}
		if (!empty($this->date_cancel)) {
			$sql .= " date_cancel = '".$this->db->idate($this->date_cancel)."',";
		} else {
			$sql .= " date_cancel = NULL,";
		}
		if (!empty($this->fk_user_cancel)) {
			$sql .= " fk_user_cancel = '".$this->db->escape($this->fk_user_cancel)."',";
		} else {
			$sql .= " fk_user_cancel = NULL,";
		}
		if (!empty($this->detail_refuse)) {
			$sql .= " detail_refuse = '".$this->db->escape($this->detail_refuse)."'";
		} else {
			$sql .= " detail_refuse = NULL";
		}

		$sql .= " WHERE rowid= ".$this->id;

		$this->db->begin();

		dol_syslog(get_class($this)."::update", LOG_DEBUG);
		$resql = $this->db->query($sql);
		if (!$resql) {
			$error++; $this->errors[] = "Error ".$this->db->lasterror();
		}

		if (!$error)
		{
			if (!$notrigger)
			{
				// Call trigger
				$result = $this->call_trigger('HOLIDAY_MODIFY', $user);
				if ($result < 0) { $error++; }
				// End call triggers
			}
		}

		// Commit or rollback
		if ($error)
		{
			foreach ($this->errors as $errmsg)
			{
				dol_syslog(get_class($this)."::update ".$errmsg, LOG_ERR);
				$this->error .= ($this->error ? ', '.$errmsg : $errmsg);
			}
			$this->db->rollback();
			return -1 * $error;
		}
		else
		{
			$this->db->commit();
			return 1;
		}
	}


	/**
	 *   Delete object in database
	 *
	 *	 @param		User	$user        	User that delete
	 *   @param     int		$notrigger	    0=launch triggers after, 1=disable triggers
	 *	 @return	int						<0 if KO, >0 if OK
	 */
	public function delete($user, $notrigger = 0)
	{
		global $conf, $langs;
		$error = 0;

		$sql = "DELETE FROM ".MAIN_DB_PREFIX."holiday";
		$sql .= " WHERE rowid=".$this->id;

		$this->db->begin();

		dol_syslog(get_class($this)."::delete", LOG_DEBUG);
		$resql = $this->db->query($sql);
		if (!$resql) {
			$error++; $this->errors[] = "Error ".$this->db->lasterror();
		}

		if (!$error)
		{
			if (!$notrigger)
			{
				// Call trigger
				$result = $this->call_trigger('HOLIDAY_DELETE', $user);
				if ($result < 0) { $error++; }
				// End call triggers
			}
		}

		// Commit or rollback
		if ($error)
		{
			foreach ($this->errors as $errmsg)
			{
				dol_syslog(get_class($this)."::delete ".$errmsg, LOG_ERR);
				$this->error .= ($this->error ? ', '.$errmsg : $errmsg);
			}
			$this->db->rollback();
			return -1 * $error;
		}
		else
		{
			$this->db->commit();
			return 1;
		}
	}

	/**
	 *	Check if a user is on holiday (partially or completely) into a period.
	 *  This function can be used to avoid to have 2 leave requests on same period for example.
	 *  Warning: It consumes a lot of memory because it load in ->holiday all holiday of a dedicated user at each call.
	 *
	 *  @param 	int		$fk_user		Id user
	 *  @param 	integer	$dateStart		Start date of period to check
	 *  @param 	integer	$dateEnd		End date of period to check
	 *  @param  int     $halfday        Tag to define how start and end the period to check:
	 *                                  0:Full days, 2:Start afternoon end morning, -1:Start afternoon end afternoon, 1:Start morning end morning
	 * 	@return boolean					False = New range overlap an existing holiday, True = no overlapping (is never on holiday during checked period).
	 *  @see verifDateHolidayForTimestamp()
	 */
	public function verifDateHolidayCP($fk_user, $dateStart, $dateEnd, $halfday = 0)
	{
		$this->fetchByUser($fk_user, '', '');

		foreach ($this->holiday as $infos_CP)
		{
			if ($infos_CP['statut'] == 4) continue; // ignore not validated holidays
			if ($infos_CP['statut'] == 5) continue; // ignore not validated holidays
			/*
			 var_dump("--");
			 var_dump("old: ".dol_print_date($infos_CP['date_debut'],'dayhour').' '.dol_print_date($infos_CP['date_fin'],'dayhour').' '.$infos_CP['halfday']);
			 var_dump("new: ".dol_print_date($dateStart,'dayhour').' '.dol_print_date($dateEnd,'dayhour').' '.$halfday);
			 */

			if ($halfday == 0)
			{
				if ($dateStart >= $infos_CP['date_debut'] && $dateStart <= $infos_CP['date_fin'])
				{
					return false;
				}
				if ($dateEnd <= $infos_CP['date_fin'] && $dateEnd >= $infos_CP['date_debut'])
				{
					return false;
				}
			}
			elseif ($halfday == -1)
			{
				// new start afternoon, new end afternoon
				if ($dateStart >= $infos_CP['date_debut'] && $dateStart <= $infos_CP['date_fin'])
				{
					if ($dateStart < $infos_CP['date_fin'] || in_array($infos_CP['halfday'], array(0, -1))) return false;
				}
				if ($dateEnd <= $infos_CP['date_fin'] && $dateEnd >= $infos_CP['date_debut'])
				{
					if ($dateStart < $dateEnd) return false;
					if ($dateEnd < $infos_CP['date_fin'] || in_array($infos_CP['halfday'], array(0, -1))) return false;
				}
			}
			elseif ($halfday == 1)
			{
				// new start morning, new end morning
				if ($dateStart >= $infos_CP['date_debut'] && $dateStart <= $infos_CP['date_fin'])
				{
					if ($dateStart < $dateEnd) return false;
					if ($dateStart > $infos_CP['date_debut'] || in_array($infos_CP['halfday'], array(0, 1))) return false;
				}
				if ($dateEnd <= $infos_CP['date_fin'] && $dateEnd >= $infos_CP['date_debut'])
				{
					if ($dateEnd > $infos_CP['date_debut'] || in_array($infos_CP['halfday'], array(0, 1))) return false;
				}
			}
			elseif ($halfday == 2)
			{
				// new start afternoon, new end morning
				if ($dateStart >= $infos_CP['date_debut'] && $dateStart <= $infos_CP['date_fin'])
				{
					if ($dateStart < $infos_CP['date_fin'] || in_array($infos_CP['halfday'], array(0, -1))) return false;
				}
				if ($dateEnd <= $infos_CP['date_fin'] && $dateEnd >= $infos_CP['date_debut'])
				{
					if ($dateEnd > $infos_CP['date_debut'] || in_array($infos_CP['halfday'], array(0, 1))) return false;
				}
			}
			else
			{
				dol_print_error('', 'Bad value of parameter halfday when calling function verifDateHolidayCP');
			}
		}

		return true;
	}


	/**
	 *	Check that a user is not on holiday for a particular timestamp
	 *
	 * 	@param 	int			$fk_user				Id user
	 *  @param	integer	    $timestamp				Time stamp date for a day (YYYY-MM-DD) without hours  (= 12:00AM in english and not 12:00PM that is 12:00)
	 *  @param	string		$status					Filter on holiday status. '-1' = no filter.
	 * 	@return array								array('morning'=> ,'afternoon'=> ), Boolean is true if user is available for day timestamp.
	 *  @see verifDateHolidayCP()
	 */
	public function verifDateHolidayForTimestamp($fk_user, $timestamp, $status = '-1')
	{
		global $langs, $conf;

		$isavailablemorning = true;
		$isavailableafternoon = true;

		$sql = "SELECT cp.rowid, cp.date_debut as date_start, cp.date_fin as date_end, cp.halfday, cp.statut";
		$sql .= " FROM ".MAIN_DB_PREFIX."holiday as cp";
		$sql .= " WHERE cp.entity IN (".getEntity('holiday').")";
		$sql .= " AND cp.fk_user = ".(int) $fk_user;
		$sql .= " AND cp.date_debut <= '".$this->db->idate($timestamp)."' AND cp.date_fin >= '".$this->db->idate($timestamp)."'";
		if ($status != '-1') $sql .= " AND cp.statut IN (".$this->db->escape($status).")";

		$resql = $this->db->query($sql);
		if ($resql)
		{
			$num_rows = $this->db->num_rows($resql); // Note, we can have 2 records if on is morning and the other one is afternoon
			if ($num_rows > 0)
			{
				$arrayofrecord = array();
				$i = 0;
				while ($i < $num_rows)
				{
					$obj = $this->db->fetch_object($resql);

					// Note: $obj->halfday is  0:Full days, 2:Sart afternoon end morning, -1:Start afternoon, 1:End morning
					$arrayofrecord[$obj->rowid] = array('date_start'=>$this->db->jdate($obj->date_start), 'date_end'=>$this->db->jdate($obj->date_end), 'halfday'=>$obj->halfday);
					$i++;
				}

				// We found a record, user is on holiday by default, so is not available is true.
				$isavailablemorning = true;
				foreach ($arrayofrecord as $record)
				{
					if ($timestamp == $record['date_start'] && $record['halfday'] == 2)  continue;
					if ($timestamp == $record['date_start'] && $record['halfday'] == -1) continue;
					$isavailablemorning = false;
					break;
				}
				$isavailableafternoon = true;
				foreach ($arrayofrecord as $record)
				{
					if ($timestamp == $record['date_end'] && $record['halfday'] == 2) continue;
					if ($timestamp == $record['date_end'] && $record['halfday'] == 1) continue;
					$isavailableafternoon = false;
					break;
				}
			}
		}
		else dol_print_error($this->db);

		return array('morning'=>$isavailablemorning, 'afternoon'=>$isavailableafternoon);
	}


	/**
	 *	Return clicable name (with picto eventually)
	 *
	 *	@param	int			$withpicto					0=_No picto, 1=Includes the picto in the linkn, 2=Picto only
	 *  @param  int     	$save_lastsearch_value    	-1=Auto, 0=No save of lastsearch_values when clicking, 1=Save lastsearch_values whenclicking
	 *	@return	string									String with URL
	 */
	public function getNomUrl($withpicto = 0, $save_lastsearch_value = -1)
	{
		global $langs;

		$result = '';

		$label = $langs->trans("Show").': '.$this->ref;

		$url = DOL_URL_ROOT.'/holiday/card.php?id='.$this->id;

		//if ($option != 'nolink')
		//{
		// Add param to save lastsearch_values or not
		$add_save_lastsearch_values = ($save_lastsearch_value == 1 ? 1 : 0);
		if ($save_lastsearch_value == -1 && preg_match('/list\.php/', $_SERVER["PHP_SELF"])) $add_save_lastsearch_values = 1;
		if ($add_save_lastsearch_values) $url .= '&save_lastsearch_values=1';
		//}

		$linkstart = '<a href="'.$url.'" title="'.dol_escape_htmltag($label, 1).'" class="classfortooltip">';
		$linkend = '</a>';

		$result .= $linkstart;
		if ($withpicto) $result .= img_object(($notooltip ? '' : $label), $this->picto, ($notooltip ? (($withpicto != 2) ? 'class="paddingright"' : '') : 'class="'.(($withpicto != 2) ? 'paddingright ' : '').'classfortooltip"'), 0, 0, $notooltip ? 0 : 1);
		if ($withpicto != 2) $result .= $this->ref;
		$result .= $linkend;

		return $result;
	}


	/**
	 *	Returns the label status
	 *
	 *	@param      int		$mode       0=long label, 1=short label, 2=Picto + short label, 3=Picto, 4=Picto + long label, 5=Short label + Picto
	 *	@return     string      		Label
	 */
	public function getLibStatut($mode = 0)
	{
		return $this->LibStatut($this->statut, $mode, $this->date_debut);
	}

    // phpcs:disable PEAR.NamingConventions.ValidFunctionName.ScopeNotCamelCaps
	/**
	 *	Returns the label of a status
	 *
	 *	@param      int		$status     Id status
	 *	@param      int		$mode       0=long label, 1=short label, 2=Picto + short label, 3=Picto, 4=Picto + long label, 5=Short label + Picto
	 *  @param		integer	$startdate	Date holiday should start
	 *	@return     string      		Label
	 */
	public function LibStatut($status, $mode = 0, $startdate = '')
	{
		// phpcs:enable
		if (empty($this->labelStatus) || empty($this->labelStatusShort))
		{
			global $langs;
			//$langs->load("mymodule");
			$this->labelStatus[self::STATUS_DRAFT] = $langs->trans('DraftCP');
			$this->labelStatus[self::STATUS_VALIDATED] = $langs->trans('ToReviewCP');
			$this->labelStatus[self::STATUS_APPROVED] = $langs->trans('ApprovedCP');
			$this->labelStatus[self::STATUS_CANCELED] = $langs->trans('CancelCP');
			$this->labelStatus[self::STATUS_REFUSED] = $langs->trans('RefuseCP');
			$this->labelStatusShort[self::STATUS_DRAFT] = $langs->trans('DraftCP');
			$this->labelStatusShort[self::STATUS_VALIDATED] = $langs->trans('ToReviewCP');
			$this->labelStatusShort[self::STATUS_APPROVED] = $langs->trans('ApprovedCP');
			$this->labelStatusShort[self::STATUS_CANCELED] = $langs->trans('CancelCP');
			$this->labelStatusShort[self::STATUS_REFUSED] = $langs->trans('RefuseCP');
		}

		$statusType = 'status6';
		if (!empty($startdate) && $startdate > dol_now()) $statusType = 'status4';
		if ($status == self::STATUS_DRAFT) $statusType = 'status0';
		if ($status == self::STATUS_VALIDATED) $statusType = 'status1';
		if ($status == self::STATUS_CANCELED) $statusType = 'status5';
		if ($status == self::STATUS_REFUSED) $statusType = 'status5';

		return dolGetStatus($this->labelStatus[$status], $this->labelStatusShort[$status], '', $statusType, $mode);
	}


	/**
	 *   Affiche un select HTML des statuts de congés payés
	 *
	 *   @param 	int		$selected   	Id of preselected status
	 *   @param		string	$htmlname		Name of HTML select field
	 *   @return    string					Show select of status
	 */
    public function selectStatutCP($selected = '', $htmlname = 'select_statut')
    {

		global $langs;

		// Liste des statuts
		$name = array('DraftCP', 'ToReviewCP', 'ApprovedCP', 'CancelCP', 'RefuseCP');
		$nb = count($name) + 1;

		// Select HTML
		$statut = '<select name="'.$htmlname.'" class="flat">'."\n";
		$statut .= '<option value="-1">&nbsp;</option>'."\n";

		// Boucle des statuts
		for ($i = 1; $i < $nb; $i++) {
			if ($i == $selected) {
				$statut .= '<option value="'.$i.'" selected>'.$langs->trans($name[$i - 1]).'</option>'."\n";
			}
			else {
				$statut .= '<option value="'.$i.'">'.$langs->trans($name[$i - 1]).'</option>'."\n";
			}
		}

		$statut .= '</select>'."\n";
		print $statut;
	}

	/**
	 *  Met à jour une option du module Holiday Payés
	 *
	 *  @param	string	$name       name du paramètre de configuration
	 *  @param	string	$value      vrai si mise à jour OK sinon faux
	 *  @return boolean				ok or ko
	 */
    public function updateConfCP($name, $value)
    {

		$sql = "UPDATE ".MAIN_DB_PREFIX."holiday_config SET";
		$sql .= " value = '".$value."'";
		$sql .= " WHERE name = '".$name."'";

		dol_syslog(get_class($this).'::updateConfCP name='.$name.'', LOG_DEBUG);
		$result = $this->db->query($sql);
		if ($result) {
			return true;
		}

		return false;
	}

	/**
	 *  Return value of a conf parameterfor leave module
	 *  TODO Move this into llx_const table
	 *
	 *  @param	string	$name                 Name of parameter
	 *  @param  string  $createifnotfound     'stringvalue'=Create entry with string value if not found. For example 'YYYYMMDDHHMMSS'.
	 *  @return string      		          Value of parameter. Example: 'YYYYMMDDHHMMSS' or < 0 if error
	 */
	public function getConfCP($name, $createifnotfound = '')
	{
		$sql = "SELECT value";
		$sql .= " FROM ".MAIN_DB_PREFIX."holiday_config";
		$sql .= " WHERE name = '".$this->db->escape($name)."'";

		dol_syslog(get_class($this).'::getConfCP name='.$name.' createifnotfound='.$createifnotfound, LOG_DEBUG);
		$result = $this->db->query($sql);

		if ($result) {
			$obj = $this->db->fetch_object($result);
			// Return value
			if (empty($obj))
			{
				if ($createifnotfound)
				{
					$sql = "INSERT INTO ".MAIN_DB_PREFIX."holiday_config(name, value)";
					$sql .= " VALUES('".$this->db->escape($name)."', '".$this->db->escape($createifnotfound)."')";
					$result = $this->db->query($sql);
					if ($result)
					{
						return $createifnotfound;
					}
					else
					{
						$this->error = $this->db->lasterror();
						return -2;
					}
				}
				else
				{
					return '';
				}
			}
			else
			{
				return $obj->value;
			}
		} else {
			// Erreur SQL
			$this->error = $this->db->lasterror();
			return -1;
		}
	}

	/**
	 *	Met à jour le timestamp de la dernière mise à jour du solde des CP
	 *
	 *	@param		int		$userID		Id of user
	 *	@param		int		$nbHoliday	Nb of days
	 *  @param		int		$fk_type	Type of vacation
	 *  @return     int					0=Nothing done, 1=OK, -1=KO
	 */
	public function updateSoldeCP($userID = '', $nbHoliday = '', $fk_type = '')
	{
		global $user, $langs;

		$error = 0;

		if (empty($userID) && empty($nbHoliday) && empty($fk_type))
		{
			$langs->load("holiday");

			// Si mise à jour pour tout le monde en début de mois
			$now = dol_now();

			$month = date('m', $now);
			$newdateforlastupdate = dol_print_date($now, '%Y%m%d%H%M%S');

			// Get month of last update
			$lastUpdate = $this->getConfCP('lastUpdate', $newdateforlastupdate);
			$monthLastUpdate = $lastUpdate[4].$lastUpdate[5];
			//print 'month: '.$month.' lastUpdate:'.$lastUpdate.' monthLastUpdate:'.$monthLastUpdate;exit;

			// Si la date du mois n'est pas la même que celle sauvegardée, on met à jour le timestamp
			if ($month != $monthLastUpdate)
			{
				$this->db->begin();

				$users = $this->fetchUsers(false, false);
				$nbUser = count($users);

				$sql = "UPDATE ".MAIN_DB_PREFIX."holiday_config SET";
				$sql .= " value = '".$this->db->escape($newdateforlastupdate)."'";
				$sql .= " WHERE name = 'lastUpdate'";
				$result = $this->db->query($sql);

				$typeleaves = $this->getTypes(1, 1);

				// Update each user counter
				foreach ($users as $userCounter) {
					$nbDaysToAdd = $typeleaves[$userCounter['type']]['newByMonth'];
					if (empty($nbDaysToAdd)) continue;

					dol_syslog("We update leave type id ".$userCounter['type']." for user id ".$userCounter['rowid'], LOG_DEBUG);

					$nowHoliday = $userCounter['nb_holiday'];
					$newSolde = $nowHoliday + $nbDaysToAdd;

					// We add a log for each user
					$this->addLogCP($user->id, $userCounter['rowid'], $langs->trans('HolidaysMonthlyUpdate'), $newSolde, $userCounter['type']);

					$result = $this->updateSoldeCP($userCounter['rowid'], $newSolde, $userCounter['type'], $langs->trans('HolidaysMonthlyUpdate'));

					if ($result < 0)
					{
						$error++;
						break;
					}
				}

				if (!$error)
				{
					$this->db->commit();
					return 1;
				}
				else
				{
					$this->db->rollback();
					return -1;
				}
			}

			return 0;
		}
		else
		{
			// Mise à jour pour un utilisateur
			$nbHoliday = price2num($nbHoliday, 5);

			$sql = "SELECT nb_holiday FROM ".MAIN_DB_PREFIX."holiday_users";
			$sql .= " WHERE fk_user = ".(int) $userID." AND fk_type = ".(int) $fk_type;
			$resql = $this->db->query($sql);
			if ($resql)
			{
				$num = $this->db->num_rows($resql);

				if ($num > 0)
				{
					// Update for user
					$sql = "UPDATE ".MAIN_DB_PREFIX."holiday_users SET";
					$sql .= " nb_holiday = ".$nbHoliday;
					$sql .= " WHERE fk_user = ".(int) $userID." AND fk_type = ".(int) $fk_type;
					$result = $this->db->query($sql);
					if (!$result)
					{
						$error++;
						$this->errors[] = $this->db->lasterror();
					}
				}
				else
				{
					// Insert for user
					$sql = "INSERT INTO ".MAIN_DB_PREFIX."holiday_users(nb_holiday, fk_user, fk_type) VALUES (";
					$sql .= $nbHoliday;
					$sql .= ", ".(int) $userID.", ".(int) $fk_type.")";
					$result = $this->db->query($sql);
					if (!$result)
					{
						$error++;
						$this->errors[] = $this->db->lasterror();
					}
				}
			}
			else
			{
				$this->errors[] = $this->db->lasterror();
				$error++;
			}

			if (!$error)
			{
				return 1;
			}
			else
			{
				return -1;
			}
		}
	}

	/**
	 *	Retourne un checked si vrai
	 *
	 *  @param	string	$name       name du paramètre de configuration
	 *  @return string      		retourne checked si > 0
	 */
    public function getCheckOption($name)
    {

		$sql = "SELECT value";
		$sql .= " FROM ".MAIN_DB_PREFIX."holiday_config";
		$sql .= " WHERE name = '".$name."'";

		$result = $this->db->query($sql);

		if ($result) {
			$obj = $this->db->fetch_object($result);

			// Si la valeur est 1 on retourne checked
			if ($obj->value) {
				return 'checked';
			}
		}
	}


	/**
	 *  Créer les entrées pour chaque utilisateur au moment de la configuration
	 *
	 *  @param	boolean		$single		Single
	 *  @param	int			$userid		Id user
	 *  @return void
	 */
	public function createCPusers($single = false, $userid = '')
	{
		// Si c'est l'ensemble des utilisateurs à ajouter
		if (!$single)
		{
			dol_syslog(get_class($this).'::createCPusers');
			$arrayofusers = $this->fetchUsers(false, true);

			foreach ($arrayofusers as $users)
			{
				$sql = "INSERT INTO ".MAIN_DB_PREFIX."holiday_users";
				$sql .= " (fk_user, nb_holiday)";
				$sql .= " VALUES ('".$users['rowid']."','0')";

				$resql = $this->db->query($sql);
				if (!$resql) dol_print_error($this->db);
			}
		}
		else
		{
			$sql = "INSERT INTO ".MAIN_DB_PREFIX."holiday_users";
			$sql .= " (fk_user, nb_holiday)";
			$sql .= " VALUES ('".$userid."','0')";

			$resql = $this->db->query($sql);
			if (!$resql) dol_print_error($this->db);
		}
	}

	/**
	 *  Supprime un utilisateur du module Congés Payés
	 *
	 *  @param	int		$user_id        ID de l'utilisateur à supprimer
	 *  @return boolean      			Vrai si pas d'erreur, faut si Erreur
	 */
    public function deleteCPuser($user_id)
    {

		$sql = "DELETE FROM ".MAIN_DB_PREFIX."holiday_users";
		$sql .= " WHERE fk_user = '".$user_id."'";

		$this->db->query($sql);
	}


	/**
	 *  Retourne le solde de congés payés pour un utilisateur
	 *
	 *  @param	int		$user_id    ID de l'utilisateur
	 *  @param	int		$fk_type	Filter on type
	 *  @return float        		Retourne le solde de congés payés de l'utilisateur
	 */
	public function getCPforUser($user_id, $fk_type = 0)
	{
		$sql = "SELECT nb_holiday";
		$sql .= " FROM ".MAIN_DB_PREFIX."holiday_users";
		$sql .= " WHERE fk_user = ".(int) $user_id;
		if ($fk_type > 0) $sql .= " AND fk_type = ".(int) $fk_type;

		dol_syslog(get_class($this).'::getCPforUser user_id='.$user_id.' type_id='.$fk_type, LOG_DEBUG);
		$result = $this->db->query($sql);
		if ($result)
		{
			$obj = $this->db->fetch_object($result);
			//return number_format($obj->nb_holiday,2);
			if ($obj) return $obj->nb_holiday;
			else return null;
		}
		else
		{
			return null;
		}
	}

	/**
	 *    Get list of Users or list of vacation balance.
	 *
	 *    @param      boolean			$stringlist	    If true return a string list of id. If false, return an array with detail.
	 *    @param      boolean   		$type			If true, read Dolibarr user list, if false, return vacation balance list.
	 *    @param      string            $filters        Filters
	 *    @return     array|string|int      			Return an array
	 */
	public function fetchUsers($stringlist = true, $type = true, $filters = '')
	{
		global $conf;

		dol_syslog(get_class($this)."::fetchUsers", LOG_DEBUG);

		if ($stringlist)
		{
			if ($type)
			{
				// If user of Dolibarr
				$sql = "SELECT";
				if (!empty($conf->multicompany->enabled) && !empty($conf->global->MULTICOMPANY_TRANSVERSE_MODE)) {
					$sql .= " DISTINCT";
				}
				$sql .= " u.rowid";
				$sql .= " FROM ".MAIN_DB_PREFIX."user as u";

				if (!empty($conf->multicompany->enabled) && !empty($conf->global->MULTICOMPANY_TRANSVERSE_MODE))
				{
					$sql .= ", ".MAIN_DB_PREFIX."usergroup_user as ug";
					$sql .= " WHERE ((ug.fk_user = u.rowid";
					$sql .= " AND ug.entity IN (".getEntity('usergroup')."))";
					$sql .= " OR u.entity = 0)"; // Show always superadmin
				}
				else
				{
					$sql .= " WHERE u.entity IN (".getEntity('user').")";
				}
				$sql .= " AND u.statut > 0";
				if ($filters) $sql .= $filters;

				$resql = $this->db->query($sql);

				// Si pas d'erreur SQL
				if ($resql) {
					$i = 0;
					$num = $this->db->num_rows($resql);
					$stringlist = '';

					// Boucles du listage des utilisateurs
					while ($i < $num)
					{
						$obj = $this->db->fetch_object($resql);

						if ($i == 0) {
							$stringlist .= $obj->rowid;
						} else {
							$stringlist .= ', '.$obj->rowid;
						}

						$i++;
					}
					// Retoune le tableau des utilisateurs
					return $stringlist;
				}
				else
				{
					// Erreur SQL
					$this->error = "Error ".$this->db->lasterror();
					return -1;
				}
			}
			else
			{
				// We want only list of vacation balance for user ids
				$sql = "SELECT DISTINCT cpu.fk_user";
				$sql .= " FROM ".MAIN_DB_PREFIX."holiday_users as cpu, ".MAIN_DB_PREFIX."user as u";
				$sql .= " WHERE cpu.fk_user = u.rowid";
				if ($filters) $sql .= $filters;

				$resql = $this->db->query($sql);

				// Si pas d'erreur SQL
				if ($resql) {
					$i = 0;
					$num = $this->db->num_rows($resql);
					$stringlist = '';

					// Boucles du listage des utilisateurs
					while ($i < $num)
					{
						$obj = $this->db->fetch_object($resql);

						if ($i == 0) {
							$stringlist .= $obj->fk_user;
						} else {
							$stringlist .= ', '.$obj->fk_user;
						}

						$i++;
					}
					// Retoune le tableau des utilisateurs
					return $stringlist;
				}
				else
				{
					// Erreur SQL
					$this->error = "Error ".$this->db->lasterror();
					return -1;
				}
			}
		}
		else
		{
			// Si faux donc return array
			// List for Dolibarr users
			if ($type)
			{
								// If user of Dolibarr
				$sql = "SELECT";
				if (!empty($conf->multicompany->enabled) && !empty($conf->global->MULTICOMPANY_TRANSVERSE_MODE)) {
					$sql .= " DISTINCT";
				}
				$sql .= " u.rowid, u.lastname, u.firstname, u.gender, u.photo, u.employee, u.statut, u.fk_user";
				$sql .= " FROM ".MAIN_DB_PREFIX."user as u";

				if (!empty($conf->multicompany->enabled) && !empty($conf->global->MULTICOMPANY_TRANSVERSE_MODE))
				{
					$sql .= ", ".MAIN_DB_PREFIX."usergroup_user as ug";
					$sql .= " WHERE ((ug.fk_user = u.rowid";
					$sql .= " AND ug.entity IN (".getEntity('usergroup')."))";
					$sql .= " OR u.entity = 0)"; // Show always superadmin
				}
				else
				{
					$sql .= " WHERE u.entity IN (".getEntity('user').")";
				}

				$sql .= " AND u.statut > 0";
				if ($filters) $sql .= $filters;

				$resql = $this->db->query($sql);

				// Si pas d'erreur SQL
				if ($resql)
				{
					$i = 0;
					$tab_result = $this->holiday;
					$num = $this->db->num_rows($resql);

					// Boucles du listage des utilisateurs
					while ($i < $num) {
						$obj = $this->db->fetch_object($resql);

						$tab_result[$i]['rowid'] = $obj->rowid; // rowid of user
						$tab_result[$i]['name'] = $obj->lastname; // deprecated
						$tab_result[$i]['lastname'] = $obj->lastname;
						$tab_result[$i]['firstname'] = $obj->firstname;
						$tab_result[$i]['gender'] = $obj->gender;
						$tab_result[$i]['status'] = $obj->statut;
						$tab_result[$i]['employee'] = $obj->employee;
						$tab_result[$i]['photo'] = $obj->photo;
						$tab_result[$i]['fk_user'] = $obj->fk_user; // rowid of manager
						//$tab_result[$i]['type'] = $obj->type;
						//$tab_result[$i]['nb_holiday'] = $obj->nb_holiday;

						$i++;
					}
					// Retoune le tableau des utilisateurs
					return $tab_result;
				} else {
					// Erreur SQL
					$this->errors[] = "Error ".$this->db->lasterror();
					return -1;
				}
			}
			else
			{
				// List of vacation balance users
				$sql = "SELECT cpu.fk_type, cpu.nb_holiday, u.rowid, u.lastname, u.firstname, u.gender, u.photo, u.employee, u.statut, u.fk_user";
				$sql .= " FROM ".MAIN_DB_PREFIX."holiday_users as cpu, ".MAIN_DB_PREFIX."user as u";
				$sql .= " WHERE cpu.fk_user = u.rowid";
				if ($filters) $sql .= $filters;

				$resql = $this->db->query($sql);

				// Si pas d'erreur SQL
				if ($resql)
				{
					$i = 0;
					$tab_result = $this->holiday;
					$num = $this->db->num_rows($resql);

					// Boucles du listage des utilisateurs
					while ($i < $num)
					{
						$obj = $this->db->fetch_object($resql);

						$tab_result[$i]['rowid'] = $obj->rowid; // rowid of user
						$tab_result[$i]['name'] = $obj->lastname; // deprecated
						$tab_result[$i]['lastname'] = $obj->lastname;
						$tab_result[$i]['firstname'] = $obj->firstname;
						$tab_result[$i]['gender'] = $obj->gender;
						$tab_result[$i]['status'] = $obj->statut;
						$tab_result[$i]['employee'] = $obj->employee;
						$tab_result[$i]['photo'] = $obj->photo;
						$tab_result[$i]['fk_user'] = $obj->fk_user; // rowid of manager

						$tab_result[$i]['type'] = $obj->fk_type;
						$tab_result[$i]['nb_holiday'] = $obj->nb_holiday;

						$i++;
					}
					// Retoune le tableau des utilisateurs
					return $tab_result;
				}
				else
				{
					// Erreur SQL
					$this->error = "Error ".$this->db->lasterror();
					return -1;
				}
			}
		}
	}


    // phpcs:disable PEAR.NamingConventions.ValidFunctionName.ScopeNotCamelCaps
	/**
	 * Return list of people with permission to validate leave requests.
	 * Search for permission "approve leave requests"
	 *
	 * @return  array       Array of user ids
	 */
	public function fetch_users_approver_holiday()
	{
        // phpcs:enable
		$users_validator = array();

		$sql = "SELECT DISTINCT ur.fk_user";
		$sql .= " FROM ".MAIN_DB_PREFIX."user_rights as ur, ".MAIN_DB_PREFIX."rights_def as rd";
		$sql .= " WHERE ur.fk_id = rd.id and rd.module = 'holiday' AND rd.perms = 'approve'"; // Permission 'Approve';
		$sql .= "UNION";
		$sql .= " SELECT DISTINCT ugu.fk_user";
		$sql .= " FROM ".MAIN_DB_PREFIX."usergroup_user as ugu, ".MAIN_DB_PREFIX."usergroup_rights as ur, ".MAIN_DB_PREFIX."rights_def as rd";
		$sql .= " WHERE ugu.fk_usergroup = ur.fk_usergroup AND ur.fk_id = rd.id and rd.module = 'holiday' AND rd.perms = 'approve'"; // Permission 'Approve';
		//print $sql;

		dol_syslog(get_class($this)."::fetch_users_approver_holiday sql=".$sql);
		$result = $this->db->query($sql);
		if ($result)
		{
			$num_rows = $this->db->num_rows($result); $i = 0;
			while ($i < $num_rows)
			{
				$objp = $this->db->fetch_object($result);
				array_push($users_validator, $objp->fk_user);
				$i++;
			}
			return $users_validator;
		}
		else
		{
			$this->error = $this->db->lasterror();
			dol_syslog(get_class($this)."::fetch_users_approver_holiday  Error ".$this->error, LOG_ERR);
			return -1;
		}
	}


	/**
	 *	Compte le nombre d'utilisateur actifs dans Dolibarr
	 *
	 *  @return     int      retourne le nombre d'utilisateur
	 */
	public function countActiveUsers()
	{
		$sql = "SELECT count(u.rowid) as compteur";
		$sql .= " FROM ".MAIN_DB_PREFIX."user as u";
		$sql .= " WHERE u.statut > 0";

		$result = $this->db->query($sql);
		$objet = $this->db->fetch_object($result);

		return $objet->compteur;
	}
	/**
	 *	Compte le nombre d'utilisateur actifs dans Dolibarr sans CP
	 *
	 *  @return     int      retourne le nombre d'utilisateur
	 */
    public function countActiveUsersWithoutCP()
    {

		$sql = "SELECT count(u.rowid) as compteur";
		$sql .= " FROM ".MAIN_DB_PREFIX."user as u LEFT OUTER JOIN ".MAIN_DB_PREFIX."holiday_users hu ON (hu.fk_user=u.rowid)";
		$sql .= " WHERE u.statut > 0 AND hu.fk_user IS NULL";

		$result = $this->db->query($sql);
		$objet = $this->db->fetch_object($result);

		return $objet->compteur;
	}

	/**
	 *  Compare le nombre d'utilisateur actif de Dolibarr à celui des utilisateurs des congés payés
	 *
	 *  @param    int	$userDolibarrWithoutCP	Number of active users in Dolibarr without holidays
	 *  @param    int	$userCP    				Number of active users into table of holidays
	 *  @return   int							<0 if KO, >0 if OK
	 */
	public function verifNbUsers($userDolibarrWithoutCP, $userCP)
	{
		if (empty($userCP)) $userCP = 0;
		dol_syslog(get_class($this).'::verifNbUsers userDolibarr='.$userDolibarrWithoutCP.' userCP='.$userCP);
		return 1;
	}


	/**
	 * addLogCP
	 *
	 * @param 	int		$fk_user_action		Id user creation
	 * @param 	int		$fk_user_update		Id user update
	 * @param 	string	$label				Label
	 * @param 	int		$new_solde			New value
	 * @param	int		$fk_type			Type of vacation
	 * @return 	int							Id of record added, 0 if nothing done, < 0 if KO
	 */
	public function addLogCP($fk_user_action, $fk_user_update, $label, $new_solde, $fk_type)
	{
		global $conf, $langs;

		$error = 0;

		$prev_solde = price2num($this->getCPforUser($fk_user_update, $fk_type), 5);
		$new_solde = price2num($new_solde, 5);
		//print "$prev_solde == $new_solde";

		if ($prev_solde == $new_solde) return 0;

		$this->db->begin();

		// Insert request
		$sql = "INSERT INTO ".MAIN_DB_PREFIX."holiday_logs (";
		$sql .= "date_action,";
		$sql .= "fk_user_action,";
		$sql .= "fk_user_update,";
		$sql .= "type_action,";
		$sql .= "prev_solde,";
		$sql .= "new_solde,";
		$sql .= "fk_type";
		$sql .= ") VALUES (";
		$sql .= " '".$this->db->idate(dol_now())."',";
		$sql .= " '".$fk_user_action."',";
		$sql .= " '".$fk_user_update."',";
		$sql .= " '".$this->db->escape($label)."',";
		$sql .= " '".$prev_solde."',";
		$sql .= " '".$new_solde."',";
		$sql .= " ".$fk_type;
		$sql .= ")";

		$resql = $this->db->query($sql);
		if (!$resql)
		{
			$error++; $this->errors[] = "Error ".$this->db->lasterror();
		}

		if (!$error)
		{
			$this->optRowid = $this->db->last_insert_id(MAIN_DB_PREFIX."holiday_logs");
		}

		// Commit or rollback
		if ($error)
		{
			foreach ($this->errors as $errmsg)
			{
				dol_syslog(get_class($this)."::addLogCP ".$errmsg, LOG_ERR);
				$this->error .= ($this->error ? ', '.$errmsg : $errmsg);
			}
			$this->db->rollback();
			return -1 * $error;
		}
		else
		{
			$this->db->commit();
			return $this->optRowid;
		}
	}

	/**
	 *  Liste le log des congés payés
	 *
	 *  @param	string	$order      Filtrage par ordre
	 *  @param  string	$filter     Filtre de séléction
	 *  @return int         		-1 si erreur, 1 si OK et 2 si pas de résultat
	 */
	public function fetchLog($order, $filter)
	{
		global $langs;

		$sql = "SELECT";
		$sql .= " cpl.rowid,";
		$sql .= " cpl.date_action,";
		$sql .= " cpl.fk_user_action,";
		$sql .= " cpl.fk_user_update,";
		$sql .= " cpl.type_action,";
		$sql .= " cpl.prev_solde,";
		$sql .= " cpl.new_solde,";
		$sql .= " cpl.fk_type";
		$sql .= " FROM ".MAIN_DB_PREFIX."holiday_logs as cpl";
		$sql .= " WHERE cpl.rowid > 0"; // To avoid error with other search and criteria

		// Filtrage de séléction
		if (!empty($filter)) {
			$sql .= " ".$filter;
		}

		// Ordre d'affichage
		if (!empty($order)) {
			$sql .= " ".$order;
		}

		dol_syslog(get_class($this)."::fetchLog", LOG_DEBUG);
		$resql = $this->db->query($sql);

		// Si pas d'erreur SQL
		if ($resql) {
			$i = 0;
			$tab_result = $this->logs;
			$num = $this->db->num_rows($resql);

			// Si pas d'enregistrement
			if (!$num) {
				return 2;
			}

			// On liste les résultats et on les ajoutent dans le tableau
			while ($i < $num) {
				$obj = $this->db->fetch_object($resql);

				$tab_result[$i]['rowid'] = $obj->rowid;
				$tab_result[$i]['date_action'] = $obj->date_action;
				$tab_result[$i]['fk_user_action'] = $obj->fk_user_action;
				$tab_result[$i]['fk_user_update'] = $obj->fk_user_update;
				$tab_result[$i]['type_action'] = $obj->type_action;
				$tab_result[$i]['prev_solde'] = $obj->prev_solde;
				$tab_result[$i]['new_solde'] = $obj->new_solde;
				$tab_result[$i]['fk_type'] = $obj->fk_type;

				$i++;
			}
			// Retourne 1 et ajoute le tableau à la variable
			$this->logs = $tab_result;
			return 1;
		}
		else
		{
			// Erreur SQL
			$this->error = "Error ".$this->db->lasterror();
			return -1;
		}
	}


	/**
	 *  Return array with list of types
	 *
	 *  @param		int		$active		Status of type. -1 = Both
	 *  @param		int		$affect		Filter on affect (a request will change sold or not). -1 = Both
	 *  @return     array	    		Return array with list of types
	 */
	public function getTypes($active = -1, $affect = -1)
	{
		global $mysoc;

		$sql = "SELECT rowid, code, label, affect, delay, newByMonth";
		$sql .= " FROM ".MAIN_DB_PREFIX."c_holiday_types";
		$sql .= " WHERE (fk_country IS NULL OR fk_country = ".$mysoc->country_id.')';
		if ($active >= 0) $sql .= " AND active = ".((int) $active);
		if ($affect >= 0) $sql .= " AND affect = ".((int) $affect);

		$result = $this->db->query($sql);
		if ($result)
		{
			$num = $this->db->num_rows($result);
			if ($num)
			{
				while ($obj = $this->db->fetch_object($result))
				{
					$types[$obj->rowid] = array('rowid'=> $obj->rowid, 'code'=> $obj->code, 'label'=>$obj->label, 'affect'=>$obj->affect, 'delay'=>$obj->delay, 'newByMonth'=>$obj->newByMonth);
				}

				return $types;
			}
		}
		else dol_print_error($this->db);

		return array();
	}


	/**
	 *  Initialise an instance with random values.
	 *  Used to build previews or test instances.
	 *	id must be 0 if object instance is a specimen.
	 *
	 *  @return	void
	 */
	public function initAsSpecimen()
	{
		global $user, $langs;

		// Initialise parameters
		$this->id = 0;
		$this->specimen = 1;

		$this->fk_user = 1;
		$this->description = 'SPECIMEN description';
		$this->date_debut = dol_now();
		$this->date_fin = dol_now() + (24 * 3600);
		$this->date_valid = dol_now();
		$this->fk_validator = 1;
		$this->halfday = 0;
		$this->fk_type = 1;
		$this->statut = Holiday::STATUS_VALIDATED;
	}

	// phpcs:disable PEAR.NamingConventions.ValidFunctionName.ScopeNotCamelCaps
	/**
     *      Load this->nb for dashboard
     *
     *      @return     int         <0 if KO, >0 if OK
     */
    public function load_state_board()
    {
        // phpcs:enable
		global $user;

        $this->nb = array();

        $sql = "SELECT count(h.rowid) as nb";
        $sql .= " FROM ".MAIN_DB_PREFIX."holiday as h";
        $sql .= " WHERE h.statut > 1";
        $sql .= " AND h.entity IN (".getEntity('holiday').")";
		if (empty($user->rights->expensereport->read_all))
		{
			$userchildids = $user->getAllChildIds(1);
			$sql.= " AND (h.fk_user IN (".join(',', $userchildids).")";
			$sql.= " OR h.fk_validator IN (".join(',', $userchildids)."))";
		}

        $resql = $this->db->query($sql);
        if ($resql) {
            while ($obj = $this->db->fetch_object($resql)) {
                $this->nb["holidays"] = $obj->nb;
            }
            $this->db->free($resql);
            return 1;
        }
        else
        {
            dol_print_error($this->db);
            $this->error = $this->db->error();
            return -1;
        }
    }

    // phpcs:disable PEAR.NamingConventions.ValidFunctionName.ScopeNotCamelCaps
    /**
     *      Load indicators for dashboard (this->nbtodo and this->nbtodolate)
     *
     *      @param	User	$user   		Objet user
     *      @return WorkboardResponse|int 	<0 if KO, WorkboardResponse if OK
     */
    public function load_board($user)
    {
        // phpcs:enable
        global $conf, $langs;

        if ($user->socid) return -1; // protection pour eviter appel par utilisateur externe

        $now = dol_now();

        $sql = "SELECT h.rowid, h.date_debut";
<<<<<<< HEAD
        $sql .= " FROM ".MAIN_DB_PREFIX."holiday as h";
        $sql .= " WHERE h.statut = 2";
        $sql .= " AND h.entity IN (".getEntity('holiday').")";
        $sql .= " AND (h.fk_user IN (".join(',', $userchildids).")";
        $sql .= " OR h.fk_validator IN (".join(',', $userchildids)."))";
=======
        $sql.= " FROM ".MAIN_DB_PREFIX."holiday as h";
        $sql.= " WHERE h.statut = 2";
        $sql.= " AND h.entity IN (".getEntity('holiday').")";
		if(!$user->rights->expensereport->read_all)
		{
			$userchildids = $user->getAllChildIds(1);
			$sql.= " AND (h.fk_user IN (".join(',', $userchildids).")";
			$sql.= " OR h.fk_validator IN (".join(',', $userchildids)."))";
		}
>>>>>>> fe645319

        $resql = $this->db->query($sql);
        if ($resql)
        {
            $langs->load("members");

            $response = new WorkboardResponse();
            $response->warning_delay = $conf->holiday->approve->warning_delay / 60 / 60 / 24;
            $response->label = $langs->trans("HolidaysToApprove");
            $response->labelShort = $langs->trans("ToApprove");
            $response->url = DOL_URL_ROOT.'/holiday/list.php?search_statut=2&amp;mainmenu=hrm&amp;leftmenu=holiday';
            $response->img = img_object('', "holiday");

            while ($obj = $this->db->fetch_object($resql))
            {
                $response->nbtodo++;

                if ($this->db->jdate($obj->date_debut) < ($now - $conf->holiday->approve->warning_delay)) {
                    $response->nbtodolate++;
                }
            }

            return $response;
        }
        else
        {
            dol_print_error($this->db);
            $this->error = $this->db->error();
            return -1;
        }
    }
}<|MERGE_RESOLUTION|>--- conflicted
+++ resolved
@@ -2221,23 +2221,15 @@
         $now = dol_now();
 
         $sql = "SELECT h.rowid, h.date_debut";
-<<<<<<< HEAD
         $sql .= " FROM ".MAIN_DB_PREFIX."holiday as h";
         $sql .= " WHERE h.statut = 2";
         $sql .= " AND h.entity IN (".getEntity('holiday').")";
-        $sql .= " AND (h.fk_user IN (".join(',', $userchildids).")";
-        $sql .= " OR h.fk_validator IN (".join(',', $userchildids)."))";
-=======
-        $sql.= " FROM ".MAIN_DB_PREFIX."holiday as h";
-        $sql.= " WHERE h.statut = 2";
-        $sql.= " AND h.entity IN (".getEntity('holiday').")";
-		if(!$user->rights->expensereport->read_all)
+		if (empty($user->rights->expensereport->read_all))
 		{
 			$userchildids = $user->getAllChildIds(1);
 			$sql.= " AND (h.fk_user IN (".join(',', $userchildids).")";
 			$sql.= " OR h.fk_validator IN (".join(',', $userchildids)."))";
 		}
->>>>>>> fe645319
 
         $resql = $this->db->query($sql);
         if ($resql)
