<?php
/* Copyright (C) 2011		Dimitri Mouillard	<dmouillard@teclib.com>
 * Copyright (C) 2012-2014	Laurent Destailleur	<eldy@users.sourceforge.net>
 * Copyright (C) 2012-2016	Regis Houssin		<regis.houssin@inodbox.com>
 * Copyright (C) 2013		Florian Henry		<florian.henry@open-concept.pro>
 * Copyright (C) 2016       Juanjo Menent       <jmenent@2byte.es>
 * Copyright (C) 2018       Frédéric France         <frederic.france@netlogic.fr>
 *
 * This program is free software; you can redistribute it and/or modify
 * it under the terms of the GNU General Public License as published by
 * the Free Software Foundation; either version 3 of the License, or
 * (at your option) any later version.
 *
 * This program is distributed in the hope that it will be useful,
 * but WITHOUT ANY WARRANTY; without even the implied warranty of
 * MERCHANTABILITY or FITNESS FOR A PARTICULAR PURPOSE.  See the
 * GNU General Public License for more details.
 *
 * You should have received a copy of the GNU General Public License
 * along with this program. If not, see <https://www.gnu.org/licenses/>.
 */

/**
 *    \file       holiday.class.php
 *    \ingroup    holiday
 *    \brief      Class file of the module paid holiday.
 */
require_once DOL_DOCUMENT_ROOT.'/core/class/commonobject.class.php';


/**
 *	Class of the module paid holiday. Developed by Teclib ( http://www.teclib.com/ )
 */
class Holiday extends CommonObject
{
	/**
	 * @var string ID to identify managed object
	 */
	public $element = 'holiday';

	/**
	 * @var string Name of table without prefix where object is stored
	 */
	public $table_element = 'holiday';

	/**
	 * 0=No test on entity, 1=Test with field entity, 2=Test with link by societe
	 * @var int
	 */
	public $ismultientitymanaged = 0;

	/**
	 * @var int Field with ID of parent key if this field has a parent
	 */
	public $fk_element = 'fk_holiday';

	/**
	 * @var string String with name of icon for myobject. Must be the part after the 'object_' into object_myobject.png
	 */
	public $picto = 'holiday';

	/**
	 * @deprecated
	 * @see $id
	 */
	public $rowid;

	/**
	 * @var int User ID
	 */
	public $fk_user;

	public $date_create = '';

	/**
	 * @var string description
	 */
	public $description;

	public $date_debut = ''; // Date start in PHP server TZ
	public $date_fin = ''; // Date end in PHP server TZ
	public $date_debut_gmt = ''; // Date start in GMT
	public $date_fin_gmt = ''; // Date end in GMT
	public $halfday = ''; // 0:Full days, 2:Start afternoon end morning, -1:Start afternoon end afternoon, 1:Start morning end morning
	public $statut = ''; // 1=draft, 2=validated, 3=approved

	/**
     * @var int ID
     */
	public $fk_validator;

	public $date_valid = '';

	/**
     * @var int ID
     */
	public $fk_user_valid;

	public $date_refuse = '';

	/**
     * @var int ID
     */
	public $fk_user_refuse;

	public $date_cancel = '';

	/**
     * @var int ID
     */
	public $fk_user_cancel;

	public $detail_refuse = '';

	/**
     * @var int ID
     */
	public $fk_type;

	public $holiday = array();
	public $events = array();
	public $logs = array();

	public $optName = '';
	public $optValue = '';
	public $optRowid = '';

	/**
	 * Draft status
	 */
	const STATUS_DRAFT = 1;
	/**
	 * Validated status
	 */
	const STATUS_VALIDATED = 2;
	/**
	 * Approved
	 */
	const STATUS_APPROVED = 3;
	/**
	 * Canceled
	 */
	const STATUS_CANCELED = 4;
	/**
	 * Refused
	 */
	const STATUS_REFUSED = 5;


	/**
	 *   Constructor
	 *
	 *   @param		DoliDB		$db      Database handler
	 */
	public function __construct($db)
	{
		$this->db = $db;
	}


	/**
	 *  Returns the reference to the following non used Order depending on the active numbering module
	 *  defined into HOLIDAY_ADDON
	 *
	 *	@param	Societe		$objsoc     third party object
	 *  @return string      			Holiday free reference
	 */
	public function getNextNumRef($objsoc)
	{
		global $langs, $conf;
		$langs->load("order");

		if (empty($conf->global->HOLIDAY_ADDON))
		{
			$conf->global->HOLIDAY_ADDON = 'mod_holiday_madonna';
		}

		if (!empty($conf->global->HOLIDAY_ADDON))
		{
			$mybool = false;

			$file = $conf->global->HOLIDAY_ADDON.".php";
			$classname = $conf->global->HOLIDAY_ADDON;

			// Include file with class
			$dirmodels = array_merge(array('/'), (array) $conf->modules_parts['models']);
			foreach ($dirmodels as $reldir)
			{
				$dir = dol_buildpath($reldir."core/modules/holiday/");

				// Load file with numbering class (if found)
				$mybool |= @include_once $dir.$file;
			}

			if ($mybool === false)
			{
				dol_print_error('', "Failed to include file ".$file);
				return '';
			}

			$obj = new $classname();
			$numref = $obj->getNextValue($objsoc, $this);

			if ($numref != "")
			{
				return $numref;
			}
			else
			{
				$this->error = $obj->error;
				//dol_print_error($this->db,get_class($this)."::getNextNumRef ".$obj->error);
				return "";
			}
		}
		else
		{
			print $langs->trans("Error")." ".$langs->trans("Error_HOLIDAY_ADDON_NotDefined");
			return "";
		}
	}

	/**
	 * Update balance of vacations and check table of users for holidays is complete. If not complete.
	 *
	 * @return	int			<0 if KO, >0 if OK
	 */
	public function updateBalance()
	{
		$this->db->begin();

		// Update sold of vocations
		$result = $this->updateSoldeCP();

		// Check nb of users into table llx_holiday_users and update with empty lines
		//if ($result > 0) $result = $this->verifNbUsers($this->countActiveUsersWithoutCP(), $this->getConfCP('nbUser'));

		if ($result >= 0)
		{
			$this->db->commit();
			return 1;
		}
		else
		{
			$this->db->rollback();
			return -1;
		}
	}

	/**
	 *   Créer un congés payés dans la base de données
	 *
	 *   @param		User	$user        	User that create
	 *   @param     int		$notrigger	    0=launch triggers after, 1=disable triggers
	 *   @return    int			         	<0 if KO, Id of created object if OK
	 */
	public function create($user, $notrigger = 0)
	{
		global $conf;
		$error = 0;

		$now = dol_now();

		// Check parameters
		if (empty($this->fk_user) || !is_numeric($this->fk_user) || $this->fk_user < 0) { $this->error = "ErrorBadParameterFkUser"; return -1; }
		if (empty($this->fk_validator) || !is_numeric($this->fk_validator) || $this->fk_validator < 0) { $this->error = "ErrorBadParameterFkValidator"; return -1; }
		if (empty($this->fk_type) || !is_numeric($this->fk_type) || $this->fk_type < 0) { $this->error = "ErrorBadParameterFkType"; return -1; }

		// Insert request
		$sql = "INSERT INTO ".MAIN_DB_PREFIX."holiday(";
		$sql .= "ref,";
		$sql .= "fk_user,";
		$sql .= "date_create,";
		$sql .= "description,";
		$sql .= "date_debut,";
		$sql .= "date_fin,";
		$sql .= "halfday,";
		$sql .= "statut,";
		$sql .= "fk_validator,";
		$sql .= "fk_type,";
		$sql .= "fk_user_create,";
		$sql .= "entity";
		$sql .= ") VALUES (";
		$sql .= "'(PROV)',";
		$sql .= "'".$this->db->escape($this->fk_user)."',";
		$sql .= " '".$this->db->idate($now)."',";
		$sql .= " '".$this->db->escape($this->description)."',";
		$sql .= " '".$this->db->idate($this->date_debut)."',";
		$sql .= " '".$this->db->idate($this->date_fin)."',";
		$sql .= " ".$this->halfday.",";
		$sql .= " '1',";
		$sql .= " '".$this->db->escape($this->fk_validator)."',";
		$sql .= " ".$this->fk_type.",";
		$sql .= " ".$user->id.",";
		$sql .= " ".$conf->entity;
		$sql .= ")";

		$this->db->begin();

		dol_syslog(get_class($this)."::create", LOG_DEBUG);
		$resql = $this->db->query($sql);
		if (!$resql) {
			$error++; $this->errors[] = "Error ".$this->db->lasterror();
		}

		if (!$error)
		{
			$this->id = $this->db->last_insert_id(MAIN_DB_PREFIX."holiday");

			if ($this->id)
			{
				// update ref
				$initialref = '(PROV'.$this->id.')';
				if (!empty($this->ref)) $initialref = $this->ref;

				$sql = 'UPDATE '.MAIN_DB_PREFIX."holiday SET ref='".$this->db->escape($initialref)."' WHERE rowid=".$this->id;
				if ($this->db->query($sql))
				{
					$this->ref = $initialref;

					if (!$error)
					{
						$result = $this->insertExtraFields();
						if ($result < 0) $error++;
					}

					if (!$error && !$notrigger)
					{
						// Call trigger
						$result = $this->call_trigger('HOLIDAY_CREATE', $user);
						if ($result < 0) { $error++; }
						// End call triggers
					}
				}
			}
		}

		// Commit or rollback
		if ($error)
		{
			foreach ($this->errors as $errmsg)
			{
				dol_syslog(get_class($this)."::create ".$errmsg, LOG_ERR);
				$this->error .= ($this->error ? ', '.$errmsg : $errmsg);
			}
			$this->db->rollback();
			return -1 * $error;
		}
		else
		{
			$this->db->commit();
			return $this->id;
		}
	}


	/**
	 *	Load object in memory from database
	 *
	 *  @param	int		$id         Id object
	 *  @param	string	$ref        Ref object
	 *  @return int         		<0 if KO, 0 if not found, >0 if OK
	 */
	public function fetch($id, $ref = '')
	{
		global $langs;

		$sql = "SELECT";
		$sql .= " cp.rowid,";
		$sql .= " cp.ref,";
		$sql .= " cp.fk_user,";
		$sql .= " cp.date_create,";
		$sql .= " cp.description,";
		$sql .= " cp.date_debut,";
		$sql .= " cp.date_fin,";
		$sql .= " cp.halfday,";
		$sql .= " cp.statut,";
		$sql .= " cp.fk_validator,";
		$sql .= " cp.date_valid,";
		$sql .= " cp.fk_user_valid,";
		$sql .= " cp.date_refuse,";
		$sql .= " cp.fk_user_refuse,";
		$sql .= " cp.date_cancel,";
		$sql .= " cp.fk_user_cancel,";
		$sql .= " cp.detail_refuse,";
		$sql .= " cp.note_private,";
		$sql .= " cp.note_public,";
		$sql .= " cp.fk_user_create,";
		$sql .= " cp.fk_type,";
		$sql .= " cp.entity";
		$sql .= " FROM ".MAIN_DB_PREFIX."holiday as cp";
		if ($id > 0) $sql .= " WHERE cp.rowid = ".$id;
		else $sql .= " WHERE cp.ref = '".$this->db->escape($ref)."'";

		dol_syslog(get_class($this)."::fetch", LOG_DEBUG);
		$resql = $this->db->query($sql);
		if ($resql)
		{
			if ($this->db->num_rows($resql))
			{
				$obj = $this->db->fetch_object($resql);

				$this->id    = $obj->rowid;
				$this->ref   = ($obj->ref ? $obj->ref : $obj->rowid);
				$this->fk_user = $obj->fk_user;
				$this->date_create = $this->db->jdate($obj->date_create);
				$this->description = $obj->description;
				$this->date_debut = $this->db->jdate($obj->date_debut);
				$this->date_fin = $this->db->jdate($obj->date_fin);
				$this->date_debut_gmt = $this->db->jdate($obj->date_debut, 1);
				$this->date_fin_gmt = $this->db->jdate($obj->date_fin, 1);
				$this->halfday = $obj->halfday;
				$this->statut = $obj->statut;
				$this->fk_validator = $obj->fk_validator;
				$this->date_valid = $this->db->jdate($obj->date_valid);
				$this->fk_user_valid = $obj->fk_user_valid;
				$this->date_refuse = $this->db->jdate($obj->date_refuse);
				$this->fk_user_refuse = $obj->fk_user_refuse;
				$this->date_cancel = $this->db->jdate($obj->date_cancel);
				$this->fk_user_cancel = $obj->fk_user_cancel;
				$this->detail_refuse = $obj->detail_refuse;
				$this->note_private = $obj->note_private;
				$this->note_public = $obj->note_public;
				$this->fk_user_create = $obj->fk_user_create;
				$this->fk_type = $obj->fk_type;
				$this->entity = $obj->entity;

				$this->fetch_optionals();

				$result = 1;
			}
			else {
				$result = 0;
			}
			$this->db->free($resql);

			return $result;
		}
		else
		{
			$this->error = "Error ".$this->db->lasterror();
			return -1;
		}
	}

	/**
	 *	List holidays for a particular user or list of users
	 *
	 *  @param		int|string		$user_id    ID of user to list, or comma separated list of IDs of users to list
	 *  @param      string			$order      Sort order
	 *  @param      string			$filter     SQL Filter
	 *  @return     int      					-1 if KO, 1 if OK, 2 if no result
	 */
	public function fetchByUser($user_id, $order = '', $filter = '')
	{
		global $langs, $conf;

		$sql = "SELECT";
		$sql .= " cp.rowid,";
		$sql .= " cp.ref,";

		$sql .= " cp.fk_user,";
		$sql .= " cp.fk_type,";
		$sql .= " cp.date_create,";
		$sql .= " cp.description,";
		$sql .= " cp.date_debut,";
		$sql .= " cp.date_fin,";
		$sql .= " cp.halfday,";
		$sql .= " cp.statut,";
		$sql .= " cp.fk_validator,";
		$sql .= " cp.date_valid,";
		$sql .= " cp.fk_user_valid,";
		$sql .= " cp.date_refuse,";
		$sql .= " cp.fk_user_refuse,";
		$sql .= " cp.date_cancel,";
		$sql .= " cp.fk_user_cancel,";
		$sql .= " cp.detail_refuse,";

		$sql .= " uu.lastname as user_lastname,";
		$sql .= " uu.firstname as user_firstname,";
		$sql .= " uu.login as user_login,";
		$sql .= " uu.statut as user_statut,";
		$sql .= " uu.photo as user_photo,";

		$sql .= " ua.lastname as validator_lastname,";
		$sql .= " ua.firstname as validator_firstname,";
		$sql .= " ua.login as validator_login,";
		$sql .= " ua.statut as validator_statut,";
		$sql .= " ua.photo as validator_photo";

		$sql .= " FROM ".MAIN_DB_PREFIX."holiday as cp, ".MAIN_DB_PREFIX."user as uu, ".MAIN_DB_PREFIX."user as ua";
		$sql .= " WHERE cp.entity IN (".getEntity('holiday').")";
		$sql .= " AND cp.fk_user = uu.rowid AND cp.fk_validator = ua.rowid"; // Hack pour la recherche sur le tableau
		$sql .= " AND cp.fk_user IN (".$user_id.")";

		// Selection filter
		if (!empty($filter)) {
			$sql .= $filter;
		}

		// Order of display of the result
		if (!empty($order)) {
			$sql .= $order;
		}

		dol_syslog(get_class($this)."::fetchByUser", LOG_DEBUG);
		$resql = $this->db->query($sql);

		// If no SQL error
		if ($resql) {
			$i = 0;
			$tab_result = $this->holiday;
			$num = $this->db->num_rows($resql);

			// If no registration
			if (!$num) {
				return 2;
			}

			// List the records and add them to the table
			while ($i < $num) {
				$obj = $this->db->fetch_object($resql);

				$tab_result[$i]['rowid'] = $obj->rowid;
				$tab_result[$i]['ref'] = ($obj->ref ? $obj->ref : $obj->rowid);

				$tab_result[$i]['fk_user'] = $obj->fk_user;
				$tab_result[$i]['fk_type'] = $obj->fk_type;
				$tab_result[$i]['date_create'] = $this->db->jdate($obj->date_create);
				$tab_result[$i]['description'] = $obj->description;
				$tab_result[$i]['date_debut'] = $this->db->jdate($obj->date_debut);
				$tab_result[$i]['date_fin'] = $this->db->jdate($obj->date_fin);
				$tab_result[$i]['date_debut_gmt'] = $this->db->jdate($obj->date_debut, 1);
				$tab_result[$i]['date_fin_gmt'] = $this->db->jdate($obj->date_fin, 1);
				$tab_result[$i]['halfday'] = $obj->halfday;
				$tab_result[$i]['statut'] = $obj->statut;
				$tab_result[$i]['fk_validator'] = $obj->fk_validator;
				$tab_result[$i]['date_valid'] = $this->db->jdate($obj->date_valid);
				$tab_result[$i]['fk_user_valid'] = $obj->fk_user_valid;
				$tab_result[$i]['date_refuse'] = $this->db->jdate($obj->date_refuse);
				$tab_result[$i]['fk_user_refuse'] = $obj->fk_user_refuse;
				$tab_result[$i]['date_cancel'] = $this->db->jdate($obj->date_cancel);
				$tab_result[$i]['fk_user_cancel'] = $obj->fk_user_cancel;
				$tab_result[$i]['detail_refuse'] = $obj->detail_refuse;

				$tab_result[$i]['user_firstname'] = $obj->user_firstname;
				$tab_result[$i]['user_lastname'] = $obj->user_lastname;
				$tab_result[$i]['user_login'] = $obj->user_login;
				$tab_result[$i]['user_statut'] = $obj->user_statut;
				$tab_result[$i]['user_photo'] = $obj->user_photo;

				$tab_result[$i]['validator_firstname'] = $obj->validator_firstname;
				$tab_result[$i]['validator_lastname'] = $obj->validator_lastname;
				$tab_result[$i]['validator_login'] = $obj->validator_login;
				$tab_result[$i]['validator_statut'] = $obj->validator_statut;
				$tab_result[$i]['validator_photo'] = $obj->validator_photo;

				$i++;
			}

			// Returns 1 with the filled array
			$this->holiday = $tab_result;
			return 1;
		}
		else
		{
			// SQL Error
			$this->error = "Error ".$this->db->lasterror();
			return -1;
		}
	}

	/**
	 *	List all holidays of all users
	 *
	 *  @param      string	$order      Sort order
	 *  @param      string	$filter     SQL Filter
	 *  @return     int      			-1 if KO, 1 if OK, 2 if no result
	 */
	public function fetchAll($order, $filter)
	{
		global $langs;

		$sql = "SELECT";
		$sql .= " cp.rowid,";
		$sql .= " cp.ref,";

		$sql .= " cp.fk_user,";
		$sql .= " cp.fk_type,";
		$sql .= " cp.date_create,";
		$sql .= " cp.tms as date_update,";
		$sql .= " cp.description,";
		$sql .= " cp.date_debut,";
		$sql .= " cp.date_fin,";
		$sql .= " cp.halfday,";
		$sql .= " cp.statut,";
		$sql .= " cp.fk_validator,";
		$sql .= " cp.date_valid,";
		$sql .= " cp.fk_user_valid,";
		$sql .= " cp.date_refuse,";
		$sql .= " cp.fk_user_refuse,";
		$sql .= " cp.date_cancel,";
		$sql .= " cp.fk_user_cancel,";
		$sql .= " cp.detail_refuse,";

		$sql .= " uu.lastname as user_lastname,";
		$sql .= " uu.firstname as user_firstname,";
		$sql .= " uu.login as user_login,";
		$sql .= " uu.statut as user_statut,";
		$sql .= " uu.photo as user_photo,";

		$sql .= " ua.lastname as validator_lastname,";
		$sql .= " ua.firstname as validator_firstname,";
		$sql .= " ua.login as validator_login,";
		$sql .= " ua.statut as validator_statut,";
		$sql .= " ua.photo as validator_photo";

		$sql .= " FROM ".MAIN_DB_PREFIX."holiday as cp, ".MAIN_DB_PREFIX."user as uu, ".MAIN_DB_PREFIX."user as ua";
		$sql .= " WHERE cp.entity IN (".getEntity('holiday').")";
		$sql .= " AND cp.fk_user = uu.rowid AND cp.fk_validator = ua.rowid "; // Hack pour la recherche sur le tableau

		// Selection filtering
		if (!empty($filter)) {
			$sql .= $filter;
		}

		// order of display
		if (!empty($order)) {
			$sql .= $order;
		}

		dol_syslog(get_class($this)."::fetchAll", LOG_DEBUG);
		$resql = $this->db->query($sql);

		// If no SQL error
		if ($resql) {
			$i = 0;
			$tab_result = $this->holiday;
			$num = $this->db->num_rows($resql);

			// If no registration
			if (!$num) {
				return 2;
			}

			// List the records and add them to the table
			while ($i < $num) {
				$obj = $this->db->fetch_object($resql);

				$tab_result[$i]['rowid'] = $obj->rowid;
				$tab_result[$i]['ref'] = ($obj->ref ? $obj->ref : $obj->rowid);
				$tab_result[$i]['fk_user'] = $obj->fk_user;
				$tab_result[$i]['fk_type'] = $obj->fk_type;
				$tab_result[$i]['date_create'] = $this->db->jdate($obj->date_create);
				$tab_result[$i]['date_update'] = $this->db->jdate($obj->date_update);
				$tab_result[$i]['description'] = $obj->description;
				$tab_result[$i]['date_debut'] = $this->db->jdate($obj->date_debut);
				$tab_result[$i]['date_fin'] = $this->db->jdate($obj->date_fin);
				$tab_result[$i]['date_debut_gmt'] = $this->db->jdate($obj->date_debut, 1);
				$tab_result[$i]['date_fin_gmt'] = $this->db->jdate($obj->date_fin, 1);
				$tab_result[$i]['halfday'] = $obj->halfday;
				$tab_result[$i]['statut'] = $obj->statut;
				$tab_result[$i]['fk_validator'] = $obj->fk_validator;
				$tab_result[$i]['date_valid'] = $this->db->jdate($obj->date_valid);
				$tab_result[$i]['fk_user_valid'] = $obj->fk_user_valid;
				$tab_result[$i]['date_refuse'] = $obj->date_refuse;
				$tab_result[$i]['fk_user_refuse'] = $obj->fk_user_refuse;
				$tab_result[$i]['date_cancel'] = $obj->date_cancel;
				$tab_result[$i]['fk_user_cancel'] = $obj->fk_user_cancel;
				$tab_result[$i]['detail_refuse'] = $obj->detail_refuse;

				$tab_result[$i]['user_firstname'] = $obj->user_firstname;
				$tab_result[$i]['user_lastname'] = $obj->user_lastname;
				$tab_result[$i]['user_login'] = $obj->user_login;
				$tab_result[$i]['user_statut'] = $obj->user_statut;
				$tab_result[$i]['user_photo'] = $obj->user_photo;

				$tab_result[$i]['validator_firstname'] = $obj->validator_firstname;
				$tab_result[$i]['validator_lastname'] = $obj->validator_lastname;
				$tab_result[$i]['validator_login'] = $obj->validator_login;
				$tab_result[$i]['validator_statut'] = $obj->validator_statut;
				$tab_result[$i]['validator_photo'] = $obj->validator_photo;

				$i++;
			}
			// Returns 1 and adds the array to the variable
			$this->holiday = $tab_result;
			return 1;
		}
		else
		{
			// SQL Error
			$this->error = "Error ".$this->db->lasterror();
			return -1;
		}
	}


	/**
	 *	Validate leave request
	 *
	 *  @param	User	$user        	User that validate
	 *  @param  int		$notrigger	    0=launch triggers after, 1=disable triggers
	 *  @return int         			<0 if KO, >0 if OK
	 */
	public function validate($user = null, $notrigger = 0)
	{
		global $conf, $langs;
		$error = 0;

		// Define new ref
		if (!$error && (preg_match('/^[\(]?PROV/i', $this->ref) || empty($this->ref) || $this->ref == $this->id))
		{
			$num = $this->getNextNumRef(null);
		}
		else
		{
			$num = $this->ref;
		}
		$this->newref = $num;

		// Update status
		$sql = "UPDATE ".MAIN_DB_PREFIX."holiday SET";
		if (!empty($this->statut) && is_numeric($this->statut)) {
			$sql .= " statut = ".$this->statut.",";
		} else {
			$error++;
		}
		$sql .= " ref = '".$this->db->escape($num)."'";
		$sql .= " WHERE rowid= ".$this->id;

		$this->db->begin();

		dol_syslog(get_class($this)."::validate", LOG_DEBUG);
		$resql = $this->db->query($sql);
		if (!$resql) {
			$error++; $this->errors[] = "Error ".$this->db->lasterror();
		}

		if (!$error)
		{
			if (!$notrigger)
			{
				// Call trigger
				$result = $this->call_trigger('HOLIDAY_VALIDATE', $user);
				if ($result < 0) { $error++; }
				// End call triggers
			}
		}

		// Commit or rollback
		if ($error)
		{
			foreach ($this->errors as $errmsg)
			{
				dol_syslog(get_class($this)."::validate ".$errmsg, LOG_ERR);
				$this->error .= ($this->error ? ', '.$errmsg : $errmsg);
			}
			$this->db->rollback();
			return -1 * $error;
		}
		else
		{
			$this->db->commit();
			return 1;
		}
	}


	/**
	 *	Approve leave request
	 *
	 *  @param	User	$user        	User that approve
	 *  @param  int		$notrigger	    0=launch triggers after, 1=disable triggers
	 *  @return int         			<0 if KO, >0 if OK
	 */
	public function approve($user = null, $notrigger = 0)
	{
		global $conf, $langs;
		$error = 0;

		// Update request
		$sql = "UPDATE ".MAIN_DB_PREFIX."holiday SET";

		$sql .= " description= '".$this->db->escape($this->description)."',";

		if (!empty($this->date_debut)) {
			$sql .= " date_debut = '".$this->db->idate($this->date_debut)."',";
		} else {
			$error++;
		}
		if (!empty($this->date_fin)) {
			$sql .= " date_fin = '".$this->db->idate($this->date_fin)."',";
		} else {
			$error++;
		}
		$sql .= " halfday = ".$this->halfday.",";
		if (!empty($this->statut) && is_numeric($this->statut)) {
			$sql .= " statut = ".$this->statut.",";
		} else {
			$error++;
		}
		if (!empty($this->fk_validator)) {
			$sql .= " fk_validator = '".$this->db->escape($this->fk_validator)."',";
		} else {
			$error++;
		}
		if (!empty($this->date_valid)) {
			$sql .= " date_valid = '".$this->db->idate($this->date_valid)."',";
		} else {
			$sql .= " date_valid = NULL,";
		}
		if (!empty($this->fk_user_valid)) {
			$sql .= " fk_user_valid = '".$this->db->escape($this->fk_user_valid)."',";
		} else {
			$sql .= " fk_user_valid = NULL,";
		}
		if (!empty($this->date_refuse)) {
			$sql .= " date_refuse = '".$this->db->idate($this->date_refuse)."',";
		} else {
			$sql .= " date_refuse = NULL,";
		}
		if (!empty($this->fk_user_refuse)) {
			$sql .= " fk_user_refuse = '".$this->db->escape($this->fk_user_refuse)."',";
		} else {
			$sql .= " fk_user_refuse = NULL,";
		}
		if (!empty($this->date_cancel)) {
			$sql .= " date_cancel = '".$this->db->idate($this->date_cancel)."',";
		} else {
			$sql .= " date_cancel = NULL,";
		}
		if (!empty($this->fk_user_cancel)) {
			$sql .= " fk_user_cancel = '".$this->db->escape($this->fk_user_cancel)."',";
		} else {
			$sql .= " fk_user_cancel = NULL,";
		}
		if (!empty($this->detail_refuse)) {
			$sql .= " detail_refuse = '".$this->db->escape($this->detail_refuse)."'";
		} else {
			$sql .= " detail_refuse = NULL";
		}

		$sql .= " WHERE rowid= ".$this->id;

		$this->db->begin();

		dol_syslog(get_class($this)."::approve", LOG_DEBUG);
		$resql = $this->db->query($sql);
		if (!$resql) {
			$error++; $this->errors[] = "Error ".$this->db->lasterror();
		}

		if (!$error)
		{
			if (!$notrigger)
			{
				// Call trigger
				$result = $this->call_trigger('HOLIDAY_APPROVE', $user);
				if ($result < 0) { $error++; }
				// End call triggers
			}
		}

		// Commit or rollback
		if ($error)
		{
			foreach ($this->errors as $errmsg)
			{
				dol_syslog(get_class($this)."::approve ".$errmsg, LOG_ERR);
				$this->error .= ($this->error ? ', '.$errmsg : $errmsg);
			}
			$this->db->rollback();
			return -1 * $error;
		}
		else
		{
			$this->db->commit();
			return 1;
		}
	}

	/**
	 *	Update database
	 *
	 *  @param	User	$user        	User that modify
	 *  @param  int		$notrigger	    0=launch triggers after, 1=disable triggers
	 *  @return int         			<0 if KO, >0 if OK
	 */
	public function update($user = null, $notrigger = 0)
	{
		global $conf, $langs;
		$error = 0;

		// Update request
		$sql = "UPDATE ".MAIN_DB_PREFIX."holiday SET";

		$sql .= " description= '".$this->db->escape($this->description)."',";

		if (!empty($this->date_debut)) {
			$sql .= " date_debut = '".$this->db->idate($this->date_debut)."',";
		} else {
			$error++;
		}
		if (!empty($this->date_fin)) {
			$sql .= " date_fin = '".$this->db->idate($this->date_fin)."',";
		} else {
			$error++;
		}
		$sql .= " halfday = ".$this->halfday.",";
		if (!empty($this->statut) && is_numeric($this->statut)) {
			$sql .= " statut = ".$this->statut.",";
		} else {
			$error++;
		}
		if (!empty($this->fk_validator)) {
			$sql .= " fk_validator = '".$this->db->escape($this->fk_validator)."',";
		} else {
			$error++;
		}
		if (!empty($this->date_valid)) {
			$sql .= " date_valid = '".$this->db->idate($this->date_valid)."',";
		} else {
			$sql .= " date_valid = NULL,";
		}
		if (!empty($this->fk_user_valid)) {
			$sql .= " fk_user_valid = '".$this->db->escape($this->fk_user_valid)."',";
		} else {
			$sql .= " fk_user_valid = NULL,";
		}
		if (!empty($this->date_refuse)) {
			$sql .= " date_refuse = '".$this->db->idate($this->date_refuse)."',";
		} else {
			$sql .= " date_refuse = NULL,";
		}
		if (!empty($this->fk_user_refuse)) {
			$sql .= " fk_user_refuse = '".$this->db->escape($this->fk_user_refuse)."',";
		} else {
			$sql .= " fk_user_refuse = NULL,";
		}
		if (!empty($this->date_cancel)) {
			$sql .= " date_cancel = '".$this->db->idate($this->date_cancel)."',";
		} else {
			$sql .= " date_cancel = NULL,";
		}
		if (!empty($this->fk_user_cancel)) {
			$sql .= " fk_user_cancel = '".$this->db->escape($this->fk_user_cancel)."',";
		} else {
			$sql .= " fk_user_cancel = NULL,";
		}
		if (!empty($this->detail_refuse)) {
			$sql .= " detail_refuse = '".$this->db->escape($this->detail_refuse)."'";
		} else {
			$sql .= " detail_refuse = NULL";
		}

		$sql .= " WHERE rowid= ".$this->id;

		$this->db->begin();

		dol_syslog(get_class($this)."::update", LOG_DEBUG);
		$resql = $this->db->query($sql);
		if (!$resql) {
			$error++; $this->errors[] = "Error ".$this->db->lasterror();
		}

		if (!$error)
		{
			if (!$notrigger)
			{
				// Call trigger
				$result = $this->call_trigger('HOLIDAY_MODIFY', $user);
				if ($result < 0) { $error++; }
				// End call triggers
			}
		}

		// Commit or rollback
		if ($error)
		{
			foreach ($this->errors as $errmsg)
			{
				dol_syslog(get_class($this)."::update ".$errmsg, LOG_ERR);
				$this->error .= ($this->error ? ', '.$errmsg : $errmsg);
			}
			$this->db->rollback();
			return -1 * $error;
		}
		else
		{
			$this->db->commit();
			return 1;
		}
	}


	/**
	 *   Delete object in database
	 *
	 *	 @param		User	$user        	User that delete
	 *   @param     int		$notrigger	    0=launch triggers after, 1=disable triggers
	 *	 @return	int						<0 if KO, >0 if OK
	 */
	public function delete($user, $notrigger = 0)
	{
		global $conf, $langs;
		$error = 0;

		$sql = "DELETE FROM ".MAIN_DB_PREFIX."holiday";
		$sql .= " WHERE rowid=".$this->id;

		$this->db->begin();

		dol_syslog(get_class($this)."::delete", LOG_DEBUG);
		$resql = $this->db->query($sql);
		if (!$resql) {
			$error++; $this->errors[] = "Error ".$this->db->lasterror();
		}

		if (!$error)
		{
			if (!$notrigger)
			{
				// Call trigger
				$result = $this->call_trigger('HOLIDAY_DELETE', $user);
				if ($result < 0) { $error++; }
				// End call triggers
			}
		}

		// Commit or rollback
		if ($error)
		{
			foreach ($this->errors as $errmsg)
			{
				dol_syslog(get_class($this)."::delete ".$errmsg, LOG_ERR);
				$this->error .= ($this->error ? ', '.$errmsg : $errmsg);
			}
			$this->db->rollback();
			return -1 * $error;
		}
		else
		{
			$this->db->commit();
			return 1;
		}
	}

	/**
	 *	Check if a user is on holiday (partially or completely) into a period.
	 *  This function can be used to avoid to have 2 leave requests on same period for example.
	 *  Warning: It consumes a lot of memory because it load in ->holiday all holiday of a dedicated user at each call.
	 *
	 *  @param 	int		$fk_user		Id user
	 *  @param 	integer	$dateStart		Start date of period to check
	 *  @param 	integer	$dateEnd		End date of period to check
	 *  @param  int     $halfday        Tag to define how start and end the period to check:
	 *                                  0:Full days, 2:Start afternoon end morning, -1:Start afternoon end afternoon, 1:Start morning end morning
	 * 	@return boolean					False = New range overlap an existing holiday, True = no overlapping (is never on holiday during checked period).
	 *  @see verifDateHolidayForTimestamp()
	 */
	public function verifDateHolidayCP($fk_user, $dateStart, $dateEnd, $halfday = 0)
	{
		$this->fetchByUser($fk_user, '', '');

		foreach ($this->holiday as $infos_CP)
		{
			if ($infos_CP['statut'] == 4) continue; // ignore not validated holidays
			if ($infos_CP['statut'] == 5) continue; // ignore not validated holidays
			/*
			 var_dump("--");
			 var_dump("old: ".dol_print_date($infos_CP['date_debut'],'dayhour').' '.dol_print_date($infos_CP['date_fin'],'dayhour').' '.$infos_CP['halfday']);
			 var_dump("new: ".dol_print_date($dateStart,'dayhour').' '.dol_print_date($dateEnd,'dayhour').' '.$halfday);
			 */

			if ($halfday == 0)
			{
				if ($dateStart >= $infos_CP['date_debut'] && $dateStart <= $infos_CP['date_fin'])
				{
					return false;
				}
				if ($dateEnd <= $infos_CP['date_fin'] && $dateEnd >= $infos_CP['date_debut'])
				{
					return false;
				}
			}
			elseif ($halfday == -1)
			{
				// new start afternoon, new end afternoon
				if ($dateStart >= $infos_CP['date_debut'] && $dateStart <= $infos_CP['date_fin'])
				{
					if ($dateStart < $infos_CP['date_fin'] || in_array($infos_CP['halfday'], array(0, -1))) return false;
				}
				if ($dateEnd <= $infos_CP['date_fin'] && $dateEnd >= $infos_CP['date_debut'])
				{
					if ($dateStart < $dateEnd) return false;
					if ($dateEnd < $infos_CP['date_fin'] || in_array($infos_CP['halfday'], array(0, -1))) return false;
				}
			}
			elseif ($halfday == 1)
			{
				// new start morning, new end morning
				if ($dateStart >= $infos_CP['date_debut'] && $dateStart <= $infos_CP['date_fin'])
				{
					if ($dateStart < $dateEnd) return false;
					if ($dateStart > $infos_CP['date_debut'] || in_array($infos_CP['halfday'], array(0, 1))) return false;
				}
				if ($dateEnd <= $infos_CP['date_fin'] && $dateEnd >= $infos_CP['date_debut'])
				{
					if ($dateEnd > $infos_CP['date_debut'] || in_array($infos_CP['halfday'], array(0, 1))) return false;
				}
			}
			elseif ($halfday == 2)
			{
				// new start afternoon, new end morning
				if ($dateStart >= $infos_CP['date_debut'] && $dateStart <= $infos_CP['date_fin'])
				{
					if ($dateStart < $infos_CP['date_fin'] || in_array($infos_CP['halfday'], array(0, -1))) return false;
				}
				if ($dateEnd <= $infos_CP['date_fin'] && $dateEnd >= $infos_CP['date_debut'])
				{
					if ($dateEnd > $infos_CP['date_debut'] || in_array($infos_CP['halfday'], array(0, 1))) return false;
				}
			}
			else
			{
				dol_print_error('', 'Bad value of parameter halfday when calling function verifDateHolidayCP');
			}
		}

		return true;
	}


	/**
	 *	Check that a user is not on holiday for a particular timestamp
	 *
	 * 	@param 	int			$fk_user				Id user
	 *  @param	integer	    $timestamp				Time stamp date for a day (YYYY-MM-DD) without hours  (= 12:00AM in english and not 12:00PM that is 12:00)
	 *  @param	string		$status					Filter on holiday status. '-1' = no filter.
	 * 	@return array								array('morning'=> ,'afternoon'=> ), Boolean is true if user is available for day timestamp.
	 *  @see verifDateHolidayCP()
	 */
	public function verifDateHolidayForTimestamp($fk_user, $timestamp, $status = '-1')
	{
		global $langs, $conf;

		$isavailablemorning = true;
		$isavailableafternoon = true;

		$sql = "SELECT cp.rowid, cp.date_debut as date_start, cp.date_fin as date_end, cp.halfday, cp.statut";
		$sql .= " FROM ".MAIN_DB_PREFIX."holiday as cp";
		$sql .= " WHERE cp.entity IN (".getEntity('holiday').")";
		$sql .= " AND cp.fk_user = ".(int) $fk_user;
		$sql .= " AND cp.date_debut <= '".$this->db->idate($timestamp)."' AND cp.date_fin >= '".$this->db->idate($timestamp)."'";
		if ($status != '-1') $sql .= " AND cp.statut IN (".$this->db->escape($status).")";

		$resql = $this->db->query($sql);
		if ($resql)
		{
			$num_rows = $this->db->num_rows($resql); // Note, we can have 2 records if on is morning and the other one is afternoon
			if ($num_rows > 0)
			{
				$arrayofrecord = array();
				$i = 0;
				while ($i < $num_rows)
				{
					$obj = $this->db->fetch_object($resql);

					// Note: $obj->halfday is  0:Full days, 2:Sart afternoon end morning, -1:Start afternoon, 1:End morning
					$arrayofrecord[$obj->rowid] = array('date_start'=>$this->db->jdate($obj->date_start), 'date_end'=>$this->db->jdate($obj->date_end), 'halfday'=>$obj->halfday);
					$i++;
				}

				// We found a record, user is on holiday by default, so is not available is true.
				$isavailablemorning = true;
				foreach ($arrayofrecord as $record)
				{
					if ($timestamp == $record['date_start'] && $record['halfday'] == 2)  continue;
					if ($timestamp == $record['date_start'] && $record['halfday'] == -1) continue;
					$isavailablemorning = false;
					break;
				}
				$isavailableafternoon = true;
				foreach ($arrayofrecord as $record)
				{
					if ($timestamp == $record['date_end'] && $record['halfday'] == 2) continue;
					if ($timestamp == $record['date_end'] && $record['halfday'] == 1) continue;
					$isavailableafternoon = false;
					break;
				}
			}
		}
		else dol_print_error($this->db);

		return array('morning'=>$isavailablemorning, 'afternoon'=>$isavailableafternoon);
	}


	/**
	 *	Return clicable name (with picto eventually)
	 *
	 *	@param	int			$withpicto					0=_No picto, 1=Includes the picto in the linkn, 2=Picto only
	 *  @param  int     	$save_lastsearch_value    	-1=Auto, 0=No save of lastsearch_values when clicking, 1=Save lastsearch_values whenclicking
	 *	@return	string									String with URL
	 */
	public function getNomUrl($withpicto = 0, $save_lastsearch_value = -1)
	{
		global $langs;

		$result = '';

		$label = $langs->trans("Show").': '.$this->ref;

		$url = DOL_URL_ROOT.'/holiday/card.php?id='.$this->id;

		//if ($option != 'nolink')
		//{
		// Add param to save lastsearch_values or not
		$add_save_lastsearch_values = ($save_lastsearch_value == 1 ? 1 : 0);
		if ($save_lastsearch_value == -1 && preg_match('/list\.php/', $_SERVER["PHP_SELF"])) $add_save_lastsearch_values = 1;
		if ($add_save_lastsearch_values) $url .= '&save_lastsearch_values=1';
		//}

		$linkstart = '<a href="'.$url.'" title="'.dol_escape_htmltag($label, 1).'" class="classfortooltip">';
		$linkend = '</a>';

		$result .= $linkstart;
		if ($withpicto) $result .= img_object(($notooltip ? '' : $label), $this->picto, ($notooltip ? (($withpicto != 2) ? 'class="paddingright"' : '') : 'class="'.(($withpicto != 2) ? 'paddingright ' : '').'classfortooltip"'), 0, 0, $notooltip ? 0 : 1);
		if ($withpicto != 2) $result .= $this->ref;
		$result .= $linkend;

		return $result;
	}


	/**
	 *	Returns the label status
	 *
	 *	@param      int		$mode       0=long label, 1=short label, 2=Picto + short label, 3=Picto, 4=Picto + long label, 5=Short label + Picto
	 *	@return     string      		Label
	 */
	public function getLibStatut($mode = 0)
	{
		return $this->LibStatut($this->statut, $mode, $this->date_debut);
	}

    // phpcs:disable PEAR.NamingConventions.ValidFunctionName.ScopeNotCamelCaps
	/**
	 *	Returns the label of a status
	 *
	 *	@param      int		$status     Id status
	 *	@param      int		$mode       0=long label, 1=short label, 2=Picto + short label, 3=Picto, 4=Picto + long label, 5=Short label + Picto
	 *  @param		integer	$startdate	Date holiday should start
	 *	@return     string      		Label
	 */
	public function LibStatut($status, $mode = 0, $startdate = '')
	{
		// phpcs:enable
		if (empty($this->labelStatus) || empty($this->labelStatusShort))
		{
			global $langs;
			//$langs->load("mymodule");
			$this->labelStatus[self::STATUS_DRAFT] = $langs->trans('DraftCP');
			$this->labelStatus[self::STATUS_VALIDATED] = $langs->trans('ToReviewCP');
			$this->labelStatus[self::STATUS_APPROVED] = $langs->trans('ApprovedCP');
			$this->labelStatus[self::STATUS_CANCELED] = $langs->trans('CancelCP');
			$this->labelStatus[self::STATUS_REFUSED] = $langs->trans('RefuseCP');
			$this->labelStatusShort[self::STATUS_DRAFT] = $langs->trans('DraftCP');
			$this->labelStatusShort[self::STATUS_VALIDATED] = $langs->trans('ToReviewCP');
			$this->labelStatusShort[self::STATUS_APPROVED] = $langs->trans('ApprovedCP');
			$this->labelStatusShort[self::STATUS_CANCELED] = $langs->trans('CancelCP');
			$this->labelStatusShort[self::STATUS_REFUSED] = $langs->trans('RefuseCP');
		}

		$statusType = 'status6';
		if (! empty($startdate) && $startdate > dol_now()) $statusType = 'status4';
		if ($status == self::STATUS_DRAFT) $statusType = 'status0';
		if ($status == self::STATUS_VALIDATED) $statusType = 'status1';
		if ($status == self::STATUS_CANCELED) $statusType = 'status5';
		if ($status == self::STATUS_REFUSED) $statusType = 'status5';

		return dolGetStatus($this->labelStatus[$status], $this->labelStatusShort[$status], '', $statusType, $mode);
	}


	/**
	 *   Affiche un select HTML des statuts de congés payés
	 *
	 *   @param 	int		$selected   	Id of preselected status
	 *   @param		string	$htmlname		Name of HTML select field
	 *   @return    string					Show select of status
	 */
    public function selectStatutCP($selected = '', $htmlname = 'select_statut')
    {

		global $langs;

		// Liste des statuts
		$name = array('DraftCP', 'ToReviewCP', 'ApprovedCP', 'CancelCP', 'RefuseCP');
		$nb = count($name) + 1;

		// Select HTML
		$statut = '<select name="'.$htmlname.'" class="flat">'."\n";
		$statut .= '<option value="-1">&nbsp;</option>'."\n";

		// Boucle des statuts
		for ($i = 1; $i < $nb; $i++) {
			if ($i == $selected) {
				$statut .= '<option value="'.$i.'" selected>'.$langs->trans($name[$i - 1]).'</option>'."\n";
			}
			else {
				$statut .= '<option value="'.$i.'">'.$langs->trans($name[$i - 1]).'</option>'."\n";
			}
		}

		$statut .= '</select>'."\n";
		print $statut;
	}

	/**
	 *  Met à jour une option du module Holiday Payés
	 *
	 *  @param	string	$name       name du paramètre de configuration
	 *  @param	string	$value      vrai si mise à jour OK sinon faux
	 *  @return boolean				ok or ko
	 */
    public function updateConfCP($name, $value)
    {

		$sql = "UPDATE ".MAIN_DB_PREFIX."holiday_config SET";
		$sql .= " value = '".$value."'";
		$sql .= " WHERE name = '".$name."'";

		dol_syslog(get_class($this).'::updateConfCP name='.$name.'', LOG_DEBUG);
		$result = $this->db->query($sql);
		if ($result) {
			return true;
		}

		return false;
	}

	/**
	 *  Return value of a conf parameterfor leave module
	 *  TODO Move this into llx_const table
	 *
	 *  @param	string	$name                 Name of parameter
	 *  @param  string  $createifnotfound     'stringvalue'=Create entry with string value if not found. For example 'YYYYMMDDHHMMSS'.
	 *  @return string      		          Value of parameter. Example: 'YYYYMMDDHHMMSS' or < 0 if error
	 */
	public function getConfCP($name, $createifnotfound = '')
	{
		$sql = "SELECT value";
		$sql .= " FROM ".MAIN_DB_PREFIX."holiday_config";
		$sql .= " WHERE name = '".$this->db->escape($name)."'";

		dol_syslog(get_class($this).'::getConfCP name='.$name.' createifnotfound='.$createifnotfound, LOG_DEBUG);
		$result = $this->db->query($sql);

		if ($result) {
			$obj = $this->db->fetch_object($result);
			// Return value
			if (empty($obj))
			{
				if ($createifnotfound)
				{
					$sql = "INSERT INTO ".MAIN_DB_PREFIX."holiday_config(name, value)";
					$sql .= " VALUES('".$this->db->escape($name)."', '".$this->db->escape($createifnotfound)."')";
					$result = $this->db->query($sql);
					if ($result)
					{
						return $createifnotfound;
					}
					else
					{
						$this->error = $this->db->lasterror();
						return -2;
					}
				}
				else
				{
					return '';
				}
			}
			else
			{
				return $obj->value;
			}
		} else {
			// Erreur SQL
			$this->error = $this->db->lasterror();
			return -1;
		}
	}

	/**
	 *	Met à jour le timestamp de la dernière mise à jour du solde des CP
	 *
	 *	@param		int		$userID		Id of user
	 *	@param		int		$nbHoliday	Nb of days
	 *  @param		int		$fk_type	Type of vacation
	 *  @return     int					0=Nothing done, 1=OK, -1=KO
	 */
	public function updateSoldeCP($userID = '', $nbHoliday = '', $fk_type = '')
	{
		global $user, $langs;

		$error = 0;

		if (empty($userID) && empty($nbHoliday) && empty($fk_type))
		{
			$langs->load("holiday");

			// Si mise à jour pour tout le monde en début de mois
			$now = dol_now();

			$month = date('m', $now);
			$newdateforlastupdate = dol_print_date($now, '%Y%m%d%H%M%S');

			// Get month of last update
			$lastUpdate = $this->getConfCP('lastUpdate', $newdateforlastupdate);
			$monthLastUpdate = $lastUpdate[4].$lastUpdate[5];
			//print 'month: '.$month.' lastUpdate:'.$lastUpdate.' monthLastUpdate:'.$monthLastUpdate;exit;

			// Si la date du mois n'est pas la même que celle sauvegardée, on met à jour le timestamp
			if ($month != $monthLastUpdate)
			{
				$this->db->begin();

				$users = $this->fetchUsers(false, false);
				$nbUser = count($users);

				$sql = "UPDATE ".MAIN_DB_PREFIX."holiday_config SET";
				$sql .= " value = '".$this->db->escape($newdateforlastupdate)."'";
				$sql .= " WHERE name = 'lastUpdate'";
				$result = $this->db->query($sql);

				$typeleaves = $this->getTypes(1, 1);

				// Update each user counter
				foreach ($users as $userCounter) {
					$nbDaysToAdd = $typeleaves[$userCounter['type']]['newByMonth'];
					if (empty($nbDaysToAdd)) continue;

					dol_syslog("We update leave type id ".$userCounter['type']." for user id ".$userCounter['rowid'], LOG_DEBUG);

					$nowHoliday = $userCounter['nb_holiday'];
					$newSolde = $nowHoliday + $nbDaysToAdd;

					// We add a log for each user
					$this->addLogCP($user->id, $userCounter['rowid'], $langs->trans('HolidaysMonthlyUpdate'), $newSolde, $userCounter['type']);

					$result = $this->updateSoldeCP($userCounter['rowid'], $newSolde, $userCounter['type'], $langs->trans('HolidaysMonthlyUpdate'));

					if ($result < 0)
					{
						$error++;
						break;
					}
				}

				if (!$error)
				{
					$this->db->commit();
					return 1;
				}
				else
				{
					$this->db->rollback();
					return -1;
				}
			}

			return 0;
		}
		else
		{
			// Mise à jour pour un utilisateur
			$nbHoliday = price2num($nbHoliday, 5);

			$sql = "SELECT nb_holiday FROM ".MAIN_DB_PREFIX."holiday_users";
			$sql .= " WHERE fk_user = ".(int) $userID." AND fk_type = ".(int) $fk_type;
			$resql = $this->db->query($sql);
			if ($resql)
			{
				$num = $this->db->num_rows($resql);

				if ($num > 0)
				{
					// Update for user
					$sql = "UPDATE ".MAIN_DB_PREFIX."holiday_users SET";
					$sql .= " nb_holiday = ".$nbHoliday;
					$sql .= " WHERE fk_user = ".(int) $userID." AND fk_type = ".(int) $fk_type;
					$result = $this->db->query($sql);
					if (!$result)
					{
						$error++;
						$this->errors[] = $this->db->lasterror();
					}
				}
				else
				{
					// Insert for user
					$sql = "INSERT INTO ".MAIN_DB_PREFIX."holiday_users(nb_holiday, fk_user, fk_type) VALUES (";
					$sql .= $nbHoliday;
					$sql .= ", ".(int) $userID.", ".(int) $fk_type.")";
					$result = $this->db->query($sql);
					if (!$result)
					{
						$error++;
						$this->errors[] = $this->db->lasterror();
					}
				}
			}
			else
			{
				$this->errors[] = $this->db->lasterror();
				$error++;
			}

			if (!$error)
			{
				return 1;
			}
			else
			{
				return -1;
			}
		}
	}

	/**
	 *	Retourne un checked si vrai
	 *
	 *  @param	string	$name       name du paramètre de configuration
	 *  @return string      		retourne checked si > 0
	 */
    public function getCheckOption($name)
    {

		$sql = "SELECT value";
		$sql .= " FROM ".MAIN_DB_PREFIX."holiday_config";
		$sql .= " WHERE name = '".$name."'";

		$result = $this->db->query($sql);

		if ($result) {
			$obj = $this->db->fetch_object($result);

			// Si la valeur est 1 on retourne checked
			if ($obj->value) {
				return 'checked';
			}
		}
	}


	/**
	 *  Créer les entrées pour chaque utilisateur au moment de la configuration
	 *
	 *  @param	boolean		$single		Single
	 *  @param	int			$userid		Id user
	 *  @return void
	 */
	public function createCPusers($single = false, $userid = '')
	{
		// Si c'est l'ensemble des utilisateurs à ajouter
		if (!$single)
		{
			dol_syslog(get_class($this).'::createCPusers');
			$arrayofusers = $this->fetchUsers(false, true);

			foreach ($arrayofusers as $users)
			{
				$sql = "INSERT INTO ".MAIN_DB_PREFIX."holiday_users";
				$sql .= " (fk_user, nb_holiday)";
				$sql .= " VALUES ('".$users['rowid']."','0')";

				$resql = $this->db->query($sql);
				if (!$resql) dol_print_error($this->db);
			}
		}
		else
		{
			$sql = "INSERT INTO ".MAIN_DB_PREFIX."holiday_users";
			$sql .= " (fk_user, nb_holiday)";
			$sql .= " VALUES ('".$userid."','0')";

			$resql = $this->db->query($sql);
			if (!$resql) dol_print_error($this->db);
		}
	}

	/**
	 *  Supprime un utilisateur du module Congés Payés
	 *
	 *  @param	int		$user_id        ID de l'utilisateur à supprimer
	 *  @return boolean      			Vrai si pas d'erreur, faut si Erreur
	 */
    public function deleteCPuser($user_id)
    {

		$sql = "DELETE FROM ".MAIN_DB_PREFIX."holiday_users";
		$sql .= " WHERE fk_user = '".$user_id."'";

		$this->db->query($sql);
	}


	/**
	 *  Retourne le solde de congés payés pour un utilisateur
	 *
	 *  @param	int		$user_id    ID de l'utilisateur
	 *  @param	int		$fk_type	Filter on type
	 *  @return float        		Retourne le solde de congés payés de l'utilisateur
	 */
	public function getCPforUser($user_id, $fk_type = 0)
	{
		$sql = "SELECT nb_holiday";
		$sql .= " FROM ".MAIN_DB_PREFIX."holiday_users";
		$sql .= " WHERE fk_user = ".(int) $user_id;
		if ($fk_type > 0) $sql .= " AND fk_type = ".(int) $fk_type;

		dol_syslog(get_class($this).'::getCPforUser user_id='.$user_id.' type_id='.$fk_type, LOG_DEBUG);
		$result = $this->db->query($sql);
		if ($result)
		{
			$obj = $this->db->fetch_object($result);
			//return number_format($obj->nb_holiday,2);
			if ($obj) return $obj->nb_holiday;
			else return null;
		}
		else
		{
			return null;
		}
	}

	/**
	 *    Get list of Users or list of vacation balance.
	 *
	 *    @param      boolean			$stringlist	    If true return a string list of id. If false, return an array with detail.
	 *    @param      boolean   		$type			If true, read Dolibarr user list, if false, return vacation balance list.
	 *    @param      string            $filters        Filters
	 *    @return     array|string|int      			Return an array
	 */
	public function fetchUsers($stringlist = true, $type = true, $filters = '')
	{
		global $conf;

		dol_syslog(get_class($this)."::fetchUsers", LOG_DEBUG);

		if ($stringlist)
		{
			if ($type)
			{
<<<<<<< HEAD
				// Si utilisateur de Dolibarr

				$sql = "SELECT u.rowid";
				$sql .= " FROM ".MAIN_DB_PREFIX."user as u";
=======
				// If user of Dolibarr
				$sql = "SELECT";
				if (! empty($conf->multicompany->enabled) && ! empty($conf->global->MULTICOMPANY_TRANSVERSE_MODE)) {
					$sql .= " DISTINCT";
				}
				$sql.= " u.rowid";
				$sql.= " FROM ".MAIN_DB_PREFIX."user as u";
>>>>>>> a36cf1f8

				if (!empty($conf->multicompany->enabled) && !empty($conf->global->MULTICOMPANY_TRANSVERSE_MODE))
				{
<<<<<<< HEAD
					$sql .= ", ".MAIN_DB_PREFIX."usergroup_user as ug";
					$sql .= " WHERE (ug.fk_user = u.rowid";
					$sql .= " AND ug.entity = ".$conf->entity.")";
					$sql .= " OR u.admin = 1";
				}
				else
				{
					$sql .= " WHERE u.entity IN (0,".$conf->entity.")";
=======
					$sql.= ",".MAIN_DB_PREFIX."usergroup_user as ug";
					$sql.= " WHERE ((ug.fk_user = u.rowid";
					$sql.= " AND ug.entity IN (".getEntity('usergroup')."))";
					$sql.= " OR u.entity = 0)"; // Show always superadmin
				}
				else
				{
					$sql.= " WHERE u.entity IN (".getEntity('user').")";
>>>>>>> a36cf1f8
				}
				$sql .= " AND u.statut > 0";
				if ($filters) $sql .= $filters;

				$resql = $this->db->query($sql);

				// Si pas d'erreur SQL
				if ($resql) {
					$i = 0;
					$num = $this->db->num_rows($resql);
					$stringlist = '';

					// Boucles du listage des utilisateurs
					while ($i < $num)
					{
						$obj = $this->db->fetch_object($resql);

						if ($i == 0) {
							$stringlist .= $obj->rowid;
						} else {
							$stringlist .= ', '.$obj->rowid;
						}

						$i++;
					}
					// Retoune le tableau des utilisateurs
					return $stringlist;
				}
				else
				{
					// Erreur SQL
					$this->error = "Error ".$this->db->lasterror();
					return -1;
				}
			}
			else
			{
				// We want only list of vacation balance for user ids
				$sql = "SELECT DISTINCT cpu.fk_user";
<<<<<<< HEAD
				$sql .= " FROM ".MAIN_DB_PREFIX."holiday_users as cpu, ".MAIN_DB_PREFIX."user as u";
				$sql .= " WHERE cpu.fk_user = u.user";
				if ($filters) $sql .= $filters;
=======
				$sql.= " FROM ".MAIN_DB_PREFIX."holiday_users as cpu, ".MAIN_DB_PREFIX."user as u";
				$sql.= " WHERE cpu.fk_user = u.rowid";
				if ($filters) $sql.=$filters;
>>>>>>> a36cf1f8

				$resql = $this->db->query($sql);

				// Si pas d'erreur SQL
				if ($resql) {
					$i = 0;
					$num = $this->db->num_rows($resql);
					$stringlist = '';

					// Boucles du listage des utilisateurs
					while ($i < $num)
					{
						$obj = $this->db->fetch_object($resql);

						if ($i == 0) {
							$stringlist .= $obj->fk_user;
						} else {
							$stringlist .= ', '.$obj->fk_user;
						}

						$i++;
					}
					// Retoune le tableau des utilisateurs
					return $stringlist;
				}
				else
				{
					// Erreur SQL
					$this->error = "Error ".$this->db->lasterror();
					return -1;
				}
			}
		}
		else
		{
			// Si faux donc return array
			// List for Dolibarr users
			if ($type)
			{
								// If user of Dolibarr
				$sql = "SELECT";
				if (! empty($conf->multicompany->enabled) && ! empty($conf->global->MULTICOMPANY_TRANSVERSE_MODE)) {
					$sql .= " DISTINCT";
				}
				$sql.= " u.rowid, u.lastname, u.firstname, u.gender, u.photo, u.employee, u.statut, u.fk_user";
				$sql.= " FROM ".MAIN_DB_PREFIX."user as u";

				if (! empty($conf->multicompany->enabled) && ! empty($conf->global->MULTICOMPANY_TRANSVERSE_MODE))
				{
<<<<<<< HEAD
					$sql.= ", ".MAIN_DB_PREFIX."usergroup_user as ug";
					$sql.= " WHERE (ug.fk_user = u.rowid";
					$sql.= " AND ug.entity = ".$conf->entity.")";
					$sql.= " OR u.admin = 1";
				} else {
					$sql.= " WHERE u.entity IN (0,".$conf->entity.")";
				}

				$sql.= " AND u.statut > 0";
				if ($filters) $sql.=$filters;
=======
					$sql.= ",".MAIN_DB_PREFIX."usergroup_user as ug";
					$sql.= " WHERE ((ug.fk_user = u.rowid";
					$sql.= " AND ug.entity IN (".getEntity('usergroup')."))";
					$sql.= " OR u.entity = 0)"; // Show always superadmin
				}
				else
				{
					$sql.= " WHERE u.entity IN (".getEntity('user').")";
				}
>>>>>>> a36cf1f8

				$resql=$this->db->query($sql);

				// Si pas d'erreur SQL
				if ($resql)
				{
					$i = 0;
					$tab_result = $this->holiday;
					$num = $this->db->num_rows($resql);

					// Boucles du listage des utilisateurs
					while($i < $num) {
						$obj = $this->db->fetch_object($resql);

						$tab_result[$i]['rowid'] = $obj->rowid;		// rowid of user
						$tab_result[$i]['name'] = $obj->lastname;       // deprecated
						$tab_result[$i]['lastname'] = $obj->lastname;
						$tab_result[$i]['firstname'] = $obj->firstname;
						$tab_result[$i]['gender'] = $obj->gender;
						$tab_result[$i]['status'] = $obj->statut;
						$tab_result[$i]['employee'] = $obj->employee;
						$tab_result[$i]['photo'] = $obj->photo;
						$tab_result[$i]['fk_user'] = $obj->fk_user;	// rowid of manager
						//$tab_result[$i]['type'] = $obj->type;
						//$tab_result[$i]['nb_holiday'] = $obj->nb_holiday;

						$i++;
					}
					// Retoune le tableau des utilisateurs
					return $tab_result;
				} else {
					// Erreur SQL
					$this->errors[]="Error ".$this->db->lasterror();
					return -1;
				}
			}
			else
			{
				// List of vacation balance users
				$sql = "SELECT cpu.fk_type, cpu.nb_holiday, u.rowid, u.lastname, u.firstname, u.gender, u.photo, u.employee, u.statut, u.fk_user";
				$sql .= " FROM ".MAIN_DB_PREFIX."holiday_users as cpu, ".MAIN_DB_PREFIX."user as u";
				$sql .= " WHERE cpu.fk_user = u.rowid";
				if ($filters) $sql .= $filters;

				$resql = $this->db->query($sql);

				// Si pas d'erreur SQL
				if ($resql)
				{
					$i = 0;
					$tab_result = $this->holiday;
					$num = $this->db->num_rows($resql);

					// Boucles du listage des utilisateurs
					while ($i < $num)
					{
						$obj = $this->db->fetch_object($resql);

						$tab_result[$i]['rowid'] = $obj->rowid; // rowid of user
						$tab_result[$i]['name'] = $obj->lastname; // deprecated
						$tab_result[$i]['lastname'] = $obj->lastname;
						$tab_result[$i]['firstname'] = $obj->firstname;
						$tab_result[$i]['gender'] = $obj->gender;
						$tab_result[$i]['status'] = $obj->statut;
						$tab_result[$i]['employee'] = $obj->employee;
						$tab_result[$i]['photo'] = $obj->photo;
						$tab_result[$i]['fk_user'] = $obj->fk_user; // rowid of manager

						$tab_result[$i]['type'] = $obj->fk_type;
						$tab_result[$i]['nb_holiday'] = $obj->nb_holiday;

						$i++;
					}
					// Retoune le tableau des utilisateurs
					return $tab_result;
				}
				else
				{
					// Erreur SQL
					$this->error = "Error ".$this->db->lasterror();
					return -1;
				}
			}
		}
	}


    // phpcs:disable PEAR.NamingConventions.ValidFunctionName.ScopeNotCamelCaps
	/**
	 * Return list of people with permission to validate leave requests.
	 * Search for permission "approve leave requests"
	 *
	 * @return  array       Array of user ids
	 */
	public function fetch_users_approver_holiday()
	{
        // phpcs:enable
		$users_validator = array();

		$sql = "SELECT DISTINCT ur.fk_user";
		$sql .= " FROM ".MAIN_DB_PREFIX."user_rights as ur, ".MAIN_DB_PREFIX."rights_def as rd";
		$sql .= " WHERE ur.fk_id = rd.id and rd.module = 'holiday' AND rd.perms = 'approve'"; // Permission 'Approve';
		$sql .= "UNION";
		$sql .= " SELECT DISTINCT ugu.fk_user";
		$sql .= " FROM ".MAIN_DB_PREFIX."usergroup_user as ugu, ".MAIN_DB_PREFIX."usergroup_rights as ur, ".MAIN_DB_PREFIX."rights_def as rd";
		$sql .= " WHERE ugu.fk_usergroup = ur.fk_usergroup AND ur.fk_id = rd.id and rd.module = 'holiday' AND rd.perms = 'approve'"; // Permission 'Approve';
		//print $sql;

		dol_syslog(get_class($this)."::fetch_users_approver_holiday sql=".$sql);
		$result = $this->db->query($sql);
		if ($result)
		{
			$num_rows = $this->db->num_rows($result); $i = 0;
			while ($i < $num_rows)
			{
				$objp = $this->db->fetch_object($result);
				array_push($users_validator, $objp->fk_user);
				$i++;
			}
			return $users_validator;
		}
		else
		{
			$this->error = $this->db->lasterror();
			dol_syslog(get_class($this)."::fetch_users_approver_holiday  Error ".$this->error, LOG_ERR);
			return -1;
		}
	}


	/**
	 *	Compte le nombre d'utilisateur actifs dans Dolibarr
	 *
	 *  @return     int      retourne le nombre d'utilisateur
	 */
	public function countActiveUsers()
	{
		$sql = "SELECT count(u.rowid) as compteur";
		$sql .= " FROM ".MAIN_DB_PREFIX."user as u";
		$sql .= " WHERE u.statut > 0";

		$result = $this->db->query($sql);
		$objet = $this->db->fetch_object($result);

		return $objet->compteur;
	}
	/**
	 *	Compte le nombre d'utilisateur actifs dans Dolibarr sans CP
	 *
	 *  @return     int      retourne le nombre d'utilisateur
	 */
    public function countActiveUsersWithoutCP()
    {

		$sql = "SELECT count(u.rowid) as compteur";
		$sql .= " FROM ".MAIN_DB_PREFIX."user as u LEFT OUTER JOIN ".MAIN_DB_PREFIX."holiday_users hu ON (hu.fk_user=u.rowid)";
		$sql .= " WHERE u.statut > 0 AND hu.fk_user IS NULL";

		$result = $this->db->query($sql);
		$objet = $this->db->fetch_object($result);

		return $objet->compteur;
	}

	/**
	 *  Compare le nombre d'utilisateur actif de Dolibarr à celui des utilisateurs des congés payés
	 *
	 *  @param    int	$userDolibarrWithoutCP	Number of active users in Dolibarr without holidays
	 *  @param    int	$userCP    				Number of active users into table of holidays
	 *  @return   int							<0 if KO, >0 if OK
	 */
	public function verifNbUsers($userDolibarrWithoutCP, $userCP)
	{
		if (empty($userCP)) $userCP = 0;
		dol_syslog(get_class($this).'::verifNbUsers userDolibarr='.$userDolibarrWithoutCP.' userCP='.$userCP);
		return 1;
	}


	/**
	 * addLogCP
	 *
	 * @param 	int		$fk_user_action		Id user creation
	 * @param 	int		$fk_user_update		Id user update
	 * @param 	string	$label				Label
	 * @param 	int		$new_solde			New value
	 * @param	int		$fk_type			Type of vacation
	 * @return 	int							Id of record added, 0 if nothing done, < 0 if KO
	 */
	public function addLogCP($fk_user_action, $fk_user_update, $label, $new_solde, $fk_type)
	{
		global $conf, $langs;

		$error = 0;

		$prev_solde = price2num($this->getCPforUser($fk_user_update, $fk_type), 5);
		$new_solde = price2num($new_solde, 5);
		//print "$prev_solde == $new_solde";

		if ($prev_solde == $new_solde) return 0;

		$this->db->begin();

		// Insert request
		$sql = "INSERT INTO ".MAIN_DB_PREFIX."holiday_logs (";
		$sql .= "date_action,";
		$sql .= "fk_user_action,";
		$sql .= "fk_user_update,";
		$sql .= "type_action,";
		$sql .= "prev_solde,";
		$sql .= "new_solde,";
		$sql .= "fk_type";
		$sql .= ") VALUES (";
		$sql .= " '".$this->db->idate(dol_now())."',";
		$sql .= " '".$fk_user_action."',";
		$sql .= " '".$fk_user_update."',";
		$sql .= " '".$this->db->escape($label)."',";
		$sql .= " '".$prev_solde."',";
		$sql .= " '".$new_solde."',";
		$sql .= " ".$fk_type;
		$sql .= ")";

		$resql = $this->db->query($sql);
		if (!$resql)
		{
			$error++; $this->errors[] = "Error ".$this->db->lasterror();
		}

		if (!$error)
		{
			$this->optRowid = $this->db->last_insert_id(MAIN_DB_PREFIX."holiday_logs");
		}

		// Commit or rollback
		if ($error)
		{
			foreach ($this->errors as $errmsg)
			{
				dol_syslog(get_class($this)."::addLogCP ".$errmsg, LOG_ERR);
				$this->error .= ($this->error ? ', '.$errmsg : $errmsg);
			}
			$this->db->rollback();
			return -1 * $error;
		}
		else
		{
			$this->db->commit();
			return $this->optRowid;
		}
	}

	/**
	 *  Liste le log des congés payés
	 *
	 *  @param	string	$order      Filtrage par ordre
	 *  @param  string	$filter     Filtre de séléction
	 *  @return int         		-1 si erreur, 1 si OK et 2 si pas de résultat
	 */
	public function fetchLog($order, $filter)
	{
		global $langs;

		$sql = "SELECT";
		$sql .= " cpl.rowid,";
		$sql .= " cpl.date_action,";
		$sql .= " cpl.fk_user_action,";
		$sql .= " cpl.fk_user_update,";
		$sql .= " cpl.type_action,";
		$sql .= " cpl.prev_solde,";
		$sql .= " cpl.new_solde,";
		$sql .= " cpl.fk_type";
		$sql .= " FROM ".MAIN_DB_PREFIX."holiday_logs as cpl";
		$sql .= " WHERE cpl.rowid > 0"; // To avoid error with other search and criteria

		// Filtrage de séléction
		if (!empty($filter)) {
			$sql .= " ".$filter;
		}

		// Ordre d'affichage
		if (!empty($order)) {
			$sql .= " ".$order;
		}

		dol_syslog(get_class($this)."::fetchLog", LOG_DEBUG);
		$resql = $this->db->query($sql);

		// Si pas d'erreur SQL
		if ($resql) {
			$i = 0;
			$tab_result = $this->logs;
			$num = $this->db->num_rows($resql);

			// Si pas d'enregistrement
			if (!$num) {
				return 2;
			}

			// On liste les résultats et on les ajoutent dans le tableau
			while ($i < $num) {
				$obj = $this->db->fetch_object($resql);

				$tab_result[$i]['rowid'] = $obj->rowid;
				$tab_result[$i]['date_action'] = $obj->date_action;
				$tab_result[$i]['fk_user_action'] = $obj->fk_user_action;
				$tab_result[$i]['fk_user_update'] = $obj->fk_user_update;
				$tab_result[$i]['type_action'] = $obj->type_action;
				$tab_result[$i]['prev_solde'] = $obj->prev_solde;
				$tab_result[$i]['new_solde'] = $obj->new_solde;
				$tab_result[$i]['fk_type'] = $obj->fk_type;

				$i++;
			}
			// Retourne 1 et ajoute le tableau à la variable
			$this->logs = $tab_result;
			return 1;
		}
		else
		{
			// Erreur SQL
			$this->error = "Error ".$this->db->lasterror();
			return -1;
		}
	}


	/**
	 *  Return array with list of types
	 *
	 *  @param		int		$active		Status of type. -1 = Both
	 *  @param		int		$affect		Filter on affect (a request will change sold or not). -1 = Both
	 *  @return     array	    		Return array with list of types
	 */
	public function getTypes($active = -1, $affect = -1)
	{
		global $mysoc;

		$sql = "SELECT rowid, code, label, affect, delay, newByMonth";
		$sql .= " FROM ".MAIN_DB_PREFIX."c_holiday_types";
		$sql .= " WHERE (fk_country IS NULL OR fk_country = ".$mysoc->country_id.')';
		if ($active >= 0) $sql .= " AND active = ".((int) $active);
		if ($affect >= 0) $sql .= " AND affect = ".((int) $affect);

		$result = $this->db->query($sql);
		if ($result)
		{
			$num = $this->db->num_rows($result);
			if ($num)
			{
				while ($obj = $this->db->fetch_object($result))
				{
					$types[$obj->rowid] = array('rowid'=> $obj->rowid, 'code'=> $obj->code, 'label'=>$obj->label, 'affect'=>$obj->affect, 'delay'=>$obj->delay, 'newByMonth'=>$obj->newByMonth);
				}

				return $types;
			}
		}
		else dol_print_error($this->db);

		return array();
	}


	/**
	 *  Initialise an instance with random values.
	 *  Used to build previews or test instances.
	 *	id must be 0 if object instance is a specimen.
	 *
	 *  @return	void
	 */
	public function initAsSpecimen()
	{
		global $user, $langs;

		// Initialise parameters
		$this->id = 0;
		$this->specimen = 1;

		$this->fk_user = 1;
		$this->description = 'SPECIMEN description';
		$this->date_debut = dol_now();
		$this->date_fin = dol_now() + (24 * 3600);
		$this->date_valid = dol_now();
		$this->fk_validator = 1;
		$this->halfday = 0;
		$this->fk_type = 1;
		$this->statut = Holiday::STATUS_VALIDATED;
	}

	// phpcs:disable PEAR.NamingConventions.ValidFunctionName.ScopeNotCamelCaps
	/**
     *      Load this->nb for dashboard
     *
     *      @return     int         <0 if KO, >0 if OK
     */
    public function load_state_board()
    {
        // phpcs:enable
        $this->nb = array();

        $sql = "SELECT count(h.rowid) as nb";
        $sql .= " FROM ".MAIN_DB_PREFIX."holiday as h";
        $sql .= " WHERE h.statut > 1";
        $sql .= " AND h.entity IN (".getEntity('holiday').")";

        $resql = $this->db->query($sql);
        if ($resql) {
            while ($obj = $this->db->fetch_object($resql)) {
                $this->nb["holidays"] = $obj->nb;
            }
            $this->db->free($resql);
            return 1;
        }
        else
        {
            dol_print_error($this->db);
            $this->error = $this->db->error();
            return -1;
        }
    }

    // phpcs:disable PEAR.NamingConventions.ValidFunctionName.ScopeNotCamelCaps
    /**
     *      Load indicators for dashboard (this->nbtodo and this->nbtodolate)
     *
     *      @param	User	$user   		Objet user
     *      @return WorkboardResponse|int 	<0 if KO, WorkboardResponse if OK
     */
    public function load_board($user)
    {
        // phpcs:enable
        global $conf, $langs;

        if ($user->socid) return -1;   // protection pour eviter appel par utilisateur externe

        $now=dol_now();

        $userchildids = $user->getAllChildIds(1);

        $sql = "SELECT h.rowid, h.date_debut";
        $sql.= " FROM ".MAIN_DB_PREFIX."holiday as h";
        $sql.= " WHERE h.statut = 2";
        $sql.= " AND h.entity IN (".getEntity('holiday').")";
        $sql.= " AND (h.fk_user IN (".join(',', $userchildids).")";
        $sql.= " OR h.fk_validator IN (".join(',', $userchildids)."))";

        $resql=$this->db->query($sql);
        if ($resql)
        {
            $langs->load("members");

            $response = new WorkboardResponse();
            $response->warning_delay=$conf->holiday->approve->warning_delay/60/60/24;
            $response->label=$langs->trans("HolidaysToApprove");
            $response->labelShort=$langs->trans("ToApprove");
            $response->url=DOL_URL_ROOT.'/holiday/list.php?search_statut=2&amp;mainmenu=hrm&amp;leftmenu=holiday';
            $response->img=img_object('', "holiday");

            while ($obj=$this->db->fetch_object($resql))
            {
                $response->nbtodo++;

                if ($this->db->jdate($obj->date_debut) < ($now - $conf->holiday->approve->warning_delay)) {
                    $response->nbtodolate++;
                }
            }

            return $response;
        }
        else
        {
            dol_print_error($this->db);
            $this->error = $this->db->error();
            return -1;
        }
    }
}<|MERGE_RESOLUTION|>--- conflicted
+++ resolved
@@ -1654,12 +1654,6 @@
 		{
 			if ($type)
 			{
-<<<<<<< HEAD
-				// Si utilisateur de Dolibarr
-
-				$sql = "SELECT u.rowid";
-				$sql .= " FROM ".MAIN_DB_PREFIX."user as u";
-=======
 				// If user of Dolibarr
 				$sql = "SELECT";
 				if (! empty($conf->multicompany->enabled) && ! empty($conf->global->MULTICOMPANY_TRANSVERSE_MODE)) {
@@ -1667,29 +1661,17 @@
 				}
 				$sql.= " u.rowid";
 				$sql.= " FROM ".MAIN_DB_PREFIX."user as u";
->>>>>>> a36cf1f8
 
 				if (!empty($conf->multicompany->enabled) && !empty($conf->global->MULTICOMPANY_TRANSVERSE_MODE))
 				{
-<<<<<<< HEAD
 					$sql .= ", ".MAIN_DB_PREFIX."usergroup_user as ug";
-					$sql .= " WHERE (ug.fk_user = u.rowid";
-					$sql .= " AND ug.entity = ".$conf->entity.")";
-					$sql .= " OR u.admin = 1";
+					$sql .= " WHERE ((ug.fk_user = u.rowid";
+					$sql .= " AND ug.entity IN (".getEntity('usergroup')."))";
+					$sql .= " OR u.entity = 0)"; // Show always superadmin
 				}
 				else
 				{
-					$sql .= " WHERE u.entity IN (0,".$conf->entity.")";
-=======
-					$sql.= ",".MAIN_DB_PREFIX."usergroup_user as ug";
-					$sql.= " WHERE ((ug.fk_user = u.rowid";
-					$sql.= " AND ug.entity IN (".getEntity('usergroup')."))";
-					$sql.= " OR u.entity = 0)"; // Show always superadmin
-				}
-				else
-				{
-					$sql.= " WHERE u.entity IN (".getEntity('user').")";
->>>>>>> a36cf1f8
+					$sql .= " WHERE u.entity IN (".getEntity('user').")";
 				}
 				$sql .= " AND u.statut > 0";
 				if ($filters) $sql .= $filters;
@@ -1729,15 +1711,9 @@
 			{
 				// We want only list of vacation balance for user ids
 				$sql = "SELECT DISTINCT cpu.fk_user";
-<<<<<<< HEAD
 				$sql .= " FROM ".MAIN_DB_PREFIX."holiday_users as cpu, ".MAIN_DB_PREFIX."user as u";
-				$sql .= " WHERE cpu.fk_user = u.user";
+				$sql .= " WHERE cpu.fk_user = u.rowid";
 				if ($filters) $sql .= $filters;
-=======
-				$sql.= " FROM ".MAIN_DB_PREFIX."holiday_users as cpu, ".MAIN_DB_PREFIX."user as u";
-				$sql.= " WHERE cpu.fk_user = u.rowid";
-				if ($filters) $sql.=$filters;
->>>>>>> a36cf1f8
 
 				$resql = $this->db->query($sql);
 
@@ -1787,28 +1763,18 @@
 
 				if (! empty($conf->multicompany->enabled) && ! empty($conf->global->MULTICOMPANY_TRANSVERSE_MODE))
 				{
-<<<<<<< HEAD
-					$sql.= ", ".MAIN_DB_PREFIX."usergroup_user as ug";
-					$sql.= " WHERE (ug.fk_user = u.rowid";
-					$sql.= " AND ug.entity = ".$conf->entity.")";
-					$sql.= " OR u.admin = 1";
-				} else {
-					$sql.= " WHERE u.entity IN (0,".$conf->entity.")";
+					$sql .= ", ".MAIN_DB_PREFIX."usergroup_user as ug";
+					$sql .= " WHERE ((ug.fk_user = u.rowid";
+					$sql .= " AND ug.entity IN (".getEntity('usergroup')."))";
+					$sql .= " OR u.entity = 0)"; // Show always superadmin
+				}
+				else
+				{
+					$sql .= " WHERE u.entity IN (".getEntity('user').")";
 				}
 
 				$sql.= " AND u.statut > 0";
 				if ($filters) $sql.=$filters;
-=======
-					$sql.= ",".MAIN_DB_PREFIX."usergroup_user as ug";
-					$sql.= " WHERE ((ug.fk_user = u.rowid";
-					$sql.= " AND ug.entity IN (".getEntity('usergroup')."))";
-					$sql.= " OR u.entity = 0)"; // Show always superadmin
-				}
-				else
-				{
-					$sql.= " WHERE u.entity IN (".getEntity('user').")";
-				}
->>>>>>> a36cf1f8
 
 				$resql=$this->db->query($sql);
 
