<?php
/* Copyright (C) 2011		Dimitri Mouillard	<dmouillard@teclib.com>
 * Copyright (C) 2012-2014	Laurent Destailleur	<eldy@users.sourceforge.net>
 * Copyright (C) 2012-2016	Regis Houssin		<regis.houssin@inodbox.com>
 * Copyright (C) 2013		Florian Henry		<florian.henry@open-concept.pro>
 * Copyright (C) 2016       Juanjo Menent       <jmenent@2byte.es>
 * Copyright (C) 2018       Frédéric France         <frederic.france@netlogic.fr>
 *
 * This program is free software; you can redistribute it and/or modify
 * it under the terms of the GNU General Public License as published by
 * the Free Software Foundation; either version 3 of the License, or
 * (at your option) any later version.
 *
 * This program is distributed in the hope that it will be useful,
 * but WITHOUT ANY WARRANTY; without even the implied warranty of
 * MERCHANTABILITY or FITNESS FOR A PARTICULAR PURPOSE.  See the
 * GNU General Public License for more details.
 *
 * You should have received a copy of the GNU General Public License
 * along with this program. If not, see <http://www.gnu.org/licenses/>.
 */

/**
 *    \file       holiday.class.php
 *    \ingroup    holiday
 *    \brief      Class file of the module paid holiday.
 */
require_once DOL_DOCUMENT_ROOT .'/core/class/commonobject.class.php';


/**
 *	Class of the module paid holiday. Developed by Teclib ( http://www.teclib.com/ )
 */
class Holiday extends CommonObject
{
	/**
	 * @var string ID to identify managed object
	 */
	public $element='holiday';

	/**
	 * @var string Name of table without prefix where object is stored
	 */
	public $table_element='holiday';
<<<<<<< HEAD
	public $ismultientitymanaged = 0;	// 0=No test on entity, 1=Test with field entity, 2=Test with link by societe
	var $fk_element = 'fk_holiday';
=======

	/**
	 * 0=No test on entity, 1=Test with field entity, 2=Test with link by societe
	 * @var int
	 */
	public $ismultientitymanaged = 0;

	/**
	 * @var int Field with ID of parent key if this field has a parent
	 */
	public $fk_element = 'fk_holiday';

>>>>>>> d9b8a8c8
	public $picto = 'holiday';

	/**
	 * @deprecated
	 * @see $id
	 */
<<<<<<< HEAD
	var $rowid;

	var $fk_user;
	var $date_create='';
	var $description;
	var $date_debut='';			// Date start in PHP server TZ
	var $date_fin='';			// Date end in PHP server TZ
	var $date_debut_gmt='';		// Date start in GMT
	var $date_fin_gmt='';		// Date end in GMT
	var $halfday='';			// 0:Full days, 2:Start afternoon end morning, -1:Start afternoon end afternoon, 1:Start morning end morning
	var $statut='';				// 1=draft, 2=validated, 3=approved
	var $fk_validator;
	var $date_valid='';
	var $fk_user_valid;
	var $date_refuse='';
	var $fk_user_refuse;
	var $date_cancel='';
	var $fk_user_cancel;
	var $detail_refuse='';
	var $fk_type;

	var $holiday = array();
	var $events = array();
	var $logs = array();

	var $optName = '';
	var $optValue = '';
	var $optRowid = '';

	/**
	 * Draft status
	 */
	const STATUS_DRAFT = 1;
	/**
	 * Validated status
	 */
	const STATUS_VALIDATED = 2;
	/**
	 * Approved
	 */
	const STATUS_APPROVED = 3;
	/**
	 * Canceled
	 */
	const STATUS_CANCELED = 4;
	/**
	 * Refused
	 */
	const STATUS_REFUSED = 5;


	/**
	 *   Constructor
	 *
	 *   @param		DoliDB		$db      Database handler
	 */
	function __construct($db)
	{
		$this->db = $db;
	}


	/**
	 * Update balance of vacations and check table of users for holidays is complete. If not complete.
	 *
	 * @return	int			<0 if KO, >0 if OK
	 */
	function updateBalance()
	{
		$this->db->begin();

		// Update sold of vocations
		$result = $this->updateSoldeCP();

		// Check nb of users into table llx_holiday_users and update with empty lines
		//if ($result > 0) $result = $this->verifNbUsers($this->countActiveUsersWithoutCP(), $this->getConfCP('nbUser'));

		if ($result >= 0)
		{
			$this->db->commit();
			return 1;
		}
		else
		{
			$this->db->rollback();
			return -1;
		}
	}

	/**
	 *   Créer un congés payés dans la base de données
	 *
	 *   @param		User	$user        	User that create
	 *   @param     int		$notrigger	    0=launch triggers after, 1=disable triggers
	 *   @return    int			         	<0 if KO, Id of created object if OK
	 */
	function create($user, $notrigger=0)
	{
		global $conf;
		$error=0;

		$now=dol_now();

		// Check parameters
		if (empty($this->fk_user) || ! is_numeric($this->fk_user) || $this->fk_user < 0) { $this->error="ErrorBadParameterFkUser"; return -1; }
		if (empty($this->fk_validator) || ! is_numeric($this->fk_validator) || $this->fk_validator < 0)  { $this->error="ErrorBadParameterFkValidator"; return -1; }
		if (empty($this->fk_type) || ! is_numeric($this->fk_type) || $this->fk_type < 0) { $this->error="ErrorBadParameterFkType"; return -1; }

		// Insert request
		$sql = "INSERT INTO ".MAIN_DB_PREFIX."holiday(";
		$sql.= "fk_user,";
		$sql.= "date_create,";
		$sql.= "description,";
		$sql.= "date_debut,";
		$sql.= "date_fin,";
		$sql.= "halfday,";
		$sql.= "statut,";
		$sql.= "fk_validator,";
		$sql.= "fk_type,";
		$sql.= "fk_user_create,";
		$sql.= "entity";
		$sql.= ") VALUES (";
		$sql.= "'".$this->db->escape($this->fk_user)."',";
		$sql.= " '".$this->db->idate($now)."',";
		$sql.= " '".$this->db->escape($this->description)."',";
		$sql.= " '".$this->db->idate($this->date_debut)."',";
		$sql.= " '".$this->db->idate($this->date_fin)."',";
		$sql.= " ".$this->halfday.",";
		$sql.= " '1',";
		$sql.= " '".$this->db->escape($this->fk_validator)."',";
		$sql.= " ".$this->fk_type.",";
		$sql.= " ".$user->id.",";
		$sql.= " ".$conf->entity;
		$sql.= ")";

		$this->db->begin();

		dol_syslog(get_class($this)."::create", LOG_DEBUG);
		$resql=$this->db->query($sql);
		if (! $resql) {
			$error++; $this->errors[]="Error ".$this->db->lasterror();
		}

		if (! $error)
		{
			$this->id = $this->db->last_insert_id(MAIN_DB_PREFIX."holiday");

			if (! $notrigger)
			{
				// Call trigger
				$result=$this->call_trigger('HOLIDAY_CREATE',$user);
				if ($result < 0) { $error++; }
				// End call triggers
			}
		}

		// Commit or rollback
		if ($error)
		{
			foreach($this->errors as $errmsg)
			{
				dol_syslog(get_class($this)."::create ".$errmsg, LOG_ERR);
				$this->error.=($this->error?', '.$errmsg:$errmsg);
			}
			$this->db->rollback();
			return -1*$error;
		}
		else
		{
			$this->db->commit();
			return $this->id;
		}
	}


	/**
	 *	Load object in memory from database
	 *
	 *  @param	int		$id         Id object
	 *  @return int         		<0 if KO, >0 if OK
	 */
	function fetch($id)
	{
		global $langs;

		$sql = "SELECT";
		$sql.= " cp.rowid,";
		$sql.= " cp.fk_user,";
		$sql.= " cp.date_create,";
		$sql.= " cp.description,";
		$sql.= " cp.date_debut,";
		$sql.= " cp.date_fin,";
		$sql.= " cp.halfday,";
		$sql.= " cp.statut,";
		$sql.= " cp.fk_validator,";
		$sql.= " cp.date_valid,";
		$sql.= " cp.fk_user_valid,";
		$sql.= " cp.date_refuse,";
		$sql.= " cp.fk_user_refuse,";
		$sql.= " cp.date_cancel,";
		$sql.= " cp.fk_user_cancel,";
		$sql.= " cp.detail_refuse,";
		$sql.= " cp.note_private,";
		$sql.= " cp.note_public,";
		$sql.= " cp.fk_user_create,";
		$sql.= " cp.fk_type,";
		$sql.= " cp.entity";
		$sql.= " FROM ".MAIN_DB_PREFIX."holiday as cp";
		$sql.= " WHERE cp.rowid = ".$id;

		dol_syslog(get_class($this)."::fetch", LOG_DEBUG);
		$resql=$this->db->query($sql);
		if ($resql)
		{
			if ($this->db->num_rows($resql))
			{
				$obj = $this->db->fetch_object($resql);

				$this->id    = $obj->rowid;
				$this->rowid = $obj->rowid;	// deprecated
				$this->ref   = $obj->rowid;
				$this->fk_user = $obj->fk_user;
				$this->date_create = $this->db->jdate($obj->date_create);
				$this->description = $obj->description;
				$this->date_debut = $this->db->jdate($obj->date_debut);
				$this->date_fin = $this->db->jdate($obj->date_fin);
				$this->date_debut_gmt = $this->db->jdate($obj->date_debut,1);
				$this->date_fin_gmt = $this->db->jdate($obj->date_fin,1);
				$this->halfday = $obj->halfday;
				$this->statut = $obj->statut;
				$this->fk_validator = $obj->fk_validator;
				$this->date_valid = $this->db->jdate($obj->date_valid);
				$this->fk_user_valid = $obj->fk_user_valid;
				$this->date_refuse = $this->db->jdate($obj->date_refuse);
				$this->fk_user_refuse = $obj->fk_user_refuse;
				$this->date_cancel = $this->db->jdate($obj->date_cancel);
				$this->fk_user_cancel = $obj->fk_user_cancel;
				$this->detail_refuse = $obj->detail_refuse;
				$this->note_private = $obj->note_private;
				$this->note_public = $obj->note_public;
				$this->fk_user_create = $obj->fk_user_create;
				$this->fk_type = $obj->fk_type;
				$this->entity = $obj->entity;
			}
			$this->db->free($resql);

			return 1;
		}
		else
		{
			$this->error="Error ".$this->db->lasterror();
			return -1;
		}
	}

	/**
	 *	List holidays for a particular user or list of users
	 *
	 *  @param		int|string		$user_id    ID of user to list, or comma separated list of IDs of users to list
	 *  @param      string			$order      Sort order
	 *  @param      string			$filter     SQL Filter
	 *  @return     int      					-1 if KO, 1 if OK, 2 if no result
	 */
	function fetchByUser($user_id, $order='', $filter='')
	{
		global $langs, $conf;

		$sql = "SELECT";
		$sql.= " cp.rowid,";

		$sql.= " cp.fk_user,";
		$sql.= " cp.fk_type,";
		$sql.= " cp.date_create,";
		$sql.= " cp.description,";
		$sql.= " cp.date_debut,";
		$sql.= " cp.date_fin,";
		$sql.= " cp.halfday,";
		$sql.= " cp.statut,";
		$sql.= " cp.fk_validator,";
		$sql.= " cp.date_valid,";
		$sql.= " cp.fk_user_valid,";
		$sql.= " cp.date_refuse,";
		$sql.= " cp.fk_user_refuse,";
		$sql.= " cp.date_cancel,";
		$sql.= " cp.fk_user_cancel,";
		$sql.= " cp.detail_refuse,";

		$sql.= " uu.lastname as user_lastname,";
		$sql.= " uu.firstname as user_firstname,";
		$sql.= " uu.login as user_login,";
		$sql.= " uu.statut as user_statut,";
		$sql.= " uu.photo as user_photo,";

		$sql.= " ua.lastname as validator_lastname,";
		$sql.= " ua.firstname as validator_firstname,";
		$sql.= " ua.login as validator_login,";
		$sql.= " ua.statut as validator_statut,";
		$sql.= " ua.photo as validator_photo";

		$sql.= " FROM ".MAIN_DB_PREFIX."holiday as cp, ".MAIN_DB_PREFIX."user as uu, ".MAIN_DB_PREFIX."user as ua";
		$sql.= " WHERE cp.entity IN (".getEntity('holiday').")";
		$sql.= " AND cp.fk_user = uu.rowid AND cp.fk_validator = ua.rowid"; // Hack pour la recherche sur le tableau
		$sql.= " AND cp.fk_user IN (".$user_id.")";

		// Filtre de séléction
		if(!empty($filter)) {
			$sql.= $filter;
		}

		// Ordre d'affichage du résultat
		if(!empty($order)) {
			$sql.= $order;
		}

		dol_syslog(get_class($this)."::fetchByUser", LOG_DEBUG);
		$resql=$this->db->query($sql);

		// Si pas d'erreur SQL
		if ($resql) {

			$i = 0;
			$tab_result = $this->holiday;
			$num = $this->db->num_rows($resql);

			// Si pas d'enregistrement
			if(!$num) {
				return 2;
			}

			// Liste les enregistrements et les ajoutent au tableau
			while($i < $num) {

				$obj = $this->db->fetch_object($resql);

				$tab_result[$i]['rowid'] = $obj->rowid;
				$tab_result[$i]['ref'] = $obj->rowid;
				$tab_result[$i]['fk_user'] = $obj->fk_user;
				$tab_result[$i]['fk_type'] = $obj->fk_type;
				$tab_result[$i]['date_create'] = $this->db->jdate($obj->date_create);
				$tab_result[$i]['description'] = $obj->description;
				$tab_result[$i]['date_debut'] = $this->db->jdate($obj->date_debut);
				$tab_result[$i]['date_fin'] = $this->db->jdate($obj->date_fin);
				$tab_result[$i]['date_debut_gmt'] = $this->db->jdate($obj->date_debut,1);
				$tab_result[$i]['date_fin_gmt'] = $this->db->jdate($obj->date_fin,1);
				$tab_result[$i]['halfday'] = $obj->halfday;
				$tab_result[$i]['statut'] = $obj->statut;
				$tab_result[$i]['fk_validator'] = $obj->fk_validator;
				$tab_result[$i]['date_valid'] = $this->db->jdate($obj->date_valid);
				$tab_result[$i]['fk_user_valid'] = $obj->fk_user_valid;
				$tab_result[$i]['date_refuse'] = $this->db->jdate($obj->date_refuse);
				$tab_result[$i]['fk_user_refuse'] = $obj->fk_user_refuse;
				$tab_result[$i]['date_cancel'] = $this->db->jdate($obj->date_cancel);
				$tab_result[$i]['fk_user_cancel'] = $obj->fk_user_cancel;
				$tab_result[$i]['detail_refuse'] = $obj->detail_refuse;

				$tab_result[$i]['user_firstname'] = $obj->user_firstname;
				$tab_result[$i]['user_lastname'] = $obj->user_lastname;
				$tab_result[$i]['user_login'] = $obj->user_login;
				$tab_result[$i]['user_statut'] = $obj->user_statut;
				$tab_result[$i]['user_photo'] = $obj->user_photo;

				$tab_result[$i]['validator_firstname'] = $obj->validator_firstname;
				$tab_result[$i]['validator_lastname'] = $obj->validator_lastname;
				$tab_result[$i]['validator_login'] = $obj->validator_login;
				$tab_result[$i]['validator_statut'] = $obj->validator_statut;
				$tab_result[$i]['validator_photo'] = $obj->validator_photo;

				$i++;
			}

			// Retourne 1 avec le tableau rempli
			$this->holiday = $tab_result;
			return 1;
		}
		else
		{
			// Erreur SQL
			$this->error="Error ".$this->db->lasterror();
			return -1;
		}
	}

	/**
	 *	List all holidays of all users
	 *
	 *  @param      string	$order      Sort order
	 *  @param      string	$filter     SQL Filter
	 *  @return     int      			-1 if KO, 1 if OK, 2 if no result
	 */
	function fetchAll($order,$filter)
	{
		global $langs;

		$sql = "SELECT";
		$sql.= " cp.rowid,";

		$sql.= " cp.fk_user,";
		$sql.= " cp.fk_type,";
		$sql.= " cp.date_create,";
		$sql.= " cp.description,";
		$sql.= " cp.date_debut,";
		$sql.= " cp.date_fin,";
		$sql.= " cp.halfday,";
		$sql.= " cp.statut,";
		$sql.= " cp.fk_validator,";
		$sql.= " cp.date_valid,";
		$sql.= " cp.fk_user_valid,";
		$sql.= " cp.date_refuse,";
		$sql.= " cp.fk_user_refuse,";
		$sql.= " cp.date_cancel,";
		$sql.= " cp.fk_user_cancel,";
		$sql.= " cp.detail_refuse,";
=======
	public $rowid;

	/**
	 * @var int User ID
	 */
	public $fk_user;

	public $date_create='';

	/**
	 * @var string description
	 */
	public $description;

	public $date_debut='';			// Date start in PHP server TZ
	public $date_fin='';			// Date end in PHP server TZ
	public $date_debut_gmt='';		// Date start in GMT
	public $date_fin_gmt='';		// Date end in GMT
	public $halfday='';				// 0:Full days, 2:Start afternoon end morning, -1:Start afternoon end afternoon, 1:Start morning end morning
	public $statut='';				// 1=draft, 2=validated, 3=approved

	/**
     * @var int ID
     */
	public $fk_validator;

	public $date_valid='';

	/**
     * @var int ID
     */
	public $fk_user_valid;

	public $date_refuse='';

	/**
     * @var int ID
     */
	public $fk_user_refuse;

	public $date_cancel='';

	/**
     * @var int ID
     */
	public $fk_user_cancel;

	public $detail_refuse='';

	/**
     * @var int ID
     */
	public $fk_type;
>>>>>>> d9b8a8c8

	public $holiday = array();
	public $events = array();
	public $logs = array();

<<<<<<< HEAD
		$sql.= " ua.lastname as validator_lastname,";
		$sql.= " ua.firstname as validator_firstname,";
		$sql.= " ua.login as validator_login,";
		$sql.= " ua.statut as validator_statut,";
		$sql.= " ua.photo as validator_photo";

		$sql.= " FROM ".MAIN_DB_PREFIX."holiday as cp, ".MAIN_DB_PREFIX."user as uu, ".MAIN_DB_PREFIX."user as ua";
		$sql.= " WHERE cp.entity IN (".getEntity('holiday').")";
		$sql.= " AND cp.fk_user = uu.rowid AND cp.fk_validator = ua.rowid "; // Hack pour la recherche sur le tableau

		// Filtrage de séléction
		if(!empty($filter)) {
			$sql.= $filter;
		}

		// Ordre d'affichage
		if(!empty($order)) {
			$sql.= $order;
		}

		dol_syslog(get_class($this)."::fetchAll", LOG_DEBUG);
		$resql=$this->db->query($sql);

		// Si pas d'erreur SQL
		if ($resql) {

			$i = 0;
			$tab_result = $this->holiday;
			$num = $this->db->num_rows($resql);

			// Si pas d'enregistrement
			if(!$num) {
				return 2;
			}

			// On liste les résultats et on les ajoutent dans le tableau
			while($i < $num) {

				$obj = $this->db->fetch_object($resql);

				$tab_result[$i]['rowid'] = $obj->rowid;
				$tab_result[$i]['ref'] = $obj->rowid;
				$tab_result[$i]['fk_user'] = $obj->fk_user;
				$tab_result[$i]['fk_type'] = $obj->fk_type;
				$tab_result[$i]['date_create'] = $this->db->jdate($obj->date_create);
				$tab_result[$i]['description'] = $obj->description;
				$tab_result[$i]['date_debut'] = $this->db->jdate($obj->date_debut);
				$tab_result[$i]['date_fin'] = $this->db->jdate($obj->date_fin);
				$tab_result[$i]['date_debut_gmt'] = $this->db->jdate($obj->date_debut,1);
				$tab_result[$i]['date_fin_gmt'] = $this->db->jdate($obj->date_fin,1);
				$tab_result[$i]['halfday'] = $obj->halfday;
				$tab_result[$i]['statut'] = $obj->statut;
				$tab_result[$i]['fk_validator'] = $obj->fk_validator;
				$tab_result[$i]['date_valid'] = $this->db->jdate($obj->date_valid);
				$tab_result[$i]['fk_user_valid'] = $obj->fk_user_valid;
				$tab_result[$i]['date_refuse'] = $obj->date_refuse;
				$tab_result[$i]['fk_user_refuse'] = $obj->fk_user_refuse;
				$tab_result[$i]['date_cancel'] = $obj->date_cancel;
				$tab_result[$i]['fk_user_cancel'] = $obj->fk_user_cancel;
				$tab_result[$i]['detail_refuse'] = $obj->detail_refuse;

				$tab_result[$i]['user_firstname'] = $obj->user_firstname;
				$tab_result[$i]['user_lastname'] = $obj->user_lastname;
				$tab_result[$i]['user_login'] = $obj->user_login;
				$tab_result[$i]['user_statut'] = $obj->user_statut;
				$tab_result[$i]['user_photo'] = $obj->user_photo;

				$tab_result[$i]['validator_firstname'] = $obj->validator_firstname;
				$tab_result[$i]['validator_lastname'] = $obj->validator_lastname;
				$tab_result[$i]['validator_login'] = $obj->validator_login;
				$tab_result[$i]['validator_statut'] = $obj->validator_statut;
				$tab_result[$i]['validator_photo'] = $obj->validator_photo;

				$i++;
			}
			// Retourne 1 et ajoute le tableau à la variable
			$this->holiday = $tab_result;
			return 1;
		}
		else
		{
			// Erreur SQL
			$this->error="Error ".$this->db->lasterror();
			return -1;
		}
	}

	/**
	 *	Update database
	 *
	 *  @param	User	$user        	User that modify
	 *  @param  int		$notrigger	    0=launch triggers after, 1=disable triggers
	 *  @return int         			<0 if KO, >0 if OK
	 */
	function update($user=null, $notrigger=0)
	{
		global $conf, $langs;
		$error=0;

		// Update request
		$sql = "UPDATE ".MAIN_DB_PREFIX."holiday SET";

		$sql.= " description= '".$this->db->escape($this->description)."',";

		if(!empty($this->date_debut)) {
			$sql.= " date_debut = '".$this->db->idate($this->date_debut)."',";
		} else {
			$error++;
		}
		if(!empty($this->date_fin)) {
			$sql.= " date_fin = '".$this->db->idate($this->date_fin)."',";
		} else {
			$error++;
		}
		$sql.= " halfday = ".$this->halfday.",";
		if(!empty($this->statut) && is_numeric($this->statut)) {
			$sql.= " statut = ".$this->statut.",";
		} else {
			$error++;
		}
		if(!empty($this->fk_validator)) {
			$sql.= " fk_validator = '".$this->db->escape($this->fk_validator)."',";
		} else {
			$error++;
		}
		if(!empty($this->date_valid)) {
			$sql.= " date_valid = '".$this->db->idate($this->date_valid)."',";
		} else {
			$sql.= " date_valid = NULL,";
		}
		if(!empty($this->fk_user_valid)) {
			$sql.= " fk_user_valid = '".$this->db->escape($this->fk_user_valid)."',";
		} else {
			$sql.= " fk_user_valid = NULL,";
		}
		if(!empty($this->date_refuse)) {
			$sql.= " date_refuse = '".$this->db->idate($this->date_refuse)."',";
		} else {
			$sql.= " date_refuse = NULL,";
		}
		if(!empty($this->fk_user_refuse)) {
			$sql.= " fk_user_refuse = '".$this->db->escape($this->fk_user_refuse)."',";
		} else {
			$sql.= " fk_user_refuse = NULL,";
		}
		if(!empty($this->date_cancel)) {
			$sql.= " date_cancel = '".$this->db->idate($this->date_cancel)."',";
		} else {
			$sql.= " date_cancel = NULL,";
		}
		if(!empty($this->fk_user_cancel)) {
			$sql.= " fk_user_cancel = '".$this->db->escape($this->fk_user_cancel)."',";
		} else {
			$sql.= " fk_user_cancel = NULL,";
		}
		if(!empty($this->detail_refuse)) {
			$sql.= " detail_refuse = '".$this->db->escape($this->detail_refuse)."'";
		} else {
			$sql.= " detail_refuse = NULL";
		}

		$sql.= " WHERE rowid= ".$this->id;

		$this->db->begin();

		dol_syslog(get_class($this)."::update", LOG_DEBUG);
		$resql = $this->db->query($sql);
		if (! $resql) {
			$error++; $this->errors[]="Error ".$this->db->lasterror();
		}

		if (! $error)
		{
			if (! $notrigger)
			{
				// Call trigger
				$result=$this->call_trigger('HOLIDAY_MODIFY',$user);
				if ($result < 0) { $error++; }
				// End call triggers
			}
		}

		// Commit or rollback
		if ($error)
		{
			foreach($this->errors as $errmsg)
			{
				dol_syslog(get_class($this)."::update ".$errmsg, LOG_ERR);
				$this->error.=($this->error?', '.$errmsg:$errmsg);
			}
			$this->db->rollback();
			return -1*$error;
		}
		else
		{
			$this->db->commit();
			return 1;
		}
	}


	/**
	 *   Delete object in database
	 *
	 *	 @param		User	$user        	User that delete
	 *   @param     int		$notrigger	    0=launch triggers after, 1=disable triggers
	 *	 @return	int						<0 if KO, >0 if OK
	 */
	function delete($user, $notrigger=0)
	{
		global $conf, $langs;
		$error=0;

		$sql = "DELETE FROM ".MAIN_DB_PREFIX."holiday";
		$sql.= " WHERE rowid=".$this->id;

		$this->db->begin();

		dol_syslog(get_class($this)."::delete", LOG_DEBUG);
		$resql = $this->db->query($sql);
		if (! $resql) {
			$error++; $this->errors[]="Error ".$this->db->lasterror();
		}

		if (! $error)
		{
			if (! $notrigger)
			{
				// Call trigger
				$result=$this->call_trigger('HOLIDAY_DELETE',$user);
				if ($result < 0) { $error++; }
				// End call triggers
			}
		}

		// Commit or rollback
		if ($error)
		{
			foreach($this->errors as $errmsg)
			{
				dol_syslog(get_class($this)."::delete ".$errmsg, LOG_ERR);
				$this->error.=($this->error?', '.$errmsg:$errmsg);
			}
			$this->db->rollback();
			return -1*$error;
		}
		else
		{
			$this->db->commit();
			return 1;
		}
	}

	/**
	 *	Check if a user is on holiday (partially or completely) into a period.
	 *  This function can be used to avoid to have 2 leave requests on same period for example.
	 *  Warning: It consumes a lot of memory because it load in ->holiday all holiday of a dedicated user at each call.
	 *
	 * 	@param 	int		$fk_user		Id user
	 * 	@param 	date	$dateStart		Start date of period to check
	 * 	@param 	date	$dateEnd		End date of period to check
	 *  @param	int		$halfday		Tag to define how start and end the period to check:
	 *  	    						0:Full days, 2:Start afternoon end morning, -1:Start afternoon end afternoon, 1:Start morning end morning
	 * 	@return boolean					False = New range overlap an existing holiday, True = no overlapping (is never on holiday during checked period).
	 *  @see verifDateHolidayForTimestamp
	 */
	function verifDateHolidayCP($fk_user, $dateStart, $dateEnd, $halfday=0)
	{
		$this->fetchByUser($fk_user,'','');

		foreach($this->holiday as $infos_CP)
		{
			if ($infos_CP['statut'] == 4) continue;		// ignore not validated holidays
			if ($infos_CP['statut'] == 5) continue;		// ignore not validated holidays
			/*
			 var_dump("--");
			 var_dump("old: ".dol_print_date($infos_CP['date_debut'],'dayhour').' '.dol_print_date($infos_CP['date_fin'],'dayhour').' '.$infos_CP['halfday']);
			 var_dump("new: ".dol_print_date($dateStart,'dayhour').' '.dol_print_date($dateEnd,'dayhour').' '.$halfday);
			 */

			if ($halfday == 0)
			{
				if ($dateStart >= $infos_CP['date_debut'] && $dateStart <= $infos_CP['date_fin'])
				{
					return false;
				}
				if ($dateEnd <= $infos_CP['date_fin'] && $dateEnd >= $infos_CP['date_debut'])
				{
					return false;
				}
			}
			elseif ($halfday == -1)
			{
				// new start afternoon, new end afternoon
				if ($dateStart >= $infos_CP['date_debut'] && $dateStart <= $infos_CP['date_fin'])
				{
					if ($dateStart < $infos_CP['date_fin'] || in_array($infos_CP['halfday'], array(0, -1))) return false;
				}
				if ($dateEnd <= $infos_CP['date_fin'] && $dateEnd >= $infos_CP['date_debut'])
				{
					if ($dateStart < $dateEnd) return false;
					if ($dateEnd < $infos_CP['date_fin'] || in_array($infos_CP['halfday'], array(0, -1))) return false;
				}
			}
			elseif ($halfday == 1)
			{
				// new start morning, new end morning
				if ($dateStart >= $infos_CP['date_debut'] && $dateStart <= $infos_CP['date_fin'])
				{
					if ($dateStart < $dateEnd) return false;
					if ($dateStart > $infos_CP['date_debut'] || in_array($infos_CP['halfday'], array(0, 1))) return false;
				}
				if ($dateEnd <= $infos_CP['date_fin'] && $dateEnd >= $infos_CP['date_debut'])
				{
					if ($dateEnd > $infos_CP['date_debut'] || in_array($infos_CP['halfday'], array(0, 1))) return false;
				}
			}
			elseif ($halfday == 2)
			{
				// new start afternoon, new end morning
				if ($dateStart >= $infos_CP['date_debut'] && $dateStart <= $infos_CP['date_fin'])
				{
					if ($dateStart < $infos_CP['date_fin'] || in_array($infos_CP['halfday'], array(0, -1))) return false;
				}
				if ($dateEnd <= $infos_CP['date_fin'] && $dateEnd >= $infos_CP['date_debut'])
				{
					if ($dateEnd > $infos_CP['date_debut'] || in_array($infos_CP['halfday'], array(0, 1))) return false;
				}
			}
			else
			{
				dol_print_error('', 'Bad value of parameter halfday when calling function verifDateHolidayCP');
			}
		}

		return true;
	}


	/**
	 *	Check that a user is not on holiday for a particular timestamp
	 *
	 * 	@param 	int			$fk_user				Id user
	 *  @param	timestamp	$timestamp				Time stamp date for a day (YYYY-MM-DD) without hours  (= 12:00AM in english and not 12:00PM that is 12:00)
	 *  @param	string		$status					Filter on holiday status. '-1' = no filter.
	 * 	@return array								array('morning'=> ,'afternoon'=> ), Boolean is true if user is available for day timestamp.
	 *  @see verifDateHolidayCP
	 */
	function verifDateHolidayForTimestamp($fk_user, $timestamp, $status='-1')
	{
		global $langs, $conf;

		$isavailablemorning=true;
		$isavailableafternoon=true;

		$sql = "SELECT cp.rowid, cp.date_debut as date_start, cp.date_fin as date_end, cp.halfday, cp.statut";
		$sql.= " FROM ".MAIN_DB_PREFIX."holiday as cp";
		$sql.= " WHERE cp.entity IN (".getEntity('holiday').")";
		$sql.= " AND cp.fk_user = ".(int) $fk_user;
		$sql.= " AND cp.date_debut <= '".$this->db->idate($timestamp)."' AND cp.date_fin >= '".$this->db->idate($timestamp)."'";
		if ($status != '-1') $sql.=" AND cp.statut IN (".$this->db->escape($status).")";

		$resql = $this->db->query($sql);
		if ($resql)
		{
			$num_rows = $this->db->num_rows($resql);	// Note, we can have 2 records if on is morning and the other one is afternoon
			if ($num_rows > 0)
			{
				$arrayofrecord=array();
				$i=0;
				while ($i < $num_rows)
				{
					$obj = $this->db->fetch_object($resql);

					// Note: $obj->halfday is  0:Full days, 2:Sart afternoon end morning, -1:Start afternoon, 1:End morning
					$arrayofrecord[$obj->rowid]=array('date_start'=>$this->db->jdate($obj->date_start), 'date_end'=>$this->db->jdate($obj->date_end), 'halfday'=>$obj->halfday);
					$i++;
				}

				// We found a record, user is on holiday by default, so is not available is true.
				$isavailablemorning = true;
				foreach($arrayofrecord as $record)
				{
					if ($timestamp == $record['date_start'] && $record['halfday'] == 2)  continue;
					if ($timestamp == $record['date_start'] && $record['halfday'] == -1) continue;
					$isavailablemorning = false;
					break;
				}
				$isavailableafternoon = true;
				foreach($arrayofrecord as $record)
				{
					if ($timestamp == $record['date_end'] && $record['halfday'] == 2) continue;
					if ($timestamp == $record['date_end'] && $record['halfday'] == 1) continue;
					$isavailableafternoon = false;
					break;
				}
			}
		}
		else dol_print_error($this->db);

		return array('morning'=>$isavailablemorning, 'afternoon'=>$isavailableafternoon);
	}


	/**
	 *	Return clicable name (with picto eventually)
	 *
	 *	@param	int			$withpicto					0=_No picto, 1=Includes the picto in the linkn, 2=Picto only
	 *  @param  int     	$save_lastsearch_value    	-1=Auto, 0=No save of lastsearch_values when clicking, 1=Save lastsearch_values whenclicking
	 *	@return	string									String with URL
	 */
	function getNomUrl($withpicto=0, $save_lastsearch_value=-1)
	{
		global $langs;

		$result='';

		$label=$langs->trans("Show").': '.$this->ref;

		$url = DOL_URL_ROOT.'/holiday/card.php?id='.$this->id;

		//if ($option != 'nolink')
		//{
		// Add param to save lastsearch_values or not
		$add_save_lastsearch_values=($save_lastsearch_value == 1 ? 1 : 0);
		if ($save_lastsearch_value == -1 && preg_match('/list\.php/',$_SERVER["PHP_SELF"])) $add_save_lastsearch_values=1;
		if ($add_save_lastsearch_values) $url.='&save_lastsearch_values=1';
		//}

		$linkstart = '<a href="'.$url.'" title="'.dol_escape_htmltag($label, 1).'" class="classfortooltip">';
		$linkend='</a>';

		$result .= $linkstart;
		if ($withpicto) $result.=img_object(($notooltip?'':$label), $this->picto, ($notooltip?(($withpicto != 2) ? 'class="paddingright"' : ''):'class="'.(($withpicto != 2) ? 'paddingright ' : '').'classfortooltip"'), 0, 0, $notooltip?0:1);
		if ($withpicto != 2) $result.= $this->ref;
		$result .= $linkend;

		return $result;
	}


	/**
	 *	Returns the label status
	 *
	 *	@param      int		$mode       0=long label, 1=short label, 2=Picto + short label, 3=Picto, 4=Picto + long label, 5=Short label + Picto
	 *	@return     string      		Label
	 */
	function getLibStatut($mode=0)
	{
		return $this->LibStatut($this->statut, $mode, $this->date_debut);
=======
	public $optName = '';
	public $optValue = '';
	public $optRowid = '';

	/**
	 * Draft status
	 */
	const STATUS_DRAFT = 1;
	/**
	 * Validated status
	 */
	const STATUS_VALIDATED = 2;
	/**
	 * Approved
	 */
	const STATUS_APPROVED = 3;
	/**
	 * Canceled
	 */
	const STATUS_CANCELED = 4;
	/**
	 * Refused
	 */
	const STATUS_REFUSED = 5;


	/**
	 *   Constructor
	 *
	 *   @param		DoliDB		$db      Database handler
	 */
	function __construct($db)
	{
		$this->db = $db;
	}


	/**
	 *  Returns the reference to the following non used Order depending on the active numbering module
	 *  defined into HOLIDAY_ADDON
	 *
	 *	@param	Societe		$objsoc     third party object
	 *  @return string      			Holiday free reference
	 */
	function getNextNumRef($objsoc)
	{
		global $langs, $conf;
		$langs->load("order");

		if (empty($conf->global->HOLIDAY_ADDON))
		{
			$conf->global->HOLIDAY_ADDON = 'mod_holiday_madonna';
		}

		if (! empty($conf->global->HOLIDAY_ADDON))
		{
			$mybool=false;

			$file = $conf->global->HOLIDAY_ADDON.".php";
			$classname = $conf->global->HOLIDAY_ADDON;

			// Include file with class
			$dirmodels=array_merge(array('/'),(array) $conf->modules_parts['models']);
			foreach ($dirmodels as $reldir)
			{
				$dir = dol_buildpath($reldir."core/modules/holiday/");

				// Load file with numbering class (if found)
				$mybool|=@include_once $dir.$file;
			}

			if ($mybool === false)
			{
				dol_print_error('',"Failed to include file ".$file);
				return '';
			}

			$obj = new $classname();
			$numref = $obj->getNextValue($objsoc,$this);

			if ($numref != "")
			{
				return $numref;
			}
			else
			{
				$this->error=$obj->error;
				//dol_print_error($this->db,get_class($this)."::getNextNumRef ".$obj->error);
				return "";
			}
		}
		else
		{
			print $langs->trans("Error")." ".$langs->trans("Error_HOLIDAY_ADDON_NotDefined");
			return "";
		}
>>>>>>> d9b8a8c8
	}

	/**
	 * Update balance of vacations and check table of users for holidays is complete. If not complete.
	 *
	 * @return	int			<0 if KO, >0 if OK
	 */
	function updateBalance()
	{
		$this->db->begin();

		// Update sold of vocations
		$result = $this->updateSoldeCP();

		// Check nb of users into table llx_holiday_users and update with empty lines
		//if ($result > 0) $result = $this->verifNbUsers($this->countActiveUsersWithoutCP(), $this->getConfCP('nbUser'));

		if ($result >= 0)
		{
<<<<<<< HEAD
			if ($statut == 1) return $langs->trans('DraftCP');
			if ($statut == 2) return $langs->trans('ToReviewCP');
			if ($statut == 3) return $langs->trans('ApprovedCP');
			if ($statut == 4) return $langs->trans('CancelCP');
			if ($statut == 5) return $langs->trans('RefuseCP');
=======
			$this->db->commit();
			return 1;
>>>>>>> d9b8a8c8
		}
		else
		{
			$this->db->rollback();
			return -1;
		}
	}

	/**
	 *   Créer un congés payés dans la base de données
	 *
	 *   @param		User	$user        	User that create
	 *   @param     int		$notrigger	    0=launch triggers after, 1=disable triggers
	 *   @return    int			         	<0 if KO, Id of created object if OK
	 */
	function create($user, $notrigger=0)
	{
		global $conf;
		$error=0;

		$now=dol_now();

		// Check parameters
		if (empty($this->fk_user) || ! is_numeric($this->fk_user) || $this->fk_user < 0) { $this->error="ErrorBadParameterFkUser"; return -1; }
		if (empty($this->fk_validator) || ! is_numeric($this->fk_validator) || $this->fk_validator < 0)  { $this->error="ErrorBadParameterFkValidator"; return -1; }
		if (empty($this->fk_type) || ! is_numeric($this->fk_type) || $this->fk_type < 0) { $this->error="ErrorBadParameterFkType"; return -1; }

		// Insert request
		$sql = "INSERT INTO ".MAIN_DB_PREFIX."holiday(";
		$sql.= "fk_user,";
		$sql.= "date_create,";
		$sql.= "description,";
		$sql.= "date_debut,";
		$sql.= "date_fin,";
		$sql.= "halfday,";
		$sql.= "statut,";
		$sql.= "fk_validator,";
		$sql.= "fk_type,";
		$sql.= "fk_user_create,";
		$sql.= "entity";
		$sql.= ") VALUES (";
		$sql.= "'".$this->db->escape($this->fk_user)."',";
		$sql.= " '".$this->db->idate($now)."',";
		$sql.= " '".$this->db->escape($this->description)."',";
		$sql.= " '".$this->db->idate($this->date_debut)."',";
		$sql.= " '".$this->db->idate($this->date_fin)."',";
		$sql.= " ".$this->halfday.",";
		$sql.= " '1',";
		$sql.= " '".$this->db->escape($this->fk_validator)."',";
		$sql.= " ".$this->fk_type.",";
		$sql.= " ".$user->id.",";
		$sql.= " ".$conf->entity;
		$sql.= ")";

		$this->db->begin();

		dol_syslog(get_class($this)."::create", LOG_DEBUG);
		$resql=$this->db->query($sql);
		if (! $resql) {
			$error++; $this->errors[]="Error ".$this->db->lasterror();
		}

		if (! $error)
		{
			$this->id = $this->db->last_insert_id(MAIN_DB_PREFIX."holiday");

			if (! $notrigger)
			{
				// Call trigger
				$result=$this->call_trigger('HOLIDAY_CREATE',$user);
				if ($result < 0) { $error++; }
				// End call triggers
			}
		}

		// Commit or rollback
		if ($error)
		{
			foreach($this->errors as $errmsg)
			{
				dol_syslog(get_class($this)."::create ".$errmsg, LOG_ERR);
				$this->error.=($this->error?', '.$errmsg:$errmsg);
			}
			$this->db->rollback();
			return -1*$error;
		}
		else
		{
<<<<<<< HEAD
			$pictoapproved='statut6';
			if (! empty($startdate) && $startdate > dol_now()) $pictoapproved='statut4';
			if ($statut == 1) return $langs->trans('DraftCP').' '.img_picto($langs->trans('DraftCP'),'statut0');				// Draft
			if ($statut == 2) return $langs->trans('ToReviewCP').' '.img_picto($langs->trans('ToReviewCP'),'statut1');		// Waiting approval
			if ($statut == 3) return $langs->trans('ApprovedCP').' '.img_picto($langs->trans('ApprovedCP'),$pictoapproved);
			if ($statut == 4) return $langs->trans('CancelCP').' '.img_picto($langs->trans('CancelCP'),'statut5');
			if ($statut == 5) return $langs->trans('RefuseCP').' '.img_picto($langs->trans('RefuseCP'),'statut5');
=======
			$this->db->commit();
			return $this->id;
>>>>>>> d9b8a8c8
		}
	}


<<<<<<< HEAD
		return $statut;
	}


	/**
	 *   Affiche un select HTML des statuts de congés payés
	 *
	 *   @param 	int		$selected   	Id of preselected status
	 *   @param		string	$htmlname		Name of HTML select field
	 *   @return    string					Show select of status
	 */
	function selectStatutCP($selected='', $htmlname='select_statut') {

		global $langs;

		// Liste des statuts
		$name = array('DraftCP','ToReviewCP','ApprovedCP','CancelCP','RefuseCP');
		$nb = count($name)+1;

		// Select HTML
		$statut = '<select name="'.$htmlname.'" class="flat">'."\n";
		$statut.= '<option value="-1">&nbsp;</option>'."\n";

		// Boucle des statuts
		for($i=1; $i < $nb; $i++) {
			if($i==$selected) {
				$statut.= '<option value="'.$i.'" selected>'.$langs->trans($name[$i-1]).'</option>'."\n";
			}
			else {
				$statut.= '<option value="'.$i.'">'.$langs->trans($name[$i-1]).'</option>'."\n";
			}
		}

		$statut.= '</select>'."\n";
		print $statut;

	}

	/**
	 *  Met à jour une option du module Holiday Payés
	 *
	 *  @param	string	$name       name du paramètre de configuration
	 *  @param	string	$value      vrai si mise à jour OK sinon faux
	 *  @return boolean				ok or ko
	 */
	function updateConfCP($name,$value) {

		$sql = "UPDATE ".MAIN_DB_PREFIX."holiday_config SET";
		$sql.= " value = '".$value."'";
		$sql.= " WHERE name = '".$name."'";

		dol_syslog(get_class($this).'::updateConfCP name='.$name.'', LOG_DEBUG);
		$result = $this->db->query($sql);
		if($result) {
			return true;
		}

		return false;
	}

	/**
	 *  Return value of a conf parameterfor leave module
	 *  TODO Move this into llx_const table
	 *
	 *  @param	string	$name                 Name of parameter
	 *  @param  string  $createifnotfound     'stringvalue'=Create entry with string value if not found. For example 'YYYYMMDDHHMMSS'.
	 *  @return string      		          Value of parameter. Example: 'YYYYMMDDHHMMSS' or < 0 if error
	 */
	function getConfCP($name, $createifnotfound='')
	{
		$sql = "SELECT value";
		$sql.= " FROM ".MAIN_DB_PREFIX."holiday_config";
		$sql.= " WHERE name = '".$this->db->escape($name)."'";

		dol_syslog(get_class($this).'::getConfCP name='.$name.' createifnotfound='.$createifnotfound, LOG_DEBUG);
		$result = $this->db->query($sql);

		if($result) {

			$obj = $this->db->fetch_object($result);
			// Return value
			if (empty($obj))
			{
				if ($createifnotfound)
				{
					$sql = "INSERT INTO ".MAIN_DB_PREFIX."holiday_config(name, value)";
					$sql.= " VALUES('".$this->db->escape($name)."', '".$this->db->escape($createifnotfound)."')";
					$result = $this->db->query($sql);
					if ($result)
					{
						return $createifnotfound;
					}
					else
					{
						$this->error=$this->db->lasterror();
						return -2;
					}
				}
				else
				{
					return '';
				}
			}
			else
			{
				return $obj->value;
			}
		} else {

			// Erreur SQL
			$this->error=$this->db->lasterror();
			return -1;
		}
	}

	/**
	 *	Met à jour le timestamp de la dernière mise à jour du solde des CP
	 *
	 *	@param		int		$userID		Id of user
	 *	@param		int		$nbHoliday	Nb of days
	 *  @param		int		$fk_type	Type of vacation
	 *  @return     int					0=Nothing done, 1=OK, -1=KO
	 */
	function updateSoldeCP($userID='',$nbHoliday='', $fk_type='')
	{
		global $user, $langs;

		$error = 0;

		if (empty($userID) && empty($nbHoliday) && empty($fk_type))
		{
			$langs->load("holiday");

			// Si mise à jour pour tout le monde en début de mois
			$now=dol_now();

			$month = date('m',$now);
			$newdateforlastupdate = dol_print_date($now, '%Y%m%d%H%M%S');

			// Get month of last update
			$lastUpdate = $this->getConfCP('lastUpdate', $newdateforlastupdate);
			$monthLastUpdate = $lastUpdate[4].$lastUpdate[5];
			//print 'month: '.$month.' lastUpdate:'.$lastUpdate.' monthLastUpdate:'.$monthLastUpdate;exit;

			// Si la date du mois n'est pas la même que celle sauvegardée, on met à jour le timestamp
			if ($month != $monthLastUpdate)
			{
				$this->db->begin();

				$users = $this->fetchUsers(false,false);
				$nbUser = count($users);

				$sql = "UPDATE ".MAIN_DB_PREFIX."holiday_config SET";
				$sql.= " value = '".$this->db->escape($newdateforlastupdate)."'";
				$sql.= " WHERE name = 'lastUpdate'";
				$result = $this->db->query($sql);

				$typeleaves=$this->getTypes(1,1);
				foreach($typeleaves as $key => $val)
				{
					// On ajoute x jours à chaque utilisateurs
					$nb_holiday = $val['newByMonth'];
					if (empty($nb_holiday)) $nb_holiday=0;
=======
	/**
	 *	Load object in memory from database
	 *
	 *  @param	int		$id         Id object
	 *  @param	string	$ref        Ref object
	 *  @return int         		<0 if KO, >0 if OK
	 */
	function fetch($id, $ref='')
	{
		global $langs;

		$sql = "SELECT";
		$sql.= " cp.rowid,";
		$sql.= " cp.ref,";
		$sql.= " cp.fk_user,";
		$sql.= " cp.date_create,";
		$sql.= " cp.description,";
		$sql.= " cp.date_debut,";
		$sql.= " cp.date_fin,";
		$sql.= " cp.halfday,";
		$sql.= " cp.statut,";
		$sql.= " cp.fk_validator,";
		$sql.= " cp.date_valid,";
		$sql.= " cp.fk_user_valid,";
		$sql.= " cp.date_refuse,";
		$sql.= " cp.fk_user_refuse,";
		$sql.= " cp.date_cancel,";
		$sql.= " cp.fk_user_cancel,";
		$sql.= " cp.detail_refuse,";
		$sql.= " cp.note_private,";
		$sql.= " cp.note_public,";
		$sql.= " cp.fk_user_create,";
		$sql.= " cp.fk_type,";
		$sql.= " cp.entity";
		$sql.= " FROM ".MAIN_DB_PREFIX."holiday as cp";
		if ($id > 0) $sql.= " WHERE cp.rowid = ".$id;
		else $sql.=" WHERE cp.ref = '".$this->db->escape($ref)."'";

		dol_syslog(get_class($this)."::fetch", LOG_DEBUG);
		$resql=$this->db->query($sql);
		if ($resql)
		{
			if ($this->db->num_rows($resql))
			{
				$obj = $this->db->fetch_object($resql);

				$this->id    = $obj->rowid;
				$this->rowid = $obj->rowid;	// deprecated
				$this->ref   = ($obj->ref?$obj->ref:$obj->rowid);
				$this->fk_user = $obj->fk_user;
				$this->date_create = $this->db->jdate($obj->date_create);
				$this->description = $obj->description;
				$this->date_debut = $this->db->jdate($obj->date_debut);
				$this->date_fin = $this->db->jdate($obj->date_fin);
				$this->date_debut_gmt = $this->db->jdate($obj->date_debut,1);
				$this->date_fin_gmt = $this->db->jdate($obj->date_fin,1);
				$this->halfday = $obj->halfday;
				$this->statut = $obj->statut;
				$this->fk_validator = $obj->fk_validator;
				$this->date_valid = $this->db->jdate($obj->date_valid);
				$this->fk_user_valid = $obj->fk_user_valid;
				$this->date_refuse = $this->db->jdate($obj->date_refuse);
				$this->fk_user_refuse = $obj->fk_user_refuse;
				$this->date_cancel = $this->db->jdate($obj->date_cancel);
				$this->fk_user_cancel = $obj->fk_user_cancel;
				$this->detail_refuse = $obj->detail_refuse;
				$this->note_private = $obj->note_private;
				$this->note_public = $obj->note_public;
				$this->fk_user_create = $obj->fk_user_create;
				$this->fk_type = $obj->fk_type;
				$this->entity = $obj->entity;
			}
			$this->db->free($resql);

			return 1;
		}
		else
		{
			$this->error="Error ".$this->db->lasterror();
			return -1;
		}
	}

	/**
	 *	List holidays for a particular user or list of users
	 *
	 *  @param		int|string		$user_id    ID of user to list, or comma separated list of IDs of users to list
	 *  @param      string			$order      Sort order
	 *  @param      string			$filter     SQL Filter
	 *  @return     int      					-1 if KO, 1 if OK, 2 if no result
	 */
	function fetchByUser($user_id, $order='', $filter='')
	{
		global $langs, $conf;

		$sql = "SELECT";
		$sql.= " cp.rowid,";
		$sql.= " cp.ref,";

		$sql.= " cp.fk_user,";
		$sql.= " cp.fk_type,";
		$sql.= " cp.date_create,";
		$sql.= " cp.description,";
		$sql.= " cp.date_debut,";
		$sql.= " cp.date_fin,";
		$sql.= " cp.halfday,";
		$sql.= " cp.statut,";
		$sql.= " cp.fk_validator,";
		$sql.= " cp.date_valid,";
		$sql.= " cp.fk_user_valid,";
		$sql.= " cp.date_refuse,";
		$sql.= " cp.fk_user_refuse,";
		$sql.= " cp.date_cancel,";
		$sql.= " cp.fk_user_cancel,";
		$sql.= " cp.detail_refuse,";

		$sql.= " uu.lastname as user_lastname,";
		$sql.= " uu.firstname as user_firstname,";
		$sql.= " uu.login as user_login,";
		$sql.= " uu.statut as user_statut,";
		$sql.= " uu.photo as user_photo,";

		$sql.= " ua.lastname as validator_lastname,";
		$sql.= " ua.firstname as validator_firstname,";
		$sql.= " ua.login as validator_login,";
		$sql.= " ua.statut as validator_statut,";
		$sql.= " ua.photo as validator_photo";

		$sql.= " FROM ".MAIN_DB_PREFIX."holiday as cp, ".MAIN_DB_PREFIX."user as uu, ".MAIN_DB_PREFIX."user as ua";
		$sql.= " WHERE cp.entity IN (".getEntity('holiday').")";
		$sql.= " AND cp.fk_user = uu.rowid AND cp.fk_validator = ua.rowid"; // Hack pour la recherche sur le tableau
		$sql.= " AND cp.fk_user IN (".$user_id.")";

		// Selection filter
		if(!empty($filter)) {
			$sql.= $filter;
		}

		// Order of display of the result
		if(!empty($order)) {
			$sql.= $order;
		}

		dol_syslog(get_class($this)."::fetchByUser", LOG_DEBUG);
		$resql=$this->db->query($sql);

		// If no SQL error
		if ($resql) {

			$i = 0;
			$tab_result = $this->holiday;
			$num = $this->db->num_rows($resql);
>>>>>>> d9b8a8c8

			// If no registration
			if(!$num) {
				return 2;
			}

<<<<<<< HEAD
						$i = 0;
						while ($i < $nbUser)
						{
							$now_holiday = $this->getCPforUser($users[$i]['rowid'], $val['rowid']);
							$new_solde = $now_holiday + $nb_holiday;

							// We add a log for each user
							$this->addLogCP($user->id, $users[$i]['rowid'], $langs->trans('HolidaysMonthlyUpdate'), $new_solde, $val['rowid']);

							$i++;
						}

						// Now we update counter for all users at once
						$sql2 = "UPDATE ".MAIN_DB_PREFIX."holiday_users SET";
						$sql2.= " nb_holiday = nb_holiday + ".$nb_holiday;
						$sql2.= " WHERE fk_type = ".$val['rowid'];

						$result= $this->db->query($sql2);

						if (! $result)
						{
							dol_print_error($this->db);
							break;
						}
					}
					else dol_syslog("No change for leave of type ".$key, LOG_DEBUG);
				}

				if ($result)
				{
					$this->db->commit();
					return 1;
				}
				else
				{
					$this->db->rollback();
					return -1;
				}
			}

			return 0;
		}
		else
		{
			// Mise à jour pour un utilisateur
			$nbHoliday = price2num($nbHoliday,5);

			$sql = "SELECT nb_holiday FROM ".MAIN_DB_PREFIX."holiday_users";
			$sql.= " WHERE fk_user = '".$userID."' AND fk_type = ".$fk_type;
			$resql = $this->db->query($sql);
			if ($resql)
			{
				$num = $this->db->num_rows($resql);

				if ($num > 0)
				{
					// Update for user
					$sql = "UPDATE ".MAIN_DB_PREFIX."holiday_users SET";
					$sql.= " nb_holiday = ".$nbHoliday;
					$sql.= " WHERE fk_user = '".$userID."' AND fk_type = ".$fk_type;
					$result = $this->db->query($sql);
					if (! $result)
					{
						$error++;
						$this->errors[]=$this->db->lasterror();
					}
				}
				else
				{
					// Insert for user
					$sql = "INSERT INTO ".MAIN_DB_PREFIX."holiday_users(nb_holiday, fk_user, fk_type) VALUES (";
					$sql.= $nbHoliday;
					$sql.= ", '".$userID."', ".$fk_type.")";
					$result = $this->db->query($sql);
					if (! $result)
					{
						$error++;
						$this->errors[]=$this->db->lasterror();
					}
				}
			}
			else
			{
				$this->errors[]=$this->db->lasterror();
				$error++;
			}

			if (! $error)
			{
				return 1;
			}
			else
			{
				return -1;
			}
		}

	}

	/**
	 *	Retourne un checked si vrai
	 *
	 *  @param	string	$name       name du paramètre de configuration
	 *  @return string      		retourne checked si > 0
	 */
	function getCheckOption($name) {

		$sql = "SELECT value";
		$sql.= " FROM ".MAIN_DB_PREFIX."holiday_config";
		$sql.= " WHERE name = '".$name."'";

		$result = $this->db->query($sql);

		if($result) {
			$obj = $this->db->fetch_object($result);

			// Si la valeur est 1 on retourne checked
			if($obj->value) {
				return 'checked';
			}
		}
	}


	/**
	 *  Créer les entrées pour chaque utilisateur au moment de la configuration
	 *
	 *  @param	boolean		$single		Single
	 *  @param	int			$userid		Id user
	 *  @return void
	 */
	function createCPusers($single=false,$userid='')
	{
		// Si c'est l'ensemble des utilisateurs à ajouter
		if (! $single)
		{
			dol_syslog(get_class($this).'::createCPusers');
			$arrayofusers = $this->fetchUsers(false,true);

			foreach($arrayofusers as $users)
			{
				$sql = "INSERT INTO ".MAIN_DB_PREFIX."holiday_users";
				$sql.= " (fk_user, nb_holiday)";
				$sql.= " VALUES ('".$users['rowid']."','0')";

				$resql=$this->db->query($sql);
				if (! $resql) dol_print_error($this->db);
			}
		}
		else
		{
			$sql = "INSERT INTO ".MAIN_DB_PREFIX."holiday_users";
			$sql.= " (fk_user, nb_holiday)";
			$sql.= " VALUES ('".$userid."','0')";

			$resql=$this->db->query($sql);
			if (! $resql) dol_print_error($this->db);
		}
	}

	/**
	 *  Supprime un utilisateur du module Congés Payés
	 *
	 *  @param	int		$user_id        ID de l'utilisateur à supprimer
	 *  @return boolean      			Vrai si pas d'erreur, faut si Erreur
	 */
	function deleteCPuser($user_id) {

		$sql = "DELETE FROM ".MAIN_DB_PREFIX."holiday_users";
		$sql.= " WHERE fk_user = '".$user_id."'";

		$this->db->query($sql);

	}


	/**
	 *  Retourne le solde de congés payés pour un utilisateur
	 *
	 *  @param	int		$user_id    ID de l'utilisateur
	 *  @param	int		$fk_type	Filter on type
	 *  @return float        		Retourne le solde de congés payés de l'utilisateur
	 */
	function getCPforUser($user_id, $fk_type=0)
	{
		$sql = "SELECT nb_holiday";
		$sql.= " FROM ".MAIN_DB_PREFIX."holiday_users";
		$sql.= " WHERE fk_user = '".$user_id."'";
		if ($fk_type > 0) $sql.=" AND fk_type = ".$fk_type;

		dol_syslog(get_class($this).'::getCPforUser', LOG_DEBUG);
		$result = $this->db->query($sql);
		if($result)
		{
			$obj = $this->db->fetch_object($result);
			//return number_format($obj->nb_holiday,2);
			if ($obj) return $obj->nb_holiday;
			else return null;
		}
		else
		{
			return null;
		}
	}

	/**
	 *    Get list of Users or list of vacation balance.
	 *
	 *    @param      boolean			$stringlist	    If true return a string list of id. If false, return an array with detail.
	 *    @param      boolean   		$type			If true, read Dolibarr user list, if false, return vacation balance list.
	 *    @param      string            $filters        Filters
	 *    @return     array|string|int      			Return an array
	 */
	function fetchUsers($stringlist=true, $type=true, $filters='')
	{
		global $conf;

		dol_syslog(get_class($this)."::fetchUsers", LOG_DEBUG);

		if ($stringlist)
		{
			if ($type)
			{
				// Si utilisateur de Dolibarr

				$sql = "SELECT u.rowid";
				$sql.= " FROM ".MAIN_DB_PREFIX."user as u";

				if (! empty($conf->multicompany->enabled) && ! empty($conf->global->MULTICOMPANY_TRANSVERSE_MODE))
				{
					$sql.= ", ".MAIN_DB_PREFIX."usergroup_user as ug";
					$sql.= " WHERE (ug.fk_user = u.rowid";
					$sql.= " AND ug.entity = ".$conf->entity.")";
					$sql.= " OR u.admin = 1";
				}
				else
				{
					$sql.= " WHERE u.entity IN (0,".$conf->entity.")";
				}
				$sql.= " AND u.statut > 0";
				if ($filters) $sql.=$filters;

				$resql=$this->db->query($sql);

				// Si pas d'erreur SQL
				if ($resql) {

					$i = 0;
					$num = $this->db->num_rows($resql);
					$stringlist = '';

					// Boucles du listage des utilisateurs
					while($i < $num)
					{
						$obj = $this->db->fetch_object($resql);

						if ($i == 0) {
							$stringlist.= $obj->rowid;
						} else {
							$stringlist.= ', '.$obj->rowid;
						}

						$i++;
					}
					// Retoune le tableau des utilisateurs
					return $stringlist;
				}
				else
				{
					// Erreur SQL
					$this->error="Error ".$this->db->lasterror();
					return -1;
				}

			}
			else
			{
				// We want only list of vacation balance for user ids
				$sql = "SELECT DISTINCT cpu.fk_user";
				$sql.= " FROM ".MAIN_DB_PREFIX."holiday_users as cpu, ".MAIN_DB_PREFIX."user as u";
				$sql.= " WHERE cpu.fk_user = u.user";
				if ($filters) $sql.=$filters;

				$resql=$this->db->query($sql);

				// Si pas d'erreur SQL
				if ($resql) {

					$i = 0;
					$num = $this->db->num_rows($resql);
					$stringlist = '';

					// Boucles du listage des utilisateurs
					while($i < $num)
					{
						$obj = $this->db->fetch_object($resql);

						if($i == 0) {
							$stringlist.= $obj->fk_user;
						} else {
							$stringlist.= ', '.$obj->fk_user;
						}

						$i++;
					}
					// Retoune le tableau des utilisateurs
					return $stringlist;
				}
				else
				{
					// Erreur SQL
					$this->error="Error ".$this->db->lasterror();
					return -1;
				}
			}

		}
		else
		{ // Si faux donc return array

			// List for Dolibarr users
			if ($type)
			{
				$sql = "SELECT u.rowid, u.lastname, u.firstname, u.gender, u.photo, u.employee, u.statut, u.fk_user";
				$sql.= " FROM ".MAIN_DB_PREFIX."user as u";

				if (! empty($conf->multicompany->enabled) && ! empty($conf->global->MULTICOMPANY_TRANSVERSE_MODE))
				{
					$sql.= ", ".MAIN_DB_PREFIX."usergroup_user as ug";
					$sql.= " WHERE (ug.fk_user = u.rowid";
					$sql.= " AND ug.entity = ".$conf->entity.")";
					$sql.= " OR u.admin = 1";
				}
				else
					$sql.= " WHERE u.entity IN (0,".$conf->entity.")";

					$sql.= " AND u.statut > 0";
					if ($filters) $sql.=$filters;

					$resql=$this->db->query($sql);

					// Si pas d'erreur SQL
					if ($resql)
					{
						$i = 0;
						$tab_result = $this->holiday;
						$num = $this->db->num_rows($resql);

						// Boucles du listage des utilisateurs
						while($i < $num) {

							$obj = $this->db->fetch_object($resql);

							$tab_result[$i]['rowid'] = $obj->rowid;
							$tab_result[$i]['name'] = $obj->lastname;       // deprecated
							$tab_result[$i]['lastname'] = $obj->lastname;
							$tab_result[$i]['firstname'] = $obj->firstname;
							$tab_result[$i]['gender'] = $obj->gender;
							$tab_result[$i]['status'] = $obj->statut;
							$tab_result[$i]['employee'] = $obj->employee;
							$tab_result[$i]['photo'] = $obj->photo;
							$tab_result[$i]['fk_user'] = $obj->fk_user;
							//$tab_result[$i]['type'] = $obj->type;
							//$tab_result[$i]['nb_holiday'] = $obj->nb_holiday;

							$i++;
						}
						// Retoune le tableau des utilisateurs
						return $tab_result;
					}
					else
					{
						// Erreur SQL
						$this->errors[]="Error ".$this->db->lasterror();
						return -1;
					}
			}
			else
			{
				// List of vacation balance users
				$sql = "SELECT cpu.fk_user, cpu.fk_type, cpu.nb_holiday, u.lastname, u.firstname, u.gender, u.photo, u.employee, u.statut, u.fk_user";
				$sql.= " FROM ".MAIN_DB_PREFIX."holiday_users as cpu, ".MAIN_DB_PREFIX."user as u";
				$sql.= " WHERE cpu.fk_user = u.rowid";
				if ($filters) $sql.=$filters;

				$resql=$this->db->query($sql);

				// Si pas d'erreur SQL
				if ($resql)
				{
					$i = 0;
					$tab_result = $this->holiday;
					$num = $this->db->num_rows($resql);

					// Boucles du listage des utilisateurs
					while($i < $num)
					{
						$obj = $this->db->fetch_object($resql);

						$tab_result[$i]['rowid'] = $obj->fk_user;
						$tab_result[$i]['name'] = $obj->lastname;			// deprecated
						$tab_result[$i]['lastname'] = $obj->lastname;
						$tab_result[$i]['firstname'] = $obj->firstname;
						$tab_result[$i]['gender'] = $obj->gender;
						$tab_result[$i]['status'] = $obj->statut;
						$tab_result[$i]['employee'] = $obj->employee;
						$tab_result[$i]['photo'] = $obj->photo;
						$tab_result[$i]['fk_user'] = $obj->fk_user;

						$tab_result[$i]['type'] = $obj->type;
						$tab_result[$i]['nb_holiday'] = $obj->nb_holiday;

						$i++;
					}
					// Retoune le tableau des utilisateurs
					return $tab_result;
				}
				else
				{
					// Erreur SQL
					$this->error="Error ".$this->db->lasterror();
					return -1;
				}
			}
		}
	}


	/**
	 * Return list of people with permission to validate leave requests.
	 * Search for permission "approve leave requests"
	 *
	 * @return  array       Array of user ids
	 */
	function fetch_users_approver_holiday()
	{
		$users_validator=array();

		$sql = "SELECT DISTINCT ur.fk_user";
		$sql.= " FROM ".MAIN_DB_PREFIX."user_rights as ur, ".MAIN_DB_PREFIX."rights_def as rd";
		$sql.= " WHERE ur.fk_id = rd.id and rd.module = 'holiday' AND rd.perms = 'approve'";                                              // Permission 'Approve';
		$sql.= "UNION";
		$sql.= " SELECT DISTINCT ugu.fk_user";
		$sql.= " FROM ".MAIN_DB_PREFIX."usergroup_user as ugu, ".MAIN_DB_PREFIX."usergroup_rights as ur, ".MAIN_DB_PREFIX."rights_def as rd";
		$sql.= " WHERE ugu.fk_usergroup = ur.fk_usergroup AND ur.fk_id = rd.id and rd.module = 'holiday' AND rd.perms = 'approve'";       // Permission 'Approve';
		//print $sql;

		dol_syslog(get_class($this)."::fetch_users_approver_holiday sql=".$sql);
		$result = $this->db->query($sql);
		if($result)
		{
			$num_lignes = $this->db->num_rows($result); $i = 0;
			while ($i < $num_lignes)
			{
				$objp = $this->db->fetch_object($result);
				array_push($users_validator,$objp->fk_user);
				$i++;
			}
			return $users_validator;
		}
		else
		{
			$this->error=$this->db->lasterror();
			dol_syslog(get_class($this)."::fetch_users_approver_holiday  Error ".$this->error, LOG_ERR);
			return -1;
		}
	}


	/**
	 *	Compte le nombre d'utilisateur actifs dans Dolibarr
	 *
	 *  @return     int      retourne le nombre d'utilisateur
	 */
	function countActiveUsers()
	{
		$sql = "SELECT count(u.rowid) as compteur";
		$sql.= " FROM ".MAIN_DB_PREFIX."user as u";
		$sql.= " WHERE u.statut > 0";

		$result = $this->db->query($sql);
		$objet = $this->db->fetch_object($result);

		return $objet->compteur;
	}
	/**
	 *	Compte le nombre d'utilisateur actifs dans Dolibarr sans CP
	 *
	 *  @return     int      retourne le nombre d'utilisateur
	 */
	function countActiveUsersWithoutCP() {

		$sql = "SELECT count(u.rowid) as compteur";
		$sql.= " FROM ".MAIN_DB_PREFIX."user as u LEFT OUTER JOIN ".MAIN_DB_PREFIX."holiday_users hu ON (hu.fk_user=u.rowid)";
		$sql.= " WHERE u.statut > 0 AND hu.fk_user IS NULL";

		$result = $this->db->query($sql);
		$objet = $this->db->fetch_object($result);

		return $objet->compteur;
	}

	/**
	 *  Compare le nombre d'utilisateur actif de Dolibarr à celui des utilisateurs des congés payés
	 *
	 *  @param    int	$userDolibarrWithoutCP	Number of active users in Dolibarr without holidays
	 *  @param    int	$userCP    				Number of active users into table of holidays
	 *  @return   int							<0 if KO, >0 if OK
	 */
	function verifNbUsers($userDolibarrWithoutCP, $userCP)
	{
		if (empty($userCP)) $userCP=0;
		dol_syslog(get_class($this).'::verifNbUsers userDolibarr='.$userDolibarrWithoutCP.' userCP='.$userCP);
		return 1;
	}


	/**
	 * addLogCP
	 *
	 * @param 	int		$fk_user_action		Id user creation
	 * @param 	int		$fk_user_update		Id user update
	 * @param 	string	$label				Label
	 * @param 	int		$new_solde			New value
	 * @param	int		$fk_type			Type of vacation
	 * @return 	int							Id of record added, 0 if nothing done, < 0 if KO
	 */
	function addLogCP($fk_user_action, $fk_user_update, $label, $new_solde, $fk_type)
	{
		global $conf, $langs;

		$error=0;

		$prev_solde = price2num($this->getCPforUser($fk_user_update, $fk_type), 5);
		$new_solde = price2num($new_solde, 5);
		//print "$prev_solde == $new_solde";

		if ($prev_solde == $new_solde) return 0;
=======
			// List the records and add them to the table
			while($i < $num) {

				$obj = $this->db->fetch_object($resql);

				$tab_result[$i]['rowid'] = $obj->rowid;
				$tab_result[$i]['ref'] = ($obj->ref?$obj->ref:$obj->rowid);

				$tab_result[$i]['fk_user'] = $obj->fk_user;
				$tab_result[$i]['fk_type'] = $obj->fk_type;
				$tab_result[$i]['date_create'] = $this->db->jdate($obj->date_create);
				$tab_result[$i]['description'] = $obj->description;
				$tab_result[$i]['date_debut'] = $this->db->jdate($obj->date_debut);
				$tab_result[$i]['date_fin'] = $this->db->jdate($obj->date_fin);
				$tab_result[$i]['date_debut_gmt'] = $this->db->jdate($obj->date_debut,1);
				$tab_result[$i]['date_fin_gmt'] = $this->db->jdate($obj->date_fin,1);
				$tab_result[$i]['halfday'] = $obj->halfday;
				$tab_result[$i]['statut'] = $obj->statut;
				$tab_result[$i]['fk_validator'] = $obj->fk_validator;
				$tab_result[$i]['date_valid'] = $this->db->jdate($obj->date_valid);
				$tab_result[$i]['fk_user_valid'] = $obj->fk_user_valid;
				$tab_result[$i]['date_refuse'] = $this->db->jdate($obj->date_refuse);
				$tab_result[$i]['fk_user_refuse'] = $obj->fk_user_refuse;
				$tab_result[$i]['date_cancel'] = $this->db->jdate($obj->date_cancel);
				$tab_result[$i]['fk_user_cancel'] = $obj->fk_user_cancel;
				$tab_result[$i]['detail_refuse'] = $obj->detail_refuse;

				$tab_result[$i]['user_firstname'] = $obj->user_firstname;
				$tab_result[$i]['user_lastname'] = $obj->user_lastname;
				$tab_result[$i]['user_login'] = $obj->user_login;
				$tab_result[$i]['user_statut'] = $obj->user_statut;
				$tab_result[$i]['user_photo'] = $obj->user_photo;

				$tab_result[$i]['validator_firstname'] = $obj->validator_firstname;
				$tab_result[$i]['validator_lastname'] = $obj->validator_lastname;
				$tab_result[$i]['validator_login'] = $obj->validator_login;
				$tab_result[$i]['validator_statut'] = $obj->validator_statut;
				$tab_result[$i]['validator_photo'] = $obj->validator_photo;

				$i++;
			}

			// Returns 1 with the filled array
			$this->holiday = $tab_result;
			return 1;
		}
		else
		{
			// SQL Error
			$this->error="Error ".$this->db->lasterror();
			return -1;
		}
	}

	/**
	 *	List all holidays of all users
	 *
	 *  @param      string	$order      Sort order
	 *  @param      string	$filter     SQL Filter
	 *  @return     int      			-1 if KO, 1 if OK, 2 if no result
	 */
	function fetchAll($order,$filter)
	{
		global $langs;

		$sql = "SELECT";
		$sql.= " cp.rowid,";
		$sql.= " cp.ref,";

		$sql.= " cp.fk_user,";
		$sql.= " cp.fk_type,";
		$sql.= " cp.date_create,";
		$sql.= " cp.description,";
		$sql.= " cp.date_debut,";
		$sql.= " cp.date_fin,";
		$sql.= " cp.halfday,";
		$sql.= " cp.statut,";
		$sql.= " cp.fk_validator,";
		$sql.= " cp.date_valid,";
		$sql.= " cp.fk_user_valid,";
		$sql.= " cp.date_refuse,";
		$sql.= " cp.fk_user_refuse,";
		$sql.= " cp.date_cancel,";
		$sql.= " cp.fk_user_cancel,";
		$sql.= " cp.detail_refuse,";

		$sql.= " uu.lastname as user_lastname,";
		$sql.= " uu.firstname as user_firstname,";
		$sql.= " uu.login as user_login,";
		$sql.= " uu.statut as user_statut,";
		$sql.= " uu.photo as user_photo,";

		$sql.= " ua.lastname as validator_lastname,";
		$sql.= " ua.firstname as validator_firstname,";
		$sql.= " ua.login as validator_login,";
		$sql.= " ua.statut as validator_statut,";
		$sql.= " ua.photo as validator_photo";

		$sql.= " FROM ".MAIN_DB_PREFIX."holiday as cp, ".MAIN_DB_PREFIX."user as uu, ".MAIN_DB_PREFIX."user as ua";
		$sql.= " WHERE cp.entity IN (".getEntity('holiday').")";
		$sql.= " AND cp.fk_user = uu.rowid AND cp.fk_validator = ua.rowid "; // Hack pour la recherche sur le tableau

		// Selection filtering
		if(!empty($filter)) {
			$sql.= $filter;
		}

		// order of display
		if(!empty($order)) {
			$sql.= $order;
		}

		dol_syslog(get_class($this)."::fetchAll", LOG_DEBUG);
		$resql=$this->db->query($sql);

		// If no SQL error
		if ($resql) {

			$i = 0;
			$tab_result = $this->holiday;
			$num = $this->db->num_rows($resql);

			// If no registration
			if(!$num) {
				return 2;
			}

			// List the records and add them to the table
			while($i < $num) {

				$obj = $this->db->fetch_object($resql);

				$tab_result[$i]['rowid'] = $obj->rowid;
				$tab_result[$i]['ref'] = ($obj->ref?$obj->ref:$obj->rowid);
				$tab_result[$i]['fk_user'] = $obj->fk_user;
				$tab_result[$i]['fk_type'] = $obj->fk_type;
				$tab_result[$i]['date_create'] = $this->db->jdate($obj->date_create);
				$tab_result[$i]['description'] = $obj->description;
				$tab_result[$i]['date_debut'] = $this->db->jdate($obj->date_debut);
				$tab_result[$i]['date_fin'] = $this->db->jdate($obj->date_fin);
				$tab_result[$i]['date_debut_gmt'] = $this->db->jdate($obj->date_debut,1);
				$tab_result[$i]['date_fin_gmt'] = $this->db->jdate($obj->date_fin,1);
				$tab_result[$i]['halfday'] = $obj->halfday;
				$tab_result[$i]['statut'] = $obj->statut;
				$tab_result[$i]['fk_validator'] = $obj->fk_validator;
				$tab_result[$i]['date_valid'] = $this->db->jdate($obj->date_valid);
				$tab_result[$i]['fk_user_valid'] = $obj->fk_user_valid;
				$tab_result[$i]['date_refuse'] = $obj->date_refuse;
				$tab_result[$i]['fk_user_refuse'] = $obj->fk_user_refuse;
				$tab_result[$i]['date_cancel'] = $obj->date_cancel;
				$tab_result[$i]['fk_user_cancel'] = $obj->fk_user_cancel;
				$tab_result[$i]['detail_refuse'] = $obj->detail_refuse;

				$tab_result[$i]['user_firstname'] = $obj->user_firstname;
				$tab_result[$i]['user_lastname'] = $obj->user_lastname;
				$tab_result[$i]['user_login'] = $obj->user_login;
				$tab_result[$i]['user_statut'] = $obj->user_statut;
				$tab_result[$i]['user_photo'] = $obj->user_photo;

				$tab_result[$i]['validator_firstname'] = $obj->validator_firstname;
				$tab_result[$i]['validator_lastname'] = $obj->validator_lastname;
				$tab_result[$i]['validator_login'] = $obj->validator_login;
				$tab_result[$i]['validator_statut'] = $obj->validator_statut;
				$tab_result[$i]['validator_photo'] = $obj->validator_photo;

				$i++;
			}
			// Returns 1 and adds the array to the variable
			$this->holiday = $tab_result;
			return 1;
		}
		else
		{
			// SQL Error
			$this->error="Error ".$this->db->lasterror();
			return -1;
		}
	}


	/**
	 *	Validate leave request
	 *
	 *  @param	User	$user        	User that validate
	 *  @param  int		$notrigger	    0=launch triggers after, 1=disable triggers
	 *  @return int         			<0 if KO, >0 if OK
	 */
	function validate($user=null, $notrigger=0)
	{
		global $conf, $langs;
		$error=0;

		// Define new ref
		if (! $error && (preg_match('/^[\(]?PROV/i', $this->ref) || empty($this->ref) || $this->ref == $this->id))
		{
			$num = $this->getNextNumRef(null);
		}
		else
		{
			$num = $this->ref;
		}
		$this->newref = $num;

		// Update status
		$sql = "UPDATE ".MAIN_DB_PREFIX."holiday SET";
		if(!empty($this->statut) && is_numeric($this->statut)) {
			$sql.= " statut = ".$this->statut.",";
		} else {
			$error++;
		}
		$sql.= " ref = '".$num."'";
		$sql.= " WHERE rowid= ".$this->id;

		$this->db->begin();

		dol_syslog(get_class($this)."::validate", LOG_DEBUG);
		$resql = $this->db->query($sql);
		if (! $resql) {
			$error++; $this->errors[]="Error ".$this->db->lasterror();
		}

		if (! $error)
		{
			if (! $notrigger)
			{
				// Call trigger
				$result=$this->call_trigger('HOLIDAY_VALIDATE',$user);
				if ($result < 0) { $error++; }
				// End call triggers
			}
		}

		// Commit or rollback
		if ($error)
		{
			foreach($this->errors as $errmsg)
			{
				dol_syslog(get_class($this)."::validate ".$errmsg, LOG_ERR);
				$this->error.=($this->error?', '.$errmsg:$errmsg);
			}
			$this->db->rollback();
			return -1*$error;
		}
		else
		{
			$this->db->commit();
			return 1;
		}
	}


	/**
	 *	Approve leave request
	 *
	 *  @param	User	$user        	User that approve
	 *  @param  int		$notrigger	    0=launch triggers after, 1=disable triggers
	 *  @return int         			<0 if KO, >0 if OK
	 */
	function approve($user=null, $notrigger=0)
	{
		global $conf, $langs;
		$error=0;

		// Update request
		$sql = "UPDATE ".MAIN_DB_PREFIX."holiday SET";

		$sql.= " description= '".$this->db->escape($this->description)."',";

		if(!empty($this->date_debut)) {
			$sql.= " date_debut = '".$this->db->idate($this->date_debut)."',";
		} else {
			$error++;
		}
		if(!empty($this->date_fin)) {
			$sql.= " date_fin = '".$this->db->idate($this->date_fin)."',";
		} else {
			$error++;
		}
		$sql.= " halfday = ".$this->halfday.",";
		if(!empty($this->statut) && is_numeric($this->statut)) {
			$sql.= " statut = ".$this->statut.",";
		} else {
			$error++;
		}
		if(!empty($this->fk_validator)) {
			$sql.= " fk_validator = '".$this->db->escape($this->fk_validator)."',";
		} else {
			$error++;
		}
		if(!empty($this->date_valid)) {
			$sql.= " date_valid = '".$this->db->idate($this->date_valid)."',";
		} else {
			$sql.= " date_valid = NULL,";
		}
		if(!empty($this->fk_user_valid)) {
			$sql.= " fk_user_valid = '".$this->db->escape($this->fk_user_valid)."',";
		} else {
			$sql.= " fk_user_valid = NULL,";
		}
		if(!empty($this->date_refuse)) {
			$sql.= " date_refuse = '".$this->db->idate($this->date_refuse)."',";
		} else {
			$sql.= " date_refuse = NULL,";
		}
		if(!empty($this->fk_user_refuse)) {
			$sql.= " fk_user_refuse = '".$this->db->escape($this->fk_user_refuse)."',";
		} else {
			$sql.= " fk_user_refuse = NULL,";
		}
		if(!empty($this->date_cancel)) {
			$sql.= " date_cancel = '".$this->db->idate($this->date_cancel)."',";
		} else {
			$sql.= " date_cancel = NULL,";
		}
		if(!empty($this->fk_user_cancel)) {
			$sql.= " fk_user_cancel = '".$this->db->escape($this->fk_user_cancel)."',";
		} else {
			$sql.= " fk_user_cancel = NULL,";
		}
		if(!empty($this->detail_refuse)) {
			$sql.= " detail_refuse = '".$this->db->escape($this->detail_refuse)."'";
		} else {
			$sql.= " detail_refuse = NULL";
		}

		$sql.= " WHERE rowid= ".$this->id;

		$this->db->begin();

		dol_syslog(get_class($this)."::approve", LOG_DEBUG);
		$resql = $this->db->query($sql);
		if (! $resql) {
			$error++; $this->errors[]="Error ".$this->db->lasterror();
		}
>>>>>>> d9b8a8c8

		if (! $error)
		{
			if (! $notrigger)
			{
				// Call trigger
				$result=$this->call_trigger('HOLIDAY_APPROVE',$user);
				if ($result < 0) { $error++; }
				// End call triggers
			}
		}

<<<<<<< HEAD
		// Insert request
		$sql = "INSERT INTO ".MAIN_DB_PREFIX."holiday_logs (";
		$sql.= "date_action,";
		$sql.= "fk_user_action,";
		$sql.= "fk_user_update,";
		$sql.= "type_action,";
		$sql.= "prev_solde,";
		$sql.= "new_solde,";
		$sql.= "fk_type";
		$sql.= ") VALUES (";
		$sql.= " '".$this->db->idate(dol_now())."',";
		$sql.= " '".$fk_user_action."',";
		$sql.= " '".$fk_user_update."',";
		$sql.= " '".$this->db->escape($label)."',";
		$sql.= " '".$prev_solde."',";
		$sql.= " '".$new_solde."',";
		$sql.= " ".$fk_type;
		$sql.= ")";

		$resql=$this->db->query($sql);
		if (! $resql)
		{
=======
		// Commit or rollback
		if ($error)
		{
			foreach($this->errors as $errmsg)
			{
				dol_syslog(get_class($this)."::approve ".$errmsg, LOG_ERR);
				$this->error.=($this->error?', '.$errmsg:$errmsg);
			}
			$this->db->rollback();
			return -1*$error;
		}
		else
		{
			$this->db->commit();
			return 1;
		}
	}

	/**
	 *	Update database
	 *
	 *  @param	User	$user        	User that modify
	 *  @param  int		$notrigger	    0=launch triggers after, 1=disable triggers
	 *  @return int         			<0 if KO, >0 if OK
	 */
	function update($user=null, $notrigger=0)
	{
		global $conf, $langs;
		$error=0;

		// Update request
		$sql = "UPDATE ".MAIN_DB_PREFIX."holiday SET";

		$sql.= " description= '".$this->db->escape($this->description)."',";

		if(!empty($this->date_debut)) {
			$sql.= " date_debut = '".$this->db->idate($this->date_debut)."',";
		} else {
			$error++;
		}
		if(!empty($this->date_fin)) {
			$sql.= " date_fin = '".$this->db->idate($this->date_fin)."',";
		} else {
			$error++;
		}
		$sql.= " halfday = ".$this->halfday.",";
		if(!empty($this->statut) && is_numeric($this->statut)) {
			$sql.= " statut = ".$this->statut.",";
		} else {
			$error++;
		}
		if(!empty($this->fk_validator)) {
			$sql.= " fk_validator = '".$this->db->escape($this->fk_validator)."',";
		} else {
			$error++;
		}
		if(!empty($this->date_valid)) {
			$sql.= " date_valid = '".$this->db->idate($this->date_valid)."',";
		} else {
			$sql.= " date_valid = NULL,";
		}
		if(!empty($this->fk_user_valid)) {
			$sql.= " fk_user_valid = '".$this->db->escape($this->fk_user_valid)."',";
		} else {
			$sql.= " fk_user_valid = NULL,";
		}
		if(!empty($this->date_refuse)) {
			$sql.= " date_refuse = '".$this->db->idate($this->date_refuse)."',";
		} else {
			$sql.= " date_refuse = NULL,";
		}
		if(!empty($this->fk_user_refuse)) {
			$sql.= " fk_user_refuse = '".$this->db->escape($this->fk_user_refuse)."',";
		} else {
			$sql.= " fk_user_refuse = NULL,";
		}
		if(!empty($this->date_cancel)) {
			$sql.= " date_cancel = '".$this->db->idate($this->date_cancel)."',";
		} else {
			$sql.= " date_cancel = NULL,";
		}
		if(!empty($this->fk_user_cancel)) {
			$sql.= " fk_user_cancel = '".$this->db->escape($this->fk_user_cancel)."',";
		} else {
			$sql.= " fk_user_cancel = NULL,";
		}
		if(!empty($this->detail_refuse)) {
			$sql.= " detail_refuse = '".$this->db->escape($this->detail_refuse)."'";
		} else {
			$sql.= " detail_refuse = NULL";
		}

		$sql.= " WHERE rowid= ".$this->id;

		$this->db->begin();

		dol_syslog(get_class($this)."::update", LOG_DEBUG);
		$resql = $this->db->query($sql);
		if (! $resql) {
>>>>>>> d9b8a8c8
			$error++; $this->errors[]="Error ".$this->db->lasterror();
		}

		if (! $error)
		{
<<<<<<< HEAD
			$this->optRowid = $this->db->last_insert_id(MAIN_DB_PREFIX."holiday_logs");
=======
			if (! $notrigger)
			{
				// Call trigger
				$result=$this->call_trigger('HOLIDAY_MODIFY',$user);
				if ($result < 0) { $error++; }
				// End call triggers
			}
>>>>>>> d9b8a8c8
		}

		// Commit or rollback
		if ($error)
		{
			foreach($this->errors as $errmsg)
			{
<<<<<<< HEAD
				dol_syslog(get_class($this)."::addLogCP ".$errmsg, LOG_ERR);
=======
				dol_syslog(get_class($this)."::update ".$errmsg, LOG_ERR);
>>>>>>> d9b8a8c8
				$this->error.=($this->error?', '.$errmsg:$errmsg);
			}
			$this->db->rollback();
			return -1*$error;
		}
		else
		{
			$this->db->commit();
<<<<<<< HEAD
			return $this->optRowid;
		}
	}

	/**
	 *  Liste le log des congés payés
	 *
	 *  @param	string	$order      Filtrage par ordre
	 *  @param  string	$filter     Filtre de séléction
	 *  @return int         		-1 si erreur, 1 si OK et 2 si pas de résultat
	 */
	function fetchLog($order,$filter)
	{
		global $langs;

		$sql = "SELECT";
		$sql.= " cpl.rowid,";
		$sql.= " cpl.date_action,";
		$sql.= " cpl.fk_user_action,";
		$sql.= " cpl.fk_user_update,";
		$sql.= " cpl.type_action,";
		$sql.= " cpl.prev_solde,";
		$sql.= " cpl.new_solde,";
		$sql.= " cpl.fk_type";
		$sql.= " FROM ".MAIN_DB_PREFIX."holiday_logs as cpl";
		$sql.= " WHERE cpl.rowid > 0"; // To avoid error with other search and criteria

		// Filtrage de séléction
		if(!empty($filter)) {
			$sql.= " ".$filter;
		}

		// Ordre d'affichage
		if(!empty($order)) {
			$sql.= " ".$order;
		}

		dol_syslog(get_class($this)."::fetchLog", LOG_DEBUG);
		$resql=$this->db->query($sql);

		// Si pas d'erreur SQL
		if ($resql) {

			$i = 0;
			$tab_result = $this->logs;
			$num = $this->db->num_rows($resql);

			// Si pas d'enregistrement
			if(!$num) {
				return 2;
			}

			// On liste les résultats et on les ajoutent dans le tableau
			while($i < $num) {

				$obj = $this->db->fetch_object($resql);

				$tab_result[$i]['rowid'] = $obj->rowid;
				$tab_result[$i]['date_action'] = $obj->date_action;
				$tab_result[$i]['fk_user_action'] = $obj->fk_user_action;
				$tab_result[$i]['fk_user_update'] = $obj->fk_user_update;
				$tab_result[$i]['type_action'] = $obj->type_action;
				$tab_result[$i]['prev_solde'] = $obj->prev_solde;
				$tab_result[$i]['new_solde'] = $obj->new_solde;
				$tab_result[$i]['fk_type'] = $obj->fk_type;

				$i++;
			}
			// Retourne 1 et ajoute le tableau à la variable
			$this->logs = $tab_result;
			return 1;
		}
		else
		{
			// Erreur SQL
			$this->error="Error ".$this->db->lasterror();
=======
			return 1;
		}
	}


	/**
	 *   Delete object in database
	 *
	 *	 @param		User	$user        	User that delete
	 *   @param     int		$notrigger	    0=launch triggers after, 1=disable triggers
	 *	 @return	int						<0 if KO, >0 if OK
	 */
	function delete($user, $notrigger=0)
	{
		global $conf, $langs;
		$error=0;

		$sql = "DELETE FROM ".MAIN_DB_PREFIX."holiday";
		$sql.= " WHERE rowid=".$this->id;

		$this->db->begin();

		dol_syslog(get_class($this)."::delete", LOG_DEBUG);
		$resql = $this->db->query($sql);
		if (! $resql) {
			$error++; $this->errors[]="Error ".$this->db->lasterror();
		}

		if (! $error)
		{
			if (! $notrigger)
			{
				// Call trigger
				$result=$this->call_trigger('HOLIDAY_DELETE',$user);
				if ($result < 0) { $error++; }
				// End call triggers
			}
		}

		// Commit or rollback
		if ($error)
		{
			foreach($this->errors as $errmsg)
			{
				dol_syslog(get_class($this)."::delete ".$errmsg, LOG_ERR);
				$this->error.=($this->error?', '.$errmsg:$errmsg);
			}
			$this->db->rollback();
			return -1*$error;
		}
		else
		{
			$this->db->commit();
			return 1;
		}
	}

	/**
	 *	Check if a user is on holiday (partially or completely) into a period.
	 *  This function can be used to avoid to have 2 leave requests on same period for example.
	 *  Warning: It consumes a lot of memory because it load in ->holiday all holiday of a dedicated user at each call.
	 *
	 * 	@param 	int		$fk_user		Id user
	 * 	@param 	date	$dateStart		Start date of period to check
	 * 	@param 	date	$dateEnd		End date of period to check
	 *  @param	int		$halfday		Tag to define how start and end the period to check:
	 *  	    						0:Full days, 2:Start afternoon end morning, -1:Start afternoon end afternoon, 1:Start morning end morning
	 * 	@return boolean					False = New range overlap an existing holiday, True = no overlapping (is never on holiday during checked period).
	 *  @see verifDateHolidayForTimestamp
	 */
	function verifDateHolidayCP($fk_user, $dateStart, $dateEnd, $halfday=0)
	{
		$this->fetchByUser($fk_user,'','');

		foreach($this->holiday as $infos_CP)
		{
			if ($infos_CP['statut'] == 4) continue;		// ignore not validated holidays
			if ($infos_CP['statut'] == 5) continue;		// ignore not validated holidays
			/*
			 var_dump("--");
			 var_dump("old: ".dol_print_date($infos_CP['date_debut'],'dayhour').' '.dol_print_date($infos_CP['date_fin'],'dayhour').' '.$infos_CP['halfday']);
			 var_dump("new: ".dol_print_date($dateStart,'dayhour').' '.dol_print_date($dateEnd,'dayhour').' '.$halfday);
			 */

			if ($halfday == 0)
			{
				if ($dateStart >= $infos_CP['date_debut'] && $dateStart <= $infos_CP['date_fin'])
				{
					return false;
				}
				if ($dateEnd <= $infos_CP['date_fin'] && $dateEnd >= $infos_CP['date_debut'])
				{
					return false;
				}
			}
			elseif ($halfday == -1)
			{
				// new start afternoon, new end afternoon
				if ($dateStart >= $infos_CP['date_debut'] && $dateStart <= $infos_CP['date_fin'])
				{
					if ($dateStart < $infos_CP['date_fin'] || in_array($infos_CP['halfday'], array(0, -1))) return false;
				}
				if ($dateEnd <= $infos_CP['date_fin'] && $dateEnd >= $infos_CP['date_debut'])
				{
					if ($dateStart < $dateEnd) return false;
					if ($dateEnd < $infos_CP['date_fin'] || in_array($infos_CP['halfday'], array(0, -1))) return false;
				}
			}
			elseif ($halfday == 1)
			{
				// new start morning, new end morning
				if ($dateStart >= $infos_CP['date_debut'] && $dateStart <= $infos_CP['date_fin'])
				{
					if ($dateStart < $dateEnd) return false;
					if ($dateStart > $infos_CP['date_debut'] || in_array($infos_CP['halfday'], array(0, 1))) return false;
				}
				if ($dateEnd <= $infos_CP['date_fin'] && $dateEnd >= $infos_CP['date_debut'])
				{
					if ($dateEnd > $infos_CP['date_debut'] || in_array($infos_CP['halfday'], array(0, 1))) return false;
				}
			}
			elseif ($halfday == 2)
			{
				// new start afternoon, new end morning
				if ($dateStart >= $infos_CP['date_debut'] && $dateStart <= $infos_CP['date_fin'])
				{
					if ($dateStart < $infos_CP['date_fin'] || in_array($infos_CP['halfday'], array(0, -1))) return false;
				}
				if ($dateEnd <= $infos_CP['date_fin'] && $dateEnd >= $infos_CP['date_debut'])
				{
					if ($dateEnd > $infos_CP['date_debut'] || in_array($infos_CP['halfday'], array(0, 1))) return false;
				}
			}
			else
			{
				dol_print_error('', 'Bad value of parameter halfday when calling function verifDateHolidayCP');
			}
		}

		return true;
	}


	/**
	 *	Check that a user is not on holiday for a particular timestamp
	 *
	 * 	@param 	int			$fk_user				Id user
	 *  @param	timestamp	$timestamp				Time stamp date for a day (YYYY-MM-DD) without hours  (= 12:00AM in english and not 12:00PM that is 12:00)
	 *  @param	string		$status					Filter on holiday status. '-1' = no filter.
	 * 	@return array								array('morning'=> ,'afternoon'=> ), Boolean is true if user is available for day timestamp.
	 *  @see verifDateHolidayCP
	 */
	function verifDateHolidayForTimestamp($fk_user, $timestamp, $status='-1')
	{
		global $langs, $conf;

		$isavailablemorning=true;
		$isavailableafternoon=true;

		$sql = "SELECT cp.rowid, cp.date_debut as date_start, cp.date_fin as date_end, cp.halfday, cp.statut";
		$sql.= " FROM ".MAIN_DB_PREFIX."holiday as cp";
		$sql.= " WHERE cp.entity IN (".getEntity('holiday').")";
		$sql.= " AND cp.fk_user = ".(int) $fk_user;
		$sql.= " AND cp.date_debut <= '".$this->db->idate($timestamp)."' AND cp.date_fin >= '".$this->db->idate($timestamp)."'";
		if ($status != '-1') $sql.=" AND cp.statut IN (".$this->db->escape($status).")";

		$resql = $this->db->query($sql);
		if ($resql)
		{
			$num_rows = $this->db->num_rows($resql);	// Note, we can have 2 records if on is morning and the other one is afternoon
			if ($num_rows > 0)
			{
				$arrayofrecord=array();
				$i=0;
				while ($i < $num_rows)
				{
					$obj = $this->db->fetch_object($resql);

					// Note: $obj->halfday is  0:Full days, 2:Sart afternoon end morning, -1:Start afternoon, 1:End morning
					$arrayofrecord[$obj->rowid]=array('date_start'=>$this->db->jdate($obj->date_start), 'date_end'=>$this->db->jdate($obj->date_end), 'halfday'=>$obj->halfday);
					$i++;
				}

				// We found a record, user is on holiday by default, so is not available is true.
				$isavailablemorning = true;
				foreach($arrayofrecord as $record)
				{
					if ($timestamp == $record['date_start'] && $record['halfday'] == 2)  continue;
					if ($timestamp == $record['date_start'] && $record['halfday'] == -1) continue;
					$isavailablemorning = false;
					break;
				}
				$isavailableafternoon = true;
				foreach($arrayofrecord as $record)
				{
					if ($timestamp == $record['date_end'] && $record['halfday'] == 2) continue;
					if ($timestamp == $record['date_end'] && $record['halfday'] == 1) continue;
					$isavailableafternoon = false;
					break;
				}
			}
		}
		else dol_print_error($this->db);

		return array('morning'=>$isavailablemorning, 'afternoon'=>$isavailableafternoon);
	}


	/**
	 *	Return clicable name (with picto eventually)
	 *
	 *	@param	int			$withpicto					0=_No picto, 1=Includes the picto in the linkn, 2=Picto only
	 *  @param  int     	$save_lastsearch_value    	-1=Auto, 0=No save of lastsearch_values when clicking, 1=Save lastsearch_values whenclicking
	 *	@return	string									String with URL
	 */
	function getNomUrl($withpicto=0, $save_lastsearch_value=-1)
	{
		global $langs;

		$result='';

		$label=$langs->trans("Show").': '.$this->ref;

		$url = DOL_URL_ROOT.'/holiday/card.php?id='.$this->id;

		//if ($option != 'nolink')
		//{
		// Add param to save lastsearch_values or not
		$add_save_lastsearch_values=($save_lastsearch_value == 1 ? 1 : 0);
		if ($save_lastsearch_value == -1 && preg_match('/list\.php/',$_SERVER["PHP_SELF"])) $add_save_lastsearch_values=1;
		if ($add_save_lastsearch_values) $url.='&save_lastsearch_values=1';
		//}

		$linkstart = '<a href="'.$url.'" title="'.dol_escape_htmltag($label, 1).'" class="classfortooltip">';
		$linkend='</a>';

		$result .= $linkstart;
		if ($withpicto) $result.=img_object(($notooltip?'':$label), $this->picto, ($notooltip?(($withpicto != 2) ? 'class="paddingright"' : ''):'class="'.(($withpicto != 2) ? 'paddingright ' : '').'classfortooltip"'), 0, 0, $notooltip?0:1);
		if ($withpicto != 2) $result.= $this->ref;
		$result .= $linkend;

		return $result;
	}


	/**
	 *	Returns the label status
	 *
	 *	@param      int		$mode       0=long label, 1=short label, 2=Picto + short label, 3=Picto, 4=Picto + long label, 5=Short label + Picto
	 *	@return     string      		Label
	 */
	function getLibStatut($mode=0)
	{
		return $this->LibStatut($this->statut, $mode, $this->date_debut);
	}

    // phpcs:disable PEAR.NamingConventions.ValidFunctionName.NotCamelCaps
	/**
	 *	Returns the label of a statut
	 *
	 *	@param      int		$statut     id statut
	 *	@param      int		$mode       0=long label, 1=short label, 2=Picto + short label, 3=Picto, 4=Picto + long label, 5=Short label + Picto
	 *  @param		date	$startdate	Date holiday should start
	 *	@return     string      		Label
	 */
	function LibStatut($statut, $mode=0, $startdate='')
	{
        // phpcs:enable
		global $langs;

		if ($mode == 0)
		{
			if ($statut == 1) return $langs->trans('DraftCP');
			elseif ($statut == 2) return $langs->trans('ToReviewCP');
			elseif ($statut == 3) return $langs->trans('ApprovedCP');
			elseif ($statut == 4) return $langs->trans('CancelCP');
			elseif ($statut == 5) return $langs->trans('RefuseCP');
		}
		elseif ($mode == 2)
		{
			$pictoapproved='statut6';
			if (! empty($startdate) && $startdate > dol_now()) $pictoapproved='statut4';
			if ($statut == 1) return img_picto($langs->trans('DraftCP'),'statut0').' '.$langs->trans('DraftCP');				// Draft
			elseif ($statut == 2) return img_picto($langs->trans('ToReviewCP'),'statut1').' '.$langs->trans('ToReviewCP');		// Waiting approval
			elseif ($statut == 3) return img_picto($langs->trans('ApprovedCP'),$pictoapproved).' '.$langs->trans('ApprovedCP');
			elseif ($statut == 4) return img_picto($langs->trans('CancelCP'),'statut5').' '.$langs->trans('CancelCP');
			elseif ($statut == 5) return img_picto($langs->trans('RefuseCP'),'statut5').' '.$langs->trans('RefuseCP');
		}
		elseif ($mode == 3)
		{
			$pictoapproved='statut6';
			if (! empty($startdate) && $startdate > dol_now()) $pictoapproved='statut4';
			if ($statut == 1) return img_picto($langs->trans('DraftCP'),'statut0');
			elseif ($statut == 2) return img_picto($langs->trans('ToReviewCP'),'statut1');
			elseif ($statut == 3) return img_picto($langs->trans('ApprovedCP'),$pictoapproved);
			elseif ($statut == 4) return img_picto($langs->trans('CancelCP'),'statut5');
			elseif ($statut == 5) return img_picto($langs->trans('RefuseCP'),'statut5');
		}
		elseif ($mode == 5)
		{
			$pictoapproved='statut6';
			if (! empty($startdate) && $startdate > dol_now()) $pictoapproved='statut4';
			if ($statut == 1) return $langs->trans('DraftCP').' '.img_picto($langs->trans('DraftCP'),'statut0');				// Draft
			elseif ($statut == 2) return $langs->trans('ToReviewCP').' '.img_picto($langs->trans('ToReviewCP'),'statut1');		// Waiting approval
			elseif ($statut == 3) return $langs->trans('ApprovedCP').' '.img_picto($langs->trans('ApprovedCP'),$pictoapproved);
			elseif ($statut == 4) return $langs->trans('CancelCP').' '.img_picto($langs->trans('CancelCP'),'statut5');
			elseif ($statut == 5) return $langs->trans('RefuseCP').' '.img_picto($langs->trans('RefuseCP'),'statut5');
		}
		elseif ($mode == 6)
		{
			$pictoapproved='statut6';
			if (! empty($startdate) && $startdate > dol_now()) $pictoapproved='statut4';
			if ($statut == 1) return $langs->trans('DraftCP').' '.img_picto($langs->trans('DraftCP'),'statut0');				// Draft
			elseif ($statut == 2) return $langs->trans('ToReviewCP').' '.img_picto($langs->trans('ToReviewCP'),'statut1');		// Waiting approval
			elseif ($statut == 3) return $langs->trans('ApprovedCP').' '.img_picto($langs->trans('ApprovedCP'),$pictoapproved);
			elseif ($statut == 4) return $langs->trans('CancelCP').' '.img_picto($langs->trans('CancelCP'),'statut5');
			elseif ($statut == 5) return $langs->trans('RefuseCP').' '.img_picto($langs->trans('RefuseCP'),'statut5');
		}

		else return $statut;
	}


	/**
	 *   Affiche un select HTML des statuts de congés payés
	 *
	 *   @param 	int		$selected   	Id of preselected status
	 *   @param		string	$htmlname		Name of HTML select field
	 *   @return    string					Show select of status
	 */
    function selectStatutCP($selected='', $htmlname='select_statut')
    {

		global $langs;

		// Liste des statuts
		$name = array('DraftCP','ToReviewCP','ApprovedCP','CancelCP','RefuseCP');
		$nb = count($name)+1;

		// Select HTML
		$statut = '<select name="'.$htmlname.'" class="flat">'."\n";
		$statut.= '<option value="-1">&nbsp;</option>'."\n";

		// Boucle des statuts
		for($i=1; $i < $nb; $i++) {
			if($i==$selected) {
				$statut.= '<option value="'.$i.'" selected>'.$langs->trans($name[$i-1]).'</option>'."\n";
			}
			else {
				$statut.= '<option value="'.$i.'">'.$langs->trans($name[$i-1]).'</option>'."\n";
			}
		}

		$statut.= '</select>'."\n";
		print $statut;
	}

	/**
	 *  Met à jour une option du module Holiday Payés
	 *
	 *  @param	string	$name       name du paramètre de configuration
	 *  @param	string	$value      vrai si mise à jour OK sinon faux
	 *  @return boolean				ok or ko
	 */
    function updateConfCP($name,$value)
    {

		$sql = "UPDATE ".MAIN_DB_PREFIX."holiday_config SET";
		$sql.= " value = '".$value."'";
		$sql.= " WHERE name = '".$name."'";

		dol_syslog(get_class($this).'::updateConfCP name='.$name.'', LOG_DEBUG);
		$result = $this->db->query($sql);
		if($result) {
			return true;
		}

		return false;
	}

	/**
	 *  Return value of a conf parameterfor leave module
	 *  TODO Move this into llx_const table
	 *
	 *  @param	string	$name                 Name of parameter
	 *  @param  string  $createifnotfound     'stringvalue'=Create entry with string value if not found. For example 'YYYYMMDDHHMMSS'.
	 *  @return string      		          Value of parameter. Example: 'YYYYMMDDHHMMSS' or < 0 if error
	 */
	function getConfCP($name, $createifnotfound='')
	{
		$sql = "SELECT value";
		$sql.= " FROM ".MAIN_DB_PREFIX."holiday_config";
		$sql.= " WHERE name = '".$this->db->escape($name)."'";

		dol_syslog(get_class($this).'::getConfCP name='.$name.' createifnotfound='.$createifnotfound, LOG_DEBUG);
		$result = $this->db->query($sql);

		if($result) {

			$obj = $this->db->fetch_object($result);
			// Return value
			if (empty($obj))
			{
				if ($createifnotfound)
				{
					$sql = "INSERT INTO ".MAIN_DB_PREFIX."holiday_config(name, value)";
					$sql.= " VALUES('".$this->db->escape($name)."', '".$this->db->escape($createifnotfound)."')";
					$result = $this->db->query($sql);
					if ($result)
					{
						return $createifnotfound;
					}
					else
					{
						$this->error=$this->db->lasterror();
						return -2;
					}
				}
				else
				{
					return '';
				}
			}
			else
			{
				return $obj->value;
			}
		} else {

			// Erreur SQL
			$this->error=$this->db->lasterror();
>>>>>>> d9b8a8c8
			return -1;
		}
	}

<<<<<<< HEAD

	/**
	 *  Return array with list of types
	 *
	 *  @param		int		$active		Status of type. -1 = Both
	 *  @param		int		$affect		Filter on affect (a request will change sold or not). -1 = Both
	 *  @return     array	    		Return array with list of types
	 */
	function getTypes($active=-1, $affect=-1)
	{
		global $mysoc;

		$sql = "SELECT rowid, code, label, affect, delay, newByMonth";
		$sql.= " FROM " . MAIN_DB_PREFIX . "c_holiday_types";
		$sql.= " WHERE (fk_country IS NULL OR fk_country = ".$mysoc->country_id.')';
		if ($active >= 0) $sql.=" AND active = ".((int) $active);
		if ($affect >= 0) $sql.=" AND affect = ".((int) $affect);

		$result = $this->db->query($sql);
		if ($result)
		{
			$num = $this->db->num_rows($result);
			if ($num)
			{
				while ($obj = $this->db->fetch_object($result))
				{
					$types[$obj->rowid] = array('rowid'=> $obj->rowid, 'code'=> $obj->code, 'label'=>$obj->label, 'affect'=>$obj->affect, 'delay'=>$obj->delay, 'newByMonth'=>$obj->newByMonth);
				}

				return $types;
			}
		}
		else dol_print_error($this->db);

		return array();
	}


	/**
	 *  Initialise an instance with random values.
	 *  Used to build previews or test instances.
	 *	id must be 0 if object instance is a specimen.
	 *
	 *  @return	void
	 */
	function initAsSpecimen()
	{
		global $user,$langs;

		// Initialise parameters
		$this->id=0;
		$this->specimen=1;

		$this->fk_user=1;
		$this->description='SPECIMEN description';
		$this->date_debut=dol_now();
		$this->date_fin=dol_now()+(24*3600);
		$this->fk_validator=1;
		$this->halfday=0;
		$this->fk_type=1;
	}
=======
	/**
	 *	Met à jour le timestamp de la dernière mise à jour du solde des CP
	 *
	 *	@param		int		$userID		Id of user
	 *	@param		int		$nbHoliday	Nb of days
	 *  @param		int		$fk_type	Type of vacation
	 *  @return     int					0=Nothing done, 1=OK, -1=KO
	 */
	function updateSoldeCP($userID='',$nbHoliday='', $fk_type='')
	{
		global $user, $langs;

		$error = 0;

		if (empty($userID) && empty($nbHoliday) && empty($fk_type))
		{
			$langs->load("holiday");

			// Si mise à jour pour tout le monde en début de mois
			$now=dol_now();

			$month = date('m',$now);
			$newdateforlastupdate = dol_print_date($now, '%Y%m%d%H%M%S');

			// Get month of last update
			$lastUpdate = $this->getConfCP('lastUpdate', $newdateforlastupdate);
			$monthLastUpdate = $lastUpdate[4].$lastUpdate[5];
			//print 'month: '.$month.' lastUpdate:'.$lastUpdate.' monthLastUpdate:'.$monthLastUpdate;exit;

			// Si la date du mois n'est pas la même que celle sauvegardée, on met à jour le timestamp
			if ($month != $monthLastUpdate)
			{
				$this->db->begin();

				$users = $this->fetchUsers(false,false);
				$nbUser = count($users);

				$sql = "UPDATE ".MAIN_DB_PREFIX."holiday_config SET";
				$sql.= " value = '".$this->db->escape($newdateforlastupdate)."'";
				$sql.= " WHERE name = 'lastUpdate'";
				$result = $this->db->query($sql);

				$typeleaves=$this->getTypes(1,1);
				foreach($typeleaves as $key => $val)
				{
					// On ajoute x jours à chaque utilisateurs
					$nb_holiday = $val['newByMonth'];
					if (empty($nb_holiday)) $nb_holiday=0;

					if ($nb_holiday > 0)
					{
						dol_syslog("We update leavefor everybody for type ".$key, LOG_DEBUG);

						$i = 0;
						while ($i < $nbUser)
						{
							$now_holiday = $this->getCPforUser($users[$i]['rowid'], $val['rowid']);
							$new_solde = $now_holiday + $nb_holiday;

							// We add a log for each user
							$this->addLogCP($user->id, $users[$i]['rowid'], $langs->trans('HolidaysMonthlyUpdate'), $new_solde, $val['rowid']);

							$i++;
						}

						// Now we update counter for all users at once
						$sql2 = "UPDATE ".MAIN_DB_PREFIX."holiday_users SET";
						$sql2.= " nb_holiday = nb_holiday + ".$nb_holiday;
						$sql2.= " WHERE fk_type = ".$val['rowid'];

						$result= $this->db->query($sql2);

						if (! $result)
						{
							dol_print_error($this->db);
							break;
						}
					}
					else dol_syslog("No change for leave of type ".$key, LOG_DEBUG);
				}

				if ($result)
				{
					$this->db->commit();
					return 1;
				}
				else
				{
					$this->db->rollback();
					return -1;
				}
			}

			return 0;
		}
		else
		{
			// Mise à jour pour un utilisateur
			$nbHoliday = price2num($nbHoliday,5);

			$sql = "SELECT nb_holiday FROM ".MAIN_DB_PREFIX."holiday_users";
			$sql.= " WHERE fk_user = '".$userID."' AND fk_type = ".$fk_type;
			$resql = $this->db->query($sql);
			if ($resql)
			{
				$num = $this->db->num_rows($resql);

				if ($num > 0)
				{
					// Update for user
					$sql = "UPDATE ".MAIN_DB_PREFIX."holiday_users SET";
					$sql.= " nb_holiday = ".$nbHoliday;
					$sql.= " WHERE fk_user = '".$userID."' AND fk_type = ".$fk_type;
					$result = $this->db->query($sql);
					if (! $result)
					{
						$error++;
						$this->errors[]=$this->db->lasterror();
					}
				}
				else
				{
					// Insert for user
					$sql = "INSERT INTO ".MAIN_DB_PREFIX."holiday_users(nb_holiday, fk_user, fk_type) VALUES (";
					$sql.= $nbHoliday;
					$sql.= ", '".$userID."', ".$fk_type.")";
					$result = $this->db->query($sql);
					if (! $result)
					{
						$error++;
						$this->errors[]=$this->db->lasterror();
					}
				}
			}
			else
			{
				$this->errors[]=$this->db->lasterror();
				$error++;
			}

			if (! $error)
			{
				return 1;
			}
			else
			{
				return -1;
			}
		}
	}

	/**
	 *	Retourne un checked si vrai
	 *
	 *  @param	string	$name       name du paramètre de configuration
	 *  @return string      		retourne checked si > 0
	 */
    function getCheckOption($name)
    {

		$sql = "SELECT value";
		$sql.= " FROM ".MAIN_DB_PREFIX."holiday_config";
		$sql.= " WHERE name = '".$name."'";

		$result = $this->db->query($sql);

		if($result) {
			$obj = $this->db->fetch_object($result);

			// Si la valeur est 1 on retourne checked
			if($obj->value) {
				return 'checked';
			}
		}
	}


	/**
	 *  Créer les entrées pour chaque utilisateur au moment de la configuration
	 *
	 *  @param	boolean		$single		Single
	 *  @param	int			$userid		Id user
	 *  @return void
	 */
	function createCPusers($single=false,$userid='')
	{
		// Si c'est l'ensemble des utilisateurs à ajouter
		if (! $single)
		{
			dol_syslog(get_class($this).'::createCPusers');
			$arrayofusers = $this->fetchUsers(false,true);

			foreach($arrayofusers as $users)
			{
				$sql = "INSERT INTO ".MAIN_DB_PREFIX."holiday_users";
				$sql.= " (fk_user, nb_holiday)";
				$sql.= " VALUES ('".$users['rowid']."','0')";
>>>>>>> d9b8a8c8

				$resql=$this->db->query($sql);
				if (! $resql) dol_print_error($this->db);
			}
		}
		else
		{
			$sql = "INSERT INTO ".MAIN_DB_PREFIX."holiday_users";
			$sql.= " (fk_user, nb_holiday)";
			$sql.= " VALUES ('".$userid."','0')";

			$resql=$this->db->query($sql);
			if (! $resql) dol_print_error($this->db);
		}
	}

	/**
	 *  Supprime un utilisateur du module Congés Payés
	 *
	 *  @param	int		$user_id        ID de l'utilisateur à supprimer
	 *  @return boolean      			Vrai si pas d'erreur, faut si Erreur
	 */
    function deleteCPuser($user_id)
    {

		$sql = "DELETE FROM ".MAIN_DB_PREFIX."holiday_users";
		$sql.= " WHERE fk_user = '".$user_id."'";

		$this->db->query($sql);
	}


	/**
	 *  Retourne le solde de congés payés pour un utilisateur
	 *
	 *  @param	int		$user_id    ID de l'utilisateur
	 *  @param	int		$fk_type	Filter on type
	 *  @return float        		Retourne le solde de congés payés de l'utilisateur
	 */
	function getCPforUser($user_id, $fk_type=0)
	{
		$sql = "SELECT nb_holiday";
		$sql.= " FROM ".MAIN_DB_PREFIX."holiday_users";
		$sql.= " WHERE fk_user = '".$user_id."'";
		if ($fk_type > 0) $sql.=" AND fk_type = ".$fk_type;

		dol_syslog(get_class($this).'::getCPforUser', LOG_DEBUG);
		$result = $this->db->query($sql);
		if($result)
		{
			$obj = $this->db->fetch_object($result);
			//return number_format($obj->nb_holiday,2);
			if ($obj) return $obj->nb_holiday;
			else return null;
		}
		else
		{
			return null;
		}
	}

	/**
	 *    Get list of Users or list of vacation balance.
	 *
	 *    @param      boolean			$stringlist	    If true return a string list of id. If false, return an array with detail.
	 *    @param      boolean   		$type			If true, read Dolibarr user list, if false, return vacation balance list.
	 *    @param      string            $filters        Filters
	 *    @return     array|string|int      			Return an array
	 */
	function fetchUsers($stringlist=true, $type=true, $filters='')
	{
		global $conf;

		dol_syslog(get_class($this)."::fetchUsers", LOG_DEBUG);

		if ($stringlist)
		{
			if ($type)
			{
				// Si utilisateur de Dolibarr

				$sql = "SELECT u.rowid";
				$sql.= " FROM ".MAIN_DB_PREFIX."user as u";

				if (! empty($conf->multicompany->enabled) && ! empty($conf->global->MULTICOMPANY_TRANSVERSE_MODE))
				{
					$sql.= ", ".MAIN_DB_PREFIX."usergroup_user as ug";
					$sql.= " WHERE (ug.fk_user = u.rowid";
					$sql.= " AND ug.entity = ".$conf->entity.")";
					$sql.= " OR u.admin = 1";
				}
				else
				{
					$sql.= " WHERE u.entity IN (0,".$conf->entity.")";
				}
				$sql.= " AND u.statut > 0";
				if ($filters) $sql.=$filters;

				$resql=$this->db->query($sql);

				// Si pas d'erreur SQL
				if ($resql) {

					$i = 0;
					$num = $this->db->num_rows($resql);
					$stringlist = '';

					// Boucles du listage des utilisateurs
					while($i < $num)
					{
						$obj = $this->db->fetch_object($resql);

						if ($i == 0) {
							$stringlist.= $obj->rowid;
						} else {
							$stringlist.= ', '.$obj->rowid;
						}

						$i++;
					}
					// Retoune le tableau des utilisateurs
					return $stringlist;
				}
				else
				{
					// Erreur SQL
					$this->error="Error ".$this->db->lasterror();
					return -1;
				}
			}
			else
			{
				// We want only list of vacation balance for user ids
				$sql = "SELECT DISTINCT cpu.fk_user";
				$sql.= " FROM ".MAIN_DB_PREFIX."holiday_users as cpu, ".MAIN_DB_PREFIX."user as u";
				$sql.= " WHERE cpu.fk_user = u.user";
				if ($filters) $sql.=$filters;

				$resql=$this->db->query($sql);

				// Si pas d'erreur SQL
				if ($resql) {

					$i = 0;
					$num = $this->db->num_rows($resql);
					$stringlist = '';

					// Boucles du listage des utilisateurs
					while($i < $num)
					{
						$obj = $this->db->fetch_object($resql);

						if($i == 0) {
							$stringlist.= $obj->fk_user;
						} else {
							$stringlist.= ', '.$obj->fk_user;
						}

						$i++;
					}
					// Retoune le tableau des utilisateurs
					return $stringlist;
				}
				else
				{
					// Erreur SQL
					$this->error="Error ".$this->db->lasterror();
					return -1;
				}
			}
		}
		else
		{ // Si faux donc return array

			// List for Dolibarr users
			if ($type)
			{
				$sql = "SELECT u.rowid, u.lastname, u.firstname, u.gender, u.photo, u.employee, u.statut, u.fk_user";
				$sql.= " FROM ".MAIN_DB_PREFIX."user as u";

				if (! empty($conf->multicompany->enabled) && ! empty($conf->global->MULTICOMPANY_TRANSVERSE_MODE))
				{
					$sql.= ", ".MAIN_DB_PREFIX."usergroup_user as ug";
					$sql.= " WHERE (ug.fk_user = u.rowid";
					$sql.= " AND ug.entity = ".$conf->entity.")";
					$sql.= " OR u.admin = 1";
				}
				else
					$sql.= " WHERE u.entity IN (0,".$conf->entity.")";

					$sql.= " AND u.statut > 0";
					if ($filters) $sql.=$filters;

					$resql=$this->db->query($sql);

					// Si pas d'erreur SQL
					if ($resql)
					{
						$i = 0;
						$tab_result = $this->holiday;
						$num = $this->db->num_rows($resql);

						// Boucles du listage des utilisateurs
						while($i < $num) {

							$obj = $this->db->fetch_object($resql);

							$tab_result[$i]['rowid'] = $obj->rowid;
							$tab_result[$i]['name'] = $obj->lastname;       // deprecated
							$tab_result[$i]['lastname'] = $obj->lastname;
							$tab_result[$i]['firstname'] = $obj->firstname;
							$tab_result[$i]['gender'] = $obj->gender;
							$tab_result[$i]['status'] = $obj->statut;
							$tab_result[$i]['employee'] = $obj->employee;
							$tab_result[$i]['photo'] = $obj->photo;
							$tab_result[$i]['fk_user'] = $obj->fk_user;
							//$tab_result[$i]['type'] = $obj->type;
							//$tab_result[$i]['nb_holiday'] = $obj->nb_holiday;

							$i++;
						}
						// Retoune le tableau des utilisateurs
						return $tab_result;
					}
					else
					{
						// Erreur SQL
						$this->errors[]="Error ".$this->db->lasterror();
						return -1;
					}
			}
			else
			{
				// List of vacation balance users
				$sql = "SELECT cpu.fk_user, cpu.fk_type, cpu.nb_holiday, u.lastname, u.firstname, u.gender, u.photo, u.employee, u.statut, u.fk_user";
				$sql.= " FROM ".MAIN_DB_PREFIX."holiday_users as cpu, ".MAIN_DB_PREFIX."user as u";
				$sql.= " WHERE cpu.fk_user = u.rowid";
				if ($filters) $sql.=$filters;

				$resql=$this->db->query($sql);

				// Si pas d'erreur SQL
				if ($resql)
				{
					$i = 0;
					$tab_result = $this->holiday;
					$num = $this->db->num_rows($resql);

					// Boucles du listage des utilisateurs
					while($i < $num)
					{
						$obj = $this->db->fetch_object($resql);

						$tab_result[$i]['rowid'] = $obj->fk_user;
						$tab_result[$i]['name'] = $obj->lastname;			// deprecated
						$tab_result[$i]['lastname'] = $obj->lastname;
						$tab_result[$i]['firstname'] = $obj->firstname;
						$tab_result[$i]['gender'] = $obj->gender;
						$tab_result[$i]['status'] = $obj->statut;
						$tab_result[$i]['employee'] = $obj->employee;
						$tab_result[$i]['photo'] = $obj->photo;
						$tab_result[$i]['fk_user'] = $obj->fk_user;

						$tab_result[$i]['type'] = $obj->type;
						$tab_result[$i]['nb_holiday'] = $obj->nb_holiday;

						$i++;
					}
					// Retoune le tableau des utilisateurs
					return $tab_result;
				}
				else
				{
					// Erreur SQL
					$this->error="Error ".$this->db->lasterror();
					return -1;
				}
			}
		}
	}


    // phpcs:disable PEAR.NamingConventions.ValidFunctionName.NotCamelCaps
	/**
	 * Return list of people with permission to validate leave requests.
	 * Search for permission "approve leave requests"
	 *
	 * @return  array       Array of user ids
	 */
	function fetch_users_approver_holiday()
	{
        // phpcs:enable
		$users_validator=array();

		$sql = "SELECT DISTINCT ur.fk_user";
		$sql.= " FROM ".MAIN_DB_PREFIX."user_rights as ur, ".MAIN_DB_PREFIX."rights_def as rd";
		$sql.= " WHERE ur.fk_id = rd.id and rd.module = 'holiday' AND rd.perms = 'approve'";                                              // Permission 'Approve';
		$sql.= "UNION";
		$sql.= " SELECT DISTINCT ugu.fk_user";
		$sql.= " FROM ".MAIN_DB_PREFIX."usergroup_user as ugu, ".MAIN_DB_PREFIX."usergroup_rights as ur, ".MAIN_DB_PREFIX."rights_def as rd";
		$sql.= " WHERE ugu.fk_usergroup = ur.fk_usergroup AND ur.fk_id = rd.id and rd.module = 'holiday' AND rd.perms = 'approve'";       // Permission 'Approve';
		//print $sql;

		dol_syslog(get_class($this)."::fetch_users_approver_holiday sql=".$sql);
		$result = $this->db->query($sql);
		if($result)
		{
			$num_lignes = $this->db->num_rows($result); $i = 0;
			while ($i < $num_lignes)
			{
				$objp = $this->db->fetch_object($result);
				array_push($users_validator,$objp->fk_user);
				$i++;
			}
			return $users_validator;
		}
		else
		{
			$this->error=$this->db->lasterror();
			dol_syslog(get_class($this)."::fetch_users_approver_holiday  Error ".$this->error, LOG_ERR);
			return -1;
		}
	}


	/**
	 *	Compte le nombre d'utilisateur actifs dans Dolibarr
	 *
	 *  @return     int      retourne le nombre d'utilisateur
	 */
	function countActiveUsers()
	{
		$sql = "SELECT count(u.rowid) as compteur";
		$sql.= " FROM ".MAIN_DB_PREFIX."user as u";
		$sql.= " WHERE u.statut > 0";

		$result = $this->db->query($sql);
		$objet = $this->db->fetch_object($result);

		return $objet->compteur;
	}
	/**
	 *	Compte le nombre d'utilisateur actifs dans Dolibarr sans CP
	 *
	 *  @return     int      retourne le nombre d'utilisateur
	 */
    function countActiveUsersWithoutCP()
    {

		$sql = "SELECT count(u.rowid) as compteur";
		$sql.= " FROM ".MAIN_DB_PREFIX."user as u LEFT OUTER JOIN ".MAIN_DB_PREFIX."holiday_users hu ON (hu.fk_user=u.rowid)";
		$sql.= " WHERE u.statut > 0 AND hu.fk_user IS NULL";

		$result = $this->db->query($sql);
		$objet = $this->db->fetch_object($result);

		return $objet->compteur;
	}

	/**
	 *  Compare le nombre d'utilisateur actif de Dolibarr à celui des utilisateurs des congés payés
	 *
	 *  @param    int	$userDolibarrWithoutCP	Number of active users in Dolibarr without holidays
	 *  @param    int	$userCP    				Number of active users into table of holidays
	 *  @return   int							<0 if KO, >0 if OK
	 */
	function verifNbUsers($userDolibarrWithoutCP, $userCP)
	{
		if (empty($userCP)) $userCP=0;
		dol_syslog(get_class($this).'::verifNbUsers userDolibarr='.$userDolibarrWithoutCP.' userCP='.$userCP);
		return 1;
	}


	/**
	 * addLogCP
	 *
	 * @param 	int		$fk_user_action		Id user creation
	 * @param 	int		$fk_user_update		Id user update
	 * @param 	string	$label				Label
	 * @param 	int		$new_solde			New value
	 * @param	int		$fk_type			Type of vacation
	 * @return 	int							Id of record added, 0 if nothing done, < 0 if KO
	 */
	function addLogCP($fk_user_action, $fk_user_update, $label, $new_solde, $fk_type)
	{
		global $conf, $langs;

		$error=0;

		$prev_solde = price2num($this->getCPforUser($fk_user_update, $fk_type), 5);
		$new_solde = price2num($new_solde, 5);
		//print "$prev_solde == $new_solde";

		if ($prev_solde == $new_solde) return 0;

		$this->db->begin();

		// Insert request
		$sql = "INSERT INTO ".MAIN_DB_PREFIX."holiday_logs (";
		$sql.= "date_action,";
		$sql.= "fk_user_action,";
		$sql.= "fk_user_update,";
		$sql.= "type_action,";
		$sql.= "prev_solde,";
		$sql.= "new_solde,";
		$sql.= "fk_type";
		$sql.= ") VALUES (";
		$sql.= " '".$this->db->idate(dol_now())."',";
		$sql.= " '".$fk_user_action."',";
		$sql.= " '".$fk_user_update."',";
		$sql.= " '".$this->db->escape($label)."',";
		$sql.= " '".$prev_solde."',";
		$sql.= " '".$new_solde."',";
		$sql.= " ".$fk_type;
		$sql.= ")";

		$resql=$this->db->query($sql);
		if (! $resql)
		{
			$error++; $this->errors[]="Error ".$this->db->lasterror();
		}

		if (! $error)
		{
			$this->optRowid = $this->db->last_insert_id(MAIN_DB_PREFIX."holiday_logs");
		}

		// Commit or rollback
		if ($error)
		{
			foreach($this->errors as $errmsg)
			{
				dol_syslog(get_class($this)."::addLogCP ".$errmsg, LOG_ERR);
				$this->error.=($this->error?', '.$errmsg:$errmsg);
			}
			$this->db->rollback();
			return -1*$error;
		}
		else
		{
			$this->db->commit();
			return $this->optRowid;
		}
	}

	/**
	 *  Liste le log des congés payés
	 *
	 *  @param	string	$order      Filtrage par ordre
	 *  @param  string	$filter     Filtre de séléction
	 *  @return int         		-1 si erreur, 1 si OK et 2 si pas de résultat
	 */
	function fetchLog($order,$filter)
	{
		global $langs;

		$sql = "SELECT";
		$sql.= " cpl.rowid,";
		$sql.= " cpl.date_action,";
		$sql.= " cpl.fk_user_action,";
		$sql.= " cpl.fk_user_update,";
		$sql.= " cpl.type_action,";
		$sql.= " cpl.prev_solde,";
		$sql.= " cpl.new_solde,";
		$sql.= " cpl.fk_type";
		$sql.= " FROM ".MAIN_DB_PREFIX."holiday_logs as cpl";
		$sql.= " WHERE cpl.rowid > 0"; // To avoid error with other search and criteria

		// Filtrage de séléction
		if(!empty($filter)) {
			$sql.= " ".$filter;
		}

		// Ordre d'affichage
		if(!empty($order)) {
			$sql.= " ".$order;
		}

		dol_syslog(get_class($this)."::fetchLog", LOG_DEBUG);
		$resql=$this->db->query($sql);

		// Si pas d'erreur SQL
		if ($resql) {

			$i = 0;
			$tab_result = $this->logs;
			$num = $this->db->num_rows($resql);

			// Si pas d'enregistrement
			if(!$num) {
				return 2;
			}

			// On liste les résultats et on les ajoutent dans le tableau
			while($i < $num) {

				$obj = $this->db->fetch_object($resql);

				$tab_result[$i]['rowid'] = $obj->rowid;
				$tab_result[$i]['date_action'] = $obj->date_action;
				$tab_result[$i]['fk_user_action'] = $obj->fk_user_action;
				$tab_result[$i]['fk_user_update'] = $obj->fk_user_update;
				$tab_result[$i]['type_action'] = $obj->type_action;
				$tab_result[$i]['prev_solde'] = $obj->prev_solde;
				$tab_result[$i]['new_solde'] = $obj->new_solde;
				$tab_result[$i]['fk_type'] = $obj->fk_type;

				$i++;
			}
			// Retourne 1 et ajoute le tableau à la variable
			$this->logs = $tab_result;
			return 1;
		}
		else
		{
			// Erreur SQL
			$this->error="Error ".$this->db->lasterror();
			return -1;
		}
	}


	/**
	 *  Return array with list of types
	 *
	 *  @param		int		$active		Status of type. -1 = Both
	 *  @param		int		$affect		Filter on affect (a request will change sold or not). -1 = Both
	 *  @return     array	    		Return array with list of types
	 */
	function getTypes($active=-1, $affect=-1)
	{
		global $mysoc;

		$sql = "SELECT rowid, code, label, affect, delay, newByMonth";
		$sql.= " FROM " . MAIN_DB_PREFIX . "c_holiday_types";
		$sql.= " WHERE (fk_country IS NULL OR fk_country = ".$mysoc->country_id.')';
		if ($active >= 0) $sql.=" AND active = ".((int) $active);
		if ($affect >= 0) $sql.=" AND affect = ".((int) $affect);

		$result = $this->db->query($sql);
		if ($result)
		{
			$num = $this->db->num_rows($result);
			if ($num)
			{
				while ($obj = $this->db->fetch_object($result))
				{
					$types[$obj->rowid] = array('rowid'=> $obj->rowid, 'code'=> $obj->code, 'label'=>$obj->label, 'affect'=>$obj->affect, 'delay'=>$obj->delay, 'newByMonth'=>$obj->newByMonth);
				}

				return $types;
			}
		}
		else dol_print_error($this->db);

		return array();
	}


	/**
	 *  Initialise an instance with random values.
	 *  Used to build previews or test instances.
	 *	id must be 0 if object instance is a specimen.
	 *
	 *  @return	void
	 */
	function initAsSpecimen()
	{
		global $user,$langs;

		// Initialise parameters
		$this->id=0;
		$this->specimen=1;

		$this->fk_user=1;
		$this->description='SPECIMEN description';
		$this->date_debut=dol_now();
		$this->date_fin=dol_now()+(24*3600);
		$this->date_valid=dol_now();
		$this->fk_validator=1;
		$this->halfday=0;
		$this->fk_type=1;
		$this->statut=Holiday::STATUS_VALIDATED;
	}
}<|MERGE_RESOLUTION|>--- conflicted
+++ resolved
@@ -42,10 +42,6 @@
 	 * @var string Name of table without prefix where object is stored
 	 */
 	public $table_element='holiday';
-<<<<<<< HEAD
-	public $ismultientitymanaged = 0;	// 0=No test on entity, 1=Test with field entity, 2=Test with link by societe
-	var $fk_element = 'fk_holiday';
-=======
 
 	/**
 	 * 0=No test on entity, 1=Test with field entity, 2=Test with link by societe
@@ -58,42 +54,73 @@
 	 */
 	public $fk_element = 'fk_holiday';
 
->>>>>>> d9b8a8c8
 	public $picto = 'holiday';
 
 	/**
 	 * @deprecated
 	 * @see $id
 	 */
-<<<<<<< HEAD
-	var $rowid;
-
-	var $fk_user;
-	var $date_create='';
-	var $description;
-	var $date_debut='';			// Date start in PHP server TZ
-	var $date_fin='';			// Date end in PHP server TZ
-	var $date_debut_gmt='';		// Date start in GMT
-	var $date_fin_gmt='';		// Date end in GMT
-	var $halfday='';			// 0:Full days, 2:Start afternoon end morning, -1:Start afternoon end afternoon, 1:Start morning end morning
-	var $statut='';				// 1=draft, 2=validated, 3=approved
-	var $fk_validator;
-	var $date_valid='';
-	var $fk_user_valid;
-	var $date_refuse='';
-	var $fk_user_refuse;
-	var $date_cancel='';
-	var $fk_user_cancel;
-	var $detail_refuse='';
-	var $fk_type;
-
-	var $holiday = array();
-	var $events = array();
-	var $logs = array();
-
-	var $optName = '';
-	var $optValue = '';
-	var $optRowid = '';
+	public $rowid;
+
+	/**
+	 * @var int User ID
+	 */
+	public $fk_user;
+
+	public $date_create='';
+
+	/**
+	 * @var string description
+	 */
+	public $description;
+
+	public $date_debut='';			// Date start in PHP server TZ
+	public $date_fin='';			// Date end in PHP server TZ
+	public $date_debut_gmt='';		// Date start in GMT
+	public $date_fin_gmt='';		// Date end in GMT
+	public $halfday='';				// 0:Full days, 2:Start afternoon end morning, -1:Start afternoon end afternoon, 1:Start morning end morning
+	public $statut='';				// 1=draft, 2=validated, 3=approved
+
+	/**
+     * @var int ID
+     */
+	public $fk_validator;
+
+	public $date_valid='';
+
+	/**
+     * @var int ID
+     */
+	public $fk_user_valid;
+
+	public $date_refuse='';
+
+	/**
+     * @var int ID
+     */
+	public $fk_user_refuse;
+
+	public $date_cancel='';
+
+	/**
+     * @var int ID
+     */
+	public $fk_user_cancel;
+
+	public $detail_refuse='';
+
+	/**
+     * @var int ID
+     */
+	public $fk_type;
+
+	public $holiday = array();
+	public $events = array();
+	public $logs = array();
+
+	public $optName = '';
+	public $optValue = '';
+	public $optRowid = '';
 
 	/**
 	 * Draft status
@@ -127,6 +154,67 @@
 		$this->db = $db;
 	}
 
+
+	/**
+	 *  Returns the reference to the following non used Order depending on the active numbering module
+	 *  defined into HOLIDAY_ADDON
+	 *
+	 *	@param	Societe		$objsoc     third party object
+	 *  @return string      			Holiday free reference
+	 */
+	function getNextNumRef($objsoc)
+	{
+		global $langs, $conf;
+		$langs->load("order");
+
+		if (empty($conf->global->HOLIDAY_ADDON))
+		{
+			$conf->global->HOLIDAY_ADDON = 'mod_holiday_madonna';
+		}
+
+		if (! empty($conf->global->HOLIDAY_ADDON))
+		{
+			$mybool=false;
+
+			$file = $conf->global->HOLIDAY_ADDON.".php";
+			$classname = $conf->global->HOLIDAY_ADDON;
+
+			// Include file with class
+			$dirmodels=array_merge(array('/'),(array) $conf->modules_parts['models']);
+			foreach ($dirmodels as $reldir)
+			{
+				$dir = dol_buildpath($reldir."core/modules/holiday/");
+
+				// Load file with numbering class (if found)
+				$mybool|=@include_once $dir.$file;
+			}
+
+			if ($mybool === false)
+			{
+				dol_print_error('',"Failed to include file ".$file);
+				return '';
+			}
+
+			$obj = new $classname();
+			$numref = $obj->getNextValue($objsoc,$this);
+
+			if ($numref != "")
+			{
+				return $numref;
+			}
+			else
+			{
+				$this->error=$obj->error;
+				//dol_print_error($this->db,get_class($this)."::getNextNumRef ".$obj->error);
+				return "";
+			}
+		}
+		else
+		{
+			print $langs->trans("Error")." ".$langs->trans("Error_HOLIDAY_ADDON_NotDefined");
+			return "";
+		}
+	}
 
 	/**
 	 * Update balance of vacations and check table of users for holidays is complete. If not complete.
@@ -245,1150 +333,6 @@
 	 *	Load object in memory from database
 	 *
 	 *  @param	int		$id         Id object
-	 *  @return int         		<0 if KO, >0 if OK
-	 */
-	function fetch($id)
-	{
-		global $langs;
-
-		$sql = "SELECT";
-		$sql.= " cp.rowid,";
-		$sql.= " cp.fk_user,";
-		$sql.= " cp.date_create,";
-		$sql.= " cp.description,";
-		$sql.= " cp.date_debut,";
-		$sql.= " cp.date_fin,";
-		$sql.= " cp.halfday,";
-		$sql.= " cp.statut,";
-		$sql.= " cp.fk_validator,";
-		$sql.= " cp.date_valid,";
-		$sql.= " cp.fk_user_valid,";
-		$sql.= " cp.date_refuse,";
-		$sql.= " cp.fk_user_refuse,";
-		$sql.= " cp.date_cancel,";
-		$sql.= " cp.fk_user_cancel,";
-		$sql.= " cp.detail_refuse,";
-		$sql.= " cp.note_private,";
-		$sql.= " cp.note_public,";
-		$sql.= " cp.fk_user_create,";
-		$sql.= " cp.fk_type,";
-		$sql.= " cp.entity";
-		$sql.= " FROM ".MAIN_DB_PREFIX."holiday as cp";
-		$sql.= " WHERE cp.rowid = ".$id;
-
-		dol_syslog(get_class($this)."::fetch", LOG_DEBUG);
-		$resql=$this->db->query($sql);
-		if ($resql)
-		{
-			if ($this->db->num_rows($resql))
-			{
-				$obj = $this->db->fetch_object($resql);
-
-				$this->id    = $obj->rowid;
-				$this->rowid = $obj->rowid;	// deprecated
-				$this->ref   = $obj->rowid;
-				$this->fk_user = $obj->fk_user;
-				$this->date_create = $this->db->jdate($obj->date_create);
-				$this->description = $obj->description;
-				$this->date_debut = $this->db->jdate($obj->date_debut);
-				$this->date_fin = $this->db->jdate($obj->date_fin);
-				$this->date_debut_gmt = $this->db->jdate($obj->date_debut,1);
-				$this->date_fin_gmt = $this->db->jdate($obj->date_fin,1);
-				$this->halfday = $obj->halfday;
-				$this->statut = $obj->statut;
-				$this->fk_validator = $obj->fk_validator;
-				$this->date_valid = $this->db->jdate($obj->date_valid);
-				$this->fk_user_valid = $obj->fk_user_valid;
-				$this->date_refuse = $this->db->jdate($obj->date_refuse);
-				$this->fk_user_refuse = $obj->fk_user_refuse;
-				$this->date_cancel = $this->db->jdate($obj->date_cancel);
-				$this->fk_user_cancel = $obj->fk_user_cancel;
-				$this->detail_refuse = $obj->detail_refuse;
-				$this->note_private = $obj->note_private;
-				$this->note_public = $obj->note_public;
-				$this->fk_user_create = $obj->fk_user_create;
-				$this->fk_type = $obj->fk_type;
-				$this->entity = $obj->entity;
-			}
-			$this->db->free($resql);
-
-			return 1;
-		}
-		else
-		{
-			$this->error="Error ".$this->db->lasterror();
-			return -1;
-		}
-	}
-
-	/**
-	 *	List holidays for a particular user or list of users
-	 *
-	 *  @param		int|string		$user_id    ID of user to list, or comma separated list of IDs of users to list
-	 *  @param      string			$order      Sort order
-	 *  @param      string			$filter     SQL Filter
-	 *  @return     int      					-1 if KO, 1 if OK, 2 if no result
-	 */
-	function fetchByUser($user_id, $order='', $filter='')
-	{
-		global $langs, $conf;
-
-		$sql = "SELECT";
-		$sql.= " cp.rowid,";
-
-		$sql.= " cp.fk_user,";
-		$sql.= " cp.fk_type,";
-		$sql.= " cp.date_create,";
-		$sql.= " cp.description,";
-		$sql.= " cp.date_debut,";
-		$sql.= " cp.date_fin,";
-		$sql.= " cp.halfday,";
-		$sql.= " cp.statut,";
-		$sql.= " cp.fk_validator,";
-		$sql.= " cp.date_valid,";
-		$sql.= " cp.fk_user_valid,";
-		$sql.= " cp.date_refuse,";
-		$sql.= " cp.fk_user_refuse,";
-		$sql.= " cp.date_cancel,";
-		$sql.= " cp.fk_user_cancel,";
-		$sql.= " cp.detail_refuse,";
-
-		$sql.= " uu.lastname as user_lastname,";
-		$sql.= " uu.firstname as user_firstname,";
-		$sql.= " uu.login as user_login,";
-		$sql.= " uu.statut as user_statut,";
-		$sql.= " uu.photo as user_photo,";
-
-		$sql.= " ua.lastname as validator_lastname,";
-		$sql.= " ua.firstname as validator_firstname,";
-		$sql.= " ua.login as validator_login,";
-		$sql.= " ua.statut as validator_statut,";
-		$sql.= " ua.photo as validator_photo";
-
-		$sql.= " FROM ".MAIN_DB_PREFIX."holiday as cp, ".MAIN_DB_PREFIX."user as uu, ".MAIN_DB_PREFIX."user as ua";
-		$sql.= " WHERE cp.entity IN (".getEntity('holiday').")";
-		$sql.= " AND cp.fk_user = uu.rowid AND cp.fk_validator = ua.rowid"; // Hack pour la recherche sur le tableau
-		$sql.= " AND cp.fk_user IN (".$user_id.")";
-
-		// Filtre de séléction
-		if(!empty($filter)) {
-			$sql.= $filter;
-		}
-
-		// Ordre d'affichage du résultat
-		if(!empty($order)) {
-			$sql.= $order;
-		}
-
-		dol_syslog(get_class($this)."::fetchByUser", LOG_DEBUG);
-		$resql=$this->db->query($sql);
-
-		// Si pas d'erreur SQL
-		if ($resql) {
-
-			$i = 0;
-			$tab_result = $this->holiday;
-			$num = $this->db->num_rows($resql);
-
-			// Si pas d'enregistrement
-			if(!$num) {
-				return 2;
-			}
-
-			// Liste les enregistrements et les ajoutent au tableau
-			while($i < $num) {
-
-				$obj = $this->db->fetch_object($resql);
-
-				$tab_result[$i]['rowid'] = $obj->rowid;
-				$tab_result[$i]['ref'] = $obj->rowid;
-				$tab_result[$i]['fk_user'] = $obj->fk_user;
-				$tab_result[$i]['fk_type'] = $obj->fk_type;
-				$tab_result[$i]['date_create'] = $this->db->jdate($obj->date_create);
-				$tab_result[$i]['description'] = $obj->description;
-				$tab_result[$i]['date_debut'] = $this->db->jdate($obj->date_debut);
-				$tab_result[$i]['date_fin'] = $this->db->jdate($obj->date_fin);
-				$tab_result[$i]['date_debut_gmt'] = $this->db->jdate($obj->date_debut,1);
-				$tab_result[$i]['date_fin_gmt'] = $this->db->jdate($obj->date_fin,1);
-				$tab_result[$i]['halfday'] = $obj->halfday;
-				$tab_result[$i]['statut'] = $obj->statut;
-				$tab_result[$i]['fk_validator'] = $obj->fk_validator;
-				$tab_result[$i]['date_valid'] = $this->db->jdate($obj->date_valid);
-				$tab_result[$i]['fk_user_valid'] = $obj->fk_user_valid;
-				$tab_result[$i]['date_refuse'] = $this->db->jdate($obj->date_refuse);
-				$tab_result[$i]['fk_user_refuse'] = $obj->fk_user_refuse;
-				$tab_result[$i]['date_cancel'] = $this->db->jdate($obj->date_cancel);
-				$tab_result[$i]['fk_user_cancel'] = $obj->fk_user_cancel;
-				$tab_result[$i]['detail_refuse'] = $obj->detail_refuse;
-
-				$tab_result[$i]['user_firstname'] = $obj->user_firstname;
-				$tab_result[$i]['user_lastname'] = $obj->user_lastname;
-				$tab_result[$i]['user_login'] = $obj->user_login;
-				$tab_result[$i]['user_statut'] = $obj->user_statut;
-				$tab_result[$i]['user_photo'] = $obj->user_photo;
-
-				$tab_result[$i]['validator_firstname'] = $obj->validator_firstname;
-				$tab_result[$i]['validator_lastname'] = $obj->validator_lastname;
-				$tab_result[$i]['validator_login'] = $obj->validator_login;
-				$tab_result[$i]['validator_statut'] = $obj->validator_statut;
-				$tab_result[$i]['validator_photo'] = $obj->validator_photo;
-
-				$i++;
-			}
-
-			// Retourne 1 avec le tableau rempli
-			$this->holiday = $tab_result;
-			return 1;
-		}
-		else
-		{
-			// Erreur SQL
-			$this->error="Error ".$this->db->lasterror();
-			return -1;
-		}
-	}
-
-	/**
-	 *	List all holidays of all users
-	 *
-	 *  @param      string	$order      Sort order
-	 *  @param      string	$filter     SQL Filter
-	 *  @return     int      			-1 if KO, 1 if OK, 2 if no result
-	 */
-	function fetchAll($order,$filter)
-	{
-		global $langs;
-
-		$sql = "SELECT";
-		$sql.= " cp.rowid,";
-
-		$sql.= " cp.fk_user,";
-		$sql.= " cp.fk_type,";
-		$sql.= " cp.date_create,";
-		$sql.= " cp.description,";
-		$sql.= " cp.date_debut,";
-		$sql.= " cp.date_fin,";
-		$sql.= " cp.halfday,";
-		$sql.= " cp.statut,";
-		$sql.= " cp.fk_validator,";
-		$sql.= " cp.date_valid,";
-		$sql.= " cp.fk_user_valid,";
-		$sql.= " cp.date_refuse,";
-		$sql.= " cp.fk_user_refuse,";
-		$sql.= " cp.date_cancel,";
-		$sql.= " cp.fk_user_cancel,";
-		$sql.= " cp.detail_refuse,";
-=======
-	public $rowid;
-
-	/**
-	 * @var int User ID
-	 */
-	public $fk_user;
-
-	public $date_create='';
-
-	/**
-	 * @var string description
-	 */
-	public $description;
-
-	public $date_debut='';			// Date start in PHP server TZ
-	public $date_fin='';			// Date end in PHP server TZ
-	public $date_debut_gmt='';		// Date start in GMT
-	public $date_fin_gmt='';		// Date end in GMT
-	public $halfday='';				// 0:Full days, 2:Start afternoon end morning, -1:Start afternoon end afternoon, 1:Start morning end morning
-	public $statut='';				// 1=draft, 2=validated, 3=approved
-
-	/**
-     * @var int ID
-     */
-	public $fk_validator;
-
-	public $date_valid='';
-
-	/**
-     * @var int ID
-     */
-	public $fk_user_valid;
-
-	public $date_refuse='';
-
-	/**
-     * @var int ID
-     */
-	public $fk_user_refuse;
-
-	public $date_cancel='';
-
-	/**
-     * @var int ID
-     */
-	public $fk_user_cancel;
-
-	public $detail_refuse='';
-
-	/**
-     * @var int ID
-     */
-	public $fk_type;
->>>>>>> d9b8a8c8
-
-	public $holiday = array();
-	public $events = array();
-	public $logs = array();
-
-<<<<<<< HEAD
-		$sql.= " ua.lastname as validator_lastname,";
-		$sql.= " ua.firstname as validator_firstname,";
-		$sql.= " ua.login as validator_login,";
-		$sql.= " ua.statut as validator_statut,";
-		$sql.= " ua.photo as validator_photo";
-
-		$sql.= " FROM ".MAIN_DB_PREFIX."holiday as cp, ".MAIN_DB_PREFIX."user as uu, ".MAIN_DB_PREFIX."user as ua";
-		$sql.= " WHERE cp.entity IN (".getEntity('holiday').")";
-		$sql.= " AND cp.fk_user = uu.rowid AND cp.fk_validator = ua.rowid "; // Hack pour la recherche sur le tableau
-
-		// Filtrage de séléction
-		if(!empty($filter)) {
-			$sql.= $filter;
-		}
-
-		// Ordre d'affichage
-		if(!empty($order)) {
-			$sql.= $order;
-		}
-
-		dol_syslog(get_class($this)."::fetchAll", LOG_DEBUG);
-		$resql=$this->db->query($sql);
-
-		// Si pas d'erreur SQL
-		if ($resql) {
-
-			$i = 0;
-			$tab_result = $this->holiday;
-			$num = $this->db->num_rows($resql);
-
-			// Si pas d'enregistrement
-			if(!$num) {
-				return 2;
-			}
-
-			// On liste les résultats et on les ajoutent dans le tableau
-			while($i < $num) {
-
-				$obj = $this->db->fetch_object($resql);
-
-				$tab_result[$i]['rowid'] = $obj->rowid;
-				$tab_result[$i]['ref'] = $obj->rowid;
-				$tab_result[$i]['fk_user'] = $obj->fk_user;
-				$tab_result[$i]['fk_type'] = $obj->fk_type;
-				$tab_result[$i]['date_create'] = $this->db->jdate($obj->date_create);
-				$tab_result[$i]['description'] = $obj->description;
-				$tab_result[$i]['date_debut'] = $this->db->jdate($obj->date_debut);
-				$tab_result[$i]['date_fin'] = $this->db->jdate($obj->date_fin);
-				$tab_result[$i]['date_debut_gmt'] = $this->db->jdate($obj->date_debut,1);
-				$tab_result[$i]['date_fin_gmt'] = $this->db->jdate($obj->date_fin,1);
-				$tab_result[$i]['halfday'] = $obj->halfday;
-				$tab_result[$i]['statut'] = $obj->statut;
-				$tab_result[$i]['fk_validator'] = $obj->fk_validator;
-				$tab_result[$i]['date_valid'] = $this->db->jdate($obj->date_valid);
-				$tab_result[$i]['fk_user_valid'] = $obj->fk_user_valid;
-				$tab_result[$i]['date_refuse'] = $obj->date_refuse;
-				$tab_result[$i]['fk_user_refuse'] = $obj->fk_user_refuse;
-				$tab_result[$i]['date_cancel'] = $obj->date_cancel;
-				$tab_result[$i]['fk_user_cancel'] = $obj->fk_user_cancel;
-				$tab_result[$i]['detail_refuse'] = $obj->detail_refuse;
-
-				$tab_result[$i]['user_firstname'] = $obj->user_firstname;
-				$tab_result[$i]['user_lastname'] = $obj->user_lastname;
-				$tab_result[$i]['user_login'] = $obj->user_login;
-				$tab_result[$i]['user_statut'] = $obj->user_statut;
-				$tab_result[$i]['user_photo'] = $obj->user_photo;
-
-				$tab_result[$i]['validator_firstname'] = $obj->validator_firstname;
-				$tab_result[$i]['validator_lastname'] = $obj->validator_lastname;
-				$tab_result[$i]['validator_login'] = $obj->validator_login;
-				$tab_result[$i]['validator_statut'] = $obj->validator_statut;
-				$tab_result[$i]['validator_photo'] = $obj->validator_photo;
-
-				$i++;
-			}
-			// Retourne 1 et ajoute le tableau à la variable
-			$this->holiday = $tab_result;
-			return 1;
-		}
-		else
-		{
-			// Erreur SQL
-			$this->error="Error ".$this->db->lasterror();
-			return -1;
-		}
-	}
-
-	/**
-	 *	Update database
-	 *
-	 *  @param	User	$user        	User that modify
-	 *  @param  int		$notrigger	    0=launch triggers after, 1=disable triggers
-	 *  @return int         			<0 if KO, >0 if OK
-	 */
-	function update($user=null, $notrigger=0)
-	{
-		global $conf, $langs;
-		$error=0;
-
-		// Update request
-		$sql = "UPDATE ".MAIN_DB_PREFIX."holiday SET";
-
-		$sql.= " description= '".$this->db->escape($this->description)."',";
-
-		if(!empty($this->date_debut)) {
-			$sql.= " date_debut = '".$this->db->idate($this->date_debut)."',";
-		} else {
-			$error++;
-		}
-		if(!empty($this->date_fin)) {
-			$sql.= " date_fin = '".$this->db->idate($this->date_fin)."',";
-		} else {
-			$error++;
-		}
-		$sql.= " halfday = ".$this->halfday.",";
-		if(!empty($this->statut) && is_numeric($this->statut)) {
-			$sql.= " statut = ".$this->statut.",";
-		} else {
-			$error++;
-		}
-		if(!empty($this->fk_validator)) {
-			$sql.= " fk_validator = '".$this->db->escape($this->fk_validator)."',";
-		} else {
-			$error++;
-		}
-		if(!empty($this->date_valid)) {
-			$sql.= " date_valid = '".$this->db->idate($this->date_valid)."',";
-		} else {
-			$sql.= " date_valid = NULL,";
-		}
-		if(!empty($this->fk_user_valid)) {
-			$sql.= " fk_user_valid = '".$this->db->escape($this->fk_user_valid)."',";
-		} else {
-			$sql.= " fk_user_valid = NULL,";
-		}
-		if(!empty($this->date_refuse)) {
-			$sql.= " date_refuse = '".$this->db->idate($this->date_refuse)."',";
-		} else {
-			$sql.= " date_refuse = NULL,";
-		}
-		if(!empty($this->fk_user_refuse)) {
-			$sql.= " fk_user_refuse = '".$this->db->escape($this->fk_user_refuse)."',";
-		} else {
-			$sql.= " fk_user_refuse = NULL,";
-		}
-		if(!empty($this->date_cancel)) {
-			$sql.= " date_cancel = '".$this->db->idate($this->date_cancel)."',";
-		} else {
-			$sql.= " date_cancel = NULL,";
-		}
-		if(!empty($this->fk_user_cancel)) {
-			$sql.= " fk_user_cancel = '".$this->db->escape($this->fk_user_cancel)."',";
-		} else {
-			$sql.= " fk_user_cancel = NULL,";
-		}
-		if(!empty($this->detail_refuse)) {
-			$sql.= " detail_refuse = '".$this->db->escape($this->detail_refuse)."'";
-		} else {
-			$sql.= " detail_refuse = NULL";
-		}
-
-		$sql.= " WHERE rowid= ".$this->id;
-
-		$this->db->begin();
-
-		dol_syslog(get_class($this)."::update", LOG_DEBUG);
-		$resql = $this->db->query($sql);
-		if (! $resql) {
-			$error++; $this->errors[]="Error ".$this->db->lasterror();
-		}
-
-		if (! $error)
-		{
-			if (! $notrigger)
-			{
-				// Call trigger
-				$result=$this->call_trigger('HOLIDAY_MODIFY',$user);
-				if ($result < 0) { $error++; }
-				// End call triggers
-			}
-		}
-
-		// Commit or rollback
-		if ($error)
-		{
-			foreach($this->errors as $errmsg)
-			{
-				dol_syslog(get_class($this)."::update ".$errmsg, LOG_ERR);
-				$this->error.=($this->error?', '.$errmsg:$errmsg);
-			}
-			$this->db->rollback();
-			return -1*$error;
-		}
-		else
-		{
-			$this->db->commit();
-			return 1;
-		}
-	}
-
-
-	/**
-	 *   Delete object in database
-	 *
-	 *	 @param		User	$user        	User that delete
-	 *   @param     int		$notrigger	    0=launch triggers after, 1=disable triggers
-	 *	 @return	int						<0 if KO, >0 if OK
-	 */
-	function delete($user, $notrigger=0)
-	{
-		global $conf, $langs;
-		$error=0;
-
-		$sql = "DELETE FROM ".MAIN_DB_PREFIX."holiday";
-		$sql.= " WHERE rowid=".$this->id;
-
-		$this->db->begin();
-
-		dol_syslog(get_class($this)."::delete", LOG_DEBUG);
-		$resql = $this->db->query($sql);
-		if (! $resql) {
-			$error++; $this->errors[]="Error ".$this->db->lasterror();
-		}
-
-		if (! $error)
-		{
-			if (! $notrigger)
-			{
-				// Call trigger
-				$result=$this->call_trigger('HOLIDAY_DELETE',$user);
-				if ($result < 0) { $error++; }
-				// End call triggers
-			}
-		}
-
-		// Commit or rollback
-		if ($error)
-		{
-			foreach($this->errors as $errmsg)
-			{
-				dol_syslog(get_class($this)."::delete ".$errmsg, LOG_ERR);
-				$this->error.=($this->error?', '.$errmsg:$errmsg);
-			}
-			$this->db->rollback();
-			return -1*$error;
-		}
-		else
-		{
-			$this->db->commit();
-			return 1;
-		}
-	}
-
-	/**
-	 *	Check if a user is on holiday (partially or completely) into a period.
-	 *  This function can be used to avoid to have 2 leave requests on same period for example.
-	 *  Warning: It consumes a lot of memory because it load in ->holiday all holiday of a dedicated user at each call.
-	 *
-	 * 	@param 	int		$fk_user		Id user
-	 * 	@param 	date	$dateStart		Start date of period to check
-	 * 	@param 	date	$dateEnd		End date of period to check
-	 *  @param	int		$halfday		Tag to define how start and end the period to check:
-	 *  	    						0:Full days, 2:Start afternoon end morning, -1:Start afternoon end afternoon, 1:Start morning end morning
-	 * 	@return boolean					False = New range overlap an existing holiday, True = no overlapping (is never on holiday during checked period).
-	 *  @see verifDateHolidayForTimestamp
-	 */
-	function verifDateHolidayCP($fk_user, $dateStart, $dateEnd, $halfday=0)
-	{
-		$this->fetchByUser($fk_user,'','');
-
-		foreach($this->holiday as $infos_CP)
-		{
-			if ($infos_CP['statut'] == 4) continue;		// ignore not validated holidays
-			if ($infos_CP['statut'] == 5) continue;		// ignore not validated holidays
-			/*
-			 var_dump("--");
-			 var_dump("old: ".dol_print_date($infos_CP['date_debut'],'dayhour').' '.dol_print_date($infos_CP['date_fin'],'dayhour').' '.$infos_CP['halfday']);
-			 var_dump("new: ".dol_print_date($dateStart,'dayhour').' '.dol_print_date($dateEnd,'dayhour').' '.$halfday);
-			 */
-
-			if ($halfday == 0)
-			{
-				if ($dateStart >= $infos_CP['date_debut'] && $dateStart <= $infos_CP['date_fin'])
-				{
-					return false;
-				}
-				if ($dateEnd <= $infos_CP['date_fin'] && $dateEnd >= $infos_CP['date_debut'])
-				{
-					return false;
-				}
-			}
-			elseif ($halfday == -1)
-			{
-				// new start afternoon, new end afternoon
-				if ($dateStart >= $infos_CP['date_debut'] && $dateStart <= $infos_CP['date_fin'])
-				{
-					if ($dateStart < $infos_CP['date_fin'] || in_array($infos_CP['halfday'], array(0, -1))) return false;
-				}
-				if ($dateEnd <= $infos_CP['date_fin'] && $dateEnd >= $infos_CP['date_debut'])
-				{
-					if ($dateStart < $dateEnd) return false;
-					if ($dateEnd < $infos_CP['date_fin'] || in_array($infos_CP['halfday'], array(0, -1))) return false;
-				}
-			}
-			elseif ($halfday == 1)
-			{
-				// new start morning, new end morning
-				if ($dateStart >= $infos_CP['date_debut'] && $dateStart <= $infos_CP['date_fin'])
-				{
-					if ($dateStart < $dateEnd) return false;
-					if ($dateStart > $infos_CP['date_debut'] || in_array($infos_CP['halfday'], array(0, 1))) return false;
-				}
-				if ($dateEnd <= $infos_CP['date_fin'] && $dateEnd >= $infos_CP['date_debut'])
-				{
-					if ($dateEnd > $infos_CP['date_debut'] || in_array($infos_CP['halfday'], array(0, 1))) return false;
-				}
-			}
-			elseif ($halfday == 2)
-			{
-				// new start afternoon, new end morning
-				if ($dateStart >= $infos_CP['date_debut'] && $dateStart <= $infos_CP['date_fin'])
-				{
-					if ($dateStart < $infos_CP['date_fin'] || in_array($infos_CP['halfday'], array(0, -1))) return false;
-				}
-				if ($dateEnd <= $infos_CP['date_fin'] && $dateEnd >= $infos_CP['date_debut'])
-				{
-					if ($dateEnd > $infos_CP['date_debut'] || in_array($infos_CP['halfday'], array(0, 1))) return false;
-				}
-			}
-			else
-			{
-				dol_print_error('', 'Bad value of parameter halfday when calling function verifDateHolidayCP');
-			}
-		}
-
-		return true;
-	}
-
-
-	/**
-	 *	Check that a user is not on holiday for a particular timestamp
-	 *
-	 * 	@param 	int			$fk_user				Id user
-	 *  @param	timestamp	$timestamp				Time stamp date for a day (YYYY-MM-DD) without hours  (= 12:00AM in english and not 12:00PM that is 12:00)
-	 *  @param	string		$status					Filter on holiday status. '-1' = no filter.
-	 * 	@return array								array('morning'=> ,'afternoon'=> ), Boolean is true if user is available for day timestamp.
-	 *  @see verifDateHolidayCP
-	 */
-	function verifDateHolidayForTimestamp($fk_user, $timestamp, $status='-1')
-	{
-		global $langs, $conf;
-
-		$isavailablemorning=true;
-		$isavailableafternoon=true;
-
-		$sql = "SELECT cp.rowid, cp.date_debut as date_start, cp.date_fin as date_end, cp.halfday, cp.statut";
-		$sql.= " FROM ".MAIN_DB_PREFIX."holiday as cp";
-		$sql.= " WHERE cp.entity IN (".getEntity('holiday').")";
-		$sql.= " AND cp.fk_user = ".(int) $fk_user;
-		$sql.= " AND cp.date_debut <= '".$this->db->idate($timestamp)."' AND cp.date_fin >= '".$this->db->idate($timestamp)."'";
-		if ($status != '-1') $sql.=" AND cp.statut IN (".$this->db->escape($status).")";
-
-		$resql = $this->db->query($sql);
-		if ($resql)
-		{
-			$num_rows = $this->db->num_rows($resql);	// Note, we can have 2 records if on is morning and the other one is afternoon
-			if ($num_rows > 0)
-			{
-				$arrayofrecord=array();
-				$i=0;
-				while ($i < $num_rows)
-				{
-					$obj = $this->db->fetch_object($resql);
-
-					// Note: $obj->halfday is  0:Full days, 2:Sart afternoon end morning, -1:Start afternoon, 1:End morning
-					$arrayofrecord[$obj->rowid]=array('date_start'=>$this->db->jdate($obj->date_start), 'date_end'=>$this->db->jdate($obj->date_end), 'halfday'=>$obj->halfday);
-					$i++;
-				}
-
-				// We found a record, user is on holiday by default, so is not available is true.
-				$isavailablemorning = true;
-				foreach($arrayofrecord as $record)
-				{
-					if ($timestamp == $record['date_start'] && $record['halfday'] == 2)  continue;
-					if ($timestamp == $record['date_start'] && $record['halfday'] == -1) continue;
-					$isavailablemorning = false;
-					break;
-				}
-				$isavailableafternoon = true;
-				foreach($arrayofrecord as $record)
-				{
-					if ($timestamp == $record['date_end'] && $record['halfday'] == 2) continue;
-					if ($timestamp == $record['date_end'] && $record['halfday'] == 1) continue;
-					$isavailableafternoon = false;
-					break;
-				}
-			}
-		}
-		else dol_print_error($this->db);
-
-		return array('morning'=>$isavailablemorning, 'afternoon'=>$isavailableafternoon);
-	}
-
-
-	/**
-	 *	Return clicable name (with picto eventually)
-	 *
-	 *	@param	int			$withpicto					0=_No picto, 1=Includes the picto in the linkn, 2=Picto only
-	 *  @param  int     	$save_lastsearch_value    	-1=Auto, 0=No save of lastsearch_values when clicking, 1=Save lastsearch_values whenclicking
-	 *	@return	string									String with URL
-	 */
-	function getNomUrl($withpicto=0, $save_lastsearch_value=-1)
-	{
-		global $langs;
-
-		$result='';
-
-		$label=$langs->trans("Show").': '.$this->ref;
-
-		$url = DOL_URL_ROOT.'/holiday/card.php?id='.$this->id;
-
-		//if ($option != 'nolink')
-		//{
-		// Add param to save lastsearch_values or not
-		$add_save_lastsearch_values=($save_lastsearch_value == 1 ? 1 : 0);
-		if ($save_lastsearch_value == -1 && preg_match('/list\.php/',$_SERVER["PHP_SELF"])) $add_save_lastsearch_values=1;
-		if ($add_save_lastsearch_values) $url.='&save_lastsearch_values=1';
-		//}
-
-		$linkstart = '<a href="'.$url.'" title="'.dol_escape_htmltag($label, 1).'" class="classfortooltip">';
-		$linkend='</a>';
-
-		$result .= $linkstart;
-		if ($withpicto) $result.=img_object(($notooltip?'':$label), $this->picto, ($notooltip?(($withpicto != 2) ? 'class="paddingright"' : ''):'class="'.(($withpicto != 2) ? 'paddingright ' : '').'classfortooltip"'), 0, 0, $notooltip?0:1);
-		if ($withpicto != 2) $result.= $this->ref;
-		$result .= $linkend;
-
-		return $result;
-	}
-
-
-	/**
-	 *	Returns the label status
-	 *
-	 *	@param      int		$mode       0=long label, 1=short label, 2=Picto + short label, 3=Picto, 4=Picto + long label, 5=Short label + Picto
-	 *	@return     string      		Label
-	 */
-	function getLibStatut($mode=0)
-	{
-		return $this->LibStatut($this->statut, $mode, $this->date_debut);
-=======
-	public $optName = '';
-	public $optValue = '';
-	public $optRowid = '';
-
-	/**
-	 * Draft status
-	 */
-	const STATUS_DRAFT = 1;
-	/**
-	 * Validated status
-	 */
-	const STATUS_VALIDATED = 2;
-	/**
-	 * Approved
-	 */
-	const STATUS_APPROVED = 3;
-	/**
-	 * Canceled
-	 */
-	const STATUS_CANCELED = 4;
-	/**
-	 * Refused
-	 */
-	const STATUS_REFUSED = 5;
-
-
-	/**
-	 *   Constructor
-	 *
-	 *   @param		DoliDB		$db      Database handler
-	 */
-	function __construct($db)
-	{
-		$this->db = $db;
-	}
-
-
-	/**
-	 *  Returns the reference to the following non used Order depending on the active numbering module
-	 *  defined into HOLIDAY_ADDON
-	 *
-	 *	@param	Societe		$objsoc     third party object
-	 *  @return string      			Holiday free reference
-	 */
-	function getNextNumRef($objsoc)
-	{
-		global $langs, $conf;
-		$langs->load("order");
-
-		if (empty($conf->global->HOLIDAY_ADDON))
-		{
-			$conf->global->HOLIDAY_ADDON = 'mod_holiday_madonna';
-		}
-
-		if (! empty($conf->global->HOLIDAY_ADDON))
-		{
-			$mybool=false;
-
-			$file = $conf->global->HOLIDAY_ADDON.".php";
-			$classname = $conf->global->HOLIDAY_ADDON;
-
-			// Include file with class
-			$dirmodels=array_merge(array('/'),(array) $conf->modules_parts['models']);
-			foreach ($dirmodels as $reldir)
-			{
-				$dir = dol_buildpath($reldir."core/modules/holiday/");
-
-				// Load file with numbering class (if found)
-				$mybool|=@include_once $dir.$file;
-			}
-
-			if ($mybool === false)
-			{
-				dol_print_error('',"Failed to include file ".$file);
-				return '';
-			}
-
-			$obj = new $classname();
-			$numref = $obj->getNextValue($objsoc,$this);
-
-			if ($numref != "")
-			{
-				return $numref;
-			}
-			else
-			{
-				$this->error=$obj->error;
-				//dol_print_error($this->db,get_class($this)."::getNextNumRef ".$obj->error);
-				return "";
-			}
-		}
-		else
-		{
-			print $langs->trans("Error")." ".$langs->trans("Error_HOLIDAY_ADDON_NotDefined");
-			return "";
-		}
->>>>>>> d9b8a8c8
-	}
-
-	/**
-	 * Update balance of vacations and check table of users for holidays is complete. If not complete.
-	 *
-	 * @return	int			<0 if KO, >0 if OK
-	 */
-	function updateBalance()
-	{
-		$this->db->begin();
-
-		// Update sold of vocations
-		$result = $this->updateSoldeCP();
-
-		// Check nb of users into table llx_holiday_users and update with empty lines
-		//if ($result > 0) $result = $this->verifNbUsers($this->countActiveUsersWithoutCP(), $this->getConfCP('nbUser'));
-
-		if ($result >= 0)
-		{
-<<<<<<< HEAD
-			if ($statut == 1) return $langs->trans('DraftCP');
-			if ($statut == 2) return $langs->trans('ToReviewCP');
-			if ($statut == 3) return $langs->trans('ApprovedCP');
-			if ($statut == 4) return $langs->trans('CancelCP');
-			if ($statut == 5) return $langs->trans('RefuseCP');
-=======
-			$this->db->commit();
-			return 1;
->>>>>>> d9b8a8c8
-		}
-		else
-		{
-			$this->db->rollback();
-			return -1;
-		}
-	}
-
-	/**
-	 *   Créer un congés payés dans la base de données
-	 *
-	 *   @param		User	$user        	User that create
-	 *   @param     int		$notrigger	    0=launch triggers after, 1=disable triggers
-	 *   @return    int			         	<0 if KO, Id of created object if OK
-	 */
-	function create($user, $notrigger=0)
-	{
-		global $conf;
-		$error=0;
-
-		$now=dol_now();
-
-		// Check parameters
-		if (empty($this->fk_user) || ! is_numeric($this->fk_user) || $this->fk_user < 0) { $this->error="ErrorBadParameterFkUser"; return -1; }
-		if (empty($this->fk_validator) || ! is_numeric($this->fk_validator) || $this->fk_validator < 0)  { $this->error="ErrorBadParameterFkValidator"; return -1; }
-		if (empty($this->fk_type) || ! is_numeric($this->fk_type) || $this->fk_type < 0) { $this->error="ErrorBadParameterFkType"; return -1; }
-
-		// Insert request
-		$sql = "INSERT INTO ".MAIN_DB_PREFIX."holiday(";
-		$sql.= "fk_user,";
-		$sql.= "date_create,";
-		$sql.= "description,";
-		$sql.= "date_debut,";
-		$sql.= "date_fin,";
-		$sql.= "halfday,";
-		$sql.= "statut,";
-		$sql.= "fk_validator,";
-		$sql.= "fk_type,";
-		$sql.= "fk_user_create,";
-		$sql.= "entity";
-		$sql.= ") VALUES (";
-		$sql.= "'".$this->db->escape($this->fk_user)."',";
-		$sql.= " '".$this->db->idate($now)."',";
-		$sql.= " '".$this->db->escape($this->description)."',";
-		$sql.= " '".$this->db->idate($this->date_debut)."',";
-		$sql.= " '".$this->db->idate($this->date_fin)."',";
-		$sql.= " ".$this->halfday.",";
-		$sql.= " '1',";
-		$sql.= " '".$this->db->escape($this->fk_validator)."',";
-		$sql.= " ".$this->fk_type.",";
-		$sql.= " ".$user->id.",";
-		$sql.= " ".$conf->entity;
-		$sql.= ")";
-
-		$this->db->begin();
-
-		dol_syslog(get_class($this)."::create", LOG_DEBUG);
-		$resql=$this->db->query($sql);
-		if (! $resql) {
-			$error++; $this->errors[]="Error ".$this->db->lasterror();
-		}
-
-		if (! $error)
-		{
-			$this->id = $this->db->last_insert_id(MAIN_DB_PREFIX."holiday");
-
-			if (! $notrigger)
-			{
-				// Call trigger
-				$result=$this->call_trigger('HOLIDAY_CREATE',$user);
-				if ($result < 0) { $error++; }
-				// End call triggers
-			}
-		}
-
-		// Commit or rollback
-		if ($error)
-		{
-			foreach($this->errors as $errmsg)
-			{
-				dol_syslog(get_class($this)."::create ".$errmsg, LOG_ERR);
-				$this->error.=($this->error?', '.$errmsg:$errmsg);
-			}
-			$this->db->rollback();
-			return -1*$error;
-		}
-		else
-		{
-<<<<<<< HEAD
-			$pictoapproved='statut6';
-			if (! empty($startdate) && $startdate > dol_now()) $pictoapproved='statut4';
-			if ($statut == 1) return $langs->trans('DraftCP').' '.img_picto($langs->trans('DraftCP'),'statut0');				// Draft
-			if ($statut == 2) return $langs->trans('ToReviewCP').' '.img_picto($langs->trans('ToReviewCP'),'statut1');		// Waiting approval
-			if ($statut == 3) return $langs->trans('ApprovedCP').' '.img_picto($langs->trans('ApprovedCP'),$pictoapproved);
-			if ($statut == 4) return $langs->trans('CancelCP').' '.img_picto($langs->trans('CancelCP'),'statut5');
-			if ($statut == 5) return $langs->trans('RefuseCP').' '.img_picto($langs->trans('RefuseCP'),'statut5');
-=======
-			$this->db->commit();
-			return $this->id;
->>>>>>> d9b8a8c8
-		}
-	}
-
-
-<<<<<<< HEAD
-		return $statut;
-	}
-
-
-	/**
-	 *   Affiche un select HTML des statuts de congés payés
-	 *
-	 *   @param 	int		$selected   	Id of preselected status
-	 *   @param		string	$htmlname		Name of HTML select field
-	 *   @return    string					Show select of status
-	 */
-	function selectStatutCP($selected='', $htmlname='select_statut') {
-
-		global $langs;
-
-		// Liste des statuts
-		$name = array('DraftCP','ToReviewCP','ApprovedCP','CancelCP','RefuseCP');
-		$nb = count($name)+1;
-
-		// Select HTML
-		$statut = '<select name="'.$htmlname.'" class="flat">'."\n";
-		$statut.= '<option value="-1">&nbsp;</option>'."\n";
-
-		// Boucle des statuts
-		for($i=1; $i < $nb; $i++) {
-			if($i==$selected) {
-				$statut.= '<option value="'.$i.'" selected>'.$langs->trans($name[$i-1]).'</option>'."\n";
-			}
-			else {
-				$statut.= '<option value="'.$i.'">'.$langs->trans($name[$i-1]).'</option>'."\n";
-			}
-		}
-
-		$statut.= '</select>'."\n";
-		print $statut;
-
-	}
-
-	/**
-	 *  Met à jour une option du module Holiday Payés
-	 *
-	 *  @param	string	$name       name du paramètre de configuration
-	 *  @param	string	$value      vrai si mise à jour OK sinon faux
-	 *  @return boolean				ok or ko
-	 */
-	function updateConfCP($name,$value) {
-
-		$sql = "UPDATE ".MAIN_DB_PREFIX."holiday_config SET";
-		$sql.= " value = '".$value."'";
-		$sql.= " WHERE name = '".$name."'";
-
-		dol_syslog(get_class($this).'::updateConfCP name='.$name.'', LOG_DEBUG);
-		$result = $this->db->query($sql);
-		if($result) {
-			return true;
-		}
-
-		return false;
-	}
-
-	/**
-	 *  Return value of a conf parameterfor leave module
-	 *  TODO Move this into llx_const table
-	 *
-	 *  @param	string	$name                 Name of parameter
-	 *  @param  string  $createifnotfound     'stringvalue'=Create entry with string value if not found. For example 'YYYYMMDDHHMMSS'.
-	 *  @return string      		          Value of parameter. Example: 'YYYYMMDDHHMMSS' or < 0 if error
-	 */
-	function getConfCP($name, $createifnotfound='')
-	{
-		$sql = "SELECT value";
-		$sql.= " FROM ".MAIN_DB_PREFIX."holiday_config";
-		$sql.= " WHERE name = '".$this->db->escape($name)."'";
-
-		dol_syslog(get_class($this).'::getConfCP name='.$name.' createifnotfound='.$createifnotfound, LOG_DEBUG);
-		$result = $this->db->query($sql);
-
-		if($result) {
-
-			$obj = $this->db->fetch_object($result);
-			// Return value
-			if (empty($obj))
-			{
-				if ($createifnotfound)
-				{
-					$sql = "INSERT INTO ".MAIN_DB_PREFIX."holiday_config(name, value)";
-					$sql.= " VALUES('".$this->db->escape($name)."', '".$this->db->escape($createifnotfound)."')";
-					$result = $this->db->query($sql);
-					if ($result)
-					{
-						return $createifnotfound;
-					}
-					else
-					{
-						$this->error=$this->db->lasterror();
-						return -2;
-					}
-				}
-				else
-				{
-					return '';
-				}
-			}
-			else
-			{
-				return $obj->value;
-			}
-		} else {
-
-			// Erreur SQL
-			$this->error=$this->db->lasterror();
-			return -1;
-		}
-	}
-
-	/**
-	 *	Met à jour le timestamp de la dernière mise à jour du solde des CP
-	 *
-	 *	@param		int		$userID		Id of user
-	 *	@param		int		$nbHoliday	Nb of days
-	 *  @param		int		$fk_type	Type of vacation
-	 *  @return     int					0=Nothing done, 1=OK, -1=KO
-	 */
-	function updateSoldeCP($userID='',$nbHoliday='', $fk_type='')
-	{
-		global $user, $langs;
-
-		$error = 0;
-
-		if (empty($userID) && empty($nbHoliday) && empty($fk_type))
-		{
-			$langs->load("holiday");
-
-			// Si mise à jour pour tout le monde en début de mois
-			$now=dol_now();
-
-			$month = date('m',$now);
-			$newdateforlastupdate = dol_print_date($now, '%Y%m%d%H%M%S');
-
-			// Get month of last update
-			$lastUpdate = $this->getConfCP('lastUpdate', $newdateforlastupdate);
-			$monthLastUpdate = $lastUpdate[4].$lastUpdate[5];
-			//print 'month: '.$month.' lastUpdate:'.$lastUpdate.' monthLastUpdate:'.$monthLastUpdate;exit;
-
-			// Si la date du mois n'est pas la même que celle sauvegardée, on met à jour le timestamp
-			if ($month != $monthLastUpdate)
-			{
-				$this->db->begin();
-
-				$users = $this->fetchUsers(false,false);
-				$nbUser = count($users);
-
-				$sql = "UPDATE ".MAIN_DB_PREFIX."holiday_config SET";
-				$sql.= " value = '".$this->db->escape($newdateforlastupdate)."'";
-				$sql.= " WHERE name = 'lastUpdate'";
-				$result = $this->db->query($sql);
-
-				$typeleaves=$this->getTypes(1,1);
-				foreach($typeleaves as $key => $val)
-				{
-					// On ajoute x jours à chaque utilisateurs
-					$nb_holiday = $val['newByMonth'];
-					if (empty($nb_holiday)) $nb_holiday=0;
-=======
-	/**
-	 *	Load object in memory from database
-	 *
-	 *  @param	int		$id         Id object
 	 *  @param	string	$ref        Ref object
 	 *  @return int         		<0 if KO, >0 if OK
 	 */
@@ -1537,553 +481,12 @@
 			$i = 0;
 			$tab_result = $this->holiday;
 			$num = $this->db->num_rows($resql);
->>>>>>> d9b8a8c8
 
 			// If no registration
 			if(!$num) {
 				return 2;
 			}
 
-<<<<<<< HEAD
-						$i = 0;
-						while ($i < $nbUser)
-						{
-							$now_holiday = $this->getCPforUser($users[$i]['rowid'], $val['rowid']);
-							$new_solde = $now_holiday + $nb_holiday;
-
-							// We add a log for each user
-							$this->addLogCP($user->id, $users[$i]['rowid'], $langs->trans('HolidaysMonthlyUpdate'), $new_solde, $val['rowid']);
-
-							$i++;
-						}
-
-						// Now we update counter for all users at once
-						$sql2 = "UPDATE ".MAIN_DB_PREFIX."holiday_users SET";
-						$sql2.= " nb_holiday = nb_holiday + ".$nb_holiday;
-						$sql2.= " WHERE fk_type = ".$val['rowid'];
-
-						$result= $this->db->query($sql2);
-
-						if (! $result)
-						{
-							dol_print_error($this->db);
-							break;
-						}
-					}
-					else dol_syslog("No change for leave of type ".$key, LOG_DEBUG);
-				}
-
-				if ($result)
-				{
-					$this->db->commit();
-					return 1;
-				}
-				else
-				{
-					$this->db->rollback();
-					return -1;
-				}
-			}
-
-			return 0;
-		}
-		else
-		{
-			// Mise à jour pour un utilisateur
-			$nbHoliday = price2num($nbHoliday,5);
-
-			$sql = "SELECT nb_holiday FROM ".MAIN_DB_PREFIX."holiday_users";
-			$sql.= " WHERE fk_user = '".$userID."' AND fk_type = ".$fk_type;
-			$resql = $this->db->query($sql);
-			if ($resql)
-			{
-				$num = $this->db->num_rows($resql);
-
-				if ($num > 0)
-				{
-					// Update for user
-					$sql = "UPDATE ".MAIN_DB_PREFIX."holiday_users SET";
-					$sql.= " nb_holiday = ".$nbHoliday;
-					$sql.= " WHERE fk_user = '".$userID."' AND fk_type = ".$fk_type;
-					$result = $this->db->query($sql);
-					if (! $result)
-					{
-						$error++;
-						$this->errors[]=$this->db->lasterror();
-					}
-				}
-				else
-				{
-					// Insert for user
-					$sql = "INSERT INTO ".MAIN_DB_PREFIX."holiday_users(nb_holiday, fk_user, fk_type) VALUES (";
-					$sql.= $nbHoliday;
-					$sql.= ", '".$userID."', ".$fk_type.")";
-					$result = $this->db->query($sql);
-					if (! $result)
-					{
-						$error++;
-						$this->errors[]=$this->db->lasterror();
-					}
-				}
-			}
-			else
-			{
-				$this->errors[]=$this->db->lasterror();
-				$error++;
-			}
-
-			if (! $error)
-			{
-				return 1;
-			}
-			else
-			{
-				return -1;
-			}
-		}
-
-	}
-
-	/**
-	 *	Retourne un checked si vrai
-	 *
-	 *  @param	string	$name       name du paramètre de configuration
-	 *  @return string      		retourne checked si > 0
-	 */
-	function getCheckOption($name) {
-
-		$sql = "SELECT value";
-		$sql.= " FROM ".MAIN_DB_PREFIX."holiday_config";
-		$sql.= " WHERE name = '".$name."'";
-
-		$result = $this->db->query($sql);
-
-		if($result) {
-			$obj = $this->db->fetch_object($result);
-
-			// Si la valeur est 1 on retourne checked
-			if($obj->value) {
-				return 'checked';
-			}
-		}
-	}
-
-
-	/**
-	 *  Créer les entrées pour chaque utilisateur au moment de la configuration
-	 *
-	 *  @param	boolean		$single		Single
-	 *  @param	int			$userid		Id user
-	 *  @return void
-	 */
-	function createCPusers($single=false,$userid='')
-	{
-		// Si c'est l'ensemble des utilisateurs à ajouter
-		if (! $single)
-		{
-			dol_syslog(get_class($this).'::createCPusers');
-			$arrayofusers = $this->fetchUsers(false,true);
-
-			foreach($arrayofusers as $users)
-			{
-				$sql = "INSERT INTO ".MAIN_DB_PREFIX."holiday_users";
-				$sql.= " (fk_user, nb_holiday)";
-				$sql.= " VALUES ('".$users['rowid']."','0')";
-
-				$resql=$this->db->query($sql);
-				if (! $resql) dol_print_error($this->db);
-			}
-		}
-		else
-		{
-			$sql = "INSERT INTO ".MAIN_DB_PREFIX."holiday_users";
-			$sql.= " (fk_user, nb_holiday)";
-			$sql.= " VALUES ('".$userid."','0')";
-
-			$resql=$this->db->query($sql);
-			if (! $resql) dol_print_error($this->db);
-		}
-	}
-
-	/**
-	 *  Supprime un utilisateur du module Congés Payés
-	 *
-	 *  @param	int		$user_id        ID de l'utilisateur à supprimer
-	 *  @return boolean      			Vrai si pas d'erreur, faut si Erreur
-	 */
-	function deleteCPuser($user_id) {
-
-		$sql = "DELETE FROM ".MAIN_DB_PREFIX."holiday_users";
-		$sql.= " WHERE fk_user = '".$user_id."'";
-
-		$this->db->query($sql);
-
-	}
-
-
-	/**
-	 *  Retourne le solde de congés payés pour un utilisateur
-	 *
-	 *  @param	int		$user_id    ID de l'utilisateur
-	 *  @param	int		$fk_type	Filter on type
-	 *  @return float        		Retourne le solde de congés payés de l'utilisateur
-	 */
-	function getCPforUser($user_id, $fk_type=0)
-	{
-		$sql = "SELECT nb_holiday";
-		$sql.= " FROM ".MAIN_DB_PREFIX."holiday_users";
-		$sql.= " WHERE fk_user = '".$user_id."'";
-		if ($fk_type > 0) $sql.=" AND fk_type = ".$fk_type;
-
-		dol_syslog(get_class($this).'::getCPforUser', LOG_DEBUG);
-		$result = $this->db->query($sql);
-		if($result)
-		{
-			$obj = $this->db->fetch_object($result);
-			//return number_format($obj->nb_holiday,2);
-			if ($obj) return $obj->nb_holiday;
-			else return null;
-		}
-		else
-		{
-			return null;
-		}
-	}
-
-	/**
-	 *    Get list of Users or list of vacation balance.
-	 *
-	 *    @param      boolean			$stringlist	    If true return a string list of id. If false, return an array with detail.
-	 *    @param      boolean   		$type			If true, read Dolibarr user list, if false, return vacation balance list.
-	 *    @param      string            $filters        Filters
-	 *    @return     array|string|int      			Return an array
-	 */
-	function fetchUsers($stringlist=true, $type=true, $filters='')
-	{
-		global $conf;
-
-		dol_syslog(get_class($this)."::fetchUsers", LOG_DEBUG);
-
-		if ($stringlist)
-		{
-			if ($type)
-			{
-				// Si utilisateur de Dolibarr
-
-				$sql = "SELECT u.rowid";
-				$sql.= " FROM ".MAIN_DB_PREFIX."user as u";
-
-				if (! empty($conf->multicompany->enabled) && ! empty($conf->global->MULTICOMPANY_TRANSVERSE_MODE))
-				{
-					$sql.= ", ".MAIN_DB_PREFIX."usergroup_user as ug";
-					$sql.= " WHERE (ug.fk_user = u.rowid";
-					$sql.= " AND ug.entity = ".$conf->entity.")";
-					$sql.= " OR u.admin = 1";
-				}
-				else
-				{
-					$sql.= " WHERE u.entity IN (0,".$conf->entity.")";
-				}
-				$sql.= " AND u.statut > 0";
-				if ($filters) $sql.=$filters;
-
-				$resql=$this->db->query($sql);
-
-				// Si pas d'erreur SQL
-				if ($resql) {
-
-					$i = 0;
-					$num = $this->db->num_rows($resql);
-					$stringlist = '';
-
-					// Boucles du listage des utilisateurs
-					while($i < $num)
-					{
-						$obj = $this->db->fetch_object($resql);
-
-						if ($i == 0) {
-							$stringlist.= $obj->rowid;
-						} else {
-							$stringlist.= ', '.$obj->rowid;
-						}
-
-						$i++;
-					}
-					// Retoune le tableau des utilisateurs
-					return $stringlist;
-				}
-				else
-				{
-					// Erreur SQL
-					$this->error="Error ".$this->db->lasterror();
-					return -1;
-				}
-
-			}
-			else
-			{
-				// We want only list of vacation balance for user ids
-				$sql = "SELECT DISTINCT cpu.fk_user";
-				$sql.= " FROM ".MAIN_DB_PREFIX."holiday_users as cpu, ".MAIN_DB_PREFIX."user as u";
-				$sql.= " WHERE cpu.fk_user = u.user";
-				if ($filters) $sql.=$filters;
-
-				$resql=$this->db->query($sql);
-
-				// Si pas d'erreur SQL
-				if ($resql) {
-
-					$i = 0;
-					$num = $this->db->num_rows($resql);
-					$stringlist = '';
-
-					// Boucles du listage des utilisateurs
-					while($i < $num)
-					{
-						$obj = $this->db->fetch_object($resql);
-
-						if($i == 0) {
-							$stringlist.= $obj->fk_user;
-						} else {
-							$stringlist.= ', '.$obj->fk_user;
-						}
-
-						$i++;
-					}
-					// Retoune le tableau des utilisateurs
-					return $stringlist;
-				}
-				else
-				{
-					// Erreur SQL
-					$this->error="Error ".$this->db->lasterror();
-					return -1;
-				}
-			}
-
-		}
-		else
-		{ // Si faux donc return array
-
-			// List for Dolibarr users
-			if ($type)
-			{
-				$sql = "SELECT u.rowid, u.lastname, u.firstname, u.gender, u.photo, u.employee, u.statut, u.fk_user";
-				$sql.= " FROM ".MAIN_DB_PREFIX."user as u";
-
-				if (! empty($conf->multicompany->enabled) && ! empty($conf->global->MULTICOMPANY_TRANSVERSE_MODE))
-				{
-					$sql.= ", ".MAIN_DB_PREFIX."usergroup_user as ug";
-					$sql.= " WHERE (ug.fk_user = u.rowid";
-					$sql.= " AND ug.entity = ".$conf->entity.")";
-					$sql.= " OR u.admin = 1";
-				}
-				else
-					$sql.= " WHERE u.entity IN (0,".$conf->entity.")";
-
-					$sql.= " AND u.statut > 0";
-					if ($filters) $sql.=$filters;
-
-					$resql=$this->db->query($sql);
-
-					// Si pas d'erreur SQL
-					if ($resql)
-					{
-						$i = 0;
-						$tab_result = $this->holiday;
-						$num = $this->db->num_rows($resql);
-
-						// Boucles du listage des utilisateurs
-						while($i < $num) {
-
-							$obj = $this->db->fetch_object($resql);
-
-							$tab_result[$i]['rowid'] = $obj->rowid;
-							$tab_result[$i]['name'] = $obj->lastname;       // deprecated
-							$tab_result[$i]['lastname'] = $obj->lastname;
-							$tab_result[$i]['firstname'] = $obj->firstname;
-							$tab_result[$i]['gender'] = $obj->gender;
-							$tab_result[$i]['status'] = $obj->statut;
-							$tab_result[$i]['employee'] = $obj->employee;
-							$tab_result[$i]['photo'] = $obj->photo;
-							$tab_result[$i]['fk_user'] = $obj->fk_user;
-							//$tab_result[$i]['type'] = $obj->type;
-							//$tab_result[$i]['nb_holiday'] = $obj->nb_holiday;
-
-							$i++;
-						}
-						// Retoune le tableau des utilisateurs
-						return $tab_result;
-					}
-					else
-					{
-						// Erreur SQL
-						$this->errors[]="Error ".$this->db->lasterror();
-						return -1;
-					}
-			}
-			else
-			{
-				// List of vacation balance users
-				$sql = "SELECT cpu.fk_user, cpu.fk_type, cpu.nb_holiday, u.lastname, u.firstname, u.gender, u.photo, u.employee, u.statut, u.fk_user";
-				$sql.= " FROM ".MAIN_DB_PREFIX."holiday_users as cpu, ".MAIN_DB_PREFIX."user as u";
-				$sql.= " WHERE cpu.fk_user = u.rowid";
-				if ($filters) $sql.=$filters;
-
-				$resql=$this->db->query($sql);
-
-				// Si pas d'erreur SQL
-				if ($resql)
-				{
-					$i = 0;
-					$tab_result = $this->holiday;
-					$num = $this->db->num_rows($resql);
-
-					// Boucles du listage des utilisateurs
-					while($i < $num)
-					{
-						$obj = $this->db->fetch_object($resql);
-
-						$tab_result[$i]['rowid'] = $obj->fk_user;
-						$tab_result[$i]['name'] = $obj->lastname;			// deprecated
-						$tab_result[$i]['lastname'] = $obj->lastname;
-						$tab_result[$i]['firstname'] = $obj->firstname;
-						$tab_result[$i]['gender'] = $obj->gender;
-						$tab_result[$i]['status'] = $obj->statut;
-						$tab_result[$i]['employee'] = $obj->employee;
-						$tab_result[$i]['photo'] = $obj->photo;
-						$tab_result[$i]['fk_user'] = $obj->fk_user;
-
-						$tab_result[$i]['type'] = $obj->type;
-						$tab_result[$i]['nb_holiday'] = $obj->nb_holiday;
-
-						$i++;
-					}
-					// Retoune le tableau des utilisateurs
-					return $tab_result;
-				}
-				else
-				{
-					// Erreur SQL
-					$this->error="Error ".$this->db->lasterror();
-					return -1;
-				}
-			}
-		}
-	}
-
-
-	/**
-	 * Return list of people with permission to validate leave requests.
-	 * Search for permission "approve leave requests"
-	 *
-	 * @return  array       Array of user ids
-	 */
-	function fetch_users_approver_holiday()
-	{
-		$users_validator=array();
-
-		$sql = "SELECT DISTINCT ur.fk_user";
-		$sql.= " FROM ".MAIN_DB_PREFIX."user_rights as ur, ".MAIN_DB_PREFIX."rights_def as rd";
-		$sql.= " WHERE ur.fk_id = rd.id and rd.module = 'holiday' AND rd.perms = 'approve'";                                              // Permission 'Approve';
-		$sql.= "UNION";
-		$sql.= " SELECT DISTINCT ugu.fk_user";
-		$sql.= " FROM ".MAIN_DB_PREFIX."usergroup_user as ugu, ".MAIN_DB_PREFIX."usergroup_rights as ur, ".MAIN_DB_PREFIX."rights_def as rd";
-		$sql.= " WHERE ugu.fk_usergroup = ur.fk_usergroup AND ur.fk_id = rd.id and rd.module = 'holiday' AND rd.perms = 'approve'";       // Permission 'Approve';
-		//print $sql;
-
-		dol_syslog(get_class($this)."::fetch_users_approver_holiday sql=".$sql);
-		$result = $this->db->query($sql);
-		if($result)
-		{
-			$num_lignes = $this->db->num_rows($result); $i = 0;
-			while ($i < $num_lignes)
-			{
-				$objp = $this->db->fetch_object($result);
-				array_push($users_validator,$objp->fk_user);
-				$i++;
-			}
-			return $users_validator;
-		}
-		else
-		{
-			$this->error=$this->db->lasterror();
-			dol_syslog(get_class($this)."::fetch_users_approver_holiday  Error ".$this->error, LOG_ERR);
-			return -1;
-		}
-	}
-
-
-	/**
-	 *	Compte le nombre d'utilisateur actifs dans Dolibarr
-	 *
-	 *  @return     int      retourne le nombre d'utilisateur
-	 */
-	function countActiveUsers()
-	{
-		$sql = "SELECT count(u.rowid) as compteur";
-		$sql.= " FROM ".MAIN_DB_PREFIX."user as u";
-		$sql.= " WHERE u.statut > 0";
-
-		$result = $this->db->query($sql);
-		$objet = $this->db->fetch_object($result);
-
-		return $objet->compteur;
-	}
-	/**
-	 *	Compte le nombre d'utilisateur actifs dans Dolibarr sans CP
-	 *
-	 *  @return     int      retourne le nombre d'utilisateur
-	 */
-	function countActiveUsersWithoutCP() {
-
-		$sql = "SELECT count(u.rowid) as compteur";
-		$sql.= " FROM ".MAIN_DB_PREFIX."user as u LEFT OUTER JOIN ".MAIN_DB_PREFIX."holiday_users hu ON (hu.fk_user=u.rowid)";
-		$sql.= " WHERE u.statut > 0 AND hu.fk_user IS NULL";
-
-		$result = $this->db->query($sql);
-		$objet = $this->db->fetch_object($result);
-
-		return $objet->compteur;
-	}
-
-	/**
-	 *  Compare le nombre d'utilisateur actif de Dolibarr à celui des utilisateurs des congés payés
-	 *
-	 *  @param    int	$userDolibarrWithoutCP	Number of active users in Dolibarr without holidays
-	 *  @param    int	$userCP    				Number of active users into table of holidays
-	 *  @return   int							<0 if KO, >0 if OK
-	 */
-	function verifNbUsers($userDolibarrWithoutCP, $userCP)
-	{
-		if (empty($userCP)) $userCP=0;
-		dol_syslog(get_class($this).'::verifNbUsers userDolibarr='.$userDolibarrWithoutCP.' userCP='.$userCP);
-		return 1;
-	}
-
-
-	/**
-	 * addLogCP
-	 *
-	 * @param 	int		$fk_user_action		Id user creation
-	 * @param 	int		$fk_user_update		Id user update
-	 * @param 	string	$label				Label
-	 * @param 	int		$new_solde			New value
-	 * @param	int		$fk_type			Type of vacation
-	 * @return 	int							Id of record added, 0 if nothing done, < 0 if KO
-	 */
-	function addLogCP($fk_user_action, $fk_user_update, $label, $new_solde, $fk_type)
-	{
-		global $conf, $langs;
-
-		$error=0;
-
-		$prev_solde = price2num($this->getCPforUser($fk_user_update, $fk_type), 5);
-		$new_solde = price2num($new_solde, 5);
-		//print "$prev_solde == $new_solde";
-
-		if ($prev_solde == $new_solde) return 0;
-=======
 			// List the records and add them to the table
 			while($i < $num) {
 
@@ -2418,7 +821,6 @@
 		if (! $resql) {
 			$error++; $this->errors[]="Error ".$this->db->lasterror();
 		}
->>>>>>> d9b8a8c8
 
 		if (! $error)
 		{
@@ -2431,7 +833,1163 @@
 			}
 		}
 
-<<<<<<< HEAD
+		// Commit or rollback
+		if ($error)
+		{
+			foreach($this->errors as $errmsg)
+			{
+				dol_syslog(get_class($this)."::approve ".$errmsg, LOG_ERR);
+				$this->error.=($this->error?', '.$errmsg:$errmsg);
+			}
+			$this->db->rollback();
+			return -1*$error;
+		}
+		else
+		{
+			$this->db->commit();
+			return 1;
+		}
+	}
+
+	/**
+	 *	Update database
+	 *
+	 *  @param	User	$user        	User that modify
+	 *  @param  int		$notrigger	    0=launch triggers after, 1=disable triggers
+	 *  @return int         			<0 if KO, >0 if OK
+	 */
+	function update($user=null, $notrigger=0)
+	{
+		global $conf, $langs;
+		$error=0;
+
+		// Update request
+		$sql = "UPDATE ".MAIN_DB_PREFIX."holiday SET";
+
+		$sql.= " description= '".$this->db->escape($this->description)."',";
+
+		if(!empty($this->date_debut)) {
+			$sql.= " date_debut = '".$this->db->idate($this->date_debut)."',";
+		} else {
+			$error++;
+		}
+		if(!empty($this->date_fin)) {
+			$sql.= " date_fin = '".$this->db->idate($this->date_fin)."',";
+		} else {
+			$error++;
+		}
+		$sql.= " halfday = ".$this->halfday.",";
+		if(!empty($this->statut) && is_numeric($this->statut)) {
+			$sql.= " statut = ".$this->statut.",";
+		} else {
+			$error++;
+		}
+		if(!empty($this->fk_validator)) {
+			$sql.= " fk_validator = '".$this->db->escape($this->fk_validator)."',";
+		} else {
+			$error++;
+		}
+		if(!empty($this->date_valid)) {
+			$sql.= " date_valid = '".$this->db->idate($this->date_valid)."',";
+		} else {
+			$sql.= " date_valid = NULL,";
+		}
+		if(!empty($this->fk_user_valid)) {
+			$sql.= " fk_user_valid = '".$this->db->escape($this->fk_user_valid)."',";
+		} else {
+			$sql.= " fk_user_valid = NULL,";
+		}
+		if(!empty($this->date_refuse)) {
+			$sql.= " date_refuse = '".$this->db->idate($this->date_refuse)."',";
+		} else {
+			$sql.= " date_refuse = NULL,";
+		}
+		if(!empty($this->fk_user_refuse)) {
+			$sql.= " fk_user_refuse = '".$this->db->escape($this->fk_user_refuse)."',";
+		} else {
+			$sql.= " fk_user_refuse = NULL,";
+		}
+		if(!empty($this->date_cancel)) {
+			$sql.= " date_cancel = '".$this->db->idate($this->date_cancel)."',";
+		} else {
+			$sql.= " date_cancel = NULL,";
+		}
+		if(!empty($this->fk_user_cancel)) {
+			$sql.= " fk_user_cancel = '".$this->db->escape($this->fk_user_cancel)."',";
+		} else {
+			$sql.= " fk_user_cancel = NULL,";
+		}
+		if(!empty($this->detail_refuse)) {
+			$sql.= " detail_refuse = '".$this->db->escape($this->detail_refuse)."'";
+		} else {
+			$sql.= " detail_refuse = NULL";
+		}
+
+		$sql.= " WHERE rowid= ".$this->id;
+
+		$this->db->begin();
+
+		dol_syslog(get_class($this)."::update", LOG_DEBUG);
+		$resql = $this->db->query($sql);
+		if (! $resql) {
+			$error++; $this->errors[]="Error ".$this->db->lasterror();
+		}
+
+		if (! $error)
+		{
+			if (! $notrigger)
+			{
+				// Call trigger
+				$result=$this->call_trigger('HOLIDAY_MODIFY',$user);
+				if ($result < 0) { $error++; }
+				// End call triggers
+			}
+		}
+
+		// Commit or rollback
+		if ($error)
+		{
+			foreach($this->errors as $errmsg)
+			{
+				dol_syslog(get_class($this)."::update ".$errmsg, LOG_ERR);
+				$this->error.=($this->error?', '.$errmsg:$errmsg);
+			}
+			$this->db->rollback();
+			return -1*$error;
+		}
+		else
+		{
+			$this->db->commit();
+			return 1;
+		}
+	}
+
+
+	/**
+	 *   Delete object in database
+	 *
+	 *	 @param		User	$user        	User that delete
+	 *   @param     int		$notrigger	    0=launch triggers after, 1=disable triggers
+	 *	 @return	int						<0 if KO, >0 if OK
+	 */
+	function delete($user, $notrigger=0)
+	{
+		global $conf, $langs;
+		$error=0;
+
+		$sql = "DELETE FROM ".MAIN_DB_PREFIX."holiday";
+		$sql.= " WHERE rowid=".$this->id;
+
+		$this->db->begin();
+
+		dol_syslog(get_class($this)."::delete", LOG_DEBUG);
+		$resql = $this->db->query($sql);
+		if (! $resql) {
+			$error++; $this->errors[]="Error ".$this->db->lasterror();
+		}
+
+		if (! $error)
+		{
+			if (! $notrigger)
+			{
+				// Call trigger
+				$result=$this->call_trigger('HOLIDAY_DELETE',$user);
+				if ($result < 0) { $error++; }
+				// End call triggers
+			}
+		}
+
+		// Commit or rollback
+		if ($error)
+		{
+			foreach($this->errors as $errmsg)
+			{
+				dol_syslog(get_class($this)."::delete ".$errmsg, LOG_ERR);
+				$this->error.=($this->error?', '.$errmsg:$errmsg);
+			}
+			$this->db->rollback();
+			return -1*$error;
+		}
+		else
+		{
+			$this->db->commit();
+			return 1;
+		}
+	}
+
+	/**
+	 *	Check if a user is on holiday (partially or completely) into a period.
+	 *  This function can be used to avoid to have 2 leave requests on same period for example.
+	 *  Warning: It consumes a lot of memory because it load in ->holiday all holiday of a dedicated user at each call.
+	 *
+	 * 	@param 	int		$fk_user		Id user
+	 * 	@param 	date	$dateStart		Start date of period to check
+	 * 	@param 	date	$dateEnd		End date of period to check
+	 *  @param	int		$halfday		Tag to define how start and end the period to check:
+	 *  	    						0:Full days, 2:Start afternoon end morning, -1:Start afternoon end afternoon, 1:Start morning end morning
+	 * 	@return boolean					False = New range overlap an existing holiday, True = no overlapping (is never on holiday during checked period).
+	 *  @see verifDateHolidayForTimestamp
+	 */
+	function verifDateHolidayCP($fk_user, $dateStart, $dateEnd, $halfday=0)
+	{
+		$this->fetchByUser($fk_user,'','');
+
+		foreach($this->holiday as $infos_CP)
+		{
+			if ($infos_CP['statut'] == 4) continue;		// ignore not validated holidays
+			if ($infos_CP['statut'] == 5) continue;		// ignore not validated holidays
+			/*
+			 var_dump("--");
+			 var_dump("old: ".dol_print_date($infos_CP['date_debut'],'dayhour').' '.dol_print_date($infos_CP['date_fin'],'dayhour').' '.$infos_CP['halfday']);
+			 var_dump("new: ".dol_print_date($dateStart,'dayhour').' '.dol_print_date($dateEnd,'dayhour').' '.$halfday);
+			 */
+
+			if ($halfday == 0)
+			{
+				if ($dateStart >= $infos_CP['date_debut'] && $dateStart <= $infos_CP['date_fin'])
+				{
+					return false;
+				}
+				if ($dateEnd <= $infos_CP['date_fin'] && $dateEnd >= $infos_CP['date_debut'])
+				{
+					return false;
+				}
+			}
+			elseif ($halfday == -1)
+			{
+				// new start afternoon, new end afternoon
+				if ($dateStart >= $infos_CP['date_debut'] && $dateStart <= $infos_CP['date_fin'])
+				{
+					if ($dateStart < $infos_CP['date_fin'] || in_array($infos_CP['halfday'], array(0, -1))) return false;
+				}
+				if ($dateEnd <= $infos_CP['date_fin'] && $dateEnd >= $infos_CP['date_debut'])
+				{
+					if ($dateStart < $dateEnd) return false;
+					if ($dateEnd < $infos_CP['date_fin'] || in_array($infos_CP['halfday'], array(0, -1))) return false;
+				}
+			}
+			elseif ($halfday == 1)
+			{
+				// new start morning, new end morning
+				if ($dateStart >= $infos_CP['date_debut'] && $dateStart <= $infos_CP['date_fin'])
+				{
+					if ($dateStart < $dateEnd) return false;
+					if ($dateStart > $infos_CP['date_debut'] || in_array($infos_CP['halfday'], array(0, 1))) return false;
+				}
+				if ($dateEnd <= $infos_CP['date_fin'] && $dateEnd >= $infos_CP['date_debut'])
+				{
+					if ($dateEnd > $infos_CP['date_debut'] || in_array($infos_CP['halfday'], array(0, 1))) return false;
+				}
+			}
+			elseif ($halfday == 2)
+			{
+				// new start afternoon, new end morning
+				if ($dateStart >= $infos_CP['date_debut'] && $dateStart <= $infos_CP['date_fin'])
+				{
+					if ($dateStart < $infos_CP['date_fin'] || in_array($infos_CP['halfday'], array(0, -1))) return false;
+				}
+				if ($dateEnd <= $infos_CP['date_fin'] && $dateEnd >= $infos_CP['date_debut'])
+				{
+					if ($dateEnd > $infos_CP['date_debut'] || in_array($infos_CP['halfday'], array(0, 1))) return false;
+				}
+			}
+			else
+			{
+				dol_print_error('', 'Bad value of parameter halfday when calling function verifDateHolidayCP');
+			}
+		}
+
+		return true;
+	}
+
+
+	/**
+	 *	Check that a user is not on holiday for a particular timestamp
+	 *
+	 * 	@param 	int			$fk_user				Id user
+	 *  @param	timestamp	$timestamp				Time stamp date for a day (YYYY-MM-DD) without hours  (= 12:00AM in english and not 12:00PM that is 12:00)
+	 *  @param	string		$status					Filter on holiday status. '-1' = no filter.
+	 * 	@return array								array('morning'=> ,'afternoon'=> ), Boolean is true if user is available for day timestamp.
+	 *  @see verifDateHolidayCP
+	 */
+	function verifDateHolidayForTimestamp($fk_user, $timestamp, $status='-1')
+	{
+		global $langs, $conf;
+
+		$isavailablemorning=true;
+		$isavailableafternoon=true;
+
+		$sql = "SELECT cp.rowid, cp.date_debut as date_start, cp.date_fin as date_end, cp.halfday, cp.statut";
+		$sql.= " FROM ".MAIN_DB_PREFIX."holiday as cp";
+		$sql.= " WHERE cp.entity IN (".getEntity('holiday').")";
+		$sql.= " AND cp.fk_user = ".(int) $fk_user;
+		$sql.= " AND cp.date_debut <= '".$this->db->idate($timestamp)."' AND cp.date_fin >= '".$this->db->idate($timestamp)."'";
+		if ($status != '-1') $sql.=" AND cp.statut IN (".$this->db->escape($status).")";
+
+		$resql = $this->db->query($sql);
+		if ($resql)
+		{
+			$num_rows = $this->db->num_rows($resql);	// Note, we can have 2 records if on is morning and the other one is afternoon
+			if ($num_rows > 0)
+			{
+				$arrayofrecord=array();
+				$i=0;
+				while ($i < $num_rows)
+				{
+					$obj = $this->db->fetch_object($resql);
+
+					// Note: $obj->halfday is  0:Full days, 2:Sart afternoon end morning, -1:Start afternoon, 1:End morning
+					$arrayofrecord[$obj->rowid]=array('date_start'=>$this->db->jdate($obj->date_start), 'date_end'=>$this->db->jdate($obj->date_end), 'halfday'=>$obj->halfday);
+					$i++;
+				}
+
+				// We found a record, user is on holiday by default, so is not available is true.
+				$isavailablemorning = true;
+				foreach($arrayofrecord as $record)
+				{
+					if ($timestamp == $record['date_start'] && $record['halfday'] == 2)  continue;
+					if ($timestamp == $record['date_start'] && $record['halfday'] == -1) continue;
+					$isavailablemorning = false;
+					break;
+				}
+				$isavailableafternoon = true;
+				foreach($arrayofrecord as $record)
+				{
+					if ($timestamp == $record['date_end'] && $record['halfday'] == 2) continue;
+					if ($timestamp == $record['date_end'] && $record['halfday'] == 1) continue;
+					$isavailableafternoon = false;
+					break;
+				}
+			}
+		}
+		else dol_print_error($this->db);
+
+		return array('morning'=>$isavailablemorning, 'afternoon'=>$isavailableafternoon);
+	}
+
+
+	/**
+	 *	Return clicable name (with picto eventually)
+	 *
+	 *	@param	int			$withpicto					0=_No picto, 1=Includes the picto in the linkn, 2=Picto only
+	 *  @param  int     	$save_lastsearch_value    	-1=Auto, 0=No save of lastsearch_values when clicking, 1=Save lastsearch_values whenclicking
+	 *	@return	string									String with URL
+	 */
+	function getNomUrl($withpicto=0, $save_lastsearch_value=-1)
+	{
+		global $langs;
+
+		$result='';
+
+		$label=$langs->trans("Show").': '.$this->ref;
+
+		$url = DOL_URL_ROOT.'/holiday/card.php?id='.$this->id;
+
+		//if ($option != 'nolink')
+		//{
+		// Add param to save lastsearch_values or not
+		$add_save_lastsearch_values=($save_lastsearch_value == 1 ? 1 : 0);
+		if ($save_lastsearch_value == -1 && preg_match('/list\.php/',$_SERVER["PHP_SELF"])) $add_save_lastsearch_values=1;
+		if ($add_save_lastsearch_values) $url.='&save_lastsearch_values=1';
+		//}
+
+		$linkstart = '<a href="'.$url.'" title="'.dol_escape_htmltag($label, 1).'" class="classfortooltip">';
+		$linkend='</a>';
+
+		$result .= $linkstart;
+		if ($withpicto) $result.=img_object(($notooltip?'':$label), $this->picto, ($notooltip?(($withpicto != 2) ? 'class="paddingright"' : ''):'class="'.(($withpicto != 2) ? 'paddingright ' : '').'classfortooltip"'), 0, 0, $notooltip?0:1);
+		if ($withpicto != 2) $result.= $this->ref;
+		$result .= $linkend;
+
+		return $result;
+	}
+
+
+	/**
+	 *	Returns the label status
+	 *
+	 *	@param      int		$mode       0=long label, 1=short label, 2=Picto + short label, 3=Picto, 4=Picto + long label, 5=Short label + Picto
+	 *	@return     string      		Label
+	 */
+	function getLibStatut($mode=0)
+	{
+		return $this->LibStatut($this->statut, $mode, $this->date_debut);
+	}
+
+    // phpcs:disable PEAR.NamingConventions.ValidFunctionName.NotCamelCaps
+	/**
+	 *	Returns the label of a statut
+	 *
+	 *	@param      int		$statut     id statut
+	 *	@param      int		$mode       0=long label, 1=short label, 2=Picto + short label, 3=Picto, 4=Picto + long label, 5=Short label + Picto
+	 *  @param		date	$startdate	Date holiday should start
+	 *	@return     string      		Label
+	 */
+	function LibStatut($statut, $mode=0, $startdate='')
+	{
+        // phpcs:enable
+		global $langs;
+
+		if ($mode == 0)
+		{
+			if ($statut == 1) return $langs->trans('DraftCP');
+			elseif ($statut == 2) return $langs->trans('ToReviewCP');
+			elseif ($statut == 3) return $langs->trans('ApprovedCP');
+			elseif ($statut == 4) return $langs->trans('CancelCP');
+			elseif ($statut == 5) return $langs->trans('RefuseCP');
+		}
+		elseif ($mode == 2)
+		{
+			$pictoapproved='statut6';
+			if (! empty($startdate) && $startdate > dol_now()) $pictoapproved='statut4';
+			if ($statut == 1) return img_picto($langs->trans('DraftCP'),'statut0').' '.$langs->trans('DraftCP');				// Draft
+			elseif ($statut == 2) return img_picto($langs->trans('ToReviewCP'),'statut1').' '.$langs->trans('ToReviewCP');		// Waiting approval
+			elseif ($statut == 3) return img_picto($langs->trans('ApprovedCP'),$pictoapproved).' '.$langs->trans('ApprovedCP');
+			elseif ($statut == 4) return img_picto($langs->trans('CancelCP'),'statut5').' '.$langs->trans('CancelCP');
+			elseif ($statut == 5) return img_picto($langs->trans('RefuseCP'),'statut5').' '.$langs->trans('RefuseCP');
+		}
+		elseif ($mode == 3)
+		{
+			$pictoapproved='statut6';
+			if (! empty($startdate) && $startdate > dol_now()) $pictoapproved='statut4';
+			if ($statut == 1) return img_picto($langs->trans('DraftCP'),'statut0');
+			elseif ($statut == 2) return img_picto($langs->trans('ToReviewCP'),'statut1');
+			elseif ($statut == 3) return img_picto($langs->trans('ApprovedCP'),$pictoapproved);
+			elseif ($statut == 4) return img_picto($langs->trans('CancelCP'),'statut5');
+			elseif ($statut == 5) return img_picto($langs->trans('RefuseCP'),'statut5');
+		}
+		elseif ($mode == 5)
+		{
+			$pictoapproved='statut6';
+			if (! empty($startdate) && $startdate > dol_now()) $pictoapproved='statut4';
+			if ($statut == 1) return $langs->trans('DraftCP').' '.img_picto($langs->trans('DraftCP'),'statut0');				// Draft
+			elseif ($statut == 2) return $langs->trans('ToReviewCP').' '.img_picto($langs->trans('ToReviewCP'),'statut1');		// Waiting approval
+			elseif ($statut == 3) return $langs->trans('ApprovedCP').' '.img_picto($langs->trans('ApprovedCP'),$pictoapproved);
+			elseif ($statut == 4) return $langs->trans('CancelCP').' '.img_picto($langs->trans('CancelCP'),'statut5');
+			elseif ($statut == 5) return $langs->trans('RefuseCP').' '.img_picto($langs->trans('RefuseCP'),'statut5');
+		}
+		elseif ($mode == 6)
+		{
+			$pictoapproved='statut6';
+			if (! empty($startdate) && $startdate > dol_now()) $pictoapproved='statut4';
+			if ($statut == 1) return $langs->trans('DraftCP').' '.img_picto($langs->trans('DraftCP'),'statut0');				// Draft
+			elseif ($statut == 2) return $langs->trans('ToReviewCP').' '.img_picto($langs->trans('ToReviewCP'),'statut1');		// Waiting approval
+			elseif ($statut == 3) return $langs->trans('ApprovedCP').' '.img_picto($langs->trans('ApprovedCP'),$pictoapproved);
+			elseif ($statut == 4) return $langs->trans('CancelCP').' '.img_picto($langs->trans('CancelCP'),'statut5');
+			elseif ($statut == 5) return $langs->trans('RefuseCP').' '.img_picto($langs->trans('RefuseCP'),'statut5');
+		}
+
+		else return $statut;
+	}
+
+
+	/**
+	 *   Affiche un select HTML des statuts de congés payés
+	 *
+	 *   @param 	int		$selected   	Id of preselected status
+	 *   @param		string	$htmlname		Name of HTML select field
+	 *   @return    string					Show select of status
+	 */
+    function selectStatutCP($selected='', $htmlname='select_statut')
+    {
+
+		global $langs;
+
+		// Liste des statuts
+		$name = array('DraftCP','ToReviewCP','ApprovedCP','CancelCP','RefuseCP');
+		$nb = count($name)+1;
+
+		// Select HTML
+		$statut = '<select name="'.$htmlname.'" class="flat">'."\n";
+		$statut.= '<option value="-1">&nbsp;</option>'."\n";
+
+		// Boucle des statuts
+		for($i=1; $i < $nb; $i++) {
+			if($i==$selected) {
+				$statut.= '<option value="'.$i.'" selected>'.$langs->trans($name[$i-1]).'</option>'."\n";
+			}
+			else {
+				$statut.= '<option value="'.$i.'">'.$langs->trans($name[$i-1]).'</option>'."\n";
+			}
+		}
+
+		$statut.= '</select>'."\n";
+		print $statut;
+	}
+
+	/**
+	 *  Met à jour une option du module Holiday Payés
+	 *
+	 *  @param	string	$name       name du paramètre de configuration
+	 *  @param	string	$value      vrai si mise à jour OK sinon faux
+	 *  @return boolean				ok or ko
+	 */
+    function updateConfCP($name,$value)
+    {
+
+		$sql = "UPDATE ".MAIN_DB_PREFIX."holiday_config SET";
+		$sql.= " value = '".$value."'";
+		$sql.= " WHERE name = '".$name."'";
+
+		dol_syslog(get_class($this).'::updateConfCP name='.$name.'', LOG_DEBUG);
+		$result = $this->db->query($sql);
+		if($result) {
+			return true;
+		}
+
+		return false;
+	}
+
+	/**
+	 *  Return value of a conf parameterfor leave module
+	 *  TODO Move this into llx_const table
+	 *
+	 *  @param	string	$name                 Name of parameter
+	 *  @param  string  $createifnotfound     'stringvalue'=Create entry with string value if not found. For example 'YYYYMMDDHHMMSS'.
+	 *  @return string      		          Value of parameter. Example: 'YYYYMMDDHHMMSS' or < 0 if error
+	 */
+	function getConfCP($name, $createifnotfound='')
+	{
+		$sql = "SELECT value";
+		$sql.= " FROM ".MAIN_DB_PREFIX."holiday_config";
+		$sql.= " WHERE name = '".$this->db->escape($name)."'";
+
+		dol_syslog(get_class($this).'::getConfCP name='.$name.' createifnotfound='.$createifnotfound, LOG_DEBUG);
+		$result = $this->db->query($sql);
+
+		if($result) {
+
+			$obj = $this->db->fetch_object($result);
+			// Return value
+			if (empty($obj))
+			{
+				if ($createifnotfound)
+				{
+					$sql = "INSERT INTO ".MAIN_DB_PREFIX."holiday_config(name, value)";
+					$sql.= " VALUES('".$this->db->escape($name)."', '".$this->db->escape($createifnotfound)."')";
+					$result = $this->db->query($sql);
+					if ($result)
+					{
+						return $createifnotfound;
+					}
+					else
+					{
+						$this->error=$this->db->lasterror();
+						return -2;
+					}
+				}
+				else
+				{
+					return '';
+				}
+			}
+			else
+			{
+				return $obj->value;
+			}
+		} else {
+
+			// Erreur SQL
+			$this->error=$this->db->lasterror();
+			return -1;
+		}
+	}
+
+	/**
+	 *	Met à jour le timestamp de la dernière mise à jour du solde des CP
+	 *
+	 *	@param		int		$userID		Id of user
+	 *	@param		int		$nbHoliday	Nb of days
+	 *  @param		int		$fk_type	Type of vacation
+	 *  @return     int					0=Nothing done, 1=OK, -1=KO
+	 */
+	function updateSoldeCP($userID='',$nbHoliday='', $fk_type='')
+	{
+		global $user, $langs;
+
+		$error = 0;
+
+		if (empty($userID) && empty($nbHoliday) && empty($fk_type))
+		{
+			$langs->load("holiday");
+
+			// Si mise à jour pour tout le monde en début de mois
+			$now=dol_now();
+
+			$month = date('m',$now);
+			$newdateforlastupdate = dol_print_date($now, '%Y%m%d%H%M%S');
+
+			// Get month of last update
+			$lastUpdate = $this->getConfCP('lastUpdate', $newdateforlastupdate);
+			$monthLastUpdate = $lastUpdate[4].$lastUpdate[5];
+			//print 'month: '.$month.' lastUpdate:'.$lastUpdate.' monthLastUpdate:'.$monthLastUpdate;exit;
+
+			// Si la date du mois n'est pas la même que celle sauvegardée, on met à jour le timestamp
+			if ($month != $monthLastUpdate)
+			{
+				$this->db->begin();
+
+				$users = $this->fetchUsers(false,false);
+				$nbUser = count($users);
+
+				$sql = "UPDATE ".MAIN_DB_PREFIX."holiday_config SET";
+				$sql.= " value = '".$this->db->escape($newdateforlastupdate)."'";
+				$sql.= " WHERE name = 'lastUpdate'";
+				$result = $this->db->query($sql);
+
+				$typeleaves=$this->getTypes(1,1);
+				foreach($typeleaves as $key => $val)
+				{
+					// On ajoute x jours à chaque utilisateurs
+					$nb_holiday = $val['newByMonth'];
+					if (empty($nb_holiday)) $nb_holiday=0;
+
+					if ($nb_holiday > 0)
+					{
+						dol_syslog("We update leavefor everybody for type ".$key, LOG_DEBUG);
+
+						$i = 0;
+						while ($i < $nbUser)
+						{
+							$now_holiday = $this->getCPforUser($users[$i]['rowid'], $val['rowid']);
+							$new_solde = $now_holiday + $nb_holiday;
+
+							// We add a log for each user
+							$this->addLogCP($user->id, $users[$i]['rowid'], $langs->trans('HolidaysMonthlyUpdate'), $new_solde, $val['rowid']);
+
+							$i++;
+						}
+
+						// Now we update counter for all users at once
+						$sql2 = "UPDATE ".MAIN_DB_PREFIX."holiday_users SET";
+						$sql2.= " nb_holiday = nb_holiday + ".$nb_holiday;
+						$sql2.= " WHERE fk_type = ".$val['rowid'];
+
+						$result= $this->db->query($sql2);
+
+						if (! $result)
+						{
+							dol_print_error($this->db);
+							break;
+						}
+					}
+					else dol_syslog("No change for leave of type ".$key, LOG_DEBUG);
+				}
+
+				if ($result)
+				{
+					$this->db->commit();
+					return 1;
+				}
+				else
+				{
+					$this->db->rollback();
+					return -1;
+				}
+			}
+
+			return 0;
+		}
+		else
+		{
+			// Mise à jour pour un utilisateur
+			$nbHoliday = price2num($nbHoliday,5);
+
+			$sql = "SELECT nb_holiday FROM ".MAIN_DB_PREFIX."holiday_users";
+			$sql.= " WHERE fk_user = '".$userID."' AND fk_type = ".$fk_type;
+			$resql = $this->db->query($sql);
+			if ($resql)
+			{
+				$num = $this->db->num_rows($resql);
+
+				if ($num > 0)
+				{
+					// Update for user
+					$sql = "UPDATE ".MAIN_DB_PREFIX."holiday_users SET";
+					$sql.= " nb_holiday = ".$nbHoliday;
+					$sql.= " WHERE fk_user = '".$userID."' AND fk_type = ".$fk_type;
+					$result = $this->db->query($sql);
+					if (! $result)
+					{
+						$error++;
+						$this->errors[]=$this->db->lasterror();
+					}
+				}
+				else
+				{
+					// Insert for user
+					$sql = "INSERT INTO ".MAIN_DB_PREFIX."holiday_users(nb_holiday, fk_user, fk_type) VALUES (";
+					$sql.= $nbHoliday;
+					$sql.= ", '".$userID."', ".$fk_type.")";
+					$result = $this->db->query($sql);
+					if (! $result)
+					{
+						$error++;
+						$this->errors[]=$this->db->lasterror();
+					}
+				}
+			}
+			else
+			{
+				$this->errors[]=$this->db->lasterror();
+				$error++;
+			}
+
+			if (! $error)
+			{
+				return 1;
+			}
+			else
+			{
+				return -1;
+			}
+		}
+	}
+
+	/**
+	 *	Retourne un checked si vrai
+	 *
+	 *  @param	string	$name       name du paramètre de configuration
+	 *  @return string      		retourne checked si > 0
+	 */
+    function getCheckOption($name)
+    {
+
+		$sql = "SELECT value";
+		$sql.= " FROM ".MAIN_DB_PREFIX."holiday_config";
+		$sql.= " WHERE name = '".$name."'";
+
+		$result = $this->db->query($sql);
+
+		if($result) {
+			$obj = $this->db->fetch_object($result);
+
+			// Si la valeur est 1 on retourne checked
+			if($obj->value) {
+				return 'checked';
+			}
+		}
+	}
+
+
+	/**
+	 *  Créer les entrées pour chaque utilisateur au moment de la configuration
+	 *
+	 *  @param	boolean		$single		Single
+	 *  @param	int			$userid		Id user
+	 *  @return void
+	 */
+	function createCPusers($single=false,$userid='')
+	{
+		// Si c'est l'ensemble des utilisateurs à ajouter
+		if (! $single)
+		{
+			dol_syslog(get_class($this).'::createCPusers');
+			$arrayofusers = $this->fetchUsers(false,true);
+
+			foreach($arrayofusers as $users)
+			{
+				$sql = "INSERT INTO ".MAIN_DB_PREFIX."holiday_users";
+				$sql.= " (fk_user, nb_holiday)";
+				$sql.= " VALUES ('".$users['rowid']."','0')";
+
+				$resql=$this->db->query($sql);
+				if (! $resql) dol_print_error($this->db);
+			}
+		}
+		else
+		{
+			$sql = "INSERT INTO ".MAIN_DB_PREFIX."holiday_users";
+			$sql.= " (fk_user, nb_holiday)";
+			$sql.= " VALUES ('".$userid."','0')";
+
+			$resql=$this->db->query($sql);
+			if (! $resql) dol_print_error($this->db);
+		}
+	}
+
+	/**
+	 *  Supprime un utilisateur du module Congés Payés
+	 *
+	 *  @param	int		$user_id        ID de l'utilisateur à supprimer
+	 *  @return boolean      			Vrai si pas d'erreur, faut si Erreur
+	 */
+    function deleteCPuser($user_id)
+    {
+
+		$sql = "DELETE FROM ".MAIN_DB_PREFIX."holiday_users";
+		$sql.= " WHERE fk_user = '".$user_id."'";
+
+		$this->db->query($sql);
+	}
+
+
+	/**
+	 *  Retourne le solde de congés payés pour un utilisateur
+	 *
+	 *  @param	int		$user_id    ID de l'utilisateur
+	 *  @param	int		$fk_type	Filter on type
+	 *  @return float        		Retourne le solde de congés payés de l'utilisateur
+	 */
+	function getCPforUser($user_id, $fk_type=0)
+	{
+		$sql = "SELECT nb_holiday";
+		$sql.= " FROM ".MAIN_DB_PREFIX."holiday_users";
+		$sql.= " WHERE fk_user = '".$user_id."'";
+		if ($fk_type > 0) $sql.=" AND fk_type = ".$fk_type;
+
+		dol_syslog(get_class($this).'::getCPforUser', LOG_DEBUG);
+		$result = $this->db->query($sql);
+		if($result)
+		{
+			$obj = $this->db->fetch_object($result);
+			//return number_format($obj->nb_holiday,2);
+			if ($obj) return $obj->nb_holiday;
+			else return null;
+		}
+		else
+		{
+			return null;
+		}
+	}
+
+	/**
+	 *    Get list of Users or list of vacation balance.
+	 *
+	 *    @param      boolean			$stringlist	    If true return a string list of id. If false, return an array with detail.
+	 *    @param      boolean   		$type			If true, read Dolibarr user list, if false, return vacation balance list.
+	 *    @param      string            $filters        Filters
+	 *    @return     array|string|int      			Return an array
+	 */
+	function fetchUsers($stringlist=true, $type=true, $filters='')
+	{
+		global $conf;
+
+		dol_syslog(get_class($this)."::fetchUsers", LOG_DEBUG);
+
+		if ($stringlist)
+		{
+			if ($type)
+			{
+				// Si utilisateur de Dolibarr
+
+				$sql = "SELECT u.rowid";
+				$sql.= " FROM ".MAIN_DB_PREFIX."user as u";
+
+				if (! empty($conf->multicompany->enabled) && ! empty($conf->global->MULTICOMPANY_TRANSVERSE_MODE))
+				{
+					$sql.= ", ".MAIN_DB_PREFIX."usergroup_user as ug";
+					$sql.= " WHERE (ug.fk_user = u.rowid";
+					$sql.= " AND ug.entity = ".$conf->entity.")";
+					$sql.= " OR u.admin = 1";
+				}
+				else
+				{
+					$sql.= " WHERE u.entity IN (0,".$conf->entity.")";
+				}
+				$sql.= " AND u.statut > 0";
+				if ($filters) $sql.=$filters;
+
+				$resql=$this->db->query($sql);
+
+				// Si pas d'erreur SQL
+				if ($resql) {
+
+					$i = 0;
+					$num = $this->db->num_rows($resql);
+					$stringlist = '';
+
+					// Boucles du listage des utilisateurs
+					while($i < $num)
+					{
+						$obj = $this->db->fetch_object($resql);
+
+						if ($i == 0) {
+							$stringlist.= $obj->rowid;
+						} else {
+							$stringlist.= ', '.$obj->rowid;
+						}
+
+						$i++;
+					}
+					// Retoune le tableau des utilisateurs
+					return $stringlist;
+				}
+				else
+				{
+					// Erreur SQL
+					$this->error="Error ".$this->db->lasterror();
+					return -1;
+				}
+			}
+			else
+			{
+				// We want only list of vacation balance for user ids
+				$sql = "SELECT DISTINCT cpu.fk_user";
+				$sql.= " FROM ".MAIN_DB_PREFIX."holiday_users as cpu, ".MAIN_DB_PREFIX."user as u";
+				$sql.= " WHERE cpu.fk_user = u.user";
+				if ($filters) $sql.=$filters;
+
+				$resql=$this->db->query($sql);
+
+				// Si pas d'erreur SQL
+				if ($resql) {
+
+					$i = 0;
+					$num = $this->db->num_rows($resql);
+					$stringlist = '';
+
+					// Boucles du listage des utilisateurs
+					while($i < $num)
+					{
+						$obj = $this->db->fetch_object($resql);
+
+						if($i == 0) {
+							$stringlist.= $obj->fk_user;
+						} else {
+							$stringlist.= ', '.$obj->fk_user;
+						}
+
+						$i++;
+					}
+					// Retoune le tableau des utilisateurs
+					return $stringlist;
+				}
+				else
+				{
+					// Erreur SQL
+					$this->error="Error ".$this->db->lasterror();
+					return -1;
+				}
+			}
+		}
+		else
+		{ // Si faux donc return array
+
+			// List for Dolibarr users
+			if ($type)
+			{
+				$sql = "SELECT u.rowid, u.lastname, u.firstname, u.gender, u.photo, u.employee, u.statut, u.fk_user";
+				$sql.= " FROM ".MAIN_DB_PREFIX."user as u";
+
+				if (! empty($conf->multicompany->enabled) && ! empty($conf->global->MULTICOMPANY_TRANSVERSE_MODE))
+				{
+					$sql.= ", ".MAIN_DB_PREFIX."usergroup_user as ug";
+					$sql.= " WHERE (ug.fk_user = u.rowid";
+					$sql.= " AND ug.entity = ".$conf->entity.")";
+					$sql.= " OR u.admin = 1";
+				}
+				else
+					$sql.= " WHERE u.entity IN (0,".$conf->entity.")";
+
+					$sql.= " AND u.statut > 0";
+					if ($filters) $sql.=$filters;
+
+					$resql=$this->db->query($sql);
+
+					// Si pas d'erreur SQL
+					if ($resql)
+					{
+						$i = 0;
+						$tab_result = $this->holiday;
+						$num = $this->db->num_rows($resql);
+
+						// Boucles du listage des utilisateurs
+						while($i < $num) {
+
+							$obj = $this->db->fetch_object($resql);
+
+							$tab_result[$i]['rowid'] = $obj->rowid;
+							$tab_result[$i]['name'] = $obj->lastname;       // deprecated
+							$tab_result[$i]['lastname'] = $obj->lastname;
+							$tab_result[$i]['firstname'] = $obj->firstname;
+							$tab_result[$i]['gender'] = $obj->gender;
+							$tab_result[$i]['status'] = $obj->statut;
+							$tab_result[$i]['employee'] = $obj->employee;
+							$tab_result[$i]['photo'] = $obj->photo;
+							$tab_result[$i]['fk_user'] = $obj->fk_user;
+							//$tab_result[$i]['type'] = $obj->type;
+							//$tab_result[$i]['nb_holiday'] = $obj->nb_holiday;
+
+							$i++;
+						}
+						// Retoune le tableau des utilisateurs
+						return $tab_result;
+					}
+					else
+					{
+						// Erreur SQL
+						$this->errors[]="Error ".$this->db->lasterror();
+						return -1;
+					}
+			}
+			else
+			{
+				// List of vacation balance users
+				$sql = "SELECT cpu.fk_user, cpu.fk_type, cpu.nb_holiday, u.lastname, u.firstname, u.gender, u.photo, u.employee, u.statut, u.fk_user";
+				$sql.= " FROM ".MAIN_DB_PREFIX."holiday_users as cpu, ".MAIN_DB_PREFIX."user as u";
+				$sql.= " WHERE cpu.fk_user = u.rowid";
+				if ($filters) $sql.=$filters;
+
+				$resql=$this->db->query($sql);
+
+				// Si pas d'erreur SQL
+				if ($resql)
+				{
+					$i = 0;
+					$tab_result = $this->holiday;
+					$num = $this->db->num_rows($resql);
+
+					// Boucles du listage des utilisateurs
+					while($i < $num)
+					{
+						$obj = $this->db->fetch_object($resql);
+
+						$tab_result[$i]['rowid'] = $obj->fk_user;
+						$tab_result[$i]['name'] = $obj->lastname;			// deprecated
+						$tab_result[$i]['lastname'] = $obj->lastname;
+						$tab_result[$i]['firstname'] = $obj->firstname;
+						$tab_result[$i]['gender'] = $obj->gender;
+						$tab_result[$i]['status'] = $obj->statut;
+						$tab_result[$i]['employee'] = $obj->employee;
+						$tab_result[$i]['photo'] = $obj->photo;
+						$tab_result[$i]['fk_user'] = $obj->fk_user;
+
+						$tab_result[$i]['type'] = $obj->type;
+						$tab_result[$i]['nb_holiday'] = $obj->nb_holiday;
+
+						$i++;
+					}
+					// Retoune le tableau des utilisateurs
+					return $tab_result;
+				}
+				else
+				{
+					// Erreur SQL
+					$this->error="Error ".$this->db->lasterror();
+					return -1;
+				}
+			}
+		}
+	}
+
+
+    // phpcs:disable PEAR.NamingConventions.ValidFunctionName.NotCamelCaps
+	/**
+	 * Return list of people with permission to validate leave requests.
+	 * Search for permission "approve leave requests"
+	 *
+	 * @return  array       Array of user ids
+	 */
+	function fetch_users_approver_holiday()
+	{
+        // phpcs:enable
+		$users_validator=array();
+
+		$sql = "SELECT DISTINCT ur.fk_user";
+		$sql.= " FROM ".MAIN_DB_PREFIX."user_rights as ur, ".MAIN_DB_PREFIX."rights_def as rd";
+		$sql.= " WHERE ur.fk_id = rd.id and rd.module = 'holiday' AND rd.perms = 'approve'";                                              // Permission 'Approve';
+		$sql.= "UNION";
+		$sql.= " SELECT DISTINCT ugu.fk_user";
+		$sql.= " FROM ".MAIN_DB_PREFIX."usergroup_user as ugu, ".MAIN_DB_PREFIX."usergroup_rights as ur, ".MAIN_DB_PREFIX."rights_def as rd";
+		$sql.= " WHERE ugu.fk_usergroup = ur.fk_usergroup AND ur.fk_id = rd.id and rd.module = 'holiday' AND rd.perms = 'approve'";       // Permission 'Approve';
+		//print $sql;
+
+		dol_syslog(get_class($this)."::fetch_users_approver_holiday sql=".$sql);
+		$result = $this->db->query($sql);
+		if($result)
+		{
+			$num_lignes = $this->db->num_rows($result); $i = 0;
+			while ($i < $num_lignes)
+			{
+				$objp = $this->db->fetch_object($result);
+				array_push($users_validator,$objp->fk_user);
+				$i++;
+			}
+			return $users_validator;
+		}
+		else
+		{
+			$this->error=$this->db->lasterror();
+			dol_syslog(get_class($this)."::fetch_users_approver_holiday  Error ".$this->error, LOG_ERR);
+			return -1;
+		}
+	}
+
+
+	/**
+	 *	Compte le nombre d'utilisateur actifs dans Dolibarr
+	 *
+	 *  @return     int      retourne le nombre d'utilisateur
+	 */
+	function countActiveUsers()
+	{
+		$sql = "SELECT count(u.rowid) as compteur";
+		$sql.= " FROM ".MAIN_DB_PREFIX."user as u";
+		$sql.= " WHERE u.statut > 0";
+
+		$result = $this->db->query($sql);
+		$objet = $this->db->fetch_object($result);
+
+		return $objet->compteur;
+	}
+	/**
+	 *	Compte le nombre d'utilisateur actifs dans Dolibarr sans CP
+	 *
+	 *  @return     int      retourne le nombre d'utilisateur
+	 */
+    function countActiveUsersWithoutCP()
+    {
+
+		$sql = "SELECT count(u.rowid) as compteur";
+		$sql.= " FROM ".MAIN_DB_PREFIX."user as u LEFT OUTER JOIN ".MAIN_DB_PREFIX."holiday_users hu ON (hu.fk_user=u.rowid)";
+		$sql.= " WHERE u.statut > 0 AND hu.fk_user IS NULL";
+
+		$result = $this->db->query($sql);
+		$objet = $this->db->fetch_object($result);
+
+		return $objet->compteur;
+	}
+
+	/**
+	 *  Compare le nombre d'utilisateur actif de Dolibarr à celui des utilisateurs des congés payés
+	 *
+	 *  @param    int	$userDolibarrWithoutCP	Number of active users in Dolibarr without holidays
+	 *  @param    int	$userCP    				Number of active users into table of holidays
+	 *  @return   int							<0 if KO, >0 if OK
+	 */
+	function verifNbUsers($userDolibarrWithoutCP, $userCP)
+	{
+		if (empty($userCP)) $userCP=0;
+		dol_syslog(get_class($this).'::verifNbUsers userDolibarr='.$userDolibarrWithoutCP.' userCP='.$userCP);
+		return 1;
+	}
+
+
+	/**
+	 * addLogCP
+	 *
+	 * @param 	int		$fk_user_action		Id user creation
+	 * @param 	int		$fk_user_update		Id user update
+	 * @param 	string	$label				Label
+	 * @param 	int		$new_solde			New value
+	 * @param	int		$fk_type			Type of vacation
+	 * @return 	int							Id of record added, 0 if nothing done, < 0 if KO
+	 */
+	function addLogCP($fk_user_action, $fk_user_update, $label, $new_solde, $fk_type)
+	{
+		global $conf, $langs;
+
+		$error=0;
+
+		$prev_solde = price2num($this->getCPforUser($fk_user_update, $fk_type), 5);
+		$new_solde = price2num($new_solde, 5);
+		//print "$prev_solde == $new_solde";
+
+		if ($prev_solde == $new_solde) return 0;
+
+		$this->db->begin();
+
 		// Insert request
 		$sql = "INSERT INTO ".MAIN_DB_PREFIX."holiday_logs (";
 		$sql.= "date_action,";
@@ -2454,13 +2012,20 @@
 		$resql=$this->db->query($sql);
 		if (! $resql)
 		{
-=======
+			$error++; $this->errors[]="Error ".$this->db->lasterror();
+		}
+
+		if (! $error)
+		{
+			$this->optRowid = $this->db->last_insert_id(MAIN_DB_PREFIX."holiday_logs");
+		}
+
 		// Commit or rollback
 		if ($error)
 		{
 			foreach($this->errors as $errmsg)
 			{
-				dol_syslog(get_class($this)."::approve ".$errmsg, LOG_ERR);
+				dol_syslog(get_class($this)."::addLogCP ".$errmsg, LOG_ERR);
 				$this->error.=($this->error?', '.$errmsg:$errmsg);
 			}
 			$this->db->rollback();
@@ -2469,129 +2034,6 @@
 		else
 		{
 			$this->db->commit();
-			return 1;
-		}
-	}
-
-	/**
-	 *	Update database
-	 *
-	 *  @param	User	$user        	User that modify
-	 *  @param  int		$notrigger	    0=launch triggers after, 1=disable triggers
-	 *  @return int         			<0 if KO, >0 if OK
-	 */
-	function update($user=null, $notrigger=0)
-	{
-		global $conf, $langs;
-		$error=0;
-
-		// Update request
-		$sql = "UPDATE ".MAIN_DB_PREFIX."holiday SET";
-
-		$sql.= " description= '".$this->db->escape($this->description)."',";
-
-		if(!empty($this->date_debut)) {
-			$sql.= " date_debut = '".$this->db->idate($this->date_debut)."',";
-		} else {
-			$error++;
-		}
-		if(!empty($this->date_fin)) {
-			$sql.= " date_fin = '".$this->db->idate($this->date_fin)."',";
-		} else {
-			$error++;
-		}
-		$sql.= " halfday = ".$this->halfday.",";
-		if(!empty($this->statut) && is_numeric($this->statut)) {
-			$sql.= " statut = ".$this->statut.",";
-		} else {
-			$error++;
-		}
-		if(!empty($this->fk_validator)) {
-			$sql.= " fk_validator = '".$this->db->escape($this->fk_validator)."',";
-		} else {
-			$error++;
-		}
-		if(!empty($this->date_valid)) {
-			$sql.= " date_valid = '".$this->db->idate($this->date_valid)."',";
-		} else {
-			$sql.= " date_valid = NULL,";
-		}
-		if(!empty($this->fk_user_valid)) {
-			$sql.= " fk_user_valid = '".$this->db->escape($this->fk_user_valid)."',";
-		} else {
-			$sql.= " fk_user_valid = NULL,";
-		}
-		if(!empty($this->date_refuse)) {
-			$sql.= " date_refuse = '".$this->db->idate($this->date_refuse)."',";
-		} else {
-			$sql.= " date_refuse = NULL,";
-		}
-		if(!empty($this->fk_user_refuse)) {
-			$sql.= " fk_user_refuse = '".$this->db->escape($this->fk_user_refuse)."',";
-		} else {
-			$sql.= " fk_user_refuse = NULL,";
-		}
-		if(!empty($this->date_cancel)) {
-			$sql.= " date_cancel = '".$this->db->idate($this->date_cancel)."',";
-		} else {
-			$sql.= " date_cancel = NULL,";
-		}
-		if(!empty($this->fk_user_cancel)) {
-			$sql.= " fk_user_cancel = '".$this->db->escape($this->fk_user_cancel)."',";
-		} else {
-			$sql.= " fk_user_cancel = NULL,";
-		}
-		if(!empty($this->detail_refuse)) {
-			$sql.= " detail_refuse = '".$this->db->escape($this->detail_refuse)."'";
-		} else {
-			$sql.= " detail_refuse = NULL";
-		}
-
-		$sql.= " WHERE rowid= ".$this->id;
-
-		$this->db->begin();
-
-		dol_syslog(get_class($this)."::update", LOG_DEBUG);
-		$resql = $this->db->query($sql);
-		if (! $resql) {
->>>>>>> d9b8a8c8
-			$error++; $this->errors[]="Error ".$this->db->lasterror();
-		}
-
-		if (! $error)
-		{
-<<<<<<< HEAD
-			$this->optRowid = $this->db->last_insert_id(MAIN_DB_PREFIX."holiday_logs");
-=======
-			if (! $notrigger)
-			{
-				// Call trigger
-				$result=$this->call_trigger('HOLIDAY_MODIFY',$user);
-				if ($result < 0) { $error++; }
-				// End call triggers
-			}
->>>>>>> d9b8a8c8
-		}
-
-		// Commit or rollback
-		if ($error)
-		{
-			foreach($this->errors as $errmsg)
-			{
-<<<<<<< HEAD
-				dol_syslog(get_class($this)."::addLogCP ".$errmsg, LOG_ERR);
-=======
-				dol_syslog(get_class($this)."::update ".$errmsg, LOG_ERR);
->>>>>>> d9b8a8c8
-				$this->error.=($this->error?', '.$errmsg:$errmsg);
-			}
-			$this->db->rollback();
-			return -1*$error;
-		}
-		else
-		{
-			$this->db->commit();
-<<<<<<< HEAD
 			return $this->optRowid;
 		}
 	}
@@ -2668,1222 +2110,6 @@
 		{
 			// Erreur SQL
 			$this->error="Error ".$this->db->lasterror();
-=======
-			return 1;
-		}
-	}
-
-
-	/**
-	 *   Delete object in database
-	 *
-	 *	 @param		User	$user        	User that delete
-	 *   @param     int		$notrigger	    0=launch triggers after, 1=disable triggers
-	 *	 @return	int						<0 if KO, >0 if OK
-	 */
-	function delete($user, $notrigger=0)
-	{
-		global $conf, $langs;
-		$error=0;
-
-		$sql = "DELETE FROM ".MAIN_DB_PREFIX."holiday";
-		$sql.= " WHERE rowid=".$this->id;
-
-		$this->db->begin();
-
-		dol_syslog(get_class($this)."::delete", LOG_DEBUG);
-		$resql = $this->db->query($sql);
-		if (! $resql) {
-			$error++; $this->errors[]="Error ".$this->db->lasterror();
-		}
-
-		if (! $error)
-		{
-			if (! $notrigger)
-			{
-				// Call trigger
-				$result=$this->call_trigger('HOLIDAY_DELETE',$user);
-				if ($result < 0) { $error++; }
-				// End call triggers
-			}
-		}
-
-		// Commit or rollback
-		if ($error)
-		{
-			foreach($this->errors as $errmsg)
-			{
-				dol_syslog(get_class($this)."::delete ".$errmsg, LOG_ERR);
-				$this->error.=($this->error?', '.$errmsg:$errmsg);
-			}
-			$this->db->rollback();
-			return -1*$error;
-		}
-		else
-		{
-			$this->db->commit();
-			return 1;
-		}
-	}
-
-	/**
-	 *	Check if a user is on holiday (partially or completely) into a period.
-	 *  This function can be used to avoid to have 2 leave requests on same period for example.
-	 *  Warning: It consumes a lot of memory because it load in ->holiday all holiday of a dedicated user at each call.
-	 *
-	 * 	@param 	int		$fk_user		Id user
-	 * 	@param 	date	$dateStart		Start date of period to check
-	 * 	@param 	date	$dateEnd		End date of period to check
-	 *  @param	int		$halfday		Tag to define how start and end the period to check:
-	 *  	    						0:Full days, 2:Start afternoon end morning, -1:Start afternoon end afternoon, 1:Start morning end morning
-	 * 	@return boolean					False = New range overlap an existing holiday, True = no overlapping (is never on holiday during checked period).
-	 *  @see verifDateHolidayForTimestamp
-	 */
-	function verifDateHolidayCP($fk_user, $dateStart, $dateEnd, $halfday=0)
-	{
-		$this->fetchByUser($fk_user,'','');
-
-		foreach($this->holiday as $infos_CP)
-		{
-			if ($infos_CP['statut'] == 4) continue;		// ignore not validated holidays
-			if ($infos_CP['statut'] == 5) continue;		// ignore not validated holidays
-			/*
-			 var_dump("--");
-			 var_dump("old: ".dol_print_date($infos_CP['date_debut'],'dayhour').' '.dol_print_date($infos_CP['date_fin'],'dayhour').' '.$infos_CP['halfday']);
-			 var_dump("new: ".dol_print_date($dateStart,'dayhour').' '.dol_print_date($dateEnd,'dayhour').' '.$halfday);
-			 */
-
-			if ($halfday == 0)
-			{
-				if ($dateStart >= $infos_CP['date_debut'] && $dateStart <= $infos_CP['date_fin'])
-				{
-					return false;
-				}
-				if ($dateEnd <= $infos_CP['date_fin'] && $dateEnd >= $infos_CP['date_debut'])
-				{
-					return false;
-				}
-			}
-			elseif ($halfday == -1)
-			{
-				// new start afternoon, new end afternoon
-				if ($dateStart >= $infos_CP['date_debut'] && $dateStart <= $infos_CP['date_fin'])
-				{
-					if ($dateStart < $infos_CP['date_fin'] || in_array($infos_CP['halfday'], array(0, -1))) return false;
-				}
-				if ($dateEnd <= $infos_CP['date_fin'] && $dateEnd >= $infos_CP['date_debut'])
-				{
-					if ($dateStart < $dateEnd) return false;
-					if ($dateEnd < $infos_CP['date_fin'] || in_array($infos_CP['halfday'], array(0, -1))) return false;
-				}
-			}
-			elseif ($halfday == 1)
-			{
-				// new start morning, new end morning
-				if ($dateStart >= $infos_CP['date_debut'] && $dateStart <= $infos_CP['date_fin'])
-				{
-					if ($dateStart < $dateEnd) return false;
-					if ($dateStart > $infos_CP['date_debut'] || in_array($infos_CP['halfday'], array(0, 1))) return false;
-				}
-				if ($dateEnd <= $infos_CP['date_fin'] && $dateEnd >= $infos_CP['date_debut'])
-				{
-					if ($dateEnd > $infos_CP['date_debut'] || in_array($infos_CP['halfday'], array(0, 1))) return false;
-				}
-			}
-			elseif ($halfday == 2)
-			{
-				// new start afternoon, new end morning
-				if ($dateStart >= $infos_CP['date_debut'] && $dateStart <= $infos_CP['date_fin'])
-				{
-					if ($dateStart < $infos_CP['date_fin'] || in_array($infos_CP['halfday'], array(0, -1))) return false;
-				}
-				if ($dateEnd <= $infos_CP['date_fin'] && $dateEnd >= $infos_CP['date_debut'])
-				{
-					if ($dateEnd > $infos_CP['date_debut'] || in_array($infos_CP['halfday'], array(0, 1))) return false;
-				}
-			}
-			else
-			{
-				dol_print_error('', 'Bad value of parameter halfday when calling function verifDateHolidayCP');
-			}
-		}
-
-		return true;
-	}
-
-
-	/**
-	 *	Check that a user is not on holiday for a particular timestamp
-	 *
-	 * 	@param 	int			$fk_user				Id user
-	 *  @param	timestamp	$timestamp				Time stamp date for a day (YYYY-MM-DD) without hours  (= 12:00AM in english and not 12:00PM that is 12:00)
-	 *  @param	string		$status					Filter on holiday status. '-1' = no filter.
-	 * 	@return array								array('morning'=> ,'afternoon'=> ), Boolean is true if user is available for day timestamp.
-	 *  @see verifDateHolidayCP
-	 */
-	function verifDateHolidayForTimestamp($fk_user, $timestamp, $status='-1')
-	{
-		global $langs, $conf;
-
-		$isavailablemorning=true;
-		$isavailableafternoon=true;
-
-		$sql = "SELECT cp.rowid, cp.date_debut as date_start, cp.date_fin as date_end, cp.halfday, cp.statut";
-		$sql.= " FROM ".MAIN_DB_PREFIX."holiday as cp";
-		$sql.= " WHERE cp.entity IN (".getEntity('holiday').")";
-		$sql.= " AND cp.fk_user = ".(int) $fk_user;
-		$sql.= " AND cp.date_debut <= '".$this->db->idate($timestamp)."' AND cp.date_fin >= '".$this->db->idate($timestamp)."'";
-		if ($status != '-1') $sql.=" AND cp.statut IN (".$this->db->escape($status).")";
-
-		$resql = $this->db->query($sql);
-		if ($resql)
-		{
-			$num_rows = $this->db->num_rows($resql);	// Note, we can have 2 records if on is morning and the other one is afternoon
-			if ($num_rows > 0)
-			{
-				$arrayofrecord=array();
-				$i=0;
-				while ($i < $num_rows)
-				{
-					$obj = $this->db->fetch_object($resql);
-
-					// Note: $obj->halfday is  0:Full days, 2:Sart afternoon end morning, -1:Start afternoon, 1:End morning
-					$arrayofrecord[$obj->rowid]=array('date_start'=>$this->db->jdate($obj->date_start), 'date_end'=>$this->db->jdate($obj->date_end), 'halfday'=>$obj->halfday);
-					$i++;
-				}
-
-				// We found a record, user is on holiday by default, so is not available is true.
-				$isavailablemorning = true;
-				foreach($arrayofrecord as $record)
-				{
-					if ($timestamp == $record['date_start'] && $record['halfday'] == 2)  continue;
-					if ($timestamp == $record['date_start'] && $record['halfday'] == -1) continue;
-					$isavailablemorning = false;
-					break;
-				}
-				$isavailableafternoon = true;
-				foreach($arrayofrecord as $record)
-				{
-					if ($timestamp == $record['date_end'] && $record['halfday'] == 2) continue;
-					if ($timestamp == $record['date_end'] && $record['halfday'] == 1) continue;
-					$isavailableafternoon = false;
-					break;
-				}
-			}
-		}
-		else dol_print_error($this->db);
-
-		return array('morning'=>$isavailablemorning, 'afternoon'=>$isavailableafternoon);
-	}
-
-
-	/**
-	 *	Return clicable name (with picto eventually)
-	 *
-	 *	@param	int			$withpicto					0=_No picto, 1=Includes the picto in the linkn, 2=Picto only
-	 *  @param  int     	$save_lastsearch_value    	-1=Auto, 0=No save of lastsearch_values when clicking, 1=Save lastsearch_values whenclicking
-	 *	@return	string									String with URL
-	 */
-	function getNomUrl($withpicto=0, $save_lastsearch_value=-1)
-	{
-		global $langs;
-
-		$result='';
-
-		$label=$langs->trans("Show").': '.$this->ref;
-
-		$url = DOL_URL_ROOT.'/holiday/card.php?id='.$this->id;
-
-		//if ($option != 'nolink')
-		//{
-		// Add param to save lastsearch_values or not
-		$add_save_lastsearch_values=($save_lastsearch_value == 1 ? 1 : 0);
-		if ($save_lastsearch_value == -1 && preg_match('/list\.php/',$_SERVER["PHP_SELF"])) $add_save_lastsearch_values=1;
-		if ($add_save_lastsearch_values) $url.='&save_lastsearch_values=1';
-		//}
-
-		$linkstart = '<a href="'.$url.'" title="'.dol_escape_htmltag($label, 1).'" class="classfortooltip">';
-		$linkend='</a>';
-
-		$result .= $linkstart;
-		if ($withpicto) $result.=img_object(($notooltip?'':$label), $this->picto, ($notooltip?(($withpicto != 2) ? 'class="paddingright"' : ''):'class="'.(($withpicto != 2) ? 'paddingright ' : '').'classfortooltip"'), 0, 0, $notooltip?0:1);
-		if ($withpicto != 2) $result.= $this->ref;
-		$result .= $linkend;
-
-		return $result;
-	}
-
-
-	/**
-	 *	Returns the label status
-	 *
-	 *	@param      int		$mode       0=long label, 1=short label, 2=Picto + short label, 3=Picto, 4=Picto + long label, 5=Short label + Picto
-	 *	@return     string      		Label
-	 */
-	function getLibStatut($mode=0)
-	{
-		return $this->LibStatut($this->statut, $mode, $this->date_debut);
-	}
-
-    // phpcs:disable PEAR.NamingConventions.ValidFunctionName.NotCamelCaps
-	/**
-	 *	Returns the label of a statut
-	 *
-	 *	@param      int		$statut     id statut
-	 *	@param      int		$mode       0=long label, 1=short label, 2=Picto + short label, 3=Picto, 4=Picto + long label, 5=Short label + Picto
-	 *  @param		date	$startdate	Date holiday should start
-	 *	@return     string      		Label
-	 */
-	function LibStatut($statut, $mode=0, $startdate='')
-	{
-        // phpcs:enable
-		global $langs;
-
-		if ($mode == 0)
-		{
-			if ($statut == 1) return $langs->trans('DraftCP');
-			elseif ($statut == 2) return $langs->trans('ToReviewCP');
-			elseif ($statut == 3) return $langs->trans('ApprovedCP');
-			elseif ($statut == 4) return $langs->trans('CancelCP');
-			elseif ($statut == 5) return $langs->trans('RefuseCP');
-		}
-		elseif ($mode == 2)
-		{
-			$pictoapproved='statut6';
-			if (! empty($startdate) && $startdate > dol_now()) $pictoapproved='statut4';
-			if ($statut == 1) return img_picto($langs->trans('DraftCP'),'statut0').' '.$langs->trans('DraftCP');				// Draft
-			elseif ($statut == 2) return img_picto($langs->trans('ToReviewCP'),'statut1').' '.$langs->trans('ToReviewCP');		// Waiting approval
-			elseif ($statut == 3) return img_picto($langs->trans('ApprovedCP'),$pictoapproved).' '.$langs->trans('ApprovedCP');
-			elseif ($statut == 4) return img_picto($langs->trans('CancelCP'),'statut5').' '.$langs->trans('CancelCP');
-			elseif ($statut == 5) return img_picto($langs->trans('RefuseCP'),'statut5').' '.$langs->trans('RefuseCP');
-		}
-		elseif ($mode == 3)
-		{
-			$pictoapproved='statut6';
-			if (! empty($startdate) && $startdate > dol_now()) $pictoapproved='statut4';
-			if ($statut == 1) return img_picto($langs->trans('DraftCP'),'statut0');
-			elseif ($statut == 2) return img_picto($langs->trans('ToReviewCP'),'statut1');
-			elseif ($statut == 3) return img_picto($langs->trans('ApprovedCP'),$pictoapproved);
-			elseif ($statut == 4) return img_picto($langs->trans('CancelCP'),'statut5');
-			elseif ($statut == 5) return img_picto($langs->trans('RefuseCP'),'statut5');
-		}
-		elseif ($mode == 5)
-		{
-			$pictoapproved='statut6';
-			if (! empty($startdate) && $startdate > dol_now()) $pictoapproved='statut4';
-			if ($statut == 1) return $langs->trans('DraftCP').' '.img_picto($langs->trans('DraftCP'),'statut0');				// Draft
-			elseif ($statut == 2) return $langs->trans('ToReviewCP').' '.img_picto($langs->trans('ToReviewCP'),'statut1');		// Waiting approval
-			elseif ($statut == 3) return $langs->trans('ApprovedCP').' '.img_picto($langs->trans('ApprovedCP'),$pictoapproved);
-			elseif ($statut == 4) return $langs->trans('CancelCP').' '.img_picto($langs->trans('CancelCP'),'statut5');
-			elseif ($statut == 5) return $langs->trans('RefuseCP').' '.img_picto($langs->trans('RefuseCP'),'statut5');
-		}
-		elseif ($mode == 6)
-		{
-			$pictoapproved='statut6';
-			if (! empty($startdate) && $startdate > dol_now()) $pictoapproved='statut4';
-			if ($statut == 1) return $langs->trans('DraftCP').' '.img_picto($langs->trans('DraftCP'),'statut0');				// Draft
-			elseif ($statut == 2) return $langs->trans('ToReviewCP').' '.img_picto($langs->trans('ToReviewCP'),'statut1');		// Waiting approval
-			elseif ($statut == 3) return $langs->trans('ApprovedCP').' '.img_picto($langs->trans('ApprovedCP'),$pictoapproved);
-			elseif ($statut == 4) return $langs->trans('CancelCP').' '.img_picto($langs->trans('CancelCP'),'statut5');
-			elseif ($statut == 5) return $langs->trans('RefuseCP').' '.img_picto($langs->trans('RefuseCP'),'statut5');
-		}
-
-		else return $statut;
-	}
-
-
-	/**
-	 *   Affiche un select HTML des statuts de congés payés
-	 *
-	 *   @param 	int		$selected   	Id of preselected status
-	 *   @param		string	$htmlname		Name of HTML select field
-	 *   @return    string					Show select of status
-	 */
-    function selectStatutCP($selected='', $htmlname='select_statut')
-    {
-
-		global $langs;
-
-		// Liste des statuts
-		$name = array('DraftCP','ToReviewCP','ApprovedCP','CancelCP','RefuseCP');
-		$nb = count($name)+1;
-
-		// Select HTML
-		$statut = '<select name="'.$htmlname.'" class="flat">'."\n";
-		$statut.= '<option value="-1">&nbsp;</option>'."\n";
-
-		// Boucle des statuts
-		for($i=1; $i < $nb; $i++) {
-			if($i==$selected) {
-				$statut.= '<option value="'.$i.'" selected>'.$langs->trans($name[$i-1]).'</option>'."\n";
-			}
-			else {
-				$statut.= '<option value="'.$i.'">'.$langs->trans($name[$i-1]).'</option>'."\n";
-			}
-		}
-
-		$statut.= '</select>'."\n";
-		print $statut;
-	}
-
-	/**
-	 *  Met à jour une option du module Holiday Payés
-	 *
-	 *  @param	string	$name       name du paramètre de configuration
-	 *  @param	string	$value      vrai si mise à jour OK sinon faux
-	 *  @return boolean				ok or ko
-	 */
-    function updateConfCP($name,$value)
-    {
-
-		$sql = "UPDATE ".MAIN_DB_PREFIX."holiday_config SET";
-		$sql.= " value = '".$value."'";
-		$sql.= " WHERE name = '".$name."'";
-
-		dol_syslog(get_class($this).'::updateConfCP name='.$name.'', LOG_DEBUG);
-		$result = $this->db->query($sql);
-		if($result) {
-			return true;
-		}
-
-		return false;
-	}
-
-	/**
-	 *  Return value of a conf parameterfor leave module
-	 *  TODO Move this into llx_const table
-	 *
-	 *  @param	string	$name                 Name of parameter
-	 *  @param  string  $createifnotfound     'stringvalue'=Create entry with string value if not found. For example 'YYYYMMDDHHMMSS'.
-	 *  @return string      		          Value of parameter. Example: 'YYYYMMDDHHMMSS' or < 0 if error
-	 */
-	function getConfCP($name, $createifnotfound='')
-	{
-		$sql = "SELECT value";
-		$sql.= " FROM ".MAIN_DB_PREFIX."holiday_config";
-		$sql.= " WHERE name = '".$this->db->escape($name)."'";
-
-		dol_syslog(get_class($this).'::getConfCP name='.$name.' createifnotfound='.$createifnotfound, LOG_DEBUG);
-		$result = $this->db->query($sql);
-
-		if($result) {
-
-			$obj = $this->db->fetch_object($result);
-			// Return value
-			if (empty($obj))
-			{
-				if ($createifnotfound)
-				{
-					$sql = "INSERT INTO ".MAIN_DB_PREFIX."holiday_config(name, value)";
-					$sql.= " VALUES('".$this->db->escape($name)."', '".$this->db->escape($createifnotfound)."')";
-					$result = $this->db->query($sql);
-					if ($result)
-					{
-						return $createifnotfound;
-					}
-					else
-					{
-						$this->error=$this->db->lasterror();
-						return -2;
-					}
-				}
-				else
-				{
-					return '';
-				}
-			}
-			else
-			{
-				return $obj->value;
-			}
-		} else {
-
-			// Erreur SQL
-			$this->error=$this->db->lasterror();
->>>>>>> d9b8a8c8
-			return -1;
-		}
-	}
-
-<<<<<<< HEAD
-
-	/**
-	 *  Return array with list of types
-	 *
-	 *  @param		int		$active		Status of type. -1 = Both
-	 *  @param		int		$affect		Filter on affect (a request will change sold or not). -1 = Both
-	 *  @return     array	    		Return array with list of types
-	 */
-	function getTypes($active=-1, $affect=-1)
-	{
-		global $mysoc;
-
-		$sql = "SELECT rowid, code, label, affect, delay, newByMonth";
-		$sql.= " FROM " . MAIN_DB_PREFIX . "c_holiday_types";
-		$sql.= " WHERE (fk_country IS NULL OR fk_country = ".$mysoc->country_id.')';
-		if ($active >= 0) $sql.=" AND active = ".((int) $active);
-		if ($affect >= 0) $sql.=" AND affect = ".((int) $affect);
-
-		$result = $this->db->query($sql);
-		if ($result)
-		{
-			$num = $this->db->num_rows($result);
-			if ($num)
-			{
-				while ($obj = $this->db->fetch_object($result))
-				{
-					$types[$obj->rowid] = array('rowid'=> $obj->rowid, 'code'=> $obj->code, 'label'=>$obj->label, 'affect'=>$obj->affect, 'delay'=>$obj->delay, 'newByMonth'=>$obj->newByMonth);
-				}
-
-				return $types;
-			}
-		}
-		else dol_print_error($this->db);
-
-		return array();
-	}
-
-
-	/**
-	 *  Initialise an instance with random values.
-	 *  Used to build previews or test instances.
-	 *	id must be 0 if object instance is a specimen.
-	 *
-	 *  @return	void
-	 */
-	function initAsSpecimen()
-	{
-		global $user,$langs;
-
-		// Initialise parameters
-		$this->id=0;
-		$this->specimen=1;
-
-		$this->fk_user=1;
-		$this->description='SPECIMEN description';
-		$this->date_debut=dol_now();
-		$this->date_fin=dol_now()+(24*3600);
-		$this->fk_validator=1;
-		$this->halfday=0;
-		$this->fk_type=1;
-	}
-=======
-	/**
-	 *	Met à jour le timestamp de la dernière mise à jour du solde des CP
-	 *
-	 *	@param		int		$userID		Id of user
-	 *	@param		int		$nbHoliday	Nb of days
-	 *  @param		int		$fk_type	Type of vacation
-	 *  @return     int					0=Nothing done, 1=OK, -1=KO
-	 */
-	function updateSoldeCP($userID='',$nbHoliday='', $fk_type='')
-	{
-		global $user, $langs;
-
-		$error = 0;
-
-		if (empty($userID) && empty($nbHoliday) && empty($fk_type))
-		{
-			$langs->load("holiday");
-
-			// Si mise à jour pour tout le monde en début de mois
-			$now=dol_now();
-
-			$month = date('m',$now);
-			$newdateforlastupdate = dol_print_date($now, '%Y%m%d%H%M%S');
-
-			// Get month of last update
-			$lastUpdate = $this->getConfCP('lastUpdate', $newdateforlastupdate);
-			$monthLastUpdate = $lastUpdate[4].$lastUpdate[5];
-			//print 'month: '.$month.' lastUpdate:'.$lastUpdate.' monthLastUpdate:'.$monthLastUpdate;exit;
-
-			// Si la date du mois n'est pas la même que celle sauvegardée, on met à jour le timestamp
-			if ($month != $monthLastUpdate)
-			{
-				$this->db->begin();
-
-				$users = $this->fetchUsers(false,false);
-				$nbUser = count($users);
-
-				$sql = "UPDATE ".MAIN_DB_PREFIX."holiday_config SET";
-				$sql.= " value = '".$this->db->escape($newdateforlastupdate)."'";
-				$sql.= " WHERE name = 'lastUpdate'";
-				$result = $this->db->query($sql);
-
-				$typeleaves=$this->getTypes(1,1);
-				foreach($typeleaves as $key => $val)
-				{
-					// On ajoute x jours à chaque utilisateurs
-					$nb_holiday = $val['newByMonth'];
-					if (empty($nb_holiday)) $nb_holiday=0;
-
-					if ($nb_holiday > 0)
-					{
-						dol_syslog("We update leavefor everybody for type ".$key, LOG_DEBUG);
-
-						$i = 0;
-						while ($i < $nbUser)
-						{
-							$now_holiday = $this->getCPforUser($users[$i]['rowid'], $val['rowid']);
-							$new_solde = $now_holiday + $nb_holiday;
-
-							// We add a log for each user
-							$this->addLogCP($user->id, $users[$i]['rowid'], $langs->trans('HolidaysMonthlyUpdate'), $new_solde, $val['rowid']);
-
-							$i++;
-						}
-
-						// Now we update counter for all users at once
-						$sql2 = "UPDATE ".MAIN_DB_PREFIX."holiday_users SET";
-						$sql2.= " nb_holiday = nb_holiday + ".$nb_holiday;
-						$sql2.= " WHERE fk_type = ".$val['rowid'];
-
-						$result= $this->db->query($sql2);
-
-						if (! $result)
-						{
-							dol_print_error($this->db);
-							break;
-						}
-					}
-					else dol_syslog("No change for leave of type ".$key, LOG_DEBUG);
-				}
-
-				if ($result)
-				{
-					$this->db->commit();
-					return 1;
-				}
-				else
-				{
-					$this->db->rollback();
-					return -1;
-				}
-			}
-
-			return 0;
-		}
-		else
-		{
-			// Mise à jour pour un utilisateur
-			$nbHoliday = price2num($nbHoliday,5);
-
-			$sql = "SELECT nb_holiday FROM ".MAIN_DB_PREFIX."holiday_users";
-			$sql.= " WHERE fk_user = '".$userID."' AND fk_type = ".$fk_type;
-			$resql = $this->db->query($sql);
-			if ($resql)
-			{
-				$num = $this->db->num_rows($resql);
-
-				if ($num > 0)
-				{
-					// Update for user
-					$sql = "UPDATE ".MAIN_DB_PREFIX."holiday_users SET";
-					$sql.= " nb_holiday = ".$nbHoliday;
-					$sql.= " WHERE fk_user = '".$userID."' AND fk_type = ".$fk_type;
-					$result = $this->db->query($sql);
-					if (! $result)
-					{
-						$error++;
-						$this->errors[]=$this->db->lasterror();
-					}
-				}
-				else
-				{
-					// Insert for user
-					$sql = "INSERT INTO ".MAIN_DB_PREFIX."holiday_users(nb_holiday, fk_user, fk_type) VALUES (";
-					$sql.= $nbHoliday;
-					$sql.= ", '".$userID."', ".$fk_type.")";
-					$result = $this->db->query($sql);
-					if (! $result)
-					{
-						$error++;
-						$this->errors[]=$this->db->lasterror();
-					}
-				}
-			}
-			else
-			{
-				$this->errors[]=$this->db->lasterror();
-				$error++;
-			}
-
-			if (! $error)
-			{
-				return 1;
-			}
-			else
-			{
-				return -1;
-			}
-		}
-	}
-
-	/**
-	 *	Retourne un checked si vrai
-	 *
-	 *  @param	string	$name       name du paramètre de configuration
-	 *  @return string      		retourne checked si > 0
-	 */
-    function getCheckOption($name)
-    {
-
-		$sql = "SELECT value";
-		$sql.= " FROM ".MAIN_DB_PREFIX."holiday_config";
-		$sql.= " WHERE name = '".$name."'";
-
-		$result = $this->db->query($sql);
-
-		if($result) {
-			$obj = $this->db->fetch_object($result);
-
-			// Si la valeur est 1 on retourne checked
-			if($obj->value) {
-				return 'checked';
-			}
-		}
-	}
-
-
-	/**
-	 *  Créer les entrées pour chaque utilisateur au moment de la configuration
-	 *
-	 *  @param	boolean		$single		Single
-	 *  @param	int			$userid		Id user
-	 *  @return void
-	 */
-	function createCPusers($single=false,$userid='')
-	{
-		// Si c'est l'ensemble des utilisateurs à ajouter
-		if (! $single)
-		{
-			dol_syslog(get_class($this).'::createCPusers');
-			$arrayofusers = $this->fetchUsers(false,true);
-
-			foreach($arrayofusers as $users)
-			{
-				$sql = "INSERT INTO ".MAIN_DB_PREFIX."holiday_users";
-				$sql.= " (fk_user, nb_holiday)";
-				$sql.= " VALUES ('".$users['rowid']."','0')";
->>>>>>> d9b8a8c8
-
-				$resql=$this->db->query($sql);
-				if (! $resql) dol_print_error($this->db);
-			}
-		}
-		else
-		{
-			$sql = "INSERT INTO ".MAIN_DB_PREFIX."holiday_users";
-			$sql.= " (fk_user, nb_holiday)";
-			$sql.= " VALUES ('".$userid."','0')";
-
-			$resql=$this->db->query($sql);
-			if (! $resql) dol_print_error($this->db);
-		}
-	}
-
-	/**
-	 *  Supprime un utilisateur du module Congés Payés
-	 *
-	 *  @param	int		$user_id        ID de l'utilisateur à supprimer
-	 *  @return boolean      			Vrai si pas d'erreur, faut si Erreur
-	 */
-    function deleteCPuser($user_id)
-    {
-
-		$sql = "DELETE FROM ".MAIN_DB_PREFIX."holiday_users";
-		$sql.= " WHERE fk_user = '".$user_id."'";
-
-		$this->db->query($sql);
-	}
-
-
-	/**
-	 *  Retourne le solde de congés payés pour un utilisateur
-	 *
-	 *  @param	int		$user_id    ID de l'utilisateur
-	 *  @param	int		$fk_type	Filter on type
-	 *  @return float        		Retourne le solde de congés payés de l'utilisateur
-	 */
-	function getCPforUser($user_id, $fk_type=0)
-	{
-		$sql = "SELECT nb_holiday";
-		$sql.= " FROM ".MAIN_DB_PREFIX."holiday_users";
-		$sql.= " WHERE fk_user = '".$user_id."'";
-		if ($fk_type > 0) $sql.=" AND fk_type = ".$fk_type;
-
-		dol_syslog(get_class($this).'::getCPforUser', LOG_DEBUG);
-		$result = $this->db->query($sql);
-		if($result)
-		{
-			$obj = $this->db->fetch_object($result);
-			//return number_format($obj->nb_holiday,2);
-			if ($obj) return $obj->nb_holiday;
-			else return null;
-		}
-		else
-		{
-			return null;
-		}
-	}
-
-	/**
-	 *    Get list of Users or list of vacation balance.
-	 *
-	 *    @param      boolean			$stringlist	    If true return a string list of id. If false, return an array with detail.
-	 *    @param      boolean   		$type			If true, read Dolibarr user list, if false, return vacation balance list.
-	 *    @param      string            $filters        Filters
-	 *    @return     array|string|int      			Return an array
-	 */
-	function fetchUsers($stringlist=true, $type=true, $filters='')
-	{
-		global $conf;
-
-		dol_syslog(get_class($this)."::fetchUsers", LOG_DEBUG);
-
-		if ($stringlist)
-		{
-			if ($type)
-			{
-				// Si utilisateur de Dolibarr
-
-				$sql = "SELECT u.rowid";
-				$sql.= " FROM ".MAIN_DB_PREFIX."user as u";
-
-				if (! empty($conf->multicompany->enabled) && ! empty($conf->global->MULTICOMPANY_TRANSVERSE_MODE))
-				{
-					$sql.= ", ".MAIN_DB_PREFIX."usergroup_user as ug";
-					$sql.= " WHERE (ug.fk_user = u.rowid";
-					$sql.= " AND ug.entity = ".$conf->entity.")";
-					$sql.= " OR u.admin = 1";
-				}
-				else
-				{
-					$sql.= " WHERE u.entity IN (0,".$conf->entity.")";
-				}
-				$sql.= " AND u.statut > 0";
-				if ($filters) $sql.=$filters;
-
-				$resql=$this->db->query($sql);
-
-				// Si pas d'erreur SQL
-				if ($resql) {
-
-					$i = 0;
-					$num = $this->db->num_rows($resql);
-					$stringlist = '';
-
-					// Boucles du listage des utilisateurs
-					while($i < $num)
-					{
-						$obj = $this->db->fetch_object($resql);
-
-						if ($i == 0) {
-							$stringlist.= $obj->rowid;
-						} else {
-							$stringlist.= ', '.$obj->rowid;
-						}
-
-						$i++;
-					}
-					// Retoune le tableau des utilisateurs
-					return $stringlist;
-				}
-				else
-				{
-					// Erreur SQL
-					$this->error="Error ".$this->db->lasterror();
-					return -1;
-				}
-			}
-			else
-			{
-				// We want only list of vacation balance for user ids
-				$sql = "SELECT DISTINCT cpu.fk_user";
-				$sql.= " FROM ".MAIN_DB_PREFIX."holiday_users as cpu, ".MAIN_DB_PREFIX."user as u";
-				$sql.= " WHERE cpu.fk_user = u.user";
-				if ($filters) $sql.=$filters;
-
-				$resql=$this->db->query($sql);
-
-				// Si pas d'erreur SQL
-				if ($resql) {
-
-					$i = 0;
-					$num = $this->db->num_rows($resql);
-					$stringlist = '';
-
-					// Boucles du listage des utilisateurs
-					while($i < $num)
-					{
-						$obj = $this->db->fetch_object($resql);
-
-						if($i == 0) {
-							$stringlist.= $obj->fk_user;
-						} else {
-							$stringlist.= ', '.$obj->fk_user;
-						}
-
-						$i++;
-					}
-					// Retoune le tableau des utilisateurs
-					return $stringlist;
-				}
-				else
-				{
-					// Erreur SQL
-					$this->error="Error ".$this->db->lasterror();
-					return -1;
-				}
-			}
-		}
-		else
-		{ // Si faux donc return array
-
-			// List for Dolibarr users
-			if ($type)
-			{
-				$sql = "SELECT u.rowid, u.lastname, u.firstname, u.gender, u.photo, u.employee, u.statut, u.fk_user";
-				$sql.= " FROM ".MAIN_DB_PREFIX."user as u";
-
-				if (! empty($conf->multicompany->enabled) && ! empty($conf->global->MULTICOMPANY_TRANSVERSE_MODE))
-				{
-					$sql.= ", ".MAIN_DB_PREFIX."usergroup_user as ug";
-					$sql.= " WHERE (ug.fk_user = u.rowid";
-					$sql.= " AND ug.entity = ".$conf->entity.")";
-					$sql.= " OR u.admin = 1";
-				}
-				else
-					$sql.= " WHERE u.entity IN (0,".$conf->entity.")";
-
-					$sql.= " AND u.statut > 0";
-					if ($filters) $sql.=$filters;
-
-					$resql=$this->db->query($sql);
-
-					// Si pas d'erreur SQL
-					if ($resql)
-					{
-						$i = 0;
-						$tab_result = $this->holiday;
-						$num = $this->db->num_rows($resql);
-
-						// Boucles du listage des utilisateurs
-						while($i < $num) {
-
-							$obj = $this->db->fetch_object($resql);
-
-							$tab_result[$i]['rowid'] = $obj->rowid;
-							$tab_result[$i]['name'] = $obj->lastname;       // deprecated
-							$tab_result[$i]['lastname'] = $obj->lastname;
-							$tab_result[$i]['firstname'] = $obj->firstname;
-							$tab_result[$i]['gender'] = $obj->gender;
-							$tab_result[$i]['status'] = $obj->statut;
-							$tab_result[$i]['employee'] = $obj->employee;
-							$tab_result[$i]['photo'] = $obj->photo;
-							$tab_result[$i]['fk_user'] = $obj->fk_user;
-							//$tab_result[$i]['type'] = $obj->type;
-							//$tab_result[$i]['nb_holiday'] = $obj->nb_holiday;
-
-							$i++;
-						}
-						// Retoune le tableau des utilisateurs
-						return $tab_result;
-					}
-					else
-					{
-						// Erreur SQL
-						$this->errors[]="Error ".$this->db->lasterror();
-						return -1;
-					}
-			}
-			else
-			{
-				// List of vacation balance users
-				$sql = "SELECT cpu.fk_user, cpu.fk_type, cpu.nb_holiday, u.lastname, u.firstname, u.gender, u.photo, u.employee, u.statut, u.fk_user";
-				$sql.= " FROM ".MAIN_DB_PREFIX."holiday_users as cpu, ".MAIN_DB_PREFIX."user as u";
-				$sql.= " WHERE cpu.fk_user = u.rowid";
-				if ($filters) $sql.=$filters;
-
-				$resql=$this->db->query($sql);
-
-				// Si pas d'erreur SQL
-				if ($resql)
-				{
-					$i = 0;
-					$tab_result = $this->holiday;
-					$num = $this->db->num_rows($resql);
-
-					// Boucles du listage des utilisateurs
-					while($i < $num)
-					{
-						$obj = $this->db->fetch_object($resql);
-
-						$tab_result[$i]['rowid'] = $obj->fk_user;
-						$tab_result[$i]['name'] = $obj->lastname;			// deprecated
-						$tab_result[$i]['lastname'] = $obj->lastname;
-						$tab_result[$i]['firstname'] = $obj->firstname;
-						$tab_result[$i]['gender'] = $obj->gender;
-						$tab_result[$i]['status'] = $obj->statut;
-						$tab_result[$i]['employee'] = $obj->employee;
-						$tab_result[$i]['photo'] = $obj->photo;
-						$tab_result[$i]['fk_user'] = $obj->fk_user;
-
-						$tab_result[$i]['type'] = $obj->type;
-						$tab_result[$i]['nb_holiday'] = $obj->nb_holiday;
-
-						$i++;
-					}
-					// Retoune le tableau des utilisateurs
-					return $tab_result;
-				}
-				else
-				{
-					// Erreur SQL
-					$this->error="Error ".$this->db->lasterror();
-					return -1;
-				}
-			}
-		}
-	}
-
-
-    // phpcs:disable PEAR.NamingConventions.ValidFunctionName.NotCamelCaps
-	/**
-	 * Return list of people with permission to validate leave requests.
-	 * Search for permission "approve leave requests"
-	 *
-	 * @return  array       Array of user ids
-	 */
-	function fetch_users_approver_holiday()
-	{
-        // phpcs:enable
-		$users_validator=array();
-
-		$sql = "SELECT DISTINCT ur.fk_user";
-		$sql.= " FROM ".MAIN_DB_PREFIX."user_rights as ur, ".MAIN_DB_PREFIX."rights_def as rd";
-		$sql.= " WHERE ur.fk_id = rd.id and rd.module = 'holiday' AND rd.perms = 'approve'";                                              // Permission 'Approve';
-		$sql.= "UNION";
-		$sql.= " SELECT DISTINCT ugu.fk_user";
-		$sql.= " FROM ".MAIN_DB_PREFIX."usergroup_user as ugu, ".MAIN_DB_PREFIX."usergroup_rights as ur, ".MAIN_DB_PREFIX."rights_def as rd";
-		$sql.= " WHERE ugu.fk_usergroup = ur.fk_usergroup AND ur.fk_id = rd.id and rd.module = 'holiday' AND rd.perms = 'approve'";       // Permission 'Approve';
-		//print $sql;
-
-		dol_syslog(get_class($this)."::fetch_users_approver_holiday sql=".$sql);
-		$result = $this->db->query($sql);
-		if($result)
-		{
-			$num_lignes = $this->db->num_rows($result); $i = 0;
-			while ($i < $num_lignes)
-			{
-				$objp = $this->db->fetch_object($result);
-				array_push($users_validator,$objp->fk_user);
-				$i++;
-			}
-			return $users_validator;
-		}
-		else
-		{
-			$this->error=$this->db->lasterror();
-			dol_syslog(get_class($this)."::fetch_users_approver_holiday  Error ".$this->error, LOG_ERR);
-			return -1;
-		}
-	}
-
-
-	/**
-	 *	Compte le nombre d'utilisateur actifs dans Dolibarr
-	 *
-	 *  @return     int      retourne le nombre d'utilisateur
-	 */
-	function countActiveUsers()
-	{
-		$sql = "SELECT count(u.rowid) as compteur";
-		$sql.= " FROM ".MAIN_DB_PREFIX."user as u";
-		$sql.= " WHERE u.statut > 0";
-
-		$result = $this->db->query($sql);
-		$objet = $this->db->fetch_object($result);
-
-		return $objet->compteur;
-	}
-	/**
-	 *	Compte le nombre d'utilisateur actifs dans Dolibarr sans CP
-	 *
-	 *  @return     int      retourne le nombre d'utilisateur
-	 */
-    function countActiveUsersWithoutCP()
-    {
-
-		$sql = "SELECT count(u.rowid) as compteur";
-		$sql.= " FROM ".MAIN_DB_PREFIX."user as u LEFT OUTER JOIN ".MAIN_DB_PREFIX."holiday_users hu ON (hu.fk_user=u.rowid)";
-		$sql.= " WHERE u.statut > 0 AND hu.fk_user IS NULL";
-
-		$result = $this->db->query($sql);
-		$objet = $this->db->fetch_object($result);
-
-		return $objet->compteur;
-	}
-
-	/**
-	 *  Compare le nombre d'utilisateur actif de Dolibarr à celui des utilisateurs des congés payés
-	 *
-	 *  @param    int	$userDolibarrWithoutCP	Number of active users in Dolibarr without holidays
-	 *  @param    int	$userCP    				Number of active users into table of holidays
-	 *  @return   int							<0 if KO, >0 if OK
-	 */
-	function verifNbUsers($userDolibarrWithoutCP, $userCP)
-	{
-		if (empty($userCP)) $userCP=0;
-		dol_syslog(get_class($this).'::verifNbUsers userDolibarr='.$userDolibarrWithoutCP.' userCP='.$userCP);
-		return 1;
-	}
-
-
-	/**
-	 * addLogCP
-	 *
-	 * @param 	int		$fk_user_action		Id user creation
-	 * @param 	int		$fk_user_update		Id user update
-	 * @param 	string	$label				Label
-	 * @param 	int		$new_solde			New value
-	 * @param	int		$fk_type			Type of vacation
-	 * @return 	int							Id of record added, 0 if nothing done, < 0 if KO
-	 */
-	function addLogCP($fk_user_action, $fk_user_update, $label, $new_solde, $fk_type)
-	{
-		global $conf, $langs;
-
-		$error=0;
-
-		$prev_solde = price2num($this->getCPforUser($fk_user_update, $fk_type), 5);
-		$new_solde = price2num($new_solde, 5);
-		//print "$prev_solde == $new_solde";
-
-		if ($prev_solde == $new_solde) return 0;
-
-		$this->db->begin();
-
-		// Insert request
-		$sql = "INSERT INTO ".MAIN_DB_PREFIX."holiday_logs (";
-		$sql.= "date_action,";
-		$sql.= "fk_user_action,";
-		$sql.= "fk_user_update,";
-		$sql.= "type_action,";
-		$sql.= "prev_solde,";
-		$sql.= "new_solde,";
-		$sql.= "fk_type";
-		$sql.= ") VALUES (";
-		$sql.= " '".$this->db->idate(dol_now())."',";
-		$sql.= " '".$fk_user_action."',";
-		$sql.= " '".$fk_user_update."',";
-		$sql.= " '".$this->db->escape($label)."',";
-		$sql.= " '".$prev_solde."',";
-		$sql.= " '".$new_solde."',";
-		$sql.= " ".$fk_type;
-		$sql.= ")";
-
-		$resql=$this->db->query($sql);
-		if (! $resql)
-		{
-			$error++; $this->errors[]="Error ".$this->db->lasterror();
-		}
-
-		if (! $error)
-		{
-			$this->optRowid = $this->db->last_insert_id(MAIN_DB_PREFIX."holiday_logs");
-		}
-
-		// Commit or rollback
-		if ($error)
-		{
-			foreach($this->errors as $errmsg)
-			{
-				dol_syslog(get_class($this)."::addLogCP ".$errmsg, LOG_ERR);
-				$this->error.=($this->error?', '.$errmsg:$errmsg);
-			}
-			$this->db->rollback();
-			return -1*$error;
-		}
-		else
-		{
-			$this->db->commit();
-			return $this->optRowid;
-		}
-	}
-
-	/**
-	 *  Liste le log des congés payés
-	 *
-	 *  @param	string	$order      Filtrage par ordre
-	 *  @param  string	$filter     Filtre de séléction
-	 *  @return int         		-1 si erreur, 1 si OK et 2 si pas de résultat
-	 */
-	function fetchLog($order,$filter)
-	{
-		global $langs;
-
-		$sql = "SELECT";
-		$sql.= " cpl.rowid,";
-		$sql.= " cpl.date_action,";
-		$sql.= " cpl.fk_user_action,";
-		$sql.= " cpl.fk_user_update,";
-		$sql.= " cpl.type_action,";
-		$sql.= " cpl.prev_solde,";
-		$sql.= " cpl.new_solde,";
-		$sql.= " cpl.fk_type";
-		$sql.= " FROM ".MAIN_DB_PREFIX."holiday_logs as cpl";
-		$sql.= " WHERE cpl.rowid > 0"; // To avoid error with other search and criteria
-
-		// Filtrage de séléction
-		if(!empty($filter)) {
-			$sql.= " ".$filter;
-		}
-
-		// Ordre d'affichage
-		if(!empty($order)) {
-			$sql.= " ".$order;
-		}
-
-		dol_syslog(get_class($this)."::fetchLog", LOG_DEBUG);
-		$resql=$this->db->query($sql);
-
-		// Si pas d'erreur SQL
-		if ($resql) {
-
-			$i = 0;
-			$tab_result = $this->logs;
-			$num = $this->db->num_rows($resql);
-
-			// Si pas d'enregistrement
-			if(!$num) {
-				return 2;
-			}
-
-			// On liste les résultats et on les ajoutent dans le tableau
-			while($i < $num) {
-
-				$obj = $this->db->fetch_object($resql);
-
-				$tab_result[$i]['rowid'] = $obj->rowid;
-				$tab_result[$i]['date_action'] = $obj->date_action;
-				$tab_result[$i]['fk_user_action'] = $obj->fk_user_action;
-				$tab_result[$i]['fk_user_update'] = $obj->fk_user_update;
-				$tab_result[$i]['type_action'] = $obj->type_action;
-				$tab_result[$i]['prev_solde'] = $obj->prev_solde;
-				$tab_result[$i]['new_solde'] = $obj->new_solde;
-				$tab_result[$i]['fk_type'] = $obj->fk_type;
-
-				$i++;
-			}
-			// Retourne 1 et ajoute le tableau à la variable
-			$this->logs = $tab_result;
-			return 1;
-		}
-		else
-		{
-			// Erreur SQL
-			$this->error="Error ".$this->db->lasterror();
 			return -1;
 		}
 	}
