--- conflicted
+++ resolved
@@ -2173,29 +2173,20 @@
     public function load_state_board()
     {
         // phpcs:enable
-<<<<<<< HEAD
+		global $user;
+
         $this->nb = array();
 
         $sql = "SELECT count(h.rowid) as nb";
         $sql .= " FROM ".MAIN_DB_PREFIX."holiday as h";
         $sql .= " WHERE h.statut > 1";
         $sql .= " AND h.entity IN (".getEntity('holiday').")";
-=======
-		global $user;
-
-        $this->nb=array();
-
-        $sql = "SELECT count(h.rowid) as nb";
-        $sql.= " FROM ".MAIN_DB_PREFIX."holiday as h";
-        $sql.= " WHERE h.statut > 1";
-        $sql.= " AND h.entity IN (".getEntity('holiday').")";
-		if(!$user->rights->expensereport->read_all)
+		if (empty($user->rights->expensereport->read_all))
 		{
 			$userchildids = $user->getAllChildIds(1);
 			$sql.= " AND (h.fk_user IN (".join(',', $userchildids).")";
 			$sql.= " OR h.fk_validator IN (".join(',', $userchildids)."))";
 		}
->>>>>>> e29d2588
 
         $resql = $this->db->query($sql);
         if ($resql) {
