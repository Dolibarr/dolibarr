<?php
/* Copyright (C) 2003-2007 Rodolphe Quiedeville  <rodolphe@quiedeville.org>
 * Copyright (C) 2004-2010 Laurent Destailleur   <eldy@users.sourceforge.net>
 * Copyright (C) 2005      Marc Barilley / Ocebo <marc@ocebo.com>
 * Copyright (C) 2005-2009 Regis Houssin         <regis.houssin@capnetworks.com>
 * Copyright (C) 2005      Simon TOSSER          <simon@kornog-computing.com>
 * Copyright (C) 2011-2012 Juanjo Menent         <jmenent@2byte.es>
 * Copyright (C) 2013      Cédric Salvador       <csalvador@gpcsolutions.fr>
 *
 * This program is free software; you can redistribute it and/or modify
 * it under the terms of the GNU General Public License as published by
 * the Free Software Foundation; either version 3 of the License, or
 * (at your option) any later version.
 *
 * This program is distributed in the hope that it will be useful,
 * but WITHOUT ANY WARRANTY; without even the implied warranty of
 * MERCHANTABILITY or FITNESS FOR A PARTICULAR PURPOSE.  See the
 * GNU General Public License for more details.
 *
 * You should have received a copy of the GNU General Public License
 * along with this program. If not, see <http://www.gnu.org/licenses/>.
 */

/**
 *       \file       htdocs/holiday/document.php
 *       \ingroup    fichinter
 *       \brief      Page des documents joints sur les contrats
 */

require '../main.inc.php';
require_once DOL_DOCUMENT_ROOT.'/holiday/class/holiday.class.php';
require_once DOL_DOCUMENT_ROOT.'/core/lib/files.lib.php';
require_once DOL_DOCUMENT_ROOT.'/core/lib/images.lib.php';
require_once DOL_DOCUMENT_ROOT.'/core/lib/date.lib.php';
require_once DOL_DOCUMENT_ROOT.'/core/lib/holiday.lib.php';
require_once DOL_DOCUMENT_ROOT.'/core/class/html.formfile.class.php';

$langs->load("other");
$langs->load("holidays");
$langs->load("companies");

$id = GETPOST('id','int');
$ref = GETPOST('ref', 'alpha');
$action = GETPOST('action','alpha');
$confirm = GETPOST('confirm','alpha');

// Security check
if ($user->societe_id) $socid=$user->societe_id;
$result = restrictedArea($user, 'holiday', $id, 'holiday');


// Get parameters
$sortfield = GETPOST('sortfield','alpha');
$sortorder = GETPOST('sortorder','alpha');
$page = GETPOST('page','int');
if ($page == -1) { $page = 0; }
$offset = $conf->liste_limit * $page;
$pageprev = $page - 1;
$pagenext = $page + 1;
if (! $sortorder) $sortorder="ASC";
if (! $sortfield) $sortfield="name";


$object = new Holiday($db);
$object->fetch($id, $ref);

$upload_dir = $conf->holiday->dir_output.'/'.get_exdir($object->id, 0, 0, 0, $object, 'holiday').dol_sanitizeFileName($object->ref);
$modulepart='holiday';


/*
 * Actions
 */

include_once DOL_DOCUMENT_ROOT . '/core/actions_linkedfiles.inc.php';


/*
 * View
 */

$form = new Form($db);

$listhalfday=array('morning'=>$langs->trans("Morning"),"afternoon"=>$langs->trans("Afternoon"));

llxHeader("","",$langs->trans("InterventionCard"));


if ($object->id)
{
	$valideur = new User($db);
	$valideur->fetch($object->fk_validator);

	$userRequest = new User($db);
	$userRequest->fetch($object->fk_user);

	$head=holiday_prepare_head($object);

	dol_fiche_head($head, 'documents',$langs->trans("CPTitreMenu"),0,'holiday');


	// Construit liste des fichiers
	$filearray=dol_dir_list($upload_dir,"files",0,'','(\.meta|_preview\.png)$',$sortfield,(strtolower($sortorder)=='desc'?SORT_DESC:SORT_ASC),1);
	$totalsize=0;
	foreach($filearray as $key => $file)
	{
		$totalsize+=$file['size'];
	}


	$linkback='<a href="'.DOL_URL_ROOT.'/holiday/list.php">'.$langs->trans("BackToList").'</a>';
	
	dol_banner_tab($object, 'id', $linkback, 1, 'rowid', 'ref');
	
	
	print '<div class="fichecenter">';
	//print '<div class="fichehalfleft">';
	print '<div class="underbanner clearboth"></div>';
	
	print '<table class="border centpercent">';
	
    print '<tr>';
    print '<td class="titlefield">'.$langs->trans("User").'</td>';
	print '<td>';
	print $userRequest->getNomUrl(-1, 'leave');
	print '</td></tr>';

    // Type
    print '<tr>';
    print '<td>'.$langs->trans("Type").'</td>';
    print '<td>';
    $typeleaves=$object->getTypes(1,-1);
    print empty($typeleaves[$object->fk_type]['label']) ? $langs->trans("TypeWasDisabledOrRemoved",$object->fk_type) : $typeleaves[$object->fk_type]['label'];
    print '</td>';
    print '</tr>';

    $starthalfday=($object->halfday == -1 || $object->halfday == 2)?'afternoon':'morning';
    $endhalfday=($object->halfday == 1 || $object->halfday == 2)?'morning':'afternoon';

    if(!$edit)
    {
        print '<tr>';
        print '<td>'.$langs->trans('DateDebCP').' ('.$langs->trans("FirstDayOfHoliday").')</td>';
        print '<td>'.dol_print_date($object->date_debut,'day');
        print ' &nbsp; &nbsp; ';
        print $langs->trans($listhalfday[$starthalfday]);
        print '</td>';
        print '</tr>';
    }
    else
    {
<<<<<<< HEAD
    	print '<tr>';
    	print '<td>'.$langs->trans('DateDebCP').' ('.$langs->trans("FirstDayOfHoliday").')</td>';
    	print '<td>';
    	$form->select_date($object->date_debut,'date_debut_');
    	print ' &nbsp; &nbsp; ';
    	print Form::selectarray('starthalfday', $listhalfday, (GETPOST('starthalfday')?GETPOST('starthalfday'):$starthalfday));
    	print '</td>';
    	print '</tr>';
=======
        print '<tr>';
        print '<td>'.$langs->trans('DateDebCP').' ('.$langs->trans("FirstDayOfHoliday").')</td>';
        print '<td>';
        $form->select_date($object->date_debut,'date_debut_');
        print ' &nbsp; &nbsp; ';
		print $form->selectarray('starthalfday', $listhalfday, (GETPOST('starthalfday')?GETPOST('starthalfday'):$starthalfday));
        print '</td>';
        print '</tr>';
>>>>>>> 46a80411
    }

    if (!$edit)
    {
        print '<tr>';
        print '<td>'.$langs->trans('DateFinCP').' ('.$langs->trans("LastDayOfHoliday").')</td>';
        print '<td>'.dol_print_date($object->date_fin,'day');
        print ' &nbsp; &nbsp; ';
        print $langs->trans($listhalfday[$endhalfday]);
        print '</td>';
        print '</tr>';
    }
    else
    {
<<<<<<< HEAD
    	print '<tr>';
    	print '<td>'.$langs->trans('DateFinCP').' ('.$langs->trans("LastDayOfHoliday").')</td>';
    	print '<td>';
    	$form->select_date($object->date_fin,'date_fin_');
    	print ' &nbsp; &nbsp; ';
    	print Form::selectarray('endhalfday', $listhalfday, (GETPOST('endhalfday')?GETPOST('endhalfday'):$endhalfday));
    	print '</td>';
    	print '</tr>';
=======
        print '<tr>';
        print '<td>'.$langs->trans('DateFinCP').' ('.$langs->trans("LastDayOfHoliday").')</td>';
        print '<td>';
        $form->select_date($object->date_fin,'date_fin_');
        print ' &nbsp; &nbsp; ';
		print $form->selectarray('endhalfday', $listhalfday, (GETPOST('endhalfday')?GETPOST('endhalfday'):$endhalfday));
        print '</td>';
        print '</tr>';
>>>>>>> 46a80411
    }
    print '<tr>';
    print '<td>'.$langs->trans('NbUseDaysCP').'</td>';
    print '<td>'.num_open_day($object->date_debut_gmt, $object->date_fin_gmt, 0, 1, $object->halfday).'</td>';
    print '</tr>';

    if ($object->statut == 5)
    {
    	print '<tr>';
    	print '<td>'.$langs->trans('DetailRefusCP').'</td>';
    	print '<td>'.$object->detail_refuse.'</td>';
    	print '</tr>';
    }

    // Description
    if (!$edit)
    {
        print '<tr>';
        print '<td>'.$langs->trans('DescCP').'</td>';
        print '<td>'.nl2br($object->description).'</td>';
        print '</tr>';
    }
    else
    {
        print '<tr>';
        print '<td>'.$langs->trans('DescCP').'</td>';
        print '<td><textarea name="description" class="flat" rows="'.ROWS_3.'" cols="70">'.$object->description.'</textarea></td>';
        print '</tr>';
    }

    print '<tr><td>'.$langs->trans("NbOfAttachedFiles").'</td><td colspan="3">'.count($filearray).'</td></tr>';
    print '<tr><td>'.$langs->trans("TotalSizeOfAttachedFiles").'</td><td colspan="3">'.$totalsize.' '.$langs->trans("bytes").'</td></tr>';
    
    print '</tbody>';
    print '</table>'."\n";
/*
    print '</div>';
    print '<div class="fichehalfright">';
    print '<div class="ficheaddleft">';
    
    print '<div class="underbanner clearboth"></div>';
    
	// Info workflow
    print '<table class="border centpercent">'."\n";
    print '<tbody>';

    if (! empty($object->fk_user_create))
    {
    	$userCreate=new User($db);
    	$userCreate->fetch($object->fk_user_create);
        print '<tr>';
        print '<td class="titlefield">'.$langs->trans('RequestByCP').'</td>';
        print '<td>'.$userCreate->getNomUrl(-1).'</td>';
        print '</tr>';
    }

    if (!$edit) {
        print '<tr>';
        print '<td class="titlefield">'.$langs->trans('ReviewedByCP').'</td>';
        print '<td>'.$valideur->getNomUrl(-1).'</td>';
        print '</tr>';
    } else {
        print '<tr>';
        print '<td class="titlefield">'.$langs->trans('ReviewedByCP').'</td>';
        print '<td>';
		print $form->select_dolusers($object->fk_user, "valideur", 1, ($user->admin ? '' : array($user->id)));	// By default, hierarchical parent
        print '</td>';
        print '</tr>';
    }

    print '<tr>';
    print '<td>'.$langs->trans('DateCreateCP').'</td>';
    print '<td>'.dol_print_date($object->date_create,'dayhour').'</td>';
    print '</tr>';
    if ($object->statut == 3) {
        print '<tr>';
        print '<td>'.$langs->trans('DateValidCP').'</td>';
        print '<td>'.dol_print_date($object->date_valid,'dayhour').'</td>';
        print '</tr>';
    }
    if ($object->statut == 4) {
        print '<tr>';
        print '<td>'.$langs->trans('DateCancelCP').'</td>';
        print '<td>'.dol_print_date($object->date_cancel,'dayhour').'</td>';
        print '</tr>';
    }
    if ($object->statut == 5) {
        print '<tr>';
        print '<td>'.$langs->trans('DateRefusCP').'</td>';
        print '<td>'.dol_print_date($object->date_refuse,'dayhour').'</td>';
        print '</tr>';
    }
    print '</tbody>';
    print '</table>';

    print '</div>';
    print '</div>'; */
    print '</div>';
    
    print '<div class="clearboth"></div>';
    
    dol_fiche_end();
    


    $modulepart = 'holiday';
    $permission = $user->rights->holiday->write;
    $permtoedit = $user->rights->holiday->write;
    $param = '&id=' . $object->id;
    include_once DOL_DOCUMENT_ROOT . '/core/tpl/document_actions_post_headers.tpl.php';
}
else
{
	print $langs->trans("ErrorUnknown");
}


llxFooter();

$db->close();<|MERGE_RESOLUTION|>--- conflicted
+++ resolved
@@ -109,16 +109,16 @@
 
 
 	$linkback='<a href="'.DOL_URL_ROOT.'/holiday/list.php">'.$langs->trans("BackToList").'</a>';
-	
+
 	dol_banner_tab($object, 'id', $linkback, 1, 'rowid', 'ref');
-	
-	
+
+
 	print '<div class="fichecenter">';
 	//print '<div class="fichehalfleft">';
 	print '<div class="underbanner clearboth"></div>';
-	
+
 	print '<table class="border centpercent">';
-	
+
     print '<tr>';
     print '<td class="titlefield">'.$langs->trans("User").'</td>';
 	print '<td>';
@@ -149,25 +149,14 @@
     }
     else
     {
-<<<<<<< HEAD
-    	print '<tr>';
-    	print '<td>'.$langs->trans('DateDebCP').' ('.$langs->trans("FirstDayOfHoliday").')</td>';
-    	print '<td>';
-    	$form->select_date($object->date_debut,'date_debut_');
-    	print ' &nbsp; &nbsp; ';
-    	print Form::selectarray('starthalfday', $listhalfday, (GETPOST('starthalfday')?GETPOST('starthalfday'):$starthalfday));
-    	print '</td>';
-    	print '</tr>';
-=======
         print '<tr>';
         print '<td>'.$langs->trans('DateDebCP').' ('.$langs->trans("FirstDayOfHoliday").')</td>';
         print '<td>';
         $form->select_date($object->date_debut,'date_debut_');
         print ' &nbsp; &nbsp; ';
-		print $form->selectarray('starthalfday', $listhalfday, (GETPOST('starthalfday')?GETPOST('starthalfday'):$starthalfday));
-        print '</td>';
-        print '</tr>';
->>>>>>> 46a80411
+		print Form::selectarray('starthalfday', $listhalfday, (GETPOST('starthalfday')?GETPOST('starthalfday'):$starthalfday));
+        print '</td>';
+        print '</tr>';
     }
 
     if (!$edit)
@@ -182,25 +171,14 @@
     }
     else
     {
-<<<<<<< HEAD
-    	print '<tr>';
-    	print '<td>'.$langs->trans('DateFinCP').' ('.$langs->trans("LastDayOfHoliday").')</td>';
-    	print '<td>';
-    	$form->select_date($object->date_fin,'date_fin_');
-    	print ' &nbsp; &nbsp; ';
-    	print Form::selectarray('endhalfday', $listhalfday, (GETPOST('endhalfday')?GETPOST('endhalfday'):$endhalfday));
-    	print '</td>';
-    	print '</tr>';
-=======
         print '<tr>';
         print '<td>'.$langs->trans('DateFinCP').' ('.$langs->trans("LastDayOfHoliday").')</td>';
         print '<td>';
         $form->select_date($object->date_fin,'date_fin_');
         print ' &nbsp; &nbsp; ';
-		print $form->selectarray('endhalfday', $listhalfday, (GETPOST('endhalfday')?GETPOST('endhalfday'):$endhalfday));
-        print '</td>';
-        print '</tr>';
->>>>>>> 46a80411
+		print Form::selectarray('endhalfday', $listhalfday, (GETPOST('endhalfday')?GETPOST('endhalfday'):$endhalfday));
+        print '</td>';
+        print '</tr>';
     }
     print '<tr>';
     print '<td>'.$langs->trans('NbUseDaysCP').'</td>';
@@ -233,16 +211,16 @@
 
     print '<tr><td>'.$langs->trans("NbOfAttachedFiles").'</td><td colspan="3">'.count($filearray).'</td></tr>';
     print '<tr><td>'.$langs->trans("TotalSizeOfAttachedFiles").'</td><td colspan="3">'.$totalsize.' '.$langs->trans("bytes").'</td></tr>';
-    
+
     print '</tbody>';
     print '</table>'."\n";
 /*
     print '</div>';
     print '<div class="fichehalfright">';
     print '<div class="ficheaddleft">';
-    
+
     print '<div class="underbanner clearboth"></div>';
-    
+
 	// Info workflow
     print '<table class="border centpercent">'."\n";
     print '<tbody>';
@@ -299,11 +277,11 @@
     print '</div>';
     print '</div>'; */
     print '</div>';
-    
+
     print '<div class="clearboth"></div>';
-    
+
     dol_fiche_end();
-    
+
 
 
     $modulepart = 'holiday';
