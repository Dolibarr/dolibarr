<?php
<<<<<<< HEAD
/* Copyright (C) 2007-2010  Laurent Destailleur     <eldy@users.sourceforge.net>
 * Copyright (C) 2011       François Legastelois    <flegastelois@teclib.com>
 * Copyright (C) 2018-2024  Frédéric France         <frederic.france@free.fr>
 * Copyright (C) 2020       Tobias Sekan            <tobias.sekan@startmail.com>
=======
/* Copyright (C) 2007-2010	Laurent Destailleur			<eldy@users.sourceforge.net>
 * Copyright (C) 2011		François Legastelois		<flegastelois@teclib.com>
 * Copyright (C) 2018-2024	Frédéric France				<frederic.france@free.fr>
 * Copyright (C) 2020		Tobias Sekan				<tobias.sekan@startmail.com>
 * Copyright (C) 2024		Alexandre Spangaro			<alexandre@inovea-conseil.com>
>>>>>>> cc80841a
 *
 * This program is free software; you can redistribute it and/or modify
 * it under the terms of the GNU General Public License as published by
 * the Free Software Foundation; either version 3 of the License, or
 * (at your option) any later version.
 *
 * This program is distributed in the hope that it will be useful,
 * but WITHOUT ANY WARRANTY; without even the implied warranty of
 * MERCHANTABILITY or FITNESS FOR A PARTICULAR PURPOSE.  See the
 * GNU General Public License for more details.
 *
 * You should have received a copy of the GNU General Public License
 * along with this program. If not, see <https://www.gnu.org/licenses/>.
 */

/**
 *      \file       month_report.php
 *      \ingroup    holiday
 *      \brief      Monthly report of leave requests.
 */

// Load Dolibarr environment
require '../main.inc.php';
require_once DOL_DOCUMENT_ROOT.'/holiday/class/holiday.class.php';
require_once DOL_DOCUMENT_ROOT.'/user/class/user.class.php';
require_once DOL_DOCUMENT_ROOT.'/core/lib/files.lib.php';
require_once DOL_DOCUMENT_ROOT.'/core/lib/date.lib.php';
require_once DOL_DOCUMENT_ROOT.'/core/class/html.formother.class.php';

// Load translation files required by the page
$langs->loadLangs(array('holiday', 'hrm'));

$action      = GETPOST('action', 'aZ09') ? GETPOST('action', 'aZ09') : 'view';
$massaction  = GETPOST('massaction', 'alpha');
$contextpage = GETPOST('contextpage', 'aZ');
$optioncss   = GETPOST('optioncss', 'aZ');

$id = GETPOSTINT('id');

$search_ref         = GETPOST('search_ref', 'alphanohtml');
$search_employee    = GETPOST('search_employee', "intcomma");
$search_type        = GETPOST('search_type', "intcomma");
$search_description = GETPOST('search_description', 'alphanohtml');

$limit       = GETPOSTINT('limit') ? GETPOSTINT('limit') : $conf->liste_limit;
$sortfield   = GETPOST('sortfield', 'aZ09comma');
$sortorder   = GETPOST('sortorder', 'aZ09comma');

if (!$sortfield) {
	$sortfield = "cp.rowid";
}
if (!$sortorder) {
	$sortorder = "ASC";
}

$page = GETPOSTISSET('pageplusone') ? (GETPOSTINT('pageplusone') - 1) : GETPOSTINT("page");
if (empty($page) || $page == -1) {
	$page = 0;
}

$hookmanager->initHooks(array('leavemovementlist'));

$arrayfields = array();
$arrayofmassactions = array();

// Security check
if ($user->socid > 0) {	// Protection if external user
	//$socid = $user->socid;
	accessforbidden();
}
$result = restrictedArea($user, 'holiday', $id);

if (!$user->hasRight('holiday', 'readall')) {
	accessforbidden();
}


/*
 * Actions
 */

if (GETPOST('cancel', 'alpha')) {
	$action = 'list';
	$massaction = '';
}
if (!GETPOST('confirmmassaction', 'alpha') && $massaction != 'presend' && $massaction != 'confirm_presend') {
	$massaction = '';
}

$parameters = array();
$reshook = $hookmanager->executeHooks('doActions', $parameters, $object, $action); // Note that $action and $object may have been modified by some hooks
if ($reshook < 0) {
	setEventMessages($hookmanager->error, $hookmanager->errors, 'errors');
}

if (empty($reshook)) {
	// Selection of new fields
	include DOL_DOCUMENT_ROOT.'/core/actions_changeselectedfields.inc.php';

	// Purge search criteria
	if (GETPOST('button_removefilter_x', 'alpha') || GETPOST('button_removefilter.x', 'alpha') || GETPOST('button_removefilter', 'alpha')) { // All tests are required to be compatible with all browsers
		$search_ref = '';
		$search_employee = '';
		$search_type = '';
		$search_description = '';
		$toselect = array();
		$search_array_options = array();
	}

	if (GETPOST('button_removefilter_x', 'alpha')
		|| GETPOST('button_removefilter.x', 'alpha')
		|| GETPOST('button_removefilter', 'alpha')
		|| GETPOST('button_search_x', 'alpha')
		|| GETPOST('button_search.x', 'alpha')
		|| GETPOST('button_search', 'alpha')) {
		$massaction = '';
	}
}

$arrayfields = array(
	'cp.ref' => array('label' => 'Ref', 'checked' => 1, 'position' => 5),
	'cp.fk_type' => array('label' => 'Type', 'checked' => 1, 'position' => 10),
	'cp.fk_user' => array('label' => 'Employee', 'checked' => 1, 'position' => 20),
	'cp.date_debut' => array('label' => 'DateDebCP', 'checked' => -1, 'position' => 30),
	'cp.date_fin' => array('label' => 'DateFinCP', 'checked' => -1, 'position' => 32),
	'used_days' => array('label' => 'NbUseDaysCPShort', 'checked' => -1, 'position' => 34),
	'date_start_month' => array('label' => 'DateStartInMonth', 'checked' => 1, 'position' => 50),
	'date_end_month' => array('label' => 'DateEndInMonth', 'checked' => 1, 'position' => 52),
	'used_days_month' => array('label' => 'NbUseDaysCPShortInMonth', 'checked' => 1, 'position' => 54),
	'cp.description' => array('label' => 'DescCP', 'checked' => -1, 'position' => 800),
);


/*
 * View
 */

$form = new Form($db);
$formother = new FormOther($db);
$holidaystatic = new Holiday($db);

$listhalfday = array('morning' => $langs->trans("Morning"), "afternoon" => $langs->trans("Afternoon"));

$title = $langs->trans('CPTitreMenu');
$help_url = 'EN:Module_Holiday';

llxHeader('', $title, $help_url, '', 0, 0, '', '', '', 'mod-holiday page-month_report');

$search_month = GETPOSTINT("remonth") ? GETPOSTINT("remonth") : date("m", time());
$search_year = GETPOSTINT("reyear") ? GETPOSTINT("reyear") : date("Y", time());
$year_month = sprintf("%04d", $search_year).'-'.sprintf("%02d", $search_month);

$sql = "SELECT cp.rowid, cp.ref, cp.fk_user, cp.date_debut, cp.date_fin, cp.fk_type, cp.description, cp.halfday, cp.statut as status";
$sql .= " FROM ".MAIN_DB_PREFIX."holiday cp";
$sql .= " LEFT JOIN ".MAIN_DB_PREFIX."user u ON cp.fk_user = u.rowid";
$sql .= " WHERE cp.rowid > 0";
$sql .= " AND cp.statut = ".Holiday::STATUS_APPROVED;
$sql .= " AND (";
$sql .= " (date_format(cp.date_debut, '%Y-%m') = '".$db->escape($year_month)."' OR date_format(cp.date_fin, '%Y-%m') = '".$db->escape($year_month)."')";
$sql .= " OR";	// For leave over several months
$sql .= " (date_format(cp.date_debut, '%Y-%m') < '".$db->escape($year_month)."' AND date_format(cp.date_fin, '%Y-%m') > '".$db->escape($year_month)."') ";
$sql .= " )";
if (!empty($search_ref)) {
	$sql .= natural_search('cp.ref', $search_ref);
}
if (!empty($search_employee) && $search_employee > 0) {
	$sql .= " AND cp.fk_user = ".((int) $search_employee);
}
if (!empty($search_type) && $search_type != '-1') {
	$sql .= ' AND cp.fk_type IN ('.$db->sanitize($search_type).')';
}
if (!empty($search_description)) {
	$sql .= natural_search('cp.description', $search_description);
}

$sql .= $db->order($sortfield, $sortorder);

$resql = $db->query($sql);
if (empty($resql)) {
	dol_print_error($db);
	exit;
}

$num = $db->num_rows($resql);

$param = '';
if (!empty($contextpage) && $contextpage != $_SERVER["PHP_SELF"]) {
	$param .= '&contextpage='.urlencode($contextpage);
}
if ($limit > 0 && $limit != $conf->liste_limit) {
	$param .= '&limit='.((int) $limit);
}
if (!empty($search_ref)) {
	$param .= '&search_ref='.urlencode($search_ref);
}
if (!empty($search_employee)) {
	$param .= '&search_employee='.urlencode($search_employee);
}
if (!empty($search_type)) {
	$param .= '&search_type='.urlencode($search_type);
}
if (!empty($search_description)) {
	$param .= '&search_description='.urlencode($search_description);
}

print '<form method="POST" id="searchFormList" action="'.$_SERVER["PHP_SELF"].'">';
if ($optioncss != '') {
	print '<input type="hidden" name="optioncss" value="'.$optioncss.'">';
}
print '<input type="hidden" name="token" value="'.newToken().'">';
print '<input type="hidden" name="formfilteraction" id="formfilteraction" value="list">';
print '<input type="hidden" name="action" value="list">';
print '<input type="hidden" name="sortfield" value="'.$sortfield.'">';
print '<input type="hidden" name="sortorder" value="'.$sortorder.'">';
print '<input type="hidden" name="page" value="'.$page.'">';
print '<input type="hidden" name="contextpage" value="'.$contextpage.'">';

print load_fiche_titre($langs->trans('MenuReportMonth'), '', 'title_hrm');

// Selection filter
print '<div class="tabBar">';
print $formother->select_month($search_month, 'remonth', 0, 0, 'minwidth50 maxwidth75imp valignmiddle', true);
print $formother->selectyear($search_year, 'reyear', 0, 10, 5, 0, 0, '', 'valignmiddle width75', true);
print '<input type="submit" class="button" value="'.dol_escape_htmltag($langs->trans("Search")).'" />';
print '</div>';
print '<br>';

$moreforfilter = '';

$varpage = empty($contextpage) ? $_SERVER["PHP_SELF"] : $contextpage;
$selectedfields = $form->multiSelectArrayWithCheckbox('selectedfields', $arrayfields, $varpage, getDolGlobalString('MAIN_CHECKBOX_LEFT_COLUMN')); // This also change content of $arrayfields
$selectedfields .= (count($arrayofmassactions) ? $form->showCheckAddButtons('checkforselect', 1) : '');

print '<div class="div-table-responsive">';
print '<table class="tagtable nobottomiftotal liste">';

print '<tr class="liste_titre_filter">';

// Action column
if (getDolGlobalString('MAIN_CHECKBOX_LEFT_COLUMN')) {
	print '<th class="wrapcolumntitle center maxwidthsearch liste_titre">';
	$searchpicto = $form->showFilterButtons('left');
	print $searchpicto;
	print '</th>';
}

// Filter: Ref
if (!empty($arrayfields['cp.ref']['checked'])) {
	print '<th class="liste_titre">';
	print '<input class="flat maxwidth100" type="text" name="search_ref" value="'.dol_escape_htmltag($search_ref).'">';
	print '</th>';
}

// Filter: Type
if (!empty($arrayfields['cp.fk_type']['checked'])) {
	$typeleaves = $holidaystatic->getTypes(1, -1);
	$arraytypeleaves = array();
	foreach ($typeleaves as $key => $val) {
		$labeltoshow = ($langs->trans($val['code']) != $val['code'] ? $langs->trans($val['code']) : $val['label']);
		$arraytypeleaves[$val['rowid']] = $labeltoshow;
	}

	print '<th class="liste_titre">';
	print $form->selectarray('search_type', $arraytypeleaves, $search_type, 1, 0, 0, '', 0, 0, 0, '', 'maxwidth100', 1);
	print '</th>';
}

// Filter: Employee
if (!empty($arrayfields['cp.fk_user']['checked'])) {
	print '<th class="liste_titre">';
	print $form->select_dolusers($search_employee, "search_employee", 1, null, 0, '', '', 0, 0, 0, '', 0, '', 'maxwidth100');
	print '</th>';
}

if (!empty($arrayfields['cp.date_debut']['checked'])) {
	print '<th class="liste_titre"></th>';
}
if (!empty($arrayfields['cp.date_fin']['checked'])) {
	print '<th class="liste_titre"></th>';
}
if (!empty($arrayfields['used_days']['checked'])) {
	print '<th class="liste_titre"></th>';
}
if (!empty($arrayfields['date_start_month']['checked'])) {
	print '<th class="liste_titre"></th>';
}
if (!empty($arrayfields['date_end_month']['checked'])) {
	print '<th class="liste_titre"></th>';
}
if (!empty($arrayfields['used_days_month']['checked'])) {
	print '<th class="liste_titre"></th>';
}

// Filter: Description
if (!empty($arrayfields['cp.description']['checked'])) {
	print '<th class="liste_titre">';
	print '<input type="text" class="maxwidth100" name="search_description" value="'.$search_description.'">';
	print '</th>';
}
// Action column
if (!getDolGlobalString('MAIN_CHECKBOX_LEFT_COLUMN')) {
	print '<th class="liste_titre maxwidthsearch">';
	$searchpicto = $form->showFilterButtons();
	print $searchpicto;
	print '</th>';
}
print '</tr>';

print '<tr class="liste_titre">';
// Action column
if (getDolGlobalString('MAIN_CHECKBOX_LEFT_COLUMN')) {
	print getTitleFieldOfList($selectedfields, 0, $_SERVER["PHP_SELF"], '', '', '', '', $sortfield, $sortorder, 'center maxwidthsearch ')."\n";
}
if (!empty($arrayfields['cp.ref']['checked'])) {
	print_liste_field_titre($arrayfields['cp.ref']['label'], $_SERVER["PHP_SELF"], 'cp.ref', '', '', '', $sortfield, $sortorder);
}
if (!empty($arrayfields['cp.fk_type']['checked'])) {
	print_liste_field_titre($arrayfields['cp.fk_type']['label'], $_SERVER["PHP_SELF"], 'cp.fk_type', '', '', '', $sortfield, $sortorder);
}
if (!empty($arrayfields['cp.fk_user']['checked'])) {
	print_liste_field_titre($arrayfields['cp.fk_user']['label'], $_SERVER["PHP_SELF"], 'u.lastname', '', '', '', $sortfield, $sortorder);
}
if (!empty($arrayfields['ct.label']['checked'])) {
	print_liste_field_titre($arrayfields['ct.label']['label'], $_SERVER["PHP_SELF"], 'ct.label', '', '', '', $sortfield, $sortorder);
}
if (!empty($arrayfields['cp.date_debut']['checked'])) {
	print_liste_field_titre($arrayfields['cp.date_debut']['label'], $_SERVER["PHP_SELF"], 'cp.date_debut', '', '', '', $sortfield, $sortorder, 'center ');
}
if (!empty($arrayfields['cp.date_fin']['checked'])) {
	print_liste_field_titre($arrayfields['cp.date_fin']['label'], $_SERVER["PHP_SELF"], 'cp.date_fin', '', '', '', $sortfield, $sortorder, 'center ');
}
if (!empty($arrayfields['used_days']['checked'])) {
	print_liste_field_titre($arrayfields['used_days']['label'], $_SERVER["PHP_SELF"], '', '', '', '', $sortfield, $sortorder, 'maxwidth125 right ');
}
if (!empty($arrayfields['date_start_month']['checked'])) {
	print_liste_field_titre($arrayfields['date_start_month']['label'], $_SERVER["PHP_SELF"], '', '', '', '', $sortfield, $sortorder, 'center ');
}
if (!empty($arrayfields['date_end_month']['checked'])) {
	print_liste_field_titre($arrayfields['date_end_month']['label'], $_SERVER["PHP_SELF"], '', '', '', '', $sortfield, $sortorder, 'center ');
}
if (!empty($arrayfields['used_days_month']['checked'])) {
	print_liste_field_titre($arrayfields['used_days_month']['label'], $_SERVER["PHP_SELF"], '', '', '', '', $sortfield, $sortorder, 'maxwidth125 right ');
}
if (!empty($arrayfields['cp.description']['checked'])) {
	print_liste_field_titre($arrayfields['cp.description']['label'], $_SERVER["PHP_SELF"], 'cp.description', '', '', '', $sortfield, $sortorder);
}
// Action column
if (!getDolGlobalString('MAIN_CHECKBOX_LEFT_COLUMN')) {
	print getTitleFieldOfList($selectedfields, 0, $_SERVER["PHP_SELF"], '', '', '', '', $sortfield, $sortorder, 'center maxwidthsearch ')."\n";
}
print '</tr>';

if ($num == 0) {
	print '<tr><td colspan="11"><span class="opacitymedium">'.$langs->trans('None').'</span></td></tr>';
} else {
	$tmpuser = new User($db);
	while ($obj = $db->fetch_object($resql)) {
		$tmpuser->fetch($obj->fk_user);

		$date_start = $db->jdate($obj->date_debut, true);
		$date_end = $db->jdate($obj->date_fin, true);

		$tmpstart = dol_getdate($date_start);
		$tmpend = dol_getdate($date_end);

		$starthalfday = ($obj->halfday == -1 || $obj->halfday == 2) ? 'afternoon' : 'morning';
		$endhalfday = ($obj->halfday == 1 || $obj->halfday == 2) ? 'morning' : 'afternoon';

		$halfdayinmonth = $obj->halfday;
		$starthalfdayinmonth = $starthalfday;
		$endhalfdayinmonth = $endhalfday;

		//0:Full days, 2:Start afternoon end morning, -1:Start afternoon end afternoon, 1:Start morning end morning

		// Set date_start_gmt and date_end_gmt that are date to show for the selected month
		$date_start_inmonth = $db->jdate($obj->date_debut, true);
		$date_end_inmonth = $db->jdate($obj->date_fin, true);
		if ($tmpstart['year'] < $search_year || $tmpstart['mon'] < $search_month) {
			$date_start_inmonth = dol_get_first_day($search_year, $search_month, true);
			$starthalfdayinmonth = 'morning';
			if ($halfdayinmonth == 2) {
				$halfdayinmonth = 1;
			}
			if ($halfdayinmonth == -1) {
				$halfdayinmonth = 0;
			}
		}
		if ($tmpend['year'] > $search_year || $tmpend['mon'] > $search_month) {
			$date_end_inmonth = dol_get_last_day($search_year, $search_month, true) - ((24 * 3600) - 1);
			$endhalfdayinmonth = 'afternoon';
			if ($halfdayinmonth == 2) {
				$halfdayinmonth = -1;
			}
			if ($halfdayinmonth == 1) {
				$halfdayinmonth = 0;
			}
		}

		// Leave request
		$holidaystatic->id = $obj->rowid;
		$holidaystatic->ref = $obj->ref;
		$holidaystatic->status = $obj->status;
		$holidaystatic->status = $obj->status;
		$holidaystatic->fk_user = $obj->fk_user;
		$holidaystatic->fk_type = $obj->fk_type;
		$holidaystatic->description = $obj->description;
		$holidaystatic->halfday = $obj->halfday;
		$holidaystatic->date_debut = $db->jdate($obj->date_debut);
		$holidaystatic->date_fin = $db->jdate($obj->date_fin);


		print '<tr class="oddeven">';
		// Action column
		if (getDolGlobalString('MAIN_CHECKBOX_LEFT_COLUMN')) {
			print '<td></td>';
		}

		if (!empty($arrayfields['cp.ref']['checked'])) {
			print '<td class="nowraponall">'.$holidaystatic->getNomUrl(1, 1).'</td>';
		}
		if (!empty($arrayfields['cp.fk_type']['checked'])) {
			print '<td>'.$arraytypeleaves[$obj->fk_type].'</td>';
		}
		if (!empty($arrayfields['cp.fk_user']['checked'])) {
			print '<td class="tdoverflowmax150">'.$tmpuser->getNomUrl(-1).'</td>';
		}

		if (!empty($arrayfields['cp.date_debut']['checked'])) {
			print '<td class="center">'.dol_print_date($db->jdate($obj->date_debut), 'day');
			print ' <span class="opacitymedium">('.$langs->trans($listhalfday[$starthalfday]).')</span>';
			print '</td>';
		}

		if (!empty($arrayfields['cp.date_fin']['checked'])) {
			print '<td class="center">'.dol_print_date($db->jdate($obj->date_fin), 'day');
			print ' <span class="opacitymedium">('.$langs->trans($listhalfday[$endhalfday]).')</span>';
			print '</td>';
		}

		if (!empty($arrayfields['used_days']['checked'])) {
			print '<td class="right">'.num_open_day($date_start, $date_end, 0, 1, $obj->halfday).'</td>';
		}

		if (!empty($arrayfields['date_start_month']['checked'])) {
			print '<td class="center">'.dol_print_date($date_start_inmonth, 'day');
			print ' <span class="opacitymedium">('.$langs->trans($listhalfday[$starthalfdayinmonth]).')</span>';
			print '</td>';
		}

		if (!empty($arrayfields['date_end_month']['checked'])) {
			print '<td class="center">'.dol_print_date($date_end_inmonth, 'day');
			print ' <span class="opacitymedium">('.$langs->trans($listhalfday[$endhalfdayinmonth]).')</span>';
			print '</td>';
		}

		if (!empty($arrayfields['used_days_month']['checked'])) {
			print '<td class="right">'.num_open_day($date_start_inmonth, $date_end_inmonth, 0, 1, $halfdayinmonth).'</td>';
		}
		if (!empty($arrayfields['cp.description']['checked'])) {
			print '<td class="maxwidth300 small">';
			print '<div class="twolinesmax">';
			print dolGetFirstLineOfText(dol_string_nohtmltag($obj->description, 1));
			print '</div>';
			print '</td>';
		}
		// Action column
		if (!getDolGlobalString('MAIN_CHECKBOX_LEFT_COLUMN')) {
			print '<td></td>';
		}
		print '</tr>';
	}
}
print '</table>';
print '</div>';
print '</form>';

// End of page
llxFooter();
$db->close();<|MERGE_RESOLUTION|>--- conflicted
+++ resolved
@@ -1,16 +1,9 @@
 <?php
-<<<<<<< HEAD
-/* Copyright (C) 2007-2010  Laurent Destailleur     <eldy@users.sourceforge.net>
- * Copyright (C) 2011       François Legastelois    <flegastelois@teclib.com>
- * Copyright (C) 2018-2024  Frédéric France         <frederic.france@free.fr>
- * Copyright (C) 2020       Tobias Sekan            <tobias.sekan@startmail.com>
-=======
 /* Copyright (C) 2007-2010	Laurent Destailleur			<eldy@users.sourceforge.net>
  * Copyright (C) 2011		François Legastelois		<flegastelois@teclib.com>
  * Copyright (C) 2018-2024	Frédéric France				<frederic.france@free.fr>
  * Copyright (C) 2020		Tobias Sekan				<tobias.sekan@startmail.com>
  * Copyright (C) 2024		Alexandre Spangaro			<alexandre@inovea-conseil.com>
->>>>>>> cc80841a
  *
  * This program is free software; you can redistribute it and/or modify
  * it under the terms of the GNU General Public License as published by
