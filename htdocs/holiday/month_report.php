--- conflicted
+++ resolved
@@ -73,19 +73,12 @@
 	//$socid = $user->socid;
 	accessforbidden();
 }
-<<<<<<< HEAD
-$result = restrictedArea($user, 'holiday', $id, '', '');
+$result = restrictedArea($user, 'holiday', $id);
+
 if (!$user->hasRight('holiday', 'readall')) {
 	accessforbidden();
 }
-=======
-$result = restrictedArea($user, 'holiday', $id);
-
-if (!$user->hasRight('holiday', 'readall')) {
-	accessforbidden();
-}
-
->>>>>>> 94e93aea
+
 
 /*
  * Actions
