--- conflicted
+++ resolved
@@ -138,10 +138,12 @@
 $sql .= " LEFT JOIN ".MAIN_DB_PREFIX."user u ON cp.fk_user = u.rowid";
 $sql .= " LEFT JOIN ".MAIN_DB_PREFIX."c_holiday_types ct ON cp.fk_type = ct.rowid";
 $sql .= " WHERE cp.rowid > 0";
-<<<<<<< HEAD
 $sql .= " AND cp.statut = ".Holiday::STATUS_APPROVED;
-$sql .= " AND (date_format(cp.date_debut, '%Y-%m') = '".$db->escape($year_month)."' OR date_format(cp.date_fin, '%Y-%m') = '".$db->escape($year_month)."')";
-
+$sql .= " AND (";
+$sql .= " (date_format(cp.date_debut, '%Y-%m') = '".$db->escape($year_month)."' OR date_format(cp.date_fin, '%Y-%m') = '".$db->escape($year_month)."')";
+$sql .= " OR";	// For leave over several months
+$sql .= " (date_format(cp.date_debut, '%Y-%m') < '".$db->escape($year_month)."' AND date_format(cp.date_fin, '%Y-%m') > '".$db->escape($year_month)."') ";
+$sql .= " )";
 if (!empty($search_ref)) {
 	$sql .= natural_search('cp.ref', $search_ref);
 }
@@ -156,16 +158,6 @@
 }
 
 $sql .= $db->order($sortfield, $sortorder);
-=======
-$sql .= " AND cp.statut = 3"; // Approved
-$sql .= " AND (";
-$sql .= " (date_format(cp.date_debut, '%Y-%m') = '".$db->escape($year_month)."' OR date_format(cp.date_fin, '%Y-%m') = '".$db->escape($year_month)."')";
-$sql .= " OR";
-// For work leave over several months
-$sql .= " (date_format(cp.date_debut, '%Y-%m') < '".$db->escape($year_month)."' AND date_format(cp.date_fin, '%Y-%m') > '".$db->escape($year_month)."') ";
-$sql .= " )";
-$sql .= " ORDER BY u.lastname, cp.date_debut";
->>>>>>> 9d6ddced
 
 $resql = $db->query($sql);
 if (empty($resql))
