<?php
/* Copyright (C) 2007-2010  Laurent Destailleur     <eldy@users.sourceforge.net>
 * Copyright (C) 2011       François Legastelois    <flegastelois@teclib.com>
 * Copyright (C) 2018-2019  Frédéric France         <frederic.france@netlogic.fr>
 * Copyright (C) 2020       Tobias Sekan            <tobias.sekan@startmail.com>
 *
 * This program is free software; you can redistribute it and/or modify
 * it under the terms of the GNU General Public License as published by
 * the Free Software Foundation; either version 2 of the License, or
 * (at your option) any later version.
 *
 * This program is distributed in the hope that it will be useful,
 * but WITHOUT ANY WARRANTY; without even the implied warranty of
 * MERCHANTABILITY or FITNESS FOR A PARTICULAR PURPOSE.  See the
 * GNU General Public License for more details.
 *
 * You should have received a copy of the GNU General Public License
 * along with this program. If not, see <https://www.gnu.org/licenses/>.
 */

/**
 *      \file       month_report.php
 *      \ingroup    holiday
 *      \brief      Monthly report of leave requests.
 */

require '../main.inc.php';
require_once DOL_DOCUMENT_ROOT.'/holiday/class/holiday.class.php';
require_once DOL_DOCUMENT_ROOT.'/user/class/user.class.php';
require_once DOL_DOCUMENT_ROOT.'/core/lib/files.lib.php';
require_once DOL_DOCUMENT_ROOT.'/core/lib/date.lib.php';
require_once DOL_DOCUMENT_ROOT.'/core/class/html.formother.class.php';

// Load translation files required by the page
$langs->loadLangs(array("holiday"));

// Security check
$socid = 0;
if ($user->socid > 0) {	// Protection if external user
	//$socid = $user->socid;
	accessforbidden();
}
$result = restrictedArea($user, 'holiday', $id, '');

$action      = GETPOST('action', 'aZ09') ?GETPOST('action', 'aZ09') : 'view';
$massaction  = GETPOST('massaction', 'alpha');
$contextpage = GETPOST('contextpage', 'aZ');
$optioncss   = GETPOST('optioncss', 'aZ');

$search_ref         = GETPOST('search_ref', 'alphanohtml');
$search_employee    = GETPOST('search_employee', 'int');
$search_type        = GETPOST('search_type', 'int');
$search_description = GETPOST('search_description', 'alphanohtml');

$limit       = GETPOST('limit', 'int') ? GETPOST('limit', 'int') : $conf->liste_limit;
$sortfield   = GETPOST('sortfield', 'aZ09comma');
$sortorder   = GETPOST('sortorder', 'alpha');

if (!$sortfield) {
	$sortfield = "cp.rowid";
}
if (!$sortorder) {
	$sortorder = "ASC";
}

$hookmanager->initHooks(array('leavemovementlist'));

$arrayfields = array();
$arrayofmassactions = array();

/*
 * Actions
 */

if (GETPOST('cancel', 'alpha')) {
	$action = 'list'; $massaction = '';
}
if (!GETPOST('confirmmassaction', 'alpha') && $massaction != 'presend' && $massaction != 'confirm_presend') {
	$massaction = '';
}

$parameters = array();
$reshook = $hookmanager->executeHooks('doActions', $parameters, $object, $action); // Note that $action and $object may have been modified by some hooks
if ($reshook < 0) {
	setEventMessages($hookmanager->error, $hookmanager->errors, 'errors');
}

if (empty($reshook)) {
	// Selection of new fields
	include DOL_DOCUMENT_ROOT.'/core/actions_changeselectedfields.inc.php';

	// Purge search criteria
	if (GETPOST('button_removefilter_x', 'alpha') || GETPOST('button_removefilter.x', 'alpha') || GETPOST('button_removefilter', 'alpha')) { // All tests are required to be compatible with all browsers
		$search_ref = '';
		$search_employee = '';
		$search_type = '';
		$search_description = '';
		$toselect = '';
		$search_array_options = array();
	}

	if (GETPOST('button_removefilter_x', 'alpha')
		|| GETPOST('button_removefilter.x', 'alpha')
		|| GETPOST('button_removefilter', 'alpha')
		|| GETPOST('button_search_x', 'alpha')
		|| GETPOST('button_search.x', 'alpha')
		|| GETPOST('button_search', 'alpha')) {
		$massaction = '';
	}
}

$arrayfields = array(
	'cp.ref'=>array('label'=>$langs->trans('Ref'), 'checked'=>1),
	'cp.fk_user'=>array('label'=>$langs->trans('Employee'), 'checked'=>1),
	'ct.label'=>array('label'=>$langs->trans('Type'), 'checked'=>1),
	'cp.date_debut'=>array('label'=>$langs->trans('DateDebCP'), 'checked'=>1),
	'cp.date_fin'=>array('label'=>$langs->trans('DateFinCP'), 'checked'=>1),
	'used_days'=>array('label'=>$langs->trans('NbUseDaysCPShort'), 'checked'=>1),
	'date_start_month'=>array('label'=>$langs->trans('DateStartInMonth'), 'checked'=>1),
	'date_end_month'=>array('label'=>$langs->trans('DateEndInMonth'), 'checked'=>1),
	'used_days_month'=>array('label'=>$langs->trans('NbUseDaysCPShortInMonth'), 'checked'=>1),
	'cp.description'=>array('label'=>$langs->trans('DescCP'), 'checked'=>1),
);


/*
 * View
 */

$form = new Form($db);
$formother = new FormOther($db);
$holidaystatic = new Holiday($db);

$listhalfday = array('morning'=>$langs->trans("Morning"), "afternoon"=>$langs->trans("Afternoon"));

llxHeader('', $langs->trans('CPTitreMenu'));

$search_month = GETPOST("remonth", 'int') ?GETPOST("remonth", 'int') : date("m", time());
$search_year = GETPOST("reyear", 'int') ?GETPOST("reyear", 'int') : date("Y", time());
$year_month = sprintf("%04d", $search_year).'-'.sprintf("%02d", $search_month);

$sql = "SELECT cp.rowid, cp.ref, cp.fk_user, cp.date_debut, cp.date_fin, ct.label, cp.description, cp.halfday";
$sql .= " FROM ".MAIN_DB_PREFIX."holiday cp";
$sql .= " LEFT JOIN ".MAIN_DB_PREFIX."user u ON cp.fk_user = u.rowid";
$sql .= " LEFT JOIN ".MAIN_DB_PREFIX."c_holiday_types ct ON cp.fk_type = ct.rowid";
$sql .= " WHERE cp.rowid > 0";
$sql .= " AND cp.statut = ".Holiday::STATUS_APPROVED;
$sql .= " AND (date_format(cp.date_debut, '%Y-%m') = '".$db->escape($year_month)."' OR date_format(cp.date_fin, '%Y-%m') = '".$db->escape($year_month)."')";

if (!empty($search_ref)) {
	$sql .= natural_search('cp.ref', $search_ref);
}
<<<<<<< HEAD
if (!empty($search_employee)) {
	$sql .= " AND cp.fk_user = '".$db->escape($search_employee)."'";
}
if (!empty($search_type)) {
	$sql .= ' AND cp.fk_type IN ('.$db->sanitize($search_type).')';
=======
if (!empty($search_employee) && $search_employee > 0) {
	$sql .= " AND cp.fk_user = ".((int) $search_employee);
}
if (!empty($search_type) && $search_type != '-1') {
	$sql .= ' AND cp.fk_type IN ('.$db->escape($search_type).')';
>>>>>>> 131d666d
}
if (!empty($search_description)) {
	$sql .= natural_search('cp.description', $search_description);
}

$sql .= $db->order($sortfield, $sortorder);

$resql = $db->query($sql);
if (empty($resql)) {
	dol_print_error($db);
	exit;
}

$num = $db->num_rows($resql);

$param = '';
if (!empty($contextpage) && $contextpage != $_SERVER["PHP_SELF"]) {
	$param .= '&contextpage='.urlencode($contextpage);
}
if ($limit > 0 && $limit != $conf->liste_limit) {
	$param .= '&limit='.urlencode($limit);
}
if (!empty($search_ref)) {
	$param .= '&search_ref='.urlencode($search_ref);
}
if (!empty($search_employee)) {
	$param .= '&search_employee='.urlencode($search_employee);
}
if (!empty($search_type)) {
	$param .= '&search_type='.urlencode($search_type);
}
if (!empty($search_description)) {
	$param .= '&search_description='.urlencode($search_description);
}

print '<form method="POST" id="searchFormList" action="'.$_SERVER["PHP_SELF"].'">';
if ($optioncss != '') {
	print '<input type="hidden" name="optioncss" value="'.$optioncss.'">';
}
print '<input type="hidden" name="token" value="'.newToken().'">';
print '<input type="hidden" name="formfilteraction" id="formfilteraction" value="list">';
print '<input type="hidden" name="action" value="list">';
print '<input type="hidden" name="sortfield" value="'.$sortfield.'">';
print '<input type="hidden" name="sortorder" value="'.$sortorder.'">';
print '<input type="hidden" name="page" value="'.$page.'">';
print '<input type="hidden" name="contextpage" value="'.$contextpage.'">';

print load_fiche_titre($langs->trans('MenuReportMonth'), '', 'title_hrm');

// Selection filter
print '<div class="tabBar">';
print $formother->select_month($search_month, 'remonth', 0, 0, 'minwidth50 maxwidth75imp valignmiddle', true);
print $formother->selectyear($search_year, 'reyear', 0, 10, 5, 0, 0, '', 'valignmiddle width75', true);
print '<input type="submit" class="button" value="'.dol_escape_htmltag($langs->trans("Search")).'" />';
print '</div>';
print '<br>';

$moreforfilter = '';

$varpage = empty($contextpage) ? $_SERVER["PHP_SELF"] : $contextpage;
$selectedfields = '';
$selectedfields = $form->multiSelectArrayWithCheckbox('selectedfields', $arrayfields, $varpage); // This also change content of $arrayfields
$selectedfields .= (count($arrayofmassactions) ? $form->showCheckAddButtons('checkforselect', 1) : '');

print '<div class="div-table-responsive">';
print '<table class="noborder centpercent">';

print '<tr class="liste_titre">';

// Filter: Ref
if (!empty($arrayfields['cp.ref']['checked'])) {
	print '<td class="liste_titre">';
	print '<input class="flat maxwidth100" type="text" name="search_ref" value="'.dol_escape_htmltag($search_ref).'">';
	print '</td>';
}

// Filter: Employee
if (!empty($arrayfields['cp.fk_user']['checked'])) {
	print '<td class="liste_titre">';
	print $form->select_dolusers($search_employee, "search_employee", 1, null, 0, '', '', 0, 0, 0, '', 0, '', 'maxwidth200');
	print '</td>';
}

// Filter: Type
if (!empty($arrayfields['ct.label']['checked'])) {
	$typeleaves = $holidaystatic->getTypes(1, -1);
	$arraytypeleaves = array();
	foreach ($typeleaves as $key => $val) {
		$labeltoshow = ($langs->trans($val['code']) != $val['code'] ? $langs->trans($val['code']) : $val['label']);
		$arraytypeleaves[$val['rowid']] = $labeltoshow;
	}

	print '<td class="liste_titre">';
	print $form->selectarray('search_type', $arraytypeleaves, $search_type, 1, 0, 0, '', 0, 0, 0, '', '', 1);
	print '</td>';
}

if (!empty($arrayfields['cp.date_debut']['checked'])) {
	print '<td class="liste_titre"></td>';
}
if (!empty($arrayfields['cp.date_fin']['checked'])) {
	print '<td class="liste_titre"></td>';
}
if (!empty($arrayfields['used_days']['checked'])) {
	print '<td class="liste_titre"></td>';
}
if (!empty($arrayfields['date_start_month']['checked'])) {
	print '<td class="liste_titre"></td>';
}
if (!empty($arrayfields['date_end_month']['checked'])) {
	print '<td class="liste_titre"></td>';
}
if (!empty($arrayfields['used_days_month']['checked'])) {
	print '<td class="liste_titre"></td>';
}

// Filter: Description
if (!empty($arrayfields['cp.description']['checked'])) {
	print '<td class="liste_titre">';
	print '<input type="text" class="maxwidth100" name="search_description" value="'.$search_description.'">';
	print '</td>';
}

// Action column
print '<td class="liste_titre maxwidthsearch">';
$searchpicto = $form->showFilterButtons();
print $searchpicto;
print '</td>';
print '</tr>';

print '<tr class="liste_titre">';
if (!empty($arrayfields['cp.ref']['checked'])) {
	print_liste_field_titre($arrayfields['cp.ref']['label'], $_SERVER["PHP_SELF"], 'cp.ref', '', '', '', $sortfield, $sortorder);
}
if (!empty($arrayfields['cp.fk_user']['checked'])) {
	print_liste_field_titre($arrayfields['cp.fk_user']['label'], $_SERVER["PHP_SELF"], 'cp.fk_user', '', '', '', $sortfield, $sortorder);
}
if (!empty($arrayfields['ct.label']['checked'])) {
	print_liste_field_titre($arrayfields['ct.label']['label'], $_SERVER["PHP_SELF"], 'ct.label', '', '', '', $sortfield, $sortorder);
}
if (!empty($arrayfields['cp.date_debut']['checked'])) {
	print_liste_field_titre($arrayfields['cp.date_debut']['label'], $_SERVER["PHP_SELF"], 'cp.date_debut', '', '', '', $sortfield, $sortorder);
}
if (!empty($arrayfields['cp.date_fin']['checked'])) {
	print_liste_field_titre($arrayfields['cp.date_fin']['label'], $_SERVER["PHP_SELF"], 'cp.date_fin', '', '', '', $sortfield, $sortorder);
}
if (!empty($arrayfields['used_days']['checked'])) {
	print_liste_field_titre($arrayfields['used_days']['label'], $_SERVER["PHP_SELF"], '', '', '', '', $sortfield, $sortorder);
}
if (!empty($arrayfields['date_start_month']['checked'])) {
	print_liste_field_titre($arrayfields['date_start_month']['label'], $_SERVER["PHP_SELF"], '', '', '', '', $sortfield, $sortorder);
}
if (!empty($arrayfields['date_end_month']['checked'])) {
	print_liste_field_titre($arrayfields['date_end_month']['label'], $_SERVER["PHP_SELF"], '', '', '', '', $sortfield, $sortorder);
}
if (!empty($arrayfields['used_days_month']['checked'])) {
	print_liste_field_titre($arrayfields['used_days_month']['label'], $_SERVER["PHP_SELF"], '', '', '', '', $sortfield, $sortorder);
}
if (!empty($arrayfields['cp.description']['checked'])) {
	print_liste_field_titre($arrayfields['cp.description']['label'], $_SERVER["PHP_SELF"], 'cp.description', '', '', '', $sortfield, $sortorder);
}
print getTitleFieldOfList($selectedfields, 0, $_SERVER["PHP_SELF"], '', '', '', '', $sortfield, $sortorder, 'center maxwidthsearch ')."\n";
print '</tr>';

if ($num == 0) {
	print '<tr><td colspan="10" class="opacitymedium">'.$langs->trans('None').'</td></tr>';
} else {
	while ($obj = $db->fetch_object($resql)) {
		$user = new User($db);
		$user->fetch($obj->fk_user);

		$date_start = $db->jdate($obj->date_debut, true);
		$date_end = $db->jdate($obj->date_fin, true);

		$tmpstart = dol_getdate($date_start);
		$tmpend = dol_getdate($date_end);

		$starthalfday = ($obj->halfday == -1 || $obj->halfday == 2) ? 'afternoon' : 'morning';
		$endhalfday = ($obj->halfday == 1 || $obj->halfday == 2) ? 'morning' : 'afternoon';

		$halfdayinmonth = $obj->halfday;
		$starthalfdayinmonth = $starthalfday;
		$endhalfdayinmonth = $endhalfday;

		//0:Full days, 2:Start afternoon end morning, -1:Start afternoon end afternoon, 1:Start morning end morning

		// Set date_start_gmt and date_end_gmt that are date to show for the selected month
		$date_start_inmonth = $db->jdate($obj->date_debut, true);
		$date_end_inmonth = $db->jdate($obj->date_fin, true);
		if ($tmpstart['year'] < $search_year || $tmpstart['mon'] < $search_month) {
			$date_start_inmonth = dol_get_first_day($search_year, $search_month, true);
			$starthalfdayinmonth = 'morning';
			if ($halfdayinmonth == 2) {
				$halfdayinmonth = 1;
			}
			if ($halfdayinmonth == -1) {
				$halfdayinmonth = 0;
			}
		}
		if ($tmpend['year'] > $search_year || $tmpend['mon'] > $search_month) {
			$date_end_inmonth = dol_get_last_day($search_year, $search_month, true) - ((24 * 3600) - 1);
			$endhalfdayinmonth = 'afternoon';
			if ($halfdayinmonth == 2) {
				$halfdayinmonth = -1;
			}
			if ($halfdayinmonth == 1) {
				$halfdayinmonth = 0;
			}
		}

		// Leave request
		$holidaystatic->id = $obj->rowid;
		$holidaystatic->ref = $obj->ref;

		print '<tr class="oddeven">';

		if (!empty($arrayfields['cp.ref']['checked'])) {
			print '<td>'.$holidaystatic->getNomUrl(1, 1).'</td>';
		}
		if (!empty($arrayfields['cp.fk_user']['checked'])) {
			print '<td>'.$user->getFullName($langs).'</td>';
		}
		if (!empty($arrayfields['ct.label']['checked'])) {
			print '<td>'.$obj->label.'</td>';
		}

		if (!empty($arrayfields['cp.date_debut']['checked'])) {
			print '<td class="center">'.dol_print_date($db->jdate($obj->date_debut), 'day');
			print ' <span class="opacitymedium">('.$langs->trans($listhalfday[$starthalfday]).')</span>';
			print '</td>';
		}

		if (!empty($arrayfields['cp.date_fin']['checked'])) {
			print '<td class="center">'.dol_print_date($db->jdate($obj->date_fin), 'day');
			print ' <span class="opacitymedium">('.$langs->trans($listhalfday[$endhalfday]).')</span>';
			print '</td>';
		}

		if (!empty($arrayfields['used_days']['checked'])) {
			print '<td class="right">'.num_open_day($date_start, $date_end, 0, 1, $obj->halfday).'</td>';
		}

		if (!empty($arrayfields['date_start_month']['checked'])) {
			print '<td class="center">'.dol_print_date($date_start_inmonth, 'day');
			print ' <span class="opacitymedium">('.$langs->trans($listhalfday[$starthalfdayinmonth]).')</span>';
			print '</td>';
		}

		if (!empty($arrayfields['date_end_month']['checked'])) {
			print '<td class="center">'.dol_print_date($date_end_inmonth, 'day');
			print ' <span class="opacitymedium">('.$langs->trans($listhalfday[$endhalfdayinmonth]).')</span>';
			print '</td>';
		}

		if (!empty($arrayfields['used_days_month']['checked'])) {
			print '<td class="right">'.num_open_day($date_start_inmonth, $date_end_inmonth, 0, 1, $halfdayinmonth).'</td>';
		}
		if (!empty($arrayfields['cp.description']['checked'])) {
			print '<td class="maxwidth300 small">'.dol_escape_htmltag(dolGetFirstLineOfText($obj->description)).'</td>';
		}

		print '<td></td>';
		print '</tr>';
	}
}
print '</table>';
print '</div>';
print '</form>';

// End of page
llxFooter();
$db->close();<|MERGE_RESOLUTION|>--- conflicted
+++ resolved
@@ -150,19 +150,11 @@
 if (!empty($search_ref)) {
 	$sql .= natural_search('cp.ref', $search_ref);
 }
-<<<<<<< HEAD
-if (!empty($search_employee)) {
-	$sql .= " AND cp.fk_user = '".$db->escape($search_employee)."'";
-}
-if (!empty($search_type)) {
-	$sql .= ' AND cp.fk_type IN ('.$db->sanitize($search_type).')';
-=======
 if (!empty($search_employee) && $search_employee > 0) {
 	$sql .= " AND cp.fk_user = ".((int) $search_employee);
 }
 if (!empty($search_type) && $search_type != '-1') {
 	$sql .= ' AND cp.fk_type IN ('.$db->escape($search_type).')';
->>>>>>> 131d666d
 }
 if (!empty($search_description)) {
 	$sql .= natural_search('cp.description', $search_description);
