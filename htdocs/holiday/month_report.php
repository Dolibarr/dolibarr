--- conflicted
+++ resolved
@@ -39,13 +39,8 @@
 $massaction  = GETPOST('massaction', 'alpha');
 $contextpage = GETPOST('contextpage', 'aZ');
 $optioncss   = GETPOST('optioncss', 'aZ');
-<<<<<<< HEAD
-$socid = 0;
+
 $id = GETPOSTINT('id');
-=======
-
-$id = GETPOST('id', 'int');
->>>>>>> 6303bcee
 
 $search_ref         = GETPOST('search_ref', 'alphanohtml');
 $search_employee    = GETPOST('search_employee', "intcomma");
