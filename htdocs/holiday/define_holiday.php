--- conflicted
+++ resolved
@@ -116,11 +116,7 @@
     	    $userValue = $_POST['nb_holiday_'.$val['rowid']];
     	    $userValue = $userValue[$userID];
 
-<<<<<<< HEAD
-    	    if (!empty($userValue))
-=======
     	    if (!empty($userValue) || (string) $userValue == '0')
->>>>>>> 64dd6439
     	    {
     	        $userValue = price2num($userValue,5);
     	    } else {
@@ -176,21 +172,14 @@
 llxHeader('', $langs->trans('CPTitreMenu'));
 
 
-<<<<<<< HEAD
-=======
 $typeleaves=$holiday->getTypes(1,1);
 
 
->>>>>>> 64dd6439
 print '<form method="POST" id="searchFormList" action="'.$_SERVER["PHP_SELF"].'">';
 if ($optioncss != '') print '<input type="hidden" name="optioncss" value="'.$optioncss.'">';
 print '<input type="hidden" name="token" value="'.$_SESSION['newtoken'].'">';
 print '<input type="hidden" name="formfilteraction" id="formfilteraction" value="list">';
-<<<<<<< HEAD
-print '<input type="hidden" name="action" value="list">';
-=======
 print '<input type="hidden" name="action" value="update">';
->>>>>>> 64dd6439
 print '<input type="hidden" name="sortfield" value="'.$sortfield.'">';
 print '<input type="hidden" name="sortorder" value="'.$sortorder.'">';
 print '<input type="hidden" name="page" value="'.$page.'">';
@@ -245,11 +234,6 @@
     {
         $userchilds=$user->getAllChildIds();
     }
-<<<<<<< HEAD
-
-    print '<input type="hidden" name="action" value="update" />';
-=======
->>>>>>> 64dd6439
 
     $moreforfilter='';
 
