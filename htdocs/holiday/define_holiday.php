--- conflicted
+++ resolved
@@ -1,18 +1,10 @@
 <?php
-<<<<<<< HEAD
-/* Copyright (C) 2007-2022	Laurent Destailleur	<eldy@users.sourceforge.net>
- * Copyright (C) 2011		Dimitri Mouillard	<dmouillard@teclib.com>
- * Copyright (C) 2013		Marcos García		<marcosgdf@gmail.com>
- * Copyright (C) 2016		Regis Houssin		<regis.houssin@inodbox.com>
- * Copyright (C) 2024       Frédéric France             <frederic.france@free.fr>
-=======
 /* Copyright (C) 2007-2022	Laurent Destailleur			<eldy@users.sourceforge.net>
  * Copyright (C) 2011		Dimitri Mouillard			<dmouillard@teclib.com>
  * Copyright (C) 2013		Marcos García				<marcosgdf@gmail.com>
  * Copyright (C) 2016		Regis Houssin				<regis.houssin@inodbox.com>
  * Copyright (C) 2024       Frédéric France             <frederic.france@free.fr>
  * Copyright (C) 2024		Alexandre Spangaro			<alexandre@inovea-conseil.com>
->>>>>>> cc80841a
  *
  * This program is free software; you can redistribute it and/or modify
  * it under the terms of the GNU General Public License as published by
@@ -75,11 +67,7 @@
 }
 
 
-<<<<<<< HEAD
-// Initialize technical object to manage hooks. Note that conf->hooks_modules contains array
-=======
 // Initialize a technical object to manage hooks. Note that conf->hooks_modules contains array
->>>>>>> cc80841a
 $hookmanager->initHooks(array('defineholidaylist'));
 $extrafields = new ExtraFields($db);
 
@@ -238,11 +226,7 @@
 $title = $langs->trans('CPTitreMenu');
 $help_url = 'EN:Module_Holiday';
 
-<<<<<<< HEAD
-llxHeader('', $title);
-=======
 llxHeader('', $title, $help_url, '', 0, 0, '', '', '', 'mod-holiday page-define_holiday');
->>>>>>> cc80841a
 
 $typeleaves = $holiday->getTypes(1, 1);
 $result = $holiday->updateBalance(); // Create users into table holiday if they don't exists. TODO Remove this whif we use field into table user.
@@ -275,11 +259,7 @@
 print '<input type="hidden" name="contextpage" value="'.$contextpage.'">';
 
 $title = $langs->trans("MenuConfCP");
-<<<<<<< HEAD
-print_barre_liste($title, $page, $_SERVER["PHP_SELF"], '', $sortfield, $sortorder, $massactionbutton, '', '', 'title_hrm', 0, '', '', $limit, 0, 0, 1);
-=======
 print_barre_liste($title, $page, $_SERVER["PHP_SELF"], '', $sortfield, $sortorder, $massactionbutton, 0, '', 'title_hrm', 0, '', '', $limit, 0, 0, 1);
->>>>>>> cc80841a
 
 include DOL_DOCUMENT_ROOT.'/core/tpl/massactions_pre.tpl.php';
 
