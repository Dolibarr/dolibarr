--- conflicted
+++ resolved
@@ -1,9 +1,5 @@
 <?php
-<<<<<<< HEAD
-/* Copyright (C) 2007-2015	Laurent Destailleur	<eldy@users.sourceforge.net>
-=======
 /* Copyright (C) 2007-2016	Laurent Destailleur	<eldy@users.sourceforge.net>
->>>>>>> 3f5d67d4
  * Copyright (C) 2011		Dimitri Mouillard	<dmouillard@teclib.com>
  * Copyright (C) 2013		Marcos García		<marcosgdf@gmail.com>
  * Copyright (C) 2016		Regis Houssin		<regis.houssin@capnetworks.com>
@@ -110,49 +106,6 @@
 
     if (! $error) setEventMessages('UpdateConfCPOK', '', 'mesgs');
 }
-<<<<<<< HEAD
-elseif($action == 'add_event')
-{
-    $error = 0;
-
-	$typeleaves=$holiday->getTypes(1,1);
-
-    if(!empty($_POST['list_event']) && $_POST['list_event'] > 0) {
-        $event = $_POST['list_event'];
-    } else { $error++;
-    }
-
-    if(!empty($_POST['userCP']) && $_POST['userCP'] > 0) {
-        $userCP = $_POST['userCP'];
-    } else { $erro++;
-    }
-
-    if ($error)
-    {
-	    setEventMessages('ErrorAddEventToUserCP', '', 'errors');
-    }
-    else
-	{
-        $nb_holiday = $holiday->getCPforUser($userCP);
-        $add_holiday = $holiday->getValueEventCp($event);
-        $new_holiday = $nb_holiday + $add_holiday;
-
-        // add event to existing types of vacation
-        foreach ($typeleaves as $key => $leave)
-        {
-        	$vacationTypeID = $leave['rowid'];
-
-	        // On ajoute la modification dans le LOG
-	        $holiday->addLogCP($user->id,$userCP, $holiday->getNameEventCp($event),$new_holiday, $vacationTypeID);
-
-	        $holiday->updateSoldeCP($userCP,$new_holiday, $vacationTypeID);
-        }
-
-		setEventMessages('AddEventToUserOkCP', '', 'mesgs');
-    }
-}
-=======
->>>>>>> 3f5d67d4
 
 
 /*
@@ -176,9 +129,6 @@
     print '<br>'.$langs->trans("MonthOfLastMonthlyUpdate").': <strong>'.$yearLastUpdate.'-'.$monthLastUpdate.'</strong>'."\n";
 }
 else print $langs->trans('None');
-
-
-
 print "</div><br>\n";
 
 $result = $holiday->updateBalance();	// Create users into table holiday if they don't exists. TODO Remove this whif we use field into table user.
@@ -190,22 +140,7 @@
 $listUsers = $holiday->fetchUsers(false,true);
 if (is_numeric($listUsers) && $listUsers < 0)
 {
-<<<<<<< HEAD
-	print '<br><form method="POST" action="'.$_SERVER["PHP_SELF"].'">'."\n";
-	print '<input type="hidden" name="action" value="add_event" />';
-
-	print load_fiche_titre($langs->trans('DefineEventUserCP'),'','');
-
-	print $langs->trans('MotifCP').' : ';
-	print $holiday->selectEventCP();
-	print ' &nbsp; '.$langs->trans('UserCP').' : ';
-	print $form->select_dolusers('', 'userCP', 1, '', 0, '', '', 0, 0, 0, '', 0, '', 'maxwidth300');
-	print ' <input type="submit" value="'.$langs->trans("addEventToUserCP").'" name="bouton" class="button"/>';
-
-	print '</form><br>';
-=======
     setEventMessages($holiday->error, $holiday->errors, 'errors');    
->>>>>>> 3f5d67d4
 }
 
 $var=true;
@@ -222,8 +157,6 @@
 }
 else
 {
-<<<<<<< HEAD
-=======
     $canedit=0;
     if (! empty($user->rights->holiday->define_holiday)) $canedit=1;
     
@@ -234,7 +167,6 @@
         $userchilds=$user->getAllChildIds();
     }
     
->>>>>>> 3f5d67d4
     print '<form method="POST" action="'.$_SERVER["PHP_SELF"].'">'."\n";
     print '<input type="hidden" name="action" value="update" />';
 
@@ -252,50 +184,6 @@
     {
         print '<td>'.$langs->trans("NoLeaveWithCounterDefined").'</td>';
     }
-<<<<<<< HEAD
-    print '<td width="20%" style="text-align:center">'.$langs->trans('Note').'</td>';
-    print '<td></td>';
-    print '</tr>';
-
-
-    foreach($listUsers as $users)
-    {
-        $var=!$var;
-
-        print '<tr '.$bc[$var].' style="height: 20px;">';
-        print '<td>';
-        $userstatic->id=$users['rowid'];
-        $userstatic->lastname=$users['name'];
-        $userstatic->firstname=$users['firstname'];
-        print $userstatic->getNomUrl(1);
-        print '</td>';
-
-        if (count($typeleaves))
-        {
-        	foreach($typeleaves as $key => $val)
-        	{
-        		$nbtoshow='';
-        		if ($holiday->getCPforUser($users['rowid'], $val['rowid']) != '') $nbtoshow=price2num($holiday->getCPforUser($users['rowid'], $val['rowid']), 5);
-            	print '<td style="text-align:center">';
-            	print '<input type="text" value="'.$nbtoshow.'" name="nb_holiday_'.$val['rowid'].'['.$users['rowid'].']" size="5" style="text-align: center;"/>';
-        	    //print ' '.$langs->trans('days');
-            	print '</td>'."\n";
-        	}
-        }
-        else
-        {
-            print '<td></td>';
-        }
-        print '<td style="text-align:center"><input type="text" value="" name="note_holiday['.$users['rowid'].']" size="30"/></td>';
-        print '<td><input type="submit" name="update_cp['.$users['rowid'].']" value="'.dol_escape_htmltag($langs->trans("Update")).'" class="button"/></td>'."\n";
-        print '</tr>';
-
-        $i++;
-    }
-
-    print '</table>';
-
-=======
     print '<td width="20%" style="text-align:center">';
     if ($canedit) print $langs->trans('Note');
     print '</td>';
@@ -357,7 +245,6 @@
 
     print '</table>';
 
->>>>>>> 3f5d67d4
     print '</form>';
 }
 
