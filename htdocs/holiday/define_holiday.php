<?php
/* Copyright (C) 2007-2012 Laurent Destailleur  <eldy@users.sourceforge.net>
 * Copyright (C) 2011      Dimitri Mouillard <dmouillard@teclib.com>
 * Copyright (C) 2013      Marcos García <marcosgdf@gmail.com>
 *
 * This program is free software; you can redistribute it and/or modify
 * it under the terms of the GNU General Public License as published by
 * the Free Software Foundation; either version 3 of the License, or
 * (at your option) any later version.
 *
 * This program is distributed in the hope that it will be useful,
 * but WITHOUT ANY WARRANTY; without even the implied warranty of
 * MERCHANTABILITY or FITNESS FOR A PARTICULAR PURPOSE.  See the
 * GNU General Public License for more details.
 *
 * You should have received a copy of the GNU General Public License
 * along with this program. If not, see <http://www.gnu.org/licenses/>.
*/

/**
 *		File that defines the balance of paid holiday of users.
 *
 *   	\file       htdocs/holiday/define_holiday.php
 *		\ingroup    holiday
 *		\brief      File that defines the balance of paid holiday of users.
 */

require('../main.inc.php');
require_once DOL_DOCUMENT_ROOT.'/user/class/user.class.php';
require_once DOL_DOCUMENT_ROOT.'/holiday/common.inc.php';

// Protection if external user
if ($user->societe_id > 0) accessforbidden();

// If the user does not have perm to read the page
if(!$user->rights->holiday->define_holiday) accessforbidden();

$action=GETPOST('action');


/*
 * View
 */

$form = new Form($db);
$userstatic=new User($db);
$holiday = new Holiday($db);


llxHeader(array(),$langs->trans('CPTitreMenu'));

print_fiche_titre($langs->trans('MenuConfCP'));

$holiday->updateSold();	// Create users into table holiday if they don't exists. TODO Remove if we use field into table user.

$listUsers = $holiday->fetchUsers(false,false);

// Si il y a une action de mise à jour
if ($action == 'update' && isset($_POST['update_cp']))
{
    $userID = array_keys($_POST['update_cp']);
    $userID = $userID[0];

    $userValue = $_POST['nb_holiday'];
    $userValue = $userValue[$userID];

    if(!empty($userValue)) {
        $userValue = price2num($userValue,2);
    } else {
        $userValue = 0;
    }

    //If the user set a comment, we add it to the log comment
    $comment = ((isset($_POST['note_holiday'][$userID]) && !empty($_POST['note_holiday'][$userID])) ? ' ('.$_POST['note_holiday'][$userID].')' : '');

    // We add the modification to the log
    $holiday->addLogCP($user->id,$userID, $langs->transnoentitiesnoconv('ManualUpdate').$comment,$userValue);

    // Update of the days of the employee
    $holiday->updateSoldeCP($userID,$userValue);

    // If it first update of sold, we set date to avoid to have sold incremented by new month
	$now=dol_now();
    $sql = "UPDATE ".MAIN_DB_PREFIX."holiday_config SET";
    $sql.= " value = '".dol_print_date($now,'%Y%m%d%H%M%S')."'";
    $sql.= " WHERE name = 'lastUpdate' and value IS NULL";	// Add value IS NULL to be sure to update only at init.
    dol_syslog('define_holiday update lastUpdate entry', LOG_DEBUG);
    $result = $db->query($sql);

	setEventMessage($langs->trans('UpdateConfCPOK'));
}
elseif($action == 'add_event')
{
    $error = 0;

    if(!empty($_POST['list_event']) && $_POST['list_event'] > 0) {
        $event = $_POST['list_event'];
    } else { $error++;
    }

    if(!empty($_POST['userCP']) && $_POST['userCP'] > 0) {
        $userCP = $_POST['userCP'];
    } else { $erro++;
    }

    if ($error)
    {
	    setEventMessage($langs->trans('ErrorAddEventToUserCP'), 'errors');
    }
    else
	{
        $nb_holiday = $holiday->getCPforUser($userCP);
        $add_holiday = $holiday->getValueEventCp($event);
        $new_holiday = $nb_holiday + $add_holiday;

        // On ajoute la modification dans le LOG
        $holiday->addLogCP($user->id,$userCP, $holiday->getNameEventCp($event),$new_holiday);

        $holiday->updateSoldeCP($userCP,$new_holiday);

		setEventMessage($langs->trans('AddEventToUserOkCP'));
    }
}

$langs->load('users');
$var=true;
$i = 0;

$cp_events = $holiday->fetchEventsCP();

if($cp_events == 1)
{
	print '<br><form method="POST" action="'.$_SERVER["PHP_SELF"].'">'."\n";
	print '<input type="hidden" name="action" value="add_event" />';

	print_fiche_titre($langs->trans('DefineEventUserCP'),'','');

	print $langs->trans('MotifCP').' : ';
	print $holiday->selectEventCP();
	print ' &nbsp; '.$langs->trans('UserCP').' : ';
	print $form->select_dolusers('',"userCP",1,"",0,'');
	print ' <input type="submit" value="'.$langs->trans("addEventToUserCP").'" name="bouton" class="button"/>';

	print '</form><br>';
}

dol_fiche_head();

print '<form method="POST" action="'.$_SERVER["PHP_SELF"].'">'."\n";
print '<input type="hidden" name="action" value="update" />';
print '<table class="noborder" width="100%;">';
print "<tr class=\"liste_titre\">";
print '<td width="5%">'.$langs->trans('ID').'</td>';
print '<td width="50%">'.$langs->trans('Employee').'</td>';
print '<td width="20%" style="text-align:center">'.$langs->trans('Available').'</td>';
print '<td width="20%" style="text-align:center">'.$langs->trans('Note').'</td>';
print '<td style="text-align:center">'.$langs->trans('UpdateButtonCP').'</td>';
print '</tr>';

foreach($listUsers as $users)
{

    $var=!$var;

    print '<tr '.$bc[$var].' style="height: 20px;">';
    print '<td>'.$users['rowid'].'</td>';
    print '<td>';
    $userstatic->id=$users['rowid'];
    $userstatic->lastname=$users['name'];
    $userstatic->firstname=$users['firstname'];
    print $userstatic->getNomUrl(1);
    print '</td>';
    print '<td style="text-align:center">';
    print '<input type="text" value="'.$holiday->getCPforUser($users['rowid']).'" name="nb_holiday['.$users['rowid'].']" size="5" style="text-align: center;"/>';
    print ' '.$langs->trans('days').'</td>'."\n";
    print '<td style="text-align:center"><input type="text" value="" name="note_holiday['.$users['rowid'].']" size="30"/></td>';
    print '<td><input type="submit" name="update_cp['.$users['rowid'].']" value="'.dol_escape_htmltag($langs->trans("Update")).'" class="button"/></td>'."\n";
    print '</tr>';

    $i++;
}

print '</table>';
print '</form>';

dol_fiche_end();


llxFooter();

<<<<<<< HEAD
$db->close();
=======
$db->close();
>>>>>>> 5fdd798e
<|MERGE_RESOLUTION|>--- conflicted
+++ resolved
@@ -188,8 +188,4 @@
 
 llxFooter();
 
-<<<<<<< HEAD
-$db->close();
-=======
-$db->close();
->>>>>>> 5fdd798e
+$db->close();