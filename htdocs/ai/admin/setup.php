--- conflicted
+++ resolved
@@ -59,22 +59,10 @@
 
 $formSetup = new FormSetup($db);
 
-$arrayofia = array('chatgpt');
-
-<<<<<<< HEAD
+
 $endpoint = $formSetup->newItem('AI_API_ENDPOINT');
 $item->defaultFieldValue = '';
 
-=======
-foreach ($arrayofia as $ia) {
-	// Setup conf AI_PUBLIC_INTERFACE_TOPIC
-	$item = $formSetup->newItem('AI_KEY_API_'.strtoupper($ia));
-	$item->defaultFieldValue = '';
-}
-
-// Retrieve existing API Key
-//$apiKey = dolibarr_get_const($db, 'MAIN_AI_CHATGPT_API_KEY');
->>>>>>> 2f4d00f5
 
 $setupnotempty =+ count($formSetup->items);
 
