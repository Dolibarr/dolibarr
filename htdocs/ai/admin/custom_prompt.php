--- conflicted
+++ resolved
@@ -350,21 +350,12 @@
 			$out .= '</td>';
 			$out .= '</tr>';
 
-<<<<<<< HEAD
-			$out .= '<td></td>';
-			$out .= '</td>';
 			$out .= '</tr>';
 			$out .= '<tr id="fichetwothirdright-'.$key.'" class="oddeven hideobject">';
 			$out .= '<td>'.$langs->trans("BlackListWords").'</td>';
 			$out .= '<td>';
 			$out .= '<textarea class="flat minwidth500" id="blacklist" name="blacklists[]" rows="6"></textarea>';
-			$out .= '<br><input type="submit" class="button small submitBtn" name="add_on_blacklist" value="'.dol_escape_htmltag($langs->trans("Add")).'"/>';
-=======
-			$out .= '<tr>';
-			$out .= '<td></td>';
-			$out .= '<td>';
-			$out .= '<input type="submit" class="button small submitBtn" name="modify" data-index="'.$key.'" style="display: none;" value="'.dol_escape_htmltag($langs->trans("Modify")).'"/>';
->>>>>>> e0a8cba9
+			$out .= '<br><input type="submit" class="button small submitBtn" name="add_on_blacklist" value="'.dol_escape_htmltag($langs->trans("Save")).'"/>';
 			$out .= '</td>';
 			$out .= '</tr>';
 
