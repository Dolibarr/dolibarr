<?php
/* Copyright (C) 2023-2024 	Laurent Destailleur		<eldy@users.sourceforge.net>
 * Copyright (C) 2023-2024	Lionel Vessiller		<lvessiller@easya.solutions>
 * Copyright (C) 2023-2024	Patrice Andreani		<pandreani@easya.solutions>
 * Copyright (C) 2024		MDW							<mdeweerd@users.noreply.github.com>
 * Copyright (C) 2024       Frédéric France             <frederic.france@free.fr>
 *
 * This program is free software; you can redistribute it and/or modify
 * it under the terms of the GNU General Public License as published by
 * the Free Software Foundation; either version 3 of the License, or
 * (at your option) any later version.
 *
 * This program is distributed in the hope that it will be useful,
 * but WITHOUT ANY WARRANTY; without even the implied warranty of
 * MERCHANTABILITY or FITNESS FOR A PARTICULAR PURPOSE.  See the
 * GNU General Public License for more details.
 *
 * You should have received a copy of the GNU General Public License
 * along with this program. If not, see <https://www.gnu.org/licenses/>.
 */


/**
 * \file       htdocs/webportal/class/html.formwebportal.class.php
 * \ingroup    webportal
 * \brief      File of class with all html predefined components for WebPortal
 */

require_once DOL_DOCUMENT_ROOT . '/core/class/html.form.class.php';

/**
 * Class to manage generation of HTML components
 * Only common components for WebPortal must be here.
 */
class FormWebPortal extends Form
{
	/**
	 * @var DoliDB Database
	 */
	public $db;

	/**
	 * @var array $infofiles Array of file info
	 */
	public $infofiles; // Used to return information by function getDocumentsLink


	/**
	 * Constructor
	 *
	 * @param DoliDB $db Database handler
	 */
	public function __construct($db)
	{
		$this->db = $db;
	}

	/**
	 * Html for input with label
	 *
	 * @param	string	$type			Type of input : button, checkbox, color, email, hidden, month, number, password, radio, range, tel, text, time, url, week
	 * @param	string	$name			Name
	 * @param	string	$value			[=''] Value
	 * @param	string	$id				[=''] Id
	 * @param	string	$morecss		[=''] Class
	 * @param	string	$moreparam		[=''] Add attributes (checked, required, etc)
	 * @param	string	$label			[=''] Label
	 * @param	string	$addInputLabel	[=''] Add label for input
	 * @return  string	Html for input with label
	 */
	public function inputType($type, $name, $value = '', $id = '', $morecss = '', $moreparam = '', $label = '', $addInputLabel = '')
	{
		$out = '';
		if ($label != '') {
			$out .= '<label for="' . $id . '">';
		}
		$out .= '<input type="' . $type . '"';
		$out .= ($morecss ? ' class="' . $morecss . '"' : '');
		if ($id != '') {
			$out .= ' id="' . $id . '"';
		}
		$out .= ' name="' . $name . '"';
		$out .= ' value="' . $value . '"';
		$out .= ($moreparam ? ' ' . $moreparam : '');
		$out .= ' />' . $addInputLabel;
		if ($label != '') {
			$out .= $label . '</label>';
		}

		return $out;
	}

	/**
	 * Input for date
	 *
	 * @param	string	$name			Name of html input
	 * @param	string	$value			[=''] Value of input (format : YYYY-MM-DD)
	 * @param	string	$placeholder	[=''] Placeholder for input (keep empty for no label)
	 * @param	string	$id				[=''] Id
	 * @param	string	$morecss		[=''] Class
	 * @param	string	$moreparam		[=''] Add attributes (checked, required, etc)
	 * @return	string  Html for input date
	 */
	public function inputDate($name, $value = '', $placeholder = '', $id = '', $morecss = '', $moreparam = '')
	{
		$out = '';

		$out .= '<input';
		if ($placeholder != '' && $value == '') {
			// to show a placeholder on date input
			$out .= ' type="text" placeholder="' . $placeholder . '" onfocus="(this.type=\'date\')"';
		} else {
			$out .= ' type="date"';
		}
		$out .= ($morecss ? ' class="' . $morecss . '"' : '');
		if ($id != '') {
			$out .= ' id="' . $id . '"';
		}
		$out .= ' name="' . $name . '"';
		$out .= ' value="' . $value . '"';
		$out .= ($moreparam ? ' ' . $moreparam : '');

		$out .= '>';

		return $out;
	}

	/**
	 * Return a HTML select string, built from an array of key+value.
	 * Note: Do not apply langs->trans function on returned content, content may be entity encoded twice.
	 *
	 * @param	string				$htmlname				Name of html select area.
	 * @param	array				$array					Array like array(key => value) or array(key=>array('label'=>..., 'data-...'=>..., 'disabled'=>..., 'css'=>...))
	 * @param	string|string[]		$id						Preselected key or preselected keys for multiselect. Use 'ifone' to autoselect record if there is only one record.
	 * @param	int|string			$show_empty				0 no empty value allowed, 1 or string to add an empty value into list (If 1: key is -1 and value is '' or '&nbsp;', If placeholder string: key is -1 and value is the string), <0 to add an empty value with key that is this value.
	 * @param	int					$key_in_label			1 to show key into label with format "[key] value"
	 * @param	int					$value_as_key			1 to use value as key
	 * @param	string				$moreparam				Add more parameters onto the select tag. For example 'style="width: 95%"' to avoid select2 component to go over parent container
	 * @param	int					$translate				1=Translate and encode value
	 * @param	int					$maxlen					Length maximum for labels
	 * @param	int					$disabled				Html select box is disabled
	 * @param	string				$sort					'ASC' or 'DESC' = Sort on label, '' or 'NONE' or 'POS' = Do not sort, we keep original order
	 * @param	string				$morecss				Add more class to css styles
	 * @param	int					$addjscombo				Add js combo
	 * @param	string				$moreparamonempty		Add more param on the empty option line. Not used if show_empty not set
	 * @param	int					$disablebademail		1=Check if a not valid email, 2=Check string '---', and if found into value, disable and colorize entry
	 * @param	int					$nohtmlescape			No html escaping.
	 * @return	string				HTML select string.
	 */
	public static function selectarray($htmlname, $array, $id = '', $show_empty = 0, $key_in_label = 0, $value_as_key = 0, $moreparam = '', $translate = 0, $maxlen = 0, $disabled = 0, $sort = '', $morecss = 'minwidth75', $addjscombo = 1, $moreparamonempty = '', $disablebademail = 0, $nohtmlescape = 0)
	{
		global $langs;

		if ($value_as_key) {
			$array = array_combine($array, $array);
		}

		$out = '';

		$idname = str_replace(array('[', ']'), array('', ''), $htmlname);
		$out .= '<select id="' . preg_replace('/^\./', '', $idname) . '"' . ($disabled ? ' disabled="disabled"' : '') . ' class="' . ($morecss ? ' ' . $morecss : '') . '"';
		$out .= ' name="' . preg_replace('/^\./', '', $htmlname) . '"' . ($moreparam ? ' ' . $moreparam : '');
		$out .= '>' . "\n";

		if ($show_empty) {
			$textforempty = ' ';
			if (!is_numeric($show_empty)) {
				$textforempty = $show_empty;
			}
			$out .= '<option value="' . ($show_empty < 0 ? $show_empty : -1) . '"' . ($id == $show_empty ? ' selected' : '') . '>' . $textforempty . '</option>' . "\n";
		}

		if (is_array($array)) {
			// Translate
			if ($translate) {
				foreach ($array as $key => $value) {
					if (!is_array($value)) {
						$array[$key] = $langs->trans($value);
					} else {
						$array[$key]['label'] = $langs->trans($value['label']);
					}
				}
			}

			// Sort
			if ($sort == 'ASC') {
				asort($array);
			} elseif ($sort == 'DESC') {
				arsort($array);
			}

			foreach ($array as $key => $tmpvalue) {
				if (is_array($tmpvalue)) {
					$value = $tmpvalue['label'];
					$disabled = empty($tmpvalue['disabled']) ? '' : ' disabled';
				} else {
					$value = $tmpvalue;
					$disabled = '';
				}

				if ($key_in_label) {
					$selectOptionValue = dol_escape_htmltag($key . ' - ' . ($maxlen ? dol_trunc($value, $maxlen) : $value));
				} else {
					$selectOptionValue = dol_escape_htmltag($maxlen ? dol_trunc($value, $maxlen) : $value);
					if ($value == '' || $value == '-') {
						$selectOptionValue = '&nbsp;';
					}
				}

				$out .= '<option value="' . $key . '"';
				$out .= $disabled;
				if (is_array($id)) {
					if (in_array($key, $id) && !$disabled) {
						$out .= ' selected'; // To preselect a value
					}
				} else {
					$id = (string) $id; // if $id = 0, then $id = '0'
					if ($id != '' && ($id == $key || ($id == 'ifone' && count($array) == 1)) && !$disabled) {
						$out .= ' selected'; // To preselect a value
					}
				}
				if (is_array($tmpvalue)) {
					foreach ($tmpvalue as $keyforvalue => $valueforvalue) {
						if (preg_match('/^data-/', $keyforvalue)) {
							$out .= ' ' . $keyforvalue . '="' . dol_escape_htmltag($valueforvalue) . '"';
						}
					}
				}
				$out .= '>';
				$out .= $selectOptionValue;
				$out .= "</option>\n";
			}
		}

		$out .= "</select>";

		return $out;
	}

	/**
	 * Show a Document icon with link(s)
	 * You may want to call this into a div like this:
	 * print '<div class="inline-block valignmiddle">'.$formfile->getDocumentsLink($element_doc, $filename, $filedir).'</div>';
	 *
	 * @param string $modulepart 'propal', 'facture', 'facture_fourn', ...
	 * @param string $modulesubdir Sub-directory to scan (Example: '0/1/10', 'FA/DD/MM/YY/9999'). Use '' if file is not into subdir of module.
	 * @param string $filedir Full path to directory to scan
	 * @param string $filter Filter filenames on this regex string (Example: '\.pdf$')
	 * @param string $morecss Add more css to the download picto
	 * @param int    $allfiles 0=Only generated docs, 1=All files
	 * @return    string                Output string with HTML link of documents (might be empty string). This also fill the array ->infofiles
	 */
	public function getDocumentsLink($modulepart, $modulesubdir, $filedir, $filter = '', $morecss = '', $allfiles = 0)
	{
		include_once DOL_DOCUMENT_ROOT . '/core/lib/files.lib.php';

		$out = '';

		$context = Context::getInstance();
		if (!$context) {
			return '';
		}

		$this->infofiles = array('nboffiles' => 0, 'extensions' => array(), 'files' => array());

		$entity = 1; // Without multicompany

		// Get object entity
		if (isModEnabled('multicompany')) {
			$regs = array();
			preg_match('/\/([0-9]+)\/[^\/]+\/' . preg_quote($modulesubdir, '/') . '$/', $filedir, $regs);
			$entity = ((!empty($regs[1]) && $regs[1] > 1) ? $regs[1] : 1); // If entity id not found in $filedir this is entity 1 by default
		}

		// Get list of files starting with name of ref (Note: files with '^ref\.extension' are generated files, files with '^ref-...' are uploaded files)
		if ($allfiles || getDolGlobalString('MAIN_SHOW_ALL_FILES_ON_DOCUMENT_TOOLTIP')) {
			$filterforfilesearch = '^' . preg_quote(basename($modulesubdir), '/');
		} else {
			$filterforfilesearch = '^' . preg_quote(basename($modulesubdir), '/') . '\.';
		}
		$file_list = dol_dir_list($filedir, 'files', 0, $filterforfilesearch, '\.meta$|\.png$'); // We also discard .meta and .png preview

		//var_dump($file_list);
		// For ajax treatment
		$out .= '<!-- html.formwebportal::getDocumentsLink -->' . "\n";
		if (!empty($file_list)) {
			$tmpout = '';

			// Loop on each file found
			$found = 0;
			$i = 0;
			foreach ($file_list as $file) {
				$i++;
				if ($filter && !preg_match('/' . $filter . '/i', $file["name"])) {
					continue; // Discard this. It does not match provided filter.
				}

				$found++;
				// Define relative path for download link (depends on module)
				$relativepath = $file["name"]; // Cas general
				if ($modulesubdir) {
					$relativepath = $modulesubdir . "/" . $file["name"]; // Cas propal, facture...
				}
				// Autre cas
				if ($modulepart == 'donation') {
					$relativepath = get_exdir($modulesubdir, 2, 0, 0, null, 'donation') . $file["name"];
				}
				if ($modulepart == 'export') {
					$relativepath = $file["name"];
				}

				$this->infofiles['nboffiles']++;
				$this->infofiles['files'][] = $file['fullname'];
				$ext = pathinfo($file["name"], PATHINFO_EXTENSION);
				if (empty($this->infofiles[$ext])) {
					$this->infofiles['extensions'][$ext] = 1;
				} else {
					$this->infofiles['extensions'][$ext]++;
				}

				// Download
				$url = $context->getControllerUrl('document') . '&modulepart=' . $modulepart . '&entity=' . $entity . '&file=' . urlencode($relativepath) . '&soc_id=' . $context->logged_thirdparty->id;
				$tmpout .= '<a href="' . $url . '"' . ($morecss ? ' class="' . $morecss . '"' : '') . ' role="downloadlink"';
				$mime = dol_mimetype($relativepath, '', 0);
				if (preg_match('/text/', $mime)) {
					$tmpout .= ' target="_blank" rel="noopener noreferrer"';
				}
				$tmpout .= '>';
				$tmpout .= img_mime($relativepath, $file["name"]);
				$tmpout .= strtoupper($ext);
				$tmpout .= '</a>';
			}

			if ($found) {
				$out .= $tmpout;
			}
		}

		return $out;
	}

	/**
	 * Generic method to select a component from a combo list.
	 * Can use autocomplete with ajax after x key pressed or a full combo, depending on setup.
	 * This is the generic method that will replace all specific existing methods.
	 *
	 * @param 	string 	$objectdesc 			'ObjectClass:PathToClass[:AddCreateButtonOrNot[:Filter[:Sortfield]]]'. For hard coded custom needs. Try to prefer method using $objectfield instead of $objectdesc.
	 * @param 	string 	$htmlname 				Name of HTML select component
	 * @param 	int 	$preselectedvalue 		Preselected value (ID of element)
	 * @param 	string 	$showempty 				''=empty values not allowed, 'string'=value show if we allow empty values (for example 'All', ...)
	 * @param 	string 	$searchkey 				Search criteria
	 * @param 	string 	$placeholder 			Place holder
	 * @param 	string 	$morecss 				More CSS
	 * @param 	string 	$moreparams 			More params provided to ajax call
	 * @param 	int 	$forcecombo 			Force to load all values and output a standard combobox (with no beautification)
	 * @param 	int 	$disabled 				1=Html component is disabled
	 * @param 	string 	$selected_input_value 	Value of preselected input text (for use with ajax)
	 * @param	string	$objectfield			Object:Field that contains the definition (in table $fields or $extrafields). Example: 'Object:xxx' or 'Module_Object:xxx' or 'Object:options_xxx' or 'Module_Object:options_xxx'
	 * @return  string	                      	Return HTML string
	 * @see selectForFormsList(), select_thirdparty_list()
	 */
	public function selectForForms($objectdesc, $htmlname, $preselectedvalue, $showempty = '', $searchkey = '', $placeholder = '', $morecss = '', $moreparams = '', $forcecombo = 0, $disabled = 0, $selected_input_value = '', $objectfield = '')
	{
		global $conf;

		$objecttmp = null;

		// Example of value for $objectdec:
		// Bom:bom/class/bom.class.php:0:t.status=1
		// Bom:bom/class/bom.class.php:0:t.status=1:ref
		// Bom:bom/class/bom.class.php:0:(t.status:=:1):ref
		$InfoFieldList = explode(":", $objectdesc, 4);
		$vartmp = (empty($InfoFieldList[3]) ? '' : $InfoFieldList[3]);
		$reg = array();
		if (preg_match('/^.*:(\w*)$/', $vartmp, $reg)) {
			$InfoFieldList[4] = $reg[1];    // take the sort field
		}
		$InfoFieldList[3] = preg_replace('/:\w*$/', '', $vartmp);    // take the filter field

		$classname = $InfoFieldList[0];
		$classpath = $InfoFieldList[1];
		$filter = empty($InfoFieldList[3]) ? '' : $InfoFieldList[3];
		$sortfield = empty($InfoFieldList[4]) ? '' : $InfoFieldList[4];

		if (!empty($classpath)) {
			dol_include_once($classpath);

			if ($classname && class_exists($classname)) {
				$objecttmp = new $classname($this->db);

				// Make some replacement
				$sharedentities = getEntity(strtolower($classname));
				$filter = str_replace(
					array('__ENTITY__', '__SHARED_ENTITIES__'),
					array($conf->entity, $sharedentities),
					$filter
				);
			}
		}
		if (!is_object($objecttmp)) {
			dol_syslog('Error bad setup of type for field ' . implode(',', $InfoFieldList), LOG_WARNING);
			return 'Error bad setup of type for field ' . implode(',', $InfoFieldList);
		}

		dol_syslog(__METHOD__ . ' filter=' . $filter, LOG_DEBUG);
		$out = '';
		// Immediate load of table record.
		$out .= $this->selectForFormsList($objecttmp, $htmlname, $preselectedvalue, $showempty, $searchkey, $placeholder, $morecss, $moreparams, $forcecombo, 0, $disabled, $sortfield, $filter);

		return $out;
	}

	/**
	 * Output html form to select an object.
	 * Note, this function is called by selectForForms or by ajax selectobject.php
	 *
	 * @param Object 		$objecttmp 			Object to know the table to scan for combo.
	 * @param string 		$htmlname 			Name of HTML select component
	 * @param int 			$preselectedvalue 	Preselected value (ID of element)
	 * @param string 		$showempty 			''=empty values not allowed, 'string'=value show if we allow empty values (for example 'All', ...)
	 * @param string 		$searchkey 			Search value
	 * @param string 		$placeholder 		Place holder
	 * @param string 		$morecss 			More CSS
	 * @param string 		$moreparams 		More params provided to ajax call
	 * @param int 			$forcecombo 		Force to load all values and output a standard combobox (with no beautification)
	 * @param int 			$outputmode 		0=HTML select string, 1=Array
	 * @param int 			$disabled 			1=Html component is disabled
	 * @param string 		$sortfield 			Sort field
	 * @param string 		$filter 			Add more filter (Universal Search Filter)
	 * @return string|array                     Return HTML string
	 * @see selectForForms()
	 */
	public function selectForFormsList($objecttmp, $htmlname, $preselectedvalue, $showempty = '', $searchkey = '', $placeholder = '', $morecss = '', $moreparams = '', $forcecombo = 0, $outputmode = 0, $disabled = 0, $sortfield = '', $filter = '')
	{
		global $conf, $langs, $hookmanager;

		$prefixforautocompletemode = $objecttmp->element;
		if ($prefixforautocompletemode == 'societe') {
			$prefixforautocompletemode = 'company';
		}
		$confkeyforautocompletemode = strtoupper($prefixforautocompletemode) . '_USE_SEARCH_TO_SELECT'; // For example COMPANY_USE_SEARCH_TO_SELECT

		if (in_array($objecttmp->element, array('adherent_type'))) {
			$fieldstoshow = 't.libelle';
		}
		if (!empty($objecttmp->fields)) {    // For object that declare it, it is better to use declared fields (like societe, contact, ...)
			$tmpfieldstoshow = '';
			foreach ($objecttmp->fields as $key => $val) {
				if (! (int) dol_eval($val['enabled'], 1, 1, '1')) {
					continue;
				}
				if (!empty($val['showoncombobox'])) {
					$tmpfieldstoshow .= ($tmpfieldstoshow ? ',' : '') . 't.' . $key;
				}
			}
			if ($tmpfieldstoshow) {
				$fieldstoshow = $tmpfieldstoshow;
			}
		} elseif (!in_array($objecttmp->element, array('adherent_type'))) {
			// For backward compatibility
			$objecttmp->fields['ref'] = array('type' => 'varchar(30)', 'label' => 'Ref', 'showoncombobox' => 1);
		}

		if (empty($fieldstoshow)) {
			if (isset($objecttmp->fields['ref'])) {
				$fieldstoshow = 't.ref';
			} else {
				$langs->load("errors");
				$this->error = $langs->trans("ErrorNoFieldWithAttributeShowoncombobox");
				return $langs->trans('ErrorNoFieldWithAttributeShowoncombobox');
			}
		}

		$out = '';
		$outarray = array();
		$tmparray = array();

		$num = 0;

		// Search data
		$sql = "SELECT t.rowid, " . $fieldstoshow . " FROM " . $this->db->prefix() . $objecttmp->table_element . " as t";
		if (isset($objecttmp->ismultientitymanaged)) {
			if (!is_numeric($objecttmp->ismultientitymanaged)) {
				$tmparray = explode('@', $objecttmp->ismultientitymanaged);
				$sql .= " INNER JOIN " . $this->db->prefix() . $tmparray[1] . " as parenttable ON parenttable.rowid = t." . $tmparray[0];
			}
		}

		// Add where from hooks
		$parameters = array(
			'object' => $objecttmp,
			'htmlname' => $htmlname,
			'filter' => $filter,
			'searchkey' => $searchkey
		);

		$reshook = $hookmanager->executeHooks('selectForFormsListWhere', $parameters); // Note that $action and $object may have been modified by hook
		if (!empty($hookmanager->resPrint)) {
			$sql .= $hookmanager->resPrint;
		} else {
			$sql .= " WHERE 1=1";
			if (isset($objecttmp->ismultientitymanaged)) {
				if ($objecttmp->ismultientitymanaged == 1) {
					$sql .= " AND t.entity IN (" . getEntity($objecttmp->table_element) . ")";
				}
				if (!is_numeric($objecttmp->ismultientitymanaged)) {
					$sql .= " AND parenttable.entity = t." . $tmparray[0];
				}
			}
			if ($searchkey != '') {
				$sql .= natural_search(explode(',', $fieldstoshow), $searchkey);
			}

			if ($filter) {     // Syntax example "(t.ref:like:'SO-%') and (t.date_creation:<:'20160101')"
				$errormessage = '';
				$sql .= forgeSQLFromUniversalSearchCriteria($filter, $errormessage);
				if ($errormessage) {
					return 'Error forging a SQL request from an universal criteria: ' . $errormessage;
				}
			}
		}
		$sql .= $this->db->order($sortfield ? $sortfield : $fieldstoshow, "ASC");

		// Build output string
		$resql = $this->db->query($sql);
		if ($resql) {
			// Construct $out and $outarray
			$out .= '<select id="' . $htmlname . '" class="' . ($morecss ? ' ' . $morecss : '') . '"' . ($disabled ? ' disabled="disabled"' : '') . ($moreparams ? ' ' . $moreparams : '') . ' name="' . $htmlname . '">' . "\n";

			// Warning: Do not use textifempty = ' ' or '&nbsp;' here, or search on key will search on ' key'. Seems it is no more true with selec2 v4
			$textifempty = '&nbsp;';

			//if (!empty($conf->use_javascript_ajax) || $forcecombo) $textifempty='';
			if (!empty($conf->global->$confkeyforautocompletemode)) {
				if ($showempty && !is_numeric($showempty)) {
					$textifempty = $langs->trans($showempty);
				} else {
					$textifempty .= $langs->trans("All");
				}
			}
			if ($showempty) {
				$out .= '<option value="-1">' . $textifempty . '</option>' . "\n";
			}

			$num = $this->db->num_rows($resql);
			$i = 0;
			if ($num) {
				while ($i < $num) {
					$obj = $this->db->fetch_object($resql);
					$label = '';
					$labelhtml = '';
					$tmparray = explode(',', $fieldstoshow);
					$oldvalueforshowoncombobox = 0;
					foreach ($tmparray as $key => $val) {
						$val = preg_replace('/t\./', '', $val);
						$label .= (($label && $obj->$val) ? ($oldvalueforshowoncombobox != $objecttmp->fields[$val]['showoncombobox'] ? ' - ' : ' ') : '');
						$labelhtml .= (($label && $obj->$val) ? ($oldvalueforshowoncombobox != $objecttmp->fields[$val]['showoncombobox'] ? ' - ' : ' ') : '');
						$label .= $obj->$val;
						$labelhtml .= $obj->$val;

						$oldvalueforshowoncombobox = empty($objecttmp->fields[$val]['showoncombobox']) ? 0 : $objecttmp->fields[$val]['showoncombobox'];
					}
					if (empty($outputmode)) {
						if ($preselectedvalue > 0 && $preselectedvalue == $obj->rowid) {
							$out .= '<option value="' . $obj->rowid . '" selected data-html="' . dol_escape_htmltag($labelhtml, 0, 0, '', 0, 1) . '">' . dol_escape_htmltag($label, 0, 0, '', 0, 1) . '</option>';
						} else {
							$out .= '<option value="' . $obj->rowid . '" data-html="' . dol_escape_htmltag($labelhtml, 0, 0, '', 0, 1) . '">' . dol_escape_htmltag($label, 0, 0, '', 0, 1) . '</option>';
						}
					} else {
						array_push($outarray, array('key' => $obj->rowid, 'value' => $label, 'label' => $label));
					}

					$i++;
					if (($i % 10) == 0) {
						$out .= "\n";
					}
				}
			}

			$out .= '</select>' . "\n";
		} else {
			dol_print_error($this->db);
		}

		$this->result = array('nbofelement' => $num);

		if ($outputmode) {
			return $outarray;
		}

		return $out;
	}

	/**
	 * Return HTML string to put an input field into a page
	 * Code very similar with showInputField for common object
	 *
	 * @param array|null 	$val 			Array of properties for field to show
	 * @param string 		$key 			Key of attribute
	 * @param string|array 	$value 			Preselected value to show (for date type it must be in timestamp format, for amount or price it must be a php numeric value, for array type must be array)
	 * @param string 		$moreparam 		To add more parameters on html input tag
	 * @param string 		$keysuffix 		Prefix string to add into name and id of field (can be used to avoid duplicate names)
	 * @param string 		$keyprefix 		Suffix string to add into name and id of field (can be used to avoid duplicate names)
	 * @param string 		$morecss 		Value for css to define style/length of field. May also be a numeric.
	 * @return string
	 */
	public function showInputField($val, $key, $value, $moreparam = '', $keysuffix = '', $keyprefix = '', $morecss = '')
	{
		global $conf, $langs;

		$out = '';
		$param = array();
		$reg = array();
		$size = !empty($val['size']) ? $val['size'] : 0;
		// see common object class
		if (preg_match('/^(integer|link):(.*):(.*):(.*):(.*)/i', $val['type'], $reg)) {
			$param['options'] = array($reg[2] . ':' . $reg[3] . ':' . $reg[4] . ':' . $reg[5] => 'N');
			$type = 'link';
		} elseif (preg_match('/^(integer|link):(.*):(.*):(.*)/i', $val['type'], $reg)) {
			$param['options'] = array($reg[2] . ':' . $reg[3] . ':' . $reg[4] => 'N');
			$type = 'link';
		} elseif (preg_match('/^(integer|link):(.*):(.*)/i', $val['type'], $reg)) {
			$param['options'] = array($reg[2] . ':' . $reg[3] => 'N');
			$type = 'link';
		} elseif (preg_match('/^(sellist):(.*):(.*):(.*):(.*)/i', $val['type'], $reg)) {
			$param['options'] = array($reg[2] . ':' . $reg[3] . ':' . $reg[4] . ':' . $reg[5] => 'N');
			$type = 'sellist';
		} elseif (preg_match('/^(sellist):(.*):(.*):(.*)/i', $val['type'], $reg)) {
			$param['options'] = array($reg[2] . ':' . $reg[3] . ':' . $reg[4] => 'N');
			$type = 'sellist';
		} elseif (preg_match('/^(sellist):(.*):(.*)/i', $val['type'], $reg)) {
			$param['options'] = array($reg[2] . ':' . $reg[3] => 'N');
			$type = 'sellist';
		} elseif (preg_match('/^varchar\((\d+)\)/', $val['type'], $reg)) {
			$param['options'] = array();
			$type = 'text';
			$size = $reg[1];
		} elseif (preg_match('/^varchar/', $val['type'])) {
			$param['options'] = array();
			$type = 'text';
		} elseif (preg_match('/^double(\([0-9],[0-9]\)){0,1}/', $val['type'])) {
			$param['options'] = array();
			$type = 'double';
		} else {
			$param['options'] = array();
			$type = $val['type'];
		}

		// Special case that force options and type ($type can be integer, varchar, ...)
		if (!empty($val['arrayofkeyval']) && is_array($val['arrayofkeyval'])) {
			$param['options'] = $val['arrayofkeyval'];
			$type = $val['type'] == 'checkbox' ? 'checkbox' : 'select';
		}

		//$label = $val['label'];
		$default = (!empty($val['default']) ? $val['default'] : '');
		$computed = (!empty($val['computed']) ? $val['computed'] : '');
		//$unique = (!empty($val['unique']) ? $val['unique'] : 0);
		$required = (!empty($val['required']) ? $val['required'] : 0);
		$notNull = (!empty($val['notnull']) ? $val['notnull'] : 0);

		//$langfile = (!empty($val['langfile']) ? $val['langfile'] : '');
		//$list = (!empty($val['list']) ? $val[$key]['list'] : 0);
		$hidden = (in_array(abs($val['visible']), array(0, 2)) ? 1 : 0);

		//$objectid = $this->id;

		if ($computed) {
			if (!preg_match('/^search_/', $keyprefix)) {
				return '<span>' . $langs->trans("AutomaticallyCalculated") . '</span>';
			} else {
				return '';
			}
		}

		// Set value of $morecss. For this, we use in priority showsize from parameters, then $val['css'] then autodefine
		if (empty($morecss) && !empty($val['css'])) {
			$morecss = $val['css'];
		}

		$htmlName = $keyprefix . $key . $keysuffix;
		$htmlId = $htmlName;
		//$moreparam .= (!empty($required)  ? ' required' : '');
		switch ($type) {
			case 'date':
			case 'datetime':
				// separate value YYYY-MM-DD HH:ii:ss to date and time
				$valueDate = '';
				$valueTime = '';
				$dateArr = explode(' ', $value);
				if (count($dateArr) > 0) {
					$valueDate = $dateArr[0];
					if (isset($dateArr[1])) {
						$valueTime = $dateArr[1];
					}
				}
				$out = $this->inputDate($htmlName, $valueDate, '', $htmlId, $morecss, $moreparam);

				if ($type == 'datetime') {
					//$moreparam .= ' step="1"'; to show seconds
					$out .= ' ' . $this->inputType('time', $htmlName.'_time', $valueTime, $htmlId, $morecss, $moreparam);
				}
				break;

			case 'integer':
				$out = $this->inputType('number', $htmlName, dol_escape_htmltag($value), $htmlId, $morecss, $moreparam);
				break;

			case 'text':
			case 'html':
				$moreparam .= ($size > 0 ? ' maxlength="' . $size . '"' : '');
				$out = $this->inputType('text', $htmlName, dol_escape_htmltag($value), $htmlId, $morecss, $moreparam);
				break;

			case 'email':
				$out = $this->inputType('email', $htmlName, dol_escape_htmltag($value), $htmlId, $morecss, $moreparam);
				break;

			case 'tel':
				$out = $this->inputType('tel', $htmlName, dol_escape_htmltag($value), $htmlId, $morecss, $moreparam);
				break;

			case 'url':
				$out = $this->inputType('url', $htmlName, dol_escape_htmltag($value), $htmlId, $morecss, $moreparam);
				break;

			case 'price':
				if (!empty($value)) {
					$value = price($value); // $value in memory is a php numeric, we format it into user number format.
				}
				$addInputLabel = ' ' . $langs->getCurrencySymbol($conf->currency);
				$out = $this->inputType('text', $htmlName, $value, $htmlId, $morecss, $moreparam, '', $addInputLabel);
				break;

			case 'double':
				if (!empty($value)) {
					$value = price($value); // $value in memory is a php numeric, we format it into user number format.
				}
				$out = $this->inputType('text', $htmlName, $value, $htmlId, $morecss, $moreparam);
				break;

			case 'password':
				$out = $this->inputType('password', $htmlName, $value, $htmlId, $morecss, $moreparam);
				break;

			case 'radio':
				foreach ($param['options'] as $keyopt => $valopt) {
					$htmlId = $htmlName . '_' . $keyopt;
					$htmlMoreParam = $moreparam . ($value == $keyopt ? ' checked' : '');
					$out .= $this->inputType('radio', $htmlName, $keyopt, $htmlId, $morecss, $htmlMoreParam, $valopt) . '<br>';
				}
				break;

			case 'select':
				$out = '<select class="' . $morecss . '" name="' . $htmlName . '" id="' . $htmlId . '"' . ($moreparam ? ' ' . $moreparam : '') . ' >';
				if ($default == '' || $notNull != 1) {
					$out .= '<option value="0">&nbsp;</option>';
				}
				foreach ($param['options'] as $keyb => $valb) {
					if ($keyb == '') {
						continue;
					}
					if (strpos($valb, "|") !== false) {
						list($valb, $parent) = explode('|', $valb);
					}
					$out .= '<option value="' . $keyb . '"';
					$out .= (((string) $value == $keyb) ? ' selected' : '');
					$out .= (!empty($parent) ? ' parent="' . $parent . '"' : '');
					$out .= '>' . $valb . '</option>';
				}
				$out .= '</select>';
				break;
			case 'sellist':
				$out = '<select class="' . $morecss . '" name="' . $htmlName . '" id="' . $htmlId . '"' . ($moreparam ? ' ' . $moreparam : '') . '>';

				$param_list = array_keys($param['options']);
				$InfoFieldList = explode(":", $param_list[0]);
				$parentName = '';
				$parentField = '';
				// 0 : tableName
				// 1 : label field name
				// 2 : key fields name (if differ of rowid)
				// 3 : key field parent (for dependent lists)
				// 4 : where clause filter on column or table extrafield, syntax field='value' or extra.field=value
				// 5 : id category type
				// 6 : ids categories list separated by comma for category root
				$keyList = (empty($InfoFieldList[2]) ? 'rowid' : $InfoFieldList[2] . ' as rowid');

				if (count($InfoFieldList) > 4 && !empty($InfoFieldList[4])) {
					if (strpos($InfoFieldList[4], 'extra.') !== false) {
						$keyList = 'main.' . $InfoFieldList[2] . ' as rowid';
					} else {
						$keyList = $InfoFieldList[2] . ' as rowid';
					}
				}
				if (count($InfoFieldList) > 3 && !empty($InfoFieldList[3])) {
					list($parentName, $parentField) = explode('|', $InfoFieldList[3]);
					$keyList .= ', ' . $parentField;
				}

				$filter_categorie = false;
				if (count($InfoFieldList) > 5) {
					if ($InfoFieldList[0] == 'categorie') {
						$filter_categorie = true;
					}
				}

				if ($filter_categorie === false) {
					$fields_label = explode('|', $InfoFieldList[1]);
					if (is_array($fields_label)) {
						$keyList .= ', ';
						$keyList .= implode(', ', $fields_label);
					}

					$sqlwhere = '';
					$sql = "SELECT " . $keyList;
					$sql .= " FROM " . $this->db->prefix() . $InfoFieldList[0];
					if (!empty($InfoFieldList[4])) {
						// can use SELECT request
						if (strpos($InfoFieldList[4], '$SEL$') !== false) {
							$InfoFieldList[4] = str_replace('$SEL$', 'SELECT', $InfoFieldList[4]);
						}

						// current object id can be use into filter
						$InfoFieldList[4] = str_replace('$ID$', '0', $InfoFieldList[4]);

						//We have to join on extrafield table
						if (strpos($InfoFieldList[4], 'extra') !== false) {
							$sql .= " as main, " . $this->db->prefix() . $InfoFieldList[0] . "_extrafields as extra";
							$sqlwhere .= " WHERE extra.fk_object=main." . $InfoFieldList[2] . " AND " . $InfoFieldList[4];
						} else {
							$sqlwhere .= " WHERE " . $InfoFieldList[4];
						}
					} else {
						$sqlwhere .= ' WHERE 1=1';
					}
					// Some tables may have field, some other not. For the moment we disable it.
					if (in_array($InfoFieldList[0], array('tablewithentity'))) {
						$sqlwhere .= " AND entity = " . ((int) $conf->entity);
					}
					$sql .= $sqlwhere;
					//print $sql;

					$sql .= ' ORDER BY ' . implode(', ', $fields_label);

					dol_syslog(get_class($this) . '::showInputField type=sellist', LOG_DEBUG);
					$resql = $this->db->query($sql);
					if ($resql) {
						$out .= '<option value="0">&nbsp;</option>';
						$num = $this->db->num_rows($resql);
						$i = 0;
						while ($i < $num) {
							$labeltoshow = '';
							$obj = $this->db->fetch_object($resql);

							// Several field into label (eq table:code|libelle:rowid)
							$notrans = false;
							$fields_label = explode('|', $InfoFieldList[1]);
							if (count($fields_label) > 1) {
								$notrans = true;
								foreach ($fields_label as $field_toshow) {
									$labeltoshow .= $obj->$field_toshow . ' ';
								}
							} else {
								$labeltoshow = $obj->{$InfoFieldList[1]};
							}
							$labeltoshow = dol_trunc($labeltoshow, 45);

							if ($value == $obj->rowid) {
								foreach ($fields_label as $field_toshow) {
									$translabel = $langs->trans($obj->$field_toshow);
									if ($translabel != $obj->$field_toshow) {
										$labeltoshow = dol_trunc($translabel) . ' ';
									} else {
										$labeltoshow = dol_trunc($obj->$field_toshow) . ' ';
									}
								}
								$out .= '<option value="' . $obj->rowid . '" selected>' . $labeltoshow . '</option>';
							} else {
								if (!$notrans) {
									$translabel = $langs->trans($obj->{$InfoFieldList[1]});
									if ($translabel != $obj->{$InfoFieldList[1]}) {
										$labeltoshow = dol_trunc($translabel, 18);
									} else {
										$labeltoshow = dol_trunc($obj->{$InfoFieldList[1]});
									}
								}
								if (empty($labeltoshow)) {
									$labeltoshow = '(not defined)';
								}
								if ($value == $obj->rowid) {
									$out .= '<option value="' . $obj->rowid . '" selected>' . $labeltoshow . '</option>';
								}

								if (!empty($InfoFieldList[3]) && $parentField) {
									$parent = $parentName . ':' . $obj->{$parentField};
									$isDependList = 1;
								}

								$out .= '<option value="' . $obj->rowid . '"';
								$out .= ($value == $obj->rowid ? ' selected' : '');
								$out .= (!empty($parent) ? ' parent="' . $parent . '"' : '');
								$out .= '>' . $labeltoshow . '</option>';
							}

							$i++;
						}
						$this->db->free($resql);
					} else {
						$out .= 'Error in request ' . $sql . ' ' . $this->db->lasterror() . '. Check setup of extra parameters.<br>';
					}
				} else {
					require_once DOL_DOCUMENT_ROOT . '/categories/class/categorie.class.php';
					$categorytype = $InfoFieldList[5];
					if (is_numeric($categorytype)) {
						$categorytype = Categorie::$MAP_ID_TO_CODE[$categorytype]; // For backward compatibility
					}
					$data = $this->select_all_categories($categorytype, '', 'parent', 64, $InfoFieldList[6], 1, 1);
					$out .= '<option value="0">&nbsp;</option>';
					foreach ($data as $data_key => $data_value) {
						$out .= '<option value="' . $data_key . '"';
						$out .= ($value == $data_key ? ' selected' : '');
						$out .= '>' . $data_value . '</option>';
					}
				}
				$out .= '</select>';
				break;

			case 'link':
				$param_list = array_keys($param['options']); // $param_list='ObjectName:classPath[:AddCreateButtonOrNot[:Filter[:Sortfield]]]'
				$showempty = (($required && $default != '') ? 0 : 1);

				$out = $this->selectForForms($param_list[0], $htmlName, $value, $showempty, '', '', $morecss, $moreparam, 0, empty($val['disabled']) ? 0 : 1);

				break;

			default:
				if (!empty($hidden)) {
					$out = $this->inputType('hidden', $htmlName, $value, $htmlId);
				}
				break;
		}

		return $out;
	}

	/**
	 * Return HTML string to show a field into a page
	 *
	 * @param CommonObject $object Common object
	 * @param array $val Array of properties of field to show
	 * @param string $key Key of attribute
	 * @param string|string[] $value Preselected value to show (for date type it must be in timestamp format, for amount or price it must be a php numeric value)
	 * @param string $moreparam To add more parameters on html input tag
	 * @param string $keysuffix Prefix string to add into name and id of field (can be used to avoid duplicate names)
	 * @param string $keyprefix Suffix string to add into name and id of field (can be used to avoid duplicate names)
	 * @param mixed $morecss Value for css to define size. May also be a numeric.
	 * @return string
	 */
	public function showOutputFieldForObject($object, $val, $key, $value, $moreparam = '', $keysuffix = '', $keyprefix = '', $morecss = '')
	{
		global $conf, $langs;

		$label = empty($val['label']) ? '' : $val['label'];
		$type = empty($val['type']) ? '' : $val['type'];
		$css = empty($val['css']) ? '' : $val['css'];
		$picto = empty($val['picto']) ? '' : $val['picto'];
		$reg = array();

		// Convert var to be able to share same code than showOutputField of extrafields
		if (preg_match('/varchar\((\d+)\)/', $type, $reg)) {
			$type = 'varchar'; // convert varchar(xx) int varchar
			$css = $reg[1];
		} elseif (preg_match('/varchar/', $type)) {
			$type = 'varchar'; // convert varchar(xx) int varchar
		}
		if (!empty($val['arrayofkeyval']) && is_array($val['arrayofkeyval'])) {
			$type = $val['type'] == 'checkbox' ? 'checkbox' : 'select';
		}
		if (preg_match('/^integer:(.*):(.*)/i', $val['type'], $reg)) {
			$type = 'link';
		}

		$default = empty($val['default']) ? '' : $val['default'];
		$computed = empty($val['computed']) ? '' : $val['computed'];
		$unique = empty($val['unique']) ? '' : $val['unique'];
		$required = empty($val['required']) ? '' : $val['required'];
		$param = array();
		$param['options'] = array();

		if (!empty($val['arrayofkeyval']) && is_array($val['arrayofkeyval'])) {
			$param['options'] = $val['arrayofkeyval'];
		}
		if (preg_match('/^integer:(.*):(.*)/i', $val['type'], $reg)) {
			$type = 'link';
			$stringforoptions = $reg[1] . ':' . $reg[2];
			if ($reg[1] == 'User') {
				$stringforoptions .= ':-1';
			}
			$param['options'] = array($stringforoptions => $stringforoptions);
		} elseif (preg_match('/^sellist:(.*):(.*):(.*):(.*)/i', $val['type'], $reg)) {
			$param['options'] = array($reg[1] . ':' . $reg[2] . ':' . $reg[3] . ':' . $reg[4] => 'N');
			$type = 'sellist';
		} elseif (preg_match('/^sellist:(.*):(.*):(.*)/i', $val['type'], $reg)) {
			$param['options'] = array($reg[1] . ':' . $reg[2] . ':' . $reg[3] => 'N');
			$type = 'sellist';
		} elseif (preg_match('/^sellist:(.*):(.*)/i', $val['type'], $reg)) {
			$param['options'] = array($reg[1] . ':' . $reg[2] => 'N');
			$type = 'sellist';
		} elseif (preg_match('/^chkbxlst:(.*)/i', $val['type'], $reg)) {
			$param['options'] = array($reg[1] => 'N');
			$type = 'chkbxlst';
		}

		$langfile = empty($val['langfile']) ? '' : $val['langfile'];
		$list = (empty($val['list']) ? '' : $val['list']);
		$help = (empty($val['help']) ? '' : $val['help']);
		$hidden = (($val['visible'] == 0) ? 1 : 0); // If zero, we are sure it is hidden, otherwise we show. If it depends on mode (view/create/edit form or list, this must be filtered by caller)

		if ($hidden) {
			return '';
		}

		// If field is a computed field, value must become result of compute
		if ($computed) {
			// Make the eval of compute string
			//var_dump($computed);
			$value = (string) dol_eval($computed, 1, 0, '2');
		}

		// Format output value differently according to properties of field
		//
		// First the cases that do not use $value from the arguments:
		//
		if (in_array($key, array('rowid', 'ref'))) {
			if (property_exists($object, 'ref')) {
				$value = $object->ref;
			} elseif (property_exists($object, 'id')) {
				$value = $object->id;
			} else {
				$value = '';
			}
		} elseif ($key == 'status' && method_exists($object, 'getLibStatut')) {
			$value = $object->getLibStatut(3);
			//
			// Then the cases where $value is an array
			//
		} elseif (is_array($value)) {
			// Handle array early to get type identification solve for static
			// analysis
			if ($type == 'array') {
				$value = implode('<br>', $value);
			} else {
<<<<<<< HEAD
				dol_syslog(__METHOD__ . ' unexpected type: '.$type.' for array value='.((string) json_encode($value)), LOG_ERR);
=======
				dol_syslog(__METHOD__."Unexpected type=".$type." for array value=".((string) json_encode($value)), LOG_ERR);
>>>>>>> 7690fd71
			}
			//
			// Then the cases where $value is not an array (hence string)
			//
		} elseif ($type == 'date') {
			if (!empty($value)) {
				$value = dol_print_date($value, 'day');    // We suppose dates without time are always gmt (storage of course + output)
			} else {
				$value = '';
			}
		} elseif ($type == 'datetime' || $type == 'timestamp') {
			if (!empty($value)) {
				$value = dol_print_date($value, 'dayhour', 'tzuserrel');
			} else {
				$value = '';
			}
		} elseif ($type == 'duration') {
			include_once DOL_DOCUMENT_ROOT . '/core/lib/date.lib.php';
			if (!is_null($value) && $value !== '') {
				$value = convertSecondToTime($value, 'allhourmin');
			}
		} elseif ($type == 'double' || $type == 'real') {
			if (!is_null($value) && $value !== '') {
				$value = price($value);
			}
		} elseif ($type == 'boolean') {
			$checked = '';
			if (!empty($value)) {
				$checked = ' checked ';
			}
			$value = '<input type="checkbox" ' . $checked . ' ' . ($moreparam ? $moreparam : '') . ' readonly disabled>';
		} elseif ($type == 'mail' || $type == 'email') {
			$value = dol_print_email($value, 0, 0, 0, 64, 1, 1);
		} elseif ($type == 'url') {
			$value = dol_print_url($value, '_blank', 32, 1);
		} elseif ($type == 'phone') {
			$value = dol_print_phone($value, '', 0, 0, '', '&nbsp;', 'phone');
		} elseif ($type == 'ip') {
			$value = dol_print_ip($value, 0);
		} elseif ($type == 'price') {
			if (!is_null($value) && $value !== '') {
				$value = price($value, 0, $langs, 0, 0, -1, $conf->currency);
			}
		} elseif ($type == 'select') {
			$value = isset($param['options'][$value]) ? $param['options'][$value] : '';
		} elseif ($type == 'sellist') {
			$param_list = array_keys($param['options']);
			$InfoFieldList = explode(":", $param_list[0]);

			$selectkey = "rowid";
			$keyList = 'rowid';

			if (count($InfoFieldList) > 4 && !empty($InfoFieldList[4])) {
				$selectkey = $InfoFieldList[2];
				$keyList = $InfoFieldList[2] . ' as rowid';
			}

			$fields_label = explode('|', $InfoFieldList[1]);
			if (is_array($fields_label)) {
				$keyList .= ', ';
				$keyList .= implode(', ', $fields_label);
			}

			$filter_categorie = false;
			if (count($InfoFieldList) > 5) {
				if ($InfoFieldList[0] == 'categorie') {
					$filter_categorie = true;
				}
			}

			$sql = "SELECT " . $keyList;
			$sql .= ' FROM ' . $this->db->prefix() . $InfoFieldList[0];
			if (strpos($InfoFieldList[4], 'extra') !== false) {
				$sql .= ' as main';
			}
			if ($selectkey == 'rowid' && empty($value)) {
				$sql .= " WHERE " . $selectkey . " = 0";
			} elseif ($selectkey == 'rowid') {
				$sql .= " WHERE " . $selectkey . " = " . ((int) $value);
			} else {
				$sql .= " WHERE " . $selectkey . " = '" . $this->db->escape($value) . "'";
			}

			dol_syslog(__METHOD__ . ' type=sellist', LOG_DEBUG);
			$resql = $this->db->query($sql);
			if ($resql) {
				if ($filter_categorie === false) {
					$value = ''; // value was used, so now we reste it to use it to build final output
					$numrows = $this->db->num_rows($resql);
					if ($numrows) {
						$obj = $this->db->fetch_object($resql);

						// Several field into label (eq table:code|libelle:rowid)
						$fields_label = explode('|', $InfoFieldList[1]);

						if (is_array($fields_label) && count($fields_label) > 1) {
							foreach ($fields_label as $field_toshow) {
								$translabel = '';
								if (!empty($obj->$field_toshow)) {
									$translabel = $langs->trans($obj->$field_toshow);
								}
								if ($translabel != $field_toshow) {
									$value .= dol_trunc($translabel, 18) . ' ';
								} else {
									$value .= $obj->$field_toshow . ' ';
								}
							}
						} else {
							$translabel = '';
							if (!empty($obj->{$InfoFieldList[1]})) {
								$translabel = $langs->trans($obj->{$InfoFieldList[1]});
							}
							if ($translabel != $obj->{$InfoFieldList[1]}) {
								$value = dol_trunc($translabel, 18);
							} else {
								$value = $obj->{$InfoFieldList[1]};
							}
						}
					}
				} else {
					require_once DOL_DOCUMENT_ROOT . '/categories/class/categorie.class.php';

					$toprint = array();
					$obj = $this->db->fetch_object($resql);
					$c = new Categorie($this->db);
					$c->fetch($obj->rowid);
					$ways = $c->print_all_ways(); // $ways[0] = "ccc2 >> ccc2a >> ccc2a1" with html formatted text
					foreach ($ways as $way) {
						$toprint[] = '<li>' . img_object('', 'category') . ' ' . $way . '</li>';
					}
					$value = '<div><ul>' . implode(' ', $toprint) . '</ul></div>';
				}
			} else {
				dol_syslog(__METHOD__ . ' error ' . $this->db->lasterror(), LOG_WARNING);
			}
		} elseif ($type == 'radio') {
			$value = $param['options'][$value];
		} elseif ($type == 'checkbox') {
			$value_arr = explode(',', $value);
			$value = '';
			if (is_array($value_arr) && count($value_arr) > 0) {
				$toprint = array();
				foreach ($value_arr as $valueval) {
					if (!empty($valueval)) {
						$toprint[] = '<li>' . $param['options'][$valueval] . '</li>';
					}
				}
				if (!empty($toprint)) {
					$value = '<div><ul>' . implode(' ', $toprint) . '</ul></div>';
				}
			}
		} elseif ($type == 'chkbxlst') {
			$value_arr = explode(',', $value);

			$param_list = array_keys($param['options']);
			$InfoFieldList = explode(":", $param_list[0]);

			$selectkey = "rowid";
			$keyList = 'rowid';

			if (count($InfoFieldList) >= 3) {
				$selectkey = $InfoFieldList[2];
				$keyList = $InfoFieldList[2] . ' as rowid';
			}

			$fields_label = explode('|', $InfoFieldList[1]);
			if (is_array($fields_label)) {
				$keyList .= ', ';
				$keyList .= implode(', ', $fields_label);
			}

			$filter_categorie = false;
			if (count($InfoFieldList) > 5) {
				if ($InfoFieldList[0] == 'categorie') {
					$filter_categorie = true;
				}
			}

			$sql = "SELECT " . $keyList;
			$sql .= ' FROM ' . $this->db->prefix() . $InfoFieldList[0];
			if (strpos($InfoFieldList[4], 'extra') !== false) {
				$sql .= ' as main';
			}
			// $sql.= " WHERE ".$selectkey."='".$this->db->escape($value)."'";
			// $sql.= ' AND entity = '.$conf->entity;

			dol_syslog(__METHOD__ . ' type=chkbxlst', LOG_DEBUG);
			$resql = $this->db->query($sql);
			if ($resql) {
				if ($filter_categorie === false) {
					$value = ''; // value was used, so now we reste it to use it to build final output
					$toprint = array();
					while ($obj = $this->db->fetch_object($resql)) {
						// Several field into label (eq table:code|libelle:rowid)
						$fields_label = explode('|', $InfoFieldList[1]);
						if (is_array($value_arr) && in_array($obj->rowid, $value_arr)) {
							if (is_array($fields_label) && count($fields_label) > 1) {
								foreach ($fields_label as $field_toshow) {
									$translabel = '';
									if (!empty($obj->$field_toshow)) {
										$translabel = $langs->trans($obj->$field_toshow);
									}
									if ($translabel != $field_toshow) {
										$toprint[] = '<li>' . dol_trunc($translabel, 18) . '</li>';
									} else {
										$toprint[] = '<li>' . $obj->$field_toshow . '</li>';
									}
								}
							} else {
								$translabel = '';
								if (!empty($obj->{$InfoFieldList[1]})) {
									$translabel = $langs->trans($obj->{$InfoFieldList[1]});
								}
								if ($translabel != $obj->{$InfoFieldList[1]}) {
									$toprint[] = '<li>' . dol_trunc($translabel, 18) . '</li>';
								} else {
									$toprint[] = '<li>' . $obj->{$InfoFieldList[1]} . '</li>';
								}
							}
						}
					}
				} else {
					require_once DOL_DOCUMENT_ROOT . '/categories/class/categorie.class.php';

					$toprint = array();
					while ($obj = $this->db->fetch_object($resql)) {
						if (is_array($value_arr) && in_array($obj->rowid, $value_arr)) {
							$c = new Categorie($this->db);
							$c->fetch($obj->rowid);
							$ways = $c->print_all_ways(); // $ways[0] = "ccc2 >> ccc2a >> ccc2a1" with html formatted text
							foreach ($ways as $way) {
								$toprint[] = '<li>' . img_object('', 'category') . ' ' . $way . '</li>';
							}
						}
					}
				}
				$value = '<div><ul>' . implode(' ', $toprint) . '</ul></div>';
			} else {
				dol_syslog(__METHOD__ . ' error ' . $this->db->lasterror(), LOG_WARNING);
			}
		} elseif ($type == 'link') {
			// only if something to display (perf)
			if ($value) {
				$param_list = array_keys($param['options']); // Example: $param_list='ObjectName:classPath:-1::customer'

				$InfoFieldList = explode(":", $param_list[0]);
				$classname = $InfoFieldList[0];
				$classpath = $InfoFieldList[1];
				if (!empty($classpath)) {
					dol_include_once($InfoFieldList[1]);
					if ($classname && class_exists($classname)) {
						$object = new $classname($this->db);
						$result = $object->fetch($value);
						$value = '';
						if ($result > 0) {
							if (property_exists($object, 'label')) {
								$value = $object->label;
							} elseif (property_exists($object, 'libelle')) {
								$value = $object->libelle;
							} elseif (property_exists($object, 'nom')) {
								$value = $object->nom;
							}
						}
					}
				} else {
					dol_syslog(__METHOD__ . ' Error bad setup of field', LOG_WARNING);
					return 'Error bad setup of field';
				}
			} else {
				$value = '';
			}
		} elseif ($type == 'password') {
			$value = preg_replace('/./i', '*', $value);
		} else {    // text|html|varchar
			$value = dol_htmlentitiesbr($value);
		}

		$out = $value;

		return $out;
	}
}<|MERGE_RESOLUTION|>--- conflicted
+++ resolved
@@ -1051,11 +1051,7 @@
 			if ($type == 'array') {
 				$value = implode('<br>', $value);
 			} else {
-<<<<<<< HEAD
-				dol_syslog(__METHOD__ . ' unexpected type: '.$type.' for array value='.((string) json_encode($value)), LOG_ERR);
-=======
 				dol_syslog(__METHOD__."Unexpected type=".$type." for array value=".((string) json_encode($value)), LOG_ERR);
->>>>>>> 7690fd71
 			}
 			//
 			// Then the cases where $value is not an array (hence string)
