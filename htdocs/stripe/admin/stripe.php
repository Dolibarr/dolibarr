--- conflicted
+++ resolved
@@ -3,11 +3,7 @@
  * Copyright (C) 2017		Olivier Geffroy			<jeff@jeffinfo.com>
  * Copyright (C) 2017		Saasprov				<saasprov@gmail.com>
  * Copyright (C) 2018-2022  Thibault FOUCART		<support@ptibogxiv.net>
-<<<<<<< HEAD
- * Copyright (C) 2018       Frédéric France         <frederic.france@netlogic.fr>
-=======
  * Copyright (C) 2018-2024  Frédéric France         <frederic.france@free.fr>
->>>>>>> cc80841a
  * Copyright (C) 2024		MDW							<mdeweerd@users.noreply.github.com>
  *
  * This program is free software; you can redistribute it and/or modify
@@ -425,11 +421,7 @@
 		if (isModEnabled('stripe') && (!getDolGlobalString('STRIPE_LIVE') || GETPOST('forcesandbox', 'alpha'))) {
 			$service = 'StripeTest';
 			$servicestatus = '0';
-<<<<<<< HEAD
-			dol_htmloutput_mesg($langs->trans('YouAreCurrentlyInSandboxMode', 'Stripe'), '', 'warning');
-=======
 			dol_htmloutput_mesg($langs->trans('YouAreCurrentlyInSandboxMode', 'Stripe'), [], 'warning');
->>>>>>> cc80841a
 		} else {
 			$service = 'StripeLive';
 			$servicestatus = '1';
