--- conflicted
+++ resolved
@@ -210,7 +210,6 @@
 print '<td>'.$langs->trans("StripeConnect_Mode").'</td></tr>';
 }
 
-<<<<<<< HEAD
 if (! empty($conf->banque->enabled))  //deplace here for separate stripe setting of general and common online payment settings
 {
 	print '<tr class="oddeven"><td>';
@@ -218,7 +217,7 @@
 	print $form->select_comptes($conf->global->STRIPE_BANK_ACCOUNT_FOR_PAYMENTS, 'STRIPE_BANK_ACCOUNT_FOR_PAYMENTS', 0, '', 1);
 	print '</td></tr>';
 
-	if ($conf->global->MAIN_FEATURES_LEVEL >= 2)	// real bank account : automatic banktransfert with stripe webhook from stripe account (receiving funds, payment, debit fee/application fee, payment dispute) to real bank account
+	if ($conf->global->MAIN_FEATURES_LEVEL >= 2)	// target bank account for stripe transfer: automatic banktransfert with stripe webhook from stripe account (receiving funds, payment, debit fee/application fee, payment dispute) to real bank account
 	{
 		print '<tr class="oddeven"><td>';
 		print $langs->trans("BankAccountForBankTransfer").'</td><td>';
@@ -227,8 +226,6 @@
 	}
 }
 
-=======
->>>>>>> 47b03068
 print '</table>';
 
 print '<br>';
@@ -300,11 +297,7 @@
 print $langs->trans("ONLINE_PAYMENT_SENDEMAIL").'</td><td>';
 print '<input size="32" type="email" name="ONLINE_PAYMENT_SENDEMAIL" value="'.$conf->global->ONLINE_PAYMENT_SENDEMAIL.'">';
 print ' &nbsp; '.$langs->trans("Example").': myemail@myserver.com';
-<<<<<<< HEAD
 print '</td></tr>'; 
-=======
-print '</td></tr>';
->>>>>>> 47b03068
 
 // Payment token for URL
 print '<tr class="oddeven"><td>';
