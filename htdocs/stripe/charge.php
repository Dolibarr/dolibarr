--- conflicted
+++ resolved
@@ -139,23 +139,15 @@
 			$type = $langs->trans("card");
 	    } elseif ($charge->payment_method_details->type=='three_d_secure'){
 			$type = $langs->trans("card3DS");
-<<<<<<< HEAD
 	    }
 
         if (! empty($charge->payment_intent)) {
-            $charge = \Stripe\PaymentIntent::retrieve($charge->payment_intent);
+			if (empty($stripeacc)) {				// If the Stripe connect account not set, we use common API usage
+	    		$charge = \Stripe\PaymentIntent::retrieve($charge->payment_intent);
+			} else {
+				$charge = \Stripe\PaymentIntent::retrieve($charge->payment_intent, array("stripe_account" => $stripeacc));
+			}
         }
-=======
-	  }
-  
-    if (! empty($charge->payment_intent)) {
-		if (empty($stripeacc)) {				// If the Stripe connect account not set, we use common API usage
-    		$charge = \Stripe\PaymentIntent::retrieve($charge->payment_intent);
-		} else {
-			$charge = \Stripe\PaymentIntent::retrieve($charge->payment_intent, array("stripe_account" => $stripeacc));
-		}
-    }
->>>>>>> cb411689
 
 		// The metadata FULLTAG is defined by the online payment page
 		$FULLTAG=$charge->metadata->FULLTAG;
