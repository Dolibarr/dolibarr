<?php
/* Copyright (C) 2001-2006  Rodolphe Quiedeville    <rodolphe@quiedeville.org>
 * Copyright (C) 2004-2016  Laurent Destailleur     <eldy@users.sourceforge.net>
 * Copyright (C) 2005       Marc Barilley / Ocebo   <marc@ocebo.com>
 * Copyright (C) 2005-2012  Regis Houssin           <regis.houssin@inodbox.com>
 * Copyright (C) 2007       Franky Van Liedekerke   <franky.van.liedekerke@telenet.be>
 * Copyright (C) 2012       Cédric Salvador         <csalvador@gpcsolutions.fr>
 * Copyright (C) 2014       Raphaël Doursenaud      <rdoursenaud@gpcsolutions.fr>
 * Copyright (C) 2014       Teddy Andreotti         <125155@supinfo.com>
 * Copyright (C) 2015       Juanjo Menent           <jmenent@2byte.es>
 * Copyright (C) 2018-2019  Thibault FOUCART         <support@ptibogxiv.net>
 * Copyright (C) 2018       Frédéric France         <frederic.france@netlogic.fr>
 *
 * This program is free software; you can redistribute it and/or modify
 * it under the terms of the GNU General Public License as published by
 * the Free Software Foundation; either version 3 of the License, or
 * (at your option) any later version.
 *
 * This program is distributed in the hope that it will be useful,
 * but WITHOUT ANY WARRANTY; without even the implied warranty of
 * MERCHANTABILITY or FITNESS FOR A PARTICULAR PURPOSE.  See the
 * GNU General Public License for more details.
 *
 * You should have received a copy of the GNU General Public License
 * along with this program. If not, see <http://www.gnu.org/licenses/>.
 */

/**
 *	\file       htdocs/stripe/payment.php
 *	\ingroup    stripe
 *	\brief      Payment page for customers invoices
 */

// Load Dolibarr environment
require '../main.inc.php';
require_once DOL_DOCUMENT_ROOT.'/core/lib/company.lib.php';
require_once DOL_DOCUMENT_ROOT.'/compta/paiement/class/paiement.class.php';
require_once DOL_DOCUMENT_ROOT.'/compta/facture/class/facture.class.php';
require_once DOL_DOCUMENT_ROOT.'/compta/bank/class/account.class.php';
require_once DOL_DOCUMENT_ROOT.'/societe/class/societe.class.php';
require_once DOL_DOCUMENT_ROOT.'/stripe/class/stripe.class.php';

// Load translation files required by the page
$langs->loadLangs(array('companies', 'bills', 'banks', 'multicurrency', 'stripe'));

$action		= GETPOST('action', 'alpha');
$confirm	= GETPOST('confirm');

$facid		= GETPOST('facid', 'int');
$socname	= GETPOST('socname');
$source = GETPOST('source_id');
$accountid	= GETPOST('accountid');
$paymentnum = GETPOST('num_paiement');

$sortfield	= GETPOST('sortfield', 'alpha');
$sortorder	= GETPOST('sortorder', 'alpha');
$page		= GETPOST('page', 'int');

$amounts=array();
$amountsresttopay=array();
$addwarning=0;

$multicurrency_amounts=array();
$multicurrency_amountsresttopay=array();

// Security check
$socid=0;
if ($user->societe_id > 0)
{
    $socid = $user->societe_id;
}

$object=new Facture($db);

// Load object
if ($facid > 0)
{
	$ret=$object->fetch($facid);
}

if (! empty($conf->stripe->enabled))
{
    access_forbidden();
}

if (empty($conf->global->STRIPE_LIVE) || GETPOST('forcesandbox', 'alpha'))
{
	$service = 'StripeTest';
	$servicestatus = '0';
	dol_htmloutput_mesg($langs->trans('YouAreCurrentlyInSandboxMode', 'Stripe'), '', 'warning');
}
else
{
	$service = 'StripeLive';
	$servicestatus = '1';
}
$stripeacc = $stripe->getStripeAccount($service);
/*if (empty($stripeaccount))
{
	print $langs->trans('ErrorStripeAccountNotDefined');
}*/

// Initialize technical object to manage hooks of paiements. Note that conf->hooks_modules contains array array
$hookmanager->initHooks(array('paiementcard','globalcard'));

/*
 * Actions
 */

$parameters=array('socid'=>$socid);
$reshook=$hookmanager->executeHooks('doActions', $parameters, $object, $action);    // Note that $action and $object may have been modified by some hooks
if ($reshook < 0) setEventMessages($hookmanager->error, $hookmanager->errors, 'errors');

if (empty($reshook))
{
	if ($action == 'add_paiement' || ($action == 'confirm_paiement' && $confirm=='yes'))
	{
	    $error = 0;

	    $datepaye = dol_now();
	    $paiement_id = 0;
	    $totalpayment = 0;
		$multicurrency_totalpayment = 0;
	    $atleastonepaymentnotnull = 0;

	    // Generate payment array and check if there is payment higher than invoice and payment date before invoice date
	    $tmpinvoice=new Facture($db);
	    foreach ($_POST as $key => $value)
	    {
	        if (substr($key, 0, 7) == 'amount_')
	        {
	            $cursorfacid = substr($key, 7);
	            $amounts[$cursorfacid] = price2num(trim(GETPOST($key)));
	            $totalpayment = $totalpayment + $amounts[$cursorfacid];
	            if (! empty($amounts[$cursorfacid])) $atleastonepaymentnotnull++;
	            $result=$tmpinvoice->fetch($cursorfacid);
	            if ($result <= 0) dol_print_error($db);
	            $amountsresttopay[$cursorfacid]=price2num($tmpinvoice->total_ttc - $tmpinvoice->getSommePaiement());
	            if ($amounts[$cursorfacid])
	            {
		            // Check amount
		            if ($amounts[$cursorfacid] && (abs($amounts[$cursorfacid]) > abs($amountsresttopay[$cursorfacid])))
		            {
		                $addwarning=1;
		                $formquestion['text'] = img_warning($langs->trans("PaymentHigherThanReminderToPay")).' '.$langs->trans("HelpPaymentHigherThanReminderToPay");
		            }
		            // Check date
		            if ($datepaye && ($datepaye < $tmpinvoice->date))
		            {
		            	$langs->load("errors");
		                //$error++;
		                setEventMessages($langs->transnoentities("WarningPaymentDateLowerThanInvoiceDate", dol_print_date($datepaye, 'day'), dol_print_date($tmpinvoice->date, 'day'), $tmpinvoice->ref), null, 'warnings');
		            }
	            }

	            $formquestion[$i++]=array('type' => 'hidden','name' => $key,  'value' => $_POST[$key]);
	        }
			elseif (substr($key, 0, 21) == 'multicurrency_amount_')
			{
				$cursorfacid = substr($key, 21);
	            $multicurrency_amounts[$cursorfacid] = price2num(trim(GETPOST($key)));
	            $multicurrency_totalpayment += $multicurrency_amounts[$cursorfacid];
	            if (! empty($multicurrency_amounts[$cursorfacid])) $atleastonepaymentnotnull++;
	            $result=$tmpinvoice->fetch($cursorfacid);
	            if ($result <= 0) dol_print_error($db);
	            $multicurrency_amountsresttopay[$cursorfacid]=price2num($tmpinvoice->multicurrency_total_ttc - $tmpinvoice->getSommePaiement(1));
	            if ($multicurrency_amounts[$cursorfacid])
	            {
		            // Check amount
		            if ($multicurrency_amounts[$cursorfacid] && (abs($multicurrency_amounts[$cursorfacid]) > abs($multicurrency_amountsresttopay[$cursorfacid])))
		            {
		                $addwarning=1;
		                $formquestion['text'] = img_warning($langs->trans("PaymentHigherThanReminderToPay")).' '.$langs->trans("HelpPaymentHigherThanReminderToPay");
		            }
		            // Check date
		            if ($datepaye && ($datepaye < $tmpinvoice->date))
		            {
		            	$langs->load("errors");
		                //$error++;
		                setEventMessages($langs->transnoentities("WarningPaymentDateLowerThanInvoiceDate", dol_print_date($datepaye, 'day'), dol_print_date($tmpinvoice->date, 'day'), $tmpinvoice->ref), null, 'warnings');
		            }
	            }

	            $formquestion[$i++]=array('type' => 'hidden','name' => $key,  'value' => GETPOST($key, 'int'));
			}
	    }

	    // Check parameters
//	    if (! GETPOST('paiementcode'))
//	    {
//	        setEventMessages($langs->transnoentities('ErrorFieldRequired',$langs->transnoentities('PaymentMode')), null, 'errors');
//	        $error++;
//	    }

	    if (! empty($conf->banque->enabled))
	    {
	        // If bank module is on, account is required to enter a payment
	        if (GETPOST('accountid') <= 0)
	        {
	            setEventMessages($langs->transnoentities('ErrorFieldRequired', $langs->transnoentities('AccountToCredit')), null, 'errors');
	            $error++;
	        }
	    }

	    if (empty($totalpayment) && empty($multicurrency_totalpayment) && empty($atleastonepaymentnotnull))
	    {
	        setEventMessages($langs->transnoentities('ErrorFieldRequired', $langs->trans('PaymentAmount')), null, 'errors');
	        $error++;
	    }

//	    if (empty($datepaye))
//	    {
//	        setEventMessages($langs->transnoentities('ErrorFieldRequired',$langs->transnoentities('Date')), null, 'errors');
//	        $error++;
//	    }

		// Check if payments in both currency
		if ($totalpayment > 0 && $multicurrency_totalpayment > 0)
		{
			setEventMessages($langs->transnoentities('ErrorPaymentInBothCurrency'), null, 'errors');
	        $error++;
		}
	}

	/*
	 * Action add_paiement
	 */
	if ($action == 'add_paiement') {
	    if ($error) {
            $action = 'create';
            if (!$source) {
			    setEventMessages($langs->transnoentities('NoSource'), null, 'errors');
            }
            $error++;
        }
	    // Le reste propre a cette action s'affiche en bas de page.
	}

	/*
	 * Action confirm_paiement
	 */
	if ($action == 'confirm_paiement' && $confirm == 'yes')
	{

		$error=0;

		$datepaye = dol_now();

		$db->begin();

		// Clean parameters amount if payment is for a credit note
		if (GETPOST('type') == 2)
		{
			foreach ($amounts as $key => $value)	// How payment is dispatch
			{
				$newvalue = price2num($value, 'MT');
				$amounts[$key] = -$newvalue;
			}

			foreach ($multicurrency_amounts as $key => $value)	// How payment is dispatch
			{
				$newvalue = price2num($value, 'MT');
				$multicurrency_amounts[$key] = -$newvalue;
			}
		}

		if (! empty($conf->banque->enabled))
		{
			// Si module bank actif, un compte est obligatoire lors de la saisie d'un paiement
			if (GETPOST('accountid') <= 0)
			{
				setEventMessages($langs->trans('ErrorFieldRequired', $langs->transnoentities('AccountToCredit')), null, 'errors');
				$error++;
			}
		}

		$facture = new Facture($db);
		$facture->fetch($facid);
		$facture->fetch_thirdparty();

		$error = 0;

		if (is_object($stripe) && $stripeacc)
		{
			$customerstripe=$stripe->customerStripe($facture->thirdparty, $stripeacc, $servicestatus);

			if ($customerstripe->id) {
				$listofsources=$customerstripe->sources->data;
			}
		}

		$stripeamount=0;
		foreach ($amounts as $key => $value)	// How payment is dispatch
		{
			$stripeamount+=price2num($value, 'MT');
		}

		if (preg_match('/acct_/i', $source))
		{
			$paiementcode ="VIR";
		}
		elseif (preg_match('/card_/i', $source))
		{
			$paiementcode ="CB";
		}
		elseif (preg_match('/src_/i', $source))
		{

		        $customer2 = $customerstripe=$stripe->customerStripe($facture->thirdparty, $stripeacc, $servicestatus);
			$src = $customer2->sources->retrieve("$source");
			if ($src->type=='card')
			{
				$paiementcode ="CB";
			}
		}



		$societe = new Societe($db);
		$societe->fetch($facture->socid);
		dol_syslog("Create charge", LOG_DEBUG, 0, '_stripe');

		$stripecu = $stripe->getStripeCustomerAccount($societe->id, $servicestatus);		// Get thirdparty cu_...

		$charge=$stripe->createPaymentStripe($stripeamount, $facture->multicurrency_code, "invoice", $facid, $source, $stripecu, $stripeacc, $servicestatus);

		if (!$error)
		{
			// Creation of payment line
			$paiement = new Paiement($db);
			$paiement->datepaye     = $datepaye;
			$paiement->amounts      = $amounts;   // Array with all payments dispatching
			$paiement->multicurrency_amounts = $multicurrency_amounts;   // Array with all payments dispatching
			$paiement->paiementid   = dol_getIdFromCode($db, $paiementcode, 'c_paiement');
			$paiement->num_paiement = $charge->message;
			$paiement->note         = GETPOST('comment');
			$paiement->ext_payment_id = $charge->id;
			$paiement->ext_payment_site = $service;
		}

		if (! $error)
		{

			$paiement_id = $paiement->create($user, 0);
			if ($paiement_id < 0)
			{
				setEventMessages($paiement->error, $paiement->errors, 'errors');
				$error++;
			}
			if (empty($conf->global->MAIN_DISABLE_PDF_AUTOUPDATE) && count($facture->lines))
			{
				$outputlangs = $langs;
				$newlang = '';
				if ($conf->global->MAIN_MULTILANGS && empty($newlang) && GETPOST('lang_id', 'aZ09')) $newlang = GETPOST('lang_id', 'aZ09');
				if ($conf->global->MAIN_MULTILANGS && empty($newlang))	$newlang = $facture->thirdparty->default_lang;
				if (! empty($newlang)) {
					$outputlangs = new Translate("", $conf);
					$outputlangs->setDefaultLang($newlang);
				}
				$model=$facture->modelpdf;
				$ret = $facture->fetch($facid); // Reload to get new records

				$facture->generateDocument($model, $outputlangs, $hidedetails, $hidedesc, $hideref);
			}
		}

		if (! $error)
		{
			$label='(CustomerInvoicePayment)';
			if (GETPOST('type') == 2) $label='(CustomerInvoicePaymentBack)';
			$result=$paiement->addPaymentToBank($user, 'payment', $label, GETPOST('accountid'), '', '');
			if ($result < 0)
			{
				setEventMessages($paiement->error, $paiement->errors, 'errors');
				$error++;
			}
			elseif (GETPOST('closepaidinvoices')=='on') {
				$facture->set_paid($user);
			}
		}

		if (! $error)
		{
			$db->commit();

			// If payment dispatching on more than one invoice, we keep on summary page, otherwise go on invoice card
			$invoiceid=0;
			foreach ($paiement->amounts as $key => $amount)
			{
				$facid = $key;
				if (is_numeric($amount) && $amount <> 0)
				{
					if ($invoiceid != 0) $invoiceid=-1; // There is more than one invoice payed by this payment
					else $invoiceid=$facid;
				}
			}
			if ($invoiceid > 0) $loc = DOL_URL_ROOT.'/compta/facture/card.php?facid='.$invoiceid;
			else $loc = DOL_URL_ROOT.'/compta/paiement/card.php?id='.$paiement_id;
			header('Location: '.$loc);
			exit;
		}
		else
		{
			$loc = DOL_URL_ROOT.'/stripe/payment.php?facid='.$facid.'&action=create&error='.$charge->message;
			$db->rollback();

			header('Location: '.$loc);
			exit;
		}
	}
}


/*
 * View
 */

$form = new Form($db);

llxHeader();

if (! empty($conf->global->STRIPE_LIVE) && ! GETPOST('forcesandbox', 'alpha')) {
	$service = 'StripeLive';
	$servicestatus = 0;
} else {
	dol_htmloutput_mesg($langs->trans('YouAreCurrentlyInSandboxMode', 'Stripe'), '', 'warning');
}

if (GETPOST('error')){
	setEventMessages(GETPOST('error'), null, 'errors');
}

if ($action == 'create' || $action == 'confirm_paiement' || $action == 'add_paiement')
{
	$facture = new Facture($db);
	$result=$facture->fetch($facid);

	if ($result >= 0)
	{
		$facture->fetch_thirdparty();

		$title='';
		if ($facture->type != 2) $title.=$langs->trans("EnterPaymentReceivedFromCustomer");
		if ($facture->type == 2) $title.=$langs->trans("EnterPaymentDueToCustomer");
		print load_fiche_titre($title);

		// Initialize data for confirmation (this is used because data can be change during confirmation)
		if ($action == 'add_paiement')
		{
			$i=0;

			$formquestion[$i++]=array('type' => 'hidden','name' => 'facid', 'value' => $facture->id);
			$formquestion[$i++]=array('type' => 'hidden','name' => 'socid', 'value' => $facture->socid);
			$formquestion[$i++]=array('type' => 'hidden','name' => 'type',  'value' => $facture->type);
		}


		// Add realtime total information
		if ($conf->use_javascript_ajax)
		{
			print "\n".'<script type="text/javascript" language="javascript">';
			print '$(document).ready(function () {
            			setPaiementCode();

            			$("#selectpaiementcode").change(function() {
            				setPaiementCode();
            			});

            			function setPaiementCode()
            			{
            				var code = $("#selectpaiementcode option:selected").val();

                            if (code == \'CHQ\' || code == \'VIR\')
            				{
            					if (code == \'CHQ\')
			                    {
			                        $(\'.fieldrequireddyn\').addClass(\'fieldrequired\');
			                    }
            					if ($(\'#fieldchqemetteur\').val() == \'\')
            					{
            						var emetteur = ('.$facture->type.' == 2) ? \''.dol_escape_js(dol_escape_htmltag($conf->global->MAIN_INFO_SOCIETE_NOM)).'\' : jQuery(\'#thirdpartylabel\').val();
            						$(\'#fieldchqemetteur\').val(emetteur);
            					}
            				}
            				else
            				{
            					$(\'.fieldrequireddyn\').removeClass(\'fieldrequired\');
            					$(\'#fieldchqemetteur\').val(\'\');
            				}
            			}

						function _elemToJson(selector)
						{
							var subJson = {};
							$.map(selector.serializeArray(), function(n,i)
							{
								subJson[n["name"]] = n["value"];
							});

							return subJson;
						}
						function callForResult(imgId)
						{
							var json = {};
							var form = $("#payment_form");

							json["invoice_type"] = $("#invoice_type").val();
            				json["amountPayment"] = $("#amountpayment").attr("value");
							json["amounts"] = _elemToJson(form.find("input.amount"));
							json["remains"] = _elemToJson(form.find("input.remain"));

							if (imgId != null) {
								json["imgClicked"] = imgId;
							}

							$.post("'.DOL_URL_ROOT.'/compta/ajaxpayment.php", json, function(data)
							{
								json = $.parseJSON(data);

								form.data(json);

								for (var key in json)
								{
									if (key == "result")	{
										if (json["makeRed"]) {
											$("#"+key).addClass("error");
										} else {
											$("#"+key).removeClass("error");
										}
										json[key]=json["label"]+" "+json[key];
										$("#"+key).text(json[key]);
									} else {console.log(key);
										form.find("input[name*=\""+key+"\"]").each(function() {
											$(this).attr("value", json[key]);
										});
									}
								}
							});
						}
						$("#payment_form").find("input.amount").change(function() {
							callForResult();
						});
						$("#payment_form").find("input.amount").keyup(function() {
							callForResult();
						});
			';

			print '	});'."\n";
			if (!empty($conf->use_javascript_ajax)){
				//Add js for AutoFill
				print ' $(document).ready(function () {';
				print ' 	$(".AutoFillAmout").on(\'click touchstart\', function(){
								$("input[name="+$(this).data(\'rowname\')+"]").val($(this).data("value")).trigger("change");
							});';
				print '	});'."\n";
			}
			print '	</script>'."\n";
		}

		print '<form id="payment_form" name="add_paiement" action="'.$_SERVER["PHP_SELF"].'" method="POST">';
		print '<input type="hidden" name="token" value="'.$_SESSION['newtoken'].'">';
		print '<input type="hidden" name="action" value="add_paiement">';
		print '<input type="hidden" name="facid" value="'.$facture->id.'">';
		print '<input type="hidden" name="socid" value="'.$facture->socid.'">';
		print '<input type="hidden" name="type" id="invoice_type" value="'.$facture->type.'">';
		print '<input type="hidden" name="thirdpartylabel" id="thirdpartylabel" value="'.dol_escape_htmltag($facture->thirdparty->name).'">';

		dol_fiche_head();

		print '<table class="border" width="100%">';

		// Invoice
		/*if ($facture->id > 0)
		{
			print '<tr><td class="titlefieldcreate"><span class="fieldrequired">'.$langs->trans('Invoice').'</span></td><td>'.$facture->getNomUrl(4)."</td></tr>\n";
		}*/

        // Third party
        print '<tr><td class="titlefieldcreate"><span class="fieldrequired">'.$langs->trans('Company').'</span></td><td>'.$facture->thirdparty->getNomUrl(4)."</td></tr>\n";

        // Bank account
        if (! empty($conf->banque->enabled))
        {
            //$form->select_comptes($accountid,'accountid',0,'',2);
            print '<input name="accountid" type="hidden" value="'.$conf->global->STRIPE_BANK_ACCOUNT_FOR_PAYMENTS.'">';
        }
        else
        {
            print '<input name="accountid" type="hidden" value="'.$conf->global->STRIPE_BANK_ACCOUNT_FOR_PAYMENTS.'">';
        }

        // Cheque number
        //print '<tr><td>'.$langs->trans('Numero');
        //print ' <em>('.$langs->trans("ChequeOrTransferNumber").')</em>';
        //print '</td>';
        //print '<td><input name="num_paiement" type="text" value="'.$paymentnum.'"></td></tr>';

        // Check transmitter
        //print '<tr><td class="'.(GETPOST('paiementcode')=='CHQ'?'fieldrequired ':'').'fieldrequireddyn">'.$langs->trans('CheckTransmitter');
        //print ' <em>('.$langs->trans("ChequeMaker").')</em>';
        //print '</td>';
        //print '<td><input id="fieldchqemetteur" name="chqemetteur" size="30" type="text" value="'.GETPOST('chqemetteur').'"></td></tr>';

        // Bank name
        //print '<tr><td>'.$langs->trans('Bank');
        //print ' <em>('.$langs->trans("ChequeBank").')</em>';
        //print '</td>';
        //print '<td><input name="chqbank" size="30" type="text" value="'.GETPOST('chqbank').'"></td></tr>';

		// Comments
		print '<tr><td>'.$langs->trans('Comments').'</td>';
		print '<td class="tdtop">';
		print '<textarea name="comment" wrap="soft" class="quatrevingtpercent" rows="'.ROWS_3.'">'.GETPOST('comment', 'none').'</textarea></td></tr>';

        print '</table>';

        dol_fiche_end();


        $customerstripe=$stripe->customerStripe($facture->thirdparty, $stripeacc, $servicestatus);

        print '<br>';
        print_barre_liste($langs->trans('StripeSourceList').' '.$typeElementString.' '.$button, $page, $_SERVER["PHP_SELF"], $param, $sortfield, $sortorder, '', $num, '', '');

        print '<table class="liste" width="100%">'."\n";
        // Titles with sort buttons
        print '<tr class="liste_titre">';
        print '<td class="left"></td>';
        print '<td class="left">'.$langs->trans('Type').'</td>';
        print '<td class="left">'.$langs->trans('Informations').'</td>';
        print '<td class="left"></td>';
        print "<td></td></tr>\n";
        foreach ($customerstripe->sources->data as $src) {
            print '<tr>';

            print '<td class="center" width="20" ';
            if (($action == 'add_paiement' && $src->id!=$source) or ($src->object=='source' && $src->card->three_d_secure=='required')) {
                print'class="opacitymedium"';
            }
            print '><input type="radio" id="source_id" class="flat" name="source_id"  value="'.$src->id.'"';
            if (($action == 'add_paiement' && $src->id!=$source) or ($src->object=='source' && $src->card->three_d_secure=='required')) {
                print ' disabled';
            } elseif (($customerstripe->default_source==$src->id && $action != 'add_paiement') or ($source==$src->id && $action == 'add_paiement')) {
                print ' checked';
            }
            print '></td>';

            print '<td ';
            if (($action == 'add_paiement' && $src->id!=$source) or ($src->object=='source' && $src->card->three_d_secure=='required')) {
                print'class="opacitymedium"';
            }

            print' >';
            if ($src->object=='card') {
                print img_credit_card($src->brand);
            } elseif ($src->object=='source' && $src->type=='card') {
                print img_credit_card($src->card->brand);
            } elseif ($src->object=='source' && $src->type=='sepa_debit') {
                print '<span class="fa fa-university fa-2x fa-fw"></span>';
            }
            print '</td>';
            print '<td ';
            if (($action == 'add_paiement' && $src->id!=$source) or ($src->object=='source' && $src->card->three_d_secure=='required')) {
                print'class="opacitymedium"';
            }
            print' >';
            if ($src->object=='card') {
                print '....'.$src->last4.' - '.$src->exp_month.'/'.$src->exp_year.'';
                print '</td><td>';
                if ($src->country) {
                    $img = picto_from_langcode($src->country);
                    print $img?$img.' ':'';
                    print getCountry($src->country, 1);
                } else {
                    print img_warning().' <font class="error">'.$langs->trans("ErrorFieldRequired", $langs->transnoentitiesnoconv("CompanyCountry")).'</font>';
                }
            } elseif ($src->object=='source' && $src->type=='card') {
                print $src->owner->name.'<br>....'.$src->card->last4.' - '.$src->card->exp_month.'/'.$src->card->exp_year.'';
                print '</td><td>';
                if ($src->card->country) {
                    $img = picto_from_langcode($src->card->country);
                    print $img?$img.' ':'';
                    print getCountry($src->card->country, 1);
                } else {
                    print img_warning().' <font class="error">'.$langs->trans("ErrorFieldRequired", $langs->transnoentitiesnoconv("CompanyCountry")).'</font>';
                }
            } elseif ($src->object=='source' && $src->type=='sepa_debit') {
                print 'info sepa';
                print '</td><td>';
                if ($src->sepa_debit->country) {
                    $img = picto_from_langcode($src->sepa_debit->country);
                    print $img?$img.' ':'';
                    print getCountry($src->sepa_debit->country, 1);
                } else {
                    print img_warning().' <font class="error">'.$langs->trans("ErrorFieldRequired", $langs->transnoentitiesnoconv("CompanyCountry")).'</font>';
                }
            }
            print '</td>';
            // Default
            print '<td class="center" width="50" ';
            if (($action == 'add_paiement' && $src->id!=$source) or ($src->object=='source' && $src->card->three_d_secure=='required')) {
                print'class="opacitymedium"';
            }
            print'>';
            if (($customerstripe->default_source==$src->id)) {
                print "<SPAN class=' fa fa-star  fa-2x'></SPAN>";
            }
            print '</td>';
            print '</tr>';
        }
        // TODO more dolibarize with new stripe function and stripeconnect
        //if ($stripe->getStripeCustomerAccount($facture->socid)) {
        //    $account=\Stripe\Account::retrieve("".$stripe->getStripeCustomerAccount($facture->socid)."");
        //}

        if (($account->type=='custom' or $account->type=='express') && $entity==1) {
            print '<tr class="oddeven">';

            print '<td class="center" width="20" ';
            if ($action == 'add_paiement' && $stripe->getStripeCustomerAccount($facture->socid)!=$source) {
                print'class="opacitymedium"';
            }
            print'><input type="radio" id="source_id" class="flat" name="source_id"  value="'.$conf->global->STRIPE_EXTERNAL_ACCOUNT.'"';
            if ((empty($input) && $action != 'add_paiement') or ($source==$conf->global->STRIPE_EXTERNAL_ACCOUNT && $action == 'add_paiement')) {
                print ' checked';
            } elseif ($action == 'add_paiement' && $conf->global->STRIPE_EXTERNAL_ACCOUNT!=$source) {
                print ' disabled';
            }
            print '></td><td ';
            if ($action == 'add_paiement' && $stripe->getStripeCustomerAccount($facture->socid)!=$source) {
                print'class="opacitymedium"';
            }
            print '><span class="fa fa-cc-stripe fa-3x fa-fw"></span></td>';

            print '<td ';
            if ($action == 'add_paiement' && $stripe->getStripeCustomerAccount($facture->socid)!=$source) {
                print'class="opacitymedium"';
            }
            print'>'.$langs->trans('sold');
            print'</td><td ';
            if ($action == 'add_paiement' && $src->id!=$source) {
                print'class="opacitymedium"';
            }
            print'>';

            print '</td>';
            // Default
            print '<td class="center" width="50" ';
            if ($action == 'add_paiement' && $src->id!=$source) {
                print'class="opacitymedium"';
            }
            print'>';
            //if (($customer->default_source!=$src->id)) {
            //    print img_picto($langs->trans("Disabled"),'off');
            //} else {
            //    print img_picto($langs->trans("Default"),'on');
            //}
            print '</td>';
            print '</tr>';
        }
        if (empty($input)&&!$stripe->getStripeCustomerAccount($facture->socid)) {
            print '<tr><td class="opacitymedium" colspan="5">'.$langs->trans("None").'</td></tr>';
        }

        print "</table>";


        /*
         * List of unpaid invoices
         */

        $sql = 'SELECT f.rowid as facid, f.ref, f.total_ttc, f.multicurrency_code, f.multicurrency_total_ttc, f.type, ';
        $sql.= ' f.datef as df, f.fk_soc as socid';
        $sql.= ' FROM '.MAIN_DB_PREFIX.'facture as f';

		if (!empty($conf->global->FACTURE_PAYMENTS_ON_DIFFERENT_THIRDPARTIES_BILLS)) {
			$sql.= ' LEFT JOIN '.MAIN_DB_PREFIX.'societe as s ON (f.fk_soc = s.rowid)';
		}

		$sql.= ' WHERE f.entity IN ('.getEntity('invoice').")";
        $sql.= ' AND (f.fk_soc = '.$facture->socid;

		if (!empty($conf->global->FACTURE_PAYMENTS_ON_DIFFERENT_THIRDPARTIES_BILLS) && !empty($facture->thirdparty->parent)) {
			$sql.= ' OR f.fk_soc IN (SELECT rowid FROM '.MAIN_DB_PREFIX.'societe WHERE parent = '.$facture->thirdparty->parent.')';
		}

        $sql.= ') AND f.paye = 0';
        $sql.= ' AND f.fk_statut = 1'; // Statut=0 => not validated, Statut=2 => canceled
        if ($facture->type != 2)
        {
            $sql .= ' AND type IN (0,1,3,5)';	// Standard invoice, replacement, deposit, situation
        }
        else
        {
            $sql .= ' AND type = 2';		// If paying back a credit note, we show all credit notes
        }

        // Sort invoices by date and serial number: the older one comes first
        $sql.=' ORDER BY f.datef ASC, f.ref ASC';

        $resql = $db->query($sql);
        if ($resql)
        {
            $num = $db->num_rows($resql);
            if ($num > 0)
            {
            	$sign=1;
            	if ($facture->type == 2) $sign=-1;

				$arraytitle=$langs->trans('Invoice');
				if ($facture->type == 2) $arraytitle=$langs->trans("CreditNotes");
				$alreadypayedlabel=$langs->trans('Received');
				$multicurrencyalreadypayedlabel=$langs->trans('MulticurrencyReceived');
				if ($facture->type == 2) { $alreadypayedlabel=$langs->trans("PaidBack"); $multicurrencyalreadypayedlabel=$langs->trans("MulticurrencyPaidBack"); }
				$remaindertopay=$langs->trans('RemainderToTake');
				$multicurrencyremaindertopay=$langs->trans('MulticurrencyRemainderToTake');
				if ($facture->type == 2) { $remaindertopay=$langs->trans("RemainderToPayBack"); $multicurrencyremaindertopay=$langs->trans("MulticurrencyRemainderToPayBack"); }

                $i = 0;

                print '<br>';
<<<<<<< HEAD
                print_barre_liste($langs->trans('StripeInvoiceList').' '.$typeElementString.' '.$button, $page, $_SERVER["PHP_SELF"], $param, $sortfield, $sortorder, '', $num, '', '');
=======

                print_barre_liste($langs->trans('StripeInvoiceList').' '.$typeElementString.' '.$button, $page, $_SERVER["PHP_SELF"], $param, $sortfield, $sortorder,'',$num, '', '');
>>>>>>> a35f010e
                print '<table class="noborder" width="100%">';
                print '<tr class="liste_titre">';
                print '<td>'.$arraytitle.'</td>';
                print '<td class="center">'.$langs->trans('Date').'</td>';
                if (!empty($conf->multicurrency->enabled)) {
                    print '<td>'.$langs->trans('Currency').'</td>';
                    print '<td class="right">'.$langs->trans('MulticurrencyAmountTTC').'</td>';
                    print '<td class="right">'.$multicurrencyalreadypayedlabel.'</td>';
                    print '<td class="right">'.$multicurrencyremaindertopay.'</td>';
                }
                print '<td class="right">'.$langs->trans('AmountTTC').'</td>';
                print '<td class="right">'.$alreadypayedlabel.'</td>';
                print '<td class="right">'.$remaindertopay.'</td>';
                print '<td class="right">'.$langs->trans('PaymentAmount').'</td>';
                if (!empty($conf->multicurrency->enabled)) {
                    print '<td class="right">'.$langs->trans('MulticurrencyPaymentAmount').'</td>';
                }
<<<<<<< HEAD
                print '<td class="right">&nbsp;</td>';
=======

                $tmpinvoice =new Facture($db);
                $parameters=array();
                $reshook=$hookmanager->executeHooks('printFieldListTitle', $parameters, $tmpinvoice, $action); // Note that $action and $object may have been modified by hook

                print '<td align="right">&nbsp;</td>';
>>>>>>> a35f010e
                print "</tr>\n";

                $total=0;
                $totalrecu=0;
                $totalrecucreditnote=0;
                $totalrecudeposits=0;

                while ($i < $num)
                {
                    $objp = $db->fetch_object($resql);

					$soc = new Societe($db);
					$soc->fetch($objp->socid);

                    $invoice=new Facture($db);
                    $invoice->fetch($objp->facid);
                    $paiement = $invoice->getSommePaiement();
                    $creditnotes=$invoice->getSumCreditNotesUsed();
                    $deposits=$invoice->getSumDepositsUsed();
                    $alreadypayed=price2num($paiement + $creditnotes + $deposits, 'MT');
                    $remaintopay=price2num($invoice->total_ttc - $paiement - $creditnotes - $deposits, 'MT');

					// Multicurrency Price
					if (!empty($conf->multicurrency->enabled))
					{
						$multicurrency_payment = $invoice->getSommePaiement(1);
						$multicurrency_creditnotes=$invoice->getSumCreditNotesUsed(1);
						$multicurrency_deposits=$invoice->getSumDepositsUsed(1);
						$multicurrency_alreadypayed=price2num($multicurrency_payment + $multicurrency_creditnotes + $multicurrency_deposits, 'MT');
	                    $multicurrency_remaintopay=price2num($invoice->multicurrency_total_ttc - $multicurrency_payment - $multicurrency_creditnotes - $multicurrency_deposits, 'MT');
					}

                    print '<tr class="oddeven">';

                    print '<td>';
                    print $invoice->getNomUrl(1, '');
                    if($objp->socid != $facture->thirdparty->id) print ' - '.$soc->getNomUrl(1).' ';
                    print "</td>\n";

                    // Date
                    print '<td class="center">'.dol_print_date($db->jdate($objp->df), 'day')."</td>\n";

                    // Currency
                    if (!empty($conf->multicurrency->enabled)) print '<td class="center">'.$objp->multicurrency_code."</td>\n";

					// Multicurrency Price
					if (!empty($conf->multicurrency->enabled))
					{
					    print '<td class="right">';
					    if ($objp->multicurrency_code && $objp->multicurrency_code != $conf->currency) print price($sign * $objp->multicurrency_total_ttc);
					    print '</td>';

                    	// Multicurrency Price
						print '<td class="right">';
						if ($objp->multicurrency_code && $objp->multicurrency_code != $conf->currency)
						{
						    print price($sign * $multicurrency_payment);
    		                if ($multicurrency_creditnotes) print '+'.price($multicurrency_creditnotes);
    		                if ($multicurrency_deposits) print '+'.price($multicurrency_deposits);
						}
		                print '</td>';

    					// Multicurrency Price
    				    print '<td class="right">';
    				    if ($objp->multicurrency_code && $objp->multicurrency_code != $conf->currency) print price($sign * $multicurrency_remaintopay);
    				    print '</td>';
					}

					// Price
                    print '<td class="right">'.price($sign * $objp->total_ttc).'</td>';

                    // Received or paid back
                    print '<td class="right">'.price($sign * $paiement);
                    if ($creditnotes) print '+'.price($creditnotes);
                    if ($deposits) print '+'.price($deposits);
                    print '</td>';

                    // Remain to take or to pay back
                    print '<td class="right">'.price($sign * $remaintopay).'</td>';
                    //$test= price(price2num($objp->total_ttc - $paiement - $creditnotes - $deposits));

                    // Amount
                    print '<td class="right">';

                    // Add remind amount
                    $namef = 'amount_'.$objp->facid;
                    $nameRemain = 'remain_'.$objp->facid;

                    if ($action != 'add_paiement')
                    {
                        if (!empty($conf->use_javascript_ajax))
							print img_picto("Auto fill", 'rightarrow', "class='AutoFillAmout' data-rowname='".$namef."' data-value='".($sign * $remaintopay)."'");
                        print '<input type=hidden class="remain" name="'.$nameRemain.'" value="'.$remaintopay.'">';
                        print '<input type="text" size="8" class="amount" name="'.$namef.'" value="'.dol_escape_htmltag(GETPOST($namef)).'">';
                    }
                    else
                    {
                        print '<input type="text" size="8" name="'.$namef.'_disabled" value="'.dol_escape_htmltag(GETPOST($namef)).'" disabled>';
                        print '<input type="hidden" name="'.$namef.'" value="'.dol_escape_htmltag(GETPOST($namef)).'">';
                    }
                    print "</td>";

					// Multicurrency Price
					if (! empty($conf->multicurrency->enabled))
					{
						print '<td class="right">';

						// Add remind multicurrency amount
	                    $namef = 'multicurrency_amount_'.$objp->facid;
	                    $nameRemain = 'multicurrency_remain_'.$objp->facid;

	                    if ($objp->multicurrency_code && $objp->multicurrency_code != $conf->currency)
	                    {
    	                    if ($action != 'add_paiement')
    	                    {
    	                        if (!empty($conf->use_javascript_ajax))
    								print img_picto("Auto fill", 'rightarrow', "class='AutoFillAmout' data-rowname='".$namef."' data-value='".($sign * $multicurrency_remaintopay)."'");
    	                        print '<input type=hidden class="multicurrency_remain" name="'.$nameRemain.'" value="'.$multicurrency_remaintopay.'">';
    	                        print '<input type="text" size="8" class="multicurrency_amount" name="'.$namef.'" value="'.$_POST[$namef].'">';
    	                    }
    	                    else
    	                    {
    	                        print '<input type="text" size="8" name="'.$namef.'_disabled" value="'.$_POST[$namef].'" disabled>';
    	                        print '<input type="hidden" name="'.$namef.'" value="'.$_POST[$namef].'">';
    	                    }
	                    }
	                    print "</td>";
					}

					$parameters=array();
					$reshook=$hookmanager->executeHooks('printFieldListValue', $parameters, $objp, $action); // Note that $action and $object may have been modified by hook

                    // Warning
                    print '<td class="center" width="16">';
                    //print "xx".$amounts[$invoice->id]."-".$amountsresttopay[$invoice->id]."<br>";
                    if ($amounts[$invoice->id] && (abs($amounts[$invoice->id]) > abs($amountsresttopay[$invoice->id]))
                    	|| $multicurrency_amounts[$invoice->id] && (abs($multicurrency_amounts[$invoice->id]) > abs($multicurrency_amountsresttopay[$invoice->id])))
                    {
                        print ' '.img_warning($langs->trans("PaymentHigherThanReminderToPay"));
                    }
                    print '</td>';

<<<<<<< HEAD
					$parameters=array();
					$reshook=$hookmanager->executeHooks('printObjectLine', $parameters, $objp, $action); // Note that $action and $object may have been modified by hook

=======
>>>>>>> a35f010e
                    print "</tr>\n";

                    $total+=$objp->total;
                    $total_ttc+=$objp->total_ttc;
                    $totalrecu+=$paiement;
                    $totalrecucreditnote+=$creditnotes;
                    $totalrecudeposits+=$deposits;
                    $i++;
                }
                if ($i > 1)
                {
<<<<<<< HEAD
                $amount=round(price($sign * price2num($total_ttc - $totalrecu - $totalrecucreditnote - $totalrecudeposits, 'MT'))*100);
=======
                    $amount=round(price($sign * price2num($total_ttc - $totalrecu - $totalrecucreditnote - $totalrecudeposits,'MT'))*100);

>>>>>>> a35f010e
                    // Print total
                    print '<tr class="liste_total">';
                    print '<td colspan="2" class="left">'.$langs->trans('TotalTTC').'</td>';
                    if (!empty($conf->multicurrency->enabled)) {
                        print '<td></td>';
          					    print '<td></td>';
					              print '<td></td>';
                    }
					print '<td class="right"><b>'.price($sign * $total_ttc).'</b></td>';
                    print '<td class="right"><b>'.price($sign * $totalrecu);
                    if ($totalrecucreditnote) print '+'.price($totalrecucreditnote);
                    if ($totalrecudeposits) print '+'.price($totalrecudeposits);
                    print '</b></td>';
                    print '<td class="right"><b>'.price($sign * price2num($total_ttc - $totalrecu - $totalrecucreditnote - $totalrecudeposits, 'MT')).'</b></td>';
                    print '<td class="right" id="result" style="font-weight: bold;"></td>';
                    if (!empty($conf->multicurrency->enabled)) {
                        print '<td class="right" id="multicurrency_result" style="font-weight: bold;"></td>';
                    }
                    print '<td></td>';
                    print "</tr>\n";
                }
                print "</table>";
                //print "</td></tr>\n";
            }
            $db->free($resql);
        }
        else
        {
            dol_print_error($db);
        }


        // Bouton Enregistrer
        if ($action != 'add_paiement')
        {
        	$checkboxlabel=$langs->trans("ClosePaidInvoicesAutomatically");
        	if ($facture->type == 2) $checkboxlabel=$langs->trans("ClosePaidCreditNotesAutomatically");
        	$buttontitle=$langs->trans('ToMakePayment');
        	if ($facture->type == 2) $buttontitle=$langs->trans('ToMakePaymentBack');

        	print '<br><div class="center">';
        	print '<input type="checkbox" checked name="closepaidinvoices"> '.$checkboxlabel;
            /*if (! empty($conf->prelevement->enabled))
            {
                $langs->load("withdrawals");
                if (! empty($conf->global->WITHDRAW_DISABLE_AUTOCREATE_ONPAYMENTS)) print '<br>'.$langs->trans("IfInvoiceNeedOnWithdrawPaymentWontBeClosed");
            }*/
            print '<br><input type="submit" class="button" value="'.dol_escape_htmltag($buttontitle).'"><br><br>';
            print '</div>';
        }

        // Form to confirm payment
        if ($action == 'add_paiement')
        {
            $preselectedchoice=$addwarning?'no':'yes';

            print '<br>';
            if (!empty($totalpayment)) {
                $text = $langs->trans('ConfirmCustomerPayment', $totalpayment, $langs->trans("Currency".$conf->currency));
            }
            if (!empty($multicurrency_totalpayment)) {
                $text.='<br>'.$langs->trans('ConfirmCustomerPayment', $multicurrency_totalpayment, $langs->trans("paymentInInvoiceCurrency"));
            }
            if (GETPOST('closepaidinvoices'))
            {
                $text.='<br>'.$langs->trans("AllCompletelyPayedInvoiceWillBeClosed");
                print '<input type="hidden" name="closepaidinvoices" value="'.GETPOST('closepaidinvoices').'">';
            }
            print $form->formconfirm($_SERVER['PHP_SELF'].'?facid='.$facture->id.'&socid='.$facture->socid.'&type='.$facture->type, $langs->trans('ReceivedCustomersPayments'), $text, 'confirm_paiement', $formquestion, $preselectedchoice);
        }

        print "</form>\n";
    }
}


/**
 *  Show list of payments
 */

if (! GETPOST('action'))
{
    if ($page == -1) $page = 0 ;
    $limit = GETPOST('limit', 'int')?GETPOST('limit', 'int'):$conf->liste_limit;
    $offset = $limit * $page ;

    if (! $sortorder) $sortorder='DESC';
    if (! $sortfield) $sortfield='p.datep';

    $sql = 'SELECT p.datep as dp, p.amount, f.amount as fa_amount, f.ref';
    $sql.=', f.rowid as facid, c.libelle as paiement_type, p.num_paiement';
    $sql.= ' FROM '.MAIN_DB_PREFIX.'paiement as p, '.MAIN_DB_PREFIX.'facture as f, '.MAIN_DB_PREFIX.'c_paiement as c';
    $sql.= ' WHERE p.fk_facture = f.rowid AND p.fk_paiement = c.id';
    $sql.= ' AND f.entity IN ('.getEntity('invoice').")";
    if ($socid)
    {
        $sql.= ' AND f.fk_soc = '.$socid;
    }

    $sql.= ' ORDER BY '.$sortfield.' '.$sortorder;
    $sql.= $db->plimit($limit+1, $offset);
    $resql = $db->query($sql);

    if ($resql)
    {
        $num = $db->num_rows($resql);
        $i = 0;

        print_barre_liste($langs->trans('Payments'), $page, $_SERVER["PHP_SELF"], '', $sortfield, $sortorder, '', $num);
        print '<table class="noborder" width="100%">';
        print '<tr class="liste_titre">';
<<<<<<< HEAD
        print_liste_field_titre('Invoice', $_SERVER["PHP_SELF"], 'ref', '', '', '', $sortfield, $sortorder);
        print_liste_field_titre('Date', $_SERVER["PHP_SELF"], 'dp', '', '', '', $sortfield, $sortorder);
        print_liste_field_titre('Type', $_SERVER["PHP_SELF"], 'libelle', '', '', '', $sortfield, $sortorder);
        print_liste_field_titre('Amount', $_SERVER["PHP_SELF"], 'fa_amount', '', '', '', $sortfield, $sortorder, 'right ');
		print_liste_field_titre('', $_SERVER["PHP_SELF"], "", '', '', '', $sortfield, $sortorder, 'maxwidthsearch ');
        print "</tr>\n";
=======
        print_liste_field_titre('Invoice',$_SERVER["PHP_SELF"],'facnumber','','','',$sortfield,$sortorder);
        print_liste_field_titre('Date',$_SERVER["PHP_SELF"],'dp','','','',$sortfield,$sortorder);
        print_liste_field_titre('Type',$_SERVER["PHP_SELF"],'libelle','','','',$sortfield,$sortorder);
        print_liste_field_titre('Amount',$_SERVER["PHP_SELF"],'fa_amount','','','align="right"',$sortfield,$sortorder);
		print_liste_field_titre('',$_SERVER["PHP_SELF"],"",'','','',$sortfield,$sortorder,'maxwidthsearch ');

		$tmpobject = new Paiement($db);
		$parameters=array();
		$reshook=$hookmanager->executeHooks('printFieldListTitle', $parameters, $tmpobject, $action); // Note that $action and $object may have been modified by hook

		print "</tr>\n";
>>>>>>> a35f010e

        while ($i < min($num, $limit))
        {
            $objp = $db->fetch_object($resql);
            print '<tr class="oddeven">';
            print '<td><a href="'.DOL_URL_ROOT.'compta/facture/card.php?facid='.$objp->facid.'">'.$objp->ref."</a></td>\n";
            print '<td>'.dol_print_date($db->jdate($objp->dp))."</td>\n";
            print '<td>'.$objp->paiement_type.' '.$objp->num_paiement."</td>\n";
            print '<td class="right">'.price($objp->amount).'</td><td>&nbsp;</td>';

			$parameters=array();
<<<<<<< HEAD
			$reshook=$hookmanager->executeHooks('printObjectLine', $parameters, $objp, $action); // Note that $action and $object may have been modified by hook
=======
			$reshook=$hookmanager->executeHooks('printFieldListValue', $parameters, $objp, $action); // Note that $action and $object may have been modified by hook
>>>>>>> a35f010e

            print '</tr>';
            $i++;
        }
        print '</table>';
    }
}

// End of page
llxFooter();
$db->close();<|MERGE_RESOLUTION|>--- conflicted
+++ resolved
@@ -819,12 +819,9 @@
                 $i = 0;
 
                 print '<br>';
-<<<<<<< HEAD
+
                 print_barre_liste($langs->trans('StripeInvoiceList').' '.$typeElementString.' '.$button, $page, $_SERVER["PHP_SELF"], $param, $sortfield, $sortorder, '', $num, '', '');
-=======
-
-                print_barre_liste($langs->trans('StripeInvoiceList').' '.$typeElementString.' '.$button, $page, $_SERVER["PHP_SELF"], $param, $sortfield, $sortorder,'',$num, '', '');
->>>>>>> a35f010e
+
                 print '<table class="noborder" width="100%">';
                 print '<tr class="liste_titre">';
                 print '<td>'.$arraytitle.'</td>';
@@ -842,16 +839,12 @@
                 if (!empty($conf->multicurrency->enabled)) {
                     print '<td class="right">'.$langs->trans('MulticurrencyPaymentAmount').'</td>';
                 }
-<<<<<<< HEAD
-                print '<td class="right">&nbsp;</td>';
-=======
 
                 $tmpinvoice =new Facture($db);
                 $parameters=array();
                 $reshook=$hookmanager->executeHooks('printFieldListTitle', $parameters, $tmpinvoice, $action); // Note that $action and $object may have been modified by hook
 
                 print '<td align="right">&nbsp;</td>';
->>>>>>> a35f010e
                 print "</tr>\n";
 
                 $total=0;
@@ -994,12 +987,6 @@
                     }
                     print '</td>';
 
-<<<<<<< HEAD
-					$parameters=array();
-					$reshook=$hookmanager->executeHooks('printObjectLine', $parameters, $objp, $action); // Note that $action and $object may have been modified by hook
-
-=======
->>>>>>> a35f010e
                     print "</tr>\n";
 
                     $total+=$objp->total;
@@ -1011,12 +998,8 @@
                 }
                 if ($i > 1)
                 {
-<<<<<<< HEAD
-                $amount=round(price($sign * price2num($total_ttc - $totalrecu - $totalrecucreditnote - $totalrecudeposits, 'MT'))*100);
-=======
-                    $amount=round(price($sign * price2num($total_ttc - $totalrecu - $totalrecucreditnote - $totalrecudeposits,'MT'))*100);
-
->>>>>>> a35f010e
+            	    $amount=round(price($sign * price2num($total_ttc - $totalrecu - $totalrecucreditnote - $totalrecudeposits, 'MT'))*100);
+
                     // Print total
                     print '<tr class="liste_total">';
                     print '<td colspan="2" class="left">'.$langs->trans('TotalTTC').'</td>';
@@ -1128,44 +1111,33 @@
         print_barre_liste($langs->trans('Payments'), $page, $_SERVER["PHP_SELF"], '', $sortfield, $sortorder, '', $num);
         print '<table class="noborder" width="100%">';
         print '<tr class="liste_titre">';
-<<<<<<< HEAD
         print_liste_field_titre('Invoice', $_SERVER["PHP_SELF"], 'ref', '', '', '', $sortfield, $sortorder);
         print_liste_field_titre('Date', $_SERVER["PHP_SELF"], 'dp', '', '', '', $sortfield, $sortorder);
         print_liste_field_titre('Type', $_SERVER["PHP_SELF"], 'libelle', '', '', '', $sortfield, $sortorder);
         print_liste_field_titre('Amount', $_SERVER["PHP_SELF"], 'fa_amount', '', '', '', $sortfield, $sortorder, 'right ');
-		print_liste_field_titre('', $_SERVER["PHP_SELF"], "", '', '', '', $sortfield, $sortorder, 'maxwidthsearch ');
-        print "</tr>\n";
-=======
-        print_liste_field_titre('Invoice',$_SERVER["PHP_SELF"],'facnumber','','','',$sortfield,$sortorder);
-        print_liste_field_titre('Date',$_SERVER["PHP_SELF"],'dp','','','',$sortfield,$sortorder);
-        print_liste_field_titre('Type',$_SERVER["PHP_SELF"],'libelle','','','',$sortfield,$sortorder);
-        print_liste_field_titre('Amount',$_SERVER["PHP_SELF"],'fa_amount','','','align="right"',$sortfield,$sortorder);
-		print_liste_field_titre('',$_SERVER["PHP_SELF"],"",'','','',$sortfield,$sortorder,'maxwidthsearch ');
 
 		$tmpobject = new Paiement($db);
 		$parameters=array();
 		$reshook=$hookmanager->executeHooks('printFieldListTitle', $parameters, $tmpobject, $action); // Note that $action and $object may have been modified by hook
 
+		print_liste_field_titre('', $_SERVER["PHP_SELF"], "", '', '', '', $sortfield, $sortorder, 'maxwidthsearch ');
 		print "</tr>\n";
->>>>>>> a35f010e
 
         while ($i < min($num, $limit))
         {
             $objp = $db->fetch_object($resql);
+
             print '<tr class="oddeven">';
             print '<td><a href="'.DOL_URL_ROOT.'compta/facture/card.php?facid='.$objp->facid.'">'.$objp->ref."</a></td>\n";
             print '<td>'.dol_print_date($db->jdate($objp->dp))."</td>\n";
             print '<td>'.$objp->paiement_type.' '.$objp->num_paiement."</td>\n";
-            print '<td class="right">'.price($objp->amount).'</td><td>&nbsp;</td>';
+            print '<td class="right">'.price($objp->amount).'</td>';
 
 			$parameters=array();
-<<<<<<< HEAD
-			$reshook=$hookmanager->executeHooks('printObjectLine', $parameters, $objp, $action); // Note that $action and $object may have been modified by hook
-=======
 			$reshook=$hookmanager->executeHooks('printFieldListValue', $parameters, $objp, $action); // Note that $action and $object may have been modified by hook
->>>>>>> a35f010e
-
-            print '</tr>';
+
+			print '<td>&nbsp;</td>';
+			print '</tr>';
             $i++;
         }
         print '</table>';
