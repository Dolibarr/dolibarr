--- conflicted
+++ resolved
@@ -994,33 +994,21 @@
                 $amount=round(price($sign * price2num($total_ttc - $totalrecu - $totalrecucreditnote - $totalrecudeposits, 'MT'))*100);
                     // Print total
                     print '<tr class="liste_total">';
-<<<<<<< HEAD
                     print '<td colspan="2" align="left">'.$langs->trans('TotalTTC').'</td>';
                     if (!empty($conf->multicurrency->enabled)) {
-=======
-                    print '<td colspan="2" class="left">'.$langs->trans('TotalTTC').'</td>';
-					if (!empty($conf->multicurrency->enabled)) {
->>>>>>> 14b9a06e
                         print '<td></td>';
-					    print '<td></td>';
-					    print '<td></td>';
+          					    print '<td></td>';
+					              print '<td></td>';
                     }
-					print '<td class="right"><b>'.price($sign * $total_ttc).'</b></td>';
+					          print '<td class="right"><b>'.price($sign * $total_ttc).'</b></td>';
                     print '<td class="right"><b>'.price($sign * $totalrecu);
                     if ($totalrecucreditnote) print '+'.price($totalrecucreditnote);
                     if ($totalrecudeposits) print '+'.price($totalrecudeposits);
                     print '</b></td>';
-<<<<<<< HEAD
                     print '<td align="right"><b>'.price($sign * price2num($total_ttc - $totalrecu - $totalrecucreditnote - $totalrecudeposits, 'MT')).'</b></td>';
                     print '<td align="right" id="result" style="font-weight: bold;"></td>';
                     if (!empty($conf->multicurrency->enabled)) {
                         print '<td align="right" id="multicurrency_result" style="font-weight: bold;"></td>';
-=======
-                    print '<td class="right"><b>'.price($sign * price2num($total_ttc - $totalrecu - $totalrecucreditnote - $totalrecudeposits, 'MT')).'</b></td>';
-                    print '<td class="right" id="result" style="font-weight: bold;"></td>';
-					if (!empty($conf->multicurrency->enabled)) {
-                        print '<td class="right" id="multicurrency_result" style="font-weight: bold;"></td>';
->>>>>>> 14b9a06e
                     }
                     print "</tr>\n";
                 }
