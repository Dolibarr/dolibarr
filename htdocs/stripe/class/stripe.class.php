--- conflicted
+++ resolved
@@ -434,12 +434,10 @@
 			if ($off_session)
 			{
 				unset($dataforintent['setup_future_usage']);
+				// We can't use both "setup_future_usage" = "off_session" and "off_session" = true.
+				// Because $off_session parameter is dedicated to create paymentintent off_line (and not future payment), we need to use "off_session" = true.
 				//$dataforintent["setup_future_usage"] = "off_session";
-<<<<<<< HEAD
-				$dataforintent["off_session"] = true;		// Restore value to test if it solve a regression
-=======
 				$dataforintent["off_session"] = true;
->>>>>>> f8380090
 			}
 			if (!empty($conf->global->STRIPE_GIROPAY)) unset($dataforintent['setup_future_usage']);
 
