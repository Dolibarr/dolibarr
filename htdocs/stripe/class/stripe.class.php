--- conflicted
+++ resolved
@@ -361,19 +361,11 @@
 	 * @param	int		$usethirdpartyemailforreceiptemail	1=use thirdparty email for receipt
 	 * @param	string	$mode		                        automatic=automatic confirmation/payment when conditions are ok, manual=need to call confirm() on intent
 	 * @param   boolean $confirmnow                         false=default, true=try to confirm immediately after create (if conditions are ok)
-<<<<<<< HEAD
-	 * @param   string  $payment_method                     'pm_....' (if known)
-	 * @param   int     $off_session                        If we use an already known payment method to pay when customer is not available during the checkout flow.
-	 * @param	int     $noidempotency_key					Do not use the idempotency_key when creating the PaymentIntent
-	 * @param	int		$did								ID of an existing line into llx_prelevement_demande (Dolibarr intent). If provided, no new line will be created.
-	 * @return 	\Stripe\PaymentIntent|null 			        Stripe PaymentIntent or null if not found and failed to create
-=======
 	 * @param   ?string  $payment_method                     'pm_....' (if known)
 	 * @param   int     $off_session                        If we use an already known payment method to pay when customer is not available during the checkout flow.
 	 * @param	int     $noidempotency_key					Do not use the idempotency_key when creating the PaymentIntent
 	 * @param	int		$did								ID of an existing line into llx_prelevement_demande (Dolibarr intent). If provided, no new line will be created.
 	 * @return 	?\Stripe\PaymentIntent				        Stripe PaymentIntent or null if not found and failed to create
->>>>>>> cc80841a
 	 */
 	public function getPaymentIntent($amount, $currency_code, $tag, $description = '', $object = null, $customer = null, $key = null, $status = 0, $usethirdpartyemailforreceiptemail = 0, $mode = 'automatic', $confirmnow = false, $payment_method = null, $off_session = 0, $noidempotency_key = 1, $did = 0)
 	{
