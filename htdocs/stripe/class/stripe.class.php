<?php
/* Copyright (C) 2018-2019 	Thibault FOUCART       <support@ptibogxiv.net>
 *
 * This program is free software; you can redistribute it and/or modify
 * it under the terms of the GNU General Public License as published by
 * the Free Software Foundation; either version 3 of the License, or
 * (at your option) any later version.
 *
 * This program is distributed in the hope that it will be useful,
 * but WITHOUT ANY WARRANTY; without even the implied warranty of
 * MERCHANTABILITY or FITNESS FOR A PARTICULAR PURPOSE.  See the
 * GNU General Public License for more details.
 *
 * You should have received a copy of the GNU General Public License
 * along with this program. If not, see <https://www.gnu.org/licenses/>.
 */

// Put here all includes required by your class file
require_once DOL_DOCUMENT_ROOT.'/core/class/commonobject.class.php';
require_once DOL_DOCUMENT_ROOT.'/societe/class/societe.class.php';
require_once DOL_DOCUMENT_ROOT.'/commande/class/commande.class.php';
require_once DOL_DOCUMENT_ROOT.'/compta/facture/class/facture.class.php';
require_once DOL_DOCUMENT_ROOT.'/stripe/config.php'; // This set stripe global env


/**
 *	Stripe class
 */
class Stripe extends CommonObject
{
	/**
	 * @var int ID
	 */
	public $rowid;

	/**
	 * @var int Thirdparty ID
	 */
    public $fk_soc;

    /**
     * @var int ID
     */
	public $fk_key;

	/**
	 * @var int ID
	 */
	public $id;

	public $mode;

	/**
	 * @var int Entity
	 */
	public $entity;

	public $statut;

	public $type;

	public $code;
	public $declinecode;

    /**
     * @var string Message
     */
	public $message;

	/**
	 * 	Constructor
	 *
	 * 	@param	DoliDB		$db			Database handler
	 */
	public function __construct($db)
	{
		$this->db = $db;
	}


	/**
	 * Return main company OAuth Connect stripe account
	 *
	 * @param 	string	$mode		'StripeTest' or 'StripeLive'
	 * @param	int		$fk_soc		Id of thirdparty
	 * @return 	string				Stripe account 'acc_....' or '' if no OAuth token found
	 */
	public function getStripeAccount($mode = 'StripeTest', $fk_soc = 0)
	{
		global $conf;

		$sql = "SELECT tokenstring";
		$sql .= " FROM ".MAIN_DB_PREFIX."oauth_token";
		$sql .= " WHERE entity = ".$conf->entity;
		$sql .= " AND service = '".$mode."'";
		if ($fk_soc > 0) {
			$sql .= " AND fk_soc = ".$fk_soc;
		}
		else {
			$sql .= " AND fk_soc IS NULL";
		}
		$sql .= " AND fk_user IS NULL AND fk_adherent IS NULL";

		dol_syslog(get_class($this)."::fetch", LOG_DEBUG);
		$result = $this->db->query($sql);
    	if ($result) {
			if ($this->db->num_rows($result)) {
				$obj = $this->db->fetch_object($result);
    			$tokenstring = $obj->tokenstring;

    			$tmparray = dol_json_decode($tokenstring);
    			$key = $tmparray->stripe_user_id;
    		} else {
    			$tokenstring = '';
    		}
    	}
    	else {
    		dol_print_error($this->db);
    	}

    	dol_syslog("No dedicated Stripe Connect account available for entity ".$conf->entity);
		return $key;
	}

	/**
	 * getStripeCustomerAccount
	 *
	 * @param	int		$id		Id of third party
	 * @param	int		$status		Status
	 * @return	string				Stripe customer ref 'cu_xxxxxxxxxxxxx' or ''
	 */
	public function getStripeCustomerAccount($id, $status = 0)
	{
		include_once DOL_DOCUMENT_ROOT.'/societe/class/societeaccount.class.php';
		$societeaccount = new SocieteAccount($this->db);
		return $societeaccount->getCustomerAccount($id, 'stripe', $status); // Get thirdparty cus_...
	}


	/**
	 * Get the Stripe customer of a thirdparty (with option to create it if not linked yet)
	 *
	 * @param	Societe	$object							Object thirdparty to check, or create on stripe (create on stripe also update the stripe_account table for current entity)
	 * @param	string	$key							''=Use common API. If not '', it is the Stripe connect account 'acc_....' to use Stripe connect
	 * @param	int		$status							Status (0=test, 1=live)
	 * @param	int		$createifnotlinkedtostripe		1=Create the stripe customer and the link if the thirdparty is not yet linked to a stripe customer
	 * @return 	\Stripe\StripeCustomer|null 			Stripe Customer or null if not found
	 */
	public function customerStripe(Societe $object, $key = '', $status = 0, $createifnotlinkedtostripe = 0)
	{
		global $conf, $user;

		if (empty($object->id))
		{
			dol_syslog("customerStripe is called with the parameter object that is not loaded");
			return null;
		}

		$customer = null;

		$sql = "SELECT sa.key_account as key_account, sa.entity"; // key_account is cus_....
		$sql .= " FROM ".MAIN_DB_PREFIX."societe_account as sa";
		$sql .= " WHERE sa.fk_soc = ".$object->id;
		$sql .= " AND sa.entity IN (".getEntity('societe').")";
		$sql .= " AND sa.site = 'stripe' AND sa.status = ".((int) $status);
		$sql .= " AND key_account IS NOT NULL AND key_account <> ''";

		dol_syslog(get_class($this)."::customerStripe search stripe customer id for thirdparty id=".$object->id, LOG_DEBUG);
		$resql = $this->db->query($sql);
		if ($resql) {
			$num = $this->db->num_rows($resql);
			if ($num)
			{
				$obj = $this->db->fetch_object($resql);
				$tiers = $obj->key_account;

				// Force to use the correct API key
				global $stripearrayofkeysbyenv;
				\Stripe\Stripe::setApiKey($stripearrayofkeysbyenv[$status]['secret_key']);

				dol_syslog(get_class($this)."::customerStripe found stripe customer key_account = ".$tiers.". We will try to read it on Stripe with publishable_key = ".$stripearrayofkeysbyenv[$status]['publishable_key']);

				try {
					if (empty($key)) {				// If the Stripe connect account not set, we use common API usage
						$customer = \Stripe\Customer::retrieve("$tiers");
					} else {
						$customer = \Stripe\Customer::retrieve("$tiers", array("stripe_account" => $key));
					}
				}
				catch (Exception $e)
				{
					// For exemple, we may have error: 'No such customer: cus_XXXXX; a similar object exists in live mode, but a test mode key was used to make this request.'
					$this->error = $e->getMessage();
				}
			}
			elseif ($createifnotlinkedtostripe)
			{
			    $ipaddress = getUserRemoteIP();

				$dataforcustomer = array(
					"email" => $object->email,
					"description" => $object->name,
					"metadata" => array('dol_id'=>$object->id, 'dol_version'=>DOL_VERSION, 'dol_entity'=>$conf->entity, 'ipaddress'=>$ipaddress)
				);

				$vatcleaned = $object->tva_intra ? $object->tva_intra : null;

				/*
				$taxinfo = array('type'=>'vat');
				if ($vatcleaned)
				{
					$taxinfo["tax_id"] = $vatcleaned;
				}
				// We force data to "null" if not defined as expected by Stripe
				if (empty($vatcleaned)) $taxinfo=null;
				$dataforcustomer["tax_info"] = $taxinfo;
				*/

				//$a = \Stripe\Stripe::getApiKey();
				//var_dump($a);var_dump($key);exit;
				try {
					// Force to use the correct API key
					global $stripearrayofkeysbyenv;
					\Stripe\Stripe::setApiKey($stripearrayofkeysbyenv[$status]['secret_key']);

					if (empty($key)) {				// If the Stripe connect account not set, we use common API usage
						$customer = \Stripe\Customer::create($dataforcustomer);
					} else {
						$customer = \Stripe\Customer::create($dataforcustomer, array("stripe_account" => $key));
					}

					// Create the VAT record in Stripe
					if (!empty($conf->global->STRIPE_SAVE_TAX_IDS))	// We setup to save Tax info on Stripe side. Warning: This may result in error when saving customer
					{
						if (!empty($vatcleaned))
						{
							$isineec = isInEEC($object);
							if ($object->country_code && $isineec)
							{
								//$taxids = $customer->allTaxIds($customer->id);
								$customer->createTaxId($customer->id, array('type'=>'eu_vat', 'value'=>$vatcleaned));
							}
						}
					}

					// Create customer in Dolibarr
					$sql = "INSERT INTO ".MAIN_DB_PREFIX."societe_account (fk_soc, login, key_account, site, status, entity, date_creation, fk_user_creat)";
					$sql .= " VALUES (".$object->id.", '', '".$this->db->escape($customer->id)."', 'stripe', ".$status.", ".$conf->entity.", '".$this->db->idate(dol_now())."', ".$user->id.")";
					$resql = $this->db->query($sql);
					if (!$resql)
					{
						$this->error = $this->db->lasterror();
					}
				}
				catch (Exception $e)
				{
					$this->error = $e->getMessage();
				}
			}
		}
		else
		{
			dol_print_error($this->db);
		}

		return $customer;
	}

	/**
	 * Get the Stripe payment method Object from its ID
	 *
	 * @param	string	$paymentmethod	   			Payment Method ID
	 * @param	string	$key						''=Use common API. If not '', it is the Stripe connect account 'acc_....' to use Stripe connect
	 * @param	int		$status						Status (0=test, 1=live)
	 * @return 	\Stripe\PaymentMethod|null 			Stripe PaymentMethod or null if not found
	 */
	public function getPaymentMethodStripe($paymentmethod, $key = '', $status = 0)
	{
		$stripepaymentmethod = null;

		try {
			// Force to use the correct API key
			global $stripearrayofkeysbyenv;
			\Stripe\Stripe::setApiKey($stripearrayofkeysbyenv[$status]['secret_key']);
			if (empty($key)) {				// If the Stripe connect account not set, we use common API usage
				$stripepaymentmethod = \Stripe\PaymentMethod::retrieve(''.$paymentmethod->id.'');
			} else {
				$stripepaymentmethod = \Stripe\PaymentMethod::retrieve(''.$paymentmethod->id.'', array("stripe_account" => $key));
			}
		}
		catch (Exception $e)
		{
			$this->error = $e->getMessage();
		}

		return $stripepaymentmethod;
	}

    /**
	 * Get the Stripe payment intent. Create it with confirmnow=false
     * Warning. If a payment was tried and failed, a payment intent was created.
	 * But if we change something on object to pay (amount or other), reusing same payment intent is not allowed.
	 * Recommanded solution is to recreate a new payment intent each time we need one (old one will be automatically closed after a delay),
	 * that's why i comment the part of code to retreive a payment intent with object id (never mind if we cumulate payment intent with old ones that will not be used)
	 * Note: This is used when option STRIPE_USE_INTENT_WITH_AUTOMATIC_CONFIRMATION is on when making a payment from the public/payment/newpayment.php page
	 * but not when using the STRIPE_USE_NEW_CHECKOUT.
	 *
	 * @param   double  $amount                             Amount
	 * @param   string  $currency_code                      Currency code
	 * @param   string  $tag                                Tag
	 * @param   string  $description                        Description
	 * @param	mixed	$object							    Object to pay with Stripe
	 * @param	string 	$customer							Stripe customer ref 'cus_xxxxxxxxxxxxx' via customerStripe()
	 * @param	string	$key							    ''=Use common API. If not '', it is the Stripe connect account 'acc_....' to use Stripe connect
	 * @param	int		$status							    Status (0=test, 1=live)
	 * @param	int		$usethirdpartyemailforreceiptemail	1=use thirdparty email for receipt
	 * @param	int		$mode		                        automatic=automatic confirmation/payment when conditions are ok, manual=need to call confirm() on intent
	 * @param   boolean $confirmnow                         false=default, true=try to confirm immediatly after create (if conditions are ok)
	 * @param   string  $payment_method                     'pm_....' (if known)
	 * @param   string  $off_session                        If we use an already known payment method to pay off line.
	 * @param	string	$noidempotency_key					Do not use the idempotency_key when creating the PaymentIntent
	 * @return 	\Stripe\PaymentIntent|null 			        Stripe PaymentIntent or null if not found and failed to create
	 */
	public function getPaymentIntent($amount, $currency_code, $tag, $description = '', $object = null, $customer = null, $key = null, $status = 0, $usethirdpartyemailforreceiptemail = 0, $mode = 'automatic', $confirmnow = false, $payment_method = null, $off_session = 0, $noidempotency_key = 0)
	{
		global $conf;

		dol_syslog("getPaymentIntent", LOG_INFO, 1);

		$error = 0;

		if (empty($status)) $service = 'StripeTest';
		else $service = 'StripeLive';

		$arrayzerounitcurrency = array('BIF', 'CLP', 'DJF', 'GNF', 'JPY', 'KMF', 'KRW', 'MGA', 'PYG', 'RWF', 'VND', 'VUV', 'XAF', 'XOF', 'XPF');
		if (!in_array($currency_code, $arrayzerounitcurrency)) $stripeamount = $amount * 100;
		else $stripeamount = $amount;

		$fee = $amount * ($conf->global->STRIPE_APPLICATION_FEE_PERCENT / 100) + $conf->global->STRIPE_APPLICATION_FEE;
		if ($fee >= $conf->global->STRIPE_APPLICATION_FEE_MAXIMAL && $conf->global->STRIPE_APPLICATION_FEE_MAXIMAL > $conf->global->STRIPE_APPLICATION_FEE_MINIMAL) {
		    $fee = $conf->global->STRIPE_APPLICATION_FEE_MAXIMAL;
		} elseif ($fee < $conf->global->STRIPE_APPLICATION_FEE_MINIMAL) {
		    $fee = $conf->global->STRIPE_APPLICATION_FEE_MINIMAL;
		}
		if (!in_array($currency_code, $arrayzerounitcurrency)) {
			$stripefee = round($fee * 100);
		} else {
			$stripefee = round($fee);
		}

		$paymentintent = null;

		if (is_object($object))
		{
			// Warning. If a payment was tried and failed, a payment intent was created.
			// But if we change someting on object to pay (amount or other that does not change the idempotency key), reusing same payment intent is not allowed.
			// Recommanded solution is to recreate a new payment intent each time we need one (old one will be automatically closed after a delay), Stripe will
			// automatically return the existing payment intent if idempotency is provided when we try to create the new one.
			// That's why we can comment the part of code to retreive a payment intent with object id (never mind if we cumulate payment intent with old ones that will not be used)
			/*
			$sql = "SELECT pi.ext_payment_id, pi.entity, pi.fk_facture, pi.sourcetype, pi.ext_payment_site";
    		$sql.= " FROM " . MAIN_DB_PREFIX . "prelevement_facture_demande as pi";
    		$sql.= " WHERE pi.fk_facture = " . $object->id;
    		$sql.= " AND pi.sourcetype = '" . $object->element . "'";
    		$sql.= " AND pi.entity IN (".getEntity('societe').")";
    		$sql.= " AND pi.ext_payment_site = '" . $service . "'";

    		dol_syslog(get_class($this) . "::getPaymentIntent search stripe payment intent for object id = ".$object->id, LOG_DEBUG);
    		$resql = $this->db->query($sql);
    		if ($resql) {
    			$num = $this->db->num_rows($resql);
    			if ($num)
    			{
    				$obj = $this->db->fetch_object($resql);
    				$intent = $obj->ext_payment_id;

    				dol_syslog(get_class($this) . "::getPaymentIntent found existing payment intent record");

    				// Force to use the correct API key
    				global $stripearrayofkeysbyenv;
    				\Stripe\Stripe::setApiKey($stripearrayofkeysbyenv[$status]['secret_key']);

    				try {
    					if (empty($key)) {				// If the Stripe connect account not set, we use common API usage
    						$paymentintent = \Stripe\PaymentIntent::retrieve($intent);
    					} else {
    						$paymentintent = \Stripe\PaymentIntent::retrieve($intent, array("stripe_account" => $key));
    					}
    				}
    				catch(Exception $e)
    				{
    				    $error++;
    					$this->error = $e->getMessage();
    				}
    			}
    		}*/
		}

		if (empty($paymentintent))
		{
    		$ipaddress = getUserRemoteIP();
    		$metadata = array('dol_version'=>DOL_VERSION, 'dol_entity'=>$conf->entity, 'ipaddress'=>$ipaddress);
            if (is_object($object))
            {
                $metadata['dol_type'] = $object->element;
                $metadata['dol_id'] = $object->id;
				if (is_object($object->thirdparty) && $object->thirdparty->id > 0) $metadata['dol_thirdparty_id'] = $object->thirdparty->id;
            }

    		$dataforintent = array(
    		    "confirm" => $confirmnow, // Do not confirm immediatly during creation of intent
    		    "confirmation_method" => $mode,
    		    "amount" => $stripeamount,
    			"currency" => $currency_code,
    		    "payment_method_types" => array("card"),
    		    "description" => $description,
<<<<<<< HEAD
    		    "statement_descriptor_suffix" => dol_trunc($tag, 10, 'right', 'UTF-8', 1),     // 22 chars that appears on bank receipt (company + description)
    			//"save_payment_method" => true,
=======
    		    "statement_descriptor" => dol_trunc($tag, 10, 'right', 'UTF-8', 1), // 22 chars that appears on bank receipt (company + description)
				"setup_future_usage" => "on_session",
>>>>>>> 6388370e
    			"metadata" => $metadata
    		);
    		if (!is_null($customer)) $dataforintent["customer"] = $customer;
    		// payment_method =
    		// payment_method_types = array('card')
            //var_dump($dataforintent);
    		if ($off_session)
    		{
    		    unset($dataforintent['setup_future_usage']);
    		    $dataforintent["off_session"] = true;
    		}
    		if (!is_null($payment_method))
    		{
    			$dataforintent["payment_method"] = $payment_method;
    			$description .= ' - '.$payment_method;
    		}

    		if ($conf->entity != $conf->global->STRIPECONNECT_PRINCIPAL && $stripefee > 0)
    		{
    			$dataforintent["application_fee_amount"] = $stripefee;
    		}
    		if ($usethirdpartyemailforreceiptemail && is_object($object) && $object->thirdparty->email)
    		{
    		    $dataforintent["receipt_email"] = $object->thirdparty->email;
    		}

    		try {
    			// Force to use the correct API key
    			global $stripearrayofkeysbyenv;
    			\Stripe\Stripe::setApiKey($stripearrayofkeysbyenv[$status]['secret_key']);

    			$arrayofoptions = array();
    			if (empty($noidempotency_key)) {
    				$arrayofoptions["idempotency_key"] = $description;
    			}
    			// Note: If all data for payment intent are same than a previous on, even if we use 'create', Stripe will return ID of the old existing payment intent.
    			if (!empty($key)) {				// If the Stripe connect account not set, we use common API usage
    				$arrayofoptions["stripe_account"] = $key;
    			}
    			$paymentintent = \Stripe\PaymentIntent::create($dataforintent, $arrayofoptions);

    			// Store the payment intent
    			if (is_object($object))
    			{
    				$paymentintentalreadyexists = 0;
    				// Check that payment intent $paymentintent->id is not already recorded.
    				$sql = "SELECT pi.rowid";
    				$sql .= " FROM ".MAIN_DB_PREFIX."prelevement_facture_demande as pi";
    				$sql .= " WHERE pi.entity IN (".getEntity('societe').")";
    				$sql .= " AND pi.ext_payment_site = '".$service."'";
    				$sql .= " AND pi.ext_payment_id = '".$this->db->escape($paymentintent->id)."'";

    				dol_syslog(get_class($this)."::getPaymentIntent search if payment intent already in prelevement_facture_demande", LOG_DEBUG);
    				$resql = $this->db->query($sql);
    				if ($resql) {
    					$num = $this->db->num_rows($resql);
    					if ($num)
    					{
    						$obj = $this->db->fetch_object($resql);
    						if ($obj) $paymentintentalreadyexists++;
    					}
    				}
    				else dol_print_error($this->db);

    				// If not, we create it.
    				if (!$paymentintentalreadyexists)
    				{
	    				$now = dol_now();
	    				$sql = "INSERT INTO ".MAIN_DB_PREFIX."prelevement_facture_demande (date_demande, fk_user_demande, ext_payment_id, fk_facture, sourcetype, entity, ext_payment_site)";
	    				$sql .= " VALUES ('".$this->db->idate($now)."', '0', '".$this->db->escape($paymentintent->id)."', ".$object->id.", '".$this->db->escape($object->element)."', ".$conf->entity.", '".$service."')";
	    				$resql = $this->db->query($sql);
	    				if (!$resql)
	    				{
	    				    $error++;
	    					$this->error = $this->db->lasterror();
	                        dol_syslog(get_class($this)."::PaymentIntent failed to insert paymentintent with id=".$paymentintent->id." into database.");
	    				}
    				}
    			}
    			else
    			{
    			    $_SESSION["stripe_payment_intent"] = $paymentintent;
    			}
    		}
    		catch (Stripe\Error\Card $e)
    		{
    			$error++;
    			$this->error = $e->getMessage();
    			$this->code = $e->getStripeCode();
    			$this->declinecode = $e->getDeclineCode();
    		}
    		catch (Exception $e)
    		{
    		    /*var_dump($dataforintent);
    		    var_dump($description);
    		    var_dump($key);
    		    var_dump($paymentintent);
    		    var_dump($e->getMessage());
    		    var_dump($e);*/
    		    $error++;
    			$this->error = $e->getMessage();
    			$this->code = '';
    			$this->declinecode = '';
    		}
		}

		dol_syslog("getPaymentIntent return error=".$error." this->error=".$this->error, LOG_INFO, -1);

		if (!$error)
		{
			return $paymentintent;
		}
		else
		{
			return null;
		}
	}


	/**
	 * Get the Stripe payment intent. Create it with confirmnow=false
	 * Warning. If a payment was tried and failed, a payment intent was created.
	 * But if we change something on object to pay (amount or other), reusing same payment intent is not allowed.
	 * Recommanded solution is to recreate a new payment intent each time we need one (old one will be automatically closed after a delay),
	 * that's why i comment the part of code to retreive a payment intent with object id (never mind if we cumulate payment intent with old ones that will not be used)
	 * Note: This is used when option STRIPE_USE_INTENT_WITH_AUTOMATIC_CONFIRMATION is on when making a payment from the public/payment/newpayment.php page
	 * but not when using the STRIPE_USE_NEW_CHECKOUT.
	 *
	 * @param   string  $description                        Description
	 * @param	Societe	$object							    Object to pay with Stripe
	 * @param	string 	$customer							Stripe customer ref 'cus_xxxxxxxxxxxxx' via customerStripe()
	 * @param	string	$key							    ''=Use common API. If not '', it is the Stripe connect account 'acc_....' to use Stripe connect
	 * @param	int		$status							    Status (0=test, 1=live)
	 * @param	int		$usethirdpartyemailforreceiptemail	1=use thirdparty email for receipt
	 * @param   boolean $confirmnow                         false=default, true=try to confirm immediatly after create (if conditions are ok)
	 * @return 	\Stripe\SetupIntent|null 			        Stripe SetupIntent or null if not found and failed to create
	 */
	public function getSetupIntent($description, $object, $customer, $key, $status, $usethirdpartyemailforreceiptemail = 0, $confirmnow = false)
	{
		global $conf;

		dol_syslog("getSetupIntent", LOG_INFO, 1);

		$error = 0;

		if (empty($status)) $service = 'StripeTest';
		else $service = 'StripeLive';

		$setupintent = null;

		if (empty($setupintent))
		{
			$ipaddress = getUserRemoteIP();
			$metadata = array('dol_version'=>DOL_VERSION, 'dol_entity'=>$conf->entity, 'ipaddress'=>$ipaddress);
			if (is_object($object))
			{
				$metadata['dol_type'] = $object->element;
				$metadata['dol_id'] = $object->id;
				if (is_object($object->thirdparty) && $object->thirdparty->id > 0) $metadata['dol_thirdparty_id'] = $object->thirdparty->id;
			}

			$dataforintent = array(
				"confirm" => $confirmnow, // Do not confirm immediatly during creation of intent
				"payment_method_types" => array("card"),
				"description" => $description,
				"usage" => "off_session",
				"metadata" => $metadata
			);
			if (!is_null($customer)) $dataforintent["customer"] = $customer;
			// payment_method =
			// payment_method_types = array('card')
			//var_dump($dataforintent);

			if ($usethirdpartyemailforreceiptemail && is_object($object) && $object->thirdparty->email)
			{
				$dataforintent["receipt_email"] = $object->thirdparty->email;
			}

			try {
				// Force to use the correct API key
				global $stripearrayofkeysbyenv;
				\Stripe\Stripe::setApiKey($stripearrayofkeysbyenv[$status]['secret_key']);

				// Note: If all data for payment intent are same than a previous on, even if we use 'create', Stripe will return ID of the old existing payment intent.
				if (empty($key)) {				// If the Stripe connect account not set, we use common API usage
					//$setupintent = \Stripe\SetupIntent::create($dataforintent, array("idempotency_key" => "$description"));
					$setupintent = \Stripe\SetupIntent::create($dataforintent, array());
				} else {
					//$setupintent = \Stripe\SetupIntent::create($dataforintent, array("idempotency_key" => "$description", "stripe_account" => $key));
					$setupintent = \Stripe\SetupIntent::create($dataforintent, array("stripe_account" => $key));
				}
				//var_dump($setupintent->id);

				// Store the setup intent
				/*if (is_object($object))
				{
					$setupintentalreadyexists = 0;
					// Check that payment intent $setupintent->id is not already recorded.
					$sql = "SELECT pi.rowid";
					$sql.= " FROM " . MAIN_DB_PREFIX . "prelevement_facture_demande as pi";
					$sql.= " WHERE pi.entity IN (".getEntity('societe').")";
					$sql.= " AND pi.ext_payment_site = '" . $service . "'";
					$sql.= " AND pi.ext_payment_id = '".$this->db->escape($setupintent->id)."'";

					dol_syslog(get_class($this) . "::getPaymentIntent search if payment intent already in prelevement_facture_demande", LOG_DEBUG);
					$resql = $this->db->query($sql);
					if ($resql) {
						$num = $this->db->num_rows($resql);
						if ($num)
						{
							$obj = $this->db->fetch_object($resql);
							if ($obj) $setupintentalreadyexists++;
						}
					}
					else dol_print_error($this->db);

					// If not, we create it.
					if (! $setupintentalreadyexists)
					{
						$now=dol_now();
						$sql = "INSERT INTO " . MAIN_DB_PREFIX . "prelevement_facture_demande (date_demande, fk_user_demande, ext_payment_id, fk_facture, sourcetype, entity, ext_payment_site)";
						$sql .= " VALUES ('".$this->db->idate($now)."', '0', '".$this->db->escape($setupintent->id)."', ".$object->id.", '".$this->db->escape($object->element)."', " . $conf->entity . ", '" . $service . "')";
						$resql = $this->db->query($sql);
						if (! $resql)
						{
							$error++;
							$this->error = $this->db->lasterror();
							dol_syslog(get_class($this) . "::PaymentIntent failed to insert paymentintent with id=".$setupintent->id." into database.");
						}
					}
				}
				else
				{
					$_SESSION["stripe_setup_intent"] = $setupintent;
				}*/
			}
			catch (Exception $e)
			{
				/*var_dump($dataforintent);
				 var_dump($description);
				 var_dump($key);
				 var_dump($setupintent);
				 var_dump($e->getMessage());*/
				$error++;
				$this->error = $e->getMessage();
			}
		}

		dol_syslog("getSetupIntent return error=".$error, LOG_INFO, -1);

		if (!$error)
		{
			return $setupintent;
		}
		else
		{
			return null;
		}
	}


	/**
	 * Get the Stripe card of a company payment mode (with option to create it on Stripe if not linked yet)
	 *
	 * @param	\Stripe\StripeCustomer	$cu								Object stripe customer
	 * @param	CompanyPaymentMode		$object							Object companypaymentmode to check, or create on stripe (create on stripe also update the societe_rib table for current entity)
	 * @param	string					$stripeacc						''=Use common API. If not '', it is the Stripe connect account 'acc_....' to use Stripe connect
	 * @param	int						$status							Status (0=test, 1=live)
	 * @param	int						$createifnotlinkedtostripe		1=Create the stripe card and the link if the card is not yet linked to a stripe card
	 * @return 	\Stripe\StripeCard|\Stripe\PaymentMethod|null 			Stripe Card or null if not found
	 */
	public function cardStripe($cu, CompanyPaymentMode $object, $stripeacc = '', $status = 0, $createifnotlinkedtostripe = 0)
	{
		global $conf, $user;

		$card = null;

		$sql = "SELECT sa.stripe_card_ref, sa.proprio, sa.exp_date_month, sa.exp_date_year, sa.number, sa.cvn"; // stripe_card_ref is card_....
		$sql .= " FROM ".MAIN_DB_PREFIX."societe_rib as sa";
		$sql .= " WHERE sa.rowid = ".$object->id; // We get record from ID, no need for filter on entity
		$sql .= " AND sa.type = 'card'";

		dol_syslog(get_class($this)."::fetch search stripe card id for paymentmode id=".$object->id.", stripeacc=".$stripeacc.", status=".$status.", createifnotlinkedtostripe=".$createifnotlinkedtostripe, LOG_DEBUG);
		$resql = $this->db->query($sql);
		if ($resql) {
			$num = $this->db->num_rows($resql);
			if ($num)
			{
				$obj = $this->db->fetch_object($resql);
				$cardref = $obj->stripe_card_ref;
				dol_syslog(get_class($this)."::cardStripe cardref=".$cardref);
				if ($cardref)
				{
					try {
						if (empty($stripeacc)) {				// If the Stripe connect account not set, we use common API usage
							if (!preg_match('/^pm_/', $cardref))
							{
								$card = $cu->sources->retrieve($cardref);
							}
							else
							{
								$card = \Stripe\PaymentMethod::retrieve($cardref);
							}
						} else {
							if (!preg_match('/^pm_/', $cardref))
							{
								//$card = $cu->sources->retrieve($cardref, array("stripe_account" => $stripeacc));		// this API fails when array stripe_account is provided
								$card = $cu->sources->retrieve($cardref);
							}
							else {
								//$card = \Stripe\PaymentMethod::retrieve($cardref, array("stripe_account" => $stripeacc));		// Don't know if this works
								$card = \Stripe\PaymentMethod::retrieve($cardref);
							}
						}
					}
					catch (Exception $e)
					{
						$this->error = $e->getMessage();
						dol_syslog($this->error, LOG_WARNING);
					}
				}
				elseif ($createifnotlinkedtostripe)
				{
					$exp_date_month = $obj->exp_date_month;
					$exp_date_year = $obj->exp_date_year;
					$number = $obj->number;
					$cvc = $obj->cvn; // cvn in database, cvc for stripe
					$cardholdername = $obj->proprio;

					$dataforcard = array(
						"source" => array('object'=>'card', 'exp_month'=>$exp_date_month, 'exp_year'=>$exp_date_year, 'number'=>$number, 'cvc'=>$cvc, 'name'=>$cardholdername),
						"metadata" => array('dol_id'=>$object->id, 'dol_version'=>DOL_VERSION, 'dol_entity'=>$conf->entity, 'ipaddress'=>(empty($_SERVER['REMOTE_ADDR']) ? '' : $_SERVER['REMOTE_ADDR']))
					);

					//$a = \Stripe\Stripe::getApiKey();
					//var_dump($a);var_dump($stripeacc);exit;
					dol_syslog("Try to create card with dataforcard = ".json_encode($dataforcard));
					try {
						if (empty($stripeacc)) {				// If the Stripe connect account not set, we use common API usage
							if (empty($conf->global->STRIPE_USE_INTENT_WITH_AUTOMATIC_CONFIRMATION))
							{
								$card = $cu->sources->create($dataforcard);
							}
							else
							{
								// TODO
								dol_syslog("Error: This case is not supported", LOG_ERR);
							}
						} else {
							if (empty($conf->global->STRIPE_USE_INTENT_WITH_AUTOMATIC_CONFIRMATION))
							{
								$card = $cu->sources->create($dataforcard, array("stripe_account" => $stripeacc));
							}
							else
							{
								// TODO
								dol_syslog("Error: This case is not supported", LOG_ERR);
							}
						}

						if ($card)
						{
							$sql = "UPDATE ".MAIN_DB_PREFIX."societe_rib";
							$sql .= " SET stripe_card_ref = '".$this->db->escape($card->id)."', card_type = '".$this->db->escape($card->brand)."',";
							$sql .= " country_code = '".$this->db->escape($card->country)."',";
							$sql .= " approved = ".($card->cvc_check == 'pass' ? 1 : 0);
							$sql .= " WHERE rowid = ".$object->id;
							$sql .= " AND type = 'card'";
							$resql = $this->db->query($sql);
							if (!$resql)
							{
								$this->error = $this->db->lasterror();
							}
						}
						else
						{
							$this->error = 'Call to cu->source->create return empty card';
						}
					}
					catch (Exception $e)
					{
						$this->error = $e->getMessage();
						dol_syslog($this->error, LOG_WARNING);
					}
				}
			}
		}
		else
		{
			dol_print_error($this->db);
		}

		return $card;
	}

	/**
	 * Create charge.
	 * This is called by page htdocs/stripe/payment.php and may be deprecated.
	 *
	 * @param	int 	$amount									Amount to pay
	 * @param	string 	$currency								EUR, GPB...
	 * @param	string 	$origin									Object type to pay (order, invoice, contract...)
	 * @param	int 	$item									Object id to pay
	 * @param	string 	$source									src_xxxxx or card_xxxxx or pm_xxxxx
	 * @param	string 	$customer								Stripe customer ref 'cus_xxxxxxxxxxxxx' via customerStripe()
	 * @param	string 	$account								Stripe account ref 'acc_xxxxxxxxxxxxx' via  getStripeAccount()
	 * @param	int		$status									Status (0=test, 1=live)
	 * @param	int		$usethirdpartyemailforreceiptemail		Use thirdparty email as receipt email
	 * @param	boolean	$capture								Set capture flag to true (take payment) or false (wait)
	 * @return Stripe
	 */
	public function createPaymentStripe($amount, $currency, $origin, $item, $source, $customer, $account, $status = 0, $usethirdpartyemailforreceiptemail = 0, $capture = true)
	{
		global $conf;

		$error = 0;

		if (empty($status)) $service = 'StripeTest';
		else $service = 'StripeLive';

		$sql = "SELECT sa.key_account as key_account, sa.fk_soc, sa.entity";
		$sql .= " FROM ".MAIN_DB_PREFIX."societe_account as sa";
		$sql .= " WHERE sa.key_account = '".$this->db->escape($customer)."'";
		//$sql.= " AND sa.entity IN (".getEntity('societe').")";
		$sql .= " AND sa.site = 'stripe' AND sa.status = ".((int) $status);

		dol_syslog(get_class($this)."::fetch", LOG_DEBUG);
		$result = $this->db->query($sql);
		if ($result) {
			if ($this->db->num_rows($result)) {
				$obj = $this->db->fetch_object($result);
				$key = $obj->fk_soc;
			} else {
				$key = null;
			}
		} else {
			$key = null;
		}

		$arrayzerounitcurrency = array('BIF', 'CLP', 'DJF', 'GNF', 'JPY', 'KMF', 'KRW', 'MGA', 'PYG', 'RWF', 'VND', 'VUV', 'XAF', 'XOF', 'XPF');
		if (!in_array($currency, $arrayzerounitcurrency)) $stripeamount = $amount * 100;
		else $stripeamount = $amount;

		$societe = new Societe($this->db);
		if ($key > 0) $societe->fetch($key);

		$description = "";
		$ref = "";
		if ($origin == 'order') {
			$order = new Commande($this->db);
			$order->fetch($item);
			$ref = $order->ref;
			$description = "ORD=".$ref.".CUS=".$societe->id.".PM=stripe";
		} elseif ($origin == 'invoice') {
			$invoice = new Facture($this->db);
			$invoice->fetch($item);
			$ref = $invoice->ref;
			$description = "INV=".$ref.".CUS=".$societe->id.".PM=stripe";
		}

		$metadata = array(
			"dol_id" => "".$item."",
			"dol_type" => "".$origin."",
			"dol_thirdparty_id" => "".$societe->id."",
			'dol_thirdparty_name' => $societe->name,
			'dol_version'=>DOL_VERSION,
			'dol_entity'=>$conf->entity,
			'ipaddress'=>(empty($_SERVER['REMOTE_ADDR']) ? '' : $_SERVER['REMOTE_ADDR'])
		);
		$return = new Stripe($this->db);
		try {
			// Force to use the correct API key
			global $stripearrayofkeysbyenv;
			\Stripe\Stripe::setApiKey($stripearrayofkeysbyenv[$status]['secret_key']);

			if (empty($conf->stripeconnect->enabled))	// With a common Stripe account
			{
				if (preg_match('/pm_/i', $source))
				{
					$stripecard = $source;
					$amountstripe = $stripeamount;
					$FULLTAG = 'PFBO'; // Payment From Back Office
					$stripe = $return;
					$amounttopay = $amount;
					$servicestatus = $status;

					dol_syslog("* createPaymentStripe get stripeacc", LOG_DEBUG);
					$stripeacc = $stripe->getStripeAccount($service); // Get Stripe OAuth connect account if it exists (no network access here)

					dol_syslog("* createPaymentStripe Create payment on card ".$stripecard->id.", amounttopay=".$amounttopay.", amountstripe=".$amountstripe.", FULLTAG=".$FULLTAG, LOG_DEBUG);

					// Create payment intent and charge payment (confirmnow = true)
					$paymentintent = $stripe->getPaymentIntent($amounttopay, $currency, $FULLTAG, $description, $invoice, $customer->id, $stripeacc, $servicestatus, 0, 'automatic', true, $stripecard->id, 1);

					$charge = new stdClass();
					if ($paymentintent->status == 'succeeded')
					{
						$charge->status = 'ok';
					}
					else
					{
						$charge->status = 'failed';
						$charge->failure_code = $stripe->code;
						$charge->failure_message = $stripe->error;
						$charge->failure_declinecode = $stripe->declinecode;
						$stripefailurecode = $stripe->code;
						$stripefailuremessage = $stripe->error;
						$stripefailuredeclinecode = $stripe->declinecode;
					}
				}
				elseif (preg_match('/acct_/i', $source))
				{
                    $charge = \Stripe\Charge::create(array(
						"amount" => "$stripeamount",
						"currency" => "$currency",
<<<<<<< HEAD
                        "statement_descriptor_suffix" => dol_trunc($description, 10, 'right', 'UTF-8', 1),     // 22 chars that appears on bank receipt (company + description)
=======
                        "statement_descriptor" => dol_trunc($description, 10, 'right', 'UTF-8', 1), // 22 chars that appears on bank receipt (company + description)
>>>>>>> 6388370e
						"description" => "Stripe payment: ".$description,
						"capture"  => $capture,
						"metadata" => $metadata,
						"source" => "$source"
					));
				} else {
					$paymentarray = array(
						"amount" => "$stripeamount",
						"currency" => "$currency",
<<<<<<< HEAD
					    "statement_descriptor_suffix" => dol_trunc($description, 10, 'right', 'UTF-8', 1),     // 22 chars that appears on bank receipt (company + description)
=======
					    "statement_descriptor" => dol_trunc($description, 10, 'right', 'UTF-8', 1), // 22 chars that appears on bank receipt (company + description)
>>>>>>> 6388370e
						"description" => "Stripe payment: ".$description,
						"capture"  => $capture,
						"metadata" => $metadata,
						"source" => "$source",
						"customer" => "$customer"
					);

					if ($societe->email && $usethirdpartyemailforreceiptemail)
					{
						$paymentarray["receipt_email"] = $societe->email;
					}

					$charge = \Stripe\Charge::create($paymentarray, array("idempotency_key" => "$description"));
				}
			} else {
				// With Stripe Connect
				$fee = $amount * ($conf->global->STRIPE_APPLICATION_FEE_PERCENT / 100) + $conf->global->STRIPE_APPLICATION_FEE;
				if ($fee >= $conf->global->STRIPE_APPLICATION_FEE_MAXIMAL && $conf->global->STRIPE_APPLICATION_FEE_MAXIMAL > $conf->global->STRIPE_APPLICATION_FEE_MINIMAL) {
				    $fee = $conf->global->STRIPE_APPLICATION_FEE_MAXIMAL;
				} elseif ($fee < $conf->global->STRIPE_APPLICATION_FEE_MINIMAL) {
				    $fee = $conf->global->STRIPE_APPLICATION_FEE_MINIMAL;
				}

				if (!in_array($currency, $arrayzerounitcurrency)) $stripefee = round($fee * 100);
				else $stripefee = round($fee);

        		$paymentarray = array(
					"amount" => "$stripeamount",
					"currency" => "$currency",
<<<<<<< HEAD
        		    "statement_descriptor_suffix" => dol_trunc($description, 10, 'right', 'UTF-8', 1),     // 22 chars that appears on bank receipt (company + description)
=======
        		    "statement_descriptor" => dol_trunc($description, 10, 'right', 'UTF-8', 1), // 22 chars that appears on bank receipt (company + description)
>>>>>>> 6388370e
					"description" => "Stripe payment: ".$description,
					"capture"  => $capture,
					"metadata" => $metadata,
					"source" => "$source",
					"customer" => "$customer"
				);
				if ($conf->entity != $conf->global->STRIPECONNECT_PRINCIPAL && $stripefee > 0)
				{
					$paymentarray["application_fee_amount"] = $stripefee;
				}
				if ($societe->email && $usethirdpartyemailforreceiptemail)
				{
					$paymentarray["receipt_email"] = $societe->email;
				}

				if (preg_match('/pm_/i', $source))
				{
					$stripecard = $source;
					$amountstripe = $stripeamount;
					$FULLTAG = 'PFBO'; // Payment From Back Office
					$stripe = $return;
					$amounttopay = $amount;
					$servicestatus = $status;

					dol_syslog("* createPaymentStripe get stripeacc", LOG_DEBUG);
					$stripeacc = $stripe->getStripeAccount($service); // Get Stripe OAuth connect account if it exists (no network access here)

					dol_syslog("* createPaymentStripe Create payment on card ".$stripecard->id.", amounttopay=".$amounttopay.", amountstripe=".$amountstripe.", FULLTAG=".$FULLTAG, LOG_DEBUG);

					// Create payment intent and charge payment (confirmnow = true)
					$paymentintent = $stripe->getPaymentIntent($amounttopay, $currency, $FULLTAG, $description, $invoice, $customer->id, $stripeacc, $servicestatus, 0, 'automatic', true, $stripecard->id, 1);

					$charge = new stdClass();
					if ($paymentintent->status == 'succeeded')
					{
						$charge->status = 'ok';
						$charge->id = $paymentintent->id;
					}
					else
					{
						$charge->status = 'failed';
						$charge->failure_code = $stripe->code;
						$charge->failure_message = $stripe->error;
						$charge->failure_declinecode = $stripe->declinecode;
					}
				}
				else
				{
					$charge = \Stripe\Charge::create($paymentarray, array("idempotency_key" => "$description", "stripe_account" => "$account"));
				}
			}
			if (isset($charge->id)) {}

			$return->statut = 'success';
			$return->id = $charge->id;

			if (preg_match('/pm_/i', $source))
			{
				$return->message = 'Payment retreived by card status = '.$charge->status;
			}
			else
			{
				if ($charge->source->type == 'card') {
					$return->message = $charge->source->card->brand." ....".$charge->source->card->last4;
				} elseif ($charge->source->type == 'three_d_secure') {
					$stripe = new Stripe($this->db);
					$src = \Stripe\Source::retrieve("".$charge->source->three_d_secure->card."", array(
					"stripe_account" => $stripe->getStripeAccount($service)
					));
					$return->message = $src->card->brand." ....".$src->card->last4;
				} else {
					$return->message = $charge->id;
				}
			}
		} catch (\Stripe\Error\Card $e) {
			include DOL_DOCUMENT_ROOT.'/core/class/CMailFile.class.php';
			// Since it's a decline, \Stripe\Error\Card will be caught
			$body = $e->getJsonBody();
			$err = $body['error'];

			$return->statut = 'error';
			$return->id = $err['charge'];
			$return->type = $err['type'];
			$return->code = $err['code'];
			$return->message = $err['message'];
			$body = "Error: <br>".$return->id." ".$return->message." ";
			$subject = '[Alert] Payment error using Stripe';
			$cmailfile = new CMailFile($subject, $conf->global->ONLINE_PAYMENT_SENDEMAIL, $conf->global->MAIN_INFO_SOCIETE_MAIL, $body);
			$cmailfile->sendfile();

			$error++;
			dol_syslog($e->getMessage(), LOG_WARNING, 0, '_stripe');
		} catch (\Stripe\Error\RateLimit $e) {
			// Too many requests made to the API too quickly
			$error++;
			dol_syslog($e->getMessage(), LOG_WARNING, 0, '_stripe');
		} catch (\Stripe\Error\InvalidRequest $e) {
			// Invalid parameters were supplied to Stripe's API
			$error++;
			dol_syslog($e->getMessage(), LOG_WARNING, 0, '_stripe');
		} catch (\Stripe\Error\Authentication $e) {
			// Authentication with Stripe's API failed
			// (maybe you changed API keys recently)
			$error++;
			dol_syslog($e->getMessage(), LOG_WARNING, 0, '_stripe');
		} catch (\Stripe\Error\ApiConnection $e) {
			// Network communication with Stripe failed
			$error++;
			dol_syslog($e->getMessage(), LOG_WARNING, 0, '_stripe');
		} catch (\Stripe\Error\Base $e) {
			// Display a very generic error to the user, and maybe send
			// yourself an email
			$error++;
			dol_syslog($e->getMessage(), LOG_WARNING, 0, '_stripe');
		} catch (Exception $e) {
			// Something else happened, completely unrelated to Stripe
			$error++;
			dol_syslog($e->getMessage(), LOG_WARNING, 0, '_stripe');
		}
		return $return;
	}
}<|MERGE_RESOLUTION|>--- conflicted
+++ resolved
@@ -414,13 +414,9 @@
     			"currency" => $currency_code,
     		    "payment_method_types" => array("card"),
     		    "description" => $description,
-<<<<<<< HEAD
     		    "statement_descriptor_suffix" => dol_trunc($tag, 10, 'right', 'UTF-8', 1),     // 22 chars that appears on bank receipt (company + description)
     			//"save_payment_method" => true,
-=======
-    		    "statement_descriptor" => dol_trunc($tag, 10, 'right', 'UTF-8', 1), // 22 chars that appears on bank receipt (company + description)
 				"setup_future_usage" => "on_session",
->>>>>>> 6388370e
     			"metadata" => $metadata
     		);
     		if (!is_null($customer)) $dataforintent["customer"] = $customer;
@@ -936,11 +932,7 @@
                     $charge = \Stripe\Charge::create(array(
 						"amount" => "$stripeamount",
 						"currency" => "$currency",
-<<<<<<< HEAD
                         "statement_descriptor_suffix" => dol_trunc($description, 10, 'right', 'UTF-8', 1),     // 22 chars that appears on bank receipt (company + description)
-=======
-                        "statement_descriptor" => dol_trunc($description, 10, 'right', 'UTF-8', 1), // 22 chars that appears on bank receipt (company + description)
->>>>>>> 6388370e
 						"description" => "Stripe payment: ".$description,
 						"capture"  => $capture,
 						"metadata" => $metadata,
@@ -950,11 +942,7 @@
 					$paymentarray = array(
 						"amount" => "$stripeamount",
 						"currency" => "$currency",
-<<<<<<< HEAD
 					    "statement_descriptor_suffix" => dol_trunc($description, 10, 'right', 'UTF-8', 1),     // 22 chars that appears on bank receipt (company + description)
-=======
-					    "statement_descriptor" => dol_trunc($description, 10, 'right', 'UTF-8', 1), // 22 chars that appears on bank receipt (company + description)
->>>>>>> 6388370e
 						"description" => "Stripe payment: ".$description,
 						"capture"  => $capture,
 						"metadata" => $metadata,
@@ -981,14 +969,10 @@
 				if (!in_array($currency, $arrayzerounitcurrency)) $stripefee = round($fee * 100);
 				else $stripefee = round($fee);
 
-        		$paymentarray = array(
+        $paymentarray = array(
 					"amount" => "$stripeamount",
 					"currency" => "$currency",
-<<<<<<< HEAD
-        		    "statement_descriptor_suffix" => dol_trunc($description, 10, 'right', 'UTF-8', 1),     // 22 chars that appears on bank receipt (company + description)
-=======
-        		    "statement_descriptor" => dol_trunc($description, 10, 'right', 'UTF-8', 1), // 22 chars that appears on bank receipt (company + description)
->>>>>>> 6388370e
+        	"statement_descriptor_suffix" => dol_trunc($description, 10, 'right', 'UTF-8', 1),     // 22 chars that appears on bank receipt (company + description)
 					"description" => "Stripe payment: ".$description,
 					"capture"  => $capture,
 					"metadata" => $metadata,
