<?php
/* Copyright (C) 2018-2021 	Thibault FOUCART       <support@ptibogxiv.net>
 *
 * This program is free software; you can redistribute it and/or modify
 * it under the terms of the GNU General Public License as published by
 * the Free Software Foundation; either version 3 of the License, or
 * (at your option) any later version.
 *
 * This program is distributed in the hope that it will be useful,
 * but WITHOUT ANY WARRANTY; without even the implied warranty of
 * MERCHANTABILITY or FITNESS FOR A PARTICULAR PURPOSE.  See the
 * GNU General Public License for more details.
 *
 * You should have received a copy of the GNU General Public License
 * along with this program. If not, see <https://www.gnu.org/licenses/>.
 */

// Put here all includes required by your class file
require_once DOL_DOCUMENT_ROOT.'/core/class/commonobject.class.php';
require_once DOL_DOCUMENT_ROOT.'/societe/class/societe.class.php';
require_once DOL_DOCUMENT_ROOT.'/commande/class/commande.class.php';
require_once DOL_DOCUMENT_ROOT.'/compta/facture/class/facture.class.php';
require_once DOL_DOCUMENT_ROOT.'/stripe/config.php'; // This set stripe global env


/**
 *	Stripe class
 */
class Stripe extends CommonObject
{
	/**
	 * @var int ID
	 */
	public $rowid;

	/**
	 * @var int Thirdparty ID
	 */
	public $fk_soc;

	/**
	 * @var int ID
	 */
	public $fk_key;

	/**
	 * @var int ID
	 */
	public $id;

	public $mode;

	/**
	 * @var int Entity
	 */
	public $entity;

	public $statut;

	public $type;

	public $code;
	public $declinecode;

	/**
	 * @var string Message
	 */
	public $message;

	/**
	 * 	Constructor
	 *
	 * 	@param	DoliDB		$db			Database handler
	 */
	public function __construct($db)
	{
		$this->db = $db;
	}


	/**
	 * Return main company OAuth Connect stripe account
	 *
	 * @param 	string	$mode		'StripeTest' or 'StripeLive'
	 * @param	int		$fk_soc		Id of thirdparty
	 * @param	int		$entity		Id of entity (-1 = current environment)
	 * @return 	string				Stripe account 'acc_....' or '' if no OAuth token found
	 */
	public function getStripeAccount($mode = 'StripeTest', $fk_soc = 0, $entity = -1)
	{
		global $conf;

		$key = '';
		if ($entity < 0) {
			$entity = $conf->entity;
		}

		$sql = "SELECT tokenstring";
		$sql .= " FROM ".MAIN_DB_PREFIX."oauth_token";
		$sql .= " WHERE service = '".$this->db->escape($mode)."'";
		$sql .= " AND entity = ".((int) $entity);
		if ($fk_soc > 0) {
			$sql .= " AND fk_soc = ".((int) $fk_soc);
		} else {
			$sql .= " AND fk_soc IS NULL";
		}
		$sql .= " AND fk_user IS NULL AND fk_adherent IS NULL";

		dol_syslog(get_class($this)."::getStripeAccount", LOG_DEBUG);

		$result = $this->db->query($sql);
		if ($result) {
			if ($this->db->num_rows($result)) {
				$obj = $this->db->fetch_object($result);
				$tokenstring = $obj->tokenstring;

				$tmparray = json_decode($tokenstring);
				$key = empty($tmparray->stripe_user_id) ? '' : $tmparray->stripe_user_id;
			} else {
				$tokenstring = '';
			}
		} else {
			dol_print_error($this->db);
		}

		dol_syslog("No dedicated Stripe Connect account available for entity ".$conf->entity);
		return $key;
	}

	/**
	 * getStripeCustomerAccount
	 *
	 * @param	int		$id				Id of third party
	 * @param	int		$status			Status
	 * @param	string	$site_account 	Value to use to identify with account to use on site when site can offer several accounts. For example: 'pk_live_123456' when using Stripe service.
	 * @return	string					Stripe customer ref 'cu_xxxxxxxxxxxxx' or ''
	 */
	public function getStripeCustomerAccount($id, $status = 0, $site_account = '')
	{
		include_once DOL_DOCUMENT_ROOT.'/societe/class/societeaccount.class.php';
		$societeaccount = new SocieteAccount($this->db);
		return $societeaccount->getCustomerAccount($id, 'stripe', $status, $site_account); // Get thirdparty cus_...
	}


	/**
	 * Get the Stripe customer of a thirdparty (with option to create it in Stripe if not linked yet).
	 * Search on site_account = 0 or = $stripearrayofkeysbyenv[$status]['publishable_key']
	 *
	 * @param	Societe	$object							Object thirdparty to check, or create on stripe (create on stripe also update the stripe_account table for current entity)
	 * @param	string	$key							''=Use common API. If not '', it is the Stripe connect account 'acc_....' to use Stripe connect
	 * @param	int		$status							Status (0=test, 1=live)
	 * @param	int		$createifnotlinkedtostripe		1=Create the stripe customer and the link if the thirdparty is not yet linked to a stripe customer
	 * @return 	\Stripe\StripeCustomer|null 			Stripe Customer or null if not found
	 */
	public function customerStripe(Societe $object, $key = '', $status = 0, $createifnotlinkedtostripe = 0)
	{
		global $conf, $user;

		if (empty($object->id)) {
			dol_syslog("customerStripe is called with the parameter object that is not loaded");
			return null;
		}

		$customer = null;

		// Force to use the correct API key
		global $stripearrayofkeysbyenv;
		\Stripe\Stripe::setApiKey($stripearrayofkeysbyenv[$status]['secret_key']);

		$sql = "SELECT sa.key_account as key_account, sa.entity"; // key_account is cus_....
		$sql .= " FROM ".MAIN_DB_PREFIX."societe_account as sa";
		$sql .= " WHERE sa.fk_soc = ".((int) $object->id);
		$sql .= " AND sa.entity IN (".getEntity('societe').")";
		$sql .= " AND sa.site = 'stripe' AND sa.status = ".((int) $status);
		$sql .= " AND (sa.site_account IS NULL OR sa.site_account = '' OR sa.site_account = '".$this->db->escape($stripearrayofkeysbyenv[$status]['publishable_key'])."')";
		$sql .= " AND sa.key_account IS NOT NULL AND sa.key_account <> ''";

		dol_syslog(get_class($this)."::customerStripe search stripe customer id for thirdparty id=".$object->id, LOG_DEBUG);
		$resql = $this->db->query($sql);
		if ($resql) {
			$num = $this->db->num_rows($resql);
			if ($num) {
				$obj = $this->db->fetch_object($resql);
				$tiers = $obj->key_account;

				dol_syslog(get_class($this)."::customerStripe found stripe customer key_account = ".$tiers.". We will try to read it on Stripe with publishable_key = ".$stripearrayofkeysbyenv[$status]['publishable_key']);

				try {
					if (empty($key)) {				// If the Stripe connect account not set, we use common API usage
						//$customer = \Stripe\Customer::retrieve("$tiers");
						$customer = \Stripe\Customer::retrieve(array('id'=>"$tiers", 'expand[]'=>'sources'));
					} else {
						//$customer = \Stripe\Customer::retrieve("$tiers", array("stripe_account" => $key));
						$customer = \Stripe\Customer::retrieve(array('id'=>"$tiers", 'expand[]'=>'sources'), array("stripe_account" => $key));
					}
				} catch (Exception $e) {
					// For exemple, we may have error: 'No such customer: cus_XXXXX; a similar object exists in live mode, but a test mode key was used to make this request.'
					$this->error = $e->getMessage();
				}
			} elseif ($createifnotlinkedtostripe) {
				$ipaddress = getUserRemoteIP();

				$dataforcustomer = array(
					"email" => $object->email,
					"description" => $object->name,
					"metadata" => array('dol_id'=>$object->id, 'dol_version'=>DOL_VERSION, 'dol_entity'=>$conf->entity, 'ipaddress'=>$ipaddress)
				);

				$vatcleaned = $object->tva_intra ? $object->tva_intra : null;

				/*
				$taxinfo = array('type'=>'vat');
				if ($vatcleaned)
				{
					$taxinfo["tax_id"] = $vatcleaned;
				}
				// We force data to "null" if not defined as expected by Stripe
				if (empty($vatcleaned)) $taxinfo=null;
				$dataforcustomer["tax_info"] = $taxinfo;
				*/

				//$a = \Stripe\Stripe::getApiKey();
				//var_dump($a);var_dump($key);exit;
				try {
					// Force to use the correct API key
					global $stripearrayofkeysbyenv;
					\Stripe\Stripe::setApiKey($stripearrayofkeysbyenv[$status]['secret_key']);

					if (empty($key)) {				// If the Stripe connect account not set, we use common API usage
						$customer = \Stripe\Customer::create($dataforcustomer);
					} else {
						$customer = \Stripe\Customer::create($dataforcustomer, array("stripe_account" => $key));
					}

					// Create the VAT record in Stripe
					if (!empty($conf->global->STRIPE_SAVE_TAX_IDS)) {	// We setup to save Tax info on Stripe side. Warning: This may result in error when saving customer
						if (!empty($vatcleaned)) {
							$isineec = isInEEC($object);
							if ($object->country_code && $isineec) {
								//$taxids = $customer->allTaxIds($customer->id);
								$customer->createTaxId($customer->id, array('type'=>'eu_vat', 'value'=>$vatcleaned));
							}
						}
					}

					// Create customer in Dolibarr
					$sql = "INSERT INTO ".MAIN_DB_PREFIX."societe_account (fk_soc, login, key_account, site, site_account, status, entity, date_creation, fk_user_creat)";
					$sql .= " VALUES (".((int) $object->id).", '', '".$this->db->escape($customer->id)."', 'stripe', '".$this->db->escape($stripearrayofkeysbyenv[$status]['publishable_key'])."', ".((int) $status).", ".((int) $conf->entity).", '".$this->db->idate(dol_now())."', ".((int) $user->id).")";
					$resql = $this->db->query($sql);
					if (!$resql) {
						$this->error = $this->db->lasterror();
					}
				} catch (Exception $e) {
					$this->error = $e->getMessage();
				}
			}
		} else {
			dol_print_error($this->db);
		}

		return $customer;
	}

	/**
	 * Get the Stripe payment method Object from its ID
	 *
	 * @param	string	$paymentmethod	   			Payment Method ID
	 * @param	string	$key						''=Use common API. If not '', it is the Stripe connect account 'acc_....' to use Stripe connect
	 * @param	int		$status						Status (0=test, 1=live)
	 * @return 	\Stripe\PaymentMethod|null 			Stripe PaymentMethod or null if not found
	 */
	public function getPaymentMethodStripe($paymentmethod, $key = '', $status = 0)
	{
		$stripepaymentmethod = null;

		try {
			// Force to use the correct API key
			global $stripearrayofkeysbyenv;
			\Stripe\Stripe::setApiKey($stripearrayofkeysbyenv[$status]['secret_key']);
			if (empty($key)) {				// If the Stripe connect account not set, we use common API usage
				$stripepaymentmethod = \Stripe\PaymentMethod::retrieve((string) $paymentmethod->id);
			} else {
				$stripepaymentmethod = \Stripe\PaymentMethod::retrieve((string) $paymentmethod->id, array("stripe_account" => $key));
			}
		} catch (Exception $e) {
			$this->error = $e->getMessage();
		}

		return $stripepaymentmethod;
	}

	/**
	 * Get the Stripe reader Object from its ID
	 *
	 * @param	string	$reader	   			Reader ID
	 * @param	string	$key				''=Use common API. If not '', it is the Stripe connect account 'acc_....' to use Stripe connect
	 * @param	int	$status				Status (0=test, 1=live)
	 * @return 	\Stripe\Terminal\Reader|null		Stripe Reader or null if not found
	 */
	public function getSelectedReader($reader, $key = '', $status = 0)
	{
		$selectedreader = null;

		try {
			// Force to use the correct API key
			global $stripearrayofkeysbyenv;
			\Stripe\Stripe::setApiKey($stripearrayofkeysbyenv[$status]['secret_key']);
			if (empty($key)) {				// If the Stripe connect account not set, we use common API usage
				$selectedreader = \Stripe\Terminal\Reader::retrieve((string) $reader);
			} else {
				$stripepaymentmethod = \Stripe\Terminal\Reader::retrieve((string) $reader, array("stripe_account" => $key));
			}
		} catch (Exception $e) {
			$this->error = $e->getMessage();
		}

		return $selectedreader;
	}

	/**
	 * Get the Stripe payment intent. Create it with confirmnow=false
	 * Warning. If a payment was tried and failed, a payment intent was created.
	 * But if we change something on object to pay (amount or other), reusing same payment intent is not allowed by Stripe.
	 * Recommended solution is to recreate a new payment intent each time we need one (old one will be automatically closed after a delay),
	 * that's why i comment the part of code to retrieve a payment intent with object id (never mind if we cumulate payment intent with old ones that will not be used)
	 * Note: This is used when option STRIPE_USE_INTENT_WITH_AUTOMATIC_CONFIRMATION is on when making a payment from the public/payment/newpayment.php page
	 * but not when using the STRIPE_USE_NEW_CHECKOUT.
	 *
	 * @param   double  $amount                             Amount
	 * @param   string  $currency_code                      Currency code
	 * @param   string  $tag                                Tag
	 * @param   string  $description                        Description
	 * @param	mixed	$object							    Object to pay with Stripe
	 * @param	string 	$customer							Stripe customer ref 'cus_xxxxxxxxxxxxx' via customerStripe()
	 * @param	string	$key							    ''=Use common API. If not '', it is the Stripe connect account 'acc_....' to use Stripe connect
	 * @param	int		$status							    Status (0=test, 1=live)
	 * @param	int		$usethirdpartyemailforreceiptemail	1=use thirdparty email for receipt
	 * @param	int		$mode		                        automatic=automatic confirmation/payment when conditions are ok, manual=need to call confirm() on intent
	 * @param   boolean $confirmnow                         false=default, true=try to confirm immediatly after create (if conditions are ok)
	 * @param   string  $payment_method                     'pm_....' (if known)
	 * @param   string  $off_session                        If we use an already known payment method to pay when customer is not available during the checkout flow.
	 * @param	string	$noidempotency_key					Do not use the idempotency_key when creating the PaymentIntent
	 * @return 	\Stripe\PaymentIntent|null 			        Stripe PaymentIntent or null if not found and failed to create
	 */
	public function getPaymentIntent($amount, $currency_code, $tag, $description = '', $object = null, $customer = null, $key = null, $status = 0, $usethirdpartyemailforreceiptemail = 0, $mode = 'automatic', $confirmnow = false, $payment_method = null, $off_session = 0, $noidempotency_key = 1)
	{
		global $conf, $user;

		dol_syslog(get_class($this)."::getPaymentIntent", LOG_INFO, 1);

		$error = 0;

		if (empty($status)) {
			$service = 'StripeTest';
		} else {
			$service = 'StripeLive';
		}

		$arrayzerounitcurrency = array('BIF', 'CLP', 'DJF', 'GNF', 'JPY', 'KMF', 'KRW', 'MGA', 'PYG', 'RWF', 'VND', 'VUV', 'XAF', 'XOF', 'XPF');
		if (!in_array($currency_code, $arrayzerounitcurrency)) {
			$stripeamount = $amount * 100;
		} else {
			$stripeamount = $amount;
		}

		$fee = $amount * ($conf->global->STRIPE_APPLICATION_FEE_PERCENT / 100) + $conf->global->STRIPE_APPLICATION_FEE;
		if ($fee >= $conf->global->STRIPE_APPLICATION_FEE_MAXIMAL && $conf->global->STRIPE_APPLICATION_FEE_MAXIMAL > $conf->global->STRIPE_APPLICATION_FEE_MINIMAL) {
			$fee = $conf->global->STRIPE_APPLICATION_FEE_MAXIMAL;
		} elseif ($fee < $conf->global->STRIPE_APPLICATION_FEE_MINIMAL) {
			$fee = $conf->global->STRIPE_APPLICATION_FEE_MINIMAL;
		}
		if (!in_array($currency_code, $arrayzerounitcurrency)) {
			$stripefee = round($fee * 100);
		} else {
			$stripefee = round($fee);
		}

		$paymentintent = null;

		if (is_object($object) && getDolGlobalInt('STRIPE_REUSE_EXISTING_INTENT_IF_FOUND') && !getDolGlobalInt('STRIPE_CARD_PRESENT')) {
			// Warning. If a payment was tried and failed, a payment intent was created.
			// But if we change something on object to pay (amount or other that does not change the idempotency key), reusing same payment intent is not allowed by Stripe.
			// Recommended solution is to recreate a new payment intent each time we need one (old one will be automatically closed by Stripe after a delay), Stripe will
			// automatically return the existing payment intent if idempotency is provided when we try to create the new one.
			// That's why we can comment the part of code to retrieve a payment intent with object id (never mind if we cumulate payment intent with old ones that will not be used)

			$sql = "SELECT pi.ext_payment_id, pi.entity, pi.fk_facture, pi.sourcetype, pi.ext_payment_site";
			$sql .= " FROM ".MAIN_DB_PREFIX."prelevement_demande as pi";
			$sql .= " WHERE pi.fk_facture = ".((int) $object->id);
			$sql .= " AND pi.sourcetype = '".$this->db->escape($object->element)."'";
			$sql .= " AND pi.entity IN (".getEntity('societe').")";
			$sql .= " AND pi.ext_payment_site = '".$this->db->escape($service)."'";

			dol_syslog(get_class($this)."::getPaymentIntent search stripe payment intent for object id = ".$object->id, LOG_DEBUG);
			$resql = $this->db->query($sql);
			if ($resql) {
				$num = $this->db->num_rows($resql);
				if ($num) {
					$obj = $this->db->fetch_object($resql);
					$intent = $obj->ext_payment_id;

					dol_syslog(get_class($this)."::getPaymentIntent found existing payment intent record");

					// Force to use the correct API key
					global $stripearrayofkeysbyenv;
					\Stripe\Stripe::setApiKey($stripearrayofkeysbyenv[$status]['secret_key']);

					try {
						if (empty($key)) {				// If the Stripe connect account not set, we use common API usage
							$paymentintent = \Stripe\PaymentIntent::retrieve($intent);
						} else {
							$paymentintent = \Stripe\PaymentIntent::retrieve($intent, array("stripe_account" => $key));
						}
					} catch (Exception $e) {
						$error++;
						$this->error = $e->getMessage();
					}
				}
			}
		}

		if (empty($paymentintent)) {
			// Try to create intent. See https://stripe.com/docs/api/payment_intents/create
			$ipaddress = getUserRemoteIP();
			$metadata = array('dol_version'=>DOL_VERSION, 'dol_entity'=>$conf->entity, 'ipaddress'=>$ipaddress);
			if (is_object($object)) {
				$metadata['dol_type'] = $object->element;
				$metadata['dol_id'] = $object->id;
				if (is_object($object->thirdparty) && $object->thirdparty->id > 0) {
					$metadata['dol_thirdparty_id'] = $object->thirdparty->id;
				}
			}

			// list of payment method types
			$paymentmethodtypes = array("card");
			$descriptor = dol_trunc($tag, 10, 'right', 'UTF-8', 1);
			if (getDolGlobalInt('STRIPE_SEPA_DIRECT_DEBIT')) {
				$paymentmethodtypes[] = "sepa_debit"; //&& ($object->thirdparty->isInEEC())
				//$descriptor = preg_replace('/ref=[^:=]+/', '', $descriptor);	// Clean ref
			}
			if (getDolGlobalInt('STRIPE_KLARNA')) {
				$paymentmethodtypes[] = "klarna";
			}
			if (getDolGlobalInt('STRIPE_BANCONTACT')) {
				$paymentmethodtypes[] = "bancontact";
			}
			if (getDolGlobalInt('STRIPE_IDEAL')) {
				$paymentmethodtypes[] = "ideal";
			}
			if (getDolGlobalInt('STRIPE_GIROPAY')) {
				$paymentmethodtypes[] = "giropay";
			}
			if (getDolGlobalInt('STRIPE_SOFORT')) {
				$paymentmethodtypes[] = "sofort";
			}
			if (getDolGlobalInt('STRIPE_CARD_PRESENT') && $mode == 'terminal') {
				$paymentmethodtypes = array("card_present");
			}

			$dataforintent = array(
				"confirm" => $confirmnow, // Do not confirm immediatly during creation of intent
				"confirmation_method" => $mode,
				"amount" => $stripeamount,
				"currency" => $currency_code,
				"payment_method_types" => $paymentmethodtypes,
				"description" => $description,
				//"save_payment_method" => true,
				"setup_future_usage" => "on_session",
				"metadata" => $metadata
			);
			if ($descriptor) {
				$dataforintent["statement_descriptor_suffix"] = $descriptor; // For card payment, 22 chars that appears on bank receipt (prefix into stripe setup + this suffix)
				$dataforintent["statement_descriptor"] = $descriptor; 	// For SEPA, it will take only statement_descriptor, not statement_descriptor_suffix
			}
			if (!is_null($customer)) {
				$dataforintent["customer"] = $customer;
			}
			// payment_method =
			// payment_method_types = array('card')
			//var_dump($dataforintent);
			if ($off_session) {
				unset($dataforintent['setup_future_usage']);
				// We can't use both "setup_future_usage" = "off_session" and "off_session" = true.
				// Because $off_session parameter is dedicated to create paymentintent off_line (and not future payment), we need to use "off_session" = true.
				//$dataforintent["setup_future_usage"] = "off_session";
				$dataforintent["off_session"] = true;
			}
			if (getDolGlobalInt('STRIPE_GIROPAY')) {
				unset($dataforintent['setup_future_usage']);
			}
			if (getDolGlobalInt('STRIPE_KLARNA')) {
				unset($dataforintent['setup_future_usage']);
			}
			if (getDolGlobalInt('STRIPE_CARD_PRESENT') && $mode == 'terminal') {
				unset($dataforintent['setup_future_usage']);
				$dataforintent["capture_method"] = "manual";
				$dataforintent["confirmation_method"] = "manual";
			}
			if (!is_null($payment_method)) {
				$dataforintent["payment_method"] = $payment_method;
				$description .= ' - '.$payment_method;
			}

			if ($conf->entity != getDolGlobalInt('STRIPECONNECT_PRINCIPAL') && $stripefee > 0) {
				$dataforintent["application_fee_amount"] = $stripefee;
			}
			if ($usethirdpartyemailforreceiptemail && is_object($object) && $object->thirdparty->email) {
				$dataforintent["receipt_email"] = $object->thirdparty->email;
			}

			try {
				// Force to use the correct API key
				global $stripearrayofkeysbyenv;
				\Stripe\Stripe::setApiKey($stripearrayofkeysbyenv[$status]['secret_key']);

				$arrayofoptions = array();
				if (empty($noidempotency_key)) {
					$arrayofoptions["idempotency_key"] = $description;
				}
				// Note: If all data for payment intent are same than a previous on, even if we use 'create', Stripe will return ID of the old existing payment intent.
				if (!empty($key)) {				// If the Stripe connect account not set, we use common API usage
					$arrayofoptions["stripe_account"] = $key;
				}

				dol_syslog("dataforintent to create paymentintent = ".var_export($dataforintent, true));

				$paymentintent = \Stripe\PaymentIntent::create($dataforintent, $arrayofoptions);

				// Store the payment intent
				if (is_object($object)) {
					$paymentintentalreadyexists = 0;
					// Check that payment intent $paymentintent->id is not already recorded.
					$sql = "SELECT pi.rowid";
					$sql .= " FROM ".MAIN_DB_PREFIX."prelevement_demande as pi";
					$sql .= " WHERE pi.entity IN (".getEntity('societe').")";
					$sql .= " AND pi.ext_payment_site = '".$this->db->escape($service)."'";
					$sql .= " AND pi.ext_payment_id = '".$this->db->escape($paymentintent->id)."'";

					dol_syslog(get_class($this)."::getPaymentIntent search if payment intent already in prelevement_demande", LOG_DEBUG);
					$resql = $this->db->query($sql);
					if ($resql) {
						$num = $this->db->num_rows($resql);
						if ($num) {
							$obj = $this->db->fetch_object($resql);
							if ($obj) {
								$paymentintentalreadyexists++;
							}
						}
					} else {
						dol_print_error($this->db);
					}

					// If not, we create it.
					if (!$paymentintentalreadyexists) {
						$now = dol_now();
						$sql = "INSERT INTO ".MAIN_DB_PREFIX."prelevement_demande (date_demande, fk_user_demande, ext_payment_id, fk_facture, sourcetype, entity, ext_payment_site, amount)";
						$sql .= " VALUES ('".$this->db->idate($now)."', ".((int) $user->id).", '".$this->db->escape($paymentintent->id)."', ".((int) $object->id).", '".$this->db->escape($object->element)."', ".((int) $conf->entity).", '".$this->db->escape($service)."', ".((float) $amount).")";
						$resql = $this->db->query($sql);
						if (!$resql) {
							$error++;
							$this->error = $this->db->lasterror();
							dol_syslog(get_class($this)."::PaymentIntent failed to insert paymentintent with id=".$paymentintent->id." into database.", LOG_ERR);
						}
					}
				} else {
					$_SESSION["stripe_payment_intent"] = $paymentintent;
				}
			} catch (Stripe\Error\Card $e) {
				$error++;
				$this->error = $e->getMessage();
				$this->code = $e->getStripeCode();
				$this->declinecode = $e->getDeclineCode();
			} catch (Exception $e) {
				//var_dump($dataforintent);
				//var_dump($description);
				//var_dump($key);
				//var_dump($paymentintent);
				//var_dump($e->getMessage());
				//var_dump($e);
				$error++;
				$this->error = $e->getMessage();
				$this->code = '';
				$this->declinecode = '';
			}
		}

		dol_syslog(get_class($this)."::getPaymentIntent return error=".$error." this->error=".$this->error, LOG_INFO, -1);

		if (!$error) {
			return $paymentintent;
		} else {
			return null;
		}
	}

	/**
	 * Get the Stripe payment intent. Create it with confirmnow=false
	 * Warning. If a payment was tried and failed, a payment intent was created.
	 * But if we change something on object to pay (amount or other), reusing same payment intent is not allowed.
	 * Recommanded solution is to recreate a new payment intent each time we need one (old one will be automatically closed after a delay),
	 * that's why i comment the part of code to retrieve a payment intent with object id (never mind if we cumulate payment intent with old ones that will not be used)
	 * Note: This is used when option STRIPE_USE_INTENT_WITH_AUTOMATIC_CONFIRMATION is on when making a payment from the public/payment/newpayment.php page
	 * but not when using the STRIPE_USE_NEW_CHECKOUT.
	 *
	 * @param   string  $description                        Description
	 * @param	Societe	$object							    Object of company to link the Stripe payment mode with
	 * @param	string 	$customer							Stripe customer ref 'cus_xxxxxxxxxxxxx' via customerStripe()
	 * @param	string	$key							    ''=Use common API. If not '', it is the Stripe connect account 'acc_....' to use Stripe connect
	 * @param	int		$status							    Status (0=test, 1=live)
	 * @param	int		$usethirdpartyemailforreceiptemail	1=use thirdparty email for receipt
	 * @param   boolean $confirmnow                         false=default, true=try to confirm immediatly after create (if conditions are ok)
	 * @return 	\Stripe\SetupIntent|null 			        Stripe SetupIntent or null if not found and failed to create
	 */
	public function getSetupIntent($description, $object, $customer, $key, $status, $usethirdpartyemailforreceiptemail = 0, $confirmnow = false)
	{
		global $conf;

		dol_syslog("getSetupIntent description=".$description.' confirmnow='.$confirmnow, LOG_INFO, 1);

		$error = 0;

		if (empty($status)) {
			$service = 'StripeTest';
		} else {
			$service = 'StripeLive';
		}

		$setupintent = null;

		if (empty($setupintent)) {
			$ipaddress = getUserRemoteIP();
			$metadata = array('dol_version'=>DOL_VERSION, 'dol_entity'=>$conf->entity, 'ipaddress'=>$ipaddress);
			if (is_object($object)) {
				$metadata['dol_type'] = $object->element;
				$metadata['dol_id'] = $object->id;
				if (is_object($object->thirdparty) && $object->thirdparty->id > 0) {
					$metadata['dol_thirdparty_id'] = $object->thirdparty->id;
				}
			}

			// list of payment method types
			$paymentmethodtypes = array("card");
			if (!empty($conf->global->STRIPE_SEPA_DIRECT_DEBIT)) {
				$paymentmethodtypes[] = "sepa_debit"; //&& ($object->thirdparty->isInEEC())
			}
			if (!empty($conf->global->STRIPE_BANCONTACT)) {
				$paymentmethodtypes[] = "bancontact";
			}
			if (!empty($conf->global->STRIPE_IDEAL)) {
				$paymentmethodtypes[] = "ideal";
			}
			// Giropay not possible for setup intent
			if (!empty($conf->global->STRIPE_SOFORT)) {
				$paymentmethodtypes[] = "sofort";
			}

			$dataforintent = array(
				"confirm" => $confirmnow, // Do not confirm immediatly during creation of intent
				"payment_method_types" => $paymentmethodtypes,
				"usage" => "off_session",
				"metadata" => $metadata
			);
			if (!is_null($customer)) {
				$dataforintent["customer"] = $customer;
			}
			if (!is_null($description)) {
				$dataforintent["description"] = $description;
			}
			// payment_method =
			// payment_method_types = array('card')
			//var_dump($dataforintent);

			if ($usethirdpartyemailforreceiptemail && is_object($object) && $object->thirdparty->email) {
				$dataforintent["receipt_email"] = $object->thirdparty->email;
			}

			try {
				// Force to use the correct API key
				global $stripearrayofkeysbyenv;
				\Stripe\Stripe::setApiKey($stripearrayofkeysbyenv[$status]['secret_key']);

				dol_syslog("getSetupIntent ".$stripearrayofkeysbyenv[$status]['publishable_key'], LOG_DEBUG);

				// Note: If all data for payment intent are same than a previous on, even if we use 'create', Stripe will return ID of the old existing payment intent.
				if (empty($key)) {				// If the Stripe connect account not set, we use common API usage
					//$setupintent = \Stripe\SetupIntent::create($dataforintent, array("idempotency_key" => "$description"));
					$setupintent = \Stripe\SetupIntent::create($dataforintent, array());
				} else {
					//$setupintent = \Stripe\SetupIntent::create($dataforintent, array("idempotency_key" => "$description", "stripe_account" => $key));
					$setupintent = \Stripe\SetupIntent::create($dataforintent, array("stripe_account" => $key));
				}
				//var_dump($setupintent->id);

				// Store the setup intent
				/*if (is_object($object))
				{
					$setupintentalreadyexists = 0;
					// Check that payment intent $setupintent->id is not already recorded.
					$sql = "SELECT pi.rowid";
					$sql.= " FROM " . MAIN_DB_PREFIX . "prelevement_demande as pi";
					$sql.= " WHERE pi.entity IN (".getEntity('societe').")";
					$sql.= " AND pi.ext_payment_site = '" . $this->db->escape($service) . "'";
					$sql.= " AND pi.ext_payment_id = '".$this->db->escape($setupintent->id)."'";

					dol_syslog(get_class($this) . "::getPaymentIntent search if payment intent already in prelevement_demande", LOG_DEBUG);
					$resql = $this->db->query($sql);
					if ($resql) {
						$num = $this->db->num_rows($resql);
						if ($num)
						{
							$obj = $this->db->fetch_object($resql);
							if ($obj) $setupintentalreadyexists++;
						}
					}
					else dol_print_error($this->db);

					// If not, we create it.
					if (! $setupintentalreadyexists)
					{
						$now=dol_now();
						$sql = "INSERT INTO " . MAIN_DB_PREFIX . "prelevement_demande (date_demande, fk_user_demande, ext_payment_id, fk_facture, sourcetype, entity, ext_payment_site)";
						$sql .= " VALUES ('".$this->db->idate($now)."', ".((int) $user->id).", '".$this->db->escape($setupintent->id)."', ".((int) $object->id).", '".$this->db->escape($object->element)."', " . ((int) $conf->entity) . ", '" . $this->db->escape($service) . "', ".((float) $amount).")";
						$resql = $this->db->query($sql);
						if (! $resql)
						{
							$error++;
							$this->error = $this->db->lasterror();
							dol_syslog(get_class($this) . "::PaymentIntent failed to insert paymentintent with id=".$setupintent->id." into database.");
						}
					}
				}
				else
				{
					$_SESSION["stripe_setup_intent"] = $setupintent;
				}*/
			} catch (Exception $e) {
				//var_dump($dataforintent);
				//var_dump($description);
				//var_dump($key);
				//var_dump($setupintent);
				//var_dump($e->getMessage());
				$error++;
				$this->error = $e->getMessage();
			}
		}

		if (!$error) {
			dol_syslog("getSetupIntent ".(is_object($setupintent) ? $setupintent->id : ''), LOG_INFO, -1);
			return $setupintent;
		} else {
			dol_syslog("getSetupIntent return error=".$error, LOG_INFO, -1);
			return null;
		}
	}


	/**
	 * Get the Stripe card of a company payment mode (option to create it on Stripe if not linked yet is no more available on new Stripe API)
	 *
	 * @param	\Stripe\StripeCustomer	$cu								Object stripe customer.
	 * @param	CompanyPaymentMode		$object							Object companypaymentmode to check, or create on stripe (create on stripe also update the societe_rib table for current entity)
	 * @param	string					$stripeacc						''=Use common API. If not '', it is the Stripe connect account 'acc_....' to use Stripe connect
	 * @param	int						$status							Status (0=test, 1=live)
	 * @param	int						$createifnotlinkedtostripe		1=Create the stripe card and the link if the card is not yet linked to a stripe card. Deprecated with new Stripe API and SCA.
	 * @return 	\Stripe\StripeCard|\Stripe\PaymentMethod|null 			Stripe Card or null if not found
	 */
	public function cardStripe($cu, CompanyPaymentMode $object, $stripeacc = '', $status = 0, $createifnotlinkedtostripe = 0)
	{
		global $conf, $user, $langs;

		$card = null;

		$sql = "SELECT sa.stripe_card_ref, sa.proprio, sa.exp_date_month, sa.exp_date_year, sa.number, sa.cvn"; // stripe_card_ref is card_....
		$sql .= " FROM ".MAIN_DB_PREFIX."societe_rib as sa";
		$sql .= " WHERE sa.rowid = ".((int) $object->id); // We get record from ID, no need for filter on entity
		$sql .= " AND sa.type = 'card'";

		dol_syslog(get_class($this)."::cardStripe search stripe card id for paymentmode id=".$object->id.", stripeacc=".$stripeacc.", status=".$status.", createifnotlinkedtostripe=".$createifnotlinkedtostripe, LOG_DEBUG);
		$resql = $this->db->query($sql);
		if ($resql) {
			$num = $this->db->num_rows($resql);
			if ($num) {
				$obj = $this->db->fetch_object($resql);
				$cardref = $obj->stripe_card_ref;
				dol_syslog(get_class($this)."::cardStripe cardref=".$cardref);
				if ($cardref) {
					try {
						if (empty($stripeacc)) {				// If the Stripe connect account not set, we use common API usage
							if (!preg_match('/^pm_/', $cardref) && !empty($cu->sources)) {
								$card = $cu->sources->retrieve($cardref);
							} else {
								$card = \Stripe\PaymentMethod::retrieve($cardref);
							}
						} else {
							if (!preg_match('/^pm_/', $cardref) && !empty($cu->sources)) {
								//$card = $cu->sources->retrieve($cardref, array("stripe_account" => $stripeacc));		// this API fails when array stripe_account is provided
								$card = $cu->sources->retrieve($cardref);
							} else {
								//$card = \Stripe\PaymentMethod::retrieve($cardref, array("stripe_account" => $stripeacc));		// Don't know if this works
								$card = \Stripe\PaymentMethod::retrieve($cardref);
							}
						}
					} catch (Exception $e) {
						$this->error = $e->getMessage();
						dol_syslog($this->error, LOG_WARNING);
					}
				} elseif ($createifnotlinkedtostripe) {
					// Deprecated with new Stripe API and SCA. We should not use anymore this part of code now.
					$exp_date_month = $obj->exp_date_month;
					$exp_date_year = $obj->exp_date_year;
					$number = $obj->number;
					$cvc = $obj->cvn; // cvn in database, cvc for stripe
					$cardholdername = $obj->proprio;

					$ipaddress = getUserRemoteIP();

					$dataforcard = array(
						"source" => array(
							'object'=>'card',
							'exp_month'=>$exp_date_month,
							'exp_year'=>$exp_date_year,
							'number'=>$number,
							'cvc'=>$cvc,
							'name'=>$cardholdername
						),
						"metadata" => array(
							'dol_type'=>$object->element,
							'dol_id'=>$object->id,
							'dol_version'=>DOL_VERSION,
							'dol_entity'=>$conf->entity,
							'ipaddress'=>$ipaddress
						)
					);

					//$a = \Stripe\Stripe::getApiKey();
					//var_dump($a);
					//var_dump($stripeacc);exit;
					try {
						if (empty($stripeacc)) {				// If the Stripe connect account not set, we use common API usage
							if (empty($conf->global->STRIPE_USE_INTENT_WITH_AUTOMATIC_CONFIRMATION)) {
								dol_syslog("Try to create card with dataforcard = ".json_encode($dataforcard));
								$card = $cu->sources->create($dataforcard);
								if (!$card) {
									$this->error = 'Creation of card on Stripe has failed';
								}
							} else {
								$connect = '';
								if (!empty($stripeacc)) {
									$connect = $stripeacc.'/';
								}
								$url = 'https://dashboard.stripe.com/'.$connect.'test/customers/'.$cu->id;
								if ($status) {
									$url = 'https://dashboard.stripe.com/'.$connect.'customers/'.$cu->id;
								}
								$urtoswitchonstripe = ' <a href="'.$url.'" target="_stripe">'.img_picto($langs->trans('ShowInStripe'), 'globe').'</a>';

								//dol_syslog("Error: This case is not supported", LOG_ERR);
								$this->error = $langs->trans('CreationOfPaymentModeMustBeDoneFromStripeInterface', $urtoswitchonstripe);
							}
						} else {
							if (empty($conf->global->STRIPE_USE_INTENT_WITH_AUTOMATIC_CONFIRMATION)) {
								dol_syslog("Try to create card with dataforcard = ".json_encode($dataforcard));
								$card = $cu->sources->create($dataforcard, array("stripe_account" => $stripeacc));
								if (!$card) {
									$this->error = 'Creation of card on Stripe has failed';
								}
							} else {
								$connect = '';
								if (!empty($stripeacc)) {
									$connect = $stripeacc.'/';
								}
								$url = 'https://dashboard.stripe.com/'.$connect.'test/customers/'.$cu->id;
								if ($status) {
									$url = 'https://dashboard.stripe.com/'.$connect.'customers/'.$cu->id;
								}
								$urtoswitchonstripe = ' <a href="'.$url.'" target="_stripe">'.img_picto($langs->trans('ShowInStripe'), 'globe').'</a>';

								//dol_syslog("Error: This case is not supported", LOG_ERR);
								$this->error = $langs->trans('CreationOfPaymentModeMustBeDoneFromStripeInterface', $urtoswitchonstripe);
							}
						}

						if ($card) {
							$sql = "UPDATE ".MAIN_DB_PREFIX."societe_rib";
							$sql .= " SET stripe_card_ref = '".$this->db->escape($card->id)."', card_type = '".$this->db->escape($card->brand)."',";
							$sql .= " country_code = '".$this->db->escape($card->country)."',";
							$sql .= " approved = ".($card->cvc_check == 'pass' ? 1 : 0);
							$sql .= " WHERE rowid = ".((int) $object->id);
							$sql .= " AND type = 'card'";
							$resql = $this->db->query($sql);
							if (!$resql) {
								$this->error = $this->db->lasterror();
							}
						}
					} catch (Exception $e) {
						$this->error = $e->getMessage();
						dol_syslog($this->error, LOG_WARNING);
					}
				}
			}
		} else {
			dol_print_error($this->db);
		}

		return $card;
	}


	/**
	 * Get the Stripe SEPA of a company payment mode
	 *
	 * @param	\Stripe\StripeCustomer	$cu								Object stripe customer.
	 * @param	CompanyPaymentMode		$object							Object companypaymentmode to check, or create on stripe (create on stripe also update the societe_rib table for current entity)
	 * @param	string					$stripeacc						''=Use common API. If not '', it is the Stripe connect account 'acc_....' to use Stripe connect
	 * @param	int						$status							Status (0=test, 1=live)
	 * @param	int						$createifnotlinkedtostripe		1=Create the stripe sepa and the link if the sepa is not yet linked to a stripe sepa. Used by the "Create bank to Stripe" feature.
	 * @return 	\Stripe\PaymentMethod|null 								Stripe SEPA or null if not found
	 */
	public function sepaStripe($cu, CompanyPaymentMode $object, $stripeacc = '', $status = 0, $createifnotlinkedtostripe = 0)
	{
		global $conf, $user, $langs;
		$sepa = null;

		$sql = "SELECT sa.stripe_card_ref, sa.proprio, sa.iban_prefix as iban, sa.rum"; // stripe_card_ref is 'src_...' for Stripe SEPA
		$sql .= " FROM ".MAIN_DB_PREFIX."societe_rib as sa";
		$sql .= " WHERE sa.rowid = ".((int) $object->id); // We get record from ID, no need for filter on entity
		$sql .= " AND sa.type = 'ban'"; //type ban to get normal bank account of customer (prelevement)

		$soc = new Societe($this->db);
		$soc->fetch($object->fk_soc);

		dol_syslog(get_class($this)."::sepaStripe search stripe ban id for paymentmode id=".$object->id.", stripeacc=".$stripeacc.", status=".$status.", createifnotlinkedtostripe=".$createifnotlinkedtostripe, LOG_DEBUG);
		$resql = $this->db->query($sql);
		if ($resql) {
			$num = $this->db->num_rows($resql);
			if ($num) {
				$obj = $this->db->fetch_object($resql);
				$cardref = $obj->stripe_card_ref;
				dol_syslog(get_class($this)."::sepaStripe cardref=".$cardref);
				if ($cardref) {
					try {
						if (empty($stripeacc)) {				// If the Stripe connect account not set, we use common API usage
							if (!preg_match('/^pm_/', $cardref) && !empty($cu->sources)) {
								$sepa = $cu->sources->retrieve($cardref);
							} else {
								$sepa = \Stripe\PaymentMethod::retrieve($cardref);
							}
						} else {
							if (!preg_match('/^pm_/', $cardref) && !empty($cu->sources)) {
								//$sepa = $cu->sources->retrieve($cardref, array("stripe_account" => $stripeacc));		// this API fails when array stripe_account is provided
								$sepa = $cu->sources->retrieve($cardref);
							} else {
								//$sepa = \Stripe\PaymentMethod::retrieve($cardref, array("stripe_account" => $stripeacc));		// Don't know if this works
								$sepa = \Stripe\PaymentMethod::retrieve($cardref);
							}
						}
					} catch (Exception $e) {
						$this->error = $e->getMessage();
						dol_syslog($this->error, LOG_WARNING);
					}
				} elseif ($createifnotlinkedtostripe) {
					$iban = $obj->iban;
					$ipaddress = getUserRemoteIP();
					$metadata = array('dol_version'=>DOL_VERSION, 'dol_entity'=>$conf->entity, 'ipaddress'=>$ipaddress);
					if (is_object($object)) {
						$metadata['dol_type'] = $object->element;
						$metadata['dol_id'] = $object->id;
						$metadata['dol_thirdparty_id'] = $soc->id;
					}

					$description = 'SEPA for IBAN '.$iban;

					$dataforcard = array(
						'type'=>'sepa_debit',
						"sepa_debit" => array('iban' => $iban),
						'billing_details' => array(
							'name' => $soc->name,
							'email' => !empty($soc->email) ? $soc->email : "",
						),
						"metadata" => $metadata
					);
					// Complete owner name
					if (!empty($soc->town)) {
						$dataforcard['billing_details']['address']['city']=$soc->town;
					}
					if (!empty($soc->country_code)) {
						$dataforcard['billing_details']['address']['country']=$soc->country_code;
					}
					if (!empty($soc->address)) {
						$dataforcard['billing_details']['address']['line1']=$soc->address;
					}
					if (!empty($soc->zip)) {
						$dataforcard['billing_details']['address']['postal_code']=$soc->zip;
					}
					if (!empty($soc->state)) {
						$dataforcard['billing_details']['address']['state']=$soc->state;
					}

					//$a = \Stripe\Stripe::getApiKey();
					//var_dump($a);var_dump($stripeacc);exit;
					try {
						dol_syslog("Try to create sepa_debit 0");

						$service = 'StripeTest';
						$servicestatus = 0;
						if (!empty($conf->global->STRIPE_LIVE) && !GETPOST('forcesandbox', 'alpha')) {
							$service = 'StripeLive';
							$servicestatus = 1;
						}
						// Force to use the correct API key
						global $stripearrayofkeysbyenv;
						$stripeacc = $stripearrayofkeysbyenv[$servicestatus]['secret_key'];

						dol_syslog("Try to create sepa_debit with data = ".json_encode($dataforcard));

						$s = new \Stripe\StripeClient($stripeacc);
<<<<<<< HEAD

=======
						//var_dump($dataforcard);exit;
>>>>>>> f444dd8f
						$sepa = $s->paymentMethods->create($dataforcard);
						if (!$sepa) {
							$this->error = 'Creation of payment method sepa_debit on Stripe has failed';
						} else {
							// link customer and src
<<<<<<< HEAD
							$cs = $s->setupIntents->create(['payment_method_types' => ['sepa_debit'], 'customer' => $cu->id]);
							$cs = $s->setupIntents->update($cs->id, ['payment_method' => $sepa->id]);
=======
							//$cs = $this->getSetupIntent($description, $soc, $cu, '', $status);
							$dataforintent = array(['description'=> $description, 'payment_method_types' => ['sepa_debit'], 'customer' => $cu->id, 'payment_method' => $sepa->id], 'metadata'=>$metadata);
							$cs = $s->setupIntents->create($dataforintent);
							//$cs = $s->setupIntents->update($cs->id, ['payment_method' => $sepa->id]);
>>>>>>> f444dd8f
							$cs = $s->setupIntents->confirm($cs->id, ['mandate_data' => ['customer_acceptance' => ['type' => 'offline']]]);
							if (!$cs) {
								$this->error = 'Link SEPA <-> Customer failed';
							} else {
								dol_syslog("Update the payment mode of the customer");
								// print json_encode($sepa);

								// Save the Stripe payment mode ID into the Dolibarr database
								$sql = "UPDATE ".MAIN_DB_PREFIX."societe_rib";
								$sql .= " SET stripe_card_ref = '".$this->db->escape($sepa->id)."', card_type = 'sepa_debit',";
								$sql .= " stripe_account= '" . $this->db->escape($cu->id . "@" . $stripeacc) . "'";
								$sql .= " WHERE rowid = ".((int) $object->id);
								$sql .= " AND type = 'ban'";
								$resql = $this->db->query($sql);
								if (!$resql) {
									$this->error = $this->db->lasterror();
								}
							}
						}
					} catch (Exception $e) {
						$sepa = null;
						$this->error = $e->getMessage();
						dol_syslog($this->error, LOG_WARNING);
					}
				}
			}
		} else {
			dol_print_error($this->db);
		}

		return $sepa;
	}


	/**
	 * Create charge.
	 * This is called by page htdocs/stripe/payment.php and may be deprecated.
	 *
	 * @param	int 	$amount									Amount to pay
	 * @param	string 	$currency								EUR, GPB...
	 * @param	string 	$origin									Object type to pay (order, invoice, contract...)
	 * @param	int 	$item									Object id to pay
	 * @param	string 	$source									src_xxxxx or card_xxxxx or pm_xxxxx
	 * @param	string 	$customer								Stripe customer ref 'cus_xxxxxxxxxxxxx' via customerStripe()
	 * @param	string 	$account								Stripe account ref 'acc_xxxxxxxxxxxxx' via  getStripeAccount()
	 * @param	int		$status									Status (0=test, 1=live)
	 * @param	int		$usethirdpartyemailforreceiptemail		Use thirdparty email as receipt email
	 * @param	boolean	$capture								Set capture flag to true (take payment) or false (wait)
	 * @return Stripe
	 */
	public function createPaymentStripe($amount, $currency, $origin, $item, $source, $customer, $account, $status = 0, $usethirdpartyemailforreceiptemail = 0, $capture = true)
	{
		global $conf;

		$error = 0;

		if (empty($status)) {
			$service = 'StripeTest';
		} else {
			$service = 'StripeLive';
		}

		$sql = "SELECT sa.key_account as key_account, sa.fk_soc, sa.entity";
		$sql .= " FROM ".MAIN_DB_PREFIX."societe_account as sa";
		$sql .= " WHERE sa.key_account = '".$this->db->escape($customer)."'";
		//$sql.= " AND sa.entity IN (".getEntity('societe').")";
		$sql .= " AND sa.site = 'stripe' AND sa.status = ".((int) $status);

		dol_syslog(get_class($this)."::fetch", LOG_DEBUG);
		$result = $this->db->query($sql);
		if ($result) {
			if ($this->db->num_rows($result)) {
				$obj = $this->db->fetch_object($result);
				$key = $obj->fk_soc;
			} else {
				$key = null;
			}
		} else {
			$key = null;
		}

		$arrayzerounitcurrency = array('BIF', 'CLP', 'DJF', 'GNF', 'JPY', 'KMF', 'KRW', 'MGA', 'PYG', 'RWF', 'VND', 'VUV', 'XAF', 'XOF', 'XPF');
		if (!in_array($currency, $arrayzerounitcurrency)) {
			$stripeamount = $amount * 100;
		} else {
			$stripeamount = $amount;
		}

		$societe = new Societe($this->db);
		if ($key > 0) {
			$societe->fetch($key);
		}

		$description = "";
		$ref = "";
		if ($origin == 'order') {
			$order = new Commande($this->db);
			$order->fetch($item);
			$ref = $order->ref;
			$description = "ORD=".$ref.".CUS=".$societe->id.".PM=stripe";
		} elseif ($origin == 'invoice') {
			$invoice = new Facture($this->db);
			$invoice->fetch($item);
			$ref = $invoice->ref;
			$description = "INV=".$ref.".CUS=".$societe->id.".PM=stripe";
		}

		$ipaddress = getUserRemoteIP();

		$metadata = array(
			"dol_id" => (string) $item,
			"dol_type" => (string) $origin,
			"dol_thirdparty_id" => (string) $societe->id,
			'dol_thirdparty_name' => $societe->name,
			'dol_version' => DOL_VERSION,
			'dol_entity' => $conf->entity,
			'ipaddress' => $ipaddress
		);
		$return = new Stripe($this->db);
		try {
			// Force to use the correct API key
			global $stripearrayofkeysbyenv;
			\Stripe\Stripe::setApiKey($stripearrayofkeysbyenv[$status]['secret_key']);

			if (empty($conf->stripeconnect->enabled)) {	// With a common Stripe account
				if (preg_match('/pm_/i', $source)) {
					$stripecard = $source;
					$amountstripe = $stripeamount;
					$FULLTAG = 'PFBO'; // Payment From Back Office
					$stripe = $return;
					$amounttopay = $amount;
					$servicestatus = $status;

					dol_syslog("* createPaymentStripe get stripeacc", LOG_DEBUG);
					$stripeacc = $stripe->getStripeAccount($service); // Get Stripe OAuth connect account if it exists (no network access here)

					dol_syslog("* createPaymentStripe Create payment for customer ".$customer->id." on source card ".$stripecard->id.", amounttopay=".$amounttopay.", amountstripe=".$amountstripe.", FULLTAG=".$FULLTAG, LOG_DEBUG);

					// Create payment intent and charge payment (confirmnow = true)
					$paymentintent = $stripe->getPaymentIntent($amounttopay, $currency, $FULLTAG, $description, $invoice, $customer->id, $stripeacc, $servicestatus, 0, 'automatic', true, $stripecard->id, 1);

					$charge = new stdClass();
					if ($paymentintent->status == 'succeeded') {
						$charge->status = 'ok';
					} else {
						$charge->status = 'failed';
						$charge->failure_code = $stripe->code;
						$charge->failure_message = $stripe->error;
						$charge->failure_declinecode = $stripe->declinecode;
						$stripefailurecode = $stripe->code;
						$stripefailuremessage = $stripe->error;
						$stripefailuredeclinecode = $stripe->declinecode;
					}
				} elseif (preg_match('/acct_/i', $source)) {
					$charge = \Stripe\Charge::create(array(
						"amount" => "$stripeamount",
						"currency" => "$currency",
						"statement_descriptor_suffix" => dol_trunc($description, 10, 'right', 'UTF-8', 1), // 22 chars that appears on bank receipt (company + description)
						"description" => "Stripe payment: ".$description,
						"capture"  => $capture,
						"metadata" => $metadata,
						"source" => "$source"
					));
				} else {
					$paymentarray = array(
						"amount" => "$stripeamount",
						"currency" => "$currency",
						"statement_descriptor_suffix" => dol_trunc($description, 10, 'right', 'UTF-8', 1), // 22 chars that appears on bank receipt (company + description)
						"description" => "Stripe payment: ".$description,
						"capture"  => $capture,
						"metadata" => $metadata,
						"source" => "$source",
						"customer" => "$customer"
					);

					if ($societe->email && $usethirdpartyemailforreceiptemail) {
						$paymentarray["receipt_email"] = $societe->email;
					}

					$charge = \Stripe\Charge::create($paymentarray, array("idempotency_key" => "$description"));
				}
			} else {
				// With Stripe Connect
				$fee = $amount * ($conf->global->STRIPE_APPLICATION_FEE_PERCENT / 100) + $conf->global->STRIPE_APPLICATION_FEE;
				if ($fee >= $conf->global->STRIPE_APPLICATION_FEE_MAXIMAL && $conf->global->STRIPE_APPLICATION_FEE_MAXIMAL > $conf->global->STRIPE_APPLICATION_FEE_MINIMAL) {
					$fee = $conf->global->STRIPE_APPLICATION_FEE_MAXIMAL;
				} elseif ($fee < $conf->global->STRIPE_APPLICATION_FEE_MINIMAL) {
					$fee = $conf->global->STRIPE_APPLICATION_FEE_MINIMAL;
				}

				if (!in_array($currency, $arrayzerounitcurrency)) {
					$stripefee = round($fee * 100);
				} else {
					$stripefee = round($fee);
				}

				$paymentarray = array(
					"amount" => "$stripeamount",
					"currency" => "$currency",
				"statement_descriptor_suffix" => dol_trunc($description, 10, 'right', 'UTF-8', 1), // 22 chars that appears on bank receipt (company + description)
					"description" => "Stripe payment: ".$description,
					"capture"  => $capture,
					"metadata" => $metadata,
					"source" => "$source",
					"customer" => "$customer"
				);
				if ($conf->entity != $conf->global->STRIPECONNECT_PRINCIPAL && $stripefee > 0) {
					$paymentarray["application_fee_amount"] = $stripefee;
				}
				if ($societe->email && $usethirdpartyemailforreceiptemail) {
					$paymentarray["receipt_email"] = $societe->email;
				}

				if (preg_match('/pm_/i', $source)) {
					$stripecard = $source;
					$amountstripe = $stripeamount;
					$FULLTAG = 'PFBO'; // Payment From Back Office
					$stripe = $return;
					$amounttopay = $amount;
					$servicestatus = $status;

					dol_syslog("* createPaymentStripe get stripeacc", LOG_DEBUG);
					$stripeacc = $stripe->getStripeAccount($service); // Get Stripe OAuth connect account if it exists (no network access here)

					dol_syslog("* createPaymentStripe Create payment on card ".$stripecard->id.", amounttopay=".$amounttopay.", amountstripe=".$amountstripe.", FULLTAG=".$FULLTAG, LOG_DEBUG);

					// Create payment intent and charge payment (confirmnow = true)
					$paymentintent = $stripe->getPaymentIntent($amounttopay, $currency, $FULLTAG, $description, $invoice, $customer->id, $stripeacc, $servicestatus, 0, 'automatic', true, $stripecard->id, 1);

					$charge = new stdClass();
					if ($paymentintent->status == 'succeeded') {
						$charge->status = 'ok';
						$charge->id = $paymentintent->id;
					} else {
						$charge->status = 'failed';
						$charge->failure_code = $stripe->code;
						$charge->failure_message = $stripe->error;
						$charge->failure_declinecode = $stripe->declinecode;
					}
				} else {
					$charge = \Stripe\Charge::create($paymentarray, array("idempotency_key" => "$description", "stripe_account" => "$account"));
				}
			}
			if (isset($charge->id)) {
			}

			$return->statut = 'success';
			$return->id = $charge->id;

			if (preg_match('/pm_/i', $source)) {
				$return->message = 'Payment retrieved by card status = '.$charge->status;
			} else {
				if ($charge->source->type == 'card') {
					$return->message = $charge->source->card->brand." ....".$charge->source->card->last4;
				} elseif ($charge->source->type == 'three_d_secure') {
					$stripe = new Stripe($this->db);
					$src = \Stripe\Source::retrieve("".$charge->source->three_d_secure->card, array(
					"stripe_account" => $stripe->getStripeAccount($service)
					));
					$return->message = $src->card->brand." ....".$src->card->last4;
				} else {
					$return->message = $charge->id;
				}
			}
		} catch (\Stripe\Error\Card $e) {
			include DOL_DOCUMENT_ROOT.'/core/class/CMailFile.class.php';
			// Since it's a decline, \Stripe\Error\Card will be caught
			$body = $e->getJsonBody();
			$err = $body['error'];

			$return->statut = 'error';
			$return->id = $err['charge'];
			$return->type = $err['type'];
			$return->code = $err['code'];
			$return->message = $err['message'];
			$body = "Error: <br>".$return->id." ".$return->message." ";
			$subject = '[Alert] Payment error using Stripe';
			$cmailfile = new CMailFile($subject, $conf->global->ONLINE_PAYMENT_SENDEMAIL, $conf->global->MAIN_INFO_SOCIETE_MAIL, $body);
			$cmailfile->sendfile();

			$error++;
			dol_syslog($e->getMessage(), LOG_WARNING, 0, '_stripe');
		} catch (\Stripe\Error\RateLimit $e) {
			// Too many requests made to the API too quickly
			$error++;
			dol_syslog($e->getMessage(), LOG_WARNING, 0, '_stripe');
		} catch (\Stripe\Error\InvalidRequest $e) {
			// Invalid parameters were supplied to Stripe's API
			$error++;
			dol_syslog($e->getMessage(), LOG_WARNING, 0, '_stripe');
		} catch (\Stripe\Error\Authentication $e) {
			// Authentication with Stripe's API failed
			// (maybe you changed API keys recently)
			$error++;
			dol_syslog($e->getMessage(), LOG_WARNING, 0, '_stripe');
		} catch (\Stripe\Error\ApiConnection $e) {
			// Network communication with Stripe failed
			$error++;
			dol_syslog($e->getMessage(), LOG_WARNING, 0, '_stripe');
		} catch (\Stripe\Error\Base $e) {
			// Display a very generic error to the user, and maybe send
			// yourself an email
			$error++;
			dol_syslog($e->getMessage(), LOG_WARNING, 0, '_stripe');
		} catch (Exception $e) {
			// Something else happened, completely unrelated to Stripe
			$error++;
			dol_syslog($e->getMessage(), LOG_WARNING, 0, '_stripe');
		}
		return $return;
	}
}<|MERGE_RESOLUTION|>--- conflicted
+++ resolved
@@ -1015,25 +1015,18 @@
 						dol_syslog("Try to create sepa_debit with data = ".json_encode($dataforcard));
 
 						$s = new \Stripe\StripeClient($stripeacc);
-<<<<<<< HEAD
-
-=======
+
 						//var_dump($dataforcard);exit;
->>>>>>> f444dd8f
+
 						$sepa = $s->paymentMethods->create($dataforcard);
 						if (!$sepa) {
 							$this->error = 'Creation of payment method sepa_debit on Stripe has failed';
 						} else {
 							// link customer and src
-<<<<<<< HEAD
-							$cs = $s->setupIntents->create(['payment_method_types' => ['sepa_debit'], 'customer' => $cu->id]);
-							$cs = $s->setupIntents->update($cs->id, ['payment_method' => $sepa->id]);
-=======
 							//$cs = $this->getSetupIntent($description, $soc, $cu, '', $status);
 							$dataforintent = array(['description'=> $description, 'payment_method_types' => ['sepa_debit'], 'customer' => $cu->id, 'payment_method' => $sepa->id], 'metadata'=>$metadata);
 							$cs = $s->setupIntents->create($dataforintent);
 							//$cs = $s->setupIntents->update($cs->id, ['payment_method' => $sepa->id]);
->>>>>>> f444dd8f
 							$cs = $s->setupIntents->confirm($cs->id, ['mandate_data' => ['customer_acceptance' => ['type' => 'offline']]]);
 							if (!$cs) {
 								$this->error = 'Link SEPA <-> Customer failed';
