--- conflicted
+++ resolved
@@ -94,13 +94,8 @@
 
 		$sql = "SELECT tokenstring";
 		$sql .= " FROM ".MAIN_DB_PREFIX."oauth_token";
-<<<<<<< HEAD
-		$sql .= " WHERE entity = ".$conf->entity;
-		$sql .= " AND service = '".$this->db->escape($mode)."'";
-=======
 		$sql .= " WHERE service = '".$this->db->escape($mode)."'";
 		$sql .= " AND entity = ".((int) $entity);
->>>>>>> 8d08290f
 		if ($fk_soc > 0) {
 			$sql .= " AND fk_soc = ".$fk_soc;
 		} else {
