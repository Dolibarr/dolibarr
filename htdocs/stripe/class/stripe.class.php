<?php
/* Copyright (C) 2018-2019 	Thibault FOUCART       <support@ptibogxiv.net>
 *
 * This program is free software; you can redistribute it and/or modify
 * it under the terms of the GNU General Public License as published by
 * the Free Software Foundation; either version 3 of the License, or
 * (at your option) any later version.
 *
 * This program is distributed in the hope that it will be useful,
 * but WITHOUT ANY WARRANTY; without even the implied warranty of
 * MERCHANTABILITY or FITNESS FOR A PARTICULAR PURPOSE.  See the
 * GNU General Public License for more details.
 *
 * You should have received a copy of the GNU General Public License
 * along with this program. If not, see <http://www.gnu.org/licenses/>.
 */

// Put here all includes required by your class file
require_once DOL_DOCUMENT_ROOT.'/core/class/commonobject.class.php';
require_once DOL_DOCUMENT_ROOT.'/societe/class/societe.class.php';
require_once DOL_DOCUMENT_ROOT.'/commande/class/commande.class.php';
require_once DOL_DOCUMENT_ROOT.'/compta/facture/class/facture.class.php';
require_once DOL_DOCUMENT_ROOT.'/stripe/config.php';						// This set stripe global env


/**
 *	Stripe class
 */
class Stripe extends CommonObject
{
	/**
	 * @var int ID
	 */
	public $rowid;

	/**
	 * @var int Thirdparty ID
	 */
    public $fk_soc;

    /**
     * @var int ID
     */
	public $fk_key;

	/**
	 * @var int ID
	 */
	public $id;

	public $mode;

	/**
	 * @var int Entity
	 */
	public $entity;

	public $statut;

	public $type;

	public $code;

	public $message;

	/**
	 * 	Constructor
	 *
	 * 	@param	DoliDB		$db			Database handler
	 */
	public function __construct($db)
	{
		$this->db = $db;
	}


	/**
	 * Return main company OAuth Connect stripe account
	 *
	 * @param 	string	$mode		'StripeTest' or 'StripeLive'
	 * @return 	string				Stripe account 'acc_....' or '' if no OAuth token found
	 */
	public function getStripeAccount($mode = 'StripeTest')
	{
		global $conf;

		$sql = "SELECT tokenstring";
		$sql.= " FROM ".MAIN_DB_PREFIX."oauth_token";
		$sql.= " WHERE entity = ".$conf->entity;
		$sql.= " AND service = '".$mode."'";

		dol_syslog(get_class($this) . "::fetch", LOG_DEBUG);
		$result = $this->db->query($sql);
    	if ($result)
		{
			if ($this->db->num_rows($result))
			{
				$obj = $this->db->fetch_object($result);
    			$tokenstring=$obj->tokenstring;

    			$tmparray = dol_json_decode($tokenstring);
    			$key = $tmparray->stripe_user_id;
    		}
    		else {
    			$tokenstring='';
    		}
    	}
    	else {
    		dol_print_error($this->db);
    	}

    	dol_syslog("No dedicated Stripe Connect account available for entity ".$conf->entity);
		return $key;
	}

	/**
	 * getStripeCustomerAccount
	 *
	 * @param	int		$id		Id of third party
	 * @param	int		$status		Status
	 * @return	string				Stripe customer ref 'cu_xxxxxxxxxxxxx' or ''
	 */
	public function getStripeCustomerAccount($id, $status = 0)
	{
		include_once DOL_DOCUMENT_ROOT.'/societe/class/societeaccount.class.php';
		$societeaccount = new SocieteAccount($this->db);
		return $societeaccount->getCustomerAccount($id, 'stripe', $status);		// Get thirdparty cus_...
	}


	/**
	 * Get the Stripe customer of a thirdparty (with option to create it if not linked yet)
	 *
	 * @param	Societe	$object							Object thirdparty to check, or create on stripe (create on stripe also update the stripe_account table for current entity)
	 * @param	string	$key							''=Use common API. If not '', it is the Stripe connect account 'acc_....' to use Stripe connect
	 * @param	int		$status							Status (0=test, 1=live)
	 * @param	int		$createifnotlinkedtostripe		1=Create the stripe customer and the link if the thirdparty is not yet linked to a stripe customer
	 * @return 	\Stripe\StripeCustomer|null 			Stripe Customer or null if not found
	 */
	public function customerStripe(Societe $object, $key = '', $status = 0, $createifnotlinkedtostripe = 0)
	{
		global $conf, $user;

		if (empty($object->id))
		{
			dol_syslog("customerStripe is called with param object not loaded");
			return null;
		}

		$customer = null;

		$sql = "SELECT sa.key_account as key_account, sa.entity";			// key_account is cus_....
		$sql.= " FROM " . MAIN_DB_PREFIX . "societe_account as sa";
		$sql.= " WHERE sa.fk_soc = " . $object->id;
		$sql.= " AND sa.entity IN (".getEntity('societe').")";
		$sql.= " AND sa.site = 'stripe' AND sa.status = ".((int) $status);
		$sql.= " AND key_account IS NOT NULL AND key_account <> ''";

		dol_syslog(get_class($this) . "::customerStripe search stripe customer id for thirdparty id=".$object->id, LOG_DEBUG);
		$resql = $this->db->query($sql);
		if ($resql) {
			$num = $this->db->num_rows($resql);
			if ($num)
			{
				$obj = $this->db->fetch_object($resql);
				$tiers = $obj->key_account;

				dol_syslog(get_class($this) . "::customerStripe found stripe customer key_account = ".$tiers);

				// Force to use the correct API key
				global $stripearrayofkeysbyenv;
				\Stripe\Stripe::setApiKey($stripearrayofkeysbyenv[$status]['secret_key']);

				try {
					if (empty($key)) {				// If the Stripe connect account not set, we use common API usage
						$customer = \Stripe\Customer::retrieve("$tiers");
					} else {
						$customer = \Stripe\Customer::retrieve("$tiers", array("stripe_account" => $key));
					}
				}
				catch(Exception $e)
				{
					$this->error = $e->getMessage();
				}
			}
			elseif ($createifnotlinkedtostripe)
			{
			    $ipaddress = getUserRemoteIP();

				$dataforcustomer = array(
					"email" => $object->email,
					"description" => $object->name,
					"metadata" => array('dol_id'=>$object->id, 'dol_version'=>DOL_VERSION, 'dol_entity'=>$conf->entity, 'ipaddress'=>$ipaddress)
				);

				$vatcleaned = $object->tva_intra ? $object->tva_intra : null;

				$taxinfo = array('type'=>'vat');
				if ($vatcleaned)
				{
					$taxinfo["tax_id"] = $vatcleaned;
				}
				// We force data to "null" if not defined as expected by Stripe
				if (empty($vatcleaned)) $taxinfo=null;

				$dataforcustomer["tax_info"] = $taxinfo;

				//$a = \Stripe\Stripe::getApiKey();
				//var_dump($a);var_dump($key);exit;
				try {
					// Force to use the correct API key
					global $stripearrayofkeysbyenv;
					\Stripe\Stripe::setApiKey($stripearrayofkeysbyenv[$status]['secret_key']);

					if (empty($key)) {				// If the Stripe connect account not set, we use common API usage
						$customer = \Stripe\Customer::create($dataforcustomer);
					} else {
						$customer = \Stripe\Customer::create($dataforcustomer, array("stripe_account" => $key));
					}

					$sql = "INSERT INTO " . MAIN_DB_PREFIX . "societe_account (fk_soc, login, key_account, site, status, entity, date_creation, fk_user_creat)";
					$sql .= " VALUES (".$object->id.", '', '".$this->db->escape($customer->id)."', 'stripe', " . $status . ", " . $conf->entity . ", '".$this->db->idate(dol_now())."', ".$user->id.")";
					$resql = $this->db->query($sql);
					if (! $resql)
					{
						$this->error = $this->db->lasterror();
					}
				}
				catch(Exception $e)
				{
					$this->error = $e->getMessage();
				}
			}
		}
		else
		{
			dol_print_error($this->db);
		}

		return $customer;
	}

    /**
	 * Get the Stripe payment intent
	 *
	 * @param	Societe	$object							    Object to pay with Stripe
	 * @param	string 	$customer							Stripe customer ref 'cus_xxxxxxxxxxxxx' via customerStripe()
	 * @param	string	$key							    ''=Use common API. If not '', it is the Stripe connect account 'acc_....' to use Stripe connect
	 * @param	int		$status							    Status (0=test, 1=live)
	 * @param	int		$usethirdpartyemailforreceiptemail	1=use thirdparty email for receipt
	 * @param	int		$mode		                        automatic=automatic payment, manual=need confirmation
	 * @return 	\Stripe\PaymentIntent|null 			        Stripe PaymentIntent or null if not found
	 */
	public function getPaymentIntent($object, $customer, $key = null, $status = 0, $usethirdpartyemailforreceiptemail = 0, $mode = 'automatic')
	{
		global $conf, $user, $mysoc;

		if (empty($object->id))
		{
			dol_syslog("object not loaded");
			return null;
		}

		$error = 0;

		if (empty($status)) $service = 'StripeTest';
		else $service = 'StripeLive';

		$paymentintent = null;

		$sql = "SELECT pi.ext_payment_id, pi.entity, pi.fk_facture, pi.sourcetype, pi.ext_payment_site";			// key_account is cus_....
		$sql.= " FROM " . MAIN_DB_PREFIX . "prelevement_facture_demande as pi";
		$sql.= " WHERE pi.fk_facture = " . $object->id;
		$sql.= " AND pi.sourcetype = '" . $object->element . "'";
		$sql.= " AND pi.entity IN (".getEntity('societe').")";
		$sql.= " AND pi.ext_payment_site = '" . $service . "'";

		dol_syslog(get_class($this) . "::customerStripe search stripe customer id for thirdparty id=".$object->id, LOG_DEBUG);
		$resql = $this->db->query($sql);
		if ($resql) {
			$num = $this->db->num_rows($resql);
			if ($num)
			{
				$obj = $this->db->fetch_object($resql);
				$intent = $obj->ext_payment_id;

				dol_syslog(get_class($this) . "::customerStripe found record");

					// Force to use the correct API key
					//global $stripearrayofkeysbyenv;
					//\Stripe\Stripe::setApiKey($stripearrayofkeysbyenv[$status]['secret_key']);

				try {
					if (empty($key)) {				// If the Stripe connect account not set, we use common API usage
						$paymentintent = \Stripe\PaymentIntent::retrieve($intent);
					} else {
						$paymentintent = \Stripe\PaymentIntent::retrieve($intent, array("stripe_account" => $key));
					}
				}
				catch(Exception $e)
				{
					$this->error = $e->getMessage();
				}
			}
			else //if ($createifnotlinkedtostripe)
			{
                if ( ! empty($conf->global->MULTICURRENCY_USE_CURRENCY_ON_DOCUMENT) && isset($object->multicurrency_total_ttc) && $object->multicurrency_code != $conf->currency ) { $montant = $object->multicurrency_total_ttc; }
                elseif ( isset($object->total_ttc) ) { $montant = $object->total_ttc; }
                else { $montant = $object->amount; }
                $amount=isset($object->multicurrency_total_ttc) ? $object->multicurrency_total_ttc : $object->amount;
                $arrayzerounitcurrency=array('BIF', 'CLP', 'DJF', 'GNF', 'JPY', 'KMF', 'KRW', 'MGA', 'PYG', 'RWF', 'VND', 'VUV', 'XAF', 'XOF', 'XPF');
<<<<<<< HEAD
                if (! in_array($object->multicurrency_code, $arrayzerounitcurrency)) $stripeamount = $montant * 100;
                else $stripeamount = $montant;
=======
                if (! in_array($object->multicurrency_code, $arrayzerounitcurrency)) $stripeamount=$object->multicurrency_total_ttc * 100;
                else $stripeamount = $object->multicurrency_total_ttc;

                $fee = round(($object->total_ttc * ($conf->global->STRIPE_APPLICATION_FEE_PERCENT / 100) + $conf->global->STRIPE_APPLICATION_FEE) * 100);
			    if ($fee >= ($conf->global->STRIPE_APPLICATION_FEE_MAXIMAL * 100) && $conf->global->STRIPE_APPLICATION_FEE_MAXIMAL>$conf->global->STRIPE_APPLICATION_FEE_MINIMAL) {
					$fee = round($conf->global->STRIPE_APPLICATION_FEE_MAXIMAL * 100);
				}
                elseif ($fee < ($conf->global->STRIPE_APPLICATION_FEE_MINIMAL * 100)) {
					$fee = round($conf->global->STRIPE_APPLICATION_FEE_MINIMAL * 100);
				}
>>>>>>> ee3dd016

                $description=$object->element.$object->ref;

                if ( isset($object->multicurrency_code) && ! empty($conf->global->MULTICURRENCY_USE_CURRENCY_ON_DOCUMENT) ) { $currency = $object->multicurrency_code;}
                else $currency = $conf->currency;

				$dataforintent = array(
					"amount" => $stripeamount,
					"currency" => $currency,
                    "customer"  => $customer,
                    "payment_method_types" => ["card"],
                    "statement_descriptor" => dol_trunc($description, 10, 'right', 'UTF-8', 1), // dynamic staement with 10 chars that appears on bank receipt  https://stripe.com/docs/charges#dynamic-statement-descriptor
					"metadata" => array('dol_type'=>$object->element, 'dol_id'=>$object->id, 'dol_version'=>DOL_VERSION, 'dol_entity'=>$conf->entity, 'ipaddress'=>(empty($_SERVER['REMOTE_ADDR'])?'':$_SERVER['REMOTE_ADDR']))
				);

                if (! empty($conf->stripeconnect->enabled))
				{
<<<<<<< HEAD
 				  $fee = round(($amount * ($conf->global->STRIPE_APPLICATION_FEE_PERCENT / 100) + $conf->global->STRIPE_APPLICATION_FEE) * 100);
				  if ($fee < ($conf->global->STRIPE_APPLICATION_FEE_MINIMAL * 100))
                  {
                      $fee = round($conf->global->STRIPE_APPLICATION_FEE_MINIMAL * 100);
                  }
                  if ($conf->entity!=$conf->global->STRIPECONNECT_PRINCIPAL && $fee>0)
                  {
                      $paymentarray["application_fee"] = $fee;
                  }
                }
				if ($societe->email && $usethirdpartyemailforreceiptemail)
=======
					$dataforintent["application_fee"] = $fee;
				}
				if ($usethirdpartyemailforreceiptemail && $object->thirdparty->email)
>>>>>>> ee3dd016
				{
				    $dataforintent["receipt_email"] = $object->thirdparty->email;
				}

				try {
					// Force to use the correct API key
					//global $stripearrayofkeysbyenv;
					//\Stripe\Stripe::setApiKey($stripearrayofkeysbyenv[$status]['secret_key']);

					if (empty($key)) {				// If the Stripe connect account not set, we use common API usage
						$paymentintent = \Stripe\PaymentIntent::create($dataforintent, array("idempotency_key" => "$description"));
					} else {
						$paymentintent = \Stripe\PaymentIntent::create($dataforintent, array("idempotency_key" => "$description","stripe_account" => $key));
					}
                    $now=dol_now();
					$sql = "INSERT INTO " . MAIN_DB_PREFIX . "prelevement_facture_demande (fk_soc, date_demande, fk_user_demande, ext_payment_id, fk_facture, sourcetype, entity, ext_payment_site)";
					$sql .= " VALUES ('".$object->socid."','".$this->db->idate($now)."', '0', '".$this->db->escape($paymentintent->id)."', ".$object->id.", '".$object->element."', " . $conf->entity . ", '" . $service . "')";
					$resql = $this->db->query($sql);
					if (! $resql)
					{
						$this->error = $this->db->lasterror();
                        dol_syslog(get_class($this) . "::PaymentIntent not insert with id=".$paymentintent->id);
					}
				}
				catch(Exception $e)
				{
					$this->error = $e->getMessage();
				}
			}
		}
		else
		{
			dol_print_error($this->db);
		}

		return $paymentintent;
	}

	/**
	 * Get the Stripe card of a company payment mode (with option to create it on Stripe if not linked yet)
	 *
	 * @param	\Stripe\StripeCustomer	$cu								Object stripe customer
	 * @param	CompanyPaymentMode		$object							Object companypaymentmode to check, or create on stripe (create on stripe also update the societe_rib table for current entity)
	 * @param	string					$stripeacc						''=Use common API. If not '', it is the Stripe connect account 'acc_....' to use Stripe connect
	 * @param	int						$status							Status (0=test, 1=live)
	 * @param	int						$createifnotlinkedtostripe		1=Create the stripe card and the link if the card is not yet linked to a stripe card
	 * @return 	\Stripe\StripeCard|null 								Stripe Card or null if not found
	 */
	public function cardStripe($cu, CompanyPaymentMode $object, $stripeacc = '', $status = 0, $createifnotlinkedtostripe = 0)
	{
		global $conf, $user;

		$card = null;

		$sql = "SELECT sa.stripe_card_ref, sa.proprio, sa.exp_date_month, sa.exp_date_year, sa.number, sa.cvn";			// stripe_card_ref is card_....
		$sql.= " FROM " . MAIN_DB_PREFIX . "societe_rib as sa";
		$sql.= " WHERE sa.rowid = " . $object->id;
		//$sql.= " AND sa.entity IN (".getEntity('societe').")";
		$sql.= " AND sa.type = 'card'";

		dol_syslog(get_class($this) . "::fetch search stripe card id for paymentmode id=".$object->id.", stripeacc=".$stripeacc.", status=".$status.", createifnotlinkedtostripe=".$createifnotlinkedtostripe, LOG_DEBUG);
		$resql = $this->db->query($sql);
		if ($resql) {
			$num = $this->db->num_rows($resql);
			if ($num)
			{
				$obj = $this->db->fetch_object($resql);
				$cardref = $obj->stripe_card_ref;
				dol_syslog(get_class($this) . "::cardStripe cardref=".$cardref);
				if ($cardref)
				{
					try {
						if (empty($stripeacc)) {				// If the Stripe connect account not set, we use common API usage
							$card = $cu->sources->retrieve($cardref);
						} else {
							//$card = $cu->sources->retrieve($cardref, array("stripe_account" => $stripeacc));		// this API fails when array stripe_account is provided
							$card = $cu->sources->retrieve($cardref);
						}
					}
					catch(Exception $e)
					{
						$this->error = $e->getMessage();
						dol_syslog($this->error, LOG_WARNING);
					}
				}
				elseif ($createifnotlinkedtostripe)
				{
					$exp_date_month=$obj->exp_date_month;
					$exp_date_year=$obj->exp_date_year;
					$number=$obj->number;
					$cvc=$obj->cvn;								// cvn in database, cvc for stripe
					$cardholdername=$obj->proprio;

					$dataforcard = array(
						"source" => array('object'=>'card', 'exp_month'=>$exp_date_month, 'exp_year'=>$exp_date_year, 'number'=>$number, 'cvc'=>$cvc, 'name'=>$cardholdername),
						"metadata" => array('dol_id'=>$object->id, 'dol_version'=>DOL_VERSION, 'dol_entity'=>$conf->entity, 'ipaddress'=>(empty($_SERVER['REMOTE_ADDR'])?'':$_SERVER['REMOTE_ADDR']))
					);

					//$a = \Stripe\Stripe::getApiKey();
					//var_dump($a);var_dump($stripeacc);exit;
					dol_syslog("Try to create card dataforcard = ".dol_json_encode($dataforcard));
					try {
						if (empty($stripeacc)) {				// If the Stripe connect account not set, we use common API usage
							$card = $cu->sources->create($dataforcard);
						} else {
							$card = $cu->sources->create($dataforcard, array("stripe_account" => $stripeacc));
						}

						if ($card)
						{
							$sql = "UPDATE " . MAIN_DB_PREFIX . "societe_rib";
							$sql.= " SET stripe_card_ref = '".$this->db->escape($card->id)."', card_type = '".$this->db->escape($card->brand)."',";
							$sql.= " country_code = '".$this->db->escape($card->country)."',";
							$sql.= " approved = ".($card->cvc_check == 'pass' ? 1 : 0);
							$sql.= " WHERE rowid = " . $object->id;
							$sql.= " AND type = 'card'";
							$resql = $this->db->query($sql);
							if (! $resql)
							{
								$this->error = $this->db->lasterror();
							}
						}
						else
						{
							$this->error = 'Call to cu->source->create return empty card';
						}
					}
					catch(Exception $e)
					{
						$this->error = $e->getMessage();
						dol_syslog($this->error, LOG_WARNING);
					}
				}
			}
		}
		else
		{
			dol_print_error($this->db);
		}

		return $card;
	}

	/**
	 * Create charge with public/payment/newpayment.php, stripe/card.php, cronjobs or REST API
	 *
	 * @param	int 	$amount									Amount to pay
	 * @param	string 	$currency								EUR, GPB...
	 * @param	string 	$origin									Object type to pay (order, invoice, contract...)
	 * @param	int 	$item									Object id to pay
	 * @param	string 	$source									src_xxxxx or card_xxxxx
	 * @param	string 	$customer								Stripe customer ref 'cus_xxxxxxxxxxxxx' via customerStripe()
	 * @param	string 	$account								Stripe account ref 'acc_xxxxxxxxxxxxx' via  getStripeAccount()
	 * @param	int		$status									Status (0=test, 1=live)
	 * @param	int		$usethirdpartyemailforreceiptemail		Use thirdparty email as receipt email
	 * @param	boolean	$capture								Set capture flag to true (take payment) or false (wait)
	 * @return Stripe
	 */
	public function createPaymentStripe($amount, $currency, $origin, $item, $source, $customer, $account, $status = 0, $usethirdpartyemailforreceiptemail = 0, $capture = true)
	{
		global $conf;

		$error = 0;

		if (empty($status)) $service = 'StripeTest';
		else $service = 'StripeLive';

		$sql = "SELECT sa.key_account as key_account, sa.fk_soc, sa.entity";
		$sql.= " FROM " . MAIN_DB_PREFIX . "societe_account as sa";
		$sql.= " WHERE sa.key_account = '" . $this->db->escape($customer) . "'";
		//$sql.= " AND sa.entity IN (".getEntity('societe').")";
		$sql.= " AND sa.site = 'stripe' AND sa.status = ".((int) $status);

		dol_syslog(get_class($this) . "::fetch", LOG_DEBUG);
		$result = $this->db->query($sql);
		if ($result) {
			if ($this->db->num_rows($result)) {
				$obj = $this->db->fetch_object($result);
				$key = $obj->fk_soc;
			} else {
				$key = null;
			}
		} else {
			$key = null;
		}

		$arrayzerounitcurrency=array('BIF', 'CLP', 'DJF', 'GNF', 'JPY', 'KMF', 'KRW', 'MGA', 'PYG', 'RWF', 'VND', 'VUV', 'XAF', 'XOF', 'XPF');
		if (! in_array($currency, $arrayzerounitcurrency)) $stripeamount=$amount * 100;
		else $stripeamount = $amount;

		$societe = new Societe($this->db);
		if ($key > 0) $societe->fetch($key);

		$description = "";
		$ref = "";
		if ($origin == order) {
			$order = new Commande($this->db);
			$order->fetch($item);
			$ref = $order->ref;
			$description = "ORD=" . $ref . ".CUS=" . $societe->id.".PM=stripe";
		} elseif ($origin == invoice) {
			$invoice = new Facture($this->db);
			$invoice->fetch($item);
			$ref = $invoice->ref;
			$description = "INV=" . $ref . ".CUS=" . $societe->id.".PM=stripe";
		}

		$metadata = array(
			"dol_id" => "" . $item . "",
			"dol_type" => "" . $origin . "",
			"dol_thirdparty_id" => "" . $societe->id . "",
			'dol_thirdparty_name' => $societe->name,
			'dol_version'=>DOL_VERSION,
			'dol_entity'=>$conf->entity,
			'ipaddress'=>(empty($_SERVER['REMOTE_ADDR'])?'':$_SERVER['REMOTE_ADDR'])
		);
		$return = new Stripe($this->db);
		try {
			// Force to use the correct API key
			global $stripearrayofkeysbyenv;
			\Stripe\Stripe::setApiKey($stripearrayofkeysbyenv[$status]['secret_key']);

			if (empty($conf->stripeconnect->enabled))
			{
				if (preg_match('/acct_/i', $source))
				{
                    $charge = \Stripe\Charge::create(array(
						"amount" => "$stripeamount",
						"currency" => "$currency",
						"statement_descriptor" => dol_trunc(dol_trunc(dol_string_unaccent($mysoc->name), 8, 'right', 'UTF-8', 1).' '.$description, 22, 'right', 'UTF-8', 1),     // 22 chars that appears on bank receipt
						"description" => "Stripe payment: ".$description,
						"capture"  => $capture,
						"metadata" => $metadata,
						"source" => "$source"
					));
				} else {
					$paymentarray = array(
						"amount" => "$stripeamount",
						"currency" => "$currency",
						"statement_descriptor" => dol_trunc(dol_trunc(dol_string_unaccent($mysoc->name), 8, 'right', 'UTF-8', 1).' '.$description, 22, 'right', 'UTF-8', 1),     // 22 chars that appears on bank receipt
						"description" => "Stripe payment: ".$description,
						"capture"  => $capture,
						"metadata" => $metadata,
						"source" => "$source",
						"customer" => "$customer"
					);

					if ($societe->email && $usethirdpartyemailforreceiptemail)
					{
						$paymentarray["receipt_email"] = $societe->email;
					}

					$charge = \Stripe\Charge::create($paymentarray, array("idempotency_key" => "$ref"));
				}
			} else {
                $fee = round(($object->total_ttc * ($conf->global->STRIPE_APPLICATION_FEE_PERCENT / 100) + $conf->global->STRIPE_APPLICATION_FEE) * 100);
			    if ($fee >= ($conf->global->STRIPE_APPLICATION_FEE_MAXIMAL * 100) && $conf->global->STRIPE_APPLICATION_FEE_MAXIMAL>$conf->global->STRIPE_APPLICATION_FEE_MINIMAL) {
					$fee = round($conf->global->STRIPE_APPLICATION_FEE_MAXIMAL * 100);
				}
                elseif ($fee < ($conf->global->STRIPE_APPLICATION_FEE_MINIMAL * 100)) {
					$fee = round($conf->global->STRIPE_APPLICATION_FEE_MINIMAL * 100);
				}

        		$paymentarray = array(
					"amount" => "$stripeamount",
					"currency" => "$currency",
					"statement_descriptor" => dol_trunc($description, 10, 'right', 'UTF-8', 1), // 10 chars that appears on bank receipt https://stripe.com/docs/charges#dynamic-statement-descriptor
					"description" => "Stripe payment: ".$description,
					"capture"  => $capture,
					"metadata" => $metadata,
					"source" => "$source",
					"customer" => "$customer"
				);
				if ($conf->entity!=$conf->global->STRIPECONNECT_PRINCIPAL && $fee>0)
				{
					$paymentarray["application_fee"] = $fee;
				}
				if ($societe->email && $usethirdpartyemailforreceiptemail)
				{
					$paymentarray["receipt_email"] = $societe->email;
				}

				$charge = \Stripe\Charge::create($paymentarray, array("idempotency_key" => "$ref","stripe_account" => "$account"));
			}
			if (isset($charge->id)) {}

			$return->statut = 'success';
			$return->id = $charge->id;
			if ($charge->source->type == 'card') {
				$return->message = $charge->source->card->brand . " ...." . $charge->source->card->last4;
			} elseif ($charge->source->type == 'three_d_secure') {
				$stripe = new Stripe($this->db);
				$src = \Stripe\Source::retrieve("" . $charge->source->three_d_secure->card . "", array(
				"stripe_account" => $stripe->getStripeAccount($service)
				));
				$return->message = $src->card->brand . " ...." . $src->card->last4;
			} else {
				$return->message = $charge->id;
			}
		} catch (\Stripe\Error\Card $e) {
			include DOL_DOCUMENT_ROOT.'/core/class/CMailFile.class.php';
			// Since it's a decline, \Stripe\Error\Card will be caught
			$body = $e->getJsonBody();
			$err = $body['error'];

			$return->statut = 'error';
			$return->id = $err['charge'];
			$return->type = $err['type'];
			$return->code = $err['code'];
			$return->message = $err['message'];
			$body = "Error: <br>" . $return->id . " " . $return->message . " ";
			$subject = '[Alert] Payment error using Stripe';
			$cmailfile = new CMailFile($subject, $conf->global->ONLINE_PAYMENT_SENDEMAIL, $conf->global->MAIN_INFO_SOCIETE_MAIL, $body);
			$cmailfile->sendfile();

			$error++;
			dol_syslog($e->getMessage(), LOG_WARNING, 0, '_stripe');
		} catch (\Stripe\Error\RateLimit $e) {
			// Too many requests made to the API too quickly
			$error++;
			dol_syslog($e->getMessage(), LOG_WARNING, 0, '_stripe');
		} catch (\Stripe\Error\InvalidRequest $e) {
			// Invalid parameters were supplied to Stripe's API
			$error++;
			dol_syslog($e->getMessage(), LOG_WARNING, 0, '_stripe');
		} catch (\Stripe\Error\Authentication $e) {
			// Authentication with Stripe's API failed
			// (maybe you changed API keys recently)
			$error++;
			dol_syslog($e->getMessage(), LOG_WARNING, 0, '_stripe');
		} catch (\Stripe\Error\ApiConnection $e) {
			// Network communication with Stripe failed
			$error++;
			dol_syslog($e->getMessage(), LOG_WARNING, 0, '_stripe');
		} catch (\Stripe\Error\Base $e) {
			// Display a very generic error to the user, and maybe send
			// yourself an email
			$error++;
			dol_syslog($e->getMessage(), LOG_WARNING, 0, '_stripe');
		} catch (Exception $e) {
			// Something else happened, completely unrelated to Stripe
			$error++;
			dol_syslog($e->getMessage(), LOG_WARNING, 0, '_stripe');
		}
		return $return;
	}
}<|MERGE_RESOLUTION|>--- conflicted
+++ resolved
@@ -309,21 +309,8 @@
                 else { $montant = $object->amount; }
                 $amount=isset($object->multicurrency_total_ttc) ? $object->multicurrency_total_ttc : $object->amount;
                 $arrayzerounitcurrency=array('BIF', 'CLP', 'DJF', 'GNF', 'JPY', 'KMF', 'KRW', 'MGA', 'PYG', 'RWF', 'VND', 'VUV', 'XAF', 'XOF', 'XPF');
-<<<<<<< HEAD
                 if (! in_array($object->multicurrency_code, $arrayzerounitcurrency)) $stripeamount = $montant * 100;
                 else $stripeamount = $montant;
-=======
-                if (! in_array($object->multicurrency_code, $arrayzerounitcurrency)) $stripeamount=$object->multicurrency_total_ttc * 100;
-                else $stripeamount = $object->multicurrency_total_ttc;
-
-                $fee = round(($object->total_ttc * ($conf->global->STRIPE_APPLICATION_FEE_PERCENT / 100) + $conf->global->STRIPE_APPLICATION_FEE) * 100);
-			    if ($fee >= ($conf->global->STRIPE_APPLICATION_FEE_MAXIMAL * 100) && $conf->global->STRIPE_APPLICATION_FEE_MAXIMAL>$conf->global->STRIPE_APPLICATION_FEE_MINIMAL) {
-					$fee = round($conf->global->STRIPE_APPLICATION_FEE_MAXIMAL * 100);
-				}
-                elseif ($fee < ($conf->global->STRIPE_APPLICATION_FEE_MINIMAL * 100)) {
-					$fee = round($conf->global->STRIPE_APPLICATION_FEE_MINIMAL * 100);
-				}
->>>>>>> ee3dd016
 
                 $description=$object->element.$object->ref;
 
@@ -341,7 +328,6 @@
 
                 if (! empty($conf->stripeconnect->enabled))
 				{
-<<<<<<< HEAD
  				  $fee = round(($amount * ($conf->global->STRIPE_APPLICATION_FEE_PERCENT / 100) + $conf->global->STRIPE_APPLICATION_FEE) * 100);
 				  if ($fee < ($conf->global->STRIPE_APPLICATION_FEE_MINIMAL * 100))
                   {
@@ -353,11 +339,6 @@
                   }
                 }
 				if ($societe->email && $usethirdpartyemailforreceiptemail)
-=======
-					$dataforintent["application_fee"] = $fee;
-				}
-				if ($usethirdpartyemailforreceiptemail && $object->thirdparty->email)
->>>>>>> ee3dd016
 				{
 				    $dataforintent["receipt_email"] = $object->thirdparty->email;
 				}
