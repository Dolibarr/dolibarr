--- conflicted
+++ resolved
@@ -318,13 +318,8 @@
 					"amount" => $stripeamount,
 					"currency" => $object->multicurrency_code,
                     "customer"  => $customer,
-<<<<<<< HEAD
                     "payment_method_types" => ["card"],
-                    "statement_descriptor" => dol_trunc($description, 10, 'right', 'UTF-8', 1),     // 22 chars that appears on bank receipt
-=======
-                    "allowed_source_types" => ["card"],
-				    "statement_descriptor" => dol_trunc($description, 10, 'right', 'UTF-8', 1),     // 22 chars that appears on bank receipt (company + description)
->>>>>>> f8c381f0
+                    "statement_descriptor" => dol_trunc($description, 10, 'right', 'UTF-8', 1),     // 22 chars that appears on bank receipt (company + description)
 					"metadata" => array('dol_type'=>$object->element, 'dol_id'=>$object->id, 'dol_version'=>DOL_VERSION, 'dol_entity'=>$conf->entity, 'ipaddress'=>(empty($_SERVER['REMOTE_ADDR'])?'':$_SERVER['REMOTE_ADDR']))
 				);
 
