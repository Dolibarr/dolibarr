<?php
/* Copyright (C) 2009-2016 Regis Houssin  <regis.houssin@inodbox.com>
 * Copyright (C) 2011      Herve Prot     <herve.prot@symeos.com>
 * Copyright (C) 2014      Philippe Grand <philippe.grand@atoo-net.com>
 *
 * This program is free software; you can redistribute it and/or modify
 * it under the terms of the GNU General Public License as published by
 * the Free Software Foundation; either version 3 of the License, or
 * (at your option) any later version.
 *
 * This program is distributed in the hope that it will be useful,
 * but WITHOUT ANY WARRANTY; without even the implied warranty of
 * MERCHANTABILITY or FITNESS FOR A PARTICULAR PURPOSE.  See the
 * GNU General Public License for more details.
 *
 * You should have received a copy of the GNU General Public License
 * along with this program; if not, write to the Free Software
 * Foundation, Inc., 59 Temple Place - Suite 330, Boston, MA 02111-1307, USA.
 */

// TODO File not used. To remove.

/**
 *	\file       htdocs/stripe/class/actions_stripe.class.php
 *	\ingroup    stripe
 *	\brief      File Class actionsstripeconnect
 */
require_once DOL_DOCUMENT_ROOT.'/stripe/class/stripe.class.php';


$langs->load("stripe@stripe");


/**
 *	Class Actions Stripe Connect
 */
class ActionsStripeconnect
{
	/**
	 * @var DoliDB Database handler.
	 */
	public $db;

	private $config = array();

	// For Hookmanager return
	public $resprints;
	public $results = array();


	/**
	 *	Constructor
	 *
	 *	@param	DoliDB	$db		Database handler
	 */
	public function __construct($db)
	{
		$this->db = $db;
	}


	/**
	 * formObjectOptions
	 *
	 * @param	array	$parameters		Parameters
	 * @param	Object	$object			Object
	 * @param	string	$action			Action
	 * @return bool
	 */
	public function formObjectOptions($parameters, &$object, &$action)
	{
		global $db, $conf, $user, $langs, $form;

		if (!empty($conf->stripe->enabled) && (empty($conf->global->STRIPE_LIVE) || GETPOST('forcesandbox', 'alpha'))) {
			$service = 'StripeTest';
			dol_htmloutput_mesg($langs->trans('YouAreCurrentlyInSandboxMode', 'Stripe'), '', 'warning');
		} else {
			$service = 'StripeLive';
		}

		if (is_array($parameters) && !empty($parameters)) {
			foreach ($parameters as $key => $value) {
				$key = $value;
			}
		}


		if (is_object($object) && $object->element == 'societe') {
			$this->resprints .= '<tr><td>';
			$this->resprints .= '<table width="100%" class="nobordernopadding"><tr><td>';
			$this->resprints .= $langs->trans('StripeCustomer');
			$this->resprints .= '<td><td class="right">';
			//				$this->resprints.= '<a class="editfielda" href="'.$dolibarr_main_url_root.dol_buildpath('/dolipress/card.php?socid='.$object->id, 1).'">'.img_edit().'</a>';
			$this->resprints .= '</td></tr></table>';
			$this->resprints .= '</td>';
			$this->resprints .= '<td colspan="3">';
			$stripe = new Stripe($this->db);
			if ($stripe->getStripeAccount($service) && $object->client != 0) {
				$customer = $stripe->customerStripe($object, $stripe->getStripeAccount($service));
				$this->resprints .= $customer->id;
			} else {
				$this->resprints .= $langs->trans("NoStripe");
			}
			$this->resprints .= '</td></tr>';
		} elseif (is_object($object) && $object->element == 'member') {
			$this->resprints .= '<tr><td>';
			$this->resprints .= '<table width="100%" class="nobordernopadding"><tr><td>';
			$this->resprints .= $langs->trans('StripeCustomer');
			$this->resprints .= '<td><td class="right">';
			$this->resprints .= '</td></tr></table>';
			$this->resprints .= '</td>';
			$this->resprints .= '<td colspan="3">';
			$stripe = new Stripe($this->db);
			if ($stripe->getStripeAccount($service) && $object->fk_soc > 0) {
				$object->fetch_thirdparty();
				$customer = $stripe->customerStripe($object->thirdparty, $stripe->getStripeAccount($service));
				$this->resprints .= $customer->id;
			} else {
				$this->resprints .= $langs->trans("NoStripe");
			}
			$this->resprints .= '</td></tr>';

			$this->resprints .= '<tr><td>';
			$this->resprints .= '<table width="100%" class="nobordernopadding"><tr><td>';
			$this->resprints .= $langs->trans('SubscriptionStripe');
			$this->resprints .= '<td><td class="right">';
			$this->resprints .= '</td></tr></table>';
			$this->resprints .= '</td>';
			$this->resprints .= '<td colspan="3">';
			$stripe = new Stripe($this->db);
			if (7 == 4) {
				$object->fetch_thirdparty();
				$customer = $stripe->customerStripe($object, $stripe->getStripeAccount($service));
				$this->resprints .= $customer->id;
			} else {
				$this->resprints .= $langs->trans("NoStripe");
			}
			$this->resprints .= '</td></tr>';
		} elseif (is_object($object) && $object->element == 'adherent_type') {
			$this->resprints .= '<tr><td>';
			$this->resprints .= '<table width="100%" class="nobordernopadding"><tr><td>';
			$this->resprints .= $langs->trans('PlanStripe');
			$this->resprints .= '<td><td class="right">';
			//				$this->resprints.= '<a class="editfielda" href="'.$dolibarr_main_url_root.dol_buildpath('/dolipress/card.php?socid='.$object->id, 1).'">'.img_edit().'</a>';
			$this->resprints .= '</td></tr></table>';
			$this->resprints .= '</td>';
			$this->resprints .= '<td colspan="3">';
			$stripe = new Stripe($this->db);
			if (7 == 4) {
				$object->fetch_thirdparty();
				$customer = $stripe->customerStripe($object, $stripe->getStripeAccount($service));
				$this->resprints .= $customer->id;
			} else {
				$this->resprints .= $langs->trans("NoStripe");
			}
			$this->resprints .= '</td></tr>';
		}
		return 0;
	}

	/**
	 * addMoreActionsButtons
	 *
	 * @param array	 	$parameters	Parameters
	 * @param Object	$object		Object
	 * @param string	$action		action
	 * @return int					0
	 */
	public function addMoreActionsButtons($parameters, &$object, &$action)
	{
		global $db, $conf, $user, $langs, $form;
		if (is_object($object) && $object->element == 'facture') {
			// On verifie si la facture a des paiements
			$sql = 'SELECT pf.amount';
			$sql .= ' FROM '.MAIN_DB_PREFIX.'paiement_facture as pf';
			$sql .= ' WHERE pf.fk_facture = '.((int) $object->id);
<<<<<<< HEAD
=======

			$totalpaid = 0;
>>>>>>> 503d1a04

			$result = $this->db->query($sql);
			if ($result) {
				$i = 0;
				$num = $this->db->num_rows($result);

				while ($i < $num) {
					$objp = $this->db->fetch_object($result);
					$totalpaid += $objp->amount;
					$i++;
				}
			} else {
				dol_print_error($this->db, '');
			}

			$resteapayer = $object->total_ttc - $totalpaid;
			// Request a direct debit order
			if ($object->statut > Facture::STATUS_DRAFT && $object->statut < Facture::STATUS_ABANDONED && $object->paye == 0) {
				$stripe = new Stripe($this->db);
				if ($resteapayer > 0) {
					if ($stripe->getStripeAccount($conf->entity)) {  // a modifier avec droit stripe
						$langs->load("withdrawals");
						print '<a class="butActionDelete" href="'.dol_buildpath('/stripeconnect/payment.php?facid='.$object->id.'&action=create', 1).'" title="'.dol_escape_htmltag($langs->trans("StripeConnectPay")).'">'.$langs->trans("StripeConnectPay").'</a>';
					} else {
						print '<a class="butActionRefused classfortooltip" href="#" title="'.dol_escape_htmltag($langs->trans("NotEnoughPermissions")).'">'.$langs->trans("StripeConnectPay").'</a>';
					}
				} elseif ($resteapayer == 0) {
					print '<a class="butActionRefused classfortooltip" href="#" title="'.dol_escape_htmltag($langs->trans("NotEnoughPermissions")).'">'.$langs->trans("StripeConnectPay").'</a>';
				}
			} else {
				print '<a class="butActionRefused classfortooltip" href="#" title="'.dol_escape_htmltag($langs->trans("NotEnoughPermissions")).'">'.$langs->trans("StripeConnectPay").'</a>';
			}
		} elseif (is_object($object) && $object->element == 'invoice_supplier') {
			print '<a class="butActionRefused classfortooltip" href="#" title="'.dol_escape_htmltag($langs->trans("StripeConnectPay")).'">'.$langs->trans("StripeConnectPay").'</a>';
		} elseif (is_object($object) && $object->element == 'member') {
			print '<a class="butActionRefused classfortooltip" href="#" title="'.dol_escape_htmltag($langs->trans("StripeAutoSubscription")).'">'.$langs->trans("StripeAutoSubscription").'</a>';
		}
		return 0;
	}
}<|MERGE_RESOLUTION|>--- conflicted
+++ resolved
@@ -174,11 +174,8 @@
 			$sql = 'SELECT pf.amount';
 			$sql .= ' FROM '.MAIN_DB_PREFIX.'paiement_facture as pf';
 			$sql .= ' WHERE pf.fk_facture = '.((int) $object->id);
-<<<<<<< HEAD
-=======
 
 			$totalpaid = 0;
->>>>>>> 503d1a04
 
 			$result = $this->db->query($sql);
 			if ($result) {
