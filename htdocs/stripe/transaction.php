--- conflicted
+++ resolved
@@ -178,7 +178,7 @@
 		print "</td>\n";*/
 		// Origine
 
-		//print "<TD>";
+		//print "<td>";
 		////if ($charge->metadata->dol_type=="order"){
 		//	$object = new Commande($db);
 		//	$object->fetch($charge->metadata->dol_id);
@@ -188,7 +188,7 @@
 		//	$object->fetch($charge->metadata->dol_id);
 		//	print "<A href='".DOL_URL_ROOT."/compta/facture/card.php?facid=".$charge->metadata->dol_id."'>".img_picto('', 'object_invoice')." ".$object->ref."</A>";
 		//}
-		//print "</TD>\n";
+		//print "</td>\n";
 		// Date payment
 		print '<td align="center">' . dol_print_date($txn->created, '%d/%m/%Y %H:%M') . "</td>\n";
 		// Type
@@ -197,7 +197,6 @@
 		print "<td align=\"right\">" . price(($txn->amount) / 100, 0, '', 1, - 1, - 1, strtoupper($txn->currency)) . "</td>";
 		print "<td align=\"right\">" . price(($txn->fee) / 100, 0, '', 1, - 1, - 1, strtoupper($txn->currency)) . "</td>";
 		// Status
-<<<<<<< HEAD
 		print "<td align='right'>";
 		if ($txn->status=='available')
 		{
@@ -213,17 +212,6 @@
 		}
 		print '</td>';
 		print "</tr>\n";
-=======
-		print "<TD align='right'>";
-if ($txn->status=='available')
- {print img_picto($langs->trans("".$txn->status.""),'statut4');} 
-elseif ($txn->status=='pending')
- {print img_picto($langs->trans("".$txn->status.""),'statut7');}
-elseif ($txn->status=='failed')
- {print img_picto($langs->trans("".$txn->status.""),'statut8');}        
-		print '</TD>';
-		print "</TR>\n";
->>>>>>> 55e79895
 	}
 	print "</table>";
 	print '</div>';
