<?php
/* Copyright (C) 2018       PtibogXIV               <support@ptibogxiv.net>
 * Copyright (C) 2018       Frédéric France         <frederic.france@netlogic.fr>
 *
 * This program is free software; you can redistribute it and/or modify
 * it under the terms of the GNU General Public License as published by
 * the Free Software Foundation; either version 3 of the License, or
 * (at your option) any later version.
 *
 * This program is distributed in the hope that it will be useful,
 * but WITHOUT ANY WARRANTY; without even the implied warranty of
 * MERCHANTABILITY or FITNESS FOR A PARTICULAR PURPOSE.  See the
 * GNU General Public License for more details.
 *
 * You should have received a copy of the GNU General Public License
 * along with this program. If not, see <http://www.gnu.org/licenses/>.
 */

// Put here all includes required by your class file

require '../main.inc.php';
require_once DOL_DOCUMENT_ROOT.'/societe/class/societe.class.php';
require_once DOL_DOCUMENT_ROOT.'/adherents/class/adherent.class.php';
require_once DOL_DOCUMENT_ROOT.'/stripe/class/stripe.class.php';
//require_once DOL_DOCUMENT_ROOT.'/core/lib/stripe.lib.php';
require_once DOL_DOCUMENT_ROOT.'/compta/bank/class/account.class.php';
require_once DOL_DOCUMENT_ROOT.'/commande/class/commande.class.php';
require_once DOL_DOCUMENT_ROOT.'/compta/facture/class/facture.class.php';
if (! empty($conf->accounting->enabled)) {
    require_once DOL_DOCUMENT_ROOT . '/accountancy/class/accountingjournal.class.php';
}

// Load translation files required by the page
$langs->loadLangs(array('compta', 'salaries', 'bills', 'hrm', 'stripe'));

// Security check
$socid = GETPOST("socid","int");
if ($user->societe_id) $socid=$user->societe_id;
//$result = restrictedArea($user, 'salaries', '', '', '');

$limit = GETPOST('limit','int')?GETPOST('limit','int'):$conf->liste_limit;
$rowid = GETPOST("rowid",'alpha');
$sortfield = GETPOST("sortfield",'alpha');
$sortorder = GETPOST("sortorder",'alpha');
$page = GETPOST("page",'int');
if (empty($page) || $page == -1) { $page = 0; }     // If $page is not defined, or '' or -1
$offset = $conf->liste_limit * $page;
$pageprev = $page - 1;
$pagenext = $page + 1;



/*
 * View
 */

$form = new Form($db);
$societestatic = new Societe($db);
$memberstatic = new Adherent($db);
$acc = new Account($db);
$stripe = new Stripe($db);

llxHeader('', $langs->trans("StripeTransactionList"));

if (! empty($conf->stripe->enabled) && (empty($conf->global->STRIPE_LIVE) || GETPOST('forcesandbox','alpha')))
{
	$service = 'StripeTest';
	dol_htmloutput_mesg($langs->trans('YouAreCurrentlyInSandboxMode', 'Stripe'), '', 'warning');
}
else
{
	$service = 'StripeLive';
}

$stripeaccount = $stripe->getStripeAccount($service);
/*if (empty($stripeaccount))
{
	print $langs->trans('ErrorStripeAccountNotDefined');
}*/

if (! $rowid) {

	print '<form method="POST" action="' . $_SERVER["PHP_SELF"] . '">';
	if ($optioncss != '') {
        print '<input type="hidden" name="optioncss" value="' . $optioncss . '">';
    }
	print '<input type="hidden" name="token" value="' . $_SESSION['newtoken'] . '">';
	print '<input type="hidden" name="formfilteraction" id="formfilteraction" value="list">';
	print '<input type="hidden" name="action" value="list">';
	print '<input type="hidden" name="sortfield" value="' . $sortfield . '">';
	print '<input type="hidden" name="sortorder" value="' . $sortorder . '">';
	print '<input type="hidden" name="page" value="' . $page . '">';

	$title=$langs->trans("StripeTransactionList");
	$title.=($stripeaccount?' (Stripe connection with Stripe OAuth Connect account '.$stripeaccount.')':' (Stripe connection with keys from Stripe module setup)');

	print_barre_liste($title, $page, $_SERVER["PHP_SELF"], $param, $sortfield, $sortorder, '', $num, $totalnboflines, 'title_accountancy.png', 0, '', '', $limit);

	print '<div class="div-table-responsive">';
	print '<table class="tagtable liste' . ($moreforfilter ? " listwithfilterbefore" : "") . '">' . "\n";

	print '<tr class="liste_titre">';
	print_liste_field_titre("Ref", $_SERVER["PHP_SELF"], "", "", "", "", $sortfield, $sortorder);
	//print_liste_field_titre("StripeCustomerId",$_SERVER["PHP_SELF"],"","","","",$sortfield,$sortorder);
	//print_liste_field_titre("CustomerId", $_SERVER["PHP_SELF"], "", "", "", "", $sortfield, $sortorder);
	//print_liste_field_titre("Origin", $_SERVER["PHP_SELF"], "", "", "", "", $sortfield, $sortorder);
	print_liste_field_titre("DatePayment", $_SERVER["PHP_SELF"], "", "", "", 'align="center"', $sortfield, $sortorder);
	print_liste_field_titre("Type", $_SERVER["PHP_SELF"], "", "", "", 'align="left"', $sortfield, $sortorder);
	print_liste_field_titre("Paid", $_SERVER["PHP_SELF"], "", "", "", 'align="right"', $sortfield, $sortorder);
	print_liste_field_titre("Fee", $_SERVER["PHP_SELF"], "", "", "", 'align="right"', $sortfield, $sortorder);
	print_liste_field_titre("Status", $_SERVER["PHP_SELF"], "", "", "", 'align="right"');
	print "</tr>\n";

	print "</tr>\n";

	if ($stripeaccount)
	{
		$txn = \Stripe\BalanceTransaction::all(array("limit" => $limit), array("stripe_account" => $stripeaccount));
	}
	else
	{
		$txn = \Stripe\BalanceTransaction::all(array("limit" => $limit));
	}

	foreach ($txn->data as $txn)
	{
		//$charge = $txn;
		//var_dump($txn);

		// The metadata FULLTAG is defined by the online payment page
		/*$FULLTAG=$charge->metadata->FULLTAG;

		// Save into $tmparray all metadata
		$tmparray = dolExplodeIntoArray($FULLTAG,'.','=');
		// Load origin object according to metadata
		if (! empty($tmparray['CUS']))
		{
			$societestatic->fetch($tmparray['CUS']);
		}
		else
		{
			$societestatic->id = 0;
		}
		if (! empty($tmparray['MEM']))
		{
			$memberstatic->fetch($tmparray['MEM']);
		}
		else
		{
			$memberstatic->id = 0;
		}*/

		$societestatic->fetch($charge->metadata->idcustomer);
		$societestatic->id = $charge->metadata->idcustomer;
		$societestatic->lastname = $obj->lastname;
		$societestatic->firstname = $obj->firstname;
		$societestatic->admin = $obj->admin;
		$societestatic->login = $obj->login;
		$societestatic->email = $obj->email;
		$societestatic->societe_id = $obj->fk_soc;

		print '<tr class="oddeven">';

		// Ref
		print "<td><a href='" . DOL_URL_ROOT . "/stripe/transaction.php?rowid=" . $txn->source . "'>" . $txn->source . "</A></td>\n";
		// Stripe customer
		//print "<td>".$charge->customer."</td>\n";
		// Link
		/*print "<td>";
		if ($societestatic->id > 0)
		{
			print $societestatic->getNomUrl(1);
		}
		if ($memberstatic->id > 0)
		{
			print $memberstatic->getNomUrl(1);
		}
		print "</td>\n";*/
		// Origine
<<<<<<< HEAD
		print "<td>";
		print $FULLTAG;
		if ($charge->metadata->source=="order"){
			$object = new Commande($db);
			$object->fetch($charge->metadata->idsource);
			print "<a href='".DOL_URL_ROOT."/commande/card.php?id=".$charge->metadata->idsource."'>".img_picto('', 'object_order')." ".$object->ref."</A>";
		} elseif ($charge->metadata->source=="invoice") {
			$object = new Facture($db);
			$object->fetch($charge->metadata->idsource);
			print "<a href='".DOL_URL_ROOT."/compta/facture/card.php?facid=".$charge->metadata->idsource."'>".img_picto('', 'object_invoice')." ".$object->ref."</A>";
		}
		print "</td>\n";
=======
		//print "<TD>";
		////if ($charge->metadata->dol_type=="order"){
		//	$object = new Commande($db);
		//	$object->fetch($charge->metadata->dol_id);
		//	print "<A href='".DOL_URL_ROOT."/commande/card.php?id=".$charge->metadata->dol_id."'>".img_picto('', 'object_order')." ".$object->ref."</A>";
		//} elseif ($charge->metadata->dol_type=="invoice"){
		//	$object = new Facture($db);
		//	$object->fetch($charge->metadata->dol_id);
		//	print "<A href='".DOL_URL_ROOT."/compta/facture/card.php?facid=".$charge->metadata->dol_id."'>".img_picto('', 'object_invoice')." ".$object->ref."</A>";
		//}
		//print "</TD>\n";
>>>>>>> 4efab446
		// Date payment
		print '<td align="center">' . dol_print_date($txn->created, '%d/%m/%Y %H:%M') . "</td>\n";
		// Type
		print '<td>' . $txn->type . '</td>';
		// Amount
<<<<<<< HEAD
		print "<td align=\"right\">" . price(($txn->amount) / 100) . "</td>";
		print "<td align=\"right\">" . price(($txn->fee) / 100) . "</td>";
		// Status
		print "<td align='right'>";
		print $txn->status;
		print '</td>';
		print "</tr>\n";
=======
		print "<TD align=\"right\">" . price(($txn->amount) / 100, 0, '', 1, - 1, - 1, strtoupper($txn->currency)) . "</TD>";
		print "<TD align=\"right\">" . price(($txn->fee) / 100, 0, '', 1, - 1, - 1, strtoupper($txn->currency)) . "</TD>";
		// Status
		print "<TD align='right'>";
if ($txn->status=='available')
 {print img_picto($langs->trans("".$txn->status.""),'statut4');} 
elseif ($txn->status=='pending')
 {print img_picto($langs->trans("".$txn->status.""),'statut7');}
elseif ($txn->status=='failed')
 {print img_picto($langs->trans("".$txn->status.""),'statut8');}        
		print '</TD>';
		print "</TR>\n";
>>>>>>> 4efab446
	}
	print "</table>";
	print '</div>';
	print '</form>';
}

// End of page
llxFooter();
$db->close();<|MERGE_RESOLUTION|>--- conflicted
+++ resolved
@@ -177,20 +177,7 @@
 		}
 		print "</td>\n";*/
 		// Origine
-<<<<<<< HEAD
-		print "<td>";
-		print $FULLTAG;
-		if ($charge->metadata->source=="order"){
-			$object = new Commande($db);
-			$object->fetch($charge->metadata->idsource);
-			print "<a href='".DOL_URL_ROOT."/commande/card.php?id=".$charge->metadata->idsource."'>".img_picto('', 'object_order')." ".$object->ref."</A>";
-		} elseif ($charge->metadata->source=="invoice") {
-			$object = new Facture($db);
-			$object->fetch($charge->metadata->idsource);
-			print "<a href='".DOL_URL_ROOT."/compta/facture/card.php?facid=".$charge->metadata->idsource."'>".img_picto('', 'object_invoice')." ".$object->ref."</A>";
-		}
-		print "</td>\n";
-=======
+
 		//print "<TD>";
 		////if ($charge->metadata->dol_type=="order"){
 		//	$object = new Commande($db);
@@ -202,34 +189,25 @@
 		//	print "<A href='".DOL_URL_ROOT."/compta/facture/card.php?facid=".$charge->metadata->dol_id."'>".img_picto('', 'object_invoice')." ".$object->ref."</A>";
 		//}
 		//print "</TD>\n";
->>>>>>> 4efab446
 		// Date payment
 		print '<td align="center">' . dol_print_date($txn->created, '%d/%m/%Y %H:%M') . "</td>\n";
 		// Type
 		print '<td>' . $txn->type . '</td>';
 		// Amount
-<<<<<<< HEAD
-		print "<td align=\"right\">" . price(($txn->amount) / 100) . "</td>";
-		print "<td align=\"right\">" . price(($txn->fee) / 100) . "</td>";
+		print "<td align=\"right\">" . price(($txn->amount) / 100, 0, '', 1, - 1, - 1, strtoupper($txn->currency)) . "</td>";
+		print "<td align=\"right\">" . price(($txn->fee) / 100, 0, '', 1, - 1, - 1, strtoupper($txn->currency)) . "</td>";
 		// Status
 		print "<td align='right'>";
-		print $txn->status;
-		print '</td>';
-		print "</tr>\n";
-=======
-		print "<TD align=\"right\">" . price(($txn->amount) / 100, 0, '', 1, - 1, - 1, strtoupper($txn->currency)) . "</TD>";
-		print "<TD align=\"right\">" . price(($txn->fee) / 100, 0, '', 1, - 1, - 1, strtoupper($txn->currency)) . "</TD>";
-		// Status
-		print "<TD align='right'>";
-if ($txn->status=='available')
- {print img_picto($langs->trans("".$txn->status.""),'statut4');} 
+    if ($txn->status=='available')
+    {
+      print img_picto($langs->trans("".$txn->status.""),'statut4');} 
 elseif ($txn->status=='pending')
  {print img_picto($langs->trans("".$txn->status.""),'statut7');}
 elseif ($txn->status=='failed')
- {print img_picto($langs->trans("".$txn->status.""),'statut8');}        
-		print '</TD>';
-		print "</TR>\n";
->>>>>>> 4efab446
+ {
+		print img_picto($langs->trans("".$txn->status.""),'statut8');}
+		print '</td>';
+		print "</tr>\n";
 	}
 	print "</table>";
 	print '</div>';
