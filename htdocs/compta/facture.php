<?php
/* Copyright (C) 2002-2006 Rodolphe Quiedeville  <rodolphe@quiedeville.org>
 * Copyright (C) 2004      Eric Seigne           <eric.seigne@ryxeo.com>
 * Copyright (C) 2004-2013 Laurent Destailleur   <eldy@users.sourceforge.net>
 * Copyright (C) 2005      Marc Barilley / Ocebo <marc@ocebo.com>
 * Copyright (C) 2005-2012 Regis Houssin         <regis.houssin@capnetworks.com>
 * Copyright (C) 2006      Andre Cianfarani      <acianfa@free.fr>
 * Copyright (C) 2010-2013 Juanjo Menent         <jmenent@2byte.es>
 * Copyright (C) 2012-2013 Christophe Battarel   <christophe.battarel@altairis.fr>
 * Copyright (C) 2013      Jean-Francois FERRY   <jfefe@aternatik.fr>
 * Copyright (C) 2013-2014 Florian Henry         <florian.henry@open-concept.pro>
 * Copyright (C) 2013      Cédric Salvador       <csalvador@gpcsolutions.fr>
 *
 * This program is free software; you can redistribute it and/or modify
 * it under the terms of the GNU General Public License as published by
 * the Free Software Foundation; either version 3 of the License, or
 * (at your option) any later version.
 *
 * This program is distributed in the hope that it will be useful,
 * but WITHOUT ANY WARRANTY; without even the implied warranty of
 * MERCHANTABILITY or FITNESS FOR A PARTICULAR PURPOSE.  See the
 * GNU General Public License for more details.
 *
 * You should have received a copy of the GNU General Public License
 * along with this program. If not, see <http://www.gnu.org/licenses/>.
 */

/**
 * \file htdocs/compta/facture.php
 * \ingroup facture
 * \brief Page to create/see an invoice
 */
require '../main.inc.php';
require_once DOL_DOCUMENT_ROOT . '/compta/facture/class/facture.class.php';
require_once DOL_DOCUMENT_ROOT . '/compta/paiement/class/paiement.class.php';
require_once DOL_DOCUMENT_ROOT . '/core/modules/facture/modules_facture.php';
require_once DOL_DOCUMENT_ROOT . '/core/class/discount.class.php';
require_once DOL_DOCUMENT_ROOT . '/core/class/html.formfile.class.php';
require_once DOL_DOCUMENT_ROOT . '/core/class/html.formother.class.php';
require_once DOL_DOCUMENT_ROOT . '/core/lib/invoice.lib.php';
require_once DOL_DOCUMENT_ROOT . '/core/lib/functions2.lib.php';
require_once DOL_DOCUMENT_ROOT . '/core/lib/date.lib.php';
require_once DOL_DOCUMENT_ROOT . '/core/class/extrafields.class.php';
if (! empty($conf->commande->enabled))
	require_once DOL_DOCUMENT_ROOT . '/commande/class/commande.class.php';
if (! empty($conf->projet->enabled)) {
	require_once DOL_DOCUMENT_ROOT . '/projet/class/project.class.php';
	require_once DOL_DOCUMENT_ROOT . '/core/class/html.formprojet.class.php';
}
require_once DOL_DOCUMENT_ROOT . '/core/class/doleditor.class.php';

$langs->load('bills');
$langs->load('companies');
$langs->load('products');
$langs->load('banks');
$langs->load('main');
if (! empty($conf->margin->enabled))
	$langs->load('margins');

$sall = trim(GETPOST('sall'));
$projectid = (GETPOST('projectid') ? GETPOST('projectid', 'int') : 0);

$id = (GETPOST('id', 'int') ? GETPOST('id', 'int') : GETPOST('facid', 'int')); // For backward compatibility
$ref = GETPOST('ref', 'alpha');
$socid = GETPOST('socid', 'int');
$action = GETPOST('action', 'alpha');
$confirm = GETPOST('confirm', 'alpha');
$lineid = GETPOST('lineid', 'int');
$userid = GETPOST('userid', 'int');
$search_ref = GETPOST('sf_ref') ? GETPOST('sf_ref', 'alpha') : GETPOST('search_ref', 'alpha');
$search_societe = GETPOST('search_societe', 'alpha');
$search_montant_ht = GETPOST('search_montant_ht', 'alpha');
$search_montant_ttc = GETPOST('search_montant_ttc', 'alpha');
$origin = GETPOST('origin', 'alpha');
$originid = (GETPOST('originid', 'int') ? GETPOST('originid', 'int') : GETPOST('origin_id', 'int')); // For backward compatibility

// PDF
$hidedetails = (GETPOST('hidedetails', 'int') ? GETPOST('hidedetails', 'int') : (! empty($conf->global->MAIN_GENERATE_DOCUMENTS_HIDE_DETAILS) ? 1 : 0));
$hidedesc = (GETPOST('hidedesc', 'int') ? GETPOST('hidedesc', 'int') : (! empty($conf->global->MAIN_GENERATE_DOCUMENTS_HIDE_DESC) ? 1 : 0));
$hideref = (GETPOST('hideref', 'int') ? GETPOST('hideref', 'int') : (! empty($conf->global->MAIN_GENERATE_DOCUMENTS_HIDE_REF) ? 1 : 0));

// Security check
$fieldid = (! empty($ref) ? 'facnumber' : 'rowid');
if ($user->societe_id)
	$socid = $user->societe_id;
$result = restrictedArea($user, 'facture', $id, '', '', 'fk_soc', $fieldid);

// Nombre de ligne pour choix de produit/service predefinis
$NBLINES = 4;

$usehm = (! empty($conf->global->MAIN_USE_HOURMIN_IN_DATE_RANGE) ? $conf->global->MAIN_USE_HOURMIN_IN_DATE_RANGE : 0);

$object = new Facture($db);
$extrafields = new ExtraFields($db);

// Load object
if ($id > 0 || ! empty($ref)) {
	$ret = $object->fetch($id, $ref);
}

// Initialize technical object to manage hooks of thirdparties. Note that conf->hooks_modules contains array array
$hookmanager->initHooks(array('invoicecard'));

$permissionnote = $user->rights->facture->creer; // Used by the include of actions_setnotes.inc.php

/*
 * Actions
 */

$parameters = array('socid' => $socid);
$reshook = $hookmanager->executeHooks('doActions', $parameters, $object, $action); // Note that $action and $object may have been modified by some hooks

include DOL_DOCUMENT_ROOT . '/core/actions_setnotes.inc.php'; // Must be include, not includ_once

// Action clone object
if ($action == 'confirm_clone' && $confirm == 'yes' && $user->rights->facture->creer) {
	if (1 == 0 && empty($_REQUEST ["clone_content"]) && empty($_REQUEST ["clone_receivers"])) {
		$mesgs [] = '<div class="error">' . $langs->trans("NoCloneOptionsSpecified") . '</div>';
	} else {
		if ($object->fetch($id) > 0) {
			$result = $object->createFromClone($socid);
			if ($result > 0) {
				header("Location: " . $_SERVER ['PHP_SELF'] . '?facid=' . $result);
				exit();
			} else {
				$mesgs [] = $object->error;
				$action = '';
			}
		}
	}
}

// Change status of invoice
else if ($action == 'reopen' && $user->rights->facture->creer) {
	$result = $object->fetch($id);
	if ($object->statut == 2 || ($object->statut == 3 && $object->close_code != 'replaced')) {
		$result = $object->set_unpaid($user);
		if ($result > 0) {
			header('Location: ' . $_SERVER ["PHP_SELF"] . '?facid=' . $id);
			exit();
		} else {
			$mesgs [] = '<div class="error">' . $object->error . '</div>';
		}
	}
}

// Delete invoice
else if ($action == 'confirm_delete' && $confirm == 'yes' && $user->rights->facture->supprimer) {
	$result = $object->fetch($id);
	$object->fetch_thirdparty();

	$idwarehouse = GETPOST('idwarehouse');

	$qualified_for_stock_change = 0;
	if (empty($conf->global->STOCK_SUPPORTS_SERVICES)) {
		$qualified_for_stock_change = $object->hasProductsOrServices(2);
	} else {
		$qualified_for_stock_change = $object->hasProductsOrServices(1);
	}

	$result = $object->delete(0, 0, $idwarehouse);
	if ($result > 0) {
		header('Location: ' . DOL_URL_ROOT . '/compta/facture/list.php');
		exit();
	} else {
		$mesgs [] = '<div class="error">' . $object->error . '</div>';
	}
}

// Delete line
else if ($action == 'confirm_deleteline' && $confirm == 'yes' && $user->rights->facture->creer) {
	$object->fetch($id);
	$object->fetch_thirdparty();

	$result = $object->deleteline($_GET ['lineid'], $user);
	if ($result > 0) {
		// Define output language
		$outputlangs = $langs;
		$newlang = '';
		if ($conf->global->MAIN_MULTILANGS && empty($newlang) && ! empty($_REQUEST ['lang_id']))
			$newlang = $_REQUEST ['lang_id'];
		if ($conf->global->MAIN_MULTILANGS && empty($newlang))
			$newlang = $object->client->default_lang;
		if (! empty($newlang)) {
			$outputlangs = new Translate("", $conf);
			$outputlangs->setDefaultLang($newlang);
		}
		if (empty($conf->global->MAIN_DISABLE_PDF_AUTOUPDATE)) {
			$ret = $object->fetch($id); // Reload to get new records
			$result = facture_pdf_create($db, $object, $object->modelpdf, $outputlangs, $hidedetails, $hidedesc, $hideref);
		}
		if ($result >= 0) {
			header('Location: ' . $_SERVER ["PHP_SELF"] . '?facid=' . $id);
			exit();
		}
	} else {
		$mesgs [] = '<div clas="error">' . $object->error . '</div>';
		$action = '';
	}
}

// Delete link of credit note to invoice
else if ($action == 'unlinkdiscount' && $user->rights->facture->creer) {
	$discount = new DiscountAbsolute($db);
	$result = $discount->fetch($_GET ["discountid"]);
	$discount->unlink_invoice();
}

// Validation
else if ($action == 'valid' && $user->rights->facture->creer) {
	$object->fetch($id);

	// On verifie signe facture
	if ($object->type == Facture::TYPE_CREDIT_NOTE) {
		// Si avoir, le signe doit etre negatif
		if ($object->total_ht >= 0) {
			$mesgs [] = '<div class="error">' . $langs->trans("ErrorInvoiceAvoirMustBeNegative") . '</div>';
			$action = '';
		}
	} else {
		// Si non avoir, le signe doit etre positif
		if (empty($conf->global->FACTURE_ENABLE_NEGATIVE) && $object->total_ht < 0) {
			$mesgs [] = '<div class="error">' . $langs->trans("ErrorInvoiceOfThisTypeMustBePositive") . '</div>';
			$action = '';
		}
	}
}

else if ($action == 'set_thirdparty' && $user->rights->facture->creer) {
	$object->fetch($id);
	$object->setValueFrom('fk_soc', $socid);

	header('Location: ' . $_SERVER ["PHP_SELF"] . '?facid=' . $id);
	exit();
}

else if ($action == 'classin' && $user->rights->facture->creer) {
	$object->fetch($id);
	$object->setProject($_POST ['projectid']);
}

else if ($action == 'setmode' && $user->rights->facture->creer) {
	$object->fetch($id);
	$result = $object->setPaymentMethods(GETPOST('mode_reglement_id', 'int'));
	if ($result < 0)
		dol_print_error($db, $object->error);
} else if ($action == 'setinvoicedate' && $user->rights->facture->creer) {
	$object->fetch($id);
	$old_date_lim_reglement = $object->date_lim_reglement;
	$object->date = dol_mktime(12, 0, 0, $_POST ['invoicedatemonth'], $_POST ['invoicedateday'], $_POST ['invoicedateyear']);
	$new_date_lim_reglement = $object->calculate_date_lim_reglement();
	if ($new_date_lim_reglement > $old_date_lim_reglement)
		$object->date_lim_reglement = $new_date_lim_reglement;
	if ($object->date_lim_reglement < $object->date)
		$object->date_lim_reglement = $object->date;
	$result = $object->update($user);
	if ($result < 0)
		dol_print_error($db, $object->error);
} else if ($action == 'setconditions' && $user->rights->facture->creer) {
	$object->fetch($id);
	$object->cond_reglement_code = 0; // To clean property
	$object->cond_reglement_id = 0; // To clean property
	$result = $object->setPaymentTerms(GETPOST('cond_reglement_id', 'int'));
	if ($result < 0)
		dol_print_error($db, $object->error);

	$old_date_lim_reglement = $object->date_lim_reglement;
	$new_date_lim_reglement = $object->calculate_date_lim_reglement();
	if ($new_date_lim_reglement > $old_date_lim_reglement)
		$object->date_lim_reglement = $new_date_lim_reglement;
	if ($object->date_lim_reglement < $object->date)
		$object->date_lim_reglement = $object->date;
	$result = $object->update($user);
	if ($result < 0)
		dol_print_error($db, $object->error);
} else if ($action == 'setpaymentterm' && $user->rights->facture->creer) {
	$object->fetch($id);
	$object->date_lim_reglement = dol_mktime(12, 0, 0, $_POST ['paymenttermmonth'], $_POST ['paymenttermday'], $_POST ['paymenttermyear']);
	if ($object->date_lim_reglement < $object->date) {
		$object->date_lim_reglement = $object->calculate_date_lim_reglement();
		setEventMessage($langs->trans("DatePaymentTermCantBeLowerThanObjectDate"), 'warnings');
	}
	$result = $object->update($user);
	if ($result < 0)
		dol_print_error($db, $object->error);
} else if ($action == 'setrevenuestamp' && $user->rights->facture->creer) {
	$object->fetch($id);
	$object->revenuestamp = GETPOST('revenuestamp');
	$result = $object->update($user);
	$object->update_price(1);
	if ($result < 0)
		dol_print_error($db, $object->error);
} else if ($action == 'setremisepercent' && $user->rights->facture->creer) {
	$object->fetch($id);
	$result = $object->set_remise($user, $_POST ['remise_percent']);
} else if ($action == "setabsolutediscount" && $user->rights->facture->creer) {
	// POST[remise_id] ou POST[remise_id_for_payment]
	if (! empty($_POST ["remise_id"])) {
		$ret = $object->fetch($id);
		if ($ret > 0) {
			$result = $object->insert_discount($_POST ["remise_id"]);
			if ($result < 0) {
				$mesgs [] = '<div class="error">' . $object->error . '</div>';
			}
		} else {
			dol_print_error($db, $object->error);
		}
	}
	if (! empty($_POST ["remise_id_for_payment"])) {
		require_once DOL_DOCUMENT_ROOT . '/core/class/discount.class.php';
		$discount = new DiscountAbsolute($db);
		$discount->fetch($_POST ["remise_id_for_payment"]);

		$result = $discount->link_to_invoice(0, $id);
		if ($result < 0) {
			$mesgs [] = '<div class="error">' . $discount->error . '</div>';
		}
	}
}

else if ($action == 'set_ref_client' && $user->rights->facture->creer) {
	$object->fetch($id);
	$object->set_ref_client($_POST ['ref_client']);
}

// Classify to validated
else if ($action == 'confirm_valid' && $confirm == 'yes' && $user->rights->facture->valider) {
	$idwarehouse = GETPOST('idwarehouse');

	$object->fetch($id);
	$object->fetch_thirdparty();

	// Check parameters

	// Check for mandatory prof id
	for($i = 1; $i < 5; $i ++) {

		$idprof_mandatory = 'SOCIETE_IDPROF' . ($i) . '_INVOICE_MANDATORY';
		$idprof = 'idprof' . $i;
		if (! $object->thirdparty->$idprof && ! empty($conf->global->$idprof_mandatory)) {
			if (! $error)
				$langs->load("errors");
			$error ++;

			setEventMessage($langs->trans('ErrorProdIdIsMandatory', $langs->transcountry('ProfId' . $i, $object->thirdparty->country_code)), 'errors');
		}
	}

	$qualified_for_stock_change = 0;
	if (empty($conf->global->STOCK_SUPPORTS_SERVICES)) {
		$qualified_for_stock_change = $object->hasProductsOrServices(2);
	} else {
		$qualified_for_stock_change = $object->hasProductsOrServices(1);
	}

	// Check for warehouse
	if ($object->type != Facture::TYPE_DEPOSIT && ! empty($conf->global->STOCK_CALCULATE_ON_BILL) && $qualified_for_stock_change) {
		if (! $idwarehouse || $idwarehouse == - 1) {
			$error ++;
			setEventMessage($langs->trans('ErrorFieldRequired', $langs->transnoentitiesnoconv("Warehouse")), 'errors');
			$action = '';
		}
	}

	if (! $error) {
		$result = $object->validate($user, '', $idwarehouse);
		if ($result >= 0) {
			// Define output language
			$outputlangs = $langs;
			$newlang = '';
			if ($conf->global->MAIN_MULTILANGS && empty($newlang) && ! empty($_REQUEST ['lang_id']))
				$newlang = $_REQUEST ['lang_id'];
			if ($conf->global->MAIN_MULTILANGS && empty($newlang))
				$newlang = $object->client->default_lang;
			if (! empty($newlang)) {
				$outputlangs = new Translate("", $conf);
				$outputlangs->setDefaultLang($newlang);
			}
			if (empty($conf->global->MAIN_DISABLE_PDF_AUTOUPDATE)) {
				$ret = $object->fetch($id); // Reload to get new records
				facture_pdf_create($db, $object, $object->modelpdf, $outputlangs, $hidedetails, $hidedesc, $hideref);
			}
		} else {
			setEventMessage($object->error, 'errors');
		}
	}
}

// Go back to draft status (unvalidate)
else if ($action == 'confirm_modif' && ((empty($conf->global->MAIN_USE_ADVANCED_PERMS) && $user->rights->facture->valider) || $user->rights->facture->invoice_advance->unvalidate)) {
	$idwarehouse = GETPOST('idwarehouse');

	$object->fetch($id);
	$object->fetch_thirdparty();

	$qualified_for_stock_change = 0;
	if (empty($conf->global->STOCK_SUPPORTS_SERVICES)) {
		$qualified_for_stock_change = $object->hasProductsOrServices(2);
	} else {
		$qualified_for_stock_change = $object->hasProductsOrServices(1);
	}

	// Check parameters
	if ($object->type != Facture::TYPE_DEPOSIT && ! empty($conf->global->STOCK_CALCULATE_ON_BILL) && $qualified_for_stock_change) {
		if (! $idwarehouse || $idwarehouse == - 1) {
			$error ++;
			setEventMessage($langs->trans('ErrorFieldRequired', $langs->transnoentitiesnoconv("Warehouse")), 'errors');
			$action = '';
		}
	}

	if (! $error) {
		// On verifie si la facture a des paiements
		$sql = 'SELECT pf.amount';
		$sql .= ' FROM ' . MAIN_DB_PREFIX . 'paiement_facture as pf';
		$sql .= ' WHERE pf.fk_facture = ' . $object->id;

		$result = $db->query($sql);
		if ($result) {
			$i = 0;
			$num = $db->num_rows($result);

			while ($i < $num) {
				$objp = $db->fetch_object($result);
				$totalpaye += $objp->amount;
				$i ++;
			}
		} else {
			dol_print_error($db, '');
		}

		$resteapayer = $object->total_ttc - $totalpaye;

		// On verifie si les lignes de factures ont ete exportees en compta et/ou ventilees
		$ventilExportCompta = $object->getVentilExportCompta();

		// On verifie si aucun paiement n'a ete effectue
		if ($resteapayer == $object->total_ttc && $object->paye == 0 && $ventilExportCompta == 0) {
			$object->set_draft($user, $idwarehouse);

			// Define output language
			$outputlangs = $langs;
			$newlang = '';
			if ($conf->global->MAIN_MULTILANGS && empty($newlang) && ! empty($_REQUEST ['lang_id']))
				$newlang = $_REQUEST ['lang_id'];
			if ($conf->global->MAIN_MULTILANGS && empty($newlang))
				$newlang = $object->client->default_lang;
			if (! empty($newlang)) {
				$outputlangs = new Translate("", $conf);
				$outputlangs->setDefaultLang($newlang);
			}
			if (empty($conf->global->MAIN_DISABLE_PDF_AUTOUPDATE)) {
				$ret = $object->fetch($id); // Reload to get new records
				facture_pdf_create($db, $object, $object->modelpdf, $outputlangs, $hidedetails, $hidedesc, $hideref);
			}
		}
	}
}

// Classify "paid"
else if ($action == 'confirm_paid' && $confirm == 'yes' && $user->rights->facture->paiement) {
	$object->fetch($id);
	$result = $object->set_paid($user);
} // Classif "paid partialy"
else if ($action == 'confirm_paid_partially' && $confirm == 'yes' && $user->rights->facture->paiement) {
	$object->fetch($id);
	$close_code = $_POST ["close_code"];
	$close_note = $_POST ["close_note"];
	if ($close_code) {
		$result = $object->set_paid($user, $close_code, $close_note);
	} else {
		setEventMessage($langs->trans("ErrorFieldRequired", $langs->transnoentitiesnoconv("Reason")), 'errors');
	}
} // Classify "abandoned"
else if ($action == 'confirm_canceled' && $confirm == 'yes') {
	$object->fetch($id);
	$close_code = $_POST ["close_code"];
	$close_note = $_POST ["close_note"];
	if ($close_code) {
		$result = $object->set_canceled($user, $close_code, $close_note);
	} else {
		setEventMessage($langs->trans("ErrorFieldRequired", $langs->transnoentitiesnoconv("Reason")), 'errors');
	}
}

// Convertir en reduc
else if ($action == 'confirm_converttoreduc' && $confirm == 'yes' && $user->rights->facture->creer) {
	$db->begin();

	$object->fetch($id);
	$object->fetch_thirdparty();
	$object->fetch_lines();

<<<<<<< HEAD
	if (! $object->paye) 	// protection against multiple submit
=======
	if (!empty($object->paye))	// protection against multiple submit
>>>>>>> d3e951e1
	{
		// Boucle sur chaque taux de tva
		$i = 0;
		foreach ($object->lines as $line) {
			$amount_ht [$line->tva_tx] += $line->total_ht;
			$amount_tva [$line->tva_tx] += $line->total_tva;
			$amount_ttc [$line->tva_tx] += $line->total_ttc;
			$i ++;
		}

		// Insert one discount by VAT rate category
		$discount = new DiscountAbsolute($db);
		if ($object->type == Facture::TYPE_CREDIT_NOTE)
			$discount->description = '(CREDIT_NOTE)';
		elseif ($object->type == Facture::TYPE_DEPOSIT)
			$discount->description = '(DEPOSIT)';
		else {
<<<<<<< HEAD
			$this->error = "CantConvertToReducAnInvoiceOfThisType";
			return - 1;
		}
		$discount->tva_tx = abs($object->total_ttc);
		$discount->fk_soc = $object->socid;
		$discount->fk_facture_source = $object->id;

		$error = 0;
		foreach ($amount_ht as $tva_tx => $xxx) {
			$discount->amount_ht = abs($amount_ht [$tva_tx]);
			$discount->amount_tva = abs($amount_tva [$tva_tx]);
			$discount->amount_ttc = abs($amount_ttc [$tva_tx]);
			$discount->tva_tx = abs($tva_tx);

			$result = $discount->create($user);
			if ($result < 0) {
				$error ++;
=======
			setEventMessage($langs->trans('CantConvertToReducAnInvoiceOfThisType'),'errors');
		}
		$discount->tva_tx=abs($object->total_ttc);
		$discount->fk_soc=$object->socid;
		$discount->fk_facture_source=$object->id;

		$error=0;
		foreach($amount_ht as $tva_tx => $xxx)
		{
			$discount->amount_ht=abs($amount_ht[$tva_tx]);
			$discount->amount_tva=abs($amount_tva[$tva_tx]);
			$discount->amount_ttc=abs($amount_ttc[$tva_tx]);
			$discount->tva_tx=abs($tva_tx);

			$result=$discount->create($user);

			if ($result < 0)
			{
				$error++;
>>>>>>> d3e951e1
				break;
			}
		}

<<<<<<< HEAD
		if (! $error) {
			// Classe facture
			$result = $object->set_paid($user);
			if ($result > 0) {
				// $mesgs[]='OK'.$discount->id;
				$db->commit();
			} else {
				$mesgs [] = '<div class="error">' . $object->error . '</div>';
				$db->rollback();
			}
		} else {
			$mesgs [] = '<div class="error">' . $discount->error . '</div>';
=======
		if (empty($error))
		{
			// Classe facture
			$result=$object->set_paid($user);
			if ($result >= 0)
			{
				//$mesgs[]='OK'.$discount->id;
				$db->commit();
			}
			else
			{
				setEventMessage($object->error,'errors');
				$db->rollback();
			}
		}
		else
		{
			setEventMessage($discount->error,'errors');
>>>>>>> d3e951e1
			$db->rollback();
		}
	}
}

/*
 * Insert new invoice in database
*/
else if ($action == 'add' && $user->rights->facture->creer) {
	if ($socid > 0)
		$object->socid = GETPOST('socid', 'int');

	$db->begin();

	$error = 0;

	// Fill array 'array_options' with data from add form
	$extralabels = $extrafields->fetch_name_optionals_label($object->table_element);
	$ret = $extrafields->setOptionalsFromPost($extralabels, $object);
	if ($ret < 0)
		$error ++;

		// Replacement invoice
	if ($_POST ['type'] == 1) {
		$datefacture = dol_mktime(12, 0, 0, $_POST ['remonth'], $_POST ['reday'], $_POST ['reyear']);
		if (empty($datefacture)) {
			$error ++;
			setEventMessage($langs->trans("ErrorFieldRequired", $langs->transnoentitiesnoconv("Date")), 'errors');
		}

		if (! ($_POST ['fac_replacement'] > 0)) {
			$error ++;
			setEventMessage($langs->trans("ErrorFieldRequired", $langs->transnoentitiesnoconv("ReplaceInvoice")), 'errors');
		}

		if (! $error) {
			// This is a replacement invoice
			$result = $object->fetch($_POST ['fac_replacement']);
			$object->fetch_thirdparty();

			$object->date = $datefacture;
			$object->note_public = trim($_POST ['note_public']);
			$object->note = trim($_POST ['note']);
			$object->ref_client = $_POST ['ref_client'];
			$object->ref_int = $_POST ['ref_int'];
			$object->modelpdf = $_POST ['model'];
			$object->fk_project = $_POST ['projectid'];
			$object->cond_reglement_id = $_POST ['cond_reglement_id'];
			$object->mode_reglement_id = $_POST ['mode_reglement_id'];
			$object->remise_absolue = $_POST ['remise_absolue'];
			$object->remise_percent = $_POST ['remise_percent'];

			// Proprietes particulieres a facture de remplacement
			$object->fk_facture_source = $_POST ['fac_replacement'];
			$object->type = Facture::TYPE_REPLACEMENT;

			$id = $object->createFromCurrent($user);
			if ($id <= 0)
				$mesgs [] = $object->error;
		}
	}

	// Credit note invoice
	if ($_POST ['type'] == 2) {
		if (! $_POST ['fac_avoir'] > 0) {
			$error ++;
			setEventMessage($langs->trans("ErrorFieldRequired", $langs->transnoentitiesnoconv("CorrectInvoice")), 'errors');
		}

		$datefacture = dol_mktime(12, 0, 0, $_POST ['remonth'], $_POST ['reday'], $_POST ['reyear']);
		if (empty($datefacture)) {
			$error ++;
			setEventMessage($langs->trans("ErrorFieldRequired", $langs->trans("Date")), 'errors');
		}

		if (! $error) {
			// Si facture avoir
			$datefacture = dol_mktime(12, 0, 0, $_POST ['remonth'], $_POST ['reday'], $_POST ['reyear']);

			// $result=$object->fetch($_POST['fac_avoir']);

			$object->socid = GETPOST('socid', 'int');
			$object->number = $_POST ['facnumber'];
			$object->date = $datefacture;
			$object->note_public = trim($_POST ['note_public']);
			$object->note = trim($_POST ['note']);
			$object->ref_client = $_POST ['ref_client'];
			$object->ref_int = $_POST ['ref_int'];
			$object->modelpdf = $_POST ['model'];
			$object->fk_project = $_POST ['projectid'];
			$object->cond_reglement_id = 0;
			$object->mode_reglement_id = $_POST ['mode_reglement_id'];
			$object->remise_absolue = $_POST ['remise_absolue'];
			$object->remise_percent = $_POST ['remise_percent'];

			// Proprietes particulieres a facture avoir
			$object->fk_facture_source = $_POST ['fac_avoir'];
			$object->type = Facture::TYPE_CREDIT_NOTE;

			$id = $object->create($user);

			if(GETPOST('invoiceAvoirWithLines', 'int')==1 && $id>0) {
			    
                $facture_source = new Facture($db); // fetch origin object
                if($facture_source->fetch($object->fk_facture_source)>0) {
                
                    foreach($facture_source->lines as $line) {
                      
                        $line->fk_facture = $object->id;  
                        
                        $line->subprice =-$line->subprice; // invert price for object
                        $line->pa_ht = -$line->pa_ht;
                        $line->total_ht=-$line->total_ht;
                        $line->total_tva=-$line->total_tva;
                        $line->total_ttc=-$line->total_ttc;
                        $line->total_localtax1=-$line->total_localtax1;
                        $line->total_localtax2=-$line->total_localtax2;
                        
                        $line->insert();
                        
                        $object->lines[] = $line; // insert new line in current object
                    }
                 
                    $object->update_price(1);   
                }
                 
			}
            
            if(GETPOST('invoiceAvoirWithPaymentRestAmount', 'int')==1 && $id>0) {
                    
                $facture_source = new Facture($db); // fetch origin object if not previously defined
                if($facture_source->fetch($object->fk_facture_source)>0) {
                    $totalpaye = $facture_source->getSommePaiement();
                    $totalcreditnotes = $facture_source->getSumCreditNotesUsed();
                    $totaldeposits = $facture_source->getSumDepositsUsed();
                    $remain_to_pay = abs($facture_source->total_ttc - $totalpaye - $totalcreditnotes - $totaldeposits);
                    
                    $object->addline($langs->trans('invoiceAvoirLineWithPaymentRestAmount'),$remain_to_pay,1,0,0,0,0,0,'','','TTC');      
                }
            }
            
			// Add predefined lines
			/*
             TODO delete 
             for($i = 1; $i <= $NBLINES; $i ++) {
				if ($_POST ['idprod' . $i]) {
					$product = new Product($db);
					$product->fetch($_POST ['idprod' . $i]);
					$startday = dol_mktime(12, 0, 0, $_POST ['date_start' . $i . 'month'], $_POST ['date_start' . $i . 'day'], $_POST ['date_start' . $i . 'year']);
					$endday = dol_mktime(12, 0, 0, $_POST ['date_end' . $i . 'month'], $_POST ['date_end' . $i . 'day'], $_POST ['date_end' . $i . 'year']);
					$result = $object->addline($product->description, $product->price, $_POST ['qty' . $i], $product->tva_tx, $product->localtax1_tx, $product->localtax2_tx, $_POST ['idprod' . $i], $_POST ['remise_percent' . $i], $startday, $endday, 0, 0, '', $product->price_base_type, $product->price_ttc, $product->type);
				}
			}*/
		}
	}

	// Standard invoice or Deposit invoice created from a Predefined invoice
	if (($_POST ['type'] == 0 || $_POST ['type'] == 3) && $_POST ['fac_rec'] > 0) {
		$datefacture = dol_mktime(12, 0, 0, $_POST ['remonth'], $_POST ['reday'], $_POST ['reyear']);
		if (empty($datefacture)) {
			$error ++;
			setEventMessage($langs->trans("ErrorFieldRequired", $langs->transnoentitiesnoconv("Date")), 'errors');
		}

		if (! $error) {
			$object->socid = GETPOST('socid', 'int');
			$object->type = $_POST ['type'];
			$object->number = $_POST ['facnumber'];
			$object->date = $datefacture;
			$object->note_public = trim($_POST ['note_public']);
			$object->note_private = trim($_POST ['note_private']);
			$object->ref_client = $_POST ['ref_client'];
			$object->ref_int = $_POST ['ref_int'];
			$object->modelpdf = $_POST ['model'];

			// Source facture
			$object->fac_rec = $_POST ['fac_rec'];

			$id = $object->create($user);
		}
	}

	// Standard or deposit or proforma invoice
	if (($_POST ['type'] == 0 || $_POST ['type'] == 3 || $_POST ['type'] == 4) && $_POST ['fac_rec'] <= 0) {
		if (GETPOST('socid', 'int') < 1) {
			$error ++;
			setEventMessage($langs->trans("ErrorFieldRequired", $langs->transnoentitiesnoconv("Customer")), 'errors');
		}

		$datefacture = dol_mktime(12, 0, 0, $_POST ['remonth'], $_POST ['reday'], $_POST ['reyear']);
		if (empty($datefacture)) {
			$error ++;
			setEventMessage($langs->trans("ErrorFieldRequired", $langs->transnoentitiesnoconv("Date")), 'errors');
		}

		if (! $error) {
			// Si facture standard
			$object->socid = GETPOST('socid', 'int');
			$object->type = GETPOST('type');
			$object->number = $_POST ['facnumber'];
			$object->date = $datefacture;
			$object->note_public = trim($_POST ['note_public']);
			$object->note_private = trim($_POST ['note_private']);
			$object->ref_client = $_POST ['ref_client'];
			$object->ref_int = $_POST ['ref_int'];
			$object->modelpdf = $_POST ['model'];
			$object->fk_project = $_POST ['projectid'];
			$object->cond_reglement_id = ($_POST ['type'] == 3 ? 1 : $_POST ['cond_reglement_id']);
			$object->mode_reglement_id = $_POST ['mode_reglement_id'];
			$object->amount = $_POST ['amount'];
			$object->remise_absolue = $_POST ['remise_absolue'];
			$object->remise_percent = $_POST ['remise_percent'];
			$object->fetch_thirdparty();

			// If creation from another object of another module (Example: origin=propal, originid=1)
			if ($_POST ['origin'] && $_POST ['originid']) {
				// Parse element/subelement (ex: project_task)
				$element = $subelement = $_POST ['origin'];
				if (preg_match('/^([^_]+)_([^_]+)/i', $_POST ['origin'], $regs)) {
					$element = $regs [1];
					$subelement = $regs [2];
				}

				// For compatibility
				if ($element == 'order') {
					$element = $subelement = 'commande';
				}
				if ($element == 'propal') {
					$element = 'comm/propal';
					$subelement = 'propal';
				}
				if ($element == 'contract') {
					$element = $subelement = 'contrat';
				}
				if ($element == 'inter') {
					$element = $subelement = 'ficheinter';
				}
				if ($element == 'shipping') {
					$element = $subelement = 'expedition';
				}

				$object->origin = $_POST ['origin'];
				$object->origin_id = $_POST ['originid'];

				// Possibility to add external linked objects with hooks
				$object->linked_objects [$object->origin] = $object->origin_id;
				if (is_array($_POST ['other_linked_objects']) && ! empty($_POST ['other_linked_objects'])) {
					$object->linked_objects = array_merge($object->linked_objects, $_POST ['other_linked_objects']);
				}

				$id = $object->create($user);

				if ($id > 0) {
					// If deposit invoice
					if ($_POST ['type'] == 3) {
						$typeamount = GETPOST('typedeposit', 'alpha');
						$valuedeposit = GETPOST('valuedeposit', 'int');

						if ($typeamount == 'amount') {
							$amountdeposit = $valuedeposit;
						} else {
							$amountdeposit = 0;

							dol_include_once('/' . $element . '/class/' . $subelement . '.class.php');

							$classname = ucfirst($subelement);
							$srcobject = new $classname($db);

							dol_syslog("Try to find source object origin=" . $object->origin . " originid=" . $object->origin_id . " to add deposit lines");
							$result = $srcobject->fetch($object->origin_id);
							if ($result > 0) {
								$totalamount = 0;
								$lines = $srcobject->lines;
								$numlines=count($lines);
								for ($i=0; $i<$numlines; $i++)
								{
									$qualified=1;
									if (empty($lines[$i]->qty)) $qualified=0;	// We discard qty=0, it is an option
									if (! empty($lines[$i]->special_code)) $qualified=0;	// We discard special_code (frais port, ecotaxe, option, ...)
									if ($qualified) $totalamount += $lines[$i]->total_ht;
								}

								if ($totalamount != 0) {
									$amountdeposit = ($totalamount * $valuedeposit) / 100;
								}
							} else {
								$mesgs [] = $srcobject->error;
								$error ++;
							}
						}

						$result = $object->addline(
								$langs->trans('Deposit'),
								$amountdeposit,		 	// subprice
								1, 						// quantity
								$lines [$i]->tva_tx, 0, // localtax1_tx
								0, 						// localtax2_tx
								0, 						// fk_product
								0, 						// remise_percent
								0, 						// date_start
								0, 						// date_end
								0, $lines [$i]->info_bits, // info_bits
								0, 						// info_bits
								'HT',
								0,
								0, 						// product_type
								1,
								$lines [$i]->special_code,
								$object->origin,
								0,
								0,
								0,
								0,
								$langs->trans('Deposit')
							);
					} else {

						dol_include_once('/' . $element . '/class/' . $subelement . '.class.php');

						$classname = ucfirst($subelement);
						$srcobject = new $classname($db);

						dol_syslog("Try to find source object origin=" . $object->origin . " originid=" . $object->origin_id . " to add lines");
						$result = $srcobject->fetch($object->origin_id);
						if ($result > 0) {
							$lines = $srcobject->lines;
							if (empty($lines) && method_exists($srcobject, 'fetch_lines'))
								$lines = $srcobject->fetch_lines();

							$fk_parent_line=0;
							$num=count($lines);
							for ($i=0;$i<$num;$i++)
							{
								$label=(! empty($lines[$i]->label)?$lines[$i]->label:'');
								$desc=(! empty($lines[$i]->desc)?$lines[$i]->desc:$lines[$i]->libelle);

								if ($lines [$i]->subprice < 0) {
									// Negative line, we create a discount line
									$discount = new DiscountAbsolute($db);
									$discount->fk_soc = $object->socid;
									$discount->amount_ht = abs($lines [$i]->total_ht);
									$discount->amount_tva = abs($lines [$i]->total_tva);
									$discount->amount_ttc = abs($lines [$i]->total_ttc);
									$discount->tva_tx = $lines [$i]->tva_tx;
									$discount->fk_user = $user->id;
									$discount->description = $desc;
									$discountid = $discount->create($user);
									if ($discountid > 0) {
										$result = $object->insert_discount($discountid); // This include link_to_invoice
									} else {
										$mesgs [] = $discount->error;
										$error ++;
										break;
									}
								} else {
									// Positive line
									$product_type = ($lines [$i]->product_type ? $lines [$i]->product_type : 0);

									// Date start
									$date_start = false;
									if ($lines [$i]->date_debut_prevue)
										$date_start = $lines [$i]->date_debut_prevue;
									if ($lines [$i]->date_debut_reel)
										$date_start = $lines [$i]->date_debut_reel;
									if ($lines [$i]->date_start)
										$date_start = $lines [$i]->date_start;

										// Date end
									$date_end = false;
									if ($lines [$i]->date_fin_prevue)
										$date_end = $lines [$i]->date_fin_prevue;
									if ($lines [$i]->date_fin_reel)
										$date_end = $lines [$i]->date_fin_reel;
									if ($lines [$i]->date_end)
										$date_end = $lines [$i]->date_end;

										// Reset fk_parent_line for no child products and special product
									if (($lines [$i]->product_type != 9 && empty($lines [$i]->fk_parent_line)) || $lines [$i]->product_type == 9) {
										$fk_parent_line = 0;
									}

									// Extrafields
									if (empty($conf->global->MAIN_EXTRAFIELDS_DISABLED) && method_exists($lines [$i], 'fetch_optionals')) {
										$lines [$i]->fetch_optionals($lines [$i]->rowid);
										$array_option = $lines [$i]->array_options;
									}

									$result = $object->addline($desc, $lines [$i]->subprice, $lines [$i]->qty, $lines [$i]->tva_tx, $lines [$i]->localtax1_tx, $lines [$i]->localtax2_tx, $lines [$i]->fk_product, $lines [$i]->remise_percent, $date_start, $date_end, 0, $lines [$i]->info_bits, $lines [$i]->fk_remise_except, 'HT', 0, $product_type, $lines [$i]->rang, $lines [$i]->special_code, $object->origin, $lines [$i]->rowid, $fk_parent_line, $lines [$i]->fk_fournprice, $lines [$i]->pa_ht, $label, $array_option);

									if ($result > 0) {
										$lineid = $result;
									} else {
										$lineid = 0;
										$error ++;
										break;
									}

									// Defined the new fk_parent_line
									if ($result > 0 && $lines [$i]->product_type == 9) {
										$fk_parent_line = $result;
									}
								}
							}

							// Hooks
							$parameters = array('objFrom' => $srcobject);
							$reshook = $hookmanager->executeHooks('createFrom', $parameters, $object, $action); // Note that $action and $object may have been
							                                                                               // modified by hook
							if ($reshook < 0)
								$error ++;
						} else {
							$mesgs [] = $srcobject->error;
							$error ++;
						}
					}
				} else {
					$mesgs [] = $object->error;
					$error ++;
				}
			} 			// If some invoice's lines already known
			else {
				$id = $object->create($user);

				for($i = 1; $i <= $NBLINES; $i ++) {
					if ($_POST ['idprod' . $i]) {
						$product = new Product($db);
						$product->fetch($_POST ['idprod' . $i]);
						$startday = dol_mktime(12, 0, 0, $_POST ['date_start' . $i . 'month'], $_POST ['date_start' . $i . 'day'], $_POST ['date_start' . $i . 'year']);
						$endday = dol_mktime(12, 0, 0, $_POST ['date_end' . $i . 'month'], $_POST ['date_end' . $i . 'day'], $_POST ['date_end' . $i . 'year']);
						$result = $object->addline($product->description, $product->price, $_POST ['qty' . $i], $product->tva_tx, $product->localtax1_tx, $product->localtax2_tx, $_POST ['idprod' . $i], $_POST ['remise_percent' . $i], $startday, $endday, 0, 0, '', $product->price_base_type, $product->price_ttc, $product->type);
					}
				}
			}
		}
	}

	// End of object creation, we show it
	if ($id > 0 && ! $error) {
		$db->commit();
		header('Location: ' . $_SERVER ["PHP_SELF"] . '?facid=' . $id);
		exit();
	} else {
		$db->rollback();
		$action = 'create';
		$_GET ["origin"] = $_POST ["origin"];
		$_GET ["originid"] = $_POST ["originid"];
		$mesgs [] = '<div class="error">' . $object->error . '</div>';
	}
}

// Add a new line
else if (($action == 'addline' || $action == 'addline_predef') && $user->rights->facture->creer) {
	$langs->load('errors');
	$error = 0;

	// Set if we used free entry or predefined product
	if (GETPOST('addline_libre')) {
		$predef = '';
		$idprod = 0;
		$product_desc = (GETPOST('dp_desc') ? GETPOST('dp_desc') : '');
		$price_ht = GETPOST('price_ht');
		$tva_tx = (GETPOST('tva_tx') ? GETPOST('tva_tx') : 0);
	}
	if (GETPOST('addline_predefined')) {
		$predef = (($conf->global->MAIN_FEATURES_LEVEL < 2) ? '_predef' : '');
		$idprod = GETPOST('idprod', 'int');
		$product_desc = (GETPOST('product_desc') ? GETPOST('product_desc') : (GETPOST('np_desc') ? GETPOST('np_desc') : ''));
		$price_ht = '';
		$tva_tx = '';
	}
	if (GETPOST('usenewaddlineform')) { // TODO Remove this
		$idprod = GETPOST('idprod', 'int');
		$product_desc = (GETPOST('product_desc') ? GETPOST('product_desc') : (GETPOST('np_desc') ? GETPOST('np_desc') : (GETPOST('dp_desc') ? GETPOST('dp_desc') : '')));
		$price_ht = GETPOST('price_ht');
		$tva_tx = (GETPOST('tva_tx') ? GETPOST('tva_tx') : 0);
	}
	$qty = GETPOST('qty' . $predef);
	$remise_percent = GETPOST('remise_percent' . $predef);

	// Extrafields
	$extrafieldsline = new ExtraFields($db);
	$extralabelsline = $extrafieldsline->fetch_name_optionals_label($object->table_element_line);
	$array_option = $extrafieldsline->getOptionalsFromPost($extralabelsline, $predef);
	// Unset extrafield
	if (is_array($extralabelsline)) {
		// Get extra fields
		foreach ($extralabelsline as $key => $value) {
			unset($_POST ["options_" . $key . $predef]);
		}
	}

	if ((empty($idprod) || GETPOST('usenewaddlineform')) && ($price_ht < 0) && ($qty < 0)) {
		setEventMessage($langs->trans('ErrorBothFieldCantBeNegative', $langs->transnoentitiesnoconv('UnitPriceHT'), $langs->transnoentitiesnoconv('Qty')), 'errors');
		$error ++;
	}
	if (empty($idprod) && GETPOST('type') < 0) {
		setEventMessage($langs->trans('ErrorFieldRequired', $langs->transnoentitiesnoconv('Type')), 'errors');
		$error ++;
	}
	if ((empty($idprod) || GETPOST('usenewaddlineform')) && (! ($price_ht >= 0) || $price_ht == '')) 	// Unit price can be 0 but not ''
	{
		setEventMessage($langs->trans("ErrorFieldRequired", $langs->transnoentitiesnoconv("UnitPriceHT")), 'errors');
		$error ++;
	}
	if ($qty == '') {
		setEventMessage($langs->trans('ErrorFieldRequired', $langs->transnoentitiesnoconv('Qty')), 'errors');
		$error ++;
	}
	if (empty($idprod) && empty($product_desc)) {
		setEventMessage($langs->trans('ErrorFieldRequired', $langs->transnoentitiesnoconv('Description')), 'errors');
		$error ++;
	}

	if (! $error && ($qty >= 0) && (! empty($product_desc) || ! empty($idprod))) {
		$ret = $object->fetch($id);
		if ($ret < 0) {
			dol_print_error($db, $object->error);
			exit();
		}
		$ret = $object->fetch_thirdparty();

		// Clean parameters
		$date_start = dol_mktime(GETPOST('date_start' . $predef . 'hour'), GETPOST('date_start' . $predef . 'min'), GETPOST('date_start' . $predef . 'sec'), GETPOST('date_start' . $predef . 'month'), GETPOST('date_start' . $predef . 'day'), GETPOST('date_start' . $predef . 'year'));
		$date_end = dol_mktime(GETPOST('date_end' . $predef . 'hour'), GETPOST('date_end' . $predef . 'min'), GETPOST('date_end' . $predef . 'sec'), GETPOST('date_end' . $predef . 'month'), GETPOST('date_end' . $predef . 'day'), GETPOST('date_end' . $predef . 'year'));
		$price_base_type = (GETPOST('price_base_type', 'alpha') ? GETPOST('price_base_type', 'alpha') : 'HT');

		// Define special_code for special lines
		$special_code = 0;
		// if (empty($_POST['qty'])) $special_code=3; // Options should not exists on invoices

		// Ecrase $pu par celui du produit
		// Ecrase $desc par celui du produit
		// Ecrase $txtva par celui du produit
		// Ecrase $base_price_type par celui du produit
		if (! empty($idprod)) {
			$prod = new Product($db);
			$prod->fetch($idprod);

			$label = ((GETPOST('product_label') && GETPOST('product_label') != $prod->label) ? GETPOST('product_label') : '');

			// Update if prices fields are defined
			if (GETPOST('usenewaddlineform')) {
				$pu_ht = price2num($price_ht, 'MU');
				$pu_ttc = price2num(GETPOST('price_ttc'), 'MU');
				$tva_npr = (preg_match('/\*/', $tva_tx) ? 1 : 0);
				$tva_tx = str_replace('*', '', $tva_tx);
				$desc = $product_desc;
			} else {
				$tva_tx = get_default_tva($mysoc, $object->client, $prod->id);
				$tva_npr = get_default_npr($mysoc, $object->client, $prod->id);

				// We define price for product
				if (! empty($conf->global->PRODUIT_MULTIPRICES) && ! empty($object->client->price_level)) {
					$pu_ht = $prod->multiprices [$object->client->price_level];
					$pu_ttc = $prod->multiprices_ttc [$object->client->price_level];
					$price_min = $prod->multiprices_min [$object->client->price_level];
					$price_base_type = $prod->multiprices_base_type [$object->client->price_level];
				} elseif (! empty($conf->global->PRODUIT_CUSTOMER_PRICES)) {
					require_once DOL_DOCUMENT_ROOT . '/product/class/productcustomerprice.class.php';

					$prodcustprice = new Productcustomerprice($db);

					$filter = array('t.fk_product' => $prod->id,'t.fk_soc' => $object->client->id);

					$result = $prodcustprice->fetch_all('', '', 0, 0, $filter);
					if ($result) {
						if (count($prodcustprice->lines) > 0) {
							$found = true;
							$pu_ht = price($prodcustprice->lines [0]->price);
							$pu_ttc = price($prodcustprice->lines [0]->price_ttc);
							$price_base_type = $prodcustprice->lines [0]->price_base_type;
							$prod->tva_tx = $prodcustprice->lines [0]->tva_tx;
						}
					}
				} else {
					$pu_ht = $prod->price;
					$pu_ttc = $prod->price_ttc;
					$price_min = $prod->price_min;
					$price_base_type = $prod->price_base_type;
				}

				// if price ht is forced (ie: calculated by margin rate and cost price)
				if (! empty($price_ht)) {
					$pu_ht = price2num($price_ht, 'MU');
					$pu_ttc = price2num($pu_ht * (1 + ($tva_tx / 100)), 'MU');
				}

				// On reevalue prix selon taux tva car taux tva transaction peut etre different
				// de ceux du produit par defaut (par exemple si pays different entre vendeur et acheteur).
				elseif ($tva_tx != $prod->tva_tx) {
					if ($price_base_type != 'HT') {
						$pu_ht = price2num($pu_ttc / (1 + ($tva_tx / 100)), 'MU');
					} else {
						$pu_ttc = price2num($pu_ht * (1 + ($tva_tx / 100)), 'MU');
					}
				}

				$desc = '';

				// Define output language
				if (! empty($conf->global->MAIN_MULTILANGS) && ! empty($conf->global->PRODUIT_TEXTS_IN_THIRDPARTY_LANGUAGE)) {
					$outputlangs = $langs;
					$newlang = '';
					if (empty($newlang) && GETPOST('lang_id'))
						$newlang = GETPOST('lang_id');
					if (empty($newlang))
						$newlang = $object->client->default_lang;
					if (! empty($newlang)) {
						$outputlangs = new Translate("", $conf);
						$outputlangs->setDefaultLang($newlang);
					}

					$desc = (! empty($prod->multilangs [$outputlangs->defaultlang] ["description"])) ? $prod->multilangs [$outputlangs->defaultlang] ["description"] : $prod->description;
				} else {
					$desc = $prod->description;
				}

				$desc = dol_concatdesc($desc, $product_desc);

				// Add custom code and origin country into description
				if (empty($conf->global->MAIN_PRODUCT_DISABLE_CUSTOMCOUNTRYCODE) && (! empty($prod->customcode) || ! empty($prod->country_code))) {
					$tmptxt = '(';
					if (! empty($prod->customcode))
						$tmptxt .= $langs->transnoentitiesnoconv("CustomCode") . ': ' . $prod->customcode;
					if (! empty($prod->customcode) && ! empty($prod->country_code))
						$tmptxt .= ' - ';
					if (! empty($prod->country_code))
						$tmptxt .= $langs->transnoentitiesnoconv("CountryOrigin") . ': ' . getCountry($prod->country_code, 0, $db, $langs, 0);
					$tmptxt .= ')';
					$desc = dol_concatdesc($desc, $tmptxt);
				}
			}

			$type = $prod->type;
		} else {
			$pu_ht = price2num($price_ht, 'MU');
			$pu_ttc = price2num(GETPOST('price_ttc'), 'MU');
			$tva_npr = (preg_match('/\*/', $tva_tx) ? 1 : 0);
			$tva_tx = str_replace('*', '', $tva_tx);
			$label = (GETPOST('product_label') ? GETPOST('product_label') : '');
			$desc = $product_desc;
			$type = GETPOST('type');
		}

		// Margin
		$fournprice = price2num(GETPOST('fournprice' . $predef) ? GETPOST('fournprice' . $predef) : '');
		$buyingprice = price2num(GETPOST('buying_price' . $predef) ? GETPOST('buying_price' . $predef) : '');

		// Local Taxes
		$localtax1_tx = get_localtax($tva_tx, 1, $object->client);
		$localtax2_tx = get_localtax($tva_tx, 2, $object->client);

		$info_bits = 0;
		if ($tva_npr)
			$info_bits |= 0x01;

		if (! empty($price_min) && (price2num($pu_ht) * (1 - price2num($remise_percent) / 100) < price2num($price_min))) {
			$mesg = $langs->trans("CantBeLessThanMinPrice", price(price2num($price_min, 'MU'), 0, $langs, 0, 0, - 1, $conf->currency));
			setEventMessage($mesg, 'errors');
		} else {
			// Insert line
			$result = $object->addline($desc, $pu_ht, $qty, $tva_tx, $localtax1_tx, $localtax2_tx, $idprod, $remise_percent, $date_start, $date_end, 0, $info_bits, '', $price_base_type, $pu_ttc, $type, - 1, $special_code, '', 0, GETPOST('fk_parent_line'), $fournprice, $buyingprice, $label, $array_option);

			if ($result > 0) {
				if (empty($conf->global->MAIN_DISABLE_PDF_AUTOUPDATE)) {
					// Define output language
					$outputlangs = $langs;
					$newlang = GETPOST('lang_id', 'alpha');
					if (! empty($conf->global->MAIN_MULTILANGS) && empty($newlang))
						$newlang = $object->client->default_lang;
					if (! empty($newlang)) {
						$outputlangs = new Translate("", $conf);
						$outputlangs->setDefaultLang($newlang);
					}

					$ret = $object->fetch($id); // Reload to get new records
					facture_pdf_create($db, $object, $object->modelpdf, $outputlangs, $hidedetails, $hidedesc, $hideref);
				}

				unset($_POST ['qty']);
				unset($_POST ['type']);
				unset($_POST ['remise_percent']);
				unset($_POST ['price_ht']);
				unset($_POST ['price_ttc']);
				unset($_POST ['tva_tx']);
				unset($_POST ['product_ref']);
				unset($_POST ['product_label']);
				unset($_POST ['product_desc']);
				unset($_POST ['fournprice']);
				unset($_POST ['buying_price']);
				unset($_POST ['np_marginRate']);
				unset($_POST ['np_markRate']);
				unset($_POST ['dp_desc']);

				unset($_POST ['idprod']);
				unset($_POST ['qty_predef']);
				unset($_POST ['remise_percent_predef']);
				unset($_POST ['fournprice_predef']);
				unset($_POST ['buying_price_predef']);
				unset($_POST ['np_marginRate_predef']);
				unset($_POST ['np_markRate_predef']);
				unset($_POST ['np_desc']);
			} else {
				setEventMessage($object->error, 'errors');
			}

			$action = '';
		}
	}
}

elseif ($action == 'updateligne' && $user->rights->facture->creer && ! GETPOST('cancel')) {
	if (! $object->fetch($id) > 0)
		dol_print_error($db);
	$object->fetch_thirdparty();

	// Clean parameters
	$date_start = '';
	$date_end = '';
	$date_start = dol_mktime(GETPOST('date_starthour'), GETPOST('date_startmin'), GETPOST('date_startsec'), GETPOST('date_startmonth'), GETPOST('date_startday'), GETPOST('date_startyear'));
	$date_end = dol_mktime(GETPOST('date_endhour'), GETPOST('date_endmin'), GETPOST('date_endsec'), GETPOST('date_endmonth'), GETPOST('date_endday'), GETPOST('date_endyear'));
	$description = dol_htmlcleanlastbr(GETPOST('product_desc'));
	$pu_ht = GETPOST('price_ht');
	$vat_rate = (GETPOST('tva_tx') ? GETPOST('tva_tx') : 0);

	// Define info_bits
	$info_bits = 0;
	if (preg_match('/\*/', $vat_rate))
		$info_bits |= 0x01;

		// Define vat_rate
	$vat_rate = str_replace('*', '', $vat_rate);
	$localtax1_rate = get_localtax($vat_rate, 1, $object->client);
	$localtax2_rate = get_localtax($vat_rate, 2, $object->client);

	// Add buying price
	$fournprice = price2num(GETPOST('fournprice') ? GETPOST('fournprice') : '');
	$buyingprice = price2num(GETPOST('buying_price') ? GETPOST('buying_price') : '');

	// Extrafields
	$extrafieldsline = new ExtraFields($db);
	$extralabelsline = $extrafieldsline->fetch_name_optionals_label($object->table_element_line);
	$array_option = $extrafieldsline->getOptionalsFromPost($extralabelsline);
	// Unset extrafield
	if (is_array($extralabelsline)) {
		// Get extra fields
		foreach ($extralabelsline as $key => $value) {
			unset($_POST ["options_" . $key]);
		}
	}

	// Check minimum price
	$productid = GETPOST('productid', 'int');
	if (! empty($productid)) {
		$product = new Product($db);
		$product->fetch($productid);

		$type = $product->type;

		$price_min = $product->price_min;
		if (! empty($conf->global->PRODUIT_MULTIPRICES) && ! empty($object->client->price_level))
			$price_min = $product->multiprices_min [$object->client->price_level];

		$label = ((GETPOST('update_label') && GETPOST('product_label')) ? GETPOST('product_label') : '');

		// Check price is not lower than minimum (check is done only for standard or replacement invoices)
		if (($object->type == Facture::TYPE_STANDARD || $object->type == Facture::TYPE_REPLACEMENT) && $price_min && (price2num($pu_ht) * (1 - price2num(GETPOST('remise_percent')) / 100) < price2num($price_min))) {
			setEventMessage($langs->trans("CantBeLessThanMinPrice", price(price2num($price_min, 'MU'), 0, $langs, 0, 0, - 1, $conf->currency)), 'errors');
			$error ++;
		}
	} else {
		$type = GETPOST('type');
		$label = (GETPOST('product_label') ? GETPOST('product_label') : '');

		// Check parameters
		if (GETPOST('type') < 0) {
			setEventMessage($langs->trans("ErrorFieldRequired", $langs->transnoentitiesnoconv("Type")), 'errors');
			$error ++;
		}
	}

	// Update line
	if (! $error) {
		$result = $object->updateline(GETPOST('lineid'), $description, $pu_ht, GETPOST('qty'), GETPOST('remise_percent'), $date_start, $date_end, $vat_rate, $localtax1_rate, $localtax2_rate, 'HT', $info_bits, $type, GETPOST('fk_parent_line'), 0, $fournprice, $buyingprice, $label, 0, $array_option);

		if ($result >= 0) {
			if (empty($conf->global->MAIN_DISABLE_PDF_AUTOUPDATE)) {
				// Define output language
				$outputlangs = $langs;
				$newlang = '';
				if ($conf->global->MAIN_MULTILANGS && empty($newlang) && GETPOST('lang_id'))
					$newlang = GETPOST('lang_id');
				if ($conf->global->MAIN_MULTILANGS && empty($newlang))
					$newlang = $object->client->default_lang;
				if (! empty($newlang)) {
					$outputlangs = new Translate("", $conf);
					$outputlangs->setDefaultLang($newlang);
				}

				$ret = $object->fetch($id); // Reload to get new records
				facture_pdf_create($db, $object, $object->modelpdf, $outputlangs, $hidedetails, $hidedesc, $hideref);
			}

			unset($_POST ['qty']);
			unset($_POST ['type']);
			unset($_POST ['productid']);
			unset($_POST ['remise_percent']);
			unset($_POST ['price_ht']);
			unset($_POST ['price_ttc']);
			unset($_POST ['tva_tx']);
			unset($_POST ['product_ref']);
			unset($_POST ['product_label']);
			unset($_POST ['product_desc']);
			unset($_POST ['fournprice']);
			unset($_POST ['buying_price']);
		} else {
			setEventMessage($object->error, 'errors');
		}
	}
}

else if ($action == 'updateligne' && $user->rights->facture->creer && $_POST ['cancel'] == $langs->trans('Cancel')) {
	header('Location: ' . $_SERVER ["PHP_SELF"] . '?facid=' . $id); // Pour reaffichage de la fiche en cours d'edition
	exit();
}

// Modify line position (up)
else if ($action == 'up' && $user->rights->facture->creer) {
	$object->fetch($id);
	$object->fetch_thirdparty();
	$object->line_up($_GET ['rowid']);

	// Define output language
	$outputlangs = $langs;
	$newlang = '';
	if ($conf->global->MAIN_MULTILANGS && empty($newlang) && ! empty($_REQUEST ['lang_id']))
		$newlang = $_REQUEST ['lang_id'];
	if ($conf->global->MAIN_MULTILANGS && empty($newlang))
		$newlang = $object->client->default_lang;
	if (! empty($newlang)) {
		$outputlangs = new Translate("", $conf);
		$outputlangs->setDefaultLang($newlang);
	}
	if (empty($conf->global->MAIN_DISABLE_PDF_AUTOUPDATE))
		facture_pdf_create($db, $object, $object->modelpdf, $outputlangs, $hidedetails, $hidedesc, $hideref);

	header('Location: ' . $_SERVER ["PHP_SELF"] . '?facid=' . $object->id . '#' . $_GET ['rowid']);
	exit();
} // Modify line position (down)
else if ($action == 'down' && $user->rights->facture->creer) {
	$object->fetch($id);
	$object->fetch_thirdparty();
	$object->line_down($_GET ['rowid']);

	// Define output language
	$outputlangs = $langs;
	$newlang = '';
	if ($conf->global->MAIN_MULTILANGS && empty($newlang) && ! empty($_REQUEST ['lang_id']))
		$newlang = $_REQUEST ['lang_id'];
	if ($conf->global->MAIN_MULTILANGS && empty($newlang))
		$newlang = $object->client->default_lang;
	if (! empty($newlang)) {
		$outputlangs = new Translate("", $conf);
		$outputlangs->setDefaultLang($newlang);
	}
	if (empty($conf->global->MAIN_DISABLE_PDF_AUTOUPDATE))
		facture_pdf_create($db, $object, $object->modelpdf, $outputlangs, $hidedetails, $hidedesc, $hideref);

	header('Location: ' . $_SERVER ["PHP_SELF"] . '?facid=' . $object->id . '#' . $_GET ['rowid']);
	exit();
}

// Link invoice to order
if (GETPOST('linkedOrder')) {
	$object->fetch($id);
	$object->fetch_thirdparty();
	$result = $object->add_object_linked('commande', GETPOST('linkedOrder'));
}

/*
 * Add file in email form
 */
if (GETPOST('addfile')) {
	require_once DOL_DOCUMENT_ROOT . '/core/lib/files.lib.php';

	// Set tmp user directory
	$vardir = $conf->user->dir_output . "/" . $user->id;
	$upload_dir_tmp = $vardir . '/temp';

	dol_add_file_process($upload_dir_tmp, 0, 0);
	$action = 'presend';
}

/*
 * Remove file in email form
 */
if (! empty($_POST ['removedfile'])) {
	require_once DOL_DOCUMENT_ROOT . '/core/lib/files.lib.php';

	// Set tmp user directory
	$vardir = $conf->user->dir_output . "/" . $user->id;
	$upload_dir_tmp = $vardir . '/temp';

	// TODO Delete only files that was uploaded from email form
	dol_remove_file_process($_POST ['removedfile'], 0);
	$action = 'presend';
}

/*
 * Send mail
 */
if (($action == 'send' || $action == 'relance') && ! $_POST ['addfile'] && ! $_POST ['removedfile'] && ! $_POST ['cancel']) {
	$langs->load('mails');

	$actiontypecode = '';
	$subject = '';
	$actionmsg = '';
	$actionmsg2 = '';

	$result = $object->fetch($id);
	$result = $object->fetch_thirdparty();

	if ($result > 0) {
		// $ref = dol_sanitizeFileName($object->ref);
		// $file = $conf->facture->dir_output . '/' . $ref . '/' . $ref . '.pdf';

		// if (is_readable($file))
		// {
		if ($_POST ['sendto']) {
			// Le destinataire a ete fourni via le champ libre
			$sendto = $_POST ['sendto'];
			$sendtoid = 0;
		} elseif ($_POST ['receiver'] != '-1') {
			// Recipient was provided from combo list
			if ($_POST ['receiver'] == 'thirdparty') 			// Id of third party
			{
				$sendto = $object->client->email;
				$sendtoid = 0;
			} else 			// Id du contact
			{
				$sendto = $object->client->contact_get_property($_POST ['receiver'], 'email');
				$sendtoid = $_POST ['receiver'];
			}
		}

		if (dol_strlen($sendto)) {
			$langs->load("commercial");

			$from = $_POST ['fromname'] . ' <' . $_POST ['frommail'] . '>';
			$replyto = $_POST ['replytoname'] . ' <' . $_POST ['replytomail'] . '>';
			$message = $_POST ['message'];
			$sendtocc = $_POST ['sendtocc'];
			$deliveryreceipt = $_POST ['deliveryreceipt'];

			if ($action == 'send') {
				if (dol_strlen($_POST ['subject']))
					$subject = $_POST ['subject'];
				else
					$subject = $langs->transnoentities('Bill') . ' ' . $object->ref;
				$actiontypecode = 'AC_FAC';
				$actionmsg = $langs->transnoentities('MailSentBy') . ' ' . $from . ' ' . $langs->transnoentities('To') . ' ' . $sendto . ".\n";
				if ($message) {
					$actionmsg .= $langs->transnoentities('MailTopic') . ": " . $subject . "\n";
					$actionmsg .= $langs->transnoentities('TextUsedInTheMessageBody') . ":\n";
					$actionmsg .= $message;
				}
				// $actionmsg2=$langs->transnoentities('Action'.$actiontypecode);
			}
			if ($action == 'relance') {
				if (dol_strlen($_POST ['subject']))
					$subject = $_POST ['subject'];
				else
					$subject = $langs->transnoentities('Relance facture ' . $object->ref);
				$actiontypecode = 'AC_FAC';
				$actionmsg = $langs->transnoentities('MailSentBy') . ' ' . $from . ' ' . $langs->transnoentities('To') . ' ' . $sendto . ".\n";
				if ($message) {
					$actionmsg .= $langs->transnoentities('MailTopic') . ": " . $subject . "\n";
					$actionmsg .= $langs->transnoentities('TextUsedInTheMessageBody') . ":\n";
					$actionmsg .= $message;
				}
				// $actionmsg2=$langs->transnoentities('Action'.$actiontypecode);
			}

			// Create form object
			include_once DOL_DOCUMENT_ROOT . '/core/class/html.formmail.class.php';
			$formmail = new FormMail($db);

			$attachedfiles = $formmail->get_attached_files();
			$filepath = $attachedfiles ['paths'];
			$filename = $attachedfiles ['names'];
			$mimetype = $attachedfiles ['mimes'];

			// Send mail
			require_once DOL_DOCUMENT_ROOT . '/core/class/CMailFile.class.php';
			$mailfile = new CMailFile($subject, $sendto, $from, $message, $filepath, $mimetype, $filename, $sendtocc, '', $deliveryreceipt, - 1);
			if ($mailfile->error) {
				$mesgs [] = '<div class="error">' . $mailfile->error . '</div>';
			} else {
				$result = $mailfile->sendfile();
				if ($result) {
					$error = 0;

					// Initialisation donnees
					$object->sendtoid = $sendtoid;
					$object->actiontypecode = $actiontypecode;
					$object->actionmsg = $actionmsg; // Long text
					$object->actionmsg2 = $actionmsg2; // Short text
					$object->fk_element = $object->id;
					$object->elementtype = $object->element;

					// Appel des triggers
					include_once DOL_DOCUMENT_ROOT . '/core/class/interfaces.class.php';
					$interface = new Interfaces($db);
					$result = $interface->run_triggers('BILL_SENTBYMAIL', $object, $user, $langs, $conf);
					if ($result < 0) {
						$error ++;
						$this->errors = $interface->errors;
					}
					// Fin appel triggers

					if ($error) {
						dol_print_error($db);
					} else {
						// Redirect here
						// This avoid sending mail twice if going out and then back to page
						$mesg = $langs->trans('MailSuccessfulySent', $mailfile->getValidAddress($from, 2), $mailfile->getValidAddress($sendto, 2));
						setEventMessage($mesg);
						header('Location: ' . $_SERVER ["PHP_SELF"] . '?facid=' . $object->id);
						exit();
					}
				} else {
					$langs->load("other");
					$mesg = '<div class="error">';
					if ($mailfile->error) {
						$mesg .= $langs->trans('ErrorFailedToSendMail', $from, $sendto);
						$mesg .= '<br>' . $mailfile->error;
					} else {
						$mesg .= 'No mail sent. Feature is disabled by option MAIN_DISABLE_ALL_MAILS';
					}
					$mesg .= '</div>';
					$mesgs [] = $mesg;
				}
			}
			/*            }
			 else
			{
			$langs->load("other");
			$mesgs[]='<div class="error">'.$langs->trans('ErrorMailRecipientIsEmpty').'</div>';
			dol_syslog('Recipient email is empty');
			}*/
		} else {
			$langs->load("errors");
			$mesgs [] = '<div class="error">' . $langs->trans('ErrorCantReadFile', $file) . '</div>';
			dol_syslog('Failed to read file: ' . $file);
		}
	} else {
		$langs->load("other");
		$mesgs [] = '<div class="error">' . $langs->trans('ErrorFailedToReadEntity', $langs->trans("Invoice")) . '</div>';
		dol_syslog('Impossible de lire les donnees de la facture. Le fichier facture n\'a peut-etre pas ete genere.');
	}

	$action = 'presend';
}

/*
 * Generate document
 */
else if ($action == 'builddoc') // En get ou en post
{
	$object->fetch($id);
	$object->fetch_thirdparty();

	// Save last template used to generate document
	if (GETPOST('model'))
		$object->setDocModel($user, GETPOST('model', 'alpha'));
	if (GETPOST('fk_bank'))
		$object->fk_bank = GETPOST('fk_bank');

		// Define output language
	$outputlangs = $langs;
	$newlang = '';
	if ($conf->global->MAIN_MULTILANGS && empty($newlang) && GETPOST('lang_id'))
		$newlang = GETPOST('lang_id');
	if ($conf->global->MAIN_MULTILANGS && empty($newlang))
		$newlang = $object->client->default_lang;
	if (! empty($newlang)) {
		$outputlangs = new Translate("", $conf);
		$outputlangs->setDefaultLang($newlang);
	}
	$result = facture_pdf_create($db, $object, $object->modelpdf, $outputlangs, $hidedetails, $hidedesc, $hideref);
	if ($result <= 0) {
		dol_print_error($db, $result);
		exit();
	}
}

// Remove file in doc form
else if ($action == 'remove_file') {
	if ($object->fetch($id)) {
		require_once DOL_DOCUMENT_ROOT . '/core/lib/files.lib.php';

		$object->fetch_thirdparty();

		$langs->load("other");
		$upload_dir = $conf->facture->dir_output;
		$file = $upload_dir . '/' . GETPOST('file');
		$ret = dol_delete_file($file, 0, 0, 0, $object);
		if ($ret)
			setEventMessage($langs->trans("FileWasRemoved", GETPOST('urlfile')));
		else
			setEventMessage($langs->trans("ErrorFailToDeleteFile", GETPOST('urlfile')), 'errors');
		$action = '';
	}
}

// Print file
else if ($action == 'print_file' and $user->rights->printipp->read) {
	require_once DOL_DOCUMENT_ROOT . '/core/class/dolprintipp.class.php';
	$printer = new dolPrintIPP($db, $conf->global->PRINTIPP_HOST, $conf->global->PRINTIPP_PORT, $user->login, $conf->global->PRINTIPP_USER, $conf->global->PRINTIPP_PASSWORD);
	$printer->print_file(GETPOST('file', 'alpha'), GETPOST('printer', 'alpha'));
	setEventMessage($langs->trans("FileWasSentToPrinter", GETPOST('file')));
	$action = '';
}

if (! empty($conf->global->MAIN_DISABLE_CONTACTS_TAB) && $user->rights->facture->creer) {
	if ($action == 'addcontact') {
		$result = $object->fetch($id);

		if ($result > 0 && $id > 0) {
			$contactid = (GETPOST('userid') ? GETPOST('userid') : GETPOST('contactid'));
			$result = $object->add_contact($contactid, $_POST ["type"], $_POST ["source"]);
		}

		if ($result >= 0) {
			header("Location: " . $_SERVER ['PHP_SELF'] . "?id=" . $object->id);
			exit();
		} else {
			if ($object->error == 'DB_ERROR_RECORD_ALREADY_EXISTS') {
				$langs->load("errors");
				$mesgs [] = '<div class="error">' . $langs->trans("ErrorThisContactIsAlreadyDefinedAsThisType") . '</div>';
			} else {
				$mesgs [] = '<div class="error">' . $object->error . '</div>';
			}
		}
	}

	// bascule du statut d'un contact
	else if ($action == 'swapstatut') {
		if ($object->fetch($id)) {
			$result = $object->swapContactStatus(GETPOST('ligne'));
		} else {
			dol_print_error($db);
		}
	}

	// Efface un contact
	else if ($action == 'deletecontact') {
		$object->fetch($id);
		$result = $object->delete_contact($lineid);

		if ($result >= 0) {
			header("Location: " . $_SERVER ['PHP_SELF'] . "?id=" . $object->id);
			exit();
		} else {
			dol_print_error($db);
		}
	}
}

if ($action == 'update_extras') {
	// Fill array 'array_options' with data from add form
	$extralabels = $extrafields->fetch_name_optionals_label($object->table_element);
	$ret = $extrafields->setOptionalsFromPost($extralabels, $object, GETPOST('attribute'));
	if ($ret < 0)
		$error ++;

	if (! $error) {
		// Actions on extra fields (by external module or standard code)
		// FIXME le hook fait double emploi avec le trigger !!
		$hookmanager->initHooks(array('invoicedao'));
		$parameters = array('id' => $object->id);
		$reshook = $hookmanager->executeHooks('insertExtraFields', $parameters, $object, $action); // Note that $action and $object may have been modified by
		                                                                                      // some hooks
		if (empty($reshook)) {
			$result = $object->insertExtraFields();
			if ($result < 0) {
				$error ++;
			}
		} else if ($reshook < 0)
			$error ++;
	}

	if ($error)
		$action = 'edit_extras';
}

/*
 * View
*/

$form = new Form($db);
$formother = new FormOther($db);
$formfile = new FormFile($db);
$bankaccountstatic = new Account($db);
$now = dol_now();

llxHeader('', $langs->trans('Bill'), 'EN:Customers_Invoices|FR:Factures_Clients|ES:Facturas_a_clientes');

print '
<script type="text/javascript" language="javascript">
jQuery(document).ready(function() {
	jQuery("#linktoorder").click(function() {
		jQuery("#commande").toggle();
	});
});
</script>
';

/**
 * *******************************************************************
 *
 * Mode creation
 *
 * ********************************************************************
 */
if ($action == 'create')
{
	$facturestatic = new Facture($db);
	$extralabels = $extrafields->fetch_name_optionals_label($facturestatic->table_element);

	print_fiche_titre($langs->trans('NewBill'));

	$soc = new Societe($db);
	if ($socid > 0)
		$res = $soc->fetch($socid);

	if (! empty($origin) && ! empty($originid)) {
		// Parse element/subelement (ex: project_task)
		$element = $subelement = $origin;
		if (preg_match('/^([^_]+)_([^_]+)/i', $origin, $regs)) {
			$element = $regs [1];
			$subelement = $regs [2];
		}

		if ($element == 'project') {
			$projectid = $originid;
		} else {
			// For compatibility
			if ($element == 'order' || $element == 'commande') {
				$element = $subelement = 'commande';
			}
			if ($element == 'propal') {
				$element = 'comm/propal';
				$subelement = 'propal';
			}
			if ($element == 'contract') {
				$element = $subelement = 'contrat';
			}
			if ($element == 'shipping') {
				$element = $subelement = 'expedition';
			}

			dol_include_once('/' . $element . '/class/' . $subelement . '.class.php');

			$classname = ucfirst($subelement);
			$objectsrc = new $classname($db);
			$objectsrc->fetch($originid);
			if (empty($objectsrc->lines) && method_exists($objectsrc, 'fetch_lines'))
				$objectsrc->fetch_lines();
			$objectsrc->fetch_thirdparty();

			$projectid = (! empty($objectsrc->fk_project) ? $objectsrc->fk_project : '');
			$ref_client = (! empty($objectsrc->ref_client) ? $objectsrc->ref_client : '');
			$ref_int = (! empty($objectsrc->ref_int) ? $objectsrc->ref_int : '');

			$soc = $objectsrc->thirdparty;
			$cond_reglement_id = (! empty($objectsrc->cond_reglement_id) ? $objectsrc->cond_reglement_id : (! empty($soc->cond_reglement_id) ? $soc->cond_reglement_id : 1));
			$mode_reglement_id = (! empty($objectsrc->mode_reglement_id) ? $objectsrc->mode_reglement_id : (! empty($soc->mode_reglement_id) ? $soc->mode_reglement_id : 0));
			$remise_percent = (! empty($objectsrc->remise_percent) ? $objectsrc->remise_percent : (! empty($soc->remise_percent) ? $soc->remise_percent : 0));
			$remise_absolue = (! empty($objectsrc->remise_absolue) ? $objectsrc->remise_absolue : (! empty($soc->remise_absolue) ? $soc->remise_absolue : 0));
			$dateinvoice = empty($conf->global->MAIN_AUTOFILL_DATE) ? - 1 : 0;

			// Replicate extrafields
			$objectsrc->fetch_optionals($originid);
			$object->array_options = $objectsrc->array_options;
		}
	} else {
		$cond_reglement_id = $soc->cond_reglement_id;
		$mode_reglement_id = $soc->mode_reglement_id;
		$remise_percent = $soc->remise_percent;
		$remise_absolue = 0;
		$dateinvoice = empty($conf->global->MAIN_AUTOFILL_DATE) ? - 1 : 0;
	}
	$absolute_discount = $soc->getAvailableDiscounts();

	if (! empty($conf->use_javascript_ajax)) {
		print ajax_combobox('fac_replacement');
		print ajax_combobox('fac_avoir');
	}

	print '<form name="add" action="' . $_SERVER ["PHP_SELF"] . '" method="POST">';
	print '<input type="hidden" name="token" value="' . $_SESSION ['newtoken'] . '">';
	print '<input type="hidden" name="action" value="add">';
	if ($soc->id > 0)
		print '<input type="hidden" name="socid" value="' . $soc->id . '">' . "\n";
	print '<input name="facnumber" type="hidden" value="provisoire">';
	print '<input name="ref_client" type="hidden" value="' . $ref_client . '">';
	print '<input name="ref_int" type="hidden" value="' . $ref_int . '">';
	print '<input type="hidden" name="origin" value="' . $origin . '">';
	print '<input type="hidden" name="originid" value="' . $originid . '">';

	print '<table class="border" width="100%">';

	// Ref
	print '<tr><td class="fieldrequired">' . $langs->trans('Ref') . '</td><td colspan="2">' . $langs->trans('Draft') . '</td></tr>';

	// Thirdparty
	print '<td class="fieldrequired">' . $langs->trans('Customer') . '</td>';
	if ($soc->id > 0) {
		print '<td colspan="2">';
		print $soc->getNomUrl(1);
		print '<input type="hidden" name="socid" value="' . $soc->id . '">';
		// Outstanding Bill
		$outstandigBills = $soc->get_OutstandingBill();
		print ' (' . $langs->trans('CurrentOutstandingBill') . ': ';
		print price($outstandigBills, '', $langs, 0, 0, - 1, $conf->currency);
		if ($soc->outstanding_limit != '') {
			if ($outstandigBills > $soc->outstanding_limit)
				print img_warning($langs->trans("OutstandingBillReached"));
			print ' / ' . price($soc->outstanding_limit);
		}
		print ')';
		print '</td>';
	} else {
		print '<td colspan="2">';
		print $form->select_company('', 'socid', 's.client = 1 OR s.client = 3', 1);
		print '</td>';
	}
	print '</tr>' . "\n";

	// Predefined invoices
	if (empty($origin) && empty($originid) && $socid > 0)
	{
		$sql = 'SELECT r.rowid, r.titre, r.total_ttc';
		$sql .= ' FROM ' . MAIN_DB_PREFIX . 'facture_rec as r';
		$sql .= ' WHERE r.fk_soc = ' . $soc->id;

		$resql = $db->query($sql);
		if ($resql)
		{
			$num = $db->num_rows($resql);
			$i = 0;

			if ($num > 0)
			{
				print '<tr><td>' . $langs->trans('CreateFromRepeatableInvoice') . '</td><td>';
				print '<select class="flat" name="fac_rec">';
				print '<option value="0" selected="selected"></option>';
				while ($i < $num)
				{
					$objp = $db->fetch_object($resql);
					print '<option value="' . $objp->rowid . '"';
					if (GETPOST('fac_rec') == $objp->rowid)
						print ' selected="selected"';
					print '>' . $objp->titre . ' (' . price($objp->total_ttc) . ' ' . $langs->trans("TTC") . ')</option>';
					$i ++;
				}
				print '</select></td></tr>';
			}
			$db->free($resql);
		} else {
			dol_print_error($db);
		}
	}

	// Type de facture
	$facids = $facturestatic->list_replacable_invoices($soc->id);
	if ($facids < 0) {
		dol_print_error($db, $facturestatic);
		exit();
	}
	$options = "";
	foreach ($facids as $facparam)
	{
		$options .= '<option value="' . $facparam ['id'] . '"';
		if ($facparam ['id'] == $_POST ['fac_replacement'])
			$options .= ' selected="selected"';
		$options .= '>' . $facparam ['ref'];
		$options .= ' (' . $facturestatic->LibStatut(0, $facparam ['status']) . ')';
		$options .= '</option>';
	}

	$facids = $facturestatic->list_qualified_avoir_invoices($soc->id);
	if ($facids < 0) {
		dol_print_error($db, $facturestatic);
		exit();
	}
	$optionsav = "";
	$newinvoice_static = new Facture($db);
	foreach ($facids as $key => $valarray)
	{
		$newinvoice_static->id = $key;
		$newinvoice_static->ref = $valarray ['ref'];
		$newinvoice_static->statut = $valarray ['status'];
		$newinvoice_static->type = $valarray ['type'];
		$newinvoice_static->paye = $valarray ['paye'];

		$optionsav .= '<option value="' . $key . '"';
		if ($key == $_POST ['fac_avoir'])
			$optionsav .= ' selected="selected"';
		$optionsav .= '>';
		$optionsav .= $newinvoice_static->ref;
		$optionsav .= ' (' . $newinvoice_static->getLibStatut(1, $valarray ['paymentornot']) . ')';
		$optionsav .= '</option>';
	}

	print '<tr><td valign="top" class="fieldrequired">' . $langs->trans('Type') . '</td><td colspan="2">';
	print '<table class="nobordernopadding">' . "\n";

	// Standard invoice
	print '<tr height="18"><td width="16px" valign="middle">';
	print '<input type="radio" name="type" value="0"' . (GETPOST('type') == 0 ? ' checked="checked"' : '') . '>';
	print '</td><td valign="middle">';
	$desc = $form->textwithpicto($langs->trans("InvoiceStandardAsk"), $langs->transnoentities("InvoiceStandardDesc"), 1);
	print $desc;
	print '</td></tr>' . "\n";

	// Proforma
	if (! empty($conf->global->FACTURE_USE_PROFORMAT))
	{
		print '<tr height="18"><td width="16px" valign="middle">';
		print '<input type="radio" name="type" value="4"' . (GETPOST('type') == 4 ? ' checked="checked"' : '') . '>';
		print '</td><td valign="middle">';
		$desc = $form->textwithpicto($langs->trans("InvoiceProForma"), $langs->transnoentities("InvoiceProFormaDesc"), 1);
		print $desc;
		print '</td></tr>' . "\n";
	}

	if ((empty($origin)) || ((($origin == 'propal') || ($origin == 'commande')) && (! empty($originid))))
	{
		// Deposit
		print '<tr height="18"><td width="16px" valign="middle">';
		print '<input type="radio" id="radio_deposit" name="type" value="3"' . (GETPOST('type') == 3 ? ' checked="checked"' : '') . '>';
		print '</td><td valign="middle" class="nowrap">';
		print '<script type="text/javascript" language="javascript">
		jQuery(document).ready(function() {
			jQuery("#typedeposit, #valuedeposit").click(function() {
				jQuery("#radio_deposit").attr(\'checked\',\'checked\');
			});
		});
		</script>';
		$desc = $form->textwithpicto($langs->trans("InvoiceDeposit"), $langs->transnoentities("InvoiceDepositDesc"), 1);
		print '<table class="nobordernopadding"><tr><td>' . $desc . '</td>';
		if (($origin == 'propal') || ($origin == 'commande')) {
			print '<td class="nowrap" style="padding-left: 5px">';
			$arraylist = array('amount' => 'FixAmount','variable' => 'VarAmount');
			print $form->selectarray('typedeposit', $arraylist, GETPOST('typedeposit'), 0, 0, 0, '', 1);
			print '</td>';
			print '<td class="nowrap" style="padding-left: 5px">' . $langs->trans('Value') . ':<input type="text" id="valuedeposit" name="valuedeposit" size="3" value="' . GETPOST('valuedeposit', 'int') . '"/>';
		}
		print '</td></tr></table>';
		print '</td></tr>' . "\n";
	}

	if ($socid > 0)
	{
		// Replacement
		print '<tr height="18"><td valign="middle">';
		print '<input type="radio" name="type" id="radio_replacement" value="1"' . (GETPOST('type') == 1 ? ' checked="checked"' : '');
		if (! $options)
			print ' disabled="disabled"';
		print '>';
		print '</td><td valign="middle">';
		print '<script type="text/javascript" language="javascript">
		jQuery(document).ready(function() {
			jQuery("#fac_replacement").change(function() {
				jQuery("#radio_replacement").attr(\'checked\',\'checked\');
			});
		});
		</script>';
		$text = $langs->trans("InvoiceReplacementAsk") . ' ';
		$text .= '<select class="flat" name="fac_replacement" id="fac_replacement"';
		if (! $options)
			$text .= ' disabled="disabled"';
		$text .= '>';
		if ($options) {
			$text .= '<option value="-1">&nbsp;</option>';
			$text .= $options;
		} else {
			$text .= '<option value="-1">' . $langs->trans("NoReplacableInvoice") . '</option>';
		}
		$text .= '</select>';
		$desc = $form->textwithpicto($text, $langs->transnoentities("InvoiceReplacementDesc"), 1);
		print $desc;
		print '</td></tr>' . "\n";
	}

	if (empty($origin) && $socid > 0)
	{
		// Credit note
		print '<tr height="18"><td valign="top">';
		print '<input type="radio" id="radio_creditnote" name="type" value="2"' . (GETPOST('type') == 2 ? ' checked=true' : '');
		if (! $optionsav)
			print ' disabled="disabled"';
		print '>';
		print '</td><td valign="top">';
		print '<script type="text/javascript" language="javascript">
		jQuery(document).ready(function() {
			jQuery("#fac_avoir").click(function() {
				jQuery("#radio_creditnote").attr(\'checked\',\'checked\');
			});
		});
		</script>';
		$text = $langs->transnoentities("InvoiceAvoirAsk") . ' ';
		// $text.='<input type="text" value="">';
		$text .= '<select class="flat" name="fac_avoir" id="fac_avoir"';
		if (! $optionsav)
			$text .= ' disabled="disabled"';
		$text .= '>';
		if ($optionsav) {
			$text .= '<option value="-1"></option>';
			$text .= $optionsav;
		} else {
			$text .= '<option value="-1">' . $langs->trans("NoInvoiceToCorrect") . '</option>';
		}
		$text .= '</select>';
		$desc = $form->textwithpicto($text, $langs->transnoentities("InvoiceAvoirDesc"), 1);
		print $desc;
        
        print '&nbsp;&nbsp;&nbsp; <input type="checkbox" name="invoiceAvoirWithLines" id="invoiceAvoirWithLines" value="1" onclick="if($(this).is(\':checked\') ) { $(\'#radio_creditnote\').attr(\'checked\',\'checked\'); $(\'#invoiceAvoirWithPaymentRestAmount\').removeAttr(\'checked\');   }" '.(GETPOST('invoiceAvoirWithLines','int')>0 ? 'checked="checked"':'').' /> <label for="invoiceAvoirWithLines">'.$langs->trans('invoiceAvoirWithLines')."</label>";
        print '<br />&nbsp;&nbsp;&nbsp; <input type="checkbox" name="invoiceAvoirWithPaymentRestAmount" id="invoiceAvoirWithPaymentRestAmount" value="1" onclick="if($(this).is(\':checked\') ) { $(\'#radio_creditnote\').attr(\'checked\',\'checked\');  $(\'#invoiceAvoirWithLines\').removeAttr(\'checked\');   }" '.(GETPOST('invoiceAvoirWithPaymentRestAmount','int')>0 ? 'checked="checked"':'').' /> <label for="invoiceAvoirWithPaymentRestAmount">'.$langs->trans('invoiceAvoirWithPaymentRestAmount')."</label>";
        
		print '</td></tr>' . "\n";
	}

	print '</table>';
	print '</td></tr>';

	if ($socid > 0) {
		// Discounts for third party
		print '<tr><td>' . $langs->trans('Discounts') . '</td><td colspan="2">';
		if ($soc->remise_percent)
			print $langs->trans("CompanyHasRelativeDiscount", '<a href="' . DOL_URL_ROOT . '/comm/remise.php?id=' . $soc->id . '&backtopage=' . urlencode($_SERVER ["PHP_SELF"] . '?socid=' . $soc->id . '&action=' . $action . '&origin=' . GETPOST('origin') . '&originid=' . GETPOST('originid')) . '">' . $soc->remise_percent . '</a>');
		else
			print $langs->trans("CompanyHasNoRelativeDiscount");
		print ' <a href="' . DOL_URL_ROOT . '/comm/remise.php?id=' . $soc->id . '&backtopage=' . urlencode($_SERVER ["PHP_SELF"] . '?socid=' . $soc->id . '&action=' . $action . '&origin=' . GETPOST('origin') . '&originid=' . GETPOST('originid')) . '">(' . $langs->trans("EditRelativeDiscount") . ')</a>';
		print '. ';
		print '<br>';
		if ($absolute_discount)
			print $langs->trans("CompanyHasAbsoluteDiscount", '<a href="' . DOL_URL_ROOT . '/comm/remx.php?id=' . $soc->id . '&backtopage=' . urlencode($_SERVER ["PHP_SELF"] . '?socid=' . $soc->id . '&action=' . $action . '&origin=' . GETPOST('origin') . '&originid=' . GETPOST('originid')) . '">' . price($absolute_discount) . '</a>', $langs->trans("Currency" . $conf->currency));
		else
			print $langs->trans("CompanyHasNoAbsoluteDiscount");
		print ' <a href="' . DOL_URL_ROOT . '/comm/remx.php?id=' . $soc->id . '&backtopage=' . urlencode($_SERVER ["PHP_SELF"] . '?socid=' . $soc->id . '&action=' . $action . '&origin=' . GETPOST('origin') . '&originid=' . GETPOST('originid')) . '">(' . $langs->trans("EditGlobalDiscounts") . ')</a>';
		print '.';
		print '</td></tr>';
	}

	// Date invoice
	print '<tr><td class="fieldrequired">' . $langs->trans('Date') . '</td><td colspan="2">';
	$form->select_date($dateinvoice, '', '', '', '', "add", 1, 1);
	print '</td></tr>';

	// Payment term
	print '<tr><td class="nowrap">' . $langs->trans('PaymentConditionsShort') . '</td><td colspan="2">';
	$form->select_conditions_paiements(isset($_POST ['cond_reglement_id']) ? $_POST ['cond_reglement_id'] : $cond_reglement_id, 'cond_reglement_id');
	print '</td></tr>';

	// Payment mode
	print '<tr><td>' . $langs->trans('PaymentMode') . '</td><td colspan="2">';
	$form->select_types_paiements(isset($_POST ['mode_reglement_id']) ? $_POST ['mode_reglement_id'] : $mode_reglement_id, 'mode_reglement_id');
	print '</td></tr>';

	// Project
	if (! empty($conf->projet->enabled) && $socid > 0) {
		$formproject = new FormProjets($db);

		$langs->load('projects');
		print '<tr><td>' . $langs->trans('Project') . '</td><td colspan="2">';
		$formproject->select_projects($soc->id, $projectid, 'projectid');
		print '</td></tr>';
	}

	// Other attributes
	$parameters = array('objectsrc' => $objectsrc,'colspan' => ' colspan="3"');
	$reshook = $hookmanager->executeHooks('formObjectOptions', $parameters, $object, $action); // Note that $action and $object may have been modified by
	                                                                                      // hook
	if (empty($reshook) && ! empty($extrafields->attribute_label)) {
		print $object->showOptionals($extrafields, 'edit');
	}

	// Modele PDF
	print '<tr><td>' . $langs->trans('Model') . '</td>';
	print '<td>';
	include_once DOL_DOCUMENT_ROOT . '/core/modules/facture/modules_facture.php';
	$liste = ModelePDFFactures::liste_modeles($db);
	print $form->selectarray('model', $liste, $conf->global->FACTURE_ADDON_PDF);
	print "</td></tr>";

	// Public note
	print '<tr>';
	print '<td class="border" valign="top">' . $langs->trans('NotePublic') . '</td>';
	print '<td valign="top" colspan="2">';
	$note_public = '';
	if (is_object($objectsrc)) 	// Take value from source object
	{
		$note_public = $objectsrc->note_public;
	}
	$doleditor = new DolEditor('note_public', $note_public, '', 80, 'dolibarr_notes', 'In', 0, false, true, ROWS_3, 70);
	print $doleditor->Create(1);

	// print '<textarea name="note_public" wrap="soft" cols="70" rows="'.ROWS_3.'">'.$note_public.'</textarea></td></tr>';

	// Private note
	if (empty($user->societe_id)) {
		print '<tr>';
		print '<td class="border" valign="top">' . $langs->trans('NotePrivate') . '</td>';
		print '<td valign="top" colspan="2">';
		$note_private = '';
		if (! empty($origin) && ! empty($originid) && is_object($objectsrc)) 		// Take value from source object
		{
			$note_private = $objectsrc->note_private;
		}
		$doleditor = new DolEditor('note_private', $note_private, '', 80, 'dolibarr_notes', 'In', 0, false, true, ROWS_3, 70);
		print $doleditor->Create(1);
		// print '<textarea name="note_private" wrap="soft" cols="70" rows="'.ROWS_3.'">'.$note_private.'.</textarea></td></tr>';
	}

	if (! empty($origin) && ! empty($originid) && is_object($objectsrc)) {
		// TODO for compatibility
		if ($origin == 'contrat') {
			// Calcul contrat->price (HT), contrat->total (TTC), contrat->tva
			$objectsrc->remise_absolue = $remise_absolue;
			$objectsrc->remise_percent = $remise_percent;
			$objectsrc->update_price(1, - 1, 1);
		}

		print "\n<!-- " . $classname . " info -->";
		print "\n";
		print '<input type="hidden" name="amount"         value="' . $objectsrc->total_ht . '">' . "\n";
		print '<input type="hidden" name="total"          value="' . $objectsrc->total_ttc . '">' . "\n";
		print '<input type="hidden" name="tva"            value="' . $objectsrc->total_tva . '">' . "\n";
		print '<input type="hidden" name="origin"         value="' . $objectsrc->element . '">';
		print '<input type="hidden" name="originid"       value="' . $objectsrc->id . '">';

		$newclassname = $classname;
		if ($newclassname == 'Propal')
			$newclassname = 'CommercialProposal';
		elseif ($newclassname == 'Commande')
			$newclassname = 'Order';
		elseif ($newclassname == 'Expedition')
			$newclassname = 'Sending';

		print '<tr><td>' . $langs->trans($newclassname) . '</td><td colspan="2">' . $objectsrc->getNomUrl(1) . '</td></tr>';
		print '<tr><td>' . $langs->trans('TotalHT') . '</td><td colspan="2">' . price($objectsrc->total_ht) . '</td></tr>';
		print '<tr><td>' . $langs->trans('TotalVAT') . '</td><td colspan="2">' . price($objectsrc->total_tva) . "</td></tr>";
		if ($mysoc->localtax1_assuj == "1") 		// Localtax1 RE
		{
			print '<tr><td>' . $langs->transcountry("AmountLT1", $mysoc->country_code) . '</td><td colspan="2">' . price($objectsrc->total_localtax1) . "</td></tr>";
		}

		if ($mysoc->localtax2_assuj == "1") 		// Localtax2 IRPF
		{
			print '<tr><td>' . $langs->transcountry("AmountLT2", $mysoc->country_code) . '</td><td colspan="2">' . price($objectsrc->total_localtax2) . "</td></tr>";
		}
		print '<tr><td>' . $langs->trans('TotalTTC') . '</td><td colspan="2">' . price($objectsrc->total_ttc) . "</td></tr>";
	} else {
		// Show deprecated optional form to add product line here
		if (! empty($conf->global->PRODUCT_SHOW_WHEN_CREATE)) {
			print '<tr><td colspan="3">';

			// Zone de choix des produits predefinis a la creation
			print '<table class="noborder" width="100%">';
			print '<tr>';
			print '<td>' . $langs->trans('ProductsAndServices') . '</td>';
			print '<td>' . $langs->trans('Qty') . '</td>';
			print '<td>' . $langs->trans('ReductionShort') . '</td>';
			print '<td> &nbsp; &nbsp; </td>';
			if (! empty($conf->service->enabled)) {
				print '<td>' . $langs->trans('ServiceLimitedDuration') . '</td>';
			}
			print '</tr>';
			for($i = 1; $i <= $NBLINES; $i ++) {
				print '<tr>';
				print '<td>';
				// multiprix
				if (! empty($conf->global->PRODUIT_MULTIPRICES))
					$form->select_produits('', 'idprod' . $i, '', $conf->product->limit_size, $soc->price_level);
				else
					$form->select_produits('', 'idprod' . $i, '', $conf->product->limit_size);
				print '</td>';
				print '<td><input type="text" size="2" name="qty' . $i . '" value="1"></td>';
				print '<td class="nowrap"><input type="text" size="1" name="remise_percent' . $i . '" value="' . $soc->remise_percent . '">%</td>';
				print '<td>&nbsp;</td>';
				// Si le module service est actif, on propose des dates de debut et fin a la ligne
				if (! empty($conf->service->enabled)) {
					print '<td class="nowrap">';
					print '<table class="nobordernopadding"><tr class="nocellnopadd">';
					print '<td class="nobordernopadding nowrap">';
					print $langs->trans('From') . ' ';
					print '</td><td class="nobordernopadding nowrap">';
					print $form->select_date('', 'date_start' . $i, $usehm, $usehm, 1, "add");
					print '</td></tr>';
					print '<td class="nobordernopadding nowrap">';
					print $langs->trans('to') . ' ';
					print '</td><td class="nobordernopadding nowrap">';
					print $form->select_date('', 'date_end' . $i, $usehm, $usehm, 1, "add");
					print '</td></tr></table>';
					print '</td>';
				}
				print "</tr>\n";
			}

			print '</table>';
			print '</td></tr>';
		}
	}

	print "</table>\n";

	// Button "Create Draft"
	print '<br><center><input type="submit" class="button" name="bouton" value="' . $langs->trans('CreateDraft') . '"></center>';

	print "</form>\n";

	// Show origin lines
	if (! empty($origin) && ! empty($originid) && is_object($objectsrc)) {
		print '<br>';

		$title = $langs->trans('ProductsAndServices');
		print_titre($title);

		print '<table class="noborder" width="100%">';

		$objectsrc->printOriginLinesList();

		print '</table>';
	}

	print '<br>';
} else if ($id > 0 || ! empty($ref)) {
	/*
	 * Show object in view mode
	 */

	$result = $object->fetch($id, $ref);
	if ($result <= 0) {
		dol_print_error($db, $object->error);
		exit();
	}

	// fetch optionals attributes and labels
	$extralabels = $extrafields->fetch_name_optionals_label($object->table_element);

	if ($user->societe_id > 0 && $user->societe_id != $object->socid)
		accessforbidden('', 0);

	$result = $object->fetch_thirdparty();

	$soc = new Societe($db);
	$soc->fetch($object->socid);
	$selleruserevenustamp = $mysoc->useRevenueStamp();

	$totalpaye = $object->getSommePaiement();
	$totalcreditnotes = $object->getSumCreditNotesUsed();
	$totaldeposits = $object->getSumDepositsUsed();
	// print "totalpaye=".$totalpaye." totalcreditnotes=".$totalcreditnotes." totaldeposts=".$totaldeposits."
	// selleruserrevenuestamp=".$selleruserevenustamp;

	// We can also use bcadd to avoid pb with floating points
	// For example print 239.2 - 229.3 - 9.9; does not return 0.
	// $resteapayer=bcadd($object->total_ttc,$totalpaye,$conf->global->MAIN_MAX_DECIMALS_TOT);
	// $resteapayer=bcadd($resteapayer,$totalavoir,$conf->global->MAIN_MAX_DECIMALS_TOT);
	$resteapayer = price2num($object->total_ttc - $totalpaye - $totalcreditnotes - $totaldeposits, 'MT');

	if ($object->paye)
		$resteapayer = 0;
	$resteapayeraffiche = $resteapayer;

	if (! empty($conf->global->FACTURE_DEPOSITS_ARE_JUST_PAYMENTS)) {
		$filterabsolutediscount = "fk_facture_source IS NULL"; // If we want deposit to be substracted to payments only and not to total of final invoice
		$filtercreditnote = "fk_facture_source IS NOT NULL"; // If we want deposit to be substracted to payments only and not to total of final invoice
	} else {
		$filterabsolutediscount = "fk_facture_source IS NULL OR (fk_facture_source IS NOT NULL AND description='(DEPOSIT)')";
		$filtercreditnote = "fk_facture_source IS NOT NULL AND description <> '(DEPOSIT)'";
	}

	$absolute_discount = $soc->getAvailableDiscounts('', $filterabsolutediscount);
	$absolute_creditnote = $soc->getAvailableDiscounts('', $filtercreditnote);
	$absolute_discount = price2num($absolute_discount, 'MT');
	$absolute_creditnote = price2num($absolute_creditnote, 'MT');

	$author = new User($db);
	if ($object->user_author) {
		$author->fetch($object->user_author);
	}

	$objectidnext = $object->getIdReplacingInvoice();

	$head = facture_prepare_head($object);

	dol_fiche_head($head, 'compta', $langs->trans('InvoiceCustomer'), 0, 'bill');

	$formconfirm = '';

	// Confirmation de la conversion de l'avoir en reduc
	if ($action == 'converttoreduc') {
		$text = $langs->trans('ConfirmConvertToReduc');
		$formconfirm = $form->formconfirm($_SERVER ['PHP_SELF'] . '?facid=' . $object->id, $langs->trans('ConvertToReduc'), $text, 'confirm_converttoreduc', '', "yes", 2);
	}

	// Confirmation to delete invoice
	if ($action == 'delete') {
		$text = $langs->trans('ConfirmDeleteBill', $object->ref);
		$formquestion = array();

		$qualified_for_stock_change = 0;
		if (empty($conf->global->STOCK_SUPPORTS_SERVICES)) {
			$qualified_for_stock_change = $object->hasProductsOrServices(2);
		} else {
			$qualified_for_stock_change = $object->hasProductsOrServices(1);
		}

		if ($object->type != Facture::TYPE_DEPOSIT && ! empty($conf->global->STOCK_CALCULATE_ON_BILL) && $qualified_for_stock_change && $object->statut >= 1) {
			$langs->load("stocks");
			require_once DOL_DOCUMENT_ROOT . '/product/class/html.formproduct.class.php';
			$formproduct = new FormProduct($db);
			$label = $object->type == Facture::TYPE_CREDIT_NOTE ? $langs->trans("SelectWarehouseForStockDecrease") : $langs->trans("SelectWarehouseForStockIncrease");
			$formquestion = array(
								// 'text' => $langs->trans("ConfirmClone"),
								// array('type' => 'checkbox', 'name' => 'clone_content', 'label' => $langs->trans("CloneMainAttributes"), 'value' =>
								// 1),
								// array('type' => 'checkbox', 'name' => 'update_prices', 'label' => $langs->trans("PuttingPricesUpToDate"), 'value'
								// => 1),
								array('type' => 'other','name' => 'idwarehouse','label' => $label,'value' => $formproduct->selectWarehouses(GETPOST('idwarehouse'), 'idwarehouse', '', 1, 0, 0, $langs->trans("NoStockAction"))));
			$formconfirm = $form->formconfirm($_SERVER ['PHP_SELF'] . '?facid=' . $object->id, $langs->trans('DeleteBill'), $text, 'confirm_delete', $formquestion, "yes", 1);
		} else {
			$formconfirm = $form->formconfirm($_SERVER ['PHP_SELF'] . '?facid=' . $object->id, $langs->trans('DeleteBill'), $text, 'confirm_delete', '', '', 1);
		}
	}

	// Confirmation de la validation
	if ($action == 'valid') {
		// on verifie si l'objet est en numerotation provisoire
		$objectref = substr($object->ref, 1, 4);
		if ($objectref == 'PROV') {
			$savdate = $object->date;
			if (! empty($conf->global->FAC_FORCE_DATE_VALIDATION)) {
				$object->date = dol_now();
				$object->date_lim_reglement = $object->calculate_date_lim_reglement();
			}
			$numref = $object->getNextNumRef($soc);
			// $object->date=$savdate;
		} else {
			$numref = $object->ref;
		}

		$text = $langs->trans('ConfirmValidateBill', $numref);
		if (! empty($conf->notification->enabled)) {
			require_once DOL_DOCUMENT_ROOT . '/core/class/notify.class.php';
			$notify = new Notify($db);
			$text .= '<br>';
			$text .= $notify->confirmMessage('BILL_VALIDATE', $object->socid);
		}
		$formquestion = array();

		$qualified_for_stock_change = 0;
		if (empty($conf->global->STOCK_SUPPORTS_SERVICES)) {
			$qualified_for_stock_change = $object->hasProductsOrServices(2);
		} else {
			$qualified_for_stock_change = $object->hasProductsOrServices(1);
		}

		if ($object->type != Facture::TYPE_DEPOSIT && ! empty($conf->global->STOCK_CALCULATE_ON_BILL) && $qualified_for_stock_change) {
			$langs->load("stocks");
			require_once DOL_DOCUMENT_ROOT . '/product/class/html.formproduct.class.php';
			require_once DOL_DOCUMENT_ROOT . '/product/stock/class/entrepot.class.php';
			$formproduct = new FormProduct($db);
			$warehouse = new Entrepot($db);
			$warehouse_array = $warehouse->list_array();
			if (count($warehouse_array) == 1) {
				$label = $object->type == Facture::TYPE_CREDIT_NOTE ? $langs->trans("WarehouseForStockIncrease", current($warehouse_array)) : $langs->trans("WarehouseForStockDecrease", current($warehouse_array));
				$value = '<input type="hidden" id="idwarehouse" name="idwarehouse" value="' . key($warehouse_array) . '">';
			} else {
				$label = $object->type == Facture::TYPE_CREDIT_NOTE ? $langs->trans("SelectWarehouseForStockIncrease") : $langs->trans("SelectWarehouseForStockDecrease");
				$value = $formproduct->selectWarehouses(GETPOST('idwarehouse'), 'idwarehouse', '', 1);
			}
			$formquestion = array(
								// 'text' => $langs->trans("ConfirmClone"),
								// array('type' => 'checkbox', 'name' => 'clone_content', 'label' => $langs->trans("CloneMainAttributes"), 'value' =>
								// 1),
								// array('type' => 'checkbox', 'name' => 'update_prices', 'label' => $langs->trans("PuttingPricesUpToDate"), 'value'
								// => 1),
								array('type' => 'other','name' => 'idwarehouse','label' => $label,'value' => $value));
		}
		if ($object->type != Facture::TYPE_CREDIT_NOTE && $object->total_ttc < 0) 		// Can happen only if $conf->global->FACTURE_ENABLE_NEGATIVE is on
		{
			$text .= '<br>' . img_warning() . ' ' . $langs->trans("ErrorInvoiceOfThisTypeMustBePositive");
		}
		$formconfirm = $form->formconfirm($_SERVER ["PHP_SELF"] . '?facid=' . $object->id, $langs->trans('ValidateBill'), $text, 'confirm_valid', $formquestion, (($object->type != Facture::TYPE_CREDIT_NOTE && $object->total_ttc < 0) ? "no" : "yes"), ($conf->notification->enabled ? 0 : 2));
	}

	// Confirm back to draft status
	if ($action == 'modif') {
		$text = $langs->trans('ConfirmUnvalidateBill', $object->ref);
		$formquestion = array();

		$qualified_for_stock_change = 0;
		if (empty($conf->global->STOCK_SUPPORTS_SERVICES)) {
			$qualified_for_stock_change = $object->hasProductsOrServices(2);
		} else {
			$qualified_for_stock_change = $object->hasProductsOrServices(1);
		}
		if ($object->type != Facture::TYPE_DEPOSIT && ! empty($conf->global->STOCK_CALCULATE_ON_BILL) && $qualified_for_stock_change) {
			$langs->load("stocks");
			require_once DOL_DOCUMENT_ROOT . '/product/class/html.formproduct.class.php';
			require_once DOL_DOCUMENT_ROOT . '/product/stock/class/entrepot.class.php';
			$formproduct = new FormProduct($db);
			$warehouse = new Entrepot($db);
			$warehouse_array = $warehouse->list_array();
			if (count($warehouse_array) == 1) {
				$label = $object->type == Facture::TYPE_CREDIT_NOTE ? $langs->trans("WarehouseForStockDecrease", current($warehouse_array)) : $langs->trans("WarehouseForStockIncrease", current($warehouse_array));
				$value = '<input type="hidden" id="idwarehouse" name="idwarehouse" value="' . key($warehouse_array) . '">';
			} else {
				$label = $object->type == Facture::TYPE_CREDIT_NOTE ? $langs->trans("SelectWarehouseForStockDecrease") : $langs->trans("SelectWarehouseForStockIncrease");
				$value = $formproduct->selectWarehouses(GETPOST('idwarehouse'), 'idwarehouse', '', 1);
			}
			$formquestion = array(
								// 'text' => $langs->trans("ConfirmClone"),
								// array('type' => 'checkbox', 'name' => 'clone_content', 'label' => $langs->trans("CloneMainAttributes"), 'value' =>
								// 1),
								// array('type' => 'checkbox', 'name' => 'update_prices', 'label' => $langs->trans("PuttingPricesUpToDate"), 'value'
								// => 1),
								array('type' => 'other','name' => 'idwarehouse','label' => $label,'value' => $value));
		}

		$formconfirm = $form->formconfirm($_SERVER ["PHP_SELF"] . '?facid=' . $object->id, $langs->trans('UnvalidateBill'), $text, 'confirm_modif', $formquestion, "yes", 1);
	}

	// Confirmation du classement paye
	if ($action == 'paid' && $resteapayer <= 0) {
		$formconfirm = $form->formconfirm($_SERVER ["PHP_SELF"] . '?facid=' . $object->id, $langs->trans('ClassifyPaid'), $langs->trans('ConfirmClassifyPaidBill', $object->ref), 'confirm_paid', '', "yes", 1);
	}
	if ($action == 'paid' && $resteapayer > 0) {
		// Code
		$i = 0;
		$close [$i] ['code'] = 'discount_vat';
		$i ++;
		$close [$i] ['code'] = 'badcustomer';
		$i ++;
		// Help
		$i = 0;
		$close [$i] ['label'] = $langs->trans("HelpEscompte") . '<br><br>' . $langs->trans("ConfirmClassifyPaidPartiallyReasonDiscountVatDesc");
		$i ++;
		$close [$i] ['label'] = $langs->trans("ConfirmClassifyPaidPartiallyReasonBadCustomerDesc");
		$i ++;
		// Texte
		$i = 0;
		$close [$i] ['reason'] = $form->textwithpicto($langs->transnoentities("ConfirmClassifyPaidPartiallyReasonDiscountVat", $resteapayer, $langs->trans("Currency" . $conf->currency)), $close [$i] ['label'], 1);
		$i ++;
		$close [$i] ['reason'] = $form->textwithpicto($langs->transnoentities("ConfirmClassifyPaidPartiallyReasonBadCustomer", $resteapayer, $langs->trans("Currency" . $conf->currency)), $close [$i] ['label'], 1);
		$i ++;
		// arrayreasons[code]=reason
		foreach ($close as $key => $val) {
			$arrayreasons [$close [$key] ['code']] = $close [$key] ['reason'];
		}

		// Cree un tableau formulaire
		$formquestion = array('text' => $langs->trans("ConfirmClassifyPaidPartiallyQuestion"),array('type' => 'radio','name' => 'close_code','label' => $langs->trans("Reason"),'values' => $arrayreasons),array('type' => 'text','name' => 'close_note','label' => $langs->trans("Comment"),'value' => '','size' => '100'));
		// Paiement incomplet. On demande si motif = escompte ou autre
		$formconfirm = $form->formconfirm($_SERVER ["PHP_SELF"] . '?facid=' . $object->id, $langs->trans('ClassifyPaid'), $langs->trans('ConfirmClassifyPaidPartially', $object->ref), 'confirm_paid_partially', $formquestion, "yes");
	}

	// Confirmation du classement abandonne
	if ($action == 'canceled') {
		// S'il y a une facture de remplacement pas encore validee (etat brouillon),
		// on ne permet pas de classer abandonner la facture.
		if ($objectidnext) {
			$facturereplacement = new Facture($db);
			$facturereplacement->fetch($objectidnext);
			$statusreplacement = $facturereplacement->statut;
		}
		if ($objectidnext && $statusreplacement == 0) {
			print '<div class="error">' . $langs->trans("ErrorCantCancelIfReplacementInvoiceNotValidated") . '</div>';
		} else {
			// Code
			$close [1] ['code'] = 'badcustomer';
			$close [2] ['code'] = 'abandon';
			// Help
			$close [1] ['label'] = $langs->trans("ConfirmClassifyPaidPartiallyReasonBadCustomerDesc");
			$close [2] ['label'] = $langs->trans("ConfirmClassifyAbandonReasonOtherDesc");
			// Texte
			$close [1] ['reason'] = $form->textwithpicto($langs->transnoentities("ConfirmClassifyPaidPartiallyReasonBadCustomer", $object->ref), $close [1] ['label'], 1);
			$close [2] ['reason'] = $form->textwithpicto($langs->transnoentities("ConfirmClassifyAbandonReasonOther"), $close [2] ['label'], 1);
			// arrayreasons
			$arrayreasons [$close [1] ['code']] = $close [1] ['reason'];
			$arrayreasons [$close [2] ['code']] = $close [2] ['reason'];

			// Cree un tableau formulaire
			$formquestion = array('text' => $langs->trans("ConfirmCancelBillQuestion"),array('type' => 'radio','name' => 'close_code','label' => $langs->trans("Reason"),'values' => $arrayreasons),array('type' => 'text','name' => 'close_note','label' => $langs->trans("Comment"),'value' => '','size' => '100'));

			$formconfirm = $form->formconfirm($_SERVER ['PHP_SELF'] . '?facid=' . $object->id, $langs->trans('CancelBill'), $langs->trans('ConfirmCancelBill', $object->ref), 'confirm_canceled', $formquestion, "yes");
		}
	}

	// Confirmation de la suppression d'une ligne produit
	if ($action == 'ask_deleteline') {
		$formconfirm = $form->formconfirm($_SERVER ["PHP_SELF"] . '?facid=' . $object->id . '&lineid=' . $lineid, $langs->trans('DeleteProductLine'), $langs->trans('ConfirmDeleteProductLine'), 'confirm_deleteline', '', 'no', 1);
	}

	// Clone confirmation
	if ($action == 'clone') {
		// Create an array for form
		$formquestion = array(
							// 'text' => $langs->trans("ConfirmClone"),
							// array('type' => 'checkbox', 'name' => 'clone_content', 'label' => $langs->trans("CloneMainAttributes"), 'value' => 1)
							array('type' => 'other','name' => 'socid','label' => $langs->trans("SelectThirdParty"),'value' => $form->select_company('', 'socid', '(s.client=1 OR s.client=2 OR s.client=3)', 1)));
		// Paiement incomplet. On demande si motif = escompte ou autre
		$formconfirm = $form->formconfirm($_SERVER ["PHP_SELF"] . '?facid=' . $object->id, $langs->trans('CloneInvoice'), $langs->trans('ConfirmCloneInvoice', $object->ref), 'confirm_clone', $formquestion, 'yes', 1);
	}

	if (! $formconfirm) {
		$parameters = array('lineid' => $lineid);
		$formconfirm = $hookmanager->executeHooks('formConfirm', $parameters, $object, $action); // Note that $action and $object may have been modified by
		                                                                                    // hook
	}

	// Print form confirm
	print $formconfirm;

	// Invoice content

	print '<table class="border" width="100%">';

	$linkback = '<a href="' . DOL_URL_ROOT . '/compta/facture/list.php' . (! empty($socid) ? '?socid=' . $socid : '') . '">' . $langs->trans("BackToList") . '</a>';

	// Ref
	print '<tr><td width="20%">' . $langs->trans('Ref') . '</td>';
	print '<td colspan="5">';
	$morehtmlref = '';
	$discount = new DiscountAbsolute($db);
	$result = $discount->fetch(0, $object->id);
	if ($result > 0) {
		$morehtmlref = ' (' . $langs->trans("CreditNoteConvertedIntoDiscount", $discount->getNomUrl(1, 'discount')) . ')';
	}
	if ($result < 0) {
		dol_print_error('', $discount->error);
	}
	print $form->showrefnav($object, 'ref', $linkback, 1, 'facnumber', 'ref', $morehtmlref);
	print '</td></tr>';

	// Ref customer
	print '<tr><td width="20%">';
	print '<table class="nobordernopadding" width="100%"><tr><td>';
	print $langs->trans('RefCustomer');
	print '</td>';
	if ($action != 'refclient' && ! empty($object->brouillon))
		print '<td align="right"><a href="' . $_SERVER ['PHP_SELF'] . '?action=refclient&amp;id=' . $object->id . '">' . img_edit($langs->trans('Modify')) . '</a></td>';
	print '</tr></table>';
	print '</td>';
	print '<td colspan="5">';
	if ($user->rights->facture->creer && $action == 'refclient') {
		print '<form action="' . $_SERVER ["PHP_SELF"] . '?id=' . $object->id . '" method="post">';
		print '<input type="hidden" name="token" value="' . $_SESSION ['newtoken'] . '">';
		print '<input type="hidden" name="action" value="set_ref_client">';
		print '<input type="text" class="flat" size="20" name="ref_client" value="' . $object->ref_client . '">';
		print ' <input type="submit" class="button" value="' . $langs->trans('Modify') . '">';
		print '</form>';
	} else {
		print $object->ref_client;
	}
	print '</td></tr>';

	// Third party
	print '<tr><td>';
	print '<table class="nobordernopadding" width="100%">';
	print '<tr><td>' . $langs->trans('Company') . '</td>';
	print '</td><td colspan="5">';
	if (! empty($conf->global->FACTURE_CHANGE_THIRDPARTY) && $action != 'editthirdparty' && $object->brouillon && $user->rights->facture->creer)
		print '<td align="right"><a href="' . $_SERVER ["PHP_SELF"] . '?action=editthirdparty&amp;facid=' . $object->id . '">' . img_edit($langs->trans('SetLinkToThirdParty'), 1) . '</a></td>';
	print '</tr></table>';
	print '</td><td colspan="5">';
	if ($action == 'editthirdparty') {
		$form->form_thirdparty($_SERVER ['PHP_SELF'] . '?facid=' . $object->id, $object->socid, 'socid');
	} else {
		print ' &nbsp;' . $soc->getNomUrl(1, 'compta');
		print ' &nbsp; ';
		print '(<a href="' . DOL_URL_ROOT . '/compta/facture/list.php?socid=' . $object->socid . '">' . $langs->trans('OtherBills') . '</a>';
		// Outstanding Bill
		$outstandigBills = $soc->get_OutstandingBill();
		print ' - ' . $langs->trans('CurrentOutstandingBill') . ': ';
		print price($outstandigBills, '', $langs, 0, 0, - 1, $conf->currency);
		if ($soc->outstanding_limit != '') {
			if ($outstandigBills > $soc->outstanding_limit)
				print img_warning($langs->trans("OutstandingBillReached"));
			print ' / ' . price($soc->outstanding_limit);
		}
		print ')';
	}
	print '</tr>';

	// Type
	print '<tr><td>' . $langs->trans('Type') . '</td><td colspan="5">';
	print $object->getLibType();
	if ($object->type == Facture::TYPE_REPLACEMENT) {
		$facreplaced = new Facture($db);
		$facreplaced->fetch($object->fk_facture_source);
		print ' (' . $langs->transnoentities("ReplaceInvoice", $facreplaced->getNomUrl(1)) . ')';
	}
	if ($object->type == Facture::TYPE_CREDIT_NOTE) {
		$facusing = new Facture($db);
		$facusing->fetch($object->fk_facture_source);
		print ' (' . $langs->transnoentities("CorrectInvoice", $facusing->getNomUrl(1)) . ')';
	}

	$facidavoir = $object->getListIdAvoirFromInvoice();
	if (count($facidavoir) > 0) {
		print ' (' . $langs->transnoentities("InvoiceHasAvoir");
		$i = 0;
		foreach ($facidavoir as $id) {
			if ($i == 0)
				print ' ';
			else
				print ',';
			$facavoir = new Facture($db);
			$facavoir->fetch($id);
			print $facavoir->getNomUrl(1);
		}
		print ')';
	}
	if ($objectidnext > 0) {
		$facthatreplace = new Facture($db);
		$facthatreplace->fetch($objectidnext);
		print ' (' . $langs->transnoentities("ReplacedByInvoice", $facthatreplace->getNomUrl(1)) . ')';
	}
	print '</td></tr>';

	// Relative and absolute discounts
	$addrelativediscount = '<a href="' . DOL_URL_ROOT . '/comm/remise.php?id=' . $soc->id . '&backtopage=' . urlencode($_SERVER ["PHP_SELF"]) . '?facid=' . $object->id . '">' . $langs->trans("EditRelativeDiscounts") . '</a>';
	$addabsolutediscount = '<a href="' . DOL_URL_ROOT . '/comm/remx.php?id=' . $soc->id . '&backtopage=' . urlencode($_SERVER ["PHP_SELF"]) . '?facid=' . $object->id . '">' . $langs->trans("EditGlobalDiscounts") . '</a>';
	$addcreditnote = '<a href="' . DOL_URL_ROOT . '/compta/facture.php?action=create&socid=' . $soc->id . '&type=2&backtopage=' . urlencode($_SERVER ["PHP_SELF"]) . '?facid=' . $object->id . '">' . $langs->trans("AddCreditNote") . '</a>';

	print '<tr><td>' . $langs->trans('Discounts');
	print '</td><td colspan="5">';
	if ($soc->remise_percent)
		print $langs->trans("CompanyHasRelativeDiscount", $soc->remise_percent);
	else
		print $langs->trans("CompanyHasNoRelativeDiscount");
		// print ' ('.$addrelativediscount.')';

	if ($absolute_discount > 0) {
		print '. ';
		if ($object->statut > 0 || $object->type == Facture::TYPE_CREDIT_NOTE || $object->type == Facture::TYPE_DEPOSIT) {
			if ($object->statut == 0) {
				print $langs->trans("CompanyHasAbsoluteDiscount", price($absolute_discount), $langs->transnoentities("Currency" . $conf->currency));
				print '. ';
			} else {
				if ($object->statut < 1 || $object->type == Facture::TYPE_CREDIT_NOTE || $object->type == Facture::TYPE_DEPOSIT) {
					$text = $langs->trans("CompanyHasAbsoluteDiscount", price($absolute_discount), $langs->transnoentities("Currency" . $conf->currency));
					print '<br>' . $text . '.<br>';
				} else {
					$text = $langs->trans("CompanyHasAbsoluteDiscount", price($absolute_discount), $langs->transnoentities("Currency" . $conf->currency));
					$text2 = $langs->trans("AbsoluteDiscountUse");
					print $form->textwithpicto($text, $text2);
				}
			}
		} else {
			// Remise dispo de type remise fixe (not credit note)
			print '<br>';
			$form->form_remise_dispo($_SERVER ["PHP_SELF"] . '?facid=' . $object->id, GETPOST('discountid'), 'remise_id', $soc->id, $absolute_discount, $filterabsolutediscount, $resteapayer, ' (' . $addabsolutediscount . ')');
		}
	} else {
		if ($absolute_creditnote > 0) 		// If not, link will be added later
		{
			if ($object->statut == 0 && $object->type != TYPE_CREDIT_NOTE && $object->type != TYPE_DEPOSIT)
				print ' (' . $addabsolutediscount . ')<br>';
			else
				print '. ';
		} else
			print '. ';
	}
	if ($absolute_creditnote > 0) {
		// If validated, we show link "add credit note to payment"
		if ($object->statut != 1 || $object->type == Facture::TYPE_CREDIT_NOTE || $object->type == Facture::TYPE_DEPOSIT) {
			if ($object->statut == 0 && $object->type != Facture::TYPE_DEPOSIT) {
				$text = $langs->trans("CompanyHasCreditNote", price($absolute_creditnote), $langs->transnoentities("Currency" . $conf->currency));
				print $form->textwithpicto($text, $langs->trans("CreditNoteDepositUse"));
			} else {
				print $langs->trans("CompanyHasCreditNote", price($absolute_creditnote), $langs->transnoentities("Currency" . $conf->currency)) . '.';
			}
		} else {
			// Remise dispo de type avoir
			if (! $absolute_discount)
				print '<br>';
				// $form->form_remise_dispo($_SERVER["PHP_SELF"].'?facid='.$object->id, 0, 'remise_id_for_payment', $soc->id, $absolute_creditnote,
			// $filtercreditnote, $resteapayer);
			$form->form_remise_dispo($_SERVER ["PHP_SELF"] . '?facid=' . $object->id, 0, 'remise_id_for_payment', $soc->id, $absolute_creditnote, $filtercreditnote, 0); // We
			                                                                                                                                                        // must
			                                                                                                                                                        // allow
			                                                                                                                                                        // credit
			                                                                                                                                                        // not
			                                                                                                                                                        // even
			                                                                                                                                                        // if
			                                                                                                                                                        // amount
			                                                                                                                                                        // is
			                                                                                                                                                        // higher
		}
	}
	if (! $absolute_discount && ! $absolute_creditnote) {
		print $langs->trans("CompanyHasNoAbsoluteDiscount");
		if ($object->statut == 0 && $object->type != Facture::TYPE_CREDIT_NOTE && $object->type != Facture::TYPE_DEPOSIT)
			print ' (' . $addabsolutediscount . ')<br>';
		else
			print '. ';
	}
	// if ($object->statut == 0 && $object->type != 2 && $object->type != 3)
	// {
	// if (! $absolute_discount && ! $absolute_creditnote) print '<br>';
	// print ' &nbsp; - &nbsp; ';
	// print $addabsolutediscount;
	// print ' &nbsp; - &nbsp; '.$addcreditnote; // We disbale link to credit note
	// }
	print '</td></tr>';

	// Date invoice
	print '<tr><td>';
	print '<table class="nobordernopadding" width="100%"><tr><td>';
	print $langs->trans('Date');
	print '</td>';
	if ($object->type != Facture::TYPE_CREDIT_NOTE && $action != 'editinvoicedate' && ! empty($object->brouillon) && $user->rights->facture->creer)
		print '<td align="right"><a href="' . $_SERVER ["PHP_SELF"] . '?action=editinvoicedate&amp;facid=' . $object->id . '">' . img_edit($langs->trans('SetDate'), 1) . '</a></td>';
	print '</tr></table>';
	print '</td><td colspan="3">';

	if ($object->type != Facture::TYPE_CREDIT_NOTE) {
		if ($action == 'editinvoicedate') {
			$form->form_date($_SERVER ['PHP_SELF'] . '?facid=' . $object->id, $object->date, 'invoicedate');
		} else {
			print dol_print_date($object->date, 'daytext');
		}
	} else {
		print dol_print_date($object->date, 'daytext');
	}
	print '</td>';

	// List of payments

	$sign = 1;
	if ($object->type == Facture::TYPE_CREDIT_NOTE)
		$sign = - 1;

	$nbrows = 8;
	$nbcols = 2;
	if (! empty($conf->projet->enabled))
		$nbrows ++;
	if (! empty($conf->banque->enabled))
		$nbcols ++;
		// if (! empty($soc->outstandingbill)) $nbrows++;
	if ($mysoc->localtax1_assuj == "1")
		$nbrows ++;
	if ($mysoc->localtax2_assuj == "1")
		$nbrows ++;
	if ($selleruserevenustamp)
		$nbrows ++;

	print '<td rowspan="' . $nbrows . '" colspan="2" valign="top">';

	print '<table class="nobordernopadding" width="100%">';

	// List of payments already done
	print '<tr class="liste_titre">';
	print '<td>' . ($object->type == Facture::TYPE_CREDIT_NOTE ? $langs->trans("PaymentsBack") : $langs->trans('Payments')) . '</td>';
	print '<td>' . $langs->trans('Type') . '</td>';
	if (! empty($conf->banque->enabled))
		print '<td align="right">' . $langs->trans('BankAccount') . '</td>';
	print '<td align="right">' . $langs->trans('Amount') . '</td>';
	print '<td width="18">&nbsp;</td>';
	print '</tr>';

	$var = true;

	// Payments already done (from payment on this invoice)
	$sql = 'SELECT p.datep as dp, p.num_paiement, p.rowid, p.fk_bank,';
	$sql .= ' c.code as payment_code, c.libelle as payment_label,';
	$sql .= ' pf.amount,';
	$sql .= ' ba.rowid as baid, ba.ref, ba.label';
	$sql .= ' FROM ' . MAIN_DB_PREFIX . 'c_paiement as c, ' . MAIN_DB_PREFIX . 'paiement_facture as pf, ' . MAIN_DB_PREFIX . 'paiement as p';
	$sql .= ' LEFT JOIN ' . MAIN_DB_PREFIX . 'bank as b ON p.fk_bank = b.rowid';
	$sql .= ' LEFT JOIN ' . MAIN_DB_PREFIX . 'bank_account as ba ON b.fk_account = ba.rowid';
	$sql .= ' WHERE pf.fk_facture = ' . $object->id . ' AND p.fk_paiement = c.id AND pf.fk_paiement = p.rowid';
	$sql .= ' ORDER BY p.datep, p.tms';

	$result = $db->query($sql);
	if ($result) {
		$num = $db->num_rows($result);
		$i = 0;

		// if ($object->type != 2)
		// {
		if ($num > 0) {
			while ($i < $num) {
				$objp = $db->fetch_object($result);
				$var = ! $var;
				print '<tr ' . $bc [$var] . '><td>';
				print '<a href="' . DOL_URL_ROOT . '/compta/paiement/fiche.php?id=' . $objp->rowid . '">' . img_object($langs->trans('ShowPayment'), 'payment') . ' ';
				print dol_print_date($db->jdate($objp->dp), 'day') . '</a></td>';
				$label = ($langs->trans("PaymentType" . $objp->payment_code) != ("PaymentType" . $objp->payment_code)) ? $langs->trans("PaymentType" . $objp->payment_code) : $objp->payment_label;
				print '<td>' . $label . ' ' . $objp->num_paiement . '</td>';
				if (! empty($conf->banque->enabled)) {
					$bankaccountstatic->id = $objp->baid;
					$bankaccountstatic->ref = $objp->ref;
					$bankaccountstatic->label = $objp->ref;
					print '<td align="right">';
					if ($bankaccountstatic->id)
						print $bankaccountstatic->getNomUrl(1, 'transactions');
					print '</td>';
				}
				print '<td align="right">' . price($sign * $objp->amount) . '</td>';
				print '<td>&nbsp;</td>';
				print '</tr>';
				$i ++;
			}
		} else {
			print '<tr ' . $bc [$var] . '><td colspan="' . $nbcols . '">' . $langs->trans("None") . '</td><td></td><td></td></tr>';
		}
		// }
		$db->free($result);
	} else {
		dol_print_error($db);
	}

	if ($object->type != Facture::TYPE_CREDIT_NOTE) {
		// Total already paid
		print '<tr><td colspan="' . $nbcols . '" align="right">';
		if ($object->type != Facture::TYPE_DEPOSIT)
			print $langs->trans('AlreadyPaidNoCreditNotesNoDeposits');
		else
			print $langs->trans('AlreadyPaid');
		print ' :</td><td align="right">' . price($totalpaye) . '</td><td>&nbsp;</td></tr>';

		$resteapayeraffiche = $resteapayer;

		// Loop on each credit note or deposit amount applied
		$creditnoteamount = 0;
		$depositamount = 0;
		$sql = "SELECT re.rowid, re.amount_ht, re.amount_tva, re.amount_ttc,";
		$sql .= " re.description, re.fk_facture_source";
		$sql .= " FROM " . MAIN_DB_PREFIX . "societe_remise_except as re";
		$sql .= " WHERE fk_facture = " . $object->id;
		$resql = $db->query($sql);
		if ($resql) {
			$num = $db->num_rows($resql);
			$i = 0;
			$invoice = new Facture($db);
			while ($i < $num) {
				$obj = $db->fetch_object($resql);
				$invoice->fetch($obj->fk_facture_source);
				print '<tr><td colspan="' . $nbcols . '" align="right">';
				if ($invoice->type == Facture::TYPE_CREDIT_NOTE)
					print $langs->trans("CreditNote") . ' ';
				if ($invoice->type == Facture::TYPE_DEPOSIT)
					print $langs->trans("Deposit") . ' ';
				print $invoice->getNomUrl(0);
				print ' :</td>';
				print '<td align="right">' . price($obj->amount_ttc) . '</td>';
				print '<td align="right">';
				print '<a href="' . $_SERVER ["PHP_SELF"] . '?facid=' . $object->id . '&action=unlinkdiscount&discountid=' . $obj->rowid . '">' . img_delete() . '</a>';
				print '</td></tr>';
				$i ++;
				if ($invoice->type == Facture::TYPE_CREDIT_NOTE)
					$creditnoteamount += $obj->amount_ttc;
				if ($invoice->type == Facture::TYPE_DEPOSIT)
					$depositamount += $obj->amount_ttc;
			}
		} else {
			dol_print_error($db);
		}

		// Paye partiellement 'escompte'
		if (($object->statut == 2 || $object->statut == 3) && $object->close_code == 'discount_vat') {
			print '<tr><td colspan="' . $nbcols . '" align="right" nowrap="1">';
			print $form->textwithpicto($langs->trans("Discount") . ':', $langs->trans("HelpEscompte"), - 1);
			print '</td><td align="right">' . price($object->total_ttc - $creditnoteamount - $depositamount - $totalpaye) . '</td><td>&nbsp;</td></tr>';
			$resteapayeraffiche = 0;
		}
		// Paye partiellement ou Abandon 'badcustomer'
		if (($object->statut == 2 || $object->statut == 3) && $object->close_code == 'badcustomer') {
			print '<tr><td colspan="' . $nbcols . '" align="right" nowrap="1">';
			print $form->textwithpicto($langs->trans("Abandoned") . ':', $langs->trans("HelpAbandonBadCustomer"), - 1);
			print '</td><td align="right">' . price($object->total_ttc - $creditnoteamount - $depositamount - $totalpaye) . '</td><td>&nbsp;</td></tr>';
			// $resteapayeraffiche=0;
		}
		// Paye partiellement ou Abandon 'product_returned'
		if (($object->statut == 2 || $object->statut == 3) && $object->close_code == 'product_returned') {
			print '<tr><td colspan="' . $nbcols . '" align="right" nowrap="1">';
			print $form->textwithpicto($langs->trans("ProductReturned") . ':', $langs->trans("HelpAbandonProductReturned"), - 1);
			print '</td><td align="right">' . price($object->total_ttc - $creditnoteamount - $depositamount - $totalpaye) . '</td><td>&nbsp;</td></tr>';
			$resteapayeraffiche = 0;
		}
		// Paye partiellement ou Abandon 'abandon'
		if (($object->statut == 2 || $object->statut == 3) && $object->close_code == 'abandon') {
			print '<tr><td colspan="' . $nbcols . '" align="right" nowrap="1">';
			$text = $langs->trans("HelpAbandonOther");
			if ($object->close_note)
				$text .= '<br><br><b>' . $langs->trans("Reason") . '</b>:' . $object->close_note;
			print $form->textwithpicto($langs->trans("Abandoned") . ':', $text, - 1);
			print '</td><td align="right">' . price($object->total_ttc - $creditnoteamount - $depositamount - $totalpaye) . '</td><td>&nbsp;</td></tr>';
			$resteapayeraffiche = 0;
		}

		// Billed
		print '<tr><td colspan="' . $nbcols . '" align="right">' . $langs->trans("Billed") . ' :</td><td align="right" style="border: 1px solid;">' . price($object->total_ttc) . '</td><td>&nbsp;</td></tr>';

		// Remainder to pay
		print '<tr><td colspan="' . $nbcols . '" align="right">';
		if ($resteapayeraffiche >= 0)
			print $langs->trans('RemainderToPay');
		else
			print $langs->trans('ExcessReceived');
		print ' :</td>';
		print '<td align="right" style="border: 1px solid;" bgcolor="#f0f0f0"><b>' . price($resteapayeraffiche) . '</b></td>';
		print '<td class="nowrap">&nbsp;</td></tr>';
	} else 	// Credit note
	{
		// Total already paid back
		print '<tr><td colspan="' . $nbcols . '" align="right">';
		print $langs->trans('AlreadyPaidBack');
		print ' :</td><td align="right">' . price($sign * $totalpaye) . '</td><td>&nbsp;</td></tr>';

		// Billed
		print '<tr><td colspan="' . $nbcols . '" align="right">' . $langs->trans("Billed") . ' :</td><td align="right" style="border: 1px solid;">' . price($sign * $object->total_ttc) . '</td><td>&nbsp;</td></tr>';

		// Remainder to pay back
		print '<tr><td colspan="' . $nbcols . '" align="right">';
		if ($resteapayeraffiche <= 0)
			print $langs->trans('RemainderToPayBack');
		else
			print $langs->trans('ExcessPaydBack');
		print ' :</td>';
		print '<td align="right" style="border: 1px solid;" bgcolor="#f0f0f0"><b>' . price($sign * $resteapayeraffiche) . '</b></td>';
		print '<td class="nowrap">&nbsp;</td></tr>';

		// Sold credit note
		// print '<tr><td colspan="'.$nbcols.'" align="right">'.$langs->trans('TotalTTC').' :</td>';
		// print '<td align="right" style="border: 1px solid;" bgcolor="#f0f0f0"><b>'.price($sign *
	// $object->total_ttc).'</b></td><td>&nbsp;</td></tr>';
	}

	print '</table>';

	// Margin Infos
	if (! empty($conf->margin->enabled)) {
		print '<br>';
		$object->displayMarginInfos($object->statut > 0);
	}

	print '</td></tr>';

	// Conditions de reglement
	print '<tr><td>';
	print '<table class="nobordernopadding" width="100%"><tr><td>';
	print $langs->trans('PaymentConditionsShort');
	print '</td>';
	if ($object->type != Facture::TYPE_CREDIT_NOTE && $action != 'editconditions' && ! empty($object->brouillon) && $user->rights->facture->creer)
		print '<td align="right"><a href="' . $_SERVER ["PHP_SELF"] . '?action=editconditions&amp;facid=' . $object->id . '">' . img_edit($langs->trans('SetConditions'), 1) . '</a></td>';
	print '</tr></table>';
	print '</td><td colspan="3">';
	if ($object->type != Facture::TYPE_CREDIT_NOTE) {
		if ($action == 'editconditions') {
			$form->form_conditions_reglement($_SERVER ['PHP_SELF'] . '?facid=' . $object->id, $object->cond_reglement_id, 'cond_reglement_id');
		} else {
			$form->form_conditions_reglement($_SERVER ['PHP_SELF'] . '?facid=' . $object->id, $object->cond_reglement_id, 'none');
		}
	} else {
		print '&nbsp;';
	}
	print '</td></tr>';

	// Date payment term
	print '<tr><td>';
	print '<table class="nobordernopadding" width="100%"><tr><td>';
	print $langs->trans('DateMaxPayment');
	print '</td>';
	if ($object->type != Facture::TYPE_CREDIT_NOTE && $action != 'editpaymentterm' && ! empty($object->brouillon) && $user->rights->facture->creer)
		print '<td align="right"><a href="' . $_SERVER ["PHP_SELF"] . '?action=editpaymentterm&amp;facid=' . $object->id . '">' . img_edit($langs->trans('SetDate'), 1) . '</a></td>';
	print '</tr></table>';
	print '</td><td colspan="3">';
	if ($object->type != Facture::TYPE_CREDIT_NOTE) {
		if ($action == 'editpaymentterm') {
			$form->form_date($_SERVER ['PHP_SELF'] . '?facid=' . $object->id, $object->date_lim_reglement, 'paymentterm');
		} else {
			print dol_print_date($object->date_lim_reglement, 'daytext');
			if ($object->date_lim_reglement < ($now - $conf->facture->client->warning_delay) && ! $object->paye && $object->statut == 1 && ! isset($object->am))
				print img_warning($langs->trans('Late'));
		}
	} else {
		print '&nbsp;';
	}
	print '</td></tr>';

	// Payment mode
	print '<tr><td>';
	print '<table class="nobordernopadding" width="100%"><tr><td>';
	print $langs->trans('PaymentMode');
	print '</td>';
	if ($action != 'editmode' && ! empty($object->brouillon) && $user->rights->facture->creer)
		print '<td align="right"><a href="' . $_SERVER ["PHP_SELF"] . '?action=editmode&amp;facid=' . $object->id . '">' . img_edit($langs->trans('SetMode'), 1) . '</a></td>';
	print '</tr></table>';
	print '</td><td colspan="3">';
	if ($action == 'editmode') {
		$form->form_modes_reglement($_SERVER ['PHP_SELF'] . '?facid=' . $object->id, $object->mode_reglement_id, 'mode_reglement_id');
	} else {
		$form->form_modes_reglement($_SERVER ['PHP_SELF'] . '?facid=' . $object->id, $object->mode_reglement_id, 'none');
	}
	print '</td></tr>';

	// Amount
	print '<tr><td>' . $langs->trans('AmountHT') . '</td>';
	print '<td align="right" colspan="3" nowrap>' . price($object->total_ht, 1, '', 1, - 1, - 1, $conf->currency) . '</td></tr>';
	print '<tr><td>' . $langs->trans('AmountVAT') . '</td><td align="right" colspan="3" nowrap>' . price($object->total_tva, 1, '', 1, - 1, - 1, $conf->currency) . '</td></tr>';
	print '</tr>';

	// Amount Local Taxes
	if ($mysoc->localtax1_assuj == "1" && $mysoc->useLocalTax(1)) 	// Localtax1 (example RE)
	{
		print '<tr><td>' . $langs->transcountry("AmountLT1", $mysoc->country_code) . '</td>';
		print '<td align="right" colspan="3" nowrap>' . price($object->total_localtax1, 1, '', 1, - 1, - 1, $conf->currency) . '</td></tr>';
	}
	if ($mysoc->localtax2_assuj == "1" && $mysoc->useLocalTax(2)) 	// Localtax2 (example IRPF)
	{
		print '<tr><td>' . $langs->transcountry("AmountLT2", $mysoc->country_code) . '</td>';
		print '<td align="right" colspan="3" nowrap>' . price($object->total_localtax2, 1, '', 1, - 1, - 1, $conf->currency) . '</td></tr>';
	}

	// Revenue stamp
	if ($selleruserevenustamp) 	// Test company use revenue stamp
	{
		print '<tr><td>';
		print '<table class="nobordernopadding" width="100%"><tr><td>';
		print $langs->trans('RevenueStamp');
		print '</td>';
		if ($action != 'editrevenuestamp' && ! empty($object->brouillon) && $user->rights->facture->creer)
			print '<td align="right"><a href="' . $_SERVER ["PHP_SELF"] . '?action=editrevenuestamp&amp;facid=' . $object->id . '">' . img_edit($langs->trans('SetRevenuStamp'), 1) . '</a></td>';
		print '</tr></table>';
		print '</td><td colspan="3" align="right">';
		if ($action == 'editrevenuestamp') {
			print '<form action="' . $_SERVER ["PHP_SELF"] . '?id=' . $object->id . '" method="post">';
			print '<input type="hidden" name="token" value="' . $_SESSION ['newtoken'] . '">';
			print '<input type="hidden" name="action" value="setrevenuestamp">';
			print $formother->select_revenue_stamp(GETPOST('revenuestamp'), 'revenuestamp', $mysoc->country_code);
			// print '<input type="text" class="flat" size="4" name="revenuestamp" value="'.price2num($object->revenuestamp).'">';
			print ' <input type="submit" class="button" value="' . $langs->trans('Modify') . '">';
			print '</form>';
		} else {
			print price($object->revenuestamp, 1, '', 1, - 1, - 1, $conf->currency);
		}
		print '</td></tr>';
	}

	// Total with tax
	print '<tr><td>' . $langs->trans('AmountTTC') . '</td><td align="right" colspan="3" nowrap>' . price($object->total_ttc, 1, '', 1, - 1, - 1, $conf->currency) . '</td></tr>';

	// Statut
	print '<tr><td>' . $langs->trans('Status') . '</td>';
	print '<td align="left" colspan="3">' . ($object->getLibStatut(4, $totalpaye)) . '</td></tr>';

	// Project
	if (! empty($conf->projet->enabled)) {
		$langs->load('projects');
		print '<tr>';
		print '<td>';

		print '<table class="nobordernopadding" width="100%"><tr><td>';
		print $langs->trans('Project');
		print '</td>';
		if ($action != 'classify') {
			print '<td align="right"><a href="' . $_SERVER ["PHP_SELF"] . '?action=classify&amp;facid=' . $object->id . '">';
			print img_edit($langs->trans('SetProject'), 1);
			print '</a></td>';
		}
		print '</tr></table>';

		print '</td><td colspan="3">';
		if ($action == 'classify') {
			$form->form_project($_SERVER ['PHP_SELF'] . '?facid=' . $object->id, $object->socid, $object->fk_project, 'projectid');
		} else {
			$form->form_project($_SERVER ['PHP_SELF'] . '?facid=' . $object->id, $object->socid, $object->fk_project, 'none');
		}
		print '</td>';
		print '</tr>';
	}

	// Other attributes (TODO Move this into an include)
	$res = $object->fetch_optionals($object->id, $extralabels);
	$parameters = array('colspan' => ' colspan="2"');
	$reshook = $hookmanager->executeHooks('formObjectOptions', $parameters, $object, $action); // Note that $action and $object may have been modified by
	                                                                                      // hook
	if (empty($reshook) && ! empty($extrafields->attribute_label)) {

		foreach ($extrafields->attribute_label as $key => $label) {
			if ($action == 'edit_extras') {
				$value = (isset($_POST ["options_" . $key]) ? $_POST ["options_" . $key] : $object->array_options ["options_" . $key]);
			} else {
				$value = $object->array_options ["options_" . $key];
			}
			if ($extrafields->attribute_type [$key] == 'separate') {
				print $extrafields->showSeparator($key);
			} else {
				print '<tr><td';
				if (! empty($extrafields->attribute_required [$key]))
					print ' class="fieldrequired"';
				print '>' . $label . '</td><td colspan="5">';
				// Convert date into timestamp format
				if (in_array($extrafields->attribute_type [$key], array('date','datetime'))) {
					$value = isset($_POST ["options_" . $key]) ? dol_mktime($_POST ["options_" . $key . "hour"], $_POST ["options_" . $key . "min"], 0, $_POST ["options_" . $key . "month"], $_POST ["options_" . $key . "day"], $_POST ["options_" . $key . "year"]) : $db->jdate($object->array_options ['options_' . $key]);
				}

				if ($action == 'edit_extras' && $user->rights->facture->creer && GETPOST('attribute') == $key) {
					print '<form enctype="multipart/form-data" action="' . $_SERVER ["PHP_SELF"] . '" method="post" name="formsoc">';
					print '<input type="hidden" name="action" value="update_extras">';
					print '<input type="hidden" name="attribute" value="' . $key . '">';
					print '<input type="hidden" name="token" value="' . $_SESSION ['newtoken'] . '">';
					print '<input type="hidden" name="id" value="' . $object->id . '">';

					print $extrafields->showInputField($key, $value);

					print '<input type="submit" class="button" value="' . $langs->trans('Modify') . '">';
					print '</form>';
				} else {
					print $extrafields->showOutputField($key, $value);
					if ($object->statut == 0 && $user->rights->facture->creer)
						print '<a href="' . $_SERVER ['PHP_SELF'] . '?id=' . $object->id . '&action=edit_extras&attribute=' . $key . '">' . img_picto('', 'edit') . ' ' . $langs->trans('Modify') . '</a>';
				}
				print '</td></tr>' . "\n";
			}
		}
	}

	print '</table><br>';

	if (! empty($conf->global->MAIN_DISABLE_CONTACTS_TAB)) {
		$blocname = 'contacts';
		$title = $langs->trans('ContactsAddresses');
		include DOL_DOCUMENT_ROOT . '/core/tpl/bloc_showhide.tpl.php';
	}

	if (! empty($conf->global->MAIN_DISABLE_NOTES_TAB)) {
		$blocname = 'notes';
		$title = $langs->trans('Notes');
		include DOL_DOCUMENT_ROOT . '/core/tpl/bloc_showhide.tpl.php';
	}

	// Lines
	$result = $object->getLinesArray();

	print '	<form name="addproduct" id="addproduct" action="' . $_SERVER ["PHP_SELF"] . '?id=' . $object->id . (($action != 'editline') ? '#add' : '#line_' . GETPOST('lineid')) . '" method="POST">
	<input type="hidden" name="token" value="' . $_SESSION ['newtoken'] . '">
	<input type="hidden" name="action" value="' . (($action != 'editline') ? 'addline' : 'updateligne') . '">
	<input type="hidden" name="mode" value="">
	<input type="hidden" name="id" value="' . $object->id . '">
	';

	if (! empty($conf->use_javascript_ajax) && $object->statut == 0) {
		include DOL_DOCUMENT_ROOT . '/core/tpl/ajaxrow.tpl.php';
	}

	print '<table id="tablelines" class="noborder noshadow" width="100%">';

	// Show object lines
	if (! empty($object->lines))
		$ret = $object->printObjectLines($action, $mysoc, $soc, $lineid, 1);

		// Form to add new line
	if ($object->statut == 0 && $user->rights->facture->creer && $action != 'valid' && $action != 'editline') {
		$var = true;

		if ($conf->global->MAIN_FEATURES_LEVEL > 1) {
			// Add free or predefined products/services
			$object->formAddObjectLine(1, $mysoc, $soc);
		} else {
			// Add free products/services
			$object->formAddFreeProduct(1, $mysoc, $soc);

			// Add predefined products/services
			if (! empty($conf->product->enabled) || ! empty($conf->service->enabled)) {
				$var = ! $var;
				$object->formAddPredefinedProduct(1, $mysoc, $soc);
			}
		}

		$parameters = array();
		$reshook = $hookmanager->executeHooks('formAddObjectLine', $parameters, $object, $action); // Note that $action and $object may have been modified by
		                                                                                      // hook
	}

	print "</table>\n";

	print "</form>\n";

	dol_fiche_end();

	// Boutons actions

	if ($action != 'prerelance' && $action != 'presend' && $action != 'valid' && $action != 'editline') {
		print '<div class="tabsAction">';

		$parameters = array();
		$reshook = $hookmanager->executeHooks('addMoreActionsButtons', $parameters, $object, $action); // Note that $action and $object may have been
		                                                                                          // modified by hook
		if (empty($reshook)) {
			// Editer une facture deja validee, sans paiement effectue et pas exporte en compta
			if ($object->statut == 1) {
				// On verifie si les lignes de factures ont ete exportees en compta et/ou ventilees
				$ventilExportCompta = $object->getVentilExportCompta();

				if ($resteapayer == $object->total_ttc && $object->paye == 0 && $ventilExportCompta == 0) {
					if (! $objectidnext) {
						if ((empty($conf->global->MAIN_USE_ADVANCED_PERMS) && $user->rights->facture->valider) || $user->rights->facture->invoice_advance->unvalidate) {
							print '<div class="inline-block divButAction"><a class="butAction" href="' . $_SERVER ['PHP_SELF'] . '?facid=' . $object->id . '&amp;action=modif">' . $langs->trans('Modify') . '</a></div>';
						} else {
							print '<div class="inline-block divButAction"><span class="butActionRefused" title="' . $langs->trans("NotEnoughPermissions") . '">' . $langs->trans('Modify') . '</span></div>';
						}
					} else {
						print '<div class="inline-block divButAction"><span class="butActionRefused" title="' . $langs->trans("DisabledBecauseReplacedInvoice") . '">' . $langs->trans('Modify') . '</span></div>';
					}
				}
			}

			// Reopen a standard paid invoice
			if (($object->type == Facture::TYPE_STANDARD || $object->type == Facture::TYPE_REPLACEMENT) && ($object->statut == Facture::TYPE_CREDIT_NOTE || $object->statut == Facture::TYPE_DEPOSIT) && $user->rights->facture->creer) 			// A paid
			                                                                                                                                   // invoice
			                                                                                                                                   // (partially or
			                                                                                                                                   // completely)
			{
				if (! $objectidnext && $object->close_code != 'replaced') 				// Not replaced by another invoice
				{
					print '<div class="inline-block divButAction"><a class="butAction" href="' . $_SERVER ['PHP_SELF'] . '?facid=' . $object->id . '&amp;action=reopen">' . $langs->trans('ReOpen') . '</a></div>';
				} else {
					print '<div class="inline-block divButAction"><span class="butActionRefused" title="' . $langs->trans("DisabledBecauseReplacedInvoice") . '">' . $langs->trans('ReOpen') . '</span></div>';
				}
			}

			// Validate
			if ($object->statut == 0 && count($object->lines) > 0 && ((($object->type == Facture::TYPE_STANDARD || $object->type == Facture::TYPE_REPLACEMENT || $object->type == Facture::TYPE_DEPOSIT || $object->type == Facture::TYPE_PROFORMA) && (! empty($conf->global->FACTURE_ENABLE_NEGATIVE) || $object->total_ttc >= 0)) || ($object->type == Facture::TYPE_CREDIT_NOTE && $object->total_ttc <= 0))) {
				if ($user->rights->facture->valider) {
					print '<div class="inline-block divButAction"><a class="butAction" href="' . $_SERVER ["PHP_SELF"] . '?facid=' . $object->id . '&amp;action=valid">' . $langs->trans('Validate') . '</a></div>';
				}
			}

			// Send by mail
			if (($object->statut == 1 || $object->statut == 2)) {
				if ($objectidnext) {
					print '<div class="inline-block divButAction"><span class="butActionRefused" title="' . $langs->trans("DisabledBecauseReplacedInvoice") . '">' . $langs->trans('SendByMail') . '</span></div>';
				} else {
					if (empty($conf->global->MAIN_USE_ADVANCED_PERMS) || $user->rights->facture->invoice_advance->send) {
						print '<div class="inline-block divButAction"><a class="butAction" href="' . $_SERVER ['PHP_SELF'] . '?facid=' . $object->id . '&amp;action=presend&amp;mode=init">' . $langs->trans('SendByMail') . '</a></div>';
					} else
						print '<div class="inline-block divButAction"><a class="butActionRefused" href="#">' . $langs->trans('SendByMail') . '</a></div>';
				}
			}

			if (! empty($conf->global->FACTURE_SHOW_SEND_REMINDER)) 			// For backward compatibility
			{
				if (($object->statut == 1 || $object->statut == 2) && $resteapayer > 0) {
					if ($objectidnext) {
						print '<div class="inline-block divButAction"><span class="butActionRefused" title="' . $langs->trans("DisabledBecauseReplacedInvoice") . '">' . $langs->trans('SendRemindByMail') . '</span></div>';
					} else {
						if (empty($conf->global->MAIN_USE_ADVANCED_PERMS) || $user->rights->facture->invoice_advance->send) {
							print '<div class="inline-block divButAction"><a class="butAction" href="' . $_SERVER ['PHP_SELF'] . '?facid=' . $object->id . '&amp;action=prerelance&amp;mode=init">' . $langs->trans('SendRemindByMail') . '</a></div>';
						} else
							print '<div class="inline-block divButAction"><a class="butActionRefused" href="#">' . $langs->trans('SendRemindByMail') . '</a></div>';
					}
				}
			}

			// Create payment
			if ($object->type != Facture::TYPE_CREDIT_NOTE && $object->statut == 1 && $object->paye == 0 && $user->rights->facture->paiement) {
				if ($objectidnext) {
					print '<div class="inline-block divButAction"><span class="butActionRefused" title="' . $langs->trans("DisabledBecauseReplacedInvoice") . '">' . $langs->trans('DoPayment') . '</span></div>';
				} else {
					if ($resteapayer == 0) {
						print '<div class="inline-block divButAction"><span class="butActionRefused" title="' . $langs->trans("DisabledBecauseRemainderToPayIsZero") . '">' . $langs->trans('DoPayment') . '</span></div>';
					} else {
						print '<div class="inline-block divButAction"><a class="butAction" href="paiement.php?facid=' . $object->id . '&amp;action=create">' . $langs->trans('DoPayment') . '</a></div>';
					}
				}
			}

			// Reverse back money or convert to reduction
			if ($object->type == Facture::TYPE_CREDIT_NOTE || $object->type == Facture::TYPE_DEPOSIT) {
				// For credit note only
				if ($object->type == Facture::TYPE_CREDIT_NOTE && $object->statut == 1 && $object->paye == 0 && $user->rights->facture->paiement) {
					print '<div class="inline-block divButAction"><a class="butAction" href="paiement.php?facid=' . $object->id . '&amp;action=create">' . $langs->trans('DoPaymentBack') . '</a></div>';
				}
				// For credit note
				if ($object->type == Facture::TYPE_CREDIT_NOTE && $object->statut == 1 && $object->paye == 0 && $user->rights->facture->creer && $object->getSommePaiement() == 0) {
					print '<div class="inline-block divButAction"><a class="butAction" href="' . $_SERVER ["PHP_SELF"] . '?facid=' . $object->id . '&amp;action=converttoreduc">' . $langs->trans('ConvertToReduc') . '</a></div>';
				}
				// For deposit invoice
<<<<<<< HEAD
				if ($object->type == Facture::TYPE_DEPOSIT && $object->statut == 1 && $resteapayer == 0 && $user->rights->facture->creer) {
					print '<div class="inline-block divButAction"><a class="butAction" href="' . $_SERVER ["PHP_SELF"] . '?facid=' . $object->id . '&amp;action=converttoreduc">' . $langs->trans('ConvertToReduc') . '</a></div>';
=======
				if ($object->type == 3 && $object->statut == 2 && $resteapayer == 0 && $user->rights->facture->creer && empty($discount->id))
				{
					print '<div class="inline-block divButAction"><a class="butAction" href="'.$_SERVER["PHP_SELF"].'?facid='.$object->id.'&amp;action=converttoreduc">'.$langs->trans('ConvertToReduc').'</a></div>';
>>>>>>> d3e951e1
				}
			}

			// Classify paid (if not deposit and not credit note. Such invoice are "converted")
			if ($object->statut == 1 && $object->paye == 0 && $user->rights->facture->paiement && (($object->type != Facture::TYPE_CREDIT_NOTE && $object->type != Facture::TYPE_DEPOSIT && $resteapayer <= 0) || ($object->type == Facture::TYPE_CREDIT_NOTE && $resteapayer >= 0))) {
				print '<div class="inline-block divButAction"><a class="butAction" href="' . $_SERVER ['PHP_SELF'] . '?facid=' . $object->id . '&amp;action=paid">' . $langs->trans('ClassifyPaid') . '</a></div>';
			}

			// Classify 'closed not completely paid' (possible si validee et pas encore classee payee)
			if ($object->statut == 1 && $object->paye == 0 && $resteapayer > 0 && $user->rights->facture->paiement) {
				if ($totalpaye > 0 || $totalcreditnotes > 0) {
					// If one payment or one credit note was linked to this invoice
					print '<div class="inline-block divButAction"><a class="butAction" href="' . $_SERVER ['PHP_SELF'] . '?facid=' . $object->id . '&amp;action=paid">' . $langs->trans('ClassifyPaidPartially') . '</a></div>';
				} else {
					if ($objectidnext) {
						print '<div class="inline-block divButAction"><span class="butActionRefused" title="' . $langs->trans("DisabledBecauseReplacedInvoice") . '">' . $langs->trans('ClassifyCanceled') . '</span></div>';
					} else {
						print '<div class="inline-block divButAction"><a class="butAction" href="' . $_SERVER ['PHP_SELF'] . '?facid=' . $object->id . '&amp;action=canceled">' . $langs->trans('ClassifyCanceled') . '</a></div>';
					}
				}
			}

			// Clone
			if (($object->type == Facture::TYPE_STANDARD || $object->type == Facture::TYPE_DEPOSIT || $object->type == Facture::TYPE_PROFORMA) && $user->rights->facture->creer) {
				print '<div class="inline-block divButAction"><a class="butAction" href="' . $_SERVER ['PHP_SELF'] . '?facid=' . $object->id . '&amp;action=clone&amp;object=invoice">' . $langs->trans("ToClone") . '</a></div>';
			}

			// Clone as predefined
			if (($object->type == Facture::TYPE_STANDARD || $object->type == Facture::TYPE_DEPOSIT || $object->type == Facture::TYPE_PROFORMA) && $object->statut == 0 && $user->rights->facture->creer) {
				if (! $objectidnext) {
					print '<div class="inline-block divButAction"><a class="butAction" href="facture/fiche-rec.php?facid=' . $object->id . '&amp;action=create">' . $langs->trans("ChangeIntoRepeatableInvoice") . '</a></div>';
				}
			}

			// Delete
			if ($user->rights->facture->supprimer) {
				if (! $object->is_erasable()) {
					print '<div class="inline-block divButAction"><a class="butActionRefused" href="#" title="' . $langs->trans("DisabledBecauseNotErasable") . '">' . $langs->trans('Delete') . '</a></div>';
				} else if ($objectidnext) {
					print '<div class="inline-block divButAction"><a class="butActionRefused" href="#" title="' . $langs->trans("DisabledBecauseReplacedInvoice") . '">' . $langs->trans('Delete') . '</a></div>';
				} elseif ($object->getSommePaiement()) {
					print '<div class="inline-block divButAction"><a class="butActionRefused" href="#" title="' . $langs->trans("DisabledBecausePayments") . '">' . $langs->trans('Delete') . '</a></div>';
				} else {
					print '<div class="inline-block divButAction"><a class="butActionDelete" href="' . $_SERVER ["PHP_SELF"] . '?facid=' . $object->id . '&amp;action=delete">' . $langs->trans('Delete') . '</a></div>';
				}
			} else {
				print '<div class="inline-block divButAction"><a class="butActionRefused" href="#" title="' . $langs->trans("NotAllowed") . '">' . $langs->trans('Delete') . '</a></div>';
			}

			print '</div>';
		}
	}
	print '<br>';

	if ($action != 'prerelance' && $action != 'presend') {
		print '<div class="fichecenter"><div class="fichehalfleft">';
		print '<a name="builddoc"></a>'; // ancre

		// Documents generes
		$filename = dol_sanitizeFileName($object->ref);
		$filedir = $conf->facture->dir_output . '/' . dol_sanitizeFileName($object->ref);
		$urlsource = $_SERVER ['PHP_SELF'] . '?facid=' . $object->id;
		$genallowed = $user->rights->facture->creer;
		$delallowed = $user->rights->facture->supprimer;

		print $formfile->showdocuments('facture', $filename, $filedir, $urlsource, $genallowed, $delallowed, $object->modelpdf, 1, 0, 0, 28, 0, '', '', '', $soc->default_lang);
		$somethingshown = $formfile->numoffiles;

		// Linked object block
		$somethingshown = $object->showLinkedObjectBlock();

		if (empty($somethingshown) && $object->statut > 0) {
			print '<br><a href="#" id="linktoorder">' . $langs->trans('LinkedOrder') . '</a>';

			print '<div id="commande" style="display:none">';

			$sql = "SELECT s.rowid as socid, s.nom as name, s.client, c.rowid, c.ref, c.ref_client, c.total_ht";
			$sql .= " FROM " . MAIN_DB_PREFIX . "societe as s";
			$sql .= ", " . MAIN_DB_PREFIX . "commande as c";
			$sql .= ' WHERE c.fk_soc = ' . $soc->id . '';

			$resqlorderlist = $db->query($sql);
			if ($resqlorderlist) {
				$num = $db->num_rows($resqlorderlist);
				$i = 0;

				print '<form action="" method="POST" name="LinkedOrder">';
				print '<table class="noborder">';
				print '<tr class="liste_titre">';
				print '<td class="nowrap"></td>';
				print '<td align="center">' . $langs->trans("Ref") . '</td>';
				print '<td align="left">' . $langs->trans("RefCustomer") . '</td>';
				print '<td align="left">' . $langs->trans("AmountHTShort") . '</td>';
				print '<td align="left">' . $langs->trans("Company") . '</td>';
				print '</tr>';
				while ($i < $num) {
					$objp = $db->fetch_object($resqlorderlist);
					if ($objp->socid == $soc->id) {
						$var = ! $var;
						print '<tr ' . $bc [$var] . '>';
						print '<td aling="left">';
						print '<input type="radio" name="linkedOrder" value=' . $objp->rowid . '>';
						print '<td align="center">' . $objp->ref . '</td>';
						print '<td>' . $objp->ref_client . '</td>';
						print '<td>' . price($objp->total_ht) . '</td>';
						print '<td>' . $objp->name . '</td>';
						print '</td>';
						print '</tr>';
					}

					$i ++;
				}
				print '</table>';
				print '<br><center><input type="submit" class="button" value="' . $langs->trans('ToLink') . '"></center>';
				print '</form>';
				$db->free($resqlorderlist);
			} else {
				dol_print_error($db);
			}

			print '</div>';
		}

		// Link for paypal payment
		if (! empty($conf->paypal->enabled) && $object->statut != 0) {
			include_once DOL_DOCUMENT_ROOT . '/paypal/lib/paypal.lib.php';
			print showPaypalPaymentUrl('invoice', $object->ref);
		}

		print '</div><div class="fichehalfright"><div class="ficheaddleft">';

		// List of actions on element
		include_once DOL_DOCUMENT_ROOT . '/core/class/html.formactions.class.php';
		$formactions = new FormActions($db);
		$somethingshown = $formactions->showactions($object, 'invoice', $socid);

		print '</div></div></div>';
	} else {
		/*
		 * Affiche formulaire mail
		 */

		// By default if $action=='presend'
		$titreform = 'SendBillByMail';
		$topicmail = 'SendBillRef';
		$modelmail = 'facture_send';

		if ($action == 'prerelance') 		// For backward compatibility
		{
			$titrefrom = 'SendReminderBillByMail';
			$topicmail = 'SendReminderBillRef';
			$modelmail = 'facture_relance';
			$action = 'relance';
		} else
			$action = 'send';

		$ref = dol_sanitizeFileName($object->ref);
		include_once DOL_DOCUMENT_ROOT . '/core/lib/files.lib.php';
		$fileparams = dol_most_recent_file($conf->facture->dir_output . '/' . $ref, preg_quote($ref, '/'));
		$file = $fileparams ['fullname'];

		// Build document if it not exists
		if (! $file || ! is_readable($file)) {
			// Define output language
			$outputlangs = $langs;
			$newlang = '';
			if ($conf->global->MAIN_MULTILANGS && empty($newlang) && ! empty($_REQUEST ['lang_id']))
				$newlang = $_REQUEST ['lang_id'];
			if ($conf->global->MAIN_MULTILANGS && empty($newlang))
				$newlang = $object->client->default_lang;
			if (! empty($newlang)) {
				$outputlangs = new Translate("", $conf);
				$outputlangs->setDefaultLang($newlang);
			}

			$result = facture_pdf_create($db, $object, GETPOST('model') ? GETPOST('model') : $object->modelpdf, $outputlangs, $hidedetails, $hidedesc, $hideref);
			if ($result <= 0) {
				dol_print_error($db, $result);
				exit();
			}
			$fileparams = dol_most_recent_file($conf->facture->dir_output . '/' . $ref, preg_quote($ref, '/'));
			$file = $fileparams ['fullname'];
		}

		print '<br>';
		print_titre($langs->trans($titreform));

		// Cree l'objet formulaire mail
		include_once DOL_DOCUMENT_ROOT . '/core/class/html.formmail.class.php';
		$formmail = new FormMail($db);
		$formmail->fromtype = 'user';
		$formmail->fromid = $user->id;
		$formmail->fromname = $user->getFullName($langs);
		$formmail->frommail = $user->email;
		$formmail->withfrom = 1;
		$liste = array();
		foreach ($object->thirdparty->thirdparty_and_contact_email_array(1) as $key => $value) {
			$liste [$key] = $value;
		}
		$formmail->withto = GETPOST('sendto') ? GETPOST('sendto') : $liste; // List suggested for send to
		$formmail->withtocc = $liste; // List suggested for CC
		$formmail->withtoccc = $conf->global->MAIN_EMAIL_USECCC;
		if (empty($object->ref_client)) {
			$formmail->withtopic = $langs->transnoentities($topicmail, '__FACREF__');
		} else if (! empty($object->ref_client)) {
			$formmail->withtopic = $langs->transnoentities($topicmail, '__FACREF__(__REFCLIENT__)');
		}
		$formmail->withfile = 2;
		$formmail->withbody = 1;
		$formmail->withdeliveryreceipt = 1;
		$formmail->withcancel = 1;
		// Tableau des substitutions
		$formmail->substit ['__FACREF__'] = $object->ref;
		$formmail->substit ['__SIGNATURE__'] = $user->signature;
		$formmail->substit ['__REFCLIENT__'] = $object->ref_client;
		$formmail->substit ['__PERSONALIZED__'] = '';
		$formmail->substit ['__CONTACTCIVNAME__'] = '';

		// Find the good contact adress
		$custcontact = '';
		$contactarr = array();
		$contactarr = $object->liste_contact(- 1, 'external');

		if (is_array($contactarr) && count($contactarr) > 0) {
			foreach ($contactarr as $contact) {
				if ($contact ['libelle'] == $langs->trans('TypeContact_facture_external_BILLING')) {

					require_once DOL_DOCUMENT_ROOT . '/contact/class/contact.class.php';

					$contactstatic = new Contact($db);
					$contactstatic->fetch($contact ['id']);
					$custcontact = $contactstatic->getFullName($langs, 1);
				}
			}

			if (! empty($custcontact)) {
				$formmail->substit ['__CONTACTCIVNAME__'] = $custcontact;
			}
		}

		// Tableau des parametres complementaires du post
		$formmail->param ['action'] = $action;
		$formmail->param ['models'] = $modelmail;
		$formmail->param ['facid'] = $object->id;
		$formmail->param ['returnurl'] = $_SERVER ["PHP_SELF"] . '?id=' . $object->id;

		// Init list of files
		if (GETPOST("mode") == 'init') {
			$formmail->clear_attached_files();
			$formmail->add_attached_files($file, basename($file), dol_mimetype($file));
		}

		print $formmail->get_form();

		print '<br>';
	}
}

dol_htmloutput_mesg('', $mesgs);

llxFooter();
$db->close();
?><|MERGE_RESOLUTION|>--- conflicted
+++ resolved
@@ -484,18 +484,15 @@
 }
 
 // Convertir en reduc
-else if ($action == 'confirm_converttoreduc' && $confirm == 'yes' && $user->rights->facture->creer) {
+else if ($action == 'confirm_converttoreduc' && $confirm == 'yes' && $user->rights->facture->creer)
+{
 	$db->begin();
 
 	$object->fetch($id);
 	$object->fetch_thirdparty();
 	$object->fetch_lines();
 
-<<<<<<< HEAD
-	if (! $object->paye) 	// protection against multiple submit
-=======
-	if (!empty($object->paye))	// protection against multiple submit
->>>>>>> d3e951e1
+	if (empty($object->paye))	// protection against multiple submit
 	{
 		// Boucle sur chaque taux de tva
 		$i = 0;
@@ -513,9 +510,7 @@
 		elseif ($object->type == Facture::TYPE_DEPOSIT)
 			$discount->description = '(DEPOSIT)';
 		else {
-<<<<<<< HEAD
-			$this->error = "CantConvertToReducAnInvoiceOfThisType";
-			return - 1;
+			setEventMessage($langs->trans('CantConvertToReducAnInvoiceOfThisType'),'errors');
 		}
 		$discount->tva_tx = abs($object->total_ttc);
 		$discount->fk_soc = $object->socid;
@@ -529,51 +524,17 @@
 			$discount->tva_tx = abs($tva_tx);
 
 			$result = $discount->create($user);
-			if ($result < 0) {
-				$error ++;
-=======
-			setEventMessage($langs->trans('CantConvertToReducAnInvoiceOfThisType'),'errors');
-		}
-		$discount->tva_tx=abs($object->total_ttc);
-		$discount->fk_soc=$object->socid;
-		$discount->fk_facture_source=$object->id;
-
-		$error=0;
-		foreach($amount_ht as $tva_tx => $xxx)
-		{
-			$discount->amount_ht=abs($amount_ht[$tva_tx]);
-			$discount->amount_tva=abs($amount_tva[$tva_tx]);
-			$discount->amount_ttc=abs($amount_ttc[$tva_tx]);
-			$discount->tva_tx=abs($tva_tx);
-
-			$result=$discount->create($user);
-
 			if ($result < 0)
 			{
 				$error++;
->>>>>>> d3e951e1
 				break;
 			}
 		}
 
-<<<<<<< HEAD
-		if (! $error) {
-			// Classe facture
-			$result = $object->set_paid($user);
-			if ($result > 0) {
-				// $mesgs[]='OK'.$discount->id;
-				$db->commit();
-			} else {
-				$mesgs [] = '<div class="error">' . $object->error . '</div>';
-				$db->rollback();
-			}
-		} else {
-			$mesgs [] = '<div class="error">' . $discount->error . '</div>';
-=======
 		if (empty($error))
 		{
 			// Classe facture
-			$result=$object->set_paid($user);
+			$result = $object->set_paid($user);
 			if ($result >= 0)
 			{
 				//$mesgs[]='OK'.$discount->id;
@@ -588,7 +549,6 @@
 		else
 		{
 			setEventMessage($discount->error,'errors');
->>>>>>> d3e951e1
 			$db->rollback();
 		}
 	}
@@ -691,14 +651,14 @@
 			$id = $object->create($user);
 
 			if(GETPOST('invoiceAvoirWithLines', 'int')==1 && $id>0) {
-			    
+
                 $facture_source = new Facture($db); // fetch origin object
                 if($facture_source->fetch($object->fk_facture_source)>0) {
-                
+
                     foreach($facture_source->lines as $line) {
-                      
-                        $line->fk_facture = $object->id;  
-                        
+
+                        $line->fk_facture = $object->id;
+
                         $line->subprice =-$line->subprice; // invert price for object
                         $line->pa_ht = -$line->pa_ht;
                         $line->total_ht=-$line->total_ht;
@@ -706,33 +666,33 @@
                         $line->total_ttc=-$line->total_ttc;
                         $line->total_localtax1=-$line->total_localtax1;
                         $line->total_localtax2=-$line->total_localtax2;
-                        
+
                         $line->insert();
-                        
+
                         $object->lines[] = $line; // insert new line in current object
                     }
-                 
-                    $object->update_price(1);   
+
+                    $object->update_price(1);
                 }
-                 
-			}
-            
+
+			}
+
             if(GETPOST('invoiceAvoirWithPaymentRestAmount', 'int')==1 && $id>0) {
-                    
+
                 $facture_source = new Facture($db); // fetch origin object if not previously defined
                 if($facture_source->fetch($object->fk_facture_source)>0) {
                     $totalpaye = $facture_source->getSommePaiement();
                     $totalcreditnotes = $facture_source->getSumCreditNotesUsed();
                     $totaldeposits = $facture_source->getSumDepositsUsed();
                     $remain_to_pay = abs($facture_source->total_ttc - $totalpaye - $totalcreditnotes - $totaldeposits);
-                    
-                    $object->addline($langs->trans('invoiceAvoirLineWithPaymentRestAmount'),$remain_to_pay,1,0,0,0,0,0,'','','TTC');      
+
+                    $object->addline($langs->trans('invoiceAvoirLineWithPaymentRestAmount'),$remain_to_pay,1,0,0,0,0,0,'','','TTC');
                 }
             }
-            
+
 			// Add predefined lines
 			/*
-             TODO delete 
+             TODO delete
              for($i = 1; $i <= $NBLINES; $i ++) {
 				if ($_POST ['idprod' . $i]) {
 					$product = new Product($db);
@@ -2117,10 +2077,10 @@
 		$text .= '</select>';
 		$desc = $form->textwithpicto($text, $langs->transnoentities("InvoiceAvoirDesc"), 1);
 		print $desc;
-        
+
         print '&nbsp;&nbsp;&nbsp; <input type="checkbox" name="invoiceAvoirWithLines" id="invoiceAvoirWithLines" value="1" onclick="if($(this).is(\':checked\') ) { $(\'#radio_creditnote\').attr(\'checked\',\'checked\'); $(\'#invoiceAvoirWithPaymentRestAmount\').removeAttr(\'checked\');   }" '.(GETPOST('invoiceAvoirWithLines','int')>0 ? 'checked="checked"':'').' /> <label for="invoiceAvoirWithLines">'.$langs->trans('invoiceAvoirWithLines')."</label>";
         print '<br />&nbsp;&nbsp;&nbsp; <input type="checkbox" name="invoiceAvoirWithPaymentRestAmount" id="invoiceAvoirWithPaymentRestAmount" value="1" onclick="if($(this).is(\':checked\') ) { $(\'#radio_creditnote\').attr(\'checked\',\'checked\');  $(\'#invoiceAvoirWithLines\').removeAttr(\'checked\');   }" '.(GETPOST('invoiceAvoirWithPaymentRestAmount','int')>0 ? 'checked="checked"':'').' /> <label for="invoiceAvoirWithPaymentRestAmount">'.$langs->trans('invoiceAvoirWithPaymentRestAmount')."</label>";
-        
+
 		print '</td></tr>' . "\n";
 	}
 
@@ -3387,14 +3347,8 @@
 					print '<div class="inline-block divButAction"><a class="butAction" href="' . $_SERVER ["PHP_SELF"] . '?facid=' . $object->id . '&amp;action=converttoreduc">' . $langs->trans('ConvertToReduc') . '</a></div>';
 				}
 				// For deposit invoice
-<<<<<<< HEAD
-				if ($object->type == Facture::TYPE_DEPOSIT && $object->statut == 1 && $resteapayer == 0 && $user->rights->facture->creer) {
+				if ($object->type == Facture::TYPE_DEPOSIT && $object->statut == 2 && $resteapayer == 0 && $user->rights->facture->creer && empty($discount->id)) {
 					print '<div class="inline-block divButAction"><a class="butAction" href="' . $_SERVER ["PHP_SELF"] . '?facid=' . $object->id . '&amp;action=converttoreduc">' . $langs->trans('ConvertToReduc') . '</a></div>';
-=======
-				if ($object->type == 3 && $object->statut == 2 && $resteapayer == 0 && $user->rights->facture->creer && empty($discount->id))
-				{
-					print '<div class="inline-block divButAction"><a class="butAction" href="'.$_SERVER["PHP_SELF"].'?facid='.$object->id.'&amp;action=converttoreduc">'.$langs->trans('ConvertToReduc').'</a></div>';
->>>>>>> d3e951e1
 				}
 			}
 
