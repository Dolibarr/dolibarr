--- conflicted
+++ resolved
@@ -773,12 +773,6 @@
 							if ($result > 0) {
 								$totalamount = 0;
 								$lines = $srcobject->lines;
-<<<<<<< HEAD
-								$numlines = count($lines);
-								for($i = 0; $i < $numlines; $i ++) {
-									$totalamount += $lines [$i]->total_ht;
-=======
-
 								$numlines=count($lines);
 								for ($i=0; $i<$numlines; $i++)
 								{
@@ -786,7 +780,6 @@
 									if (empty($lines[$i]->qty)) $qualified=0;	// We discard qty=0, it is an option
 									if (! empty($lines[$i]->special_code)) $qualified=0;	// We discard special_code (frais port, ecotaxe, option, ...)
 									if ($qualified) $totalamount += $lines[$i]->total_ht;
->>>>>>> ba905659
 								}
 
 								if ($totalamount != 0) {
@@ -836,21 +829,12 @@
 							if (empty($lines) && method_exists($srcobject, 'fetch_lines'))
 								$lines = $srcobject->fetch_lines();
 
-<<<<<<< HEAD
-							$fk_parent_line = 0;
-							$num = count($lines);
-
-							for($i = 0; $i < $num; $i ++) {
-								$label = (! empty($lines [$i]->label) ? $lines [$i]->label : '');
-								$desc = (! empty($lines [$i]->desc) ? $lines [$i]->desc : $lines [$i]->libelle);
-=======
 							$fk_parent_line=0;
 							$num=count($lines);
 							for ($i=0;$i<$num;$i++)
 							{
 								$label=(! empty($lines[$i]->label)?$lines[$i]->label:'');
 								$desc=(! empty($lines[$i]->desc)?$lines[$i]->desc:$lines[$i]->libelle);
->>>>>>> ba905659
 
 								if ($lines [$i]->subprice < 0) {
 									// Negative line, we create a discount line
