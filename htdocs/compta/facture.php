<?php
/* Copyright (C) 2002-2006 Rodolphe Quiedeville  <rodolphe@quiedeville.org>
 * Copyright (C) 2004      Eric Seigne           <eric.seigne@ryxeo.com>
 * Copyright (C) 2004-2014 Laurent Destailleur   <eldy@users.sourceforge.net>
 * Copyright (C) 2005      Marc Barilley / Ocebo <marc@ocebo.com>
 * Copyright (C) 2005-2012 Regis Houssin         <regis.houssin@capnetworks.com>
 * Copyright (C) 2006      Andre Cianfarani      <acianfa@free.fr>
 * Copyright (C) 2010-2015 Juanjo Menent         <jmenent@2byte.es>
 * Copyright (C) 2012-2013 Christophe Battarel   <christophe.battarel@altairis.fr>
 * Copyright (C) 2012-2013 Cédric Salvador       <csalvador@gpcsolutions.fr>
 * Copyright (C) 2012-2014 Raphaël Doursenaud    <rdoursenaud@gpcsolutions.fr>
 * Copyright (C) 2013      Jean-Francois FERRY   <jfefe@aternatik.fr>
 * Copyright (C) 2013-2014 Florian Henry         <florian.henry@open-concept.pro>
<<<<<<< HEAD
 * Copyright (C) 2014	   Ferran Marcet		<fmarcet@2byte.es>
=======
 * Copyright (C) 2013      Cédric Salvador       <csalvador@gpcsolutions.fr>
 * Copyright (C) 2014	   Ferran Marcet	 	 <fmarcet@2byte.es>
 * Copyright (C) 2015      Marcos García         <marcosgdf@gmail.com>
>>>>>>> 44f10ebe
 *
 * This program is free software; you can redistribute it and/or modify
 * it under the terms of the GNU General Public License as published by
 * the Free Software Foundation; either version 3 of the License, or
 * (at your option) any later version.
 *
 * This program is distributed in the hope that it will be useful,
 * but WITHOUT ANY WARRANTY; without even the implied warranty of
 * MERCHANTABILITY or FITNESS FOR A PARTICULAR PURPOSE.  See the
 * GNU General Public License for more details.
 *
 * You should have received a copy of the GNU General Public License
 * along with this program. If not, see <http://www.gnu.org/licenses/>.
 */

/**
 * \file 	htdocs/compta/facture.php
 * \ingroup facture
 * \brief 	Page to create/see an invoice
 */

require '../main.inc.php';
require_once DOL_DOCUMENT_ROOT . '/compta/facture/class/facture.class.php';
require_once DOL_DOCUMENT_ROOT . '/compta/paiement/class/paiement.class.php';
require_once DOL_DOCUMENT_ROOT . '/core/modules/facture/modules_facture.php';
require_once DOL_DOCUMENT_ROOT . '/core/class/discount.class.php';
require_once DOL_DOCUMENT_ROOT . '/core/class/html.formfile.class.php';
require_once DOL_DOCUMENT_ROOT . '/core/class/html.formother.class.php';
require_once DOL_DOCUMENT_ROOT . '/core/lib/invoice.lib.php';
require_once DOL_DOCUMENT_ROOT . '/core/lib/functions2.lib.php';
require_once DOL_DOCUMENT_ROOT . '/core/lib/date.lib.php';
require_once DOL_DOCUMENT_ROOT . '/core/class/extrafields.class.php';
if (! empty($conf->commande->enabled))
	require_once DOL_DOCUMENT_ROOT . '/commande/class/commande.class.php';
if (! empty($conf->projet->enabled)) {
	require_once DOL_DOCUMENT_ROOT . '/projet/class/project.class.php';
	require_once DOL_DOCUMENT_ROOT . '/core/class/html.formprojet.class.php';
}
require_once DOL_DOCUMENT_ROOT . '/core/class/doleditor.class.php';

$langs->load('bills');
$langs->load('companies');
$langs->load('compta');
$langs->load('products');
$langs->load('banks');
$langs->load('main');
if (!empty($conf->incoterm->enabled)) $langs->load('incoterm');
if (! empty($conf->margin->enabled))
	$langs->load('margins');

$sall = trim(GETPOST('sall'));
$projectid = (GETPOST('projectid') ? GETPOST('projectid', 'int') : 0);

$id = (GETPOST('id', 'int') ? GETPOST('id', 'int') : GETPOST('facid', 'int')); // For backward compatibility
$ref = GETPOST('ref', 'alpha');
$socid = GETPOST('socid', 'int');
$action = GETPOST('action', 'alpha');
$confirm = GETPOST('confirm', 'alpha');
$lineid = GETPOST('lineid', 'int');
$userid = GETPOST('userid', 'int');
$search_ref = GETPOST('sf_ref') ? GETPOST('sf_ref', 'alpha') : GETPOST('search_ref', 'alpha');
$search_societe = GETPOST('search_societe', 'alpha');
$search_montant_ht = GETPOST('search_montant_ht', 'alpha');
$search_montant_ttc = GETPOST('search_montant_ttc', 'alpha');
$origin = GETPOST('origin', 'alpha');
$originid = (GETPOST('originid', 'int') ? GETPOST('originid', 'int') : GETPOST('origin_id', 'int')); // For backward compatibility

// PDF
$hidedetails = (GETPOST('hidedetails', 'int') ? GETPOST('hidedetails', 'int') : (! empty($conf->global->MAIN_GENERATE_DOCUMENTS_HIDE_DETAILS) ? 1 : 0));
$hidedesc = (GETPOST('hidedesc', 'int') ? GETPOST('hidedesc', 'int') : (! empty($conf->global->MAIN_GENERATE_DOCUMENTS_HIDE_DESC) ? 1 : 0));
$hideref = (GETPOST('hideref', 'int') ? GETPOST('hideref', 'int') : (! empty($conf->global->MAIN_GENERATE_DOCUMENTS_HIDE_REF) ? 1 : 0));

// Security check
$fieldid = (! empty($ref) ? 'facnumber' : 'rowid');
if ($user->societe_id) $socid = $user->societe_id;
$result = restrictedArea($user, 'facture', $id, '', '', 'fk_soc', $fieldid);

// Nombre de ligne pour choix de produit/service predefinis
$NBLINES = 4;

$usehm = (! empty($conf->global->MAIN_USE_HOURMIN_IN_DATE_RANGE) ? $conf->global->MAIN_USE_HOURMIN_IN_DATE_RANGE : 0);

$object = new Facture($db);
$extrafields = new ExtraFields($db);

// Load object
if ($id > 0 || ! empty($ref)) {
	$ret = $object->fetch($id, $ref);
}

// Initialize technical object to manage hooks of thirdparties. Note that conf->hooks_modules contains array array
$hookmanager->initHooks(array('invoicecard','globalcard'));

$permissionnote = $user->rights->facture->creer; // Used by the include of actions_setnotes.inc.php


/*
 * Actions
 */

$parameters = array('socid' => $socid);
$reshook = $hookmanager->executeHooks('doActions', $parameters, $object, $action); // Note that $action and $object may have been modified by some hooks
if ($reshook < 0) setEventMessages($hookmanager->error, $hookmanager->errors, 'errors');

if (empty($reshook))
{
	include DOL_DOCUMENT_ROOT . '/core/actions_setnotes.inc.php'; // Must be include, not includ_once

	// Action clone object
	if ($action == 'confirm_clone' && $confirm == 'yes' && $user->rights->facture->creer) {
	//	if (1 == 0 && empty($_REQUEST["clone_content"]) && empty($_REQUEST["clone_receivers"])) {
	//		$mesgs [] = '<div class="error">' . $langs->trans("NoCloneOptionsSpecified") . '</div>';
	//	} else {
			if ($object->fetch($id) > 0) {
				$result = $object->createFromClone($socid);
				if ($result > 0) {
					header("Location: " . $_SERVER['PHP_SELF'] . '?facid=' . $result);
					exit();
				} else {
					setEventMessage($object->error, 'errors');
					$action = '';
				}
			}
	//	}
	}

	// Change status of invoice
	else if ($action == 'reopen' && $user->rights->facture->creer) {
		$result = $object->fetch($id);
		if ($object->statut == 2 || ($object->statut == 3 && $object->close_code != 'replaced')) {
			$result = $object->set_unpaid($user);
			if ($result > 0) {
				header('Location: ' . $_SERVER["PHP_SELF"] . '?facid=' . $id);
				exit();
			} else {
				setEventMessage($object->error, 'errors');
			}
		}
	}

	// Delete invoice
	else if ($action == 'confirm_delete' && $confirm == 'yes' && $user->rights->facture->supprimer) {
		$result = $object->fetch($id);
		$object->fetch_thirdparty();

		$idwarehouse = GETPOST('idwarehouse');

		$qualified_for_stock_change = 0;
		if (empty($conf->global->STOCK_SUPPORTS_SERVICES)) {
			$qualified_for_stock_change = $object->hasProductsOrServices(2);
		} else {
			$qualified_for_stock_change = $object->hasProductsOrServices(1);
		}

		$result = $object->delete(0, 0, $idwarehouse);
		if ($result > 0) {
			header('Location: ' . DOL_URL_ROOT . '/compta/facture/list.php');
			exit();
		} else {
			setEventMessage($object->error, 'errors');
			$action='';
		}
	}

	// Delete line
	else if ($action == 'confirm_deleteline' && $confirm == 'yes' && $user->rights->facture->creer)
	{
		$object->fetch($id);
		$object->fetch_thirdparty();

		$result = $object->deleteline(GETPOST('lineid'));
		if ($result > 0) {
			// Define output language
			$outputlangs = $langs;
			$newlang = '';
			if ($conf->global->MAIN_MULTILANGS && empty($newlang) && ! empty($_REQUEST['lang_id']))
				$newlang = $_REQUEST['lang_id'];
			if ($conf->global->MAIN_MULTILANGS && empty($newlang))
				$newlang = $object->thirdparty->default_lang;
			if (! empty($newlang)) {
				$outputlangs = new Translate("", $conf);
				$outputlangs->setDefaultLang($newlang);
			}
			if (empty($conf->global->MAIN_DISABLE_PDF_AUTOUPDATE)) {
				$ret = $object->fetch($id); // Reload to get new records
				$result = $object->generateDocument($object->modelpdf, $outputlangs, $hidedetails, $hidedesc, $hideref);
			}
			if ($result >= 0) {
				header('Location: ' . $_SERVER["PHP_SELF"] . '?facid=' . $id);
				exit();
			}
		} else {
			setEventMessage($object->error, 'errors');
			$action = '';
		}
	}

	// Delete link of credit note to invoice
	else if ($action == 'unlinkdiscount' && $user->rights->facture->creer)
	{
		$discount = new DiscountAbsolute($db);
		$result = $discount->fetch(GETPOST("discountid"));
		$discount->unlink_invoice();
	}

	// Validation
	else if ($action == 'valid' && $user->rights->facture->creer)
	{
		$object->fetch($id);

		// On verifie signe facture
		if ($object->type == Facture::TYPE_CREDIT_NOTE) {
			// Si avoir, le signe doit etre negatif
			if ($object->total_ht >= 0) {
				setEventMessage($langs->trans("ErrorInvoiceAvoirMustBeNegative"), 'errors');
				$action = '';
			}
		} else {
			// Si non avoir, le signe doit etre positif
			if (empty($conf->global->FACTURE_ENABLE_NEGATIVE) && $object->total_ht < 0) {
				setEventMessage($langs->trans("ErrorInvoiceOfThisTypeMustBePositive"), 'errors');
				$action = '';
			}
		}
	}

	else if ($action == 'set_thirdparty' && $user->rights->facture->creer)
	{
		$object->fetch($id);
		$object->setValueFrom('fk_soc', $socid);

		header('Location: ' . $_SERVER["PHP_SELF"] . '?facid=' . $id);
		exit();
	}

	else if ($action == 'classin' && $user->rights->facture->creer)
	{
		$object->fetch($id);
		$object->setProject($_POST['projectid']);
	}

	else if ($action == 'setmode' && $user->rights->facture->creer)
	{
		$object->fetch($id);
		$result = $object->setPaymentMethods(GETPOST('mode_reglement_id', 'int'));
		if ($result < 0)
			dol_print_error($db, $object->error);
	}

	else if ($action == 'setinvoicedate' && $user->rights->facture->creer)
	{
		$object->fetch($id);
		$old_date_lim_reglement = $object->date_lim_reglement;
		$date = dol_mktime(12, 0, 0, $_POST['invoicedatemonth'], $_POST['invoicedateday'], $_POST['invoicedateyear']);
		if (empty($date))
		{
		    setEventMessage($langs->trans("ErrorFieldRequired",$langs->transnoentitiesnoconv("Date")),'errors');
		    header('Location: '.$_SERVER["PHP_SELF"].'?facid='.$id.'&action=editinvoicedate');
		    exit;
		}
	    $object->date=$date;
		$new_date_lim_reglement = $object->calculate_date_lim_reglement();
		if ($new_date_lim_reglement > $old_date_lim_reglement) $object->date_lim_reglement = $new_date_lim_reglement;
		if ($object->date_lim_reglement < $object->date) $object->date_lim_reglement = $object->date;
		$result = $object->update($user);
		if ($result < 0) dol_print_error($db, $object->error);
	}

	else if ($action == 'setconditions' && $user->rights->facture->creer)
	{
		$object->fetch($id);
		$object->cond_reglement_code = 0; // To clean property
		$object->cond_reglement_id = 0; // To clean property
		$result = $object->setPaymentTerms(GETPOST('cond_reglement_id', 'int'));
		if ($result < 0) dol_print_error($db, $object->error);

		$old_date_lim_reglement = $object->date_lim_reglement;
		$new_date_lim_reglement = $object->calculate_date_lim_reglement();
		if ($new_date_lim_reglement > $old_date_lim_reglement) $object->date_lim_reglement = $new_date_lim_reglement;
		if ($object->date_lim_reglement < $object->date) $object->date_lim_reglement = $object->date;
		$result = $object->update($user);
		if ($result < 0) dol_print_error($db, $object->error);
	}

	else if ($action == 'setpaymentterm' && $user->rights->facture->creer)
	{
		$object->fetch($id);
		$object->date_lim_reglement = dol_mktime(12, 0, 0, $_POST['paymenttermmonth'], $_POST['paymenttermday'], $_POST['paymenttermyear']);
		if ($object->date_lim_reglement < $object->date) {
			$object->date_lim_reglement = $object->calculate_date_lim_reglement();
			setEventMessage($langs->trans("DatePaymentTermCantBeLowerThanObjectDate"), 'warnings');
		}
		$result = $object->update($user);
		if ($result < 0)
			dol_print_error($db, $object->error);
	}

	else if ($action == 'setrevenuestamp' && $user->rights->facture->creer)
	{
		$object->fetch($id);
		$object->revenuestamp = GETPOST('revenuestamp');
		$result = $object->update($user);
		$object->update_price(1);
		if ($result < 0)
			dol_print_error($db, $object->error);
	}

	// Set incoterm
	elseif ($action == 'set_incoterms' && !empty($conf->incoterm->enabled))
    {
    	$result = $object->setIncoterms(GETPOST('incoterm_id', 'int'), GETPOST('location_incoterms', 'alpha'));
    }

	// bank account
	else if ($action == 'setbankaccount' && $user->rights->facture->creer)
	{
	    $result=$object->setBankAccount(GETPOST('fk_account', 'int'));
	}

	else if ($action == 'setremisepercent' && $user->rights->facture->creer)
	{
		$object->fetch($id);
		$result = $object->set_remise($user, $_POST['remise_percent']);
	}

	else if ($action == "setabsolutediscount" && $user->rights->facture->creer)
	{
		// POST[remise_id] ou POST[remise_id_for_payment]
		if (! empty($_POST["remise_id"])) {
			$ret = $object->fetch($id);
			if ($ret > 0) {
				$result = $object->insert_discount($_POST["remise_id"]);
				if ($result < 0) {
					setEventMessage($object->error, 'errors');
				}
			} else {
				dol_print_error($db, $object->error);
			}
		}
		if (! empty($_POST["remise_id_for_payment"])) {
			require_once DOL_DOCUMENT_ROOT . '/core/class/discount.class.php';
			$discount = new DiscountAbsolute($db);
			$discount->fetch($_POST["remise_id_for_payment"]);

			$result = $discount->link_to_invoice(0, $id);
			if ($result < 0) {
				setEventMessage($discount->error, 'errors');
			}
		}
	}

	else if ($action == 'set_ref_client' && $user->rights->facture->creer)
	{
		$object->fetch($id);
		$object->set_ref_client($_POST['ref_client']);
	}

	// Classify to validated
	else if ($action == 'confirm_valid' && $confirm == 'yes' &&
        ((empty($conf->global->MAIN_USE_ADVANCED_PERMS) && ! empty($user->rights->facture->creer))
       	|| (! empty($conf->global->MAIN_USE_ADVANCED_PERMS) && ! empty($user->rights->facture->invoice_advance->validate)))
	)
	{
		$idwarehouse = GETPOST('idwarehouse');

		$object->fetch($id);
		$object->fetch_thirdparty();

		// Check parameters

		// Check for mandatory prof id
		for($i = 1; $i < 6; $i ++)
		{
			$idprof_mandatory = 'SOCIETE_IDPROF' . ($i) . '_INVOICE_MANDATORY';
			$idprof = 'idprof' . $i;
			if (! $object->thirdparty->$idprof && ! empty($conf->global->$idprof_mandatory))
			{
				if (! $error)
					$langs->load("errors");
				$error ++;

				setEventMessage($langs->trans('ErrorProdIdIsMandatory', $langs->transcountry('ProfId' . $i, $object->thirdparty->country_code)), 'errors');
			}
		}

		$qualified_for_stock_change = 0;
		if (empty($conf->global->STOCK_SUPPORTS_SERVICES)) {
			$qualified_for_stock_change = $object->hasProductsOrServices(2);
		} else {
			$qualified_for_stock_change = $object->hasProductsOrServices(1);
		}

		// Check for warehouse
		if ($object->type != Facture::TYPE_DEPOSIT && ! empty($conf->global->STOCK_CALCULATE_ON_BILL) && $qualified_for_stock_change)
		{
			if (! $idwarehouse || $idwarehouse == - 1) {
				$error ++;
				setEventMessage($langs->trans('ErrorFieldRequired', $langs->transnoentitiesnoconv("Warehouse")), 'errors');
				$action = '';
			}
		}

		if (! $error)
		{
			$result = $object->validate($user, '', $idwarehouse);
			if ($result >= 0)
			{
				// Define output language
				if (empty($conf->global->MAIN_DISABLE_PDF_AUTOUPDATE))
				{
					$outputlangs = $langs;
					$newlang = '';
					if ($conf->global->MAIN_MULTILANGS && empty($newlang) && GETPOST('lang_id')) $newlang = GETPOST('lang_id','alpha');
					if ($conf->global->MAIN_MULTILANGS && empty($newlang))	$newlang = $object->thirdparty->default_lang;
					if (! empty($newlang)) {
						$outputlangs = new Translate("", $conf);
						$outputlangs->setDefaultLang($newlang);
					}
					$model=$object->modelpdf;
					$ret = $object->fetch($id); // Reload to get new records

					$result = $object->generateDocument($model, $outputlangs, $hidedetails, $hidedesc, $hideref);
	    			if ($result < 0) dol_print_error($db,$result);
				}
			}
			else
			{
				if (count($object->errors)) setEventMessage($object->errors, 'errors');
				else setEventMessage($object->error, 'errors');
			}
		}
	}

	// Go back to draft status (unvalidate)
	else if ($action == 'confirm_modif' &&
		((empty($conf->global->MAIN_USE_ADVANCED_PERMS) && ! empty($user->rights->facture->creer))
       	|| (! empty($conf->global->MAIN_USE_ADVANCED_PERMS) && ! empty($user->rights->facture->invoice_advance->unvalidate)))
	)
	{
		$idwarehouse = GETPOST('idwarehouse');

		$object->fetch($id);
		$object->fetch_thirdparty();

		$qualified_for_stock_change = 0;
		if (empty($conf->global->STOCK_SUPPORTS_SERVICES)) {
			$qualified_for_stock_change = $object->hasProductsOrServices(2);
		} else {
			$qualified_for_stock_change = $object->hasProductsOrServices(1);
		}

		// Check parameters
		if ($object->type != Facture::TYPE_DEPOSIT && ! empty($conf->global->STOCK_CALCULATE_ON_BILL) && $qualified_for_stock_change)
		{
			if (! $idwarehouse || $idwarehouse == - 1) {
				$error ++;
				setEventMessage($langs->trans('ErrorFieldRequired', $langs->transnoentitiesnoconv("Warehouse")), 'errors');
				$action = '';
			}
		}

		if (! $error) {
			// On verifie si la facture a des paiements
			$sql = 'SELECT pf.amount';
			$sql .= ' FROM ' . MAIN_DB_PREFIX . 'paiement_facture as pf';
			$sql .= ' WHERE pf.fk_facture = ' . $object->id;

			$result = $db->query($sql);
			if ($result) {
				$i = 0;
				$num = $db->num_rows($result);

				while ($i < $num) {
					$objp = $db->fetch_object($result);
					$totalpaye += $objp->amount;
					$i ++;
				}
			} else {
				dol_print_error($db, '');
			}

			$resteapayer = $object->total_ttc - $totalpaye;

			// On verifie si les lignes de factures ont ete exportees en compta et/ou ventilees
			$ventilExportCompta = $object->getVentilExportCompta();

			// On verifie si aucun paiement n'a ete effectue
			if ($resteapayer == $object->total_ttc && $object->paye == 0 && $ventilExportCompta == 0)
			{
				$result=$object->set_draft($user, $idwarehouse);
				if ($result<0) setEventMessage($object->error,'errors');


				// Define output language
				if (empty($conf->global->MAIN_DISABLE_PDF_AUTOUPDATE))
				{
					$outputlangs = $langs;
					$newlang = '';
					if ($conf->global->MAIN_MULTILANGS && empty($newlang) && GETPOST('lang_id')) $newlang = GETPOST('lang_id','alpha');
					if ($conf->global->MAIN_MULTILANGS && empty($newlang))	$newlang = $object->thirdparty->default_lang;
					if (! empty($newlang)) {
						$outputlangs = new Translate("", $conf);
						$outputlangs->setDefaultLang($newlang);
					}
					$model=$object->modelpdf;
					$ret = $object->fetch($id); // Reload to get new records

					$object->generateDocument($model, $outputlangs, $hidedetails, $hidedesc, $hideref);
				}
			}
		}
	}

	// Classify "paid"
	else if ($action == 'confirm_paid' && $confirm == 'yes' && $user->rights->facture->paiement)
	{
		$object->fetch($id);
		$result = $object->set_paid($user);
		if ($result<0) setEventMessage($object->error,'errors');
	} // Classif "paid partialy"
	else if ($action == 'confirm_paid_partially' && $confirm == 'yes' && $user->rights->facture->paiement)
	{
		$object->fetch($id);
		$close_code = $_POST["close_code"];
		$close_note = $_POST["close_note"];
		if ($close_code) {
			$result = $object->set_paid($user, $close_code, $close_note);
			if ($result<0) setEventMessage($object->error,'errors');
		} else {
			setEventMessage($langs->trans("ErrorFieldRequired", $langs->transnoentitiesnoconv("Reason")), 'errors');
		}
	} // Classify "abandoned"
	else if ($action == 'confirm_canceled' && $confirm == 'yes') {
		$object->fetch($id);
		$close_code = $_POST["close_code"];
		$close_note = $_POST["close_note"];
		if ($close_code) {
			$result = $object->set_canceled($user, $close_code, $close_note);
			if ($result<0) setEventMessage($object->error,'errors');
		} else {
			setEventMessage($langs->trans("ErrorFieldRequired", $langs->transnoentitiesnoconv("Reason")), 'errors');
		}
	}

	// Convertir en reduc
	else if ($action == 'confirm_converttoreduc' && $confirm == 'yes' && $user->rights->facture->creer)
	{
		$object->fetch($id);
		$object->fetch_thirdparty();
		//$object->fetch_lines();	// Already done into fetch

		// Check if there is already a discount (protection to avoid duplicate creation when resubmit post)
		$discountcheck=new DiscountAbsolute($db);
		$result=$discountcheck->fetch(0,$object->id);

		$canconvert=0;
		if ($object->type == Facture::TYPE_DEPOSIT && $object->paye == 1 && empty($discountcheck->id)) $canconvert=1;	// we can convert deposit into discount if deposit is payed completely and not already converted (see real condition into condition used to show button converttoreduc)
		if ($object->type == Facture::TYPE_CREDIT_NOTE && $object->paye == 0 && empty($discountcheck->id)) $canconvert=1;	// we can convert credit note into discount if credit note is not payed back and not already converted and amount of payment is 0 (see real condition into condition used to show button converttoreduc)
		if ($canconvert)
		{
			$db->begin();

			// Boucle sur chaque taux de tva
			$i = 0;
			foreach ($object->lines as $line)
			{
				if ($line->total_ht!=0)
				{ 	// no need to create discount if amount is null
					$amount_ht[$line->tva_tx] += $line->total_ht;
					$amount_tva[$line->tva_tx] += $line->total_tva;
					$amount_ttc[$line->tva_tx] += $line->total_ttc;
					$i ++;
				}
			}

			// Insert one discount by VAT rate category
			$discount = new DiscountAbsolute($db);
			if ($object->type == Facture::TYPE_CREDIT_NOTE)
				$discount->description = '(CREDIT_NOTE)';
			elseif ($object->type == Facture::TYPE_DEPOSIT)
				$discount->description = '(DEPOSIT)';
			else {
				setEventMessage($langs->trans('CantConvertToReducAnInvoiceOfThisType'),'errors');
			}
			$discount->tva_tx = abs($object->total_ttc);
			$discount->fk_soc = $object->socid;
			$discount->fk_facture_source = $object->id;

			$error = 0;

			foreach ($amount_ht as $tva_tx => $xxx)
			{
				$discount->amount_ht = abs($amount_ht[$tva_tx]);
				$discount->amount_tva = abs($amount_tva[$tva_tx]);
				$discount->amount_ttc = abs($amount_ttc[$tva_tx]);
				$discount->tva_tx = abs($tva_tx);

				$result = $discount->create($user);
				if ($result < 0)
				{
					$error++;
					break;
				}
			}

			if (empty($error))
			{
				// Classe facture
				$result = $object->set_paid($user);
				if ($result >= 0)
				{
					$db->commit();
				}
				else
				{
					setEventMessage($object->error,'errors');
					$db->rollback();
				}
			}
			else
			{
				setEventMessage($discount->error,'errors');
				$db->rollback();
			}
		}
	}

	/*
	 * Insert new invoice in database
	*/
	else if ($action == 'add' && $user->rights->facture->creer)
	{
		if ($socid > 0) $object->socid = GETPOST('socid', 'int');

		$db->begin();

		$error = 0;

		// Fill array 'array_options' with data from add form
		$extralabels = $extrafields->fetch_name_optionals_label($object->table_element);
		$ret = $extrafields->setOptionalsFromPost($extralabels, $object);
		if ($ret < 0) $error++;

		// Replacement invoice
		if ($_POST['type'] == Facture::TYPE_REPLACEMENT)
		{
			$dateinvoice = dol_mktime(12, 0, 0, $_POST['remonth'], $_POST['reday'], $_POST['reyear']);
			if (empty($dateinvoice))
			{
				$error++;
				setEventMessage($langs->trans("ErrorFieldRequired",$langs->transnoentitiesnoconv("Date")),'errors');
			}

			if (! ($_POST['fac_replacement'] > 0)) {
				$error ++;
				setEventMessage($langs->trans("ErrorFieldRequired", $langs->transnoentitiesnoconv("ReplaceInvoice")), 'errors');
			}

			if (! $error) {
				// This is a replacement invoice
				$result = $object->fetch($_POST['fac_replacement']);
				$object->fetch_thirdparty();

				$object->date				= $dateinvoice;
				$object->note_public		= trim($_POST['note_public']);
				$object->note				= trim($_POST['note']);
				$object->ref_client			= $_POST['ref_client'];
				$object->ref_int			= $_POST['ref_int'];
				$object->modelpdf			= $_POST['model'];
				$object->fk_project			= $_POST['projectid'];
				$object->cond_reglement_id	= $_POST['cond_reglement_id'];
				$object->mode_reglement_id	= $_POST['mode_reglement_id'];
	            $object->fk_account         = GETPOST('fk_account', 'int');
				$object->remise_absolue		= $_POST['remise_absolue'];
				$object->remise_percent		= $_POST['remise_percent'];
				$object->fk_incoterms 		= GETPOST('incoterm_id', 'int');
				$object->location_incoterms = GETPOST('location_incoterms', 'alpha');

				// Proprietes particulieres a facture de remplacement
				$object->fk_facture_source = $_POST['fac_replacement'];
				$object->type = Facture::TYPE_REPLACEMENT;

				$id = $object->createFromCurrent($user);
				if ($id <= 0) {
					setEventMessage($object->error, 'errors');
				}
			}
		}

		// Credit note invoice
		if ($_POST['type'] == Facture::TYPE_CREDIT_NOTE)
		{
			if (! ($_POST['fac_avoir'] > 0))
			{
				$error ++;
				setEventMessage($langs->trans("ErrorFieldRequired", $langs->transnoentitiesnoconv("CorrectInvoice")), 'errors');
			}

			$dateinvoice = dol_mktime(12, 0, 0, $_POST['remonth'], $_POST['reday'], $_POST['reyear']);
			if (empty($dateinvoice))
			{
				$error ++;
				setEventMessage($langs->trans("ErrorFieldRequired", $langs->trans("Date")), 'errors');
			}

			if (! $error)
			{
				$object->socid				= GETPOST('socid','int');
				$object->number				= $_POST['facnumber'];
				$object->date				= $dateinvoice;
				$object->note_public		= trim($_POST['note_public']);
				$object->note				= trim($_POST['note']);
				$object->ref_client			= $_POST['ref_client'];
				$object->ref_int			= $_POST['ref_int'];
				$object->modelpdf			= $_POST['model'];
				$object->fk_project			= $_POST['projectid'];
				$object->cond_reglement_id	= 0;
				$object->mode_reglement_id	= $_POST['mode_reglement_id'];
	            $object->fk_account         = GETPOST('fk_account', 'int');
				$object->remise_absolue		= $_POST['remise_absolue'];
				$object->remise_percent		= $_POST['remise_percent'];
				$object->fk_incoterms 		= GETPOST('incoterm_id', 'int');
				$object->location_incoterms = GETPOST('location_incoterms', 'alpha');

				// Proprietes particulieres a facture avoir
				$object->fk_facture_source = $_POST['fac_avoir'];
				$object->type = Facture::TYPE_CREDIT_NOTE;

				$id = $object->create($user);

				if (GETPOST('invoiceAvoirWithLines', 'int')==1 && $id>0)
				{
	                $facture_source = new Facture($db); // fetch origin object
	                if ($facture_source->fetch($object->fk_facture_source)>0)
	                {

	                    foreach($facture_source->lines as $line)
	                    {
	                        $line->fk_facture = $object->id;

	                        $line->subprice =-$line->subprice; // invert price for object
	                        $line->pa_ht = -$line->pa_ht;
	                        $line->total_ht=-$line->total_ht;
	                        $line->total_tva=-$line->total_tva;
	                        $line->total_ttc=-$line->total_ttc;
	                        $line->total_localtax1=-$line->total_localtax1;
	                        $line->total_localtax2=-$line->total_localtax2;

	                        $line->insert();

	                        $object->lines[] = $line; // insert new line in current object
	                    }

	                    $object->update_price(1);
	                }

				}

	            if(GETPOST('invoiceAvoirWithPaymentRestAmount', 'int')==1 && $id>0)
	            {
	                $facture_source = new Facture($db); // fetch origin object if not previously defined
	                if ($facture_source->fetch($object->fk_facture_source)>0)
	                {
	                    $totalpaye = $facture_source->getSommePaiement();
	                    $totalcreditnotes = $facture_source->getSumCreditNotesUsed();
	                    $totaldeposits = $facture_source->getSumDepositsUsed();
	                    $remain_to_pay = abs($facture_source->total_ttc - $totalpaye - $totalcreditnotes - $totaldeposits);

	                    $object->addline($langs->trans('invoiceAvoirLineWithPaymentRestAmount'),$remain_to_pay,1,0,0,0,0,0,'','','TTC');
	                }
	            }

				// Add predefined lines
				/*
	             TODO delete
	             for($i = 1; $i <= $NBLINES; $i ++) {
					if ($_POST['idprod' . $i]) {
						$product = new Product($db);
						$product->fetch($_POST['idprod' . $i]);
						$startday = dol_mktime(12, 0, 0, $_POST['date_start' . $i . 'month'], $_POST['date_start' . $i . 'day'], $_POST['date_start' . $i . 'year']);
						$endday = dol_mktime(12, 0, 0, $_POST['date_end' . $i . 'month'], $_POST['date_end' . $i . 'day'], $_POST['date_end' . $i . 'year']);
						$result = $object->addline($product->description, $product->price, $_POST['qty' . $i], $product->tva_tx, $product->localtax1_tx, $product->localtax2_tx, $_POST['idprod' . $i], $_POST['remise_percent' . $i], $startday, $endday, 0, 0, '', $product->price_base_type, $product->price_ttc, $product->type);
					}
				}*/
			}
		}

		// Standard invoice or Deposit invoice created from a Predefined invoice
		if (($_POST['type'] == Facture::TYPE_STANDARD || $_POST['type'] == Facture::TYPE_DEPOSIT) && $_POST['fac_rec'] > 0)
		{
			$dateinvoice = dol_mktime(12, 0, 0, $_POST['remonth'], $_POST['reday'], $_POST['reyear']);
			if (empty($dateinvoice))
			{
				$error++;
				setEventMessage($langs->trans("ErrorFieldRequired",$langs->transnoentitiesnoconv("Date")),'errors');
			}

			if (! $error)
			{
				$object->socid			= GETPOST('socid','int');
				$object->type           = $_POST['type'];
				$object->number         = $_POST['facnumber'];
				$object->date           = $dateinvoice;
				$object->note_public	= trim($_POST['note_public']);
				$object->note_private   = trim($_POST['note_private']);
				$object->ref_client     = $_POST['ref_client'];
				$object->ref_int     	= $_POST['ref_int'];
				$object->modelpdf       = $_POST['model'];

				// Source facture
				$object->fac_rec = $_POST['fac_rec'];

				$id = $object->create($user);
			}
		}

		// Standard or deposit or proforma invoice
		if (($_POST['type'] == Facture::TYPE_STANDARD || $_POST['type'] == Facture::TYPE_DEPOSIT || $_POST['type'] == Facture::TYPE_PROFORMA || ($_POST['type'] == Facture::TYPE_SITUATION && empty($_POST['situations']))) && $_POST['fac_rec'] <= 0)
		{
			if (GETPOST('socid', 'int') < 1)
			{
				$error ++;
				setEventMessage($langs->trans("ErrorFieldRequired", $langs->transnoentitiesnoconv("Customer")), 'errors');
			}

			$dateinvoice = dol_mktime(12, 0, 0, $_POST['remonth'], $_POST['reday'], $_POST['reyear']);
			if (empty($dateinvoice))
			{
				$error++;
				setEventMessage($langs->trans("ErrorFieldRequired",$langs->transnoentitiesnoconv("Date")),'errors');
			}

			if (! $error)
			{
				// Si facture standard
				$object->socid				= GETPOST('socid','int');
				$object->type				= GETPOST('type');
				$object->number				= $_POST['facnumber'];
				$object->date				= $dateinvoice;
				$object->note_public		= trim($_POST['note_public']);
				$object->note_private		= trim($_POST['note_private']);
				$object->ref_client			= $_POST['ref_client'];
				$object->ref_int			= $_POST['ref_int'];
				$object->modelpdf			= $_POST['model'];
				$object->fk_project			= $_POST['projectid'];
				$object->cond_reglement_id	= ($_POST['type'] == 3?1:$_POST['cond_reglement_id']);
				$object->mode_reglement_id	= $_POST['mode_reglement_id'];
	            $object->fk_account         = GETPOST('fk_account', 'int');
				$object->amount				= $_POST['amount'];
				$object->remise_absolue		= $_POST['remise_absolue'];
				$object->remise_percent		= $_POST['remise_percent'];
				$object->fk_incoterms 		= GETPOST('incoterm_id', 'int');
				$object->location_incoterms = GETPOST('location_incoterms', 'alpha');

				if (GETPOST('type') == Facture::TYPE_SITUATION)
				{
					$object->situation_counter = 1;
					$object->situation_final = 0;
					$object->situation_cycle_ref = $object->newCycle();
				}

				$object->fetch_thirdparty();

				// If creation from another object of another module (Example: origin=propal, originid=1)
				if ($origin && $originid)
				{
					// Parse element/subelement (ex: project_task)
					$element = $subelement = $origin;
					if (preg_match('/^([^_]+)_([^_]+)/i', $origin, $regs)) {
						$element = $regs [1];
						$subelement = $regs [2];
					}

					// For compatibility
					if ($element == 'order') {
						$element = $subelement = 'commande';
					}
					if ($element == 'propal') {
						$element = 'comm/propal';
						$subelement = 'propal';
					}
					if ($element == 'contract') {
						$element = $subelement = 'contrat';
					}
					if ($element == 'inter') {
						$element = $subelement = 'ficheinter';
					}
					if ($element == 'shipping') {
						$element = $subelement = 'expedition';
					}

					$object->origin = $origin;
					$object->origin_id = $originid;

					// Possibility to add external linked objects with hooks
					$object->linked_objects[$object->origin] = $object->origin_id;
					// link with order if it is a shipping invoice
					if ($object->origin == 'shipping')
					{
						require_once DOL_DOCUMENT_ROOT . '/expedition/class/expedition.class.php';
						$exp = new Expedition($db);
						$exp->fetch($object->origin_id);
						$exp->fetchObjectLinked();
						if (count($exp->linkedObjectsIds['commande']) > 0) $object->linked_objects['commande'] = $exp->linkedObjectsIds['commande'][0];
					}

					if (is_array($_POST['other_linked_objects']) && ! empty($_POST['other_linked_objects']))
					{
						$object->linked_objects = array_merge($object->linked_objects, $_POST['other_linked_objects']);
					}

					$id = $object->create($user);

					if ($id > 0)
					{
						// If deposit invoice
						if ($_POST['type'] == Facture::TYPE_DEPOSIT)
						{
							$typeamount = GETPOST('typedeposit', 'alpha');
							$valuedeposit = GETPOST('valuedeposit', 'int');

							if ($typeamount == 'amount')
							{
								$amountdeposit = $valuedeposit;
							}
							else
							{
								$amountdeposit = 0;

								dol_include_once('/' . $element . '/class/' . $subelement . '.class.php');

								$classname = ucfirst($subelement);
								$srcobject = new $classname($db);

								dol_syslog("Try to find source object origin=" . $object->origin . " originid=" . $object->origin_id . " to add deposit lines");
								$result = $srcobject->fetch($object->origin_id);
								if ($result > 0)
								{
									$totalamount = 0;
									$lines = $srcobject->lines;
									$numlines=count($lines);
									for ($i=0; $i<$numlines; $i++)
									{
										$qualified=1;
										if (empty($lines[$i]->qty)) $qualified=0;	// We discard qty=0, it is an option
										if (! empty($lines[$i]->special_code)) $qualified=0;	// We discard special_code (frais port, ecotaxe, option, ...)
										if ($qualified) $totalamount += $lines[$i]->total_ht;
									}

									if ($totalamount != 0) {
										$amountdeposit = ($totalamount * $valuedeposit) / 100;
									}
								} else {
									setEventMessage($srcobject->error, 'errors');
									$error ++;
								}
							}

							$result = $object->addline(
									$langs->trans('Deposit'),
									$amountdeposit,		 	// subprice
									1, 						// quantity
									$lines[$i]->tva_tx, 0, // localtax1_tx
									0, 						// localtax2_tx
									0, 						// fk_product
									0, 						// remise_percent
									0, 						// date_start
									0, 						// date_end
									0, $lines[$i]->info_bits, // info_bits
									0, 						// info_bits
									'HT',
									0,
									0, 						// product_type
									1,
									$lines[$i]->special_code,
									$object->origin,
									0,
									0,
									0,
									0,
									$langs->trans('Deposit')
								);
						}
						else
						{

							dol_include_once('/' . $element . '/class/' . $subelement . '.class.php');

							$classname = ucfirst($subelement);
							$srcobject = new $classname($db);

							dol_syslog("Try to find source object origin=" . $object->origin . " originid=" . $object->origin_id . " to add lines");
							$result = $srcobject->fetch($object->origin_id);
							if ($result > 0)
							{
								$lines = $srcobject->lines;
								if (empty($lines) && method_exists($srcobject, 'fetch_lines'))
								{
									$srcobject->fetch_lines();
									$lines = $srcobject->lines;
								}

								$fk_parent_line=0;
								$num=count($lines);
								for ($i=0;$i<$num;$i++)
								{
									// Don't add lines with qty 0 when coming from a shipment including all order lines
									if($srcobject->element == 'shipping' && $conf->global->SHIPMENT_GETS_ALL_ORDER_PRODUCTS && $lines[$i]->qty == 0) continue;

									$label=(! empty($lines[$i]->label)?$lines[$i]->label:'');
									$desc=(! empty($lines[$i]->desc)?$lines[$i]->desc:$lines[$i]->libelle);
									if ($object->situation_counter == 1) $lines[$i]->situation_percent =  0;

									if ($lines[$i]->subprice < 0)
									{
										// Negative line, we create a discount line
										$discount = new DiscountAbsolute($db);
										$discount->fk_soc = $object->socid;
										$discount->amount_ht = abs($lines[$i]->total_ht);
										$discount->amount_tva = abs($lines[$i]->total_tva);
										$discount->amount_ttc = abs($lines[$i]->total_ttc);
										$discount->tva_tx = $lines[$i]->tva_tx;
										$discount->fk_user = $user->id;
										$discount->description = $desc;
										$discountid = $discount->create($user);
										if ($discountid > 0) {
											$result = $object->insert_discount($discountid); // This include link_to_invoice
										} else {
											setEventMessage($discount->error, 'errors');
											$error ++;
											break;
										}
									} else {
										// Positive line
										$product_type = ($lines[$i]->product_type ? $lines[$i]->product_type : 0);

										// Date start
										$date_start = false;
										if ($lines[$i]->date_debut_prevue)
											$date_start = $lines[$i]->date_debut_prevue;
										if ($lines[$i]->date_debut_reel)
											$date_start = $lines[$i]->date_debut_reel;
										if ($lines[$i]->date_start)
											$date_start = $lines[$i]->date_start;

											// Date end
										$date_end = false;
										if ($lines[$i]->date_fin_prevue)
											$date_end = $lines[$i]->date_fin_prevue;
										if ($lines[$i]->date_fin_reel)
											$date_end = $lines[$i]->date_fin_reel;
										if ($lines[$i]->date_end)
											$date_end = $lines[$i]->date_end;

											// Reset fk_parent_line for no child products and special product
										if (($lines[$i]->product_type != 9 && empty($lines[$i]->fk_parent_line)) || $lines[$i]->product_type == 9) {
											$fk_parent_line = 0;
										}

										// Extrafields
										if (empty($conf->global->MAIN_EXTRAFIELDS_DISABLED) && method_exists($lines[$i], 'fetch_optionals')) {
											$lines[$i]->fetch_optionals($lines[$i]->rowid);
											$array_options = $lines[$i]->array_options;
										}

										// View third's localtaxes for now
										$localtax1_tx = get_localtax($lines[$i]->tva_tx, 1, $object->client);
										$localtax2_tx = get_localtax($lines[$i]->tva_tx, 2, $object->client);

										$result = $object->addline($desc, $lines[$i]->subprice, $lines[$i]->qty, $lines[$i]->tva_tx, $localtax1_tx, $localtax2_tx, $lines[$i]->fk_product, $lines[$i]->remise_percent, $date_start, $date_end, 0, $lines[$i]->info_bits, $lines[$i]->fk_remise_except, 'HT', 0, $product_type, $lines[$i]->rang, $lines[$i]->special_code, $object->origin, $lines[$i]->rowid, $fk_parent_line, $lines[$i]->fk_fournprice, $lines[$i]->pa_ht, $label, $array_options, $lines[$i]->situation_percent, $lines[$i]->fk_prev_id);

										if ($result > 0) {
											$lineid = $result;
										} else {
											$lineid = 0;
											$error ++;
											break;
										}

										// Defined the new fk_parent_line
										if ($result > 0 && $lines[$i]->product_type == 9) {
											$fk_parent_line = $result;
										}
									}
								}

								// Hooks
								$parameters = array('objFrom' => $srcobject);
								$reshook = $hookmanager->executeHooks('createFrom', $parameters, $object, $action); // Note that $action and $object may have been
								                                                                               // modified by hook
								if ($reshook < 0)
									$error ++;
							} else {
								setEventMessage($srcobject->error, 'errors');
								$error ++;
							}
						}
					} else {
						setEventMessage($object->error, 'errors');
						$error ++;
					}
				} 			// If some invoice's lines already known
				else {
					$id = $object->create($user);

					for($i = 1; $i <= $NBLINES; $i ++) {
						if ($_POST['idprod' . $i]) {
							$product = new Product($db);
							$product->fetch($_POST['idprod' . $i]);
							$startday = dol_mktime(12, 0, 0, $_POST['date_start' . $i . 'month'], $_POST['date_start' . $i . 'day'], $_POST['date_start' . $i . 'year']);
							$endday = dol_mktime(12, 0, 0, $_POST['date_end' . $i . 'month'], $_POST['date_end' . $i . 'day'], $_POST['date_end' . $i . 'year']);
							$result = $object->addline($product->description, $product->price, $_POST['qty' . $i], $product->tva_tx, $product->localtax1_tx, $product->localtax2_tx, $_POST['idprod' . $i], $_POST['remise_percent' . $i], $startday, $endday, 0, 0, '', $product->price_base_type, $product->price_ttc, $product->type);
						}
					}
				}
			}
		}

		if (GETPOST('type') == Facture::TYPE_SITUATION && (!empty($_POST['situations'])))
		{
			$datefacture = dol_mktime(12, 0, 0, $_POST['remonth'], $_POST['reday'], $_POST['reyear']);
			if (empty($datefacture)) {
				$error++;
				$mesg = '<div class="error">' . $langs->trans("ErrorFieldRequired", $langs->trans("Date")) . '</div>';
			}

			if (!($_POST['situations'] > 0)) {
				$error++;
				$mesg = '<div class="error">' . $langs->trans("ErrorFieldRequired", $langs->trans("InvoiceSituation")) . '</div>';
			}

			if (!$error) {
				$result = $object->fetch($_POST['situations']);
				$object->fk_facture_source = $_POST['situations'];
				$object->type = Facture::TYPE_SITUATION;

				$object->fetch_thirdparty();
				$object->date = $datefacture;
				$object->note_public = trim($_POST['note_public']);
				$object->note = trim($_POST['note']);
				$object->ref_client = $_POST['ref_client'];
				$object->ref_int = $_POST['ref_int'];
				$object->modelpdf = $_POST['model'];
				$object->fk_project = $_POST['projectid'];
				$object->cond_reglement_id = $_POST['cond_reglement_id'];
				$object->mode_reglement_id = $_POST['mode_reglement_id'];
				$object->remise_absolue = $_POST['remise_absolue'];
				$object->remise_percent = $_POST['remise_percent'];

				// Proprietes particulieres a facture de remplacement

				$object->situation_counter = $object->situation_counter + 1;
				$id = $object->createFromCurrent($user);
				if ($id <= 0) $mesg = $object->error;
			}
		}

		// End of object creation, we show it
		if ($id > 0 && ! $error)
		{
			$db->commit();
			header('Location: ' . $_SERVER["PHP_SELF"] . '?facid=' . $id);
			exit();
		}
		else
		{
			$db->rollback();
			$action = 'create';
			$_GET["origin"] = $_POST["origin"];
			$_GET["originid"] = $_POST["originid"];
			setEventMessages($object->error, $object->errors, 'errors');
		}
	}

	// Add a new line
	else if ($action == 'addline' && $user->rights->facture->creer)
	{
		$langs->load('errors');
		$error = 0;

		// Set if we used free entry or predefined product
		$predef='';
		$product_desc=(GETPOST('dp_desc')?GETPOST('dp_desc'):'');
		$price_ht = GETPOST('price_ht');
		if (GETPOST('prod_entry_mode') == 'free')
		{
			$idprod=0;
			$tva_tx = (GETPOST('tva_tx') ? GETPOST('tva_tx') : 0);
		}
		else
		{
			$idprod=GETPOST('idprod', 'int');
			$tva_tx = '';
		}

		$qty = GETPOST('qty' . $predef);
		$remise_percent = GETPOST('remise_percent' . $predef);

		// Extrafields
		$extrafieldsline = new ExtraFields($db);
		$extralabelsline = $extrafieldsline->fetch_name_optionals_label($object->table_element_line);
		$array_options = $extrafieldsline->getOptionalsFromPost($extralabelsline, $predef);
		// Unset extrafield
		if (is_array($extralabelsline)) {
			// Get extra fields
			foreach ($extralabelsline as $key => $value) {
				unset($_POST["options_" . $key . $predef]);
			}
		}

		if (empty($idprod) && ($price_ht < 0) && ($qty < 0)) {
			setEventMessage($langs->trans('ErrorBothFieldCantBeNegative', $langs->transnoentitiesnoconv('UnitPriceHT'), $langs->transnoentitiesnoconv('Qty')), 'errors');
			$error ++;
		}
		if (GETPOST('prod_entry_mode') == 'free' && empty($idprod) && GETPOST('type') < 0) {
			setEventMessage($langs->trans('ErrorFieldRequired', $langs->transnoentitiesnoconv('Type')), 'errors');
			$error ++;
		}
		if (GETPOST('prod_entry_mode') == 'free' && empty($idprod) && (! ($price_ht >= 0) || $price_ht == '')) 	// Unit price can be 0 but not ''
		{
			setEventMessage($langs->trans("ErrorFieldRequired", $langs->transnoentitiesnoconv("UnitPriceHT")), 'errors');
			$error ++;
		}
		if ($qty == '') {
			setEventMessage($langs->trans('ErrorFieldRequired', $langs->transnoentitiesnoconv('Qty')), 'errors');
			$error ++;
		}
		if (GETPOST('prod_entry_mode') == 'free' && empty($idprod) && empty($product_desc)) {
			setEventMessage($langs->trans('ErrorFieldRequired', $langs->transnoentitiesnoconv('Description')), 'errors');
			$error ++;
		}
		if ($qty < 0) {
			$langs->load("errors");
			setEventMessage($langs->trans('ErrorQtyForCustomerInvoiceCantBeNegative'), 'errors');
			$error ++;
		}
		if (! $error && ($qty >= 0) && (! empty($product_desc) || ! empty($idprod))) {
			$ret = $object->fetch($id);
			if ($ret < 0) {
				dol_print_error($db, $object->error);
				exit();
			}
			$ret = $object->fetch_thirdparty();

			// Clean parameters
			$date_start = dol_mktime(GETPOST('date_start' . $predef . 'hour'), GETPOST('date_start' . $predef . 'min'), GETPOST('date_start' . $predef . 'sec'), GETPOST('date_start' . $predef . 'month'), GETPOST('date_start' . $predef . 'day'), GETPOST('date_start' . $predef . 'year'));
			$date_end = dol_mktime(GETPOST('date_end' . $predef . 'hour'), GETPOST('date_end' . $predef . 'min'), GETPOST('date_end' . $predef . 'sec'), GETPOST('date_end' . $predef . 'month'), GETPOST('date_end' . $predef . 'day'), GETPOST('date_end' . $predef . 'year'));
			$price_base_type = (GETPOST('price_base_type', 'alpha') ? GETPOST('price_base_type', 'alpha') : 'HT');

			// Define special_code for special lines
			$special_code = 0;
			// if (empty($_POST['qty'])) $special_code=3; // Options should not exists on invoices

			// Ecrase $pu par celui du produit
			// Ecrase $desc par celui du produit
			// Ecrase $txtva par celui du produit
			// Ecrase $base_price_type par celui du produit
			if (! empty($idprod)) {
				$prod = new Product($db);
				$prod->fetch($idprod);

				$label = ((GETPOST('product_label') && GETPOST('product_label') != $prod->label) ? GETPOST('product_label') : '');

				// Update if prices fields are defined
					$tva_tx = get_default_tva($mysoc, $object->thirdparty, $prod->id);
					$tva_npr = get_default_npr($mysoc, $object->thirdparty, $prod->id);
					$pu_ht = $prod->price;
					$pu_ttc = $prod->price_ttc;
					$price_min = $prod->price_min;
					$price_base_type = $prod->price_base_type;

					// We define price for product
					if (! empty($conf->global->PRODUIT_MULTIPRICES) && ! empty($object->thirdparty->price_level))
					{
						$pu_ht = $prod->multiprices[$object->thirdparty->price_level];
						$pu_ttc = $prod->multiprices_ttc[$object->thirdparty->price_level];
						$price_min = $prod->multiprices_min[$object->thirdparty->price_level];
						$price_base_type = $prod->multiprices_base_type[$object->thirdparty->price_level];
						if (isset($prod->multiprices_tva_tx[$object->thirdparty->price_level])) $tva_tx=$prod->multiprices_tva_tx[$object->thirdparty->price_level];
						if (isset($prod->multiprices_recuperableonly[$object->thirdparty->price_level])) $tva_npr=$prod->multiprices_recuperableonly[$object->thirdparty->price_level];
					}
					elseif (! empty($conf->global->PRODUIT_CUSTOMER_PRICES))
					{
						require_once DOL_DOCUMENT_ROOT . '/product/class/productcustomerprice.class.php';

						$prodcustprice = new Productcustomerprice($db);

						$filter = array('t.fk_product' => $prod->id,'t.fk_soc' => $object->thirdparty->id);

						$result = $prodcustprice->fetch_all('', '', 0, 0, $filter);
						if ($result) {
							if (count($prodcustprice->lines) > 0) {
								$pu_ht = price($prodcustprice->lines [0]->price);
								$pu_ttc = price($prodcustprice->lines [0]->price_ttc);
								$price_base_type = $prodcustprice->lines [0]->price_base_type;
								$prod->tva_tx = $prodcustprice->lines [0]->tva_tx;
							}
						}
					}

					// if price ht is forced (ie: calculated by margin rate and cost price)
					if (! empty($price_ht)) {
						$pu_ht = price2num($price_ht, 'MU');
						$pu_ttc = price2num($pu_ht * (1 + ($tva_tx / 100)), 'MU');
					}

					// On reevalue prix selon taux tva car taux tva transaction peut etre different
					// de ceux du produit par defaut (par exemple si pays different entre vendeur et acheteur).
					elseif ($tva_tx != $prod->tva_tx) {
						if ($price_base_type != 'HT') {
							$pu_ht = price2num($pu_ttc / (1 + ($tva_tx / 100)), 'MU');
						} else {
							$pu_ttc = price2num($pu_ht * (1 + ($tva_tx / 100)), 'MU');
						}
					}

					$desc = '';

					// Define output language
					if (! empty($conf->global->MAIN_MULTILANGS) && ! empty($conf->global->PRODUIT_TEXTS_IN_THIRDPARTY_LANGUAGE)) {
						$outputlangs = $langs;
						$newlang = '';
						if (empty($newlang) && GETPOST('lang_id'))
							$newlang = GETPOST('lang_id');
						if (empty($newlang))
							$newlang = $object->thirdparty->default_lang;
						if (! empty($newlang)) {
							$outputlangs = new Translate("", $conf);
							$outputlangs->setDefaultLang($newlang);
						}

						$desc = (! empty($prod->multilangs [$outputlangs->defaultlang] ["description"])) ? $prod->multilangs [$outputlangs->defaultlang] ["description"] : $prod->description;
					} else {
						$desc = $prod->description;
					}

					$desc = dol_concatdesc($desc, $product_desc);

					// Add custom code and origin country into description
					if (empty($conf->global->MAIN_PRODUCT_DISABLE_CUSTOMCOUNTRYCODE) && (! empty($prod->customcode) || ! empty($prod->country_code))) {
						$tmptxt = '(';
						if (! empty($prod->customcode))
							$tmptxt .= $langs->transnoentitiesnoconv("CustomCode") . ': ' . $prod->customcode;
						if (! empty($prod->customcode) && ! empty($prod->country_code))
							$tmptxt .= ' - ';
						if (! empty($prod->country_code))
							$tmptxt .= $langs->transnoentitiesnoconv("CountryOrigin") . ': ' . getCountry($prod->country_code, 0, $db, $langs, 0);
						$tmptxt .= ')';
						$desc = dol_concatdesc($desc, $tmptxt);
					}

				$type = $prod->type;
			} else {
				$pu_ht = price2num($price_ht, 'MU');
				$pu_ttc = price2num(GETPOST('price_ttc'), 'MU');
				$tva_npr = (preg_match('/\*/', $tva_tx) ? 1 : 0);
				$tva_tx = str_replace('*', '', $tva_tx);
				$label = (GETPOST('product_label') ? GETPOST('product_label') : '');
				$desc = $product_desc;
				$type = GETPOST('type');
			}

			// Margin
			$fournprice = price2num(GETPOST('fournprice' . $predef) ? GETPOST('fournprice' . $predef) : '');
			$buyingprice = price2num(GETPOST('buying_price' . $predef) ? GETPOST('buying_price' . $predef) : '');

			// Local Taxes
			$localtax1_tx = get_localtax($tva_tx, 1, $object->thirdparty);
			$localtax2_tx = get_localtax($tva_tx, 2, $object->thirdparty);

			$info_bits = 0;
			if ($tva_npr)
				$info_bits |= 0x01;

			if (! empty($price_min) && (price2num($pu_ht) * (1 - price2num($remise_percent) / 100) < price2num($price_min))) {
				$mesg = $langs->trans("CantBeLessThanMinPrice", price(price2num($price_min, 'MU'), 0, $langs, 0, 0, - 1, $conf->currency));
				setEventMessage($mesg, 'errors');
			} else {
				// Insert line
				$result = $object->addline($desc, $pu_ht, $qty, $tva_tx, $localtax1_tx, $localtax2_tx, $idprod, $remise_percent, $date_start, $date_end, 0, $info_bits, '', $price_base_type, $pu_ttc, $type, - 1, $special_code, '', 0, GETPOST('fk_parent_line'), $fournprice, $buyingprice, $label, $array_options, $_POST['progress']);

				if ($result > 0)
				{
					// Define output language
					if (empty($conf->global->MAIN_DISABLE_PDF_AUTOUPDATE))
					{
						$outputlangs = $langs;
						$newlang = '';
						if ($conf->global->MAIN_MULTILANGS && empty($newlang) && GETPOST('lang_id')) $newlang = GETPOST('lang_id','alpha');
						if ($conf->global->MAIN_MULTILANGS && empty($newlang))	$newlang = $object->thirdparty->default_lang;
						if (! empty($newlang)) {
							$outputlangs = new Translate("", $conf);
							$outputlangs->setDefaultLang($newlang);
						}
						$model=$object->modelpdf;
						$ret = $object->fetch($id); // Reload to get new records

						$object->generateDocument($model, $outputlangs, $hidedetails, $hidedesc, $hideref);
					}

					unset($_POST['prod_entry_mode']);

					unset($_POST['qty']);
					unset($_POST['type']);
					unset($_POST['remise_percent']);
					unset($_POST['price_ht']);
					unset($_POST['price_ttc']);
					unset($_POST['tva_tx']);
					unset($_POST['product_ref']);
					unset($_POST['product_label']);
					unset($_POST['product_desc']);
					unset($_POST['fournprice']);
					unset($_POST['buying_price']);
					unset($_POST['np_marginRate']);
					unset($_POST['np_markRate']);
					unset($_POST['dp_desc']);
					unset($_POST['idprod']);

			    	unset($_POST['date_starthour']);
			    	unset($_POST['date_startmin']);
			    	unset($_POST['date_startsec']);
			    	unset($_POST['date_startday']);
			    	unset($_POST['date_startmonth']);
			    	unset($_POST['date_startyear']);
			    	unset($_POST['date_endhour']);
			    	unset($_POST['date_endmin']);
			    	unset($_POST['date_endsec']);
			    	unset($_POST['date_endday']);
			    	unset($_POST['date_endmonth']);
			    	unset($_POST['date_endyear']);

					unset($_POST['situations']);
					unset($_POST['progress']);
				} else {
					setEventMessage($object->error, 'errors');
				}

				$action = '';
			}
		}
	}

	elseif ($action == 'updateligne' && $user->rights->facture->creer && ! GETPOST('cancel'))
	{
		if (! $object->fetch($id) > 0)	dol_print_error($db);
		$object->fetch_thirdparty();

		// Clean parameters
		$date_start = '';
		$date_end = '';
		$date_start = dol_mktime(GETPOST('date_starthour'), GETPOST('date_startmin'), GETPOST('date_startsec'), GETPOST('date_startmonth'), GETPOST('date_startday'), GETPOST('date_startyear'));
		$date_end = dol_mktime(GETPOST('date_endhour'), GETPOST('date_endmin'), GETPOST('date_endsec'), GETPOST('date_endmonth'), GETPOST('date_endday'), GETPOST('date_endyear'));
		$description = dol_htmlcleanlastbr(GETPOST('product_desc'));
		$pu_ht = GETPOST('price_ht');
		$vat_rate = (GETPOST('tva_tx') ? GETPOST('tva_tx') : 0);
		$qty = GETPOST('qty');

		// Define info_bits
		$info_bits = 0;
		if (preg_match('/\*/', $vat_rate))
			$info_bits |= 0x01;

			// Define vat_rate
		$vat_rate = str_replace('*', '', $vat_rate);
		$localtax1_rate = get_localtax($vat_rate, 1, $object->thirdparty);
		$localtax2_rate = get_localtax($vat_rate, 2, $object->thirdparty);

		// Add buying price
		$fournprice = price2num(GETPOST('fournprice') ? GETPOST('fournprice') : '');
		$buyingprice = price2num(GETPOST('buying_price') ? GETPOST('buying_price') : '');

		// Extrafields
		$extrafieldsline = new ExtraFields($db);
		$extralabelsline = $extrafieldsline->fetch_name_optionals_label($object->table_element_line);
		$array_options = $extrafieldsline->getOptionalsFromPost($extralabelsline);
		// Unset extrafield
		if (is_array($extralabelsline)) {
			// Get extra fields
			foreach ($extralabelsline as $key => $value) {
				unset($_POST["options_" . $key]);
			}
		}

		$line = new FactureLigne($db);
		$line->fetch(GETPOST('lineid'));
		$percent = $line->get_prev_progress();

		if (GETPOST('progress') < $percent)
		{
			$mesg = '<div class="warning">' . $langs->trans("CantBeLessThanMinPercent") . '</div>';
			setEventMessages($mesg, null, 'warnings');
			$error++;
			$result = -1;
		}

		// Check minimum price
		$productid = GETPOST('productid', 'int');
		if (! empty($productid))
		{
			$product = new Product($db);
			$product->fetch($productid);

			$type = $product->type;

			$price_min = $product->price_min;
			if (! empty($conf->global->PRODUIT_MULTIPRICES) && ! empty($object->thirdparty->price_level))
				$price_min = $product->multiprices_min [$object->thirdparty->price_level];

			$label = ((GETPOST('update_label') && GETPOST('product_label')) ? GETPOST('product_label') : '');

			// Check price is not lower than minimum (check is done only for standard or replacement invoices)
			if (($object->type == Facture::TYPE_STANDARD || $object->type == Facture::TYPE_REPLACEMENT) && $price_min && (price2num($pu_ht) * (1 - price2num(GETPOST('remise_percent')) / 100) < price2num($price_min))) {
				setEventMessage($langs->trans("CantBeLessThanMinPrice", price(price2num($price_min, 'MU'), 0, $langs, 0, 0, - 1, $conf->currency)), 'errors');
				$error ++;
			}
		} else {
			$type = GETPOST('type');
			$label = (GETPOST('product_label') ? GETPOST('product_label') : '');

			// Check parameters
			if (GETPOST('type') < 0) {
				setEventMessage($langs->trans("ErrorFieldRequired", $langs->transnoentitiesnoconv("Type")), 'errors');
				$error ++;
			}
		}
		if ($qty < 0) {
			$langs->load("errors");
			setEventMessage($langs->trans('ErrorQtyForCustomerInvoiceCantBeNegative'), 'errors');
			$error ++;
		}

		// Update line
		if (! $error) {
			$result = $object->updateline(GETPOST('lineid'), $description, $pu_ht, $qty, GETPOST('remise_percent'), $date_start, $date_end, $vat_rate, $localtax1_rate, $localtax2_rate, 'HT', $info_bits, $type, GETPOST('fk_parent_line'), 0, $fournprice, $buyingprice, $label, 0, $array_options, GETPOST('progress'));

			if ($result >= 0) {
				if (empty($conf->global->MAIN_DISABLE_PDF_AUTOUPDATE)) {
					// Define output language
					$outputlangs = $langs;
					$newlang = '';
					if ($conf->global->MAIN_MULTILANGS && empty($newlang) && GETPOST('lang_id'))
						$newlang = GETPOST('lang_id');
					if ($conf->global->MAIN_MULTILANGS && empty($newlang))
						$newlang = $object->thirdparty->default_lang;
					if (! empty($newlang)) {
						$outputlangs = new Translate("", $conf);
						$outputlangs->setDefaultLang($newlang);
					}

					$ret = $object->fetch($id); // Reload to get new records
					$object->generateDocument($object->modelpdf, $outputlangs, $hidedetails, $hidedesc, $hideref);
				}

				unset($_POST['qty']);
				unset($_POST['type']);
				unset($_POST['productid']);
				unset($_POST['remise_percent']);
				unset($_POST['price_ht']);
				unset($_POST['price_ttc']);
				unset($_POST['tva_tx']);
				unset($_POST['product_ref']);
				unset($_POST['product_label']);
				unset($_POST['product_desc']);
				unset($_POST['fournprice']);
				unset($_POST['buying_price']);
				unset($_POST['np_marginRate']);
				unset($_POST['np_markRate']);

				unset($_POST['dp_desc']);
				unset($_POST['idprod']);

		    	unset($_POST['date_starthour']);
		    	unset($_POST['date_startmin']);
		    	unset($_POST['date_startsec']);
		    	unset($_POST['date_startday']);
		    	unset($_POST['date_startmonth']);
		    	unset($_POST['date_startyear']);
		    	unset($_POST['date_endhour']);
		    	unset($_POST['date_endmin']);
		    	unset($_POST['date_endsec']);
		    	unset($_POST['date_endday']);
		    	unset($_POST['date_endmonth']);
		    	unset($_POST['date_endyear']);

				unset($_POST['situations']);
				unset($_POST['progress']);
			} else {
				setEventMessage($object->error, 'errors');
			}
		}
	}

	else if ($action == 'updatealllines' && $user->rights->facture->creer && $_POST['all_percent'] == $langs->trans('Modifier'))
	{
		if (!$object->fetch($id) > 0) dol_print_error($db);
		if (!is_null(GETPOST('all_progress')) && GETPOST('all_progress') != "")
		{
			foreach ($object->lines as $line)
			{
				$percent = $line->get_prev_progress();
				if (GETPOST('all_progress') < $percent) {
					$mesg = '<div class="warning">' . $langs->trans("CantBeLessThanMinPercent") . '</div>';
					$result = -1;
				} else
					$object->update_percent($line, $_POST['all_progress']);
			}
		}
	}

	else if ($action == 'updateligne' && $user->rights->facture->creer && $_POST['cancel'] == $langs->trans('Cancel')) {
		header('Location: ' . $_SERVER["PHP_SELF"] . '?facid=' . $id); // Pour reaffichage de la fiche en cours d'edition
		exit();
	}

	// Modify line position (up)
	else if ($action == 'up' && $user->rights->facture->creer) {
		$object->fetch($id);
		$object->fetch_thirdparty();
		$object->line_up($_GET ['rowid']);

		// Define output language
		$outputlangs = $langs;
		$newlang = '';
		if ($conf->global->MAIN_MULTILANGS && empty($newlang) && ! empty($_REQUEST['lang_id']))
			$newlang = $_REQUEST['lang_id'];
		if ($conf->global->MAIN_MULTILANGS && empty($newlang))
			$newlang = $object->thirdparty->default_lang;
		if (! empty($newlang)) {
			$outputlangs = new Translate("", $conf);
			$outputlangs->setDefaultLang($newlang);
		}
		if (empty($conf->global->MAIN_DISABLE_PDF_AUTOUPDATE)) {
			$object->generateDocument($object->modelpdf, $outputlangs, $hidedetails, $hidedesc, $hideref);
		}

		header('Location: ' . $_SERVER["PHP_SELF"] . '?facid=' . $object->id . '#' . $_GET ['rowid']);
		exit();
	} // Modify line position (down)
	else if ($action == 'down' && $user->rights->facture->creer) {
		$object->fetch($id);
		$object->fetch_thirdparty();
		$object->line_down($_GET ['rowid']);

		// Define output language
		$outputlangs = $langs;
		$newlang = '';
		if ($conf->global->MAIN_MULTILANGS && empty($newlang) && ! empty($_REQUEST['lang_id']))
			$newlang = $_REQUEST['lang_id'];
		if ($conf->global->MAIN_MULTILANGS && empty($newlang))
			$newlang = $object->thirdparty->default_lang;
		if (! empty($newlang)) {
			$outputlangs = new Translate("", $conf);
			$outputlangs->setDefaultLang($newlang);
		}
		if (empty($conf->global->MAIN_DISABLE_PDF_AUTOUPDATE)) {
			$object->generateDocument($object->modelpdf, $outputlangs, $hidedetails, $hidedesc, $hideref);
		}

		header('Location: ' . $_SERVER["PHP_SELF"] . '?facid=' . $object->id . '#' . $_GET ['rowid']);
		exit();
	}

	// Link invoice to order
	if (GETPOST('linkedOrder')) {
		$object->fetch($id);
		$object->fetch_thirdparty();
		$result = $object->add_object_linked('commande', GETPOST('linkedOrder'));
	}


	/*
	 * Send mail
	 */

	// Actions to send emails
	if (empty($id)) $id=$facid;
	$actiontypecode='AC_FAC';
	$trigger_name='BILL_SENTBYMAIL';
	$paramname='id';
	$mode='emailfrominvoice';
	include DOL_DOCUMENT_ROOT.'/core/actions_sendmails.inc.php';


	/*
	 * Generate document
	 */
	if ($action == 'builddoc') // En get ou en post
	{
		$object->fetch($id);
		$object->fetch_thirdparty();

		// Save last template used to generate document
		if (GETPOST('model'))
			$object->setDocModel($user, GETPOST('model', 'alpha'));
        if (GETPOST('fk_bank')) { // this field may come from an external module
            $object->fk_bank = GETPOST('fk_bank');
        } else {
            $object->fk_bank = $object->fk_account;
        }

		// Define output language
		$outputlangs = $langs;
		$newlang = '';
		if ($conf->global->MAIN_MULTILANGS && empty($newlang) && GETPOST('lang_id')) $newlang = GETPOST('lang_id');
		if ($conf->global->MAIN_MULTILANGS && empty($newlang)) $newlang = $object->thirdparty->default_lang;
		if (! empty($newlang))
		{
			$outputlangs = new Translate("", $conf);
			$outputlangs->setDefaultLang($newlang);
		}
		$result = $object->generateDocument($object->modelpdf, $outputlangs, $hidedetails, $hidedesc, $hideref);
		if ($result <= 0)
		{
			dol_print_error($db, $result);
			exit();
		}
	}

	// Remove file in doc form
	else if ($action == 'remove_file') {
		if ($object->fetch($id)) {
			require_once DOL_DOCUMENT_ROOT . '/core/lib/files.lib.php';

			$object->fetch_thirdparty();

			$langs->load("other");
			$upload_dir = $conf->facture->dir_output;
			$file = $upload_dir . '/' . GETPOST('file');
			$ret = dol_delete_file($file, 0, 0, 0, $object);
			if ($ret)
				setEventMessage($langs->trans("FileWasRemoved", GETPOST('urlfile')));
			else
				setEventMessage($langs->trans("ErrorFailToDeleteFile", GETPOST('urlfile')), 'errors');
			$action = '';
		}
	}

	include DOL_DOCUMENT_ROOT.'/core/actions_printing.inc.php';

	if (! empty($conf->global->MAIN_DISABLE_CONTACTS_TAB) && $user->rights->facture->creer)
	{
		if ($action == 'addcontact')
		{
			$result = $object->fetch($id);

			if ($result > 0 && $id > 0) {
				$contactid = (GETPOST('userid') ? GETPOST('userid') : GETPOST('contactid'));
				$result = $object->add_contact($contactid, $_POST["type"], $_POST["source"]);
			}

		if ($result >= 0) {
			header("Location: " . $_SERVER['PHP_SELF'] . "?id=" . $object->id);
			exit();
		} else {
			if ($object->error == 'DB_ERROR_RECORD_ALREADY_EXISTS') {
				$langs->load("errors");
				setEventMessage($langs->trans("ErrorThisContactIsAlreadyDefinedAsThisType"), 'errors');
			} else {
				setEventMessage($object->error, 'errors');
			}
		}
	}

	// bascule du statut d'un contact
	else if ($action == 'swapstatut')
	{
		if ($object->fetch($id)) {
			$result = $object->swapContactStatus(GETPOST('ligne'));
		} else {
			dol_print_error($db);
			}
	}

	// Efface un contact
	else if ($action == 'deletecontact')
	{
		$object->fetch($id);
		$result = $object->delete_contact($lineid);

		if ($result >= 0) {
			header("Location: " . $_SERVER['PHP_SELF'] . "?id=" . $object->id);
			exit();
		} else {
			dol_print_error($db);
		}
	}


	if ($action == 'update_extras')
	{
		// Fill array 'array_options' with data from add form
		$extralabels = $extrafields->fetch_name_optionals_label($object->table_element);
		$ret = $extrafields->setOptionalsFromPost($extralabels, $object, GETPOST('attribute'));
		if ($ret < 0) $error++;

		if (! $error) {
			// Actions on extra fields (by external module or standard code)
			// TODO le hook fait double emploi avec le trigger !!
			$hookmanager->initHooks(array('invoicedao'));
			$parameters = array('id' => $object->id);
			$reshook = $hookmanager->executeHooks('insertExtraFields', $parameters, $object, $action); // Note that $action and $object may have been modified by
			                                                                                      // some hooks
			if (empty($reshook)) {
						$result = $object->insertExtraFields();
					if ($result < 0) {
						$error ++;
					}
				} else if ($reshook < 0)
					$error ++;
			}

			if ($error)
				$action = 'edit_extras';
		}
	}
}


/*
 * View
 */

$form = new Form($db);
$formother = new FormOther($db);
$formfile = new FormFile($db);
$bankaccountstatic = new Account($db);
$now = dol_now();

llxHeader('', $langs->trans('Bill'), 'EN:Customers_Invoices|FR:Factures_Clients|ES:Facturas_a_clientes');



/**
 * *******************************************************************
 *
 * Mode creation
 *
 * ********************************************************************
 */

if ($action == 'create')
{
	$facturestatic = new Facture($db);
	$extralabels = $extrafields->fetch_name_optionals_label($facturestatic->table_element);

	print_fiche_titre($langs->trans('NewBill'));

	$soc = new Societe($db);
	if ($socid > 0)
		$res = $soc->fetch($socid);

	// Load objectsrc
	if (! empty($origin) && ! empty($originid))
	{
		// Parse element/subelement (ex: project_task)
		$element = $subelement = $origin;
		if (preg_match('/^([^_]+)_([^_]+)/i', $origin, $regs)) {
			$element = $regs [1];
			$subelement = $regs [2];
		}

		if ($element == 'project') {
			$projectid = $originid;
		} else {
			// For compatibility
			if ($element == 'order' || $element == 'commande') {
				$element = $subelement = 'commande';
			}
			if ($element == 'propal') {
				$element = 'comm/propal';
				$subelement = 'propal';
			}
			if ($element == 'contract') {
				$element = $subelement = 'contrat';
			}
			if ($element == 'shipping') {
				$element = $subelement = 'expedition';
			}

			dol_include_once('/' . $element . '/class/' . $subelement . '.class.php');

			$classname = ucfirst($subelement);
			$objectsrc = new $classname($db);
			$objectsrc->fetch($originid);
			if (empty($objectsrc->lines) && method_exists($objectsrc, 'fetch_lines'))
				$objectsrc->fetch_lines();
			$objectsrc->fetch_thirdparty();

			$projectid = (! empty($objectsrc->fk_project) ? $objectsrc->fk_project : '');
			$ref_client = (! empty($objectsrc->ref_client) ? $objectsrc->ref_client : '');
			$ref_int = (! empty($objectsrc->ref_int) ? $objectsrc->ref_int : '');

			// only if socid not filled else it's allready done upper
			if (empty($socid))
				$soc = $objectsrc->thirdparty;

			$cond_reglement_id 	= (! empty($objectsrc->cond_reglement_id)?$objectsrc->cond_reglement_id:(! empty($soc->cond_reglement_id)?$soc->cond_reglement_id:1));
			$mode_reglement_id 	= (! empty($objectsrc->mode_reglement_id)?$objectsrc->mode_reglement_id:(! empty($soc->mode_reglement_id)?$soc->mode_reglement_id:0));
            $fk_account         = (! empty($objectsrc->fk_account)?$objectsrc->fk_account:(! empty($soc->fk_account)?$soc->fk_account:0));
			$remise_percent 	= (! empty($objectsrc->remise_percent)?$objectsrc->remise_percent:(! empty($soc->remise_percent)?$soc->remise_percent:0));
			$remise_absolue 	= (! empty($objectsrc->remise_absolue)?$objectsrc->remise_absolue:(! empty($soc->remise_absolue)?$soc->remise_absolue:0));
			$dateinvoice		= (empty($dateinvoice)?(empty($conf->global->MAIN_AUTOFILL_DATE)?-1:''):$dateinvoice);

			// Replicate extrafields
			$objectsrc->fetch_optionals($originid);
			$object->array_options = $objectsrc->array_options;
		}
		$dateinvoice = empty($conf->global->MAIN_AUTOFILL_DATE) ? -1 : '';	// Dot not set 0 here (0 for a date is 1970)
	}
	else
	{
		$cond_reglement_id 	= $soc->cond_reglement_id;
		$mode_reglement_id 	= $soc->mode_reglement_id;
		$fk_account        	= $soc->fk_account;
		$remise_percent 	= $soc->remise_percent;
		$remise_absolue 	= 0;
		$dateinvoice		= (empty($dateinvoice)?(empty($conf->global->MAIN_AUTOFILL_DATE)?-1:''):$dateinvoice);		// Do not set 0 here (0 for a date is 1970)
	}
	$absolute_discount = $soc->getAvailableDiscounts();

	if (! empty($conf->use_javascript_ajax))
	{
		require_once DOL_DOCUMENT_ROOT . '/core/lib/ajax.lib.php';
		print ajax_combobox('fac_replacement');
		print ajax_combobox('fac_avoir');
		print ajax_combobox('situations');

	}

	print '<form name="add" action="' . $_SERVER["PHP_SELF"] . '" method="POST">';
	print '<input type="hidden" name="token" value="' . $_SESSION ['newtoken'] . '">';
	print '<input type="hidden" name="action" value="add">';
	if ($soc->id > 0) print '<input type="hidden" name="socid" value="' . $soc->id . '">' . "\n";
	print '<input name="facnumber" type="hidden" value="provisoire">';
	print '<input name="ref_client" type="hidden" value="' . $ref_client . '">';
	print '<input name="ref_int" type="hidden" value="' . $ref_int . '">';
	print '<input type="hidden" name="origin" value="' . $origin . '">';
	print '<input type="hidden" name="originid" value="' . $originid . '">';

	print '<table class="border" width="100%">';

	// Ref
	print '<tr><td class="fieldrequired">' . $langs->trans('Ref') . '</td><td colspan="2">' . $langs->trans('Draft') . '</td></tr>';

	// Thirdparty
	print '<td class="fieldrequired">' . $langs->trans('Customer') . '</td>';
	if ($soc->id > 0)
	{
		print '<td colspan="2">';
		print $soc->getNomUrl(1);
		print '<input type="hidden" name="socid" value="' . $soc->id . '">';
		// Outstanding Bill
		$outstandigBills = $soc->get_OutstandingBill();
		print ' (' . $langs->trans('CurrentOutstandingBill') . ': ';
		print price($outstandigBills, '', $langs, 0, 0, -1, $conf->currency);
		if ($soc->outstanding_limit != '')
		{
			if ($outstandigBills > $soc->outstanding_limit) print img_warning($langs->trans("OutstandingBillReached"));
			print ' / ' . price($soc->outstanding_limit, '', $langs, 0, 0, -1, $conf->currency);
		}
		print ')';
		print '</td>';
	}
	else
	{
		print '<td colspan="2">';
		print $form->select_company('', 'socid', 's.client = 1 OR s.client = 3', 1);
		print '</td>';
	}
	print '</tr>' . "\n";

	// Predefined invoices
	if (empty($origin) && empty($originid) && $socid > 0)
	{
		$sql = 'SELECT r.rowid, r.titre, r.total_ttc';
		$sql .= ' FROM ' . MAIN_DB_PREFIX . 'facture_rec as r';
		$sql .= ' WHERE r.fk_soc = ' . $soc->id;

		$resql = $db->query($sql);
		if ($resql)
		{
			$num = $db->num_rows($resql);
			$i = 0;

			if ($num > 0)
			{
				print '<tr><td>' . $langs->trans('CreateFromRepeatableInvoice') . '</td><td>';
				print '<select class="flat" name="fac_rec">';
				print '<option value="0" selected="selected"></option>';
				while ($i < $num)
				{
					$objp = $db->fetch_object($resql);
					print '<option value="' . $objp->rowid . '"';
					if (GETPOST('fac_rec') == $objp->rowid)
						print ' selected="selected"';
					print '>' . $objp->titre . ' (' . price($objp->total_ttc) . ' ' . $langs->trans("TTC") . ')</option>';
					$i ++;
				}
				print '</select></td></tr>';
			}
			$db->free($resql);
		} else {
			dol_print_error($db);
		}
	}

	// Type de facture
	$facids = $facturestatic->list_replacable_invoices($soc->id);
	if ($facids < 0) {
		dol_print_error($db, $facturestatic);
		exit();
	}
	$options = "";
	foreach ($facids as $facparam)
	{
		$options .= '<option value="' . $facparam ['id'] . '"';
		if ($facparam ['id'] == $_POST['fac_replacement'])
			$options .= ' selected="selected"';
		$options .= '>' . $facparam ['ref'];
		$options .= ' (' . $facturestatic->LibStatut(0, $facparam ['status']) . ')';
		$options .= '</option>';
	}

	// Show link for credit note
	$facids=$facturestatic->list_qualified_avoir_invoices($soc->id);
	if ($facids < 0)
	{
		dol_print_error($db,$facturestatic);
		exit;
	}
	$optionsav = "";
	$newinvoice_static = new Facture($db);
	foreach ($facids as $key => $valarray)
	{
		$newinvoice_static->id = $key;
		$newinvoice_static->ref = $valarray ['ref'];
		$newinvoice_static->statut = $valarray ['status'];
		$newinvoice_static->type = $valarray ['type'];
		$newinvoice_static->paye = $valarray ['paye'];

		$optionsav .= '<option value="' . $key . '"';
		if ($key == $_POST['fac_avoir'])
			$optionsav .= ' selected="selected"';
		$optionsav .= '>';
		$optionsav .= $newinvoice_static->ref;
		$optionsav .= ' (' . $newinvoice_static->getLibStatut(1, $valarray ['paymentornot']) . ')';
		$optionsav .= '</option>';
	}

	print '<tr><td valign="top" class="fieldrequired">' . $langs->trans('Type') . '</td><td colspan="2">';
	print '<table class="nobordernopadding">' . "\n";

	// Standard invoice
	print '<tr height="18"><td width="16px" valign="middle">';
	print '<input type="radio" id="radio_standard" name="type" value="0"' . (GETPOST('type') == 0 ? ' checked="checked"' : '') . '>';
	print '</td><td valign="middle">';
	$desc = $form->textwithpicto($langs->trans("InvoiceStandardAsk"), $langs->transnoentities("InvoiceStandardDesc"), 1);
	print $desc;
	print '</td></tr>' . "\n";

	if ((empty($origin)) || ((($origin == 'propal') || ($origin == 'commande')) && (! empty($originid))))
	{
		// Deposit
		print '<tr height="18"><td width="16px" valign="middle">';
		print '<input type="radio" id="radio_deposit" name="type" value="3"' . (GETPOST('type') == 3 ? ' checked="checked"' : '') . '>';
		print '</td><td valign="middle" class="nowrap">';
		print '<script type="text/javascript" language="javascript">
		jQuery(document).ready(function() {
			jQuery("#typedeposit, #valuedeposit").click(function() {
				jQuery("#radio_deposit").attr(\'checked\',\'checked\');
			});
		});
		</script>';
		$desc = $form->textwithpicto($langs->trans("InvoiceDeposit"), $langs->transnoentities("InvoiceDepositDesc"), 1);
		print '<table class="nobordernopadding"><tr><td>' . $desc . '</td>';
		if (($origin == 'propal') || ($origin == 'commande')) {
			print '<td class="nowrap" style="padding-left: 5px">';
			$arraylist = array('amount' => 'FixAmount','variable' => 'VarAmount');
			print $form->selectarray('typedeposit', $arraylist, GETPOST('typedeposit'), 0, 0, 0, '', 1);
			print '</td>';
			print '<td class="nowrap" style="padding-left: 5px">' . $langs->trans('Value') . ':<input type="text" id="valuedeposit" name="valuedeposit" size="3" value="' . GETPOST('valuedeposit', 'int') . '"/>';
		}
		print '</td></tr></table>';
		print '</td></tr>' . "\n";
	}

	if ($socid > 0)
	{
		if (! empty($conf->global->INVOICE_USE_SITUATION))
		{
		// First situation invoice
		print '<tr height="18"><td width="16px" valign="middle">';
		print '<input type="radio" name="type" value="5"' . (GETPOST('type') == 5 ? ' checked="checked"' : '') . '>';
		print '</td><td valign="middle">';
		$desc = $form->textwithpicto($langs->trans("InvoiceFirstSituationAsk"), $langs->transnoentities("InvoiceFirstSituationDesc"), 1);
		print $desc;
		print '</td></tr>' . "\n";

		// Next situation invoice
		$opt = $form->load_situation_invoices(GETPOST('originid'), $socid);
		print '<tr height="18"><td valign="middle">';
		print '<input type="radio" name="type" value="5"' . (GETPOST('type') == 5 && GETPOST('originid') ? ' checked="checked"' : '') . ' ';
		if ($opt == '<option value ="0" selected="selected">' . $langs->trans('NoSituations') . '</option>' || (GETPOST('origin') && GETPOST('origin') != 'facture')) print 'disabled="disabled"';
		print '>';
		print '</td><td valign="middle">';
		$text = $langs->trans("InvoiceSituationAsk") . ' ';
		$text .= '<select class="flat" id="situations" name="situations">';
		$text .= $opt;
		$text .= '</select>';
		$desc = $form->textwithpicto($text, $langs->transnoentities("InvoiceSituationDesc"), 1);
		print $desc;
		print '</td></tr>' . "\n";
		}

		// Replacement
		print '<tr height="18"><td valign="middle">';
		print '<input type="radio" name="type" id="radio_replacement" value="1"' . (GETPOST('type') == 1 ? ' checked="checked"' : '');
		if (! $options)
			print ' disabled="disabled"';
		print '>';
		print '</td><td valign="middle">';
		print '<script type="text/javascript" language="javascript">
		jQuery(document).ready(function() {
			jQuery("#fac_replacement").change(function() {
				jQuery("#radio_replacement").attr(\'checked\',\'checked\');
			});
		});
		</script>';
		$text = $langs->trans("InvoiceReplacementAsk") . ' ';
		$text .= '<select class="flat" name="fac_replacement" id="fac_replacement"';
		if (! $options)
			$text .= ' disabled="disabled"';
		$text .= '>';
		if ($options) {
			$text .= '<option value="-1">&nbsp;</option>';
			$text .= $options;
		} else {
			$text .= '<option value="-1">' . $langs->trans("NoReplacableInvoice") . '</option>';
		}
		$text .= '</select>';
		$desc = $form->textwithpicto($text, $langs->transnoentities("InvoiceReplacementDesc"), 1);
		print $desc;
		print '</td></tr>' . "\n";
	}
	else
	{
		print '<tr height="18"><td valign="middle">';
		print '<input type="radio" name="type" id="radio_replacement" value="0" disabled="disabled">';
		print '</td><td valign="middle">';
		$text = $langs->trans("InvoiceReplacement") . ' ';
		$text.= '('.$langs->trans("YouMustCreateInvoiceFromThird").') ';
		$desc = $form->textwithpicto($text, $langs->transnoentities("InvoiceReplacementDesc"), 1);
		print $desc;
		print '</td></tr>' . "\n";
	}

	if (empty($origin))
	{
		if ($socid > 0)
		{
			// Credit note
			print '<tr height="18"><td valign="top">';
			print '<input type="radio" id="radio_creditnote" name="type" value="2"' . (GETPOST('type') == 2 ? ' checked=true' : '');
			if (! $optionsav)
				print ' disabled="disabled"';
			print '>';
			print '</td><td valign="top">';
			// Show credit note options only if we checked credit note
			print '<script type="text/javascript" language="javascript">
			jQuery(document).ready(function() {
				if (! jQuery("#radio_creditnote").attr(\'checked\'))
				{
					jQuery("#credit_note_options").hide();
				}
				jQuery("#radio_creditnote").click(function() {
					jQuery("#credit_note_options").show();
				});
				jQuery("#radio_standard, #radio_replacement, #radio_deposit").click(function() {
					jQuery("#credit_note_options").hide();
				});
			});
			</script>';
			$text = $langs->transnoentities("InvoiceAvoirAsk") . ' ';
			// $text.='<input type="text" value="">';
			$text .= '<select class="flat" name="fac_avoir" id="fac_avoir"';
			if (! $optionsav)
				$text .= ' disabled="disabled"';
			$text .= '>';
			if ($optionsav) {
				$text .= '<option value="-1"></option>';
				$text .= $optionsav;
			} else {
				$text .= '<option value="-1">' . $langs->trans("NoInvoiceToCorrect") . '</option>';
			}
			$text .= '</select>';
			$desc = $form->textwithpicto($text, $langs->transnoentities("InvoiceAvoirDesc"), 1);
			print $desc;

			print '<div id="credit_note_options">';
	        print '&nbsp;&nbsp;&nbsp; <input type="checkbox" name="invoiceAvoirWithLines" id="invoiceAvoirWithLines" value="1" onclick="if($(this).is(\':checked\') ) { $(\'#radio_creditnote\').attr(\'checked\',\'checked\'); $(\'#invoiceAvoirWithPaymentRestAmount\').removeAttr(\'checked\');   }" '.(GETPOST('invoiceAvoirWithLines','int')>0 ? 'checked="checked"':'').' /> <label for="invoiceAvoirWithLines">'.$langs->trans('invoiceAvoirWithLines')."</label>";
	        print '<br>&nbsp;&nbsp;&nbsp; <input type="checkbox" name="invoiceAvoirWithPaymentRestAmount" id="invoiceAvoirWithPaymentRestAmount" value="1" onclick="if($(this).is(\':checked\') ) { $(\'#radio_creditnote\').attr(\'checked\',\'checked\');  $(\'#invoiceAvoirWithLines\').removeAttr(\'checked\');   }" '.(GETPOST('invoiceAvoirWithPaymentRestAmount','int')>0 ? 'checked="checked"':'').' /> <label for="invoiceAvoirWithPaymentRestAmount">'.$langs->trans('invoiceAvoirWithPaymentRestAmount')."</label>";
			print '</div>';

			print '</td></tr>' . "\n";
		}
		else
		{
			print '<tr height="18"><td valign="middle">';
			print '<input type="radio" name="type" id="radio_creditnote" value="0" disabled="disabled">';
			print '</td><td valign="middle">';
			$text = $langs->trans("InvoiceAvoir") . ' ';
			$text.= '('.$langs->trans("YouMustCreateInvoiceFromThird").') ';
			$desc = $form->textwithpicto($text, $langs->transnoentities("InvoiceAvoirDesc"), 1);
			print $desc;
			print '</td></tr>' . "\n";
		}
	}

	print '</table>';
	print '</td></tr>';

	if ($socid > 0)
	{
		// Discounts for third party
		print '<tr><td>' . $langs->trans('Discounts') . '</td><td colspan="2">';
		if ($soc->remise_percent)
			print $langs->trans("CompanyHasRelativeDiscount", '<a href="' . DOL_URL_ROOT . '/comm/remise.php?id=' . $soc->id . '&backtopage=' . urlencode($_SERVER["PHP_SELF"] . '?socid=' . $soc->id . '&action=' . $action . '&origin=' . GETPOST('origin') . '&originid=' . GETPOST('originid')) . '">' . $soc->remise_percent . '</a>');
		else
			print $langs->trans("CompanyHasNoRelativeDiscount");
		print ' <a href="' . DOL_URL_ROOT . '/comm/remise.php?id=' . $soc->id . '&backtopage=' . urlencode($_SERVER["PHP_SELF"] . '?socid=' . $soc->id . '&action=' . $action . '&origin=' . GETPOST('origin') . '&originid=' . GETPOST('originid')) . '">(' . $langs->trans("EditRelativeDiscount") . ')</a>';
		print '. ';
		print '<br>';
		if ($absolute_discount)
			print $langs->trans("CompanyHasAbsoluteDiscount", '<a href="' . DOL_URL_ROOT . '/comm/remx.php?id=' . $soc->id . '&backtopage=' . urlencode($_SERVER["PHP_SELF"] . '?socid=' . $soc->id . '&action=' . $action . '&origin=' . GETPOST('origin') . '&originid=' . GETPOST('originid')) . '">' . price($absolute_discount) . '</a>', $langs->trans("Currency" . $conf->currency));
		else
			print $langs->trans("CompanyHasNoAbsoluteDiscount");
		print ' <a href="' . DOL_URL_ROOT . '/comm/remx.php?id=' . $soc->id . '&backtopage=' . urlencode($_SERVER["PHP_SELF"] . '?socid=' . $soc->id . '&action=' . $action . '&origin=' . GETPOST('origin') . '&originid=' . GETPOST('originid')) . '">(' . $langs->trans("EditGlobalDiscounts") . ')</a>';
		print '.';
		print '</td></tr>';
	}

	// Date invoice
	print '<tr><td class="fieldrequired">' . $langs->trans('Date') . '</td><td colspan="2">';
	$datefacture = dol_mktime(12, 0, 0, $_POST['remonth'], $_POST['reday'], $_POST['reyear']);
	$form->select_date($datefacture?$datefacture:$dateinvoice, '', '', '', '', "add", 1, 1);
	print '</td></tr>';

	// Payment term
	print '<tr><td class="nowrap">' . $langs->trans('PaymentConditionsShort') . '</td><td colspan="2">';
	$form->select_conditions_paiements(isset($_POST['cond_reglement_id']) ? $_POST['cond_reglement_id'] : $cond_reglement_id, 'cond_reglement_id');
	print '</td></tr>';

	// Payment mode
	print '<tr><td>' . $langs->trans('PaymentMode') . '</td><td colspan="2">';
	$form->select_types_paiements(isset($_POST['mode_reglement_id']) ? $_POST['mode_reglement_id'] : $mode_reglement_id, 'mode_reglement_id', 'CRDT');
	print '</td></tr>';

    // Bank Account
    print '<tr><td>' . $langs->trans('BankAccount') . '</td><td colspan="2">';
    $form->select_comptes($fk_account, 'fk_account', 0, '', 1);
    print '</td></tr>';

	// Project
	if (! empty($conf->projet->enabled) && $socid > 0) {
		$formproject = new FormProjets($db);

		$langs->load('projects');
		print '<tr><td>' . $langs->trans('Project') . '</td><td colspan="2">';
		$formproject->select_projects($soc->id, $projectid, 'projectid', 0);
		print '</td></tr>';
	}

	// Incoterms
	if (!empty($conf->incoterm->enabled))
	{
		print '<tr>';
		print '<td><label for="incoterm_id">'.$form->textwithpicto($langs->trans("IncotermLabel"), $objectsrc->libelle_incoterms, 1).'</label></td>';
        print '<td colspan="3" class="maxwidthonsmartphone">';
        print $form->select_incoterms((!empty($objectsrc->fk_incoterms) ? $objectsrc->fk_incoterms : ''), (!empty($objectsrc->location_incoterms)?$objectsrc->location_incoterms:''));
		print '</td></tr>';
	}

	// Other attributes
	$parameters = array('objectsrc' => $objectsrc,'colspan' => ' colspan="3"');
	$reshook = $hookmanager->executeHooks('formObjectOptions', $parameters, $object, $action); // Note that $action and $object may have been modified by
	                                                                                      // hook
	if (empty($reshook) && ! empty($extrafields->attribute_label)) {
		print $object->showOptionals($extrafields, 'edit');
	}

	// Modele PDF
	print '<tr><td>' . $langs->trans('Model') . '</td>';
	print '<td>';
	include_once DOL_DOCUMENT_ROOT . '/core/modules/facture/modules_facture.php';
	$liste = ModelePDFFactures::liste_modeles($db);
	print $form->selectarray('model', $liste, $conf->global->FACTURE_ADDON_PDF);
	print "</td></tr>";

	// Public note
	print '<tr>';
	print '<td class="border" valign="top">' . $langs->trans('NotePublic') . '</td>';
	print '<td valign="top" colspan="2">';
	$note_public = '';
	if (is_object($objectsrc)) 	// Take value from source object
	{
		$note_public = $objectsrc->note_public;
	}
	$doleditor = new DolEditor('note_public', $note_public, '', 80, 'dolibarr_notes', 'In', 0, false, true, ROWS_3, 70);
	print $doleditor->Create(1);

	// Private note
	if (empty($user->societe_id))
	{
		print '<tr>';
		print '<td class="border" valign="top">' . $langs->trans('NotePrivate') . '</td>';
		print '<td valign="top" colspan="2">';
		$note_private = '';
		if (! empty($origin) && ! empty($originid) && is_object($objectsrc)) 		// Take value from source object
		{
			$note_private = $objectsrc->note_private;
		}
		$doleditor = new DolEditor('note_private', $note_private, '', 80, 'dolibarr_notes', 'In', 0, false, true, ROWS_3, 70);
		print $doleditor->Create(1);
		// print '<textarea name="note_private" wrap="soft" cols="70" rows="'.ROWS_3.'">'.$note_private.'.</textarea>
		print '</td></tr>';
	}

	// Lines from source
	if (! empty($origin) && ! empty($originid) && is_object($objectsrc))
	{
		// TODO for compatibility
		if ($origin == 'contrat') {
			// Calcul contrat->price (HT), contrat->total (TTC), contrat->tva
			$objectsrc->remise_absolue = $remise_absolue;
			$objectsrc->remise_percent = $remise_percent;
			$objectsrc->update_price(1, - 1, 1);
		}

		print "\n<!-- " . $classname . " info -->";
		print "\n";
		print '<input type="hidden" name="amount"         value="' . $objectsrc->total_ht . '">' . "\n";
		print '<input type="hidden" name="total"          value="' . $objectsrc->total_ttc . '">' . "\n";
		print '<input type="hidden" name="tva"            value="' . $objectsrc->total_tva . '">' . "\n";
		print '<input type="hidden" name="origin"         value="' . $objectsrc->element . '">';
		print '<input type="hidden" name="originid"       value="' . $objectsrc->id . '">';

		switch ($classname) {
			case 'Propal':
				$newclassname = 'CommercialProposal';
				break;
			case 'Commande':
				$newclassname = 'Order';
				break;
			case 'Expedition':
				$newclassname = 'Sending';
				break;
			case 'Contrat':
				$newclassname = 'Contract';
				break;
			case 'Fichinter':
				$newclassname = 'Intervention';
				break;
			default:
				$newclassname = $classname;
		}

		print '<tr><td>' . $langs->trans($newclassname) . '</td><td colspan="2">' . $objectsrc->getNomUrl(1);
		//We check if Origin document has already an invoice attached to it
		$objectsrc->fetchObjectLinked($originid,'','','facture');
		$cntinvoice=count($objectsrc->linkedObjects['facture']);
		if ($cntinvoice>=1)
		{
		    setEventMessage('WarningBillExist','warnings');
		    echo ' ('.$langs->trans('LatestRelatedBill').end($objectsrc->linkedObjects['facture'])->getNomUrl(1).')';
		}
		echo '</td></tr>';
		print '<tr><td>' . $langs->trans('TotalHT') . '</td><td colspan="2">' . price($objectsrc->total_ht) . '</td></tr>';
		print '<tr><td>' . $langs->trans('TotalVAT') . '</td><td colspan="2">' . price($objectsrc->total_tva) . "</td></tr>";
		if ($mysoc->localtax1_assuj == "1" || $objectsrc->total_localtax1 != 0) 		// Localtax1
		{
			print '<tr><td>' . $langs->transcountry("AmountLT1", $mysoc->country_code) . '</td><td colspan="2">' . price($objectsrc->total_localtax1) . "</td></tr>";
		}

		if ($mysoc->localtax2_assuj == "1" || $objectsrc->total_localtax2 != 0) 		// Localtax2
		{
			print '<tr><td>' . $langs->transcountry("AmountLT2", $mysoc->country_code) . '</td><td colspan="2">' . price($objectsrc->total_localtax2) . "</td></tr>";
		}
		print '<tr><td>' . $langs->trans('TotalTTC') . '</td><td colspan="2">' . price($objectsrc->total_ttc) . "</td></tr>";
	} else {
		// Show deprecated optional form to add product line here
		if (! empty($conf->global->PRODUCT_SHOW_WHEN_CREATE)) {
			print '<tr><td colspan="3">';

			// Zone de choix des produits predefinis a la creation
			print '<table class="noborder" width="100%">';
			print '<tr>';
			print '<td>' . $langs->trans('ProductsAndServices') . '</td>';
			print '<td>' . $langs->trans('Qty') . '</td>';
			print '<td>' . $langs->trans('ReductionShort') . '</td>';
			print '<td> &nbsp; &nbsp; </td>';
			if (! empty($conf->service->enabled)) {
				print '<td>' . $langs->trans('ServiceLimitedDuration') . '</td>';
			}
			print '</tr>';
			for($i = 1; $i <= $NBLINES; $i ++) {
				print '<tr>';
				print '<td>';
				// multiprix
				if (! empty($conf->global->PRODUIT_MULTIPRICES))
					$form->select_produits('', 'idprod' . $i, '', $conf->product->limit_size, $soc->price_level);
				else
					$form->select_produits('', 'idprod' . $i, '', $conf->product->limit_size);
				print '</td>';
				print '<td><input type="text" size="2" name="qty' . $i . '" value="1"></td>';
				print '<td class="nowrap"><input type="text" size="1" name="remise_percent' . $i . '" value="' . $soc->remise_percent . '">%</td>';
				print '<td>&nbsp;</td>';
				// Si le module service est actif, on propose des dates de debut et fin a la ligne
				if (! empty($conf->service->enabled)) {
					print '<td class="nowrap">';
					print '<table class="nobordernopadding"><tr class="nocellnopadd">';
					print '<td class="nobordernopadding nowrap">';
					print $langs->trans('From') . ' ';
					print '</td><td class="nobordernopadding nowrap">';
					print $form->select_date('', 'date_start' . $i, $usehm, $usehm, 1, "add");
					print '</td></tr>';
					print '<td class="nobordernopadding nowrap">';
					print $langs->trans('to') . ' ';
					print '</td><td class="nobordernopadding nowrap">';
					print $form->select_date('', 'date_end' . $i, $usehm, $usehm, 1, "add");
					print '</td></tr></table>';
					print '</td>';
				}
				print "</tr>\n";
			}

			print '</table>';
			print '</td></tr>';
		}
	}

	print "</table>\n";

	// Button "Create Draft"
	print '<br><div class="center">';
	print '<input type="submit" class="button" name="bouton" value="' . $langs->trans('CreateDraft') . '">';
	print '&nbsp; &nbsp; &nbsp;';
	print '<input type="button" class="button" value="' . $langs->trans("Cancel") . '" onClick="javascript:history.go(-1)">';
	print '</div>';

	print "</form>\n";

	// Show origin lines
	if (! empty($origin) && ! empty($originid) && is_object($objectsrc)) {
		print '<br>';

		$title = $langs->trans('ProductsAndServices');
		print_titre($title);

		print '<table class="noborder" width="100%">';

		$objectsrc->printOriginLinesList();

		print '</table>';
	}

	print '<br>';
} else if ($id > 0 || ! empty($ref)) {
	/*
	 * Show object in view mode
	 */

	$result = $object->fetch($id, $ref);
	if ($result <= 0) {
		dol_print_error($db, $object->error);
		exit();
	}

	// fetch optionals attributes and labels
	$extralabels = $extrafields->fetch_name_optionals_label($object->table_element);

	if ($user->societe_id > 0 && $user->societe_id != $object->socid)
		accessforbidden('', 0);

	$result = $object->fetch_thirdparty();

	$soc = new Societe($db);
	$soc->fetch($object->socid);
	$selleruserevenustamp = $mysoc->useRevenueStamp();

	$totalpaye = $object->getSommePaiement();
	$totalcreditnotes = $object->getSumCreditNotesUsed();
	$totaldeposits = $object->getSumDepositsUsed();
	// print "totalpaye=".$totalpaye." totalcreditnotes=".$totalcreditnotes." totaldeposts=".$totaldeposits."
	// selleruserrevenuestamp=".$selleruserevenustamp;

	// We can also use bcadd to avoid pb with floating points
	// For example print 239.2 - 229.3 - 9.9; does not return 0.
	// $resteapayer=bcadd($object->total_ttc,$totalpaye,$conf->global->MAIN_MAX_DECIMALS_TOT);
	// $resteapayer=bcadd($resteapayer,$totalavoir,$conf->global->MAIN_MAX_DECIMALS_TOT);
	$resteapayer = price2num($object->total_ttc - $totalpaye - $totalcreditnotes - $totaldeposits, 'MT');

	if ($object->paye)
		$resteapayer = 0;
	$resteapayeraffiche = $resteapayer;

	if (! empty($conf->global->FACTURE_DEPOSITS_ARE_JUST_PAYMENTS)) {
		$filterabsolutediscount = "fk_facture_source IS NULL"; // If we want deposit to be substracted to payments only and not to total of final invoice
		$filtercreditnote = "fk_facture_source IS NOT NULL"; // If we want deposit to be substracted to payments only and not to total of final invoice
	} else {
		$filterabsolutediscount = "fk_facture_source IS NULL OR (fk_facture_source IS NOT NULL AND description='(DEPOSIT)')";
		$filtercreditnote = "fk_facture_source IS NOT NULL AND description <> '(DEPOSIT)'";
	}

	$absolute_discount = $soc->getAvailableDiscounts('', $filterabsolutediscount);
	$absolute_creditnote = $soc->getAvailableDiscounts('', $filtercreditnote);
	$absolute_discount = price2num($absolute_discount, 'MT');
	$absolute_creditnote = price2num($absolute_creditnote, 'MT');

	$author = new User($db);
	if ($object->user_author) {
		$author->fetch($object->user_author);
	}

	$objectidnext = $object->getIdReplacingInvoice();

	$head = facture_prepare_head($object);

	dol_fiche_head($head, 'compta', $langs->trans('InvoiceCustomer'), 0, 'bill');

	$formconfirm = '';

	// Confirmation de la conversion de l'avoir en reduc
	if ($action == 'converttoreduc') {
		$text = $langs->trans('ConfirmConvertToReduc');
		$formconfirm = $form->formconfirm($_SERVER['PHP_SELF'] . '?facid=' . $object->id, $langs->trans('ConvertToReduc'), $text, 'confirm_converttoreduc', '', "yes", 2);
	}

	// Confirmation to delete invoice
	if ($action == 'delete') {
		$text = $langs->trans('ConfirmDeleteBill', $object->ref);
		$formquestion = array();

		$qualified_for_stock_change = 0;
		if (empty($conf->global->STOCK_SUPPORTS_SERVICES)) {
			$qualified_for_stock_change = $object->hasProductsOrServices(2);
		} else {
			$qualified_for_stock_change = $object->hasProductsOrServices(1);
		}

		if ($object->type != Facture::TYPE_DEPOSIT && ! empty($conf->global->STOCK_CALCULATE_ON_BILL) && $qualified_for_stock_change && $object->statut >= 1) {
			$langs->load("stocks");
			require_once DOL_DOCUMENT_ROOT . '/product/class/html.formproduct.class.php';
			$formproduct = new FormProduct($db);
			$label = $object->type == Facture::TYPE_CREDIT_NOTE ? $langs->trans("SelectWarehouseForStockDecrease") : $langs->trans("SelectWarehouseForStockIncrease");
			$formquestion = array(
								// 'text' => $langs->trans("ConfirmClone"),
								// array('type' => 'checkbox', 'name' => 'clone_content', 'label' => $langs->trans("CloneMainAttributes"), 'value' =>
								// 1),
								// array('type' => 'checkbox', 'name' => 'update_prices', 'label' => $langs->trans("PuttingPricesUpToDate"), 'value'
								// => 1),
								array('type' => 'other','name' => 'idwarehouse','label' => $label,'value' => $formproduct->selectWarehouses(GETPOST('idwarehouse')?GETPOST('idwarehouse'):'ifone', 'idwarehouse', '', 1, 0, 0, $langs->trans("NoStockAction"))));
			$formconfirm = $form->formconfirm($_SERVER['PHP_SELF'] . '?facid=' . $object->id, $langs->trans('DeleteBill'), $text, 'confirm_delete', $formquestion, "yes", 1);
		} else {
			$formconfirm = $form->formconfirm($_SERVER['PHP_SELF'] . '?facid=' . $object->id, $langs->trans('DeleteBill'), $text, 'confirm_delete', '', '', 1);
		}
	}

	// Confirmation de la validation
	if ($action == 'valid')
	{
		// on verifie si l'objet est en numerotation provisoire
		$objectref = substr($object->ref, 1, 4);
		if ($objectref == 'PROV') {
			$savdate = $object->date;
			if (! empty($conf->global->FAC_FORCE_DATE_VALIDATION)) {
				$object->date = dol_now();
				$object->date_lim_reglement = $object->calculate_date_lim_reglement();
			}
			$numref = $object->getNextNumRef($soc);
			// $object->date=$savdate;
		} else {
			$numref = $object->ref;
		}

		$text = $langs->trans('ConfirmValidateBill', $numref);
		if (! empty($conf->notification->enabled)) {
			require_once DOL_DOCUMENT_ROOT . '/core/class/notify.class.php';
			$notify = new Notify($db);
			$text .= '<br>';
			$text .= $notify->confirmMessage('BILL_VALIDATE', $object->socid, $object);
		}
		$formquestion = array();

		$qualified_for_stock_change = 0;
		if (empty($conf->global->STOCK_SUPPORTS_SERVICES)) {
			$qualified_for_stock_change = $object->hasProductsOrServices(2);
		} else {
			$qualified_for_stock_change = $object->hasProductsOrServices(1);
		}

		if ($object->type != Facture::TYPE_DEPOSIT && ! empty($conf->global->STOCK_CALCULATE_ON_BILL) && $qualified_for_stock_change)
		{
			$langs->load("stocks");
			require_once DOL_DOCUMENT_ROOT . '/product/class/html.formproduct.class.php';
			require_once DOL_DOCUMENT_ROOT . '/product/stock/class/entrepot.class.php';
			$formproduct = new FormProduct($db);
			$warehouse = new Entrepot($db);
			$warehouse_array = $warehouse->list_array();
			if (count($warehouse_array) == 1) {
				$label = $object->type == Facture::TYPE_CREDIT_NOTE ? $langs->trans("WarehouseForStockIncrease", current($warehouse_array)) : $langs->trans("WarehouseForStockDecrease", current($warehouse_array));
				$value = '<input type="hidden" id="idwarehouse" name="idwarehouse" value="' . key($warehouse_array) . '">';
			} else {
				$label = $object->type == Facture::TYPE_CREDIT_NOTE ? $langs->trans("SelectWarehouseForStockIncrease") : $langs->trans("SelectWarehouseForStockDecrease");
				$value = $formproduct->selectWarehouses(GETPOST('idwarehouse')?GETPOST('idwarehouse'):'ifone', 'idwarehouse', '', 1);
			}
			$formquestion = array(
								// 'text' => $langs->trans("ConfirmClone"),
								// array('type' => 'checkbox', 'name' => 'clone_content', 'label' => $langs->trans("CloneMainAttributes"), 'value' =>
								// 1),
								// array('type' => 'checkbox', 'name' => 'update_prices', 'label' => $langs->trans("PuttingPricesUpToDate"), 'value'
								// => 1),
								array('type' => 'other','name' => 'idwarehouse','label' => $label,'value' => $value));
		}
		if ($object->type != Facture::TYPE_CREDIT_NOTE && $object->total_ttc < 0) 		// Can happen only if $conf->global->FACTURE_ENABLE_NEGATIVE is on
		{
			$text .= '<br>' . img_warning() . ' ' . $langs->trans("ErrorInvoiceOfThisTypeMustBePositive");
		}
		$formconfirm = $form->formconfirm($_SERVER["PHP_SELF"] . '?facid=' . $object->id, $langs->trans('ValidateBill'), $text, 'confirm_valid', $formquestion, (($object->type != Facture::TYPE_CREDIT_NOTE && $object->total_ttc < 0) ? "no" : "yes"), ($conf->notification->enabled ? 0 : 2));
	}

	// Confirm back to draft status
	if ($action == 'modif') {
		$text = $langs->trans('ConfirmUnvalidateBill', $object->ref);
		$formquestion = array();

		$qualified_for_stock_change = 0;
		if (empty($conf->global->STOCK_SUPPORTS_SERVICES)) {
			$qualified_for_stock_change = $object->hasProductsOrServices(2);
		} else {
			$qualified_for_stock_change = $object->hasProductsOrServices(1);
		}
		if ($object->type != Facture::TYPE_DEPOSIT && ! empty($conf->global->STOCK_CALCULATE_ON_BILL) && $qualified_for_stock_change) {
			$langs->load("stocks");
			require_once DOL_DOCUMENT_ROOT . '/product/class/html.formproduct.class.php';
			require_once DOL_DOCUMENT_ROOT . '/product/stock/class/entrepot.class.php';
			$formproduct = new FormProduct($db);
			$warehouse = new Entrepot($db);
			$warehouse_array = $warehouse->list_array();
			if (count($warehouse_array) == 1) {
				$label = $object->type == Facture::TYPE_CREDIT_NOTE ? $langs->trans("WarehouseForStockDecrease", current($warehouse_array)) : $langs->trans("WarehouseForStockIncrease", current($warehouse_array));
				$value = '<input type="hidden" id="idwarehouse" name="idwarehouse" value="' . key($warehouse_array) . '">';
			} else {
				$label = $object->type == Facture::TYPE_CREDIT_NOTE ? $langs->trans("SelectWarehouseForStockDecrease") : $langs->trans("SelectWarehouseForStockIncrease");
				$value = $formproduct->selectWarehouses(GETPOST('idwarehouse')?GETPOST('idwarehouse'):'ifone', 'idwarehouse', '', 1);
			}
			$formquestion = array(
								// 'text' => $langs->trans("ConfirmClone"),
								// array('type' => 'checkbox', 'name' => 'clone_content', 'label' => $langs->trans("CloneMainAttributes"), 'value' =>
								// 1),
								// array('type' => 'checkbox', 'name' => 'update_prices', 'label' => $langs->trans("PuttingPricesUpToDate"), 'value'
								// => 1),
								array('type' => 'other','name' => 'idwarehouse','label' => $label,'value' => $value));
		}

		$formconfirm = $form->formconfirm($_SERVER["PHP_SELF"] . '?facid=' . $object->id, $langs->trans('UnvalidateBill'), $text, 'confirm_modif', $formquestion, "yes", 1);
	}

	// Confirmation du classement paye
	if ($action == 'paid' && $resteapayer <= 0) {
		$formconfirm = $form->formconfirm($_SERVER["PHP_SELF"] . '?facid=' . $object->id, $langs->trans('ClassifyPaid'), $langs->trans('ConfirmClassifyPaidBill', $object->ref), 'confirm_paid', '', "yes", 1);
	}
	if ($action == 'paid' && $resteapayer > 0) {
		// Code
		$i = 0;
		$close [$i] ['code'] = 'discount_vat';
		$i ++;
		$close [$i] ['code'] = 'badcustomer';
		$i ++;
		// Help
		$i = 0;
		$close [$i] ['label'] = $langs->trans("HelpEscompte") . '<br><br>' . $langs->trans("ConfirmClassifyPaidPartiallyReasonDiscountVatDesc");
		$i ++;
		$close [$i] ['label'] = $langs->trans("ConfirmClassifyPaidPartiallyReasonBadCustomerDesc");
		$i ++;
		// Texte
		$i = 0;
		$close [$i] ['reason'] = $form->textwithpicto($langs->transnoentities("ConfirmClassifyPaidPartiallyReasonDiscountVat", $resteapayer, $langs->trans("Currency" . $conf->currency)), $close [$i] ['label'], 1);
		$i ++;
		$close [$i] ['reason'] = $form->textwithpicto($langs->transnoentities("ConfirmClassifyPaidPartiallyReasonBadCustomer", $resteapayer, $langs->trans("Currency" . $conf->currency)), $close [$i] ['label'], 1);
		$i ++;
		// arrayreasons[code]=reason
		foreach ($close as $key => $val) {
			$arrayreasons [$close [$key] ['code']] = $close [$key] ['reason'];
		}

		// Cree un tableau formulaire
		$formquestion = array('text' => $langs->trans("ConfirmClassifyPaidPartiallyQuestion"),array('type' => 'radio','name' => 'close_code','label' => $langs->trans("Reason"),'values' => $arrayreasons),array('type' => 'text','name' => 'close_note','label' => $langs->trans("Comment"),'value' => '','size' => '100'));
		// Paiement incomplet. On demande si motif = escompte ou autre
		$formconfirm = $form->formconfirm($_SERVER["PHP_SELF"] . '?facid=' . $object->id, $langs->trans('ClassifyPaid'), $langs->trans('ConfirmClassifyPaidPartially', $object->ref), 'confirm_paid_partially', $formquestion, "yes");
	}

	// Confirmation du classement abandonne
	if ($action == 'canceled') {
		// S'il y a une facture de remplacement pas encore validee (etat brouillon),
		// on ne permet pas de classer abandonner la facture.
		if ($objectidnext) {
			$facturereplacement = new Facture($db);
			$facturereplacement->fetch($objectidnext);
			$statusreplacement = $facturereplacement->statut;
		}
		if ($objectidnext && $statusreplacement == 0) {
			print '<div class="error">' . $langs->trans("ErrorCantCancelIfReplacementInvoiceNotValidated") . '</div>';
		} else {
			// Code
			$close [1] ['code'] = 'badcustomer';
			$close [2] ['code'] = 'abandon';
			// Help
			$close [1] ['label'] = $langs->trans("ConfirmClassifyPaidPartiallyReasonBadCustomerDesc");
			$close [2] ['label'] = $langs->trans("ConfirmClassifyAbandonReasonOtherDesc");
			// Texte
			$close [1] ['reason'] = $form->textwithpicto($langs->transnoentities("ConfirmClassifyPaidPartiallyReasonBadCustomer", $object->ref), $close [1] ['label'], 1);
			$close [2] ['reason'] = $form->textwithpicto($langs->transnoentities("ConfirmClassifyAbandonReasonOther"), $close [2] ['label'], 1);
			// arrayreasons
			$arrayreasons [$close [1] ['code']] = $close [1] ['reason'];
			$arrayreasons [$close [2] ['code']] = $close [2] ['reason'];

			// Cree un tableau formulaire
			$formquestion = array('text' => $langs->trans("ConfirmCancelBillQuestion"),array('type' => 'radio','name' => 'close_code','label' => $langs->trans("Reason"),'values' => $arrayreasons),array('type' => 'text','name' => 'close_note','label' => $langs->trans("Comment"),'value' => '','size' => '100'));

			$formconfirm = $form->formconfirm($_SERVER['PHP_SELF'] . '?facid=' . $object->id, $langs->trans('CancelBill'), $langs->trans('ConfirmCancelBill', $object->ref), 'confirm_canceled', $formquestion, "yes");
		}
	}

	// Confirmation de la suppression d'une ligne produit
	if ($action == 'ask_deleteline') {
		$formconfirm = $form->formconfirm($_SERVER["PHP_SELF"] . '?facid=' . $object->id . '&lineid=' . $lineid, $langs->trans('DeleteProductLine'), $langs->trans('ConfirmDeleteProductLine'), 'confirm_deleteline', '', 'no', 1);
	}

	// Clone confirmation
	if ($action == 'clone') {
		// Create an array for form
		$formquestion = array(
							// 'text' => $langs->trans("ConfirmClone"),
							// array('type' => 'checkbox', 'name' => 'clone_content', 'label' => $langs->trans("CloneMainAttributes"), 'value' => 1)
							array('type' => 'other','name' => 'socid','label' => $langs->trans("SelectThirdParty"),'value' => $form->select_company('', 'socid', '(s.client=1 OR s.client=2 OR s.client=3)', 1)));
		// Paiement incomplet. On demande si motif = escompte ou autre
		$formconfirm = $form->formconfirm($_SERVER["PHP_SELF"] . '?facid=' . $object->id, $langs->trans('CloneInvoice'), $langs->trans('ConfirmCloneInvoice', $object->ref), 'confirm_clone', $formquestion, 'yes', 1);
	}

	if (! $formconfirm) {
		$parameters = array('lineid' => $lineid);
		$reshook = $hookmanager->executeHooks('formConfirm', $parameters, $object, $action); // Note that $action and $object may have been modified by hook
		if (empty($reshook)) $formconfirm.=$hookmanager->resPrint;
		elseif ($reshook > 0) $formconfirm=$hookmanager->resPrint;
	}

	// Print form confirm
	print $formconfirm;

	// Invoice content

	print '<table class="border" width="100%">';

	$linkback = '<a href="' . DOL_URL_ROOT . '/compta/facture/list.php' . (! empty($socid) ? '?socid=' . $socid : '') . '">' . $langs->trans("BackToList") . '</a>';

	// Ref
	print '<tr><td width="20%">' . $langs->trans('Ref') . '</td>';
	print '<td colspan="5">';
	$morehtmlref = '';
	$discount = new DiscountAbsolute($db);
	$result = $discount->fetch(0, $object->id);
	if ($result > 0) {
		$morehtmlref = ' (' . $langs->trans("CreditNoteConvertedIntoDiscount", $discount->getNomUrl(1, 'discount')) . ')';
	}
	if ($result < 0) {
		dol_print_error('', $discount->error);
	}
	print $form->showrefnav($object, 'ref', $linkback, 1, 'facnumber', 'ref', $morehtmlref);
	print '</td></tr>';

	// Ref customer
	print '<tr><td width="20%">';
	print '<table class="nobordernopadding" width="100%"><tr><td>';
	print $langs->trans('RefCustomer');
	print '</td>';
	if ($action != 'refclient' && ! empty($object->brouillon))
		print '<td align="right"><a href="' . $_SERVER['PHP_SELF'] . '?action=refclient&amp;id=' . $object->id . '">' . img_edit($langs->trans('Modify')) . '</a></td>';
	print '</tr></table>';
	print '</td>';
	print '<td colspan="5">';
	if ($user->rights->facture->creer && $action == 'refclient') {
		print '<form action="' . $_SERVER["PHP_SELF"] . '?id=' . $object->id . '" method="post">';
		print '<input type="hidden" name="token" value="' . $_SESSION ['newtoken'] . '">';
		print '<input type="hidden" name="action" value="set_ref_client">';
		print '<input type="text" class="flat" size="20" name="ref_client" value="' . $object->ref_client . '">';
		print ' <input type="submit" class="button" value="' . $langs->trans('Modify') . '">';
		print '</form>';
	} else {
		print $object->ref_client;
	}
	print '</td></tr>';

	// Third party
	print '<tr><td>';
	print '<table class="nobordernopadding" width="100%">';
	print '<tr><td>' . $langs->trans('Company') . '</td>';
	print '</td><td colspan="5">';
	if (! empty($conf->global->FACTURE_CHANGE_THIRDPARTY) && $action != 'editthirdparty' && $object->brouillon && $user->rights->facture->creer)
		print '<td align="right"><a href="' . $_SERVER["PHP_SELF"] . '?action=editthirdparty&amp;facid=' . $object->id . '">' . img_edit($langs->trans('SetLinkToThirdParty'), 1) . '</a></td>';
	print '</tr></table>';
	print '</td><td colspan="5">';
	if ($action == 'editthirdparty') {
		$form->form_thirdparty($_SERVER['PHP_SELF'] . '?facid=' . $object->id, $object->socid, 'socid');
	} else {
		print ' &nbsp;' . $soc->getNomUrl(1, 'compta');
		print ' &nbsp; ';
		print '(<a href="' . DOL_URL_ROOT . '/compta/facture/list.php?socid=' . $object->socid . '">' . $langs->trans('OtherBills') . '</a>';
		// Outstanding Bill
		$outstandigBills = $soc->get_OutstandingBill();
		print ' - ' . $langs->trans('CurrentOutstandingBill') . ': ';
		print price($outstandigBills, '', $langs, 0, 0, - 1, $conf->currency);
		if ($soc->outstanding_limit != '') {
			if ($outstandigBills > $soc->outstanding_limit)
				print img_warning($langs->trans("OutstandingBillReached"));
			print ' / ' . price($soc->outstanding_limit);
		}
		print ')';
	}
	print '</tr>';

	// Type
	print '<tr><td>' . $langs->trans('Type') . '</td><td colspan="5">';
	print $object->getLibType();
	if ($object->type == Facture::TYPE_REPLACEMENT) {
		$facreplaced = new Facture($db);
		$facreplaced->fetch($object->fk_facture_source);
		print ' (' . $langs->transnoentities("ReplaceInvoice", $facreplaced->getNomUrl(1)) . ')';
	}
	if ($object->type == Facture::TYPE_CREDIT_NOTE) {
		$facusing = new Facture($db);
		$facusing->fetch($object->fk_facture_source);
		print ' (' . $langs->transnoentities("CorrectInvoice", $facusing->getNomUrl(1)) . ')';
	}

	$facidavoir = $object->getListIdAvoirFromInvoice();
	if (count($facidavoir) > 0) {
		print ' (' . $langs->transnoentities("InvoiceHasAvoir");
		$i = 0;
		foreach ($facidavoir as $id) {
			if ($i == 0)
				print ' ';
			else
				print ',';
			$facavoir = new Facture($db);
			$facavoir->fetch($id);
			print $facavoir->getNomUrl(1);
		}
		print ')';
	}
	if ($objectidnext > 0) {
		$facthatreplace = new Facture($db);
		$facthatreplace->fetch($objectidnext);
		print ' (' . $langs->transnoentities("ReplacedByInvoice", $facthatreplace->getNomUrl(1)) . ')';
	}
	print '</td></tr>';

	// Relative and absolute discounts
	$addrelativediscount = '<a href="' . DOL_URL_ROOT . '/comm/remise.php?id=' . $soc->id . '&backtopage=' . urlencode($_SERVER["PHP_SELF"]) . '?facid=' . $object->id . '">' . $langs->trans("EditRelativeDiscounts") . '</a>';
	$addabsolutediscount = '<a href="' . DOL_URL_ROOT . '/comm/remx.php?id=' . $soc->id . '&backtopage=' . urlencode($_SERVER["PHP_SELF"]) . '?facid=' . $object->id . '">' . $langs->trans("EditGlobalDiscounts") . '</a>';
	$addcreditnote = '<a href="' . DOL_URL_ROOT . '/compta/facture.php?action=create&socid=' . $soc->id . '&type=2&backtopage=' . urlencode($_SERVER["PHP_SELF"]) . '?facid=' . $object->id . '">' . $langs->trans("AddCreditNote") . '</a>';

	print '<tr><td>' . $langs->trans('Discounts');
	print '</td><td colspan="5">';
	if ($soc->remise_percent)
		print $langs->trans("CompanyHasRelativeDiscount", $soc->remise_percent);
	else
		print $langs->trans("CompanyHasNoRelativeDiscount");
		// print ' ('.$addrelativediscount.')';

	if ($absolute_discount > 0) {
		print '. ';
		if ($object->statut > 0 || $object->type == Facture::TYPE_CREDIT_NOTE || $object->type == Facture::TYPE_DEPOSIT) {
			if ($object->statut == 0) {
				print $langs->trans("CompanyHasAbsoluteDiscount", price($absolute_discount), $langs->transnoentities("Currency" . $conf->currency));
				print '. ';
			} else {
				if ($object->statut < 1 || $object->type == Facture::TYPE_CREDIT_NOTE || $object->type == Facture::TYPE_DEPOSIT) {
					$text = $langs->trans("CompanyHasAbsoluteDiscount", price($absolute_discount), $langs->transnoentities("Currency" . $conf->currency));
					print '<br>' . $text . '.<br>';
				} else {
					$text = $langs->trans("CompanyHasAbsoluteDiscount", price($absolute_discount), $langs->transnoentities("Currency" . $conf->currency));
					$text2 = $langs->trans("AbsoluteDiscountUse");
					print $form->textwithpicto($text, $text2);
				}
			}
		} else {
			// Remise dispo de type remise fixe (not credit note)
			print '<br>';
			$form->form_remise_dispo($_SERVER["PHP_SELF"] . '?facid=' . $object->id, GETPOST('discountid'), 'remise_id', $soc->id, $absolute_discount, $filterabsolutediscount, $resteapayer, ' (' . $addabsolutediscount . ')');
		}
	} else {
		if ($absolute_creditnote > 0) 		// If not, link will be added later
		{
			if ($object->statut == 0 && $object->type != Facture::TYPE_CREDIT_NOTE && $object->type != Facture::TYPE_DEPOSIT)
				print ' (' . $addabsolutediscount . ')<br>';
			else
				print '. ';
		} else
			print '. ';
	}
	if ($absolute_creditnote > 0) {
		// If validated, we show link "add credit note to payment"
		if ($object->statut != 1 || $object->type == Facture::TYPE_CREDIT_NOTE || $object->type == Facture::TYPE_DEPOSIT) {
			if ($object->statut == 0 && $object->type != Facture::TYPE_DEPOSIT) {
				$text = $langs->trans("CompanyHasCreditNote", price($absolute_creditnote), $langs->transnoentities("Currency" . $conf->currency));
				print $form->textwithpicto($text, $langs->trans("CreditNoteDepositUse"));
			} else {
				print $langs->trans("CompanyHasCreditNote", price($absolute_creditnote), $langs->transnoentities("Currency" . $conf->currency)) . '.';
			}
		} else {
			// Remise dispo de type avoir
			if (! $absolute_discount)
				print '<br>';
				// $form->form_remise_dispo($_SERVER["PHP_SELF"].'?facid='.$object->id, 0, 'remise_id_for_payment', $soc->id, $absolute_creditnote,
			// $filtercreditnote, $resteapayer);
			$form->form_remise_dispo($_SERVER["PHP_SELF"] . '?facid=' . $object->id, 0, 'remise_id_for_payment', $soc->id, $absolute_creditnote, $filtercreditnote, 0); // We
			                                                                                                                                                        // must
			                                                                                                                                                        // allow
			                                                                                                                                                        // credit
			                                                                                                                                                        // not
			                                                                                                                                                        // even
			                                                                                                                                                        // if
			                                                                                                                                                        // amount
			                                                                                                                                                        // is
			                                                                                                                                                        // higher
		}
	}
	if (! $absolute_discount && ! $absolute_creditnote) {
		print $langs->trans("CompanyHasNoAbsoluteDiscount");
		if ($object->statut == 0 && $object->type != Facture::TYPE_CREDIT_NOTE && $object->type != Facture::TYPE_DEPOSIT)
			print ' (' . $addabsolutediscount . ')<br>';
		else
			print '. ';
	}
	// if ($object->statut == 0 && $object->type != 2 && $object->type != 3)
	// {
	// if (! $absolute_discount && ! $absolute_creditnote) print '<br>';
	// print ' &nbsp; - &nbsp; ';
	// print $addabsolutediscount;
	// print ' &nbsp; - &nbsp; '.$addcreditnote; // We disbale link to credit note
	// }
	print '</td></tr>';

	// Date invoice
	print '<tr><td>';
	print '<table class="nobordernopadding" width="100%"><tr><td>';
	print $langs->trans('Date');
	print '</td>';
	if ($object->type != Facture::TYPE_CREDIT_NOTE && $action != 'editinvoicedate' && ! empty($object->brouillon) && $user->rights->facture->creer)
		print '<td align="right"><a href="' . $_SERVER["PHP_SELF"] . '?action=editinvoicedate&amp;facid=' . $object->id . '">' . img_edit($langs->trans('SetDate'), 1) . '</a></td>';
	print '</tr></table>';
	print '</td><td colspan="3">';

	if ($object->type != Facture::TYPE_CREDIT_NOTE) {
		if ($action == 'editinvoicedate') {
			$form->form_date($_SERVER['PHP_SELF'] . '?facid=' . $object->id, $object->date, 'invoicedate');
		} else {
			print dol_print_date($object->date, 'daytext');
		}
	} else {
		print dol_print_date($object->date, 'daytext');
	}
	print '</td>';

	// List of payments

	$sign = 1;
	if ($object->type == Facture::TYPE_CREDIT_NOTE)
		$sign = - 1;

	$nbrows = 9;
	$nbcols = 2;
	if (! empty($conf->projet->enabled))
		$nbrows ++;
	if (! empty($conf->banque->enabled))
		$nbcols ++;
		// if (! empty($soc->outstandingbill)) $nbrows++;
	if ($mysoc->localtax1_assuj == "1" || $object->total_localtax1 != 0)
		$nbrows ++;
	if ($mysoc->localtax2_assuj == "1" || $object->total_localtax2 != 0)
		$nbrows ++;
	if ($selleruserevenustamp)
		$nbrows ++;

	print '<td rowspan="' . $nbrows . '" colspan="2" valign="top">';

	print '<table class="nobordernopadding" width="100%">';

	// List of payments already done
	print '<tr class="liste_titre">';
	print '<td>' . ($object->type == Facture::TYPE_CREDIT_NOTE ? $langs->trans("PaymentsBack") : $langs->trans('Payments')) . '</td>';
	print '<td>' . $langs->trans('Type') . '</td>';
	if (! empty($conf->banque->enabled))
		print '<td align="right">' . $langs->trans('BankAccount') . '</td>';
	print '<td align="right">' . $langs->trans('Amount') . '</td>';
	print '<td width="18">&nbsp;</td>';
	print '</tr>';

	$var = true;

	// Payments already done (from payment on this invoice)
	$sql = 'SELECT p.datep as dp, p.num_paiement, p.rowid, p.fk_bank,';
	$sql .= ' c.code as payment_code, c.libelle as payment_label,';
	$sql .= ' pf.amount,';
	$sql .= ' ba.rowid as baid, ba.ref, ba.label';
	$sql .= ' FROM ' . MAIN_DB_PREFIX . 'c_paiement as c, ' . MAIN_DB_PREFIX . 'paiement_facture as pf, ' . MAIN_DB_PREFIX . 'paiement as p';
	$sql .= ' LEFT JOIN ' . MAIN_DB_PREFIX . 'bank as b ON p.fk_bank = b.rowid';
	$sql .= ' LEFT JOIN ' . MAIN_DB_PREFIX . 'bank_account as ba ON b.fk_account = ba.rowid';
	$sql .= ' WHERE pf.fk_facture = ' . $object->id . ' AND p.fk_paiement = c.id AND pf.fk_paiement = p.rowid';
	$sql .= ' ORDER BY p.datep, p.tms';

	$result = $db->query($sql);
	if ($result) {
		$num = $db->num_rows($result);
		$i = 0;

		// if ($object->type != 2)
		// {
		if ($num > 0) {
			while ($i < $num) {
				$objp = $db->fetch_object($result);
				$var = ! $var;
				print '<tr ' . $bc [$var] . '><td>';
				print '<a href="' . DOL_URL_ROOT . '/compta/paiement/card.php?id=' . $objp->rowid . '">' . img_object($langs->trans('ShowPayment'), 'payment') . ' ';
				print dol_print_date($db->jdate($objp->dp), 'day') . '</a></td>';
				$label = ($langs->trans("PaymentType" . $objp->payment_code) != ("PaymentType" . $objp->payment_code)) ? $langs->trans("PaymentType" . $objp->payment_code) : $objp->payment_label;
				print '<td>' . $label . ' ' . $objp->num_paiement . '</td>';
				if (! empty($conf->banque->enabled)) {
					$bankaccountstatic->id = $objp->baid;
					$bankaccountstatic->ref = $objp->ref;
					$bankaccountstatic->label = $objp->ref;
					print '<td align="right">';
					if ($bankaccountstatic->id)
						print $bankaccountstatic->getNomUrl(1, 'transactions');
					print '</td>';
				}
				print '<td align="right">' . price($sign * $objp->amount) . '</td>';
				print '<td>&nbsp;</td>';
				print '</tr>';
				$i ++;
			}
		} else {
			print '<tr ' . $bc [$var] . '><td colspan="' . $nbcols . '">' . $langs->trans("None") . '</td><td></td><td></td></tr>';
		}
		// }
		$db->free($result);
	} else {
		dol_print_error($db);
	}

	if ($object->type != Facture::TYPE_CREDIT_NOTE) {
		// Total already paid
		print '<tr><td colspan="' . $nbcols . '" align="right">';
		if ($object->type != Facture::TYPE_DEPOSIT)
			print $langs->trans('AlreadyPaidNoCreditNotesNoDeposits');
		else
			print $langs->trans('AlreadyPaid');
		print ' :</td><td align="right">' . price($totalpaye) . '</td><td>&nbsp;</td></tr>';

		$resteapayeraffiche = $resteapayer;

		// Loop on each credit note or deposit amount applied
		$creditnoteamount = 0;
		$depositamount = 0;
		$sql = "SELECT re.rowid, re.amount_ht, re.amount_tva, re.amount_ttc,";
		$sql .= " re.description, re.fk_facture_source";
		$sql .= " FROM " . MAIN_DB_PREFIX . "societe_remise_except as re";
		$sql .= " WHERE fk_facture = " . $object->id;
		$resql = $db->query($sql);
		if ($resql) {
			$num = $db->num_rows($resql);
			$i = 0;
			$invoice = new Facture($db);
			while ($i < $num) {
				$obj = $db->fetch_object($resql);
				$invoice->fetch($obj->fk_facture_source);
				print '<tr><td colspan="' . $nbcols . '" align="right">';
				if ($invoice->type == Facture::TYPE_CREDIT_NOTE)
					print $langs->trans("CreditNote") . ' ';
				if ($invoice->type == Facture::TYPE_DEPOSIT)
					print $langs->trans("Deposit") . ' ';
				print $invoice->getNomUrl(0);
				print ' :</td>';
				print '<td align="right">' . price($obj->amount_ttc) . '</td>';
				print '<td align="right">';
				print '<a href="' . $_SERVER["PHP_SELF"] . '?facid=' . $object->id . '&action=unlinkdiscount&discountid=' . $obj->rowid . '">' . img_delete() . '</a>';
				print '</td></tr>';
				$i ++;
				if ($invoice->type == Facture::TYPE_CREDIT_NOTE)
					$creditnoteamount += $obj->amount_ttc;
				if ($invoice->type == Facture::TYPE_DEPOSIT)
					$depositamount += $obj->amount_ttc;
			}
		} else {
			dol_print_error($db);
		}

		// Paye partiellement 'escompte'
		if (($object->statut == 2 || $object->statut == 3) && $object->close_code == 'discount_vat') {
			print '<tr><td colspan="' . $nbcols . '" align="right" nowrap="1">';
			print $form->textwithpicto($langs->trans("Discount") . ':', $langs->trans("HelpEscompte"), - 1);
			print '</td><td align="right">' . price($object->total_ttc - $creditnoteamount - $depositamount - $totalpaye) . '</td><td>&nbsp;</td></tr>';
			$resteapayeraffiche = 0;
		}
		// Paye partiellement ou Abandon 'badcustomer'
		if (($object->statut == 2 || $object->statut == 3) && $object->close_code == 'badcustomer') {
			print '<tr><td colspan="' . $nbcols . '" align="right" nowrap="1">';
			print $form->textwithpicto($langs->trans("Abandoned") . ':', $langs->trans("HelpAbandonBadCustomer"), - 1);
			print '</td><td align="right">' . price($object->total_ttc - $creditnoteamount - $depositamount - $totalpaye) . '</td><td>&nbsp;</td></tr>';
			// $resteapayeraffiche=0;
		}
		// Paye partiellement ou Abandon 'product_returned'
		if (($object->statut == 2 || $object->statut == 3) && $object->close_code == 'product_returned') {
			print '<tr><td colspan="' . $nbcols . '" align="right" nowrap="1">';
			print $form->textwithpicto($langs->trans("ProductReturned") . ':', $langs->trans("HelpAbandonProductReturned"), - 1);
			print '</td><td align="right">' . price($object->total_ttc - $creditnoteamount - $depositamount - $totalpaye) . '</td><td>&nbsp;</td></tr>';
			$resteapayeraffiche = 0;
		}
		// Paye partiellement ou Abandon 'abandon'
		if (($object->statut == 2 || $object->statut == 3) && $object->close_code == 'abandon') {
			print '<tr><td colspan="' . $nbcols . '" align="right" nowrap="1">';
			$text = $langs->trans("HelpAbandonOther");
			if ($object->close_note)
				$text .= '<br><br><b>' . $langs->trans("Reason") . '</b>:' . $object->close_note;
			print $form->textwithpicto($langs->trans("Abandoned") . ':', $text, - 1);
			print '</td><td align="right">' . price($object->total_ttc - $creditnoteamount - $depositamount - $totalpaye) . '</td><td>&nbsp;</td></tr>';
			$resteapayeraffiche = 0;
		}

		// Billed
		print '<tr><td colspan="' . $nbcols . '" align="right">' . $langs->trans("Billed") . ' :</td><td align="right" style="border: 1px solid;">' . price($object->total_ttc) . '</td><td>&nbsp;</td></tr>';

		// Remainder to pay
		print '<tr><td colspan="' . $nbcols . '" align="right">';
		if ($resteapayeraffiche >= 0)
			print $langs->trans('RemainderToPay');
		else
			print $langs->trans('ExcessReceived');
		print ' :</td>';
		print '<td align="right" style="border: 1px solid;" bgcolor="#f0f0f0"><b>' . price($resteapayeraffiche) . '</b></td>';
		print '<td class="nowrap">&nbsp;</td></tr>';
	} else 	// Credit note
	{
		// Total already paid back
		print '<tr><td colspan="' . $nbcols . '" align="right">';
		print $langs->trans('AlreadyPaidBack');
		print ' :</td><td align="right">' . price($sign * $totalpaye) . '</td><td>&nbsp;</td></tr>';

		// Billed
		print '<tr><td colspan="' . $nbcols . '" align="right">' . $langs->trans("Billed") . ' :</td><td align="right" style="border: 1px solid;">' . price($sign * $object->total_ttc) . '</td><td>&nbsp;</td></tr>';

		// Remainder to pay back
		print '<tr><td colspan="' . $nbcols . '" align="right">';
		if ($resteapayeraffiche <= 0)
			print $langs->trans('RemainderToPayBack');
		else
			print $langs->trans('ExcessPaydBack');
		print ' :</td>';
		print '<td align="right" style="border: 1px solid;" bgcolor="#f0f0f0"><b>' . price($sign * $resteapayeraffiche) . '</b></td>';
		print '<td class="nowrap">&nbsp;</td></tr>';

		// Sold credit note
		// print '<tr><td colspan="'.$nbcols.'" align="right">'.$langs->trans('TotalTTC').' :</td>';
		// print '<td align="right" style="border: 1px solid;" bgcolor="#f0f0f0"><b>'.price($sign *
	// $object->total_ttc).'</b></td><td>&nbsp;</td></tr>';
	}

	print '</table>';

	// Margin Infos
	if (! empty($conf->margin->enabled))
	{
		print '<br>';
		$object->displayMarginInfos($object->statut > 0);
	}

	print '</td></tr>';

	// Conditions de reglement
	print '<tr><td>';
	print '<table class="nobordernopadding" width="100%"><tr><td>';
	print $langs->trans('PaymentConditionsShort');
	print '</td>';
	if ($object->type != Facture::TYPE_CREDIT_NOTE && $action != 'editconditions' && ! empty($object->brouillon) && $user->rights->facture->creer)
		print '<td align="right"><a href="' . $_SERVER["PHP_SELF"] . '?action=editconditions&amp;facid=' . $object->id . '">' . img_edit($langs->trans('SetConditions'), 1) . '</a></td>';
	print '</tr></table>';
	print '</td><td colspan="3">';
	if ($object->type != Facture::TYPE_CREDIT_NOTE) {
		if ($action == 'editconditions') {
			$form->form_conditions_reglement($_SERVER['PHP_SELF'] . '?facid=' . $object->id, $object->cond_reglement_id, 'cond_reglement_id');
		} else {
			$form->form_conditions_reglement($_SERVER['PHP_SELF'] . '?facid=' . $object->id, $object->cond_reglement_id, 'none');
		}
	} else {
		print '&nbsp;';
	}
	print '</td></tr>';

	// Date payment term
	print '<tr><td>';
	print '<table class="nobordernopadding" width="100%"><tr><td>';
	print $langs->trans('DateMaxPayment');
	print '</td>';
	if ($object->type != Facture::TYPE_CREDIT_NOTE && $action != 'editpaymentterm' && ! empty($object->brouillon) && $user->rights->facture->creer)
		print '<td align="right"><a href="' . $_SERVER["PHP_SELF"] . '?action=editpaymentterm&amp;facid=' . $object->id . '">' . img_edit($langs->trans('SetDate'), 1) . '</a></td>';
	print '</tr></table>';
	print '</td><td colspan="3">';
	if ($object->type != Facture::TYPE_CREDIT_NOTE) {
		if ($action == 'editpaymentterm') {
			$form->form_date($_SERVER['PHP_SELF'] . '?facid=' . $object->id, $object->date_lim_reglement, 'paymentterm');
		} else {
			print dol_print_date($object->date_lim_reglement, 'daytext');
			if ($object->date_lim_reglement < ($now - $conf->facture->client->warning_delay) && ! $object->paye && $object->statut == 1 && ! isset($object->am))
				print img_warning($langs->trans('Late'));
		}
	} else {
		print '&nbsp;';
	}
	print '</td></tr>';

	// Payment mode
	print '<tr><td>';
	print '<table class="nobordernopadding" width="100%"><tr><td>';
	print $langs->trans('PaymentMode');
	print '</td>';
	if ($action != 'editmode' && ! empty($object->brouillon) && $user->rights->facture->creer)
		print '<td align="right"><a href="' . $_SERVER["PHP_SELF"] . '?action=editmode&amp;facid=' . $object->id . '">' . img_edit($langs->trans('SetMode'), 1) . '</a></td>';
	print '</tr></table>';
	print '</td><td colspan="3">';
	if ($action == 'editmode')
	{
		$form->form_modes_reglement($_SERVER['PHP_SELF'].'?facid='.$object->id, $object->mode_reglement_id, 'mode_reglement_id', 'CRDT');
	}
	else
	{
		$form->form_modes_reglement($_SERVER['PHP_SELF'].'?facid='.$object->id, $object->mode_reglement_id, 'none', 'CRDT');
	}
	print '</td></tr>';

	// Bank Account
	print '<tr><td class="nowrap">';
	print '<table width="100%" class="nobordernopadding"><tr><td class="nowrap">';
	print $langs->trans('BankAccount');
	print '<td>';
	if (($action != 'editbankaccount') && $user->rights->commande->creer && ! empty($object->brouillon))
	    print '<td align="right"><a href="'.$_SERVER["PHP_SELF"].'?action=editbankaccount&amp;id='.$object->id.'">'.img_edit($langs->trans('SetBankAccount'),1).'</a></td>';
	print '</tr></table>';
	print '</td><td colspan="3">';
	if ($action == 'editbankaccount')
	{
	    $form->formSelectAccount($_SERVER['PHP_SELF'].'?id='.$object->id, $object->fk_account, 'fk_account', 1);
	}
	else
	{
	    $form->formSelectAccount($_SERVER['PHP_SELF'].'?id='.$object->id, $object->fk_account, 'none');
	}
	print "</td>";
	print '</tr>';

	// Situations
	if (! empty($conf->global->INVOICE_US_SITUATION))
	{
	if ($object->type == 5 && ($object->situation_counter > 1))
	{
		$prevsits = $object->get_prev_sits();
		print '<tr><td>';
		print $langs->trans('SituationAmount');
		print ' ';

		print $prevsits[0]->situation_counter;
		for ($i = 1; $i < count($prevsits); $i++) {
			print ' + ';
			print $prevsits[$i]->situation_counter;
		}
		print ' + ';
		print $object->situation_counter;

		print '</td>';
		print '<td align="right" colspan="2" nowrap>';

		$prevsits_total_amount = 0;
		foreach ($prevsits as $situation) {
			$prevsits_total_amount += $situation->total_ht;
		}
		$prevsits_total_amount += $object->total_ht;

		print price($prevsits_total_amount);
		print '</td>';
		print '<td>' . $langs->trans('Currency' . $conf->currency) . '</td></tr>';

		// Previous situation(s) deduction(s)
		for ($i = 0; $i < count($prevsits); $i++) {
			print '<tr><td>';
			print '<a href="' . $_SERVER['PHP_SELF'] . '?facid=' . $prevsits[$i]->id . '">';
			print $langs->trans('SituationDeduction');
			print ' ';
			print $prevsits[$i]->situation_counter;
			print '</a></td>';

			print '<td align="right" colspan="2" nowrap>';
			print '- ' . price($prevsits[$i]->total_ht);
			print '</td>';
			print '<td>' . $langs->trans('Currency' . $conf->currency) . '</td></tr>';
		}
	}
	}

	// Amount
	print '<tr><td>' . $langs->trans('AmountHT') . '</td>';
	print '<td align="right" colspan="3" nowrap>' . price($object->total_ht, 1, '', 1, - 1, - 1, $conf->currency) . '</td></tr>';
	print '<tr><td>' . $langs->trans('AmountVAT') . '</td><td align="right" colspan="3" nowrap>' . price($object->total_tva, 1, '', 1, - 1, - 1, $conf->currency) . '</td></tr>';
	print '</tr>';

	// Amount Local Taxes
	if (($mysoc->localtax1_assuj == "1" && $mysoc->useLocalTax(1)) || $object->total_localtax1 != 0) 	// Localtax1
	{
		print '<tr><td>' . $langs->transcountry("AmountLT1", $mysoc->country_code) . '</td>';
		print '<td align="right" colspan="3" nowrap>' . price($object->total_localtax1, 1, '', 1, - 1, - 1, $conf->currency) . '</td></tr>';
	}
	if (($mysoc->localtax2_assuj == "1" && $mysoc->useLocalTax(2)) || $object->total_localtax2 != 0) 	// Localtax2
	{
		print '<tr><td>' . $langs->transcountry("AmountLT2", $mysoc->country_code) . '</td>';
		print '<td align="right" colspan="3" nowrap>' . price($object->total_localtax2, 1, '', 1, - 1, - 1, $conf->currency) . '</td></tr>';
	}

	// Revenue stamp
	if ($selleruserevenustamp) 	// Test company use revenue stamp
	{
		print '<tr><td>';
		print '<table class="nobordernopadding" width="100%"><tr><td>';
		print $langs->trans('RevenueStamp');
		print '</td>';
		if ($action != 'editrevenuestamp' && ! empty($object->brouillon) && $user->rights->facture->creer)
			print '<td align="right"><a href="' . $_SERVER["PHP_SELF"] . '?action=editrevenuestamp&amp;facid=' . $object->id . '">' . img_edit($langs->trans('SetRevenuStamp'), 1) . '</a></td>';
		print '</tr></table>';
		print '</td><td colspan="3" align="right">';
		if ($action == 'editrevenuestamp') {
			print '<form action="' . $_SERVER["PHP_SELF"] . '?id=' . $object->id . '" method="post">';
			print '<input type="hidden" name="token" value="' . $_SESSION ['newtoken'] . '">';
			print '<input type="hidden" name="action" value="setrevenuestamp">';
			print $formother->select_revenue_stamp(GETPOST('revenuestamp'), 'revenuestamp', $mysoc->country_code);
			// print '<input type="text" class="flat" size="4" name="revenuestamp" value="'.price2num($object->revenuestamp).'">';
			print ' <input type="submit" class="button" value="' . $langs->trans('Modify') . '">';
			print '</form>';
		} else {
			print price($object->revenuestamp, 1, '', 1, - 1, - 1, $conf->currency);
		}
		print '</td></tr>';
	}

	// Total with tax
	print '<tr><td>' . $langs->trans('AmountTTC') . '</td><td align="right" colspan="3" nowrap>' . price($object->total_ttc, 1, '', 1, - 1, - 1, $conf->currency) . '</td></tr>';

	// Statut
	print '<tr><td>' . $langs->trans('Status') . '</td>';
	print '<td align="left" colspan="3">' . ($object->getLibStatut(4, $totalpaye)) . '</td></tr>';

	// Project
	if (! empty($conf->projet->enabled)) {
		$langs->load('projects');
		print '<tr>';
		print '<td>';

		print '<table class="nobordernopadding" width="100%"><tr><td>';
		print $langs->trans('Project');
		print '</td>';
		if ($action != 'classify') {
			print '<td align="right"><a href="' . $_SERVER["PHP_SELF"] . '?action=classify&amp;facid=' . $object->id . '">';
			print img_edit($langs->trans('SetProject'), 1);
			print '</a></td>';
		}
		print '</tr></table>';

		print '</td><td colspan="3">';
		if ($action == 'classify') {
			$form->form_project($_SERVER['PHP_SELF'] . '?facid=' . $object->id, $object->socid, $object->fk_project, 'projectid', 0, 0, 1);
		} else {
			$form->form_project($_SERVER['PHP_SELF'] . '?facid=' . $object->id, $object->socid, $object->fk_project, 'none', 0, 0);
		}
		print '</td>';
		print '</tr>';
	}

	// Incoterms
	if (!empty($conf->incoterm->enabled))
	{
		print '<tr><td>';
        print '<table width="100%" class="nobordernopadding"><tr><td>';
        print $langs->trans('IncotermLabel');
        print '<td><td align="right">';
        if ($user->rights->facture->creer) print '<a href="'.DOL_URL_ROOT.'/compta/facture.php?facid='.$object->id.'&action=editincoterm">'.img_edit().'</a>';
        else print '&nbsp;';
        print '</td></tr></table>';
        print '</td>';
        print '<td colspan="3">';
		if ($action != 'editincoterm')
		{
			print $form->textwithpicto($object->display_incoterms(), $object->libelle_incoterms, 1);
		}
		else
		{
			print $form->select_incoterms((!empty($object->fk_incoterms) ? $object->fk_incoterms : ''), (!empty($object->location_incoterms)?$object->location_incoterms:''), $_SERVER['PHP_SELF'].'?id='.$object->id);
		}
        print '</td></tr>';
	}

	// Other attributes
	$cols = 5;
	include DOL_DOCUMENT_ROOT . '/core/tpl/extrafields_view.tpl.php';

	print '</table><br>';

	if (! empty($conf->global->MAIN_DISABLE_CONTACTS_TAB)) {
		$blocname = 'contacts';
		$title = $langs->trans('ContactsAddresses');
		include DOL_DOCUMENT_ROOT . '/core/tpl/bloc_showhide.tpl.php';
	}

	if (! empty($conf->global->MAIN_DISABLE_NOTES_TAB)) {
		$blocname = 'notes';
		$title = $langs->trans('Notes');
		include DOL_DOCUMENT_ROOT . '/core/tpl/bloc_showhide.tpl.php';
	}

	// Lines
	$result = $object->getLinesArray();

	print '	<form name="addproduct" id="addproduct" action="' . $_SERVER["PHP_SELF"] . '?id=' . $object->id . (($action != 'editline') ? '#add' : '#line_' . GETPOST('lineid')) . '" method="POST">
	<input type="hidden" name="token" value="' . $_SESSION ['newtoken'] . '">
	<input type="hidden" name="action" value="' . (($action != 'editline') ? 'addline' : 'updateligne') . '">
	<input type="hidden" name="mode" value="">
	<input type="hidden" name="id" value="' . $object->id . '">
	';

	if (! empty($conf->use_javascript_ajax) && $object->statut == 0) {
		include DOL_DOCUMENT_ROOT . '/core/tpl/ajaxrow.tpl.php';
	}

	print '<table id="tablelines" class="noborder noshadow" width="100%">';

	// Show global modifiers
	if (! empty($conf->global->INVOICE_US_SITUATION))
	{
	if ($object->situation_cycle_ref && $object->statut == 0) {
		print '<tr class="liste_titre nodrag nodrop">';
		print '<form name="updatealllines" id="updatealllines" action="' . $_SERVER['PHP_SELF'] . '?id=' . $object->id . '"#updatealllines" method="POST">';
		print '<input type="hidden" name="token" value="' . $_SESSION['newtoken'] . '" />';
		print '<input type="hidden" name="action" value="updatealllines" />';
		print '<input type="hidden" name="id" value="' . $object->id . '" />';

		if (!empty($conf->global->MAIN_VIEW_LINE_NUMBER)) {
			print '<td align="center" width="5">&nbsp;</td>';
		}
		print '<td>' . $langs->trans('ModifyAllLines') . '</td>';
		print '<td align="right" width="50">&nbsp;</td>';
		print '<td align="right" width="80">&nbsp;</td>';
		if ($inputalsopricewithtax) print '<td align="right" width="80">&nbsp;</td>';
		print '<td align="right" width="50">&nbsp</td>';
		print '<td align="right" width="50">&nbsp</td>';
		print '<td align="right" width="50">' . $langs->trans('Progress') . '</td>';
		if (! empty($conf->margin->enabled) && empty($user->societe_id))
		{
			print '<td align="right" class="margininfos" width="80">&nbsp;</td>';
			if ((! empty($conf->global->DISPLAY_MARGIN_RATES) || ! empty($conf->global->DISPLAY_MARK_RATES)) && $user->rights->margins->liretous) {
				print '<td align="right" class="margininfos" width="50">&nbsp;</td>';
			}
		}
		print '<td align="right" width="50">&nbsp;</td>';
		print '<td>&nbsp;</td>';
		print '<td width="10">&nbsp;</td>';
		print '<td width="10">&nbsp;</td>';
		print "</tr>\n";

		if (!empty($conf->global->MAIN_VIEW_LINE_NUMBER)) {
			print '<td align="center" width="5">&nbsp;</td>';
		}
		print '<tr width="100%" height="18" class="nodrag nodrop">';
		print '<td>&nbsp;</td>';
		print '<td width="50">&nbsp;</td>';
		print '<td width="80">&nbsp;</td>';
		print '<td width="50">&nbsp;</td>';
		print '<td width="50">&nbsp;</td>';
		print '<td align="right" class="nowrap"><input type="text" size="1" value="" name="all_progress">%</td>';
		print '<td colspan="4" align="right"><input class="button" type="submit" name="all_percent" value="Modifier" /></td>';
		print '</tr>';
		print '</form>';
	}
	}

	// Show object lines
	if (! empty($object->lines))
		$ret = $object->printObjectLines($action, $mysoc, $soc, $lineid, 1);

	// Form to add new line
	if ($object->statut == 0 && $user->rights->facture->creer && $action != 'valid' && $action != 'editline' && ($object->is_first() || !$object->situation_cycle_ref))
	{
		if ($action != 'editline')
		{
			$var = true;

			// Add free products/services
			$object->formAddObjectLine(1, $mysoc, $soc);

			$parameters = array();
			$reshook = $hookmanager->executeHooks('formAddObjectLine', $parameters, $object, $action); // Note that $action and $object may have been modified by hook
		}
	}

	print "</table>\n";

	print "</form>\n";

	dol_fiche_end();


	// Actions buttons

	if ($action != 'prerelance' && $action != 'presend' && $action != 'valid' && $action != 'editline')
	{
		print '<div class="tabsAction">';

		$parameters = array();
		$reshook = $hookmanager->executeHooks('addMoreActionsButtons', $parameters, $object, $action); // Note that $action and $object may have been
		                                                                                          // modified by hook
		if (empty($reshook)) {
			// Editer une facture deja validee, sans paiement effectue et pas exporte en compta
			if ($object->statut == 1) {
				// On verifie si les lignes de factures ont ete exportees en compta et/ou ventilees
				$ventilExportCompta = $object->getVentilExportCompta();

				if ($resteapayer == $object->total_ttc && $object->paye == 0 && $ventilExportCompta == 0) {
					if (! $objectidnext && $object->is_last_in_cycle()) {
					    if ((empty($conf->global->MAIN_USE_ADVANCED_PERMS) && ! empty($user->rights->facture->creer))
       						|| (! empty($conf->global->MAIN_USE_ADVANCED_PERMS) && ! empty($user->rights->invoice_advance->unvalidate)))
						{
							print '<div class="inline-block divButAction"><a class="butAction" href="' . $_SERVER['PHP_SELF'] . '?facid=' . $object->id . '&amp;action=modif">' . $langs->trans('Modify') . '</a></div>';
						} else {
							print '<div class="inline-block divButAction"><span class="butActionRefused" title="' . $langs->trans("NotEnoughPermissions") . '">' . $langs->trans('Modify') . '</span></div>';
						}
					} else if (!$object->is_last_in_cycle()) {
						print '<div class="inline-block divButAction"><span class="butActionRefused" title="' . $langs->trans("NotLastInCycle") . '">' . $langs->trans('Modify') . '</span></div>';
					} else {
						print '<div class="inline-block divButAction"><span class="butActionRefused" title="' . $langs->trans("DisabledBecauseReplacedInvoice") . '">' . $langs->trans('Modify') . '</span></div>';
					}
				}
			}

			// Reopen a standard paid invoice
			if ((($object->type == Facture::TYPE_STANDARD || $object->type == Facture::TYPE_REPLACEMENT)
				|| ($object->type == Facture::TYPE_CREDIT_NOTE && empty($discount->id))
				|| ($object->type == Facture::TYPE_DEPOSIT && empty($discount->id)))
				&& ($object->statut == 2 || $object->statut == 3)
				&& $user->rights->facture->creer)				// A paid invoice (partially or completely)
			{
				if (! $objectidnext && $object->close_code != 'replaced') 				// Not replaced by another invoice
				{
					print '<div class="inline-block divButAction"><a class="butAction" href="' . $_SERVER['PHP_SELF'] . '?facid=' . $object->id . '&amp;action=reopen">' . $langs->trans('ReOpen') . '</a></div>';
				} else {
					print '<div class="inline-block divButAction"><span class="butActionRefused" title="' . $langs->trans("DisabledBecauseReplacedInvoice") . '">' . $langs->trans('ReOpen') . '</span></div>';
				}
			}

			// Validate
			if ($object->statut == 0 && count($object->lines) > 0 && ((($object->type == Facture::TYPE_STANDARD || $object->type == Facture::TYPE_REPLACEMENT || $object->type == Facture::TYPE_DEPOSIT || $object->type == Facture::TYPE_PROFORMA || $object->type == Facture::TYPE_SITUATION) && (! empty($conf->global->FACTURE_ENABLE_NEGATIVE) || $object->total_ttc >= 0)) || ($object->type == Facture::TYPE_CREDIT_NOTE && $object->total_ttc <= 0))) {
				if ((empty($conf->global->MAIN_USE_ADVANCED_PERMS) && ! empty($user->rights->facture->creer))
          	    || (! empty($conf->global->MAIN_USE_ADVANCED_PERMS) && ! empty($user->rights->facture->invoice_advance->validate)))
				{
					print '<div class="inline-block divButAction"><a class="butAction" href="' . $_SERVER["PHP_SELF"] . '?facid=' . $object->id . '&amp;action=valid">' . $langs->trans('Validate') . '</a></div>';
				}
			}

			// Send by mail
			if (($object->statut == 1 || $object->statut == 2) || ! empty($conf->global->FACTURE_SENDBYEMAIL_FOR_ALL_STATUS)) {
				if ($objectidnext) {
					print '<div class="inline-block divButAction"><span class="butActionRefused" title="' . $langs->trans("DisabledBecauseReplacedInvoice") . '">' . $langs->trans('SendByMail') . '</span></div>';
				} else {
					if (empty($conf->global->MAIN_USE_ADVANCED_PERMS) || $user->rights->facture->invoice_advance->send) {
						print '<div class="inline-block divButAction"><a class="butAction" href="' . $_SERVER['PHP_SELF'] . '?facid=' . $object->id . '&amp;action=presend&amp;mode=init">' . $langs->trans('SendByMail') . '</a></div>';
					} else
						print '<div class="inline-block divButAction"><a class="butActionRefused" href="#">' . $langs->trans('SendByMail') . '</a></div>';
				}
			}

			if (! empty($conf->global->FACTURE_SHOW_SEND_REMINDER)) 			// For backward compatibility
			{
				if (($object->statut == 1 || $object->statut == 2) && $resteapayer > 0) {
					if ($objectidnext) {
						print '<div class="inline-block divButAction"><span class="butActionRefused" title="' . $langs->trans("DisabledBecauseReplacedInvoice") . '">' . $langs->trans('SendRemindByMail') . '</span></div>';
					} else {
						if (empty($conf->global->MAIN_USE_ADVANCED_PERMS) || $user->rights->facture->invoice_advance->send) {
							print '<div class="inline-block divButAction"><a class="butAction" href="' . $_SERVER['PHP_SELF'] . '?facid=' . $object->id . '&amp;action=prerelance&amp;mode=init">' . $langs->trans('SendRemindByMail') . '</a></div>';
						} else
							print '<div class="inline-block divButAction"><a class="butActionRefused" href="#">' . $langs->trans('SendRemindByMail') . '</a></div>';
					}
				}
			}

			// Create payment
			if ($object->type != Facture::TYPE_CREDIT_NOTE && $object->statut == 1 && $object->paye == 0 && $user->rights->facture->paiement) {
				if ($objectidnext) {
					print '<div class="inline-block divButAction"><span class="butActionRefused" title="' . $langs->trans("DisabledBecauseReplacedInvoice") . '">' . $langs->trans('DoPayment') . '</span></div>';
				} else {
					if ($resteapayer == 0) {
						print '<div class="inline-block divButAction"><span class="butActionRefused" title="' . $langs->trans("DisabledBecauseRemainderToPayIsZero") . '">' . $langs->trans('DoPayment') . '</span></div>';
					} else {
						print '<div class="inline-block divButAction"><a class="butAction" href="paiement.php?facid=' . $object->id . '&amp;action=create&amp;accountid='.$object->fk_account.'">' . $langs->trans('DoPayment') . '</a></div>';
					}
				}
			}

			// Reverse back money or convert to reduction
			if ($object->type == Facture::TYPE_CREDIT_NOTE || $object->type == Facture::TYPE_DEPOSIT) {
				// For credit note only
				if ($object->type == Facture::TYPE_CREDIT_NOTE && $object->statut == 1 && $object->paye == 0 && $user->rights->facture->paiement)
				{
					if ($resteapayer == 0)
					{
						print '<div class="inline-block divButAction"><span class="butActionRefused" title="'.$langs->trans("DisabledBecauseRemainderToPayIsZero").'">'.$langs->trans('DoPaymentBack').'</span></div>';
					}
					else
					{
						print '<div class="inline-block divButAction"><a class="butAction" href="paiement.php?facid='.$object->id.'&amp;action=create">'.$langs->trans('DoPaymentBack').'</a></div>';
					}
				}

				// For credit note
				if ($object->type == Facture::TYPE_CREDIT_NOTE && $object->statut == 1 && $object->paye == 0 && $user->rights->facture->creer && $object->getSommePaiement() == 0) {
					print '<div class="inline-block divButAction"><a class="butAction" href="' . $_SERVER["PHP_SELF"] . '?facid=' . $object->id . '&amp;action=converttoreduc">' . $langs->trans('ConvertToReduc') . '</a></div>';
				}
				// For deposit invoice
				if ($object->type == Facture::TYPE_DEPOSIT && $object->paye == 1 && $resteapayer == 0 && $user->rights->facture->creer && empty($discount->id))
				{
					print '<div class="inline-block divButAction"><a class="butAction" href="'.$_SERVER["PHP_SELF"].'?facid='.$object->id.'&amp;action=converttoreduc">'.$langs->trans('ConvertToReduc').'</a></div>';
				}
			}

			// Classify paid
			if ($object->statut == 1 && $object->paye == 0 && $user->rights->facture->paiement && (($object->type != Facture::TYPE_CREDIT_NOTE && $object->type != Facture::TYPE_DEPOSIT && $resteapayer <= 0) || ($object->type == Facture::TYPE_CREDIT_NOTE && $resteapayer >= 0))
				|| ($object->type == Facture::TYPE_DEPOSIT && $object->paye == 0 && $resteapayer == 0 && $user->rights->facture->paiement && empty($discount->id))
			)
			{
				print '<div class="inline-block divButAction"><a class="butAction" href="'.$_SERVER['PHP_SELF'].'?facid='.$object->id.'&amp;action=paid">'.$langs->trans('ClassifyPaid').'</a></div>';
			}

			// Classify 'closed not completely paid' (possible si validee et pas encore classee payee)
			if ($object->statut == 1 && $object->paye == 0 && $resteapayer > 0 && $user->rights->facture->paiement)
			{
				if ($totalpaye > 0 || $totalcreditnotes > 0)
				{
					// If one payment or one credit note was linked to this invoice
					print '<div class="inline-block divButAction"><a class="butAction" href="' . $_SERVER['PHP_SELF'] . '?facid=' . $object->id . '&amp;action=paid">' . $langs->trans('ClassifyPaidPartially') . '</a></div>';
				}
				else
				{
					if ($objectidnext) {
						print '<div class="inline-block divButAction"><span class="butActionRefused" title="' . $langs->trans("DisabledBecauseReplacedInvoice") . '">' . $langs->trans('ClassifyCanceled') . '</span></div>';
					} else {
						print '<div class="inline-block divButAction"><a class="butAction" href="' . $_SERVER['PHP_SELF'] . '?facid=' . $object->id . '&amp;action=canceled">' . $langs->trans('ClassifyCanceled') . '</a></div>';
					}
				}
			}

			// Clone
			if (($object->type == Facture::TYPE_STANDARD || $object->type == Facture::TYPE_DEPOSIT || $object->type == Facture::TYPE_PROFORMA) && $user->rights->facture->creer)
			{
				print '<div class="inline-block divButAction"><a class="butAction" href="' . $_SERVER['PHP_SELF'] . '?facid=' . $object->id . '&amp;action=clone&amp;object=invoice">' . $langs->trans("ToClone") . '</a></div>';
			}

			// Clone as predefined
			if (($object->type == Facture::TYPE_STANDARD || $object->type == Facture::TYPE_DEPOSIT || $object->type == Facture::TYPE_PROFORMA) && $object->statut == 0 && $user->rights->facture->creer)
			{
				if (! $objectidnext)
				{
					print '<div class="inline-block divButAction"><a class="butAction" href="facture/fiche-rec.php?facid=' . $object->id . '&amp;action=create">' . $langs->trans("ChangeIntoRepeatableInvoice") . '</a></div>';
				}
			}

			//Create next situation invoice
			if ($user->rights->facture->creer && ($object->type == 5) && ($object->statut == 1 || $object->statut == 2)) {
				if ($object->is_last_in_cycle() && $object->situation_final != 1) {
					print '<div class="inline-block divButAction"><a class="butAction" href="' . $_SERVER['PHP_SELF'] . '?action=create&amp;type=5&amp;origin=facture&amp;originid=' . $object->id . '&amp;socid=' . $object->socid . '" >' . $langs->trans('CreateNextSituationInvoice') . '</a></div>';
				} else if (!$object->is_last_in_cycle()) {
					print '<div class="inline-block divButAction"><a class="butActionRefused" href="#" title="' . $langs->trans("DisabledBecauseNotLastInCycle") . '">' . $langs->trans('CreateNextSituationInvoice') . '</a></div>';
				} else {
					print '<div class="inline-block divButAction"><a class="butActionRefused" href="#" title="' . $langs->trans("DisabledBecauseFinal") . '">' . $langs->trans('CreateNextSituationInvoice') . '</a></div>';
				}
			}

			// Delete
			if ($user->rights->facture->supprimer)
			{
				if (! $object->is_erasable()) {
					print '<div class="inline-block divButAction"><a class="butActionRefused" href="#" title="' . $langs->trans("DisabledBecauseNotErasable") . '">' . $langs->trans('Delete') . '</a></div>';
				} else if ($objectidnext) {
					print '<div class="inline-block divButAction"><a class="butActionRefused" href="#" title="' . $langs->trans("DisabledBecauseReplacedInvoice") . '">' . $langs->trans('Delete') . '</a></div>';
				} elseif ($object->getSommePaiement()) {
					print '<div class="inline-block divButAction"><a class="butActionRefused" href="#" title="' . $langs->trans("DisabledBecausePayments") . '">' . $langs->trans('Delete') . '</a></div>';
				} else {
					print '<div class="inline-block divButAction"><a class="butActionDelete" href="' . $_SERVER["PHP_SELF"] . '?facid=' . $object->id . '&amp;action=delete">' . $langs->trans('Delete') . '</a></div>';
				}
			} else {
				print '<div class="inline-block divButAction"><a class="butActionRefused" href="#" title="' . $langs->trans("NotAllowed") . '">' . $langs->trans('Delete') . '</a></div>';
			}

			print '</div>';
		}
	}
	print '<br>';

	if ($action != 'prerelance' && $action != 'presend')
	{
		print '<div class="fichecenter"><div class="fichehalfleft">';
		print '<a name="builddoc"></a>'; // ancre

		// Documents generes
		$filename = dol_sanitizeFileName($object->ref);
		$filedir = $conf->facture->dir_output . '/' . dol_sanitizeFileName($object->ref);
		$urlsource = $_SERVER['PHP_SELF'] . '?facid=' . $object->id;
		$genallowed = $user->rights->facture->creer;
		$delallowed = $user->rights->facture->supprimer;

		print $formfile->showdocuments('facture', $filename, $filedir, $urlsource, $genallowed, $delallowed, $object->modelpdf, 1, 0, 0, 28, 0, '', '', '', $soc->default_lang);
		$somethingshown = $formfile->numoffiles;

		// Linked object block
		$somethingshown = $object->showLinkedObjectBlock();

		$linktoelem='';

		if (! empty($conf->commande->enabled))
		{
			$linktoelem.=($linktoelem?' &nbsp; ':'').'<a href="#" id="linktoorder">' . $langs->trans('LinkedOrder') . '</a>';

			print '
				<script type="text/javascript" language="javascript">
				jQuery(document).ready(function() {
					jQuery("#linktoorder").click(function() {
						jQuery("#orderlist").toggle();
						jQuery("#linktoorder").toggle();
					});
				});
				</script>
				';

			print '<div id="orderlist" style="display:none">';

			$sql = "SELECT s.rowid as socid, s.nom as name, s.client, c.rowid, c.ref, c.ref_client, c.total_ht";
			$sql .= " FROM " . MAIN_DB_PREFIX . "societe as s";
			$sql .= ", " . MAIN_DB_PREFIX . "commande as c";
			$sql .= ' WHERE c.fk_soc = s.rowid AND c.fk_soc = ' . $soc->id . '';

			$resqlorderlist = $db->query($sql);
			if ($resqlorderlist)
			{
				$num = $db->num_rows($resqlorderlist);
				$i = 0;

				print '<br><form action="" method="POST" name="LinkedOrder">';
				print '<table class="noborder">';
				print '<tr class="liste_titre">';
				print '<td class="nowrap"></td>';
				print '<td align="center">' . $langs->trans("Ref") . '</td>';
				print '<td align="left">' . $langs->trans("RefCustomer") . '</td>';
				print '<td align="left">' . $langs->trans("AmountHTShort") . '</td>';
				print '<td align="left">' . $langs->trans("Company") . '</td>';
				print '</tr>';
				while ($i < $num)
				{
					$objp = $db->fetch_object($resqlorderlist);
					if ($objp->socid == $soc->id) {
						$var = ! $var;
						print '<tr ' . $bc [$var] . '>';
						print '<td aling="left">';
						print '<input type="radio" name="linkedOrder" value=' . $objp->rowid . '>';
						print '<td align="center">' . $objp->ref . '</td>';
						print '<td>' . $objp->ref_client . '</td>';
						print '<td>' . price($objp->total_ht) . '</td>';
						print '<td>' . $objp->name . '</td>';
						print '</td>';
						print '</tr>';
					}

					$i ++;
				}
				print '</table>';
				print '<div class="center"><input type="submit" class="button" value="' . $langs->trans('ToLink') . '"> &nbsp; <input type="submit" class="button" name="cancel" value="' . $langs->trans('Cancel') . '"></div>';
				print '</form>';
				$db->free($resqlorderlist);
			} else {
				dol_print_error($db);
			}

			print '</div>';
		}

		// Show link to elements
		if ($linktoelem) print '<br>'.$linktoelem;

		// Link for paypal payment
		if (! empty($conf->paypal->enabled) && $object->statut != 0) {
			include_once DOL_DOCUMENT_ROOT . '/paypal/lib/paypal.lib.php';
			print showPaypalPaymentUrl('invoice', $object->ref);
		}

		print '</div><div class="fichehalfright"><div class="ficheaddleft">';

		// List of actions on element
		include_once DOL_DOCUMENT_ROOT . '/core/class/html.formactions.class.php';
		$formactions = new FormActions($db);
		$somethingshown = $formactions->showactions($object, 'invoice', $socid);

		print '</div></div></div>';
	}
	else
	{
		/*
		 * Action presend (or prerelance)
		 */

		$object->fetch_projet();

		// By default if $action=='presend'
		$titreform = 'SendBillByMail';
		$topicmail = 'SendBillRef';
		$modelmail = 'facture_send';

		if ($action == 'prerelance') 		// For backward compatibility
		{
			$titrefrom = 'SendReminderBillByMail';
			$topicmail = 'SendReminderBillRef';
			$modelmail = 'facture_relance';
			$action = 'relance';
		} else
			$action = 'send';

		$ref = dol_sanitizeFileName($object->ref);
		include_once DOL_DOCUMENT_ROOT . '/core/lib/files.lib.php';
		$fileparams = dol_most_recent_file($conf->facture->dir_output . '/' . $ref, preg_quote($ref, '/'));
		$file = $fileparams ['fullname'];

		// Define output language
		$outputlangs = $langs;
		$newlang = '';
		if ($conf->global->MAIN_MULTILANGS && empty($newlang) && ! empty($_REQUEST['lang_id']))
			$newlang = $_REQUEST['lang_id'];
		if ($conf->global->MAIN_MULTILANGS && empty($newlang))
			$newlang = $object->thirdparty->default_lang;

		if (!empty($newlang))
		{
			$outputlangs = new Translate('', $conf);
			$outputlangs->setDefaultLang($newlang);
			$outputlangs->load('bills');
		}

		// Build document if it not exists
		if (! $file || ! is_readable($file)) {
			$result = $object->generateDocument(GETPOST('model') ? GETPOST('model') : $object->modelpdf, $outputlangs, $hidedetails, $hidedesc, $hideref);
			if ($result <= 0) {
				dol_print_error($db, $result);
				exit();
			}
			$fileparams = dol_most_recent_file($conf->facture->dir_output . '/' . $ref, preg_quote($ref, '/'));
			$file = $fileparams ['fullname'];
		}

		print '<br>';
		print_titre($langs->trans($titreform));

		// Cree l'objet formulaire mail
		include_once DOL_DOCUMENT_ROOT . '/core/class/html.formmail.class.php';
		$formmail = new FormMail($db);
		$formmail->param['langsmodels']=(empty($newlang)?$langs->defaultlang:$newlang);
		$formmail->fromtype = 'user';
		$formmail->fromid = $user->id;
		$formmail->fromname = $user->getFullName($langs);
		$formmail->frommail = $user->email;
		$formmail->withfrom = 1;
		$liste = array();
		foreach ($object->thirdparty->thirdparty_and_contact_email_array(1) as $key => $value) {
			$liste [$key] = $value;
		}
		$formmail->withto = GETPOST('sendto') ? GETPOST('sendto') : $liste; // List suggested for send to
		$formmail->withtocc = $liste; // List suggested for CC
		$formmail->withtoccc = $conf->global->MAIN_EMAIL_USECCC;
		if (empty($object->ref_client)) {
			$formmail->withtopic = $outputlangs->transnoentities($topicmail, '__FACREF__');
		} else if (! empty($object->ref_client)) {
			$formmail->withtopic = $outputlangs->transnoentities($topicmail, '__FACREF__ (__REFCLIENT__)');
		}

		$formmail->withfile = 2;
		$formmail->withbody = 1;
		$formmail->withdeliveryreceipt = 1;
		$formmail->withcancel = 1;
		// Tableau des substitutions
		$formmail->substit['__FACREF__'] = $object->ref;
		$formmail->substit['__SIGNATURE__'] = $user->signature;
		$formmail->substit['__REFCLIENT__'] = $object->ref_client;
		$formmail->substit['__THIRPARTY_NAME__'] = $object->thirdparty->name;
		$formmail->substit['__PROJECT_REF__'] = (is_object($object->projet)?$object->projet->ref:'');
		$formmail->substit['__PERSONALIZED__'] = '';
		$formmail->substit['__CONTACTCIVNAME__'] = '';

		// Find the good contact adress
		$custcontact = '';
		$contactarr = array();
		$contactarr = $object->liste_contact(- 1, 'external');

		if (is_array($contactarr) && count($contactarr) > 0) {
			foreach ($contactarr as $contact) {
				if ($contact['libelle'] == $langs->trans('TypeContact_facture_external_BILLING')) {	// TODO Use code and not label

					require_once DOL_DOCUMENT_ROOT . '/contact/class/contact.class.php';

					$contactstatic = new Contact($db);
					$contactstatic->fetch($contact ['id']);
					$custcontact = $contactstatic->getFullName($langs, 1);
				}
			}

			if (! empty($custcontact)) {
				$formmail->substit['__CONTACTCIVNAME__'] = $custcontact;
			}
		}

		// Tableau des parametres complementaires du post
		$formmail->param['action'] = $action;
		$formmail->param['models'] = $modelmail;
		$formmail->param['facid'] = $object->id;
		$formmail->param['returnurl'] = $_SERVER["PHP_SELF"] . '?id=' . $object->id;

		// Init list of files
		if (GETPOST("mode") == 'init') {
			$formmail->clear_attached_files();
			$formmail->add_attached_files($file, basename($file), dol_mimetype($file));
		}

		print $formmail->get_form();

		print '<br>';
	}
}

llxFooter();
$db->close();<|MERGE_RESOLUTION|>--- conflicted
+++ resolved
@@ -11,13 +11,9 @@
  * Copyright (C) 2012-2014 Raphaël Doursenaud    <rdoursenaud@gpcsolutions.fr>
  * Copyright (C) 2013      Jean-Francois FERRY   <jfefe@aternatik.fr>
  * Copyright (C) 2013-2014 Florian Henry         <florian.henry@open-concept.pro>
-<<<<<<< HEAD
- * Copyright (C) 2014	   Ferran Marcet		<fmarcet@2byte.es>
-=======
  * Copyright (C) 2013      Cédric Salvador       <csalvador@gpcsolutions.fr>
  * Copyright (C) 2014	   Ferran Marcet	 	 <fmarcet@2byte.es>
  * Copyright (C) 2015      Marcos García         <marcosgdf@gmail.com>
->>>>>>> 44f10ebe
  *
  * This program is free software; you can redistribute it and/or modify
  * it under the terms of the GNU General Public License as published by
