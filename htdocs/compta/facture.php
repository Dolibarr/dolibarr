<?php
/* Copyright (C) 2002-2006 Rodolphe Quiedeville  <rodolphe@quiedeville.org>
 * Copyright (C) 2004      Eric Seigne           <eric.seigne@ryxeo.com>
 * Copyright (C) 2004-2013 Laurent Destailleur   <eldy@users.sourceforge.net>
 * Copyright (C) 2005      Marc Barilley / Ocebo <marc@ocebo.com>
 * Copyright (C) 2005-2012 Regis Houssin         <regis.houssin@capnetworks.com>
 * Copyright (C) 2006      Andre Cianfarani      <acianfa@free.fr>
 * Copyright (C) 2010-2013 Juanjo Menent         <jmenent@2byte.es>
 * Copyright (C) 2012-2013 Christophe Battarel   <christophe.battarel@altairis.fr>
 * Copyright (C) 2013      Jean-Francois FERRY   <jfefe@aternatik.fr>
 * Copyright (C) 2013-2014 Florian Henry         <florian.henry@open-concept.pro>
 * Copyright (C) 2013      Cédric Salvador       <csalvador@gpcsolutions.fr>
 *
 * This program is free software; you can redistribute it and/or modify
 * it under the terms of the GNU General Public License as published by
 * the Free Software Foundation; either version 3 of the License, or
 * (at your option) any later version.
 *
 * This program is distributed in the hope that it will be useful,
 * but WITHOUT ANY WARRANTY; without even the implied warranty of
 * MERCHANTABILITY or FITNESS FOR A PARTICULAR PURPOSE.  See the
 * GNU General Public License for more details.
 *
 * You should have received a copy of the GNU General Public License
 * along with this program. If not, see <http://www.gnu.org/licenses/>.
 */

/**
 * \file htdocs/compta/facture.php
 * \ingroup facture
 * \brief Page to create/see an invoice
 */
require '../main.inc.php';
require_once DOL_DOCUMENT_ROOT . '/compta/facture/class/facture.class.php';
require_once DOL_DOCUMENT_ROOT . '/compta/paiement/class/paiement.class.php';
require_once DOL_DOCUMENT_ROOT . '/core/modules/facture/modules_facture.php';
require_once DOL_DOCUMENT_ROOT . '/core/class/discount.class.php';
require_once DOL_DOCUMENT_ROOT . '/core/class/html.formfile.class.php';
require_once DOL_DOCUMENT_ROOT . '/core/class/html.formother.class.php';
require_once DOL_DOCUMENT_ROOT . '/core/lib/invoice.lib.php';
require_once DOL_DOCUMENT_ROOT . '/core/lib/functions2.lib.php';
require_once DOL_DOCUMENT_ROOT . '/core/lib/date.lib.php';
require_once DOL_DOCUMENT_ROOT . '/core/class/extrafields.class.php';
if (! empty($conf->commande->enabled))
	require_once DOL_DOCUMENT_ROOT . '/commande/class/commande.class.php';
if (! empty($conf->projet->enabled)) {
	require_once DOL_DOCUMENT_ROOT . '/projet/class/project.class.php';
	require_once DOL_DOCUMENT_ROOT . '/core/class/html.formprojet.class.php';
}
require_once DOL_DOCUMENT_ROOT . '/core/class/doleditor.class.php';

$langs->load('bills');
$langs->load('companies');
$langs->load('products');
$langs->load('banks');
$langs->load('main');
if (! empty($conf->margin->enabled))
	$langs->load('margins');

$sall = trim(GETPOST('sall'));
$projectid = (GETPOST('projectid') ? GETPOST('projectid', 'int') : 0);

$id = (GETPOST('id', 'int') ? GETPOST('id', 'int') : GETPOST('facid', 'int')); // For backward compatibility
$ref = GETPOST('ref', 'alpha');
$socid = GETPOST('socid', 'int');
$action = GETPOST('action', 'alpha');
$confirm = GETPOST('confirm', 'alpha');
$lineid = GETPOST('lineid', 'int');
$userid = GETPOST('userid', 'int');
$search_ref = GETPOST('sf_ref') ? GETPOST('sf_ref', 'alpha') : GETPOST('search_ref', 'alpha');
$search_societe = GETPOST('search_societe', 'alpha');
$search_montant_ht = GETPOST('search_montant_ht', 'alpha');
$search_montant_ttc = GETPOST('search_montant_ttc', 'alpha');
$origin = GETPOST('origin', 'alpha');
$originid = (GETPOST('originid', 'int') ? GETPOST('originid', 'int') : GETPOST('origin_id', 'int')); // For backward compatibility

// PDF
$hidedetails = (GETPOST('hidedetails', 'int') ? GETPOST('hidedetails', 'int') : (! empty($conf->global->MAIN_GENERATE_DOCUMENTS_HIDE_DETAILS) ? 1 : 0));
$hidedesc = (GETPOST('hidedesc', 'int') ? GETPOST('hidedesc', 'int') : (! empty($conf->global->MAIN_GENERATE_DOCUMENTS_HIDE_DESC) ? 1 : 0));
$hideref = (GETPOST('hideref', 'int') ? GETPOST('hideref', 'int') : (! empty($conf->global->MAIN_GENERATE_DOCUMENTS_HIDE_REF) ? 1 : 0));

// Security check
$fieldid = (! empty($ref) ? 'facnumber' : 'rowid');
if ($user->societe_id)
	$socid = $user->societe_id;
$result = restrictedArea($user, 'facture', $id, '', '', 'fk_soc', $fieldid);

// Nombre de ligne pour choix de produit/service predefinis
$NBLINES = 4;

$usehm = (! empty($conf->global->MAIN_USE_HOURMIN_IN_DATE_RANGE) ? $conf->global->MAIN_USE_HOURMIN_IN_DATE_RANGE : 0);

$object = new Facture($db);
$extrafields = new ExtraFields($db);

// Load object
if ($id > 0 || ! empty($ref)) {
	$ret = $object->fetch($id, $ref);
}

// Initialize technical object to manage hooks of thirdparties. Note that conf->hooks_modules contains array array
$hookmanager->initHooks(array('invoicecard'));

$permissionnote = $user->rights->facture->creer; // Used by the include of actions_setnotes.inc.php

/*
 * Actions
 */

$parameters = array('socid' => $socid);
$reshook = $hookmanager->executeHooks('doActions', $parameters, $object, $action); // Note that $action and $object may have been modified by some hooks

include DOL_DOCUMENT_ROOT . '/core/actions_setnotes.inc.php'; // Must be include, not includ_once

// Action clone object
if ($action == 'confirm_clone' && $confirm == 'yes' && $user->rights->facture->creer) {
	if (1 == 0 && empty($_REQUEST ["clone_content"]) && empty($_REQUEST ["clone_receivers"])) {
		$mesgs [] = '<div class="error">' . $langs->trans("NoCloneOptionsSpecified") . '</div>';
	} else {
		if ($object->fetch($id) > 0) {
			$result = $object->createFromClone($socid);
			if ($result > 0) {
				header("Location: " . $_SERVER ['PHP_SELF'] . '?facid=' . $result);
				exit();
			} else {
				$mesgs [] = $object->error;
				$action = '';
			}
		}
	}
}

// Change status of invoice
else if ($action == 'reopen' && $user->rights->facture->creer) {
	$result = $object->fetch($id);
	if ($object->statut == 2 || ($object->statut == 3 && $object->close_code != 'replaced')) {
		$result = $object->set_unpaid($user);
		if ($result > 0) {
			header('Location: ' . $_SERVER ["PHP_SELF"] . '?facid=' . $id);
			exit();
		} else {
			$mesgs [] = '<div class="error">' . $object->error . '</div>';
		}
	}
}

// Delete invoice
else if ($action == 'confirm_delete' && $confirm == 'yes' && $user->rights->facture->supprimer) {
	$result = $object->fetch($id);
	$object->fetch_thirdparty();

	$idwarehouse = GETPOST('idwarehouse');

	$qualified_for_stock_change = 0;
	if (empty($conf->global->STOCK_SUPPORTS_SERVICES)) {
		$qualified_for_stock_change = $object->hasProductsOrServices(2);
	} else {
		$qualified_for_stock_change = $object->hasProductsOrServices(1);
	}

	$result = $object->delete(0, 0, $idwarehouse);
	if ($result > 0) {
		header('Location: ' . DOL_URL_ROOT . '/compta/facture/list.php');
		exit();
	} else {
		$mesgs [] = '<div class="error">' . $object->error . '</div>';
	}
}

// Delete line
else if ($action == 'confirm_deleteline' && $confirm == 'yes' && $user->rights->facture->creer) {
	$object->fetch($id);
	$object->fetch_thirdparty();

	$result = $object->deleteline($_GET ['lineid'], $user);
	if ($result > 0) {
		// Define output language
		$outputlangs = $langs;
		$newlang = '';
		if ($conf->global->MAIN_MULTILANGS && empty($newlang) && ! empty($_REQUEST ['lang_id']))
			$newlang = $_REQUEST ['lang_id'];
		if ($conf->global->MAIN_MULTILANGS && empty($newlang))
			$newlang = $object->client->default_lang;
		if (! empty($newlang)) {
			$outputlangs = new Translate("", $conf);
			$outputlangs->setDefaultLang($newlang);
		}
		if (empty($conf->global->MAIN_DISABLE_PDF_AUTOUPDATE)) {
			$ret = $object->fetch($id); // Reload to get new records
			$result = facture_pdf_create($db, $object, $object->modelpdf, $outputlangs, $hidedetails, $hidedesc, $hideref);
		}
		if ($result >= 0) {
			header('Location: ' . $_SERVER ["PHP_SELF"] . '?facid=' . $id);
			exit();
		}
	} else {
		$mesgs [] = '<div clas="error">' . $object->error . '</div>';
		$action = '';
	}
}

// Delete link of credit note to invoice
else if ($action == 'unlinkdiscount' && $user->rights->facture->creer) {
	$discount = new DiscountAbsolute($db);
	$result = $discount->fetch($_GET ["discountid"]);
	$discount->unlink_invoice();
}

// Validation
else if ($action == 'valid' && $user->rights->facture->creer) {
	$object->fetch($id);

	// On verifie signe facture
	if ($object->type == Facture::TYPE_CREDIT_NOTE) {
		// Si avoir, le signe doit etre negatif
		if ($object->total_ht >= 0) {
			$mesgs [] = '<div class="error">' . $langs->trans("ErrorInvoiceAvoirMustBeNegative") . '</div>';
			$action = '';
		}
	} else {
		// Si non avoir, le signe doit etre positif
		if (empty($conf->global->FACTURE_ENABLE_NEGATIVE) && $object->total_ht < 0) {
			$mesgs [] = '<div class="error">' . $langs->trans("ErrorInvoiceOfThisTypeMustBePositive") . '</div>';
			$action = '';
		}
	}
}

else if ($action == 'set_thirdparty' && $user->rights->facture->creer) {
	$object->fetch($id);
	$object->setValueFrom('fk_soc', $socid);

	header('Location: ' . $_SERVER ["PHP_SELF"] . '?facid=' . $id);
	exit();
}

else if ($action == 'classin' && $user->rights->facture->creer) {
	$object->fetch($id);
	$object->setProject($_POST ['projectid']);
}

else if ($action == 'setmode' && $user->rights->facture->creer) {
	$object->fetch($id);
	$result = $object->setPaymentMethods(GETPOST('mode_reglement_id', 'int'));
	if ($result < 0)
		dol_print_error($db, $object->error);
} else if ($action == 'setinvoicedate' && $user->rights->facture->creer) {
	$object->fetch($id);
	$old_date_lim_reglement = $object->date_lim_reglement;
	$object->date = dol_mktime(12, 0, 0, $_POST ['invoicedatemonth'], $_POST ['invoicedateday'], $_POST ['invoicedateyear']);
	$new_date_lim_reglement = $object->calculate_date_lim_reglement();
	if ($new_date_lim_reglement > $old_date_lim_reglement)
		$object->date_lim_reglement = $new_date_lim_reglement;
	if ($object->date_lim_reglement < $object->date)
		$object->date_lim_reglement = $object->date;
	$result = $object->update($user);
	if ($result < 0)
		dol_print_error($db, $object->error);
} else if ($action == 'setconditions' && $user->rights->facture->creer) {
	$object->fetch($id);
	$object->cond_reglement_code = 0; // To clean property
	$object->cond_reglement_id = 0; // To clean property
	$result = $object->setPaymentTerms(GETPOST('cond_reglement_id', 'int'));
	if ($result < 0)
		dol_print_error($db, $object->error);

	$old_date_lim_reglement = $object->date_lim_reglement;
	$new_date_lim_reglement = $object->calculate_date_lim_reglement();
	if ($new_date_lim_reglement > $old_date_lim_reglement)
		$object->date_lim_reglement = $new_date_lim_reglement;
	if ($object->date_lim_reglement < $object->date)
		$object->date_lim_reglement = $object->date;
	$result = $object->update($user);
	if ($result < 0)
		dol_print_error($db, $object->error);
} else if ($action == 'setpaymentterm' && $user->rights->facture->creer) {
	$object->fetch($id);
	$object->date_lim_reglement = dol_mktime(12, 0, 0, $_POST ['paymenttermmonth'], $_POST ['paymenttermday'], $_POST ['paymenttermyear']);
	if ($object->date_lim_reglement < $object->date) {
		$object->date_lim_reglement = $object->calculate_date_lim_reglement();
		setEventMessage($langs->trans("DatePaymentTermCantBeLowerThanObjectDate"), 'warnings');
	}
	$result = $object->update($user);
	if ($result < 0)
		dol_print_error($db, $object->error);
} else if ($action == 'setrevenuestamp' && $user->rights->facture->creer) {
	$object->fetch($id);
	$object->revenuestamp = GETPOST('revenuestamp');
	$result = $object->update($user);
	$object->update_price(1);
	if ($result < 0)
		dol_print_error($db, $object->error);
} else if ($action == 'setremisepercent' && $user->rights->facture->creer) {
	$object->fetch($id);
	$result = $object->set_remise($user, $_POST ['remise_percent']);
} else if ($action == "setabsolutediscount" && $user->rights->facture->creer) {
	// POST[remise_id] ou POST[remise_id_for_payment]
	if (! empty($_POST ["remise_id"])) {
		$ret = $object->fetch($id);
		if ($ret > 0) {
			$result = $object->insert_discount($_POST ["remise_id"]);
			if ($result < 0) {
				$mesgs [] = '<div class="error">' . $object->error . '</div>';
			}
		} else {
			dol_print_error($db, $object->error);
		}
	}
	if (! empty($_POST ["remise_id_for_payment"])) {
		require_once DOL_DOCUMENT_ROOT . '/core/class/discount.class.php';
		$discount = new DiscountAbsolute($db);
		$discount->fetch($_POST ["remise_id_for_payment"]);

		$result = $discount->link_to_invoice(0, $id);
		if ($result < 0) {
			$mesgs [] = '<div class="error">' . $discount->error . '</div>';
		}
	}
}

else if ($action == 'set_ref_client' && $user->rights->facture->creer) {
	$object->fetch($id);
	$object->set_ref_client($_POST ['ref_client']);
}

// Classify to validated
else if ($action == 'confirm_valid' && $confirm == 'yes' && $user->rights->facture->valider) {
	$idwarehouse = GETPOST('idwarehouse');

	$object->fetch($id);
	$object->fetch_thirdparty();

	// Check parameters

	// Check for mandatory prof id
	for($i = 1; $i < 5; $i ++) {

		$idprof_mandatory = 'SOCIETE_IDPROF' . ($i) . '_INVOICE_MANDATORY';
		$idprof = 'idprof' . $i;
		if (! $object->thirdparty->$idprof && ! empty($conf->global->$idprof_mandatory)) {
			if (! $error)
				$langs->load("errors");
			$error ++;

			setEventMessage($langs->trans('ErrorProdIdIsMandatory', $langs->transcountry('ProfId' . $i, $object->thirdparty->country_code)), 'errors');
		}
	}

	$qualified_for_stock_change = 0;
	if (empty($conf->global->STOCK_SUPPORTS_SERVICES)) {
		$qualified_for_stock_change = $object->hasProductsOrServices(2);
	} else {
		$qualified_for_stock_change = $object->hasProductsOrServices(1);
	}

	// Check for warehouse
	if ($object->type != Facture::TYPE_DEPOSIT && ! empty($conf->global->STOCK_CALCULATE_ON_BILL) && $qualified_for_stock_change) {
		if (! $idwarehouse || $idwarehouse == - 1) {
			$error ++;
			setEventMessage($langs->trans('ErrorFieldRequired', $langs->transnoentitiesnoconv("Warehouse")), 'errors');
			$action = '';
		}
	}

	if (! $error) {
		$result = $object->validate($user, '', $idwarehouse);
		if ($result >= 0) {
			// Define output language
			$outputlangs = $langs;
			$newlang = '';
			if ($conf->global->MAIN_MULTILANGS && empty($newlang) && ! empty($_REQUEST ['lang_id']))
				$newlang = $_REQUEST ['lang_id'];
			if ($conf->global->MAIN_MULTILANGS && empty($newlang))
				$newlang = $object->client->default_lang;
			if (! empty($newlang)) {
				$outputlangs = new Translate("", $conf);
				$outputlangs->setDefaultLang($newlang);
			}
			if (empty($conf->global->MAIN_DISABLE_PDF_AUTOUPDATE)) {
				$ret = $object->fetch($id); // Reload to get new records
				facture_pdf_create($db, $object, $object->modelpdf, $outputlangs, $hidedetails, $hidedesc, $hideref);
			}
		} else {
			setEventMessage($object->error, 'errors');
		}
	}
}

// Go back to draft status (unvalidate)
else if ($action == 'confirm_modif' && ((empty($conf->global->MAIN_USE_ADVANCED_PERMS) && $user->rights->facture->valider) || $user->rights->facture->invoice_advance->unvalidate)) {
	$idwarehouse = GETPOST('idwarehouse');

	$object->fetch($id);
	$object->fetch_thirdparty();

	$qualified_for_stock_change = 0;
	if (empty($conf->global->STOCK_SUPPORTS_SERVICES)) {
		$qualified_for_stock_change = $object->hasProductsOrServices(2);
	} else {
		$qualified_for_stock_change = $object->hasProductsOrServices(1);
	}

	// Check parameters
	if ($object->type != Facture::TYPE_DEPOSIT && ! empty($conf->global->STOCK_CALCULATE_ON_BILL) && $qualified_for_stock_change) {
		if (! $idwarehouse || $idwarehouse == - 1) {
			$error ++;
			setEventMessage($langs->trans('ErrorFieldRequired', $langs->transnoentitiesnoconv("Warehouse")), 'errors');
			$action = '';
		}
	}

	if (! $error) {
		// On verifie si la facture a des paiements
		$sql = 'SELECT pf.amount';
		$sql .= ' FROM ' . MAIN_DB_PREFIX . 'paiement_facture as pf';
		$sql .= ' WHERE pf.fk_facture = ' . $object->id;

		$result = $db->query($sql);
		if ($result) {
			$i = 0;
			$num = $db->num_rows($result);

			while ($i < $num) {
				$objp = $db->fetch_object($result);
				$totalpaye += $objp->amount;
				$i ++;
			}
		} else {
			dol_print_error($db, '');
		}

		$resteapayer = $object->total_ttc - $totalpaye;

		// On verifie si les lignes de factures ont ete exportees en compta et/ou ventilees
		$ventilExportCompta = $object->getVentilExportCompta();

		// On verifie si aucun paiement n'a ete effectue
		if ($resteapayer == $object->total_ttc && $object->paye == 0 && $ventilExportCompta == 0) {
			$object->set_draft($user, $idwarehouse);

			// Define output language
			$outputlangs = $langs;
			$newlang = '';
			if ($conf->global->MAIN_MULTILANGS && empty($newlang) && ! empty($_REQUEST ['lang_id']))
				$newlang = $_REQUEST ['lang_id'];
			if ($conf->global->MAIN_MULTILANGS && empty($newlang))
				$newlang = $object->client->default_lang;
			if (! empty($newlang)) {
				$outputlangs = new Translate("", $conf);
				$outputlangs->setDefaultLang($newlang);
			}
			if (empty($conf->global->MAIN_DISABLE_PDF_AUTOUPDATE)) {
				$ret = $object->fetch($id); // Reload to get new records
				facture_pdf_create($db, $object, $object->modelpdf, $outputlangs, $hidedetails, $hidedesc, $hideref);
			}
		}
	}
}

// Classify "paid"
else if ($action == 'confirm_paid' && $confirm == 'yes' && $user->rights->facture->paiement) {
	$object->fetch($id);
	$result = $object->set_paid($user);
} // Classif "paid partialy"
else if ($action == 'confirm_paid_partially' && $confirm == 'yes' && $user->rights->facture->paiement) {
	$object->fetch($id);
	$close_code = $_POST ["close_code"];
	$close_note = $_POST ["close_note"];
	if ($close_code) {
		$result = $object->set_paid($user, $close_code, $close_note);
	} else {
		setEventMessage($langs->trans("ErrorFieldRequired", $langs->transnoentitiesnoconv("Reason")), 'errors');
	}
} // Classify "abandoned"
else if ($action == 'confirm_canceled' && $confirm == 'yes') {
	$object->fetch($id);
	$close_code = $_POST ["close_code"];
	$close_note = $_POST ["close_note"];
	if ($close_code) {
		$result = $object->set_canceled($user, $close_code, $close_note);
	} else {
		setEventMessage($langs->trans("ErrorFieldRequired", $langs->transnoentitiesnoconv("Reason")), 'errors');
	}
}

// Convertir en reduc
else if ($action == 'confirm_converttoreduc' && $confirm == 'yes' && $user->rights->facture->creer)
{
	$object->fetch($id);
	$object->fetch_thirdparty();
	$object->fetch_lines();

<<<<<<< HEAD
	if (empty($object->paye))	// protection against multiple submit
=======
	// Check if there is already a discount (protection to avoid duplicate creation when resubmit post)
	$discountcheck=new DiscountAbsolute($db);
	$result=$discountcheck->fetch(0,$object->id);

	$canconvert=0;
	if ($object->type == 3 && $object->paye == 1 && empty($discountcheck->id)) $canconvert=1;	// we can convert deposit into discount if deposit is payed completely and not already converted (see real condition into condition used to show button converttoreduc)
	if ($object->type == 2 && $object->paye == 0 && empty($discountcheck->id)) $canconvert=1;	// we can convert credit note into discount if credit note is not payed back and amount of payment is 0 (see real condition into condition used to show button converttoreduc)
	if ($canconvert)
>>>>>>> 4afb85bd
	{
		$db->begin();

		// Boucle sur chaque taux de tva
		$i = 0;
		foreach ($object->lines as $line) {
			$amount_ht [$line->tva_tx] += $line->total_ht;
			$amount_tva [$line->tva_tx] += $line->total_tva;
			$amount_ttc [$line->tva_tx] += $line->total_ttc;
			$i ++;
		}

		// Insert one discount by VAT rate category
		$discount = new DiscountAbsolute($db);
		if ($object->type == Facture::TYPE_CREDIT_NOTE)
			$discount->description = '(CREDIT_NOTE)';
		elseif ($object->type == Facture::TYPE_DEPOSIT)
			$discount->description = '(DEPOSIT)';
		else {
			setEventMessage($langs->trans('CantConvertToReducAnInvoiceOfThisType'),'errors');
		}
		$discount->tva_tx = abs($object->total_ttc);
		$discount->fk_soc = $object->socid;
		$discount->fk_facture_source = $object->id;

		$error = 0;
		foreach ($amount_ht as $tva_tx => $xxx) {
			$discount->amount_ht = abs($amount_ht [$tva_tx]);
			$discount->amount_tva = abs($amount_tva [$tva_tx]);
			$discount->amount_ttc = abs($amount_ttc [$tva_tx]);
			$discount->tva_tx = abs($tva_tx);

			$result = $discount->create($user);
			if ($result < 0)
			{
				$error++;
				break;
			}
		}

		if (empty($error))
		{
			// Classe facture
			$result = $object->set_paid($user);
			if ($result >= 0)
			{
				//$mesgs[]='OK'.$discount->id;
				$db->commit();
			}
			else
			{
				setEventMessage($object->error,'errors');
				$db->rollback();
			}
		}
		else
		{
			setEventMessage($discount->error,'errors');
			$db->rollback();
		}
	}
}

/*
 * Insert new invoice in database
*/
else if ($action == 'add' && $user->rights->facture->creer) {
	if ($socid > 0)
		$object->socid = GETPOST('socid', 'int');

	$db->begin();

	$error = 0;

	// Fill array 'array_options' with data from add form
	$extralabels = $extrafields->fetch_name_optionals_label($object->table_element);
	$ret = $extrafields->setOptionalsFromPost($extralabels, $object);
	if ($ret < 0)
		$error ++;

		// Replacement invoice
	if ($_POST ['type'] == 1) {
		$datefacture = dol_mktime(12, 0, 0, $_POST ['remonth'], $_POST ['reday'], $_POST ['reyear']);
		if (empty($datefacture)) {
			$error ++;
			setEventMessage($langs->trans("ErrorFieldRequired", $langs->transnoentitiesnoconv("Date")), 'errors');
		}

		if (! ($_POST ['fac_replacement'] > 0)) {
			$error ++;
			setEventMessage($langs->trans("ErrorFieldRequired", $langs->transnoentitiesnoconv("ReplaceInvoice")), 'errors');
		}

		if (! $error) {
			// This is a replacement invoice
			$result = $object->fetch($_POST ['fac_replacement']);
			$object->fetch_thirdparty();

			$object->date = $datefacture;
			$object->note_public = trim($_POST ['note_public']);
			$object->note = trim($_POST ['note']);
			$object->ref_client = $_POST ['ref_client'];
			$object->ref_int = $_POST ['ref_int'];
			$object->modelpdf = $_POST ['model'];
			$object->fk_project = $_POST ['projectid'];
			$object->cond_reglement_id = $_POST ['cond_reglement_id'];
			$object->mode_reglement_id = $_POST ['mode_reglement_id'];
			$object->remise_absolue = $_POST ['remise_absolue'];
			$object->remise_percent = $_POST ['remise_percent'];

			// Proprietes particulieres a facture de remplacement
			$object->fk_facture_source = $_POST ['fac_replacement'];
			$object->type = Facture::TYPE_REPLACEMENT;

			$id = $object->createFromCurrent($user);
			if ($id <= 0)
				$mesgs [] = $object->error;
		}
	}

	// Credit note invoice
	if ($_POST ['type'] == 2) {
		if (! $_POST ['fac_avoir'] > 0) {
			$error ++;
			setEventMessage($langs->trans("ErrorFieldRequired", $langs->transnoentitiesnoconv("CorrectInvoice")), 'errors');
		}

		$datefacture = dol_mktime(12, 0, 0, $_POST ['remonth'], $_POST ['reday'], $_POST ['reyear']);
		if (empty($datefacture)) {
			$error ++;
			setEventMessage($langs->trans("ErrorFieldRequired", $langs->trans("Date")), 'errors');
		}

		if (! $error) {
			// Si facture avoir
			$datefacture = dol_mktime(12, 0, 0, $_POST ['remonth'], $_POST ['reday'], $_POST ['reyear']);

			// $result=$object->fetch($_POST['fac_avoir']);

			$object->socid = GETPOST('socid', 'int');
			$object->number = $_POST ['facnumber'];
			$object->date = $datefacture;
			$object->note_public = trim($_POST ['note_public']);
			$object->note = trim($_POST ['note']);
			$object->ref_client = $_POST ['ref_client'];
			$object->ref_int = $_POST ['ref_int'];
			$object->modelpdf = $_POST ['model'];
			$object->fk_project = $_POST ['projectid'];
			$object->cond_reglement_id = 0;
			$object->mode_reglement_id = $_POST ['mode_reglement_id'];
			$object->remise_absolue = $_POST ['remise_absolue'];
			$object->remise_percent = $_POST ['remise_percent'];

			// Proprietes particulieres a facture avoir
			$object->fk_facture_source = $_POST ['fac_avoir'];
			$object->type = Facture::TYPE_CREDIT_NOTE;

			$id = $object->create($user);

			if(GETPOST('invoiceAvoirWithLines', 'int')==1 && $id>0) {

                $facture_source = new Facture($db); // fetch origin object
                if($facture_source->fetch($object->fk_facture_source)>0) {

                    foreach($facture_source->lines as $line) {

                        $line->fk_facture = $object->id;

                        $line->subprice =-$line->subprice; // invert price for object
                        $line->pa_ht = -$line->pa_ht;
                        $line->total_ht=-$line->total_ht;
                        $line->total_tva=-$line->total_tva;
                        $line->total_ttc=-$line->total_ttc;
                        $line->total_localtax1=-$line->total_localtax1;
                        $line->total_localtax2=-$line->total_localtax2;

                        $line->insert();

                        $object->lines[] = $line; // insert new line in current object
                    }

                    $object->update_price(1);
                }

			}

            if(GETPOST('invoiceAvoirWithPaymentRestAmount', 'int')==1 && $id>0) {

                $facture_source = new Facture($db); // fetch origin object if not previously defined
                if($facture_source->fetch($object->fk_facture_source)>0) {
                    $totalpaye = $facture_source->getSommePaiement();
                    $totalcreditnotes = $facture_source->getSumCreditNotesUsed();
                    $totaldeposits = $facture_source->getSumDepositsUsed();
                    $remain_to_pay = abs($facture_source->total_ttc - $totalpaye - $totalcreditnotes - $totaldeposits);

                    $object->addline($langs->trans('invoiceAvoirLineWithPaymentRestAmount'),$remain_to_pay,1,0,0,0,0,0,'','','TTC');
                }
            }

			// Add predefined lines
			/*
             TODO delete
             for($i = 1; $i <= $NBLINES; $i ++) {
				if ($_POST ['idprod' . $i]) {
					$product = new Product($db);
					$product->fetch($_POST ['idprod' . $i]);
					$startday = dol_mktime(12, 0, 0, $_POST ['date_start' . $i . 'month'], $_POST ['date_start' . $i . 'day'], $_POST ['date_start' . $i . 'year']);
					$endday = dol_mktime(12, 0, 0, $_POST ['date_end' . $i . 'month'], $_POST ['date_end' . $i . 'day'], $_POST ['date_end' . $i . 'year']);
					$result = $object->addline($product->description, $product->price, $_POST ['qty' . $i], $product->tva_tx, $product->localtax1_tx, $product->localtax2_tx, $_POST ['idprod' . $i], $_POST ['remise_percent' . $i], $startday, $endday, 0, 0, '', $product->price_base_type, $product->price_ttc, $product->type);
				}
			}*/
		}
	}

	// Standard invoice or Deposit invoice created from a Predefined invoice
	if (($_POST ['type'] == 0 || $_POST ['type'] == 3) && $_POST ['fac_rec'] > 0) {
		$datefacture = dol_mktime(12, 0, 0, $_POST ['remonth'], $_POST ['reday'], $_POST ['reyear']);
		if (empty($datefacture)) {
			$error ++;
			setEventMessage($langs->trans("ErrorFieldRequired", $langs->transnoentitiesnoconv("Date")), 'errors');
		}

		if (! $error) {
			$object->socid = GETPOST('socid', 'int');
			$object->type = $_POST ['type'];
			$object->number = $_POST ['facnumber'];
			$object->date = $datefacture;
			$object->note_public = trim($_POST ['note_public']);
			$object->note_private = trim($_POST ['note_private']);
			$object->ref_client = $_POST ['ref_client'];
			$object->ref_int = $_POST ['ref_int'];
			$object->modelpdf = $_POST ['model'];

			// Source facture
			$object->fac_rec = $_POST ['fac_rec'];

			$id = $object->create($user);
		}
	}

	// Standard or deposit or proforma invoice
	if (($_POST ['type'] == 0 || $_POST ['type'] == 3 || $_POST ['type'] == 4) && $_POST ['fac_rec'] <= 0) {
		if (GETPOST('socid', 'int') < 1) {
			$error ++;
			setEventMessage($langs->trans("ErrorFieldRequired", $langs->transnoentitiesnoconv("Customer")), 'errors');
		}

		$datefacture = dol_mktime(12, 0, 0, $_POST ['remonth'], $_POST ['reday'], $_POST ['reyear']);
		if (empty($datefacture)) {
			$error ++;
			setEventMessage($langs->trans("ErrorFieldRequired", $langs->transnoentitiesnoconv("Date")), 'errors');
		}

		if (! $error) {
			// Si facture standard
			$object->socid = GETPOST('socid', 'int');
			$object->type = GETPOST('type');
			$object->number = $_POST ['facnumber'];
			$object->date = $datefacture;
			$object->note_public = trim($_POST ['note_public']);
			$object->note_private = trim($_POST ['note_private']);
			$object->ref_client = $_POST ['ref_client'];
			$object->ref_int = $_POST ['ref_int'];
			$object->modelpdf = $_POST ['model'];
			$object->fk_project = $_POST ['projectid'];
			$object->cond_reglement_id = ($_POST ['type'] == 3 ? 1 : $_POST ['cond_reglement_id']);
			$object->mode_reglement_id = $_POST ['mode_reglement_id'];
			$object->amount = $_POST ['amount'];
			$object->remise_absolue = $_POST ['remise_absolue'];
			$object->remise_percent = $_POST ['remise_percent'];
			$object->fetch_thirdparty();

			// If creation from another object of another module (Example: origin=propal, originid=1)
			if ($_POST ['origin'] && $_POST ['originid']) {
				// Parse element/subelement (ex: project_task)
				$element = $subelement = $_POST ['origin'];
				if (preg_match('/^([^_]+)_([^_]+)/i', $_POST ['origin'], $regs)) {
					$element = $regs [1];
					$subelement = $regs [2];
				}

				// For compatibility
				if ($element == 'order') {
					$element = $subelement = 'commande';
				}
				if ($element == 'propal') {
					$element = 'comm/propal';
					$subelement = 'propal';
				}
				if ($element == 'contract') {
					$element = $subelement = 'contrat';
				}
				if ($element == 'inter') {
					$element = $subelement = 'ficheinter';
				}
				if ($element == 'shipping') {
					$element = $subelement = 'expedition';
				}

				$object->origin = $_POST ['origin'];
				$object->origin_id = $_POST ['originid'];

				// Possibility to add external linked objects with hooks
				$object->linked_objects [$object->origin] = $object->origin_id;
				if (is_array($_POST ['other_linked_objects']) && ! empty($_POST ['other_linked_objects'])) {
					$object->linked_objects = array_merge($object->linked_objects, $_POST ['other_linked_objects']);
				}

				$id = $object->create($user);

				if ($id > 0) {
					// If deposit invoice
					if ($_POST ['type'] == 3) {
						$typeamount = GETPOST('typedeposit', 'alpha');
						$valuedeposit = GETPOST('valuedeposit', 'int');

						if ($typeamount == 'amount') {
							$amountdeposit = $valuedeposit;
						} else {
							$amountdeposit = 0;

							dol_include_once('/' . $element . '/class/' . $subelement . '.class.php');

							$classname = ucfirst($subelement);
							$srcobject = new $classname($db);

							dol_syslog("Try to find source object origin=" . $object->origin . " originid=" . $object->origin_id . " to add deposit lines");
							$result = $srcobject->fetch($object->origin_id);
							if ($result > 0) {
								$totalamount = 0;
								$lines = $srcobject->lines;
								$numlines=count($lines);
								for ($i=0; $i<$numlines; $i++)
								{
									$qualified=1;
									if (empty($lines[$i]->qty)) $qualified=0;	// We discard qty=0, it is an option
									if (! empty($lines[$i]->special_code)) $qualified=0;	// We discard special_code (frais port, ecotaxe, option, ...)
									if ($qualified) $totalamount += $lines[$i]->total_ht;
								}

								if ($totalamount != 0) {
									$amountdeposit = ($totalamount * $valuedeposit) / 100;
								}
							} else {
								$mesgs [] = $srcobject->error;
								$error ++;
							}
						}

						$result = $object->addline(
								$langs->trans('Deposit'),
								$amountdeposit,		 	// subprice
								1, 						// quantity
								$lines [$i]->tva_tx, 0, // localtax1_tx
								0, 						// localtax2_tx
								0, 						// fk_product
								0, 						// remise_percent
								0, 						// date_start
								0, 						// date_end
								0, $lines [$i]->info_bits, // info_bits
								0, 						// info_bits
								'HT',
								0,
								0, 						// product_type
								1,
								$lines [$i]->special_code,
								$object->origin,
								0,
								0,
								0,
								0,
								$langs->trans('Deposit')
							);
					} else {

						dol_include_once('/' . $element . '/class/' . $subelement . '.class.php');

						$classname = ucfirst($subelement);
						$srcobject = new $classname($db);

						dol_syslog("Try to find source object origin=" . $object->origin . " originid=" . $object->origin_id . " to add lines");
						$result = $srcobject->fetch($object->origin_id);
						if ($result > 0) {
							$lines = $srcobject->lines;
							if (empty($lines) && method_exists($srcobject, 'fetch_lines'))
								$lines = $srcobject->fetch_lines();

							$fk_parent_line=0;
							$num=count($lines);
							for ($i=0;$i<$num;$i++)
							{
								$label=(! empty($lines[$i]->label)?$lines[$i]->label:'');
								$desc=(! empty($lines[$i]->desc)?$lines[$i]->desc:$lines[$i]->libelle);

								if ($lines [$i]->subprice < 0) {
									// Negative line, we create a discount line
									$discount = new DiscountAbsolute($db);
									$discount->fk_soc = $object->socid;
									$discount->amount_ht = abs($lines [$i]->total_ht);
									$discount->amount_tva = abs($lines [$i]->total_tva);
									$discount->amount_ttc = abs($lines [$i]->total_ttc);
									$discount->tva_tx = $lines [$i]->tva_tx;
									$discount->fk_user = $user->id;
									$discount->description = $desc;
									$discountid = $discount->create($user);
									if ($discountid > 0) {
										$result = $object->insert_discount($discountid); // This include link_to_invoice
									} else {
										$mesgs [] = $discount->error;
										$error ++;
										break;
									}
								} else {
									// Positive line
									$product_type = ($lines [$i]->product_type ? $lines [$i]->product_type : 0);

									// Date start
									$date_start = false;
									if ($lines [$i]->date_debut_prevue)
										$date_start = $lines [$i]->date_debut_prevue;
									if ($lines [$i]->date_debut_reel)
										$date_start = $lines [$i]->date_debut_reel;
									if ($lines [$i]->date_start)
										$date_start = $lines [$i]->date_start;

										// Date end
									$date_end = false;
									if ($lines [$i]->date_fin_prevue)
										$date_end = $lines [$i]->date_fin_prevue;
									if ($lines [$i]->date_fin_reel)
										$date_end = $lines [$i]->date_fin_reel;
									if ($lines [$i]->date_end)
										$date_end = $lines [$i]->date_end;

										// Reset fk_parent_line for no child products and special product
									if (($lines [$i]->product_type != 9 && empty($lines [$i]->fk_parent_line)) || $lines [$i]->product_type == 9) {
										$fk_parent_line = 0;
									}

									// Extrafields
									if (empty($conf->global->MAIN_EXTRAFIELDS_DISABLED) && method_exists($lines [$i], 'fetch_optionals')) {
										$lines [$i]->fetch_optionals($lines [$i]->rowid);
										$array_option = $lines [$i]->array_options;
									}

									$result = $object->addline($desc, $lines [$i]->subprice, $lines [$i]->qty, $lines [$i]->tva_tx, $lines [$i]->localtax1_tx, $lines [$i]->localtax2_tx, $lines [$i]->fk_product, $lines [$i]->remise_percent, $date_start, $date_end, 0, $lines [$i]->info_bits, $lines [$i]->fk_remise_except, 'HT', 0, $product_type, $lines [$i]->rang, $lines [$i]->special_code, $object->origin, $lines [$i]->rowid, $fk_parent_line, $lines [$i]->fk_fournprice, $lines [$i]->pa_ht, $label, $array_option);

									if ($result > 0) {
										$lineid = $result;
									} else {
										$lineid = 0;
										$error ++;
										break;
									}

									// Defined the new fk_parent_line
									if ($result > 0 && $lines [$i]->product_type == 9) {
										$fk_parent_line = $result;
									}
								}
							}

							// Hooks
							$parameters = array('objFrom' => $srcobject);
							$reshook = $hookmanager->executeHooks('createFrom', $parameters, $object, $action); // Note that $action and $object may have been
							                                                                               // modified by hook
							if ($reshook < 0)
								$error ++;
						} else {
							$mesgs [] = $srcobject->error;
							$error ++;
						}
					}
				} else {
					$mesgs [] = $object->error;
					$error ++;
				}
			} 			// If some invoice's lines already known
			else {
				$id = $object->create($user);

				for($i = 1; $i <= $NBLINES; $i ++) {
					if ($_POST ['idprod' . $i]) {
						$product = new Product($db);
						$product->fetch($_POST ['idprod' . $i]);
						$startday = dol_mktime(12, 0, 0, $_POST ['date_start' . $i . 'month'], $_POST ['date_start' . $i . 'day'], $_POST ['date_start' . $i . 'year']);
						$endday = dol_mktime(12, 0, 0, $_POST ['date_end' . $i . 'month'], $_POST ['date_end' . $i . 'day'], $_POST ['date_end' . $i . 'year']);
						$result = $object->addline($product->description, $product->price, $_POST ['qty' . $i], $product->tva_tx, $product->localtax1_tx, $product->localtax2_tx, $_POST ['idprod' . $i], $_POST ['remise_percent' . $i], $startday, $endday, 0, 0, '', $product->price_base_type, $product->price_ttc, $product->type);
					}
				}
			}
		}
	}

	// End of object creation, we show it
	if ($id > 0 && ! $error) {
		$db->commit();
		header('Location: ' . $_SERVER ["PHP_SELF"] . '?facid=' . $id);
		exit();
	} else {
		$db->rollback();
		$action = 'create';
		$_GET ["origin"] = $_POST ["origin"];
		$_GET ["originid"] = $_POST ["originid"];
		$mesgs [] = '<div class="error">' . $object->error . '</div>';
	}
}

// Add a new line
else if (($action == 'addline' || $action == 'addline_predef') && $user->rights->facture->creer) {
	$langs->load('errors');
	$error = 0;

	// Set if we used free entry or predefined product
	if (GETPOST('addline_libre')) {
		$predef = '';
		$idprod = 0;
		$product_desc = (GETPOST('dp_desc') ? GETPOST('dp_desc') : '');
		$price_ht = GETPOST('price_ht');
		$tva_tx = (GETPOST('tva_tx') ? GETPOST('tva_tx') : 0);
	}
	if (GETPOST('addline_predefined')) {
		$predef = (($conf->global->MAIN_FEATURES_LEVEL < 2) ? '_predef' : '');
		$idprod = GETPOST('idprod', 'int');
		$product_desc = (GETPOST('product_desc') ? GETPOST('product_desc') : (GETPOST('np_desc') ? GETPOST('np_desc') : ''));
		$price_ht = '';
		$tva_tx = '';
	}
	if (GETPOST('usenewaddlineform')) { // TODO Remove this
		$idprod = GETPOST('idprod', 'int');
		$product_desc = (GETPOST('product_desc') ? GETPOST('product_desc') : (GETPOST('np_desc') ? GETPOST('np_desc') : (GETPOST('dp_desc') ? GETPOST('dp_desc') : '')));
		$price_ht = GETPOST('price_ht');
		$tva_tx = (GETPOST('tva_tx') ? GETPOST('tva_tx') : 0);
	}
	$qty = GETPOST('qty' . $predef);
	$remise_percent = GETPOST('remise_percent' . $predef);

	// Extrafields
	$extrafieldsline = new ExtraFields($db);
	$extralabelsline = $extrafieldsline->fetch_name_optionals_label($object->table_element_line);
	$array_option = $extrafieldsline->getOptionalsFromPost($extralabelsline, $predef);
	// Unset extrafield
	if (is_array($extralabelsline)) {
		// Get extra fields
		foreach ($extralabelsline as $key => $value) {
			unset($_POST ["options_" . $key . $predef]);
		}
	}

	if ((empty($idprod) || GETPOST('usenewaddlineform')) && ($price_ht < 0) && ($qty < 0)) {
		setEventMessage($langs->trans('ErrorBothFieldCantBeNegative', $langs->transnoentitiesnoconv('UnitPriceHT'), $langs->transnoentitiesnoconv('Qty')), 'errors');
		$error ++;
	}
	if (empty($idprod) && GETPOST('type') < 0) {
		setEventMessage($langs->trans('ErrorFieldRequired', $langs->transnoentitiesnoconv('Type')), 'errors');
		$error ++;
	}
	if ((empty($idprod) || GETPOST('usenewaddlineform')) && (! ($price_ht >= 0) || $price_ht == '')) 	// Unit price can be 0 but not ''
	{
		setEventMessage($langs->trans("ErrorFieldRequired", $langs->transnoentitiesnoconv("UnitPriceHT")), 'errors');
		$error ++;
	}
	if ($qty == '') {
		setEventMessage($langs->trans('ErrorFieldRequired', $langs->transnoentitiesnoconv('Qty')), 'errors');
		$error ++;
	}
	if (empty($idprod) && empty($product_desc)) {
		setEventMessage($langs->trans('ErrorFieldRequired', $langs->transnoentitiesnoconv('Description')), 'errors');
		$error ++;
	}

	if (! $error && ($qty >= 0) && (! empty($product_desc) || ! empty($idprod))) {
		$ret = $object->fetch($id);
		if ($ret < 0) {
			dol_print_error($db, $object->error);
			exit();
		}
		$ret = $object->fetch_thirdparty();

		// Clean parameters
		$date_start = dol_mktime(GETPOST('date_start' . $predef . 'hour'), GETPOST('date_start' . $predef . 'min'), GETPOST('date_start' . $predef . 'sec'), GETPOST('date_start' . $predef . 'month'), GETPOST('date_start' . $predef . 'day'), GETPOST('date_start' . $predef . 'year'));
		$date_end = dol_mktime(GETPOST('date_end' . $predef . 'hour'), GETPOST('date_end' . $predef . 'min'), GETPOST('date_end' . $predef . 'sec'), GETPOST('date_end' . $predef . 'month'), GETPOST('date_end' . $predef . 'day'), GETPOST('date_end' . $predef . 'year'));
		$price_base_type = (GETPOST('price_base_type', 'alpha') ? GETPOST('price_base_type', 'alpha') : 'HT');

		// Define special_code for special lines
		$special_code = 0;
		// if (empty($_POST['qty'])) $special_code=3; // Options should not exists on invoices

		// Ecrase $pu par celui du produit
		// Ecrase $desc par celui du produit
		// Ecrase $txtva par celui du produit
		// Ecrase $base_price_type par celui du produit
		if (! empty($idprod)) {
			$prod = new Product($db);
			$prod->fetch($idprod);

			$label = ((GETPOST('product_label') && GETPOST('product_label') != $prod->label) ? GETPOST('product_label') : '');

			// Update if prices fields are defined
			if (GETPOST('usenewaddlineform')) {
				$pu_ht = price2num($price_ht, 'MU');
				$pu_ttc = price2num(GETPOST('price_ttc'), 'MU');
				$tva_npr = (preg_match('/\*/', $tva_tx) ? 1 : 0);
				$tva_tx = str_replace('*', '', $tva_tx);
				$desc = $product_desc;
			} else {
				$tva_tx = get_default_tva($mysoc, $object->client, $prod->id);
				$tva_npr = get_default_npr($mysoc, $object->client, $prod->id);

				// We define price for product
				if (! empty($conf->global->PRODUIT_MULTIPRICES) && ! empty($object->client->price_level)) {
					$pu_ht = $prod->multiprices [$object->client->price_level];
					$pu_ttc = $prod->multiprices_ttc [$object->client->price_level];
					$price_min = $prod->multiprices_min [$object->client->price_level];
					$price_base_type = $prod->multiprices_base_type [$object->client->price_level];
				} elseif (! empty($conf->global->PRODUIT_CUSTOMER_PRICES)) {
					require_once DOL_DOCUMENT_ROOT . '/product/class/productcustomerprice.class.php';

					$prodcustprice = new Productcustomerprice($db);

					$filter = array('t.fk_product' => $prod->id,'t.fk_soc' => $object->client->id);

					$result = $prodcustprice->fetch_all('', '', 0, 0, $filter);
					if ($result) {
						if (count($prodcustprice->lines) > 0) {
							$found = true;
							$pu_ht = price($prodcustprice->lines [0]->price);
							$pu_ttc = price($prodcustprice->lines [0]->price_ttc);
							$price_base_type = $prodcustprice->lines [0]->price_base_type;
							$prod->tva_tx = $prodcustprice->lines [0]->tva_tx;
						}
					}
				} else {
					$pu_ht = $prod->price;
					$pu_ttc = $prod->price_ttc;
					$price_min = $prod->price_min;
					$price_base_type = $prod->price_base_type;
				}

				// if price ht is forced (ie: calculated by margin rate and cost price)
				if (! empty($price_ht)) {
					$pu_ht = price2num($price_ht, 'MU');
					$pu_ttc = price2num($pu_ht * (1 + ($tva_tx / 100)), 'MU');
				}

				// On reevalue prix selon taux tva car taux tva transaction peut etre different
				// de ceux du produit par defaut (par exemple si pays different entre vendeur et acheteur).
				elseif ($tva_tx != $prod->tva_tx) {
					if ($price_base_type != 'HT') {
						$pu_ht = price2num($pu_ttc / (1 + ($tva_tx / 100)), 'MU');
					} else {
						$pu_ttc = price2num($pu_ht * (1 + ($tva_tx / 100)), 'MU');
					}
				}

				$desc = '';

				// Define output language
				if (! empty($conf->global->MAIN_MULTILANGS) && ! empty($conf->global->PRODUIT_TEXTS_IN_THIRDPARTY_LANGUAGE)) {
					$outputlangs = $langs;
					$newlang = '';
					if (empty($newlang) && GETPOST('lang_id'))
						$newlang = GETPOST('lang_id');
					if (empty($newlang))
						$newlang = $object->client->default_lang;
					if (! empty($newlang)) {
						$outputlangs = new Translate("", $conf);
						$outputlangs->setDefaultLang($newlang);
					}

					$desc = (! empty($prod->multilangs [$outputlangs->defaultlang] ["description"])) ? $prod->multilangs [$outputlangs->defaultlang] ["description"] : $prod->description;
				} else {
					$desc = $prod->description;
				}

				$desc = dol_concatdesc($desc, $product_desc);

				// Add custom code and origin country into description
				if (empty($conf->global->MAIN_PRODUCT_DISABLE_CUSTOMCOUNTRYCODE) && (! empty($prod->customcode) || ! empty($prod->country_code))) {
					$tmptxt = '(';
					if (! empty($prod->customcode))
						$tmptxt .= $langs->transnoentitiesnoconv("CustomCode") . ': ' . $prod->customcode;
					if (! empty($prod->customcode) && ! empty($prod->country_code))
						$tmptxt .= ' - ';
					if (! empty($prod->country_code))
						$tmptxt .= $langs->transnoentitiesnoconv("CountryOrigin") . ': ' . getCountry($prod->country_code, 0, $db, $langs, 0);
					$tmptxt .= ')';
					$desc = dol_concatdesc($desc, $tmptxt);
				}
			}

			$type = $prod->type;
		} else {
			$pu_ht = price2num($price_ht, 'MU');
			$pu_ttc = price2num(GETPOST('price_ttc'), 'MU');
			$tva_npr = (preg_match('/\*/', $tva_tx) ? 1 : 0);
			$tva_tx = str_replace('*', '', $tva_tx);
			$label = (GETPOST('product_label') ? GETPOST('product_label') : '');
			$desc = $product_desc;
			$type = GETPOST('type');
		}

		// Margin
		$fournprice = price2num(GETPOST('fournprice' . $predef) ? GETPOST('fournprice' . $predef) : '');
		$buyingprice = price2num(GETPOST('buying_price' . $predef) ? GETPOST('buying_price' . $predef) : '');

		// Local Taxes
		$localtax1_tx = get_localtax($tva_tx, 1, $object->client);
		$localtax2_tx = get_localtax($tva_tx, 2, $object->client);

		$info_bits = 0;
		if ($tva_npr)
			$info_bits |= 0x01;

		if (! empty($price_min) && (price2num($pu_ht) * (1 - price2num($remise_percent) / 100) < price2num($price_min))) {
			$mesg = $langs->trans("CantBeLessThanMinPrice", price(price2num($price_min, 'MU'), 0, $langs, 0, 0, - 1, $conf->currency));
			setEventMessage($mesg, 'errors');
		} else {
			// Insert line
			$result = $object->addline($desc, $pu_ht, $qty, $tva_tx, $localtax1_tx, $localtax2_tx, $idprod, $remise_percent, $date_start, $date_end, 0, $info_bits, '', $price_base_type, $pu_ttc, $type, - 1, $special_code, '', 0, GETPOST('fk_parent_line'), $fournprice, $buyingprice, $label, $array_option);

			if ($result > 0) {
				if (empty($conf->global->MAIN_DISABLE_PDF_AUTOUPDATE)) {
					// Define output language
					$outputlangs = $langs;
					$newlang = GETPOST('lang_id', 'alpha');
					if (! empty($conf->global->MAIN_MULTILANGS) && empty($newlang))
						$newlang = $object->client->default_lang;
					if (! empty($newlang)) {
						$outputlangs = new Translate("", $conf);
						$outputlangs->setDefaultLang($newlang);
					}

					$ret = $object->fetch($id); // Reload to get new records
					facture_pdf_create($db, $object, $object->modelpdf, $outputlangs, $hidedetails, $hidedesc, $hideref);
				}

				unset($_POST ['qty']);
				unset($_POST ['type']);
				unset($_POST ['remise_percent']);
				unset($_POST ['price_ht']);
				unset($_POST ['price_ttc']);
				unset($_POST ['tva_tx']);
				unset($_POST ['product_ref']);
				unset($_POST ['product_label']);
				unset($_POST ['product_desc']);
				unset($_POST ['fournprice']);
				unset($_POST ['buying_price']);
				unset($_POST ['np_marginRate']);
				unset($_POST ['np_markRate']);
				unset($_POST ['dp_desc']);

				unset($_POST ['idprod']);
				unset($_POST ['qty_predef']);
				unset($_POST ['remise_percent_predef']);
				unset($_POST ['fournprice_predef']);
				unset($_POST ['buying_price_predef']);
				unset($_POST ['np_marginRate_predef']);
				unset($_POST ['np_markRate_predef']);
				unset($_POST ['np_desc']);
			} else {
				setEventMessage($object->error, 'errors');
			}

			$action = '';
		}
	}
}

elseif ($action == 'updateligne' && $user->rights->facture->creer && ! GETPOST('cancel')) {
	if (! $object->fetch($id) > 0)
		dol_print_error($db);
	$object->fetch_thirdparty();

	// Clean parameters
	$date_start = '';
	$date_end = '';
	$date_start = dol_mktime(GETPOST('date_starthour'), GETPOST('date_startmin'), GETPOST('date_startsec'), GETPOST('date_startmonth'), GETPOST('date_startday'), GETPOST('date_startyear'));
	$date_end = dol_mktime(GETPOST('date_endhour'), GETPOST('date_endmin'), GETPOST('date_endsec'), GETPOST('date_endmonth'), GETPOST('date_endday'), GETPOST('date_endyear'));
	$description = dol_htmlcleanlastbr(GETPOST('product_desc'));
	$pu_ht = GETPOST('price_ht');
	$vat_rate = (GETPOST('tva_tx') ? GETPOST('tva_tx') : 0);

	// Define info_bits
	$info_bits = 0;
	if (preg_match('/\*/', $vat_rate))
		$info_bits |= 0x01;

		// Define vat_rate
	$vat_rate = str_replace('*', '', $vat_rate);
	$localtax1_rate = get_localtax($vat_rate, 1, $object->client);
	$localtax2_rate = get_localtax($vat_rate, 2, $object->client);

	// Add buying price
	$fournprice = price2num(GETPOST('fournprice') ? GETPOST('fournprice') : '');
	$buyingprice = price2num(GETPOST('buying_price') ? GETPOST('buying_price') : '');

	// Extrafields
	$extrafieldsline = new ExtraFields($db);
	$extralabelsline = $extrafieldsline->fetch_name_optionals_label($object->table_element_line);
	$array_option = $extrafieldsline->getOptionalsFromPost($extralabelsline);
	// Unset extrafield
	if (is_array($extralabelsline)) {
		// Get extra fields
		foreach ($extralabelsline as $key => $value) {
			unset($_POST ["options_" . $key]);
		}
	}

	// Check minimum price
	$productid = GETPOST('productid', 'int');
	if (! empty($productid)) {
		$product = new Product($db);
		$product->fetch($productid);

		$type = $product->type;

		$price_min = $product->price_min;
		if (! empty($conf->global->PRODUIT_MULTIPRICES) && ! empty($object->client->price_level))
			$price_min = $product->multiprices_min [$object->client->price_level];

		$label = ((GETPOST('update_label') && GETPOST('product_label')) ? GETPOST('product_label') : '');

		// Check price is not lower than minimum (check is done only for standard or replacement invoices)
		if (($object->type == Facture::TYPE_STANDARD || $object->type == Facture::TYPE_REPLACEMENT) && $price_min && (price2num($pu_ht) * (1 - price2num(GETPOST('remise_percent')) / 100) < price2num($price_min))) {
			setEventMessage($langs->trans("CantBeLessThanMinPrice", price(price2num($price_min, 'MU'), 0, $langs, 0, 0, - 1, $conf->currency)), 'errors');
			$error ++;
		}
	} else {
		$type = GETPOST('type');
		$label = (GETPOST('product_label') ? GETPOST('product_label') : '');

		// Check parameters
		if (GETPOST('type') < 0) {
			setEventMessage($langs->trans("ErrorFieldRequired", $langs->transnoentitiesnoconv("Type")), 'errors');
			$error ++;
		}
	}

	// Update line
	if (! $error) {
		$result = $object->updateline(GETPOST('lineid'), $description, $pu_ht, GETPOST('qty'), GETPOST('remise_percent'), $date_start, $date_end, $vat_rate, $localtax1_rate, $localtax2_rate, 'HT', $info_bits, $type, GETPOST('fk_parent_line'), 0, $fournprice, $buyingprice, $label, 0, $array_option);

		if ($result >= 0) {
			if (empty($conf->global->MAIN_DISABLE_PDF_AUTOUPDATE)) {
				// Define output language
				$outputlangs = $langs;
				$newlang = '';
				if ($conf->global->MAIN_MULTILANGS && empty($newlang) && GETPOST('lang_id'))
					$newlang = GETPOST('lang_id');
				if ($conf->global->MAIN_MULTILANGS && empty($newlang))
					$newlang = $object->client->default_lang;
				if (! empty($newlang)) {
					$outputlangs = new Translate("", $conf);
					$outputlangs->setDefaultLang($newlang);
				}

				$ret = $object->fetch($id); // Reload to get new records
				facture_pdf_create($db, $object, $object->modelpdf, $outputlangs, $hidedetails, $hidedesc, $hideref);
			}

			unset($_POST ['qty']);
			unset($_POST ['type']);
			unset($_POST ['productid']);
			unset($_POST ['remise_percent']);
			unset($_POST ['price_ht']);
			unset($_POST ['price_ttc']);
			unset($_POST ['tva_tx']);
			unset($_POST ['product_ref']);
			unset($_POST ['product_label']);
			unset($_POST ['product_desc']);
			unset($_POST ['fournprice']);
			unset($_POST ['buying_price']);
		} else {
			setEventMessage($object->error, 'errors');
		}
	}
}

else if ($action == 'updateligne' && $user->rights->facture->creer && $_POST ['cancel'] == $langs->trans('Cancel')) {
	header('Location: ' . $_SERVER ["PHP_SELF"] . '?facid=' . $id); // Pour reaffichage de la fiche en cours d'edition
	exit();
}

// Modify line position (up)
else if ($action == 'up' && $user->rights->facture->creer) {
	$object->fetch($id);
	$object->fetch_thirdparty();
	$object->line_up($_GET ['rowid']);

	// Define output language
	$outputlangs = $langs;
	$newlang = '';
	if ($conf->global->MAIN_MULTILANGS && empty($newlang) && ! empty($_REQUEST ['lang_id']))
		$newlang = $_REQUEST ['lang_id'];
	if ($conf->global->MAIN_MULTILANGS && empty($newlang))
		$newlang = $object->client->default_lang;
	if (! empty($newlang)) {
		$outputlangs = new Translate("", $conf);
		$outputlangs->setDefaultLang($newlang);
	}
	if (empty($conf->global->MAIN_DISABLE_PDF_AUTOUPDATE))
		facture_pdf_create($db, $object, $object->modelpdf, $outputlangs, $hidedetails, $hidedesc, $hideref);

	header('Location: ' . $_SERVER ["PHP_SELF"] . '?facid=' . $object->id . '#' . $_GET ['rowid']);
	exit();
} // Modify line position (down)
else if ($action == 'down' && $user->rights->facture->creer) {
	$object->fetch($id);
	$object->fetch_thirdparty();
	$object->line_down($_GET ['rowid']);

	// Define output language
	$outputlangs = $langs;
	$newlang = '';
	if ($conf->global->MAIN_MULTILANGS && empty($newlang) && ! empty($_REQUEST ['lang_id']))
		$newlang = $_REQUEST ['lang_id'];
	if ($conf->global->MAIN_MULTILANGS && empty($newlang))
		$newlang = $object->client->default_lang;
	if (! empty($newlang)) {
		$outputlangs = new Translate("", $conf);
		$outputlangs->setDefaultLang($newlang);
	}
	if (empty($conf->global->MAIN_DISABLE_PDF_AUTOUPDATE))
		facture_pdf_create($db, $object, $object->modelpdf, $outputlangs, $hidedetails, $hidedesc, $hideref);

	header('Location: ' . $_SERVER ["PHP_SELF"] . '?facid=' . $object->id . '#' . $_GET ['rowid']);
	exit();
}

// Link invoice to order
if (GETPOST('linkedOrder')) {
	$object->fetch($id);
	$object->fetch_thirdparty();
	$result = $object->add_object_linked('commande', GETPOST('linkedOrder'));
}

/*
 * Add file in email form
 */
if (GETPOST('addfile')) {
	require_once DOL_DOCUMENT_ROOT . '/core/lib/files.lib.php';

	// Set tmp user directory
	$vardir = $conf->user->dir_output . "/" . $user->id;
	$upload_dir_tmp = $vardir . '/temp';

	dol_add_file_process($upload_dir_tmp, 0, 0);
	$action = 'presend';
}

/*
 * Remove file in email form
 */
if (! empty($_POST ['removedfile'])) {
	require_once DOL_DOCUMENT_ROOT . '/core/lib/files.lib.php';

	// Set tmp user directory
	$vardir = $conf->user->dir_output . "/" . $user->id;
	$upload_dir_tmp = $vardir . '/temp';

	// TODO Delete only files that was uploaded from email form
	dol_remove_file_process($_POST ['removedfile'], 0);
	$action = 'presend';
}

/*
 * Send mail
 */
if (($action == 'send' || $action == 'relance') && ! $_POST ['addfile'] && ! $_POST ['removedfile'] && ! $_POST ['cancel']) {
	$langs->load('mails');

	$actiontypecode = '';
	$subject = '';
	$actionmsg = '';
	$actionmsg2 = '';

	$result = $object->fetch($id);
	$result = $object->fetch_thirdparty();

	if ($result > 0) {
		// $ref = dol_sanitizeFileName($object->ref);
		// $file = $conf->facture->dir_output . '/' . $ref . '/' . $ref . '.pdf';

		// if (is_readable($file))
		// {
		if ($_POST ['sendto']) {
			// Le destinataire a ete fourni via le champ libre
			$sendto = $_POST ['sendto'];
			$sendtoid = 0;
		} elseif ($_POST ['receiver'] != '-1') {
			// Recipient was provided from combo list
			if ($_POST ['receiver'] == 'thirdparty') 			// Id of third party
			{
				$sendto = $object->client->email;
				$sendtoid = 0;
			} else 			// Id du contact
			{
				$sendto = $object->client->contact_get_property($_POST ['receiver'], 'email');
				$sendtoid = $_POST ['receiver'];
			}
		}

		if (dol_strlen($sendto)) {
			$langs->load("commercial");

			$from = $_POST ['fromname'] . ' <' . $_POST ['frommail'] . '>';
			$replyto = $_POST ['replytoname'] . ' <' . $_POST ['replytomail'] . '>';
			$message = $_POST ['message'];
			$sendtocc = $_POST ['sendtocc'];
			$deliveryreceipt = $_POST ['deliveryreceipt'];

			if ($action == 'send') {
				if (dol_strlen($_POST ['subject']))
					$subject = $_POST ['subject'];
				else
					$subject = $langs->transnoentities('Bill') . ' ' . $object->ref;
				$actiontypecode = 'AC_FAC';
				$actionmsg = $langs->transnoentities('MailSentBy') . ' ' . $from . ' ' . $langs->transnoentities('To') . ' ' . $sendto . ".\n";
				if ($message) {
					$actionmsg .= $langs->transnoentities('MailTopic') . ": " . $subject . "\n";
					$actionmsg .= $langs->transnoentities('TextUsedInTheMessageBody') . ":\n";
					$actionmsg .= $message;
				}
				// $actionmsg2=$langs->transnoentities('Action'.$actiontypecode);
			}
			if ($action == 'relance') {
				if (dol_strlen($_POST ['subject']))
					$subject = $_POST ['subject'];
				else
					$subject = $langs->transnoentities('Relance facture ' . $object->ref);
				$actiontypecode = 'AC_FAC';
				$actionmsg = $langs->transnoentities('MailSentBy') . ' ' . $from . ' ' . $langs->transnoentities('To') . ' ' . $sendto . ".\n";
				if ($message) {
					$actionmsg .= $langs->transnoentities('MailTopic') . ": " . $subject . "\n";
					$actionmsg .= $langs->transnoentities('TextUsedInTheMessageBody') . ":\n";
					$actionmsg .= $message;
				}
				// $actionmsg2=$langs->transnoentities('Action'.$actiontypecode);
			}

			// Create form object
			include_once DOL_DOCUMENT_ROOT . '/core/class/html.formmail.class.php';
			$formmail = new FormMail($db);

			$attachedfiles = $formmail->get_attached_files();
			$filepath = $attachedfiles ['paths'];
			$filename = $attachedfiles ['names'];
			$mimetype = $attachedfiles ['mimes'];

			// Send mail
			require_once DOL_DOCUMENT_ROOT . '/core/class/CMailFile.class.php';
			$mailfile = new CMailFile($subject, $sendto, $from, $message, $filepath, $mimetype, $filename, $sendtocc, '', $deliveryreceipt, - 1);
			if ($mailfile->error) {
				$mesgs [] = '<div class="error">' . $mailfile->error . '</div>';
			} else {
				$result = $mailfile->sendfile();
				if ($result) {
					$error = 0;

					// Initialisation donnees
					$object->sendtoid = $sendtoid;
					$object->actiontypecode = $actiontypecode;
					$object->actionmsg = $actionmsg; // Long text
					$object->actionmsg2 = $actionmsg2; // Short text
					$object->fk_element = $object->id;
					$object->elementtype = $object->element;

					// Appel des triggers
					include_once DOL_DOCUMENT_ROOT . '/core/class/interfaces.class.php';
					$interface = new Interfaces($db);
					$result = $interface->run_triggers('BILL_SENTBYMAIL', $object, $user, $langs, $conf);
					if ($result < 0) {
						$error ++;
						$this->errors = $interface->errors;
					}
					// Fin appel triggers

					if ($error) {
						dol_print_error($db);
					} else {
						// Redirect here
						// This avoid sending mail twice if going out and then back to page
						$mesg = $langs->trans('MailSuccessfulySent', $mailfile->getValidAddress($from, 2), $mailfile->getValidAddress($sendto, 2));
						setEventMessage($mesg);
						header('Location: ' . $_SERVER ["PHP_SELF"] . '?facid=' . $object->id);
						exit();
					}
				} else {
					$langs->load("other");
					$mesg = '<div class="error">';
					if ($mailfile->error) {
						$mesg .= $langs->trans('ErrorFailedToSendMail', $from, $sendto);
						$mesg .= '<br>' . $mailfile->error;
					} else {
						$mesg .= 'No mail sent. Feature is disabled by option MAIN_DISABLE_ALL_MAILS';
					}
					$mesg .= '</div>';
					$mesgs [] = $mesg;
				}
			}
			/*            }
			 else
			{
			$langs->load("other");
			$mesgs[]='<div class="error">'.$langs->trans('ErrorMailRecipientIsEmpty').'</div>';
			dol_syslog('Recipient email is empty');
			}*/
		} else {
			$langs->load("errors");
			$mesgs [] = '<div class="error">' . $langs->trans('ErrorCantReadFile', $file) . '</div>';
			dol_syslog('Failed to read file: ' . $file);
		}
	} else {
		$langs->load("other");
		$mesgs [] = '<div class="error">' . $langs->trans('ErrorFailedToReadEntity', $langs->trans("Invoice")) . '</div>';
		dol_syslog('Impossible de lire les donnees de la facture. Le fichier facture n\'a peut-etre pas ete genere.');
	}

	$action = 'presend';
}

/*
 * Generate document
 */
else if ($action == 'builddoc') // En get ou en post
{
	$object->fetch($id);
	$object->fetch_thirdparty();

	// Save last template used to generate document
	if (GETPOST('model'))
		$object->setDocModel($user, GETPOST('model', 'alpha'));
	if (GETPOST('fk_bank'))
		$object->fk_bank = GETPOST('fk_bank');

		// Define output language
	$outputlangs = $langs;
	$newlang = '';
	if ($conf->global->MAIN_MULTILANGS && empty($newlang) && GETPOST('lang_id'))
		$newlang = GETPOST('lang_id');
	if ($conf->global->MAIN_MULTILANGS && empty($newlang))
		$newlang = $object->client->default_lang;
	if (! empty($newlang)) {
		$outputlangs = new Translate("", $conf);
		$outputlangs->setDefaultLang($newlang);
	}
	$result = facture_pdf_create($db, $object, $object->modelpdf, $outputlangs, $hidedetails, $hidedesc, $hideref);
	if ($result <= 0) {
		dol_print_error($db, $result);
		exit();
	}
}

// Remove file in doc form
else if ($action == 'remove_file') {
	if ($object->fetch($id)) {
		require_once DOL_DOCUMENT_ROOT . '/core/lib/files.lib.php';

		$object->fetch_thirdparty();

		$langs->load("other");
		$upload_dir = $conf->facture->dir_output;
		$file = $upload_dir . '/' . GETPOST('file');
		$ret = dol_delete_file($file, 0, 0, 0, $object);
		if ($ret)
			setEventMessage($langs->trans("FileWasRemoved", GETPOST('urlfile')));
		else
			setEventMessage($langs->trans("ErrorFailToDeleteFile", GETPOST('urlfile')), 'errors');
		$action = '';
	}
}

// Print file
else if ($action == 'print_file' and $user->rights->printipp->read) {
	require_once DOL_DOCUMENT_ROOT . '/core/class/dolprintipp.class.php';
	$printer = new dolPrintIPP($db, $conf->global->PRINTIPP_HOST, $conf->global->PRINTIPP_PORT, $user->login, $conf->global->PRINTIPP_USER, $conf->global->PRINTIPP_PASSWORD);
	$printer->print_file(GETPOST('file', 'alpha'), GETPOST('printer', 'alpha'));
	setEventMessage($langs->trans("FileWasSentToPrinter", GETPOST('file')));
	$action = '';
}

if (! empty($conf->global->MAIN_DISABLE_CONTACTS_TAB) && $user->rights->facture->creer) {
	if ($action == 'addcontact') {
		$result = $object->fetch($id);

		if ($result > 0 && $id > 0) {
			$contactid = (GETPOST('userid') ? GETPOST('userid') : GETPOST('contactid'));
			$result = $object->add_contact($contactid, $_POST ["type"], $_POST ["source"]);
		}

		if ($result >= 0) {
			header("Location: " . $_SERVER ['PHP_SELF'] . "?id=" . $object->id);
			exit();
		} else {
			if ($object->error == 'DB_ERROR_RECORD_ALREADY_EXISTS') {
				$langs->load("errors");
				$mesgs [] = '<div class="error">' . $langs->trans("ErrorThisContactIsAlreadyDefinedAsThisType") . '</div>';
			} else {
				$mesgs [] = '<div class="error">' . $object->error . '</div>';
			}
		}
	}

	// bascule du statut d'un contact
	else if ($action == 'swapstatut') {
		if ($object->fetch($id)) {
			$result = $object->swapContactStatus(GETPOST('ligne'));
		} else {
			dol_print_error($db);
		}
	}

	// Efface un contact
	else if ($action == 'deletecontact') {
		$object->fetch($id);
		$result = $object->delete_contact($lineid);

		if ($result >= 0) {
			header("Location: " . $_SERVER ['PHP_SELF'] . "?id=" . $object->id);
			exit();
		} else {
			dol_print_error($db);
		}
	}
}

if ($action == 'update_extras') {
	// Fill array 'array_options' with data from add form
	$extralabels = $extrafields->fetch_name_optionals_label($object->table_element);
	$ret = $extrafields->setOptionalsFromPost($extralabels, $object, GETPOST('attribute'));
	if ($ret < 0)
		$error ++;

	if (! $error) {
		// Actions on extra fields (by external module or standard code)
		// FIXME le hook fait double emploi avec le trigger !!
		$hookmanager->initHooks(array('invoicedao'));
		$parameters = array('id' => $object->id);
		$reshook = $hookmanager->executeHooks('insertExtraFields', $parameters, $object, $action); // Note that $action and $object may have been modified by
		                                                                                      // some hooks
		if (empty($reshook)) {
			$result = $object->insertExtraFields();
			if ($result < 0) {
				$error ++;
			}
		} else if ($reshook < 0)
			$error ++;
	}

	if ($error)
		$action = 'edit_extras';
}

<<<<<<< HEAD
=======


>>>>>>> 4afb85bd
/*
 * View
 */

$form = new Form($db);
$formother = new FormOther($db);
$formfile = new FormFile($db);
$bankaccountstatic = new Account($db);
$now = dol_now();

llxHeader('', $langs->trans('Bill'), 'EN:Customers_Invoices|FR:Factures_Clients|ES:Facturas_a_clientes');

print '
<script type="text/javascript" language="javascript">
jQuery(document).ready(function() {
	jQuery("#linktoorder").click(function() {
		jQuery("#commande").toggle();
	});
});
</script>
';

/**
 * *******************************************************************
 *
 * Mode creation
 *
 * ********************************************************************
 */
if ($action == 'create')
{
	$facturestatic = new Facture($db);
	$extralabels = $extrafields->fetch_name_optionals_label($facturestatic->table_element);

	print_fiche_titre($langs->trans('NewBill'));

	$soc = new Societe($db);
	if ($socid > 0)
		$res = $soc->fetch($socid);

	if (! empty($origin) && ! empty($originid)) {
		// Parse element/subelement (ex: project_task)
		$element = $subelement = $origin;
		if (preg_match('/^([^_]+)_([^_]+)/i', $origin, $regs)) {
			$element = $regs [1];
			$subelement = $regs [2];
		}

		if ($element == 'project') {
			$projectid = $originid;
		} else {
			// For compatibility
			if ($element == 'order' || $element == 'commande') {
				$element = $subelement = 'commande';
			}
			if ($element == 'propal') {
				$element = 'comm/propal';
				$subelement = 'propal';
			}
			if ($element == 'contract') {
				$element = $subelement = 'contrat';
			}
			if ($element == 'shipping') {
				$element = $subelement = 'expedition';
			}

			dol_include_once('/' . $element . '/class/' . $subelement . '.class.php');

			$classname = ucfirst($subelement);
			$objectsrc = new $classname($db);
			$objectsrc->fetch($originid);
			if (empty($objectsrc->lines) && method_exists($objectsrc, 'fetch_lines'))
				$objectsrc->fetch_lines();
			$objectsrc->fetch_thirdparty();

			$projectid = (! empty($objectsrc->fk_project) ? $objectsrc->fk_project : '');
			$ref_client = (! empty($objectsrc->ref_client) ? $objectsrc->ref_client : '');
			$ref_int = (! empty($objectsrc->ref_int) ? $objectsrc->ref_int : '');

			$soc = $objectsrc->thirdparty;
			$cond_reglement_id = (! empty($objectsrc->cond_reglement_id) ? $objectsrc->cond_reglement_id : (! empty($soc->cond_reglement_id) ? $soc->cond_reglement_id : 1));
			$mode_reglement_id = (! empty($objectsrc->mode_reglement_id) ? $objectsrc->mode_reglement_id : (! empty($soc->mode_reglement_id) ? $soc->mode_reglement_id : 0));
			$remise_percent = (! empty($objectsrc->remise_percent) ? $objectsrc->remise_percent : (! empty($soc->remise_percent) ? $soc->remise_percent : 0));
			$remise_absolue = (! empty($objectsrc->remise_absolue) ? $objectsrc->remise_absolue : (! empty($soc->remise_absolue) ? $soc->remise_absolue : 0));
			$dateinvoice = empty($conf->global->MAIN_AUTOFILL_DATE) ? - 1 : 0;

			// Replicate extrafields
			$objectsrc->fetch_optionals($originid);
			$object->array_options = $objectsrc->array_options;
		}
	} else {
		$cond_reglement_id = $soc->cond_reglement_id;
		$mode_reglement_id = $soc->mode_reglement_id;
		$remise_percent = $soc->remise_percent;
		$remise_absolue = 0;
		$dateinvoice = empty($conf->global->MAIN_AUTOFILL_DATE) ? - 1 : 0;
	}
	$absolute_discount = $soc->getAvailableDiscounts();

	if (! empty($conf->use_javascript_ajax)) {
		print ajax_combobox('fac_replacement');
		print ajax_combobox('fac_avoir');
	}

	print '<form name="add" action="' . $_SERVER ["PHP_SELF"] . '" method="POST">';
	print '<input type="hidden" name="token" value="' . $_SESSION ['newtoken'] . '">';
	print '<input type="hidden" name="action" value="add">';
	if ($soc->id > 0)
		print '<input type="hidden" name="socid" value="' . $soc->id . '">' . "\n";
	print '<input name="facnumber" type="hidden" value="provisoire">';
	print '<input name="ref_client" type="hidden" value="' . $ref_client . '">';
	print '<input name="ref_int" type="hidden" value="' . $ref_int . '">';
	print '<input type="hidden" name="origin" value="' . $origin . '">';
	print '<input type="hidden" name="originid" value="' . $originid . '">';

	print '<table class="border" width="100%">';

	// Ref
	print '<tr><td class="fieldrequired">' . $langs->trans('Ref') . '</td><td colspan="2">' . $langs->trans('Draft') . '</td></tr>';

	// Thirdparty
	print '<td class="fieldrequired">' . $langs->trans('Customer') . '</td>';
	if ($soc->id > 0) {
		print '<td colspan="2">';
		print $soc->getNomUrl(1);
		print '<input type="hidden" name="socid" value="' . $soc->id . '">';
		// Outstanding Bill
		$outstandigBills = $soc->get_OutstandingBill();
		print ' (' . $langs->trans('CurrentOutstandingBill') . ': ';
		print price($outstandigBills, '', $langs, 0, 0, - 1, $conf->currency);
		if ($soc->outstanding_limit != '') {
			if ($outstandigBills > $soc->outstanding_limit)
				print img_warning($langs->trans("OutstandingBillReached"));
			print ' / ' . price($soc->outstanding_limit);
		}
		print ')';
		print '</td>';
	} else {
		print '<td colspan="2">';
		print $form->select_company('', 'socid', 's.client = 1 OR s.client = 3', 1);
		print '</td>';
	}
	print '</tr>' . "\n";

	// Predefined invoices
	if (empty($origin) && empty($originid) && $socid > 0)
	{
		$sql = 'SELECT r.rowid, r.titre, r.total_ttc';
		$sql .= ' FROM ' . MAIN_DB_PREFIX . 'facture_rec as r';
		$sql .= ' WHERE r.fk_soc = ' . $soc->id;

		$resql = $db->query($sql);
		if ($resql)
		{
			$num = $db->num_rows($resql);
			$i = 0;

			if ($num > 0)
			{
				print '<tr><td>' . $langs->trans('CreateFromRepeatableInvoice') . '</td><td>';
				print '<select class="flat" name="fac_rec">';
				print '<option value="0" selected="selected"></option>';
				while ($i < $num)
				{
					$objp = $db->fetch_object($resql);
					print '<option value="' . $objp->rowid . '"';
					if (GETPOST('fac_rec') == $objp->rowid)
						print ' selected="selected"';
					print '>' . $objp->titre . ' (' . price($objp->total_ttc) . ' ' . $langs->trans("TTC") . ')</option>';
					$i ++;
				}
				print '</select></td></tr>';
			}
			$db->free($resql);
		} else {
			dol_print_error($db);
		}
	}

	// Type de facture
	$facids = $facturestatic->list_replacable_invoices($soc->id);
	if ($facids < 0) {
		dol_print_error($db, $facturestatic);
		exit();
	}
	$options = "";
	foreach ($facids as $facparam)
	{
		$options .= '<option value="' . $facparam ['id'] . '"';
		if ($facparam ['id'] == $_POST ['fac_replacement'])
			$options .= ' selected="selected"';
		$options .= '>' . $facparam ['ref'];
		$options .= ' (' . $facturestatic->LibStatut(0, $facparam ['status']) . ')';
		$options .= '</option>';
	}

<<<<<<< HEAD
	$facids = $facturestatic->list_qualified_avoir_invoices($soc->id);
	if ($facids < 0) {
		dol_print_error($db, $facturestatic);
		exit();
=======
	// Show link for credit note
	$facids=$facturestatic->list_qualified_avoir_invoices($soc->id);
	if ($facids < 0)
	{
		dol_print_error($db,$facturestatic);
		exit;
>>>>>>> 4afb85bd
	}
	$optionsav = "";
	$newinvoice_static = new Facture($db);
	foreach ($facids as $key => $valarray)
	{
		$newinvoice_static->id = $key;
		$newinvoice_static->ref = $valarray ['ref'];
		$newinvoice_static->statut = $valarray ['status'];
		$newinvoice_static->type = $valarray ['type'];
		$newinvoice_static->paye = $valarray ['paye'];

		$optionsav .= '<option value="' . $key . '"';
		if ($key == $_POST ['fac_avoir'])
			$optionsav .= ' selected="selected"';
		$optionsav .= '>';
		$optionsav .= $newinvoice_static->ref;
		$optionsav .= ' (' . $newinvoice_static->getLibStatut(1, $valarray ['paymentornot']) . ')';
		$optionsav .= '</option>';
	}

	print '<tr><td valign="top" class="fieldrequired">' . $langs->trans('Type') . '</td><td colspan="2">';
	print '<table class="nobordernopadding">' . "\n";

	// Standard invoice
	print '<tr height="18"><td width="16px" valign="middle">';
	print '<input type="radio" name="type" value="0"' . (GETPOST('type') == 0 ? ' checked="checked"' : '') . '>';
	print '</td><td valign="middle">';
	$desc = $form->textwithpicto($langs->trans("InvoiceStandardAsk"), $langs->transnoentities("InvoiceStandardDesc"), 1);
	print $desc;
	print '</td></tr>' . "\n";

	// Proforma
	if (! empty($conf->global->FACTURE_USE_PROFORMAT))
	{
		print '<tr height="18"><td width="16px" valign="middle">';
		print '<input type="radio" name="type" value="4"' . (GETPOST('type') == 4 ? ' checked="checked"' : '') . '>';
		print '</td><td valign="middle">';
		$desc = $form->textwithpicto($langs->trans("InvoiceProForma"), $langs->transnoentities("InvoiceProFormaDesc"), 1);
		print $desc;
		print '</td></tr>' . "\n";
	}

	if ((empty($origin)) || ((($origin == 'propal') || ($origin == 'commande')) && (! empty($originid))))
	{
		// Deposit
		print '<tr height="18"><td width="16px" valign="middle">';
		print '<input type="radio" id="radio_deposit" name="type" value="3"' . (GETPOST('type') == 3 ? ' checked="checked"' : '') . '>';
		print '</td><td valign="middle" class="nowrap">';
		print '<script type="text/javascript" language="javascript">
		jQuery(document).ready(function() {
			jQuery("#typedeposit, #valuedeposit").click(function() {
				jQuery("#radio_deposit").attr(\'checked\',\'checked\');
			});
		});
		</script>';
		$desc = $form->textwithpicto($langs->trans("InvoiceDeposit"), $langs->transnoentities("InvoiceDepositDesc"), 1);
		print '<table class="nobordernopadding"><tr><td>' . $desc . '</td>';
		if (($origin == 'propal') || ($origin == 'commande')) {
			print '<td class="nowrap" style="padding-left: 5px">';
			$arraylist = array('amount' => 'FixAmount','variable' => 'VarAmount');
			print $form->selectarray('typedeposit', $arraylist, GETPOST('typedeposit'), 0, 0, 0, '', 1);
			print '</td>';
			print '<td class="nowrap" style="padding-left: 5px">' . $langs->trans('Value') . ':<input type="text" id="valuedeposit" name="valuedeposit" size="3" value="' . GETPOST('valuedeposit', 'int') . '"/>';
		}
		print '</td></tr></table>';
		print '</td></tr>' . "\n";
	}

	if ($socid > 0)
	{
		// Replacement
		print '<tr height="18"><td valign="middle">';
		print '<input type="radio" name="type" id="radio_replacement" value="1"' . (GETPOST('type') == 1 ? ' checked="checked"' : '');
		if (! $options)
			print ' disabled="disabled"';
		print '>';
		print '</td><td valign="middle">';
		print '<script type="text/javascript" language="javascript">
		jQuery(document).ready(function() {
			jQuery("#fac_replacement").change(function() {
				jQuery("#radio_replacement").attr(\'checked\',\'checked\');
			});
		});
		</script>';
		$text = $langs->trans("InvoiceReplacementAsk") . ' ';
		$text .= '<select class="flat" name="fac_replacement" id="fac_replacement"';
		if (! $options)
			$text .= ' disabled="disabled"';
		$text .= '>';
		if ($options) {
			$text .= '<option value="-1">&nbsp;</option>';
			$text .= $options;
		} else {
			$text .= '<option value="-1">' . $langs->trans("NoReplacableInvoice") . '</option>';
		}
		$text .= '</select>';
		$desc = $form->textwithpicto($text, $langs->transnoentities("InvoiceReplacementDesc"), 1);
		print $desc;
		print '</td></tr>' . "\n";
	}

	if (empty($origin) && $socid > 0)
	{
		// Credit note
		print '<tr height="18"><td valign="top">';
		print '<input type="radio" id="radio_creditnote" name="type" value="2"' . (GETPOST('type') == 2 ? ' checked=true' : '');
		if (! $optionsav)
			print ' disabled="disabled"';
		print '>';
		print '</td><td valign="top">';
		print '<script type="text/javascript" language="javascript">
		jQuery(document).ready(function() {
			jQuery("#fac_avoir").click(function() {
				jQuery("#radio_creditnote").attr(\'checked\',\'checked\');
			});
		});
		</script>';
		$text = $langs->transnoentities("InvoiceAvoirAsk") . ' ';
		// $text.='<input type="text" value="">';
		$text .= '<select class="flat" name="fac_avoir" id="fac_avoir"';
		if (! $optionsav)
			$text .= ' disabled="disabled"';
		$text .= '>';
		if ($optionsav) {
			$text .= '<option value="-1"></option>';
			$text .= $optionsav;
		} else {
			$text .= '<option value="-1">' . $langs->trans("NoInvoiceToCorrect") . '</option>';
		}
		$text .= '</select>';
		$desc = $form->textwithpicto($text, $langs->transnoentities("InvoiceAvoirDesc"), 1);
		print $desc;

        print '&nbsp;&nbsp;&nbsp; <input type="checkbox" name="invoiceAvoirWithLines" id="invoiceAvoirWithLines" value="1" onclick="if($(this).is(\':checked\') ) { $(\'#radio_creditnote\').attr(\'checked\',\'checked\'); $(\'#invoiceAvoirWithPaymentRestAmount\').removeAttr(\'checked\');   }" '.(GETPOST('invoiceAvoirWithLines','int')>0 ? 'checked="checked"':'').' /> <label for="invoiceAvoirWithLines">'.$langs->trans('invoiceAvoirWithLines')."</label>";
        print '<br />&nbsp;&nbsp;&nbsp; <input type="checkbox" name="invoiceAvoirWithPaymentRestAmount" id="invoiceAvoirWithPaymentRestAmount" value="1" onclick="if($(this).is(\':checked\') ) { $(\'#radio_creditnote\').attr(\'checked\',\'checked\');  $(\'#invoiceAvoirWithLines\').removeAttr(\'checked\');   }" '.(GETPOST('invoiceAvoirWithPaymentRestAmount','int')>0 ? 'checked="checked"':'').' /> <label for="invoiceAvoirWithPaymentRestAmount">'.$langs->trans('invoiceAvoirWithPaymentRestAmount')."</label>";

		print '</td></tr>' . "\n";
	}

	print '</table>';
	print '</td></tr>';

	if ($socid > 0) {
		// Discounts for third party
		print '<tr><td>' . $langs->trans('Discounts') . '</td><td colspan="2">';
		if ($soc->remise_percent)
			print $langs->trans("CompanyHasRelativeDiscount", '<a href="' . DOL_URL_ROOT . '/comm/remise.php?id=' . $soc->id . '&backtopage=' . urlencode($_SERVER ["PHP_SELF"] . '?socid=' . $soc->id . '&action=' . $action . '&origin=' . GETPOST('origin') . '&originid=' . GETPOST('originid')) . '">' . $soc->remise_percent . '</a>');
		else
			print $langs->trans("CompanyHasNoRelativeDiscount");
		print ' <a href="' . DOL_URL_ROOT . '/comm/remise.php?id=' . $soc->id . '&backtopage=' . urlencode($_SERVER ["PHP_SELF"] . '?socid=' . $soc->id . '&action=' . $action . '&origin=' . GETPOST('origin') . '&originid=' . GETPOST('originid')) . '">(' . $langs->trans("EditRelativeDiscount") . ')</a>';
		print '. ';
		print '<br>';
		if ($absolute_discount)
			print $langs->trans("CompanyHasAbsoluteDiscount", '<a href="' . DOL_URL_ROOT . '/comm/remx.php?id=' . $soc->id . '&backtopage=' . urlencode($_SERVER ["PHP_SELF"] . '?socid=' . $soc->id . '&action=' . $action . '&origin=' . GETPOST('origin') . '&originid=' . GETPOST('originid')) . '">' . price($absolute_discount) . '</a>', $langs->trans("Currency" . $conf->currency));
		else
			print $langs->trans("CompanyHasNoAbsoluteDiscount");
		print ' <a href="' . DOL_URL_ROOT . '/comm/remx.php?id=' . $soc->id . '&backtopage=' . urlencode($_SERVER ["PHP_SELF"] . '?socid=' . $soc->id . '&action=' . $action . '&origin=' . GETPOST('origin') . '&originid=' . GETPOST('originid')) . '">(' . $langs->trans("EditGlobalDiscounts") . ')</a>';
		print '.';
		print '</td></tr>';
	}

	// Date invoice
	print '<tr><td class="fieldrequired">' . $langs->trans('Date') . '</td><td colspan="2">';
	$form->select_date($dateinvoice, '', '', '', '', "add", 1, 1);
	print '</td></tr>';

	// Payment term
	print '<tr><td class="nowrap">' . $langs->trans('PaymentConditionsShort') . '</td><td colspan="2">';
	$form->select_conditions_paiements(isset($_POST ['cond_reglement_id']) ? $_POST ['cond_reglement_id'] : $cond_reglement_id, 'cond_reglement_id');
	print '</td></tr>';

	// Payment mode
	print '<tr><td>' . $langs->trans('PaymentMode') . '</td><td colspan="2">';
	$form->select_types_paiements(isset($_POST ['mode_reglement_id']) ? $_POST ['mode_reglement_id'] : $mode_reglement_id, 'mode_reglement_id');
	print '</td></tr>';

	// Project
	if (! empty($conf->projet->enabled) && $socid > 0) {
		$formproject = new FormProjets($db);

		$langs->load('projects');
		print '<tr><td>' . $langs->trans('Project') . '</td><td colspan="2">';
		$formproject->select_projects($soc->id, $projectid, 'projectid');
		print '</td></tr>';
	}

	// Other attributes
	$parameters = array('objectsrc' => $objectsrc,'colspan' => ' colspan="3"');
	$reshook = $hookmanager->executeHooks('formObjectOptions', $parameters, $object, $action); // Note that $action and $object may have been modified by
	                                                                                      // hook
	if (empty($reshook) && ! empty($extrafields->attribute_label)) {
		print $object->showOptionals($extrafields, 'edit');
	}

	// Modele PDF
	print '<tr><td>' . $langs->trans('Model') . '</td>';
	print '<td>';
	include_once DOL_DOCUMENT_ROOT . '/core/modules/facture/modules_facture.php';
	$liste = ModelePDFFactures::liste_modeles($db);
	print $form->selectarray('model', $liste, $conf->global->FACTURE_ADDON_PDF);
	print "</td></tr>";

	// Public note
	print '<tr>';
	print '<td class="border" valign="top">' . $langs->trans('NotePublic') . '</td>';
	print '<td valign="top" colspan="2">';
	$note_public = '';
	if (is_object($objectsrc)) 	// Take value from source object
	{
		$note_public = $objectsrc->note_public;
	}
	$doleditor = new DolEditor('note_public', $note_public, '', 80, 'dolibarr_notes', 'In', 0, false, true, ROWS_3, 70);
	print $doleditor->Create(1);

	// print '<textarea name="note_public" wrap="soft" cols="70" rows="'.ROWS_3.'">'.$note_public.'</textarea></td></tr>';

	// Private note
	if (empty($user->societe_id)) {
		print '<tr>';
		print '<td class="border" valign="top">' . $langs->trans('NotePrivate') . '</td>';
		print '<td valign="top" colspan="2">';
		$note_private = '';
		if (! empty($origin) && ! empty($originid) && is_object($objectsrc)) 		// Take value from source object
		{
			$note_private = $objectsrc->note_private;
		}
		$doleditor = new DolEditor('note_private', $note_private, '', 80, 'dolibarr_notes', 'In', 0, false, true, ROWS_3, 70);
		print $doleditor->Create(1);
		// print '<textarea name="note_private" wrap="soft" cols="70" rows="'.ROWS_3.'">'.$note_private.'.</textarea></td></tr>';
	}

	if (! empty($origin) && ! empty($originid) && is_object($objectsrc)) {
		// TODO for compatibility
		if ($origin == 'contrat') {
			// Calcul contrat->price (HT), contrat->total (TTC), contrat->tva
			$objectsrc->remise_absolue = $remise_absolue;
			$objectsrc->remise_percent = $remise_percent;
			$objectsrc->update_price(1, - 1, 1);
		}

		print "\n<!-- " . $classname . " info -->";
		print "\n";
		print '<input type="hidden" name="amount"         value="' . $objectsrc->total_ht . '">' . "\n";
		print '<input type="hidden" name="total"          value="' . $objectsrc->total_ttc . '">' . "\n";
		print '<input type="hidden" name="tva"            value="' . $objectsrc->total_tva . '">' . "\n";
		print '<input type="hidden" name="origin"         value="' . $objectsrc->element . '">';
		print '<input type="hidden" name="originid"       value="' . $objectsrc->id . '">';

		$newclassname = $classname;
		if ($newclassname == 'Propal')
			$newclassname = 'CommercialProposal';
		elseif ($newclassname == 'Commande')
			$newclassname = 'Order';
		elseif ($newclassname == 'Expedition')
			$newclassname = 'Sending';

		print '<tr><td>' . $langs->trans($newclassname) . '</td><td colspan="2">' . $objectsrc->getNomUrl(1) . '</td></tr>';
		print '<tr><td>' . $langs->trans('TotalHT') . '</td><td colspan="2">' . price($objectsrc->total_ht) . '</td></tr>';
		print '<tr><td>' . $langs->trans('TotalVAT') . '</td><td colspan="2">' . price($objectsrc->total_tva) . "</td></tr>";
		if ($mysoc->localtax1_assuj == "1") 		// Localtax1 RE
		{
			print '<tr><td>' . $langs->transcountry("AmountLT1", $mysoc->country_code) . '</td><td colspan="2">' . price($objectsrc->total_localtax1) . "</td></tr>";
		}

		if ($mysoc->localtax2_assuj == "1") 		// Localtax2 IRPF
		{
			print '<tr><td>' . $langs->transcountry("AmountLT2", $mysoc->country_code) . '</td><td colspan="2">' . price($objectsrc->total_localtax2) . "</td></tr>";
		}
		print '<tr><td>' . $langs->trans('TotalTTC') . '</td><td colspan="2">' . price($objectsrc->total_ttc) . "</td></tr>";
	} else {
		// Show deprecated optional form to add product line here
		if (! empty($conf->global->PRODUCT_SHOW_WHEN_CREATE)) {
			print '<tr><td colspan="3">';

			// Zone de choix des produits predefinis a la creation
			print '<table class="noborder" width="100%">';
			print '<tr>';
			print '<td>' . $langs->trans('ProductsAndServices') . '</td>';
			print '<td>' . $langs->trans('Qty') . '</td>';
			print '<td>' . $langs->trans('ReductionShort') . '</td>';
			print '<td> &nbsp; &nbsp; </td>';
			if (! empty($conf->service->enabled)) {
				print '<td>' . $langs->trans('ServiceLimitedDuration') . '</td>';
			}
			print '</tr>';
			for($i = 1; $i <= $NBLINES; $i ++) {
				print '<tr>';
				print '<td>';
				// multiprix
				if (! empty($conf->global->PRODUIT_MULTIPRICES))
					$form->select_produits('', 'idprod' . $i, '', $conf->product->limit_size, $soc->price_level);
				else
					$form->select_produits('', 'idprod' . $i, '', $conf->product->limit_size);
				print '</td>';
				print '<td><input type="text" size="2" name="qty' . $i . '" value="1"></td>';
				print '<td class="nowrap"><input type="text" size="1" name="remise_percent' . $i . '" value="' . $soc->remise_percent . '">%</td>';
				print '<td>&nbsp;</td>';
				// Si le module service est actif, on propose des dates de debut et fin a la ligne
				if (! empty($conf->service->enabled)) {
					print '<td class="nowrap">';
					print '<table class="nobordernopadding"><tr class="nocellnopadd">';
					print '<td class="nobordernopadding nowrap">';
					print $langs->trans('From') . ' ';
					print '</td><td class="nobordernopadding nowrap">';
					print $form->select_date('', 'date_start' . $i, $usehm, $usehm, 1, "add");
					print '</td></tr>';
					print '<td class="nobordernopadding nowrap">';
					print $langs->trans('to') . ' ';
					print '</td><td class="nobordernopadding nowrap">';
					print $form->select_date('', 'date_end' . $i, $usehm, $usehm, 1, "add");
					print '</td></tr></table>';
					print '</td>';
				}
				print "</tr>\n";
			}

			print '</table>';
			print '</td></tr>';
		}
	}

	print "</table>\n";

	// Button "Create Draft"
	print '<br><center><input type="submit" class="button" name="bouton" value="' . $langs->trans('CreateDraft') . '"></center>';

	print "</form>\n";

	// Show origin lines
	if (! empty($origin) && ! empty($originid) && is_object($objectsrc)) {
		print '<br>';

		$title = $langs->trans('ProductsAndServices');
		print_titre($title);

		print '<table class="noborder" width="100%">';

		$objectsrc->printOriginLinesList();

		print '</table>';
	}

	print '<br>';
} else if ($id > 0 || ! empty($ref)) {
	/*
	 * Show object in view mode
	 */

	$result = $object->fetch($id, $ref);
	if ($result <= 0) {
		dol_print_error($db, $object->error);
		exit();
	}

	// fetch optionals attributes and labels
	$extralabels = $extrafields->fetch_name_optionals_label($object->table_element);

	if ($user->societe_id > 0 && $user->societe_id != $object->socid)
		accessforbidden('', 0);

	$result = $object->fetch_thirdparty();

	$soc = new Societe($db);
	$soc->fetch($object->socid);
	$selleruserevenustamp = $mysoc->useRevenueStamp();

	$totalpaye = $object->getSommePaiement();
	$totalcreditnotes = $object->getSumCreditNotesUsed();
	$totaldeposits = $object->getSumDepositsUsed();
	// print "totalpaye=".$totalpaye." totalcreditnotes=".$totalcreditnotes." totaldeposts=".$totaldeposits."
	// selleruserrevenuestamp=".$selleruserevenustamp;

	// We can also use bcadd to avoid pb with floating points
	// For example print 239.2 - 229.3 - 9.9; does not return 0.
	// $resteapayer=bcadd($object->total_ttc,$totalpaye,$conf->global->MAIN_MAX_DECIMALS_TOT);
	// $resteapayer=bcadd($resteapayer,$totalavoir,$conf->global->MAIN_MAX_DECIMALS_TOT);
	$resteapayer = price2num($object->total_ttc - $totalpaye - $totalcreditnotes - $totaldeposits, 'MT');

	if ($object->paye)
		$resteapayer = 0;
	$resteapayeraffiche = $resteapayer;

	if (! empty($conf->global->FACTURE_DEPOSITS_ARE_JUST_PAYMENTS)) {
		$filterabsolutediscount = "fk_facture_source IS NULL"; // If we want deposit to be substracted to payments only and not to total of final invoice
		$filtercreditnote = "fk_facture_source IS NOT NULL"; // If we want deposit to be substracted to payments only and not to total of final invoice
	} else {
		$filterabsolutediscount = "fk_facture_source IS NULL OR (fk_facture_source IS NOT NULL AND description='(DEPOSIT)')";
		$filtercreditnote = "fk_facture_source IS NOT NULL AND description <> '(DEPOSIT)'";
	}

	$absolute_discount = $soc->getAvailableDiscounts('', $filterabsolutediscount);
	$absolute_creditnote = $soc->getAvailableDiscounts('', $filtercreditnote);
	$absolute_discount = price2num($absolute_discount, 'MT');
	$absolute_creditnote = price2num($absolute_creditnote, 'MT');

	$author = new User($db);
	if ($object->user_author) {
		$author->fetch($object->user_author);
	}

	$objectidnext = $object->getIdReplacingInvoice();

	$head = facture_prepare_head($object);

	dol_fiche_head($head, 'compta', $langs->trans('InvoiceCustomer'), 0, 'bill');

	$formconfirm = '';

	// Confirmation de la conversion de l'avoir en reduc
	if ($action == 'converttoreduc') {
		$text = $langs->trans('ConfirmConvertToReduc');
		$formconfirm = $form->formconfirm($_SERVER ['PHP_SELF'] . '?facid=' . $object->id, $langs->trans('ConvertToReduc'), $text, 'confirm_converttoreduc', '', "yes", 2);
	}

	// Confirmation to delete invoice
	if ($action == 'delete') {
		$text = $langs->trans('ConfirmDeleteBill', $object->ref);
		$formquestion = array();

		$qualified_for_stock_change = 0;
		if (empty($conf->global->STOCK_SUPPORTS_SERVICES)) {
			$qualified_for_stock_change = $object->hasProductsOrServices(2);
		} else {
			$qualified_for_stock_change = $object->hasProductsOrServices(1);
		}

		if ($object->type != Facture::TYPE_DEPOSIT && ! empty($conf->global->STOCK_CALCULATE_ON_BILL) && $qualified_for_stock_change && $object->statut >= 1) {
			$langs->load("stocks");
			require_once DOL_DOCUMENT_ROOT . '/product/class/html.formproduct.class.php';
			$formproduct = new FormProduct($db);
			$label = $object->type == Facture::TYPE_CREDIT_NOTE ? $langs->trans("SelectWarehouseForStockDecrease") : $langs->trans("SelectWarehouseForStockIncrease");
			$formquestion = array(
								// 'text' => $langs->trans("ConfirmClone"),
								// array('type' => 'checkbox', 'name' => 'clone_content', 'label' => $langs->trans("CloneMainAttributes"), 'value' =>
								// 1),
								// array('type' => 'checkbox', 'name' => 'update_prices', 'label' => $langs->trans("PuttingPricesUpToDate"), 'value'
								// => 1),
								array('type' => 'other','name' => 'idwarehouse','label' => $label,'value' => $formproduct->selectWarehouses(GETPOST('idwarehouse'), 'idwarehouse', '', 1, 0, 0, $langs->trans("NoStockAction"))));
			$formconfirm = $form->formconfirm($_SERVER ['PHP_SELF'] . '?facid=' . $object->id, $langs->trans('DeleteBill'), $text, 'confirm_delete', $formquestion, "yes", 1);
		} else {
			$formconfirm = $form->formconfirm($_SERVER ['PHP_SELF'] . '?facid=' . $object->id, $langs->trans('DeleteBill'), $text, 'confirm_delete', '', '', 1);
		}
	}

	// Confirmation de la validation
	if ($action == 'valid') {
		// on verifie si l'objet est en numerotation provisoire
		$objectref = substr($object->ref, 1, 4);
		if ($objectref == 'PROV') {
			$savdate = $object->date;
			if (! empty($conf->global->FAC_FORCE_DATE_VALIDATION)) {
				$object->date = dol_now();
				$object->date_lim_reglement = $object->calculate_date_lim_reglement();
			}
			$numref = $object->getNextNumRef($soc);
			// $object->date=$savdate;
		} else {
			$numref = $object->ref;
		}

		$text = $langs->trans('ConfirmValidateBill', $numref);
		if (! empty($conf->notification->enabled)) {
			require_once DOL_DOCUMENT_ROOT . '/core/class/notify.class.php';
			$notify = new Notify($db);
			$text .= '<br>';
			$text .= $notify->confirmMessage('BILL_VALIDATE', $object->socid);
		}
		$formquestion = array();

		$qualified_for_stock_change = 0;
		if (empty($conf->global->STOCK_SUPPORTS_SERVICES)) {
			$qualified_for_stock_change = $object->hasProductsOrServices(2);
		} else {
			$qualified_for_stock_change = $object->hasProductsOrServices(1);
		}

		if ($object->type != Facture::TYPE_DEPOSIT && ! empty($conf->global->STOCK_CALCULATE_ON_BILL) && $qualified_for_stock_change) {
			$langs->load("stocks");
			require_once DOL_DOCUMENT_ROOT . '/product/class/html.formproduct.class.php';
			require_once DOL_DOCUMENT_ROOT . '/product/stock/class/entrepot.class.php';
			$formproduct = new FormProduct($db);
			$warehouse = new Entrepot($db);
			$warehouse_array = $warehouse->list_array();
			if (count($warehouse_array) == 1) {
				$label = $object->type == Facture::TYPE_CREDIT_NOTE ? $langs->trans("WarehouseForStockIncrease", current($warehouse_array)) : $langs->trans("WarehouseForStockDecrease", current($warehouse_array));
				$value = '<input type="hidden" id="idwarehouse" name="idwarehouse" value="' . key($warehouse_array) . '">';
			} else {
				$label = $object->type == Facture::TYPE_CREDIT_NOTE ? $langs->trans("SelectWarehouseForStockIncrease") : $langs->trans("SelectWarehouseForStockDecrease");
				$value = $formproduct->selectWarehouses(GETPOST('idwarehouse'), 'idwarehouse', '', 1);
			}
			$formquestion = array(
								// 'text' => $langs->trans("ConfirmClone"),
								// array('type' => 'checkbox', 'name' => 'clone_content', 'label' => $langs->trans("CloneMainAttributes"), 'value' =>
								// 1),
								// array('type' => 'checkbox', 'name' => 'update_prices', 'label' => $langs->trans("PuttingPricesUpToDate"), 'value'
								// => 1),
								array('type' => 'other','name' => 'idwarehouse','label' => $label,'value' => $value));
		}
		if ($object->type != Facture::TYPE_CREDIT_NOTE && $object->total_ttc < 0) 		// Can happen only if $conf->global->FACTURE_ENABLE_NEGATIVE is on
		{
			$text .= '<br>' . img_warning() . ' ' . $langs->trans("ErrorInvoiceOfThisTypeMustBePositive");
		}
		$formconfirm = $form->formconfirm($_SERVER ["PHP_SELF"] . '?facid=' . $object->id, $langs->trans('ValidateBill'), $text, 'confirm_valid', $formquestion, (($object->type != Facture::TYPE_CREDIT_NOTE && $object->total_ttc < 0) ? "no" : "yes"), ($conf->notification->enabled ? 0 : 2));
	}

	// Confirm back to draft status
	if ($action == 'modif') {
		$text = $langs->trans('ConfirmUnvalidateBill', $object->ref);
		$formquestion = array();

		$qualified_for_stock_change = 0;
		if (empty($conf->global->STOCK_SUPPORTS_SERVICES)) {
			$qualified_for_stock_change = $object->hasProductsOrServices(2);
		} else {
			$qualified_for_stock_change = $object->hasProductsOrServices(1);
		}
		if ($object->type != Facture::TYPE_DEPOSIT && ! empty($conf->global->STOCK_CALCULATE_ON_BILL) && $qualified_for_stock_change) {
			$langs->load("stocks");
			require_once DOL_DOCUMENT_ROOT . '/product/class/html.formproduct.class.php';
			require_once DOL_DOCUMENT_ROOT . '/product/stock/class/entrepot.class.php';
			$formproduct = new FormProduct($db);
			$warehouse = new Entrepot($db);
			$warehouse_array = $warehouse->list_array();
			if (count($warehouse_array) == 1) {
				$label = $object->type == Facture::TYPE_CREDIT_NOTE ? $langs->trans("WarehouseForStockDecrease", current($warehouse_array)) : $langs->trans("WarehouseForStockIncrease", current($warehouse_array));
				$value = '<input type="hidden" id="idwarehouse" name="idwarehouse" value="' . key($warehouse_array) . '">';
			} else {
				$label = $object->type == Facture::TYPE_CREDIT_NOTE ? $langs->trans("SelectWarehouseForStockDecrease") : $langs->trans("SelectWarehouseForStockIncrease");
				$value = $formproduct->selectWarehouses(GETPOST('idwarehouse'), 'idwarehouse', '', 1);
			}
			$formquestion = array(
								// 'text' => $langs->trans("ConfirmClone"),
								// array('type' => 'checkbox', 'name' => 'clone_content', 'label' => $langs->trans("CloneMainAttributes"), 'value' =>
								// 1),
								// array('type' => 'checkbox', 'name' => 'update_prices', 'label' => $langs->trans("PuttingPricesUpToDate"), 'value'
								// => 1),
								array('type' => 'other','name' => 'idwarehouse','label' => $label,'value' => $value));
		}

		$formconfirm = $form->formconfirm($_SERVER ["PHP_SELF"] . '?facid=' . $object->id, $langs->trans('UnvalidateBill'), $text, 'confirm_modif', $formquestion, "yes", 1);
	}

	// Confirmation du classement paye
	if ($action == 'paid' && $resteapayer <= 0) {
		$formconfirm = $form->formconfirm($_SERVER ["PHP_SELF"] . '?facid=' . $object->id, $langs->trans('ClassifyPaid'), $langs->trans('ConfirmClassifyPaidBill', $object->ref), 'confirm_paid', '', "yes", 1);
	}
	if ($action == 'paid' && $resteapayer > 0) {
		// Code
		$i = 0;
		$close [$i] ['code'] = 'discount_vat';
		$i ++;
		$close [$i] ['code'] = 'badcustomer';
		$i ++;
		// Help
		$i = 0;
		$close [$i] ['label'] = $langs->trans("HelpEscompte") . '<br><br>' . $langs->trans("ConfirmClassifyPaidPartiallyReasonDiscountVatDesc");
		$i ++;
		$close [$i] ['label'] = $langs->trans("ConfirmClassifyPaidPartiallyReasonBadCustomerDesc");
		$i ++;
		// Texte
		$i = 0;
		$close [$i] ['reason'] = $form->textwithpicto($langs->transnoentities("ConfirmClassifyPaidPartiallyReasonDiscountVat", $resteapayer, $langs->trans("Currency" . $conf->currency)), $close [$i] ['label'], 1);
		$i ++;
		$close [$i] ['reason'] = $form->textwithpicto($langs->transnoentities("ConfirmClassifyPaidPartiallyReasonBadCustomer", $resteapayer, $langs->trans("Currency" . $conf->currency)), $close [$i] ['label'], 1);
		$i ++;
		// arrayreasons[code]=reason
		foreach ($close as $key => $val) {
			$arrayreasons [$close [$key] ['code']] = $close [$key] ['reason'];
		}

		// Cree un tableau formulaire
		$formquestion = array('text' => $langs->trans("ConfirmClassifyPaidPartiallyQuestion"),array('type' => 'radio','name' => 'close_code','label' => $langs->trans("Reason"),'values' => $arrayreasons),array('type' => 'text','name' => 'close_note','label' => $langs->trans("Comment"),'value' => '','size' => '100'));
		// Paiement incomplet. On demande si motif = escompte ou autre
		$formconfirm = $form->formconfirm($_SERVER ["PHP_SELF"] . '?facid=' . $object->id, $langs->trans('ClassifyPaid'), $langs->trans('ConfirmClassifyPaidPartially', $object->ref), 'confirm_paid_partially', $formquestion, "yes");
	}

	// Confirmation du classement abandonne
	if ($action == 'canceled') {
		// S'il y a une facture de remplacement pas encore validee (etat brouillon),
		// on ne permet pas de classer abandonner la facture.
		if ($objectidnext) {
			$facturereplacement = new Facture($db);
			$facturereplacement->fetch($objectidnext);
			$statusreplacement = $facturereplacement->statut;
		}
		if ($objectidnext && $statusreplacement == 0) {
			print '<div class="error">' . $langs->trans("ErrorCantCancelIfReplacementInvoiceNotValidated") . '</div>';
		} else {
			// Code
			$close [1] ['code'] = 'badcustomer';
			$close [2] ['code'] = 'abandon';
			// Help
			$close [1] ['label'] = $langs->trans("ConfirmClassifyPaidPartiallyReasonBadCustomerDesc");
			$close [2] ['label'] = $langs->trans("ConfirmClassifyAbandonReasonOtherDesc");
			// Texte
			$close [1] ['reason'] = $form->textwithpicto($langs->transnoentities("ConfirmClassifyPaidPartiallyReasonBadCustomer", $object->ref), $close [1] ['label'], 1);
			$close [2] ['reason'] = $form->textwithpicto($langs->transnoentities("ConfirmClassifyAbandonReasonOther"), $close [2] ['label'], 1);
			// arrayreasons
			$arrayreasons [$close [1] ['code']] = $close [1] ['reason'];
			$arrayreasons [$close [2] ['code']] = $close [2] ['reason'];

			// Cree un tableau formulaire
			$formquestion = array('text' => $langs->trans("ConfirmCancelBillQuestion"),array('type' => 'radio','name' => 'close_code','label' => $langs->trans("Reason"),'values' => $arrayreasons),array('type' => 'text','name' => 'close_note','label' => $langs->trans("Comment"),'value' => '','size' => '100'));

			$formconfirm = $form->formconfirm($_SERVER ['PHP_SELF'] . '?facid=' . $object->id, $langs->trans('CancelBill'), $langs->trans('ConfirmCancelBill', $object->ref), 'confirm_canceled', $formquestion, "yes");
		}
	}

	// Confirmation de la suppression d'une ligne produit
	if ($action == 'ask_deleteline') {
		$formconfirm = $form->formconfirm($_SERVER ["PHP_SELF"] . '?facid=' . $object->id . '&lineid=' . $lineid, $langs->trans('DeleteProductLine'), $langs->trans('ConfirmDeleteProductLine'), 'confirm_deleteline', '', 'no', 1);
	}

	// Clone confirmation
	if ($action == 'clone') {
		// Create an array for form
		$formquestion = array(
							// 'text' => $langs->trans("ConfirmClone"),
							// array('type' => 'checkbox', 'name' => 'clone_content', 'label' => $langs->trans("CloneMainAttributes"), 'value' => 1)
							array('type' => 'other','name' => 'socid','label' => $langs->trans("SelectThirdParty"),'value' => $form->select_company('', 'socid', '(s.client=1 OR s.client=2 OR s.client=3)', 1)));
		// Paiement incomplet. On demande si motif = escompte ou autre
		$formconfirm = $form->formconfirm($_SERVER ["PHP_SELF"] . '?facid=' . $object->id, $langs->trans('CloneInvoice'), $langs->trans('ConfirmCloneInvoice', $object->ref), 'confirm_clone', $formquestion, 'yes', 1);
	}

	if (! $formconfirm) {
		$parameters = array('lineid' => $lineid);
		$formconfirm = $hookmanager->executeHooks('formConfirm', $parameters, $object, $action); // Note that $action and $object may have been modified by
		                                                                                    // hook
	}

	// Print form confirm
	print $formconfirm;

	// Invoice content

	print '<table class="border" width="100%">';

	$linkback = '<a href="' . DOL_URL_ROOT . '/compta/facture/list.php' . (! empty($socid) ? '?socid=' . $socid : '') . '">' . $langs->trans("BackToList") . '</a>';

	// Ref
	print '<tr><td width="20%">' . $langs->trans('Ref') . '</td>';
	print '<td colspan="5">';
	$morehtmlref = '';
	$discount = new DiscountAbsolute($db);
	$result = $discount->fetch(0, $object->id);
	if ($result > 0) {
		$morehtmlref = ' (' . $langs->trans("CreditNoteConvertedIntoDiscount", $discount->getNomUrl(1, 'discount')) . ')';
	}
	if ($result < 0) {
		dol_print_error('', $discount->error);
	}
	print $form->showrefnav($object, 'ref', $linkback, 1, 'facnumber', 'ref', $morehtmlref);
	print '</td></tr>';

	// Ref customer
	print '<tr><td width="20%">';
	print '<table class="nobordernopadding" width="100%"><tr><td>';
	print $langs->trans('RefCustomer');
	print '</td>';
	if ($action != 'refclient' && ! empty($object->brouillon))
		print '<td align="right"><a href="' . $_SERVER ['PHP_SELF'] . '?action=refclient&amp;id=' . $object->id . '">' . img_edit($langs->trans('Modify')) . '</a></td>';
	print '</tr></table>';
	print '</td>';
	print '<td colspan="5">';
	if ($user->rights->facture->creer && $action == 'refclient') {
		print '<form action="' . $_SERVER ["PHP_SELF"] . '?id=' . $object->id . '" method="post">';
		print '<input type="hidden" name="token" value="' . $_SESSION ['newtoken'] . '">';
		print '<input type="hidden" name="action" value="set_ref_client">';
		print '<input type="text" class="flat" size="20" name="ref_client" value="' . $object->ref_client . '">';
		print ' <input type="submit" class="button" value="' . $langs->trans('Modify') . '">';
		print '</form>';
	} else {
		print $object->ref_client;
	}
	print '</td></tr>';

	// Third party
	print '<tr><td>';
	print '<table class="nobordernopadding" width="100%">';
	print '<tr><td>' . $langs->trans('Company') . '</td>';
	print '</td><td colspan="5">';
	if (! empty($conf->global->FACTURE_CHANGE_THIRDPARTY) && $action != 'editthirdparty' && $object->brouillon && $user->rights->facture->creer)
		print '<td align="right"><a href="' . $_SERVER ["PHP_SELF"] . '?action=editthirdparty&amp;facid=' . $object->id . '">' . img_edit($langs->trans('SetLinkToThirdParty'), 1) . '</a></td>';
	print '</tr></table>';
	print '</td><td colspan="5">';
	if ($action == 'editthirdparty') {
		$form->form_thirdparty($_SERVER ['PHP_SELF'] . '?facid=' . $object->id, $object->socid, 'socid');
	} else {
		print ' &nbsp;' . $soc->getNomUrl(1, 'compta');
		print ' &nbsp; ';
		print '(<a href="' . DOL_URL_ROOT . '/compta/facture/list.php?socid=' . $object->socid . '">' . $langs->trans('OtherBills') . '</a>';
		// Outstanding Bill
		$outstandigBills = $soc->get_OutstandingBill();
		print ' - ' . $langs->trans('CurrentOutstandingBill') . ': ';
		print price($outstandigBills, '', $langs, 0, 0, - 1, $conf->currency);
		if ($soc->outstanding_limit != '') {
			if ($outstandigBills > $soc->outstanding_limit)
				print img_warning($langs->trans("OutstandingBillReached"));
			print ' / ' . price($soc->outstanding_limit);
		}
		print ')';
	}
	print '</tr>';

	// Type
	print '<tr><td>' . $langs->trans('Type') . '</td><td colspan="5">';
	print $object->getLibType();
	if ($object->type == Facture::TYPE_REPLACEMENT) {
		$facreplaced = new Facture($db);
		$facreplaced->fetch($object->fk_facture_source);
		print ' (' . $langs->transnoentities("ReplaceInvoice", $facreplaced->getNomUrl(1)) . ')';
	}
	if ($object->type == Facture::TYPE_CREDIT_NOTE) {
		$facusing = new Facture($db);
		$facusing->fetch($object->fk_facture_source);
		print ' (' . $langs->transnoentities("CorrectInvoice", $facusing->getNomUrl(1)) . ')';
	}

	$facidavoir = $object->getListIdAvoirFromInvoice();
	if (count($facidavoir) > 0) {
		print ' (' . $langs->transnoentities("InvoiceHasAvoir");
		$i = 0;
		foreach ($facidavoir as $id) {
			if ($i == 0)
				print ' ';
			else
				print ',';
			$facavoir = new Facture($db);
			$facavoir->fetch($id);
			print $facavoir->getNomUrl(1);
		}
		print ')';
	}
	if ($objectidnext > 0) {
		$facthatreplace = new Facture($db);
		$facthatreplace->fetch($objectidnext);
		print ' (' . $langs->transnoentities("ReplacedByInvoice", $facthatreplace->getNomUrl(1)) . ')';
	}
	print '</td></tr>';

	// Relative and absolute discounts
	$addrelativediscount = '<a href="' . DOL_URL_ROOT . '/comm/remise.php?id=' . $soc->id . '&backtopage=' . urlencode($_SERVER ["PHP_SELF"]) . '?facid=' . $object->id . '">' . $langs->trans("EditRelativeDiscounts") . '</a>';
	$addabsolutediscount = '<a href="' . DOL_URL_ROOT . '/comm/remx.php?id=' . $soc->id . '&backtopage=' . urlencode($_SERVER ["PHP_SELF"]) . '?facid=' . $object->id . '">' . $langs->trans("EditGlobalDiscounts") . '</a>';
	$addcreditnote = '<a href="' . DOL_URL_ROOT . '/compta/facture.php?action=create&socid=' . $soc->id . '&type=2&backtopage=' . urlencode($_SERVER ["PHP_SELF"]) . '?facid=' . $object->id . '">' . $langs->trans("AddCreditNote") . '</a>';

	print '<tr><td>' . $langs->trans('Discounts');
	print '</td><td colspan="5">';
	if ($soc->remise_percent)
		print $langs->trans("CompanyHasRelativeDiscount", $soc->remise_percent);
	else
		print $langs->trans("CompanyHasNoRelativeDiscount");
		// print ' ('.$addrelativediscount.')';

	if ($absolute_discount > 0) {
		print '. ';
		if ($object->statut > 0 || $object->type == Facture::TYPE_CREDIT_NOTE || $object->type == Facture::TYPE_DEPOSIT) {
			if ($object->statut == 0) {
				print $langs->trans("CompanyHasAbsoluteDiscount", price($absolute_discount), $langs->transnoentities("Currency" . $conf->currency));
				print '. ';
			} else {
				if ($object->statut < 1 || $object->type == Facture::TYPE_CREDIT_NOTE || $object->type == Facture::TYPE_DEPOSIT) {
					$text = $langs->trans("CompanyHasAbsoluteDiscount", price($absolute_discount), $langs->transnoentities("Currency" . $conf->currency));
					print '<br>' . $text . '.<br>';
				} else {
					$text = $langs->trans("CompanyHasAbsoluteDiscount", price($absolute_discount), $langs->transnoentities("Currency" . $conf->currency));
					$text2 = $langs->trans("AbsoluteDiscountUse");
					print $form->textwithpicto($text, $text2);
				}
			}
		} else {
			// Remise dispo de type remise fixe (not credit note)
			print '<br>';
			$form->form_remise_dispo($_SERVER ["PHP_SELF"] . '?facid=' . $object->id, GETPOST('discountid'), 'remise_id', $soc->id, $absolute_discount, $filterabsolutediscount, $resteapayer, ' (' . $addabsolutediscount . ')');
		}
	} else {
		if ($absolute_creditnote > 0) 		// If not, link will be added later
		{
			if ($object->statut == 0 && $object->type != TYPE_CREDIT_NOTE && $object->type != TYPE_DEPOSIT)
				print ' (' . $addabsolutediscount . ')<br>';
			else
				print '. ';
		} else
			print '. ';
	}
	if ($absolute_creditnote > 0) {
		// If validated, we show link "add credit note to payment"
		if ($object->statut != 1 || $object->type == Facture::TYPE_CREDIT_NOTE || $object->type == Facture::TYPE_DEPOSIT) {
			if ($object->statut == 0 && $object->type != Facture::TYPE_DEPOSIT) {
				$text = $langs->trans("CompanyHasCreditNote", price($absolute_creditnote), $langs->transnoentities("Currency" . $conf->currency));
				print $form->textwithpicto($text, $langs->trans("CreditNoteDepositUse"));
			} else {
				print $langs->trans("CompanyHasCreditNote", price($absolute_creditnote), $langs->transnoentities("Currency" . $conf->currency)) . '.';
			}
		} else {
			// Remise dispo de type avoir
			if (! $absolute_discount)
				print '<br>';
				// $form->form_remise_dispo($_SERVER["PHP_SELF"].'?facid='.$object->id, 0, 'remise_id_for_payment', $soc->id, $absolute_creditnote,
			// $filtercreditnote, $resteapayer);
			$form->form_remise_dispo($_SERVER ["PHP_SELF"] . '?facid=' . $object->id, 0, 'remise_id_for_payment', $soc->id, $absolute_creditnote, $filtercreditnote, 0); // We
			                                                                                                                                                        // must
			                                                                                                                                                        // allow
			                                                                                                                                                        // credit
			                                                                                                                                                        // not
			                                                                                                                                                        // even
			                                                                                                                                                        // if
			                                                                                                                                                        // amount
			                                                                                                                                                        // is
			                                                                                                                                                        // higher
		}
	}
	if (! $absolute_discount && ! $absolute_creditnote) {
		print $langs->trans("CompanyHasNoAbsoluteDiscount");
		if ($object->statut == 0 && $object->type != Facture::TYPE_CREDIT_NOTE && $object->type != Facture::TYPE_DEPOSIT)
			print ' (' . $addabsolutediscount . ')<br>';
		else
			print '. ';
	}
	// if ($object->statut == 0 && $object->type != 2 && $object->type != 3)
	// {
	// if (! $absolute_discount && ! $absolute_creditnote) print '<br>';
	// print ' &nbsp; - &nbsp; ';
	// print $addabsolutediscount;
	// print ' &nbsp; - &nbsp; '.$addcreditnote; // We disbale link to credit note
	// }
	print '</td></tr>';

	// Date invoice
	print '<tr><td>';
	print '<table class="nobordernopadding" width="100%"><tr><td>';
	print $langs->trans('Date');
	print '</td>';
	if ($object->type != Facture::TYPE_CREDIT_NOTE && $action != 'editinvoicedate' && ! empty($object->brouillon) && $user->rights->facture->creer)
		print '<td align="right"><a href="' . $_SERVER ["PHP_SELF"] . '?action=editinvoicedate&amp;facid=' . $object->id . '">' . img_edit($langs->trans('SetDate'), 1) . '</a></td>';
	print '</tr></table>';
	print '</td><td colspan="3">';

	if ($object->type != Facture::TYPE_CREDIT_NOTE) {
		if ($action == 'editinvoicedate') {
			$form->form_date($_SERVER ['PHP_SELF'] . '?facid=' . $object->id, $object->date, 'invoicedate');
		} else {
			print dol_print_date($object->date, 'daytext');
		}
	} else {
		print dol_print_date($object->date, 'daytext');
	}
	print '</td>';

	// List of payments

	$sign = 1;
	if ($object->type == Facture::TYPE_CREDIT_NOTE)
		$sign = - 1;

	$nbrows = 8;
	$nbcols = 2;
	if (! empty($conf->projet->enabled))
		$nbrows ++;
	if (! empty($conf->banque->enabled))
		$nbcols ++;
		// if (! empty($soc->outstandingbill)) $nbrows++;
	if ($mysoc->localtax1_assuj == "1")
		$nbrows ++;
	if ($mysoc->localtax2_assuj == "1")
		$nbrows ++;
	if ($selleruserevenustamp)
		$nbrows ++;

	print '<td rowspan="' . $nbrows . '" colspan="2" valign="top">';

	print '<table class="nobordernopadding" width="100%">';

	// List of payments already done
	print '<tr class="liste_titre">';
	print '<td>' . ($object->type == Facture::TYPE_CREDIT_NOTE ? $langs->trans("PaymentsBack") : $langs->trans('Payments')) . '</td>';
	print '<td>' . $langs->trans('Type') . '</td>';
	if (! empty($conf->banque->enabled))
		print '<td align="right">' . $langs->trans('BankAccount') . '</td>';
	print '<td align="right">' . $langs->trans('Amount') . '</td>';
	print '<td width="18">&nbsp;</td>';
	print '</tr>';

	$var = true;

	// Payments already done (from payment on this invoice)
	$sql = 'SELECT p.datep as dp, p.num_paiement, p.rowid, p.fk_bank,';
	$sql .= ' c.code as payment_code, c.libelle as payment_label,';
	$sql .= ' pf.amount,';
	$sql .= ' ba.rowid as baid, ba.ref, ba.label';
	$sql .= ' FROM ' . MAIN_DB_PREFIX . 'c_paiement as c, ' . MAIN_DB_PREFIX . 'paiement_facture as pf, ' . MAIN_DB_PREFIX . 'paiement as p';
	$sql .= ' LEFT JOIN ' . MAIN_DB_PREFIX . 'bank as b ON p.fk_bank = b.rowid';
	$sql .= ' LEFT JOIN ' . MAIN_DB_PREFIX . 'bank_account as ba ON b.fk_account = ba.rowid';
	$sql .= ' WHERE pf.fk_facture = ' . $object->id . ' AND p.fk_paiement = c.id AND pf.fk_paiement = p.rowid';
	$sql .= ' ORDER BY p.datep, p.tms';

	$result = $db->query($sql);
	if ($result) {
		$num = $db->num_rows($result);
		$i = 0;

		// if ($object->type != 2)
		// {
		if ($num > 0) {
			while ($i < $num) {
				$objp = $db->fetch_object($result);
				$var = ! $var;
				print '<tr ' . $bc [$var] . '><td>';
				print '<a href="' . DOL_URL_ROOT . '/compta/paiement/fiche.php?id=' . $objp->rowid . '">' . img_object($langs->trans('ShowPayment'), 'payment') . ' ';
				print dol_print_date($db->jdate($objp->dp), 'day') . '</a></td>';
				$label = ($langs->trans("PaymentType" . $objp->payment_code) != ("PaymentType" . $objp->payment_code)) ? $langs->trans("PaymentType" . $objp->payment_code) : $objp->payment_label;
				print '<td>' . $label . ' ' . $objp->num_paiement . '</td>';
				if (! empty($conf->banque->enabled)) {
					$bankaccountstatic->id = $objp->baid;
					$bankaccountstatic->ref = $objp->ref;
					$bankaccountstatic->label = $objp->ref;
					print '<td align="right">';
					if ($bankaccountstatic->id)
						print $bankaccountstatic->getNomUrl(1, 'transactions');
					print '</td>';
				}
				print '<td align="right">' . price($sign * $objp->amount) . '</td>';
				print '<td>&nbsp;</td>';
				print '</tr>';
				$i ++;
			}
		} else {
			print '<tr ' . $bc [$var] . '><td colspan="' . $nbcols . '">' . $langs->trans("None") . '</td><td></td><td></td></tr>';
		}
		// }
		$db->free($result);
	} else {
		dol_print_error($db);
	}

	if ($object->type != Facture::TYPE_CREDIT_NOTE) {
		// Total already paid
		print '<tr><td colspan="' . $nbcols . '" align="right">';
		if ($object->type != Facture::TYPE_DEPOSIT)
			print $langs->trans('AlreadyPaidNoCreditNotesNoDeposits');
		else
			print $langs->trans('AlreadyPaid');
		print ' :</td><td align="right">' . price($totalpaye) . '</td><td>&nbsp;</td></tr>';

		$resteapayeraffiche = $resteapayer;

		// Loop on each credit note or deposit amount applied
		$creditnoteamount = 0;
		$depositamount = 0;
		$sql = "SELECT re.rowid, re.amount_ht, re.amount_tva, re.amount_ttc,";
		$sql .= " re.description, re.fk_facture_source";
		$sql .= " FROM " . MAIN_DB_PREFIX . "societe_remise_except as re";
		$sql .= " WHERE fk_facture = " . $object->id;
		$resql = $db->query($sql);
		if ($resql) {
			$num = $db->num_rows($resql);
			$i = 0;
			$invoice = new Facture($db);
			while ($i < $num) {
				$obj = $db->fetch_object($resql);
				$invoice->fetch($obj->fk_facture_source);
				print '<tr><td colspan="' . $nbcols . '" align="right">';
				if ($invoice->type == Facture::TYPE_CREDIT_NOTE)
					print $langs->trans("CreditNote") . ' ';
				if ($invoice->type == Facture::TYPE_DEPOSIT)
					print $langs->trans("Deposit") . ' ';
				print $invoice->getNomUrl(0);
				print ' :</td>';
				print '<td align="right">' . price($obj->amount_ttc) . '</td>';
				print '<td align="right">';
				print '<a href="' . $_SERVER ["PHP_SELF"] . '?facid=' . $object->id . '&action=unlinkdiscount&discountid=' . $obj->rowid . '">' . img_delete() . '</a>';
				print '</td></tr>';
				$i ++;
				if ($invoice->type == Facture::TYPE_CREDIT_NOTE)
					$creditnoteamount += $obj->amount_ttc;
				if ($invoice->type == Facture::TYPE_DEPOSIT)
					$depositamount += $obj->amount_ttc;
			}
		} else {
			dol_print_error($db);
		}

		// Paye partiellement 'escompte'
		if (($object->statut == 2 || $object->statut == 3) && $object->close_code == 'discount_vat') {
			print '<tr><td colspan="' . $nbcols . '" align="right" nowrap="1">';
			print $form->textwithpicto($langs->trans("Discount") . ':', $langs->trans("HelpEscompte"), - 1);
			print '</td><td align="right">' . price($object->total_ttc - $creditnoteamount - $depositamount - $totalpaye) . '</td><td>&nbsp;</td></tr>';
			$resteapayeraffiche = 0;
		}
		// Paye partiellement ou Abandon 'badcustomer'
		if (($object->statut == 2 || $object->statut == 3) && $object->close_code == 'badcustomer') {
			print '<tr><td colspan="' . $nbcols . '" align="right" nowrap="1">';
			print $form->textwithpicto($langs->trans("Abandoned") . ':', $langs->trans("HelpAbandonBadCustomer"), - 1);
			print '</td><td align="right">' . price($object->total_ttc - $creditnoteamount - $depositamount - $totalpaye) . '</td><td>&nbsp;</td></tr>';
			// $resteapayeraffiche=0;
		}
		// Paye partiellement ou Abandon 'product_returned'
		if (($object->statut == 2 || $object->statut == 3) && $object->close_code == 'product_returned') {
			print '<tr><td colspan="' . $nbcols . '" align="right" nowrap="1">';
			print $form->textwithpicto($langs->trans("ProductReturned") . ':', $langs->trans("HelpAbandonProductReturned"), - 1);
			print '</td><td align="right">' . price($object->total_ttc - $creditnoteamount - $depositamount - $totalpaye) . '</td><td>&nbsp;</td></tr>';
			$resteapayeraffiche = 0;
		}
		// Paye partiellement ou Abandon 'abandon'
		if (($object->statut == 2 || $object->statut == 3) && $object->close_code == 'abandon') {
			print '<tr><td colspan="' . $nbcols . '" align="right" nowrap="1">';
			$text = $langs->trans("HelpAbandonOther");
			if ($object->close_note)
				$text .= '<br><br><b>' . $langs->trans("Reason") . '</b>:' . $object->close_note;
			print $form->textwithpicto($langs->trans("Abandoned") . ':', $text, - 1);
			print '</td><td align="right">' . price($object->total_ttc - $creditnoteamount - $depositamount - $totalpaye) . '</td><td>&nbsp;</td></tr>';
			$resteapayeraffiche = 0;
		}

		// Billed
		print '<tr><td colspan="' . $nbcols . '" align="right">' . $langs->trans("Billed") . ' :</td><td align="right" style="border: 1px solid;">' . price($object->total_ttc) . '</td><td>&nbsp;</td></tr>';

		// Remainder to pay
		print '<tr><td colspan="' . $nbcols . '" align="right">';
		if ($resteapayeraffiche >= 0)
			print $langs->trans('RemainderToPay');
		else
			print $langs->trans('ExcessReceived');
		print ' :</td>';
		print '<td align="right" style="border: 1px solid;" bgcolor="#f0f0f0"><b>' . price($resteapayeraffiche) . '</b></td>';
		print '<td class="nowrap">&nbsp;</td></tr>';
	} else 	// Credit note
	{
		// Total already paid back
		print '<tr><td colspan="' . $nbcols . '" align="right">';
		print $langs->trans('AlreadyPaidBack');
		print ' :</td><td align="right">' . price($sign * $totalpaye) . '</td><td>&nbsp;</td></tr>';

		// Billed
		print '<tr><td colspan="' . $nbcols . '" align="right">' . $langs->trans("Billed") . ' :</td><td align="right" style="border: 1px solid;">' . price($sign * $object->total_ttc) . '</td><td>&nbsp;</td></tr>';

		// Remainder to pay back
		print '<tr><td colspan="' . $nbcols . '" align="right">';
		if ($resteapayeraffiche <= 0)
			print $langs->trans('RemainderToPayBack');
		else
			print $langs->trans('ExcessPaydBack');
		print ' :</td>';
		print '<td align="right" style="border: 1px solid;" bgcolor="#f0f0f0"><b>' . price($sign * $resteapayeraffiche) . '</b></td>';
		print '<td class="nowrap">&nbsp;</td></tr>';

		// Sold credit note
		// print '<tr><td colspan="'.$nbcols.'" align="right">'.$langs->trans('TotalTTC').' :</td>';
		// print '<td align="right" style="border: 1px solid;" bgcolor="#f0f0f0"><b>'.price($sign *
	// $object->total_ttc).'</b></td><td>&nbsp;</td></tr>';
	}

	print '</table>';

	// Margin Infos
	if (! empty($conf->margin->enabled)) {
		print '<br>';
		$object->displayMarginInfos($object->statut > 0);
	}

	print '</td></tr>';

	// Conditions de reglement
	print '<tr><td>';
	print '<table class="nobordernopadding" width="100%"><tr><td>';
	print $langs->trans('PaymentConditionsShort');
	print '</td>';
	if ($object->type != Facture::TYPE_CREDIT_NOTE && $action != 'editconditions' && ! empty($object->brouillon) && $user->rights->facture->creer)
		print '<td align="right"><a href="' . $_SERVER ["PHP_SELF"] . '?action=editconditions&amp;facid=' . $object->id . '">' . img_edit($langs->trans('SetConditions'), 1) . '</a></td>';
	print '</tr></table>';
	print '</td><td colspan="3">';
	if ($object->type != Facture::TYPE_CREDIT_NOTE) {
		if ($action == 'editconditions') {
			$form->form_conditions_reglement($_SERVER ['PHP_SELF'] . '?facid=' . $object->id, $object->cond_reglement_id, 'cond_reglement_id');
		} else {
			$form->form_conditions_reglement($_SERVER ['PHP_SELF'] . '?facid=' . $object->id, $object->cond_reglement_id, 'none');
		}
	} else {
		print '&nbsp;';
	}
	print '</td></tr>';

	// Date payment term
	print '<tr><td>';
	print '<table class="nobordernopadding" width="100%"><tr><td>';
	print $langs->trans('DateMaxPayment');
	print '</td>';
	if ($object->type != Facture::TYPE_CREDIT_NOTE && $action != 'editpaymentterm' && ! empty($object->brouillon) && $user->rights->facture->creer)
		print '<td align="right"><a href="' . $_SERVER ["PHP_SELF"] . '?action=editpaymentterm&amp;facid=' . $object->id . '">' . img_edit($langs->trans('SetDate'), 1) . '</a></td>';
	print '</tr></table>';
	print '</td><td colspan="3">';
	if ($object->type != Facture::TYPE_CREDIT_NOTE) {
		if ($action == 'editpaymentterm') {
			$form->form_date($_SERVER ['PHP_SELF'] . '?facid=' . $object->id, $object->date_lim_reglement, 'paymentterm');
		} else {
			print dol_print_date($object->date_lim_reglement, 'daytext');
			if ($object->date_lim_reglement < ($now - $conf->facture->client->warning_delay) && ! $object->paye && $object->statut == 1 && ! isset($object->am))
				print img_warning($langs->trans('Late'));
		}
	} else {
		print '&nbsp;';
	}
	print '</td></tr>';

	// Payment mode
	print '<tr><td>';
	print '<table class="nobordernopadding" width="100%"><tr><td>';
	print $langs->trans('PaymentMode');
	print '</td>';
	if ($action != 'editmode' && ! empty($object->brouillon) && $user->rights->facture->creer)
		print '<td align="right"><a href="' . $_SERVER ["PHP_SELF"] . '?action=editmode&amp;facid=' . $object->id . '">' . img_edit($langs->trans('SetMode'), 1) . '</a></td>';
	print '</tr></table>';
	print '</td><td colspan="3">';
	if ($action == 'editmode') {
		$form->form_modes_reglement($_SERVER ['PHP_SELF'] . '?facid=' . $object->id, $object->mode_reglement_id, 'mode_reglement_id');
	} else {
		$form->form_modes_reglement($_SERVER ['PHP_SELF'] . '?facid=' . $object->id, $object->mode_reglement_id, 'none');
	}
	print '</td></tr>';

	// Amount
	print '<tr><td>' . $langs->trans('AmountHT') . '</td>';
	print '<td align="right" colspan="3" nowrap>' . price($object->total_ht, 1, '', 1, - 1, - 1, $conf->currency) . '</td></tr>';
	print '<tr><td>' . $langs->trans('AmountVAT') . '</td><td align="right" colspan="3" nowrap>' . price($object->total_tva, 1, '', 1, - 1, - 1, $conf->currency) . '</td></tr>';
	print '</tr>';

	// Amount Local Taxes
	if ($mysoc->localtax1_assuj == "1" && $mysoc->useLocalTax(1)) 	// Localtax1 (example RE)
	{
		print '<tr><td>' . $langs->transcountry("AmountLT1", $mysoc->country_code) . '</td>';
		print '<td align="right" colspan="3" nowrap>' . price($object->total_localtax1, 1, '', 1, - 1, - 1, $conf->currency) . '</td></tr>';
	}
	if ($mysoc->localtax2_assuj == "1" && $mysoc->useLocalTax(2)) 	// Localtax2 (example IRPF)
	{
		print '<tr><td>' . $langs->transcountry("AmountLT2", $mysoc->country_code) . '</td>';
		print '<td align="right" colspan="3" nowrap>' . price($object->total_localtax2, 1, '', 1, - 1, - 1, $conf->currency) . '</td></tr>';
	}

	// Revenue stamp
	if ($selleruserevenustamp) 	// Test company use revenue stamp
	{
		print '<tr><td>';
		print '<table class="nobordernopadding" width="100%"><tr><td>';
		print $langs->trans('RevenueStamp');
		print '</td>';
		if ($action != 'editrevenuestamp' && ! empty($object->brouillon) && $user->rights->facture->creer)
			print '<td align="right"><a href="' . $_SERVER ["PHP_SELF"] . '?action=editrevenuestamp&amp;facid=' . $object->id . '">' . img_edit($langs->trans('SetRevenuStamp'), 1) . '</a></td>';
		print '</tr></table>';
		print '</td><td colspan="3" align="right">';
		if ($action == 'editrevenuestamp') {
			print '<form action="' . $_SERVER ["PHP_SELF"] . '?id=' . $object->id . '" method="post">';
			print '<input type="hidden" name="token" value="' . $_SESSION ['newtoken'] . '">';
			print '<input type="hidden" name="action" value="setrevenuestamp">';
			print $formother->select_revenue_stamp(GETPOST('revenuestamp'), 'revenuestamp', $mysoc->country_code);
			// print '<input type="text" class="flat" size="4" name="revenuestamp" value="'.price2num($object->revenuestamp).'">';
			print ' <input type="submit" class="button" value="' . $langs->trans('Modify') . '">';
			print '</form>';
		} else {
			print price($object->revenuestamp, 1, '', 1, - 1, - 1, $conf->currency);
		}
		print '</td></tr>';
	}

	// Total with tax
	print '<tr><td>' . $langs->trans('AmountTTC') . '</td><td align="right" colspan="3" nowrap>' . price($object->total_ttc, 1, '', 1, - 1, - 1, $conf->currency) . '</td></tr>';

	// Statut
	print '<tr><td>' . $langs->trans('Status') . '</td>';
	print '<td align="left" colspan="3">' . ($object->getLibStatut(4, $totalpaye)) . '</td></tr>';

	// Project
	if (! empty($conf->projet->enabled)) {
		$langs->load('projects');
		print '<tr>';
		print '<td>';

		print '<table class="nobordernopadding" width="100%"><tr><td>';
		print $langs->trans('Project');
		print '</td>';
		if ($action != 'classify') {
			print '<td align="right"><a href="' . $_SERVER ["PHP_SELF"] . '?action=classify&amp;facid=' . $object->id . '">';
			print img_edit($langs->trans('SetProject'), 1);
			print '</a></td>';
		}
		print '</tr></table>';

		print '</td><td colspan="3">';
		if ($action == 'classify') {
			$form->form_project($_SERVER ['PHP_SELF'] . '?facid=' . $object->id, $object->socid, $object->fk_project, 'projectid');
		} else {
			$form->form_project($_SERVER ['PHP_SELF'] . '?facid=' . $object->id, $object->socid, $object->fk_project, 'none');
		}
		print '</td>';
		print '</tr>';
	}

	// Other attributes (TODO Move this into an include)
	$res = $object->fetch_optionals($object->id, $extralabels);
	$parameters = array('colspan' => ' colspan="2"');
	$reshook = $hookmanager->executeHooks('formObjectOptions', $parameters, $object, $action); // Note that $action and $object may have been modified by
	                                                                                      // hook
	if (empty($reshook) && ! empty($extrafields->attribute_label)) {

		foreach ($extrafields->attribute_label as $key => $label) {
			if ($action == 'edit_extras') {
				$value = (isset($_POST ["options_" . $key]) ? $_POST ["options_" . $key] : $object->array_options ["options_" . $key]);
			} else {
				$value = $object->array_options ["options_" . $key];
			}
			if ($extrafields->attribute_type [$key] == 'separate') {
				print $extrafields->showSeparator($key);
			} else {
				print '<tr><td';
				if (! empty($extrafields->attribute_required [$key]))
					print ' class="fieldrequired"';
				print '>' . $label . '</td><td colspan="5">';
				// Convert date into timestamp format
				if (in_array($extrafields->attribute_type [$key], array('date','datetime'))) {
					$value = isset($_POST ["options_" . $key]) ? dol_mktime($_POST ["options_" . $key . "hour"], $_POST ["options_" . $key . "min"], 0, $_POST ["options_" . $key . "month"], $_POST ["options_" . $key . "day"], $_POST ["options_" . $key . "year"]) : $db->jdate($object->array_options ['options_' . $key]);
				}

				if ($action == 'edit_extras' && $user->rights->facture->creer && GETPOST('attribute') == $key) {
					print '<form enctype="multipart/form-data" action="' . $_SERVER ["PHP_SELF"] . '" method="post" name="formsoc">';
					print '<input type="hidden" name="action" value="update_extras">';
					print '<input type="hidden" name="attribute" value="' . $key . '">';
					print '<input type="hidden" name="token" value="' . $_SESSION ['newtoken'] . '">';
					print '<input type="hidden" name="id" value="' . $object->id . '">';

					print $extrafields->showInputField($key, $value);

					print '<input type="submit" class="button" value="' . $langs->trans('Modify') . '">';
					print '</form>';
				} else {
					print $extrafields->showOutputField($key, $value);
					if ($object->statut == 0 && $user->rights->facture->creer)
						print '<a href="' . $_SERVER ['PHP_SELF'] . '?id=' . $object->id . '&action=edit_extras&attribute=' . $key . '">' . img_picto('', 'edit') . ' ' . $langs->trans('Modify') . '</a>';
				}
				print '</td></tr>' . "\n";
			}
		}
	}

	print '</table><br>';

	if (! empty($conf->global->MAIN_DISABLE_CONTACTS_TAB)) {
		$blocname = 'contacts';
		$title = $langs->trans('ContactsAddresses');
		include DOL_DOCUMENT_ROOT . '/core/tpl/bloc_showhide.tpl.php';
	}

	if (! empty($conf->global->MAIN_DISABLE_NOTES_TAB)) {
		$blocname = 'notes';
		$title = $langs->trans('Notes');
		include DOL_DOCUMENT_ROOT . '/core/tpl/bloc_showhide.tpl.php';
	}

	// Lines
	$result = $object->getLinesArray();

	print '	<form name="addproduct" id="addproduct" action="' . $_SERVER ["PHP_SELF"] . '?id=' . $object->id . (($action != 'editline') ? '#add' : '#line_' . GETPOST('lineid')) . '" method="POST">
	<input type="hidden" name="token" value="' . $_SESSION ['newtoken'] . '">
	<input type="hidden" name="action" value="' . (($action != 'editline') ? 'addline' : 'updateligne') . '">
	<input type="hidden" name="mode" value="">
	<input type="hidden" name="id" value="' . $object->id . '">
	';

	if (! empty($conf->use_javascript_ajax) && $object->statut == 0) {
		include DOL_DOCUMENT_ROOT . '/core/tpl/ajaxrow.tpl.php';
	}

	print '<table id="tablelines" class="noborder noshadow" width="100%">';

	// Show object lines
	if (! empty($object->lines))
		$ret = $object->printObjectLines($action, $mysoc, $soc, $lineid, 1);

		// Form to add new line
	if ($object->statut == 0 && $user->rights->facture->creer && $action != 'valid' && $action != 'editline') {
		$var = true;

		if ($conf->global->MAIN_FEATURES_LEVEL > 1) {
			// Add free or predefined products/services
			$object->formAddObjectLine(1, $mysoc, $soc);
		} else {
			// Add free products/services
			$object->formAddFreeProduct(1, $mysoc, $soc);

			// Add predefined products/services
			if (! empty($conf->product->enabled) || ! empty($conf->service->enabled)) {
				$var = ! $var;
				$object->formAddPredefinedProduct(1, $mysoc, $soc);
			}
		}

		$parameters = array();
		$reshook = $hookmanager->executeHooks('formAddObjectLine', $parameters, $object, $action); // Note that $action and $object may have been modified by
		                                                                                      // hook
	}

	print "</table>\n";

	print "</form>\n";

	dol_fiche_end();

	// Boutons actions

	if ($action != 'prerelance' && $action != 'presend' && $action != 'valid' && $action != 'editline') {
		print '<div class="tabsAction">';

		$parameters = array();
		$reshook = $hookmanager->executeHooks('addMoreActionsButtons', $parameters, $object, $action); // Note that $action and $object may have been
		                                                                                          // modified by hook
		if (empty($reshook)) {
			// Editer une facture deja validee, sans paiement effectue et pas exporte en compta
			if ($object->statut == 1) {
				// On verifie si les lignes de factures ont ete exportees en compta et/ou ventilees
				$ventilExportCompta = $object->getVentilExportCompta();

				if ($resteapayer == $object->total_ttc && $object->paye == 0 && $ventilExportCompta == 0) {
					if (! $objectidnext) {
						if ((empty($conf->global->MAIN_USE_ADVANCED_PERMS) && $user->rights->facture->valider) || $user->rights->facture->invoice_advance->unvalidate) {
							print '<div class="inline-block divButAction"><a class="butAction" href="' . $_SERVER ['PHP_SELF'] . '?facid=' . $object->id . '&amp;action=modif">' . $langs->trans('Modify') . '</a></div>';
						} else {
							print '<div class="inline-block divButAction"><span class="butActionRefused" title="' . $langs->trans("NotEnoughPermissions") . '">' . $langs->trans('Modify') . '</span></div>';
						}
					} else {
						print '<div class="inline-block divButAction"><span class="butActionRefused" title="' . $langs->trans("DisabledBecauseReplacedInvoice") . '">' . $langs->trans('Modify') . '</span></div>';
					}
				}
			}

			// Reopen a standard paid invoice
<<<<<<< HEAD
			if (($object->type == Facture::TYPE_STANDARD || $object->type == Facture::TYPE_REPLACEMENT) && ($object->statut == Facture::TYPE_CREDIT_NOTE || $object->statut == Facture::TYPE_DEPOSIT) && $user->rights->facture->creer) 			// A paid
			                                                                                                                                   // invoice
			                                                                                                                                   // (partially or
			                                                                                                                                   // completely)
=======
			if ((($object->type == 0 || $object->type == 1)
				|| ($object->type == 2 && empty($discount->id))
				|| ($object->type == 3 && empty($discount->id)))
				 && ($object->statut == 2 || $object->statut == 3))				// A paid invoice (partially or completely)
>>>>>>> 4afb85bd
			{
				if (! $objectidnext && $object->close_code != 'replaced') 				// Not replaced by another invoice
				{
					print '<div class="inline-block divButAction"><a class="butAction" href="' . $_SERVER ['PHP_SELF'] . '?facid=' . $object->id . '&amp;action=reopen">' . $langs->trans('ReOpen') . '</a></div>';
				} else {
					print '<div class="inline-block divButAction"><span class="butActionRefused" title="' . $langs->trans("DisabledBecauseReplacedInvoice") . '">' . $langs->trans('ReOpen') . '</span></div>';
				}
			}

			// Validate
			if ($object->statut == 0 && count($object->lines) > 0 && ((($object->type == Facture::TYPE_STANDARD || $object->type == Facture::TYPE_REPLACEMENT || $object->type == Facture::TYPE_DEPOSIT || $object->type == Facture::TYPE_PROFORMA) && (! empty($conf->global->FACTURE_ENABLE_NEGATIVE) || $object->total_ttc >= 0)) || ($object->type == Facture::TYPE_CREDIT_NOTE && $object->total_ttc <= 0))) {
				if ($user->rights->facture->valider) {
					print '<div class="inline-block divButAction"><a class="butAction" href="' . $_SERVER ["PHP_SELF"] . '?facid=' . $object->id . '&amp;action=valid">' . $langs->trans('Validate') . '</a></div>';
				}
			}

			// Send by mail
			if (($object->statut == 1 || $object->statut == 2)) {
				if ($objectidnext) {
					print '<div class="inline-block divButAction"><span class="butActionRefused" title="' . $langs->trans("DisabledBecauseReplacedInvoice") . '">' . $langs->trans('SendByMail') . '</span></div>';
				} else {
					if (empty($conf->global->MAIN_USE_ADVANCED_PERMS) || $user->rights->facture->invoice_advance->send) {
						print '<div class="inline-block divButAction"><a class="butAction" href="' . $_SERVER ['PHP_SELF'] . '?facid=' . $object->id . '&amp;action=presend&amp;mode=init">' . $langs->trans('SendByMail') . '</a></div>';
					} else
						print '<div class="inline-block divButAction"><a class="butActionRefused" href="#">' . $langs->trans('SendByMail') . '</a></div>';
				}
			}

			if (! empty($conf->global->FACTURE_SHOW_SEND_REMINDER)) 			// For backward compatibility
			{
				if (($object->statut == 1 || $object->statut == 2) && $resteapayer > 0) {
					if ($objectidnext) {
						print '<div class="inline-block divButAction"><span class="butActionRefused" title="' . $langs->trans("DisabledBecauseReplacedInvoice") . '">' . $langs->trans('SendRemindByMail') . '</span></div>';
					} else {
						if (empty($conf->global->MAIN_USE_ADVANCED_PERMS) || $user->rights->facture->invoice_advance->send) {
							print '<div class="inline-block divButAction"><a class="butAction" href="' . $_SERVER ['PHP_SELF'] . '?facid=' . $object->id . '&amp;action=prerelance&amp;mode=init">' . $langs->trans('SendRemindByMail') . '</a></div>';
						} else
							print '<div class="inline-block divButAction"><a class="butActionRefused" href="#">' . $langs->trans('SendRemindByMail') . '</a></div>';
					}
				}
			}

			// Create payment
			if ($object->type != Facture::TYPE_CREDIT_NOTE && $object->statut == 1 && $object->paye == 0 && $user->rights->facture->paiement) {
				if ($objectidnext) {
					print '<div class="inline-block divButAction"><span class="butActionRefused" title="' . $langs->trans("DisabledBecauseReplacedInvoice") . '">' . $langs->trans('DoPayment') . '</span></div>';
				} else {
					if ($resteapayer == 0) {
						print '<div class="inline-block divButAction"><span class="butActionRefused" title="' . $langs->trans("DisabledBecauseRemainderToPayIsZero") . '">' . $langs->trans('DoPayment') . '</span></div>';
					} else {
						print '<div class="inline-block divButAction"><a class="butAction" href="paiement.php?facid=' . $object->id . '&amp;action=create">' . $langs->trans('DoPayment') . '</a></div>';
					}
				}
			}

			// Reverse back money or convert to reduction
			if ($object->type == Facture::TYPE_CREDIT_NOTE || $object->type == Facture::TYPE_DEPOSIT) {
				// For credit note only
<<<<<<< HEAD
				if ($object->type == Facture::TYPE_CREDIT_NOTE && $object->statut == 1 && $object->paye == 0 && $user->rights->facture->paiement) {
					print '<div class="inline-block divButAction"><a class="butAction" href="paiement.php?facid=' . $object->id . '&amp;action=create">' . $langs->trans('DoPaymentBack') . '</a></div>';
=======
				if ($object->type == 2 && $object->statut == 1 && $object->paye == 0 && $user->rights->facture->paiement)
				{
					if ($resteapayer == 0)
					{
						print '<div class="inline-block divButAction"><span class="butActionRefused" title="'.$langs->trans("DisabledBecauseRemainderToPayIsZero").'">'.$langs->trans('DoPaymentBack').'</span></div>';
					}
					else
					{
						print '<div class="inline-block divButAction"><a class="butAction" href="paiement.php?facid='.$object->id.'&amp;action=create">'.$langs->trans('DoPaymentBack').'</a></div>';
					}
>>>>>>> 4afb85bd
				}

				// For credit note
				if ($object->type == Facture::TYPE_CREDIT_NOTE && $object->statut == 1 && $object->paye == 0 && $user->rights->facture->creer && $object->getSommePaiement() == 0) {
					print '<div class="inline-block divButAction"><a class="butAction" href="' . $_SERVER ["PHP_SELF"] . '?facid=' . $object->id . '&amp;action=converttoreduc">' . $langs->trans('ConvertToReduc') . '</a></div>';
				}
				// For deposit invoice
<<<<<<< HEAD
				if ($object->type == Facture::TYPE_DEPOSIT && $object->statut == 2 && $resteapayer == 0 && $user->rights->facture->creer && empty($discount->id)) {
					print '<div class="inline-block divButAction"><a class="butAction" href="' . $_SERVER ["PHP_SELF"] . '?facid=' . $object->id . '&amp;action=converttoreduc">' . $langs->trans('ConvertToReduc') . '</a></div>';
				}
			}

			// Classify paid (if not deposit and not credit note. Such invoice are "converted")
			if ($object->statut == 1 && $object->paye == 0 && $user->rights->facture->paiement && (($object->type != Facture::TYPE_CREDIT_NOTE && $object->type != Facture::TYPE_DEPOSIT && $resteapayer <= 0) || ($object->type == Facture::TYPE_CREDIT_NOTE && $resteapayer >= 0))) {
				print '<div class="inline-block divButAction"><a class="butAction" href="' . $_SERVER ['PHP_SELF'] . '?facid=' . $object->id . '&amp;action=paid">' . $langs->trans('ClassifyPaid') . '</a></div>';
=======
				if ($object->type == 3 && $object->paye == 1 && $resteapayer == 0 && $user->rights->facture->creer && empty($discount->id))
				{
					print '<div class="inline-block divButAction"><a class="butAction" href="'.$_SERVER["PHP_SELF"].'?facid='.$object->id.'&amp;action=converttoreduc">'.$langs->trans('ConvertToReduc').'</a></div>';
				}
			}

			// Classify paid
			if ($object->statut == 1 && $object->paye == 0 && $user->rights->facture->paiement && (($object->type != 2 && $object->type != 3 && $resteapayer <= 0) || ($object->type == 2 && $resteapayer >= 0))
				|| ($object->type == 3 && $object->paye == 0 && $resteapayer == 0 && $user->rights->facture->paiement && empty($discount->id))
			)
			{
				print '<div class="inline-block divButAction"><a class="butAction" href="'.$_SERVER['PHP_SELF'].'?facid='.$object->id.'&amp;action=paid">'.$langs->trans('ClassifyPaid').'</a></div>';
>>>>>>> 4afb85bd
			}

			// Classify 'closed not completely paid' (possible si validee et pas encore classee payee)
			if ($object->statut == 1 && $object->paye == 0 && $resteapayer > 0 && $user->rights->facture->paiement) {
				if ($totalpaye > 0 || $totalcreditnotes > 0) {
					// If one payment or one credit note was linked to this invoice
					print '<div class="inline-block divButAction"><a class="butAction" href="' . $_SERVER ['PHP_SELF'] . '?facid=' . $object->id . '&amp;action=paid">' . $langs->trans('ClassifyPaidPartially') . '</a></div>';
				} else {
					if ($objectidnext) {
						print '<div class="inline-block divButAction"><span class="butActionRefused" title="' . $langs->trans("DisabledBecauseReplacedInvoice") . '">' . $langs->trans('ClassifyCanceled') . '</span></div>';
					} else {
						print '<div class="inline-block divButAction"><a class="butAction" href="' . $_SERVER ['PHP_SELF'] . '?facid=' . $object->id . '&amp;action=canceled">' . $langs->trans('ClassifyCanceled') . '</a></div>';
					}
				}
			}

			// Clone
			if (($object->type == Facture::TYPE_STANDARD || $object->type == Facture::TYPE_DEPOSIT || $object->type == Facture::TYPE_PROFORMA) && $user->rights->facture->creer) {
				print '<div class="inline-block divButAction"><a class="butAction" href="' . $_SERVER ['PHP_SELF'] . '?facid=' . $object->id . '&amp;action=clone&amp;object=invoice">' . $langs->trans("ToClone") . '</a></div>';
			}

			// Clone as predefined
			if (($object->type == Facture::TYPE_STANDARD || $object->type == Facture::TYPE_DEPOSIT || $object->type == Facture::TYPE_PROFORMA) && $object->statut == 0 && $user->rights->facture->creer) {
				if (! $objectidnext) {
					print '<div class="inline-block divButAction"><a class="butAction" href="facture/fiche-rec.php?facid=' . $object->id . '&amp;action=create">' . $langs->trans("ChangeIntoRepeatableInvoice") . '</a></div>';
				}
			}

			// Delete
			if ($user->rights->facture->supprimer) {
				if (! $object->is_erasable()) {
					print '<div class="inline-block divButAction"><a class="butActionRefused" href="#" title="' . $langs->trans("DisabledBecauseNotErasable") . '">' . $langs->trans('Delete') . '</a></div>';
				} else if ($objectidnext) {
					print '<div class="inline-block divButAction"><a class="butActionRefused" href="#" title="' . $langs->trans("DisabledBecauseReplacedInvoice") . '">' . $langs->trans('Delete') . '</a></div>';
				} elseif ($object->getSommePaiement()) {
					print '<div class="inline-block divButAction"><a class="butActionRefused" href="#" title="' . $langs->trans("DisabledBecausePayments") . '">' . $langs->trans('Delete') . '</a></div>';
				} else {
					print '<div class="inline-block divButAction"><a class="butActionDelete" href="' . $_SERVER ["PHP_SELF"] . '?facid=' . $object->id . '&amp;action=delete">' . $langs->trans('Delete') . '</a></div>';
				}
			} else {
				print '<div class="inline-block divButAction"><a class="butActionRefused" href="#" title="' . $langs->trans("NotAllowed") . '">' . $langs->trans('Delete') . '</a></div>';
			}

			print '</div>';
		}
	}
	print '<br>';

	if ($action != 'prerelance' && $action != 'presend') {
		print '<div class="fichecenter"><div class="fichehalfleft">';
		print '<a name="builddoc"></a>'; // ancre

		// Documents generes
		$filename = dol_sanitizeFileName($object->ref);
		$filedir = $conf->facture->dir_output . '/' . dol_sanitizeFileName($object->ref);
		$urlsource = $_SERVER ['PHP_SELF'] . '?facid=' . $object->id;
		$genallowed = $user->rights->facture->creer;
		$delallowed = $user->rights->facture->supprimer;

		print $formfile->showdocuments('facture', $filename, $filedir, $urlsource, $genallowed, $delallowed, $object->modelpdf, 1, 0, 0, 28, 0, '', '', '', $soc->default_lang);
		$somethingshown = $formfile->numoffiles;

		// Linked object block
		$somethingshown = $object->showLinkedObjectBlock();

		if (empty($somethingshown) && $object->statut > 0) {
			print '<br><a href="#" id="linktoorder">' . $langs->trans('LinkedOrder') . '</a>';

			print '<div id="commande" style="display:none">';

			$sql = "SELECT s.rowid as socid, s.nom as name, s.client, c.rowid, c.ref, c.ref_client, c.total_ht";
			$sql .= " FROM " . MAIN_DB_PREFIX . "societe as s";
			$sql .= ", " . MAIN_DB_PREFIX . "commande as c";
			$sql .= ' WHERE c.fk_soc = ' . $soc->id . '';

			$resqlorderlist = $db->query($sql);
			if ($resqlorderlist) {
				$num = $db->num_rows($resqlorderlist);
				$i = 0;

				print '<form action="" method="POST" name="LinkedOrder">';
				print '<table class="noborder">';
				print '<tr class="liste_titre">';
				print '<td class="nowrap"></td>';
				print '<td align="center">' . $langs->trans("Ref") . '</td>';
				print '<td align="left">' . $langs->trans("RefCustomer") . '</td>';
				print '<td align="left">' . $langs->trans("AmountHTShort") . '</td>';
				print '<td align="left">' . $langs->trans("Company") . '</td>';
				print '</tr>';
				while ($i < $num) {
					$objp = $db->fetch_object($resqlorderlist);
					if ($objp->socid == $soc->id) {
						$var = ! $var;
						print '<tr ' . $bc [$var] . '>';
						print '<td aling="left">';
						print '<input type="radio" name="linkedOrder" value=' . $objp->rowid . '>';
						print '<td align="center">' . $objp->ref . '</td>';
						print '<td>' . $objp->ref_client . '</td>';
						print '<td>' . price($objp->total_ht) . '</td>';
						print '<td>' . $objp->name . '</td>';
						print '</td>';
						print '</tr>';
					}

					$i ++;
				}
				print '</table>';
				print '<br><center><input type="submit" class="button" value="' . $langs->trans('ToLink') . '"></center>';
				print '</form>';
				$db->free($resqlorderlist);
			} else {
				dol_print_error($db);
			}

			print '</div>';
		}

		// Link for paypal payment
		if (! empty($conf->paypal->enabled) && $object->statut != 0) {
			include_once DOL_DOCUMENT_ROOT . '/paypal/lib/paypal.lib.php';
			print showPaypalPaymentUrl('invoice', $object->ref);
		}

		print '</div><div class="fichehalfright"><div class="ficheaddleft">';

		// List of actions on element
		include_once DOL_DOCUMENT_ROOT . '/core/class/html.formactions.class.php';
		$formactions = new FormActions($db);
		$somethingshown = $formactions->showactions($object, 'invoice', $socid);

		print '</div></div></div>';
	} else {
		/*
		 * Affiche formulaire mail
		 */

		// By default if $action=='presend'
		$titreform = 'SendBillByMail';
		$topicmail = 'SendBillRef';
		$modelmail = 'facture_send';

		if ($action == 'prerelance') 		// For backward compatibility
		{
			$titrefrom = 'SendReminderBillByMail';
			$topicmail = 'SendReminderBillRef';
			$modelmail = 'facture_relance';
			$action = 'relance';
		} else
			$action = 'send';

		$ref = dol_sanitizeFileName($object->ref);
		include_once DOL_DOCUMENT_ROOT . '/core/lib/files.lib.php';
		$fileparams = dol_most_recent_file($conf->facture->dir_output . '/' . $ref, preg_quote($ref, '/'));
		$file = $fileparams ['fullname'];

		// Build document if it not exists
		if (! $file || ! is_readable($file)) {
			// Define output language
			$outputlangs = $langs;
			$newlang = '';
			if ($conf->global->MAIN_MULTILANGS && empty($newlang) && ! empty($_REQUEST ['lang_id']))
				$newlang = $_REQUEST ['lang_id'];
			if ($conf->global->MAIN_MULTILANGS && empty($newlang))
				$newlang = $object->client->default_lang;
			if (! empty($newlang)) {
				$outputlangs = new Translate("", $conf);
				$outputlangs->setDefaultLang($newlang);
			}

			$result = facture_pdf_create($db, $object, GETPOST('model') ? GETPOST('model') : $object->modelpdf, $outputlangs, $hidedetails, $hidedesc, $hideref);
			if ($result <= 0) {
				dol_print_error($db, $result);
				exit();
			}
			$fileparams = dol_most_recent_file($conf->facture->dir_output . '/' . $ref, preg_quote($ref, '/'));
			$file = $fileparams ['fullname'];
		}

		print '<br>';
		print_titre($langs->trans($titreform));

		// Cree l'objet formulaire mail
		include_once DOL_DOCUMENT_ROOT . '/core/class/html.formmail.class.php';
		$formmail = new FormMail($db);
		$formmail->fromtype = 'user';
		$formmail->fromid = $user->id;
		$formmail->fromname = $user->getFullName($langs);
		$formmail->frommail = $user->email;
		$formmail->withfrom = 1;
		$liste = array();
		foreach ($object->thirdparty->thirdparty_and_contact_email_array(1) as $key => $value) {
			$liste [$key] = $value;
		}
		$formmail->withto = GETPOST('sendto') ? GETPOST('sendto') : $liste; // List suggested for send to
		$formmail->withtocc = $liste; // List suggested for CC
		$formmail->withtoccc = $conf->global->MAIN_EMAIL_USECCC;
		if (empty($object->ref_client)) {
			$formmail->withtopic = $langs->transnoentities($topicmail, '__FACREF__');
		} else if (! empty($object->ref_client)) {
			$formmail->withtopic = $langs->transnoentities($topicmail, '__FACREF__(__REFCLIENT__)');
		}
		$formmail->withfile = 2;
		$formmail->withbody = 1;
		$formmail->withdeliveryreceipt = 1;
		$formmail->withcancel = 1;
		// Tableau des substitutions
		$formmail->substit ['__FACREF__'] = $object->ref;
		$formmail->substit ['__SIGNATURE__'] = $user->signature;
		$formmail->substit ['__REFCLIENT__'] = $object->ref_client;
		$formmail->substit ['__PERSONALIZED__'] = '';
		$formmail->substit ['__CONTACTCIVNAME__'] = '';

		// Find the good contact adress
		$custcontact = '';
		$contactarr = array();
		$contactarr = $object->liste_contact(- 1, 'external');

		if (is_array($contactarr) && count($contactarr) > 0) {
			foreach ($contactarr as $contact) {
				if ($contact ['libelle'] == $langs->trans('TypeContact_facture_external_BILLING')) {

					require_once DOL_DOCUMENT_ROOT . '/contact/class/contact.class.php';

					$contactstatic = new Contact($db);
					$contactstatic->fetch($contact ['id']);
					$custcontact = $contactstatic->getFullName($langs, 1);
				}
			}

			if (! empty($custcontact)) {
				$formmail->substit ['__CONTACTCIVNAME__'] = $custcontact;
			}
		}

		// Tableau des parametres complementaires du post
		$formmail->param ['action'] = $action;
		$formmail->param ['models'] = $modelmail;
		$formmail->param ['facid'] = $object->id;
		$formmail->param ['returnurl'] = $_SERVER ["PHP_SELF"] . '?id=' . $object->id;

		// Init list of files
		if (GETPOST("mode") == 'init') {
			$formmail->clear_attached_files();
			$formmail->add_attached_files($file, basename($file), dol_mimetype($file));
		}

		print $formmail->get_form();

		print '<br>';
	}
}

dol_htmloutput_mesg('', $mesgs);

llxFooter();
$db->close();
?><|MERGE_RESOLUTION|>--- conflicted
+++ resolved
@@ -490,18 +490,14 @@
 	$object->fetch_thirdparty();
 	$object->fetch_lines();
 
-<<<<<<< HEAD
-	if (empty($object->paye))	// protection against multiple submit
-=======
 	// Check if there is already a discount (protection to avoid duplicate creation when resubmit post)
 	$discountcheck=new DiscountAbsolute($db);
 	$result=$discountcheck->fetch(0,$object->id);
 
 	$canconvert=0;
-	if ($object->type == 3 && $object->paye == 1 && empty($discountcheck->id)) $canconvert=1;	// we can convert deposit into discount if deposit is payed completely and not already converted (see real condition into condition used to show button converttoreduc)
-	if ($object->type == 2 && $object->paye == 0 && empty($discountcheck->id)) $canconvert=1;	// we can convert credit note into discount if credit note is not payed back and amount of payment is 0 (see real condition into condition used to show button converttoreduc)
+	if ($object->type == Facture::TYPE_DEPOSIT && $object->paye == 1 && empty($discountcheck->id)) $canconvert=1;	// we can convert deposit into discount if deposit is payed completely and not already converted (see real condition into condition used to show button converttoreduc)
+	if ($object->type == Facture::TYPE_CREDIT_NOTE && $object->paye == 0 && empty($discountcheck->id)) $canconvert=1;	// we can convert credit note into discount if credit note is not payed back and not already converted and amount of payment is 0 (see real condition into condition used to show button converttoreduc)
 	if ($canconvert)
->>>>>>> 4afb85bd
 	{
 		$db->begin();
 
@@ -1756,11 +1752,7 @@
 		$action = 'edit_extras';
 }
 
-<<<<<<< HEAD
-=======
-
-
->>>>>>> 4afb85bd
+
 /*
  * View
  */
@@ -1957,19 +1949,12 @@
 		$options .= '</option>';
 	}
 
-<<<<<<< HEAD
-	$facids = $facturestatic->list_qualified_avoir_invoices($soc->id);
-	if ($facids < 0) {
-		dol_print_error($db, $facturestatic);
-		exit();
-=======
 	// Show link for credit note
 	$facids=$facturestatic->list_qualified_avoir_invoices($soc->id);
 	if ($facids < 0)
 	{
 		dol_print_error($db,$facturestatic);
 		exit;
->>>>>>> 4afb85bd
 	}
 	$optionsav = "";
 	$newinvoice_static = new Facture($db);
@@ -3302,17 +3287,11 @@
 			}
 
 			// Reopen a standard paid invoice
-<<<<<<< HEAD
-			if (($object->type == Facture::TYPE_STANDARD || $object->type == Facture::TYPE_REPLACEMENT) && ($object->statut == Facture::TYPE_CREDIT_NOTE || $object->statut == Facture::TYPE_DEPOSIT) && $user->rights->facture->creer) 			// A paid
-			                                                                                                                                   // invoice
-			                                                                                                                                   // (partially or
-			                                                                                                                                   // completely)
-=======
-			if ((($object->type == 0 || $object->type == 1)
-				|| ($object->type == 2 && empty($discount->id))
-				|| ($object->type == 3 && empty($discount->id)))
-				 && ($object->statut == 2 || $object->statut == 3))				// A paid invoice (partially or completely)
->>>>>>> 4afb85bd
+			if ((($object->type == Facture::TYPE_STANDARD || $object->type == Facture::TYPE_REPLACEMENT)
+				|| ($object->type == Facture::TYPE_CREDIT_NOTE && empty($discount->id))
+				|| ($object->type == Facture::TYPE_DEPOSIT && empty($discount->id)))
+				&& ($object->statut == 2 || $object->statut == 3)
+				&& $user->rights->facture->creer)				// A paid invoice (partially or completely)
 			{
 				if (! $objectidnext && $object->close_code != 'replaced') 				// Not replaced by another invoice
 				{
@@ -3371,11 +3350,7 @@
 			// Reverse back money or convert to reduction
 			if ($object->type == Facture::TYPE_CREDIT_NOTE || $object->type == Facture::TYPE_DEPOSIT) {
 				// For credit note only
-<<<<<<< HEAD
-				if ($object->type == Facture::TYPE_CREDIT_NOTE && $object->statut == 1 && $object->paye == 0 && $user->rights->facture->paiement) {
-					print '<div class="inline-block divButAction"><a class="butAction" href="paiement.php?facid=' . $object->id . '&amp;action=create">' . $langs->trans('DoPaymentBack') . '</a></div>';
-=======
-				if ($object->type == 2 && $object->statut == 1 && $object->paye == 0 && $user->rights->facture->paiement)
+				if ($object->type == Facture::TYPE_CREDIT_NOTE && $object->statut == 1 && $object->paye == 0 && $user->rights->facture->paiement)
 				{
 					if ($resteapayer == 0)
 					{
@@ -3385,7 +3360,6 @@
 					{
 						print '<div class="inline-block divButAction"><a class="butAction" href="paiement.php?facid='.$object->id.'&amp;action=create">'.$langs->trans('DoPaymentBack').'</a></div>';
 					}
->>>>>>> 4afb85bd
 				}
 
 				// For credit note
@@ -3393,37 +3367,30 @@
 					print '<div class="inline-block divButAction"><a class="butAction" href="' . $_SERVER ["PHP_SELF"] . '?facid=' . $object->id . '&amp;action=converttoreduc">' . $langs->trans('ConvertToReduc') . '</a></div>';
 				}
 				// For deposit invoice
-<<<<<<< HEAD
-				if ($object->type == Facture::TYPE_DEPOSIT && $object->statut == 2 && $resteapayer == 0 && $user->rights->facture->creer && empty($discount->id)) {
-					print '<div class="inline-block divButAction"><a class="butAction" href="' . $_SERVER ["PHP_SELF"] . '?facid=' . $object->id . '&amp;action=converttoreduc">' . $langs->trans('ConvertToReduc') . '</a></div>';
-				}
-			}
-
-			// Classify paid (if not deposit and not credit note. Such invoice are "converted")
-			if ($object->statut == 1 && $object->paye == 0 && $user->rights->facture->paiement && (($object->type != Facture::TYPE_CREDIT_NOTE && $object->type != Facture::TYPE_DEPOSIT && $resteapayer <= 0) || ($object->type == Facture::TYPE_CREDIT_NOTE && $resteapayer >= 0))) {
-				print '<div class="inline-block divButAction"><a class="butAction" href="' . $_SERVER ['PHP_SELF'] . '?facid=' . $object->id . '&amp;action=paid">' . $langs->trans('ClassifyPaid') . '</a></div>';
-=======
-				if ($object->type == 3 && $object->paye == 1 && $resteapayer == 0 && $user->rights->facture->creer && empty($discount->id))
+				if ($object->type == Facture::TYPE_DEPOSIT && $object->paye == 1 && $resteapayer == 0 && $user->rights->facture->creer && empty($discount->id))
 				{
 					print '<div class="inline-block divButAction"><a class="butAction" href="'.$_SERVER["PHP_SELF"].'?facid='.$object->id.'&amp;action=converttoreduc">'.$langs->trans('ConvertToReduc').'</a></div>';
 				}
 			}
 
 			// Classify paid
-			if ($object->statut == 1 && $object->paye == 0 && $user->rights->facture->paiement && (($object->type != 2 && $object->type != 3 && $resteapayer <= 0) || ($object->type == 2 && $resteapayer >= 0))
-				|| ($object->type == 3 && $object->paye == 0 && $resteapayer == 0 && $user->rights->facture->paiement && empty($discount->id))
+			if ($object->statut == 1 && $object->paye == 0 && $user->rights->facture->paiement && (($object->type != Facture::TYPE_CREDIT_NOTE && $object->type != Facture::TYPE_DEPOSIT && $resteapayer <= 0) || ($object->type == Facture::TYPE_CREDIT_NOTE && $resteapayer >= 0))
+				|| ($object->type == Facture::TYPE_DEPOSIT && $object->paye == 0 && $resteapayer == 0 && $user->rights->facture->paiement && empty($discount->id))
 			)
 			{
 				print '<div class="inline-block divButAction"><a class="butAction" href="'.$_SERVER['PHP_SELF'].'?facid='.$object->id.'&amp;action=paid">'.$langs->trans('ClassifyPaid').'</a></div>';
->>>>>>> 4afb85bd
 			}
 
 			// Classify 'closed not completely paid' (possible si validee et pas encore classee payee)
-			if ($object->statut == 1 && $object->paye == 0 && $resteapayer > 0 && $user->rights->facture->paiement) {
-				if ($totalpaye > 0 || $totalcreditnotes > 0) {
+			if ($object->statut == 1 && $object->paye == 0 && $resteapayer > 0 && $user->rights->facture->paiement)
+			{
+				if ($totalpaye > 0 || $totalcreditnotes > 0)
+				{
 					// If one payment or one credit note was linked to this invoice
 					print '<div class="inline-block divButAction"><a class="butAction" href="' . $_SERVER ['PHP_SELF'] . '?facid=' . $object->id . '&amp;action=paid">' . $langs->trans('ClassifyPaidPartially') . '</a></div>';
-				} else {
+				}
+				else
+				{
 					if ($objectidnext) {
 						print '<div class="inline-block divButAction"><span class="butActionRefused" title="' . $langs->trans("DisabledBecauseReplacedInvoice") . '">' . $langs->trans('ClassifyCanceled') . '</span></div>';
 					} else {
@@ -3433,19 +3400,23 @@
 			}
 
 			// Clone
-			if (($object->type == Facture::TYPE_STANDARD || $object->type == Facture::TYPE_DEPOSIT || $object->type == Facture::TYPE_PROFORMA) && $user->rights->facture->creer) {
+			if (($object->type == Facture::TYPE_STANDARD || $object->type == Facture::TYPE_DEPOSIT || $object->type == Facture::TYPE_PROFORMA) && $user->rights->facture->creer)
+			{
 				print '<div class="inline-block divButAction"><a class="butAction" href="' . $_SERVER ['PHP_SELF'] . '?facid=' . $object->id . '&amp;action=clone&amp;object=invoice">' . $langs->trans("ToClone") . '</a></div>';
 			}
 
 			// Clone as predefined
-			if (($object->type == Facture::TYPE_STANDARD || $object->type == Facture::TYPE_DEPOSIT || $object->type == Facture::TYPE_PROFORMA) && $object->statut == 0 && $user->rights->facture->creer) {
-				if (! $objectidnext) {
+			if (($object->type == Facture::TYPE_STANDARD || $object->type == Facture::TYPE_DEPOSIT || $object->type == Facture::TYPE_PROFORMA) && $object->statut == 0 && $user->rights->facture->creer)
+			{
+				if (! $objectidnext)
+				{
 					print '<div class="inline-block divButAction"><a class="butAction" href="facture/fiche-rec.php?facid=' . $object->id . '&amp;action=create">' . $langs->trans("ChangeIntoRepeatableInvoice") . '</a></div>';
 				}
 			}
 
 			// Delete
-			if ($user->rights->facture->supprimer) {
+			if ($user->rights->facture->supprimer)
+			{
 				if (! $object->is_erasable()) {
 					print '<div class="inline-block divButAction"><a class="butActionRefused" href="#" title="' . $langs->trans("DisabledBecauseNotErasable") . '">' . $langs->trans('Delete') . '</a></div>';
 				} else if ($objectidnext) {
@@ -3464,7 +3435,8 @@
 	}
 	print '<br>';
 
-	if ($action != 'prerelance' && $action != 'presend') {
+	if ($action != 'prerelance' && $action != 'presend')
+	{
 		print '<div class="fichecenter"><div class="fichehalfleft">';
 		print '<a name="builddoc"></a>'; // ancre
 
