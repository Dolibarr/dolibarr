--- conflicted
+++ resolved
@@ -619,7 +619,7 @@
 					$i ++;
 				}
 			}
-//var_dump($amount_ht, $amount_tva, $amount_ttc);exit;
+
 			// Insert one discount by VAT rate category
 			$discount = new DiscountAbsolute($db);
 			if ($object->type == Facture::TYPE_CREDIT_NOTE)
@@ -678,6 +678,7 @@
 				}
 			
 			}
+
 			if (empty($error))
 			{
 				// Classe facture
@@ -2925,28 +2926,7 @@
 
 	$linkback = '<a href="' . DOL_URL_ROOT . '/compta/facture/list.php' . (! empty($socid) ? '?socid=' . $socid : '') . '">' . $langs->trans("BackToList") . '</a>';
 
-<<<<<<< HEAD
 	$morehtmlref='<div class="refidno">';
-=======
-	// Ref
-	print '<tr><td width="20%">' . $langs->trans('Ref') . '</td>';
-	print '<td colspan="5">';
-	$morehtmlref = '';
-	$discount = new DiscountAbsolute($db);
-	$result = $discount->fetch(0, $object->id);
-	if ($result > 0) {
-		if($object->type == 0) $type_fac = 'ExcessReceived';
-		elseif($object->type == 2) $type_fac = 'CreditNote';
-		elseif($object->type == 3) $type_fac = 'Deposit';
-		$morehtmlref = ' (' . $langs->trans("CreditNoteConvertedIntoDiscount", strtolower($langs->transnoentities($type_fac)), $discount->getNomUrl(1, 'discount')) . ')';
-	}
-	if ($result < 0) {
-		dol_print_error('', $discount->error);
-	}
-	print $form->showrefnav($object, 'ref', $linkback, 1, 'facnumber', 'ref', $morehtmlref);
-	print '</td></tr>';
-
->>>>>>> 792e12e6
 	// Ref customer
 	$morehtmlref.=$form->editfieldkey("RefCustomer", 'ref_client', $object->ref_client, $object, $user->rights->facture->creer, 'string', '', 0, 1);
 	$morehtmlref.=$form->editfieldval("RefCustomer", 'ref_client', $object->ref_client, $object, $user->rights->facture->creer, 'string', '', null, null, '', 1);
@@ -3149,90 +3129,7 @@
 		} else {
 			print dol_print_date($object->date_pointoftax, 'day');
 		}
-<<<<<<< HEAD
 		print '</td></tr>';
-=======
-
-		// Paye partiellement 'escompte'
-		if (($object->statut == 2 || $object->statut == 3) && $object->close_code == 'discount_vat') {
-			print '<tr><td colspan="' . $nbcols . '" align="right" class="nowrap">';
-			print $form->textwithpicto($langs->trans("Discount") . ':', $langs->trans("HelpEscompte"), - 1);
-			print '</td><td align="right">' . price($object->total_ttc - $creditnoteamount - $depositamount - $totalpaye) . '</td><td>&nbsp;</td></tr>';
-			$resteapayeraffiche = 0;
-		}
-		// Paye partiellement ou Abandon 'badcustomer'
-		if (($object->statut == 2 || $object->statut == 3) && $object->close_code == 'badcustomer') {
-			print '<tr><td colspan="' . $nbcols . '" align="right" class="nowrap">';
-			print $form->textwithpicto($langs->trans("Abandoned") . ':', $langs->trans("HelpAbandonBadCustomer"), - 1);
-			print '</td><td align="right">' . price($object->total_ttc - $creditnoteamount - $depositamount - $totalpaye) . '</td><td>&nbsp;</td></tr>';
-			// $resteapayeraffiche=0;
-		}
-		// Paye partiellement ou Abandon 'product_returned'
-		if (($object->statut == 2 || $object->statut == 3) && $object->close_code == 'product_returned') {
-			print '<tr><td colspan="' . $nbcols . '" align="right" class="nowrap">';
-			print $form->textwithpicto($langs->trans("ProductReturned") . ':', $langs->trans("HelpAbandonProductReturned"), - 1);
-			print '</td><td align="right">' . price($object->total_ttc - $creditnoteamount - $depositamount - $totalpaye) . '</td><td>&nbsp;</td></tr>';
-			$resteapayeraffiche = 0;
-		}
-		// Paye partiellement ou Abandon 'abandon'
-		if (($object->statut == 2 || $object->statut == 3) && $object->close_code == 'abandon') {
-			print '<tr><td colspan="' . $nbcols . '" align="right" class="nowrap">';
-			$text = $langs->trans("HelpAbandonOther");
-			if ($object->close_note)
-				$text .= '<br><br><b>' . $langs->trans("Reason") . '</b>:' . $object->close_note;
-			print $form->textwithpicto($langs->trans("Abandoned") . ':', $text, - 1);
-			print '</td><td align="right">' . price($object->total_ttc - $creditnoteamount - $depositamount - $totalpaye) . '</td><td>&nbsp;</td></tr>';
-			$resteapayeraffiche = 0;
-		}
-
-		// Billed
-		print '<tr><td colspan="' . $nbcols . '" align="right">' . $langs->trans("Billed") . ' :</td><td align="right" style="border: 1px solid;">' . price($object->total_ttc) . '</td><td>&nbsp;</td></tr>';
-
-		// Remainder to pay
-		print '<tr><td colspan="' . $nbcols . '" align="right">';
-		if ($resteapayeraffiche >= 0)
-			print $langs->trans('RemainderToPay');
-		else
-			print $langs->trans('ExcessReceived');
-		
-		print ' :</td>';
-		print '<td align="right" style="border: 1px solid;" bgcolor="#f0f0f0"><b>' . price($resteapayeraffiche) . '</b></td>';
-		print '<td class="nowrap">&nbsp;</td></tr>';
-	}
-	else 	// Credit note
-	{
-		// Total already paid back
-		print '<tr><td colspan="' . $nbcols . '" align="right">';
-		print $langs->trans('AlreadyPaidBack');
-		print ' :</td><td align="right">' . price($sign * $totalpaye) . '</td><td>&nbsp;</td></tr>';
-
-		// Billed
-		print '<tr><td colspan="' . $nbcols . '" align="right">' . $langs->trans("Billed") . ' :</td><td align="right" style="border: 1px solid;">' . price($sign * $object->total_ttc) . '</td><td>&nbsp;</td></tr>';
-
-		// Remainder to pay back
-		print '<tr><td colspan="' . $nbcols . '" align="right">';
-		if ($resteapayeraffiche <= 0)
-			print $langs->trans('RemainderToPayBack');
-		else
-			print $langs->trans('ExcessPaydBack');
-		print ' :</td>';
-		print '<td align="right" style="border: 1px solid;" bgcolor="#f0f0f0"><b>' . price($sign * $resteapayeraffiche) . '</b></td>';
-		print '<td class="nowrap">&nbsp;</td></tr>';
-
-		// Sold credit note
-		// print '<tr><td colspan="'.$nbcols.'" align="right">'.$langs->trans('TotalTTC').' :</td>';
-		// print '<td align="right" style="border: 1px solid;" bgcolor="#f0f0f0"><b>'.price($sign *
-	// $object->total_ttc).'</b></td><td>&nbsp;</td></tr>';
-	}
-
-	print '</table>';
-
-	// Margin Infos
-	if (! empty($conf->margin->enabled))
-	{
-		print '<br>';
-		$formmargin->displayMarginInfos($object, $object->statut > 0);
->>>>>>> 792e12e6
 	}
 
 	// Payment term
