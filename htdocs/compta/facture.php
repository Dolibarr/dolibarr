--- conflicted
+++ resolved
@@ -6,16 +6,10 @@
  * Copyright (C) 2005-2012 Regis Houssin         <regis.houssin@capnetworks.com>
  * Copyright (C) 2006      Andre Cianfarani      <acianfa@free.fr>
  * Copyright (C) 2010-2013 Juanjo Menent         <jmenent@2byte.es>
-<<<<<<< HEAD
  * Copyright (C) 2012-2013 Christophe Battarel   <christophe.battarel@altairis.fr>
  * Copyright (C) 2013      Jean-Francois FERRY   <jfefe@aternatik.fr>
  * Copyright (C) 2013      Florian Henry         <florian.henry@open-concept.pro>
  * Copyright (C) 2013      Cédric Salvador       <csalvador@gpcsolutions.fr>
-=======
- * Copyright (C) 2012      Christophe Battarel   <christophe.battarel@altairis.fr>
- * Copyright (C) 2013      Jean-Francois FERRY   <jfefe@aternatik.fr>
- * Copyright (C) 2013      Florian Henry		 <florian.henry@open-concept.pro>
->>>>>>> c2ba7956
  *
  * This program is free software; you can redistribute it and/or modify
  * it under the terms of the GNU General Public License as published by
@@ -912,7 +906,7 @@
 									$totalamount += $lines[$i]->subprice;
 								}
 
-								if ($totalamount!=0) 
+								if ($totalamount!=0)
 								{
 									$amountdeposit=($totalamount*$valuedeposit)/100;
 								}
@@ -2030,7 +2024,7 @@
 			$remise_percent 	= (! empty($objectsrc->remise_percent)?$objectsrc->remise_percent:(! empty($soc->remise_percent)?$soc->remise_percent:0));
 			$remise_absolue 	= (! empty($objectsrc->remise_absolue)?$objectsrc->remise_absolue:(! empty($soc->remise_absolue)?$soc->remise_absolue:0));
 			$dateinvoice		= empty($conf->global->MAIN_AUTOFILL_DATE)?-1:0;
-			
+
 			//Replicate extrafields
 			$objectsrc->fetch_optionals($originid);
 			$object->array_options=$objectsrc->array_options;
@@ -2193,20 +2187,13 @@
 		print '</td><td valign="middle" class="nowrap">';
 		$desc=$form->textwithpicto($langs->trans("InvoiceDeposit"),$langs->transnoentities("InvoiceDepositDesc"),1);
 		print '<table class="nobordernopadding"><tr><td>'.$desc.'</td>';
-<<<<<<< HEAD
-		if (($origin=='propal') || ($origin=='commande')) {
-			print '<td><select name="typedeposit"><option value="amount">'.$langs->trans('FixAmount').'</option>';
-			print '<option value="variable">'.$langs->trans('VarAmount').'</option></select></td>';
-			print '<td>'.$langs->trans('Value').':<input type="text" name="valuedeposit" size="3" value="'.GETPOST('valuedeposit','int').'"/>';
-=======
-		if (($origin=='propal'))
+		if (($origin=='propal') || ($origin=='commande'))
 		{
 			print '<td class="nowrap" style="padding-left: 5px">';
 			$arraylist=array('amount'=>'FixAmount','variable'=>'VarAmount');
 			print $form->selectarray('typedeposit',$arraylist, GETPOST('typedeposit'), 0, 0, 0, '', 1);
 			print '</td>';
 			print '<td class="nowrap" style="padding-left: 5px">'.$langs->trans('Value').':<input type="text" name="valuedeposit" size="3" value="'.GETPOST('valuedeposit','int').'"/>';
->>>>>>> c2ba7956
 		}
 		print '</td></tr></table>';
 		print '</td></tr>'."\n";
@@ -3743,24 +3730,24 @@
 
 				if (empty($somethingshown) && $object->statut > 0)
 				{
-				
+
 				print '<a href="#" onClick="lier_commande(commande)">'.$langs->trans('LinkedOrder').'</a>';
-				
+
 				print '<div id="commande" style="display:none">';
 					{
-					
+
 					$sql = "SELECT s.rowid as socid, s.nom as name, s.client, c.rowid, c.ref, c.ref_client, c.total_ht";
 					$sql.= " FROM ".MAIN_DB_PREFIX."societe as s";
 					$sql.= ", ".MAIN_DB_PREFIX."commande as c";
 					$sql.= ' WHERE c.fk_soc = '.$soc->id.'';
-				
+
 					$result = $db->query($sql);
 					if ($result)
 					{
 						$num = $db->num_rows($result);
 						$i = 0;
-					
-					
+
+
 					print_titre($langs->trans("LinkedOrder"));
 					print  	'<table><tr class="liste_titre">';
 					print   '<td class="nowrap"></td>';
@@ -3783,30 +3770,30 @@
 							print '<td>'.$objp->ref_client.'</td>';
 							print '<td>'.price($objp->total_ht).'</td>';
 							print '<td>'.$objp->name.'</td>';
-							print '</td>';	
+							print '</td>';
 						}
-						
-							$i++;		
+
+							$i++;
 					}
 						print '</table>';
 						print '</br>';
 						print '<br><center><input type="submit" class="button" value="'.$langs->trans('OK').'"></center>';
-							
-						
+
+
 						print '</form>';
 					}
 						else
 					{
 						dol_print_error($db);
-					}		
+					}
 				$result=$object->add_object_linked('commande',$_POST['linkedOrder']);
 				if($result>0)
 				{
 					echo '<meta http-equiv="refresh" content="0;URL=facture.php?facid='.$object->id.'">';
 				}
 				}
-				
-				print '</div>';	
+
+				print '</div>';
 			}
 				// Link for paypal payment
 				if (! empty($conf->paypal->enabled) && $object->statut != 0)
@@ -3965,7 +3952,7 @@
 
 function lier_commande(commande)
 {
-	
+
 	if(commande.style.display=='none')
 	{
 		commande.style.display='inline';
