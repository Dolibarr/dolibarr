<?php
/* Copyright (C) 2002-2006 Rodolphe Quiedeville  <rodolphe@quiedeville.org>
 * Copyright (C) 2004      Eric Seigne           <eric.seigne@ryxeo.com>
 * Copyright (C) 2004-2014 Laurent Destailleur   <eldy@users.sourceforge.net>
 * Copyright (C) 2005      Marc Barilley / Ocebo <marc@ocebo.com>
 * Copyright (C) 2005-2015 Regis Houssin         <regis.houssin@capnetworks.com>
 * Copyright (C) 2006      Andre Cianfarani      <acianfa@free.fr>
 * Copyright (C) 2010-2015 Juanjo Menent         <jmenent@2byte.es>
 * Copyright (C) 2012-2013 Christophe Battarel   <christophe.battarel@altairis.fr>
 * Copyright (C) 2012-2013 Cédric Salvador       <csalvador@gpcsolutions.fr>
 * Copyright (C) 2012-2014 Raphaël Doursenaud    <rdoursenaud@gpcsolutions.fr>
 * Copyright (C) 2013      Jean-Francois FERRY   <jfefe@aternatik.fr>
 * Copyright (C) 2013-2014 Florian Henry         <florian.henry@open-concept.pro>
 * Copyright (C) 2013      Cédric Salvador       <csalvador@gpcsolutions.fr>
 * Copyright (C) 2014	   Ferran Marcet	 	 <fmarcet@2byte.es>
 * Copyright (C) 2015      Marcos García         <marcosgdf@gmail.com>
 *
 * This program is free software; you can redistribute it and/or modify
 * it under the terms of the GNU General Public License as published by
 * the Free Software Foundation; either version 3 of the License, or
 * (at your option) any later version.
 *
 * This program is distributed in the hope that it will be useful,
 * but WITHOUT ANY WARRANTY; without even the implied warranty of
 * MERCHANTABILITY or FITNESS FOR A PARTICULAR PURPOSE.  See the
 * GNU General Public License for more details.
 *
 * You should have received a copy of the GNU General Public License
 * along with this program. If not, see <http://www.gnu.org/licenses/>.
 */

/**
 * \file 	htdocs/compta/facture.php
 * \ingroup facture
 * \brief 	Page to create/see an invoice
 */

require '../main.inc.php';
require_once DOL_DOCUMENT_ROOT . '/compta/facture/class/facture.class.php';
require_once DOL_DOCUMENT_ROOT . '/compta/facture/class/facture-rec.class.php';
require_once DOL_DOCUMENT_ROOT . '/compta/paiement/class/paiement.class.php';
require_once DOL_DOCUMENT_ROOT . '/core/modules/facture/modules_facture.php';
require_once DOL_DOCUMENT_ROOT . '/core/class/discount.class.php';
require_once DOL_DOCUMENT_ROOT . '/core/class/html.formfile.class.php';
require_once DOL_DOCUMENT_ROOT . '/core/class/html.formother.class.php';
require_once DOL_DOCUMENT_ROOT . '/core/class/html.formmargin.class.php';
require_once DOL_DOCUMENT_ROOT . '/core/lib/invoice.lib.php';
require_once DOL_DOCUMENT_ROOT . '/core/lib/functions2.lib.php';
require_once DOL_DOCUMENT_ROOT . '/core/lib/date.lib.php';
require_once DOL_DOCUMENT_ROOT . '/core/class/extrafields.class.php';
if (! empty($conf->commande->enabled))
	require_once DOL_DOCUMENT_ROOT . '/commande/class/commande.class.php';
if (! empty($conf->projet->enabled)) {
	require_once DOL_DOCUMENT_ROOT . '/projet/class/project.class.php';
	require_once DOL_DOCUMENT_ROOT . '/core/class/html.formprojet.class.php';
}
require_once DOL_DOCUMENT_ROOT . '/core/class/doleditor.class.php';

$langs->load('bills');
$langs->load('companies');
$langs->load('compta');
$langs->load('products');
$langs->load('banks');
$langs->load('main');
if (!empty($conf->incoterm->enabled)) $langs->load('incoterm');
if (! empty($conf->margin->enabled))
	$langs->load('margins');

$sall = trim(GETPOST('sall'));
$projectid = (GETPOST('projectid') ? GETPOST('projectid', 'int') : 0);

$id = (GETPOST('id', 'int') ? GETPOST('id', 'int') : GETPOST('facid', 'int')); // For backward compatibility
$ref = GETPOST('ref', 'alpha');
$socid = GETPOST('socid', 'int');
$action = GETPOST('action', 'alpha');
$confirm = GETPOST('confirm', 'alpha');
$lineid = GETPOST('lineid', 'int');
$userid = GETPOST('userid', 'int');
$search_ref = GETPOST('sf_ref') ? GETPOST('sf_ref', 'alpha') : GETPOST('search_ref', 'alpha');
$search_societe = GETPOST('search_societe', 'alpha');
$search_montant_ht = GETPOST('search_montant_ht', 'alpha');
$search_montant_ttc = GETPOST('search_montant_ttc', 'alpha');
$origin = GETPOST('origin', 'alpha');
$originid = (GETPOST('originid', 'int') ? GETPOST('originid', 'int') : GETPOST('origin_id', 'int')); // For backward compatibility

// PDF
$hidedetails = (GETPOST('hidedetails', 'int') ? GETPOST('hidedetails', 'int') : (! empty($conf->global->MAIN_GENERATE_DOCUMENTS_HIDE_DETAILS) ? 1 : 0));
$hidedesc = (GETPOST('hidedesc', 'int') ? GETPOST('hidedesc', 'int') : (! empty($conf->global->MAIN_GENERATE_DOCUMENTS_HIDE_DESC) ? 1 : 0));
$hideref = (GETPOST('hideref', 'int') ? GETPOST('hideref', 'int') : (! empty($conf->global->MAIN_GENERATE_DOCUMENTS_HIDE_REF) ? 1 : 0));

// Security check
$fieldid = (! empty($ref) ? 'facnumber' : 'rowid');
if ($user->societe_id) $socid = $user->societe_id;
$result = restrictedArea($user, 'facture', $id, '', '', 'fk_soc', $fieldid);

// Nombre de ligne pour choix de produit/service predefinis
$NBLINES = 4;

$usehm = (! empty($conf->global->MAIN_USE_HOURMIN_IN_DATE_RANGE) ? $conf->global->MAIN_USE_HOURMIN_IN_DATE_RANGE : 0);

$object = new Facture($db);
$extrafields = new ExtraFields($db);

// Load object
if ($id > 0 || ! empty($ref)) {
	$ret = $object->fetch($id, $ref);
}

// Initialize technical object to manage hooks of thirdparties. Note that conf->hooks_modules contains array array
$hookmanager->initHooks(array('invoicecard','globalcard'));

$permissionnote = $user->rights->facture->creer; // Used by the include of actions_setnotes.inc.php
$permissiondellink=$user->rights->facture->creer;	// Used by the include of actions_dellink.inc.php
$permissiontoedit = $user->rights->facture->creer; // Used by the include of actions_lineupdonw.inc.php


/*
 * Actions
 */

$parameters = array('socid' => $socid);
$reshook = $hookmanager->executeHooks('doActions', $parameters, $object, $action); // Note that $action and $object may have been modified by some hooks
if ($reshook < 0) setEventMessages($hookmanager->error, $hookmanager->errors, 'errors');

if (empty($reshook))
{
	include DOL_DOCUMENT_ROOT.'/core/actions_setnotes.inc.php'; // Must be include, not includ_once

	include DOL_DOCUMENT_ROOT.'/core/actions_dellink.inc.php';		// Must be include, not include_once

	include DOL_DOCUMENT_ROOT.'/core/actions_lineupdown.inc.php';	// Must be include, not include_once

	// Action clone object
	if ($action == 'confirm_clone' && $confirm == 'yes' && $user->rights->facture->creer) {
	//	if (1 == 0 && empty($_REQUEST["clone_content"]) && empty($_REQUEST["clone_receivers"])) {
	//		$mesgs [] = '<div class="error">' . $langs->trans("NoCloneOptionsSpecified") . '</div>';
	//	} else {
			if ($object->fetch($id) > 0) {
				$result = $object->createFromClone($socid);
				if ($result > 0) {
					header("Location: " . $_SERVER['PHP_SELF'] . '?facid=' . $result);
					exit();
				} else {
					setEventMessages($object->error, $object->errors, 'errors');
					$action = '';
				}
			}
	//	}
	}

	// Change status of invoice
	else if ($action == 'reopen' && $user->rights->facture->creer) {
		$result = $object->fetch($id);
		if ($object->statut == 2 || ($object->statut == 3 && $object->close_code != 'replaced')) {
			$result = $object->set_unpaid($user);
			if ($result > 0) {
				header('Location: ' . $_SERVER["PHP_SELF"] . '?facid=' . $id);
				exit();
			} else {
				setEventMessages($object->error, $object->errors, 'errors');
			}
		}
	}

	// Delete invoice
	else if ($action == 'confirm_delete' && $confirm == 'yes' && $user->rights->facture->supprimer) {
		$result = $object->fetch($id);
		$object->fetch_thirdparty();

		$idwarehouse = GETPOST('idwarehouse');

		$qualified_for_stock_change = 0;
		if (empty($conf->global->STOCK_SUPPORTS_SERVICES)) {
			$qualified_for_stock_change = $object->hasProductsOrServices(2);
		} else {
			$qualified_for_stock_change = $object->hasProductsOrServices(1);
		}

		$result = $object->delete(0, 0, $idwarehouse);
		if ($result > 0) {
			header('Location: ' . DOL_URL_ROOT . '/compta/facture/list.php');
			exit();
		} else {
			setEventMessages($object->error, $object->errors, 'errors');
			$action='';
		}
	}

	// Delete line
	else if ($action == 'confirm_deleteline' && $confirm == 'yes' && $user->rights->facture->creer)
	{
		$object->fetch($id);
		$object->fetch_thirdparty();

		$result = $object->deleteline(GETPOST('lineid'));
		if ($result > 0) {
			// Define output language
			$outputlangs = $langs;
			$newlang = '';
			if ($conf->global->MAIN_MULTILANGS && empty($newlang) && ! empty($_REQUEST['lang_id']))
				$newlang = $_REQUEST['lang_id'];
			if ($conf->global->MAIN_MULTILANGS && empty($newlang))
				$newlang = $object->thirdparty->default_lang;
			if (! empty($newlang)) {
				$outputlangs = new Translate("", $conf);
				$outputlangs->setDefaultLang($newlang);
			}
			if (empty($conf->global->MAIN_DISABLE_PDF_AUTOUPDATE)) {
				$ret = $object->fetch($id); // Reload to get new records
				$result = $object->generateDocument($object->modelpdf, $outputlangs, $hidedetails, $hidedesc, $hideref);
			}
			if ($result >= 0) {
				header('Location: ' . $_SERVER["PHP_SELF"] . '?facid=' . $id);
				exit();
			}
		} else {
			setEventMessages($object->error, $object->errors, 'errors');
			$action = '';
		}
	}

	// Delete link of credit note to invoice
	else if ($action == 'unlinkdiscount' && $user->rights->facture->creer)
	{
		$discount = new DiscountAbsolute($db);
		$result = $discount->fetch(GETPOST("discountid"));
		$discount->unlink_invoice();
	}

	// Validation
	else if ($action == 'valid' && $user->rights->facture->creer)
	{
		$object->fetch($id);

		// On verifie signe facture
		if ($object->type == Facture::TYPE_CREDIT_NOTE) {
			// Si avoir, le signe doit etre negatif
			if ($object->total_ht >= 0) {
				setEventMessages($langs->trans("ErrorInvoiceAvoirMustBeNegative"), null, 'errors');
				$action = '';
			}
		} else {
			// Si non avoir, le signe doit etre positif
			if (empty($conf->global->FACTURE_ENABLE_NEGATIVE) && $object->total_ht < 0) {
				setEventMessages($langs->trans("ErrorInvoiceOfThisTypeMustBePositive"), null, 'errors');
				$action = '';
			}
		}
	}

	else if ($action == 'set_thirdparty' && $user->rights->facture->creer)
	{
		$object->fetch($id);
		$object->setValueFrom('fk_soc', $socid);

		header('Location: ' . $_SERVER["PHP_SELF"] . '?facid=' . $id);
		exit();
	}

	else if ($action == 'classin' && $user->rights->facture->creer)
	{
		$object->fetch($id);
		$object->setProject($_POST['projectid']);
	}

	else if ($action == 'setmode' && $user->rights->facture->creer)
	{
		$object->fetch($id);
		$result = $object->setPaymentMethods(GETPOST('mode_reglement_id', 'int'));
		if ($result < 0)
			dol_print_error($db, $object->error);
	}

	else if ($action == 'setinvoicedate' && $user->rights->facture->creer)
	{
		$object->fetch($id);
		$old_date_lim_reglement = $object->date_lim_reglement;
		$date = dol_mktime(12, 0, 0, $_POST['invoicedatemonth'], $_POST['invoicedateday'], $_POST['invoicedateyear']);
		if (empty($date))
		{
		    setEventMessages($langs->trans("ErrorFieldRequired", $langs->transnoentitiesnoconv("Date")), null, 'errors');
		    header('Location: '.$_SERVER["PHP_SELF"].'?facid='.$id.'&action=editinvoicedate');
		    exit;
		}
	    $object->date=$date;
		$new_date_lim_reglement = $object->calculate_date_lim_reglement();
		if ($new_date_lim_reglement > $old_date_lim_reglement) $object->date_lim_reglement = $new_date_lim_reglement;
		if ($object->date_lim_reglement < $object->date) $object->date_lim_reglement = $object->date;
		$result = $object->update($user);
		if ($result < 0) dol_print_error($db, $object->error);
	}

	else if ($action == 'setconditions' && $user->rights->facture->creer)
	{
		$object->fetch($id);
		$object->cond_reglement_code = 0; // To clean property
		$object->cond_reglement_id = 0; // To clean property
		$result = $object->setPaymentTerms(GETPOST('cond_reglement_id', 'int'));
		if ($result < 0) dol_print_error($db, $object->error);

		$old_date_lim_reglement = $object->date_lim_reglement;
		$new_date_lim_reglement = $object->calculate_date_lim_reglement();
		if ($new_date_lim_reglement > $old_date_lim_reglement) $object->date_lim_reglement = $new_date_lim_reglement;
		if ($object->date_lim_reglement < $object->date) $object->date_lim_reglement = $object->date;
		$result = $object->update($user);
		if ($result < 0) dol_print_error($db, $object->error);
	}

	else if ($action == 'setpaymentterm' && $user->rights->facture->creer)
	{
		$object->fetch($id);
		$object->date_lim_reglement = dol_mktime(12, 0, 0, $_POST['paymenttermmonth'], $_POST['paymenttermday'], $_POST['paymenttermyear']);
		if ($object->date_lim_reglement < $object->date) {
			$object->date_lim_reglement = $object->calculate_date_lim_reglement();
			setEventMessages($langs->trans("DatePaymentTermCantBeLowerThanObjectDate"), null, 'warnings');
		}
		$result = $object->update($user);
		if ($result < 0)
			dol_print_error($db, $object->error);
	}

	else if ($action == 'setrevenuestamp' && $user->rights->facture->creer)
	{
		$object->fetch($id);
		$object->revenuestamp = GETPOST('revenuestamp');
		$result = $object->update($user);
		$object->update_price(1);
		if ($result < 0)
			dol_print_error($db, $object->error);
	}

	// Set incoterm
	elseif ($action == 'set_incoterms' && !empty($conf->incoterm->enabled))
    {
    	$result = $object->setIncoterms(GETPOST('incoterm_id', 'int'), GETPOST('location_incoterms', 'alpha'));
    }

	// bank account
	else if ($action == 'setbankaccount' && $user->rights->facture->creer)
	{
	    $result=$object->setBankAccount(GETPOST('fk_account', 'int'));
	}

	else if ($action == 'setremisepercent' && $user->rights->facture->creer)
	{
		$object->fetch($id);
		$result = $object->set_remise($user, $_POST['remise_percent']);
	}

	else if ($action == "setabsolutediscount" && $user->rights->facture->creer)
	{
		// POST[remise_id] ou POST[remise_id_for_payment]
		if (! empty($_POST["remise_id"])) {
			$ret = $object->fetch($id);
			if ($ret > 0) {
				$result = $object->insert_discount($_POST["remise_id"]);
				if ($result < 0) {
					setEventMessages($object->error, $object->errors, 'errors');
				}
			} else {
				dol_print_error($db, $object->error);
			}
		}
		if (! empty($_POST["remise_id_for_payment"])) {
			require_once DOL_DOCUMENT_ROOT . '/core/class/discount.class.php';
			$discount = new DiscountAbsolute($db);
			$discount->fetch($_POST["remise_id_for_payment"]);

			$result = $discount->link_to_invoice(0, $id);
			if ($result < 0) {
				setEventMessages($discount->error, $discount->errors, 'errors');
			}
		}
	}

	else if ($action == 'set_ref_client' && $user->rights->facture->creer)
	{
		$object->fetch($id);
		$object->set_ref_client($_POST['ref_client']);
	}

	// Classify to validated
	else if ($action == 'confirm_valid' && $confirm == 'yes' &&
        ((empty($conf->global->MAIN_USE_ADVANCED_PERMS) && ! empty($user->rights->facture->creer))
       	|| (! empty($conf->global->MAIN_USE_ADVANCED_PERMS) && ! empty($user->rights->facture->invoice_advance->validate)))
	)
	{
		$idwarehouse = GETPOST('idwarehouse');

		$object->fetch($id);
		$object->fetch_thirdparty();

		// Check parameters

		// Check for mandatory prof id
		for($i = 1; $i < 6; $i ++)
		{
			$idprof_mandatory = 'SOCIETE_IDPROF' . ($i) . '_INVOICE_MANDATORY';
			$idprof = 'idprof' . $i;
			if (! $object->thirdparty->$idprof && ! empty($conf->global->$idprof_mandatory))
			{
				if (! $error)
					$langs->load("errors");
				$error ++;

				setEventMessages($langs->trans('ErrorProdIdIsMandatory', $langs->transcountry('ProfId' . $i, $object->thirdparty->country_code)), null, 'errors');
			}
		}

		$qualified_for_stock_change = 0;
		if (empty($conf->global->STOCK_SUPPORTS_SERVICES)) {
			$qualified_for_stock_change = $object->hasProductsOrServices(2);
		} else {
			$qualified_for_stock_change = $object->hasProductsOrServices(1);
		}

		// Check for warehouse
		if ($object->type != Facture::TYPE_DEPOSIT && ! empty($conf->global->STOCK_CALCULATE_ON_BILL) && $qualified_for_stock_change)
		{
			if (! $idwarehouse || $idwarehouse == - 1) {
				$error ++;
				setEventMessages($langs->trans('ErrorFieldRequired', $langs->transnoentitiesnoconv("Warehouse")), null, 'errors');
				$action = '';
			}
		}

		if (! $error)
		{
			$result = $object->validate($user, '', $idwarehouse);
			if ($result >= 0)
			{
				// Define output language
				if (empty($conf->global->MAIN_DISABLE_PDF_AUTOUPDATE))
				{
					$outputlangs = $langs;
					$newlang = '';
					if ($conf->global->MAIN_MULTILANGS && empty($newlang) && GETPOST('lang_id')) $newlang = GETPOST('lang_id','alpha');
					if ($conf->global->MAIN_MULTILANGS && empty($newlang))	$newlang = $object->thirdparty->default_lang;
					if (! empty($newlang)) {
						$outputlangs = new Translate("", $conf);
						$outputlangs->setDefaultLang($newlang);
					}
					$model=$object->modelpdf;
					$ret = $object->fetch($id); // Reload to get new records

					$result = $object->generateDocument($model, $outputlangs, $hidedetails, $hidedesc, $hideref);
	    			if ($result < 0) setEventMessages($object->error, $object->errors, 'errors');
				}
			}
			else
			{
				if (count($object->errors)) setEventMessages(null, $object->errors, 'errors');
				else setEventMessages($object->error, $object->errors, 'errors');
			}
		}
	}

	// Go back to draft status (unvalidate)
	else if ($action == 'confirm_modif' &&
		((empty($conf->global->MAIN_USE_ADVANCED_PERMS) && ! empty($user->rights->facture->creer))
       	|| (! empty($conf->global->MAIN_USE_ADVANCED_PERMS) && ! empty($user->rights->facture->invoice_advance->unvalidate)))
	)
	{
		$idwarehouse = GETPOST('idwarehouse');

		$object->fetch($id);
		$object->fetch_thirdparty();

		$qualified_for_stock_change = 0;
		if (empty($conf->global->STOCK_SUPPORTS_SERVICES)) {
			$qualified_for_stock_change = $object->hasProductsOrServices(2);
		} else {
			$qualified_for_stock_change = $object->hasProductsOrServices(1);
		}

		// Check parameters
		if ($object->type != Facture::TYPE_DEPOSIT && ! empty($conf->global->STOCK_CALCULATE_ON_BILL) && $qualified_for_stock_change)
		{
			if (! $idwarehouse || $idwarehouse == - 1) {
				$error ++;
				setEventMessages($langs->trans('ErrorFieldRequired', $langs->transnoentitiesnoconv("Warehouse")), null, 'errors');
				$action = '';
			}
		}

		if (! $error) {
			// On verifie si la facture a des paiements
			$sql = 'SELECT pf.amount';
			$sql .= ' FROM ' . MAIN_DB_PREFIX . 'paiement_facture as pf';
			$sql .= ' WHERE pf.fk_facture = ' . $object->id;

			$result = $db->query($sql);
			if ($result) {
				$i = 0;
				$num = $db->num_rows($result);

				while ($i < $num) {
					$objp = $db->fetch_object($result);
					$totalpaye += $objp->amount;
					$i ++;
				}
			} else {
				dol_print_error($db, '');
			}

			$resteapayer = $object->total_ttc - $totalpaye;

			// On verifie si les lignes de factures ont ete exportees en compta et/ou ventilees
			$ventilExportCompta = $object->getVentilExportCompta();

			// On verifie si aucun paiement n'a ete effectue
			if ($resteapayer == $object->total_ttc && $object->paye == 0 && $ventilExportCompta == 0)
			{
				$result=$object->set_draft($user, $idwarehouse);
				if ($result<0) setEventMessages($object->error, $object->errors, 'errors');


				// Define output language
				if (empty($conf->global->MAIN_DISABLE_PDF_AUTOUPDATE))
				{
					$outputlangs = $langs;
					$newlang = '';
					if ($conf->global->MAIN_MULTILANGS && empty($newlang) && GETPOST('lang_id')) $newlang = GETPOST('lang_id','alpha');
					if ($conf->global->MAIN_MULTILANGS && empty($newlang))	$newlang = $object->thirdparty->default_lang;
					if (! empty($newlang)) {
						$outputlangs = new Translate("", $conf);
						$outputlangs->setDefaultLang($newlang);
					}
					$model=$object->modelpdf;
					$ret = $object->fetch($id); // Reload to get new records

					$object->generateDocument($model, $outputlangs, $hidedetails, $hidedesc, $hideref);
				}
			}
		}
	}

	// Classify "paid"
	else if ($action == 'confirm_paid' && $confirm == 'yes' && $user->rights->facture->paiement)
	{
		$object->fetch($id);
		$result = $object->set_paid($user);
		if ($result<0) setEventMessages($object->error, $object->errors, 'errors');
	} // Classif "paid partialy"
	else if ($action == 'confirm_paid_partially' && $confirm == 'yes' && $user->rights->facture->paiement)
	{
		$object->fetch($id);
		$close_code = $_POST["close_code"];
		$close_note = $_POST["close_note"];
		if ($close_code) {
			$result = $object->set_paid($user, $close_code, $close_note);
			if ($result<0) setEventMessages($object->error, $object->errors, 'errors');
		} else {
			setEventMessages($langs->trans("ErrorFieldRequired", $langs->transnoentitiesnoconv("Reason")), null, 'errors');
		}
	} // Classify "abandoned"
	else if ($action == 'confirm_canceled' && $confirm == 'yes') {
		$object->fetch($id);
		$close_code = $_POST["close_code"];
		$close_note = $_POST["close_note"];
		if ($close_code) {
			$result = $object->set_canceled($user, $close_code, $close_note);
			if ($result<0) setEventMessages($object->error, $object->errors, 'errors');
		} else {
			setEventMessages($langs->trans("ErrorFieldRequired", $langs->transnoentitiesnoconv("Reason")), null, 'errors');
		}
	}

	// Convertir en reduc
	else if ($action == 'confirm_converttoreduc' && $confirm == 'yes' && $user->rights->facture->creer)
	{
		$object->fetch($id);
		$object->fetch_thirdparty();
		//$object->fetch_lines();	// Already done into fetch

		// Check if there is already a discount (protection to avoid duplicate creation when resubmit post)
		$discountcheck=new DiscountAbsolute($db);
		$result=$discountcheck->fetch(0,$object->id);

		$canconvert=0;
		if ($object->type == Facture::TYPE_DEPOSIT && $object->paye == 1 && empty($discountcheck->id)) $canconvert=1;	// we can convert deposit into discount if deposit is payed completely and not already converted (see real condition into condition used to show button converttoreduc)
		if ($object->type == Facture::TYPE_CREDIT_NOTE && $object->paye == 0 && empty($discountcheck->id)) $canconvert=1;	// we can convert credit note into discount if credit note is not payed back and not already converted and amount of payment is 0 (see real condition into condition used to show button converttoreduc)
		if ($canconvert)
		{
			$db->begin();

			// Boucle sur chaque taux de tva
			$i = 0;
			foreach ($object->lines as $line)
			{
				if ($line->total_ht!=0)
				{ 	// no need to create discount if amount is null
					$amount_ht[$line->tva_tx] += $line->total_ht;
					$amount_tva[$line->tva_tx] += $line->total_tva;
					$amount_ttc[$line->tva_tx] += $line->total_ttc;
					$i ++;
				}
			}

			// Insert one discount by VAT rate category
			$discount = new DiscountAbsolute($db);
			if ($object->type == Facture::TYPE_CREDIT_NOTE)
				$discount->description = '(CREDIT_NOTE)';
			elseif ($object->type == Facture::TYPE_DEPOSIT)
				$discount->description = '(DEPOSIT)';
			else {
				setEventMessages($langs->trans('CantConvertToReducAnInvoiceOfThisType'), null, 'errors');
			}
			$discount->tva_tx = abs($object->total_ttc);
			$discount->fk_soc = $object->socid;
			$discount->fk_facture_source = $object->id;

			$error = 0;

			foreach ($amount_ht as $tva_tx => $xxx)
			{
				$discount->amount_ht = abs($amount_ht[$tva_tx]);
				$discount->amount_tva = abs($amount_tva[$tva_tx]);
				$discount->amount_ttc = abs($amount_ttc[$tva_tx]);
				$discount->tva_tx = abs($tva_tx);

				$result = $discount->create($user);
				if ($result < 0)
				{
					$error++;
					break;
				}
			}

			if (empty($error))
			{
				// Classe facture
				$result = $object->set_paid($user);
				if ($result >= 0)
				{
					$db->commit();
				}
				else
				{
					setEventMessages($object->error, $object->errors, 'errors');
					$db->rollback();
				}
			}
			else
			{
				setEventMessages($discount->error, $discount->errors, 'errors');
				$db->rollback();
			}
		}
	}

	/*
	 * Insert new invoice in database
	*/
	else if ($action == 'add' && $user->rights->facture->creer)
	{
		if ($socid > 0) $object->socid = GETPOST('socid', 'int');

		$db->begin();

		$error = 0;

		// Fill array 'array_options' with data from add form
		$extralabels = $extrafields->fetch_name_optionals_label($object->table_element);
		$ret = $extrafields->setOptionalsFromPost($extralabels, $object);
		if ($ret < 0) $error++;

		// Replacement invoice
		if ($_POST['type'] == Facture::TYPE_REPLACEMENT)
		{
			$dateinvoice = dol_mktime(12, 0, 0, $_POST['remonth'], $_POST['reday'], $_POST['reyear']);
			if (empty($dateinvoice))
			{
				$error++;
				setEventMessages($langs->trans("ErrorFieldRequired", $langs->transnoentitiesnoconv("Date")), null, 'errors');
			}

			if (! ($_POST['fac_replacement'] > 0)) {
				$error ++;
				setEventMessages($langs->trans("ErrorFieldRequired", $langs->transnoentitiesnoconv("ReplaceInvoice")), null, 'errors');
			}

			if (! $error) {
				// This is a replacement invoice
				$result = $object->fetch($_POST['fac_replacement']);
				$object->fetch_thirdparty();

				$object->date				= $dateinvoice;
				$object->note_public		= trim($_POST['note_public']);
				$object->note				= trim($_POST['note']);
				$object->ref_client			= $_POST['ref_client'];
				$object->ref_int			= $_POST['ref_int'];
				$object->modelpdf			= $_POST['model'];
				$object->fk_project			= $_POST['projectid'];
				$object->cond_reglement_id	= $_POST['cond_reglement_id'];
				$object->mode_reglement_id	= $_POST['mode_reglement_id'];
	            $object->fk_account         = GETPOST('fk_account', 'int');
				$object->remise_absolue		= $_POST['remise_absolue'];
				$object->remise_percent		= $_POST['remise_percent'];
				$object->fk_incoterms 		= GETPOST('incoterm_id', 'int');
				$object->location_incoterms = GETPOST('location_incoterms', 'alpha');

				// Proprietes particulieres a facture de remplacement
				$object->fk_facture_source = $_POST['fac_replacement'];
				$object->type = Facture::TYPE_REPLACEMENT;

				$id = $object->createFromCurrent($user);
				if ($id <= 0) {
					setEventMessages($object->error, $object->errors, 'errors');
				}
			}
		}

		// Credit note invoice
		if ($_POST['type'] == Facture::TYPE_CREDIT_NOTE)
		{
			$sourceinvoice = GETPOST('fac_avoir');
			if (! ($sourceinvoice > 0) && empty($conf->global->INVOICE_CREDIT_NOTE_STANDALONE))
			{
				$error ++;
				setEventMessages($langs->trans("ErrorFieldRequired", $langs->transnoentitiesnoconv("CorrectInvoice")), null, 'errors');
			}

			$dateinvoice = dol_mktime(12, 0, 0, $_POST['remonth'], $_POST['reday'], $_POST['reyear']);
			if (empty($dateinvoice))
			{
				$error ++;
				setEventMessages($langs->trans("ErrorFieldRequired", $langs->trans("Date")), null, 'errors');
			}

			if (! $error)
			{
				$object->socid				= GETPOST('socid','int');
				$object->number				= $_POST['facnumber'];
				$object->date				= $dateinvoice;
				$object->note_public		= trim($_POST['note_public']);
				$object->note				= trim($_POST['note']);
				$object->ref_client			= $_POST['ref_client'];
				$object->ref_int			= $_POST['ref_int'];
				$object->modelpdf			= $_POST['model'];
				$object->fk_project			= $_POST['projectid'];
				$object->cond_reglement_id	= 0;
				$object->mode_reglement_id	= $_POST['mode_reglement_id'];
	            $object->fk_account         = GETPOST('fk_account', 'int');
				$object->remise_absolue		= $_POST['remise_absolue'];
				$object->remise_percent		= $_POST['remise_percent'];
				$object->fk_incoterms 		= GETPOST('incoterm_id', 'int');
				$object->location_incoterms = GETPOST('location_incoterms', 'alpha');

				// Proprietes particulieres a facture avoir
				$object->fk_facture_source = $sourceinvoice > 0 ? $sourceinvoice : '';
				$object->type = Facture::TYPE_CREDIT_NOTE;

				$id = $object->create($user);

				if (GETPOST('invoiceAvoirWithLines', 'int')==1 && $id>0)
				{
	                $facture_source = new Facture($db); // fetch origin object
	                if ($facture_source->fetch($object->fk_facture_source)>0)
	                {
	                	$fk_parent_line = 0;

	                    foreach($facture_source->lines as $line)
	                    {
	                    	// Reset fk_parent_line for no child products and special product
	                    	if (($line->product_type != 9 && empty($line->fk_parent_line)) || $line->product_type == 9) {
	                    		$fk_parent_line = 0;
	                    	}

	                        $line->fk_facture = $object->id;
	                        $line->fk_parent_line = $fk_parent_line;

	                        $line->subprice =-$line->subprice; // invert price for object
	                        $line->pa_ht = -$line->pa_ht;
	                        $line->total_ht=-$line->total_ht;
	                        $line->total_tva=-$line->total_tva;
	                        $line->total_ttc=-$line->total_ttc;
	                        $line->total_localtax1=-$line->total_localtax1;
	                        $line->total_localtax2=-$line->total_localtax2;

	                        $result = $line->insert();

	                        $object->lines[] = $line; // insert new line in current object

	                        // Defined the new fk_parent_line
	                        if ($result > 0 && $line->product_type == 9) {
	                        	$fk_parent_line = $result;
	                        }
	                    }

	                    $object->update_price(1);
	                }

				}

	            if(GETPOST('invoiceAvoirWithPaymentRestAmount', 'int')==1 && $id>0)
	            {
	                $facture_source = new Facture($db); // fetch origin object if not previously defined
	                if ($facture_source->fetch($object->fk_facture_source)>0)
	                {
	                    $totalpaye = $facture_source->getSommePaiement();
	                    $totalcreditnotes = $facture_source->getSumCreditNotesUsed();
	                    $totaldeposits = $facture_source->getSumDepositsUsed();
	                    $remain_to_pay = abs($facture_source->total_ttc - $totalpaye - $totalcreditnotes - $totaldeposits);

	                    $object->addline($langs->trans('invoiceAvoirLineWithPaymentRestAmount'),$remain_to_pay,1,0,0,0,0,0,'','','TTC');
	                }
	            }

				// Add predefined lines
				/*
	             TODO delete
	             for($i = 1; $i <= $NBLINES; $i ++) {
					if ($_POST['idprod' . $i]) {
						$product = new Product($db);
						$product->fetch($_POST['idprod' . $i]);
						$startday = dol_mktime(12, 0, 0, $_POST['date_start' . $i . 'month'], $_POST['date_start' . $i . 'day'], $_POST['date_start' . $i . 'year']);
						$endday = dol_mktime(12, 0, 0, $_POST['date_end' . $i . 'month'], $_POST['date_end' . $i . 'day'], $_POST['date_end' . $i . 'year']);
						$result = $object->addline($product->description, $product->price, $_POST['qty' . $i], $product->tva_tx, $product->localtax1_tx, $product->localtax2_tx, $_POST['idprod' . $i], $_POST['remise_percent' . $i], $startday, $endday, 0, 0, '', $product->price_base_type, $product->price_ttc, $product->type);
					}
				}*/
			}
		}

		// Standard invoice or Deposit invoice created from a Predefined invoice
		if (($_POST['type'] == Facture::TYPE_STANDARD || $_POST['type'] == Facture::TYPE_DEPOSIT) && GETPOST('fac_rec') > 0)
		{
			$dateinvoice = dol_mktime(12, 0, 0, $_POST['remonth'], $_POST['reday'], $_POST['reyear']);
			if (empty($dateinvoice))
			{
				$error++;
				setEventMessages($langs->trans("ErrorFieldRequired", $langs->transnoentitiesnoconv("Date")), null, 'errors');
			}

			if (! $error)
			{
				$object->socid			= GETPOST('socid','int');
				$object->type           = $_POST['type'];
				$object->number         = $_POST['facnumber'];
				$object->date           = $dateinvoice;
				$object->note_public	= trim($_POST['note_public']);
				$object->note_private   = trim($_POST['note_private']);
				$object->ref_client     = $_POST['ref_client'];
				$object->ref_int     	= $_POST['ref_int'];
				$object->modelpdf       = $_POST['model'];

				// Source facture
				$object->fac_rec = GETPOST('fac_rec');

				$id = $object->create($user);
			}
		}

		// Standard or deposit or proforma invoice
		if (($_POST['type'] == Facture::TYPE_STANDARD || $_POST['type'] == Facture::TYPE_DEPOSIT || $_POST['type'] == Facture::TYPE_PROFORMA || ($_POST['type'] == Facture::TYPE_SITUATION && empty($_POST['situations']))) && GETPOST('fac_rec') <= 0)
		{
			if (GETPOST('socid', 'int') < 1)
			{
				$error ++;
				setEventMessages($langs->trans("ErrorFieldRequired", $langs->transnoentitiesnoconv("Customer")), null, 'errors');
			}

			$dateinvoice = dol_mktime(12, 0, 0, $_POST['remonth'], $_POST['reday'], $_POST['reyear']);
			if (empty($dateinvoice))
			{
				$error++;
				setEventMessages($langs->trans("ErrorFieldRequired", $langs->transnoentitiesnoconv("Date")), null, 'errors');
			}

			if (! $error)
			{
				// Si facture standard
				$object->socid				= GETPOST('socid','int');
				$object->type				= GETPOST('type');
				$object->number				= $_POST['facnumber'];
				$object->date				= $dateinvoice;
				$object->note_public		= trim($_POST['note_public']);
				$object->note_private		= trim($_POST['note_private']);
				$object->ref_client			= $_POST['ref_client'];
				$object->ref_int			= $_POST['ref_int'];
				$object->modelpdf			= $_POST['model'];
				$object->fk_project			= $_POST['projectid'];
				$object->cond_reglement_id	= ($_POST['type'] == 3?1:$_POST['cond_reglement_id']);
				$object->mode_reglement_id	= $_POST['mode_reglement_id'];
	            $object->fk_account         = GETPOST('fk_account', 'int');
				$object->amount				= $_POST['amount'];
				$object->remise_absolue		= $_POST['remise_absolue'];
				$object->remise_percent		= $_POST['remise_percent'];
				$object->fk_incoterms 		= GETPOST('incoterm_id', 'int');
				$object->location_incoterms = GETPOST('location_incoterms', 'alpha');

				if (GETPOST('type') == Facture::TYPE_SITUATION)
				{
					$object->situation_counter = 1;
					$object->situation_final = 0;
					$object->situation_cycle_ref = $object->newCycle();
				}

				$object->fetch_thirdparty();

				// If creation from another object of another module (Example: origin=propal, originid=1)
				if ($origin && $originid)
				{
					// Parse element/subelement (ex: project_task)
					$element = $subelement = $origin;
					if (preg_match('/^([^_]+)_([^_]+)/i', $origin, $regs)) {
						$element = $regs [1];
						$subelement = $regs [2];
					}

					// For compatibility
					if ($element == 'order') {
						$element = $subelement = 'commande';
					}
					if ($element == 'propal') {
						$element = 'comm/propal';
						$subelement = 'propal';
					}
					if ($element == 'contract') {
						$element = $subelement = 'contrat';
					}
					if ($element == 'inter') {
						$element = $subelement = 'ficheinter';
					}
					if ($element == 'shipping') {
						$element = $subelement = 'expedition';
					}

					$object->origin = $origin;
					$object->origin_id = $originid;

					// Possibility to add external linked objects with hooks
					$object->linked_objects[$object->origin] = $object->origin_id;
					// link with order if it is a shipping invoice
					if ($object->origin == 'shipping')
					{
						require_once DOL_DOCUMENT_ROOT . '/expedition/class/expedition.class.php';
						$exp = new Expedition($db);
						$exp->fetch($object->origin_id);
						$exp->fetchObjectLinked();
						if (count($exp->linkedObjectsIds['commande']) > 0) {
							foreach ($exp->linkedObjectsIds['commande'] as $key => $value){
								$object->linked_objects['commande'] = $value;
							}
						}
					}

					if (is_array($_POST['other_linked_objects']) && ! empty($_POST['other_linked_objects']))
					{
						$object->linked_objects = array_merge($object->linked_objects, $_POST['other_linked_objects']);
					}

					$id = $object->create($user);

					if ($id > 0)
					{
						dol_include_once('/' . $element . '/class/' . $subelement . '.class.php');

						$classname = ucfirst($subelement);
						$srcobject = new $classname($db);

						dol_syslog("Try to find source object origin=" . $object->origin . " originid=" . $object->origin_id . " to add lines or deposit lines");
						$result = $srcobject->fetch($object->origin_id);
						
					    // If deposit invoice
						if ($_POST['type'] == Facture::TYPE_DEPOSIT)
						{
							$typeamount = GETPOST('typedeposit', 'alpha');
							$valuedeposit = GETPOST('valuedeposit', 'int');

							if ($typeamount == 'amount')
							{
								$amountdeposit = $valuedeposit;
							}
							else
							{
								$amountdeposit = 0;

								if ($result > 0)
								{
									$totalamount = 0;
									$lines = $srcobject->lines;
									$numlines=count($lines);
									for ($i=0; $i<$numlines; $i++)
									{
										$qualified=1;
										if (empty($lines[$i]->qty)) $qualified=0;	// We discard qty=0, it is an option
										if (! empty($lines[$i]->special_code)) $qualified=0;	// We discard special_code (frais port, ecotaxe, option, ...)
										if ($qualified) $totalamount += $lines[$i]->total_ht;
									}

									if ($totalamount != 0) {
										$amountdeposit = ($totalamount * $valuedeposit) / 100;
									}
								} else {
									setEventMessages($srcobject->error, $srcobject->errors, 'errors');
									$error ++;
								}
							}

							$result = $object->addline(
									$langs->trans('Deposit'),
									$amountdeposit,		 	// subprice
									1, 						// quantity
									$lines[$i]->tva_tx, 0, // localtax1_tx
									0, 						// localtax2_tx
									0, 						// fk_product
									0, 						// remise_percent
									0, 						// date_start
									0, 						// date_end
									0, $lines[$i]->info_bits, // info_bits
									0, 						// info_bits
									'HT',
									0,
									0, 						// product_type
									1,
									$lines[$i]->special_code,
									$object->origin,
									0,
									0,
									0,
									0,
									$langs->trans('Deposit')
								);
						}
						else
						{
							if ($result > 0)
							{
								$lines = $srcobject->lines;
								if (empty($lines) && method_exists($srcobject, 'fetch_lines'))
								{
									$srcobject->fetch_lines();
									$lines = $srcobject->lines;
								}

								$fk_parent_line=0;
								$num=count($lines);
								for ($i=0;$i<$num;$i++)
								{
									// Don't add lines with qty 0 when coming from a shipment including all order lines
									if($srcobject->element == 'shipping' && $conf->global->SHIPMENT_GETS_ALL_ORDER_PRODUCTS && $lines[$i]->qty == 0) continue;

									$label=(! empty($lines[$i]->label)?$lines[$i]->label:'');
									$desc=(! empty($lines[$i]->desc)?$lines[$i]->desc:$lines[$i]->libelle);
									if ($object->situation_counter == 1) $lines[$i]->situation_percent =  0;

									if ($lines[$i]->subprice < 0)
									{
										// Negative line, we create a discount line
										$discount = new DiscountAbsolute($db);
										$discount->fk_soc = $object->socid;
										$discount->amount_ht = abs($lines[$i]->total_ht);
										$discount->amount_tva = abs($lines[$i]->total_tva);
										$discount->amount_ttc = abs($lines[$i]->total_ttc);
										$discount->tva_tx = $lines[$i]->tva_tx;
										$discount->fk_user = $user->id;
										$discount->description = $desc;
										$discountid = $discount->create($user);
										if ($discountid > 0) {
											$result = $object->insert_discount($discountid); // This include link_to_invoice
										} else {
											setEventMessages($discount->error, $discount->errors, 'errors');
											$error ++;
											break;
										}
									} else {
										// Positive line
										$product_type = ($lines[$i]->product_type ? $lines[$i]->product_type : 0);

										// Date start
										$date_start = false;
										if ($lines[$i]->date_debut_prevue)
											$date_start = $lines[$i]->date_debut_prevue;
										if ($lines[$i]->date_debut_reel)
											$date_start = $lines[$i]->date_debut_reel;
										if ($lines[$i]->date_start)
											$date_start = $lines[$i]->date_start;

											// Date end
										$date_end = false;
										if ($lines[$i]->date_fin_prevue)
											$date_end = $lines[$i]->date_fin_prevue;
										if ($lines[$i]->date_fin_reel)
											$date_end = $lines[$i]->date_fin_reel;
										if ($lines[$i]->date_end)
											$date_end = $lines[$i]->date_end;

											// Reset fk_parent_line for no child products and special product
										if (($lines[$i]->product_type != 9 && empty($lines[$i]->fk_parent_line)) || $lines[$i]->product_type == 9) {
											$fk_parent_line = 0;
										}

										// Extrafields
										if (empty($conf->global->MAIN_EXTRAFIELDS_DISABLED) && method_exists($lines[$i], 'fetch_optionals')) {
											$lines[$i]->fetch_optionals($lines[$i]->rowid);
											$array_options = $lines[$i]->array_options;
										}

										// View third's localtaxes for now
										$localtax1_tx = get_localtax($lines[$i]->tva_tx, 1, $object->client);
										$localtax2_tx = get_localtax($lines[$i]->tva_tx, 2, $object->client);

										$result = $object->addline($desc, $lines[$i]->subprice, $lines[$i]->qty, $lines[$i]->tva_tx, $localtax1_tx, $localtax2_tx, $lines[$i]->fk_product, $lines[$i]->remise_percent, $date_start, $date_end, 0, $lines[$i]->info_bits, $lines[$i]->fk_remise_except, 'HT', 0, $product_type, $lines[$i]->rang, $lines[$i]->special_code, $object->origin, $lines[$i]->rowid, $fk_parent_line, $lines[$i]->fk_fournprice, $lines[$i]->pa_ht, $label, $array_options, $lines[$i]->situation_percent, $lines[$i]->fk_prev_id, $lines[$i]->fk_unit);

										if ($result > 0) {
											$lineid = $result;
										} else {
											$lineid = 0;
											$error ++;
											break;
										}

										// Defined the new fk_parent_line
										if ($result > 0 && $lines[$i]->product_type == 9) {
											$fk_parent_line = $result;
										}
									}
								}

								// Hooks
								$parameters = array('objFrom' => $srcobject);
								$reshook = $hookmanager->executeHooks('createFrom', $parameters, $object, $action); // Note that $action and $object may have been
								                                                                               // modified by hook
								if ($reshook < 0)
									$error ++;
							} else {
								setEventMessages($srcobject->error, $srcobject->errors, 'errors');
								$error ++;
							}
						}
						
						// Now we create same links to contact than the ones found on origin object
						if (empty($conf->global->INVOICE_NO_PROPAGATE_CONTACTS_FROM_ORIGIN))
						{
    						$originforcontact = $object->origin;
    						$originidforcontact = $object->origin_id;
    						if ($originforcontact == 'shipping')     // shipment and order share the same contacts. If creating from shipment we take data of order
    						{
    						    $originforcontact=$srcobject->origin;
    						    $originidforcontact=$srcobject->origin_id;
    						}
    						$sqlcontact = "SELECT code, fk_socpeople FROM ".MAIN_DB_PREFIX."element_contact as ec, ".MAIN_DB_PREFIX."c_type_contact as ctc";
    						$sqlcontact.= " WHERE element_id = ".$originidforcontact." AND ec.fk_c_type_contact = ctc.rowid AND ctc.element = '".$originforcontact."'";
    
    						$resqlcontact = $db->query($sqlcontact);
    						if ($resqlcontact)
    						{
                                while($objcontact = $db->fetch_object($resqlcontact))
                                {
                                    //print $objcontact->code.'-'.$objcontact->fk_socpeople."\n";                                
                                    $object->add_contact($objcontact->fk_socpeople, $objcontact->code);
                                }
    						}
    						else dol_print_error($resqlcontact);					
						}						
					} else {
						setEventMessages($object->error, $object->errors, 'errors');
						$error ++;
					}
				} 			
				else 
				{   // If some invoice's lines coming from page
					$id = $object->create($user);

					for($i = 1; $i <= $NBLINES; $i ++) {
						if ($_POST['idprod' . $i]) {
							$product = new Product($db);
							$product->fetch($_POST['idprod' . $i]);
							$startday = dol_mktime(12, 0, 0, $_POST['date_start' . $i . 'month'], $_POST['date_start' . $i . 'day'], $_POST['date_start' . $i . 'year']);
							$endday = dol_mktime(12, 0, 0, $_POST['date_end' . $i . 'month'], $_POST['date_end' . $i . 'day'], $_POST['date_end' . $i . 'year']);
							$result = $object->addline($product->description, $product->price, $_POST['qty' . $i], $product->tva_tx, $product->localtax1_tx, $product->localtax2_tx, $_POST['idprod' . $i], $_POST['remise_percent' . $i], $startday, $endday, 0, 0, '', $product->price_base_type, $product->price_ttc, $product->type, -1, 0, '', 0, 0, null, 0, '', 0, 100, '', $product->fk_unit);
						}
					}
				}
			}
		}

		if (GETPOST('type') == Facture::TYPE_SITUATION && (!empty($_POST['situations'])))
		{
			$datefacture = dol_mktime(12, 0, 0, $_POST['remonth'], $_POST['reday'], $_POST['reyear']);
			if (empty($datefacture)) {
				$error++;
				$mesg = '<div class="error">' . $langs->trans("ErrorFieldRequired", $langs->trans("Date")) . '</div>';
			}

			if (!($_POST['situations'] > 0)) {
				$error++;
				$mesg = '<div class="error">' . $langs->trans("ErrorFieldRequired", $langs->trans("InvoiceSituation")) . '</div>';
			}

			if (!$error) {
				$result = $object->fetch($_POST['situations']);
				$object->fk_facture_source = $_POST['situations'];
				$object->type = Facture::TYPE_SITUATION;

				$object->fetch_thirdparty();
				$object->date = $datefacture;
				$object->note_public = trim($_POST['note_public']);
				$object->note = trim($_POST['note']);
				$object->ref_client = $_POST['ref_client'];
				$object->ref_int = $_POST['ref_int'];
				$object->modelpdf = $_POST['model'];
				$object->fk_project = $_POST['projectid'];
				$object->cond_reglement_id = $_POST['cond_reglement_id'];
				$object->mode_reglement_id = $_POST['mode_reglement_id'];
				$object->remise_absolue = $_POST['remise_absolue'];
				$object->remise_percent = $_POST['remise_percent'];

				// Proprietes particulieres a facture de remplacement

				$object->situation_counter = $object->situation_counter + 1;
				$id = $object->createFromCurrent($user);
				if ($id <= 0) $mesg = $object->error;
			}
		}

		// End of object creation, we show it
		if ($id > 0 && ! $error)
		{
			$db->commit();
			header('Location: ' . $_SERVER["PHP_SELF"] . '?facid=' . $id);
			exit();
		}
		else
		{
			$db->rollback();
			$action = 'create';
			$_GET["origin"] = $_POST["origin"];
			$_GET["originid"] = $_POST["originid"];
			setEventMessages($object->error, $object->errors, 'errors');
		}
	}

	// Add a new line
	else if ($action == 'addline' && $user->rights->facture->creer)
	{
		$langs->load('errors');
		$error = 0;

		// Set if we used free entry or predefined product
		$predef='';
		$product_desc=(GETPOST('dp_desc')?GETPOST('dp_desc'):'');
		$price_ht = GETPOST('price_ht');
		if (GETPOST('prod_entry_mode') == 'free')
		{
			$idprod=0;
			$tva_tx = (GETPOST('tva_tx') ? GETPOST('tva_tx') : 0);
		}
		else
		{
			$idprod=GETPOST('idprod', 'int');
			$tva_tx = '';
		}

		$qty = GETPOST('qty' . $predef);
		$remise_percent = GETPOST('remise_percent' . $predef);

		// Extrafields
		$extrafieldsline = new ExtraFields($db);
		$extralabelsline = $extrafieldsline->fetch_name_optionals_label($object->table_element_line);
		$array_options = $extrafieldsline->getOptionalsFromPost($extralabelsline, $predef);
		// Unset extrafield
		if (is_array($extralabelsline)) {
			// Get extra fields
			foreach ($extralabelsline as $key => $value) {
				unset($_POST["options_" . $key . $predef]);
			}
		}

		if (empty($idprod) && ($price_ht < 0) && ($qty < 0)) {
			setEventMessages($langs->trans('ErrorBothFieldCantBeNegative', $langs->transnoentitiesnoconv('UnitPriceHT'), $langs->transnoentitiesnoconv('Qty')), null, 'errors');
			$error ++;
		}
		if (GETPOST('prod_entry_mode') == 'free' && empty($idprod) && GETPOST('type') < 0) {
			setEventMessages($langs->trans('ErrorFieldRequired', $langs->transnoentitiesnoconv('Type')), null, 'errors');
			$error ++;
		}
		if (GETPOST('prod_entry_mode') == 'free' && empty($idprod) && (! ($price_ht >= 0) || $price_ht == '')) 	// Unit price can be 0 but not ''
		{
			setEventMessages($langs->trans("ErrorFieldRequired", $langs->transnoentitiesnoconv("UnitPriceHT")), null, 'errors');
			$error ++;
		}
		if ($qty == '') {
			setEventMessages($langs->trans('ErrorFieldRequired', $langs->transnoentitiesnoconv('Qty')), null, 'errors');
			$error ++;
		}
		if (GETPOST('prod_entry_mode') == 'free' && empty($idprod) && empty($product_desc)) {
			setEventMessages($langs->trans('ErrorFieldRequired', $langs->transnoentitiesnoconv('Description')), null, 'errors');
			$error ++;
		}
		if ($qty < 0) {
			$langs->load("errors");
			setEventMessages($langs->trans('ErrorQtyForCustomerInvoiceCantBeNegative'), null, 'errors');
			$error ++;
		}
		if (! $error && ($qty >= 0) && (! empty($product_desc) || ! empty($idprod))) {
			$ret = $object->fetch($id);
			if ($ret < 0) {
				dol_print_error($db, $object->error);
				exit();
			}
			$ret = $object->fetch_thirdparty();

			// Clean parameters
			$date_start = dol_mktime(GETPOST('date_start' . $predef . 'hour'), GETPOST('date_start' . $predef . 'min'), GETPOST('date_start' . $predef . 'sec'), GETPOST('date_start' . $predef . 'month'), GETPOST('date_start' . $predef . 'day'), GETPOST('date_start' . $predef . 'year'));
			$date_end = dol_mktime(GETPOST('date_end' . $predef . 'hour'), GETPOST('date_end' . $predef . 'min'), GETPOST('date_end' . $predef . 'sec'), GETPOST('date_end' . $predef . 'month'), GETPOST('date_end' . $predef . 'day'), GETPOST('date_end' . $predef . 'year'));
			$price_base_type = (GETPOST('price_base_type', 'alpha') ? GETPOST('price_base_type', 'alpha') : 'HT');

			// Define special_code for special lines
			$special_code = 0;
			// if (empty($_POST['qty'])) $special_code=3; // Options should not exists on invoices

			// Ecrase $pu par celui du produit
			// Ecrase $desc par celui du produit
			// Ecrase $txtva par celui du produit
			// Ecrase $base_price_type par celui du produit
			// Replaces $fk_unit with the product's
			if (! empty($idprod)) 
			{
				$prod = new Product($db);
				$prod->fetch($idprod);

				$label = ((GETPOST('product_label') && GETPOST('product_label') != $prod->label) ? GETPOST('product_label') : '');

				// Update if prices fields are defined
					$tva_tx = get_default_tva($mysoc, $object->thirdparty, $prod->id);
					$tva_npr = get_default_npr($mysoc, $object->thirdparty, $prod->id);
					if (empty($tva_tx)) $tva_npr=0;
					
					$pu_ht = $prod->price;
					$pu_ttc = $prod->price_ttc;
					$price_min = $prod->price_min;
					$price_base_type = $prod->price_base_type;

					// We define price for product
					if (! empty($conf->global->PRODUIT_MULTIPRICES) && ! empty($object->thirdparty->price_level))
					{
						$pu_ht = $prod->multiprices[$object->thirdparty->price_level];
						$pu_ttc = $prod->multiprices_ttc[$object->thirdparty->price_level];
						$price_min = $prod->multiprices_min[$object->thirdparty->price_level];
						$price_base_type = $prod->multiprices_base_type[$object->thirdparty->price_level];
						if (! empty($conf->global->PRODUIT_MULTIPRICES_USE_VAT_PER_LEVEL))  // using this option is a bug. kept for backward compatibility
						{
                            if (isset($prod->multiprices_tva_tx[$object->thirdparty->price_level])) $tva_tx=$prod->multiprices_tva_tx[$object->thirdparty->price_level];
                            if (isset($prod->multiprices_recuperableonly[$object->thirdparty->price_level])) $tva_npr=$prod->multiprices_recuperableonly[$object->thirdparty->price_level];
							if (empty($tva_tx)) $tva_npr=0;
						}
					}
					elseif (! empty($conf->global->PRODUIT_CUSTOMER_PRICES))
					{
						require_once DOL_DOCUMENT_ROOT . '/product/class/productcustomerprice.class.php';

						$prodcustprice = new Productcustomerprice($db);

						$filter = array('t.fk_product' => $prod->id,'t.fk_soc' => $object->thirdparty->id);

						$result = $prodcustprice->fetch_all('', '', 0, 0, $filter);
						if ($result) {
							if (count($prodcustprice->lines) > 0) {
								$pu_ht = price($prodcustprice->lines[0]->price);
								$pu_ttc = price($prodcustprice->lines[0]->price_ttc);
								$price_base_type = $prodcustprice->lines[0]->price_base_type;
								$prod->tva_tx = $prodcustprice->lines[0]->tva_tx;
							}
						}
					}

					// if price ht was forced (ie: from gui when calculated by margin rate and cost price)
					if (! empty($price_ht))
					{
						$pu_ht = price2num($price_ht, 'MU');
						$pu_ttc = price2num($pu_ht * (1 + ($tva_tx / 100)), 'MU');
					}
					// On reevalue prix selon taux tva car taux tva transaction peut etre different
					// de ceux du produit par defaut (par exemple si pays different entre vendeur et acheteur).
					elseif ($tva_tx != $prod->tva_tx) 
					{
						if ($price_base_type != 'HT') 
						{
							$pu_ht = price2num($pu_ttc / (1 + ($tva_tx / 100)), 'MU');
						}
						else 
						{
							$pu_ttc = price2num($pu_ht * (1 + ($tva_tx / 100)), 'MU');
						}
					}

					$desc = '';

					// Define output language
					if (! empty($conf->global->MAIN_MULTILANGS) && ! empty($conf->global->PRODUIT_TEXTS_IN_THIRDPARTY_LANGUAGE)) {
						$outputlangs = $langs;
						$newlang = '';
						if (empty($newlang) && GETPOST('lang_id'))
							$newlang = GETPOST('lang_id');
						if (empty($newlang))
							$newlang = $object->thirdparty->default_lang;
						if (! empty($newlang)) {
							$outputlangs = new Translate("", $conf);
							$outputlangs->setDefaultLang($newlang);
						}

						$desc = (! empty($prod->multilangs [$outputlangs->defaultlang] ["description"])) ? $prod->multilangs [$outputlangs->defaultlang] ["description"] : $prod->description;
					} else {
						$desc = $prod->description;
					}

					$desc = dol_concatdesc($desc, $product_desc);

					// Add custom code and origin country into description
					if (empty($conf->global->MAIN_PRODUCT_DISABLE_CUSTOMCOUNTRYCODE) && (! empty($prod->customcode) || ! empty($prod->country_code))) {
						$tmptxt = '(';
						if (! empty($prod->customcode))
							$tmptxt .= $langs->transnoentitiesnoconv("CustomCode") . ': ' . $prod->customcode;
						if (! empty($prod->customcode) && ! empty($prod->country_code))
							$tmptxt .= ' - ';
						if (! empty($prod->country_code))
							$tmptxt .= $langs->transnoentitiesnoconv("CountryOrigin") . ': ' . getCountry($prod->country_code, 0, $db, $langs, 0);
						$tmptxt .= ')';
						$desc = dol_concatdesc($desc, $tmptxt);
					}

				$type = $prod->type;
				$fk_unit = $prod->fk_unit;
			} else {
				$pu_ht = price2num($price_ht, 'MU');
				$pu_ttc = price2num(GETPOST('price_ttc'), 'MU');
				$tva_npr = (preg_match('/\*/', $tva_tx) ? 1 : 0);
				$tva_tx = str_replace('*', '', $tva_tx);
				if (empty($tva_tx)) $tva_npr=0;
				$label = (GETPOST('product_label') ? GETPOST('product_label') : '');
				$desc = $product_desc;
				$type = GETPOST('type');
				$fk_unit= GETPOST('units', 'alpha');
			}

			// Margin
			$fournprice = price2num(GETPOST('fournprice' . $predef) ? GETPOST('fournprice' . $predef) : '');
			$buyingprice = price2num(GETPOST('buying_price' . $predef) != '' ? GETPOST('buying_price' . $predef) : '');    // If buying_price is '0', we must keep this value

			// Local Taxes
			$localtax1_tx = get_localtax($tva_tx, 1, $object->thirdparty, $mysoc, $tva_npr);
			$localtax2_tx = get_localtax($tva_tx, 2, $object->thirdparty, $mysoc, $tva_npr);
			
			$info_bits = 0;
			if ($tva_npr)
				$info_bits |= 0x01;

			if (! empty($price_min) && (price2num($pu_ht) * (1 - price2num($remise_percent) / 100) < price2num($price_min))) {
				$mesg = $langs->trans("CantBeLessThanMinPrice", price(price2num($price_min, 'MU'), 0, $langs, 0, 0, - 1, $conf->currency));
				setEventMessages($mesg, null, 'errors');
			} else {
				// Insert line
				$result = $object->addline($desc, $pu_ht, $qty, $tva_tx, $localtax1_tx, $localtax2_tx, $idprod, $remise_percent, $date_start, $date_end, 0, $info_bits, '', $price_base_type, $pu_ttc, $type, - 1, $special_code, '', 0, GETPOST('fk_parent_line'), $fournprice, $buyingprice, $label, $array_options, $_POST['progress'], '', $fk_unit);

				if ($result > 0)
				{
					// Define output language
					if (empty($conf->global->MAIN_DISABLE_PDF_AUTOUPDATE))
					{
						$outputlangs = $langs;
						$newlang = '';
						if ($conf->global->MAIN_MULTILANGS && empty($newlang) && GETPOST('lang_id')) $newlang = GETPOST('lang_id','alpha');
						if ($conf->global->MAIN_MULTILANGS && empty($newlang))	$newlang = $object->thirdparty->default_lang;
						if (! empty($newlang)) {
							$outputlangs = new Translate("", $conf);
							$outputlangs->setDefaultLang($newlang);
						}
						$model=$object->modelpdf;
						$ret = $object->fetch($id); // Reload to get new records

						$result = $object->generateDocument($model, $outputlangs, $hidedetails, $hidedesc, $hideref);
						if ($result < 0) setEventMessages($object->error, $object->errors, 'errors');
					}

					unset($_POST['prod_entry_mode']);

					unset($_POST['qty']);
					unset($_POST['type']);
					unset($_POST['remise_percent']);
					unset($_POST['price_ht']);
					unset($_POST['price_ttc']);
					unset($_POST['tva_tx']);
					unset($_POST['product_ref']);
					unset($_POST['product_label']);
					unset($_POST['product_desc']);
					unset($_POST['fournprice']);
					unset($_POST['buying_price']);
					unset($_POST['np_marginRate']);
					unset($_POST['np_markRate']);
					unset($_POST['dp_desc']);
					unset($_POST['idprod']);
					unset($_POST['units']);

			    	unset($_POST['date_starthour']);
			    	unset($_POST['date_startmin']);
			    	unset($_POST['date_startsec']);
			    	unset($_POST['date_startday']);
			    	unset($_POST['date_startmonth']);
			    	unset($_POST['date_startyear']);
			    	unset($_POST['date_endhour']);
			    	unset($_POST['date_endmin']);
			    	unset($_POST['date_endsec']);
			    	unset($_POST['date_endday']);
			    	unset($_POST['date_endmonth']);
			    	unset($_POST['date_endyear']);

					unset($_POST['situations']);
					unset($_POST['progress']);
				} else {
					setEventMessages($object->error, $object->errors, 'errors');
				}

				$action = '';
			}
		}
	}

	elseif ($action == 'updateligne' && $user->rights->facture->creer && ! GETPOST('cancel'))
	{
		if (! $object->fetch($id) > 0)	dol_print_error($db);
		$object->fetch_thirdparty();

		// Clean parameters
		$date_start = '';
		$date_end = '';
		$date_start = dol_mktime(GETPOST('date_starthour'), GETPOST('date_startmin'), GETPOST('date_startsec'), GETPOST('date_startmonth'), GETPOST('date_startday'), GETPOST('date_startyear'));
		$date_end = dol_mktime(GETPOST('date_endhour'), GETPOST('date_endmin'), GETPOST('date_endsec'), GETPOST('date_endmonth'), GETPOST('date_endday'), GETPOST('date_endyear'));
		$description = dol_htmlcleanlastbr(GETPOST('product_desc'));
		$pu_ht = GETPOST('price_ht');
		$vat_rate = (GETPOST('tva_tx') ? GETPOST('tva_tx') : 0);
		$qty = GETPOST('qty');

		// Define info_bits
		$info_bits = 0;
		if (preg_match('/\*/', $vat_rate))
			$info_bits |= 0x01;

		// Define vat_rate
		$vat_rate = str_replace('*', '', $vat_rate);
		$localtax1_rate = get_localtax($vat_rate, 1, $object->thirdparty);
		$localtax2_rate = get_localtax($vat_rate, 2, $object->thirdparty);

		// Add buying price
		$fournprice = price2num(GETPOST('fournprice') ? GETPOST('fournprice') : '');
		$buyingprice = price2num(GETPOST('buying_price') != '' ? GETPOST('buying_price') : '');       // If buying_price is '0', we muste keep this value
		
		// Extrafields
		$extrafieldsline = new ExtraFields($db);
		$extralabelsline = $extrafieldsline->fetch_name_optionals_label($object->table_element_line);
		$array_options = $extrafieldsline->getOptionalsFromPost($extralabelsline);
		// Unset extrafield
		if (is_array($extralabelsline)) {
			// Get extra fields
			foreach ($extralabelsline as $key => $value) {
				unset($_POST["options_" . $key]);
			}
		}

		// Define special_code for special lines
		$special_code=GETPOST('special_code');
		if (! GETPOST('qty')) $special_code=3;

		$line = new FactureLigne($db);
		$line->fetch(GETPOST('lineid'));
		$percent = $line->get_prev_progress();

		if (GETPOST('progress') < $percent)
		{
			$mesg = '<div class="warning">' . $langs->trans("CantBeLessThanMinPercent") . '</div>';
			setEventMessages($mesg, null, 'warnings');
			$error++;
			$result = -1;
		}

		// Check minimum price
		$productid = GETPOST('productid', 'int');
		if (! empty($productid))
		{
			$product = new Product($db);
			$product->fetch($productid);

			$type = $product->type;

			$price_min = $product->price_min;
			if (! empty($conf->global->PRODUIT_MULTIPRICES) && ! empty($object->thirdparty->price_level))
				$price_min = $product->multiprices_min [$object->thirdparty->price_level];

			$label = ((GETPOST('update_label') && GETPOST('product_label')) ? GETPOST('product_label') : '');

			// Check price is not lower than minimum (check is done only for standard or replacement invoices)
			if (($object->type == Facture::TYPE_STANDARD || $object->type == Facture::TYPE_REPLACEMENT) && $price_min && (price2num($pu_ht) * (1 - price2num(GETPOST('remise_percent')) / 100) < price2num($price_min))) {
				setEventMessages($langs->trans("CantBeLessThanMinPrice", price(price2num($price_min, 'MU'), 0, $langs, 0, 0, - 1, $conf->currency)), null, 'errors');
				$error ++;
			}
		} else {
			$type = GETPOST('type');
			$label = (GETPOST('product_label') ? GETPOST('product_label') : '');

			// Check parameters
			if (GETPOST('type') < 0) {
				setEventMessages($langs->trans("ErrorFieldRequired", $langs->transnoentitiesnoconv("Type")), null, 'errors');
				$error ++;
			}
		}
		if ($qty < 0) {
			$langs->load("errors");
			setEventMessages($langs->trans('ErrorQtyForCustomerInvoiceCantBeNegative'), null, 'errors');
			$error ++;
		}

		// Update line
		if (! $error) {
			$result = $object->updateline(GETPOST('lineid'), $description, $pu_ht, $qty, GETPOST('remise_percent'),
				$date_start, $date_end, $vat_rate, $localtax1_rate, $localtax2_rate, 'HT', $info_bits, $type,
				GETPOST('fk_parent_line'), 0, $fournprice, $buyingprice, $label, $special_code, $array_options, GETPOST('progress'),
				$_POST['units']);

			if ($result >= 0) {
				if (empty($conf->global->MAIN_DISABLE_PDF_AUTOUPDATE)) {
					// Define output language
					$outputlangs = $langs;
					$newlang = '';
					if ($conf->global->MAIN_MULTILANGS && empty($newlang) && GETPOST('lang_id'))
						$newlang = GETPOST('lang_id');
					if ($conf->global->MAIN_MULTILANGS && empty($newlang))
						$newlang = $object->thirdparty->default_lang;
					if (! empty($newlang)) {
						$outputlangs = new Translate("", $conf);
						$outputlangs->setDefaultLang($newlang);
					}

					$ret = $object->fetch($id); // Reload to get new records
					$object->generateDocument($object->modelpdf, $outputlangs, $hidedetails, $hidedesc, $hideref);
				}

				unset($_POST['qty']);
				unset($_POST['type']);
				unset($_POST['productid']);
				unset($_POST['remise_percent']);
				unset($_POST['price_ht']);
				unset($_POST['price_ttc']);
				unset($_POST['tva_tx']);
				unset($_POST['product_ref']);
				unset($_POST['product_label']);
				unset($_POST['product_desc']);
				unset($_POST['fournprice']);
				unset($_POST['buying_price']);
				unset($_POST['np_marginRate']);
				unset($_POST['np_markRate']);

				unset($_POST['dp_desc']);
				unset($_POST['idprod']);
				unset($_POST['units']);

		    	unset($_POST['date_starthour']);
		    	unset($_POST['date_startmin']);
		    	unset($_POST['date_startsec']);
		    	unset($_POST['date_startday']);
		    	unset($_POST['date_startmonth']);
		    	unset($_POST['date_startyear']);
		    	unset($_POST['date_endhour']);
		    	unset($_POST['date_endmin']);
		    	unset($_POST['date_endsec']);
		    	unset($_POST['date_endday']);
		    	unset($_POST['date_endmonth']);
		    	unset($_POST['date_endyear']);

				unset($_POST['situations']);
				unset($_POST['progress']);
			} else {
				setEventMessages($object->error, $object->errors, 'errors');
			}
		}
	}

	else if ($action == 'updatealllines' && $user->rights->facture->creer && $_POST['all_percent'] == $langs->trans('Modifier'))
	{
		if (!$object->fetch($id) > 0) dol_print_error($db);
		if (!is_null(GETPOST('all_progress')) && GETPOST('all_progress') != "")
		{
			foreach ($object->lines as $line)
			{
				$percent = $line->get_prev_progress();
				if (GETPOST('all_progress') < $percent) {
					$mesg = '<div class="warning">' . $langs->trans("CantBeLessThanMinPercent") . '</div>';
					$result = -1;
				} else
					$object->update_percent($line, $_POST['all_progress']);
			}
		}
	}

	else if ($action == 'updateligne' && $user->rights->facture->creer && $_POST['cancel'] == $langs->trans('Cancel')) {
		header('Location: ' . $_SERVER["PHP_SELF"] . '?facid=' . $id); // Pour reaffichage de la fiche en cours d'edition
		exit();
	}

	// Link invoice to order
	if (GETPOST('linkedOrder')) {
		$object->fetch($id);
		$object->fetch_thirdparty();
		$result = $object->add_object_linked('commande', GETPOST('linkedOrder'));
	}


	/*
	 * Send mail
	 */

	// Actions to send emails
	if (empty($id)) $id=$facid;
	$actiontypecode='AC_FAC';
	$trigger_name='BILL_SENTBYMAIL';
	$paramname='id';
	$mode='emailfrominvoice';
	include DOL_DOCUMENT_ROOT.'/core/actions_sendmails.inc.php';


	/*
	 * Generate document
	 */
	if ($action == 'builddoc') // En get ou en post
	{
		$object->fetch($id);
		$object->fetch_thirdparty();

		// Save last template used to generate document
		if (GETPOST('model'))
			$object->setDocModel($user, GETPOST('model', 'alpha'));
        if (GETPOST('fk_bank')) { // this field may come from an external module
            $object->fk_bank = GETPOST('fk_bank');
        } else {
            $object->fk_bank = $object->fk_account;
        }

		// Define output language
		$outputlangs = $langs;
		$newlang = '';
		if ($conf->global->MAIN_MULTILANGS && empty($newlang) && GETPOST('lang_id')) $newlang = GETPOST('lang_id');
		if ($conf->global->MAIN_MULTILANGS && empty($newlang)) $newlang = $object->thirdparty->default_lang;
		if (! empty($newlang))
		{
			$outputlangs = new Translate("", $conf);
			$outputlangs->setDefaultLang($newlang);
		}
		$result = $object->generateDocument($object->modelpdf, $outputlangs, $hidedetails, $hidedesc, $hideref);
		if ($result <= 0)
		{
			setEventMessages($object->error, $object->errors, 'errors');
	        $action='';
		}
	}

	// Remove file in doc form
	else if ($action == 'remove_file') {
		if ($object->fetch($id)) {
			require_once DOL_DOCUMENT_ROOT . '/core/lib/files.lib.php';

			$object->fetch_thirdparty();

			$langs->load("other");
			$upload_dir = $conf->facture->dir_output;
			$file = $upload_dir . '/' . GETPOST('file');
			$ret = dol_delete_file($file, 0, 0, 0, $object);
			if ($ret) setEventMessages($langs->trans("FileWasRemoved", GETPOST('urlfile')), null, 'mesgs');
			else setEventMessages($langs->trans("ErrorFailToDeleteFile", GETPOST('urlfile')), null, 'errors');
			$action = '';
		}
	} elseif ($action == 'update_extras') {
		// Fill array 'array_options' with data from add form
		$extralabels = $extrafields->fetch_name_optionals_label($object->table_element);
		$ret = $extrafields->setOptionalsFromPost($extralabels, $object, GETPOST('attribute'));
		if ($ret < 0) $error++;

		if (! $error) {
			// Actions on extra fields (by external module or standard code)
			// TODO le hook fait double emploi avec le trigger !!
			$hookmanager->initHooks(array('invoicedao'));
			$parameters = array('id' => $object->id);
			$reshook = $hookmanager->executeHooks('insertExtraFields', $parameters, $object, $action); // Note that $action and $object may have been modified by
			// some hooks
			if (empty($reshook)) {
				$result = $object->insertExtraFields();
				if ($result < 0) {
					$error ++;
				}
			} else if ($reshook < 0)
				$error ++;
		}

		if ($error)
			$action = 'edit_extras';
	}

	include DOL_DOCUMENT_ROOT.'/core/actions_printing.inc.php';

	if (! empty($conf->global->MAIN_DISABLE_CONTACTS_TAB) && $user->rights->facture->creer) {
		if ($action == 'addcontact') {
			$result = $object->fetch($id);

			if ($result > 0 && $id > 0) {
				$contactid = (GETPOST('userid') ? GETPOST('userid') : GETPOST('contactid'));
				$result = $object->add_contact($contactid, $_POST["type"], $_POST["source"]);
			}

			if ($result >= 0) {
				header("Location: ".$_SERVER['PHP_SELF']."?id=".$object->id);
				exit();
			} else {
				if ($object->error == 'DB_ERROR_RECORD_ALREADY_EXISTS') {
					$langs->load("errors");
					setEventMessages($langs->trans("ErrorThisContactIsAlreadyDefinedAsThisType"), null, 'errors');
				} else {
					setEventMessages($object->error, $object->errors, 'errors');
				}
			}
<<<<<<< HEAD
		} // bascule du statut d'un contact
		elseif ($action == 'swapstatut') {
=======
		}

		// bascule du statut d'un contact
		else if ($action == 'swapstatut')
		{
>>>>>>> 0727ee88
			if ($object->fetch($id)) {
				$result = $object->swapContactStatus(GETPOST('ligne'));
			} else {
				dol_print_error($db);
<<<<<<< HEAD
			}
		} // Efface un contact
		elseif ($action == 'deletecontact') {
=======
				}
		}

		// Efface un contact
		else if ($action == 'deletecontact')
		{
>>>>>>> 0727ee88
			$object->fetch($id);
			$result = $object->delete_contact($lineid);

			if ($result >= 0) {
				header("Location: ".$_SERVER['PHP_SELF']."?id=".$object->id);
				exit();
			} else {
				dol_print_error($db);
			}
		}

		if ($error)
			$action = 'edit_extras';
	}
}


/*
 * View
 */

$form = new Form($db);
$formother = new FormOther($db);
$formfile = new FormFile($db);
$formmargin = new FormMargin($db);
$bankaccountstatic = new Account($db);
if (! empty($conf->projet->enabled)) { $formproject = new FormProjets($db); }

$now = dol_now();

llxHeader('', $langs->trans('Bill'), 'EN:Customers_Invoices|FR:Factures_Clients|ES:Facturas_a_clientes');


// Mode creation

if ($action == 'create')
{
	$facturestatic = new Facture($db);
	$extralabels = $extrafields->fetch_name_optionals_label($facturestatic->table_element);

	print load_fiche_titre($langs->trans('NewBill'));

	$soc = new Societe($db);
	if ($socid > 0)
		$res = $soc->fetch($socid);

	// Load objectsrc
	$remise_absolue = 0;

	if (! empty($origin) && ! empty($originid))
	{
		// Parse element/subelement (ex: project_task)
		$element = $subelement = $origin;
		if (preg_match('/^([^_]+)_([^_]+)/i', $origin, $regs)) {
			$element = $regs [1];
			$subelement = $regs [2];
		}

		if ($element == 'project') {
			$projectid = $originid;

			if (!$cond_reglement_id) {
				$cond_reglement_id = $soc->cond_reglement_id;
			}
			if (!$mode_reglement_id) {
				$mode_reglement_id = $soc->mode_reglement_id;
			}
			if (!$remise_percent) {
				$remise_percent = $soc->remise_percent;
			}
			if (!$dateinvoice) {
				// Do not set 0 here (0 for a date is 1970)
				$dateinvoice = (empty($dateinvoice)?(empty($conf->global->MAIN_AUTOFILL_DATE)?-1:''):$dateinvoice);
			}
		} else {
			// For compatibility
			if ($element == 'order' || $element == 'commande') {
				$element = $subelement = 'commande';
			}
			if ($element == 'propal') {
				$element = 'comm/propal';
				$subelement = 'propal';
			}
			if ($element == 'contract') {
				$element = $subelement = 'contrat';
			}
			if ($element == 'shipping') {
				$element = $subelement = 'expedition';
			}

			dol_include_once('/' . $element . '/class/' . $subelement . '.class.php');

			$classname = ucfirst($subelement);
			$objectsrc = new $classname($db);
			$objectsrc->fetch($originid);
			if (empty($objectsrc->lines) && method_exists($objectsrc, 'fetch_lines'))
				$objectsrc->fetch_lines();
			$objectsrc->fetch_thirdparty();

			$projectid = (! empty($projectid) ? $projectid : $objectsrc->fk_project);
			$ref_client = (! empty($objectsrc->ref_client) ? $objectsrc->ref_client : '');
			$ref_int = (! empty($objectsrc->ref_int) ? $objectsrc->ref_int : '');

			// only if socid not filled else it's allready done upper
			if (empty($socid))
				$soc = $objectsrc->thirdparty;

			$cond_reglement_id 	= (! empty($objectsrc->cond_reglement_id)?$objectsrc->cond_reglement_id:(! empty($soc->cond_reglement_id)?$soc->cond_reglement_id:1));
			$mode_reglement_id 	= (! empty($objectsrc->mode_reglement_id)?$objectsrc->mode_reglement_id:(! empty($soc->mode_reglement_id)?$soc->mode_reglement_id:0));
            $fk_account         = (! empty($objectsrc->fk_account)?$objectsrc->fk_account:(! empty($soc->fk_account)?$soc->fk_account:0));
			$remise_percent 	= (! empty($objectsrc->remise_percent)?$objectsrc->remise_percent:(! empty($soc->remise_percent)?$soc->remise_percent:0));
			$remise_absolue 	= (! empty($objectsrc->remise_absolue)?$objectsrc->remise_absolue:(! empty($soc->remise_absolue)?$soc->remise_absolue:0));
			$dateinvoice		= (empty($dateinvoice)?(empty($conf->global->MAIN_AUTOFILL_DATE)?-1:''):$dateinvoice);

			// Replicate extrafields
			$objectsrc->fetch_optionals($originid);
			$object->array_options = $objectsrc->array_options;
		}
	}
	else
	{
		$cond_reglement_id 	= $soc->cond_reglement_id;
		$mode_reglement_id 	= $soc->mode_reglement_id;
		$fk_account        	= $soc->fk_account;
		$remise_percent 	= $soc->remise_percent;
		$remise_absolue 	= 0;
		$dateinvoice		= (empty($dateinvoice)?(empty($conf->global->MAIN_AUTOFILL_DATE)?-1:''):$dateinvoice);		// Do not set 0 here (0 for a date is 1970)
	}

	$absolute_discount = $soc->getAvailableDiscounts();

	if (! empty($conf->use_javascript_ajax))
	{
		require_once DOL_DOCUMENT_ROOT . '/core/lib/ajax.lib.php';
		print ajax_combobox('fac_replacement');
		print ajax_combobox('fac_avoir');
		print ajax_combobox('situations');

	}

	print '<form name="add" action="' . $_SERVER["PHP_SELF"] . '" method="POST">';
	print '<input type="hidden" name="token" value="' . $_SESSION ['newtoken'] . '">';
	print '<input type="hidden" name="action" value="add">';
	if ($soc->id > 0) print '<input type="hidden" name="socid" value="' . $soc->id . '">' . "\n";
	print '<input name="facnumber" type="hidden" value="provisoire">';
	print '<input name="ref_client" type="hidden" value="' . $ref_client . '">';
	print '<input name="ref_int" type="hidden" value="' . $ref_int . '">';
	print '<input type="hidden" name="origin" value="' . $origin . '">';
	print '<input type="hidden" name="originid" value="' . $originid . '">';

	dol_fiche_head('');

	print '<table class="border" width="100%">';

	// Ref
	print '<tr><td class="fieldrequired">' . $langs->trans('Ref') . '</td><td colspan="2">' . $langs->trans('Draft') . '</td></tr>';

	// Thirdparty
	print '<td class="fieldrequired">' . $langs->trans('Customer') . '</td>';
	if ($soc->id > 0 && ! GETPOST('fac_rec'))
	{
		print '<td colspan="2">';
		print $soc->getNomUrl(1);
		print '<input type="hidden" name="socid" value="' . $soc->id . '">';
		// Outstanding Bill
		$outstandingBills = $soc->get_OutstandingBill();
		print ' (' . $langs->trans('CurrentOutstandingBill') . ': ';
		print price($outstandingBills, '', $langs, 0, 0, -1, $conf->currency);
		if ($soc->outstanding_limit != '')
		{
			if ($outstandingBills > $soc->outstanding_limit) print img_warning($langs->trans("OutstandingBillReached"));
			print ' / ' . price($soc->outstanding_limit, '', $langs, 0, 0, -1, $conf->currency);
		}
		print ')';
		print '</td>';
	}
	else
	{
		print '<td colspan="2">';
		print $form->select_company($soc->id, 'socid', '(s.client = 1 OR s.client = 3) AND status=1', 'SelectThirdParty');
		// Option to reload page to retrieve customer informations. Note, this clear other input
		if (!empty($conf->global->RELOAD_PAGE_ON_CUSTOMER_CHANGE))
		{
			print '<script type="text/javascript">
			$(document).ready(function() {
				$("#socid").change(function() {
					var socid = $(this).val();
					// reload page
					window.location.href = "'.$_SERVER["PHP_SELF"].'?action=create&socid="+socid;
				});
			});
			</script>';
		}
		print '</td>';
	}
	print '</tr>' . "\n";

	// Predefined invoices
	if (empty($origin) && empty($originid) && GETPOST('fac_rec','int') > 0)
	{
	    $invoice_predefined = new FactureRec($db);
	    $invoice_predefined->fetch(GETPOST('fac_rec','int'));
	    
		$sql = 'SELECT r.rowid, r.titre, r.total_ttc';
		$sql .= ' FROM ' . MAIN_DB_PREFIX . 'facture_rec as r';
		$sql .= ' WHERE r.fk_soc = ' . $invoice_predefined->socid;

		$resql = $db->query($sql);
		if ($resql)
		{
			$num = $db->num_rows($resql);
			$i = 0;

			if ($num > 0)
			{
				print '<tr><td>' . $langs->trans('CreateFromRepeatableInvoice') . '</td><td>';
				print '<select class="flat" name="fac_rec">';
				print '<option value="0" selected></option>';
				while ($i < $num)
				{
					$objp = $db->fetch_object($resql);
					print '<option value="' . $objp->rowid . '"';
					if (GETPOST('fac_rec') == $objp->rowid)
						print ' selected';
					print '>' . $objp->titre . ' (' . price($objp->total_ttc) . ' ' . $langs->trans("TTC") . ')</option>';
					$i ++;
				}
				print '</select></td></tr>';
			}
			$db->free($resql);
		} else {
			dol_print_error($db);
		}
	}

	// Type de facture
	$facids = $facturestatic->list_replacable_invoices($soc->id);
	if ($facids < 0) {
		dol_print_error($db, $facturestatic);
		exit();
	}
	$options = "";
	foreach ($facids as $facparam)
	{
		$options .= '<option value="' . $facparam ['id'] . '"';
		if ($facparam ['id'] == $_POST['fac_replacement'])
			$options .= ' selected';
		$options .= '>' . $facparam ['ref'];
		$options .= ' (' . $facturestatic->LibStatut(0, $facparam ['status']) . ')';
		$options .= '</option>';
	}

	// Show link for credit note
	$facids=$facturestatic->list_qualified_avoir_invoices($soc->id);
	if ($facids < 0)
	{
		dol_print_error($db,$facturestatic);
		exit;
	}
	$optionsav = "";
	$newinvoice_static = new Facture($db);
	foreach ($facids as $key => $valarray)
	{
		$newinvoice_static->id = $key;
		$newinvoice_static->ref = $valarray ['ref'];
		$newinvoice_static->statut = $valarray ['status'];
		$newinvoice_static->type = $valarray ['type'];
		$newinvoice_static->paye = $valarray ['paye'];

		$optionsav .= '<option value="' . $key . '"';
		if ($key == GETPOST('fac_avoir'))
			$optionsav .= ' selected';
		$optionsav .= '>';
		$optionsav .= $newinvoice_static->ref;
		$optionsav .= ' (' . $newinvoice_static->getLibStatut(1, $valarray ['paymentornot']) . ')';
		$optionsav .= '</option>';
	}

	print '<tr><td valign="top" class="fieldrequired">' . $langs->trans('Type') . '</td><td colspan="2">';

	print '<div class="tagtable">' . "\n";

	// Standard invoice
	print '<div class="tagtr listofinvoicetype"><div class="tagtd listofinvoicetype">';
	$tmp='<input type="radio" id="radio_standard" name="type" value="0"' . (GETPOST('type') == 0 ? ' checked' : '') . '> ';
	$desc = $form->textwithpicto($tmp.$langs->trans("InvoiceStandardAsk"), $langs->transnoentities("InvoiceStandardDesc"), 1, 'help', '', 0, 3);
	print $desc;
	print '</div></div>';

	if ((empty($origin)) || ((($origin == 'propal') || ($origin == 'commande')) && (! empty($originid))))
	{
		// Deposit
		print '<div class="tagtr listofinvoicetype"><div class="tagtd listofinvoicetype">';
		$tmp='<input type="radio" id="radio_deposit" name="type" value="3"' . (GETPOST('type') == 3 ? ' checked' : '') . '> ';
		print '<script type="text/javascript" language="javascript">
		jQuery(document).ready(function() {
			jQuery("#typedeposit, #valuedeposit").click(function() {
				jQuery("#radio_deposit").prop("checked", true);
			});
		});
		</script>';

		$desc = $form->textwithpicto($tmp.$langs->trans("InvoiceDeposit"), $langs->transnoentities("InvoiceDepositDesc"), 1, 'help', '', 0, 3);
		print '<table class="nobordernopadding"><tr><td>';
		print $desc;
		print '</td>';
		if (($origin == 'propal') || ($origin == 'commande'))
		{
			print '<td class="nowrap" style="padding-left: 5px">';
			$arraylist = array('amount' => 'FixAmount','variable' => 'VarAmount');
			print $form->selectarray('typedeposit', $arraylist, GETPOST('typedeposit'), 0, 0, 0, '', 1);
			print '</td>';
			print '<td class="nowrap" style="padding-left: 5px">' . $langs->trans('Value') . ':<input type="text" id="valuedeposit" name="valuedeposit" size="3" value="' . GETPOST('valuedeposit', 'int') . '"/>';
		}
		print '</td></tr></table>';

		print '</div></div>';
	}

	if ($socid > 0)
	{
		if (! empty($conf->global->INVOICE_USE_SITUATION))
		{
			// First situation invoice
			print '<div class="tagtr listofinvoicetype"><div class="tagtd listofinvoicetype">';
			$tmp='<input type="radio" name="type" value="5"' . (GETPOST('type') == 5 ? ' checked' : '') . '> ';
			$desc = $form->textwithpicto($tmp.$langs->trans("InvoiceFirstSituationAsk"), $langs->transnoentities("InvoiceFirstSituationDesc"), 1, 'help', '', 0, 3);
			print $desc;
			print '</div></div>';

			// Next situation invoice
			$opt = $form->selectSituationInvoices(GETPOST('originid'), $socid);
			print '<div class="tagtr listofinvoicetype"><div class="tagtd listofinvoicetype">';
			$tmp='<input type="radio" name="type" value="5"' . (GETPOST('type') == 5 && GETPOST('originid') ? ' checked' : '');
			if ($opt == ('<option value ="0" selected>' . $langs->trans('NoSituations') . '</option>') || (GETPOST('origin') && GETPOST('origin') != 'facture')) $tmp.=' disabled';
			$tmp.= '> ';
			$text = $tmp.$langs->trans("InvoiceSituationAsk") . ' ';
			$text .= '<select class="flat" id="situations" name="situations">';
			$text .= $opt;
			$text .= '</select>';
			$desc = $form->textwithpicto($text, $langs->transnoentities("InvoiceSituationDesc"), 1, 'help', '', 0, 3);
			print $desc;
			print '</div></div>';
		}

		// Replacement
		print '<!-- replacement line --><div class="tagtr listofinvoicetype"><div class="tagtd listofinvoicetype">';
		$tmp='<input type="radio" name="type" id="radio_replacement" value="1"' . (GETPOST('type') == 1 ? ' checked' : '');
		if (! $options) $tmp.=' disabled';
		$tmp.='> ';
		print '<script type="text/javascript" language="javascript">
		jQuery(document).ready(function() {
			jQuery("#fac_replacement").change(function() {
				jQuery("#radio_replacement").prop("checked", true);
			});
		});
		</script>';
		$text = $tmp.$langs->trans("InvoiceReplacementAsk") . ' ';
		$text .= '<select class="flat" name="fac_replacement" id="fac_replacement"';
		if (! $options)
			$text .= ' disabled';
		$text .= '>';
		if ($options) {
			$text .= '<option value="-1">&nbsp;</option>';
			$text .= $options;
		} else {
			$text .= '<option value="-1">' . $langs->trans("NoReplacableInvoice") . '</option>';
		}
		$text .= '</select>';
		$desc = $form->textwithpicto($text, $langs->transnoentities("InvoiceReplacementDesc"), 1, 'help', '', 0, 3);
		print $desc;
		print '</div></div>';
	}
	else
	{
		print '<div class="tagtr listofinvoicetype"><div class="tagtd listofinvoicetype">';
		$tmp='<input type="radio" name="type" id="radio_replacement" value="0" disabled> ';
		$text = $tmp.$langs->trans("InvoiceReplacement") . ' ';
		$text.= '('.$langs->trans("YouMustCreateInvoiceFromThird").') ';
		$desc = $form->textwithpicto($text, $langs->transnoentities("InvoiceReplacementDesc"), 1, 'help', '', 0, 3);
		print $desc;
		print '</div></div>';
	}

	if (empty($origin))
	{
		if ($socid > 0)
		{
			// Credit note
			print '<div class="tagtr listofinvoicetype"><div class="tagtd listofinvoicetype">';
			$tmp='<input type="radio" id="radio_creditnote" name="type" value="2"' . (GETPOST('type') == 2 ? ' checked' : '');
			if (! $optionsav) $tmp.=' disabled';
			$tmp.= '> ';
			// Show credit note options only if we checked credit note
			print '<script type="text/javascript" language="javascript">
			jQuery(document).ready(function() {
				if (! jQuery("#radio_creditnote").is(":checked"))
				{
					jQuery("#credit_note_options").hide();
				}
				jQuery("#radio_creditnote").click(function() {
					jQuery("#credit_note_options").show();
				});
				jQuery("#radio_standard, #radio_replacement, #radio_deposit").click(function() {
					jQuery("#credit_note_options").hide();
				});
			});
			</script>';
			$text = $tmp.$langs->transnoentities("InvoiceAvoirAsk") . ' ';
			// $text.='<input type="text" value="">';
			$text .= '<select class="flat" name="fac_avoir" id="fac_avoir"';
			if (! $optionsav)
				$text .= ' disabled';
			$text .= '>';
			if ($optionsav) {
				$text .= '<option value="-1"></option>';
				$text .= $optionsav;
			} else {
				$text .= '<option value="-1">' . $langs->trans("NoInvoiceToCorrect") . '</option>';
			}
			$text .= '</select>';
			$desc = $form->textwithpicto($text, $langs->transnoentities("InvoiceAvoirDesc"), 1, 'help', '', 0, 3);
			print $desc;

			print '<div id="credit_note_options" class="clearboth">';
	        print '&nbsp;&nbsp;&nbsp; <input data-role="none" type="checkbox" name="invoiceAvoirWithLines" id="invoiceAvoirWithLines" value="1" onclick="if($(this).is(\':checked\') ) { $(\'#radio_creditnote\').prop(\'checked\', true); $(\'#invoiceAvoirWithPaymentRestAmount\').removeAttr(\'checked\');   }" '.(GETPOST('invoiceAvoirWithLines','int')>0 ? 'checked':'').' /> <label for="invoiceAvoirWithLines">'.$langs->trans('invoiceAvoirWithLines')."</label>";
	        print '<br>&nbsp;&nbsp;&nbsp; <input data-role="none" type="checkbox" name="invoiceAvoirWithPaymentRestAmount" id="invoiceAvoirWithPaymentRestAmount" value="1" onclick="if($(this).is(\':checked\') ) { $(\'#radio_creditnote\').prop(\'checked\', true);  $(\'#invoiceAvoirWithLines\').removeAttr(\'checked\');   }" '.(GETPOST('invoiceAvoirWithPaymentRestAmount','int')>0 ? 'checked':'').' /> <label for="invoiceAvoirWithPaymentRestAmount">'.$langs->trans('invoiceAvoirWithPaymentRestAmount')."</label>";
			print '</div>';

			print '</div></div>';
		}
		else
		{
			print '<div class="tagtr listofinvoicetype"><div class="tagtd listofinvoicetype">';
			$tmp='<input type="radio" name="type" id="radio_creditnote" value="0" disabled> ';
			$text = $tmp.$langs->trans("InvoiceAvoir") . ' ';
			$text.= '('.$langs->trans("YouMustCreateInvoiceFromThird").') ';
			$desc = $form->textwithpicto($text, $langs->transnoentities("InvoiceAvoirDesc"), 1, 'help', '', 0, 3);
			print $desc;
			print '</div></div>' . "\n";
		}
	}

	print '</div>';

	print '</td></tr>';

	if ($socid > 0)
	{
		// Discounts for third party
		print '<tr><td>' . $langs->trans('Discounts') . '</td><td colspan="2">';
		if ($soc->remise_percent)
			print $langs->trans("CompanyHasRelativeDiscount", '<a href="' . DOL_URL_ROOT . '/comm/remise.php?id=' . $soc->id . '&backtopage=' . urlencode($_SERVER["PHP_SELF"] . '?socid=' . $soc->id . '&action=' . $action . '&origin=' . GETPOST('origin') . '&originid=' . GETPOST('originid')) . '">' . $soc->remise_percent . '</a>');
		else
			print $langs->trans("CompanyHasNoRelativeDiscount");
		print ' <a href="' . DOL_URL_ROOT . '/comm/remise.php?id=' . $soc->id . '&backtopage=' . urlencode($_SERVER["PHP_SELF"] . '?socid=' . $soc->id . '&action=' . $action . '&origin=' . GETPOST('origin') . '&originid=' . GETPOST('originid')) . '">(' . $langs->trans("EditRelativeDiscount") . ')</a>';
		print '. ';
		print '<br>';
		if ($absolute_discount)
			print $langs->trans("CompanyHasAbsoluteDiscount", '<a href="' . DOL_URL_ROOT . '/comm/remx.php?id=' . $soc->id . '&backtopage=' . urlencode($_SERVER["PHP_SELF"] . '?socid=' . $soc->id . '&action=' . $action . '&origin=' . GETPOST('origin') . '&originid=' . GETPOST('originid')) . '">' . price($absolute_discount) . '</a>', $langs->trans("Currency" . $conf->currency));
		else
			print $langs->trans("CompanyHasNoAbsoluteDiscount");
		print ' <a href="' . DOL_URL_ROOT . '/comm/remx.php?id=' . $soc->id . '&backtopage=' . urlencode($_SERVER["PHP_SELF"] . '?socid=' . $soc->id . '&action=' . $action . '&origin=' . GETPOST('origin') . '&originid=' . GETPOST('originid')) . '">(' . $langs->trans("EditGlobalDiscounts") . ')</a>';
		print '.';
		print '</td></tr>';
	}

	// Date invoice
	print '<tr><td class="fieldrequired">' . $langs->trans('Date') . '</td><td colspan="2">';
	$datefacture = dol_mktime(12, 0, 0, $_POST['remonth'], $_POST['reday'], $_POST['reyear']);
	print $form->select_date($datefacture?$datefacture:$dateinvoice, '', '', '', '', "add", 1, 1, 1);
	print '</td></tr>';

	// Payment term
	print '<tr><td class="nowrap">' . $langs->trans('PaymentConditionsShort') . '</td><td colspan="2">';
	$form->select_conditions_paiements(isset($_POST['cond_reglement_id']) ? $_POST['cond_reglement_id'] : $cond_reglement_id, 'cond_reglement_id');
	print '</td></tr>';

	// Payment mode
	print '<tr><td>' . $langs->trans('PaymentMode') . '</td><td colspan="2">';
	$form->select_types_paiements(isset($_POST['mode_reglement_id']) ? $_POST['mode_reglement_id'] : $mode_reglement_id, 'mode_reglement_id', 'CRDT');
	print '</td></tr>';

    // Bank Account
	if (isset($_POST['fk_account'])) {
		$fk_account = $_POST['fk_account'];
	}

    print '<tr><td>' . $langs->trans('BankAccount') . '</td><td colspan="2">';
    $form->select_comptes($fk_account, 'fk_account', 0, '', 1);
    print '</td></tr>';

	// Project
	if (! empty($conf->projet->enabled) && $socid > 0)
	{
		$langs->load('projects');
		print '<tr><td>' . $langs->trans('Project') . '</td><td colspan="2">';
		$numprojet = $formproject->select_projects($soc->id, $projectid, 'projectid', 0);
		print ' &nbsp; <a href="'.DOL_URL_ROOT.'/projet/card.php?socid=' . $soc->id . '&action=create&status=1&backtopage='.urlencode($_SERVER["PHP_SELF"].'?action=create&socid='.$soc->id).'">' . $langs->trans("AddProject") . '</a>';
		print '</td></tr>';
	}

	// Incoterms
	if (!empty($conf->incoterm->enabled))
	{
		print '<tr>';
		print '<td><label for="incoterm_id">'.$form->textwithpicto($langs->trans("IncotermLabel"), $objectsrc->libelle_incoterms, 1).'</label></td>';
        print '<td colspan="3" class="maxwidthonsmartphone">';
        print $form->select_incoterms((!empty($objectsrc->fk_incoterms) ? $objectsrc->fk_incoterms : ''), (!empty($objectsrc->location_incoterms)?$objectsrc->location_incoterms:''));
		print '</td></tr>';
	}

	// Other attributes
	$parameters = array('objectsrc' => $objectsrc,'colspan' => ' colspan="3"');
	$reshook = $hookmanager->executeHooks('formObjectOptions', $parameters, $object, $action); // Note that $action and $object may have been modified by
	                                                                                      // hook
	if (empty($reshook) && ! empty($extrafields->attribute_label)) {
		print $object->showOptionals($extrafields, 'edit');
	}

	// Template to use by default
	print '<tr><td>' . $langs->trans('Model') . '</td>';
	print '<td>';
	include_once DOL_DOCUMENT_ROOT . '/core/modules/facture/modules_facture.php';
	$liste = ModelePDFFactures::liste_modeles($db);
	print $form->selectarray('model', $liste, $conf->global->FACTURE_ADDON_PDF);
	print "</td></tr>";

	// Public note
	print '<tr>';
	print '<td class="border" valign="top">' . $langs->trans('NotePublic') . '</td>';
	print '<td valign="top" colspan="2">';
	$note_public = $object->getDefaultCreateValueFor('note_public', (is_object($objectsrc)?$objectsrc->note_public:null));
	$doleditor = new DolEditor('note_public', $note_public, '', 80, 'dolibarr_notes', 'In', 0, false, true, ROWS_3, '90%');
	print $doleditor->Create(1);

	// Private note
	if (empty($user->societe_id))
	{
		print '<tr>';
		print '<td class="border" valign="top">' . $langs->trans('NotePrivate') . '</td>';
		print '<td valign="top" colspan="2">';
        $note_private = $object->getDefaultCreateValueFor('note_private', ((! empty($origin) && ! empty($originid) && is_object($objectsrc))?$objectsrc->note_private:null));
		$doleditor = new DolEditor('note_private', $note_private, '', 80, 'dolibarr_notes', 'In', 0, false, true, ROWS_3, '90%');
		print $doleditor->Create(1);
		// print '<textarea name="note_private" wrap="soft" cols="70" rows="'.ROWS_3.'">'.$note_private.'.</textarea>
		print '</td></tr>';
	}

	// Lines from source
	if (! empty($origin) && ! empty($originid) && is_object($objectsrc))
	{
		// TODO for compatibility
		if ($origin == 'contrat') {
			// Calcul contrat->price (HT), contrat->total (TTC), contrat->tva
			$objectsrc->remise_absolue = $remise_absolue;
			$objectsrc->remise_percent = $remise_percent;
			$objectsrc->update_price(1, - 1, 1);
		}

		print "\n<!-- " . $classname . " info -->";
		print "\n";
		print '<input type="hidden" name="amount"         value="' . $objectsrc->total_ht . '">' . "\n";
		print '<input type="hidden" name="total"          value="' . $objectsrc->total_ttc . '">' . "\n";
		print '<input type="hidden" name="tva"            value="' . $objectsrc->total_tva . '">' . "\n";
		print '<input type="hidden" name="origin"         value="' . $objectsrc->element . '">';
		print '<input type="hidden" name="originid"       value="' . $objectsrc->id . '">';

		switch ($classname) {
			case 'Propal':
				$newclassname = 'CommercialProposal';
				break;
			case 'Commande':
				$newclassname = 'Order';
				break;
			case 'Expedition':
				$newclassname = 'Sending';
				break;
			case 'Contrat':
				$newclassname = 'Contract';
				break;
			case 'Fichinter':
				$newclassname = 'Intervention';
				break;
			default:
				$newclassname = $classname;
		}

		print '<tr><td>' . $langs->trans($newclassname) . '</td><td colspan="2">' . $objectsrc->getNomUrl(1);
		// We check if Origin document (id and type is known) has already at least one invoice attached to it
		$objectsrc->fetchObjectLinked($originid,$origin,'','facture');
		$cntinvoice=count($objectsrc->linkedObjects['facture']);
		if ($cntinvoice>=1)
		{
		    setEventMessages('WarningBillExist', null, 'warnings');
		    echo ' ('.$langs->trans('LatestRelatedBill').end($objectsrc->linkedObjects['facture'])->getNomUrl(1).')';
		}
		echo '</td></tr>';
		print '<tr><td>' . $langs->trans('TotalHT') . '</td><td colspan="2">' . price($objectsrc->total_ht) . '</td></tr>';
		print '<tr><td>' . $langs->trans('TotalVAT') . '</td><td colspan="2">' . price($objectsrc->total_tva) . "</td></tr>";
		if ($mysoc->localtax1_assuj == "1" || $objectsrc->total_localtax1 != 0) 		// Localtax1
		{
			print '<tr><td>' . $langs->transcountry("AmountLT1", $mysoc->country_code) . '</td><td colspan="2">' . price($objectsrc->total_localtax1) . "</td></tr>";
		}

		if ($mysoc->localtax2_assuj == "1" || $objectsrc->total_localtax2 != 0) 		// Localtax2
		{
			print '<tr><td>' . $langs->transcountry("AmountLT2", $mysoc->country_code) . '</td><td colspan="2">' . price($objectsrc->total_localtax2) . "</td></tr>";
		}
		print '<tr><td>' . $langs->trans('TotalTTC') . '</td><td colspan="2">' . price($objectsrc->total_ttc) . "</td></tr>";
	}
	else
	{
		// Show deprecated optional form to add product line here
		if (! empty($conf->global->PRODUCT_SHOW_WHEN_CREATE)) {
			print '<tr><td colspan="3">';

			// Zone de choix des produits predefinis a la creation
			print '<table class="noborder" width="100%">';
			print '<tr>';
			print '<td>' . $langs->trans('ProductsAndServices') . '</td>';
			print '<td>' . $langs->trans('Qty') . '</td>';
			print '<td>' . $langs->trans('ReductionShort') . '</td>';
			print '<td> &nbsp; &nbsp; </td>';
			if (! empty($conf->service->enabled)) {
				print '<td>' . $langs->trans('ServiceLimitedDuration') . '</td>';
			}
			print '</tr>';
			for($i = 1; $i <= $NBLINES; $i ++) {
				print '<tr>';
				print '<td>';
				// multiprix
				if (! empty($conf->global->PRODUIT_MULTIPRICES))
					$form->select_produits('', 'idprod' . $i, '', $conf->product->limit_size, $soc->price_level);
				else
					$form->select_produits('', 'idprod' . $i, '', $conf->product->limit_size);
				print '</td>';
				print '<td><input type="text" size="2" name="qty' . $i . '" value="1"></td>';
				print '<td class="nowrap"><input type="text" size="1" name="remise_percent' . $i . '" value="' . $soc->remise_percent . '">%</td>';
				print '<td>&nbsp;</td>';
				// Si le module service est actif, on propose des dates de debut et fin a la ligne
				if (! empty($conf->service->enabled)) {
					print '<td class="nowrap">';
					print '<table class="nobordernopadding"><tr class="nocellnopadd">';
					print '<td class="nobordernopadding nowrap">';
					print $langs->trans('From') . ' ';
					print '</td><td class="nobordernopadding nowrap">';
					print $form->select_date('', 'date_start' . $i, $usehm, $usehm, 1, "add", 1, 0, 1);
					print '</td></tr>';
					print '<td class="nobordernopadding nowrap">';
					print $langs->trans('to') . ' ';
					print '</td><td class="nobordernopadding nowrap">';
					print $form->select_date('', 'date_end' . $i, $usehm, $usehm, 1, "add", 1, 0, 1);
					print '</td></tr></table>';
					print '</td>';
				}
				print "</tr>\n";
			}

			print '</table>';
			print '</td></tr>';
		}
	}

	print "</table>\n";

	dol_fiche_end();

	// Button "Create Draft"
	print '<div class="center">';
	print '<input type="submit" class="button" name="bouton" value="' . $langs->trans('CreateDraft') . '">';
	print '&nbsp;&nbsp;&nbsp;&nbsp;&nbsp;';
	print '<input type="button" class="button" value="' . $langs->trans("Cancel") . '" onClick="javascript:history.go(-1)">';
	print '</div>';

	print "</form>\n";

	// Show origin lines
	if (! empty($origin) && ! empty($originid) && is_object($objectsrc)) {
		print '<br>';

		$title = $langs->trans('ProductsAndServices');
		print load_fiche_titre($title);

		print '<table class="noborder" width="100%">';

		$objectsrc->printOriginLinesList();

		print '</table>';
	}

	print '<br>';
}
else if ($id > 0 || ! empty($ref))
{
	/*
	 * Show object in view mode
	 */

	$result = $object->fetch($id, $ref);
	if ($result <= 0) {
		dol_print_error($db, $object->error);
		exit();
	}

	// fetch optionals attributes and labels
	$extralabels = $extrafields->fetch_name_optionals_label($object->table_element);

	if ($user->societe_id > 0 && $user->societe_id != $object->socid)
		accessforbidden('', 0);

	$result = $object->fetch_thirdparty();

	$soc = new Societe($db);
	$result=$soc->fetch($object->socid);
	if ($result < 0) dol_print_error($db);
	$selleruserevenustamp = $mysoc->useRevenueStamp();

	$totalpaye = $object->getSommePaiement();
	$totalcreditnotes = $object->getSumCreditNotesUsed();
	$totaldeposits = $object->getSumDepositsUsed();
	// print "totalpaye=".$totalpaye." totalcreditnotes=".$totalcreditnotes." totaldeposts=".$totaldeposits."
	// selleruserrevenuestamp=".$selleruserevenustamp;

	// We can also use bcadd to avoid pb with floating points
	// For example print 239.2 - 229.3 - 9.9; does not return 0.
	// $resteapayer=bcadd($object->total_ttc,$totalpaye,$conf->global->MAIN_MAX_DECIMALS_TOT);
	// $resteapayer=bcadd($resteapayer,$totalavoir,$conf->global->MAIN_MAX_DECIMALS_TOT);
	$resteapayer = price2num($object->total_ttc - $totalpaye - $totalcreditnotes - $totaldeposits, 'MT');

	if ($object->paye)
		$resteapayer = 0;
	$resteapayeraffiche = $resteapayer;

	if (! empty($conf->global->FACTURE_DEPOSITS_ARE_JUST_PAYMENTS)) {
		$filterabsolutediscount = "fk_facture_source IS NULL"; // If we want deposit to be substracted to payments only and not to total of final invoice
		$filtercreditnote = "fk_facture_source IS NOT NULL"; // If we want deposit to be substracted to payments only and not to total of final invoice
	} else {
		$filterabsolutediscount = "fk_facture_source IS NULL OR (fk_facture_source IS NOT NULL AND description='(DEPOSIT)')";
		$filtercreditnote = "fk_facture_source IS NOT NULL AND description <> '(DEPOSIT)'";
	}

	$absolute_discount = $soc->getAvailableDiscounts('', $filterabsolutediscount);
	$absolute_creditnote = $soc->getAvailableDiscounts('', $filtercreditnote);
	$absolute_discount = price2num($absolute_discount, 'MT');
	$absolute_creditnote = price2num($absolute_creditnote, 'MT');

	$author = new User($db);
	if ($object->user_author) {
		$author->fetch($object->user_author);
	}

	$objectidnext = $object->getIdReplacingInvoice();

	$head = facture_prepare_head($object);

	dol_fiche_head($head, 'compta', $langs->trans('InvoiceCustomer'), 0, 'bill');

	$formconfirm = '';

	// Confirmation de la conversion de l'avoir en reduc
	if ($action == 'converttoreduc') {
		$text = $langs->trans('ConfirmConvertToReduc');
		$formconfirm = $form->formconfirm($_SERVER['PHP_SELF'] . '?facid=' . $object->id, $langs->trans('ConvertToReduc'), $text, 'confirm_converttoreduc', '', "yes", 2);
	}

	// Confirmation to delete invoice
	if ($action == 'delete') {
		$text = $langs->trans('ConfirmDeleteBill', $object->ref);
		$formquestion = array();

		$qualified_for_stock_change = 0;
		if (empty($conf->global->STOCK_SUPPORTS_SERVICES)) {
			$qualified_for_stock_change = $object->hasProductsOrServices(2);
		} else {
			$qualified_for_stock_change = $object->hasProductsOrServices(1);
		}

		if ($object->type != Facture::TYPE_DEPOSIT && ! empty($conf->global->STOCK_CALCULATE_ON_BILL) && $qualified_for_stock_change && $object->statut >= 1)
		{
			$langs->load("stocks");
			require_once DOL_DOCUMENT_ROOT . '/product/class/html.formproduct.class.php';
			$formproduct = new FormProduct($db);
			$label = $object->type == Facture::TYPE_CREDIT_NOTE ? $langs->trans("SelectWarehouseForStockDecrease") : $langs->trans("SelectWarehouseForStockIncrease");
			$formquestion = array(
								// 'text' => $langs->trans("ConfirmClone"),
								// array('type' => 'checkbox', 'name' => 'clone_content', 'label' => $langs->trans("CloneMainAttributes"), 'value' =>
								// 1),
								// array('type' => 'checkbox', 'name' => 'update_prices', 'label' => $langs->trans("PuttingPricesUpToDate"), 'value'
								// => 1),
								array('type' => 'other','name' => 'idwarehouse','label' => $label,'value' => $formproduct->selectWarehouses(GETPOST('idwarehouse')?GETPOST('idwarehouse'):'ifone', 'idwarehouse', '', 1, 0, 0, $langs->trans("NoStockAction"))));
			$formconfirm = $form->formconfirm($_SERVER['PHP_SELF'] . '?facid=' . $object->id, $langs->trans('DeleteBill'), $text, 'confirm_delete', $formquestion, "yes", 1);
		} else {
			$formconfirm = $form->formconfirm($_SERVER['PHP_SELF'] . '?facid=' . $object->id, $langs->trans('DeleteBill'), $text, 'confirm_delete', '', '', 1);
		}
	}

	// Confirmation de la validation
	if ($action == 'valid')
	{
		// on verifie si l'objet est en numerotation provisoire
		$objectref = substr($object->ref, 1, 4);
		if ($objectref == 'PROV') {
			$savdate = $object->date;
			if (! empty($conf->global->FAC_FORCE_DATE_VALIDATION)) {
				$object->date = dol_now();
				$object->date_lim_reglement = $object->calculate_date_lim_reglement();
			}
			$numref = $object->getNextNumRef($soc);
			// $object->date=$savdate;
		} else {
			$numref = $object->ref;
		}

		$text = $langs->trans('ConfirmValidateBill', $numref);
		if (! empty($conf->notification->enabled)) {
			require_once DOL_DOCUMENT_ROOT . '/core/class/notify.class.php';
			$notify = new Notify($db);
			$text .= '<br>';
			$text .= $notify->confirmMessage('BILL_VALIDATE', $object->socid, $object);
		}
		$formquestion = array();

		$qualified_for_stock_change = 0;
		if (empty($conf->global->STOCK_SUPPORTS_SERVICES)) {
			$qualified_for_stock_change = $object->hasProductsOrServices(2);
		} else {
			$qualified_for_stock_change = $object->hasProductsOrServices(1);
		}

		if ($object->type != Facture::TYPE_DEPOSIT && ! empty($conf->global->STOCK_CALCULATE_ON_BILL) && $qualified_for_stock_change)
		{
			$langs->load("stocks");
			require_once DOL_DOCUMENT_ROOT . '/product/class/html.formproduct.class.php';
			require_once DOL_DOCUMENT_ROOT . '/product/stock/class/entrepot.class.php';
			$formproduct = new FormProduct($db);
			$warehouse = new Entrepot($db);
			$warehouse_array = $warehouse->list_array();
			if (count($warehouse_array) == 1) {
				$label = $object->type == Facture::TYPE_CREDIT_NOTE ? $langs->trans("WarehouseForStockIncrease", current($warehouse_array)) : $langs->trans("WarehouseForStockDecrease", current($warehouse_array));
				$value = '<input type="hidden" id="idwarehouse" name="idwarehouse" value="' . key($warehouse_array) . '">';
			} else {
				$label = $object->type == Facture::TYPE_CREDIT_NOTE ? $langs->trans("SelectWarehouseForStockIncrease") : $langs->trans("SelectWarehouseForStockDecrease");
				$value = $formproduct->selectWarehouses(GETPOST('idwarehouse')?GETPOST('idwarehouse'):'ifone', 'idwarehouse', '', 1);
			}
			$formquestion = array(
								// 'text' => $langs->trans("ConfirmClone"),
								// array('type' => 'checkbox', 'name' => 'clone_content', 'label' => $langs->trans("CloneMainAttributes"), 'value' =>
								// 1),
								// array('type' => 'checkbox', 'name' => 'update_prices', 'label' => $langs->trans("PuttingPricesUpToDate"), 'value'
								// => 1),
								array('type' => 'other','name' => 'idwarehouse','label' => $label,'value' => $value));
		}
		if ($object->type != Facture::TYPE_CREDIT_NOTE && $object->total_ttc < 0) 		// Can happen only if $conf->global->FACTURE_ENABLE_NEGATIVE is on
		{
			$text .= '<br>' . img_warning() . ' ' . $langs->trans("ErrorInvoiceOfThisTypeMustBePositive");
		}
		$formconfirm = $form->formconfirm($_SERVER["PHP_SELF"] . '?facid=' . $object->id, $langs->trans('ValidateBill'), $text, 'confirm_valid', $formquestion, (($object->type != Facture::TYPE_CREDIT_NOTE && $object->total_ttc < 0) ? "no" : "yes"), 2);
	}

	// Confirm back to draft status
	if ($action == 'modif') {
		$text = $langs->trans('ConfirmUnvalidateBill', $object->ref);
		$formquestion = array();

		$qualified_for_stock_change = 0;
		if (empty($conf->global->STOCK_SUPPORTS_SERVICES)) {
			$qualified_for_stock_change = $object->hasProductsOrServices(2);
		} else {
			$qualified_for_stock_change = $object->hasProductsOrServices(1);
		}
		if ($object->type != Facture::TYPE_DEPOSIT && ! empty($conf->global->STOCK_CALCULATE_ON_BILL) && $qualified_for_stock_change) {
			$langs->load("stocks");
			require_once DOL_DOCUMENT_ROOT . '/product/class/html.formproduct.class.php';
			require_once DOL_DOCUMENT_ROOT . '/product/stock/class/entrepot.class.php';
			$formproduct = new FormProduct($db);
			$warehouse = new Entrepot($db);
			$warehouse_array = $warehouse->list_array();
			if (count($warehouse_array) == 1) {
				$label = $object->type == Facture::TYPE_CREDIT_NOTE ? $langs->trans("WarehouseForStockDecrease", current($warehouse_array)) : $langs->trans("WarehouseForStockIncrease", current($warehouse_array));
				$value = '<input type="hidden" id="idwarehouse" name="idwarehouse" value="' . key($warehouse_array) . '">';
			} else {
				$label = $object->type == Facture::TYPE_CREDIT_NOTE ? $langs->trans("SelectWarehouseForStockDecrease") : $langs->trans("SelectWarehouseForStockIncrease");
				$value = $formproduct->selectWarehouses(GETPOST('idwarehouse')?GETPOST('idwarehouse'):'ifone', 'idwarehouse', '', 1);
			}
			$formquestion = array(
								// 'text' => $langs->trans("ConfirmClone"),
								// array('type' => 'checkbox', 'name' => 'clone_content', 'label' => $langs->trans("CloneMainAttributes"), 'value' =>
								// 1),
								// array('type' => 'checkbox', 'name' => 'update_prices', 'label' => $langs->trans("PuttingPricesUpToDate"), 'value'
								// => 1),
								array('type' => 'other','name' => 'idwarehouse','label' => $label,'value' => $value));
		}

		$formconfirm = $form->formconfirm($_SERVER["PHP_SELF"] . '?facid=' . $object->id, $langs->trans('UnvalidateBill'), $text, 'confirm_modif', $formquestion, "yes", 1);
	}

	// Confirmation du classement paye
	if ($action == 'paid' && $resteapayer <= 0) {
		$formconfirm = $form->formconfirm($_SERVER["PHP_SELF"] . '?facid=' . $object->id, $langs->trans('ClassifyPaid'), $langs->trans('ConfirmClassifyPaidBill', $object->ref), 'confirm_paid', '', "yes", 1);
	}
	if ($action == 'paid' && $resteapayer > 0) {
		// Code
		$i = 0;
		$close [$i] ['code'] = 'discount_vat';
		$i ++;
		$close [$i] ['code'] = 'badcustomer';
		$i ++;
		// Help
		$i = 0;
		$close [$i] ['label'] = $langs->trans("HelpEscompte") . '<br><br>' . $langs->trans("ConfirmClassifyPaidPartiallyReasonDiscountVatDesc");
		$i ++;
		$close [$i] ['label'] = $langs->trans("ConfirmClassifyPaidPartiallyReasonBadCustomerDesc");
		$i ++;
		// Texte
		$i = 0;
		$close [$i] ['reason'] = $form->textwithpicto($langs->transnoentities("ConfirmClassifyPaidPartiallyReasonDiscountVat", $resteapayer, $langs->trans("Currency" . $conf->currency)), $close [$i] ['label'], 1);
		$i ++;
		$close [$i] ['reason'] = $form->textwithpicto($langs->transnoentities("ConfirmClassifyPaidPartiallyReasonBadCustomer", $resteapayer, $langs->trans("Currency" . $conf->currency)), $close [$i] ['label'], 1);
		$i ++;
		// arrayreasons[code]=reason
		foreach ($close as $key => $val) {
			$arrayreasons [$close [$key] ['code']] = $close [$key] ['reason'];
		}

		// Cree un tableau formulaire
		$formquestion = array('text' => $langs->trans("ConfirmClassifyPaidPartiallyQuestion"),array('type' => 'radio','name' => 'close_code','label' => $langs->trans("Reason"),'values' => $arrayreasons),array('type' => 'text','name' => 'close_note','label' => $langs->trans("Comment"),'value' => '','size' => '100'));
		// Paiement incomplet. On demande si motif = escompte ou autre
		$formconfirm = $form->formconfirm($_SERVER["PHP_SELF"] . '?facid=' . $object->id, $langs->trans('ClassifyPaid'), $langs->trans('ConfirmClassifyPaidPartially', $object->ref), 'confirm_paid_partially', $formquestion, "yes");
	}

	// Confirmation du classement abandonne
	if ($action == 'canceled') {
		// S'il y a une facture de remplacement pas encore validee (etat brouillon),
		// on ne permet pas de classer abandonner la facture.
		if ($objectidnext) {
			$facturereplacement = new Facture($db);
			$facturereplacement->fetch($objectidnext);
			$statusreplacement = $facturereplacement->statut;
		}
		if ($objectidnext && $statusreplacement == 0) {
			print '<div class="error">' . $langs->trans("ErrorCantCancelIfReplacementInvoiceNotValidated") . '</div>';
		} else {
			// Code
			$close [1] ['code'] = 'badcustomer';
			$close [2] ['code'] = 'abandon';
			// Help
			$close [1] ['label'] = $langs->trans("ConfirmClassifyPaidPartiallyReasonBadCustomerDesc");
			$close [2] ['label'] = $langs->trans("ConfirmClassifyAbandonReasonOtherDesc");
			// Texte
			$close [1] ['reason'] = $form->textwithpicto($langs->transnoentities("ConfirmClassifyPaidPartiallyReasonBadCustomer", $object->ref), $close [1] ['label'], 1);
			$close [2] ['reason'] = $form->textwithpicto($langs->transnoentities("ConfirmClassifyAbandonReasonOther"), $close [2] ['label'], 1);
			// arrayreasons
			$arrayreasons [$close [1] ['code']] = $close [1] ['reason'];
			$arrayreasons [$close [2] ['code']] = $close [2] ['reason'];

			// Cree un tableau formulaire
			$formquestion = array('text' => $langs->trans("ConfirmCancelBillQuestion"),array('type' => 'radio','name' => 'close_code','label' => $langs->trans("Reason"),'values' => $arrayreasons),array('type' => 'text','name' => 'close_note','label' => $langs->trans("Comment"),'value' => '','size' => '100'));

			$formconfirm = $form->formconfirm($_SERVER['PHP_SELF'] . '?facid=' . $object->id, $langs->trans('CancelBill'), $langs->trans('ConfirmCancelBill', $object->ref), 'confirm_canceled', $formquestion, "yes");
		}
	}

	// Confirmation de la suppression d'une ligne produit
	if ($action == 'ask_deleteline') {
		$formconfirm = $form->formconfirm($_SERVER["PHP_SELF"] . '?facid=' . $object->id . '&lineid=' . $lineid, $langs->trans('DeleteProductLine'), $langs->trans('ConfirmDeleteProductLine'), 'confirm_deleteline', '', 'no', 1);
	}

	// Clone confirmation
	if ($action == 'clone')
	{
		// Create an array for form
		$formquestion = array(
							// 'text' => $langs->trans("ConfirmClone"),
							// array('type' => 'checkbox', 'name' => 'clone_content', 'label' => $langs->trans("CloneMainAttributes"), 'value' => 1)
							array('type' => 'other','name' => 'socid','label' => $langs->trans("SelectThirdParty"),'value' => $form->select_company($object->socid, 'socid', '(s.client=1 OR s.client=2 OR s.client=3)', 1)));
		// Paiement incomplet. On demande si motif = escompte ou autre
		$formconfirm = $form->formconfirm($_SERVER["PHP_SELF"] . '?facid=' . $object->id, $langs->trans('CloneInvoice'), $langs->trans('ConfirmCloneInvoice', $object->ref), 'confirm_clone', $formquestion, 'yes', 1);
	}

	if (! $formconfirm)
	{
		$parameters = array('lineid' => $lineid);
		$reshook = $hookmanager->executeHooks('formConfirm', $parameters, $object, $action); // Note that $action and $object may have been modified by hook
		if (empty($reshook)) $formconfirm.=$hookmanager->resPrint;
		elseif ($reshook > 0) $formconfirm=$hookmanager->resPrint;
	}

	// Print form confirm
	print $formconfirm;

	// Invoice content

	print '<table class="border" width="100%">';

	$linkback = '<a href="' . DOL_URL_ROOT . '/compta/facture/list.php' . (! empty($socid) ? '?socid=' . $socid : '') . '">' . $langs->trans("BackToList") . '</a>';

	// Ref
	print '<tr><td width="20%">' . $langs->trans('Ref') . '</td>';
	print '<td colspan="5">';
	$morehtmlref = '';
	$discount = new DiscountAbsolute($db);
	$result = $discount->fetch(0, $object->id);
	if ($result > 0) {
		$morehtmlref = ' (' . $langs->trans("CreditNoteConvertedIntoDiscount", $discount->getNomUrl(1, 'discount')) . ')';
	}
	if ($result < 0) {
		dol_print_error('', $discount->error);
	}
	print $form->showrefnav($object, 'ref', $linkback, 1, 'facnumber', 'ref', $morehtmlref);
	print '</td></tr>';

	// Ref customer
	print '<tr><td width="20%">';
	print '<table class="nobordernopadding" width="100%"><tr><td>';
	print $langs->trans('RefCustomer');
	print '</td>';
	if ($action != 'refclient' && ! empty($object->brouillon))
		print '<td align="right"><a href="' . $_SERVER['PHP_SELF'] . '?action=refclient&amp;id=' . $object->id . '">' . img_edit($langs->trans('Modify')) . '</a></td>';
	print '</tr></table>';
	print '</td>';
	print '<td colspan="5">';
	if ($user->rights->facture->creer && $action == 'refclient') {
		print '<form action="' . $_SERVER["PHP_SELF"] . '?id=' . $object->id . '" method="post">';
		print '<input type="hidden" name="token" value="' . $_SESSION ['newtoken'] . '">';
		print '<input type="hidden" name="action" value="set_ref_client">';
		print '<input type="text" class="flat" size="20" name="ref_client" value="' . $object->ref_client . '">';
		print ' <input type="submit" class="button" value="' . $langs->trans('Modify') . '">';
		print '</form>';
	} else {
		print $object->ref_client;
	}
	print '</td></tr>';

	// Third party
	print '<tr><td>';
	print '<table class="nobordernopadding" width="100%">';
	print '<tr><td>' . $langs->trans('Company') . '</td>';
	print '</td><td colspan="5">';
	if (! empty($conf->global->FACTURE_CHANGE_THIRDPARTY) && $action != 'editthirdparty' && $object->brouillon && $user->rights->facture->creer)
		print '<td align="right"><a href="' . $_SERVER["PHP_SELF"] . '?action=editthirdparty&amp;facid=' . $object->id . '">' . img_edit($langs->trans('SetLinkToAnotherThirdParty'), 1) . '</a></td>';
	print '</tr></table>';
	print '</td><td colspan="5">';
	if ($action == 'editthirdparty') {
		$form->form_thirdparty($_SERVER['PHP_SELF'] . '?facid=' . $object->id, $object->socid, 'socid','client>0');
	} else {
		print ' &nbsp;' . $soc->getNomUrl(1, 'compta');
		print ' &nbsp; ';
		print '(<a href="' . DOL_URL_ROOT . '/compta/facture/list.php?socid=' . $object->socid . '">' . $langs->trans('OtherBills') . '</a>';
		// Outstanding Bill
		$outstandingBills = $soc->get_OutstandingBill();
		print ' - ' . $langs->trans('CurrentOutstandingBill') . ': ';
		print price($outstandingBills, '', $langs, 0, 0, - 1, $conf->currency);
		if ($soc->outstanding_limit != '')
		{
			if ($outstandingBills > $soc->outstanding_limit)
				print img_warning($langs->trans("OutstandingBillReached"));
			print ' / ' . price($soc->outstanding_limit);
		}
		print ')';
	}
	print '</tr>';

	// Type
	print '<tr><td>' . $langs->trans('Type') . '</td><td colspan="5">';
	print $object->getLibType();
	if ($object->type == Facture::TYPE_REPLACEMENT) {
		$facreplaced = new Facture($db);
		$facreplaced->fetch($object->fk_facture_source);
		print ' (' . $langs->transnoentities("ReplaceInvoice", $facreplaced->getNomUrl(1)) . ')';
	}
	if ($object->type == Facture::TYPE_CREDIT_NOTE && !empty($object->fk_facture_source)) {
		$facusing = new Facture($db);
		$facusing->fetch($object->fk_facture_source);
		print ' (' . $langs->transnoentities("CorrectInvoice", $facusing->getNomUrl(1)) . ')';
	}

	$facidavoir = $object->getListIdAvoirFromInvoice();
	if (count($facidavoir) > 0) {
		print ' (' . $langs->transnoentities("InvoiceHasAvoir");
		$i = 0;
		foreach ($facidavoir as $id) {
			if ($i == 0)
				print ' ';
			else
				print ',';
			$facavoir = new Facture($db);
			$facavoir->fetch($id);
			print $facavoir->getNomUrl(1);
		}
		print ')';
	}
	if ($objectidnext > 0) {
		$facthatreplace = new Facture($db);
		$facthatreplace->fetch($objectidnext);
		print ' (' . $langs->transnoentities("ReplacedByInvoice", $facthatreplace->getNomUrl(1)) . ')';
	}
	print '</td></tr>';

	// Relative and absolute discounts
	$addrelativediscount = '<a href="' . DOL_URL_ROOT . '/comm/remise.php?id=' . $soc->id . '&backtopage=' . urlencode($_SERVER["PHP_SELF"]) . '?facid=' . $object->id . '">' . $langs->trans("EditRelativeDiscounts") . '</a>';
	$addabsolutediscount = '<a href="' . DOL_URL_ROOT . '/comm/remx.php?id=' . $soc->id . '&backtopage=' . urlencode($_SERVER["PHP_SELF"]) . '?facid=' . $object->id . '">' . $langs->trans("EditGlobalDiscounts") . '</a>';
	$addcreditnote = '<a href="' . DOL_URL_ROOT . '/compta/facture.php?action=create&socid=' . $soc->id . '&type=2&backtopage=' . urlencode($_SERVER["PHP_SELF"]) . '?facid=' . $object->id . '">' . $langs->trans("AddCreditNote") . '</a>';

	print '<tr><td>' . $langs->trans('Discounts');
	print '</td><td colspan="5">';
	if ($soc->remise_percent)
		print $langs->trans("CompanyHasRelativeDiscount", $soc->remise_percent);
	else
		print $langs->trans("CompanyHasNoRelativeDiscount");
		// print ' ('.$addrelativediscount.')';

	if ($absolute_discount > 0) {
		print '. ';
		if ($object->statut > 0 || $object->type == Facture::TYPE_CREDIT_NOTE || $object->type == Facture::TYPE_DEPOSIT) {
			if ($object->statut == 0) {
				print $langs->trans("CompanyHasAbsoluteDiscount", price($absolute_discount), $langs->transnoentities("Currency" . $conf->currency));
				print '. ';
			} else {
				if ($object->statut < 1 || $object->type == Facture::TYPE_CREDIT_NOTE || $object->type == Facture::TYPE_DEPOSIT) {
					$text = $langs->trans("CompanyHasAbsoluteDiscount", price($absolute_discount), $langs->transnoentities("Currency" . $conf->currency));
					print '<br>' . $text . '.<br>';
				} else {
					$text = $langs->trans("CompanyHasAbsoluteDiscount", price($absolute_discount), $langs->transnoentities("Currency" . $conf->currency));
					$text2 = $langs->trans("AbsoluteDiscountUse");
					print $form->textwithpicto($text, $text2);
				}
			}
		} else {
			// Remise dispo de type remise fixe (not credit note)
			print '<br>';
			$form->form_remise_dispo($_SERVER["PHP_SELF"] . '?facid=' . $object->id, GETPOST('discountid'), 'remise_id', $soc->id, $absolute_discount, $filterabsolutediscount, $resteapayer, ' (' . $addabsolutediscount . ')');
		}
	} else {
		if ($absolute_creditnote > 0) 		// If not, link will be added later
		{
			if ($object->statut == 0 && $object->type != Facture::TYPE_CREDIT_NOTE && $object->type != Facture::TYPE_DEPOSIT)
				print ' (' . $addabsolutediscount . ')<br>';
			else
				print '. ';
		} else
			print '. ';
	}
	if ($absolute_creditnote > 0)
	{
		// If validated, we show link "add credit note to payment"
		if ($object->statut != 1 || $object->type == Facture::TYPE_CREDIT_NOTE || $object->type == Facture::TYPE_DEPOSIT) {
			if ($object->statut == 0 && $object->type != Facture::TYPE_DEPOSIT) {
				$text = $langs->trans("CompanyHasCreditNote", price($absolute_creditnote), $langs->transnoentities("Currency" . $conf->currency));
				print $form->textwithpicto($text, $langs->trans("CreditNoteDepositUse"));
			} else {
				print $langs->trans("CompanyHasCreditNote", price($absolute_creditnote), $langs->transnoentities("Currency" . $conf->currency)) . '.';
			}
		} else {
			// Remise dispo de type avoir
			if (! $absolute_discount)
				print '<br>';
				// $form->form_remise_dispo($_SERVER["PHP_SELF"].'?facid='.$object->id, 0, 'remise_id_for_payment', $soc->id, $absolute_creditnote,
			// $filtercreditnote, $resteapayer);
			$form->form_remise_dispo($_SERVER["PHP_SELF"] . '?facid=' . $object->id, 0, 'remise_id_for_payment', $soc->id, $absolute_creditnote, $filtercreditnote, 0); // We allow credit note even if amount is higher
		}
	}
	if (! $absolute_discount && ! $absolute_creditnote) {
		print $langs->trans("CompanyHasNoAbsoluteDiscount");
		if ($object->statut == 0 && $object->type != Facture::TYPE_CREDIT_NOTE && $object->type != Facture::TYPE_DEPOSIT)
			print ' (' . $addabsolutediscount . ')<br>';
		else
			print '. ';
	}
	// if ($object->statut == 0 && $object->type != 2 && $object->type != 3)
	// {
	// if (! $absolute_discount && ! $absolute_creditnote) print '<br>';
	// print ' &nbsp; - &nbsp; ';
	// print $addabsolutediscount;
	// print ' &nbsp; - &nbsp; '.$addcreditnote; // We disbale link to credit note
	// }
	print '</td></tr>';

	// Date invoice
	print '<tr><td>';
	print '<table class="nobordernopadding" width="100%"><tr><td>';
	print $langs->trans('Date');
	print '</td>';
	if ($object->type != Facture::TYPE_CREDIT_NOTE && $action != 'editinvoicedate' && ! empty($object->brouillon) && $user->rights->facture->creer)
		print '<td align="right"><a href="' . $_SERVER["PHP_SELF"] . '?action=editinvoicedate&amp;facid=' . $object->id . '">' . img_edit($langs->trans('SetDate'), 1) . '</a></td>';
	print '</tr></table>';
	print '</td><td colspan="3">';

	if ($object->type != Facture::TYPE_CREDIT_NOTE) {
		if ($action == 'editinvoicedate') {
			$form->form_date($_SERVER['PHP_SELF'] . '?facid=' . $object->id, $object->date, 'invoicedate');
		} else {
			print dol_print_date($object->date, 'daytext');
		}
	} else {
		print dol_print_date($object->date, 'daytext');
	}
	print '</td>';

	// List of payments

	$sign = 1;
	if ($object->type == Facture::TYPE_CREDIT_NOTE)
		$sign = - 1;

	$nbrows = 9;
	$nbcols = 2;
	if (! empty($conf->projet->enabled))
		$nbrows ++;
	if (! empty($conf->banque->enabled))
		$nbcols ++;
		// if (! empty($soc->outstandingbill)) $nbrows++;
	if ($mysoc->localtax1_assuj == "1" || $object->total_localtax1 != 0)
		$nbrows ++;
	if ($mysoc->localtax2_assuj == "1" || $object->total_localtax2 != 0)
		$nbrows ++;
	if ($selleruserevenustamp)
		$nbrows ++;

	print '<td rowspan="' . $nbrows . '" colspan="2" valign="top">';

	print '<table class="nobordernopadding paymenttable" width="100%">';

	// List of payments already done
	print '<tr class="liste_titre">';
	print '<td class="liste_titre">' . ($object->type == Facture::TYPE_CREDIT_NOTE ? $langs->trans("PaymentsBack") : $langs->trans('Payments')) . '</td>';
	print '<td class="liste_titre">' . $langs->trans('Type') . '</td>';
	if (! empty($conf->banque->enabled))
		print '<td class="liste_titre" align="right">' . $langs->trans('BankAccount') . '</td>';
	print '<td class="liste_titre" align="right">' . $langs->trans('Amount') . '</td>';
	print '<td class="liste_titre" width="18">&nbsp;</td>';
	print '</tr>';

	$var = true;

	// Payments already done (from payment on this invoice)
	$sql = 'SELECT p.datep as dp, p.num_paiement, p.rowid, p.fk_bank,';
	$sql .= ' c.code as payment_code, c.libelle as payment_label,';
	$sql .= ' pf.amount,';
	$sql .= ' ba.rowid as baid, ba.ref, ba.label';
	$sql .= ' FROM ' . MAIN_DB_PREFIX . 'c_paiement as c, ' . MAIN_DB_PREFIX . 'paiement_facture as pf, ' . MAIN_DB_PREFIX . 'paiement as p';
	$sql .= ' LEFT JOIN ' . MAIN_DB_PREFIX . 'bank as b ON p.fk_bank = b.rowid';
	$sql .= ' LEFT JOIN ' . MAIN_DB_PREFIX . 'bank_account as ba ON b.fk_account = ba.rowid';
	$sql .= ' WHERE pf.fk_facture = ' . $object->id . ' AND p.fk_paiement = c.id AND pf.fk_paiement = p.rowid';
	$sql .= ' ORDER BY p.datep, p.tms';

	$result = $db->query($sql);
	if ($result)
	{
		$num = $db->num_rows($result);
		$i = 0;

		// if ($object->type != 2)
		// {
		if ($num > 0)
		{
			while ($i < $num)
			{
				$objp = $db->fetch_object($result);
				$var = ! $var;
				print '<tr ' . $bc [$var] . '><td>';
				print '<a href="' . DOL_URL_ROOT . '/compta/paiement/card.php?id=' . $objp->rowid . '">' . img_object($langs->trans('ShowPayment'), 'payment') . ' ';
				print dol_print_date($db->jdate($objp->dp), 'day') . '</a></td>';
				$label = ($langs->trans("PaymentType" . $objp->payment_code) != ("PaymentType" . $objp->payment_code)) ? $langs->trans("PaymentType" . $objp->payment_code) : $objp->payment_label;
				print '<td>' . $label . ' ' . $objp->num_paiement . '</td>';
				if (! empty($conf->banque->enabled))
				{
					$bankaccountstatic->id = $objp->baid;
					$bankaccountstatic->ref = $objp->ref;
					$bankaccountstatic->label = $objp->ref;
					print '<td align="right">';
					if ($bankaccountstatic->id)
						print $bankaccountstatic->getNomUrl(1, 'transactions');
					print '</td>';
				}
				print '<td align="right">' . price($sign * $objp->amount) . '</td>';
				print '<td>&nbsp;</td>';
				print '</tr>';
				$i ++;
			}
		} else {
			print '<tr ' . $bc[false] . '><td colspan="' . $nbcols . '">' . $langs->trans("None") . '</td><td></td><td></td></tr>';
		}
		// }
		$db->free($result);
	} else {
		dol_print_error($db);
	}

	if ($object->type != Facture::TYPE_CREDIT_NOTE)
	{
		// Total already paid
		print '<tr><td colspan="' . $nbcols . '" align="right">';
		if ($object->type != Facture::TYPE_DEPOSIT)
			print $langs->trans('AlreadyPaidNoCreditNotesNoDeposits');
		else
			print $langs->trans('AlreadyPaid');
		print ' :</td><td align="right">' . price($totalpaye) . '</td><td>&nbsp;</td></tr>';

		$resteapayeraffiche = $resteapayer;

		// Loop on each credit note or deposit amount applied
		$creditnoteamount = 0;
		$depositamount = 0;
		$sql = "SELECT re.rowid, re.amount_ht, re.amount_tva, re.amount_ttc,";
		$sql .= " re.description, re.fk_facture_source";
		$sql .= " FROM " . MAIN_DB_PREFIX . "societe_remise_except as re";
		$sql .= " WHERE fk_facture = " . $object->id;
		$resql = $db->query($sql);
		if ($resql)
		{
			$num = $db->num_rows($resql);
			$i = 0;
			$invoice = new Facture($db);
			while ($i < $num)
			{
				$obj = $db->fetch_object($resql);
				$invoice->fetch($obj->fk_facture_source);
				print '<tr><td colspan="' . $nbcols . '" align="right">';
				if ($invoice->type == Facture::TYPE_CREDIT_NOTE)
					print $langs->trans("CreditNote") . ' ';
				if ($invoice->type == Facture::TYPE_DEPOSIT)
					print $langs->trans("Deposit") . ' ';
				print $invoice->getNomUrl(0);
				print ' :</td>';
				print '<td align="right">' . price($obj->amount_ttc) . '</td>';
				print '<td align="right">';
				print '<a href="' . $_SERVER["PHP_SELF"] . '?facid=' . $object->id . '&action=unlinkdiscount&discountid=' . $obj->rowid . '">' . img_delete() . '</a>';
				print '</td></tr>';
				$i ++;
				if ($invoice->type == Facture::TYPE_CREDIT_NOTE)
					$creditnoteamount += $obj->amount_ttc;
				if ($invoice->type == Facture::TYPE_DEPOSIT)
					$depositamount += $obj->amount_ttc;
			}
		} else {
			dol_print_error($db);
		}

		// Paye partiellement 'escompte'
		if (($object->statut == 2 || $object->statut == 3) && $object->close_code == 'discount_vat') {
			print '<tr><td colspan="' . $nbcols . '" align="right" class="nowrap">';
			print $form->textwithpicto($langs->trans("Discount") . ':', $langs->trans("HelpEscompte"), - 1);
			print '</td><td align="right">' . price($object->total_ttc - $creditnoteamount - $depositamount - $totalpaye) . '</td><td>&nbsp;</td></tr>';
			$resteapayeraffiche = 0;
		}
		// Paye partiellement ou Abandon 'badcustomer'
		if (($object->statut == 2 || $object->statut == 3) && $object->close_code == 'badcustomer') {
			print '<tr><td colspan="' . $nbcols . '" align="right" class="nowrap">';
			print $form->textwithpicto($langs->trans("Abandoned") . ':', $langs->trans("HelpAbandonBadCustomer"), - 1);
			print '</td><td align="right">' . price($object->total_ttc - $creditnoteamount - $depositamount - $totalpaye) . '</td><td>&nbsp;</td></tr>';
			// $resteapayeraffiche=0;
		}
		// Paye partiellement ou Abandon 'product_returned'
		if (($object->statut == 2 || $object->statut == 3) && $object->close_code == 'product_returned') {
			print '<tr><td colspan="' . $nbcols . '" align="right" class="nowrap">';
			print $form->textwithpicto($langs->trans("ProductReturned") . ':', $langs->trans("HelpAbandonProductReturned"), - 1);
			print '</td><td align="right">' . price($object->total_ttc - $creditnoteamount - $depositamount - $totalpaye) . '</td><td>&nbsp;</td></tr>';
			$resteapayeraffiche = 0;
		}
		// Paye partiellement ou Abandon 'abandon'
		if (($object->statut == 2 || $object->statut == 3) && $object->close_code == 'abandon') {
			print '<tr><td colspan="' . $nbcols . '" align="right" class="nowrap">';
			$text = $langs->trans("HelpAbandonOther");
			if ($object->close_note)
				$text .= '<br><br><b>' . $langs->trans("Reason") . '</b>:' . $object->close_note;
			print $form->textwithpicto($langs->trans("Abandoned") . ':', $text, - 1);
			print '</td><td align="right">' . price($object->total_ttc - $creditnoteamount - $depositamount - $totalpaye) . '</td><td>&nbsp;</td></tr>';
			$resteapayeraffiche = 0;
		}

		// Billed
		print '<tr><td colspan="' . $nbcols . '" align="right">' . $langs->trans("Billed") . ' :</td><td align="right" style="border: 1px solid;">' . price($object->total_ttc) . '</td><td>&nbsp;</td></tr>';

		// Remainder to pay
		print '<tr><td colspan="' . $nbcols . '" align="right">';
		if ($resteapayeraffiche >= 0)
			print $langs->trans('RemainderToPay');
		else
			print $langs->trans('ExcessReceived');
		print ' :</td>';
		print '<td align="right" style="border: 1px solid;" bgcolor="#f0f0f0"><b>' . price($resteapayeraffiche) . '</b></td>';
		print '<td class="nowrap">&nbsp;</td></tr>';
	}
	else 	// Credit note
	{
		// Total already paid back
		print '<tr><td colspan="' . $nbcols . '" align="right">';
		print $langs->trans('AlreadyPaidBack');
		print ' :</td><td align="right">' . price($sign * $totalpaye) . '</td><td>&nbsp;</td></tr>';

		// Billed
		print '<tr><td colspan="' . $nbcols . '" align="right">' . $langs->trans("Billed") . ' :</td><td align="right" style="border: 1px solid;">' . price($sign * $object->total_ttc) . '</td><td>&nbsp;</td></tr>';

		// Remainder to pay back
		print '<tr><td colspan="' . $nbcols . '" align="right">';
		if ($resteapayeraffiche <= 0)
			print $langs->trans('RemainderToPayBack');
		else
			print $langs->trans('ExcessPaydBack');
		print ' :</td>';
		print '<td align="right" style="border: 1px solid;" bgcolor="#f0f0f0"><b>' . price($sign * $resteapayeraffiche) . '</b></td>';
		print '<td class="nowrap">&nbsp;</td></tr>';

		// Sold credit note
		// print '<tr><td colspan="'.$nbcols.'" align="right">'.$langs->trans('TotalTTC').' :</td>';
		// print '<td align="right" style="border: 1px solid;" bgcolor="#f0f0f0"><b>'.price($sign *
	// $object->total_ttc).'</b></td><td>&nbsp;</td></tr>';
	}

	print '</table>';

	// Margin Infos
	if (! empty($conf->margin->enabled))
	{
		print '<br>';
		$formmargin->displayMarginInfos($object, $object->statut > 0);
	}

	print '</td></tr>';

	// Conditions de reglement
	print '<tr><td>';
	print '<table class="nobordernopadding" width="100%"><tr><td>';
	print $langs->trans('PaymentConditionsShort');
	print '</td>';
	if ($object->type != Facture::TYPE_CREDIT_NOTE && $action != 'editconditions' && ! empty($object->brouillon) && $user->rights->facture->creer)
		print '<td align="right"><a href="' . $_SERVER["PHP_SELF"] . '?action=editconditions&amp;facid=' . $object->id . '">' . img_edit($langs->trans('SetConditions'), 1) . '</a></td>';
	print '</tr></table>';
	print '</td><td colspan="3">';
	if ($object->type != Facture::TYPE_CREDIT_NOTE)
	{
		if ($action == 'editconditions') {
			$form->form_conditions_reglement($_SERVER['PHP_SELF'] . '?facid=' . $object->id, $object->cond_reglement_id, 'cond_reglement_id');
		} else {
			$form->form_conditions_reglement($_SERVER['PHP_SELF'] . '?facid=' . $object->id, $object->cond_reglement_id, 'none');
		}
	} else {
		print '&nbsp;';
	}
	print '</td></tr>';

	// Date payment term
	print '<tr><td>';
	print '<table class="nobordernopadding" width="100%"><tr><td>';
	print $langs->trans('DateMaxPayment');
	print '</td>';
	if ($object->type != Facture::TYPE_CREDIT_NOTE && $action != 'editpaymentterm' && ! empty($object->brouillon) && $user->rights->facture->creer)
		print '<td align="right"><a href="' . $_SERVER["PHP_SELF"] . '?action=editpaymentterm&amp;facid=' . $object->id . '">' . img_edit($langs->trans('SetDate'), 1) . '</a></td>';
	print '</tr></table>';
	print '</td><td colspan="3">';
	if ($object->type != Facture::TYPE_CREDIT_NOTE)
	{
		if ($action == 'editpaymentterm') {
			$form->form_date($_SERVER['PHP_SELF'] . '?facid=' . $object->id, $object->date_lim_reglement, 'paymentterm');
		} else {
			print dol_print_date($object->date_lim_reglement, 'daytext');
			if ($object->hasDelay()) {
				print img_warning($langs->trans('Late'));
			}
		}
	} else {
		print '&nbsp;';
	}
	print '</td></tr>';

	// Payment mode
	print '<tr><td>';
	print '<table class="nobordernopadding" width="100%"><tr><td>';
	print $langs->trans('PaymentMode');
	print '</td>';
	if ($action != 'editmode' && ! empty($object->brouillon) && $user->rights->facture->creer)
		print '<td align="right"><a href="' . $_SERVER["PHP_SELF"] . '?action=editmode&amp;facid=' . $object->id . '">' . img_edit($langs->trans('SetMode'), 1) . '</a></td>';
	print '</tr></table>';
	print '</td><td colspan="3">';
	if ($action == 'editmode')
	{
		$form->form_modes_reglement($_SERVER['PHP_SELF'].'?facid='.$object->id, $object->mode_reglement_id, 'mode_reglement_id', 'CRDT');
	}
	else
	{
		$form->form_modes_reglement($_SERVER['PHP_SELF'].'?facid='.$object->id, $object->mode_reglement_id, 'none', 'CRDT');
	}
	print '</td></tr>';

	// Bank Account
	print '<tr><td class="nowrap">';
	print '<table width="100%" class="nobordernopadding"><tr><td class="nowrap">';
	print $langs->trans('BankAccount');
	print '<td>';
	if (($action != 'editbankaccount') && $user->rights->commande->creer && ! empty($object->brouillon))
	    print '<td align="right"><a href="'.$_SERVER["PHP_SELF"].'?action=editbankaccount&amp;id='.$object->id.'">'.img_edit($langs->trans('SetBankAccount'),1).'</a></td>';
	print '</tr></table>';
	print '</td><td colspan="3">';
	if ($action == 'editbankaccount')
	{
	    $form->formSelectAccount($_SERVER['PHP_SELF'].'?id='.$object->id, $object->fk_account, 'fk_account', 1);
	}
	else
	{
	    $form->formSelectAccount($_SERVER['PHP_SELF'].'?id='.$object->id, $object->fk_account, 'none');
	}
	print "</td>";
	print '</tr>';

	// Situations
	if (! empty($conf->global->INVOICE_US_SITUATION))
	{
		if ($object->type == 5 && ($object->situation_counter > 1))
		{
			$prevsits = $object->get_prev_sits();
			print '<tr><td>';
			print $langs->trans('SituationAmount');
			print ' ';

			print $prevsits[0]->situation_counter;
			$cprevsits = count($prevsits);

		  for ($i = 1; $i < $cprevsits; $i++) {
				print ' + ';
				print $prevsits[$i]->situation_counter;
			}
			print ' + ';
			print $object->situation_counter;

			print '</td>';
			print '<td align="right" colspan="2" class="nowrap">';

			$prevsits_total_amount = 0;
			foreach ($prevsits as $situation) {
				$prevsits_total_amount += $situation->total_ht;
			}
			$prevsits_total_amount += $object->total_ht;

			print price($prevsits_total_amount);
			print '</td>';
			print '<td>' . $langs->trans('Currency' . $conf->currency) . '</td></tr>';

			// Previous situation(s) deduction(s)
			for ($i = 0; $i < $cprevsits; $i++) {
				print '<tr><td>';
				print '<a href="' . $_SERVER['PHP_SELF'] . '?facid=' . $prevsits[$i]->id . '">';
				print $langs->trans('SituationDeduction');
				print ' ';
				print $prevsits[$i]->situation_counter;
				print '</a></td>';

				print '<td align="right" colspan="2" class="nowrap">';
				print '- ' . price($prevsits[$i]->total_ht);
				print '</td>';
				print '<td>' . $langs->trans('Currency' . $conf->currency) . '</td></tr>';
			}
		}
	}

	// Amount
	print '<tr><td>' . $langs->trans('AmountHT') . '</td>';
	print '<td colspan="3" class="nowrap">' . price($object->total_ht, 1, '', 1, - 1, - 1, $conf->currency) . '</td></tr>';
	print '<tr><td>' . $langs->trans('AmountVAT') . '</td><td colspan="3" class="nowrap">' . price($object->total_tva, 1, '', 1, - 1, - 1, $conf->currency) . '</td></tr>';
	print '</tr>';

	// Amount Local Taxes
	if (($mysoc->localtax1_assuj == "1" && $mysoc->useLocalTax(1)) || $object->total_localtax1 != 0) 	// Localtax1
	{
		print '<tr><td>' . $langs->transcountry("AmountLT1", $mysoc->country_code) . '</td>';
		print '<td colspan="3" class="nowrap">' . price($object->total_localtax1, 1, '', 1, - 1, - 1, $conf->currency) . '</td></tr>';
	}
	if (($mysoc->localtax2_assuj == "1" && $mysoc->useLocalTax(2)) || $object->total_localtax2 != 0) 	// Localtax2
	{
		print '<tr><td>' . $langs->transcountry("AmountLT2", $mysoc->country_code) . '</td>';
		print '<td colspan="3" class=nowrap">' . price($object->total_localtax2, 1, '', 1, - 1, - 1, $conf->currency) . '</td></tr>';
	}

	// Revenue stamp
	if ($selleruserevenustamp) 	// Test company use revenue stamp
	{
		print '<tr><td>';
		print '<table class="nobordernopadding" width="100%"><tr><td>';
		print $langs->trans('RevenueStamp');
		print '</td>';
		if ($action != 'editrevenuestamp' && ! empty($object->brouillon) && $user->rights->facture->creer)
			print '<td align="right"><a href="' . $_SERVER["PHP_SELF"] . '?action=editrevenuestamp&amp;facid=' . $object->id . '">' . img_edit($langs->trans('SetRevenuStamp'), 1) . '</a></td>';
		print '</tr></table>';
		print '</td><td colspan="3">';
		if ($action == 'editrevenuestamp') {
			print '<form action="' . $_SERVER["PHP_SELF"] . '?id=' . $object->id . '" method="post">';
			print '<input type="hidden" name="token" value="' . $_SESSION ['newtoken'] . '">';
			print '<input type="hidden" name="action" value="setrevenuestamp">';
			print $formother->select_revenue_stamp(GETPOST('revenuestamp'), 'revenuestamp', $mysoc->country_code);
			// print '<input type="text" class="flat" size="4" name="revenuestamp" value="'.price2num($object->revenuestamp).'">';
			print ' <input type="submit" class="button" value="' . $langs->trans('Modify') . '">';
			print '</form>';
		} else {
			print price($object->revenuestamp, 1, '', 1, - 1, - 1, $conf->currency);
		}
		print '</td></tr>';
	}

	// Total with tax
	print '<tr><td>' . $langs->trans('AmountTTC') . '</td><td colspan="3" class="nowrap">' . price($object->total_ttc, 1, '', 1, - 1, - 1, $conf->currency) . '</td></tr>';

	// Statut
	print '<tr><td>' . $langs->trans('Status') . '</td>';
	print '<td colspan="3">' . ($object->getLibStatut(4, $totalpaye)) . '</td></tr>';

	// Project
	if (! empty($conf->projet->enabled)) {
		$langs->load('projects');
		print '<tr>';
		print '<td>';

		print '<table class="nobordernopadding" width="100%"><tr><td>';
		print $langs->trans('Project');
		print '</td>';
		if ($action != 'classify') {
			print '<td align="right"><a href="' . $_SERVER["PHP_SELF"] . '?action=classify&amp;facid=' . $object->id . '">';
			print img_edit($langs->trans('SetProject'), 1);
			print '</a></td>';
		}
		print '</tr></table>';

		print '</td><td colspan="3">';
		if ($action == 'classify') {
			$form->form_project($_SERVER['PHP_SELF'] . '?facid=' . $object->id, $object->socid, $object->fk_project, 'projectid', 0, 0, 1);
		} else {
			$form->form_project($_SERVER['PHP_SELF'] . '?facid=' . $object->id, $object->socid, $object->fk_project, 'none', 0, 0);
		}
		print '</td>';
		print '</tr>';
	}

	// Incoterms
	if (!empty($conf->incoterm->enabled))
	{
		print '<tr><td>';
        print '<table width="100%" class="nobordernopadding"><tr><td>';
        print $langs->trans('IncotermLabel');
        print '<td><td align="right">';
        if ($user->rights->facture->creer) print '<a href="'.DOL_URL_ROOT.'/compta/facture.php?facid='.$object->id.'&action=editincoterm">'.img_edit().'</a>';
        else print '&nbsp;';
        print '</td></tr></table>';
        print '</td>';
        print '<td colspan="3">';
		if ($action != 'editincoterm')
		{
			print $form->textwithpicto($object->display_incoterms(), $object->libelle_incoterms, 1);
		}
		else
		{
			print $form->select_incoterms((!empty($object->fk_incoterms) ? $object->fk_incoterms : ''), (!empty($object->location_incoterms)?$object->location_incoterms:''), $_SERVER['PHP_SELF'].'?id='.$object->id);
		}
        print '</td></tr>';
	}

	// Other attributes
	$cols = 5;
	include DOL_DOCUMENT_ROOT . '/core/tpl/extrafields_view.tpl.php';

	print '</table><br>';

	if (! empty($conf->global->MAIN_DISABLE_CONTACTS_TAB)) {
		$blocname = 'contacts';
		$title = $langs->trans('ContactsAddresses');
		include DOL_DOCUMENT_ROOT . '/core/tpl/bloc_showhide.tpl.php';
	}

	if (! empty($conf->global->MAIN_DISABLE_NOTES_TAB)) {
		$blocname = 'notes';
		$title = $langs->trans('Notes');
		include DOL_DOCUMENT_ROOT . '/core/tpl/bloc_showhide.tpl.php';
	}

	// Lines
	$result = $object->getLinesArray();

	print '	<form name="addproduct" id="addproduct" action="' . $_SERVER["PHP_SELF"] . '?id=' . $object->id . (($action != 'editline') ? '#add' : '#line_' . GETPOST('lineid')) . '" method="POST">
	<input type="hidden" name="token" value="' . $_SESSION ['newtoken'] . '">
	<input type="hidden" name="action" value="' . (($action != 'editline') ? 'addline' : 'updateligne') . '">
	<input type="hidden" name="mode" value="">
	<input type="hidden" name="id" value="' . $object->id . '">
	';

	if (! empty($conf->use_javascript_ajax) && $object->statut == 0) {
		include DOL_DOCUMENT_ROOT . '/core/tpl/ajaxrow.tpl.php';
	}

	print '<table id="tablelines" class="noborder noshadow" width="100%">';

	// Show global modifiers
	if (! empty($conf->global->INVOICE_US_SITUATION))
	{
		if ($object->situation_cycle_ref && $object->statut == 0) {
			print '<tr class="liste_titre nodrag nodrop">';
			print '<form name="updatealllines" id="updatealllines" action="' . $_SERVER['PHP_SELF'] . '?id=' . $object->id . '"#updatealllines" method="POST">';
			print '<input type="hidden" name="token" value="' . $_SESSION['newtoken'] . '" />';
			print '<input type="hidden" name="action" value="updatealllines" />';
			print '<input type="hidden" name="id" value="' . $object->id . '" />';

			if (!empty($conf->global->MAIN_VIEW_LINE_NUMBER)) {
				print '<td align="center" width="5">&nbsp;</td>';
			}
			print '<td>' . $langs->trans('ModifyAllLines') . '</td>';
			print '<td align="right" width="50">&nbsp;</td>';
			print '<td align="right" width="80">&nbsp;</td>';
			if ($inputalsopricewithtax) print '<td align="right" width="80">&nbsp;</td>';
			print '<td align="right" width="50">&nbsp</td>';
			print '<td align="right" width="50">&nbsp</td>';
			print '<td align="right" width="50">' . $langs->trans('Progress') . '</td>';
			if (! empty($conf->margin->enabled) && empty($user->societe_id))
			{
				print '<td align="right" class="margininfos" width="80">&nbsp;</td>';
				if ((! empty($conf->global->DISPLAY_MARGIN_RATES) || ! empty($conf->global->DISPLAY_MARK_RATES)) && $user->rights->margins->liretous) {
					print '<td align="right" class="margininfos" width="50">&nbsp;</td>';
				}
			}
			print '<td align="right" width="50">&nbsp;</td>';
			print '<td>&nbsp;</td>';
			print '<td width="10">&nbsp;</td>';
			print '<td width="10">&nbsp;</td>';
			print "</tr>\n";

			if (!empty($conf->global->MAIN_VIEW_LINE_NUMBER)) {
				print '<td align="center" width="5">&nbsp;</td>';
			}
			print '<tr width="100%" class="nodrag nodrop">';
			print '<td>&nbsp;</td>';
			print '<td width="50">&nbsp;</td>';
			print '<td width="80">&nbsp;</td>';
			print '<td width="50">&nbsp;</td>';
			print '<td width="50">&nbsp;</td>';
			print '<td align="right" class="nowrap"><input type="text" size="1" value="" name="all_progress">%</td>';
			print '<td colspan="4" align="right"><input class="button" type="submit" name="all_percent" value="Modifier" /></td>';
			print '</tr>';
			print '</form>';
		}
	}

	// Show object lines
	if (! empty($object->lines))
		$ret = $object->printObjectLines($action, $mysoc, $soc, $lineid, 1);

	// Form to add new line
	if ($object->statut == 0 && $user->rights->facture->creer && $action != 'valid' && $action != 'editline' && ($object->is_first() || !$object->situation_cycle_ref))
	{
		if ($action != 'editline')
		{
			$var = true;

			// Add free products/services
			$object->formAddObjectLine(1, $mysoc, $soc);

			$parameters = array();
			$reshook = $hookmanager->executeHooks('formAddObjectLine', $parameters, $object, $action); // Note that $action and $object may have been modified by hook
		}
	}

	print "</table>\n";

	print "</form>\n";

	dol_fiche_end();


	// Actions buttons

	if ($action != 'prerelance' && $action != 'presend' && $action != 'valid' && $action != 'editline')
	{
		print '<div class="tabsAction">';

		$parameters = array();
		$reshook = $hookmanager->executeHooks('addMoreActionsButtons', $parameters, $object, $action); // Note that $action and $object may have been
		                                                                                          // modified by hook
		if (empty($reshook)) {
			// Editer une facture deja validee, sans paiement effectue et pas exporte en compta
			if ($object->statut == 1)
			{
				// On verifie si les lignes de factures ont ete exportees en compta et/ou ventilees
				$ventilExportCompta = $object->getVentilExportCompta();

				if ($resteapayer == $object->total_ttc && empty($object->paye) && $ventilExportCompta == 0)
				{
					if (! $objectidnext && $object->is_last_in_cycle())
					{
					    if ((empty($conf->global->MAIN_USE_ADVANCED_PERMS) && ! empty($user->rights->facture->creer))
       						|| (! empty($conf->global->MAIN_USE_ADVANCED_PERMS) && ! empty($user->rights->facture->invoice_advance->unvalidate)))
						{
							print '<div class="inline-block divButAction"><a class="butAction" href="' . $_SERVER['PHP_SELF'] . '?facid=' . $object->id . '&amp;action=modif">' . $langs->trans('Modify') . '</a></div>';
						} else {
							print '<div class="inline-block divButAction"><span class="butActionRefused" title="' . $langs->trans("NotEnoughPermissions") . '">' . $langs->trans('Modify') . '</span></div>';
						}
					} else if (!$object->is_last_in_cycle()) {
						print '<div class="inline-block divButAction"><span class="butActionRefused" title="' . $langs->trans("NotLastInCycle") . '">' . $langs->trans('Modify') . '</span></div>';
					} else {
						print '<div class="inline-block divButAction"><span class="butActionRefused" title="' . $langs->trans("DisabledBecauseReplacedInvoice") . '">' . $langs->trans('Modify') . '</span></div>';
					}
				}
			}

			// Reopen a standard paid invoice
			if ((($object->type == Facture::TYPE_STANDARD || $object->type == Facture::TYPE_REPLACEMENT)
				|| ($object->type == Facture::TYPE_CREDIT_NOTE && empty($discount->id))
				|| ($object->type == Facture::TYPE_DEPOSIT && empty($discount->id)))
				&& ($object->statut == 2 || $object->statut == 3)
				&& $user->rights->facture->creer)				// A paid invoice (partially or completely)
			{
				if (! $objectidnext && $object->close_code != 'replaced') 				// Not replaced by another invoice
				{
					print '<div class="inline-block divButAction"><a class="butAction" href="' . $_SERVER['PHP_SELF'] . '?facid=' . $object->id . '&amp;action=reopen">' . $langs->trans('ReOpen') . '</a></div>';
				} else {
					print '<div class="inline-block divButAction"><span class="butActionRefused" title="' . $langs->trans("DisabledBecauseReplacedInvoice") . '">' . $langs->trans('ReOpen') . '</span></div>';
				}
			}

			// Validate
			if ($object->statut == 0 && count($object->lines) > 0 && ((($object->type == Facture::TYPE_STANDARD || $object->type == Facture::TYPE_REPLACEMENT || $object->type == Facture::TYPE_DEPOSIT || $object->type == Facture::TYPE_PROFORMA || $object->type == Facture::TYPE_SITUATION) && (! empty($conf->global->FACTURE_ENABLE_NEGATIVE) || $object->total_ttc >= 0)) || ($object->type == Facture::TYPE_CREDIT_NOTE && $object->total_ttc <= 0))) {
				if ((empty($conf->global->MAIN_USE_ADVANCED_PERMS) && ! empty($user->rights->facture->creer))
          	    || (! empty($conf->global->MAIN_USE_ADVANCED_PERMS) && ! empty($user->rights->facture->invoice_advance->validate)))
				{
					print '<div class="inline-block divButAction"><a class="butAction" href="' . $_SERVER["PHP_SELF"] . '?facid=' . $object->id . '&amp;action=valid">' . $langs->trans('Validate') . '</a></div>';
				}
			}

			// Send by mail
			if (($object->statut == 1 || $object->statut == 2) || ! empty($conf->global->FACTURE_SENDBYEMAIL_FOR_ALL_STATUS)) {
				if ($objectidnext) {
					print '<div class="inline-block divButAction"><span class="butActionRefused" title="' . $langs->trans("DisabledBecauseReplacedInvoice") . '">' . $langs->trans('SendByMail') . '</span></div>';
				} else {
					if (empty($conf->global->MAIN_USE_ADVANCED_PERMS) || $user->rights->facture->invoice_advance->send) {
						print '<div class="inline-block divButAction"><a class="butAction" href="' . $_SERVER['PHP_SELF'] . '?facid=' . $object->id . '&amp;action=presend&amp;mode=init">' . $langs->trans('SendByMail') . '</a></div>';
					} else
						print '<div class="inline-block divButAction"><a class="butActionRefused" href="#">' . $langs->trans('SendByMail') . '</a></div>';
				}
			}

			// deprecated. Useless because now we can use templates
			if (! empty($conf->global->FACTURE_SHOW_SEND_REMINDER)) 			// For backward compatibility
			{
				if (($object->statut == 1 || $object->statut == 2) && $resteapayer > 0) {
					if ($objectidnext) {
						print '<div class="inline-block divButAction"><span class="butActionRefused" title="' . $langs->trans("DisabledBecauseReplacedInvoice") . '">' . $langs->trans('SendRemindByMail') . '</span></div>';
					} else {
						if (empty($conf->global->MAIN_USE_ADVANCED_PERMS) || $user->rights->facture->invoice_advance->send) {
							print '<div class="inline-block divButAction"><a class="butAction" href="' . $_SERVER['PHP_SELF'] . '?facid=' . $object->id . '&amp;action=prerelance&amp;mode=init">' . $langs->trans('SendRemindByMail') . '</a></div>';
						} else
							print '<div class="inline-block divButAction"><a class="butActionRefused" href="#">' . $langs->trans('SendRemindByMail') . '</a></div>';
					}
				}
			}

			// Create payment
			if ($object->type != Facture::TYPE_CREDIT_NOTE && $object->statut == 1 && $object->paye == 0 && $user->rights->facture->paiement) {
				if ($objectidnext) {
					print '<div class="inline-block divButAction"><span class="butActionRefused" title="' . $langs->trans("DisabledBecauseReplacedInvoice") . '">' . $langs->trans('DoPayment') . '</span></div>';
				} else {
					if ($resteapayer == 0) {
						print '<div class="inline-block divButAction"><span class="butActionRefused" title="' . $langs->trans("DisabledBecauseRemainderToPayIsZero") . '">' . $langs->trans('DoPayment') . '</span></div>';
					} else {
						print '<div class="inline-block divButAction"><a class="butAction" href="paiement.php?facid=' . $object->id . '&amp;action=create&amp;accountid='.$object->fk_account.'">' . $langs->trans('DoPayment') . '</a></div>';
					}
				}
			}

			// Reverse back money or convert to reduction
			if ($object->type == Facture::TYPE_CREDIT_NOTE || $object->type == Facture::TYPE_DEPOSIT) {
				// For credit note only
				if ($object->type == Facture::TYPE_CREDIT_NOTE && $object->statut == 1 && $object->paye == 0 && $user->rights->facture->paiement)
				{
					if ($resteapayer == 0)
					{
						print '<div class="inline-block divButAction"><span class="butActionRefused" title="'.$langs->trans("DisabledBecauseRemainderToPayIsZero").'">'.$langs->trans('DoPaymentBack').'</span></div>';
					}
					else
					{
						print '<div class="inline-block divButAction"><a class="butAction" href="paiement.php?facid='.$object->id.'&amp;action=create&amp;accountid='.$object->fk_account.'">'.$langs->trans('DoPaymentBack').'</a></div>';
					}
				}

				// For credit note
				if ($object->type == Facture::TYPE_CREDIT_NOTE && $object->statut == 1 && $object->paye == 0 && $user->rights->facture->creer && $object->getSommePaiement() == 0) {
					print '<div class="inline-block divButAction"><a class="butAction" href="' . $_SERVER["PHP_SELF"] . '?facid=' . $object->id . '&amp;action=converttoreduc">' . $langs->trans('ConvertToReduc') . '</a></div>';
				}
				// For deposit invoice
				if ($object->type == Facture::TYPE_DEPOSIT && $object->paye == 1 && $resteapayer == 0 && $user->rights->facture->creer && empty($discount->id))
				{
					print '<div class="inline-block divButAction"><a class="butAction" href="'.$_SERVER["PHP_SELF"].'?facid='.$object->id.'&amp;action=converttoreduc">'.$langs->trans('ConvertToReduc').'</a></div>';
				}
			}

			// Classify paid
			if ($object->statut == 1 && $object->paye == 0 && $user->rights->facture->paiement && (($object->type != Facture::TYPE_CREDIT_NOTE && $object->type != Facture::TYPE_DEPOSIT && $resteapayer <= 0) || ($object->type == Facture::TYPE_CREDIT_NOTE && $resteapayer >= 0))
				|| ($object->type == Facture::TYPE_DEPOSIT && $object->paye == 0 && $object->total_ttc > 0 && $resteapayer == 0 && $user->rights->facture->paiement && empty($discount->id))
			)
			{
				print '<div class="inline-block divButAction"><a class="butAction" href="'.$_SERVER['PHP_SELF'].'?facid='.$object->id.'&amp;action=paid">'.$langs->trans('ClassifyPaid').'</a></div>';
			}

			// Classify 'closed not completely paid' (possible si validee et pas encore classee payee)
			if ($object->statut == 1 && $object->paye == 0 && $resteapayer > 0 && $user->rights->facture->paiement)
			{
				if ($totalpaye > 0 || $totalcreditnotes > 0)
				{
					// If one payment or one credit note was linked to this invoice
					print '<div class="inline-block divButAction"><a class="butAction" href="' . $_SERVER['PHP_SELF'] . '?facid=' . $object->id . '&amp;action=paid">' . $langs->trans('ClassifyPaidPartially') . '</a></div>';
				}
				else
				{
					if ($objectidnext) {
						print '<div class="inline-block divButAction"><span class="butActionRefused" title="' . $langs->trans("DisabledBecauseReplacedInvoice") . '">' . $langs->trans('ClassifyCanceled') . '</span></div>';
					} else {
						print '<div class="inline-block divButAction"><a class="butAction" href="' . $_SERVER['PHP_SELF'] . '?facid=' . $object->id . '&amp;action=canceled">' . $langs->trans('ClassifyCanceled') . '</a></div>';
					}
				}
			}

			// Clone
			if (($object->type == Facture::TYPE_STANDARD || $object->type == Facture::TYPE_DEPOSIT || $object->type == Facture::TYPE_PROFORMA) && $user->rights->facture->creer)
			{
				print '<div class="inline-block divButAction"><a class="butAction" href="' . $_SERVER['PHP_SELF'] . '?facid=' . $object->id . '&amp;action=clone&amp;object=invoice">' . $langs->trans("ToClone") . '</a></div>';
			}

			// Clone as predefined / Create template
			if (($object->type == Facture::TYPE_STANDARD || $object->type == Facture::TYPE_DEPOSIT || $object->type == Facture::TYPE_PROFORMA) && $object->statut == 0 && $user->rights->facture->creer)
			{
				if (! $objectidnext && count($object->lines) > 0)
				{
					print '<div class="inline-block divButAction"><a class="butAction" href="facture/fiche-rec.php?facid=' . $object->id . '&amp;action=create">' . $langs->trans("ChangeIntoRepeatableInvoice") . '</a></div>';
				}
			}
			
			// Create a credit note
			if (($object->type == Facture::TYPE_STANDARD || $object->type == Facture::TYPE_DEPOSIT || $object->type == Facture::TYPE_PROFORMA) && $object->statut > 0 && $user->rights->facture->creer)
			{
				if (! $objectidnext)
				{
					print '<div class="inline-block divButAction"><a class="butAction" href="' . $_SERVER['PHP_SELF'] . '?socid=' . $object->socid .'&amp;fac_avoir=' . $object->id . '&amp;action=create&amp;type=2">' . $langs->trans("CreateCreditNote") . '</a></div>';
				}
			}

			// Create next situation invoice
			if ($user->rights->facture->creer && ($object->type == 5) && ($object->statut == 1 || $object->statut == 2)) {
				if ($object->is_last_in_cycle() && $object->situation_final != 1) {
					print '<div class="inline-block divButAction"><a class="butAction" href="' . $_SERVER['PHP_SELF'] . '?action=create&amp;type=5&amp;origin=facture&amp;originid=' . $object->id . '&amp;socid=' . $object->socid . '" >' . $langs->trans('CreateNextSituationInvoice') . '</a></div>';
				} else if (!$object->is_last_in_cycle()) {
					print '<div class="inline-block divButAction"><a class="butActionRefused" href="#" title="' . $langs->trans("DisabledBecauseNotLastInCycle") . '">' . $langs->trans('CreateNextSituationInvoice') . '</a></div>';
				} else {
					print '<div class="inline-block divButAction"><a class="butActionRefused" href="#" title="' . $langs->trans("DisabledBecauseFinal") . '">' . $langs->trans('CreateNextSituationInvoice') . '</a></div>';
				}
			}

			// Delete
			if ($user->rights->facture->supprimer)
			{
				if (! $object->is_erasable()) {
					print '<div class="inline-block divButAction"><a class="butActionRefused" href="#" title="' . $langs->trans("DisabledBecauseNotErasable") . '">' . $langs->trans('Delete') . '</a></div>';
				} else if ($objectidnext) {
					print '<div class="inline-block divButAction"><a class="butActionRefused" href="#" title="' . $langs->trans("DisabledBecauseReplacedInvoice") . '">' . $langs->trans('Delete') . '</a></div>';
				} elseif ($object->getSommePaiement()) {
					print '<div class="inline-block divButAction"><a class="butActionRefused" href="#" title="' . $langs->trans("DisabledBecausePayments") . '">' . $langs->trans('Delete') . '</a></div>';
				} else {
					print '<div class="inline-block divButAction"><a class="butActionDelete" href="' . $_SERVER["PHP_SELF"] . '?facid=' . $object->id . '&amp;action=delete">' . $langs->trans('Delete') . '</a></div>';
				}
			} else {
				print '<div class="inline-block divButAction"><a class="butActionRefused" href="#" title="' . $langs->trans("NotAllowed") . '">' . $langs->trans('Delete') . '</a></div>';
			}

			print '</div>';
		}
	}
	print '<br>';

	// Select mail models is same action as presend
	if (GETPOST('modelselected')) {
		$action = 'presend';
	}
	if ($action != 'prerelance' && $action != 'presend')
	{
		print '<div class="fichecenter"><div class="fichehalfleft">';
		print '<a name="builddoc"></a>'; // ancre

		// Documents generes
		$filename = dol_sanitizeFileName($object->ref);
		$filedir = $conf->facture->dir_output . '/' . dol_sanitizeFileName($object->ref);
		$urlsource = $_SERVER['PHP_SELF'] . '?facid=' . $object->id;
		$genallowed = $user->rights->facture->creer;
		$delallowed = $user->rights->facture->supprimer;

		print $formfile->showdocuments('facture', $filename, $filedir, $urlsource, $genallowed, $delallowed, $object->modelpdf, 1, 0, 0, 28, 0, '', '', '', $soc->default_lang);
		$somethingshown = $formfile->numoffiles;

		// Linked object block
		$somethingshown = $form->showLinkedObjectBlock($object);

		// Show links to link elements
		$linktoelem = $form->showLinkToObjectBlock($object,array('order'));
		if ($linktoelem) print '<br>'.$linktoelem;

		// Link for paypal payment
		if (! empty($conf->paypal->enabled) && $object->statut != 0) {
			include_once DOL_DOCUMENT_ROOT . '/paypal/lib/paypal.lib.php';
			print showPaypalPaymentUrl('invoice', $object->ref);
		}

		print '</div><div class="fichehalfright"><div class="ficheaddleft">';

		// List of actions on element
		include_once DOL_DOCUMENT_ROOT . '/core/class/html.formactions.class.php';
		$formactions = new FormActions($db);
		$somethingshown = $formactions->showactions($object, 'invoice', $socid);

		print '</div></div></div>';
	}
	else
	{
		/*
		 * Action presend (or prerelance)
		 */

		$object->fetch_projet();

		// By default if $action=='presend'
		$titreform = 'SendBillByMail';
		$topicmail = 'SendBillRef';
		$modelmail = 'facture_send';

		if ($action == 'prerelance') 		// For backward compatibility
		{
			$titrefrom = 'SendReminderBillByMail';
			$topicmail = 'SendReminderBillRef';
			$modelmail = 'facture_relance';
			$action = 'relance';
		} else
			$action = 'send';

		$ref = dol_sanitizeFileName($object->ref);
		include_once DOL_DOCUMENT_ROOT . '/core/lib/files.lib.php';
		$fileparams = dol_most_recent_file($conf->facture->dir_output . '/' . $ref, preg_quote($ref, '/').'[^\-]+');
		$file = $fileparams['fullname'];

		// Define output language
		$outputlangs = $langs;
		$newlang = '';
		if ($conf->global->MAIN_MULTILANGS && empty($newlang) && ! empty($_REQUEST['lang_id']))
			$newlang = $_REQUEST['lang_id'];
		if ($conf->global->MAIN_MULTILANGS && empty($newlang))
			$newlang = $object->thirdparty->default_lang;

		if (!empty($newlang))
		{
			$outputlangs = new Translate('', $conf);
			$outputlangs->setDefaultLang($newlang);
			$outputlangs->load('bills');
		}

		// Build document if it not exists
		if (! $file || ! is_readable($file)) {
			$result = $object->generateDocument(GETPOST('model') ? GETPOST('model') : $object->modelpdf, $outputlangs, $hidedetails, $hidedesc, $hideref);
			if ($result <= 0) {
				dol_print_error($db, $object->error, $object->errors);
				exit();
			}
			$fileparams = dol_most_recent_file($conf->facture->dir_output . '/' . $ref, preg_quote($ref, '/').'[^\-]+');
			$file = $fileparams['fullname'];
		}

		print '<div class="clearboth"></div>';
		print '<br>';
		print load_fiche_titre($langs->trans($titreform));

		// Cree l'objet formulaire mail
		dol_fiche_head();

		include_once DOL_DOCUMENT_ROOT . '/core/class/html.formmail.class.php';
		$formmail = new FormMail($db);
		$formmail->param['langsmodels']=(empty($newlang)?$langs->defaultlang:$newlang);
		$formmail->fromtype = 'user';
		$formmail->fromid = $user->id;
		$formmail->fromname = $user->getFullName($langs);
		$formmail->frommail = $user->email;
		if (! empty($conf->global->MAIN_EMAIL_ADD_TRACK_ID) && ($conf->global->MAIN_EMAIL_ADD_TRACK_ID & 1))	// If bit 1 is set
		{
			$formmail->trackid='inv'.$object->id;
		}
		if (! empty($conf->global->MAIN_EMAIL_ADD_TRACK_ID) && ($conf->global->MAIN_EMAIL_ADD_TRACK_ID & 2))	// If bit 2 is set
		{
			include DOL_DOCUMENT_ROOT.'/core/lib/functions2.lib.php';
			$formmail->frommail=dolAddEmailTrackId($formmail->frommail, 'inv'.$object->id);
		}		
		$formmail->withfrom = 1;
		$liste = array();
		foreach ($object->thirdparty->thirdparty_and_contact_email_array(1) as $key => $value) {
			$liste [$key] = $value;
		}
		$formmail->withto = GETPOST('sendto') ? GETPOST('sendto') : $liste; // List suggested for send to
		$formmail->withtocc = $liste; // List suggested for CC
		$formmail->withtoccc = $conf->global->MAIN_EMAIL_USECCC;
		if (empty($object->ref_client)) {
			$formmail->withtopic = $outputlangs->transnoentities($topicmail, '__REF__');
		} else if (! empty($object->ref_client)) {
			$formmail->withtopic = $outputlangs->transnoentities($topicmail, '__REF__ (__REFCLIENT__)');
		}

		$formmail->withfile = 2;
		$formmail->withbody = 1;
		$formmail->withdeliveryreceipt = 1;
		$formmail->withcancel = 1;
		// Tableau des substitutions
		$formmail->substit['__REF__'] = $object->ref;
		$formmail->substit['__SIGNATURE__'] = $user->signature;
		$formmail->substit['__REFCLIENT__'] = $object->ref_client;
		$formmail->substit['__THIRDPARTY_NAME__'] = $object->thirdparty->name;
		$formmail->substit['__PROJECT_REF__'] = (is_object($object->projet)?$object->projet->ref:'');
		$formmail->substit['__PROJECT_NAME__'] = (is_object($object->projet)?$object->projet->title:'');
		$formmail->substit['__PERSONALIZED__'] = '';
		$formmail->substit['__CONTACTCIVNAME__'] = '';

		// Find the good contact adress
		$custcontact = '';
		$contactarr = array();
		$contactarr = $object->liste_contact(- 1, 'external');

		if (is_array($contactarr) && count($contactarr) > 0) {
			foreach ($contactarr as $contact) {
				if ($contact['libelle'] == $langs->trans('TypeContact_facture_external_BILLING')) {	// TODO Use code and not label

					require_once DOL_DOCUMENT_ROOT . '/contact/class/contact.class.php';

					$contactstatic = new Contact($db);
					$contactstatic->fetch($contact ['id']);
					$custcontact = $contactstatic->getFullName($langs, 1);
				}
			}

			if (! empty($custcontact)) {
				$formmail->substit['__CONTACTCIVNAME__'] = $custcontact;
			}
		}

		// Tableau des parametres complementaires du post
		$formmail->param['action'] = $action;
		$formmail->param['models'] = $modelmail;
		$formmail->param['models_id']=GETPOST('modelmailselected','int');
		$formmail->param['facid'] = $object->id;
		$formmail->param['returnurl'] = $_SERVER["PHP_SELF"] . '?id=' . $object->id;

		// Init list of files
		if (GETPOST("mode") == 'init') {
			$formmail->clear_attached_files();
			$formmail->add_attached_files($file, basename($file), dol_mimetype($file));
		}

		print $formmail->get_form();

		dol_fiche_end();
	}
}

llxFooter();
$db->close();<|MERGE_RESOLUTION|>--- conflicted
+++ resolved
@@ -1816,32 +1816,15 @@
 					setEventMessages($object->error, $object->errors, 'errors');
 				}
 			}
-<<<<<<< HEAD
 		} // bascule du statut d'un contact
 		elseif ($action == 'swapstatut') {
-=======
-		}
-
-		// bascule du statut d'un contact
-		else if ($action == 'swapstatut')
-		{
->>>>>>> 0727ee88
 			if ($object->fetch($id)) {
 				$result = $object->swapContactStatus(GETPOST('ligne'));
 			} else {
 				dol_print_error($db);
-<<<<<<< HEAD
 			}
 		} // Efface un contact
 		elseif ($action == 'deletecontact') {
-=======
-				}
-		}
-
-		// Efface un contact
-		else if ($action == 'deletecontact')
-		{
->>>>>>> 0727ee88
 			$object->fetch($id);
 			$result = $object->delete_contact($lineid);
 
