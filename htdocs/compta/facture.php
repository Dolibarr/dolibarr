--- conflicted
+++ resolved
@@ -1927,8 +1927,6 @@
     }
 
     if (empty($origin))
-<<<<<<< HEAD
-=======
     {
 	    // Deposit
 	    print '<tr height="18"><td width="16px" valign="middle">';
@@ -1938,34 +1936,6 @@
 	    print $desc;
 	    print '</td></tr>'."\n";
     }
-
-    // Replacement
-    print '<tr height="18"><td valign="middle">';
-    print '<input type="radio" name="type" value="1"'.(GETPOST('type')==1?' checked="checked"':'');
-    if (! $options) print ' disabled="disabled"';
-    print '>';
-    print '</td><td valign="middle">';
-    $text=$langs->trans("InvoiceReplacementAsk").' ';
-    $text.='<select class="flat" name="fac_replacement" id="fac_replacement"';
-    if (! $options) $text.=' disabled="disabled"';
-    $text.='>';
-    if ($options)
-    {
-        $text.='<option value="-1"></option>';
-        $text.=$options;
-    }
-    else
->>>>>>> b0695d3b
-    {
-	    // Deposit
-	    print '<tr height="18"><td width="16px" valign="middle">';
-	    print '<input type="radio" name="type" value="3"'.(GETPOST('type')==3?' checked="checked"':'').'>';
-	    print '</td><td valign="middle">';
-	    $desc=$form->textwithpicto($langs->trans("InvoiceDeposit"),$langs->transnoentities("InvoiceDepositDesc"),1);
-	    print $desc;
-	    print '</td></tr>'."\n";
-    }
-<<<<<<< HEAD
 
     if ($socid > 0)
 	{
@@ -1993,13 +1963,8 @@
 	    print $desc;
 	    print '</td></tr>'."\n";
 	}
-=======
-    $text.='</select>';
-    $desc=$form->textwithpicto($text,$langs->transnoentities("InvoiceReplacementDesc"),1);
-    print $desc;
-   	print '</td></tr>'."\n";
-
-    if (empty($origin))
+
+    if (empty($origin) && $socid > 0)
     {
     	// Credit note
 	    print '<tr height="18"><td valign="middle">';
@@ -2026,35 +1991,7 @@
 	    print $desc;
 	    print '</td></tr>'."\n";
     }
->>>>>>> b0695d3b
-
-	if (empty($origin) && $socid > 0)
-	{
-	    // Credit note
-	    print '<tr height="18"><td valign="middle">';
-	    print '<input type="radio" name="type" value="2"'.(GETPOST('type')==2?' checked=true':'');
-	    if (! $optionsav) print ' disabled="disabled"';
-	    print '>';
-	    print '</td><td valign="middle">';
-	    $text=$langs->transnoentities("InvoiceAvoirAsk").' ';
-	    //	$text.='<input type="text" value="">';
-	    $text.='<select class="flat" name="fac_avoir" id="fac_avoir"';
-	    if (! $optionsav) $text.=' disabled="disabled"';
-	    $text.='>';
-	    if ($optionsav)
-	    {
-	        $text.='<option value="-1"></option>';
-	        $text.=$optionsav;
-	    }
-	    else
-	    {
-	        $text.='<option value="-1">'.$langs->trans("NoInvoiceToCorrect").'</option>';
-	    }
-	    $text.='</select>';
-	    $desc=$form->textwithpicto($text,$langs->transnoentities("InvoiceAvoirDesc"),1);
-	    print $desc;
-	    print '</td></tr>'."\n";
-	}
+
 	print '</table>';
 	print '</td></tr>';
 
