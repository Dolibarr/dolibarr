--- conflicted
+++ resolved
@@ -3801,16 +3801,6 @@
 	// Lines
 	$result = $object->getLinesArray();
 
-<<<<<<< HEAD
-	if (! empty($conf->use_javascript_ajax) && $object->statut == 0) {
-		include DOL_DOCUMENT_ROOT . '/core/tpl/ajaxrow.tpl.php';
-	}
-
-    print '<div class="div-table-responsive">';
-	print '<table id="tablelines" class="noborder noshadow" width="100%">';
-
-=======
->>>>>>> c66695bd
 	// Show global modifiers
 	if (! empty($conf->global->INVOICE_USE_SITUATION))
 	{
@@ -3884,17 +3874,8 @@
 		include DOL_DOCUMENT_ROOT . '/core/tpl/ajaxrow.tpl.php';
 	}
 
-<<<<<<< HEAD
-	print '	<form name="addproduct" id="addproduct" action="' . $_SERVER["PHP_SELF"] . '?id=' . $object->id . (($action != 'editline') ? '#add' : '#line_' . GETPOST('lineid')) . '" method="POST">
-	<input type="hidden" name="token" value="' . $_SESSION ['newtoken'] . '">
-	<input type="hidden" name="action" value="' . (($action != 'editline') ? 'addline' : 'updateligne') . '">
-	<input type="hidden" name="mode" value="">
-	<input type="hidden" name="id" value="' . $object->id . '">
-	';
-=======
     print '<div class="div-table-responsive">';
 	print '<table id="tablelines" class="noborder noshadow" width="100%">';
->>>>>>> c66695bd
 
 	// Show object lines
 	if (! empty($object->lines))
