--- conflicted
+++ resolved
@@ -1484,7 +1484,7 @@
 		if (preg_match('/\*/', $vat_rate))
 			$info_bits |= 0x01;
 
-			// Define vat_rate
+		// Define vat_rate
 		$vat_rate = str_replace('*', '', $vat_rate);
 		$localtax1_rate = get_localtax($vat_rate, 1, $object->thirdparty);
 		$localtax2_rate = get_localtax($vat_rate, 2, $object->thirdparty);
@@ -1505,7 +1505,10 @@
 			}
 		}
 
-<<<<<<< HEAD
+		// Define special_code for special lines
+		$special_code=GETPOST('special_code');
+		if (! GETPOST('qty')) $special_code=3;
+
 		$line = new FactureLigne($db);
 		$line->fetch(GETPOST('lineid'));
 		$percent = $line->get_prev_progress();
@@ -1517,11 +1520,6 @@
 			$error++;
 			$result = -1;
 		}
-=======
-		// Define special_code for special lines
-		$special_code=GETPOST('special_code');
-		if (! GETPOST('qty')) $special_code=3;
->>>>>>> afc487ef
 
 		// Check minimum price
 		$productid = GETPOST('productid', 'int');
@@ -1561,14 +1559,10 @@
 
 		// Update line
 		if (! $error) {
-<<<<<<< HEAD
 			$result = $object->updateline(GETPOST('lineid'), $description, $pu_ht, $qty, GETPOST('remise_percent'),
 				$date_start, $date_end, $vat_rate, $localtax1_rate, $localtax2_rate, 'HT', $info_bits, $type,
-				GETPOST('fk_parent_line'), 0, $fournprice, $buyingprice, $label, 0, $array_options, GETPOST('progress'),
+				GETPOST('fk_parent_line'), 0, $fournprice, $buyingprice, $label, $special_code, $array_options, GETPOST('progress'),
 				$_POST['units']);
-=======
-			$result = $object->updateline(GETPOST('lineid'), $description, $pu_ht, $qty, GETPOST('remise_percent'), $date_start, $date_end, $vat_rate, $localtax1_rate, $localtax2_rate, 'HT', $info_bits, $type, GETPOST('fk_parent_line'), 0, $fournprice, $buyingprice, $label, $special_code, $array_option);
->>>>>>> afc487ef
 
 			if ($result >= 0) {
 				if (empty($conf->global->MAIN_DISABLE_PDF_AUTOUPDATE)) {
