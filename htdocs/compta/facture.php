<?php
/* Copyright (C) 2002-2006 Rodolphe Quiedeville  <rodolphe@quiedeville.org>
 * Copyright (C) 2004      Eric Seigne           <eric.seigne@ryxeo.com>
 * Copyright (C) 2004-2014 Laurent Destailleur   <eldy@users.sourceforge.net>
 * Copyright (C) 2005      Marc Barilley / Ocebo <marc@ocebo.com>
 * Copyright (C) 2005-2012 Regis Houssin         <regis.houssin@capnetworks.com>
 * Copyright (C) 2006      Andre Cianfarani      <acianfa@free.fr>
 * Copyright (C) 2010-2013 Juanjo Menent         <jmenent@2byte.es>
 * Copyright (C) 2012-2013 Christophe Battarel   <christophe.battarel@altairis.fr>
 * Copyright (C) 2012-2013 Cédric Salvador       <csalvador@gpcsolutions.fr>
 * Copyright (C) 2012-2014 Raphaël Doursenaud    <rdoursenaud@gpcsolutions.fr>
 * Copyright (C) 2013      Jean-Francois FERRY   <jfefe@aternatik.fr>
 * Copyright (C) 2013-2014 Florian Henry         <florian.henry@open-concept.pro>
 * Copyright (C) 2014	   Ferran Marcet		<fmarcet@2byte.es>
 *
 * This program is free software; you can redistribute it and/or modify
 * it under the terms of the GNU General Public License as published by
 * the Free Software Foundation; either version 3 of the License, or
 * (at your option) any later version.
 *
 * This program is distributed in the hope that it will be useful,
 * but WITHOUT ANY WARRANTY; without even the implied warranty of
 * MERCHANTABILITY or FITNESS FOR A PARTICULAR PURPOSE.  See the
 * GNU General Public License for more details.
 *
 * You should have received a copy of the GNU General Public License
 * along with this program. If not, see <http://www.gnu.org/licenses/>.
 */

/**
 * \file 	htdocs/compta/facture.php
 * \ingroup facture
 * \brief 	Page to create/see an invoice
 */

require '../main.inc.php';
require_once DOL_DOCUMENT_ROOT . '/compta/facture/class/facture.class.php';
require_once DOL_DOCUMENT_ROOT . '/compta/paiement/class/paiement.class.php';
require_once DOL_DOCUMENT_ROOT . '/core/modules/facture/modules_facture.php';
require_once DOL_DOCUMENT_ROOT . '/core/class/discount.class.php';
require_once DOL_DOCUMENT_ROOT . '/core/class/html.formfile.class.php';
require_once DOL_DOCUMENT_ROOT . '/core/class/html.formother.class.php';
require_once DOL_DOCUMENT_ROOT . '/core/lib/invoice.lib.php';
require_once DOL_DOCUMENT_ROOT . '/core/lib/functions2.lib.php';
require_once DOL_DOCUMENT_ROOT . '/core/lib/date.lib.php';
require_once DOL_DOCUMENT_ROOT . '/core/class/extrafields.class.php';
if (! empty($conf->commande->enabled))
	require_once DOL_DOCUMENT_ROOT . '/commande/class/commande.class.php';
if (! empty($conf->projet->enabled)) {
	require_once DOL_DOCUMENT_ROOT . '/projet/class/project.class.php';
	require_once DOL_DOCUMENT_ROOT . '/core/class/html.formprojet.class.php';
}
require_once DOL_DOCUMENT_ROOT . '/core/class/doleditor.class.php';

$langs->load('bills');
$langs->load('companies');
$langs->load('compta');
$langs->load('products');
$langs->load('banks');
$langs->load('main');
if (!empty($conf->incoterm->enabled)) $langs->load('incoterm');
if (! empty($conf->margin->enabled))
	$langs->load('margins');

$sall = trim(GETPOST('sall'));
$projectid = (GETPOST('projectid') ? GETPOST('projectid', 'int') : 0);

$id = (GETPOST('id', 'int') ? GETPOST('id', 'int') : GETPOST('facid', 'int')); // For backward compatibility
$ref = GETPOST('ref', 'alpha');
$socid = GETPOST('socid', 'int');
$action = GETPOST('action', 'alpha');
$confirm = GETPOST('confirm', 'alpha');
$lineid = GETPOST('lineid', 'int');
$userid = GETPOST('userid', 'int');
$search_ref = GETPOST('sf_ref') ? GETPOST('sf_ref', 'alpha') : GETPOST('search_ref', 'alpha');
$search_societe = GETPOST('search_societe', 'alpha');
$search_montant_ht = GETPOST('search_montant_ht', 'alpha');
$search_montant_ttc = GETPOST('search_montant_ttc', 'alpha');
$origin = GETPOST('origin', 'alpha');
$originid = (GETPOST('originid', 'int') ? GETPOST('originid', 'int') : GETPOST('origin_id', 'int')); // For backward compatibility

// PDF
$hidedetails = (GETPOST('hidedetails', 'int') ? GETPOST('hidedetails', 'int') : (! empty($conf->global->MAIN_GENERATE_DOCUMENTS_HIDE_DETAILS) ? 1 : 0));
$hidedesc = (GETPOST('hidedesc', 'int') ? GETPOST('hidedesc', 'int') : (! empty($conf->global->MAIN_GENERATE_DOCUMENTS_HIDE_DESC) ? 1 : 0));
$hideref = (GETPOST('hideref', 'int') ? GETPOST('hideref', 'int') : (! empty($conf->global->MAIN_GENERATE_DOCUMENTS_HIDE_REF) ? 1 : 0));

// Security check
$fieldid = (! empty($ref) ? 'facnumber' : 'rowid');
if ($user->societe_id) $socid = $user->societe_id;
$result = restrictedArea($user, 'facture', $id, '', '', 'fk_soc', $fieldid);

// Nombre de ligne pour choix de produit/service predefinis
$NBLINES = 4;

$usehm = (! empty($conf->global->MAIN_USE_HOURMIN_IN_DATE_RANGE) ? $conf->global->MAIN_USE_HOURMIN_IN_DATE_RANGE : 0);

$object = new Facture($db);
$extrafields = new ExtraFields($db);

// Load object
if ($id > 0 || ! empty($ref)) {
	$ret = $object->fetch($id, $ref);
}

// Initialize technical object to manage hooks of thirdparties. Note that conf->hooks_modules contains array array
$hookmanager->initHooks(array('invoicecard','globalcard'));

$permissionnote = $user->rights->facture->creer; // Used by the include of actions_setnotes.inc.php


/*
 * Actions
 */

$parameters = array('socid' => $socid);
$reshook = $hookmanager->executeHooks('doActions', $parameters, $object, $action); // Note that $action and $object may have been modified by some hooks
if ($reshook < 0) setEventMessages($hookmanager->error, $hookmanager->errors, 'errors');

if (empty($reshook))
{
	include DOL_DOCUMENT_ROOT . '/core/actions_setnotes.inc.php'; // Must be include, not includ_once

	// Action clone object
	if ($action == 'confirm_clone' && $confirm == 'yes' && $user->rights->facture->creer) {
	//	if (1 == 0 && empty($_REQUEST["clone_content"]) && empty($_REQUEST["clone_receivers"])) {
	//		$mesgs [] = '<div class="error">' . $langs->trans("NoCloneOptionsSpecified") . '</div>';
	//	} else {
			if ($object->fetch($id) > 0) {
				$result = $object->createFromClone($socid);
				if ($result > 0) {
					header("Location: " . $_SERVER['PHP_SELF'] . '?facid=' . $result);
					exit();
				} else {
					setEventMessage($object->error, 'errors');
					$action = '';
				}
			}
	//	}
	}

	// Change status of invoice
	else if ($action == 'reopen' && $user->rights->facture->creer) {
		$result = $object->fetch($id);
		if ($object->statut == 2 || ($object->statut == 3 && $object->close_code != 'replaced')) {
			$result = $object->set_unpaid($user);
			if ($result > 0) {
				header('Location: ' . $_SERVER["PHP_SELF"] . '?facid=' . $id);
				exit();
			} else {
				setEventMessage($object->error, 'errors');
			}
		}
	}

	// Delete invoice
	else if ($action == 'confirm_delete' && $confirm == 'yes' && $user->rights->facture->supprimer) {
		$result = $object->fetch($id);
		$object->fetch_thirdparty();

		$idwarehouse = GETPOST('idwarehouse');

		$qualified_for_stock_change = 0;
		if (empty($conf->global->STOCK_SUPPORTS_SERVICES)) {
			$qualified_for_stock_change = $object->hasProductsOrServices(2);
		} else {
			$qualified_for_stock_change = $object->hasProductsOrServices(1);
		}

		$result = $object->delete(0, 0, $idwarehouse);
		if ($result > 0) {
			header('Location: ' . DOL_URL_ROOT . '/compta/facture/list.php');
			exit();
		} else {
			setEventMessage($object->error, 'errors');
			$action='';
		}
	}

	// Delete line
	else if ($action == 'confirm_deleteline' && $confirm == 'yes' && $user->rights->facture->creer)
	{
		$object->fetch($id);
		$object->fetch_thirdparty();

		$result = $object->deleteline(GETPOST('lineid'));
		if ($result > 0) {
			// Define output language
			$outputlangs = $langs;
			$newlang = '';
			if ($conf->global->MAIN_MULTILANGS && empty($newlang) && ! empty($_REQUEST['lang_id']))
				$newlang = $_REQUEST['lang_id'];
			if ($conf->global->MAIN_MULTILANGS && empty($newlang))
				$newlang = $object->thirdparty->default_lang;
			if (! empty($newlang)) {
				$outputlangs = new Translate("", $conf);
				$outputlangs->setDefaultLang($newlang);
			}
			if (empty($conf->global->MAIN_DISABLE_PDF_AUTOUPDATE)) {
				$ret = $object->fetch($id); // Reload to get new records
				$result = $object->generateDocument($object->modelpdf, $outputlangs, $hidedetails, $hidedesc, $hideref);
			}
			if ($result >= 0) {
				header('Location: ' . $_SERVER["PHP_SELF"] . '?facid=' . $id);
				exit();
			}
		} else {
			setEventMessage($object->error, 'errors');
			$action = '';
		}
	}

	// Delete link of credit note to invoice
	else if ($action == 'unlinkdiscount' && $user->rights->facture->creer)
	{
		$discount = new DiscountAbsolute($db);
		$result = $discount->fetch(GETPOST("discountid"));
		$discount->unlink_invoice();
	}

	// Validation
	else if ($action == 'valid' && $user->rights->facture->creer)
	{
		$object->fetch($id);

		// On verifie signe facture
		if ($object->type == Facture::TYPE_CREDIT_NOTE) {
			// Si avoir, le signe doit etre negatif
			if ($object->total_ht >= 0) {
				setEventMessage($langs->trans("ErrorInvoiceAvoirMustBeNegative"), 'errors');
				$action = '';
			}
		} else {
			// Si non avoir, le signe doit etre positif
			if (empty($conf->global->FACTURE_ENABLE_NEGATIVE) && $object->total_ht < 0) {
				setEventMessage($langs->trans("ErrorInvoiceOfThisTypeMustBePositive"), 'errors');
				$action = '';
			}
		}
	}

	else if ($action == 'set_thirdparty' && $user->rights->facture->creer)
	{
		$object->fetch($id);
		$object->setValueFrom('fk_soc', $socid);

		header('Location: ' . $_SERVER["PHP_SELF"] . '?facid=' . $id);
		exit();
	}

	else if ($action == 'classin' && $user->rights->facture->creer)
	{
		$object->fetch($id);
		$object->setProject($_POST['projectid']);
	}

	else if ($action == 'setmode' && $user->rights->facture->creer)
	{
		$object->fetch($id);
		$result = $object->setPaymentMethods(GETPOST('mode_reglement_id', 'int'));
		if ($result < 0)
			dol_print_error($db, $object->error);
	}

	else if ($action == 'setinvoicedate' && $user->rights->facture->creer)
	{
		$object->fetch($id);
		$old_date_lim_reglement = $object->date_lim_reglement;
		$date = dol_mktime(12, 0, 0, $_POST['invoicedatemonth'], $_POST['invoicedateday'], $_POST['invoicedateyear']);
		if (empty($date))
		{
		    setEventMessage($langs->trans("ErrorFieldRequired",$langs->transnoentitiesnoconv("Date")),'errors');
		    header('Location: '.$_SERVER["PHP_SELF"].'?facid='.$id.'&action=editinvoicedate');
		    exit;
		}
	    $object->date=$date;
		$new_date_lim_reglement = $object->calculate_date_lim_reglement();
		if ($new_date_lim_reglement > $old_date_lim_reglement) $object->date_lim_reglement = $new_date_lim_reglement;
		if ($object->date_lim_reglement < $object->date) $object->date_lim_reglement = $object->date;
		$result = $object->update($user);
		if ($result < 0) dol_print_error($db, $object->error);
	}

	else if ($action == 'setconditions' && $user->rights->facture->creer)
	{
		$object->fetch($id);
		$object->cond_reglement_code = 0; // To clean property
		$object->cond_reglement_id = 0; // To clean property
		$result = $object->setPaymentTerms(GETPOST('cond_reglement_id', 'int'));
		if ($result < 0) dol_print_error($db, $object->error);

		$old_date_lim_reglement = $object->date_lim_reglement;
		$new_date_lim_reglement = $object->calculate_date_lim_reglement();
		if ($new_date_lim_reglement > $old_date_lim_reglement) $object->date_lim_reglement = $new_date_lim_reglement;
		if ($object->date_lim_reglement < $object->date) $object->date_lim_reglement = $object->date;
		$result = $object->update($user);
		if ($result < 0) dol_print_error($db, $object->error);
	}

	else if ($action == 'setpaymentterm' && $user->rights->facture->creer)
	{
		$object->fetch($id);
		$object->date_lim_reglement = dol_mktime(12, 0, 0, $_POST['paymenttermmonth'], $_POST['paymenttermday'], $_POST['paymenttermyear']);
		if ($object->date_lim_reglement < $object->date) {
			$object->date_lim_reglement = $object->calculate_date_lim_reglement();
			setEventMessage($langs->trans("DatePaymentTermCantBeLowerThanObjectDate"), 'warnings');
		}
		$result = $object->update($user);
		if ($result < 0)
			dol_print_error($db, $object->error);
	}

	else if ($action == 'setrevenuestamp' && $user->rights->facture->creer)
	{
		$object->fetch($id);
		$object->revenuestamp = GETPOST('revenuestamp');
		$result = $object->update($user);
		$object->update_price(1);
		if ($result < 0)
			dol_print_error($db, $object->error);
	}

	// Set incoterm
	elseif ($action == 'set_incoterms' && !empty($conf->incoterm->enabled))
    {
    	$result = $object->setIncoterms(GETPOST('incoterm_id', 'int'), GETPOST('location_incoterms', 'alpha'));
    }

	// bank account
	else if ($action == 'setbankaccount' && $user->rights->facture->creer)
	{
	    $result=$object->setBankAccount(GETPOST('fk_account', 'int'));
	}

	else if ($action == 'setremisepercent' && $user->rights->facture->creer)
	{
		$object->fetch($id);
		$result = $object->set_remise($user, $_POST['remise_percent']);
	}

	else if ($action == "setabsolutediscount" && $user->rights->facture->creer)
	{
		// POST[remise_id] ou POST[remise_id_for_payment]
		if (! empty($_POST["remise_id"])) {
			$ret = $object->fetch($id);
			if ($ret > 0) {
				$result = $object->insert_discount($_POST["remise_id"]);
				if ($result < 0) {
					setEventMessage($object->error, 'errors');
				}
			} else {
				dol_print_error($db, $object->error);
			}
		}
		if (! empty($_POST["remise_id_for_payment"])) {
			require_once DOL_DOCUMENT_ROOT . '/core/class/discount.class.php';
			$discount = new DiscountAbsolute($db);
			$discount->fetch($_POST["remise_id_for_payment"]);

			$result = $discount->link_to_invoice(0, $id);
			if ($result < 0) {
				setEventMessage($discount->error, 'errors');
			}
		}
	}

	else if ($action == 'set_ref_client' && $user->rights->facture->creer)
	{
		$object->fetch($id);
		$object->set_ref_client($_POST['ref_client']);
	}

	// Classify to validated
	else if ($action == 'confirm_valid' && $confirm == 'yes' &&
        ((empty($conf->global->MAIN_USE_ADVANCED_PERMS) && ! empty($user->rights->facture->creer))
       	|| (! empty($conf->global->MAIN_USE_ADVANCED_PERMS) && ! empty($user->rights->facture->invoice_advance->validate)))
	)
	{
		$idwarehouse = GETPOST('idwarehouse');

		$object->fetch($id);
		$object->fetch_thirdparty();

		// Check parameters

		// Check for mandatory prof id
		for($i = 1; $i < 6; $i ++)
		{
			$idprof_mandatory = 'SOCIETE_IDPROF' . ($i) . '_INVOICE_MANDATORY';
			$idprof = 'idprof' . $i;
			if (! $object->thirdparty->$idprof && ! empty($conf->global->$idprof_mandatory))
			{
				if (! $error)
					$langs->load("errors");
				$error ++;

				setEventMessage($langs->trans('ErrorProdIdIsMandatory', $langs->transcountry('ProfId' . $i, $object->thirdparty->country_code)), 'errors');
			}
		}

		$qualified_for_stock_change = 0;
		if (empty($conf->global->STOCK_SUPPORTS_SERVICES)) {
			$qualified_for_stock_change = $object->hasProductsOrServices(2);
		} else {
			$qualified_for_stock_change = $object->hasProductsOrServices(1);
		}

		// Check for warehouse
		if ($object->type != Facture::TYPE_DEPOSIT && ! empty($conf->global->STOCK_CALCULATE_ON_BILL) && $qualified_for_stock_change)
		{
			if (! $idwarehouse || $idwarehouse == - 1) {
				$error ++;
				setEventMessage($langs->trans('ErrorFieldRequired', $langs->transnoentitiesnoconv("Warehouse")), 'errors');
				$action = '';
			}
		}

		if (! $error)
		{
			$result = $object->validate($user, '', $idwarehouse);
			if ($result >= 0)
			{
				// Define output language
				if (empty($conf->global->MAIN_DISABLE_PDF_AUTOUPDATE))
				{
					$outputlangs = $langs;
					$newlang = '';
					if ($conf->global->MAIN_MULTILANGS && empty($newlang) && GETPOST('lang_id')) $newlang = GETPOST('lang_id','alpha');
					if ($conf->global->MAIN_MULTILANGS && empty($newlang))	$newlang = $object->thirdparty->default_lang;
					if (! empty($newlang)) {
						$outputlangs = new Translate("", $conf);
						$outputlangs->setDefaultLang($newlang);
					}
					$model=$object->modelpdf;
					$ret = $object->fetch($id); // Reload to get new records

					$result = $object->generateDocument($model, $outputlangs, $hidedetails, $hidedesc, $hideref);
	    			if ($result < 0) dol_print_error($db,$result);
				}
			}
			else
			{
				if (count($object->errors)) setEventMessage($object->errors, 'errors');
				else setEventMessage($object->error, 'errors');
			}
		}
	}

	// Go back to draft status (unvalidate)
	else if ($action == 'confirm_modif' &&
		((empty($conf->global->MAIN_USE_ADVANCED_PERMS) && ! empty($user->rights->facture->creer))
       	|| (! empty($conf->global->MAIN_USE_ADVANCED_PERMS) && ! empty($user->rights->facture->invoice_advance->unvalidate)))
	)
	{
		$idwarehouse = GETPOST('idwarehouse');

		$object->fetch($id);
		$object->fetch_thirdparty();

		$qualified_for_stock_change = 0;
		if (empty($conf->global->STOCK_SUPPORTS_SERVICES)) {
			$qualified_for_stock_change = $object->hasProductsOrServices(2);
		} else {
			$qualified_for_stock_change = $object->hasProductsOrServices(1);
		}

		// Check parameters
		if ($object->type != Facture::TYPE_DEPOSIT && ! empty($conf->global->STOCK_CALCULATE_ON_BILL) && $qualified_for_stock_change)
		{
			if (! $idwarehouse || $idwarehouse == - 1) {
				$error ++;
				setEventMessage($langs->trans('ErrorFieldRequired', $langs->transnoentitiesnoconv("Warehouse")), 'errors');
				$action = '';
			}
		}

		if (! $error) {
			// On verifie si la facture a des paiements
			$sql = 'SELECT pf.amount';
			$sql .= ' FROM ' . MAIN_DB_PREFIX . 'paiement_facture as pf';
			$sql .= ' WHERE pf.fk_facture = ' . $object->id;

			$result = $db->query($sql);
			if ($result) {
				$i = 0;
				$num = $db->num_rows($result);

				while ($i < $num) {
					$objp = $db->fetch_object($result);
					$totalpaye += $objp->amount;
					$i ++;
				}
			} else {
				dol_print_error($db, '');
			}

			$resteapayer = $object->total_ttc - $totalpaye;

			// On verifie si les lignes de factures ont ete exportees en compta et/ou ventilees
			$ventilExportCompta = $object->getVentilExportCompta();

			// On verifie si aucun paiement n'a ete effectue
			if ($resteapayer == $object->total_ttc && $object->paye == 0 && $ventilExportCompta == 0)
			{
				$result=$object->set_draft($user, $idwarehouse);
				if ($result<0) setEventMessage($object->error,'errors');


				// Define output language
				if (empty($conf->global->MAIN_DISABLE_PDF_AUTOUPDATE))
				{
					$outputlangs = $langs;
					$newlang = '';
					if ($conf->global->MAIN_MULTILANGS && empty($newlang) && GETPOST('lang_id')) $newlang = GETPOST('lang_id','alpha');
					if ($conf->global->MAIN_MULTILANGS && empty($newlang))	$newlang = $object->thirdparty->default_lang;
					if (! empty($newlang)) {
						$outputlangs = new Translate("", $conf);
						$outputlangs->setDefaultLang($newlang);
					}
					$model=$object->modelpdf;
					$ret = $object->fetch($id); // Reload to get new records

					$object->generateDocument($model, $outputlangs, $hidedetails, $hidedesc, $hideref);
				}
			}
		}
	}

	// Classify "paid"
	else if ($action == 'confirm_paid' && $confirm == 'yes' && $user->rights->facture->paiement)
	{
		$object->fetch($id);
		$result = $object->set_paid($user);
		if ($result<0) setEventMessage($object->error,'errors');
	} // Classif "paid partialy"
	else if ($action == 'confirm_paid_partially' && $confirm == 'yes' && $user->rights->facture->paiement)
	{
		$object->fetch($id);
		$close_code = $_POST["close_code"];
		$close_note = $_POST["close_note"];
		if ($close_code) {
			$result = $object->set_paid($user, $close_code, $close_note);
			if ($result<0) setEventMessage($object->error,'errors');
		} else {
			setEventMessage($langs->trans("ErrorFieldRequired", $langs->transnoentitiesnoconv("Reason")), 'errors');
		}
	} // Classify "abandoned"
	else if ($action == 'confirm_canceled' && $confirm == 'yes') {
		$object->fetch($id);
		$close_code = $_POST["close_code"];
		$close_note = $_POST["close_note"];
		if ($close_code) {
			$result = $object->set_canceled($user, $close_code, $close_note);
			if ($result<0) setEventMessage($object->error,'errors');
		} else {
			setEventMessage($langs->trans("ErrorFieldRequired", $langs->transnoentitiesnoconv("Reason")), 'errors');
		}
	}

	// Convertir en reduc
	else if ($action == 'confirm_converttoreduc' && $confirm == 'yes' && $user->rights->facture->creer)
	{
		$object->fetch($id);
		$object->fetch_thirdparty();
		//$object->fetch_lines();	// Already done into fetch

		// Check if there is already a discount (protection to avoid duplicate creation when resubmit post)
		$discountcheck=new DiscountAbsolute($db);
		$result=$discountcheck->fetch(0,$object->id);

		$canconvert=0;
		if ($object->type == Facture::TYPE_DEPOSIT && $object->paye == 1 && empty($discountcheck->id)) $canconvert=1;	// we can convert deposit into discount if deposit is payed completely and not already converted (see real condition into condition used to show button converttoreduc)
		if ($object->type == Facture::TYPE_CREDIT_NOTE && $object->paye == 0 && empty($discountcheck->id)) $canconvert=1;	// we can convert credit note into discount if credit note is not payed back and not already converted and amount of payment is 0 (see real condition into condition used to show button converttoreduc)
		if ($canconvert)
		{
			$db->begin();

			// Boucle sur chaque taux de tva
			$i = 0;
			foreach ($object->lines as $line)
			{
				if ($line->total_ht!=0)
				{ 	// no need to create discount if amount is null
					$amount_ht[$line->tva_tx] += $line->total_ht;
					$amount_tva[$line->tva_tx] += $line->total_tva;
					$amount_ttc[$line->tva_tx] += $line->total_ttc;
					$i ++;
				}
			}

			// Insert one discount by VAT rate category
			$discount = new DiscountAbsolute($db);
			if ($object->type == Facture::TYPE_CREDIT_NOTE)
				$discount->description = '(CREDIT_NOTE)';
			elseif ($object->type == Facture::TYPE_DEPOSIT)
				$discount->description = '(DEPOSIT)';
			else {
				setEventMessage($langs->trans('CantConvertToReducAnInvoiceOfThisType'),'errors');
			}
			$discount->tva_tx = abs($object->total_ttc);
			$discount->fk_soc = $object->socid;
			$discount->fk_facture_source = $object->id;

			$error = 0;

			foreach ($amount_ht as $tva_tx => $xxx)
			{
				$discount->amount_ht = abs($amount_ht[$tva_tx]);
				$discount->amount_tva = abs($amount_tva[$tva_tx]);
				$discount->amount_ttc = abs($amount_ttc[$tva_tx]);
				$discount->tva_tx = abs($tva_tx);

				$result = $discount->create($user);
				if ($result < 0)
				{
					$error++;
					break;
				}
			}

			if (empty($error))
			{
				// Classe facture
				$result = $object->set_paid($user);
				if ($result >= 0)
				{
					$db->commit();
				}
				else
				{
					setEventMessage($object->error,'errors');
					$db->rollback();
				}
			}
			else
			{
				setEventMessage($discount->error,'errors');
				$db->rollback();
			}
		}
	}

	/*
	 * Insert new invoice in database
	*/
	else if ($action == 'add' && $user->rights->facture->creer)
	{
		if ($socid > 0) $object->socid = GETPOST('socid', 'int');

		$db->begin();

		$error = 0;

		// Fill array 'array_options' with data from add form
		$extralabels = $extrafields->fetch_name_optionals_label($object->table_element);
		$ret = $extrafields->setOptionalsFromPost($extralabels, $object);
		if ($ret < 0) $error++;

		// Replacement invoice
		if ($_POST['type'] == Facture::TYPE_REPLACEMENT)
		{
			$dateinvoice = dol_mktime(12, 0, 0, $_POST['remonth'], $_POST['reday'], $_POST['reyear']);
			if (empty($dateinvoice))
			{
				$error++;
				setEventMessage($langs->trans("ErrorFieldRequired",$langs->transnoentitiesnoconv("Date")),'errors');
			}

			if (! ($_POST['fac_replacement'] > 0)) {
				$error ++;
				setEventMessage($langs->trans("ErrorFieldRequired", $langs->transnoentitiesnoconv("ReplaceInvoice")), 'errors');
			}

			if (! $error) {
				// This is a replacement invoice
				$result = $object->fetch($_POST['fac_replacement']);
				$object->fetch_thirdparty();

				$object->date				= $dateinvoice;
				$object->note_public		= trim($_POST['note_public']);
				$object->note				= trim($_POST['note']);
				$object->ref_client			= $_POST['ref_client'];
				$object->ref_int			= $_POST['ref_int'];
				$object->modelpdf			= $_POST['model'];
				$object->fk_project			= $_POST['projectid'];
				$object->cond_reglement_id	= $_POST['cond_reglement_id'];
				$object->mode_reglement_id	= $_POST['mode_reglement_id'];
	            $object->fk_account         = GETPOST('fk_account', 'int');
				$object->remise_absolue		= $_POST['remise_absolue'];
				$object->remise_percent		= $_POST['remise_percent'];
				$object->fk_incoterms 		= GETPOST('incoterm_id', 'int');
				$object->location_incoterms = GETPOST('location_incoterms', 'alpha');

				// Proprietes particulieres a facture de remplacement
				$object->fk_facture_source = $_POST['fac_replacement'];
				$object->type = Facture::TYPE_REPLACEMENT;

				$id = $object->createFromCurrent($user);
				if ($id <= 0) {
					setEventMessage($object->error, 'errors');
				}
			}
		}

		// Credit note invoice
		if ($_POST['type'] == Facture::TYPE_CREDIT_NOTE)
		{
			if (! ($_POST['fac_avoir'] > 0))
			{
				$error ++;
				setEventMessage($langs->trans("ErrorFieldRequired", $langs->transnoentitiesnoconv("CorrectInvoice")), 'errors');
			}

			$dateinvoice = dol_mktime(12, 0, 0, $_POST['remonth'], $_POST['reday'], $_POST['reyear']);
			if (empty($dateinvoice))
			{
				$error ++;
				setEventMessage($langs->trans("ErrorFieldRequired", $langs->trans("Date")), 'errors');
			}

			if (! $error)
			{
				$object->socid				= GETPOST('socid','int');
				$object->number				= $_POST['facnumber'];
				$object->date				= $dateinvoice;
				$object->note_public		= trim($_POST['note_public']);
				$object->note				= trim($_POST['note']);
				$object->ref_client			= $_POST['ref_client'];
				$object->ref_int			= $_POST['ref_int'];
				$object->modelpdf			= $_POST['model'];
				$object->fk_project			= $_POST['projectid'];
				$object->cond_reglement_id	= 0;
				$object->mode_reglement_id	= $_POST['mode_reglement_id'];
	            $object->fk_account         = GETPOST('fk_account', 'int');
				$object->remise_absolue		= $_POST['remise_absolue'];
				$object->remise_percent		= $_POST['remise_percent'];
				$object->fk_incoterms 		= GETPOST('incoterm_id', 'int');
				$object->location_incoterms = GETPOST('location_incoterms', 'alpha');

				// Proprietes particulieres a facture avoir
				$object->fk_facture_source = $_POST['fac_avoir'];
				$object->type = Facture::TYPE_CREDIT_NOTE;

				$id = $object->create($user);

				if (GETPOST('invoiceAvoirWithLines', 'int')==1 && $id>0)
				{
	                $facture_source = new Facture($db); // fetch origin object
	                if ($facture_source->fetch($object->fk_facture_source)>0)
	                {

	                    foreach($facture_source->lines as $line)
	                    {
	                        $line->fk_facture = $object->id;

	                        $line->subprice =-$line->subprice; // invert price for object
	                        $line->pa_ht = -$line->pa_ht;
	                        $line->total_ht=-$line->total_ht;
	                        $line->total_tva=-$line->total_tva;
	                        $line->total_ttc=-$line->total_ttc;
	                        $line->total_localtax1=-$line->total_localtax1;
	                        $line->total_localtax2=-$line->total_localtax2;

	                        $line->insert();

	                        $object->lines[] = $line; // insert new line in current object
	                    }

	                    $object->update_price(1);
	                }

				}

	            if(GETPOST('invoiceAvoirWithPaymentRestAmount', 'int')==1 && $id>0)
	            {
	                $facture_source = new Facture($db); // fetch origin object if not previously defined
	                if ($facture_source->fetch($object->fk_facture_source)>0)
	                {
	                    $totalpaye = $facture_source->getSommePaiement();
	                    $totalcreditnotes = $facture_source->getSumCreditNotesUsed();
	                    $totaldeposits = $facture_source->getSumDepositsUsed();
	                    $remain_to_pay = abs($facture_source->total_ttc - $totalpaye - $totalcreditnotes - $totaldeposits);

	                    $object->addline($langs->trans('invoiceAvoirLineWithPaymentRestAmount'),$remain_to_pay,1,0,0,0,0,0,'','','TTC');
	                }
	            }

				// Add predefined lines
				/*
	             TODO delete
	             for($i = 1; $i <= $NBLINES; $i ++) {
					if ($_POST['idprod' . $i]) {
						$product = new Product($db);
						$product->fetch($_POST['idprod' . $i]);
						$startday = dol_mktime(12, 0, 0, $_POST['date_start' . $i . 'month'], $_POST['date_start' . $i . 'day'], $_POST['date_start' . $i . 'year']);
						$endday = dol_mktime(12, 0, 0, $_POST['date_end' . $i . 'month'], $_POST['date_end' . $i . 'day'], $_POST['date_end' . $i . 'year']);
						$result = $object->addline($product->description, $product->price, $_POST['qty' . $i], $product->tva_tx, $product->localtax1_tx, $product->localtax2_tx, $_POST['idprod' . $i], $_POST['remise_percent' . $i], $startday, $endday, 0, 0, '', $product->price_base_type, $product->price_ttc, $product->type);
					}
				}*/
			}
		}

		// Standard invoice or Deposit invoice created from a Predefined invoice
		if (($_POST['type'] == Facture::TYPE_STANDARD || $_POST['type'] == Facture::TYPE_DEPOSIT) && $_POST['fac_rec'] > 0)
		{
			$dateinvoice = dol_mktime(12, 0, 0, $_POST['remonth'], $_POST['reday'], $_POST['reyear']);
			if (empty($dateinvoice))
			{
				$error++;
				setEventMessage($langs->trans("ErrorFieldRequired",$langs->transnoentitiesnoconv("Date")),'errors');
			}

			if (! $error)
			{
				$object->socid			= GETPOST('socid','int');
				$object->type           = $_POST['type'];
				$object->number         = $_POST['facnumber'];
				$object->date           = $dateinvoice;
				$object->note_public	= trim($_POST['note_public']);
				$object->note_private   = trim($_POST['note_private']);
				$object->ref_client     = $_POST['ref_client'];
				$object->ref_int     	= $_POST['ref_int'];
				$object->modelpdf       = $_POST['model'];

				// Source facture
				$object->fac_rec = $_POST['fac_rec'];

				$id = $object->create($user);
			}
		}

		// Standard or deposit or proforma invoice
		if (($_POST['type'] == Facture::TYPE_STANDARD || $_POST['type'] == Facture::TYPE_DEPOSIT || $_POST['type'] == Facture::TYPE_PROFORMA || ($_POST['type'] == Facture::TYPE_SITUATION && empty($_POST['situations']))) && $_POST['fac_rec'] <= 0)
		{
			if (GETPOST('socid', 'int') < 1)
			{
				$error ++;
				setEventMessage($langs->trans("ErrorFieldRequired", $langs->transnoentitiesnoconv("Customer")), 'errors');
			}

			$dateinvoice = dol_mktime(12, 0, 0, $_POST['remonth'], $_POST['reday'], $_POST['reyear']);
			if (empty($dateinvoice))
			{
				$error++;
				setEventMessage($langs->trans("ErrorFieldRequired",$langs->transnoentitiesnoconv("Date")),'errors');
			}

			if (! $error)
			{
				// Si facture standard
				$object->socid				= GETPOST('socid','int');
				$object->type				= GETPOST('type');
				$object->number				= $_POST['facnumber'];
				$object->date				= $dateinvoice;
				$object->note_public		= trim($_POST['note_public']);
				$object->note_private		= trim($_POST['note_private']);
				$object->ref_client			= $_POST['ref_client'];
				$object->ref_int			= $_POST['ref_int'];
				$object->modelpdf			= $_POST['model'];
				$object->fk_project			= $_POST['projectid'];
				$object->cond_reglement_id	= ($_POST['type'] == 3?1:$_POST['cond_reglement_id']);
				$object->mode_reglement_id	= $_POST['mode_reglement_id'];
	            $object->fk_account         = GETPOST('fk_account', 'int');
				$object->amount				= $_POST['amount'];
				$object->remise_absolue		= $_POST['remise_absolue'];
				$object->remise_percent		= $_POST['remise_percent'];
				$object->fk_incoterms 		= GETPOST('incoterm_id', 'int');
				$object->location_incoterms = GETPOST('location_incoterms', 'alpha');

				if (GETPOST('type') == Facture::TYPE_SITUATION)
				{
					$object->situation_counter = 1;
					$object->situation_final = 0;
					$object->situation_cycle_ref = $object->newCycle();
				}

				$object->fetch_thirdparty();

				// If creation from another object of another module (Example: origin=propal, originid=1)
				if ($origin && $originid)
				{
					// Parse element/subelement (ex: project_task)
					$element = $subelement = $origin;
					if (preg_match('/^([^_]+)_([^_]+)/i', $origin, $regs)) {
						$element = $regs [1];
						$subelement = $regs [2];
					}

					// For compatibility
					if ($element == 'order') {
						$element = $subelement = 'commande';
					}
					if ($element == 'propal') {
						$element = 'comm/propal';
						$subelement = 'propal';
					}
					if ($element == 'contract') {
						$element = $subelement = 'contrat';
					}
					if ($element == 'inter') {
						$element = $subelement = 'ficheinter';
					}
					if ($element == 'shipping') {
						$element = $subelement = 'expedition';
					}

					$object->origin = $origin;
					$object->origin_id = $originid;

					// Possibility to add external linked objects with hooks
					$object->linked_objects[$object->origin] = $object->origin_id;
					// link with order if it is a shipping invoice
					if ($object->origin == 'shipping')
					{
						require_once DOL_DOCUMENT_ROOT . '/expedition/class/expedition.class.php';
						$exp = new Expedition($db);
						$exp->fetch($object->origin_id);
						$exp->fetchObjectLinked();
						if (count($exp->linkedObjectsIds['commande']) > 0) $object->linked_objects['commande'] = $exp->linkedObjectsIds['commande'][0];
					}

					if (is_array($_POST['other_linked_objects']) && ! empty($_POST['other_linked_objects']))
					{
						$object->linked_objects = array_merge($object->linked_objects, $_POST['other_linked_objects']);
					}

					$id = $object->create($user);

					if ($id > 0)
					{
						// If deposit invoice
						if ($_POST['type'] == Facture::TYPE_DEPOSIT)
						{
							$typeamount = GETPOST('typedeposit', 'alpha');
							$valuedeposit = GETPOST('valuedeposit', 'int');

							if ($typeamount == 'amount')
							{
								$amountdeposit = $valuedeposit;
							}
							else
							{
								$amountdeposit = 0;

								dol_include_once('/' . $element . '/class/' . $subelement . '.class.php');

								$classname = ucfirst($subelement);
								$srcobject = new $classname($db);

								dol_syslog("Try to find source object origin=" . $object->origin . " originid=" . $object->origin_id . " to add deposit lines");
								$result = $srcobject->fetch($object->origin_id);
								if ($result > 0)
								{
									$totalamount = 0;
									$lines = $srcobject->lines;
									$numlines=count($lines);
									for ($i=0; $i<$numlines; $i++)
									{
										$qualified=1;
										if (empty($lines[$i]->qty)) $qualified=0;	// We discard qty=0, it is an option
										if (! empty($lines[$i]->special_code)) $qualified=0;	// We discard special_code (frais port, ecotaxe, option, ...)
										if ($qualified) $totalamount += $lines[$i]->total_ht;
									}

									if ($totalamount != 0) {
										$amountdeposit = ($totalamount * $valuedeposit) / 100;
									}
								} else {
									setEventMessage($srcobject->error, 'errors');
									$error ++;
								}
							}

							$result = $object->addline(
									$langs->trans('Deposit'),
									$amountdeposit,		 	// subprice
									1, 						// quantity
									$lines[$i]->tva_tx, 0, // localtax1_tx
									0, 						// localtax2_tx
									0, 						// fk_product
									0, 						// remise_percent
									0, 						// date_start
									0, 						// date_end
									0, $lines[$i]->info_bits, // info_bits
									0, 						// info_bits
									'HT',
									0,
									0, 						// product_type
									1,
									$lines[$i]->special_code,
									$object->origin,
									0,
									0,
									0,
									0,
									$langs->trans('Deposit')
								);
						}
						else
						{

							dol_include_once('/' . $element . '/class/' . $subelement . '.class.php');

							$classname = ucfirst($subelement);
							$srcobject = new $classname($db);

							dol_syslog("Try to find source object origin=" . $object->origin . " originid=" . $object->origin_id . " to add lines");
							$result = $srcobject->fetch($object->origin_id);
							if ($result > 0)
							{
								$lines = $srcobject->lines;
								if (empty($lines) && method_exists($srcobject, 'fetch_lines'))
								{
									$srcobject->fetch_lines();
									$lines = $srcobject->lines;
								}

								$fk_parent_line=0;
								$num=count($lines);
								for ($i=0;$i<$num;$i++)
								{
									// Don't add lines with qty 0 when coming from a shipment including all order lines
									if($srcobject->element == 'shipping' && $conf->global->SHIPMENT_GETS_ALL_ORDER_PRODUCTS && $lines[$i]->qty == 0) continue;

									$label=(! empty($lines[$i]->label)?$lines[$i]->label:'');
									$desc=(! empty($lines[$i]->desc)?$lines[$i]->desc:$lines[$i]->libelle);
									if ($object->situation_counter == 1) $lines[$i]->situation_percent =  0;

									if ($lines[$i]->subprice < 0)
									{
										// Negative line, we create a discount line
										$discount = new DiscountAbsolute($db);
										$discount->fk_soc = $object->socid;
										$discount->amount_ht = abs($lines[$i]->total_ht);
										$discount->amount_tva = abs($lines[$i]->total_tva);
										$discount->amount_ttc = abs($lines[$i]->total_ttc);
										$discount->tva_tx = $lines[$i]->tva_tx;
										$discount->fk_user = $user->id;
										$discount->description = $desc;
										$discountid = $discount->create($user);
										if ($discountid > 0) {
											$result = $object->insert_discount($discountid); // This include link_to_invoice
										} else {
											setEventMessage($discount->error, 'errors');
											$error ++;
											break;
										}
									} else {
										// Positive line
										$product_type = ($lines[$i]->product_type ? $lines[$i]->product_type : 0);

										// Date start
										$date_start = false;
										if ($lines[$i]->date_debut_prevue)
											$date_start = $lines[$i]->date_debut_prevue;
										if ($lines[$i]->date_debut_reel)
											$date_start = $lines[$i]->date_debut_reel;
										if ($lines[$i]->date_start)
											$date_start = $lines[$i]->date_start;

											// Date end
										$date_end = false;
										if ($lines[$i]->date_fin_prevue)
											$date_end = $lines[$i]->date_fin_prevue;
										if ($lines[$i]->date_fin_reel)
											$date_end = $lines[$i]->date_fin_reel;
										if ($lines[$i]->date_end)
											$date_end = $lines[$i]->date_end;

											// Reset fk_parent_line for no child products and special product
										if (($lines[$i]->product_type != 9 && empty($lines[$i]->fk_parent_line)) || $lines[$i]->product_type == 9) {
											$fk_parent_line = 0;
										}

										// Extrafields
										if (empty($conf->global->MAIN_EXTRAFIELDS_DISABLED) && method_exists($lines[$i], 'fetch_optionals')) {
											$lines[$i]->fetch_optionals($lines[$i]->rowid);
											$array_options = $lines[$i]->array_options;
										}

<<<<<<< HEAD
										$result = $object->addline($desc, $lines[$i]->subprice, $lines[$i]->qty, $lines[$i]->tva_tx, $lines[$i]->localtax1_tx, $lines[$i]->localtax2_tx, $lines[$i]->fk_product, $lines[$i]->remise_percent, $date_start, $date_end, 0, $lines[$i]->info_bits, $lines[$i]->fk_remise_except, 'HT', 0, $product_type, $lines[$i]->rang, $lines[$i]->special_code, $object->origin, $lines[$i]->rowid, $fk_parent_line, $lines[$i]->fk_fournprice, $lines[$i]->pa_ht, $label, $array_option, $lines[$i]->situation_percent, $lines[$i]->fk_prev_id, $lines[$i]->fk_unit);
=======
										$result = $object->addline($desc, $lines[$i]->subprice, $lines[$i]->qty, $lines[$i]->tva_tx, $lines[$i]->localtax1_tx, $lines[$i]->localtax2_tx, $lines[$i]->fk_product, $lines[$i]->remise_percent, $date_start, $date_end, 0, $lines[$i]->info_bits, $lines[$i]->fk_remise_except, 'HT', 0, $product_type, $lines[$i]->rang, $lines[$i]->special_code, $object->origin, $lines[$i]->rowid, $fk_parent_line, $lines[$i]->fk_fournprice, $lines[$i]->pa_ht, $label, $array_options, $lines[$i]->situation_percent, $lines[$i]->fk_prev_id);
>>>>>>> 69eaa032

										if ($result > 0) {
											$lineid = $result;
										} else {
											$lineid = 0;
											$error ++;
											break;
										}

										// Defined the new fk_parent_line
										if ($result > 0 && $lines[$i]->product_type == 9) {
											$fk_parent_line = $result;
										}
									}
								}

								// Hooks
								$parameters = array('objFrom' => $srcobject);
								$reshook = $hookmanager->executeHooks('createFrom', $parameters, $object, $action); // Note that $action and $object may have been
								                                                                               // modified by hook
								if ($reshook < 0)
									$error ++;
							} else {
								setEventMessage($srcobject->error, 'errors');
								$error ++;
							}
						}
					} else {
						setEventMessage($object->error, 'errors');
						$error ++;
					}
				} 			// If some invoice's lines already known
				else {
					$id = $object->create($user);

					for($i = 1; $i <= $NBLINES; $i ++) {
						if ($_POST['idprod' . $i]) {
							$product = new Product($db);
							$product->fetch($_POST['idprod' . $i]);
							$startday = dol_mktime(12, 0, 0, $_POST['date_start' . $i . 'month'], $_POST['date_start' . $i . 'day'], $_POST['date_start' . $i . 'year']);
							$endday = dol_mktime(12, 0, 0, $_POST['date_end' . $i . 'month'], $_POST['date_end' . $i . 'day'], $_POST['date_end' . $i . 'year']);
							$result = $object->addline($product->description, $product->price, $_POST['qty' . $i], $product->tva_tx, $product->localtax1_tx, $product->localtax2_tx, $_POST['idprod' . $i], $_POST['remise_percent' . $i], $startday, $endday, 0, 0, '', $product->price_base_type, $product->price_ttc, $product->type, -1, 0, '', 0, 0, null, 0, '', 0, 100, '', $product->fk_unit);
						}
					}
				}
			}
		}

		if (GETPOST('type') == Facture::TYPE_SITUATION && (!empty($_POST['situations'])))
		{
			$datefacture = dol_mktime(12, 0, 0, $_POST['remonth'], $_POST['reday'], $_POST['reyear']);
			if (empty($datefacture)) {
				$error++;
				$mesg = '<div class="error">' . $langs->trans("ErrorFieldRequired", $langs->trans("Date")) . '</div>';
			}

			if (!($_POST['situations'] > 0)) {
				$error++;
				$mesg = '<div class="error">' . $langs->trans("ErrorFieldRequired", $langs->trans("InvoiceSituation")) . '</div>';
			}

			if (!$error) {
				$result = $object->fetch($_POST['situations']);
				$object->fk_facture_source = $_POST['situations'];
				$object->type = Facture::TYPE_SITUATION;

				$object->fetch_thirdparty();
				$object->date = $datefacture;
				$object->note_public = trim($_POST['note_public']);
				$object->note = trim($_POST['note']);
				$object->ref_client = $_POST['ref_client'];
				$object->ref_int = $_POST['ref_int'];
				$object->modelpdf = $_POST['model'];
				$object->fk_project = $_POST['projectid'];
				$object->cond_reglement_id = $_POST['cond_reglement_id'];
				$object->mode_reglement_id = $_POST['mode_reglement_id'];
				$object->remise_absolue = $_POST['remise_absolue'];
				$object->remise_percent = $_POST['remise_percent'];

				// Proprietes particulieres a facture de remplacement

				$object->situation_counter = $object->situation_counter + 1;
				$id = $object->createFromCurrent($user);
				if ($id <= 0) $mesg = $object->error;
			}
		}

		// End of object creation, we show it
		if ($id > 0 && ! $error)
		{
			$db->commit();
			header('Location: ' . $_SERVER["PHP_SELF"] . '?facid=' . $id);
			exit();
		}
		else
		{
			$db->rollback();
			$action = 'create';
			$_GET["origin"] = $_POST["origin"];
			$_GET["originid"] = $_POST["originid"];
			setEventMessages($object->error, $object->errors, 'errors');
		}
	}

	// Add a new line
	else if ($action == 'addline' && $user->rights->facture->creer)
	{
		$langs->load('errors');
		$error = 0;

		// Set if we used free entry or predefined product
		$predef='';
		$product_desc=(GETPOST('dp_desc')?GETPOST('dp_desc'):'');
		$price_ht = GETPOST('price_ht');
		if (GETPOST('prod_entry_mode') == 'free')
		{
			$idprod=0;
			$tva_tx = (GETPOST('tva_tx') ? GETPOST('tva_tx') : 0);
		}
		else
		{
			$idprod=GETPOST('idprod', 'int');
			$tva_tx = '';
		}

		$qty = GETPOST('qty' . $predef);
		$remise_percent = GETPOST('remise_percent' . $predef);

		// Extrafields
		$extrafieldsline = new ExtraFields($db);
		$extralabelsline = $extrafieldsline->fetch_name_optionals_label($object->table_element_line);
		$array_options = $extrafieldsline->getOptionalsFromPost($extralabelsline, $predef);
		// Unset extrafield
		if (is_array($extralabelsline)) {
			// Get extra fields
			foreach ($extralabelsline as $key => $value) {
				unset($_POST["options_" . $key . $predef]);
			}
		}

		if (empty($idprod) && ($price_ht < 0) && ($qty < 0)) {
			setEventMessage($langs->trans('ErrorBothFieldCantBeNegative', $langs->transnoentitiesnoconv('UnitPriceHT'), $langs->transnoentitiesnoconv('Qty')), 'errors');
			$error ++;
		}
		if (GETPOST('prod_entry_mode') == 'free' && empty($idprod) && GETPOST('type') < 0) {
			setEventMessage($langs->trans('ErrorFieldRequired', $langs->transnoentitiesnoconv('Type')), 'errors');
			$error ++;
		}
		if (GETPOST('prod_entry_mode') == 'free' && empty($idprod) && (! ($price_ht >= 0) || $price_ht == '')) 	// Unit price can be 0 but not ''
		{
			setEventMessage($langs->trans("ErrorFieldRequired", $langs->transnoentitiesnoconv("UnitPriceHT")), 'errors');
			$error ++;
		}
		if ($qty == '') {
			setEventMessage($langs->trans('ErrorFieldRequired', $langs->transnoentitiesnoconv('Qty')), 'errors');
			$error ++;
		}
		if (GETPOST('prod_entry_mode') == 'free' && empty($idprod) && empty($product_desc)) {
			setEventMessage($langs->trans('ErrorFieldRequired', $langs->transnoentitiesnoconv('Description')), 'errors');
			$error ++;
		}
		if ($qty < 0) {
			$langs->load("errors");
			setEventMessage($langs->trans('ErrorQtyForCustomerInvoiceCantBeNegative'), 'errors');
			$error ++;
		}
		if (! $error && ($qty >= 0) && (! empty($product_desc) || ! empty($idprod))) {
			$ret = $object->fetch($id);
			if ($ret < 0) {
				dol_print_error($db, $object->error);
				exit();
			}
			$ret = $object->fetch_thirdparty();

			// Clean parameters
			$date_start = dol_mktime(GETPOST('date_start' . $predef . 'hour'), GETPOST('date_start' . $predef . 'min'), GETPOST('date_start' . $predef . 'sec'), GETPOST('date_start' . $predef . 'month'), GETPOST('date_start' . $predef . 'day'), GETPOST('date_start' . $predef . 'year'));
			$date_end = dol_mktime(GETPOST('date_end' . $predef . 'hour'), GETPOST('date_end' . $predef . 'min'), GETPOST('date_end' . $predef . 'sec'), GETPOST('date_end' . $predef . 'month'), GETPOST('date_end' . $predef . 'day'), GETPOST('date_end' . $predef . 'year'));
			$price_base_type = (GETPOST('price_base_type', 'alpha') ? GETPOST('price_base_type', 'alpha') : 'HT');

			// Define special_code for special lines
			$special_code = 0;
			// if (empty($_POST['qty'])) $special_code=3; // Options should not exists on invoices

			// Ecrase $pu par celui du produit
			// Ecrase $desc par celui du produit
			// Ecrase $txtva par celui du produit
			// Ecrase $base_price_type par celui du produit
			// Replaces $fk_unit with the product's
			if (! empty($idprod)) {
				$prod = new Product($db);
				$prod->fetch($idprod);

				$label = ((GETPOST('product_label') && GETPOST('product_label') != $prod->label) ? GETPOST('product_label') : '');

				// Update if prices fields are defined
					$tva_tx = get_default_tva($mysoc, $object->thirdparty, $prod->id);
					$tva_npr = get_default_npr($mysoc, $object->thirdparty, $prod->id);
					$pu_ht = $prod->price;
					$pu_ttc = $prod->price_ttc;
					$price_min = $prod->price_min;
					$price_base_type = $prod->price_base_type;

					// We define price for product
					if (! empty($conf->global->PRODUIT_MULTIPRICES) && ! empty($object->thirdparty->price_level))
					{
						$pu_ht = $prod->multiprices[$object->thirdparty->price_level];
						$pu_ttc = $prod->multiprices_ttc[$object->thirdparty->price_level];
						$price_min = $prod->multiprices_min[$object->thirdparty->price_level];
						$price_base_type = $prod->multiprices_base_type[$object->thirdparty->price_level];
						if (isset($prod->multiprices_tva_tx[$object->thirdparty->price_level])) $tva_tx=$prod->multiprices_tva_tx[$object->thirdparty->price_level];
						if (isset($prod->multiprices_recuperableonly[$object->thirdparty->price_level])) $tva_npr=$prod->multiprices_recuperableonly[$object->thirdparty->price_level];
					}
					elseif (! empty($conf->global->PRODUIT_CUSTOMER_PRICES))
					{
						require_once DOL_DOCUMENT_ROOT . '/product/class/productcustomerprice.class.php';

						$prodcustprice = new Productcustomerprice($db);

						$filter = array('t.fk_product' => $prod->id,'t.fk_soc' => $object->thirdparty->id);

						$result = $prodcustprice->fetch_all('', '', 0, 0, $filter);
						if ($result) {
							if (count($prodcustprice->lines) > 0) {
								$pu_ht = price($prodcustprice->lines [0]->price);
								$pu_ttc = price($prodcustprice->lines [0]->price_ttc);
								$price_base_type = $prodcustprice->lines [0]->price_base_type;
								$prod->tva_tx = $prodcustprice->lines [0]->tva_tx;
							}
						}
					}

					// if price ht is forced (ie: calculated by margin rate and cost price)
					if (! empty($price_ht)) {
						$pu_ht = price2num($price_ht, 'MU');
						$pu_ttc = price2num($pu_ht * (1 + ($tva_tx / 100)), 'MU');
					}

					// On reevalue prix selon taux tva car taux tva transaction peut etre different
					// de ceux du produit par defaut (par exemple si pays different entre vendeur et acheteur).
					elseif ($tva_tx != $prod->tva_tx) {
						if ($price_base_type != 'HT') {
							$pu_ht = price2num($pu_ttc / (1 + ($tva_tx / 100)), 'MU');
						} else {
							$pu_ttc = price2num($pu_ht * (1 + ($tva_tx / 100)), 'MU');
						}
					}

					$desc = '';

					// Define output language
					if (! empty($conf->global->MAIN_MULTILANGS) && ! empty($conf->global->PRODUIT_TEXTS_IN_THIRDPARTY_LANGUAGE)) {
						$outputlangs = $langs;
						$newlang = '';
						if (empty($newlang) && GETPOST('lang_id'))
							$newlang = GETPOST('lang_id');
						if (empty($newlang))
							$newlang = $object->thirdparty->default_lang;
						if (! empty($newlang)) {
							$outputlangs = new Translate("", $conf);
							$outputlangs->setDefaultLang($newlang);
						}

						$desc = (! empty($prod->multilangs [$outputlangs->defaultlang] ["description"])) ? $prod->multilangs [$outputlangs->defaultlang] ["description"] : $prod->description;
					} else {
						$desc = $prod->description;
					}

					$desc = dol_concatdesc($desc, $product_desc);

					// Add custom code and origin country into description
					if (empty($conf->global->MAIN_PRODUCT_DISABLE_CUSTOMCOUNTRYCODE) && (! empty($prod->customcode) || ! empty($prod->country_code))) {
						$tmptxt = '(';
						if (! empty($prod->customcode))
							$tmptxt .= $langs->transnoentitiesnoconv("CustomCode") . ': ' . $prod->customcode;
						if (! empty($prod->customcode) && ! empty($prod->country_code))
							$tmptxt .= ' - ';
						if (! empty($prod->country_code))
							$tmptxt .= $langs->transnoentitiesnoconv("CountryOrigin") . ': ' . getCountry($prod->country_code, 0, $db, $langs, 0);
						$tmptxt .= ')';
						$desc = dol_concatdesc($desc, $tmptxt);
					}

				$type = $prod->type;
				$fk_unit = $prod->fk_unit;
			} else {
				$pu_ht = price2num($price_ht, 'MU');
				$pu_ttc = price2num(GETPOST('price_ttc'), 'MU');
				$tva_npr = (preg_match('/\*/', $tva_tx) ? 1 : 0);
				$tva_tx = str_replace('*', '', $tva_tx);
				$label = (GETPOST('product_label') ? GETPOST('product_label') : '');
				$desc = $product_desc;
				$type = GETPOST('type');
				$fk_unit= GETPOST('units', 'int');

				if ($fk_unit <= 0) {
					$fk_unit = null;
				}
			}

			// Margin
			$fournprice = price2num(GETPOST('fournprice' . $predef) ? GETPOST('fournprice' . $predef) : '');
			$buyingprice = price2num(GETPOST('buying_price' . $predef) ? GETPOST('buying_price' . $predef) : '');

			// Local Taxes
			$localtax1_tx = get_localtax($tva_tx, 1, $object->thirdparty);
			$localtax2_tx = get_localtax($tva_tx, 2, $object->thirdparty);

			$info_bits = 0;
			if ($tva_npr)
				$info_bits |= 0x01;

			if (! empty($price_min) && (price2num($pu_ht) * (1 - price2num($remise_percent) / 100) < price2num($price_min))) {
				$mesg = $langs->trans("CantBeLessThanMinPrice", price(price2num($price_min, 'MU'), 0, $langs, 0, 0, - 1, $conf->currency));
				setEventMessage($mesg, 'errors');
			} else {
				// Insert line
<<<<<<< HEAD
				$result = $object->addline($desc, $pu_ht, $qty, $tva_tx, $localtax1_tx, $localtax2_tx, $idprod, $remise_percent, $date_start, $date_end, 0, $info_bits, '', $price_base_type, $pu_ttc, $type, - 1, $special_code, '', 0, GETPOST('fk_parent_line'), $fournprice, $buyingprice, $label, $array_option, $_POST['progress'], '', $fk_unit);
=======
				$result = $object->addline($desc, $pu_ht, $qty, $tva_tx, $localtax1_tx, $localtax2_tx, $idprod, $remise_percent, $date_start, $date_end, 0, $info_bits, '', $price_base_type, $pu_ttc, $type, - 1, $special_code, '', 0, GETPOST('fk_parent_line'), $fournprice, $buyingprice, $label, $array_options, $_POST['progress']);
>>>>>>> 69eaa032

				if ($result > 0)
				{
					// Define output language
					if (empty($conf->global->MAIN_DISABLE_PDF_AUTOUPDATE))
					{
						$outputlangs = $langs;
						$newlang = '';
						if ($conf->global->MAIN_MULTILANGS && empty($newlang) && GETPOST('lang_id')) $newlang = GETPOST('lang_id','alpha');
						if ($conf->global->MAIN_MULTILANGS && empty($newlang))	$newlang = $object->thirdparty->default_lang;
						if (! empty($newlang)) {
							$outputlangs = new Translate("", $conf);
							$outputlangs->setDefaultLang($newlang);
						}
						$model=$object->modelpdf;
						$ret = $object->fetch($id); // Reload to get new records

						$object->generateDocument($model, $outputlangs, $hidedetails, $hidedesc, $hideref);
					}

					unset($_POST['prod_entry_mode']);

					unset($_POST['qty']);
					unset($_POST['type']);
					unset($_POST['remise_percent']);
					unset($_POST['price_ht']);
					unset($_POST['price_ttc']);
					unset($_POST['tva_tx']);
					unset($_POST['product_ref']);
					unset($_POST['product_label']);
					unset($_POST['product_desc']);
					unset($_POST['fournprice']);
					unset($_POST['buying_price']);
					unset($_POST['np_marginRate']);
					unset($_POST['np_markRate']);
					unset($_POST['dp_desc']);
					unset($_POST['idprod']);
					unset($_POST['units']);

			    	unset($_POST['date_starthour']);
			    	unset($_POST['date_startmin']);
			    	unset($_POST['date_startsec']);
			    	unset($_POST['date_startday']);
			    	unset($_POST['date_startmonth']);
			    	unset($_POST['date_startyear']);
			    	unset($_POST['date_endhour']);
			    	unset($_POST['date_endmin']);
			    	unset($_POST['date_endsec']);
			    	unset($_POST['date_endday']);
			    	unset($_POST['date_endmonth']);
			    	unset($_POST['date_endyear']);

					unset($_POST['situations']);
					unset($_POST['progress']);
				} else {
					setEventMessage($object->error, 'errors');
				}

				$action = '';
			}
		}
	}

	elseif ($action == 'updateligne' && $user->rights->facture->creer && ! GETPOST('cancel'))
	{
		if (! $object->fetch($id) > 0)	dol_print_error($db);
		$object->fetch_thirdparty();

		// Clean parameters
		$date_start = '';
		$date_end = '';
		$date_start = dol_mktime(GETPOST('date_starthour'), GETPOST('date_startmin'), GETPOST('date_startsec'), GETPOST('date_startmonth'), GETPOST('date_startday'), GETPOST('date_startyear'));
		$date_end = dol_mktime(GETPOST('date_endhour'), GETPOST('date_endmin'), GETPOST('date_endsec'), GETPOST('date_endmonth'), GETPOST('date_endday'), GETPOST('date_endyear'));
		$description = dol_htmlcleanlastbr(GETPOST('product_desc'));
		$pu_ht = GETPOST('price_ht');
		$vat_rate = (GETPOST('tva_tx') ? GETPOST('tva_tx') : 0);
		$qty = GETPOST('qty');

		// Define info_bits
		$info_bits = 0;
		if (preg_match('/\*/', $vat_rate))
			$info_bits |= 0x01;

			// Define vat_rate
		$vat_rate = str_replace('*', '', $vat_rate);
		$localtax1_rate = get_localtax($vat_rate, 1, $object->thirdparty);
		$localtax2_rate = get_localtax($vat_rate, 2, $object->thirdparty);

		// Add buying price
		$fournprice = price2num(GETPOST('fournprice') ? GETPOST('fournprice') : '');
		$buyingprice = price2num(GETPOST('buying_price') ? GETPOST('buying_price') : '');

		// Extrafields
		$extrafieldsline = new ExtraFields($db);
		$extralabelsline = $extrafieldsline->fetch_name_optionals_label($object->table_element_line);
		$array_options = $extrafieldsline->getOptionalsFromPost($extralabelsline);
		// Unset extrafield
		if (is_array($extralabelsline)) {
			// Get extra fields
			foreach ($extralabelsline as $key => $value) {
				unset($_POST["options_" . $key]);
			}
		}

		$line = new FactureLigne($db);
		$line->fetch(GETPOST('lineid'));
		$percent = $line->get_prev_progress();

		if (GETPOST('progress') < $percent)
		{
			$mesg = '<div class="warning">' . $langs->trans("CantBeLessThanMinPercent") . '</div>';
			setEventMessages($mesg, null, 'warnings');
			$error++;
			$result = -1;
		}

		// Check minimum price
		$productid = GETPOST('productid', 'int');
		if (! empty($productid))
		{
			$product = new Product($db);
			$product->fetch($productid);

			$type = $product->type;

			$price_min = $product->price_min;
			if (! empty($conf->global->PRODUIT_MULTIPRICES) && ! empty($object->thirdparty->price_level))
				$price_min = $product->multiprices_min [$object->thirdparty->price_level];

			$label = ((GETPOST('update_label') && GETPOST('product_label')) ? GETPOST('product_label') : '');

			// Check price is not lower than minimum (check is done only for standard or replacement invoices)
			if (($object->type == Facture::TYPE_STANDARD || $object->type == Facture::TYPE_REPLACEMENT) && $price_min && (price2num($pu_ht) * (1 - price2num(GETPOST('remise_percent')) / 100) < price2num($price_min))) {
				setEventMessage($langs->trans("CantBeLessThanMinPrice", price(price2num($price_min, 'MU'), 0, $langs, 0, 0, - 1, $conf->currency)), 'errors');
				$error ++;
			}
		} else {
			$type = GETPOST('type');
			$label = (GETPOST('product_label') ? GETPOST('product_label') : '');

			// Check parameters
			if (GETPOST('type') < 0) {
				setEventMessage($langs->trans("ErrorFieldRequired", $langs->transnoentitiesnoconv("Type")), 'errors');
				$error ++;
			}
		}
		if ($qty < 0) {
			$langs->load("errors");
			setEventMessage($langs->trans('ErrorQtyForCustomerInvoiceCantBeNegative'), 'errors');
			$error ++;
		}

		// Update line
		if (! $error) {
<<<<<<< HEAD
			$result = $object->updateline(GETPOST('lineid'), $description, $pu_ht, $qty, GETPOST('remise_percent'),
				$date_start, $date_end, $vat_rate, $localtax1_rate, $localtax2_rate, 'HT', $info_bits, $type,
				GETPOST('fk_parent_line'), 0, $fournprice, $buyingprice, $label, 0, $array_option, GETPOST('progress'),
				$_POST['units']);
=======
			$result = $object->updateline(GETPOST('lineid'), $description, $pu_ht, $qty, GETPOST('remise_percent'), $date_start, $date_end, $vat_rate, $localtax1_rate, $localtax2_rate, 'HT', $info_bits, $type, GETPOST('fk_parent_line'), 0, $fournprice, $buyingprice, $label, 0, $array_options, GETPOST('progress'));
>>>>>>> 69eaa032

			if ($result >= 0) {
				if (empty($conf->global->MAIN_DISABLE_PDF_AUTOUPDATE)) {
					// Define output language
					$outputlangs = $langs;
					$newlang = '';
					if ($conf->global->MAIN_MULTILANGS && empty($newlang) && GETPOST('lang_id'))
						$newlang = GETPOST('lang_id');
					if ($conf->global->MAIN_MULTILANGS && empty($newlang))
						$newlang = $object->thirdparty->default_lang;
					if (! empty($newlang)) {
						$outputlangs = new Translate("", $conf);
						$outputlangs->setDefaultLang($newlang);
					}

					$ret = $object->fetch($id); // Reload to get new records
					$object->generateDocument($object->modelpdf, $outputlangs, $hidedetails, $hidedesc, $hideref);
				}

				unset($_POST['qty']);
				unset($_POST['type']);
				unset($_POST['productid']);
				unset($_POST['remise_percent']);
				unset($_POST['price_ht']);
				unset($_POST['price_ttc']);
				unset($_POST['tva_tx']);
				unset($_POST['product_ref']);
				unset($_POST['product_label']);
				unset($_POST['product_desc']);
				unset($_POST['fournprice']);
				unset($_POST['buying_price']);
				unset($_POST['np_marginRate']);
				unset($_POST['np_markRate']);

				unset($_POST['dp_desc']);
				unset($_POST['idprod']);
				unset($_POST['units']);

		    	unset($_POST['date_starthour']);
		    	unset($_POST['date_startmin']);
		    	unset($_POST['date_startsec']);
		    	unset($_POST['date_startday']);
		    	unset($_POST['date_startmonth']);
		    	unset($_POST['date_startyear']);
		    	unset($_POST['date_endhour']);
		    	unset($_POST['date_endmin']);
		    	unset($_POST['date_endsec']);
		    	unset($_POST['date_endday']);
		    	unset($_POST['date_endmonth']);
		    	unset($_POST['date_endyear']);

				unset($_POST['situations']);
				unset($_POST['progress']);
			} else {
				setEventMessage($object->error, 'errors');
			}
		}
	}

	else if ($action == 'updatealllines' && $user->rights->facture->creer && $_POST['all_percent'] == $langs->trans('Modifier'))
	{
		if (!$object->fetch($id) > 0) dol_print_error($db);
		if (!is_null(GETPOST('all_progress')) && GETPOST('all_progress') != "")
		{
			foreach ($object->lines as $line)
			{
				$percent = $line->get_prev_progress();
				if (GETPOST('all_progress') < $percent) {
					$mesg = '<div class="warning">' . $langs->trans("CantBeLessThanMinPercent") . '</div>';
					$result = -1;
				} else
					$object->update_percent($line, $_POST['all_progress']);
			}
		}
	}

	else if ($action == 'updateligne' && $user->rights->facture->creer && $_POST['cancel'] == $langs->trans('Cancel')) {
		header('Location: ' . $_SERVER["PHP_SELF"] . '?facid=' . $id); // Pour reaffichage de la fiche en cours d'edition
		exit();
	}

	// Modify line position (up)
	else if ($action == 'up' && $user->rights->facture->creer) {
		$object->fetch($id);
		$object->fetch_thirdparty();
		$object->line_up($_GET ['rowid']);

		// Define output language
		$outputlangs = $langs;
		$newlang = '';
		if ($conf->global->MAIN_MULTILANGS && empty($newlang) && ! empty($_REQUEST['lang_id']))
			$newlang = $_REQUEST['lang_id'];
		if ($conf->global->MAIN_MULTILANGS && empty($newlang))
			$newlang = $object->thirdparty->default_lang;
		if (! empty($newlang)) {
			$outputlangs = new Translate("", $conf);
			$outputlangs->setDefaultLang($newlang);
		}
		if (empty($conf->global->MAIN_DISABLE_PDF_AUTOUPDATE)) {
			$object->generateDocument($object->modelpdf, $outputlangs, $hidedetails, $hidedesc, $hideref);
		}

		header('Location: ' . $_SERVER["PHP_SELF"] . '?facid=' . $object->id . '#' . $_GET ['rowid']);
		exit();
	} // Modify line position (down)
	else if ($action == 'down' && $user->rights->facture->creer) {
		$object->fetch($id);
		$object->fetch_thirdparty();
		$object->line_down($_GET ['rowid']);

		// Define output language
		$outputlangs = $langs;
		$newlang = '';
		if ($conf->global->MAIN_MULTILANGS && empty($newlang) && ! empty($_REQUEST['lang_id']))
			$newlang = $_REQUEST['lang_id'];
		if ($conf->global->MAIN_MULTILANGS && empty($newlang))
			$newlang = $object->thirdparty->default_lang;
		if (! empty($newlang)) {
			$outputlangs = new Translate("", $conf);
			$outputlangs->setDefaultLang($newlang);
		}
		if (empty($conf->global->MAIN_DISABLE_PDF_AUTOUPDATE)) {
			$object->generateDocument($object->modelpdf, $outputlangs, $hidedetails, $hidedesc, $hideref);
		}

		header('Location: ' . $_SERVER["PHP_SELF"] . '?facid=' . $object->id . '#' . $_GET ['rowid']);
		exit();
	}

	// Link invoice to order
	if (GETPOST('linkedOrder')) {
		$object->fetch($id);
		$object->fetch_thirdparty();
		$result = $object->add_object_linked('commande', GETPOST('linkedOrder'));
	}


	/*
	 * Send mail
	 */

	// Actions to send emails
	if (empty($id)) $id=$facid;
	$actiontypecode='AC_FAC';
	$trigger_name='BILL_SENTBYMAIL';
	$paramname='id';
	$mode='emailfrominvoice';
	include DOL_DOCUMENT_ROOT.'/core/actions_sendmails.inc.php';


	/*
	 * Generate document
	 */
	if ($action == 'builddoc') // En get ou en post
	{
		$object->fetch($id);
		$object->fetch_thirdparty();

		// Save last template used to generate document
		if (GETPOST('model'))
			$object->setDocModel($user, GETPOST('model', 'alpha'));
        if (GETPOST('fk_bank')) { // this field may come from an external module
            $object->fk_bank = GETPOST('fk_bank');
        } else {
            $object->fk_bank = $object->fk_account;
        }

		// Define output language
		$outputlangs = $langs;
		$newlang = '';
		if ($conf->global->MAIN_MULTILANGS && empty($newlang) && GETPOST('lang_id')) $newlang = GETPOST('lang_id');
		if ($conf->global->MAIN_MULTILANGS && empty($newlang)) $newlang = $object->thirdparty->default_lang;
		if (! empty($newlang))
		{
			$outputlangs = new Translate("", $conf);
			$outputlangs->setDefaultLang($newlang);
		}
		$result = $object->generateDocument($object->modelpdf, $outputlangs, $hidedetails, $hidedesc, $hideref);
		if ($result <= 0)
		{
			dol_print_error($db, $result);
			exit();
		}
	}

	// Remove file in doc form
	else if ($action == 'remove_file') {
		if ($object->fetch($id)) {
			require_once DOL_DOCUMENT_ROOT . '/core/lib/files.lib.php';

			$object->fetch_thirdparty();

			$langs->load("other");
			$upload_dir = $conf->facture->dir_output;
			$file = $upload_dir . '/' . GETPOST('file');
			$ret = dol_delete_file($file, 0, 0, 0, $object);
			if ($ret)
				setEventMessage($langs->trans("FileWasRemoved", GETPOST('urlfile')));
			else
				setEventMessage($langs->trans("ErrorFailToDeleteFile", GETPOST('urlfile')), 'errors');
			$action = '';
		}
	}

	include DOL_DOCUMENT_ROOT.'/core/actions_printing.inc.php';

	if (! empty($conf->global->MAIN_DISABLE_CONTACTS_TAB) && $user->rights->facture->creer)
	{
		if ($action == 'addcontact')
		{
			$result = $object->fetch($id);

			if ($result > 0 && $id > 0) {
				$contactid = (GETPOST('userid') ? GETPOST('userid') : GETPOST('contactid'));
				$result = $object->add_contact($contactid, $_POST["type"], $_POST["source"]);
			}

		if ($result >= 0) {
			header("Location: " . $_SERVER['PHP_SELF'] . "?id=" . $object->id);
			exit();
		} else {
			if ($object->error == 'DB_ERROR_RECORD_ALREADY_EXISTS') {
				$langs->load("errors");
				setEventMessage($langs->trans("ErrorThisContactIsAlreadyDefinedAsThisType"), 'errors');
			} else {
				setEventMessage($object->error, 'errors');
			}
		}
	}

	// bascule du statut d'un contact
	else if ($action == 'swapstatut')
	{
		if ($object->fetch($id)) {
			$result = $object->swapContactStatus(GETPOST('ligne'));
		} else {
			dol_print_error($db);
			}
	}

	// Efface un contact
	else if ($action == 'deletecontact')
	{
		$object->fetch($id);
		$result = $object->delete_contact($lineid);

		if ($result >= 0) {
			header("Location: " . $_SERVER['PHP_SELF'] . "?id=" . $object->id);
			exit();
		} else {
			dol_print_error($db);
		}
	}


	if ($action == 'update_extras')
	{
		// Fill array 'array_options' with data from add form
		$extralabels = $extrafields->fetch_name_optionals_label($object->table_element);
		$ret = $extrafields->setOptionalsFromPost($extralabels, $object, GETPOST('attribute'));
		if ($ret < 0) $error++;

		if (! $error) {
			// Actions on extra fields (by external module or standard code)
			// FIXME le hook fait double emploi avec le trigger !!
			$hookmanager->initHooks(array('invoicedao'));
			$parameters = array('id' => $object->id);
			$reshook = $hookmanager->executeHooks('insertExtraFields', $parameters, $object, $action); // Note that $action and $object may have been modified by
			                                                                                      // some hooks
			if (empty($reshook)) {
						$result = $object->insertExtraFields();
					if ($result < 0) {
						$error ++;
					}
				} else if ($reshook < 0)
					$error ++;
			}

			if ($error)
				$action = 'edit_extras';
		}
	}
}


/*
 * View
 */

$form = new Form($db);
$formother = new FormOther($db);
$formfile = new FormFile($db);
$bankaccountstatic = new Account($db);
$now = dol_now();

llxHeader('', $langs->trans('Bill'), 'EN:Customers_Invoices|FR:Factures_Clients|ES:Facturas_a_clientes');



/**
 * *******************************************************************
 *
 * Mode creation
 *
 * ********************************************************************
 */

if ($action == 'create')
{
	$facturestatic = new Facture($db);
	$extralabels = $extrafields->fetch_name_optionals_label($facturestatic->table_element);

	print_fiche_titre($langs->trans('NewBill'));

	$soc = new Societe($db);
	if ($socid > 0)
		$res = $soc->fetch($socid);

	// Load objectsrc
	if (! empty($origin) && ! empty($originid))
	{
		// Parse element/subelement (ex: project_task)
		$element = $subelement = $origin;
		if (preg_match('/^([^_]+)_([^_]+)/i', $origin, $regs)) {
			$element = $regs [1];
			$subelement = $regs [2];
		}

		if ($element == 'project') {
			$projectid = $originid;
		} else {
			// For compatibility
			if ($element == 'order' || $element == 'commande') {
				$element = $subelement = 'commande';
			}
			if ($element == 'propal') {
				$element = 'comm/propal';
				$subelement = 'propal';
			}
			if ($element == 'contract') {
				$element = $subelement = 'contrat';
			}
			if ($element == 'shipping') {
				$element = $subelement = 'expedition';
			}

			dol_include_once('/' . $element . '/class/' . $subelement . '.class.php');

			$classname = ucfirst($subelement);
			$objectsrc = new $classname($db);
			$objectsrc->fetch($originid);
			if (empty($objectsrc->lines) && method_exists($objectsrc, 'fetch_lines'))
				$objectsrc->fetch_lines();
			$objectsrc->fetch_thirdparty();

			$projectid = (! empty($objectsrc->fk_project) ? $objectsrc->fk_project : '');
			$ref_client = (! empty($objectsrc->ref_client) ? $objectsrc->ref_client : '');
			$ref_int = (! empty($objectsrc->ref_int) ? $objectsrc->ref_int : '');

			// only if socid not filled else it's allready done upper
			if (empty($socid))
				$soc = $objectsrc->thirdparty;

			$cond_reglement_id 	= (! empty($objectsrc->cond_reglement_id)?$objectsrc->cond_reglement_id:(! empty($soc->cond_reglement_id)?$soc->cond_reglement_id:1));
			$mode_reglement_id 	= (! empty($objectsrc->mode_reglement_id)?$objectsrc->mode_reglement_id:(! empty($soc->mode_reglement_id)?$soc->mode_reglement_id:0));
            $fk_account         = (! empty($objectsrc->fk_account)?$objectsrc->fk_account:(! empty($soc->fk_account)?$soc->fk_account:0));
			$remise_percent 	= (! empty($objectsrc->remise_percent)?$objectsrc->remise_percent:(! empty($soc->remise_percent)?$soc->remise_percent:0));
			$remise_absolue 	= (! empty($objectsrc->remise_absolue)?$objectsrc->remise_absolue:(! empty($soc->remise_absolue)?$soc->remise_absolue:0));
			$dateinvoice		= (empty($dateinvoice)?(empty($conf->global->MAIN_AUTOFILL_DATE)?-1:''):$dateinvoice);

			// Replicate extrafields
			$objectsrc->fetch_optionals($originid);
			$object->array_options = $objectsrc->array_options;
		}
		$dateinvoice = empty($conf->global->MAIN_AUTOFILL_DATE) ? -1 : '';	// Dot not set 0 here (0 for a date is 1970)
	}
	else
	{
		$cond_reglement_id 	= $soc->cond_reglement_id;
		$mode_reglement_id 	= $soc->mode_reglement_id;
		$fk_account        	= $soc->fk_account;
		$remise_percent 	= $soc->remise_percent;
		$remise_absolue 	= 0;
		$dateinvoice		= (empty($dateinvoice)?(empty($conf->global->MAIN_AUTOFILL_DATE)?-1:''):$dateinvoice);		// Do not set 0 here (0 for a date is 1970)
	}
	$absolute_discount = $soc->getAvailableDiscounts();

	if (! empty($conf->use_javascript_ajax))
	{
		require_once DOL_DOCUMENT_ROOT . '/core/lib/ajax.lib.php';
		print ajax_combobox('fac_replacement');
		print ajax_combobox('fac_avoir');
		print ajax_combobox('situations');

	}

	print '<form name="add" action="' . $_SERVER["PHP_SELF"] . '" method="POST">';
	print '<input type="hidden" name="token" value="' . $_SESSION ['newtoken'] . '">';
	print '<input type="hidden" name="action" value="add">';
	if ($soc->id > 0) print '<input type="hidden" name="socid" value="' . $soc->id . '">' . "\n";
	print '<input name="facnumber" type="hidden" value="provisoire">';
	print '<input name="ref_client" type="hidden" value="' . $ref_client . '">';
	print '<input name="ref_int" type="hidden" value="' . $ref_int . '">';
	print '<input type="hidden" name="origin" value="' . $origin . '">';
	print '<input type="hidden" name="originid" value="' . $originid . '">';

	print '<table class="border" width="100%">';

	// Ref
	print '<tr><td class="fieldrequired">' . $langs->trans('Ref') . '</td><td colspan="2">' . $langs->trans('Draft') . '</td></tr>';

	// Thirdparty
	print '<td class="fieldrequired">' . $langs->trans('Customer') . '</td>';
	if ($soc->id > 0)
	{
		print '<td colspan="2">';
		print $soc->getNomUrl(1);
		print '<input type="hidden" name="socid" value="' . $soc->id . '">';
		// Outstanding Bill
		$outstandigBills = $soc->get_OutstandingBill();
		print ' (' . $langs->trans('CurrentOutstandingBill') . ': ';
		print price($outstandigBills, '', $langs, 0, 0, -1, $conf->currency);
		if ($soc->outstanding_limit != '')
		{
			if ($outstandigBills > $soc->outstanding_limit) print img_warning($langs->trans("OutstandingBillReached"));
			print ' / ' . price($soc->outstanding_limit, '', $langs, 0, 0, -1, $conf->currency);
		}
		print ')';
		print '</td>';
	}
	else
	{
		print '<td colspan="2">';
		print $form->select_company('', 'socid', 's.client = 1 OR s.client = 3', 1);
		print '</td>';
	}
	print '</tr>' . "\n";

	// Predefined invoices
	if (empty($origin) && empty($originid) && $socid > 0)
	{
		$sql = 'SELECT r.rowid, r.titre, r.total_ttc';
		$sql .= ' FROM ' . MAIN_DB_PREFIX . 'facture_rec as r';
		$sql .= ' WHERE r.fk_soc = ' . $soc->id;

		$resql = $db->query($sql);
		if ($resql)
		{
			$num = $db->num_rows($resql);
			$i = 0;

			if ($num > 0)
			{
				print '<tr><td>' . $langs->trans('CreateFromRepeatableInvoice') . '</td><td>';
				print '<select class="flat" name="fac_rec">';
				print '<option value="0" selected="selected"></option>';
				while ($i < $num)
				{
					$objp = $db->fetch_object($resql);
					print '<option value="' . $objp->rowid . '"';
					if (GETPOST('fac_rec') == $objp->rowid)
						print ' selected="selected"';
					print '>' . $objp->titre . ' (' . price($objp->total_ttc) . ' ' . $langs->trans("TTC") . ')</option>';
					$i ++;
				}
				print '</select></td></tr>';
			}
			$db->free($resql);
		} else {
			dol_print_error($db);
		}
	}

	// Type de facture
	$facids = $facturestatic->list_replacable_invoices($soc->id);
	if ($facids < 0) {
		dol_print_error($db, $facturestatic);
		exit();
	}
	$options = "";
	foreach ($facids as $facparam)
	{
		$options .= '<option value="' . $facparam ['id'] . '"';
		if ($facparam ['id'] == $_POST['fac_replacement'])
			$options .= ' selected="selected"';
		$options .= '>' . $facparam ['ref'];
		$options .= ' (' . $facturestatic->LibStatut(0, $facparam ['status']) . ')';
		$options .= '</option>';
	}

	// Show link for credit note
	$facids=$facturestatic->list_qualified_avoir_invoices($soc->id);
	if ($facids < 0)
	{
		dol_print_error($db,$facturestatic);
		exit;
	}
	$optionsav = "";
	$newinvoice_static = new Facture($db);
	foreach ($facids as $key => $valarray)
	{
		$newinvoice_static->id = $key;
		$newinvoice_static->ref = $valarray ['ref'];
		$newinvoice_static->statut = $valarray ['status'];
		$newinvoice_static->type = $valarray ['type'];
		$newinvoice_static->paye = $valarray ['paye'];

		$optionsav .= '<option value="' . $key . '"';
		if ($key == $_POST['fac_avoir'])
			$optionsav .= ' selected="selected"';
		$optionsav .= '>';
		$optionsav .= $newinvoice_static->ref;
		$optionsav .= ' (' . $newinvoice_static->getLibStatut(1, $valarray ['paymentornot']) . ')';
		$optionsav .= '</option>';
	}

	print '<tr><td valign="top" class="fieldrequired">' . $langs->trans('Type') . '</td><td colspan="2">';
	print '<table class="nobordernopadding">' . "\n";

	// Standard invoice
	print '<tr height="18"><td width="16px" valign="middle">';
	print '<input type="radio" id="radio_standard" name="type" value="0"' . (GETPOST('type') == 0 ? ' checked="checked"' : '') . '>';
	print '</td><td valign="middle">';
	$desc = $form->textwithpicto($langs->trans("InvoiceStandardAsk"), $langs->transnoentities("InvoiceStandardDesc"), 1);
	print $desc;
	print '</td></tr>' . "\n";

	if ((empty($origin)) || ((($origin == 'propal') || ($origin == 'commande')) && (! empty($originid))))
	{
		// Deposit
		print '<tr height="18"><td width="16px" valign="middle">';
		print '<input type="radio" id="radio_deposit" name="type" value="3"' . (GETPOST('type') == 3 ? ' checked="checked"' : '') . '>';
		print '</td><td valign="middle" class="nowrap">';
		print '<script type="text/javascript" language="javascript">
		jQuery(document).ready(function() {
			jQuery("#typedeposit, #valuedeposit").click(function() {
				jQuery("#radio_deposit").attr(\'checked\',\'checked\');
			});
		});
		</script>';
		$desc = $form->textwithpicto($langs->trans("InvoiceDeposit"), $langs->transnoentities("InvoiceDepositDesc"), 1);
		print '<table class="nobordernopadding"><tr><td>' . $desc . '</td>';
		if (($origin == 'propal') || ($origin == 'commande')) {
			print '<td class="nowrap" style="padding-left: 5px">';
			$arraylist = array('amount' => 'FixAmount','variable' => 'VarAmount');
			print $form->selectarray('typedeposit', $arraylist, GETPOST('typedeposit'), 0, 0, 0, '', 1);
			print '</td>';
			print '<td class="nowrap" style="padding-left: 5px">' . $langs->trans('Value') . ':<input type="text" id="valuedeposit" name="valuedeposit" size="3" value="' . GETPOST('valuedeposit', 'int') . '"/>';
		}
		print '</td></tr></table>';
		print '</td></tr>' . "\n";
	}

	if ($socid > 0)
	{
		if (! empty($conf->global->INVOICE_USE_SITUATION))
		{
		// First situation invoice
		print '<tr height="18"><td width="16px" valign="middle">';
		print '<input type="radio" name="type" value="5"' . (GETPOST('type') == 5 ? ' checked="checked"' : '') . '>';
		print '</td><td valign="middle">';
		$desc = $form->textwithpicto($langs->trans("InvoiceFirstSituationAsk"), $langs->transnoentities("InvoiceFirstSituationDesc"), 1);
		print $desc;
		print '</td></tr>' . "\n";

		// Next situation invoice
		$opt = $form->load_situation_invoices(GETPOST('originid'), $socid);
		print '<tr height="18"><td valign="middle">';
		print '<input type="radio" name="type" value="5"' . (GETPOST('type') == 5 && GETPOST('originid') ? ' checked="checked"' : '') . ' ';
		if ($opt == '<option value ="0" selected="selected">' . $langs->trans('NoSituations') . '</option>' || (GETPOST('origin') && GETPOST('origin') != 'facture')) print 'disabled="disabled"';
		print '>';
		print '</td><td valign="middle">';
		$text = $langs->trans("InvoiceSituationAsk") . ' ';
		$text .= '<select class="flat" id="situations" name="situations">';
		$text .= $opt;
		$text .= '</select>';
		$desc = $form->textwithpicto($text, $langs->transnoentities("InvoiceSituationDesc"), 1);
		print $desc;
		print '</td></tr>' . "\n";
		}

		// Replacement
		print '<tr height="18"><td valign="middle">';
		print '<input type="radio" name="type" id="radio_replacement" value="1"' . (GETPOST('type') == 1 ? ' checked="checked"' : '');
		if (! $options)
			print ' disabled="disabled"';
		print '>';
		print '</td><td valign="middle">';
		print '<script type="text/javascript" language="javascript">
		jQuery(document).ready(function() {
			jQuery("#fac_replacement").change(function() {
				jQuery("#radio_replacement").attr(\'checked\',\'checked\');
			});
		});
		</script>';
		$text = $langs->trans("InvoiceReplacementAsk") . ' ';
		$text .= '<select class="flat" name="fac_replacement" id="fac_replacement"';
		if (! $options)
			$text .= ' disabled="disabled"';
		$text .= '>';
		if ($options) {
			$text .= '<option value="-1">&nbsp;</option>';
			$text .= $options;
		} else {
			$text .= '<option value="-1">' . $langs->trans("NoReplacableInvoice") . '</option>';
		}
		$text .= '</select>';
		$desc = $form->textwithpicto($text, $langs->transnoentities("InvoiceReplacementDesc"), 1);
		print $desc;
		print '</td></tr>' . "\n";
	}
	else
	{
		print '<tr height="18"><td valign="middle">';
		print '<input type="radio" name="type" id="radio_replacement" value="0" disabled="disabled">';
		print '</td><td valign="middle">';
		$text = $langs->trans("InvoiceReplacement") . ' ';
		$text.= '('.$langs->trans("YouMustCreateInvoiceFromThird").') ';
		$desc = $form->textwithpicto($text, $langs->transnoentities("InvoiceReplacementDesc"), 1);
		print $desc;
		print '</td></tr>' . "\n";
	}

	if (empty($origin))
	{
		if ($socid > 0)
		{
			// Credit note
			print '<tr height="18"><td valign="top">';
			print '<input type="radio" id="radio_creditnote" name="type" value="2"' . (GETPOST('type') == 2 ? ' checked=true' : '');
			if (! $optionsav)
				print ' disabled="disabled"';
			print '>';
			print '</td><td valign="top">';
			// Show credit note options only if we checked credit note
			print '<script type="text/javascript" language="javascript">
			jQuery(document).ready(function() {
				if (! jQuery("#radio_creditnote").attr(\'checked\'))
				{
					jQuery("#credit_note_options").hide();
				}
				jQuery("#radio_creditnote").click(function() {
					jQuery("#credit_note_options").show();
				});
				jQuery("#radio_standard, #radio_replacement, #radio_deposit").click(function() {
					jQuery("#credit_note_options").hide();
				});
			});
			</script>';
			$text = $langs->transnoentities("InvoiceAvoirAsk") . ' ';
			// $text.='<input type="text" value="">';
			$text .= '<select class="flat" name="fac_avoir" id="fac_avoir"';
			if (! $optionsav)
				$text .= ' disabled="disabled"';
			$text .= '>';
			if ($optionsav) {
				$text .= '<option value="-1"></option>';
				$text .= $optionsav;
			} else {
				$text .= '<option value="-1">' . $langs->trans("NoInvoiceToCorrect") . '</option>';
			}
			$text .= '</select>';
			$desc = $form->textwithpicto($text, $langs->transnoentities("InvoiceAvoirDesc"), 1);
			print $desc;

			print '<div id="credit_note_options">';
	        print '&nbsp;&nbsp;&nbsp; <input type="checkbox" name="invoiceAvoirWithLines" id="invoiceAvoirWithLines" value="1" onclick="if($(this).is(\':checked\') ) { $(\'#radio_creditnote\').attr(\'checked\',\'checked\'); $(\'#invoiceAvoirWithPaymentRestAmount\').removeAttr(\'checked\');   }" '.(GETPOST('invoiceAvoirWithLines','int')>0 ? 'checked="checked"':'').' /> <label for="invoiceAvoirWithLines">'.$langs->trans('invoiceAvoirWithLines')."</label>";
	        print '<br>&nbsp;&nbsp;&nbsp; <input type="checkbox" name="invoiceAvoirWithPaymentRestAmount" id="invoiceAvoirWithPaymentRestAmount" value="1" onclick="if($(this).is(\':checked\') ) { $(\'#radio_creditnote\').attr(\'checked\',\'checked\');  $(\'#invoiceAvoirWithLines\').removeAttr(\'checked\');   }" '.(GETPOST('invoiceAvoirWithPaymentRestAmount','int')>0 ? 'checked="checked"':'').' /> <label for="invoiceAvoirWithPaymentRestAmount">'.$langs->trans('invoiceAvoirWithPaymentRestAmount')."</label>";
			print '</div>';

			print '</td></tr>' . "\n";
		}
		else
		{
			print '<tr height="18"><td valign="middle">';
			print '<input type="radio" name="type" id="radio_creditnote" value="0" disabled="disabled">';
			print '</td><td valign="middle">';
			$text = $langs->trans("InvoiceAvoir") . ' ';
			$text.= '('.$langs->trans("YouMustCreateInvoiceFromThird").') ';
			$desc = $form->textwithpicto($text, $langs->transnoentities("InvoiceAvoirDesc"), 1);
			print $desc;
			print '</td></tr>' . "\n";
		}
	}

	print '</table>';
	print '</td></tr>';

	if ($socid > 0)
	{
		// Discounts for third party
		print '<tr><td>' . $langs->trans('Discounts') . '</td><td colspan="2">';
		if ($soc->remise_percent)
			print $langs->trans("CompanyHasRelativeDiscount", '<a href="' . DOL_URL_ROOT . '/comm/remise.php?id=' . $soc->id . '&backtopage=' . urlencode($_SERVER["PHP_SELF"] . '?socid=' . $soc->id . '&action=' . $action . '&origin=' . GETPOST('origin') . '&originid=' . GETPOST('originid')) . '">' . $soc->remise_percent . '</a>');
		else
			print $langs->trans("CompanyHasNoRelativeDiscount");
		print ' <a href="' . DOL_URL_ROOT . '/comm/remise.php?id=' . $soc->id . '&backtopage=' . urlencode($_SERVER["PHP_SELF"] . '?socid=' . $soc->id . '&action=' . $action . '&origin=' . GETPOST('origin') . '&originid=' . GETPOST('originid')) . '">(' . $langs->trans("EditRelativeDiscount") . ')</a>';
		print '. ';
		print '<br>';
		if ($absolute_discount)
			print $langs->trans("CompanyHasAbsoluteDiscount", '<a href="' . DOL_URL_ROOT . '/comm/remx.php?id=' . $soc->id . '&backtopage=' . urlencode($_SERVER["PHP_SELF"] . '?socid=' . $soc->id . '&action=' . $action . '&origin=' . GETPOST('origin') . '&originid=' . GETPOST('originid')) . '">' . price($absolute_discount) . '</a>', $langs->trans("Currency" . $conf->currency));
		else
			print $langs->trans("CompanyHasNoAbsoluteDiscount");
		print ' <a href="' . DOL_URL_ROOT . '/comm/remx.php?id=' . $soc->id . '&backtopage=' . urlencode($_SERVER["PHP_SELF"] . '?socid=' . $soc->id . '&action=' . $action . '&origin=' . GETPOST('origin') . '&originid=' . GETPOST('originid')) . '">(' . $langs->trans("EditGlobalDiscounts") . ')</a>';
		print '.';
		print '</td></tr>';
	}

	// Date invoice
	print '<tr><td class="fieldrequired">' . $langs->trans('Date') . '</td><td colspan="2">';
	$datefacture = dol_mktime(12, 0, 0, $_POST['remonth'], $_POST['reday'], $_POST['reyear']);
	$form->select_date($datefacture?$datefacture:$dateinvoice, '', '', '', '', "add", 1, 1);
	print '</td></tr>';

	// Payment term
	print '<tr><td class="nowrap">' . $langs->trans('PaymentConditionsShort') . '</td><td colspan="2">';
	$form->select_conditions_paiements(isset($_POST['cond_reglement_id']) ? $_POST['cond_reglement_id'] : $cond_reglement_id, 'cond_reglement_id');
	print '</td></tr>';

	// Payment mode
	print '<tr><td>' . $langs->trans('PaymentMode') . '</td><td colspan="2">';
	$form->select_types_paiements(isset($_POST['mode_reglement_id']) ? $_POST['mode_reglement_id'] : $mode_reglement_id, 'mode_reglement_id', 'CRDT');
	print '</td></tr>';

    // Bank Account
    print '<tr><td>' . $langs->trans('BankAccount') . '</td><td colspan="2">';
    $form->select_comptes($fk_account, 'fk_account', 0, '', 1);
    print '</td></tr>';

	// Project
	if (! empty($conf->projet->enabled) && $socid > 0) {
		$formproject = new FormProjets($db);

		$langs->load('projects');
		print '<tr><td>' . $langs->trans('Project') . '</td><td colspan="2">';
		$formproject->select_projects($soc->id, $projectid, 'projectid', 0);
		print '</td></tr>';
	}

	// Incoterms
	if (!empty($conf->incoterm->enabled))
	{
		print '<tr>';
		print '<td><label for="incoterm_id">'.$form->textwithpicto($langs->trans("IncotermLabel"), $objectsrc->libelle_incoterms, 1).'</label></td>';
        print '<td colspan="3" class="maxwidthonsmartphone">';
        print $form->select_incoterms((!empty($objectsrc->fk_incoterms) ? $objectsrc->fk_incoterms : ''), (!empty($objectsrc->location_incoterms)?$objectsrc->location_incoterms:''));
		print '</td></tr>';
	}

	// Other attributes
	$parameters = array('objectsrc' => $objectsrc,'colspan' => ' colspan="3"');
	$reshook = $hookmanager->executeHooks('formObjectOptions', $parameters, $object, $action); // Note that $action and $object may have been modified by
	                                                                                      // hook
	if (empty($reshook) && ! empty($extrafields->attribute_label)) {
		print $object->showOptionals($extrafields, 'edit');
	}

	// Modele PDF
	print '<tr><td>' . $langs->trans('Model') . '</td>';
	print '<td>';
	include_once DOL_DOCUMENT_ROOT . '/core/modules/facture/modules_facture.php';
	$liste = ModelePDFFactures::liste_modeles($db);
	print $form->selectarray('model', $liste, $conf->global->FACTURE_ADDON_PDF);
	print "</td></tr>";

	// Public note
	print '<tr>';
	print '<td class="border" valign="top">' . $langs->trans('NotePublic') . '</td>';
	print '<td valign="top" colspan="2">';
	$note_public = '';
	if (is_object($objectsrc)) 	// Take value from source object
	{
		$note_public = $objectsrc->note_public;
	}
	$doleditor = new DolEditor('note_public', $note_public, '', 80, 'dolibarr_notes', 'In', 0, false, true, ROWS_3, 70);
	print $doleditor->Create(1);

	// Private note
	if (empty($user->societe_id))
	{
		print '<tr>';
		print '<td class="border" valign="top">' . $langs->trans('NotePrivate') . '</td>';
		print '<td valign="top" colspan="2">';
		$note_private = '';
		if (! empty($origin) && ! empty($originid) && is_object($objectsrc)) 		// Take value from source object
		{
			$note_private = $objectsrc->note_private;
		}
		$doleditor = new DolEditor('note_private', $note_private, '', 80, 'dolibarr_notes', 'In', 0, false, true, ROWS_3, 70);
		print $doleditor->Create(1);
		// print '<textarea name="note_private" wrap="soft" cols="70" rows="'.ROWS_3.'">'.$note_private.'.</textarea>
		print '</td></tr>';
	}

	// Lines from source
	if (! empty($origin) && ! empty($originid) && is_object($objectsrc))
	{
		// TODO for compatibility
		if ($origin == 'contrat') {
			// Calcul contrat->price (HT), contrat->total (TTC), contrat->tva
			$objectsrc->remise_absolue = $remise_absolue;
			$objectsrc->remise_percent = $remise_percent;
			$objectsrc->update_price(1, - 1, 1);
		}

		print "\n<!-- " . $classname . " info -->";
		print "\n";
		print '<input type="hidden" name="amount"         value="' . $objectsrc->total_ht . '">' . "\n";
		print '<input type="hidden" name="total"          value="' . $objectsrc->total_ttc . '">' . "\n";
		print '<input type="hidden" name="tva"            value="' . $objectsrc->total_tva . '">' . "\n";
		print '<input type="hidden" name="origin"         value="' . $objectsrc->element . '">';
		print '<input type="hidden" name="originid"       value="' . $objectsrc->id . '">';

		$newclassname = $classname;
		if ($newclassname == 'Propal')
			$newclassname = 'CommercialProposal';
		elseif ($newclassname == 'Commande')
			$newclassname = 'Order';
		elseif ($newclassname == 'Expedition')
			$newclassname = 'Sending';
		elseif ($newclassname == 'Fichinter')
			$newclassname = 'Intervention';

		print '<tr><td>' . $langs->trans($newclassname) . '</td><td colspan="2">' . $objectsrc->getNomUrl(1);
		//We check if Origin document has already an invoice attached to it
		$objectsrc->fetchObjectLinked($originid,'','','facture');
		$cntinvoice=count($objectsrc->linkedObjects['facture']);
		if ($cntinvoice>=1)
		{
		    setEventMessage('WarningBillExist','warnings');
		    echo ' ('.$langs->trans('LatestRelatedBill').end($objectsrc->linkedObjects['facture'])->getNomUrl(1).')';
		}
		echo '</td></tr>';
		print '<tr><td>' . $langs->trans('TotalHT') . '</td><td colspan="2">' . price($objectsrc->total_ht) . '</td></tr>';
		print '<tr><td>' . $langs->trans('TotalVAT') . '</td><td colspan="2">' . price($objectsrc->total_tva) . "</td></tr>";
		if ($mysoc->localtax1_assuj == "1" || $objectsrc->total_localtax1 != 0) 		// Localtax1
		{
			print '<tr><td>' . $langs->transcountry("AmountLT1", $mysoc->country_code) . '</td><td colspan="2">' . price($objectsrc->total_localtax1) . "</td></tr>";
		}

		if ($mysoc->localtax2_assuj == "1" || $objectsrc->total_localtax2 != 0) 		// Localtax2
		{
			print '<tr><td>' . $langs->transcountry("AmountLT2", $mysoc->country_code) . '</td><td colspan="2">' . price($objectsrc->total_localtax2) . "</td></tr>";
		}
		print '<tr><td>' . $langs->trans('TotalTTC') . '</td><td colspan="2">' . price($objectsrc->total_ttc) . "</td></tr>";
	} else {
		// Show deprecated optional form to add product line here
		if (! empty($conf->global->PRODUCT_SHOW_WHEN_CREATE)) {
			print '<tr><td colspan="3">';

			// Zone de choix des produits predefinis a la creation
			print '<table class="noborder" width="100%">';
			print '<tr>';
			print '<td>' . $langs->trans('ProductsAndServices') . '</td>';
			print '<td>' . $langs->trans('Qty') . '</td>';
			print '<td>' . $langs->trans('ReductionShort') . '</td>';
			print '<td> &nbsp; &nbsp; </td>';
			if (! empty($conf->service->enabled)) {
				print '<td>' . $langs->trans('ServiceLimitedDuration') . '</td>';
			}
			print '</tr>';
			for($i = 1; $i <= $NBLINES; $i ++) {
				print '<tr>';
				print '<td>';
				// multiprix
				if (! empty($conf->global->PRODUIT_MULTIPRICES))
					$form->select_produits('', 'idprod' . $i, '', $conf->product->limit_size, $soc->price_level);
				else
					$form->select_produits('', 'idprod' . $i, '', $conf->product->limit_size);
				print '</td>';
				print '<td><input type="text" size="2" name="qty' . $i . '" value="1"></td>';
				print '<td class="nowrap"><input type="text" size="1" name="remise_percent' . $i . '" value="' . $soc->remise_percent . '">%</td>';
				print '<td>&nbsp;</td>';
				// Si le module service est actif, on propose des dates de debut et fin a la ligne
				if (! empty($conf->service->enabled)) {
					print '<td class="nowrap">';
					print '<table class="nobordernopadding"><tr class="nocellnopadd">';
					print '<td class="nobordernopadding nowrap">';
					print $langs->trans('From') . ' ';
					print '</td><td class="nobordernopadding nowrap">';
					print $form->select_date('', 'date_start' . $i, $usehm, $usehm, 1, "add");
					print '</td></tr>';
					print '<td class="nobordernopadding nowrap">';
					print $langs->trans('to') . ' ';
					print '</td><td class="nobordernopadding nowrap">';
					print $form->select_date('', 'date_end' . $i, $usehm, $usehm, 1, "add");
					print '</td></tr></table>';
					print '</td>';
				}
				print "</tr>\n";
			}

			print '</table>';
			print '</td></tr>';
		}
	}

	print "</table>\n";

	// Button "Create Draft"
	print '<br><div class="center">';
	print '<input type="submit" class="button" name="bouton" value="' . $langs->trans('CreateDraft') . '">';
	print '&nbsp; &nbsp; &nbsp;';
	print '<input type="button" class="button" value="' . $langs->trans("Cancel") . '" onClick="javascript:history.go(-1)">';
	print '</div>';

	print "</form>\n";

	// Show origin lines
	if (! empty($origin) && ! empty($originid) && is_object($objectsrc)) {
		print '<br>';

		$title = $langs->trans('ProductsAndServices');
		print_titre($title);

		print '<table class="noborder" width="100%">';

		$objectsrc->printOriginLinesList();

		print '</table>';
	}

	print '<br>';
} else if ($id > 0 || ! empty($ref)) {
	/*
	 * Show object in view mode
	 */

	$result = $object->fetch($id, $ref);
	if ($result <= 0) {
		dol_print_error($db, $object->error);
		exit();
	}

	// fetch optionals attributes and labels
	$extralabels = $extrafields->fetch_name_optionals_label($object->table_element);

	if ($user->societe_id > 0 && $user->societe_id != $object->socid)
		accessforbidden('', 0);

	$result = $object->fetch_thirdparty();

	$soc = new Societe($db);
	$soc->fetch($object->socid);
	$selleruserevenustamp = $mysoc->useRevenueStamp();

	$totalpaye = $object->getSommePaiement();
	$totalcreditnotes = $object->getSumCreditNotesUsed();
	$totaldeposits = $object->getSumDepositsUsed();
	// print "totalpaye=".$totalpaye." totalcreditnotes=".$totalcreditnotes." totaldeposts=".$totaldeposits."
	// selleruserrevenuestamp=".$selleruserevenustamp;

	// We can also use bcadd to avoid pb with floating points
	// For example print 239.2 - 229.3 - 9.9; does not return 0.
	// $resteapayer=bcadd($object->total_ttc,$totalpaye,$conf->global->MAIN_MAX_DECIMALS_TOT);
	// $resteapayer=bcadd($resteapayer,$totalavoir,$conf->global->MAIN_MAX_DECIMALS_TOT);
	$resteapayer = price2num($object->total_ttc - $totalpaye - $totalcreditnotes - $totaldeposits, 'MT');

	if ($object->paye)
		$resteapayer = 0;
	$resteapayeraffiche = $resteapayer;

	if (! empty($conf->global->FACTURE_DEPOSITS_ARE_JUST_PAYMENTS)) {
		$filterabsolutediscount = "fk_facture_source IS NULL"; // If we want deposit to be substracted to payments only and not to total of final invoice
		$filtercreditnote = "fk_facture_source IS NOT NULL"; // If we want deposit to be substracted to payments only and not to total of final invoice
	} else {
		$filterabsolutediscount = "fk_facture_source IS NULL OR (fk_facture_source IS NOT NULL AND description='(DEPOSIT)')";
		$filtercreditnote = "fk_facture_source IS NOT NULL AND description <> '(DEPOSIT)'";
	}

	$absolute_discount = $soc->getAvailableDiscounts('', $filterabsolutediscount);
	$absolute_creditnote = $soc->getAvailableDiscounts('', $filtercreditnote);
	$absolute_discount = price2num($absolute_discount, 'MT');
	$absolute_creditnote = price2num($absolute_creditnote, 'MT');

	$author = new User($db);
	if ($object->user_author) {
		$author->fetch($object->user_author);
	}

	$objectidnext = $object->getIdReplacingInvoice();

	$head = facture_prepare_head($object);

	dol_fiche_head($head, 'compta', $langs->trans('InvoiceCustomer'), 0, 'bill');

	$formconfirm = '';

	// Confirmation de la conversion de l'avoir en reduc
	if ($action == 'converttoreduc') {
		$text = $langs->trans('ConfirmConvertToReduc');
		$formconfirm = $form->formconfirm($_SERVER['PHP_SELF'] . '?facid=' . $object->id, $langs->trans('ConvertToReduc'), $text, 'confirm_converttoreduc', '', "yes", 2);
	}

	// Confirmation to delete invoice
	if ($action == 'delete') {
		$text = $langs->trans('ConfirmDeleteBill', $object->ref);
		$formquestion = array();

		$qualified_for_stock_change = 0;
		if (empty($conf->global->STOCK_SUPPORTS_SERVICES)) {
			$qualified_for_stock_change = $object->hasProductsOrServices(2);
		} else {
			$qualified_for_stock_change = $object->hasProductsOrServices(1);
		}

		if ($object->type != Facture::TYPE_DEPOSIT && ! empty($conf->global->STOCK_CALCULATE_ON_BILL) && $qualified_for_stock_change && $object->statut >= 1) {
			$langs->load("stocks");
			require_once DOL_DOCUMENT_ROOT . '/product/class/html.formproduct.class.php';
			$formproduct = new FormProduct($db);
			$label = $object->type == Facture::TYPE_CREDIT_NOTE ? $langs->trans("SelectWarehouseForStockDecrease") : $langs->trans("SelectWarehouseForStockIncrease");
			$formquestion = array(
								// 'text' => $langs->trans("ConfirmClone"),
								// array('type' => 'checkbox', 'name' => 'clone_content', 'label' => $langs->trans("CloneMainAttributes"), 'value' =>
								// 1),
								// array('type' => 'checkbox', 'name' => 'update_prices', 'label' => $langs->trans("PuttingPricesUpToDate"), 'value'
								// => 1),
								array('type' => 'other','name' => 'idwarehouse','label' => $label,'value' => $formproduct->selectWarehouses(GETPOST('idwarehouse')?GETPOST('idwarehouse'):'ifone', 'idwarehouse', '', 1, 0, 0, $langs->trans("NoStockAction"))));
			$formconfirm = $form->formconfirm($_SERVER['PHP_SELF'] . '?facid=' . $object->id, $langs->trans('DeleteBill'), $text, 'confirm_delete', $formquestion, "yes", 1);
		} else {
			$formconfirm = $form->formconfirm($_SERVER['PHP_SELF'] . '?facid=' . $object->id, $langs->trans('DeleteBill'), $text, 'confirm_delete', '', '', 1);
		}
	}

	// Confirmation de la validation
	if ($action == 'valid')
	{
		// on verifie si l'objet est en numerotation provisoire
		$objectref = substr($object->ref, 1, 4);
		if ($objectref == 'PROV') {
			$savdate = $object->date;
			if (! empty($conf->global->FAC_FORCE_DATE_VALIDATION)) {
				$object->date = dol_now();
				$object->date_lim_reglement = $object->calculate_date_lim_reglement();
			}
			$numref = $object->getNextNumRef($soc);
			// $object->date=$savdate;
		} else {
			$numref = $object->ref;
		}

		$text = $langs->trans('ConfirmValidateBill', $numref);
		if (! empty($conf->notification->enabled)) {
			require_once DOL_DOCUMENT_ROOT . '/core/class/notify.class.php';
			$notify = new Notify($db);
			$text .= '<br>';
			$text .= $notify->confirmMessage('BILL_VALIDATE', $object->socid, $object);
		}
		$formquestion = array();

		$qualified_for_stock_change = 0;
		if (empty($conf->global->STOCK_SUPPORTS_SERVICES)) {
			$qualified_for_stock_change = $object->hasProductsOrServices(2);
		} else {
			$qualified_for_stock_change = $object->hasProductsOrServices(1);
		}

		if ($object->type != Facture::TYPE_DEPOSIT && ! empty($conf->global->STOCK_CALCULATE_ON_BILL) && $qualified_for_stock_change)
		{
			$langs->load("stocks");
			require_once DOL_DOCUMENT_ROOT . '/product/class/html.formproduct.class.php';
			require_once DOL_DOCUMENT_ROOT . '/product/stock/class/entrepot.class.php';
			$formproduct = new FormProduct($db);
			$warehouse = new Entrepot($db);
			$warehouse_array = $warehouse->list_array();
			if (count($warehouse_array) == 1) {
				$label = $object->type == Facture::TYPE_CREDIT_NOTE ? $langs->trans("WarehouseForStockIncrease", current($warehouse_array)) : $langs->trans("WarehouseForStockDecrease", current($warehouse_array));
				$value = '<input type="hidden" id="idwarehouse" name="idwarehouse" value="' . key($warehouse_array) . '">';
			} else {
				$label = $object->type == Facture::TYPE_CREDIT_NOTE ? $langs->trans("SelectWarehouseForStockIncrease") : $langs->trans("SelectWarehouseForStockDecrease");
				$value = $formproduct->selectWarehouses(GETPOST('idwarehouse')?GETPOST('idwarehouse'):'ifone', 'idwarehouse', '', 1);
			}
			$formquestion = array(
								// 'text' => $langs->trans("ConfirmClone"),
								// array('type' => 'checkbox', 'name' => 'clone_content', 'label' => $langs->trans("CloneMainAttributes"), 'value' =>
								// 1),
								// array('type' => 'checkbox', 'name' => 'update_prices', 'label' => $langs->trans("PuttingPricesUpToDate"), 'value'
								// => 1),
								array('type' => 'other','name' => 'idwarehouse','label' => $label,'value' => $value));
		}
		if ($object->type != Facture::TYPE_CREDIT_NOTE && $object->total_ttc < 0) 		// Can happen only if $conf->global->FACTURE_ENABLE_NEGATIVE is on
		{
			$text .= '<br>' . img_warning() . ' ' . $langs->trans("ErrorInvoiceOfThisTypeMustBePositive");
		}
		$formconfirm = $form->formconfirm($_SERVER["PHP_SELF"] . '?facid=' . $object->id, $langs->trans('ValidateBill'), $text, 'confirm_valid', $formquestion, (($object->type != Facture::TYPE_CREDIT_NOTE && $object->total_ttc < 0) ? "no" : "yes"), ($conf->notification->enabled ? 0 : 2));
	}

	// Confirm back to draft status
	if ($action == 'modif') {
		$text = $langs->trans('ConfirmUnvalidateBill', $object->ref);
		$formquestion = array();

		$qualified_for_stock_change = 0;
		if (empty($conf->global->STOCK_SUPPORTS_SERVICES)) {
			$qualified_for_stock_change = $object->hasProductsOrServices(2);
		} else {
			$qualified_for_stock_change = $object->hasProductsOrServices(1);
		}
		if ($object->type != Facture::TYPE_DEPOSIT && ! empty($conf->global->STOCK_CALCULATE_ON_BILL) && $qualified_for_stock_change) {
			$langs->load("stocks");
			require_once DOL_DOCUMENT_ROOT . '/product/class/html.formproduct.class.php';
			require_once DOL_DOCUMENT_ROOT . '/product/stock/class/entrepot.class.php';
			$formproduct = new FormProduct($db);
			$warehouse = new Entrepot($db);
			$warehouse_array = $warehouse->list_array();
			if (count($warehouse_array) == 1) {
				$label = $object->type == Facture::TYPE_CREDIT_NOTE ? $langs->trans("WarehouseForStockDecrease", current($warehouse_array)) : $langs->trans("WarehouseForStockIncrease", current($warehouse_array));
				$value = '<input type="hidden" id="idwarehouse" name="idwarehouse" value="' . key($warehouse_array) . '">';
			} else {
				$label = $object->type == Facture::TYPE_CREDIT_NOTE ? $langs->trans("SelectWarehouseForStockDecrease") : $langs->trans("SelectWarehouseForStockIncrease");
				$value = $formproduct->selectWarehouses(GETPOST('idwarehouse')?GETPOST('idwarehouse'):'ifone', 'idwarehouse', '', 1);
			}
			$formquestion = array(
								// 'text' => $langs->trans("ConfirmClone"),
								// array('type' => 'checkbox', 'name' => 'clone_content', 'label' => $langs->trans("CloneMainAttributes"), 'value' =>
								// 1),
								// array('type' => 'checkbox', 'name' => 'update_prices', 'label' => $langs->trans("PuttingPricesUpToDate"), 'value'
								// => 1),
								array('type' => 'other','name' => 'idwarehouse','label' => $label,'value' => $value));
		}

		$formconfirm = $form->formconfirm($_SERVER["PHP_SELF"] . '?facid=' . $object->id, $langs->trans('UnvalidateBill'), $text, 'confirm_modif', $formquestion, "yes", 1);
	}

	// Confirmation du classement paye
	if ($action == 'paid' && $resteapayer <= 0) {
		$formconfirm = $form->formconfirm($_SERVER["PHP_SELF"] . '?facid=' . $object->id, $langs->trans('ClassifyPaid'), $langs->trans('ConfirmClassifyPaidBill', $object->ref), 'confirm_paid', '', "yes", 1);
	}
	if ($action == 'paid' && $resteapayer > 0) {
		// Code
		$i = 0;
		$close [$i] ['code'] = 'discount_vat';
		$i ++;
		$close [$i] ['code'] = 'badcustomer';
		$i ++;
		// Help
		$i = 0;
		$close [$i] ['label'] = $langs->trans("HelpEscompte") . '<br><br>' . $langs->trans("ConfirmClassifyPaidPartiallyReasonDiscountVatDesc");
		$i ++;
		$close [$i] ['label'] = $langs->trans("ConfirmClassifyPaidPartiallyReasonBadCustomerDesc");
		$i ++;
		// Texte
		$i = 0;
		$close [$i] ['reason'] = $form->textwithpicto($langs->transnoentities("ConfirmClassifyPaidPartiallyReasonDiscountVat", $resteapayer, $langs->trans("Currency" . $conf->currency)), $close [$i] ['label'], 1);
		$i ++;
		$close [$i] ['reason'] = $form->textwithpicto($langs->transnoentities("ConfirmClassifyPaidPartiallyReasonBadCustomer", $resteapayer, $langs->trans("Currency" . $conf->currency)), $close [$i] ['label'], 1);
		$i ++;
		// arrayreasons[code]=reason
		foreach ($close as $key => $val) {
			$arrayreasons [$close [$key] ['code']] = $close [$key] ['reason'];
		}

		// Cree un tableau formulaire
		$formquestion = array('text' => $langs->trans("ConfirmClassifyPaidPartiallyQuestion"),array('type' => 'radio','name' => 'close_code','label' => $langs->trans("Reason"),'values' => $arrayreasons),array('type' => 'text','name' => 'close_note','label' => $langs->trans("Comment"),'value' => '','size' => '100'));
		// Paiement incomplet. On demande si motif = escompte ou autre
		$formconfirm = $form->formconfirm($_SERVER["PHP_SELF"] . '?facid=' . $object->id, $langs->trans('ClassifyPaid'), $langs->trans('ConfirmClassifyPaidPartially', $object->ref), 'confirm_paid_partially', $formquestion, "yes");
	}

	// Confirmation du classement abandonne
	if ($action == 'canceled') {
		// S'il y a une facture de remplacement pas encore validee (etat brouillon),
		// on ne permet pas de classer abandonner la facture.
		if ($objectidnext) {
			$facturereplacement = new Facture($db);
			$facturereplacement->fetch($objectidnext);
			$statusreplacement = $facturereplacement->statut;
		}
		if ($objectidnext && $statusreplacement == 0) {
			print '<div class="error">' . $langs->trans("ErrorCantCancelIfReplacementInvoiceNotValidated") . '</div>';
		} else {
			// Code
			$close [1] ['code'] = 'badcustomer';
			$close [2] ['code'] = 'abandon';
			// Help
			$close [1] ['label'] = $langs->trans("ConfirmClassifyPaidPartiallyReasonBadCustomerDesc");
			$close [2] ['label'] = $langs->trans("ConfirmClassifyAbandonReasonOtherDesc");
			// Texte
			$close [1] ['reason'] = $form->textwithpicto($langs->transnoentities("ConfirmClassifyPaidPartiallyReasonBadCustomer", $object->ref), $close [1] ['label'], 1);
			$close [2] ['reason'] = $form->textwithpicto($langs->transnoentities("ConfirmClassifyAbandonReasonOther"), $close [2] ['label'], 1);
			// arrayreasons
			$arrayreasons [$close [1] ['code']] = $close [1] ['reason'];
			$arrayreasons [$close [2] ['code']] = $close [2] ['reason'];

			// Cree un tableau formulaire
			$formquestion = array('text' => $langs->trans("ConfirmCancelBillQuestion"),array('type' => 'radio','name' => 'close_code','label' => $langs->trans("Reason"),'values' => $arrayreasons),array('type' => 'text','name' => 'close_note','label' => $langs->trans("Comment"),'value' => '','size' => '100'));

			$formconfirm = $form->formconfirm($_SERVER['PHP_SELF'] . '?facid=' . $object->id, $langs->trans('CancelBill'), $langs->trans('ConfirmCancelBill', $object->ref), 'confirm_canceled', $formquestion, "yes");
		}
	}

	// Confirmation de la suppression d'une ligne produit
	if ($action == 'ask_deleteline') {
		$formconfirm = $form->formconfirm($_SERVER["PHP_SELF"] . '?facid=' . $object->id . '&lineid=' . $lineid, $langs->trans('DeleteProductLine'), $langs->trans('ConfirmDeleteProductLine'), 'confirm_deleteline', '', 'no', 1);
	}

	// Clone confirmation
	if ($action == 'clone') {
		// Create an array for form
		$formquestion = array(
							// 'text' => $langs->trans("ConfirmClone"),
							// array('type' => 'checkbox', 'name' => 'clone_content', 'label' => $langs->trans("CloneMainAttributes"), 'value' => 1)
							array('type' => 'other','name' => 'socid','label' => $langs->trans("SelectThirdParty"),'value' => $form->select_company('', 'socid', '(s.client=1 OR s.client=2 OR s.client=3)', 1)));
		// Paiement incomplet. On demande si motif = escompte ou autre
		$formconfirm = $form->formconfirm($_SERVER["PHP_SELF"] . '?facid=' . $object->id, $langs->trans('CloneInvoice'), $langs->trans('ConfirmCloneInvoice', $object->ref), 'confirm_clone', $formquestion, 'yes', 1);
	}

	if (! $formconfirm) {
		$parameters = array('lineid' => $lineid);
		$reshook = $hookmanager->executeHooks('formConfirm', $parameters, $object, $action); // Note that $action and $object may have been modified by hook
		if (empty($reshook)) $formconfirm.=$hookmanager->resPrint;
		elseif ($reshook > 0) $formconfirm=$hookmanager->resPrint;
	}

	// Print form confirm
	print $formconfirm;

	// Invoice content

	print '<table class="border" width="100%">';

	$linkback = '<a href="' . DOL_URL_ROOT . '/compta/facture/list.php' . (! empty($socid) ? '?socid=' . $socid : '') . '">' . $langs->trans("BackToList") . '</a>';

	// Ref
	print '<tr><td width="20%">' . $langs->trans('Ref') . '</td>';
	print '<td colspan="5">';
	$morehtmlref = '';
	$discount = new DiscountAbsolute($db);
	$result = $discount->fetch(0, $object->id);
	if ($result > 0) {
		$morehtmlref = ' (' . $langs->trans("CreditNoteConvertedIntoDiscount", $discount->getNomUrl(1, 'discount')) . ')';
	}
	if ($result < 0) {
		dol_print_error('', $discount->error);
	}
	print $form->showrefnav($object, 'ref', $linkback, 1, 'facnumber', 'ref', $morehtmlref);
	print '</td></tr>';

	// Ref customer
	print '<tr><td width="20%">';
	print '<table class="nobordernopadding" width="100%"><tr><td>';
	print $langs->trans('RefCustomer');
	print '</td>';
	if ($action != 'refclient' && ! empty($object->brouillon))
		print '<td align="right"><a href="' . $_SERVER['PHP_SELF'] . '?action=refclient&amp;id=' . $object->id . '">' . img_edit($langs->trans('Modify')) . '</a></td>';
	print '</tr></table>';
	print '</td>';
	print '<td colspan="5">';
	if ($user->rights->facture->creer && $action == 'refclient') {
		print '<form action="' . $_SERVER["PHP_SELF"] . '?id=' . $object->id . '" method="post">';
		print '<input type="hidden" name="token" value="' . $_SESSION ['newtoken'] . '">';
		print '<input type="hidden" name="action" value="set_ref_client">';
		print '<input type="text" class="flat" size="20" name="ref_client" value="' . $object->ref_client . '">';
		print ' <input type="submit" class="button" value="' . $langs->trans('Modify') . '">';
		print '</form>';
	} else {
		print $object->ref_client;
	}
	print '</td></tr>';

	// Third party
	print '<tr><td>';
	print '<table class="nobordernopadding" width="100%">';
	print '<tr><td>' . $langs->trans('Company') . '</td>';
	print '</td><td colspan="5">';
	if (! empty($conf->global->FACTURE_CHANGE_THIRDPARTY) && $action != 'editthirdparty' && $object->brouillon && $user->rights->facture->creer)
		print '<td align="right"><a href="' . $_SERVER["PHP_SELF"] . '?action=editthirdparty&amp;facid=' . $object->id . '">' . img_edit($langs->trans('SetLinkToThirdParty'), 1) . '</a></td>';
	print '</tr></table>';
	print '</td><td colspan="5">';
	if ($action == 'editthirdparty') {
		$form->form_thirdparty($_SERVER['PHP_SELF'] . '?facid=' . $object->id, $object->socid, 'socid');
	} else {
		print ' &nbsp;' . $soc->getNomUrl(1, 'compta');
		print ' &nbsp; ';
		print '(<a href="' . DOL_URL_ROOT . '/compta/facture/list.php?socid=' . $object->socid . '">' . $langs->trans('OtherBills') . '</a>';
		// Outstanding Bill
		$outstandigBills = $soc->get_OutstandingBill();
		print ' - ' . $langs->trans('CurrentOutstandingBill') . ': ';
		print price($outstandigBills, '', $langs, 0, 0, - 1, $conf->currency);
		if ($soc->outstanding_limit != '') {
			if ($outstandigBills > $soc->outstanding_limit)
				print img_warning($langs->trans("OutstandingBillReached"));
			print ' / ' . price($soc->outstanding_limit);
		}
		print ')';
	}
	print '</tr>';

	// Type
	print '<tr><td>' . $langs->trans('Type') . '</td><td colspan="5">';
	print $object->getLibType();
	if ($object->type == Facture::TYPE_REPLACEMENT) {
		$facreplaced = new Facture($db);
		$facreplaced->fetch($object->fk_facture_source);
		print ' (' . $langs->transnoentities("ReplaceInvoice", $facreplaced->getNomUrl(1)) . ')';
	}
	if ($object->type == Facture::TYPE_CREDIT_NOTE) {
		$facusing = new Facture($db);
		$facusing->fetch($object->fk_facture_source);
		print ' (' . $langs->transnoentities("CorrectInvoice", $facusing->getNomUrl(1)) . ')';
	}

	$facidavoir = $object->getListIdAvoirFromInvoice();
	if (count($facidavoir) > 0) {
		print ' (' . $langs->transnoentities("InvoiceHasAvoir");
		$i = 0;
		foreach ($facidavoir as $id) {
			if ($i == 0)
				print ' ';
			else
				print ',';
			$facavoir = new Facture($db);
			$facavoir->fetch($id);
			print $facavoir->getNomUrl(1);
		}
		print ')';
	}
	if ($objectidnext > 0) {
		$facthatreplace = new Facture($db);
		$facthatreplace->fetch($objectidnext);
		print ' (' . $langs->transnoentities("ReplacedByInvoice", $facthatreplace->getNomUrl(1)) . ')';
	}
	print '</td></tr>';

	// Relative and absolute discounts
	$addrelativediscount = '<a href="' . DOL_URL_ROOT . '/comm/remise.php?id=' . $soc->id . '&backtopage=' . urlencode($_SERVER["PHP_SELF"]) . '?facid=' . $object->id . '">' . $langs->trans("EditRelativeDiscounts") . '</a>';
	$addabsolutediscount = '<a href="' . DOL_URL_ROOT . '/comm/remx.php?id=' . $soc->id . '&backtopage=' . urlencode($_SERVER["PHP_SELF"]) . '?facid=' . $object->id . '">' . $langs->trans("EditGlobalDiscounts") . '</a>';
	$addcreditnote = '<a href="' . DOL_URL_ROOT . '/compta/facture.php?action=create&socid=' . $soc->id . '&type=2&backtopage=' . urlencode($_SERVER["PHP_SELF"]) . '?facid=' . $object->id . '">' . $langs->trans("AddCreditNote") . '</a>';

	print '<tr><td>' . $langs->trans('Discounts');
	print '</td><td colspan="5">';
	if ($soc->remise_percent)
		print $langs->trans("CompanyHasRelativeDiscount", $soc->remise_percent);
	else
		print $langs->trans("CompanyHasNoRelativeDiscount");
		// print ' ('.$addrelativediscount.')';

	if ($absolute_discount > 0) {
		print '. ';
		if ($object->statut > 0 || $object->type == Facture::TYPE_CREDIT_NOTE || $object->type == Facture::TYPE_DEPOSIT) {
			if ($object->statut == 0) {
				print $langs->trans("CompanyHasAbsoluteDiscount", price($absolute_discount), $langs->transnoentities("Currency" . $conf->currency));
				print '. ';
			} else {
				if ($object->statut < 1 || $object->type == Facture::TYPE_CREDIT_NOTE || $object->type == Facture::TYPE_DEPOSIT) {
					$text = $langs->trans("CompanyHasAbsoluteDiscount", price($absolute_discount), $langs->transnoentities("Currency" . $conf->currency));
					print '<br>' . $text . '.<br>';
				} else {
					$text = $langs->trans("CompanyHasAbsoluteDiscount", price($absolute_discount), $langs->transnoentities("Currency" . $conf->currency));
					$text2 = $langs->trans("AbsoluteDiscountUse");
					print $form->textwithpicto($text, $text2);
				}
			}
		} else {
			// Remise dispo de type remise fixe (not credit note)
			print '<br>';
			$form->form_remise_dispo($_SERVER["PHP_SELF"] . '?facid=' . $object->id, GETPOST('discountid'), 'remise_id', $soc->id, $absolute_discount, $filterabsolutediscount, $resteapayer, ' (' . $addabsolutediscount . ')');
		}
	} else {
		if ($absolute_creditnote > 0) 		// If not, link will be added later
		{
			if ($object->statut == 0 && $object->type != Facture::TYPE_CREDIT_NOTE && $object->type != Facture::TYPE_DEPOSIT)
				print ' (' . $addabsolutediscount . ')<br>';
			else
				print '. ';
		} else
			print '. ';
	}
	if ($absolute_creditnote > 0) {
		// If validated, we show link "add credit note to payment"
		if ($object->statut != 1 || $object->type == Facture::TYPE_CREDIT_NOTE || $object->type == Facture::TYPE_DEPOSIT) {
			if ($object->statut == 0 && $object->type != Facture::TYPE_DEPOSIT) {
				$text = $langs->trans("CompanyHasCreditNote", price($absolute_creditnote), $langs->transnoentities("Currency" . $conf->currency));
				print $form->textwithpicto($text, $langs->trans("CreditNoteDepositUse"));
			} else {
				print $langs->trans("CompanyHasCreditNote", price($absolute_creditnote), $langs->transnoentities("Currency" . $conf->currency)) . '.';
			}
		} else {
			// Remise dispo de type avoir
			if (! $absolute_discount)
				print '<br>';
				// $form->form_remise_dispo($_SERVER["PHP_SELF"].'?facid='.$object->id, 0, 'remise_id_for_payment', $soc->id, $absolute_creditnote,
			// $filtercreditnote, $resteapayer);
			$form->form_remise_dispo($_SERVER["PHP_SELF"] . '?facid=' . $object->id, 0, 'remise_id_for_payment', $soc->id, $absolute_creditnote, $filtercreditnote, 0); // We
			                                                                                                                                                        // must
			                                                                                                                                                        // allow
			                                                                                                                                                        // credit
			                                                                                                                                                        // not
			                                                                                                                                                        // even
			                                                                                                                                                        // if
			                                                                                                                                                        // amount
			                                                                                                                                                        // is
			                                                                                                                                                        // higher
		}
	}
	if (! $absolute_discount && ! $absolute_creditnote) {
		print $langs->trans("CompanyHasNoAbsoluteDiscount");
		if ($object->statut == 0 && $object->type != Facture::TYPE_CREDIT_NOTE && $object->type != Facture::TYPE_DEPOSIT)
			print ' (' . $addabsolutediscount . ')<br>';
		else
			print '. ';
	}
	// if ($object->statut == 0 && $object->type != 2 && $object->type != 3)
	// {
	// if (! $absolute_discount && ! $absolute_creditnote) print '<br>';
	// print ' &nbsp; - &nbsp; ';
	// print $addabsolutediscount;
	// print ' &nbsp; - &nbsp; '.$addcreditnote; // We disbale link to credit note
	// }
	print '</td></tr>';

	// Date invoice
	print '<tr><td>';
	print '<table class="nobordernopadding" width="100%"><tr><td>';
	print $langs->trans('Date');
	print '</td>';
	if ($object->type != Facture::TYPE_CREDIT_NOTE && $action != 'editinvoicedate' && ! empty($object->brouillon) && $user->rights->facture->creer)
		print '<td align="right"><a href="' . $_SERVER["PHP_SELF"] . '?action=editinvoicedate&amp;facid=' . $object->id . '">' . img_edit($langs->trans('SetDate'), 1) . '</a></td>';
	print '</tr></table>';
	print '</td><td colspan="3">';

	if ($object->type != Facture::TYPE_CREDIT_NOTE) {
		if ($action == 'editinvoicedate') {
			$form->form_date($_SERVER['PHP_SELF'] . '?facid=' . $object->id, $object->date, 'invoicedate');
		} else {
			print dol_print_date($object->date, 'daytext');
		}
	} else {
		print dol_print_date($object->date, 'daytext');
	}
	print '</td>';

	// List of payments

	$sign = 1;
	if ($object->type == Facture::TYPE_CREDIT_NOTE)
		$sign = - 1;

	$nbrows = 9;
	$nbcols = 2;
	if (! empty($conf->projet->enabled))
		$nbrows ++;
	if (! empty($conf->banque->enabled))
		$nbcols ++;
		// if (! empty($soc->outstandingbill)) $nbrows++;
	if ($mysoc->localtax1_assuj == "1" || $object->total_localtax1 != 0)
		$nbrows ++;
	if ($mysoc->localtax2_assuj == "1" || $object->total_localtax2 != 0)
		$nbrows ++;
	if ($selleruserevenustamp)
		$nbrows ++;

	print '<td rowspan="' . $nbrows . '" colspan="2" valign="top">';

	print '<table class="nobordernopadding" width="100%">';

	// List of payments already done
	print '<tr class="liste_titre">';
	print '<td>' . ($object->type == Facture::TYPE_CREDIT_NOTE ? $langs->trans("PaymentsBack") : $langs->trans('Payments')) . '</td>';
	print '<td>' . $langs->trans('Type') . '</td>';
	if (! empty($conf->banque->enabled))
		print '<td align="right">' . $langs->trans('BankAccount') . '</td>';
	print '<td align="right">' . $langs->trans('Amount') . '</td>';
	print '<td width="18">&nbsp;</td>';
	print '</tr>';

	$var = true;

	// Payments already done (from payment on this invoice)
	$sql = 'SELECT p.datep as dp, p.num_paiement, p.rowid, p.fk_bank,';
	$sql .= ' c.code as payment_code, c.libelle as payment_label,';
	$sql .= ' pf.amount,';
	$sql .= ' ba.rowid as baid, ba.ref, ba.label';
	$sql .= ' FROM ' . MAIN_DB_PREFIX . 'c_paiement as c, ' . MAIN_DB_PREFIX . 'paiement_facture as pf, ' . MAIN_DB_PREFIX . 'paiement as p';
	$sql .= ' LEFT JOIN ' . MAIN_DB_PREFIX . 'bank as b ON p.fk_bank = b.rowid';
	$sql .= ' LEFT JOIN ' . MAIN_DB_PREFIX . 'bank_account as ba ON b.fk_account = ba.rowid';
	$sql .= ' WHERE pf.fk_facture = ' . $object->id . ' AND p.fk_paiement = c.id AND pf.fk_paiement = p.rowid';
	$sql .= ' ORDER BY p.datep, p.tms';

	$result = $db->query($sql);
	if ($result) {
		$num = $db->num_rows($result);
		$i = 0;

		// if ($object->type != 2)
		// {
		if ($num > 0) {
			while ($i < $num) {
				$objp = $db->fetch_object($result);
				$var = ! $var;
				print '<tr ' . $bc [$var] . '><td>';
				print '<a href="' . DOL_URL_ROOT . '/compta/paiement/card.php?id=' . $objp->rowid . '">' . img_object($langs->trans('ShowPayment'), 'payment') . ' ';
				print dol_print_date($db->jdate($objp->dp), 'day') . '</a></td>';
				$label = ($langs->trans("PaymentType" . $objp->payment_code) != ("PaymentType" . $objp->payment_code)) ? $langs->trans("PaymentType" . $objp->payment_code) : $objp->payment_label;
				print '<td>' . $label . ' ' . $objp->num_paiement . '</td>';
				if (! empty($conf->banque->enabled)) {
					$bankaccountstatic->id = $objp->baid;
					$bankaccountstatic->ref = $objp->ref;
					$bankaccountstatic->label = $objp->ref;
					print '<td align="right">';
					if ($bankaccountstatic->id)
						print $bankaccountstatic->getNomUrl(1, 'transactions');
					print '</td>';
				}
				print '<td align="right">' . price($sign * $objp->amount) . '</td>';
				print '<td>&nbsp;</td>';
				print '</tr>';
				$i ++;
			}
		} else {
			print '<tr ' . $bc [$var] . '><td colspan="' . $nbcols . '">' . $langs->trans("None") . '</td><td></td><td></td></tr>';
		}
		// }
		$db->free($result);
	} else {
		dol_print_error($db);
	}

	if ($object->type != Facture::TYPE_CREDIT_NOTE) {
		// Total already paid
		print '<tr><td colspan="' . $nbcols . '" align="right">';
		if ($object->type != Facture::TYPE_DEPOSIT)
			print $langs->trans('AlreadyPaidNoCreditNotesNoDeposits');
		else
			print $langs->trans('AlreadyPaid');
		print ' :</td><td align="right">' . price($totalpaye) . '</td><td>&nbsp;</td></tr>';

		$resteapayeraffiche = $resteapayer;

		// Loop on each credit note or deposit amount applied
		$creditnoteamount = 0;
		$depositamount = 0;
		$sql = "SELECT re.rowid, re.amount_ht, re.amount_tva, re.amount_ttc,";
		$sql .= " re.description, re.fk_facture_source";
		$sql .= " FROM " . MAIN_DB_PREFIX . "societe_remise_except as re";
		$sql .= " WHERE fk_facture = " . $object->id;
		$resql = $db->query($sql);
		if ($resql) {
			$num = $db->num_rows($resql);
			$i = 0;
			$invoice = new Facture($db);
			while ($i < $num) {
				$obj = $db->fetch_object($resql);
				$invoice->fetch($obj->fk_facture_source);
				print '<tr><td colspan="' . $nbcols . '" align="right">';
				if ($invoice->type == Facture::TYPE_CREDIT_NOTE)
					print $langs->trans("CreditNote") . ' ';
				if ($invoice->type == Facture::TYPE_DEPOSIT)
					print $langs->trans("Deposit") . ' ';
				print $invoice->getNomUrl(0);
				print ' :</td>';
				print '<td align="right">' . price($obj->amount_ttc) . '</td>';
				print '<td align="right">';
				print '<a href="' . $_SERVER["PHP_SELF"] . '?facid=' . $object->id . '&action=unlinkdiscount&discountid=' . $obj->rowid . '">' . img_delete() . '</a>';
				print '</td></tr>';
				$i ++;
				if ($invoice->type == Facture::TYPE_CREDIT_NOTE)
					$creditnoteamount += $obj->amount_ttc;
				if ($invoice->type == Facture::TYPE_DEPOSIT)
					$depositamount += $obj->amount_ttc;
			}
		} else {
			dol_print_error($db);
		}

		// Paye partiellement 'escompte'
		if (($object->statut == 2 || $object->statut == 3) && $object->close_code == 'discount_vat') {
			print '<tr><td colspan="' . $nbcols . '" align="right" nowrap="1">';
			print $form->textwithpicto($langs->trans("Discount") . ':', $langs->trans("HelpEscompte"), - 1);
			print '</td><td align="right">' . price($object->total_ttc - $creditnoteamount - $depositamount - $totalpaye) . '</td><td>&nbsp;</td></tr>';
			$resteapayeraffiche = 0;
		}
		// Paye partiellement ou Abandon 'badcustomer'
		if (($object->statut == 2 || $object->statut == 3) && $object->close_code == 'badcustomer') {
			print '<tr><td colspan="' . $nbcols . '" align="right" nowrap="1">';
			print $form->textwithpicto($langs->trans("Abandoned") . ':', $langs->trans("HelpAbandonBadCustomer"), - 1);
			print '</td><td align="right">' . price($object->total_ttc - $creditnoteamount - $depositamount - $totalpaye) . '</td><td>&nbsp;</td></tr>';
			// $resteapayeraffiche=0;
		}
		// Paye partiellement ou Abandon 'product_returned'
		if (($object->statut == 2 || $object->statut == 3) && $object->close_code == 'product_returned') {
			print '<tr><td colspan="' . $nbcols . '" align="right" nowrap="1">';
			print $form->textwithpicto($langs->trans("ProductReturned") . ':', $langs->trans("HelpAbandonProductReturned"), - 1);
			print '</td><td align="right">' . price($object->total_ttc - $creditnoteamount - $depositamount - $totalpaye) . '</td><td>&nbsp;</td></tr>';
			$resteapayeraffiche = 0;
		}
		// Paye partiellement ou Abandon 'abandon'
		if (($object->statut == 2 || $object->statut == 3) && $object->close_code == 'abandon') {
			print '<tr><td colspan="' . $nbcols . '" align="right" nowrap="1">';
			$text = $langs->trans("HelpAbandonOther");
			if ($object->close_note)
				$text .= '<br><br><b>' . $langs->trans("Reason") . '</b>:' . $object->close_note;
			print $form->textwithpicto($langs->trans("Abandoned") . ':', $text, - 1);
			print '</td><td align="right">' . price($object->total_ttc - $creditnoteamount - $depositamount - $totalpaye) . '</td><td>&nbsp;</td></tr>';
			$resteapayeraffiche = 0;
		}

		// Billed
		print '<tr><td colspan="' . $nbcols . '" align="right">' . $langs->trans("Billed") . ' :</td><td align="right" style="border: 1px solid;">' . price($object->total_ttc) . '</td><td>&nbsp;</td></tr>';

		// Remainder to pay
		print '<tr><td colspan="' . $nbcols . '" align="right">';
		if ($resteapayeraffiche >= 0)
			print $langs->trans('RemainderToPay');
		else
			print $langs->trans('ExcessReceived');
		print ' :</td>';
		print '<td align="right" style="border: 1px solid;" bgcolor="#f0f0f0"><b>' . price($resteapayeraffiche) . '</b></td>';
		print '<td class="nowrap">&nbsp;</td></tr>';
	} else 	// Credit note
	{
		// Total already paid back
		print '<tr><td colspan="' . $nbcols . '" align="right">';
		print $langs->trans('AlreadyPaidBack');
		print ' :</td><td align="right">' . price($sign * $totalpaye) . '</td><td>&nbsp;</td></tr>';

		// Billed
		print '<tr><td colspan="' . $nbcols . '" align="right">' . $langs->trans("Billed") . ' :</td><td align="right" style="border: 1px solid;">' . price($sign * $object->total_ttc) . '</td><td>&nbsp;</td></tr>';

		// Remainder to pay back
		print '<tr><td colspan="' . $nbcols . '" align="right">';
		if ($resteapayeraffiche <= 0)
			print $langs->trans('RemainderToPayBack');
		else
			print $langs->trans('ExcessPaydBack');
		print ' :</td>';
		print '<td align="right" style="border: 1px solid;" bgcolor="#f0f0f0"><b>' . price($sign * $resteapayeraffiche) . '</b></td>';
		print '<td class="nowrap">&nbsp;</td></tr>';

		// Sold credit note
		// print '<tr><td colspan="'.$nbcols.'" align="right">'.$langs->trans('TotalTTC').' :</td>';
		// print '<td align="right" style="border: 1px solid;" bgcolor="#f0f0f0"><b>'.price($sign *
	// $object->total_ttc).'</b></td><td>&nbsp;</td></tr>';
	}

	print '</table>';

	// Margin Infos
	if (! empty($conf->margin->enabled))
	{
		print '<br>';
		$object->displayMarginInfos($object->statut > 0);
	}

	print '</td></tr>';

	// Conditions de reglement
	print '<tr><td>';
	print '<table class="nobordernopadding" width="100%"><tr><td>';
	print $langs->trans('PaymentConditionsShort');
	print '</td>';
	if ($object->type != Facture::TYPE_CREDIT_NOTE && $action != 'editconditions' && ! empty($object->brouillon) && $user->rights->facture->creer)
		print '<td align="right"><a href="' . $_SERVER["PHP_SELF"] . '?action=editconditions&amp;facid=' . $object->id . '">' . img_edit($langs->trans('SetConditions'), 1) . '</a></td>';
	print '</tr></table>';
	print '</td><td colspan="3">';
	if ($object->type != Facture::TYPE_CREDIT_NOTE) {
		if ($action == 'editconditions') {
			$form->form_conditions_reglement($_SERVER['PHP_SELF'] . '?facid=' . $object->id, $object->cond_reglement_id, 'cond_reglement_id');
		} else {
			$form->form_conditions_reglement($_SERVER['PHP_SELF'] . '?facid=' . $object->id, $object->cond_reglement_id, 'none');
		}
	} else {
		print '&nbsp;';
	}
	print '</td></tr>';

	// Date payment term
	print '<tr><td>';
	print '<table class="nobordernopadding" width="100%"><tr><td>';
	print $langs->trans('DateMaxPayment');
	print '</td>';
	if ($object->type != Facture::TYPE_CREDIT_NOTE && $action != 'editpaymentterm' && ! empty($object->brouillon) && $user->rights->facture->creer)
		print '<td align="right"><a href="' . $_SERVER["PHP_SELF"] . '?action=editpaymentterm&amp;facid=' . $object->id . '">' . img_edit($langs->trans('SetDate'), 1) . '</a></td>';
	print '</tr></table>';
	print '</td><td colspan="3">';
	if ($object->type != Facture::TYPE_CREDIT_NOTE) {
		if ($action == 'editpaymentterm') {
			$form->form_date($_SERVER['PHP_SELF'] . '?facid=' . $object->id, $object->date_lim_reglement, 'paymentterm');
		} else {
			print dol_print_date($object->date_lim_reglement, 'daytext');
			if ($object->date_lim_reglement < ($now - $conf->facture->client->warning_delay) && ! $object->paye && $object->statut == 1 && ! isset($object->am))
				print img_warning($langs->trans('Late'));
		}
	} else {
		print '&nbsp;';
	}
	print '</td></tr>';

	// Payment mode
	print '<tr><td>';
	print '<table class="nobordernopadding" width="100%"><tr><td>';
	print $langs->trans('PaymentMode');
	print '</td>';
	if ($action != 'editmode' && ! empty($object->brouillon) && $user->rights->facture->creer)
		print '<td align="right"><a href="' . $_SERVER["PHP_SELF"] . '?action=editmode&amp;facid=' . $object->id . '">' . img_edit($langs->trans('SetMode'), 1) . '</a></td>';
	print '</tr></table>';
	print '</td><td colspan="3">';
	if ($action == 'editmode')
	{
		$form->form_modes_reglement($_SERVER['PHP_SELF'].'?facid='.$object->id, $object->mode_reglement_id, 'mode_reglement_id', 'CRDT');
	}
	else
	{
		$form->form_modes_reglement($_SERVER['PHP_SELF'].'?facid='.$object->id, $object->mode_reglement_id, 'none', 'CRDT');
	}
	print '</td></tr>';

	// Bank Account
	print '<tr><td class="nowrap">';
	print '<table width="100%" class="nobordernopadding"><tr><td class="nowrap">';
	print $langs->trans('BankAccount');
	print '<td>';
	if (($action != 'editbankaccount') && $user->rights->commande->creer && ! empty($object->brouillon))
	    print '<td align="right"><a href="'.$_SERVER["PHP_SELF"].'?action=editbankaccount&amp;id='.$object->id.'">'.img_edit($langs->trans('SetBankAccount'),1).'</a></td>';
	print '</tr></table>';
	print '</td><td colspan="3">';
	if ($action == 'editbankaccount')
	{
	    $form->formSelectAccount($_SERVER['PHP_SELF'].'?id='.$object->id, $object->fk_account, 'fk_account', 1);
	}
	else
	{
	    $form->formSelectAccount($_SERVER['PHP_SELF'].'?id='.$object->id, $object->fk_account, 'none');
	}
	print "</td>";
	print '</tr>';

	// Situations
	if (! empty($conf->global->INVOICE_US_SITUATION))
	{
	if ($object->type == 5 && ($object->situation_counter > 1))
	{
		$prevsits = $object->get_prev_sits();
		print '<tr><td>';
		print $langs->trans('SituationAmount');
		print ' ';

		print $prevsits[0]->situation_counter;
		for ($i = 1; $i < count($prevsits); $i++) {
			print ' + ';
			print $prevsits[$i]->situation_counter;
		}
		print ' + ';
		print $object->situation_counter;

		print '</td>';
		print '<td align="right" colspan="2" nowrap>';

		$prevsits_total_amount = 0;
		foreach ($prevsits as $situation) {
			$prevsits_total_amount += $situation->total_ht;
		}
		$prevsits_total_amount += $object->total_ht;

		print price($prevsits_total_amount);
		print '</td>';
		print '<td>' . $langs->trans('Currency' . $conf->currency) . '</td></tr>';

		// Previous situation(s) deduction(s)
		for ($i = 0; $i < count($prevsits); $i++) {
			print '<tr><td>';
			print '<a href="' . $_SERVER['PHP_SELF'] . '?facid=' . $prevsits[$i]->id . '">';
			print $langs->trans('SituationDeduction');
			print ' ';
			print $prevsits[$i]->situation_counter;
			print '</a></td>';

			print '<td align="right" colspan="2" nowrap>';
			print '- ' . price($prevsits[$i]->total_ht);
			print '</td>';
			print '<td>' . $langs->trans('Currency' . $conf->currency) . '</td></tr>';
		}
	}
	}

	// Amount
	print '<tr><td>' . $langs->trans('AmountHT') . '</td>';
	print '<td align="right" colspan="3" nowrap>' . price($object->total_ht, 1, '', 1, - 1, - 1, $conf->currency) . '</td></tr>';
	print '<tr><td>' . $langs->trans('AmountVAT') . '</td><td align="right" colspan="3" nowrap>' . price($object->total_tva, 1, '', 1, - 1, - 1, $conf->currency) . '</td></tr>';
	print '</tr>';

	// Amount Local Taxes
	if (($mysoc->localtax1_assuj == "1" && $mysoc->useLocalTax(1)) || $object->total_localtax1 != 0) 	// Localtax1
	{
		print '<tr><td>' . $langs->transcountry("AmountLT1", $mysoc->country_code) . '</td>';
		print '<td align="right" colspan="3" nowrap>' . price($object->total_localtax1, 1, '', 1, - 1, - 1, $conf->currency) . '</td></tr>';
	}
	if (($mysoc->localtax2_assuj == "1" && $mysoc->useLocalTax(2)) || $object->total_localtax2 != 0) 	// Localtax2
	{
		print '<tr><td>' . $langs->transcountry("AmountLT2", $mysoc->country_code) . '</td>';
		print '<td align="right" colspan="3" nowrap>' . price($object->total_localtax2, 1, '', 1, - 1, - 1, $conf->currency) . '</td></tr>';
	}

	// Revenue stamp
	if ($selleruserevenustamp) 	// Test company use revenue stamp
	{
		print '<tr><td>';
		print '<table class="nobordernopadding" width="100%"><tr><td>';
		print $langs->trans('RevenueStamp');
		print '</td>';
		if ($action != 'editrevenuestamp' && ! empty($object->brouillon) && $user->rights->facture->creer)
			print '<td align="right"><a href="' . $_SERVER["PHP_SELF"] . '?action=editrevenuestamp&amp;facid=' . $object->id . '">' . img_edit($langs->trans('SetRevenuStamp'), 1) . '</a></td>';
		print '</tr></table>';
		print '</td><td colspan="3" align="right">';
		if ($action == 'editrevenuestamp') {
			print '<form action="' . $_SERVER["PHP_SELF"] . '?id=' . $object->id . '" method="post">';
			print '<input type="hidden" name="token" value="' . $_SESSION ['newtoken'] . '">';
			print '<input type="hidden" name="action" value="setrevenuestamp">';
			print $formother->select_revenue_stamp(GETPOST('revenuestamp'), 'revenuestamp', $mysoc->country_code);
			// print '<input type="text" class="flat" size="4" name="revenuestamp" value="'.price2num($object->revenuestamp).'">';
			print ' <input type="submit" class="button" value="' . $langs->trans('Modify') . '">';
			print '</form>';
		} else {
			print price($object->revenuestamp, 1, '', 1, - 1, - 1, $conf->currency);
		}
		print '</td></tr>';
	}

	// Total with tax
	print '<tr><td>' . $langs->trans('AmountTTC') . '</td><td align="right" colspan="3" nowrap>' . price($object->total_ttc, 1, '', 1, - 1, - 1, $conf->currency) . '</td></tr>';

	// Statut
	print '<tr><td>' . $langs->trans('Status') . '</td>';
	print '<td align="left" colspan="3">' . ($object->getLibStatut(4, $totalpaye)) . '</td></tr>';

	// Project
	if (! empty($conf->projet->enabled)) {
		$langs->load('projects');
		print '<tr>';
		print '<td>';

		print '<table class="nobordernopadding" width="100%"><tr><td>';
		print $langs->trans('Project');
		print '</td>';
		if ($action != 'classify') {
			print '<td align="right"><a href="' . $_SERVER["PHP_SELF"] . '?action=classify&amp;facid=' . $object->id . '">';
			print img_edit($langs->trans('SetProject'), 1);
			print '</a></td>';
		}
		print '</tr></table>';

		print '</td><td colspan="3">';
		if ($action == 'classify') {
			$form->form_project($_SERVER['PHP_SELF'] . '?facid=' . $object->id, $object->socid, $object->fk_project, 'projectid', 0, 0, 1);
		} else {
			$form->form_project($_SERVER['PHP_SELF'] . '?facid=' . $object->id, $object->socid, $object->fk_project, 'none', 0, 0);
		}
		print '</td>';
		print '</tr>';
	}

	// Incoterms
	if (!empty($conf->incoterm->enabled))
	{
		print '<tr><td>';
        print '<table width="100%" class="nobordernopadding"><tr><td>';
        print $langs->trans('IncotermLabel');
        print '<td><td align="right">';
        if ($user->rights->facture->creer) print '<a href="'.DOL_URL_ROOT.'/compta/facture.php?facid='.$object->id.'&action=editincoterm">'.img_edit().'</a>';
        else print '&nbsp;';
        print '</td></tr></table>';
        print '</td>';
        print '<td colspan="3">';
		if ($action != 'editincoterm')
		{
			print $form->textwithpicto($object->display_incoterms(), $object->libelle_incoterms, 1);
		}
		else
		{
			print $form->select_incoterms((!empty($object->fk_incoterms) ? $object->fk_incoterms : ''), (!empty($object->location_incoterms)?$object->location_incoterms:''), $_SERVER['PHP_SELF'].'?id='.$object->id);
		}
        print '</td></tr>';
	}

	// Other attributes
	$cols = 5;
	include DOL_DOCUMENT_ROOT . '/core/tpl/extrafields_view.tpl.php';

	print '</table><br>';

	if (! empty($conf->global->MAIN_DISABLE_CONTACTS_TAB)) {
		$blocname = 'contacts';
		$title = $langs->trans('ContactsAddresses');
		include DOL_DOCUMENT_ROOT . '/core/tpl/bloc_showhide.tpl.php';
	}

	if (! empty($conf->global->MAIN_DISABLE_NOTES_TAB)) {
		$blocname = 'notes';
		$title = $langs->trans('Notes');
		include DOL_DOCUMENT_ROOT . '/core/tpl/bloc_showhide.tpl.php';
	}

	// Lines
	$result = $object->getLinesArray();

	print '	<form name="addproduct" id="addproduct" action="' . $_SERVER["PHP_SELF"] . '?id=' . $object->id . (($action != 'editline') ? '#add' : '#line_' . GETPOST('lineid')) . '" method="POST">
	<input type="hidden" name="token" value="' . $_SESSION ['newtoken'] . '">
	<input type="hidden" name="action" value="' . (($action != 'editline') ? 'addline' : 'updateligne') . '">
	<input type="hidden" name="mode" value="">
	<input type="hidden" name="id" value="' . $object->id . '">
	';

	if (! empty($conf->use_javascript_ajax) && $object->statut == 0) {
		include DOL_DOCUMENT_ROOT . '/core/tpl/ajaxrow.tpl.php';
	}

	print '<table id="tablelines" class="noborder noshadow" width="100%">';

	// Show global modifiers
	if (! empty($conf->global->INVOICE_US_SITUATION))
	{
	if ($object->situation_cycle_ref && $object->statut == 0) {
		print '<tr class="liste_titre nodrag nodrop">';
		print '<form name="updatealllines" id="updatealllines" action="' . $_SERVER['PHP_SELF'] . '?id=' . $object->id . '"#updatealllines" method="POST">';
		print '<input type="hidden" name="token" value="' . $_SESSION['newtoken'] . '" />';
		print '<input type="hidden" name="action" value="updatealllines" />';
		print '<input type="hidden" name="id" value="' . $object->id . '" />';

		if (!empty($conf->global->MAIN_VIEW_LINE_NUMBER)) {
			print '<td align="center" width="5">&nbsp;</td>';
		}
		print '<td>' . $langs->trans('ModifyAllLines') . '</td>';
		print '<td align="right" width="50">&nbsp;</td>';
		print '<td align="right" width="80">&nbsp;</td>';
		if ($inputalsopricewithtax) print '<td align="right" width="80">&nbsp;</td>';
		print '<td align="right" width="50">&nbsp</td>';
		print '<td align="right" width="50">&nbsp</td>';
		print '<td align="right" width="50">' . $langs->trans('Progress') . '</td>';
		if (! empty($conf->margin->enabled) && empty($user->societe_id))
		{
			print '<td align="right" class="margininfos" width="80">&nbsp;</td>';
			if ((! empty($conf->global->DISPLAY_MARGIN_RATES) || ! empty($conf->global->DISPLAY_MARK_RATES)) && $user->rights->margins->liretous) {
				print '<td align="right" class="margininfos" width="50">&nbsp;</td>';
			}
		}
		print '<td align="right" width="50">&nbsp;</td>';
		print '<td>&nbsp;</td>';
		print '<td width="10">&nbsp;</td>';
		print '<td width="10">&nbsp;</td>';
		print "</tr>\n";

		if (!empty($conf->global->MAIN_VIEW_LINE_NUMBER)) {
			print '<td align="center" width="5">&nbsp;</td>';
		}
		print '<tr width="100%" height="18" class="nodrag nodrop">';
		print '<td>&nbsp;</td>';
		print '<td width="50">&nbsp;</td>';
		print '<td width="80">&nbsp;</td>';
		print '<td width="50">&nbsp;</td>';
		print '<td width="50">&nbsp;</td>';
		print '<td align="right" class="nowrap"><input type="text" size="1" value="" name="all_progress">%</td>';
		print '<td colspan="4" align="right"><input class="button" type="submit" name="all_percent" value="Modifier" /></td>';
		print '</tr>';
		print '</form>';
	}
	}

	// Show object lines
	if (! empty($object->lines))
		$ret = $object->printObjectLines($action, $mysoc, $soc, $lineid, 1);

	// Form to add new line
	if ($object->statut == 0 && $user->rights->facture->creer && $action != 'valid' && $action != 'editline' && ($object->is_first() || !$object->situation_cycle_ref))
	{
		if ($action != 'editline')
		{
			$var = true;

			// Add free products/services
			$object->formAddObjectLine(1, $mysoc, $soc);

			$parameters = array();
			$reshook = $hookmanager->executeHooks('formAddObjectLine', $parameters, $object, $action); // Note that $action and $object may have been modified by hook
		}
	}

	print "</table>\n";

	print "</form>\n";

	dol_fiche_end();


	// Actions buttons

	if ($action != 'prerelance' && $action != 'presend' && $action != 'valid' && $action != 'editline')
	{
		print '<div class="tabsAction">';

		$parameters = array();
		$reshook = $hookmanager->executeHooks('addMoreActionsButtons', $parameters, $object, $action); // Note that $action and $object may have been
		                                                                                          // modified by hook
		if (empty($reshook)) {
			// Editer une facture deja validee, sans paiement effectue et pas exporte en compta
			if ($object->statut == 1) {
				// On verifie si les lignes de factures ont ete exportees en compta et/ou ventilees
				$ventilExportCompta = $object->getVentilExportCompta();

				if ($resteapayer == $object->total_ttc && $object->paye == 0 && $ventilExportCompta == 0) {
					if (! $objectidnext && $object->is_last_in_cycle()) {
					    if ((empty($conf->global->MAIN_USE_ADVANCED_PERMS) && ! empty($user->rights->facture->creer))
       						|| (! empty($conf->global->MAIN_USE_ADVANCED_PERMS) && ! empty($user->rights->invoice_advance->unvalidate)))
						{
							print '<div class="inline-block divButAction"><a class="butAction" href="' . $_SERVER['PHP_SELF'] . '?facid=' . $object->id . '&amp;action=modif">' . $langs->trans('Modify') . '</a></div>';
						} else {
							print '<div class="inline-block divButAction"><span class="butActionRefused" title="' . $langs->trans("NotEnoughPermissions") . '">' . $langs->trans('Modify') . '</span></div>';
						}
					} else if (!$object->is_last_in_cycle()) {
						print '<div class="inline-block divButAction"><span class="butActionRefused" title="' . $langs->trans("NotLastInCycle") . '">' . $langs->trans('Modify') . '</span></div>';
					} else {
						print '<div class="inline-block divButAction"><span class="butActionRefused" title="' . $langs->trans("DisabledBecauseReplacedInvoice") . '">' . $langs->trans('Modify') . '</span></div>';
					}
				}
			}

			// Reopen a standard paid invoice
			if ((($object->type == Facture::TYPE_STANDARD || $object->type == Facture::TYPE_REPLACEMENT)
				|| ($object->type == Facture::TYPE_CREDIT_NOTE && empty($discount->id))
				|| ($object->type == Facture::TYPE_DEPOSIT && empty($discount->id)))
				&& ($object->statut == 2 || $object->statut == 3)
				&& $user->rights->facture->creer)				// A paid invoice (partially or completely)
			{
				if (! $objectidnext && $object->close_code != 'replaced') 				// Not replaced by another invoice
				{
					print '<div class="inline-block divButAction"><a class="butAction" href="' . $_SERVER['PHP_SELF'] . '?facid=' . $object->id . '&amp;action=reopen">' . $langs->trans('ReOpen') . '</a></div>';
				} else {
					print '<div class="inline-block divButAction"><span class="butActionRefused" title="' . $langs->trans("DisabledBecauseReplacedInvoice") . '">' . $langs->trans('ReOpen') . '</span></div>';
				}
			}

			// Validate
			if ($object->statut == 0 && count($object->lines) > 0 && ((($object->type == Facture::TYPE_STANDARD || $object->type == Facture::TYPE_REPLACEMENT || $object->type == Facture::TYPE_DEPOSIT || $object->type == Facture::TYPE_PROFORMA || $object->type == Facture::TYPE_SITUATION) && (! empty($conf->global->FACTURE_ENABLE_NEGATIVE) || $object->total_ttc >= 0)) || ($object->type == Facture::TYPE_CREDIT_NOTE && $object->total_ttc <= 0))) {
				if ((empty($conf->global->MAIN_USE_ADVANCED_PERMS) && ! empty($user->rights->facture->creer))
          	    || (! empty($conf->global->MAIN_USE_ADVANCED_PERMS) && ! empty($user->rights->facture->invoice_advance->validate)))
				{
					print '<div class="inline-block divButAction"><a class="butAction" href="' . $_SERVER["PHP_SELF"] . '?facid=' . $object->id . '&amp;action=valid">' . $langs->trans('Validate') . '</a></div>';
				}
			}

			// Send by mail
			if (($object->statut == 1 || $object->statut == 2) || ! empty($conf->global->FACTURE_SENDBYEMAIL_FOR_ALL_STATUS)) {
				if ($objectidnext) {
					print '<div class="inline-block divButAction"><span class="butActionRefused" title="' . $langs->trans("DisabledBecauseReplacedInvoice") . '">' . $langs->trans('SendByMail') . '</span></div>';
				} else {
					if (empty($conf->global->MAIN_USE_ADVANCED_PERMS) || $user->rights->facture->invoice_advance->send) {
						print '<div class="inline-block divButAction"><a class="butAction" href="' . $_SERVER['PHP_SELF'] . '?facid=' . $object->id . '&amp;action=presend&amp;mode=init">' . $langs->trans('SendByMail') . '</a></div>';
					} else
						print '<div class="inline-block divButAction"><a class="butActionRefused" href="#">' . $langs->trans('SendByMail') . '</a></div>';
				}
			}

			if (! empty($conf->global->FACTURE_SHOW_SEND_REMINDER)) 			// For backward compatibility
			{
				if (($object->statut == 1 || $object->statut == 2) && $resteapayer > 0) {
					if ($objectidnext) {
						print '<div class="inline-block divButAction"><span class="butActionRefused" title="' . $langs->trans("DisabledBecauseReplacedInvoice") . '">' . $langs->trans('SendRemindByMail') . '</span></div>';
					} else {
						if (empty($conf->global->MAIN_USE_ADVANCED_PERMS) || $user->rights->facture->invoice_advance->send) {
							print '<div class="inline-block divButAction"><a class="butAction" href="' . $_SERVER['PHP_SELF'] . '?facid=' . $object->id . '&amp;action=prerelance&amp;mode=init">' . $langs->trans('SendRemindByMail') . '</a></div>';
						} else
							print '<div class="inline-block divButAction"><a class="butActionRefused" href="#">' . $langs->trans('SendRemindByMail') . '</a></div>';
					}
				}
			}

			// Create payment
			if ($object->type != Facture::TYPE_CREDIT_NOTE && $object->statut == 1 && $object->paye == 0 && $user->rights->facture->paiement) {
				if ($objectidnext) {
					print '<div class="inline-block divButAction"><span class="butActionRefused" title="' . $langs->trans("DisabledBecauseReplacedInvoice") . '">' . $langs->trans('DoPayment') . '</span></div>';
				} else {
					if ($resteapayer == 0) {
						print '<div class="inline-block divButAction"><span class="butActionRefused" title="' . $langs->trans("DisabledBecauseRemainderToPayIsZero") . '">' . $langs->trans('DoPayment') . '</span></div>';
					} else {
						print '<div class="inline-block divButAction"><a class="butAction" href="paiement.php?facid=' . $object->id . '&amp;action=create&amp;accountid='.$object->fk_account.'">' . $langs->trans('DoPayment') . '</a></div>';
					}
				}
			}

			// Reverse back money or convert to reduction
			if ($object->type == Facture::TYPE_CREDIT_NOTE || $object->type == Facture::TYPE_DEPOSIT) {
				// For credit note only
				if ($object->type == Facture::TYPE_CREDIT_NOTE && $object->statut == 1 && $object->paye == 0 && $user->rights->facture->paiement)
				{
					if ($resteapayer == 0)
					{
						print '<div class="inline-block divButAction"><span class="butActionRefused" title="'.$langs->trans("DisabledBecauseRemainderToPayIsZero").'">'.$langs->trans('DoPaymentBack').'</span></div>';
					}
					else
					{
						print '<div class="inline-block divButAction"><a class="butAction" href="paiement.php?facid='.$object->id.'&amp;action=create">'.$langs->trans('DoPaymentBack').'</a></div>';
					}
				}

				// For credit note
				if ($object->type == Facture::TYPE_CREDIT_NOTE && $object->statut == 1 && $object->paye == 0 && $user->rights->facture->creer && $object->getSommePaiement() == 0) {
					print '<div class="inline-block divButAction"><a class="butAction" href="' . $_SERVER["PHP_SELF"] . '?facid=' . $object->id . '&amp;action=converttoreduc">' . $langs->trans('ConvertToReduc') . '</a></div>';
				}
				// For deposit invoice
				if ($object->type == Facture::TYPE_DEPOSIT && $object->paye == 1 && $resteapayer == 0 && $user->rights->facture->creer && empty($discount->id))
				{
					print '<div class="inline-block divButAction"><a class="butAction" href="'.$_SERVER["PHP_SELF"].'?facid='.$object->id.'&amp;action=converttoreduc">'.$langs->trans('ConvertToReduc').'</a></div>';
				}
			}

			// Classify paid
			if ($object->statut == 1 && $object->paye == 0 && $user->rights->facture->paiement && (($object->type != Facture::TYPE_CREDIT_NOTE && $object->type != Facture::TYPE_DEPOSIT && $resteapayer <= 0) || ($object->type == Facture::TYPE_CREDIT_NOTE && $resteapayer >= 0))
				|| ($object->type == Facture::TYPE_DEPOSIT && $object->paye == 0 && $resteapayer == 0 && $user->rights->facture->paiement && empty($discount->id))
			)
			{
				print '<div class="inline-block divButAction"><a class="butAction" href="'.$_SERVER['PHP_SELF'].'?facid='.$object->id.'&amp;action=paid">'.$langs->trans('ClassifyPaid').'</a></div>';
			}

			// Classify 'closed not completely paid' (possible si validee et pas encore classee payee)
			if ($object->statut == 1 && $object->paye == 0 && $resteapayer > 0 && $user->rights->facture->paiement)
			{
				if ($totalpaye > 0 || $totalcreditnotes > 0)
				{
					// If one payment or one credit note was linked to this invoice
					print '<div class="inline-block divButAction"><a class="butAction" href="' . $_SERVER['PHP_SELF'] . '?facid=' . $object->id . '&amp;action=paid">' . $langs->trans('ClassifyPaidPartially') . '</a></div>';
				}
				else
				{
					if ($objectidnext) {
						print '<div class="inline-block divButAction"><span class="butActionRefused" title="' . $langs->trans("DisabledBecauseReplacedInvoice") . '">' . $langs->trans('ClassifyCanceled') . '</span></div>';
					} else {
						print '<div class="inline-block divButAction"><a class="butAction" href="' . $_SERVER['PHP_SELF'] . '?facid=' . $object->id . '&amp;action=canceled">' . $langs->trans('ClassifyCanceled') . '</a></div>';
					}
				}
			}

			// Clone
			if (($object->type == Facture::TYPE_STANDARD || $object->type == Facture::TYPE_DEPOSIT || $object->type == Facture::TYPE_PROFORMA) && $user->rights->facture->creer)
			{
				print '<div class="inline-block divButAction"><a class="butAction" href="' . $_SERVER['PHP_SELF'] . '?facid=' . $object->id . '&amp;action=clone&amp;object=invoice">' . $langs->trans("ToClone") . '</a></div>';
			}

			// Clone as predefined
			if (($object->type == Facture::TYPE_STANDARD || $object->type == Facture::TYPE_DEPOSIT || $object->type == Facture::TYPE_PROFORMA) && $object->statut == 0 && $user->rights->facture->creer)
			{
				if (! $objectidnext)
				{
					print '<div class="inline-block divButAction"><a class="butAction" href="facture/fiche-rec.php?facid=' . $object->id . '&amp;action=create">' . $langs->trans("ChangeIntoRepeatableInvoice") . '</a></div>';
				}
			}

			//Create next situation invoice
			if ($user->rights->facture->creer && ($object->type == 5) && ($object->statut == 1 || $object->statut == 2)) {
				if ($object->is_last_in_cycle() && $object->situation_final != 1) {
					print '<div class="inline-block divButAction"><a class="butAction" href="' . $_SERVER['PHP_SELF'] . '?action=create&amp;type=5&amp;origin=facture&amp;originid=' . $object->id . '&amp;socid=' . $object->socid . '" >' . $langs->trans('CreateNextSituationInvoice') . '</a></div>';
				} else if (!$object->is_last_in_cycle()) {
					print '<div class="inline-block divButAction"><a class="butActionRefused" href="#" title="' . $langs->trans("DisabledBecauseNotLastInCycle") . '">' . $langs->trans('CreateNextSituationInvoice') . '</a></div>';
				} else {
					print '<div class="inline-block divButAction"><a class="butActionRefused" href="#" title="' . $langs->trans("DisabledBecauseFinal") . '">' . $langs->trans('CreateNextSituationInvoice') . '</a></div>';
				}
			}

			// Delete
			if ($user->rights->facture->supprimer)
			{
				if (! $object->is_erasable()) {
					print '<div class="inline-block divButAction"><a class="butActionRefused" href="#" title="' . $langs->trans("DisabledBecauseNotErasable") . '">' . $langs->trans('Delete') . '</a></div>';
				} else if ($objectidnext) {
					print '<div class="inline-block divButAction"><a class="butActionRefused" href="#" title="' . $langs->trans("DisabledBecauseReplacedInvoice") . '">' . $langs->trans('Delete') . '</a></div>';
				} elseif ($object->getSommePaiement()) {
					print '<div class="inline-block divButAction"><a class="butActionRefused" href="#" title="' . $langs->trans("DisabledBecausePayments") . '">' . $langs->trans('Delete') . '</a></div>';
				} else {
					print '<div class="inline-block divButAction"><a class="butActionDelete" href="' . $_SERVER["PHP_SELF"] . '?facid=' . $object->id . '&amp;action=delete">' . $langs->trans('Delete') . '</a></div>';
				}
			} else {
				print '<div class="inline-block divButAction"><a class="butActionRefused" href="#" title="' . $langs->trans("NotAllowed") . '">' . $langs->trans('Delete') . '</a></div>';
			}

			print '</div>';
		}
	}
	print '<br>';

	if ($action != 'prerelance' && $action != 'presend')
	{
		print '<div class="fichecenter"><div class="fichehalfleft">';
		print '<a name="builddoc"></a>'; // ancre

		// Documents generes
		$filename = dol_sanitizeFileName($object->ref);
		$filedir = $conf->facture->dir_output . '/' . dol_sanitizeFileName($object->ref);
		$urlsource = $_SERVER['PHP_SELF'] . '?facid=' . $object->id;
		$genallowed = $user->rights->facture->creer;
		$delallowed = $user->rights->facture->supprimer;

		print $formfile->showdocuments('facture', $filename, $filedir, $urlsource, $genallowed, $delallowed, $object->modelpdf, 1, 0, 0, 28, 0, '', '', '', $soc->default_lang);
		$somethingshown = $formfile->numoffiles;

		// Linked object block
		$somethingshown = $object->showLinkedObjectBlock();

		$linktoelem='';

		if (! empty($conf->commande->enabled))
		{
			$linktoelem.=($linktoelem?' &nbsp; ':'').'<a href="#" id="linktoorder">' . $langs->trans('LinkedOrder') . '</a>';

			print '
				<script type="text/javascript" language="javascript">
				jQuery(document).ready(function() {
					jQuery("#linktoorder").click(function() {
						jQuery("#orderlist").toggle();
						jQuery("#linktoorder").toggle();
					});
				});
				</script>
				';

			print '<div id="orderlist" style="display:none">';

			$sql = "SELECT s.rowid as socid, s.nom as name, s.client, c.rowid, c.ref, c.ref_client, c.total_ht";
			$sql .= " FROM " . MAIN_DB_PREFIX . "societe as s";
			$sql .= ", " . MAIN_DB_PREFIX . "commande as c";
			$sql .= ' WHERE c.fk_soc = s.rowid AND c.fk_soc = ' . $soc->id . '';

			$resqlorderlist = $db->query($sql);
			if ($resqlorderlist)
			{
				$num = $db->num_rows($resqlorderlist);
				$i = 0;

				print '<br><form action="" method="POST" name="LinkedOrder">';
				print '<table class="noborder">';
				print '<tr class="liste_titre">';
				print '<td class="nowrap"></td>';
				print '<td align="center">' . $langs->trans("Ref") . '</td>';
				print '<td align="left">' . $langs->trans("RefCustomer") . '</td>';
				print '<td align="left">' . $langs->trans("AmountHTShort") . '</td>';
				print '<td align="left">' . $langs->trans("Company") . '</td>';
				print '</tr>';
				while ($i < $num)
				{
					$objp = $db->fetch_object($resqlorderlist);
					if ($objp->socid == $soc->id) {
						$var = ! $var;
						print '<tr ' . $bc [$var] . '>';
						print '<td aling="left">';
						print '<input type="radio" name="linkedOrder" value=' . $objp->rowid . '>';
						print '<td align="center">' . $objp->ref . '</td>';
						print '<td>' . $objp->ref_client . '</td>';
						print '<td>' . price($objp->total_ht) . '</td>';
						print '<td>' . $objp->name . '</td>';
						print '</td>';
						print '</tr>';
					}

					$i ++;
				}
				print '</table>';
				print '<div class="center"><input type="submit" class="button" value="' . $langs->trans('ToLink') . '"> &nbsp; <input type="submit" class="button" name="cancel" value="' . $langs->trans('Cancel') . '"></div>';
				print '</form>';
				$db->free($resqlorderlist);
			} else {
				dol_print_error($db);
			}

			print '</div>';
		}

		// Show link to elements
		if ($linktoelem) print '<br>'.$linktoelem;

		// Link for paypal payment
		if (! empty($conf->paypal->enabled) && $object->statut != 0) {
			include_once DOL_DOCUMENT_ROOT . '/paypal/lib/paypal.lib.php';
			print showPaypalPaymentUrl('invoice', $object->ref);
		}

		print '</div><div class="fichehalfright"><div class="ficheaddleft">';

		// List of actions on element
		include_once DOL_DOCUMENT_ROOT . '/core/class/html.formactions.class.php';
		$formactions = new FormActions($db);
		$somethingshown = $formactions->showactions($object, 'invoice', $socid);

		print '</div></div></div>';
	}
	else
	{
		/*
		 * Action presend (or prerelance)
		 */

		$object->fetch_projet();

		// By default if $action=='presend'
		$titreform = 'SendBillByMail';
		$topicmail = 'SendBillRef';
		$modelmail = 'facture_send';

		if ($action == 'prerelance') 		// For backward compatibility
		{
			$titrefrom = 'SendReminderBillByMail';
			$topicmail = 'SendReminderBillRef';
			$modelmail = 'facture_relance';
			$action = 'relance';
		} else
			$action = 'send';

		$ref = dol_sanitizeFileName($object->ref);
		include_once DOL_DOCUMENT_ROOT . '/core/lib/files.lib.php';
		$fileparams = dol_most_recent_file($conf->facture->dir_output . '/' . $ref, preg_quote($ref, '/'));
		$file = $fileparams ['fullname'];

		// Define output language
		$outputlangs = $langs;
		$newlang = '';
		if ($conf->global->MAIN_MULTILANGS && empty($newlang) && ! empty($_REQUEST['lang_id']))
			$newlang = $_REQUEST['lang_id'];
		if ($conf->global->MAIN_MULTILANGS && empty($newlang))
			$newlang = $object->thirdparty->default_lang;

		if (!empty($newlang))
		{
			$outputlangs = new Translate('', $conf);
			$outputlangs->setDefaultLang($newlang);
			$outputlangs->load('bills');
		}

		// Build document if it not exists
		if (! $file || ! is_readable($file)) {
			$result = $object->generateDocument(GETPOST('model') ? GETPOST('model') : $object->modelpdf, $outputlangs, $hidedetails, $hidedesc, $hideref);
			if ($result <= 0) {
				dol_print_error($db, $result);
				exit();
			}
			$fileparams = dol_most_recent_file($conf->facture->dir_output . '/' . $ref, preg_quote($ref, '/'));
			$file = $fileparams ['fullname'];
		}

		print '<br>';
		print_titre($langs->trans($titreform));

		// Cree l'objet formulaire mail
		include_once DOL_DOCUMENT_ROOT . '/core/class/html.formmail.class.php';
		$formmail = new FormMail($db);
		$formmail->param['langsmodels']=(empty($newlang)?$langs->defaultlang:$newlang);
		$formmail->fromtype = 'user';
		$formmail->fromid = $user->id;
		$formmail->fromname = $user->getFullName($langs);
		$formmail->frommail = $user->email;
		$formmail->withfrom = 1;
		$liste = array();
		foreach ($object->thirdparty->thirdparty_and_contact_email_array(1) as $key => $value) {
			$liste [$key] = $value;
		}
		$formmail->withto = GETPOST('sendto') ? GETPOST('sendto') : $liste; // List suggested for send to
		$formmail->withtocc = $liste; // List suggested for CC
		$formmail->withtoccc = $conf->global->MAIN_EMAIL_USECCC;
		if (empty($object->ref_client)) {
			$formmail->withtopic = $outputlangs->transnoentities($topicmail, '__FACREF__');
		} else if (! empty($object->ref_client)) {
			$formmail->withtopic = $outputlangs->transnoentities($topicmail, '__FACREF__ (__REFCLIENT__)');
		}

		$formmail->withfile = 2;
		$formmail->withbody = 1;
		$formmail->withdeliveryreceipt = 1;
		$formmail->withcancel = 1;
		// Tableau des substitutions
		$formmail->substit['__FACREF__'] = $object->ref;
		$formmail->substit['__SIGNATURE__'] = $user->signature;
		$formmail->substit['__REFCLIENT__'] = $object->ref_client;
		$formmail->substit['__THIRPARTY_NAME__'] = $object->thirdparty->name;
		$formmail->substit['__PROJECT_REF__'] = (is_object($object->projet)?$object->projet->ref:'');
		$formmail->substit['__PERSONALIZED__'] = '';
		$formmail->substit['__CONTACTCIVNAME__'] = '';

		// Find the good contact adress
		$custcontact = '';
		$contactarr = array();
		$contactarr = $object->liste_contact(- 1, 'external');

		if (is_array($contactarr) && count($contactarr) > 0) {
			foreach ($contactarr as $contact) {
				if ($contact['libelle'] == $langs->trans('TypeContact_facture_external_BILLING')) {	// TODO Use code and not label

					require_once DOL_DOCUMENT_ROOT . '/contact/class/contact.class.php';

					$contactstatic = new Contact($db);
					$contactstatic->fetch($contact ['id']);
					$custcontact = $contactstatic->getFullName($langs, 1);
				}
			}

			if (! empty($custcontact)) {
				$formmail->substit['__CONTACTCIVNAME__'] = $custcontact;
			}
		}

		// Tableau des parametres complementaires du post
		$formmail->param['action'] = $action;
		$formmail->param['models'] = $modelmail;
		$formmail->param['facid'] = $object->id;
		$formmail->param['returnurl'] = $_SERVER["PHP_SELF"] . '?id=' . $object->id;

		// Init list of files
		if (GETPOST("mode") == 'init') {
			$formmail->clear_attached_files();
			$formmail->add_attached_files($file, basename($file), dol_mimetype($file));
		}

		print $formmail->get_form();

		print '<br>';
	}
}

llxFooter();
$db->close();<|MERGE_RESOLUTION|>--- conflicted
+++ resolved
@@ -1077,11 +1077,7 @@
 											$array_options = $lines[$i]->array_options;
 										}
 
-<<<<<<< HEAD
-										$result = $object->addline($desc, $lines[$i]->subprice, $lines[$i]->qty, $lines[$i]->tva_tx, $lines[$i]->localtax1_tx, $lines[$i]->localtax2_tx, $lines[$i]->fk_product, $lines[$i]->remise_percent, $date_start, $date_end, 0, $lines[$i]->info_bits, $lines[$i]->fk_remise_except, 'HT', 0, $product_type, $lines[$i]->rang, $lines[$i]->special_code, $object->origin, $lines[$i]->rowid, $fk_parent_line, $lines[$i]->fk_fournprice, $lines[$i]->pa_ht, $label, $array_option, $lines[$i]->situation_percent, $lines[$i]->fk_prev_id, $lines[$i]->fk_unit);
-=======
-										$result = $object->addline($desc, $lines[$i]->subprice, $lines[$i]->qty, $lines[$i]->tva_tx, $lines[$i]->localtax1_tx, $lines[$i]->localtax2_tx, $lines[$i]->fk_product, $lines[$i]->remise_percent, $date_start, $date_end, 0, $lines[$i]->info_bits, $lines[$i]->fk_remise_except, 'HT', 0, $product_type, $lines[$i]->rang, $lines[$i]->special_code, $object->origin, $lines[$i]->rowid, $fk_parent_line, $lines[$i]->fk_fournprice, $lines[$i]->pa_ht, $label, $array_options, $lines[$i]->situation_percent, $lines[$i]->fk_prev_id);
->>>>>>> 69eaa032
+										$result = $object->addline($desc, $lines[$i]->subprice, $lines[$i]->qty, $lines[$i]->tva_tx, $lines[$i]->localtax1_tx, $lines[$i]->localtax2_tx, $lines[$i]->fk_product, $lines[$i]->remise_percent, $date_start, $date_end, 0, $lines[$i]->info_bits, $lines[$i]->fk_remise_except, 'HT', 0, $product_type, $lines[$i]->rang, $lines[$i]->special_code, $object->origin, $lines[$i]->rowid, $fk_parent_line, $lines[$i]->fk_fournprice, $lines[$i]->pa_ht, $label, $array_options, $lines[$i]->situation_percent, $lines[$i]->fk_prev_id, $lines[$i]->fk_unit);
 
 										if ($result > 0) {
 											$lineid = $result;
@@ -1398,11 +1394,7 @@
 				setEventMessage($mesg, 'errors');
 			} else {
 				// Insert line
-<<<<<<< HEAD
-				$result = $object->addline($desc, $pu_ht, $qty, $tva_tx, $localtax1_tx, $localtax2_tx, $idprod, $remise_percent, $date_start, $date_end, 0, $info_bits, '', $price_base_type, $pu_ttc, $type, - 1, $special_code, '', 0, GETPOST('fk_parent_line'), $fournprice, $buyingprice, $label, $array_option, $_POST['progress'], '', $fk_unit);
-=======
-				$result = $object->addline($desc, $pu_ht, $qty, $tva_tx, $localtax1_tx, $localtax2_tx, $idprod, $remise_percent, $date_start, $date_end, 0, $info_bits, '', $price_base_type, $pu_ttc, $type, - 1, $special_code, '', 0, GETPOST('fk_parent_line'), $fournprice, $buyingprice, $label, $array_options, $_POST['progress']);
->>>>>>> 69eaa032
+				$result = $object->addline($desc, $pu_ht, $qty, $tva_tx, $localtax1_tx, $localtax2_tx, $idprod, $remise_percent, $date_start, $date_end, 0, $info_bits, '', $price_base_type, $pu_ttc, $type, - 1, $special_code, '', 0, GETPOST('fk_parent_line'), $fournprice, $buyingprice, $label, $array_options, $_POST['progress'], '', $fk_unit);
 
 				if ($result > 0)
 				{
@@ -1557,14 +1549,10 @@
 
 		// Update line
 		if (! $error) {
-<<<<<<< HEAD
 			$result = $object->updateline(GETPOST('lineid'), $description, $pu_ht, $qty, GETPOST('remise_percent'),
 				$date_start, $date_end, $vat_rate, $localtax1_rate, $localtax2_rate, 'HT', $info_bits, $type,
-				GETPOST('fk_parent_line'), 0, $fournprice, $buyingprice, $label, 0, $array_option, GETPOST('progress'),
+				GETPOST('fk_parent_line'), 0, $fournprice, $buyingprice, $label, 0, $array_options, GETPOST('progress'),
 				$_POST['units']);
-=======
-			$result = $object->updateline(GETPOST('lineid'), $description, $pu_ht, $qty, GETPOST('remise_percent'), $date_start, $date_end, $vat_rate, $localtax1_rate, $localtax2_rate, 'HT', $info_bits, $type, GETPOST('fk_parent_line'), 0, $fournprice, $buyingprice, $label, 0, $array_options, GETPOST('progress'));
->>>>>>> 69eaa032
 
 			if ($result >= 0) {
 				if (empty($conf->global->MAIN_DISABLE_PDF_AUTOUPDATE)) {
