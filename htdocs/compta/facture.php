<?php
/* Copyright (C) 2002-2006 Rodolphe Quiedeville  <rodolphe@quiedeville.org>
 * Copyright (C) 2004      Eric Seigne           <eric.seigne@ryxeo.com>
 * Copyright (C) 2004-2014 Laurent Destailleur   <eldy@users.sourceforge.net>
 * Copyright (C) 2005      Marc Barilley / Ocebo <marc@ocebo.com>
 * Copyright (C) 2005-2012 Regis Houssin         <regis.houssin@capnetworks.com>
 * Copyright (C) 2006      Andre Cianfarani      <acianfa@free.fr>
 * Copyright (C) 2010-2013 Juanjo Menent         <jmenent@2byte.es>
 * Copyright (C) 2012-2013 Christophe Battarel   <christophe.battarel@altairis.fr>
 * Copyright (C) 2013      Jean-Francois FERRY   <jfefe@aternatik.fr>
 * Copyright (C) 2013-2014 Florian Henry         <florian.henry@open-concept.pro>
 * Copyright (C) 2013      Cédric Salvador       <csalvador@gpcsolutions.fr>
 *
 * This program is free software; you can redistribute it and/or modify
 * it under the terms of the GNU General Public License as published by
 * the Free Software Foundation; either version 3 of the License, or
 * (at your option) any later version.
 *
 * This program is distributed in the hope that it will be useful,
 * but WITHOUT ANY WARRANTY; without even the implied warranty of
 * MERCHANTABILITY or FITNESS FOR A PARTICULAR PURPOSE.  See the
 * GNU General Public License for more details.
 *
 * You should have received a copy of the GNU General Public License
 * along with this program. If not, see <http://www.gnu.org/licenses/>.
 */

/**
 * \file 	htdocs/compta/facture.php
 * \ingroup facture
 * \brief 	Page to create/see an invoice
 */

require '../main.inc.php';
require_once DOL_DOCUMENT_ROOT . '/compta/facture/class/facture.class.php';
require_once DOL_DOCUMENT_ROOT . '/compta/paiement/class/paiement.class.php';
require_once DOL_DOCUMENT_ROOT . '/core/modules/facture/modules_facture.php';
require_once DOL_DOCUMENT_ROOT . '/core/class/discount.class.php';
require_once DOL_DOCUMENT_ROOT . '/core/class/html.formfile.class.php';
require_once DOL_DOCUMENT_ROOT . '/core/class/html.formother.class.php';
require_once DOL_DOCUMENT_ROOT . '/core/lib/invoice.lib.php';
require_once DOL_DOCUMENT_ROOT . '/core/lib/functions2.lib.php';
require_once DOL_DOCUMENT_ROOT . '/core/lib/date.lib.php';
require_once DOL_DOCUMENT_ROOT . '/core/class/extrafields.class.php';
if (! empty($conf->commande->enabled))
	require_once DOL_DOCUMENT_ROOT . '/commande/class/commande.class.php';
if (! empty($conf->projet->enabled)) {
	require_once DOL_DOCUMENT_ROOT . '/projet/class/project.class.php';
	require_once DOL_DOCUMENT_ROOT . '/core/class/html.formprojet.class.php';
}
require_once DOL_DOCUMENT_ROOT . '/core/class/doleditor.class.php';

$langs->load('bills');
$langs->load('companies');
$langs->load('compta');
$langs->load('products');
$langs->load('banks');
$langs->load('main');
if (! empty($conf->margin->enabled))
	$langs->load('margins');

$sall = trim(GETPOST('sall'));
$projectid = (GETPOST('projectid') ? GETPOST('projectid', 'int') : 0);

$id = (GETPOST('id', 'int') ? GETPOST('id', 'int') : GETPOST('facid', 'int')); // For backward compatibility
$ref = GETPOST('ref', 'alpha');
$socid = GETPOST('socid', 'int');
$action = GETPOST('action', 'alpha');
$confirm = GETPOST('confirm', 'alpha');
$lineid = GETPOST('lineid', 'int');
$userid = GETPOST('userid', 'int');
$search_ref = GETPOST('sf_ref') ? GETPOST('sf_ref', 'alpha') : GETPOST('search_ref', 'alpha');
$search_societe = GETPOST('search_societe', 'alpha');
$search_montant_ht = GETPOST('search_montant_ht', 'alpha');
$search_montant_ttc = GETPOST('search_montant_ttc', 'alpha');
$origin = GETPOST('origin', 'alpha');
$originid = (GETPOST('originid', 'int') ? GETPOST('originid', 'int') : GETPOST('origin_id', 'int')); // For backward compatibility

// PDF
$hidedetails = (GETPOST('hidedetails', 'int') ? GETPOST('hidedetails', 'int') : (! empty($conf->global->MAIN_GENERATE_DOCUMENTS_HIDE_DETAILS) ? 1 : 0));
$hidedesc = (GETPOST('hidedesc', 'int') ? GETPOST('hidedesc', 'int') : (! empty($conf->global->MAIN_GENERATE_DOCUMENTS_HIDE_DESC) ? 1 : 0));
$hideref = (GETPOST('hideref', 'int') ? GETPOST('hideref', 'int') : (! empty($conf->global->MAIN_GENERATE_DOCUMENTS_HIDE_REF) ? 1 : 0));

// Security check
$fieldid = (! empty($ref) ? 'facnumber' : 'rowid');
if ($user->societe_id) $socid = $user->societe_id;
$result = restrictedArea($user, 'facture', $id, '', '', 'fk_soc', $fieldid);

// Nombre de ligne pour choix de produit/service predefinis
$NBLINES = 4;

$usehm = (! empty($conf->global->MAIN_USE_HOURMIN_IN_DATE_RANGE) ? $conf->global->MAIN_USE_HOURMIN_IN_DATE_RANGE : 0);

$object = new Facture($db);
$extrafields = new ExtraFields($db);

// Load object
if ($id > 0 || ! empty($ref)) {
	$ret = $object->fetch($id, $ref);
}

// Initialize technical object to manage hooks of thirdparties. Note that conf->hooks_modules contains array array
$hookmanager->initHooks(array('invoicecard'));

$permissionnote = $user->rights->facture->creer; // Used by the include of actions_setnotes.inc.php

/*
 * Actions
 */

$parameters = array('socid' => $socid);
$reshook = $hookmanager->executeHooks('doActions', $parameters, $object, $action); // Note that $action and $object may have been modified by some hooks

include DOL_DOCUMENT_ROOT . '/core/actions_setnotes.inc.php'; // Must be include, not includ_once

// Action clone object
if ($action == 'confirm_clone' && $confirm == 'yes' && $user->rights->facture->creer) {
	if (1 == 0 && empty($_REQUEST["clone_content"]) && empty($_REQUEST["clone_receivers"])) {
		$mesgs [] = '<div class="error">' . $langs->trans("NoCloneOptionsSpecified") . '</div>';
	} else {
		if ($object->fetch($id) > 0) {
			$result = $object->createFromClone($socid);
			if ($result > 0) {
				header("Location: " . $_SERVER['PHP_SELF'] . '?facid=' . $result);
				exit();
			} else {
				$mesgs [] = $object->error;
				$action = '';
			}
		}
	}
}

// Change status of invoice
else if ($action == 'reopen' && $user->rights->facture->creer) {
	$result = $object->fetch($id);
	if ($object->statut == 2 || ($object->statut == 3 && $object->close_code != 'replaced')) {
		$result = $object->set_unpaid($user);
		if ($result > 0) {
			header('Location: ' . $_SERVER["PHP_SELF"] . '?facid=' . $id);
			exit();
		} else {
			$mesgs [] = '<div class="error">' . $object->error . '</div>';
		}
	}
}

// Delete invoice
else if ($action == 'confirm_delete' && $confirm == 'yes' && $user->rights->facture->supprimer) {
	$result = $object->fetch($id);
	$object->fetch_thirdparty();

	$idwarehouse = GETPOST('idwarehouse');

	$qualified_for_stock_change = 0;
	if (empty($conf->global->STOCK_SUPPORTS_SERVICES)) {
		$qualified_for_stock_change = $object->hasProductsOrServices(2);
	} else {
		$qualified_for_stock_change = $object->hasProductsOrServices(1);
	}

	$result = $object->delete(0, 0, $idwarehouse);
	if ($result > 0) {
		header('Location: ' . DOL_URL_ROOT . '/compta/facture/list.php');
		exit();
	} else {
		$mesgs [] = '<div class="error">' . $object->error . '</div>';
	}
}

// Delete line
else if ($action == 'confirm_deleteline' && $confirm == 'yes' && $user->rights->facture->creer) {
	$object->fetch($id);
	$object->fetch_thirdparty();

	$result = $object->deleteline($_GET ['lineid'], $user);
	if ($result > 0) {
		// Define output language
		$outputlangs = $langs;
		$newlang = '';
		if ($conf->global->MAIN_MULTILANGS && empty($newlang) && ! empty($_REQUEST['lang_id']))
			$newlang = $_REQUEST['lang_id'];
		if ($conf->global->MAIN_MULTILANGS && empty($newlang))
			$newlang = $object->client->default_lang;
		if (! empty($newlang)) {
			$outputlangs = new Translate("", $conf);
			$outputlangs->setDefaultLang($newlang);
		}
		if (empty($conf->global->MAIN_DISABLE_PDF_AUTOUPDATE)) {
			$ret = $object->fetch($id); // Reload to get new records
			$result = facture_pdf_create($db, $object, $object->modelpdf, $outputlangs, $hidedetails, $hidedesc, $hideref);
		}
		if ($result >= 0) {
			header('Location: ' . $_SERVER["PHP_SELF"] . '?facid=' . $id);
			exit();
		}
	} else {
		$mesgs [] = '<div clas="error">' . $object->error . '</div>';
		$action = '';
	}
}

// Delete link of credit note to invoice
else if ($action == 'unlinkdiscount' && $user->rights->facture->creer) {
	$discount = new DiscountAbsolute($db);
	$result = $discount->fetch($_GET ["discountid"]);
	$discount->unlink_invoice();
}

// Validation
else if ($action == 'valid' && $user->rights->facture->creer) {
	$object->fetch($id);

	// On verifie signe facture
	if ($object->type == Facture::TYPE_CREDIT_NOTE) {
		// Si avoir, le signe doit etre negatif
		if ($object->total_ht >= 0) {
			$mesgs [] = '<div class="error">' . $langs->trans("ErrorInvoiceAvoirMustBeNegative") . '</div>';
			$action = '';
		}
	} else {
		// Si non avoir, le signe doit etre positif
		if (empty($conf->global->FACTURE_ENABLE_NEGATIVE) && $object->total_ht < 0) {
			$mesgs [] = '<div class="error">' . $langs->trans("ErrorInvoiceOfThisTypeMustBePositive") . '</div>';
			$action = '';
		}
	}
}

else if ($action == 'set_thirdparty' && $user->rights->facture->creer) {
	$object->fetch($id);
	$object->setValueFrom('fk_soc', $socid);

	header('Location: ' . $_SERVER["PHP_SELF"] . '?facid=' . $id);
	exit();
}

else if ($action == 'classin' && $user->rights->facture->creer) {
	$object->fetch($id);
	$object->setProject($_POST['projectid']);
}

else if ($action == 'setmode' && $user->rights->facture->creer) {
	$object->fetch($id);
	$result = $object->setPaymentMethods(GETPOST('mode_reglement_id', 'int'));
	if ($result < 0)
		dol_print_error($db, $object->error);
}

else if ($action == 'setinvoicedate' && $user->rights->facture->creer) {
	$object->fetch($id);
	$old_date_lim_reglement = $object->date_lim_reglement;
	$object->date = dol_mktime(12, 0, 0, $_POST['invoicedatemonth'], $_POST['invoicedateday'], $_POST['invoicedateyear']);
	$new_date_lim_reglement = $object->calculate_date_lim_reglement();
	if ($new_date_lim_reglement > $old_date_lim_reglement)
		$object->date_lim_reglement = $new_date_lim_reglement;
	if ($object->date_lim_reglement < $object->date)
		$object->date_lim_reglement = $object->date;
	$result = $object->update($user);
	if ($result < 0)
		dol_print_error($db, $object->error);
}

else if ($action == 'setconditions' && $user->rights->facture->creer) {
	$object->fetch($id);
	$object->cond_reglement_code = 0; // To clean property
	$object->cond_reglement_id = 0; // To clean property
	$result = $object->setPaymentTerms(GETPOST('cond_reglement_id', 'int'));
	if ($result < 0)
		dol_print_error($db, $object->error);

	$old_date_lim_reglement = $object->date_lim_reglement;
	$new_date_lim_reglement = $object->calculate_date_lim_reglement();
	if ($new_date_lim_reglement > $old_date_lim_reglement)
		$object->date_lim_reglement = $new_date_lim_reglement;
	if ($object->date_lim_reglement < $object->date)
		$object->date_lim_reglement = $object->date;
	$result = $object->update($user);
	if ($result < 0)
		dol_print_error($db, $object->error);
}

else if ($action == 'setpaymentterm' && $user->rights->facture->creer) {
	$object->fetch($id);
	$object->date_lim_reglement = dol_mktime(12, 0, 0, $_POST['paymenttermmonth'], $_POST['paymenttermday'], $_POST['paymenttermyear']);
	if ($object->date_lim_reglement < $object->date) {
		$object->date_lim_reglement = $object->calculate_date_lim_reglement();
		setEventMessage($langs->trans("DatePaymentTermCantBeLowerThanObjectDate"), 'warnings');
	}
	$result = $object->update($user);
	if ($result < 0)
		dol_print_error($db, $object->error);
}

else if ($action == 'setrevenuestamp' && $user->rights->facture->creer) {
	$object->fetch($id);
	$object->revenuestamp = GETPOST('revenuestamp');
	$result = $object->update($user);
	$object->update_price(1);
	if ($result < 0)
		dol_print_error($db, $object->error);
}

else if ($action == 'setremisepercent' && $user->rights->facture->creer) {
	$object->fetch($id);
	$result = $object->set_remise($user, $_POST['remise_percent']);
}

else if ($action == "setabsolutediscount" && $user->rights->facture->creer) {
	// POST[remise_id] ou POST[remise_id_for_payment]
	if (! empty($_POST["remise_id"])) {
		$ret = $object->fetch($id);
		if ($ret > 0) {
			$result = $object->insert_discount($_POST["remise_id"]);
			if ($result < 0) {
				$mesgs [] = '<div class="error">' . $object->error . '</div>';
			}
		} else {
			dol_print_error($db, $object->error);
		}
	}
	if (! empty($_POST["remise_id_for_payment"])) {
		require_once DOL_DOCUMENT_ROOT . '/core/class/discount.class.php';
		$discount = new DiscountAbsolute($db);
		$discount->fetch($_POST["remise_id_for_payment"]);

		$result = $discount->link_to_invoice(0, $id);
		if ($result < 0) {
			$mesgs [] = '<div class="error">' . $discount->error . '</div>';
		}
	}
}

else if ($action == 'set_ref_client' && $user->rights->facture->creer) {
	$object->fetch($id);
	$object->set_ref_client($_POST['ref_client']);
}

// Classify to validated
else if ($action == 'confirm_valid' && $confirm == 'yes' && $user->rights->facture->valider)
{
	$idwarehouse = GETPOST('idwarehouse');

	$object->fetch($id);
	$object->fetch_thirdparty();

	// Check parameters

	// Check for mandatory prof id
	for($i = 1; $i < 6; $i ++)
	{
		$idprof_mandatory = 'SOCIETE_IDPROF' . ($i) . '_INVOICE_MANDATORY';
		$idprof = 'idprof' . $i;
		if (! $object->thirdparty->$idprof && ! empty($conf->global->$idprof_mandatory)) {
			if (! $error)
				$langs->load("errors");
			$error ++;

			setEventMessage($langs->trans('ErrorProdIdIsMandatory', $langs->transcountry('ProfId' . $i, $object->thirdparty->country_code)), 'errors');
		}
	}

	$qualified_for_stock_change = 0;
	if (empty($conf->global->STOCK_SUPPORTS_SERVICES)) {
		$qualified_for_stock_change = $object->hasProductsOrServices(2);
	} else {
		$qualified_for_stock_change = $object->hasProductsOrServices(1);
	}

	// Check for warehouse
	if ($object->type != Facture::TYPE_DEPOSIT && ! empty($conf->global->STOCK_CALCULATE_ON_BILL) && $qualified_for_stock_change) {
		if (! $idwarehouse || $idwarehouse == - 1) {
			$error ++;
			setEventMessage($langs->trans('ErrorFieldRequired', $langs->transnoentitiesnoconv("Warehouse")), 'errors');
			$action = '';
		}
	}

	if (! $error)
	{
		$result = $object->validate($user, '', $idwarehouse);
		if ($result >= 0)
		{
			// Define output language
			$outputlangs = $langs;
			$newlang = '';
			if ($conf->global->MAIN_MULTILANGS && empty($newlang) && ! empty($_REQUEST['lang_id']))
				$newlang = $_REQUEST['lang_id'];
			if ($conf->global->MAIN_MULTILANGS && empty($newlang))
				$newlang = $object->client->default_lang;
			if (! empty($newlang)) {
				$outputlangs = new Translate("", $conf);
				$outputlangs->setDefaultLang($newlang);
			}
			if (empty($conf->global->MAIN_DISABLE_PDF_AUTOUPDATE)) {
				$ret = $object->fetch($id); // Reload to get new records
				facture_pdf_create($db, $object, $object->modelpdf, $outputlangs, $hidedetails, $hidedesc, $hideref);
			}
		} else {
			if (count($object->errors)) setEventMessage($object->errors, 'errors');
			else setEventMessage($object->error, 'errors');
		}
	}
}

// Go back to draft status (unvalidate)
else if ($action == 'confirm_modif' && ((empty($conf->global->MAIN_USE_ADVANCED_PERMS) && $user->rights->facture->valider) || $user->rights->facture->invoice_advance->unvalidate)) {
	$idwarehouse = GETPOST('idwarehouse');

	$object->fetch($id);
	$object->fetch_thirdparty();

	$qualified_for_stock_change = 0;
	if (empty($conf->global->STOCK_SUPPORTS_SERVICES)) {
		$qualified_for_stock_change = $object->hasProductsOrServices(2);
	} else {
		$qualified_for_stock_change = $object->hasProductsOrServices(1);
	}

	// Check parameters
	if ($object->type != Facture::TYPE_DEPOSIT && ! empty($conf->global->STOCK_CALCULATE_ON_BILL) && $qualified_for_stock_change) {
		if (! $idwarehouse || $idwarehouse == - 1) {
			$error ++;
			setEventMessage($langs->trans('ErrorFieldRequired', $langs->transnoentitiesnoconv("Warehouse")), 'errors');
			$action = '';
		}
	}

	if (! $error) {
		// On verifie si la facture a des paiements
		$sql = 'SELECT pf.amount';
		$sql .= ' FROM ' . MAIN_DB_PREFIX . 'paiement_facture as pf';
		$sql .= ' WHERE pf.fk_facture = ' . $object->id;

		$result = $db->query($sql);
		if ($result) {
			$i = 0;
			$num = $db->num_rows($result);

			while ($i < $num) {
				$objp = $db->fetch_object($result);
				$totalpaye += $objp->amount;
				$i ++;
			}
		} else {
			dol_print_error($db, '');
		}

		$resteapayer = $object->total_ttc - $totalpaye;

		// On verifie si les lignes de factures ont ete exportees en compta et/ou ventilees
		$ventilExportCompta = $object->getVentilExportCompta();

		// On verifie si aucun paiement n'a ete effectue
		if ($resteapayer == $object->total_ttc && $object->paye == 0 && $ventilExportCompta == 0) {
			$object->set_draft($user, $idwarehouse);

			// Define output language
			$outputlangs = $langs;
			$newlang = '';
			if ($conf->global->MAIN_MULTILANGS && empty($newlang) && ! empty($_REQUEST['lang_id']))
				$newlang = $_REQUEST['lang_id'];
			if ($conf->global->MAIN_MULTILANGS && empty($newlang))
				$newlang = $object->client->default_lang;
			if (! empty($newlang)) {
				$outputlangs = new Translate("", $conf);
				$outputlangs->setDefaultLang($newlang);
			}
			if (empty($conf->global->MAIN_DISABLE_PDF_AUTOUPDATE)) {
				$ret = $object->fetch($id); // Reload to get new records
				facture_pdf_create($db, $object, $object->modelpdf, $outputlangs, $hidedetails, $hidedesc, $hideref);
			}
		}
	}
}

// Classify "paid"
else if ($action == 'confirm_paid' && $confirm == 'yes' && $user->rights->facture->paiement) {
	$object->fetch($id);
	$result = $object->set_paid($user);
} // Classif "paid partialy"
else if ($action == 'confirm_paid_partially' && $confirm == 'yes' && $user->rights->facture->paiement) {
	$object->fetch($id);
	$close_code = $_POST["close_code"];
	$close_note = $_POST["close_note"];
	if ($close_code) {
		$result = $object->set_paid($user, $close_code, $close_note);
	} else {
		setEventMessage($langs->trans("ErrorFieldRequired", $langs->transnoentitiesnoconv("Reason")), 'errors');
	}
} // Classify "abandoned"
else if ($action == 'confirm_canceled' && $confirm == 'yes') {
	$object->fetch($id);
	$close_code = $_POST["close_code"];
	$close_note = $_POST["close_note"];
	if ($close_code) {
		$result = $object->set_canceled($user, $close_code, $close_note);
	} else {
		setEventMessage($langs->trans("ErrorFieldRequired", $langs->transnoentitiesnoconv("Reason")), 'errors');
	}
}

// Convertir en reduc
else if ($action == 'confirm_converttoreduc' && $confirm == 'yes' && $user->rights->facture->creer)
{
	$object->fetch($id);
	$object->fetch_thirdparty();
	//$object->fetch_lines();	// Already done into fetch

	// Check if there is already a discount (protection to avoid duplicate creation when resubmit post)
	$discountcheck=new DiscountAbsolute($db);
	$result=$discountcheck->fetch(0,$object->id);

	$canconvert=0;
	if ($object->type == Facture::TYPE_DEPOSIT && $object->paye == 1 && empty($discountcheck->id)) $canconvert=1;	// we can convert deposit into discount if deposit is payed completely and not already converted (see real condition into condition used to show button converttoreduc)
	if ($object->type == Facture::TYPE_CREDIT_NOTE && $object->paye == 0 && empty($discountcheck->id)) $canconvert=1;	// we can convert credit note into discount if credit note is not payed back and not already converted and amount of payment is 0 (see real condition into condition used to show button converttoreduc)
	if ($canconvert)
	{
		$db->begin();

		// Boucle sur chaque taux de tva
		$i = 0;
		foreach ($object->lines as $line) {
			$amount_ht [$line->tva_tx] += $line->total_ht;
			$amount_tva [$line->tva_tx] += $line->total_tva;
			$amount_ttc [$line->tva_tx] += $line->total_ttc;
			$i ++;
		}

		// Insert one discount by VAT rate category
		$discount = new DiscountAbsolute($db);
		if ($object->type == Facture::TYPE_CREDIT_NOTE)
			$discount->description = '(CREDIT_NOTE)';
		elseif ($object->type == Facture::TYPE_DEPOSIT)
			$discount->description = '(DEPOSIT)';
		else {
			setEventMessage($langs->trans('CantConvertToReducAnInvoiceOfThisType'),'errors');
		}
		$discount->tva_tx = abs($object->total_ttc);
		$discount->fk_soc = $object->socid;
		$discount->fk_facture_source = $object->id;

		$error = 0;
		foreach ($amount_ht as $tva_tx => $xxx) {
			$discount->amount_ht = abs($amount_ht [$tva_tx]);
			$discount->amount_tva = abs($amount_tva [$tva_tx]);
			$discount->amount_ttc = abs($amount_ttc [$tva_tx]);
			$discount->tva_tx = abs($tva_tx);

			$result = $discount->create($user);
			if ($result < 0)
			{
				$error++;
				break;
			}
		}

		if (empty($error))
		{
			// Classe facture
			$result = $object->set_paid($user);
			if ($result >= 0)
			{
				//$mesgs[]='OK'.$discount->id;
				$db->commit();
			}
			else
			{
				setEventMessage($object->error,'errors');
				$db->rollback();
			}
		}
		else
		{
			setEventMessage($discount->error,'errors');
			$db->rollback();
		}
	}
}

/*
 * Insert new invoice in database
*/
else if ($action == 'add' && $user->rights->facture->creer)
{
	if ($socid > 0) $object->socid = GETPOST('socid', 'int');

	$db->begin();

	$error = 0;

	// Fill array 'array_options' with data from add form
	$extralabels = $extrafields->fetch_name_optionals_label($object->table_element);
	$ret = $extrafields->setOptionalsFromPost($extralabels, $object);
	if ($ret < 0) $error ++;

		// Replacement invoice
	if ($_POST['type'] == Facture::TYPE_REPLACEMENT)
	{
		$datefacture = dol_mktime(12, 0, 0, $_POST['remonth'], $_POST['reday'], $_POST['reyear']);
		if (empty($datefacture)) {
			$error ++;
			setEventMessage($langs->trans("ErrorFieldRequired", $langs->transnoentitiesnoconv("Date")), 'errors');
		}

		if (! ($_POST['fac_replacement'] > 0)) {
			$error ++;
			setEventMessage($langs->trans("ErrorFieldRequired", $langs->transnoentitiesnoconv("ReplaceInvoice")), 'errors');
		}

		if (! $error) {
			// This is a replacement invoice
			$result = $object->fetch($_POST['fac_replacement']);
			$object->fetch_thirdparty();

			$object->date = $datefacture;
			$object->note_public = trim($_POST['note_public']);
			$object->note = trim($_POST['note']);
			$object->ref_client = $_POST['ref_client'];
			$object->ref_int = $_POST['ref_int'];
			$object->modelpdf = $_POST['model'];
			$object->fk_project = $_POST['projectid'];
			$object->cond_reglement_id = $_POST['cond_reglement_id'];
			$object->mode_reglement_id = $_POST['mode_reglement_id'];
			$object->remise_absolue = $_POST['remise_absolue'];
			$object->remise_percent = $_POST['remise_percent'];

			// Proprietes particulieres a facture de remplacement
			$object->fk_facture_source = $_POST['fac_replacement'];
			$object->type = Facture::TYPE_REPLACEMENT;

			$id = $object->createFromCurrent($user);
			if ($id <= 0)
				$mesgs [] = $object->error;
		}
	}

	// Credit note invoice
	if ($_POST['type'] == Facture::TYPE_CREDIT_NOTE)
	{
		if (! ($_POST['fac_avoir'] > 0))
		{
			$error ++;
			setEventMessage($langs->trans("ErrorFieldRequired", $langs->transnoentitiesnoconv("CorrectInvoice")), 'errors');
		}

		$datefacture = dol_mktime(12, 0, 0, $_POST['remonth'], $_POST['reday'], $_POST['reyear']);
		if (empty($datefacture))
		{
			$error ++;
			setEventMessage($langs->trans("ErrorFieldRequired", $langs->trans("Date")), 'errors');
		}

		if (! $error)
		{
			// Si facture avoir
			$datefacture = dol_mktime(12, 0, 0, $_POST['remonth'], $_POST['reday'], $_POST['reyear']);

			// $result=$object->fetch($_POST['fac_avoir']);

			$object->socid = GETPOST('socid', 'int');
			$object->number = $_POST['facnumber'];
			$object->date = $datefacture;
			$object->note_public = trim($_POST['note_public']);
			$object->note = trim($_POST['note']);
			$object->ref_client = $_POST['ref_client'];
			$object->ref_int = $_POST['ref_int'];
			$object->modelpdf = $_POST['model'];
			$object->fk_project = $_POST['projectid'];
			$object->cond_reglement_id = 0;
			$object->mode_reglement_id = $_POST['mode_reglement_id'];
			$object->remise_absolue = $_POST['remise_absolue'];
			$object->remise_percent = $_POST['remise_percent'];

			// Proprietes particulieres a facture avoir
			$object->fk_facture_source = $_POST['fac_avoir'];
			$object->type = Facture::TYPE_CREDIT_NOTE;

			$id = $object->create($user);

			if (GETPOST('invoiceAvoirWithLines', 'int')==1 && $id>0)
			{
                $facture_source = new Facture($db); // fetch origin object
                if ($facture_source->fetch($object->fk_facture_source)>0)
                {

                    foreach($facture_source->lines as $line)
                    {
                        $line->fk_facture = $object->id;

                        $line->subprice =-$line->subprice; // invert price for object
                        $line->pa_ht = -$line->pa_ht;
                        $line->total_ht=-$line->total_ht;
                        $line->total_tva=-$line->total_tva;
                        $line->total_ttc=-$line->total_ttc;
                        $line->total_localtax1=-$line->total_localtax1;
                        $line->total_localtax2=-$line->total_localtax2;

                        $line->insert();

                        $object->lines[] = $line; // insert new line in current object
                    }

                    $object->update_price(1);
                }

			}

            if(GETPOST('invoiceAvoirWithPaymentRestAmount', 'int')==1 && $id>0) {

                $facture_source = new Facture($db); // fetch origin object if not previously defined
                if($facture_source->fetch($object->fk_facture_source)>0) {
                    $totalpaye = $facture_source->getSommePaiement();
                    $totalcreditnotes = $facture_source->getSumCreditNotesUsed();
                    $totaldeposits = $facture_source->getSumDepositsUsed();
                    $remain_to_pay = abs($facture_source->total_ttc - $totalpaye - $totalcreditnotes - $totaldeposits);

                    $object->addline($langs->trans('invoiceAvoirLineWithPaymentRestAmount'),$remain_to_pay,1,0,0,0,0,0,'','','TTC');
                }
            }

			// Add predefined lines
			/*
             TODO delete
             for($i = 1; $i <= $NBLINES; $i ++) {
				if ($_POST['idprod' . $i]) {
					$product = new Product($db);
					$product->fetch($_POST['idprod' . $i]);
					$startday = dol_mktime(12, 0, 0, $_POST['date_start' . $i . 'month'], $_POST['date_start' . $i . 'day'], $_POST['date_start' . $i . 'year']);
					$endday = dol_mktime(12, 0, 0, $_POST['date_end' . $i . 'month'], $_POST['date_end' . $i . 'day'], $_POST['date_end' . $i . 'year']);
					$result = $object->addline($product->description, $product->price, $_POST['qty' . $i], $product->tva_tx, $product->localtax1_tx, $product->localtax2_tx, $_POST['idprod' . $i], $_POST['remise_percent' . $i], $startday, $endday, 0, 0, '', $product->price_base_type, $product->price_ttc, $product->type);
				}
			}*/
		}
	}

	// Standard invoice or Deposit invoice created from a Predefined invoice
	if (($_POST['type'] == 0 || $_POST['type'] == 3) && $_POST['fac_rec'] > 0)
	{
		$datefacture = dol_mktime(12, 0, 0, $_POST['remonth'], $_POST['reday'], $_POST['reyear']);
		if (empty($datefacture)) {
			$error ++;
			setEventMessage($langs->trans("ErrorFieldRequired", $langs->transnoentitiesnoconv("Date")), 'errors');
		}

		if (! $error)
		{
			$object->socid = GETPOST('socid', 'int');
			$object->type = $_POST['type'];
			$object->number = $_POST['facnumber'];
			$object->date = $datefacture;
			$object->note_public = trim($_POST['note_public']);
			$object->note_private = trim($_POST['note_private']);
			$object->ref_client = $_POST['ref_client'];
			$object->ref_int = $_POST['ref_int'];
			$object->modelpdf = $_POST['model'];

			// Source facture
			$object->fac_rec = $_POST['fac_rec'];

			$id = $object->create($user);
		}
	}

	// Standard or deposit or proforma invoice
	if (($_POST['type'] == 0 || $_POST['type'] == 3 || $_POST['type'] == 4) && $_POST['fac_rec'] <= 0)
	{
		if (GETPOST('socid', 'int') < 1)
		{
			$error ++;
			setEventMessage($langs->trans("ErrorFieldRequired", $langs->transnoentitiesnoconv("Customer")), 'errors');
		}

		$datefacture = dol_mktime(12, 0, 0, $_POST['remonth'], $_POST['reday'], $_POST['reyear']);
		if (empty($datefacture)) {
			$error ++;
			setEventMessage($langs->trans("ErrorFieldRequired", $langs->transnoentitiesnoconv("Date")), 'errors');
		}

		if (! $error)
		{
			// Si facture standard
			$object->socid = GETPOST('socid', 'int');
			$object->type = GETPOST('type');
			$object->number = $_POST['facnumber'];
			$object->date = $datefacture;
			$object->note_public = trim($_POST['note_public']);
			$object->note_private = trim($_POST['note_private']);
			$object->ref_client = $_POST['ref_client'];
			$object->ref_int = $_POST['ref_int'];
			$object->modelpdf = $_POST['model'];
			$object->fk_project = $_POST['projectid'];
			$object->cond_reglement_id = ($_POST['type'] == 3 ? 1 : $_POST['cond_reglement_id']);
			$object->mode_reglement_id = $_POST['mode_reglement_id'];
			$object->amount = $_POST['amount'];
			$object->remise_absolue = $_POST['remise_absolue'];
			$object->remise_percent = $_POST['remise_percent'];
			$object->fetch_thirdparty();

			// If creation from another object of another module (Example: origin=propal, originid=1)
			if ($_POST['origin'] && $_POST['originid']) {
				// Parse element/subelement (ex: project_task)
				$element = $subelement = $_POST['origin'];
				if (preg_match('/^([^_]+)_([^_]+)/i', $_POST['origin'], $regs)) {
					$element = $regs [1];
					$subelement = $regs [2];
				}

				// For compatibility
				if ($element == 'order') {
					$element = $subelement = 'commande';
				}
				if ($element == 'propal') {
					$element = 'comm/propal';
					$subelement = 'propal';
				}
				if ($element == 'contract') {
					$element = $subelement = 'contrat';
				}
				if ($element == 'inter') {
					$element = $subelement = 'ficheinter';
				}
				if ($element == 'shipping') {
					$element = $subelement = 'expedition';
				}

				$object->origin = $_POST['origin'];
				$object->origin_id = $_POST['originid'];

				// Possibility to add external linked objects with hooks
				$object->linked_objects [$object->origin] = $object->origin_id;
				if (is_array($_POST['other_linked_objects']) && ! empty($_POST['other_linked_objects'])) {
					$object->linked_objects = array_merge($object->linked_objects, $_POST['other_linked_objects']);
				}

				$id = $object->create($user);

				if ($id > 0) {
					// If deposit invoice
					if ($_POST['type'] == 3) {
						$typeamount = GETPOST('typedeposit', 'alpha');
						$valuedeposit = GETPOST('valuedeposit', 'int');

						if ($typeamount == 'amount') {
							$amountdeposit = $valuedeposit;
						} else {
							$amountdeposit = 0;

							dol_include_once('/' . $element . '/class/' . $subelement . '.class.php');

							$classname = ucfirst($subelement);
							$srcobject = new $classname($db);

							dol_syslog("Try to find source object origin=" . $object->origin . " originid=" . $object->origin_id . " to add deposit lines");
							$result = $srcobject->fetch($object->origin_id);
							if ($result > 0) {
								$totalamount = 0;
								$lines = $srcobject->lines;
								$numlines=count($lines);
								for ($i=0; $i<$numlines; $i++)
								{
									$qualified=1;
									if (empty($lines[$i]->qty)) $qualified=0;	// We discard qty=0, it is an option
									if (! empty($lines[$i]->special_code)) $qualified=0;	// We discard special_code (frais port, ecotaxe, option, ...)
									if ($qualified) $totalamount += $lines[$i]->total_ht;
								}

								if ($totalamount != 0) {
									$amountdeposit = ($totalamount * $valuedeposit) / 100;
								}
							} else {
								$mesgs [] = $srcobject->error;
								$error ++;
							}
						}

						$result = $object->addline(
								$langs->trans('Deposit'),
								$amountdeposit,		 	// subprice
								1, 						// quantity
								$lines [$i]->tva_tx, 0, // localtax1_tx
								0, 						// localtax2_tx
								0, 						// fk_product
								0, 						// remise_percent
								0, 						// date_start
								0, 						// date_end
								0, $lines [$i]->info_bits, // info_bits
								0, 						// info_bits
								'HT',
								0,
								0, 						// product_type
								1,
								$lines [$i]->special_code,
								$object->origin,
								0,
								0,
								0,
								0,
								$langs->trans('Deposit')
							);
					} else {

						dol_include_once('/' . $element . '/class/' . $subelement . '.class.php');

						$classname = ucfirst($subelement);
						$srcobject = new $classname($db);

						dol_syslog("Try to find source object origin=" . $object->origin . " originid=" . $object->origin_id . " to add lines");
						$result = $srcobject->fetch($object->origin_id);
						if ($result > 0) {
							$lines = $srcobject->lines;
							if (empty($lines) && method_exists($srcobject, 'fetch_lines'))
								$lines = $srcobject->fetch_lines();

							$fk_parent_line=0;
							$num=count($lines);
							for ($i=0;$i<$num;$i++)
							{
								$label=(! empty($lines[$i]->label)?$lines[$i]->label:'');
								$desc=(! empty($lines[$i]->desc)?$lines[$i]->desc:$lines[$i]->libelle);

								if ($lines [$i]->subprice < 0) {
									// Negative line, we create a discount line
									$discount = new DiscountAbsolute($db);
									$discount->fk_soc = $object->socid;
									$discount->amount_ht = abs($lines [$i]->total_ht);
									$discount->amount_tva = abs($lines [$i]->total_tva);
									$discount->amount_ttc = abs($lines [$i]->total_ttc);
									$discount->tva_tx = $lines [$i]->tva_tx;
									$discount->fk_user = $user->id;
									$discount->description = $desc;
									$discountid = $discount->create($user);
									if ($discountid > 0) {
										$result = $object->insert_discount($discountid); // This include link_to_invoice
									} else {
										$mesgs [] = $discount->error;
										$error ++;
										break;
									}
								} else {
									// Positive line
									$product_type = ($lines [$i]->product_type ? $lines [$i]->product_type : 0);

									// Date start
									$date_start = false;
									if ($lines [$i]->date_debut_prevue)
										$date_start = $lines [$i]->date_debut_prevue;
									if ($lines [$i]->date_debut_reel)
										$date_start = $lines [$i]->date_debut_reel;
									if ($lines [$i]->date_start)
										$date_start = $lines [$i]->date_start;

										// Date end
									$date_end = false;
									if ($lines [$i]->date_fin_prevue)
										$date_end = $lines [$i]->date_fin_prevue;
									if ($lines [$i]->date_fin_reel)
										$date_end = $lines [$i]->date_fin_reel;
									if ($lines [$i]->date_end)
										$date_end = $lines [$i]->date_end;

										// Reset fk_parent_line for no child products and special product
									if (($lines [$i]->product_type != 9 && empty($lines [$i]->fk_parent_line)) || $lines [$i]->product_type == 9) {
										$fk_parent_line = 0;
									}

									// Extrafields
									if (empty($conf->global->MAIN_EXTRAFIELDS_DISABLED) && method_exists($lines [$i], 'fetch_optionals')) {
										$lines [$i]->fetch_optionals($lines [$i]->rowid);
										$array_option = $lines [$i]->array_options;
									}

									$result = $object->addline($desc, $lines [$i]->subprice, $lines [$i]->qty, $lines [$i]->tva_tx, $lines [$i]->localtax1_tx, $lines [$i]->localtax2_tx, $lines [$i]->fk_product, $lines [$i]->remise_percent, $date_start, $date_end, 0, $lines [$i]->info_bits, $lines [$i]->fk_remise_except, 'HT', 0, $product_type, $lines [$i]->rang, $lines [$i]->special_code, $object->origin, $lines [$i]->rowid, $fk_parent_line, $lines [$i]->fk_fournprice, $lines [$i]->pa_ht, $label, $array_option);

									if ($result > 0) {
										$lineid = $result;
									} else {
										$lineid = 0;
										$error ++;
										break;
									}

									// Defined the new fk_parent_line
									if ($result > 0 && $lines [$i]->product_type == 9) {
										$fk_parent_line = $result;
									}
								}
							}

							// Hooks
							$parameters = array('objFrom' => $srcobject);
							$reshook = $hookmanager->executeHooks('createFrom', $parameters, $object, $action); // Note that $action and $object may have been
							                                                                               // modified by hook
							if ($reshook < 0)
								$error ++;
						} else {
							$mesgs [] = $srcobject->error;
							$error ++;
						}
					}
				} else {
					$mesgs [] = $object->error;
					$error ++;
				}
			} 			// If some invoice's lines already known
			else {
				$id = $object->create($user);

				for($i = 1; $i <= $NBLINES; $i ++) {
					if ($_POST['idprod' . $i]) {
						$product = new Product($db);
						$product->fetch($_POST['idprod' . $i]);
						$startday = dol_mktime(12, 0, 0, $_POST['date_start' . $i . 'month'], $_POST['date_start' . $i . 'day'], $_POST['date_start' . $i . 'year']);
						$endday = dol_mktime(12, 0, 0, $_POST['date_end' . $i . 'month'], $_POST['date_end' . $i . 'day'], $_POST['date_end' . $i . 'year']);
						$result = $object->addline($product->description, $product->price, $_POST['qty' . $i], $product->tva_tx, $product->localtax1_tx, $product->localtax2_tx, $_POST['idprod' . $i], $_POST['remise_percent' . $i], $startday, $endday, 0, 0, '', $product->price_base_type, $product->price_ttc, $product->type);
					}
				}
			}
		}
	}

	// End of object creation, we show it
	if ($id > 0 && ! $error)
	{
		$db->commit();
		header('Location: ' . $_SERVER["PHP_SELF"] . '?facid=' . $id);
		exit();
	}
	else
	{
		$db->rollback();
		$action = 'create';
		$_GET ["origin"] = $_POST["origin"];
		$_GET ["originid"] = $_POST["originid"];
		$mesgs [] = '<div class="error">' . $object->error . '</div>';
	}
}

// Add a new line
else if ($action == 'addline' && $user->rights->facture->creer)
{
	$langs->load('errors');
	$error = 0;

	// Set if we used free entry or predefined product
	$predef='';
	$product_desc=(GETPOST('dp_desc')?GETPOST('dp_desc'):'');
	if (GETPOST('prod_entry_mode') == 'free')
	{
		$idprod=0;
		$price_ht = GETPOST('price_ht');
		$tva_tx = (GETPOST('tva_tx') ? GETPOST('tva_tx') : 0);
	}
	else
	{
		$idprod=GETPOST('idprod', 'int');
		$price_ht = '';
		$tva_tx = '';
	}

	$qty = GETPOST('qty' . $predef);
	$remise_percent = GETPOST('remise_percent' . $predef);

	// Extrafields
	$extrafieldsline = new ExtraFields($db);
	$extralabelsline = $extrafieldsline->fetch_name_optionals_label($object->table_element_line);
	$array_option = $extrafieldsline->getOptionalsFromPost($extralabelsline, $predef);
	// Unset extrafield
	if (is_array($extralabelsline)) {
		// Get extra fields
		foreach ($extralabelsline as $key => $value) {
			unset($_POST["options_" . $key . $predef]);
		}
	}

	if (empty($idprod) && ($price_ht < 0) && ($qty < 0)) {
		setEventMessage($langs->trans('ErrorBothFieldCantBeNegative', $langs->transnoentitiesnoconv('UnitPriceHT'), $langs->transnoentitiesnoconv('Qty')), 'errors');
		$error ++;
	}
	if (GETPOST('prod_entry_mode') == 'free' && empty($idprod) && GETPOST('type') < 0) {
		setEventMessage($langs->trans('ErrorFieldRequired', $langs->transnoentitiesnoconv('Type')), 'errors');
		$error ++;
	}
	if (GETPOST('prod_entry_mode') == 'free' && empty($idprod) && (! ($price_ht >= 0) || $price_ht == '')) 	// Unit price can be 0 but not ''
	{
		setEventMessage($langs->trans("ErrorFieldRequired", $langs->transnoentitiesnoconv("UnitPriceHT")), 'errors');
		$error ++;
	}
	if ($qty == '') {
		setEventMessage($langs->trans('ErrorFieldRequired', $langs->transnoentitiesnoconv('Qty')), 'errors');
		$error ++;
	}
	if (GETPOST('prod_entry_mode') == 'free' && empty($idprod) && empty($product_desc)) {
		setEventMessage($langs->trans('ErrorFieldRequired', $langs->transnoentitiesnoconv('Description')), 'errors');
		$error ++;
	}

	if (! $error && ($qty >= 0) && (! empty($product_desc) || ! empty($idprod))) {
		$ret = $object->fetch($id);
		if ($ret < 0) {
			dol_print_error($db, $object->error);
			exit();
		}
		$ret = $object->fetch_thirdparty();

		// Clean parameters
		$date_start = dol_mktime(GETPOST('date_start' . $predef . 'hour'), GETPOST('date_start' . $predef . 'min'), GETPOST('date_start' . $predef . 'sec'), GETPOST('date_start' . $predef . 'month'), GETPOST('date_start' . $predef . 'day'), GETPOST('date_start' . $predef . 'year'));
		$date_end = dol_mktime(GETPOST('date_end' . $predef . 'hour'), GETPOST('date_end' . $predef . 'min'), GETPOST('date_end' . $predef . 'sec'), GETPOST('date_end' . $predef . 'month'), GETPOST('date_end' . $predef . 'day'), GETPOST('date_end' . $predef . 'year'));
		$price_base_type = (GETPOST('price_base_type', 'alpha') ? GETPOST('price_base_type', 'alpha') : 'HT');

		// Define special_code for special lines
		$special_code = 0;
		// if (empty($_POST['qty'])) $special_code=3; // Options should not exists on invoices

		// Ecrase $pu par celui du produit
		// Ecrase $desc par celui du produit
		// Ecrase $txtva par celui du produit
		// Ecrase $base_price_type par celui du produit
		if (! empty($idprod)) {
			$prod = new Product($db);
			$prod->fetch($idprod);

			$label = ((GETPOST('product_label') && GETPOST('product_label') != $prod->label) ? GETPOST('product_label') : '');

			// Update if prices fields are defined
				$tva_tx = get_default_tva($mysoc, $object->client, $prod->id);
				$tva_npr = get_default_npr($mysoc, $object->client, $prod->id);

				// We define price for product
				if (! empty($conf->global->PRODUIT_MULTIPRICES) && ! empty($object->client->price_level)) {
					$pu_ht = $prod->multiprices [$object->client->price_level];
					$pu_ttc = $prod->multiprices_ttc [$object->client->price_level];
					$price_min = $prod->multiprices_min [$object->client->price_level];
					$price_base_type = $prod->multiprices_base_type [$object->client->price_level];
				} elseif (! empty($conf->global->PRODUIT_CUSTOMER_PRICES)) {
					require_once DOL_DOCUMENT_ROOT . '/product/class/productcustomerprice.class.php';

					$prodcustprice = new Productcustomerprice($db);

					$filter = array('t.fk_product' => $prod->id,'t.fk_soc' => $object->client->id);

					$result = $prodcustprice->fetch_all('', '', 0, 0, $filter);
					if ($result) {
						if (count($prodcustprice->lines) > 0) {
							$found = true;
							$pu_ht = price($prodcustprice->lines [0]->price);
							$pu_ttc = price($prodcustprice->lines [0]->price_ttc);
							$price_base_type = $prodcustprice->lines [0]->price_base_type;
							$prod->tva_tx = $prodcustprice->lines [0]->tva_tx;
						}
					}
				} else {
					$pu_ht = $prod->price;
					$pu_ttc = $prod->price_ttc;
					$price_min = $prod->price_min;
					$price_base_type = $prod->price_base_type;
				}

				// if price ht is forced (ie: calculated by margin rate and cost price)
				if (! empty($price_ht)) {
					$pu_ht = price2num($price_ht, 'MU');
					$pu_ttc = price2num($pu_ht * (1 + ($tva_tx / 100)), 'MU');
				}

				// On reevalue prix selon taux tva car taux tva transaction peut etre different
				// de ceux du produit par defaut (par exemple si pays different entre vendeur et acheteur).
				elseif ($tva_tx != $prod->tva_tx) {
					if ($price_base_type != 'HT') {
						$pu_ht = price2num($pu_ttc / (1 + ($tva_tx / 100)), 'MU');
					} else {
						$pu_ttc = price2num($pu_ht * (1 + ($tva_tx / 100)), 'MU');
					}
				}

				$desc = '';

				// Define output language
				if (! empty($conf->global->MAIN_MULTILANGS) && ! empty($conf->global->PRODUIT_TEXTS_IN_THIRDPARTY_LANGUAGE)) {
					$outputlangs = $langs;
					$newlang = '';
					if (empty($newlang) && GETPOST('lang_id'))
						$newlang = GETPOST('lang_id');
					if (empty($newlang))
						$newlang = $object->client->default_lang;
					if (! empty($newlang)) {
						$outputlangs = new Translate("", $conf);
						$outputlangs->setDefaultLang($newlang);
					}

					$desc = (! empty($prod->multilangs [$outputlangs->defaultlang] ["description"])) ? $prod->multilangs [$outputlangs->defaultlang] ["description"] : $prod->description;
				} else {
					$desc = $prod->description;
				}

				$desc = dol_concatdesc($desc, $product_desc);

				// Add custom code and origin country into description
				if (empty($conf->global->MAIN_PRODUCT_DISABLE_CUSTOMCOUNTRYCODE) && (! empty($prod->customcode) || ! empty($prod->country_code))) {
					$tmptxt = '(';
					if (! empty($prod->customcode))
						$tmptxt .= $langs->transnoentitiesnoconv("CustomCode") . ': ' . $prod->customcode;
					if (! empty($prod->customcode) && ! empty($prod->country_code))
						$tmptxt .= ' - ';
					if (! empty($prod->country_code))
						$tmptxt .= $langs->transnoentitiesnoconv("CountryOrigin") . ': ' . getCountry($prod->country_code, 0, $db, $langs, 0);
					$tmptxt .= ')';
					$desc = dol_concatdesc($desc, $tmptxt);
				}

			$type = $prod->type;
		} else {
			$pu_ht = price2num($price_ht, 'MU');
			$pu_ttc = price2num(GETPOST('price_ttc'), 'MU');
			$tva_npr = (preg_match('/\*/', $tva_tx) ? 1 : 0);
			$tva_tx = str_replace('*', '', $tva_tx);
			$label = (GETPOST('product_label') ? GETPOST('product_label') : '');
			$desc = $product_desc;
			$type = GETPOST('type');
		}

		// Margin
		$fournprice = price2num(GETPOST('fournprice' . $predef) ? GETPOST('fournprice' . $predef) : '');
		$buyingprice = price2num(GETPOST('buying_price' . $predef) ? GETPOST('buying_price' . $predef) : '');

		// Local Taxes
		$localtax1_tx = get_localtax($tva_tx, 1, $object->client);
		$localtax2_tx = get_localtax($tva_tx, 2, $object->client);

		$info_bits = 0;
		if ($tva_npr)
			$info_bits |= 0x01;

		if (! empty($price_min) && (price2num($pu_ht) * (1 - price2num($remise_percent) / 100) < price2num($price_min))) {
			$mesg = $langs->trans("CantBeLessThanMinPrice", price(price2num($price_min, 'MU'), 0, $langs, 0, 0, - 1, $conf->currency));
			setEventMessage($mesg, 'errors');
		} else {
			// Insert line
			$result = $object->addline($desc, $pu_ht, $qty, $tva_tx, $localtax1_tx, $localtax2_tx, $idprod, $remise_percent, $date_start, $date_end, 0, $info_bits, '', $price_base_type, $pu_ttc, $type, - 1, $special_code, '', 0, GETPOST('fk_parent_line'), $fournprice, $buyingprice, $label, $array_option);

			if ($result > 0) {
				if (empty($conf->global->MAIN_DISABLE_PDF_AUTOUPDATE)) {
					// Define output language
					$outputlangs = $langs;
					$newlang = GETPOST('lang_id', 'alpha');
					if (! empty($conf->global->MAIN_MULTILANGS) && empty($newlang))
						$newlang = $object->client->default_lang;
					if (! empty($newlang)) {
						$outputlangs = new Translate("", $conf);
						$outputlangs->setDefaultLang($newlang);
					}

					$ret = $object->fetch($id); // Reload to get new records
					facture_pdf_create($db, $object, $object->modelpdf, $outputlangs, $hidedetails, $hidedesc, $hideref);
				}

				unset($_POST ['prod_entry_mode']);

				unset($_POST['qty']);
				unset($_POST['type']);
				unset($_POST['remise_percent']);
				unset($_POST['price_ht']);
				unset($_POST['price_ttc']);
				unset($_POST['tva_tx']);
				unset($_POST['product_ref']);
				unset($_POST['product_label']);
				unset($_POST['product_desc']);
				unset($_POST['fournprice']);
				unset($_POST['buying_price']);
				unset($_POST['np_marginRate']);
				unset($_POST['np_markRate']);
				unset($_POST['dp_desc']);
				unset($_POST['idprod']);

		    	unset($_POST['date_starthour']);
		    	unset($_POST['date_startmin']);
		    	unset($_POST['date_startsec']);
		    	unset($_POST['date_startday']);
		    	unset($_POST['date_startmonth']);
		    	unset($_POST['date_startyear']);
		    	unset($_POST['date_endhour']);
		    	unset($_POST['date_endmin']);
		    	unset($_POST['date_endsec']);
		    	unset($_POST['date_endday']);
		    	unset($_POST['date_endmonth']);
		    	unset($_POST['date_endyear']);
			} else {
				setEventMessage($object->error, 'errors');
			}

			$action = '';
		}
	}
}

elseif ($action == 'updateligne' && $user->rights->facture->creer && ! GETPOST('cancel')) {
	if (! $object->fetch($id) > 0)
		dol_print_error($db);
	$object->fetch_thirdparty();

	// Clean parameters
	$date_start = '';
	$date_end = '';
	$date_start = dol_mktime(GETPOST('date_starthour'), GETPOST('date_startmin'), GETPOST('date_startsec'), GETPOST('date_startmonth'), GETPOST('date_startday'), GETPOST('date_startyear'));
	$date_end = dol_mktime(GETPOST('date_endhour'), GETPOST('date_endmin'), GETPOST('date_endsec'), GETPOST('date_endmonth'), GETPOST('date_endday'), GETPOST('date_endyear'));
	$description = dol_htmlcleanlastbr(GETPOST('product_desc'));
	$pu_ht = GETPOST('price_ht');
	$vat_rate = (GETPOST('tva_tx') ? GETPOST('tva_tx') : 0);

	// Define info_bits
	$info_bits = 0;
	if (preg_match('/\*/', $vat_rate))
		$info_bits |= 0x01;

		// Define vat_rate
	$vat_rate = str_replace('*', '', $vat_rate);
	$localtax1_rate = get_localtax($vat_rate, 1, $object->client);
	$localtax2_rate = get_localtax($vat_rate, 2, $object->client);

	// Add buying price
	$fournprice = price2num(GETPOST('fournprice') ? GETPOST('fournprice') : '');
	$buyingprice = price2num(GETPOST('buying_price') ? GETPOST('buying_price') : '');

	// Extrafields
	$extrafieldsline = new ExtraFields($db);
	$extralabelsline = $extrafieldsline->fetch_name_optionals_label($object->table_element_line);
	$array_option = $extrafieldsline->getOptionalsFromPost($extralabelsline);
	// Unset extrafield
	if (is_array($extralabelsline)) {
		// Get extra fields
		foreach ($extralabelsline as $key => $value) {
			unset($_POST["options_" . $key]);
		}
	}

	// Check minimum price
	$productid = GETPOST('productid', 'int');
	if (! empty($productid)) {
		$product = new Product($db);
		$product->fetch($productid);

		$type = $product->type;

		$price_min = $product->price_min;
		if (! empty($conf->global->PRODUIT_MULTIPRICES) && ! empty($object->client->price_level))
			$price_min = $product->multiprices_min [$object->client->price_level];

		$label = ((GETPOST('update_label') && GETPOST('product_label')) ? GETPOST('product_label') : '');

		// Check price is not lower than minimum (check is done only for standard or replacement invoices)
		if (($object->type == Facture::TYPE_STANDARD || $object->type == Facture::TYPE_REPLACEMENT) && $price_min && (price2num($pu_ht) * (1 - price2num(GETPOST('remise_percent')) / 100) < price2num($price_min))) {
			setEventMessage($langs->trans("CantBeLessThanMinPrice", price(price2num($price_min, 'MU'), 0, $langs, 0, 0, - 1, $conf->currency)), 'errors');
			$error ++;
		}
	} else {
		$type = GETPOST('type');
		$label = (GETPOST('product_label') ? GETPOST('product_label') : '');

		// Check parameters
		if (GETPOST('type') < 0) {
			setEventMessage($langs->trans("ErrorFieldRequired", $langs->transnoentitiesnoconv("Type")), 'errors');
			$error ++;
		}
	}

	// Update line
	if (! $error) {
		$result = $object->updateline(GETPOST('lineid'), $description, $pu_ht, GETPOST('qty'), GETPOST('remise_percent'), $date_start, $date_end, $vat_rate, $localtax1_rate, $localtax2_rate, 'HT', $info_bits, $type, GETPOST('fk_parent_line'), 0, $fournprice, $buyingprice, $label, 0, $array_option);

		if ($result >= 0) {
			if (empty($conf->global->MAIN_DISABLE_PDF_AUTOUPDATE)) {
				// Define output language
				$outputlangs = $langs;
				$newlang = '';
				if ($conf->global->MAIN_MULTILANGS && empty($newlang) && GETPOST('lang_id'))
					$newlang = GETPOST('lang_id');
				if ($conf->global->MAIN_MULTILANGS && empty($newlang))
					$newlang = $object->client->default_lang;
				if (! empty($newlang)) {
					$outputlangs = new Translate("", $conf);
					$outputlangs->setDefaultLang($newlang);
				}

				$ret = $object->fetch($id); // Reload to get new records
				facture_pdf_create($db, $object, $object->modelpdf, $outputlangs, $hidedetails, $hidedesc, $hideref);
			}

			unset($_POST['qty']);
			unset($_POST['type']);
			unset($_POST['productid']);
			unset($_POST['remise_percent']);
			unset($_POST['price_ht']);
			unset($_POST['price_ttc']);
			unset($_POST['tva_tx']);
			unset($_POST['product_ref']);
			unset($_POST['product_label']);
			unset($_POST['product_desc']);
			unset($_POST['fournprice']);
			unset($_POST['buying_price']);
		} else {
			setEventMessage($object->error, 'errors');
		}
	}
}

else if ($action == 'updateligne' && $user->rights->facture->creer && $_POST['cancel'] == $langs->trans('Cancel')) {
	header('Location: ' . $_SERVER["PHP_SELF"] . '?facid=' . $id); // Pour reaffichage de la fiche en cours d'edition
	exit();
}

// Modify line position (up)
else if ($action == 'up' && $user->rights->facture->creer) {
	$object->fetch($id);
	$object->fetch_thirdparty();
	$object->line_up($_GET ['rowid']);

	// Define output language
	$outputlangs = $langs;
	$newlang = '';
	if ($conf->global->MAIN_MULTILANGS && empty($newlang) && ! empty($_REQUEST['lang_id']))
		$newlang = $_REQUEST['lang_id'];
	if ($conf->global->MAIN_MULTILANGS && empty($newlang))
		$newlang = $object->client->default_lang;
	if (! empty($newlang)) {
		$outputlangs = new Translate("", $conf);
		$outputlangs->setDefaultLang($newlang);
	}
	if (empty($conf->global->MAIN_DISABLE_PDF_AUTOUPDATE))
		facture_pdf_create($db, $object, $object->modelpdf, $outputlangs, $hidedetails, $hidedesc, $hideref);

	header('Location: ' . $_SERVER["PHP_SELF"] . '?facid=' . $object->id . '#' . $_GET ['rowid']);
	exit();
} // Modify line position (down)
else if ($action == 'down' && $user->rights->facture->creer) {
	$object->fetch($id);
	$object->fetch_thirdparty();
	$object->line_down($_GET ['rowid']);

	// Define output language
	$outputlangs = $langs;
	$newlang = '';
	if ($conf->global->MAIN_MULTILANGS && empty($newlang) && ! empty($_REQUEST['lang_id']))
		$newlang = $_REQUEST['lang_id'];
	if ($conf->global->MAIN_MULTILANGS && empty($newlang))
		$newlang = $object->client->default_lang;
	if (! empty($newlang)) {
		$outputlangs = new Translate("", $conf);
		$outputlangs->setDefaultLang($newlang);
	}
	if (empty($conf->global->MAIN_DISABLE_PDF_AUTOUPDATE))
		facture_pdf_create($db, $object, $object->modelpdf, $outputlangs, $hidedetails, $hidedesc, $hideref);

	header('Location: ' . $_SERVER["PHP_SELF"] . '?facid=' . $object->id . '#' . $_GET ['rowid']);
	exit();
}

// Link invoice to order
if (GETPOST('linkedOrder')) {
	$object->fetch($id);
	$object->fetch_thirdparty();
	$result = $object->add_object_linked('commande', GETPOST('linkedOrder'));
}

/*
 * Add file in email form
 */
if (GETPOST('addfile')) {
	require_once DOL_DOCUMENT_ROOT . '/core/lib/files.lib.php';

	// Set tmp user directory
	$vardir = $conf->user->dir_output . "/" . $user->id;
	$upload_dir_tmp = $vardir . '/temp';

	dol_add_file_process($upload_dir_tmp, 0, 0);
	$action = 'presend';
}

/*
 * Remove file in email form
 */
if (! empty($_POST['removedfile'])) {
	require_once DOL_DOCUMENT_ROOT . '/core/lib/files.lib.php';

	// Set tmp user directory
	$vardir = $conf->user->dir_output . "/" . $user->id;
	$upload_dir_tmp = $vardir . '/temp';

	// TODO Delete only files that was uploaded from email form
	dol_remove_file_process($_POST['removedfile'], 0);
	$action = 'presend';
}

/*
 * Send mail
 */
if (($action == 'send' || $action == 'relance') && ! $_POST['addfile'] && ! $_POST['removedfile'] && ! $_POST['cancel']) {
	$langs->load('mails');

	$actiontypecode = '';
	$subject = '';
	$actionmsg = '';
	$actionmsg2 = '';

	$result = $object->fetch($id);
	$result = $object->fetch_thirdparty();

	if ($result > 0) {
		// $ref = dol_sanitizeFileName($object->ref);
		// $file = $conf->facture->dir_output . '/' . $ref . '/' . $ref . '.pdf';

		// if (is_readable($file))
		// {
		if ($_POST['sendto']) {
			// Le destinataire a ete fourni via le champ libre
			$sendto = $_POST['sendto'];
			$sendtoid = 0;
		} elseif ($_POST['receiver'] != '-1') {
			// Recipient was provided from combo list
			if ($_POST['receiver'] == 'thirdparty') 			// Id of third party
			{
				$sendto = $object->client->email;
				$sendtoid = 0;
			} else 			// Id du contact
			{
				$sendto = $object->client->contact_get_property($_POST['receiver'], 'email');
				$sendtoid = $_POST['receiver'];
			}
		}

		if (dol_strlen($sendto)) {
			$langs->load("commercial");

			$from = $_POST['fromname'] . ' <' . $_POST['frommail'] . '>';
			$replyto = $_POST['replytoname'] . ' <' . $_POST['replytomail'] . '>';
			$message = $_POST['message'];
			$sendtocc = $_POST['sendtocc'];
			$deliveryreceipt = $_POST['deliveryreceipt'];

			if ($action == 'send') {
				if (dol_strlen($_POST['subject']))
					$subject = $_POST['subject'];
				else
					$subject = $langs->transnoentities('Bill') . ' ' . $object->ref;
				$actiontypecode = 'AC_FAC';
				$actionmsg = $langs->transnoentities('MailSentBy') . ' ' . $from . ' ' . $langs->transnoentities('To') . ' ' . $sendto . ".\n";
				if ($message) {
					$actionmsg .= $langs->transnoentities('MailTopic') . ": " . $subject . "\n";
					$actionmsg .= $langs->transnoentities('TextUsedInTheMessageBody') . ":\n";
					$actionmsg .= $message;
				}
				// $actionmsg2=$langs->transnoentities('Action'.$actiontypecode);
			}
			if ($action == 'relance') {
				if (dol_strlen($_POST['subject']))
					$subject = $_POST['subject'];
				else
					$subject = $langs->transnoentities('Relance facture ' . $object->ref);
				$actiontypecode = 'AC_FAC';
				$actionmsg = $langs->transnoentities('MailSentBy') . ' ' . $from . ' ' . $langs->transnoentities('To') . ' ' . $sendto . ".\n";
				if ($message) {
					$actionmsg .= $langs->transnoentities('MailTopic') . ": " . $subject . "\n";
					$actionmsg .= $langs->transnoentities('TextUsedInTheMessageBody') . ":\n";
					$actionmsg .= $message;
				}
				// $actionmsg2=$langs->transnoentities('Action'.$actiontypecode);
			}

			// Create form object
			include_once DOL_DOCUMENT_ROOT . '/core/class/html.formmail.class.php';
			$formmail = new FormMail($db);

			$attachedfiles = $formmail->get_attached_files();
			$filepath = $attachedfiles ['paths'];
			$filename = $attachedfiles ['names'];
			$mimetype = $attachedfiles ['mimes'];

			// Send mail
			require_once DOL_DOCUMENT_ROOT . '/core/class/CMailFile.class.php';
			$mailfile = new CMailFile($subject, $sendto, $from, $message, $filepath, $mimetype, $filename, $sendtocc, '', $deliveryreceipt, - 1);
			if ($mailfile->error) {
				$mesgs [] = '<div class="error">' . $mailfile->error . '</div>';
			} else {
				$result = $mailfile->sendfile();
				if ($result) {
					$error = 0;

					// Initialisation donnees
					$object->sendtoid = $sendtoid;
					$object->actiontypecode = $actiontypecode;
					$object->actionmsg = $actionmsg; // Long text
					$object->actionmsg2 = $actionmsg2; // Short text
					$object->fk_element = $object->id;
					$object->elementtype = $object->element;

					// Appel des triggers
					include_once DOL_DOCUMENT_ROOT . '/core/class/interfaces.class.php';
					$interface = new Interfaces($db);
					$result = $interface->run_triggers('BILL_SENTBYMAIL', $object, $user, $langs, $conf);
					if ($result < 0) {
						$error ++;
						$this->errors = $interface->errors;
					}
					// Fin appel triggers

					if ($error) {
						dol_print_error($db);
					} else {
						// Redirect here
						// This avoid sending mail twice if going out and then back to page
						$mesg = $langs->trans('MailSuccessfulySent', $mailfile->getValidAddress($from, 2), $mailfile->getValidAddress($sendto, 2));
						setEventMessage($mesg);
						header('Location: ' . $_SERVER["PHP_SELF"] . '?facid=' . $object->id);
						exit();
					}
				} else {
					$langs->load("other");
					$mesg = '<div class="error">';
					if ($mailfile->error) {
						$mesg .= $langs->trans('ErrorFailedToSendMail', $from, $sendto);
						$mesg .= '<br>' . $mailfile->error;
					} else {
						$mesg .= 'No mail sent. Feature is disabled by option MAIN_DISABLE_ALL_MAILS';
					}
					$mesg .= '</div>';
					$mesgs [] = $mesg;
				}
			}
			/*            }
			 else
			{
			$langs->load("other");
			$mesgs[]='<div class="error">'.$langs->trans('ErrorMailRecipientIsEmpty').'</div>';
			dol_syslog('Recipient email is empty');
			}*/
		} else {
			$langs->load("errors");
			$mesgs [] = '<div class="error">' . $langs->trans('ErrorCantReadFile', $file) . '</div>';
			dol_syslog('Failed to read file: ' . $file);
		}
	} else {
		$langs->load("other");
		$mesgs [] = '<div class="error">' . $langs->trans('ErrorFailedToReadEntity', $langs->trans("Invoice")) . '</div>';
		dol_syslog('Impossible de lire les donnees de la facture. Le fichier facture n\'a peut-etre pas ete genere.');
	}

	$action = 'presend';
}

/*
 * Generate document
 */
else if ($action == 'builddoc') // En get ou en post
{
	$object->fetch($id);
	$object->fetch_thirdparty();

	// Save last template used to generate document
	if (GETPOST('model'))
		$object->setDocModel($user, GETPOST('model', 'alpha'));
	if (GETPOST('fk_bank'))
		$object->fk_bank = GETPOST('fk_bank');

<<<<<<< HEAD
		// Define output language
	$outputlangs = $langs;
	$newlang = '';
	if ($conf->global->MAIN_MULTILANGS && empty($newlang) && GETPOST('lang_id'))
		$newlang = GETPOST('lang_id');
	if ($conf->global->MAIN_MULTILANGS && empty($newlang))
		$newlang = $object->client->default_lang;
	if (! empty($newlang)) {
		$outputlangs = new Translate("", $conf);
		$outputlangs->setDefaultLang($newlang);
	}
	$result = facture_pdf_create($db, $object, $object->modelpdf, $outputlangs, $hidedetails, $hidedesc, $hideref);
	if ($result <= 0) {
		dol_print_error($db, $result);
		exit();
=======
	// object->modelpdf can be empty when we are using odt template by default and builddoc is called by POS module (invoice was just created and no template ODT template was selected).
	if (! empty($object->modelpdf))
	{
		// Define output language
		$outputlangs = $langs;
		$newlang='';
		if ($conf->global->MAIN_MULTILANGS && empty($newlang) && GETPOST('lang_id')) $newlang=GETPOST('lang_id');
		if ($conf->global->MAIN_MULTILANGS && empty($newlang)) $newlang=$object->client->default_lang;
		if (! empty($newlang))
		{
			$outputlangs = new Translate("",$conf);
			$outputlangs->setDefaultLang($newlang);
		}
		$result=facture_pdf_create($db, $object, $object->modelpdf, $outputlangs, $hidedetails, $hidedesc, $hideref);
		if ($result <= 0)
		{
			dol_print_error($db,$result);
			exit;
		}
>>>>>>> ab337c74
	}
}

// Remove file in doc form
else if ($action == 'remove_file') {
	if ($object->fetch($id)) {
		require_once DOL_DOCUMENT_ROOT . '/core/lib/files.lib.php';

		$object->fetch_thirdparty();

		$langs->load("other");
		$upload_dir = $conf->facture->dir_output;
		$file = $upload_dir . '/' . GETPOST('file');
		$ret = dol_delete_file($file, 0, 0, 0, $object);
		if ($ret)
			setEventMessage($langs->trans("FileWasRemoved", GETPOST('urlfile')));
		else
			setEventMessage($langs->trans("ErrorFailToDeleteFile", GETPOST('urlfile')), 'errors');
		$action = '';
	}
}

// Print file
else if ($action == 'print_file' and $user->rights->printipp->read) {
	require_once DOL_DOCUMENT_ROOT . '/core/class/dolprintipp.class.php';
	$printer = new dolPrintIPP($db, $conf->global->PRINTIPP_HOST, $conf->global->PRINTIPP_PORT, $user->login, $conf->global->PRINTIPP_USER, $conf->global->PRINTIPP_PASSWORD);
	$printer->print_file(GETPOST('file', 'alpha'), GETPOST('printer', 'alpha'));
	setEventMessage($langs->trans("FileWasSentToPrinter", GETPOST('file')));
	$action = '';
}

if (! empty($conf->global->MAIN_DISABLE_CONTACTS_TAB) && $user->rights->facture->creer) {
	if ($action == 'addcontact') {
		$result = $object->fetch($id);

		if ($result > 0 && $id > 0) {
			$contactid = (GETPOST('userid') ? GETPOST('userid') : GETPOST('contactid'));
			$result = $object->add_contact($contactid, $_POST["type"], $_POST["source"]);
		}

		if ($result >= 0) {
			header("Location: " . $_SERVER['PHP_SELF'] . "?id=" . $object->id);
			exit();
		} else {
			if ($object->error == 'DB_ERROR_RECORD_ALREADY_EXISTS') {
				$langs->load("errors");
				$mesgs [] = '<div class="error">' . $langs->trans("ErrorThisContactIsAlreadyDefinedAsThisType") . '</div>';
			} else {
				$mesgs [] = '<div class="error">' . $object->error . '</div>';
			}
		}
	}

	// bascule du statut d'un contact
	else if ($action == 'swapstatut') {
		if ($object->fetch($id)) {
			$result = $object->swapContactStatus(GETPOST('ligne'));
		} else {
			dol_print_error($db);
		}
	}

	// Efface un contact
	else if ($action == 'deletecontact') {
		$object->fetch($id);
		$result = $object->delete_contact($lineid);

		if ($result >= 0) {
			header("Location: " . $_SERVER['PHP_SELF'] . "?id=" . $object->id);
			exit();
		} else {
			dol_print_error($db);
		}
	}
}

if ($action == 'update_extras') {
	// Fill array 'array_options' with data from add form
	$extralabels = $extrafields->fetch_name_optionals_label($object->table_element);
	$ret = $extrafields->setOptionalsFromPost($extralabels, $object, GETPOST('attribute'));
	if ($ret < 0)
		$error ++;

	if (! $error) {
		// Actions on extra fields (by external module or standard code)
		// FIXME le hook fait double emploi avec le trigger !!
		$hookmanager->initHooks(array('invoicedao'));
		$parameters = array('id' => $object->id);
		$reshook = $hookmanager->executeHooks('insertExtraFields', $parameters, $object, $action); // Note that $action and $object may have been modified by
		                                                                                      // some hooks
		if (empty($reshook)) {
			$result = $object->insertExtraFields();
			if ($result < 0) {
				$error ++;
			}
		} else if ($reshook < 0)
			$error ++;
	}

	if ($error)
		$action = 'edit_extras';
}



/*
 * View
 */

$form = new Form($db);
$formother = new FormOther($db);
$formfile = new FormFile($db);
$bankaccountstatic = new Account($db);
$now = dol_now();

llxHeader('', $langs->trans('Bill'), 'EN:Customers_Invoices|FR:Factures_Clients|ES:Facturas_a_clientes');

print '
<script type="text/javascript" language="javascript">
jQuery(document).ready(function() {
	jQuery("#linktoorder").click(function() {
		jQuery("#commande").toggle();
	});
});
</script>
';

/**
 * *******************************************************************
 *
 * Mode creation
 *
 * ********************************************************************
 */

if ($action == 'create')
{
	$facturestatic = new Facture($db);
	$extralabels = $extrafields->fetch_name_optionals_label($facturestatic->table_element);

	print_fiche_titre($langs->trans('NewBill'));

	$soc = new Societe($db);
	if ($socid > 0)
		$res = $soc->fetch($socid);

	if (! empty($origin) && ! empty($originid))
	{
		// Parse element/subelement (ex: project_task)
		$element = $subelement = $origin;
		if (preg_match('/^([^_]+)_([^_]+)/i', $origin, $regs)) {
			$element = $regs [1];
			$subelement = $regs [2];
		}

		if ($element == 'project') {
			$projectid = $originid;
		} else {
			// For compatibility
			if ($element == 'order' || $element == 'commande') {
				$element = $subelement = 'commande';
			}
			if ($element == 'propal') {
				$element = 'comm/propal';
				$subelement = 'propal';
			}
			if ($element == 'contract') {
				$element = $subelement = 'contrat';
			}
			if ($element == 'shipping') {
				$element = $subelement = 'expedition';
			}

			dol_include_once('/' . $element . '/class/' . $subelement . '.class.php');

			$classname = ucfirst($subelement);
			$objectsrc = new $classname($db);
			$objectsrc->fetch($originid);
			if (empty($objectsrc->lines) && method_exists($objectsrc, 'fetch_lines'))
				$objectsrc->fetch_lines();
			$objectsrc->fetch_thirdparty();

			$projectid = (! empty($objectsrc->fk_project) ? $objectsrc->fk_project : '');
			$ref_client = (! empty($objectsrc->ref_client) ? $objectsrc->ref_client : '');
			$ref_int = (! empty($objectsrc->ref_int) ? $objectsrc->ref_int : '');

			$soc = $objectsrc->thirdparty;
			$cond_reglement_id = (! empty($objectsrc->cond_reglement_id) ? $objectsrc->cond_reglement_id : (! empty($soc->cond_reglement_id) ? $soc->cond_reglement_id : 1));
			$mode_reglement_id = (! empty($objectsrc->mode_reglement_id) ? $objectsrc->mode_reglement_id : (! empty($soc->mode_reglement_id) ? $soc->mode_reglement_id : 0));
			$remise_percent = (! empty($objectsrc->remise_percent) ? $objectsrc->remise_percent : (! empty($soc->remise_percent) ? $soc->remise_percent : 0));
			$remise_absolue = (! empty($objectsrc->remise_absolue) ? $objectsrc->remise_absolue : (! empty($soc->remise_absolue) ? $soc->remise_absolue : 0));

			// Replicate extrafields
			$objectsrc->fetch_optionals($originid);
			$object->array_options = $objectsrc->array_options;
		}
		$dateinvoice = empty($conf->global->MAIN_AUTOFILL_DATE) ? -1 : '';	// Dot not set 0 here (0 for a date is 1970)
	}
	else
	{
		$cond_reglement_id = $soc->cond_reglement_id;
		$mode_reglement_id = $soc->mode_reglement_id;
		$remise_percent = $soc->remise_percent;
		$remise_absolue = 0;
		$dateinvoice = empty($conf->global->MAIN_AUTOFILL_DATE) ? -1 : '';	// Do not set 0 here (0 for a date is 1970)
	}
	$absolute_discount = $soc->getAvailableDiscounts();

	if (! empty($conf->use_javascript_ajax))
	{
		require_once DOL_DOCUMENT_ROOT . '/core/lib/ajax.lib.php';
		print ajax_combobox('fac_replacement');
		print ajax_combobox('fac_avoir');
	}

	print '<form name="add" action="' . $_SERVER["PHP_SELF"] . '" method="POST">';
	print '<input type="hidden" name="token" value="' . $_SESSION ['newtoken'] . '">';
	print '<input type="hidden" name="action" value="add">';
	if ($soc->id > 0) print '<input type="hidden" name="socid" value="' . $soc->id . '">' . "\n";
	print '<input name="facnumber" type="hidden" value="provisoire">';
	print '<input name="ref_client" type="hidden" value="' . $ref_client . '">';
	print '<input name="ref_int" type="hidden" value="' . $ref_int . '">';
	print '<input type="hidden" name="origin" value="' . $origin . '">';
	print '<input type="hidden" name="originid" value="' . $originid . '">';

	print '<table class="border" width="100%">';

	// Ref
	print '<tr><td class="fieldrequired">' . $langs->trans('Ref') . '</td><td colspan="2">' . $langs->trans('Draft') . '</td></tr>';

	// Thirdparty
	print '<td class="fieldrequired">' . $langs->trans('Customer') . '</td>';
	if ($soc->id > 0)
	{
		print '<td colspan="2">';
		print $soc->getNomUrl(1);
		print '<input type="hidden" name="socid" value="' . $soc->id . '">';
		// Outstanding Bill
		$outstandigBills = $soc->get_OutstandingBill();
		print ' (' . $langs->trans('CurrentOutstandingBill') . ': ';
		print price($outstandigBills, '', $langs, 0, 0, - 1, $conf->currency);
		if ($soc->outstanding_limit != '')
		{
			if ($outstandigBills > $soc->outstanding_limit) print img_warning($langs->trans("OutstandingBillReached"));
			print ' / ' . price($soc->outstanding_limit);
		}
		print ')';
		print '</td>';
	}
	else
	{
		print '<td colspan="2">';
		print $form->select_company('', 'socid', 's.client = 1 OR s.client = 3', 1);
		print '</td>';
	}
	print '</tr>' . "\n";

	// Predefined invoices
	if (empty($origin) && empty($originid) && $socid > 0)
	{
		$sql = 'SELECT r.rowid, r.titre, r.total_ttc';
		$sql .= ' FROM ' . MAIN_DB_PREFIX . 'facture_rec as r';
		$sql .= ' WHERE r.fk_soc = ' . $soc->id;

		$resql = $db->query($sql);
		if ($resql)
		{
			$num = $db->num_rows($resql);
			$i = 0;

			if ($num > 0)
			{
				print '<tr><td>' . $langs->trans('CreateFromRepeatableInvoice') . '</td><td>';
				print '<select class="flat" name="fac_rec">';
				print '<option value="0" selected="selected"></option>';
				while ($i < $num)
				{
					$objp = $db->fetch_object($resql);
					print '<option value="' . $objp->rowid . '"';
					if (GETPOST('fac_rec') == $objp->rowid)
						print ' selected="selected"';
					print '>' . $objp->titre . ' (' . price($objp->total_ttc) . ' ' . $langs->trans("TTC") . ')</option>';
					$i ++;
				}
				print '</select></td></tr>';
			}
			$db->free($resql);
		} else {
			dol_print_error($db);
		}
	}

	// Type de facture
	$facids = $facturestatic->list_replacable_invoices($soc->id);
	if ($facids < 0) {
		dol_print_error($db, $facturestatic);
		exit();
	}
	$options = "";
	foreach ($facids as $facparam)
	{
		$options .= '<option value="' . $facparam ['id'] . '"';
		if ($facparam ['id'] == $_POST['fac_replacement'])
			$options .= ' selected="selected"';
		$options .= '>' . $facparam ['ref'];
		$options .= ' (' . $facturestatic->LibStatut(0, $facparam ['status']) . ')';
		$options .= '</option>';
	}

	// Show link for credit note
	$facids=$facturestatic->list_qualified_avoir_invoices($soc->id);
	if ($facids < 0)
	{
		dol_print_error($db,$facturestatic);
		exit;
	}
	$optionsav = "";
	$newinvoice_static = new Facture($db);
	foreach ($facids as $key => $valarray)
	{
		$newinvoice_static->id = $key;
		$newinvoice_static->ref = $valarray ['ref'];
		$newinvoice_static->statut = $valarray ['status'];
		$newinvoice_static->type = $valarray ['type'];
		$newinvoice_static->paye = $valarray ['paye'];

		$optionsav .= '<option value="' . $key . '"';
		if ($key == $_POST['fac_avoir'])
			$optionsav .= ' selected="selected"';
		$optionsav .= '>';
		$optionsav .= $newinvoice_static->ref;
		$optionsav .= ' (' . $newinvoice_static->getLibStatut(1, $valarray ['paymentornot']) . ')';
		$optionsav .= '</option>';
	}

	print '<tr><td valign="top" class="fieldrequired">' . $langs->trans('Type') . '</td><td colspan="2">';
	print '<table class="nobordernopadding">' . "\n";

	// Standard invoice
	print '<tr height="18"><td width="16px" valign="middle">';
	print '<input type="radio" id="radio_standard" name="type" value="0"' . (GETPOST('type') == 0 ? ' checked="checked"' : '') . '>';
	print '</td><td valign="middle">';
	$desc = $form->textwithpicto($langs->trans("InvoiceStandardAsk"), $langs->transnoentities("InvoiceStandardDesc"), 1);
	print $desc;
	print '</td></tr>' . "\n";

	if ((empty($origin)) || ((($origin == 'propal') || ($origin == 'commande')) && (! empty($originid))))
	{
		// Deposit
		print '<tr height="18"><td width="16px" valign="middle">';
		print '<input type="radio" id="radio_deposit" name="type" value="3"' . (GETPOST('type') == 3 ? ' checked="checked"' : '') . '>';
		print '</td><td valign="middle" class="nowrap">';
		print '<script type="text/javascript" language="javascript">
		jQuery(document).ready(function() {
			jQuery("#typedeposit, #valuedeposit").click(function() {
				jQuery("#radio_deposit").attr(\'checked\',\'checked\');
			});
		});
		</script>';
		$desc = $form->textwithpicto($langs->trans("InvoiceDeposit"), $langs->transnoentities("InvoiceDepositDesc"), 1);
		print '<table class="nobordernopadding"><tr><td>' . $desc . '</td>';
		if (($origin == 'propal') || ($origin == 'commande')) {
			print '<td class="nowrap" style="padding-left: 5px">';
			$arraylist = array('amount' => 'FixAmount','variable' => 'VarAmount');
			print $form->selectarray('typedeposit', $arraylist, GETPOST('typedeposit'), 0, 0, 0, '', 1);
			print '</td>';
			print '<td class="nowrap" style="padding-left: 5px">' . $langs->trans('Value') . ':<input type="text" id="valuedeposit" name="valuedeposit" size="3" value="' . GETPOST('valuedeposit', 'int') . '"/>';
		}
		print '</td></tr></table>';
		print '</td></tr>' . "\n";
	}

	if ($socid > 0)
	{
		// Replacement
		print '<tr height="18"><td valign="middle">';
		print '<input type="radio" name="type" id="radio_replacement" value="1"' . (GETPOST('type') == 1 ? ' checked="checked"' : '');
		if (! $options)
			print ' disabled="disabled"';
		print '>';
		print '</td><td valign="middle">';
		print '<script type="text/javascript" language="javascript">
		jQuery(document).ready(function() {
			jQuery("#fac_replacement").change(function() {
				jQuery("#radio_replacement").attr(\'checked\',\'checked\');
			});
		});
		</script>';
		$text = $langs->trans("InvoiceReplacementAsk") . ' ';
		$text .= '<select class="flat" name="fac_replacement" id="fac_replacement"';
		if (! $options)
			$text .= ' disabled="disabled"';
		$text .= '>';
		if ($options) {
			$text .= '<option value="-1">&nbsp;</option>';
			$text .= $options;
		} else {
			$text .= '<option value="-1">' . $langs->trans("NoReplacableInvoice") . '</option>';
		}
		$text .= '</select>';
		$desc = $form->textwithpicto($text, $langs->transnoentities("InvoiceReplacementDesc"), 1);
		print $desc;
		print '</td></tr>' . "\n";
	}
	else
	{
		print '<tr height="18"><td valign="middle">';
		print '<input type="radio" name="type" id="radio_replacement" value="0" disabled="disabled">';
		print '</td><td valign="middle">';
		$text = $langs->trans("InvoiceReplacement") . ' ';
		$text.= '('.$langs->trans("YouMustCreateInvoiceFromThird").') ';
		$desc = $form->textwithpicto($text, $langs->transnoentities("InvoiceReplacementDesc"), 1);
		print $desc;
		print '</td></tr>' . "\n";
	}

	if (empty($origin))
	{
		if ($socid > 0)
		{
			// Credit note
			print '<tr height="18"><td valign="top">';
			print '<input type="radio" id="radio_creditnote" name="type" value="2"' . (GETPOST('type') == 2 ? ' checked=true' : '');
			if (! $optionsav)
				print ' disabled="disabled"';
			print '>';
			print '</td><td valign="top">';
			// Show credit note options only if we checked credit note
			print '<script type="text/javascript" language="javascript">
			jQuery(document).ready(function() {
				if (! jQuery("#radio_creditnote").attr(\'checked\'))
				{
					jQuery("#credit_note_options").hide();
				}
				jQuery("#radio_creditnote").click(function() {
					jQuery("#credit_note_options").show();
				});
				jQuery("#radio_standard, #radio_replacement, #radio_deposit").click(function() {
					jQuery("#credit_note_options").hide();
				});
			});
			</script>';
			$text = $langs->transnoentities("InvoiceAvoirAsk") . ' ';
			// $text.='<input type="text" value="">';
			$text .= '<select class="flat" name="fac_avoir" id="fac_avoir"';
			if (! $optionsav)
				$text .= ' disabled="disabled"';
			$text .= '>';
			if ($optionsav) {
				$text .= '<option value="-1"></option>';
				$text .= $optionsav;
			} else {
				$text .= '<option value="-1">' . $langs->trans("NoInvoiceToCorrect") . '</option>';
			}
			$text .= '</select>';
			$desc = $form->textwithpicto($text, $langs->transnoentities("InvoiceAvoirDesc"), 1);
			print $desc;

			print '<div id="credit_note_options">';
	        print '&nbsp;&nbsp;&nbsp; <input type="checkbox" name="invoiceAvoirWithLines" id="invoiceAvoirWithLines" value="1" onclick="if($(this).is(\':checked\') ) { $(\'#radio_creditnote\').attr(\'checked\',\'checked\'); $(\'#invoiceAvoirWithPaymentRestAmount\').removeAttr(\'checked\');   }" '.(GETPOST('invoiceAvoirWithLines','int')>0 ? 'checked="checked"':'').' /> <label for="invoiceAvoirWithLines">'.$langs->trans('invoiceAvoirWithLines')."</label>";
	        print '<br>&nbsp;&nbsp;&nbsp; <input type="checkbox" name="invoiceAvoirWithPaymentRestAmount" id="invoiceAvoirWithPaymentRestAmount" value="1" onclick="if($(this).is(\':checked\') ) { $(\'#radio_creditnote\').attr(\'checked\',\'checked\');  $(\'#invoiceAvoirWithLines\').removeAttr(\'checked\');   }" '.(GETPOST('invoiceAvoirWithPaymentRestAmount','int')>0 ? 'checked="checked"':'').' /> <label for="invoiceAvoirWithPaymentRestAmount">'.$langs->trans('invoiceAvoirWithPaymentRestAmount')."</label>";
			print '</div>';

			print '</td></tr>' . "\n";
		}
		else
		{
			print '<tr height="18"><td valign="middle">';
			print '<input type="radio" name="type" id="radio_creditnote" value="0" disabled="disabled">';
			print '</td><td valign="middle">';
			$text = $langs->trans("InvoiceAvoir") . ' ';
			$text.= '('.$langs->trans("YouMustCreateInvoiceFromThird").') ';
			$desc = $form->textwithpicto($text, $langs->transnoentities("InvoiceAvoirDesc"), 1);
			print $desc;
			print '</td></tr>' . "\n";
		}
	}

	print '</table>';
	print '</td></tr>';

	if ($socid > 0)
	{
		// Discounts for third party
		print '<tr><td>' . $langs->trans('Discounts') . '</td><td colspan="2">';
		if ($soc->remise_percent)
			print $langs->trans("CompanyHasRelativeDiscount", '<a href="' . DOL_URL_ROOT . '/comm/remise.php?id=' . $soc->id . '&backtopage=' . urlencode($_SERVER["PHP_SELF"] . '?socid=' . $soc->id . '&action=' . $action . '&origin=' . GETPOST('origin') . '&originid=' . GETPOST('originid')) . '">' . $soc->remise_percent . '</a>');
		else
			print $langs->trans("CompanyHasNoRelativeDiscount");
		print ' <a href="' . DOL_URL_ROOT . '/comm/remise.php?id=' . $soc->id . '&backtopage=' . urlencode($_SERVER["PHP_SELF"] . '?socid=' . $soc->id . '&action=' . $action . '&origin=' . GETPOST('origin') . '&originid=' . GETPOST('originid')) . '">(' . $langs->trans("EditRelativeDiscount") . ')</a>';
		print '. ';
		print '<br>';
		if ($absolute_discount)
			print $langs->trans("CompanyHasAbsoluteDiscount", '<a href="' . DOL_URL_ROOT . '/comm/remx.php?id=' . $soc->id . '&backtopage=' . urlencode($_SERVER["PHP_SELF"] . '?socid=' . $soc->id . '&action=' . $action . '&origin=' . GETPOST('origin') . '&originid=' . GETPOST('originid')) . '">' . price($absolute_discount) . '</a>', $langs->trans("Currency" . $conf->currency));
		else
			print $langs->trans("CompanyHasNoAbsoluteDiscount");
		print ' <a href="' . DOL_URL_ROOT . '/comm/remx.php?id=' . $soc->id . '&backtopage=' . urlencode($_SERVER["PHP_SELF"] . '?socid=' . $soc->id . '&action=' . $action . '&origin=' . GETPOST('origin') . '&originid=' . GETPOST('originid')) . '">(' . $langs->trans("EditGlobalDiscounts") . ')</a>';
		print '.';
		print '</td></tr>';
	}

	// Date invoice
	print '<tr><td class="fieldrequired">' . $langs->trans('Date') . '</td><td colspan="2">';
	$datefacture = dol_mktime(12, 0, 0, $_POST['remonth'], $_POST['reday'], $_POST['reyear']);
	$form->select_date($datefacture?$datefacture:$dateinvoice, '', '', '', '', "add", 1, 1);
	print '</td></tr>';

	// Payment term
	print '<tr><td class="nowrap">' . $langs->trans('PaymentConditionsShort') . '</td><td colspan="2">';
	$form->select_conditions_paiements(isset($_POST['cond_reglement_id']) ? $_POST['cond_reglement_id'] : $cond_reglement_id, 'cond_reglement_id');
	print '</td></tr>';

	// Payment mode
	print '<tr><td>' . $langs->trans('PaymentMode') . '</td><td colspan="2">';
	$form->select_types_paiements(isset($_POST['mode_reglement_id']) ? $_POST['mode_reglement_id'] : $mode_reglement_id, 'mode_reglement_id');
	print '</td></tr>';

	// Project
	if (! empty($conf->projet->enabled) && $socid > 0) {
		$formproject = new FormProjets($db);

		$langs->load('projects');
		print '<tr><td>' . $langs->trans('Project') . '</td><td colspan="2">';
		$formproject->select_projects($soc->id, $projectid, 'projectid');
		print '</td></tr>';
	}

	// Other attributes
	$parameters = array('objectsrc' => $objectsrc,'colspan' => ' colspan="3"');
	$reshook = $hookmanager->executeHooks('formObjectOptions', $parameters, $object, $action); // Note that $action and $object may have been modified by
	                                                                                      // hook
	if (empty($reshook) && ! empty($extrafields->attribute_label)) {
		print $object->showOptionals($extrafields, 'edit');
	}

	// Modele PDF
	print '<tr><td>' . $langs->trans('Model') . '</td>';
	print '<td>';
	include_once DOL_DOCUMENT_ROOT . '/core/modules/facture/modules_facture.php';
	$liste = ModelePDFFactures::liste_modeles($db);
	print $form->selectarray('model', $liste, $conf->global->FACTURE_ADDON_PDF);
	print "</td></tr>";

	// Public note
	print '<tr>';
	print '<td class="border" valign="top">' . $langs->trans('NotePublic') . '</td>';
	print '<td valign="top" colspan="2">';
	$note_public = '';
	if (is_object($objectsrc)) 	// Take value from source object
	{
		$note_public = $objectsrc->note_public;
	}
	$doleditor = new DolEditor('note_public', $note_public, '', 80, 'dolibarr_notes', 'In', 0, false, true, ROWS_3, 70);
	print $doleditor->Create(1);

	// print '<textarea name="note_public" wrap="soft" cols="70" rows="'.ROWS_3.'">'.$note_public.'</textarea></td></tr>';

	// Private note
	if (empty($user->societe_id)) {
		print '<tr>';
		print '<td class="border" valign="top">' . $langs->trans('NotePrivate') . '</td>';
		print '<td valign="top" colspan="2">';
		$note_private = '';
		if (! empty($origin) && ! empty($originid) && is_object($objectsrc)) 		// Take value from source object
		{
			$note_private = $objectsrc->note_private;
		}
		$doleditor = new DolEditor('note_private', $note_private, '', 80, 'dolibarr_notes', 'In', 0, false, true, ROWS_3, 70);
		print $doleditor->Create(1);
		// print '<textarea name="note_private" wrap="soft" cols="70" rows="'.ROWS_3.'">'.$note_private.'.</textarea></td></tr>';
	}

	if (! empty($origin) && ! empty($originid) && is_object($objectsrc)) {
		// TODO for compatibility
		if ($origin == 'contrat') {
			// Calcul contrat->price (HT), contrat->total (TTC), contrat->tva
			$objectsrc->remise_absolue = $remise_absolue;
			$objectsrc->remise_percent = $remise_percent;
			$objectsrc->update_price(1, - 1, 1);
		}

		print "\n<!-- " . $classname . " info -->";
		print "\n";
		print '<input type="hidden" name="amount"         value="' . $objectsrc->total_ht . '">' . "\n";
		print '<input type="hidden" name="total"          value="' . $objectsrc->total_ttc . '">' . "\n";
		print '<input type="hidden" name="tva"            value="' . $objectsrc->total_tva . '">' . "\n";
		print '<input type="hidden" name="origin"         value="' . $objectsrc->element . '">';
		print '<input type="hidden" name="originid"       value="' . $objectsrc->id . '">';

		$newclassname = $classname;
		if ($newclassname == 'Propal')
			$newclassname = 'CommercialProposal';
		elseif ($newclassname == 'Commande')
			$newclassname = 'Order';
		elseif ($newclassname == 'Expedition')
			$newclassname = 'Sending';

		print '<tr><td>' . $langs->trans($newclassname) . '</td><td colspan="2">' . $objectsrc->getNomUrl(1) . '</td></tr>';
		print '<tr><td>' . $langs->trans('TotalHT') . '</td><td colspan="2">' . price($objectsrc->total_ht) . '</td></tr>';
		print '<tr><td>' . $langs->trans('TotalVAT') . '</td><td colspan="2">' . price($objectsrc->total_tva) . "</td></tr>";
		if ($mysoc->localtax1_assuj == "1") 		// Localtax1 RE
		{
			print '<tr><td>' . $langs->transcountry("AmountLT1", $mysoc->country_code) . '</td><td colspan="2">' . price($objectsrc->total_localtax1) . "</td></tr>";
		}

		if ($mysoc->localtax2_assuj == "1") 		// Localtax2 IRPF
		{
			print '<tr><td>' . $langs->transcountry("AmountLT2", $mysoc->country_code) . '</td><td colspan="2">' . price($objectsrc->total_localtax2) . "</td></tr>";
		}
		print '<tr><td>' . $langs->trans('TotalTTC') . '</td><td colspan="2">' . price($objectsrc->total_ttc) . "</td></tr>";
	} else {
		// Show deprecated optional form to add product line here
		if (! empty($conf->global->PRODUCT_SHOW_WHEN_CREATE)) {
			print '<tr><td colspan="3">';

			// Zone de choix des produits predefinis a la creation
			print '<table class="noborder" width="100%">';
			print '<tr>';
			print '<td>' . $langs->trans('ProductsAndServices') . '</td>';
			print '<td>' . $langs->trans('Qty') . '</td>';
			print '<td>' . $langs->trans('ReductionShort') . '</td>';
			print '<td> &nbsp; &nbsp; </td>';
			if (! empty($conf->service->enabled)) {
				print '<td>' . $langs->trans('ServiceLimitedDuration') . '</td>';
			}
			print '</tr>';
			for($i = 1; $i <= $NBLINES; $i ++) {
				print '<tr>';
				print '<td>';
				// multiprix
				if (! empty($conf->global->PRODUIT_MULTIPRICES))
					$form->select_produits('', 'idprod' . $i, '', $conf->product->limit_size, $soc->price_level);
				else
					$form->select_produits('', 'idprod' . $i, '', $conf->product->limit_size);
				print '</td>';
				print '<td><input type="text" size="2" name="qty' . $i . '" value="1"></td>';
				print '<td class="nowrap"><input type="text" size="1" name="remise_percent' . $i . '" value="' . $soc->remise_percent . '">%</td>';
				print '<td>&nbsp;</td>';
				// Si le module service est actif, on propose des dates de debut et fin a la ligne
				if (! empty($conf->service->enabled)) {
					print '<td class="nowrap">';
					print '<table class="nobordernopadding"><tr class="nocellnopadd">';
					print '<td class="nobordernopadding nowrap">';
					print $langs->trans('From') . ' ';
					print '</td><td class="nobordernopadding nowrap">';
					print $form->select_date('', 'date_start' . $i, $usehm, $usehm, 1, "add");
					print '</td></tr>';
					print '<td class="nobordernopadding nowrap">';
					print $langs->trans('to') . ' ';
					print '</td><td class="nobordernopadding nowrap">';
					print $form->select_date('', 'date_end' . $i, $usehm, $usehm, 1, "add");
					print '</td></tr></table>';
					print '</td>';
				}
				print "</tr>\n";
			}

			print '</table>';
			print '</td></tr>';
		}
	}

	print "</table>\n";

	// Button "Create Draft"
	print '<br><center><input type="submit" class="button" name="bouton" value="' . $langs->trans('CreateDraft') . '"></center>';

	print "</form>\n";

	// Show origin lines
	if (! empty($origin) && ! empty($originid) && is_object($objectsrc)) {
		print '<br>';

		$title = $langs->trans('ProductsAndServices');
		print_titre($title);

		print '<table class="noborder" width="100%">';

		$objectsrc->printOriginLinesList();

		print '</table>';
	}

	print '<br>';
} else if ($id > 0 || ! empty($ref)) {
	/*
	 * Show object in view mode
	 */

	$result = $object->fetch($id, $ref);
	if ($result <= 0) {
		dol_print_error($db, $object->error);
		exit();
	}

	// fetch optionals attributes and labels
	$extralabels = $extrafields->fetch_name_optionals_label($object->table_element);

	if ($user->societe_id > 0 && $user->societe_id != $object->socid)
		accessforbidden('', 0);

	$result = $object->fetch_thirdparty();

	$soc = new Societe($db);
	$soc->fetch($object->socid);
	$selleruserevenustamp = $mysoc->useRevenueStamp();

	$totalpaye = $object->getSommePaiement();
	$totalcreditnotes = $object->getSumCreditNotesUsed();
	$totaldeposits = $object->getSumDepositsUsed();
	// print "totalpaye=".$totalpaye." totalcreditnotes=".$totalcreditnotes." totaldeposts=".$totaldeposits."
	// selleruserrevenuestamp=".$selleruserevenustamp;

	// We can also use bcadd to avoid pb with floating points
	// For example print 239.2 - 229.3 - 9.9; does not return 0.
	// $resteapayer=bcadd($object->total_ttc,$totalpaye,$conf->global->MAIN_MAX_DECIMALS_TOT);
	// $resteapayer=bcadd($resteapayer,$totalavoir,$conf->global->MAIN_MAX_DECIMALS_TOT);
	$resteapayer = price2num($object->total_ttc - $totalpaye - $totalcreditnotes - $totaldeposits, 'MT');

	if ($object->paye)
		$resteapayer = 0;
	$resteapayeraffiche = $resteapayer;

	if (! empty($conf->global->FACTURE_DEPOSITS_ARE_JUST_PAYMENTS)) {
		$filterabsolutediscount = "fk_facture_source IS NULL"; // If we want deposit to be substracted to payments only and not to total of final invoice
		$filtercreditnote = "fk_facture_source IS NOT NULL"; // If we want deposit to be substracted to payments only and not to total of final invoice
	} else {
		$filterabsolutediscount = "fk_facture_source IS NULL OR (fk_facture_source IS NOT NULL AND description='(DEPOSIT)')";
		$filtercreditnote = "fk_facture_source IS NOT NULL AND description <> '(DEPOSIT)'";
	}

	$absolute_discount = $soc->getAvailableDiscounts('', $filterabsolutediscount);
	$absolute_creditnote = $soc->getAvailableDiscounts('', $filtercreditnote);
	$absolute_discount = price2num($absolute_discount, 'MT');
	$absolute_creditnote = price2num($absolute_creditnote, 'MT');

	$author = new User($db);
	if ($object->user_author) {
		$author->fetch($object->user_author);
	}

	$objectidnext = $object->getIdReplacingInvoice();

	$head = facture_prepare_head($object);

	dol_fiche_head($head, 'compta', $langs->trans('InvoiceCustomer'), 0, 'bill');

	$formconfirm = '';

	// Confirmation de la conversion de l'avoir en reduc
	if ($action == 'converttoreduc') {
		$text = $langs->trans('ConfirmConvertToReduc');
		$formconfirm = $form->formconfirm($_SERVER['PHP_SELF'] . '?facid=' . $object->id, $langs->trans('ConvertToReduc'), $text, 'confirm_converttoreduc', '', "yes", 2);
	}

	// Confirmation to delete invoice
	if ($action == 'delete') {
		$text = $langs->trans('ConfirmDeleteBill', $object->ref);
		$formquestion = array();

		$qualified_for_stock_change = 0;
		if (empty($conf->global->STOCK_SUPPORTS_SERVICES)) {
			$qualified_for_stock_change = $object->hasProductsOrServices(2);
		} else {
			$qualified_for_stock_change = $object->hasProductsOrServices(1);
		}

		if ($object->type != Facture::TYPE_DEPOSIT && ! empty($conf->global->STOCK_CALCULATE_ON_BILL) && $qualified_for_stock_change && $object->statut >= 1) {
			$langs->load("stocks");
			require_once DOL_DOCUMENT_ROOT . '/product/class/html.formproduct.class.php';
			$formproduct = new FormProduct($db);
			$label = $object->type == Facture::TYPE_CREDIT_NOTE ? $langs->trans("SelectWarehouseForStockDecrease") : $langs->trans("SelectWarehouseForStockIncrease");
			$formquestion = array(
								// 'text' => $langs->trans("ConfirmClone"),
								// array('type' => 'checkbox', 'name' => 'clone_content', 'label' => $langs->trans("CloneMainAttributes"), 'value' =>
								// 1),
								// array('type' => 'checkbox', 'name' => 'update_prices', 'label' => $langs->trans("PuttingPricesUpToDate"), 'value'
								// => 1),
								array('type' => 'other','name' => 'idwarehouse','label' => $label,'value' => $formproduct->selectWarehouses(GETPOST('idwarehouse')?GETPOST('idwarehouse'):'ifone', 'idwarehouse', '', 1, 0, 0, $langs->trans("NoStockAction"))));
			$formconfirm = $form->formconfirm($_SERVER['PHP_SELF'] . '?facid=' . $object->id, $langs->trans('DeleteBill'), $text, 'confirm_delete', $formquestion, "yes", 1);
		} else {
			$formconfirm = $form->formconfirm($_SERVER['PHP_SELF'] . '?facid=' . $object->id, $langs->trans('DeleteBill'), $text, 'confirm_delete', '', '', 1);
		}
	}

	// Confirmation de la validation
	if ($action == 'valid') {
		// on verifie si l'objet est en numerotation provisoire
		$objectref = substr($object->ref, 1, 4);
		if ($objectref == 'PROV') {
			$savdate = $object->date;
			if (! empty($conf->global->FAC_FORCE_DATE_VALIDATION)) {
				$object->date = dol_now();
				$object->date_lim_reglement = $object->calculate_date_lim_reglement();
			}
			$numref = $object->getNextNumRef($soc);
			// $object->date=$savdate;
		} else {
			$numref = $object->ref;
		}

		$text = $langs->trans('ConfirmValidateBill', $numref);
		if (! empty($conf->notification->enabled)) {
			require_once DOL_DOCUMENT_ROOT . '/core/class/notify.class.php';
			$notify = new Notify($db);
			$text .= '<br>';
			$text .= $notify->confirmMessage('BILL_VALIDATE', $object->socid);
		}
		$formquestion = array();

		$qualified_for_stock_change = 0;
		if (empty($conf->global->STOCK_SUPPORTS_SERVICES)) {
			$qualified_for_stock_change = $object->hasProductsOrServices(2);
		} else {
			$qualified_for_stock_change = $object->hasProductsOrServices(1);
		}

		if ($object->type != Facture::TYPE_DEPOSIT && ! empty($conf->global->STOCK_CALCULATE_ON_BILL) && $qualified_for_stock_change) {
			$langs->load("stocks");
			require_once DOL_DOCUMENT_ROOT . '/product/class/html.formproduct.class.php';
			require_once DOL_DOCUMENT_ROOT . '/product/stock/class/entrepot.class.php';
			$formproduct = new FormProduct($db);
			$warehouse = new Entrepot($db);
			$warehouse_array = $warehouse->list_array();
			if (count($warehouse_array) == 1) {
				$label = $object->type == Facture::TYPE_CREDIT_NOTE ? $langs->trans("WarehouseForStockIncrease", current($warehouse_array)) : $langs->trans("WarehouseForStockDecrease", current($warehouse_array));
				$value = '<input type="hidden" id="idwarehouse" name="idwarehouse" value="' . key($warehouse_array) . '">';
			} else {
				$label = $object->type == Facture::TYPE_CREDIT_NOTE ? $langs->trans("SelectWarehouseForStockIncrease") : $langs->trans("SelectWarehouseForStockDecrease");
				$value = $formproduct->selectWarehouses(GETPOST('idwarehouse')?GETPOST('idwarehouse'):'ifone', 'idwarehouse', '', 1);
			}
			$formquestion = array(
								// 'text' => $langs->trans("ConfirmClone"),
								// array('type' => 'checkbox', 'name' => 'clone_content', 'label' => $langs->trans("CloneMainAttributes"), 'value' =>
								// 1),
								// array('type' => 'checkbox', 'name' => 'update_prices', 'label' => $langs->trans("PuttingPricesUpToDate"), 'value'
								// => 1),
								array('type' => 'other','name' => 'idwarehouse','label' => $label,'value' => $value));
		}
		if ($object->type != Facture::TYPE_CREDIT_NOTE && $object->total_ttc < 0) 		// Can happen only if $conf->global->FACTURE_ENABLE_NEGATIVE is on
		{
			$text .= '<br>' . img_warning() . ' ' . $langs->trans("ErrorInvoiceOfThisTypeMustBePositive");
		}
		$formconfirm = $form->formconfirm($_SERVER["PHP_SELF"] . '?facid=' . $object->id, $langs->trans('ValidateBill'), $text, 'confirm_valid', $formquestion, (($object->type != Facture::TYPE_CREDIT_NOTE && $object->total_ttc < 0) ? "no" : "yes"), ($conf->notification->enabled ? 0 : 2));
	}

	// Confirm back to draft status
	if ($action == 'modif') {
		$text = $langs->trans('ConfirmUnvalidateBill', $object->ref);
		$formquestion = array();

		$qualified_for_stock_change = 0;
		if (empty($conf->global->STOCK_SUPPORTS_SERVICES)) {
			$qualified_for_stock_change = $object->hasProductsOrServices(2);
		} else {
			$qualified_for_stock_change = $object->hasProductsOrServices(1);
		}
		if ($object->type != Facture::TYPE_DEPOSIT && ! empty($conf->global->STOCK_CALCULATE_ON_BILL) && $qualified_for_stock_change) {
			$langs->load("stocks");
			require_once DOL_DOCUMENT_ROOT . '/product/class/html.formproduct.class.php';
			require_once DOL_DOCUMENT_ROOT . '/product/stock/class/entrepot.class.php';
			$formproduct = new FormProduct($db);
			$warehouse = new Entrepot($db);
			$warehouse_array = $warehouse->list_array();
			if (count($warehouse_array) == 1) {
				$label = $object->type == Facture::TYPE_CREDIT_NOTE ? $langs->trans("WarehouseForStockDecrease", current($warehouse_array)) : $langs->trans("WarehouseForStockIncrease", current($warehouse_array));
				$value = '<input type="hidden" id="idwarehouse" name="idwarehouse" value="' . key($warehouse_array) . '">';
			} else {
				$label = $object->type == Facture::TYPE_CREDIT_NOTE ? $langs->trans("SelectWarehouseForStockDecrease") : $langs->trans("SelectWarehouseForStockIncrease");
				$value = $formproduct->selectWarehouses(GETPOST('idwarehouse')?GETPOST('idwarehouse'):'ifone', 'idwarehouse', '', 1);
			}
			$formquestion = array(
								// 'text' => $langs->trans("ConfirmClone"),
								// array('type' => 'checkbox', 'name' => 'clone_content', 'label' => $langs->trans("CloneMainAttributes"), 'value' =>
								// 1),
								// array('type' => 'checkbox', 'name' => 'update_prices', 'label' => $langs->trans("PuttingPricesUpToDate"), 'value'
								// => 1),
								array('type' => 'other','name' => 'idwarehouse','label' => $label,'value' => $value));
		}

		$formconfirm = $form->formconfirm($_SERVER["PHP_SELF"] . '?facid=' . $object->id, $langs->trans('UnvalidateBill'), $text, 'confirm_modif', $formquestion, "yes", 1);
	}

	// Confirmation du classement paye
	if ($action == 'paid' && $resteapayer <= 0) {
		$formconfirm = $form->formconfirm($_SERVER["PHP_SELF"] . '?facid=' . $object->id, $langs->trans('ClassifyPaid'), $langs->trans('ConfirmClassifyPaidBill', $object->ref), 'confirm_paid', '', "yes", 1);
	}
	if ($action == 'paid' && $resteapayer > 0) {
		// Code
		$i = 0;
		$close [$i] ['code'] = 'discount_vat';
		$i ++;
		$close [$i] ['code'] = 'badcustomer';
		$i ++;
		// Help
		$i = 0;
		$close [$i] ['label'] = $langs->trans("HelpEscompte") . '<br><br>' . $langs->trans("ConfirmClassifyPaidPartiallyReasonDiscountVatDesc");
		$i ++;
		$close [$i] ['label'] = $langs->trans("ConfirmClassifyPaidPartiallyReasonBadCustomerDesc");
		$i ++;
		// Texte
		$i = 0;
		$close [$i] ['reason'] = $form->textwithpicto($langs->transnoentities("ConfirmClassifyPaidPartiallyReasonDiscountVat", $resteapayer, $langs->trans("Currency" . $conf->currency)), $close [$i] ['label'], 1);
		$i ++;
		$close [$i] ['reason'] = $form->textwithpicto($langs->transnoentities("ConfirmClassifyPaidPartiallyReasonBadCustomer", $resteapayer, $langs->trans("Currency" . $conf->currency)), $close [$i] ['label'], 1);
		$i ++;
		// arrayreasons[code]=reason
		foreach ($close as $key => $val) {
			$arrayreasons [$close [$key] ['code']] = $close [$key] ['reason'];
		}

		// Cree un tableau formulaire
		$formquestion = array('text' => $langs->trans("ConfirmClassifyPaidPartiallyQuestion"),array('type' => 'radio','name' => 'close_code','label' => $langs->trans("Reason"),'values' => $arrayreasons),array('type' => 'text','name' => 'close_note','label' => $langs->trans("Comment"),'value' => '','size' => '100'));
		// Paiement incomplet. On demande si motif = escompte ou autre
		$formconfirm = $form->formconfirm($_SERVER["PHP_SELF"] . '?facid=' . $object->id, $langs->trans('ClassifyPaid'), $langs->trans('ConfirmClassifyPaidPartially', $object->ref), 'confirm_paid_partially', $formquestion, "yes");
	}

	// Confirmation du classement abandonne
	if ($action == 'canceled') {
		// S'il y a une facture de remplacement pas encore validee (etat brouillon),
		// on ne permet pas de classer abandonner la facture.
		if ($objectidnext) {
			$facturereplacement = new Facture($db);
			$facturereplacement->fetch($objectidnext);
			$statusreplacement = $facturereplacement->statut;
		}
		if ($objectidnext && $statusreplacement == 0) {
			print '<div class="error">' . $langs->trans("ErrorCantCancelIfReplacementInvoiceNotValidated") . '</div>';
		} else {
			// Code
			$close [1] ['code'] = 'badcustomer';
			$close [2] ['code'] = 'abandon';
			// Help
			$close [1] ['label'] = $langs->trans("ConfirmClassifyPaidPartiallyReasonBadCustomerDesc");
			$close [2] ['label'] = $langs->trans("ConfirmClassifyAbandonReasonOtherDesc");
			// Texte
			$close [1] ['reason'] = $form->textwithpicto($langs->transnoentities("ConfirmClassifyPaidPartiallyReasonBadCustomer", $object->ref), $close [1] ['label'], 1);
			$close [2] ['reason'] = $form->textwithpicto($langs->transnoentities("ConfirmClassifyAbandonReasonOther"), $close [2] ['label'], 1);
			// arrayreasons
			$arrayreasons [$close [1] ['code']] = $close [1] ['reason'];
			$arrayreasons [$close [2] ['code']] = $close [2] ['reason'];

			// Cree un tableau formulaire
			$formquestion = array('text' => $langs->trans("ConfirmCancelBillQuestion"),array('type' => 'radio','name' => 'close_code','label' => $langs->trans("Reason"),'values' => $arrayreasons),array('type' => 'text','name' => 'close_note','label' => $langs->trans("Comment"),'value' => '','size' => '100'));

			$formconfirm = $form->formconfirm($_SERVER['PHP_SELF'] . '?facid=' . $object->id, $langs->trans('CancelBill'), $langs->trans('ConfirmCancelBill', $object->ref), 'confirm_canceled', $formquestion, "yes");
		}
	}

	// Confirmation de la suppression d'une ligne produit
	if ($action == 'ask_deleteline') {
		$formconfirm = $form->formconfirm($_SERVER["PHP_SELF"] . '?facid=' . $object->id . '&lineid=' . $lineid, $langs->trans('DeleteProductLine'), $langs->trans('ConfirmDeleteProductLine'), 'confirm_deleteline', '', 'no', 1);
	}

	// Clone confirmation
	if ($action == 'clone') {
		// Create an array for form
		$formquestion = array(
							// 'text' => $langs->trans("ConfirmClone"),
							// array('type' => 'checkbox', 'name' => 'clone_content', 'label' => $langs->trans("CloneMainAttributes"), 'value' => 1)
							array('type' => 'other','name' => 'socid','label' => $langs->trans("SelectThirdParty"),'value' => $form->select_company('', 'socid', '(s.client=1 OR s.client=2 OR s.client=3)', 1)));
		// Paiement incomplet. On demande si motif = escompte ou autre
		$formconfirm = $form->formconfirm($_SERVER["PHP_SELF"] . '?facid=' . $object->id, $langs->trans('CloneInvoice'), $langs->trans('ConfirmCloneInvoice', $object->ref), 'confirm_clone', $formquestion, 'yes', 1);
	}

	if (! $formconfirm) {
		$parameters = array('lineid' => $lineid);
		$formconfirm = $hookmanager->executeHooks('formConfirm', $parameters, $object, $action); // Note that $action and $object may have been modified by
		                                                                                    // hook
	}

	// Print form confirm
	print $formconfirm;

	// Invoice content

	print '<table class="border" width="100%">';

	$linkback = '<a href="' . DOL_URL_ROOT . '/compta/facture/list.php' . (! empty($socid) ? '?socid=' . $socid : '') . '">' . $langs->trans("BackToList") . '</a>';

	// Ref
	print '<tr><td width="20%">' . $langs->trans('Ref') . '</td>';
	print '<td colspan="5">';
	$morehtmlref = '';
	$discount = new DiscountAbsolute($db);
	$result = $discount->fetch(0, $object->id);
	if ($result > 0) {
		$morehtmlref = ' (' . $langs->trans("CreditNoteConvertedIntoDiscount", $discount->getNomUrl(1, 'discount')) . ')';
	}
	if ($result < 0) {
		dol_print_error('', $discount->error);
	}
	print $form->showrefnav($object, 'ref', $linkback, 1, 'facnumber', 'ref', $morehtmlref);
	print '</td></tr>';

	// Ref customer
	print '<tr><td width="20%">';
	print '<table class="nobordernopadding" width="100%"><tr><td>';
	print $langs->trans('RefCustomer');
	print '</td>';
	if ($action != 'refclient' && ! empty($object->brouillon))
		print '<td align="right"><a href="' . $_SERVER['PHP_SELF'] . '?action=refclient&amp;id=' . $object->id . '">' . img_edit($langs->trans('Modify')) . '</a></td>';
	print '</tr></table>';
	print '</td>';
	print '<td colspan="5">';
	if ($user->rights->facture->creer && $action == 'refclient') {
		print '<form action="' . $_SERVER["PHP_SELF"] . '?id=' . $object->id . '" method="post">';
		print '<input type="hidden" name="token" value="' . $_SESSION ['newtoken'] . '">';
		print '<input type="hidden" name="action" value="set_ref_client">';
		print '<input type="text" class="flat" size="20" name="ref_client" value="' . $object->ref_client . '">';
		print ' <input type="submit" class="button" value="' . $langs->trans('Modify') . '">';
		print '</form>';
	} else {
		print $object->ref_client;
	}
	print '</td></tr>';

	// Third party
	print '<tr><td>';
	print '<table class="nobordernopadding" width="100%">';
	print '<tr><td>' . $langs->trans('Company') . '</td>';
	print '</td><td colspan="5">';
	if (! empty($conf->global->FACTURE_CHANGE_THIRDPARTY) && $action != 'editthirdparty' && $object->brouillon && $user->rights->facture->creer)
		print '<td align="right"><a href="' . $_SERVER["PHP_SELF"] . '?action=editthirdparty&amp;facid=' . $object->id . '">' . img_edit($langs->trans('SetLinkToThirdParty'), 1) . '</a></td>';
	print '</tr></table>';
	print '</td><td colspan="5">';
	if ($action == 'editthirdparty') {
		$form->form_thirdparty($_SERVER['PHP_SELF'] . '?facid=' . $object->id, $object->socid, 'socid');
	} else {
		print ' &nbsp;' . $soc->getNomUrl(1, 'compta');
		print ' &nbsp; ';
		print '(<a href="' . DOL_URL_ROOT . '/compta/facture/list.php?socid=' . $object->socid . '">' . $langs->trans('OtherBills') . '</a>';
		// Outstanding Bill
		$outstandigBills = $soc->get_OutstandingBill();
		print ' - ' . $langs->trans('CurrentOutstandingBill') . ': ';
		print price($outstandigBills, '', $langs, 0, 0, - 1, $conf->currency);
		if ($soc->outstanding_limit != '') {
			if ($outstandigBills > $soc->outstanding_limit)
				print img_warning($langs->trans("OutstandingBillReached"));
			print ' / ' . price($soc->outstanding_limit);
		}
		print ')';
	}
	print '</tr>';

	// Type
	print '<tr><td>' . $langs->trans('Type') . '</td><td colspan="5">';
	print $object->getLibType();
	if ($object->type == Facture::TYPE_REPLACEMENT) {
		$facreplaced = new Facture($db);
		$facreplaced->fetch($object->fk_facture_source);
		print ' (' . $langs->transnoentities("ReplaceInvoice", $facreplaced->getNomUrl(1)) . ')';
	}
	if ($object->type == Facture::TYPE_CREDIT_NOTE) {
		$facusing = new Facture($db);
		$facusing->fetch($object->fk_facture_source);
		print ' (' . $langs->transnoentities("CorrectInvoice", $facusing->getNomUrl(1)) . ')';
	}

	$facidavoir = $object->getListIdAvoirFromInvoice();
	if (count($facidavoir) > 0) {
		print ' (' . $langs->transnoentities("InvoiceHasAvoir");
		$i = 0;
		foreach ($facidavoir as $id) {
			if ($i == 0)
				print ' ';
			else
				print ',';
			$facavoir = new Facture($db);
			$facavoir->fetch($id);
			print $facavoir->getNomUrl(1);
		}
		print ')';
	}
	if ($objectidnext > 0) {
		$facthatreplace = new Facture($db);
		$facthatreplace->fetch($objectidnext);
		print ' (' . $langs->transnoentities("ReplacedByInvoice", $facthatreplace->getNomUrl(1)) . ')';
	}
	print '</td></tr>';

	// Relative and absolute discounts
	$addrelativediscount = '<a href="' . DOL_URL_ROOT . '/comm/remise.php?id=' . $soc->id . '&backtopage=' . urlencode($_SERVER["PHP_SELF"]) . '?facid=' . $object->id . '">' . $langs->trans("EditRelativeDiscounts") . '</a>';
	$addabsolutediscount = '<a href="' . DOL_URL_ROOT . '/comm/remx.php?id=' . $soc->id . '&backtopage=' . urlencode($_SERVER["PHP_SELF"]) . '?facid=' . $object->id . '">' . $langs->trans("EditGlobalDiscounts") . '</a>';
	$addcreditnote = '<a href="' . DOL_URL_ROOT . '/compta/facture.php?action=create&socid=' . $soc->id . '&type=2&backtopage=' . urlencode($_SERVER["PHP_SELF"]) . '?facid=' . $object->id . '">' . $langs->trans("AddCreditNote") . '</a>';

	print '<tr><td>' . $langs->trans('Discounts');
	print '</td><td colspan="5">';
	if ($soc->remise_percent)
		print $langs->trans("CompanyHasRelativeDiscount", $soc->remise_percent);
	else
		print $langs->trans("CompanyHasNoRelativeDiscount");
		// print ' ('.$addrelativediscount.')';

	if ($absolute_discount > 0) {
		print '. ';
		if ($object->statut > 0 || $object->type == Facture::TYPE_CREDIT_NOTE || $object->type == Facture::TYPE_DEPOSIT) {
			if ($object->statut == 0) {
				print $langs->trans("CompanyHasAbsoluteDiscount", price($absolute_discount), $langs->transnoentities("Currency" . $conf->currency));
				print '. ';
			} else {
				if ($object->statut < 1 || $object->type == Facture::TYPE_CREDIT_NOTE || $object->type == Facture::TYPE_DEPOSIT) {
					$text = $langs->trans("CompanyHasAbsoluteDiscount", price($absolute_discount), $langs->transnoentities("Currency" . $conf->currency));
					print '<br>' . $text . '.<br>';
				} else {
					$text = $langs->trans("CompanyHasAbsoluteDiscount", price($absolute_discount), $langs->transnoentities("Currency" . $conf->currency));
					$text2 = $langs->trans("AbsoluteDiscountUse");
					print $form->textwithpicto($text, $text2);
				}
			}
		} else {
			// Remise dispo de type remise fixe (not credit note)
			print '<br>';
			$form->form_remise_dispo($_SERVER["PHP_SELF"] . '?facid=' . $object->id, GETPOST('discountid'), 'remise_id', $soc->id, $absolute_discount, $filterabsolutediscount, $resteapayer, ' (' . $addabsolutediscount . ')');
		}
	} else {
		if ($absolute_creditnote > 0) 		// If not, link will be added later
		{
			if ($object->statut == 0 && $object->type != TYPE_CREDIT_NOTE && $object->type != TYPE_DEPOSIT)
				print ' (' . $addabsolutediscount . ')<br>';
			else
				print '. ';
		} else
			print '. ';
	}
	if ($absolute_creditnote > 0) {
		// If validated, we show link "add credit note to payment"
		if ($object->statut != 1 || $object->type == Facture::TYPE_CREDIT_NOTE || $object->type == Facture::TYPE_DEPOSIT) {
			if ($object->statut == 0 && $object->type != Facture::TYPE_DEPOSIT) {
				$text = $langs->trans("CompanyHasCreditNote", price($absolute_creditnote), $langs->transnoentities("Currency" . $conf->currency));
				print $form->textwithpicto($text, $langs->trans("CreditNoteDepositUse"));
			} else {
				print $langs->trans("CompanyHasCreditNote", price($absolute_creditnote), $langs->transnoentities("Currency" . $conf->currency)) . '.';
			}
		} else {
			// Remise dispo de type avoir
			if (! $absolute_discount)
				print '<br>';
				// $form->form_remise_dispo($_SERVER["PHP_SELF"].'?facid='.$object->id, 0, 'remise_id_for_payment', $soc->id, $absolute_creditnote,
			// $filtercreditnote, $resteapayer);
			$form->form_remise_dispo($_SERVER["PHP_SELF"] . '?facid=' . $object->id, 0, 'remise_id_for_payment', $soc->id, $absolute_creditnote, $filtercreditnote, 0); // We
			                                                                                                                                                        // must
			                                                                                                                                                        // allow
			                                                                                                                                                        // credit
			                                                                                                                                                        // not
			                                                                                                                                                        // even
			                                                                                                                                                        // if
			                                                                                                                                                        // amount
			                                                                                                                                                        // is
			                                                                                                                                                        // higher
		}
	}
	if (! $absolute_discount && ! $absolute_creditnote) {
		print $langs->trans("CompanyHasNoAbsoluteDiscount");
		if ($object->statut == 0 && $object->type != Facture::TYPE_CREDIT_NOTE && $object->type != Facture::TYPE_DEPOSIT)
			print ' (' . $addabsolutediscount . ')<br>';
		else
			print '. ';
	}
	// if ($object->statut == 0 && $object->type != 2 && $object->type != 3)
	// {
	// if (! $absolute_discount && ! $absolute_creditnote) print '<br>';
	// print ' &nbsp; - &nbsp; ';
	// print $addabsolutediscount;
	// print ' &nbsp; - &nbsp; '.$addcreditnote; // We disbale link to credit note
	// }
	print '</td></tr>';

	// Date invoice
	print '<tr><td>';
	print '<table class="nobordernopadding" width="100%"><tr><td>';
	print $langs->trans('Date');
	print '</td>';
	if ($object->type != Facture::TYPE_CREDIT_NOTE && $action != 'editinvoicedate' && ! empty($object->brouillon) && $user->rights->facture->creer)
		print '<td align="right"><a href="' . $_SERVER["PHP_SELF"] . '?action=editinvoicedate&amp;facid=' . $object->id . '">' . img_edit($langs->trans('SetDate'), 1) . '</a></td>';
	print '</tr></table>';
	print '</td><td colspan="3">';

	if ($object->type != Facture::TYPE_CREDIT_NOTE) {
		if ($action == 'editinvoicedate') {
			$form->form_date($_SERVER['PHP_SELF'] . '?facid=' . $object->id, $object->date, 'invoicedate');
		} else {
			print dol_print_date($object->date, 'daytext');
		}
	} else {
		print dol_print_date($object->date, 'daytext');
	}
	print '</td>';

	// List of payments

	$sign = 1;
	if ($object->type == Facture::TYPE_CREDIT_NOTE)
		$sign = - 1;

	$nbrows = 8;
	$nbcols = 2;
	if (! empty($conf->projet->enabled))
		$nbrows ++;
	if (! empty($conf->banque->enabled))
		$nbcols ++;
		// if (! empty($soc->outstandingbill)) $nbrows++;
	if ($mysoc->localtax1_assuj == "1")
		$nbrows ++;
	if ($mysoc->localtax2_assuj == "1")
		$nbrows ++;
	if ($selleruserevenustamp)
		$nbrows ++;

	print '<td rowspan="' . $nbrows . '" colspan="2" valign="top">';

	print '<table class="nobordernopadding" width="100%">';

	// List of payments already done
	print '<tr class="liste_titre">';
	print '<td>' . ($object->type == Facture::TYPE_CREDIT_NOTE ? $langs->trans("PaymentsBack") : $langs->trans('Payments')) . '</td>';
	print '<td>' . $langs->trans('Type') . '</td>';
	if (! empty($conf->banque->enabled))
		print '<td align="right">' . $langs->trans('BankAccount') . '</td>';
	print '<td align="right">' . $langs->trans('Amount') . '</td>';
	print '<td width="18">&nbsp;</td>';
	print '</tr>';

	$var = true;

	// Payments already done (from payment on this invoice)
	$sql = 'SELECT p.datep as dp, p.num_paiement, p.rowid, p.fk_bank,';
	$sql .= ' c.code as payment_code, c.libelle as payment_label,';
	$sql .= ' pf.amount,';
	$sql .= ' ba.rowid as baid, ba.ref, ba.label';
	$sql .= ' FROM ' . MAIN_DB_PREFIX . 'c_paiement as c, ' . MAIN_DB_PREFIX . 'paiement_facture as pf, ' . MAIN_DB_PREFIX . 'paiement as p';
	$sql .= ' LEFT JOIN ' . MAIN_DB_PREFIX . 'bank as b ON p.fk_bank = b.rowid';
	$sql .= ' LEFT JOIN ' . MAIN_DB_PREFIX . 'bank_account as ba ON b.fk_account = ba.rowid';
	$sql .= ' WHERE pf.fk_facture = ' . $object->id . ' AND p.fk_paiement = c.id AND pf.fk_paiement = p.rowid';
	$sql .= ' ORDER BY p.datep, p.tms';

	$result = $db->query($sql);
	if ($result) {
		$num = $db->num_rows($result);
		$i = 0;

		// if ($object->type != 2)
		// {
		if ($num > 0) {
			while ($i < $num) {
				$objp = $db->fetch_object($result);
				$var = ! $var;
				print '<tr ' . $bc [$var] . '><td>';
				print '<a href="' . DOL_URL_ROOT . '/compta/paiement/fiche.php?id=' . $objp->rowid . '">' . img_object($langs->trans('ShowPayment'), 'payment') . ' ';
				print dol_print_date($db->jdate($objp->dp), 'day') . '</a></td>';
				$label = ($langs->trans("PaymentType" . $objp->payment_code) != ("PaymentType" . $objp->payment_code)) ? $langs->trans("PaymentType" . $objp->payment_code) : $objp->payment_label;
				print '<td>' . $label . ' ' . $objp->num_paiement . '</td>';
				if (! empty($conf->banque->enabled)) {
					$bankaccountstatic->id = $objp->baid;
					$bankaccountstatic->ref = $objp->ref;
					$bankaccountstatic->label = $objp->ref;
					print '<td align="right">';
					if ($bankaccountstatic->id)
						print $bankaccountstatic->getNomUrl(1, 'transactions');
					print '</td>';
				}
				print '<td align="right">' . price($sign * $objp->amount) . '</td>';
				print '<td>&nbsp;</td>';
				print '</tr>';
				$i ++;
			}
		} else {
			print '<tr ' . $bc [$var] . '><td colspan="' . $nbcols . '">' . $langs->trans("None") . '</td><td></td><td></td></tr>';
		}
		// }
		$db->free($result);
	} else {
		dol_print_error($db);
	}

	if ($object->type != Facture::TYPE_CREDIT_NOTE) {
		// Total already paid
		print '<tr><td colspan="' . $nbcols . '" align="right">';
		if ($object->type != Facture::TYPE_DEPOSIT)
			print $langs->trans('AlreadyPaidNoCreditNotesNoDeposits');
		else
			print $langs->trans('AlreadyPaid');
		print ' :</td><td align="right">' . price($totalpaye) . '</td><td>&nbsp;</td></tr>';

		$resteapayeraffiche = $resteapayer;

		// Loop on each credit note or deposit amount applied
		$creditnoteamount = 0;
		$depositamount = 0;
		$sql = "SELECT re.rowid, re.amount_ht, re.amount_tva, re.amount_ttc,";
		$sql .= " re.description, re.fk_facture_source";
		$sql .= " FROM " . MAIN_DB_PREFIX . "societe_remise_except as re";
		$sql .= " WHERE fk_facture = " . $object->id;
		$resql = $db->query($sql);
		if ($resql) {
			$num = $db->num_rows($resql);
			$i = 0;
			$invoice = new Facture($db);
			while ($i < $num) {
				$obj = $db->fetch_object($resql);
				$invoice->fetch($obj->fk_facture_source);
				print '<tr><td colspan="' . $nbcols . '" align="right">';
				if ($invoice->type == Facture::TYPE_CREDIT_NOTE)
					print $langs->trans("CreditNote") . ' ';
				if ($invoice->type == Facture::TYPE_DEPOSIT)
					print $langs->trans("Deposit") . ' ';
				print $invoice->getNomUrl(0);
				print ' :</td>';
				print '<td align="right">' . price($obj->amount_ttc) . '</td>';
				print '<td align="right">';
				print '<a href="' . $_SERVER["PHP_SELF"] . '?facid=' . $object->id . '&action=unlinkdiscount&discountid=' . $obj->rowid . '">' . img_delete() . '</a>';
				print '</td></tr>';
				$i ++;
				if ($invoice->type == Facture::TYPE_CREDIT_NOTE)
					$creditnoteamount += $obj->amount_ttc;
				if ($invoice->type == Facture::TYPE_DEPOSIT)
					$depositamount += $obj->amount_ttc;
			}
		} else {
			dol_print_error($db);
		}

		// Paye partiellement 'escompte'
		if (($object->statut == 2 || $object->statut == 3) && $object->close_code == 'discount_vat') {
			print '<tr><td colspan="' . $nbcols . '" align="right" nowrap="1">';
			print $form->textwithpicto($langs->trans("Discount") . ':', $langs->trans("HelpEscompte"), - 1);
			print '</td><td align="right">' . price($object->total_ttc - $creditnoteamount - $depositamount - $totalpaye) . '</td><td>&nbsp;</td></tr>';
			$resteapayeraffiche = 0;
		}
		// Paye partiellement ou Abandon 'badcustomer'
		if (($object->statut == 2 || $object->statut == 3) && $object->close_code == 'badcustomer') {
			print '<tr><td colspan="' . $nbcols . '" align="right" nowrap="1">';
			print $form->textwithpicto($langs->trans("Abandoned") . ':', $langs->trans("HelpAbandonBadCustomer"), - 1);
			print '</td><td align="right">' . price($object->total_ttc - $creditnoteamount - $depositamount - $totalpaye) . '</td><td>&nbsp;</td></tr>';
			// $resteapayeraffiche=0;
		}
		// Paye partiellement ou Abandon 'product_returned'
		if (($object->statut == 2 || $object->statut == 3) && $object->close_code == 'product_returned') {
			print '<tr><td colspan="' . $nbcols . '" align="right" nowrap="1">';
			print $form->textwithpicto($langs->trans("ProductReturned") . ':', $langs->trans("HelpAbandonProductReturned"), - 1);
			print '</td><td align="right">' . price($object->total_ttc - $creditnoteamount - $depositamount - $totalpaye) . '</td><td>&nbsp;</td></tr>';
			$resteapayeraffiche = 0;
		}
		// Paye partiellement ou Abandon 'abandon'
		if (($object->statut == 2 || $object->statut == 3) && $object->close_code == 'abandon') {
			print '<tr><td colspan="' . $nbcols . '" align="right" nowrap="1">';
			$text = $langs->trans("HelpAbandonOther");
			if ($object->close_note)
				$text .= '<br><br><b>' . $langs->trans("Reason") . '</b>:' . $object->close_note;
			print $form->textwithpicto($langs->trans("Abandoned") . ':', $text, - 1);
			print '</td><td align="right">' . price($object->total_ttc - $creditnoteamount - $depositamount - $totalpaye) . '</td><td>&nbsp;</td></tr>';
			$resteapayeraffiche = 0;
		}

		// Billed
		print '<tr><td colspan="' . $nbcols . '" align="right">' . $langs->trans("Billed") . ' :</td><td align="right" style="border: 1px solid;">' . price($object->total_ttc) . '</td><td>&nbsp;</td></tr>';

		// Remainder to pay
		print '<tr><td colspan="' . $nbcols . '" align="right">';
		if ($resteapayeraffiche >= 0)
			print $langs->trans('RemainderToPay');
		else
			print $langs->trans('ExcessReceived');
		print ' :</td>';
		print '<td align="right" style="border: 1px solid;" bgcolor="#f0f0f0"><b>' . price($resteapayeraffiche) . '</b></td>';
		print '<td class="nowrap">&nbsp;</td></tr>';
	} else 	// Credit note
	{
		// Total already paid back
		print '<tr><td colspan="' . $nbcols . '" align="right">';
		print $langs->trans('AlreadyPaidBack');
		print ' :</td><td align="right">' . price($sign * $totalpaye) . '</td><td>&nbsp;</td></tr>';

		// Billed
		print '<tr><td colspan="' . $nbcols . '" align="right">' . $langs->trans("Billed") . ' :</td><td align="right" style="border: 1px solid;">' . price($sign * $object->total_ttc) . '</td><td>&nbsp;</td></tr>';

		// Remainder to pay back
		print '<tr><td colspan="' . $nbcols . '" align="right">';
		if ($resteapayeraffiche <= 0)
			print $langs->trans('RemainderToPayBack');
		else
			print $langs->trans('ExcessPaydBack');
		print ' :</td>';
		print '<td align="right" style="border: 1px solid;" bgcolor="#f0f0f0"><b>' . price($sign * $resteapayeraffiche) . '</b></td>';
		print '<td class="nowrap">&nbsp;</td></tr>';

		// Sold credit note
		// print '<tr><td colspan="'.$nbcols.'" align="right">'.$langs->trans('TotalTTC').' :</td>';
		// print '<td align="right" style="border: 1px solid;" bgcolor="#f0f0f0"><b>'.price($sign *
	// $object->total_ttc).'</b></td><td>&nbsp;</td></tr>';
	}

	print '</table>';

	// Margin Infos
	if (! empty($conf->margin->enabled))
	{
		print '<br>';
		$object->displayMarginInfos($object->statut > 0);
	}

	print '</td></tr>';

	// Conditions de reglement
	print '<tr><td>';
	print '<table class="nobordernopadding" width="100%"><tr><td>';
	print $langs->trans('PaymentConditionsShort');
	print '</td>';
	if ($object->type != Facture::TYPE_CREDIT_NOTE && $action != 'editconditions' && ! empty($object->brouillon) && $user->rights->facture->creer)
		print '<td align="right"><a href="' . $_SERVER["PHP_SELF"] . '?action=editconditions&amp;facid=' . $object->id . '">' . img_edit($langs->trans('SetConditions'), 1) . '</a></td>';
	print '</tr></table>';
	print '</td><td colspan="3">';
	if ($object->type != Facture::TYPE_CREDIT_NOTE) {
		if ($action == 'editconditions') {
			$form->form_conditions_reglement($_SERVER['PHP_SELF'] . '?facid=' . $object->id, $object->cond_reglement_id, 'cond_reglement_id');
		} else {
			$form->form_conditions_reglement($_SERVER['PHP_SELF'] . '?facid=' . $object->id, $object->cond_reglement_id, 'none');
		}
	} else {
		print '&nbsp;';
	}
	print '</td></tr>';

	// Date payment term
	print '<tr><td>';
	print '<table class="nobordernopadding" width="100%"><tr><td>';
	print $langs->trans('DateMaxPayment');
	print '</td>';
	if ($object->type != Facture::TYPE_CREDIT_NOTE && $action != 'editpaymentterm' && ! empty($object->brouillon) && $user->rights->facture->creer)
		print '<td align="right"><a href="' . $_SERVER["PHP_SELF"] . '?action=editpaymentterm&amp;facid=' . $object->id . '">' . img_edit($langs->trans('SetDate'), 1) . '</a></td>';
	print '</tr></table>';
	print '</td><td colspan="3">';
	if ($object->type != Facture::TYPE_CREDIT_NOTE) {
		if ($action == 'editpaymentterm') {
			$form->form_date($_SERVER['PHP_SELF'] . '?facid=' . $object->id, $object->date_lim_reglement, 'paymentterm');
		} else {
			print dol_print_date($object->date_lim_reglement, 'daytext');
			if ($object->date_lim_reglement < ($now - $conf->facture->client->warning_delay) && ! $object->paye && $object->statut == 1 && ! isset($object->am))
				print img_warning($langs->trans('Late'));
		}
	} else {
		print '&nbsp;';
	}
	print '</td></tr>';

	// Payment mode
	print '<tr><td>';
	print '<table class="nobordernopadding" width="100%"><tr><td>';
	print $langs->trans('PaymentMode');
	print '</td>';
	if ($action != 'editmode' && ! empty($object->brouillon) && $user->rights->facture->creer)
		print '<td align="right"><a href="' . $_SERVER["PHP_SELF"] . '?action=editmode&amp;facid=' . $object->id . '">' . img_edit($langs->trans('SetMode'), 1) . '</a></td>';
	print '</tr></table>';
	print '</td><td colspan="3">';
	if ($action == 'editmode') {
		$form->form_modes_reglement($_SERVER['PHP_SELF'] . '?facid=' . $object->id, $object->mode_reglement_id, 'mode_reglement_id');
	} else {
		$form->form_modes_reglement($_SERVER['PHP_SELF'] . '?facid=' . $object->id, $object->mode_reglement_id, 'none');
	}
	print '</td></tr>';

	// Amount
	print '<tr><td>' . $langs->trans('AmountHT') . '</td>';
	print '<td align="right" colspan="3" nowrap>' . price($object->total_ht, 1, '', 1, - 1, - 1, $conf->currency) . '</td></tr>';
	print '<tr><td>' . $langs->trans('AmountVAT') . '</td><td align="right" colspan="3" nowrap>' . price($object->total_tva, 1, '', 1, - 1, - 1, $conf->currency) . '</td></tr>';
	print '</tr>';

	// Amount Local Taxes
	if ($mysoc->localtax1_assuj == "1" && $mysoc->useLocalTax(1)) 	// Localtax1 (example RE)
	{
		print '<tr><td>' . $langs->transcountry("AmountLT1", $mysoc->country_code) . '</td>';
		print '<td align="right" colspan="3" nowrap>' . price($object->total_localtax1, 1, '', 1, - 1, - 1, $conf->currency) . '</td></tr>';
	}
	if ($mysoc->localtax2_assuj == "1" && $mysoc->useLocalTax(2)) 	// Localtax2 (example IRPF)
	{
		print '<tr><td>' . $langs->transcountry("AmountLT2", $mysoc->country_code) . '</td>';
		print '<td align="right" colspan="3" nowrap>' . price($object->total_localtax2, 1, '', 1, - 1, - 1, $conf->currency) . '</td></tr>';
	}

	// Revenue stamp
	if ($selleruserevenustamp) 	// Test company use revenue stamp
	{
		print '<tr><td>';
		print '<table class="nobordernopadding" width="100%"><tr><td>';
		print $langs->trans('RevenueStamp');
		print '</td>';
		if ($action != 'editrevenuestamp' && ! empty($object->brouillon) && $user->rights->facture->creer)
			print '<td align="right"><a href="' . $_SERVER["PHP_SELF"] . '?action=editrevenuestamp&amp;facid=' . $object->id . '">' . img_edit($langs->trans('SetRevenuStamp'), 1) . '</a></td>';
		print '</tr></table>';
		print '</td><td colspan="3" align="right">';
		if ($action == 'editrevenuestamp') {
			print '<form action="' . $_SERVER["PHP_SELF"] . '?id=' . $object->id . '" method="post">';
			print '<input type="hidden" name="token" value="' . $_SESSION ['newtoken'] . '">';
			print '<input type="hidden" name="action" value="setrevenuestamp">';
			print $formother->select_revenue_stamp(GETPOST('revenuestamp'), 'revenuestamp', $mysoc->country_code);
			// print '<input type="text" class="flat" size="4" name="revenuestamp" value="'.price2num($object->revenuestamp).'">';
			print ' <input type="submit" class="button" value="' . $langs->trans('Modify') . '">';
			print '</form>';
		} else {
			print price($object->revenuestamp, 1, '', 1, - 1, - 1, $conf->currency);
		}
		print '</td></tr>';
	}

	// Total with tax
	print '<tr><td>' . $langs->trans('AmountTTC') . '</td><td align="right" colspan="3" nowrap>' . price($object->total_ttc, 1, '', 1, - 1, - 1, $conf->currency) . '</td></tr>';

	// Statut
	print '<tr><td>' . $langs->trans('Status') . '</td>';
	print '<td align="left" colspan="3">' . ($object->getLibStatut(4, $totalpaye)) . '</td></tr>';

	// Project
	if (! empty($conf->projet->enabled)) {
		$langs->load('projects');
		print '<tr>';
		print '<td>';

		print '<table class="nobordernopadding" width="100%"><tr><td>';
		print $langs->trans('Project');
		print '</td>';
		if ($action != 'classify') {
			print '<td align="right"><a href="' . $_SERVER["PHP_SELF"] . '?action=classify&amp;facid=' . $object->id . '">';
			print img_edit($langs->trans('SetProject'), 1);
			print '</a></td>';
		}
		print '</tr></table>';

		print '</td><td colspan="3">';
		if ($action == 'classify') {
			$form->form_project($_SERVER['PHP_SELF'] . '?facid=' . $object->id, $object->socid, $object->fk_project, 'projectid');
		} else {
			$form->form_project($_SERVER['PHP_SELF'] . '?facid=' . $object->id, $object->socid, $object->fk_project, 'none');
		}
		print '</td>';
		print '</tr>';
	}

	// Other attributes (TODO Move this into an include)
	$res = $object->fetch_optionals($object->id, $extralabels);
	$parameters = array('colspan' => ' colspan="2"');
	$reshook = $hookmanager->executeHooks('formObjectOptions', $parameters, $object, $action); // Note that $action and $object may have been modified by
	                                                                                      // hook
	if (empty($reshook) && ! empty($extrafields->attribute_label)) {

		foreach ($extrafields->attribute_label as $key => $label) {
			if ($action == 'edit_extras') {
				$value = (isset($_POST["options_" . $key]) ? $_POST["options_" . $key] : $object->array_options ["options_" . $key]);
			} else {
				$value = $object->array_options ["options_" . $key];
			}
			if ($extrafields->attribute_type [$key] == 'separate') {
				print $extrafields->showSeparator($key);
			} else {
				print '<tr><td';
				if (! empty($extrafields->attribute_required [$key]))
					print ' class="fieldrequired"';
				print '>' . $label . '</td><td colspan="5">';
				// Convert date into timestamp format
				if (in_array($extrafields->attribute_type [$key], array('date','datetime'))) {
					$value = isset($_POST["options_" . $key]) ? dol_mktime($_POST["options_" . $key . "hour"], $_POST["options_" . $key . "min"], 0, $_POST["options_" . $key . "month"], $_POST["options_" . $key . "day"], $_POST["options_" . $key . "year"]) : $db->jdate($object->array_options ['options_' . $key]);
				}

				if ($action == 'edit_extras' && $user->rights->facture->creer && GETPOST('attribute') == $key) {
					print '<form enctype="multipart/form-data" action="' . $_SERVER["PHP_SELF"] . '" method="post" name="formsoc">';
					print '<input type="hidden" name="action" value="update_extras">';
					print '<input type="hidden" name="attribute" value="' . $key . '">';
					print '<input type="hidden" name="token" value="' . $_SESSION ['newtoken'] . '">';
					print '<input type="hidden" name="id" value="' . $object->id . '">';

					print $extrafields->showInputField($key, $value);

					print '<input type="submit" class="button" value="' . $langs->trans('Modify') . '">';
					print '</form>';
				} else {
					print $extrafields->showOutputField($key, $value);
					if ($object->statut == 0 && $user->rights->facture->creer)
						print '<a href="' . $_SERVER['PHP_SELF'] . '?id=' . $object->id . '&action=edit_extras&attribute=' . $key . '">' . img_picto('', 'edit') . ' ' . $langs->trans('Modify') . '</a>';
				}
				print '</td></tr>' . "\n";
			}
		}
	}

	print '</table><br>';

	if (! empty($conf->global->MAIN_DISABLE_CONTACTS_TAB)) {
		$blocname = 'contacts';
		$title = $langs->trans('ContactsAddresses');
		include DOL_DOCUMENT_ROOT . '/core/tpl/bloc_showhide.tpl.php';
	}

	if (! empty($conf->global->MAIN_DISABLE_NOTES_TAB)) {
		$blocname = 'notes';
		$title = $langs->trans('Notes');
		include DOL_DOCUMENT_ROOT . '/core/tpl/bloc_showhide.tpl.php';
	}

	// Lines
	$result = $object->getLinesArray();

	print '	<form name="addproduct" id="addproduct" action="' . $_SERVER["PHP_SELF"] . '?id=' . $object->id . (($action != 'editline') ? '#add' : '#line_' . GETPOST('lineid')) . '" method="POST">
	<input type="hidden" name="token" value="' . $_SESSION ['newtoken'] . '">
	<input type="hidden" name="action" value="' . (($action != 'editline') ? 'addline' : 'updateligne') . '">
	<input type="hidden" name="mode" value="">
	<input type="hidden" name="id" value="' . $object->id . '">
	';

	if (! empty($conf->use_javascript_ajax) && $object->statut == 0) {
		include DOL_DOCUMENT_ROOT . '/core/tpl/ajaxrow.tpl.php';
	}

	print '<table id="tablelines" class="noborder noshadow" width="100%">';

	// Show object lines
	if (! empty($object->lines))
		$ret = $object->printObjectLines($action, $mysoc, $soc, $lineid, 1);

	// Form to add new line
	if ($object->statut == 0 && $user->rights->facture->creer && $action != 'valid' && $action != 'editline')
	{
		if ($action != 'editline')
		{
			$var = true;

			// Add free products/services
			$object->formAddObjectLine(1, $mysoc, $soc);

			$parameters = array();
			$reshook = $hookmanager->executeHooks('formAddObjectLine', $parameters, $object, $action); // Note that $action and $object may have been modified by hook
		}
	}

	print "</table>\n";

	print "</form>\n";

	dol_fiche_end();


	// Actions buttons

	if ($action != 'prerelance' && $action != 'presend' && $action != 'valid' && $action != 'editline')
	{
		print '<div class="tabsAction">';

		$parameters = array();
		$reshook = $hookmanager->executeHooks('addMoreActionsButtons', $parameters, $object, $action); // Note that $action and $object may have been
		                                                                                          // modified by hook
		if (empty($reshook)) {
			// Editer une facture deja validee, sans paiement effectue et pas exporte en compta
			if ($object->statut == 1) {
				// On verifie si les lignes de factures ont ete exportees en compta et/ou ventilees
				$ventilExportCompta = $object->getVentilExportCompta();

				if ($resteapayer == $object->total_ttc && $object->paye == 0 && $ventilExportCompta == 0) {
					if (! $objectidnext) {
						if ((empty($conf->global->MAIN_USE_ADVANCED_PERMS) && $user->rights->facture->valider) || $user->rights->facture->invoice_advance->unvalidate) {
							print '<div class="inline-block divButAction"><a class="butAction" href="' . $_SERVER['PHP_SELF'] . '?facid=' . $object->id . '&amp;action=modif">' . $langs->trans('Modify') . '</a></div>';
						} else {
							print '<div class="inline-block divButAction"><span class="butActionRefused" title="' . $langs->trans("NotEnoughPermissions") . '">' . $langs->trans('Modify') . '</span></div>';
						}
					} else {
						print '<div class="inline-block divButAction"><span class="butActionRefused" title="' . $langs->trans("DisabledBecauseReplacedInvoice") . '">' . $langs->trans('Modify') . '</span></div>';
					}
				}
			}

			// Reopen a standard paid invoice
			if ((($object->type == Facture::TYPE_STANDARD || $object->type == Facture::TYPE_REPLACEMENT)
				|| ($object->type == Facture::TYPE_CREDIT_NOTE && empty($discount->id))
				|| ($object->type == Facture::TYPE_DEPOSIT && empty($discount->id)))
				&& ($object->statut == 2 || $object->statut == 3)
				&& $user->rights->facture->creer)				// A paid invoice (partially or completely)
			{
				if (! $objectidnext && $object->close_code != 'replaced') 				// Not replaced by another invoice
				{
					print '<div class="inline-block divButAction"><a class="butAction" href="' . $_SERVER['PHP_SELF'] . '?facid=' . $object->id . '&amp;action=reopen">' . $langs->trans('ReOpen') . '</a></div>';
				} else {
					print '<div class="inline-block divButAction"><span class="butActionRefused" title="' . $langs->trans("DisabledBecauseReplacedInvoice") . '">' . $langs->trans('ReOpen') . '</span></div>';
				}
			}

			// Validate
			if ($object->statut == 0 && count($object->lines) > 0 && ((($object->type == Facture::TYPE_STANDARD || $object->type == Facture::TYPE_REPLACEMENT || $object->type == Facture::TYPE_DEPOSIT || $object->type == Facture::TYPE_PROFORMA) && (! empty($conf->global->FACTURE_ENABLE_NEGATIVE) || $object->total_ttc >= 0)) || ($object->type == Facture::TYPE_CREDIT_NOTE && $object->total_ttc <= 0))) {
				if ($user->rights->facture->valider) {
					print '<div class="inline-block divButAction"><a class="butAction" href="' . $_SERVER["PHP_SELF"] . '?facid=' . $object->id . '&amp;action=valid">' . $langs->trans('Validate') . '</a></div>';
				}
			}

			// Send by mail
			if (($object->statut == 1 || $object->statut == 2) || ! empty($conf->global->FACTURE_SENDBYEMAIL_FOR_ALL_STATUS)) {
				if ($objectidnext) {
					print '<div class="inline-block divButAction"><span class="butActionRefused" title="' . $langs->trans("DisabledBecauseReplacedInvoice") . '">' . $langs->trans('SendByMail') . '</span></div>';
				} else {
					if (empty($conf->global->MAIN_USE_ADVANCED_PERMS) || $user->rights->facture->invoice_advance->send) {
						print '<div class="inline-block divButAction"><a class="butAction" href="' . $_SERVER['PHP_SELF'] . '?facid=' . $object->id . '&amp;action=presend&amp;mode=init">' . $langs->trans('SendByMail') . '</a></div>';
					} else
						print '<div class="inline-block divButAction"><a class="butActionRefused" href="#">' . $langs->trans('SendByMail') . '</a></div>';
				}
			}

			if (! empty($conf->global->FACTURE_SHOW_SEND_REMINDER)) 			// For backward compatibility
			{
				if (($object->statut == 1 || $object->statut == 2) && $resteapayer > 0) {
					if ($objectidnext) {
						print '<div class="inline-block divButAction"><span class="butActionRefused" title="' . $langs->trans("DisabledBecauseReplacedInvoice") . '">' . $langs->trans('SendRemindByMail') . '</span></div>';
					} else {
						if (empty($conf->global->MAIN_USE_ADVANCED_PERMS) || $user->rights->facture->invoice_advance->send) {
							print '<div class="inline-block divButAction"><a class="butAction" href="' . $_SERVER['PHP_SELF'] . '?facid=' . $object->id . '&amp;action=prerelance&amp;mode=init">' . $langs->trans('SendRemindByMail') . '</a></div>';
						} else
							print '<div class="inline-block divButAction"><a class="butActionRefused" href="#">' . $langs->trans('SendRemindByMail') . '</a></div>';
					}
				}
			}

			// Create payment
			if ($object->type != Facture::TYPE_CREDIT_NOTE && $object->statut == 1 && $object->paye == 0 && $user->rights->facture->paiement) {
				if ($objectidnext) {
					print '<div class="inline-block divButAction"><span class="butActionRefused" title="' . $langs->trans("DisabledBecauseReplacedInvoice") . '">' . $langs->trans('DoPayment') . '</span></div>';
				} else {
					if ($resteapayer == 0) {
						print '<div class="inline-block divButAction"><span class="butActionRefused" title="' . $langs->trans("DisabledBecauseRemainderToPayIsZero") . '">' . $langs->trans('DoPayment') . '</span></div>';
					} else {
						print '<div class="inline-block divButAction"><a class="butAction" href="paiement.php?facid=' . $object->id . '&amp;action=create">' . $langs->trans('DoPayment') . '</a></div>';
					}
				}
			}

			// Reverse back money or convert to reduction
			if ($object->type == Facture::TYPE_CREDIT_NOTE || $object->type == Facture::TYPE_DEPOSIT) {
				// For credit note only
				if ($object->type == Facture::TYPE_CREDIT_NOTE && $object->statut == 1 && $object->paye == 0 && $user->rights->facture->paiement)
				{
					if ($resteapayer == 0)
					{
						print '<div class="inline-block divButAction"><span class="butActionRefused" title="'.$langs->trans("DisabledBecauseRemainderToPayIsZero").'">'.$langs->trans('DoPaymentBack').'</span></div>';
					}
					else
					{
						print '<div class="inline-block divButAction"><a class="butAction" href="paiement.php?facid='.$object->id.'&amp;action=create">'.$langs->trans('DoPaymentBack').'</a></div>';
					}
				}

				// For credit note
				if ($object->type == Facture::TYPE_CREDIT_NOTE && $object->statut == 1 && $object->paye == 0 && $user->rights->facture->creer && $object->getSommePaiement() == 0) {
					print '<div class="inline-block divButAction"><a class="butAction" href="' . $_SERVER["PHP_SELF"] . '?facid=' . $object->id . '&amp;action=converttoreduc">' . $langs->trans('ConvertToReduc') . '</a></div>';
				}
				// For deposit invoice
				if ($object->type == Facture::TYPE_DEPOSIT && $object->paye == 1 && $resteapayer == 0 && $user->rights->facture->creer && empty($discount->id))
				{
					print '<div class="inline-block divButAction"><a class="butAction" href="'.$_SERVER["PHP_SELF"].'?facid='.$object->id.'&amp;action=converttoreduc">'.$langs->trans('ConvertToReduc').'</a></div>';
				}
			}

			// Classify paid
			if ($object->statut == 1 && $object->paye == 0 && $user->rights->facture->paiement && (($object->type != Facture::TYPE_CREDIT_NOTE && $object->type != Facture::TYPE_DEPOSIT && $resteapayer <= 0) || ($object->type == Facture::TYPE_CREDIT_NOTE && $resteapayer >= 0))
				|| ($object->type == Facture::TYPE_DEPOSIT && $object->paye == 0 && $resteapayer == 0 && $user->rights->facture->paiement && empty($discount->id))
			)
			{
				print '<div class="inline-block divButAction"><a class="butAction" href="'.$_SERVER['PHP_SELF'].'?facid='.$object->id.'&amp;action=paid">'.$langs->trans('ClassifyPaid').'</a></div>';
			}

			// Classify 'closed not completely paid' (possible si validee et pas encore classee payee)
			if ($object->statut == 1 && $object->paye == 0 && $resteapayer > 0 && $user->rights->facture->paiement)
			{
				if ($totalpaye > 0 || $totalcreditnotes > 0)
				{
					// If one payment or one credit note was linked to this invoice
					print '<div class="inline-block divButAction"><a class="butAction" href="' . $_SERVER['PHP_SELF'] . '?facid=' . $object->id . '&amp;action=paid">' . $langs->trans('ClassifyPaidPartially') . '</a></div>';
				}
				else
				{
					if ($objectidnext) {
						print '<div class="inline-block divButAction"><span class="butActionRefused" title="' . $langs->trans("DisabledBecauseReplacedInvoice") . '">' . $langs->trans('ClassifyCanceled') . '</span></div>';
					} else {
						print '<div class="inline-block divButAction"><a class="butAction" href="' . $_SERVER['PHP_SELF'] . '?facid=' . $object->id . '&amp;action=canceled">' . $langs->trans('ClassifyCanceled') . '</a></div>';
					}
				}
			}

			// Clone
			if (($object->type == Facture::TYPE_STANDARD || $object->type == Facture::TYPE_DEPOSIT || $object->type == Facture::TYPE_PROFORMA) && $user->rights->facture->creer)
			{
				print '<div class="inline-block divButAction"><a class="butAction" href="' . $_SERVER['PHP_SELF'] . '?facid=' . $object->id . '&amp;action=clone&amp;object=invoice">' . $langs->trans("ToClone") . '</a></div>';
			}

			// Clone as predefined
			if (($object->type == Facture::TYPE_STANDARD || $object->type == Facture::TYPE_DEPOSIT || $object->type == Facture::TYPE_PROFORMA) && $object->statut == 0 && $user->rights->facture->creer)
			{
				if (! $objectidnext)
				{
					print '<div class="inline-block divButAction"><a class="butAction" href="facture/fiche-rec.php?facid=' . $object->id . '&amp;action=create">' . $langs->trans("ChangeIntoRepeatableInvoice") . '</a></div>';
				}
			}

			// Delete
			if ($user->rights->facture->supprimer)
			{
				if (! $object->is_erasable()) {
					print '<div class="inline-block divButAction"><a class="butActionRefused" href="#" title="' . $langs->trans("DisabledBecauseNotErasable") . '">' . $langs->trans('Delete') . '</a></div>';
				} else if ($objectidnext) {
					print '<div class="inline-block divButAction"><a class="butActionRefused" href="#" title="' . $langs->trans("DisabledBecauseReplacedInvoice") . '">' . $langs->trans('Delete') . '</a></div>';
				} elseif ($object->getSommePaiement()) {
					print '<div class="inline-block divButAction"><a class="butActionRefused" href="#" title="' . $langs->trans("DisabledBecausePayments") . '">' . $langs->trans('Delete') . '</a></div>';
				} else {
					print '<div class="inline-block divButAction"><a class="butActionDelete" href="' . $_SERVER["PHP_SELF"] . '?facid=' . $object->id . '&amp;action=delete">' . $langs->trans('Delete') . '</a></div>';
				}
			} else {
				print '<div class="inline-block divButAction"><a class="butActionRefused" href="#" title="' . $langs->trans("NotAllowed") . '">' . $langs->trans('Delete') . '</a></div>';
			}

			print '</div>';
		}
	}
	print '<br>';

	if ($action != 'prerelance' && $action != 'presend')
	{
		print '<div class="fichecenter"><div class="fichehalfleft">';
		print '<a name="builddoc"></a>'; // ancre

		// Documents generes
		$filename = dol_sanitizeFileName($object->ref);
		$filedir = $conf->facture->dir_output . '/' . dol_sanitizeFileName($object->ref);
		$urlsource = $_SERVER['PHP_SELF'] . '?facid=' . $object->id;
		$genallowed = $user->rights->facture->creer;
		$delallowed = $user->rights->facture->supprimer;

		print $formfile->showdocuments('facture', $filename, $filedir, $urlsource, $genallowed, $delallowed, $object->modelpdf, 1, 0, 0, 28, 0, '', '', '', $soc->default_lang);
		$somethingshown = $formfile->numoffiles;

		// Linked object block
		$somethingshown = $object->showLinkedObjectBlock();

		if (empty($somethingshown) && $object->statut > 0) {
			print '<br><a href="#" id="linktoorder">' . $langs->trans('LinkedOrder') . '</a>';

			print '<div id="commande" style="display:none">';

			$sql = "SELECT s.rowid as socid, s.nom as name, s.client, c.rowid, c.ref, c.ref_client, c.total_ht";
			$sql .= " FROM " . MAIN_DB_PREFIX . "societe as s";
			$sql .= ", " . MAIN_DB_PREFIX . "commande as c";
			$sql .= ' WHERE c.fk_soc = ' . $soc->id . '';

			$resqlorderlist = $db->query($sql);
			if ($resqlorderlist) {
				$num = $db->num_rows($resqlorderlist);
				$i = 0;

				print '<form action="" method="POST" name="LinkedOrder">';
				print '<table class="noborder">';
				print '<tr class="liste_titre">';
				print '<td class="nowrap"></td>';
				print '<td align="center">' . $langs->trans("Ref") . '</td>';
				print '<td align="left">' . $langs->trans("RefCustomer") . '</td>';
				print '<td align="left">' . $langs->trans("AmountHTShort") . '</td>';
				print '<td align="left">' . $langs->trans("Company") . '</td>';
				print '</tr>';
				while ($i < $num) {
					$objp = $db->fetch_object($resqlorderlist);
					if ($objp->socid == $soc->id) {
						$var = ! $var;
						print '<tr ' . $bc [$var] . '>';
						print '<td aling="left">';
						print '<input type="radio" name="linkedOrder" value=' . $objp->rowid . '>';
						print '<td align="center">' . $objp->ref . '</td>';
						print '<td>' . $objp->ref_client . '</td>';
						print '<td>' . price($objp->total_ht) . '</td>';
						print '<td>' . $objp->name . '</td>';
						print '</td>';
						print '</tr>';
					}

					$i ++;
				}
				print '</table>';
				print '<br><center><input type="submit" class="button" value="' . $langs->trans('ToLink') . '"></center>';
				print '</form>';
				$db->free($resqlorderlist);
			} else {
				dol_print_error($db);
			}

			print '</div>';
		}

		// Link for paypal payment
		if (! empty($conf->paypal->enabled) && $object->statut != 0) {
			include_once DOL_DOCUMENT_ROOT . '/paypal/lib/paypal.lib.php';
			print showPaypalPaymentUrl('invoice', $object->ref);
		}

		print '</div><div class="fichehalfright"><div class="ficheaddleft">';

		// List of actions on element
		include_once DOL_DOCUMENT_ROOT . '/core/class/html.formactions.class.php';
		$formactions = new FormActions($db);
		$somethingshown = $formactions->showactions($object, 'invoice', $socid);

		print '</div></div></div>';
	} else {
		/*
		 * Affiche formulaire mail
		 */

		// By default if $action=='presend'
		$titreform = 'SendBillByMail';
		$topicmail = 'SendBillRef';
		$modelmail = 'facture_send';

		if ($action == 'prerelance') 		// For backward compatibility
		{
			$titrefrom = 'SendReminderBillByMail';
			$topicmail = 'SendReminderBillRef';
			$modelmail = 'facture_relance';
			$action = 'relance';
		} else
			$action = 'send';

		$ref = dol_sanitizeFileName($object->ref);
		include_once DOL_DOCUMENT_ROOT . '/core/lib/files.lib.php';
		$fileparams = dol_most_recent_file($conf->facture->dir_output . '/' . $ref, preg_quote($ref, '/'));
		$file = $fileparams ['fullname'];

		// Build document if it not exists
		if (! $file || ! is_readable($file)) {
			// Define output language
			$outputlangs = $langs;
			$newlang = '';
			if ($conf->global->MAIN_MULTILANGS && empty($newlang) && ! empty($_REQUEST['lang_id']))
				$newlang = $_REQUEST['lang_id'];
			if ($conf->global->MAIN_MULTILANGS && empty($newlang))
				$newlang = $object->client->default_lang;
			if (! empty($newlang)) {
				$outputlangs = new Translate("", $conf);
				$outputlangs->setDefaultLang($newlang);
			}

			$result = facture_pdf_create($db, $object, GETPOST('model') ? GETPOST('model') : $object->modelpdf, $outputlangs, $hidedetails, $hidedesc, $hideref);
			if ($result <= 0) {
				dol_print_error($db, $result);
				exit();
			}
			$fileparams = dol_most_recent_file($conf->facture->dir_output . '/' . $ref, preg_quote($ref, '/'));
			$file = $fileparams ['fullname'];
		}

		print '<br>';
		print_titre($langs->trans($titreform));

		// Cree l'objet formulaire mail
		include_once DOL_DOCUMENT_ROOT . '/core/class/html.formmail.class.php';
		$formmail = new FormMail($db);
		$formmail->fromtype = 'user';
		$formmail->fromid = $user->id;
		$formmail->fromname = $user->getFullName($langs);
		$formmail->frommail = $user->email;
		$formmail->withfrom = 1;
		$liste = array();
		foreach ($object->thirdparty->thirdparty_and_contact_email_array(1) as $key => $value) {
			$liste [$key] = $value;
		}
		$formmail->withto = GETPOST('sendto') ? GETPOST('sendto') : $liste; // List suggested for send to
		$formmail->withtocc = $liste; // List suggested for CC
		$formmail->withtoccc = $conf->global->MAIN_EMAIL_USECCC;
		if (empty($object->ref_client)) {
			$formmail->withtopic = $langs->transnoentities($topicmail, '__FACREF__');
		} else if (! empty($object->ref_client)) {
			$formmail->withtopic = $langs->transnoentities($topicmail, '__FACREF__(__REFCLIENT__)');
		}
		$formmail->withfile = 2;
		$formmail->withbody = 1;
		$formmail->withdeliveryreceipt = 1;
		$formmail->withcancel = 1;
		// Tableau des substitutions
		$formmail->substit ['__FACREF__'] = $object->ref;
		$formmail->substit ['__SIGNATURE__'] = $user->signature;
		$formmail->substit ['__REFCLIENT__'] = $object->ref_client;
		$formmail->substit ['__PERSONALIZED__'] = '';
		$formmail->substit ['__CONTACTCIVNAME__'] = '';

		// Find the good contact adress
		$custcontact = '';
		$contactarr = array();
		$contactarr = $object->liste_contact(- 1, 'external');

		if (is_array($contactarr) && count($contactarr) > 0) {
			foreach ($contactarr as $contact) {
				if ($contact ['libelle'] == $langs->trans('TypeContact_facture_external_BILLING')) {

					require_once DOL_DOCUMENT_ROOT . '/contact/class/contact.class.php';

					$contactstatic = new Contact($db);
					$contactstatic->fetch($contact ['id']);
					$custcontact = $contactstatic->getFullName($langs, 1);
				}
			}

			if (! empty($custcontact)) {
				$formmail->substit ['__CONTACTCIVNAME__'] = $custcontact;
			}
		}

		// Tableau des parametres complementaires du post
		$formmail->param ['action'] = $action;
		$formmail->param ['models'] = $modelmail;
		$formmail->param ['facid'] = $object->id;
		$formmail->param ['returnurl'] = $_SERVER["PHP_SELF"] . '?id=' . $object->id;

		// Init list of files
		if (GETPOST("mode") == 'init') {
			$formmail->clear_attached_files();
			$formmail->add_attached_files($file, basename($file), dol_mimetype($file));
		}

		print $formmail->get_form();

		print '<br>';
	}
}

dol_htmloutput_mesg('', $mesgs);

llxFooter();
$db->close();<|MERGE_RESOLUTION|>--- conflicted
+++ resolved
@@ -1659,43 +1659,21 @@
 	if (GETPOST('fk_bank'))
 		$object->fk_bank = GETPOST('fk_bank');
 
-<<<<<<< HEAD
-		// Define output language
+	// Define output language
 	$outputlangs = $langs;
 	$newlang = '';
-	if ($conf->global->MAIN_MULTILANGS && empty($newlang) && GETPOST('lang_id'))
-		$newlang = GETPOST('lang_id');
-	if ($conf->global->MAIN_MULTILANGS && empty($newlang))
-		$newlang = $object->client->default_lang;
-	if (! empty($newlang)) {
+	if ($conf->global->MAIN_MULTILANGS && empty($newlang) && GETPOST('lang_id')) $newlang = GETPOST('lang_id');
+	if ($conf->global->MAIN_MULTILANGS && empty($newlang)) $newlang = $object->client->default_lang;
+	if (! empty($newlang))
+	{
 		$outputlangs = new Translate("", $conf);
 		$outputlangs->setDefaultLang($newlang);
 	}
 	$result = facture_pdf_create($db, $object, $object->modelpdf, $outputlangs, $hidedetails, $hidedesc, $hideref);
-	if ($result <= 0) {
+	if ($result <= 0)
+	{
 		dol_print_error($db, $result);
 		exit();
-=======
-	// object->modelpdf can be empty when we are using odt template by default and builddoc is called by POS module (invoice was just created and no template ODT template was selected).
-	if (! empty($object->modelpdf))
-	{
-		// Define output language
-		$outputlangs = $langs;
-		$newlang='';
-		if ($conf->global->MAIN_MULTILANGS && empty($newlang) && GETPOST('lang_id')) $newlang=GETPOST('lang_id');
-		if ($conf->global->MAIN_MULTILANGS && empty($newlang)) $newlang=$object->client->default_lang;
-		if (! empty($newlang))
-		{
-			$outputlangs = new Translate("",$conf);
-			$outputlangs->setDefaultLang($newlang);
-		}
-		$result=facture_pdf_create($db, $object, $object->modelpdf, $outputlangs, $hidedetails, $hidedesc, $hideref);
-		if ($result <= 0)
-		{
-			dol_print_error($db,$result);
-			exit;
-		}
->>>>>>> ab337c74
 	}
 }
 
