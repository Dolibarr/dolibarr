--- conflicted
+++ resolved
@@ -1871,18 +1871,12 @@
 			$ref_int = (! empty($objectsrc->ref_int) ? $objectsrc->ref_int : '');
 
 			$soc = $objectsrc->thirdparty;
-<<<<<<< HEAD
-			$cond_reglement_id = (! empty($objectsrc->cond_reglement_id) ? $objectsrc->cond_reglement_id : (! empty($soc->cond_reglement_id) ? $soc->cond_reglement_id : 1));
-			$mode_reglement_id = (! empty($objectsrc->mode_reglement_id) ? $objectsrc->mode_reglement_id : (! empty($soc->mode_reglement_id) ? $soc->mode_reglement_id : 0));
-			$remise_percent = (! empty($objectsrc->remise_percent) ? $objectsrc->remise_percent : (! empty($soc->remise_percent) ? $soc->remise_percent : 0));
-			$remise_absolue = (! empty($objectsrc->remise_absolue) ? $objectsrc->remise_absolue : (! empty($soc->remise_absolue) ? $soc->remise_absolue : 0));
-=======
+
 			$cond_reglement_id 	= (! empty($objectsrc->cond_reglement_id)?$objectsrc->cond_reglement_id:(! empty($soc->cond_reglement_id)?$soc->cond_reglement_id:1));
 			$mode_reglement_id 	= (! empty($objectsrc->mode_reglement_id)?$objectsrc->mode_reglement_id:(! empty($soc->mode_reglement_id)?$soc->mode_reglement_id:0));
 			$remise_percent 	= (! empty($objectsrc->remise_percent)?$objectsrc->remise_percent:(! empty($soc->remise_percent)?$soc->remise_percent:0));
 			$remise_absolue 	= (! empty($objectsrc->remise_absolue)?$objectsrc->remise_absolue:(! empty($soc->remise_absolue)?$soc->remise_absolue:0));
 			$dateinvoice		= empty($conf->global->MAIN_AUTOFILL_DATE)?-1:'';
->>>>>>> 48bbcc6f
 
 			// Replicate extrafields
 			$objectsrc->fetch_optionals($originid);
@@ -1892,19 +1886,11 @@
 	}
 	else
 	{
-<<<<<<< HEAD
-		$cond_reglement_id = $soc->cond_reglement_id;
-		$mode_reglement_id = $soc->mode_reglement_id;
-		$remise_percent = $soc->remise_percent;
-		$remise_absolue = 0;
-		$dateinvoice = empty($conf->global->MAIN_AUTOFILL_DATE) ? -1 : '';	// Do not set 0 here (0 for a date is 1970)
-=======
 		$cond_reglement_id 	= $soc->cond_reglement_id;
 		$mode_reglement_id 	= $soc->mode_reglement_id;
 		$remise_percent 	= $soc->remise_percent;
 		$remise_absolue 	= 0;
-		$dateinvoice		= empty($conf->global->MAIN_AUTOFILL_DATE)?-1:'';
->>>>>>> 48bbcc6f
+		$dateinvoice		= empty($conf->global->MAIN_AUTOFILL_DATE)?-1:'';		// Do not set 0 here (0 for a date is 1970)
 	}
 	$absolute_discount = $soc->getAvailableDiscounts();
 
