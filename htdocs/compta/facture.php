--- conflicted
+++ resolved
@@ -1137,13 +1137,17 @@
 				$tva_npr = get_default_npr($mysoc, $object->client, $prod->id);
 
 				// We define price for product
-<<<<<<< HEAD
-				if (! empty($conf->global->PRODUIT_MULTIPRICES) && ! empty($object->client->price_level)) {
+				if (! empty($conf->global->PRODUIT_MULTIPRICES) && ! empty($object->client->price_level))
+				{
 					$pu_ht = $prod->multiprices [$object->client->price_level];
 					$pu_ttc = $prod->multiprices_ttc [$object->client->price_level];
 					$price_min = $prod->multiprices_min [$object->client->price_level];
 					$price_base_type = $prod->multiprices_base_type [$object->client->price_level];
-				} elseif (! empty($conf->global->PRODUIT_CUSTOMER_PRICES)) {
+					$tva_tx=$prod->multiprices_tva_tx[$object->client->price_level];
+					$tva_npr=$prod->multiprices_recuperableonly[$object->client->price_level];
+				}
+				elseif (! empty($conf->global->PRODUIT_CUSTOMER_PRICES))
+				{
 					require_once DOL_DOCUMENT_ROOT . '/product/class/productcustomerprice.class.php';
 
 					$prodcustprice = new Productcustomerprice($db);
@@ -1160,20 +1164,9 @@
 							$prod->tva_tx = $prodcustprice->lines [0]->tva_tx;
 						}
 					}
-				} else {
-=======
-				if (! empty($conf->global->PRODUIT_MULTIPRICES) && ! empty($object->client->price_level))
-				{
-					$pu_ht = $prod->multiprices[$object->client->price_level];
-					$pu_ttc = $prod->multiprices_ttc[$object->client->price_level];
-					$price_min = $prod->multiprices_min[$object->client->price_level];
-					$price_base_type = $prod->multiprices_base_type[$object->client->price_level];
-					$tva_tx=$prod->multiprices_tva_tx[$object->client->price_level];
-					$tva_npr ==$prod->multiprices_recuperableonly[$object->client->price_level];
 				}
 				else
 				{
->>>>>>> 28fd8c68
 					$pu_ht = $prod->price;
 					$pu_ttc = $prod->price_ttc;
 					$price_min = $prod->price_min;
@@ -1620,12 +1613,8 @@
 					$interface = new Interfaces($db);
 					$result = $interface->run_triggers('BILL_SENTBYMAIL', $object, $user, $langs, $conf);
 					if ($result < 0) {
-<<<<<<< HEAD
-						$error ++;
+						$error++;
 						$object->errors = $interface->errors;
-=======
-						$error++; $object->errors=$interface->errors;
->>>>>>> 28fd8c68
 					}
 					// Fin appel triggers
 
