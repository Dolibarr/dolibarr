<?php
/* Copyright (C) 2002-2006 Rodolphe Quiedeville  <rodolphe@quiedeville.org>
 * Copyright (C) 2004      Eric Seigne           <eric.seigne@ryxeo.com>
* Copyright (C) 2004-2013 Laurent Destailleur   <eldy@users.sourceforge.net>
* Copyright (C) 2005      Marc Barilley / Ocebo <marc@ocebo.com>
* Copyright (C) 2005-2012 Regis Houssin         <regis.houssin@capnetworks.com>
* Copyright (C) 2006      Andre Cianfarani      <acianfa@free.fr>
* Copyright (C) 2010-2013 Juanjo Menent         <jmenent@2byte.es>
* Copyright (C) 2012      Christophe Battarel   <christophe.battarel@altairis.fr>
* Copyright (C) 2013      Jean-Francois FERRY   <jfefe@aternatik.fr>
* Copyright (C) 2013      Florian Henry		 <florian.henry@open-concept.pro>
*
* This program is free software; you can redistribute it and/or modify
* it under the terms of the GNU General Public License as published by
* the Free Software Foundation; either version 3 of the License, or
* (at your option) any later version.
*
* This program is distributed in the hope that it will be useful,
* but WITHOUT ANY WARRANTY; without even the implied warranty of
* MERCHANTABILITY or FITNESS FOR A PARTICULAR PURPOSE.  See the
* GNU General Public License for more details.
*
* You should have received a copy of the GNU General Public License
* along with this program. If not, see <http://www.gnu.org/licenses/>.
*/

/**
 *	\file       htdocs/compta/facture.php
*	\ingroup    facture
*	\brief      Page to create/see an invoice
*/

require '../main.inc.php';
require_once DOL_DOCUMENT_ROOT . '/compta/facture/class/facture.class.php';
require_once DOL_DOCUMENT_ROOT . '/compta/paiement/class/paiement.class.php';
require_once DOL_DOCUMENT_ROOT . '/core/modules/facture/modules_facture.php';
require_once DOL_DOCUMENT_ROOT . '/core/class/discount.class.php';
require_once DOL_DOCUMENT_ROOT . '/core/class/html.formfile.class.php';
require_once DOL_DOCUMENT_ROOT . '/core/class/html.formother.class.php';
require_once DOL_DOCUMENT_ROOT . '/core/lib/invoice.lib.php';
require_once DOL_DOCUMENT_ROOT . '/core/lib/functions2.lib.php';
require_once DOL_DOCUMENT_ROOT . '/core/lib/date.lib.php';
require_once DOL_DOCUMENT_ROOT . '/core/class/extrafields.class.php';
if (! empty($conf->commande->enabled)) require_once DOL_DOCUMENT_ROOT . '/commande/class/commande.class.php';
if (! empty($conf->projet->enabled))   require_once DOL_DOCUMENT_ROOT . '/projet/class/project.class.php';
if (! empty($conf->projet->enabled))   require_once DOL_DOCUMENT_ROOT . '/core/lib/project.lib.php';
require_once DOL_DOCUMENT_ROOT.'/core/class/doleditor.class.php';

$langs->load('bills');
$langs->load('companies');
$langs->load('products');
$langs->load('banks');
$langs->load('main');
if (! empty($conf->margin->enabled)) $langs->load('margins');

$sall=trim(GETPOST('sall'));
$projectid=(GETPOST('projectid')?GETPOST('projectid','int'):0);

$id=(GETPOST('id','int')?GETPOST('id','int'):GETPOST('facid','int'));  // For backward compatibility
$ref=GETPOST('ref','alpha');
$socid=GETPOST('socid','int');
$action=GETPOST('action','alpha');
$confirm=GETPOST('confirm','alpha');
$lineid=GETPOST('lineid','int');
$userid=GETPOST('userid','int');
$search_ref=GETPOST('sf_ref')?GETPOST('sf_ref','alpha'):GETPOST('search_ref','alpha');
$search_societe=GETPOST('search_societe','alpha');
$search_montant_ht=GETPOST('search_montant_ht','alpha');
$search_montant_ttc=GETPOST('search_montant_ttc','alpha');
$origin=GETPOST('origin','alpha');
$originid=(GETPOST('originid','int')?GETPOST('originid','int'):GETPOST('origin_id','int')); // For backward compatibility

//PDF
$hidedetails = (GETPOST('hidedetails','int') ? GETPOST('hidedetails','int') : (! empty($conf->global->MAIN_GENERATE_DOCUMENTS_HIDE_DETAILS) ? 1 : 0));
$hidedesc 	 = (GETPOST('hidedesc','int') ? GETPOST('hidedesc','int') : (! empty($conf->global->MAIN_GENERATE_DOCUMENTS_HIDE_DESC) ?  1 : 0));
$hideref 	 = (GETPOST('hideref','int') ? GETPOST('hideref','int') : (! empty($conf->global->MAIN_GENERATE_DOCUMENTS_HIDE_REF) ? 1 : 0));

// Security check
$fieldid = (! empty($ref)?'facnumber':'rowid');
if ($user->societe_id) $socid=$user->societe_id;
$result = restrictedArea($user, 'facture', $id,'','','fk_soc',$fieldid);

// Nombre de ligne pour choix de produit/service predefinis
$NBLINES=4;

$usehm=(! empty($conf->global->MAIN_USE_HOURMIN_IN_DATE_RANGE)?$conf->global->MAIN_USE_HOURMIN_IN_DATE_RANGE:0);

$object=new Facture($db);
$extrafields = new ExtraFields($db);

// Load object
if ($id > 0 || ! empty($ref))
{
	$ret=$object->fetch($id, $ref);
}

// Initialize technical object to manage hooks of thirdparties. Note that conf->hooks_modules contains array array
$hookmanager->initHooks(array('invoicecard'));


/*
 * Actions
*/

$parameters=array('socid'=>$socid);
$reshook=$hookmanager->executeHooks('doActions',$parameters,$object,$action);    // Note that $action and $object may have been modified by some hooks


// Action clone object
if ($action == 'confirm_clone' && $confirm == 'yes' && $user->rights->facture->creer)
{
	if (1==0 && empty($_REQUEST["clone_content"]) && empty($_REQUEST["clone_receivers"]))
	{
		$mesgs[]='<div class="error">'.$langs->trans("NoCloneOptionsSpecified").'</div>';
	}
	else
	{
		if ($object->fetch($id) > 0)
		{
			$result=$object->createFromClone($socid);
			if ($result > 0)
			{
				header("Location: ".$_SERVER['PHP_SELF'].'?facid='.$result);
				exit;
			}
			else
			{
				$mesgs[]=$object->error;
				$action='';
			}
		}
	}
}

// Change status of invoice
else if ($action == 'reopen' && $user->rights->facture->creer)
{
	$result = $object->fetch($id);
	if ($object->statut == 2
		|| ($object->statut == 3 && $object->close_code != 'replaced'))
	{
		$result = $object->set_unpaid($user);
		if ($result > 0)
		{
			header('Location: '.$_SERVER["PHP_SELF"].'?facid='.$id);
			exit;
		}
		else
		{
			$mesgs[]='<div class="error">'.$object->error.'</div>';
		}
	}
}

// Delete invoice
else if ($action == 'confirm_delete' && $confirm == 'yes' && $user->rights->facture->supprimer)
{
	$result = $object->fetch($id);
	$object->fetch_thirdparty();

	$idwarehouse=GETPOST('idwarehouse');

	$qualified_for_stock_change=0;
	if (empty($conf->global->STOCK_SUPPORTS_SERVICES))
	{
		$qualified_for_stock_change=$object->hasProductsOrServices(2);
	}
	else
	{
		$qualified_for_stock_change=$object->hasProductsOrServices(1);
	}

	$result = $object->delete(0,0,$idwarehouse);
	if ($result > 0)
	{
		header('Location: '.DOL_URL_ROOT.'/compta/facture/list.php');
		exit;
	}
	else
	{
		$mesgs[]='<div class="error">'.$object->error.'</div>';
	}
}

// Delete line
else if ($action == 'confirm_deleteline' && $confirm == 'yes' && $user->rights->facture->creer)
{
	$object->fetch($id);
	$object->fetch_thirdparty();

	$result = $object->deleteline($_GET['lineid'], $user);
	if ($result > 0)
	{
		// Define output language
		$outputlangs = $langs;
		$newlang='';
		if ($conf->global->MAIN_MULTILANGS && empty($newlang) && ! empty($_REQUEST['lang_id'])) $newlang=$_REQUEST['lang_id'];
		if ($conf->global->MAIN_MULTILANGS && empty($newlang)) $newlang=$object->client->default_lang;
		if (! empty($newlang))
		{
			$outputlangs = new Translate("",$conf);
			$outputlangs->setDefaultLang($newlang);
		}
		if (empty($conf->global->MAIN_DISABLE_PDF_AUTOUPDATE))
		{
			$ret=$object->fetch($id);    // Reload to get new records
			$result=facture_pdf_create($db, $object, $object->modelpdf, $outputlangs, $hidedetails, $hidedesc, $hideref);
		}
		if ($result >= 0)
		{
			header('Location: '.$_SERVER["PHP_SELF"].'?facid='.$id);
			exit;
		}
	}
	else
	{
		$mesgs[]='<div clas="error">'.$object->error.'</div>';
		$action='';
	}
}

// Delete link of credit note to invoice
else if ($action == 'unlinkdiscount' && $user->rights->facture->creer)
{
	$discount=new DiscountAbsolute($db);
	$result=$discount->fetch($_GET["discountid"]);
	$discount->unlink_invoice();
}

// Validation
else if ($action == 'valid' && $user->rights->facture->creer)
{
	$object->fetch($id);

	// On verifie signe facture
	if ($object->type == 2)
	{
		// Si avoir, le signe doit etre negatif
		if ($object->total_ht >= 0)
		{
			$mesgs[]='<div class="error">'.$langs->trans("ErrorInvoiceAvoirMustBeNegative").'</div>';
			$action='';
		}
	}
	else
	{
		// Si non avoir, le signe doit etre positif
		if (empty($conf->global->FACTURE_ENABLE_NEGATIVE) && $object->total_ht < 0)
		{
			$mesgs[]='<div class="error">'.$langs->trans("ErrorInvoiceOfThisTypeMustBePositive").'</div>';
			$action='';
		}
	}
}

else if ($action == 'set_thirdparty' && $user->rights->facture->creer)
{
	$object->fetch($id);
	$object->setValueFrom('fk_soc',$socid);

	header('Location: '.$_SERVER["PHP_SELF"].'?facid='.$id);
	exit;
}

else if ($action == 'classin' && $user->rights->facture->creer)
{
	$object->fetch($id);
	$object->setProject($_POST['projectid']);
}

else if ($action == 'setmode' && $user->rights->facture->creer)
{
	$object->fetch($id);
	$result = $object->setPaymentMethods(GETPOST('mode_reglement_id','int'));
	if ($result < 0) dol_print_error($db,$object->error);
}
else if ($action == 'setinvoicedate' && $user->rights->facture->creer)
{
	$object->fetch($id);
	$old_date_lim_reglement=$object->date_lim_reglement;
	$object->date=dol_mktime(12,0,0,$_POST['invoicedatemonth'],$_POST['invoicedateday'],$_POST['invoicedateyear']);
	$new_date_lim_reglement=$object->calculate_date_lim_reglement();
	if ($new_date_lim_reglement > $old_date_lim_reglement) $object->date_lim_reglement=$new_date_lim_reglement;
	if ($object->date_lim_reglement < $object->date) $object->date_lim_reglement=$object->date;
	$result=$object->update($user);
	if ($result < 0) dol_print_error($db,$object->error);
}
else if ($action == 'setconditions' && $user->rights->facture->creer)
{
	$object->fetch($id);
	$object->cond_reglement_code=0;	// To clean property
	$object->cond_reglement_id=0;		// To clean property
	$result=$object->setPaymentTerms(GETPOST('cond_reglement_id','int'));
	if ($result < 0) dol_print_error($db,$object->error);

	$old_date_lim_reglement=$object->date_lim_reglement;
	$new_date_lim_reglement=$object->calculate_date_lim_reglement();
	if ($new_date_lim_reglement > $old_date_lim_reglement) $object->date_lim_reglement=$new_date_lim_reglement;
	if ($object->date_lim_reglement < $object->date) $object->date_lim_reglement=$object->date;
	$result=$object->update($user);
	if ($result < 0) dol_print_error($db,$object->error);
}
else if ($action == 'setpaymentterm' && $user->rights->facture->creer)
{
	$object->fetch($id);
	$object->date_lim_reglement=dol_mktime(12,0,0,$_POST['paymenttermmonth'],$_POST['paymenttermday'],$_POST['paymenttermyear']);
	if ($object->date_lim_reglement < $object->date)
	{
		$object->date_lim_reglement=$object->calculate_date_lim_reglement();
		setEventMessage($langs->trans("DatePaymentTermCantBeLowerThanObjectDate"),'warnings');
	}
	$result=$object->update($user);
	if ($result < 0) dol_print_error($db,$object->error);
}
else if ($action == 'setrevenuestamp' && $user->rights->facture->creer)
{
	$object->fetch($id);
	$object->revenuestamp=GETPOST('revenuestamp');
	$result=$object->update($user);
	$object->update_price(1);
	if ($result < 0) dol_print_error($db,$object->error);
}
else if ($action == 'setremisepercent' && $user->rights->facture->creer)
{
	$object->fetch($id);
	$result = $object->set_remise($user, $_POST['remise_percent']);
}
else if ($action == "setabsolutediscount" && $user->rights->facture->creer)
{
	// POST[remise_id] ou POST[remise_id_for_payment]
	if (! empty($_POST["remise_id"]))
	{
		$ret=$object->fetch($id);
		if ($ret > 0)
		{
			$result=$object->insert_discount($_POST["remise_id"]);
			if ($result < 0)
			{
				$mesgs[]='<div class="error">'.$object->error.'</div>';
			}
		}
		else
		{
			dol_print_error($db,$object->error);
		}
	}
	if (! empty($_POST["remise_id_for_payment"]))
	{
		require_once DOL_DOCUMENT_ROOT.'/core/class/discount.class.php';
		$discount = new DiscountAbsolute($db);
		$discount->fetch($_POST["remise_id_for_payment"]);

		$result=$discount->link_to_invoice(0,$id);
		if ($result < 0)
		{
			$mesgs[]='<div class="error">'.$discount->error.'</div>';
		}
	}
}

else if ($action == 'set_ref_client' && $user->rights->facture->creer)
{
	$object->fetch($id);
	$object->set_ref_client($_POST['ref_client']);
}

else if ($action == 'setnote_public' && $user->rights->facture->creer)
{
	$object->fetch($id);
	$result=$object->update_note(dol_html_entity_decode(GETPOST('note_public'), ENT_QUOTES),'_public');
	if ($result < 0) dol_print_error($db,$object->error);
}

else if ($action == 'setnote_private' && $user->rights->facture->creer)
{
	$object->fetch($id);
	$result=$object->update_note(dol_html_entity_decode(GETPOST('note_private'), ENT_QUOTES),'_private');
	if ($result < 0) dol_print_error($db,$object->error);
}

// Classify to validated
else if ($action == 'confirm_valid' && $confirm == 'yes' && $user->rights->facture->valider)
{
	$idwarehouse=GETPOST('idwarehouse');

	$object->fetch($id);
	$object->fetch_thirdparty();

	// Check parameters

	// Check for  mandatory prof id
	for ($i = 1; $i < 5; $i++)
	{

		$idprof_mandatory ='SOCIETE_IDPROF'.($i).'_INVOICE_MANDATORY';
		$idprof='idprof'.$i;
		if (! $object->thirdparty->$idprof && ! empty($conf->global->$idprof_mandatory))
		{
			if (! $error) $langs->load("errors");
			$error++;

			setEventMessage($langs->trans('ErrorProdIdIsMandatory',$langs->transcountry('ProfId'.$i, $object->thirdparty->country_code)),'errors');
		}
	}

	$qualified_for_stock_change=0;
	if (empty($conf->global->STOCK_SUPPORTS_SERVICES))
	{
		$qualified_for_stock_change=$object->hasProductsOrServices(2);
	}
	else
	{
		$qualified_for_stock_change=$object->hasProductsOrServices(1);
	}

	//Check for warehouse
	if ($object->type != 3 && ! empty($conf->global->STOCK_CALCULATE_ON_BILL) && $qualified_for_stock_change)
	{
		if (! $idwarehouse || $idwarehouse == -1)
		{
			$error++;
			setEventMessage($langs->trans('ErrorFieldRequired',$langs->transnoentitiesnoconv("Warehouse")),'errors');
			$action='';
		}
	}

	if (! $error)
	{
		$result = $object->validate($user,'',$idwarehouse);
		if ($result >= 0)
		{
			// Define output language
			$outputlangs = $langs;
			$newlang='';
			if ($conf->global->MAIN_MULTILANGS && empty($newlang) && ! empty($_REQUEST['lang_id'])) $newlang=$_REQUEST['lang_id'];
			if ($conf->global->MAIN_MULTILANGS && empty($newlang)) $newlang=$object->client->default_lang;
			if (! empty($newlang))
			{
				$outputlangs = new Translate("",$conf);
				$outputlangs->setDefaultLang($newlang);
			}
			if (empty($conf->global->MAIN_DISABLE_PDF_AUTOUPDATE))
			{
				$ret=$object->fetch($id);    // Reload to get new records
				facture_pdf_create($db, $object, $object->modelpdf, $outputlangs, $hidedetails, $hidedesc, $hideref);
			}
		}
		else
		{
			setEventMessage($object->error,'errors');
		}
	}
}

// Go back to draft status (unvalidate)
else if ($action == 'confirm_modif' && ((empty($conf->global->MAIN_USE_ADVANCED_PERMS) && $user->rights->facture->valider) || $user->rights->facture->invoice_advance->unvalidate))
{
	$idwarehouse=GETPOST('idwarehouse');

	$object->fetch($id);
	$object->fetch_thirdparty();

	$qualified_for_stock_change=0;
	if (empty($conf->global->STOCK_SUPPORTS_SERVICES))
	{
		$qualified_for_stock_change=$object->hasProductsOrServices(2);
	}
	else
	{
		$qualified_for_stock_change=$object->hasProductsOrServices(1);
	}

	// Check parameters
	if ($object->type != 3 && ! empty($conf->global->STOCK_CALCULATE_ON_BILL) && $qualified_for_stock_change)
	{
		if (! $idwarehouse || $idwarehouse == -1)
		{
			$error++;
			setEventMessage($langs->trans('ErrorFieldRequired',$langs->transnoentitiesnoconv("Warehouse")),'errors');
			$action='';
		}
	}

	if (! $error)
	{
		// On verifie si la facture a des paiements
		$sql = 'SELECT pf.amount';
		$sql.= ' FROM '.MAIN_DB_PREFIX.'paiement_facture as pf';
		$sql.= ' WHERE pf.fk_facture = '.$object->id;

		$result = $db->query($sql);
		if ($result)
		{
			$i = 0;
			$num = $db->num_rows($result);

			while ($i < $num)
			{
				$objp = $db->fetch_object($result);
				$totalpaye += $objp->amount;
				$i++;
			}
		}
		else
		{
			dol_print_error($db,'');
		}

		$resteapayer = $object->total_ttc - $totalpaye;

		// On verifie si les lignes de factures ont ete exportees en compta et/ou ventilees
		$ventilExportCompta = $object->getVentilExportCompta();

		// On verifie si aucun paiement n'a ete effectue
		if ($resteapayer == $object->total_ttc	&& $object->paye == 0 && $ventilExportCompta == 0)
		{
			$object->set_draft($user, $idwarehouse);

			// Define output language
			$outputlangs = $langs;
			$newlang='';
			if ($conf->global->MAIN_MULTILANGS && empty($newlang) && ! empty($_REQUEST['lang_id'])) $newlang=$_REQUEST['lang_id'];
			if ($conf->global->MAIN_MULTILANGS && empty($newlang)) $newlang=$object->client->default_lang;
			if (! empty($newlang))
			{
				$outputlangs = new Translate("",$conf);
				$outputlangs->setDefaultLang($newlang);
			}
			if (empty($conf->global->MAIN_DISABLE_PDF_AUTOUPDATE))
			{
				$ret=$object->fetch($id);    // Reload to get new records
				facture_pdf_create($db, $object, $object->modelpdf, $outputlangs, $hidedetails, $hidedesc, $hideref);
			}
		}
	}
}

// Classify "paid"
else if ($action == 'confirm_paid' && $confirm == 'yes' && $user->rights->facture->paiement)
{
	$object->fetch($id);
	$result = $object->set_paid($user);
}
// Classif  "paid partialy"
else if ($action == 'confirm_paid_partially' && $confirm == 'yes' && $user->rights->facture->paiement)
{
	$object->fetch($id);
	$close_code=$_POST["close_code"];
	$close_note=$_POST["close_note"];
	if ($close_code)
	{
		$result = $object->set_paid($user,$close_code,$close_note);
	}
	else
	{
		setEventMessage($langs->trans("ErrorFieldRequired",$langs->transnoentitiesnoconv("Reason")),'errors');
	}
}
// Classify "abandoned"
else if ($action == 'confirm_canceled' && $confirm == 'yes')
{
	$object->fetch($id);
	$close_code=$_POST["close_code"];
	$close_note=$_POST["close_note"];
	if ($close_code)
	{
		$result = $object->set_canceled($user,$close_code,$close_note);
	}
	else
	{
		setEventMessage($langs->trans("ErrorFieldRequired",$langs->transnoentitiesnoconv("Reason")),'errors');
	}
}

// Convertir en reduc
else if ($action == 'confirm_converttoreduc' && $confirm == 'yes' && $user->rights->facture->creer)
{
	$db->begin();

	$object->fetch($id);
	$object->fetch_thirdparty();
	$object->fetch_lines();

	if (! $object->paye)	// protection against multiple submit
	{
		// Boucle sur chaque taux de tva
		$i=0;
		foreach($object->lines as $line)
		{
			$amount_ht[$line->tva_tx]+=$line->total_ht;
			$amount_tva[$line->tva_tx]+=$line->total_tva;
			$amount_ttc[$line->tva_tx]+=$line->total_ttc;
			$i++;
		}

		// Insert one discount by VAT rate category
		$discount = new DiscountAbsolute($db);
		if ($object->type == 2)     $discount->description='(CREDIT_NOTE)';
		elseif ($object->type == 3) $discount->description='(DEPOSIT)';
		else {
			$this->error="CantConvertToReducAnInvoiceOfThisType";
			return -1;
		}
		$discount->tva_tx=abs($object->total_ttc);
		$discount->fk_soc=$object->socid;
		$discount->fk_facture_source=$object->id;

		$error=0;
		foreach($amount_ht as $tva_tx => $xxx)
		{
			$discount->amount_ht=abs($amount_ht[$tva_tx]);
			$discount->amount_tva=abs($amount_tva[$tva_tx]);
			$discount->amount_ttc=abs($amount_ttc[$tva_tx]);
			$discount->tva_tx=abs($tva_tx);

			$result=$discount->create($user);
			if ($result < 0)
			{
				$error++;
				break;
			}
		}

		if (! $error)
		{
			// Classe facture
			$result=$object->set_paid($user);
			if ($result > 0)
			{
				//$mesgs[]='OK'.$discount->id;
				$db->commit();
			}
			else
			{
				$mesgs[]='<div class="error">'.$object->error.'</div>';
				$db->rollback();
			}
		}
		else
		{
			$mesgs[]='<div class="error">'.$discount->error.'</div>';
			$db->rollback();
		}
	}
}

/*
 * Insert new invoice in database
*/
else if ($action == 'add' && $user->rights->facture->creer)
{
	if ($socid>0)
		$object->socid=GETPOST('socid','int');

	$db->begin();

	$error=0;
	
	// Fill array 'array_options' with data from add form
	$extralabels=$extrafields->fetch_name_optionals_label($object->table_element);
	$ret = $extrafields->setOptionalsFromPost($extralabels,$object);
	

	// Replacement invoice
	if ($_POST['type'] == 1)
	{
		$datefacture = dol_mktime(12, 0, 0, $_POST['remonth'], $_POST['reday'], $_POST['reyear']);
		if (empty($datefacture))
		{
			$error++;
			setEventMessage($langs->trans("ErrorFieldRequired",$langs->transnoentitiesnoconv("Date")),'errors');
		}

		if (! ($_POST['fac_replacement'] > 0))
		{
			$error++;
			setEventMessage($langs->trans("ErrorFieldRequired",$langs->transnoentitiesnoconv("ReplaceInvoice")),'errors');
		}

		if (! $error)
		{
			// This is a replacement invoice
			$result=$object->fetch($_POST['fac_replacement']);
			$object->fetch_thirdparty();

			$object->date				= $datefacture;
			$object->note_public		= trim($_POST['note_public']);
			$object->note				= trim($_POST['note']);
			$object->ref_client			= $_POST['ref_client'];
			$object->ref_int			= $_POST['ref_int'];
			$object->modelpdf			= $_POST['model'];
			$object->fk_project			= $_POST['projectid'];
			$object->cond_reglement_id	= $_POST['cond_reglement_id'];
			$object->mode_reglement_id	= $_POST['mode_reglement_id'];
			$object->remise_absolue		= $_POST['remise_absolue'];
			$object->remise_percent		= $_POST['remise_percent'];

			// Proprietes particulieres a facture de remplacement
			$object->fk_facture_source	= $_POST['fac_replacement'];
			$object->type				= 1;

			$id=$object->createFromCurrent($user);
			if ($id <= 0) $mesgs[]=$object->error;
		}
	}

	// Credit note invoice
	if ($_POST['type'] == 2)
	{
		if (! $_POST['fac_avoir'] > 0)
		{
			$error++;
			setEventMessage($langs->trans("ErrorFieldRequired",$langs->transnoentitiesnoconv("CorrectInvoice")),'errors');
		}

		$datefacture = dol_mktime(12, 0, 0, $_POST['remonth'], $_POST['reday'], $_POST['reyear']);
		if (empty($datefacture))
		{
			$error++;
			setEventMessage($langs->trans("ErrorFieldRequired",$langs->trans("Date")),'errors');
		}

		if (! $error)
		{
			// Si facture avoir
			$datefacture = dol_mktime(12, 0, 0, $_POST['remonth'], $_POST['reday'], $_POST['reyear']);

			//$result=$object->fetch($_POST['fac_avoir']);

			$object->socid				= GETPOST('socid','int');
			$object->number				= $_POST['facnumber'];
			$object->date				= $datefacture;
			$object->note_public		= trim($_POST['note_public']);
			$object->note				= trim($_POST['note']);
			$object->ref_client			= $_POST['ref_client'];
			$object->ref_int			= $_POST['ref_int'];
			$object->modelpdf			= $_POST['model'];
			$object->fk_project			= $_POST['projectid'];
			$object->cond_reglement_id	= 0;
			$object->mode_reglement_id	= $_POST['mode_reglement_id'];
			$object->remise_absolue		= $_POST['remise_absolue'];
			$object->remise_percent		= $_POST['remise_percent'];

			// Proprietes particulieres a facture avoir
			$object->fk_facture_source	= $_POST['fac_avoir'];
			$object->type				= 2;

			$id = $object->create($user);

			// Add predefined lines
			for ($i = 1; $i <= $NBLINES; $i++)
			{
				if ($_POST['idprod'.$i])
				{
					$product=new Product($db);
					$product->fetch($_POST['idprod'.$i]);
					$startday=dol_mktime(12, 0, 0, $_POST['date_start'.$i.'month'], $_POST['date_start'.$i.'day'], $_POST['date_start'.$i.'year']);
					$endday=dol_mktime(12, 0, 0, $_POST['date_end'.$i.'month'], $_POST['date_end'.$i.'day'], $_POST['date_end'.$i.'year']);
					$result=$object->addline($id,$product->description,$product->price, $_POST['qty'.$i], $product->tva_tx, $product->localtax1_tx, $product->localtax2_tx, $_POST['idprod'.$i], $_POST['remise_percent'.$i], $startday, $endday, 0, 0, '', $product->price_base_type, $product->price_ttc, $product->type);
				}
			}
		}
	}

	// Standard invoice or Deposit invoice created from a Predefined invoice
	if (($_POST['type'] == 0 || $_POST['type'] == 3) && $_POST['fac_rec'] > 0)
	{
		$datefacture = dol_mktime(12, 0, 0, $_POST['remonth'], $_POST['reday'], $_POST['reyear']);
		if (empty($datefacture))
		{
			$error++;
			setEventMessage($langs->trans("ErrorFieldRequired",$langs->transnoentitiesnoconv("Date")),'errors');
		}

		if (! $error)
		{
			$object->socid			= GETPOST('socid','int');
			$object->type           = $_POST['type'];
			$object->number         = $_POST['facnumber'];
			$object->date           = $datefacture;
			$object->note_public	= trim($_POST['note_public']);
			$object->note_private   = trim($_POST['note_private']);
			$object->ref_client     = $_POST['ref_client'];
			$object->ref_int     	= $_POST['ref_int'];
			$object->modelpdf       = $_POST['model'];

			// Source facture
			$object->fac_rec        = $_POST['fac_rec'];

			$id = $object->create($user);
		}
	}



	// Standard or deposit or proforma invoice
	if (($_POST['type'] == 0 || $_POST['type'] == 3 || $_POST['type'] == 4) && $_POST['fac_rec'] <= 0)
	{
		if (GETPOST('socid','int')<1)
		{
			$error++;
			setEventMessage($langs->trans("ErrorFieldRequired",$langs->transnoentitiesnoconv("Customer")),'errors');
		}

		$datefacture = dol_mktime(12, 0, 0, $_POST['remonth'], $_POST['reday'], $_POST['reyear']);
		if (empty($datefacture))
		{
			$error++;
			setEventMessage($langs->trans("ErrorFieldRequired",$langs->transnoentitiesnoconv("Date")),'errors');
		}

		if (! $error)
		{
			// Si facture standard
			$object->socid				= GETPOST('socid','int');
			$object->type				= GETPOST('type');
			$object->number				= $_POST['facnumber'];
			$object->date				= $datefacture;
			$object->note_public		= trim($_POST['note_public']);
			$object->note_private		= trim($_POST['note_private']);
			$object->ref_client			= $_POST['ref_client'];
			$object->ref_int			= $_POST['ref_int'];
			$object->modelpdf			= $_POST['model'];
			$object->fk_project			= $_POST['projectid'];
			$object->cond_reglement_id	= ($_POST['type'] == 3?1:$_POST['cond_reglement_id']);
			$object->mode_reglement_id	= $_POST['mode_reglement_id'];
			$object->amount				= $_POST['amount'];
			$object->remise_absolue		= $_POST['remise_absolue'];
			$object->remise_percent		= $_POST['remise_percent'];
			$object->fetch_thirdparty();

			// If creation from another object of another module (Example: origin=propal, originid=1)
			if ($_POST['origin'] && $_POST['originid'])
			{
				// Parse element/subelement (ex: project_task)
				$element = $subelement = $_POST['origin'];
				if (preg_match('/^([^_]+)_([^_]+)/i',$_POST['origin'],$regs))
				{
					$element = $regs[1];
					$subelement = $regs[2];
				}

				// For compatibility
				if ($element == 'order')    {
					$element = $subelement = 'commande';
				}
				if ($element == 'propal')   {
					$element = 'comm/propal'; $subelement = 'propal';
				}
				if ($element == 'contract') {
					$element = $subelement = 'contrat';
				}
				if ($element == 'inter')    {
					$element = $subelement = 'ficheinter';
				}
				if ($element == 'shipping') {
					$element = $subelement = 'expedition';
				}

				$object->origin    = $_POST['origin'];
				$object->origin_id = $_POST['originid'];

				// Possibility to add external linked objects with hooks
				$object->linked_objects[$object->origin] = $object->origin_id;
				if (is_array($_POST['other_linked_objects']) && ! empty($_POST['other_linked_objects']))
				{
					$object->linked_objects = array_merge($object->linked_objects, $_POST['other_linked_objects']);
				}

				$id = $object->create($user);

				if ($id > 0)
				{
					//If deposit invoice
					if ($_POST['type'] == 3) {
						$typeamount=GETPOST('typedeposit','alpha');
						$valuedeposit=GETPOST('valuedeposit','int');

						if ($typeamount=='amount') {
							$amountdeposit=$valuedeposit;
						}else {
							$amountdeposit=0;

							dol_include_once('/'.$element.'/class/'.$subelement.'.class.php');

							$classname = ucfirst($subelement);
							$srcobject = new $classname($db);

							dol_syslog("Try to find source object origin=".$object->origin." originid=".$object->origin_id." to add deposit line");
							$result=$srcobject->fetch($object->origin_id);
							if ($result > 0)
							{
								$totalamount=0;
								$lines = $srcobject->lines;
								$num=count($lines);
								for ($i=0;$i<$num;$i++)
								{
									$totalamount=+$lines[$i]->subprice;
								}

								if ($totalamount!=0) {
									$amountdeposit=($totalamount*$valuedeposit)/100;
								}
							}
							else
							{
								$mesgs[]=$srcobject->error;
								$error++;
							}

						}

						$result = $object->addline(
							$id,
							$langs->trans('Deposit'),
							$amountdeposit, //subprice
							1, //quantity
							$lines[$i]->tva_tx,
							0, //localtax1_tx
							0, //localtax2_tx
							0, //fk_product
							0, //remise_percent
							0, //date_start
							0, //date_end
							0,
							$lines[$i]->info_bits, //info_bits
							0, //info_bits
							'HT',
							0,
							0, //product_type
							1,
							$lines[$i]->special_code,
							$object->origin,
							0,
							0,
							0,
							0,
							$langs->trans('Deposit')
						);


					}else {

						dol_include_once('/'.$element.'/class/'.$subelement.'.class.php');

						$classname = ucfirst($subelement);
						$srcobject = new $classname($db);

						dol_syslog("Try to find source object origin=".$object->origin." originid=".$object->origin_id." to add lines");
						$result=$srcobject->fetch($object->origin_id);
						if ($result > 0)
						{
							$lines = $srcobject->lines;
							if (empty($lines) && method_exists($srcobject,'fetch_lines'))  $lines = $srcobject->fetch_lines();

							$fk_parent_line=0;
							$num=count($lines);

							for ($i=0;$i<$num;$i++)
							{
								$label=(! empty($lines[$i]->label)?$lines[$i]->label:'');
								$desc=(! empty($lines[$i]->desc)?$lines[$i]->desc:$lines[$i]->libelle);

								if ($lines[$i]->subprice < 0)
								{
									// Negative line, we create a discount line
									$discount = new DiscountAbsolute($db);
									$discount->fk_soc=$object->socid;
									$discount->amount_ht=abs($lines[$i]->total_ht);
									$discount->amount_tva=abs($lines[$i]->total_tva);
									$discount->amount_ttc=abs($lines[$i]->total_ttc);
									$discount->tva_tx=$lines[$i]->tva_tx;
									$discount->fk_user=$user->id;
									$discount->description=$desc;
									$discountid=$discount->create($user);
									if ($discountid > 0)
									{
										$result=$object->insert_discount($discountid);    // This include link_to_invoice
									}
									else
									{
										$mesgs[]=$discount->error;
										$error++;
										break;
									}
								}
								else
								{
									// Positive line
									$product_type=($lines[$i]->product_type?$lines[$i]->product_type:0);

									// Date start
									$date_start=false;
									if ($lines[$i]->date_debut_prevue) $date_start=$lines[$i]->date_debut_prevue;
									if ($lines[$i]->date_debut_reel) $date_start=$lines[$i]->date_debut_reel;
									if ($lines[$i]->date_start) $date_start=$lines[$i]->date_start;

									//Date end
									$date_end=false;
									if ($lines[$i]->date_fin_prevue) $date_end=$lines[$i]->date_fin_prevue;
									if ($lines[$i]->date_fin_reel) $date_end=$lines[$i]->date_fin_reel;
									if ($lines[$i]->date_end) $date_end=$lines[$i]->date_end;

									// Reset fk_parent_line for no child products and special product
									if (($lines[$i]->product_type != 9 && empty($lines[$i]->fk_parent_line)) || $lines[$i]->product_type == 9) {
										$fk_parent_line = 0;
									}

									$result = $object->addline(
										$id,
										$desc,
										$lines[$i]->subprice,
										$lines[$i]->qty,
										$lines[$i]->tva_tx,
										$lines[$i]->localtax1_tx,
										$lines[$i]->localtax2_tx,
										$lines[$i]->fk_product,
										$lines[$i]->remise_percent,
										$date_start,
										$date_end,
										0,
										$lines[$i]->info_bits,
										$lines[$i]->fk_remise_except,
										'HT',
										0,
										$product_type,
										$lines[$i]->rang,
										$lines[$i]->special_code,
										$object->origin,
										$lines[$i]->rowid,
										$fk_parent_line,
										$lines[$i]->fk_fournprice,
										$lines[$i]->pa_ht,
										$label
									);

									if ($result > 0)
									{
										$lineid=$result;
									}
									else
									{
										$lineid=0;
										$error++;
										break;
									}

									// Defined the new fk_parent_line
									if ($result > 0 && $lines[$i]->product_type == 9) {
										$fk_parent_line = $result;
									}
								}
							}

							// Hooks
							$parameters=array('objFrom'=>$srcobject);
							$reshook=$hookmanager->executeHooks('createFrom',$parameters,$object,$action);    // Note that $action and $object may have been modified by hook
							if ($reshook < 0) $error++;
						}
						else
						{
							$mesgs[]=$srcobject->error;
							$error++;
						}
					}
				}
				else
				{
					$mesgs[]=$object->error;
					$error++;
				}
			}
			// If some invoice's lines already known
			else
			{
				$id = $object->create($user);

				for ($i = 1; $i <= $NBLINES; $i++)
				{
					if ($_POST['idprod'.$i])
					{
						$product=new Product($db);
						$product->fetch($_POST['idprod'.$i]);
						$startday=dol_mktime(12, 0, 0, $_POST['date_start'.$i.'month'], $_POST['date_start'.$i.'day'], $_POST['date_start'.$i.'year']);
						$endday=dol_mktime(12, 0, 0, $_POST['date_end'.$i.'month'], $_POST['date_end'.$i.'day'], $_POST['date_end'.$i.'year']);
						$result=$object->addline($id,$product->description,$product->price, $_POST['qty'.$i], $product->tva_tx, $product->localtax1_tx, $product->localtax2_tx, $_POST['idprod'.$i], $_POST['remise_percent'.$i], $startday, $endday, 0, 0, '', $product->price_base_type, $product->price_ttc, $product->type);
					}
				}
			}
		}
	}

	// End of object creation, we show it
	if ($id > 0 && ! $error)
	{
		$db->commit();
		header('Location: '.$_SERVER["PHP_SELF"].'?facid='.$id);
		exit;
	}
	else
	{
		$db->rollback();
		$action='create';
		$_GET["origin"]=$_POST["origin"];
		$_GET["originid"]=$_POST["originid"];
		$mesgs[]='<div class="error">'.$object->error.'</div>';
	}
}

// Add a new line
else if (($action == 'addline' || $action == 'addline_predef') && $user->rights->facture->creer)
{
	$langs->load('errors');
	$error = 0;

	$idprod=GETPOST('idprod', 'int');
	$product_desc = (GETPOST('product_desc')?GETPOST('product_desc'):(GETPOST('np_desc')?GETPOST('np_desc'):(GETPOST('dp_desc')?GETPOST('dp_desc'):'')));
	$price_ht = GETPOST('price_ht');
	$tva_tx=(GETPOST('tva_tx')?GETPOST('tva_tx'):0);

	if ((empty($idprod) || GETPOST('usenewaddlineform')) && ($price_ht < 0) && (GETPOST('qty') < 0))
	{
		setEventMessage($langs->trans('ErrorBothFieldCantBeNegative', $langs->transnoentitiesnoconv('UnitPriceHT'), $langs->transnoentitiesnoconv('Qty')), 'errors');
		$error++;
	}
	if (empty($idprod) && GETPOST('type') < 0)
	{
		setEventMessage($langs->trans('ErrorFieldRequired', $langs->transnoentitiesnoconv('Type')), 'errors');
		$error++;
	}
	if ((empty($idprod) || GETPOST('usenewaddlineform')) && (!($price_ht >= 0) || $price_ht == ''))	// Unit price can be 0 but not ''
	{
		setEventMessage($langs->trans("ErrorFieldRequired",$langs->transnoentitiesnoconv("UnitPriceHT")), 'errors');
		$error++;
	}
	if (! GETPOST('qty') && GETPOST('qty') == '')
	{
		setEventMessage($langs->trans('ErrorFieldRequired', $langs->transnoentitiesnoconv('Qty')), 'errors');
		$error++;
	}
	if (empty($idprod) && empty($product_desc))
	{
		setEventMessage($langs->trans('ErrorFieldRequired', $langs->transnoentitiesnoconv('Description')), 'errors');
		$error++;
	}

	if (! $error && (GETPOST('qty') >= 0) && (! empty($product_desc) || ! empty($idprod)))
	{
		$ret=$object->fetch($id);
		if ($ret < 0)
		{
			dol_print_error($db,$object->error);
			exit;
		}
		$ret=$object->fetch_thirdparty();

		// Clean parameters
		$predef=((! empty($idprod) && $conf->global->MAIN_FEATURES_LEVEL < 2) ? '_predef' : '');
		$date_start=dol_mktime(GETPOST('date_start'.$predef.'hour'), GETPOST('date_start'.$predef.'min'), GETPOST('date_start'.$predef.'sec'), GETPOST('date_start'.$predef.'month'), GETPOST('date_start'.$predef.'day'), GETPOST('date_start'.$predef.'year'));
		$date_end=dol_mktime(GETPOST('date_end'.$predef.'hour'), GETPOST('date_end'.$predef.'min'), GETPOST('date_end'.$predef.'sec'), GETPOST('date_end'.$predef.'month'), GETPOST('date_end'.$predef.'day'), GETPOST('date_end'.$predef.'year'));
		$price_base_type = (GETPOST('price_base_type', 'alpha')?GETPOST('price_base_type', 'alpha'):'HT');

		// Define special_code for special lines
		$special_code=0;
		//if (empty($_POST['qty'])) $special_code=3;	// Options should not exists on invoices

		// Ecrase $pu par celui du produit
		// Ecrase $desc par celui du produit
		// Ecrase $txtva par celui du produit
		// Ecrase $base_price_type par celui du produit
		if (! empty($idprod))
		{
			$prod = new Product($db);
			$prod->fetch($idprod);

			$label = ((GETPOST('product_label') && GETPOST('product_label')!=$prod->label)?GETPOST('product_label'):'');

			// Update if prices fields are defined
			if (GETPOST('usenewaddlineform'))
			{
				$pu_ht=price2num($price_ht, 'MU');
				$pu_ttc=price2num(GETPOST('price_ttc'), 'MU');
				$tva_npr=(preg_match('/\*/', $tva_tx)?1:0);
				$tva_tx=str_replace('*','', $tva_tx);
				$desc = $product_desc;
			}
			else
			{
				$tva_tx = get_default_tva($mysoc,$object->client,$prod->id);
				$tva_npr = get_default_npr($mysoc,$object->client,$prod->id);

				// We define price for product
				if (! empty($conf->global->PRODUIT_MULTIPRICES) && ! empty($object->client->price_level))
				{
					$pu_ht = $prod->multiprices[$object->client->price_level];
					$pu_ttc = $prod->multiprices_ttc[$object->client->price_level];
					$price_min = $prod->multiprices_min[$object->client->price_level];
					$price_base_type = $prod->multiprices_base_type[$object->client->price_level];
				}
				else
				{
					$pu_ht = $prod->price;
					$pu_ttc = $prod->price_ttc;
					$price_min = $prod->price_min;
					$price_base_type = $prod->price_base_type;
				}

				// On reevalue prix selon taux tva car taux tva transaction peut etre different
				// de ceux du produit par defaut (par exemple si pays different entre vendeur et acheteur).
				if ($tva_tx != $prod->tva_tx)
				{
					if ($price_base_type != 'HT')
					{
						$pu_ht = price2num($pu_ttc / (1 + ($tva_tx/100)), 'MU');
					}
					else
					{
						$pu_ttc = price2num($pu_ht * (1 + ($tva_tx/100)), 'MU');
					}
				}

				$desc='';

				// Define output language
				if (! empty($conf->global->MAIN_MULTILANGS) && ! empty($conf->global->PRODUIT_TEXTS_IN_THIRDPARTY_LANGUAGE))
				{
					$outputlangs = $langs;
					$newlang='';
					if (empty($newlang) && GETPOST('lang_id')) $newlang=GETPOST('lang_id');
					if (empty($newlang)) $newlang=$object->client->default_lang;
					if (! empty($newlang))
					{
						$outputlangs = new Translate("",$conf);
						$outputlangs->setDefaultLang($newlang);
					}

					$desc = (! empty($prod->multilangs[$outputlangs->defaultlang]["description"])) ? $prod->multilangs[$outputlangs->defaultlang]["description"] : $prod->description;
				}
				else
				{
					$desc = $prod->description;
				}

				$desc=dol_concatdesc($desc,$product_desc);

				// Add custom code and origin country into description
				if (empty($conf->global->MAIN_PRODUCT_DISABLE_CUSTOMCOUNTRYCODE) && (! empty($prod->customcode) || ! empty($prod->country_code)))
				{
					$tmptxt='(';
					if (! empty($prod->customcode)) $tmptxt.=$langs->transnoentitiesnoconv("CustomCode").': '.$prod->customcode;
					if (! empty($prod->customcode) && ! empty($prod->country_code)) $tmptxt.=' - ';
					if (! empty($prod->country_code)) $tmptxt.=$langs->transnoentitiesnoconv("CountryOrigin").': '.getCountry($prod->country_code,0,$db,$langs,0);
					$tmptxt.=')';
					$desc= dol_concatdesc($desc, $tmptxt);
				}
			}

			$type = $prod->type;
		}
		else
		{
			$pu_ht		= price2num($price_ht, 'MU');
			$pu_ttc		= price2num(GETPOST('price_ttc'), 'MU');
			$tva_npr	= (preg_match('/\*/', $tva_tx)?1:0);
			$tva_tx		= str_replace('*', '', $tva_tx);
			$label		= (GETPOST('product_label')?GETPOST('product_label'):'');
			$desc		= $product_desc;
			$type		= GETPOST('type');
		}

		// Margin
		$fournprice=(GETPOST('fournprice')?GETPOST('fournprice'):'');
		$buyingprice=(GETPOST('buying_price')?GETPOST('buying_price'):'');

		// Local Taxes
		$localtax1_tx= get_localtax($tva_tx, 1, $object->client);
		$localtax2_tx= get_localtax($tva_tx, 2, $object->client);

		$info_bits=0;
		if ($tva_npr) $info_bits |= 0x01;

		if (! empty($price_min) && (price2num($pu_ht)*(1-price2num(GETPOST('remise_percent'))/100) < price2num($price_min)))
		{
			$mesg = $langs->trans("CantBeLessThanMinPrice",price2num($price_min,'MU').$langs->getCurrencySymbol($conf->currency));
			setEventMessage($mesg, 'errors');
		}
		else
		{
			// Insert line
			$result = $object->addline(
				$id,
				$desc,
				$pu_ht,
				GETPOST('qty'),
				$tva_tx,
				$localtax1_tx,
				$localtax2_tx,
				$idprod,
				GETPOST('remise_percent'),
				$date_start,
				$date_end,
				0,
				$info_bits,
				'',
				$price_base_type,
				$pu_ttc,
				$type,
				-1,
				$special_code,
				'',
				0,
				GETPOST('fk_parent_line'),
				$fournprice,
				$buyingprice,
				$label
			);

			if ($result > 0)
			{
				if (empty($conf->global->MAIN_DISABLE_PDF_AUTOUPDATE))
				{
					// Define output language
					$outputlangs = $langs;
					$newlang=GETPOST('lang_id','alpha');
					if (! empty($conf->global->MAIN_MULTILANGS) && empty($newlang)) $newlang=$object->client->default_lang;
					if (! empty($newlang))
					{
						$outputlangs = new Translate("",$conf);
						$outputlangs->setDefaultLang($newlang);
					}

					$ret=$object->fetch($id);    // Reload to get new records
					facture_pdf_create($db, $object, $object->modelpdf, $outputlangs, $hidedetails, $hidedesc, $hideref);
				}

				unset($_POST['qty']);
				unset($_POST['type']);
				unset($_POST['idprod']);
				unset($_POST['remise_percent']);
				unset($_POST['price_ht']);
				unset($_POST['price_ttc']);
				unset($_POST['tva_tx']);
				unset($_POST['product_ref']);
				unset($_POST['product_label']);
				unset($_POST['product_desc']);
				unset($_POST['fournprice']);
				unset($_POST['buying_price']);

				// old method
				unset($_POST['np_desc']);
				unset($_POST['dp_desc']);
			}
			else
			{
				setEventMessage($object->error, 'errors');
			}

			$action='';
		}
	}
}

else if ($action == 'updateligne' && $user->rights->facture->creer && $_POST['save'] == $langs->trans('Save'))
{
	if (! $object->fetch($id) > 0) dol_print_error($db);
	$object->fetch_thirdparty();

	// Clean parameters
	$date_start='';
	$date_end='';
	$date_start=dol_mktime(GETPOST('date_starthour'), GETPOST('date_startmin'), GETPOST('date_startsec'), GETPOST('date_startmonth'), GETPOST('date_startday'), GETPOST('date_startyear'));
	$date_end=dol_mktime(GETPOST('date_endhour'), GETPOST('date_endmin'), GETPOST('date_endsec'), GETPOST('date_endmonth'), GETPOST('date_endday'), GETPOST('date_endyear'));
	$description=dol_htmlcleanlastbr(GETPOST('product_desc'));
	$pu_ht=GETPOST('price_ht');
	$vat_rate=(GETPOST('tva_tx')?GETPOST('tva_tx'):0);

	// Define info_bits
	$info_bits=0;
	if (preg_match('/\*/', $vat_rate)) $info_bits |= 0x01;

	// Define vat_rate
	$vat_rate=str_replace('*','',$vat_rate);
	$localtax1_rate=get_localtax($vat_rate,1,$object->client);
	$localtax2_rate=get_localtax($vat_rate,2,$object->client);

	// Add buying price
	$fournprice=(GETPOST('fournprice')?GETPOST('fournprice'):'');
	$buyingprice=(GETPOST('buying_price')?GETPOST('buying_price'):'');

	// Check minimum price
	$productid = GETPOST('productid', 'int');
	if (! empty($productid))
	{
		$product = new Product($db);
		$product->fetch($productid);

		$type=$product->type;

		$price_min = $product->price_min;
		if (! empty($conf->global->PRODUIT_MULTIPRICES) && ! empty($object->client->price_level))
			$price_min = $product->multiprices_min[$object->client->price_level];

		$label = ((GETPOST('update_label') && GETPOST('product_label')) ? GETPOST('product_label'):'');

		if ($price_min && (price2num($pu_ht)*(1-price2num(GETPOST('remise_percent'))/100) < price2num($price_min)))
		{
			setEventMessage($langs->trans("CantBeLessThanMinPrice", price2num($price_min,'MU')).$langs->getCurrencySymbol($conf->currency), 'errors');
			$error++;
		}
	}
	else
	{
		$type = GETPOST('type');
		$label = (GETPOST('product_label') ? GETPOST('product_label'):'');

		// Check parameters
		if (GETPOST('type') < 0) {
			setEventMessage($langs->trans("ErrorFieldRequired",$langs->transnoentitiesnoconv("Type")), 'errors');
			$error++;
		}
	}

	// Update line
	if (! $error)
	{
		$result = $object->updateline(
			GETPOST('lineid'),
			$description,
			$pu_ht,
			GETPOST('qty'),
			GETPOST('remise_percent'),
			$date_start,
			$date_end,
			$vat_rate,
			$localtax1_rate,
			$localtax2_rate,
			'HT',
			$info_bits,
			$type,
			GETPOST('fk_parent_line'),
			0,
			$fournprice,
			$buyingprice,
			$label
		);

		if ($result >= 0)
		{
			if (empty($conf->global->MAIN_DISABLE_PDF_AUTOUPDATE))
			{
				// Define output language
				$outputlangs = $langs;
				$newlang='';
				if ($conf->global->MAIN_MULTILANGS && empty($newlang) && GETPOST('lang_id')) $newlang=GETPOST('lang_id');
				if ($conf->global->MAIN_MULTILANGS && empty($newlang)) $newlang=$object->client->default_lang;
				if (! empty($newlang))
				{
					$outputlangs = new Translate("",$conf);
					$outputlangs->setDefaultLang($newlang);
				}

				$ret=$object->fetch($id);    // Reload to get new records
				facture_pdf_create($db, $object, $object->modelpdf, $outputlangs, $hidedetails, $hidedesc, $hideref);
			}

			unset($_POST['qty']);
			unset($_POST['type']);
			unset($_POST['productid']);
			unset($_POST['remise_percent']);
			unset($_POST['price_ht']);
			unset($_POST['price_ttc']);
			unset($_POST['tva_tx']);
			unset($_POST['product_ref']);
			unset($_POST['product_label']);
			unset($_POST['product_desc']);
			unset($_POST['fournprice']);
			unset($_POST['buying_price']);
		}
		else
		{
			setEventMessage($object->error, 'errors');
		}
	}
}

else if ($action == 'updateligne' && $user->rights->facture->creer && $_POST['cancel'] == $langs->trans('Cancel'))
{
	header('Location: '.$_SERVER["PHP_SELF"].'?facid='.$id);   // Pour reaffichage de la fiche en cours d'edition
	exit;
}

// Modify line position (up)
else if ($action == 'up' && $user->rights->facture->creer)
{
	$object->fetch($id);
	$object->fetch_thirdparty();
	$object->line_up($_GET['rowid']);

	// Define output language
	$outputlangs = $langs;
	$newlang='';
	if ($conf->global->MAIN_MULTILANGS && empty($newlang) && ! empty($_REQUEST['lang_id'])) $newlang=$_REQUEST['lang_id'];
	if ($conf->global->MAIN_MULTILANGS && empty($newlang)) $newlang=$object->client->default_lang;
	if (! empty($newlang))
	{
		$outputlangs = new Translate("",$conf);
		$outputlangs->setDefaultLang($newlang);
	}
	if (empty($conf->global->MAIN_DISABLE_PDF_AUTOUPDATE)) facture_pdf_create($db, $object, $object->modelpdf, $outputlangs, $hidedetails, $hidedesc, $hideref);

	header('Location: '.$_SERVER["PHP_SELF"].'?facid='.$object->id.'#'.$_GET['rowid']);
	exit;
}
// Modify line position (down)
else if ($action == 'down' && $user->rights->facture->creer)
{
	$object->fetch($id);
	$object->fetch_thirdparty();
	$object->line_down($_GET['rowid']);

	// Define output language
	$outputlangs = $langs;
	$newlang='';
	if ($conf->global->MAIN_MULTILANGS && empty($newlang) && ! empty($_REQUEST['lang_id'])) $newlang=$_REQUEST['lang_id'];
	if ($conf->global->MAIN_MULTILANGS && empty($newlang)) $newlang=$object->client->default_lang;
	if (! empty($newlang))
	{
		$outputlangs = new Translate("",$conf);
		$outputlangs->setDefaultLang($newlang);
	}
	if (empty($conf->global->MAIN_DISABLE_PDF_AUTOUPDATE)) facture_pdf_create($db, $object, $object->modelpdf, $outputlangs, $hidedetails, $hidedesc, $hideref);

	header('Location: '.$_SERVER["PHP_SELF"].'?facid='.$object->id.'#'.$_GET['rowid']);
	exit;
}

/*
 * Add file in email form
*/
if (GETPOST('addfile'))
{
	require_once DOL_DOCUMENT_ROOT.'/core/lib/files.lib.php';

	// Set tmp user directory
	$vardir=$conf->user->dir_output."/".$user->id;
	$upload_dir_tmp = $vardir.'/temp';

	dol_add_file_process($upload_dir_tmp,0,0);
	$action='presend';
}

/*
 * Remove file in email form
*/
if (! empty($_POST['removedfile']))
{
	require_once DOL_DOCUMENT_ROOT.'/core/lib/files.lib.php';

	// Set tmp user directory
	$vardir=$conf->user->dir_output."/".$user->id;
	$upload_dir_tmp = $vardir.'/temp';

	// TODO Delete only files that was uploaded from email form
	dol_remove_file_process($_POST['removedfile'],0);
	$action='presend';
}

/*
 * Send mail
*/
if (($action == 'send' || $action == 'relance') && ! $_POST['addfile'] && ! $_POST['removedfile'] && ! $_POST['cancel'])
{
	$langs->load('mails');

	$actiontypecode='';$subject='';$actionmsg='';$actionmsg2='';

	$result=$object->fetch($id);
	$result=$object->fetch_thirdparty();

	if ($result > 0)
	{
		//        $ref = dol_sanitizeFileName($object->ref);
		//        $file = $conf->facture->dir_output . '/' . $ref . '/' . $ref . '.pdf';

		//        if (is_readable($file))
		//        {
		if ($_POST['sendto'])
		{
			// Le destinataire a ete fourni via le champ libre
			$sendto = $_POST['sendto'];
			$sendtoid = 0;
		}
		elseif ($_POST['receiver'] != '-1')
		{
			// Recipient was provided from combo list
			if ($_POST['receiver'] == 'thirdparty') // Id of third party
			{
				$sendto = $object->client->email;
				$sendtoid = 0;
			}
			else	// Id du contact
			{
				$sendto = $object->client->contact_get_property($_POST['receiver'],'email');
				$sendtoid = $_POST['receiver'];
			}
		}

		if (dol_strlen($sendto))
		{
			$langs->load("commercial");

			$from = $_POST['fromname'] . ' <' . $_POST['frommail'] .'>';
			$replyto = $_POST['replytoname']. ' <' . $_POST['replytomail'].'>';
			$message = $_POST['message'];
			$sendtocc = $_POST['sendtocc'];
			$deliveryreceipt = $_POST['deliveryreceipt'];

			if ($action == 'send')
			{
				if (dol_strlen($_POST['subject'])) $subject = $_POST['subject'];
				else $subject = $langs->transnoentities('Bill').' '.$object->ref;
				$actiontypecode='AC_FAC';
				$actionmsg=$langs->transnoentities('MailSentBy').' '.$from.' '.$langs->transnoentities('To').' '.$sendto.".\n";
				if ($message)
				{
					$actionmsg.=$langs->transnoentities('MailTopic').": ".$subject."\n";
					$actionmsg.=$langs->transnoentities('TextUsedInTheMessageBody').":\n";
					$actionmsg.=$message;
				}
				//$actionmsg2=$langs->transnoentities('Action'.$actiontypecode);
			}
			if ($action == 'relance')
			{
				if (dol_strlen($_POST['subject'])) $subject = $_POST['subject'];
				else $subject = $langs->transnoentities('Relance facture '.$object->ref);
				$actiontypecode='AC_FAC';
				$actionmsg=$langs->transnoentities('MailSentBy').' '.$from.' '.$langs->transnoentities('To').' '.$sendto.".\n";
				if ($message) {
					$actionmsg.=$langs->transnoentities('MailTopic').": ".$subject."\n";
					$actionmsg.=$langs->transnoentities('TextUsedInTheMessageBody').":\n";
					$actionmsg.=$message;
				}
				//$actionmsg2=$langs->transnoentities('Action'.$actiontypecode);
			}

			// Create form object
			include_once DOL_DOCUMENT_ROOT.'/core/class/html.formmail.class.php';
			$formmail = new FormMail($db);

			$attachedfiles=$formmail->get_attached_files();
			$filepath = $attachedfiles['paths'];
			$filename = $attachedfiles['names'];
			$mimetype = $attachedfiles['mimes'];

			// Send mail
			require_once DOL_DOCUMENT_ROOT.'/core/class/CMailFile.class.php';
			$mailfile = new CMailFile($subject,$sendto,$from,$message,$filepath,$mimetype,$filename,$sendtocc,'',$deliveryreceipt,-1);
			if ($mailfile->error)
			{
				$mesgs[]='<div class="error">'.$mailfile->error.'</div>';
			}
			else
			{
				$result=$mailfile->sendfile();
				if ($result)
				{
					$error=0;

					// Initialisation donnees
					$object->sendtoid		= $sendtoid;
					$object->actiontypecode	= $actiontypecode;
					$object->actionmsg		= $actionmsg;  // Long text
					$object->actionmsg2		= $actionmsg2; // Short text
					$object->fk_element		= $object->id;
					$object->elementtype	= $object->element;

					// Appel des triggers
					include_once DOL_DOCUMENT_ROOT . '/core/class/interfaces.class.php';
					$interface=new Interfaces($db);
					$result=$interface->run_triggers('BILL_SENTBYMAIL',$object,$user,$langs,$conf);
					if ($result < 0) {
						$error++; $this->errors=$interface->errors;
					}
					// Fin appel triggers

					if ($error)
					{
						dol_print_error($db);
					}
					else
					{
						// Redirect here
						// This avoid sending mail twice if going out and then back to page
						$mesg=$langs->trans('MailSuccessfulySent',$mailfile->getValidAddress($from,2),$mailfile->getValidAddress($sendto,2));
						setEventMessage($mesg);
						header('Location: '.$_SERVER["PHP_SELF"].'?facid='.$object->id);
						exit;
					}
				}
				else
				{
					$langs->load("other");
					$mesg='<div class="error">';
					if ($mailfile->error)
					{
						$mesg.=$langs->trans('ErrorFailedToSendMail',$from,$sendto);
						$mesg.='<br>'.$mailfile->error;
					}
					else
					{
						$mesg.='No mail sent. Feature is disabled by option MAIN_DISABLE_ALL_MAILS';
					}
					$mesg.='</div>';
					$mesgs[]=$mesg;
				}
			}
			/*            }
			 else
			{
			$langs->load("other");
			$mesgs[]='<div class="error">'.$langs->trans('ErrorMailRecipientIsEmpty').'</div>';
			dol_syslog('Recipient email is empty');
			}*/
		}
		else
		{
			$langs->load("errors");
			$mesgs[]='<div class="error">'.$langs->trans('ErrorCantReadFile',$file).'</div>';
			dol_syslog('Failed to read file: '.$file);
		}
	}
	else
	{
		$langs->load("other");
		$mesgs[]='<div class="error">'.$langs->trans('ErrorFailedToReadEntity',$langs->trans("Invoice")).'</div>';
		dol_syslog('Impossible de lire les donnees de la facture. Le fichier facture n\'a peut-etre pas ete genere.');
	}

	$action = 'presend';
}

/*
 * Generate document
*/
else if ($action == 'builddoc')	// En get ou en post
{
	$object->fetch($id);
	$object->fetch_thirdparty();

	if (GETPOST('model'))   $object->setDocModel($user, GETPOST('model'));
	if (GETPOST('fk_bank')) $object->fk_bank=GETPOST('fk_bank');

	// Define output language
	$outputlangs = $langs;
	$newlang='';
	if ($conf->global->MAIN_MULTILANGS && empty($newlang) && GETPOST('lang_id')) $newlang=GETPOST('lang_id');
	if ($conf->global->MAIN_MULTILANGS && empty($newlang)) $newlang=$object->client->default_lang;
	if (! empty($newlang))
	{
		$outputlangs = new Translate("",$conf);
		$outputlangs->setDefaultLang($newlang);
	}
	$result=facture_pdf_create($db, $object, $object->modelpdf, $outputlangs, $hidedetails, $hidedesc, $hideref);
	if ($result <= 0)
	{
		dol_print_error($db,$result);
		exit;
	}
	else
	{
		header('Location: '.$_SERVER["PHP_SELF"].'?facid='.$object->id.(empty($conf->global->MAIN_JUMP_TAG)?'':'#builddoc'));
		exit;
	}
}

// Remove file in doc form
else if ($action == 'remove_file')
{
	if ($object->fetch($id))
	{
		require_once DOL_DOCUMENT_ROOT.'/core/lib/files.lib.php';

		$object->fetch_thirdparty();

		$langs->load("other");
		$upload_dir = $conf->facture->dir_output;
		$file = $upload_dir . '/' . GETPOST('file');
		$ret=dol_delete_file($file,0,0,0,$object);
		if ($ret) setEventMessage($langs->trans("FileWasRemoved", GETPOST('urlfile')));
		else setEventMessage($langs->trans("ErrorFailToDeleteFile", GETPOST('urlfile')), 'errors');
		$action='';
	}
}

if (! empty($conf->global->MAIN_DISABLE_CONTACTS_TAB) && $user->rights->facture->creer)
{
	if ($action == 'addcontact')
	{
		$result = $object->fetch($id);

		if ($result > 0 && $id > 0)
		{
			$contactid = (GETPOST('userid') ? GETPOST('userid') : GETPOST('contactid'));
			$result = $object->add_contact($contactid, $_POST["type"], $_POST["source"]);
		}

		if ($result >= 0)
		{
			header("Location: ".$_SERVER['PHP_SELF']."?id=".$object->id);
			exit;
		}
		else
		{
			if ($object->error == 'DB_ERROR_RECORD_ALREADY_EXISTS')
			{
				$langs->load("errors");
				$mesgs[] = '<div class="error">'.$langs->trans("ErrorThisContactIsAlreadyDefinedAsThisType").'</div>';
			}
			else
			{
				$mesgs[] = '<div class="error">'.$object->error.'</div>';
			}
		}
	}

	// bascule du statut d'un contact
	else if ($action == 'swapstatut')
	{
		if ($object->fetch($id))
		{
			$result=$object->swapContactStatus(GETPOST('ligne'));
		}
		else
		{
			dol_print_error($db);
		}
	}

	// Efface un contact
	else if ($action == 'deletecontact')
	{
		$object->fetch($id);
		$result = $object->delete_contact($lineid);

		if ($result >= 0)
		{
			header("Location: ".$_SERVER['PHP_SELF']."?id=".$object->id);
			exit;
		}
		else {
			dol_print_error($db);
		}
	}
}

if ($action == 'update_extras')
{
	// Fill array 'array_options' with data from add form
	$extralabels=$extrafields->fetch_name_optionals_label($object->table_element);
	$ret = $extrafields->setOptionalsFromPost($extralabels,$object);

	// Actions on extra fields (by external module or standard code)
	// FIXME le hook fait double emploi avec le trigger !!
	$hookmanager->initHooks(array('invoicedao'));
	$parameters=array('id'=>$object->id);
	$reshook=$hookmanager->executeHooks('insertExtraFields',$parameters,$object,$action); // Note that $action and $object may have been modified by some hooks
	if (empty($reshook))
	{
		if (empty($conf->global->MAIN_EXTRAFIELDS_DISABLED)) // For avoid conflicts if trigger used
		{
			$result=$object->insertExtraFields();
			if ($result < 0)
			{
				$error++;
			}
		}
	}
	else if ($reshook < 0) $error++;

}


/*
 * View
*/

$form = new Form($db);
$formother=new FormOther($db);
$formfile = new FormFile($db);
$bankaccountstatic=new Account($db);
$now=dol_now();

llxHeader('',$langs->trans('Bill'),'EN:Customers_Invoices|FR:Factures_Clients|ES:Facturas_a_clientes');


/*********************************************************************
 *
* Mode creation
*
**********************************************************************/
if ($action == 'create')
{
<<<<<<< HEAD
	$facturestatic=new Facture($db);
	$extralabels=$extrafields->fetch_name_optionals_label($facturestatic->table_element);
=======
    $facturestatic=new Facture($db);

    print_fiche_titre($langs->trans('NewBill'));

    $soc = new Societe($db);
    if ($socid) $res=$soc->fetch($socid);

    if (! empty($origin) && ! empty($originid))
    {
        // Parse element/subelement (ex: project_task)
        $element = $subelement = $origin;
        if (preg_match('/^([^_]+)_([^_]+)/i', $origin, $regs))
        {
            $element = $regs[1];
            $subelement = $regs[2];
        }

        if ($element == 'project')
        {
            $projectid=$originid;
        }
        else
        {
            // For compatibility
            if ($element == 'order' || $element == 'commande')    { $element = $subelement = 'commande'; }
            if ($element == 'propal')   { $element = 'comm/propal'; $subelement = 'propal'; }
            if ($element == 'contract') { $element = $subelement = 'contrat'; }
            if ($element == 'shipping') { $element = $subelement = 'expedition'; }

            dol_include_once('/'.$element.'/class/'.$subelement.'.class.php');

            $classname = ucfirst($subelement);
            $objectsrc = new $classname($db);
            $objectsrc->fetch($originid);
            if (empty($objectsrc->lines) && method_exists($objectsrc,'fetch_lines'))  $objectsrc->fetch_lines();
            $objectsrc->fetch_thirdparty();

            $projectid			= (! empty($objectsrc->fk_project)?$objectsrc->fk_project:'');
            $ref_client			= (! empty($objectsrc->ref_client)?$objectsrc->ref_client:'');
            $ref_int			= (! empty($objectsrc->ref_int)?$objectsrc->ref_int:'');

            $soc = $objectsrc->client;
            $cond_reglement_id 	= (! empty($objectsrc->cond_reglement_id)?$objectsrc->cond_reglement_id:(! empty($soc->cond_reglement_id)?$soc->cond_reglement_id:1));
            $mode_reglement_id 	= (! empty($objectsrc->mode_reglement_id)?$objectsrc->mode_reglement_id:(! empty($soc->mode_reglement_id)?$soc->mode_reglement_id:0));
            $remise_percent 	= (! empty($objectsrc->remise_percent)?$objectsrc->remise_percent:(! empty($soc->remise_percent)?$soc->remise_percent:0));
            $remise_absolue 	= (! empty($objectsrc->remise_absolue)?$objectsrc->remise_absolue:(! empty($soc->remise_absolue)?$soc->remise_absolue:0));
            $dateinvoice		= empty($conf->global->MAIN_AUTOFILL_DATE)?-1:0;
        }
    }
    else
    {
        $cond_reglement_id 	= $soc->cond_reglement_id;
        $mode_reglement_id 	= $soc->mode_reglement_id;
        $remise_percent 	= $soc->remise_percent;
        $remise_absolue 	= 0;
        $dateinvoice		= empty($conf->global->MAIN_AUTOFILL_DATE)?-1:0;
    }
    $absolute_discount=$soc->getAvailableDiscounts();


    if (! empty($conf->use_javascript_ajax))
    {
        print ajax_combobox('fac_replacement');
        print ajax_combobox('fac_avoir');
    }

    print '<form name="add" action="'.$_SERVER["PHP_SELF"].'" method="POST">';
    print '<input type="hidden" name="token" value="'.$_SESSION['newtoken'].'">';
    print '<input type="hidden" name="action" value="add">';
    print '<input type="hidden" name="socid" value="'.$soc->id.'">' ."\n";
    print '<input name="facnumber" type="hidden" value="provisoire">';
    print '<input name="ref_client" type="hidden" value="'.$ref_client.'">';
    print '<input name="ref_int" type="hidden" value="'.$ref_int.'">';
    print '<input type="hidden" name="origin" value="'.$origin.'">';
    print '<input type="hidden" name="originid" value="'.$originid.'">';

    print '<table class="border" width="100%">';

    // Ref
    print '<tr><td class="fieldrequired">'.$langs->trans('Ref').'</td><td colspan="2">'.$langs->trans('Draft').'</td></tr>';

    // Factures predefinies
    if (empty($origin) && empty($originid))
    {
        $sql = 'SELECT r.rowid, r.titre, r.total_ttc';
        $sql.= ' FROM '.MAIN_DB_PREFIX.'facture_rec as r';
        $sql.= ' WHERE r.fk_soc = '.$soc->id;

        $resql=$db->query($sql);
        if ($resql)
        {
            $num = $db->num_rows($resql);
            $i = 0;

            if ($num > 0)
            {
                print '<tr><td>'.$langs->trans('CreateFromRepeatableInvoice').'</td><td>';
                print '<select class="flat" name="fac_rec">';
                print '<option value="0" selected="selected"></option>';
                while ($i < $num)
                {
                    $objp = $db->fetch_object($resql);
                    print '<option value="'.$objp->rowid.'"';
                    if (GETPOST('fac_rec') == $objp->rowid) print ' selected="selected"';
                    print '>'.$objp->titre.' ('.price($objp->total_ttc).' '.$langs->trans("TTC").')</option>';
                    $i++;
                }
                print '</select></td></tr>';
            }
            $db->free($resql);
        }
        else
        {
            dol_print_error($db);
        }
    }

    // Tiers
    print '<tr><td class="fieldrequired">'.$langs->trans('Customer').'</td><td colspan="2">';
    print $soc->getNomUrl(1);
    print '<input type="hidden" name="socid" value="'.$soc->id.'">';
    print '</td>';
    print '</tr>'."\n";

    // Type de facture
    $facids=$facturestatic->list_replacable_invoices($soc->id);
    if ($facids < 0)
    {
        dol_print_error($db,$facturestatic);
        exit;
    }
    $options="";
    foreach ($facids as $facparam)
    {
        $options.='<option value="'.$facparam['id'].'"';
        if ($facparam['id'] == $_POST['fac_replacement']) $options.=' selected="selected"';
        $options.='>'.$facparam['ref'];
        $options.=' ('.$facturestatic->LibStatut(0,$facparam['status']).')';
        $options.='</option>';
    }

    $facids=$facturestatic->list_qualified_avoir_invoices($soc->id);
    if ($facids < 0)
    {
        dol_print_error($db,$facturestatic);
        exit;
    }
    $optionsav="";
    $newinvoice_static=new Facture($db);
    foreach ($facids as $key => $valarray)
    {
        $newinvoice_static->id=$key;
        $newinvoice_static->ref=$valarray['ref'];
        $newinvoice_static->statut=$valarray['status'];
        $newinvoice_static->type=$valarray['type'];
        $newinvoice_static->paye=$valarray['paye'];

        $optionsav.='<option value="'.$key.'"';
        if ($key == $_POST['fac_avoir']) $optionsav.=' selected="selected"';
        $optionsav.='>';
        $optionsav.=$newinvoice_static->ref;
        $optionsav.=' ('.$newinvoice_static->getLibStatut(1,$valarray['paymentornot']).')';
        $optionsav.='</option>';
    }

    print '<tr><td valign="top" class="fieldrequired">'.$langs->trans('Type').'</td><td colspan="2">';
    print '<table class="nobordernopadding">'."\n";

    // Standard invoice
    print '<tr height="18"><td width="16px" valign="middle">';
    print '<input type="radio" name="type" value="0"'.(GETPOST('type')==0?' checked="checked"':'').'>';
    print '</td><td valign="middle">';
    $desc=$form->textwithpicto($langs->trans("InvoiceStandardAsk"),$langs->transnoentities("InvoiceStandardDesc"),1);
    print $desc;
    print '</td></tr>'."\n";

    // Proforma
    if (! empty($conf->global->FACTURE_USE_PROFORMAT))
    {
        print '<tr height="18"><td width="16px" valign="middle">';
        print '<input type="radio" name="type" value="4"'.(GETPOST('type')==4?' checked="checked"':'').'>';
        print '</td><td valign="middle">';
        $desc=$form->textwithpicto($langs->trans("InvoiceProForma"),$langs->transnoentities("InvoiceProFormaDesc"),1);
        print $desc;
        print '</td></tr>'."\n";
    }

    if (empty($origin))
    {
	    // Deposit
	    print '<tr height="18"><td width="16px" valign="middle">';
	    print '<input type="radio" name="type" value="3"'.(GETPOST('type')==3?' checked="checked"':'').'>';
	    print '</td><td valign="middle">';
	    $desc=$form->textwithpicto($langs->trans("InvoiceDeposit"),$langs->transnoentities("InvoiceDepositDesc"),1);
	    print $desc;
	    print '</td></tr>'."\n";
    }

    // Replacement
    print '<tr height="18"><td valign="middle">';
    print '<input type="radio" name="type" value="1"'.(GETPOST('type')==1?' checked="checked"':'');
    if (! $options) print ' disabled="disabled"';
    print '>';
    print '</td><td valign="middle">';
    $text=$langs->trans("InvoiceReplacementAsk").' ';
    $text.='<select class="flat" name="fac_replacement" id="fac_replacement"';
    if (! $options) $text.=' disabled="disabled"';
    $text.='>';
    if ($options)
    {
        $text.='<option value="-1"></option>';
        $text.=$options;
    }
    else
    {
        $text.='<option value="-1">'.$langs->trans("NoReplacableInvoice").'</option>';
    }
    $text.='</select>';
    $desc=$form->textwithpicto($text,$langs->transnoentities("InvoiceReplacementDesc"),1);
    print $desc;
   	print '</td></tr>'."\n";

    if (empty($origin))
    {
    	// Credit note
	    print '<tr height="18"><td valign="middle">';
	    print '<input type="radio" name="type" value="2"'.(GETPOST('type')==2?' checked=true':'');
	    if (! $optionsav) print ' disabled="disabled"';
	    print '>';
	    print '</td><td valign="middle">';
	    $text=$langs->transnoentities("InvoiceAvoirAsk").' ';
	    //	$text.='<input type="text" value="">';
	    $text.='<select class="flat" name="fac_avoir" id="fac_avoir"';
	    if (! $optionsav) $text.=' disabled="disabled"';
	    $text.='>';
	    if ($optionsav)
	    {
	        $text.='<option value="-1"></option>';
	        $text.=$optionsav;
	    }
	    else
	    {
	        $text.='<option value="-1">'.$langs->trans("NoInvoiceToCorrect").'</option>';
	    }
	    $text.='</select>';
	    $desc=$form->textwithpicto($text,$langs->transnoentities("InvoiceAvoirDesc"),1);
	    print $desc;
	    print '</td></tr>'."\n";
    }

    print '</table>';
    print '</td></tr>';

    // Discounts for third party
    print '<tr><td>'.$langs->trans('Discounts').'</td><td colspan="2">';
    if ($soc->remise_client) print $langs->trans("CompanyHasRelativeDiscount",'<a href="'.DOL_URL_ROOT.'/comm/remise.php?id='.$soc->id.'&backtopage='.urlencode($_SERVER["PHP_SELF"].'?socid='.$soc->id.'&action='.$action.'&origin='.GETPOST('origin').'&originid='.GETPOST('originid')).'">'.$soc->remise_client.'</a>');
    else print $langs->trans("CompanyHasNoRelativeDiscount");
    print ' <a href="'.DOL_URL_ROOT.'/comm/remise.php?id='.$soc->id.'&backtopage='.urlencode($_SERVER["PHP_SELF"].'?socid='.$soc->id.'&action='.$action.'&origin='.GETPOST('origin').'&originid='.GETPOST('originid')).'">('.$langs->trans("EditRelativeDiscount").')</a>';
    print '. ';
    print '<br>';
    if ($absolute_discount) print $langs->trans("CompanyHasAbsoluteDiscount",'<a href="'.DOL_URL_ROOT.'/comm/remx.php?id='.$soc->id.'&backtopage='.urlencode($_SERVER["PHP_SELF"].'?socid='.$soc->id.'&action='.$action.'&origin='.GETPOST('origin').'&originid='.GETPOST('originid')).'">'.price($absolute_discount).'</a>',$langs->trans("Currency".$conf->currency));
    else print $langs->trans("CompanyHasNoAbsoluteDiscount");
    print ' <a href="'.DOL_URL_ROOT.'/comm/remx.php?id='.$soc->id.'&backtopage='.urlencode($_SERVER["PHP_SELF"].'?socid='.$soc->id.'&action='.$action.'&origin='.GETPOST('origin').'&originid='.GETPOST('originid')).'">('.$langs->trans("EditGlobalDiscounts").')</a>';
    print '.';
    print '</td></tr>';

    // Date invoice
    print '<tr><td class="fieldrequired">'.$langs->trans('Date').'</td><td colspan="2">';
    $form->select_date($dateinvoice,'','','','',"add",1,1);
    print '</td></tr>';

    // Payment term
    print '<tr><td nowrap>'.$langs->trans('PaymentConditionsShort').'</td><td colspan="2">';
    $form->select_conditions_paiements(isset($_POST['cond_reglement_id'])?$_POST['cond_reglement_id']:$cond_reglement_id,'cond_reglement_id');
    print '</td></tr>';

    // Payment mode
    print '<tr><td>'.$langs->trans('PaymentMode').'</td><td colspan="2">';
    $form->select_types_paiements(isset($_POST['mode_reglement_id'])?$_POST['mode_reglement_id']:$mode_reglement_id,'mode_reglement_id');
    print '</td></tr>';

    // Project
    if (! empty($conf->projet->enabled))
    {
        $langs->load('projects');
        print '<tr><td>'.$langs->trans('Project').'</td><td colspan="2">';
        select_projects($soc->id, $projectid, 'projectid');
        print '</td></tr>';
    }

    // Other attributes
    $parameters=array('objectsrc' => $objectsrc, 'colspan' => ' colspan="3"');
    $reshook=$hookmanager->executeHooks('formObjectOptions',$parameters,$object,$action);    // Note that $action and $object may have been modified by hook
    if (empty($reshook) && ! empty($extrafields->attribute_label))
    {
        foreach($extrafields->attribute_label as $key=>$label)
        {
            $value=(isset($_POST["options_".$key])?$_POST["options_".$key]:$object->array_options["options_".$key]);
       		print '<tr><td';
       		if (! empty($extrafields->attribute_required[$key])) print ' class="fieldrequired"';
       		print '>'.$label.'</td><td colspan="3">';
            print $extrafields->showInputField($key,$value);
            print '</td></tr>'."\n";
        }
    }

    // Modele PDF
    print '<tr><td>'.$langs->trans('Model').'</td>';
    print '<td>';
    include_once DOL_DOCUMENT_ROOT.'/core/modules/facture/modules_facture.php';
    $liste=ModelePDFFactures::liste_modeles($db);
    print $form->selectarray('model',$liste,$conf->global->FACTURE_ADDON_PDF);
    print "</td></tr>";

    // Public note
    print '<tr>';
    print '<td class="border" valign="top">'.$langs->trans('NotePublic').'</td>';
    print '<td valign="top" colspan="2">';
    print '<textarea name="note_public" wrap="soft" cols="70" rows="'.ROWS_3.'">';
    if (is_object($objectsrc))    // Take value from source object
    {
        print $objectsrc->note_public;
    }
    print '</textarea></td></tr>';

    // Private note
    if (empty($user->societe_id))
    {
        print '<tr>';
        print '<td class="border" valign="top">'.$langs->trans('NotePrivate').'</td>';
        print '<td valign="top" colspan="2">';
        print '<textarea name="note" wrap="soft" cols="70" rows="'.ROWS_3.'">';
        if (! empty($origin) && ! empty($originid) && is_object($objectsrc))    // Take value from source object
        {
            print $objectsrc->note;
        }
        print '</textarea></td></tr>';
    }

    if (! empty($origin) && ! empty($originid) && is_object($objectsrc))
    {
        // TODO for compatibility
        if ($origin == 'contrat')
        {
            // Calcul contrat->price (HT), contrat->total (TTC), contrat->tva
            $objectsrc->remise_absolue=$remise_absolue;
            $objectsrc->remise_percent=$remise_percent;
            $objectsrc->update_price(1,-1,1);
        }

        print "\n<!-- ".$classname." info -->";
        print "\n";
        print '<input type="hidden" name="amount"         value="'.$objectsrc->total_ht.'">'."\n";
        print '<input type="hidden" name="total"          value="'.$objectsrc->total_ttc.'">'."\n";
        print '<input type="hidden" name="tva"            value="'.$objectsrc->total_tva.'">'."\n";
        print '<input type="hidden" name="origin"         value="'.$objectsrc->element.'">';
        print '<input type="hidden" name="originid"       value="'.$objectsrc->id.'">';

        $newclassname=$classname;
        if ($newclassname == 'Propal') $newclassname = 'CommercialProposal';
        elseif ($newclassname == 'Commande') $newclassname = 'Order';
        elseif ($newclassname == 'Expedition') $newclassname = 'Sending';

        print '<tr><td>'.$langs->trans($newclassname).'</td><td colspan="2">'.$objectsrc->getNomUrl(1).'</td></tr>';
        print '<tr><td>'.$langs->trans('TotalHT').'</td><td colspan="2">'.price($objectsrc->total_ht).'</td></tr>';
        print '<tr><td>'.$langs->trans('TotalVAT').'</td><td colspan="2">'.price($objectsrc->total_tva)."</td></tr>";
        if ($mysoc->localtax1_assuj=="1") //Localtax1 RE
        {
            print '<tr><td>'.$langs->transcountry("AmountLT1",$mysoc->pays_code).'</td><td colspan="2">'.price($objectsrc->total_localtax1)."</td></tr>";
        }

        if ($mysoc->localtax2_assuj=="1") //Localtax2 IRPF
        {
            print '<tr><td>'.$langs->transcountry("AmountLT2",$mysoc->pays_code).'</td><td colspan="2">'.price($objectsrc->total_localtax2)."</td></tr>";
        }
        print '<tr><td>'.$langs->trans('TotalTTC').'</td><td colspan="2">'.price($objectsrc->total_ttc)."</td></tr>";
    }
    else
    {
        // Show deprecated optional form to add product line here
        if (! empty($conf->global->PRODUCT_SHOW_WHEN_CREATE))
        {
            print '<tr><td colspan="3">';

            // Zone de choix des produits predefinis a la creation
            print '<table class="noborder" width="100%">';
            print '<tr>';
            print '<td>'.$langs->trans('ProductsAndServices').'</td>';
            print '<td>'.$langs->trans('Qty').'</td>';
            print '<td>'.$langs->trans('ReductionShort').'</td>';
            print '<td> &nbsp; &nbsp; </td>';
            if (! empty($conf->service->enabled))
            {
                print '<td>'.$langs->trans('ServiceLimitedDuration').'</td>';
            }
            print '</tr>';
            for ($i = 1 ; $i <= $NBLINES ; $i++)
            {
                print '<tr>';
                print '<td>';
                // multiprix
                if (! empty($conf->global->PRODUIT_MULTIPRICES))
                $form->select_produits('','idprod'.$i,'',$conf->product->limit_size,$soc->price_level);
                else
                $form->select_produits('','idprod'.$i,'',$conf->product->limit_size);
                print '</td>';
                print '<td><input type="text" size="2" name="qty'.$i.'" value="1"></td>';
                print '<td nowrap="nowrap"><input type="text" size="1" name="remise_percent'.$i.'" value="'.$soc->remise_client.'">%</td>';
                print '<td>&nbsp;</td>';
                // Si le module service est actif, on propose des dates de debut et fin a la ligne
                if (! empty($conf->service->enabled))
                {
                    print '<td nowrap="nowrap">';
                    print '<table class="nobordernopadding"><tr class="nocellnopadd">';
                    print '<td class="nobordernopadding" nowrap="nowrap">';
                    print $langs->trans('From').' ';
                    print '</td><td class="nobordernopadding" nowrap="nowrap">';
                    print $form->select_date('','date_start'.$i,$usehm,$usehm,1,"add");
                    print '</td></tr>';
                    print '<td class="nobordernopadding" nowrap="nowrap">';
                    print $langs->trans('to').' ';
                    print '</td><td class="nobordernopadding" nowrap="nowrap">';
                    print $form->select_date('','date_end'.$i,$usehm,$usehm,1,"add");
                    print '</td></tr></table>';
                    print '</td>';
                }
                print "</tr>\n";
            }

            print '</table>';
            print '</td></tr>';
        }
    }

    print "</table>\n";

    // Button "Create Draft"
    print '<br><center><input type="submit" class="button" name="bouton" value="'.$langs->trans('CreateDraft').'"></center>';

    print "</form>\n";

    // Show origin lines
    if (! empty($origin) && ! empty($originid) && is_object($objectsrc))
    {
        print '<br>';

        $title=$langs->trans('ProductsAndServices');
        print_titre($title);

        print '<table class="noborder" width="100%">';

        $objectsrc->printOriginLinesList($hookmanager);

        print '</table>';
    }
>>>>>>> de1f53db

	print_fiche_titre($langs->trans('NewBill'));

	$soc = new Societe($db);
	if ($socid>0) $res=$soc->fetch($socid);

	if (! empty($origin) && ! empty($originid))
	{
		// Parse element/subelement (ex: project_task)
		$element = $subelement = $origin;
		if (preg_match('/^([^_]+)_([^_]+)/i', $origin, $regs))
		{
			$element = $regs[1];
			$subelement = $regs[2];
		}

		if ($element == 'project')
		{
			$projectid=$originid;
		}
		else
		{
			// For compatibility
			if ($element == 'order' || $element == 'commande')    {
				$element = $subelement = 'commande';
			}
			if ($element == 'propal')   {
				$element = 'comm/propal'; $subelement = 'propal';
			}
			if ($element == 'contract') {
				$element = $subelement = 'contrat';
			}
			if ($element == 'shipping') {
				$element = $subelement = 'expedition';
			}

			dol_include_once('/'.$element.'/class/'.$subelement.'.class.php');

			$classname = ucfirst($subelement);
			$objectsrc = new $classname($db);
			$objectsrc->fetch($originid);
			if (empty($objectsrc->lines) && method_exists($objectsrc,'fetch_lines'))  $objectsrc->fetch_lines();
			$objectsrc->fetch_thirdparty();

			$projectid			= (! empty($objectsrc->fk_project)?$objectsrc->fk_project:'');
			$ref_client			= (! empty($objectsrc->ref_client)?$objectsrc->ref_client:'');
			$ref_int			= (! empty($objectsrc->ref_int)?$objectsrc->ref_int:'');

			$soc = $objectsrc->thirdparty;
			$cond_reglement_id 	= (! empty($objectsrc->cond_reglement_id)?$objectsrc->cond_reglement_id:(! empty($soc->cond_reglement_id)?$soc->cond_reglement_id:1));
			$mode_reglement_id 	= (! empty($objectsrc->mode_reglement_id)?$objectsrc->mode_reglement_id:(! empty($soc->mode_reglement_id)?$soc->mode_reglement_id:0));
			$remise_percent 	= (! empty($objectsrc->remise_percent)?$objectsrc->remise_percent:(! empty($soc->remise_percent)?$soc->remise_percent:0));
			$remise_absolue 	= (! empty($objectsrc->remise_absolue)?$objectsrc->remise_absolue:(! empty($soc->remise_absolue)?$soc->remise_absolue:0));
			$dateinvoice		= empty($conf->global->MAIN_AUTOFILL_DATE)?-1:0;
		}
	}
	else
	{
		$cond_reglement_id 	= $soc->cond_reglement_id;
		$mode_reglement_id 	= $soc->mode_reglement_id;
		$remise_percent 	= $soc->remise_percent;
		$remise_absolue 	= 0;
		$dateinvoice		= empty($conf->global->MAIN_AUTOFILL_DATE)?-1:0;
	}
	$absolute_discount=$soc->getAvailableDiscounts();


	if (! empty($conf->use_javascript_ajax))
	{
		print ajax_combobox('fac_replacement');
		print ajax_combobox('fac_avoir');
	}

	print '<form name="add" action="'.$_SERVER["PHP_SELF"].'" method="POST">';
	print '<input type="hidden" name="token" value="'.$_SESSION['newtoken'].'">';
	print '<input type="hidden" name="action" value="add">';
	if ($soc->id > 0)
		print '<input type="hidden" name="socid" value="'.$soc->id.'">' ."\n";
	print '<input name="facnumber" type="hidden" value="provisoire">';
	print '<input name="ref_client" type="hidden" value="'.$ref_client.'">';
	print '<input name="ref_int" type="hidden" value="'.$ref_int.'">';
	print '<input type="hidden" name="origin" value="'.$origin.'">';
	print '<input type="hidden" name="originid" value="'.$originid.'">';

	print '<table class="border" width="100%">';

	// Ref
	print '<tr><td class="fieldrequired">'.$langs->trans('Ref').'</td><td colspan="2">'.$langs->trans('Draft').'</td></tr>';

	// Factures predefinies
	if (empty($origin) && empty($originid) && $socid>0)
	{
		$sql = 'SELECT r.rowid, r.titre, r.total_ttc';
		$sql.= ' FROM '.MAIN_DB_PREFIX.'facture_rec as r';
		$sql.= ' WHERE r.fk_soc = '.$soc->id;

		$resql=$db->query($sql);
		if ($resql)
		{
			$num = $db->num_rows($resql);
			$i = 0;

			if ($num > 0)
			{
				print '<tr><td>'.$langs->trans('CreateFromRepeatableInvoice').'</td><td>';
				print '<select class="flat" name="fac_rec">';
				print '<option value="0" selected="selected"></option>';
				while ($i < $num)
				{
					$objp = $db->fetch_object($resql);
					print '<option value="'.$objp->rowid.'"';
					if (GETPOST('fac_rec') == $objp->rowid) print ' selected="selected"';
					print '>'.$objp->titre.' ('.price($objp->total_ttc).' '.$langs->trans("TTC").')</option>';
					$i++;
				}
				print '</select></td></tr>';
			}
			$db->free($resql);
		}
		else
		{
			dol_print_error($db);
		}
	}

	// Tiers
	print '<tr>';
	print '<td class="fieldrequired">'.$langs->trans('Customer').'</td>';
	if($soc->id > 0)
	{
		print '<td colspan="2">';
		print $soc->getNomUrl(1);
		print '<input type="hidden" name="socid" value="'.$soc->id.'">';
		print '</td>';
	}
	else
	{
		print '<td colspan="2">';
		print $form->select_company('','socid','s.client = 1 OR s.client = 3',1);
		print '</td>';
	}
	print '</tr>'."\n";

	// Type de facture
	$facids=$facturestatic->list_replacable_invoices($soc->id);
	if ($facids < 0)
	{
		dol_print_error($db,$facturestatic);
		exit;
	}
	$options="";
	foreach ($facids as $facparam)
	{
		$options.='<option value="'.$facparam['id'].'"';
		if ($facparam['id'] == $_POST['fac_replacement']) $options.=' selected="selected"';
		$options.='>'.$facparam['ref'];
		$options.=' ('.$facturestatic->LibStatut(0,$facparam['status']).')';
		$options.='</option>';
	}

	$facids=$facturestatic->list_qualified_avoir_invoices($soc->id);
	if ($facids < 0)
	{
		dol_print_error($db,$facturestatic);
		exit;
	}
	$optionsav="";
	$newinvoice_static=new Facture($db);
	foreach ($facids as $key => $valarray)
	{
		$newinvoice_static->id=$key;
		$newinvoice_static->ref=$valarray['ref'];
		$newinvoice_static->statut=$valarray['status'];
		$newinvoice_static->type=$valarray['type'];
		$newinvoice_static->paye=$valarray['paye'];

		$optionsav.='<option value="'.$key.'"';
		if ($key == $_POST['fac_avoir']) $optionsav.=' selected="selected"';
		$optionsav.='>';
		$optionsav.=$newinvoice_static->ref;
		$optionsav.=' ('.$newinvoice_static->getLibStatut(1,$valarray['paymentornot']).')';
		$optionsav.='</option>';
	}

	print '<tr><td valign="top" class="fieldrequired">'.$langs->trans('Type').'</td><td colspan="2">';
	print '<table class="nobordernopadding">'."\n";

	// Standard invoice
	print '<tr height="18"><td width="16px" valign="middle">';
	print '<input type="radio" name="type" value="0"'.(GETPOST('type')==0?' checked="checked"':'').'>';
	print '</td><td valign="middle">';
	$desc=$form->textwithpicto($langs->trans("InvoiceStandardAsk"),$langs->transnoentities("InvoiceStandardDesc"),1);
	print $desc;
	print '</td></tr>'."\n";

	// Proforma
	if (! empty($conf->global->FACTURE_USE_PROFORMAT))
	{
		print '<tr height="18"><td width="16px" valign="middle">';
		print '<input type="radio" name="type" value="4"'.(GETPOST('type')==4?' checked="checked"':'').'>';
		print '</td><td valign="middle">';
		$desc=$form->textwithpicto($langs->trans("InvoiceProForma"),$langs->transnoentities("InvoiceProFormaDesc"),1);
		print $desc;
		print '</td></tr>'."\n";
	}

	if ((empty($origin)) || (($origin=='propal') && (!empty($originid))))
	{
		// Deposit
		print '<tr height="18"><td width="16px" valign="middle">';
		print '<input type="radio" name="type" value="3"'.(GETPOST('type')==3?' checked="checked"':'').'>';
		print '</td><td valign="middle" class="nowrap">';
		$desc=$form->textwithpicto($langs->trans("InvoiceDeposit"),$langs->transnoentities("InvoiceDepositDesc"),1);
		print '<table class="nobordernopadding"><tr><td>'.$desc.'</td>';
		if (($origin=='propal') ) {
			print '<td><select name="typedeposit"><option value="amount">'.$langs->trans('FixAmount').'</option>';
			print '<option value="variable">'.$langs->trans('VarAmount').'</option></select></td>';
			print '<td>'.$langs->trans('Value').':<input type="text" name="valuedeposit" size="3" value="'.GETPOST('valuedeposit','int').'"/>';
		}
		print '</td></tr></table>';
		print '</td></tr>'."\n";
	}

	if ($socid > 0)
	{
		// Replacement
		print '<tr height="18"><td valign="middle">';
		print '<input type="radio" name="type" value="1"'.(GETPOST('type')==1?' checked="checked"':'');
		if (! $options) print ' disabled="disabled"';
		print '>';
		print '</td><td valign="middle">';
		$text=$langs->trans("InvoiceReplacementAsk").' ';
		$text.='<select class="flat" name="fac_replacement" id="fac_replacement"';
		if (! $options) $text.=' disabled="disabled"';
		$text.='>';
		if ($options)
		{
			$text.='<option value="-1"></option>';
			$text.=$options;
		}
		else
		{
			$text.='<option value="-1">'.$langs->trans("NoReplacableInvoice").'</option>';
		}
		$text.='</select>';
		$desc=$form->textwithpicto($text,$langs->transnoentities("InvoiceReplacementDesc"),1);
		print $desc;
		print '</td></tr>'."\n";
	}

	if (empty($origin) && $socid > 0)
	{
		// Credit note
		print '<tr height="18"><td valign="middle">';
		print '<input type="radio" name="type" value="2"'.(GETPOST('type')==2?' checked=true':'');
		if (! $optionsav) print ' disabled="disabled"';
		print '>';
		print '</td><td valign="middle">';
		$text=$langs->transnoentities("InvoiceAvoirAsk").' ';
		//	$text.='<input type="text" value="">';
		$text.='<select class="flat" name="fac_avoir" id="fac_avoir"';
		if (! $optionsav) $text.=' disabled="disabled"';
		$text.='>';
		if ($optionsav)
		{
			$text.='<option value="-1"></option>';
			$text.=$optionsav;
		}
		else
		{
			$text.='<option value="-1">'.$langs->trans("NoInvoiceToCorrect").'</option>';
		}
		$text.='</select>';
		$desc=$form->textwithpicto($text,$langs->transnoentities("InvoiceAvoirDesc"),1);
		print $desc;
		print '</td></tr>'."\n";
	}

	print '</table>';
	print '</td></tr>';

	if ($socid > 0)
	{
		// Discounts for third party
		print '<tr><td>'.$langs->trans('Discounts').'</td><td colspan="2">';
		if ($soc->remise_client) print $langs->trans("CompanyHasRelativeDiscount",'<a href="'.DOL_URL_ROOT.'/comm/remise.php?id='.$soc->id.'&backtopage='.urlencode($_SERVER["PHP_SELF"].'?socid='.$soc->id.'&action='.$action.'&origin='.GETPOST('origin').'&originid='.GETPOST('originid')).'">'.$soc->remise_client.'</a>');
		else print $langs->trans("CompanyHasNoRelativeDiscount");
		print ' <a href="'.DOL_URL_ROOT.'/comm/remise.php?id='.$soc->id.'&backtopage='.urlencode($_SERVER["PHP_SELF"].'?socid='.$soc->id.'&action='.$action.'&origin='.GETPOST('origin').'&originid='.GETPOST('originid')).'">('.$langs->trans("EditRelativeDiscount").')</a>';
		print '. ';
		print '<br>';
		if ($absolute_discount) print $langs->trans("CompanyHasAbsoluteDiscount",'<a href="'.DOL_URL_ROOT.'/comm/remx.php?id='.$soc->id.'&backtopage='.urlencode($_SERVER["PHP_SELF"].'?socid='.$soc->id.'&action='.$action.'&origin='.GETPOST('origin').'&originid='.GETPOST('originid')).'">'.price($absolute_discount).'</a>',$langs->trans("Currency".$conf->currency));
		else print $langs->trans("CompanyHasNoAbsoluteDiscount");
		print ' <a href="'.DOL_URL_ROOT.'/comm/remx.php?id='.$soc->id.'&backtopage='.urlencode($_SERVER["PHP_SELF"].'?socid='.$soc->id.'&action='.$action.'&origin='.GETPOST('origin').'&originid='.GETPOST('originid')).'">('.$langs->trans("EditGlobalDiscounts").')</a>';
		print '.';
		print '</td></tr>';
	}

	// Date invoice
	print '<tr><td class="fieldrequired">'.$langs->trans('Date').'</td><td colspan="2">';
	$form->select_date($dateinvoice,'','','','',"add",1,1);
	print '</td></tr>';

	// Payment term
	print '<tr><td nowrap>'.$langs->trans('PaymentConditionsShort').'</td><td colspan="2">';
	$form->select_conditions_paiements(isset($_POST['cond_reglement_id'])?$_POST['cond_reglement_id']:$cond_reglement_id,'cond_reglement_id');
	print '</td></tr>';

	// Payment mode
	print '<tr><td>'.$langs->trans('PaymentMode').'</td><td colspan="2">';
	$form->select_types_paiements(isset($_POST['mode_reglement_id'])?$_POST['mode_reglement_id']:$mode_reglement_id,'mode_reglement_id');
	print '</td></tr>';

	// Project
	if (! empty($conf->projet->enabled) && $socid>0)
	{
		$langs->load('projects');
		print '<tr><td>'.$langs->trans('Project').'</td><td colspan="2">';
		select_projects($soc->id, $projectid, 'projectid');
		print '</td></tr>';
	}

	// Other attributes
	$parameters=array('objectsrc' => $objectsrc, 'colspan' => ' colspan="3"');
	$reshook=$hookmanager->executeHooks('formObjectOptions',$parameters,$object,$action);    // Note that $action and $object may have been modified by hook
	if (empty($reshook) && ! empty($extrafields->attribute_label))
	{
		print $object->showOptionals($extrafields,'edit');
	}

	// Modele PDF
	print '<tr><td>'.$langs->trans('Model').'</td>';
	print '<td>';
	include_once DOL_DOCUMENT_ROOT.'/core/modules/facture/modules_facture.php';
	$liste=ModelePDFFactures::liste_modeles($db);
	print $form->selectarray('model',$liste,$conf->global->FACTURE_ADDON_PDF);
	print "</td></tr>";

	// Public note
	print '<tr>';
	print '<td class="border" valign="top">'.$langs->trans('NotePublic').'</td>';
	print '<td valign="top" colspan="2">';
	$note_public='';
	if (is_object($objectsrc))    // Take value from source object
	{
		$note_public=$objectsrc->note_public;
	}
	$doleditor = new DolEditor('note_public', $note_public, '', 80, 'dolibarr_notes', 'In', 0, false, true, ROWS_3, 70);
	print $doleditor->Create(1);

	//print '<textarea name="note_public" wrap="soft" cols="70" rows="'.ROWS_3.'">'.$note_public.'</textarea></td></tr>';

	// Private note
	if (empty($user->societe_id))
	{
		print '<tr>';
		print '<td class="border" valign="top">'.$langs->trans('NotePrivate').'</td>';
		print '<td valign="top" colspan="2">';
		$note_private='';
		if (! empty($origin) && ! empty($originid) && is_object($objectsrc))    // Take value from source object
		{
			$note_private=$objectsrc->note_private;
		}
		$doleditor = new DolEditor('note_private', $note_private, '', 80, 'dolibarr_notes', 'In', 0, false, true, ROWS_3, 70);
		print $doleditor->Create(1);
		//print '<textarea name="note_private" wrap="soft" cols="70" rows="'.ROWS_3.'">'.$note_private.'.</textarea></td></tr>';
	}

	if (! empty($origin) && ! empty($originid) && is_object($objectsrc))
	{
		// TODO for compatibility
		if ($origin == 'contrat')
		{
			// Calcul contrat->price (HT), contrat->total (TTC), contrat->tva
			$objectsrc->remise_absolue=$remise_absolue;
			$objectsrc->remise_percent=$remise_percent;
			$objectsrc->update_price(1,-1,1);
		}

		print "\n<!-- ".$classname." info -->";
		print "\n";
		print '<input type="hidden" name="amount"         value="'.$objectsrc->total_ht.'">'."\n";
		print '<input type="hidden" name="total"          value="'.$objectsrc->total_ttc.'">'."\n";
		print '<input type="hidden" name="tva"            value="'.$objectsrc->total_tva.'">'."\n";
		print '<input type="hidden" name="origin"         value="'.$objectsrc->element.'">';
		print '<input type="hidden" name="originid"       value="'.$objectsrc->id.'">';

		$newclassname=$classname;
		if ($newclassname == 'Propal') $newclassname = 'CommercialProposal';
		elseif ($newclassname == 'Commande') $newclassname = 'Order';

		print '<tr><td>'.$langs->trans($newclassname).'</td><td colspan="2">'.$objectsrc->getNomUrl(1).'</td></tr>';
		print '<tr><td>'.$langs->trans('TotalHT').'</td><td colspan="2">'.price($objectsrc->total_ht).'</td></tr>';
		print '<tr><td>'.$langs->trans('TotalVAT').'</td><td colspan="2">'.price($objectsrc->total_tva)."</td></tr>";
		if ($mysoc->localtax1_assuj=="1") //Localtax1 RE
		{
			print '<tr><td>'.$langs->transcountry("AmountLT1",$mysoc->country_code).'</td><td colspan="2">'.price($objectsrc->total_localtax1)."</td></tr>";
		}

		if ($mysoc->localtax2_assuj=="1") //Localtax2 IRPF
		{
			print '<tr><td>'.$langs->transcountry("AmountLT2",$mysoc->country_code).'</td><td colspan="2">'.price($objectsrc->total_localtax2)."</td></tr>";
		}
		print '<tr><td>'.$langs->trans('TotalTTC').'</td><td colspan="2">'.price($objectsrc->total_ttc)."</td></tr>";
	}
	else
	{
		// Show deprecated optional form to add product line here
		if (! empty($conf->global->PRODUCT_SHOW_WHEN_CREATE))
		{
			print '<tr><td colspan="3">';

			// Zone de choix des produits predefinis a la creation
			print '<table class="noborder" width="100%">';
			print '<tr>';
			print '<td>'.$langs->trans('ProductsAndServices').'</td>';
			print '<td>'.$langs->trans('Qty').'</td>';
			print '<td>'.$langs->trans('ReductionShort').'</td>';
			print '<td> &nbsp; &nbsp; </td>';
			if (! empty($conf->service->enabled))
			{
				print '<td>'.$langs->trans('ServiceLimitedDuration').'</td>';
			}
			print '</tr>';
			for ($i = 1 ; $i <= $NBLINES ; $i++)
			{
				print '<tr>';
				print '<td>';
				// multiprix
				if (! empty($conf->global->PRODUIT_MULTIPRICES))
					$form->select_produits('','idprod'.$i,'',$conf->product->limit_size,$soc->price_level);
				else
					$form->select_produits('','idprod'.$i,'',$conf->product->limit_size);
				print '</td>';
				print '<td><input type="text" size="2" name="qty'.$i.'" value="1"></td>';
				print '<td class="nowrap"><input type="text" size="1" name="remise_percent'.$i.'" value="'.$soc->remise_client.'">%</td>';
				print '<td>&nbsp;</td>';
				// Si le module service est actif, on propose des dates de debut et fin a la ligne
				if (! empty($conf->service->enabled))
				{
					print '<td class="nowrap">';
					print '<table class="nobordernopadding"><tr class="nocellnopadd">';
					print '<td class="nobordernopadding nowrap">';
					print $langs->trans('From').' ';
					print '</td><td class="nobordernopadding nowrap">';
					print $form->select_date('','date_start'.$i,$usehm,$usehm,1,"add");
					print '</td></tr>';
					print '<td class="nobordernopadding nowrap">';
					print $langs->trans('to').' ';
					print '</td><td class="nobordernopadding nowrap">';
					print $form->select_date('','date_end'.$i,$usehm,$usehm,1,"add");
					print '</td></tr></table>';
					print '</td>';
				}
				print "</tr>\n";
			}

			print '</table>';
			print '</td></tr>';
		}
	}

	print "</table>\n";

	// Button "Create Draft"
	print '<br><center><input type="submit" class="button" name="bouton" value="'.$langs->trans('CreateDraft').'"></center>';

	print "</form>\n";

	// Show origin lines
	if (! empty($origin) && ! empty($originid) && is_object($objectsrc))
	{
		print '<br>';

		$title=$langs->trans('ProductsAndServices');
		print_titre($title);

		print '<table class="noborder" width="100%">';

		$objectsrc->printOriginLinesList();

		print '</table>';
	}

}
else if ($id > 0 || ! empty($ref))
{
	/*
	 * Show object in view mode
	*/

	$result=$object->fetch($id,$ref);

	// fetch optionals attributes and labels
	$extralabels=$extrafields->fetch_name_optionals_label($object->table_element);

	if ($result > 0)
	{
		if ($user->societe_id>0 && $user->societe_id!=$object->socid)  accessforbidden('',0);

		$result=$object->fetch_thirdparty();

		$soc = new Societe($db);
		$soc->fetch($object->socid);
		$selleruserevenustamp=$mysoc->useRevenueStamp();

		$totalpaye  = $object->getSommePaiement();
		$totalcreditnotes = $object->getSumCreditNotesUsed();
		$totaldeposits = $object->getSumDepositsUsed();
		//print "totalpaye=".$totalpaye." totalcreditnotes=".$totalcreditnotes." totaldeposts=".$totaldeposits." selleruserrevenuestamp=".$selleruserevenustamp;

		// We can also use bcadd to avoid pb with floating points
		// For example print 239.2 - 229.3 - 9.9; does not return 0.
		//$resteapayer=bcadd($object->total_ttc,$totalpaye,$conf->global->MAIN_MAX_DECIMALS_TOT);
		//$resteapayer=bcadd($resteapayer,$totalavoir,$conf->global->MAIN_MAX_DECIMALS_TOT);
		$resteapayer = price2num($object->total_ttc - $totalpaye - $totalcreditnotes - $totaldeposits,'MT');

		if ($object->paye) $resteapayer=0;
		$resteapayeraffiche=$resteapayer;

		if (! empty($conf->global->FACTURE_DEPOSITS_ARE_JUST_PAYMENTS))
		{
			$filterabsolutediscount="fk_facture_source IS NULL";  // If we want deposit to be substracted to payments only and not to total of final invoice
			$filtercreditnote="fk_facture_source IS NOT NULL";    // If we want deposit to be substracted to payments only and not to total of final invoice
		}
		else
		{
			$filterabsolutediscount="fk_facture_source IS NULL OR (fk_facture_source IS NOT NULL AND description='(DEPOSIT)')";
			$filtercreditnote="fk_facture_source IS NOT NULL AND description <> '(DEPOSIT)'";
		}

		$absolute_discount=$soc->getAvailableDiscounts('',$filterabsolutediscount);
		$absolute_creditnote=$soc->getAvailableDiscounts('',$filtercreditnote);
		$absolute_discount=price2num($absolute_discount,'MT');
		$absolute_creditnote=price2num($absolute_creditnote,'MT');

		$author = new User($db);
		if ($object->user_author)
		{
			$author->fetch($object->user_author);
		}

		$objectidnext=$object->getIdReplacingInvoice();

		$head = facture_prepare_head($object);

		dol_fiche_head($head, 'compta', $langs->trans('InvoiceCustomer'), 0, 'bill');

		$formconfirm='';

		// Confirmation de la conversion de l'avoir en reduc
		if ($action == 'converttoreduc')
		{
			$text=$langs->trans('ConfirmConvertToReduc');
			$formconfirm=$form->formconfirm($_SERVER['PHP_SELF'].'?facid='.$object->id,$langs->trans('ConvertToReduc'),$text,'confirm_converttoreduc','',"yes",2);
		}

		// Confirmation to delete invoice
		if ($action == 'delete')
		{
			$text=$langs->trans('ConfirmDeleteBill',$object->ref);
			$formquestion=array();

			$qualified_for_stock_change=0;
			if (empty($conf->global->STOCK_SUPPORTS_SERVICES))
			{
				$qualified_for_stock_change=$object->hasProductsOrServices(2);
			}
			else
			{
				$qualified_for_stock_change=$object->hasProductsOrServices(1);
			}

			if ($object->type != 3 && ! empty($conf->global->STOCK_CALCULATE_ON_BILL) && $qualified_for_stock_change && $object->statut>=1)
			{
				$langs->load("stocks");
				require_once DOL_DOCUMENT_ROOT.'/product/class/html.formproduct.class.php';
				$formproduct=new FormProduct($db);
				$label=$object->type==2?$langs->trans("SelectWarehouseForStockDecrease"):$langs->trans("SelectWarehouseForStockIncrease");
				$formquestion=array(
				//'text' => $langs->trans("ConfirmClone"),
				//array('type' => 'checkbox', 'name' => 'clone_content',   'label' => $langs->trans("CloneMainAttributes"),   'value' => 1),
				//array('type' => 'checkbox', 'name' => 'update_prices',   'label' => $langs->trans("PuttingPricesUpToDate"),   'value' => 1),
				array('type' => 'other', 'name' => 'idwarehouse',   'label' => $label,   'value' => $formproduct->selectWarehouses(GETPOST('idwarehouse'),'idwarehouse','',1,0,0,$langs->trans("NoStockAction"))));
				$formconfirm=$form->formconfirm($_SERVER['PHP_SELF'].'?facid='.$object->id,$langs->trans('DeleteBill'),$text,'confirm_delete',$formquestion,"yes",1);
			}else {
				$formconfirm=$form->formconfirm($_SERVER['PHP_SELF'].'?facid='.$object->id,$langs->trans('DeleteBill'),$text,'confirm_delete','','',1);
			}
		}

		// Confirmation de la validation
		if ($action == 'valid')
		{
			// on verifie si l'objet est en numerotation provisoire
			$objectref = substr($object->ref, 1, 4);
			if ($objectref == 'PROV')
			{
				$savdate=$object->date;
				if (! empty($conf->global->FAC_FORCE_DATE_VALIDATION))
				{
					$object->date=dol_now();
					$object->date_lim_reglement=$object->calculate_date_lim_reglement();
				}
				$numref = $object->getNextNumRef($soc);
				//$object->date=$savdate;
			}
			else
			{
				$numref = $object->ref;
			}

			$text=$langs->trans('ConfirmValidateBill',$numref);
			if (! empty($conf->notification->enabled))
			{
				require_once DOL_DOCUMENT_ROOT .'/core/class/notify.class.php';
				$notify=new Notify($db);
				$text.='<br>';
				$text.=$notify->confirmMessage('BILL_VALIDATE',$object->socid);
			}
			$formquestion=array();

			$qualified_for_stock_change=0;
			if (empty($conf->global->STOCK_SUPPORTS_SERVICES))
			{
				$qualified_for_stock_change=$object->hasProductsOrServices(2);
			}
			else
			{
				$qualified_for_stock_change=$object->hasProductsOrServices(1);
			}

			if ($object->type != 3 && ! empty($conf->global->STOCK_CALCULATE_ON_BILL) && $qualified_for_stock_change)
			{
				$langs->load("stocks");
				require_once DOL_DOCUMENT_ROOT.'/product/class/html.formproduct.class.php';
				$formproduct=new FormProduct($db);
				$label=$object->type==2?$langs->trans("SelectWarehouseForStockIncrease"):$langs->trans("SelectWarehouseForStockDecrease");
				$formquestion=array(
				//'text' => $langs->trans("ConfirmClone"),
				//array('type' => 'checkbox', 'name' => 'clone_content',   'label' => $langs->trans("CloneMainAttributes"),   'value' => 1),
				//array('type' => 'checkbox', 'name' => 'update_prices',   'label' => $langs->trans("PuttingPricesUpToDate"),   'value' => 1),
				array('type' => 'other', 'name' => 'idwarehouse',   'label' => $label,   'value' => $formproduct->selectWarehouses(GETPOST('idwarehouse'),'idwarehouse','',1)));
			}
			if ($object->type != 2 && $object->total_ttc < 0)    // Can happen only if $conf->global->FACTURE_ENABLE_NEGATIVE is on
			{
				$text.='<br>'.img_warning().' '.$langs->trans("ErrorInvoiceOfThisTypeMustBePositive");
			}
			$formconfirm=$form->formconfirm($_SERVER["PHP_SELF"].'?facid='.$object->id,$langs->trans('ValidateBill'),$text,'confirm_valid',$formquestion,(($object->type != 2 && $object->total_ttc < 0)?"no":"yes"),($conf->notification->enabled?0:2));
		}

		// Confirm back to draft status
		if ($action == 'modif')
		{
			$text=$langs->trans('ConfirmUnvalidateBill',$object->ref);
			$formquestion=array();

			$qualified_for_stock_change=0;
			if (empty($conf->global->STOCK_SUPPORTS_SERVICES))
			{
				$qualified_for_stock_change=$object->hasProductsOrServices(2);
			}
			else
			{
				$qualified_for_stock_change=$object->hasProductsOrServices(1);
			}
			if ($object->type != 3 && ! empty($conf->global->STOCK_CALCULATE_ON_BILL) && $qualified_for_stock_change)
			{
				$langs->load("stocks");
				require_once DOL_DOCUMENT_ROOT.'/product/class/html.formproduct.class.php';
				$formproduct=new FormProduct($db);
				$label=$object->type==2?$langs->trans("SelectWarehouseForStockDecrease"):$langs->trans("SelectWarehouseForStockIncrease");
				$formquestion=array(
				//'text' => $langs->trans("ConfirmClone"),
				//array('type' => 'checkbox', 'name' => 'clone_content',   'label' => $langs->trans("CloneMainAttributes"),   'value' => 1),
				//array('type' => 'checkbox', 'name' => 'update_prices',   'label' => $langs->trans("PuttingPricesUpToDate"),   'value' => 1),
				array('type' => 'other', 'name' => 'idwarehouse',   'label' => $label,   'value' => $formproduct->selectWarehouses(GETPOST('idwarehouse'),'idwarehouse','',1)));
			}

			$formconfirm=$form->formconfirm($_SERVER["PHP_SELF"].'?facid='.$object->id,$langs->trans('UnvalidateBill'),$text,'confirm_modif',$formquestion,"yes",1);
		}

		// Confirmation du classement paye
		if ($action == 'paid' && $resteapayer <= 0)
		{
			$formconfirm=$form->formconfirm($_SERVER["PHP_SELF"].'?facid='.$object->id,$langs->trans('ClassifyPaid'),$langs->trans('ConfirmClassifyPaidBill',$object->ref),'confirm_paid','',"yes",1);
		}
		if ($action == 'paid' && $resteapayer > 0)
		{
			// Code
			$i=0;
			$close[$i]['code']='discount_vat';$i++;
			$close[$i]['code']='badcustomer';$i++;
			// Help
			$i=0;
			$close[$i]['label']=$langs->trans("HelpEscompte").'<br><br>'.$langs->trans("ConfirmClassifyPaidPartiallyReasonDiscountVatDesc");$i++;
			$close[$i]['label']=$langs->trans("ConfirmClassifyPaidPartiallyReasonBadCustomerDesc");$i++;
			// Texte
			$i=0;
			$close[$i]['reason']=$form->textwithpicto($langs->transnoentities("ConfirmClassifyPaidPartiallyReasonDiscountVat",$resteapayer,$langs->trans("Currency".$conf->currency)),$close[$i]['label'],1);$i++;
			$close[$i]['reason']=$form->textwithpicto($langs->transnoentities("ConfirmClassifyPaidPartiallyReasonBadCustomer",$resteapayer,$langs->trans("Currency".$conf->currency)),$close[$i]['label'],1);$i++;
			// arrayreasons[code]=reason
			foreach($close as $key => $val)
			{
				$arrayreasons[$close[$key]['code']]=$close[$key]['reason'];
			}

			// Cree un tableau formulaire
			$formquestion=array(
			'text' => $langs->trans("ConfirmClassifyPaidPartiallyQuestion"),
			array('type' => 'radio', 'name' => 'close_code', 'label' => $langs->trans("Reason"),  'values' => $arrayreasons),
			array('type' => 'text',  'name' => 'close_note', 'label' => $langs->trans("Comment"), 'value' => '', 'size' => '100')
			);
			// Paiement incomplet. On demande si motif = escompte ou autre
			$formconfirm=$form->formconfirm($_SERVER["PHP_SELF"].'?facid='.$object->id,$langs->trans('ClassifyPaid'),$langs->trans('ConfirmClassifyPaidPartially',$object->ref),'confirm_paid_partially',$formquestion,"yes");
		}

		// Confirmation du classement abandonne
		if ($action == 'canceled')
		{
			// S'il y a une facture de remplacement pas encore validee (etat brouillon),
			// on ne permet pas de classer abandonner la facture.
			if ($objectidnext)
			{
				$facturereplacement=new Facture($db);
				$facturereplacement->fetch($objectidnext);
				$statusreplacement=$facturereplacement->statut;
			}
			if ($objectidnext && $statusreplacement == 0)
			{
				print '<div class="error">'.$langs->trans("ErrorCantCancelIfReplacementInvoiceNotValidated").'</div>';
			}
			else
			{
				// Code
				$close[1]['code']='badcustomer';
				$close[2]['code']='abandon';
				// Help
				$close[1]['label']=$langs->trans("ConfirmClassifyPaidPartiallyReasonBadCustomerDesc");
				$close[2]['label']=$langs->trans("ConfirmClassifyAbandonReasonOtherDesc");
				// Texte
				$close[1]['reason']=$form->textwithpicto($langs->transnoentities("ConfirmClassifyPaidPartiallyReasonBadCustomer",$object->ref),$close[1]['label'],1);
				$close[2]['reason']=$form->textwithpicto($langs->transnoentities("ConfirmClassifyAbandonReasonOther"),$close[2]['label'],1);
				// arrayreasons
				$arrayreasons[$close[1]['code']]=$close[1]['reason'];
				$arrayreasons[$close[2]['code']]=$close[2]['reason'];

				// Cree un tableau formulaire
				$formquestion=array(
				'text' => $langs->trans("ConfirmCancelBillQuestion"),
				array('type' => 'radio', 'name' => 'close_code', 'label' => $langs->trans("Reason"),  'values' => $arrayreasons),
				array('type' => 'text',  'name' => 'close_note', 'label' => $langs->trans("Comment"), 'value' => '', 'size' => '100')
				);

				$formconfirm=$form->formconfirm($_SERVER['PHP_SELF'].'?facid='.$object->id,$langs->trans('CancelBill'),$langs->trans('ConfirmCancelBill',$object->ref),'confirm_canceled',$formquestion,"yes");
			}
		}

		// Confirmation de la suppression d'une ligne produit
		if ($action == 'ask_deleteline')
		{
			$formconfirm=$form->formconfirm($_SERVER["PHP_SELF"].'?facid='.$object->id.'&lineid='.$lineid, $langs->trans('DeleteProductLine'), $langs->trans('ConfirmDeleteProductLine'), 'confirm_deleteline', '', 'no', 1);
		}

		// Clone confirmation
		if ($action == 'clone')
		{
			// Create an array for form
			$formquestion=array(
			//'text' => $langs->trans("ConfirmClone"),
			//array('type' => 'checkbox', 'name' => 'clone_content',   'label' => $langs->trans("CloneMainAttributes"),   'value' => 1)
			);
			// Paiement incomplet. On demande si motif = escompte ou autre
			$formconfirm=$form->formconfirm($_SERVER["PHP_SELF"].'?facid='.$object->id,$langs->trans('CloneInvoice'),$langs->trans('ConfirmCloneInvoice',$object->ref),'confirm_clone',$formquestion,'yes',1);
		}

		if (! $formconfirm)
		{
			$parameters=array('lineid'=>$lineid);
			$formconfirm=$hookmanager->executeHooks('formConfirm',$parameters,$object,$action);    // Note that $action and $object may have been modified by hook
		}

		// Print form confirm
		print $formconfirm;




		// Invoice content

		print '<table class="border" width="100%">';

		$linkback = '<a href="'.DOL_URL_ROOT.'/compta/facture/list.php'.(! empty($socid)?'?socid='.$socid:'').'">'.$langs->trans("BackToList").'</a>';

		// Ref
		print '<tr><td width="20%">'.$langs->trans('Ref').'</td>';
		print '<td colspan="5">';
		$morehtmlref='';
		$discount=new DiscountAbsolute($db);
		$result=$discount->fetch(0,$object->id);
		if ($result > 0)
		{
			$morehtmlref=' ('.$langs->trans("CreditNoteConvertedIntoDiscount",$discount->getNomUrl(1,'discount')).')';
		}
		if ($result < 0)
		{
			dol_print_error('',$discount->error);
		}
		print $form->showrefnav($object, 'ref', $linkback, 1, 'facnumber', 'ref', $morehtmlref);
		print '</td></tr>';

		// Ref customer
		print '<tr><td width="20%">';
		print '<table class="nobordernopadding" width="100%"><tr><td>';
		print $langs->trans('RefCustomer');
		print '</td>';
		if ($action != 'refclient' && ! empty($object->brouillon)) print '<td align="right"><a href="'.$_SERVER['PHP_SELF'].'?action=refclient&amp;id='.$object->id.'">'.img_edit($langs->trans('Modify')).'</a></td>';
		print '</tr></table>';
		print '</td>';
		print '<td colspan="5">';
		if ($user->rights->facture->creer && $action == 'refclient')
		{
			print '<form action="'.$_SERVER["PHP_SELF"].'?id='.$object->id.'" method="post">';
			print '<input type="hidden" name="token" value="'.$_SESSION['newtoken'].'">';
			print '<input type="hidden" name="action" value="set_ref_client">';
			print '<input type="text" class="flat" size="20" name="ref_client" value="'.$object->ref_client.'">';
			print ' <input type="submit" class="button" value="'.$langs->trans('Modify').'">';
			print '</form>';
		}
		else
		{
			print $object->ref_client;
		}
		print '</td></tr>';

		// Third party
		print '<tr><td>';
		print '<table class="nobordernopadding" width="100%">';
		print '<tr><td>'.$langs->trans('Company').'</td>';
		print '</td><td colspan="5">';
		if (! empty($conf->global->FACTURE_CHANGE_THIRDPARTY) && $action != 'editthirdparty' && $object->brouillon && $user->rights->facture->creer)
			print '<td align="right"><a href="'.$_SERVER["PHP_SELF"].'?action=editthirdparty&amp;facid='.$object->id.'">'.img_edit($langs->trans('SetLinkToThirdParty'),1).'</a></td>';
		print '</tr></table>';
		print '</td><td colspan="5">';
		if ($action == 'editthirdparty')
		{
			$form->form_thirdparty($_SERVER['PHP_SELF'].'?facid='.$object->id,$object->socid,'socid');
		}
		else
		{
			print ' &nbsp;'.$soc->getNomUrl(1,'compta');
			print ' &nbsp; (<a href="'.DOL_URL_ROOT.'/compta/facture/list.php?socid='.$object->socid.'">'.$langs->trans('OtherBills').'</a>)';
		}
		print '</tr>';

		// Type
		print '<tr><td>'.$langs->trans('Type').'</td><td colspan="5">';
		print $object->getLibType();
		if ($object->type == 1)
		{
			$facreplaced=new Facture($db);
			$facreplaced->fetch($object->fk_facture_source);
			print ' ('.$langs->transnoentities("ReplaceInvoice",$facreplaced->getNomUrl(1)).')';
		}
		if ($object->type == 2)
		{
			$facusing=new Facture($db);
			$facusing->fetch($object->fk_facture_source);
			print ' ('.$langs->transnoentities("CorrectInvoice",$facusing->getNomUrl(1)).')';
		}

		$facidavoir=$object->getListIdAvoirFromInvoice();
		if (count($facidavoir) > 0)
		{
			print ' ('.$langs->transnoentities("InvoiceHasAvoir");
			$i=0;
			foreach($facidavoir as $id)
			{
				if ($i==0) print ' ';
				else print ',';
				$facavoir=new Facture($db);
				$facavoir->fetch($id);
				print $facavoir->getNomUrl(1);
			}
			print ')';
		}
		if ($objectidnext > 0)
		{
			$facthatreplace=new Facture($db);
			$facthatreplace->fetch($objectidnext);
			print ' ('.$langs->transnoentities("ReplacedByInvoice",$facthatreplace->getNomUrl(1)).')';
		}
		print '</td></tr>';

		// Relative and absolute discounts
		$addrelativediscount='<a href="'.DOL_URL_ROOT.'/comm/remise.php?id='.$soc->id.'&backtopage='.urlencode($_SERVER["PHP_SELF"]).'?facid='.$object->id.'">'.$langs->trans("EditRelativeDiscounts").'</a>';
		$addabsolutediscount='<a href="'.DOL_URL_ROOT.'/comm/remx.php?id='.$soc->id.'&backtopage='.urlencode($_SERVER["PHP_SELF"]).'?facid='.$object->id.'">'.$langs->trans("EditGlobalDiscounts").'</a>';
		$addcreditnote='<a href="'.DOL_URL_ROOT.'/compta/facture.php?action=create&socid='.$soc->id.'&type=2&backtopage='.urlencode($_SERVER["PHP_SELF"]).'?facid='.$object->id.'">'.$langs->trans("AddCreditNote").'</a>';

		print '<tr><td>'.$langs->trans('Discounts');
		print '</td><td colspan="5">';
		if ($soc->remise_client) print $langs->trans("CompanyHasRelativeDiscount",$soc->remise_client);
		else print $langs->trans("CompanyHasNoRelativeDiscount");
		//print ' ('.$addrelativediscount.')';

		if ($absolute_discount > 0)
		{
			print '. ';
			if ($object->statut > 0 || $object->type == 2 || $object->type == 3)
			{
				if ($object->statut == 0)
				{
					print $langs->trans("CompanyHasAbsoluteDiscount",price($absolute_discount),$langs->transnoentities("Currency".$conf->currency));
					print '. ';
				}
				else
				{
					if ($object->statut < 1 || $object->type == 2 || $object->type == 3)
					{
						$text=$langs->trans("CompanyHasAbsoluteDiscount",price($absolute_discount),$langs->transnoentities("Currency".$conf->currency));
						print '<br>'.$text.'.<br>';
					}
					else
					{
						$text=$langs->trans("CompanyHasAbsoluteDiscount",price($absolute_discount),$langs->transnoentities("Currency".$conf->currency));
						$text2=$langs->trans("AbsoluteDiscountUse");
						print $form->textwithpicto($text,$text2);
					}
				}
			}
			else
			{
				// Remise dispo de type remise fixe (not credit note)
				print '<br>';
				$form->form_remise_dispo($_SERVER["PHP_SELF"].'?facid='.$object->id, GETPOST('discountid'), 'remise_id', $soc->id, $absolute_discount, $filterabsolutediscount, $resteapayer, ' ('.$addabsolutediscount.')');
			}
		}
		else
		{
			if ($absolute_creditnote > 0)    // If not, link will be added later
			{
				if ($object->statut == 0 && $object->type != 2 && $object->type != 3) print ' ('.$addabsolutediscount.')<br>';
				else print '. ';
			}
			else print '. ';
		}
		if ($absolute_creditnote > 0)
		{
			// If validated, we show link "add credit note to payment"
			if ($object->statut != 1 || $object->type == 2 || $object->type == 3)
			{
				if ($object->statut == 0 && $object->type != 3)
				{
					$text=$langs->trans("CompanyHasCreditNote",price($absolute_creditnote),$langs->transnoentities("Currency".$conf->currency));
					print $form->textwithpicto($text,$langs->trans("CreditNoteDepositUse"));
				}
				else
				{
					print $langs->trans("CompanyHasCreditNote",price($absolute_creditnote),$langs->transnoentities("Currency".$conf->currency)).'.';
				}
			}
			else
			{
				// Remise dispo de type avoir
				if (! $absolute_discount) print '<br>';
				//$form->form_remise_dispo($_SERVER["PHP_SELF"].'?facid='.$object->id, 0, 'remise_id_for_payment', $soc->id, $absolute_creditnote, $filtercreditnote, $resteapayer);
				$form->form_remise_dispo($_SERVER["PHP_SELF"].'?facid='.$object->id, 0, 'remise_id_for_payment', $soc->id, $absolute_creditnote, $filtercreditnote, 0);    // We must allow credit not even if amount is higher
			}
		}
		if (! $absolute_discount && ! $absolute_creditnote)
		{
			print $langs->trans("CompanyHasNoAbsoluteDiscount");
			if ($object->statut == 0 && $object->type != 2 && $object->type != 3) print ' ('.$addabsolutediscount.')<br>';
			else print '. ';
		}
		//if ($object->statut == 0 && $object->type != 2 && $object->type != 3)
		// {
		//if (! $absolute_discount && ! $absolute_creditnote) print '<br>';
		//print ' &nbsp; - &nbsp; ';
		//print $addabsolutediscount;
		//print ' &nbsp; - &nbsp; '.$addcreditnote;      // We disbale link to credit note
		//}
		print '</td></tr>';

		// Date invoice
		print '<tr><td>';
		print '<table class="nobordernopadding" width="100%"><tr><td>';
		print $langs->trans('Date');
		print '</td>';
		if ($object->type != 2 && $action != 'editinvoicedate' && ! empty($object->brouillon) && $user->rights->facture->creer) print '<td align="right"><a href="'.$_SERVER["PHP_SELF"].'?action=editinvoicedate&amp;facid='.$object->id.'">'.img_edit($langs->trans('SetDate'),1).'</a></td>';
		print '</tr></table>';
		print '</td><td colspan="3">';

		if ($object->type != 2)
		{
			if ($action == 'editinvoicedate')
			{
				$form->form_date($_SERVER['PHP_SELF'].'?facid='.$object->id,$object->date,'invoicedate');
			}
			else
			{
				print dol_print_date($object->date,'daytext');
			}
		}
		else
		{
			print dol_print_date($object->date,'daytext');
		}
		print '</td>';


		// List of payments

		$sign=1;
		if ($object->type == 2) $sign=-1;

		$nbrows=8; $nbcols=2;
		if (! empty($conf->projet->enabled)) $nbrows++;
		if (! empty($conf->banque->enabled)) $nbcols++;
		if($mysoc->localtax1_assuj=="1") $nbrows++;
		if($mysoc->localtax2_assuj=="1") $nbrows++;
		if ($selleruserevenustamp) $nbrows++;

		print '<td rowspan="'.$nbrows.'" colspan="2" valign="top">';

		print '<table class="nobordernopadding" width="100%">';

		// List of payments already done
		print '<tr class="liste_titre">';
		print '<td>'.($object->type == 2 ? $langs->trans("PaymentsBack") : $langs->trans('Payments')).'</td>';
		print '<td>'.$langs->trans('Type').'</td>';
		if (! empty($conf->banque->enabled)) print '<td align="right">'.$langs->trans('BankAccount').'</td>';
		print '<td align="right">'.$langs->trans('Amount').'</td>';
		print '<td width="18">&nbsp;</td>';
		print '</tr>';

		$var=true;

		// Payments already done (from payment on this invoice)
		$sql = 'SELECT p.datep as dp, p.num_paiement, p.rowid, p.fk_bank,';
		$sql.= ' c.code as payment_code, c.libelle as payment_label,';
		$sql.= ' pf.amount,';
		$sql.= ' ba.rowid as baid, ba.ref, ba.label';
		$sql.= ' FROM '.MAIN_DB_PREFIX.'c_paiement as c, '.MAIN_DB_PREFIX.'paiement_facture as pf, '.MAIN_DB_PREFIX.'paiement as p';
		$sql.= ' LEFT JOIN '.MAIN_DB_PREFIX.'bank as b ON p.fk_bank = b.rowid';
		$sql.= ' LEFT JOIN '.MAIN_DB_PREFIX.'bank_account as ba ON b.fk_account = ba.rowid';
		$sql.= ' WHERE pf.fk_facture = '.$object->id.' AND p.fk_paiement = c.id AND pf.fk_paiement = p.rowid';
		$sql.= ' ORDER BY p.datep, p.tms';

		$result = $db->query($sql);
		if ($result)
		{
			$num = $db->num_rows($result);
			$i = 0;

			//if ($object->type != 2)
			//{
			if ($num > 0)
			{
				while ($i < $num)
				{
					$objp = $db->fetch_object($result);
					$var=!$var;
					print '<tr '.$bc[$var].'><td>';
					print '<a href="'.DOL_URL_ROOT.'/compta/paiement/fiche.php?id='.$objp->rowid.'">'.img_object($langs->trans('ShowPayment'),'payment').' ';
					print dol_print_date($db->jdate($objp->dp),'day').'</a></td>';
					$label=($langs->trans("PaymentType".$objp->payment_code)!=("PaymentType".$objp->payment_code))?$langs->trans("PaymentType".$objp->payment_code):$objp->payment_label;
					print '<td>'.$label.' '.$objp->num_paiement.'</td>';
					if (! empty($conf->banque->enabled))
					{
						$bankaccountstatic->id=$objp->baid;
						$bankaccountstatic->ref=$objp->ref;
						$bankaccountstatic->label=$objp->ref;
						print '<td align="right">';
						if ($bankaccountstatic->id) print $bankaccountstatic->getNomUrl(1,'transactions');
						print '</td>';
					}
					print '<td align="right">'.price($sign * $objp->amount).'</td>';
					print '<td>&nbsp;</td>';
					print '</tr>';
					$i++;
				}
			}
			else
			{
				print '<tr '.$bc[$var].'><td colspan="'.$nbcols.'">'.$langs->trans("None").'</td><td></td><td></td></tr>';
			}
			//}
			$db->free($result);
			}
			else
			{
				dol_print_error($db);
			}

			if ($object->type != 2)
			{
				// Total already paid
				print '<tr><td colspan="'.$nbcols.'" align="right">';
				if ($object->type != 3) print $langs->trans('AlreadyPaidNoCreditNotesNoDeposits');
				else print $langs->trans('AlreadyPaid');
				print ' :</td><td align="right">'.price($totalpaye).'</td><td>&nbsp;</td></tr>';

				$resteapayeraffiche=$resteapayer;

				// Loop on each credit note or deposit amount applied
				$creditnoteamount=0;
				$depositamount=0;
				$sql = "SELECT re.rowid, re.amount_ht, re.amount_tva, re.amount_ttc,";
				$sql.= " re.description, re.fk_facture_source";
				$sql.= " FROM ".MAIN_DB_PREFIX ."societe_remise_except as re";
				$sql.= " WHERE fk_facture = ".$object->id;
				$resql=$db->query($sql);
				if ($resql)
				{
					$num = $db->num_rows($resql);
					$i = 0;
					$invoice=new Facture($db);
					while ($i < $num)
					{
						$obj = $db->fetch_object($resql);
						$invoice->fetch($obj->fk_facture_source);
						print '<tr><td colspan="'.$nbcols.'" align="right">';
						if ($invoice->type == 2) print $langs->trans("CreditNote").' ';
						if ($invoice->type == 3) print $langs->trans("Deposit").' ';
						print $invoice->getNomUrl(0);
						print ' :</td>';
						print '<td align="right">'.price($obj->amount_ttc).'</td>';
						print '<td align="right">';
						print '<a href="'.$_SERVER["PHP_SELF"].'?facid='.$object->id.'&action=unlinkdiscount&discountid='.$obj->rowid.'">'.img_delete().'</a>';
						print '</td></tr>';
						$i++;
						if ($invoice->type == 2) $creditnoteamount += $obj->amount_ttc;
						if ($invoice->type == 3) $depositamount += $obj->amount_ttc;
					}
				}
				else
				{
					dol_print_error($db);
				}

				// Paye partiellement 'escompte'
				if (($object->statut == 2 || $object->statut == 3) && $object->close_code == 'discount_vat')
				{
					print '<tr><td colspan="'.$nbcols.'" align="right" nowrap="1">';
					print $form->textwithpicto($langs->trans("Discount").':',$langs->trans("HelpEscompte"),-1);
					print '</td><td align="right">'.price($object->total_ttc - $creditnoteamount - $depositamount - $totalpaye).'</td><td>&nbsp;</td></tr>';
					$resteapayeraffiche=0;
				}
				// Paye partiellement ou Abandon 'badcustomer'
				if (($object->statut == 2 || $object->statut == 3) && $object->close_code == 'badcustomer')
				{
					print '<tr><td colspan="'.$nbcols.'" align="right" nowrap="1">';
					print $form->textwithpicto($langs->trans("Abandoned").':',$langs->trans("HelpAbandonBadCustomer"),-1);
					print '</td><td align="right">'.price($object->total_ttc - $creditnoteamount - $depositamount - $totalpaye).'</td><td>&nbsp;</td></tr>';
					//$resteapayeraffiche=0;
				}
				// Paye partiellement ou Abandon 'product_returned'
				if (($object->statut == 2 || $object->statut == 3) && $object->close_code == 'product_returned')
				{
					print '<tr><td colspan="'.$nbcols.'" align="right" nowrap="1">';
					print $form->textwithpicto($langs->trans("ProductReturned").':',$langs->trans("HelpAbandonProductReturned"),-1);
					print '</td><td align="right">'.price($object->total_ttc - $creditnoteamount - $depositamount - $totalpaye).'</td><td>&nbsp;</td></tr>';
					$resteapayeraffiche=0;
				}
				// Paye partiellement ou Abandon 'abandon'
				if (($object->statut == 2 || $object->statut == 3) && $object->close_code == 'abandon')
				{
					print '<tr><td colspan="'.$nbcols.'" align="right" nowrap="1">';
					$text=$langs->trans("HelpAbandonOther");
					if ($object->close_note) $text.='<br><br><b>'.$langs->trans("Reason").'</b>:'.$object->close_note;
					print $form->textwithpicto($langs->trans("Abandoned").':',$text,-1);
					print '</td><td align="right">'.price($object->total_ttc - $creditnoteamount - $depositamount - $totalpaye).'</td><td>&nbsp;</td></tr>';
					$resteapayeraffiche=0;
				}

				// Billed
				print '<tr><td colspan="'.$nbcols.'" align="right">'.$langs->trans("Billed").' :</td><td align="right" style="border: 1px solid;">'.price($object->total_ttc).'</td><td>&nbsp;</td></tr>';

				// Remainder to pay
				print '<tr><td colspan="'.$nbcols.'" align="right">';
				if ($resteapayeraffiche >= 0) print $langs->trans('RemainderToPay');
				else print $langs->trans('ExcessReceived');
				print ' :</td>';
				print '<td align="right" style="border: 1px solid;" bgcolor="#f0f0f0"><b>'.price($resteapayeraffiche).'</b></td>';
				print '<td class="nowrap">&nbsp;</td></tr>';
			}
			else	// Credit note
			{
				// Total already paid back
				print '<tr><td colspan="'.$nbcols.'" align="right">';
				print $langs->trans('AlreadyPaidBack');
				print ' :</td><td align="right">'.price($sign * $totalpaye).'</td><td>&nbsp;</td></tr>';

				// Billed
				print '<tr><td colspan="'.$nbcols.'" align="right">'.$langs->trans("Billed").' :</td><td align="right" style="border: 1px solid;">'.price($sign * $object->total_ttc).'</td><td>&nbsp;</td></tr>';

				// Remainder to pay back
				print '<tr><td colspan="'.$nbcols.'" align="right">';
				if ($resteapayeraffiche <= 0) print $langs->trans('RemainderToPayBack');
				else print $langs->trans('ExcessPaydBack');
				print ' :</td>';
				print '<td align="right" style="border: 1px solid;" bgcolor="#f0f0f0"><b>'.price($sign * $resteapayeraffiche).'</b></td>';
				print '<td class="nowrap">&nbsp;</td></tr>';

				// Sold credit note
				//print '<tr><td colspan="'.$nbcols.'" align="right">'.$langs->trans('TotalTTC').' :</td>';
				//print '<td align="right" style="border: 1px solid;" bgcolor="#f0f0f0"><b>'.price($sign * $object->total_ttc).'</b></td><td>&nbsp;</td></tr>';
			}

			print '</table>';

			// Margin Infos
			if (! empty($conf->margin->enabled))
			{
				print '<br>';
				$object->displayMarginInfos($object->statut > 0);
			}

			print '</td></tr>';

			// Conditions de reglement
			print '<tr><td>';
			print '<table class="nobordernopadding" width="100%"><tr><td>';
			print $langs->trans('PaymentConditionsShort');
			print '</td>';
			if ($object->type != 2 && $action != 'editconditions' && ! empty($object->brouillon) && $user->rights->facture->creer) print '<td align="right"><a href="'.$_SERVER["PHP_SELF"].'?action=editconditions&amp;facid='.$object->id.'">'.img_edit($langs->trans('SetConditions'),1).'</a></td>';
			print '</tr></table>';
			print '</td><td colspan="3">';
			if ($object->type != 2)
			{
				if ($action == 'editconditions')
				{
					$form->form_conditions_reglement($_SERVER['PHP_SELF'].'?facid='.$object->id,$object->cond_reglement_id,'cond_reglement_id');
				}
				else
				{
					$form->form_conditions_reglement($_SERVER['PHP_SELF'].'?facid='.$object->id,$object->cond_reglement_id,'none');
				}
			}
			else
			{
				print '&nbsp;';
			}
			print '</td></tr>';

			// Date payment term
			print '<tr><td>';
			print '<table class="nobordernopadding" width="100%"><tr><td>';
			print $langs->trans('DateMaxPayment');
			print '</td>';
			if ($object->type != 2 && $action != 'editpaymentterm' && ! empty($object->brouillon) && $user->rights->facture->creer) print '<td align="right"><a href="'.$_SERVER["PHP_SELF"].'?action=editpaymentterm&amp;facid='.$object->id.'">'.img_edit($langs->trans('SetDate'),1).'</a></td>';
			print '</tr></table>';
			print '</td><td colspan="3">';
			if ($object->type != 2)
			{
				if ($action == 'editpaymentterm')
				{
					$form->form_date($_SERVER['PHP_SELF'].'?facid='.$object->id,$object->date_lim_reglement,'paymentterm');
				}
				else
				{
					print dol_print_date($object->date_lim_reglement,'daytext');
					if ($object->date_lim_reglement < ($now - $conf->facture->client->warning_delay) && ! $object->paye && $object->statut == 1 && ! isset($object->am)) print img_warning($langs->trans('Late'));
				}
			}
			else
			{
				print '&nbsp;';
			}
			print '</td></tr>';

			// Payment mode
			print '<tr><td>';
			print '<table class="nobordernopadding" width="100%"><tr><td>';
			print $langs->trans('PaymentMode');
			print '</td>';
			if ($action != 'editmode' && ! empty($object->brouillon) && $user->rights->facture->creer) print '<td align="right"><a href="'.$_SERVER["PHP_SELF"].'?action=editmode&amp;facid='.$object->id.'">'.img_edit($langs->trans('SetMode'),1).'</a></td>';
			print '</tr></table>';
			print '</td><td colspan="3">';
			if ($action == 'editmode')
			{
				$form->form_modes_reglement($_SERVER['PHP_SELF'].'?facid='.$object->id,$object->mode_reglement_id,'mode_reglement_id');
			}
			else
			{
				$form->form_modes_reglement($_SERVER['PHP_SELF'].'?facid='.$object->id,$object->mode_reglement_id,'none');
			}
			print '</td></tr>';

			// Amount
			print '<tr><td>'.$langs->trans('AmountHT').'</td>';
			print '<td align="right" colspan="3" nowrap>'.price($object->total_ht,1,'',1,-1,-1,$conf->currency).'</td></tr>';
			print '<tr><td>'.$langs->trans('AmountVAT').'</td><td align="right" colspan="3" nowrap>'.price($object->total_tva,1,'',1,-1,-1,$conf->currency).'</td></tr>';
			print '</tr>';

			// Amount Local Taxes
			if ($mysoc->localtax1_assuj=="1" && $mysoc->useLocalTax(1)) //Localtax1 (example RE)
			{
				print '<tr><td>'.$langs->transcountry("AmountLT1",$mysoc->country_code).'</td>';
				print '<td align="right" colspan="3" nowrap>'.price($object->total_localtax1,1,'',1,-1,-1,$conf->currency).'</td></tr>';
			}
			if ($mysoc->localtax2_assuj=="1" && $mysoc->useLocalTax(2)) //Localtax2 (example IRPF)
			{
				print '<tr><td>'.$langs->transcountry("AmountLT2",$mysoc->country_code).'</td>';
				print '<td align="right" colspan="3" nowrap>'.price($object->total_localtax2,1,'',1,-1,-1,$conf->currency).'</td></tr>';
			}

			// Revenue stamp
			if ($selleruserevenustamp)		// Test company use revenue stamp
			{
				print '<tr><td>';
				print '<table class="nobordernopadding" width="100%"><tr><td>';
				print $langs->trans('RevenueStamp');
				print '</td>';
				if ($action != 'editrevenuestamp' && ! empty($object->brouillon) && $user->rights->facture->creer) print '<td align="right"><a href="'.$_SERVER["PHP_SELF"].'?action=editrevenuestamp&amp;facid='.$object->id.'">'.img_edit($langs->trans('SetRevenuStamp'),1).'</a></td>';
				print '</tr></table>';
				print '</td><td colspan="3" align="right">';
				if ($action == 'editrevenuestamp')
				{
					print '<form action="'.$_SERVER["PHP_SELF"].'?id='.$object->id.'" method="post">';
					print '<input type="hidden" name="token" value="'.$_SESSION['newtoken'].'">';
					print '<input type="hidden" name="action" value="setrevenuestamp">';
					print $formother->select_revenue_stamp(GETPOST('revenuestamp'), 'revenuestamp', $mysoc->country_code);
					//print '<input type="text" class="flat" size="4" name="revenuestamp" value="'.price2num($object->revenuestamp).'">';
					print ' <input type="submit" class="button" value="'.$langs->trans('Modify').'">';
					print '</form>';
				}
				else
				{
					print price($object->revenuestamp,1,'',1,-1,-1,$conf->currency);
				}
				print '</td></tr>';
			}

			// Total with tax
			print '<tr><td>'.$langs->trans('AmountTTC').'</td><td align="right" colspan="3" nowrap>'.price($object->total_ttc,1,'',1,-1,-1,$conf->currency).'</td></tr>';

			// Statut
			print '<tr><td>'.$langs->trans('Status').'</td>';
			print '<td align="left" colspan="3">'.($object->getLibStatut(4,$totalpaye)).'</td></tr>';

			// Project
			if (! empty($conf->projet->enabled))
			{
				$langs->load('projects');
				print '<tr>';
				print '<td>';

				print '<table class="nobordernopadding" width="100%"><tr><td>';
				print $langs->trans('Project');
				print '</td>';
				if ($action != 'classify')
				{
					print '<td align="right"><a href="'.$_SERVER["PHP_SELF"].'?action=classify&amp;facid='.$object->id.'">';
					print img_edit($langs->trans('SetProject'),1);
					print '</a></td>';
				}
				print '</tr></table>';

				print '</td><td colspan="3">';
				if ($action == 'classify')
				{
					$form->form_project($_SERVER['PHP_SELF'].'?facid='.$object->id,$object->socid,$object->fk_project,'projectid');
				}
				else
				{
					$form->form_project($_SERVER['PHP_SELF'].'?facid='.$object->id,$object->socid,$object->fk_project,'none');
				}
				print '</td>';
				print '</tr>';
			}

			// Other attributes
			$res=$object->fetch_optionals($object->id,$extralabels);
			$parameters=array('colspan' => ' colspan="2"');
			$reshook=$hookmanager->executeHooks('formObjectOptions',$parameters,$object,$action); // Note that $action and $object may have been modified by hook
			if (empty($reshook) && ! empty($extrafields->attribute_label))
			{

				if ($action == 'edit_extras')
				{
					print '<form enctype="multipart/form-data" action="'.$_SERVER["PHP_SELF"].'" method="post" name="formsoc">';
					print '<input type="hidden" name="action" value="update_extras">';
					print '<input type="hidden" name="token" value="'.$_SESSION['newtoken'].'">';
					print '<input type="hidden" name="id" value="'.$object->id.'">';
				}

				foreach($extrafields->attribute_label as $key=>$label)
				{
					$value=(isset($_POST["options_".$key])?$_POST["options_".$key]:$object->array_options["options_".$key]);
					if ($extrafields->attribute_type[$key] == 'separate')
					{
						print $extrafields->showSeparator($key);
					}
					else
					{
						print '<tr><td';
						if (! empty($extrafields->attribute_required[$key])) print ' class="fieldrequired"';
						print '>'.$label.'</td><td colspan="5">';
						// Convert date into timestamp format
						if (in_array($extrafields->attribute_type[$key],array('date','datetime')))
						{
							$value = isset($_POST["options_".$key])?dol_mktime($_POST["options_".$key."hour"], $_POST["options_".$key."min"], 0, $_POST["options_".$key."month"], $_POST["options_".$key."day"], $_POST["options_".$key."year"]):$object->array_options['options_'.$key];
						}

						if ($action == 'edit_extras' && $user->rights->facture->creer)
						{
							print $extrafields->showInputField($key,$value);
						}
						else
						{
							print $extrafields->showOutputField($key,$value);
						}
						print '</td></tr>'."\n";
					}
				}

				if(count($extrafields->attribute_label) > 0) {

					if ($action == 'edit_extras' && $user->rights->facture->creer)
					{
						print '<tr><td></td><td colspan="5">';
						print '<input type="submit" class="button" value="'.$langs->trans('Modify').'">';
						print '</form>';
						print '</td></tr>';

					}
					else {
						if ($object->statut == 0 && $user->rights->facture->creer)
						{
							print '<tr><td></td><td><a href="'.$_SERVER['PHP_SELF'].'?id='.$object->id.'&action=edit_extras">'.img_picto('','edit').' '.$langs->trans('Modify').'</a></td></tr>';
						}
					}
				}
			}

			print '</table><br>';

			if (! empty($conf->global->MAIN_DISABLE_CONTACTS_TAB))
			{
				$blocname = 'contacts';
				$title = $langs->trans('ContactsAddresses');
				include DOL_DOCUMENT_ROOT.'/core/tpl/bloc_showhide.tpl.php';
			}

			if (! empty($conf->global->MAIN_DISABLE_NOTES_TAB))
			{
				$blocname = 'notes';
				$title = $langs->trans('Notes');
				include DOL_DOCUMENT_ROOT.'/core/tpl/bloc_showhide.tpl.php';
			}

			// Lines
			$result = $object->getLinesArray();

			if (! empty($conf->use_javascript_ajax) && $object->statut == 0)
			{
				include DOL_DOCUMENT_ROOT.'/core/tpl/ajaxrow.tpl.php';
			}

			print '<table id="tablelines" class="noborder noshadow" width="100%">';

			// Show object lines
			if (! empty($object->lines))
				$ret=$object->printObjectLines($action,$mysoc,$soc,$lineid,1);

			// Form to add new line
			if ($object->statut == 0 && $user->rights->facture->creer && $action <> 'valid' && $action <> 'editline')
			{
				$var=true;

				if ($conf->global->MAIN_FEATURES_LEVEL > 1)
				{
					// Add free or predefined products/services
					$object->formAddObjectLine(1,$mysoc,$soc);
				}
				else
				{
					// Add free products/services
					$object->formAddFreeProduct(1,$mysoc,$soc);

					// Add predefined products/services
					if (! empty($conf->product->enabled) || ! empty($conf->service->enabled))
					{
						$var=!$var;
						$object->formAddPredefinedProduct(1,$mysoc,$soc);
					}
				}

				$parameters=array();
				$reshook=$hookmanager->executeHooks('formAddObjectLine',$parameters,$object,$action);    // Note that $action and $object may have been modified by hook
			}

			print "</table>\n";

			print "</div>\n";


			// Boutons actions

			if ($action != 'prerelance' && $action != 'presend')
			{
				if ($user->societe_id == 0 && $action <> 'valid' && $action <> 'editline')
				{
					print '<div class="tabsAction">';

					// Editer une facture deja validee, sans paiement effectue et pas exporte en compta
					if ($object->statut == 1)
					{
						// On verifie si les lignes de factures ont ete exportees en compta et/ou ventilees
						$ventilExportCompta = $object->getVentilExportCompta();

						if ($resteapayer == $object->total_ttc	&& $object->paye == 0 && $ventilExportCompta == 0)
						{
							if (! $objectidnext)
							{
								if ((empty($conf->global->MAIN_USE_ADVANCED_PERMS) && $user->rights->facture->valider) || $user->rights->facture->invoice_advance->unvalidate)
								{
									print '<div class="inline-block divButAction"><a class="butAction" href="'.$_SERVER['PHP_SELF'].'?facid='.$object->id.'&amp;action=modif">'.$langs->trans('Modify').'</a></div>';
								}
								else
								{
									print '<div class="inline-block divButAction"><span class="butActionRefused" title="'.$langs->trans("NotEnoughPermissions").'">'.$langs->trans('Modify').'</span></div>';
								}
							}
							else
							{
								print '<div class="inline-block divButAction"><span class="butActionRefused" title="'.$langs->trans("DisabledBecauseReplacedInvoice").'">'.$langs->trans('Modify').'</span></div>';
							}
						}
					}

					// Reopen a standard paid invoice
					if (($object->type == 0 || $object->type == 1) && ($object->statut == 2 || $object->statut == 3))				// A paid invoice (partially or completely)
					{
						if (! $objectidnext && $object->close_code != 'replaced')	// Not replaced by another invoice
						{
							print '<div class="inline-block divButAction"><a class="butAction" href="'.$_SERVER['PHP_SELF'].'?facid='.$object->id.'&amp;action=reopen">'.$langs->trans('ReOpen').'</a></div>';
						}
						else
						{
							print '<div class="inline-block divButAction"><span class="butActionRefused" title="'.$langs->trans("DisabledBecauseReplacedInvoice").'">'.$langs->trans('ReOpen').'</span></div>';
						}
					}

					// Validate
					if ($object->statut == 0 && count($object->lines) > 0 &&
						(
							(($object->type == 0 || $object->type == 1 || $object->type == 3 || $object->type == 4) && (! empty($conf->global->FACTURE_ENABLE_NEGATIVE) || $object->total_ttc >= 0))
							|| ($object->type == 2 && $object->total_ttc <= 0))
					)
					{
						if ($user->rights->facture->valider)
						{
							print '<div class="inline-block divButAction"><a class="butAction" href="'.$_SERVER["PHP_SELF"].'?facid='.$object->id.'&amp;action=valid">'.$langs->trans('Validate').'</a></div>';
						}
					}

					// Send by mail
					if (($object->statut == 1 || $object->statut == 2))
					{
						if ($objectidnext)
						{
							print '<div class="inline-block divButAction"><span class="butActionRefused" title="'.$langs->trans("DisabledBecauseReplacedInvoice").'">'.$langs->trans('SendByMail').'</span></div>';
						}
						else
						{
							if (empty($conf->global->MAIN_USE_ADVANCED_PERMS) || $user->rights->facture->invoice_advance->send)
							{
								print '<div class="inline-block divButAction"><a class="butAction" href="'.$_SERVER['PHP_SELF'].'?facid='.$object->id.'&amp;action=presend&amp;mode=init">'.$langs->trans('SendByMail').'</a></div>';
							}
							else print '<div class="inline-block divButAction"><a class="butActionRefused" href="#">'.$langs->trans('SendByMail').'</a></div>';
						}
					}

					if (! empty($conf->global->FACTURE_SHOW_SEND_REMINDER))	// For backward compatibility
					{
						if (($object->statut == 1 || $object->statut == 2) && $resteapayer > 0)
						{
							if ($objectidnext)
							{
								print '<div class="inline-block divButAction"><span class="butActionRefused" title="'.$langs->trans("DisabledBecauseReplacedInvoice").'">'.$langs->trans('SendRemindByMail').'</span></div>';
							}
							else
							{
								if (empty($conf->global->MAIN_USE_ADVANCED_PERMS) || $user->rights->facture->invoice_advance->send)
								{
									print '<div class="inline-block divButAction"><a class="butAction" href="'.$_SERVER['PHP_SELF'].'?facid='.$object->id.'&amp;action=prerelance&amp;mode=init">'.$langs->trans('SendRemindByMail').'</a></div>';
								}
								else print '<div class="inline-block divButAction"><a class="butActionRefused" href="#">'.$langs->trans('SendRemindByMail').'</a></div>';
							}
						}
					}

					// Create payment
					if ($object->type != 2 && $object->statut == 1 && $object->paye == 0 && $user->rights->facture->paiement)
					{
						if ($objectidnext)
						{
							print '<div class="inline-block divButAction"><span class="butActionRefused" title="'.$langs->trans("DisabledBecauseReplacedInvoice").'">'.$langs->trans('DoPayment').'</span></div>';
						}
						else
						{
							if ($resteapayer == 0)
							{
								print '<div class="inline-block divButAction"><span class="butActionRefused" title="'.$langs->trans("DisabledBecauseRemainderToPayIsZero").'">'.$langs->trans('DoPayment').'</span></div>';
							}
							else
							{
								print '<div class="inline-block divButAction"><a class="butAction" href="paiement.php?facid='.$object->id.'&amp;action=create">'.$langs->trans('DoPayment').'</a></div>';
							}
						}
					}

					// Reverse back money or convert to reduction
					if ($object->type == 2 || $object->type == 3)
					{
						// For credit note only
						if ($object->type == 2 && $object->statut == 1 && $object->paye == 0 && $user->rights->facture->paiement)
						{
							print '<div class="inline-block divButAction"><a class="butAction" href="paiement.php?facid='.$object->id.'&amp;action=create">'.$langs->trans('DoPaymentBack').'</a></div>';
						}
						// For credit note
						if ($object->type == 2 && $object->statut == 1 && $object->paye == 0 && $user->rights->facture->creer && $object->getSommePaiement() == 0)
						{
							print '<div class="inline-block divButAction"><a class="butAction" href="'.$_SERVER["PHP_SELF"].'?facid='.$object->id.'&amp;action=converttoreduc">'.$langs->trans('ConvertToReduc').'</a></div>';
						}
						// For deposit invoice
						if ($object->type == 3 && $object->statut == 1 && $resteapayer == 0 && $user->rights->facture->creer)
						{
							print '<div class="inline-block divButAction"><a class="butAction" href="'.$_SERVER["PHP_SELF"].'?facid='.$object->id.'&amp;action=converttoreduc">'.$langs->trans('ConvertToReduc').'</a></div>';
						}
					}

					// Classify paid (if not deposit and not credit note. Such invoice are "converted")
					if ($object->statut == 1 && $object->paye == 0 && $user->rights->facture->paiement &&
						(($object->type != 2 && $object->type != 3 && $resteapayer <= 0) || ($object->type == 2 && $resteapayer >= 0)) )
					{
						print '<div class="inline-block divButAction"><a class="butAction" href="'.$_SERVER['PHP_SELF'].'?facid='.$object->id.'&amp;action=paid">'.$langs->trans('ClassifyPaid').'</a></div>';
					}

					// Classify 'closed not completely paid' (possible si validee et pas encore classee payee)
					if ($object->statut == 1 && $object->paye == 0 && $resteapayer > 0
						&& $user->rights->facture->paiement)
					{
						if ($totalpaye > 0 || $totalcreditnotes > 0)
						{
							// If one payment or one credit note was linked to this invoice
							print '<div class="inline-block divButAction"><a class="butAction" href="'.$_SERVER['PHP_SELF'].'?facid='.$object->id.'&amp;action=paid">'.$langs->trans('ClassifyPaidPartially').'</a></div>';
						}
						else
						{
							if ($objectidnext)
							{
								print '<div class="inline-block divButAction"><span class="butActionRefused" title="'.$langs->trans("DisabledBecauseReplacedInvoice").'">'.$langs->trans('ClassifyCanceled').'</span></div>';
							}
							else
							{
								print '<div class="inline-block divButAction"><a class="butAction" href="'.$_SERVER['PHP_SELF'].'?facid='.$object->id.'&amp;action=canceled">'.$langs->trans('ClassifyCanceled').'</a></div>';
							}
						}
					}

					// Clone
					if (($object->type == 0 || $object->type == 3 || $object->type == 4) && $user->rights->facture->creer)
					{
						print '<div class="inline-block divButAction"><a class="butAction" href="'.$_SERVER['PHP_SELF'].'?facid='.$object->id.'&amp;action=clone&amp;object=invoice">'.$langs->trans("ToClone").'</a></div>';
					}

					// Clone as predefined
					if (($object->type == 0 || $object->type == 3 || $object->type == 4) && $object->statut == 0 && $user->rights->facture->creer)
					{
						if (! $objectidnext)
						{
							print '<div class="inline-block divButAction"><a class="butAction" href="facture/fiche-rec.php?facid='.$object->id.'&amp;action=create">'.$langs->trans("ChangeIntoRepeatableInvoice").'</a></div>';
						}
					}

					// Delete
					if ($user->rights->facture->supprimer)
					{
						if (! $object->is_erasable())
						{
							print '<div class="inline-block divButAction"><a class="butActionRefused" href="#" title="'.$langs->trans("DisabledBecauseNotErasable").'">'.$langs->trans('Delete').'</a></div>';
						}
						else if ($objectidnext)
						{
							print '<div class="inline-block divButAction"><a class="butActionRefused" href="#" title="'.$langs->trans("DisabledBecauseReplacedInvoice").'">'.$langs->trans('Delete').'</a></div>';
						}
						elseif ($object->getSommePaiement())
						{
							print '<div class="inline-block divButAction"><a class="butActionRefused" href="#" title="'.$langs->trans("DisabledBecausePayments").'">'.$langs->trans('Delete').'</a></div>';
						}
						else
						{
							print '<div class="inline-block divButAction"><a class="butActionDelete" href="'.$_SERVER["PHP_SELF"].'?facid='.$object->id.'&amp;action=delete">'.$langs->trans('Delete').'</a></div>';
						}
					}
					else
					{
						print '<div class="inline-block divButAction"><a class="butActionRefused" href="#" title="'.$langs->trans("NotAllowed").'">'.$langs->trans('Delete').'</a></div>';
					}

					print '</div>';
				}
			}
			print '<br>';

			if ($action != 'prerelance' && $action != 'presend')
			{
				print '<div class="fichecenter"><div class="fichehalfleft">';
				print '<a name="builddoc"></a>'; // ancre

				// Documents generes
				$filename=dol_sanitizeFileName($object->ref);
				$filedir=$conf->facture->dir_output . '/' . dol_sanitizeFileName($object->ref);
				$urlsource=$_SERVER['PHP_SELF'].'?facid='.$object->id;
				$genallowed=$user->rights->facture->creer;
				$delallowed=$user->rights->facture->supprimer;
				
				print $formfile->showdocuments('facture',$filename,$filedir,$urlsource,$genallowed,$delallowed,$object->modelpdf,1,0,0,28,0,'','','',$soc->default_lang);
				$somethingshown=$formfile->numoffiles;

				// Linked object block
				$somethingshown=$object->showLinkedObjectBlock();

				// Link for paypal payment
				if (! empty($conf->paypal->enabled) && $object->statut != 0)
				{
					include_once DOL_DOCUMENT_ROOT.'/paypal/lib/paypal.lib.php';
					print showPaypalPaymentUrl('invoice',$object->ref);
				}

				print '</div><div class="fichehalfright"><div class="ficheaddleft">';

				// List of actions on element
				include_once DOL_DOCUMENT_ROOT.'/core/class/html.formactions.class.php';
				$formactions=new FormActions($db);
				$somethingshown=$formactions->showactions($object,'invoice',$socid);

				print '</div></div></div>';
			}
			else
			{
				/*
				 * Affiche formulaire mail
				*/

				// By default if $action=='presend'
				$titreform='SendBillByMail';
				$topicmail='SendBillRef';
				$action='send';
				$modelmail='facture_send';

				if ($action == 'prerelance')	// For backward compatibility
				{
					$titrefrom='SendReminderBillByMail';
					$topicmail='SendReminderBillRef';
					$action='relance';
					$modelmail='facture_relance';
				}

				$ref = dol_sanitizeFileName($object->ref);
				include_once DOL_DOCUMENT_ROOT.'/core/lib/files.lib.php';
				$fileparams = dol_most_recent_file($conf->facture->dir_output . '/' . $ref, preg_quote($ref,'/'));
				$file=$fileparams['fullname'];

				// Build document if it not exists
				if (! $file || ! is_readable($file))
				{
					// Define output language
					$outputlangs = $langs;
					$newlang='';
					if ($conf->global->MAIN_MULTILANGS && empty($newlang) && ! empty($_REQUEST['lang_id'])) $newlang=$_REQUEST['lang_id'];
					if ($conf->global->MAIN_MULTILANGS && empty($newlang)) $newlang=$object->client->default_lang;
					if (! empty($newlang))
					{
						$outputlangs = new Translate("",$conf);
						$outputlangs->setDefaultLang($newlang);
					}

					$result=facture_pdf_create($db, $object, GETPOST('model')?GETPOST('model'):$object->modelpdf, $outputlangs, $hidedetails, $hidedesc, $hideref);
					if ($result <= 0)
					{
						dol_print_error($db,$result);
						exit;
					}
					$fileparams = dol_most_recent_file($conf->facture->dir_output . '/' . $ref, preg_quote($ref,'/'));
					$file=$fileparams['fullname'];
				}

				print '<br>';
				print_titre($langs->trans($titreform));

				// Cree l'objet formulaire mail
				include_once DOL_DOCUMENT_ROOT.'/core/class/html.formmail.class.php';
				$formmail = new FormMail($db);
				$formmail->fromtype = 'user';
				$formmail->fromid   = $user->id;
				$formmail->fromname = $user->getFullName($langs);
				$formmail->frommail = $user->email;
				$formmail->withfrom=1;
				$liste=array();
				foreach ($object->thirdparty->thirdparty_and_contact_email_array(1) as $key=>$value)	$liste[$key]=$value;
				$formmail->withto=GETPOST('sendto')?GETPOST('sendto'):$liste;
				$formmail->withtocc=$liste;
				$formmail->withtoccc=$conf->global->MAIN_EMAIL_USECCC;
				$formmail->withtopic=$langs->transnoentities($topicmail,'__FACREF__');
				$formmail->withfile=2;
				$formmail->withbody=1;
				$formmail->withdeliveryreceipt=1;
				$formmail->withcancel=1;
				// Tableau des substitutions
				$formmail->substit['__FACREF__']=$object->ref;
				$formmail->substit['__SIGNATURE__']=$user->signature;
				$formmail->substit['__PERSONALIZED__']='';
				$formmail->substit['__CONTACTCIVNAME__']='';

				//Find the good contact adress
				$custcontact='';
				$contactarr=array();
				$contactarr=$object->liste_contact(-1,'external');

				if (is_array($contactarr) && count($contactarr)>0) {
					foreach($contactarr as $contact) {
						if ($contact['libelle']==$langs->trans('TypeContact_facture_external_BILLING')) {

							require_once DOL_DOCUMENT_ROOT . '/contact/class/contact.class.php';

							$contactstatic=new Contact($db);
							$contactstatic->fetch($contact['id']);
							$custcontact=$contactstatic->getFullName($langs,1);
						}
					}

					if (!empty($custcontact)) {
						$formmail->substit['__CONTACTCIVNAME__']=$custcontact;
					}
				}


				// Tableau des parametres complementaires du post
				$formmail->param['action']=$action;
				$formmail->param['models']=$modelmail;
				$formmail->param['facid']=$object->id;
				$formmail->param['returnurl']=$_SERVER["PHP_SELF"].'?id='.$object->id;

				// Init list of files
				if (GETPOST("mode")=='init')
				{
					$formmail->clear_attached_files();
					$formmail->add_attached_files($file,basename($file),dol_mimetype($file));
				}

				$formmail->show_form();

				print '<br>';
			}
	}
	else
	{
		dol_print_error($db,$object->error);
	}
}

dol_htmloutput_mesg('',$mesgs);

llxFooter();
$db->close();
?><|MERGE_RESOLUTION|>--- conflicted
+++ resolved
@@ -655,11 +655,11 @@
 	$db->begin();
 
 	$error=0;
-	
+
 	// Fill array 'array_options' with data from add form
 	$extralabels=$extrafields->fetch_name_optionals_label($object->table_element);
 	$ret = $extrafields->setOptionalsFromPost($extralabels,$object);
-	
+
 
 	// Replacement invoice
 	if ($_POST['type'] == 1)
@@ -1900,466 +1900,8 @@
 **********************************************************************/
 if ($action == 'create')
 {
-<<<<<<< HEAD
 	$facturestatic=new Facture($db);
 	$extralabels=$extrafields->fetch_name_optionals_label($facturestatic->table_element);
-=======
-    $facturestatic=new Facture($db);
-
-    print_fiche_titre($langs->trans('NewBill'));
-
-    $soc = new Societe($db);
-    if ($socid) $res=$soc->fetch($socid);
-
-    if (! empty($origin) && ! empty($originid))
-    {
-        // Parse element/subelement (ex: project_task)
-        $element = $subelement = $origin;
-        if (preg_match('/^([^_]+)_([^_]+)/i', $origin, $regs))
-        {
-            $element = $regs[1];
-            $subelement = $regs[2];
-        }
-
-        if ($element == 'project')
-        {
-            $projectid=$originid;
-        }
-        else
-        {
-            // For compatibility
-            if ($element == 'order' || $element == 'commande')    { $element = $subelement = 'commande'; }
-            if ($element == 'propal')   { $element = 'comm/propal'; $subelement = 'propal'; }
-            if ($element == 'contract') { $element = $subelement = 'contrat'; }
-            if ($element == 'shipping') { $element = $subelement = 'expedition'; }
-
-            dol_include_once('/'.$element.'/class/'.$subelement.'.class.php');
-
-            $classname = ucfirst($subelement);
-            $objectsrc = new $classname($db);
-            $objectsrc->fetch($originid);
-            if (empty($objectsrc->lines) && method_exists($objectsrc,'fetch_lines'))  $objectsrc->fetch_lines();
-            $objectsrc->fetch_thirdparty();
-
-            $projectid			= (! empty($objectsrc->fk_project)?$objectsrc->fk_project:'');
-            $ref_client			= (! empty($objectsrc->ref_client)?$objectsrc->ref_client:'');
-            $ref_int			= (! empty($objectsrc->ref_int)?$objectsrc->ref_int:'');
-
-            $soc = $objectsrc->client;
-            $cond_reglement_id 	= (! empty($objectsrc->cond_reglement_id)?$objectsrc->cond_reglement_id:(! empty($soc->cond_reglement_id)?$soc->cond_reglement_id:1));
-            $mode_reglement_id 	= (! empty($objectsrc->mode_reglement_id)?$objectsrc->mode_reglement_id:(! empty($soc->mode_reglement_id)?$soc->mode_reglement_id:0));
-            $remise_percent 	= (! empty($objectsrc->remise_percent)?$objectsrc->remise_percent:(! empty($soc->remise_percent)?$soc->remise_percent:0));
-            $remise_absolue 	= (! empty($objectsrc->remise_absolue)?$objectsrc->remise_absolue:(! empty($soc->remise_absolue)?$soc->remise_absolue:0));
-            $dateinvoice		= empty($conf->global->MAIN_AUTOFILL_DATE)?-1:0;
-        }
-    }
-    else
-    {
-        $cond_reglement_id 	= $soc->cond_reglement_id;
-        $mode_reglement_id 	= $soc->mode_reglement_id;
-        $remise_percent 	= $soc->remise_percent;
-        $remise_absolue 	= 0;
-        $dateinvoice		= empty($conf->global->MAIN_AUTOFILL_DATE)?-1:0;
-    }
-    $absolute_discount=$soc->getAvailableDiscounts();
-
-
-    if (! empty($conf->use_javascript_ajax))
-    {
-        print ajax_combobox('fac_replacement');
-        print ajax_combobox('fac_avoir');
-    }
-
-    print '<form name="add" action="'.$_SERVER["PHP_SELF"].'" method="POST">';
-    print '<input type="hidden" name="token" value="'.$_SESSION['newtoken'].'">';
-    print '<input type="hidden" name="action" value="add">';
-    print '<input type="hidden" name="socid" value="'.$soc->id.'">' ."\n";
-    print '<input name="facnumber" type="hidden" value="provisoire">';
-    print '<input name="ref_client" type="hidden" value="'.$ref_client.'">';
-    print '<input name="ref_int" type="hidden" value="'.$ref_int.'">';
-    print '<input type="hidden" name="origin" value="'.$origin.'">';
-    print '<input type="hidden" name="originid" value="'.$originid.'">';
-
-    print '<table class="border" width="100%">';
-
-    // Ref
-    print '<tr><td class="fieldrequired">'.$langs->trans('Ref').'</td><td colspan="2">'.$langs->trans('Draft').'</td></tr>';
-
-    // Factures predefinies
-    if (empty($origin) && empty($originid))
-    {
-        $sql = 'SELECT r.rowid, r.titre, r.total_ttc';
-        $sql.= ' FROM '.MAIN_DB_PREFIX.'facture_rec as r';
-        $sql.= ' WHERE r.fk_soc = '.$soc->id;
-
-        $resql=$db->query($sql);
-        if ($resql)
-        {
-            $num = $db->num_rows($resql);
-            $i = 0;
-
-            if ($num > 0)
-            {
-                print '<tr><td>'.$langs->trans('CreateFromRepeatableInvoice').'</td><td>';
-                print '<select class="flat" name="fac_rec">';
-                print '<option value="0" selected="selected"></option>';
-                while ($i < $num)
-                {
-                    $objp = $db->fetch_object($resql);
-                    print '<option value="'.$objp->rowid.'"';
-                    if (GETPOST('fac_rec') == $objp->rowid) print ' selected="selected"';
-                    print '>'.$objp->titre.' ('.price($objp->total_ttc).' '.$langs->trans("TTC").')</option>';
-                    $i++;
-                }
-                print '</select></td></tr>';
-            }
-            $db->free($resql);
-        }
-        else
-        {
-            dol_print_error($db);
-        }
-    }
-
-    // Tiers
-    print '<tr><td class="fieldrequired">'.$langs->trans('Customer').'</td><td colspan="2">';
-    print $soc->getNomUrl(1);
-    print '<input type="hidden" name="socid" value="'.$soc->id.'">';
-    print '</td>';
-    print '</tr>'."\n";
-
-    // Type de facture
-    $facids=$facturestatic->list_replacable_invoices($soc->id);
-    if ($facids < 0)
-    {
-        dol_print_error($db,$facturestatic);
-        exit;
-    }
-    $options="";
-    foreach ($facids as $facparam)
-    {
-        $options.='<option value="'.$facparam['id'].'"';
-        if ($facparam['id'] == $_POST['fac_replacement']) $options.=' selected="selected"';
-        $options.='>'.$facparam['ref'];
-        $options.=' ('.$facturestatic->LibStatut(0,$facparam['status']).')';
-        $options.='</option>';
-    }
-
-    $facids=$facturestatic->list_qualified_avoir_invoices($soc->id);
-    if ($facids < 0)
-    {
-        dol_print_error($db,$facturestatic);
-        exit;
-    }
-    $optionsav="";
-    $newinvoice_static=new Facture($db);
-    foreach ($facids as $key => $valarray)
-    {
-        $newinvoice_static->id=$key;
-        $newinvoice_static->ref=$valarray['ref'];
-        $newinvoice_static->statut=$valarray['status'];
-        $newinvoice_static->type=$valarray['type'];
-        $newinvoice_static->paye=$valarray['paye'];
-
-        $optionsav.='<option value="'.$key.'"';
-        if ($key == $_POST['fac_avoir']) $optionsav.=' selected="selected"';
-        $optionsav.='>';
-        $optionsav.=$newinvoice_static->ref;
-        $optionsav.=' ('.$newinvoice_static->getLibStatut(1,$valarray['paymentornot']).')';
-        $optionsav.='</option>';
-    }
-
-    print '<tr><td valign="top" class="fieldrequired">'.$langs->trans('Type').'</td><td colspan="2">';
-    print '<table class="nobordernopadding">'."\n";
-
-    // Standard invoice
-    print '<tr height="18"><td width="16px" valign="middle">';
-    print '<input type="radio" name="type" value="0"'.(GETPOST('type')==0?' checked="checked"':'').'>';
-    print '</td><td valign="middle">';
-    $desc=$form->textwithpicto($langs->trans("InvoiceStandardAsk"),$langs->transnoentities("InvoiceStandardDesc"),1);
-    print $desc;
-    print '</td></tr>'."\n";
-
-    // Proforma
-    if (! empty($conf->global->FACTURE_USE_PROFORMAT))
-    {
-        print '<tr height="18"><td width="16px" valign="middle">';
-        print '<input type="radio" name="type" value="4"'.(GETPOST('type')==4?' checked="checked"':'').'>';
-        print '</td><td valign="middle">';
-        $desc=$form->textwithpicto($langs->trans("InvoiceProForma"),$langs->transnoentities("InvoiceProFormaDesc"),1);
-        print $desc;
-        print '</td></tr>'."\n";
-    }
-
-    if (empty($origin))
-    {
-	    // Deposit
-	    print '<tr height="18"><td width="16px" valign="middle">';
-	    print '<input type="radio" name="type" value="3"'.(GETPOST('type')==3?' checked="checked"':'').'>';
-	    print '</td><td valign="middle">';
-	    $desc=$form->textwithpicto($langs->trans("InvoiceDeposit"),$langs->transnoentities("InvoiceDepositDesc"),1);
-	    print $desc;
-	    print '</td></tr>'."\n";
-    }
-
-    // Replacement
-    print '<tr height="18"><td valign="middle">';
-    print '<input type="radio" name="type" value="1"'.(GETPOST('type')==1?' checked="checked"':'');
-    if (! $options) print ' disabled="disabled"';
-    print '>';
-    print '</td><td valign="middle">';
-    $text=$langs->trans("InvoiceReplacementAsk").' ';
-    $text.='<select class="flat" name="fac_replacement" id="fac_replacement"';
-    if (! $options) $text.=' disabled="disabled"';
-    $text.='>';
-    if ($options)
-    {
-        $text.='<option value="-1"></option>';
-        $text.=$options;
-    }
-    else
-    {
-        $text.='<option value="-1">'.$langs->trans("NoReplacableInvoice").'</option>';
-    }
-    $text.='</select>';
-    $desc=$form->textwithpicto($text,$langs->transnoentities("InvoiceReplacementDesc"),1);
-    print $desc;
-   	print '</td></tr>'."\n";
-
-    if (empty($origin))
-    {
-    	// Credit note
-	    print '<tr height="18"><td valign="middle">';
-	    print '<input type="radio" name="type" value="2"'.(GETPOST('type')==2?' checked=true':'');
-	    if (! $optionsav) print ' disabled="disabled"';
-	    print '>';
-	    print '</td><td valign="middle">';
-	    $text=$langs->transnoentities("InvoiceAvoirAsk").' ';
-	    //	$text.='<input type="text" value="">';
-	    $text.='<select class="flat" name="fac_avoir" id="fac_avoir"';
-	    if (! $optionsav) $text.=' disabled="disabled"';
-	    $text.='>';
-	    if ($optionsav)
-	    {
-	        $text.='<option value="-1"></option>';
-	        $text.=$optionsav;
-	    }
-	    else
-	    {
-	        $text.='<option value="-1">'.$langs->trans("NoInvoiceToCorrect").'</option>';
-	    }
-	    $text.='</select>';
-	    $desc=$form->textwithpicto($text,$langs->transnoentities("InvoiceAvoirDesc"),1);
-	    print $desc;
-	    print '</td></tr>'."\n";
-    }
-
-    print '</table>';
-    print '</td></tr>';
-
-    // Discounts for third party
-    print '<tr><td>'.$langs->trans('Discounts').'</td><td colspan="2">';
-    if ($soc->remise_client) print $langs->trans("CompanyHasRelativeDiscount",'<a href="'.DOL_URL_ROOT.'/comm/remise.php?id='.$soc->id.'&backtopage='.urlencode($_SERVER["PHP_SELF"].'?socid='.$soc->id.'&action='.$action.'&origin='.GETPOST('origin').'&originid='.GETPOST('originid')).'">'.$soc->remise_client.'</a>');
-    else print $langs->trans("CompanyHasNoRelativeDiscount");
-    print ' <a href="'.DOL_URL_ROOT.'/comm/remise.php?id='.$soc->id.'&backtopage='.urlencode($_SERVER["PHP_SELF"].'?socid='.$soc->id.'&action='.$action.'&origin='.GETPOST('origin').'&originid='.GETPOST('originid')).'">('.$langs->trans("EditRelativeDiscount").')</a>';
-    print '. ';
-    print '<br>';
-    if ($absolute_discount) print $langs->trans("CompanyHasAbsoluteDiscount",'<a href="'.DOL_URL_ROOT.'/comm/remx.php?id='.$soc->id.'&backtopage='.urlencode($_SERVER["PHP_SELF"].'?socid='.$soc->id.'&action='.$action.'&origin='.GETPOST('origin').'&originid='.GETPOST('originid')).'">'.price($absolute_discount).'</a>',$langs->trans("Currency".$conf->currency));
-    else print $langs->trans("CompanyHasNoAbsoluteDiscount");
-    print ' <a href="'.DOL_URL_ROOT.'/comm/remx.php?id='.$soc->id.'&backtopage='.urlencode($_SERVER["PHP_SELF"].'?socid='.$soc->id.'&action='.$action.'&origin='.GETPOST('origin').'&originid='.GETPOST('originid')).'">('.$langs->trans("EditGlobalDiscounts").')</a>';
-    print '.';
-    print '</td></tr>';
-
-    // Date invoice
-    print '<tr><td class="fieldrequired">'.$langs->trans('Date').'</td><td colspan="2">';
-    $form->select_date($dateinvoice,'','','','',"add",1,1);
-    print '</td></tr>';
-
-    // Payment term
-    print '<tr><td nowrap>'.$langs->trans('PaymentConditionsShort').'</td><td colspan="2">';
-    $form->select_conditions_paiements(isset($_POST['cond_reglement_id'])?$_POST['cond_reglement_id']:$cond_reglement_id,'cond_reglement_id');
-    print '</td></tr>';
-
-    // Payment mode
-    print '<tr><td>'.$langs->trans('PaymentMode').'</td><td colspan="2">';
-    $form->select_types_paiements(isset($_POST['mode_reglement_id'])?$_POST['mode_reglement_id']:$mode_reglement_id,'mode_reglement_id');
-    print '</td></tr>';
-
-    // Project
-    if (! empty($conf->projet->enabled))
-    {
-        $langs->load('projects');
-        print '<tr><td>'.$langs->trans('Project').'</td><td colspan="2">';
-        select_projects($soc->id, $projectid, 'projectid');
-        print '</td></tr>';
-    }
-
-    // Other attributes
-    $parameters=array('objectsrc' => $objectsrc, 'colspan' => ' colspan="3"');
-    $reshook=$hookmanager->executeHooks('formObjectOptions',$parameters,$object,$action);    // Note that $action and $object may have been modified by hook
-    if (empty($reshook) && ! empty($extrafields->attribute_label))
-    {
-        foreach($extrafields->attribute_label as $key=>$label)
-        {
-            $value=(isset($_POST["options_".$key])?$_POST["options_".$key]:$object->array_options["options_".$key]);
-       		print '<tr><td';
-       		if (! empty($extrafields->attribute_required[$key])) print ' class="fieldrequired"';
-       		print '>'.$label.'</td><td colspan="3">';
-            print $extrafields->showInputField($key,$value);
-            print '</td></tr>'."\n";
-        }
-    }
-
-    // Modele PDF
-    print '<tr><td>'.$langs->trans('Model').'</td>';
-    print '<td>';
-    include_once DOL_DOCUMENT_ROOT.'/core/modules/facture/modules_facture.php';
-    $liste=ModelePDFFactures::liste_modeles($db);
-    print $form->selectarray('model',$liste,$conf->global->FACTURE_ADDON_PDF);
-    print "</td></tr>";
-
-    // Public note
-    print '<tr>';
-    print '<td class="border" valign="top">'.$langs->trans('NotePublic').'</td>';
-    print '<td valign="top" colspan="2">';
-    print '<textarea name="note_public" wrap="soft" cols="70" rows="'.ROWS_3.'">';
-    if (is_object($objectsrc))    // Take value from source object
-    {
-        print $objectsrc->note_public;
-    }
-    print '</textarea></td></tr>';
-
-    // Private note
-    if (empty($user->societe_id))
-    {
-        print '<tr>';
-        print '<td class="border" valign="top">'.$langs->trans('NotePrivate').'</td>';
-        print '<td valign="top" colspan="2">';
-        print '<textarea name="note" wrap="soft" cols="70" rows="'.ROWS_3.'">';
-        if (! empty($origin) && ! empty($originid) && is_object($objectsrc))    // Take value from source object
-        {
-            print $objectsrc->note;
-        }
-        print '</textarea></td></tr>';
-    }
-
-    if (! empty($origin) && ! empty($originid) && is_object($objectsrc))
-    {
-        // TODO for compatibility
-        if ($origin == 'contrat')
-        {
-            // Calcul contrat->price (HT), contrat->total (TTC), contrat->tva
-            $objectsrc->remise_absolue=$remise_absolue;
-            $objectsrc->remise_percent=$remise_percent;
-            $objectsrc->update_price(1,-1,1);
-        }
-
-        print "\n<!-- ".$classname." info -->";
-        print "\n";
-        print '<input type="hidden" name="amount"         value="'.$objectsrc->total_ht.'">'."\n";
-        print '<input type="hidden" name="total"          value="'.$objectsrc->total_ttc.'">'."\n";
-        print '<input type="hidden" name="tva"            value="'.$objectsrc->total_tva.'">'."\n";
-        print '<input type="hidden" name="origin"         value="'.$objectsrc->element.'">';
-        print '<input type="hidden" name="originid"       value="'.$objectsrc->id.'">';
-
-        $newclassname=$classname;
-        if ($newclassname == 'Propal') $newclassname = 'CommercialProposal';
-        elseif ($newclassname == 'Commande') $newclassname = 'Order';
-        elseif ($newclassname == 'Expedition') $newclassname = 'Sending';
-
-        print '<tr><td>'.$langs->trans($newclassname).'</td><td colspan="2">'.$objectsrc->getNomUrl(1).'</td></tr>';
-        print '<tr><td>'.$langs->trans('TotalHT').'</td><td colspan="2">'.price($objectsrc->total_ht).'</td></tr>';
-        print '<tr><td>'.$langs->trans('TotalVAT').'</td><td colspan="2">'.price($objectsrc->total_tva)."</td></tr>";
-        if ($mysoc->localtax1_assuj=="1") //Localtax1 RE
-        {
-            print '<tr><td>'.$langs->transcountry("AmountLT1",$mysoc->pays_code).'</td><td colspan="2">'.price($objectsrc->total_localtax1)."</td></tr>";
-        }
-
-        if ($mysoc->localtax2_assuj=="1") //Localtax2 IRPF
-        {
-            print '<tr><td>'.$langs->transcountry("AmountLT2",$mysoc->pays_code).'</td><td colspan="2">'.price($objectsrc->total_localtax2)."</td></tr>";
-        }
-        print '<tr><td>'.$langs->trans('TotalTTC').'</td><td colspan="2">'.price($objectsrc->total_ttc)."</td></tr>";
-    }
-    else
-    {
-        // Show deprecated optional form to add product line here
-        if (! empty($conf->global->PRODUCT_SHOW_WHEN_CREATE))
-        {
-            print '<tr><td colspan="3">';
-
-            // Zone de choix des produits predefinis a la creation
-            print '<table class="noborder" width="100%">';
-            print '<tr>';
-            print '<td>'.$langs->trans('ProductsAndServices').'</td>';
-            print '<td>'.$langs->trans('Qty').'</td>';
-            print '<td>'.$langs->trans('ReductionShort').'</td>';
-            print '<td> &nbsp; &nbsp; </td>';
-            if (! empty($conf->service->enabled))
-            {
-                print '<td>'.$langs->trans('ServiceLimitedDuration').'</td>';
-            }
-            print '</tr>';
-            for ($i = 1 ; $i <= $NBLINES ; $i++)
-            {
-                print '<tr>';
-                print '<td>';
-                // multiprix
-                if (! empty($conf->global->PRODUIT_MULTIPRICES))
-                $form->select_produits('','idprod'.$i,'',$conf->product->limit_size,$soc->price_level);
-                else
-                $form->select_produits('','idprod'.$i,'',$conf->product->limit_size);
-                print '</td>';
-                print '<td><input type="text" size="2" name="qty'.$i.'" value="1"></td>';
-                print '<td nowrap="nowrap"><input type="text" size="1" name="remise_percent'.$i.'" value="'.$soc->remise_client.'">%</td>';
-                print '<td>&nbsp;</td>';
-                // Si le module service est actif, on propose des dates de debut et fin a la ligne
-                if (! empty($conf->service->enabled))
-                {
-                    print '<td nowrap="nowrap">';
-                    print '<table class="nobordernopadding"><tr class="nocellnopadd">';
-                    print '<td class="nobordernopadding" nowrap="nowrap">';
-                    print $langs->trans('From').' ';
-                    print '</td><td class="nobordernopadding" nowrap="nowrap">';
-                    print $form->select_date('','date_start'.$i,$usehm,$usehm,1,"add");
-                    print '</td></tr>';
-                    print '<td class="nobordernopadding" nowrap="nowrap">';
-                    print $langs->trans('to').' ';
-                    print '</td><td class="nobordernopadding" nowrap="nowrap">';
-                    print $form->select_date('','date_end'.$i,$usehm,$usehm,1,"add");
-                    print '</td></tr></table>';
-                    print '</td>';
-                }
-                print "</tr>\n";
-            }
-
-            print '</table>';
-            print '</td></tr>';
-        }
-    }
-
-    print "</table>\n";
-
-    // Button "Create Draft"
-    print '<br><center><input type="submit" class="button" name="bouton" value="'.$langs->trans('CreateDraft').'"></center>';
-
-    print "</form>\n";
-
-    // Show origin lines
-    if (! empty($origin) && ! empty($originid) && is_object($objectsrc))
-    {
-        print '<br>';
-
-        $title=$langs->trans('ProductsAndServices');
-        print_titre($title);
-
-        print '<table class="noborder" width="100%">';
-
-        $objectsrc->printOriginLinesList($hookmanager);
-
-        print '</table>';
-    }
->>>>>>> de1f53db
 
 	print_fiche_titre($langs->trans('NewBill'));
 
@@ -2747,8 +2289,9 @@
 		print '<input type="hidden" name="originid"       value="'.$objectsrc->id.'">';
 
 		$newclassname=$classname;
-		if ($newclassname == 'Propal') $newclassname = 'CommercialProposal';
-		elseif ($newclassname == 'Commande') $newclassname = 'Order';
+        if ($newclassname == 'Propal') $newclassname = 'CommercialProposal';
+        elseif ($newclassname == 'Commande') $newclassname = 'Order';
+        elseif ($newclassname == 'Expedition') $newclassname = 'Sending';
 
 		print '<tr><td>'.$langs->trans($newclassname).'</td><td colspan="2">'.$objectsrc->getNomUrl(1).'</td></tr>';
 		print '<tr><td>'.$langs->trans('TotalHT').'</td><td colspan="2">'.price($objectsrc->total_ht).'</td></tr>';
@@ -3144,7 +2687,7 @@
 		print $formconfirm;
 
 
-
+
 
 		// Invoice content
 
@@ -4078,7 +3621,7 @@
 				$urlsource=$_SERVER['PHP_SELF'].'?facid='.$object->id;
 				$genallowed=$user->rights->facture->creer;
 				$delallowed=$user->rights->facture->supprimer;
-				
+
 				print $formfile->showdocuments('facture',$filename,$filedir,$urlsource,$genallowed,$delallowed,$object->modelpdf,1,0,0,28,0,'','','',$soc->default_lang);
 				$somethingshown=$formfile->numoffiles;
 
