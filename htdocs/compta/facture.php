--- conflicted
+++ resolved
@@ -941,7 +941,7 @@
 							{
 								// Don't add lines with qty 0 when coming from a shipment including all order lines
 								if($srcobject->element == 'shipping' && $conf->global->SHIPMENT_GETS_ALL_ORDER_PRODUCTS && $lines[$i]->qty == 0) continue;
-								
+
 								$label=(! empty($lines[$i]->label)?$lines[$i]->label:'');
 								$desc=(! empty($lines[$i]->desc)?$lines[$i]->desc:$lines[$i]->libelle);
 
@@ -1160,21 +1160,12 @@
 				// We define price for product
 				if (! empty($conf->global->PRODUIT_MULTIPRICES) && ! empty($object->thirdparty->price_level))
 				{
-<<<<<<< HEAD
-					$pu_ht = $prod->multiprices [$object->thirdparty->price_level];
-					$pu_ttc = $prod->multiprices_ttc [$object->thirdparty->price_level];
-					$price_min = $prod->multiprices_min [$object->thirdparty->price_level];
-					$price_base_type = $prod->multiprices_base_type [$object->thirdparty->price_level];
-					$tva_tx=$prod->multiprices_tva_tx[$object->thirdparty->price_level];
-					$tva_npr=$prod->multiprices_recuperableonly[$object->thirdparty->price_level];
-=======
-					$pu_ht = $prod->multiprices[$object->client->price_level];
-					$pu_ttc = $prod->multiprices_ttc[$object->client->price_level];
-					$price_min = $prod->multiprices_min[$object->client->price_level];
-					$price_base_type = $prod->multiprices_base_type[$object->client->price_level];
-					//$tva_tx=$prod->multiprices_tva_tx[$object->client->price_level];
-					//$tva_npr=$prod->multiprices_recuperableonly[$object->client->price_level];
->>>>>>> 17dec4b9
+					$pu_ht = $prod->multiprices[$object->thirdparty->price_level];
+					$pu_ttc = $prod->multiprices_ttc[$object->thirdparty->price_level];
+					$price_min = $prod->multiprices_min[$object->thirdparty->price_level];
+					$price_base_type = $prod->multiprices_base_type[$object->thirdparty->price_level];
+					//$tva_tx=$prod->multiprices_tva_tx[$object->thirdparty->price_level];
+					//$tva_npr=$prod->multiprices_recuperableonly[$object->thirdparty->price_level];
 				}
 				elseif (! empty($conf->global->PRODUIT_CUSTOMER_PRICES))
 				{
