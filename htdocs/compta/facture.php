<?php
/* Copyright (C) 2002-2006 Rodolphe Quiedeville  <rodolphe@quiedeville.org>
 * Copyright (C) 2004      Eric Seigne           <eric.seigne@ryxeo.com>
 * Copyright (C) 2004-2014 Laurent Destailleur   <eldy@users.sourceforge.net>
 * Copyright (C) 2005      Marc Barilley / Ocebo <marc@ocebo.com>
 * Copyright (C) 2005-2012 Regis Houssin         <regis.houssin@capnetworks.com>
 * Copyright (C) 2006      Andre Cianfarani      <acianfa@free.fr>
 * Copyright (C) 2010-2013 Juanjo Menent         <jmenent@2byte.es>
 * Copyright (C) 2012-2013 Christophe Battarel   <christophe.battarel@altairis.fr>
 * Copyright (C) 2013      Jean-Francois FERRY   <jfefe@aternatik.fr>
 * Copyright (C) 2013-2014 Florian Henry         <florian.henry@open-concept.pro>
 * Copyright (C) 2013      Cédric Salvador       <csalvador@gpcsolutions.fr>
 *
 * This program is free software; you can redistribute it and/or modify
 * it under the terms of the GNU General Public License as published by
 * the Free Software Foundation; either version 3 of the License, or
 * (at your option) any later version.
 *
 * This program is distributed in the hope that it will be useful,
 * but WITHOUT ANY WARRANTY; without even the implied warranty of
 * MERCHANTABILITY or FITNESS FOR A PARTICULAR PURPOSE.  See the
 * GNU General Public License for more details.
 *
 * You should have received a copy of the GNU General Public License
 * along with this program. If not, see <http://www.gnu.org/licenses/>.
 */

/**
 * \file 	htdocs/compta/facture.php
 * \ingroup facture
 * \brief 	Page to create/see an invoice
 */

require '../main.inc.php';
require_once DOL_DOCUMENT_ROOT . '/compta/facture/class/facture.class.php';
require_once DOL_DOCUMENT_ROOT . '/compta/paiement/class/paiement.class.php';
require_once DOL_DOCUMENT_ROOT . '/core/modules/facture/modules_facture.php';
require_once DOL_DOCUMENT_ROOT . '/core/class/discount.class.php';
require_once DOL_DOCUMENT_ROOT . '/core/class/html.formfile.class.php';
require_once DOL_DOCUMENT_ROOT . '/core/class/html.formother.class.php';
require_once DOL_DOCUMENT_ROOT . '/core/lib/invoice.lib.php';
require_once DOL_DOCUMENT_ROOT . '/core/lib/functions2.lib.php';
require_once DOL_DOCUMENT_ROOT . '/core/lib/date.lib.php';
require_once DOL_DOCUMENT_ROOT . '/core/class/extrafields.class.php';
if (! empty($conf->commande->enabled))
	require_once DOL_DOCUMENT_ROOT . '/commande/class/commande.class.php';
if (! empty($conf->projet->enabled)) {
	require_once DOL_DOCUMENT_ROOT . '/projet/class/project.class.php';
	require_once DOL_DOCUMENT_ROOT . '/core/class/html.formprojet.class.php';
}
require_once DOL_DOCUMENT_ROOT . '/core/class/doleditor.class.php';

$langs->load('bills');
$langs->load('companies');
$langs->load('compta');
$langs->load('products');
$langs->load('banks');
$langs->load('main');
if (! empty($conf->margin->enabled))
	$langs->load('margins');

$sall = trim(GETPOST('sall'));
$projectid = (GETPOST('projectid') ? GETPOST('projectid', 'int') : 0);

$id = (GETPOST('id', 'int') ? GETPOST('id', 'int') : GETPOST('facid', 'int')); // For backward compatibility
$ref = GETPOST('ref', 'alpha');
$socid = GETPOST('socid', 'int');
$action = GETPOST('action', 'alpha');
$confirm = GETPOST('confirm', 'alpha');
$lineid = GETPOST('lineid', 'int');
$userid = GETPOST('userid', 'int');
$search_ref = GETPOST('sf_ref') ? GETPOST('sf_ref', 'alpha') : GETPOST('search_ref', 'alpha');
$search_societe = GETPOST('search_societe', 'alpha');
$search_montant_ht = GETPOST('search_montant_ht', 'alpha');
$search_montant_ttc = GETPOST('search_montant_ttc', 'alpha');
$origin = GETPOST('origin', 'alpha');
$originid = (GETPOST('originid', 'int') ? GETPOST('originid', 'int') : GETPOST('origin_id', 'int')); // For backward compatibility

// PDF
$hidedetails = (GETPOST('hidedetails', 'int') ? GETPOST('hidedetails', 'int') : (! empty($conf->global->MAIN_GENERATE_DOCUMENTS_HIDE_DETAILS) ? 1 : 0));
$hidedesc = (GETPOST('hidedesc', 'int') ? GETPOST('hidedesc', 'int') : (! empty($conf->global->MAIN_GENERATE_DOCUMENTS_HIDE_DESC) ? 1 : 0));
$hideref = (GETPOST('hideref', 'int') ? GETPOST('hideref', 'int') : (! empty($conf->global->MAIN_GENERATE_DOCUMENTS_HIDE_REF) ? 1 : 0));

// Security check
$fieldid = (! empty($ref) ? 'facnumber' : 'rowid');
if ($user->societe_id) $socid = $user->societe_id;
$result = restrictedArea($user, 'facture', $id, '', '', 'fk_soc', $fieldid);

// Nombre de ligne pour choix de produit/service predefinis
$NBLINES = 4;

$usehm = (! empty($conf->global->MAIN_USE_HOURMIN_IN_DATE_RANGE) ? $conf->global->MAIN_USE_HOURMIN_IN_DATE_RANGE : 0);

$object = new Facture($db);
$extrafields = new ExtraFields($db);

// Load object
if ($id > 0 || ! empty($ref)) {
	$ret = $object->fetch($id, $ref);
}

// Initialize technical object to manage hooks of thirdparties. Note that conf->hooks_modules contains array array
$hookmanager->initHooks(array('invoicecard'));

$permissionnote = $user->rights->facture->creer; // Used by the include of actions_setnotes.inc.php

/*
 * Actions
 */

$parameters = array('socid' => $socid);
$reshook = $hookmanager->executeHooks('doActions', $parameters, $object, $action); // Note that $action and $object may have been modified by some hooks

include DOL_DOCUMENT_ROOT . '/core/actions_setnotes.inc.php'; // Must be include, not includ_once

// Action clone object
if ($action == 'confirm_clone' && $confirm == 'yes' && $user->rights->facture->creer) {
	if (1 == 0 && empty($_REQUEST["clone_content"]) && empty($_REQUEST["clone_receivers"])) {
		$mesgs [] = '<div class="error">' . $langs->trans("NoCloneOptionsSpecified") . '</div>';
	} else {
		if ($object->fetch($id) > 0) {
			$result = $object->createFromClone($socid);
			if ($result > 0) {
				header("Location: " . $_SERVER['PHP_SELF'] . '?facid=' . $result);
				exit();
			} else {
				setEventMessage($object->error, 'errors');
				$action = '';
			}
		}
	}
}

// Change status of invoice
else if ($action == 'reopen' && $user->rights->facture->creer) {
	$result = $object->fetch($id);
	if ($object->statut == 2 || ($object->statut == 3 && $object->close_code != 'replaced')) {
		$result = $object->set_unpaid($user);
		if ($result > 0) {
			header('Location: ' . $_SERVER["PHP_SELF"] . '?facid=' . $id);
			exit();
		} else {
			setEventMessage($object->error, 'errors');
		}
	}
}

// Delete invoice
else if ($action == 'confirm_delete' && $confirm == 'yes' && $user->rights->facture->supprimer) {
	$result = $object->fetch($id);
	$object->fetch_thirdparty();

	$idwarehouse = GETPOST('idwarehouse');

	$qualified_for_stock_change = 0;
	if (empty($conf->global->STOCK_SUPPORTS_SERVICES)) {
		$qualified_for_stock_change = $object->hasProductsOrServices(2);
	} else {
		$qualified_for_stock_change = $object->hasProductsOrServices(1);
	}

	$result = $object->delete(0, 0, $idwarehouse);
	if ($result > 0) {
		header('Location: ' . DOL_URL_ROOT . '/compta/facture/list.php');
		exit();
	} else {
		setEventMessage($object->error, 'errors');
		$action='';
	}
}

// Delete line
else if ($action == 'confirm_deleteline' && $confirm == 'yes' && $user->rights->facture->creer) {
	$object->fetch($id);
	$object->fetch_thirdparty();

	$result = $object->deleteline($_GET ['lineid'], $user);
	if ($result > 0) {
		// Define output language
		$outputlangs = $langs;
		$newlang = '';
		if ($conf->global->MAIN_MULTILANGS && empty($newlang) && ! empty($_REQUEST['lang_id']))
			$newlang = $_REQUEST['lang_id'];
		if ($conf->global->MAIN_MULTILANGS && empty($newlang))
			$newlang = $object->client->default_lang;
		if (! empty($newlang)) {
			$outputlangs = new Translate("", $conf);
			$outputlangs->setDefaultLang($newlang);
		}
		if (empty($conf->global->MAIN_DISABLE_PDF_AUTOUPDATE)) {
			$ret = $object->fetch($id); // Reload to get new records
			$result = facture_pdf_create($db, $object, $object->modelpdf, $outputlangs, $hidedetails, $hidedesc, $hideref);
		}
		if ($result >= 0) {
			header('Location: ' . $_SERVER["PHP_SELF"] . '?facid=' . $id);
			exit();
		}
	} else {
		setEventMessage($object->error, 'errors');
		$action = '';
	}
}

// Delete link of credit note to invoice
else if ($action == 'unlinkdiscount' && $user->rights->facture->creer) {
	$discount = new DiscountAbsolute($db);
	$result = $discount->fetch($_GET ["discountid"]);
	$discount->unlink_invoice();
}

// Validation
else if ($action == 'valid' && $user->rights->facture->creer) {
	$object->fetch($id);

	// On verifie signe facture
	if ($object->type == Facture::TYPE_CREDIT_NOTE) {
		// Si avoir, le signe doit etre negatif
		if ($object->total_ht >= 0) {
			$mesgs [] = '<div class="error">' . $langs->trans("ErrorInvoiceAvoirMustBeNegative") . '</div>';
			$action = '';
		}
	} else {
		// Si non avoir, le signe doit etre positif
		if (empty($conf->global->FACTURE_ENABLE_NEGATIVE) && $object->total_ht < 0) {
			$mesgs [] = '<div class="error">' . $langs->trans("ErrorInvoiceOfThisTypeMustBePositive") . '</div>';
			$action = '';
		}
	}
}

else if ($action == 'set_thirdparty' && $user->rights->facture->creer) {
	$object->fetch($id);
	$object->setValueFrom('fk_soc', $socid);

	header('Location: ' . $_SERVER["PHP_SELF"] . '?facid=' . $id);
	exit();
}

else if ($action == 'classin' && $user->rights->facture->creer) {
	$object->fetch($id);
	$object->setProject($_POST['projectid']);
}

else if ($action == 'setmode' && $user->rights->facture->creer) {
	$object->fetch($id);
	$result = $object->setPaymentMethods(GETPOST('mode_reglement_id', 'int'));
	if ($result < 0)
		dol_print_error($db, $object->error);
}

else if ($action == 'setinvoicedate' && $user->rights->facture->creer) {
	$object->fetch($id);
	$old_date_lim_reglement = $object->date_lim_reglement;
	$object->date = dol_mktime(12, 0, 0, $_POST['invoicedatemonth'], $_POST['invoicedateday'], $_POST['invoicedateyear']);
	$new_date_lim_reglement = $object->calculate_date_lim_reglement();
	if ($new_date_lim_reglement > $old_date_lim_reglement)
		$object->date_lim_reglement = $new_date_lim_reglement;
	if ($object->date_lim_reglement < $object->date)
		$object->date_lim_reglement = $object->date;
	$result = $object->update($user);
	if ($result < 0)
		dol_print_error($db, $object->error);
}

else if ($action == 'setconditions' && $user->rights->facture->creer) {
	$object->fetch($id);
	$object->cond_reglement_code = 0; // To clean property
	$object->cond_reglement_id = 0; // To clean property
	$result = $object->setPaymentTerms(GETPOST('cond_reglement_id', 'int'));
	if ($result < 0)
		dol_print_error($db, $object->error);

	$old_date_lim_reglement = $object->date_lim_reglement;
	$new_date_lim_reglement = $object->calculate_date_lim_reglement();
	if ($new_date_lim_reglement > $old_date_lim_reglement)
		$object->date_lim_reglement = $new_date_lim_reglement;
	if ($object->date_lim_reglement < $object->date)
		$object->date_lim_reglement = $object->date;
	$result = $object->update($user);
	if ($result < 0)
		dol_print_error($db, $object->error);
}

else if ($action == 'setpaymentterm' && $user->rights->facture->creer) {
	$object->fetch($id);
	$object->date_lim_reglement = dol_mktime(12, 0, 0, $_POST['paymenttermmonth'], $_POST['paymenttermday'], $_POST['paymenttermyear']);
	if ($object->date_lim_reglement < $object->date) {
		$object->date_lim_reglement = $object->calculate_date_lim_reglement();
		setEventMessage($langs->trans("DatePaymentTermCantBeLowerThanObjectDate"), 'warnings');
	}
	$result = $object->update($user);
	if ($result < 0)
		dol_print_error($db, $object->error);
}

else if ($action == 'setrevenuestamp' && $user->rights->facture->creer) {
	$object->fetch($id);
	$object->revenuestamp = GETPOST('revenuestamp');
	$result = $object->update($user);
	$object->update_price(1);
	if ($result < 0)
		dol_print_error($db, $object->error);
}

else if ($action == 'setremisepercent' && $user->rights->facture->creer) {
	$object->fetch($id);
	$result = $object->set_remise($user, $_POST['remise_percent']);
}

else if ($action == "setabsolutediscount" && $user->rights->facture->creer) {
	// POST[remise_id] ou POST[remise_id_for_payment]
	if (! empty($_POST["remise_id"])) {
		$ret = $object->fetch($id);
		if ($ret > 0) {
			$result = $object->insert_discount($_POST["remise_id"]);
			if ($result < 0) {
				$mesgs [] = '<div class="error">' . $object->error . '</div>';
			}
		} else {
			dol_print_error($db, $object->error);
		}
	}
	if (! empty($_POST["remise_id_for_payment"])) {
		require_once DOL_DOCUMENT_ROOT . '/core/class/discount.class.php';
		$discount = new DiscountAbsolute($db);
		$discount->fetch($_POST["remise_id_for_payment"]);

		$result = $discount->link_to_invoice(0, $id);
		if ($result < 0) {
			$mesgs [] = '<div class="error">' . $discount->error . '</div>';
		}
	}
}

else if ($action == 'set_ref_client' && $user->rights->facture->creer) {
	$object->fetch($id);
	$object->set_ref_client($_POST['ref_client']);
}

// Classify to validated
else if ($action == 'confirm_valid' && $confirm == 'yes' && $user->rights->facture->valider)
{
	$idwarehouse = GETPOST('idwarehouse');

	$object->fetch($id);
	$object->fetch_thirdparty();

	// Check parameters

	// Check for mandatory prof id
	for($i = 1; $i < 6; $i ++)
	{
		$idprof_mandatory = 'SOCIETE_IDPROF' . ($i) . '_INVOICE_MANDATORY';
		$idprof = 'idprof' . $i;
		if (! $object->thirdparty->$idprof && ! empty($conf->global->$idprof_mandatory)) {
			if (! $error)
				$langs->load("errors");
			$error ++;

			setEventMessage($langs->trans('ErrorProdIdIsMandatory', $langs->transcountry('ProfId' . $i, $object->thirdparty->country_code)), 'errors');
		}
	}

	$qualified_for_stock_change = 0;
	if (empty($conf->global->STOCK_SUPPORTS_SERVICES)) {
		$qualified_for_stock_change = $object->hasProductsOrServices(2);
	} else {
		$qualified_for_stock_change = $object->hasProductsOrServices(1);
	}

	// Check for warehouse
	if ($object->type != Facture::TYPE_DEPOSIT && ! empty($conf->global->STOCK_CALCULATE_ON_BILL) && $qualified_for_stock_change) {
		if (! $idwarehouse || $idwarehouse == - 1) {
			$error ++;
			setEventMessage($langs->trans('ErrorFieldRequired', $langs->transnoentitiesnoconv("Warehouse")), 'errors');
			$action = '';
		}
	}

	if (! $error)
	{
		$result = $object->validate($user, '', $idwarehouse);
		if ($result >= 0)
		{
			// Define output language
			$outputlangs = $langs;
			$newlang = '';
			if ($conf->global->MAIN_MULTILANGS && empty($newlang) && ! empty($_REQUEST['lang_id']))
				$newlang = $_REQUEST['lang_id'];
			if ($conf->global->MAIN_MULTILANGS && empty($newlang))
				$newlang = $object->client->default_lang;
			if (! empty($newlang)) {
				$outputlangs = new Translate("", $conf);
				$outputlangs->setDefaultLang($newlang);
			}
			if (empty($conf->global->MAIN_DISABLE_PDF_AUTOUPDATE)) {
				$ret = $object->fetch($id); // Reload to get new records
				facture_pdf_create($db, $object, $object->modelpdf, $outputlangs, $hidedetails, $hidedesc, $hideref);
			}
		} else {
			if (count($object->errors)) setEventMessage($object->errors, 'errors');
			else setEventMessage($object->error, 'errors');
		}
	}
}

// Go back to draft status (unvalidate)
else if ($action == 'confirm_modif' && ((empty($conf->global->MAIN_USE_ADVANCED_PERMS) && $user->rights->facture->valider) || $user->rights->facture->invoice_advance->unvalidate)) {
	$idwarehouse = GETPOST('idwarehouse');

	$object->fetch($id);
	$object->fetch_thirdparty();

	$qualified_for_stock_change = 0;
	if (empty($conf->global->STOCK_SUPPORTS_SERVICES)) {
		$qualified_for_stock_change = $object->hasProductsOrServices(2);
	} else {
		$qualified_for_stock_change = $object->hasProductsOrServices(1);
	}

	// Check parameters
	if ($object->type != Facture::TYPE_DEPOSIT && ! empty($conf->global->STOCK_CALCULATE_ON_BILL) && $qualified_for_stock_change) {
		if (! $idwarehouse || $idwarehouse == - 1) {
			$error ++;
			setEventMessage($langs->trans('ErrorFieldRequired', $langs->transnoentitiesnoconv("Warehouse")), 'errors');
			$action = '';
		}
	}

	if (! $error) {
		// On verifie si la facture a des paiements
		$sql = 'SELECT pf.amount';
		$sql .= ' FROM ' . MAIN_DB_PREFIX . 'paiement_facture as pf';
		$sql .= ' WHERE pf.fk_facture = ' . $object->id;

		$result = $db->query($sql);
		if ($result) {
			$i = 0;
			$num = $db->num_rows($result);

			while ($i < $num) {
				$objp = $db->fetch_object($result);
				$totalpaye += $objp->amount;
				$i ++;
			}
		} else {
			dol_print_error($db, '');
		}

		$resteapayer = $object->total_ttc - $totalpaye;

		// On verifie si les lignes de factures ont ete exportees en compta et/ou ventilees
		$ventilExportCompta = $object->getVentilExportCompta();

		// On verifie si aucun paiement n'a ete effectue
		if ($resteapayer == $object->total_ttc && $object->paye == 0 && $ventilExportCompta == 0) {
			$result=$object->set_draft($user, $idwarehouse);
			if ($result<0) setEventMessage($object->error,'errors');

			// Define output language
			$outputlangs = $langs;
			$newlang = '';
			if ($conf->global->MAIN_MULTILANGS && empty($newlang) && ! empty($_REQUEST['lang_id']))
				$newlang = $_REQUEST['lang_id'];
			if ($conf->global->MAIN_MULTILANGS && empty($newlang))
				$newlang = $object->client->default_lang;
			if (! empty($newlang)) {
				$outputlangs = new Translate("", $conf);
				$outputlangs->setDefaultLang($newlang);
			}
			if (empty($conf->global->MAIN_DISABLE_PDF_AUTOUPDATE)) {
				$ret = $object->fetch($id); // Reload to get new records
				facture_pdf_create($db, $object, $object->modelpdf, $outputlangs, $hidedetails, $hidedesc, $hideref);
			}
		}
	}
}

// Classify "paid"
else if ($action == 'confirm_paid' && $confirm == 'yes' && $user->rights->facture->paiement) {
	$object->fetch($id);
	$result = $object->set_paid($user);
	if ($result<0) setEventMessage($object->error,'errors');
} // Classif "paid partialy"
else if ($action == 'confirm_paid_partially' && $confirm == 'yes' && $user->rights->facture->paiement) {
	$object->fetch($id);
	$close_code = $_POST["close_code"];
	$close_note = $_POST["close_note"];
	if ($close_code) {
		$result = $object->set_paid($user, $close_code, $close_note);
		if ($result<0) setEventMessage($object->error,'errors');
	} else {
		setEventMessage($langs->trans("ErrorFieldRequired", $langs->transnoentitiesnoconv("Reason")), 'errors');
	}
} // Classify "abandoned"
else if ($action == 'confirm_canceled' && $confirm == 'yes') {
	$object->fetch($id);
	$close_code = $_POST["close_code"];
	$close_note = $_POST["close_note"];
	if ($close_code) {
		$result = $object->set_canceled($user, $close_code, $close_note);
		if ($result<0) setEventMessage($object->error,'errors');
	} else {
		setEventMessage($langs->trans("ErrorFieldRequired", $langs->transnoentitiesnoconv("Reason")), 'errors');
	}
}

// Convertir en reduc
else if ($action == 'confirm_converttoreduc' && $confirm == 'yes' && $user->rights->facture->creer)
{
	$object->fetch($id);
	$object->fetch_thirdparty();
	//$object->fetch_lines();	// Already done into fetch

	// Check if there is already a discount (protection to avoid duplicate creation when resubmit post)
	$discountcheck=new DiscountAbsolute($db);
	$result=$discountcheck->fetch(0,$object->id);

	$canconvert=0;
	if ($object->type == Facture::TYPE_DEPOSIT && $object->paye == 1 && empty($discountcheck->id)) $canconvert=1;	// we can convert deposit into discount if deposit is payed completely and not already converted (see real condition into condition used to show button converttoreduc)
	if ($object->type == Facture::TYPE_CREDIT_NOTE && $object->paye == 0 && empty($discountcheck->id)) $canconvert=1;	// we can convert credit note into discount if credit note is not payed back and not already converted and amount of payment is 0 (see real condition into condition used to show button converttoreduc)
	if ($canconvert)
	{
		$db->begin();

		// Boucle sur chaque taux de tva
		$i = 0;
		foreach ($object->lines as $line) {
			$amount_ht [$line->tva_tx] += $line->total_ht;
			$amount_tva [$line->tva_tx] += $line->total_tva;
			$amount_ttc [$line->tva_tx] += $line->total_ttc;
			$i ++;
		}

		// Insert one discount by VAT rate category
		$discount = new DiscountAbsolute($db);
		if ($object->type == Facture::TYPE_CREDIT_NOTE)
			$discount->description = '(CREDIT_NOTE)';
		elseif ($object->type == Facture::TYPE_DEPOSIT)
			$discount->description = '(DEPOSIT)';
		else {
			setEventMessage($langs->trans('CantConvertToReducAnInvoiceOfThisType'),'errors');
		}
		$discount->tva_tx = abs($object->total_ttc);
		$discount->fk_soc = $object->socid;
		$discount->fk_facture_source = $object->id;

		$error = 0;
		foreach ($amount_ht as $tva_tx => $xxx) {
			$discount->amount_ht = abs($amount_ht [$tva_tx]);
			$discount->amount_tva = abs($amount_tva [$tva_tx]);
			$discount->amount_ttc = abs($amount_ttc [$tva_tx]);
			$discount->tva_tx = abs($tva_tx);

			$result = $discount->create($user);
			if ($result < 0)
			{
				$error++;
				break;
			}
		}

		if (empty($error))
		{
			// Classe facture
			$result = $object->set_paid($user);
			if ($result >= 0)
			{
				//$mesgs[]='OK'.$discount->id;
				$db->commit();
			}
			else
			{
				setEventMessage($object->error,'errors');
				$db->rollback();
			}
		}
		else
		{
			setEventMessage($discount->error,'errors');
			$db->rollback();
		}
	}
}

/*
 * Insert new invoice in database
*/
else if ($action == 'add' && $user->rights->facture->creer)
{
	if ($socid > 0) $object->socid = GETPOST('socid', 'int');

	$db->begin();

	$error = 0;

	// Fill array 'array_options' with data from add form
	$extralabels = $extrafields->fetch_name_optionals_label($object->table_element);
	$ret = $extrafields->setOptionalsFromPost($extralabels, $object);
	if ($ret < 0) $error ++;

		// Replacement invoice
	if ($_POST['type'] == Facture::TYPE_REPLACEMENT)
	{
		$dateinvoice = dol_mktime(12, 0, 0, $_POST['remonth'], $_POST['reday'], $_POST['reyear']);
		if (empty($dateinvoice))
		{
			$error++;
			setEventMessage($langs->trans("ErrorFieldRequired",$langs->transnoentitiesnoconv("Date")),'errors');
		}

		if (! ($_POST['fac_replacement'] > 0)) {
			$error ++;
			setEventMessage($langs->trans("ErrorFieldRequired", $langs->transnoentitiesnoconv("ReplaceInvoice")), 'errors');
		}

		if (! $error) {
			// This is a replacement invoice
			$result = $object->fetch($_POST['fac_replacement']);
			$object->fetch_thirdparty();

			$object->date				= $dateinvoice;
			$object->note_public		= trim($_POST['note_public']);
			$object->note				= trim($_POST['note']);
			$object->ref_client			= $_POST['ref_client'];
			$object->ref_int			= $_POST['ref_int'];
			$object->modelpdf			= $_POST['model'];
			$object->fk_project			= $_POST['projectid'];
			$object->cond_reglement_id	= $_POST['cond_reglement_id'];
			$object->mode_reglement_id	= $_POST['mode_reglement_id'];
			$object->remise_absolue		= $_POST['remise_absolue'];
			$object->remise_percent		= $_POST['remise_percent'];

			// Proprietes particulieres a facture de remplacement
			$object->fk_facture_source = $_POST['fac_replacement'];
			$object->type = Facture::TYPE_REPLACEMENT;

			$id = $object->createFromCurrent($user);
			if ($id <= 0)
				$mesgs [] = $object->error;
		}
	}

	// Credit note invoice
	if ($_POST['type'] == Facture::TYPE_CREDIT_NOTE)
	{
		if (! ($_POST['fac_avoir'] > 0))
		{
			$error ++;
			setEventMessage($langs->trans("ErrorFieldRequired", $langs->transnoentitiesnoconv("CorrectInvoice")), 'errors');
		}

		$dateinvoice = dol_mktime(12, 0, 0, $_POST['remonth'], $_POST['reday'], $_POST['reyear']);
		if (empty($dateinvoice))
		{
			$error ++;
			setEventMessage($langs->trans("ErrorFieldRequired", $langs->trans("Date")), 'errors');
		}

		if (! $error)
		{
			$object->socid				= GETPOST('socid','int');
			$object->number				= $_POST['facnumber'];
			$object->date				= $dateinvoice;
			$object->note_public		= trim($_POST['note_public']);
			$object->note				= trim($_POST['note']);
			$object->ref_client			= $_POST['ref_client'];
			$object->ref_int			= $_POST['ref_int'];
			$object->modelpdf			= $_POST['model'];
			$object->fk_project			= $_POST['projectid'];
			$object->cond_reglement_id	= 0;
			$object->mode_reglement_id	= $_POST['mode_reglement_id'];
			$object->remise_absolue		= $_POST['remise_absolue'];
			$object->remise_percent		= $_POST['remise_percent'];

			// Proprietes particulieres a facture avoir
			$object->fk_facture_source = $_POST['fac_avoir'];
			$object->type = Facture::TYPE_CREDIT_NOTE;

			$id = $object->create($user);

			if (GETPOST('invoiceAvoirWithLines', 'int')==1 && $id>0)
			{
                $facture_source = new Facture($db); // fetch origin object
                if ($facture_source->fetch($object->fk_facture_source)>0)
                {

                    foreach($facture_source->lines as $line)
                    {
                        $line->fk_facture = $object->id;

                        $line->subprice =-$line->subprice; // invert price for object
                        $line->pa_ht = -$line->pa_ht;
                        $line->total_ht=-$line->total_ht;
                        $line->total_tva=-$line->total_tva;
                        $line->total_ttc=-$line->total_ttc;
                        $line->total_localtax1=-$line->total_localtax1;
                        $line->total_localtax2=-$line->total_localtax2;

                        $line->insert();

                        $object->lines[] = $line; // insert new line in current object
                    }

                    $object->update_price(1);
                }

			}

            if(GETPOST('invoiceAvoirWithPaymentRestAmount', 'int')==1 && $id>0) {

                $facture_source = new Facture($db); // fetch origin object if not previously defined
                if($facture_source->fetch($object->fk_facture_source)>0) {
                    $totalpaye = $facture_source->getSommePaiement();
                    $totalcreditnotes = $facture_source->getSumCreditNotesUsed();
                    $totaldeposits = $facture_source->getSumDepositsUsed();
                    $remain_to_pay = abs($facture_source->total_ttc - $totalpaye - $totalcreditnotes - $totaldeposits);

                    $object->addline($langs->trans('invoiceAvoirLineWithPaymentRestAmount'),$remain_to_pay,1,0,0,0,0,0,'','','TTC');
                }
            }

			// Add predefined lines
			/*
             TODO delete
             for($i = 1; $i <= $NBLINES; $i ++) {
				if ($_POST['idprod' . $i]) {
					$product = new Product($db);
					$product->fetch($_POST['idprod' . $i]);
					$startday = dol_mktime(12, 0, 0, $_POST['date_start' . $i . 'month'], $_POST['date_start' . $i . 'day'], $_POST['date_start' . $i . 'year']);
					$endday = dol_mktime(12, 0, 0, $_POST['date_end' . $i . 'month'], $_POST['date_end' . $i . 'day'], $_POST['date_end' . $i . 'year']);
					$result = $object->addline($product->description, $product->price, $_POST['qty' . $i], $product->tva_tx, $product->localtax1_tx, $product->localtax2_tx, $_POST['idprod' . $i], $_POST['remise_percent' . $i], $startday, $endday, 0, 0, '', $product->price_base_type, $product->price_ttc, $product->type);
				}
			}*/
		}
	}

	// Standard invoice or Deposit invoice created from a Predefined invoice
	if (($_POST['type'] == 0 || $_POST['type'] == 3) && $_POST['fac_rec'] > 0)
	{
		$dateinvoice = dol_mktime(12, 0, 0, $_POST['remonth'], $_POST['reday'], $_POST['reyear']);
		if (empty($dateinvoice))
		{
			$error++;
			setEventMessage($langs->trans("ErrorFieldRequired",$langs->transnoentitiesnoconv("Date")),'errors');
		}

		if (! $error)
		{
			$object->socid			= GETPOST('socid','int');
			$object->type           = $_POST['type'];
			$object->number         = $_POST['facnumber'];
			$object->date           = $dateinvoice;
			$object->note_public	= trim($_POST['note_public']);
			$object->note_private   = trim($_POST['note_private']);
			$object->ref_client     = $_POST['ref_client'];
			$object->ref_int     	= $_POST['ref_int'];
			$object->modelpdf       = $_POST['model'];

			// Source facture
			$object->fac_rec = $_POST['fac_rec'];

			$id = $object->create($user);
		}
	}

	// Standard or deposit or proforma invoice
	if (($_POST['type'] == 0 || $_POST['type'] == 3 || $_POST['type'] == 4) && $_POST['fac_rec'] <= 0)
	{
		if (GETPOST('socid', 'int') < 1)
		{
			$error ++;
			setEventMessage($langs->trans("ErrorFieldRequired", $langs->transnoentitiesnoconv("Customer")), 'errors');
		}

		$dateinvoice = dol_mktime(12, 0, 0, $_POST['remonth'], $_POST['reday'], $_POST['reyear']);
		if (empty($dateinvoice))
		{
			$error++;
			setEventMessage($langs->trans("ErrorFieldRequired",$langs->transnoentitiesnoconv("Date")),'errors');
		}

		if (! $error)
		{
			// Si facture standard
			$object->socid				= GETPOST('socid','int');
			$object->type				= GETPOST('type');
			$object->number				= $_POST['facnumber'];
			$object->date				= $dateinvoice;
			$object->note_public		= trim($_POST['note_public']);
			$object->note_private		= trim($_POST['note_private']);
			$object->ref_client			= $_POST['ref_client'];
			$object->ref_int			= $_POST['ref_int'];
			$object->modelpdf			= $_POST['model'];
			$object->fk_project			= $_POST['projectid'];
			$object->cond_reglement_id	= ($_POST['type'] == 3?1:$_POST['cond_reglement_id']);
			$object->mode_reglement_id	= $_POST['mode_reglement_id'];
			$object->amount				= $_POST['amount'];
			$object->remise_absolue		= $_POST['remise_absolue'];
			$object->remise_percent		= $_POST['remise_percent'];

			$object->fetch_thirdparty();

			// If creation from another object of another module (Example: origin=propal, originid=1)
			if ($_POST['origin'] && $_POST['originid'])
			{
				// Parse element/subelement (ex: project_task)
				$element = $subelement = $_POST['origin'];
				if (preg_match('/^([^_]+)_([^_]+)/i', $_POST['origin'], $regs)) {
					$element = $regs [1];
					$subelement = $regs [2];
				}

				// For compatibility
				if ($element == 'order') {
					$element = $subelement = 'commande';
				}
				if ($element == 'propal') {
					$element = 'comm/propal';
					$subelement = 'propal';
				}
				if ($element == 'contract') {
					$element = $subelement = 'contrat';
				}
				if ($element == 'inter') {
					$element = $subelement = 'ficheinter';
				}
				if ($element == 'shipping') {
					$element = $subelement = 'expedition';
				}

				$object->origin = $_POST['origin'];
				$object->origin_id = $_POST['originid'];

				// Possibility to add external linked objects with hooks
				$object->linked_objects [$object->origin] = $object->origin_id;
				if (is_array($_POST['other_linked_objects']) && ! empty($_POST['other_linked_objects'])) {
					$object->linked_objects = array_merge($object->linked_objects, $_POST['other_linked_objects']);
				}

				$id = $object->create($user);

				if ($id > 0)
				{
					// If deposit invoice
					if ($_POST['type'] == 3)
					{
						$typeamount = GETPOST('typedeposit', 'alpha');
						$valuedeposit = GETPOST('valuedeposit', 'int');

						if ($typeamount == 'amount')
						{
							$amountdeposit = $valuedeposit;
						}
						else
						{
							$amountdeposit = 0;

							dol_include_once('/' . $element . '/class/' . $subelement . '.class.php');

							$classname = ucfirst($subelement);
							$srcobject = new $classname($db);

							dol_syslog("Try to find source object origin=" . $object->origin . " originid=" . $object->origin_id . " to add deposit lines");
							$result = $srcobject->fetch($object->origin_id);
							if ($result > 0)
							{
								$totalamount = 0;
								$lines = $srcobject->lines;
								$numlines=count($lines);
								for ($i=0; $i<$numlines; $i++)
								{
									$qualified=1;
									if (empty($lines[$i]->qty)) $qualified=0;	// We discard qty=0, it is an option
									if (! empty($lines[$i]->special_code)) $qualified=0;	// We discard special_code (frais port, ecotaxe, option, ...)
									if ($qualified) $totalamount += $lines[$i]->total_ht;
								}

								if ($totalamount != 0) {
									$amountdeposit = ($totalamount * $valuedeposit) / 100;
								}
							} else {
								$mesgs [] = $srcobject->error;
								$error ++;
							}
						}

						$result = $object->addline(
								$langs->trans('Deposit'),
								$amountdeposit,		 	// subprice
								1, 						// quantity
								$lines [$i]->tva_tx, 0, // localtax1_tx
								0, 						// localtax2_tx
								0, 						// fk_product
								0, 						// remise_percent
								0, 						// date_start
								0, 						// date_end
								0, $lines [$i]->info_bits, // info_bits
								0, 						// info_bits
								'HT',
								0,
								0, 						// product_type
								1,
								$lines [$i]->special_code,
								$object->origin,
								0,
								0,
								0,
								0,
								$langs->trans('Deposit')
							);
					}
					else
					{

						dol_include_once('/' . $element . '/class/' . $subelement . '.class.php');

						$classname = ucfirst($subelement);
						$srcobject = new $classname($db);

						dol_syslog("Try to find source object origin=" . $object->origin . " originid=" . $object->origin_id . " to add lines");
						$result = $srcobject->fetch($object->origin_id);
						if ($result > 0)
						{
							$lines = $srcobject->lines;
							if (empty($lines) && method_exists($srcobject, 'fetch_lines')) $lines = $srcobject->fetch_lines();

							$fk_parent_line=0;
							$num=count($lines);
							for ($i=0;$i<$num;$i++)
							{
								$label=(! empty($lines[$i]->label)?$lines[$i]->label:'');
								$desc=(! empty($lines[$i]->desc)?$lines[$i]->desc:$lines[$i]->libelle);

								if ($lines [$i]->subprice < 0)
								{
									// Negative line, we create a discount line
									$discount = new DiscountAbsolute($db);
									$discount->fk_soc = $object->socid;
									$discount->amount_ht = abs($lines [$i]->total_ht);
									$discount->amount_tva = abs($lines [$i]->total_tva);
									$discount->amount_ttc = abs($lines [$i]->total_ttc);
									$discount->tva_tx = $lines [$i]->tva_tx;
									$discount->fk_user = $user->id;
									$discount->description = $desc;
									$discountid = $discount->create($user);
									if ($discountid > 0) {
										$result = $object->insert_discount($discountid); // This include link_to_invoice
									} else {
										$mesgs [] = $discount->error;
										$error ++;
										break;
									}
								} else {
									// Positive line
									$product_type = ($lines [$i]->product_type ? $lines [$i]->product_type : 0);

									// Date start
									$date_start = false;
									if ($lines [$i]->date_debut_prevue)
										$date_start = $lines [$i]->date_debut_prevue;
									if ($lines [$i]->date_debut_reel)
										$date_start = $lines [$i]->date_debut_reel;
									if ($lines [$i]->date_start)
										$date_start = $lines [$i]->date_start;

										// Date end
									$date_end = false;
									if ($lines [$i]->date_fin_prevue)
										$date_end = $lines [$i]->date_fin_prevue;
									if ($lines [$i]->date_fin_reel)
										$date_end = $lines [$i]->date_fin_reel;
									if ($lines [$i]->date_end)
										$date_end = $lines [$i]->date_end;

										// Reset fk_parent_line for no child products and special product
									if (($lines [$i]->product_type != 9 && empty($lines [$i]->fk_parent_line)) || $lines [$i]->product_type == 9) {
										$fk_parent_line = 0;
									}

									// Extrafields
									if (empty($conf->global->MAIN_EXTRAFIELDS_DISABLED) && method_exists($lines [$i], 'fetch_optionals')) {
										$lines [$i]->fetch_optionals($lines [$i]->rowid);
										$array_option = $lines [$i]->array_options;
									}

									$result = $object->addline($desc, $lines [$i]->subprice, $lines [$i]->qty, $lines [$i]->tva_tx, $lines [$i]->localtax1_tx, $lines [$i]->localtax2_tx, $lines [$i]->fk_product, $lines [$i]->remise_percent, $date_start, $date_end, 0, $lines [$i]->info_bits, $lines [$i]->fk_remise_except, 'HT', 0, $product_type, $lines [$i]->rang, $lines [$i]->special_code, $object->origin, $lines [$i]->rowid, $fk_parent_line, $lines [$i]->fk_fournprice, $lines [$i]->pa_ht, $label, $array_option);

									if ($result > 0) {
										$lineid = $result;
									} else {
										$lineid = 0;
										$error ++;
										break;
									}

									// Defined the new fk_parent_line
									if ($result > 0 && $lines [$i]->product_type == 9) {
										$fk_parent_line = $result;
									}
								}
							}

							// Hooks
							$parameters = array('objFrom' => $srcobject);
							$reshook = $hookmanager->executeHooks('createFrom', $parameters, $object, $action); // Note that $action and $object may have been
							                                                                               // modified by hook
							if ($reshook < 0)
								$error ++;
						} else {
							$mesgs [] = $srcobject->error;
							$error ++;
						}
					}
				} else {
					$mesgs [] = $object->error;
					$error ++;
				}
			} 			// If some invoice's lines already known
			else {
				$id = $object->create($user);

				for($i = 1; $i <= $NBLINES; $i ++) {
					if ($_POST['idprod' . $i]) {
						$product = new Product($db);
						$product->fetch($_POST['idprod' . $i]);
						$startday = dol_mktime(12, 0, 0, $_POST['date_start' . $i . 'month'], $_POST['date_start' . $i . 'day'], $_POST['date_start' . $i . 'year']);
						$endday = dol_mktime(12, 0, 0, $_POST['date_end' . $i . 'month'], $_POST['date_end' . $i . 'day'], $_POST['date_end' . $i . 'year']);
						$result = $object->addline($product->description, $product->price, $_POST['qty' . $i], $product->tva_tx, $product->localtax1_tx, $product->localtax2_tx, $_POST['idprod' . $i], $_POST['remise_percent' . $i], $startday, $endday, 0, 0, '', $product->price_base_type, $product->price_ttc, $product->type);
					}
				}
			}
		}
	}

	// End of object creation, we show it
	if ($id > 0 && ! $error)
	{
		$db->commit();
		header('Location: ' . $_SERVER["PHP_SELF"] . '?facid=' . $id);
		exit();
	}
	else
	{
		$db->rollback();
		$action = 'create';
		$_GET ["origin"] = $_POST["origin"];
		$_GET ["originid"] = $_POST["originid"];
		$mesgs [] = '<div class="error">' . $object->error . '</div>';
	}
}

// Add a new line
else if ($action == 'addline' && $user->rights->facture->creer)
{
	$langs->load('errors');
	$error = 0;

	// Set if we used free entry or predefined product
	$predef='';
	$product_desc=(GETPOST('dp_desc')?GETPOST('dp_desc'):'');
	if (GETPOST('prod_entry_mode') == 'free')
	{
		$idprod=0;
		$price_ht = GETPOST('price_ht');
		$tva_tx = (GETPOST('tva_tx') ? GETPOST('tva_tx') : 0);
	}
	else
	{
		$idprod=GETPOST('idprod', 'int');
		$price_ht = '';
		$tva_tx = '';
	}

	$qty = GETPOST('qty' . $predef);
	$remise_percent = GETPOST('remise_percent' . $predef);

	// Extrafields
	$extrafieldsline = new ExtraFields($db);
	$extralabelsline = $extrafieldsline->fetch_name_optionals_label($object->table_element_line);
	$array_option = $extrafieldsline->getOptionalsFromPost($extralabelsline, $predef);
	// Unset extrafield
	if (is_array($extralabelsline)) {
		// Get extra fields
		foreach ($extralabelsline as $key => $value) {
			unset($_POST["options_" . $key . $predef]);
		}
	}

	if (empty($idprod) && ($price_ht < 0) && ($qty < 0)) {
		setEventMessage($langs->trans('ErrorBothFieldCantBeNegative', $langs->transnoentitiesnoconv('UnitPriceHT'), $langs->transnoentitiesnoconv('Qty')), 'errors');
		$error ++;
	}
	if (GETPOST('prod_entry_mode') == 'free' && empty($idprod) && GETPOST('type') < 0) {
		setEventMessage($langs->trans('ErrorFieldRequired', $langs->transnoentitiesnoconv('Type')), 'errors');
		$error ++;
	}
	if (GETPOST('prod_entry_mode') == 'free' && empty($idprod) && (! ($price_ht >= 0) || $price_ht == '')) 	// Unit price can be 0 but not ''
	{
		setEventMessage($langs->trans("ErrorFieldRequired", $langs->transnoentitiesnoconv("UnitPriceHT")), 'errors');
		$error ++;
	}
	if ($qty == '') {
		setEventMessage($langs->trans('ErrorFieldRequired', $langs->transnoentitiesnoconv('Qty')), 'errors');
		$error ++;
	}
	if (GETPOST('prod_entry_mode') == 'free' && empty($idprod) && empty($product_desc)) {
		setEventMessage($langs->trans('ErrorFieldRequired', $langs->transnoentitiesnoconv('Description')), 'errors');
		$error ++;
	}

	if (! $error && ($qty >= 0) && (! empty($product_desc) || ! empty($idprod))) {
		$ret = $object->fetch($id);
		if ($ret < 0) {
			dol_print_error($db, $object->error);
			exit();
		}
		$ret = $object->fetch_thirdparty();

		// Clean parameters
		$date_start = dol_mktime(GETPOST('date_start' . $predef . 'hour'), GETPOST('date_start' . $predef . 'min'), GETPOST('date_start' . $predef . 'sec'), GETPOST('date_start' . $predef . 'month'), GETPOST('date_start' . $predef . 'day'), GETPOST('date_start' . $predef . 'year'));
		$date_end = dol_mktime(GETPOST('date_end' . $predef . 'hour'), GETPOST('date_end' . $predef . 'min'), GETPOST('date_end' . $predef . 'sec'), GETPOST('date_end' . $predef . 'month'), GETPOST('date_end' . $predef . 'day'), GETPOST('date_end' . $predef . 'year'));
		$price_base_type = (GETPOST('price_base_type', 'alpha') ? GETPOST('price_base_type', 'alpha') : 'HT');

		// Define special_code for special lines
		$special_code = 0;
		// if (empty($_POST['qty'])) $special_code=3; // Options should not exists on invoices

		// Ecrase $pu par celui du produit
		// Ecrase $desc par celui du produit
		// Ecrase $txtva par celui du produit
		// Ecrase $base_price_type par celui du produit
		if (! empty($idprod)) {
			$prod = new Product($db);
			$prod->fetch($idprod);

			$label = ((GETPOST('product_label') && GETPOST('product_label') != $prod->label) ? GETPOST('product_label') : '');

			// Update if prices fields are defined
				$tva_tx = get_default_tva($mysoc, $object->client, $prod->id);
				$tva_npr = get_default_npr($mysoc, $object->client, $prod->id);

				// We define price for product
				if (! empty($conf->global->PRODUIT_MULTIPRICES) && ! empty($object->client->price_level))
				{
					$pu_ht = $prod->multiprices [$object->client->price_level];
					$pu_ttc = $prod->multiprices_ttc [$object->client->price_level];
					$price_min = $prod->multiprices_min [$object->client->price_level];
					$price_base_type = $prod->multiprices_base_type [$object->client->price_level];
					$tva_tx=$prod->multiprices_tva_tx[$object->client->price_level];
					$tva_npr=$prod->multiprices_recuperableonly[$object->client->price_level];
				}
				elseif (! empty($conf->global->PRODUIT_CUSTOMER_PRICES))
				{
					require_once DOL_DOCUMENT_ROOT . '/product/class/productcustomerprice.class.php';

					$prodcustprice = new Productcustomerprice($db);

					$filter = array('t.fk_product' => $prod->id,'t.fk_soc' => $object->thirdparty->id);

					$result = $prodcustprice->fetch_all('', '', 0, 0, $filter);
					if ($result >= 0) {
						if (count($prodcustprice->lines) > 0) {
							$found = true;
							$pu_ht = price($prodcustprice->lines[0]->price);
							$pu_ttc = price($prodcustprice->lines[0]->price_ttc);
							$price_base_type = $prodcustprice->lines[0]->price_base_type;
							$prod->tva_tx = $prodcustprice->lines[0]->tva_tx;
						}else {
							$pu_ht = $prod->price;
							$pu_ttc = $prod->price_ttc;
							$price_min = $prod->price_min;
							$price_base_type = $prod->price_base_type;
						}
					} else {
						setEventMessage($prodcustprice->error,'errors');
					}
				}
				else
				{
					$pu_ht = $prod->price;
					$pu_ttc = $prod->price_ttc;
					$price_min = $prod->price_min;
					$price_base_type = $prod->price_base_type;
				}

				// if price ht is forced (ie: calculated by margin rate and cost price)
				if (! empty($price_ht)) {
					$pu_ht = price2num($price_ht, 'MU');
					$pu_ttc = price2num($pu_ht * (1 + ($tva_tx / 100)), 'MU');
				}

				// On reevalue prix selon taux tva car taux tva transaction peut etre different
				// de ceux du produit par defaut (par exemple si pays different entre vendeur et acheteur).
				elseif ($tva_tx != $prod->tva_tx) {
					if ($price_base_type != 'HT') {
						$pu_ht = price2num($pu_ttc / (1 + ($tva_tx / 100)), 'MU');
					} else {
						$pu_ttc = price2num($pu_ht * (1 + ($tva_tx / 100)), 'MU');
					}
				}

				$desc = '';

				// Define output language
				if (! empty($conf->global->MAIN_MULTILANGS) && ! empty($conf->global->PRODUIT_TEXTS_IN_THIRDPARTY_LANGUAGE)) {
					$outputlangs = $langs;
					$newlang = '';
					if (empty($newlang) && GETPOST('lang_id'))
						$newlang = GETPOST('lang_id');
					if (empty($newlang))
						$newlang = $object->client->default_lang;
					if (! empty($newlang)) {
						$outputlangs = new Translate("", $conf);
						$outputlangs->setDefaultLang($newlang);
					}

					$desc = (! empty($prod->multilangs [$outputlangs->defaultlang] ["description"])) ? $prod->multilangs [$outputlangs->defaultlang] ["description"] : $prod->description;
				} else {
					$desc = $prod->description;
				}

				$desc = dol_concatdesc($desc, $product_desc);

				// Add custom code and origin country into description
				if (empty($conf->global->MAIN_PRODUCT_DISABLE_CUSTOMCOUNTRYCODE) && (! empty($prod->customcode) || ! empty($prod->country_code))) {
					$tmptxt = '(';
					if (! empty($prod->customcode))
						$tmptxt .= $langs->transnoentitiesnoconv("CustomCode") . ': ' . $prod->customcode;
					if (! empty($prod->customcode) && ! empty($prod->country_code))
						$tmptxt .= ' - ';
					if (! empty($prod->country_code))
						$tmptxt .= $langs->transnoentitiesnoconv("CountryOrigin") . ': ' . getCountry($prod->country_code, 0, $db, $langs, 0);
					$tmptxt .= ')';
					$desc = dol_concatdesc($desc, $tmptxt);
				}

			$type = $prod->type;
		} else {
			$pu_ht = price2num($price_ht, 'MU');
			$pu_ttc = price2num(GETPOST('price_ttc'), 'MU');
			$tva_npr = (preg_match('/\*/', $tva_tx) ? 1 : 0);
			$tva_tx = str_replace('*', '', $tva_tx);
			$label = (GETPOST('product_label') ? GETPOST('product_label') : '');
			$desc = $product_desc;
			$type = GETPOST('type');
		}

		// Margin
		$fournprice = price2num(GETPOST('fournprice' . $predef) ? GETPOST('fournprice' . $predef) : '');
		$buyingprice = price2num(GETPOST('buying_price' . $predef) ? GETPOST('buying_price' . $predef) : '');

		// Local Taxes
		$localtax1_tx = get_localtax($tva_tx, 1, $object->client);
		$localtax2_tx = get_localtax($tva_tx, 2, $object->client);

		$info_bits = 0;
		if ($tva_npr)
			$info_bits |= 0x01;

		if (! empty($price_min) && (price2num($pu_ht) * (1 - price2num($remise_percent) / 100) < price2num($price_min))) {
			$mesg = $langs->trans("CantBeLessThanMinPrice", price(price2num($price_min, 'MU'), 0, $langs, 0, 0, - 1, $conf->currency));
			setEventMessage($mesg, 'errors');
		} else {
			// Insert line
			$result = $object->addline($desc, $pu_ht, $qty, $tva_tx, $localtax1_tx, $localtax2_tx, $idprod, $remise_percent, $date_start, $date_end, 0, $info_bits, '', $price_base_type, $pu_ttc, $type, - 1, $special_code, '', 0, GETPOST('fk_parent_line'), $fournprice, $buyingprice, $label, $array_option);

			if ($result > 0) {
				if (empty($conf->global->MAIN_DISABLE_PDF_AUTOUPDATE)) {
					// Define output language
					$outputlangs = $langs;
					$newlang = GETPOST('lang_id', 'alpha');
					if (! empty($conf->global->MAIN_MULTILANGS) && empty($newlang))
						$newlang = $object->client->default_lang;
					if (! empty($newlang)) {
						$outputlangs = new Translate("", $conf);
						$outputlangs->setDefaultLang($newlang);
					}

					$ret = $object->fetch($id); // Reload to get new records
					facture_pdf_create($db, $object, $object->modelpdf, $outputlangs, $hidedetails, $hidedesc, $hideref);
				}

				unset($_POST ['prod_entry_mode']);

				unset($_POST['qty']);
				unset($_POST['type']);
				unset($_POST['remise_percent']);
				unset($_POST['price_ht']);
				unset($_POST['price_ttc']);
				unset($_POST['tva_tx']);
				unset($_POST['product_ref']);
				unset($_POST['product_label']);
				unset($_POST['product_desc']);
				unset($_POST['fournprice']);
				unset($_POST['buying_price']);
				unset($_POST['np_marginRate']);
				unset($_POST['np_markRate']);
				unset($_POST['dp_desc']);
				unset($_POST['idprod']);

		    	unset($_POST['date_starthour']);
		    	unset($_POST['date_startmin']);
		    	unset($_POST['date_startsec']);
		    	unset($_POST['date_startday']);
		    	unset($_POST['date_startmonth']);
		    	unset($_POST['date_startyear']);
		    	unset($_POST['date_endhour']);
		    	unset($_POST['date_endmin']);
		    	unset($_POST['date_endsec']);
		    	unset($_POST['date_endday']);
		    	unset($_POST['date_endmonth']);
		    	unset($_POST['date_endyear']);
			} else {
				setEventMessage($object->error, 'errors');
			}

			$action = '';
		}
	}
}

elseif ($action == 'updateligne' && $user->rights->facture->creer && ! GETPOST('cancel')) {
	if (! $object->fetch($id) > 0)
		dol_print_error($db);
	$object->fetch_thirdparty();

	// Clean parameters
	$date_start = '';
	$date_end = '';
	$date_start = dol_mktime(GETPOST('date_starthour'), GETPOST('date_startmin'), GETPOST('date_startsec'), GETPOST('date_startmonth'), GETPOST('date_startday'), GETPOST('date_startyear'));
	$date_end = dol_mktime(GETPOST('date_endhour'), GETPOST('date_endmin'), GETPOST('date_endsec'), GETPOST('date_endmonth'), GETPOST('date_endday'), GETPOST('date_endyear'));
	$description = dol_htmlcleanlastbr(GETPOST('product_desc'));
	$pu_ht = GETPOST('price_ht');
	$vat_rate = (GETPOST('tva_tx') ? GETPOST('tva_tx') : 0);

	// Define info_bits
	$info_bits = 0;
	if (preg_match('/\*/', $vat_rate))
		$info_bits |= 0x01;

		// Define vat_rate
	$vat_rate = str_replace('*', '', $vat_rate);
	$localtax1_rate = get_localtax($vat_rate, 1, $object->client);
	$localtax2_rate = get_localtax($vat_rate, 2, $object->client);

	// Add buying price
	$fournprice = price2num(GETPOST('fournprice') ? GETPOST('fournprice') : '');
	$buyingprice = price2num(GETPOST('buying_price') ? GETPOST('buying_price') : '');

	// Extrafields
	$extrafieldsline = new ExtraFields($db);
	$extralabelsline = $extrafieldsline->fetch_name_optionals_label($object->table_element_line);
	$array_option = $extrafieldsline->getOptionalsFromPost($extralabelsline);
	// Unset extrafield
	if (is_array($extralabelsline)) {
		// Get extra fields
		foreach ($extralabelsline as $key => $value) {
			unset($_POST["options_" . $key]);
		}
	}

	// Check minimum price
	$productid = GETPOST('productid', 'int');
	if (! empty($productid)) {
		$product = new Product($db);
		$product->fetch($productid);

		$type = $product->type;

		$price_min = $product->price_min;
		if (! empty($conf->global->PRODUIT_MULTIPRICES) && ! empty($object->client->price_level))
			$price_min = $product->multiprices_min [$object->client->price_level];

		$label = ((GETPOST('update_label') && GETPOST('product_label')) ? GETPOST('product_label') : '');

		// Check price is not lower than minimum (check is done only for standard or replacement invoices)
		if (($object->type == Facture::TYPE_STANDARD || $object->type == Facture::TYPE_REPLACEMENT) && $price_min && (price2num($pu_ht) * (1 - price2num(GETPOST('remise_percent')) / 100) < price2num($price_min))) {
			setEventMessage($langs->trans("CantBeLessThanMinPrice", price(price2num($price_min, 'MU'), 0, $langs, 0, 0, - 1, $conf->currency)), 'errors');
			$error ++;
		}
	} else {
		$type = GETPOST('type');
		$label = (GETPOST('product_label') ? GETPOST('product_label') : '');

		// Check parameters
		if (GETPOST('type') < 0) {
			setEventMessage($langs->trans("ErrorFieldRequired", $langs->transnoentitiesnoconv("Type")), 'errors');
			$error ++;
		}
	}

	// Update line
	if (! $error) {
		$result = $object->updateline(GETPOST('lineid'), $description, $pu_ht, GETPOST('qty'), GETPOST('remise_percent'), $date_start, $date_end, $vat_rate, $localtax1_rate, $localtax2_rate, 'HT', $info_bits, $type, GETPOST('fk_parent_line'), 0, $fournprice, $buyingprice, $label, 0, $array_option);

		if ($result >= 0) {
			if (empty($conf->global->MAIN_DISABLE_PDF_AUTOUPDATE)) {
				// Define output language
				$outputlangs = $langs;
				$newlang = '';
				if ($conf->global->MAIN_MULTILANGS && empty($newlang) && GETPOST('lang_id'))
					$newlang = GETPOST('lang_id');
				if ($conf->global->MAIN_MULTILANGS && empty($newlang))
					$newlang = $object->client->default_lang;
				if (! empty($newlang)) {
					$outputlangs = new Translate("", $conf);
					$outputlangs->setDefaultLang($newlang);
				}

				$ret = $object->fetch($id); // Reload to get new records
				facture_pdf_create($db, $object, $object->modelpdf, $outputlangs, $hidedetails, $hidedesc, $hideref);
			}

			unset($_POST['qty']);
			unset($_POST['type']);
			unset($_POST['productid']);
			unset($_POST['remise_percent']);
			unset($_POST['price_ht']);
			unset($_POST['price_ttc']);
			unset($_POST['tva_tx']);
			unset($_POST['product_ref']);
			unset($_POST['product_label']);
			unset($_POST['product_desc']);
			unset($_POST['fournprice']);
			unset($_POST['buying_price']);
		} else {
			setEventMessage($object->error, 'errors');
		}
	}
}

else if ($action == 'updateligne' && $user->rights->facture->creer && $_POST['cancel'] == $langs->trans('Cancel')) {
	header('Location: ' . $_SERVER["PHP_SELF"] . '?facid=' . $id); // Pour reaffichage de la fiche en cours d'edition
	exit();
}

// Modify line position (up)
else if ($action == 'up' && $user->rights->facture->creer) {
	$object->fetch($id);
	$object->fetch_thirdparty();
	$object->line_up($_GET ['rowid']);

	// Define output language
	$outputlangs = $langs;
	$newlang = '';
	if ($conf->global->MAIN_MULTILANGS && empty($newlang) && ! empty($_REQUEST['lang_id']))
		$newlang = $_REQUEST['lang_id'];
	if ($conf->global->MAIN_MULTILANGS && empty($newlang))
		$newlang = $object->client->default_lang;
	if (! empty($newlang)) {
		$outputlangs = new Translate("", $conf);
		$outputlangs->setDefaultLang($newlang);
	}
	if (empty($conf->global->MAIN_DISABLE_PDF_AUTOUPDATE))
		facture_pdf_create($db, $object, $object->modelpdf, $outputlangs, $hidedetails, $hidedesc, $hideref);

	header('Location: ' . $_SERVER["PHP_SELF"] . '?facid=' . $object->id . '#' . $_GET ['rowid']);
	exit();
} // Modify line position (down)
else if ($action == 'down' && $user->rights->facture->creer) {
	$object->fetch($id);
	$object->fetch_thirdparty();
	$object->line_down($_GET ['rowid']);

	// Define output language
	$outputlangs = $langs;
	$newlang = '';
	if ($conf->global->MAIN_MULTILANGS && empty($newlang) && ! empty($_REQUEST['lang_id']))
		$newlang = $_REQUEST['lang_id'];
	if ($conf->global->MAIN_MULTILANGS && empty($newlang))
		$newlang = $object->client->default_lang;
	if (! empty($newlang)) {
		$outputlangs = new Translate("", $conf);
		$outputlangs->setDefaultLang($newlang);
	}
	if (empty($conf->global->MAIN_DISABLE_PDF_AUTOUPDATE))
		facture_pdf_create($db, $object, $object->modelpdf, $outputlangs, $hidedetails, $hidedesc, $hideref);

	header('Location: ' . $_SERVER["PHP_SELF"] . '?facid=' . $object->id . '#' . $_GET ['rowid']);
	exit();
}

// Link invoice to order
if (GETPOST('linkedOrder')) {
	$object->fetch($id);
	$object->fetch_thirdparty();
	$result = $object->add_object_linked('commande', GETPOST('linkedOrder'));
}

/*
 * Add file in email form
 */
if (GETPOST('addfile')) {
	require_once DOL_DOCUMENT_ROOT . '/core/lib/files.lib.php';

	// Set tmp user directory
	$vardir = $conf->user->dir_output . "/" . $user->id;
	$upload_dir_tmp = $vardir . '/temp';

	dol_add_file_process($upload_dir_tmp, 0, 0);
	$action = 'presend';
}

/*
 * Remove file in email form
 */
if (! empty($_POST['removedfile'])) {
	require_once DOL_DOCUMENT_ROOT . '/core/lib/files.lib.php';

	// Set tmp user directory
	$vardir = $conf->user->dir_output . "/" . $user->id;
	$upload_dir_tmp = $vardir . '/temp';

	// TODO Delete only files that was uploaded from email form
	dol_remove_file_process($_POST['removedfile'], 0);
	$action = 'presend';
}

/*
 * Send mail
 */
if (($action == 'send' || $action == 'relance') && ! $_POST['addfile'] && ! $_POST['removedfile'] && ! $_POST['cancel']) {
	$langs->load('mails');

	$actiontypecode = '';
	$subject = '';
	$actionmsg = '';
	$actionmsg2 = '';

	$result = $object->fetch($id);
	$result = $object->fetch_thirdparty();

	if ($result > 0) {
		// $ref = dol_sanitizeFileName($object->ref);
		// $file = $conf->facture->dir_output . '/' . $ref . '/' . $ref . '.pdf';

		// if (is_readable($file))
		// {
		if ($_POST['sendto']) {
			// Le destinataire a ete fourni via le champ libre
			$sendto = $_POST['sendto'];
			$sendtoid = 0;
		} elseif ($_POST['receiver'] != '-1') {
			// Recipient was provided from combo list
			if ($_POST['receiver'] == 'thirdparty') 			// Id of third party
			{
				$sendto = $object->client->email;
				$sendtoid = 0;
			} else 			// Id du contact
			{
				$sendto = $object->client->contact_get_property($_POST['receiver'], 'email');
				$sendtoid = $_POST['receiver'];
			}
		}

		if (dol_strlen($sendto)) {
			$langs->load("commercial");

			$from = $_POST['fromname'] . ' <' . $_POST['frommail'] . '>';
			$replyto = $_POST['replytoname'] . ' <' . $_POST['replytomail'] . '>';
			$message = $_POST['message'];
			$sendtocc = $_POST['sendtocc'];
			$deliveryreceipt = $_POST['deliveryreceipt'];

			if ($action == 'send') {
				if (dol_strlen($_POST['subject']))
					$subject = $_POST['subject'];
				else
					$subject = $langs->transnoentities('Bill') . ' ' . $object->ref;
				$actiontypecode = 'AC_FAC';
				$actionmsg = $langs->transnoentities('MailSentBy') . ' ' . $from . ' ' . $langs->transnoentities('To') . ' ' . $sendto . ".\n";
				if ($message) {
					$actionmsg .= $langs->transnoentities('MailTopic') . ": " . $subject . "\n";
					$actionmsg .= $langs->transnoentities('TextUsedInTheMessageBody') . ":\n";
					$actionmsg .= $message;
				}
				// $actionmsg2=$langs->transnoentities('Action'.$actiontypecode);
			}
			if ($action == 'relance') {
				if (dol_strlen($_POST['subject']))
					$subject = $_POST['subject'];
				else
					$subject = $langs->transnoentities('Relance facture ' . $object->ref);
				$actiontypecode = 'AC_FAC';
				$actionmsg = $langs->transnoentities('MailSentBy') . ' ' . $from . ' ' . $langs->transnoentities('To') . ' ' . $sendto . ".\n";
				if ($message) {
					$actionmsg .= $langs->transnoentities('MailTopic') . ": " . $subject . "\n";
					$actionmsg .= $langs->transnoentities('TextUsedInTheMessageBody') . ":\n";
					$actionmsg .= $message;
				}
				// $actionmsg2=$langs->transnoentities('Action'.$actiontypecode);
			}

			// Create form object
			include_once DOL_DOCUMENT_ROOT . '/core/class/html.formmail.class.php';
			$formmail = new FormMail($db);

			$attachedfiles = $formmail->get_attached_files();
			$filepath = $attachedfiles ['paths'];
			$filename = $attachedfiles ['names'];
			$mimetype = $attachedfiles ['mimes'];

			// Send mail
			require_once DOL_DOCUMENT_ROOT . '/core/class/CMailFile.class.php';
			$mailfile = new CMailFile($subject, $sendto, $from, $message, $filepath, $mimetype, $filename, $sendtocc, '', $deliveryreceipt, - 1);
			if ($mailfile->error) {
				$mesgs [] = '<div class="error">' . $mailfile->error . '</div>';
			} else {
				$result = $mailfile->sendfile();
				if ($result) {
					$error = 0;

					// Initialisation donnees
					$object->sendtoid = $sendtoid;
					$object->actiontypecode = $actiontypecode;
					$object->actionmsg = $actionmsg; // Long text
					$object->actionmsg2 = $actionmsg2; // Short text
					$object->fk_element = $object->id;
					$object->elementtype = $object->element;

					// Appel des triggers
					include_once DOL_DOCUMENT_ROOT . '/core/class/interfaces.class.php';
					$interface = new Interfaces($db);
					$result = $interface->run_triggers('BILL_SENTBYMAIL', $object, $user, $langs, $conf);
					if ($result < 0) {
						$error++;
						$object->errors = $interface->errors;
					}
					// Fin appel triggers

					if ($error) {
						dol_print_error($db);
					} else {
						// Redirect here
						// This avoid sending mail twice if going out and then back to page
						$mesg = $langs->trans('MailSuccessfulySent', $mailfile->getValidAddress($from, 2), $mailfile->getValidAddress($sendto, 2));
						setEventMessage($mesg);
						header('Location: ' . $_SERVER["PHP_SELF"] . '?facid=' . $object->id);
						exit();
					}
				} else {
					$langs->load("other");
					$mesg = '<div class="error">';
					if ($mailfile->error) {
						$mesg .= $langs->trans('ErrorFailedToSendMail', $from, $sendto);
						$mesg .= '<br>' . $mailfile->error;
					} else {
						$mesg .= 'No mail sent. Feature is disabled by option MAIN_DISABLE_ALL_MAILS';
					}
					$mesg .= '</div>';
					$mesgs [] = $mesg;
				}
			}
			/*            }
			 else
			{
			$langs->load("other");
			$mesgs[]='<div class="error">'.$langs->trans('ErrorMailRecipientIsEmpty').'</div>';
			dol_syslog('Recipient email is empty');
			}*/
		} else {
			$langs->load("errors");
			$mesgs [] = '<div class="error">' . $langs->trans('ErrorCantReadFile', $file) . '</div>';
			dol_syslog('Failed to read file: ' . $file);
		}
	} else {
		$langs->load("other");
		$mesgs [] = '<div class="error">' . $langs->trans('ErrorFailedToReadEntity', $langs->trans("Invoice")) . '</div>';
		dol_syslog('Impossible de lire les donnees de la facture. Le fichier facture n\'a peut-etre pas ete genere.');
	}

	$action = 'presend';
}

/*
 * Generate document
 */
else if ($action == 'builddoc') // En get ou en post
{
	$object->fetch($id);
	$object->fetch_thirdparty();

	// Save last template used to generate document
	if (GETPOST('model'))
		$object->setDocModel($user, GETPOST('model', 'alpha'));
	if (GETPOST('fk_bank'))	// this field may come from an external module
		$object->fk_bank = GETPOST('fk_bank');

	// Define output language
	$outputlangs = $langs;
	$newlang = '';
	if ($conf->global->MAIN_MULTILANGS && empty($newlang) && GETPOST('lang_id')) $newlang = GETPOST('lang_id');
	if ($conf->global->MAIN_MULTILANGS && empty($newlang)) $newlang = $object->client->default_lang;
	if (! empty($newlang))
	{
		$outputlangs = new Translate("", $conf);
		$outputlangs->setDefaultLang($newlang);
	}
	$result = facture_pdf_create($db, $object, $object->modelpdf, $outputlangs, $hidedetails, $hidedesc, $hideref);
	if ($result <= 0)
	{
		dol_print_error($db, $result);
		exit();
	}
}

// Remove file in doc form
else if ($action == 'remove_file') {
	if ($object->fetch($id)) {
		require_once DOL_DOCUMENT_ROOT . '/core/lib/files.lib.php';

		$object->fetch_thirdparty();

		$langs->load("other");
		$upload_dir = $conf->facture->dir_output;
		$file = $upload_dir . '/' . GETPOST('file');
		$ret = dol_delete_file($file, 0, 0, 0, $object);
		if ($ret)
			setEventMessage($langs->trans("FileWasRemoved", GETPOST('urlfile')));
		else
			setEventMessage($langs->trans("ErrorFailToDeleteFile", GETPOST('urlfile')), 'errors');
		$action = '';
	}
}

// Print file
else if ($action == 'print_file' and $user->rights->printipp->read) {
	require_once DOL_DOCUMENT_ROOT . '/core/class/dolprintipp.class.php';
	$printer = new dolPrintIPP($db, $conf->global->PRINTIPP_HOST, $conf->global->PRINTIPP_PORT, $user->login, $conf->global->PRINTIPP_USER, $conf->global->PRINTIPP_PASSWORD);
	$printer->print_file(GETPOST('file', 'alpha'), GETPOST('printer', 'alpha'));
	setEventMessage($langs->trans("FileWasSentToPrinter", GETPOST('file')));
	$action = '';
}

if (! empty($conf->global->MAIN_DISABLE_CONTACTS_TAB) && $user->rights->facture->creer) {
	if ($action == 'addcontact') {
		$result = $object->fetch($id);

		if ($result > 0 && $id > 0) {
			$contactid = (GETPOST('userid') ? GETPOST('userid') : GETPOST('contactid'));
			$result = $object->add_contact($contactid, $_POST["type"], $_POST["source"]);
		}

		if ($result >= 0) {
			header("Location: " . $_SERVER['PHP_SELF'] . "?id=" . $object->id);
			exit();
		} else {
			if ($object->error == 'DB_ERROR_RECORD_ALREADY_EXISTS') {
				$langs->load("errors");
				$mesgs [] = '<div class="error">' . $langs->trans("ErrorThisContactIsAlreadyDefinedAsThisType") . '</div>';
			} else {
				$mesgs [] = '<div class="error">' . $object->error . '</div>';
			}
		}
	}

	// bascule du statut d'un contact
	else if ($action == 'swapstatut') {
		if ($object->fetch($id)) {
			$result = $object->swapContactStatus(GETPOST('ligne'));
		} else {
			dol_print_error($db);
		}
	}

	// Efface un contact
	else if ($action == 'deletecontact') {
		$object->fetch($id);
		$result = $object->delete_contact($lineid);

		if ($result >= 0) {
			header("Location: " . $_SERVER['PHP_SELF'] . "?id=" . $object->id);
			exit();
		} else {
			dol_print_error($db);
		}
	}
}

if ($action == 'update_extras') {
	// Fill array 'array_options' with data from add form
	$extralabels = $extrafields->fetch_name_optionals_label($object->table_element);
	$ret = $extrafields->setOptionalsFromPost($extralabels, $object, GETPOST('attribute'));
	if ($ret < 0)
		$error ++;

	if (! $error) {
		// Actions on extra fields (by external module or standard code)
		// FIXME le hook fait double emploi avec le trigger !!
		$hookmanager->initHooks(array('invoicedao'));
		$parameters = array('id' => $object->id);
		$reshook = $hookmanager->executeHooks('insertExtraFields', $parameters, $object, $action); // Note that $action and $object may have been modified by
		                                                                                      // some hooks
		if (empty($reshook)) {
			$result = $object->insertExtraFields();
			if ($result < 0) {
				$error ++;
			}
		} else if ($reshook < 0)
			$error ++;
	}

	if ($error)
		$action = 'edit_extras';
}



/*
 * View
 */

$form = new Form($db);
$formother = new FormOther($db);
$formfile = new FormFile($db);
$bankaccountstatic = new Account($db);
$now = dol_now();

llxHeader('', $langs->trans('Bill'), 'EN:Customers_Invoices|FR:Factures_Clients|ES:Facturas_a_clientes');

<<<<<<< HEAD
=======

>>>>>>> c52794ce


/**
 * *******************************************************************
 *
 * Mode creation
 *
 * ********************************************************************
 */

if ($action == 'create')
{
	$facturestatic = new Facture($db);
	$extralabels = $extrafields->fetch_name_optionals_label($facturestatic->table_element);

	print_fiche_titre($langs->trans('NewBill'));

	$soc = new Societe($db);
	if ($socid > 0)
		$res = $soc->fetch($socid);

	if (! empty($origin) && ! empty($originid))
	{
		// Parse element/subelement (ex: project_task)
		$element = $subelement = $origin;
		if (preg_match('/^([^_]+)_([^_]+)/i', $origin, $regs)) {
			$element = $regs [1];
			$subelement = $regs [2];
		}

		if ($element == 'project') {
			$projectid = $originid;
		} else {
			// For compatibility
			if ($element == 'order' || $element == 'commande') {
				$element = $subelement = 'commande';
			}
			if ($element == 'propal') {
				$element = 'comm/propal';
				$subelement = 'propal';
			}
			if ($element == 'contract') {
				$element = $subelement = 'contrat';
			}
			if ($element == 'shipping') {
				$element = $subelement = 'expedition';
			}

			dol_include_once('/' . $element . '/class/' . $subelement . '.class.php');

			$classname = ucfirst($subelement);
			$objectsrc = new $classname($db);
			$objectsrc->fetch($originid);
			if (empty($objectsrc->lines) && method_exists($objectsrc, 'fetch_lines'))
				$objectsrc->fetch_lines();
			$objectsrc->fetch_thirdparty();

			$projectid = (! empty($objectsrc->fk_project) ? $objectsrc->fk_project : '');
			$ref_client = (! empty($objectsrc->ref_client) ? $objectsrc->ref_client : '');
			$ref_int = (! empty($objectsrc->ref_int) ? $objectsrc->ref_int : '');

			$soc = $objectsrc->thirdparty;

			$cond_reglement_id 	= (! empty($objectsrc->cond_reglement_id)?$objectsrc->cond_reglement_id:(! empty($soc->cond_reglement_id)?$soc->cond_reglement_id:1));
			$mode_reglement_id 	= (! empty($objectsrc->mode_reglement_id)?$objectsrc->mode_reglement_id:(! empty($soc->mode_reglement_id)?$soc->mode_reglement_id:0));
			$remise_percent 	= (! empty($objectsrc->remise_percent)?$objectsrc->remise_percent:(! empty($soc->remise_percent)?$soc->remise_percent:0));
			$remise_absolue 	= (! empty($objectsrc->remise_absolue)?$objectsrc->remise_absolue:(! empty($soc->remise_absolue)?$soc->remise_absolue:0));
			$dateinvoice		= (empty($dateinvoice)?(empty($conf->global->MAIN_AUTOFILL_DATE)?-1:''):$dateinvoice);

			// Replicate extrafields
			$objectsrc->fetch_optionals($originid);
			$object->array_options = $objectsrc->array_options;
		}
		$dateinvoice = empty($conf->global->MAIN_AUTOFILL_DATE) ? -1 : '';	// Dot not set 0 here (0 for a date is 1970)
	}
	else
	{
		$cond_reglement_id 	= $soc->cond_reglement_id;
		$mode_reglement_id 	= $soc->mode_reglement_id;
		$remise_percent 	= $soc->remise_percent;
		$remise_absolue 	= 0;
		$dateinvoice		= (empty($dateinvoice)?(empty($conf->global->MAIN_AUTOFILL_DATE)?-1:''):$dateinvoice);		// Do not set 0 here (0 for a date is 1970)
	}
	$absolute_discount = $soc->getAvailableDiscounts();

	if (! empty($conf->use_javascript_ajax))
	{
		require_once DOL_DOCUMENT_ROOT . '/core/lib/ajax.lib.php';
		print ajax_combobox('fac_replacement');
		print ajax_combobox('fac_avoir');
	}

	print '<form name="add" action="' . $_SERVER["PHP_SELF"] . '" method="POST">';
	print '<input type="hidden" name="token" value="' . $_SESSION ['newtoken'] . '">';
	print '<input type="hidden" name="action" value="add">';
	if ($soc->id > 0) print '<input type="hidden" name="socid" value="' . $soc->id . '">' . "\n";
	print '<input name="facnumber" type="hidden" value="provisoire">';
	print '<input name="ref_client" type="hidden" value="' . $ref_client . '">';
	print '<input name="ref_int" type="hidden" value="' . $ref_int . '">';
	print '<input type="hidden" name="origin" value="' . $origin . '">';
	print '<input type="hidden" name="originid" value="' . $originid . '">';

	print '<table class="border" width="100%">';

	// Ref
	print '<tr><td class="fieldrequired">' . $langs->trans('Ref') . '</td><td colspan="2">' . $langs->trans('Draft') . '</td></tr>';

	// Thirdparty
	print '<td class="fieldrequired">' . $langs->trans('Customer') . '</td>';
	if ($soc->id > 0)
	{
		print '<td colspan="2">';
		print $soc->getNomUrl(1);
		print '<input type="hidden" name="socid" value="' . $soc->id . '">';
		// Outstanding Bill
		$outstandigBills = $soc->get_OutstandingBill();
		print ' (' . $langs->trans('CurrentOutstandingBill') . ': ';
		print price($outstandigBills, '', $langs, 0, 0, - 1, $conf->currency);
		if ($soc->outstanding_limit != '')
		{
			if ($outstandigBills > $soc->outstanding_limit) print img_warning($langs->trans("OutstandingBillReached"));
			print ' / ' . price($soc->outstanding_limit);
		}
		print ')';
		print '</td>';
	}
	else
	{
		print '<td colspan="2">';
		print $form->select_company('', 'socid', 's.client = 1 OR s.client = 3', 1);
		print '</td>';
	}
	print '</tr>' . "\n";

	// Predefined invoices
	if (empty($origin) && empty($originid) && $socid > 0)
	{
		$sql = 'SELECT r.rowid, r.titre, r.total_ttc';
		$sql .= ' FROM ' . MAIN_DB_PREFIX . 'facture_rec as r';
		$sql .= ' WHERE r.fk_soc = ' . $soc->id;

		$resql = $db->query($sql);
		if ($resql)
		{
			$num = $db->num_rows($resql);
			$i = 0;

			if ($num > 0)
			{
				print '<tr><td>' . $langs->trans('CreateFromRepeatableInvoice') . '</td><td>';
				print '<select class="flat" name="fac_rec">';
				print '<option value="0" selected="selected"></option>';
				while ($i < $num)
				{
					$objp = $db->fetch_object($resql);
					print '<option value="' . $objp->rowid . '"';
					if (GETPOST('fac_rec') == $objp->rowid)
						print ' selected="selected"';
					print '>' . $objp->titre . ' (' . price($objp->total_ttc) . ' ' . $langs->trans("TTC") . ')</option>';
					$i ++;
				}
				print '</select></td></tr>';
			}
			$db->free($resql);
		} else {
			dol_print_error($db);
		}
	}

	// Type de facture
	$facids = $facturestatic->list_replacable_invoices($soc->id);
	if ($facids < 0) {
		dol_print_error($db, $facturestatic);
		exit();
	}
	$options = "";
	foreach ($facids as $facparam)
	{
		$options .= '<option value="' . $facparam ['id'] . '"';
		if ($facparam ['id'] == $_POST['fac_replacement'])
			$options .= ' selected="selected"';
		$options .= '>' . $facparam ['ref'];
		$options .= ' (' . $facturestatic->LibStatut(0, $facparam ['status']) . ')';
		$options .= '</option>';
	}

	// Show link for credit note
	$facids=$facturestatic->list_qualified_avoir_invoices($soc->id);
	if ($facids < 0)
	{
		dol_print_error($db,$facturestatic);
		exit;
	}
	$optionsav = "";
	$newinvoice_static = new Facture($db);
	foreach ($facids as $key => $valarray)
	{
		$newinvoice_static->id = $key;
		$newinvoice_static->ref = $valarray ['ref'];
		$newinvoice_static->statut = $valarray ['status'];
		$newinvoice_static->type = $valarray ['type'];
		$newinvoice_static->paye = $valarray ['paye'];

		$optionsav .= '<option value="' . $key . '"';
		if ($key == $_POST['fac_avoir'])
			$optionsav .= ' selected="selected"';
		$optionsav .= '>';
		$optionsav .= $newinvoice_static->ref;
		$optionsav .= ' (' . $newinvoice_static->getLibStatut(1, $valarray ['paymentornot']) . ')';
		$optionsav .= '</option>';
	}

	print '<tr><td valign="top" class="fieldrequired">' . $langs->trans('Type') . '</td><td colspan="2">';
	print '<table class="nobordernopadding">' . "\n";

	// Standard invoice
	print '<tr height="18"><td width="16px" valign="middle">';
	print '<input type="radio" id="radio_standard" name="type" value="0"' . (GETPOST('type') == 0 ? ' checked="checked"' : '') . '>';
	print '</td><td valign="middle">';
	$desc = $form->textwithpicto($langs->trans("InvoiceStandardAsk"), $langs->transnoentities("InvoiceStandardDesc"), 1);
	print $desc;
	print '</td></tr>' . "\n";

	if ((empty($origin)) || ((($origin == 'propal') || ($origin == 'commande')) && (! empty($originid))))
	{
		// Deposit
		print '<tr height="18"><td width="16px" valign="middle">';
		print '<input type="radio" id="radio_deposit" name="type" value="3"' . (GETPOST('type') == 3 ? ' checked="checked"' : '') . '>';
		print '</td><td valign="middle" class="nowrap">';
		print '<script type="text/javascript" language="javascript">
		jQuery(document).ready(function() {
			jQuery("#typedeposit, #valuedeposit").click(function() {
				jQuery("#radio_deposit").attr(\'checked\',\'checked\');
			});
		});
		</script>';
		$desc = $form->textwithpicto($langs->trans("InvoiceDeposit"), $langs->transnoentities("InvoiceDepositDesc"), 1);
		print '<table class="nobordernopadding"><tr><td>' . $desc . '</td>';
		if (($origin == 'propal') || ($origin == 'commande')) {
			print '<td class="nowrap" style="padding-left: 5px">';
			$arraylist = array('amount' => 'FixAmount','variable' => 'VarAmount');
			print $form->selectarray('typedeposit', $arraylist, GETPOST('typedeposit'), 0, 0, 0, '', 1);
			print '</td>';
			print '<td class="nowrap" style="padding-left: 5px">' . $langs->trans('Value') . ':<input type="text" id="valuedeposit" name="valuedeposit" size="3" value="' . GETPOST('valuedeposit', 'int') . '"/>';
		}
		print '</td></tr></table>';
		print '</td></tr>' . "\n";
	}

	if ($socid > 0)
	{
		// Replacement
		print '<tr height="18"><td valign="middle">';
		print '<input type="radio" name="type" id="radio_replacement" value="1"' . (GETPOST('type') == 1 ? ' checked="checked"' : '');
		if (! $options)
			print ' disabled="disabled"';
		print '>';
		print '</td><td valign="middle">';
		print '<script type="text/javascript" language="javascript">
		jQuery(document).ready(function() {
			jQuery("#fac_replacement").change(function() {
				jQuery("#radio_replacement").attr(\'checked\',\'checked\');
			});
		});
		</script>';
		$text = $langs->trans("InvoiceReplacementAsk") . ' ';
		$text .= '<select class="flat" name="fac_replacement" id="fac_replacement"';
		if (! $options)
			$text .= ' disabled="disabled"';
		$text .= '>';
		if ($options) {
			$text .= '<option value="-1">&nbsp;</option>';
			$text .= $options;
		} else {
			$text .= '<option value="-1">' . $langs->trans("NoReplacableInvoice") . '</option>';
		}
		$text .= '</select>';
		$desc = $form->textwithpicto($text, $langs->transnoentities("InvoiceReplacementDesc"), 1);
		print $desc;
		print '</td></tr>' . "\n";
	}
	else
	{
		print '<tr height="18"><td valign="middle">';
		print '<input type="radio" name="type" id="radio_replacement" value="0" disabled="disabled">';
		print '</td><td valign="middle">';
		$text = $langs->trans("InvoiceReplacement") . ' ';
		$text.= '('.$langs->trans("YouMustCreateInvoiceFromThird").') ';
		$desc = $form->textwithpicto($text, $langs->transnoentities("InvoiceReplacementDesc"), 1);
		print $desc;
		print '</td></tr>' . "\n";
	}

	if (empty($origin))
	{
		if ($socid > 0)
		{
			// Credit note
			print '<tr height="18"><td valign="top">';
			print '<input type="radio" id="radio_creditnote" name="type" value="2"' . (GETPOST('type') == 2 ? ' checked=true' : '');
			if (! $optionsav)
				print ' disabled="disabled"';
			print '>';
			print '</td><td valign="top">';
			// Show credit note options only if we checked credit note
			print '<script type="text/javascript" language="javascript">
			jQuery(document).ready(function() {
				if (! jQuery("#radio_creditnote").attr(\'checked\'))
				{
					jQuery("#credit_note_options").hide();
				}
				jQuery("#radio_creditnote").click(function() {
					jQuery("#credit_note_options").show();
				});
				jQuery("#radio_standard, #radio_replacement, #radio_deposit").click(function() {
					jQuery("#credit_note_options").hide();
				});
			});
			</script>';
			$text = $langs->transnoentities("InvoiceAvoirAsk") . ' ';
			// $text.='<input type="text" value="">';
			$text .= '<select class="flat" name="fac_avoir" id="fac_avoir"';
			if (! $optionsav)
				$text .= ' disabled="disabled"';
			$text .= '>';
			if ($optionsav) {
				$text .= '<option value="-1"></option>';
				$text .= $optionsav;
			} else {
				$text .= '<option value="-1">' . $langs->trans("NoInvoiceToCorrect") . '</option>';
			}
			$text .= '</select>';
			$desc = $form->textwithpicto($text, $langs->transnoentities("InvoiceAvoirDesc"), 1);
			print $desc;

			print '<div id="credit_note_options">';
	        print '&nbsp;&nbsp;&nbsp; <input type="checkbox" name="invoiceAvoirWithLines" id="invoiceAvoirWithLines" value="1" onclick="if($(this).is(\':checked\') ) { $(\'#radio_creditnote\').attr(\'checked\',\'checked\'); $(\'#invoiceAvoirWithPaymentRestAmount\').removeAttr(\'checked\');   }" '.(GETPOST('invoiceAvoirWithLines','int')>0 ? 'checked="checked"':'').' /> <label for="invoiceAvoirWithLines">'.$langs->trans('invoiceAvoirWithLines')."</label>";
	        print '<br>&nbsp;&nbsp;&nbsp; <input type="checkbox" name="invoiceAvoirWithPaymentRestAmount" id="invoiceAvoirWithPaymentRestAmount" value="1" onclick="if($(this).is(\':checked\') ) { $(\'#radio_creditnote\').attr(\'checked\',\'checked\');  $(\'#invoiceAvoirWithLines\').removeAttr(\'checked\');   }" '.(GETPOST('invoiceAvoirWithPaymentRestAmount','int')>0 ? 'checked="checked"':'').' /> <label for="invoiceAvoirWithPaymentRestAmount">'.$langs->trans('invoiceAvoirWithPaymentRestAmount')."</label>";
			print '</div>';

			print '</td></tr>' . "\n";
		}
		else
		{
			print '<tr height="18"><td valign="middle">';
			print '<input type="radio" name="type" id="radio_creditnote" value="0" disabled="disabled">';
			print '</td><td valign="middle">';
			$text = $langs->trans("InvoiceAvoir") . ' ';
			$text.= '('.$langs->trans("YouMustCreateInvoiceFromThird").') ';
			$desc = $form->textwithpicto($text, $langs->transnoentities("InvoiceAvoirDesc"), 1);
			print $desc;
			print '</td></tr>' . "\n";
		}
	}

	print '</table>';
	print '</td></tr>';

	if ($socid > 0)
	{
		// Discounts for third party
		print '<tr><td>' . $langs->trans('Discounts') . '</td><td colspan="2">';
		if ($soc->remise_percent)
			print $langs->trans("CompanyHasRelativeDiscount", '<a href="' . DOL_URL_ROOT . '/comm/remise.php?id=' . $soc->id . '&backtopage=' . urlencode($_SERVER["PHP_SELF"] . '?socid=' . $soc->id . '&action=' . $action . '&origin=' . GETPOST('origin') . '&originid=' . GETPOST('originid')) . '">' . $soc->remise_percent . '</a>');
		else
			print $langs->trans("CompanyHasNoRelativeDiscount");
		print ' <a href="' . DOL_URL_ROOT . '/comm/remise.php?id=' . $soc->id . '&backtopage=' . urlencode($_SERVER["PHP_SELF"] . '?socid=' . $soc->id . '&action=' . $action . '&origin=' . GETPOST('origin') . '&originid=' . GETPOST('originid')) . '">(' . $langs->trans("EditRelativeDiscount") . ')</a>';
		print '. ';
		print '<br>';
		if ($absolute_discount)
			print $langs->trans("CompanyHasAbsoluteDiscount", '<a href="' . DOL_URL_ROOT . '/comm/remx.php?id=' . $soc->id . '&backtopage=' . urlencode($_SERVER["PHP_SELF"] . '?socid=' . $soc->id . '&action=' . $action . '&origin=' . GETPOST('origin') . '&originid=' . GETPOST('originid')) . '">' . price($absolute_discount) . '</a>', $langs->trans("Currency" . $conf->currency));
		else
			print $langs->trans("CompanyHasNoAbsoluteDiscount");
		print ' <a href="' . DOL_URL_ROOT . '/comm/remx.php?id=' . $soc->id . '&backtopage=' . urlencode($_SERVER["PHP_SELF"] . '?socid=' . $soc->id . '&action=' . $action . '&origin=' . GETPOST('origin') . '&originid=' . GETPOST('originid')) . '">(' . $langs->trans("EditGlobalDiscounts") . ')</a>';
		print '.';
		print '</td></tr>';
	}

	// Date invoice
	print '<tr><td class="fieldrequired">' . $langs->trans('Date') . '</td><td colspan="2">';
	$datefacture = dol_mktime(12, 0, 0, $_POST['remonth'], $_POST['reday'], $_POST['reyear']);
	$form->select_date($datefacture?$datefacture:$dateinvoice, '', '', '', '', "add", 1, 1);
	print '</td></tr>';

	// Payment term
	print '<tr><td class="nowrap">' . $langs->trans('PaymentConditionsShort') . '</td><td colspan="2">';
	$form->select_conditions_paiements(isset($_POST['cond_reglement_id']) ? $_POST['cond_reglement_id'] : $cond_reglement_id, 'cond_reglement_id');
	print '</td></tr>';

	// Payment mode
	print '<tr><td>' . $langs->trans('PaymentMode') . '</td><td colspan="2">';
	$form->select_types_paiements(isset($_POST['mode_reglement_id']) ? $_POST['mode_reglement_id'] : $mode_reglement_id, 'mode_reglement_id');
	print '</td></tr>';

	// Project
	if (! empty($conf->projet->enabled) && $socid > 0) {
		$formproject = new FormProjets($db);

		$langs->load('projects');
		print '<tr><td>' . $langs->trans('Project') . '</td><td colspan="2">';
		$formproject->select_projects($soc->id, $projectid, 'projectid');
		print '</td></tr>';
	}

	// Other attributes
	$parameters = array('objectsrc' => $objectsrc,'colspan' => ' colspan="3"');
	$reshook = $hookmanager->executeHooks('formObjectOptions', $parameters, $object, $action); // Note that $action and $object may have been modified by
	                                                                                      // hook
	if (empty($reshook) && ! empty($extrafields->attribute_label)) {
		print $object->showOptionals($extrafields, 'edit');
	}

	// Modele PDF
	print '<tr><td>' . $langs->trans('Model') . '</td>';
	print '<td>';
	include_once DOL_DOCUMENT_ROOT . '/core/modules/facture/modules_facture.php';
	$liste = ModelePDFFactures::liste_modeles($db);
	print $form->selectarray('model', $liste, $conf->global->FACTURE_ADDON_PDF);
	print "</td></tr>";

	// Public note
	print '<tr>';
	print '<td class="border" valign="top">' . $langs->trans('NotePublic') . '</td>';
	print '<td valign="top" colspan="2">';
	$note_public = '';
	if (is_object($objectsrc)) 	// Take value from source object
	{
		$note_public = $objectsrc->note_public;
	}
	$doleditor = new DolEditor('note_public', $note_public, '', 80, 'dolibarr_notes', 'In', 0, false, true, ROWS_3, 70);
	print $doleditor->Create(1);

	// print '<textarea name="note_public" wrap="soft" cols="70" rows="'.ROWS_3.'">'.$note_public.'</textarea></td></tr>';

	// Private note
	if (empty($user->societe_id)) {
		print '<tr>';
		print '<td class="border" valign="top">' . $langs->trans('NotePrivate') . '</td>';
		print '<td valign="top" colspan="2">';
		$note_private = '';
		if (! empty($origin) && ! empty($originid) && is_object($objectsrc)) 		// Take value from source object
		{
			$note_private = $objectsrc->note_private;
		}
		$doleditor = new DolEditor('note_private', $note_private, '', 80, 'dolibarr_notes', 'In', 0, false, true, ROWS_3, 70);
		print $doleditor->Create(1);
		// print '<textarea name="note_private" wrap="soft" cols="70" rows="'.ROWS_3.'">'.$note_private.'.</textarea></td></tr>';
	}

	if (! empty($origin) && ! empty($originid) && is_object($objectsrc)) {
		// TODO for compatibility
		if ($origin == 'contrat') {
			// Calcul contrat->price (HT), contrat->total (TTC), contrat->tva
			$objectsrc->remise_absolue = $remise_absolue;
			$objectsrc->remise_percent = $remise_percent;
			$objectsrc->update_price(1, - 1, 1);
		}

		print "\n<!-- " . $classname . " info -->";
		print "\n";
		print '<input type="hidden" name="amount"         value="' . $objectsrc->total_ht . '">' . "\n";
		print '<input type="hidden" name="total"          value="' . $objectsrc->total_ttc . '">' . "\n";
		print '<input type="hidden" name="tva"            value="' . $objectsrc->total_tva . '">' . "\n";
		print '<input type="hidden" name="origin"         value="' . $objectsrc->element . '">';
		print '<input type="hidden" name="originid"       value="' . $objectsrc->id . '">';

		$newclassname = $classname;
		if ($newclassname == 'Propal')
			$newclassname = 'CommercialProposal';
		elseif ($newclassname == 'Commande')
			$newclassname = 'Order';
		elseif ($newclassname == 'Expedition')
			$newclassname = 'Sending';

		print '<tr><td>' . $langs->trans($newclassname) . '</td><td colspan="2">' . $objectsrc->getNomUrl(1) . '</td></tr>';
		print '<tr><td>' . $langs->trans('TotalHT') . '</td><td colspan="2">' . price($objectsrc->total_ht) . '</td></tr>';
		print '<tr><td>' . $langs->trans('TotalVAT') . '</td><td colspan="2">' . price($objectsrc->total_tva) . "</td></tr>";
		if ($mysoc->localtax1_assuj == "1") 		// Localtax1 RE
		{
			print '<tr><td>' . $langs->transcountry("AmountLT1", $mysoc->country_code) . '</td><td colspan="2">' . price($objectsrc->total_localtax1) . "</td></tr>";
		}

		if ($mysoc->localtax2_assuj == "1") 		// Localtax2 IRPF
		{
			print '<tr><td>' . $langs->transcountry("AmountLT2", $mysoc->country_code) . '</td><td colspan="2">' . price($objectsrc->total_localtax2) . "</td></tr>";
		}
		print '<tr><td>' . $langs->trans('TotalTTC') . '</td><td colspan="2">' . price($objectsrc->total_ttc) . "</td></tr>";
	} else {
		// Show deprecated optional form to add product line here
		if (! empty($conf->global->PRODUCT_SHOW_WHEN_CREATE)) {
			print '<tr><td colspan="3">';

			// Zone de choix des produits predefinis a la creation
			print '<table class="noborder" width="100%">';
			print '<tr>';
			print '<td>' . $langs->trans('ProductsAndServices') . '</td>';
			print '<td>' . $langs->trans('Qty') . '</td>';
			print '<td>' . $langs->trans('ReductionShort') . '</td>';
			print '<td> &nbsp; &nbsp; </td>';
			if (! empty($conf->service->enabled)) {
				print '<td>' . $langs->trans('ServiceLimitedDuration') . '</td>';
			}
			print '</tr>';
			for($i = 1; $i <= $NBLINES; $i ++) {
				print '<tr>';
				print '<td>';
				// multiprix
				if (! empty($conf->global->PRODUIT_MULTIPRICES))
					$form->select_produits('', 'idprod' . $i, '', $conf->product->limit_size, $soc->price_level);
				else
					$form->select_produits('', 'idprod' . $i, '', $conf->product->limit_size);
				print '</td>';
				print '<td><input type="text" size="2" name="qty' . $i . '" value="1"></td>';
				print '<td class="nowrap"><input type="text" size="1" name="remise_percent' . $i . '" value="' . $soc->remise_percent . '">%</td>';
				print '<td>&nbsp;</td>';
				// Si le module service est actif, on propose des dates de debut et fin a la ligne
				if (! empty($conf->service->enabled)) {
					print '<td class="nowrap">';
					print '<table class="nobordernopadding"><tr class="nocellnopadd">';
					print '<td class="nobordernopadding nowrap">';
					print $langs->trans('From') . ' ';
					print '</td><td class="nobordernopadding nowrap">';
					print $form->select_date('', 'date_start' . $i, $usehm, $usehm, 1, "add");
					print '</td></tr>';
					print '<td class="nobordernopadding nowrap">';
					print $langs->trans('to') . ' ';
					print '</td><td class="nobordernopadding nowrap">';
					print $form->select_date('', 'date_end' . $i, $usehm, $usehm, 1, "add");
					print '</td></tr></table>';
					print '</td>';
				}
				print "</tr>\n";
			}

			print '</table>';
			print '</td></tr>';
		}
	}

	print "</table>\n";

	// Button "Create Draft"
	print '<br><center><input type="submit" class="button" name="bouton" value="' . $langs->trans('CreateDraft') . '"></center>';

	print "</form>\n";

	// Show origin lines
	if (! empty($origin) && ! empty($originid) && is_object($objectsrc)) {
		print '<br>';

		$title = $langs->trans('ProductsAndServices');
		print_titre($title);

		print '<table class="noborder" width="100%">';

		$objectsrc->printOriginLinesList();

		print '</table>';
	}

	print '<br>';
} else if ($id > 0 || ! empty($ref)) {
	/*
	 * Show object in view mode
	 */

	$result = $object->fetch($id, $ref);
	if ($result <= 0) {
		dol_print_error($db, $object->error);
		exit();
	}

	// fetch optionals attributes and labels
	$extralabels = $extrafields->fetch_name_optionals_label($object->table_element);

	if ($user->societe_id > 0 && $user->societe_id != $object->socid)
		accessforbidden('', 0);

	$result = $object->fetch_thirdparty();

	$soc = new Societe($db);
	$soc->fetch($object->socid);
	$selleruserevenustamp = $mysoc->useRevenueStamp();

	$totalpaye = $object->getSommePaiement();
	$totalcreditnotes = $object->getSumCreditNotesUsed();
	$totaldeposits = $object->getSumDepositsUsed();
	// print "totalpaye=".$totalpaye." totalcreditnotes=".$totalcreditnotes." totaldeposts=".$totaldeposits."
	// selleruserrevenuestamp=".$selleruserevenustamp;

	// We can also use bcadd to avoid pb with floating points
	// For example print 239.2 - 229.3 - 9.9; does not return 0.
	// $resteapayer=bcadd($object->total_ttc,$totalpaye,$conf->global->MAIN_MAX_DECIMALS_TOT);
	// $resteapayer=bcadd($resteapayer,$totalavoir,$conf->global->MAIN_MAX_DECIMALS_TOT);
	$resteapayer = price2num($object->total_ttc - $totalpaye - $totalcreditnotes - $totaldeposits, 'MT');

	if ($object->paye)
		$resteapayer = 0;
	$resteapayeraffiche = $resteapayer;

	if (! empty($conf->global->FACTURE_DEPOSITS_ARE_JUST_PAYMENTS)) {
		$filterabsolutediscount = "fk_facture_source IS NULL"; // If we want deposit to be substracted to payments only and not to total of final invoice
		$filtercreditnote = "fk_facture_source IS NOT NULL"; // If we want deposit to be substracted to payments only and not to total of final invoice
	} else {
		$filterabsolutediscount = "fk_facture_source IS NULL OR (fk_facture_source IS NOT NULL AND description='(DEPOSIT)')";
		$filtercreditnote = "fk_facture_source IS NOT NULL AND description <> '(DEPOSIT)'";
	}

	$absolute_discount = $soc->getAvailableDiscounts('', $filterabsolutediscount);
	$absolute_creditnote = $soc->getAvailableDiscounts('', $filtercreditnote);
	$absolute_discount = price2num($absolute_discount, 'MT');
	$absolute_creditnote = price2num($absolute_creditnote, 'MT');

	$author = new User($db);
	if ($object->user_author) {
		$author->fetch($object->user_author);
	}

	$objectidnext = $object->getIdReplacingInvoice();

	$head = facture_prepare_head($object);

	dol_fiche_head($head, 'compta', $langs->trans('InvoiceCustomer'), 0, 'bill');

	$formconfirm = '';

	// Confirmation de la conversion de l'avoir en reduc
	if ($action == 'converttoreduc') {
		$text = $langs->trans('ConfirmConvertToReduc');
		$formconfirm = $form->formconfirm($_SERVER['PHP_SELF'] . '?facid=' . $object->id, $langs->trans('ConvertToReduc'), $text, 'confirm_converttoreduc', '', "yes", 2);
	}

	// Confirmation to delete invoice
	if ($action == 'delete') {
		$text = $langs->trans('ConfirmDeleteBill', $object->ref);
		$formquestion = array();

		$qualified_for_stock_change = 0;
		if (empty($conf->global->STOCK_SUPPORTS_SERVICES)) {
			$qualified_for_stock_change = $object->hasProductsOrServices(2);
		} else {
			$qualified_for_stock_change = $object->hasProductsOrServices(1);
		}

		if ($object->type != Facture::TYPE_DEPOSIT && ! empty($conf->global->STOCK_CALCULATE_ON_BILL) && $qualified_for_stock_change && $object->statut >= 1) {
			$langs->load("stocks");
			require_once DOL_DOCUMENT_ROOT . '/product/class/html.formproduct.class.php';
			$formproduct = new FormProduct($db);
			$label = $object->type == Facture::TYPE_CREDIT_NOTE ? $langs->trans("SelectWarehouseForStockDecrease") : $langs->trans("SelectWarehouseForStockIncrease");
			$formquestion = array(
								// 'text' => $langs->trans("ConfirmClone"),
								// array('type' => 'checkbox', 'name' => 'clone_content', 'label' => $langs->trans("CloneMainAttributes"), 'value' =>
								// 1),
								// array('type' => 'checkbox', 'name' => 'update_prices', 'label' => $langs->trans("PuttingPricesUpToDate"), 'value'
								// => 1),
								array('type' => 'other','name' => 'idwarehouse','label' => $label,'value' => $formproduct->selectWarehouses(GETPOST('idwarehouse')?GETPOST('idwarehouse'):'ifone', 'idwarehouse', '', 1, 0, 0, $langs->trans("NoStockAction"))));
			$formconfirm = $form->formconfirm($_SERVER['PHP_SELF'] . '?facid=' . $object->id, $langs->trans('DeleteBill'), $text, 'confirm_delete', $formquestion, "yes", 1);
		} else {
			$formconfirm = $form->formconfirm($_SERVER['PHP_SELF'] . '?facid=' . $object->id, $langs->trans('DeleteBill'), $text, 'confirm_delete', '', '', 1);
		}
	}

	// Confirmation de la validation
	if ($action == 'valid') {
		// on verifie si l'objet est en numerotation provisoire
		$objectref = substr($object->ref, 1, 4);
		if ($objectref == 'PROV') {
			$savdate = $object->date;
			if (! empty($conf->global->FAC_FORCE_DATE_VALIDATION)) {
				$object->date = dol_now();
				$object->date_lim_reglement = $object->calculate_date_lim_reglement();
			}
			$numref = $object->getNextNumRef($soc);
			// $object->date=$savdate;
		} else {
			$numref = $object->ref;
		}

		$text = $langs->trans('ConfirmValidateBill', $numref);
		if (! empty($conf->notification->enabled)) {
			require_once DOL_DOCUMENT_ROOT . '/core/class/notify.class.php';
			$notify = new Notify($db);
			$text .= '<br>';
			$text .= $notify->confirmMessage('BILL_VALIDATE', $object->socid);
		}
		$formquestion = array();

		$qualified_for_stock_change = 0;
		if (empty($conf->global->STOCK_SUPPORTS_SERVICES)) {
			$qualified_for_stock_change = $object->hasProductsOrServices(2);
		} else {
			$qualified_for_stock_change = $object->hasProductsOrServices(1);
		}

		if ($object->type != Facture::TYPE_DEPOSIT && ! empty($conf->global->STOCK_CALCULATE_ON_BILL) && $qualified_for_stock_change) {
			$langs->load("stocks");
			require_once DOL_DOCUMENT_ROOT . '/product/class/html.formproduct.class.php';
			require_once DOL_DOCUMENT_ROOT . '/product/stock/class/entrepot.class.php';
			$formproduct = new FormProduct($db);
			$warehouse = new Entrepot($db);
			$warehouse_array = $warehouse->list_array();
			if (count($warehouse_array) == 1) {
				$label = $object->type == Facture::TYPE_CREDIT_NOTE ? $langs->trans("WarehouseForStockIncrease", current($warehouse_array)) : $langs->trans("WarehouseForStockDecrease", current($warehouse_array));
				$value = '<input type="hidden" id="idwarehouse" name="idwarehouse" value="' . key($warehouse_array) . '">';
			} else {
				$label = $object->type == Facture::TYPE_CREDIT_NOTE ? $langs->trans("SelectWarehouseForStockIncrease") : $langs->trans("SelectWarehouseForStockDecrease");
				$value = $formproduct->selectWarehouses(GETPOST('idwarehouse')?GETPOST('idwarehouse'):'ifone', 'idwarehouse', '', 1);
			}
			$formquestion = array(
								// 'text' => $langs->trans("ConfirmClone"),
								// array('type' => 'checkbox', 'name' => 'clone_content', 'label' => $langs->trans("CloneMainAttributes"), 'value' =>
								// 1),
								// array('type' => 'checkbox', 'name' => 'update_prices', 'label' => $langs->trans("PuttingPricesUpToDate"), 'value'
								// => 1),
								array('type' => 'other','name' => 'idwarehouse','label' => $label,'value' => $value));
		}
		if ($object->type != Facture::TYPE_CREDIT_NOTE && $object->total_ttc < 0) 		// Can happen only if $conf->global->FACTURE_ENABLE_NEGATIVE is on
		{
			$text .= '<br>' . img_warning() . ' ' . $langs->trans("ErrorInvoiceOfThisTypeMustBePositive");
		}
		$formconfirm = $form->formconfirm($_SERVER["PHP_SELF"] . '?facid=' . $object->id, $langs->trans('ValidateBill'), $text, 'confirm_valid', $formquestion, (($object->type != Facture::TYPE_CREDIT_NOTE && $object->total_ttc < 0) ? "no" : "yes"), ($conf->notification->enabled ? 0 : 2));
	}

	// Confirm back to draft status
	if ($action == 'modif') {
		$text = $langs->trans('ConfirmUnvalidateBill', $object->ref);
		$formquestion = array();

		$qualified_for_stock_change = 0;
		if (empty($conf->global->STOCK_SUPPORTS_SERVICES)) {
			$qualified_for_stock_change = $object->hasProductsOrServices(2);
		} else {
			$qualified_for_stock_change = $object->hasProductsOrServices(1);
		}
		if ($object->type != Facture::TYPE_DEPOSIT && ! empty($conf->global->STOCK_CALCULATE_ON_BILL) && $qualified_for_stock_change) {
			$langs->load("stocks");
			require_once DOL_DOCUMENT_ROOT . '/product/class/html.formproduct.class.php';
			require_once DOL_DOCUMENT_ROOT . '/product/stock/class/entrepot.class.php';
			$formproduct = new FormProduct($db);
			$warehouse = new Entrepot($db);
			$warehouse_array = $warehouse->list_array();
			if (count($warehouse_array) == 1) {
				$label = $object->type == Facture::TYPE_CREDIT_NOTE ? $langs->trans("WarehouseForStockDecrease", current($warehouse_array)) : $langs->trans("WarehouseForStockIncrease", current($warehouse_array));
				$value = '<input type="hidden" id="idwarehouse" name="idwarehouse" value="' . key($warehouse_array) . '">';
			} else {
				$label = $object->type == Facture::TYPE_CREDIT_NOTE ? $langs->trans("SelectWarehouseForStockDecrease") : $langs->trans("SelectWarehouseForStockIncrease");
				$value = $formproduct->selectWarehouses(GETPOST('idwarehouse')?GETPOST('idwarehouse'):'ifone', 'idwarehouse', '', 1);
			}
			$formquestion = array(
								// 'text' => $langs->trans("ConfirmClone"),
								// array('type' => 'checkbox', 'name' => 'clone_content', 'label' => $langs->trans("CloneMainAttributes"), 'value' =>
								// 1),
								// array('type' => 'checkbox', 'name' => 'update_prices', 'label' => $langs->trans("PuttingPricesUpToDate"), 'value'
								// => 1),
								array('type' => 'other','name' => 'idwarehouse','label' => $label,'value' => $value));
		}

		$formconfirm = $form->formconfirm($_SERVER["PHP_SELF"] . '?facid=' . $object->id, $langs->trans('UnvalidateBill'), $text, 'confirm_modif', $formquestion, "yes", 1);
	}

	// Confirmation du classement paye
	if ($action == 'paid' && $resteapayer <= 0) {
		$formconfirm = $form->formconfirm($_SERVER["PHP_SELF"] . '?facid=' . $object->id, $langs->trans('ClassifyPaid'), $langs->trans('ConfirmClassifyPaidBill', $object->ref), 'confirm_paid', '', "yes", 1);
	}
	if ($action == 'paid' && $resteapayer > 0) {
		// Code
		$i = 0;
		$close [$i] ['code'] = 'discount_vat';
		$i ++;
		$close [$i] ['code'] = 'badcustomer';
		$i ++;
		// Help
		$i = 0;
		$close [$i] ['label'] = $langs->trans("HelpEscompte") . '<br><br>' . $langs->trans("ConfirmClassifyPaidPartiallyReasonDiscountVatDesc");
		$i ++;
		$close [$i] ['label'] = $langs->trans("ConfirmClassifyPaidPartiallyReasonBadCustomerDesc");
		$i ++;
		// Texte
		$i = 0;
		$close [$i] ['reason'] = $form->textwithpicto($langs->transnoentities("ConfirmClassifyPaidPartiallyReasonDiscountVat", $resteapayer, $langs->trans("Currency" . $conf->currency)), $close [$i] ['label'], 1);
		$i ++;
		$close [$i] ['reason'] = $form->textwithpicto($langs->transnoentities("ConfirmClassifyPaidPartiallyReasonBadCustomer", $resteapayer, $langs->trans("Currency" . $conf->currency)), $close [$i] ['label'], 1);
		$i ++;
		// arrayreasons[code]=reason
		foreach ($close as $key => $val) {
			$arrayreasons [$close [$key] ['code']] = $close [$key] ['reason'];
		}

		// Cree un tableau formulaire
		$formquestion = array('text' => $langs->trans("ConfirmClassifyPaidPartiallyQuestion"),array('type' => 'radio','name' => 'close_code','label' => $langs->trans("Reason"),'values' => $arrayreasons),array('type' => 'text','name' => 'close_note','label' => $langs->trans("Comment"),'value' => '','size' => '100'));
		// Paiement incomplet. On demande si motif = escompte ou autre
		$formconfirm = $form->formconfirm($_SERVER["PHP_SELF"] . '?facid=' . $object->id, $langs->trans('ClassifyPaid'), $langs->trans('ConfirmClassifyPaidPartially', $object->ref), 'confirm_paid_partially', $formquestion, "yes");
	}

	// Confirmation du classement abandonne
	if ($action == 'canceled') {
		// S'il y a une facture de remplacement pas encore validee (etat brouillon),
		// on ne permet pas de classer abandonner la facture.
		if ($objectidnext) {
			$facturereplacement = new Facture($db);
			$facturereplacement->fetch($objectidnext);
			$statusreplacement = $facturereplacement->statut;
		}
		if ($objectidnext && $statusreplacement == 0) {
			print '<div class="error">' . $langs->trans("ErrorCantCancelIfReplacementInvoiceNotValidated") . '</div>';
		} else {
			// Code
			$close [1] ['code'] = 'badcustomer';
			$close [2] ['code'] = 'abandon';
			// Help
			$close [1] ['label'] = $langs->trans("ConfirmClassifyPaidPartiallyReasonBadCustomerDesc");
			$close [2] ['label'] = $langs->trans("ConfirmClassifyAbandonReasonOtherDesc");
			// Texte
			$close [1] ['reason'] = $form->textwithpicto($langs->transnoentities("ConfirmClassifyPaidPartiallyReasonBadCustomer", $object->ref), $close [1] ['label'], 1);
			$close [2] ['reason'] = $form->textwithpicto($langs->transnoentities("ConfirmClassifyAbandonReasonOther"), $close [2] ['label'], 1);
			// arrayreasons
			$arrayreasons [$close [1] ['code']] = $close [1] ['reason'];
			$arrayreasons [$close [2] ['code']] = $close [2] ['reason'];

			// Cree un tableau formulaire
			$formquestion = array('text' => $langs->trans("ConfirmCancelBillQuestion"),array('type' => 'radio','name' => 'close_code','label' => $langs->trans("Reason"),'values' => $arrayreasons),array('type' => 'text','name' => 'close_note','label' => $langs->trans("Comment"),'value' => '','size' => '100'));

			$formconfirm = $form->formconfirm($_SERVER['PHP_SELF'] . '?facid=' . $object->id, $langs->trans('CancelBill'), $langs->trans('ConfirmCancelBill', $object->ref), 'confirm_canceled', $formquestion, "yes");
		}
	}

	// Confirmation de la suppression d'une ligne produit
	if ($action == 'ask_deleteline') {
		$formconfirm = $form->formconfirm($_SERVER["PHP_SELF"] . '?facid=' . $object->id . '&lineid=' . $lineid, $langs->trans('DeleteProductLine'), $langs->trans('ConfirmDeleteProductLine'), 'confirm_deleteline', '', 'no', 1);
	}

	// Clone confirmation
	if ($action == 'clone') {
		// Create an array for form
		$formquestion = array(
							// 'text' => $langs->trans("ConfirmClone"),
							// array('type' => 'checkbox', 'name' => 'clone_content', 'label' => $langs->trans("CloneMainAttributes"), 'value' => 1)
							array('type' => 'other','name' => 'socid','label' => $langs->trans("SelectThirdParty"),'value' => $form->select_company('', 'socid', '(s.client=1 OR s.client=2 OR s.client=3)', 1)));
		// Paiement incomplet. On demande si motif = escompte ou autre
		$formconfirm = $form->formconfirm($_SERVER["PHP_SELF"] . '?facid=' . $object->id, $langs->trans('CloneInvoice'), $langs->trans('ConfirmCloneInvoice', $object->ref), 'confirm_clone', $formquestion, 'yes', 1);
	}

	if (! $formconfirm) {
		$parameters = array('lineid' => $lineid);
		$formconfirm = $hookmanager->executeHooks('formConfirm', $parameters, $object, $action); // Note that $action and $object may have been modified by
		                                                                                    // hook
	}

	// Print form confirm
	print $formconfirm;

	// Invoice content

	print '<table class="border" width="100%">';

	$linkback = '<a href="' . DOL_URL_ROOT . '/compta/facture/list.php' . (! empty($socid) ? '?socid=' . $socid : '') . '">' . $langs->trans("BackToList") . '</a>';

	// Ref
	print '<tr><td width="20%">' . $langs->trans('Ref') . '</td>';
	print '<td colspan="5">';
	$morehtmlref = '';
	$discount = new DiscountAbsolute($db);
	$result = $discount->fetch(0, $object->id);
	if ($result > 0) {
		$morehtmlref = ' (' . $langs->trans("CreditNoteConvertedIntoDiscount", $discount->getNomUrl(1, 'discount')) . ')';
	}
	if ($result < 0) {
		dol_print_error('', $discount->error);
	}
	print $form->showrefnav($object, 'ref', $linkback, 1, 'facnumber', 'ref', $morehtmlref);
	print '</td></tr>';

	// Ref customer
	print '<tr><td width="20%">';
	print '<table class="nobordernopadding" width="100%"><tr><td>';
	print $langs->trans('RefCustomer');
	print '</td>';
	if ($action != 'refclient' && ! empty($object->brouillon))
		print '<td align="right"><a href="' . $_SERVER['PHP_SELF'] . '?action=refclient&amp;id=' . $object->id . '">' . img_edit($langs->trans('Modify')) . '</a></td>';
	print '</tr></table>';
	print '</td>';
	print '<td colspan="5">';
	if ($user->rights->facture->creer && $action == 'refclient') {
		print '<form action="' . $_SERVER["PHP_SELF"] . '?id=' . $object->id . '" method="post">';
		print '<input type="hidden" name="token" value="' . $_SESSION ['newtoken'] . '">';
		print '<input type="hidden" name="action" value="set_ref_client">';
		print '<input type="text" class="flat" size="20" name="ref_client" value="' . $object->ref_client . '">';
		print ' <input type="submit" class="button" value="' . $langs->trans('Modify') . '">';
		print '</form>';
	} else {
		print $object->ref_client;
	}
	print '</td></tr>';

	// Third party
	print '<tr><td>';
	print '<table class="nobordernopadding" width="100%">';
	print '<tr><td>' . $langs->trans('Company') . '</td>';
	print '</td><td colspan="5">';
	if (! empty($conf->global->FACTURE_CHANGE_THIRDPARTY) && $action != 'editthirdparty' && $object->brouillon && $user->rights->facture->creer)
		print '<td align="right"><a href="' . $_SERVER["PHP_SELF"] . '?action=editthirdparty&amp;facid=' . $object->id . '">' . img_edit($langs->trans('SetLinkToThirdParty'), 1) . '</a></td>';
	print '</tr></table>';
	print '</td><td colspan="5">';
	if ($action == 'editthirdparty') {
		$form->form_thirdparty($_SERVER['PHP_SELF'] . '?facid=' . $object->id, $object->socid, 'socid');
	} else {
		print ' &nbsp;' . $soc->getNomUrl(1, 'compta');
		print ' &nbsp; ';
		print '(<a href="' . DOL_URL_ROOT . '/compta/facture/list.php?socid=' . $object->socid . '">' . $langs->trans('OtherBills') . '</a>';
		// Outstanding Bill
		$outstandigBills = $soc->get_OutstandingBill();
		print ' - ' . $langs->trans('CurrentOutstandingBill') . ': ';
		print price($outstandigBills, '', $langs, 0, 0, - 1, $conf->currency);
		if ($soc->outstanding_limit != '') {
			if ($outstandigBills > $soc->outstanding_limit)
				print img_warning($langs->trans("OutstandingBillReached"));
			print ' / ' . price($soc->outstanding_limit);
		}
		print ')';
	}
	print '</tr>';

	// Type
	print '<tr><td>' . $langs->trans('Type') . '</td><td colspan="5">';
	print $object->getLibType();
	if ($object->type == Facture::TYPE_REPLACEMENT) {
		$facreplaced = new Facture($db);
		$facreplaced->fetch($object->fk_facture_source);
		print ' (' . $langs->transnoentities("ReplaceInvoice", $facreplaced->getNomUrl(1)) . ')';
	}
	if ($object->type == Facture::TYPE_CREDIT_NOTE) {
		$facusing = new Facture($db);
		$facusing->fetch($object->fk_facture_source);
		print ' (' . $langs->transnoentities("CorrectInvoice", $facusing->getNomUrl(1)) . ')';
	}

	$facidavoir = $object->getListIdAvoirFromInvoice();
	if (count($facidavoir) > 0) {
		print ' (' . $langs->transnoentities("InvoiceHasAvoir");
		$i = 0;
		foreach ($facidavoir as $id) {
			if ($i == 0)
				print ' ';
			else
				print ',';
			$facavoir = new Facture($db);
			$facavoir->fetch($id);
			print $facavoir->getNomUrl(1);
		}
		print ')';
	}
	if ($objectidnext > 0) {
		$facthatreplace = new Facture($db);
		$facthatreplace->fetch($objectidnext);
		print ' (' . $langs->transnoentities("ReplacedByInvoice", $facthatreplace->getNomUrl(1)) . ')';
	}
	print '</td></tr>';

	// Relative and absolute discounts
	$addrelativediscount = '<a href="' . DOL_URL_ROOT . '/comm/remise.php?id=' . $soc->id . '&backtopage=' . urlencode($_SERVER["PHP_SELF"]) . '?facid=' . $object->id . '">' . $langs->trans("EditRelativeDiscounts") . '</a>';
	$addabsolutediscount = '<a href="' . DOL_URL_ROOT . '/comm/remx.php?id=' . $soc->id . '&backtopage=' . urlencode($_SERVER["PHP_SELF"]) . '?facid=' . $object->id . '">' . $langs->trans("EditGlobalDiscounts") . '</a>';
	$addcreditnote = '<a href="' . DOL_URL_ROOT . '/compta/facture.php?action=create&socid=' . $soc->id . '&type=2&backtopage=' . urlencode($_SERVER["PHP_SELF"]) . '?facid=' . $object->id . '">' . $langs->trans("AddCreditNote") . '</a>';

	print '<tr><td>' . $langs->trans('Discounts');
	print '</td><td colspan="5">';
	if ($soc->remise_percent)
		print $langs->trans("CompanyHasRelativeDiscount", $soc->remise_percent);
	else
		print $langs->trans("CompanyHasNoRelativeDiscount");
		// print ' ('.$addrelativediscount.')';

	if ($absolute_discount > 0) {
		print '. ';
		if ($object->statut > 0 || $object->type == Facture::TYPE_CREDIT_NOTE || $object->type == Facture::TYPE_DEPOSIT) {
			if ($object->statut == 0) {
				print $langs->trans("CompanyHasAbsoluteDiscount", price($absolute_discount), $langs->transnoentities("Currency" . $conf->currency));
				print '. ';
			} else {
				if ($object->statut < 1 || $object->type == Facture::TYPE_CREDIT_NOTE || $object->type == Facture::TYPE_DEPOSIT) {
					$text = $langs->trans("CompanyHasAbsoluteDiscount", price($absolute_discount), $langs->transnoentities("Currency" . $conf->currency));
					print '<br>' . $text . '.<br>';
				} else {
					$text = $langs->trans("CompanyHasAbsoluteDiscount", price($absolute_discount), $langs->transnoentities("Currency" . $conf->currency));
					$text2 = $langs->trans("AbsoluteDiscountUse");
					print $form->textwithpicto($text, $text2);
				}
			}
		} else {
			// Remise dispo de type remise fixe (not credit note)
			print '<br>';
			$form->form_remise_dispo($_SERVER["PHP_SELF"] . '?facid=' . $object->id, GETPOST('discountid'), 'remise_id', $soc->id, $absolute_discount, $filterabsolutediscount, $resteapayer, ' (' . $addabsolutediscount . ')');
		}
	} else {
		if ($absolute_creditnote > 0) 		// If not, link will be added later
		{
			if ($object->statut == 0 && $object->type != TYPE_CREDIT_NOTE && $object->type != TYPE_DEPOSIT)
				print ' (' . $addabsolutediscount . ')<br>';
			else
				print '. ';
		} else
			print '. ';
	}
	if ($absolute_creditnote > 0) {
		// If validated, we show link "add credit note to payment"
		if ($object->statut != 1 || $object->type == Facture::TYPE_CREDIT_NOTE || $object->type == Facture::TYPE_DEPOSIT) {
			if ($object->statut == 0 && $object->type != Facture::TYPE_DEPOSIT) {
				$text = $langs->trans("CompanyHasCreditNote", price($absolute_creditnote), $langs->transnoentities("Currency" . $conf->currency));
				print $form->textwithpicto($text, $langs->trans("CreditNoteDepositUse"));
			} else {
				print $langs->trans("CompanyHasCreditNote", price($absolute_creditnote), $langs->transnoentities("Currency" . $conf->currency)) . '.';
			}
		} else {
			// Remise dispo de type avoir
			if (! $absolute_discount)
				print '<br>';
				// $form->form_remise_dispo($_SERVER["PHP_SELF"].'?facid='.$object->id, 0, 'remise_id_for_payment', $soc->id, $absolute_creditnote,
			// $filtercreditnote, $resteapayer);
			$form->form_remise_dispo($_SERVER["PHP_SELF"] . '?facid=' . $object->id, 0, 'remise_id_for_payment', $soc->id, $absolute_creditnote, $filtercreditnote, 0); // We
			                                                                                                                                                        // must
			                                                                                                                                                        // allow
			                                                                                                                                                        // credit
			                                                                                                                                                        // not
			                                                                                                                                                        // even
			                                                                                                                                                        // if
			                                                                                                                                                        // amount
			                                                                                                                                                        // is
			                                                                                                                                                        // higher
		}
	}
	if (! $absolute_discount && ! $absolute_creditnote) {
		print $langs->trans("CompanyHasNoAbsoluteDiscount");
		if ($object->statut == 0 && $object->type != Facture::TYPE_CREDIT_NOTE && $object->type != Facture::TYPE_DEPOSIT)
			print ' (' . $addabsolutediscount . ')<br>';
		else
			print '. ';
	}
	// if ($object->statut == 0 && $object->type != 2 && $object->type != 3)
	// {
	// if (! $absolute_discount && ! $absolute_creditnote) print '<br>';
	// print ' &nbsp; - &nbsp; ';
	// print $addabsolutediscount;
	// print ' &nbsp; - &nbsp; '.$addcreditnote; // We disbale link to credit note
	// }
	print '</td></tr>';

	// Date invoice
	print '<tr><td>';
	print '<table class="nobordernopadding" width="100%"><tr><td>';
	print $langs->trans('Date');
	print '</td>';
	if ($object->type != Facture::TYPE_CREDIT_NOTE && $action != 'editinvoicedate' && ! empty($object->brouillon) && $user->rights->facture->creer)
		print '<td align="right"><a href="' . $_SERVER["PHP_SELF"] . '?action=editinvoicedate&amp;facid=' . $object->id . '">' . img_edit($langs->trans('SetDate'), 1) . '</a></td>';
	print '</tr></table>';
	print '</td><td colspan="3">';

	if ($object->type != Facture::TYPE_CREDIT_NOTE) {
		if ($action == 'editinvoicedate') {
			$form->form_date($_SERVER['PHP_SELF'] . '?facid=' . $object->id, $object->date, 'invoicedate');
		} else {
			print dol_print_date($object->date, 'daytext');
		}
	} else {
		print dol_print_date($object->date, 'daytext');
	}
	print '</td>';

	// List of payments

	$sign = 1;
	if ($object->type == Facture::TYPE_CREDIT_NOTE)
		$sign = - 1;

	$nbrows = 8;
	$nbcols = 2;
	if (! empty($conf->projet->enabled))
		$nbrows ++;
	if (! empty($conf->banque->enabled))
		$nbcols ++;
		// if (! empty($soc->outstandingbill)) $nbrows++;
	if ($mysoc->localtax1_assuj == "1")
		$nbrows ++;
	if ($mysoc->localtax2_assuj == "1")
		$nbrows ++;
	if ($selleruserevenustamp)
		$nbrows ++;

	print '<td rowspan="' . $nbrows . '" colspan="2" valign="top">';

	print '<table class="nobordernopadding" width="100%">';

	// List of payments already done
	print '<tr class="liste_titre">';
	print '<td>' . ($object->type == Facture::TYPE_CREDIT_NOTE ? $langs->trans("PaymentsBack") : $langs->trans('Payments')) . '</td>';
	print '<td>' . $langs->trans('Type') . '</td>';
	if (! empty($conf->banque->enabled))
		print '<td align="right">' . $langs->trans('BankAccount') . '</td>';
	print '<td align="right">' . $langs->trans('Amount') . '</td>';
	print '<td width="18">&nbsp;</td>';
	print '</tr>';

	$var = true;

	// Payments already done (from payment on this invoice)
	$sql = 'SELECT p.datep as dp, p.num_paiement, p.rowid, p.fk_bank,';
	$sql .= ' c.code as payment_code, c.libelle as payment_label,';
	$sql .= ' pf.amount,';
	$sql .= ' ba.rowid as baid, ba.ref, ba.label';
	$sql .= ' FROM ' . MAIN_DB_PREFIX . 'c_paiement as c, ' . MAIN_DB_PREFIX . 'paiement_facture as pf, ' . MAIN_DB_PREFIX . 'paiement as p';
	$sql .= ' LEFT JOIN ' . MAIN_DB_PREFIX . 'bank as b ON p.fk_bank = b.rowid';
	$sql .= ' LEFT JOIN ' . MAIN_DB_PREFIX . 'bank_account as ba ON b.fk_account = ba.rowid';
	$sql .= ' WHERE pf.fk_facture = ' . $object->id . ' AND p.fk_paiement = c.id AND pf.fk_paiement = p.rowid';
	$sql .= ' ORDER BY p.datep, p.tms';

	$result = $db->query($sql);
	if ($result) {
		$num = $db->num_rows($result);
		$i = 0;

		// if ($object->type != 2)
		// {
		if ($num > 0) {
			while ($i < $num) {
				$objp = $db->fetch_object($result);
				$var = ! $var;
				print '<tr ' . $bc [$var] . '><td>';
				print '<a href="' . DOL_URL_ROOT . '/compta/paiement/fiche.php?id=' . $objp->rowid . '">' . img_object($langs->trans('ShowPayment'), 'payment') . ' ';
				print dol_print_date($db->jdate($objp->dp), 'day') . '</a></td>';
				$label = ($langs->trans("PaymentType" . $objp->payment_code) != ("PaymentType" . $objp->payment_code)) ? $langs->trans("PaymentType" . $objp->payment_code) : $objp->payment_label;
				print '<td>' . $label . ' ' . $objp->num_paiement . '</td>';
				if (! empty($conf->banque->enabled)) {
					$bankaccountstatic->id = $objp->baid;
					$bankaccountstatic->ref = $objp->ref;
					$bankaccountstatic->label = $objp->ref;
					print '<td align="right">';
					if ($bankaccountstatic->id)
						print $bankaccountstatic->getNomUrl(1, 'transactions');
					print '</td>';
				}
				print '<td align="right">' . price($sign * $objp->amount) . '</td>';
				print '<td>&nbsp;</td>';
				print '</tr>';
				$i ++;
			}
		} else {
			print '<tr ' . $bc [$var] . '><td colspan="' . $nbcols . '">' . $langs->trans("None") . '</td><td></td><td></td></tr>';
		}
		// }
		$db->free($result);
	} else {
		dol_print_error($db);
	}

	if ($object->type != Facture::TYPE_CREDIT_NOTE) {
		// Total already paid
		print '<tr><td colspan="' . $nbcols . '" align="right">';
		if ($object->type != Facture::TYPE_DEPOSIT)
			print $langs->trans('AlreadyPaidNoCreditNotesNoDeposits');
		else
			print $langs->trans('AlreadyPaid');
		print ' :</td><td align="right">' . price($totalpaye) . '</td><td>&nbsp;</td></tr>';

		$resteapayeraffiche = $resteapayer;

		// Loop on each credit note or deposit amount applied
		$creditnoteamount = 0;
		$depositamount = 0;
		$sql = "SELECT re.rowid, re.amount_ht, re.amount_tva, re.amount_ttc,";
		$sql .= " re.description, re.fk_facture_source";
		$sql .= " FROM " . MAIN_DB_PREFIX . "societe_remise_except as re";
		$sql .= " WHERE fk_facture = " . $object->id;
		$resql = $db->query($sql);
		if ($resql) {
			$num = $db->num_rows($resql);
			$i = 0;
			$invoice = new Facture($db);
			while ($i < $num) {
				$obj = $db->fetch_object($resql);
				$invoice->fetch($obj->fk_facture_source);
				print '<tr><td colspan="' . $nbcols . '" align="right">';
				if ($invoice->type == Facture::TYPE_CREDIT_NOTE)
					print $langs->trans("CreditNote") . ' ';
				if ($invoice->type == Facture::TYPE_DEPOSIT)
					print $langs->trans("Deposit") . ' ';
				print $invoice->getNomUrl(0);
				print ' :</td>';
				print '<td align="right">' . price($obj->amount_ttc) . '</td>';
				print '<td align="right">';
				print '<a href="' . $_SERVER["PHP_SELF"] . '?facid=' . $object->id . '&action=unlinkdiscount&discountid=' . $obj->rowid . '">' . img_delete() . '</a>';
				print '</td></tr>';
				$i ++;
				if ($invoice->type == Facture::TYPE_CREDIT_NOTE)
					$creditnoteamount += $obj->amount_ttc;
				if ($invoice->type == Facture::TYPE_DEPOSIT)
					$depositamount += $obj->amount_ttc;
			}
		} else {
			dol_print_error($db);
		}

		// Paye partiellement 'escompte'
		if (($object->statut == 2 || $object->statut == 3) && $object->close_code == 'discount_vat') {
			print '<tr><td colspan="' . $nbcols . '" align="right" nowrap="1">';
			print $form->textwithpicto($langs->trans("Discount") . ':', $langs->trans("HelpEscompte"), - 1);
			print '</td><td align="right">' . price($object->total_ttc - $creditnoteamount - $depositamount - $totalpaye) . '</td><td>&nbsp;</td></tr>';
			$resteapayeraffiche = 0;
		}
		// Paye partiellement ou Abandon 'badcustomer'
		if (($object->statut == 2 || $object->statut == 3) && $object->close_code == 'badcustomer') {
			print '<tr><td colspan="' . $nbcols . '" align="right" nowrap="1">';
			print $form->textwithpicto($langs->trans("Abandoned") . ':', $langs->trans("HelpAbandonBadCustomer"), - 1);
			print '</td><td align="right">' . price($object->total_ttc - $creditnoteamount - $depositamount - $totalpaye) . '</td><td>&nbsp;</td></tr>';
			// $resteapayeraffiche=0;
		}
		// Paye partiellement ou Abandon 'product_returned'
		if (($object->statut == 2 || $object->statut == 3) && $object->close_code == 'product_returned') {
			print '<tr><td colspan="' . $nbcols . '" align="right" nowrap="1">';
			print $form->textwithpicto($langs->trans("ProductReturned") . ':', $langs->trans("HelpAbandonProductReturned"), - 1);
			print '</td><td align="right">' . price($object->total_ttc - $creditnoteamount - $depositamount - $totalpaye) . '</td><td>&nbsp;</td></tr>';
			$resteapayeraffiche = 0;
		}
		// Paye partiellement ou Abandon 'abandon'
		if (($object->statut == 2 || $object->statut == 3) && $object->close_code == 'abandon') {
			print '<tr><td colspan="' . $nbcols . '" align="right" nowrap="1">';
			$text = $langs->trans("HelpAbandonOther");
			if ($object->close_note)
				$text .= '<br><br><b>' . $langs->trans("Reason") . '</b>:' . $object->close_note;
			print $form->textwithpicto($langs->trans("Abandoned") . ':', $text, - 1);
			print '</td><td align="right">' . price($object->total_ttc - $creditnoteamount - $depositamount - $totalpaye) . '</td><td>&nbsp;</td></tr>';
			$resteapayeraffiche = 0;
		}

		// Billed
		print '<tr><td colspan="' . $nbcols . '" align="right">' . $langs->trans("Billed") . ' :</td><td align="right" style="border: 1px solid;">' . price($object->total_ttc) . '</td><td>&nbsp;</td></tr>';

		// Remainder to pay
		print '<tr><td colspan="' . $nbcols . '" align="right">';
		if ($resteapayeraffiche >= 0)
			print $langs->trans('RemainderToPay');
		else
			print $langs->trans('ExcessReceived');
		print ' :</td>';
		print '<td align="right" style="border: 1px solid;" bgcolor="#f0f0f0"><b>' . price($resteapayeraffiche) . '</b></td>';
		print '<td class="nowrap">&nbsp;</td></tr>';
	} else 	// Credit note
	{
		// Total already paid back
		print '<tr><td colspan="' . $nbcols . '" align="right">';
		print $langs->trans('AlreadyPaidBack');
		print ' :</td><td align="right">' . price($sign * $totalpaye) . '</td><td>&nbsp;</td></tr>';

		// Billed
		print '<tr><td colspan="' . $nbcols . '" align="right">' . $langs->trans("Billed") . ' :</td><td align="right" style="border: 1px solid;">' . price($sign * $object->total_ttc) . '</td><td>&nbsp;</td></tr>';

		// Remainder to pay back
		print '<tr><td colspan="' . $nbcols . '" align="right">';
		if ($resteapayeraffiche <= 0)
			print $langs->trans('RemainderToPayBack');
		else
			print $langs->trans('ExcessPaydBack');
		print ' :</td>';
		print '<td align="right" style="border: 1px solid;" bgcolor="#f0f0f0"><b>' . price($sign * $resteapayeraffiche) . '</b></td>';
		print '<td class="nowrap">&nbsp;</td></tr>';

		// Sold credit note
		// print '<tr><td colspan="'.$nbcols.'" align="right">'.$langs->trans('TotalTTC').' :</td>';
		// print '<td align="right" style="border: 1px solid;" bgcolor="#f0f0f0"><b>'.price($sign *
	// $object->total_ttc).'</b></td><td>&nbsp;</td></tr>';
	}

	print '</table>';

	// Margin Infos
	if (! empty($conf->margin->enabled))
	{
		print '<br>';
		$object->displayMarginInfos($object->statut > 0);
	}

	print '</td></tr>';

	// Conditions de reglement
	print '<tr><td>';
	print '<table class="nobordernopadding" width="100%"><tr><td>';
	print $langs->trans('PaymentConditionsShort');
	print '</td>';
	if ($object->type != Facture::TYPE_CREDIT_NOTE && $action != 'editconditions' && ! empty($object->brouillon) && $user->rights->facture->creer)
		print '<td align="right"><a href="' . $_SERVER["PHP_SELF"] . '?action=editconditions&amp;facid=' . $object->id . '">' . img_edit($langs->trans('SetConditions'), 1) . '</a></td>';
	print '</tr></table>';
	print '</td><td colspan="3">';
	if ($object->type != Facture::TYPE_CREDIT_NOTE) {
		if ($action == 'editconditions') {
			$form->form_conditions_reglement($_SERVER['PHP_SELF'] . '?facid=' . $object->id, $object->cond_reglement_id, 'cond_reglement_id');
		} else {
			$form->form_conditions_reglement($_SERVER['PHP_SELF'] . '?facid=' . $object->id, $object->cond_reglement_id, 'none');
		}
	} else {
		print '&nbsp;';
	}
	print '</td></tr>';

	// Date payment term
	print '<tr><td>';
	print '<table class="nobordernopadding" width="100%"><tr><td>';
	print $langs->trans('DateMaxPayment');
	print '</td>';
	if ($object->type != Facture::TYPE_CREDIT_NOTE && $action != 'editpaymentterm' && ! empty($object->brouillon) && $user->rights->facture->creer)
		print '<td align="right"><a href="' . $_SERVER["PHP_SELF"] . '?action=editpaymentterm&amp;facid=' . $object->id . '">' . img_edit($langs->trans('SetDate'), 1) . '</a></td>';
	print '</tr></table>';
	print '</td><td colspan="3">';
	if ($object->type != Facture::TYPE_CREDIT_NOTE) {
		if ($action == 'editpaymentterm') {
			$form->form_date($_SERVER['PHP_SELF'] . '?facid=' . $object->id, $object->date_lim_reglement, 'paymentterm');
		} else {
			print dol_print_date($object->date_lim_reglement, 'daytext');
			if ($object->date_lim_reglement < ($now - $conf->facture->client->warning_delay) && ! $object->paye && $object->statut == 1 && ! isset($object->am))
				print img_warning($langs->trans('Late'));
		}
	} else {
		print '&nbsp;';
	}
	print '</td></tr>';

	// Payment mode
	print '<tr><td>';
	print '<table class="nobordernopadding" width="100%"><tr><td>';
	print $langs->trans('PaymentMode');
	print '</td>';
	if ($action != 'editmode' && ! empty($object->brouillon) && $user->rights->facture->creer)
		print '<td align="right"><a href="' . $_SERVER["PHP_SELF"] . '?action=editmode&amp;facid=' . $object->id . '">' . img_edit($langs->trans('SetMode'), 1) . '</a></td>';
	print '</tr></table>';
	print '</td><td colspan="3">';
	if ($action == 'editmode') {
		$form->form_modes_reglement($_SERVER['PHP_SELF'] . '?facid=' . $object->id, $object->mode_reglement_id, 'mode_reglement_id');
	} else {
		$form->form_modes_reglement($_SERVER['PHP_SELF'] . '?facid=' . $object->id, $object->mode_reglement_id, 'none');
	}
	print '</td></tr>';

	// Amount
	print '<tr><td>' . $langs->trans('AmountHT') . '</td>';
	print '<td align="right" colspan="3" nowrap>' . price($object->total_ht, 1, '', 1, - 1, - 1, $conf->currency) . '</td></tr>';
	print '<tr><td>' . $langs->trans('AmountVAT') . '</td><td align="right" colspan="3" nowrap>' . price($object->total_tva, 1, '', 1, - 1, - 1, $conf->currency) . '</td></tr>';
	print '</tr>';

	// Amount Local Taxes
	if ($mysoc->localtax1_assuj == "1" && $mysoc->useLocalTax(1)) 	// Localtax1 (example RE)
	{
		print '<tr><td>' . $langs->transcountry("AmountLT1", $mysoc->country_code) . '</td>';
		print '<td align="right" colspan="3" nowrap>' . price($object->total_localtax1, 1, '', 1, - 1, - 1, $conf->currency) . '</td></tr>';
	}
	if ($mysoc->localtax2_assuj == "1" && $mysoc->useLocalTax(2)) 	// Localtax2 (example IRPF)
	{
		print '<tr><td>' . $langs->transcountry("AmountLT2", $mysoc->country_code) . '</td>';
		print '<td align="right" colspan="3" nowrap>' . price($object->total_localtax2, 1, '', 1, - 1, - 1, $conf->currency) . '</td></tr>';
	}

	// Revenue stamp
	if ($selleruserevenustamp) 	// Test company use revenue stamp
	{
		print '<tr><td>';
		print '<table class="nobordernopadding" width="100%"><tr><td>';
		print $langs->trans('RevenueStamp');
		print '</td>';
		if ($action != 'editrevenuestamp' && ! empty($object->brouillon) && $user->rights->facture->creer)
			print '<td align="right"><a href="' . $_SERVER["PHP_SELF"] . '?action=editrevenuestamp&amp;facid=' . $object->id . '">' . img_edit($langs->trans('SetRevenuStamp'), 1) . '</a></td>';
		print '</tr></table>';
		print '</td><td colspan="3" align="right">';
		if ($action == 'editrevenuestamp') {
			print '<form action="' . $_SERVER["PHP_SELF"] . '?id=' . $object->id . '" method="post">';
			print '<input type="hidden" name="token" value="' . $_SESSION ['newtoken'] . '">';
			print '<input type="hidden" name="action" value="setrevenuestamp">';
			print $formother->select_revenue_stamp(GETPOST('revenuestamp'), 'revenuestamp', $mysoc->country_code);
			// print '<input type="text" class="flat" size="4" name="revenuestamp" value="'.price2num($object->revenuestamp).'">';
			print ' <input type="submit" class="button" value="' . $langs->trans('Modify') . '">';
			print '</form>';
		} else {
			print price($object->revenuestamp, 1, '', 1, - 1, - 1, $conf->currency);
		}
		print '</td></tr>';
	}

	// Total with tax
	print '<tr><td>' . $langs->trans('AmountTTC') . '</td><td align="right" colspan="3" nowrap>' . price($object->total_ttc, 1, '', 1, - 1, - 1, $conf->currency) . '</td></tr>';

	// Statut
	print '<tr><td>' . $langs->trans('Status') . '</td>';
	print '<td align="left" colspan="3">' . ($object->getLibStatut(4, $totalpaye)) . '</td></tr>';

	// Project
	if (! empty($conf->projet->enabled)) {
		$langs->load('projects');
		print '<tr>';
		print '<td>';

		print '<table class="nobordernopadding" width="100%"><tr><td>';
		print $langs->trans('Project');
		print '</td>';
		if ($action != 'classify') {
			print '<td align="right"><a href="' . $_SERVER["PHP_SELF"] . '?action=classify&amp;facid=' . $object->id . '">';
			print img_edit($langs->trans('SetProject'), 1);
			print '</a></td>';
		}
		print '</tr></table>';

		print '</td><td colspan="3">';
		if ($action == 'classify') {
			$form->form_project($_SERVER['PHP_SELF'] . '?facid=' . $object->id, $object->socid, $object->fk_project, 'projectid');
		} else {
			$form->form_project($_SERVER['PHP_SELF'] . '?facid=' . $object->id, $object->socid, $object->fk_project, 'none');
		}
		print '</td>';
		print '</tr>';
	}

	// Other attributes (TODO Move this into an include)
	$res = $object->fetch_optionals($object->id, $extralabels);
	$parameters = array('colspan' => ' colspan="2"');
	$reshook = $hookmanager->executeHooks('formObjectOptions', $parameters, $object, $action); // Note that $action and $object may have been modified by
	                                                                                      // hook
	if (empty($reshook) && ! empty($extrafields->attribute_label)) {

		foreach ($extrafields->attribute_label as $key => $label) {
			if ($action == 'edit_extras') {
				$value = (isset($_POST["options_" . $key]) ? $_POST["options_" . $key] : $object->array_options ["options_" . $key]);
			} else {
				$value = $object->array_options ["options_" . $key];
			}
			if ($extrafields->attribute_type [$key] == 'separate') {
				print $extrafields->showSeparator($key);
			} else {
				print '<tr><td';
				if (! empty($extrafields->attribute_required [$key]))
					print ' class="fieldrequired"';
				print '>' . $label . '</td><td colspan="5">';
				// Convert date into timestamp format
				if (in_array($extrafields->attribute_type [$key], array('date','datetime'))) {
					$value = isset($_POST["options_" . $key]) ? dol_mktime($_POST["options_" . $key . "hour"], $_POST["options_" . $key . "min"], 0, $_POST["options_" . $key . "month"], $_POST["options_" . $key . "day"], $_POST["options_" . $key . "year"]) : $db->jdate($object->array_options ['options_' . $key]);
				}

				if ($action == 'edit_extras' && $user->rights->facture->creer && GETPOST('attribute') == $key) {
					print '<form enctype="multipart/form-data" action="' . $_SERVER["PHP_SELF"] . '" method="post" name="formsoc">';
					print '<input type="hidden" name="action" value="update_extras">';
					print '<input type="hidden" name="attribute" value="' . $key . '">';
					print '<input type="hidden" name="token" value="' . $_SESSION ['newtoken'] . '">';
					print '<input type="hidden" name="id" value="' . $object->id . '">';

					print $extrafields->showInputField($key, $value);

					print '<input type="submit" class="button" value="' . $langs->trans('Modify') . '">';
					print '</form>';
				} else {
					print $extrafields->showOutputField($key, $value);
					if ($object->statut == 0 && $user->rights->facture->creer)
						print '<a href="' . $_SERVER['PHP_SELF'] . '?id=' . $object->id . '&action=edit_extras&attribute=' . $key . '">' . img_picto('', 'edit') . ' ' . $langs->trans('Modify') . '</a>';
				}
				print '</td></tr>' . "\n";
			}
		}
	}

	print '</table><br>';

	if (! empty($conf->global->MAIN_DISABLE_CONTACTS_TAB)) {
		$blocname = 'contacts';
		$title = $langs->trans('ContactsAddresses');
		include DOL_DOCUMENT_ROOT . '/core/tpl/bloc_showhide.tpl.php';
	}

	if (! empty($conf->global->MAIN_DISABLE_NOTES_TAB)) {
		$blocname = 'notes';
		$title = $langs->trans('Notes');
		include DOL_DOCUMENT_ROOT . '/core/tpl/bloc_showhide.tpl.php';
	}

	// Lines
	$result = $object->getLinesArray();

	print '	<form name="addproduct" id="addproduct" action="' . $_SERVER["PHP_SELF"] . '?id=' . $object->id . (($action != 'editline') ? '#add' : '#line_' . GETPOST('lineid')) . '" method="POST">
	<input type="hidden" name="token" value="' . $_SESSION ['newtoken'] . '">
	<input type="hidden" name="action" value="' . (($action != 'editline') ? 'addline' : 'updateligne') . '">
	<input type="hidden" name="mode" value="">
	<input type="hidden" name="id" value="' . $object->id . '">
	';

	if (! empty($conf->use_javascript_ajax) && $object->statut == 0) {
		include DOL_DOCUMENT_ROOT . '/core/tpl/ajaxrow.tpl.php';
	}

	print '<table id="tablelines" class="noborder noshadow" width="100%">';

	// Show object lines
	if (! empty($object->lines))
		$ret = $object->printObjectLines($action, $mysoc, $soc, $lineid, 1);

	// Form to add new line
	if ($object->statut == 0 && $user->rights->facture->creer && $action != 'valid' && $action != 'editline')
	{
		if ($action != 'editline')
		{
			$var = true;

			// Add free products/services
			$object->formAddObjectLine(1, $mysoc, $soc);

			$parameters = array();
			$reshook = $hookmanager->executeHooks('formAddObjectLine', $parameters, $object, $action); // Note that $action and $object may have been modified by hook
		}
	}

	print "</table>\n";

	print "</form>\n";

	dol_fiche_end();


	// Actions buttons

	if ($action != 'prerelance' && $action != 'presend' && $action != 'valid' && $action != 'editline')
	{
		print '<div class="tabsAction">';

		$parameters = array();
		$reshook = $hookmanager->executeHooks('addMoreActionsButtons', $parameters, $object, $action); // Note that $action and $object may have been
		                                                                                          // modified by hook
		if (empty($reshook)) {
			// Editer une facture deja validee, sans paiement effectue et pas exporte en compta
			if ($object->statut == 1) {
				// On verifie si les lignes de factures ont ete exportees en compta et/ou ventilees
				$ventilExportCompta = $object->getVentilExportCompta();

				if ($resteapayer == $object->total_ttc && $object->paye == 0 && $ventilExportCompta == 0) {
					if (! $objectidnext) {
						if ((empty($conf->global->MAIN_USE_ADVANCED_PERMS) && $user->rights->facture->valider) || $user->rights->facture->invoice_advance->unvalidate) {
							print '<div class="inline-block divButAction"><a class="butAction" href="' . $_SERVER['PHP_SELF'] . '?facid=' . $object->id . '&amp;action=modif">' . $langs->trans('Modify') . '</a></div>';
						} else {
							print '<div class="inline-block divButAction"><span class="butActionRefused" title="' . $langs->trans("NotEnoughPermissions") . '">' . $langs->trans('Modify') . '</span></div>';
						}
					} else {
						print '<div class="inline-block divButAction"><span class="butActionRefused" title="' . $langs->trans("DisabledBecauseReplacedInvoice") . '">' . $langs->trans('Modify') . '</span></div>';
					}
				}
			}

			// Reopen a standard paid invoice
			if ((($object->type == Facture::TYPE_STANDARD || $object->type == Facture::TYPE_REPLACEMENT)
				|| ($object->type == Facture::TYPE_CREDIT_NOTE && empty($discount->id))
				|| ($object->type == Facture::TYPE_DEPOSIT && empty($discount->id)))
				&& ($object->statut == 2 || $object->statut == 3)
				&& $user->rights->facture->creer)				// A paid invoice (partially or completely)
			{
				if (! $objectidnext && $object->close_code != 'replaced') 				// Not replaced by another invoice
				{
					print '<div class="inline-block divButAction"><a class="butAction" href="' . $_SERVER['PHP_SELF'] . '?facid=' . $object->id . '&amp;action=reopen">' . $langs->trans('ReOpen') . '</a></div>';
				} else {
					print '<div class="inline-block divButAction"><span class="butActionRefused" title="' . $langs->trans("DisabledBecauseReplacedInvoice") . '">' . $langs->trans('ReOpen') . '</span></div>';
				}
			}

			// Validate
			if ($object->statut == 0 && count($object->lines) > 0 && ((($object->type == Facture::TYPE_STANDARD || $object->type == Facture::TYPE_REPLACEMENT || $object->type == Facture::TYPE_DEPOSIT || $object->type == Facture::TYPE_PROFORMA) && (! empty($conf->global->FACTURE_ENABLE_NEGATIVE) || $object->total_ttc >= 0)) || ($object->type == Facture::TYPE_CREDIT_NOTE && $object->total_ttc <= 0))) {
				if ($user->rights->facture->valider) {
					print '<div class="inline-block divButAction"><a class="butAction" href="' . $_SERVER["PHP_SELF"] . '?facid=' . $object->id . '&amp;action=valid">' . $langs->trans('Validate') . '</a></div>';
				}
			}

			// Send by mail
			if (($object->statut == 1 || $object->statut == 2) || ! empty($conf->global->FACTURE_SENDBYEMAIL_FOR_ALL_STATUS)) {
				if ($objectidnext) {
					print '<div class="inline-block divButAction"><span class="butActionRefused" title="' . $langs->trans("DisabledBecauseReplacedInvoice") . '">' . $langs->trans('SendByMail') . '</span></div>';
				} else {
					if (empty($conf->global->MAIN_USE_ADVANCED_PERMS) || $user->rights->facture->invoice_advance->send) {
						print '<div class="inline-block divButAction"><a class="butAction" href="' . $_SERVER['PHP_SELF'] . '?facid=' . $object->id . '&amp;action=presend&amp;mode=init">' . $langs->trans('SendByMail') . '</a></div>';
					} else
						print '<div class="inline-block divButAction"><a class="butActionRefused" href="#">' . $langs->trans('SendByMail') . '</a></div>';
				}
			}

			if (! empty($conf->global->FACTURE_SHOW_SEND_REMINDER)) 			// For backward compatibility
			{
				if (($object->statut == 1 || $object->statut == 2) && $resteapayer > 0) {
					if ($objectidnext) {
						print '<div class="inline-block divButAction"><span class="butActionRefused" title="' . $langs->trans("DisabledBecauseReplacedInvoice") . '">' . $langs->trans('SendRemindByMail') . '</span></div>';
					} else {
						if (empty($conf->global->MAIN_USE_ADVANCED_PERMS) || $user->rights->facture->invoice_advance->send) {
							print '<div class="inline-block divButAction"><a class="butAction" href="' . $_SERVER['PHP_SELF'] . '?facid=' . $object->id . '&amp;action=prerelance&amp;mode=init">' . $langs->trans('SendRemindByMail') . '</a></div>';
						} else
							print '<div class="inline-block divButAction"><a class="butActionRefused" href="#">' . $langs->trans('SendRemindByMail') . '</a></div>';
					}
				}
			}

			// Create payment
			if ($object->type != Facture::TYPE_CREDIT_NOTE && $object->statut == 1 && $object->paye == 0 && $user->rights->facture->paiement) {
				if ($objectidnext) {
					print '<div class="inline-block divButAction"><span class="butActionRefused" title="' . $langs->trans("DisabledBecauseReplacedInvoice") . '">' . $langs->trans('DoPayment') . '</span></div>';
				} else {
					if ($resteapayer == 0) {
						print '<div class="inline-block divButAction"><span class="butActionRefused" title="' . $langs->trans("DisabledBecauseRemainderToPayIsZero") . '">' . $langs->trans('DoPayment') . '</span></div>';
					} else {
						print '<div class="inline-block divButAction"><a class="butAction" href="paiement.php?facid=' . $object->id . '&amp;action=create">' . $langs->trans('DoPayment') . '</a></div>';
					}
				}
			}

			// Reverse back money or convert to reduction
			if ($object->type == Facture::TYPE_CREDIT_NOTE || $object->type == Facture::TYPE_DEPOSIT) {
				// For credit note only
				if ($object->type == Facture::TYPE_CREDIT_NOTE && $object->statut == 1 && $object->paye == 0 && $user->rights->facture->paiement)
				{
					if ($resteapayer == 0)
					{
						print '<div class="inline-block divButAction"><span class="butActionRefused" title="'.$langs->trans("DisabledBecauseRemainderToPayIsZero").'">'.$langs->trans('DoPaymentBack').'</span></div>';
					}
					else
					{
						print '<div class="inline-block divButAction"><a class="butAction" href="paiement.php?facid='.$object->id.'&amp;action=create">'.$langs->trans('DoPaymentBack').'</a></div>';
					}
				}

				// For credit note
				if ($object->type == Facture::TYPE_CREDIT_NOTE && $object->statut == 1 && $object->paye == 0 && $user->rights->facture->creer && $object->getSommePaiement() == 0) {
					print '<div class="inline-block divButAction"><a class="butAction" href="' . $_SERVER["PHP_SELF"] . '?facid=' . $object->id . '&amp;action=converttoreduc">' . $langs->trans('ConvertToReduc') . '</a></div>';
				}
				// For deposit invoice
				if ($object->type == Facture::TYPE_DEPOSIT && $object->paye == 1 && $resteapayer == 0 && $user->rights->facture->creer && empty($discount->id))
				{
					print '<div class="inline-block divButAction"><a class="butAction" href="'.$_SERVER["PHP_SELF"].'?facid='.$object->id.'&amp;action=converttoreduc">'.$langs->trans('ConvertToReduc').'</a></div>';
				}
			}

			// Classify paid
			if ($object->statut == 1 && $object->paye == 0 && $user->rights->facture->paiement && (($object->type != Facture::TYPE_CREDIT_NOTE && $object->type != Facture::TYPE_DEPOSIT && $resteapayer <= 0) || ($object->type == Facture::TYPE_CREDIT_NOTE && $resteapayer >= 0))
				|| ($object->type == Facture::TYPE_DEPOSIT && $object->paye == 0 && $resteapayer == 0 && $user->rights->facture->paiement && empty($discount->id))
			)
			{
				print '<div class="inline-block divButAction"><a class="butAction" href="'.$_SERVER['PHP_SELF'].'?facid='.$object->id.'&amp;action=paid">'.$langs->trans('ClassifyPaid').'</a></div>';
			}

			// Classify 'closed not completely paid' (possible si validee et pas encore classee payee)
			if ($object->statut == 1 && $object->paye == 0 && $resteapayer > 0 && $user->rights->facture->paiement)
			{
				if ($totalpaye > 0 || $totalcreditnotes > 0)
				{
					// If one payment or one credit note was linked to this invoice
					print '<div class="inline-block divButAction"><a class="butAction" href="' . $_SERVER['PHP_SELF'] . '?facid=' . $object->id . '&amp;action=paid">' . $langs->trans('ClassifyPaidPartially') . '</a></div>';
				}
				else
				{
					if ($objectidnext) {
						print '<div class="inline-block divButAction"><span class="butActionRefused" title="' . $langs->trans("DisabledBecauseReplacedInvoice") . '">' . $langs->trans('ClassifyCanceled') . '</span></div>';
					} else {
						print '<div class="inline-block divButAction"><a class="butAction" href="' . $_SERVER['PHP_SELF'] . '?facid=' . $object->id . '&amp;action=canceled">' . $langs->trans('ClassifyCanceled') . '</a></div>';
					}
				}
			}

			// Clone
			if (($object->type == Facture::TYPE_STANDARD || $object->type == Facture::TYPE_DEPOSIT || $object->type == Facture::TYPE_PROFORMA) && $user->rights->facture->creer)
			{
				print '<div class="inline-block divButAction"><a class="butAction" href="' . $_SERVER['PHP_SELF'] . '?facid=' . $object->id . '&amp;action=clone&amp;object=invoice">' . $langs->trans("ToClone") . '</a></div>';
			}

			// Clone as predefined
			if (($object->type == Facture::TYPE_STANDARD || $object->type == Facture::TYPE_DEPOSIT || $object->type == Facture::TYPE_PROFORMA) && $object->statut == 0 && $user->rights->facture->creer)
			{
				if (! $objectidnext)
				{
					print '<div class="inline-block divButAction"><a class="butAction" href="facture/fiche-rec.php?facid=' . $object->id . '&amp;action=create">' . $langs->trans("ChangeIntoRepeatableInvoice") . '</a></div>';
				}
			}

			// Delete
			if ($user->rights->facture->supprimer)
			{
				if (! $object->is_erasable()) {
					print '<div class="inline-block divButAction"><a class="butActionRefused" href="#" title="' . $langs->trans("DisabledBecauseNotErasable") . '">' . $langs->trans('Delete') . '</a></div>';
				} else if ($objectidnext) {
					print '<div class="inline-block divButAction"><a class="butActionRefused" href="#" title="' . $langs->trans("DisabledBecauseReplacedInvoice") . '">' . $langs->trans('Delete') . '</a></div>';
				} elseif ($object->getSommePaiement()) {
					print '<div class="inline-block divButAction"><a class="butActionRefused" href="#" title="' . $langs->trans("DisabledBecausePayments") . '">' . $langs->trans('Delete') . '</a></div>';
				} else {
					print '<div class="inline-block divButAction"><a class="butActionDelete" href="' . $_SERVER["PHP_SELF"] . '?facid=' . $object->id . '&amp;action=delete">' . $langs->trans('Delete') . '</a></div>';
				}
			} else {
				print '<div class="inline-block divButAction"><a class="butActionRefused" href="#" title="' . $langs->trans("NotAllowed") . '">' . $langs->trans('Delete') . '</a></div>';
			}

			print '</div>';
		}
	}
	print '<br>';

	if ($action != 'prerelance' && $action != 'presend')
	{
		print '<div class="fichecenter"><div class="fichehalfleft">';
		print '<a name="builddoc"></a>'; // ancre

		// Documents generes
		$filename = dol_sanitizeFileName($object->ref);
		$filedir = $conf->facture->dir_output . '/' . dol_sanitizeFileName($object->ref);
		$urlsource = $_SERVER['PHP_SELF'] . '?facid=' . $object->id;
		$genallowed = $user->rights->facture->creer;
		$delallowed = $user->rights->facture->supprimer;

		print $formfile->showdocuments('facture', $filename, $filedir, $urlsource, $genallowed, $delallowed, $object->modelpdf, 1, 0, 0, 28, 0, '', '', '', $soc->default_lang);
		$somethingshown = $formfile->numoffiles;

		// Linked object block
		$somethingshown = $object->showLinkedObjectBlock();

		if (empty($somethingshown) && ! empty($conf->commande->enabled)) 
		{
			print '<br><a href="#" id="linktoorder">' . $langs->trans('LinkedOrder') . '</a>';

			print '
				<script type="text/javascript" language="javascript">
				jQuery(document).ready(function() {
					jQuery("#linktoorder").click(function() {
						jQuery("#commande").toggle();
					});
				});
				</script>
				';

			print '<div id="commande" style="display:none">';

			$sql = "SELECT s.rowid as socid, s.nom as name, s.client, c.rowid, c.ref, c.ref_client, c.total_ht";
			$sql .= " FROM " . MAIN_DB_PREFIX . "societe as s";
			$sql .= ", " . MAIN_DB_PREFIX . "commande as c";
			$sql .= ' WHERE c.fk_soc = s.rowid AND c.fk_soc = ' . $soc->id . '';

			$resqlorderlist = $db->query($sql);
			if ($resqlorderlist) {
				$num = $db->num_rows($resqlorderlist);
				$i = 0;

				print '<form action="" method="POST" name="LinkedOrder">';
				print '<table class="noborder">';
				print '<tr class="liste_titre">';
				print '<td class="nowrap"></td>';
				print '<td align="center">' . $langs->trans("Ref") . '</td>';
				print '<td align="left">' . $langs->trans("RefCustomer") . '</td>';
				print '<td align="left">' . $langs->trans("AmountHTShort") . '</td>';
				print '<td align="left">' . $langs->trans("Company") . '</td>';
				print '</tr>';
				while ($i < $num) {
					$objp = $db->fetch_object($resqlorderlist);
					if ($objp->socid == $soc->id) {
						$var = ! $var;
						print '<tr ' . $bc [$var] . '>';
						print '<td aling="left">';
						print '<input type="radio" name="linkedOrder" value=' . $objp->rowid . '>';
						print '<td align="center">' . $objp->ref . '</td>';
						print '<td>' . $objp->ref_client . '</td>';
						print '<td>' . price($objp->total_ht) . '</td>';
						print '<td>' . $objp->name . '</td>';
						print '</td>';
						print '</tr>';
					}

					$i ++;
				}
				print '</table>';
				print '<br><center><input type="submit" class="button" value="' . $langs->trans('ToLink') . '"></center>';
				print '</form>';
				$db->free($resqlorderlist);
			} else {
				dol_print_error($db);
			}

			print '</div>';
		}

		// Link for paypal payment
		if (! empty($conf->paypal->enabled) && $object->statut != 0) {
			include_once DOL_DOCUMENT_ROOT . '/paypal/lib/paypal.lib.php';
			print showPaypalPaymentUrl('invoice', $object->ref);
		}

		print '</div><div class="fichehalfright"><div class="ficheaddleft">';

		// List of actions on element
		include_once DOL_DOCUMENT_ROOT . '/core/class/html.formactions.class.php';
		$formactions = new FormActions($db);
		$somethingshown = $formactions->showactions($object, 'invoice', $socid);

		print '</div></div></div>';
	} else {
		/*
		 * Affiche formulaire mail
		 */

		// By default if $action=='presend'
		$titreform = 'SendBillByMail';
		$topicmail = 'SendBillRef';
		$modelmail = 'facture_send';

		if ($action == 'prerelance') 		// For backward compatibility
		{
			$titrefrom = 'SendReminderBillByMail';
			$topicmail = 'SendReminderBillRef';
			$modelmail = 'facture_relance';
			$action = 'relance';
		} else
			$action = 'send';

		$ref = dol_sanitizeFileName($object->ref);
		include_once DOL_DOCUMENT_ROOT . '/core/lib/files.lib.php';
		$fileparams = dol_most_recent_file($conf->facture->dir_output . '/' . $ref, preg_quote($ref, '/'));
		$file = $fileparams ['fullname'];

		// Build document if it not exists
		if (! $file || ! is_readable($file)) {
			// Define output language
			$outputlangs = $langs;
			$newlang = '';
			if ($conf->global->MAIN_MULTILANGS && empty($newlang) && ! empty($_REQUEST['lang_id']))
				$newlang = $_REQUEST['lang_id'];
			if ($conf->global->MAIN_MULTILANGS && empty($newlang))
				$newlang = $object->client->default_lang;
			if (! empty($newlang)) {
				$outputlangs = new Translate("", $conf);
				$outputlangs->setDefaultLang($newlang);
			}

			$result = facture_pdf_create($db, $object, GETPOST('model') ? GETPOST('model') : $object->modelpdf, $outputlangs, $hidedetails, $hidedesc, $hideref);
			if ($result <= 0) {
				dol_print_error($db, $result);
				exit();
			}
			$fileparams = dol_most_recent_file($conf->facture->dir_output . '/' . $ref, preg_quote($ref, '/'));
			$file = $fileparams ['fullname'];
		}

		print '<br>';
		print_titre($langs->trans($titreform));

		// Cree l'objet formulaire mail
		include_once DOL_DOCUMENT_ROOT . '/core/class/html.formmail.class.php';
		$formmail = new FormMail($db);
		$formmail->fromtype = 'user';
		$formmail->fromid = $user->id;
		$formmail->fromname = $user->getFullName($langs);
		$formmail->frommail = $user->email;
		$formmail->withfrom = 1;
		$liste = array();
		foreach ($object->thirdparty->thirdparty_and_contact_email_array(1) as $key => $value) {
			$liste [$key] = $value;
		}
		$formmail->withto = GETPOST('sendto') ? GETPOST('sendto') : $liste; // List suggested for send to
		$formmail->withtocc = $liste; // List suggested for CC
		$formmail->withtoccc = $conf->global->MAIN_EMAIL_USECCC;
		if (empty($object->ref_client)) {
			$formmail->withtopic = $langs->transnoentities($topicmail, '__FACREF__');
		} else if (! empty($object->ref_client)) {
			$formmail->withtopic = $langs->transnoentities($topicmail, '__FACREF__(__REFCLIENT__)');
		}
		$formmail->withfile = 2;
		$formmail->withbody = 1;
		$formmail->withdeliveryreceipt = 1;
		$formmail->withcancel = 1;
		// Tableau des substitutions
		$formmail->substit ['__FACREF__'] = $object->ref;
		$formmail->substit ['__SIGNATURE__'] = $user->signature;
		$formmail->substit ['__REFCLIENT__'] = $object->ref_client;
		$formmail->substit ['__PERSONALIZED__'] = '';
		$formmail->substit ['__CONTACTCIVNAME__'] = '';

		// Find the good contact adress
		$custcontact = '';
		$contactarr = array();
		$contactarr = $object->liste_contact(- 1, 'external');

		if (is_array($contactarr) && count($contactarr) > 0) {
			foreach ($contactarr as $contact) {
				if ($contact ['libelle'] == $langs->trans('TypeContact_facture_external_BILLING')) {

					require_once DOL_DOCUMENT_ROOT . '/contact/class/contact.class.php';

					$contactstatic = new Contact($db);
					$contactstatic->fetch($contact ['id']);
					$custcontact = $contactstatic->getFullName($langs, 1);
				}
			}

			if (! empty($custcontact)) {
				$formmail->substit ['__CONTACTCIVNAME__'] = $custcontact;
			}
		}

		// Tableau des parametres complementaires du post
		$formmail->param ['action'] = $action;
		$formmail->param ['models'] = $modelmail;
		$formmail->param ['facid'] = $object->id;
		$formmail->param ['returnurl'] = $_SERVER["PHP_SELF"] . '?id=' . $object->id;

		// Init list of files
		if (GETPOST("mode") == 'init') {
			$formmail->clear_attached_files();
			$formmail->add_attached_files($file, basename($file), dol_mimetype($file));
		}

		print $formmail->get_form();

		print '<br>';
	}
}

dol_htmloutput_mesg('', $mesgs);

llxFooter();
$db->close();<|MERGE_RESOLUTION|>--- conflicted
+++ resolved
@@ -1819,10 +1819,6 @@
 
 llxHeader('', $langs->trans('Bill'), 'EN:Customers_Invoices|FR:Factures_Clients|ES:Facturas_a_clientes');
 
-<<<<<<< HEAD
-=======
-
->>>>>>> c52794ce
 
 
 /**
@@ -3534,7 +3530,7 @@
 		// Linked object block
 		$somethingshown = $object->showLinkedObjectBlock();
 
-		if (empty($somethingshown) && ! empty($conf->commande->enabled)) 
+		if (empty($somethingshown) && ! empty($conf->commande->enabled))
 		{
 			print '<br><a href="#" id="linktoorder">' . $langs->trans('LinkedOrder') . '</a>';
 
