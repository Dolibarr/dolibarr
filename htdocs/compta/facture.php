<?php
/* Copyright (C) 2002-2006 Rodolphe Quiedeville  <rodolphe@quiedeville.org>
 * Copyright (C) 2004      Eric Seigne           <eric.seigne@ryxeo.com>
 * Copyright (C) 2004-2014 Laurent Destailleur   <eldy@users.sourceforge.net>
 * Copyright (C) 2005      Marc Barilley / Ocebo <marc@ocebo.com>
 * Copyright (C) 2005-2015 Regis Houssin         <regis.houssin@capnetworks.com>
 * Copyright (C) 2006      Andre Cianfarani      <acianfa@free.fr>
 * Copyright (C) 2010-2015 Juanjo Menent         <jmenent@2byte.es>
 * Copyright (C) 2012-2013 Christophe Battarel   <christophe.battarel@altairis.fr>
 * Copyright (C) 2012-2013 Cédric Salvador       <csalvador@gpcsolutions.fr>
 * Copyright (C) 2012-2014 Raphaël Doursenaud    <rdoursenaud@gpcsolutions.fr>
 * Copyright (C) 2013      Jean-Francois FERRY   <jfefe@aternatik.fr>
 * Copyright (C) 2013-2014 Florian Henry         <florian.henry@open-concept.pro>
 * Copyright (C) 2013      Cédric Salvador       <csalvador@gpcsolutions.fr>
 * Copyright (C) 2014	   Ferran Marcet	 	 <fmarcet@2byte.es>
 * Copyright (C) 2015      Marcos García         <marcosgdf@gmail.com>
 *
 * This program is free software; you can redistribute it and/or modify
 * it under the terms of the GNU General Public License as published by
 * the Free Software Foundation; either version 3 of the License, or
 * (at your option) any later version.
 *
 * This program is distributed in the hope that it will be useful,
 * but WITHOUT ANY WARRANTY; without even the implied warranty of
 * MERCHANTABILITY or FITNESS FOR A PARTICULAR PURPOSE.  See the
 * GNU General Public License for more details.
 *
 * You should have received a copy of the GNU General Public License
 * along with this program. If not, see <http://www.gnu.org/licenses/>.
 */

/**
 * \file 	htdocs/compta/facture.php
 * \ingroup facture
 * \brief 	Page to create/see an invoice
 */

require '../main.inc.php';
require_once DOL_DOCUMENT_ROOT . '/compta/facture/class/facture.class.php';
require_once DOL_DOCUMENT_ROOT . '/compta/paiement/class/paiement.class.php';
require_once DOL_DOCUMENT_ROOT . '/core/modules/facture/modules_facture.php';
require_once DOL_DOCUMENT_ROOT . '/core/class/discount.class.php';
require_once DOL_DOCUMENT_ROOT . '/core/class/html.formfile.class.php';
require_once DOL_DOCUMENT_ROOT . '/core/class/html.formother.class.php';
require_once DOL_DOCUMENT_ROOT . '/core/class/html.formmargin.class.php';
require_once DOL_DOCUMENT_ROOT . '/core/lib/invoice.lib.php';
require_once DOL_DOCUMENT_ROOT . '/core/lib/functions2.lib.php';
require_once DOL_DOCUMENT_ROOT . '/core/lib/date.lib.php';
require_once DOL_DOCUMENT_ROOT . '/core/class/extrafields.class.php';
if (! empty($conf->commande->enabled))
	require_once DOL_DOCUMENT_ROOT . '/commande/class/commande.class.php';
if (! empty($conf->projet->enabled)) {
	require_once DOL_DOCUMENT_ROOT . '/projet/class/project.class.php';
	require_once DOL_DOCUMENT_ROOT . '/core/class/html.formprojet.class.php';
}
require_once DOL_DOCUMENT_ROOT . '/core/class/doleditor.class.php';

$langs->load('bills');
$langs->load('companies');
$langs->load('compta');
$langs->load('products');
$langs->load('banks');
$langs->load('main');
if (!empty($conf->incoterm->enabled)) $langs->load('incoterm');
if (! empty($conf->margin->enabled))
	$langs->load('margins');

$sall = trim(GETPOST('sall'));
$projectid = (GETPOST('projectid') ? GETPOST('projectid', 'int') : 0);

$id = (GETPOST('id', 'int') ? GETPOST('id', 'int') : GETPOST('facid', 'int')); // For backward compatibility
$ref = GETPOST('ref', 'alpha');
$socid = GETPOST('socid', 'int');
$action = GETPOST('action', 'alpha');
$confirm = GETPOST('confirm', 'alpha');
$lineid = GETPOST('lineid', 'int');
$userid = GETPOST('userid', 'int');
$search_ref = GETPOST('sf_ref') ? GETPOST('sf_ref', 'alpha') : GETPOST('search_ref', 'alpha');
$search_societe = GETPOST('search_societe', 'alpha');
$search_montant_ht = GETPOST('search_montant_ht', 'alpha');
$search_montant_ttc = GETPOST('search_montant_ttc', 'alpha');
$origin = GETPOST('origin', 'alpha');
$originid = (GETPOST('originid', 'int') ? GETPOST('originid', 'int') : GETPOST('origin_id', 'int')); // For backward compatibility

// PDF
$hidedetails = (GETPOST('hidedetails', 'int') ? GETPOST('hidedetails', 'int') : (! empty($conf->global->MAIN_GENERATE_DOCUMENTS_HIDE_DETAILS) ? 1 : 0));
$hidedesc = (GETPOST('hidedesc', 'int') ? GETPOST('hidedesc', 'int') : (! empty($conf->global->MAIN_GENERATE_DOCUMENTS_HIDE_DESC) ? 1 : 0));
$hideref = (GETPOST('hideref', 'int') ? GETPOST('hideref', 'int') : (! empty($conf->global->MAIN_GENERATE_DOCUMENTS_HIDE_REF) ? 1 : 0));

// Security check
$fieldid = (! empty($ref) ? 'facnumber' : 'rowid');
if ($user->societe_id) $socid = $user->societe_id;
$result = restrictedArea($user, 'facture', $id, '', '', 'fk_soc', $fieldid);

// Nombre de ligne pour choix de produit/service predefinis
$NBLINES = 4;

$usehm = (! empty($conf->global->MAIN_USE_HOURMIN_IN_DATE_RANGE) ? $conf->global->MAIN_USE_HOURMIN_IN_DATE_RANGE : 0);

$object = new Facture($db);
$extrafields = new ExtraFields($db);

// Load object
if ($id > 0 || ! empty($ref)) {
	$ret = $object->fetch($id, $ref);
}

// Initialize technical object to manage hooks of thirdparties. Note that conf->hooks_modules contains array array
$hookmanager->initHooks(array('invoicecard','globalcard'));

$permissionnote = $user->rights->facture->creer; // Used by the include of actions_setnotes.inc.php
$permissiondellink=$user->rights->facture->creer;	// Used by the include of actions_dellink.inc.php
$permissiontoedit = $user->rights->facture->creer; // Used by the include of actions_lineupdonw.inc.php


/*
 * Actions
 */

$parameters = array('socid' => $socid);
$reshook = $hookmanager->executeHooks('doActions', $parameters, $object, $action); // Note that $action and $object may have been modified by some hooks
if ($reshook < 0) setEventMessages($hookmanager->error, $hookmanager->errors, 'errors');

if (empty($reshook))
{
	include DOL_DOCUMENT_ROOT.'/core/actions_setnotes.inc.php'; // Must be include, not includ_once

	include DOL_DOCUMENT_ROOT.'/core/actions_dellink.inc.php';		// Must be include, not include_once

	include DOL_DOCUMENT_ROOT.'/core/actions_lineupdown.inc.php';	// Must be include, not include_once

	// Action clone object
	if ($action == 'confirm_clone' && $confirm == 'yes' && $user->rights->facture->creer) {
	//	if (1 == 0 && empty($_REQUEST["clone_content"]) && empty($_REQUEST["clone_receivers"])) {
	//		$mesgs [] = '<div class="error">' . $langs->trans("NoCloneOptionsSpecified") . '</div>';
	//	} else {
			if ($object->fetch($id) > 0) {
				$result = $object->createFromClone($socid);
				if ($result > 0) {
					header("Location: " . $_SERVER['PHP_SELF'] . '?facid=' . $result);
					exit();
				} else {
					setEventMessage($object->error, 'errors');
					$action = '';
				}
			}
	//	}
	}

	// Change status of invoice
	else if ($action == 'reopen' && $user->rights->facture->creer) {
		$result = $object->fetch($id);
		if ($object->statut == 2 || ($object->statut == 3 && $object->close_code != 'replaced')) {
			$result = $object->set_unpaid($user);
			if ($result > 0) {
				header('Location: ' . $_SERVER["PHP_SELF"] . '?facid=' . $id);
				exit();
			} else {
				setEventMessage($object->error, 'errors');
			}
		}
	}

	// Delete invoice
	else if ($action == 'confirm_delete' && $confirm == 'yes' && $user->rights->facture->supprimer) {
		$result = $object->fetch($id);
		$object->fetch_thirdparty();

		$idwarehouse = GETPOST('idwarehouse');

		$qualified_for_stock_change = 0;
		if (empty($conf->global->STOCK_SUPPORTS_SERVICES)) {
			$qualified_for_stock_change = $object->hasProductsOrServices(2);
		} else {
			$qualified_for_stock_change = $object->hasProductsOrServices(1);
		}

		$result = $object->delete(0, 0, $idwarehouse);
		if ($result > 0) {
			header('Location: ' . DOL_URL_ROOT . '/compta/facture/list.php');
			exit();
		} else {
			setEventMessage($object->error, 'errors');
			$action='';
		}
	}

	// Delete line
	else if ($action == 'confirm_deleteline' && $confirm == 'yes' && $user->rights->facture->creer)
	{
		$object->fetch($id);
		$object->fetch_thirdparty();

		$result = $object->deleteline(GETPOST('lineid'));
		if ($result > 0) {
			// Define output language
			$outputlangs = $langs;
			$newlang = '';
			if ($conf->global->MAIN_MULTILANGS && empty($newlang) && ! empty($_REQUEST['lang_id']))
				$newlang = $_REQUEST['lang_id'];
			if ($conf->global->MAIN_MULTILANGS && empty($newlang))
				$newlang = $object->thirdparty->default_lang;
			if (! empty($newlang)) {
				$outputlangs = new Translate("", $conf);
				$outputlangs->setDefaultLang($newlang);
			}
			if (empty($conf->global->MAIN_DISABLE_PDF_AUTOUPDATE)) {
				$ret = $object->fetch($id); // Reload to get new records
				$result = $object->generateDocument($object->modelpdf, $outputlangs, $hidedetails, $hidedesc, $hideref);
			}
			if ($result >= 0) {
				header('Location: ' . $_SERVER["PHP_SELF"] . '?facid=' . $id);
				exit();
			}
		} else {
			setEventMessage($object->error, 'errors');
			$action = '';
		}
	}

	// Delete link of credit note to invoice
	else if ($action == 'unlinkdiscount' && $user->rights->facture->creer)
	{
		$discount = new DiscountAbsolute($db);
		$result = $discount->fetch(GETPOST("discountid"));
		$discount->unlink_invoice();
	}

	// Validation
	else if ($action == 'valid' && $user->rights->facture->creer)
	{
		$object->fetch($id);

		// On verifie signe facture
		if ($object->type == Facture::TYPE_CREDIT_NOTE) {
			// Si avoir, le signe doit etre negatif
			if ($object->total_ht >= 0) {
				setEventMessage($langs->trans("ErrorInvoiceAvoirMustBeNegative"), 'errors');
				$action = '';
			}
		} else {
			// Si non avoir, le signe doit etre positif
			if (empty($conf->global->FACTURE_ENABLE_NEGATIVE) && $object->total_ht < 0) {
				setEventMessage($langs->trans("ErrorInvoiceOfThisTypeMustBePositive"), 'errors');
				$action = '';
			}
		}
	}

	else if ($action == 'set_thirdparty' && $user->rights->facture->creer)
	{
		$object->fetch($id);
		$object->setValueFrom('fk_soc', $socid);

		header('Location: ' . $_SERVER["PHP_SELF"] . '?facid=' . $id);
		exit();
	}

	else if ($action == 'classin' && $user->rights->facture->creer)
	{
		$object->fetch($id);
		$object->setProject($_POST['projectid']);
	}

	else if ($action == 'setmode' && $user->rights->facture->creer)
	{
		$object->fetch($id);
		$result = $object->setPaymentMethods(GETPOST('mode_reglement_id', 'int'));
		if ($result < 0)
			dol_print_error($db, $object->error);
	}

	else if ($action == 'setinvoicedate' && $user->rights->facture->creer)
	{
		$object->fetch($id);
		$old_date_lim_reglement = $object->date_lim_reglement;
		$date = dol_mktime(12, 0, 0, $_POST['invoicedatemonth'], $_POST['invoicedateday'], $_POST['invoicedateyear']);
		if (empty($date))
		{
		    setEventMessages($langs->trans("ErrorFieldRequired", $langs->transnoentitiesnoconv("Date")), null, 'errors');
		    header('Location: '.$_SERVER["PHP_SELF"].'?facid='.$id.'&action=editinvoicedate');
		    exit;
		}
	    $object->date=$date;
		$new_date_lim_reglement = $object->calculate_date_lim_reglement();
		if ($new_date_lim_reglement > $old_date_lim_reglement) $object->date_lim_reglement = $new_date_lim_reglement;
		if ($object->date_lim_reglement < $object->date) $object->date_lim_reglement = $object->date;
		$result = $object->update($user);
		if ($result < 0) dol_print_error($db, $object->error);
	}

	else if ($action == 'setconditions' && $user->rights->facture->creer)
	{
		$object->fetch($id);
		$object->cond_reglement_code = 0; // To clean property
		$object->cond_reglement_id = 0; // To clean property
		$result = $object->setPaymentTerms(GETPOST('cond_reglement_id', 'int'));
		if ($result < 0) dol_print_error($db, $object->error);

		$old_date_lim_reglement = $object->date_lim_reglement;
		$new_date_lim_reglement = $object->calculate_date_lim_reglement();
		if ($new_date_lim_reglement > $old_date_lim_reglement) $object->date_lim_reglement = $new_date_lim_reglement;
		if ($object->date_lim_reglement < $object->date) $object->date_lim_reglement = $object->date;
		$result = $object->update($user);
		if ($result < 0) dol_print_error($db, $object->error);
	}

	else if ($action == 'setpaymentterm' && $user->rights->facture->creer)
	{
		$object->fetch($id);
		$object->date_lim_reglement = dol_mktime(12, 0, 0, $_POST['paymenttermmonth'], $_POST['paymenttermday'], $_POST['paymenttermyear']);
		if ($object->date_lim_reglement < $object->date) {
			$object->date_lim_reglement = $object->calculate_date_lim_reglement();
			setEventMessage($langs->trans("DatePaymentTermCantBeLowerThanObjectDate"), 'warnings');
		}
		$result = $object->update($user);
		if ($result < 0)
			dol_print_error($db, $object->error);
	}

	else if ($action == 'setrevenuestamp' && $user->rights->facture->creer)
	{
		$object->fetch($id);
		$object->revenuestamp = GETPOST('revenuestamp');
		$result = $object->update($user);
		$object->update_price(1);
		if ($result < 0)
			dol_print_error($db, $object->error);
	}

	// Set incoterm
	elseif ($action == 'set_incoterms' && !empty($conf->incoterm->enabled))
    {
    	$result = $object->setIncoterms(GETPOST('incoterm_id', 'int'), GETPOST('location_incoterms', 'alpha'));
    }

	// bank account
	else if ($action == 'setbankaccount' && $user->rights->facture->creer)
	{
	    $result=$object->setBankAccount(GETPOST('fk_account', 'int'));
	}

	else if ($action == 'setremisepercent' && $user->rights->facture->creer)
	{
		$object->fetch($id);
		$result = $object->set_remise($user, $_POST['remise_percent']);
	}

	else if ($action == "setabsolutediscount" && $user->rights->facture->creer)
	{
		// POST[remise_id] ou POST[remise_id_for_payment]
		if (! empty($_POST["remise_id"])) {
			$ret = $object->fetch($id);
			if ($ret > 0) {
				$result = $object->insert_discount($_POST["remise_id"]);
				if ($result < 0) {
					setEventMessage($object->error, 'errors');
				}
			} else {
				dol_print_error($db, $object->error);
			}
		}
		if (! empty($_POST["remise_id_for_payment"])) {
			require_once DOL_DOCUMENT_ROOT . '/core/class/discount.class.php';
			$discount = new DiscountAbsolute($db);
			$discount->fetch($_POST["remise_id_for_payment"]);

			$result = $discount->link_to_invoice(0, $id);
			if ($result < 0) {
				setEventMessage($discount->error, 'errors');
			}
		}
	}

	else if ($action == 'set_ref_client' && $user->rights->facture->creer)
	{
		$object->fetch($id);
		$object->set_ref_client($_POST['ref_client']);
	}

	// Classify to validated
	else if ($action == 'confirm_valid' && $confirm == 'yes' &&
        ((empty($conf->global->MAIN_USE_ADVANCED_PERMS) && ! empty($user->rights->facture->creer))
       	|| (! empty($conf->global->MAIN_USE_ADVANCED_PERMS) && ! empty($user->rights->facture->invoice_advance->validate)))
	)
	{
		$idwarehouse = GETPOST('idwarehouse');

		$object->fetch($id);
		$object->fetch_thirdparty();

		// Check parameters

		// Check for mandatory prof id
		for($i = 1; $i < 6; $i ++)
		{
			$idprof_mandatory = 'SOCIETE_IDPROF' . ($i) . '_INVOICE_MANDATORY';
			$idprof = 'idprof' . $i;
			if (! $object->thirdparty->$idprof && ! empty($conf->global->$idprof_mandatory))
			{
				if (! $error)
					$langs->load("errors");
				$error ++;

				setEventMessage($langs->trans('ErrorProdIdIsMandatory', $langs->transcountry('ProfId' . $i, $object->thirdparty->country_code)), 'errors');
			}
		}

		$qualified_for_stock_change = 0;
		if (empty($conf->global->STOCK_SUPPORTS_SERVICES)) {
			$qualified_for_stock_change = $object->hasProductsOrServices(2);
		} else {
			$qualified_for_stock_change = $object->hasProductsOrServices(1);
		}

		// Check for warehouse
		if ($object->type != Facture::TYPE_DEPOSIT && ! empty($conf->global->STOCK_CALCULATE_ON_BILL) && $qualified_for_stock_change)
		{
			if (! $idwarehouse || $idwarehouse == - 1) {
				$error ++;
				setEventMessage($langs->trans('ErrorFieldRequired', $langs->transnoentitiesnoconv("Warehouse")), 'errors');
				$action = '';
			}
		}

		if (! $error)
		{
			$result = $object->validate($user, '', $idwarehouse);
			if ($result >= 0)
			{
				// Define output language
				if (empty($conf->global->MAIN_DISABLE_PDF_AUTOUPDATE))
				{
					$outputlangs = $langs;
					$newlang = '';
					if ($conf->global->MAIN_MULTILANGS && empty($newlang) && GETPOST('lang_id')) $newlang = GETPOST('lang_id','alpha');
					if ($conf->global->MAIN_MULTILANGS && empty($newlang))	$newlang = $object->thirdparty->default_lang;
					if (! empty($newlang)) {
						$outputlangs = new Translate("", $conf);
						$outputlangs->setDefaultLang($newlang);
					}
					$model=$object->modelpdf;
					$ret = $object->fetch($id); // Reload to get new records

					$result = $object->generateDocument($model, $outputlangs, $hidedetails, $hidedesc, $hideref);
	    			if ($result < 0) setEventMessages($object->error, $object->errors, 'errors');
				}
			}
			else
			{
				if (count($object->errors)) setEventMessage($object->errors, 'errors');
				else setEventMessage($object->error, 'errors');
			}
		}
	}

	// Go back to draft status (unvalidate)
	else if ($action == 'confirm_modif' &&
		((empty($conf->global->MAIN_USE_ADVANCED_PERMS) && ! empty($user->rights->facture->creer))
       	|| (! empty($conf->global->MAIN_USE_ADVANCED_PERMS) && ! empty($user->rights->facture->invoice_advance->unvalidate)))
	)
	{
		$idwarehouse = GETPOST('idwarehouse');

		$object->fetch($id);
		$object->fetch_thirdparty();

		$qualified_for_stock_change = 0;
		if (empty($conf->global->STOCK_SUPPORTS_SERVICES)) {
			$qualified_for_stock_change = $object->hasProductsOrServices(2);
		} else {
			$qualified_for_stock_change = $object->hasProductsOrServices(1);
		}

		// Check parameters
		if ($object->type != Facture::TYPE_DEPOSIT && ! empty($conf->global->STOCK_CALCULATE_ON_BILL) && $qualified_for_stock_change)
		{
			if (! $idwarehouse || $idwarehouse == - 1) {
				$error ++;
				setEventMessage($langs->trans('ErrorFieldRequired', $langs->transnoentitiesnoconv("Warehouse")), 'errors');
				$action = '';
			}
		}

		if (! $error) {
			// On verifie si la facture a des paiements
			$sql = 'SELECT pf.amount';
			$sql .= ' FROM ' . MAIN_DB_PREFIX . 'paiement_facture as pf';
			$sql .= ' WHERE pf.fk_facture = ' . $object->id;

			$result = $db->query($sql);
			if ($result) {
				$i = 0;
				$num = $db->num_rows($result);

				while ($i < $num) {
					$objp = $db->fetch_object($result);
					$totalpaye += $objp->amount;
					$i ++;
				}
			} else {
				dol_print_error($db, '');
			}

			$resteapayer = $object->total_ttc - $totalpaye;

			// On verifie si les lignes de factures ont ete exportees en compta et/ou ventilees
			$ventilExportCompta = $object->getVentilExportCompta();

			// On verifie si aucun paiement n'a ete effectue
			if ($resteapayer == $object->total_ttc && $object->paye == 0 && $ventilExportCompta == 0)
			{
				$result=$object->set_draft($user, $idwarehouse);
				if ($result<0) setEventMessage($object->error,'errors');


				// Define output language
				if (empty($conf->global->MAIN_DISABLE_PDF_AUTOUPDATE))
				{
					$outputlangs = $langs;
					$newlang = '';
					if ($conf->global->MAIN_MULTILANGS && empty($newlang) && GETPOST('lang_id')) $newlang = GETPOST('lang_id','alpha');
					if ($conf->global->MAIN_MULTILANGS && empty($newlang))	$newlang = $object->thirdparty->default_lang;
					if (! empty($newlang)) {
						$outputlangs = new Translate("", $conf);
						$outputlangs->setDefaultLang($newlang);
					}
					$model=$object->modelpdf;
					$ret = $object->fetch($id); // Reload to get new records

					$object->generateDocument($model, $outputlangs, $hidedetails, $hidedesc, $hideref);
				}
			}
		}
	}

	// Classify "paid"
	else if ($action == 'confirm_paid' && $confirm == 'yes' && $user->rights->facture->paiement)
	{
		$object->fetch($id);
		$result = $object->set_paid($user);
		if ($result<0) setEventMessage($object->error,'errors');
	} // Classif "paid partialy"
	else if ($action == 'confirm_paid_partially' && $confirm == 'yes' && $user->rights->facture->paiement)
	{
		$object->fetch($id);
		$close_code = $_POST["close_code"];
		$close_note = $_POST["close_note"];
		if ($close_code) {
			$result = $object->set_paid($user, $close_code, $close_note);
			if ($result<0) setEventMessage($object->error,'errors');
		} else {
			setEventMessages($langs->trans("ErrorFieldRequired", $langs->transnoentitiesnoconv("Reason")), null, 'errors');
		}
	} // Classify "abandoned"
	else if ($action == 'confirm_canceled' && $confirm == 'yes') {
		$object->fetch($id);
		$close_code = $_POST["close_code"];
		$close_note = $_POST["close_note"];
		if ($close_code) {
			$result = $object->set_canceled($user, $close_code, $close_note);
			if ($result<0) setEventMessage($object->error,'errors');
		} else {
			setEventMessages($langs->trans("ErrorFieldRequired", $langs->transnoentitiesnoconv("Reason")), null, 'errors');
		}
	}

	// Convertir en reduc
	else if ($action == 'confirm_converttoreduc' && $confirm == 'yes' && $user->rights->facture->creer)
	{
		$object->fetch($id);
		$object->fetch_thirdparty();
		//$object->fetch_lines();	// Already done into fetch

		// Check if there is already a discount (protection to avoid duplicate creation when resubmit post)
		$discountcheck=new DiscountAbsolute($db);
		$result=$discountcheck->fetch(0,$object->id);

		$canconvert=0;
		if ($object->type == Facture::TYPE_DEPOSIT && $object->paye == 1 && empty($discountcheck->id)) $canconvert=1;	// we can convert deposit into discount if deposit is payed completely and not already converted (see real condition into condition used to show button converttoreduc)
		if ($object->type == Facture::TYPE_CREDIT_NOTE && $object->paye == 0 && empty($discountcheck->id)) $canconvert=1;	// we can convert credit note into discount if credit note is not payed back and not already converted and amount of payment is 0 (see real condition into condition used to show button converttoreduc)
		if ($canconvert)
		{
			$db->begin();

			// Boucle sur chaque taux de tva
			$i = 0;
			foreach ($object->lines as $line)
			{
				if ($line->total_ht!=0)
				{ 	// no need to create discount if amount is null
					$amount_ht[$line->tva_tx] += $line->total_ht;
					$amount_tva[$line->tva_tx] += $line->total_tva;
					$amount_ttc[$line->tva_tx] += $line->total_ttc;
					$i ++;
				}
			}

			// Insert one discount by VAT rate category
			$discount = new DiscountAbsolute($db);
			if ($object->type == Facture::TYPE_CREDIT_NOTE)
				$discount->description = '(CREDIT_NOTE)';
			elseif ($object->type == Facture::TYPE_DEPOSIT)
				$discount->description = '(DEPOSIT)';
			else {
				setEventMessage($langs->trans('CantConvertToReducAnInvoiceOfThisType'),'errors');
			}
			$discount->tva_tx = abs($object->total_ttc);
			$discount->fk_soc = $object->socid;
			$discount->fk_facture_source = $object->id;

			$error = 0;

			foreach ($amount_ht as $tva_tx => $xxx)
			{
				$discount->amount_ht = abs($amount_ht[$tva_tx]);
				$discount->amount_tva = abs($amount_tva[$tva_tx]);
				$discount->amount_ttc = abs($amount_ttc[$tva_tx]);
				$discount->tva_tx = abs($tva_tx);

				$result = $discount->create($user);
				if ($result < 0)
				{
					$error++;
					break;
				}
			}

			if (empty($error))
			{
				// Classe facture
				$result = $object->set_paid($user);
				if ($result >= 0)
				{
					$db->commit();
				}
				else
				{
					setEventMessage($object->error,'errors');
					$db->rollback();
				}
			}
			else
			{
				setEventMessage($discount->error,'errors');
				$db->rollback();
			}
		}
	}

	/*
	 * Insert new invoice in database
	*/
	else if ($action == 'add' && $user->rights->facture->creer)
	{
		if ($socid > 0) $object->socid = GETPOST('socid', 'int');

		$db->begin();

		$error = 0;

		// Fill array 'array_options' with data from add form
		$extralabels = $extrafields->fetch_name_optionals_label($object->table_element);
		$ret = $extrafields->setOptionalsFromPost($extralabels, $object);
		if ($ret < 0) $error++;

		// Replacement invoice
		if ($_POST['type'] == Facture::TYPE_REPLACEMENT)
		{
			$dateinvoice = dol_mktime(12, 0, 0, $_POST['remonth'], $_POST['reday'], $_POST['reyear']);
			if (empty($dateinvoice))
			{
				$error++;
				setEventMessages($langs->trans("ErrorFieldRequired", $langs->transnoentitiesnoconv("Date")), null, 'errors');
			}

			if (! ($_POST['fac_replacement'] > 0)) {
				$error ++;
				setEventMessages($langs->trans("ErrorFieldRequired", $langs->transnoentitiesnoconv("ReplaceInvoice")), null, 'errors');
			}

			if (! $error) {
				// This is a replacement invoice
				$result = $object->fetch($_POST['fac_replacement']);
				$object->fetch_thirdparty();

				$object->date				= $dateinvoice;
				$object->note_public		= trim($_POST['note_public']);
				$object->note				= trim($_POST['note']);
				$object->ref_client			= $_POST['ref_client'];
				$object->ref_int			= $_POST['ref_int'];
				$object->modelpdf			= $_POST['model'];
				$object->fk_project			= $_POST['projectid'];
				$object->cond_reglement_id	= $_POST['cond_reglement_id'];
				$object->mode_reglement_id	= $_POST['mode_reglement_id'];
	            $object->fk_account         = GETPOST('fk_account', 'int');
				$object->remise_absolue		= $_POST['remise_absolue'];
				$object->remise_percent		= $_POST['remise_percent'];
				$object->fk_incoterms 		= GETPOST('incoterm_id', 'int');
				$object->location_incoterms = GETPOST('location_incoterms', 'alpha');

				// Proprietes particulieres a facture de remplacement
				$object->fk_facture_source = $_POST['fac_replacement'];
				$object->type = Facture::TYPE_REPLACEMENT;

				$id = $object->createFromCurrent($user);
				if ($id <= 0) {
					setEventMessage($object->error, 'errors');
				}
			}
		}

		// Credit note invoice
		if ($_POST['type'] == Facture::TYPE_CREDIT_NOTE)
		{
			$sourceinvoice = GETPOST('fac_avoir');
			if (! ($sourceinvoice > 0) && empty($conf->global->INVOICE_CREDIT_NOTE_STANDALONE))
			{
				$error ++;
				setEventMessages($langs->trans("ErrorFieldRequired", $langs->transnoentitiesnoconv("CorrectInvoice")), null, 'errors');
			}

			$dateinvoice = dol_mktime(12, 0, 0, $_POST['remonth'], $_POST['reday'], $_POST['reyear']);
			if (empty($dateinvoice))
			{
				$error ++;
				setEventMessages($langs->trans("ErrorFieldRequired", $langs->trans("Date")), null, 'errors');
			}

			if (! $error)
			{
				$object->socid				= GETPOST('socid','int');
				$object->number				= $_POST['facnumber'];
				$object->date				= $dateinvoice;
				$object->note_public		= trim($_POST['note_public']);
				$object->note				= trim($_POST['note']);
				$object->ref_client			= $_POST['ref_client'];
				$object->ref_int			= $_POST['ref_int'];
				$object->modelpdf			= $_POST['model'];
				$object->fk_project			= $_POST['projectid'];
				$object->cond_reglement_id	= 0;
				$object->mode_reglement_id	= $_POST['mode_reglement_id'];
	            $object->fk_account         = GETPOST('fk_account', 'int');
				$object->remise_absolue		= $_POST['remise_absolue'];
				$object->remise_percent		= $_POST['remise_percent'];
				$object->fk_incoterms 		= GETPOST('incoterm_id', 'int');
				$object->location_incoterms = GETPOST('location_incoterms', 'alpha');

				// Proprietes particulieres a facture avoir
				$object->fk_facture_source = $sourceinvoice > 0 ? $sourceinvoice : '';
				$object->type = Facture::TYPE_CREDIT_NOTE;

				$id = $object->create($user);

				if (GETPOST('invoiceAvoirWithLines', 'int')==1 && $id>0)
				{
	                $facture_source = new Facture($db); // fetch origin object
	                if ($facture_source->fetch($object->fk_facture_source)>0)
	                {

	                    foreach($facture_source->lines as $line)
	                    {
	                        $line->fk_facture = $object->id;

	                        $line->subprice =-$line->subprice; // invert price for object
	                        $line->pa_ht = -$line->pa_ht;
	                        $line->total_ht=-$line->total_ht;
	                        $line->total_tva=-$line->total_tva;
	                        $line->total_ttc=-$line->total_ttc;
	                        $line->total_localtax1=-$line->total_localtax1;
	                        $line->total_localtax2=-$line->total_localtax2;

	                        $line->insert();

	                        $object->lines[] = $line; // insert new line in current object
	                    }

	                    $object->update_price(1);
	                }

				}

	            if(GETPOST('invoiceAvoirWithPaymentRestAmount', 'int')==1 && $id>0)
	            {
	                $facture_source = new Facture($db); // fetch origin object if not previously defined
	                if ($facture_source->fetch($object->fk_facture_source)>0)
	                {
	                    $totalpaye = $facture_source->getSommePaiement();
	                    $totalcreditnotes = $facture_source->getSumCreditNotesUsed();
	                    $totaldeposits = $facture_source->getSumDepositsUsed();
	                    $remain_to_pay = abs($facture_source->total_ttc - $totalpaye - $totalcreditnotes - $totaldeposits);

	                    $object->addline($langs->trans('invoiceAvoirLineWithPaymentRestAmount'),$remain_to_pay,1,0,0,0,0,0,'','','TTC');
	                }
	            }

				// Add predefined lines
				/*
	             TODO delete
	             for($i = 1; $i <= $NBLINES; $i ++) {
					if ($_POST['idprod' . $i]) {
						$product = new Product($db);
						$product->fetch($_POST['idprod' . $i]);
						$startday = dol_mktime(12, 0, 0, $_POST['date_start' . $i . 'month'], $_POST['date_start' . $i . 'day'], $_POST['date_start' . $i . 'year']);
						$endday = dol_mktime(12, 0, 0, $_POST['date_end' . $i . 'month'], $_POST['date_end' . $i . 'day'], $_POST['date_end' . $i . 'year']);
						$result = $object->addline($product->description, $product->price, $_POST['qty' . $i], $product->tva_tx, $product->localtax1_tx, $product->localtax2_tx, $_POST['idprod' . $i], $_POST['remise_percent' . $i], $startday, $endday, 0, 0, '', $product->price_base_type, $product->price_ttc, $product->type);
					}
				}*/
			}
		}

		// Standard invoice or Deposit invoice created from a Predefined invoice
		if (($_POST['type'] == Facture::TYPE_STANDARD || $_POST['type'] == Facture::TYPE_DEPOSIT) && $_POST['fac_rec'] > 0)
		{
			$dateinvoice = dol_mktime(12, 0, 0, $_POST['remonth'], $_POST['reday'], $_POST['reyear']);
			if (empty($dateinvoice))
			{
				$error++;
				setEventMessages($langs->trans("ErrorFieldRequired", $langs->transnoentitiesnoconv("Date")), null, 'errors');
			}

			if (! $error)
			{
				$object->socid			= GETPOST('socid','int');
				$object->type           = $_POST['type'];
				$object->number         = $_POST['facnumber'];
				$object->date           = $dateinvoice;
				$object->note_public	= trim($_POST['note_public']);
				$object->note_private   = trim($_POST['note_private']);
				$object->ref_client     = $_POST['ref_client'];
				$object->ref_int     	= $_POST['ref_int'];
				$object->modelpdf       = $_POST['model'];

				// Source facture
				$object->fac_rec = $_POST['fac_rec'];

				$id = $object->create($user);
			}
		}

		// Standard or deposit or proforma invoice
		if (($_POST['type'] == Facture::TYPE_STANDARD || $_POST['type'] == Facture::TYPE_DEPOSIT || $_POST['type'] == Facture::TYPE_PROFORMA || ($_POST['type'] == Facture::TYPE_SITUATION && empty($_POST['situations']))) && $_POST['fac_rec'] <= 0)
		{
			if (GETPOST('socid', 'int') < 1)
			{
				$error ++;
				setEventMessages($langs->trans("ErrorFieldRequired", $langs->transnoentitiesnoconv("Customer")), null, 'errors');
			}

			$dateinvoice = dol_mktime(12, 0, 0, $_POST['remonth'], $_POST['reday'], $_POST['reyear']);
			if (empty($dateinvoice))
			{
				$error++;
				setEventMessages($langs->trans("ErrorFieldRequired", $langs->transnoentitiesnoconv("Date")), null, 'errors');
			}

			if (! $error)
			{
				// Si facture standard
				$object->socid				= GETPOST('socid','int');
				$object->type				= GETPOST('type');
				$object->number				= $_POST['facnumber'];
				$object->date				= $dateinvoice;
				$object->note_public		= trim($_POST['note_public']);
				$object->note_private		= trim($_POST['note_private']);
				$object->ref_client			= $_POST['ref_client'];
				$object->ref_int			= $_POST['ref_int'];
				$object->modelpdf			= $_POST['model'];
				$object->fk_project			= $_POST['projectid'];
				$object->cond_reglement_id	= ($_POST['type'] == 3?1:$_POST['cond_reglement_id']);
				$object->mode_reglement_id	= $_POST['mode_reglement_id'];
	            $object->fk_account         = GETPOST('fk_account', 'int');
				$object->amount				= $_POST['amount'];
				$object->remise_absolue		= $_POST['remise_absolue'];
				$object->remise_percent		= $_POST['remise_percent'];
				$object->fk_incoterms 		= GETPOST('incoterm_id', 'int');
				$object->location_incoterms = GETPOST('location_incoterms', 'alpha');

				if (GETPOST('type') == Facture::TYPE_SITUATION)
				{
					$object->situation_counter = 1;
					$object->situation_final = 0;
					$object->situation_cycle_ref = $object->newCycle();
				}

				$object->fetch_thirdparty();

				// If creation from another object of another module (Example: origin=propal, originid=1)
				if ($origin && $originid)
				{
					// Parse element/subelement (ex: project_task)
					$element = $subelement = $origin;
					if (preg_match('/^([^_]+)_([^_]+)/i', $origin, $regs)) {
						$element = $regs [1];
						$subelement = $regs [2];
					}

					// For compatibility
					if ($element == 'order') {
						$element = $subelement = 'commande';
					}
					if ($element == 'propal') {
						$element = 'comm/propal';
						$subelement = 'propal';
					}
					if ($element == 'contract') {
						$element = $subelement = 'contrat';
					}
					if ($element == 'inter') {
						$element = $subelement = 'ficheinter';
					}
					if ($element == 'shipping') {
						$element = $subelement = 'expedition';
					}

					$object->origin = $origin;
					$object->origin_id = $originid;

					// Possibility to add external linked objects with hooks
					$object->linked_objects[$object->origin] = $object->origin_id;
					// link with order if it is a shipping invoice
					if ($object->origin == 'shipping')
					{
						require_once DOL_DOCUMENT_ROOT . '/expedition/class/expedition.class.php';
						$exp = new Expedition($db);
						$exp->fetch($object->origin_id);
						$exp->fetchObjectLinked();
						if (count($exp->linkedObjectsIds['commande']) > 0) {
							foreach ($exp->linkedObjectsIds['commande'] as $key => $value){
								$object->linked_objects['commande'] = $value;
							}
						}
					}

					if (is_array($_POST['other_linked_objects']) && ! empty($_POST['other_linked_objects']))
					{
						$object->linked_objects = array_merge($object->linked_objects, $_POST['other_linked_objects']);
					}

					$id = $object->create($user);

					if ($id > 0)
					{
						// If deposit invoice
						if ($_POST['type'] == Facture::TYPE_DEPOSIT)
						{
							$typeamount = GETPOST('typedeposit', 'alpha');
							$valuedeposit = GETPOST('valuedeposit', 'int');

							if ($typeamount == 'amount')
							{
								$amountdeposit = $valuedeposit;
							}
							else
							{
								$amountdeposit = 0;

								dol_include_once('/' . $element . '/class/' . $subelement . '.class.php');

								$classname = ucfirst($subelement);
								$srcobject = new $classname($db);

								dol_syslog("Try to find source object origin=" . $object->origin . " originid=" . $object->origin_id . " to add deposit lines");
								$result = $srcobject->fetch($object->origin_id);
								if ($result > 0)
								{
									$totalamount = 0;
									$lines = $srcobject->lines;
									$numlines=count($lines);
									for ($i=0; $i<$numlines; $i++)
									{
										$qualified=1;
										if (empty($lines[$i]->qty)) $qualified=0;	// We discard qty=0, it is an option
										if (! empty($lines[$i]->special_code)) $qualified=0;	// We discard special_code (frais port, ecotaxe, option, ...)
										if ($qualified) $totalamount += $lines[$i]->total_ht;
									}

									if ($totalamount != 0) {
										$amountdeposit = ($totalamount * $valuedeposit) / 100;
									}
								} else {
									setEventMessage($srcobject->error, 'errors');
									$error ++;
								}
							}

							$result = $object->addline(
									$langs->trans('Deposit'),
									$amountdeposit,		 	// subprice
									1, 						// quantity
									$lines[$i]->tva_tx, 0, // localtax1_tx
									0, 						// localtax2_tx
									0, 						// fk_product
									0, 						// remise_percent
									0, 						// date_start
									0, 						// date_end
									0, $lines[$i]->info_bits, // info_bits
									0, 						// info_bits
									'HT',
									0,
									0, 						// product_type
									1,
									$lines[$i]->special_code,
									$object->origin,
									0,
									0,
									0,
									0,
									$langs->trans('Deposit')
								);
						}
						else
						{

							dol_include_once('/' . $element . '/class/' . $subelement . '.class.php');

							$classname = ucfirst($subelement);
							$srcobject = new $classname($db);

							dol_syslog("Try to find source object origin=" . $object->origin . " originid=" . $object->origin_id . " to add lines");
							$result = $srcobject->fetch($object->origin_id);
							if ($result > 0)
							{
								$lines = $srcobject->lines;
								if (empty($lines) && method_exists($srcobject, 'fetch_lines'))
								{
									$srcobject->fetch_lines();
									$lines = $srcobject->lines;
								}

								$fk_parent_line=0;
								$num=count($lines);
								for ($i=0;$i<$num;$i++)
								{
									// Don't add lines with qty 0 when coming from a shipment including all order lines
									if($srcobject->element == 'shipping' && $conf->global->SHIPMENT_GETS_ALL_ORDER_PRODUCTS && $lines[$i]->qty == 0) continue;

									$label=(! empty($lines[$i]->label)?$lines[$i]->label:'');
									$desc=(! empty($lines[$i]->desc)?$lines[$i]->desc:$lines[$i]->libelle);
									if ($object->situation_counter == 1) $lines[$i]->situation_percent =  0;

									if ($lines[$i]->subprice < 0)
									{
										// Negative line, we create a discount line
										$discount = new DiscountAbsolute($db);
										$discount->fk_soc = $object->socid;
										$discount->amount_ht = abs($lines[$i]->total_ht);
										$discount->amount_tva = abs($lines[$i]->total_tva);
										$discount->amount_ttc = abs($lines[$i]->total_ttc);
										$discount->tva_tx = $lines[$i]->tva_tx;
										$discount->fk_user = $user->id;
										$discount->description = $desc;
										$discountid = $discount->create($user);
										if ($discountid > 0) {
											$result = $object->insert_discount($discountid); // This include link_to_invoice
										} else {
											setEventMessage($discount->error, 'errors');
											$error ++;
											break;
										}
									} else {
										// Positive line
										$product_type = ($lines[$i]->product_type ? $lines[$i]->product_type : 0);

										// Date start
										$date_start = false;
										if ($lines[$i]->date_debut_prevue)
											$date_start = $lines[$i]->date_debut_prevue;
										if ($lines[$i]->date_debut_reel)
											$date_start = $lines[$i]->date_debut_reel;
										if ($lines[$i]->date_start)
											$date_start = $lines[$i]->date_start;

											// Date end
										$date_end = false;
										if ($lines[$i]->date_fin_prevue)
											$date_end = $lines[$i]->date_fin_prevue;
										if ($lines[$i]->date_fin_reel)
											$date_end = $lines[$i]->date_fin_reel;
										if ($lines[$i]->date_end)
											$date_end = $lines[$i]->date_end;

											// Reset fk_parent_line for no child products and special product
										if (($lines[$i]->product_type != 9 && empty($lines[$i]->fk_parent_line)) || $lines[$i]->product_type == 9) {
											$fk_parent_line = 0;
										}

										// Extrafields
										if (empty($conf->global->MAIN_EXTRAFIELDS_DISABLED) && method_exists($lines[$i], 'fetch_optionals')) {
											$lines[$i]->fetch_optionals($lines[$i]->rowid);
											$array_options = $lines[$i]->array_options;
										}

										// View third's localtaxes for now
										$localtax1_tx = get_localtax($lines[$i]->tva_tx, 1, $object->client);
										$localtax2_tx = get_localtax($lines[$i]->tva_tx, 2, $object->client);

										$result = $object->addline($desc, $lines[$i]->subprice, $lines[$i]->qty, $lines[$i]->tva_tx, $localtax1_tx, $localtax2_tx, $lines[$i]->fk_product, $lines[$i]->remise_percent, $date_start, $date_end, 0, $lines[$i]->info_bits, $lines[$i]->fk_remise_except, 'HT', 0, $product_type, $lines[$i]->rang, $lines[$i]->special_code, $object->origin, $lines[$i]->rowid, $fk_parent_line, $lines[$i]->fk_fournprice, $lines[$i]->pa_ht, $label, $array_options, $lines[$i]->situation_percent, $lines[$i]->fk_prev_id, $lines[$i]->fk_unit);

										if ($result > 0) {
											$lineid = $result;
										} else {
											$lineid = 0;
											$error ++;
											break;
										}

										// Defined the new fk_parent_line
										if ($result > 0 && $lines[$i]->product_type == 9) {
											$fk_parent_line = $result;
										}
									}
								}

								// Hooks
								$parameters = array('objFrom' => $srcobject);
								$reshook = $hookmanager->executeHooks('createFrom', $parameters, $object, $action); // Note that $action and $object may have been
								                                                                               // modified by hook
								if ($reshook < 0)
									$error ++;
							} else {
								setEventMessage($srcobject->error, 'errors');
								$error ++;
							}
						}
					} else {
						setEventMessage($object->error, 'errors');
						$error ++;
					}
				} 			// If some invoice's lines already known
				else {
					$id = $object->create($user);

					for($i = 1; $i <= $NBLINES; $i ++) {
						if ($_POST['idprod' . $i]) {
							$product = new Product($db);
							$product->fetch($_POST['idprod' . $i]);
							$startday = dol_mktime(12, 0, 0, $_POST['date_start' . $i . 'month'], $_POST['date_start' . $i . 'day'], $_POST['date_start' . $i . 'year']);
							$endday = dol_mktime(12, 0, 0, $_POST['date_end' . $i . 'month'], $_POST['date_end' . $i . 'day'], $_POST['date_end' . $i . 'year']);
							$result = $object->addline($product->description, $product->price, $_POST['qty' . $i], $product->tva_tx, $product->localtax1_tx, $product->localtax2_tx, $_POST['idprod' . $i], $_POST['remise_percent' . $i], $startday, $endday, 0, 0, '', $product->price_base_type, $product->price_ttc, $product->type, -1, 0, '', 0, 0, null, 0, '', 0, 100, '', $product->fk_unit);
						}
					}
				}
			}
		}

		if (GETPOST('type') == Facture::TYPE_SITUATION && (!empty($_POST['situations'])))
		{
			$datefacture = dol_mktime(12, 0, 0, $_POST['remonth'], $_POST['reday'], $_POST['reyear']);
			if (empty($datefacture)) {
				$error++;
				$mesg = '<div class="error">' . $langs->trans("ErrorFieldRequired", $langs->trans("Date")) . '</div>';
			}

			if (!($_POST['situations'] > 0)) {
				$error++;
				$mesg = '<div class="error">' . $langs->trans("ErrorFieldRequired", $langs->trans("InvoiceSituation")) . '</div>';
			}

			if (!$error) {
				$result = $object->fetch($_POST['situations']);
				$object->fk_facture_source = $_POST['situations'];
				$object->type = Facture::TYPE_SITUATION;

				$object->fetch_thirdparty();
				$object->date = $datefacture;
				$object->note_public = trim($_POST['note_public']);
				$object->note = trim($_POST['note']);
				$object->ref_client = $_POST['ref_client'];
				$object->ref_int = $_POST['ref_int'];
				$object->modelpdf = $_POST['model'];
				$object->fk_project = $_POST['projectid'];
				$object->cond_reglement_id = $_POST['cond_reglement_id'];
				$object->mode_reglement_id = $_POST['mode_reglement_id'];
				$object->remise_absolue = $_POST['remise_absolue'];
				$object->remise_percent = $_POST['remise_percent'];

				// Proprietes particulieres a facture de remplacement

				$object->situation_counter = $object->situation_counter + 1;
				$id = $object->createFromCurrent($user);
				if ($id <= 0) $mesg = $object->error;
			}
		}

		// End of object creation, we show it
		if ($id > 0 && ! $error)
		{
			$db->commit();
			header('Location: ' . $_SERVER["PHP_SELF"] . '?facid=' . $id);
			exit();
		}
		else
		{
			$db->rollback();
			$action = 'create';
			$_GET["origin"] = $_POST["origin"];
			$_GET["originid"] = $_POST["originid"];
			setEventMessages($object->error, $object->errors, 'errors');
		}
	}

	// Add a new line
	else if ($action == 'addline' && $user->rights->facture->creer)
	{
		$langs->load('errors');
		$error = 0;

		// Set if we used free entry or predefined product
		$predef='';
		$product_desc=(GETPOST('dp_desc')?GETPOST('dp_desc'):'');
		$price_ht = GETPOST('price_ht');
		if (GETPOST('prod_entry_mode') == 'free')
		{
			$idprod=0;
			$tva_tx = (GETPOST('tva_tx') ? GETPOST('tva_tx') : 0);
		}
		else
		{
			$idprod=GETPOST('idprod', 'int');
			$tva_tx = '';
		}

		$qty = GETPOST('qty' . $predef);
		$remise_percent = GETPOST('remise_percent' . $predef);

		// Extrafields
		$extrafieldsline = new ExtraFields($db);
		$extralabelsline = $extrafieldsline->fetch_name_optionals_label($object->table_element_line);
		$array_options = $extrafieldsline->getOptionalsFromPost($extralabelsline, $predef);
		// Unset extrafield
		if (is_array($extralabelsline)) {
			// Get extra fields
			foreach ($extralabelsline as $key => $value) {
				unset($_POST["options_" . $key . $predef]);
			}
		}

		if (empty($idprod) && ($price_ht < 0) && ($qty < 0)) {
			setEventMessage($langs->trans('ErrorBothFieldCantBeNegative', $langs->transnoentitiesnoconv('UnitPriceHT'), $langs->transnoentitiesnoconv('Qty')), 'errors');
			$error ++;
		}
		if (GETPOST('prod_entry_mode') == 'free' && empty($idprod) && GETPOST('type') < 0) {
			setEventMessage($langs->trans('ErrorFieldRequired', $langs->transnoentitiesnoconv('Type')), 'errors');
			$error ++;
		}
		if (GETPOST('prod_entry_mode') == 'free' && empty($idprod) && (! ($price_ht >= 0) || $price_ht == '')) 	// Unit price can be 0 but not ''
		{
			setEventMessages($langs->trans("ErrorFieldRequired", $langs->transnoentitiesnoconv("UnitPriceHT")), null, 'errors');
			$error ++;
		}
		if ($qty == '') {
			setEventMessage($langs->trans('ErrorFieldRequired', $langs->transnoentitiesnoconv('Qty')), 'errors');
			$error ++;
		}
		if (GETPOST('prod_entry_mode') == 'free' && empty($idprod) && empty($product_desc)) {
			setEventMessage($langs->trans('ErrorFieldRequired', $langs->transnoentitiesnoconv('Description')), 'errors');
			$error ++;
		}
		if ($qty < 0) {
			$langs->load("errors");
			setEventMessage($langs->trans('ErrorQtyForCustomerInvoiceCantBeNegative'), 'errors');
			$error ++;
		}
		if (! $error && ($qty >= 0) && (! empty($product_desc) || ! empty($idprod))) {
			$ret = $object->fetch($id);
			if ($ret < 0) {
				dol_print_error($db, $object->error);
				exit();
			}
			$ret = $object->fetch_thirdparty();

			// Clean parameters
			$date_start = dol_mktime(GETPOST('date_start' . $predef . 'hour'), GETPOST('date_start' . $predef . 'min'), GETPOST('date_start' . $predef . 'sec'), GETPOST('date_start' . $predef . 'month'), GETPOST('date_start' . $predef . 'day'), GETPOST('date_start' . $predef . 'year'));
			$date_end = dol_mktime(GETPOST('date_end' . $predef . 'hour'), GETPOST('date_end' . $predef . 'min'), GETPOST('date_end' . $predef . 'sec'), GETPOST('date_end' . $predef . 'month'), GETPOST('date_end' . $predef . 'day'), GETPOST('date_end' . $predef . 'year'));
			$price_base_type = (GETPOST('price_base_type', 'alpha') ? GETPOST('price_base_type', 'alpha') : 'HT');

			// Define special_code for special lines
			$special_code = 0;
			// if (empty($_POST['qty'])) $special_code=3; // Options should not exists on invoices

			// Ecrase $pu par celui du produit
			// Ecrase $desc par celui du produit
			// Ecrase $txtva par celui du produit
			// Ecrase $base_price_type par celui du produit
			// Replaces $fk_unit with the product's
<<<<<<< HEAD
			if (! empty($idprod)) 
			{
=======
			if (! empty($idprod)) {
>>>>>>> 93be4305
				$prod = new Product($db);
				$prod->fetch($idprod);

				$label = ((GETPOST('product_label') && GETPOST('product_label') != $prod->label) ? GETPOST('product_label') : '');

				// Update if prices fields are defined
					$tva_tx = get_default_tva($mysoc, $object->thirdparty, $prod->id);
					$tva_npr = get_default_npr($mysoc, $object->thirdparty, $prod->id);
					$pu_ht = $prod->price;
					$pu_ttc = $prod->price_ttc;
					$price_min = $prod->price_min;
					$price_base_type = $prod->price_base_type;

					// We define price for product
					if (! empty($conf->global->PRODUIT_MULTIPRICES) && ! empty($object->thirdparty->price_level))
					{
						$pu_ht = $prod->multiprices[$object->thirdparty->price_level];
						$pu_ttc = $prod->multiprices_ttc[$object->thirdparty->price_level];
						$price_min = $prod->multiprices_min[$object->thirdparty->price_level];
						$price_base_type = $prod->multiprices_base_type[$object->thirdparty->price_level];
						if (! empty($conf->global->PRODUIT_MULTIPRICES_USE_VAT_PER_LEVEL))  // using this option is a bug. kept for backward compatibility
						{
                            if (isset($prod->multiprices_tva_tx[$object->thirdparty->price_level])) $tva_tx=$prod->multiprices_tva_tx[$object->thirdparty->price_level];
                            if (isset($prod->multiprices_recuperableonly[$object->thirdparty->price_level])) $tva_npr=$prod->multiprices_recuperableonly[$object->thirdparty->price_level];
						}
					}
					elseif (! empty($conf->global->PRODUIT_CUSTOMER_PRICES))
					{
						require_once DOL_DOCUMENT_ROOT . '/product/class/productcustomerprice.class.php';

						$prodcustprice = new Productcustomerprice($db);

						$filter = array('t.fk_product' => $prod->id,'t.fk_soc' => $object->thirdparty->id);

						$result = $prodcustprice->fetch_all('', '', 0, 0, $filter);
						if ($result) {
							if (count($prodcustprice->lines) > 0) {
								$pu_ht = price($prodcustprice->lines[0]->price);
								$pu_ttc = price($prodcustprice->lines[0]->price_ttc);
								$price_base_type = $prodcustprice->lines[0]->price_base_type;
								$prod->tva_tx = $prodcustprice->lines[0]->tva_tx;
							}
						}
					}

					// if price ht was forced (ie: from gui when calculated by margin rate and cost price)
					if (! empty($price_ht))
					{
						$pu_ht = price2num($price_ht, 'MU');
						$pu_ttc = price2num($pu_ht * (1 + ($tva_tx / 100)), 'MU');
					}
					// On reevalue prix selon taux tva car taux tva transaction peut etre different
					// de ceux du produit par defaut (par exemple si pays different entre vendeur et acheteur).
					elseif ($tva_tx != $prod->tva_tx) 
					{
						if ($price_base_type != 'HT') 
						{
							$pu_ht = price2num($pu_ttc / (1 + ($tva_tx / 100)), 'MU');
						}
						else 
						{
							$pu_ttc = price2num($pu_ht * (1 + ($tva_tx / 100)), 'MU');
						}
					}

					$desc = '';

					// Define output language
					if (! empty($conf->global->MAIN_MULTILANGS) && ! empty($conf->global->PRODUIT_TEXTS_IN_THIRDPARTY_LANGUAGE)) {
						$outputlangs = $langs;
						$newlang = '';
						if (empty($newlang) && GETPOST('lang_id'))
							$newlang = GETPOST('lang_id');
						if (empty($newlang))
							$newlang = $object->thirdparty->default_lang;
						if (! empty($newlang)) {
							$outputlangs = new Translate("", $conf);
							$outputlangs->setDefaultLang($newlang);
						}

						$desc = (! empty($prod->multilangs [$outputlangs->defaultlang] ["description"])) ? $prod->multilangs [$outputlangs->defaultlang] ["description"] : $prod->description;
					} else {
						$desc = $prod->description;
					}

					$desc = dol_concatdesc($desc, $product_desc);

					// Add custom code and origin country into description
					if (empty($conf->global->MAIN_PRODUCT_DISABLE_CUSTOMCOUNTRYCODE) && (! empty($prod->customcode) || ! empty($prod->country_code))) {
						$tmptxt = '(';
						if (! empty($prod->customcode))
							$tmptxt .= $langs->transnoentitiesnoconv("CustomCode") . ': ' . $prod->customcode;
						if (! empty($prod->customcode) && ! empty($prod->country_code))
							$tmptxt .= ' - ';
						if (! empty($prod->country_code))
							$tmptxt .= $langs->transnoentitiesnoconv("CountryOrigin") . ': ' . getCountry($prod->country_code, 0, $db, $langs, 0);
						$tmptxt .= ')';
						$desc = dol_concatdesc($desc, $tmptxt);
					}

				$type = $prod->type;
				$fk_unit = $prod->fk_unit;
			} else {
				$pu_ht = price2num($price_ht, 'MU');
				$pu_ttc = price2num(GETPOST('price_ttc'), 'MU');
				$tva_npr = (preg_match('/\*/', $tva_tx) ? 1 : 0);
				$tva_tx = str_replace('*', '', $tva_tx);
				$label = (GETPOST('product_label') ? GETPOST('product_label') : '');
				$desc = $product_desc;
				$type = GETPOST('type');
				$fk_unit= GETPOST('units', 'alpha');
			}

			// Margin
			$fournprice = price2num(GETPOST('fournprice' . $predef) ? GETPOST('fournprice' . $predef) : '');
			$buyingprice = price2num(GETPOST('buying_price' . $predef) != '' ? GETPOST('buying_price' . $predef) : '');    // If buying_price is '0', we muste keep this value

			// Local Taxes
			$localtax1_tx = get_localtax($tva_tx, 1, $object->thirdparty);
			$localtax2_tx = get_localtax($tva_tx, 2, $object->thirdparty);

			$info_bits = 0;
			if ($tva_npr)
				$info_bits |= 0x01;

			if (! empty($price_min) && (price2num($pu_ht) * (1 - price2num($remise_percent) / 100) < price2num($price_min))) {
				$mesg = $langs->trans("CantBeLessThanMinPrice", price(price2num($price_min, 'MU'), 0, $langs, 0, 0, - 1, $conf->currency));
				setEventMessage($mesg, 'errors');
			} else {
				// Insert line
				$result = $object->addline($desc, $pu_ht, $qty, $tva_tx, $localtax1_tx, $localtax2_tx, $idprod, $remise_percent, $date_start, $date_end, 0, $info_bits, '', $price_base_type, $pu_ttc, $type, - 1, $special_code, '', 0, GETPOST('fk_parent_line'), $fournprice, $buyingprice, $label, $array_options, $_POST['progress'], '', $fk_unit);

				if ($result > 0)
				{
					// Define output language
					if (empty($conf->global->MAIN_DISABLE_PDF_AUTOUPDATE))
					{
						$outputlangs = $langs;
						$newlang = '';
						if ($conf->global->MAIN_MULTILANGS && empty($newlang) && GETPOST('lang_id')) $newlang = GETPOST('lang_id','alpha');
						if ($conf->global->MAIN_MULTILANGS && empty($newlang))	$newlang = $object->thirdparty->default_lang;
						if (! empty($newlang)) {
							$outputlangs = new Translate("", $conf);
							$outputlangs->setDefaultLang($newlang);
						}
						$model=$object->modelpdf;
						$ret = $object->fetch($id); // Reload to get new records

						$result = $object->generateDocument($model, $outputlangs, $hidedetails, $hidedesc, $hideref);
						if ($result < 0) setEventMessages($object->error, $object->errors, 'errors');
					}

					unset($_POST['prod_entry_mode']);

					unset($_POST['qty']);
					unset($_POST['type']);
					unset($_POST['remise_percent']);
					unset($_POST['price_ht']);
					unset($_POST['price_ttc']);
					unset($_POST['tva_tx']);
					unset($_POST['product_ref']);
					unset($_POST['product_label']);
					unset($_POST['product_desc']);
					unset($_POST['fournprice']);
					unset($_POST['buying_price']);
					unset($_POST['np_marginRate']);
					unset($_POST['np_markRate']);
					unset($_POST['dp_desc']);
					unset($_POST['idprod']);
					unset($_POST['units']);

			    	unset($_POST['date_starthour']);
			    	unset($_POST['date_startmin']);
			    	unset($_POST['date_startsec']);
			    	unset($_POST['date_startday']);
			    	unset($_POST['date_startmonth']);
			    	unset($_POST['date_startyear']);
			    	unset($_POST['date_endhour']);
			    	unset($_POST['date_endmin']);
			    	unset($_POST['date_endsec']);
			    	unset($_POST['date_endday']);
			    	unset($_POST['date_endmonth']);
			    	unset($_POST['date_endyear']);

					unset($_POST['situations']);
					unset($_POST['progress']);
				} else {
					setEventMessage($object->error, 'errors');
				}

				$action = '';
			}
		}
	}

	elseif ($action == 'updateligne' && $user->rights->facture->creer && ! GETPOST('cancel'))
	{
		if (! $object->fetch($id) > 0)	dol_print_error($db);
		$object->fetch_thirdparty();

		// Clean parameters
		$date_start = '';
		$date_end = '';
		$date_start = dol_mktime(GETPOST('date_starthour'), GETPOST('date_startmin'), GETPOST('date_startsec'), GETPOST('date_startmonth'), GETPOST('date_startday'), GETPOST('date_startyear'));
		$date_end = dol_mktime(GETPOST('date_endhour'), GETPOST('date_endmin'), GETPOST('date_endsec'), GETPOST('date_endmonth'), GETPOST('date_endday'), GETPOST('date_endyear'));
		$description = dol_htmlcleanlastbr(GETPOST('product_desc'));
		$pu_ht = GETPOST('price_ht');
		$vat_rate = (GETPOST('tva_tx') ? GETPOST('tva_tx') : 0);
		$qty = GETPOST('qty');

		// Define info_bits
		$info_bits = 0;
		if (preg_match('/\*/', $vat_rate))
			$info_bits |= 0x01;

		// Define vat_rate
		$vat_rate = str_replace('*', '', $vat_rate);
		$localtax1_rate = get_localtax($vat_rate, 1, $object->thirdparty);
		$localtax2_rate = get_localtax($vat_rate, 2, $object->thirdparty);

		// Add buying price
		$fournprice = price2num(GETPOST('fournprice') ? GETPOST('fournprice') : '');
		$buyingprice = price2num(GETPOST('buying_price') != '' ? GETPOST('buying_price') : '');       // If buying_price is '0', we muste keep this value
		
		// Extrafields
		$extrafieldsline = new ExtraFields($db);
		$extralabelsline = $extrafieldsline->fetch_name_optionals_label($object->table_element_line);
		$array_options = $extrafieldsline->getOptionalsFromPost($extralabelsline);
		// Unset extrafield
		if (is_array($extralabelsline)) {
			// Get extra fields
			foreach ($extralabelsline as $key => $value) {
				unset($_POST["options_" . $key]);
			}
		}

		// Define special_code for special lines
		$special_code=GETPOST('special_code');
		if (! GETPOST('qty')) $special_code=3;

		$line = new FactureLigne($db);
		$line->fetch(GETPOST('lineid'));
		$percent = $line->get_prev_progress();

		if (GETPOST('progress') < $percent)
		{
			$mesg = '<div class="warning">' . $langs->trans("CantBeLessThanMinPercent") . '</div>';
			setEventMessages($mesg, null, 'warnings');
			$error++;
			$result = -1;
		}

		// Check minimum price
		$productid = GETPOST('productid', 'int');
		if (! empty($productid))
		{
			$product = new Product($db);
			$product->fetch($productid);

			$type = $product->type;

			$price_min = $product->price_min;
			if (! empty($conf->global->PRODUIT_MULTIPRICES) && ! empty($object->thirdparty->price_level))
				$price_min = $product->multiprices_min [$object->thirdparty->price_level];

			$label = ((GETPOST('update_label') && GETPOST('product_label')) ? GETPOST('product_label') : '');

			// Check price is not lower than minimum (check is done only for standard or replacement invoices)
			if (($object->type == Facture::TYPE_STANDARD || $object->type == Facture::TYPE_REPLACEMENT) && $price_min && (price2num($pu_ht) * (1 - price2num(GETPOST('remise_percent')) / 100) < price2num($price_min))) {
				setEventMessage($langs->trans("CantBeLessThanMinPrice", price(price2num($price_min, 'MU'), 0, $langs, 0, 0, - 1, $conf->currency)), 'errors');
				$error ++;
			}
		} else {
			$type = GETPOST('type');
			$label = (GETPOST('product_label') ? GETPOST('product_label') : '');

			// Check parameters
			if (GETPOST('type') < 0) {
				setEventMessages($langs->trans("ErrorFieldRequired", $langs->transnoentitiesnoconv("Type")), null, 'errors');
				$error ++;
			}
		}
		if ($qty < 0) {
			$langs->load("errors");
			setEventMessage($langs->trans('ErrorQtyForCustomerInvoiceCantBeNegative'), 'errors');
			$error ++;
		}

		// Update line
		if (! $error) {
			$result = $object->updateline(GETPOST('lineid'), $description, $pu_ht, $qty, GETPOST('remise_percent'),
				$date_start, $date_end, $vat_rate, $localtax1_rate, $localtax2_rate, 'HT', $info_bits, $type,
				GETPOST('fk_parent_line'), 0, $fournprice, $buyingprice, $label, $special_code, $array_options, GETPOST('progress'),
				$_POST['units']);

			if ($result >= 0) {
				if (empty($conf->global->MAIN_DISABLE_PDF_AUTOUPDATE)) {
					// Define output language
					$outputlangs = $langs;
					$newlang = '';
					if ($conf->global->MAIN_MULTILANGS && empty($newlang) && GETPOST('lang_id'))
						$newlang = GETPOST('lang_id');
					if ($conf->global->MAIN_MULTILANGS && empty($newlang))
						$newlang = $object->thirdparty->default_lang;
					if (! empty($newlang)) {
						$outputlangs = new Translate("", $conf);
						$outputlangs->setDefaultLang($newlang);
					}

					$ret = $object->fetch($id); // Reload to get new records
					$object->generateDocument($object->modelpdf, $outputlangs, $hidedetails, $hidedesc, $hideref);
				}

				unset($_POST['qty']);
				unset($_POST['type']);
				unset($_POST['productid']);
				unset($_POST['remise_percent']);
				unset($_POST['price_ht']);
				unset($_POST['price_ttc']);
				unset($_POST['tva_tx']);
				unset($_POST['product_ref']);
				unset($_POST['product_label']);
				unset($_POST['product_desc']);
				unset($_POST['fournprice']);
				unset($_POST['buying_price']);
				unset($_POST['np_marginRate']);
				unset($_POST['np_markRate']);

				unset($_POST['dp_desc']);
				unset($_POST['idprod']);
				unset($_POST['units']);

		    	unset($_POST['date_starthour']);
		    	unset($_POST['date_startmin']);
		    	unset($_POST['date_startsec']);
		    	unset($_POST['date_startday']);
		    	unset($_POST['date_startmonth']);
		    	unset($_POST['date_startyear']);
		    	unset($_POST['date_endhour']);
		    	unset($_POST['date_endmin']);
		    	unset($_POST['date_endsec']);
		    	unset($_POST['date_endday']);
		    	unset($_POST['date_endmonth']);
		    	unset($_POST['date_endyear']);

				unset($_POST['situations']);
				unset($_POST['progress']);
			} else {
				setEventMessage($object->error, 'errors');
			}
		}
	}

	else if ($action == 'updatealllines' && $user->rights->facture->creer && $_POST['all_percent'] == $langs->trans('Modifier'))
	{
		if (!$object->fetch($id) > 0) dol_print_error($db);
		if (!is_null(GETPOST('all_progress')) && GETPOST('all_progress') != "")
		{
			foreach ($object->lines as $line)
			{
				$percent = $line->get_prev_progress();
				if (GETPOST('all_progress') < $percent) {
					$mesg = '<div class="warning">' . $langs->trans("CantBeLessThanMinPercent") . '</div>';
					$result = -1;
				} else
					$object->update_percent($line, $_POST['all_progress']);
			}
		}
	}

	else if ($action == 'updateligne' && $user->rights->facture->creer && $_POST['cancel'] == $langs->trans('Cancel')) {
		header('Location: ' . $_SERVER["PHP_SELF"] . '?facid=' . $id); // Pour reaffichage de la fiche en cours d'edition
		exit();
	}

	// Link invoice to order
	if (GETPOST('linkedOrder')) {
		$object->fetch($id);
		$object->fetch_thirdparty();
		$result = $object->add_object_linked('commande', GETPOST('linkedOrder'));
	}


	/*
	 * Send mail
	 */

	// Actions to send emails
	if (empty($id)) $id=$facid;
	$actiontypecode='AC_FAC';
	$trigger_name='BILL_SENTBYMAIL';
	$paramname='id';
	$mode='emailfrominvoice';
	include DOL_DOCUMENT_ROOT.'/core/actions_sendmails.inc.php';


	/*
	 * Generate document
	 */
	if ($action == 'builddoc') // En get ou en post
	{
		$object->fetch($id);
		$object->fetch_thirdparty();

		// Save last template used to generate document
		if (GETPOST('model'))
			$object->setDocModel($user, GETPOST('model', 'alpha'));
        if (GETPOST('fk_bank')) { // this field may come from an external module
            $object->fk_bank = GETPOST('fk_bank');
        } else {
            $object->fk_bank = $object->fk_account;
        }

		// Define output language
		$outputlangs = $langs;
		$newlang = '';
		if ($conf->global->MAIN_MULTILANGS && empty($newlang) && GETPOST('lang_id')) $newlang = GETPOST('lang_id');
		if ($conf->global->MAIN_MULTILANGS && empty($newlang)) $newlang = $object->thirdparty->default_lang;
		if (! empty($newlang))
		{
			$outputlangs = new Translate("", $conf);
			$outputlangs->setDefaultLang($newlang);
		}
		$result = $object->generateDocument($object->modelpdf, $outputlangs, $hidedetails, $hidedesc, $hideref);
		if ($result <= 0)
		{
			setEventMessages($object->error, $object->errors, 'errors');
	        $action='';
		}
	}

	// Remove file in doc form
	else if ($action == 'remove_file') {
		if ($object->fetch($id)) {
			require_once DOL_DOCUMENT_ROOT . '/core/lib/files.lib.php';

			$object->fetch_thirdparty();

			$langs->load("other");
			$upload_dir = $conf->facture->dir_output;
			$file = $upload_dir . '/' . GETPOST('file');
			$ret = dol_delete_file($file, 0, 0, 0, $object);
			if ($ret) setEventMessage($langs->trans("FileWasRemoved", GETPOST('urlfile')));
			else setEventMessage($langs->trans("ErrorFailToDeleteFile", GETPOST('urlfile')), 'errors');
			$action = '';
		}
	} elseif ($action == 'update_extras') {
		// Fill array 'array_options' with data from add form
		$extralabels = $extrafields->fetch_name_optionals_label($object->table_element);
		$ret = $extrafields->setOptionalsFromPost($extralabels, $object, GETPOST('attribute'));
		if ($ret < 0) $error++;

		if (! $error) {
			// Actions on extra fields (by external module or standard code)
			// TODO le hook fait double emploi avec le trigger !!
			$hookmanager->initHooks(array('invoicedao'));
			$parameters = array('id' => $object->id);
			$reshook = $hookmanager->executeHooks('insertExtraFields', $parameters, $object, $action); // Note that $action and $object may have been modified by
			// some hooks
			if (empty($reshook)) {
				$result = $object->insertExtraFields();
				if ($result < 0) {
					$error ++;
				}
			} else if ($reshook < 0)
				$error ++;
		}

		if ($error)
			$action = 'edit_extras';
	}

	include DOL_DOCUMENT_ROOT.'/core/actions_printing.inc.php';

	if (! empty($conf->global->MAIN_DISABLE_CONTACTS_TAB) && $user->rights->facture->creer) {
		if ($action == 'addcontact') {
			$result = $object->fetch($id);

			if ($result > 0 && $id > 0) {
				$contactid = (GETPOST('userid') ? GETPOST('userid') : GETPOST('contactid'));
				$result = $object->add_contact($contactid, $_POST["type"], $_POST["source"]);
			}

			if ($result >= 0) {
				header("Location: ".$_SERVER['PHP_SELF']."?id=".$object->id);
				exit();
			} else {
				if ($object->error == 'DB_ERROR_RECORD_ALREADY_EXISTS') {
					$langs->load("errors");
					setEventMessage($langs->trans("ErrorThisContactIsAlreadyDefinedAsThisType"), 'errors');
				} else {
					setEventMessage($object->error, 'errors');
				}
			}
<<<<<<< HEAD
		} // bascule du statut d'un contact
		elseif ($action == 'swapstatut') {
=======
		}
	
		// bascule du statut d'un contact
		else if ($action == 'swapstatut')
		{
>>>>>>> 93be4305
			if ($object->fetch($id)) {
				$result = $object->swapContactStatus(GETPOST('ligne'));
			} else {
				dol_print_error($db);
<<<<<<< HEAD
			}
		} // Efface un contact
		elseif ($action == 'deletecontact') {
=======
				}
		}
	
		// Efface un contact
		else if ($action == 'deletecontact')
		{
>>>>>>> 93be4305
			$object->fetch($id);
			$result = $object->delete_contact($lineid);
	
			if ($result >= 0) {
				header("Location: ".$_SERVER['PHP_SELF']."?id=".$object->id);
				exit();
			} else {
				dol_print_error($db);
			}
		}
<<<<<<< HEAD
=======
	}


	if ($action == 'update_extras')
	{
		// Fill array 'array_options' with data from add form
		$extralabels = $extrafields->fetch_name_optionals_label($object->table_element);
		$ret = $extrafields->setOptionalsFromPost($extralabels, $object, GETPOST('attribute'));
		if ($ret < 0) $error++;

		if (! $error) {
			// Actions on extra fields (by external module or standard code)
			// TODO le hook fait double emploi avec le trigger !!
			$hookmanager->initHooks(array('invoicedao'));
			$parameters = array('id' => $object->id);
			$reshook = $hookmanager->executeHooks('insertExtraFields', $parameters, $object, $action); // Note that $action and $object may have been modified by
			                                                                                      // some hooks
			if (empty($reshook)) {
					$result = $object->insertExtraFields();
				if ($result < 0) {
					$error ++;
				}
			} else if ($reshook < 0)
				$error ++;
		}
>>>>>>> 93be4305

		if ($error)
			$action = 'edit_extras';
	}
}


/*
 * View
 */

$form = new Form($db);
$formother = new FormOther($db);
$formfile = new FormFile($db);
$formmargin = new FormMargin($db);
$bankaccountstatic = new Account($db);
if (! empty($conf->projet->enabled)) { $formproject = new FormProjets($db); }

$now = dol_now();

llxHeader('', $langs->trans('Bill'), 'EN:Customers_Invoices|FR:Factures_Clients|ES:Facturas_a_clientes');



/**
 * *******************************************************************
 *
 * Mode creation
 *
 * ********************************************************************
 */

if ($action == 'create')
{
	$facturestatic = new Facture($db);
	$extralabels = $extrafields->fetch_name_optionals_label($facturestatic->table_element);

	print load_fiche_titre($langs->trans('NewBill'));

	$soc = new Societe($db);
	if ($socid > 0)
		$res = $soc->fetch($socid);

	// Load objectsrc
	$remise_absolue = 0;

	if (! empty($origin) && ! empty($originid))
	{
		// Parse element/subelement (ex: project_task)
		$element = $subelement = $origin;
		if (preg_match('/^([^_]+)_([^_]+)/i', $origin, $regs)) {
			$element = $regs [1];
			$subelement = $regs [2];
		}

		if ($element == 'project') {
			$projectid = $originid;
			
			if (!$cond_reglement_id) {
				$cond_reglement_id = $soc->cond_reglement_id;
			}
			if (!$mode_reglement_id) {
				$mode_reglement_id = $soc->mode_reglement_id;
			}
			if (!$remise_percent) {
				$remise_percent = $soc->remise_percent;
			}
			if (!$dateinvoice) {
				// Do not set 0 here (0 for a date is 1970)
				$dateinvoice = (empty($dateinvoice)?(empty($conf->global->MAIN_AUTOFILL_DATE)?-1:''):$dateinvoice);
			}			
		} else {
			// For compatibility
			if ($element == 'order' || $element == 'commande') {
				$element = $subelement = 'commande';
			}
			if ($element == 'propal') {
				$element = 'comm/propal';
				$subelement = 'propal';
			}
			if ($element == 'contract') {
				$element = $subelement = 'contrat';
			}
			if ($element == 'shipping') {
				$element = $subelement = 'expedition';
			}

			dol_include_once('/' . $element . '/class/' . $subelement . '.class.php');

			$classname = ucfirst($subelement);
			$objectsrc = new $classname($db);
			$objectsrc->fetch($originid);
			if (empty($objectsrc->lines) && method_exists($objectsrc, 'fetch_lines'))
				$objectsrc->fetch_lines();
			$objectsrc->fetch_thirdparty();

			$projectid = (! empty($projectid) ? $projectid : $objectsrc->fk_project);
			$ref_client = (! empty($objectsrc->ref_client) ? $objectsrc->ref_client : '');
			$ref_int = (! empty($objectsrc->ref_int) ? $objectsrc->ref_int : '');

			// only if socid not filled else it's allready done upper
			if (empty($socid))
				$soc = $objectsrc->thirdparty;

			$cond_reglement_id 	= (! empty($objectsrc->cond_reglement_id)?$objectsrc->cond_reglement_id:(! empty($soc->cond_reglement_id)?$soc->cond_reglement_id:1));
			$mode_reglement_id 	= (! empty($objectsrc->mode_reglement_id)?$objectsrc->mode_reglement_id:(! empty($soc->mode_reglement_id)?$soc->mode_reglement_id:0));
            $fk_account         = (! empty($objectsrc->fk_account)?$objectsrc->fk_account:(! empty($soc->fk_account)?$soc->fk_account:0));
			$remise_percent 	= (! empty($objectsrc->remise_percent)?$objectsrc->remise_percent:(! empty($soc->remise_percent)?$soc->remise_percent:0));
			$remise_absolue 	= (! empty($objectsrc->remise_absolue)?$objectsrc->remise_absolue:(! empty($soc->remise_absolue)?$soc->remise_absolue:0));
			$dateinvoice		= (empty($dateinvoice)?(empty($conf->global->MAIN_AUTOFILL_DATE)?-1:''):$dateinvoice);

			// Replicate extrafields
			$objectsrc->fetch_optionals($originid);
			$object->array_options = $objectsrc->array_options;
		}
	}
	else
	{
		$cond_reglement_id 	= $soc->cond_reglement_id;
		$mode_reglement_id 	= $soc->mode_reglement_id;
		$fk_account        	= $soc->fk_account;
		$remise_percent 	= $soc->remise_percent;
		$remise_absolue 	= 0;
		$dateinvoice		= (empty($dateinvoice)?(empty($conf->global->MAIN_AUTOFILL_DATE)?-1:''):$dateinvoice);		// Do not set 0 here (0 for a date is 1970)
	}

	$absolute_discount = $soc->getAvailableDiscounts();

	if (! empty($conf->use_javascript_ajax))
	{
		require_once DOL_DOCUMENT_ROOT . '/core/lib/ajax.lib.php';
		print ajax_combobox('fac_replacement');
		print ajax_combobox('fac_avoir');
		print ajax_combobox('situations');

	}

	print '<form name="add" action="' . $_SERVER["PHP_SELF"] . '" method="POST">';
	print '<input type="hidden" name="token" value="' . $_SESSION ['newtoken'] . '">';
	print '<input type="hidden" name="action" value="add">';
	if ($soc->id > 0) print '<input type="hidden" name="socid" value="' . $soc->id . '">' . "\n";
	print '<input name="facnumber" type="hidden" value="provisoire">';
	print '<input name="ref_client" type="hidden" value="' . $ref_client . '">';
	print '<input name="ref_int" type="hidden" value="' . $ref_int . '">';
	print '<input type="hidden" name="origin" value="' . $origin . '">';
	print '<input type="hidden" name="originid" value="' . $originid . '">';

	dol_fiche_head('');

	print '<table class="border" width="100%">';

	// Ref
	print '<tr><td class="fieldrequired">' . $langs->trans('Ref') . '</td><td colspan="2">' . $langs->trans('Draft') . '</td></tr>';

	// Thirdparty
	print '<td class="fieldrequired">' . $langs->trans('Customer') . '</td>';
	if ($soc->id > 0)
	{
		print '<td colspan="2">';
		print $soc->getNomUrl(1);
		print '<input type="hidden" name="socid" value="' . $soc->id . '">';
		// Outstanding Bill
		$outstandingBills = $soc->get_OutstandingBill();
		print ' (' . $langs->trans('CurrentOutstandingBill') . ': ';
		print price($outstandingBills, '', $langs, 0, 0, -1, $conf->currency);
		if ($soc->outstanding_limit != '')
		{
			if ($outstandingBills > $soc->outstanding_limit) print img_warning($langs->trans("OutstandingBillReached"));
			print ' / ' . price($soc->outstanding_limit, '', $langs, 0, 0, -1, $conf->currency);
		}
		print ')';
		print '</td>';
	}
	else
	{
		print '<td colspan="2">';
<<<<<<< HEAD
		print $form->select_company('', 'socid', 's.client = 1 OR s.client = 3', 1);
		// reload page to retrieve customer informations
		if (!empty($conf->global->RELOAD_PAGE_ON_CUSTOMER_CHANGE))
		{
			print '<script type="text/javascript">
			$(document).ready(function() {
				$("#socid").change(function() {
					var socid = $(this).val();
					// reload page
					window.location.href = "'.$_SERVER["PHP_SELF"].'?action=create&socid="+socid;
				});
			});
			</script>';
		}
=======
		print $form->select_company('', 'socid', '(s.client = 1 OR s.client = 3) AND status=1', 1);
>>>>>>> 93be4305
		print '</td>';
	}
	print '</tr>' . "\n";

	// Predefined invoices
	if (empty($origin) && empty($originid) && $socid > 0)
	{
		$sql = 'SELECT r.rowid, r.titre, r.total_ttc';
		$sql .= ' FROM ' . MAIN_DB_PREFIX . 'facture_rec as r';
		$sql .= ' WHERE r.fk_soc = ' . $soc->id;

		$resql = $db->query($sql);
		if ($resql)
		{
			$num = $db->num_rows($resql);
			$i = 0;

			if ($num > 0)
			{
				print '<tr><td>' . $langs->trans('CreateFromRepeatableInvoice') . '</td><td>';
				print '<select class="flat" name="fac_rec">';
				print '<option value="0" selected></option>';
				while ($i < $num)
				{
					$objp = $db->fetch_object($resql);
					print '<option value="' . $objp->rowid . '"';
					if (GETPOST('fac_rec') == $objp->rowid)
						print ' selected';
					print '>' . $objp->titre . ' (' . price($objp->total_ttc) . ' ' . $langs->trans("TTC") . ')</option>';
					$i ++;
				}
				print '</select></td></tr>';
			}
			$db->free($resql);
		} else {
			dol_print_error($db);
		}
	}

	// Type de facture
	$facids = $facturestatic->list_replacable_invoices($soc->id);
	if ($facids < 0) {
		dol_print_error($db, $facturestatic);
		exit();
	}
	$options = "";
	foreach ($facids as $facparam)
	{
		$options .= '<option value="' . $facparam ['id'] . '"';
		if ($facparam ['id'] == $_POST['fac_replacement'])
			$options .= ' selected';
		$options .= '>' . $facparam ['ref'];
		$options .= ' (' . $facturestatic->LibStatut(0, $facparam ['status']) . ')';
		$options .= '</option>';
	}

	// Show link for credit note
	$facids=$facturestatic->list_qualified_avoir_invoices($soc->id);
	if ($facids < 0)
	{
		dol_print_error($db,$facturestatic);
		exit;
	}
	$optionsav = "";
	$newinvoice_static = new Facture($db);
	foreach ($facids as $key => $valarray)
	{
		$newinvoice_static->id = $key;
		$newinvoice_static->ref = $valarray ['ref'];
		$newinvoice_static->statut = $valarray ['status'];
		$newinvoice_static->type = $valarray ['type'];
		$newinvoice_static->paye = $valarray ['paye'];

		$optionsav .= '<option value="' . $key . '"';
<<<<<<< HEAD
		if ($key == GETPOST('fac_avoir'))
=======
		if ($key == $_POST['fac_avoir'])
>>>>>>> 93be4305
			$optionsav .= ' selected';
		$optionsav .= '>';
		$optionsav .= $newinvoice_static->ref;
		$optionsav .= ' (' . $newinvoice_static->getLibStatut(1, $valarray ['paymentornot']) . ')';
		$optionsav .= '</option>';
	}

	print '<tr><td valign="top" class="fieldrequired">' . $langs->trans('Type') . '</td><td colspan="2">';

	print '<div class="tagtable">' . "\n";

	// Standard invoice
	print '<div class="tagtr listofinvoicetype"><div class="tagtd listofinvoicetype">';
	$tmp='<input type="radio" id="radio_standard" name="type" value="0"' . (GETPOST('type') == 0 ? ' checked' : '') . '> ';
	$desc = $form->textwithpicto($tmp.$langs->trans("InvoiceStandardAsk"), $langs->transnoentities("InvoiceStandardDesc"), 1, 'help', '', 0, 3);
	print $desc;
	print '</div></div>';

	if ((empty($origin)) || ((($origin == 'propal') || ($origin == 'commande')) && (! empty($originid))))
	{
		// Deposit
		print '<div class="tagtr listofinvoicetype"><div class="tagtd listofinvoicetype">';
		$tmp='<input type="radio" id="radio_deposit" name="type" value="3"' . (GETPOST('type') == 3 ? ' checked' : '') . '> ';
		print '<script type="text/javascript" language="javascript">
		jQuery(document).ready(function() {
			jQuery("#typedeposit, #valuedeposit").click(function() {
				jQuery("#radio_deposit").prop("checked", true);
			});
		});
		</script>';

		$desc = $form->textwithpicto($tmp.$langs->trans("InvoiceDeposit"), $langs->transnoentities("InvoiceDepositDesc"), 1, 'help', '', 0, 3);
		print '<table class="nobordernopadding"><tr><td>';
		print $desc;
		print '</td>';
		if (($origin == 'propal') || ($origin == 'commande'))
		{
			print '<td class="nowrap" style="padding-left: 5px">';
			$arraylist = array('amount' => 'FixAmount','variable' => 'VarAmount');
			print $form->selectarray('typedeposit', $arraylist, GETPOST('typedeposit'), 0, 0, 0, '', 1);
			print '</td>';
			print '<td class="nowrap" style="padding-left: 5px">' . $langs->trans('Value') . ':<input type="text" id="valuedeposit" name="valuedeposit" size="3" value="' . GETPOST('valuedeposit', 'int') . '"/>';
		}
		print '</td></tr></table>';

		print '</div></div>';
	}

	if ($socid > 0)
	{
		if (! empty($conf->global->INVOICE_USE_SITUATION))
		{
			// First situation invoice
			print '<div class="tagtr listofinvoicetype"><div class="tagtd listofinvoicetype">';
			$tmp='<input type="radio" name="type" value="5"' . (GETPOST('type') == 5 ? ' checked' : '') . '> ';
			$desc = $form->textwithpicto($tmp.$langs->trans("InvoiceFirstSituationAsk"), $langs->transnoentities("InvoiceFirstSituationDesc"), 1, 'help', '', 0, 3);
			print $desc;
			print '</div></div>';

			// Next situation invoice
			$opt = $form->selectSituationInvoices(GETPOST('originid'), $socid);
			print '<div class="tagtr listofinvoicetype"><div class="tagtd listofinvoicetype">';
			$tmp='<input type="radio" name="type" value="5"' . (GETPOST('type') == 5 && GETPOST('originid') ? ' checked' : '');
			if ($opt == ('<option value ="0" selected>' . $langs->trans('NoSituations') . '</option>') || (GETPOST('origin') && GETPOST('origin') != 'facture')) $tmp.=' disabled';
			$tmp.= '> ';
			$text = $tmp.$langs->trans("InvoiceSituationAsk") . ' ';
			$text .= '<select class="flat" id="situations" name="situations">';
			$text .= $opt;
			$text .= '</select>';
			$desc = $form->textwithpicto($text, $langs->transnoentities("InvoiceSituationDesc"), 1, 'help', '', 0, 3);
			print $desc;
			print '</div></div>';
		}

		// Replacement
		print '<!-- replacement line --><div class="tagtr listofinvoicetype"><div class="tagtd listofinvoicetype">';
		$tmp='<input type="radio" name="type" id="radio_replacement" value="1"' . (GETPOST('type') == 1 ? ' checked' : '');
		if (! $options) $tmp.=' disabled';
		$tmp.='> ';
		print '<script type="text/javascript" language="javascript">
		jQuery(document).ready(function() {
			jQuery("#fac_replacement").change(function() {
				jQuery("#radio_replacement").prop("checked", true);
			});
		});
		</script>';
		$text = $tmp.$langs->trans("InvoiceReplacementAsk") . ' ';
		$text .= '<select class="flat" name="fac_replacement" id="fac_replacement"';
		if (! $options)
			$text .= ' disabled';
		$text .= '>';
		if ($options) {
			$text .= '<option value="-1">&nbsp;</option>';
			$text .= $options;
		} else {
			$text .= '<option value="-1">' . $langs->trans("NoReplacableInvoice") . '</option>';
		}
		$text .= '</select>';
		$desc = $form->textwithpicto($text, $langs->transnoentities("InvoiceReplacementDesc"), 1, 'help', '', 0, 3);
		print $desc;
		print '</div></div>';
	}
	else
	{
		print '<div class="tagtr listofinvoicetype"><div class="tagtd listofinvoicetype">';
		$tmp='<input type="radio" name="type" id="radio_replacement" value="0" disabled> ';
		$text = $tmp.$langs->trans("InvoiceReplacement") . ' ';
		$text.= '('.$langs->trans("YouMustCreateInvoiceFromThird").') ';
		$desc = $form->textwithpicto($text, $langs->transnoentities("InvoiceReplacementDesc"), 1, 'help', '', 0, 3);
		print $desc;
		print '</div></div>';
	}

	if (empty($origin))
	{
		if ($socid > 0)
		{
			// Credit note
			print '<div class="tagtr listofinvoicetype"><div class="tagtd listofinvoicetype">';
			$tmp='<input type="radio" id="radio_creditnote" name="type" value="2"' . (GETPOST('type') == 2 ? ' checked' : '');
			if (! $optionsav) $tmp.=' disabled';
			$tmp.= '> ';
			// Show credit note options only if we checked credit note
			print '<script type="text/javascript" language="javascript">
			jQuery(document).ready(function() {
				if (! jQuery("#radio_creditnote").is(":checked"))
				{
					jQuery("#credit_note_options").hide();
				}
				jQuery("#radio_creditnote").click(function() {
					jQuery("#credit_note_options").show();
				});
				jQuery("#radio_standard, #radio_replacement, #radio_deposit").click(function() {
					jQuery("#credit_note_options").hide();
				});
			});
			</script>';
			$text = $tmp.$langs->transnoentities("InvoiceAvoirAsk") . ' ';
			// $text.='<input type="text" value="">';
			$text .= '<select class="flat" name="fac_avoir" id="fac_avoir"';
			if (! $optionsav)
				$text .= ' disabled';
			$text .= '>';
			if ($optionsav) {
				$text .= '<option value="-1"></option>';
				$text .= $optionsav;
			} else {
				$text .= '<option value="-1">' . $langs->trans("NoInvoiceToCorrect") . '</option>';
			}
			$text .= '</select>';
			$desc = $form->textwithpicto($text, $langs->transnoentities("InvoiceAvoirDesc"), 1, 'help', '', 0, 3);
			print $desc;

			print '<div id="credit_note_options" class="clearboth">';
	        print '&nbsp;&nbsp;&nbsp; <input data-role="none" type="checkbox" name="invoiceAvoirWithLines" id="invoiceAvoirWithLines" value="1" onclick="if($(this).is(\':checked\') ) { $(\'#radio_creditnote\').prop(\'checked\', true); $(\'#invoiceAvoirWithPaymentRestAmount\').removeAttr(\'checked\');   }" '.(GETPOST('invoiceAvoirWithLines','int')>0 ? 'checked':'').' /> <label for="invoiceAvoirWithLines">'.$langs->trans('invoiceAvoirWithLines')."</label>";
	        print '<br>&nbsp;&nbsp;&nbsp; <input data-role="none" type="checkbox" name="invoiceAvoirWithPaymentRestAmount" id="invoiceAvoirWithPaymentRestAmount" value="1" onclick="if($(this).is(\':checked\') ) { $(\'#radio_creditnote\').prop(\'checked\', true);  $(\'#invoiceAvoirWithLines\').removeAttr(\'checked\');   }" '.(GETPOST('invoiceAvoirWithPaymentRestAmount','int')>0 ? 'checked':'').' /> <label for="invoiceAvoirWithPaymentRestAmount">'.$langs->trans('invoiceAvoirWithPaymentRestAmount')."</label>";
			print '</div>';

			print '</div></div>';
		}
		else
		{
			print '<div class="tagtr listofinvoicetype"><div class="tagtd listofinvoicetype">';
			$tmp='<input type="radio" name="type" id="radio_creditnote" value="0" disabled> ';
			$text = $tmp.$langs->trans("InvoiceAvoir") . ' ';
			$text.= '('.$langs->trans("YouMustCreateInvoiceFromThird").') ';
			$desc = $form->textwithpicto($text, $langs->transnoentities("InvoiceAvoirDesc"), 1, 'help', '', 0, 3);
			print $desc;
			print '</div></div>' . "\n";
		}
	}

	print '</div>';

	print '</td></tr>';

	if ($socid > 0)
	{
		// Discounts for third party
		print '<tr><td>' . $langs->trans('Discounts') . '</td><td colspan="2">';
		if ($soc->remise_percent)
			print $langs->trans("CompanyHasRelativeDiscount", '<a href="' . DOL_URL_ROOT . '/comm/remise.php?id=' . $soc->id . '&backtopage=' . urlencode($_SERVER["PHP_SELF"] . '?socid=' . $soc->id . '&action=' . $action . '&origin=' . GETPOST('origin') . '&originid=' . GETPOST('originid')) . '">' . $soc->remise_percent . '</a>');
		else
			print $langs->trans("CompanyHasNoRelativeDiscount");
		print ' <a href="' . DOL_URL_ROOT . '/comm/remise.php?id=' . $soc->id . '&backtopage=' . urlencode($_SERVER["PHP_SELF"] . '?socid=' . $soc->id . '&action=' . $action . '&origin=' . GETPOST('origin') . '&originid=' . GETPOST('originid')) . '">(' . $langs->trans("EditRelativeDiscount") . ')</a>';
		print '. ';
		print '<br>';
		if ($absolute_discount)
			print $langs->trans("CompanyHasAbsoluteDiscount", '<a href="' . DOL_URL_ROOT . '/comm/remx.php?id=' . $soc->id . '&backtopage=' . urlencode($_SERVER["PHP_SELF"] . '?socid=' . $soc->id . '&action=' . $action . '&origin=' . GETPOST('origin') . '&originid=' . GETPOST('originid')) . '">' . price($absolute_discount) . '</a>', $langs->trans("Currency" . $conf->currency));
		else
			print $langs->trans("CompanyHasNoAbsoluteDiscount");
		print ' <a href="' . DOL_URL_ROOT . '/comm/remx.php?id=' . $soc->id . '&backtopage=' . urlencode($_SERVER["PHP_SELF"] . '?socid=' . $soc->id . '&action=' . $action . '&origin=' . GETPOST('origin') . '&originid=' . GETPOST('originid')) . '">(' . $langs->trans("EditGlobalDiscounts") . ')</a>';
		print '.';
		print '</td></tr>';
	}

	// Date invoice
	print '<tr><td class="fieldrequired">' . $langs->trans('Date') . '</td><td colspan="2">';
	$datefacture = dol_mktime(12, 0, 0, $_POST['remonth'], $_POST['reday'], $_POST['reyear']);
	print $form->select_date($datefacture?$datefacture:$dateinvoice, '', '', '', '', "add", 1, 1, 1);
	print '</td></tr>';

	// Payment term
	print '<tr><td class="nowrap">' . $langs->trans('PaymentConditionsShort') . '</td><td colspan="2">';
	$form->select_conditions_paiements(isset($_POST['cond_reglement_id']) ? $_POST['cond_reglement_id'] : $cond_reglement_id, 'cond_reglement_id');
	print '</td></tr>';

	// Payment mode
	print '<tr><td>' . $langs->trans('PaymentMode') . '</td><td colspan="2">';
	$form->select_types_paiements(isset($_POST['mode_reglement_id']) ? $_POST['mode_reglement_id'] : $mode_reglement_id, 'mode_reglement_id', 'CRDT');
	print '</td></tr>';

    // Bank Account
	if (isset($_POST['fk_account'])) {
		$fk_account = $_POST['fk_account'];
	}

    print '<tr><td>' . $langs->trans('BankAccount') . '</td><td colspan="2">';
    $form->select_comptes($fk_account, 'fk_account', 0, '', 1);
    print '</td></tr>';

	// Project
	if (! empty($conf->projet->enabled) && $socid > 0)
	{
		$langs->load('projects');
		print '<tr><td>' . $langs->trans('Project') . '</td><td colspan="2">';
		$numprojet = $formproject->select_projects($soc->id, $projectid, 'projectid', 0);
		print ' &nbsp; <a href="'.DOL_URL_ROOT.'/projet/card.php?socid=' . $soc->id . '&action=create&status=1&backtopage='.urlencode($_SERVER["PHP_SELF"].'?action=create&socid='.$soc->id).'">' . $langs->trans("AddProject") . '</a>';
		print '</td></tr>';
	}

	// Incoterms
	if (!empty($conf->incoterm->enabled))
	{
		print '<tr>';
		print '<td><label for="incoterm_id">'.$form->textwithpicto($langs->trans("IncotermLabel"), $objectsrc->libelle_incoterms, 1).'</label></td>';
        print '<td colspan="3" class="maxwidthonsmartphone">';
        print $form->select_incoterms((!empty($objectsrc->fk_incoterms) ? $objectsrc->fk_incoterms : ''), (!empty($objectsrc->location_incoterms)?$objectsrc->location_incoterms:''));
		print '</td></tr>';
	}

	// Other attributes
	$parameters = array('objectsrc' => $objectsrc,'colspan' => ' colspan="3"');
	$reshook = $hookmanager->executeHooks('formObjectOptions', $parameters, $object, $action); // Note that $action and $object may have been modified by
	                                                                                      // hook
	if (empty($reshook) && ! empty($extrafields->attribute_label)) {
		print $object->showOptionals($extrafields, 'edit');
	}

	// Template to use by default
	print '<tr><td>' . $langs->trans('Model') . '</td>';
	print '<td>';
	include_once DOL_DOCUMENT_ROOT . '/core/modules/facture/modules_facture.php';
	$liste = ModelePDFFactures::liste_modeles($db);
	print $form->selectarray('model', $liste, $conf->global->FACTURE_ADDON_PDF);
	print "</td></tr>";

	// Public note
	print '<tr>';
	print '<td class="border" valign="top">' . $langs->trans('NotePublic') . '</td>';
	print '<td valign="top" colspan="2">';
<<<<<<< HEAD
	$note_public = $object->getDefaultCreateValueFor('note_public', (is_object($objectsrc)?$objectsrc->note_public:null));
=======
	$note_public = '';
	if (is_object($objectsrc)) 	// Take value from source object
	{
		$note_public = $objectsrc->note_public;
	}
>>>>>>> 93be4305
	$doleditor = new DolEditor('note_public', $note_public, '', 80, 'dolibarr_notes', 'In', 0, false, true, ROWS_3, '90%');
	print $doleditor->Create(1);

	// Private note
	if (empty($user->societe_id))
	{
		print '<tr>';
		print '<td class="border" valign="top">' . $langs->trans('NotePrivate') . '</td>';
		print '<td valign="top" colspan="2">';
<<<<<<< HEAD
        $note_private = $object->getDefaultCreateValueFor('note_private', ((! empty($origin) && ! empty($originid) && is_object($objectsrc))?$objectsrc->note_private:null));
=======
		$note_private = '';
		if (! empty($origin) && ! empty($originid) && is_object($objectsrc)) 		// Take value from source object
		{
			$note_private = $objectsrc->note_private;
		}
>>>>>>> 93be4305
		$doleditor = new DolEditor('note_private', $note_private, '', 80, 'dolibarr_notes', 'In', 0, false, true, ROWS_3, '90%');
		print $doleditor->Create(1);
		// print '<textarea name="note_private" wrap="soft" cols="70" rows="'.ROWS_3.'">'.$note_private.'.</textarea>
		print '</td></tr>';
	}

	// Lines from source
	if (! empty($origin) && ! empty($originid) && is_object($objectsrc))
	{
		// TODO for compatibility
		if ($origin == 'contrat') {
			// Calcul contrat->price (HT), contrat->total (TTC), contrat->tva
			$objectsrc->remise_absolue = $remise_absolue;
			$objectsrc->remise_percent = $remise_percent;
			$objectsrc->update_price(1, - 1, 1);
		}

		print "\n<!-- " . $classname . " info -->";
		print "\n";
		print '<input type="hidden" name="amount"         value="' . $objectsrc->total_ht . '">' . "\n";
		print '<input type="hidden" name="total"          value="' . $objectsrc->total_ttc . '">' . "\n";
		print '<input type="hidden" name="tva"            value="' . $objectsrc->total_tva . '">' . "\n";
		print '<input type="hidden" name="origin"         value="' . $objectsrc->element . '">';
		print '<input type="hidden" name="originid"       value="' . $objectsrc->id . '">';

		switch ($classname) {
			case 'Propal':
				$newclassname = 'CommercialProposal';
				break;
			case 'Commande':
				$newclassname = 'Order';
				break;
			case 'Expedition':
				$newclassname = 'Sending';
				break;
			case 'Contrat':
				$newclassname = 'Contract';
				break;
			case 'Fichinter':
				$newclassname = 'Intervention';
				break;
			default:
				$newclassname = $classname;
		}

		print '<tr><td>' . $langs->trans($newclassname) . '</td><td colspan="2">' . $objectsrc->getNomUrl(1);
		// We check if Origin document (id and type is known) has already at least one invoice attached to it
		$objectsrc->fetchObjectLinked($originid,$origin,'','facture');
		$cntinvoice=count($objectsrc->linkedObjects['facture']);
		if ($cntinvoice>=1)
		{
		    setEventMessage('WarningBillExist','warnings');
		    echo ' ('.$langs->trans('LatestRelatedBill').end($objectsrc->linkedObjects['facture'])->getNomUrl(1).')';
		}
		echo '</td></tr>';
		print '<tr><td>' . $langs->trans('TotalHT') . '</td><td colspan="2">' . price($objectsrc->total_ht) . '</td></tr>';
		print '<tr><td>' . $langs->trans('TotalVAT') . '</td><td colspan="2">' . price($objectsrc->total_tva) . "</td></tr>";
		if ($mysoc->localtax1_assuj == "1" || $objectsrc->total_localtax1 != 0) 		// Localtax1
		{
			print '<tr><td>' . $langs->transcountry("AmountLT1", $mysoc->country_code) . '</td><td colspan="2">' . price($objectsrc->total_localtax1) . "</td></tr>";
		}

		if ($mysoc->localtax2_assuj == "1" || $objectsrc->total_localtax2 != 0) 		// Localtax2
		{
			print '<tr><td>' . $langs->transcountry("AmountLT2", $mysoc->country_code) . '</td><td colspan="2">' . price($objectsrc->total_localtax2) . "</td></tr>";
		}
		print '<tr><td>' . $langs->trans('TotalTTC') . '</td><td colspan="2">' . price($objectsrc->total_ttc) . "</td></tr>";
	}
	else
	{
		// Show deprecated optional form to add product line here
		if (! empty($conf->global->PRODUCT_SHOW_WHEN_CREATE)) {
			print '<tr><td colspan="3">';

			// Zone de choix des produits predefinis a la creation
			print '<table class="noborder" width="100%">';
			print '<tr>';
			print '<td>' . $langs->trans('ProductsAndServices') . '</td>';
			print '<td>' . $langs->trans('Qty') . '</td>';
			print '<td>' . $langs->trans('ReductionShort') . '</td>';
			print '<td> &nbsp; &nbsp; </td>';
			if (! empty($conf->service->enabled)) {
				print '<td>' . $langs->trans('ServiceLimitedDuration') . '</td>';
			}
			print '</tr>';
			for($i = 1; $i <= $NBLINES; $i ++) {
				print '<tr>';
				print '<td>';
				// multiprix
				if (! empty($conf->global->PRODUIT_MULTIPRICES))
					$form->select_produits('', 'idprod' . $i, '', $conf->product->limit_size, $soc->price_level);
				else
					$form->select_produits('', 'idprod' . $i, '', $conf->product->limit_size);
				print '</td>';
				print '<td><input type="text" size="2" name="qty' . $i . '" value="1"></td>';
				print '<td class="nowrap"><input type="text" size="1" name="remise_percent' . $i . '" value="' . $soc->remise_percent . '">%</td>';
				print '<td>&nbsp;</td>';
				// Si le module service est actif, on propose des dates de debut et fin a la ligne
				if (! empty($conf->service->enabled)) {
					print '<td class="nowrap">';
					print '<table class="nobordernopadding"><tr class="nocellnopadd">';
					print '<td class="nobordernopadding nowrap">';
					print $langs->trans('From') . ' ';
					print '</td><td class="nobordernopadding nowrap">';
					print $form->select_date('', 'date_start' . $i, $usehm, $usehm, 1, "add", 1, 0, 1);
					print '</td></tr>';
					print '<td class="nobordernopadding nowrap">';
					print $langs->trans('to') . ' ';
					print '</td><td class="nobordernopadding nowrap">';
					print $form->select_date('', 'date_end' . $i, $usehm, $usehm, 1, "add", 1, 0, 1);
					print '</td></tr></table>';
					print '</td>';
				}
				print "</tr>\n";
			}

			print '</table>';
			print '</td></tr>';
		}
	}

	print "</table>\n";

	dol_fiche_end();

	// Button "Create Draft"
	print '<div class="center">';
	print '<input type="submit" class="button" name="bouton" value="' . $langs->trans('CreateDraft') . '">';
	print '&nbsp;&nbsp;&nbsp;&nbsp;&nbsp;';
	print '<input type="button" class="button" value="' . $langs->trans("Cancel") . '" onClick="javascript:history.go(-1)">';
	print '</div>';

	print "</form>\n";

	// Show origin lines
	if (! empty($origin) && ! empty($originid) && is_object($objectsrc)) {
		print '<br>';

		$title = $langs->trans('ProductsAndServices');
		print load_fiche_titre($title);

		print '<table class="noborder" width="100%">';

		$objectsrc->printOriginLinesList();

		print '</table>';
	}

	print '<br>';
}
else if ($id > 0 || ! empty($ref))
{
	/*
	 * Show object in view mode
	 */

	$result = $object->fetch($id, $ref);
	if ($result <= 0) {
		dol_print_error($db, $object->error);
		exit();
	}

	// fetch optionals attributes and labels
	$extralabels = $extrafields->fetch_name_optionals_label($object->table_element);

	if ($user->societe_id > 0 && $user->societe_id != $object->socid)
		accessforbidden('', 0);

	$result = $object->fetch_thirdparty();

	$soc = new Societe($db);
	$result=$soc->fetch($object->socid);
	if ($result < 0) dol_print_error($db);
	$selleruserevenustamp = $mysoc->useRevenueStamp();

	$totalpaye = $object->getSommePaiement();
	$totalcreditnotes = $object->getSumCreditNotesUsed();
	$totaldeposits = $object->getSumDepositsUsed();
	// print "totalpaye=".$totalpaye." totalcreditnotes=".$totalcreditnotes." totaldeposts=".$totaldeposits."
	// selleruserrevenuestamp=".$selleruserevenustamp;

	// We can also use bcadd to avoid pb with floating points
	// For example print 239.2 - 229.3 - 9.9; does not return 0.
	// $resteapayer=bcadd($object->total_ttc,$totalpaye,$conf->global->MAIN_MAX_DECIMALS_TOT);
	// $resteapayer=bcadd($resteapayer,$totalavoir,$conf->global->MAIN_MAX_DECIMALS_TOT);
	$resteapayer = price2num($object->total_ttc - $totalpaye - $totalcreditnotes - $totaldeposits, 'MT');

	if ($object->paye)
		$resteapayer = 0;
	$resteapayeraffiche = $resteapayer;

	if (! empty($conf->global->FACTURE_DEPOSITS_ARE_JUST_PAYMENTS)) {
		$filterabsolutediscount = "fk_facture_source IS NULL"; // If we want deposit to be substracted to payments only and not to total of final invoice
		$filtercreditnote = "fk_facture_source IS NOT NULL"; // If we want deposit to be substracted to payments only and not to total of final invoice
	} else {
		$filterabsolutediscount = "fk_facture_source IS NULL OR (fk_facture_source IS NOT NULL AND description='(DEPOSIT)')";
		$filtercreditnote = "fk_facture_source IS NOT NULL AND description <> '(DEPOSIT)'";
	}

	$absolute_discount = $soc->getAvailableDiscounts('', $filterabsolutediscount);
	$absolute_creditnote = $soc->getAvailableDiscounts('', $filtercreditnote);
	$absolute_discount = price2num($absolute_discount, 'MT');
	$absolute_creditnote = price2num($absolute_creditnote, 'MT');

	$author = new User($db);
	if ($object->user_author) {
		$author->fetch($object->user_author);
	}

	$objectidnext = $object->getIdReplacingInvoice();

	$head = facture_prepare_head($object);

	dol_fiche_head($head, 'compta', $langs->trans('InvoiceCustomer'), 0, 'bill');

	$formconfirm = '';

	// Confirmation de la conversion de l'avoir en reduc
	if ($action == 'converttoreduc') {
		$text = $langs->trans('ConfirmConvertToReduc');
		$formconfirm = $form->formconfirm($_SERVER['PHP_SELF'] . '?facid=' . $object->id, $langs->trans('ConvertToReduc'), $text, 'confirm_converttoreduc', '', "yes", 2);
	}

	// Confirmation to delete invoice
	if ($action == 'delete') {
		$text = $langs->trans('ConfirmDeleteBill', $object->ref);
		$formquestion = array();

		$qualified_for_stock_change = 0;
		if (empty($conf->global->STOCK_SUPPORTS_SERVICES)) {
			$qualified_for_stock_change = $object->hasProductsOrServices(2);
		} else {
			$qualified_for_stock_change = $object->hasProductsOrServices(1);
		}

		if ($object->type != Facture::TYPE_DEPOSIT && ! empty($conf->global->STOCK_CALCULATE_ON_BILL) && $qualified_for_stock_change && $object->statut >= 1) 
		{
			$langs->load("stocks");
			require_once DOL_DOCUMENT_ROOT . '/product/class/html.formproduct.class.php';
			$formproduct = new FormProduct($db);
			$label = $object->type == Facture::TYPE_CREDIT_NOTE ? $langs->trans("SelectWarehouseForStockDecrease") : $langs->trans("SelectWarehouseForStockIncrease");
			$formquestion = array(
								// 'text' => $langs->trans("ConfirmClone"),
								// array('type' => 'checkbox', 'name' => 'clone_content', 'label' => $langs->trans("CloneMainAttributes"), 'value' =>
								// 1),
								// array('type' => 'checkbox', 'name' => 'update_prices', 'label' => $langs->trans("PuttingPricesUpToDate"), 'value'
								// => 1),
								array('type' => 'other','name' => 'idwarehouse','label' => $label,'value' => $formproduct->selectWarehouses(GETPOST('idwarehouse')?GETPOST('idwarehouse'):'ifone', 'idwarehouse', '', 1, 0, 0, $langs->trans("NoStockAction"))));
			$formconfirm = $form->formconfirm($_SERVER['PHP_SELF'] . '?facid=' . $object->id, $langs->trans('DeleteBill'), $text, 'confirm_delete', $formquestion, "yes", 1);
		} else {
			$formconfirm = $form->formconfirm($_SERVER['PHP_SELF'] . '?facid=' . $object->id, $langs->trans('DeleteBill'), $text, 'confirm_delete', '', '', 1);
		}
	}

	// Confirmation de la validation
	if ($action == 'valid')
	{
		// on verifie si l'objet est en numerotation provisoire
		$objectref = substr($object->ref, 1, 4);
		if ($objectref == 'PROV') {
			$savdate = $object->date;
			if (! empty($conf->global->FAC_FORCE_DATE_VALIDATION)) {
				$object->date = dol_now();
				$object->date_lim_reglement = $object->calculate_date_lim_reglement();
			}
			$numref = $object->getNextNumRef($soc);
			// $object->date=$savdate;
		} else {
			$numref = $object->ref;
		}

		$text = $langs->trans('ConfirmValidateBill', $numref);
		if (! empty($conf->notification->enabled)) {
			require_once DOL_DOCUMENT_ROOT . '/core/class/notify.class.php';
			$notify = new Notify($db);
			$text .= '<br>';
			$text .= $notify->confirmMessage('BILL_VALIDATE', $object->socid, $object);
		}
		$formquestion = array();

		$qualified_for_stock_change = 0;
		if (empty($conf->global->STOCK_SUPPORTS_SERVICES)) {
			$qualified_for_stock_change = $object->hasProductsOrServices(2);
		} else {
			$qualified_for_stock_change = $object->hasProductsOrServices(1);
		}

		if ($object->type != Facture::TYPE_DEPOSIT && ! empty($conf->global->STOCK_CALCULATE_ON_BILL) && $qualified_for_stock_change)
		{
			$langs->load("stocks");
			require_once DOL_DOCUMENT_ROOT . '/product/class/html.formproduct.class.php';
			require_once DOL_DOCUMENT_ROOT . '/product/stock/class/entrepot.class.php';
			$formproduct = new FormProduct($db);
			$warehouse = new Entrepot($db);
			$warehouse_array = $warehouse->list_array();
			if (count($warehouse_array) == 1) {
				$label = $object->type == Facture::TYPE_CREDIT_NOTE ? $langs->trans("WarehouseForStockIncrease", current($warehouse_array)) : $langs->trans("WarehouseForStockDecrease", current($warehouse_array));
				$value = '<input type="hidden" id="idwarehouse" name="idwarehouse" value="' . key($warehouse_array) . '">';
			} else {
				$label = $object->type == Facture::TYPE_CREDIT_NOTE ? $langs->trans("SelectWarehouseForStockIncrease") : $langs->trans("SelectWarehouseForStockDecrease");
				$value = $formproduct->selectWarehouses(GETPOST('idwarehouse')?GETPOST('idwarehouse'):'ifone', 'idwarehouse', '', 1);
			}
			$formquestion = array(
								// 'text' => $langs->trans("ConfirmClone"),
								// array('type' => 'checkbox', 'name' => 'clone_content', 'label' => $langs->trans("CloneMainAttributes"), 'value' =>
								// 1),
								// array('type' => 'checkbox', 'name' => 'update_prices', 'label' => $langs->trans("PuttingPricesUpToDate"), 'value'
								// => 1),
								array('type' => 'other','name' => 'idwarehouse','label' => $label,'value' => $value));
		}
		if ($object->type != Facture::TYPE_CREDIT_NOTE && $object->total_ttc < 0) 		// Can happen only if $conf->global->FACTURE_ENABLE_NEGATIVE is on
		{
			$text .= '<br>' . img_warning() . ' ' . $langs->trans("ErrorInvoiceOfThisTypeMustBePositive");
		}
		$formconfirm = $form->formconfirm($_SERVER["PHP_SELF"] . '?facid=' . $object->id, $langs->trans('ValidateBill'), $text, 'confirm_valid', $formquestion, (($object->type != Facture::TYPE_CREDIT_NOTE && $object->total_ttc < 0) ? "no" : "yes"), 2);
	}

	// Confirm back to draft status
	if ($action == 'modif') {
		$text = $langs->trans('ConfirmUnvalidateBill', $object->ref);
		$formquestion = array();

		$qualified_for_stock_change = 0;
		if (empty($conf->global->STOCK_SUPPORTS_SERVICES)) {
			$qualified_for_stock_change = $object->hasProductsOrServices(2);
		} else {
			$qualified_for_stock_change = $object->hasProductsOrServices(1);
		}
		if ($object->type != Facture::TYPE_DEPOSIT && ! empty($conf->global->STOCK_CALCULATE_ON_BILL) && $qualified_for_stock_change) {
			$langs->load("stocks");
			require_once DOL_DOCUMENT_ROOT . '/product/class/html.formproduct.class.php';
			require_once DOL_DOCUMENT_ROOT . '/product/stock/class/entrepot.class.php';
			$formproduct = new FormProduct($db);
			$warehouse = new Entrepot($db);
			$warehouse_array = $warehouse->list_array();
			if (count($warehouse_array) == 1) {
				$label = $object->type == Facture::TYPE_CREDIT_NOTE ? $langs->trans("WarehouseForStockDecrease", current($warehouse_array)) : $langs->trans("WarehouseForStockIncrease", current($warehouse_array));
				$value = '<input type="hidden" id="idwarehouse" name="idwarehouse" value="' . key($warehouse_array) . '">';
			} else {
				$label = $object->type == Facture::TYPE_CREDIT_NOTE ? $langs->trans("SelectWarehouseForStockDecrease") : $langs->trans("SelectWarehouseForStockIncrease");
				$value = $formproduct->selectWarehouses(GETPOST('idwarehouse')?GETPOST('idwarehouse'):'ifone', 'idwarehouse', '', 1);
			}
			$formquestion = array(
								// 'text' => $langs->trans("ConfirmClone"),
								// array('type' => 'checkbox', 'name' => 'clone_content', 'label' => $langs->trans("CloneMainAttributes"), 'value' =>
								// 1),
								// array('type' => 'checkbox', 'name' => 'update_prices', 'label' => $langs->trans("PuttingPricesUpToDate"), 'value'
								// => 1),
								array('type' => 'other','name' => 'idwarehouse','label' => $label,'value' => $value));
		}

		$formconfirm = $form->formconfirm($_SERVER["PHP_SELF"] . '?facid=' . $object->id, $langs->trans('UnvalidateBill'), $text, 'confirm_modif', $formquestion, "yes", 1);
	}

	// Confirmation du classement paye
	if ($action == 'paid' && $resteapayer <= 0) {
		$formconfirm = $form->formconfirm($_SERVER["PHP_SELF"] . '?facid=' . $object->id, $langs->trans('ClassifyPaid'), $langs->trans('ConfirmClassifyPaidBill', $object->ref), 'confirm_paid', '', "yes", 1);
	}
	if ($action == 'paid' && $resteapayer > 0) {
		// Code
		$i = 0;
		$close [$i] ['code'] = 'discount_vat';
		$i ++;
		$close [$i] ['code'] = 'badcustomer';
		$i ++;
		// Help
		$i = 0;
		$close [$i] ['label'] = $langs->trans("HelpEscompte") . '<br><br>' . $langs->trans("ConfirmClassifyPaidPartiallyReasonDiscountVatDesc");
		$i ++;
		$close [$i] ['label'] = $langs->trans("ConfirmClassifyPaidPartiallyReasonBadCustomerDesc");
		$i ++;
		// Texte
		$i = 0;
		$close [$i] ['reason'] = $form->textwithpicto($langs->transnoentities("ConfirmClassifyPaidPartiallyReasonDiscountVat", $resteapayer, $langs->trans("Currency" . $conf->currency)), $close [$i] ['label'], 1);
		$i ++;
		$close [$i] ['reason'] = $form->textwithpicto($langs->transnoentities("ConfirmClassifyPaidPartiallyReasonBadCustomer", $resteapayer, $langs->trans("Currency" . $conf->currency)), $close [$i] ['label'], 1);
		$i ++;
		// arrayreasons[code]=reason
		foreach ($close as $key => $val) {
			$arrayreasons [$close [$key] ['code']] = $close [$key] ['reason'];
		}

		// Cree un tableau formulaire
		$formquestion = array('text' => $langs->trans("ConfirmClassifyPaidPartiallyQuestion"),array('type' => 'radio','name' => 'close_code','label' => $langs->trans("Reason"),'values' => $arrayreasons),array('type' => 'text','name' => 'close_note','label' => $langs->trans("Comment"),'value' => '','size' => '100'));
		// Paiement incomplet. On demande si motif = escompte ou autre
		$formconfirm = $form->formconfirm($_SERVER["PHP_SELF"] . '?facid=' . $object->id, $langs->trans('ClassifyPaid'), $langs->trans('ConfirmClassifyPaidPartially', $object->ref), 'confirm_paid_partially', $formquestion, "yes");
	}

	// Confirmation du classement abandonne
	if ($action == 'canceled') {
		// S'il y a une facture de remplacement pas encore validee (etat brouillon),
		// on ne permet pas de classer abandonner la facture.
		if ($objectidnext) {
			$facturereplacement = new Facture($db);
			$facturereplacement->fetch($objectidnext);
			$statusreplacement = $facturereplacement->statut;
		}
		if ($objectidnext && $statusreplacement == 0) {
			print '<div class="error">' . $langs->trans("ErrorCantCancelIfReplacementInvoiceNotValidated") . '</div>';
		} else {
			// Code
			$close [1] ['code'] = 'badcustomer';
			$close [2] ['code'] = 'abandon';
			// Help
			$close [1] ['label'] = $langs->trans("ConfirmClassifyPaidPartiallyReasonBadCustomerDesc");
			$close [2] ['label'] = $langs->trans("ConfirmClassifyAbandonReasonOtherDesc");
			// Texte
			$close [1] ['reason'] = $form->textwithpicto($langs->transnoentities("ConfirmClassifyPaidPartiallyReasonBadCustomer", $object->ref), $close [1] ['label'], 1);
			$close [2] ['reason'] = $form->textwithpicto($langs->transnoentities("ConfirmClassifyAbandonReasonOther"), $close [2] ['label'], 1);
			// arrayreasons
			$arrayreasons [$close [1] ['code']] = $close [1] ['reason'];
			$arrayreasons [$close [2] ['code']] = $close [2] ['reason'];

			// Cree un tableau formulaire
			$formquestion = array('text' => $langs->trans("ConfirmCancelBillQuestion"),array('type' => 'radio','name' => 'close_code','label' => $langs->trans("Reason"),'values' => $arrayreasons),array('type' => 'text','name' => 'close_note','label' => $langs->trans("Comment"),'value' => '','size' => '100'));

			$formconfirm = $form->formconfirm($_SERVER['PHP_SELF'] . '?facid=' . $object->id, $langs->trans('CancelBill'), $langs->trans('ConfirmCancelBill', $object->ref), 'confirm_canceled', $formquestion, "yes");
		}
	}

	// Confirmation de la suppression d'une ligne produit
	if ($action == 'ask_deleteline') {
		$formconfirm = $form->formconfirm($_SERVER["PHP_SELF"] . '?facid=' . $object->id . '&lineid=' . $lineid, $langs->trans('DeleteProductLine'), $langs->trans('ConfirmDeleteProductLine'), 'confirm_deleteline', '', 'no', 1);
	}

	// Clone confirmation
	if ($action == 'clone') 
	{
		// Create an array for form
		$formquestion = array(
							// 'text' => $langs->trans("ConfirmClone"),
							// array('type' => 'checkbox', 'name' => 'clone_content', 'label' => $langs->trans("CloneMainAttributes"), 'value' => 1)
							array('type' => 'other','name' => 'socid','label' => $langs->trans("SelectThirdParty"),'value' => $form->select_company($object->socid, 'socid', '(s.client=1 OR s.client=2 OR s.client=3)', 1)));
		// Paiement incomplet. On demande si motif = escompte ou autre
		$formconfirm = $form->formconfirm($_SERVER["PHP_SELF"] . '?facid=' . $object->id, $langs->trans('CloneInvoice'), $langs->trans('ConfirmCloneInvoice', $object->ref), 'confirm_clone', $formquestion, 'yes', 1);
	}

	if (! $formconfirm) 
	{
		$parameters = array('lineid' => $lineid);
		$reshook = $hookmanager->executeHooks('formConfirm', $parameters, $object, $action); // Note that $action and $object may have been modified by hook
		if (empty($reshook)) $formconfirm.=$hookmanager->resPrint;
		elseif ($reshook > 0) $formconfirm=$hookmanager->resPrint;
	}

	// Print form confirm
	print $formconfirm;

	// Invoice content

	print '<table class="border" width="100%">';

	$linkback = '<a href="' . DOL_URL_ROOT . '/compta/facture/list.php' . (! empty($socid) ? '?socid=' . $socid : '') . '">' . $langs->trans("BackToList") . '</a>';

	// Ref
	print '<tr><td width="20%">' . $langs->trans('Ref') . '</td>';
	print '<td colspan="5">';
	$morehtmlref = '';
	$discount = new DiscountAbsolute($db);
	$result = $discount->fetch(0, $object->id);
	if ($result > 0) {
		$morehtmlref = ' (' . $langs->trans("CreditNoteConvertedIntoDiscount", $discount->getNomUrl(1, 'discount')) . ')';
	}
	if ($result < 0) {
		dol_print_error('', $discount->error);
	}
	print $form->showrefnav($object, 'ref', $linkback, 1, 'facnumber', 'ref', $morehtmlref);
	print '</td></tr>';

	// Ref customer
	print '<tr><td width="20%">';
	print '<table class="nobordernopadding" width="100%"><tr><td>';
	print $langs->trans('RefCustomer');
	print '</td>';
	if ($action != 'refclient' && ! empty($object->brouillon))
		print '<td align="right"><a href="' . $_SERVER['PHP_SELF'] . '?action=refclient&amp;id=' . $object->id . '">' . img_edit($langs->trans('Modify')) . '</a></td>';
	print '</tr></table>';
	print '</td>';
	print '<td colspan="5">';
	if ($user->rights->facture->creer && $action == 'refclient') {
		print '<form action="' . $_SERVER["PHP_SELF"] . '?id=' . $object->id . '" method="post">';
		print '<input type="hidden" name="token" value="' . $_SESSION ['newtoken'] . '">';
		print '<input type="hidden" name="action" value="set_ref_client">';
		print '<input type="text" class="flat" size="20" name="ref_client" value="' . $object->ref_client . '">';
		print ' <input type="submit" class="button" value="' . $langs->trans('Modify') . '">';
		print '</form>';
	} else {
		print $object->ref_client;
	}
	print '</td></tr>';

	// Third party
	print '<tr><td>';
	print '<table class="nobordernopadding" width="100%">';
	print '<tr><td>' . $langs->trans('Company') . '</td>';
	print '</td><td colspan="5">';
	if (! empty($conf->global->FACTURE_CHANGE_THIRDPARTY) && $action != 'editthirdparty' && $object->brouillon && $user->rights->facture->creer)
		print '<td align="right"><a href="' . $_SERVER["PHP_SELF"] . '?action=editthirdparty&amp;facid=' . $object->id . '">' . img_edit($langs->trans('SetLinkToThirdParty'), 1) . '</a></td>';
	print '</tr></table>';
	print '</td><td colspan="5">';
	if ($action == 'editthirdparty') {
		$form->form_thirdparty($_SERVER['PHP_SELF'] . '?facid=' . $object->id, $object->socid, 'socid');
	} else {
		print ' &nbsp;' . $soc->getNomUrl(1, 'compta');
		print ' &nbsp; ';
		print '(<a href="' . DOL_URL_ROOT . '/compta/facture/list.php?socid=' . $object->socid . '">' . $langs->trans('OtherBills') . '</a>';
		// Outstanding Bill
		$outstandingBills = $soc->get_OutstandingBill();
		print ' - ' . $langs->trans('CurrentOutstandingBill') . ': ';
		print price($outstandingBills, '', $langs, 0, 0, - 1, $conf->currency);
		if ($soc->outstanding_limit != '')
		{
			if ($outstandingBills > $soc->outstanding_limit)
				print img_warning($langs->trans("OutstandingBillReached"));
			print ' / ' . price($soc->outstanding_limit);
		}
		print ')';
	}
	print '</tr>';

	// Type
	print '<tr><td>' . $langs->trans('Type') . '</td><td colspan="5">';
	print $object->getLibType();
	if ($object->type == Facture::TYPE_REPLACEMENT) {
		$facreplaced = new Facture($db);
		$facreplaced->fetch($object->fk_facture_source);
		print ' (' . $langs->transnoentities("ReplaceInvoice", $facreplaced->getNomUrl(1)) . ')';
	}
	if ($object->type == Facture::TYPE_CREDIT_NOTE && !empty($object->fk_facture_source)) {
		$facusing = new Facture($db);
		$facusing->fetch($object->fk_facture_source);
		print ' (' . $langs->transnoentities("CorrectInvoice", $facusing->getNomUrl(1)) . ')';
	}

	$facidavoir = $object->getListIdAvoirFromInvoice();
	if (count($facidavoir) > 0) {
		print ' (' . $langs->transnoentities("InvoiceHasAvoir");
		$i = 0;
		foreach ($facidavoir as $id) {
			if ($i == 0)
				print ' ';
			else
				print ',';
			$facavoir = new Facture($db);
			$facavoir->fetch($id);
			print $facavoir->getNomUrl(1);
		}
		print ')';
	}
	if ($objectidnext > 0) {
		$facthatreplace = new Facture($db);
		$facthatreplace->fetch($objectidnext);
		print ' (' . $langs->transnoentities("ReplacedByInvoice", $facthatreplace->getNomUrl(1)) . ')';
	}
	print '</td></tr>';

	// Relative and absolute discounts
	$addrelativediscount = '<a href="' . DOL_URL_ROOT . '/comm/remise.php?id=' . $soc->id . '&backtopage=' . urlencode($_SERVER["PHP_SELF"]) . '?facid=' . $object->id . '">' . $langs->trans("EditRelativeDiscounts") . '</a>';
	$addabsolutediscount = '<a href="' . DOL_URL_ROOT . '/comm/remx.php?id=' . $soc->id . '&backtopage=' . urlencode($_SERVER["PHP_SELF"]) . '?facid=' . $object->id . '">' . $langs->trans("EditGlobalDiscounts") . '</a>';
	$addcreditnote = '<a href="' . DOL_URL_ROOT . '/compta/facture.php?action=create&socid=' . $soc->id . '&type=2&backtopage=' . urlencode($_SERVER["PHP_SELF"]) . '?facid=' . $object->id . '">' . $langs->trans("AddCreditNote") . '</a>';

	print '<tr><td>' . $langs->trans('Discounts');
	print '</td><td colspan="5">';
	if ($soc->remise_percent)
		print $langs->trans("CompanyHasRelativeDiscount", $soc->remise_percent);
	else
		print $langs->trans("CompanyHasNoRelativeDiscount");
		// print ' ('.$addrelativediscount.')';

	if ($absolute_discount > 0) {
		print '. ';
		if ($object->statut > 0 || $object->type == Facture::TYPE_CREDIT_NOTE || $object->type == Facture::TYPE_DEPOSIT) {
			if ($object->statut == 0) {
				print $langs->trans("CompanyHasAbsoluteDiscount", price($absolute_discount), $langs->transnoentities("Currency" . $conf->currency));
				print '. ';
			} else {
				if ($object->statut < 1 || $object->type == Facture::TYPE_CREDIT_NOTE || $object->type == Facture::TYPE_DEPOSIT) {
					$text = $langs->trans("CompanyHasAbsoluteDiscount", price($absolute_discount), $langs->transnoentities("Currency" . $conf->currency));
					print '<br>' . $text . '.<br>';
				} else {
					$text = $langs->trans("CompanyHasAbsoluteDiscount", price($absolute_discount), $langs->transnoentities("Currency" . $conf->currency));
					$text2 = $langs->trans("AbsoluteDiscountUse");
					print $form->textwithpicto($text, $text2);
				}
			}
		} else {
			// Remise dispo de type remise fixe (not credit note)
			print '<br>';
			$form->form_remise_dispo($_SERVER["PHP_SELF"] . '?facid=' . $object->id, GETPOST('discountid'), 'remise_id', $soc->id, $absolute_discount, $filterabsolutediscount, $resteapayer, ' (' . $addabsolutediscount . ')');
		}
	} else {
		if ($absolute_creditnote > 0) 		// If not, link will be added later
		{
			if ($object->statut == 0 && $object->type != Facture::TYPE_CREDIT_NOTE && $object->type != Facture::TYPE_DEPOSIT)
				print ' (' . $addabsolutediscount . ')<br>';
			else
				print '. ';
		} else
			print '. ';
	}
	if ($absolute_creditnote > 0)
	{
		// If validated, we show link "add credit note to payment"
		if ($object->statut != 1 || $object->type == Facture::TYPE_CREDIT_NOTE || $object->type == Facture::TYPE_DEPOSIT) {
			if ($object->statut == 0 && $object->type != Facture::TYPE_DEPOSIT) {
				$text = $langs->trans("CompanyHasCreditNote", price($absolute_creditnote), $langs->transnoentities("Currency" . $conf->currency));
				print $form->textwithpicto($text, $langs->trans("CreditNoteDepositUse"));
			} else {
				print $langs->trans("CompanyHasCreditNote", price($absolute_creditnote), $langs->transnoentities("Currency" . $conf->currency)) . '.';
			}
		} else {
			// Remise dispo de type avoir
			if (! $absolute_discount)
				print '<br>';
				// $form->form_remise_dispo($_SERVER["PHP_SELF"].'?facid='.$object->id, 0, 'remise_id_for_payment', $soc->id, $absolute_creditnote,
			// $filtercreditnote, $resteapayer);
			$form->form_remise_dispo($_SERVER["PHP_SELF"] . '?facid=' . $object->id, 0, 'remise_id_for_payment', $soc->id, $absolute_creditnote, $filtercreditnote, 0); // We allow credit note even if amount is higher
		}
	}
	if (! $absolute_discount && ! $absolute_creditnote) {
		print $langs->trans("CompanyHasNoAbsoluteDiscount");
		if ($object->statut == 0 && $object->type != Facture::TYPE_CREDIT_NOTE && $object->type != Facture::TYPE_DEPOSIT)
			print ' (' . $addabsolutediscount . ')<br>';
		else
			print '. ';
	}
	// if ($object->statut == 0 && $object->type != 2 && $object->type != 3)
	// {
	// if (! $absolute_discount && ! $absolute_creditnote) print '<br>';
	// print ' &nbsp; - &nbsp; ';
	// print $addabsolutediscount;
	// print ' &nbsp; - &nbsp; '.$addcreditnote; // We disbale link to credit note
	// }
	print '</td></tr>';

	// Date invoice
	print '<tr><td>';
	print '<table class="nobordernopadding" width="100%"><tr><td>';
	print $langs->trans('Date');
	print '</td>';
	if ($object->type != Facture::TYPE_CREDIT_NOTE && $action != 'editinvoicedate' && ! empty($object->brouillon) && $user->rights->facture->creer)
		print '<td align="right"><a href="' . $_SERVER["PHP_SELF"] . '?action=editinvoicedate&amp;facid=' . $object->id . '">' . img_edit($langs->trans('SetDate'), 1) . '</a></td>';
	print '</tr></table>';
	print '</td><td colspan="3">';

	if ($object->type != Facture::TYPE_CREDIT_NOTE) {
		if ($action == 'editinvoicedate') {
			$form->form_date($_SERVER['PHP_SELF'] . '?facid=' . $object->id, $object->date, 'invoicedate');
		} else {
			print dol_print_date($object->date, 'daytext');
		}
	} else {
		print dol_print_date($object->date, 'daytext');
	}
	print '</td>';

	// List of payments

	$sign = 1;
	if ($object->type == Facture::TYPE_CREDIT_NOTE)
		$sign = - 1;

	$nbrows = 9;
	$nbcols = 2;
	if (! empty($conf->projet->enabled))
		$nbrows ++;
	if (! empty($conf->banque->enabled))
		$nbcols ++;
		// if (! empty($soc->outstandingbill)) $nbrows++;
	if ($mysoc->localtax1_assuj == "1" || $object->total_localtax1 != 0)
		$nbrows ++;
	if ($mysoc->localtax2_assuj == "1" || $object->total_localtax2 != 0)
		$nbrows ++;
	if ($selleruserevenustamp)
		$nbrows ++;

	print '<td rowspan="' . $nbrows . '" colspan="2" valign="top">';

	print '<table class="nobordernopadding paymenttable" width="100%">';

	// List of payments already done
	print '<tr class="liste_titre">';
	print '<td class="liste_titre">' . ($object->type == Facture::TYPE_CREDIT_NOTE ? $langs->trans("PaymentsBack") : $langs->trans('Payments')) . '</td>';
	print '<td class="liste_titre">' . $langs->trans('Type') . '</td>';
	if (! empty($conf->banque->enabled))
		print '<td class="liste_titre" align="right">' . $langs->trans('BankAccount') . '</td>';
	print '<td class="liste_titre" align="right">' . $langs->trans('Amount') . '</td>';
	print '<td class="liste_titre" width="18">&nbsp;</td>';
	print '</tr>';

	$var = true;

	// Payments already done (from payment on this invoice)
	$sql = 'SELECT p.datep as dp, p.num_paiement, p.rowid, p.fk_bank,';
	$sql .= ' c.code as payment_code, c.libelle as payment_label,';
	$sql .= ' pf.amount,';
	$sql .= ' ba.rowid as baid, ba.ref, ba.label';
	$sql .= ' FROM ' . MAIN_DB_PREFIX . 'c_paiement as c, ' . MAIN_DB_PREFIX . 'paiement_facture as pf, ' . MAIN_DB_PREFIX . 'paiement as p';
	$sql .= ' LEFT JOIN ' . MAIN_DB_PREFIX . 'bank as b ON p.fk_bank = b.rowid';
	$sql .= ' LEFT JOIN ' . MAIN_DB_PREFIX . 'bank_account as ba ON b.fk_account = ba.rowid';
	$sql .= ' WHERE pf.fk_facture = ' . $object->id . ' AND p.fk_paiement = c.id AND pf.fk_paiement = p.rowid';
	$sql .= ' ORDER BY p.datep, p.tms';

	$result = $db->query($sql);
	if ($result)
	{
		$num = $db->num_rows($result);
		$i = 0;

		// if ($object->type != 2)
		// {
		if ($num > 0)
		{
			while ($i < $num)
			{
				$objp = $db->fetch_object($result);
				$var = ! $var;
				print '<tr ' . $bc [$var] . '><td>';
				print '<a href="' . DOL_URL_ROOT . '/compta/paiement/card.php?id=' . $objp->rowid . '">' . img_object($langs->trans('ShowPayment'), 'payment') . ' ';
				print dol_print_date($db->jdate($objp->dp), 'day') . '</a></td>';
				$label = ($langs->trans("PaymentType" . $objp->payment_code) != ("PaymentType" . $objp->payment_code)) ? $langs->trans("PaymentType" . $objp->payment_code) : $objp->payment_label;
				print '<td>' . $label . ' ' . $objp->num_paiement . '</td>';
				if (! empty($conf->banque->enabled))
				{
					$bankaccountstatic->id = $objp->baid;
					$bankaccountstatic->ref = $objp->ref;
					$bankaccountstatic->label = $objp->ref;
					print '<td align="right">';
					if ($bankaccountstatic->id)
						print $bankaccountstatic->getNomUrl(1, 'transactions');
					print '</td>';
				}
				print '<td align="right">' . price($sign * $objp->amount) . '</td>';
				print '<td>&nbsp;</td>';
				print '</tr>';
				$i ++;
			}
		} else {
			print '<tr ' . $bc[false] . '><td colspan="' . $nbcols . '">' . $langs->trans("None") . '</td><td></td><td></td></tr>';
		}
		// }
		$db->free($result);
	} else {
		dol_print_error($db);
	}

	if ($object->type != Facture::TYPE_CREDIT_NOTE)
	{
		// Total already paid
		print '<tr><td colspan="' . $nbcols . '" align="right">';
		if ($object->type != Facture::TYPE_DEPOSIT)
			print $langs->trans('AlreadyPaidNoCreditNotesNoDeposits');
		else
			print $langs->trans('AlreadyPaid');
		print ' :</td><td align="right">' . price($totalpaye) . '</td><td>&nbsp;</td></tr>';

		$resteapayeraffiche = $resteapayer;

		// Loop on each credit note or deposit amount applied
		$creditnoteamount = 0;
		$depositamount = 0;
		$sql = "SELECT re.rowid, re.amount_ht, re.amount_tva, re.amount_ttc,";
		$sql .= " re.description, re.fk_facture_source";
		$sql .= " FROM " . MAIN_DB_PREFIX . "societe_remise_except as re";
		$sql .= " WHERE fk_facture = " . $object->id;
		$resql = $db->query($sql);
		if ($resql)
		{
			$num = $db->num_rows($resql);
			$i = 0;
			$invoice = new Facture($db);
			while ($i < $num)
			{
				$obj = $db->fetch_object($resql);
				$invoice->fetch($obj->fk_facture_source);
				print '<tr><td colspan="' . $nbcols . '" align="right">';
				if ($invoice->type == Facture::TYPE_CREDIT_NOTE)
					print $langs->trans("CreditNote") . ' ';
				if ($invoice->type == Facture::TYPE_DEPOSIT)
					print $langs->trans("Deposit") . ' ';
				print $invoice->getNomUrl(0);
				print ' :</td>';
				print '<td align="right">' . price($obj->amount_ttc) . '</td>';
				print '<td align="right">';
				print '<a href="' . $_SERVER["PHP_SELF"] . '?facid=' . $object->id . '&action=unlinkdiscount&discountid=' . $obj->rowid . '">' . img_delete() . '</a>';
				print '</td></tr>';
				$i ++;
				if ($invoice->type == Facture::TYPE_CREDIT_NOTE)
					$creditnoteamount += $obj->amount_ttc;
				if ($invoice->type == Facture::TYPE_DEPOSIT)
					$depositamount += $obj->amount_ttc;
			}
		} else {
			dol_print_error($db);
		}

		// Paye partiellement 'escompte'
		if (($object->statut == 2 || $object->statut == 3) && $object->close_code == 'discount_vat') {
			print '<tr><td colspan="' . $nbcols . '" align="right" class="nowrap">';
			print $form->textwithpicto($langs->trans("Discount") . ':', $langs->trans("HelpEscompte"), - 1);
			print '</td><td align="right">' . price($object->total_ttc - $creditnoteamount - $depositamount - $totalpaye) . '</td><td>&nbsp;</td></tr>';
			$resteapayeraffiche = 0;
		}
		// Paye partiellement ou Abandon 'badcustomer'
		if (($object->statut == 2 || $object->statut == 3) && $object->close_code == 'badcustomer') {
			print '<tr><td colspan="' . $nbcols . '" align="right" class="nowrap">';
			print $form->textwithpicto($langs->trans("Abandoned") . ':', $langs->trans("HelpAbandonBadCustomer"), - 1);
			print '</td><td align="right">' . price($object->total_ttc - $creditnoteamount - $depositamount - $totalpaye) . '</td><td>&nbsp;</td></tr>';
			// $resteapayeraffiche=0;
		}
		// Paye partiellement ou Abandon 'product_returned'
		if (($object->statut == 2 || $object->statut == 3) && $object->close_code == 'product_returned') {
			print '<tr><td colspan="' . $nbcols . '" align="right" class="nowrap">';
			print $form->textwithpicto($langs->trans("ProductReturned") . ':', $langs->trans("HelpAbandonProductReturned"), - 1);
			print '</td><td align="right">' . price($object->total_ttc - $creditnoteamount - $depositamount - $totalpaye) . '</td><td>&nbsp;</td></tr>';
			$resteapayeraffiche = 0;
		}
		// Paye partiellement ou Abandon 'abandon'
		if (($object->statut == 2 || $object->statut == 3) && $object->close_code == 'abandon') {
			print '<tr><td colspan="' . $nbcols . '" align="right" class="nowrap">';
			$text = $langs->trans("HelpAbandonOther");
			if ($object->close_note)
				$text .= '<br><br><b>' . $langs->trans("Reason") . '</b>:' . $object->close_note;
			print $form->textwithpicto($langs->trans("Abandoned") . ':', $text, - 1);
			print '</td><td align="right">' . price($object->total_ttc - $creditnoteamount - $depositamount - $totalpaye) . '</td><td>&nbsp;</td></tr>';
			$resteapayeraffiche = 0;
		}

		// Billed
		print '<tr><td colspan="' . $nbcols . '" align="right">' . $langs->trans("Billed") . ' :</td><td align="right" style="border: 1px solid;">' . price($object->total_ttc) . '</td><td>&nbsp;</td></tr>';

		// Remainder to pay
		print '<tr><td colspan="' . $nbcols . '" align="right">';
		if ($resteapayeraffiche >= 0)
			print $langs->trans('RemainderToPay');
		else
			print $langs->trans('ExcessReceived');
		print ' :</td>';
		print '<td align="right" style="border: 1px solid;" bgcolor="#f0f0f0"><b>' . price($resteapayeraffiche) . '</b></td>';
		print '<td class="nowrap">&nbsp;</td></tr>';
	}
	else 	// Credit note
	{
		// Total already paid back
		print '<tr><td colspan="' . $nbcols . '" align="right">';
		print $langs->trans('AlreadyPaidBack');
		print ' :</td><td align="right">' . price($sign * $totalpaye) . '</td><td>&nbsp;</td></tr>';

		// Billed
		print '<tr><td colspan="' . $nbcols . '" align="right">' . $langs->trans("Billed") . ' :</td><td align="right" style="border: 1px solid;">' . price($sign * $object->total_ttc) . '</td><td>&nbsp;</td></tr>';

		// Remainder to pay back
		print '<tr><td colspan="' . $nbcols . '" align="right">';
		if ($resteapayeraffiche <= 0)
			print $langs->trans('RemainderToPayBack');
		else
			print $langs->trans('ExcessPaydBack');
		print ' :</td>';
		print '<td align="right" style="border: 1px solid;" bgcolor="#f0f0f0"><b>' . price($sign * $resteapayeraffiche) . '</b></td>';
		print '<td class="nowrap">&nbsp;</td></tr>';

		// Sold credit note
		// print '<tr><td colspan="'.$nbcols.'" align="right">'.$langs->trans('TotalTTC').' :</td>';
		// print '<td align="right" style="border: 1px solid;" bgcolor="#f0f0f0"><b>'.price($sign *
	// $object->total_ttc).'</b></td><td>&nbsp;</td></tr>';
	}

	print '</table>';

	// Margin Infos
	if (! empty($conf->margin->enabled))
	{
		print '<br>';
		$formmargin->displayMarginInfos($object, $object->statut > 0);
	}

	print '</td></tr>';

	// Conditions de reglement
	print '<tr><td>';
	print '<table class="nobordernopadding" width="100%"><tr><td>';
	print $langs->trans('PaymentConditionsShort');
	print '</td>';
	if ($object->type != Facture::TYPE_CREDIT_NOTE && $action != 'editconditions' && ! empty($object->brouillon) && $user->rights->facture->creer)
		print '<td align="right"><a href="' . $_SERVER["PHP_SELF"] . '?action=editconditions&amp;facid=' . $object->id . '">' . img_edit($langs->trans('SetConditions'), 1) . '</a></td>';
	print '</tr></table>';
	print '</td><td colspan="3">';
	if ($object->type != Facture::TYPE_CREDIT_NOTE)
	{
		if ($action == 'editconditions') {
			$form->form_conditions_reglement($_SERVER['PHP_SELF'] . '?facid=' . $object->id, $object->cond_reglement_id, 'cond_reglement_id');
		} else {
			$form->form_conditions_reglement($_SERVER['PHP_SELF'] . '?facid=' . $object->id, $object->cond_reglement_id, 'none');
		}
	} else {
		print '&nbsp;';
	}
	print '</td></tr>';

	// Date payment term
	print '<tr><td>';
	print '<table class="nobordernopadding" width="100%"><tr><td>';
	print $langs->trans('DateMaxPayment');
	print '</td>';
	if ($object->type != Facture::TYPE_CREDIT_NOTE && $action != 'editpaymentterm' && ! empty($object->brouillon) && $user->rights->facture->creer)
		print '<td align="right"><a href="' . $_SERVER["PHP_SELF"] . '?action=editpaymentterm&amp;facid=' . $object->id . '">' . img_edit($langs->trans('SetDate'), 1) . '</a></td>';
	print '</tr></table>';
	print '</td><td colspan="3">';
	if ($object->type != Facture::TYPE_CREDIT_NOTE)
	{
		if ($action == 'editpaymentterm') {
			$form->form_date($_SERVER['PHP_SELF'] . '?facid=' . $object->id, $object->date_lim_reglement, 'paymentterm');
		} else {
			print dol_print_date($object->date_lim_reglement, 'daytext');
			if ($object->hasDelay()) {
				print img_warning($langs->trans('Late'));
			}
		}
	} else {
		print '&nbsp;';
	}
	print '</td></tr>';

	// Payment mode
	print '<tr><td>';
	print '<table class="nobordernopadding" width="100%"><tr><td>';
	print $langs->trans('PaymentMode');
	print '</td>';
	if ($action != 'editmode' && ! empty($object->brouillon) && $user->rights->facture->creer)
		print '<td align="right"><a href="' . $_SERVER["PHP_SELF"] . '?action=editmode&amp;facid=' . $object->id . '">' . img_edit($langs->trans('SetMode'), 1) . '</a></td>';
	print '</tr></table>';
	print '</td><td colspan="3">';
	if ($action == 'editmode')
	{
		$form->form_modes_reglement($_SERVER['PHP_SELF'].'?facid='.$object->id, $object->mode_reglement_id, 'mode_reglement_id', 'CRDT');
	}
	else
	{
		$form->form_modes_reglement($_SERVER['PHP_SELF'].'?facid='.$object->id, $object->mode_reglement_id, 'none', 'CRDT');
	}
	print '</td></tr>';

	// Bank Account
	print '<tr><td class="nowrap">';
	print '<table width="100%" class="nobordernopadding"><tr><td class="nowrap">';
	print $langs->trans('BankAccount');
	print '<td>';
	if (($action != 'editbankaccount') && $user->rights->commande->creer && ! empty($object->brouillon))
	    print '<td align="right"><a href="'.$_SERVER["PHP_SELF"].'?action=editbankaccount&amp;id='.$object->id.'">'.img_edit($langs->trans('SetBankAccount'),1).'</a></td>';
	print '</tr></table>';
	print '</td><td colspan="3">';
	if ($action == 'editbankaccount')
	{
	    $form->formSelectAccount($_SERVER['PHP_SELF'].'?id='.$object->id, $object->fk_account, 'fk_account', 1);
	}
	else
	{
	    $form->formSelectAccount($_SERVER['PHP_SELF'].'?id='.$object->id, $object->fk_account, 'none');
	}
	print "</td>";
	print '</tr>';

	// Situations
	if (! empty($conf->global->INVOICE_US_SITUATION))
	{
		if ($object->type == 5 && ($object->situation_counter > 1))
		{
			$prevsits = $object->get_prev_sits();
			print '<tr><td>';
			print $langs->trans('SituationAmount');
			print ' ';

			print $prevsits[0]->situation_counter;
			for ($i = 1; $i < count($prevsits); $i++) {
				print ' + ';
				print $prevsits[$i]->situation_counter;
			}
			print ' + ';
			print $object->situation_counter;

			print '</td>';
			print '<td align="right" colspan="2" class="nowrap">';

			$prevsits_total_amount = 0;
			foreach ($prevsits as $situation) {
				$prevsits_total_amount += $situation->total_ht;
			}
			$prevsits_total_amount += $object->total_ht;

			print price($prevsits_total_amount);
			print '</td>';
			print '<td>' . $langs->trans('Currency' . $conf->currency) . '</td></tr>';

			// Previous situation(s) deduction(s)
			for ($i = 0; $i < count($prevsits); $i++) {
				print '<tr><td>';
				print '<a href="' . $_SERVER['PHP_SELF'] . '?facid=' . $prevsits[$i]->id . '">';
				print $langs->trans('SituationDeduction');
				print ' ';
				print $prevsits[$i]->situation_counter;
				print '</a></td>';

				print '<td align="right" colspan="2" class="nowrap">';
				print '- ' . price($prevsits[$i]->total_ht);
				print '</td>';
				print '<td>' . $langs->trans('Currency' . $conf->currency) . '</td></tr>';
			}
		}
	}

	// Amount
	print '<tr><td>' . $langs->trans('AmountHT') . '</td>';
	print '<td colspan="3" class="nowrap">' . price($object->total_ht, 1, '', 1, - 1, - 1, $conf->currency) . '</td></tr>';
	print '<tr><td>' . $langs->trans('AmountVAT') . '</td><td colspan="3" class="nowrap">' . price($object->total_tva, 1, '', 1, - 1, - 1, $conf->currency) . '</td></tr>';
	print '</tr>';

	// Amount Local Taxes
	if (($mysoc->localtax1_assuj == "1" && $mysoc->useLocalTax(1)) || $object->total_localtax1 != 0) 	// Localtax1
	{
		print '<tr><td>' . $langs->transcountry("AmountLT1", $mysoc->country_code) . '</td>';
		print '<td colspan="3" class="nowrap">' . price($object->total_localtax1, 1, '', 1, - 1, - 1, $conf->currency) . '</td></tr>';
	}
	if (($mysoc->localtax2_assuj == "1" && $mysoc->useLocalTax(2)) || $object->total_localtax2 != 0) 	// Localtax2
	{
		print '<tr><td>' . $langs->transcountry("AmountLT2", $mysoc->country_code) . '</td>';
		print '<td colspan="3" class=nowrap">' . price($object->total_localtax2, 1, '', 1, - 1, - 1, $conf->currency) . '</td></tr>';
	}

	// Revenue stamp
	if ($selleruserevenustamp) 	// Test company use revenue stamp
	{
		print '<tr><td>';
		print '<table class="nobordernopadding" width="100%"><tr><td>';
		print $langs->trans('RevenueStamp');
		print '</td>';
		if ($action != 'editrevenuestamp' && ! empty($object->brouillon) && $user->rights->facture->creer)
			print '<td align="right"><a href="' . $_SERVER["PHP_SELF"] . '?action=editrevenuestamp&amp;facid=' . $object->id . '">' . img_edit($langs->trans('SetRevenuStamp'), 1) . '</a></td>';
		print '</tr></table>';
		print '</td><td colspan="3">';
		if ($action == 'editrevenuestamp') {
			print '<form action="' . $_SERVER["PHP_SELF"] . '?id=' . $object->id . '" method="post">';
			print '<input type="hidden" name="token" value="' . $_SESSION ['newtoken'] . '">';
			print '<input type="hidden" name="action" value="setrevenuestamp">';
			print $formother->select_revenue_stamp(GETPOST('revenuestamp'), 'revenuestamp', $mysoc->country_code);
			// print '<input type="text" class="flat" size="4" name="revenuestamp" value="'.price2num($object->revenuestamp).'">';
			print ' <input type="submit" class="button" value="' . $langs->trans('Modify') . '">';
			print '</form>';
		} else {
			print price($object->revenuestamp, 1, '', 1, - 1, - 1, $conf->currency);
		}
		print '</td></tr>';
	}

	// Total with tax
	print '<tr><td>' . $langs->trans('AmountTTC') . '</td><td colspan="3" class="nowrap">' . price($object->total_ttc, 1, '', 1, - 1, - 1, $conf->currency) . '</td></tr>';

	// Statut
	print '<tr><td>' . $langs->trans('Status') . '</td>';
	print '<td colspan="3">' . ($object->getLibStatut(4, $totalpaye)) . '</td></tr>';

	// Project
	if (! empty($conf->projet->enabled)) {
		$langs->load('projects');
		print '<tr>';
		print '<td>';

		print '<table class="nobordernopadding" width="100%"><tr><td>';
		print $langs->trans('Project');
		print '</td>';
		if ($action != 'classify') {
			print '<td align="right"><a href="' . $_SERVER["PHP_SELF"] . '?action=classify&amp;facid=' . $object->id . '">';
			print img_edit($langs->trans('SetProject'), 1);
			print '</a></td>';
		}
		print '</tr></table>';

		print '</td><td colspan="3">';
		if ($action == 'classify') {
			$form->form_project($_SERVER['PHP_SELF'] . '?facid=' . $object->id, $object->socid, $object->fk_project, 'projectid', 0, 0, 1);
		} else {
			$form->form_project($_SERVER['PHP_SELF'] . '?facid=' . $object->id, $object->socid, $object->fk_project, 'none', 0, 0);
		}
		print '</td>';
		print '</tr>';
	}

	// Incoterms
	if (!empty($conf->incoterm->enabled))
	{
		print '<tr><td>';
        print '<table width="100%" class="nobordernopadding"><tr><td>';
        print $langs->trans('IncotermLabel');
        print '<td><td align="right">';
        if ($user->rights->facture->creer) print '<a href="'.DOL_URL_ROOT.'/compta/facture.php?facid='.$object->id.'&action=editincoterm">'.img_edit().'</a>';
        else print '&nbsp;';
        print '</td></tr></table>';
        print '</td>';
        print '<td colspan="3">';
		if ($action != 'editincoterm')
		{
			print $form->textwithpicto($object->display_incoterms(), $object->libelle_incoterms, 1);
		}
		else
		{
			print $form->select_incoterms((!empty($object->fk_incoterms) ? $object->fk_incoterms : ''), (!empty($object->location_incoterms)?$object->location_incoterms:''), $_SERVER['PHP_SELF'].'?id='.$object->id);
		}
        print '</td></tr>';
	}

	// Other attributes
	$cols = 5;
	include DOL_DOCUMENT_ROOT . '/core/tpl/extrafields_view.tpl.php';

	print '</table><br>';

	if (! empty($conf->global->MAIN_DISABLE_CONTACTS_TAB)) {
		$blocname = 'contacts';
		$title = $langs->trans('ContactsAddresses');
		include DOL_DOCUMENT_ROOT . '/core/tpl/bloc_showhide.tpl.php';
	}

	if (! empty($conf->global->MAIN_DISABLE_NOTES_TAB)) {
		$blocname = 'notes';
		$title = $langs->trans('Notes');
		include DOL_DOCUMENT_ROOT . '/core/tpl/bloc_showhide.tpl.php';
	}

	// Lines
	$result = $object->getLinesArray();

	print '	<form name="addproduct" id="addproduct" action="' . $_SERVER["PHP_SELF"] . '?id=' . $object->id . (($action != 'editline') ? '#add' : '#line_' . GETPOST('lineid')) . '" method="POST">
	<input type="hidden" name="token" value="' . $_SESSION ['newtoken'] . '">
	<input type="hidden" name="action" value="' . (($action != 'editline') ? 'addline' : 'updateligne') . '">
	<input type="hidden" name="mode" value="">
	<input type="hidden" name="id" value="' . $object->id . '">
	';

	if (! empty($conf->use_javascript_ajax) && $object->statut == 0) {
		include DOL_DOCUMENT_ROOT . '/core/tpl/ajaxrow.tpl.php';
	}

	print '<table id="tablelines" class="noborder noshadow" width="100%">';

	// Show global modifiers
	if (! empty($conf->global->INVOICE_US_SITUATION))
	{
		if ($object->situation_cycle_ref && $object->statut == 0) {
			print '<tr class="liste_titre nodrag nodrop">';
			print '<form name="updatealllines" id="updatealllines" action="' . $_SERVER['PHP_SELF'] . '?id=' . $object->id . '"#updatealllines" method="POST">';
			print '<input type="hidden" name="token" value="' . $_SESSION['newtoken'] . '" />';
			print '<input type="hidden" name="action" value="updatealllines" />';
			print '<input type="hidden" name="id" value="' . $object->id . '" />';

			if (!empty($conf->global->MAIN_VIEW_LINE_NUMBER)) {
				print '<td align="center" width="5">&nbsp;</td>';
			}
			print '<td>' . $langs->trans('ModifyAllLines') . '</td>';
			print '<td align="right" width="50">&nbsp;</td>';
			print '<td align="right" width="80">&nbsp;</td>';
			if ($inputalsopricewithtax) print '<td align="right" width="80">&nbsp;</td>';
			print '<td align="right" width="50">&nbsp</td>';
			print '<td align="right" width="50">&nbsp</td>';
			print '<td align="right" width="50">' . $langs->trans('Progress') . '</td>';
			if (! empty($conf->margin->enabled) && empty($user->societe_id))
			{
				print '<td align="right" class="margininfos" width="80">&nbsp;</td>';
				if ((! empty($conf->global->DISPLAY_MARGIN_RATES) || ! empty($conf->global->DISPLAY_MARK_RATES)) && $user->rights->margins->liretous) {
					print '<td align="right" class="margininfos" width="50">&nbsp;</td>';
				}
			}
			print '<td align="right" width="50">&nbsp;</td>';
			print '<td>&nbsp;</td>';
			print '<td width="10">&nbsp;</td>';
			print '<td width="10">&nbsp;</td>';
			print "</tr>\n";

			if (!empty($conf->global->MAIN_VIEW_LINE_NUMBER)) {
				print '<td align="center" width="5">&nbsp;</td>';
			}
			print '<tr width="100%" class="nodrag nodrop">';
			print '<td>&nbsp;</td>';
			print '<td width="50">&nbsp;</td>';
			print '<td width="80">&nbsp;</td>';
			print '<td width="50">&nbsp;</td>';
			print '<td width="50">&nbsp;</td>';
			print '<td align="right" class="nowrap"><input type="text" size="1" value="" name="all_progress">%</td>';
			print '<td colspan="4" align="right"><input class="button" type="submit" name="all_percent" value="Modifier" /></td>';
			print '</tr>';
			print '</form>';
		}
	}

	// Show object lines
	if (! empty($object->lines))
		$ret = $object->printObjectLines($action, $mysoc, $soc, $lineid, 1);

	// Form to add new line
	if ($object->statut == 0 && $user->rights->facture->creer && $action != 'valid' && $action != 'editline' && ($object->is_first() || !$object->situation_cycle_ref))
	{
		if ($action != 'editline')
		{
			$var = true;

			// Add free products/services
			$object->formAddObjectLine(1, $mysoc, $soc);

			$parameters = array();
			$reshook = $hookmanager->executeHooks('formAddObjectLine', $parameters, $object, $action); // Note that $action and $object may have been modified by hook
		}
	}

	print "</table>\n";

	print "</form>\n";

	dol_fiche_end();


	// Actions buttons

	if ($action != 'prerelance' && $action != 'presend' && $action != 'valid' && $action != 'editline')
	{
		print '<div class="tabsAction">';

		$parameters = array();
		$reshook = $hookmanager->executeHooks('addMoreActionsButtons', $parameters, $object, $action); // Note that $action and $object may have been
		                                                                                          // modified by hook
		if (empty($reshook)) {
			// Editer une facture deja validee, sans paiement effectue et pas exporte en compta
			if ($object->statut == 1) 
			{
				// On verifie si les lignes de factures ont ete exportees en compta et/ou ventilees
				$ventilExportCompta = $object->getVentilExportCompta();

				if ($resteapayer == $object->total_ttc && empty($object->paye) && $ventilExportCompta == 0) 
				{
					if (! $objectidnext && $object->is_last_in_cycle()) 
					{
					    if ((empty($conf->global->MAIN_USE_ADVANCED_PERMS) && ! empty($user->rights->facture->creer))
       						|| (! empty($conf->global->MAIN_USE_ADVANCED_PERMS) && ! empty($user->rights->facture->invoice_advance->unvalidate)))
						{
							print '<div class="inline-block divButAction"><a class="butAction" href="' . $_SERVER['PHP_SELF'] . '?facid=' . $object->id . '&amp;action=modif">' . $langs->trans('Modify') . '</a></div>';
						} else {
							print '<div class="inline-block divButAction"><span class="butActionRefused" title="' . $langs->trans("NotEnoughPermissions") . '">' . $langs->trans('Modify') . '</span></div>';
						}
					} else if (!$object->is_last_in_cycle()) {
						print '<div class="inline-block divButAction"><span class="butActionRefused" title="' . $langs->trans("NotLastInCycle") . '">' . $langs->trans('Modify') . '</span></div>';
					} else {
						print '<div class="inline-block divButAction"><span class="butActionRefused" title="' . $langs->trans("DisabledBecauseReplacedInvoice") . '">' . $langs->trans('Modify') . '</span></div>';
					}
				}
			}

			// Reopen a standard paid invoice
			if ((($object->type == Facture::TYPE_STANDARD || $object->type == Facture::TYPE_REPLACEMENT)
				|| ($object->type == Facture::TYPE_CREDIT_NOTE && empty($discount->id))
				|| ($object->type == Facture::TYPE_DEPOSIT && empty($discount->id)))
				&& ($object->statut == 2 || $object->statut == 3)
				&& $user->rights->facture->creer)				// A paid invoice (partially or completely)
			{
				if (! $objectidnext && $object->close_code != 'replaced') 				// Not replaced by another invoice
				{
					print '<div class="inline-block divButAction"><a class="butAction" href="' . $_SERVER['PHP_SELF'] . '?facid=' . $object->id . '&amp;action=reopen">' . $langs->trans('ReOpen') . '</a></div>';
				} else {
					print '<div class="inline-block divButAction"><span class="butActionRefused" title="' . $langs->trans("DisabledBecauseReplacedInvoice") . '">' . $langs->trans('ReOpen') . '</span></div>';
				}
			}

			// Validate
			if ($object->statut == 0 && count($object->lines) > 0 && ((($object->type == Facture::TYPE_STANDARD || $object->type == Facture::TYPE_REPLACEMENT || $object->type == Facture::TYPE_DEPOSIT || $object->type == Facture::TYPE_PROFORMA || $object->type == Facture::TYPE_SITUATION) && (! empty($conf->global->FACTURE_ENABLE_NEGATIVE) || $object->total_ttc >= 0)) || ($object->type == Facture::TYPE_CREDIT_NOTE && $object->total_ttc <= 0))) {
				if ((empty($conf->global->MAIN_USE_ADVANCED_PERMS) && ! empty($user->rights->facture->creer))
          	    || (! empty($conf->global->MAIN_USE_ADVANCED_PERMS) && ! empty($user->rights->facture->invoice_advance->validate)))
				{
					print '<div class="inline-block divButAction"><a class="butAction" href="' . $_SERVER["PHP_SELF"] . '?facid=' . $object->id . '&amp;action=valid">' . $langs->trans('Validate') . '</a></div>';
				}
			}

			// Send by mail
			if (($object->statut == 1 || $object->statut == 2) || ! empty($conf->global->FACTURE_SENDBYEMAIL_FOR_ALL_STATUS)) {
				if ($objectidnext) {
					print '<div class="inline-block divButAction"><span class="butActionRefused" title="' . $langs->trans("DisabledBecauseReplacedInvoice") . '">' . $langs->trans('SendByMail') . '</span></div>';
				} else {
					if (empty($conf->global->MAIN_USE_ADVANCED_PERMS) || $user->rights->facture->invoice_advance->send) {
						print '<div class="inline-block divButAction"><a class="butAction" href="' . $_SERVER['PHP_SELF'] . '?facid=' . $object->id . '&amp;action=presend&amp;mode=init">' . $langs->trans('SendByMail') . '</a></div>';
					} else
						print '<div class="inline-block divButAction"><a class="butActionRefused" href="#">' . $langs->trans('SendByMail') . '</a></div>';
				}
			}

			if (! empty($conf->global->FACTURE_SHOW_SEND_REMINDER)) 			// For backward compatibility
			{
				if (($object->statut == 1 || $object->statut == 2) && $resteapayer > 0) {
					if ($objectidnext) {
						print '<div class="inline-block divButAction"><span class="butActionRefused" title="' . $langs->trans("DisabledBecauseReplacedInvoice") . '">' . $langs->trans('SendRemindByMail') . '</span></div>';
					} else {
						if (empty($conf->global->MAIN_USE_ADVANCED_PERMS) || $user->rights->facture->invoice_advance->send) {
							print '<div class="inline-block divButAction"><a class="butAction" href="' . $_SERVER['PHP_SELF'] . '?facid=' . $object->id . '&amp;action=prerelance&amp;mode=init">' . $langs->trans('SendRemindByMail') . '</a></div>';
						} else
							print '<div class="inline-block divButAction"><a class="butActionRefused" href="#">' . $langs->trans('SendRemindByMail') . '</a></div>';
					}
				}
			}

			// Create payment
			if ($object->type != Facture::TYPE_CREDIT_NOTE && $object->statut == 1 && $object->paye == 0 && $user->rights->facture->paiement) {
				if ($objectidnext) {
					print '<div class="inline-block divButAction"><span class="butActionRefused" title="' . $langs->trans("DisabledBecauseReplacedInvoice") . '">' . $langs->trans('DoPayment') . '</span></div>';
				} else {
					if ($resteapayer == 0) {
						print '<div class="inline-block divButAction"><span class="butActionRefused" title="' . $langs->trans("DisabledBecauseRemainderToPayIsZero") . '">' . $langs->trans('DoPayment') . '</span></div>';
					} else {
						print '<div class="inline-block divButAction"><a class="butAction" href="paiement.php?facid=' . $object->id . '&amp;action=create&amp;accountid='.$object->fk_account.'">' . $langs->trans('DoPayment') . '</a></div>';
					}
				}
			}

			// Reverse back money or convert to reduction
			if ($object->type == Facture::TYPE_CREDIT_NOTE || $object->type == Facture::TYPE_DEPOSIT) {
				// For credit note only
				if ($object->type == Facture::TYPE_CREDIT_NOTE && $object->statut == 1 && $object->paye == 0 && $user->rights->facture->paiement)
				{
					if ($resteapayer == 0)
					{
						print '<div class="inline-block divButAction"><span class="butActionRefused" title="'.$langs->trans("DisabledBecauseRemainderToPayIsZero").'">'.$langs->trans('DoPaymentBack').'</span></div>';
					}
					else
					{
						print '<div class="inline-block divButAction"><a class="butAction" href="paiement.php?facid='.$object->id.'&amp;action=create">'.$langs->trans('DoPaymentBack').'</a></div>';
					}
				}

				// For credit note
				if ($object->type == Facture::TYPE_CREDIT_NOTE && $object->statut == 1 && $object->paye == 0 && $user->rights->facture->creer && $object->getSommePaiement() == 0) {
					print '<div class="inline-block divButAction"><a class="butAction" href="' . $_SERVER["PHP_SELF"] . '?facid=' . $object->id . '&amp;action=converttoreduc">' . $langs->trans('ConvertToReduc') . '</a></div>';
				}
				// For deposit invoice
				if ($object->type == Facture::TYPE_DEPOSIT && $object->paye == 1 && $resteapayer == 0 && $user->rights->facture->creer && empty($discount->id))
				{
					print '<div class="inline-block divButAction"><a class="butAction" href="'.$_SERVER["PHP_SELF"].'?facid='.$object->id.'&amp;action=converttoreduc">'.$langs->trans('ConvertToReduc').'</a></div>';
				}
			}

			// Classify paid
			if ($object->statut == 1 && $object->paye == 0 && $user->rights->facture->paiement && (($object->type != Facture::TYPE_CREDIT_NOTE && $object->type != Facture::TYPE_DEPOSIT && $resteapayer <= 0) || ($object->type == Facture::TYPE_CREDIT_NOTE && $resteapayer >= 0))
				|| ($object->type == Facture::TYPE_DEPOSIT && $object->paye == 0 && $resteapayer == 0 && $user->rights->facture->paiement && empty($discount->id))
			)
			{
				print '<div class="inline-block divButAction"><a class="butAction" href="'.$_SERVER['PHP_SELF'].'?facid='.$object->id.'&amp;action=paid">'.$langs->trans('ClassifyPaid').'</a></div>';
			}

			// Classify 'closed not completely paid' (possible si validee et pas encore classee payee)
			if ($object->statut == 1 && $object->paye == 0 && $resteapayer > 0 && $user->rights->facture->paiement)
			{
				if ($totalpaye > 0 || $totalcreditnotes > 0)
				{
					// If one payment or one credit note was linked to this invoice
					print '<div class="inline-block divButAction"><a class="butAction" href="' . $_SERVER['PHP_SELF'] . '?facid=' . $object->id . '&amp;action=paid">' . $langs->trans('ClassifyPaidPartially') . '</a></div>';
				}
				else
				{
					if ($objectidnext) {
						print '<div class="inline-block divButAction"><span class="butActionRefused" title="' . $langs->trans("DisabledBecauseReplacedInvoice") . '">' . $langs->trans('ClassifyCanceled') . '</span></div>';
					} else {
						print '<div class="inline-block divButAction"><a class="butAction" href="' . $_SERVER['PHP_SELF'] . '?facid=' . $object->id . '&amp;action=canceled">' . $langs->trans('ClassifyCanceled') . '</a></div>';
					}
				}
			}

			// Clone
			if (($object->type == Facture::TYPE_STANDARD || $object->type == Facture::TYPE_DEPOSIT || $object->type == Facture::TYPE_PROFORMA) && $user->rights->facture->creer)
			{
				print '<div class="inline-block divButAction"><a class="butAction" href="' . $_SERVER['PHP_SELF'] . '?facid=' . $object->id . '&amp;action=clone&amp;object=invoice">' . $langs->trans("ToClone") . '</a></div>';
			}

			// Clone as predefined
			if (($object->type == Facture::TYPE_STANDARD || $object->type == Facture::TYPE_DEPOSIT || $object->type == Facture::TYPE_PROFORMA) && $object->statut == 0 && $user->rights->facture->creer)
			{
				if (! $objectidnext)
				{
					print '<div class="inline-block divButAction"><a class="butAction" href="facture/fiche-rec.php?facid=' . $object->id . '&amp;action=create">' . $langs->trans("ChangeIntoRepeatableInvoice") . '</a></div>';
				}
			}
			
			// Create a credit note
			if (($object->type == Facture::TYPE_STANDARD || $object->type == Facture::TYPE_DEPOSIT || $object->type == Facture::TYPE_PROFORMA) && $object->statut > 0 && $user->rights->facture->creer)
			{
				if (! $objectidnext)
				{
					print '<div class="inline-block divButAction"><a class="butAction" href="' . $_SERVER['PHP_SELF'] . '?socid=' . $object->socid .'&amp;fac_avoir=' . $object->id . '&amp;action=create&amp;type=2">' . $langs->trans("CreateCreditNote") . '</a></div>';
				}
			}

			//Create next situation invoice
			if ($user->rights->facture->creer && ($object->type == 5) && ($object->statut == 1 || $object->statut == 2)) {
				if ($object->is_last_in_cycle() && $object->situation_final != 1) {
					print '<div class="inline-block divButAction"><a class="butAction" href="' . $_SERVER['PHP_SELF'] . '?action=create&amp;type=5&amp;origin=facture&amp;originid=' . $object->id . '&amp;socid=' . $object->socid . '" >' . $langs->trans('CreateNextSituationInvoice') . '</a></div>';
				} else if (!$object->is_last_in_cycle()) {
					print '<div class="inline-block divButAction"><a class="butActionRefused" href="#" title="' . $langs->trans("DisabledBecauseNotLastInCycle") . '">' . $langs->trans('CreateNextSituationInvoice') . '</a></div>';
				} else {
					print '<div class="inline-block divButAction"><a class="butActionRefused" href="#" title="' . $langs->trans("DisabledBecauseFinal") . '">' . $langs->trans('CreateNextSituationInvoice') . '</a></div>';
				}
			}

			//Create next situation invoice
			if ($user->rights->facture->creer && ($object->type == 5) && ($object->statut == 1 || $object->statut == 2)) {
				if ($object->is_last_in_cycle() && $object->situation_final != 1) {
					print '<div class="inline-block divButAction"><a class="butAction" href="' . $_SERVER['PHP_SELF'] . '?action=create&amp;type=5&amp;origin=facture&amp;originid=' . $object->id . '&amp;socid=' . $object->socid . '" >' . $langs->trans('CreateNextSituationInvoice') . '</a></div>';
				} else if (!$object->is_last_in_cycle()) {
					print '<div class="inline-block divButAction"><a class="butActionRefused" href="#" title="' . $langs->trans("DisabledBecauseNotLastInCycle") . '">' . $langs->trans('CreateNextSituationInvoice') . '</a></div>';
				} else {
					print '<div class="inline-block divButAction"><a class="butActionRefused" href="#" title="' . $langs->trans("DisabledBecauseFinal") . '">' . $langs->trans('CreateNextSituationInvoice') . '</a></div>';
				}
			}

			// Delete
			if ($user->rights->facture->supprimer)
			{
				if (! $object->is_erasable()) {
					print '<div class="inline-block divButAction"><a class="butActionRefused" href="#" title="' . $langs->trans("DisabledBecauseNotErasable") . '">' . $langs->trans('Delete') . '</a></div>';
				} else if ($objectidnext) {
					print '<div class="inline-block divButAction"><a class="butActionRefused" href="#" title="' . $langs->trans("DisabledBecauseReplacedInvoice") . '">' . $langs->trans('Delete') . '</a></div>';
				} elseif ($object->getSommePaiement()) {
					print '<div class="inline-block divButAction"><a class="butActionRefused" href="#" title="' . $langs->trans("DisabledBecausePayments") . '">' . $langs->trans('Delete') . '</a></div>';
				} else {
					print '<div class="inline-block divButAction"><a class="butActionDelete" href="' . $_SERVER["PHP_SELF"] . '?facid=' . $object->id . '&amp;action=delete">' . $langs->trans('Delete') . '</a></div>';
				}
			} else {
				print '<div class="inline-block divButAction"><a class="butActionRefused" href="#" title="' . $langs->trans("NotAllowed") . '">' . $langs->trans('Delete') . '</a></div>';
			}

			print '</div>';
		}
	}
	print '<br>';

	// Select mail models is same action as presend
	if (GETPOST('modelselected')) {
		$action = 'presend';
	}
	if ($action != 'prerelance' && $action != 'presend')
	{
		print '<div class="fichecenter"><div class="fichehalfleft">';
		print '<a name="builddoc"></a>'; // ancre

		// Documents generes
		$filename = dol_sanitizeFileName($object->ref);
		$filedir = $conf->facture->dir_output . '/' . dol_sanitizeFileName($object->ref);
		$urlsource = $_SERVER['PHP_SELF'] . '?facid=' . $object->id;
		$genallowed = $user->rights->facture->creer;
		$delallowed = $user->rights->facture->supprimer;

		print $formfile->showdocuments('facture', $filename, $filedir, $urlsource, $genallowed, $delallowed, $object->modelpdf, 1, 0, 0, 28, 0, '', '', '', $soc->default_lang);
		$somethingshown = $formfile->numoffiles;

		// Linked object block
		$somethingshown = $form->showLinkedObjectBlock($object);

		// Show links to link elements
		$linktoelem = $form->showLinkToObjectBlock($object,array('order'));
		if ($linktoelem) print '<br>'.$linktoelem;

		// Link for paypal payment
		if (! empty($conf->paypal->enabled) && $object->statut != 0) {
			include_once DOL_DOCUMENT_ROOT . '/paypal/lib/paypal.lib.php';
			print showPaypalPaymentUrl('invoice', $object->ref);
		}

		print '</div><div class="fichehalfright"><div class="ficheaddleft">';

		// List of actions on element
		include_once DOL_DOCUMENT_ROOT . '/core/class/html.formactions.class.php';
		$formactions = new FormActions($db);
		$somethingshown = $formactions->showactions($object, 'invoice', $socid);

		print '</div></div></div>';
	}
	else
	{
		/*
		 * Action presend (or prerelance)
		 */

		$object->fetch_projet();

		// By default if $action=='presend'
		$titreform = 'SendBillByMail';
		$topicmail = 'SendBillRef';
		$modelmail = 'facture_send';

		if ($action == 'prerelance') 		// For backward compatibility
		{
			$titrefrom = 'SendReminderBillByMail';
			$topicmail = 'SendReminderBillRef';
			$modelmail = 'facture_relance';
			$action = 'relance';
		} else
			$action = 'send';

		$ref = dol_sanitizeFileName($object->ref);
		include_once DOL_DOCUMENT_ROOT . '/core/lib/files.lib.php';
		$fileparams = dol_most_recent_file($conf->facture->dir_output . '/' . $ref, preg_quote($ref, '/').'[^\-]+');
		$file = $fileparams['fullname'];

		// Define output language
		$outputlangs = $langs;
		$newlang = '';
		if ($conf->global->MAIN_MULTILANGS && empty($newlang) && ! empty($_REQUEST['lang_id']))
			$newlang = $_REQUEST['lang_id'];
		if ($conf->global->MAIN_MULTILANGS && empty($newlang))
			$newlang = $object->thirdparty->default_lang;

		if (!empty($newlang))
		{
			$outputlangs = new Translate('', $conf);
			$outputlangs->setDefaultLang($newlang);
			$outputlangs->load('bills');
		}

		// Build document if it not exists
		if (! $file || ! is_readable($file)) {
			$result = $object->generateDocument(GETPOST('model') ? GETPOST('model') : $object->modelpdf, $outputlangs, $hidedetails, $hidedesc, $hideref);
			if ($result <= 0) {
				dol_print_error($db, $object->error, $object->errors);
				exit();
			}
			$fileparams = dol_most_recent_file($conf->facture->dir_output . '/' . $ref, preg_quote($ref, '/').'[^\-]+');
			$file = $fileparams['fullname'];
		}

		print '<div class="clearboth"></div>';
		print '<br>';
<<<<<<< HEAD
		print load_fiche_titre($langs->trans($titreform));
=======
		print_fiche_titre($langs->trans($titreform));
>>>>>>> 93be4305

		// Cree l'objet formulaire mail
		dol_fiche_head();

		include_once DOL_DOCUMENT_ROOT . '/core/class/html.formmail.class.php';
		$formmail = new FormMail($db);
		$formmail->param['langsmodels']=(empty($newlang)?$langs->defaultlang:$newlang);
		$formmail->fromtype = 'user';
		$formmail->fromid = $user->id;
		$formmail->fromname = $user->getFullName($langs);
		$formmail->frommail = $user->email;
		if (! empty($conf->global->MAIN_EMAIL_ADD_TRACK_ID) && ($conf->global->MAIN_EMAIL_ADD_TRACK_ID & 1))	// If bit 1 is set
		{
			$formmail->trackid='inv'.$object->id;
		}
		if (! empty($conf->global->MAIN_EMAIL_ADD_TRACK_ID) && ($conf->global->MAIN_EMAIL_ADD_TRACK_ID & 2))	// If bit 2 is set
		{
			include DOL_DOCUMENT_ROOT.'/core/lib/functions2.lib.php';
			$formmail->frommail=dolAddEmailTrackId($formmail->frommail, 'inv'.$object->id);
		}		
		$formmail->withfrom = 1;
		$liste = array();
		foreach ($object->thirdparty->thirdparty_and_contact_email_array(1) as $key => $value) {
			$liste [$key] = $value;
		}
		$formmail->withto = GETPOST('sendto') ? GETPOST('sendto') : $liste; // List suggested for send to
		$formmail->withtocc = $liste; // List suggested for CC
		$formmail->withtoccc = $conf->global->MAIN_EMAIL_USECCC;
		if (empty($object->ref_client)) {
			$formmail->withtopic = $outputlangs->transnoentities($topicmail, '__FACREF__');
		} else if (! empty($object->ref_client)) {
			$formmail->withtopic = $outputlangs->transnoentities($topicmail, '__FACREF__ (__REFCLIENT__)');
		}

		$formmail->withfile = 2;
		$formmail->withbody = 1;
		$formmail->withdeliveryreceipt = 1;
		$formmail->withcancel = 1;
		// Tableau des substitutions
		$formmail->substit['__FACREF__'] = $object->ref;
		$formmail->substit['__SIGNATURE__'] = $user->signature;
		$formmail->substit['__REFCLIENT__'] = $object->ref_client;
		$formmail->substit['__THIRDPARTY_NAME__'] = $object->thirdparty->name;
		$formmail->substit['__PROJECT_REF__'] = (is_object($object->projet)?$object->projet->ref:'');
		$formmail->substit['__PROJECT_NAME__'] = (is_object($object->projet)?$object->projet->title:'');
		$formmail->substit['__PERSONALIZED__'] = '';
		$formmail->substit['__CONTACTCIVNAME__'] = '';

		// Find the good contact adress
		$custcontact = '';
		$contactarr = array();
		$contactarr = $object->liste_contact(- 1, 'external');

		if (is_array($contactarr) && count($contactarr) > 0) {
			foreach ($contactarr as $contact) {
				if ($contact['libelle'] == $langs->trans('TypeContact_facture_external_BILLING')) {	// TODO Use code and not label

					require_once DOL_DOCUMENT_ROOT . '/contact/class/contact.class.php';

					$contactstatic = new Contact($db);
					$contactstatic->fetch($contact ['id']);
					$custcontact = $contactstatic->getFullName($langs, 1);
				}
			}

			if (! empty($custcontact)) {
				$formmail->substit['__CONTACTCIVNAME__'] = $custcontact;
			}
		}

		// Tableau des parametres complementaires du post
		$formmail->param['action'] = $action;
		$formmail->param['models'] = $modelmail;
		$formmail->param['models_id']=GETPOST('modelmailselected','int');
		$formmail->param['facid'] = $object->id;
		$formmail->param['returnurl'] = $_SERVER["PHP_SELF"] . '?id=' . $object->id;

		// Init list of files
		if (GETPOST("mode") == 'init') {
			$formmail->clear_attached_files();
			$formmail->add_attached_files($file, basename($file), dol_mimetype($file));
		}

		print $formmail->get_form();

		dol_fiche_end();
	}
}

llxFooter();
$db->close();<|MERGE_RESOLUTION|>--- conflicted
+++ resolved
@@ -1284,12 +1284,8 @@
 			// Ecrase $txtva par celui du produit
 			// Ecrase $base_price_type par celui du produit
 			// Replaces $fk_unit with the product's
-<<<<<<< HEAD
 			if (! empty($idprod)) 
 			{
-=======
-			if (! empty($idprod)) {
->>>>>>> 93be4305
 				$prod = new Product($db);
 				$prod->fetch($idprod);
 
@@ -1784,35 +1780,18 @@
 					setEventMessage($object->error, 'errors');
 				}
 			}
-<<<<<<< HEAD
 		} // bascule du statut d'un contact
 		elseif ($action == 'swapstatut') {
-=======
-		}
-	
-		// bascule du statut d'un contact
-		else if ($action == 'swapstatut')
-		{
->>>>>>> 93be4305
 			if ($object->fetch($id)) {
 				$result = $object->swapContactStatus(GETPOST('ligne'));
 			} else {
 				dol_print_error($db);
-<<<<<<< HEAD
 			}
 		} // Efface un contact
 		elseif ($action == 'deletecontact') {
-=======
-				}
-		}
-	
-		// Efface un contact
-		else if ($action == 'deletecontact')
-		{
->>>>>>> 93be4305
 			$object->fetch($id);
 			$result = $object->delete_contact($lineid);
-	
+
 			if ($result >= 0) {
 				header("Location: ".$_SERVER['PHP_SELF']."?id=".$object->id);
 				exit();
@@ -1820,34 +1799,6 @@
 				dol_print_error($db);
 			}
 		}
-<<<<<<< HEAD
-=======
-	}
-
-
-	if ($action == 'update_extras')
-	{
-		// Fill array 'array_options' with data from add form
-		$extralabels = $extrafields->fetch_name_optionals_label($object->table_element);
-		$ret = $extrafields->setOptionalsFromPost($extralabels, $object, GETPOST('attribute'));
-		if ($ret < 0) $error++;
-
-		if (! $error) {
-			// Actions on extra fields (by external module or standard code)
-			// TODO le hook fait double emploi avec le trigger !!
-			$hookmanager->initHooks(array('invoicedao'));
-			$parameters = array('id' => $object->id);
-			$reshook = $hookmanager->executeHooks('insertExtraFields', $parameters, $object, $action); // Note that $action and $object may have been modified by
-			                                                                                      // some hooks
-			if (empty($reshook)) {
-					$result = $object->insertExtraFields();
-				if ($result < 0) {
-					$error ++;
-				}
-			} else if ($reshook < 0)
-				$error ++;
-		}
->>>>>>> 93be4305
 
 		if ($error)
 			$action = 'edit_extras';
@@ -2024,9 +1975,8 @@
 	else
 	{
 		print '<td colspan="2">';
-<<<<<<< HEAD
-		print $form->select_company('', 'socid', 's.client = 1 OR s.client = 3', 1);
-		// reload page to retrieve customer informations
+		print $form->select_company('', 'socid', '(s.client = 1 OR s.client = 3) AND status=1', 1);
+		// Option to reload page to retrieve customer informations. Note, this clear other input
 		if (!empty($conf->global->RELOAD_PAGE_ON_CUSTOMER_CHANGE))
 		{
 			print '<script type="text/javascript">
@@ -2039,9 +1989,6 @@
 			});
 			</script>';
 		}
-=======
-		print $form->select_company('', 'socid', '(s.client = 1 OR s.client = 3) AND status=1', 1);
->>>>>>> 93be4305
 		print '</td>';
 	}
 	print '</tr>' . "\n";
@@ -2116,11 +2063,7 @@
 		$newinvoice_static->paye = $valarray ['paye'];
 
 		$optionsav .= '<option value="' . $key . '"';
-<<<<<<< HEAD
 		if ($key == GETPOST('fac_avoir'))
-=======
-		if ($key == $_POST['fac_avoir'])
->>>>>>> 93be4305
 			$optionsav .= ' selected';
 		$optionsav .= '>';
 		$optionsav .= $newinvoice_static->ref;
@@ -2382,15 +2325,7 @@
 	print '<tr>';
 	print '<td class="border" valign="top">' . $langs->trans('NotePublic') . '</td>';
 	print '<td valign="top" colspan="2">';
-<<<<<<< HEAD
 	$note_public = $object->getDefaultCreateValueFor('note_public', (is_object($objectsrc)?$objectsrc->note_public:null));
-=======
-	$note_public = '';
-	if (is_object($objectsrc)) 	// Take value from source object
-	{
-		$note_public = $objectsrc->note_public;
-	}
->>>>>>> 93be4305
 	$doleditor = new DolEditor('note_public', $note_public, '', 80, 'dolibarr_notes', 'In', 0, false, true, ROWS_3, '90%');
 	print $doleditor->Create(1);
 
@@ -2400,15 +2335,7 @@
 		print '<tr>';
 		print '<td class="border" valign="top">' . $langs->trans('NotePrivate') . '</td>';
 		print '<td valign="top" colspan="2">';
-<<<<<<< HEAD
         $note_private = $object->getDefaultCreateValueFor('note_private', ((! empty($origin) && ! empty($originid) && is_object($objectsrc))?$objectsrc->note_private:null));
-=======
-		$note_private = '';
-		if (! empty($origin) && ! empty($originid) && is_object($objectsrc)) 		// Take value from source object
-		{
-			$note_private = $objectsrc->note_private;
-		}
->>>>>>> 93be4305
 		$doleditor = new DolEditor('note_private', $note_private, '', 80, 'dolibarr_notes', 'In', 0, false, true, ROWS_3, '90%');
 		print $doleditor->Create(1);
 		// print '<textarea name="note_private" wrap="soft" cols="70" rows="'.ROWS_3.'">'.$note_private.'.</textarea>
@@ -3812,17 +3739,6 @@
 				}
 			}
 
-			//Create next situation invoice
-			if ($user->rights->facture->creer && ($object->type == 5) && ($object->statut == 1 || $object->statut == 2)) {
-				if ($object->is_last_in_cycle() && $object->situation_final != 1) {
-					print '<div class="inline-block divButAction"><a class="butAction" href="' . $_SERVER['PHP_SELF'] . '?action=create&amp;type=5&amp;origin=facture&amp;originid=' . $object->id . '&amp;socid=' . $object->socid . '" >' . $langs->trans('CreateNextSituationInvoice') . '</a></div>';
-				} else if (!$object->is_last_in_cycle()) {
-					print '<div class="inline-block divButAction"><a class="butActionRefused" href="#" title="' . $langs->trans("DisabledBecauseNotLastInCycle") . '">' . $langs->trans('CreateNextSituationInvoice') . '</a></div>';
-				} else {
-					print '<div class="inline-block divButAction"><a class="butActionRefused" href="#" title="' . $langs->trans("DisabledBecauseFinal") . '">' . $langs->trans('CreateNextSituationInvoice') . '</a></div>';
-				}
-			}
-
 			// Delete
 			if ($user->rights->facture->supprimer)
 			{
@@ -3940,11 +3856,7 @@
 
 		print '<div class="clearboth"></div>';
 		print '<br>';
-<<<<<<< HEAD
 		print load_fiche_titre($langs->trans($titreform));
-=======
-		print_fiche_titre($langs->trans($titreform));
->>>>>>> 93be4305
 
 		// Cree l'objet formulaire mail
 		dol_fiche_head();
