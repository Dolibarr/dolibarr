<?php
/* Copyright (C) 2002-2006 Rodolphe Quiedeville  <rodolphe@quiedeville.org>
 * Copyright (C) 2004      Eric Seigne           <eric.seigne@ryxeo.com>
 * Copyright (C) 2004-2014 Laurent Destailleur   <eldy@users.sourceforge.net>
 * Copyright (C) 2005      Marc Barilley / Ocebo <marc@ocebo.com>
 * Copyright (C) 2005-2012 Regis Houssin         <regis.houssin@capnetworks.com>
 * Copyright (C) 2006      Andre Cianfarani      <acianfa@free.fr>
 * Copyright (C) 2010-2013 Juanjo Menent         <jmenent@2byte.es>
 * Copyright (C) 2012-2013 Christophe Battarel   <christophe.battarel@altairis.fr>
 * Copyright (C) 2013      Jean-Francois FERRY   <jfefe@aternatik.fr>
 * Copyright (C) 2013-2014 Florian Henry         <florian.henry@open-concept.pro>
 * Copyright (C) 2013      Cédric Salvador       <csalvador@gpcsolutions.fr>
 *
 * This program is free software; you can redistribute it and/or modify
 * it under the terms of the GNU General Public License as published by
 * the Free Software Foundation; either version 3 of the License, or
 * (at your option) any later version.
 *
 * This program is distributed in the hope that it will be useful,
 * but WITHOUT ANY WARRANTY; without even the implied warranty of
 * MERCHANTABILITY or FITNESS FOR A PARTICULAR PURPOSE.  See the
 * GNU General Public License for more details.
 *
 * You should have received a copy of the GNU General Public License
 * along with this program. If not, see <http://www.gnu.org/licenses/>.
 */

/**
 * \file 	htdocs/compta/facture.php
 * \ingroup facture
 * \brief 	Page to create/see an invoice
 */

require '../main.inc.php';
require_once DOL_DOCUMENT_ROOT . '/compta/facture/class/facture.class.php';
require_once DOL_DOCUMENT_ROOT . '/compta/paiement/class/paiement.class.php';
require_once DOL_DOCUMENT_ROOT . '/core/modules/facture/modules_facture.php';
require_once DOL_DOCUMENT_ROOT . '/core/class/discount.class.php';
require_once DOL_DOCUMENT_ROOT . '/core/class/html.formfile.class.php';
require_once DOL_DOCUMENT_ROOT . '/core/class/html.formother.class.php';
require_once DOL_DOCUMENT_ROOT . '/core/lib/invoice.lib.php';
require_once DOL_DOCUMENT_ROOT . '/core/lib/functions2.lib.php';
require_once DOL_DOCUMENT_ROOT . '/core/lib/date.lib.php';
require_once DOL_DOCUMENT_ROOT . '/core/class/extrafields.class.php';
if (! empty($conf->commande->enabled))
	require_once DOL_DOCUMENT_ROOT . '/commande/class/commande.class.php';
if (! empty($conf->projet->enabled)) {
	require_once DOL_DOCUMENT_ROOT . '/projet/class/project.class.php';
	require_once DOL_DOCUMENT_ROOT . '/core/class/html.formprojet.class.php';
}
require_once DOL_DOCUMENT_ROOT . '/core/class/doleditor.class.php';

$langs->load('bills');
$langs->load('companies');
$langs->load('compta');
$langs->load('products');
$langs->load('banks');
$langs->load('main');
if (! empty($conf->margin->enabled))
	$langs->load('margins');

$sall = trim(GETPOST('sall'));
$projectid = (GETPOST('projectid') ? GETPOST('projectid', 'int') : 0);

$id = (GETPOST('id', 'int') ? GETPOST('id', 'int') : GETPOST('facid', 'int')); // For backward compatibility
$ref = GETPOST('ref', 'alpha');
$socid = GETPOST('socid', 'int');
$action = GETPOST('action', 'alpha');
$confirm = GETPOST('confirm', 'alpha');
$lineid = GETPOST('lineid', 'int');
$userid = GETPOST('userid', 'int');
$search_ref = GETPOST('sf_ref') ? GETPOST('sf_ref', 'alpha') : GETPOST('search_ref', 'alpha');
$search_societe = GETPOST('search_societe', 'alpha');
$search_montant_ht = GETPOST('search_montant_ht', 'alpha');
$search_montant_ttc = GETPOST('search_montant_ttc', 'alpha');
$origin = GETPOST('origin', 'alpha');
$originid = (GETPOST('originid', 'int') ? GETPOST('originid', 'int') : GETPOST('origin_id', 'int')); // For backward compatibility

// PDF
$hidedetails = (GETPOST('hidedetails', 'int') ? GETPOST('hidedetails', 'int') : (! empty($conf->global->MAIN_GENERATE_DOCUMENTS_HIDE_DETAILS) ? 1 : 0));
$hidedesc = (GETPOST('hidedesc', 'int') ? GETPOST('hidedesc', 'int') : (! empty($conf->global->MAIN_GENERATE_DOCUMENTS_HIDE_DESC) ? 1 : 0));
$hideref = (GETPOST('hideref', 'int') ? GETPOST('hideref', 'int') : (! empty($conf->global->MAIN_GENERATE_DOCUMENTS_HIDE_REF) ? 1 : 0));

// Security check
$fieldid = (! empty($ref) ? 'facnumber' : 'rowid');
if ($user->societe_id) $socid = $user->societe_id;
$result = restrictedArea($user, 'facture', $id, '', '', 'fk_soc', $fieldid);

// Nombre de ligne pour choix de produit/service predefinis
$NBLINES = 4;

$usehm = (! empty($conf->global->MAIN_USE_HOURMIN_IN_DATE_RANGE) ? $conf->global->MAIN_USE_HOURMIN_IN_DATE_RANGE : 0);

$object = new Facture($db);
$extrafields = new ExtraFields($db);

// Load object
if ($id > 0 || ! empty($ref)) {
	$ret = $object->fetch($id, $ref);
}

// Initialize technical object to manage hooks of thirdparties. Note that conf->hooks_modules contains array array
$hookmanager->initHooks(array('invoicecard'));

$permissionnote = $user->rights->facture->creer; // Used by the include of actions_setnotes.inc.php

/*
 * Actions
 */

$parameters = array('socid' => $socid);
$reshook = $hookmanager->executeHooks('doActions', $parameters, $object, $action); // Note that $action and $object may have been modified by some hooks

include DOL_DOCUMENT_ROOT . '/core/actions_setnotes.inc.php'; // Must be include, not includ_once

// Action clone object
if ($action == 'confirm_clone' && $confirm == 'yes' && $user->rights->facture->creer) {
	if (1 == 0 && empty($_REQUEST["clone_content"]) && empty($_REQUEST["clone_receivers"])) {
		$mesgs [] = '<div class="error">' . $langs->trans("NoCloneOptionsSpecified") . '</div>';
	} else {
		if ($object->fetch($id) > 0) {
			$result = $object->createFromClone($socid);
			if ($result > 0) {
				header("Location: " . $_SERVER['PHP_SELF'] . '?facid=' . $result);
				exit();
			} else {
				setEventMessage($object->error, 'errors');
				$action = '';
			}
		}
	}
}

// Change status of invoice
else if ($action == 'reopen' && $user->rights->facture->creer) {
	$result = $object->fetch($id);
	if ($object->statut == 2 || ($object->statut == 3 && $object->close_code != 'replaced')) {
		$result = $object->set_unpaid($user);
		if ($result > 0) {
			header('Location: ' . $_SERVER["PHP_SELF"] . '?facid=' . $id);
			exit();
		} else {
			setEventMessage($object->error, 'errors');
		}
	}
}

// Delete invoice
else if ($action == 'confirm_delete' && $confirm == 'yes' && $user->rights->facture->supprimer) {
	$result = $object->fetch($id);
	$object->fetch_thirdparty();

	$idwarehouse = GETPOST('idwarehouse');

	$qualified_for_stock_change = 0;
	if (empty($conf->global->STOCK_SUPPORTS_SERVICES)) {
		$qualified_for_stock_change = $object->hasProductsOrServices(2);
	} else {
		$qualified_for_stock_change = $object->hasProductsOrServices(1);
	}

	$result = $object->delete(0, 0, $idwarehouse);
	if ($result > 0) {
		header('Location: ' . DOL_URL_ROOT . '/compta/facture/list.php');
		exit();
	} else {
		setEventMessage($object->error, 'errors');
		$action='';
	}
}

// Delete line
else if ($action == 'confirm_deleteline' && $confirm == 'yes' && $user->rights->facture->creer) {
	$object->fetch($id);
	$object->fetch_thirdparty();

	$result = $object->deleteline($_GET ['lineid'], $user);
	if ($result > 0) {
		// Define output language
		$outputlangs = $langs;
		$newlang = '';
		if ($conf->global->MAIN_MULTILANGS && empty($newlang) && ! empty($_REQUEST['lang_id']))
			$newlang = $_REQUEST['lang_id'];
		if ($conf->global->MAIN_MULTILANGS && empty($newlang))
			$newlang = $object->client->default_lang;
		if (! empty($newlang)) {
			$outputlangs = new Translate("", $conf);
			$outputlangs->setDefaultLang($newlang);
		}
		if (empty($conf->global->MAIN_DISABLE_PDF_AUTOUPDATE)) {
			$ret = $object->fetch($id); // Reload to get new records
			$result = facture_pdf_create($db, $object, $object->modelpdf, $outputlangs, $hidedetails, $hidedesc, $hideref);
		}
		if ($result >= 0) {
			header('Location: ' . $_SERVER["PHP_SELF"] . '?facid=' . $id);
			exit();
		}
	} else {
		setEventMessage($object->error, 'errors');
		$action = '';
	}
}

// Delete link of credit note to invoice
else if ($action == 'unlinkdiscount' && $user->rights->facture->creer) {
	$discount = new DiscountAbsolute($db);
	$result = $discount->fetch($_GET ["discountid"]);
	$discount->unlink_invoice();
}

// Validation
else if ($action == 'valid' && $user->rights->facture->creer) {
	$object->fetch($id);

	// On verifie signe facture
	if ($object->type == Facture::TYPE_CREDIT_NOTE) {
		// Si avoir, le signe doit etre negatif
		if ($object->total_ht >= 0) {
			$mesgs [] = '<div class="error">' . $langs->trans("ErrorInvoiceAvoirMustBeNegative") . '</div>';
			$action = '';
		}
	} else {
		// Si non avoir, le signe doit etre positif
		if (empty($conf->global->FACTURE_ENABLE_NEGATIVE) && $object->total_ht < 0) {
			$mesgs [] = '<div class="error">' . $langs->trans("ErrorInvoiceOfThisTypeMustBePositive") . '</div>';
			$action = '';
		}
	}
}

else if ($action == 'set_thirdparty' && $user->rights->facture->creer) {
	$object->fetch($id);
	$object->setValueFrom('fk_soc', $socid);

	header('Location: ' . $_SERVER["PHP_SELF"] . '?facid=' . $id);
	exit();
}

else if ($action == 'classin' && $user->rights->facture->creer) {
	$object->fetch($id);
	$object->setProject($_POST['projectid']);
}

else if ($action == 'setmode' && $user->rights->facture->creer) {
	$object->fetch($id);
	$result = $object->setPaymentMethods(GETPOST('mode_reglement_id', 'int'));
	if ($result < 0)
		dol_print_error($db, $object->error);
}

else if ($action == 'setinvoicedate' && $user->rights->facture->creer) {
	$object->fetch($id);
<<<<<<< HEAD
	$old_date_lim_reglement = $object->date_lim_reglement;
	$object->date = dol_mktime(12, 0, 0, $_POST['invoicedatemonth'], $_POST['invoicedateday'], $_POST['invoicedateyear']);
	$new_date_lim_reglement = $object->calculate_date_lim_reglement();
	if ($new_date_lim_reglement > $old_date_lim_reglement)
		$object->date_lim_reglement = $new_date_lim_reglement;
	if ($object->date_lim_reglement < $object->date)
		$object->date_lim_reglement = $object->date;
	$result = $object->update($user);
	if ($result < 0)
		dol_print_error($db, $object->error);
=======
	$old_date_lim_reglement=$object->date_lim_reglement;
	$date=dol_mktime(12,0,0,$_POST['invoicedatemonth'],$_POST['invoicedateday'],$_POST['invoicedateyear']);
	if (empty($date)) 
	{
	    setEventMessage($langs->trans("ErrorFieldRequired",$langs->transnoentitiesnoconv("Date")),'errors');
	    header('Location: '.$_SERVER["PHP_SELF"].'?facid='.$id.'&action=editinvoicedate');
	    exit;
	     
	}
    $object->date=$date;
	$new_date_lim_reglement=$object->calculate_date_lim_reglement();
	if ($new_date_lim_reglement > $old_date_lim_reglement) $object->date_lim_reglement=$new_date_lim_reglement;
	if ($object->date_lim_reglement < $object->date) $object->date_lim_reglement=$object->date;
	$result=$object->update($user);
	if ($result < 0) dol_print_error($db,$object->error);
>>>>>>> 1f0653dd
}

else if ($action == 'setconditions' && $user->rights->facture->creer) {
	$object->fetch($id);
	$object->cond_reglement_code = 0; // To clean property
	$object->cond_reglement_id = 0; // To clean property
	$result = $object->setPaymentTerms(GETPOST('cond_reglement_id', 'int'));
	if ($result < 0)
		dol_print_error($db, $object->error);

	$old_date_lim_reglement = $object->date_lim_reglement;
	$new_date_lim_reglement = $object->calculate_date_lim_reglement();
	if ($new_date_lim_reglement > $old_date_lim_reglement)
		$object->date_lim_reglement = $new_date_lim_reglement;
	if ($object->date_lim_reglement < $object->date)
		$object->date_lim_reglement = $object->date;
	$result = $object->update($user);
	if ($result < 0)
		dol_print_error($db, $object->error);
}

else if ($action == 'setpaymentterm' && $user->rights->facture->creer) {
	$object->fetch($id);
	$object->date_lim_reglement = dol_mktime(12, 0, 0, $_POST['paymenttermmonth'], $_POST['paymenttermday'], $_POST['paymenttermyear']);
	if ($object->date_lim_reglement < $object->date) {
		$object->date_lim_reglement = $object->calculate_date_lim_reglement();
		setEventMessage($langs->trans("DatePaymentTermCantBeLowerThanObjectDate"), 'warnings');
	}
	$result = $object->update($user);
	if ($result < 0)
		dol_print_error($db, $object->error);
}

else if ($action == 'setrevenuestamp' && $user->rights->facture->creer) {
	$object->fetch($id);
	$object->revenuestamp = GETPOST('revenuestamp');
	$result = $object->update($user);
	$object->update_price(1);
	if ($result < 0)
		dol_print_error($db, $object->error);
}

else if ($action == 'setremisepercent' && $user->rights->facture->creer) {
	$object->fetch($id);
	$result = $object->set_remise($user, $_POST['remise_percent']);
}

else if ($action == "setabsolutediscount" && $user->rights->facture->creer) {
	// POST[remise_id] ou POST[remise_id_for_payment]
	if (! empty($_POST["remise_id"])) {
		$ret = $object->fetch($id);
		if ($ret > 0) {
			$result = $object->insert_discount($_POST["remise_id"]);
			if ($result < 0) {
				$mesgs [] = '<div class="error">' . $object->error . '</div>';
			}
		} else {
			dol_print_error($db, $object->error);
		}
	}
	if (! empty($_POST["remise_id_for_payment"])) {
		require_once DOL_DOCUMENT_ROOT . '/core/class/discount.class.php';
		$discount = new DiscountAbsolute($db);
		$discount->fetch($_POST["remise_id_for_payment"]);

		$result = $discount->link_to_invoice(0, $id);
		if ($result < 0) {
			$mesgs [] = '<div class="error">' . $discount->error . '</div>';
		}
	}
}

else if ($action == 'set_ref_client' && $user->rights->facture->creer) {
	$object->fetch($id);
	$object->set_ref_client($_POST['ref_client']);
}

// Classify to validated
else if ($action == 'confirm_valid' && $confirm == 'yes' && $user->rights->facture->valider)
{
	$idwarehouse = GETPOST('idwarehouse');

	$object->fetch($id);
	$object->fetch_thirdparty();

	// Check parameters

	// Check for mandatory prof id
	for($i = 1; $i < 6; $i ++)
	{
		$idprof_mandatory = 'SOCIETE_IDPROF' . ($i) . '_INVOICE_MANDATORY';
		$idprof = 'idprof' . $i;
		if (! $object->thirdparty->$idprof && ! empty($conf->global->$idprof_mandatory)) {
			if (! $error)
				$langs->load("errors");
			$error ++;

			setEventMessage($langs->trans('ErrorProdIdIsMandatory', $langs->transcountry('ProfId' . $i, $object->thirdparty->country_code)), 'errors');
		}
	}

	$qualified_for_stock_change = 0;
	if (empty($conf->global->STOCK_SUPPORTS_SERVICES)) {
		$qualified_for_stock_change = $object->hasProductsOrServices(2);
	} else {
		$qualified_for_stock_change = $object->hasProductsOrServices(1);
	}

	// Check for warehouse
	if ($object->type != Facture::TYPE_DEPOSIT && ! empty($conf->global->STOCK_CALCULATE_ON_BILL) && $qualified_for_stock_change) {
		if (! $idwarehouse || $idwarehouse == - 1) {
			$error ++;
			setEventMessage($langs->trans('ErrorFieldRequired', $langs->transnoentitiesnoconv("Warehouse")), 'errors');
			$action = '';
		}
	}

	if (! $error)
	{
		$result = $object->validate($user, '', $idwarehouse);
		if ($result >= 0)
		{
			// Define output language
			$outputlangs = $langs;
			$newlang = '';
			if ($conf->global->MAIN_MULTILANGS && empty($newlang) && ! empty($_REQUEST['lang_id']))
				$newlang = $_REQUEST['lang_id'];
			if ($conf->global->MAIN_MULTILANGS && empty($newlang))
				$newlang = $object->client->default_lang;
			if (! empty($newlang)) {
				$outputlangs = new Translate("", $conf);
				$outputlangs->setDefaultLang($newlang);
			}
			if (empty($conf->global->MAIN_DISABLE_PDF_AUTOUPDATE)) {
				$ret = $object->fetch($id); // Reload to get new records
				facture_pdf_create($db, $object, $object->modelpdf, $outputlangs, $hidedetails, $hidedesc, $hideref);
			}
		} else {
			if (count($object->errors)) setEventMessage($object->errors, 'errors');
			else setEventMessage($object->error, 'errors');
		}
	}
}

// Go back to draft status (unvalidate)
else if ($action == 'confirm_modif' && ((empty($conf->global->MAIN_USE_ADVANCED_PERMS) && $user->rights->facture->valider) || $user->rights->facture->invoice_advance->unvalidate)) {
	$idwarehouse = GETPOST('idwarehouse');

	$object->fetch($id);
	$object->fetch_thirdparty();

	$qualified_for_stock_change = 0;
	if (empty($conf->global->STOCK_SUPPORTS_SERVICES)) {
		$qualified_for_stock_change = $object->hasProductsOrServices(2);
	} else {
		$qualified_for_stock_change = $object->hasProductsOrServices(1);
	}

	// Check parameters
	if ($object->type != Facture::TYPE_DEPOSIT && ! empty($conf->global->STOCK_CALCULATE_ON_BILL) && $qualified_for_stock_change) {
		if (! $idwarehouse || $idwarehouse == - 1) {
			$error ++;
			setEventMessage($langs->trans('ErrorFieldRequired', $langs->transnoentitiesnoconv("Warehouse")), 'errors');
			$action = '';
		}
	}

	if (! $error) {
		// On verifie si la facture a des paiements
		$sql = 'SELECT pf.amount';
		$sql .= ' FROM ' . MAIN_DB_PREFIX . 'paiement_facture as pf';
		$sql .= ' WHERE pf.fk_facture = ' . $object->id;

		$result = $db->query($sql);
		if ($result) {
			$i = 0;
			$num = $db->num_rows($result);

			while ($i < $num) {
				$objp = $db->fetch_object($result);
				$totalpaye += $objp->amount;
				$i ++;
			}
		} else {
			dol_print_error($db, '');
		}

		$resteapayer = $object->total_ttc - $totalpaye;

		// On verifie si les lignes de factures ont ete exportees en compta et/ou ventilees
		$ventilExportCompta = $object->getVentilExportCompta();

		// On verifie si aucun paiement n'a ete effectue
		if ($resteapayer == $object->total_ttc && $object->paye == 0 && $ventilExportCompta == 0) {
			$result=$object->set_draft($user, $idwarehouse);
			if ($result<0) setEventMessage($object->error,'errors');

			// Define output language
			$outputlangs = $langs;
			$newlang = '';
			if ($conf->global->MAIN_MULTILANGS && empty($newlang) && ! empty($_REQUEST['lang_id']))
				$newlang = $_REQUEST['lang_id'];
			if ($conf->global->MAIN_MULTILANGS && empty($newlang))
				$newlang = $object->client->default_lang;
			if (! empty($newlang)) {
				$outputlangs = new Translate("", $conf);
				$outputlangs->setDefaultLang($newlang);
			}
			if (empty($conf->global->MAIN_DISABLE_PDF_AUTOUPDATE)) {
				$ret = $object->fetch($id); // Reload to get new records
				facture_pdf_create($db, $object, $object->modelpdf, $outputlangs, $hidedetails, $hidedesc, $hideref);
			}
		}
	}
}

// Classify "paid"
else if ($action == 'confirm_paid' && $confirm == 'yes' && $user->rights->facture->paiement) {
	$object->fetch($id);
	$result = $object->set_paid($user);
	if ($result<0) setEventMessage($object->error,'errors');
} // Classif "paid partialy"
else if ($action == 'confirm_paid_partially' && $confirm == 'yes' && $user->rights->facture->paiement) {
	$object->fetch($id);
	$close_code = $_POST["close_code"];
	$close_note = $_POST["close_note"];
	if ($close_code) {
		$result = $object->set_paid($user, $close_code, $close_note);
		if ($result<0) setEventMessage($object->error,'errors');
	} else {
		setEventMessage($langs->trans("ErrorFieldRequired", $langs->transnoentitiesnoconv("Reason")), 'errors');
	}
} // Classify "abandoned"
else if ($action == 'confirm_canceled' && $confirm == 'yes') {
	$object->fetch($id);
	$close_code = $_POST["close_code"];
	$close_note = $_POST["close_note"];
	if ($close_code) {
		$result = $object->set_canceled($user, $close_code, $close_note);
		if ($result<0) setEventMessage($object->error,'errors');
	} else {
		setEventMessage($langs->trans("ErrorFieldRequired", $langs->transnoentitiesnoconv("Reason")), 'errors');
	}
}

// Convertir en reduc
else if ($action == 'confirm_converttoreduc' && $confirm == 'yes' && $user->rights->facture->creer)
{
	$object->fetch($id);
	$object->fetch_thirdparty();
	//$object->fetch_lines();	// Already done into fetch

	// Check if there is already a discount (protection to avoid duplicate creation when resubmit post)
	$discountcheck=new DiscountAbsolute($db);
	$result=$discountcheck->fetch(0,$object->id);

	$canconvert=0;
	if ($object->type == Facture::TYPE_DEPOSIT && $object->paye == 1 && empty($discountcheck->id)) $canconvert=1;	// we can convert deposit into discount if deposit is payed completely and not already converted (see real condition into condition used to show button converttoreduc)
	if ($object->type == Facture::TYPE_CREDIT_NOTE && $object->paye == 0 && empty($discountcheck->id)) $canconvert=1;	// we can convert credit note into discount if credit note is not payed back and not already converted and amount of payment is 0 (see real condition into condition used to show button converttoreduc)
	if ($canconvert)
	{
		$db->begin();

		// Boucle sur chaque taux de tva
		$i = 0;
		foreach ($object->lines as $line) {
			$amount_ht [$line->tva_tx] += $line->total_ht;
			$amount_tva [$line->tva_tx] += $line->total_tva;
			$amount_ttc [$line->tva_tx] += $line->total_ttc;
			$i ++;
		}

		// Insert one discount by VAT rate category
		$discount = new DiscountAbsolute($db);
		if ($object->type == Facture::TYPE_CREDIT_NOTE)
			$discount->description = '(CREDIT_NOTE)';
		elseif ($object->type == Facture::TYPE_DEPOSIT)
			$discount->description = '(DEPOSIT)';
		else {
			setEventMessage($langs->trans('CantConvertToReducAnInvoiceOfThisType'),'errors');
		}
		$discount->tva_tx = abs($object->total_ttc);
		$discount->fk_soc = $object->socid;
		$discount->fk_facture_source = $object->id;

		$error = 0;
		foreach ($amount_ht as $tva_tx => $xxx) {
			$discount->amount_ht = abs($amount_ht [$tva_tx]);
			$discount->amount_tva = abs($amount_tva [$tva_tx]);
			$discount->amount_ttc = abs($amount_ttc [$tva_tx]);
			$discount->tva_tx = abs($tva_tx);

			$result = $discount->create($user);
			if ($result < 0)
			{
				$error++;
				break;
			}
		}

		if (empty($error))
		{
			// Classe facture
			$result = $object->set_paid($user);
			if ($result >= 0)
			{
				//$mesgs[]='OK'.$discount->id;
				$db->commit();
			}
			else
			{
				setEventMessage($object->error,'errors');
				$db->rollback();
			}
		}
		else
		{
			setEventMessage($discount->error,'errors');
			$db->rollback();
		}
	}
}

/*
 * Insert new invoice in database
*/
else if ($action == 'add' && $user->rights->facture->creer)
{
	if ($socid > 0) $object->socid = GETPOST('socid', 'int');

	$db->begin();

	$error = 0;

	// Fill array 'array_options' with data from add form
	$extralabels = $extrafields->fetch_name_optionals_label($object->table_element);
	$ret = $extrafields->setOptionalsFromPost($extralabels, $object);
	if ($ret < 0) $error ++;

		// Replacement invoice
	if ($_POST['type'] == Facture::TYPE_REPLACEMENT)
	{
		$dateinvoice = dol_mktime(12, 0, 0, $_POST['remonth'], $_POST['reday'], $_POST['reyear']);
		if (empty($dateinvoice))
		{
			$error++;
			setEventMessage($langs->trans("ErrorFieldRequired",$langs->transnoentitiesnoconv("Date")),'errors');
		}

		if (! ($_POST['fac_replacement'] > 0)) {
			$error ++;
			setEventMessage($langs->trans("ErrorFieldRequired", $langs->transnoentitiesnoconv("ReplaceInvoice")), 'errors');
		}

		if (! $error) {
			// This is a replacement invoice
			$result = $object->fetch($_POST['fac_replacement']);
			$object->fetch_thirdparty();

			$object->date				= $dateinvoice;
			$object->note_public		= trim($_POST['note_public']);
			$object->note				= trim($_POST['note']);
			$object->ref_client			= $_POST['ref_client'];
			$object->ref_int			= $_POST['ref_int'];
			$object->modelpdf			= $_POST['model'];
			$object->fk_project			= $_POST['projectid'];
			$object->cond_reglement_id	= $_POST['cond_reglement_id'];
			$object->mode_reglement_id	= $_POST['mode_reglement_id'];
			$object->remise_absolue		= $_POST['remise_absolue'];
			$object->remise_percent		= $_POST['remise_percent'];

			// Proprietes particulieres a facture de remplacement
			$object->fk_facture_source = $_POST['fac_replacement'];
			$object->type = Facture::TYPE_REPLACEMENT;

			$id = $object->createFromCurrent($user);
			if ($id <= 0)
				$mesgs [] = $object->error;
		}
	}

	// Credit note invoice
	if ($_POST['type'] == Facture::TYPE_CREDIT_NOTE)
	{
		if (! ($_POST['fac_avoir'] > 0))
		{
			$error ++;
			setEventMessage($langs->trans("ErrorFieldRequired", $langs->transnoentitiesnoconv("CorrectInvoice")), 'errors');
		}

		$dateinvoice = dol_mktime(12, 0, 0, $_POST['remonth'], $_POST['reday'], $_POST['reyear']);
		if (empty($dateinvoice))
		{
			$error ++;
			setEventMessage($langs->trans("ErrorFieldRequired", $langs->trans("Date")), 'errors');
		}

		if (! $error)
		{
			$object->socid				= GETPOST('socid','int');
			$object->number				= $_POST['facnumber'];
			$object->date				= $dateinvoice;
			$object->note_public		= trim($_POST['note_public']);
			$object->note				= trim($_POST['note']);
			$object->ref_client			= $_POST['ref_client'];
			$object->ref_int			= $_POST['ref_int'];
			$object->modelpdf			= $_POST['model'];
			$object->fk_project			= $_POST['projectid'];
			$object->cond_reglement_id	= 0;
			$object->mode_reglement_id	= $_POST['mode_reglement_id'];
			$object->remise_absolue		= $_POST['remise_absolue'];
			$object->remise_percent		= $_POST['remise_percent'];

			// Proprietes particulieres a facture avoir
			$object->fk_facture_source = $_POST['fac_avoir'];
			$object->type = Facture::TYPE_CREDIT_NOTE;

			$id = $object->create($user);

			if (GETPOST('invoiceAvoirWithLines', 'int')==1 && $id>0)
			{
                $facture_source = new Facture($db); // fetch origin object
                if ($facture_source->fetch($object->fk_facture_source)>0)
                {

                    foreach($facture_source->lines as $line)
                    {
                        $line->fk_facture = $object->id;

                        $line->subprice =-$line->subprice; // invert price for object
                        $line->pa_ht = -$line->pa_ht;
                        $line->total_ht=-$line->total_ht;
                        $line->total_tva=-$line->total_tva;
                        $line->total_ttc=-$line->total_ttc;
                        $line->total_localtax1=-$line->total_localtax1;
                        $line->total_localtax2=-$line->total_localtax2;

                        $line->insert();

                        $object->lines[] = $line; // insert new line in current object
                    }

                    $object->update_price(1);
                }

			}

            if(GETPOST('invoiceAvoirWithPaymentRestAmount', 'int')==1 && $id>0) {

                $facture_source = new Facture($db); // fetch origin object if not previously defined
                if($facture_source->fetch($object->fk_facture_source)>0) {
                    $totalpaye = $facture_source->getSommePaiement();
                    $totalcreditnotes = $facture_source->getSumCreditNotesUsed();
                    $totaldeposits = $facture_source->getSumDepositsUsed();
                    $remain_to_pay = abs($facture_source->total_ttc - $totalpaye - $totalcreditnotes - $totaldeposits);

                    $object->addline($langs->trans('invoiceAvoirLineWithPaymentRestAmount'),$remain_to_pay,1,0,0,0,0,0,'','','TTC');
                }
            }

			// Add predefined lines
			/*
             TODO delete
             for($i = 1; $i <= $NBLINES; $i ++) {
				if ($_POST['idprod' . $i]) {
					$product = new Product($db);
					$product->fetch($_POST['idprod' . $i]);
					$startday = dol_mktime(12, 0, 0, $_POST['date_start' . $i . 'month'], $_POST['date_start' . $i . 'day'], $_POST['date_start' . $i . 'year']);
					$endday = dol_mktime(12, 0, 0, $_POST['date_end' . $i . 'month'], $_POST['date_end' . $i . 'day'], $_POST['date_end' . $i . 'year']);
					$result = $object->addline($product->description, $product->price, $_POST['qty' . $i], $product->tva_tx, $product->localtax1_tx, $product->localtax2_tx, $_POST['idprod' . $i], $_POST['remise_percent' . $i], $startday, $endday, 0, 0, '', $product->price_base_type, $product->price_ttc, $product->type);
				}
			}*/
		}
	}

	// Standard invoice or Deposit invoice created from a Predefined invoice
	if (($_POST['type'] == 0 || $_POST['type'] == 3) && $_POST['fac_rec'] > 0)
	{
		$dateinvoice = dol_mktime(12, 0, 0, $_POST['remonth'], $_POST['reday'], $_POST['reyear']);
		if (empty($dateinvoice))
		{
			$error++;
			setEventMessage($langs->trans("ErrorFieldRequired",$langs->transnoentitiesnoconv("Date")),'errors');
		}

		if (! $error)
		{
			$object->socid			= GETPOST('socid','int');
			$object->type           = $_POST['type'];
			$object->number         = $_POST['facnumber'];
			$object->date           = $dateinvoice;
			$object->note_public	= trim($_POST['note_public']);
			$object->note_private   = trim($_POST['note_private']);
			$object->ref_client     = $_POST['ref_client'];
			$object->ref_int     	= $_POST['ref_int'];
			$object->modelpdf       = $_POST['model'];

			// Source facture
			$object->fac_rec = $_POST['fac_rec'];

			$id = $object->create($user);
		}
	}

	// Standard or deposit or proforma invoice
	if (($_POST['type'] == 0 || $_POST['type'] == 3 || $_POST['type'] == 4) && $_POST['fac_rec'] <= 0)
	{
		if (GETPOST('socid', 'int') < 1)
		{
			$error ++;
			setEventMessage($langs->trans("ErrorFieldRequired", $langs->transnoentitiesnoconv("Customer")), 'errors');
		}

		$dateinvoice = dol_mktime(12, 0, 0, $_POST['remonth'], $_POST['reday'], $_POST['reyear']);
		if (empty($dateinvoice))
		{
			$error++;
			setEventMessage($langs->trans("ErrorFieldRequired",$langs->transnoentitiesnoconv("Date")),'errors');
		}

		if (! $error)
		{
			// Si facture standard
			$object->socid				= GETPOST('socid','int');
			$object->type				= GETPOST('type');
			$object->number				= $_POST['facnumber'];
			$object->date				= $dateinvoice;
			$object->note_public		= trim($_POST['note_public']);
			$object->note_private		= trim($_POST['note_private']);
			$object->ref_client			= $_POST['ref_client'];
			$object->ref_int			= $_POST['ref_int'];
			$object->modelpdf			= $_POST['model'];
			$object->fk_project			= $_POST['projectid'];
			$object->cond_reglement_id	= ($_POST['type'] == 3?1:$_POST['cond_reglement_id']);
			$object->mode_reglement_id	= $_POST['mode_reglement_id'];
			$object->amount				= $_POST['amount'];
			$object->remise_absolue		= $_POST['remise_absolue'];
			$object->remise_percent		= $_POST['remise_percent'];

			$object->fetch_thirdparty();

			// If creation from another object of another module (Example: origin=propal, originid=1)
			if ($_POST['origin'] && $_POST['originid'])
			{
				// Parse element/subelement (ex: project_task)
				$element = $subelement = $_POST['origin'];
				if (preg_match('/^([^_]+)_([^_]+)/i', $_POST['origin'], $regs)) {
					$element = $regs [1];
					$subelement = $regs [2];
				}

				// For compatibility
				if ($element == 'order') {
					$element = $subelement = 'commande';
				}
				if ($element == 'propal') {
					$element = 'comm/propal';
					$subelement = 'propal';
				}
				if ($element == 'contract') {
					$element = $subelement = 'contrat';
				}
				if ($element == 'inter') {
					$element = $subelement = 'ficheinter';
				}
				if ($element == 'shipping') {
					$element = $subelement = 'expedition';
				}

				$object->origin = $_POST['origin'];
				$object->origin_id = $_POST['originid'];

				// Possibility to add external linked objects with hooks
				$object->linked_objects [$object->origin] = $object->origin_id;
				if (is_array($_POST['other_linked_objects']) && ! empty($_POST['other_linked_objects'])) {
					$object->linked_objects = array_merge($object->linked_objects, $_POST['other_linked_objects']);
				}

				$id = $object->create($user);

				if ($id > 0)
				{
					// If deposit invoice
					if ($_POST['type'] == 3)
					{
						$typeamount = GETPOST('typedeposit', 'alpha');
						$valuedeposit = GETPOST('valuedeposit', 'int');

						if ($typeamount == 'amount')
						{
							$amountdeposit = $valuedeposit;
						}
						else
						{
							$amountdeposit = 0;

							dol_include_once('/' . $element . '/class/' . $subelement . '.class.php');

							$classname = ucfirst($subelement);
							$srcobject = new $classname($db);

							dol_syslog("Try to find source object origin=" . $object->origin . " originid=" . $object->origin_id . " to add deposit lines");
							$result = $srcobject->fetch($object->origin_id);
							if ($result > 0)
							{
								$totalamount = 0;
								$lines = $srcobject->lines;
								$numlines=count($lines);
								for ($i=0; $i<$numlines; $i++)
								{
									$qualified=1;
									if (empty($lines[$i]->qty)) $qualified=0;	// We discard qty=0, it is an option
									if (! empty($lines[$i]->special_code)) $qualified=0;	// We discard special_code (frais port, ecotaxe, option, ...)
									if ($qualified) $totalamount += $lines[$i]->total_ht;
								}

								if ($totalamount != 0) {
									$amountdeposit = ($totalamount * $valuedeposit) / 100;
								}
							} else {
								$mesgs [] = $srcobject->error;
								$error ++;
							}
						}

						$result = $object->addline(
								$langs->trans('Deposit'),
								$amountdeposit,		 	// subprice
								1, 						// quantity
								$lines [$i]->tva_tx, 0, // localtax1_tx
								0, 						// localtax2_tx
								0, 						// fk_product
								0, 						// remise_percent
								0, 						// date_start
								0, 						// date_end
								0, $lines [$i]->info_bits, // info_bits
								0, 						// info_bits
								'HT',
								0,
								0, 						// product_type
								1,
								$lines [$i]->special_code,
								$object->origin,
								0,
								0,
								0,
								0,
								$langs->trans('Deposit')
							);
					}
					else
					{

						dol_include_once('/' . $element . '/class/' . $subelement . '.class.php');

						$classname = ucfirst($subelement);
						$srcobject = new $classname($db);

						dol_syslog("Try to find source object origin=" . $object->origin . " originid=" . $object->origin_id . " to add lines");
						$result = $srcobject->fetch($object->origin_id);
						if ($result > 0)
						{
							$lines = $srcobject->lines;
							if (empty($lines) && method_exists($srcobject, 'fetch_lines')) $lines = $srcobject->fetch_lines();

							$fk_parent_line=0;
							$num=count($lines);
							for ($i=0;$i<$num;$i++)
							{
								$label=(! empty($lines[$i]->label)?$lines[$i]->label:'');
								$desc=(! empty($lines[$i]->desc)?$lines[$i]->desc:$lines[$i]->libelle);

								if ($lines [$i]->subprice < 0)
								{
									// Negative line, we create a discount line
									$discount = new DiscountAbsolute($db);
									$discount->fk_soc = $object->socid;
									$discount->amount_ht = abs($lines [$i]->total_ht);
									$discount->amount_tva = abs($lines [$i]->total_tva);
									$discount->amount_ttc = abs($lines [$i]->total_ttc);
									$discount->tva_tx = $lines [$i]->tva_tx;
									$discount->fk_user = $user->id;
									$discount->description = $desc;
									$discountid = $discount->create($user);
									if ($discountid > 0) {
										$result = $object->insert_discount($discountid); // This include link_to_invoice
									} else {
										$mesgs [] = $discount->error;
										$error ++;
										break;
									}
								} else {
									// Positive line
									$product_type = ($lines [$i]->product_type ? $lines [$i]->product_type : 0);

									// Date start
									$date_start = false;
									if ($lines [$i]->date_debut_prevue)
										$date_start = $lines [$i]->date_debut_prevue;
									if ($lines [$i]->date_debut_reel)
										$date_start = $lines [$i]->date_debut_reel;
									if ($lines [$i]->date_start)
										$date_start = $lines [$i]->date_start;

										// Date end
									$date_end = false;
									if ($lines [$i]->date_fin_prevue)
										$date_end = $lines [$i]->date_fin_prevue;
									if ($lines [$i]->date_fin_reel)
										$date_end = $lines [$i]->date_fin_reel;
									if ($lines [$i]->date_end)
										$date_end = $lines [$i]->date_end;

										// Reset fk_parent_line for no child products and special product
									if (($lines [$i]->product_type != 9 && empty($lines [$i]->fk_parent_line)) || $lines [$i]->product_type == 9) {
										$fk_parent_line = 0;
									}

									// Extrafields
									if (empty($conf->global->MAIN_EXTRAFIELDS_DISABLED) && method_exists($lines [$i], 'fetch_optionals')) {
										$lines [$i]->fetch_optionals($lines [$i]->rowid);
										$array_option = $lines [$i]->array_options;
									}

									$result = $object->addline($desc, $lines [$i]->subprice, $lines [$i]->qty, $lines [$i]->tva_tx, $lines [$i]->localtax1_tx, $lines [$i]->localtax2_tx, $lines [$i]->fk_product, $lines [$i]->remise_percent, $date_start, $date_end, 0, $lines [$i]->info_bits, $lines [$i]->fk_remise_except, 'HT', 0, $product_type, $lines [$i]->rang, $lines [$i]->special_code, $object->origin, $lines [$i]->rowid, $fk_parent_line, $lines [$i]->fk_fournprice, $lines [$i]->pa_ht, $label, $array_option);

									if ($result > 0) {
										$lineid = $result;
									} else {
										$lineid = 0;
										$error ++;
										break;
									}

									// Defined the new fk_parent_line
									if ($result > 0 && $lines [$i]->product_type == 9) {
										$fk_parent_line = $result;
									}
								}
							}

							// Hooks
							$parameters = array('objFrom' => $srcobject);
							$reshook = $hookmanager->executeHooks('createFrom', $parameters, $object, $action); // Note that $action and $object may have been
							                                                                               // modified by hook
							if ($reshook < 0)
								$error ++;
						} else {
							$mesgs [] = $srcobject->error;
							$error ++;
						}
					}
				} else {
					$mesgs [] = $object->error;
					$error ++;
				}
			} 			// If some invoice's lines already known
			else {
				$id = $object->create($user);

				for($i = 1; $i <= $NBLINES; $i ++) {
					if ($_POST['idprod' . $i]) {
						$product = new Product($db);
						$product->fetch($_POST['idprod' . $i]);
						$startday = dol_mktime(12, 0, 0, $_POST['date_start' . $i . 'month'], $_POST['date_start' . $i . 'day'], $_POST['date_start' . $i . 'year']);
						$endday = dol_mktime(12, 0, 0, $_POST['date_end' . $i . 'month'], $_POST['date_end' . $i . 'day'], $_POST['date_end' . $i . 'year']);
						$result = $object->addline($product->description, $product->price, $_POST['qty' . $i], $product->tva_tx, $product->localtax1_tx, $product->localtax2_tx, $_POST['idprod' . $i], $_POST['remise_percent' . $i], $startday, $endday, 0, 0, '', $product->price_base_type, $product->price_ttc, $product->type);
					}
				}
			}
		}
	}

	// End of object creation, we show it
	if ($id > 0 && ! $error)
	{
		$db->commit();
		header('Location: ' . $_SERVER["PHP_SELF"] . '?facid=' . $id);
		exit();
	}
	else
	{
		$db->rollback();
		$action = 'create';
		$_GET ["origin"] = $_POST["origin"];
		$_GET ["originid"] = $_POST["originid"];
		$mesgs [] = '<div class="error">' . $object->error . '</div>';
	}
}

// Add a new line
else if ($action == 'addline' && $user->rights->facture->creer)
{
	$langs->load('errors');
	$error = 0;

	// Set if we used free entry or predefined product
	$predef='';
	$product_desc=(GETPOST('dp_desc')?GETPOST('dp_desc'):'');
	if (GETPOST('prod_entry_mode') == 'free')
	{
		$idprod=0;
		$price_ht = GETPOST('price_ht');
		$tva_tx = (GETPOST('tva_tx') ? GETPOST('tva_tx') : 0);
	}
	else
	{
		$idprod=GETPOST('idprod', 'int');
		$price_ht = '';
		$tva_tx = '';
	}

	$qty = GETPOST('qty' . $predef);
	$remise_percent = GETPOST('remise_percent' . $predef);

	// Extrafields
	$extrafieldsline = new ExtraFields($db);
	$extralabelsline = $extrafieldsline->fetch_name_optionals_label($object->table_element_line);
	$array_option = $extrafieldsline->getOptionalsFromPost($extralabelsline, $predef);
	// Unset extrafield
	if (is_array($extralabelsline)) {
		// Get extra fields
		foreach ($extralabelsline as $key => $value) {
			unset($_POST["options_" . $key . $predef]);
		}
	}

	if (empty($idprod) && ($price_ht < 0) && ($qty < 0)) {
		setEventMessage($langs->trans('ErrorBothFieldCantBeNegative', $langs->transnoentitiesnoconv('UnitPriceHT'), $langs->transnoentitiesnoconv('Qty')), 'errors');
		$error ++;
	}
	if (GETPOST('prod_entry_mode') == 'free' && empty($idprod) && GETPOST('type') < 0) {
		setEventMessage($langs->trans('ErrorFieldRequired', $langs->transnoentitiesnoconv('Type')), 'errors');
		$error ++;
	}
	if (GETPOST('prod_entry_mode') == 'free' && empty($idprod) && (! ($price_ht >= 0) || $price_ht == '')) 	// Unit price can be 0 but not ''
	{
		setEventMessage($langs->trans("ErrorFieldRequired", $langs->transnoentitiesnoconv("UnitPriceHT")), 'errors');
		$error ++;
	}
	if ($qty == '') {
		setEventMessage($langs->trans('ErrorFieldRequired', $langs->transnoentitiesnoconv('Qty')), 'errors');
		$error ++;
	}
	if (GETPOST('prod_entry_mode') == 'free' && empty($idprod) && empty($product_desc)) {
		setEventMessage($langs->trans('ErrorFieldRequired', $langs->transnoentitiesnoconv('Description')), 'errors');
		$error ++;
	}

	if (! $error && ($qty >= 0) && (! empty($product_desc) || ! empty($idprod))) {
		$ret = $object->fetch($id);
		if ($ret < 0) {
			dol_print_error($db, $object->error);
			exit();
		}
		$ret = $object->fetch_thirdparty();

		// Clean parameters
		$date_start = dol_mktime(GETPOST('date_start' . $predef . 'hour'), GETPOST('date_start' . $predef . 'min'), GETPOST('date_start' . $predef . 'sec'), GETPOST('date_start' . $predef . 'month'), GETPOST('date_start' . $predef . 'day'), GETPOST('date_start' . $predef . 'year'));
		$date_end = dol_mktime(GETPOST('date_end' . $predef . 'hour'), GETPOST('date_end' . $predef . 'min'), GETPOST('date_end' . $predef . 'sec'), GETPOST('date_end' . $predef . 'month'), GETPOST('date_end' . $predef . 'day'), GETPOST('date_end' . $predef . 'year'));
		$price_base_type = (GETPOST('price_base_type', 'alpha') ? GETPOST('price_base_type', 'alpha') : 'HT');

		// Define special_code for special lines
		$special_code = 0;
		// if (empty($_POST['qty'])) $special_code=3; // Options should not exists on invoices

		// Ecrase $pu par celui du produit
		// Ecrase $desc par celui du produit
		// Ecrase $txtva par celui du produit
		// Ecrase $base_price_type par celui du produit
		if (! empty($idprod)) {
			$prod = new Product($db);
			$prod->fetch($idprod);

			$label = ((GETPOST('product_label') && GETPOST('product_label') != $prod->label) ? GETPOST('product_label') : '');

			// Update if prices fields are defined
				$tva_tx = get_default_tva($mysoc, $object->client, $prod->id);
				$tva_npr = get_default_npr($mysoc, $object->client, $prod->id);

				// We define price for product
				if (! empty($conf->global->PRODUIT_MULTIPRICES) && ! empty($object->client->price_level))
				{
<<<<<<< HEAD
					$pu_ht = $prod->multiprices [$object->client->price_level];
					$pu_ttc = $prod->multiprices_ttc [$object->client->price_level];
					$price_min = $prod->multiprices_min [$object->client->price_level];
					$price_base_type = $prod->multiprices_base_type [$object->client->price_level];
					$tva_tx=$prod->multiprices_tva_tx[$object->client->price_level];
					$tva_npr=$prod->multiprices_recuperableonly[$object->client->price_level];
=======
					$pu_ht = $prod->multiprices[$object->client->price_level];
					$pu_ttc = $prod->multiprices_ttc[$object->client->price_level];
					$price_min = $prod->multiprices_min[$object->client->price_level];
					$price_base_type = $prod->multiprices_base_type[$object->client->price_level];
					//$tva_tx=$prod->multiprices_tva_tx[$object->client->price_level];
					//$tva_npr=$prod->multiprices_recuperableonly[$object->client->price_level];
>>>>>>> 1f0653dd
				}
				elseif (! empty($conf->global->PRODUIT_CUSTOMER_PRICES))
				{
					require_once DOL_DOCUMENT_ROOT . '/product/class/productcustomerprice.class.php';

					$prodcustprice = new Productcustomerprice($db);

					$filter = array('t.fk_product' => $prod->id,'t.fk_soc' => $object->thirdparty->id);

					$result = $prodcustprice->fetch_all('', '', 0, 0, $filter);
					if ($result >= 0) {
						if (count($prodcustprice->lines) > 0) {
							$found = true;
							$pu_ht = price($prodcustprice->lines[0]->price);
							$pu_ttc = price($prodcustprice->lines[0]->price_ttc);
							$price_base_type = $prodcustprice->lines[0]->price_base_type;
							$prod->tva_tx = $prodcustprice->lines[0]->tva_tx;
						}else {
							$pu_ht = $prod->price;
							$pu_ttc = $prod->price_ttc;
							$price_min = $prod->price_min;
							$price_base_type = $prod->price_base_type;
						}
					} else {
						setEventMessage($prodcustprice->error,'errors');
					}
				}
				else
				{
					$pu_ht = $prod->price;
					$pu_ttc = $prod->price_ttc;
					$price_min = $prod->price_min;
					$price_base_type = $prod->price_base_type;
				}

				// if price ht is forced (ie: calculated by margin rate and cost price)
				if (! empty($price_ht)) {
					$pu_ht = price2num($price_ht, 'MU');
					$pu_ttc = price2num($pu_ht * (1 + ($tva_tx / 100)), 'MU');
				}

				// On reevalue prix selon taux tva car taux tva transaction peut etre different
				// de ceux du produit par defaut (par exemple si pays different entre vendeur et acheteur).
				elseif ($tva_tx != $prod->tva_tx) {
					if ($price_base_type != 'HT') {
						$pu_ht = price2num($pu_ttc / (1 + ($tva_tx / 100)), 'MU');
					} else {
						$pu_ttc = price2num($pu_ht * (1 + ($tva_tx / 100)), 'MU');
					}
				}

				$desc = '';

				// Define output language
				if (! empty($conf->global->MAIN_MULTILANGS) && ! empty($conf->global->PRODUIT_TEXTS_IN_THIRDPARTY_LANGUAGE)) {
					$outputlangs = $langs;
					$newlang = '';
					if (empty($newlang) && GETPOST('lang_id'))
						$newlang = GETPOST('lang_id');
					if (empty($newlang))
						$newlang = $object->client->default_lang;
					if (! empty($newlang)) {
						$outputlangs = new Translate("", $conf);
						$outputlangs->setDefaultLang($newlang);
					}

					$desc = (! empty($prod->multilangs [$outputlangs->defaultlang] ["description"])) ? $prod->multilangs [$outputlangs->defaultlang] ["description"] : $prod->description;
				} else {
					$desc = $prod->description;
				}

				$desc = dol_concatdesc($desc, $product_desc);

				// Add custom code and origin country into description
				if (empty($conf->global->MAIN_PRODUCT_DISABLE_CUSTOMCOUNTRYCODE) && (! empty($prod->customcode) || ! empty($prod->country_code))) {
					$tmptxt = '(';
					if (! empty($prod->customcode))
						$tmptxt .= $langs->transnoentitiesnoconv("CustomCode") . ': ' . $prod->customcode;
					if (! empty($prod->customcode) && ! empty($prod->country_code))
						$tmptxt .= ' - ';
					if (! empty($prod->country_code))
						$tmptxt .= $langs->transnoentitiesnoconv("CountryOrigin") . ': ' . getCountry($prod->country_code, 0, $db, $langs, 0);
					$tmptxt .= ')';
					$desc = dol_concatdesc($desc, $tmptxt);
				}

			$type = $prod->type;
		} else {
			$pu_ht = price2num($price_ht, 'MU');
			$pu_ttc = price2num(GETPOST('price_ttc'), 'MU');
			$tva_npr = (preg_match('/\*/', $tva_tx) ? 1 : 0);
			$tva_tx = str_replace('*', '', $tva_tx);
			$label = (GETPOST('product_label') ? GETPOST('product_label') : '');
			$desc = $product_desc;
			$type = GETPOST('type');
		}

		// Margin
		$fournprice = price2num(GETPOST('fournprice' . $predef) ? GETPOST('fournprice' . $predef) : '');
		$buyingprice = price2num(GETPOST('buying_price' . $predef) ? GETPOST('buying_price' . $predef) : '');

		// Local Taxes
		$localtax1_tx = get_localtax($tva_tx, 1, $object->client);
		$localtax2_tx = get_localtax($tva_tx, 2, $object->client);

		$info_bits = 0;
		if ($tva_npr)
			$info_bits |= 0x01;

		if (! empty($price_min) && (price2num($pu_ht) * (1 - price2num($remise_percent) / 100) < price2num($price_min))) {
			$mesg = $langs->trans("CantBeLessThanMinPrice", price(price2num($price_min, 'MU'), 0, $langs, 0, 0, - 1, $conf->currency));
			setEventMessage($mesg, 'errors');
		} else {
			// Insert line
			$result = $object->addline($desc, $pu_ht, $qty, $tva_tx, $localtax1_tx, $localtax2_tx, $idprod, $remise_percent, $date_start, $date_end, 0, $info_bits, '', $price_base_type, $pu_ttc, $type, - 1, $special_code, '', 0, GETPOST('fk_parent_line'), $fournprice, $buyingprice, $label, $array_option);

			if ($result > 0) {
				if (empty($conf->global->MAIN_DISABLE_PDF_AUTOUPDATE)) {
					// Define output language
					$outputlangs = $langs;
					$newlang = GETPOST('lang_id', 'alpha');
					if (! empty($conf->global->MAIN_MULTILANGS) && empty($newlang))
						$newlang = $object->client->default_lang;
					if (! empty($newlang)) {
						$outputlangs = new Translate("", $conf);
						$outputlangs->setDefaultLang($newlang);
					}

					$ret = $object->fetch($id); // Reload to get new records
					facture_pdf_create($db, $object, $object->modelpdf, $outputlangs, $hidedetails, $hidedesc, $hideref);
				}

				unset($_POST ['prod_entry_mode']);

				unset($_POST['qty']);
				unset($_POST['type']);
				unset($_POST['remise_percent']);
				unset($_POST['price_ht']);
				unset($_POST['price_ttc']);
				unset($_POST['tva_tx']);
				unset($_POST['product_ref']);
				unset($_POST['product_label']);
				unset($_POST['product_desc']);
				unset($_POST['fournprice']);
				unset($_POST['buying_price']);
				unset($_POST['np_marginRate']);
				unset($_POST['np_markRate']);
				unset($_POST['dp_desc']);
				unset($_POST['idprod']);

		    	unset($_POST['date_starthour']);
		    	unset($_POST['date_startmin']);
		    	unset($_POST['date_startsec']);
		    	unset($_POST['date_startday']);
		    	unset($_POST['date_startmonth']);
		    	unset($_POST['date_startyear']);
		    	unset($_POST['date_endhour']);
		    	unset($_POST['date_endmin']);
		    	unset($_POST['date_endsec']);
		    	unset($_POST['date_endday']);
		    	unset($_POST['date_endmonth']);
		    	unset($_POST['date_endyear']);
			} else {
				setEventMessage($object->error, 'errors');
			}

			$action = '';
		}
	}
}

elseif ($action == 'updateligne' && $user->rights->facture->creer && ! GETPOST('cancel')) {
	if (! $object->fetch($id) > 0)
		dol_print_error($db);
	$object->fetch_thirdparty();

	// Clean parameters
	$date_start = '';
	$date_end = '';
	$date_start = dol_mktime(GETPOST('date_starthour'), GETPOST('date_startmin'), GETPOST('date_startsec'), GETPOST('date_startmonth'), GETPOST('date_startday'), GETPOST('date_startyear'));
	$date_end = dol_mktime(GETPOST('date_endhour'), GETPOST('date_endmin'), GETPOST('date_endsec'), GETPOST('date_endmonth'), GETPOST('date_endday'), GETPOST('date_endyear'));
	$description = dol_htmlcleanlastbr(GETPOST('product_desc'));
	$pu_ht = GETPOST('price_ht');
	$vat_rate = (GETPOST('tva_tx') ? GETPOST('tva_tx') : 0);

	// Define info_bits
	$info_bits = 0;
	if (preg_match('/\*/', $vat_rate))
		$info_bits |= 0x01;

		// Define vat_rate
	$vat_rate = str_replace('*', '', $vat_rate);
	$localtax1_rate = get_localtax($vat_rate, 1, $object->client);
	$localtax2_rate = get_localtax($vat_rate, 2, $object->client);

	// Add buying price
	$fournprice = price2num(GETPOST('fournprice') ? GETPOST('fournprice') : '');
	$buyingprice = price2num(GETPOST('buying_price') ? GETPOST('buying_price') : '');

	// Extrafields
	$extrafieldsline = new ExtraFields($db);
	$extralabelsline = $extrafieldsline->fetch_name_optionals_label($object->table_element_line);
	$array_option = $extrafieldsline->getOptionalsFromPost($extralabelsline);
	// Unset extrafield
	if (is_array($extralabelsline)) {
		// Get extra fields
		foreach ($extralabelsline as $key => $value) {
			unset($_POST["options_" . $key]);
		}
	}

	// Check minimum price
	$productid = GETPOST('productid', 'int');
	if (! empty($productid)) {
		$product = new Product($db);
		$product->fetch($productid);

		$type = $product->type;

		$price_min = $product->price_min;
		if (! empty($conf->global->PRODUIT_MULTIPRICES) && ! empty($object->client->price_level))
			$price_min = $product->multiprices_min [$object->client->price_level];

		$label = ((GETPOST('update_label') && GETPOST('product_label')) ? GETPOST('product_label') : '');

		// Check price is not lower than minimum (check is done only for standard or replacement invoices)
		if (($object->type == Facture::TYPE_STANDARD || $object->type == Facture::TYPE_REPLACEMENT) && $price_min && (price2num($pu_ht) * (1 - price2num(GETPOST('remise_percent')) / 100) < price2num($price_min))) {
			setEventMessage($langs->trans("CantBeLessThanMinPrice", price(price2num($price_min, 'MU'), 0, $langs, 0, 0, - 1, $conf->currency)), 'errors');
			$error ++;
		}
	} else {
		$type = GETPOST('type');
		$label = (GETPOST('product_label') ? GETPOST('product_label') : '');

		// Check parameters
		if (GETPOST('type') < 0) {
			setEventMessage($langs->trans("ErrorFieldRequired", $langs->transnoentitiesnoconv("Type")), 'errors');
			$error ++;
		}
	}

	// Update line
	if (! $error) {
		$result = $object->updateline(GETPOST('lineid'), $description, $pu_ht, GETPOST('qty'), GETPOST('remise_percent'), $date_start, $date_end, $vat_rate, $localtax1_rate, $localtax2_rate, 'HT', $info_bits, $type, GETPOST('fk_parent_line'), 0, $fournprice, $buyingprice, $label, 0, $array_option);

		if ($result >= 0) {
			if (empty($conf->global->MAIN_DISABLE_PDF_AUTOUPDATE)) {
				// Define output language
				$outputlangs = $langs;
				$newlang = '';
				if ($conf->global->MAIN_MULTILANGS && empty($newlang) && GETPOST('lang_id'))
					$newlang = GETPOST('lang_id');
				if ($conf->global->MAIN_MULTILANGS && empty($newlang))
					$newlang = $object->client->default_lang;
				if (! empty($newlang)) {
					$outputlangs = new Translate("", $conf);
					$outputlangs->setDefaultLang($newlang);
				}

				$ret = $object->fetch($id); // Reload to get new records
				facture_pdf_create($db, $object, $object->modelpdf, $outputlangs, $hidedetails, $hidedesc, $hideref);
			}

			unset($_POST['qty']);
			unset($_POST['type']);
			unset($_POST['productid']);
			unset($_POST['remise_percent']);
			unset($_POST['price_ht']);
			unset($_POST['price_ttc']);
			unset($_POST['tva_tx']);
			unset($_POST['product_ref']);
			unset($_POST['product_label']);
			unset($_POST['product_desc']);
			unset($_POST['fournprice']);
			unset($_POST['buying_price']);
		} else {
			setEventMessage($object->error, 'errors');
		}
	}
}

else if ($action == 'updateligne' && $user->rights->facture->creer && $_POST['cancel'] == $langs->trans('Cancel')) {
	header('Location: ' . $_SERVER["PHP_SELF"] . '?facid=' . $id); // Pour reaffichage de la fiche en cours d'edition
	exit();
}

// Modify line position (up)
else if ($action == 'up' && $user->rights->facture->creer) {
	$object->fetch($id);
	$object->fetch_thirdparty();
	$object->line_up($_GET ['rowid']);

	// Define output language
	$outputlangs = $langs;
	$newlang = '';
	if ($conf->global->MAIN_MULTILANGS && empty($newlang) && ! empty($_REQUEST['lang_id']))
		$newlang = $_REQUEST['lang_id'];
	if ($conf->global->MAIN_MULTILANGS && empty($newlang))
		$newlang = $object->client->default_lang;
	if (! empty($newlang)) {
		$outputlangs = new Translate("", $conf);
		$outputlangs->setDefaultLang($newlang);
	}
	if (empty($conf->global->MAIN_DISABLE_PDF_AUTOUPDATE))
		facture_pdf_create($db, $object, $object->modelpdf, $outputlangs, $hidedetails, $hidedesc, $hideref);

	header('Location: ' . $_SERVER["PHP_SELF"] . '?facid=' . $object->id . '#' . $_GET ['rowid']);
	exit();
} // Modify line position (down)
else if ($action == 'down' && $user->rights->facture->creer) {
	$object->fetch($id);
	$object->fetch_thirdparty();
	$object->line_down($_GET ['rowid']);

	// Define output language
	$outputlangs = $langs;
	$newlang = '';
	if ($conf->global->MAIN_MULTILANGS && empty($newlang) && ! empty($_REQUEST['lang_id']))
		$newlang = $_REQUEST['lang_id'];
	if ($conf->global->MAIN_MULTILANGS && empty($newlang))
		$newlang = $object->client->default_lang;
	if (! empty($newlang)) {
		$outputlangs = new Translate("", $conf);
		$outputlangs->setDefaultLang($newlang);
	}
	if (empty($conf->global->MAIN_DISABLE_PDF_AUTOUPDATE))
		facture_pdf_create($db, $object, $object->modelpdf, $outputlangs, $hidedetails, $hidedesc, $hideref);

	header('Location: ' . $_SERVER["PHP_SELF"] . '?facid=' . $object->id . '#' . $_GET ['rowid']);
	exit();
}

// Link invoice to order
if (GETPOST('linkedOrder')) {
	$object->fetch($id);
	$object->fetch_thirdparty();
	$result = $object->add_object_linked('commande', GETPOST('linkedOrder'));
}

/*
 * Add file in email form
 */
if (GETPOST('addfile')) {
	require_once DOL_DOCUMENT_ROOT . '/core/lib/files.lib.php';

	// Set tmp user directory
	$vardir = $conf->user->dir_output . "/" . $user->id;
	$upload_dir_tmp = $vardir . '/temp';

	dol_add_file_process($upload_dir_tmp, 0, 0);
	$action = 'presend';
}

/*
 * Remove file in email form
 */
if (! empty($_POST['removedfile'])) {
	require_once DOL_DOCUMENT_ROOT . '/core/lib/files.lib.php';

	// Set tmp user directory
	$vardir = $conf->user->dir_output . "/" . $user->id;
	$upload_dir_tmp = $vardir . '/temp';

	// TODO Delete only files that was uploaded from email form
	dol_remove_file_process($_POST['removedfile'], 0);
	$action = 'presend';
}

/*
 * Send mail
 */
if (($action == 'send' || $action == 'relance') && ! $_POST['addfile'] && ! $_POST['removedfile'] && ! $_POST['cancel']) {
	$langs->load('mails');

	$actiontypecode = '';
	$subject = '';
	$actionmsg = '';
	$actionmsg2 = '';

	$result = $object->fetch($id);
	$result = $object->fetch_thirdparty();

	if ($result > 0) {
		// $ref = dol_sanitizeFileName($object->ref);
		// $file = $conf->facture->dir_output . '/' . $ref . '/' . $ref . '.pdf';

		// if (is_readable($file))
		// {
		if ($_POST['sendto']) {
			// Le destinataire a ete fourni via le champ libre
			$sendto = $_POST['sendto'];
			$sendtoid = 0;
		} elseif ($_POST['receiver'] != '-1') {
			// Recipient was provided from combo list
			if ($_POST['receiver'] == 'thirdparty') 			// Id of third party
			{
				$sendto = $object->client->email;
				$sendtoid = 0;
			} else 			// Id du contact
			{
				$sendto = $object->client->contact_get_property($_POST['receiver'], 'email');
				$sendtoid = $_POST['receiver'];
			}
		}

		if (dol_strlen($sendto)) {
			$langs->load("commercial");

			$from = $_POST['fromname'] . ' <' . $_POST['frommail'] . '>';
			$replyto = $_POST['replytoname'] . ' <' . $_POST['replytomail'] . '>';
			$message = $_POST['message'];
			$sendtocc = $_POST['sendtocc'];
			$sendtobcc = (empty($conf->global->MAIN_MAIL_AUTOCOPY_INVOICE_TO)?'':$conf->global->MAIN_MAIL_AUTOCOPY_INVOICE_TO);
			$deliveryreceipt = $_POST['deliveryreceipt'];

			if ($action == 'send') {
				if (dol_strlen($_POST['subject']))
					$subject = $_POST['subject'];
				else
					$subject = $langs->transnoentities('Bill') . ' ' . $object->ref;
				$actiontypecode = 'AC_FAC';
				$actionmsg = $langs->transnoentities('MailSentBy') . ' ' . $from . ' ' . $langs->transnoentities('To') . ' ' . $sendto . ".\n";
				if ($message) {
					$actionmsg .= $langs->transnoentities('MailTopic') . ": " . $subject . "\n";
					$actionmsg .= $langs->transnoentities('TextUsedInTheMessageBody') . ":\n";
					$actionmsg .= $message;
				}
				// $actionmsg2=$langs->transnoentities('Action'.$actiontypecode);
			}
			if ($action == 'relance') {
				if (dol_strlen($_POST['subject']))
					$subject = $_POST['subject'];
				else
					$subject = $langs->transnoentities('Relance facture ' . $object->ref);
				$actiontypecode = 'AC_FAC';
				$actionmsg = $langs->transnoentities('MailSentBy') . ' ' . $from . ' ' . $langs->transnoentities('To') . ' ' . $sendto . ".\n";
				if ($message) {
					$actionmsg .= $langs->transnoentities('MailTopic') . ": " . $subject . "\n";
					$actionmsg .= $langs->transnoentities('TextUsedInTheMessageBody') . ":\n";
					$actionmsg .= $message;
				}
				// $actionmsg2=$langs->transnoentities('Action'.$actiontypecode);
			}

			// Create form object
			include_once DOL_DOCUMENT_ROOT . '/core/class/html.formmail.class.php';
			$formmail = new FormMail($db);

			$attachedfiles = $formmail->get_attached_files();
			$filepath = $attachedfiles ['paths'];
			$filename = $attachedfiles ['names'];
			$mimetype = $attachedfiles ['mimes'];

			// Send mail
			require_once DOL_DOCUMENT_ROOT . '/core/class/CMailFile.class.php';
			$mailfile = new CMailFile($subject, $sendto, $from, $message, $filepath, $mimetype, $filename, $sendtocc, $sendtobcc, $deliveryreceipt, - 1);
			if ($mailfile->error) {
				$mesgs [] = '<div class="error">' . $mailfile->error . '</div>';
			} else {
				$result = $mailfile->sendfile();
				if ($result) {
					$error = 0;

					// Initialisation donnees
					$object->sendtoid = $sendtoid;
					$object->actiontypecode = $actiontypecode;
					$object->actionmsg = $actionmsg; // Long text
					$object->actionmsg2 = $actionmsg2; // Short text
					$object->fk_element = $object->id;
					$object->elementtype = $object->element;

					// Appel des triggers
					include_once DOL_DOCUMENT_ROOT . '/core/class/interfaces.class.php';
					$interface = new Interfaces($db);
					$result = $interface->run_triggers('BILL_SENTBYMAIL', $object, $user, $langs, $conf);
					if ($result < 0) {
						$error++;
						$object->errors = $interface->errors;
					}
					// Fin appel triggers

					if ($error) {
						dol_print_error($db);
					} else {
						// Redirect here
						// This avoid sending mail twice if going out and then back to page
						$mesg = $langs->trans('MailSuccessfulySent', $mailfile->getValidAddress($from, 2), $mailfile->getValidAddress($sendto, 2));
						setEventMessage($mesg);
						header('Location: ' . $_SERVER["PHP_SELF"] . '?facid=' . $object->id);
						exit();
					}
				} else {
					$langs->load("other");
					$mesg = '<div class="error">';
					if ($mailfile->error) {
						$mesg .= $langs->trans('ErrorFailedToSendMail', $from, $sendto);
						$mesg .= '<br>' . $mailfile->error;
					} else {
						$mesg .= 'No mail sent. Feature is disabled by option MAIN_DISABLE_ALL_MAILS';
					}
					$mesg .= '</div>';
					$mesgs [] = $mesg;
				}
			}
			/*            }
			 else
			{
			$langs->load("other");
			$mesgs[]='<div class="error">'.$langs->trans('ErrorMailRecipientIsEmpty').'</div>';
			dol_syslog('Recipient email is empty');
			}*/
		} else {
			$langs->load("errors");
			$mesgs [] = '<div class="error">' . $langs->trans('ErrorCantReadFile', $file) . '</div>';
			dol_syslog('Failed to read file: ' . $file);
		}
	} else {
		$langs->load("other");
		$mesgs [] = '<div class="error">' . $langs->trans('ErrorFailedToReadEntity', $langs->trans("Invoice")) . '</div>';
		dol_syslog('Impossible de lire les donnees de la facture. Le fichier facture n\'a peut-etre pas ete genere.');
	}

	$action = 'presend';
}

/*
 * Generate document
 */
else if ($action == 'builddoc') // En get ou en post
{
	$object->fetch($id);
	$object->fetch_thirdparty();

	// Save last template used to generate document
	if (GETPOST('model'))
		$object->setDocModel($user, GETPOST('model', 'alpha'));
	if (GETPOST('fk_bank'))	// this field may come from an external module
		$object->fk_bank = GETPOST('fk_bank');

	// Define output language
	$outputlangs = $langs;
	$newlang = '';
	if ($conf->global->MAIN_MULTILANGS && empty($newlang) && GETPOST('lang_id')) $newlang = GETPOST('lang_id');
	if ($conf->global->MAIN_MULTILANGS && empty($newlang)) $newlang = $object->client->default_lang;
	if (! empty($newlang))
	{
		$outputlangs = new Translate("", $conf);
		$outputlangs->setDefaultLang($newlang);
	}
	$result = facture_pdf_create($db, $object, $object->modelpdf, $outputlangs, $hidedetails, $hidedesc, $hideref);
	if ($result <= 0)
	{
		dol_print_error($db, $result);
		exit();
	}
}

// Remove file in doc form
else if ($action == 'remove_file') {
	if ($object->fetch($id)) {
		require_once DOL_DOCUMENT_ROOT . '/core/lib/files.lib.php';

		$object->fetch_thirdparty();

		$langs->load("other");
		$upload_dir = $conf->facture->dir_output;
		$file = $upload_dir . '/' . GETPOST('file');
		$ret = dol_delete_file($file, 0, 0, 0, $object);
		if ($ret)
			setEventMessage($langs->trans("FileWasRemoved", GETPOST('urlfile')));
		else
			setEventMessage($langs->trans("ErrorFailToDeleteFile", GETPOST('urlfile')), 'errors');
		$action = '';
	}
}

// Print file
else if ($action == 'print_file' and $user->rights->printipp->read) {
	require_once DOL_DOCUMENT_ROOT . '/core/class/dolprintipp.class.php';
	$printer = new dolPrintIPP($db, $conf->global->PRINTIPP_HOST, $conf->global->PRINTIPP_PORT, $user->login, $conf->global->PRINTIPP_USER, $conf->global->PRINTIPP_PASSWORD);
	$printer->print_file(GETPOST('file', 'alpha'), GETPOST('printer', 'alpha'));
	setEventMessage($langs->trans("FileWasSentToPrinter", GETPOST('file')));
	$action = '';
}

if (! empty($conf->global->MAIN_DISABLE_CONTACTS_TAB) && $user->rights->facture->creer) {
	if ($action == 'addcontact') {
		$result = $object->fetch($id);

		if ($result > 0 && $id > 0) {
			$contactid = (GETPOST('userid') ? GETPOST('userid') : GETPOST('contactid'));
			$result = $object->add_contact($contactid, $_POST["type"], $_POST["source"]);
		}

		if ($result >= 0) {
			header("Location: " . $_SERVER['PHP_SELF'] . "?id=" . $object->id);
			exit();
		} else {
			if ($object->error == 'DB_ERROR_RECORD_ALREADY_EXISTS') {
				$langs->load("errors");
				$mesgs [] = '<div class="error">' . $langs->trans("ErrorThisContactIsAlreadyDefinedAsThisType") . '</div>';
			} else {
				$mesgs [] = '<div class="error">' . $object->error . '</div>';
			}
		}
	}

	// bascule du statut d'un contact
	else if ($action == 'swapstatut') {
		if ($object->fetch($id)) {
			$result = $object->swapContactStatus(GETPOST('ligne'));
		} else {
			dol_print_error($db);
		}
	}

	// Efface un contact
	else if ($action == 'deletecontact') {
		$object->fetch($id);
		$result = $object->delete_contact($lineid);

		if ($result >= 0) {
			header("Location: " . $_SERVER['PHP_SELF'] . "?id=" . $object->id);
			exit();
		} else {
			dol_print_error($db);
		}
	}
}

if ($action == 'update_extras') {
	// Fill array 'array_options' with data from add form
	$extralabels = $extrafields->fetch_name_optionals_label($object->table_element);
	$ret = $extrafields->setOptionalsFromPost($extralabels, $object, GETPOST('attribute'));
	if ($ret < 0)
		$error ++;

	if (! $error) {
		// Actions on extra fields (by external module or standard code)
		// FIXME le hook fait double emploi avec le trigger !!
		$hookmanager->initHooks(array('invoicedao'));
		$parameters = array('id' => $object->id);
		$reshook = $hookmanager->executeHooks('insertExtraFields', $parameters, $object, $action); // Note that $action and $object may have been modified by
		                                                                                      // some hooks
		if (empty($reshook)) {
			$result = $object->insertExtraFields();
			if ($result < 0) {
				$error ++;
			}
		} else if ($reshook < 0)
			$error ++;
	}

	if ($error)
		$action = 'edit_extras';
}



/*
 * View
 */

$form = new Form($db);
$formother = new FormOther($db);
$formfile = new FormFile($db);
$bankaccountstatic = new Account($db);
$now = dol_now();

llxHeader('', $langs->trans('Bill'), 'EN:Customers_Invoices|FR:Factures_Clients|ES:Facturas_a_clientes');



/**
 * *******************************************************************
 *
 * Mode creation
 *
 * ********************************************************************
 */

if ($action == 'create')
{
	$facturestatic = new Facture($db);
	$extralabels = $extrafields->fetch_name_optionals_label($facturestatic->table_element);

	print_fiche_titre($langs->trans('NewBill'));

	$soc = new Societe($db);
	if ($socid > 0)
		$res = $soc->fetch($socid);

	if (! empty($origin) && ! empty($originid))
	{
		// Parse element/subelement (ex: project_task)
		$element = $subelement = $origin;
		if (preg_match('/^([^_]+)_([^_]+)/i', $origin, $regs)) {
			$element = $regs [1];
			$subelement = $regs [2];
		}

		if ($element == 'project') {
			$projectid = $originid;
		} else {
			// For compatibility
			if ($element == 'order' || $element == 'commande') {
				$element = $subelement = 'commande';
			}
			if ($element == 'propal') {
				$element = 'comm/propal';
				$subelement = 'propal';
			}
			if ($element == 'contract') {
				$element = $subelement = 'contrat';
			}
			if ($element == 'shipping') {
				$element = $subelement = 'expedition';
			}

			dol_include_once('/' . $element . '/class/' . $subelement . '.class.php');

			$classname = ucfirst($subelement);
			$objectsrc = new $classname($db);
			$objectsrc->fetch($originid);
			if (empty($objectsrc->lines) && method_exists($objectsrc, 'fetch_lines'))
				$objectsrc->fetch_lines();
			$objectsrc->fetch_thirdparty();

			$projectid = (! empty($objectsrc->fk_project) ? $objectsrc->fk_project : '');
			$ref_client = (! empty($objectsrc->ref_client) ? $objectsrc->ref_client : '');
			$ref_int = (! empty($objectsrc->ref_int) ? $objectsrc->ref_int : '');

			$soc = $objectsrc->thirdparty;

			$cond_reglement_id 	= (! empty($objectsrc->cond_reglement_id)?$objectsrc->cond_reglement_id:(! empty($soc->cond_reglement_id)?$soc->cond_reglement_id:1));
			$mode_reglement_id 	= (! empty($objectsrc->mode_reglement_id)?$objectsrc->mode_reglement_id:(! empty($soc->mode_reglement_id)?$soc->mode_reglement_id:0));
			$remise_percent 	= (! empty($objectsrc->remise_percent)?$objectsrc->remise_percent:(! empty($soc->remise_percent)?$soc->remise_percent:0));
			$remise_absolue 	= (! empty($objectsrc->remise_absolue)?$objectsrc->remise_absolue:(! empty($soc->remise_absolue)?$soc->remise_absolue:0));
			$dateinvoice		= (empty($dateinvoice)?(empty($conf->global->MAIN_AUTOFILL_DATE)?-1:''):$dateinvoice);

			// Replicate extrafields
			$objectsrc->fetch_optionals($originid);
			$object->array_options = $objectsrc->array_options;
		}
		$dateinvoice = empty($conf->global->MAIN_AUTOFILL_DATE) ? -1 : '';	// Dot not set 0 here (0 for a date is 1970)
	}
	else
	{
		$cond_reglement_id 	= $soc->cond_reglement_id;
		$mode_reglement_id 	= $soc->mode_reglement_id;
		$remise_percent 	= $soc->remise_percent;
		$remise_absolue 	= 0;
		$dateinvoice		= (empty($dateinvoice)?(empty($conf->global->MAIN_AUTOFILL_DATE)?-1:''):$dateinvoice);		// Do not set 0 here (0 for a date is 1970)
	}
	$absolute_discount = $soc->getAvailableDiscounts();

	if (! empty($conf->use_javascript_ajax))
	{
		require_once DOL_DOCUMENT_ROOT . '/core/lib/ajax.lib.php';
		print ajax_combobox('fac_replacement');
		print ajax_combobox('fac_avoir');
	}

	print '<form name="add" action="' . $_SERVER["PHP_SELF"] . '" method="POST">';
	print '<input type="hidden" name="token" value="' . $_SESSION ['newtoken'] . '">';
	print '<input type="hidden" name="action" value="add">';
	if ($soc->id > 0) print '<input type="hidden" name="socid" value="' . $soc->id . '">' . "\n";
	print '<input name="facnumber" type="hidden" value="provisoire">';
	print '<input name="ref_client" type="hidden" value="' . $ref_client . '">';
	print '<input name="ref_int" type="hidden" value="' . $ref_int . '">';
	print '<input type="hidden" name="origin" value="' . $origin . '">';
	print '<input type="hidden" name="originid" value="' . $originid . '">';

	print '<table class="border" width="100%">';

	// Ref
	print '<tr><td class="fieldrequired">' . $langs->trans('Ref') . '</td><td colspan="2">' . $langs->trans('Draft') . '</td></tr>';

	// Thirdparty
	print '<td class="fieldrequired">' . $langs->trans('Customer') . '</td>';
	if ($soc->id > 0)
	{
		print '<td colspan="2">';
		print $soc->getNomUrl(1);
		print '<input type="hidden" name="socid" value="' . $soc->id . '">';
		// Outstanding Bill
		$outstandigBills = $soc->get_OutstandingBill();
		print ' (' . $langs->trans('CurrentOutstandingBill') . ': ';
		print price($outstandigBills, '', $langs, 0, 0, - 1, $conf->currency);
		if ($soc->outstanding_limit != '')
		{
			if ($outstandigBills > $soc->outstanding_limit) print img_warning($langs->trans("OutstandingBillReached"));
			print ' / ' . price($soc->outstanding_limit);
		}
		print ')';
		print '</td>';
	}
	else
	{
		print '<td colspan="2">';
		print $form->select_company('', 'socid', 's.client = 1 OR s.client = 3', 1);
		print '</td>';
	}
	print '</tr>' . "\n";

	// Predefined invoices
	if (empty($origin) && empty($originid) && $socid > 0)
	{
		$sql = 'SELECT r.rowid, r.titre, r.total_ttc';
		$sql .= ' FROM ' . MAIN_DB_PREFIX . 'facture_rec as r';
		$sql .= ' WHERE r.fk_soc = ' . $soc->id;

		$resql = $db->query($sql);
		if ($resql)
		{
			$num = $db->num_rows($resql);
			$i = 0;

			if ($num > 0)
			{
				print '<tr><td>' . $langs->trans('CreateFromRepeatableInvoice') . '</td><td>';
				print '<select class="flat" name="fac_rec">';
				print '<option value="0" selected="selected"></option>';
				while ($i < $num)
				{
					$objp = $db->fetch_object($resql);
					print '<option value="' . $objp->rowid . '"';
					if (GETPOST('fac_rec') == $objp->rowid)
						print ' selected="selected"';
					print '>' . $objp->titre . ' (' . price($objp->total_ttc) . ' ' . $langs->trans("TTC") . ')</option>';
					$i ++;
				}
				print '</select></td></tr>';
			}
			$db->free($resql);
		} else {
			dol_print_error($db);
		}
	}

	// Type de facture
	$facids = $facturestatic->list_replacable_invoices($soc->id);
	if ($facids < 0) {
		dol_print_error($db, $facturestatic);
		exit();
	}
	$options = "";
	foreach ($facids as $facparam)
	{
		$options .= '<option value="' . $facparam ['id'] . '"';
		if ($facparam ['id'] == $_POST['fac_replacement'])
			$options .= ' selected="selected"';
		$options .= '>' . $facparam ['ref'];
		$options .= ' (' . $facturestatic->LibStatut(0, $facparam ['status']) . ')';
		$options .= '</option>';
	}

	// Show link for credit note
	$facids=$facturestatic->list_qualified_avoir_invoices($soc->id);
	if ($facids < 0)
	{
		dol_print_error($db,$facturestatic);
		exit;
	}
	$optionsav = "";
	$newinvoice_static = new Facture($db);
	foreach ($facids as $key => $valarray)
	{
		$newinvoice_static->id = $key;
		$newinvoice_static->ref = $valarray ['ref'];
		$newinvoice_static->statut = $valarray ['status'];
		$newinvoice_static->type = $valarray ['type'];
		$newinvoice_static->paye = $valarray ['paye'];

		$optionsav .= '<option value="' . $key . '"';
		if ($key == $_POST['fac_avoir'])
			$optionsav .= ' selected="selected"';
		$optionsav .= '>';
		$optionsav .= $newinvoice_static->ref;
		$optionsav .= ' (' . $newinvoice_static->getLibStatut(1, $valarray ['paymentornot']) . ')';
		$optionsav .= '</option>';
	}

	print '<tr><td valign="top" class="fieldrequired">' . $langs->trans('Type') . '</td><td colspan="2">';
	print '<table class="nobordernopadding">' . "\n";

	// Standard invoice
	print '<tr height="18"><td width="16px" valign="middle">';
	print '<input type="radio" id="radio_standard" name="type" value="0"' . (GETPOST('type') == 0 ? ' checked="checked"' : '') . '>';
	print '</td><td valign="middle">';
	$desc = $form->textwithpicto($langs->trans("InvoiceStandardAsk"), $langs->transnoentities("InvoiceStandardDesc"), 1);
	print $desc;
	print '</td></tr>' . "\n";

	if ((empty($origin)) || ((($origin == 'propal') || ($origin == 'commande')) && (! empty($originid))))
	{
		// Deposit
		print '<tr height="18"><td width="16px" valign="middle">';
		print '<input type="radio" id="radio_deposit" name="type" value="3"' . (GETPOST('type') == 3 ? ' checked="checked"' : '') . '>';
		print '</td><td valign="middle" class="nowrap">';
		print '<script type="text/javascript" language="javascript">
		jQuery(document).ready(function() {
			jQuery("#typedeposit, #valuedeposit").click(function() {
				jQuery("#radio_deposit").attr(\'checked\',\'checked\');
			});
		});
		</script>';
		$desc = $form->textwithpicto($langs->trans("InvoiceDeposit"), $langs->transnoentities("InvoiceDepositDesc"), 1);
		print '<table class="nobordernopadding"><tr><td>' . $desc . '</td>';
		if (($origin == 'propal') || ($origin == 'commande')) {
			print '<td class="nowrap" style="padding-left: 5px">';
			$arraylist = array('amount' => 'FixAmount','variable' => 'VarAmount');
			print $form->selectarray('typedeposit', $arraylist, GETPOST('typedeposit'), 0, 0, 0, '', 1);
			print '</td>';
			print '<td class="nowrap" style="padding-left: 5px">' . $langs->trans('Value') . ':<input type="text" id="valuedeposit" name="valuedeposit" size="3" value="' . GETPOST('valuedeposit', 'int') . '"/>';
		}
		print '</td></tr></table>';
		print '</td></tr>' . "\n";
	}

	if ($socid > 0)
	{
		// Replacement
		print '<tr height="18"><td valign="middle">';
		print '<input type="radio" name="type" id="radio_replacement" value="1"' . (GETPOST('type') == 1 ? ' checked="checked"' : '');
		if (! $options)
			print ' disabled="disabled"';
		print '>';
		print '</td><td valign="middle">';
		print '<script type="text/javascript" language="javascript">
		jQuery(document).ready(function() {
			jQuery("#fac_replacement").change(function() {
				jQuery("#radio_replacement").attr(\'checked\',\'checked\');
			});
		});
		</script>';
		$text = $langs->trans("InvoiceReplacementAsk") . ' ';
		$text .= '<select class="flat" name="fac_replacement" id="fac_replacement"';
		if (! $options)
			$text .= ' disabled="disabled"';
		$text .= '>';
		if ($options) {
			$text .= '<option value="-1">&nbsp;</option>';
			$text .= $options;
		} else {
			$text .= '<option value="-1">' . $langs->trans("NoReplacableInvoice") . '</option>';
		}
		$text .= '</select>';
		$desc = $form->textwithpicto($text, $langs->transnoentities("InvoiceReplacementDesc"), 1);
		print $desc;
		print '</td></tr>' . "\n";
	}
	else
	{
		print '<tr height="18"><td valign="middle">';
		print '<input type="radio" name="type" id="radio_replacement" value="0" disabled="disabled">';
		print '</td><td valign="middle">';
		$text = $langs->trans("InvoiceReplacement") . ' ';
		$text.= '('.$langs->trans("YouMustCreateInvoiceFromThird").') ';
		$desc = $form->textwithpicto($text, $langs->transnoentities("InvoiceReplacementDesc"), 1);
		print $desc;
		print '</td></tr>' . "\n";
	}

	if (empty($origin))
	{
		if ($socid > 0)
		{
			// Credit note
			print '<tr height="18"><td valign="top">';
			print '<input type="radio" id="radio_creditnote" name="type" value="2"' . (GETPOST('type') == 2 ? ' checked=true' : '');
			if (! $optionsav)
				print ' disabled="disabled"';
			print '>';
			print '</td><td valign="top">';
			// Show credit note options only if we checked credit note
			print '<script type="text/javascript" language="javascript">
			jQuery(document).ready(function() {
				if (! jQuery("#radio_creditnote").attr(\'checked\'))
				{
					jQuery("#credit_note_options").hide();
				}
				jQuery("#radio_creditnote").click(function() {
					jQuery("#credit_note_options").show();
				});
				jQuery("#radio_standard, #radio_replacement, #radio_deposit").click(function() {
					jQuery("#credit_note_options").hide();
				});
			});
			</script>';
			$text = $langs->transnoentities("InvoiceAvoirAsk") . ' ';
			// $text.='<input type="text" value="">';
			$text .= '<select class="flat" name="fac_avoir" id="fac_avoir"';
			if (! $optionsav)
				$text .= ' disabled="disabled"';
			$text .= '>';
			if ($optionsav) {
				$text .= '<option value="-1"></option>';
				$text .= $optionsav;
			} else {
				$text .= '<option value="-1">' . $langs->trans("NoInvoiceToCorrect") . '</option>';
			}
			$text .= '</select>';
			$desc = $form->textwithpicto($text, $langs->transnoentities("InvoiceAvoirDesc"), 1);
			print $desc;

			print '<div id="credit_note_options">';
	        print '&nbsp;&nbsp;&nbsp; <input type="checkbox" name="invoiceAvoirWithLines" id="invoiceAvoirWithLines" value="1" onclick="if($(this).is(\':checked\') ) { $(\'#radio_creditnote\').attr(\'checked\',\'checked\'); $(\'#invoiceAvoirWithPaymentRestAmount\').removeAttr(\'checked\');   }" '.(GETPOST('invoiceAvoirWithLines','int')>0 ? 'checked="checked"':'').' /> <label for="invoiceAvoirWithLines">'.$langs->trans('invoiceAvoirWithLines')."</label>";
	        print '<br>&nbsp;&nbsp;&nbsp; <input type="checkbox" name="invoiceAvoirWithPaymentRestAmount" id="invoiceAvoirWithPaymentRestAmount" value="1" onclick="if($(this).is(\':checked\') ) { $(\'#radio_creditnote\').attr(\'checked\',\'checked\');  $(\'#invoiceAvoirWithLines\').removeAttr(\'checked\');   }" '.(GETPOST('invoiceAvoirWithPaymentRestAmount','int')>0 ? 'checked="checked"':'').' /> <label for="invoiceAvoirWithPaymentRestAmount">'.$langs->trans('invoiceAvoirWithPaymentRestAmount')."</label>";
			print '</div>';

			print '</td></tr>' . "\n";
		}
		else
		{
			print '<tr height="18"><td valign="middle">';
			print '<input type="radio" name="type" id="radio_creditnote" value="0" disabled="disabled">';
			print '</td><td valign="middle">';
			$text = $langs->trans("InvoiceAvoir") . ' ';
			$text.= '('.$langs->trans("YouMustCreateInvoiceFromThird").') ';
			$desc = $form->textwithpicto($text, $langs->transnoentities("InvoiceAvoirDesc"), 1);
			print $desc;
			print '</td></tr>' . "\n";
		}
	}

	print '</table>';
	print '</td></tr>';

	if ($socid > 0)
	{
		// Discounts for third party
		print '<tr><td>' . $langs->trans('Discounts') . '</td><td colspan="2">';
		if ($soc->remise_percent)
			print $langs->trans("CompanyHasRelativeDiscount", '<a href="' . DOL_URL_ROOT . '/comm/remise.php?id=' . $soc->id . '&backtopage=' . urlencode($_SERVER["PHP_SELF"] . '?socid=' . $soc->id . '&action=' . $action . '&origin=' . GETPOST('origin') . '&originid=' . GETPOST('originid')) . '">' . $soc->remise_percent . '</a>');
		else
			print $langs->trans("CompanyHasNoRelativeDiscount");
		print ' <a href="' . DOL_URL_ROOT . '/comm/remise.php?id=' . $soc->id . '&backtopage=' . urlencode($_SERVER["PHP_SELF"] . '?socid=' . $soc->id . '&action=' . $action . '&origin=' . GETPOST('origin') . '&originid=' . GETPOST('originid')) . '">(' . $langs->trans("EditRelativeDiscount") . ')</a>';
		print '. ';
		print '<br>';
		if ($absolute_discount)
			print $langs->trans("CompanyHasAbsoluteDiscount", '<a href="' . DOL_URL_ROOT . '/comm/remx.php?id=' . $soc->id . '&backtopage=' . urlencode($_SERVER["PHP_SELF"] . '?socid=' . $soc->id . '&action=' . $action . '&origin=' . GETPOST('origin') . '&originid=' . GETPOST('originid')) . '">' . price($absolute_discount) . '</a>', $langs->trans("Currency" . $conf->currency));
		else
			print $langs->trans("CompanyHasNoAbsoluteDiscount");
		print ' <a href="' . DOL_URL_ROOT . '/comm/remx.php?id=' . $soc->id . '&backtopage=' . urlencode($_SERVER["PHP_SELF"] . '?socid=' . $soc->id . '&action=' . $action . '&origin=' . GETPOST('origin') . '&originid=' . GETPOST('originid')) . '">(' . $langs->trans("EditGlobalDiscounts") . ')</a>';
		print '.';
		print '</td></tr>';
	}

	// Date invoice
	print '<tr><td class="fieldrequired">' . $langs->trans('Date') . '</td><td colspan="2">';
	$datefacture = dol_mktime(12, 0, 0, $_POST['remonth'], $_POST['reday'], $_POST['reyear']);
	$form->select_date($datefacture?$datefacture:$dateinvoice, '', '', '', '', "add", 1, 1);
	print '</td></tr>';

	// Payment term
	print '<tr><td class="nowrap">' . $langs->trans('PaymentConditionsShort') . '</td><td colspan="2">';
	$form->select_conditions_paiements(isset($_POST['cond_reglement_id']) ? $_POST['cond_reglement_id'] : $cond_reglement_id, 'cond_reglement_id');
	print '</td></tr>';

	// Payment mode
	print '<tr><td>' . $langs->trans('PaymentMode') . '</td><td colspan="2">';
	$form->select_types_paiements(isset($_POST['mode_reglement_id']) ? $_POST['mode_reglement_id'] : $mode_reglement_id, 'mode_reglement_id');
	print '</td></tr>';

	// Project
	if (! empty($conf->projet->enabled) && $socid > 0) {
		$formproject = new FormProjets($db);

		$langs->load('projects');
		print '<tr><td>' . $langs->trans('Project') . '</td><td colspan="2">';
		$formproject->select_projects($soc->id, $projectid, 'projectid');
		print '</td></tr>';
	}

	// Other attributes
	$parameters = array('objectsrc' => $objectsrc,'colspan' => ' colspan="3"');
	$reshook = $hookmanager->executeHooks('formObjectOptions', $parameters, $object, $action); // Note that $action and $object may have been modified by
	                                                                                      // hook
	if (empty($reshook) && ! empty($extrafields->attribute_label)) {
		print $object->showOptionals($extrafields, 'edit');
	}

	// Modele PDF
	print '<tr><td>' . $langs->trans('Model') . '</td>';
	print '<td>';
	include_once DOL_DOCUMENT_ROOT . '/core/modules/facture/modules_facture.php';
	$liste = ModelePDFFactures::liste_modeles($db);
	print $form->selectarray('model', $liste, $conf->global->FACTURE_ADDON_PDF);
	print "</td></tr>";

	// Public note
	print '<tr>';
	print '<td class="border" valign="top">' . $langs->trans('NotePublic') . '</td>';
	print '<td valign="top" colspan="2">';
	$note_public = '';
	if (is_object($objectsrc)) 	// Take value from source object
	{
		$note_public = $objectsrc->note_public;
	}
	$doleditor = new DolEditor('note_public', $note_public, '', 80, 'dolibarr_notes', 'In', 0, false, true, ROWS_3, 70);
	print $doleditor->Create(1);

	// print '<textarea name="note_public" wrap="soft" cols="70" rows="'.ROWS_3.'">'.$note_public.'</textarea></td></tr>';

	// Private note
	if (empty($user->societe_id)) {
		print '<tr>';
		print '<td class="border" valign="top">' . $langs->trans('NotePrivate') . '</td>';
		print '<td valign="top" colspan="2">';
		$note_private = '';
		if (! empty($origin) && ! empty($originid) && is_object($objectsrc)) 		// Take value from source object
		{
			$note_private = $objectsrc->note_private;
		}
		$doleditor = new DolEditor('note_private', $note_private, '', 80, 'dolibarr_notes', 'In', 0, false, true, ROWS_3, 70);
		print $doleditor->Create(1);
		// print '<textarea name="note_private" wrap="soft" cols="70" rows="'.ROWS_3.'">'.$note_private.'.</textarea></td></tr>';
	}

	if (! empty($origin) && ! empty($originid) && is_object($objectsrc)) {
		// TODO for compatibility
		if ($origin == 'contrat') {
			// Calcul contrat->price (HT), contrat->total (TTC), contrat->tva
			$objectsrc->remise_absolue = $remise_absolue;
			$objectsrc->remise_percent = $remise_percent;
			$objectsrc->update_price(1, - 1, 1);
		}

		print "\n<!-- " . $classname . " info -->";
		print "\n";
		print '<input type="hidden" name="amount"         value="' . $objectsrc->total_ht . '">' . "\n";
		print '<input type="hidden" name="total"          value="' . $objectsrc->total_ttc . '">' . "\n";
		print '<input type="hidden" name="tva"            value="' . $objectsrc->total_tva . '">' . "\n";
		print '<input type="hidden" name="origin"         value="' . $objectsrc->element . '">';
		print '<input type="hidden" name="originid"       value="' . $objectsrc->id . '">';

		$newclassname = $classname;
		if ($newclassname == 'Propal')
			$newclassname = 'CommercialProposal';
		elseif ($newclassname == 'Commande')
			$newclassname = 'Order';
		elseif ($newclassname == 'Expedition')
			$newclassname = 'Sending';

		print '<tr><td>' . $langs->trans($newclassname) . '</td><td colspan="2">' . $objectsrc->getNomUrl(1) . '</td></tr>';
		print '<tr><td>' . $langs->trans('TotalHT') . '</td><td colspan="2">' . price($objectsrc->total_ht) . '</td></tr>';
		print '<tr><td>' . $langs->trans('TotalVAT') . '</td><td colspan="2">' . price($objectsrc->total_tva) . "</td></tr>";
		if ($mysoc->localtax1_assuj == "1") 		// Localtax1 RE
		{
			print '<tr><td>' . $langs->transcountry("AmountLT1", $mysoc->country_code) . '</td><td colspan="2">' . price($objectsrc->total_localtax1) . "</td></tr>";
		}

		if ($mysoc->localtax2_assuj == "1") 		// Localtax2 IRPF
		{
			print '<tr><td>' . $langs->transcountry("AmountLT2", $mysoc->country_code) . '</td><td colspan="2">' . price($objectsrc->total_localtax2) . "</td></tr>";
		}
		print '<tr><td>' . $langs->trans('TotalTTC') . '</td><td colspan="2">' . price($objectsrc->total_ttc) . "</td></tr>";
	} else {
		// Show deprecated optional form to add product line here
		if (! empty($conf->global->PRODUCT_SHOW_WHEN_CREATE)) {
			print '<tr><td colspan="3">';

			// Zone de choix des produits predefinis a la creation
			print '<table class="noborder" width="100%">';
			print '<tr>';
			print '<td>' . $langs->trans('ProductsAndServices') . '</td>';
			print '<td>' . $langs->trans('Qty') . '</td>';
			print '<td>' . $langs->trans('ReductionShort') . '</td>';
			print '<td> &nbsp; &nbsp; </td>';
			if (! empty($conf->service->enabled)) {
				print '<td>' . $langs->trans('ServiceLimitedDuration') . '</td>';
			}
			print '</tr>';
			for($i = 1; $i <= $NBLINES; $i ++) {
				print '<tr>';
				print '<td>';
				// multiprix
				if (! empty($conf->global->PRODUIT_MULTIPRICES))
					$form->select_produits('', 'idprod' . $i, '', $conf->product->limit_size, $soc->price_level);
				else
					$form->select_produits('', 'idprod' . $i, '', $conf->product->limit_size);
				print '</td>';
				print '<td><input type="text" size="2" name="qty' . $i . '" value="1"></td>';
				print '<td class="nowrap"><input type="text" size="1" name="remise_percent' . $i . '" value="' . $soc->remise_percent . '">%</td>';
				print '<td>&nbsp;</td>';
				// Si le module service est actif, on propose des dates de debut et fin a la ligne
				if (! empty($conf->service->enabled)) {
					print '<td class="nowrap">';
					print '<table class="nobordernopadding"><tr class="nocellnopadd">';
					print '<td class="nobordernopadding nowrap">';
					print $langs->trans('From') . ' ';
					print '</td><td class="nobordernopadding nowrap">';
					print $form->select_date('', 'date_start' . $i, $usehm, $usehm, 1, "add");
					print '</td></tr>';
					print '<td class="nobordernopadding nowrap">';
					print $langs->trans('to') . ' ';
					print '</td><td class="nobordernopadding nowrap">';
					print $form->select_date('', 'date_end' . $i, $usehm, $usehm, 1, "add");
					print '</td></tr></table>';
					print '</td>';
				}
				print "</tr>\n";
			}

			print '</table>';
			print '</td></tr>';
		}
	}

	print "</table>\n";

	// Button "Create Draft"
	print '<br><center><input type="submit" class="button" name="bouton" value="' . $langs->trans('CreateDraft') . '"></center>';

	print "</form>\n";

	// Show origin lines
	if (! empty($origin) && ! empty($originid) && is_object($objectsrc)) {
		print '<br>';

		$title = $langs->trans('ProductsAndServices');
		print_titre($title);

		print '<table class="noborder" width="100%">';

		$objectsrc->printOriginLinesList();

		print '</table>';
	}

	print '<br>';
} else if ($id > 0 || ! empty($ref)) {
	/*
	 * Show object in view mode
	 */

	$result = $object->fetch($id, $ref);
	if ($result <= 0) {
		dol_print_error($db, $object->error);
		exit();
	}

	// fetch optionals attributes and labels
	$extralabels = $extrafields->fetch_name_optionals_label($object->table_element);

	if ($user->societe_id > 0 && $user->societe_id != $object->socid)
		accessforbidden('', 0);

	$result = $object->fetch_thirdparty();

	$soc = new Societe($db);
	$soc->fetch($object->socid);
	$selleruserevenustamp = $mysoc->useRevenueStamp();

	$totalpaye = $object->getSommePaiement();
	$totalcreditnotes = $object->getSumCreditNotesUsed();
	$totaldeposits = $object->getSumDepositsUsed();
	// print "totalpaye=".$totalpaye." totalcreditnotes=".$totalcreditnotes." totaldeposts=".$totaldeposits."
	// selleruserrevenuestamp=".$selleruserevenustamp;

	// We can also use bcadd to avoid pb with floating points
	// For example print 239.2 - 229.3 - 9.9; does not return 0.
	// $resteapayer=bcadd($object->total_ttc,$totalpaye,$conf->global->MAIN_MAX_DECIMALS_TOT);
	// $resteapayer=bcadd($resteapayer,$totalavoir,$conf->global->MAIN_MAX_DECIMALS_TOT);
	$resteapayer = price2num($object->total_ttc - $totalpaye - $totalcreditnotes - $totaldeposits, 'MT');

	if ($object->paye)
		$resteapayer = 0;
	$resteapayeraffiche = $resteapayer;

	if (! empty($conf->global->FACTURE_DEPOSITS_ARE_JUST_PAYMENTS)) {
		$filterabsolutediscount = "fk_facture_source IS NULL"; // If we want deposit to be substracted to payments only and not to total of final invoice
		$filtercreditnote = "fk_facture_source IS NOT NULL"; // If we want deposit to be substracted to payments only and not to total of final invoice
	} else {
		$filterabsolutediscount = "fk_facture_source IS NULL OR (fk_facture_source IS NOT NULL AND description='(DEPOSIT)')";
		$filtercreditnote = "fk_facture_source IS NOT NULL AND description <> '(DEPOSIT)'";
	}

	$absolute_discount = $soc->getAvailableDiscounts('', $filterabsolutediscount);
	$absolute_creditnote = $soc->getAvailableDiscounts('', $filtercreditnote);
	$absolute_discount = price2num($absolute_discount, 'MT');
	$absolute_creditnote = price2num($absolute_creditnote, 'MT');

	$author = new User($db);
	if ($object->user_author) {
		$author->fetch($object->user_author);
	}

	$objectidnext = $object->getIdReplacingInvoice();

	$head = facture_prepare_head($object);

	dol_fiche_head($head, 'compta', $langs->trans('InvoiceCustomer'), 0, 'bill');

	$formconfirm = '';

	// Confirmation de la conversion de l'avoir en reduc
	if ($action == 'converttoreduc') {
		$text = $langs->trans('ConfirmConvertToReduc');
		$formconfirm = $form->formconfirm($_SERVER['PHP_SELF'] . '?facid=' . $object->id, $langs->trans('ConvertToReduc'), $text, 'confirm_converttoreduc', '', "yes", 2);
	}

	// Confirmation to delete invoice
	if ($action == 'delete') {
		$text = $langs->trans('ConfirmDeleteBill', $object->ref);
		$formquestion = array();

		$qualified_for_stock_change = 0;
		if (empty($conf->global->STOCK_SUPPORTS_SERVICES)) {
			$qualified_for_stock_change = $object->hasProductsOrServices(2);
		} else {
			$qualified_for_stock_change = $object->hasProductsOrServices(1);
		}

		if ($object->type != Facture::TYPE_DEPOSIT && ! empty($conf->global->STOCK_CALCULATE_ON_BILL) && $qualified_for_stock_change && $object->statut >= 1) {
			$langs->load("stocks");
			require_once DOL_DOCUMENT_ROOT . '/product/class/html.formproduct.class.php';
			$formproduct = new FormProduct($db);
			$label = $object->type == Facture::TYPE_CREDIT_NOTE ? $langs->trans("SelectWarehouseForStockDecrease") : $langs->trans("SelectWarehouseForStockIncrease");
			$formquestion = array(
								// 'text' => $langs->trans("ConfirmClone"),
								// array('type' => 'checkbox', 'name' => 'clone_content', 'label' => $langs->trans("CloneMainAttributes"), 'value' =>
								// 1),
								// array('type' => 'checkbox', 'name' => 'update_prices', 'label' => $langs->trans("PuttingPricesUpToDate"), 'value'
								// => 1),
								array('type' => 'other','name' => 'idwarehouse','label' => $label,'value' => $formproduct->selectWarehouses(GETPOST('idwarehouse')?GETPOST('idwarehouse'):'ifone', 'idwarehouse', '', 1, 0, 0, $langs->trans("NoStockAction"))));
			$formconfirm = $form->formconfirm($_SERVER['PHP_SELF'] . '?facid=' . $object->id, $langs->trans('DeleteBill'), $text, 'confirm_delete', $formquestion, "yes", 1);
		} else {
			$formconfirm = $form->formconfirm($_SERVER['PHP_SELF'] . '?facid=' . $object->id, $langs->trans('DeleteBill'), $text, 'confirm_delete', '', '', 1);
		}
	}

	// Confirmation de la validation
	if ($action == 'valid') {
		// on verifie si l'objet est en numerotation provisoire
		$objectref = substr($object->ref, 1, 4);
		if ($objectref == 'PROV') {
			$savdate = $object->date;
			if (! empty($conf->global->FAC_FORCE_DATE_VALIDATION)) {
				$object->date = dol_now();
				$object->date_lim_reglement = $object->calculate_date_lim_reglement();
			}
			$numref = $object->getNextNumRef($soc);
			// $object->date=$savdate;
		} else {
			$numref = $object->ref;
		}

		$text = $langs->trans('ConfirmValidateBill', $numref);
		if (! empty($conf->notification->enabled)) {
			require_once DOL_DOCUMENT_ROOT . '/core/class/notify.class.php';
			$notify = new Notify($db);
			$text .= '<br>';
			$text .= $notify->confirmMessage('BILL_VALIDATE', $object->socid);
		}
		$formquestion = array();

		$qualified_for_stock_change = 0;
		if (empty($conf->global->STOCK_SUPPORTS_SERVICES)) {
			$qualified_for_stock_change = $object->hasProductsOrServices(2);
		} else {
			$qualified_for_stock_change = $object->hasProductsOrServices(1);
		}

		if ($object->type != Facture::TYPE_DEPOSIT && ! empty($conf->global->STOCK_CALCULATE_ON_BILL) && $qualified_for_stock_change) {
			$langs->load("stocks");
			require_once DOL_DOCUMENT_ROOT . '/product/class/html.formproduct.class.php';
			require_once DOL_DOCUMENT_ROOT . '/product/stock/class/entrepot.class.php';
			$formproduct = new FormProduct($db);
			$warehouse = new Entrepot($db);
			$warehouse_array = $warehouse->list_array();
			if (count($warehouse_array) == 1) {
				$label = $object->type == Facture::TYPE_CREDIT_NOTE ? $langs->trans("WarehouseForStockIncrease", current($warehouse_array)) : $langs->trans("WarehouseForStockDecrease", current($warehouse_array));
				$value = '<input type="hidden" id="idwarehouse" name="idwarehouse" value="' . key($warehouse_array) . '">';
			} else {
				$label = $object->type == Facture::TYPE_CREDIT_NOTE ? $langs->trans("SelectWarehouseForStockIncrease") : $langs->trans("SelectWarehouseForStockDecrease");
				$value = $formproduct->selectWarehouses(GETPOST('idwarehouse')?GETPOST('idwarehouse'):'ifone', 'idwarehouse', '', 1);
			}
			$formquestion = array(
								// 'text' => $langs->trans("ConfirmClone"),
								// array('type' => 'checkbox', 'name' => 'clone_content', 'label' => $langs->trans("CloneMainAttributes"), 'value' =>
								// 1),
								// array('type' => 'checkbox', 'name' => 'update_prices', 'label' => $langs->trans("PuttingPricesUpToDate"), 'value'
								// => 1),
								array('type' => 'other','name' => 'idwarehouse','label' => $label,'value' => $value));
		}
		if ($object->type != Facture::TYPE_CREDIT_NOTE && $object->total_ttc < 0) 		// Can happen only if $conf->global->FACTURE_ENABLE_NEGATIVE is on
		{
			$text .= '<br>' . img_warning() . ' ' . $langs->trans("ErrorInvoiceOfThisTypeMustBePositive");
		}
		$formconfirm = $form->formconfirm($_SERVER["PHP_SELF"] . '?facid=' . $object->id, $langs->trans('ValidateBill'), $text, 'confirm_valid', $formquestion, (($object->type != Facture::TYPE_CREDIT_NOTE && $object->total_ttc < 0) ? "no" : "yes"), ($conf->notification->enabled ? 0 : 2));
	}

	// Confirm back to draft status
	if ($action == 'modif') {
		$text = $langs->trans('ConfirmUnvalidateBill', $object->ref);
		$formquestion = array();

		$qualified_for_stock_change = 0;
		if (empty($conf->global->STOCK_SUPPORTS_SERVICES)) {
			$qualified_for_stock_change = $object->hasProductsOrServices(2);
		} else {
			$qualified_for_stock_change = $object->hasProductsOrServices(1);
		}
		if ($object->type != Facture::TYPE_DEPOSIT && ! empty($conf->global->STOCK_CALCULATE_ON_BILL) && $qualified_for_stock_change) {
			$langs->load("stocks");
			require_once DOL_DOCUMENT_ROOT . '/product/class/html.formproduct.class.php';
			require_once DOL_DOCUMENT_ROOT . '/product/stock/class/entrepot.class.php';
			$formproduct = new FormProduct($db);
			$warehouse = new Entrepot($db);
			$warehouse_array = $warehouse->list_array();
			if (count($warehouse_array) == 1) {
				$label = $object->type == Facture::TYPE_CREDIT_NOTE ? $langs->trans("WarehouseForStockDecrease", current($warehouse_array)) : $langs->trans("WarehouseForStockIncrease", current($warehouse_array));
				$value = '<input type="hidden" id="idwarehouse" name="idwarehouse" value="' . key($warehouse_array) . '">';
			} else {
				$label = $object->type == Facture::TYPE_CREDIT_NOTE ? $langs->trans("SelectWarehouseForStockDecrease") : $langs->trans("SelectWarehouseForStockIncrease");
				$value = $formproduct->selectWarehouses(GETPOST('idwarehouse')?GETPOST('idwarehouse'):'ifone', 'idwarehouse', '', 1);
			}
			$formquestion = array(
								// 'text' => $langs->trans("ConfirmClone"),
								// array('type' => 'checkbox', 'name' => 'clone_content', 'label' => $langs->trans("CloneMainAttributes"), 'value' =>
								// 1),
								// array('type' => 'checkbox', 'name' => 'update_prices', 'label' => $langs->trans("PuttingPricesUpToDate"), 'value'
								// => 1),
								array('type' => 'other','name' => 'idwarehouse','label' => $label,'value' => $value));
		}

		$formconfirm = $form->formconfirm($_SERVER["PHP_SELF"] . '?facid=' . $object->id, $langs->trans('UnvalidateBill'), $text, 'confirm_modif', $formquestion, "yes", 1);
	}

	// Confirmation du classement paye
	if ($action == 'paid' && $resteapayer <= 0) {
		$formconfirm = $form->formconfirm($_SERVER["PHP_SELF"] . '?facid=' . $object->id, $langs->trans('ClassifyPaid'), $langs->trans('ConfirmClassifyPaidBill', $object->ref), 'confirm_paid', '', "yes", 1);
	}
	if ($action == 'paid' && $resteapayer > 0) {
		// Code
		$i = 0;
		$close [$i] ['code'] = 'discount_vat';
		$i ++;
		$close [$i] ['code'] = 'badcustomer';
		$i ++;
		// Help
		$i = 0;
		$close [$i] ['label'] = $langs->trans("HelpEscompte") . '<br><br>' . $langs->trans("ConfirmClassifyPaidPartiallyReasonDiscountVatDesc");
		$i ++;
		$close [$i] ['label'] = $langs->trans("ConfirmClassifyPaidPartiallyReasonBadCustomerDesc");
		$i ++;
		// Texte
		$i = 0;
		$close [$i] ['reason'] = $form->textwithpicto($langs->transnoentities("ConfirmClassifyPaidPartiallyReasonDiscountVat", $resteapayer, $langs->trans("Currency" . $conf->currency)), $close [$i] ['label'], 1);
		$i ++;
		$close [$i] ['reason'] = $form->textwithpicto($langs->transnoentities("ConfirmClassifyPaidPartiallyReasonBadCustomer", $resteapayer, $langs->trans("Currency" . $conf->currency)), $close [$i] ['label'], 1);
		$i ++;
		// arrayreasons[code]=reason
		foreach ($close as $key => $val) {
			$arrayreasons [$close [$key] ['code']] = $close [$key] ['reason'];
		}

		// Cree un tableau formulaire
		$formquestion = array('text' => $langs->trans("ConfirmClassifyPaidPartiallyQuestion"),array('type' => 'radio','name' => 'close_code','label' => $langs->trans("Reason"),'values' => $arrayreasons),array('type' => 'text','name' => 'close_note','label' => $langs->trans("Comment"),'value' => '','size' => '100'));
		// Paiement incomplet. On demande si motif = escompte ou autre
		$formconfirm = $form->formconfirm($_SERVER["PHP_SELF"] . '?facid=' . $object->id, $langs->trans('ClassifyPaid'), $langs->trans('ConfirmClassifyPaidPartially', $object->ref), 'confirm_paid_partially', $formquestion, "yes");
	}

	// Confirmation du classement abandonne
	if ($action == 'canceled') {
		// S'il y a une facture de remplacement pas encore validee (etat brouillon),
		// on ne permet pas de classer abandonner la facture.
		if ($objectidnext) {
			$facturereplacement = new Facture($db);
			$facturereplacement->fetch($objectidnext);
			$statusreplacement = $facturereplacement->statut;
		}
		if ($objectidnext && $statusreplacement == 0) {
			print '<div class="error">' . $langs->trans("ErrorCantCancelIfReplacementInvoiceNotValidated") . '</div>';
		} else {
			// Code
			$close [1] ['code'] = 'badcustomer';
			$close [2] ['code'] = 'abandon';
			// Help
			$close [1] ['label'] = $langs->trans("ConfirmClassifyPaidPartiallyReasonBadCustomerDesc");
			$close [2] ['label'] = $langs->trans("ConfirmClassifyAbandonReasonOtherDesc");
			// Texte
			$close [1] ['reason'] = $form->textwithpicto($langs->transnoentities("ConfirmClassifyPaidPartiallyReasonBadCustomer", $object->ref), $close [1] ['label'], 1);
			$close [2] ['reason'] = $form->textwithpicto($langs->transnoentities("ConfirmClassifyAbandonReasonOther"), $close [2] ['label'], 1);
			// arrayreasons
			$arrayreasons [$close [1] ['code']] = $close [1] ['reason'];
			$arrayreasons [$close [2] ['code']] = $close [2] ['reason'];

			// Cree un tableau formulaire
			$formquestion = array('text' => $langs->trans("ConfirmCancelBillQuestion"),array('type' => 'radio','name' => 'close_code','label' => $langs->trans("Reason"),'values' => $arrayreasons),array('type' => 'text','name' => 'close_note','label' => $langs->trans("Comment"),'value' => '','size' => '100'));

			$formconfirm = $form->formconfirm($_SERVER['PHP_SELF'] . '?facid=' . $object->id, $langs->trans('CancelBill'), $langs->trans('ConfirmCancelBill', $object->ref), 'confirm_canceled', $formquestion, "yes");
		}
	}

	// Confirmation de la suppression d'une ligne produit
	if ($action == 'ask_deleteline') {
		$formconfirm = $form->formconfirm($_SERVER["PHP_SELF"] . '?facid=' . $object->id . '&lineid=' . $lineid, $langs->trans('DeleteProductLine'), $langs->trans('ConfirmDeleteProductLine'), 'confirm_deleteline', '', 'no', 1);
	}

	// Clone confirmation
	if ($action == 'clone') {
		// Create an array for form
		$formquestion = array(
							// 'text' => $langs->trans("ConfirmClone"),
							// array('type' => 'checkbox', 'name' => 'clone_content', 'label' => $langs->trans("CloneMainAttributes"), 'value' => 1)
							array('type' => 'other','name' => 'socid','label' => $langs->trans("SelectThirdParty"),'value' => $form->select_company('', 'socid', '(s.client=1 OR s.client=2 OR s.client=3)', 1)));
		// Paiement incomplet. On demande si motif = escompte ou autre
		$formconfirm = $form->formconfirm($_SERVER["PHP_SELF"] . '?facid=' . $object->id, $langs->trans('CloneInvoice'), $langs->trans('ConfirmCloneInvoice', $object->ref), 'confirm_clone', $formquestion, 'yes', 1);
	}

	if (! $formconfirm) {
		$parameters = array('lineid' => $lineid);
		$formconfirm = $hookmanager->executeHooks('formConfirm', $parameters, $object, $action); // Note that $action and $object may have been modified by
		                                                                                    // hook
	}

	// Print form confirm
	print $formconfirm;

	// Invoice content

	print '<table class="border" width="100%">';

	$linkback = '<a href="' . DOL_URL_ROOT . '/compta/facture/list.php' . (! empty($socid) ? '?socid=' . $socid : '') . '">' . $langs->trans("BackToList") . '</a>';

	// Ref
	print '<tr><td width="20%">' . $langs->trans('Ref') . '</td>';
	print '<td colspan="5">';
	$morehtmlref = '';
	$discount = new DiscountAbsolute($db);
	$result = $discount->fetch(0, $object->id);
	if ($result > 0) {
		$morehtmlref = ' (' . $langs->trans("CreditNoteConvertedIntoDiscount", $discount->getNomUrl(1, 'discount')) . ')';
	}
	if ($result < 0) {
		dol_print_error('', $discount->error);
	}
	print $form->showrefnav($object, 'ref', $linkback, 1, 'facnumber', 'ref', $morehtmlref);
	print '</td></tr>';

	// Ref customer
	print '<tr><td width="20%">';
	print '<table class="nobordernopadding" width="100%"><tr><td>';
	print $langs->trans('RefCustomer');
	print '</td>';
	if ($action != 'refclient' && ! empty($object->brouillon))
		print '<td align="right"><a href="' . $_SERVER['PHP_SELF'] . '?action=refclient&amp;id=' . $object->id . '">' . img_edit($langs->trans('Modify')) . '</a></td>';
	print '</tr></table>';
	print '</td>';
	print '<td colspan="5">';
	if ($user->rights->facture->creer && $action == 'refclient') {
		print '<form action="' . $_SERVER["PHP_SELF"] . '?id=' . $object->id . '" method="post">';
		print '<input type="hidden" name="token" value="' . $_SESSION ['newtoken'] . '">';
		print '<input type="hidden" name="action" value="set_ref_client">';
		print '<input type="text" class="flat" size="20" name="ref_client" value="' . $object->ref_client . '">';
		print ' <input type="submit" class="button" value="' . $langs->trans('Modify') . '">';
		print '</form>';
	} else {
		print $object->ref_client;
	}
	print '</td></tr>';

	// Third party
	print '<tr><td>';
	print '<table class="nobordernopadding" width="100%">';
	print '<tr><td>' . $langs->trans('Company') . '</td>';
	print '</td><td colspan="5">';
	if (! empty($conf->global->FACTURE_CHANGE_THIRDPARTY) && $action != 'editthirdparty' && $object->brouillon && $user->rights->facture->creer)
		print '<td align="right"><a href="' . $_SERVER["PHP_SELF"] . '?action=editthirdparty&amp;facid=' . $object->id . '">' . img_edit($langs->trans('SetLinkToThirdParty'), 1) . '</a></td>';
	print '</tr></table>';
	print '</td><td colspan="5">';
	if ($action == 'editthirdparty') {
		$form->form_thirdparty($_SERVER['PHP_SELF'] . '?facid=' . $object->id, $object->socid, 'socid');
	} else {
		print ' &nbsp;' . $soc->getNomUrl(1, 'compta');
		print ' &nbsp; ';
		print '(<a href="' . DOL_URL_ROOT . '/compta/facture/list.php?socid=' . $object->socid . '">' . $langs->trans('OtherBills') . '</a>';
		// Outstanding Bill
		$outstandigBills = $soc->get_OutstandingBill();
		print ' - ' . $langs->trans('CurrentOutstandingBill') . ': ';
		print price($outstandigBills, '', $langs, 0, 0, - 1, $conf->currency);
		if ($soc->outstanding_limit != '') {
			if ($outstandigBills > $soc->outstanding_limit)
				print img_warning($langs->trans("OutstandingBillReached"));
			print ' / ' . price($soc->outstanding_limit);
		}
		print ')';
	}
	print '</tr>';

	// Type
	print '<tr><td>' . $langs->trans('Type') . '</td><td colspan="5">';
	print $object->getLibType();
	if ($object->type == Facture::TYPE_REPLACEMENT) {
		$facreplaced = new Facture($db);
		$facreplaced->fetch($object->fk_facture_source);
		print ' (' . $langs->transnoentities("ReplaceInvoice", $facreplaced->getNomUrl(1)) . ')';
	}
	if ($object->type == Facture::TYPE_CREDIT_NOTE) {
		$facusing = new Facture($db);
		$facusing->fetch($object->fk_facture_source);
		print ' (' . $langs->transnoentities("CorrectInvoice", $facusing->getNomUrl(1)) . ')';
	}

	$facidavoir = $object->getListIdAvoirFromInvoice();
	if (count($facidavoir) > 0) {
		print ' (' . $langs->transnoentities("InvoiceHasAvoir");
		$i = 0;
		foreach ($facidavoir as $id) {
			if ($i == 0)
				print ' ';
			else
				print ',';
			$facavoir = new Facture($db);
			$facavoir->fetch($id);
			print $facavoir->getNomUrl(1);
		}
		print ')';
	}
	if ($objectidnext > 0) {
		$facthatreplace = new Facture($db);
		$facthatreplace->fetch($objectidnext);
		print ' (' . $langs->transnoentities("ReplacedByInvoice", $facthatreplace->getNomUrl(1)) . ')';
	}
	print '</td></tr>';

	// Relative and absolute discounts
	$addrelativediscount = '<a href="' . DOL_URL_ROOT . '/comm/remise.php?id=' . $soc->id . '&backtopage=' . urlencode($_SERVER["PHP_SELF"]) . '?facid=' . $object->id . '">' . $langs->trans("EditRelativeDiscounts") . '</a>';
	$addabsolutediscount = '<a href="' . DOL_URL_ROOT . '/comm/remx.php?id=' . $soc->id . '&backtopage=' . urlencode($_SERVER["PHP_SELF"]) . '?facid=' . $object->id . '">' . $langs->trans("EditGlobalDiscounts") . '</a>';
	$addcreditnote = '<a href="' . DOL_URL_ROOT . '/compta/facture.php?action=create&socid=' . $soc->id . '&type=2&backtopage=' . urlencode($_SERVER["PHP_SELF"]) . '?facid=' . $object->id . '">' . $langs->trans("AddCreditNote") . '</a>';

	print '<tr><td>' . $langs->trans('Discounts');
	print '</td><td colspan="5">';
	if ($soc->remise_percent)
		print $langs->trans("CompanyHasRelativeDiscount", $soc->remise_percent);
	else
		print $langs->trans("CompanyHasNoRelativeDiscount");
		// print ' ('.$addrelativediscount.')';

	if ($absolute_discount > 0) {
		print '. ';
		if ($object->statut > 0 || $object->type == Facture::TYPE_CREDIT_NOTE || $object->type == Facture::TYPE_DEPOSIT) {
			if ($object->statut == 0) {
				print $langs->trans("CompanyHasAbsoluteDiscount", price($absolute_discount), $langs->transnoentities("Currency" . $conf->currency));
				print '. ';
			} else {
				if ($object->statut < 1 || $object->type == Facture::TYPE_CREDIT_NOTE || $object->type == Facture::TYPE_DEPOSIT) {
					$text = $langs->trans("CompanyHasAbsoluteDiscount", price($absolute_discount), $langs->transnoentities("Currency" . $conf->currency));
					print '<br>' . $text . '.<br>';
				} else {
					$text = $langs->trans("CompanyHasAbsoluteDiscount", price($absolute_discount), $langs->transnoentities("Currency" . $conf->currency));
					$text2 = $langs->trans("AbsoluteDiscountUse");
					print $form->textwithpicto($text, $text2);
				}
			}
		} else {
			// Remise dispo de type remise fixe (not credit note)
			print '<br>';
			$form->form_remise_dispo($_SERVER["PHP_SELF"] . '?facid=' . $object->id, GETPOST('discountid'), 'remise_id', $soc->id, $absolute_discount, $filterabsolutediscount, $resteapayer, ' (' . $addabsolutediscount . ')');
		}
	} else {
		if ($absolute_creditnote > 0) 		// If not, link will be added later
		{
			if ($object->statut == 0 && $object->type != TYPE_CREDIT_NOTE && $object->type != TYPE_DEPOSIT)
				print ' (' . $addabsolutediscount . ')<br>';
			else
				print '. ';
		} else
			print '. ';
	}
	if ($absolute_creditnote > 0) {
		// If validated, we show link "add credit note to payment"
		if ($object->statut != 1 || $object->type == Facture::TYPE_CREDIT_NOTE || $object->type == Facture::TYPE_DEPOSIT) {
			if ($object->statut == 0 && $object->type != Facture::TYPE_DEPOSIT) {
				$text = $langs->trans("CompanyHasCreditNote", price($absolute_creditnote), $langs->transnoentities("Currency" . $conf->currency));
				print $form->textwithpicto($text, $langs->trans("CreditNoteDepositUse"));
			} else {
				print $langs->trans("CompanyHasCreditNote", price($absolute_creditnote), $langs->transnoentities("Currency" . $conf->currency)) . '.';
			}
		} else {
			// Remise dispo de type avoir
			if (! $absolute_discount)
				print '<br>';
				// $form->form_remise_dispo($_SERVER["PHP_SELF"].'?facid='.$object->id, 0, 'remise_id_for_payment', $soc->id, $absolute_creditnote,
			// $filtercreditnote, $resteapayer);
			$form->form_remise_dispo($_SERVER["PHP_SELF"] . '?facid=' . $object->id, 0, 'remise_id_for_payment', $soc->id, $absolute_creditnote, $filtercreditnote, 0); // We
			                                                                                                                                                        // must
			                                                                                                                                                        // allow
			                                                                                                                                                        // credit
			                                                                                                                                                        // not
			                                                                                                                                                        // even
			                                                                                                                                                        // if
			                                                                                                                                                        // amount
			                                                                                                                                                        // is
			                                                                                                                                                        // higher
		}
	}
	if (! $absolute_discount && ! $absolute_creditnote) {
		print $langs->trans("CompanyHasNoAbsoluteDiscount");
		if ($object->statut == 0 && $object->type != Facture::TYPE_CREDIT_NOTE && $object->type != Facture::TYPE_DEPOSIT)
			print ' (' . $addabsolutediscount . ')<br>';
		else
			print '. ';
	}
	// if ($object->statut == 0 && $object->type != 2 && $object->type != 3)
	// {
	// if (! $absolute_discount && ! $absolute_creditnote) print '<br>';
	// print ' &nbsp; - &nbsp; ';
	// print $addabsolutediscount;
	// print ' &nbsp; - &nbsp; '.$addcreditnote; // We disbale link to credit note
	// }
	print '</td></tr>';

	// Date invoice
	print '<tr><td>';
	print '<table class="nobordernopadding" width="100%"><tr><td>';
	print $langs->trans('Date');
	print '</td>';
	if ($object->type != Facture::TYPE_CREDIT_NOTE && $action != 'editinvoicedate' && ! empty($object->brouillon) && $user->rights->facture->creer)
		print '<td align="right"><a href="' . $_SERVER["PHP_SELF"] . '?action=editinvoicedate&amp;facid=' . $object->id . '">' . img_edit($langs->trans('SetDate'), 1) . '</a></td>';
	print '</tr></table>';
	print '</td><td colspan="3">';

	if ($object->type != Facture::TYPE_CREDIT_NOTE) {
		if ($action == 'editinvoicedate') {
			$form->form_date($_SERVER['PHP_SELF'] . '?facid=' . $object->id, $object->date, 'invoicedate');
		} else {
			print dol_print_date($object->date, 'daytext');
		}
	} else {
		print dol_print_date($object->date, 'daytext');
	}
	print '</td>';

	// List of payments

	$sign = 1;
	if ($object->type == Facture::TYPE_CREDIT_NOTE)
		$sign = - 1;

	$nbrows = 8;
	$nbcols = 2;
	if (! empty($conf->projet->enabled))
		$nbrows ++;
	if (! empty($conf->banque->enabled))
		$nbcols ++;
		// if (! empty($soc->outstandingbill)) $nbrows++;
	if ($mysoc->localtax1_assuj == "1")
		$nbrows ++;
	if ($mysoc->localtax2_assuj == "1")
		$nbrows ++;
	if ($selleruserevenustamp)
		$nbrows ++;

	print '<td rowspan="' . $nbrows . '" colspan="2" valign="top">';

	print '<table class="nobordernopadding" width="100%">';

	// List of payments already done
	print '<tr class="liste_titre">';
	print '<td>' . ($object->type == Facture::TYPE_CREDIT_NOTE ? $langs->trans("PaymentsBack") : $langs->trans('Payments')) . '</td>';
	print '<td>' . $langs->trans('Type') . '</td>';
	if (! empty($conf->banque->enabled))
		print '<td align="right">' . $langs->trans('BankAccount') . '</td>';
	print '<td align="right">' . $langs->trans('Amount') . '</td>';
	print '<td width="18">&nbsp;</td>';
	print '</tr>';

	$var = true;

	// Payments already done (from payment on this invoice)
	$sql = 'SELECT p.datep as dp, p.num_paiement, p.rowid, p.fk_bank,';
	$sql .= ' c.code as payment_code, c.libelle as payment_label,';
	$sql .= ' pf.amount,';
	$sql .= ' ba.rowid as baid, ba.ref, ba.label';
	$sql .= ' FROM ' . MAIN_DB_PREFIX . 'c_paiement as c, ' . MAIN_DB_PREFIX . 'paiement_facture as pf, ' . MAIN_DB_PREFIX . 'paiement as p';
	$sql .= ' LEFT JOIN ' . MAIN_DB_PREFIX . 'bank as b ON p.fk_bank = b.rowid';
	$sql .= ' LEFT JOIN ' . MAIN_DB_PREFIX . 'bank_account as ba ON b.fk_account = ba.rowid';
	$sql .= ' WHERE pf.fk_facture = ' . $object->id . ' AND p.fk_paiement = c.id AND pf.fk_paiement = p.rowid';
	$sql .= ' ORDER BY p.datep, p.tms';

	$result = $db->query($sql);
	if ($result) {
		$num = $db->num_rows($result);
		$i = 0;

		// if ($object->type != 2)
		// {
		if ($num > 0) {
			while ($i < $num) {
				$objp = $db->fetch_object($result);
				$var = ! $var;
				print '<tr ' . $bc [$var] . '><td>';
				print '<a href="' . DOL_URL_ROOT . '/compta/paiement/fiche.php?id=' . $objp->rowid . '">' . img_object($langs->trans('ShowPayment'), 'payment') . ' ';
				print dol_print_date($db->jdate($objp->dp), 'day') . '</a></td>';
				$label = ($langs->trans("PaymentType" . $objp->payment_code) != ("PaymentType" . $objp->payment_code)) ? $langs->trans("PaymentType" . $objp->payment_code) : $objp->payment_label;
				print '<td>' . $label . ' ' . $objp->num_paiement . '</td>';
				if (! empty($conf->banque->enabled)) {
					$bankaccountstatic->id = $objp->baid;
					$bankaccountstatic->ref = $objp->ref;
					$bankaccountstatic->label = $objp->ref;
					print '<td align="right">';
					if ($bankaccountstatic->id)
						print $bankaccountstatic->getNomUrl(1, 'transactions');
					print '</td>';
				}
				print '<td align="right">' . price($sign * $objp->amount) . '</td>';
				print '<td>&nbsp;</td>';
				print '</tr>';
				$i ++;
			}
		} else {
			print '<tr ' . $bc [$var] . '><td colspan="' . $nbcols . '">' . $langs->trans("None") . '</td><td></td><td></td></tr>';
		}
		// }
		$db->free($result);
	} else {
		dol_print_error($db);
	}

	if ($object->type != Facture::TYPE_CREDIT_NOTE) {
		// Total already paid
		print '<tr><td colspan="' . $nbcols . '" align="right">';
		if ($object->type != Facture::TYPE_DEPOSIT)
			print $langs->trans('AlreadyPaidNoCreditNotesNoDeposits');
		else
			print $langs->trans('AlreadyPaid');
		print ' :</td><td align="right">' . price($totalpaye) . '</td><td>&nbsp;</td></tr>';

		$resteapayeraffiche = $resteapayer;

		// Loop on each credit note or deposit amount applied
		$creditnoteamount = 0;
		$depositamount = 0;
		$sql = "SELECT re.rowid, re.amount_ht, re.amount_tva, re.amount_ttc,";
		$sql .= " re.description, re.fk_facture_source";
		$sql .= " FROM " . MAIN_DB_PREFIX . "societe_remise_except as re";
		$sql .= " WHERE fk_facture = " . $object->id;
		$resql = $db->query($sql);
		if ($resql) {
			$num = $db->num_rows($resql);
			$i = 0;
			$invoice = new Facture($db);
			while ($i < $num) {
				$obj = $db->fetch_object($resql);
				$invoice->fetch($obj->fk_facture_source);
				print '<tr><td colspan="' . $nbcols . '" align="right">';
				if ($invoice->type == Facture::TYPE_CREDIT_NOTE)
					print $langs->trans("CreditNote") . ' ';
				if ($invoice->type == Facture::TYPE_DEPOSIT)
					print $langs->trans("Deposit") . ' ';
				print $invoice->getNomUrl(0);
				print ' :</td>';
				print '<td align="right">' . price($obj->amount_ttc) . '</td>';
				print '<td align="right">';
				print '<a href="' . $_SERVER["PHP_SELF"] . '?facid=' . $object->id . '&action=unlinkdiscount&discountid=' . $obj->rowid . '">' . img_delete() . '</a>';
				print '</td></tr>';
				$i ++;
				if ($invoice->type == Facture::TYPE_CREDIT_NOTE)
					$creditnoteamount += $obj->amount_ttc;
				if ($invoice->type == Facture::TYPE_DEPOSIT)
					$depositamount += $obj->amount_ttc;
			}
		} else {
			dol_print_error($db);
		}

		// Paye partiellement 'escompte'
		if (($object->statut == 2 || $object->statut == 3) && $object->close_code == 'discount_vat') {
			print '<tr><td colspan="' . $nbcols . '" align="right" nowrap="1">';
			print $form->textwithpicto($langs->trans("Discount") . ':', $langs->trans("HelpEscompte"), - 1);
			print '</td><td align="right">' . price($object->total_ttc - $creditnoteamount - $depositamount - $totalpaye) . '</td><td>&nbsp;</td></tr>';
			$resteapayeraffiche = 0;
		}
		// Paye partiellement ou Abandon 'badcustomer'
		if (($object->statut == 2 || $object->statut == 3) && $object->close_code == 'badcustomer') {
			print '<tr><td colspan="' . $nbcols . '" align="right" nowrap="1">';
			print $form->textwithpicto($langs->trans("Abandoned") . ':', $langs->trans("HelpAbandonBadCustomer"), - 1);
			print '</td><td align="right">' . price($object->total_ttc - $creditnoteamount - $depositamount - $totalpaye) . '</td><td>&nbsp;</td></tr>';
			// $resteapayeraffiche=0;
		}
		// Paye partiellement ou Abandon 'product_returned'
		if (($object->statut == 2 || $object->statut == 3) && $object->close_code == 'product_returned') {
			print '<tr><td colspan="' . $nbcols . '" align="right" nowrap="1">';
			print $form->textwithpicto($langs->trans("ProductReturned") . ':', $langs->trans("HelpAbandonProductReturned"), - 1);
			print '</td><td align="right">' . price($object->total_ttc - $creditnoteamount - $depositamount - $totalpaye) . '</td><td>&nbsp;</td></tr>';
			$resteapayeraffiche = 0;
		}
		// Paye partiellement ou Abandon 'abandon'
		if (($object->statut == 2 || $object->statut == 3) && $object->close_code == 'abandon') {
			print '<tr><td colspan="' . $nbcols . '" align="right" nowrap="1">';
			$text = $langs->trans("HelpAbandonOther");
			if ($object->close_note)
				$text .= '<br><br><b>' . $langs->trans("Reason") . '</b>:' . $object->close_note;
			print $form->textwithpicto($langs->trans("Abandoned") . ':', $text, - 1);
			print '</td><td align="right">' . price($object->total_ttc - $creditnoteamount - $depositamount - $totalpaye) . '</td><td>&nbsp;</td></tr>';
			$resteapayeraffiche = 0;
		}

		// Billed
		print '<tr><td colspan="' . $nbcols . '" align="right">' . $langs->trans("Billed") . ' :</td><td align="right" style="border: 1px solid;">' . price($object->total_ttc) . '</td><td>&nbsp;</td></tr>';

		// Remainder to pay
		print '<tr><td colspan="' . $nbcols . '" align="right">';
		if ($resteapayeraffiche >= 0)
			print $langs->trans('RemainderToPay');
		else
			print $langs->trans('ExcessReceived');
		print ' :</td>';
		print '<td align="right" style="border: 1px solid;" bgcolor="#f0f0f0"><b>' . price($resteapayeraffiche) . '</b></td>';
		print '<td class="nowrap">&nbsp;</td></tr>';
	} else 	// Credit note
	{
		// Total already paid back
		print '<tr><td colspan="' . $nbcols . '" align="right">';
		print $langs->trans('AlreadyPaidBack');
		print ' :</td><td align="right">' . price($sign * $totalpaye) . '</td><td>&nbsp;</td></tr>';

		// Billed
		print '<tr><td colspan="' . $nbcols . '" align="right">' . $langs->trans("Billed") . ' :</td><td align="right" style="border: 1px solid;">' . price($sign * $object->total_ttc) . '</td><td>&nbsp;</td></tr>';

		// Remainder to pay back
		print '<tr><td colspan="' . $nbcols . '" align="right">';
		if ($resteapayeraffiche <= 0)
			print $langs->trans('RemainderToPayBack');
		else
			print $langs->trans('ExcessPaydBack');
		print ' :</td>';
		print '<td align="right" style="border: 1px solid;" bgcolor="#f0f0f0"><b>' . price($sign * $resteapayeraffiche) . '</b></td>';
		print '<td class="nowrap">&nbsp;</td></tr>';

		// Sold credit note
		// print '<tr><td colspan="'.$nbcols.'" align="right">'.$langs->trans('TotalTTC').' :</td>';
		// print '<td align="right" style="border: 1px solid;" bgcolor="#f0f0f0"><b>'.price($sign *
	// $object->total_ttc).'</b></td><td>&nbsp;</td></tr>';
	}

	print '</table>';

	// Margin Infos
	if (! empty($conf->margin->enabled))
	{
		print '<br>';
		$object->displayMarginInfos($object->statut > 0);
	}

	print '</td></tr>';

	// Conditions de reglement
	print '<tr><td>';
	print '<table class="nobordernopadding" width="100%"><tr><td>';
	print $langs->trans('PaymentConditionsShort');
	print '</td>';
	if ($object->type != Facture::TYPE_CREDIT_NOTE && $action != 'editconditions' && ! empty($object->brouillon) && $user->rights->facture->creer)
		print '<td align="right"><a href="' . $_SERVER["PHP_SELF"] . '?action=editconditions&amp;facid=' . $object->id . '">' . img_edit($langs->trans('SetConditions'), 1) . '</a></td>';
	print '</tr></table>';
	print '</td><td colspan="3">';
	if ($object->type != Facture::TYPE_CREDIT_NOTE) {
		if ($action == 'editconditions') {
			$form->form_conditions_reglement($_SERVER['PHP_SELF'] . '?facid=' . $object->id, $object->cond_reglement_id, 'cond_reglement_id');
		} else {
			$form->form_conditions_reglement($_SERVER['PHP_SELF'] . '?facid=' . $object->id, $object->cond_reglement_id, 'none');
		}
	} else {
		print '&nbsp;';
	}
	print '</td></tr>';

	// Date payment term
	print '<tr><td>';
	print '<table class="nobordernopadding" width="100%"><tr><td>';
	print $langs->trans('DateMaxPayment');
	print '</td>';
	if ($object->type != Facture::TYPE_CREDIT_NOTE && $action != 'editpaymentterm' && ! empty($object->brouillon) && $user->rights->facture->creer)
		print '<td align="right"><a href="' . $_SERVER["PHP_SELF"] . '?action=editpaymentterm&amp;facid=' . $object->id . '">' . img_edit($langs->trans('SetDate'), 1) . '</a></td>';
	print '</tr></table>';
	print '</td><td colspan="3">';
	if ($object->type != Facture::TYPE_CREDIT_NOTE) {
		if ($action == 'editpaymentterm') {
			$form->form_date($_SERVER['PHP_SELF'] . '?facid=' . $object->id, $object->date_lim_reglement, 'paymentterm');
		} else {
			print dol_print_date($object->date_lim_reglement, 'daytext');
			if ($object->date_lim_reglement < ($now - $conf->facture->client->warning_delay) && ! $object->paye && $object->statut == 1 && ! isset($object->am))
				print img_warning($langs->trans('Late'));
		}
	} else {
		print '&nbsp;';
	}
	print '</td></tr>';

	// Payment mode
	print '<tr><td>';
	print '<table class="nobordernopadding" width="100%"><tr><td>';
	print $langs->trans('PaymentMode');
	print '</td>';
	if ($action != 'editmode' && ! empty($object->brouillon) && $user->rights->facture->creer)
		print '<td align="right"><a href="' . $_SERVER["PHP_SELF"] . '?action=editmode&amp;facid=' . $object->id . '">' . img_edit($langs->trans('SetMode'), 1) . '</a></td>';
	print '</tr></table>';
	print '</td><td colspan="3">';
	if ($action == 'editmode') {
		$form->form_modes_reglement($_SERVER['PHP_SELF'] . '?facid=' . $object->id, $object->mode_reglement_id, 'mode_reglement_id');
	} else {
		$form->form_modes_reglement($_SERVER['PHP_SELF'] . '?facid=' . $object->id, $object->mode_reglement_id, 'none');
	}
	print '</td></tr>';

	// Amount
	print '<tr><td>' . $langs->trans('AmountHT') . '</td>';
	print '<td align="right" colspan="3" nowrap>' . price($object->total_ht, 1, '', 1, - 1, - 1, $conf->currency) . '</td></tr>';
	print '<tr><td>' . $langs->trans('AmountVAT') . '</td><td align="right" colspan="3" nowrap>' . price($object->total_tva, 1, '', 1, - 1, - 1, $conf->currency) . '</td></tr>';
	print '</tr>';

	// Amount Local Taxes
	if ($mysoc->localtax1_assuj == "1" && $mysoc->useLocalTax(1)) 	// Localtax1 (example RE)
	{
		print '<tr><td>' . $langs->transcountry("AmountLT1", $mysoc->country_code) . '</td>';
		print '<td align="right" colspan="3" nowrap>' . price($object->total_localtax1, 1, '', 1, - 1, - 1, $conf->currency) . '</td></tr>';
	}
	if ($mysoc->localtax2_assuj == "1" && $mysoc->useLocalTax(2)) 	// Localtax2 (example IRPF)
	{
		print '<tr><td>' . $langs->transcountry("AmountLT2", $mysoc->country_code) . '</td>';
		print '<td align="right" colspan="3" nowrap>' . price($object->total_localtax2, 1, '', 1, - 1, - 1, $conf->currency) . '</td></tr>';
	}

	// Revenue stamp
	if ($selleruserevenustamp) 	// Test company use revenue stamp
	{
		print '<tr><td>';
		print '<table class="nobordernopadding" width="100%"><tr><td>';
		print $langs->trans('RevenueStamp');
		print '</td>';
		if ($action != 'editrevenuestamp' && ! empty($object->brouillon) && $user->rights->facture->creer)
			print '<td align="right"><a href="' . $_SERVER["PHP_SELF"] . '?action=editrevenuestamp&amp;facid=' . $object->id . '">' . img_edit($langs->trans('SetRevenuStamp'), 1) . '</a></td>';
		print '</tr></table>';
		print '</td><td colspan="3" align="right">';
		if ($action == 'editrevenuestamp') {
			print '<form action="' . $_SERVER["PHP_SELF"] . '?id=' . $object->id . '" method="post">';
			print '<input type="hidden" name="token" value="' . $_SESSION ['newtoken'] . '">';
			print '<input type="hidden" name="action" value="setrevenuestamp">';
			print $formother->select_revenue_stamp(GETPOST('revenuestamp'), 'revenuestamp', $mysoc->country_code);
			// print '<input type="text" class="flat" size="4" name="revenuestamp" value="'.price2num($object->revenuestamp).'">';
			print ' <input type="submit" class="button" value="' . $langs->trans('Modify') . '">';
			print '</form>';
		} else {
			print price($object->revenuestamp, 1, '', 1, - 1, - 1, $conf->currency);
		}
		print '</td></tr>';
	}

	// Total with tax
	print '<tr><td>' . $langs->trans('AmountTTC') . '</td><td align="right" colspan="3" nowrap>' . price($object->total_ttc, 1, '', 1, - 1, - 1, $conf->currency) . '</td></tr>';

	// Statut
	print '<tr><td>' . $langs->trans('Status') . '</td>';
	print '<td align="left" colspan="3">' . ($object->getLibStatut(4, $totalpaye)) . '</td></tr>';

	// Project
	if (! empty($conf->projet->enabled)) {
		$langs->load('projects');
		print '<tr>';
		print '<td>';

		print '<table class="nobordernopadding" width="100%"><tr><td>';
		print $langs->trans('Project');
		print '</td>';
		if ($action != 'classify') {
			print '<td align="right"><a href="' . $_SERVER["PHP_SELF"] . '?action=classify&amp;facid=' . $object->id . '">';
			print img_edit($langs->trans('SetProject'), 1);
			print '</a></td>';
		}
		print '</tr></table>';

		print '</td><td colspan="3">';
		if ($action == 'classify') {
			$form->form_project($_SERVER['PHP_SELF'] . '?facid=' . $object->id, $object->socid, $object->fk_project, 'projectid');
		} else {
			$form->form_project($_SERVER['PHP_SELF'] . '?facid=' . $object->id, $object->socid, $object->fk_project, 'none');
		}
		print '</td>';
		print '</tr>';
	}

	// Other attributes (TODO Move this into an include)
	$res = $object->fetch_optionals($object->id, $extralabels);
	$parameters = array('colspan' => ' colspan="2"');
	$reshook = $hookmanager->executeHooks('formObjectOptions', $parameters, $object, $action); // Note that $action and $object may have been modified by
	                                                                                      // hook
	if (empty($reshook) && ! empty($extrafields->attribute_label)) {

		foreach ($extrafields->attribute_label as $key => $label) {
			if ($action == 'edit_extras') {
				$value = (isset($_POST["options_" . $key]) ? $_POST["options_" . $key] : $object->array_options ["options_" . $key]);
			} else {
				$value = $object->array_options ["options_" . $key];
			}
			if ($extrafields->attribute_type [$key] == 'separate') {
				print $extrafields->showSeparator($key);
			} else {
				print '<tr><td';
				if (! empty($extrafields->attribute_required [$key]))
					print ' class="fieldrequired"';
				print '>' . $label . '</td><td colspan="5">';
				// Convert date into timestamp format
				if (in_array($extrafields->attribute_type [$key], array('date','datetime'))) {
					$value = isset($_POST["options_" . $key]) ? dol_mktime($_POST["options_" . $key . "hour"], $_POST["options_" . $key . "min"], 0, $_POST["options_" . $key . "month"], $_POST["options_" . $key . "day"], $_POST["options_" . $key . "year"]) : $db->jdate($object->array_options ['options_' . $key]);
				}

				if ($action == 'edit_extras' && $user->rights->facture->creer && GETPOST('attribute') == $key) {
					print '<form enctype="multipart/form-data" action="' . $_SERVER["PHP_SELF"] . '" method="post" name="formsoc">';
					print '<input type="hidden" name="action" value="update_extras">';
					print '<input type="hidden" name="attribute" value="' . $key . '">';
					print '<input type="hidden" name="token" value="' . $_SESSION ['newtoken'] . '">';
					print '<input type="hidden" name="id" value="' . $object->id . '">';

					print $extrafields->showInputField($key, $value);

					print '<input type="submit" class="button" value="' . $langs->trans('Modify') . '">';
					print '</form>';
				} else {
					print $extrafields->showOutputField($key, $value);
					if ($object->statut == 0 && $user->rights->facture->creer)
						print '<a href="' . $_SERVER['PHP_SELF'] . '?id=' . $object->id . '&action=edit_extras&attribute=' . $key . '">' . img_picto('', 'edit') . ' ' . $langs->trans('Modify') . '</a>';
				}
				print '</td></tr>' . "\n";
			}
		}
	}

	print '</table><br>';

	if (! empty($conf->global->MAIN_DISABLE_CONTACTS_TAB)) {
		$blocname = 'contacts';
		$title = $langs->trans('ContactsAddresses');
		include DOL_DOCUMENT_ROOT . '/core/tpl/bloc_showhide.tpl.php';
	}

	if (! empty($conf->global->MAIN_DISABLE_NOTES_TAB)) {
		$blocname = 'notes';
		$title = $langs->trans('Notes');
		include DOL_DOCUMENT_ROOT . '/core/tpl/bloc_showhide.tpl.php';
	}

	// Lines
	$result = $object->getLinesArray();

	print '	<form name="addproduct" id="addproduct" action="' . $_SERVER["PHP_SELF"] . '?id=' . $object->id . (($action != 'editline') ? '#add' : '#line_' . GETPOST('lineid')) . '" method="POST">
	<input type="hidden" name="token" value="' . $_SESSION ['newtoken'] . '">
	<input type="hidden" name="action" value="' . (($action != 'editline') ? 'addline' : 'updateligne') . '">
	<input type="hidden" name="mode" value="">
	<input type="hidden" name="id" value="' . $object->id . '">
	';

	if (! empty($conf->use_javascript_ajax) && $object->statut == 0) {
		include DOL_DOCUMENT_ROOT . '/core/tpl/ajaxrow.tpl.php';
	}

	print '<table id="tablelines" class="noborder noshadow" width="100%">';

	// Show object lines
	if (! empty($object->lines))
		$ret = $object->printObjectLines($action, $mysoc, $soc, $lineid, 1);

	// Form to add new line
	if ($object->statut == 0 && $user->rights->facture->creer && $action != 'valid' && $action != 'editline')
	{
		if ($action != 'editline')
		{
			$var = true;

			// Add free products/services
			$object->formAddObjectLine(1, $mysoc, $soc);

			$parameters = array();
			$reshook = $hookmanager->executeHooks('formAddObjectLine', $parameters, $object, $action); // Note that $action and $object may have been modified by hook
		}
	}

	print "</table>\n";

	print "</form>\n";

	dol_fiche_end();


	// Actions buttons

	if ($action != 'prerelance' && $action != 'presend' && $action != 'valid' && $action != 'editline')
	{
		print '<div class="tabsAction">';

		$parameters = array();
		$reshook = $hookmanager->executeHooks('addMoreActionsButtons', $parameters, $object, $action); // Note that $action and $object may have been
		                                                                                          // modified by hook
		if (empty($reshook)) {
			// Editer une facture deja validee, sans paiement effectue et pas exporte en compta
			if ($object->statut == 1) {
				// On verifie si les lignes de factures ont ete exportees en compta et/ou ventilees
				$ventilExportCompta = $object->getVentilExportCompta();

				if ($resteapayer == $object->total_ttc && $object->paye == 0 && $ventilExportCompta == 0) {
					if (! $objectidnext) {
						if ((empty($conf->global->MAIN_USE_ADVANCED_PERMS) && $user->rights->facture->valider) || $user->rights->facture->invoice_advance->unvalidate) {
							print '<div class="inline-block divButAction"><a class="butAction" href="' . $_SERVER['PHP_SELF'] . '?facid=' . $object->id . '&amp;action=modif">' . $langs->trans('Modify') . '</a></div>';
						} else {
							print '<div class="inline-block divButAction"><span class="butActionRefused" title="' . $langs->trans("NotEnoughPermissions") . '">' . $langs->trans('Modify') . '</span></div>';
						}
					} else {
						print '<div class="inline-block divButAction"><span class="butActionRefused" title="' . $langs->trans("DisabledBecauseReplacedInvoice") . '">' . $langs->trans('Modify') . '</span></div>';
					}
				}
			}

			// Reopen a standard paid invoice
			if ((($object->type == Facture::TYPE_STANDARD || $object->type == Facture::TYPE_REPLACEMENT)
				|| ($object->type == Facture::TYPE_CREDIT_NOTE && empty($discount->id))
				|| ($object->type == Facture::TYPE_DEPOSIT && empty($discount->id)))
				&& ($object->statut == 2 || $object->statut == 3)
				&& $user->rights->facture->creer)				// A paid invoice (partially or completely)
			{
				if (! $objectidnext && $object->close_code != 'replaced') 				// Not replaced by another invoice
				{
					print '<div class="inline-block divButAction"><a class="butAction" href="' . $_SERVER['PHP_SELF'] . '?facid=' . $object->id . '&amp;action=reopen">' . $langs->trans('ReOpen') . '</a></div>';
				} else {
					print '<div class="inline-block divButAction"><span class="butActionRefused" title="' . $langs->trans("DisabledBecauseReplacedInvoice") . '">' . $langs->trans('ReOpen') . '</span></div>';
				}
			}

			// Validate
			if ($object->statut == 0 && count($object->lines) > 0 && ((($object->type == Facture::TYPE_STANDARD || $object->type == Facture::TYPE_REPLACEMENT || $object->type == Facture::TYPE_DEPOSIT || $object->type == Facture::TYPE_PROFORMA) && (! empty($conf->global->FACTURE_ENABLE_NEGATIVE) || $object->total_ttc >= 0)) || ($object->type == Facture::TYPE_CREDIT_NOTE && $object->total_ttc <= 0))) {
				if ($user->rights->facture->valider) {
					print '<div class="inline-block divButAction"><a class="butAction" href="' . $_SERVER["PHP_SELF"] . '?facid=' . $object->id . '&amp;action=valid">' . $langs->trans('Validate') . '</a></div>';
				}
			}

			// Send by mail
			if (($object->statut == 1 || $object->statut == 2) || ! empty($conf->global->FACTURE_SENDBYEMAIL_FOR_ALL_STATUS)) {
				if ($objectidnext) {
					print '<div class="inline-block divButAction"><span class="butActionRefused" title="' . $langs->trans("DisabledBecauseReplacedInvoice") . '">' . $langs->trans('SendByMail') . '</span></div>';
				} else {
					if (empty($conf->global->MAIN_USE_ADVANCED_PERMS) || $user->rights->facture->invoice_advance->send) {
						print '<div class="inline-block divButAction"><a class="butAction" href="' . $_SERVER['PHP_SELF'] . '?facid=' . $object->id . '&amp;action=presend&amp;mode=init">' . $langs->trans('SendByMail') . '</a></div>';
					} else
						print '<div class="inline-block divButAction"><a class="butActionRefused" href="#">' . $langs->trans('SendByMail') . '</a></div>';
				}
			}

			if (! empty($conf->global->FACTURE_SHOW_SEND_REMINDER)) 			// For backward compatibility
			{
				if (($object->statut == 1 || $object->statut == 2) && $resteapayer > 0) {
					if ($objectidnext) {
						print '<div class="inline-block divButAction"><span class="butActionRefused" title="' . $langs->trans("DisabledBecauseReplacedInvoice") . '">' . $langs->trans('SendRemindByMail') . '</span></div>';
					} else {
						if (empty($conf->global->MAIN_USE_ADVANCED_PERMS) || $user->rights->facture->invoice_advance->send) {
							print '<div class="inline-block divButAction"><a class="butAction" href="' . $_SERVER['PHP_SELF'] . '?facid=' . $object->id . '&amp;action=prerelance&amp;mode=init">' . $langs->trans('SendRemindByMail') . '</a></div>';
						} else
							print '<div class="inline-block divButAction"><a class="butActionRefused" href="#">' . $langs->trans('SendRemindByMail') . '</a></div>';
					}
				}
			}

			// Create payment
			if ($object->type != Facture::TYPE_CREDIT_NOTE && $object->statut == 1 && $object->paye == 0 && $user->rights->facture->paiement) {
				if ($objectidnext) {
					print '<div class="inline-block divButAction"><span class="butActionRefused" title="' . $langs->trans("DisabledBecauseReplacedInvoice") . '">' . $langs->trans('DoPayment') . '</span></div>';
				} else {
					if ($resteapayer == 0) {
						print '<div class="inline-block divButAction"><span class="butActionRefused" title="' . $langs->trans("DisabledBecauseRemainderToPayIsZero") . '">' . $langs->trans('DoPayment') . '</span></div>';
					} else {
						print '<div class="inline-block divButAction"><a class="butAction" href="paiement.php?facid=' . $object->id . '&amp;action=create">' . $langs->trans('DoPayment') . '</a></div>';
					}
				}
			}

			// Reverse back money or convert to reduction
			if ($object->type == Facture::TYPE_CREDIT_NOTE || $object->type == Facture::TYPE_DEPOSIT) {
				// For credit note only
				if ($object->type == Facture::TYPE_CREDIT_NOTE && $object->statut == 1 && $object->paye == 0 && $user->rights->facture->paiement)
				{
					if ($resteapayer == 0)
					{
						print '<div class="inline-block divButAction"><span class="butActionRefused" title="'.$langs->trans("DisabledBecauseRemainderToPayIsZero").'">'.$langs->trans('DoPaymentBack').'</span></div>';
					}
					else
					{
						print '<div class="inline-block divButAction"><a class="butAction" href="paiement.php?facid='.$object->id.'&amp;action=create">'.$langs->trans('DoPaymentBack').'</a></div>';
					}
				}

				// For credit note
				if ($object->type == Facture::TYPE_CREDIT_NOTE && $object->statut == 1 && $object->paye == 0 && $user->rights->facture->creer && $object->getSommePaiement() == 0) {
					print '<div class="inline-block divButAction"><a class="butAction" href="' . $_SERVER["PHP_SELF"] . '?facid=' . $object->id . '&amp;action=converttoreduc">' . $langs->trans('ConvertToReduc') . '</a></div>';
				}
				// For deposit invoice
				if ($object->type == Facture::TYPE_DEPOSIT && $object->paye == 1 && $resteapayer == 0 && $user->rights->facture->creer && empty($discount->id))
				{
					print '<div class="inline-block divButAction"><a class="butAction" href="'.$_SERVER["PHP_SELF"].'?facid='.$object->id.'&amp;action=converttoreduc">'.$langs->trans('ConvertToReduc').'</a></div>';
				}
			}

			// Classify paid
			if ($object->statut == 1 && $object->paye == 0 && $user->rights->facture->paiement && (($object->type != Facture::TYPE_CREDIT_NOTE && $object->type != Facture::TYPE_DEPOSIT && $resteapayer <= 0) || ($object->type == Facture::TYPE_CREDIT_NOTE && $resteapayer >= 0))
				|| ($object->type == Facture::TYPE_DEPOSIT && $object->paye == 0 && $resteapayer == 0 && $user->rights->facture->paiement && empty($discount->id))
			)
			{
				print '<div class="inline-block divButAction"><a class="butAction" href="'.$_SERVER['PHP_SELF'].'?facid='.$object->id.'&amp;action=paid">'.$langs->trans('ClassifyPaid').'</a></div>';
			}

			// Classify 'closed not completely paid' (possible si validee et pas encore classee payee)
			if ($object->statut == 1 && $object->paye == 0 && $resteapayer > 0 && $user->rights->facture->paiement)
			{
				if ($totalpaye > 0 || $totalcreditnotes > 0)
				{
					// If one payment or one credit note was linked to this invoice
					print '<div class="inline-block divButAction"><a class="butAction" href="' . $_SERVER['PHP_SELF'] . '?facid=' . $object->id . '&amp;action=paid">' . $langs->trans('ClassifyPaidPartially') . '</a></div>';
				}
				else
				{
					if ($objectidnext) {
						print '<div class="inline-block divButAction"><span class="butActionRefused" title="' . $langs->trans("DisabledBecauseReplacedInvoice") . '">' . $langs->trans('ClassifyCanceled') . '</span></div>';
					} else {
						print '<div class="inline-block divButAction"><a class="butAction" href="' . $_SERVER['PHP_SELF'] . '?facid=' . $object->id . '&amp;action=canceled">' . $langs->trans('ClassifyCanceled') . '</a></div>';
					}
				}
			}

			// Clone
			if (($object->type == Facture::TYPE_STANDARD || $object->type == Facture::TYPE_DEPOSIT || $object->type == Facture::TYPE_PROFORMA) && $user->rights->facture->creer)
			{
				print '<div class="inline-block divButAction"><a class="butAction" href="' . $_SERVER['PHP_SELF'] . '?facid=' . $object->id . '&amp;action=clone&amp;object=invoice">' . $langs->trans("ToClone") . '</a></div>';
			}

			// Clone as predefined
			if (($object->type == Facture::TYPE_STANDARD || $object->type == Facture::TYPE_DEPOSIT || $object->type == Facture::TYPE_PROFORMA) && $object->statut == 0 && $user->rights->facture->creer)
			{
				if (! $objectidnext)
				{
					print '<div class="inline-block divButAction"><a class="butAction" href="facture/fiche-rec.php?facid=' . $object->id . '&amp;action=create">' . $langs->trans("ChangeIntoRepeatableInvoice") . '</a></div>';
				}
			}

			// Delete
			if ($user->rights->facture->supprimer)
			{
				if (! $object->is_erasable()) {
					print '<div class="inline-block divButAction"><a class="butActionRefused" href="#" title="' . $langs->trans("DisabledBecauseNotErasable") . '">' . $langs->trans('Delete') . '</a></div>';
				} else if ($objectidnext) {
					print '<div class="inline-block divButAction"><a class="butActionRefused" href="#" title="' . $langs->trans("DisabledBecauseReplacedInvoice") . '">' . $langs->trans('Delete') . '</a></div>';
				} elseif ($object->getSommePaiement()) {
					print '<div class="inline-block divButAction"><a class="butActionRefused" href="#" title="' . $langs->trans("DisabledBecausePayments") . '">' . $langs->trans('Delete') . '</a></div>';
				} else {
					print '<div class="inline-block divButAction"><a class="butActionDelete" href="' . $_SERVER["PHP_SELF"] . '?facid=' . $object->id . '&amp;action=delete">' . $langs->trans('Delete') . '</a></div>';
				}
			} else {
				print '<div class="inline-block divButAction"><a class="butActionRefused" href="#" title="' . $langs->trans("NotAllowed") . '">' . $langs->trans('Delete') . '</a></div>';
			}

			print '</div>';
		}
	}
	print '<br>';

	if ($action != 'prerelance' && $action != 'presend')
	{
		print '<div class="fichecenter"><div class="fichehalfleft">';
		print '<a name="builddoc"></a>'; // ancre

		// Documents generes
		$filename = dol_sanitizeFileName($object->ref);
		$filedir = $conf->facture->dir_output . '/' . dol_sanitizeFileName($object->ref);
		$urlsource = $_SERVER['PHP_SELF'] . '?facid=' . $object->id;
		$genallowed = $user->rights->facture->creer;
		$delallowed = $user->rights->facture->supprimer;

		print $formfile->showdocuments('facture', $filename, $filedir, $urlsource, $genallowed, $delallowed, $object->modelpdf, 1, 0, 0, 28, 0, '', '', '', $soc->default_lang);
		$somethingshown = $formfile->numoffiles;

		// Linked object block
		$somethingshown = $object->showLinkedObjectBlock();

		if (empty($somethingshown) && ! empty($conf->commande->enabled))
		{
			print '<br><a href="#" id="linktoorder">' . $langs->trans('LinkedOrder') . '</a>';

			print '
				<script type="text/javascript" language="javascript">
				jQuery(document).ready(function() {
					jQuery("#linktoorder").click(function() {
						jQuery("#commande").toggle();
					});
				});
				</script>
				';

			print '<div id="commande" style="display:none">';

			$sql = "SELECT s.rowid as socid, s.nom as name, s.client, c.rowid, c.ref, c.ref_client, c.total_ht";
			$sql .= " FROM " . MAIN_DB_PREFIX . "societe as s";
			$sql .= ", " . MAIN_DB_PREFIX . "commande as c";
			$sql .= ' WHERE c.fk_soc = s.rowid AND c.fk_soc = ' . $soc->id . '';

			$resqlorderlist = $db->query($sql);
			if ($resqlorderlist) {
				$num = $db->num_rows($resqlorderlist);
				$i = 0;

				print '<form action="" method="POST" name="LinkedOrder">';
				print '<table class="noborder">';
				print '<tr class="liste_titre">';
				print '<td class="nowrap"></td>';
				print '<td align="center">' . $langs->trans("Ref") . '</td>';
				print '<td align="left">' . $langs->trans("RefCustomer") . '</td>';
				print '<td align="left">' . $langs->trans("AmountHTShort") . '</td>';
				print '<td align="left">' . $langs->trans("Company") . '</td>';
				print '</tr>';
				while ($i < $num) {
					$objp = $db->fetch_object($resqlorderlist);
					if ($objp->socid == $soc->id) {
						$var = ! $var;
						print '<tr ' . $bc [$var] . '>';
						print '<td aling="left">';
						print '<input type="radio" name="linkedOrder" value=' . $objp->rowid . '>';
						print '<td align="center">' . $objp->ref . '</td>';
						print '<td>' . $objp->ref_client . '</td>';
						print '<td>' . price($objp->total_ht) . '</td>';
						print '<td>' . $objp->name . '</td>';
						print '</td>';
						print '</tr>';
					}

					$i ++;
				}
				print '</table>';
				print '<br><center><input type="submit" class="button" value="' . $langs->trans('ToLink') . '"></center>';
				print '</form>';
				$db->free($resqlorderlist);
			} else {
				dol_print_error($db);
			}

			print '</div>';
		}

		// Link for paypal payment
		if (! empty($conf->paypal->enabled) && $object->statut != 0) {
			include_once DOL_DOCUMENT_ROOT . '/paypal/lib/paypal.lib.php';
			print showPaypalPaymentUrl('invoice', $object->ref);
		}

		print '</div><div class="fichehalfright"><div class="ficheaddleft">';

		// List of actions on element
		include_once DOL_DOCUMENT_ROOT . '/core/class/html.formactions.class.php';
		$formactions = new FormActions($db);
		$somethingshown = $formactions->showactions($object, 'invoice', $socid);

		print '</div></div></div>';
	}
	else
	{
		/*
		 * Action presend (or prerelance)
		 */

		$object->fetch_projet();

		// By default if $action=='presend'
		$titreform = 'SendBillByMail';
		$topicmail = 'SendBillRef';
		$modelmail = 'facture_send';

		if ($action == 'prerelance') 		// For backward compatibility
		{
			$titrefrom = 'SendReminderBillByMail';
			$topicmail = 'SendReminderBillRef';
			$modelmail = 'facture_relance';
			$action = 'relance';
		} else
			$action = 'send';

		$ref = dol_sanitizeFileName($object->ref);
		include_once DOL_DOCUMENT_ROOT . '/core/lib/files.lib.php';
		$fileparams = dol_most_recent_file($conf->facture->dir_output . '/' . $ref, preg_quote($ref, '/'));
		$file = $fileparams ['fullname'];

		// Build document if it not exists
		if (! $file || ! is_readable($file)) {
			// Define output language
			$outputlangs = $langs;
			$newlang = '';
			if ($conf->global->MAIN_MULTILANGS && empty($newlang) && ! empty($_REQUEST['lang_id']))
				$newlang = $_REQUEST['lang_id'];
			if ($conf->global->MAIN_MULTILANGS && empty($newlang))
				$newlang = $object->client->default_lang;
			if (! empty($newlang)) {
				$outputlangs = new Translate("", $conf);
				$outputlangs->setDefaultLang($newlang);
			}

			$result = facture_pdf_create($db, $object, GETPOST('model') ? GETPOST('model') : $object->modelpdf, $outputlangs, $hidedetails, $hidedesc, $hideref);
			if ($result <= 0) {
				dol_print_error($db, $result);
				exit();
			}
			$fileparams = dol_most_recent_file($conf->facture->dir_output . '/' . $ref, preg_quote($ref, '/'));
			$file = $fileparams ['fullname'];
		}

		print '<br>';
		print_titre($langs->trans($titreform));

		// Cree l'objet formulaire mail
		include_once DOL_DOCUMENT_ROOT . '/core/class/html.formmail.class.php';
		$formmail = new FormMail($db);
		$formmail->fromtype = 'user';
		$formmail->fromid = $user->id;
		$formmail->fromname = $user->getFullName($langs);
		$formmail->frommail = $user->email;
		$formmail->withfrom = 1;
		$liste = array();
		foreach ($object->thirdparty->thirdparty_and_contact_email_array(1) as $key => $value) {
			$liste [$key] = $value;
		}
		$formmail->withto = GETPOST('sendto') ? GETPOST('sendto') : $liste; // List suggested for send to
		$formmail->withtocc = $liste; // List suggested for CC
		$formmail->withtoccc = $conf->global->MAIN_EMAIL_USECCC;
		if (empty($object->ref_client)) {
			$formmail->withtopic = $langs->transnoentities($topicmail, '__FACREF__');
		} else if (! empty($object->ref_client)) {
			$formmail->withtopic = $langs->transnoentities($topicmail, '__FACREF__ (__REFCLIENT__)');
		}

		$formmail->withfile = 2;
		$formmail->withbody = 1;
		$formmail->withdeliveryreceipt = 1;
		$formmail->withcancel = 1;
		// Tableau des substitutions
		$formmail->substit ['__FACREF__'] = $object->ref;
		$formmail->substit ['__SIGNATURE__'] = $user->signature;
		$formmail->substit ['__REFCLIENT__'] = $object->ref_client;
		$formmail->substit ['__THIRPARTY_NAME__'] = $object->thirdparty->name;
		$formmail->substit ['__PROJECT_REF__'] = (is_object($object->projet)?$object->projet->ref:'');
		$formmail->substit ['__PERSONALIZED__'] = '';
		$formmail->substit ['__CONTACTCIVNAME__'] = '';

		// Find the good contact adress
		$custcontact = '';
		$contactarr = array();
		$contactarr = $object->liste_contact(- 1, 'external');

		if (is_array($contactarr) && count($contactarr) > 0) {
			foreach ($contactarr as $contact) {
				if ($contact ['libelle'] == $langs->trans('TypeContact_facture_external_BILLING')) {	// TODO Use code and not label

					require_once DOL_DOCUMENT_ROOT . '/contact/class/contact.class.php';

					$contactstatic = new Contact($db);
					$contactstatic->fetch($contact ['id']);
					$custcontact = $contactstatic->getFullName($langs, 1);
				}
			}

			if (! empty($custcontact)) {
				$formmail->substit ['__CONTACTCIVNAME__'] = $custcontact;
			}
		}

		// Tableau des parametres complementaires du post
		$formmail->param ['action'] = $action;
		$formmail->param ['models'] = $modelmail;
		$formmail->param ['facid'] = $object->id;
		$formmail->param ['returnurl'] = $_SERVER["PHP_SELF"] . '?id=' . $object->id;

		// Init list of files
		if (GETPOST("mode") == 'init') {
			$formmail->clear_attached_files();
			$formmail->add_attached_files($file, basename($file), dol_mimetype($file));
		}

		print $formmail->get_form();

		print '<br>';
	}
}

dol_htmloutput_mesg('', $mesgs);

llxFooter();
$db->close();<|MERGE_RESOLUTION|>--- conflicted
+++ resolved
@@ -247,23 +247,11 @@
 	if ($result < 0)
 		dol_print_error($db, $object->error);
 }
-
-else if ($action == 'setinvoicedate' && $user->rights->facture->creer) {
+else if ($action == 'setinvoicedate' && $user->rights->facture->creer)
+{
 	$object->fetch($id);
-<<<<<<< HEAD
-	$old_date_lim_reglement = $object->date_lim_reglement;
-	$object->date = dol_mktime(12, 0, 0, $_POST['invoicedatemonth'], $_POST['invoicedateday'], $_POST['invoicedateyear']);
-	$new_date_lim_reglement = $object->calculate_date_lim_reglement();
-	if ($new_date_lim_reglement > $old_date_lim_reglement)
-		$object->date_lim_reglement = $new_date_lim_reglement;
-	if ($object->date_lim_reglement < $object->date)
-		$object->date_lim_reglement = $object->date;
-	$result = $object->update($user);
-	if ($result < 0)
-		dol_print_error($db, $object->error);
-=======
 	$old_date_lim_reglement=$object->date_lim_reglement;
-	$date=dol_mktime(12,0,0,$_POST['invoicedatemonth'],$_POST['invoicedateday'],$_POST['invoicedateyear']);
+	$date = dol_mktime(12, 0, 0, $_POST['invoicedatemonth'], $_POST['invoicedateday'], $_POST['invoicedateyear']);
 	if (empty($date)) 
 	{
 	    setEventMessage($langs->trans("ErrorFieldRequired",$langs->transnoentitiesnoconv("Date")),'errors');
@@ -277,7 +265,6 @@
 	if ($object->date_lim_reglement < $object->date) $object->date_lim_reglement=$object->date;
 	$result=$object->update($user);
 	if ($result < 0) dol_print_error($db,$object->error);
->>>>>>> 1f0653dd
 }
 
 else if ($action == 'setconditions' && $user->rights->facture->creer) {
@@ -285,18 +272,14 @@
 	$object->cond_reglement_code = 0; // To clean property
 	$object->cond_reglement_id = 0; // To clean property
 	$result = $object->setPaymentTerms(GETPOST('cond_reglement_id', 'int'));
-	if ($result < 0)
-		dol_print_error($db, $object->error);
+	if ($result < 0) dol_print_error($db, $object->error);
 
 	$old_date_lim_reglement = $object->date_lim_reglement;
 	$new_date_lim_reglement = $object->calculate_date_lim_reglement();
-	if ($new_date_lim_reglement > $old_date_lim_reglement)
-		$object->date_lim_reglement = $new_date_lim_reglement;
-	if ($object->date_lim_reglement < $object->date)
-		$object->date_lim_reglement = $object->date;
+	if ($new_date_lim_reglement > $old_date_lim_reglement) $object->date_lim_reglement = $new_date_lim_reglement;
+	if ($object->date_lim_reglement < $object->date) $object->date_lim_reglement = $object->date;
 	$result = $object->update($user);
-	if ($result < 0)
-		dol_print_error($db, $object->error);
+	if ($result < 0) dol_print_error($db, $object->error);
 }
 
 else if ($action == 'setpaymentterm' && $user->rights->facture->creer) {
@@ -1161,21 +1144,12 @@
 				// We define price for product
 				if (! empty($conf->global->PRODUIT_MULTIPRICES) && ! empty($object->client->price_level))
 				{
-<<<<<<< HEAD
 					$pu_ht = $prod->multiprices [$object->client->price_level];
 					$pu_ttc = $prod->multiprices_ttc [$object->client->price_level];
 					$price_min = $prod->multiprices_min [$object->client->price_level];
 					$price_base_type = $prod->multiprices_base_type [$object->client->price_level];
-					$tva_tx=$prod->multiprices_tva_tx[$object->client->price_level];
-					$tva_npr=$prod->multiprices_recuperableonly[$object->client->price_level];
-=======
-					$pu_ht = $prod->multiprices[$object->client->price_level];
-					$pu_ttc = $prod->multiprices_ttc[$object->client->price_level];
-					$price_min = $prod->multiprices_min[$object->client->price_level];
-					$price_base_type = $prod->multiprices_base_type[$object->client->price_level];
 					//$tva_tx=$prod->multiprices_tva_tx[$object->client->price_level];
 					//$tva_npr=$prod->multiprices_recuperableonly[$object->client->price_level];
->>>>>>> 1f0653dd
 				}
 				elseif (! empty($conf->global->PRODUIT_CUSTOMER_PRICES))
 				{
