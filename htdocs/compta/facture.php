<?php
/* Copyright (C) 2002-2006 Rodolphe Quiedeville  <rodolphe@quiedeville.org>
 * Copyright (C) 2004      Eric Seigne           <eric.seigne@ryxeo.com>
 * Copyright (C) 2004-2016 Laurent Destailleur   <eldy@users.sourceforge.net>
 * Copyright (C) 2005      Marc Barilley / Ocebo <marc@ocebo.com>
 * Copyright (C) 2005-2015 Regis Houssin         <regis.houssin@capnetworks.com>
 * Copyright (C) 2006      Andre Cianfarani      <acianfa@free.fr>
 * Copyright (C) 2010-2015 Juanjo Menent         <jmenent@2byte.es>
 * Copyright (C) 2012-2013 Christophe Battarel   <christophe.battarel@altairis.fr>
 * Copyright (C) 2012-2013 Cédric Salvador       <csalvador@gpcsolutions.fr>
 * Copyright (C) 2012-2014 Raphaël Doursenaud    <rdoursenaud@gpcsolutions.fr>
 * Copyright (C) 2013      Jean-Francois FERRY   <jfefe@aternatik.fr>
 * Copyright (C) 2013-2014 Florian Henry         <florian.henry@open-concept.pro>
 * Copyright (C) 2013      Cédric Salvador       <csalvador@gpcsolutions.fr>
 * Copyright (C) 2014	   Ferran Marcet	 	 <fmarcet@2byte.es>
 * Copyright (C) 2015-2016 Marcos García         <marcosgdf@gmail.com>
 *
 * This program is free software; you can redistribute it and/or modify
 * it under the terms of the GNU General Public License as published by
 * the Free Software Foundation; either version 3 of the License, or
 * (at your option) any later version.
 *
 * This program is distributed in the hope that it will be useful,
 * but WITHOUT ANY WARRANTY; without even the implied warranty of
 * MERCHANTABILITY or FITNESS FOR A PARTICULAR PURPOSE.  See the
 * GNU General Public License for more details.
 *
 * You should have received a copy of the GNU General Public License
 * along with this program. If not, see <http://www.gnu.org/licenses/>.
 */

/**
 * \file 	htdocs/compta/facture.php
 * \ingroup facture
 * \brief 	Page to create/see an invoice
 */

require '../main.inc.php';
require_once DOL_DOCUMENT_ROOT . '/compta/facture/class/facture.class.php';
require_once DOL_DOCUMENT_ROOT . '/compta/facture/class/facture-rec.class.php';
require_once DOL_DOCUMENT_ROOT . '/compta/paiement/class/paiement.class.php';
require_once DOL_DOCUMENT_ROOT . '/core/modules/facture/modules_facture.php';
require_once DOL_DOCUMENT_ROOT . '/core/class/discount.class.php';
require_once DOL_DOCUMENT_ROOT . '/core/class/html.formfile.class.php';
require_once DOL_DOCUMENT_ROOT . '/core/class/html.formother.class.php';
require_once DOL_DOCUMENT_ROOT . '/core/class/html.formmargin.class.php';
require_once DOL_DOCUMENT_ROOT . '/core/lib/invoice.lib.php';
require_once DOL_DOCUMENT_ROOT . '/core/lib/functions2.lib.php';
require_once DOL_DOCUMENT_ROOT . '/core/lib/date.lib.php';
require_once DOL_DOCUMENT_ROOT . '/core/class/extrafields.class.php';
if (! empty($conf->commande->enabled))
	require_once DOL_DOCUMENT_ROOT . '/commande/class/commande.class.php';
if (! empty($conf->projet->enabled)) {
	require_once DOL_DOCUMENT_ROOT . '/projet/class/project.class.php';
	require_once DOL_DOCUMENT_ROOT . '/core/class/html.formprojet.class.php';
}
require_once DOL_DOCUMENT_ROOT . '/core/class/doleditor.class.php';

if (!empty($conf->attributes->enabled)) {
	require_once DOL_DOCUMENT_ROOT.'/attributes/class/ProductCombination.class.php';
}

$langs->load('bills');
$langs->load('companies');
$langs->load('compta');
$langs->load('products');
$langs->load('banks');
$langs->load('main');
if (!empty($conf->incoterm->enabled)) $langs->load('incoterm');
if (! empty($conf->margin->enabled))
	$langs->load('margins');

$projectid = (GETPOST('projectid') ? GETPOST('projectid', 'int') : 0);

$id = (GETPOST('id', 'int') ? GETPOST('id', 'int') : GETPOST('facid', 'int')); // For backward compatibility
$ref = GETPOST('ref', 'alpha');
$socid = GETPOST('socid', 'int');
$action = GETPOST('action', 'alpha');
$confirm = GETPOST('confirm', 'alpha');
$cancel = GETPOST('cancel', 'alpha');
$lineid = GETPOST('lineid', 'int');
$userid = GETPOST('userid', 'int');
$search_ref = GETPOST('sf_ref') ? GETPOST('sf_ref', 'alpha') : GETPOST('search_ref', 'alpha');
$search_societe = GETPOST('search_societe', 'alpha');
$search_montant_ht = GETPOST('search_montant_ht', 'alpha');
$search_montant_ttc = GETPOST('search_montant_ttc', 'alpha');
$origin = GETPOST('origin', 'alpha');
$originid = (GETPOST('originid', 'int') ? GETPOST('originid', 'int') : GETPOST('origin_id', 'int')); // For backward compatibility
$fac_rec=GETPOST('fac_rec','int');

// PDF
$hidedetails = (GETPOST('hidedetails', 'int') ? GETPOST('hidedetails', 'int') : (! empty($conf->global->MAIN_GENERATE_DOCUMENTS_HIDE_DETAILS) ? 1 : 0));
$hidedesc = (GETPOST('hidedesc', 'int') ? GETPOST('hidedesc', 'int') : (! empty($conf->global->MAIN_GENERATE_DOCUMENTS_HIDE_DESC) ? 1 : 0));
$hideref = (GETPOST('hideref', 'int') ? GETPOST('hideref', 'int') : (! empty($conf->global->MAIN_GENERATE_DOCUMENTS_HIDE_REF) ? 1 : 0));

// Security check
$fieldid = (! empty($ref) ? 'facnumber' : 'rowid');
if ($user->societe_id) $socid = $user->societe_id;
$result = restrictedArea($user, 'facture', $id, '', '', 'fk_soc', $fieldid);

// Nombre de ligne pour choix de produit/service predefinis
$NBLINES = 4;

$usehm = (! empty($conf->global->MAIN_USE_HOURMIN_IN_DATE_RANGE) ? $conf->global->MAIN_USE_HOURMIN_IN_DATE_RANGE : 0);

$object = new Facture($db);
$extrafields = new ExtraFields($db);

// Load object
if ($id > 0 || ! empty($ref)) {
	$ret = $object->fetch($id, $ref, '', '', $conf->global->INVOICE_USE_SITUATION);
}

// Initialize technical object to manage hooks of thirdparties. Note that conf->hooks_modules contains array array
$hookmanager->initHooks(array('invoicecard','globalcard'));

$permissionnote = $user->rights->facture->creer; // Used by the include of actions_setnotes.inc.php
$permissiondellink=$user->rights->facture->creer;	// Used by the include of actions_dellink.inc.php
$permissiontoedit = $user->rights->facture->creer; // Used by the include of actions_lineupdonw.inc.php


/*
 * Actions
 */

$parameters = array('socid' => $socid);
$reshook = $hookmanager->executeHooks('doActions', $parameters, $object, $action); // Note that $action and $object may have been modified by some hooks
if ($reshook < 0) setEventMessages($hookmanager->error, $hookmanager->errors, 'errors');

if (empty($reshook))
{
    if ($cancel) $action='';

	include DOL_DOCUMENT_ROOT.'/core/actions_setnotes.inc.php'; // Must be include, not include_once

	include DOL_DOCUMENT_ROOT.'/core/actions_dellink.inc.php';		// Must be include, not include_once

	include DOL_DOCUMENT_ROOT.'/core/actions_lineupdown.inc.php';	// Must be include, not include_once

	// Action clone object
	if ($action == 'confirm_clone' && $confirm == 'yes' && $user->rights->facture->creer) {
	//	if (1 == 0 && empty($_REQUEST["clone_content"]) && empty($_REQUEST["clone_receivers"])) {
	//		$mesgs [] = '<div class="error">' . $langs->trans("NoCloneOptionsSpecified") . '</div>';
	//	} else {
			if ($object->fetch($id) > 0) {
				$result = $object->createFromClone($socid);
				if ($result > 0) {
					header("Location: " . $_SERVER['PHP_SELF'] . '?facid=' . $result);
					exit();
				} else {
					setEventMessages($object->error, $object->errors, 'errors');
					$action = '';
				}
			}
	//	}
	}

	// Change status of invoice
	else if ($action == 'reopen' && $user->rights->facture->creer) {
		$result = $object->fetch($id);
		if ($object->statut == 2 || ($object->statut == 3 && $object->close_code != 'replaced') || ($object->statut == 1 && $object->paye == 1)) {    // ($object->statut == 1 && $object->paye == 1) should not happened but can be found when data are corrupted
			$result = $object->set_unpaid($user);
			if ($result > 0) {
				header('Location: ' . $_SERVER["PHP_SELF"] . '?facid=' . $id);
				exit();
			} else {
				setEventMessages($object->error, $object->errors, 'errors');
			}
		}
	}

	// Delete invoice
	else if ($action == 'confirm_delete' && $confirm == 'yes' && $user->rights->facture->supprimer) {
		$result = $object->fetch($id);
		$object->fetch_thirdparty();

		$idwarehouse = GETPOST('idwarehouse');

		$qualified_for_stock_change = 0;
		if (empty($conf->global->STOCK_SUPPORTS_SERVICES)) {
			$qualified_for_stock_change = $object->hasProductsOrServices(2);
		} else {
			$qualified_for_stock_change = $object->hasProductsOrServices(1);
		}

		$result = $object->delete($user, 0, $idwarehouse);
		if ($result > 0) {
			header('Location: ' . DOL_URL_ROOT . '/compta/facture/list.php');
			exit();
		} else {
			setEventMessages($object->error, $object->errors, 'errors');
			$action='';
		}
	}

	// Delete line
	else if ($action == 'confirm_deleteline' && $confirm == 'yes' && $user->rights->facture->creer)
	{
		$object->fetch($id);
		$object->fetch_thirdparty();

		$result = $object->deleteline(GETPOST('lineid'));
		if ($result > 0) {
			// Define output language
			$outputlangs = $langs;
			$newlang = '';
			if ($conf->global->MAIN_MULTILANGS && empty($newlang) && ! empty($_REQUEST['lang_id']))
				$newlang = $_REQUEST['lang_id'];
			if ($conf->global->MAIN_MULTILANGS && empty($newlang))
				$newlang = $object->thirdparty->default_lang;
			if (! empty($newlang)) {
				$outputlangs = new Translate("", $conf);
				$outputlangs->setDefaultLang($newlang);
			}
			if (empty($conf->global->MAIN_DISABLE_PDF_AUTOUPDATE)) {
				$ret = $object->fetch($id); // Reload to get new records
				$result = $object->generateDocument($object->modelpdf, $outputlangs, $hidedetails, $hidedesc, $hideref);
			}
			if ($result >= 0) {
				header('Location: ' . $_SERVER["PHP_SELF"] . '?facid=' . $id);
				exit();
			}
		} else {
			setEventMessages($object->error, $object->errors, 'errors');
			$action = '';
		}
	}

	// Delete link of credit note to invoice
	else if ($action == 'unlinkdiscount' && $user->rights->facture->creer)
	{
		$discount = new DiscountAbsolute($db);
		$result = $discount->fetch(GETPOST("discountid"));
		$discount->unlink_invoice();
	}

	// Validation
	else if ($action == 'valid' && $user->rights->facture->creer)
	{
		$object->fetch($id);

		// On verifie signe facture
		if ($object->type == Facture::TYPE_CREDIT_NOTE) {
			// Si avoir, le signe doit etre negatif
			if ($object->total_ht >= 0) {
				setEventMessages($langs->trans("ErrorInvoiceAvoirMustBeNegative"), null, 'errors');
				$action = '';
			}
		} else {
			// Si non avoir, le signe doit etre positif
			if (empty($conf->global->FACTURE_ENABLE_NEGATIVE) && $object->total_ht < 0) {
				setEventMessages($langs->trans("ErrorInvoiceOfThisTypeMustBePositive"), null, 'errors');
				$action = '';
			}
		}
	}

	else if ($action == 'set_thirdparty' && $user->rights->facture->creer)
	{
		$object->fetch($id);
		$object->setValueFrom('fk_soc', $socid, '', null, 'int', '', $user, 'BILL_MODIFY');

		header('Location: ' . $_SERVER["PHP_SELF"] . '?facid=' . $id);
		exit();
	}

	else if ($action == 'classin' && $user->rights->facture->creer)
	{
		$object->fetch($id);
		$object->setProject($_POST['projectid']);
	}

	else if ($action == 'setmode' && $user->rights->facture->creer)
	{
		$object->fetch($id);
		$result = $object->setPaymentMethods(GETPOST('mode_reglement_id', 'int'));
		if ($result < 0)
			dol_print_error($db, $object->error);
	}

	// Multicurrency Code
	else if ($action == 'setmulticurrencycode' && $user->rights->facture->creer) {
		$result = $object->setMulticurrencyCode(GETPOST('multicurrency_code', 'alpha'));
	}

	// Multicurrency rate
	else if ($action == 'setmulticurrencyrate' && $user->rights->facture->creer) {
		$result = $object->setMulticurrencyRate(price2num(GETPOST('multicurrency_tx')), GETPOST('calculation_mode', 'int'));
	}

	else if ($action == 'setinvoicedate' && $user->rights->facture->creer)
	{
		$object->fetch($id);
		$old_date_lim_reglement = $object->date_lim_reglement;
		$date = dol_mktime(12, 0, 0, $_POST['invoicedatemonth'], $_POST['invoicedateday'], $_POST['invoicedateyear']);
		if (empty($date))
		{
		    setEventMessages($langs->trans("ErrorFieldRequired", $langs->transnoentitiesnoconv("Date")), null, 'errors');
		    header('Location: '.$_SERVER["PHP_SELF"].'?facid='.$id.'&action=editinvoicedate');
		    exit;
		}
	    $object->date=$date;
		$new_date_lim_reglement = $object->calculate_date_lim_reglement();
		if ($new_date_lim_reglement > $old_date_lim_reglement) $object->date_lim_reglement = $new_date_lim_reglement;
		if ($object->date_lim_reglement < $object->date) $object->date_lim_reglement = $object->date;
		$result = $object->update($user);
		if ($result < 0) dol_print_error($db, $object->error);
	}

	else if ($action == 'setdate_pointoftax' && $user->rights->facture->creer)
	{
		$object->fetch($id);
		$date_pointoftax = dol_mktime(12, 0, 0, $_POST['date_pointoftaxmonth'], $_POST['date_pointoftaxday'], $_POST['date_pointoftaxyear']);
	    $object->date_pointoftax=$date_pointoftax;
		$result = $object->update($user);
		if ($result < 0) dol_print_error($db, $object->error);
	}

	else if ($action == 'setconditions' && $user->rights->facture->creer)
	{
		$object->fetch($id);
		$object->cond_reglement_code = 0; // To clean property
		$object->cond_reglement_id = 0; // To clean property
		$result = $object->setPaymentTerms(GETPOST('cond_reglement_id', 'int'));
		if ($result < 0) dol_print_error($db, $object->error);

		$old_date_lim_reglement = $object->date_lim_reglement;
		$new_date_lim_reglement = $object->calculate_date_lim_reglement();
		if ($new_date_lim_reglement > $old_date_lim_reglement) $object->date_lim_reglement = $new_date_lim_reglement;
		if ($object->date_lim_reglement < $object->date) $object->date_lim_reglement = $object->date;
		$result = $object->update($user);
		if ($result < 0) dol_print_error($db, $object->error);
	}

	else if ($action == 'setpaymentterm' && $user->rights->facture->creer)
	{
		$object->fetch($id);
		$object->date_lim_reglement = dol_mktime(12, 0, 0, $_POST['paymenttermmonth'], $_POST['paymenttermday'], $_POST['paymenttermyear']);
		if ($object->date_lim_reglement < $object->date) {
			$object->date_lim_reglement = $object->calculate_date_lim_reglement();
			setEventMessages($langs->trans("DatePaymentTermCantBeLowerThanObjectDate"), null, 'warnings');
		}
		$result = $object->update($user);
		if ($result < 0)
			dol_print_error($db, $object->error);
	}

	else if ($action == 'setrevenuestamp' && $user->rights->facture->creer)
	{
		$object->fetch($id);
		$object->revenuestamp = GETPOST('revenuestamp');
		$result = $object->update($user);
		$object->update_price(1);
		if ($result < 0)
			dol_print_error($db, $object->error);
	}

	// Set incoterm
	elseif ($action == 'set_incoterms' && !empty($conf->incoterm->enabled))
    {
    	$result = $object->setIncoterms(GETPOST('incoterm_id', 'int'), GETPOST('location_incoterms', 'alpha'));
    }

	// bank account
	else if ($action == 'setbankaccount' && $user->rights->facture->creer)
	{
	    $result=$object->setBankAccount(GETPOST('fk_account', 'int'));
	}

	else if ($action == 'setremisepercent' && $user->rights->facture->creer)
	{
		$object->fetch($id);
		$result = $object->set_remise($user, $_POST['remise_percent']);
	}

	else if ($action == "setabsolutediscount" && $user->rights->facture->creer)
	{
		// POST[remise_id] ou POST[remise_id_for_payment]
		if (! empty($_POST["remise_id"])) {
			$ret = $object->fetch($id);
			if ($ret > 0) {
				$result = $object->insert_discount($_POST["remise_id"]);
				if ($result < 0) {
					setEventMessages($object->error, $object->errors, 'errors');
				}
			} else {
				dol_print_error($db, $object->error);
			}
		}
		if (! empty($_POST["remise_id_for_payment"])) {
			require_once DOL_DOCUMENT_ROOT . '/core/class/discount.class.php';
			$discount = new DiscountAbsolute($db);
			$discount->fetch($_POST["remise_id_for_payment"]);

			$result = $discount->link_to_invoice(0, $id);
			if ($result < 0) {
				setEventMessages($discount->error, $discount->errors, 'errors');
			}
		}
	}

	else if ($action == 'setref_client' && $user->rights->facture->creer)
	{
		$object->fetch($id);
		$object->set_ref_client(GETPOST('ref_client'));
	}

	// Classify to validated
	else if ($action == 'confirm_valid' && $confirm == 'yes' &&
        ((empty($conf->global->MAIN_USE_ADVANCED_PERMS) && ! empty($user->rights->facture->creer))
       	|| (! empty($conf->global->MAIN_USE_ADVANCED_PERMS) && ! empty($user->rights->facture->invoice_advance->validate)))
	)
	{
		$idwarehouse = GETPOST('idwarehouse');

		$object->fetch($id);
		$object->fetch_thirdparty();

		// Check parameters

		// Check for mandatory prof id (but only if country is than than ours)
		if ($mysoc->country_id > 0 && $object->thirdparty->country_id == $mysoc->country_id)
		{
    		for ($i = 1; $i <= 6; $i++)
    		{
    			$idprof_mandatory = 'SOCIETE_IDPROF' . ($i) . '_INVOICE_MANDATORY';
    			$idprof = 'idprof' . $i;
    			if (! $object->thirdparty->$idprof && ! empty($conf->global->$idprof_mandatory))
    			{
    				if (! $error) $langs->load("errors");
    				$error++;
    				setEventMessages($langs->trans('ErrorProdIdIsMandatory', $langs->transcountry('ProfId' . $i, $object->thirdparty->country_code)), null, 'errors');
    			}
    		}
		}

		$qualified_for_stock_change = 0;
		if (empty($conf->global->STOCK_SUPPORTS_SERVICES)) {
			$qualified_for_stock_change = $object->hasProductsOrServices(2);
		} else {
			$qualified_for_stock_change = $object->hasProductsOrServices(1);
		}

		// Check for warehouse
		if ($object->type != Facture::TYPE_DEPOSIT && ! empty($conf->global->STOCK_CALCULATE_ON_BILL) && $qualified_for_stock_change)
		{
			if (! $idwarehouse || $idwarehouse == - 1) {
				$error ++;
				setEventMessages($langs->trans('ErrorFieldRequired', $langs->transnoentitiesnoconv("Warehouse")), null, 'errors');
				$action = '';
			}
		}

		if (! $error)
		{
			$result = $object->validate($user, '', $idwarehouse);
			if ($result >= 0)
			{
				// Define output language
				if (empty($conf->global->MAIN_DISABLE_PDF_AUTOUPDATE))
				{
					$outputlangs = $langs;
					$newlang = '';
					if ($conf->global->MAIN_MULTILANGS && empty($newlang) && GETPOST('lang_id')) $newlang = GETPOST('lang_id','alpha');
					if ($conf->global->MAIN_MULTILANGS && empty($newlang))	$newlang = $object->thirdparty->default_lang;
					if (! empty($newlang)) {
						$outputlangs = new Translate("", $conf);
						$outputlangs->setDefaultLang($newlang);
					}
					$model=$object->modelpdf;
					$ret = $object->fetch($id); // Reload to get new records

					$result = $object->generateDocument($model, $outputlangs, $hidedetails, $hidedesc, $hideref);
	    			if ($result < 0) setEventMessages($object->error, $object->errors, 'errors');
				}
			}
			else
			{
				if (count($object->errors)) setEventMessages(null, $object->errors, 'errors');
				else setEventMessages($object->error, $object->errors, 'errors');
			}
		}
	}

	// Go back to draft status (unvalidate)
	else if ($action == 'confirm_modif' &&
		((empty($conf->global->MAIN_USE_ADVANCED_PERMS) && ! empty($user->rights->facture->creer))
       	|| (! empty($conf->global->MAIN_USE_ADVANCED_PERMS) && ! empty($user->rights->facture->invoice_advance->unvalidate)))
	)
	{
		$idwarehouse = GETPOST('idwarehouse');

		$object->fetch($id);
		$object->fetch_thirdparty();

		$qualified_for_stock_change = 0;
		if (empty($conf->global->STOCK_SUPPORTS_SERVICES)) {
			$qualified_for_stock_change = $object->hasProductsOrServices(2);
		} else {
			$qualified_for_stock_change = $object->hasProductsOrServices(1);
		}

		// Check parameters
		if ($object->type != Facture::TYPE_DEPOSIT && ! empty($conf->global->STOCK_CALCULATE_ON_BILL) && $qualified_for_stock_change)
		{
			if (! $idwarehouse || $idwarehouse == - 1) {
				$error ++;
				setEventMessages($langs->trans('ErrorFieldRequired', $langs->transnoentitiesnoconv("Warehouse")), null, 'errors');
				$action = '';
			}
		}

		if (! $error) {
			// On verifie si la facture a des paiements
			$sql = 'SELECT pf.amount';
			$sql .= ' FROM ' . MAIN_DB_PREFIX . 'paiement_facture as pf';
			$sql .= ' WHERE pf.fk_facture = ' . $object->id;

			$result = $db->query($sql);
			if ($result) {
				$i = 0;
				$num = $db->num_rows($result);

				while ($i < $num) {
					$objp = $db->fetch_object($result);
					$totalpaye += $objp->amount;
					$i ++;
				}
			} else {
				dol_print_error($db, '');
			}

			$resteapayer = $object->total_ttc - $totalpaye;

			// On verifie si les lignes de factures ont ete exportees en compta et/ou ventilees
			$ventilExportCompta = $object->getVentilExportCompta();

			// On verifie si aucun paiement n'a ete effectue
			if ($resteapayer == $object->total_ttc && $object->paye == 0 && $ventilExportCompta == 0)
			{
				$result=$object->set_draft($user, $idwarehouse);
				if ($result<0) setEventMessages($object->error, $object->errors, 'errors');


				// Define output language
				if (empty($conf->global->MAIN_DISABLE_PDF_AUTOUPDATE))
				{
					$outputlangs = $langs;
					$newlang = '';
					if ($conf->global->MAIN_MULTILANGS && empty($newlang) && GETPOST('lang_id')) $newlang = GETPOST('lang_id','alpha');
					if ($conf->global->MAIN_MULTILANGS && empty($newlang))	$newlang = $object->thirdparty->default_lang;
					if (! empty($newlang)) {
						$outputlangs = new Translate("", $conf);
						$outputlangs->setDefaultLang($newlang);
					}
					$model=$object->modelpdf;
					$ret = $object->fetch($id); // Reload to get new records

					$object->generateDocument($model, $outputlangs, $hidedetails, $hidedesc, $hideref);
				}
			}
		}
	}

	// Classify "paid"
	else if ($action == 'confirm_paid' && $confirm == 'yes' && $user->rights->facture->paiement)
	{
		$object->fetch($id);
		$result = $object->set_paid($user);
		if ($result<0) setEventMessages($object->error, $object->errors, 'errors');
	} // Classif "paid partialy"
	else if ($action == 'confirm_paid_partially' && $confirm == 'yes' && $user->rights->facture->paiement)
	{
		$object->fetch($id);
		$close_code = $_POST["close_code"];
		$close_note = $_POST["close_note"];
		if ($close_code) {
			$result = $object->set_paid($user, $close_code, $close_note);
			if ($result<0) setEventMessages($object->error, $object->errors, 'errors');
		} else {
			setEventMessages($langs->trans("ErrorFieldRequired", $langs->transnoentitiesnoconv("Reason")), null, 'errors');
		}
	} // Classify "abandoned"
	else if ($action == 'confirm_canceled' && $confirm == 'yes') {
		$object->fetch($id);
		$close_code = $_POST["close_code"];
		$close_note = $_POST["close_note"];
		if ($close_code) {
			$result = $object->set_canceled($user, $close_code, $close_note);
			if ($result<0) setEventMessages($object->error, $object->errors, 'errors');
		} else {
			setEventMessages($langs->trans("ErrorFieldRequired", $langs->transnoentitiesnoconv("Reason")), null, 'errors');
		}
	}

	// Convertir en reduc
	else if ($action == 'confirm_converttoreduc' && $confirm == 'yes' && $user->rights->facture->creer)
	{
		$object->fetch($id);
		$object->fetch_thirdparty();
		//$object->fetch_lines();	// Already done into fetch

		// Check if there is already a discount (protection to avoid duplicate creation when resubmit post)
		$discountcheck=new DiscountAbsolute($db);
		$result=$discountcheck->fetch(0,$object->id);

		$canconvert=0;
		if ($object->type == Facture::TYPE_DEPOSIT && $object->paye == 1 && empty($discountcheck->id)) $canconvert=1;	// we can convert deposit into discount if deposit is payed completely and not already converted (see real condition into condition used to show button converttoreduc)
		if ($object->type == Facture::TYPE_CREDIT_NOTE && $object->paye == 0 && empty($discountcheck->id)) $canconvert=1;	// we can convert credit note into discount if credit note is not payed back and not already converted and amount of payment is 0 (see real condition into condition used to show button converttoreduc)
		if ($canconvert)
		{
			$db->begin();

			// Boucle sur chaque taux de tva
			$i = 0;
			foreach ($object->lines as $line)
			{
				if ($line->total_ht!=0)
				{ 	// no need to create discount if amount is null
					$amount_ht[$line->tva_tx] += $line->total_ht;
					$amount_tva[$line->tva_tx] += $line->total_tva;
					$amount_ttc[$line->tva_tx] += $line->total_ttc;
					$i ++;
				}
			}

			// Insert one discount by VAT rate category
			$discount = new DiscountAbsolute($db);
			if ($object->type == Facture::TYPE_CREDIT_NOTE)
				$discount->description = '(CREDIT_NOTE)';
			elseif ($object->type == Facture::TYPE_DEPOSIT)
				$discount->description = '(DEPOSIT)';
			else {
				setEventMessages($langs->trans('CantConvertToReducAnInvoiceOfThisType'), null, 'errors');
			}
			$discount->tva_tx = abs($object->total_ttc);
			$discount->fk_soc = $object->socid;
			$discount->fk_facture_source = $object->id;

			$error = 0;

			foreach ($amount_ht as $tva_tx => $xxx)
			{
				$discount->amount_ht = abs($amount_ht[$tva_tx]);
				$discount->amount_tva = abs($amount_tva[$tva_tx]);
				$discount->amount_ttc = abs($amount_ttc[$tva_tx]);
				$discount->tva_tx = abs($tva_tx);

				$result = $discount->create($user);
				if ($result < 0)
				{
					$error++;
					break;
				}
			}

			if (empty($error))
			{
				// Classe facture
				$result = $object->set_paid($user);
				if ($result >= 0)
				{
					$db->commit();
				}
				else
				{
					setEventMessages($object->error, $object->errors, 'errors');
					$db->rollback();
				}
			}
			else
			{
				setEventMessages($discount->error, $discount->errors, 'errors');
				$db->rollback();
			}
		}
	}

	/*
	 * Insert new invoice in database
	 */
	else if ($action == 'add' && $user->rights->facture->creer)
	{
		if ($socid > 0) $object->socid = GETPOST('socid', 'int');

		$db->begin();

		$error = 0;

		// Fill array 'array_options' with data from add form
		$extralabels = $extrafields->fetch_name_optionals_label($object->table_element);
		$ret = $extrafields->setOptionalsFromPost($extralabels, $object);
		if ($ret < 0) $error++;

		// Replacement invoice
		if ($_POST['type'] == Facture::TYPE_REPLACEMENT)
		{
			$dateinvoice = dol_mktime(12, 0, 0, $_POST['remonth'], $_POST['reday'], $_POST['reyear']);
			if (empty($dateinvoice))
			{
				$error++;
				setEventMessages($langs->trans("ErrorFieldRequired", $langs->transnoentitiesnoconv("Date")), null, 'errors');
			}

			if (! ($_POST['fac_replacement'] > 0)) {
				$error ++;
				setEventMessages($langs->trans("ErrorFieldRequired", $langs->transnoentitiesnoconv("ReplaceInvoice")), null, 'errors');
			}

			$date_pointoftax = dol_mktime(12, 0, 0, $_POST['date_pointoftaxmonth'], $_POST['date_pointoftaxday'], $_POST['date_pointoftaxyear']);

			if (! $error) {
				// This is a replacement invoice
				$result = $object->fetch($_POST['fac_replacement']);
				$object->fetch_thirdparty();

				$object->date				= $dateinvoice;
				$object->date_pointoftax	= $date_pointoftax;
				$object->note_public		= trim($_POST['note_public']);
				$object->note				= trim($_POST['note']);
				$object->ref_client			= $_POST['ref_client'];
				$object->ref_int			= $_POST['ref_int'];
				$object->modelpdf			= $_POST['model'];
				$object->fk_project			= $_POST['projectid'];
				$object->cond_reglement_id	= $_POST['cond_reglement_id'];
				$object->mode_reglement_id	= $_POST['mode_reglement_id'];
	            $object->fk_account         = GETPOST('fk_account', 'int');
				$object->remise_absolue		= $_POST['remise_absolue'];
				$object->remise_percent		= $_POST['remise_percent'];
				$object->fk_incoterms 		= GETPOST('incoterm_id', 'int');
				$object->location_incoterms = GETPOST('location_incoterms', 'alpha');
				$object->multicurrency_code = GETPOST('multicurrency_code', 'alpha');
				$object->multicurrency_tx = GETPOST('originmulticurrency_tx', 'int');

				// Proprietes particulieres a facture de remplacement
				$object->fk_facture_source = $_POST['fac_replacement'];
				$object->type = Facture::TYPE_REPLACEMENT;

				$id = $object->createFromCurrent($user);
				if ($id <= 0) {
					setEventMessages($object->error, $object->errors, 'errors');
				}
			}
		}

		// Credit note invoice
		if ($_POST['type'] == Facture::TYPE_CREDIT_NOTE)
		{
			$sourceinvoice = GETPOST('fac_avoir');
			if (! ($sourceinvoice > 0) && empty($conf->global->INVOICE_CREDIT_NOTE_STANDALONE))
			{
				$error ++;
				setEventMessages($langs->trans("ErrorFieldRequired", $langs->transnoentitiesnoconv("CorrectInvoice")), null, 'errors');
			}

			$dateinvoice = dol_mktime(12, 0, 0, $_POST['remonth'], $_POST['reday'], $_POST['reyear']);
			if (empty($dateinvoice))
			{
				$error ++;
				setEventMessages($langs->trans("ErrorFieldRequired", $langs->trans("Date")), null, 'errors');
			}

			$date_pointoftax = dol_mktime(12, 0, 0, $_POST['date_pointoftaxmonth'], $_POST['date_pointoftaxday'], $_POST['date_pointoftaxyear']);

			if (! $error)
			{
				$object->socid				= GETPOST('socid','int');
				$object->number				= $_POST['facnumber'];
				$object->date				= $dateinvoice;
				$object->date_pointoftax	= $date_pointoftax;
				$object->note_public		= trim($_POST['note_public']);
				$object->note				= trim($_POST['note']);
				$object->ref_client			= $_POST['ref_client'];
				$object->ref_int			= $_POST['ref_int'];
				$object->modelpdf			= $_POST['model'];
				$object->fk_project			= $_POST['projectid'];
				$object->cond_reglement_id	= 0;
				$object->mode_reglement_id	= $_POST['mode_reglement_id'];
	            $object->fk_account         = GETPOST('fk_account', 'int');
				$object->remise_absolue		= $_POST['remise_absolue'];
				$object->remise_percent		= $_POST['remise_percent'];
				$object->fk_incoterms 		= GETPOST('incoterm_id', 'int');
				$object->location_incoterms = GETPOST('location_incoterms', 'alpha');
				$object->multicurrency_code = GETPOST('multicurrency_code', 'alpha');
				$object->multicurrency_tx = GETPOST('originmulticurrency_tx', 'int');

				// Proprietes particulieres a facture avoir
				$object->fk_facture_source = $sourceinvoice > 0 ? $sourceinvoice : '';
				$object->type = Facture::TYPE_CREDIT_NOTE;

				$id = $object->create($user);

				if (GETPOST('invoiceAvoirWithLines', 'int')==1 && $id>0)
				{
	                $facture_source = new Facture($db); // fetch origin object
	                if ($facture_source->fetch($object->fk_facture_source)>0)
	                {
	                	$fk_parent_line = 0;

	                    foreach($facture_source->lines as $line)
	                    {
	                    	// Reset fk_parent_line for no child products and special product
	                    	if (($line->product_type != 9 && empty($line->fk_parent_line)) || $line->product_type == 9) {
	                    		$fk_parent_line = 0;
	                    	}

	                        $line->fk_facture = $object->id;
	                        $line->fk_parent_line = $fk_parent_line;

	                        $line->subprice =-$line->subprice; // invert price for object
	                        $line->pa_ht = -$line->pa_ht;
	                        $line->total_ht=-$line->total_ht;
	                        $line->total_tva=-$line->total_tva;
	                        $line->total_ttc=-$line->total_ttc;
	                        $line->total_localtax1=-$line->total_localtax1;
	                        $line->total_localtax2=-$line->total_localtax2;

	                        $result = $line->insert();

	                        $object->lines[] = $line; // insert new line in current object

	                        // Defined the new fk_parent_line
	                        if ($result > 0 && $line->product_type == 9) {
	                        	$fk_parent_line = $result;
	                        }
	                    }

	                    $object->update_price(1);
	                }

				}

	            if(GETPOST('invoiceAvoirWithPaymentRestAmount', 'int')==1 && $id>0)
	            {
	                $facture_source = new Facture($db); // fetch origin object if not previously defined
	                if ($facture_source->fetch($object->fk_facture_source)>0)
	                {
	                    $totalpaye = $facture_source->getSommePaiement();
	                    $totalcreditnotes = $facture_source->getSumCreditNotesUsed();
	                    $totaldeposits = $facture_source->getSumDepositsUsed();
	                    $remain_to_pay = abs($facture_source->total_ttc - $totalpaye - $totalcreditnotes - $totaldeposits);

	                    $object->addline($langs->trans('invoiceAvoirLineWithPaymentRestAmount'),$remain_to_pay,1,0,0,0,0,0,'','','TTC');
	                }
	            }

				// Add predefined lines
				/*
	             TODO delete
	             for($i = 1; $i <= $NBLINES; $i ++) {
					if ($_POST['idprod' . $i]) {
						$product = new Product($db);
						$product->fetch($_POST['idprod' . $i]);
						$startday = dol_mktime(12, 0, 0, $_POST['date_start' . $i . 'month'], $_POST['date_start' . $i . 'day'], $_POST['date_start' . $i . 'year']);
						$endday = dol_mktime(12, 0, 0, $_POST['date_end' . $i . 'month'], $_POST['date_end' . $i . 'day'], $_POST['date_end' . $i . 'year']);
						$result = $object->addline($product->description, $product->price, $_POST['qty' . $i], $product->tva_tx, $product->localtax1_tx, $product->localtax2_tx, $_POST['idprod' . $i], $_POST['remise_percent' . $i], $startday, $endday, 0, 0, '', $product->price_base_type, $product->price_ttc, $product->type);
					}
				}*/
			}
		}

		// Standard invoice or Deposit invoice, created from a Predefined template invoice
		if (($_POST['type'] == Facture::TYPE_STANDARD || $_POST['type'] == Facture::TYPE_DEPOSIT) && GETPOST('fac_rec') > 0)
		{
			$dateinvoice = dol_mktime(12, 0, 0, $_POST['remonth'], $_POST['reday'], $_POST['reyear']);
			if (empty($dateinvoice))
			{
				$error++;
				setEventMessages($langs->trans("ErrorFieldRequired", $langs->transnoentitiesnoconv("Date")), null, 'errors');
			}

			$date_pointoftax = dol_mktime(12, 0, 0, $_POST['date_pointoftaxmonth'], $_POST['date_pointoftaxday'], $_POST['date_pointoftaxyear']);

			if (! $error)
			{
				$object->socid			= GETPOST('socid','int');
				$object->type           = $_POST['type'];
				$object->number         = $_POST['facnumber'];
				$object->date            = $dateinvoice;
				$object->date_pointoftax = $date_pointoftax;
				$object->note_public	= trim($_POST['note_public']);
				$object->note_private   = trim($_POST['note_private']);
				$object->ref_client     = $_POST['ref_client'];
				$object->ref_int     	= $_POST['ref_int'];
				$object->modelpdf       = $_POST['model'];
				$object->fk_project		= $_POST['projectid'];
				$object->cond_reglement_id	= ($_POST['type'] == 3?1:$_POST['cond_reglement_id']);
				$object->mode_reglement_id	= $_POST['mode_reglement_id'];
	            $object->fk_account         = GETPOST('fk_account', 'int');
				$object->amount				= $_POST['amount'];
				$object->remise_absolue		= $_POST['remise_absolue'];
				$object->remise_percent		= $_POST['remise_percent'];
				$object->fk_incoterms 		= GETPOST('incoterm_id', 'int');
				$object->location_incoterms = GETPOST('location_incoterms', 'alpha');
				$object->multicurrency_code = GETPOST('multicurrency_code', 'alpha');
				$object->multicurrency_tx = GETPOST('originmulticurrency_tx', 'int');

				// Source facture
				$object->fac_rec = GETPOST('fac_rec');

				$id = $object->create($user);       // This include recopy of links from recurring invoice
			}
		}

		// Standard or deposit or proforma invoice, not from a Predefined template invoice
		if (($_POST['type'] == Facture::TYPE_STANDARD || $_POST['type'] == Facture::TYPE_DEPOSIT || $_POST['type'] == Facture::TYPE_PROFORMA || ($_POST['type'] == Facture::TYPE_SITUATION && empty($_POST['situations']))) && GETPOST('fac_rec') <= 0)
		{
			if (GETPOST('socid', 'int') < 1)
			{
				$error ++;
				setEventMessages($langs->trans("ErrorFieldRequired", $langs->transnoentitiesnoconv("Customer")), null, 'errors');
			}

			$dateinvoice = dol_mktime(12, 0, 0, $_POST['remonth'], $_POST['reday'], $_POST['reyear']);
			if (empty($dateinvoice))
			{
				$error++;
				setEventMessages($langs->trans("ErrorFieldRequired", $langs->transnoentitiesnoconv("Date")), null, 'errors');
			}

			$date_pointoftax = dol_mktime(12, 0, 0, $_POST['date_pointoftaxmonth'], $_POST['date_pointoftaxday'], $_POST['date_pointoftaxyear']);

			if (! $error)
			{
				// Si facture standard
				$object->socid				= GETPOST('socid','int');
				$object->type				= GETPOST('type');
				$object->number				= $_POST['facnumber'];
				$object->date				= $dateinvoice;
				$object->date_pointoftax	= $date_pointoftax;
				$object->note_public		= trim($_POST['note_public']);
				$object->note_private		= trim($_POST['note_private']);
				$object->ref_client			= $_POST['ref_client'];
				$object->ref_int			= $_POST['ref_int'];
				$object->modelpdf			= $_POST['model'];
				$object->fk_project			= $_POST['projectid'];
				$object->cond_reglement_id	= ($_POST['type'] == 3?1:$_POST['cond_reglement_id']);
				$object->mode_reglement_id	= $_POST['mode_reglement_id'];
	            $object->fk_account         = GETPOST('fk_account', 'int');
				$object->amount				= $_POST['amount'];
				$object->remise_absolue		= $_POST['remise_absolue'];
				$object->remise_percent		= $_POST['remise_percent'];
				$object->fk_incoterms 		= GETPOST('incoterm_id', 'int');
				$object->location_incoterms = GETPOST('location_incoterms', 'alpha');
				$object->multicurrency_code = GETPOST('multicurrency_code', 'alpha');
				$object->multicurrency_tx = GETPOST('originmulticurrency_tx', 'int');

				if (GETPOST('type') == Facture::TYPE_SITUATION)
				{
					$object->situation_counter = 1;
					$object->situation_final = 0;
					$object->situation_cycle_ref = $object->newCycle();
				}

				$object->fetch_thirdparty();

				// If creation from another object of another module (Example: origin=propal, originid=1)
				if (! empty($origin) && ! empty($originid))
				{
					// Parse element/subelement (ex: project_task)
					$element = $subelement = $origin;
					if (preg_match('/^([^_]+)_([^_]+)/i', $origin, $regs)) {
						$element = $regs [1];
						$subelement = $regs [2];
					}

					// For compatibility
					if ($element == 'order') {
						$element = $subelement = 'commande';
					}
					if ($element == 'propal') {
						$element = 'comm/propal';
						$subelement = 'propal';
					}
					if ($element == 'contract') {
						$element = $subelement = 'contrat';
					}
					if ($element == 'inter') {
						$element = $subelement = 'ficheinter';
					}
					if ($element == 'shipping') {
						$element = $subelement = 'expedition';
					}

					$object->origin = $origin;
					$object->origin_id = $originid;

					// Possibility to add external linked objects with hooks
					$object->linked_objects[$object->origin] = $object->origin_id;
					// link with order if it is a shipping invoice
					if ($object->origin == 'shipping')
					{
						require_once DOL_DOCUMENT_ROOT . '/expedition/class/expedition.class.php';
						$exp = new Expedition($db);
						$exp->fetch($object->origin_id);
						$exp->fetchObjectLinked();
						if (count($exp->linkedObjectsIds['commande']) > 0) {
							foreach ($exp->linkedObjectsIds['commande'] as $key => $value){
								$object->linked_objects['commande'] = $value;
							}
						}
					}

					if (is_array($_POST['other_linked_objects']) && ! empty($_POST['other_linked_objects']))
					{
						$object->linked_objects = array_merge($object->linked_objects, $_POST['other_linked_objects']);
					}

					$id = $object->create($user);      // This include class to add_object_linked() and add add_contact()
					
					if ($id > 0)
					{
						dol_include_once('/' . $element . '/class/' . $subelement . '.class.php');

						$classname = ucfirst($subelement);
						$srcobject = new $classname($db);

						dol_syslog("Try to find source object origin=" . $object->origin . " originid=" . $object->origin_id . " to add lines or deposit lines");
						$result = $srcobject->fetch($object->origin_id);

					    // If deposit invoice
						if ($_POST['type'] == Facture::TYPE_DEPOSIT)
						{
							$typeamount = GETPOST('typedeposit', 'alpha');
							$valuedeposit = GETPOST('valuedeposit', 'int');

							if ($typeamount == 'amount')
							{
								$amountdeposit = $valuedeposit;
							}
							else
							{
								$amountdeposit = 0;

								if ($result > 0)
								{
									$totalamount = 0;
									$lines = $srcobject->lines;
									$numlines=count($lines);
									for ($i=0; $i<$numlines; $i++)
									{
										$qualified=1;
										if (empty($lines[$i]->qty)) $qualified=0;	// We discard qty=0, it is an option
										if (! empty($lines[$i]->special_code)) $qualified=0;	// We discard special_code (frais port, ecotaxe, option, ...)
										if ($qualified) $totalamount += $lines[$i]->total_ht;
									}

									if ($totalamount != 0) {
										$amountdeposit = ($totalamount * $valuedeposit) / 100;
									}
								} else {
									setEventMessages($srcobject->error, $srcobject->errors, 'errors');
									$error ++;
								}
							}

							$result = $object->addline(
									$langs->trans('Deposit'),
									$amountdeposit,		 	// subprice
									1, 						// quantity
									$lines[$i]->tva_tx,     // vat rate
							        0,                      // localtax1_tx
									0, 						// localtax2_tx
									(empty($conf->global->INVOICE_PRODUCTID_DEPOSIT)?0:$conf->global->INVOICE_PRODUCTID_DEPOSIT), 	// fk_product
									0, 						// remise_percent
									0, 						// date_start
									0, 						// date_end
									0, $lines[$i]->info_bits, // info_bits
									0, 						// info_bits
									'HT',
									0,
									0, 						// product_type
									1,
									$lines[$i]->special_code,
									$object->origin,
									0,
									0,
									0,
									0,
									$langs->trans('Deposit')
								);
						}
						else
						{
							if ($result > 0)
							{
								$lines = $srcobject->lines;
								if (empty($lines) && method_exists($srcobject, 'fetch_lines'))
								{
									$srcobject->fetch_lines();
									$lines = $srcobject->lines;
								}

								$fk_parent_line=0;
								$num=count($lines);
								for ($i=0;$i<$num;$i++)
								{
									// Don't add lines with qty 0 when coming from a shipment including all order lines
									if($srcobject->element == 'shipping' && $conf->global->SHIPMENT_GETS_ALL_ORDER_PRODUCTS && $lines[$i]->qty == 0) continue;

									$label=(! empty($lines[$i]->label)?$lines[$i]->label:'');
									$desc=(! empty($lines[$i]->desc)?$lines[$i]->desc:$lines[$i]->libelle);
									if ($object->situation_counter == 1) $lines[$i]->situation_percent =  0;

									if ($lines[$i]->subprice < 0)
									{
										// Negative line, we create a discount line
										$discount = new DiscountAbsolute($db);
										$discount->fk_soc = $object->socid;
										$discount->amount_ht = abs($lines[$i]->total_ht);
										$discount->amount_tva = abs($lines[$i]->total_tva);
										$discount->amount_ttc = abs($lines[$i]->total_ttc);
										$discount->tva_tx = $lines[$i]->tva_tx;
										$discount->fk_user = $user->id;
										$discount->description = $desc;
										$discountid = $discount->create($user);
										if ($discountid > 0) {
											$result = $object->insert_discount($discountid); // This include link_to_invoice
										} else {
											setEventMessages($discount->error, $discount->errors, 'errors');
											$error ++;
											break;
										}
									} else {
										// Positive line
										$product_type = ($lines[$i]->product_type ? $lines[$i]->product_type : 0);

										// Date start
										$date_start = false;
										if ($lines[$i]->date_debut_prevue)
											$date_start = $lines[$i]->date_debut_prevue;
										if ($lines[$i]->date_debut_reel)
											$date_start = $lines[$i]->date_debut_reel;
										if ($lines[$i]->date_start)
											$date_start = $lines[$i]->date_start;

											// Date end
										$date_end = false;
										if ($lines[$i]->date_fin_prevue)
											$date_end = $lines[$i]->date_fin_prevue;
										if ($lines[$i]->date_fin_reel)
											$date_end = $lines[$i]->date_fin_reel;
										if ($lines[$i]->date_end)
											$date_end = $lines[$i]->date_end;

											// Reset fk_parent_line for no child products and special product
										if (($lines[$i]->product_type != 9 && empty($lines[$i]->fk_parent_line)) || $lines[$i]->product_type == 9) {
											$fk_parent_line = 0;
										}

										// Extrafields
										if (empty($conf->global->MAIN_EXTRAFIELDS_DISABLED) && method_exists($lines[$i], 'fetch_optionals')) {
											$lines[$i]->fetch_optionals($lines[$i]->rowid);
											$array_options = $lines[$i]->array_options;
										}

										// View third's localtaxes for now
										$localtax1_tx = get_localtax($lines[$i]->tva_tx, 1, $object->thirdparty);
										$localtax2_tx = get_localtax($lines[$i]->tva_tx, 2, $object->thirdparty);

										$result = $object->addline($desc, $lines[$i]->subprice, $lines[$i]->qty, $lines[$i]->tva_tx, $localtax1_tx, $localtax2_tx, $lines[$i]->fk_product, $lines[$i]->remise_percent, $date_start, $date_end, 0, $lines[$i]->info_bits, $lines[$i]->fk_remise_except, 'HT', 0, $product_type, $lines[$i]->rang, $lines[$i]->special_code, $object->origin, $lines[$i]->rowid, $fk_parent_line, $lines[$i]->fk_fournprice, $lines[$i]->pa_ht, $label, $array_options, $lines[$i]->situation_percent, $lines[$i]->fk_prev_id, $lines[$i]->fk_unit);

										if ($result > 0) {
											$lineid = $result;
										} else {
											$lineid = 0;
											$error ++;
											break;
										}

										// Defined the new fk_parent_line
										if ($result > 0 && $lines[$i]->product_type == 9) {
											$fk_parent_line = $result;
										}
									}
								}
							} else {
								setEventMessages($srcobject->error, $srcobject->errors, 'errors');
								$error ++;
							}
						}

						// Now we create same links to contact than the ones found on origin object
						if (! empty($conf->global->MAIN_PROPAGATE_CONTACTS_FROM_ORIGIN))
						{
    						$originforcontact = $object->origin;
    						$originidforcontact = $object->origin_id;
    						if ($originforcontact == 'shipping')     // shipment and order share the same contacts. If creating from shipment we take data of order
    						{
    						    $originforcontact=$srcobject->origin;
    						    $originidforcontact=$srcobject->origin_id;
    						}
    						$sqlcontact = "SELECT code, fk_socpeople FROM ".MAIN_DB_PREFIX."element_contact as ec, ".MAIN_DB_PREFIX."c_type_contact as ctc";
    						$sqlcontact.= " WHERE element_id = ".$originidforcontact." AND ec.fk_c_type_contact = ctc.rowid AND ctc.element = '".$originforcontact."'";

    						$resqlcontact = $db->query($sqlcontact);
    						if ($resqlcontact)
    						{
                                while($objcontact = $db->fetch_object($resqlcontact))
                                {
                                    //print $objcontact->code.'-'.$objcontact->fk_socpeople."\n";
                                    $object->add_contact($objcontact->fk_socpeople, $objcontact->code);
                                }
    						}
    						else dol_print_error($resqlcontact);
						}

						// Hooks
						$parameters = array('objFrom' => $srcobject);
						$reshook = $hookmanager->executeHooks('createFrom', $parameters, $object, $action); // Note that $action and $object may have been
						// modified by hook
						if ($reshook < 0)
						{
						    setEventMessages($hookmanager->error, $hookmanager->errors, 'errors');
						    $error++;
						}

					} else {
						setEventMessages($object->error, $object->errors, 'errors');
						$error++;
					}
				}
				else
				{   // If some invoice's lines coming from page
					$id = $object->create($user);

					for ($i = 1; $i <= $NBLINES; $i ++) {
						if ($_POST['idprod' . $i]) {
							$product = new Product($db);
							$product->fetch($_POST['idprod' . $i]);
							$startday = dol_mktime(12, 0, 0, $_POST['date_start' . $i . 'month'], $_POST['date_start' . $i . 'day'], $_POST['date_start' . $i . 'year']);
							$endday = dol_mktime(12, 0, 0, $_POST['date_end' . $i . 'month'], $_POST['date_end' . $i . 'day'], $_POST['date_end' . $i . 'year']);
							$result = $object->addline($product->description, $product->price, $_POST['qty' . $i], $product->tva_tx, $product->localtax1_tx, $product->localtax2_tx, $_POST['idprod' . $i], $_POST['remise_percent' . $i], $startday, $endday, 0, 0, '', $product->price_base_type, $product->price_ttc, $product->type, -1, 0, '', 0, 0, null, 0, '', 0, 100, '', $product->fk_unit);
						}
					}
				}
			}
		}

		if (GETPOST('type') == Facture::TYPE_SITUATION && (!empty($_POST['situations'])))
		{
			$datefacture = dol_mktime(12, 0, 0, $_POST['remonth'], $_POST['reday'], $_POST['reyear']);
			if (empty($datefacture)) {
				$error++;
				$mesg = '<div class="error">' . $langs->trans("ErrorFieldRequired", $langs->trans("Date")) . '</div>';
			}

			$date_pointoftax = dol_mktime(12, 0, 0, $_POST['date_pointoftaxmonth'], $_POST['date_pointoftaxday'], $_POST['date_pointoftaxyear']);

			if (!($_POST['situations'] > 0)) {
				$error++;
				$mesg = '<div class="error">' . $langs->trans("ErrorFieldRequired", $langs->trans("InvoiceSituation")) . '</div>';
			}

			if (!$error) {
				$result = $object->fetch($_POST['situations']);
				$object->fk_facture_source = $_POST['situations'];
				$object->type = Facture::TYPE_SITUATION;

				if (!empty($origin) && !empty($originid))
				{
					$object->origin = $origin;
					$object->origin_id = $originid;

					foreach ($object->lines as &$line)
					{
						$line->origin = $object->origin;
						$line->origin_id = $line->id;
					}
				}

				$object->fetch_thirdparty();
				$object->date = $datefacture;
				$object->date_pointoftax = $date_pointoftax;
				$object->note_public = trim($_POST['note_public']);
				$object->note = trim($_POST['note']);
				$object->ref_client = $_POST['ref_client'];
				$object->ref_int = $_POST['ref_int'];
				$object->modelpdf = $_POST['model'];
				$object->fk_project = $_POST['projectid'];
				$object->cond_reglement_id = $_POST['cond_reglement_id'];
				$object->mode_reglement_id = $_POST['mode_reglement_id'];
				$object->remise_absolue = $_POST['remise_absolue'];
				$object->remise_percent = $_POST['remise_percent'];

				// Proprietes particulieres a facture de remplacement

				$object->situation_counter = $object->situation_counter + 1;
				$id = $object->createFromCurrent($user);
				if ($id <= 0) $mesg = $object->error;
			}
		}

		// End of object creation, we show it
		if ($id > 0 && ! $error)
		{
			$db->commit();
			header('Location: ' . $_SERVER["PHP_SELF"] . '?facid=' . $id);
			exit();
		}
		else
		{
			$db->rollback();
			$action = 'create';
			$_GET["origin"] = $_POST["origin"];
			$_GET["originid"] = $_POST["originid"];
			setEventMessages($object->error, $object->errors, 'errors');
		}
	}

	// Add a new line
	else if ($action == 'addline' && $user->rights->facture->creer)
	{
		$langs->load('errors');
		$error = 0;

		// Set if we used free entry or predefined product
		$predef='';
		$product_desc=(GETPOST('dp_desc')?GETPOST('dp_desc'):'');
		$price_ht = GETPOST('price_ht');
<<<<<<< HEAD
		$prod_entry_mode = GETPOST('prod_entry_mode');
		if ($prod_entry_mode == 'free')
=======
		$price_ht_devise = GETPOST('multicurrency_price_ht');
		if (GETPOST('prod_entry_mode') == 'free')
>>>>>>> 46a80411
		{
			$idprod=0;
			$tva_tx = (GETPOST('tva_tx') ? GETPOST('tva_tx') : 0);
		}
		else
		{
			$idprod=GETPOST('idprod', 'int');
			$tva_tx = '';
		}

		$qty = GETPOST('qty' . $predef);
		$remise_percent = GETPOST('remise_percent' . $predef);

		// Extrafields
		$extrafieldsline = new ExtraFields($db);
		$extralabelsline = $extrafieldsline->fetch_name_optionals_label($object->table_element_line);
		$array_options = $extrafieldsline->getOptionalsFromPost($extralabelsline, $predef);
		// Unset extrafield
		if (is_array($extralabelsline)) {
			// Get extra fields
			foreach ($extralabelsline as $key => $value) {
				unset($_POST["options_" . $key . $predef]);
			}
		}

		if (empty($idprod) && ($price_ht < 0) && ($qty < 0)) {
			setEventMessages($langs->trans('ErrorBothFieldCantBeNegative', $langs->transnoentitiesnoconv('UnitPriceHT'), $langs->transnoentitiesnoconv('Qty')), null, 'errors');
			$error ++;
		}
		if ($prod_entry_mode == 'free' && empty($idprod) && GETPOST('type') < 0) {
			setEventMessages($langs->trans('ErrorFieldRequired', $langs->transnoentitiesnoconv('Type')), null, 'errors');
			$error ++;
		}
<<<<<<< HEAD
		if ($prod_entry_mode == 'free' && empty($idprod) && (! ($price_ht >= 0) || $price_ht == '')) 	// Unit price can be 0 but not ''
=======
		if (GETPOST('prod_entry_mode') == 'free' && empty($idprod) && (! ($price_ht >= 0) || $price_ht == '') && $price_ht_devise == '') 	// Unit price can be 0 but not ''
>>>>>>> 46a80411
		{
			setEventMessages($langs->trans("ErrorFieldRequired", $langs->transnoentitiesnoconv("UnitPriceHT")), null, 'errors');
			$error ++;
		}
		if ($qty == '') {
			setEventMessages($langs->trans('ErrorFieldRequired', $langs->transnoentitiesnoconv('Qty')), null, 'errors');
			$error ++;
		}
		if ($prod_entry_mode == 'free' && empty($idprod) && empty($product_desc)) {
			setEventMessages($langs->trans('ErrorFieldRequired', $langs->transnoentitiesnoconv('Description')), null, 'errors');
			$error ++;
		}
		if ($qty < 0) {
			$langs->load("errors");
			setEventMessages($langs->trans('ErrorQtyForCustomerInvoiceCantBeNegative'), null, 'errors');
			$error ++;
		}

		if (!$error && !empty($conf->attributes->enabled) && $prod_entry_mode != 'free') {
			if ($combinations = GETPOST('combinations', 'array')) {
				//Check if there is a product with the given combination
				$prodcomb = new ProductCombination($db);

				if ($res = $prodcomb->fetchByProductCombination2ValuePairs($idprod, $combinations)) {
					$idprod = $res->fk_product_child;
				} else {
					setEventMessage($langs->trans('ErrorProductCombinationNotFound'), 'errors');
					$error ++;
				}
			}
		}

		if (! $error && ($qty >= 0) && (! empty($product_desc) || ! empty($idprod))) {

			$ret = $object->fetch($id);
			if ($ret < 0) {
				dol_print_error($db, $object->error);
				exit();
			}
			$ret = $object->fetch_thirdparty();

			// Clean parameters
			$date_start = dol_mktime(GETPOST('date_start' . $predef . 'hour'), GETPOST('date_start' . $predef . 'min'), GETPOST('date_start' . $predef . 'sec'), GETPOST('date_start' . $predef . 'month'), GETPOST('date_start' . $predef . 'day'), GETPOST('date_start' . $predef . 'year'));
			$date_end = dol_mktime(GETPOST('date_end' . $predef . 'hour'), GETPOST('date_end' . $predef . 'min'), GETPOST('date_end' . $predef . 'sec'), GETPOST('date_end' . $predef . 'month'), GETPOST('date_end' . $predef . 'day'), GETPOST('date_end' . $predef . 'year'));
			$price_base_type = (GETPOST('price_base_type', 'alpha') ? GETPOST('price_base_type', 'alpha') : 'HT');

			// Define special_code for special lines
			$special_code = 0;
			// if (empty($_POST['qty'])) $special_code=3; // Options should not exists on invoices

			// Ecrase $pu par celui du produit
			// Ecrase $desc par celui du produit
			// Ecrase $txtva par celui du produit
			// Ecrase $base_price_type par celui du produit
			// Replaces $fk_unit with the product's
			if (! empty($idprod))
			{
				$prod = new Product($db);
				$prod->fetch($idprod);

				$label = ((GETPOST('product_label') && GETPOST('product_label') != $prod->label) ? GETPOST('product_label') : '');

				// Update if prices fields are defined
					$tva_tx = get_default_tva($mysoc, $object->thirdparty, $prod->id);
					$tva_npr = get_default_npr($mysoc, $object->thirdparty, $prod->id);
					if (empty($tva_tx)) $tva_npr=0;

					$pu_ht = $prod->price;
					$pu_ttc = $prod->price_ttc;
					$price_min = $prod->price_min;
					$price_base_type = $prod->price_base_type;

					// We define price for product
					if (! empty($conf->global->PRODUIT_MULTIPRICES) && ! empty($object->thirdparty->price_level))
					{
						$pu_ht = $prod->multiprices[$object->thirdparty->price_level];
						$pu_ttc = $prod->multiprices_ttc[$object->thirdparty->price_level];
						$price_min = $prod->multiprices_min[$object->thirdparty->price_level];
						$price_base_type = $prod->multiprices_base_type[$object->thirdparty->price_level];
						if (! empty($conf->global->PRODUIT_MULTIPRICES_USE_VAT_PER_LEVEL))  // using this option is a bug. kept for backward compatibility
						{
                            if (isset($prod->multiprices_tva_tx[$object->thirdparty->price_level])) $tva_tx=$prod->multiprices_tva_tx[$object->thirdparty->price_level];
                            if (isset($prod->multiprices_recuperableonly[$object->thirdparty->price_level])) $tva_npr=$prod->multiprices_recuperableonly[$object->thirdparty->price_level];
							if (empty($tva_tx)) $tva_npr=0;
						}
					}
					elseif (! empty($conf->global->PRODUIT_CUSTOMER_PRICES))
					{
						require_once DOL_DOCUMENT_ROOT . '/product/class/productcustomerprice.class.php';

						$prodcustprice = new Productcustomerprice($db);

						$filter = array('t.fk_product' => $prod->id,'t.fk_soc' => $object->thirdparty->id);

						$result = $prodcustprice->fetch_all('', '', 0, 0, $filter);
						if ($result) {
							if (count($prodcustprice->lines) > 0) {
								$pu_ht = price($prodcustprice->lines[0]->price);
								$pu_ttc = price($prodcustprice->lines[0]->price_ttc);
								$price_base_type = $prodcustprice->lines[0]->price_base_type;
								$tva_tx = $prodcustprice->lines[0]->tva_tx;
							}
						}
					}

					// if price ht was forced (ie: from gui when calculated by margin rate and cost price)
					if (! empty($price_ht))
					{
						$pu_ht = price2num($price_ht, 'MU');
						$pu_ttc = price2num($pu_ht * (1 + ($tva_tx / 100)), 'MU');
					}
					// On reevalue prix selon taux tva car taux tva transaction peut etre different
					// de ceux du produit par defaut (par exemple si pays different entre vendeur et acheteur).
					elseif ($tva_tx != $prod->tva_tx)
					{
						if ($price_base_type != 'HT')
						{
							$pu_ht = price2num($pu_ttc / (1 + ($tva_tx / 100)), 'MU');
						}
						else
						{
							$pu_ttc = price2num($pu_ht * (1 + ($tva_tx / 100)), 'MU');
						}
					}

					$desc = '';

					// Define output language
					if (! empty($conf->global->MAIN_MULTILANGS) && ! empty($conf->global->PRODUIT_TEXTS_IN_THIRDPARTY_LANGUAGE)) {
						$outputlangs = $langs;
						$newlang = '';
						if (empty($newlang) && GETPOST('lang_id'))
							$newlang = GETPOST('lang_id');
						if (empty($newlang))
							$newlang = $object->thirdparty->default_lang;
						if (! empty($newlang)) {
							$outputlangs = new Translate("", $conf);
							$outputlangs->setDefaultLang($newlang);
						}

						$desc = (! empty($prod->multilangs [$outputlangs->defaultlang] ["description"])) ? $prod->multilangs [$outputlangs->defaultlang] ["description"] : $prod->description;
					} else {
						$desc = $prod->description;
					}

					$desc = dol_concatdesc($desc, $product_desc);

					// Add custom code and origin country into description
					if (empty($conf->global->MAIN_PRODUCT_DISABLE_CUSTOMCOUNTRYCODE) && (! empty($prod->customcode) || ! empty($prod->country_code))) {
						$tmptxt = '(';
						if (! empty($prod->customcode))
							$tmptxt .= $langs->transnoentitiesnoconv("CustomCode") . ': ' . $prod->customcode;
						if (! empty($prod->customcode) && ! empty($prod->country_code))
							$tmptxt .= ' - ';
						if (! empty($prod->country_code))
							$tmptxt .= $langs->transnoentitiesnoconv("CountryOrigin") . ': ' . getCountry($prod->country_code, 0, $db, $langs, 0);
						$tmptxt .= ')';
						$desc = dol_concatdesc($desc, $tmptxt);
					}

				$type = $prod->type;
				$fk_unit = $prod->fk_unit;
			} else {
				$pu_ht = price2num($price_ht, 'MU');
				$pu_ttc = price2num(GETPOST('price_ttc'), 'MU');
				$tva_npr = (preg_match('/\*/', $tva_tx) ? 1 : 0);
				$tva_tx = str_replace('*', '', $tva_tx);
				if (empty($tva_tx)) $tva_npr=0;
				$label = (GETPOST('product_label') ? GETPOST('product_label') : '');
				$desc = $product_desc;
				$type = GETPOST('type');
				$fk_unit= GETPOST('units', 'alpha');
				$pu_ht_devise = price2num($price_ht_devise, 'MU');
			}

			// Margin
			$fournprice = price2num(GETPOST('fournprice' . $predef) ? GETPOST('fournprice' . $predef) : '');
			$buyingprice = price2num(GETPOST('buying_price' . $predef) != '' ? GETPOST('buying_price' . $predef) : '');    // If buying_price is '0', we must keep this value

			// Local Taxes
			$localtax1_tx = get_localtax($tva_tx, 1, $object->thirdparty, $mysoc, $tva_npr);
			$localtax2_tx = get_localtax($tva_tx, 2, $object->thirdparty, $mysoc, $tva_npr);

			$info_bits = 0;
			if ($tva_npr)
				$info_bits |= 0x01;

			if (! empty($price_min) && (price2num($pu_ht) * (1 - price2num($remise_percent) / 100) < price2num($price_min))) {
				$mesg = $langs->trans("CantBeLessThanMinPrice", price(price2num($price_min, 'MU'), 0, $langs, 0, 0, - 1, $conf->currency));
				setEventMessages($mesg, null, 'errors');
			} else {
				// Insert line
				$result = $object->addline($desc, $pu_ht, $qty, $tva_tx, $localtax1_tx, $localtax2_tx, $idprod, $remise_percent, $date_start, $date_end, 0, $info_bits, '', $price_base_type, $pu_ttc, $type, - 1, $special_code, '', 0, GETPOST('fk_parent_line'), $fournprice, $buyingprice, $label, $array_options, $_POST['progress'], '', $fk_unit, $pu_ht_devise);

				if ($result > 0)
				{
					// Define output language
					if (empty($conf->global->MAIN_DISABLE_PDF_AUTOUPDATE))
					{
						$outputlangs = $langs;
						$newlang = '';
						if ($conf->global->MAIN_MULTILANGS && empty($newlang) && GETPOST('lang_id')) $newlang = GETPOST('lang_id','alpha');
						if ($conf->global->MAIN_MULTILANGS && empty($newlang))	$newlang = $object->thirdparty->default_lang;
						if (! empty($newlang)) {
							$outputlangs = new Translate("", $conf);
							$outputlangs->setDefaultLang($newlang);
						}
						$model=$object->modelpdf;
						$ret = $object->fetch($id); // Reload to get new records

						$result = $object->generateDocument($model, $outputlangs, $hidedetails, $hidedesc, $hideref);
						if ($result < 0) setEventMessages($object->error, $object->errors, 'errors');
					}

					unset($_POST['prod_entry_mode']);

					unset($_POST['qty']);
					unset($_POST['type']);
					unset($_POST['remise_percent']);
					unset($_POST['price_ht']);
					unset($_POST['multicurrency_price_ht']);
					unset($_POST['price_ttc']);
					unset($_POST['tva_tx']);
					unset($_POST['product_ref']);
					unset($_POST['product_label']);
					unset($_POST['product_desc']);
					unset($_POST['fournprice']);
					unset($_POST['buying_price']);
					unset($_POST['np_marginRate']);
					unset($_POST['np_markRate']);
					unset($_POST['dp_desc']);
					unset($_POST['idprod']);
					unset($_POST['units']);

			    	unset($_POST['date_starthour']);
			    	unset($_POST['date_startmin']);
			    	unset($_POST['date_startsec']);
			    	unset($_POST['date_startday']);
			    	unset($_POST['date_startmonth']);
			    	unset($_POST['date_startyear']);
			    	unset($_POST['date_endhour']);
			    	unset($_POST['date_endmin']);
			    	unset($_POST['date_endsec']);
			    	unset($_POST['date_endday']);
			    	unset($_POST['date_endmonth']);
			    	unset($_POST['date_endyear']);

					unset($_POST['situations']);
					unset($_POST['progress']);
				} else {
					setEventMessages($object->error, $object->errors, 'errors');
				}

				$action = '';
			}
		}
	}

	elseif ($action == 'updateligne' && $user->rights->facture->creer && ! GETPOST('cancel'))
	{
		if (! $object->fetch($id) > 0)	dol_print_error($db);
		$object->fetch_thirdparty();

		// Clean parameters
		$date_start = '';
		$date_end = '';
		$date_start = dol_mktime(GETPOST('date_starthour'), GETPOST('date_startmin'), GETPOST('date_startsec'), GETPOST('date_startmonth'), GETPOST('date_startday'), GETPOST('date_startyear'));
		$date_end = dol_mktime(GETPOST('date_endhour'), GETPOST('date_endmin'), GETPOST('date_endsec'), GETPOST('date_endmonth'), GETPOST('date_endday'), GETPOST('date_endyear'));
		$description = dol_htmlcleanlastbr(GETPOST('product_desc') ? GETPOST('product_desc') : GETPOST('desc'));
		$pu_ht = GETPOST('price_ht');
		$vat_rate = (GETPOST('tva_tx') ? GETPOST('tva_tx') : 0);
		$qty = GETPOST('qty');
		$pu_ht_devise = GETPOST('multicurrency_subprice');

		// Define info_bits
		$info_bits = 0;
		if (preg_match('/\*/', $vat_rate))
			$info_bits |= 0x01;

		// Define vat_rate
		$vat_rate = str_replace('*', '', $vat_rate);
		$localtax1_rate = get_localtax($vat_rate, 1, $object->thirdparty);
		$localtax2_rate = get_localtax($vat_rate, 2, $object->thirdparty);

		// Add buying price
		$fournprice = price2num(GETPOST('fournprice') ? GETPOST('fournprice') : '');
		$buyingprice = price2num(GETPOST('buying_price') != '' ? GETPOST('buying_price') : '');       // If buying_price is '0', we muste keep this value

		// Extrafields
		$extrafieldsline = new ExtraFields($db);
		$extralabelsline = $extrafieldsline->fetch_name_optionals_label($object->table_element_line);
		$array_options = $extrafieldsline->getOptionalsFromPost($extralabelsline);
		// Unset extrafield
		if (is_array($extralabelsline)) {
			// Get extra fields
			foreach ($extralabelsline as $key => $value) {
				unset($_POST["options_" . $key]);
			}
		}

		// Define special_code for special lines
		$special_code=GETPOST('special_code');
		if (! GETPOST('qty')) $special_code=3;

		$line = new FactureLigne($db);
		$line->fetch(GETPOST('lineid'));
		$percent = $line->get_prev_progress($object->id);

		if (GETPOST('progress') < $percent)
		{
			$mesg = '<div class="warning">' . $langs->trans("CantBeLessThanMinPercent") . '</div>';
			setEventMessages($mesg, null, 'warnings');
			$error++;
			$result = -1;
		}

		// Check minimum price
		$productid = GETPOST('productid', 'int');
		if (! empty($productid))
		{
			$product = new Product($db);
			$product->fetch($productid);

			$type = $product->type;

			$price_min = $product->price_min;
			if (! empty($conf->global->PRODUIT_MULTIPRICES) && ! empty($object->thirdparty->price_level))
				$price_min = $product->multiprices_min [$object->thirdparty->price_level];

			$label = ((GETPOST('update_label') && GETPOST('product_label')) ? GETPOST('product_label') : '');

			// Check price is not lower than minimum (check is done only for standard or replacement invoices)
			if (($object->type == Facture::TYPE_STANDARD || $object->type == Facture::TYPE_REPLACEMENT) && $price_min && (price2num($pu_ht) * (1 - price2num(GETPOST('remise_percent')) / 100) < price2num($price_min))) {
				setEventMessages($langs->trans("CantBeLessThanMinPrice", price(price2num($price_min, 'MU'), 0, $langs, 0, 0, - 1, $conf->currency)), null, 'errors');
				$error ++;
			}
		} else {
			$type = GETPOST('type');
			$label = (GETPOST('product_label') ? GETPOST('product_label') : '');

			// Check parameters
			if (GETPOST('type') < 0) {
				setEventMessages($langs->trans("ErrorFieldRequired", $langs->transnoentitiesnoconv("Type")), null, 'errors');
				$error ++;
			}
		}
		if ($qty < 0) {
			$langs->load("errors");
			setEventMessages($langs->trans('ErrorQtyForCustomerInvoiceCantBeNegative'), null, 'errors');
			$error ++;
		}

		// Update line
		if (! $error) {
			if (empty($user->rights->margins->creer))
			{
				foreach ($object->lines as &$line)
				{
					if ($line->id == GETPOST('lineid'))
					{
						$fournprice = $line->fk_fournprice;
						$buyingprice = $line->pa_ht;
						break;
					}
				}
			}
			
			$result = $object->updateline(GETPOST('lineid'), $description, $pu_ht, $qty, GETPOST('remise_percent'),
				$date_start, $date_end, $vat_rate, $localtax1_rate, $localtax2_rate, 'HT', $info_bits, $type,
				GETPOST('fk_parent_line'), 0, $fournprice, $buyingprice, $label, $special_code, $array_options, GETPOST('progress'),
				$_POST['units'],$pu_ht_devise);

			if ($result >= 0) {
				if (empty($conf->global->MAIN_DISABLE_PDF_AUTOUPDATE)) {
					// Define output language
					$outputlangs = $langs;
					$newlang = '';
					if ($conf->global->MAIN_MULTILANGS && empty($newlang) && GETPOST('lang_id'))
						$newlang = GETPOST('lang_id');
					if ($conf->global->MAIN_MULTILANGS && empty($newlang))
						$newlang = $object->thirdparty->default_lang;
					if (! empty($newlang)) {
						$outputlangs = new Translate("", $conf);
						$outputlangs->setDefaultLang($newlang);
					}

					$ret = $object->fetch($id); // Reload to get new records
					$object->generateDocument($object->modelpdf, $outputlangs, $hidedetails, $hidedesc, $hideref);
				}

				unset($_POST['qty']);
				unset($_POST['type']);
				unset($_POST['productid']);
				unset($_POST['remise_percent']);
				unset($_POST['price_ht']);
				unset($_POST['multicurrency_price_ht']);
				unset($_POST['price_ttc']);
				unset($_POST['tva_tx']);
				unset($_POST['product_ref']);
				unset($_POST['product_label']);
				unset($_POST['product_desc']);
				unset($_POST['fournprice']);
				unset($_POST['buying_price']);
				unset($_POST['np_marginRate']);
				unset($_POST['np_markRate']);

				unset($_POST['dp_desc']);
				unset($_POST['idprod']);
				unset($_POST['units']);

		    	unset($_POST['date_starthour']);
		    	unset($_POST['date_startmin']);
		    	unset($_POST['date_startsec']);
		    	unset($_POST['date_startday']);
		    	unset($_POST['date_startmonth']);
		    	unset($_POST['date_startyear']);
		    	unset($_POST['date_endhour']);
		    	unset($_POST['date_endmin']);
		    	unset($_POST['date_endsec']);
		    	unset($_POST['date_endday']);
		    	unset($_POST['date_endmonth']);
		    	unset($_POST['date_endyear']);

				unset($_POST['situations']);
				unset($_POST['progress']);
			} else {
				setEventMessages($object->error, $object->errors, 'errors');
			}
		}
	}

	else if ($action == 'updatealllines' && $user->rights->facture->creer && $_POST['all_percent'] == $langs->trans('Modifier'))
	{
		if (!$object->fetch($id) > 0) dol_print_error($db);
		if (!is_null(GETPOST('all_progress')) && GETPOST('all_progress') != "")
		{
			foreach ($object->lines as $line)
			{
				$percent = $line->get_prev_progress($object->id);
				if (GETPOST('all_progress') < $percent) {
					$mesg = '<div class="warning">' . $langs->trans("CantBeLessThanMinPercent") . '</div>';
					$result = -1;
				} else
					$object->update_percent($line, $_POST['all_progress']);
			}
		}
	}

	else if ($action == 'updateligne' && $user->rights->facture->creer && $_POST['cancel'] == $langs->trans('Cancel')) {
		header('Location: ' . $_SERVER["PHP_SELF"] . '?facid=' . $id); // Pour reaffichage de la fiche en cours d'edition
		exit();
	}


	/*
	 * Send mail
	 */

	// Actions to send emails
	if (empty($id)) $id=$facid;
	$actiontypecode='AC_FAC';
	$trigger_name='BILL_SENTBYMAIL';
	$paramname='id';
	$mode='emailfrominvoice';
	$trackid='inv'.$object->id;
	include DOL_DOCUMENT_ROOT.'/core/actions_sendmails.inc.php';


    // Actions to build doc
    $upload_dir = $conf->facture->dir_output;
    $permissioncreate=$user->rights->facture->creer;
    include DOL_DOCUMENT_ROOT.'/core/actions_builddoc.inc.php';


	if ($action == 'update_extras') {
		// Fill array 'array_options' with data from add form
		$extralabels = $extrafields->fetch_name_optionals_label($object->table_element);
		$ret = $extrafields->setOptionalsFromPost($extralabels, $object, GETPOST('attribute'));
		if ($ret < 0) $error++;

		if (! $error) {
			// Actions on extra fields (by external module or standard code)
			// TODO le hook fait double emploi avec le trigger !!
			$hookmanager->initHooks(array('invoicedao'));
			$parameters = array('id' => $object->id);
			$reshook = $hookmanager->executeHooks('insertExtraFields', $parameters, $object, $action); // Note that $action and $object may have been modified by
			// some hooks
			if (empty($reshook)) {
				$result = $object->insertExtraFields();
				if ($result < 0) {
					$error ++;
				}
			} else if ($reshook < 0)
				$error ++;
		}

		if ($error)
			$action = 'edit_extras';
	}

	include DOL_DOCUMENT_ROOT.'/core/actions_printing.inc.php';

	if (! empty($conf->global->MAIN_DISABLE_CONTACTS_TAB) && $user->rights->facture->creer) {
		if ($action == 'addcontact') {
			$result = $object->fetch($id);

			if ($result > 0 && $id > 0) {
				$contactid = (GETPOST('userid') ? GETPOST('userid') : GETPOST('contactid'));
				$result = $object->add_contact($contactid, $_POST["type"], $_POST["source"]);
			}

			if ($result >= 0) {
				header("Location: ".$_SERVER['PHP_SELF']."?id=".$object->id);
				exit();
			} else {
				if ($object->error == 'DB_ERROR_RECORD_ALREADY_EXISTS') {
					$langs->load("errors");
					setEventMessages($langs->trans("ErrorThisContactIsAlreadyDefinedAsThisType"), null, 'errors');
				} else {
					setEventMessages($object->error, $object->errors, 'errors');
				}
			}
		} // bascule du statut d'un contact
		elseif ($action == 'swapstatut') {
			if ($object->fetch($id)) {
				$result = $object->swapContactStatus(GETPOST('ligne'));
			} else {
				dol_print_error($db);
			}
		} // Efface un contact
		elseif ($action == 'deletecontact') {
			$object->fetch($id);
			$result = $object->delete_contact($lineid);

			if ($result >= 0) {
				header("Location: ".$_SERVER['PHP_SELF']."?id=".$object->id);
				exit();
			} else {
				dol_print_error($db);
			}
		}

		if ($error)
			$action = 'edit_extras';
	}
}


/*
 * View
 */

$form = new Form($db);
$formother = new FormOther($db);
$formfile = new FormFile($db);
$formmargin = new FormMargin($db);
$paymentstatic=new Paiement($db);
$bankaccountstatic = new Account($db);
if (! empty($conf->projet->enabled)) { $formproject = new FormProjets($db); }

$now = dol_now();

$title = $langs->trans('InvoiceCustomer') . " - " . $langs->trans('Card');
$helpurl = "EN:Customers_Invoices|FR:Factures_Clients|ES:Facturas_a_clientes";
llxHeader('', $title, $helpurl);


// Mode creation

if ($action == 'create')
{
	$facturestatic = new Facture($db);
	$extralabels = $extrafields->fetch_name_optionals_label($facturestatic->table_element);

	print load_fiche_titre($langs->trans('NewBill'));

	$soc = new Societe($db);
	if ($socid > 0)
		$res = $soc->fetch($socid);

	$currency_code = $conf->currency;

	// Load objectsrc
	$remise_absolue = 0;

	if (! empty($origin) && ! empty($originid))
	{
		// Parse element/subelement (ex: project_task)
		$element = $subelement = $origin;
		if (preg_match('/^([^_]+)_([^_]+)/i', $origin, $regs)) {
			$element = $regs [1];
			$subelement = $regs [2];
		}

		if ($element == 'project') {
			$projectid = $originid;

			if (!$cond_reglement_id) {
				$cond_reglement_id = $soc->cond_reglement_id;
			}
			if (!$mode_reglement_id) {
				$mode_reglement_id = $soc->mode_reglement_id;
			}
			if (!$remise_percent) {
				$remise_percent = $soc->remise_percent;
			}
			if (!$dateinvoice) {
				// Do not set 0 here (0 for a date is 1970)
				$dateinvoice = (empty($dateinvoice)?(empty($conf->global->MAIN_AUTOFILL_DATE)?-1:''):$dateinvoice);
			}
		} else {
			// For compatibility
			if ($element == 'order' || $element == 'commande') {
				$element = $subelement = 'commande';
			}
			if ($element == 'propal') {
				$element = 'comm/propal';
				$subelement = 'propal';
			}
			if ($element == 'contract') {
				$element = $subelement = 'contrat';
			}
			if ($element == 'shipping') {
				$element = $subelement = 'expedition';
			}

			dol_include_once('/' . $element . '/class/' . $subelement . '.class.php');

			$classname = ucfirst($subelement);
			$objectsrc = new $classname($db);
			$objectsrc->fetch($originid);
			if (empty($objectsrc->lines) && method_exists($objectsrc, 'fetch_lines'))
				$objectsrc->fetch_lines();
			$objectsrc->fetch_thirdparty();

			$projectid = (! empty($projectid) ? $projectid : $objectsrc->fk_project);
			$ref_client = (! empty($objectsrc->ref_client) ? $objectsrc->ref_client : (! empty($objectsrc->ref_customer) ? $objectsrc->ref_customer:''));
			$ref_int = (! empty($objectsrc->ref_int) ? $objectsrc->ref_int : '');

			// only if socid not filled else it's allready done upper
			if (empty($socid))
				$soc = $objectsrc->thirdparty;

			$cond_reglement_id 	= (! empty($objectsrc->cond_reglement_id)?$objectsrc->cond_reglement_id:(! empty($soc->cond_reglement_id)?$soc->cond_reglement_id:0));
			$mode_reglement_id 	= (! empty($objectsrc->mode_reglement_id)?$objectsrc->mode_reglement_id:(! empty($soc->mode_reglement_id)?$soc->mode_reglement_id:0));
            $fk_account         = (! empty($objectsrc->fk_account)?$objectsrc->fk_account:(! empty($soc->fk_account)?$soc->fk_account:0));
			$remise_percent 	= (! empty($objectsrc->remise_percent)?$objectsrc->remise_percent:(! empty($soc->remise_percent)?$soc->remise_percent:0));
			$remise_absolue 	= (! empty($objectsrc->remise_absolue)?$objectsrc->remise_absolue:(! empty($soc->remise_absolue)?$soc->remise_absolue:0));
			$dateinvoice		= (empty($dateinvoice)?(empty($conf->global->MAIN_AUTOFILL_DATE)?-1:''):$dateinvoice);

			if (!empty($conf->multicurrency->enabled))
			{
				if (!empty($objectsrc->multicurrency_code)) $currency_code = $objectsrc->multicurrency_code;
				if (!empty($conf->global->MULTICURRENCY_USE_ORIGIN_TX) && !empty($objectsrc->multicurrency_tx))	$currency_tx = $objectsrc->multicurrency_tx;
			}

			// Replicate extrafields
			$objectsrc->fetch_optionals($originid);
			$object->array_options = $objectsrc->array_options;
		}
	}
	else
	{
		$cond_reglement_id 	= $soc->cond_reglement_id;
		$mode_reglement_id 	= $soc->mode_reglement_id;
		$fk_account        	= $soc->fk_account;
		$remise_percent 	= $soc->remise_percent;
		$remise_absolue 	= 0;
		$dateinvoice		= (empty($dateinvoice)?(empty($conf->global->MAIN_AUTOFILL_DATE)?-1:''):$dateinvoice);		// Do not set 0 here (0 for a date is 1970)

		if (!empty($conf->multicurrency->enabled) && !empty($soc->multicurrency_code)) $currency_code = $soc->multicurrency_code;
	}
    
	if (!empty($soc->id)) $absolute_discount = $soc->getAvailableDiscounts();
	$note_public = $object->getDefaultCreateValueFor('note_public', (is_object($objectsrc)?$objectsrc->note_public:null));
	$note_private = $object->getDefaultCreateValueFor('note_private', ((! empty($origin) && ! empty($originid) && is_object($objectsrc))?$objectsrc->note_private:null));
	
	if (! empty($conf->use_javascript_ajax))
	{
		require_once DOL_DOCUMENT_ROOT . '/core/lib/ajax.lib.php';
		print ajax_combobox('fac_replacement');
		print ajax_combobox('fac_avoir');
		print ajax_combobox('situations');

	}

	if ($origin == 'contrat')
	{
	    $langs->load("admin");
	    $text=$langs->trans("ToCreateARecurringInvoice");
	    $text.=' '.$langs->trans("ToCreateARecurringInvoiceGene", $langs->transnoentitiesnoconv("MenuFinancial"), $langs->transnoentitiesnoconv("BillsCustomers"), $langs->transnoentitiesnoconv("ListOfTemplates"));
	    if (empty($conf->global->INVOICE_DISABLE_AUTOMATIC_RECURRING_INVOICE))
	    {
	       $text.=' '.$langs->trans("ToCreateARecurringInvoiceGeneAuto", $langs->transnoentitiesnoconv('Module2300Name'));
	    }
	    print info_admin($text, 0, 0, 0).'<br>';
	}

	print '<form name="add" action="' . $_SERVER["PHP_SELF"] . '" method="POST">';
	print '<input type="hidden" name="token" value="' . $_SESSION ['newtoken'] . '">';
	print '<input type="hidden" name="action" value="add">';
	if ($soc->id > 0) print '<input type="hidden" name="socid" value="' . $soc->id . '">' . "\n";
	print '<input name="facnumber" type="hidden" value="provisoire">';
	print '<input name="ref_client" type="hidden" value="' . $ref_client . '">';
	print '<input name="ref_int" type="hidden" value="' . $ref_int . '">';
	print '<input type="hidden" name="origin" value="' . $origin . '">';
	print '<input type="hidden" name="originid" value="' . $originid . '">';
	if (!empty($currency_tx)) print '<input type="hidden" name="originmulticurrency_tx" value="' . $currency_tx . '">';

	dol_fiche_head('');

	print '<table class="border" width="100%">';

	// Ref
	print '<tr><td class="titlefieldcreate fieldrequired">' . $langs->trans('Ref') . '</td><td colspan="2">' . $langs->trans('Draft') . '</td></tr>';

	// Thirdparty
	print '<td class="fieldrequired">' . $langs->trans('Customer') . '</td>';
	if ($soc->id > 0 && ! GETPOST('fac_rec'))
	{
		print '<td colspan="2">';
		print $soc->getNomUrl(1);
		print '<input type="hidden" name="socid" value="' . $soc->id . '">';
		// Outstanding Bill
		$outstandingBills = $soc->get_OutstandingBill();
		print ' (' . $langs->trans('CurrentOutstandingBill') . ': ';
		print price($outstandingBills, '', $langs, 0, 0, -1, $conf->currency);
		if ($soc->outstanding_limit != '')
		{
			if ($outstandingBills > $soc->outstanding_limit) print img_warning($langs->trans("OutstandingBillReached"));
			print ' / ' . price($soc->outstanding_limit, '', $langs, 0, 0, -1, $conf->currency);
		}
		print ')';
		print '</td>';
	}
	else
	{
		print '<td colspan="2">';
		print $form->select_company($soc->id, 'socid', '(s.client = 1 OR s.client = 3) AND status=1', 'SelectThirdParty');
		// Option to reload page to retrieve customer informations. Note, this clear other input
		if (!empty($conf->global->RELOAD_PAGE_ON_CUSTOMER_CHANGE))
		{
			print '<script type="text/javascript">
			$(document).ready(function() {
				$("#socid").change(function() {
					var socid = $(this).val();
			        var fac_rec = $(\'#fac_rec\').val();
					// reload page
        			window.location.href = "'.$_SERVER["PHP_SELF"].'?action=create&socid="+socid+"&fac_rec="+fac_rec;
				});
			});
			</script>';
		}
		print '</td>';
	}
	print '</tr>' . "\n";

	$exampletemplateinvoice=new FactureRec($db);
	
	// Overwrite value if creation of invoice is from a predefined invoice
	if (empty($origin) && empty($originid) && GETPOST('fac_rec','int') > 0)
	{
	    $invoice_predefined = new FactureRec($db);
	    $invoice_predefined->fetch(GETPOST('fac_rec','int'));

	    $dateinvoice = $invoice_predefined->date_when;     // To use next gen date by default later
	    if (empty($projectid)) $projectid = $invoice_predefined->fk_project;
	    $cond_reglement_id = $invoice_predefined->cond_reglement_id;
	    $mode_reglement_id = $invoice_predefined->mode_reglement_id;
	    $fk_account = $invoice_predefined->fk_account;
	    $note_public = $invoice_predefined->note_public;
	    $note_private = $invoice_predefined->note_private;

		$sql = 'SELECT r.rowid, r.titre, r.total_ttc';
		$sql .= ' FROM ' . MAIN_DB_PREFIX . 'facture_rec as r';
		$sql .= ' WHERE r.fk_soc = ' . $invoice_predefined->socid;

		$resql = $db->query($sql);
		if ($resql)
		{
			$num = $db->num_rows($resql);
			$i = 0;

			if ($num > 0)
			{
				print '<tr><td>' . $langs->trans('CreateFromRepeatableInvoice') . '</td><td>';
				print '<select class="flat" id="fac_rec" name="fac_rec">';
				print '<option value="0" selected></option>';
				while ($i < $num)
				{
					$objp = $db->fetch_object($resql);
					print '<option value="' . $objp->rowid . '"';
					if (GETPOST('fac_rec') == $objp->rowid)
					{
					    print ' selected';
                        $exampletemplateinvoice->fetch(GETPOST('fac_rec'));
					}
					print '>' . $objp->titre . ' (' . price($objp->total_ttc) . ' ' . $langs->trans("TTC") . ')</option>';
					$i ++;
				}
				print '</select>';
				// Option to reload page to retrieve customer informations. Note, this clear other input
        		if (!empty($conf->global->RELOAD_PAGE_ON_TEMPLATE_CHANGE))
        		{
        			print '<script type="text/javascript">
        			$(document).ready(function() {
        				$("#fac_rec").change(function() {
        					var fac_rec = $(this).val();
        			        var socid = $(\'#socid\').val();
        					// reload page
        					window.location.href = "'.$_SERVER["PHP_SELF"].'?action=create&socid="+socid+"&fac_rec="+fac_rec;
        				});
        			});
        			</script>';
        		}
				print '</td></tr>';
			}
			$db->free($resql);
		} else {
			dol_print_error($db);
		}
	}

	// Type de facture
	$facids = $facturestatic->list_replacable_invoices($soc->id);
	if ($facids < 0) {
		dol_print_error($db, $facturestatic);
		exit();
	}
	$options = "";
	foreach ($facids as $facparam)
	{
		$options .= '<option value="' . $facparam ['id'] . '"';
		if ($facparam ['id'] == $_POST['fac_replacement'])
			$options .= ' selected';
		$options .= '>' . $facparam ['ref'];
		$options .= ' (' . $facturestatic->LibStatut(0, $facparam ['status']) . ')';
		$options .= '</option>';
	}

	// Show link for credit note
	$facids=$facturestatic->list_qualified_avoir_invoices($soc->id);
	if ($facids < 0)
	{
		dol_print_error($db,$facturestatic);
		exit;
	}
	$optionsav = "";
	$newinvoice_static = new Facture($db);
	foreach ($facids as $key => $valarray)
	{
		$newinvoice_static->id = $key;
		$newinvoice_static->ref = $valarray ['ref'];
		$newinvoice_static->statut = $valarray ['status'];
		$newinvoice_static->type = $valarray ['type'];
		$newinvoice_static->paye = $valarray ['paye'];

		$optionsav .= '<option value="' . $key . '"';
		if ($key == GETPOST('fac_avoir'))
			$optionsav .= ' selected';
		$optionsav .= '>';
		$optionsav .= $newinvoice_static->ref;
		$optionsav .= ' (' . $newinvoice_static->getLibStatut(1, $valarray ['paymentornot']) . ')';
		$optionsav .= '</option>';
	}

	print '<tr><td valign="top" class="fieldrequired">' . $langs->trans('Type') . '</td><td colspan="2">';

	print '<div class="tagtable">' . "\n";

	// Standard invoice
	print '<div class="tagtr listofinvoicetype"><div class="tagtd listofinvoicetype">';
	$tmp='<input type="radio" id="radio_standard" name="type" value="0"' . (GETPOST('type') == 0 ? ' checked' : '') . '> ';
	$desc = $form->textwithpicto($tmp.$langs->trans("InvoiceStandardAsk"), $langs->transnoentities("InvoiceStandardDesc"), 1, 'help', '', 0, 3);
	print $desc;
	print '</div></div>';

	if ((empty($origin)) || ((($origin == 'propal') || ($origin == 'commande')) && (! empty($originid))))
	{
		// Deposit
		if (empty($conf->global->INVOICE_DISABLE_DEPOSIT)) 
   		{
    	    print '<div class="tagtr listofinvoicetype"><div class="tagtd listofinvoicetype">';
    		$tmp='<input type="radio" id="radio_deposit" name="type" value="3"' . (GETPOST('type') == 3 ? ' checked' : '') . '> ';
    		print '<script type="text/javascript" language="javascript">
    		jQuery(document).ready(function() {
    			jQuery("#typedeposit, #valuedeposit").click(function() {
    				jQuery("#radio_deposit").prop("checked", true);
    			});
    		});
    		</script>';
    
    		$desc = $form->textwithpicto($tmp.$langs->trans("InvoiceDeposit"), $langs->transnoentities("InvoiceDepositDesc"), 1, 'help', '', 0, 3);
    		print '<table class="nobordernopadding"><tr><td>';
    		print $desc;
    		print '</td>';
    		if (($origin == 'propal') || ($origin == 'commande'))
    		{
    			print '<td class="nowrap" style="padding-left: 5px">';
    			$arraylist = array('amount' => 'FixAmount','variable' => 'VarAmount');
    			print $form->selectarray('typedeposit', $arraylist, GETPOST('typedeposit'), 0, 0, 0, '', 1);
    			print '</td>';
    			print '<td class="nowrap" style="padding-left: 5px">' . $langs->trans('Value') . ':<input type="text" id="valuedeposit" name="valuedeposit" size="3" value="' . GETPOST('valuedeposit', 'int') . '"/>';
    		}
    		print '</td></tr></table>';
    
    		print '</div></div>';
   		}
	}

	if ($socid > 0)
	{
		if (! empty($conf->global->INVOICE_USE_SITUATION))
		{
			// First situation invoice
			print '<div class="tagtr listofinvoicetype"><div class="tagtd listofinvoicetype">';
			$tmp='<input type="radio" name="type" value="5"' . (GETPOST('type') == 5 ? ' checked' : '') . '> ';
			$desc = $form->textwithpicto($tmp.$langs->trans("InvoiceFirstSituationAsk"), $langs->transnoentities("InvoiceFirstSituationDesc"), 1, 'help', '', 0, 3);
			print $desc;
			print '</div></div>';

			// Next situation invoice
			$opt = $form->selectSituationInvoices(GETPOST('originid'), $socid);
			print '<div class="tagtr listofinvoicetype"><div class="tagtd listofinvoicetype">';
			$tmp='<input type="radio" name="type" value="5"' . (GETPOST('type') == 5 && GETPOST('originid') ? ' checked' : '');
			if ($opt == ('<option value ="0" selected>' . $langs->trans('NoSituations') . '</option>') || (GETPOST('origin') && GETPOST('origin') != 'facture' && GETPOST('origin') != 'commande')) $tmp.=' disabled';
			$tmp.= '> ';
			$text = $tmp.$langs->trans("InvoiceSituationAsk") . ' ';
			$text .= '<select class="flat" id="situations" name="situations">';
			$text .= $opt;
			$text .= '</select>';
			$desc = $form->textwithpicto($text, $langs->transnoentities("InvoiceSituationDesc"), 1, 'help', '', 0, 3);
			print $desc;
			print '</div></div>';
		}

		// Replacement
		if (empty($conf->global->INVOICE_DISABLE_REPLACEMENT)) 
		{
    		print '<!-- replacement line -->';
    		print '<div class="tagtr listofinvoicetype"><div class="tagtd listofinvoicetype">';
    		$tmp='<input type="radio" name="type" id="radio_replacement" value="1"' . (GETPOST('type') == 1 ? ' checked' : '');
    		if (! $options) $tmp.=' disabled';
    		$tmp.='> ';
    		print '<script type="text/javascript" language="javascript">
    		jQuery(document).ready(function() {
    			jQuery("#fac_replacement").change(function() {
    				jQuery("#radio_replacement").prop("checked", true);
    			});
    		});
    		</script>';
    		$text = $tmp.$langs->trans("InvoiceReplacementAsk") . ' ';
    		$text .= '<select class="flat" name="fac_replacement" id="fac_replacement"';
    		if (! $options)
    			$text .= ' disabled';
    		$text .= '>';
    		if ($options) {
    			$text .= '<option value="-1">&nbsp;</option>';
    			$text .= $options;
    		} else {
    			$text .= '<option value="-1">' . $langs->trans("NoReplacableInvoice") . '</option>';
    		}
    		$text .= '</select>';
    		$desc = $form->textwithpicto($text, $langs->transnoentities("InvoiceReplacementDesc"), 1, 'help', '', 0, 3);
    		print $desc;
    		print '</div></div>';
		}
	}
	else
	{
		print '<div class="tagtr listofinvoicetype"><div class="tagtd listofinvoicetype">';
		$tmp='<input type="radio" name="type" id="radio_replacement" value="0" disabled> ';
		$text = $tmp.$langs->trans("InvoiceReplacement") . ' ';
		$text.= '('.$langs->trans("YouMustCreateInvoiceFromThird").') ';
		$desc = $form->textwithpicto($text, $langs->transnoentities("InvoiceReplacementDesc"), 1, 'help', '', 0, 3);
		print $desc;
		print '</div></div>';
	}

	if (empty($origin))
	{
		if ($socid > 0)
		{
    		// Credit note
		    if (empty($conf->global->INVOICE_DISABLE_CREDIT_NOTE)) 
    		{
    			print '<div class="tagtr listofinvoicetype"><div class="tagtd listofinvoicetype">';
    			$tmp='<input type="radio" id="radio_creditnote" name="type" value="2"' . (GETPOST('type') == 2 ? ' checked' : '');
    			if (! $optionsav) $tmp.=' disabled';
    			$tmp.= '> ';
    			// Show credit note options only if we checked credit note
    			print '<script type="text/javascript" language="javascript">
    			jQuery(document).ready(function() {
    				if (! jQuery("#radio_creditnote").is(":checked"))
    				{
    					jQuery("#credit_note_options").hide();
    				}
    				jQuery("#radio_creditnote").click(function() {
    					jQuery("#credit_note_options").show();
    				});
    				jQuery("#radio_standard, #radio_replacement, #radio_deposit").click(function() {
    					jQuery("#credit_note_options").hide();
    				});
    			});
    			</script>';
    			$text = $tmp.$langs->transnoentities("InvoiceAvoirAsk") . ' ';
    			// $text.='<input type="text" value="">';
    			$text .= '<select class="flat valignmiddle" name="fac_avoir" id="fac_avoir"';
    			if (! $optionsav)
    				$text .= ' disabled';
    			$text .= '>';
    			if ($optionsav) {
    				$text .= '<option value="-1"></option>';
    				$text .= $optionsav;
    			} else {
    				$text .= '<option value="-1">' . $langs->trans("NoInvoiceToCorrect") . '</option>';
    			}
    			$text .= '</select>';
    			$desc = $form->textwithpicto($text, $langs->transnoentities("InvoiceAvoirDesc"), 1, 'help', '', 0, 3);
    			print $desc;
    
    			print '<div id="credit_note_options" class="clearboth">';
    	        print '&nbsp;&nbsp;&nbsp; <input data-role="none" type="checkbox" name="invoiceAvoirWithLines" id="invoiceAvoirWithLines" value="1" onclick="if($(this).is(\':checked\') ) { $(\'#radio_creditnote\').prop(\'checked\', true); $(\'#invoiceAvoirWithPaymentRestAmount\').removeAttr(\'checked\');   }" '.(GETPOST('invoiceAvoirWithLines','int')>0 ? 'checked':'').' /> <label for="invoiceAvoirWithLines">'.$langs->trans('invoiceAvoirWithLines')."</label>";
    	        print '<br>&nbsp;&nbsp;&nbsp; <input data-role="none" type="checkbox" name="invoiceAvoirWithPaymentRestAmount" id="invoiceAvoirWithPaymentRestAmount" value="1" onclick="if($(this).is(\':checked\') ) { $(\'#radio_creditnote\').prop(\'checked\', true);  $(\'#invoiceAvoirWithLines\').removeAttr(\'checked\');   }" '.(GETPOST('invoiceAvoirWithPaymentRestAmount','int')>0 ? 'checked':'').' /> <label for="invoiceAvoirWithPaymentRestAmount">'.$langs->trans('invoiceAvoirWithPaymentRestAmount')."</label>";
    			print '</div>';
    
    			print '</div></div>';
    		}
		}
		else
		{
			print '<div class="tagtr listofinvoicetype"><div class="tagtd listofinvoicetype">';
			$tmp='<input type="radio" name="type" id="radio_creditnote" value="0" disabled> ';
			$text = $tmp.$langs->trans("InvoiceAvoir") . ' ';
			$text.= '('.$langs->trans("YouMustCreateInvoiceFromThird").') ';
			$desc = $form->textwithpicto($text, $langs->transnoentities("InvoiceAvoirDesc"), 1, 'help', '', 0, 3);
			print $desc;
			print '</div></div>' . "\n";
		}
	}
	
	// Template invoice
	print '<div class="tagtr listofinvoicetype"><div class="tagtd listofinvoicetype">';
	$tmp='<input type="radio" name="type" id="radio_template" value="0" disabled> ';
	$text = $tmp.$langs->trans("RepeatableInvoice") . ' ';
	//$text.= '('.$langs->trans("YouMustCreateStandardInvoiceFirst").') ';
	$desc = $form->textwithpicto($text, $langs->transnoentities("YouMustCreateStandardInvoiceFirstDesc"), 1, 'help', '', 0, 3);
	print $desc;
	print '</div></div>';

	print '</div>';

	print '</td></tr>';

	if ($socid > 0)
	{
		// Discounts for third party
		print '<tr><td>' . $langs->trans('Discounts') . '</td><td colspan="2">';
		if ($soc->remise_percent)
			print $langs->trans("CompanyHasRelativeDiscount", '<a href="' . DOL_URL_ROOT . '/comm/remise.php?id=' . $soc->id . '&backtopage=' . urlencode($_SERVER["PHP_SELF"] . '?socid=' . $soc->id . '&action=' . $action . '&origin=' . GETPOST('origin') . '&originid=' . GETPOST('originid')) . '">' . $soc->remise_percent . '</a>');
		else
			print $langs->trans("CompanyHasNoRelativeDiscount");
		print ' <a href="' . DOL_URL_ROOT . '/comm/remise.php?id=' . $soc->id . '&backtopage=' . urlencode($_SERVER["PHP_SELF"] . '?socid=' . $soc->id . '&action=' . $action . '&origin=' . GETPOST('origin') . '&originid=' . GETPOST('originid')) . '">(' . $langs->trans("EditRelativeDiscount") . ')</a>';
		print '. ';
		print '<br>';
		if ($absolute_discount)
			print $langs->trans("CompanyHasAbsoluteDiscount", '<a href="' . DOL_URL_ROOT . '/comm/remx.php?id=' . $soc->id . '&backtopage=' . urlencode($_SERVER["PHP_SELF"] . '?socid=' . $soc->id . '&action=' . $action . '&origin=' . GETPOST('origin') . '&originid=' . GETPOST('originid')) . '">' . price($absolute_discount) . '</a>', $langs->trans("Currency" . $conf->currency));
		else
			print $langs->trans("CompanyHasNoAbsoluteDiscount");
		print ' <a href="' . DOL_URL_ROOT . '/comm/remx.php?id=' . $soc->id . '&backtopage=' . urlencode($_SERVER["PHP_SELF"] . '?socid=' . $soc->id . '&action=' . $action . '&origin=' . GETPOST('origin') . '&originid=' . GETPOST('originid')) . '">(' . $langs->trans("EditGlobalDiscounts") . ')</a>';
		print '.';
		print '</td></tr>';
	}

	$datefacture = dol_mktime(12, 0, 0, $_POST['remonth'], $_POST['reday'], $_POST['reyear']);
	
	// Date invoice
	print '<tr><td class="fieldrequired">' . $langs->trans('DateInvoice') . '</td><td colspan="2">';
	print $form->select_date($datefacture?$datefacture:$dateinvoice, '', '', '', '', "add", 1, 1, 1);
	print '</td></tr>';

	// Date point of tax
	if (! empty($conf->global->INVOICE_POINTOFTAX_DATE))
	{
		print '<tr><td class="fieldrequired">' . $langs->trans('DatePointOfTax') . '</td><td colspan="2">';
		$date_pointoftax = dol_mktime(12, 0, 0, $_POST['date_pointoftaxmonth'], $_POST['date_pointoftaxday'], $_POST['date_pointoftaxyear']);
		print $form->select_date($date_pointoftax?$date_pointoftax:-1, 'date_pointoftax', '', '', '', "add", 1, 1, 1);
		print '</td></tr>';
	}

	// Payment term
	print '<tr><td class="nowrap fieldrequired">' . $langs->trans('PaymentConditionsShort') . '</td><td colspan="2">';
	$form->select_conditions_paiements(isset($_POST['cond_reglement_id']) ? $_POST['cond_reglement_id'] : $cond_reglement_id, 'cond_reglement_id');
	print '</td></tr>';

	// Payment mode
	print '<tr><td>' . $langs->trans('PaymentMode') . '</td><td colspan="2">';
	$form->select_types_paiements(isset($_POST['mode_reglement_id']) ? $_POST['mode_reglement_id'] : $mode_reglement_id, 'mode_reglement_id', 'CRDT');
	print '</td></tr>';

    // Bank Account
	if (isset($_POST['fk_account'])) {
		$fk_account = $_POST['fk_account'];
	}

    print '<tr><td>' . $langs->trans('BankAccount') . '</td><td colspan="2">';
    $form->select_comptes($fk_account, 'fk_account', 0, '', 1);
    print '</td></tr>';

	// Project
	if (! empty($conf->projet->enabled) && $socid > 0)
	{
		$langs->load('projects');
		print '<tr><td>' . $langs->trans('Project') . '</td><td colspan="2">';
		$numprojet = $formproject->select_projects($socid, $projectid, 'projectid', 0);
		print ' &nbsp; <a href="'.DOL_URL_ROOT.'/projet/card.php?socid=' . $soc->id . '&action=create&status=1&backtopage='.urlencode($_SERVER["PHP_SELF"].'?action=create&socid='.$soc->id.($fac_rec?'&fac_rec='.$fac_rec:'')).'">' . $langs->trans("AddProject") . '</a>';
		print '</td></tr>';
	}

	// Incoterms
	if (!empty($conf->incoterm->enabled))
	{
		print '<tr>';
		print '<td><label for="incoterm_id">'.$form->textwithpicto($langs->trans("IncotermLabel"), $objectsrc->libelle_incoterms, 1).'</label></td>';
        print '<td colspan="2" class="maxwidthonsmartphone">';
        $incoterm_id = GETPOST('incoterm_id');
        $incoterm_location = GETPOST('location_incoterms');
        if (empty($incoterm_id))
        {
            $incoterm_id = (!empty($objectsrc->fk_incoterms) ? $objectsrc->fk_incoterms : $soc->fk_incoterms);
            $incoterm_location = (!empty($objectsrc->location_incoterms) ? $objectsrc->location_incoterms : $soc->location_incoterms);
        }
        print $form->select_incoterms($incoterm_id, $incoterm_location);
		print '</td></tr>';
	}

	// Other attributes
	$parameters = array('objectsrc' => $objectsrc,'colspan' => ' colspan="3"');
	$reshook = $hookmanager->executeHooks('formObjectOptions', $parameters, $object, $action); // Note that $action and $object may have been modified by
	                                                                                      // hook
	if (empty($reshook) && ! empty($extrafields->attribute_label)) {
		print $object->showOptionals($extrafields, 'edit');
	}

	// Template to use by default
	print '<tr><td>' . $langs->trans('Model') . '</td>';
	print '<td colspan="2">';
	include_once DOL_DOCUMENT_ROOT . '/core/modules/facture/modules_facture.php';
	$liste = ModelePDFFactures::liste_modeles($db);
	print $form->selectarray('model', $liste, $conf->global->FACTURE_ADDON_PDF);
	print "</td></tr>";

	// Multicurrency
	if (! empty($conf->multicurrency->enabled))
	{
		print '<tr>';
		print '<td>'.fieldLabel('Currency','multicurrency_code').'</td>';
        print '<td colspan="2" class="maxwidthonsmartphone">';
	    print $form->selectMultiCurrency($currency_code, 'multicurrency_code');
		print '</td></tr>';
	}

	// Help of substitution key
	$htmltext='';
	if (GETPOST('fac_rec','int') > 0)
	{
    	$dateexample=($datefacture ? $datefacture : $dateinvoice);
    	if (empty($dateexample)) $dateexample=dol_now();
    	$substitutionarray=array(
    	    '__TOTAL_HT__' => $langs->trans("AmountHT").' ('.$langs->trans("Example").': '.price($exampletemplateinvoice->total_ht).')',
    	    '__TOTAL_TTC__' =>  $langs->trans("AmountTTC").' ('.$langs->trans("Example").': '.price($exampletemplateinvoice->total_ttc).')',
    	    '__INVOICE_PREVIOUS_MONTH__' => $langs->trans("PreviousMonthOfInvoice").' ('.$langs->trans("Example").': '.dol_print_date(dol_time_plus_duree($dateexample, -1, 'm'),'%m').')',
    	    '__INVOICE_MONTH__' =>  $langs->trans("MonthOfInvoice").' ('.$langs->trans("Example").': '.dol_print_date($dateexample,'%m').')',
    	    '__INVOICE_NEXT_MONTH__' => $langs->trans("NextMonthOfInvoice").' ('.$langs->trans("Example").': '.dol_print_date(dol_time_plus_duree($dateexample, 1, 'm'),'%m').')',
    	    '__INVOICE_PREVIOUS_MONTH_TEXT__' => $langs->trans("TextPreviousMonthOfInvoice").' ('.$langs->trans("Example").': '.dol_print_date(dol_time_plus_duree($dateexample, -1, 'm'),'%B').')',
    	    '__INVOICE_MONTH_TEXT__' =>  $langs->trans("TextMonthOfInvoice").' ('.$langs->trans("Example").': '.dol_print_date($dateexample,'%B').')',
    	    '__INVOICE_NEXT_MONTH_TEXT__' => $langs->trans("TextNextMonthOfInvoice").' ('.$langs->trans("Example").': '.dol_print_date(dol_time_plus_duree($dateexample, 1, 'm'), '%B').')',
    	    '__INVOICE_PREVIOUS_YEAR__' => $langs->trans("YearOfInvoice").' ('.$langs->trans("Example").': '.dol_print_date(dol_time_plus_duree($dateexample, -1, 'y'),'%Y').')',
    	    '__INVOICE_YEAR__' =>  $langs->trans("PreviousYearOfInvoice").' ('.$langs->trans("Example").': '.dol_print_date($dateexample,'%Y').')',
    	    '__INVOICE_NEXT_YEAR__' => $langs->trans("NextYearOfInvoice").' ('.$langs->trans("Example").': '.dol_print_date(dol_time_plus_duree($dateexample, 1, 'y'),'%Y').')'
    	);
    	
    	$htmltext = '<i>'.$langs->trans("FollowingConstantsWillBeSubstituted").':<br>';
    	foreach($substitutionarray as $key => $val)
    	{
    	    $htmltext.=$key.' = '.$langs->trans($val).'<br>';
    	}
    	$htmltext.='</i>';	
	}
	
	// Public note
	print '<tr>';
	print '<td class="border tdtop">';
	print $form->textwithpicto($langs->trans('NotePublic'), $htmltext);
	print '</td>';
	print '<td valign="top" colspan="2">';
	$doleditor = new DolEditor('note_public', $note_public, '', 80, 'dolibarr_notes', 'In', 0, false, true, ROWS_3, '90%');
	print $doleditor->Create(1);

	// Private note
	if (empty($user->societe_id))
	{
		print '<tr>';
		print '<td class="border tdtop">';
		print $form->textwithpicto($langs->trans('NotePrivate'), $htmltext);
		print '</td>';
		print '<td valign="top" colspan="2">';
		$doleditor = new DolEditor('note_private', $note_private, '', 80, 'dolibarr_notes', 'In', 0, false, true, ROWS_3, '90%');
		print $doleditor->Create(1);
		// print '<textarea name="note_private" wrap="soft" cols="70" rows="'.ROWS_3.'">'.$note_private.'.</textarea>
		print '</td></tr>';
	}

	// Lines from source
	if (! empty($origin) && ! empty($originid) && is_object($objectsrc))
	{
		// TODO for compatibility
		if ($origin == 'contrat') {
			// Calcul contrat->price (HT), contrat->total (TTC), contrat->tva
			$objectsrc->remise_absolue = $remise_absolue;
			$objectsrc->remise_percent = $remise_percent;
			$objectsrc->update_price(1, - 1, 1);
		}

		print "\n<!-- " . $classname . " info -->";
		print "\n";
		print '<input type="hidden" name="amount"         value="' . $objectsrc->total_ht . '">' . "\n";
		print '<input type="hidden" name="total"          value="' . $objectsrc->total_ttc . '">' . "\n";
		print '<input type="hidden" name="tva"            value="' . $objectsrc->total_tva . '">' . "\n";
		print '<input type="hidden" name="origin"         value="' . $objectsrc->element . '">';
		print '<input type="hidden" name="originid"       value="' . $objectsrc->id . '">';

		switch ($classname) {
			case 'Propal':
				$newclassname = 'CommercialProposal';
				break;
			case 'Commande':
				$newclassname = 'Order';
				break;
			case 'Expedition':
				$newclassname = 'Sending';
				break;
			case 'Contrat':
				$newclassname = 'Contract';
				break;
			case 'Fichinter':
				$newclassname = 'Intervention';
				break;
			default:
				$newclassname = $classname;
		}

		print '<tr><td>' . $langs->trans($newclassname) . '</td><td colspan="2">' . $objectsrc->getNomUrl(1);
		// We check if Origin document (id and type is known) has already at least one invoice attached to it
		$objectsrc->fetchObjectLinked($originid,$origin,'','facture');
		$cntinvoice=count($objectsrc->linkedObjects['facture']);
		if ($cntinvoice>=1)
		{
		    setEventMessages('WarningBillExist', null, 'warnings');
		    echo ' ('.$langs->trans('LatestRelatedBill').end($objectsrc->linkedObjects['facture'])->getNomUrl(1).')';
		}
		echo '</td></tr>';
		print '<tr><td>' . $langs->trans('TotalHT') . '</td><td colspan="2">' . price($objectsrc->total_ht) . '</td></tr>';
		print '<tr><td>' . $langs->trans('TotalVAT') . '</td><td colspan="2">' . price($objectsrc->total_tva) . "</td></tr>";
		if ($mysoc->localtax1_assuj == "1" || $objectsrc->total_localtax1 != 0) 		// Localtax1
		{
			print '<tr><td>' . $langs->transcountry("AmountLT1", $mysoc->country_code) . '</td><td colspan="2">' . price($objectsrc->total_localtax1) . "</td></tr>";
		}

		if ($mysoc->localtax2_assuj == "1" || $objectsrc->total_localtax2 != 0) 		// Localtax2
		{
			print '<tr><td>' . $langs->transcountry("AmountLT2", $mysoc->country_code) . '</td><td colspan="2">' . price($objectsrc->total_localtax2) . "</td></tr>";
		}
		print '<tr><td>' . $langs->trans('TotalTTC') . '</td><td colspan="2">' . price($objectsrc->total_ttc) . "</td></tr>";

		if (!empty($conf->multicurrency->enabled))
		{
			print '<tr><td>' . $langs->trans('MulticurrencyTotalHT') . '</td><td colspan="2">' . price($objectsrc->multicurrency_total_ht) . '</td></tr>';
			print '<tr><td>' . $langs->trans('MulticurrencyTotalVAT') . '</td><td colspan="2">' . price($objectsrc->multicurrency_total_tva) . "</td></tr>";
			print '<tr><td>' . $langs->trans('MulticurrencyTotalTTC') . '</td><td colspan="2">' . price($objectsrc->multicurrency_total_ttc) . "</td></tr>";	
		}
	}

	print "</table>\n";

	dol_fiche_end();

	// Button "Create Draft"
	print '<div class="center">';
	print '<input type="submit" class="button" name="bouton" value="' . $langs->trans('CreateDraft') . '">';
	print '&nbsp;&nbsp;&nbsp;&nbsp;&nbsp;';
	print '<input type="button" class="button" value="' . $langs->trans("Cancel") . '" onClick="javascript:history.go(-1)">';
	print '</div>';

	print "</form>\n";

	// Show origin lines
	if (! empty($origin) && ! empty($originid) && is_object($objectsrc)) {
		print '<br>';

		$title = $langs->trans('ProductsAndServices');
		print load_fiche_titre($title);

		print '<table class="noborder" width="100%">';

		$objectsrc->printOriginLinesList();

		print '</table>';
	}

	print '<br>';
}
else if ($id > 0 || ! empty($ref))
{
	/*
	 * Show object in view mode
	 */

	$result = $object->fetch($id, $ref);
	if ($result <= 0) {
		dol_print_error($db, $object->error);
		exit();
	}

	// fetch optionals attributes and labels
	$extralabels = $extrafields->fetch_name_optionals_label($object->table_element);

	if ($user->societe_id > 0 && $user->societe_id != $object->socid)
		accessforbidden('', 0);

	$result = $object->fetch_thirdparty();

	$soc = new Societe($db);
	$result=$soc->fetch($object->socid);
	if ($result < 0) dol_print_error($db);
	$selleruserevenustamp = $mysoc->useRevenueStamp();

	$totalpaye = $object->getSommePaiement();
	$totalcreditnotes = $object->getSumCreditNotesUsed();
	$totaldeposits = $object->getSumDepositsUsed();
	// print "totalpaye=".$totalpaye." totalcreditnotes=".$totalcreditnotes." totaldeposts=".$totaldeposits."
	// selleruserrevenuestamp=".$selleruserevenustamp;

	// We can also use bcadd to avoid pb with floating points
	// For example print 239.2 - 229.3 - 9.9; does not return 0.
	// $resteapayer=bcadd($object->total_ttc,$totalpaye,$conf->global->MAIN_MAX_DECIMALS_TOT);
	// $resteapayer=bcadd($resteapayer,$totalavoir,$conf->global->MAIN_MAX_DECIMALS_TOT);
	$resteapayer = price2num($object->total_ttc - $totalpaye - $totalcreditnotes - $totaldeposits, 'MT');

	if ($object->paye)
		$resteapayer = 0;
	$resteapayeraffiche = $resteapayer;

	if (! empty($conf->global->FACTURE_DEPOSITS_ARE_JUST_PAYMENTS)) {
		$filterabsolutediscount = "fk_facture_source IS NULL"; // If we want deposit to be substracted to payments only and not to total of final invoice
		$filtercreditnote = "fk_facture_source IS NOT NULL"; // If we want deposit to be substracted to payments only and not to total of final invoice
	} else {
		$filterabsolutediscount = "fk_facture_source IS NULL OR (fk_facture_source IS NOT NULL AND description LIKE '(DEPOSIT)%')";
		$filtercreditnote = "fk_facture_source IS NOT NULL AND description NOT LIKE '(DEPOSIT)%'";
	}

	$absolute_discount = $soc->getAvailableDiscounts('', $filterabsolutediscount);
	$absolute_creditnote = $soc->getAvailableDiscounts('', $filtercreditnote);
	$absolute_discount = price2num($absolute_discount, 'MT');
	$absolute_creditnote = price2num($absolute_creditnote, 'MT');

	$author = new User($db);
	if ($object->user_author) {
		$author->fetch($object->user_author);
	}

	$objectidnext = $object->getIdReplacingInvoice();

	$head = facture_prepare_head($object);

	dol_fiche_head($head, 'compta', $langs->trans('InvoiceCustomer'), 0, 'bill');

	$formconfirm = '';

	// Confirmation de la conversion de l'avoir en reduc
	if ($action == 'converttoreduc') {
		$text = $langs->trans('ConfirmConvertToReduc');
		$formconfirm = $form->formconfirm($_SERVER['PHP_SELF'] . '?facid=' . $object->id, $langs->trans('ConvertToReduc'), $text, 'confirm_converttoreduc', '', "yes", 2);
	}

	// Confirmation to delete invoice
	if ($action == 'delete') {
		$text = $langs->trans('ConfirmDeleteBill', $object->ref);
		$formquestion = array();

		$qualified_for_stock_change = 0;
		if (empty($conf->global->STOCK_SUPPORTS_SERVICES)) {
			$qualified_for_stock_change = $object->hasProductsOrServices(2);
		} else {
			$qualified_for_stock_change = $object->hasProductsOrServices(1);
		}

		if ($object->type != Facture::TYPE_DEPOSIT && ! empty($conf->global->STOCK_CALCULATE_ON_BILL) && $qualified_for_stock_change && $object->statut >= 1)
		{
			$langs->load("stocks");
			require_once DOL_DOCUMENT_ROOT . '/product/class/html.formproduct.class.php';
			$formproduct = new FormProduct($db);
			$label = $object->type == Facture::TYPE_CREDIT_NOTE ? $langs->trans("SelectWarehouseForStockDecrease") : $langs->trans("SelectWarehouseForStockIncrease");
			$formquestion = array(
								// 'text' => $langs->trans("ConfirmClone"),
								// array('type' => 'checkbox', 'name' => 'clone_content', 'label' => $langs->trans("CloneMainAttributes"), 'value' =>
								// 1),
								// array('type' => 'checkbox', 'name' => 'update_prices', 'label' => $langs->trans("PuttingPricesUpToDate"), 'value'
								// => 1),
								array('type' => 'other','name' => 'idwarehouse','label' => $label,'value' => $formproduct->selectWarehouses(GETPOST('idwarehouse')?GETPOST('idwarehouse'):'ifone', 'idwarehouse', '', 1, 0, 0, $langs->trans("NoStockAction"))));
			$formconfirm = $form->formconfirm($_SERVER['PHP_SELF'] . '?facid=' . $object->id, $langs->trans('DeleteBill'), $text, 'confirm_delete', $formquestion, "yes", 1);
		} else {
			$formconfirm = $form->formconfirm($_SERVER['PHP_SELF'] . '?facid=' . $object->id, $langs->trans('DeleteBill'), $text, 'confirm_delete', '', '', 1);
		}
	}

	// Confirmation de la validation
	if ($action == 'valid')
	{
		// on verifie si l'objet est en numerotation provisoire
		$objectref = substr($object->ref, 1, 4);
		if ($objectref == 'PROV') {
			$savdate = $object->date;
			if (! empty($conf->global->FAC_FORCE_DATE_VALIDATION)) {
				$object->date = dol_now();
				$object->date_lim_reglement = $object->calculate_date_lim_reglement();
			}
			$numref = $object->getNextNumRef($soc);
			// $object->date=$savdate;
		} else {
			$numref = $object->ref;
		}

		$text = $langs->trans('ConfirmValidateBill', $numref);
		if (! empty($conf->notification->enabled)) {
			require_once DOL_DOCUMENT_ROOT . '/core/class/notify.class.php';
			$notify = new Notify($db);
			$text .= '<br>';
			$text .= $notify->confirmMessage('BILL_VALIDATE', $object->socid, $object);
		}
		$formquestion = array();

		$qualified_for_stock_change = 0;
		if (empty($conf->global->STOCK_SUPPORTS_SERVICES)) {
			$qualified_for_stock_change = $object->hasProductsOrServices(2);
		} else {
			$qualified_for_stock_change = $object->hasProductsOrServices(1);
		}

		if ($object->type != Facture::TYPE_DEPOSIT && ! empty($conf->global->STOCK_CALCULATE_ON_BILL) && $qualified_for_stock_change)
		{
			$langs->load("stocks");
			require_once DOL_DOCUMENT_ROOT . '/product/class/html.formproduct.class.php';
			require_once DOL_DOCUMENT_ROOT . '/product/stock/class/entrepot.class.php';
			$formproduct = new FormProduct($db);
			$warehouse = new Entrepot($db);
			$warehouse_array = $warehouse->list_array();
			if (count($warehouse_array) == 1) {
				$label = $object->type == Facture::TYPE_CREDIT_NOTE ? $langs->trans("WarehouseForStockIncrease", current($warehouse_array)) : $langs->trans("WarehouseForStockDecrease", current($warehouse_array));
				$value = '<input type="hidden" id="idwarehouse" name="idwarehouse" value="' . key($warehouse_array) . '">';
			} else {
				$label = $object->type == Facture::TYPE_CREDIT_NOTE ? $langs->trans("SelectWarehouseForStockIncrease") : $langs->trans("SelectWarehouseForStockDecrease");
				$value = $formproduct->selectWarehouses(GETPOST('idwarehouse')?GETPOST('idwarehouse'):'ifone', 'idwarehouse', '', 1);
			}
			$formquestion = array(
								// 'text' => $langs->trans("ConfirmClone"),
								// array('type' => 'checkbox', 'name' => 'clone_content', 'label' => $langs->trans("CloneMainAttributes"), 'value' =>
								// 1),
								// array('type' => 'checkbox', 'name' => 'update_prices', 'label' => $langs->trans("PuttingPricesUpToDate"), 'value'
								// => 1),
								array('type' => 'other','name' => 'idwarehouse','label' => $label,'value' => $value));
		}
		if ($object->type != Facture::TYPE_CREDIT_NOTE && $object->total_ttc < 0) 		// Can happen only if $conf->global->FACTURE_ENABLE_NEGATIVE is on
		{
			$text .= '<br>' . img_warning() . ' ' . $langs->trans("ErrorInvoiceOfThisTypeMustBePositive");
		}
		$formconfirm = $form->formconfirm($_SERVER["PHP_SELF"] . '?facid=' . $object->id, $langs->trans('ValidateBill'), $text, 'confirm_valid', $formquestion, (($object->type != Facture::TYPE_CREDIT_NOTE && $object->total_ttc < 0) ? "no" : "yes"), 2);
	}

	// Confirm back to draft status
	if ($action == 'modif') {
		$text = $langs->trans('ConfirmUnvalidateBill', $object->ref);
		$formquestion = array();

		$qualified_for_stock_change = 0;
		if (empty($conf->global->STOCK_SUPPORTS_SERVICES)) {
			$qualified_for_stock_change = $object->hasProductsOrServices(2);
		} else {
			$qualified_for_stock_change = $object->hasProductsOrServices(1);
		}
		if ($object->type != Facture::TYPE_DEPOSIT && ! empty($conf->global->STOCK_CALCULATE_ON_BILL) && $qualified_for_stock_change) {
			$langs->load("stocks");
			require_once DOL_DOCUMENT_ROOT . '/product/class/html.formproduct.class.php';
			require_once DOL_DOCUMENT_ROOT . '/product/stock/class/entrepot.class.php';
			$formproduct = new FormProduct($db);
			$warehouse = new Entrepot($db);
			$warehouse_array = $warehouse->list_array();
			if (count($warehouse_array) == 1) {
				$label = $object->type == Facture::TYPE_CREDIT_NOTE ? $langs->trans("WarehouseForStockDecrease", current($warehouse_array)) : $langs->trans("WarehouseForStockIncrease", current($warehouse_array));
				$value = '<input type="hidden" id="idwarehouse" name="idwarehouse" value="' . key($warehouse_array) . '">';
			} else {
				$label = $object->type == Facture::TYPE_CREDIT_NOTE ? $langs->trans("SelectWarehouseForStockDecrease") : $langs->trans("SelectWarehouseForStockIncrease");
				$value = $formproduct->selectWarehouses(GETPOST('idwarehouse')?GETPOST('idwarehouse'):'ifone', 'idwarehouse', '', 1);
			}
			$formquestion = array(
								// 'text' => $langs->trans("ConfirmClone"),
								// array('type' => 'checkbox', 'name' => 'clone_content', 'label' => $langs->trans("CloneMainAttributes"), 'value' =>
								// 1),
								// array('type' => 'checkbox', 'name' => 'update_prices', 'label' => $langs->trans("PuttingPricesUpToDate"), 'value'
								// => 1),
								array('type' => 'other','name' => 'idwarehouse','label' => $label,'value' => $value));
		}

		$formconfirm = $form->formconfirm($_SERVER["PHP_SELF"] . '?facid=' . $object->id, $langs->trans('UnvalidateBill'), $text, 'confirm_modif', $formquestion, "yes", 1);
	}

	// Confirmation du classement paye
	if ($action == 'paid' && $resteapayer <= 0) {
		$formconfirm = $form->formconfirm($_SERVER["PHP_SELF"] . '?facid=' . $object->id, $langs->trans('ClassifyPaid'), $langs->trans('ConfirmClassifyPaidBill', $object->ref), 'confirm_paid', '', "yes", 1);
	}
	if ($action == 'paid' && $resteapayer > 0) {
		// Code
		$i = 0;
		$close [$i] ['code'] = 'discount_vat';
		$i ++;
		$close [$i] ['code'] = 'badcustomer';
		$i ++;
		// Help
		$i = 0;
		$close [$i] ['label'] = $langs->trans("HelpEscompte") . '<br><br>' . $langs->trans("ConfirmClassifyPaidPartiallyReasonDiscountVatDesc");
		$i ++;
		$close [$i] ['label'] = $langs->trans("ConfirmClassifyPaidPartiallyReasonBadCustomerDesc");
		$i ++;
		// Texte
		$i = 0;
		$close [$i] ['reason'] = $form->textwithpicto($langs->transnoentities("ConfirmClassifyPaidPartiallyReasonDiscountVat", $resteapayer, $langs->trans("Currency" . $conf->currency)), $close [$i] ['label'], 1);
		$i ++;
		$close [$i] ['reason'] = $form->textwithpicto($langs->transnoentities("ConfirmClassifyPaidPartiallyReasonBadCustomer", $resteapayer, $langs->trans("Currency" . $conf->currency)), $close [$i] ['label'], 1);
		$i ++;
		// arrayreasons[code]=reason
		foreach ($close as $key => $val) {
			$arrayreasons [$close [$key] ['code']] = $close [$key] ['reason'];
		}

		// Cree un tableau formulaire
		$formquestion = array('text' => $langs->trans("ConfirmClassifyPaidPartiallyQuestion"),array('type' => 'radio','name' => 'close_code','label' => $langs->trans("Reason"),'values' => $arrayreasons),array('type' => 'text','name' => 'close_note','label' => $langs->trans("Comment"),'value' => '','size' => '100'));
		// Paiement incomplet. On demande si motif = escompte ou autre
		$formconfirm = $form->formconfirm($_SERVER["PHP_SELF"] . '?facid=' . $object->id, $langs->trans('ClassifyPaid'), $langs->trans('ConfirmClassifyPaidPartially', $object->ref), 'confirm_paid_partially', $formquestion, "yes");
	}

	// Confirmation du classement abandonne
	if ($action == 'canceled') {
		// S'il y a une facture de remplacement pas encore validee (etat brouillon),
		// on ne permet pas de classer abandonner la facture.
		if ($objectidnext) {
			$facturereplacement = new Facture($db);
			$facturereplacement->fetch($objectidnext);
			$statusreplacement = $facturereplacement->statut;
		}
		if ($objectidnext && $statusreplacement == 0) {
			print '<div class="error">' . $langs->trans("ErrorCantCancelIfReplacementInvoiceNotValidated") . '</div>';
		} else {
			// Code
			$close [1] ['code'] = 'badcustomer';
			$close [2] ['code'] = 'abandon';
			// Help
			$close [1] ['label'] = $langs->trans("ConfirmClassifyPaidPartiallyReasonBadCustomerDesc");
			$close [2] ['label'] = $langs->trans("ConfirmClassifyAbandonReasonOtherDesc");
			// Texte
			$close [1] ['reason'] = $form->textwithpicto($langs->transnoentities("ConfirmClassifyPaidPartiallyReasonBadCustomer", $object->ref), $close [1] ['label'], 1);
			$close [2] ['reason'] = $form->textwithpicto($langs->transnoentities("ConfirmClassifyAbandonReasonOther"), $close [2] ['label'], 1);
			// arrayreasons
			$arrayreasons [$close [1] ['code']] = $close [1] ['reason'];
			$arrayreasons [$close [2] ['code']] = $close [2] ['reason'];

			// Cree un tableau formulaire
			$formquestion = array('text' => $langs->trans("ConfirmCancelBillQuestion"),array('type' => 'radio','name' => 'close_code','label' => $langs->trans("Reason"),'values' => $arrayreasons),array('type' => 'text','name' => 'close_note','label' => $langs->trans("Comment"),'value' => '','size' => '100'));

			$formconfirm = $form->formconfirm($_SERVER['PHP_SELF'] . '?facid=' . $object->id, $langs->trans('CancelBill'), $langs->trans('ConfirmCancelBill', $object->ref), 'confirm_canceled', $formquestion, "yes");
		}
	}

	// Confirmation de la suppression d'une ligne produit
	if ($action == 'ask_deleteline') {
		$formconfirm = $form->formconfirm($_SERVER["PHP_SELF"] . '?facid=' . $object->id . '&lineid=' . $lineid, $langs->trans('DeleteProductLine'), $langs->trans('ConfirmDeleteProductLine'), 'confirm_deleteline', '', 'no', 1);
	}

	// Clone confirmation
	if ($action == 'clone')
	{
		// Create an array for form
		$formquestion = array(
							// 'text' => $langs->trans("ConfirmClone"),
							// array('type' => 'checkbox', 'name' => 'clone_content', 'label' => $langs->trans("CloneMainAttributes"), 'value' => 1)
							array('type' => 'other','name' => 'socid','label' => $langs->trans("SelectThirdParty"),'value' => $form->select_company($object->socid, 'socid', '(s.client=1 OR s.client=2 OR s.client=3)', 1)));
		// Paiement incomplet. On demande si motif = escompte ou autre
		$formconfirm = $form->formconfirm($_SERVER["PHP_SELF"] . '?facid=' . $object->id, $langs->trans('CloneInvoice'), $langs->trans('ConfirmCloneInvoice', $object->ref), 'confirm_clone', $formquestion, 'yes', 1);
	}

	if (! $formconfirm)
	{
		$parameters = array('lineid' => $lineid);
		$reshook = $hookmanager->executeHooks('formConfirm', $parameters, $object, $action); // Note that $action and $object may have been modified by hook
		if (empty($reshook)) $formconfirm.=$hookmanager->resPrint;
		elseif ($reshook > 0) $formconfirm=$hookmanager->resPrint;
	}

	// Print form confirm
	print $formconfirm;

	// Invoice content

	$linkback = '<a href="' . DOL_URL_ROOT . '/compta/facture/list.php' . (! empty($socid) ? '?socid=' . $socid : '') . '">' . $langs->trans("BackToList") . '</a>';

	$morehtmlref='<div class="refidno">';
	// Ref customer
	$morehtmlref.=$form->editfieldkey("RefCustomer", 'ref_client', $object->ref_client, $object, $user->rights->facture->creer, 'string', '', 0, 1);
	$morehtmlref.=$form->editfieldval("RefCustomer", 'ref_client', $object->ref_client, $object, $user->rights->facture->creer, 'string', '', null, null, '', 1);
	// Thirdparty
	$morehtmlref.='<br>'.$langs->trans('ThirdParty') . ' : ' . $object->thirdparty->getNomUrl(1);
	// Project
	if (! empty($conf->projet->enabled))
	{
	    $langs->load("projects");
	    $morehtmlref.='<br>'.$langs->trans('Project') . ' ';
	    if ($user->rights->facture->creer)
	    {
	        if ($action != 'classify')
	            $morehtmlref.='<a href="' . $_SERVER['PHP_SELF'] . '?action=classify&amp;id=' . $object->id . '">' . img_edit($langs->transnoentitiesnoconv('SetProject')) . '</a> : ';
	            if ($action == 'classify') {
	                //$morehtmlref.=$form->form_project($_SERVER['PHP_SELF'] . '?id=' . $object->id, $object->socid, $object->fk_project, 'projectid', 0, 0, 1, 1);
	                $morehtmlref.='<form method="post" action="'.$_SERVER['PHP_SELF'].'?id='.$object->id.'">';
	                $morehtmlref.='<input type="hidden" name="action" value="classin">';
	                $morehtmlref.='<input type="hidden" name="token" value="'.$_SESSION['newtoken'].'">';
	                $morehtmlref.=$formproject->select_projects($object->socid, $object->fk_project, 'projectid', $maxlength, 0, 1, 0, 1, 0, 0, '', 1);
	                $morehtmlref.='<input type="submit" class="button valignmiddle" value="'.$langs->trans("Modify").'">';
	                $morehtmlref.='</form>';
	            } else {
	                $morehtmlref.=$form->form_project($_SERVER['PHP_SELF'] . '?id=' . $object->id, $object->socid, $object->fk_project, 'none', 0, 0, 0, 1);
	            }
	    } else {
	        if (! empty($object->fk_project)) {
	            $proj = new Project($db);
	            $proj->fetch($object->fk_project);
	            $morehtmlref.='<a href="'.DOL_URL_ROOT.'/projet/card.php?id=' . $object->fk_project . '" title="' . $langs->trans('ShowProject') . '">';
	            $morehtmlref.=$proj->ref;
	            $morehtmlref.='</a>';
	        } else {
	            $morehtmlref.='';
	        }
	    }
	}
	$morehtmlref.='</div>';

	$object->totalpaye = $totalpaye;   // To give a chance to dol_banner_tab to use already paid amount to show correct status

	dol_banner_tab($object, 'ref', $linkback, 1, 'facnumber', 'ref', $morehtmlref, '', 0, '', '');

	print '<div class="fichecenter">';
	print '<div class="fichehalfleft">';
	print '<div class="underbanner clearboth"></div>';

	print '<table class="border" width="100%">';

	// Type
	print '<tr><td class="titlefield">' . $langs->trans('Type') . '</td><td>';
	print $object->getLibType();
	if ($object->type == Facture::TYPE_REPLACEMENT) {
		$facreplaced = new Facture($db);
		$facreplaced->fetch($object->fk_facture_source);
		print ' (' . $langs->transnoentities("ReplaceInvoice", $facreplaced->getNomUrl(1)) . ')';
	}
	if ($object->type == Facture::TYPE_CREDIT_NOTE && !empty($object->fk_facture_source)) {
		$facusing = new Facture($db);
		$facusing->fetch($object->fk_facture_source);
		print ' (' . $langs->transnoentities("CorrectInvoice", $facusing->getNomUrl(1)) . ')';
	}

	$facidavoir = $object->getListIdAvoirFromInvoice();
	if (count($facidavoir) > 0) {
		print ' (' . $langs->transnoentities("InvoiceHasAvoir");
		$i = 0;
		foreach ($facidavoir as $id) {
			if ($i == 0)
				print ' ';
			else
				print ',';
			$facavoir = new Facture($db);
			$facavoir->fetch($id);
			print $facavoir->getNomUrl(1);
		}
		print ')';
	}
	if ($objectidnext > 0) {
		$facthatreplace = new Facture($db);
		$facthatreplace->fetch($objectidnext);
		print ' (' . $langs->transnoentities("ReplacedByInvoice", $facthatreplace->getNomUrl(1)) . ')';
	}
	print '</td></tr>';

	// Relative and absolute discounts
	$addrelativediscount = '<a href="' . DOL_URL_ROOT . '/comm/remise.php?id=' . $soc->id . '&backtopage=' . urlencode($_SERVER["PHP_SELF"]) . '?facid=' . $object->id . '">' . $langs->trans("EditRelativeDiscounts") . '</a>';
	$addabsolutediscount = '<a href="' . DOL_URL_ROOT . '/comm/remx.php?id=' . $soc->id . '&backtopage=' . urlencode($_SERVER["PHP_SELF"]) . '?facid=' . $object->id . '">' . $langs->trans("EditGlobalDiscounts") . '</a>';
	$addcreditnote = '<a href="' . DOL_URL_ROOT . '/compta/facture.php?action=create&socid=' . $soc->id . '&type=2&backtopage=' . urlencode($_SERVER["PHP_SELF"]) . '?facid=' . $object->id . '">' . $langs->trans("AddCreditNote") . '</a>';

	print '<tr><td>' . $langs->trans('Discounts');
	print '</td><td>';
	if ($soc->remise_percent)
		print $langs->trans("CompanyHasRelativeDiscount", $soc->remise_percent);
	else
		print $langs->trans("CompanyHasNoRelativeDiscount");
		// print ' ('.$addrelativediscount.')';

	if ($absolute_discount > 0) {
		print '. ';
		if ($object->statut > 0 || $object->type == Facture::TYPE_CREDIT_NOTE || $object->type == Facture::TYPE_DEPOSIT) {
			if ($object->statut == 0) {
				print $langs->trans("CompanyHasAbsoluteDiscount", price($absolute_discount), $langs->transnoentities("Currency" . $conf->currency));
				print '. ';
			} else {
				if ($object->statut < 1 || $object->type == Facture::TYPE_CREDIT_NOTE || $object->type == Facture::TYPE_DEPOSIT) {
					$text = $langs->trans("CompanyHasAbsoluteDiscount", price($absolute_discount), $langs->transnoentities("Currency" . $conf->currency));
					print '<br>' . $text . '.<br>';
				} else {
					$text = $langs->trans("CompanyHasAbsoluteDiscount", price($absolute_discount), $langs->transnoentities("Currency" . $conf->currency));
					$text2 = $langs->trans("AbsoluteDiscountUse");
					print $form->textwithpicto($text, $text2);
				}
			}
		} else {
			// Discount available of type fixed amount (not credit note)
			print '<br>';
			$form->form_remise_dispo($_SERVER["PHP_SELF"] . '?facid=' . $object->id, GETPOST('discountid'), 'remise_id', $soc->id, $absolute_discount, $filterabsolutediscount, $resteapayer, ' (' . $addabsolutediscount . ')');
		}
	} else {
		if ($absolute_creditnote > 0) 		// If not, link will be added later
		{
			if ($object->statut == 0 && $object->type != Facture::TYPE_CREDIT_NOTE && $object->type != Facture::TYPE_DEPOSIT)
				print ' (' . $addabsolutediscount . ')<br>';
			else
				print '. ';
		} else
			print '. ';
	}
	if ($absolute_creditnote > 0)
	{
		// If validated, we show link "add credit note to payment"
		if ($object->statut != 1 || $object->type == Facture::TYPE_CREDIT_NOTE || $object->type == Facture::TYPE_DEPOSIT) {
			if ($object->statut == 0 && $object->type != Facture::TYPE_DEPOSIT) {
				$text = $langs->trans("CompanyHasCreditNote", price($absolute_creditnote), $langs->transnoentities("Currency" . $conf->currency));
				print $form->textwithpicto($text, $langs->trans("CreditNoteDepositUse"));
			} else {
				print $langs->trans("CompanyHasCreditNote", price($absolute_creditnote), $langs->transnoentities("Currency" . $conf->currency)) . '.';
			}
		} else {
			// Remise dispo de type avoir
			if (! $absolute_discount)
				print '<br>';
			// $form->form_remise_dispo($_SERVER["PHP_SELF"].'?facid='.$object->id, 0, 'remise_id_for_payment', $soc->id, $absolute_creditnote, $filtercreditnote, $resteapayer
			$more=' ('.$addcreditnote.')';
			$form->form_remise_dispo($_SERVER["PHP_SELF"] . '?facid=' . $object->id, 0, 'remise_id_for_payment', $soc->id, $absolute_creditnote, $filtercreditnote, 0, $more); // We allow credit note even if amount is higher
		}
	}
	if (! $absolute_discount && ! $absolute_creditnote) {
		print $langs->trans("CompanyHasNoAbsoluteDiscount");
		if ($object->statut == 0 && $object->type != Facture::TYPE_CREDIT_NOTE && $object->type != Facture::TYPE_DEPOSIT)
			print ' (' . $addabsolutediscount . ')<br>';
		else
			print '. ';
	}
	// if ($object->statut == 0 && $object->type != 2 && $object->type != 3)
	// {
	// if (! $absolute_discount && ! $absolute_creditnote) print '<br>';
	// print ' &nbsp; - &nbsp; ';
	// print $addabsolutediscount;
	// print ' &nbsp; - &nbsp; '.$addcreditnote; // We disbale link to credit note
	// }
	print '</td></tr>';

	// Date invoice
	print '<tr><td>';
	print '<table class="nobordernopadding" width="100%"><tr><td>';
	print $langs->trans('DateInvoice');
	print '</td>';
	if ($object->type != Facture::TYPE_CREDIT_NOTE && $action != 'editinvoicedate' && ! empty($object->brouillon) && $user->rights->facture->creer && empty($conf->global->FAC_FORCE_DATE_VALIDATION))
		print '<td align="right"><a href="' . $_SERVER["PHP_SELF"] . '?action=editinvoicedate&amp;facid=' . $object->id . '">' . img_edit($langs->trans('SetDate'), 1) . '</a></td>';
	print '</tr></table>';
	print '</td><td>';

	if ($object->type != Facture::TYPE_CREDIT_NOTE) {
		if ($action == 'editinvoicedate') {
			$form->form_date($_SERVER['PHP_SELF'] . '?facid=' . $object->id, $object->date, 'invoicedate');
		} else {
			print dol_print_date($object->date, 'day');
		}
	} else {
		print dol_print_date($object->date, 'day');
	}
	print '</td>';

	print '</tr>';

	if (! empty($conf->global->INVOICE_POINTOFTAX_DATE))
	{
		// Date invoice
		print '<tr><td>';
		print '<table class="nobordernopadding" width="100%"><tr><td>';
		print $langs->trans('DatePointOfTax');
		print '</td>';
		print '<td align="right"><a href="' . $_SERVER["PHP_SELF"] . '?action=editdate_pointoftax&amp;facid=' . $object->id . '">' . img_edit($langs->trans('SetDate'), 1) . '</a></td>';
		print '</tr></table>';
		print '</td><td>';
		if ($action == 'editdate_pointoftax') {
			$form->form_date($_SERVER['PHP_SELF'] . '?facid=' . $object->id, $object->date_pointoftax, 'date_pointoftax');
		} else {
			print dol_print_date($object->date_pointoftax, 'day');
		}
		print '</td></tr>';
	}

	// Payment term
	print '<tr><td>';
	print '<table class="nobordernopadding" width="100%"><tr><td>';
	print $langs->trans('PaymentConditionsShort');
	print '</td>';
	if ($object->type != Facture::TYPE_CREDIT_NOTE && $action != 'editconditions' && ! empty($object->brouillon) && $user->rights->facture->creer)
		print '<td align="right"><a href="' . $_SERVER["PHP_SELF"] . '?action=editconditions&amp;facid=' . $object->id . '">' . img_edit($langs->trans('SetConditions'), 1) . '</a></td>';
	print '</tr></table>';
	print '</td><td>';
	if ($object->type != Facture::TYPE_CREDIT_NOTE)
	{
		if ($action == 'editconditions') {
			$form->form_conditions_reglement($_SERVER['PHP_SELF'] . '?facid=' . $object->id, $object->cond_reglement_id, 'cond_reglement_id');
		} else {
			$form->form_conditions_reglement($_SERVER['PHP_SELF'] . '?facid=' . $object->id, $object->cond_reglement_id, 'none');
		}
	} else {
		print '&nbsp;';
	}
	print '</td></tr>';

	// Date payment term
	print '<tr><td>';
	print '<table class="nobordernopadding" width="100%"><tr><td>';
	print $langs->trans('DateMaxPayment');
	print '</td>';
	if ($object->type != Facture::TYPE_CREDIT_NOTE && $action != 'editpaymentterm' && ! empty($object->brouillon) && $user->rights->facture->creer)
		print '<td align="right"><a href="' . $_SERVER["PHP_SELF"] . '?action=editpaymentterm&amp;facid=' . $object->id . '">' . img_edit($langs->trans('SetDate'), 1) . '</a></td>';
	print '</tr></table>';
	print '</td><td>';
	if ($object->type != Facture::TYPE_CREDIT_NOTE)
	{
		if ($action == 'editpaymentterm') {
			$form->form_date($_SERVER['PHP_SELF'] . '?facid=' . $object->id, $object->date_lim_reglement, 'paymentterm');
		} else {
			print dol_print_date($object->date_lim_reglement, 'day');
			if ($object->hasDelay()) {
				print img_warning($langs->trans('Late'));
			}
		}
	} else {
		print '&nbsp;';
	}
	print '</td></tr>';

	// Payment mode
	print '<tr><td>';
	print '<table class="nobordernopadding" width="100%"><tr><td>';
	print $langs->trans('PaymentMode');
	print '</td>';
	if ($action != 'editmode' && ! empty($object->brouillon) && $user->rights->facture->creer)
		print '<td align="right"><a href="' . $_SERVER["PHP_SELF"] . '?action=editmode&amp;facid=' . $object->id . '">' . img_edit($langs->trans('SetMode'), 1) . '</a></td>';
	print '</tr></table>';
	print '</td><td>';
	if ($action == 'editmode')
	{
		$form->form_modes_reglement($_SERVER['PHP_SELF'].'?facid='.$object->id, $object->mode_reglement_id, 'mode_reglement_id', 'CRDT');
	}
	else
	{
		$form->form_modes_reglement($_SERVER['PHP_SELF'].'?facid='.$object->id, $object->mode_reglement_id, 'none', 'CRDT');
	}
	print '</td></tr>';

	// Multicurrency
	if (! empty($conf->multicurrency->enabled))
	{
		// Multicurrency code
		print '<tr>';
		print '<td>';
		print '<table class="nobordernopadding" width="100%"><tr><td>';
		print fieldLabel('Currency','multicurrency_code');
		print '</td>';
		if ($action != 'editmulticurrencycode' && ! empty($object->brouillon))
			print '<td align="right"><a href="' . $_SERVER["PHP_SELF"] . '?action=editmulticurrencycode&amp;id=' . $object->id . '">' . img_edit($langs->transnoentitiesnoconv('SetMultiCurrencyCode'), 1) . '</a></td>';
		print '</tr></table>';
		print '</td><td>';
		if ($action == 'editmulticurrencycode') {
			$form->form_multicurrency_code($_SERVER['PHP_SELF'] . '?id=' . $object->id, $object->multicurrency_code, 'multicurrency_code');
		} else {
			$form->form_multicurrency_code($_SERVER['PHP_SELF'] . '?id=' . $object->id, $object->multicurrency_code, 'none');
		}
		print '</td></tr>';

		// Multicurrency rate
		//if ($object->multicurrency_code != $conf->currency)
		//{
    		print '<tr>';
    		print '<td>';
    		print '<table class="nobordernopadding" width="100%"><tr><td>';
    		print fieldLabel('CurrencyRate','multicurrency_tx');
    		print '</td>';
    		if ($action != 'editmulticurrencyrate' && ! empty($object->brouillon))
    			print '<td align="right"><a href="' . $_SERVER["PHP_SELF"] . '?action=editmulticurrencyrate&amp;id=' . $object->id . '">' . img_edit($langs->transnoentitiesnoconv('SetMultiCurrencyCode'), 1) . '</a></td>';
    		print '</tr></table>';
    		print '</td><td>';
    		if ($action == 'editmulticurrencyrate' || $action == 'actualizemulticurrencyrate') {
    			if($action == 'actualizemulticurrencyrate') {
    				list($object->fk_multicurrency, $object->multicurrency_tx) = MultiCurrency::getIdAndTxFromCode($object->db, $object->multicurrency_code);
    			}
    			$form->form_multicurrency_rate($_SERVER['PHP_SELF'] . '?id=' . $object->id, $object->multicurrency_tx, 'multicurrency_tx', $object->multicurrency_code);
    		} else {
    			$form->form_multicurrency_rate($_SERVER['PHP_SELF'] . '?id=' . $object->id, $object->multicurrency_tx, 'none', $object->multicurrency_code);
				if($object->statut == 0) {
					print '<div class="inline-block"> &nbsp; &nbsp; &nbsp; &nbsp; ';
					print '<a href="'.$_SERVER["PHP_SELF"].'?id='.$object->id.'&action=actualizemulticurrencyrate">'.$langs->trans("ActualizeCurrency").'</a>';
					print '</div>';
				}
    		}
    		print '</td></tr>';
		//}
	}

	// Bank Account
	print '<tr><td class="nowrap">';
	print '<table width="100%" class="nobordernopadding"><tr><td class="nowrap">';
	print $langs->trans('BankAccount');
	print '<td>';
	if (($action != 'editbankaccount') && $user->rights->facture->creer && ! empty($object->brouillon))
	    print '<td align="right"><a href="'.$_SERVER["PHP_SELF"].'?action=editbankaccount&amp;id='.$object->id.'">'.img_edit($langs->trans('SetBankAccount'),1).'</a></td>';
	print '</tr></table>';
	print '</td><td>';
	if ($action == 'editbankaccount')
	{
	    $form->formSelectAccount($_SERVER['PHP_SELF'].'?id='.$object->id, $object->fk_account, 'fk_account', 1);
	}
	else
	{
	    $form->formSelectAccount($_SERVER['PHP_SELF'].'?id='.$object->id, $object->fk_account, 'none');
	}
	print "</td>";
	print '</tr>';

	// Situations
	if (! empty($conf->global->INVOICE_USE_SITUATION))
	{
		if ($object->type == 5 && ($object->situation_counter > 1))
		{
			$prevsits = $object->get_prev_sits();
			print '<tr><td>';
			print $langs->trans('SituationAmount');
			print ' ';

			print $prevsits[0]->situation_counter;
			$cprevsits = count($prevsits);

		  for ($i = 1; $i < $cprevsits; $i++) {
				print ' + ';
				print $prevsits[$i]->situation_counter;
			}
			print ' + ';
			print $object->situation_counter;

			print '</td>';
			print '<td align="right" class="nowrap">';

			$prevsits_total_amount = 0;
			foreach ($prevsits as $situation) {
				$prevsits_total_amount += $situation->total_ht;
			}
			$prevsits_total_amount += $object->total_ht;

			print price($prevsits_total_amount);
			print '</td>';
			print '<td>' . $langs->trans('Currency' . $conf->currency) . '</td></tr>';

			// Previous situation(s) deduction(s)
			for ($i = 0; $i < $cprevsits; $i++) {
				print '<tr><td>';
				print '<a href="' . $_SERVER['PHP_SELF'] . '?facid=' . $prevsits[$i]->id . '">';
				print $langs->trans('SituationDeduction');
				print ' ';
				print $prevsits[$i]->situation_counter;
				print '</a></td>';

				print '<td align="right" class="nowrap">';
				print '- ' . price($prevsits[$i]->total_ht);
				print '</td>';
				print '<td>' . $langs->trans('Currency' . $conf->currency) . '</td></tr>';
			}
		}
	}

	// Incoterms
	if (!empty($conf->incoterm->enabled))
	{
		print '<tr><td>';
        print '<table width="100%" class="nobordernopadding"><tr><td>';
        print $langs->trans('IncotermLabel');
        print '<td><td align="right">';
        if ($user->rights->facture->creer) print '<a href="'.DOL_URL_ROOT.'/compta/facture.php?facid='.$object->id.'&action=editincoterm">'.img_edit().'</a>';
        else print '&nbsp;';
        print '</td></tr></table>';
        print '</td>';
        print '<td>';
		if ($action != 'editincoterm')
		{
			print $form->textwithpicto($object->display_incoterms(), $object->libelle_incoterms, 1);
		}
		else
		{
			print $form->select_incoterms((!empty($object->fk_incoterms) ? $object->fk_incoterms : ''), (!empty($object->location_incoterms)?$object->location_incoterms:''), $_SERVER['PHP_SELF'].'?id='.$object->id);
		}
        print '</td></tr>';
	}

	// Other attributes
	$cols = 2;
	include DOL_DOCUMENT_ROOT . '/core/tpl/extrafields_view.tpl.php';

	print '</table>';

	print '</div>';
	print '<div class="fichehalfright">';
	print '<div class="ficheaddleft">';
	print '<div class="underbanner clearboth"></div>';
	
	print '<table class="border centpercent">';
	
	if (!empty($conf->multicurrency->enabled) && ($object->multicurrency_code != $conf->currency))
	{
	    // Multicurrency Amount HT
	    print '<tr><td class="titlefieldmiddle">' . fieldLabel('MulticurrencyAmountHT','multicurrency_total_ht') . '</td>';
	    print '<td class="nowrap">' . price($object->multicurrency_total_ht, '', $langs, 0, - 1, - 1, (!empty($object->multicurrency_code) ? $object->multicurrency_code : $conf->currency)) . '</td>';
	    print '</tr>';
	
	    // Multicurrency Amount VAT
	    print '<tr><td>' . fieldLabel('MulticurrencyAmountVAT','multicurrency_total_tva') . '</td>';
	    print '<td class="nowrap">' . price($object->multicurrency_total_tva, '', $langs, 0, - 1, - 1, (!empty($object->multicurrency_code) ? $object->multicurrency_code : $conf->currency)) . '</td>';
	    print '</tr>';
	
	    // Multicurrency Amount TTC
	    print '<tr><td>' . fieldLabel('MulticurrencyAmountTTC','multicurrency_total_ttc') . '</td>';
	    print '<td class="nowrap">' . price($object->multicurrency_total_ttc, '', $langs, 0, - 1, - 1, (!empty($object->multicurrency_code) ? $object->multicurrency_code : $conf->currency)) . '</td>';
	    print '</tr>';
	}

	// Amount
	print '<tr><td class="titlefield">' . $langs->trans('AmountHT') . '</td>';
	print '<td class="nowrap">' . price($object->total_ht, 1, '', 1, - 1, - 1, $conf->currency) . '</td></tr>';

	// Vat
	print '<tr><td>' . $langs->trans('AmountVAT') . '</td><td colspan="3" class="nowrap">' . price($object->total_tva, 1, '', 1, - 1, - 1, $conf->currency) . '</td></tr>';
	print '</tr>';

	// Amount Local Taxes
	if (($mysoc->localtax1_assuj == "1" && $mysoc->useLocalTax(1)) || $object->total_localtax1 != 0) 	// Localtax1
	{
	    print '<tr><td>' . $langs->transcountry("AmountLT1", $mysoc->country_code) . '</td>';
	    print '<td class="nowrap">' . price($object->total_localtax1, 1, '', 1, - 1, - 1, $conf->currency) . '</td></tr>';
	}
	if (($mysoc->localtax2_assuj == "1" && $mysoc->useLocalTax(2)) || $object->total_localtax2 != 0) 	// Localtax2
	{
	    print '<tr><td>' . $langs->transcountry("AmountLT2", $mysoc->country_code) . '</td>';
	    print '<td class=nowrap">' . price($object->total_localtax2, 1, '', 1, - 1, - 1, $conf->currency) . '</td></tr>';
	}

	// Revenue stamp
	if ($selleruserevenustamp) 	// Test company use revenue stamp
	{
	    print '<tr><td>';
	    print '<table class="nobordernopadding" width="100%"><tr><td>';
	    print $langs->trans('RevenueStamp');
	    print '</td>';
	    if ($action != 'editrevenuestamp' && ! empty($object->brouillon) && $user->rights->facture->creer)
	    {
	        print '<td align="right"><a href="' . $_SERVER["PHP_SELF"] . '?action=editrevenuestamp&amp;facid=' . $object->id . '">' . img_edit($langs->trans('SetRevenuStamp'), 1) . '</a></td>';
	    }
        print '</tr></table>';
        print '</td><td>';
        if ($action == 'editrevenuestamp') {
            print '<form action="' . $_SERVER["PHP_SELF"] . '?id=' . $object->id . '" method="post">';
            print '<input type="hidden" name="token" value="' . $_SESSION ['newtoken'] . '">';
            print '<input type="hidden" name="action" value="setrevenuestamp">';
            print $formother->select_revenue_stamp(GETPOST('revenuestamp'), 'revenuestamp', $mysoc->country_code);
            // print '<input type="text" class="flat" size="4" name="revenuestamp" value="'.price2num($object->revenuestamp).'">';
            print ' <input type="submit" class="button" value="' . $langs->trans('Modify') . '">';
            print '</form>';
        } else {
            print price($object->revenuestamp, 1, '', 1, - 1, - 1, $conf->currency);
        }
        print '</td></tr>';
	}

	// Total with tax
	print '<tr><td>' . $langs->trans('AmountTTC') . '</td><td class="nowrap">' . price($object->total_ttc, 1, '', 1, - 1, - 1, $conf->currency) . '</td></tr>';

	print '</table>';

	
	// List of previous situation invoices

	$sign = 1;
	if ($object->type == Facture::TYPE_CREDIT_NOTE) $sign = - 1;
    $nbrows = 8;
    $nbcols = 3;
    if (! empty($conf->projet->enabled))
        $nbrows ++;
    if (! empty($conf->banque->enabled)) {
        $nbrows ++;
        $nbcols ++;
    }
    if ($mysoc->localtax1_assuj == "1" || $object->total_localtax1 != 0)
        $nbrows ++;
    if ($mysoc->localtax2_assuj == "1" || $object->total_localtax2 != 0)
        $nbrows ++;
    if ($selleruserevenustamp)
        $nbrows ++;
    if (! empty($conf->multicurrency->enabled))
        $nbrows += 5;
    if (! empty($conf->incoterm->enabled))
        $nbrows += 1;
    
    if ($object->type == Facture::TYPE_SITUATION && ! empty($conf->global->INVOICE_USE_SITUATION)) 
    {
        if (count($object->tab_previous_situation_invoice) > 0 || count($object->tab_next_situation_invoice) > 0)
            print '<table class="nobordernopadding paymenttable" width="100%">';
        
        if (count($object->tab_previous_situation_invoice) > 0) {
            // List of previous invoices
            print '<tr class="liste_titre">';
            print '<td>' . $langs->trans('ListOfPreviousSituationInvoices') . '</td>';
            print '<td></td>';
            if (! empty($conf->banque->enabled))
                print '<td align="right"></td>';
            print '<td align="right">' . $langs->trans('AmountHT') . '</td>';
            print '<td align="right">' . $langs->trans('AmountTTC') . '</td>';
            print '<td width="18">&nbsp;</td>';
            print '</tr>';
            
            $total_prev_ht = $total_prev_ttc = 0;
            $var = true;
            foreach ($object->tab_previous_situation_invoice as $prev_invoice) {
                $totalpaye = $prev_invoice->getSommePaiement();
                $total_prev_ht += $prev_invoice->total_ht;
                $total_prev_ttc += $prev_invoice->total_ttc;
                print '<tr ' . $bc[$var] . '>';
                print '<td>' . $prev_invoice->getNomUrl(1) . '</td>';
                print '<td></td>';
                if (! empty($conf->banque->enabled))
                    print '<td align="right"></td>';
                print '<td align="right">' . price($prev_invoice->total_ht) . '</td>';
                print '<td align="right">' . price($prev_invoice->total_ttc) . '</td>';
                print '<td align="right">' . $prev_invoice->getLibStatut(3, $totalpaye) . '</td>';
                print '</tr>';
                
                $var = ! $var;
            }
            
            print '<tr ' . $bc[$var] . '>';
            print '<td colspan="2" align="right"></td>';
            print '<td align="right"><b>' . price($total_prev_ht) . '</b></td>';
            print '<td align="right"><b>' . price($total_prev_ttc) . '</b></td>';
            print '<td width="18">&nbsp;</td>';
            print '</tr>';
        }
        
        if (count($object->tab_next_situation_invoice) > 0) {
            // List of next invoices
            print '<tr class="liste_titre">';
            print '<td>' . $langs->trans('ListOfNextSituationInvoices') . '</td>';
            print '<td></td>';
            if (! empty($conf->banque->enabled))
                print '<td align="right"></td>';
            print '<td align="right">' . $langs->trans('AmountHT') . '</td>';
            print '<td align="right">' . $langs->trans('AmountTTC') . '</td>';
            print '<td width="18">&nbsp;</td>';
            print '</tr>';
            
            $total_next_ht = $total_next_ttc = 0;
            
            $var = true;
            foreach ($object->tab_next_situation_invoice as $next_invoice) {
                $totalpaye = $next_invoice->getSommePaiement();
                $total_next_ht += $next_invoice->total_ht;
                $total_next_ttc += $next_invoice->total_ttc;
                print '<tr ' . $bc[$var] . '>';
                print '<td>' . $next_invoice->getNomUrl(1) . '</td>';
                print '<td></td>';
                if (! empty($conf->banque->enabled))
                    print '<td align="right"></td>';
                print '<td align="right">' . price($next_invoice->total_ht) . '</td>';
                print '<td align="right">' . price($next_invoice->total_ttc) . '</td>';
                print '<td align="right">' . $next_invoice->getLibStatut(3, $totalpaye) . '</td>';
                print '</tr>';
                
                $var = ! $var;
            }
            
            print '<tr ' . $bc[$var] . '>';
            print '<td colspan="2" align="right"></td>';
            print '<td align="right"><b>' . price($total_next_ht) . '</b></td>';
            print '<td align="right"><b>' . price($total_next_ttc) . '</b></td>';
            print '<td width="18">&nbsp;</td>';
            print '</tr>';
        }
        
        if (count($object->tab_previous_situation_invoice) > 0 || count($object->tab_next_situation_invoice) > 0)
            print '</table>';
    }

    
    // List of payments already done
    
    print '<table class="noborder paymenttable" width="100%">';

    print '<tr class="liste_titre">';
    print '<td class="liste_titre">' . ($object->type == Facture::TYPE_CREDIT_NOTE ? $langs->trans("PaymentsBack") : $langs->trans('Payments')) . '</td>';
    print '<td class="liste_titre">' . $langs->trans('Date') . '</td>';
    print '<td class="liste_titre">' . $langs->trans('Type') . '</td>';
    if (! empty($conf->banque->enabled)) {
        print '<td class="liste_titre" align="right">' . $langs->trans('BankAccount') . '</td>';
    }
    print '<td class="liste_titre" align="right">' . $langs->trans('Amount') . '</td>';
    print '<td class="liste_titre" width="18">&nbsp;</td>';
    print '</tr>';

    $var = true;

    // Payments already done (from payment on this invoice)
    $sql = 'SELECT p.datep as dp, p.ref, p.num_paiement, p.rowid, p.fk_bank,';
    $sql .= ' c.code as payment_code, c.libelle as payment_label,';
    $sql .= ' pf.amount,';
    $sql .= ' ba.rowid as baid, ba.ref as baref, ba.label';
    $sql .= ' FROM ' . MAIN_DB_PREFIX . 'c_paiement as c, ' . MAIN_DB_PREFIX . 'paiement_facture as pf, ' . MAIN_DB_PREFIX . 'paiement as p';
    $sql .= ' LEFT JOIN ' . MAIN_DB_PREFIX . 'bank as b ON p.fk_bank = b.rowid';
    $sql .= ' LEFT JOIN ' . MAIN_DB_PREFIX . 'bank_account as ba ON b.fk_account = ba.rowid';
    $sql .= ' WHERE pf.fk_facture = ' . $object->id . ' AND p.fk_paiement = c.id AND pf.fk_paiement = p.rowid';
    $sql .= ' ORDER BY p.datep, p.tms';

    $result = $db->query($sql);
    if ($result) {
        $num = $db->num_rows($result);
        $i = 0;

        // if ($object->type != 2)
        // {
        if ($num > 0) {
            while ($i < $num) {
                $objp = $db->fetch_object($result);
                $var = ! $var;
                print '<tr ' . $bc[$var] . '><td>';
                $paymentstatic->id = $objp->rowid;
                $paymentstatic->datepaye = $db->jdate($objp->dp);
                $paymentstatic->ref = $objp->ref;
                $paymentstatic->num_paiement = $objp->num_paiement;
                $paymentstatic->payment_code = $objp->payment_code;
                print $paymentstatic->getNomUrl(1);
                print '</td>';
                print '<td>' . dol_print_date($db->jdate($objp->dp), 'day') . '</td>';
                $label = ($langs->trans("PaymentType" . $objp->payment_code) != ("PaymentType" . $objp->payment_code)) ? $langs->trans("PaymentType" . $objp->payment_code) : $objp->payment_label;
                print '<td>' . $label . ' ' . $objp->num_paiement . '</td>';
                if (! empty($conf->banque->enabled)) {
                    $bankaccountstatic->id = $objp->baid;
                    $bankaccountstatic->ref = $objp->baref;
                    $bankaccountstatic->label = $objp->baref;
                    print '<td align="right">';
                    if ($bankaccountstatic->id)
                        print $bankaccountstatic->getNomUrl(1, 'transactions');
                    print '</td>';
                }
                print '<td align="right">' . price($sign * $objp->amount) . '</td>';
                print '<td>&nbsp;</td>';
                print '</tr>';
                $i ++;
            }
        } else {
            print '<tr ' . $bc[false] . '><td colspan="' . $nbcols . '" class="opacitymedium">' . $langs->trans("None") . '</td><td></td><td></td></tr>';
        }
        // }
        $db->free($result);
    } else {
        dol_print_error($db);
    }

    if ($object->type != Facture::TYPE_CREDIT_NOTE) {
        // Total already paid
        print '<tr><td colspan="' . $nbcols . '" align="right">';
        if ($object->type != Facture::TYPE_DEPOSIT)
            print $langs->trans('AlreadyPaidNoCreditNotesNoDeposits');
        else
            print $langs->trans('AlreadyPaid');
        print ' :</td><td align="right"'.(($totalpaye > 0)?' class="amountalreadypaid"':'').'>' . price($totalpaye) . '</td><td>&nbsp;</td></tr>';

        $resteapayeraffiche = $resteapayer;
        $cssforamountpaymentcomplete = 'amountpaymentcomplete';

        // Loop on each credit note or deposit amount applied
        $creditnoteamount = 0;
        $depositamount = 0;
        $sql = "SELECT re.rowid, re.amount_ht, re.amount_tva, re.amount_ttc,";
        $sql .= " re.description, re.fk_facture_source";
        $sql .= " FROM " . MAIN_DB_PREFIX . "societe_remise_except as re";
        $sql .= " WHERE fk_facture = " . $object->id;
        $resql = $db->query($sql);
        if ($resql) {
            $num = $db->num_rows($resql);
            $i = 0;
            $invoice = new Facture($db);
            while ($i < $num) {
                $obj = $db->fetch_object($resql);
                $invoice->fetch($obj->fk_facture_source);
                print '<tr><td colspan="' . $nbcols . '" align="right">';
                if ($invoice->type == Facture::TYPE_CREDIT_NOTE)
                    print $langs->trans("CreditNote") . ' ';
                if ($invoice->type == Facture::TYPE_DEPOSIT)
                    print $langs->trans("Deposit") . ' ';
                print $invoice->getNomUrl(0);
                print ' :</td>';
                print '<td align="right">' . price($obj->amount_ttc) . '</td>';
                print '<td align="right">';
                print '<a href="' . $_SERVER["PHP_SELF"] . '?facid=' . $object->id . '&action=unlinkdiscount&discountid=' . $obj->rowid . '">' . img_delete() . '</a>';
                print '</td></tr>';
                $i ++;
                if ($invoice->type == Facture::TYPE_CREDIT_NOTE)
                    $creditnoteamount += $obj->amount_ttc;
                if ($invoice->type == Facture::TYPE_DEPOSIT)
                    $depositamount += $obj->amount_ttc;
            }
        } else {
            dol_print_error($db);
        }

        // Paye partiellement 'escompte'
        if (($object->statut == Facture::STATUS_CLOSED || $object->statut == Facture::STATUS_ABANDONED) && $object->close_code == 'discount_vat') {
            print '<tr><td colspan="' . $nbcols . '" align="right" class="nowrap">';
            print $form->textwithpicto($langs->trans("Discount") . ':', $langs->trans("HelpEscompte"), - 1);
            print '</td><td align="right">' . price($object->total_ttc - $creditnoteamount - $depositamount - $totalpaye) . '</td><td>&nbsp;</td></tr>';
            $resteapayeraffiche = 0;
            $cssforamountpaymentcomplete = '';
        }
        // Paye partiellement ou Abandon 'badcustomer'
        if (($object->statut == Facture::STATUS_CLOSED || $object->statut == Facture::STATUS_ABANDONED) && $object->close_code == 'badcustomer') {
            print '<tr><td colspan="' . $nbcols . '" align="right" class="nowrap">';
            print $form->textwithpicto($langs->trans("Abandoned") . ':', $langs->trans("HelpAbandonBadCustomer"), - 1);
            print '</td><td align="right">' . price($object->total_ttc - $creditnoteamount - $depositamount - $totalpaye) . '</td><td>&nbsp;</td></tr>';
            // $resteapayeraffiche=0;
            $cssforamountpaymentcomplete = '';
        }
        // Paye partiellement ou Abandon 'product_returned'
        if (($object->statut == Facture::STATUS_CLOSED || $object->statut == Facture::STATUS_ABANDONED) && $object->close_code == 'product_returned') {
            print '<tr><td colspan="' . $nbcols . '" align="right" class="nowrap">';
            print $form->textwithpicto($langs->trans("ProductReturned") . ':', $langs->trans("HelpAbandonProductReturned"), - 1);
            print '</td><td align="right">' . price($object->total_ttc - $creditnoteamount - $depositamount - $totalpaye) . '</td><td>&nbsp;</td></tr>';
            $resteapayeraffiche = 0;
            $cssforamountpaymentcomplete = '';
        }
        // Paye partiellement ou Abandon 'abandon'
        if (($object->statut == Facture::STATUS_CLOSED || $object->statut == Facture::STATUS_ABANDONED) && $object->close_code == 'abandon') {
            print '<tr><td colspan="' . $nbcols . '" align="right" class="nowrap">';
            $text = $langs->trans("HelpAbandonOther");
            if ($object->close_note)
                $text .= '<br><br><b>' . $langs->trans("Reason") . '</b>:' . $object->close_note;
            print $form->textwithpicto($langs->trans("Abandoned") . ':', $text, - 1);
            print '</td><td align="right">' . price($object->total_ttc - $creditnoteamount - $depositamount - $totalpaye) . '</td><td>&nbsp;</td></tr>';
            $resteapayeraffiche = 0;
            $cssforamountpaymentcomplete = '';
        }

        // Billed
        print '<tr><td colspan="' . $nbcols . '" align="right">' . $langs->trans("Billed") . ' :</td><td align="right">' . price($object->total_ttc) . '</td><td>&nbsp;</td></tr>';
        
        // Remainder to pay
        print '<tr><td colspan="' . $nbcols . '" align="right">';
        if ($resteapayeraffiche >= 0)
            print $langs->trans('RemainderToPay');
        else
            print $langs->trans('ExcessReceived');
        print ' :</td>';
        print '<td align="right"'.($resteapayeraffiche?' class="amountremaintopay"':$cssforamountpaymentcomplete).'>' . price($resteapayeraffiche) . '</td>';
        print '<td class="nowrap">&nbsp;</td></tr>';
    } 
    else // Credit note
    {
        // Total already paid back
        print '<tr><td colspan="' . $nbcols . '" align="right">';
        print $langs->trans('AlreadyPaidBack');
        print ' :</td><td align="right">' . price($sign * $totalpaye) . '</td><td>&nbsp;</td></tr>';

        // Billed
        print '<tr><td colspan="' . $nbcols . '" align="right">' . $langs->trans("Billed") . ' :</td><td align="right">' . price($sign * $object->total_ttc) . '</td><td>&nbsp;</td></tr>';

        // Remainder to pay back
        print '<tr><td colspan="' . $nbcols . '" align="right">';
        if ($resteapayeraffiche <= 0)
            print $langs->trans('RemainderToPayBack');
        else
            print $langs->trans('ExcessPaydBack');
        print ' :</td>';
        print '<td align="right" bgcolor="#f0f0f0"><b>' . price($sign * $resteapayeraffiche) . '</b></td>';
        print '<td class="nowrap">&nbsp;</td></tr>';

        // Sold credit note
        // print '<tr><td colspan="'.$nbcols.'" align="right">'.$langs->trans('TotalTTC').' :</td>';
        // print '<td align="right" style="border: 1px solid;" bgcolor="#f0f0f0"><b>'.price($sign *
        // $object->total_ttc).'</b></td><td>&nbsp;</td></tr>';
    }

    print '</table>';

	// Margin Infos
	if (! empty($conf->margin->enabled)) {
	    $formmargin->displayMarginInfos($object);
	}

	print '</div>';
	print '</div>';
	print '</div>';

	print '<div class="clearboth"></div><br>';

	if (! empty($conf->global->MAIN_DISABLE_CONTACTS_TAB)) {
		$blocname = 'contacts';
		$title = $langs->trans('ContactsAddresses');
		include DOL_DOCUMENT_ROOT . '/core/tpl/bloc_showhide.tpl.php';
	}

	if (! empty($conf->global->MAIN_DISABLE_NOTES_TAB)) {
		$blocname = 'notes';
		$title = $langs->trans('Notes');
		include DOL_DOCUMENT_ROOT . '/core/tpl/bloc_showhide.tpl.php';
	}

	// Lines
	$result = $object->getLinesArray();

	print '	<form name="addproduct" id="addproduct" action="' . $_SERVER["PHP_SELF"] . '?id=' . $object->id . (($action != 'editline') ? '#add' : '#line_' . GETPOST('lineid')) . '" method="POST">
	<input type="hidden" name="token" value="' . $_SESSION ['newtoken'] . '">
	<input type="hidden" name="action" value="' . (($action != 'editline') ? 'addline' : 'updateligne') . '">
	<input type="hidden" name="mode" value="">
	<input type="hidden" name="id" value="' . $object->id . '">
	';

	if (! empty($conf->use_javascript_ajax) && $object->statut == 0) {
		include DOL_DOCUMENT_ROOT . '/core/tpl/ajaxrow.tpl.php';
	}

    print '<div class="div-table-responsive">';
	print '<table id="tablelines" class="noborder noshadow" width="100%">';

	// Show global modifiers
	if (! empty($conf->global->INVOICE_USE_SITUATION))
	{
		if ($object->situation_cycle_ref && $object->statut == 0) {
			print '<tr class="liste_titre nodrag nodrop">';
			print '<form name="updatealllines" id="updatealllines" action="' . $_SERVER['PHP_SELF'] . '?id=' . $object->id . '"#updatealllines" method="POST">';
			print '<input type="hidden" name="token" value="' . $_SESSION['newtoken'] . '" />';
			print '<input type="hidden" name="action" value="updatealllines" />';
			print '<input type="hidden" name="id" value="' . $object->id . '" />';

			if (!empty($conf->global->MAIN_VIEW_LINE_NUMBER)) {
				print '<td align="center" width="5">&nbsp;</td>';
			}
			print '<td>' . $langs->trans('ModifyAllLines') . '</td>';
			print '<td align="right" width="50">&nbsp;</td>';
			print '<td align="right" width="80">&nbsp;</td>';
			if ($inputalsopricewithtax) print '<td align="right" width="80">&nbsp;</td>';
			print '<td align="right" width="50">&nbsp</td>';
			print '<td align="right" width="50">&nbsp</td>';
			print '<td align="right" width="50">' . $langs->trans('Progress') . '</td>';
			if (! empty($conf->margin->enabled) && empty($user->societe_id))
			{
				print '<td align="right" class="margininfos" width="80">&nbsp;</td>';
				if ((! empty($conf->global->DISPLAY_MARGIN_RATES) || ! empty($conf->global->DISPLAY_MARK_RATES)) && $user->rights->margins->liretous) {
					print '<td align="right" class="margininfos" width="50">&nbsp;</td>';
				}
			}
			print '<td align="right" width="50">&nbsp;</td>';
			print '<td>&nbsp;</td>';
			print '<td width="10">&nbsp;</td>';
			print '<td width="10">&nbsp;</td>';
			print "</tr>\n";

			if (!empty($conf->global->MAIN_VIEW_LINE_NUMBER)) {
				print '<td align="center" width="5">&nbsp;</td>';
			}
			print '<tr width="100%" class="nodrag nodrop">';
			print '<td>&nbsp;</td>';
			print '<td width="50">&nbsp;</td>';
			print '<td width="80">&nbsp;</td>';
			print '<td width="50">&nbsp;</td>';
			print '<td width="50">&nbsp;</td>';
			print '<td align="right" class="nowrap"><input type="text" size="1" value="" name="all_progress">%</td>';
			print '<td colspan="4" align="right"><input class="button" type="submit" name="all_percent" value="Modifier" /></td>';
			print '</tr>';
			print '</form>';
		}
	}

	// Show object lines
	if (! empty($object->lines))
		$ret = $object->printObjectLines($action, $mysoc, $soc, $lineid, 1);

	// Form to add new line
	if ($object->statut == 0 && $user->rights->facture->creer && $action != 'valid' && $action != 'editline' && ($object->is_first() || !$object->situation_cycle_ref))
	{
		if ($action != 'editline')
		{
			$var = true;

			// Add free products/services
			$object->formAddObjectLine(1, $mysoc, $soc);

			$parameters = array();
			$reshook = $hookmanager->executeHooks('formAddObjectLine', $parameters, $object, $action); // Note that $action and $object may have been modified by hook
		}
	}

	print "</table>\n";
    print "</div>";
    
	print "</form>\n";

	dol_fiche_end();


	// Actions buttons

	if ($action != 'prerelance' && $action != 'presend' && $action != 'valid' && $action != 'editline')
	{
		print '<div class="tabsAction">';

		$parameters = array();
		$reshook = $hookmanager->executeHooks('addMoreActionsButtons', $parameters, $object, $action); // Note that $action and $object may have been modified by hook
		if (empty($reshook)) {
			// Editer une facture deja validee, sans paiement effectue et pas exporte en compta
			if ($object->statut == 1)
			{
				// On verifie si les lignes de factures ont ete exportees en compta et/ou ventilees
				$ventilExportCompta = $object->getVentilExportCompta();

				if ($resteapayer == $object->total_ttc && empty($object->paye) && $ventilExportCompta == 0)
				{
					if (! $objectidnext && $object->is_last_in_cycle())
					{
					    if ((empty($conf->global->MAIN_USE_ADVANCED_PERMS) && ! empty($user->rights->facture->creer))
       						|| (! empty($conf->global->MAIN_USE_ADVANCED_PERMS) && ! empty($user->rights->facture->invoice_advance->unvalidate)))
						{
							print '<div class="inline-block divButAction"><a class="butAction" href="' . $_SERVER['PHP_SELF'] . '?facid=' . $object->id . '&amp;action=modif">' . $langs->trans('Modify') . '</a></div>';
						} else {
							print '<div class="inline-block divButAction"><span class="butActionRefused" title="' . $langs->trans("NotEnoughPermissions") . '">' . $langs->trans('Modify') . '</span></div>';
						}
					} else if (!$object->is_last_in_cycle()) {
						print '<div class="inline-block divButAction"><span class="butActionRefused" title="' . $langs->trans("NotLastInCycle") . '">' . $langs->trans('Modify') . '</span></div>';
					} else {
						print '<div class="inline-block divButAction"><span class="butActionRefused" title="' . $langs->trans("DisabledBecauseReplacedInvoice") . '">' . $langs->trans('Modify') . '</span></div>';
					}
				}
			}

			// Reopen a standard paid invoice
			if ((($object->type == Facture::TYPE_STANDARD || $object->type == Facture::TYPE_REPLACEMENT)
				|| ($object->type == Facture::TYPE_CREDIT_NOTE && empty($discount->id))
				|| ($object->type == Facture::TYPE_DEPOSIT && empty($discount->id)))
				&& ($object->statut == 2 || $object->statut == 3 || ($object->statut == 1 && $object->paye == 1))   // Condition ($object->statut == 1 && $object->paye == 1) should not happened but can be found due to corrupted data
			    && ((empty($conf->global->MAIN_USE_ADVANCED_PERMS) && $user->rights->facture->creer) || (!empty($conf->global->MAIN_USE_ADVANCED_PERMS) && $user->rights->facture->invoice_advance->reopen)))				// A paid invoice (partially or completely)
			{
				if (! $objectidnext && $object->close_code != 'replaced') 				// Not replaced by another invoice
				{
					print '<div class="inline-block divButAction"><a class="butAction" href="' . $_SERVER['PHP_SELF'] . '?facid=' . $object->id . '&amp;action=reopen">' . $langs->trans('ReOpen') . '</a></div>';
				} else {
					print '<div class="inline-block divButAction"><span class="butActionRefused" title="' . $langs->trans("DisabledBecauseReplacedInvoice") . '">' . $langs->trans('ReOpen') . '</span></div>';
				}
			}

			// Validate
			if ($object->statut == 0 && count($object->lines) > 0 && ((($object->type == Facture::TYPE_STANDARD || $object->type == Facture::TYPE_REPLACEMENT || $object->type == Facture::TYPE_DEPOSIT || $object->type == Facture::TYPE_PROFORMA || $object->type == Facture::TYPE_SITUATION) && (! empty($conf->global->FACTURE_ENABLE_NEGATIVE) || $object->total_ttc >= 0)) || ($object->type == Facture::TYPE_CREDIT_NOTE && $object->total_ttc <= 0))) {
				if ((empty($conf->global->MAIN_USE_ADVANCED_PERMS) && ! empty($user->rights->facture->creer))
          	    || (! empty($conf->global->MAIN_USE_ADVANCED_PERMS) && ! empty($user->rights->facture->invoice_advance->validate)))
				{
					print '<div class="inline-block divButAction"><a class="butAction" href="' . $_SERVER["PHP_SELF"] . '?facid=' . $object->id . '&amp;action=valid">' . $langs->trans('Validate') . '</a></div>';
				}
			}

			// Send by mail
			if (($object->statut == 1 || $object->statut == 2) || ! empty($conf->global->FACTURE_SENDBYEMAIL_FOR_ALL_STATUS)) {
				if ($objectidnext) {
					print '<div class="inline-block divButAction"><span class="butActionRefused" title="' . $langs->trans("DisabledBecauseReplacedInvoice") . '">' . $langs->trans('SendByMail') . '</span></div>';
				} else {
					if (empty($conf->global->MAIN_USE_ADVANCED_PERMS) || $user->rights->facture->invoice_advance->send) {
						print '<div class="inline-block divButAction"><a class="butAction" href="' . $_SERVER['PHP_SELF'] . '?facid=' . $object->id . '&amp;action=presend&amp;mode=init">' . $langs->trans('SendByMail') . '</a></div>';
					} else
						print '<div class="inline-block divButAction"><a class="butActionRefused" href="#">' . $langs->trans('SendByMail') . '</a></div>';
				}
			}

			// deprecated. Useless because now we can use templates
			if (! empty($conf->global->FACTURE_SHOW_SEND_REMINDER)) 			// For backward compatibility
			{
				if (($object->statut == 1 || $object->statut == 2) && $resteapayer > 0) {
					if ($objectidnext) {
						print '<div class="inline-block divButAction"><span class="butActionRefused" title="' . $langs->trans("DisabledBecauseReplacedInvoice") . '">' . $langs->trans('SendRemindByMail') . '</span></div>';
					} else {
						if (empty($conf->global->MAIN_USE_ADVANCED_PERMS) || $user->rights->facture->invoice_advance->send) {
							print '<div class="inline-block divButAction"><a class="butAction" href="' . $_SERVER['PHP_SELF'] . '?facid=' . $object->id . '&amp;action=prerelance&amp;mode=init">' . $langs->trans('SendRemindByMail') . '</a></div>';
						} else
							print '<div class="inline-block divButAction"><a class="butActionRefused" href="#">' . $langs->trans('SendRemindByMail') . '</a></div>';
					}
				}
			}

			// Create payment
			if ($object->type != Facture::TYPE_CREDIT_NOTE && $object->statut == 1 && $object->paye == 0 && $user->rights->facture->paiement) {
				if ($objectidnext) {
					print '<div class="inline-block divButAction"><span class="butActionRefused" title="' . $langs->trans("DisabledBecauseReplacedInvoice") . '">' . $langs->trans('DoPayment') . '</span></div>';
				} else {
					if ($resteapayer == 0) {
						print '<div class="inline-block divButAction"><span class="butActionRefused" title="' . $langs->trans("DisabledBecauseRemainderToPayIsZero") . '">' . $langs->trans('DoPayment') . '</span></div>';
					} else {
						print '<div class="inline-block divButAction"><a class="butAction" href="paiement.php?facid=' . $object->id . '&amp;action=create&amp;accountid='.$object->fk_account.'">' . $langs->trans('DoPayment') . '</a></div>';
					}
				}
			}

			// Reverse back money or convert to reduction
			if ($object->type == Facture::TYPE_CREDIT_NOTE || $object->type == Facture::TYPE_DEPOSIT) {
				// For credit note only
				if ($object->type == Facture::TYPE_CREDIT_NOTE && $object->statut == 1 && $object->paye == 0 && $user->rights->facture->paiement)
				{
					if ($resteapayer == 0)
					{
						print '<div class="inline-block divButAction"><span class="butActionRefused" title="'.$langs->trans("DisabledBecauseRemainderToPayIsZero").'">'.$langs->trans('DoPaymentBack').'</span></div>';
					}
					else
					{
						print '<div class="inline-block divButAction"><a class="butAction" href="paiement.php?facid='.$object->id.'&amp;action=create&amp;accountid='.$object->fk_account.'">'.$langs->trans('DoPaymentBack').'</a></div>';
					}
				}

				// For credit note
				if ($object->type == Facture::TYPE_CREDIT_NOTE && $object->statut == 1 && $object->paye == 0 && $user->rights->facture->creer && $object->getSommePaiement() == 0) {
					print '<div class="inline-block divButAction"><a class="butAction" href="' . $_SERVER["PHP_SELF"] . '?facid=' . $object->id . '&amp;action=converttoreduc">' . $langs->trans('ConvertToReduc') . '</a></div>';
				}
				// For deposit invoice
				if ($object->type == Facture::TYPE_DEPOSIT && $object->paye == 1 && $resteapayer == 0 && $user->rights->facture->creer && empty($discount->id))
				{
					print '<div class="inline-block divButAction"><a class="butAction" href="'.$_SERVER["PHP_SELF"].'?facid='.$object->id.'&amp;action=converttoreduc">'.$langs->trans('ConvertToReduc').'</a></div>';
				}
			}

			// Classify paid
			if ($object->statut == 1 && $object->paye == 0 && $user->rights->facture->paiement && (($object->type != Facture::TYPE_CREDIT_NOTE && $object->type != Facture::TYPE_DEPOSIT && $resteapayer <= 0) || ($object->type == Facture::TYPE_CREDIT_NOTE && $resteapayer >= 0))
				|| ($object->type == Facture::TYPE_DEPOSIT && $object->paye == 0 && $object->total_ttc > 0 && $resteapayer == 0 && $user->rights->facture->paiement && empty($discount->id))
			)
			{
				print '<div class="inline-block divButAction"><a class="butAction" href="'.$_SERVER['PHP_SELF'].'?facid='.$object->id.'&amp;action=paid">'.$langs->trans('ClassifyPaid').'</a></div>';
			}

			// Classify 'closed not completely paid' (possible si validee et pas encore classee payee)

			if ($object->statut == 1 && $object->paye == 0 && $resteapayer > 0 && $user->rights->facture->paiement)
			{
				if ($totalpaye > 0 || $totalcreditnotes > 0)
				{
					// If one payment or one credit note was linked to this invoice
					print '<div class="inline-block divButAction"><a class="butAction" href="' . $_SERVER['PHP_SELF'] . '?facid=' . $object->id . '&amp;action=paid">' . $langs->trans('ClassifyPaidPartially') . '</a></div>';
				}
				else
				{
					if ( empty($conf->global->INVOICE_CAN_NEVER_BE_CANCELED))
					{
						if ($objectidnext)
						{
							print '<div class="inline-block divButAction"><span class="butActionRefused" title="' . $langs->trans("DisabledBecauseReplacedInvoice") . '">' . $langs->trans('ClassifyCanceled') . '</span></div>';
						}
						else
						{
							print '<div class="inline-block divButAction"><a class="butAction" href="' . $_SERVER['PHP_SELF'] . '?facid=' . $object->id . '&amp;action=canceled">' . $langs->trans('ClassifyCanceled') . '</a></div>';
						}
					}
				}
			}

			// Clone
			if (($object->type == Facture::TYPE_STANDARD || $object->type == Facture::TYPE_DEPOSIT || $object->type == Facture::TYPE_PROFORMA) && $user->rights->facture->creer)
			{
				print '<div class="inline-block divButAction"><a class="butAction" href="' . $_SERVER['PHP_SELF'] . '?facid=' . $object->id . '&amp;action=clone&amp;object=invoice">' . $langs->trans("ToClone") . '</a></div>';
			}

			// Clone as predefined / Create template
			if (($object->type == Facture::TYPE_STANDARD || $object->type == Facture::TYPE_DEPOSIT || $object->type == Facture::TYPE_PROFORMA) && $object->statut == 0 && $user->rights->facture->creer)
			{
				if (! $objectidnext && count($object->lines) > 0)
				{
					print '<div class="inline-block divButAction"><a class="butAction" href="facture/fiche-rec.php?facid=' . $object->id . '&amp;action=create">' . $langs->trans("ChangeIntoRepeatableInvoice") . '</a></div>';
				}
			}

			// Create a credit note
			if (($object->type == Facture::TYPE_STANDARD || $object->type == Facture::TYPE_DEPOSIT || $object->type == Facture::TYPE_PROFORMA) && $object->statut > 0 && $user->rights->facture->creer)
			{
				if (! $objectidnext)
				{
					print '<div class="inline-block divButAction"><a class="butAction" href="' . $_SERVER['PHP_SELF'] . '?socid=' . $object->socid .'&amp;fac_avoir=' . $object->id . '&amp;action=create&amp;type=2'.($object->fk_project > 0 ? '&amp;projectid='.$object->fk_project : '').'">' . $langs->trans("CreateCreditNote") . '</a></div>';
				}
			}

			// Create next situation invoice
			if ($user->rights->facture->creer && ($object->type == 5) && ($object->statut == 1 || $object->statut == 2)) {
				if ($object->is_last_in_cycle() && $object->situation_final != 1) {
					print '<div class="inline-block divButAction"><a class="butAction" href="' . $_SERVER['PHP_SELF'] . '?action=create&amp;type=5&amp;origin=facture&amp;originid=' . $object->id . '&amp;socid=' . $object->socid . '" >' . $langs->trans('CreateNextSituationInvoice') . '</a></div>';
				} else if (!$object->is_last_in_cycle()) {
					print '<div class="inline-block divButAction"><a class="butActionRefused" href="#" title="' . $langs->trans("DisabledBecauseNotLastInCycle") . '">' . $langs->trans('CreateNextSituationInvoice') . '</a></div>';
				} else {
					print '<div class="inline-block divButAction"><a class="butActionRefused" href="#" title="' . $langs->trans("DisabledBecauseFinal") . '">' . $langs->trans('CreateNextSituationInvoice') . '</a></div>';
				}
			}

			// Delete
			if ($user->rights->facture->supprimer)
			{
				if (! $object->is_erasable()) {
					print '<div class="inline-block divButAction"><a class="butActionRefused" href="#" title="' . $langs->trans("DisabledBecauseNotErasable") . '">' . $langs->trans('Delete') . '</a></div>';
				} else if ($objectidnext) {
					print '<div class="inline-block divButAction"><a class="butActionRefused" href="#" title="' . $langs->trans("DisabledBecauseReplacedInvoice") . '">' . $langs->trans('Delete') . '</a></div>';
				} elseif ($object->getSommePaiement()) {
					print '<div class="inline-block divButAction"><a class="butActionRefused" href="#" title="' . $langs->trans("DisabledBecausePayments") . '">' . $langs->trans('Delete') . '</a></div>';
				} else {
					print '<div class="inline-block divButAction"><a class="butActionDelete" href="' . $_SERVER["PHP_SELF"] . '?facid=' . $object->id . '&amp;action=delete">' . $langs->trans('Delete') . '</a></div>';
				}
			} else {
				print '<div class="inline-block divButAction"><a class="butActionRefused" href="#" title="' . $langs->trans("NotAllowed") . '">' . $langs->trans('Delete') . '</a></div>';
			}

			print '</div>';
		}
	}
	print '<br>';

	// Select mail models is same action as presend
	if (GETPOST('modelselected')) {
		$action = 'presend';
	}
	if ($action != 'prerelance' && $action != 'presend')
	{
		print '<div class="fichecenter"><div class="fichehalfleft">';
		print '<a name="builddoc"></a>'; // ancre

		// Documents generes
		$filename = dol_sanitizeFileName($object->ref);
		$filedir = $conf->facture->dir_output . '/' . dol_sanitizeFileName($object->ref);
		$urlsource = $_SERVER['PHP_SELF'] . '?facid=' . $object->id;
		$genallowed = $user->rights->facture->creer;
		$delallowed = $user->rights->facture->supprimer;

		print $formfile->showdocuments('facture', $filename, $filedir, $urlsource, $genallowed, $delallowed, $object->modelpdf, 1, 0, 0, 28, 0, '', '', '', $soc->default_lang);
		$somethingshown = $formfile->numoffiles;

		// Show links to link elements
		$linktoelem = $form->showLinkToObjectBlock($object, null, array('invoice'));
		$somethingshown = $form->showLinkedObjectBlock($object, $linktoelem);
		
		// Link for paypal payment
		if (! empty($conf->paypal->enabled) && $object->statut != 0) {
			include_once DOL_DOCUMENT_ROOT . '/paypal/lib/paypal.lib.php';
			print showPaypalPaymentUrl('invoice', $object->ref);
		}

		print '</div><div class="fichehalfright"><div class="ficheaddleft">';

		// List of actions on element
		include_once DOL_DOCUMENT_ROOT . '/core/class/html.formactions.class.php';
		$formactions = new FormActions($db);
		$somethingshown = $formactions->showactions($object, 'invoice', $socid);

		print '</div></div></div>';
	}
	else
	{
		/*
		 * Action presend (or prerelance)
		 */

		$object->fetch_projet();

		// By default if $action=='presend'
		$titreform = 'SendBillByMail';
		$topicmail = 'SendBillRef';
		$modelmail = 'facture_send';

		if ($action == 'prerelance') 		// For backward compatibility
		{
			$titrefrom = 'SendReminderBillByMail';
			$topicmail = 'SendReminderBillRef';
			$modelmail = 'facture_relance';
			$action = 'relance';
		} else
			$action = 'send';

		$ref = dol_sanitizeFileName($object->ref);
		include_once DOL_DOCUMENT_ROOT . '/core/lib/files.lib.php';
		$fileparams = dol_most_recent_file($conf->facture->dir_output . '/' . $ref, preg_quote($ref, '/').'[^\-]+');
		$file = $fileparams['fullname'];

		// Define output language
		$outputlangs = $langs;
		$newlang = '';
		if ($conf->global->MAIN_MULTILANGS && empty($newlang) && ! empty($_REQUEST['lang_id']))
			$newlang = $_REQUEST['lang_id'];
		if ($conf->global->MAIN_MULTILANGS && empty($newlang))
			$newlang = $object->thirdparty->default_lang;

		if (!empty($newlang))
		{
			$outputlangs = new Translate('', $conf);
			$outputlangs->setDefaultLang($newlang);
			$outputlangs->load('bills');
		}

		// Build document if it not exists
		if (! $file || ! is_readable($file)) {
			$result = $object->generateDocument(GETPOST('model') ? GETPOST('model') : $object->modelpdf, $outputlangs, $hidedetails, $hidedesc, $hideref);
			if ($result <= 0) {
				dol_print_error($db, $object->error, $object->errors);
				exit();
			}
			$fileparams = dol_most_recent_file($conf->facture->dir_output . '/' . $ref, preg_quote($ref, '/').'[^\-]+');
			$file = $fileparams['fullname'];
		}

		print '<div class="clearboth"></div>';
		print '<br>';
		print load_fiche_titre($langs->trans($titreform));

		// Cree l'objet formulaire mail
		dol_fiche_head();

		include_once DOL_DOCUMENT_ROOT . '/core/class/html.formmail.class.php';
		$formmail = new FormMail($db);
		$formmail->param['langsmodels']=(empty($newlang)?$langs->defaultlang:$newlang);
        $formmail->fromtype = (GETPOST('fromtype')?GETPOST('fromtype'):(!empty($conf->global->MAIN_MAIL_DEFAULT_FROMTYPE)?$conf->global->MAIN_MAIL_DEFAULT_FROMTYPE:'user'));

        if($formmail->fromtype === 'user'){
            $formmail->fromid = $user->id;

        }
		$formmail->trackid='inv'.$object->id;
		if (! empty($conf->global->MAIN_EMAIL_ADD_TRACK_ID) && ($conf->global->MAIN_EMAIL_ADD_TRACK_ID & 2))	// If bit 2 is set
		{
			include DOL_DOCUMENT_ROOT.'/core/lib/functions2.lib.php';
			$formmail->frommail=dolAddEmailTrackId($formmail->frommail, 'inv'.$object->id);
		}
		$formmail->withfrom = 1;
		$liste = array();
		foreach ($object->thirdparty->thirdparty_and_contact_email_array(1) as $key => $value) {
			$liste [$key] = $value;
		}
		$formmail->withto = GETPOST('sendto') ? GETPOST('sendto') : $liste; // List suggested for send to
		$formmail->withtocc = $liste; // List suggested for CC
		$formmail->withtoccc = $conf->global->MAIN_EMAIL_USECCC;
		if (empty($object->ref_client)) {
			$formmail->withtopic = $outputlangs->transnoentities($topicmail, '__REF__');
		} else if (! empty($object->ref_client)) {
			$formmail->withtopic = $outputlangs->transnoentities($topicmail, '__REF__ (__REFCLIENT__)');
		}

		$formmail->withfile = 2;
		$formmail->withbody = 1;
		$formmail->withdeliveryreceipt = 1;
		$formmail->withcancel = 1;
		// Tableau des substitutions
		$formmail->setSubstitFromObject($object, $outputlangs);
		$formmail->substit['__INVREF__'] = $object->ref;

		// Find the good contact adress
		$custcontact = '';
		$contactarr = array();
		$contactarr = $object->liste_contact(- 1, 'external');

		if (is_array($contactarr) && count($contactarr) > 0) {
			foreach ($contactarr as $contact) {
				if ($contact['libelle'] == $langs->trans('TypeContact_facture_external_BILLING')) {	// TODO Use code and not label

					require_once DOL_DOCUMENT_ROOT . '/contact/class/contact.class.php';

					$contactstatic = new Contact($db);
					$contactstatic->fetch($contact ['id']);
					$custcontact = $contactstatic->getFullName($langs, 1);
				}
			}

			if (! empty($custcontact)) {
				$formmail->substit['__CONTACTCIVNAME__'] = $custcontact;
			}
		}

		// Tableau des parametres complementaires du post
		$formmail->param['action'] = $action;
		$formmail->param['models'] = $modelmail;
		$formmail->param['models_id']=GETPOST('modelmailselected','int');
		$formmail->param['facid'] = $object->id;
		$formmail->param['returnurl'] = $_SERVER["PHP_SELF"] . '?id=' . $object->id;

		// Init list of files
		if (GETPOST("mode") == 'init') {
			$formmail->clear_attached_files();
			$formmail->add_attached_files($file, basename($file), dol_mimetype($file));
		}

		print $formmail->get_form();

		dol_fiche_end();
	}
}

llxFooter();
$db->close();<|MERGE_RESOLUTION|>--- conflicted
+++ resolved
@@ -1318,13 +1318,9 @@
 		$predef='';
 		$product_desc=(GETPOST('dp_desc')?GETPOST('dp_desc'):'');
 		$price_ht = GETPOST('price_ht');
-<<<<<<< HEAD
+		$price_ht_devise = GETPOST('multicurrency_price_ht');
 		$prod_entry_mode = GETPOST('prod_entry_mode');
 		if ($prod_entry_mode == 'free')
-=======
-		$price_ht_devise = GETPOST('multicurrency_price_ht');
-		if (GETPOST('prod_entry_mode') == 'free')
->>>>>>> 46a80411
 		{
 			$idprod=0;
 			$tva_tx = (GETPOST('tva_tx') ? GETPOST('tva_tx') : 0);
@@ -1358,11 +1354,7 @@
 			setEventMessages($langs->trans('ErrorFieldRequired', $langs->transnoentitiesnoconv('Type')), null, 'errors');
 			$error ++;
 		}
-<<<<<<< HEAD
-		if ($prod_entry_mode == 'free' && empty($idprod) && (! ($price_ht >= 0) || $price_ht == '')) 	// Unit price can be 0 but not ''
-=======
-		if (GETPOST('prod_entry_mode') == 'free' && empty($idprod) && (! ($price_ht >= 0) || $price_ht == '') && $price_ht_devise == '') 	// Unit price can be 0 but not ''
->>>>>>> 46a80411
+		if ($prod_entry_mode == 'free' && empty($idprod) && (! ($price_ht >= 0) || $price_ht == '') && $price_ht_devise == '') 	// Unit price can be 0 but not ''
 		{
 			setEventMessages($langs->trans("ErrorFieldRequired", $langs->transnoentitiesnoconv("UnitPriceHT")), null, 'errors');
 			$error ++;
@@ -1729,7 +1721,7 @@
 					}
 				}
 			}
-			
+
 			$result = $object->updateline(GETPOST('lineid'), $description, $pu_ht, $qty, GETPOST('remise_percent'),
 				$date_start, $date_end, $vat_rate, $localtax1_rate, $localtax2_rate, 'HT', $info_bits, $type,
 				GETPOST('fk_parent_line'), 0, $fournprice, $buyingprice, $label, $special_code, $array_options, GETPOST('progress'),
@@ -2121,7 +2113,7 @@
 	print '</tr>' . "\n";
 
 	$exampletemplateinvoice=new FactureRec($db);
-	
+
 	// Overwrite value if creation of invoice is from a predefined invoice
 	if (empty($origin) && empty($originid) && GETPOST('fac_rec','int') > 0)
 	{
@@ -2438,7 +2430,7 @@
 	}
 
 	$datefacture = dol_mktime(12, 0, 0, $_POST['remonth'], $_POST['reday'], $_POST['reyear']);
-	
+
 	// Date invoice
 	print '<tr><td class="fieldrequired">' . $langs->trans('DateInvoice') . '</td><td colspan="2">';
 	print $form->select_date($datefacture?$datefacture:$dateinvoice, '', '', '', '', "add", 1, 1, 1);
@@ -2544,15 +2536,15 @@
     	    '__INVOICE_YEAR__' =>  $langs->trans("PreviousYearOfInvoice").' ('.$langs->trans("Example").': '.dol_print_date($dateexample,'%Y').')',
     	    '__INVOICE_NEXT_YEAR__' => $langs->trans("NextYearOfInvoice").' ('.$langs->trans("Example").': '.dol_print_date(dol_time_plus_duree($dateexample, 1, 'y'),'%Y').')'
     	);
-    	
+
     	$htmltext = '<i>'.$langs->trans("FollowingConstantsWillBeSubstituted").':<br>';
     	foreach($substitutionarray as $key => $val)
     	{
     	    $htmltext.=$key.' = '.$langs->trans($val).'<br>';
     	}
-    	$htmltext.='</i>';	
-	}
-	
+    	$htmltext.='</i>';
+	}
+
 	// Public note
 	print '<tr>';
 	print '<td class="border tdtop">';
@@ -3472,7 +3464,7 @@
 
 	print '</table>';
 
-	
+
 	// List of previous situation invoices
 
 	$sign = 1;
@@ -3584,9 +3576,9 @@
             print '</table>';
     }
 
-    
+
     // List of payments already done
-    
+
     print '<table class="noborder paymenttable" width="100%">';
 
     print '<tr class="liste_titre">';
@@ -3893,7 +3885,7 @@
 
 	print "</table>\n";
     print "</div>";
-    
+
 	print "</form>\n";
 
 	dol_fiche_end();
