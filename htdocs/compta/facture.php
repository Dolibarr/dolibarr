--- conflicted
+++ resolved
@@ -1742,12 +1742,9 @@
 	if ($socid > 0)
 		$res = $soc->fetch($socid);
 
-<<<<<<< HEAD
 	// Load objectsrc
-=======
 	$remise_absolue = 0;
 
->>>>>>> 350345ec
 	if (! empty($origin) && ! empty($originid))
 	{
 		// Parse element/subelement (ex: project_task)
@@ -1759,6 +1756,20 @@
 
 		if ($element == 'project') {
 			$projectid = $originid;
+			
+			if (!$cond_reglement_id) {
+				$cond_reglement_id = $soc->cond_reglement_id;
+			}
+			if (!$mode_reglement_id) {
+				$mode_reglement_id = $soc->mode_reglement_id;
+			}
+			if (!$remise_percent) {
+				$remise_percent = $soc->remise_percent;
+			}
+			if (!$dateinvoice) {
+				// Do not set 0 here (0 for a date is 1970)
+				$dateinvoice = (empty($dateinvoice)?(empty($conf->global->MAIN_AUTOFILL_DATE)?-1:''):$dateinvoice);
+			}			
 		} else {
 			// For compatibility
 			if ($element == 'order' || $element == 'commande') {
@@ -1803,9 +1814,7 @@
 			$objectsrc->fetch_optionals($originid);
 			$object->array_options = $objectsrc->array_options;
 		}
-		$dateinvoice = empty($conf->global->MAIN_AUTOFILL_DATE) ? -1 : '';	// Dot not set 0 here (0 for a date is 1970)
-	}
-<<<<<<< HEAD
+	}
 	else
 	{
 		$cond_reglement_id 	= $soc->cond_reglement_id;
@@ -1814,21 +1823,6 @@
 		$remise_percent 	= $soc->remise_percent;
 		$remise_absolue 	= 0;
 		$dateinvoice		= (empty($dateinvoice)?(empty($conf->global->MAIN_AUTOFILL_DATE)?-1:''):$dateinvoice);		// Do not set 0 here (0 for a date is 1970)
-=======
-
-	if (!$cond_reglement_id) {
-		$cond_reglement_id = $soc->cond_reglement_id;
->>>>>>> 350345ec
-	}
-	if (!$mode_reglement_id) {
-		$mode_reglement_id = $soc->mode_reglement_id;
-	}
-	if (!$remise_percent) {
-		$remise_percent = $soc->remise_percent;
-	}
-	if (!$dateinvoice) {
-		// Do not set 0 here (0 for a date is 1970)
-		$dateinvoice = (empty($dateinvoice)?(empty($conf->global->MAIN_AUTOFILL_DATE)?-1:''):$dateinvoice);
 	}
 
 	$absolute_discount = $soc->getAvailableDiscounts();
