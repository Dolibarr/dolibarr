--- conflicted
+++ resolved
@@ -3859,42 +3859,26 @@
 	{
 		/*
 		 * Affiche formulaire mail
-		*/
+		 */
 
 		// By default if $action=='presend'
 		$titreform='SendBillByMail';
 		$topicmail='SendBillRef';
-		$action='send';
 		$modelmail='facture_send';
 
-<<<<<<< HEAD
 		if ($action == 'prerelance')	// For backward compatibility
 		{
 			$titrefrom='SendReminderBillByMail';
 			$topicmail='SendReminderBillRef';
+			$modelmail='facture_relance';
 			$action='relance';
-			$modelmail='facture_relance';
-		}
-
+		}
+		else $action='send';
+				
 		$ref = dol_sanitizeFileName($object->ref);
 		include_once DOL_DOCUMENT_ROOT.'/core/lib/files.lib.php';
 		$fileparams = dol_most_recent_file($conf->facture->dir_output . '/' . $ref, preg_quote($ref,'/'));
 		$file=$fileparams['fullname'];
-=======
-				// By default if $action=='presend'
-				$titreform='SendBillByMail';
-				$topicmail='SendBillRef';
-				$modelmail='facture_send';
-
-				if ($action == 'prerelance')	// For backward compatibility
-				{
-					$titrefrom='SendReminderBillByMail';
-					$topicmail='SendReminderBillRef';
-					$modelmail='facture_relance';
-					$action='relance';
-				}
-				else $action='send';
->>>>>>> e63dcc53
 
 		// Build document if it not exists
 		if (! $file || ! is_readable($file))
