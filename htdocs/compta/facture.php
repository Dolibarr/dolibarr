<?php
/* Copyright (C) 2002-2006 Rodolphe Quiedeville  <rodolphe@quiedeville.org>
 * Copyright (C) 2004      Eric Seigne           <eric.seigne@ryxeo.com>
 * Copyright (C) 2004-2014 Laurent Destailleur   <eldy@users.sourceforge.net>
 * Copyright (C) 2005      Marc Barilley / Ocebo <marc@ocebo.com>
 * Copyright (C) 2005-2012 Regis Houssin         <regis.houssin@capnetworks.com>
 * Copyright (C) 2006      Andre Cianfarani      <acianfa@free.fr>
 * Copyright (C) 2010-2013 Juanjo Menent         <jmenent@2byte.es>
 * Copyright (C) 2012-2013 Christophe Battarel   <christophe.battarel@altairis.fr>
 * Copyright (C) 2013      Jean-Francois FERRY   <jfefe@aternatik.fr>
 * Copyright (C) 2013-2014 Florian Henry         <florian.henry@open-concept.pro>
 * Copyright (C) 2013      Cédric Salvador       <csalvador@gpcsolutions.fr>
 *
 * This program is free software; you can redistribute it and/or modify
 * it under the terms of the GNU General Public License as published by
 * the Free Software Foundation; either version 3 of the License, or
 * (at your option) any later version.
 *
 * This program is distributed in the hope that it will be useful,
 * but WITHOUT ANY WARRANTY; without even the implied warranty of
 * MERCHANTABILITY or FITNESS FOR A PARTICULAR PURPOSE.  See the
 * GNU General Public License for more details.
 *
 * You should have received a copy of the GNU General Public License
 * along with this program. If not, see <http://www.gnu.org/licenses/>.
 */

/**
 * \file 	htdocs/compta/facture.php
 * \ingroup facture
 * \brief 	Page to create/see an invoice
 */

require '../main.inc.php';
require_once DOL_DOCUMENT_ROOT . '/compta/facture/class/facture.class.php';
require_once DOL_DOCUMENT_ROOT . '/compta/paiement/class/paiement.class.php';
require_once DOL_DOCUMENT_ROOT . '/core/modules/facture/modules_facture.php';
require_once DOL_DOCUMENT_ROOT . '/core/class/discount.class.php';
require_once DOL_DOCUMENT_ROOT . '/core/class/html.formfile.class.php';
require_once DOL_DOCUMENT_ROOT . '/core/class/html.formother.class.php';
require_once DOL_DOCUMENT_ROOT . '/core/lib/invoice.lib.php';
require_once DOL_DOCUMENT_ROOT . '/core/lib/functions2.lib.php';
require_once DOL_DOCUMENT_ROOT . '/core/lib/date.lib.php';
require_once DOL_DOCUMENT_ROOT . '/core/class/extrafields.class.php';
if (! empty($conf->commande->enabled))
	require_once DOL_DOCUMENT_ROOT . '/commande/class/commande.class.php';
if (! empty($conf->projet->enabled)) {
	require_once DOL_DOCUMENT_ROOT . '/projet/class/project.class.php';
	require_once DOL_DOCUMENT_ROOT . '/core/class/html.formprojet.class.php';
}
require_once DOL_DOCUMENT_ROOT . '/core/class/doleditor.class.php';

$langs->load('bills');
$langs->load('companies');
$langs->load('compta');
$langs->load('products');
$langs->load('banks');
$langs->load('main');
if (! empty($conf->margin->enabled))
	$langs->load('margins');

$sall = trim(GETPOST('sall'));
$projectid = (GETPOST('projectid') ? GETPOST('projectid', 'int') : 0);

$id = (GETPOST('id', 'int') ? GETPOST('id', 'int') : GETPOST('facid', 'int')); // For backward compatibility
$ref = GETPOST('ref', 'alpha');
$socid = GETPOST('socid', 'int');
$action = GETPOST('action', 'alpha');
$confirm = GETPOST('confirm', 'alpha');
$lineid = GETPOST('lineid', 'int');
$userid = GETPOST('userid', 'int');
$search_ref = GETPOST('sf_ref') ? GETPOST('sf_ref', 'alpha') : GETPOST('search_ref', 'alpha');
$search_societe = GETPOST('search_societe', 'alpha');
$search_montant_ht = GETPOST('search_montant_ht', 'alpha');
$search_montant_ttc = GETPOST('search_montant_ttc', 'alpha');
$origin = GETPOST('origin', 'alpha');
$originid = (GETPOST('originid', 'int') ? GETPOST('originid', 'int') : GETPOST('origin_id', 'int')); // For backward compatibility

// PDF
$hidedetails = (GETPOST('hidedetails', 'int') ? GETPOST('hidedetails', 'int') : (! empty($conf->global->MAIN_GENERATE_DOCUMENTS_HIDE_DETAILS) ? 1 : 0));
$hidedesc = (GETPOST('hidedesc', 'int') ? GETPOST('hidedesc', 'int') : (! empty($conf->global->MAIN_GENERATE_DOCUMENTS_HIDE_DESC) ? 1 : 0));
$hideref = (GETPOST('hideref', 'int') ? GETPOST('hideref', 'int') : (! empty($conf->global->MAIN_GENERATE_DOCUMENTS_HIDE_REF) ? 1 : 0));

// Security check
$fieldid = (! empty($ref) ? 'facnumber' : 'rowid');
if ($user->societe_id) $socid = $user->societe_id;
$result = restrictedArea($user, 'facture', $id, '', '', 'fk_soc', $fieldid);

// Nombre de ligne pour choix de produit/service predefinis
$NBLINES = 4;

$usehm = (! empty($conf->global->MAIN_USE_HOURMIN_IN_DATE_RANGE) ? $conf->global->MAIN_USE_HOURMIN_IN_DATE_RANGE : 0);

$object = new Facture($db);
$extrafields = new ExtraFields($db);

// Load object
if ($id > 0 || ! empty($ref)) {
	$ret = $object->fetch($id, $ref);
}

// Initialize technical object to manage hooks of thirdparties. Note that conf->hooks_modules contains array array
$hookmanager->initHooks(array('invoicecard','globalcard'));

$permissionnote = $user->rights->facture->creer; // Used by the include of actions_setnotes.inc.php

/*
 * Actions
 */

$parameters = array('socid' => $socid);
$reshook = $hookmanager->executeHooks('doActions', $parameters, $object, $action); // Note that $action and $object may have been modified by some hooks

if (empty($reshook)) {

	include DOL_DOCUMENT_ROOT . '/core/actions_setnotes.inc.php'; // Must be include, not includ_once

	// Action clone object
	if ($action == 'confirm_clone' && $confirm == 'yes' && $user->rights->facture->creer) {
		if (1 == 0 && empty($_REQUEST["clone_content"]) && empty($_REQUEST["clone_receivers"])) {
			$mesgs [] = '<div class="error">' . $langs->trans("NoCloneOptionsSpecified") . '</div>';
		} else {
			if ($object->fetch($id) > 0) {
				$result = $object->createFromClone($socid);
				if ($result > 0) {
					header("Location: " . $_SERVER['PHP_SELF'] . '?facid=' . $result);
					exit();
				} else {
					setEventMessage($object->error, 'errors');
					$action = '';
				}
			}
		}
	}

	// Change status of invoice
	else if ($action == 'reopen' && $user->rights->facture->creer) {
		$result = $object->fetch($id);
		if ($object->statut == 2 || ($object->statut == 3 && $object->close_code != 'replaced')) {
			$result = $object->set_unpaid($user);
			if ($result > 0) {
				header('Location: ' . $_SERVER["PHP_SELF"] . '?facid=' . $id);
				exit();
			} else {
				setEventMessage($object->error, 'errors');
			}
		}
	}

	// Delete invoice
	else if ($action == 'confirm_delete' && $confirm == 'yes' && $user->rights->facture->supprimer) {
		$result = $object->fetch($id);
		$object->fetch_thirdparty();

		$idwarehouse = GETPOST('idwarehouse');

		$qualified_for_stock_change = 0;
		if (empty($conf->global->STOCK_SUPPORTS_SERVICES)) {
			$qualified_for_stock_change = $object->hasProductsOrServices(2);
		} else {
			$qualified_for_stock_change = $object->hasProductsOrServices(1);
		}

		$result = $object->delete(0, 0, $idwarehouse);
		if ($result > 0) {
			header('Location: ' . DOL_URL_ROOT . '/compta/facture/list.php');
			exit();
		} else {
			setEventMessage($object->error, 'errors');
			$action='';
		}
	}

	// Delete line
	else if ($action == 'confirm_deleteline' && $confirm == 'yes' && $user->rights->facture->creer) {
		$object->fetch($id);
		$object->fetch_thirdparty();

		$result = $object->deleteline($_GET ['lineid'], $user);
		if ($result > 0) {
			// Define output language
			$outputlangs = $langs;
			$newlang = '';
			if ($conf->global->MAIN_MULTILANGS && empty($newlang) && ! empty($_REQUEST['lang_id']))
				$newlang = $_REQUEST['lang_id'];
			if ($conf->global->MAIN_MULTILANGS && empty($newlang))
				$newlang = $object->client->default_lang;
			if (! empty($newlang)) {
				$outputlangs = new Translate("", $conf);
				$outputlangs->setDefaultLang($newlang);
			}
			if (empty($conf->global->MAIN_DISABLE_PDF_AUTOUPDATE)) {
				$ret = $object->fetch($id); // Reload to get new records
				$result = facture_pdf_create($db, $object, $object->modelpdf, $outputlangs, $hidedetails, $hidedesc, $hideref);
			}
			if ($result >= 0) {
				header('Location: ' . $_SERVER["PHP_SELF"] . '?facid=' . $id);
				exit();
			}
		} else {
			setEventMessage($object->error, 'errors');
			$action = '';
		}
	}

	// Delete link of credit note to invoice
	else if ($action == 'unlinkdiscount' && $user->rights->facture->creer) {
		$discount = new DiscountAbsolute($db);
		$result = $discount->fetch($_GET ["discountid"]);
		$discount->unlink_invoice();
	}

	// Validation
	else if ($action == 'valid' && $user->rights->facture->creer) {
		$object->fetch($id);

		// On verifie signe facture
		if ($object->type == Facture::TYPE_CREDIT_NOTE) {
			// Si avoir, le signe doit etre negatif
			if ($object->total_ht >= 0) {
				$mesgs [] = '<div class="error">' . $langs->trans("ErrorInvoiceAvoirMustBeNegative") . '</div>';
				$action = '';
			}
		} else {
			// Si non avoir, le signe doit etre positif
			if (empty($conf->global->FACTURE_ENABLE_NEGATIVE) && $object->total_ht < 0) {
				$mesgs [] = '<div class="error">' . $langs->trans("ErrorInvoiceOfThisTypeMustBePositive") . '</div>';
				$action = '';
			}
		}
	}

	else if ($action == 'set_thirdparty' && $user->rights->facture->creer) {
		$object->fetch($id);
		$object->setValueFrom('fk_soc', $socid);

		header('Location: ' . $_SERVER["PHP_SELF"] . '?facid=' . $id);
		exit();
	}

	else if ($action == 'classin' && $user->rights->facture->creer) {
		$object->fetch($id);
		$object->setProject($_POST['projectid']);
	}

	else if ($action == 'setmode' && $user->rights->facture->creer) {
		$object->fetch($id);
		$result = $object->setPaymentMethods(GETPOST('mode_reglement_id', 'int'));
		if ($result < 0)
			dol_print_error($db, $object->error);
	}

	else if ($action == 'setinvoicedate' && $user->rights->facture->creer)
	{
		$object->fetch($id);
		$old_date_lim_reglement = $object->date_lim_reglement;
		$date = dol_mktime(12, 0, 0, $_POST['invoicedatemonth'], $_POST['invoicedateday'], $_POST['invoicedateyear']);
		if (empty($date))
		{
		    setEventMessage($langs->trans("ErrorFieldRequired",$langs->transnoentitiesnoconv("Date")),'errors');
		    header('Location: '.$_SERVER["PHP_SELF"].'?facid='.$id.'&action=editinvoicedate');
		    exit;
		}
	    $object->date=$date;
		$new_date_lim_reglement = $object->calculate_date_lim_reglement();
		if ($new_date_lim_reglement > $old_date_lim_reglement) $object->date_lim_reglement = $new_date_lim_reglement;
		if ($object->date_lim_reglement < $object->date) $object->date_lim_reglement = $object->date;
		$result = $object->update($user);
		if ($result < 0) dol_print_error($db, $object->error);
	}

<<<<<<< HEAD
else if ($action == 'setmode' && $user->rights->facture->creer) {
	$object->fetch($id);
	$result = $object->setPaymentMethods(GETPOST('mode_reglement_id', 'int'));
	if ($result < 0)
		dol_print_error($db, $object->error);
}
else if ($action == 'setinvoicedate' && $user->rights->facture->creer)
{
	$object->fetch($id);
	$old_date_lim_reglement=$object->date_lim_reglement;
	$date = dol_mktime(12, 0, 0, $_POST['invoicedatemonth'], $_POST['invoicedateday'], $_POST['invoicedateyear']);
	if (empty($date))
	{
	    setEventMessage($langs->trans("ErrorFieldRequired",$langs->transnoentitiesnoconv("Date")),'errors');
	    header('Location: '.$_SERVER["PHP_SELF"].'?facid='.$id.'&action=editinvoicedate');
	    exit;

	}
    $object->date=$date;
	$new_date_lim_reglement=$object->calculate_date_lim_reglement();
	if ($new_date_lim_reglement > $old_date_lim_reglement) $object->date_lim_reglement=$new_date_lim_reglement;
	if ($object->date_lim_reglement < $object->date) $object->date_lim_reglement=$object->date;
	$result=$object->update($user);
	if ($result < 0) dol_print_error($db,$object->error);
}
=======
	else if ($action == 'setconditions' && $user->rights->facture->creer) {
		$object->fetch($id);
		$object->cond_reglement_code = 0; // To clean property
		$object->cond_reglement_id = 0; // To clean property
		$result = $object->setPaymentTerms(GETPOST('cond_reglement_id', 'int'));
		if ($result < 0) dol_print_error($db, $object->error);

		$old_date_lim_reglement = $object->date_lim_reglement;
		$new_date_lim_reglement = $object->calculate_date_lim_reglement();
		if ($new_date_lim_reglement > $old_date_lim_reglement) $object->date_lim_reglement = $new_date_lim_reglement;
		if ($object->date_lim_reglement < $object->date) $object->date_lim_reglement = $object->date;
		$result = $object->update($user);
		if ($result < 0) dol_print_error($db, $object->error);
	}
>>>>>>> 08214999

	else if ($action == 'setpaymentterm' && $user->rights->facture->creer) {
		$object->fetch($id);
		$object->date_lim_reglement = dol_mktime(12, 0, 0, $_POST['paymenttermmonth'], $_POST['paymenttermday'], $_POST['paymenttermyear']);
		if ($object->date_lim_reglement < $object->date) {
			$object->date_lim_reglement = $object->calculate_date_lim_reglement();
			setEventMessage($langs->trans("DatePaymentTermCantBeLowerThanObjectDate"), 'warnings');
		}
		$result = $object->update($user);
		if ($result < 0)
			dol_print_error($db, $object->error);
	}

	else if ($action == 'setrevenuestamp' && $user->rights->facture->creer) {
		$object->fetch($id);
		$object->revenuestamp = GETPOST('revenuestamp');
		$result = $object->update($user);
		$object->update_price(1);
		if ($result < 0)
			dol_print_error($db, $object->error);
	}

	else if ($action == 'setremisepercent' && $user->rights->facture->creer) {
		$object->fetch($id);
		$result = $object->set_remise($user, $_POST['remise_percent']);
	}

	else if ($action == "setabsolutediscount" && $user->rights->facture->creer) {
		// POST[remise_id] ou POST[remise_id_for_payment]
		if (! empty($_POST["remise_id"])) {
			$ret = $object->fetch($id);
			if ($ret > 0) {
				$result = $object->insert_discount($_POST["remise_id"]);
				if ($result < 0) {
					$mesgs [] = '<div class="error">' . $object->error . '</div>';
				}
			} else {
				dol_print_error($db, $object->error);
			}
		}
		if (! empty($_POST["remise_id_for_payment"])) {
			require_once DOL_DOCUMENT_ROOT . '/core/class/discount.class.php';
			$discount = new DiscountAbsolute($db);
			$discount->fetch($_POST["remise_id_for_payment"]);

			$result = $discount->link_to_invoice(0, $id);
			if ($result < 0) {
				$mesgs [] = '<div class="error">' . $discount->error . '</div>';
			}
		}
	}

	else if ($action == 'set_ref_client' && $user->rights->facture->creer) {
		$object->fetch($id);
		$object->set_ref_client($_POST['ref_client']);
	}

	// Classify to validated
	else if ($action == 'confirm_valid' && $confirm == 'yes' && $user->rights->facture->valider)
	{
		$idwarehouse = GETPOST('idwarehouse');

		$object->fetch($id);
		$object->fetch_thirdparty();

		// Check parameters

		// Check for mandatory prof id
		for($i = 1; $i < 6; $i ++)
		{
			$idprof_mandatory = 'SOCIETE_IDPROF' . ($i) . '_INVOICE_MANDATORY';
			$idprof = 'idprof' . $i;
			if (! $object->thirdparty->$idprof && ! empty($conf->global->$idprof_mandatory)) {
				if (! $error)
					$langs->load("errors");
				$error ++;

				setEventMessage($langs->trans('ErrorProdIdIsMandatory', $langs->transcountry('ProfId' . $i, $object->thirdparty->country_code)), 'errors');
			}
		}

		$qualified_for_stock_change = 0;
		if (empty($conf->global->STOCK_SUPPORTS_SERVICES)) {
			$qualified_for_stock_change = $object->hasProductsOrServices(2);
		} else {
			$qualified_for_stock_change = $object->hasProductsOrServices(1);
		}

		// Check for warehouse
		if ($object->type != Facture::TYPE_DEPOSIT && ! empty($conf->global->STOCK_CALCULATE_ON_BILL) && $qualified_for_stock_change) {
			if (! $idwarehouse || $idwarehouse == - 1) {
				$error ++;
				setEventMessage($langs->trans('ErrorFieldRequired', $langs->transnoentitiesnoconv("Warehouse")), 'errors');
				$action = '';
			}
		}

		if (! $error)
		{
			$result = $object->validate($user, '', $idwarehouse);
			if ($result >= 0)
			{
				// Define output language
				$outputlangs = $langs;
				$newlang = '';
				if ($conf->global->MAIN_MULTILANGS && empty($newlang) && ! empty($_REQUEST['lang_id']))
					$newlang = $_REQUEST['lang_id'];
				if ($conf->global->MAIN_MULTILANGS && empty($newlang))
					$newlang = $object->client->default_lang;
				if (! empty($newlang)) {
					$outputlangs = new Translate("", $conf);
					$outputlangs->setDefaultLang($newlang);
				}
				if (empty($conf->global->MAIN_DISABLE_PDF_AUTOUPDATE)) {
					$ret = $object->fetch($id); // Reload to get new records
					facture_pdf_create($db, $object, $object->modelpdf, $outputlangs, $hidedetails, $hidedesc, $hideref);
				}
			} else {
				if (count($object->errors)) setEventMessage($object->errors, 'errors');
				else setEventMessage($object->error, 'errors');
			}
		}
	}

	// Go back to draft status (unvalidate)
	else if ($action == 'confirm_modif' && ((empty($conf->global->MAIN_USE_ADVANCED_PERMS) && $user->rights->facture->valider) || $user->rights->facture->invoice_advance->unvalidate)) {
		$idwarehouse = GETPOST('idwarehouse');

		$object->fetch($id);
		$object->fetch_thirdparty();

		$qualified_for_stock_change = 0;
		if (empty($conf->global->STOCK_SUPPORTS_SERVICES)) {
			$qualified_for_stock_change = $object->hasProductsOrServices(2);
		} else {
			$qualified_for_stock_change = $object->hasProductsOrServices(1);
		}

		// Check parameters
		if ($object->type != Facture::TYPE_DEPOSIT && ! empty($conf->global->STOCK_CALCULATE_ON_BILL) && $qualified_for_stock_change) {
			if (! $idwarehouse || $idwarehouse == - 1) {
				$error ++;
				setEventMessage($langs->trans('ErrorFieldRequired', $langs->transnoentitiesnoconv("Warehouse")), 'errors');
				$action = '';
			}
		}

		if (! $error) {
			// On verifie si la facture a des paiements
			$sql = 'SELECT pf.amount';
			$sql .= ' FROM ' . MAIN_DB_PREFIX . 'paiement_facture as pf';
			$sql .= ' WHERE pf.fk_facture = ' . $object->id;

			$result = $db->query($sql);
			if ($result) {
				$i = 0;
				$num = $db->num_rows($result);

				while ($i < $num) {
					$objp = $db->fetch_object($result);
					$totalpaye += $objp->amount;
					$i ++;
				}
			} else {
				dol_print_error($db, '');
			}

			$resteapayer = $object->total_ttc - $totalpaye;

			// On verifie si les lignes de factures ont ete exportees en compta et/ou ventilees
			$ventilExportCompta = $object->getVentilExportCompta();

			// On verifie si aucun paiement n'a ete effectue
			if ($resteapayer == $object->total_ttc && $object->paye == 0 && $ventilExportCompta == 0) {
				$result=$object->set_draft($user, $idwarehouse);
				if ($result<0) setEventMessage($object->error,'errors');

				// Define output language
				$outputlangs = $langs;
				$newlang = '';
				if ($conf->global->MAIN_MULTILANGS && empty($newlang) && ! empty($_REQUEST['lang_id']))
					$newlang = $_REQUEST['lang_id'];
				if ($conf->global->MAIN_MULTILANGS && empty($newlang))
					$newlang = $object->client->default_lang;
				if (! empty($newlang)) {
					$outputlangs = new Translate("", $conf);
					$outputlangs->setDefaultLang($newlang);
				}
				if (empty($conf->global->MAIN_DISABLE_PDF_AUTOUPDATE)) {
					$ret = $object->fetch($id); // Reload to get new records
					facture_pdf_create($db, $object, $object->modelpdf, $outputlangs, $hidedetails, $hidedesc, $hideref);
				}
			}
		}
	}

	// Classify "paid"
	else if ($action == 'confirm_paid' && $confirm == 'yes' && $user->rights->facture->paiement) {
		$object->fetch($id);
		$result = $object->set_paid($user);
		if ($result<0) setEventMessage($object->error,'errors');
	} // Classif "paid partialy"
	else if ($action == 'confirm_paid_partially' && $confirm == 'yes' && $user->rights->facture->paiement) {
		$object->fetch($id);
		$close_code = $_POST["close_code"];
		$close_note = $_POST["close_note"];
		if ($close_code) {
			$result = $object->set_paid($user, $close_code, $close_note);
			if ($result<0) setEventMessage($object->error,'errors');
		} else {
			setEventMessage($langs->trans("ErrorFieldRequired", $langs->transnoentitiesnoconv("Reason")), 'errors');
		}
	} // Classify "abandoned"
	else if ($action == 'confirm_canceled' && $confirm == 'yes') {
		$object->fetch($id);
		$close_code = $_POST["close_code"];
		$close_note = $_POST["close_note"];
		if ($close_code) {
			$result = $object->set_canceled($user, $close_code, $close_note);
			if ($result<0) setEventMessage($object->error,'errors');
		} else {
			setEventMessage($langs->trans("ErrorFieldRequired", $langs->transnoentitiesnoconv("Reason")), 'errors');
		}
	}

	// Convertir en reduc
	else if ($action == 'confirm_converttoreduc' && $confirm == 'yes' && $user->rights->facture->creer)
	{
		$object->fetch($id);
		$object->fetch_thirdparty();
		//$object->fetch_lines();	// Already done into fetch

		// Check if there is already a discount (protection to avoid duplicate creation when resubmit post)
		$discountcheck=new DiscountAbsolute($db);
		$result=$discountcheck->fetch(0,$object->id);

		$canconvert=0;
		if ($object->type == Facture::TYPE_DEPOSIT && $object->paye == 1 && empty($discountcheck->id)) $canconvert=1;	// we can convert deposit into discount if deposit is payed completely and not already converted (see real condition into condition used to show button converttoreduc)
		if ($object->type == Facture::TYPE_CREDIT_NOTE && $object->paye == 0 && empty($discountcheck->id)) $canconvert=1;	// we can convert credit note into discount if credit note is not payed back and not already converted and amount of payment is 0 (see real condition into condition used to show button converttoreduc)
		if ($canconvert)
		{
			$db->begin();

			// Boucle sur chaque taux de tva
			$i = 0;
			foreach ($object->lines as $line) {
				$amount_ht [$line->tva_tx] += $line->total_ht;
				$amount_tva [$line->tva_tx] += $line->total_tva;
				$amount_ttc [$line->tva_tx] += $line->total_ttc;
				$i ++;
			}

			// Insert one discount by VAT rate category
			$discount = new DiscountAbsolute($db);
			if ($object->type == Facture::TYPE_CREDIT_NOTE)
				$discount->description = '(CREDIT_NOTE)';
			elseif ($object->type == Facture::TYPE_DEPOSIT)
				$discount->description = '(DEPOSIT)';
			else {
				setEventMessage($langs->trans('CantConvertToReducAnInvoiceOfThisType'),'errors');
			}
			$discount->tva_tx = abs($object->total_ttc);
			$discount->fk_soc = $object->socid;
			$discount->fk_facture_source = $object->id;

			$error = 0;
			foreach ($amount_ht as $tva_tx => $xxx) {
				$discount->amount_ht = abs($amount_ht [$tva_tx]);
				$discount->amount_tva = abs($amount_tva [$tva_tx]);
				$discount->amount_ttc = abs($amount_ttc [$tva_tx]);
				$discount->tva_tx = abs($tva_tx);

				$result = $discount->create($user);
				if ($result < 0)
				{
					$error++;
					break;
				}
			}

			if (empty($error))
			{
				// Classe facture
				$result = $object->set_paid($user);
				if ($result >= 0)
				{
					//$mesgs[]='OK'.$discount->id;
					$db->commit();
				}
				else
				{
					setEventMessage($object->error,'errors');
					$db->rollback();
				}
			}
			else
			{
				setEventMessage($discount->error,'errors');
				$db->rollback();
			}
		}
	}

	/*
	 * Insert new invoice in database
	*/
	else if ($action == 'add' && $user->rights->facture->creer)
	{
		if ($socid > 0) $object->socid = GETPOST('socid', 'int');

		$db->begin();

		$error = 0;

		// Fill array 'array_options' with data from add form
		$extralabels = $extrafields->fetch_name_optionals_label($object->table_element);
		$ret = $extrafields->setOptionalsFromPost($extralabels, $object);
		if ($ret < 0) $error ++;

			// Replacement invoice
		if ($_POST['type'] == Facture::TYPE_REPLACEMENT)
		{
			$dateinvoice = dol_mktime(12, 0, 0, $_POST['remonth'], $_POST['reday'], $_POST['reyear']);
			if (empty($dateinvoice))
			{
				$error++;
				setEventMessage($langs->trans("ErrorFieldRequired",$langs->transnoentitiesnoconv("Date")),'errors');
			}

			if (! ($_POST['fac_replacement'] > 0)) {
				$error ++;
				setEventMessage($langs->trans("ErrorFieldRequired", $langs->transnoentitiesnoconv("ReplaceInvoice")), 'errors');
			}

			if (! $error) {
				// This is a replacement invoice
				$result = $object->fetch($_POST['fac_replacement']);
				$object->fetch_thirdparty();

				$object->date				= $dateinvoice;
				$object->note_public		= trim($_POST['note_public']);
				$object->note				= trim($_POST['note']);
				$object->ref_client			= $_POST['ref_client'];
				$object->ref_int			= $_POST['ref_int'];
				$object->modelpdf			= $_POST['model'];
				$object->fk_project			= $_POST['projectid'];
				$object->cond_reglement_id	= $_POST['cond_reglement_id'];
				$object->mode_reglement_id	= $_POST['mode_reglement_id'];
				$object->remise_absolue		= $_POST['remise_absolue'];
				$object->remise_percent		= $_POST['remise_percent'];

				// Proprietes particulieres a facture de remplacement
				$object->fk_facture_source = $_POST['fac_replacement'];
				$object->type = Facture::TYPE_REPLACEMENT;

				$id = $object->createFromCurrent($user);
				if ($id <= 0)
					$mesgs [] = $object->error;
			}
		}

		// Credit note invoice
		if ($_POST['type'] == Facture::TYPE_CREDIT_NOTE)
		{
			if (! ($_POST['fac_avoir'] > 0))
			{
				$error ++;
				setEventMessage($langs->trans("ErrorFieldRequired", $langs->transnoentitiesnoconv("CorrectInvoice")), 'errors');
			}

			$dateinvoice = dol_mktime(12, 0, 0, $_POST['remonth'], $_POST['reday'], $_POST['reyear']);
			if (empty($dateinvoice))
			{
				$error ++;
				setEventMessage($langs->trans("ErrorFieldRequired", $langs->trans("Date")), 'errors');
			}

			if (! $error)
			{
				$object->socid				= GETPOST('socid','int');
				$object->number				= $_POST['facnumber'];
				$object->date				= $dateinvoice;
				$object->note_public		= trim($_POST['note_public']);
				$object->note				= trim($_POST['note']);
				$object->ref_client			= $_POST['ref_client'];
				$object->ref_int			= $_POST['ref_int'];
				$object->modelpdf			= $_POST['model'];
				$object->fk_project			= $_POST['projectid'];
				$object->cond_reglement_id	= 0;
				$object->mode_reglement_id	= $_POST['mode_reglement_id'];
				$object->remise_absolue		= $_POST['remise_absolue'];
				$object->remise_percent		= $_POST['remise_percent'];

				// Proprietes particulieres a facture avoir
				$object->fk_facture_source = $_POST['fac_avoir'];
				$object->type = Facture::TYPE_CREDIT_NOTE;

				$id = $object->create($user);

				if (GETPOST('invoiceAvoirWithLines', 'int')==1 && $id>0)
				{
	                $facture_source = new Facture($db); // fetch origin object
	                if ($facture_source->fetch($object->fk_facture_source)>0)
	                {

	                    foreach($facture_source->lines as $line)
	                    {
	                        $line->fk_facture = $object->id;

	                        $line->subprice =-$line->subprice; // invert price for object
	                        $line->pa_ht = -$line->pa_ht;
	                        $line->total_ht=-$line->total_ht;
	                        $line->total_tva=-$line->total_tva;
	                        $line->total_ttc=-$line->total_ttc;
	                        $line->total_localtax1=-$line->total_localtax1;
	                        $line->total_localtax2=-$line->total_localtax2;

	                        $line->insert();

	                        $object->lines[] = $line; // insert new line in current object
	                    }

	                    $object->update_price(1);
	                }

				}

	            if(GETPOST('invoiceAvoirWithPaymentRestAmount', 'int')==1 && $id>0) {

	                $facture_source = new Facture($db); // fetch origin object if not previously defined
	                if($facture_source->fetch($object->fk_facture_source)>0) {
	                    $totalpaye = $facture_source->getSommePaiement();
	                    $totalcreditnotes = $facture_source->getSumCreditNotesUsed();
	                    $totaldeposits = $facture_source->getSumDepositsUsed();
	                    $remain_to_pay = abs($facture_source->total_ttc - $totalpaye - $totalcreditnotes - $totaldeposits);

	                    $object->addline($langs->trans('invoiceAvoirLineWithPaymentRestAmount'),$remain_to_pay,1,0,0,0,0,0,'','','TTC');
	                }
	            }

				// Add predefined lines
				/*
	             TODO delete
	             for($i = 1; $i <= $NBLINES; $i ++) {
					if ($_POST['idprod' . $i]) {
						$product = new Product($db);
						$product->fetch($_POST['idprod' . $i]);
						$startday = dol_mktime(12, 0, 0, $_POST['date_start' . $i . 'month'], $_POST['date_start' . $i . 'day'], $_POST['date_start' . $i . 'year']);
						$endday = dol_mktime(12, 0, 0, $_POST['date_end' . $i . 'month'], $_POST['date_end' . $i . 'day'], $_POST['date_end' . $i . 'year']);
						$result = $object->addline($product->description, $product->price, $_POST['qty' . $i], $product->tva_tx, $product->localtax1_tx, $product->localtax2_tx, $_POST['idprod' . $i], $_POST['remise_percent' . $i], $startday, $endday, 0, 0, '', $product->price_base_type, $product->price_ttc, $product->type);
					}
				}*/
			}
		}

		// Standard invoice or Deposit invoice created from a Predefined invoice
		if (($_POST['type'] == 0 || $_POST['type'] == 3) && $_POST['fac_rec'] > 0)
		{
			$dateinvoice = dol_mktime(12, 0, 0, $_POST['remonth'], $_POST['reday'], $_POST['reyear']);
			if (empty($dateinvoice))
			{
				$error++;
				setEventMessage($langs->trans("ErrorFieldRequired",$langs->transnoentitiesnoconv("Date")),'errors');
			}

			if (! $error)
			{
				$object->socid			= GETPOST('socid','int');
				$object->type           = $_POST['type'];
				$object->number         = $_POST['facnumber'];
				$object->date           = $dateinvoice;
				$object->note_public	= trim($_POST['note_public']);
				$object->note_private   = trim($_POST['note_private']);
				$object->ref_client     = $_POST['ref_client'];
				$object->ref_int     	= $_POST['ref_int'];
				$object->modelpdf       = $_POST['model'];

				// Source facture
				$object->fac_rec = $_POST['fac_rec'];

				$id = $object->create($user);
			}
		}

		// Standard or deposit or proforma invoice
		if (($_POST['type'] == 0 || $_POST['type'] == 3 || $_POST['type'] == 4) && $_POST['fac_rec'] <= 0)
		{
			if (GETPOST('socid', 'int') < 1)
			{
				$error ++;
				setEventMessage($langs->trans("ErrorFieldRequired", $langs->transnoentitiesnoconv("Customer")), 'errors');
			}

			$dateinvoice = dol_mktime(12, 0, 0, $_POST['remonth'], $_POST['reday'], $_POST['reyear']);
			if (empty($dateinvoice))
			{
				$error++;
				setEventMessage($langs->trans("ErrorFieldRequired",$langs->transnoentitiesnoconv("Date")),'errors');
			}

			if (! $error)
			{
				// Si facture standard
				$object->socid				= GETPOST('socid','int');
				$object->type				= GETPOST('type');
				$object->number				= $_POST['facnumber'];
				$object->date				= $dateinvoice;
				$object->note_public		= trim($_POST['note_public']);
				$object->note_private		= trim($_POST['note_private']);
				$object->ref_client			= $_POST['ref_client'];
				$object->ref_int			= $_POST['ref_int'];
				$object->modelpdf			= $_POST['model'];
				$object->fk_project			= $_POST['projectid'];
				$object->cond_reglement_id	= ($_POST['type'] == 3?1:$_POST['cond_reglement_id']);
				$object->mode_reglement_id	= $_POST['mode_reglement_id'];
				$object->amount				= $_POST['amount'];
				$object->remise_absolue		= $_POST['remise_absolue'];
				$object->remise_percent		= $_POST['remise_percent'];

				$object->fetch_thirdparty();

				// If creation from another object of another module (Example: origin=propal, originid=1)
				if ($_POST['origin'] && $_POST['originid'])
				{
					// Parse element/subelement (ex: project_task)
					$element = $subelement = $_POST['origin'];
					if (preg_match('/^([^_]+)_([^_]+)/i', $_POST['origin'], $regs)) {
						$element = $regs [1];
						$subelement = $regs [2];
					}

					// For compatibility
					if ($element == 'order') {
						$element = $subelement = 'commande';
					}
					if ($element == 'propal') {
						$element = 'comm/propal';
						$subelement = 'propal';
					}
					if ($element == 'contract') {
						$element = $subelement = 'contrat';
					}
					if ($element == 'inter') {
						$element = $subelement = 'ficheinter';
					}
					if ($element == 'shipping') {
						$element = $subelement = 'expedition';
					}

					$object->origin = $_POST['origin'];
					$object->origin_id = $_POST['originid'];

					// Possibility to add external linked objects with hooks
					$object->linked_objects [$object->origin] = $object->origin_id;
					if (is_array($_POST['other_linked_objects']) && ! empty($_POST['other_linked_objects'])) {
						$object->linked_objects = array_merge($object->linked_objects, $_POST['other_linked_objects']);
					}

					$id = $object->create($user);

					if ($id > 0)
					{
						// If deposit invoice
						if ($_POST['type'] == 3)
						{
							$typeamount = GETPOST('typedeposit', 'alpha');
							$valuedeposit = GETPOST('valuedeposit', 'int');

							if ($typeamount == 'amount')
							{
								$amountdeposit = $valuedeposit;
							}
							else
							{
								$amountdeposit = 0;

								dol_include_once('/' . $element . '/class/' . $subelement . '.class.php');

								$classname = ucfirst($subelement);
								$srcobject = new $classname($db);

								dol_syslog("Try to find source object origin=" . $object->origin . " originid=" . $object->origin_id . " to add deposit lines");
								$result = $srcobject->fetch($object->origin_id);
								if ($result > 0)
								{
									$totalamount = 0;
									$lines = $srcobject->lines;
									$numlines=count($lines);
									for ($i=0; $i<$numlines; $i++)
									{
										$qualified=1;
										if (empty($lines[$i]->qty)) $qualified=0;	// We discard qty=0, it is an option
										if (! empty($lines[$i]->special_code)) $qualified=0;	// We discard special_code (frais port, ecotaxe, option, ...)
										if ($qualified) $totalamount += $lines[$i]->total_ht;
									}

									if ($totalamount != 0) {
										$amountdeposit = ($totalamount * $valuedeposit) / 100;
									}
								} else {
									$mesgs [] = $srcobject->error;
									$error ++;
								}
							}

							$result = $object->addline(
									$langs->trans('Deposit'),
									$amountdeposit,		 	// subprice
									1, 						// quantity
									$lines [$i]->tva_tx, 0, // localtax1_tx
									0, 						// localtax2_tx
									0, 						// fk_product
									0, 						// remise_percent
									0, 						// date_start
									0, 						// date_end
									0, $lines [$i]->info_bits, // info_bits
									0, 						// info_bits
									'HT',
									0,
									0, 						// product_type
									1,
									$lines [$i]->special_code,
									$object->origin,
									0,
									0,
									0,
									0,
									$langs->trans('Deposit')
								);
						}
						else
						{

							dol_include_once('/' . $element . '/class/' . $subelement . '.class.php');

							$classname = ucfirst($subelement);
							$srcobject = new $classname($db);

							dol_syslog("Try to find source object origin=" . $object->origin . " originid=" . $object->origin_id . " to add lines");
							$result = $srcobject->fetch($object->origin_id);
							if ($result > 0)
							{
								$lines = $srcobject->lines;
								if (empty($lines) && method_exists($srcobject, 'fetch_lines'))
								{
									$srcobject->fetch_lines();
									$lines = $srcobject->lines;
								}

								$fk_parent_line=0;
								$num=count($lines);
								for ($i=0;$i<$num;$i++)
								{
									$label=(! empty($lines[$i]->label)?$lines[$i]->label:'');
									$desc=(! empty($lines[$i]->desc)?$lines[$i]->desc:$lines[$i]->libelle);

									if ($lines [$i]->subprice < 0)
									{
										// Negative line, we create a discount line
										$discount = new DiscountAbsolute($db);
										$discount->fk_soc = $object->socid;
										$discount->amount_ht = abs($lines [$i]->total_ht);
										$discount->amount_tva = abs($lines [$i]->total_tva);
										$discount->amount_ttc = abs($lines [$i]->total_ttc);
										$discount->tva_tx = $lines [$i]->tva_tx;
										$discount->fk_user = $user->id;
										$discount->description = $desc;
										$discountid = $discount->create($user);
										if ($discountid > 0) {
											$result = $object->insert_discount($discountid); // This include link_to_invoice
										} else {
											$mesgs [] = $discount->error;
											$error ++;
											break;
										}
									} else {
										// Positive line
										$product_type = ($lines [$i]->product_type ? $lines [$i]->product_type : 0);

										// Date start
										$date_start = false;
										if ($lines [$i]->date_debut_prevue)
											$date_start = $lines [$i]->date_debut_prevue;
										if ($lines [$i]->date_debut_reel)
											$date_start = $lines [$i]->date_debut_reel;
										if ($lines [$i]->date_start)
											$date_start = $lines [$i]->date_start;

											// Date end
										$date_end = false;
										if ($lines [$i]->date_fin_prevue)
											$date_end = $lines [$i]->date_fin_prevue;
										if ($lines [$i]->date_fin_reel)
											$date_end = $lines [$i]->date_fin_reel;
										if ($lines [$i]->date_end)
											$date_end = $lines [$i]->date_end;

											// Reset fk_parent_line for no child products and special product
										if (($lines [$i]->product_type != 9 && empty($lines [$i]->fk_parent_line)) || $lines [$i]->product_type == 9) {
											$fk_parent_line = 0;
										}

										// Extrafields
										if (empty($conf->global->MAIN_EXTRAFIELDS_DISABLED) && method_exists($lines [$i], 'fetch_optionals')) {
											$lines [$i]->fetch_optionals($lines [$i]->rowid);
											$array_option = $lines [$i]->array_options;
										}

										$result = $object->addline($desc, $lines [$i]->subprice, $lines [$i]->qty, $lines [$i]->tva_tx, $lines [$i]->localtax1_tx, $lines [$i]->localtax2_tx, $lines [$i]->fk_product, $lines [$i]->remise_percent, $date_start, $date_end, 0, $lines [$i]->info_bits, $lines [$i]->fk_remise_except, 'HT', 0, $product_type, $lines [$i]->rang, $lines [$i]->special_code, $object->origin, $lines [$i]->rowid, $fk_parent_line, $lines [$i]->fk_fournprice, $lines [$i]->pa_ht, $label, $array_option);

										if ($result > 0) {
											$lineid = $result;
										} else {
											$lineid = 0;
											$error ++;
											break;
										}

										// Defined the new fk_parent_line
										if ($result > 0 && $lines [$i]->product_type == 9) {
											$fk_parent_line = $result;
										}
									}
								}

								// Hooks
								$parameters = array('objFrom' => $srcobject);
								$reshook = $hookmanager->executeHooks('createFrom', $parameters, $object, $action); // Note that $action and $object may have been
								                                                                               // modified by hook
								if ($reshook < 0)
									$error ++;
							} else {
								$mesgs [] = $srcobject->error;
								$error ++;
							}
						}
					} else {
						$mesgs [] = $object->error;
						$error ++;
					}
				} 			// If some invoice's lines already known
				else {
					$id = $object->create($user);

					for($i = 1; $i <= $NBLINES; $i ++) {
						if ($_POST['idprod' . $i]) {
							$product = new Product($db);
							$product->fetch($_POST['idprod' . $i]);
							$startday = dol_mktime(12, 0, 0, $_POST['date_start' . $i . 'month'], $_POST['date_start' . $i . 'day'], $_POST['date_start' . $i . 'year']);
							$endday = dol_mktime(12, 0, 0, $_POST['date_end' . $i . 'month'], $_POST['date_end' . $i . 'day'], $_POST['date_end' . $i . 'year']);
							$result = $object->addline($product->description, $product->price, $_POST['qty' . $i], $product->tva_tx, $product->localtax1_tx, $product->localtax2_tx, $_POST['idprod' . $i], $_POST['remise_percent' . $i], $startday, $endday, 0, 0, '', $product->price_base_type, $product->price_ttc, $product->type);
						}
					}
				}
			}
		}

		// End of object creation, we show it
		if ($id > 0 && ! $error)
		{
			$db->commit();
			header('Location: ' . $_SERVER["PHP_SELF"] . '?facid=' . $id);
			exit();
		}
		else
		{
			$db->rollback();
			$action = 'create';
			$_GET ["origin"] = $_POST["origin"];
			$_GET ["originid"] = $_POST["originid"];
			$mesgs [] = '<div class="error">' . $object->error . '</div>';
		}
	}

	// Add a new line
	else if ($action == 'addline' && $user->rights->facture->creer)
	{
		$langs->load('errors');
		$error = 0;

<<<<<<< HEAD
						dol_syslog("Try to find source object origin=" . $object->origin . " originid=" . $object->origin_id . " to add lines");
						$result = $srcobject->fetch($object->origin_id);
						if ($result > 0)
						{
							$lines = $srcobject->lines;
							if (empty($lines) && method_exists($srcobject, 'fetch_lines')) $lines = $srcobject->fetch_lines();
=======
		// Set if we used free entry or predefined product
		$predef='';
		$product_desc=(GETPOST('dp_desc')?GETPOST('dp_desc'):'');
		$price_ht = GETPOST('price_ht');
		if (GETPOST('prod_entry_mode') == 'free')
		{
			$idprod=0;
			$tva_tx = (GETPOST('tva_tx') ? GETPOST('tva_tx') : 0);
		}
		else
		{
			$idprod=GETPOST('idprod', 'int');
			$tva_tx = '';
		}

		$qty = GETPOST('qty' . $predef);
		$remise_percent = GETPOST('remise_percent' . $predef);

		// Extrafields
		$extrafieldsline = new ExtraFields($db);
		$extralabelsline = $extrafieldsline->fetch_name_optionals_label($object->table_element_line);
		$array_option = $extrafieldsline->getOptionalsFromPost($extralabelsline, $predef);
		// Unset extrafield
		if (is_array($extralabelsline)) {
			// Get extra fields
			foreach ($extralabelsline as $key => $value) {
				unset($_POST["options_" . $key . $predef]);
			}
		}
>>>>>>> 08214999

		if (empty($idprod) && ($price_ht < 0) && ($qty < 0)) {
			setEventMessage($langs->trans('ErrorBothFieldCantBeNegative', $langs->transnoentitiesnoconv('UnitPriceHT'), $langs->transnoentitiesnoconv('Qty')), 'errors');
			$error ++;
		}
		if (GETPOST('prod_entry_mode') == 'free' && empty($idprod) && GETPOST('type') < 0) {
			setEventMessage($langs->trans('ErrorFieldRequired', $langs->transnoentitiesnoconv('Type')), 'errors');
			$error ++;
		}
		if (GETPOST('prod_entry_mode') == 'free' && empty($idprod) && (! ($price_ht >= 0) || $price_ht == '')) 	// Unit price can be 0 but not ''
		{
			setEventMessage($langs->trans("ErrorFieldRequired", $langs->transnoentitiesnoconv("UnitPriceHT")), 'errors');
			$error ++;
		}
		if ($qty == '') {
			setEventMessage($langs->trans('ErrorFieldRequired', $langs->transnoentitiesnoconv('Qty')), 'errors');
			$error ++;
		}
		if (GETPOST('prod_entry_mode') == 'free' && empty($idprod) && empty($product_desc)) {
			setEventMessage($langs->trans('ErrorFieldRequired', $langs->transnoentitiesnoconv('Description')), 'errors');
			$error ++;
		}

		if (! $error && ($qty >= 0) && (! empty($product_desc) || ! empty($idprod))) {
			$ret = $object->fetch($id);
			if ($ret < 0) {
				dol_print_error($db, $object->error);
				exit();
			}
			$ret = $object->fetch_thirdparty();

			// Clean parameters
			$date_start = dol_mktime(GETPOST('date_start' . $predef . 'hour'), GETPOST('date_start' . $predef . 'min'), GETPOST('date_start' . $predef . 'sec'), GETPOST('date_start' . $predef . 'month'), GETPOST('date_start' . $predef . 'day'), GETPOST('date_start' . $predef . 'year'));
			$date_end = dol_mktime(GETPOST('date_end' . $predef . 'hour'), GETPOST('date_end' . $predef . 'min'), GETPOST('date_end' . $predef . 'sec'), GETPOST('date_end' . $predef . 'month'), GETPOST('date_end' . $predef . 'day'), GETPOST('date_end' . $predef . 'year'));
			$price_base_type = (GETPOST('price_base_type', 'alpha') ? GETPOST('price_base_type', 'alpha') : 'HT');

			// Define special_code for special lines
			$special_code = 0;
			// if (empty($_POST['qty'])) $special_code=3; // Options should not exists on invoices

			// Ecrase $pu par celui du produit
			// Ecrase $desc par celui du produit
			// Ecrase $txtva par celui du produit
			// Ecrase $base_price_type par celui du produit
			if (! empty($idprod)) {
				$prod = new Product($db);
				$prod->fetch($idprod);

				$label = ((GETPOST('product_label') && GETPOST('product_label') != $prod->label) ? GETPOST('product_label') : '');

				// Update if prices fields are defined
					$tva_tx = get_default_tva($mysoc, $object->client, $prod->id);
					$tva_npr = get_default_npr($mysoc, $object->client, $prod->id);

					// We define price for product
					if (! empty($conf->global->PRODUIT_MULTIPRICES) && ! empty($object->client->price_level))
					{
						$pu_ht = $prod->multiprices[$object->client->price_level];
						$pu_ttc = $prod->multiprices_ttc[$object->client->price_level];
						$price_min = $prod->multiprices_min[$object->client->price_level];
						$price_base_type = $prod->multiprices_base_type[$object->client->price_level];
						if (isset($prod->multiprices_tva_tx[$object->client->price_level])) $tva_tx=$prod->multiprices_tva_tx[$object->client->price_level];
						if (isset($prod->multiprices_recuperableonly[$object->client->price_level])) $tva_npr=$prod->multiprices_recuperableonly[$object->client->price_level];
					}
					elseif (! empty($conf->global->PRODUIT_CUSTOMER_PRICES))
					{
						require_once DOL_DOCUMENT_ROOT . '/product/class/productcustomerprice.class.php';

						$prodcustprice = new Productcustomerprice($db);

						$filter = array('t.fk_product' => $prod->id,'t.fk_soc' => $object->thirdparty->id);

						$result = $prodcustprice->fetch_all('', '', 0, 0, $filter);
						if ($result >= 0) {
							if (count($prodcustprice->lines) > 0) {
								$found = true;
								$pu_ht = price($prodcustprice->lines[0]->price);
								$pu_ttc = price($prodcustprice->lines[0]->price_ttc);
								$price_base_type = $prodcustprice->lines[0]->price_base_type;
								$prod->tva_tx = $prodcustprice->lines[0]->tva_tx;
							}else {
								$pu_ht = $prod->price;
								$pu_ttc = $prod->price_ttc;
								$price_min = $prod->price_min;
								$price_base_type = $prod->price_base_type;
							}
						} else {
							setEventMessage($prodcustprice->error,'errors');
						}
					}
					else
					{
						$pu_ht = $prod->price;
						$pu_ttc = $prod->price_ttc;
						$price_min = $prod->price_min;
						$price_base_type = $prod->price_base_type;
					}

					// if price ht is forced (ie: calculated by margin rate and cost price)
					if (! empty($price_ht)) {
						$pu_ht = price2num($price_ht, 'MU');
						$pu_ttc = price2num($pu_ht * (1 + ($tva_tx / 100)), 'MU');
					}

					// On reevalue prix selon taux tva car taux tva transaction peut etre different
					// de ceux du produit par defaut (par exemple si pays different entre vendeur et acheteur).
					elseif ($tva_tx != $prod->tva_tx) {
						if ($price_base_type != 'HT') {
							$pu_ht = price2num($pu_ttc / (1 + ($tva_tx / 100)), 'MU');
						} else {
							$pu_ttc = price2num($pu_ht * (1 + ($tva_tx / 100)), 'MU');
						}
					}

					$desc = '';

					// Define output language
					if (! empty($conf->global->MAIN_MULTILANGS) && ! empty($conf->global->PRODUIT_TEXTS_IN_THIRDPARTY_LANGUAGE)) {
						$outputlangs = $langs;
						$newlang = '';
						if (empty($newlang) && GETPOST('lang_id'))
							$newlang = GETPOST('lang_id');
						if (empty($newlang))
							$newlang = $object->client->default_lang;
						if (! empty($newlang)) {
							$outputlangs = new Translate("", $conf);
							$outputlangs->setDefaultLang($newlang);
						}

						$desc = (! empty($prod->multilangs [$outputlangs->defaultlang] ["description"])) ? $prod->multilangs [$outputlangs->defaultlang] ["description"] : $prod->description;
					} else {
						$desc = $prod->description;
					}

					$desc = dol_concatdesc($desc, $product_desc);

					// Add custom code and origin country into description
					if (empty($conf->global->MAIN_PRODUCT_DISABLE_CUSTOMCOUNTRYCODE) && (! empty($prod->customcode) || ! empty($prod->country_code))) {
						$tmptxt = '(';
						if (! empty($prod->customcode))
							$tmptxt .= $langs->transnoentitiesnoconv("CustomCode") . ': ' . $prod->customcode;
						if (! empty($prod->customcode) && ! empty($prod->country_code))
							$tmptxt .= ' - ';
						if (! empty($prod->country_code))
							$tmptxt .= $langs->transnoentitiesnoconv("CountryOrigin") . ': ' . getCountry($prod->country_code, 0, $db, $langs, 0);
						$tmptxt .= ')';
						$desc = dol_concatdesc($desc, $tmptxt);
					}

				$type = $prod->type;
			} else {
				$pu_ht = price2num($price_ht, 'MU');
				$pu_ttc = price2num(GETPOST('price_ttc'), 'MU');
				$tva_npr = (preg_match('/\*/', $tva_tx) ? 1 : 0);
				$tva_tx = str_replace('*', '', $tva_tx);
				$label = (GETPOST('product_label') ? GETPOST('product_label') : '');
				$desc = $product_desc;
				$type = GETPOST('type');
			}

			// Margin
			$fournprice = price2num(GETPOST('fournprice' . $predef) ? GETPOST('fournprice' . $predef) : '');
			$buyingprice = price2num(GETPOST('buying_price' . $predef) ? GETPOST('buying_price' . $predef) : '');

			// Local Taxes
			$localtax1_tx = get_localtax($tva_tx, 1, $object->client);
			$localtax2_tx = get_localtax($tva_tx, 2, $object->client);

			$info_bits = 0;
			if ($tva_npr)
				$info_bits |= 0x01;

			if (! empty($price_min) && (price2num($pu_ht) * (1 - price2num($remise_percent) / 100) < price2num($price_min))) {
				$mesg = $langs->trans("CantBeLessThanMinPrice", price(price2num($price_min, 'MU'), 0, $langs, 0, 0, - 1, $conf->currency));
				setEventMessage($mesg, 'errors');
			} else {
				// Insert line
				$result = $object->addline($desc, $pu_ht, $qty, $tva_tx, $localtax1_tx, $localtax2_tx, $idprod, $remise_percent, $date_start, $date_end, 0, $info_bits, '', $price_base_type, $pu_ttc, $type, - 1, $special_code, '', 0, GETPOST('fk_parent_line'), $fournprice, $buyingprice, $label, $array_option);

				if ($result > 0) {
					if (empty($conf->global->MAIN_DISABLE_PDF_AUTOUPDATE)) {
						// Define output language
						$outputlangs = $langs;
						$newlang = GETPOST('lang_id', 'alpha');
						if (! empty($conf->global->MAIN_MULTILANGS) && empty($newlang))
							$newlang = $object->client->default_lang;
						if (! empty($newlang)) {
							$outputlangs = new Translate("", $conf);
							$outputlangs->setDefaultLang($newlang);
						}

						$ret = $object->fetch($id); // Reload to get new records
						facture_pdf_create($db, $object, $object->modelpdf, $outputlangs, $hidedetails, $hidedesc, $hideref);
					}

					unset($_POST ['prod_entry_mode']);

					unset($_POST['qty']);
					unset($_POST['type']);
					unset($_POST['remise_percent']);
					unset($_POST['price_ht']);
					unset($_POST['price_ttc']);
					unset($_POST['tva_tx']);
					unset($_POST['product_ref']);
					unset($_POST['product_label']);
					unset($_POST['product_desc']);
					unset($_POST['fournprice']);
					unset($_POST['buying_price']);
					unset($_POST['np_marginRate']);
					unset($_POST['np_markRate']);
					unset($_POST['dp_desc']);
					unset($_POST['idprod']);

			        unset($_POST['date_starthour']);
			        unset($_POST['date_startmin']);
			        unset($_POST['date_startsec']);
			        unset($_POST['date_startday']);
			        unset($_POST['date_startmonth']);
			        unset($_POST['date_startyear']);
			        unset($_POST['date_endhour']);
			        unset($_POST['date_endmin']);
			        unset($_POST['date_endsec']);
			        unset($_POST['date_endday']);
			        unset($_POST['date_endmonth']);
			        unset($_POST['date_endyear']);
				} else {
					setEventMessage($object->error, 'errors');
				}

				$action = '';
			}
		}
	}

	elseif ($action == 'updateligne' && $user->rights->facture->creer && ! GETPOST('cancel')) {
		if (! $object->fetch($id) > 0)
			dol_print_error($db);
		$object->fetch_thirdparty();

		// Clean parameters
		$date_start = '';
		$date_end = '';
		$date_start = dol_mktime(GETPOST('date_starthour'), GETPOST('date_startmin'), GETPOST('date_startsec'), GETPOST('date_startmonth'), GETPOST('date_startday'), GETPOST('date_startyear'));
		$date_end = dol_mktime(GETPOST('date_endhour'), GETPOST('date_endmin'), GETPOST('date_endsec'), GETPOST('date_endmonth'), GETPOST('date_endday'), GETPOST('date_endyear'));
		$description = dol_htmlcleanlastbr(GETPOST('product_desc'));
		$pu_ht = GETPOST('price_ht');
		$vat_rate = (GETPOST('tva_tx') ? GETPOST('tva_tx') : 0);

		// Define info_bits
		$info_bits = 0;
		if (preg_match('/\*/', $vat_rate))
			$info_bits |= 0x01;

			// Define vat_rate
		$vat_rate = str_replace('*', '', $vat_rate);
		$localtax1_rate = get_localtax($vat_rate, 1, $object->client);
		$localtax2_rate = get_localtax($vat_rate, 2, $object->client);

		// Add buying price
		$fournprice = price2num(GETPOST('fournprice') ? GETPOST('fournprice') : '');
		$buyingprice = price2num(GETPOST('buying_price') ? GETPOST('buying_price') : '');

		// Extrafields
		$extrafieldsline = new ExtraFields($db);
		$extralabelsline = $extrafieldsline->fetch_name_optionals_label($object->table_element_line);
		$array_option = $extrafieldsline->getOptionalsFromPost($extralabelsline);
		// Unset extrafield
		if (is_array($extralabelsline)) {
			// Get extra fields
			foreach ($extralabelsline as $key => $value) {
				unset($_POST["options_" . $key]);
			}
		}

		// Check minimum price
		$productid = GETPOST('productid', 'int');
		if (! empty($productid)) {
			$product = new Product($db);
			$product->fetch($productid);

			$type = $product->type;

			$price_min = $product->price_min;
			if (! empty($conf->global->PRODUIT_MULTIPRICES) && ! empty($object->client->price_level))
				$price_min = $product->multiprices_min [$object->client->price_level];

			$label = ((GETPOST('update_label') && GETPOST('product_label')) ? GETPOST('product_label') : '');

			// Check price is not lower than minimum (check is done only for standard or replacement invoices)
			if (($object->type == Facture::TYPE_STANDARD || $object->type == Facture::TYPE_REPLACEMENT) && $price_min && (price2num($pu_ht) * (1 - price2num(GETPOST('remise_percent')) / 100) < price2num($price_min))) {
				setEventMessage($langs->trans("CantBeLessThanMinPrice", price(price2num($price_min, 'MU'), 0, $langs, 0, 0, - 1, $conf->currency)), 'errors');
				$error ++;
			}
		} else {
			$type = GETPOST('type');
			$label = (GETPOST('product_label') ? GETPOST('product_label') : '');

			// Check parameters
			if (GETPOST('type') < 0) {
				setEventMessage($langs->trans("ErrorFieldRequired", $langs->transnoentitiesnoconv("Type")), 'errors');
				$error ++;
			}
		}

		// Update line
		if (! $error) {
			$result = $object->updateline(GETPOST('lineid'), $description, $pu_ht, GETPOST('qty'), GETPOST('remise_percent'), $date_start, $date_end, $vat_rate, $localtax1_rate, $localtax2_rate, 'HT', $info_bits, $type, GETPOST('fk_parent_line'), 0, $fournprice, $buyingprice, $label, 0, $array_option);

			if ($result >= 0) {
				if (empty($conf->global->MAIN_DISABLE_PDF_AUTOUPDATE)) {
					// Define output language
					$outputlangs = $langs;
					$newlang = '';
					if ($conf->global->MAIN_MULTILANGS && empty($newlang) && GETPOST('lang_id'))
						$newlang = GETPOST('lang_id');
					if ($conf->global->MAIN_MULTILANGS && empty($newlang))
						$newlang = $object->client->default_lang;
					if (! empty($newlang)) {
						$outputlangs = new Translate("", $conf);
						$outputlangs->setDefaultLang($newlang);
					}

					$ret = $object->fetch($id); // Reload to get new records
					facture_pdf_create($db, $object, $object->modelpdf, $outputlangs, $hidedetails, $hidedesc, $hideref);
				}

				unset($_POST['qty']);
				unset($_POST['type']);
				unset($_POST['productid']);
				unset($_POST['remise_percent']);
				unset($_POST['price_ht']);
				unset($_POST['price_ttc']);
				unset($_POST['tva_tx']);
				unset($_POST['product_ref']);
				unset($_POST['product_label']);
				unset($_POST['product_desc']);
				unset($_POST['fournprice']);
				unset($_POST['buying_price']);
			} else {
				setEventMessage($object->error, 'errors');
			}
		}
	}

	else if ($action == 'updateligne' && $user->rights->facture->creer && $_POST['cancel'] == $langs->trans('Cancel')) {
		header('Location: ' . $_SERVER["PHP_SELF"] . '?facid=' . $id); // Pour reaffichage de la fiche en cours d'edition
		exit();
	}

	// Modify line position (up)
	else if ($action == 'up' && $user->rights->facture->creer) {
		$object->fetch($id);
		$object->fetch_thirdparty();
		$object->line_up($_GET ['rowid']);

		// Define output language
		$outputlangs = $langs;
		$newlang = '';
		if ($conf->global->MAIN_MULTILANGS && empty($newlang) && ! empty($_REQUEST['lang_id']))
			$newlang = $_REQUEST['lang_id'];
		if ($conf->global->MAIN_MULTILANGS && empty($newlang))
			$newlang = $object->client->default_lang;
		if (! empty($newlang)) {
			$outputlangs = new Translate("", $conf);
			$outputlangs->setDefaultLang($newlang);
		}
		if (empty($conf->global->MAIN_DISABLE_PDF_AUTOUPDATE))
			facture_pdf_create($db, $object, $object->modelpdf, $outputlangs, $hidedetails, $hidedesc, $hideref);

		header('Location: ' . $_SERVER["PHP_SELF"] . '?facid=' . $object->id . '#' . $_GET ['rowid']);
		exit();
	} // Modify line position (down)
	else if ($action == 'down' && $user->rights->facture->creer) {
		$object->fetch($id);
		$object->fetch_thirdparty();
		$object->line_down($_GET ['rowid']);

		// Define output language
		$outputlangs = $langs;
		$newlang = '';
		if ($conf->global->MAIN_MULTILANGS && empty($newlang) && ! empty($_REQUEST['lang_id']))
			$newlang = $_REQUEST['lang_id'];
		if ($conf->global->MAIN_MULTILANGS && empty($newlang))
			$newlang = $object->client->default_lang;
		if (! empty($newlang)) {
			$outputlangs = new Translate("", $conf);
			$outputlangs->setDefaultLang($newlang);
		}
		if (empty($conf->global->MAIN_DISABLE_PDF_AUTOUPDATE))
			facture_pdf_create($db, $object, $object->modelpdf, $outputlangs, $hidedetails, $hidedesc, $hideref);

		header('Location: ' . $_SERVER["PHP_SELF"] . '?facid=' . $object->id . '#' . $_GET ['rowid']);
		exit();
	}

	// Link invoice to order
	if (GETPOST('linkedOrder')) {
		$object->fetch($id);
		$object->fetch_thirdparty();
		$result = $object->add_object_linked('commande', GETPOST('linkedOrder'));
	}

	/*
	 * Add file in email form
	 */
	if (GETPOST('addfile')) {
		require_once DOL_DOCUMENT_ROOT . '/core/lib/files.lib.php';

		// Set tmp user directory
		$vardir = $conf->user->dir_output . "/" . $user->id;
		$upload_dir_tmp = $vardir . '/temp';

		dol_add_file_process($upload_dir_tmp, 0, 0);
		$action = 'presend';
	}

	/*
	 * Remove file in email form
	 */
	if (! empty($_POST['removedfile'])) {
		require_once DOL_DOCUMENT_ROOT . '/core/lib/files.lib.php';

		// Set tmp user directory
		$vardir = $conf->user->dir_output . "/" . $user->id;
		$upload_dir_tmp = $vardir . '/temp';

		// TODO Delete only files that was uploaded from email form
		dol_remove_file_process($_POST['removedfile'], 0);
		$action = 'presend';
	}

	/*
	 * Send mail
	 */
	if (($action == 'send' || $action == 'relance') && ! $_POST['addfile'] && ! $_POST['removedfile'] && ! $_POST['cancel']) {
		$langs->load('mails');

		$actiontypecode = '';
		$subject = '';
		$actionmsg = '';
		$actionmsg2 = '';

		$result = $object->fetch($id);
		$result = $object->fetch_thirdparty();

		if ($result > 0) {
			// $ref = dol_sanitizeFileName($object->ref);
			// $file = $conf->facture->dir_output . '/' . $ref . '/' . $ref . '.pdf';

			// if (is_readable($file))
			// {
			if ($_POST['sendto']) {
				// Le destinataire a ete fourni via le champ libre
				$sendto = $_POST['sendto'];
				$sendtoid = 0;
			} elseif ($_POST['receiver'] != '-1') {
				// Recipient was provided from combo list
				if ($_POST['receiver'] == 'thirdparty') 			// Id of third party
				{
					$sendto = $object->client->email;
					$sendtoid = 0;
				} else 			// Id du contact
				{
					$sendto = $object->client->contact_get_property($_POST['receiver'], 'email');
					$sendtoid = $_POST['receiver'];
				}
			}

			if (dol_strlen($sendto)) {
				$langs->load("commercial");

<<<<<<< HEAD
			$from = $_POST['fromname'] . ' <' . $_POST['frommail'] . '>';
			$replyto = $_POST['replytoname'] . ' <' . $_POST['replytomail'] . '>';
			$message = $_POST['message'];
			$sendtocc = $_POST['sendtocc'];
			$sendtobcc = (empty($conf->global->MAIN_MAIL_AUTOCOPY_INVOICE_TO)?'':$conf->global->MAIN_MAIL_AUTOCOPY_INVOICE_TO);
			$deliveryreceipt = $_POST['deliveryreceipt'];
=======
				$from = $_POST['fromname'] . ' <' . $_POST['frommail'] . '>';
				$replyto = $_POST['replytoname'] . ' <' . $_POST['replytomail'] . '>';
				$message = $_POST['message'];
				$sendtocc = $_POST['sendtocc'];
				$deliveryreceipt = $_POST['deliveryreceipt'];
>>>>>>> 08214999

				if ($action == 'send') {
					if (dol_strlen($_POST['subject']))
						$subject = $_POST['subject'];
					else
						$subject = $langs->transnoentities('Bill') . ' ' . $object->ref;
					$actiontypecode = 'AC_FAC';
					$actionmsg = $langs->transnoentities('MailSentBy') . ' ' . $from . ' ' . $langs->transnoentities('To') . ' ' . $sendto . ".\n";
					if ($message) {
						$actionmsg .= $langs->transnoentities('MailTopic') . ": " . $subject . "\n";
						$actionmsg .= $langs->transnoentities('TextUsedInTheMessageBody') . ":\n";
						$actionmsg .= $message;
					}
					// $actionmsg2=$langs->transnoentities('Action'.$actiontypecode);
				}
				if ($action == 'relance') {
					if (dol_strlen($_POST['subject']))
						$subject = $_POST['subject'];
					else
						$subject = $langs->transnoentities('Relance facture ' . $object->ref);
					$actiontypecode = 'AC_FAC';
					$actionmsg = $langs->transnoentities('MailSentBy') . ' ' . $from . ' ' . $langs->transnoentities('To') . ' ' . $sendto . ".\n";
					if ($message) {
						$actionmsg .= $langs->transnoentities('MailTopic') . ": " . $subject . "\n";
						$actionmsg .= $langs->transnoentities('TextUsedInTheMessageBody') . ":\n";
						$actionmsg .= $message;
					}
					// $actionmsg2=$langs->transnoentities('Action'.$actiontypecode);
				}

				// Create form object
				include_once DOL_DOCUMENT_ROOT . '/core/class/html.formmail.class.php';
				$formmail = new FormMail($db);

				$attachedfiles = $formmail->get_attached_files();
				$filepath = $attachedfiles ['paths'];
				$filename = $attachedfiles ['names'];
				$mimetype = $attachedfiles ['mimes'];

<<<<<<< HEAD
			// Send mail
			require_once DOL_DOCUMENT_ROOT . '/core/class/CMailFile.class.php';
			$mailfile = new CMailFile($subject, $sendto, $from, $message, $filepath, $mimetype, $filename, $sendtocc, $sendtobcc, $deliveryreceipt, - 1);
			if ($mailfile->error) {
				$mesgs [] = '<div class="error">' . $mailfile->error . '</div>';
			} else {
				$result = $mailfile->sendfile();
				if ($result) {
					$error = 0;

					// Initialisation donnees
					$object->sendtoid = $sendtoid;
					$object->actiontypecode = $actiontypecode;
					$object->actionmsg = $actionmsg; // Long text
					$object->actionmsg2 = $actionmsg2; // Short text
					$object->fk_element = $object->id;
					$object->elementtype = $object->element;

					// Appel des triggers
					include_once DOL_DOCUMENT_ROOT . '/core/class/interfaces.class.php';
					$interface = new Interfaces($db);
					$result = $interface->run_triggers('BILL_SENTBYMAIL', $object, $user, $langs, $conf);
					if ($result < 0) {
						$error++;
						$object->errors = $interface->errors;
					}
					// Fin appel triggers

					if ($error) {
						dol_print_error($db);
					} else {
						// Redirect here
						// This avoid sending mail twice if going out and then back to page
						$mesg = $langs->trans('MailSuccessfulySent', $mailfile->getValidAddress($from, 2), $mailfile->getValidAddress($sendto, 2));
						setEventMessage($mesg);
						header('Location: ' . $_SERVER["PHP_SELF"] . '?facid=' . $object->id);
						exit();
					}
=======
				// Send mail
				require_once DOL_DOCUMENT_ROOT . '/core/class/CMailFile.class.php';
				$mailfile = new CMailFile($subject, $sendto, $from, $message, $filepath, $mimetype, $filename, $sendtocc, '', $deliveryreceipt, - 1);
				if ($mailfile->error) {
					$mesgs [] = '<div class="error">' . $mailfile->error . '</div>';
>>>>>>> 08214999
				} else {
					$result = $mailfile->sendfile();
					if ($result) {
						$error = 0;

						// Initialisation donnees
						$object->sendtoid = $sendtoid;
						$object->actiontypecode = $actiontypecode;
						$object->actionmsg = $actionmsg; // Long text
						$object->actionmsg2 = $actionmsg2; // Short text
						$object->fk_element = $object->id;
						$object->elementtype = $object->element;

						// Appel des triggers
						include_once DOL_DOCUMENT_ROOT . '/core/class/interfaces.class.php';
						$interface = new Interfaces($db);
						$result = $interface->run_triggers('BILL_SENTBYMAIL', $object, $user, $langs, $conf);
						if ($result < 0) {
							$error++;
							$object->errors = $interface->errors;
						}
						// Fin appel triggers

						if ($error) {
							dol_print_error($db);
						} else {
							// Redirect here
							// This avoid sending mail twice if going out and then back to page
							$mesg = $langs->trans('MailSuccessfulySent', $mailfile->getValidAddress($from, 2), $mailfile->getValidAddress($sendto, 2));
							setEventMessage($mesg);
							header('Location: ' . $_SERVER["PHP_SELF"] . '?facid=' . $object->id);
							exit();
						}
					} else {
						$langs->load("other");
						$mesg = '<div class="error">';
						if ($mailfile->error) {
							$mesg .= $langs->trans('ErrorFailedToSendMail', $from, $sendto);
							$mesg .= '<br>' . $mailfile->error;
						} else {
							$mesg .= 'No mail sent. Feature is disabled by option MAIN_DISABLE_ALL_MAILS';
						}
						$mesg .= '</div>';
						$mesgs [] = $mesg;
					}
				}
				/*            }
				 else
				{
				$langs->load("other");
				$mesgs[]='<div class="error">'.$langs->trans('ErrorMailRecipientIsEmpty').'</div>';
				dol_syslog('Recipient email is empty');
				}*/
			} else {
				$langs->load("errors");
				$mesgs [] = '<div class="error">' . $langs->trans('ErrorCantReadFile', $file) . '</div>';
				dol_syslog('Failed to read file: ' . $file);
			}
		} else {
			$langs->load("other");
			$mesgs [] = '<div class="error">' . $langs->trans('ErrorFailedToReadEntity', $langs->trans("Invoice")) . '</div>';
			dol_syslog('Impossible de lire les donnees de la facture. Le fichier facture n\'a peut-etre pas ete genere.');
		}

		$action = 'presend';
	}

	/*
	 * Generate document
	 */
	else if ($action == 'builddoc') // En get ou en post
	{
		$object->fetch($id);
		$object->fetch_thirdparty();

		// Save last template used to generate document
		if (GETPOST('model'))
			$object->setDocModel($user, GETPOST('model', 'alpha'));
		if (GETPOST('fk_bank'))	// this field may come from an external module
			$object->fk_bank = GETPOST('fk_bank');

		// Define output language
		$outputlangs = $langs;
		$newlang = '';
		if ($conf->global->MAIN_MULTILANGS && empty($newlang) && GETPOST('lang_id')) $newlang = GETPOST('lang_id');
		if ($conf->global->MAIN_MULTILANGS && empty($newlang)) $newlang = $object->client->default_lang;
		if (! empty($newlang))
		{
			$outputlangs = new Translate("", $conf);
			$outputlangs->setDefaultLang($newlang);
		}
		$result = facture_pdf_create($db, $object, $object->modelpdf, $outputlangs, $hidedetails, $hidedesc, $hideref);
		if ($result <= 0)
		{
			dol_print_error($db, $result);
			exit();
		}
	}

	// Remove file in doc form
	else if ($action == 'remove_file') {
		if ($object->fetch($id)) {
			require_once DOL_DOCUMENT_ROOT . '/core/lib/files.lib.php';

			$object->fetch_thirdparty();

			$langs->load("other");
			$upload_dir = $conf->facture->dir_output;
			$file = $upload_dir . '/' . GETPOST('file');
			$ret = dol_delete_file($file, 0, 0, 0, $object);
			if ($ret)
				setEventMessage($langs->trans("FileWasRemoved", GETPOST('urlfile')));
			else
				setEventMessage($langs->trans("ErrorFailToDeleteFile", GETPOST('urlfile')), 'errors');
			$action = '';
		}
	}

	// Print file
	else if ($action == 'print_file' and $user->rights->printipp->read) {
		require_once DOL_DOCUMENT_ROOT . '/core/class/dolprintipp.class.php';
		$printer = new dolPrintIPP($db, $conf->global->PRINTIPP_HOST, $conf->global->PRINTIPP_PORT, $user->login, $conf->global->PRINTIPP_USER, $conf->global->PRINTIPP_PASSWORD);
		$printer->print_file(GETPOST('file', 'alpha'), GETPOST('printer', 'alpha'));
		setEventMessage($langs->trans("FileWasSentToPrinter", GETPOST('file')));
		$action = '';
	}

	if (! empty($conf->global->MAIN_DISABLE_CONTACTS_TAB) && $user->rights->facture->creer) {
		if ($action == 'addcontact') {
			$result = $object->fetch($id);

			if ($result > 0 && $id > 0) {
				$contactid = (GETPOST('userid') ? GETPOST('userid') : GETPOST('contactid'));
				$result = $object->add_contact($contactid, $_POST["type"], $_POST["source"]);
			}

			if ($result >= 0) {
				header("Location: " . $_SERVER['PHP_SELF'] . "?id=" . $object->id);
				exit();
			} else {
				if ($object->error == 'DB_ERROR_RECORD_ALREADY_EXISTS') {
					$langs->load("errors");
					$mesgs [] = '<div class="error">' . $langs->trans("ErrorThisContactIsAlreadyDefinedAsThisType") . '</div>';
				} else {
					$mesgs [] = '<div class="error">' . $object->error . '</div>';
				}
			}
		}

		// bascule du statut d'un contact
		else if ($action == 'swapstatut') {
			if ($object->fetch($id)) {
				$result = $object->swapContactStatus(GETPOST('ligne'));
			} else {
				dol_print_error($db);
			}
		}

		// Efface un contact
		else if ($action == 'deletecontact') {
			$object->fetch($id);
			$result = $object->delete_contact($lineid);

			if ($result >= 0) {
				header("Location: " . $_SERVER['PHP_SELF'] . "?id=" . $object->id);
				exit();
			} else {
				dol_print_error($db);
			}
		}
	}

	if ($action == 'update_extras') {
		// Fill array 'array_options' with data from add form
		$extralabels = $extrafields->fetch_name_optionals_label($object->table_element);
		$ret = $extrafields->setOptionalsFromPost($extralabels, $object, GETPOST('attribute'));
		if ($ret < 0)
			$error ++;

		if (! $error) {
			// Actions on extra fields (by external module or standard code)
			// FIXME le hook fait double emploi avec le trigger !!
			$hookmanager->initHooks(array('invoicedao'));
			$parameters = array('id' => $object->id);
			$reshook = $hookmanager->executeHooks('insertExtraFields', $parameters, $object, $action); // Note that $action and $object may have been modified by
			                                                                                      // some hooks
			if (empty($reshook)) {
				$result = $object->insertExtraFields();
				if ($result < 0) {
					$error ++;
				}
			} else if ($reshook < 0)
				$error ++;
		}

		if ($error)
			$action = 'edit_extras';
	}
}



/*
 * View
 */

$form = new Form($db);
$formother = new FormOther($db);
$formfile = new FormFile($db);
$bankaccountstatic = new Account($db);
$now = dol_now();

llxHeader('', $langs->trans('Bill'), 'EN:Customers_Invoices|FR:Factures_Clients|ES:Facturas_a_clientes');



/**
 * *******************************************************************
 *
 * Mode creation
 *
 * ********************************************************************
 */

if ($action == 'create')
{
	$facturestatic = new Facture($db);
	$extralabels = $extrafields->fetch_name_optionals_label($facturestatic->table_element);

	print_fiche_titre($langs->trans('NewBill'));

	$soc = new Societe($db);
	if ($socid > 0)
		$res = $soc->fetch($socid);

	if (! empty($origin) && ! empty($originid))
	{
		// Parse element/subelement (ex: project_task)
		$element = $subelement = $origin;
		if (preg_match('/^([^_]+)_([^_]+)/i', $origin, $regs)) {
			$element = $regs [1];
			$subelement = $regs [2];
		}

		if ($element == 'project') {
			$projectid = $originid;
		} else {
			// For compatibility
			if ($element == 'order' || $element == 'commande') {
				$element = $subelement = 'commande';
			}
			if ($element == 'propal') {
				$element = 'comm/propal';
				$subelement = 'propal';
			}
			if ($element == 'contract') {
				$element = $subelement = 'contrat';
			}
			if ($element == 'shipping') {
				$element = $subelement = 'expedition';
			}

			dol_include_once('/' . $element . '/class/' . $subelement . '.class.php');

			$classname = ucfirst($subelement);
			$objectsrc = new $classname($db);
			$objectsrc->fetch($originid);
			if (empty($objectsrc->lines) && method_exists($objectsrc, 'fetch_lines'))
				$objectsrc->fetch_lines();
			$objectsrc->fetch_thirdparty();

			$projectid = (! empty($objectsrc->fk_project) ? $objectsrc->fk_project : '');
			$ref_client = (! empty($objectsrc->ref_client) ? $objectsrc->ref_client : '');
			$ref_int = (! empty($objectsrc->ref_int) ? $objectsrc->ref_int : '');
	
			// only if socid not filled else it's allready done upper
			if (empty($socid))
				$soc = $objectsrc->thirdparty;

			$cond_reglement_id 	= (! empty($objectsrc->cond_reglement_id)?$objectsrc->cond_reglement_id:(! empty($soc->cond_reglement_id)?$soc->cond_reglement_id:1));
			$mode_reglement_id 	= (! empty($objectsrc->mode_reglement_id)?$objectsrc->mode_reglement_id:(! empty($soc->mode_reglement_id)?$soc->mode_reglement_id:0));
			$remise_percent 	= (! empty($objectsrc->remise_percent)?$objectsrc->remise_percent:(! empty($soc->remise_percent)?$soc->remise_percent:0));
			$remise_absolue 	= (! empty($objectsrc->remise_absolue)?$objectsrc->remise_absolue:(! empty($soc->remise_absolue)?$soc->remise_absolue:0));
			$dateinvoice		= (empty($dateinvoice)?(empty($conf->global->MAIN_AUTOFILL_DATE)?-1:''):$dateinvoice);

			// Replicate extrafields
			$objectsrc->fetch_optionals($originid);
			$object->array_options = $objectsrc->array_options;
		}
		$dateinvoice = empty($conf->global->MAIN_AUTOFILL_DATE) ? -1 : '';	// Dot not set 0 here (0 for a date is 1970)
	}
	else
	{
		$cond_reglement_id 	= $soc->cond_reglement_id;
		$mode_reglement_id 	= $soc->mode_reglement_id;
		$remise_percent 	= $soc->remise_percent;
		$remise_absolue 	= 0;
		$dateinvoice		= (empty($dateinvoice)?(empty($conf->global->MAIN_AUTOFILL_DATE)?-1:''):$dateinvoice);		// Do not set 0 here (0 for a date is 1970)
	}
	$absolute_discount = $soc->getAvailableDiscounts();

	if (! empty($conf->use_javascript_ajax))
	{
		require_once DOL_DOCUMENT_ROOT . '/core/lib/ajax.lib.php';
		print ajax_combobox('fac_replacement');
		print ajax_combobox('fac_avoir');
	}

	print '<form name="add" action="' . $_SERVER["PHP_SELF"] . '" method="POST">';
	print '<input type="hidden" name="token" value="' . $_SESSION ['newtoken'] . '">';
	print '<input type="hidden" name="action" value="add">';
	if ($soc->id > 0) print '<input type="hidden" name="socid" value="' . $soc->id . '">' . "\n";
	print '<input name="facnumber" type="hidden" value="provisoire">';
	print '<input name="ref_client" type="hidden" value="' . $ref_client . '">';
	print '<input name="ref_int" type="hidden" value="' . $ref_int . '">';
	print '<input type="hidden" name="origin" value="' . $origin . '">';
	print '<input type="hidden" name="originid" value="' . $originid . '">';

	print '<table class="border" width="100%">';

	// Ref
	print '<tr><td class="fieldrequired">' . $langs->trans('Ref') . '</td><td colspan="2">' . $langs->trans('Draft') . '</td></tr>';

	// Thirdparty
	print '<td class="fieldrequired">' . $langs->trans('Customer') . '</td>';
	if ($soc->id > 0)
	{
		print '<td colspan="2">';
		print $soc->getNomUrl(1);
		print '<input type="hidden" name="socid" value="' . $soc->id . '">';
		// Outstanding Bill
		$outstandigBills = $soc->get_OutstandingBill();
		print ' (' . $langs->trans('CurrentOutstandingBill') . ': ';
		print price($outstandigBills, '', $langs, 0, 0, - 1, $conf->currency);
		if ($soc->outstanding_limit != '')
		{
			if ($outstandigBills > $soc->outstanding_limit) print img_warning($langs->trans("OutstandingBillReached"));
			print ' / ' . price($soc->outstanding_limit);
		}
		print ')';
		print '</td>';
	}
	else
	{
		print '<td colspan="2">';
		print $form->select_company('', 'socid', 's.client = 1 OR s.client = 3', 1);
		print '</td>';
	}
	print '</tr>' . "\n";

	// Predefined invoices
	if (empty($origin) && empty($originid) && $socid > 0)
	{
		$sql = 'SELECT r.rowid, r.titre, r.total_ttc';
		$sql .= ' FROM ' . MAIN_DB_PREFIX . 'facture_rec as r';
		$sql .= ' WHERE r.fk_soc = ' . $soc->id;

		$resql = $db->query($sql);
		if ($resql)
		{
			$num = $db->num_rows($resql);
			$i = 0;

			if ($num > 0)
			{
				print '<tr><td>' . $langs->trans('CreateFromRepeatableInvoice') . '</td><td>';
				print '<select class="flat" name="fac_rec">';
				print '<option value="0" selected="selected"></option>';
				while ($i < $num)
				{
					$objp = $db->fetch_object($resql);
					print '<option value="' . $objp->rowid . '"';
					if (GETPOST('fac_rec') == $objp->rowid)
						print ' selected="selected"';
					print '>' . $objp->titre . ' (' . price($objp->total_ttc) . ' ' . $langs->trans("TTC") . ')</option>';
					$i ++;
				}
				print '</select></td></tr>';
			}
			$db->free($resql);
		} else {
			dol_print_error($db);
		}
	}

	// Type de facture
	$facids = $facturestatic->list_replacable_invoices($soc->id);
	if ($facids < 0) {
		dol_print_error($db, $facturestatic);
		exit();
	}
	$options = "";
	foreach ($facids as $facparam)
	{
		$options .= '<option value="' . $facparam ['id'] . '"';
		if ($facparam ['id'] == $_POST['fac_replacement'])
			$options .= ' selected="selected"';
		$options .= '>' . $facparam ['ref'];
		$options .= ' (' . $facturestatic->LibStatut(0, $facparam ['status']) . ')';
		$options .= '</option>';
	}

	// Show link for credit note
	$facids=$facturestatic->list_qualified_avoir_invoices($soc->id);
	if ($facids < 0)
	{
		dol_print_error($db,$facturestatic);
		exit;
	}
	$optionsav = "";
	$newinvoice_static = new Facture($db);
	foreach ($facids as $key => $valarray)
	{
		$newinvoice_static->id = $key;
		$newinvoice_static->ref = $valarray ['ref'];
		$newinvoice_static->statut = $valarray ['status'];
		$newinvoice_static->type = $valarray ['type'];
		$newinvoice_static->paye = $valarray ['paye'];

		$optionsav .= '<option value="' . $key . '"';
		if ($key == $_POST['fac_avoir'])
			$optionsav .= ' selected="selected"';
		$optionsav .= '>';
		$optionsav .= $newinvoice_static->ref;
		$optionsav .= ' (' . $newinvoice_static->getLibStatut(1, $valarray ['paymentornot']) . ')';
		$optionsav .= '</option>';
	}

	print '<tr><td valign="top" class="fieldrequired">' . $langs->trans('Type') . '</td><td colspan="2">';
	print '<table class="nobordernopadding">' . "\n";

	// Standard invoice
	print '<tr height="18"><td width="16px" valign="middle">';
	print '<input type="radio" id="radio_standard" name="type" value="0"' . (GETPOST('type') == 0 ? ' checked="checked"' : '') . '>';
	print '</td><td valign="middle">';
	$desc = $form->textwithpicto($langs->trans("InvoiceStandardAsk"), $langs->transnoentities("InvoiceStandardDesc"), 1);
	print $desc;
	print '</td></tr>' . "\n";

	if ((empty($origin)) || ((($origin == 'propal') || ($origin == 'commande')) && (! empty($originid))))
	{
		// Deposit
		print '<tr height="18"><td width="16px" valign="middle">';
		print '<input type="radio" id="radio_deposit" name="type" value="3"' . (GETPOST('type') == 3 ? ' checked="checked"' : '') . '>';
		print '</td><td valign="middle" class="nowrap">';
		print '<script type="text/javascript" language="javascript">
		jQuery(document).ready(function() {
			jQuery("#typedeposit, #valuedeposit").click(function() {
				jQuery("#radio_deposit").attr(\'checked\',\'checked\');
			});
		});
		</script>';
		$desc = $form->textwithpicto($langs->trans("InvoiceDeposit"), $langs->transnoentities("InvoiceDepositDesc"), 1);
		print '<table class="nobordernopadding"><tr><td>' . $desc . '</td>';
		if (($origin == 'propal') || ($origin == 'commande')) {
			print '<td class="nowrap" style="padding-left: 5px">';
			$arraylist = array('amount' => 'FixAmount','variable' => 'VarAmount');
			print $form->selectarray('typedeposit', $arraylist, GETPOST('typedeposit'), 0, 0, 0, '', 1);
			print '</td>';
			print '<td class="nowrap" style="padding-left: 5px">' . $langs->trans('Value') . ':<input type="text" id="valuedeposit" name="valuedeposit" size="3" value="' . GETPOST('valuedeposit', 'int') . '"/>';
		}
		print '</td></tr></table>';
		print '</td></tr>' . "\n";
	}

	if ($socid > 0)
	{
		// Replacement
		print '<tr height="18"><td valign="middle">';
		print '<input type="radio" name="type" id="radio_replacement" value="1"' . (GETPOST('type') == 1 ? ' checked="checked"' : '');
		if (! $options)
			print ' disabled="disabled"';
		print '>';
		print '</td><td valign="middle">';
		print '<script type="text/javascript" language="javascript">
		jQuery(document).ready(function() {
			jQuery("#fac_replacement").change(function() {
				jQuery("#radio_replacement").attr(\'checked\',\'checked\');
			});
		});
		</script>';
		$text = $langs->trans("InvoiceReplacementAsk") . ' ';
		$text .= '<select class="flat" name="fac_replacement" id="fac_replacement"';
		if (! $options)
			$text .= ' disabled="disabled"';
		$text .= '>';
		if ($options) {
			$text .= '<option value="-1">&nbsp;</option>';
			$text .= $options;
		} else {
			$text .= '<option value="-1">' . $langs->trans("NoReplacableInvoice") . '</option>';
		}
		$text .= '</select>';
		$desc = $form->textwithpicto($text, $langs->transnoentities("InvoiceReplacementDesc"), 1);
		print $desc;
		print '</td></tr>' . "\n";
	}
	else
	{
		print '<tr height="18"><td valign="middle">';
		print '<input type="radio" name="type" id="radio_replacement" value="0" disabled="disabled">';
		print '</td><td valign="middle">';
		$text = $langs->trans("InvoiceReplacement") . ' ';
		$text.= '('.$langs->trans("YouMustCreateInvoiceFromThird").') ';
		$desc = $form->textwithpicto($text, $langs->transnoentities("InvoiceReplacementDesc"), 1);
		print $desc;
		print '</td></tr>' . "\n";
	}

	if (empty($origin))
	{
		if ($socid > 0)
		{
			// Credit note
			print '<tr height="18"><td valign="top">';
			print '<input type="radio" id="radio_creditnote" name="type" value="2"' . (GETPOST('type') == 2 ? ' checked=true' : '');
			if (! $optionsav)
				print ' disabled="disabled"';
			print '>';
			print '</td><td valign="top">';
			// Show credit note options only if we checked credit note
			print '<script type="text/javascript" language="javascript">
			jQuery(document).ready(function() {
				if (! jQuery("#radio_creditnote").attr(\'checked\'))
				{
					jQuery("#credit_note_options").hide();
				}
				jQuery("#radio_creditnote").click(function() {
					jQuery("#credit_note_options").show();
				});
				jQuery("#radio_standard, #radio_replacement, #radio_deposit").click(function() {
					jQuery("#credit_note_options").hide();
				});
			});
			</script>';
			$text = $langs->transnoentities("InvoiceAvoirAsk") . ' ';
			// $text.='<input type="text" value="">';
			$text .= '<select class="flat" name="fac_avoir" id="fac_avoir"';
			if (! $optionsav)
				$text .= ' disabled="disabled"';
			$text .= '>';
			if ($optionsav) {
				$text .= '<option value="-1"></option>';
				$text .= $optionsav;
			} else {
				$text .= '<option value="-1">' . $langs->trans("NoInvoiceToCorrect") . '</option>';
			}
			$text .= '</select>';
			$desc = $form->textwithpicto($text, $langs->transnoentities("InvoiceAvoirDesc"), 1);
			print $desc;

			print '<div id="credit_note_options">';
	        print '&nbsp;&nbsp;&nbsp; <input type="checkbox" name="invoiceAvoirWithLines" id="invoiceAvoirWithLines" value="1" onclick="if($(this).is(\':checked\') ) { $(\'#radio_creditnote\').attr(\'checked\',\'checked\'); $(\'#invoiceAvoirWithPaymentRestAmount\').removeAttr(\'checked\');   }" '.(GETPOST('invoiceAvoirWithLines','int')>0 ? 'checked="checked"':'').' /> <label for="invoiceAvoirWithLines">'.$langs->trans('invoiceAvoirWithLines')."</label>";
	        print '<br>&nbsp;&nbsp;&nbsp; <input type="checkbox" name="invoiceAvoirWithPaymentRestAmount" id="invoiceAvoirWithPaymentRestAmount" value="1" onclick="if($(this).is(\':checked\') ) { $(\'#radio_creditnote\').attr(\'checked\',\'checked\');  $(\'#invoiceAvoirWithLines\').removeAttr(\'checked\');   }" '.(GETPOST('invoiceAvoirWithPaymentRestAmount','int')>0 ? 'checked="checked"':'').' /> <label for="invoiceAvoirWithPaymentRestAmount">'.$langs->trans('invoiceAvoirWithPaymentRestAmount')."</label>";
			print '</div>';

			print '</td></tr>' . "\n";
		}
		else
		{
			print '<tr height="18"><td valign="middle">';
			print '<input type="radio" name="type" id="radio_creditnote" value="0" disabled="disabled">';
			print '</td><td valign="middle">';
			$text = $langs->trans("InvoiceAvoir") . ' ';
			$text.= '('.$langs->trans("YouMustCreateInvoiceFromThird").') ';
			$desc = $form->textwithpicto($text, $langs->transnoentities("InvoiceAvoirDesc"), 1);
			print $desc;
			print '</td></tr>' . "\n";
		}
	}

	print '</table>';
	print '</td></tr>';

	if ($socid > 0)
	{
		// Discounts for third party
		print '<tr><td>' . $langs->trans('Discounts') . '</td><td colspan="2">';
		if ($soc->remise_percent)
			print $langs->trans("CompanyHasRelativeDiscount", '<a href="' . DOL_URL_ROOT . '/comm/remise.php?id=' . $soc->id . '&backtopage=' . urlencode($_SERVER["PHP_SELF"] . '?socid=' . $soc->id . '&action=' . $action . '&origin=' . GETPOST('origin') . '&originid=' . GETPOST('originid')) . '">' . $soc->remise_percent . '</a>');
		else
			print $langs->trans("CompanyHasNoRelativeDiscount");
		print ' <a href="' . DOL_URL_ROOT . '/comm/remise.php?id=' . $soc->id . '&backtopage=' . urlencode($_SERVER["PHP_SELF"] . '?socid=' . $soc->id . '&action=' . $action . '&origin=' . GETPOST('origin') . '&originid=' . GETPOST('originid')) . '">(' . $langs->trans("EditRelativeDiscount") . ')</a>';
		print '. ';
		print '<br>';
		if ($absolute_discount)
			print $langs->trans("CompanyHasAbsoluteDiscount", '<a href="' . DOL_URL_ROOT . '/comm/remx.php?id=' . $soc->id . '&backtopage=' . urlencode($_SERVER["PHP_SELF"] . '?socid=' . $soc->id . '&action=' . $action . '&origin=' . GETPOST('origin') . '&originid=' . GETPOST('originid')) . '">' . price($absolute_discount) . '</a>', $langs->trans("Currency" . $conf->currency));
		else
			print $langs->trans("CompanyHasNoAbsoluteDiscount");
		print ' <a href="' . DOL_URL_ROOT . '/comm/remx.php?id=' . $soc->id . '&backtopage=' . urlencode($_SERVER["PHP_SELF"] . '?socid=' . $soc->id . '&action=' . $action . '&origin=' . GETPOST('origin') . '&originid=' . GETPOST('originid')) . '">(' . $langs->trans("EditGlobalDiscounts") . ')</a>';
		print '.';
		print '</td></tr>';
	}

	// Date invoice
	print '<tr><td class="fieldrequired">' . $langs->trans('Date') . '</td><td colspan="2">';
	$datefacture = dol_mktime(12, 0, 0, $_POST['remonth'], $_POST['reday'], $_POST['reyear']);
	$form->select_date($datefacture?$datefacture:$dateinvoice, '', '', '', '', "add", 1, 1);
	print '</td></tr>';

	// Payment term
	print '<tr><td class="nowrap">' . $langs->trans('PaymentConditionsShort') . '</td><td colspan="2">';
	$form->select_conditions_paiements(isset($_POST['cond_reglement_id']) ? $_POST['cond_reglement_id'] : $cond_reglement_id, 'cond_reglement_id');
	print '</td></tr>';

	// Payment mode
	print '<tr><td>' . $langs->trans('PaymentMode') . '</td><td colspan="2">';
	$form->select_types_paiements(isset($_POST['mode_reglement_id']) ? $_POST['mode_reglement_id'] : $mode_reglement_id, 'mode_reglement_id');
	print '</td></tr>';

	// Project
	if (! empty($conf->projet->enabled) && $socid > 0) {
		$formproject = new FormProjets($db);

		$langs->load('projects');
		print '<tr><td>' . $langs->trans('Project') . '</td><td colspan="2">';
		$formproject->select_projects($soc->id, $projectid, 'projectid');
		print '</td></tr>';
	}

	// Other attributes
	$parameters = array('objectsrc' => $objectsrc,'colspan' => ' colspan="3"');
	$reshook = $hookmanager->executeHooks('formObjectOptions', $parameters, $object, $action); // Note that $action and $object may have been modified by
	                                                                                      // hook
	if (empty($reshook) && ! empty($extrafields->attribute_label)) {
		print $object->showOptionals($extrafields, 'edit');
	}

	// Modele PDF
	print '<tr><td>' . $langs->trans('Model') . '</td>';
	print '<td>';
	include_once DOL_DOCUMENT_ROOT . '/core/modules/facture/modules_facture.php';
	$liste = ModelePDFFactures::liste_modeles($db);
	print $form->selectarray('model', $liste, $conf->global->FACTURE_ADDON_PDF);
	print "</td></tr>";

	// Public note
	print '<tr>';
	print '<td class="border" valign="top">' . $langs->trans('NotePublic') . '</td>';
	print '<td valign="top" colspan="2">';
	$note_public = '';
	if (is_object($objectsrc)) 	// Take value from source object
	{
		$note_public = $objectsrc->note_public;
	}
	$doleditor = new DolEditor('note_public', $note_public, '', 80, 'dolibarr_notes', 'In', 0, false, true, ROWS_3, 70);
	print $doleditor->Create(1);

	// print '<textarea name="note_public" wrap="soft" cols="70" rows="'.ROWS_3.'">'.$note_public.'</textarea></td></tr>';

	// Private note
	if (empty($user->societe_id)) {
		print '<tr>';
		print '<td class="border" valign="top">' . $langs->trans('NotePrivate') . '</td>';
		print '<td valign="top" colspan="2">';
		$note_private = '';
		if (! empty($origin) && ! empty($originid) && is_object($objectsrc)) 		// Take value from source object
		{
			$note_private = $objectsrc->note_private;
		}
		$doleditor = new DolEditor('note_private', $note_private, '', 80, 'dolibarr_notes', 'In', 0, false, true, ROWS_3, 70);
		print $doleditor->Create(1);
		// print '<textarea name="note_private" wrap="soft" cols="70" rows="'.ROWS_3.'">'.$note_private.'.</textarea></td></tr>';
	}

	if (! empty($origin) && ! empty($originid) && is_object($objectsrc)) {
		// TODO for compatibility
		if ($origin == 'contrat') {
			// Calcul contrat->price (HT), contrat->total (TTC), contrat->tva
			$objectsrc->remise_absolue = $remise_absolue;
			$objectsrc->remise_percent = $remise_percent;
			$objectsrc->update_price(1, - 1, 1);
		}

		print "\n<!-- " . $classname . " info -->";
		print "\n";
		print '<input type="hidden" name="amount"         value="' . $objectsrc->total_ht . '">' . "\n";
		print '<input type="hidden" name="total"          value="' . $objectsrc->total_ttc . '">' . "\n";
		print '<input type="hidden" name="tva"            value="' . $objectsrc->total_tva . '">' . "\n";
		print '<input type="hidden" name="origin"         value="' . $objectsrc->element . '">';
		print '<input type="hidden" name="originid"       value="' . $objectsrc->id . '">';

		$newclassname = $classname;
		if ($newclassname == 'Propal')
			$newclassname = 'CommercialProposal';
		elseif ($newclassname == 'Commande')
			$newclassname = 'Order';
		elseif ($newclassname == 'Expedition')
			$newclassname = 'Sending';

		print '<tr><td>' . $langs->trans($newclassname) . '</td><td colspan="2">' . $objectsrc->getNomUrl(1) . '</td></tr>';
		print '<tr><td>' . $langs->trans('TotalHT') . '</td><td colspan="2">' . price($objectsrc->total_ht) . '</td></tr>';
		print '<tr><td>' . $langs->trans('TotalVAT') . '</td><td colspan="2">' . price($objectsrc->total_tva) . "</td></tr>";
		if ($mysoc->localtax1_assuj == "1") 		// Localtax1 RE
		{
			print '<tr><td>' . $langs->transcountry("AmountLT1", $mysoc->country_code) . '</td><td colspan="2">' . price($objectsrc->total_localtax1) . "</td></tr>";
		}

		if ($mysoc->localtax2_assuj == "1") 		// Localtax2 IRPF
		{
			print '<tr><td>' . $langs->transcountry("AmountLT2", $mysoc->country_code) . '</td><td colspan="2">' . price($objectsrc->total_localtax2) . "</td></tr>";
		}
		print '<tr><td>' . $langs->trans('TotalTTC') . '</td><td colspan="2">' . price($objectsrc->total_ttc) . "</td></tr>";
	} else {
		// Show deprecated optional form to add product line here
		if (! empty($conf->global->PRODUCT_SHOW_WHEN_CREATE)) {
			print '<tr><td colspan="3">';

			// Zone de choix des produits predefinis a la creation
			print '<table class="noborder" width="100%">';
			print '<tr>';
			print '<td>' . $langs->trans('ProductsAndServices') . '</td>';
			print '<td>' . $langs->trans('Qty') . '</td>';
			print '<td>' . $langs->trans('ReductionShort') . '</td>';
			print '<td> &nbsp; &nbsp; </td>';
			if (! empty($conf->service->enabled)) {
				print '<td>' . $langs->trans('ServiceLimitedDuration') . '</td>';
			}
			print '</tr>';
			for($i = 1; $i <= $NBLINES; $i ++) {
				print '<tr>';
				print '<td>';
				// multiprix
				if (! empty($conf->global->PRODUIT_MULTIPRICES))
					$form->select_produits('', 'idprod' . $i, '', $conf->product->limit_size, $soc->price_level);
				else
					$form->select_produits('', 'idprod' . $i, '', $conf->product->limit_size);
				print '</td>';
				print '<td><input type="text" size="2" name="qty' . $i . '" value="1"></td>';
				print '<td class="nowrap"><input type="text" size="1" name="remise_percent' . $i . '" value="' . $soc->remise_percent . '">%</td>';
				print '<td>&nbsp;</td>';
				// Si le module service est actif, on propose des dates de debut et fin a la ligne
				if (! empty($conf->service->enabled)) {
					print '<td class="nowrap">';
					print '<table class="nobordernopadding"><tr class="nocellnopadd">';
					print '<td class="nobordernopadding nowrap">';
					print $langs->trans('From') . ' ';
					print '</td><td class="nobordernopadding nowrap">';
					print $form->select_date('', 'date_start' . $i, $usehm, $usehm, 1, "add");
					print '</td></tr>';
					print '<td class="nobordernopadding nowrap">';
					print $langs->trans('to') . ' ';
					print '</td><td class="nobordernopadding nowrap">';
					print $form->select_date('', 'date_end' . $i, $usehm, $usehm, 1, "add");
					print '</td></tr></table>';
					print '</td>';
				}
				print "</tr>\n";
			}

			print '</table>';
			print '</td></tr>';
		}
	}

	print "</table>\n";

	// Button "Create Draft"
	print '<br><center><input type="submit" class="button" name="bouton" value="' . $langs->trans('CreateDraft') . '"></center>';

	print "</form>\n";

	// Show origin lines
	if (! empty($origin) && ! empty($originid) && is_object($objectsrc)) {
		print '<br>';

		$title = $langs->trans('ProductsAndServices');
		print_titre($title);

		print '<table class="noborder" width="100%">';

		$objectsrc->printOriginLinesList();

		print '</table>';
	}

	print '<br>';
} else if ($id > 0 || ! empty($ref)) {
	/*
	 * Show object in view mode
	 */

	$result = $object->fetch($id, $ref);
	if ($result <= 0) {
		dol_print_error($db, $object->error);
		exit();
	}

	// fetch optionals attributes and labels
	$extralabels = $extrafields->fetch_name_optionals_label($object->table_element);

	if ($user->societe_id > 0 && $user->societe_id != $object->socid)
		accessforbidden('', 0);

	$result = $object->fetch_thirdparty();

	$soc = new Societe($db);
	$soc->fetch($object->socid);
	$selleruserevenustamp = $mysoc->useRevenueStamp();

	$totalpaye = $object->getSommePaiement();
	$totalcreditnotes = $object->getSumCreditNotesUsed();
	$totaldeposits = $object->getSumDepositsUsed();
	// print "totalpaye=".$totalpaye." totalcreditnotes=".$totalcreditnotes." totaldeposts=".$totaldeposits."
	// selleruserrevenuestamp=".$selleruserevenustamp;

	// We can also use bcadd to avoid pb with floating points
	// For example print 239.2 - 229.3 - 9.9; does not return 0.
	// $resteapayer=bcadd($object->total_ttc,$totalpaye,$conf->global->MAIN_MAX_DECIMALS_TOT);
	// $resteapayer=bcadd($resteapayer,$totalavoir,$conf->global->MAIN_MAX_DECIMALS_TOT);
	$resteapayer = price2num($object->total_ttc - $totalpaye - $totalcreditnotes - $totaldeposits, 'MT');

	if ($object->paye)
		$resteapayer = 0;
	$resteapayeraffiche = $resteapayer;

	if (! empty($conf->global->FACTURE_DEPOSITS_ARE_JUST_PAYMENTS)) {
		$filterabsolutediscount = "fk_facture_source IS NULL"; // If we want deposit to be substracted to payments only and not to total of final invoice
		$filtercreditnote = "fk_facture_source IS NOT NULL"; // If we want deposit to be substracted to payments only and not to total of final invoice
	} else {
		$filterabsolutediscount = "fk_facture_source IS NULL OR (fk_facture_source IS NOT NULL AND description='(DEPOSIT)')";
		$filtercreditnote = "fk_facture_source IS NOT NULL AND description <> '(DEPOSIT)'";
	}

	$absolute_discount = $soc->getAvailableDiscounts('', $filterabsolutediscount);
	$absolute_creditnote = $soc->getAvailableDiscounts('', $filtercreditnote);
	$absolute_discount = price2num($absolute_discount, 'MT');
	$absolute_creditnote = price2num($absolute_creditnote, 'MT');

	$author = new User($db);
	if ($object->user_author) {
		$author->fetch($object->user_author);
	}

	$objectidnext = $object->getIdReplacingInvoice();

	$head = facture_prepare_head($object);

	dol_fiche_head($head, 'compta', $langs->trans('InvoiceCustomer'), 0, 'bill');

	$formconfirm = '';

	// Confirmation de la conversion de l'avoir en reduc
	if ($action == 'converttoreduc') {
		$text = $langs->trans('ConfirmConvertToReduc');
		$formconfirm = $form->formconfirm($_SERVER['PHP_SELF'] . '?facid=' . $object->id, $langs->trans('ConvertToReduc'), $text, 'confirm_converttoreduc', '', "yes", 2);
	}

	// Confirmation to delete invoice
	if ($action == 'delete') {
		$text = $langs->trans('ConfirmDeleteBill', $object->ref);
		$formquestion = array();

		$qualified_for_stock_change = 0;
		if (empty($conf->global->STOCK_SUPPORTS_SERVICES)) {
			$qualified_for_stock_change = $object->hasProductsOrServices(2);
		} else {
			$qualified_for_stock_change = $object->hasProductsOrServices(1);
		}

		if ($object->type != Facture::TYPE_DEPOSIT && ! empty($conf->global->STOCK_CALCULATE_ON_BILL) && $qualified_for_stock_change && $object->statut >= 1) {
			$langs->load("stocks");
			require_once DOL_DOCUMENT_ROOT . '/product/class/html.formproduct.class.php';
			$formproduct = new FormProduct($db);
			$label = $object->type == Facture::TYPE_CREDIT_NOTE ? $langs->trans("SelectWarehouseForStockDecrease") : $langs->trans("SelectWarehouseForStockIncrease");
			$formquestion = array(
								// 'text' => $langs->trans("ConfirmClone"),
								// array('type' => 'checkbox', 'name' => 'clone_content', 'label' => $langs->trans("CloneMainAttributes"), 'value' =>
								// 1),
								// array('type' => 'checkbox', 'name' => 'update_prices', 'label' => $langs->trans("PuttingPricesUpToDate"), 'value'
								// => 1),
								array('type' => 'other','name' => 'idwarehouse','label' => $label,'value' => $formproduct->selectWarehouses(GETPOST('idwarehouse')?GETPOST('idwarehouse'):'ifone', 'idwarehouse', '', 1, 0, 0, $langs->trans("NoStockAction"))));
			$formconfirm = $form->formconfirm($_SERVER['PHP_SELF'] . '?facid=' . $object->id, $langs->trans('DeleteBill'), $text, 'confirm_delete', $formquestion, "yes", 1);
		} else {
			$formconfirm = $form->formconfirm($_SERVER['PHP_SELF'] . '?facid=' . $object->id, $langs->trans('DeleteBill'), $text, 'confirm_delete', '', '', 1);
		}
	}

	// Confirmation de la validation
	if ($action == 'valid') {
		// on verifie si l'objet est en numerotation provisoire
		$objectref = substr($object->ref, 1, 4);
		if ($objectref == 'PROV') {
			$savdate = $object->date;
			if (! empty($conf->global->FAC_FORCE_DATE_VALIDATION)) {
				$object->date = dol_now();
				$object->date_lim_reglement = $object->calculate_date_lim_reglement();
			}
			$numref = $object->getNextNumRef($soc);
			// $object->date=$savdate;
		} else {
			$numref = $object->ref;
		}

		$text = $langs->trans('ConfirmValidateBill', $numref);
		if (! empty($conf->notification->enabled)) {
			require_once DOL_DOCUMENT_ROOT . '/core/class/notify.class.php';
			$notify = new Notify($db);
			$text .= '<br>';
			$text .= $notify->confirmMessage('BILL_VALIDATE', $object->socid);
		}
		$formquestion = array();

		$qualified_for_stock_change = 0;
		if (empty($conf->global->STOCK_SUPPORTS_SERVICES)) {
			$qualified_for_stock_change = $object->hasProductsOrServices(2);
		} else {
			$qualified_for_stock_change = $object->hasProductsOrServices(1);
		}

		if ($object->type != Facture::TYPE_DEPOSIT && ! empty($conf->global->STOCK_CALCULATE_ON_BILL) && $qualified_for_stock_change) {
			$langs->load("stocks");
			require_once DOL_DOCUMENT_ROOT . '/product/class/html.formproduct.class.php';
			require_once DOL_DOCUMENT_ROOT . '/product/stock/class/entrepot.class.php';
			$formproduct = new FormProduct($db);
			$warehouse = new Entrepot($db);
			$warehouse_array = $warehouse->list_array();
			if (count($warehouse_array) == 1) {
				$label = $object->type == Facture::TYPE_CREDIT_NOTE ? $langs->trans("WarehouseForStockIncrease", current($warehouse_array)) : $langs->trans("WarehouseForStockDecrease", current($warehouse_array));
				$value = '<input type="hidden" id="idwarehouse" name="idwarehouse" value="' . key($warehouse_array) . '">';
			} else {
				$label = $object->type == Facture::TYPE_CREDIT_NOTE ? $langs->trans("SelectWarehouseForStockIncrease") : $langs->trans("SelectWarehouseForStockDecrease");
				$value = $formproduct->selectWarehouses(GETPOST('idwarehouse')?GETPOST('idwarehouse'):'ifone', 'idwarehouse', '', 1);
			}
			$formquestion = array(
								// 'text' => $langs->trans("ConfirmClone"),
								// array('type' => 'checkbox', 'name' => 'clone_content', 'label' => $langs->trans("CloneMainAttributes"), 'value' =>
								// 1),
								// array('type' => 'checkbox', 'name' => 'update_prices', 'label' => $langs->trans("PuttingPricesUpToDate"), 'value'
								// => 1),
								array('type' => 'other','name' => 'idwarehouse','label' => $label,'value' => $value));
		}
		if ($object->type != Facture::TYPE_CREDIT_NOTE && $object->total_ttc < 0) 		// Can happen only if $conf->global->FACTURE_ENABLE_NEGATIVE is on
		{
			$text .= '<br>' . img_warning() . ' ' . $langs->trans("ErrorInvoiceOfThisTypeMustBePositive");
		}
		$formconfirm = $form->formconfirm($_SERVER["PHP_SELF"] . '?facid=' . $object->id, $langs->trans('ValidateBill'), $text, 'confirm_valid', $formquestion, (($object->type != Facture::TYPE_CREDIT_NOTE && $object->total_ttc < 0) ? "no" : "yes"), ($conf->notification->enabled ? 0 : 2));
	}

	// Confirm back to draft status
	if ($action == 'modif') {
		$text = $langs->trans('ConfirmUnvalidateBill', $object->ref);
		$formquestion = array();

		$qualified_for_stock_change = 0;
		if (empty($conf->global->STOCK_SUPPORTS_SERVICES)) {
			$qualified_for_stock_change = $object->hasProductsOrServices(2);
		} else {
			$qualified_for_stock_change = $object->hasProductsOrServices(1);
		}
		if ($object->type != Facture::TYPE_DEPOSIT && ! empty($conf->global->STOCK_CALCULATE_ON_BILL) && $qualified_for_stock_change) {
			$langs->load("stocks");
			require_once DOL_DOCUMENT_ROOT . '/product/class/html.formproduct.class.php';
			require_once DOL_DOCUMENT_ROOT . '/product/stock/class/entrepot.class.php';
			$formproduct = new FormProduct($db);
			$warehouse = new Entrepot($db);
			$warehouse_array = $warehouse->list_array();
			if (count($warehouse_array) == 1) {
				$label = $object->type == Facture::TYPE_CREDIT_NOTE ? $langs->trans("WarehouseForStockDecrease", current($warehouse_array)) : $langs->trans("WarehouseForStockIncrease", current($warehouse_array));
				$value = '<input type="hidden" id="idwarehouse" name="idwarehouse" value="' . key($warehouse_array) . '">';
			} else {
				$label = $object->type == Facture::TYPE_CREDIT_NOTE ? $langs->trans("SelectWarehouseForStockDecrease") : $langs->trans("SelectWarehouseForStockIncrease");
				$value = $formproduct->selectWarehouses(GETPOST('idwarehouse')?GETPOST('idwarehouse'):'ifone', 'idwarehouse', '', 1);
			}
			$formquestion = array(
								// 'text' => $langs->trans("ConfirmClone"),
								// array('type' => 'checkbox', 'name' => 'clone_content', 'label' => $langs->trans("CloneMainAttributes"), 'value' =>
								// 1),
								// array('type' => 'checkbox', 'name' => 'update_prices', 'label' => $langs->trans("PuttingPricesUpToDate"), 'value'
								// => 1),
								array('type' => 'other','name' => 'idwarehouse','label' => $label,'value' => $value));
		}

		$formconfirm = $form->formconfirm($_SERVER["PHP_SELF"] . '?facid=' . $object->id, $langs->trans('UnvalidateBill'), $text, 'confirm_modif', $formquestion, "yes", 1);
	}

	// Confirmation du classement paye
	if ($action == 'paid' && $resteapayer <= 0) {
		$formconfirm = $form->formconfirm($_SERVER["PHP_SELF"] . '?facid=' . $object->id, $langs->trans('ClassifyPaid'), $langs->trans('ConfirmClassifyPaidBill', $object->ref), 'confirm_paid', '', "yes", 1);
	}
	if ($action == 'paid' && $resteapayer > 0) {
		// Code
		$i = 0;
		$close [$i] ['code'] = 'discount_vat';
		$i ++;
		$close [$i] ['code'] = 'badcustomer';
		$i ++;
		// Help
		$i = 0;
		$close [$i] ['label'] = $langs->trans("HelpEscompte") . '<br><br>' . $langs->trans("ConfirmClassifyPaidPartiallyReasonDiscountVatDesc");
		$i ++;
		$close [$i] ['label'] = $langs->trans("ConfirmClassifyPaidPartiallyReasonBadCustomerDesc");
		$i ++;
		// Texte
		$i = 0;
		$close [$i] ['reason'] = $form->textwithpicto($langs->transnoentities("ConfirmClassifyPaidPartiallyReasonDiscountVat", $resteapayer, $langs->trans("Currency" . $conf->currency)), $close [$i] ['label'], 1);
		$i ++;
		$close [$i] ['reason'] = $form->textwithpicto($langs->transnoentities("ConfirmClassifyPaidPartiallyReasonBadCustomer", $resteapayer, $langs->trans("Currency" . $conf->currency)), $close [$i] ['label'], 1);
		$i ++;
		// arrayreasons[code]=reason
		foreach ($close as $key => $val) {
			$arrayreasons [$close [$key] ['code']] = $close [$key] ['reason'];
		}

		// Cree un tableau formulaire
		$formquestion = array('text' => $langs->trans("ConfirmClassifyPaidPartiallyQuestion"),array('type' => 'radio','name' => 'close_code','label' => $langs->trans("Reason"),'values' => $arrayreasons),array('type' => 'text','name' => 'close_note','label' => $langs->trans("Comment"),'value' => '','size' => '100'));
		// Paiement incomplet. On demande si motif = escompte ou autre
		$formconfirm = $form->formconfirm($_SERVER["PHP_SELF"] . '?facid=' . $object->id, $langs->trans('ClassifyPaid'), $langs->trans('ConfirmClassifyPaidPartially', $object->ref), 'confirm_paid_partially', $formquestion, "yes");
	}

	// Confirmation du classement abandonne
	if ($action == 'canceled') {
		// S'il y a une facture de remplacement pas encore validee (etat brouillon),
		// on ne permet pas de classer abandonner la facture.
		if ($objectidnext) {
			$facturereplacement = new Facture($db);
			$facturereplacement->fetch($objectidnext);
			$statusreplacement = $facturereplacement->statut;
		}
		if ($objectidnext && $statusreplacement == 0) {
			print '<div class="error">' . $langs->trans("ErrorCantCancelIfReplacementInvoiceNotValidated") . '</div>';
		} else {
			// Code
			$close [1] ['code'] = 'badcustomer';
			$close [2] ['code'] = 'abandon';
			// Help
			$close [1] ['label'] = $langs->trans("ConfirmClassifyPaidPartiallyReasonBadCustomerDesc");
			$close [2] ['label'] = $langs->trans("ConfirmClassifyAbandonReasonOtherDesc");
			// Texte
			$close [1] ['reason'] = $form->textwithpicto($langs->transnoentities("ConfirmClassifyPaidPartiallyReasonBadCustomer", $object->ref), $close [1] ['label'], 1);
			$close [2] ['reason'] = $form->textwithpicto($langs->transnoentities("ConfirmClassifyAbandonReasonOther"), $close [2] ['label'], 1);
			// arrayreasons
			$arrayreasons [$close [1] ['code']] = $close [1] ['reason'];
			$arrayreasons [$close [2] ['code']] = $close [2] ['reason'];

			// Cree un tableau formulaire
			$formquestion = array('text' => $langs->trans("ConfirmCancelBillQuestion"),array('type' => 'radio','name' => 'close_code','label' => $langs->trans("Reason"),'values' => $arrayreasons),array('type' => 'text','name' => 'close_note','label' => $langs->trans("Comment"),'value' => '','size' => '100'));

			$formconfirm = $form->formconfirm($_SERVER['PHP_SELF'] . '?facid=' . $object->id, $langs->trans('CancelBill'), $langs->trans('ConfirmCancelBill', $object->ref), 'confirm_canceled', $formquestion, "yes");
		}
	}

	// Confirmation de la suppression d'une ligne produit
	if ($action == 'ask_deleteline') {
		$formconfirm = $form->formconfirm($_SERVER["PHP_SELF"] . '?facid=' . $object->id . '&lineid=' . $lineid, $langs->trans('DeleteProductLine'), $langs->trans('ConfirmDeleteProductLine'), 'confirm_deleteline', '', 'no', 1);
	}

	// Clone confirmation
	if ($action == 'clone') {
		// Create an array for form
		$formquestion = array(
							// 'text' => $langs->trans("ConfirmClone"),
							// array('type' => 'checkbox', 'name' => 'clone_content', 'label' => $langs->trans("CloneMainAttributes"), 'value' => 1)
							array('type' => 'other','name' => 'socid','label' => $langs->trans("SelectThirdParty"),'value' => $form->select_company('', 'socid', '(s.client=1 OR s.client=2 OR s.client=3)', 1)));
		// Paiement incomplet. On demande si motif = escompte ou autre
		$formconfirm = $form->formconfirm($_SERVER["PHP_SELF"] . '?facid=' . $object->id, $langs->trans('CloneInvoice'), $langs->trans('ConfirmCloneInvoice', $object->ref), 'confirm_clone', $formquestion, 'yes', 1);
	}

	if (! $formconfirm) {
		$parameters = array('lineid' => $lineid);
		$formconfirm = $hookmanager->executeHooks('formConfirm', $parameters, $object, $action); // Note that $action and $object may have been modified by
		                                                                                    // hook
	}

	// Print form confirm
	print $formconfirm;

	// Invoice content

	print '<table class="border" width="100%">';

	$linkback = '<a href="' . DOL_URL_ROOT . '/compta/facture/list.php' . (! empty($socid) ? '?socid=' . $socid : '') . '">' . $langs->trans("BackToList") . '</a>';

	// Ref
	print '<tr><td width="20%">' . $langs->trans('Ref') . '</td>';
	print '<td colspan="5">';
	$morehtmlref = '';
	$discount = new DiscountAbsolute($db);
	$result = $discount->fetch(0, $object->id);
	if ($result > 0) {
		$morehtmlref = ' (' . $langs->trans("CreditNoteConvertedIntoDiscount", $discount->getNomUrl(1, 'discount')) . ')';
	}
	if ($result < 0) {
		dol_print_error('', $discount->error);
	}
	print $form->showrefnav($object, 'ref', $linkback, 1, 'facnumber', 'ref', $morehtmlref);
	print '</td></tr>';

	// Ref customer
	print '<tr><td width="20%">';
	print '<table class="nobordernopadding" width="100%"><tr><td>';
	print $langs->trans('RefCustomer');
	print '</td>';
	if ($action != 'refclient' && ! empty($object->brouillon))
		print '<td align="right"><a href="' . $_SERVER['PHP_SELF'] . '?action=refclient&amp;id=' . $object->id . '">' . img_edit($langs->trans('Modify')) . '</a></td>';
	print '</tr></table>';
	print '</td>';
	print '<td colspan="5">';
	if ($user->rights->facture->creer && $action == 'refclient') {
		print '<form action="' . $_SERVER["PHP_SELF"] . '?id=' . $object->id . '" method="post">';
		print '<input type="hidden" name="token" value="' . $_SESSION ['newtoken'] . '">';
		print '<input type="hidden" name="action" value="set_ref_client">';
		print '<input type="text" class="flat" size="20" name="ref_client" value="' . $object->ref_client . '">';
		print ' <input type="submit" class="button" value="' . $langs->trans('Modify') . '">';
		print '</form>';
	} else {
		print $object->ref_client;
	}
	print '</td></tr>';

	// Third party
	print '<tr><td>';
	print '<table class="nobordernopadding" width="100%">';
	print '<tr><td>' . $langs->trans('Company') . '</td>';
	print '</td><td colspan="5">';
	if (! empty($conf->global->FACTURE_CHANGE_THIRDPARTY) && $action != 'editthirdparty' && $object->brouillon && $user->rights->facture->creer)
		print '<td align="right"><a href="' . $_SERVER["PHP_SELF"] . '?action=editthirdparty&amp;facid=' . $object->id . '">' . img_edit($langs->trans('SetLinkToThirdParty'), 1) . '</a></td>';
	print '</tr></table>';
	print '</td><td colspan="5">';
	if ($action == 'editthirdparty') {
		$form->form_thirdparty($_SERVER['PHP_SELF'] . '?facid=' . $object->id, $object->socid, 'socid');
	} else {
		print ' &nbsp;' . $soc->getNomUrl(1, 'compta');
		print ' &nbsp; ';
		print '(<a href="' . DOL_URL_ROOT . '/compta/facture/list.php?socid=' . $object->socid . '">' . $langs->trans('OtherBills') . '</a>';
		// Outstanding Bill
		$outstandigBills = $soc->get_OutstandingBill();
		print ' - ' . $langs->trans('CurrentOutstandingBill') . ': ';
		print price($outstandigBills, '', $langs, 0, 0, - 1, $conf->currency);
		if ($soc->outstanding_limit != '') {
			if ($outstandigBills > $soc->outstanding_limit)
				print img_warning($langs->trans("OutstandingBillReached"));
			print ' / ' . price($soc->outstanding_limit);
		}
		print ')';
	}
	print '</tr>';

	// Type
	print '<tr><td>' . $langs->trans('Type') . '</td><td colspan="5">';
	print $object->getLibType();
	if ($object->type == Facture::TYPE_REPLACEMENT) {
		$facreplaced = new Facture($db);
		$facreplaced->fetch($object->fk_facture_source);
		print ' (' . $langs->transnoentities("ReplaceInvoice", $facreplaced->getNomUrl(1)) . ')';
	}
	if ($object->type == Facture::TYPE_CREDIT_NOTE) {
		$facusing = new Facture($db);
		$facusing->fetch($object->fk_facture_source);
		print ' (' . $langs->transnoentities("CorrectInvoice", $facusing->getNomUrl(1)) . ')';
	}

	$facidavoir = $object->getListIdAvoirFromInvoice();
	if (count($facidavoir) > 0) {
		print ' (' . $langs->transnoentities("InvoiceHasAvoir");
		$i = 0;
		foreach ($facidavoir as $id) {
			if ($i == 0)
				print ' ';
			else
				print ',';
			$facavoir = new Facture($db);
			$facavoir->fetch($id);
			print $facavoir->getNomUrl(1);
		}
		print ')';
	}
	if ($objectidnext > 0) {
		$facthatreplace = new Facture($db);
		$facthatreplace->fetch($objectidnext);
		print ' (' . $langs->transnoentities("ReplacedByInvoice", $facthatreplace->getNomUrl(1)) . ')';
	}
	print '</td></tr>';

	// Relative and absolute discounts
	$addrelativediscount = '<a href="' . DOL_URL_ROOT . '/comm/remise.php?id=' . $soc->id . '&backtopage=' . urlencode($_SERVER["PHP_SELF"]) . '?facid=' . $object->id . '">' . $langs->trans("EditRelativeDiscounts") . '</a>';
	$addabsolutediscount = '<a href="' . DOL_URL_ROOT . '/comm/remx.php?id=' . $soc->id . '&backtopage=' . urlencode($_SERVER["PHP_SELF"]) . '?facid=' . $object->id . '">' . $langs->trans("EditGlobalDiscounts") . '</a>';
	$addcreditnote = '<a href="' . DOL_URL_ROOT . '/compta/facture.php?action=create&socid=' . $soc->id . '&type=2&backtopage=' . urlencode($_SERVER["PHP_SELF"]) . '?facid=' . $object->id . '">' . $langs->trans("AddCreditNote") . '</a>';

	print '<tr><td>' . $langs->trans('Discounts');
	print '</td><td colspan="5">';
	if ($soc->remise_percent)
		print $langs->trans("CompanyHasRelativeDiscount", $soc->remise_percent);
	else
		print $langs->trans("CompanyHasNoRelativeDiscount");
		// print ' ('.$addrelativediscount.')';

	if ($absolute_discount > 0) {
		print '. ';
		if ($object->statut > 0 || $object->type == Facture::TYPE_CREDIT_NOTE || $object->type == Facture::TYPE_DEPOSIT) {
			if ($object->statut == 0) {
				print $langs->trans("CompanyHasAbsoluteDiscount", price($absolute_discount), $langs->transnoentities("Currency" . $conf->currency));
				print '. ';
			} else {
				if ($object->statut < 1 || $object->type == Facture::TYPE_CREDIT_NOTE || $object->type == Facture::TYPE_DEPOSIT) {
					$text = $langs->trans("CompanyHasAbsoluteDiscount", price($absolute_discount), $langs->transnoentities("Currency" . $conf->currency));
					print '<br>' . $text . '.<br>';
				} else {
					$text = $langs->trans("CompanyHasAbsoluteDiscount", price($absolute_discount), $langs->transnoentities("Currency" . $conf->currency));
					$text2 = $langs->trans("AbsoluteDiscountUse");
					print $form->textwithpicto($text, $text2);
				}
			}
		} else {
			// Remise dispo de type remise fixe (not credit note)
			print '<br>';
			$form->form_remise_dispo($_SERVER["PHP_SELF"] . '?facid=' . $object->id, GETPOST('discountid'), 'remise_id', $soc->id, $absolute_discount, $filterabsolutediscount, $resteapayer, ' (' . $addabsolutediscount . ')');
		}
	} else {
		if ($absolute_creditnote > 0) 		// If not, link will be added later
		{
			if ($object->statut == 0 && $object->type != TYPE_CREDIT_NOTE && $object->type != TYPE_DEPOSIT)
				print ' (' . $addabsolutediscount . ')<br>';
			else
				print '. ';
		} else
			print '. ';
	}
	if ($absolute_creditnote > 0) {
		// If validated, we show link "add credit note to payment"
		if ($object->statut != 1 || $object->type == Facture::TYPE_CREDIT_NOTE || $object->type == Facture::TYPE_DEPOSIT) {
			if ($object->statut == 0 && $object->type != Facture::TYPE_DEPOSIT) {
				$text = $langs->trans("CompanyHasCreditNote", price($absolute_creditnote), $langs->transnoentities("Currency" . $conf->currency));
				print $form->textwithpicto($text, $langs->trans("CreditNoteDepositUse"));
			} else {
				print $langs->trans("CompanyHasCreditNote", price($absolute_creditnote), $langs->transnoentities("Currency" . $conf->currency)) . '.';
			}
		} else {
			// Remise dispo de type avoir
			if (! $absolute_discount)
				print '<br>';
				// $form->form_remise_dispo($_SERVER["PHP_SELF"].'?facid='.$object->id, 0, 'remise_id_for_payment', $soc->id, $absolute_creditnote,
			// $filtercreditnote, $resteapayer);
			$form->form_remise_dispo($_SERVER["PHP_SELF"] . '?facid=' . $object->id, 0, 'remise_id_for_payment', $soc->id, $absolute_creditnote, $filtercreditnote, 0); // We
			                                                                                                                                                        // must
			                                                                                                                                                        // allow
			                                                                                                                                                        // credit
			                                                                                                                                                        // not
			                                                                                                                                                        // even
			                                                                                                                                                        // if
			                                                                                                                                                        // amount
			                                                                                                                                                        // is
			                                                                                                                                                        // higher
		}
	}
	if (! $absolute_discount && ! $absolute_creditnote) {
		print $langs->trans("CompanyHasNoAbsoluteDiscount");
		if ($object->statut == 0 && $object->type != Facture::TYPE_CREDIT_NOTE && $object->type != Facture::TYPE_DEPOSIT)
			print ' (' . $addabsolutediscount . ')<br>';
		else
			print '. ';
	}
	// if ($object->statut == 0 && $object->type != 2 && $object->type != 3)
	// {
	// if (! $absolute_discount && ! $absolute_creditnote) print '<br>';
	// print ' &nbsp; - &nbsp; ';
	// print $addabsolutediscount;
	// print ' &nbsp; - &nbsp; '.$addcreditnote; // We disbale link to credit note
	// }
	print '</td></tr>';

	// Date invoice
	print '<tr><td>';
	print '<table class="nobordernopadding" width="100%"><tr><td>';
	print $langs->trans('Date');
	print '</td>';
	if ($object->type != Facture::TYPE_CREDIT_NOTE && $action != 'editinvoicedate' && ! empty($object->brouillon) && $user->rights->facture->creer)
		print '<td align="right"><a href="' . $_SERVER["PHP_SELF"] . '?action=editinvoicedate&amp;facid=' . $object->id . '">' . img_edit($langs->trans('SetDate'), 1) . '</a></td>';
	print '</tr></table>';
	print '</td><td colspan="3">';

	if ($object->type != Facture::TYPE_CREDIT_NOTE) {
		if ($action == 'editinvoicedate') {
			$form->form_date($_SERVER['PHP_SELF'] . '?facid=' . $object->id, $object->date, 'invoicedate');
		} else {
			print dol_print_date($object->date, 'daytext');
		}
	} else {
		print dol_print_date($object->date, 'daytext');
	}
	print '</td>';

	// List of payments

	$sign = 1;
	if ($object->type == Facture::TYPE_CREDIT_NOTE)
		$sign = - 1;

	$nbrows = 8;
	$nbcols = 2;
	if (! empty($conf->projet->enabled))
		$nbrows ++;
	if (! empty($conf->banque->enabled))
		$nbcols ++;
		// if (! empty($soc->outstandingbill)) $nbrows++;
	if ($mysoc->localtax1_assuj == "1")
		$nbrows ++;
	if ($mysoc->localtax2_assuj == "1")
		$nbrows ++;
	if ($selleruserevenustamp)
		$nbrows ++;

	print '<td rowspan="' . $nbrows . '" colspan="2" valign="top">';

	print '<table class="nobordernopadding" width="100%">';

	// List of payments already done
	print '<tr class="liste_titre">';
	print '<td>' . ($object->type == Facture::TYPE_CREDIT_NOTE ? $langs->trans("PaymentsBack") : $langs->trans('Payments')) . '</td>';
	print '<td>' . $langs->trans('Type') . '</td>';
	if (! empty($conf->banque->enabled))
		print '<td align="right">' . $langs->trans('BankAccount') . '</td>';
	print '<td align="right">' . $langs->trans('Amount') . '</td>';
	print '<td width="18">&nbsp;</td>';
	print '</tr>';

	$var = true;

	// Payments already done (from payment on this invoice)
	$sql = 'SELECT p.datep as dp, p.num_paiement, p.rowid, p.fk_bank,';
	$sql .= ' c.code as payment_code, c.libelle as payment_label,';
	$sql .= ' pf.amount,';
	$sql .= ' ba.rowid as baid, ba.ref, ba.label';
	$sql .= ' FROM ' . MAIN_DB_PREFIX . 'c_paiement as c, ' . MAIN_DB_PREFIX . 'paiement_facture as pf, ' . MAIN_DB_PREFIX . 'paiement as p';
	$sql .= ' LEFT JOIN ' . MAIN_DB_PREFIX . 'bank as b ON p.fk_bank = b.rowid';
	$sql .= ' LEFT JOIN ' . MAIN_DB_PREFIX . 'bank_account as ba ON b.fk_account = ba.rowid';
	$sql .= ' WHERE pf.fk_facture = ' . $object->id . ' AND p.fk_paiement = c.id AND pf.fk_paiement = p.rowid';
	$sql .= ' ORDER BY p.datep, p.tms';

	$result = $db->query($sql);
	if ($result) {
		$num = $db->num_rows($result);
		$i = 0;

		// if ($object->type != 2)
		// {
		if ($num > 0) {
			while ($i < $num) {
				$objp = $db->fetch_object($result);
				$var = ! $var;
				print '<tr ' . $bc [$var] . '><td>';
				print '<a href="' . DOL_URL_ROOT . '/compta/paiement/fiche.php?id=' . $objp->rowid . '">' . img_object($langs->trans('ShowPayment'), 'payment') . ' ';
				print dol_print_date($db->jdate($objp->dp), 'day') . '</a></td>';
				$label = ($langs->trans("PaymentType" . $objp->payment_code) != ("PaymentType" . $objp->payment_code)) ? $langs->trans("PaymentType" . $objp->payment_code) : $objp->payment_label;
				print '<td>' . $label . ' ' . $objp->num_paiement . '</td>';
				if (! empty($conf->banque->enabled)) {
					$bankaccountstatic->id = $objp->baid;
					$bankaccountstatic->ref = $objp->ref;
					$bankaccountstatic->label = $objp->ref;
					print '<td align="right">';
					if ($bankaccountstatic->id)
						print $bankaccountstatic->getNomUrl(1, 'transactions');
					print '</td>';
				}
				print '<td align="right">' . price($sign * $objp->amount) . '</td>';
				print '<td>&nbsp;</td>';
				print '</tr>';
				$i ++;
			}
		} else {
			print '<tr ' . $bc [$var] . '><td colspan="' . $nbcols . '">' . $langs->trans("None") . '</td><td></td><td></td></tr>';
		}
		// }
		$db->free($result);
	} else {
		dol_print_error($db);
	}

	if ($object->type != Facture::TYPE_CREDIT_NOTE) {
		// Total already paid
		print '<tr><td colspan="' . $nbcols . '" align="right">';
		if ($object->type != Facture::TYPE_DEPOSIT)
			print $langs->trans('AlreadyPaidNoCreditNotesNoDeposits');
		else
			print $langs->trans('AlreadyPaid');
		print ' :</td><td align="right">' . price($totalpaye) . '</td><td>&nbsp;</td></tr>';

		$resteapayeraffiche = $resteapayer;

		// Loop on each credit note or deposit amount applied
		$creditnoteamount = 0;
		$depositamount = 0;
		$sql = "SELECT re.rowid, re.amount_ht, re.amount_tva, re.amount_ttc,";
		$sql .= " re.description, re.fk_facture_source";
		$sql .= " FROM " . MAIN_DB_PREFIX . "societe_remise_except as re";
		$sql .= " WHERE fk_facture = " . $object->id;
		$resql = $db->query($sql);
		if ($resql) {
			$num = $db->num_rows($resql);
			$i = 0;
			$invoice = new Facture($db);
			while ($i < $num) {
				$obj = $db->fetch_object($resql);
				$invoice->fetch($obj->fk_facture_source);
				print '<tr><td colspan="' . $nbcols . '" align="right">';
				if ($invoice->type == Facture::TYPE_CREDIT_NOTE)
					print $langs->trans("CreditNote") . ' ';
				if ($invoice->type == Facture::TYPE_DEPOSIT)
					print $langs->trans("Deposit") . ' ';
				print $invoice->getNomUrl(0);
				print ' :</td>';
				print '<td align="right">' . price($obj->amount_ttc) . '</td>';
				print '<td align="right">';
				print '<a href="' . $_SERVER["PHP_SELF"] . '?facid=' . $object->id . '&action=unlinkdiscount&discountid=' . $obj->rowid . '">' . img_delete() . '</a>';
				print '</td></tr>';
				$i ++;
				if ($invoice->type == Facture::TYPE_CREDIT_NOTE)
					$creditnoteamount += $obj->amount_ttc;
				if ($invoice->type == Facture::TYPE_DEPOSIT)
					$depositamount += $obj->amount_ttc;
			}
		} else {
			dol_print_error($db);
		}

		// Paye partiellement 'escompte'
		if (($object->statut == 2 || $object->statut == 3) && $object->close_code == 'discount_vat') {
			print '<tr><td colspan="' . $nbcols . '" align="right" nowrap="1">';
			print $form->textwithpicto($langs->trans("Discount") . ':', $langs->trans("HelpEscompte"), - 1);
			print '</td><td align="right">' . price($object->total_ttc - $creditnoteamount - $depositamount - $totalpaye) . '</td><td>&nbsp;</td></tr>';
			$resteapayeraffiche = 0;
		}
		// Paye partiellement ou Abandon 'badcustomer'
		if (($object->statut == 2 || $object->statut == 3) && $object->close_code == 'badcustomer') {
			print '<tr><td colspan="' . $nbcols . '" align="right" nowrap="1">';
			print $form->textwithpicto($langs->trans("Abandoned") . ':', $langs->trans("HelpAbandonBadCustomer"), - 1);
			print '</td><td align="right">' . price($object->total_ttc - $creditnoteamount - $depositamount - $totalpaye) . '</td><td>&nbsp;</td></tr>';
			// $resteapayeraffiche=0;
		}
		// Paye partiellement ou Abandon 'product_returned'
		if (($object->statut == 2 || $object->statut == 3) && $object->close_code == 'product_returned') {
			print '<tr><td colspan="' . $nbcols . '" align="right" nowrap="1">';
			print $form->textwithpicto($langs->trans("ProductReturned") . ':', $langs->trans("HelpAbandonProductReturned"), - 1);
			print '</td><td align="right">' . price($object->total_ttc - $creditnoteamount - $depositamount - $totalpaye) . '</td><td>&nbsp;</td></tr>';
			$resteapayeraffiche = 0;
		}
		// Paye partiellement ou Abandon 'abandon'
		if (($object->statut == 2 || $object->statut == 3) && $object->close_code == 'abandon') {
			print '<tr><td colspan="' . $nbcols . '" align="right" nowrap="1">';
			$text = $langs->trans("HelpAbandonOther");
			if ($object->close_note)
				$text .= '<br><br><b>' . $langs->trans("Reason") . '</b>:' . $object->close_note;
			print $form->textwithpicto($langs->trans("Abandoned") . ':', $text, - 1);
			print '</td><td align="right">' . price($object->total_ttc - $creditnoteamount - $depositamount - $totalpaye) . '</td><td>&nbsp;</td></tr>';
			$resteapayeraffiche = 0;
		}

		// Billed
		print '<tr><td colspan="' . $nbcols . '" align="right">' . $langs->trans("Billed") . ' :</td><td align="right" style="border: 1px solid;">' . price($object->total_ttc) . '</td><td>&nbsp;</td></tr>';

		// Remainder to pay
		print '<tr><td colspan="' . $nbcols . '" align="right">';
		if ($resteapayeraffiche >= 0)
			print $langs->trans('RemainderToPay');
		else
			print $langs->trans('ExcessReceived');
		print ' :</td>';
		print '<td align="right" style="border: 1px solid;" bgcolor="#f0f0f0"><b>' . price($resteapayeraffiche) . '</b></td>';
		print '<td class="nowrap">&nbsp;</td></tr>';
	} else 	// Credit note
	{
		// Total already paid back
		print '<tr><td colspan="' . $nbcols . '" align="right">';
		print $langs->trans('AlreadyPaidBack');
		print ' :</td><td align="right">' . price($sign * $totalpaye) . '</td><td>&nbsp;</td></tr>';

		// Billed
		print '<tr><td colspan="' . $nbcols . '" align="right">' . $langs->trans("Billed") . ' :</td><td align="right" style="border: 1px solid;">' . price($sign * $object->total_ttc) . '</td><td>&nbsp;</td></tr>';

		// Remainder to pay back
		print '<tr><td colspan="' . $nbcols . '" align="right">';
		if ($resteapayeraffiche <= 0)
			print $langs->trans('RemainderToPayBack');
		else
			print $langs->trans('ExcessPaydBack');
		print ' :</td>';
		print '<td align="right" style="border: 1px solid;" bgcolor="#f0f0f0"><b>' . price($sign * $resteapayeraffiche) . '</b></td>';
		print '<td class="nowrap">&nbsp;</td></tr>';

		// Sold credit note
		// print '<tr><td colspan="'.$nbcols.'" align="right">'.$langs->trans('TotalTTC').' :</td>';
		// print '<td align="right" style="border: 1px solid;" bgcolor="#f0f0f0"><b>'.price($sign *
	// $object->total_ttc).'</b></td><td>&nbsp;</td></tr>';
	}

	print '</table>';

	// Margin Infos
	if (! empty($conf->margin->enabled))
	{
		print '<br>';
		$object->displayMarginInfos($object->statut > 0);
	}

	print '</td></tr>';

	// Conditions de reglement
	print '<tr><td>';
	print '<table class="nobordernopadding" width="100%"><tr><td>';
	print $langs->trans('PaymentConditionsShort');
	print '</td>';
	if ($object->type != Facture::TYPE_CREDIT_NOTE && $action != 'editconditions' && ! empty($object->brouillon) && $user->rights->facture->creer)
		print '<td align="right"><a href="' . $_SERVER["PHP_SELF"] . '?action=editconditions&amp;facid=' . $object->id . '">' . img_edit($langs->trans('SetConditions'), 1) . '</a></td>';
	print '</tr></table>';
	print '</td><td colspan="3">';
	if ($object->type != Facture::TYPE_CREDIT_NOTE) {
		if ($action == 'editconditions') {
			$form->form_conditions_reglement($_SERVER['PHP_SELF'] . '?facid=' . $object->id, $object->cond_reglement_id, 'cond_reglement_id');
		} else {
			$form->form_conditions_reglement($_SERVER['PHP_SELF'] . '?facid=' . $object->id, $object->cond_reglement_id, 'none');
		}
	} else {
		print '&nbsp;';
	}
	print '</td></tr>';

	// Date payment term
	print '<tr><td>';
	print '<table class="nobordernopadding" width="100%"><tr><td>';
	print $langs->trans('DateMaxPayment');
	print '</td>';
	if ($object->type != Facture::TYPE_CREDIT_NOTE && $action != 'editpaymentterm' && ! empty($object->brouillon) && $user->rights->facture->creer)
		print '<td align="right"><a href="' . $_SERVER["PHP_SELF"] . '?action=editpaymentterm&amp;facid=' . $object->id . '">' . img_edit($langs->trans('SetDate'), 1) . '</a></td>';
	print '</tr></table>';
	print '</td><td colspan="3">';
	if ($object->type != Facture::TYPE_CREDIT_NOTE) {
		if ($action == 'editpaymentterm') {
			$form->form_date($_SERVER['PHP_SELF'] . '?facid=' . $object->id, $object->date_lim_reglement, 'paymentterm');
		} else {
			print dol_print_date($object->date_lim_reglement, 'daytext');
			if ($object->date_lim_reglement < ($now - $conf->facture->client->warning_delay) && ! $object->paye && $object->statut == 1 && ! isset($object->am))
				print img_warning($langs->trans('Late'));
		}
	} else {
		print '&nbsp;';
	}
	print '</td></tr>';

	// Payment mode
	print '<tr><td>';
	print '<table class="nobordernopadding" width="100%"><tr><td>';
	print $langs->trans('PaymentMode');
	print '</td>';
	if ($action != 'editmode' && ! empty($object->brouillon) && $user->rights->facture->creer)
		print '<td align="right"><a href="' . $_SERVER["PHP_SELF"] . '?action=editmode&amp;facid=' . $object->id . '">' . img_edit($langs->trans('SetMode'), 1) . '</a></td>';
	print '</tr></table>';
	print '</td><td colspan="3">';
	if ($action == 'editmode') {
		$form->form_modes_reglement($_SERVER['PHP_SELF'] . '?facid=' . $object->id, $object->mode_reglement_id, 'mode_reglement_id');
	} else {
		$form->form_modes_reglement($_SERVER['PHP_SELF'] . '?facid=' . $object->id, $object->mode_reglement_id, 'none');
	}
	print '</td></tr>';

	// Amount
	print '<tr><td>' . $langs->trans('AmountHT') . '</td>';
	print '<td align="right" colspan="3" nowrap>' . price($object->total_ht, 1, '', 1, - 1, - 1, $conf->currency) . '</td></tr>';
	print '<tr><td>' . $langs->trans('AmountVAT') . '</td><td align="right" colspan="3" nowrap>' . price($object->total_tva, 1, '', 1, - 1, - 1, $conf->currency) . '</td></tr>';
	print '</tr>';

	// Amount Local Taxes
	if ($mysoc->localtax1_assuj == "1" && $mysoc->useLocalTax(1)) 	// Localtax1 (example RE)
	{
		print '<tr><td>' . $langs->transcountry("AmountLT1", $mysoc->country_code) . '</td>';
		print '<td align="right" colspan="3" nowrap>' . price($object->total_localtax1, 1, '', 1, - 1, - 1, $conf->currency) . '</td></tr>';
	}
	if ($mysoc->localtax2_assuj == "1" && $mysoc->useLocalTax(2)) 	// Localtax2 (example IRPF)
	{
		print '<tr><td>' . $langs->transcountry("AmountLT2", $mysoc->country_code) . '</td>';
		print '<td align="right" colspan="3" nowrap>' . price($object->total_localtax2, 1, '', 1, - 1, - 1, $conf->currency) . '</td></tr>';
	}

	// Revenue stamp
	if ($selleruserevenustamp) 	// Test company use revenue stamp
	{
		print '<tr><td>';
		print '<table class="nobordernopadding" width="100%"><tr><td>';
		print $langs->trans('RevenueStamp');
		print '</td>';
		if ($action != 'editrevenuestamp' && ! empty($object->brouillon) && $user->rights->facture->creer)
			print '<td align="right"><a href="' . $_SERVER["PHP_SELF"] . '?action=editrevenuestamp&amp;facid=' . $object->id . '">' . img_edit($langs->trans('SetRevenuStamp'), 1) . '</a></td>';
		print '</tr></table>';
		print '</td><td colspan="3" align="right">';
		if ($action == 'editrevenuestamp') {
			print '<form action="' . $_SERVER["PHP_SELF"] . '?id=' . $object->id . '" method="post">';
			print '<input type="hidden" name="token" value="' . $_SESSION ['newtoken'] . '">';
			print '<input type="hidden" name="action" value="setrevenuestamp">';
			print $formother->select_revenue_stamp(GETPOST('revenuestamp'), 'revenuestamp', $mysoc->country_code);
			// print '<input type="text" class="flat" size="4" name="revenuestamp" value="'.price2num($object->revenuestamp).'">';
			print ' <input type="submit" class="button" value="' . $langs->trans('Modify') . '">';
			print '</form>';
		} else {
			print price($object->revenuestamp, 1, '', 1, - 1, - 1, $conf->currency);
		}
		print '</td></tr>';
	}

	// Total with tax
	print '<tr><td>' . $langs->trans('AmountTTC') . '</td><td align="right" colspan="3" nowrap>' . price($object->total_ttc, 1, '', 1, - 1, - 1, $conf->currency) . '</td></tr>';

	// Statut
	print '<tr><td>' . $langs->trans('Status') . '</td>';
	print '<td align="left" colspan="3">' . ($object->getLibStatut(4, $totalpaye)) . '</td></tr>';

	// Project
	if (! empty($conf->projet->enabled)) {
		$langs->load('projects');
		print '<tr>';
		print '<td>';

		print '<table class="nobordernopadding" width="100%"><tr><td>';
		print $langs->trans('Project');
		print '</td>';
		if ($action != 'classify') {
			print '<td align="right"><a href="' . $_SERVER["PHP_SELF"] . '?action=classify&amp;facid=' . $object->id . '">';
			print img_edit($langs->trans('SetProject'), 1);
			print '</a></td>';
		}
		print '</tr></table>';

		print '</td><td colspan="3">';
		if ($action == 'classify') {
			$form->form_project($_SERVER['PHP_SELF'] . '?facid=' . $object->id, $object->socid, $object->fk_project, 'projectid');
		} else {
			$form->form_project($_SERVER['PHP_SELF'] . '?facid=' . $object->id, $object->socid, $object->fk_project, 'none');
		}
		print '</td>';
		print '</tr>';
	}

	// Other attributes (TODO Move this into an include)
	$res = $object->fetch_optionals($object->id, $extralabels);
	$parameters = array('colspan' => ' colspan="2"');
	$reshook = $hookmanager->executeHooks('formObjectOptions', $parameters, $object, $action); // Note that $action and $object may have been modified by
	                                                                                      // hook
	if (empty($reshook) && ! empty($extrafields->attribute_label)) {

		foreach ($extrafields->attribute_label as $key => $label) {
			if ($action == 'edit_extras') {
				$value = (isset($_POST["options_" . $key]) ? $_POST["options_" . $key] : $object->array_options ["options_" . $key]);
			} else {
				$value = $object->array_options ["options_" . $key];
			}
			if ($extrafields->attribute_type [$key] == 'separate') {
				print $extrafields->showSeparator($key);
			} else {
				print '<tr><td';
				if (! empty($extrafields->attribute_required [$key]))
					print ' class="fieldrequired"';
				print '>' . $label . '</td><td colspan="5">';
				// Convert date into timestamp format
				if (in_array($extrafields->attribute_type [$key], array('date','datetime'))) {
					$value = isset($_POST["options_" . $key]) ? dol_mktime($_POST["options_" . $key . "hour"], $_POST["options_" . $key . "min"], 0, $_POST["options_" . $key . "month"], $_POST["options_" . $key . "day"], $_POST["options_" . $key . "year"]) : $db->jdate($object->array_options ['options_' . $key]);
				}

				if ($action == 'edit_extras' && $user->rights->facture->creer && GETPOST('attribute') == $key) {
					print '<form enctype="multipart/form-data" action="' . $_SERVER["PHP_SELF"] . '" method="post" name="formsoc">';
					print '<input type="hidden" name="action" value="update_extras">';
					print '<input type="hidden" name="attribute" value="' . $key . '">';
					print '<input type="hidden" name="token" value="' . $_SESSION ['newtoken'] . '">';
					print '<input type="hidden" name="id" value="' . $object->id . '">';

					print $extrafields->showInputField($key, $value);

					print '<input type="submit" class="button" value="' . $langs->trans('Modify') . '">';
					print '</form>';
				} else {
					print $extrafields->showOutputField($key, $value);
					if ($object->statut == 0 && $user->rights->facture->creer)
						print '<a href="' . $_SERVER['PHP_SELF'] . '?id=' . $object->id . '&action=edit_extras&attribute=' . $key . '">' . img_picto('', 'edit') . ' ' . $langs->trans('Modify') . '</a>';
				}
				print '</td></tr>' . "\n";
			}
		}
	}

	print '</table><br>';

	if (! empty($conf->global->MAIN_DISABLE_CONTACTS_TAB)) {
		$blocname = 'contacts';
		$title = $langs->trans('ContactsAddresses');
		include DOL_DOCUMENT_ROOT . '/core/tpl/bloc_showhide.tpl.php';
	}

	if (! empty($conf->global->MAIN_DISABLE_NOTES_TAB)) {
		$blocname = 'notes';
		$title = $langs->trans('Notes');
		include DOL_DOCUMENT_ROOT . '/core/tpl/bloc_showhide.tpl.php';
	}

	// Lines
	$result = $object->getLinesArray();

	print '	<form name="addproduct" id="addproduct" action="' . $_SERVER["PHP_SELF"] . '?id=' . $object->id . (($action != 'editline') ? '#add' : '#line_' . GETPOST('lineid')) . '" method="POST">
	<input type="hidden" name="token" value="' . $_SESSION ['newtoken'] . '">
	<input type="hidden" name="action" value="' . (($action != 'editline') ? 'addline' : 'updateligne') . '">
	<input type="hidden" name="mode" value="">
	<input type="hidden" name="id" value="' . $object->id . '">
	';

	if (! empty($conf->use_javascript_ajax) && $object->statut == 0) {
		include DOL_DOCUMENT_ROOT . '/core/tpl/ajaxrow.tpl.php';
	}

	print '<table id="tablelines" class="noborder noshadow" width="100%">';

	// Show object lines
	if (! empty($object->lines))
		$ret = $object->printObjectLines($action, $mysoc, $soc, $lineid, 1);

	// Form to add new line
	if ($object->statut == 0 && $user->rights->facture->creer && $action != 'valid' && $action != 'editline')
	{
		if ($action != 'editline')
		{
			$var = true;

			// Add free products/services
			$object->formAddObjectLine(1, $mysoc, $soc);

			$parameters = array();
			$reshook = $hookmanager->executeHooks('formAddObjectLine', $parameters, $object, $action); // Note that $action and $object may have been modified by hook
		}
	}

	print "</table>\n";

	print "</form>\n";

	dol_fiche_end();


	// Actions buttons

	if ($action != 'prerelance' && $action != 'presend' && $action != 'valid' && $action != 'editline')
	{
		print '<div class="tabsAction">';

		$parameters = array();
		$reshook = $hookmanager->executeHooks('addMoreActionsButtons', $parameters, $object, $action); // Note that $action and $object may have been
		                                                                                          // modified by hook
		if (empty($reshook)) {
			// Editer une facture deja validee, sans paiement effectue et pas exporte en compta
			if ($object->statut == 1) {
				// On verifie si les lignes de factures ont ete exportees en compta et/ou ventilees
				$ventilExportCompta = $object->getVentilExportCompta();

				if ($resteapayer == $object->total_ttc && $object->paye == 0 && $ventilExportCompta == 0) {
					if (! $objectidnext) {
						if ((empty($conf->global->MAIN_USE_ADVANCED_PERMS) && $user->rights->facture->valider) || $user->rights->facture->invoice_advance->unvalidate) {
							print '<div class="inline-block divButAction"><a class="butAction" href="' . $_SERVER['PHP_SELF'] . '?facid=' . $object->id . '&amp;action=modif">' . $langs->trans('Modify') . '</a></div>';
						} else {
							print '<div class="inline-block divButAction"><span class="butActionRefused" title="' . $langs->trans("NotEnoughPermissions") . '">' . $langs->trans('Modify') . '</span></div>';
						}
					} else {
						print '<div class="inline-block divButAction"><span class="butActionRefused" title="' . $langs->trans("DisabledBecauseReplacedInvoice") . '">' . $langs->trans('Modify') . '</span></div>';
					}
				}
			}

			// Reopen a standard paid invoice
			if ((($object->type == Facture::TYPE_STANDARD || $object->type == Facture::TYPE_REPLACEMENT)
				|| ($object->type == Facture::TYPE_CREDIT_NOTE && empty($discount->id))
				|| ($object->type == Facture::TYPE_DEPOSIT && empty($discount->id)))
				&& ($object->statut == 2 || $object->statut == 3)
				&& $user->rights->facture->creer)				// A paid invoice (partially or completely)
			{
				if (! $objectidnext && $object->close_code != 'replaced') 				// Not replaced by another invoice
				{
					print '<div class="inline-block divButAction"><a class="butAction" href="' . $_SERVER['PHP_SELF'] . '?facid=' . $object->id . '&amp;action=reopen">' . $langs->trans('ReOpen') . '</a></div>';
				} else {
					print '<div class="inline-block divButAction"><span class="butActionRefused" title="' . $langs->trans("DisabledBecauseReplacedInvoice") . '">' . $langs->trans('ReOpen') . '</span></div>';
				}
			}

			// Validate
			if ($object->statut == 0 && count($object->lines) > 0 && ((($object->type == Facture::TYPE_STANDARD || $object->type == Facture::TYPE_REPLACEMENT || $object->type == Facture::TYPE_DEPOSIT || $object->type == Facture::TYPE_PROFORMA) && (! empty($conf->global->FACTURE_ENABLE_NEGATIVE) || $object->total_ttc >= 0)) || ($object->type == Facture::TYPE_CREDIT_NOTE && $object->total_ttc <= 0))) {
				if ($user->rights->facture->valider) {
					print '<div class="inline-block divButAction"><a class="butAction" href="' . $_SERVER["PHP_SELF"] . '?facid=' . $object->id . '&amp;action=valid">' . $langs->trans('Validate') . '</a></div>';
				}
			}

			// Send by mail
			if (($object->statut == 1 || $object->statut == 2) || ! empty($conf->global->FACTURE_SENDBYEMAIL_FOR_ALL_STATUS)) {
				if ($objectidnext) {
					print '<div class="inline-block divButAction"><span class="butActionRefused" title="' . $langs->trans("DisabledBecauseReplacedInvoice") . '">' . $langs->trans('SendByMail') . '</span></div>';
				} else {
					if (empty($conf->global->MAIN_USE_ADVANCED_PERMS) || $user->rights->facture->invoice_advance->send) {
						print '<div class="inline-block divButAction"><a class="butAction" href="' . $_SERVER['PHP_SELF'] . '?facid=' . $object->id . '&amp;action=presend&amp;mode=init">' . $langs->trans('SendByMail') . '</a></div>';
					} else
						print '<div class="inline-block divButAction"><a class="butActionRefused" href="#">' . $langs->trans('SendByMail') . '</a></div>';
				}
			}

			if (! empty($conf->global->FACTURE_SHOW_SEND_REMINDER)) 			// For backward compatibility
			{
				if (($object->statut == 1 || $object->statut == 2) && $resteapayer > 0) {
					if ($objectidnext) {
						print '<div class="inline-block divButAction"><span class="butActionRefused" title="' . $langs->trans("DisabledBecauseReplacedInvoice") . '">' . $langs->trans('SendRemindByMail') . '</span></div>';
					} else {
						if (empty($conf->global->MAIN_USE_ADVANCED_PERMS) || $user->rights->facture->invoice_advance->send) {
							print '<div class="inline-block divButAction"><a class="butAction" href="' . $_SERVER['PHP_SELF'] . '?facid=' . $object->id . '&amp;action=prerelance&amp;mode=init">' . $langs->trans('SendRemindByMail') . '</a></div>';
						} else
							print '<div class="inline-block divButAction"><a class="butActionRefused" href="#">' . $langs->trans('SendRemindByMail') . '</a></div>';
					}
				}
			}

			// Create payment
			if ($object->type != Facture::TYPE_CREDIT_NOTE && $object->statut == 1 && $object->paye == 0 && $user->rights->facture->paiement) {
				if ($objectidnext) {
					print '<div class="inline-block divButAction"><span class="butActionRefused" title="' . $langs->trans("DisabledBecauseReplacedInvoice") . '">' . $langs->trans('DoPayment') . '</span></div>';
				} else {
					if ($resteapayer == 0) {
						print '<div class="inline-block divButAction"><span class="butActionRefused" title="' . $langs->trans("DisabledBecauseRemainderToPayIsZero") . '">' . $langs->trans('DoPayment') . '</span></div>';
					} else {
						print '<div class="inline-block divButAction"><a class="butAction" href="paiement.php?facid=' . $object->id . '&amp;action=create">' . $langs->trans('DoPayment') . '</a></div>';
					}
				}
			}

			// Reverse back money or convert to reduction
			if ($object->type == Facture::TYPE_CREDIT_NOTE || $object->type == Facture::TYPE_DEPOSIT) {
				// For credit note only
				if ($object->type == Facture::TYPE_CREDIT_NOTE && $object->statut == 1 && $object->paye == 0 && $user->rights->facture->paiement)
				{
					if ($resteapayer == 0)
					{
						print '<div class="inline-block divButAction"><span class="butActionRefused" title="'.$langs->trans("DisabledBecauseRemainderToPayIsZero").'">'.$langs->trans('DoPaymentBack').'</span></div>';
					}
					else
					{
						print '<div class="inline-block divButAction"><a class="butAction" href="paiement.php?facid='.$object->id.'&amp;action=create">'.$langs->trans('DoPaymentBack').'</a></div>';
					}
				}

				// For credit note
				if ($object->type == Facture::TYPE_CREDIT_NOTE && $object->statut == 1 && $object->paye == 0 && $user->rights->facture->creer && $object->getSommePaiement() == 0) {
					print '<div class="inline-block divButAction"><a class="butAction" href="' . $_SERVER["PHP_SELF"] . '?facid=' . $object->id . '&amp;action=converttoreduc">' . $langs->trans('ConvertToReduc') . '</a></div>';
				}
				// For deposit invoice
				if ($object->type == Facture::TYPE_DEPOSIT && $object->paye == 1 && $resteapayer == 0 && $user->rights->facture->creer && empty($discount->id))
				{
					print '<div class="inline-block divButAction"><a class="butAction" href="'.$_SERVER["PHP_SELF"].'?facid='.$object->id.'&amp;action=converttoreduc">'.$langs->trans('ConvertToReduc').'</a></div>';
				}
			}

			// Classify paid
			if ($object->statut == 1 && $object->paye == 0 && $user->rights->facture->paiement && (($object->type != Facture::TYPE_CREDIT_NOTE && $object->type != Facture::TYPE_DEPOSIT && $resteapayer <= 0) || ($object->type == Facture::TYPE_CREDIT_NOTE && $resteapayer >= 0))
				|| ($object->type == Facture::TYPE_DEPOSIT && $object->paye == 0 && $resteapayer == 0 && $user->rights->facture->paiement && empty($discount->id))
			)
			{
				print '<div class="inline-block divButAction"><a class="butAction" href="'.$_SERVER['PHP_SELF'].'?facid='.$object->id.'&amp;action=paid">'.$langs->trans('ClassifyPaid').'</a></div>';
			}

			// Classify 'closed not completely paid' (possible si validee et pas encore classee payee)
			if ($object->statut == 1 && $object->paye == 0 && $resteapayer > 0 && $user->rights->facture->paiement)
			{
				if ($totalpaye > 0 || $totalcreditnotes > 0)
				{
					// If one payment or one credit note was linked to this invoice
					print '<div class="inline-block divButAction"><a class="butAction" href="' . $_SERVER['PHP_SELF'] . '?facid=' . $object->id . '&amp;action=paid">' . $langs->trans('ClassifyPaidPartially') . '</a></div>';
				}
				else
				{
					if ($objectidnext) {
						print '<div class="inline-block divButAction"><span class="butActionRefused" title="' . $langs->trans("DisabledBecauseReplacedInvoice") . '">' . $langs->trans('ClassifyCanceled') . '</span></div>';
					} else {
						print '<div class="inline-block divButAction"><a class="butAction" href="' . $_SERVER['PHP_SELF'] . '?facid=' . $object->id . '&amp;action=canceled">' . $langs->trans('ClassifyCanceled') . '</a></div>';
					}
				}
			}

			// Clone
			if (($object->type == Facture::TYPE_STANDARD || $object->type == Facture::TYPE_DEPOSIT || $object->type == Facture::TYPE_PROFORMA) && $user->rights->facture->creer)
			{
				print '<div class="inline-block divButAction"><a class="butAction" href="' . $_SERVER['PHP_SELF'] . '?facid=' . $object->id . '&amp;action=clone&amp;object=invoice">' . $langs->trans("ToClone") . '</a></div>';
			}

			// Clone as predefined
			if (($object->type == Facture::TYPE_STANDARD || $object->type == Facture::TYPE_DEPOSIT || $object->type == Facture::TYPE_PROFORMA) && $object->statut == 0 && $user->rights->facture->creer)
			{
				if (! $objectidnext)
				{
					print '<div class="inline-block divButAction"><a class="butAction" href="facture/fiche-rec.php?facid=' . $object->id . '&amp;action=create">' . $langs->trans("ChangeIntoRepeatableInvoice") . '</a></div>';
				}
			}

			// Delete
			if ($user->rights->facture->supprimer)
			{
				if (! $object->is_erasable()) {
					print '<div class="inline-block divButAction"><a class="butActionRefused" href="#" title="' . $langs->trans("DisabledBecauseNotErasable") . '">' . $langs->trans('Delete') . '</a></div>';
				} else if ($objectidnext) {
					print '<div class="inline-block divButAction"><a class="butActionRefused" href="#" title="' . $langs->trans("DisabledBecauseReplacedInvoice") . '">' . $langs->trans('Delete') . '</a></div>';
				} elseif ($object->getSommePaiement()) {
					print '<div class="inline-block divButAction"><a class="butActionRefused" href="#" title="' . $langs->trans("DisabledBecausePayments") . '">' . $langs->trans('Delete') . '</a></div>';
				} else {
					print '<div class="inline-block divButAction"><a class="butActionDelete" href="' . $_SERVER["PHP_SELF"] . '?facid=' . $object->id . '&amp;action=delete">' . $langs->trans('Delete') . '</a></div>';
				}
			} else {
				print '<div class="inline-block divButAction"><a class="butActionRefused" href="#" title="' . $langs->trans("NotAllowed") . '">' . $langs->trans('Delete') . '</a></div>';
			}

			print '</div>';
		}
	}
	print '<br>';

	if ($action != 'prerelance' && $action != 'presend')
	{
		print '<div class="fichecenter"><div class="fichehalfleft">';
		print '<a name="builddoc"></a>'; // ancre

		// Documents generes
		$filename = dol_sanitizeFileName($object->ref);
		$filedir = $conf->facture->dir_output . '/' . dol_sanitizeFileName($object->ref);
		$urlsource = $_SERVER['PHP_SELF'] . '?facid=' . $object->id;
		$genallowed = $user->rights->facture->creer;
		$delallowed = $user->rights->facture->supprimer;

		print $formfile->showdocuments('facture', $filename, $filedir, $urlsource, $genallowed, $delallowed, $object->modelpdf, 1, 0, 0, 28, 0, '', '', '', $soc->default_lang);
		$somethingshown = $formfile->numoffiles;

		// Linked object block
		$somethingshown = $object->showLinkedObjectBlock();

		if (empty($somethingshown) && ! empty($conf->commande->enabled))
		{
			print '<br><a href="#" id="linktoorder">' . $langs->trans('LinkedOrder') . '</a>';

			print '
				<script type="text/javascript" language="javascript">
				jQuery(document).ready(function() {
					jQuery("#linktoorder").click(function() {
						jQuery("#commande").toggle();
					});
				});
				</script>
				';

			print '<div id="commande" style="display:none">';

			$sql = "SELECT s.rowid as socid, s.nom as name, s.client, c.rowid, c.ref, c.ref_client, c.total_ht";
			$sql .= " FROM " . MAIN_DB_PREFIX . "societe as s";
			$sql .= ", " . MAIN_DB_PREFIX . "commande as c";
			$sql .= ' WHERE c.fk_soc = s.rowid AND c.fk_soc = ' . $soc->id . '';

			$resqlorderlist = $db->query($sql);
			if ($resqlorderlist) {
				$num = $db->num_rows($resqlorderlist);
				$i = 0;

				print '<form action="" method="POST" name="LinkedOrder">';
				print '<table class="noborder">';
				print '<tr class="liste_titre">';
				print '<td class="nowrap"></td>';
				print '<td align="center">' . $langs->trans("Ref") . '</td>';
				print '<td align="left">' . $langs->trans("RefCustomer") . '</td>';
				print '<td align="left">' . $langs->trans("AmountHTShort") . '</td>';
				print '<td align="left">' . $langs->trans("Company") . '</td>';
				print '</tr>';
				while ($i < $num) {
					$objp = $db->fetch_object($resqlorderlist);
					if ($objp->socid == $soc->id) {
						$var = ! $var;
						print '<tr ' . $bc [$var] . '>';
						print '<td aling="left">';
						print '<input type="radio" name="linkedOrder" value=' . $objp->rowid . '>';
						print '<td align="center">' . $objp->ref . '</td>';
						print '<td>' . $objp->ref_client . '</td>';
						print '<td>' . price($objp->total_ht) . '</td>';
						print '<td>' . $objp->name . '</td>';
						print '</td>';
						print '</tr>';
					}

					$i ++;
				}
				print '</table>';
				print '<br><center><input type="submit" class="button" value="' . $langs->trans('ToLink') . '"></center>';
				print '</form>';
				$db->free($resqlorderlist);
			} else {
				dol_print_error($db);
			}

			print '</div>';
		}

		// Link for paypal payment
		if (! empty($conf->paypal->enabled) && $object->statut != 0) {
			include_once DOL_DOCUMENT_ROOT . '/paypal/lib/paypal.lib.php';
			print showPaypalPaymentUrl('invoice', $object->ref);
		}

		print '</div><div class="fichehalfright"><div class="ficheaddleft">';

		// List of actions on element
		include_once DOL_DOCUMENT_ROOT . '/core/class/html.formactions.class.php';
		$formactions = new FormActions($db);
		$somethingshown = $formactions->showactions($object, 'invoice', $socid);

		print '</div></div></div>';
	}
	else
	{
		/*
		 * Action presend (or prerelance)
		 */

		$object->fetch_projet();

		// By default if $action=='presend'
		$titreform = 'SendBillByMail';
		$topicmail = 'SendBillRef';
		$modelmail = 'facture_send';

		if ($action == 'prerelance') 		// For backward compatibility
		{
			$titrefrom = 'SendReminderBillByMail';
			$topicmail = 'SendReminderBillRef';
			$modelmail = 'facture_relance';
			$action = 'relance';
		} else
			$action = 'send';

		$ref = dol_sanitizeFileName($object->ref);
		include_once DOL_DOCUMENT_ROOT . '/core/lib/files.lib.php';
		$fileparams = dol_most_recent_file($conf->facture->dir_output . '/' . $ref, preg_quote($ref, '/'));
		$file = $fileparams ['fullname'];

		// Build document if it not exists
		if (! $file || ! is_readable($file)) {
			// Define output language
			$outputlangs = $langs;
			$newlang = '';
			if ($conf->global->MAIN_MULTILANGS && empty($newlang) && ! empty($_REQUEST['lang_id']))
				$newlang = $_REQUEST['lang_id'];
			if ($conf->global->MAIN_MULTILANGS && empty($newlang))
				$newlang = $object->client->default_lang;
			if (! empty($newlang)) {
				$outputlangs = new Translate("", $conf);
				$outputlangs->setDefaultLang($newlang);
			}

			$result = facture_pdf_create($db, $object, GETPOST('model') ? GETPOST('model') : $object->modelpdf, $outputlangs, $hidedetails, $hidedesc, $hideref);
			if ($result <= 0) {
				dol_print_error($db, $result);
				exit();
			}
			$fileparams = dol_most_recent_file($conf->facture->dir_output . '/' . $ref, preg_quote($ref, '/'));
			$file = $fileparams ['fullname'];
		}

		print '<br>';
		print_titre($langs->trans($titreform));

		// Cree l'objet formulaire mail
		include_once DOL_DOCUMENT_ROOT . '/core/class/html.formmail.class.php';
		$formmail = new FormMail($db);
		$formmail->fromtype = 'user';
		$formmail->fromid = $user->id;
		$formmail->fromname = $user->getFullName($langs);
		$formmail->frommail = $user->email;
		$formmail->withfrom = 1;
		$liste = array();
		foreach ($object->thirdparty->thirdparty_and_contact_email_array(1) as $key => $value) {
			$liste [$key] = $value;
		}
		$formmail->withto = GETPOST('sendto') ? GETPOST('sendto') : $liste; // List suggested for send to
		$formmail->withtocc = $liste; // List suggested for CC
		$formmail->withtoccc = $conf->global->MAIN_EMAIL_USECCC;
		if (empty($object->ref_client)) {
			$formmail->withtopic = $langs->transnoentities($topicmail, '__FACREF__');
		} else if (! empty($object->ref_client)) {
			$formmail->withtopic = $langs->transnoentities($topicmail, '__FACREF__ (__REFCLIENT__)');
		}

		$formmail->withfile = 2;
		$formmail->withbody = 1;
		$formmail->withdeliveryreceipt = 1;
		$formmail->withcancel = 1;
		// Tableau des substitutions
		$formmail->substit ['__FACREF__'] = $object->ref;
		$formmail->substit ['__SIGNATURE__'] = $user->signature;
		$formmail->substit ['__REFCLIENT__'] = $object->ref_client;
		$formmail->substit ['__THIRPARTY_NAME__'] = $object->thirdparty->name;
		$formmail->substit ['__PROJECT_REF__'] = (is_object($object->projet)?$object->projet->ref:'');
		$formmail->substit ['__PERSONALIZED__'] = '';
		$formmail->substit ['__CONTACTCIVNAME__'] = '';

		// Find the good contact adress
		$custcontact = '';
		$contactarr = array();
		$contactarr = $object->liste_contact(- 1, 'external');

		if (is_array($contactarr) && count($contactarr) > 0) {
			foreach ($contactarr as $contact) {
				if ($contact ['libelle'] == $langs->trans('TypeContact_facture_external_BILLING')) {	// TODO Use code and not label

					require_once DOL_DOCUMENT_ROOT . '/contact/class/contact.class.php';

					$contactstatic = new Contact($db);
					$contactstatic->fetch($contact ['id']);
					$custcontact = $contactstatic->getFullName($langs, 1);
				}
			}

			if (! empty($custcontact)) {
				$formmail->substit ['__CONTACTCIVNAME__'] = $custcontact;
			}
		}

		// Tableau des parametres complementaires du post
		$formmail->param ['action'] = $action;
		$formmail->param ['models'] = $modelmail;
		$formmail->param ['facid'] = $object->id;
		$formmail->param ['returnurl'] = $_SERVER["PHP_SELF"] . '?id=' . $object->id;

		// Init list of files
		if (GETPOST("mode") == 'init') {
			$formmail->clear_attached_files();
			$formmail->add_attached_files($file, basename($file), dol_mimetype($file));
		}

		print $formmail->get_form();

		print '<br>';
	}
}

dol_htmloutput_mesg('', $mesgs);

llxFooter();
$db->close();<|MERGE_RESOLUTION|>--- conflicted
+++ resolved
@@ -269,33 +269,6 @@
 		if ($result < 0) dol_print_error($db, $object->error);
 	}
 
-<<<<<<< HEAD
-else if ($action == 'setmode' && $user->rights->facture->creer) {
-	$object->fetch($id);
-	$result = $object->setPaymentMethods(GETPOST('mode_reglement_id', 'int'));
-	if ($result < 0)
-		dol_print_error($db, $object->error);
-}
-else if ($action == 'setinvoicedate' && $user->rights->facture->creer)
-{
-	$object->fetch($id);
-	$old_date_lim_reglement=$object->date_lim_reglement;
-	$date = dol_mktime(12, 0, 0, $_POST['invoicedatemonth'], $_POST['invoicedateday'], $_POST['invoicedateyear']);
-	if (empty($date))
-	{
-	    setEventMessage($langs->trans("ErrorFieldRequired",$langs->transnoentitiesnoconv("Date")),'errors');
-	    header('Location: '.$_SERVER["PHP_SELF"].'?facid='.$id.'&action=editinvoicedate');
-	    exit;
-
-	}
-    $object->date=$date;
-	$new_date_lim_reglement=$object->calculate_date_lim_reglement();
-	if ($new_date_lim_reglement > $old_date_lim_reglement) $object->date_lim_reglement=$new_date_lim_reglement;
-	if ($object->date_lim_reglement < $object->date) $object->date_lim_reglement=$object->date;
-	$result=$object->update($user);
-	if ($result < 0) dol_print_error($db,$object->error);
-}
-=======
 	else if ($action == 'setconditions' && $user->rights->facture->creer) {
 		$object->fetch($id);
 		$object->cond_reglement_code = 0; // To clean property
@@ -310,7 +283,6 @@
 		$result = $object->update($user);
 		if ($result < 0) dol_print_error($db, $object->error);
 	}
->>>>>>> 08214999
 
 	else if ($action == 'setpaymentterm' && $user->rights->facture->creer) {
 		$object->fetch($id);
@@ -1091,14 +1063,6 @@
 		$langs->load('errors');
 		$error = 0;
 
-<<<<<<< HEAD
-						dol_syslog("Try to find source object origin=" . $object->origin . " originid=" . $object->origin_id . " to add lines");
-						$result = $srcobject->fetch($object->origin_id);
-						if ($result > 0)
-						{
-							$lines = $srcobject->lines;
-							if (empty($lines) && method_exists($srcobject, 'fetch_lines')) $lines = $srcobject->fetch_lines();
-=======
 		// Set if we used free entry or predefined product
 		$predef='';
 		$product_desc=(GETPOST('dp_desc')?GETPOST('dp_desc'):'');
@@ -1128,7 +1092,6 @@
 				unset($_POST["options_" . $key . $predef]);
 			}
 		}
->>>>>>> 08214999
 
 		if (empty($idprod) && ($price_ht < 0) && ($qty < 0)) {
 			setEventMessage($langs->trans('ErrorBothFieldCantBeNegative', $langs->transnoentitiesnoconv('UnitPriceHT'), $langs->transnoentitiesnoconv('Qty')), 'errors');
@@ -1530,7 +1493,7 @@
 		$object->fetch_thirdparty();
 		$result = $object->add_object_linked('commande', GETPOST('linkedOrder'));
 	}
-
+		
 	/*
 	 * Add file in email form
 	 */
@@ -1600,20 +1563,12 @@
 			if (dol_strlen($sendto)) {
 				$langs->load("commercial");
 
-<<<<<<< HEAD
-			$from = $_POST['fromname'] . ' <' . $_POST['frommail'] . '>';
-			$replyto = $_POST['replytoname'] . ' <' . $_POST['replytomail'] . '>';
-			$message = $_POST['message'];
-			$sendtocc = $_POST['sendtocc'];
-			$sendtobcc = (empty($conf->global->MAIN_MAIL_AUTOCOPY_INVOICE_TO)?'':$conf->global->MAIN_MAIL_AUTOCOPY_INVOICE_TO);
-			$deliveryreceipt = $_POST['deliveryreceipt'];
-=======
 				$from = $_POST['fromname'] . ' <' . $_POST['frommail'] . '>';
 				$replyto = $_POST['replytoname'] . ' <' . $_POST['replytomail'] . '>';
 				$message = $_POST['message'];
 				$sendtocc = $_POST['sendtocc'];
+				$sendtobcc = (empty($conf->global->MAIN_MAIL_AUTOCOPY_INVOICE_TO)?'':$conf->global->MAIN_MAIL_AUTOCOPY_INVOICE_TO);
 				$deliveryreceipt = $_POST['deliveryreceipt'];
->>>>>>> 08214999
 
 				if ($action == 'send') {
 					if (dol_strlen($_POST['subject']))
@@ -1653,52 +1608,11 @@
 				$filename = $attachedfiles ['names'];
 				$mimetype = $attachedfiles ['mimes'];
 
-<<<<<<< HEAD
-			// Send mail
-			require_once DOL_DOCUMENT_ROOT . '/core/class/CMailFile.class.php';
-			$mailfile = new CMailFile($subject, $sendto, $from, $message, $filepath, $mimetype, $filename, $sendtocc, $sendtobcc, $deliveryreceipt, - 1);
-			if ($mailfile->error) {
-				$mesgs [] = '<div class="error">' . $mailfile->error . '</div>';
-			} else {
-				$result = $mailfile->sendfile();
-				if ($result) {
-					$error = 0;
-
-					// Initialisation donnees
-					$object->sendtoid = $sendtoid;
-					$object->actiontypecode = $actiontypecode;
-					$object->actionmsg = $actionmsg; // Long text
-					$object->actionmsg2 = $actionmsg2; // Short text
-					$object->fk_element = $object->id;
-					$object->elementtype = $object->element;
-
-					// Appel des triggers
-					include_once DOL_DOCUMENT_ROOT . '/core/class/interfaces.class.php';
-					$interface = new Interfaces($db);
-					$result = $interface->run_triggers('BILL_SENTBYMAIL', $object, $user, $langs, $conf);
-					if ($result < 0) {
-						$error++;
-						$object->errors = $interface->errors;
-					}
-					// Fin appel triggers
-
-					if ($error) {
-						dol_print_error($db);
-					} else {
-						// Redirect here
-						// This avoid sending mail twice if going out and then back to page
-						$mesg = $langs->trans('MailSuccessfulySent', $mailfile->getValidAddress($from, 2), $mailfile->getValidAddress($sendto, 2));
-						setEventMessage($mesg);
-						header('Location: ' . $_SERVER["PHP_SELF"] . '?facid=' . $object->id);
-						exit();
-					}
-=======
 				// Send mail
 				require_once DOL_DOCUMENT_ROOT . '/core/class/CMailFile.class.php';
-				$mailfile = new CMailFile($subject, $sendto, $from, $message, $filepath, $mimetype, $filename, $sendtocc, '', $deliveryreceipt, - 1);
+				$mailfile = new CMailFile($subject, $sendto, $from, $message, $filepath, $mimetype, $filename, $sendtocc, $sendtobcc, $deliveryreceipt, - 1);
 				if ($mailfile->error) {
 					$mesgs [] = '<div class="error">' . $mailfile->error . '</div>';
->>>>>>> 08214999
 				} else {
 					$result = $mailfile->sendfile();
 					if ($result) {
