--- conflicted
+++ resolved
@@ -3873,13 +3873,8 @@
 			$modelmail='facture_relance';
 			$action='relance';
 		}
-<<<<<<< HEAD
 		else $action='send';	
 
-=======
-		else $action='send';
-				
->>>>>>> 9e9a3868
 		$ref = dol_sanitizeFileName($object->ref);
 		include_once DOL_DOCUMENT_ROOT.'/core/lib/files.lib.php';
 		$fileparams = dol_most_recent_file($conf->facture->dir_output . '/' . $ref, preg_quote($ref,'/'));
