--- conflicted
+++ resolved
@@ -134,17 +134,6 @@
 
 	include DOL_DOCUMENT_ROOT.'/core/actions_lineupdown.inc.php';	// Must be include, not include_once
 
-<<<<<<< HEAD
-=======
-	// Link invoice to order
-	if (GETPOST('linkedOrder') && empty($cancel) && $id > 0)
-	{
-	    $object->fetch($id);
-	    $object->fetch_thirdparty();
-	    $result = $object->add_object_linked('commande', GETPOST('linkedOrder'));
-	}
-
->>>>>>> 72ccedba
 	// Action clone object
 	if ($action == 'confirm_clone' && $confirm == 'yes' && $user->rights->facture->creer) {
 	//	if (1 == 0 && empty($_REQUEST["clone_content"]) && empty($_REQUEST["clone_receivers"])) {
@@ -1187,9 +1176,6 @@
 								$error ++;
 							}
 						}
-<<<<<<< HEAD
-												
-=======
 
 						// Now we create same links to contact than the ones found on origin object
 						if (! empty($conf->global->MAIN_PROPAGATE_CONTACTS_FROM_ORIGIN))
@@ -1216,7 +1202,6 @@
     						else dol_print_error($resqlcontact);
 						}
 
->>>>>>> 72ccedba
 						// Hooks
 						$parameters = array('objFrom' => $srcobject);
 						$reshook = $hookmanager->executeHooks('createFrom', $parameters, $object, $action); // Note that $action and $object may have been
@@ -2549,7 +2534,7 @@
 		{
 			print '<tr><td>' . $langs->trans('MulticurrencyTotalHT') . '</td><td colspan="2">' . price($objectsrc->multicurrency_total_ht) . '</td></tr>';
 			print '<tr><td>' . $langs->trans('MulticurrencyTotalVAT') . '</td><td colspan="2">' . price($objectsrc->multicurrency_total_tva) . "</td></tr>";
-			print '<tr><td>' . $langs->trans('MulticurrencyTotalTTC') . '</td><td colspan="2">' . price($objectsrc->multicurrency_total_ttc) . "</td></tr>";
+			print '<tr><td>' . $langs->trans('MulticurrencyTotalTTC') . '</td><td colspan="2">' . price($objectsrc->multicurrency_total_ttc) . "</td></tr>";	
 		}
 	}
 
