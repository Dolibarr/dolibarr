--- conflicted
+++ resolved
@@ -593,23 +593,15 @@
                 	print '<td class="right">'.$multicurrencyremaindertopay.'</td>';
                 	print '<td class="right">'.$langs->trans('MulticurrencyPaymentAmount').'</td>';
                 }
-<<<<<<< HEAD
                 print '<td class="right">'.$langs->trans('AmountTTC').'</td>';
                 print '<td class="right">'.$alreadypayedlabel.'</td>';
                 print '<td class="right">'.$remaindertopay.'</td>';
                 print '<td class="right">'.$langs->trans('PaymentAmount').'</td>';
-                print '<td class="right">&nbsp;</td>';
-=======
-                print '<td align="right">'.$langs->trans('AmountTTC').'</td>';
-                print '<td align="right">'.$alreadypayedlabel.'</td>';
-                print '<td align="right">'.$remaindertopay.'</td>';
-                print '<td align="right">'.$langs->trans('PaymentAmount').'</td>';
 
                 $parameters=array();
                 $reshook=$hookmanager->executeHooks('printFieldListTitle', $parameters, $facture, $action); // Note that $action and $object may have been modified by hook
 
                 print '<td align="right">&nbsp;</td>';
->>>>>>> b6db04a7
                 print "</tr>\n";
 
                 $total=0;
