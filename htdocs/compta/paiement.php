<?php
/* Copyright (C) 2001-2006  Rodolphe Quiedeville    <rodolphe@quiedeville.org>
 * Copyright (C) 2004-2017  Laurent Destailleur     <eldy@users.sourceforge.net>
 * Copyright (C) 2005       Marc Barilley / Ocebo   <marc@ocebo.com>
 * Copyright (C) 2005-2012  Regis Houssin           <regis.houssin@inodbox.com>
 * Copyright (C) 2007       Franky Van Liedekerke   <franky.van.liedekerke@telenet.be>
 * Copyright (C) 2012       Cédric Salvador         <csalvador@gpcsolutions.fr>
 * Copyright (C) 2014       Raphaël Doursenaud      <rdoursenaud@gpcsolutions.fr>
 * Copyright (C) 2014       Teddy Andreotti         <125155@supinfo.com>
 * Copyright (C) 2015       Juanjo Menent           <jmenent@2byte.es>
 * Copyright (C) 2018-2021  Frédéric France         <frederic.france@netlogic.fr>
 *
 * This program is free software; you can redistribute it and/or modify
 * it under the terms of the GNU General Public License as published by
 * the Free Software Foundation; either version 3 of the License, or
 * (at your option) any later version.
 *
 * This program is distributed in the hope that it will be useful,
 * but WITHOUT ANY WARRANTY; without even the implied warranty of
 * MERCHANTABILITY or FITNESS FOR A PARTICULAR PURPOSE.  See the
 * GNU General Public License for more details.
 *
 * You should have received a copy of the GNU General Public License
 * along with this program. If not, see <https://www.gnu.org/licenses/>.
 */

/**
 *	\file       htdocs/compta/paiement.php
 *	\ingroup    facture
 *	\brief      Payment page for customers invoices
 */

require '../main.inc.php';
require_once DOL_DOCUMENT_ROOT.'/compta/paiement/class/paiement.class.php';
require_once DOL_DOCUMENT_ROOT.'/compta/facture/class/facture.class.php';
require_once DOL_DOCUMENT_ROOT.'/compta/bank/class/account.class.php';
require_once DOL_DOCUMENT_ROOT.'/societe/class/societe.class.php';

// Load translation files required by the page
$langs->loadLangs(array('companies', 'bills', 'banks', 'multicurrency'));

$action		= GETPOST('action', 'alpha');
$confirm	= GETPOST('confirm', 'alpha');

$facid = GETPOST('facid', 'int');
$accountid = GETPOST('accountid', 'int');
$paymentnum	= GETPOST('num_paiement', 'alpha');
$socid      = GETPOST('socid', 'int');

$sortfield	= GETPOST('sortfield', 'aZ09comma');
$sortorder	= GETPOST('sortorder', 'aZ09comma');
$page = GETPOSTISSET('pageplusone') ? (GETPOST('pageplusone') - 1) : GETPOST("page", 'int');

$amounts = array();
$amountsresttopay = array();
$addwarning = 0;

$multicurrency_amounts = array();
$multicurrency_amountsresttopay = array();

// Security check
if ($user->socid > 0) {
	$socid = $user->socid;
}

$object = new Facture($db);

// Load object
if ($facid > 0) {
	$ret = $object->fetch($facid);
}

// Initialize technical object to manage hooks of paiements. Note that conf->hooks_modules contains array array
$hookmanager->initHooks(array('paiementcard', 'globalcard'));

$formquestion = array();

$usercanissuepayment = !empty($user->rights->facture->paiement);

$fieldid = 'rowid';
$isdraft = (($object->statut == Facture::STATUS_DRAFT) ? 1 : 0);
$result = restrictedArea($user, 'facture', $object->id, '', '', 'fk_soc', $fieldid, $isdraft);


/*
 * Actions
 */

$parameters = array('socid'=>$socid);
$reshook = $hookmanager->executeHooks('doActions', $parameters, $object, $action); // Note that $action and $object may have been modified by some hooks
if ($reshook < 0) {
	setEventMessages($hookmanager->error, $hookmanager->errors, 'errors');
}

if (empty($reshook)) {
	if (($action == 'add_paiement' || ($action == 'confirm_paiement' && $confirm == 'yes')) && $usercanissuepayment) {
		$error = 0;

		$datepaye = dol_mktime(12, 0, 0, GETPOST('remonth', 'int'), GETPOST('reday', 'int'), GETPOST('reyear', 'int'));
		$paiement_id = 0;
		$totalpayment = 0;
		$multicurrency_totalpayment = 0;
		$atleastonepaymentnotnull = 0;
		$formquestion = array();
		$i = 0;

		// Generate payment array and check if there is payment higher than invoice and payment date before invoice date
		$tmpinvoice = new Facture($db);
		foreach ($_POST as $key => $value) {
			if (substr($key, 0, 7) == 'amount_' && GETPOST($key) != '') {
				$cursorfacid = substr($key, 7);
				$amounts[$cursorfacid] = price2num(GETPOST($key));
				$totalpayment = $totalpayment + $amounts[$cursorfacid];
				if (!empty($amounts[$cursorfacid])) {
					$atleastonepaymentnotnull++;
				}
				$result = $tmpinvoice->fetch($cursorfacid);
				if ($result <= 0) {
					dol_print_error($db);
				}
				$amountsresttopay[$cursorfacid] = price2num($tmpinvoice->total_ttc - $tmpinvoice->getSommePaiement());
				if ($amounts[$cursorfacid]) {
					// Check amount
					if ($amounts[$cursorfacid] && (abs($amounts[$cursorfacid]) > abs($amountsresttopay[$cursorfacid]))) {
						$addwarning = 1;
						$formquestion['text'] = img_warning($langs->trans("PaymentHigherThanReminderToPay")).' '.$langs->trans("HelpPaymentHigherThanReminderToPay");
					}
					// Check date
					if ($datepaye && ($datepaye < $tmpinvoice->date)) {
						$langs->load("errors");
						//$error++;
						setEventMessages($langs->transnoentities("WarningPaymentDateLowerThanInvoiceDate", dol_print_date($datepaye, 'day'), dol_print_date($tmpinvoice->date, 'day'), $tmpinvoice->ref), null, 'warnings');
					}
				}

				$formquestion[$i++] = array('type' => 'hidden', 'name' => $key, 'value' => GETPOST($key));
			} elseif (substr($key, 0, 21) == 'multicurrency_amount_') {
				$cursorfacid = substr($key, 21);
				$multicurrency_amounts[$cursorfacid] = price2num(GETPOST($key));
				$multicurrency_totalpayment += floatval($multicurrency_amounts[$cursorfacid]);
				if (!empty($multicurrency_amounts[$cursorfacid])) {
					$atleastonepaymentnotnull++;
				}
				$result = $tmpinvoice->fetch($cursorfacid);
				if ($result <= 0) {
					dol_print_error($db);
				}
				$multicurrency_amountsresttopay[$cursorfacid] = price2num($tmpinvoice->multicurrency_total_ttc - $tmpinvoice->getSommePaiement(1));
				if ($multicurrency_amounts[$cursorfacid]) {
					// Check amount
					if ($multicurrency_amounts[$cursorfacid] && (abs($multicurrency_amounts[$cursorfacid]) > abs($multicurrency_amountsresttopay[$cursorfacid]))) {
						$addwarning = 1;
						$formquestion['text'] = img_warning($langs->trans("PaymentHigherThanReminderToPay")).' '.$langs->trans("HelpPaymentHigherThanReminderToPay");
					}
					// Check date
					if ($datepaye && ($datepaye < $tmpinvoice->date)) {
						$langs->load("errors");
						//$error++;
						setEventMessages($langs->transnoentities("WarningPaymentDateLowerThanInvoiceDate", dol_print_date($datepaye, 'day'), dol_print_date($tmpinvoice->date, 'day'), $tmpinvoice->ref), null, 'warnings');
					}
				}

				$formquestion[$i++] = array('type' => 'hidden', 'name' => $key, 'value' => GETPOST($key, 'int'));
			}
		}

		// Check parameters
		if (!GETPOST('paiementcode')) {
			setEventMessages($langs->transnoentities('ErrorFieldRequired', $langs->transnoentities('PaymentMode')), null, 'errors');
			$error++;
		}

<<<<<<< HEAD
		if (isModEnabled("banque")) {
=======
		if (isModEnabled('banque')) {
>>>>>>> 4d46da95
			// If bank module is on, account is required to enter a payment
			if (GETPOST('accountid') <= 0) {
				setEventMessages($langs->transnoentities('ErrorFieldRequired', $langs->transnoentities('AccountToCredit')), null, 'errors');
				$error++;
			}
		}

		if (empty($totalpayment) && empty($multicurrency_totalpayment) && empty($atleastonepaymentnotnull)) {
			setEventMessages($langs->transnoentities('ErrorFieldRequired', $langs->trans('PaymentAmount')), null, 'errors');
			$error++;
		}

		if (empty($datepaye)) {
			setEventMessages($langs->transnoentities('ErrorFieldRequired', $langs->transnoentities('Date')), null, 'errors');
			$error++;
		}

		// Check if payments in both currency
		if ($totalpayment > 0 && $multicurrency_totalpayment > 0) {
			$langs->load("errors");
			setEventMessages($langs->transnoentities('ErrorPaymentInBothCurrency'), null, 'errors');
			$error++;
		}
	}

	/*
	 * Action add_paiement
	 */
	if ($action == 'add_paiement') {
		if ($error) {
			$action = 'create';
		}
		// The next of this action is displayed at the page's bottom.
	}

	/*
	 * Action confirm_paiement
	 */
	if ($action == 'confirm_paiement' && $confirm == 'yes' && $usercanissuepayment) {
		$error = 0;

		$datepaye = dol_mktime(12, 0, 0, GETPOST('remonth', 'int'), GETPOST('reday', 'int'), GETPOST('reyear', 'int'), 'tzuser');

		$db->begin();

		$thirdparty = new Societe($db);
		if ($socid > 0) {
			$thirdparty->fetch($socid);
		}

		$multicurrency_code = array();

		// Clean parameters amount if payment is for a credit note
		foreach ($amounts as $key => $value) {	// How payment is dispatched
			$tmpinvoice = new Facture($db);
			$tmpinvoice->fetch($key);
			if ($tmpinvoice->type == Facture::TYPE_CREDIT_NOTE) {
				$newvalue = price2num($value, 'MT');
				$amounts[$key] = - abs($newvalue);
			}
			$multicurrency_code[$key] = $tmpinvoice->multicurrency_code;
		}

		foreach ($multicurrency_amounts as $key => $value) {	// How payment is dispatched
			$tmpinvoice = new Facture($db);
			$tmpinvoice->fetch($key);
			if ($tmpinvoice->type == Facture::TYPE_CREDIT_NOTE) {
				$newvalue = price2num($value, 'MT');
				$multicurrency_amounts[$key] = - abs($newvalue);
			}
			$multicurrency_code[$key] = $tmpinvoice->multicurrency_code;
		}

<<<<<<< HEAD
		if (isModEnabled("banque")) {
=======
		if (isModEnabled('banque')) {
>>>>>>> 4d46da95
			// If the bank module is active, an account is required to input a payment
			if (GETPOST('accountid', 'int') <= 0) {
				setEventMessages($langs->trans('ErrorFieldRequired', $langs->transnoentities('AccountToCredit')), null, 'errors');
				$error++;
			}
		}

		// Creation of payment line
		$paiement = new Paiement($db);
		$paiement->datepaye     = $datepaye;
		$paiement->amounts      = $amounts; // Array with all payments dispatching with invoice id
		$paiement->multicurrency_amounts = $multicurrency_amounts; // Array with all payments dispatching
		$paiement->multicurrency_code = $multicurrency_code; // Array with all currency of payments dispatching
		$paiement->paiementid   = dol_getIdFromCode($db, GETPOST('paiementcode'), 'c_paiement', 'code', 'id', 1);
		$paiement->num_payment  = GETPOST('num_paiement', 'alpha');
		$paiement->note_private = GETPOST('comment', 'alpha');
		$paiement->fk_account   = GETPOST('accountid', 'int');

		if (!$error) {
			// Create payment and update this->multicurrency_amounts if this->amounts filled or
			// this->amounts if this->multicurrency_amounts filled.
			// This also set ->amount and ->multicurrency_amount
			$paiement_id = $paiement->create($user, (GETPOST('closepaidinvoices') == 'on' ? 1 : 0), $thirdparty); // This include closing invoices and regenerating documents
			if ($paiement_id < 0) {
				setEventMessages($paiement->error, $paiement->errors, 'errors');
				$error++;
			}
		}

		if (!$error) {
			$label = '(CustomerInvoicePayment)';
			if (GETPOST('type') == Facture::TYPE_CREDIT_NOTE) {
				$label = '(CustomerInvoicePaymentBack)'; // Refund of a credit note
			}
			$result = $paiement->addPaymentToBank($user, 'payment', $label, GETPOST('accountid', 'int'), GETPOST('chqemetteur'), GETPOST('chqbank'));
			if ($result < 0) {
				setEventMessages($paiement->error, $paiement->errors, 'errors');
				$error++;
			}
		}

		if (!$error) {
			$db->commit();

			// If payment dispatching on more than one invoice, we stay on summary page, otherwise jump on invoice card
			$invoiceid = 0;
			foreach ($paiement->amounts as $key => $amount) {
				$facid = $key;
				if (is_numeric($amount) && $amount <> 0) {
					if ($invoiceid != 0) {
						$invoiceid = -1; // There is more than one invoice payed by this payment
					} else {
						$invoiceid = $facid;
					}
				}
			}
			if ($invoiceid > 0) {
				$loc = DOL_URL_ROOT.'/compta/facture/card.php?facid='.$invoiceid;
			} else {
				$loc = DOL_URL_ROOT.'/compta/paiement/card.php?id='.$paiement_id;
			}
			header('Location: '.$loc);
			exit;
		} else {
			$db->rollback();
		}
	}
}


/*
 * View
 */

$form = new Form($db);


llxHeader('', $langs->trans("Payment"));



if ($action == 'create' || $action == 'confirm_paiement' || $action == 'add_paiement') {
	$facture = new Facture($db);
	$result = $facture->fetch($facid);

	if ($result >= 0) {
		$facture->fetch_thirdparty();

		$title = '';
		if ($facture->type != Facture::TYPE_CREDIT_NOTE) {
			$title .= $langs->trans("EnterPaymentReceivedFromCustomer");
		}
		if ($facture->type == Facture::TYPE_CREDIT_NOTE) {
			$title .= $langs->trans("EnterPaymentDueToCustomer");
		}
		print load_fiche_titre($title);

		// Initialize data for confirmation (this is used because data can be change during confirmation)
		if ($action == 'add_paiement') {
			$i = 0;

			$formquestion[$i++] = array('type' => 'hidden', 'name' => 'facid', 'value' => $facture->id);
			$formquestion[$i++] = array('type' => 'hidden', 'name' => 'socid', 'value' => $facture->socid);
			$formquestion[$i++] = array('type' => 'hidden', 'name' => 'type', 'value' => $facture->type);
		}

		// Invoice with Paypal transaction
		// TODO add hook here
		if (!empty($conf->paypalplus->enabled) && $conf->global->PAYPAL_ENABLE_TRANSACTION_MANAGEMENT && !empty($facture->ref_ext)) {
			if (!empty($conf->global->PAYPAL_BANK_ACCOUNT)) {
				$accountid = $conf->global->PAYPAL_BANK_ACCOUNT;
			}
			$paymentnum = $facture->ref_ext;
		}

		// Add realtime total information
		if (!empty($conf->use_javascript_ajax)) {
			print "\n".'<script type="text/javascript">';
			print '$(document).ready(function () {
            			setPaiementCode();

            			$("#selectpaiementcode").change(function() {
            				setPaiementCode();
            			});

            			function setPaiementCode()
            			{
            				var code = $("#selectpaiementcode option:selected").val();
							console.log("setPaiementCode code="+code);

                            if (code == \'CHQ\' || code == \'VIR\')
            				{
            					if (code == \'CHQ\')
			                    {
			                        $(\'.fieldrequireddyn\').addClass(\'fieldrequired\');
			                    }
            					if ($(\'#fieldchqemetteur\').val() == \'\')
            					{
            						var emetteur = ('.$facture->type.' == '.Facture::TYPE_CREDIT_NOTE.') ? \''.dol_escape_js(dol_escape_htmltag($conf->global->MAIN_INFO_SOCIETE_NOM)).'\' : jQuery(\'#thirdpartylabel\').val();
            						$(\'#fieldchqemetteur\').val(emetteur);
            					}
            				}
            				else
            				{
            					$(\'.fieldrequireddyn\').removeClass(\'fieldrequired\');
            					$(\'#fieldchqemetteur\').val(\'\');
            				}
            			}

						function _elemToJson(selector)
						{
							var subJson = {};
							$.map(selector.serializeArray(), function(n,i)
							{
								subJson[n["name"]] = n["value"];
							});

							return subJson;
						}
						function callForResult(imgId)
						{
							var json = {};
							var form = $("#payment_form");

							json["invoice_type"] = $("#invoice_type").val();
            				json["amountPayment"] = $("#amountpayment").attr("value");
							json["amounts"] = _elemToJson(form.find("input.amount"));
							json["remains"] = _elemToJson(form.find("input.remain"));

							if (imgId != null) {
								json["imgClicked"] = imgId;
							}

							$.post("'.DOL_URL_ROOT.'/compta/ajaxpayment.php", json, function(data)
							{
								json = $.parseJSON(data);

								form.data(json);

								for (var key in json)
								{
									if (key == "result")	{
										if (json["makeRed"]) {
											$("#"+key).addClass("error");
										} else {
											$("#"+key).removeClass("error");
										}
										json[key]=json["label"]+" "+json[key];
										$("#"+key).text(json[key]);
									} else {console.log(key);
										form.find("input[name*=\""+key+"\"]").each(function() {
											$(this).attr("value", json[key]);
										});
									}
								}
							});
						}
						$("#payment_form").find("input.amount").change(function() {
							callForResult();
						});
						$("#payment_form").find("input.amount").keyup(function() {
							callForResult();
						});
			';

			print '	});'."\n";

			//Add js for AutoFill
			print ' $(document).ready(function () {';
			print ' 	$(".AutoFillAmout").on(\'click touchstart\', function(){
							$("input[name="+$(this).data(\'rowname\')+"]").val($(this).data("value")).trigger("change");
						});';
			print '	});'."\n";

			print '	</script>'."\n";
		}

		print '<form id="payment_form" name="add_paiement" action="'.$_SERVER["PHP_SELF"].'" method="POST">';
		print '<input type="hidden" name="token" value="'.newToken().'">';
		print '<input type="hidden" name="action" value="add_paiement">';
		print '<input type="hidden" name="facid" value="'.$facture->id.'">';
		print '<input type="hidden" name="socid" value="'.$facture->socid.'">';
		print '<input type="hidden" name="type" id="invoice_type" value="'.$facture->type.'">';
		print '<input type="hidden" name="thirdpartylabel" id="thirdpartylabel" value="'.dol_escape_htmltag($facture->thirdparty->name).'">';

		print dol_get_fiche_head();

		print '<table class="border centpercent">';

		// Third party
		print '<tr><td class="titlefieldcreate"><span class="fieldrequired">'.$langs->trans('Company').'</span></td><td>'.$facture->thirdparty->getNomUrl(4)."</td></tr>\n";

		// Date payment
		print '<tr><td><span class="fieldrequired">'.$langs->trans('Date').'</span></td><td>';
		$datepayment = dol_mktime(12, 0, 0, GETPOST('remonth', 'int'), GETPOST('reday', 'int'), GETPOST('reyear', 'int'));
		$datepayment = ($datepayment == '' ? (empty($conf->global->MAIN_AUTOFILL_DATE) ?-1 : '') : $datepayment);
		print $form->selectDate($datepayment, '', '', '', 0, "add_paiement", 1, 1, 0, '', '', $facture->date);
		print '</td></tr>';

		// Payment mode
		print '<tr><td><span class="fieldrequired">'.$langs->trans('PaymentMode').'</span></td><td>';
		$form->select_types_paiements((GETPOST('paiementcode') ?GETPOST('paiementcode') : $facture->mode_reglement_code), 'paiementcode', '', 2);
		print "</td>\n";
		print '</tr>';

		// Bank account
		print '<tr>';
<<<<<<< HEAD
		if (isModEnabled("banque")) {
=======
		if (isModEnabled('banque')) {
>>>>>>> 4d46da95
			if ($facture->type != 2) {
				print '<td><span class="fieldrequired">'.$langs->trans('AccountToCredit').'</span></td>';
			}
			if ($facture->type == 2) {
				print '<td><span class="fieldrequired">'.$langs->trans('AccountToDebit').'</span></td>';
			}

			print '<td>';
			print img_picto('', 'bank_account');
			print $form->select_comptes($accountid, 'accountid', 0, '', 2, '', 0, 'widthcentpercentminusx maxwidth500', 1);
			print '</td>';
		} else {
			print '<td>&nbsp;</td>';
		}
		print "</tr>\n";

		// Bank check number
		print '<tr><td>'.$langs->trans('Numero');
		print ' <em class="opacitymedium">('.$langs->trans("ChequeOrTransferNumber").')</em>';
		print '</td>';
		print '<td><input name="num_paiement" type="text" class="maxwidth200" value="'.$paymentnum.'"></td></tr>';

		// Check transmitter
		print '<tr><td class="'.(GETPOST('paiementcode') == 'CHQ' ? 'fieldrequired ' : '').'fieldrequireddyn">'.$langs->trans('CheckTransmitter');
		print ' <em class="opacitymedium">('.$langs->trans("ChequeMaker").')</em>';
		print '</td>';
		print '<td><input id="fieldchqemetteur" class="maxwidth300" name="chqemetteur" type="text" value="'.GETPOST('chqemetteur', 'alphanohtml').'"></td></tr>';

		// Bank name
		print '<tr><td>'.$langs->trans('Bank');
		print ' <em class="opacitymedium">('.$langs->trans("ChequeBank").')</em>';
		print '</td>';
		print '<td><input name="chqbank" class="maxwidth300" type="text" value="'.GETPOST('chqbank', 'alphanohtml').'"></td></tr>';

		// Comments
		print '<tr><td>'.$langs->trans('Comments').'</td>';
		print '<td class="tdtop">';
		print '<textarea name="comment" wrap="soft" class="quatrevingtpercent" rows="'.ROWS_3.'">'.GETPOST('comment', 'restricthtml').'</textarea>';
		print '</td></tr>';

		print '</table>';

		print dol_get_fiche_end();


		/*
		 * List of unpaid invoices
		 */

		$sql = 'SELECT f.rowid as facid, f.ref, f.total_ttc, f.multicurrency_code, f.multicurrency_total_ttc, f.type,';
		$sql .= ' f.datef as df, f.fk_soc as socid, f.date_lim_reglement as dlr';
		$sql .= ' FROM '.MAIN_DB_PREFIX.'facture as f';
		$sql .= ' WHERE f.entity IN ('.getEntity('facture').')';
		$sql .= ' AND (f.fk_soc = '.((int) $facture->socid);
		// Can pay invoices of all child of parent company
		if (!empty($conf->global->FACTURE_PAYMENTS_ON_DIFFERENT_THIRDPARTIES_BILLS) && !empty($facture->thirdparty->parent)) {
			$sql .= ' OR f.fk_soc IN (SELECT rowid FROM '.MAIN_DB_PREFIX.'societe WHERE parent = '.((int) $facture->thirdparty->parent).')';
		}
		// Can pay invoices of all child of myself
		if (!empty($conf->global->FACTURE_PAYMENTS_ON_SUBSIDIARY_COMPANIES)) {
			$sql .= ' OR f.fk_soc IN (SELECT rowid FROM '.MAIN_DB_PREFIX.'societe WHERE parent = '.((int) $facture->thirdparty->id).')';
		}
		$sql .= ') AND f.paye = 0';
		$sql .= ' AND f.fk_statut = 1'; // Statut=0 => not validated, Statut=2 => canceled
		if ($facture->type != Facture::TYPE_CREDIT_NOTE) {
			$sql .= ' AND type IN (0,1,3,5)'; // Standard invoice, replacement, deposit, situation
		} else {
			$sql .= ' AND type = 2'; // If paying back a credit note, we show all credit notes
		}
		// Sort invoices by date and serial number: the older one comes first
		$sql .= ' ORDER BY f.datef ASC, f.ref ASC';

		$resql = $db->query($sql);
		if ($resql) {
			$num = $db->num_rows($resql);
			if ($num > 0) {
				$arraytitle = $langs->trans('Invoice');
				if ($facture->type == 2) {
					$arraytitle = $langs->trans("CreditNotes");
				}
				$alreadypayedlabel = $langs->trans('Received');
				$multicurrencyalreadypayedlabel = $langs->trans('MulticurrencyReceived');
				if ($facture->type == 2) {
					$alreadypayedlabel = $langs->trans("PaidBack");
					$multicurrencyalreadypayedlabel = $langs->trans("MulticurrencyPaidBack");
				}
				$remaindertopay = $langs->trans('RemainderToTake');
				$multicurrencyremaindertopay = $langs->trans('MulticurrencyRemainderToTake');
				if ($facture->type == 2) {
					$remaindertopay = $langs->trans("RemainderToPayBack");
					$multicurrencyremaindertopay = $langs->trans("MulticurrencyRemainderToPayBack");
				}

				$i = 0;
				//print '<tr><td colspan="3">';
				print '<br>';

				print '<div class="div-table-responsive-no-min">'; // You can use div-table-responsive-no-min if you dont need reserved height for your table
				print '<table class="noborder centpercent">';

				print '<tr class="liste_titre">';
				print '<td>'.$arraytitle.'</td>';
				print '<td class="center">'.$langs->trans('Date').'</td>';
				print '<td class="center">'.$langs->trans('DateMaxPayment').'</td>';
				if (isModEnabled('multicurrency')) {
					print '<td>'.$langs->trans('Currency').'</td>';
					print '<td class="right">'.$langs->trans('MulticurrencyAmountTTC').'</td>';
					print '<td class="right">'.$multicurrencyalreadypayedlabel.'</td>';
					print '<td class="right">'.$multicurrencyremaindertopay.'</td>';
					print '<td class="right">'.$langs->trans('MulticurrencyPaymentAmount').'</td>';
				}
				print '<td class="right">'.$langs->trans('AmountTTC').'</td>';
				print '<td class="right">'.$alreadypayedlabel.'</td>';
				print '<td class="right">'.$remaindertopay.'</td>';
				print '<td class="right">'.$langs->trans('PaymentAmount').'</td>';

				$parameters = array();
				$reshook = $hookmanager->executeHooks('printFieldListTitle', $parameters, $facture, $action); // Note that $action and $object may have been modified by hook

				print '<td align="right">&nbsp;</td>';
				print "</tr>\n";

				$total_ttc = 0;
				$totalrecu = 0;
				$totalrecucreditnote = 0;
				$totalrecudeposits = 0;

				while ($i < $num) {
					$objp = $db->fetch_object($resql);

					$sign = 1;
					if ($facture->type == Facture::TYPE_CREDIT_NOTE) {
						$sign = -1;
					}

					$soc = new Societe($db);
					$soc->fetch($objp->socid);

					$invoice = new Facture($db);
					$invoice->fetch($objp->facid);
					$paiement = $invoice->getSommePaiement();
					$creditnotes = $invoice->getSumCreditNotesUsed();
					$deposits = $invoice->getSumDepositsUsed();
					$alreadypayed = price2num($paiement + $creditnotes + $deposits, 'MT');
					$remaintopay = price2num($invoice->total_ttc - $paiement - $creditnotes - $deposits, 'MT');

					// Multicurrency Price
					if (isModEnabled('multicurrency')) {
						$multicurrency_payment = $invoice->getSommePaiement(1);
						$multicurrency_creditnotes = $invoice->getSumCreditNotesUsed(1);
						$multicurrency_deposits = $invoice->getSumDepositsUsed(1);
						$multicurrency_alreadypayed = price2num($multicurrency_payment + $multicurrency_creditnotes + $multicurrency_deposits, 'MT');
						$multicurrency_remaintopay = price2num($invoice->multicurrency_total_ttc - $multicurrency_payment - $multicurrency_creditnotes - $multicurrency_deposits, 'MT');
					}


					print '<tr class="oddeven'.(($invoice->id == $facid) ? ' highlight' : '').'">';

					print '<td class="nowraponall">';
					print $invoice->getNomUrl(1, '');
					if ($objp->socid != $facture->thirdparty->id) {
						print ' - '.$soc->getNomUrl(1).' ';
					}
					print "</td>\n";

					// Date
					print '<td class="center">'.dol_print_date($db->jdate($objp->df), 'day')."</td>\n";

					// Due date
					if ($objp->dlr > 0) {
						print '<td class="nowraponall center">';
						print dol_print_date($db->jdate($objp->dlr), 'day');

						if ($invoice->hasDelay()) {
							print img_warning($langs->trans('Late'));
						}

						print '</td>';
					} else {
						print '<td align="center"></td>';
					}

					// Currency
					if (isModEnabled('multicurrency')) {
						print '<td class="center">'.$objp->multicurrency_code."</td>\n";
					}

					// Multicurrency Price
					if (isModEnabled('multicurrency')) {
						print '<td class="right">';
						if ($objp->multicurrency_code && $objp->multicurrency_code != $conf->currency) {
							print price($sign * $objp->multicurrency_total_ttc);
						}
						print '</td>';

						// Multicurrency Price
						print '<td class="right">';
						if ($objp->multicurrency_code && $objp->multicurrency_code != $conf->currency) {
							print price($sign * $multicurrency_payment);
							if ($multicurrency_creditnotes) {
								print '+'.price($multicurrency_creditnotes);
							}
							if ($multicurrency_deposits) {
								print '+'.price($multicurrency_deposits);
							}
						}
						print '</td>';

						// Multicurrency remain to pay
						print '<td class="right">';
						if ($objp->multicurrency_code && $objp->multicurrency_code != $conf->currency) {
							print price($sign * $multicurrency_remaintopay);
						}
						print '</td>';

						print '<td class="right nowraponall">';

						// Add remind multicurrency amount
						$namef = 'multicurrency_amount_'.$objp->facid;
						$nameRemain = 'multicurrency_remain_'.$objp->facid;

						if ($objp->multicurrency_code && $objp->multicurrency_code != $conf->currency) {
							if ($action != 'add_paiement') {
								if (!empty($conf->use_javascript_ajax)) {
									print img_picto("Auto fill", 'rightarrow', "class='AutoFillAmout' data-rowname='".$namef."' data-value='".($sign * $multicurrency_remaintopay)."'");
								}
								print '<input type="text" class="maxwidth75 multicurrency_amount" name="'.$namef.'" value="'.GETPOST($namef).'">';
								print '<input type="hidden" class="multicurrency_remain" name="'.$nameRemain.'" value="'.$multicurrency_remaintopay.'">';
							} else {
								print '<input type="text" class="maxwidth75" name="'.$namef.'_disabled" value="'.GETPOST($namef).'" disabled>';
								print '<input type="hidden" name="'.$namef.'" value="'.GETPOST($namef).'">';
							}
						}
						print "</td>";
					}

					// Price
					print '<td class="right"><span class="amount">'.price($sign * $objp->total_ttc).'</span></td>';

					// Received + already paid
					print '<td class="right"><span class="amount">'.price($sign * $paiement);
					if ($creditnotes) {
						print '<span class="opacitymedium">+'.price($creditnotes).'</span>';
					}
					if ($deposits) {
						print '<span class="opacitymedium">+'.price($deposits).'</span>';
					}
					print '</span></td>';

					// Remain to take or to pay back
					print '<td class="right">';
					print price($sign * $remaintopay);
					if (!empty($conf->prelevement->enabled)) {
						$numdirectdebitopen = 0;
						$totaldirectdebit = 0;
						$sql = "SELECT COUNT(pfd.rowid) as nb, SUM(pfd.amount) as amount";
						$sql .= " FROM ".MAIN_DB_PREFIX."prelevement_facture_demande as pfd";
						$sql .= " WHERE fk_facture = ".((int) $objp->facid);
						$sql .= " AND pfd.traite = 0";
						$sql .= " AND pfd.ext_payment_id IS NULL";

						$result_sql = $db->query($sql);
						if ($result_sql) {
							$obj = $db->fetch_object($result_sql);
							$numdirectdebitopen = $obj->nb;
							$totaldirectdebit = $obj->amount;
						} else {
							dol_print_error($db);
						}
						if ($numdirectdebitopen) {
							$langs->load("withdrawals");
							print img_warning($langs->trans("WarningSomeDirectDebitOrdersAlreadyExists", $numdirectdebitopen, price(price2num($totaldirectdebit, 'MT'), 0, $langs, 1, -1, -1, $conf->currency)), '', 'classfortooltip');
						}
					}
					print '</td>';
					//$test= price(price2num($objp->total_ttc - $paiement - $creditnotes - $deposits));

					// Amount
					print '<td class="right nowraponall">';

					// Add remind amount
					$namef = 'amount_'.$objp->facid;
					$nameRemain = 'remain_'.$objp->facid;

					if ($action != 'add_paiement') {
						if (!empty($conf->use_javascript_ajax)) {
							print img_picto("Auto fill", 'rightarrow', "class='AutoFillAmout' data-rowname='".$namef."' data-value='".($sign * $remaintopay)."'");
						}
						print '<input type="text" class="maxwidth75 amount" name="'.$namef.'" value="'.dol_escape_htmltag(GETPOST($namef)).'">';
						print '<input type="hidden" class="remain" name="'.$nameRemain.'" value="'.$remaintopay.'">';
					} else {
						print '<input type="text" class="maxwidth75" name="'.$namef.'_disabled" value="'.dol_escape_htmltag(GETPOST($namef)).'" disabled>';
						print '<input type="hidden" name="'.$namef.'" value="'.dol_escape_htmltag(GETPOST($namef)).'">';
					}
					print "</td>";

					$parameters = array();
					$reshook = $hookmanager->executeHooks('printFieldListValue', $parameters, $objp, $action); // Note that $action and $object may have been modified by hook

					// Warning
					print '<td align="center" width="16">';
					//print "xx".$amounts[$invoice->id]."-".$amountsresttopay[$invoice->id]."<br>";
					if (!empty($amounts[$invoice->id]) && (abs($amounts[$invoice->id]) > abs($amountsresttopay[$invoice->id]))
						|| !empty($multicurrency_amounts[$invoice->id]) && (abs($multicurrency_amounts[$invoice->id]) > abs($multicurrency_amountsresttopay[$invoice->id]))) {
						print ' '.img_warning($langs->trans("PaymentHigherThanReminderToPay"));
					}
					print '</td>';

					print "</tr>\n";

					$total_ttc += $objp->total_ttc;
					$totalrecu += $paiement;
					$totalrecucreditnote += $creditnotes;
					$totalrecudeposits += $deposits;
					$i++;
				}

				if ($i > 1) {
					// Print total
					print '<tr class="liste_total">';
					print '<td colspan="3" class="left">'.$langs->trans('TotalTTC').'</td>';
					if (isModEnabled('multicurrency')) {
						print '<td></td>';
						print '<td></td>';
						print '<td></td>';
						print '<td></td>';
						print '<td class="right" id="multicurrency_result" style="font-weight: bold;"></td>';
					}
					print '<td class="right"><b>'.price($sign * $total_ttc).'</b></td>';
					print '<td class="right"><b>'.price($sign * $totalrecu);
					if ($totalrecucreditnote) {
						print '+'.price($totalrecucreditnote);
					}
					if ($totalrecudeposits) {
						print '+'.price($totalrecudeposits);
					}
					print '</b></td>';
					print '<td class="right"><b>'.price($sign * price2num($total_ttc - $totalrecu - $totalrecucreditnote - $totalrecudeposits, 'MT')).'</b></td>';
					print '<td class="right" id="result" style="font-weight: bold;"></td>'; // Autofilled
					print '<td align="center">&nbsp;</td>';
					print "</tr>\n";
				}
				print "</table>";
				print "</div>\n";
			}
			$db->free($resql);
		} else {
			dol_print_error($db);
		}

		$formconfirm = '';

		// Save button
		if ($action != 'add_paiement') {
			$checkboxlabel = $langs->trans("ClosePaidInvoicesAutomatically");
			if ($facture->type == Facture::TYPE_CREDIT_NOTE) {
				$checkboxlabel = $langs->trans("ClosePaidCreditNotesAutomatically");
			}
			$buttontitle = $langs->trans('ToMakePayment');
			if ($facture->type == Facture::TYPE_CREDIT_NOTE) {
				$buttontitle = $langs->trans('ToMakePaymentBack');
			}

			print '<br><div class="center">';
			print '<input type="checkbox" checked name="closepaidinvoices"> '.$checkboxlabel;
			/*if (! empty($conf->prelevement->enabled))
			{
				$langs->load("withdrawals");
				if (! empty($conf->global->WITHDRAW_DISABLE_AUTOCREATE_ONPAYMENTS)) print '<br>'.$langs->trans("IfInvoiceNeedOnWithdrawPaymentWontBeClosed");
			}*/
			print '<br><input type="submit" class="button" value="'.dol_escape_htmltag($buttontitle).'"><br><br>';
			print '</div>';
		}

		// Form to confirm payment
		if ($action == 'add_paiement') {
			$preselectedchoice = $addwarning ? 'no' : 'yes';

			print '<br>';
			if (!empty($totalpayment)) {
				$text = $langs->trans('ConfirmCustomerPayment', $totalpayment, $langs->trans("Currency".$conf->currency));
			}
			if (!empty($multicurrency_totalpayment)) {
				$text .= '<br>'.$langs->trans('ConfirmCustomerPayment', $multicurrency_totalpayment, $langs->trans("paymentInInvoiceCurrency"));
			}
			if (GETPOST('closepaidinvoices')) {
				$text .= '<br>'.$langs->trans("AllCompletelyPayedInvoiceWillBeClosed");
				print '<input type="hidden" name="closepaidinvoices" value="'.GETPOST('closepaidinvoices').'">';
			}
			$formconfirm = $form->formconfirm($_SERVER['PHP_SELF'].'?facid='.$facture->id.'&socid='.$facture->socid.'&type='.$facture->type, $langs->trans('ReceivedCustomersPayments'), $text, 'confirm_paiement', $formquestion, $preselectedchoice);
		}

		// Call Hook formConfirm
		$parameters = array('formConfirm' => $formconfirm);
		$reshook = $hookmanager->executeHooks('formConfirm', $parameters, $object, $action); // Note that $action and $object may have been modified by hook
		if (empty($reshook)) {
			$formconfirm .= $hookmanager->resPrint;
		} elseif ($reshook > 0) {
			$formconfirm = $hookmanager->resPrint;
		}

		// Print form confirm
		print $formconfirm;

		print "</form>\n";
	}
}


/**
 *  Show list of payments
 */
if (!GETPOST('action', 'aZ09')) {
	if (empty($page) || $page == -1) {
		$page = 0;
	}
	$limit = GETPOST('limit', 'int') ?GETPOST('limit', 'int') : $conf->liste_limit;
	$offset = $limit * $page;

	if (!$sortorder) {
		$sortorder = 'DESC';
	}
	if (!$sortfield) {
		$sortfield = 'p.datep';
	}

	$sql = 'SELECT p.datep as dp, p.amount, f.total_ttc as fa_amount, f.ref';
	$sql .= ', f.rowid as facid, c.libelle as paiement_type, p.num_paiement as num_payment';
	$sql .= ' FROM '.MAIN_DB_PREFIX.'paiement as p LEFT JOIN '.MAIN_DB_PREFIX.'c_paiement as c ON p.fk_paiement = c.id';
	$sql .= ', '.MAIN_DB_PREFIX.'facture as f';
	$sql .= ' WHERE p.fk_facture = f.rowid';
	$sql .= ' AND f.entity IN ('.getEntity('invoice').')';
	if ($socid) {
		$sql .= ' AND f.fk_soc = '.((int) $socid);
	}

	$sql .= $db->order($sortfield, $sortorder);
	$sql .= $db->plimit($limit + 1, $offset);
	$resql = $db->query($sql);

	if ($resql) {
		$num = $db->num_rows($resql);
		$i = 0;

		print_barre_liste($langs->trans('Payments'), $page, $_SERVER["PHP_SELF"], '', $sortfield, $sortorder, '', $num);
		print '<table class="noborder centpercent">';
		print '<tr class="liste_titre">';
		print_liste_field_titre('Invoice', $_SERVER["PHP_SELF"], 'f.ref', '', '', '', $sortfield, $sortorder);
		print_liste_field_titre('Date', $_SERVER["PHP_SELF"], 'p.datep', '', '', '', $sortfield, $sortorder);
		print_liste_field_titre('Type', $_SERVER["PHP_SELF"], 'c.libelle', '', '', '', $sortfield, $sortorder);
		print_liste_field_titre('Amount', $_SERVER["PHP_SELF"], 'p.amount', '', '', '', $sortfield, $sortorder, 'right ');
		print_liste_field_titre('', $_SERVER["PHP_SELF"], "", '', '', '', $sortfield, $sortorder, 'maxwidthsearch ');
		print "</tr>\n";

		while ($i < min($num, $limit)) {
			$objp = $db->fetch_object($resql);

			print '<tr class="oddeven">';
			print '<td><a href="'.DOL_URL_ROOT.'/compta/facture/card.php?facid='.$objp->facid.'">'.$objp->ref."</a></td>\n";
			print '<td>'.dol_print_date($db->jdate($objp->dp))."</td>\n";
			print '<td>'.$objp->paiement_type.' '.$objp->num_payment."</td>\n";
			print '<td class="right"><span class="amount">'.price($objp->amount).'</span></td>';
			print '<td>&nbsp;</td>';
			print '</tr>';

			$parameters = array();
			$reshook = $hookmanager->executeHooks('printObjectLine', $parameters, $objp, $action); // Note that $action and $object may have been modified by hook

			$i++;
		}
		print '</table>';
	}
}

llxFooter();

$db->close();<|MERGE_RESOLUTION|>--- conflicted
+++ resolved
@@ -170,11 +170,7 @@
 			$error++;
 		}
 
-<<<<<<< HEAD
 		if (isModEnabled("banque")) {
-=======
-		if (isModEnabled('banque')) {
->>>>>>> 4d46da95
 			// If bank module is on, account is required to enter a payment
 			if (GETPOST('accountid') <= 0) {
 				setEventMessages($langs->transnoentities('ErrorFieldRequired', $langs->transnoentities('AccountToCredit')), null, 'errors');
@@ -248,11 +244,7 @@
 			$multicurrency_code[$key] = $tmpinvoice->multicurrency_code;
 		}
 
-<<<<<<< HEAD
 		if (isModEnabled("banque")) {
-=======
-		if (isModEnabled('banque')) {
->>>>>>> 4d46da95
 			// If the bank module is active, an account is required to input a payment
 			if (GETPOST('accountid', 'int') <= 0) {
 				setEventMessages($langs->trans('ErrorFieldRequired', $langs->transnoentities('AccountToCredit')), null, 'errors');
@@ -500,11 +492,7 @@
 
 		// Bank account
 		print '<tr>';
-<<<<<<< HEAD
 		if (isModEnabled("banque")) {
-=======
-		if (isModEnabled('banque')) {
->>>>>>> 4d46da95
 			if ($facture->type != 2) {
 				print '<td><span class="fieldrequired">'.$langs->trans('AccountToCredit').'</span></td>';
 			}
