--- conflicted
+++ resolved
@@ -528,11 +528,7 @@
         $sql = 'SELECT f.rowid as facid, f.ref, f.total_ttc, f.multicurrency_code, f.multicurrency_total_ttc, f.type,';
         $sql.= ' f.datef as df, f.fk_soc as socid, f.date_lim_reglement as dlr';
         $sql.= ' FROM '.MAIN_DB_PREFIX.'facture as f';
-<<<<<<< HEAD
-		$sql.= ' WHERE f.entity IN ('.getEntity('invoice').')';
-=======
 		$sql.= ' WHERE f.entity IN ('.getEntity('invoice', $conf->entity).')';
->>>>>>> d6b0f852
         $sql.= ' AND (f.fk_soc = '.$facture->socid;
 		// Can pay invoices of all child of parent company
 		if(!empty($conf->global->FACTURE_PAYMENTS_ON_DIFFERENT_THIRDPARTIES_BILLS) && !empty($facture->thirdparty->parent)) {
