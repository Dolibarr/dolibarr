--- conflicted
+++ resolved
@@ -675,21 +675,12 @@
 						}
 		                print '</td>';
 
-<<<<<<< HEAD
-    					// Multicurrency Price
+    					// Multicurrency remain to pay
     				    print '<td class="right">';
     				    if ($objp->multicurrency_code && $objp->multicurrency_code != $conf->currency) print price($sign * $multicurrency_remaintopay);
     				    print '</td>';
 
-    				    print '<td class="right">';
-=======
-    					// Multicurrency remain to pay
-    				    print '<td align="right">';
-    				    if ($objp->multicurrency_code && $objp->multicurrency_code != $conf->currency) print price($sign * $multicurrency_remaintopay);
-    				    print '</td>';
-
     				    print '<td class="right nowraponall">';
->>>>>>> a3521474
 
     				    // Add remind multicurrency amount
     				    $namef = 'multicurrency_amount_'.$objp->facid;
@@ -727,11 +718,7 @@
                     //$test= price(price2num($objp->total_ttc - $paiement - $creditnotes - $deposits));
 
                     // Amount
-<<<<<<< HEAD
-                    print '<td class="right">';
-=======
                     print '<td class="right nowraponall">';
->>>>>>> a3521474
 
                     // Add remind amount
                     $namef = 'amount_'.$objp->facid;
