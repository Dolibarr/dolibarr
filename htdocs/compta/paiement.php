<?php
/* Copyright (C) 2001-2006  Rodolphe Quiedeville    <rodolphe@quiedeville.org>
 * Copyright (C) 2004-2017  Laurent Destailleur     <eldy@users.sourceforge.net>
 * Copyright (C) 2005       Marc Barilley / Ocebo   <marc@ocebo.com>
 * Copyright (C) 2005-2012  Regis Houssin           <regis.houssin@inodbox.com>
 * Copyright (C) 2007       Franky Van Liedekerke   <franky.van.liedekerke@telenet.be>
 * Copyright (C) 2012       Cédric Salvador         <csalvador@gpcsolutions.fr>
 * Copyright (C) 2014       Raphaël Doursenaud      <rdoursenaud@gpcsolutions.fr>
 * Copyright (C) 2014       Teddy Andreotti         <125155@supinfo.com>
 * Copyright (C) 2015       Juanjo Menent           <jmenent@2byte.es>
 * Copyright (C) 2018-2021  Frédéric France         <frederic.france@netlogic.fr>
 *
 * This program is free software; you can redistribute it and/or modify
 * it under the terms of the GNU General Public License as published by
 * the Free Software Foundation; either version 3 of the License, or
 * (at your option) any later version.
 *
 * This program is distributed in the hope that it will be useful,
 * but WITHOUT ANY WARRANTY; without even the implied warranty of
 * MERCHANTABILITY or FITNESS FOR A PARTICULAR PURPOSE.  See the
 * GNU General Public License for more details.
 *
 * You should have received a copy of the GNU General Public License
 * along with this program. If not, see <https://www.gnu.org/licenses/>.
 */

/**
 *	\file       htdocs/compta/paiement.php
 *	\ingroup    facture
 *	\brief      Payment page for customers invoices
 */

require '../main.inc.php';
require_once DOL_DOCUMENT_ROOT.'/compta/paiement/class/paiement.class.php';
require_once DOL_DOCUMENT_ROOT.'/compta/facture/class/facture.class.php';
require_once DOL_DOCUMENT_ROOT.'/compta/bank/class/account.class.php';
require_once DOL_DOCUMENT_ROOT.'/societe/class/societe.class.php';

// Load translation files required by the page
$langs->loadLangs(array('companies', 'bills', 'banks', 'multicurrency'));

$action		= GETPOST('action', 'alpha');
$confirm	= GETPOST('confirm', 'alpha');

$facid = GETPOST('facid', 'int');
$accountid = GETPOST('accountid', 'int');
$paymentnum	= GETPOST('num_paiement', 'alpha');
$socid      = GETPOST('socid', 'int');

$sortfield	= GETPOST('sortfield', 'aZ09comma');
$sortorder	= GETPOST('sortorder', 'aZ09comma');
$page = GETPOSTISSET('pageplusone') ? (GETPOST('pageplusone') - 1) : GETPOST("page", 'int');

$amounts = array();
$amountsresttopay = array();
$addwarning = 0;

$multicurrency_amounts = array();
$multicurrency_amountsresttopay = array();

// Security check
if ($user->socid > 0) {
	$socid = $user->socid;
}

$object = new Facture($db);

// Load object
if ($facid > 0) {
	$ret = $object->fetch($facid);
}

// Initialize technical object to manage hooks of paiements. Note that conf->hooks_modules contains array array
$hookmanager->initHooks(array('paiementcard', 'globalcard'));

$formquestion = array();

$usercanissuepayment = !empty($user->rights->facture->paiement);

$fieldid = 'rowid';
$isdraft = (($object->statut == Facture::STATUS_DRAFT) ? 1 : 0);
$result = restrictedArea($user, 'facture', $object->id, '', '', 'fk_soc', $fieldid, $isdraft);


/*
 * Actions
 */

$parameters = array('socid'=>$socid);
$reshook = $hookmanager->executeHooks('doActions', $parameters, $object, $action); // Note that $action and $object may have been modified by some hooks
if ($reshook < 0) {
	setEventMessages($hookmanager->error, $hookmanager->errors, 'errors');
}

if (empty($reshook)) {
	if (($action == 'add_paiement' || ($action == 'confirm_paiement' && $confirm == 'yes')) && $usercanissuepayment) {
		$error = 0;

		$datepaye = dol_mktime(12, 0, 0, GETPOST('remonth', 'int'), GETPOST('reday', 'int'), GETPOST('reyear', 'int'));
		$paiement_id = 0;
		$totalpayment = 0;
		$multicurrency_totalpayment = 0;
		$atleastonepaymentnotnull = 0;
		$formquestion = array();
		$i = 0;

		// Generate payment array and check if there is payment higher than invoice and payment date before invoice date
		$tmpinvoice = new Facture($db);
		foreach ($_POST as $key => $value) {
			if (substr($key, 0, 7) == 'amount_' && GETPOST($key) != '') {
				$cursorfacid = substr($key, 7);
				$amounts[$cursorfacid] = price2num(GETPOST($key));
				$totalpayment = $totalpayment + $amounts[$cursorfacid];
				if (!empty($amounts[$cursorfacid])) {
					$atleastonepaymentnotnull++;
				}
				$result = $tmpinvoice->fetch($cursorfacid);
				if ($result <= 0) {
					dol_print_error($db);
				}
				$amountsresttopay[$cursorfacid] = price2num($tmpinvoice->total_ttc - $tmpinvoice->getSommePaiement());
				if ($amounts[$cursorfacid]) {
					// Check amount
					if ($amounts[$cursorfacid] && (abs($amounts[$cursorfacid]) > abs($amountsresttopay[$cursorfacid]))) {
						$addwarning = 1;
						$formquestion['text'] = img_warning($langs->trans("PaymentHigherThanReminderToPay")).' '.$langs->trans("HelpPaymentHigherThanReminderToPay");
					}
					// Check date
					if ($datepaye && ($datepaye < $tmpinvoice->date)) {
						$langs->load("errors");
						//$error++;
						setEventMessages($langs->transnoentities("WarningPaymentDateLowerThanInvoiceDate", dol_print_date($datepaye, 'day'), dol_print_date($tmpinvoice->date, 'day'), $tmpinvoice->ref), null, 'warnings');
					}
				}

				$formquestion[$i++] = array('type' => 'hidden', 'name' => $key, 'value' => GETPOST($key));
			} elseif (substr($key, 0, 21) == 'multicurrency_amount_') {
				$cursorfacid = substr($key, 21);
				$multicurrency_amounts[$cursorfacid] = price2num(GETPOST($key));
				$multicurrency_totalpayment += floatval($multicurrency_amounts[$cursorfacid]);
				if (!empty($multicurrency_amounts[$cursorfacid])) {
					$atleastonepaymentnotnull++;
				}
				$result = $tmpinvoice->fetch($cursorfacid);
				if ($result <= 0) {
					dol_print_error($db);
				}
				$multicurrency_amountsresttopay[$cursorfacid] = price2num($tmpinvoice->multicurrency_total_ttc - $tmpinvoice->getSommePaiement(1));
				if ($multicurrency_amounts[$cursorfacid]) {
					// Check amount
					if ($multicurrency_amounts[$cursorfacid] && (abs($multicurrency_amounts[$cursorfacid]) > abs($multicurrency_amountsresttopay[$cursorfacid]))) {
						$addwarning = 1;
						$formquestion['text'] = img_warning($langs->trans("PaymentHigherThanReminderToPay")).' '.$langs->trans("HelpPaymentHigherThanReminderToPay");
					}
					// Check date
					if ($datepaye && ($datepaye < $tmpinvoice->date)) {
						$langs->load("errors");
						//$error++;
						setEventMessages($langs->transnoentities("WarningPaymentDateLowerThanInvoiceDate", dol_print_date($datepaye, 'day'), dol_print_date($tmpinvoice->date, 'day'), $tmpinvoice->ref), null, 'warnings');
					}
				}

				$formquestion[$i++] = array('type' => 'hidden', 'name' => $key, 'value' => GETPOST($key, 'int'));
			}
		}

		// Check parameters
		if (!GETPOST('paiementcode')) {
			setEventMessages($langs->transnoentities('ErrorFieldRequired', $langs->transnoentities('PaymentMode')), null, 'errors');
			$error++;
		}

		if (!empty($conf->banque->enabled)) {
			// If bank module is on, account is required to enter a payment
			if (GETPOST('accountid') <= 0) {
				setEventMessages($langs->transnoentities('ErrorFieldRequired', $langs->transnoentities('AccountToCredit')), null, 'errors');
				$error++;
			}
		}

		if (empty($totalpayment) && empty($multicurrency_totalpayment) && empty($atleastonepaymentnotnull)) {
			setEventMessages($langs->transnoentities('ErrorFieldRequired', $langs->trans('PaymentAmount')), null, 'errors');
			$error++;
		}

		if (empty($datepaye)) {
			setEventMessages($langs->transnoentities('ErrorFieldRequired', $langs->transnoentities('Date')), null, 'errors');
			$error++;
		}

		// Check if payments in both currency
		if ($totalpayment > 0 && $multicurrency_totalpayment > 0) {
			$langs->load("errors");
			setEventMessages($langs->transnoentities('ErrorPaymentInBothCurrency'), null, 'errors');
			$error++;
		}
	}

	/*
	 * Action add_paiement
	 */
	if ($action == 'add_paiement') {
		if ($error) {
			$action = 'create';
		}
		// The next of this action is displayed at the page's bottom.
	}

	/*
	 * Action confirm_paiement
	 */
	if ($action == 'confirm_paiement' && $confirm == 'yes' && $usercanissuepayment) {
		$error = 0;

		$datepaye = dol_mktime(12, 0, 0, GETPOST('remonth', 'int'), GETPOST('reday', 'int'), GETPOST('reyear', 'int'), 'tzuser');

		$db->begin();

		$thirdparty = new Societe($db);
		if ($socid > 0) {
			$thirdparty->fetch($socid);
		}

		$multicurrency_code = array();

		// Clean parameters amount if payment is for a credit note
		foreach ($amounts as $key => $value) {	// How payment is dispatched
			$tmpinvoice = new Facture($db);
			$tmpinvoice->fetch($key);
			if ($tmpinvoice->type == Facture::TYPE_CREDIT_NOTE) {
				$newvalue = price2num($value, 'MT');
				$amounts[$key] = - abs($newvalue);
			}
			$multicurrency_code[$key] = $tmpinvoice->multicurrency_code;
		}

		foreach ($multicurrency_amounts as $key => $value) {	// How payment is dispatched
			$tmpinvoice = new Facture($db);
			$tmpinvoice->fetch($key);
			if ($tmpinvoice->type == Facture::TYPE_CREDIT_NOTE) {
				$newvalue = price2num($value, 'MT');
				$multicurrency_amounts[$key] = - abs($newvalue);
			}
			$multicurrency_code[$key] = $tmpinvoice->multicurrency_code;
		}

		if (!empty($conf->banque->enabled)) {
			// If the bank module is active, an account is required to input a payment
			if (GETPOST('accountid', 'int') <= 0) {
				setEventMessages($langs->trans('ErrorFieldRequired', $langs->transnoentities('AccountToCredit')), null, 'errors');
				$error++;
			}
		}

		// Creation of payment line
		$paiement = new Paiement($db);
		$paiement->datepaye     = $datepaye;
		$paiement->amounts      = $amounts; // Array with all payments dispatching with invoice id
		$paiement->multicurrency_amounts = $multicurrency_amounts; // Array with all payments dispatching
		$paiement->multicurrency_code = $multicurrency_code; // Array with all currency of payments dispatching
		$paiement->paiementid   = dol_getIdFromCode($db, GETPOST('paiementcode'), 'c_paiement', 'code', 'id', 1);
		$paiement->num_payment  = GETPOST('num_paiement', 'alpha');
		$paiement->note_private = GETPOST('comment', 'alpha');
		$paiement->fk_account   = GETPOST('accountid', 'int');

		if (!$error) {
			// Create payment and update this->multicurrency_amounts if this->amounts filled or
			// this->amounts if this->multicurrency_amounts filled.
			// This also set ->amount and ->multicurrency_amount
			$paiement_id = $paiement->create($user, (GETPOST('closepaidinvoices') == 'on' ? 1 : 0), $thirdparty); // This include closing invoices and regenerating documents
			if ($paiement_id < 0) {
				setEventMessages($paiement->error, $paiement->errors, 'errors');
				$error++;
			}
		}

		if (!$error) {
			$label = '(CustomerInvoicePayment)';
			if (GETPOST('type') == Facture::TYPE_CREDIT_NOTE) {
				$label = '(CustomerInvoicePaymentBack)'; // Refund of a credit note
			}
			$result = $paiement->addPaymentToBank($user, 'payment', $label, GETPOST('accountid', 'int'), GETPOST('chqemetteur'), GETPOST('chqbank'));
			if ($result < 0) {
				setEventMessages($paiement->error, $paiement->errors, 'errors');
				$error++;
			}
		}

		if (!$error) {
			$db->commit();

			// If payment dispatching on more than one invoice, we stay on summary page, otherwise jump on invoice card
			$invoiceid = 0;
			foreach ($paiement->amounts as $key => $amount) {
				$facid = $key;
				if (is_numeric($amount) && $amount <> 0) {
					if ($invoiceid != 0) {
						$invoiceid = -1; // There is more than one invoice payed by this payment
					} else {
						$invoiceid = $facid;
					}
				}
			}
			if ($invoiceid > 0) {
				$loc = DOL_URL_ROOT.'/compta/facture/card.php?facid='.$invoiceid;
			} else {
				$loc = DOL_URL_ROOT.'/compta/paiement/card.php?id='.$paiement_id;
			}
			header('Location: '.$loc);
			exit;
		} else {
			$db->rollback();
		}
	}
}


/*
 * View
 */

$form = new Form($db);


llxHeader('', $langs->trans("Payment"));



if ($action == 'create' || $action == 'confirm_paiement' || $action == 'add_paiement') {
	$facture = new Facture($db);
	$result = $facture->fetch($facid);

	if ($result >= 0) {
		$facture->fetch_thirdparty();

		$title = '';
		if ($facture->type != Facture::TYPE_CREDIT_NOTE) {
			$title .= $langs->trans("EnterPaymentReceivedFromCustomer");
		}
		if ($facture->type == Facture::TYPE_CREDIT_NOTE) {
			$title .= $langs->trans("EnterPaymentDueToCustomer");
		}
		print load_fiche_titre($title);

		// Initialize data for confirmation (this is used because data can be change during confirmation)
		if ($action == 'add_paiement') {
			$i = 0;

			$formquestion[$i++] = array('type' => 'hidden', 'name' => 'facid', 'value' => $facture->id);
			$formquestion[$i++] = array('type' => 'hidden', 'name' => 'socid', 'value' => $facture->socid);
			$formquestion[$i++] = array('type' => 'hidden', 'name' => 'type', 'value' => $facture->type);
		}

		// Invoice with Paypal transaction
		// TODO add hook here
		if (!empty($conf->paypalplus->enabled) && $conf->global->PAYPAL_ENABLE_TRANSACTION_MANAGEMENT && !empty($facture->ref_ext)) {
			if (!empty($conf->global->PAYPAL_BANK_ACCOUNT)) {
				$accountid = $conf->global->PAYPAL_BANK_ACCOUNT;
			}
			$paymentnum = $facture->ref_ext;
		}

		// Add realtime total information
		if (!empty($conf->use_javascript_ajax)) {
			print "\n".'<script type="text/javascript">';
			print '$(document).ready(function () {
            			setPaiementCode();

            			$("#selectpaiementcode").change(function() {
            				setPaiementCode();
            			});

            			function setPaiementCode()
            			{
            				var code = $("#selectpaiementcode option:selected").val();
							console.log("setPaiementCode code="+code);

                            if (code == \'CHQ\' || code == \'VIR\')
            				{
            					if (code == \'CHQ\')
			                    {
			                        $(\'.fieldrequireddyn\').addClass(\'fieldrequired\');
			                    }
            					if ($(\'#fieldchqemetteur\').val() == \'\')
            					{
            						var emetteur = ('.$facture->type.' == '.Facture::TYPE_CREDIT_NOTE.') ? \''.dol_escape_js(dol_escape_htmltag($conf->global->MAIN_INFO_SOCIETE_NOM)).'\' : jQuery(\'#thirdpartylabel\').val();
            						$(\'#fieldchqemetteur\').val(emetteur);
            					}
            				}
            				else
            				{
            					$(\'.fieldrequireddyn\').removeClass(\'fieldrequired\');
            					$(\'#fieldchqemetteur\').val(\'\');
            				}
            			}

						function _elemToJson(selector)
						{
							var subJson = {};
							$.map(selector.serializeArray(), function(n,i)
							{
								subJson[n["name"]] = n["value"];
							});

							return subJson;
						}
						function callForResult(imgId)
						{
							var json = {};
							var form = $("#payment_form");

							json["invoice_type"] = $("#invoice_type").val();
            				json["amountPayment"] = $("#amountpayment").attr("value");
							json["amounts"] = _elemToJson(form.find("input.amount"));
							json["remains"] = _elemToJson(form.find("input.remain"));

							if (imgId != null) {
								json["imgClicked"] = imgId;
							}

							$.post("'.DOL_URL_ROOT.'/compta/ajaxpayment.php", json, function(data)
							{
								json = $.parseJSON(data);

								form.data(json);

								for (var key in json)
								{
									if (key == "result")	{
										if (json["makeRed"]) {
											$("#"+key).addClass("error");
										} else {
											$("#"+key).removeClass("error");
										}
										json[key]=json["label"]+" "+json[key];
										$("#"+key).text(json[key]);
									} else {console.log(key);
										form.find("input[name*=\""+key+"\"]").each(function() {
											$(this).attr("value", json[key]);
										});
									}
								}
							});
						}
						$("#payment_form").find("input.amount").change(function() {
							callForResult();
						});
						$("#payment_form").find("input.amount").keyup(function() {
							callForResult();
						});
			';

			print '	});'."\n";

			//Add js for AutoFill
			print ' $(document).ready(function () {';
			print ' 	$(".AutoFillAmout").on(\'click touchstart\', function(){
							$("input[name="+$(this).data(\'rowname\')+"]").val($(this).data("value")).trigger("change");
						});';
			print '	});'."\n";

			print '	</script>'."\n";
		}

		print '<form id="payment_form" name="add_paiement" action="'.$_SERVER["PHP_SELF"].'" method="POST">';
		print '<input type="hidden" name="token" value="'.newToken().'">';
		print '<input type="hidden" name="action" value="add_paiement">';
		print '<input type="hidden" name="facid" value="'.$facture->id.'">';
		print '<input type="hidden" name="socid" value="'.$facture->socid.'">';
		print '<input type="hidden" name="type" id="invoice_type" value="'.$facture->type.'">';
		print '<input type="hidden" name="thirdpartylabel" id="thirdpartylabel" value="'.dol_escape_htmltag($facture->thirdparty->name).'">';

		print dol_get_fiche_head();

		print '<table class="border centpercent">';

		// Third party
		print '<tr><td class="titlefieldcreate"><span class="fieldrequired">'.$langs->trans('Company').'</span></td><td>'.$facture->thirdparty->getNomUrl(4)."</td></tr>\n";

		// Date payment
		print '<tr><td><span class="fieldrequired">'.$langs->trans('Date').'</span></td><td>';
		$datepayment = dol_mktime(12, 0, 0, GETPOST('remonth', 'int'), GETPOST('reday', 'int'), GETPOST('reyear', 'int'));
		$datepayment = ($datepayment == '' ? (empty($conf->global->MAIN_AUTOFILL_DATE) ?-1 : '') : $datepayment);
		print $form->selectDate($datepayment, '', '', '', 0, "add_paiement", 1, 1, 0, '', '', $facture->date);
		print '</td></tr>';

		// Payment mode
		print '<tr><td><span class="fieldrequired">'.$langs->trans('PaymentMode').'</span></td><td>';
		$form->select_types_paiements((GETPOST('paiementcode') ?GETPOST('paiementcode') : $facture->mode_reglement_code), 'paiementcode', '', 2);
		print "</td>\n";
		print '</tr>';

		// Bank account
		print '<tr>';
		if (!empty($conf->banque->enabled)) {
			if ($facture->type != 2) {
				print '<td><span class="fieldrequired">'.$langs->trans('AccountToCredit').'</span></td>';
			}
			if ($facture->type == 2) {
				print '<td><span class="fieldrequired">'.$langs->trans('AccountToDebit').'</span></td>';
			}

			print '<td>';
<<<<<<< HEAD
			print $form->select_comptes($accountid, 'accountid', 0, '', 2, '', 0, '', 1);
=======
			print img_picto('', 'bank_account');
			print $form->select_comptes($accountid, 'accountid', 0, '', 2, '', 0, 'widthcentpercentminusx maxwidth500', 1);
>>>>>>> 503d1a04
			print '</td>';
		} else {
			print '<td>&nbsp;</td>';
		}
		print "</tr>\n";

		// Bank check number
		print '<tr><td>'.$langs->trans('Numero');
		print ' <em class="opacitymedium">('.$langs->trans("ChequeOrTransferNumber").')</em>';
		print '</td>';
		print '<td><input name="num_paiement" type="text" class="maxwidth200" value="'.$paymentnum.'"></td></tr>';

		// Check transmitter
		print '<tr><td class="'.(GETPOST('paiementcode') == 'CHQ' ? 'fieldrequired ' : '').'fieldrequireddyn">'.$langs->trans('CheckTransmitter');
		print ' <em class="opacitymedium">('.$langs->trans("ChequeMaker").')</em>';
		print '</td>';
		print '<td><input id="fieldchqemetteur" class="maxwidth300" name="chqemetteur" type="text" value="'.GETPOST('chqemetteur', 'alphanohtml').'"></td></tr>';

		// Bank name
		print '<tr><td>'.$langs->trans('Bank');
		print ' <em class="opacitymedium">('.$langs->trans("ChequeBank").')</em>';
		print '</td>';
		print '<td><input name="chqbank" class="maxwidth300" type="text" value="'.GETPOST('chqbank', 'alphanohtml').'"></td></tr>';

		// Comments
		print '<tr><td>'.$langs->trans('Comments').'</td>';
		print '<td class="tdtop">';
		print '<textarea name="comment" wrap="soft" class="quatrevingtpercent" rows="'.ROWS_3.'">'.GETPOST('comment', 'restricthtml').'</textarea>';
		print '</td></tr>';

		print '</table>';

		print dol_get_fiche_end();


		/*
		 * List of unpaid invoices
		 */

		$sql = 'SELECT f.rowid as facid, f.ref, f.total_ttc, f.multicurrency_code, f.multicurrency_total_ttc, f.type,';
		$sql .= ' f.datef as df, f.fk_soc as socid, f.date_lim_reglement as dlr';
		$sql .= ' FROM '.MAIN_DB_PREFIX.'facture as f';
		$sql .= ' WHERE f.entity IN ('.getEntity('facture').')';
		$sql .= ' AND (f.fk_soc = '.((int) $facture->socid);
		// Can pay invoices of all child of parent company
		if (!empty($conf->global->FACTURE_PAYMENTS_ON_DIFFERENT_THIRDPARTIES_BILLS) && !empty($facture->thirdparty->parent)) {
			$sql .= ' OR f.fk_soc IN (SELECT rowid FROM '.MAIN_DB_PREFIX.'societe WHERE parent = '.((int) $facture->thirdparty->parent).')';
		}
		// Can pay invoices of all child of myself
		if (!empty($conf->global->FACTURE_PAYMENTS_ON_SUBSIDIARY_COMPANIES)) {
			$sql .= ' OR f.fk_soc IN (SELECT rowid FROM '.MAIN_DB_PREFIX.'societe WHERE parent = '.((int) $facture->thirdparty->id).')';
		}
		$sql .= ') AND f.paye = 0';
		$sql .= ' AND f.fk_statut = 1'; // Statut=0 => not validated, Statut=2 => canceled
		if ($facture->type != Facture::TYPE_CREDIT_NOTE) {
			$sql .= ' AND type IN (0,1,3,5)'; // Standard invoice, replacement, deposit, situation
		} else {
			$sql .= ' AND type = 2'; // If paying back a credit note, we show all credit notes
		}
		// Sort invoices by date and serial number: the older one comes first
		$sql .= ' ORDER BY f.datef ASC, f.ref ASC';

		$resql = $db->query($sql);
		if ($resql) {
			$num = $db->num_rows($resql);
			if ($num > 0) {
				$arraytitle = $langs->trans('Invoice');
				if ($facture->type == 2) {
					$arraytitle = $langs->trans("CreditNotes");
				}
				$alreadypayedlabel = $langs->trans('Received');
				$multicurrencyalreadypayedlabel = $langs->trans('MulticurrencyReceived');
				if ($facture->type == 2) {
					$alreadypayedlabel = $langs->trans("PaidBack");
					$multicurrencyalreadypayedlabel = $langs->trans("MulticurrencyPaidBack");
				}
				$remaindertopay = $langs->trans('RemainderToTake');
				$multicurrencyremaindertopay = $langs->trans('MulticurrencyRemainderToTake');
				if ($facture->type == 2) {
					$remaindertopay = $langs->trans("RemainderToPayBack");
					$multicurrencyremaindertopay = $langs->trans("MulticurrencyRemainderToPayBack");
				}

				$i = 0;
				//print '<tr><td colspan="3">';
				print '<br>';

				print '<div class="div-table-responsive-no-min">'; // You can use div-table-responsive-no-min if you dont need reserved height for your table
				print '<table class="noborder centpercent">';

				print '<tr class="liste_titre">';
				print '<td>'.$arraytitle.'</td>';
				print '<td class="center">'.$langs->trans('Date').'</td>';
				print '<td class="center">'.$langs->trans('DateMaxPayment').'</td>';
				if (!empty($conf->multicurrency->enabled)) {
					print '<td>'.$langs->trans('Currency').'</td>';
					print '<td class="right">'.$langs->trans('MulticurrencyAmountTTC').'</td>';
					print '<td class="right">'.$multicurrencyalreadypayedlabel.'</td>';
					print '<td class="right">'.$multicurrencyremaindertopay.'</td>';
					print '<td class="right">'.$langs->trans('MulticurrencyPaymentAmount').'</td>';
				}
				print '<td class="right">'.$langs->trans('AmountTTC').'</td>';
				print '<td class="right">'.$alreadypayedlabel.'</td>';
				print '<td class="right">'.$remaindertopay.'</td>';
				print '<td class="right">'.$langs->trans('PaymentAmount').'</td>';

				$parameters = array();
				$reshook = $hookmanager->executeHooks('printFieldListTitle', $parameters, $facture, $action); // Note that $action and $object may have been modified by hook

				print '<td align="right">&nbsp;</td>';
				print "</tr>\n";

				$total_ttc = 0;
				$totalrecu = 0;
				$totalrecucreditnote = 0;
				$totalrecudeposits = 0;

				while ($i < $num) {
					$objp = $db->fetch_object($resql);

					$sign = 1;
					if ($facture->type == Facture::TYPE_CREDIT_NOTE) {
						$sign = -1;
					}

					$soc = new Societe($db);
					$soc->fetch($objp->socid);

					$invoice = new Facture($db);
					$invoice->fetch($objp->facid);
					$paiement = $invoice->getSommePaiement();
					$creditnotes = $invoice->getSumCreditNotesUsed();
					$deposits = $invoice->getSumDepositsUsed();
					$alreadypayed = price2num($paiement + $creditnotes + $deposits, 'MT');
					$remaintopay = price2num($invoice->total_ttc - $paiement - $creditnotes - $deposits, 'MT');

					// Multicurrency Price
					if (!empty($conf->multicurrency->enabled)) {
						$multicurrency_payment = $invoice->getSommePaiement(1);
						$multicurrency_creditnotes = $invoice->getSumCreditNotesUsed(1);
						$multicurrency_deposits = $invoice->getSumDepositsUsed(1);
						$multicurrency_alreadypayed = price2num($multicurrency_payment + $multicurrency_creditnotes + $multicurrency_deposits, 'MT');
						$multicurrency_remaintopay = price2num($invoice->multicurrency_total_ttc - $multicurrency_payment - $multicurrency_creditnotes - $multicurrency_deposits, 'MT');
					}


					print '<tr class="oddeven'.(($invoice->id == $facid) ? ' highlight' : '').'">';

					print '<td class="nowraponall">';
					print $invoice->getNomUrl(1, '');
					if ($objp->socid != $facture->thirdparty->id) {
						print ' - '.$soc->getNomUrl(1).' ';
					}
					print "</td>\n";

					// Date
					print '<td class="center">'.dol_print_date($db->jdate($objp->df), 'day')."</td>\n";

					// Due date
					if ($objp->dlr > 0) {
						print '<td class="nowraponall center">';
						print dol_print_date($db->jdate($objp->dlr), 'day');

						if ($invoice->hasDelay()) {
							print img_warning($langs->trans('Late'));
						}

						print '</td>';
					} else {
						print '<td align="center"></td>';
					}

					// Currency
					if (!empty($conf->multicurrency->enabled)) {
						print '<td class="center">'.$objp->multicurrency_code."</td>\n";
					}

					// Multicurrency Price
					if (!empty($conf->multicurrency->enabled)) {
						print '<td class="right">';
						if ($objp->multicurrency_code && $objp->multicurrency_code != $conf->currency) {
							print price($sign * $objp->multicurrency_total_ttc);
						}
						print '</td>';

						// Multicurrency Price
						print '<td class="right">';
						if ($objp->multicurrency_code && $objp->multicurrency_code != $conf->currency) {
							print price($sign * $multicurrency_payment);
							if ($multicurrency_creditnotes) {
								print '+'.price($multicurrency_creditnotes);
							}
							if ($multicurrency_deposits) {
								print '+'.price($multicurrency_deposits);
							}
						}
						print '</td>';

						// Multicurrency remain to pay
						print '<td class="right">';
						if ($objp->multicurrency_code && $objp->multicurrency_code != $conf->currency) {
							print price($sign * $multicurrency_remaintopay);
						}
						print '</td>';

						print '<td class="right nowraponall">';

						// Add remind multicurrency amount
						$namef = 'multicurrency_amount_'.$objp->facid;
						$nameRemain = 'multicurrency_remain_'.$objp->facid;

						if ($objp->multicurrency_code && $objp->multicurrency_code != $conf->currency) {
							if ($action != 'add_paiement') {
								if (!empty($conf->use_javascript_ajax)) {
									print img_picto("Auto fill", 'rightarrow', "class='AutoFillAmout' data-rowname='".$namef."' data-value='".($sign * $multicurrency_remaintopay)."'");
								}
								print '<input type="text" class="maxwidth75 multicurrency_amount" name="'.$namef.'" value="'.GETPOST($namef).'">';
								print '<input type="hidden" class="multicurrency_remain" name="'.$nameRemain.'" value="'.$multicurrency_remaintopay.'">';
							} else {
								print '<input type="text" class="maxwidth75" name="'.$namef.'_disabled" value="'.GETPOST($namef).'" disabled>';
								print '<input type="hidden" name="'.$namef.'" value="'.GETPOST($namef).'">';
							}
						}
						print "</td>";
					}

					// Price
					print '<td class="right"><span class="amount">'.price($sign * $objp->total_ttc).'</span></td>';

					// Received + already paid
					print '<td class="right"><span class="amount">'.price($sign * $paiement);
					if ($creditnotes) {
						print '<span class="opacitymedium">+'.price($creditnotes).'</span>';
					}
					if ($deposits) {
						print '<span class="opacitymedium">+'.price($deposits).'</span>';
					}
					print '</span></td>';

					// Remain to take or to pay back
					print '<td class="right">';
					print price($sign * $remaintopay);
					if (!empty($conf->prelevement->enabled)) {
						$numdirectdebitopen = 0;
						$totaldirectdebit = 0;
						$sql = "SELECT COUNT(pfd.rowid) as nb, SUM(pfd.amount) as amount";
						$sql .= " FROM ".MAIN_DB_PREFIX."prelevement_facture_demande as pfd";
						$sql .= " WHERE fk_facture = ".((int) $objp->facid);
						$sql .= " AND pfd.traite = 0";
						$sql .= " AND pfd.ext_payment_id IS NULL";

						$result_sql = $db->query($sql);
						if ($result_sql) {
							$obj = $db->fetch_object($result_sql);
							$numdirectdebitopen = $obj->nb;
							$totaldirectdebit = $obj->amount;
						} else {
							dol_print_error($db);
						}
						if ($numdirectdebitopen) {
							$langs->load("withdrawals");
							print img_warning($langs->trans("WarningSomeDirectDebitOrdersAlreadyExists", $numdirectdebitopen, price(price2num($totaldirectdebit, 'MT'), 0, $langs, 1, -1, -1, $conf->currency)), '', 'classfortooltip');
						}
					}
					print '</td>';
					//$test= price(price2num($objp->total_ttc - $paiement - $creditnotes - $deposits));

					// Amount
					print '<td class="right nowraponall">';

					// Add remind amount
					$namef = 'amount_'.$objp->facid;
					$nameRemain = 'remain_'.$objp->facid;

					if ($action != 'add_paiement') {
						if (!empty($conf->use_javascript_ajax)) {
							print img_picto("Auto fill", 'rightarrow', "class='AutoFillAmout' data-rowname='".$namef."' data-value='".($sign * $remaintopay)."'");
						}
						print '<input type="text" class="maxwidth75 amount" name="'.$namef.'" value="'.dol_escape_htmltag(GETPOST($namef)).'">';
						print '<input type="hidden" class="remain" name="'.$nameRemain.'" value="'.$remaintopay.'">';
					} else {
						print '<input type="text" class="maxwidth75" name="'.$namef.'_disabled" value="'.dol_escape_htmltag(GETPOST($namef)).'" disabled>';
						print '<input type="hidden" name="'.$namef.'" value="'.dol_escape_htmltag(GETPOST($namef)).'">';
					}
					print "</td>";

					$parameters = array();
					$reshook = $hookmanager->executeHooks('printFieldListValue', $parameters, $objp, $action); // Note that $action and $object may have been modified by hook

					// Warning
					print '<td align="center" width="16">';
					//print "xx".$amounts[$invoice->id]."-".$amountsresttopay[$invoice->id]."<br>";
					if (!empty($amounts[$invoice->id]) && (abs($amounts[$invoice->id]) > abs($amountsresttopay[$invoice->id]))
						|| !empty($multicurrency_amounts[$invoice->id]) && (abs($multicurrency_amounts[$invoice->id]) > abs($multicurrency_amountsresttopay[$invoice->id]))) {
						print ' '.img_warning($langs->trans("PaymentHigherThanReminderToPay"));
					}
					print '</td>';

					print "</tr>\n";

					$total_ttc += $objp->total_ttc;
					$totalrecu += $paiement;
					$totalrecucreditnote += $creditnotes;
					$totalrecudeposits += $deposits;
					$i++;
				}

				if ($i > 1) {
					// Print total
					print '<tr class="liste_total">';
					print '<td colspan="3" class="left">'.$langs->trans('TotalTTC').'</td>';
					if (!empty($conf->multicurrency->enabled)) {
						print '<td></td>';
						print '<td></td>';
						print '<td></td>';
						print '<td></td>';
						print '<td class="right" id="multicurrency_result" style="font-weight: bold;"></td>';
					}
					print '<td class="right"><b>'.price($sign * $total_ttc).'</b></td>';
					print '<td class="right"><b>'.price($sign * $totalrecu);
					if ($totalrecucreditnote) {
						print '+'.price($totalrecucreditnote);
					}
					if ($totalrecudeposits) {
						print '+'.price($totalrecudeposits);
					}
					print '</b></td>';
					print '<td class="right"><b>'.price($sign * price2num($total_ttc - $totalrecu - $totalrecucreditnote - $totalrecudeposits, 'MT')).'</b></td>';
					print '<td class="right" id="result" style="font-weight: bold;"></td>'; // Autofilled
					print '<td align="center">&nbsp;</td>';
					print "</tr>\n";
				}
				print "</table>";
				print "</div>\n";
			}
			$db->free($resql);
		} else {
			dol_print_error($db);
		}

		$formconfirm = '';

		// Save button
		if ($action != 'add_paiement') {
			$checkboxlabel = $langs->trans("ClosePaidInvoicesAutomatically");
			if ($facture->type == Facture::TYPE_CREDIT_NOTE) {
				$checkboxlabel = $langs->trans("ClosePaidCreditNotesAutomatically");
			}
			$buttontitle = $langs->trans('ToMakePayment');
			if ($facture->type == Facture::TYPE_CREDIT_NOTE) {
				$buttontitle = $langs->trans('ToMakePaymentBack');
			}

			print '<br><div class="center">';
			print '<input type="checkbox" checked name="closepaidinvoices"> '.$checkboxlabel;
			/*if (! empty($conf->prelevement->enabled))
			{
				$langs->load("withdrawals");
				if (! empty($conf->global->WITHDRAW_DISABLE_AUTOCREATE_ONPAYMENTS)) print '<br>'.$langs->trans("IfInvoiceNeedOnWithdrawPaymentWontBeClosed");
			}*/
			print '<br><input type="submit" class="button" value="'.dol_escape_htmltag($buttontitle).'"><br><br>';
			print '</div>';
		}

		// Form to confirm payment
		if ($action == 'add_paiement') {
			$preselectedchoice = $addwarning ? 'no' : 'yes';

			print '<br>';
			if (!empty($totalpayment)) {
				$text = $langs->trans('ConfirmCustomerPayment', $totalpayment, $langs->trans("Currency".$conf->currency));
			}
			if (!empty($multicurrency_totalpayment)) {
				$text .= '<br>'.$langs->trans('ConfirmCustomerPayment', $multicurrency_totalpayment, $langs->trans("paymentInInvoiceCurrency"));
			}
			if (GETPOST('closepaidinvoices')) {
				$text .= '<br>'.$langs->trans("AllCompletelyPayedInvoiceWillBeClosed");
				print '<input type="hidden" name="closepaidinvoices" value="'.GETPOST('closepaidinvoices').'">';
			}
			$formconfirm = $form->formconfirm($_SERVER['PHP_SELF'].'?facid='.$facture->id.'&socid='.$facture->socid.'&type='.$facture->type, $langs->trans('ReceivedCustomersPayments'), $text, 'confirm_paiement', $formquestion, $preselectedchoice);
		}

		// Call Hook formConfirm
		$parameters = array('formConfirm' => $formconfirm);
		$reshook = $hookmanager->executeHooks('formConfirm', $parameters, $object, $action); // Note that $action and $object may have been modified by hook
		if (empty($reshook)) {
			$formconfirm .= $hookmanager->resPrint;
		} elseif ($reshook > 0) {
			$formconfirm = $hookmanager->resPrint;
		}

		// Print form confirm
		print $formconfirm;

		print "</form>\n";
	}
}


/**
 *  Show list of payments
 */
if (!GETPOST('action', 'aZ09')) {
	if (empty($page) || $page == -1) {
		$page = 0;
	}
	$limit = GETPOST('limit', 'int') ?GETPOST('limit', 'int') : $conf->liste_limit;
	$offset = $limit * $page;

	if (!$sortorder) {
		$sortorder = 'DESC';
	}
	if (!$sortfield) {
		$sortfield = 'p.datep';
	}

	$sql = 'SELECT p.datep as dp, p.amount, f.total_ttc as fa_amount, f.ref';
	$sql .= ', f.rowid as facid, c.libelle as paiement_type, p.num_paiement as num_payment';
	$sql .= ' FROM '.MAIN_DB_PREFIX.'paiement as p LEFT JOIN '.MAIN_DB_PREFIX.'c_paiement as c ON p.fk_paiement = c.id';
	$sql .= ', '.MAIN_DB_PREFIX.'facture as f';
	$sql .= ' WHERE p.fk_facture = f.rowid';
	$sql .= ' AND f.entity IN ('.getEntity('invoice').')';
	if ($socid) {
		$sql .= ' AND f.fk_soc = '.((int) $socid);
	}

	$sql .= $db->order($sortfield, $sortorder);
	$sql .= $db->plimit($limit + 1, $offset);
	$resql = $db->query($sql);

	if ($resql) {
		$num = $db->num_rows($resql);
		$i = 0;

		print_barre_liste($langs->trans('Payments'), $page, $_SERVER["PHP_SELF"], '', $sortfield, $sortorder, '', $num);
		print '<table class="noborder centpercent">';
		print '<tr class="liste_titre">';
		print_liste_field_titre('Invoice', $_SERVER["PHP_SELF"], 'f.ref', '', '', '', $sortfield, $sortorder);
		print_liste_field_titre('Date', $_SERVER["PHP_SELF"], 'p.datep', '', '', '', $sortfield, $sortorder);
		print_liste_field_titre('Type', $_SERVER["PHP_SELF"], 'c.libelle', '', '', '', $sortfield, $sortorder);
		print_liste_field_titre('Amount', $_SERVER["PHP_SELF"], 'p.amount', '', '', '', $sortfield, $sortorder, 'right ');
		print_liste_field_titre('', $_SERVER["PHP_SELF"], "", '', '', '', $sortfield, $sortorder, 'maxwidthsearch ');
		print "</tr>\n";

		while ($i < min($num, $limit)) {
			$objp = $db->fetch_object($resql);

			print '<tr class="oddeven">';
			print '<td><a href="'.DOL_URL_ROOT.'/compta/facture/card.php?facid='.$objp->facid.'">'.$objp->ref."</a></td>\n";
			print '<td>'.dol_print_date($db->jdate($objp->dp))."</td>\n";
			print '<td>'.$objp->paiement_type.' '.$objp->num_payment."</td>\n";
			print '<td class="right"><span class="amount">'.price($objp->amount).'</span></td>';
			print '<td>&nbsp;</td>';
			print '</tr>';

			$parameters = array();
			$reshook = $hookmanager->executeHooks('printObjectLine', $parameters, $objp, $action); // Note that $action and $object may have been modified by hook

			$i++;
		}
		print '</table>';
	}
}

llxFooter();

$db->close();<|MERGE_RESOLUTION|>--- conflicted
+++ resolved
@@ -501,12 +501,8 @@
 			}
 
 			print '<td>';
-<<<<<<< HEAD
-			print $form->select_comptes($accountid, 'accountid', 0, '', 2, '', 0, '', 1);
-=======
 			print img_picto('', 'bank_account');
 			print $form->select_comptes($accountid, 'accountid', 0, '', 2, '', 0, 'widthcentpercentminusx maxwidth500', 1);
->>>>>>> 503d1a04
 			print '</td>';
 		} else {
 			print '<td>&nbsp;</td>';
