<?php
/* Copyright (C) 2001-2006  Rodolphe Quiedeville    <rodolphe@quiedeville.org>
 * Copyright (C) 2004-2017  Laurent Destailleur     <eldy@users.sourceforge.net>
 * Copyright (C) 2005       Marc Barilley / Ocebo   <marc@ocebo.com>
 * Copyright (C) 2005-2012  Regis Houssin           <regis.houssin@inodbox.com>
 * Copyright (C) 2007       Franky Van Liedekerke   <franky.van.liedekerke@telenet.be>
 * Copyright (C) 2012       Cédric Salvador         <csalvador@gpcsolutions.fr>
 * Copyright (C) 2014       Raphaël Doursenaud      <rdoursenaud@gpcsolutions.fr>
 * Copyright (C) 2014       Teddy Andreotti         <125155@supinfo.com>
 * Copyright (C) 2015       Juanjo Menent           <jmenent@2byte.es>
 * Copyright (C) 2018-2021  Frédéric France         <frederic.france@netlogic.fr>
<<<<<<< HEAD
 * Copyright (C) 2023  		Lenin Rivas	            <lenin.rivas777@gmail.com>
=======
 * Copyright (C) 2023       Sylvain Legrand			<technique@infras.fr>
>>>>>>> 5d39fe89
 *
 * This program is free software; you can redistribute it and/or modify
 * it under the terms of the GNU General Public License as published by
 * the Free Software Foundation; either version 3 of the License, or
 * (at your option) any later version.
 *
 * This program is distributed in the hope that it will be useful,
 * but WITHOUT ANY WARRANTY; without even the implied warranty of
 * MERCHANTABILITY or FITNESS FOR A PARTICULAR PURPOSE.  See the
 * GNU General Public License for more details.
 *
 * You should have received a copy of the GNU General Public License
 * along with this program. If not, see <https://www.gnu.org/licenses/>.
 */

/**
 *	\file       htdocs/compta/paiement.php
 *	\ingroup    facture
 *	\brief      Payment page for customers invoices
 */

// Load Dolibarr environment
require '../main.inc.php';
require_once DOL_DOCUMENT_ROOT.'/compta/paiement/class/paiement.class.php';
require_once DOL_DOCUMENT_ROOT.'/compta/facture/class/facture.class.php';
require_once DOL_DOCUMENT_ROOT.'/compta/bank/class/account.class.php';
require_once DOL_DOCUMENT_ROOT.'/societe/class/societe.class.php';

// Load translation files required by the page
$langs->loadLangs(array('companies', 'bills', 'banks', 'multicurrency'));

$action		= GETPOST('action', 'alpha');
$confirm	= GETPOST('confirm', 'alpha');

$facid = GETPOST('facid', 'int');
$accountid = GETPOST('accountid', 'int');
$paymentnum	= GETPOST('num_paiement', 'alpha');
$socid      = GETPOST('socid', 'int');

$sortfield	= GETPOST('sortfield', 'aZ09comma');
$sortorder	= GETPOST('sortorder', 'aZ09comma');
$page = GETPOSTISSET('pageplusone') ? (GETPOST('pageplusone') - 1) : GETPOST("page", 'int');

$amounts = array();
$amountsresttopay = array();
$addwarning = 0;

$multicurrency_amounts = array();
$multicurrency_amountsresttopay = array();

// Security check
if ($user->socid > 0) {
	$socid = $user->socid;
}

$object = new Facture($db);

// Load object
if ($facid > 0) {
	$ret = $object->fetch($facid);
}

// Initialize technical object to manage hooks of paiements. Note that conf->hooks_modules contains array array
$hookmanager->initHooks(array('paiementcard', 'globalcard'));

$formquestion = array();

$usercanissuepayment = !empty($user->rights->facture->paiement);

$fieldid = 'rowid';
$isdraft = (($object->statut == Facture::STATUS_DRAFT) ? 1 : 0);
$result = restrictedArea($user, 'facture', $object->id, '', '', 'fk_soc', $fieldid, $isdraft);


/*
 * Actions
 */

$parameters = array('socid'=>$socid);
$reshook = $hookmanager->executeHooks('doActions', $parameters, $object, $action); // Note that $action and $object may have been modified by some hooks
if ($reshook < 0) {
	setEventMessages($hookmanager->error, $hookmanager->errors, 'errors');
}

if (empty($reshook)) {
	if (($action == 'add_paiement' || ($action == 'confirm_paiement' && $confirm == 'yes')) && $usercanissuepayment) {
		$error = 0;

		$datepaye = dol_mktime(12, 0, 0, GETPOST('remonth', 'int'), GETPOST('reday', 'int'), GETPOST('reyear', 'int'));
		$paiement_id = 0;
		$totalpayment = 0;
		$multicurrency_totalpayment = 0;
		$atleastonepaymentnotnull = 0;
		$formquestion = array();
		$i = 0;

		// Generate payment array and check if there is payment higher than invoice and payment date before invoice date
		$tmpinvoice = new Facture($db);
		foreach ($_POST as $key => $value) {
			if (substr($key, 0, 7) == 'amount_' && GETPOST($key) != '') {
				$cursorfacid = substr($key, 7);
				$amounts[$cursorfacid] = price2num(GETPOST($key));
				$totalpayment = $totalpayment + $amounts[$cursorfacid];
				if (!empty($amounts[$cursorfacid])) {
					$atleastonepaymentnotnull++;
				}
				$result = $tmpinvoice->fetch($cursorfacid);
				if ($result <= 0) {
					dol_print_error($db);
				}
				$amountsresttopay[$cursorfacid] = price2num($tmpinvoice->total_ttc - $tmpinvoice->getSommePaiement());
				if ($amounts[$cursorfacid]) {
					// Check amount
					if ($amounts[$cursorfacid] && (abs($amounts[$cursorfacid]) > abs($amountsresttopay[$cursorfacid]))) {
						$addwarning = 1;
						$formquestion['text'] = img_warning($langs->trans("PaymentHigherThanReminderToPay")).' '.$langs->trans("HelpPaymentHigherThanReminderToPay");
					}
					// Check date
					if ($datepaye && ($datepaye < $tmpinvoice->date)) {
						$langs->load("errors");
						//$error++;
						setEventMessages($langs->transnoentities("WarningPaymentDateLowerThanInvoiceDate", dol_print_date($datepaye, 'day'), dol_print_date($tmpinvoice->date, 'day'), $tmpinvoice->ref), null, 'warnings');
					}
				}

				$formquestion[$i++] = array('type' => 'hidden', 'name' => $key, 'value' => GETPOST($key));
			} elseif (substr($key, 0, 21) == 'multicurrency_amount_') {
				$cursorfacid = substr($key, 21);
				$multicurrency_amounts[$cursorfacid] = price2num(GETPOST($key));
				$multicurrency_totalpayment += floatval($multicurrency_amounts[$cursorfacid]);
				if (!empty($multicurrency_amounts[$cursorfacid])) {
					$atleastonepaymentnotnull++;
				}
				$result = $tmpinvoice->fetch($cursorfacid);
				if ($result <= 0) {
					dol_print_error($db);
				}
				$multicurrency_amountsresttopay[$cursorfacid] = price2num($tmpinvoice->multicurrency_total_ttc - $tmpinvoice->getSommePaiement(1));
				if ($multicurrency_amounts[$cursorfacid]) {
					// Check amount
					if ($multicurrency_amounts[$cursorfacid] && (abs($multicurrency_amounts[$cursorfacid]) > abs($multicurrency_amountsresttopay[$cursorfacid]))) {
						$addwarning = 1;
						$formquestion['text'] = img_warning($langs->trans("PaymentHigherThanReminderToPay")).' '.$langs->trans("HelpPaymentHigherThanReminderToPay");
					}
					// Check date
					if ($datepaye && ($datepaye < $tmpinvoice->date)) {
						$langs->load("errors");
						//$error++;
						setEventMessages($langs->transnoentities("WarningPaymentDateLowerThanInvoiceDate", dol_print_date($datepaye, 'day'), dol_print_date($tmpinvoice->date, 'day'), $tmpinvoice->ref), null, 'warnings');
					}
				}

				$formquestion[$i++] = array('type' => 'hidden', 'name' => $key, 'value' => GETPOST($key, 'int'));
			}
		}

		// Check parameters
		if (!GETPOST('paiementcode')) {
			setEventMessages($langs->transnoentities('ErrorFieldRequired', $langs->transnoentities('PaymentMode')), null, 'errors');
			$error++;
		}

		if (isModEnabled("banque")) {
			// If bank module is on, account is required to enter a payment
			if (GETPOST('accountid') <= 0) {
				setEventMessages($langs->transnoentities('ErrorFieldRequired', $langs->transnoentities('AccountToCredit')), null, 'errors');
				$error++;
			}
		}

		if (empty($totalpayment) && empty($multicurrency_totalpayment) && empty($atleastonepaymentnotnull)) {
			setEventMessages($langs->transnoentities('ErrorFieldRequired', $langs->trans('PaymentAmount')), null, 'errors');
			$error++;
		}

		if (empty($datepaye)) {
			setEventMessages($langs->transnoentities('ErrorFieldRequired', $langs->transnoentities('Date')), null, 'errors');
			$error++;
		}

		// Check if payments in both currency
		if ($totalpayment > 0 && $multicurrency_totalpayment > 0) {
			$langs->load("errors");
			setEventMessages($langs->transnoentities('ErrorPaymentInBothCurrency'), null, 'errors');
			$error++;
		}
	}

	/*
	 * Action add_paiement
	 */
	if ($action == 'add_paiement') {
		if ($error) {
			$action = 'create';
		}
		// The next of this action is displayed at the page's bottom.
	}

	/*
	 * Action confirm_paiement
	 */
	if ($action == 'confirm_paiement' && $confirm == 'yes' && $usercanissuepayment) {
		$error = 0;

		$datepaye = dol_mktime(12, 0, 0, GETPOST('remonth', 'int'), GETPOST('reday', 'int'), GETPOST('reyear', 'int'), 'tzuser');

		$db->begin();

		$thirdparty = new Societe($db);
		if ($socid > 0) {
			$thirdparty->fetch($socid);
		}

		$multicurrency_code = array();
		$multicurrency_tx = array();

		// Clean parameters amount if payment is for a credit note
		foreach ($amounts as $key => $value) {	// How payment is dispatched
			$tmpinvoice = new Facture($db);
			$tmpinvoice->fetch($key);
			if ($tmpinvoice->type == Facture::TYPE_CREDIT_NOTE) {
				$newvalue = price2num($value, 'MT');
				$amounts[$key] = - abs($newvalue);
			}
			$multicurrency_code[$key] = $tmpinvoice->multicurrency_code;
			$multicurrency_tx[$key] = $tmpinvoice->multicurrency_tx;
		}

		foreach ($multicurrency_amounts as $key => $value) {	// How payment is dispatched
			$tmpinvoice = new Facture($db);
			$tmpinvoice->fetch($key);
			if ($tmpinvoice->type == Facture::TYPE_CREDIT_NOTE) {
				$newvalue = price2num($value, 'MT');
				$multicurrency_amounts[$key] = - abs($newvalue);
			}
			$multicurrency_code[$key] = $tmpinvoice->multicurrency_code;
			$multicurrency_tx[$key] = $tmpinvoice->multicurrency_tx;
		}

		if (isModEnabled("banque")) {
			// If the bank module is active, an account is required to input a payment
			if (GETPOST('accountid', 'int') <= 0) {
				setEventMessages($langs->trans('ErrorFieldRequired', $langs->transnoentities('AccountToCredit')), null, 'errors');
				$error++;
			}
		}

		// Creation of payment line
		$paiement = new Paiement($db);
		$paiement->datepaye     = $datepaye;
		$paiement->amounts      = $amounts; // Array with all payments dispatching with invoice id
		$paiement->multicurrency_amounts = $multicurrency_amounts; // Array with all payments dispatching
		$paiement->multicurrency_code = $multicurrency_code; // Array with all currency of payments dispatching
		$paiement->multicurrency_tx = $multicurrency_tx; // Array with all currency tx of payments dispatching
		$paiement->paiementid   = dol_getIdFromCode($db, GETPOST('paiementcode'), 'c_paiement', 'code', 'id', 1);
		$paiement->num_payment  = GETPOST('num_paiement', 'alpha');
		$paiement->note_private = GETPOST('comment', 'alpha');
		$paiement->fk_account   = GETPOST('accountid', 'int');

		if (!$error) {
			// Create payment and update this->multicurrency_amounts if this->amounts filled or
			// this->amounts if this->multicurrency_amounts filled.
			// This also set ->amount and ->multicurrency_amount
			$paiement_id = $paiement->create($user, (GETPOST('closepaidinvoices') == 'on' ? 1 : 0), $thirdparty); // This include closing invoices and regenerating documents
			if ($paiement_id < 0) {
				setEventMessages($paiement->error, $paiement->errors, 'errors');
				$error++;
			}
		}

		if (!$error) {
			$label = '(CustomerInvoicePayment)';
			if (GETPOST('type') == Facture::TYPE_CREDIT_NOTE) {
				$label = '(CustomerInvoicePaymentBack)'; // Refund of a credit note
			}
			$result = $paiement->addPaymentToBank($user, 'payment', $label, GETPOST('accountid', 'int'), GETPOST('chqemetteur'), GETPOST('chqbank'));
			if ($result < 0) {
				setEventMessages($paiement->error, $paiement->errors, 'errors');
				$error++;
			}
		}

		if (!$error) {
			$db->commit();

			// If payment dispatching on more than one invoice, we stay on summary page, otherwise jump on invoice card
			$invoiceid = 0;
			foreach ($paiement->amounts as $key => $amount) {
				$facid = $key;
				if (is_numeric($amount) && $amount <> 0) {
					if ($invoiceid != 0) {
						$invoiceid = -1; // There is more than one invoice payed by this payment
					} else {
						$invoiceid = $facid;
					}
				}
			}
			if ($invoiceid > 0) {
				$loc = DOL_URL_ROOT.'/compta/facture/card.php?facid='.$invoiceid;
			} else {
				$loc = DOL_URL_ROOT.'/compta/paiement/card.php?id='.$paiement_id;
			}
			header('Location: '.$loc);
			exit;
		} else {
			$db->rollback();
		}
	}
}


/*
 * View
 */

$form = new Form($db);


llxHeader('', $langs->trans("Payment"));



if ($action == 'create' || $action == 'confirm_paiement' || $action == 'add_paiement') {
	$facture = new Facture($db);
	$result = $facture->fetch($facid);

	if ($result >= 0) {
		$facture->fetch_thirdparty();

		$title = '';
		if ($facture->type != Facture::TYPE_CREDIT_NOTE) {
			$title .= $langs->trans("EnterPaymentReceivedFromCustomer");
		}
		if ($facture->type == Facture::TYPE_CREDIT_NOTE) {
			$title .= $langs->trans("EnterPaymentDueToCustomer");
		}
		print load_fiche_titre($title);

		// Initialize data for confirmation (this is used because data can be change during confirmation)
		if ($action == 'add_paiement') {
			$i = 0;

			$formquestion[$i++] = array('type' => 'hidden', 'name' => 'facid', 'value' => $facture->id);
			$formquestion[$i++] = array('type' => 'hidden', 'name' => 'socid', 'value' => $facture->socid);
			$formquestion[$i++] = array('type' => 'hidden', 'name' => 'type', 'value' => $facture->type);
		}

		// Invoice with Paypal transaction
		// TODO add hook here
		if (!empty($conf->paypalplus->enabled) && $conf->global->PAYPAL_ENABLE_TRANSACTION_MANAGEMENT && !empty($facture->ref_ext)) {
			if (!empty($conf->global->PAYPAL_BANK_ACCOUNT)) {
				$accountid = $conf->global->PAYPAL_BANK_ACCOUNT;
			}
			$paymentnum = $facture->ref_ext;
		}

		// Add realtime total information
		if (!empty($conf->use_javascript_ajax)) {
			print "\n".'<script type="text/javascript">';
			print '$(document).ready(function () {
            			setPaiementCode();

            			$("#selectpaiementcode").change(function() {
            				setPaiementCode();
            			});

            			function setPaiementCode()
            			{
            				var code = $("#selectpaiementcode option:selected").val();
							console.log("setPaiementCode code="+code);

                            if (code == \'CHQ\' || code == \'VIR\')
            				{
            					if (code == \'CHQ\')
			                    {
			                        $(\'.fieldrequireddyn\').addClass(\'fieldrequired\');
			                    }
            					if ($(\'#fieldchqemetteur\').val() == \'\')
            					{
            						var emetteur = ('.$facture->type.' == '.Facture::TYPE_CREDIT_NOTE.') ? \''.dol_escape_js(dol_escape_htmltag($conf->global->MAIN_INFO_SOCIETE_NOM)).'\' : jQuery(\'#thirdpartylabel\').val();
            						$(\'#fieldchqemetteur\').val(emetteur);
            					}
            				}
            				else
            				{
            					$(\'.fieldrequireddyn\').removeClass(\'fieldrequired\');
            					$(\'#fieldchqemetteur\').val(\'\');
            				}
            			}

						function _elemToJson(selector)
						{
							var subJson = {};
							$.map(selector.serializeArray(), function(n,i)
							{
								subJson[n["name"]] = n["value"];
							});

							return subJson;
						}
						function callForResult(imgId)
						{
							var json = {};
							var form = $("#payment_form");

							json["invoice_type"] = $("#invoice_type").val();
            				json["amountPayment"] = $("#amountpayment").attr("value");
							json["amounts"] = _elemToJson(form.find("input.amount"));
							json["remains"] = _elemToJson(form.find("input.remain"));
							json["token"] = "'.currentToken().'";
							if (imgId != null) {
								json["imgClicked"] = imgId;
							}

							$.post("'.DOL_URL_ROOT.'/compta/ajaxpayment.php", json, function(data)
							{
								json = $.parseJSON(data);

								form.data(json);

								for (var key in json)
								{
									if (key == "result")	{
										if (json["makeRed"]) {
											$("#"+key).addClass("error");
										} else {
											$("#"+key).removeClass("error");
										}
										json[key]=json["label"]+" "+json[key];
										$("#"+key).text(json[key]);
									} else {console.log(key);
										form.find("input[name*=\""+key+"\"]").each(function() {
											$(this).attr("value", json[key]);
										});
									}
								}
							});
						}
						$("#payment_form").find("input.amount").change(function() {
							callForResult();
						});
						$("#payment_form").find("input.amount").keyup(function() {
							callForResult();
						});
			';

			print '	});'."\n";

			//Add js for AutoFill
			print ' $(document).ready(function () {';
			print ' 	$(".AutoFillAmout").on(\'click touchstart\', function(){
							$("input[name="+$(this).data(\'rowname\')+"]").val($(this).data("value")).trigger("change");
						});';
			print '	});'."\n";

			print '	</script>'."\n";
		}

		print '<form id="payment_form" name="add_paiement" action="'.$_SERVER["PHP_SELF"].'" method="POST">';
		print '<input type="hidden" name="token" value="'.newToken().'">';
		print '<input type="hidden" name="action" value="add_paiement">';
		print '<input type="hidden" name="facid" value="'.$facture->id.'">';
		print '<input type="hidden" name="socid" value="'.$facture->socid.'">';
		print '<input type="hidden" name="type" id="invoice_type" value="'.$facture->type.'">';
		print '<input type="hidden" name="thirdpartylabel" id="thirdpartylabel" value="'.dol_escape_htmltag($facture->thirdparty->name).'">';
		print '<input type="hidden" name="page_y" value="">';

		print dol_get_fiche_head();

		print '<table class="border centpercent">';

		// Third party
		print '<tr><td class="titlefieldcreate"><span class="fieldrequired">'.$langs->trans('Company').'</span></td><td>'.$facture->thirdparty->getNomUrl(4)."</td></tr>\n";

		// Date payment
		print '<tr><td><span class="fieldrequired">'.$langs->trans('Date').'</span></td><td>';
		$datepayment = dol_mktime(12, 0, 0, GETPOST('remonth', 'int'), GETPOST('reday', 'int'), GETPOST('reyear', 'int'));
		$datepayment = ($datepayment == '' ? (empty($conf->global->MAIN_AUTOFILL_DATE) ?-1 : '') : $datepayment);
		print $form->selectDate($datepayment, '', '', '', 0, "add_paiement", 1, 1, 0, '', '', $facture->date);
		print '</td></tr>';

		// Payment mode
		print '<tr><td><span class="fieldrequired">'.$langs->trans('PaymentMode').'</span></td><td>';
		$form->select_types_paiements((GETPOST('paiementcode') ?GETPOST('paiementcode') : $facture->mode_reglement_code), 'paiementcode', '', 2);
		print "</td>\n";
		print '</tr>';

		// Bank account
		print '<tr>';
		if (isModEnabled("banque")) {
			if ($facture->type != 2) {
				print '<td><span class="fieldrequired">'.$langs->trans('AccountToCredit').'</span></td>';
			}
			if ($facture->type == 2) {
				print '<td><span class="fieldrequired">'.$langs->trans('AccountToDebit').'</span></td>';
			}

			print '<td>';
			print img_picto('', 'bank_account');
			print $form->select_comptes($accountid, 'accountid', 0, '', 2, '', 0, 'widthcentpercentminusx maxwidth500', 1);
			print '</td>';
		} else {
			print '<td>&nbsp;</td>';
		}
		print "</tr>\n";

		// Bank check number
		print '<tr><td>'.$langs->trans('Numero');
		print ' <em class="opacitymedium">('.$langs->trans("ChequeOrTransferNumber").')</em>';
		print '</td>';
		print '<td><input name="num_paiement" type="text" class="maxwidth200" value="'.$paymentnum.'"></td></tr>';

		// Check transmitter
		print '<tr><td class="'.(GETPOST('paiementcode') == 'CHQ' ? 'fieldrequired ' : '').'fieldrequireddyn">'.$langs->trans('CheckTransmitter');
		print ' <em class="opacitymedium">('.$langs->trans("ChequeMaker").')</em>';
		print '</td>';
		print '<td><input id="fieldchqemetteur" class="maxwidth300" name="chqemetteur" type="text" value="'.GETPOST('chqemetteur', 'alphanohtml').'"></td></tr>';

		// Bank name
		print '<tr><td>'.$langs->trans('Bank');
		print ' <em class="opacitymedium">('.$langs->trans("ChequeBank").')</em>';
		print '</td>';
		print '<td><input name="chqbank" class="maxwidth300" type="text" value="'.GETPOST('chqbank', 'alphanohtml').'"></td></tr>';

		// Comments
		print '<tr><td>'.$langs->trans('Comments').'</td>';
		print '<td class="tdtop">';
		print '<textarea name="comment" wrap="soft" class="quatrevingtpercent" rows="'.ROWS_3.'">'.GETPOST('comment', 'restricthtml').'</textarea>';
		print '</td></tr>';

		// Go Source Invoice (useful when there are many invoices)
		if ($action != 'add_paiement' && !empty($conf->global->FACTURE_PAYMENTS_SHOW_LINK_TO_INPUT_ORIGIN_IS_MORE_THAN)) {
			print '<tr><td></td>';
			print '<td class="tdtop right">';
			print '<a class="right" href="#amount_'.$facid.'">'.$langs->trans("GoSourceInvoice").'</a>';
			print '</td></tr>';
		}

		print '</table>';

		print dol_get_fiche_end();


		/*
		 * List of unpaid invoices
		 */

		$sql = 'SELECT f.rowid as facid, f.ref, f.total_ttc, f.multicurrency_code, f.multicurrency_total_ttc, f.type,';
		$sql .= ' f.datef as df, f.fk_soc as socid, f.date_lim_reglement as dlr';
		$sql .= ' FROM '.MAIN_DB_PREFIX.'facture as f';
		$sql .= ' WHERE f.entity IN ('.getEntity('facture').')';
		$sql .= ' AND (f.fk_soc = '.((int) $facture->socid);
		// Can pay invoices of all child of parent company
		if (!empty($conf->global->FACTURE_PAYMENTS_ON_DIFFERENT_THIRDPARTIES_BILLS) && !empty($facture->thirdparty->parent)) {
			$sql .= ' OR f.fk_soc IN (SELECT rowid FROM '.MAIN_DB_PREFIX.'societe WHERE parent = '.((int) $facture->thirdparty->parent).')';
		}
		// Can pay invoices of all child of myself
		if (!empty($conf->global->FACTURE_PAYMENTS_ON_SUBSIDIARY_COMPANIES)) {
			$sql .= ' OR f.fk_soc IN (SELECT rowid FROM '.MAIN_DB_PREFIX.'societe WHERE parent = '.((int) $facture->thirdparty->id).')';
		}
		$sql .= ') AND f.paye = 0';
		$sql .= ' AND f.fk_statut = 1'; // Statut=0 => not validated, Statut=2 => canceled
		if ($facture->type != Facture::TYPE_CREDIT_NOTE) {
			$sql .= ' AND type IN (0,1,3,5)'; // Standard invoice, replacement, deposit, situation
		} else {
			$sql .= ' AND type = 2'; // If paying back a credit note, we show all credit notes
		}
		// Sort invoices by date and serial number: the older one comes first
		$sql .= ' ORDER BY f.datef ASC, f.ref ASC';

		$resql = $db->query($sql);
		if ($resql) {
			$num = $db->num_rows($resql);
			if ($num > 0) {
				$arraytitle = $langs->trans('Invoice');
				if ($facture->type == 2) {
					$arraytitle = $langs->trans("CreditNotes");
				}
				$alreadypayedlabel = $langs->trans('Received');
				$multicurrencyalreadypayedlabel = $langs->trans('MulticurrencyReceived');
				if ($facture->type == 2) {
					$alreadypayedlabel = $langs->trans("PaidBack");
					$multicurrencyalreadypayedlabel = $langs->trans("MulticurrencyPaidBack");
				}
				$remaindertopay = $langs->trans('RemainderToTake');
				$multicurrencyremaindertopay = $langs->trans('MulticurrencyRemainderToTake');
				if ($facture->type == 2) {
					$remaindertopay = $langs->trans("RemainderToPayBack");
					$multicurrencyremaindertopay = $langs->trans("MulticurrencyRemainderToPayBack");
				}

				$i = 0;
				//print '<tr><td colspan="3">';
				print '<br>';

				print '<div class="div-table-responsive-no-min">'; // You can use div-table-responsive-no-min if you dont need reserved height for your table
				print '<table class="noborder centpercent">';

				print '<tr class="liste_titre">';
				print '<td>'.$arraytitle.'</td>';
				print '<td class="center">'.$langs->trans('Date').'</td>';
				print '<td class="center">'.$langs->trans('DateMaxPayment').'</td>';
				if (isModEnabled('multicurrency')) {
					print '<td>'.$langs->trans('Currency').'</td>';
					print '<td class="right">'.$langs->trans('MulticurrencyAmountTTC').'</td>';
					print '<td class="right">'.$multicurrencyalreadypayedlabel.'</td>';
					print '<td class="right">'.$multicurrencyremaindertopay.'</td>';
					print '<td class="right">'.$langs->trans('MulticurrencyPaymentAmount').'</td>';
				}
				print '<td class="right">'.$langs->trans('AmountTTC').'</td>';
				print '<td class="right">'.$alreadypayedlabel.'</td>';
				print '<td class="right">'.$remaindertopay.'</td>';
				print '<td class="right">'.$langs->trans('PaymentAmount').'</td>';

				$parameters = array();
				$reshook = $hookmanager->executeHooks('printFieldListTitle', $parameters, $facture, $action); // Note that $action and $object may have been modified by hook

				print '<td align="right">&nbsp;</td>';
				print "</tr>\n";

				$total_ttc = 0;
				$totalrecu = 0;
				$totalrecucreditnote = 0;
				$totalrecudeposits = 0;

				while ($i < $num) {
					$objp = $db->fetch_object($resql);

					$sign = 1;
					if ($facture->type == Facture::TYPE_CREDIT_NOTE) {
						$sign = -1;
					}

					$soc = new Societe($db);
					$soc->fetch($objp->socid);

					$invoice = new Facture($db);
					$invoice->fetch($objp->facid);
					$paiement = $invoice->getSommePaiement();
					$creditnotes = $invoice->getSumCreditNotesUsed();
					$deposits = $invoice->getSumDepositsUsed();
					$alreadypayed = price2num($paiement + $creditnotes + $deposits, 'MT');
					$remaintopay = price2num($invoice->total_ttc - $paiement - $creditnotes - $deposits, 'MT');

					// Multicurrency Price
					if (isModEnabled('multicurrency')) {
						$multicurrency_payment = $invoice->getSommePaiement(1);
						$multicurrency_creditnotes = $invoice->getSumCreditNotesUsed(1);
						$multicurrency_deposits = $invoice->getSumDepositsUsed(1);
						$multicurrency_alreadypayed = price2num($multicurrency_payment + $multicurrency_creditnotes + $multicurrency_deposits, 'MT');
						$multicurrency_remaintopay = price2num($invoice->multicurrency_total_ttc - $multicurrency_payment - $multicurrency_creditnotes - $multicurrency_deposits, 'MT');
					}


					print '<tr class="oddeven'.(($invoice->id == $facid) ? ' highlight' : '').'">';

					print '<td class="nowraponall">';
					print $invoice->getNomUrl(1, '');
					if ($objp->socid != $facture->thirdparty->id) {
						print ' - '.$soc->getNomUrl(1).' ';
					}
					print "</td>\n";

					// Date
					print '<td class="center">'.dol_print_date($db->jdate($objp->df), 'day')."</td>\n";

					// Due date
					if ($objp->dlr > 0) {
						print '<td class="nowraponall center">';
						print dol_print_date($db->jdate($objp->dlr), 'day');

						if ($invoice->hasDelay()) {
							print img_warning($langs->trans('Late'));
						}

						print '</td>';
					} else {
						print '<td align="center"></td>';
					}

					// Currency
					if (isModEnabled('multicurrency')) {
						print '<td class="center">'.$objp->multicurrency_code."</td>\n";
					}

					// Multicurrency Price
					if (isModEnabled('multicurrency')) {
						print '<td class="right">';
						if ($objp->multicurrency_code && $objp->multicurrency_code != $conf->currency) {
							print price($sign * $objp->multicurrency_total_ttc);
						}
						print '</td>';

						// Multicurrency Price
						print '<td class="right">';
						if ($objp->multicurrency_code && $objp->multicurrency_code != $conf->currency) {
							print price($sign * $multicurrency_payment);
							if ($multicurrency_creditnotes) {
								print '+'.price($multicurrency_creditnotes);
							}
							if ($multicurrency_deposits) {
								print '+'.price($multicurrency_deposits);
							}
						}
						print '</td>';

						// Multicurrency remain to pay
						print '<td class="right">';
						if ($objp->multicurrency_code && $objp->multicurrency_code != $conf->currency) {
							print price($sign * $multicurrency_remaintopay);
						}
						print '</td>';

						print '<td class="right nowraponall">';

						// Add remind multicurrency amount
						$namef = 'multicurrency_amount_'.$objp->facid;
						$nameRemain = 'multicurrency_remain_'.$objp->facid;

						if ($objp->multicurrency_code && $objp->multicurrency_code != $conf->currency) {
							if ($action != 'add_paiement') {
								if (!empty($conf->use_javascript_ajax)) {
									print img_picto("Auto fill", 'rightarrow', "class='AutoFillAmout' data-rowname='".$namef."' data-value='".($sign * $multicurrency_remaintopay)."'");
								}
								print '<input type="text" class="maxwidth75 multicurrency_amount" name="'.$namef.'" value="'.GETPOST($namef).'">';
								print '<input type="hidden" class="multicurrency_remain" name="'.$nameRemain.'" value="'.$multicurrency_remaintopay.'">';
							} else {
								print '<input type="text" class="maxwidth75" name="'.$namef.'_disabled" value="'.GETPOST($namef).'" disabled>';
								print '<input type="hidden" name="'.$namef.'" value="'.GETPOST($namef).'">';
							}
						}
						print "</td>";
					}

					// Price
					print '<td class="right"><span class="amount">'.price($sign * $objp->total_ttc).'</span></td>';

					// Received + already paid
					print '<td class="right"><span class="amount">'.price($sign * $paiement);
					if ($creditnotes) {
						print '<span class="opacitymedium">+'.price($creditnotes).'</span>';
					}
					if ($deposits) {
						print '<span class="opacitymedium">+'.price($deposits).'</span>';
					}
					print '</span></td>';

					// Remain to take or to pay back
					print '<td class="right">';
					print price($sign * $remaintopay);
					if (isModEnabled('prelevement')) {
						$numdirectdebitopen = 0;
						$totaldirectdebit = 0;
						$sql = "SELECT COUNT(pfd.rowid) as nb, SUM(pfd.amount) as amount";
						$sql .= " FROM ".MAIN_DB_PREFIX."prelevement_demande as pfd";
						$sql .= " WHERE fk_facture = ".((int) $objp->facid);
						$sql .= " AND pfd.traite = 0";
						$sql .= " AND pfd.ext_payment_id IS NULL";

						$result_sql = $db->query($sql);
						if ($result_sql) {
							$obj = $db->fetch_object($result_sql);
							$numdirectdebitopen = $obj->nb;
							$totaldirectdebit = $obj->amount;
						} else {
							dol_print_error($db);
						}
						if ($numdirectdebitopen) {
							$langs->load("withdrawals");
							print img_warning($langs->trans("WarningSomeDirectDebitOrdersAlreadyExists", $numdirectdebitopen, price(price2num($totaldirectdebit, 'MT'), 0, $langs, 1, -1, -1, $conf->currency)), '', 'classfortooltip');
						}
					}
					print '</td>';
					//$test= price(price2num($objp->total_ttc - $paiement - $creditnotes - $deposits));

					// Amount
					print '<td class="right nowraponall">';

					// Add remind amount
					$namef = 'amount_'.$objp->facid;
					$nameRemain = 'remain_'.$objp->facid;

					if ($action != 'add_paiement') {
						if (!empty($conf->use_javascript_ajax)) {
							print img_picto("Auto fill", 'rightarrow', "class='AutoFillAmout' data-rowname='".$namef."' data-value='".($sign * $remaintopay)."'");
						}
						print '<input type="text" class="maxwidth75 amount" id="'.$namef.'" name="'.$namef.'" value="'.dol_escape_htmltag(GETPOST($namef)).'">';
						print '<input type="hidden" class="remain" name="'.$nameRemain.'" value="'.$remaintopay.'">';
					} else {
						print '<input type="text" class="maxwidth75" name="'.$namef.'_disabled" value="'.dol_escape_htmltag(GETPOST($namef)).'" disabled>';
						print '<input type="hidden" name="'.$namef.'" value="'.dol_escape_htmltag(GETPOST($namef)).'">';
					}
					print "</td>";

					$parameters = array();
					$reshook = $hookmanager->executeHooks('printFieldListValue', $parameters, $objp, $action); // Note that $action and $object may have been modified by hook

					// Warning
					print '<td align="center" width="16">';
					//print "xx".$amounts[$invoice->id]."-".$amountsresttopay[$invoice->id]."<br>";
					if (!empty($amounts[$invoice->id]) && (abs($amounts[$invoice->id]) > abs($amountsresttopay[$invoice->id]))
						|| !empty($multicurrency_amounts[$invoice->id]) && (abs($multicurrency_amounts[$invoice->id]) > abs($multicurrency_amountsresttopay[$invoice->id]))) {
						print ' '.img_warning($langs->trans("PaymentHigherThanReminderToPay"));
					}
					print '</td>';

					print "</tr>\n";

					$total_ttc += $objp->total_ttc;
					$totalrecu += $paiement;
					$totalrecucreditnote += $creditnotes;
					$totalrecudeposits += $deposits;
					$i++;
				}

				if ($i > 1) {
					// Print total
					print '<tr class="liste_total">';
					print '<td colspan="3" class="left">'.$langs->trans('TotalTTC').'</td>';
					if (isModEnabled('multicurrency')) {
						print '<td></td>';
						print '<td></td>';
						print '<td></td>';
						print '<td></td>';
						print '<td class="right" id="multicurrency_result" style="font-weight: bold;"></td>';
					}
					print '<td class="right"><b>'.price($sign * $total_ttc).'</b></td>';
					print '<td class="right"><b>'.price($sign * $totalrecu);
					if ($totalrecucreditnote) {
						print '+'.price($totalrecucreditnote);
					}
					if ($totalrecudeposits) {
						print '+'.price($totalrecudeposits);
					}
					print '</b></td>';
					print '<td class="right"><b>'.price($sign * price2num($total_ttc - $totalrecu - $totalrecucreditnote - $totalrecudeposits, 'MT')).'</b></td>';
					print '<td class="right" id="result" style="font-weight: bold;"></td>'; // Autofilled
					print '<td align="center">&nbsp;</td>';
					print "</tr>\n";
				}
				print "</table>";
				print "</div>\n";
			}
			$db->free($resql);
		} else {
			dol_print_error($db);
		}

		$formconfirm = '';

		// Save button
		if ($action != 'add_paiement') {
			$checkboxlabel = $langs->trans("ClosePaidInvoicesAutomatically");
			if ($facture->type == Facture::TYPE_CREDIT_NOTE) {
				$checkboxlabel = $langs->trans("ClosePaidCreditNotesAutomatically");
			}
			$buttontitle = $langs->trans('ToMakePayment');
			if ($facture->type == Facture::TYPE_CREDIT_NOTE) {
				$buttontitle = $langs->trans('ToMakePaymentBack');
			}

			print '<br><div class="center">';
			print '<input type="checkbox" checked name="closepaidinvoices"> '.$checkboxlabel;
			/*if (isModEnabled('prelevement')) {
				$langs->load("withdrawals");
				if (!empty($conf->global->WITHDRAW_DISABLE_AUTOCREATE_ONPAYMENTS)) print '<br>'.$langs->trans("IfInvoiceNeedOnWithdrawPaymentWontBeClosed");
			}*/
			print '<br><input type="submit" class="button reposition" value="'.dol_escape_htmltag($buttontitle).'"><br><br>';
			print '</div>';
		}

		// Form to confirm payment
		if ($action == 'add_paiement') {
			$preselectedchoice = $addwarning ? 'no' : 'yes';

			print '<br>';
			if (!empty($totalpayment)) {
				$text = $langs->trans('ConfirmCustomerPayment', $totalpayment, $langs->trans("Currency".$conf->currency));
			}
			if (!empty($multicurrency_totalpayment)) {
				$text .= '<br>'.$langs->trans('ConfirmCustomerPayment', $multicurrency_totalpayment, $langs->trans("paymentInInvoiceCurrency"));
			}
			if (GETPOST('closepaidinvoices')) {
				$text .= '<br>'.$langs->trans("AllCompletelyPayedInvoiceWillBeClosed");
				print '<input type="hidden" name="closepaidinvoices" value="'.GETPOST('closepaidinvoices').'">';
			}
			$formconfirm = $form->formconfirm($_SERVER['PHP_SELF'].'?facid='.$facture->id.'&socid='.$facture->socid.'&type='.$facture->type, $langs->trans('ReceivedCustomersPayments'), $text, 'confirm_paiement', $formquestion, $preselectedchoice);
		}

		// Call Hook formConfirm
		$parameters = array('formConfirm' => $formconfirm);
		$reshook = $hookmanager->executeHooks('formConfirm', $parameters, $object, $action); // Note that $action and $object may have been modified by hook
		if (empty($reshook)) {
			$formconfirm .= $hookmanager->resPrint;
		} elseif ($reshook > 0) {
			$formconfirm = $hookmanager->resPrint;
		}

		// Print form confirm
		print $formconfirm;

		print "</form>\n";
	}
}


/**
 *  Show list of payments
 */
if (!GETPOST('action', 'aZ09')) {
	if (empty($page) || $page == -1) {
		$page = 0;
	}
	$limit = GETPOST('limit', 'int') ?GETPOST('limit', 'int') : $conf->liste_limit;
	$offset = $limit * $page;

	if (!$sortorder) {
		$sortorder = 'DESC';
	}
	if (!$sortfield) {
		$sortfield = 'p.datep';
	}

	$sql = 'SELECT p.datep as dp, p.amount, f.total_ttc as fa_amount, f.ref';
	$sql .= ', f.rowid as facid, c.libelle as paiement_type, p.num_paiement as num_payment';
	$sql .= ' FROM '.MAIN_DB_PREFIX.'paiement as p LEFT JOIN '.MAIN_DB_PREFIX.'c_paiement as c ON p.fk_paiement = c.id';
	$sql .= ', '.MAIN_DB_PREFIX.'facture as f';
	$sql .= ' WHERE p.fk_facture = f.rowid';
	$sql .= ' AND f.entity IN ('.getEntity('invoice').')';
	if ($socid) {
		$sql .= ' AND f.fk_soc = '.((int) $socid);
	}

	$sql .= $db->order($sortfield, $sortorder);
	$sql .= $db->plimit($limit + 1, $offset);
	$resql = $db->query($sql);

	if ($resql) {
		$num = $db->num_rows($resql);
		$i = 0;

		print_barre_liste($langs->trans('Payments'), $page, $_SERVER["PHP_SELF"], '', $sortfield, $sortorder, '', $num);
		print '<table class="noborder centpercent">';
		print '<tr class="liste_titre">';
		print_liste_field_titre('Invoice', $_SERVER["PHP_SELF"], 'f.ref', '', '', '', $sortfield, $sortorder);
		print_liste_field_titre('Date', $_SERVER["PHP_SELF"], 'p.datep', '', '', '', $sortfield, $sortorder);
		print_liste_field_titre('Type', $_SERVER["PHP_SELF"], 'c.libelle', '', '', '', $sortfield, $sortorder);
		print_liste_field_titre('Amount', $_SERVER["PHP_SELF"], 'p.amount', '', '', '', $sortfield, $sortorder, 'right ');
		print_liste_field_titre('', $_SERVER["PHP_SELF"], "", '', '', '', $sortfield, $sortorder, 'maxwidthsearch ');
		print "</tr>\n";

		while ($i < min($num, $limit)) {
			$objp = $db->fetch_object($resql);

			print '<tr class="oddeven">';
			print '<td><a href="'.DOL_URL_ROOT.'/compta/facture/card.php?facid='.$objp->facid.'">'.$objp->ref."</a></td>\n";
			print '<td>'.dol_print_date($db->jdate($objp->dp))."</td>\n";
			print '<td>'.$objp->paiement_type.' '.$objp->num_payment."</td>\n";
			print '<td class="right"><span class="amount">'.price($objp->amount).'</span></td>';
			print '<td>&nbsp;</td>';
			print '</tr>';

			$parameters = array();
			$reshook = $hookmanager->executeHooks('printObjectLine', $parameters, $objp, $action); // Note that $action and $object may have been modified by hook

			$i++;
		}
		print '</table>';
	}
}

llxFooter();

$db->close();<|MERGE_RESOLUTION|>--- conflicted
+++ resolved
@@ -9,11 +9,8 @@
  * Copyright (C) 2014       Teddy Andreotti         <125155@supinfo.com>
  * Copyright (C) 2015       Juanjo Menent           <jmenent@2byte.es>
  * Copyright (C) 2018-2021  Frédéric France         <frederic.france@netlogic.fr>
-<<<<<<< HEAD
- * Copyright (C) 2023  		Lenin Rivas	            <lenin.rivas777@gmail.com>
-=======
- * Copyright (C) 2023       Sylvain Legrand			<technique@infras.fr>
->>>>>>> 5d39fe89
+ * Copyright (C) 2023  		  Lenin Rivas	            <lenin.rivas777@gmail.com>
+ * Copyright (C) 2023       Sylvain Legrand	        <technique@infras.fr>
  *
  * This program is free software; you can redistribute it and/or modify
  * it under the terms of the GNU General Public License as published by
