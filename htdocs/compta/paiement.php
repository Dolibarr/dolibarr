--- conflicted
+++ resolved
@@ -551,18 +551,9 @@
 				$multicurrencyalreadypayedlabel=$langs->trans('MulticurrencyReceived');
 				if ($facture->type == 2) { $alreadypayedlabel=$langs->trans("PaidBack"); $multicurrencyalreadypayedlabel=$langs->trans("MulticurrencyPaidBack"); }
 				$remaindertopay=$langs->trans('RemainderToTake');
-<<<<<<< HEAD
-				if ($facture->type == 2) $remaindertopay=$langs->trans("RemainderToPayBack");
-				
-				
-				$parameters=array();
-				$reshook=$hookmanager->executeHooks('formAddObjectLine',$parameters,$facture,$action);    // Note that $action and $object may have been modified by hook
-				
-=======
 				$multicurrencyremaindertopay=$langs->trans('MulticurrencyRemainderToTake');
 				if ($facture->type == 2) { $remaindertopay=$langs->trans("RemainderToPayBack"); $multicurrencyremaindertopay=$langs->trans("MulticurrencyRemainderToPayBack"); }
 
->>>>>>> 3f5d67d4
                 $i = 0;
                 //print '<tr><td colspan="3">';
                 print '<br>';
