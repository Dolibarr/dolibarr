--- conflicted
+++ resolved
@@ -302,15 +302,8 @@
 					print img_picto("Auto fill", 'rightarrow', "class='AutoFillAmount' data-rowid='".$namef."' data-value='".($objp->amount - $sumpaid)."'");
 			$remaintopay = $objp->amount - $sumpaid;
 			print '<input type=hidden class="sum_remain" name="'.$nameRemain.'" value="'.$remaintopay.'">';
-<<<<<<< HEAD
-			print '<input type="text" size="8" name="'.$namef.'" id="'.$namef.'">';
+			print '<input type="text" size="8" name="'.$namef.'" id="'.$namef.'" value="'.GETPOST('amount_'.$objp->id, 'alpha').'">';
 		} else {
-=======
-			print '<input type="text" size="8" name="'.$namef.'" id="'.$namef.'" value="'.GETPOST('amount_'.$objp->id, 'alpha').'">';
-		}
-		else
-		{
->>>>>>> b5edfdf6
 			print '-';
 		}
 		print "</td>";
