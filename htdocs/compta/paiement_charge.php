--- conflicted
+++ resolved
@@ -271,13 +271,7 @@
 		print '<td class="right">'.price($objp->amount - $sumpaid)."</td>";
 
 		print '<td class="center">';
-<<<<<<< HEAD
 		if ($sumpaid < $objp->amount) {
-=======
-
-		if ($sumpaid < $objp->amount)
-		{
->>>>>>> f514dec6
 			$namef = "amount_".$objp->id;
 			$nameRemain = "remain_".$objp->id;
 			if (!empty($conf->use_javascript_ajax)) {
