--- conflicted
+++ resolved
@@ -222,15 +222,9 @@
 	print '<tr><td class="tdtop">'.$langs->trans("RemainderToPay").'</td><td>'.price($total-$sumpaid,0,$outputlangs,1,-1,-1,$conf->currency).'</td></tr>';*/
 
 	print '<tr><td class="fieldrequired">'.$langs->trans("Date").'</td><td>';
-<<<<<<< HEAD
 	$datepaye = dol_mktime(12, 0, 0, GETPOST("remonth", 'int'), GETPOST("reday", 'int'), GETPOST("reyear", 'int'));
-	$datepayment = empty($conf->global->MAIN_AUTOFILL_DATE) ? (GETPOSTISSET("remonth") ? $datepaye : -1) : 0;
+	$datepayment = empty($conf->global->MAIN_AUTOFILL_DATE) ? (GETPOSTISSET("remonth") ? $datepaye : -1) : '';
 	print $form->selectDate($datepayment, '', '', '', 0, "add_payment", 1, 1, 0, '', '', $charge->date_ech, '', 1, $langs->trans("DateOfSocialContribution"));
-=======
-	$datepaye = dol_mktime(12, 0, 0, $_POST["remonth"], $_POST["reday"], $_POST["reyear"]);
-	$datepayment = empty($conf->global->MAIN_AUTOFILL_DATE) ? (empty($_POST["remonth"]) ?-1 : $datepaye) : '';
-	print $form->selectDate($datepayment, '', '', '', '', "add_payment", 1, 1);
->>>>>>> d69ce5b9
 	print "</td>";
 	print '</tr>';
 
@@ -242,7 +236,7 @@
 	print '<tr>';
 	print '<td class="fieldrequired">'.$langs->trans('AccountToDebit').'</td>';
 	print '<td>';
-	$form->select_comptes(GETPOSTISSET("accountid") ? GETPOST("accountid") : $charge->accountid, "accountid", 0, '', 2); // Show opend bank account list
+	$form->select_comptes(GETPOSTISSET("accountid") ? GETPOST("accountid", 'int') : $charge->accountid, "accountid", 0, '', 2); // Show opend bank account list
 	print '</td></tr>';
 
 	// Number
