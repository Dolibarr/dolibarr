<?php
/* Copyright (C) 2004      Rodolphe Quiedeville <rodolphe@quiedeville.org>
 * Copyright (C) 2004-2016 Laurent Destailleur  <eldy@users.sourceforge.net>
 * Copyright (C) 2005-2012 Regis Houssin        <regis.houssin@inodbox.com>
 * Copyright (C) 2013      Florian Henry		<florian.henry@open-concept.pro>
 * Copyright (C) 2017      Ferran Marcet       	 <fmarcet@2byte.es>
 *
 * This program is free software; you can redistribute it and/or modify
 * it under the terms of the GNU General Public License as published by
 * the Free Software Foundation; either version 3 of the License, or
 * (at your option) any later version.
 *
 * This program is distributed in the hope that it will be useful,
 * but WITHOUT ANY WARRANTY; without even the implied warranty of
 * MERCHANTABILITY or FITNESS FOR A PARTICULAR PURPOSE.  See the
 * GNU General Public License for more details.
 *
 * You should have received a copy of the GNU General Public License
 * along with this program. If not, see <https://www.gnu.org/licenses/>.
 */

/**
 *      \file       htdocs/compta/facture/note.php
 *      \ingroup    facture
 *      \brief      Fiche de notes sur une facture
 */

require '../../main.inc.php';
require_once DOL_DOCUMENT_ROOT.'/compta/facture/class/facture.class.php';
require_once DOL_DOCUMENT_ROOT.'/core/class/discount.class.php';
require_once DOL_DOCUMENT_ROOT.'/core/lib/invoice.lib.php';
if (!empty($conf->projet->enabled)) {
	require_once DOL_DOCUMENT_ROOT.'/projet/class/project.class.php';
}

// Load translation files required by the page
$langs->loadLangs(array('companies', 'bills'));

$id = (GETPOST('id', 'int') ?GETPOST('id', 'int') : GETPOST('facid', 'int')); // For backward compatibility
$ref = GETPOST('ref', 'alpha');
$socid = GETPOST('socid', 'int');
$action = GETPOST('action', 'aZ09');

$object = new Facture($db);
// Load object
if ($id > 0 || !empty($ref)) {
	$object->fetch($id, $ref, '', '', $conf->global->INVOICE_USE_SITUATION);
}

$permissionnote = $user->rights->facture->creer; // Used by the include of actions_setnotes.inc.php

// Security check
$socid = 0;
if ($user->socid) {
	$socid = $user->socid;
}
$hookmanager->initHooks(array('invoicenote'));

<<<<<<< HEAD
=======
$result = restrictedArea($user, 'facture', $id, '');

>>>>>>> 95dc2558

/*
 * Actions
 */

$reshook = $hookmanager->executeHooks('doActions', array(), $object, $action); // Note that $action and $object may have been modified by some hooks
if ($reshook < 0) {
	setEventMessages($hookmanager->error, $hookmanager->errors, 'errors');
}
if (empty($reshook)) {
	include DOL_DOCUMENT_ROOT.'/core/actions_setnotes.inc.php'; // Must be include, not include_once
}



/*
 * View
 */

if (empty($object->id)) {
	llxHeader();
	$langs->load('errors');
	echo '<div class="error">'.$langs->trans("ErrorRecordNotFound").'</div>';
	llxFooter();
	exit;
}

$title = $langs->trans('InvoiceCustomer')." - ".$langs->trans('Notes');
$helpurl = "EN:Customers_Invoices|FR:Factures_Clients|ES:Facturas_a_clientes";
llxHeader('', $title, $helpurl);

$form = new Form($db);

if ($id > 0 || !empty($ref)) {
	$object = new Facture($db);
	$object->fetch($id, $ref);

	$object->fetch_thirdparty();

	$head = facture_prepare_head($object);

	$totalpaye = $object->getSommePaiement();

	print dol_get_fiche_head($head, 'note', $langs->trans("InvoiceCustomer"), -1, 'bill');

	// Invoice content

	$linkback = '<a href="'.DOL_URL_ROOT.'/compta/facture/list.php?restore_lastsearch_values=1'.(!empty($socid) ? '&socid='.$socid : '').'">'.$langs->trans("BackToList").'</a>';

	$morehtmlref = '<div class="refidno">';
	// Ref customer
	$morehtmlref .= $form->editfieldkey("RefCustomer", 'ref_client', $object->ref_client, $object, 0, 'string', '', 0, 1);
	$morehtmlref .= $form->editfieldval("RefCustomer", 'ref_client', $object->ref_client, $object, 0, 'string', '', null, null, '', 1);
	// Thirdparty
	$morehtmlref .= '<br>'.$langs->trans('ThirdParty').' : '.$object->thirdparty->getNomUrl(1, 'customer');
	// Project
	if (!empty($conf->projet->enabled)) {
		$langs->load("projects");
		$morehtmlref .= '<br>'.$langs->trans('Project').' ';
		if ($user->rights->facture->creer) {
			if ($action != 'classify') {
				//$morehtmlref.='<a class="editfielda" href="' . $_SERVER['PHP_SELF'] . '?action=classify&token='.newToken().'&id=' . $object->id . '">' . img_edit($langs->transnoentitiesnoconv('SetProject')) . '</a> : ';
				$morehtmlref .= ' : ';
			}
			if ($action == 'classify') {
				//$morehtmlref.=$form->form_project($_SERVER['PHP_SELF'] . '?id=' . $object->id, $object->socid, $object->fk_project, 'projectid', 0, 0, 1, 1);
				$morehtmlref .= '<form method="post" action="'.$_SERVER['PHP_SELF'].'?id='.$object->id.'">';
				$morehtmlref .= '<input type="hidden" name="action" value="classin">';
				$morehtmlref .= '<input type="hidden" name="token" value="'.newToken().'">';
				$morehtmlref .= $formproject->select_projects($object->socid, $object->fk_project, 'projectid', $maxlength, 0, 1, 0, 1, 0, 0, '', 1);
				$morehtmlref .= '<input type="submit" class="button valignmiddle" value="'.$langs->trans("Modify").'">';
				$morehtmlref .= '</form>';
			} else {
				$morehtmlref .= $form->form_project($_SERVER['PHP_SELF'].'?id='.$object->id, $object->socid, $object->fk_project, 'none', 0, 0, 0, 1);
			}
		} else {
			if (!empty($object->fk_project)) {
				$proj = new Project($db);
				$proj->fetch($object->fk_project);
				$morehtmlref .= ' : '.$proj->getNomUrl(1);
				if ($proj->title) {
					$morehtmlref .= ' - '.$proj->title;
				}
			} else {
				$morehtmlref .= '';
			}
		}
	}
	$morehtmlref .= '</div>';

	$object->totalpaye = $totalpaye; // To give a chance to dol_banner_tab to use already paid amount to show correct status

	dol_banner_tab($object, 'ref', $linkback, 1, 'ref', 'ref', $morehtmlref, '', 0);

	print '<div class="fichecenter">';
	print '<div class="underbanner clearboth"></div>';


	$cssclass = "titlefield";
	include DOL_DOCUMENT_ROOT.'/core/tpl/notes.tpl.php';

	print dol_get_fiche_end();
}

// End of page
llxFooter();
$db->close();<|MERGE_RESOLUTION|>--- conflicted
+++ resolved
@@ -56,11 +56,8 @@
 }
 $hookmanager->initHooks(array('invoicenote'));
 
-<<<<<<< HEAD
-=======
 $result = restrictedArea($user, 'facture', $id, '');
 
->>>>>>> 95dc2558
 
 /*
  * Actions
