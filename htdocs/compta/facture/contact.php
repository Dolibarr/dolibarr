<?php
/* Copyright (C) 2005      Patrick Rouillon     <patrick@rouillon.net>
 * Copyright (C) 2005-2009 Destailleur Laurent  <eldy@users.sourceforge.net>
 * Copyright (C) 2005-2012 Regis Houssin        <regis.houssin@inodbox.com>
 * Copyright (C) 2011-2015 Philippe Grand       <philippe.grand@atoo-net.com>
 * Copyright (C) 2017      Ferran Marcet       	 <fmarcet@2byte.es>
 * Copyright (C) 2023      Christian Foellmann  <christian@foellmann.de>
 *
 * This program is free software; you can redistribute it and/or modify
 * it under the terms of the GNU General Public License as published by
 * the Free Software Foundation; either version 3 of the License, or
 * (at your option) any later version.
 *
 * This program is distributed in the hope that it will be useful,
 * but WITHOUT ANY WARRANTY; without even the implied warranty of
 * MERCHANTABILITY or FITNESS FOR A PARTICULAR PURPOSE.  See the
 * GNU General Public License for more details.
 *
 * You should have received a copy of the GNU General Public License
 * along with this program. If not, see <https://www.gnu.org/licenses/>.
 */

/**
 *       \file       htdocs/compta/facture/contact.php
 *       \ingroup    invoice
 *       \brief      Onglet de gestion des contacts des factures
 */

// Load Dolibarr environment
require '../../main.inc.php';
require_once DOL_DOCUMENT_ROOT.'/compta/facture/class/facture.class.php';
require_once DOL_DOCUMENT_ROOT.'/contact/class/contact.class.php';
require_once DOL_DOCUMENT_ROOT.'/core/class/discount.class.php';
require_once DOL_DOCUMENT_ROOT.'/core/lib/invoice.lib.php';
require_once DOL_DOCUMENT_ROOT.'/core/class/html.formcompany.class.php';
if (isModEnabled('project')) {
	require_once DOL_DOCUMENT_ROOT.'/projet/class/project.class.php';
}

// Load translation files required by the page
$langs->loadLangs(array('bills', 'companies'));

$id     = (GETPOST('id') ? GETPOSTINT('id') : GETPOSTINT('facid')); // For backward compatibility
$ref    = GETPOST('ref', 'alpha');
$lineid = GETPOSTINT('lineid');
$socid  = GETPOSTINT('socid');
$action = GETPOST('action', 'aZ09');

// Security check
if ($user->socid) {
	$socid = $user->socid;
}

$object = new Facture($db);
// Load object
if ($id > 0 || !empty($ref)) {
	$ret = $object->fetch($id, $ref, '', '', (getDolGlobalString('INVOICE_USE_SITUATION') ? $conf->global->INVOICE_USE_SITUATION : 0));
}
// Initialize a technical object to manage hooks of page. Note that conf->hooks_modules contains an array of hook context
$hookmanager->initHooks(array('invoicecontactcard', 'globalcard'));

$hookmanager->initHooks(array('invoicecontactcard', 'globalcard'));

$result = restrictedArea($user, 'facture', $object->id);

$usercancreate = $user->hasRight("facture", "creer");
<<<<<<< HEAD
=======

>>>>>>> cc80841a

/*
 * Actions
 */

$parameters = array('id'=>$id);
$reshook = $hookmanager->executeHooks('doActions', $parameters, $object, $action);
if ($reshook < 0) {
	setEventMessages($hookmanager->error, $hookmanager->errors, 'errors');
}

if (empty($reshook)) {
	// Add new contact
	if ($action == 'addcontact' && $user->hasRight('facture', 'creer')) {
		if ($result > 0 && $id > 0) {
			$contactid = (GETPOST('userid') ? GETPOSTINT('userid') : GETPOSTINT('contactid'));
			$typeid    = (GETPOST('typecontact') ? GETPOST('typecontact') : GETPOST('type'));
			$result    = $object->add_contact($contactid, $typeid, GETPOST("source", 'aZ09'));
		}

		if ($result >= 0) {
			header("Location: ".$_SERVER['PHP_SELF']."?id=".$object->id);
			exit;
		} else {
			if ($object->error == 'DB_ERROR_RECORD_ALREADY_EXISTS') {
				$langs->load("errors");
				setEventMessages($langs->trans("ErrorThisContactIsAlreadyDefinedAsThisType"), null, 'errors');
			} else {
				setEventMessages($object->error, $object->errors, 'errors');
			}
		}
	} elseif ($action == 'swapstatut' && $user->hasRight('facture', 'creer')) {
		// Toggle the status of a contact
		$result = $object->swapContactStatus(GETPOSTINT('ligne'));
	} elseif ($action == 'deletecontact' && $user->hasRight('facture', 'creer')) {
		// Delete contact
		$result = $object->delete_contact($lineid);

		if ($result >= 0) {
			header("Location: ".$_SERVER['PHP_SELF']."?id=".$object->id);
			exit;
		} else {
			dol_print_error($db);
		}
	}
}

/*
 * View
 */

$title = $object->ref." - ".$langs->trans('ContactsAddresses');
$helpurl = "EN:Customers_Invoices|FR:Factures_Clients|ES:Facturas_a_clientes";
llxHeader('', $title, $helpurl);

$form = new Form($db);
$formcompany = new FormCompany($db);
$contactstatic = new Contact($db);
$userstatic = new User($db);


/* *************************************************************************** */
/*                                                                             */
/* View and edit mode                                                         */
/*                                                                             */
/* *************************************************************************** */

if ($id > 0 || !empty($ref)) {
	if ($object->fetch($id, $ref) > 0) {
		$object->fetch_thirdparty();

		$head = facture_prepare_head($object);

		$totalpaid = $object->getSommePaiement();

		print dol_get_fiche_head($head, 'contact', $langs->trans('InvoiceCustomer'), -1, 'bill');

		// Invoice content

		$linkback = '<a href="'.DOL_URL_ROOT.'/compta/facture/list.php?restore_lastsearch_values=1'.(!empty($socid) ? '&socid='.$socid : '').'">'.$langs->trans("BackToList").'</a>';

		$morehtmlref = '<div class="refidno">';
		// Ref customer
		$morehtmlref .= $form->editfieldkey("RefCustomer", 'ref_client', $object->ref_customer, $object, 0, 'string', '', 0, 1);
		$morehtmlref .= $form->editfieldval("RefCustomer", 'ref_client', $object->ref_customer, $object, 0, 'string', '', null, null, '', 1);
		// Thirdparty
		$morehtmlref .= '<br>'.$object->thirdparty->getNomUrl(1, 'customer');
		// Project
		if (isModEnabled('project')) {
			$langs->load("projects");
			$morehtmlref .= '<br>';
			if (0) {
				$morehtmlref .= img_picto($langs->trans("Project"), 'project', 'class="pictofixedwidth"');
				if ($action != 'classify') {
					$morehtmlref .= '<a class="editfielda" href="'.$_SERVER['PHP_SELF'].'?action=classify&token='.newToken().'&id='.$object->id.'">'.img_edit($langs->transnoentitiesnoconv('SetProject')).'</a> ';
				}
				$morehtmlref .= $form->form_project($_SERVER['PHP_SELF'].'?id='.$object->id, $object->socid, $object->fk_project, ($action == 'classify' ? 'projectid' : 'none'), 0, 0, 0, 1, '', 'maxwidth300');
			} else {
				if (!empty($object->fk_project)) {
					$proj = new Project($db);
					$proj->fetch($object->fk_project);
					$morehtmlref .= $proj->getNomUrl(1);
					if ($proj->title) {
						$morehtmlref .= '<span class="opacitymedium"> - '.dol_escape_htmltag($proj->title).'</span>';
					}
				}
			}
		}
		$morehtmlref .= '</div>';

		$object->totalpaid = $totalpaid; // To give a chance to dol_banner_tab to use already paid amount to show correct status

		dol_banner_tab($object, 'ref', $linkback, 1, 'ref', 'ref', $morehtmlref, '', 0, '', '', 1);

		print dol_get_fiche_end();

		//print '<br>';

		// Contacts lines (modules that overwrite templates must declare this into descriptor)
		$dirtpls = array_merge($conf->modules_parts['tpl'], array('/core/tpl'));
		foreach ($dirtpls as $reldir) {
			$res = @include dol_buildpath($reldir.'/contacts.tpl.php');
			if ($res) {
				break;
			}
		}
	} else {
		// Record not found
		print "ErrorRecordNotFound";
	}
}

// End of page
llxFooter();
$db->close();<|MERGE_RESOLUTION|>--- conflicted
+++ resolved
@@ -59,15 +59,10 @@
 // Initialize a technical object to manage hooks of page. Note that conf->hooks_modules contains an array of hook context
 $hookmanager->initHooks(array('invoicecontactcard', 'globalcard'));
 
-$hookmanager->initHooks(array('invoicecontactcard', 'globalcard'));
-
 $result = restrictedArea($user, 'facture', $object->id);
 
 $usercancreate = $user->hasRight("facture", "creer");
-<<<<<<< HEAD
-=======
-
->>>>>>> cc80841a
+
 
 /*
  * Actions
