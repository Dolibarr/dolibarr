<?php
/* Copyright (C) 2005      Patrick Rouillon     <patrick@rouillon.net>
 * Copyright (C) 2005-2009 Destailleur Laurent  <eldy@users.sourceforge.net>
 *
 * This program is free software; you can redistribute it and/or modify
 * it under the terms of the GNU General Public License as published by
 * the Free Software Foundation; either version 2 of the License, or
 * (at your option) any later version.
 *
 * This program is distributed in the hope that it will be useful,
 * but WITHOUT ANY WARRANTY; without even the implied warranty of
 * MERCHANTABILITY or FITNESS FOR A PARTICULAR PURPOSE.  See the
 * GNU General Public License for more details.
 *
 * You should have received a copy of the GNU General Public License
 * along with this program. If not, see <http://www.gnu.org/licenses/>.
 */

/**
 *       \file       htdocs/compta/facture/contact.php
 *       \ingroup    facture
 *       \brief      Onglet de gestion des contacts des factures
<<<<<<< HEAD
 *       \version    $Id: contact.php,v 1.48 2011/07/31 22:23:13 eldy Exp $
=======
 *       \version    $Id: contact.php,v 1.50 2011/08/14 03:13:50 eldy Exp $
>>>>>>> 19bde3ab
 */

require("../../main.inc.php");
require_once(DOL_DOCUMENT_ROOT."/compta/facture/class/facture.class.php");
require_once(DOL_DOCUMENT_ROOT."/contact/class/contact.class.php");
require_once(DOL_DOCUMENT_ROOT.'/core/class/discount.class.php');
require_once(DOL_DOCUMENT_ROOT.'/lib/invoice.lib.php');
require_once(DOL_DOCUMENT_ROOT.'/core/class/html.formcompany.class.php');

$langs->load("bills");
$langs->load("companies");

$facid = isset($_GET["facid"])?$_GET["facid"]:'';

// Security check
if ($user->societe_id) $socid=$user->societe_id;
$result = restrictedArea($user, 'facture', $facid);


/*
 * Ajout d'un nouveau contact
 */

if ($_POST["action"] == 'addcontact' && $user->rights->facture->creer)
{

	$result = 0;
	$facture = new Facture($db);
	$result = $facture->fetch($_GET["facid"]);

    if ($result > 0 && $_GET["facid"] > 0)
    {
  		$result = $facture->add_contact($_POST["contactid"], $_POST["type"], $_POST["source"]);
    }

	if ($result >= 0)
	{
		Header("Location: contact.php?facid=".$facture->id);
		exit;
	}
	else
	{
		if ($facture->error == 'DB_ERROR_RECORD_ALREADY_EXISTS')
		{
			$langs->load("errors");
			$mesg = '<div class="error">'.$langs->trans("ErrorThisContactIsAlreadyDefinedAsThisType").'</div>';
		}
		else
		{
			$mesg = '<div class="error">'.$facture->error.'</div>';
		}
	}
}

// bascule du statut d'un contact
if ($_GET["action"] == 'swapstatut' && $user->rights->facture->creer)
{
	$facture = new Facture($db);
	if ($facture->fetch(GETPOST("facid")))
	{
	    $result=$facture->swapContactStatus(GETPOST('ligne'));
	}
	else
	{
		dol_print_error($db);
	}
}

// Efface un contact
if ($_GET["action"] == 'deleteline' && $user->rights->facture->creer)
{
	$facture = new Facture($db);
	$facture->fetch($_GET["facid"]);
	$result = $facture->delete_contact($_GET["lineid"]);

	if ($result >= 0)
	{
		Header("Location: contact.php?facid=".$facture->id);
		exit;
	}
	else {
		dol_print_error($db);
	}
}


/*
 * View
 */

llxHeader('', $langs->trans("Bill"), "Facture");

$html = new Form($db);
$formcompany = new FormCompany($db);
$contactstatic=new Contact($db);
$userstatic=new User($db);


/* *************************************************************************** */
/*                                                                             */
/* Mode vue et edition                                                         */
/*                                                                             */
/* *************************************************************************** */
dol_htmloutput_mesg($mesg);

$id = $_GET['facid'];
$ref= $_GET['ref'];
if ($id > 0 || ! empty($ref))
{
	$facture = new Facture($db);
	if ($facture->fetch($id, $ref) > 0)
	{
		$facture->fetch_thirdparty();

		$head = facture_prepare_head($facture);

		dol_fiche_head($head, 'contact', $langs->trans('InvoiceCustomer'), 0, 'bill');

		/*
		 *   Facture synthese pour rappel
		 */
		print '<table class="border" width="100%">';

		// Ref
		print '<tr><td width="20%">'.$langs->trans('Ref').'</td>';
		print '<td colspan="3">';
		$morehtmlref='';
		$discount=new DiscountAbsolute($db);
		$result=$discount->fetch(0,$facture->id);
		if ($result > 0)
		{
			$morehtmlref=' ('.$langs->trans("CreditNoteConvertedIntoDiscount",$discount->getNomUrl(1,'discount')).')';
		}
		if ($result < 0)
		{
			dol_print_error('',$discount->error);
		}
		print $html->showrefnav($facture,'ref','',1,'facnumber','ref',$morehtmlref);
		print '</td></tr>';

		// Customer
		print "<tr><td>".$langs->trans("Company")."</td>";
		print '<td colspan="3">'.$facture->client->getNomUrl(1,'compta').'</td></tr>';
		print "</table>";

		print '</div>';


		/*
		 * Lignes de contacts
		 */
		echo '<br><table class="noborder" width="100%">';

		/*
		 * Ajouter une ligne de contact
		 * Non affiche en mode modification de ligne
		 */
		if ($_GET["action"] != 'editline' && $user->rights->facture->creer)
		{
			print '<tr class="liste_titre">';
			print '<td>'.$langs->trans("Source").'</td>';
			print '<td>'.$langs->trans("Company").'</td>';
			print '<td>'.$langs->trans("Contacts").'</td>';
			print '<td>'.$langs->trans("ContactType").'</td>';
			print '<td colspan="3">&nbsp;</td>';
			print "</tr>\n";

			$var = false;

			print '<form action="contact.php?facid='.$id.'" method="post">';
			print '<input type="hidden" name="token" value="'.$_SESSION['newtoken'].'">';
			print '<input type="hidden" name="action" value="addcontact">';
			print '<input type="hidden" name="source" value="internal">';
			print '<input type="hidden" name="id" value="'.$id.'">';

            // Line to add an internal contact
			print "<tr ".$bc[$var].">";

			print '<td nowrap="nowrap">';
			print img_object('','user').' '.$langs->trans("Users");
			print '</td>';

			print '<td colspan="1">';
			print $mysoc->name;
			print '</td>';

			print '<td colspan="1">';
			// Ge get ids of alreadey selected users
			//$userAlreadySelected = $facture->getListContactId('internal');	// On ne doit pas desactiver un contact deja selectionner car on doit pouvoir le seclectionner une deuxieme fois pour un autre type
			$html->select_users($user->id,'contactid',0,$userAlreadySelected);
			print '</td>';
			print '<td>';
			$formcompany->selectTypeContact($facture, '', 'type','internal');
			print '</td>';
			print '<td align="right" colspan="3" ><input type="submit" class="button" value="'.$langs->trans("Add").'"></td>';
			print '</tr>';

            print '</form>';

			print '<form action="contact.php?facid='.$id.'" method="post">';
			print '<input type="hidden" name="token" value="'.$_SESSION['newtoken'].'">';
			print '<input type="hidden" name="action" value="addcontact">';
			print '<input type="hidden" name="source" value="external">';
			print '<input type="hidden" name="id" value="'.$id.'">';

            // Line to add an external contact
			$var=!$var;
			print "<tr ".$bc[$var].">";

			print '<td nowrap="nowrap">';
			print img_object('','contact').' '.$langs->trans("ThirdPartyContacts");
			print '</td>';

			print '<td nowrap="nowrap">';
			$selectedCompany = isset($_GET["newcompany"])?$_GET["newcompany"]:$facture->client->id;
			$selectedCompany = $formcompany->selectCompaniesForNewContact($facture, 'facid', $selectedCompany, $htmlname = 'newcompany');
			print '</td>';

			print '<td>';
			$nbofcontacts=$html->select_contacts($selectedCompany, '', 'contactid');
			if ($nbofcontacts == 0) print $langs->trans("NoContactDefined");
			print '</td>';
			print '<td>';
			$formcompany->selectTypeContact($facture, '', 'type','external');
			print '</td>';
			print '<td align="right" colspan="3"><input type="submit" class="button" value="'.$langs->trans("Add").'"';
			if (! $nbofcontacts) print ' disabled="true"';
			print '></td>';
			print '</tr>';

			print "</form>";

            print '<tr><td colspan="6">&nbsp;</td></tr>';
		}

		// List of linked contacts
		print '<tr class="liste_titre">';
		print '<td>'.$langs->trans("Source").'</td>';
		print '<td>'.$langs->trans("Company").'</td>';
		print '<td>'.$langs->trans("Contacts").'</td>';
		print '<td>'.$langs->trans("ContactType").'</td>';
		print '<td align="center">'.$langs->trans("Status").'</td>';
		print '<td colspan="2">&nbsp;</td>';
		print "</tr>\n";

		$companystatic = new Societe($db);
    	$var = true;

		foreach(array('internal','external') as $source)
		{
			$tab = $facture->liste_contact(-1,$source);
        	$num=sizeof($tab);

			$i = 0;
			while ($i < $num)
			{
				$var = !$var;

				print '<tr '.$bc[$var].' valign="top">';

                // Source
				print '<td align="left">';
				if ($tab[$i]['source']=='internal') print $langs->trans("User");
				if ($tab[$i]['source']=='external') print $langs->trans("ThirdPartyContact");
                print '</td>';

				// Third party
				print '<td align="left">';
				if ($tab[$i]['socid'] > 0)
				{
					$companystatic->fetch($tab[$i]['socid']);
					print $companystatic->getNomUrl(1);
                }
				if ($tab[$i]['socid'] < 0)
				{
                    print $mysoc->name;
                }
				if (! $tab[$i]['socid'])
                {
                    print '&nbsp;';
                }
				print '</td>';

				// Contact
				print '<td>';
                if ($tab[$i]['source']=='internal')
                {
                    $userstatic->id=$tab[$i]['id'];
                    $userstatic->nom=$tab[$i]['nom'];
                    $userstatic->prenom=$tab[$i]['firstname'];
                    print $userstatic->getNomUrl(1);
                }
                if ($tab[$i]['source']=='external')
                {
                    $contactstatic->id=$tab[$i]['id'];
                    $contactstatic->name=$tab[$i]['nom'];
                    $contactstatic->firstname=$tab[$i]['firstname'];
                    print $contactstatic->getNomUrl(1);
                }
				print '</td>';

				// Type of contact
				print '<td>'.$tab[$i]['libelle'].'</td>';

				// Status
				print '<td align="center">';
				// Activate/Unactivate contact
				if ($facture->statut >= 0) print '<a href="contact.php?facid='.$facture->id.'&amp;action=swapstatut&amp;ligne='.$tab[$i]['rowid'].'">';
				print $contactstatic->LibStatut($tab[$i]['status'],3);
				if ($facture->statut >= 0) print '</a>';
				print '</td>';

				// Icon update et delete
				print '<td align="center" nowrap>';
				if ($user->rights->facture->creer)
				{
					print '&nbsp;';
					print '<a href="contact.php?facid='.$facture->id.'&amp;action=deleteline&amp;lineid='.$tab[$i]['rowid'].'">';
					print img_delete();
					print '</a>';
				}
				print '</td>';

				print "</tr>\n";

				$i ++;
			}
		}
		print "</table>";
	}
	else
	{
		// Record not found
		print "ErrorRecordNotFound";
	}
}

$db->close();

<<<<<<< HEAD
llxFooter('$Date: 2011/07/31 22:23:13 $');
=======
llxFooter('$Date: 2011/08/14 03:13:50 $');
>>>>>>> 19bde3ab
?><|MERGE_RESOLUTION|>--- conflicted
+++ resolved
@@ -20,11 +20,7 @@
  *       \file       htdocs/compta/facture/contact.php
  *       \ingroup    facture
  *       \brief      Onglet de gestion des contacts des factures
-<<<<<<< HEAD
- *       \version    $Id: contact.php,v 1.48 2011/07/31 22:23:13 eldy Exp $
-=======
  *       \version    $Id: contact.php,v 1.50 2011/08/14 03:13:50 eldy Exp $
->>>>>>> 19bde3ab
  */
 
 require("../../main.inc.php");
@@ -364,9 +360,5 @@
 
 $db->close();
 
-<<<<<<< HEAD
-llxFooter('$Date: 2011/07/31 22:23:13 $');
-=======
 llxFooter('$Date: 2011/08/14 03:13:50 $');
->>>>>>> 19bde3ab
 ?>