--- conflicted
+++ resolved
@@ -57,7 +57,7 @@
  */
 
 // Send remind email
-if ($action == 'presend' && GETPOST('cancel')) 
+if ($action == 'presend' && GETPOST('cancel'))
 {
 	$action='';
 	if (GETPOST('models')=='facture_relance') $mode='sendmassremind';	// If we made a cancel from submit email form, this means we must be into mode=sendmassremind
@@ -66,7 +66,7 @@
 if ($action == 'presend' && GETPOST('sendmail'))
 {
 	if (GETPOST('models')=='facture_relance') $mode='sendmassremind';	// If we made a cancel from submit email form, this means we must be into mode=sendmassremind
-	
+
 	if (!isset($user->email))
 	{
 		$error++;
@@ -79,7 +79,7 @@
 		$error++;
 		setEventMessage("InvoiceNotChecked","warnings");
 	}
-	
+
 	if (! $error)
 	{
 		$nbsent = 0;
@@ -92,7 +92,7 @@
 
 			if ($result > 0)	// Invoice was found
 			{
-				if ($object->statut != 1) 
+				if ($object->statut != 1)
 				{
 					continue; // Payment done or started or canceled
 				}
@@ -104,7 +104,7 @@
 				$filedir=$conf->facture->dir_output . '/' . dol_sanitizeFileName($object->ref);
 				$file = $filedir . '/' . $filename;
 				$mime = 'application/pdf';
-				
+
 				if (dol_is_file($file))
 				{
 					$object->fetch_thirdparty();
@@ -120,7 +120,7 @@
 						$subject = GETPOST('subject');
 						$message = GETPOST('message');
 						$sendtocc = GETPOST('sentocc');
-						
+
 						$substitutionarray=array(
 							'__ID__' => $object->id,
 							'__EMAIL__' => $object->thirdparty->email,
@@ -130,7 +130,7 @@
 							'__REF__' => $object->ref,
 							'__REFCLIENT__' => $object->thirdparty->name
 						);
-						
+
 						$message=make_substitutions($message, $substitutionarray);
 
 						$actiontypecode='AC_FAC';
@@ -181,7 +181,7 @@
 
 								if (! $error)
 								{
-									$resultmasssend.=$langs->trans("MailSent").': '.$sendto."<br>\n";	
+									$resultmasssend.=$langs->trans("MailSent").': '.$sendto."<br>\n";
 								}
 								else
 								{
@@ -216,8 +216,8 @@
 				}
 			}
 		}
-		
-		if ($nbsent) 
+
+		if ($nbsent)
 		{
 			$action='';	// Do not show form post if there was at least one successfull sent
 			setEventMessage($nbsent. '/'.$countToSend.' '.$langs->trans("RemindSent"));
@@ -381,13 +381,8 @@
 
 $limit = $conf->liste_limit;
 
-<<<<<<< HEAD
 $sql = "SELECT s.nom, s.rowid as socid, s.email";
-$sql.= ", f.rowid as facid, f.facnumber, f.increment, f.total as total_ht, f.tva as total_tva, f.total_ttc, f.localtax1, f.localtax2, f.revenuestamp";
-=======
-$sql = "SELECT s.nom, s.rowid as socid";
 $sql.= ", f.rowid as facid, f.facnumber, f.ref_client, f.increment, f.total as total_ht, f.tva as total_tva, f.total_ttc, f.localtax1, f.localtax2, f.revenuestamp";
->>>>>>> adb70ecf
 $sql.= ", f.datef as df, f.date_lim_reglement as datelimite";
 $sql.= ", f.paye as paye, f.fk_statut, f.type";
 $sql.= ", sum(pf.amount) as am";
@@ -512,7 +507,7 @@
 		print $formmail->get_form();
 		print '<br>'."\n";
 	}
-	
+
 	print '<input type="hidden" name="token" value="'.$_SESSION['newtoken'].'">';
 	print '<input type="hidden" name="mode" value="'.$mode.'">';
 	if ($late) print '<input type="hidden" name="late" value="'.dol_escape_htmltag($late).'">';
@@ -526,7 +521,7 @@
 		//print $resultmasssend;
 		print '<br>';
 	}
-	
+
 	$i = 0;
 	print '<table class="liste" width="100%">';
 	print '<tr class="liste_titre">';
