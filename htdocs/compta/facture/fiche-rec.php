<?php
/* Copyright (C) 2002-2003 Rodolphe Quiedeville <rodolphe@quiedeville.org>
 * Copyright (C) 2004-2016 Laurent Destailleur  <eldy@users.sourceforge.net>
 * Copyright (C) 2005-2012 Regis Houssin        <regis.houssin@capnetworks.com>
 * Copyright (C) 2013      Florian Henry	    <florian.henry@open-concept.pro>
 * Copyright (C) 2013      Juanjo Menent	    <jmenent@2byte.es>
 * Copyright (C) 2015      Jean-François Ferry	<jfefe@aternatik.fr>
 * Copyright (C) 2012      Cedric Salvador      <csalvador@gpcsolutions.fr>
 * Copyright (C) 2015      Alexandre Spangaro   <aspangaro.dolibarr@gmail.com>
 * Copyright (C) 2016      Meziane Sof		<virtualsof@yahoo.fr>
 * Copyright (C) 2017       Frédéric France         <frederic.france@netlogic.fr>
 *
 * This program is free software; you can redistribute it and/or modify
 * it under the terms of the GNU General Public License as published by
 * the Free Software Foundation; either version 3 of the License, or
 * (at your option) any later version.
 *
 * This program is distributed in the hope that it will be useful,
 * but WITHOUT ANY WARRANTY; without even the implied warranty of
 * MERCHANTABILITY or FITNESS FOR A PARTICULAR PURPOSE.  See the
 * GNU General Public License for more details.
 *
 * You should have received a copy of the GNU General Public License
 * along with this program. If not, see <http://www.gnu.org/licenses/>.
 */

/**
 *	\file       htdocs/compta/facture/fiche-rec.php
 *	\ingroup    facture
 *	\brief      Page to show predefined invoice
 */

require '../../main.inc.php';
require_once DOL_DOCUMENT_ROOT.'/compta/facture/class/facture-rec.class.php';
require_once DOL_DOCUMENT_ROOT.'/product/class/product.class.php';
require_once DOL_DOCUMENT_ROOT.'/core/class/html.formother.class.php';
if (! empty($conf->projet->enabled)) {
	require_once DOL_DOCUMENT_ROOT . '/projet/class/project.class.php';
	//require_once DOL_DOCUMENT_ROOT . '/core/class/html.formprojet.class.php';
}
require_once DOL_DOCUMENT_ROOT . '/core/class/html.formprojet.class.php';
require_once DOL_DOCUMENT_ROOT . '/core/class/doleditor.class.php';
require_once DOL_DOCUMENT_ROOT . '/core/lib/invoice.lib.php';
require_once DOL_DOCUMENT_ROOT . '/core/class/extrafields.class.php';

$langs->load('bills');
$langs->load('compta');
$langs->load('admin');
$langs->load('other');

$action     = GETPOST('action','alpha');
$massaction = GETPOST('massaction','alpha');
$show_files = GETPOST('show_files','int');
$confirm    = GETPOST('confirm','alpha');
$cancel     = GETPOST('cancel', 'alpha');
$toselect   = GETPOST('toselect', 'array');
$contextpage= GETPOST('contextpage','aZ')?GETPOST('contextpage','aZ'):'invoicetemplatelist';   // To manage different context of search

// Security check
$id=(GETPOST('facid','int')?GETPOST('facid','int'):GETPOST('id','int'));
$lineid=GETPOST('lineid','int');
$ref=GETPOST('ref','alpha');
if ($user->societe_id) $socid=$user->societe_id;
$objecttype = 'facture_rec';
if ($action == "create" || $action == "add") $objecttype = '';
$result = restrictedArea($user, 'facture', $id, $objecttype);
$projectid = GETPOST('projectid','int');

$search_ref=GETPOST('search_ref');
$search_societe=GETPOST('search_societe');
$search_montant_ht=GETPOST('search_montant_ht');
$search_montant_vat=GETPOST('search_montant_vat');
$search_montant_ttc=GETPOST('search_montant_ttc');
$search_payment_mode=GETPOST('search_payment_mode');
$search_payment_term=GETPOST('search_payment_term');
$day=GETPOST('day');
$year=GETPOST('year');
$month=GETPOST('month');
$day_date_when=GETPOST('day_date_when');
$year_date_when=GETPOST('year_date_when');
$month_date_when=GETPOST('month_date_when');
$search_recurring=GETPOST('search_recurring','int');
$search_frequency=GETPOST('search_frequency','alpha');
$search_unit_frequency=GETPOST('search_unit_frequency','alpha');

$limit = GETPOST('limit')?GETPOST('limit','int'):$conf->liste_limit;
$sortfield = GETPOST("sortfield",'alpha');
$sortorder = GETPOST("sortorder",'alpha');
$page = GETPOST("page",'int');
if (empty($page) || $page == -1) { $page = 0; }     // If $page is not defined, or '' or -1
$offset = $limit * $page;
if (! $sortorder) $sortorder='DESC';
if (! $sortfield) $sortfield='f.titre';
$pageprev = $page - 1;
$pagenext = $page + 1;

$object = new FactureRec($db);
if (($id > 0 || $ref) && $action != 'create' && $action != 'add')
{
	$ret = $object->fetch($id, $ref);
	if (!$ret)
	{
		setEventMessages($langs->trans("ErrorRecordNotFound"), null, 'errors');
	}
}

// Initialize technical object to manage hooks of page. Note that conf->hooks_modules contains array of hook context
$hookmanager->initHooks(array('invoicereccard','globalcard'));
$extrafields = new ExtraFields($db);

// fetch optionals attributes and labels
$extralabels = $extrafields->fetch_name_optionals_label('facture_rec');
$search_array_options=$extrafields->getOptionalsFromPost($extralabels,'','search_');

$permissionnote = $user->rights->facture->creer; // Used by the include of actions_setnotes.inc.php
$permissiondellink=$user->rights->facture->creer;	// Used by the include of actions_dellink.inc.php
$permissiontoedit = $user->rights->facture->creer; // Used by the include of actions_lineupdonw.inc.php


/*
 * Actions
 */

if (GETPOST('cancel','alpha')) { $action='list'; $massaction=''; }
if (! GETPOST('confirmmassaction','alpha') && $massaction != 'presend' && $massaction != 'confirm_presend') { $massaction=''; }

$parameters = array('socid' => $socid);
$reshook = $hookmanager->executeHooks('doActions', $parameters, $object, $action); // Note that $action and $object may have been modified by some hooks
if ($reshook < 0) setEventMessages($hookmanager->error, $hookmanager->errors, 'errors');

if (empty($reshook))
{
	if (GETPOST('cancel','alpha')) $action='';

	// Selection of new fields
	include DOL_DOCUMENT_ROOT.'/core/actions_changeselectedfields.inc.php';

	// Set note
	include DOL_DOCUMENT_ROOT.'/core/actions_setnotes.inc.php';	    // Must be include, not include_once

	include DOL_DOCUMENT_ROOT.'/core/actions_dellink.inc.php';		// Must be include, not include_once

	include DOL_DOCUMENT_ROOT.'/core/actions_lineupdown.inc.php';	// Must be include, not include_once

	// Do we click on purge search criteria ?
	if (GETPOST('button_removefilter_x','alpha') || GETPOST('button_removefilter.x','alpha') || GETPOST('button_removefilter','alpha')) // All test are required to be compatible with all browsers
	{
		$search_ref='';
		$search_societe='';
		$search_montant_ht='';
		$search_montant_vat='';
		$search_montant_ttc='';
		$search_montant_mode='';
		$search_montant_term='';
		$day='';
		$year='';
		$month='';
		$day_date_when='';
		$year_date_when='';
		$month_date_when='';
		$search_recurring='';
		$search_frequency='';
		$search_unit_frequency='';
		$search_array_options=array();
	}

	// Mass actions
	/*$objectclass='MyObject';
    $objectlabel='MyObject';
    $permtoread = $user->rights->mymodule->read;
    $permtodelete = $user->rights->mymodule->delete;
    $uploaddir = $conf->mymodule->dir_output;
    include DOL_DOCUMENT_ROOT.'/core/actions_massactions.inc.php';*/

	// Create predefined invoice
	if ($action == 'add')
	{
		if (! GETPOST('titre'))
		{
			setEventMessages($langs->transnoentities("ErrorFieldRequired",$langs->trans("Title")), null, 'errors');
			$action = "create";
			$error++;
		}

		$frequency=GETPOST('frequency', 'int');
		$reyear=GETPOST('reyear');
		$remonth=GETPOST('remonth');
		$reday=GETPOST('reday');
		$rehour=GETPOST('rehour');
		$remin=GETPOST('remin');
		$nb_gen_max=GETPOST('nb_gen_max', 'int');
		//if (empty($nb_gen_max)) $nb_gen_max =0;

		if (GETPOST('frequency'))
		{
			if (empty($reyear) || empty($remonth) || empty($reday))
			{
				setEventMessages($langs->transnoentities("ErrorFieldRequired",$langs->trans("Date")), null, 'errors');
				$action = "create";
				$error++;
			}
			if ($nb_gen_max === '')
			{
				setEventMessages($langs->transnoentities("ErrorFieldRequired",$langs->trans("MaxPeriodNumber")), null, 'errors');
				$action = "create";
				$error++;
			}
		}

		if (! $error)
		{
			$object->titre = GETPOST('titre', 'alpha');
			$object->note_private = GETPOST('note_private','none');
            $object->note_public  = GETPOST('note_public','none');
            $object->modelpdf = GETPOST('modelpdf', 'alpha');
			$object->usenewprice = GETPOST('usenewprice');

			$object->frequency = $frequency;
			$object->unit_frequency = GETPOST('unit_frequency', 'alpha');
			$object->nb_gen_max = $nb_gen_max;
			$object->auto_validate = GETPOST('auto_validate', 'int');
            $object->generate_pdf = GETPOST('generate_pdf', 'int');
			$object->fk_project = $projectid;

			$date_next_execution = dol_mktime($rehour, $remin, 0, $remonth, $reday, $reyear);
			$object->date_when = $date_next_execution;

			// Get first contract linked to invoice used to generate template
			if ($id > 0)
			{
				$srcObject = new Facture($db);
				$srcObject->fetch(GETPOST('facid','int'));

				$srcObject->fetchObjectLinked();

				if (! empty($srcObject->linkedObjectsIds['contrat']))
				{
					$contractidid = reset($srcObject->linkedObjectsIds['contrat']);

					$object->origin = 'contrat';
					$object->origin_id = $contractidid;
					$object->linked_objects[$object->origin] = $object->origin_id;
				}
			}

			$db->begin();

			$oldinvoice = new Facture($db);
			$oldinvoice->fetch($id);

			$result = $object->create($user, $oldinvoice->id);
			if ($result > 0)
			{
				$result=$oldinvoice->delete($user, 1);
				if ($result < 0)
				{
					$error++;
					setEventMessages($oldinvoice->error, $oldinvoice->errors, 'errors');
					$action = "create";
				}
			}
			else
			{
				$error++;
				setEventMessages($object->error, $object->errors, 'errors');
				$action = "create";
			}

			if (! $error)
			{
				$db->commit();

				header("Location: " . $_SERVER['PHP_SELF'] . '?facid=' . $object->id);
	   			exit;
			}
			else
			{
				$db->rollback();

				$error++;
				setEventMessages($object->error, $object->errors, 'errors');
				$action = "create";
			}
		}
	}

	// Delete
	if ($action == 'confirm_deleteinvoice' && $confirm == 'yes' && $user->rights->facture->supprimer)
	{
		$object->delete($user);
		header("Location: " . $_SERVER['PHP_SELF'] );
		exit;
	}


	// Update field
	// Set condition
	if ($action == 'setconditions' && $user->rights->facture->creer)
	{
		$result=$object->setPaymentTerms(GETPOST('cond_reglement_id', 'int'));

	}
	// Set mode
	elseif ($action == 'setmode' && $user->rights->facture->creer)
	{
		$result=$object->setPaymentMethods(GETPOST('mode_reglement_id', 'int'));
	}
	// Set project
	elseif ($action == 'classin' && $user->rights->facture->creer)
	{
		$object->setProject(GETPOST('projectid', 'int'));
	}
	// Set bank account
	elseif ($action == 'setref' && $user->rights->facture->creer)
	{
		//var_dump(GETPOST('ref', 'alpha'));exit;
		$result=$object->setValueFrom('titre', GETPOST('ref', 'alpha'), '', null, 'text', '', $user, 'BILLREC_MODIFY');
		if ($result > 0)
		{
			$object->titre = GETPOST('ref', 'alpha');
			$object->ref = $object->titre;
		}
		else dol_print_error($db, $object->error, $object->errors);
	}
	// Set bank account
	elseif ($action == 'setbankaccount' && $user->rights->facture->creer)
	{
		$result=$object->setBankAccount(GETPOST('fk_account', 'int'));
	}
	// Set frequency and unit frequency
	elseif ($action == 'setfrequency' && $user->rights->facture->creer)
	{
		$object->setFrequencyAndUnit(GETPOST('frequency', 'int'), GETPOST('unit_frequency', 'alpha'));
	}
	// Set next date of execution
	elseif ($action == 'setdate_when' && $user->rights->facture->creer)
	{
		$date = dol_mktime(GETPOST('date_whenhour'), GETPOST('date_whenmin'), 0, GETPOST('date_whenmonth'), GETPOST('date_whenday'), GETPOST('date_whenyear'));
		if (!empty($date)) $object->setNextDate($date);
	}
	// Set max period
	elseif ($action == 'setnb_gen_max' && $user->rights->facture->creer)
	{
		$object->setMaxPeriod(GETPOST('nb_gen_max', 'int'));
	}
	// Set auto validate
	elseif ($action == 'setauto_validate' && $user->rights->facture->creer)
	{
		$object->setAutoValidate(GETPOST('auto_validate', 'int'));
    }
    // Set generate pdf
	elseif ($action == 'setgenerate_pdf' && $user->rights->facture->creer)
	{
		$object->setGeneratepdf(GETPOST('generate_pdf', 'int'));
	}
    // Set model pdf
	elseif ($action == 'setmodelpdf' && $user->rights->facture->creer)
	{
		$object->setModelpdf(GETPOST('modelpdf', 'alpha'));
	}

	// Delete line
	if ($action == 'confirm_deleteline' && $confirm == 'yes' && $user->rights->facture->creer)
	{
		$object->fetch($id);
		$object->fetch_thirdparty();

		$db->begin();

		$line=new FactureLigneRec($db);

<<<<<<< HEAD
		// For triggers
		$line->id = $lineid;

		if ($line->delete($user) > 0)
		{
			$result=$object->update_price(1);

			if ($result > 0)
			{
				$db->commit();
				$object->fetch($object->id);    // Reload lines
			}
			else
			{
				$db->rollback();
				setEventMessages($db->lasterror(), null, 'errors');
			}
		}
		else
		{
			$db->rollback();
			setEventMessages($line->error, $line->errors, 'errors');
		}
	}
	else if ($action == 'update_extras')
	{
		// Fill array 'array_options' with data from update form
		$extralabels = $extrafields->fetch_name_optionals_label($object->table_element);
		$ret = $extrafields->setOptionalsFromPost($extralabels, $object, GETPOST('attribute'));
		if ($ret < 0) $error++;

		if (! $error) {
			$result = $object->insertExtraFields();
			if ($result < 0)
			{
				setEventMessages($object->error, $object->errors, 'errors');
				$error++;
			}
		}
	}

	// Add a new line
	if ($action == 'addline' && $user->rights->facture->creer)
	{
		$langs->load('errors');
		$error = 0;

		// Set if we used free entry or predefined product
		$predef='';
		$product_desc=(GETPOST('dp_desc')?GETPOST('dp_desc'):'');
		$price_ht = GETPOST('price_ht');
		if (GETPOST('prod_entry_mode') == 'free')
		{
			$idprod=0;
			$tva_tx = (GETPOST('tva_tx') ? GETPOST('tva_tx') : 0);
		}
		else
		{
			$idprod=GETPOST('idprod', 'int');
			$tva_tx = '';
		}

		$qty = GETPOST('qty' . $predef);
		$remise_percent = GETPOST('remise_percent' . $predef);

		// Extrafields
		$extrafieldsline = new ExtraFields($db);
		$extralabelsline = $extrafieldsline->fetch_name_optionals_label($object->table_element_line);
		$array_options = $extrafieldsline->getOptionalsFromPost($extralabelsline, $predef);
		// Unset extrafield
		if (is_array($extralabelsline))
		{
			// Get extra fields
			foreach ($extralabelsline as $key => $value) {
				unset($_POST["options_" . $key . $predef]);
			}
		}

		if (empty($idprod) && ($price_ht < 0) && ($qty < 0)) {
			setEventMessages($langs->trans('ErrorBothFieldCantBeNegative', $langs->transnoentitiesnoconv('UnitPriceHT'), $langs->transnoentitiesnoconv('Qty')), null, 'errors');
			$error ++;
		}
		if (GETPOST('prod_entry_mode') == 'free' && empty($idprod) && GETPOST('type') < 0) {
			setEventMessages($langs->trans('ErrorFieldRequired', $langs->transnoentitiesnoconv('Type')), null, 'errors');
			$error ++;
		}
		if (GETPOST('prod_entry_mode') == 'free' && empty($idprod) && (! ($price_ht >= 0) || $price_ht == '')) 	// Unit price can be 0 but not ''
		{
			setEventMessages($langs->trans("ErrorFieldRequired", $langs->transnoentitiesnoconv("UnitPriceHT")), null, 'errors');
			$error ++;
		}
		if ($qty == '') {
			setEventMessages($langs->trans('ErrorFieldRequired', $langs->transnoentitiesnoconv('Qty')), null, 'errors');
			$error ++;
		}
		if (GETPOST('prod_entry_mode') == 'free' && empty($idprod) && empty($product_desc)) {
			setEventMessages($langs->trans('ErrorFieldRequired', $langs->transnoentitiesnoconv('Description')), null, 'errors');
			$error ++;
		}
		if ($qty < 0) {
			$langs->load("errors");
			setEventMessages($langs->trans('ErrorQtyForCustomerInvoiceCantBeNegative'), null, 'errors');
			$error ++;
		}

		if (! $error && ($qty >= 0) && (! empty($product_desc) || ! empty($idprod)))
		{
		$ret = $object->fetch($id);
		if ($ret < 0) {
			dol_print_error($db, $object->error);
			exit();
		}
		$ret = $object->fetch_thirdparty();

		// Clean parameters
		$date_start = dol_mktime(GETPOST('date_start' . $predef . 'hour'), GETPOST('date_start' . $predef . 'min'), GETPOST('date_start' . $predef . 'sec'), GETPOST('date_start' . $predef . 'month'), GETPOST('date_start' . $predef . 'day'), GETPOST('date_start' . $predef . 'year'));
		$date_end = dol_mktime(GETPOST('date_end' . $predef . 'hour'), GETPOST('date_end' . $predef . 'min'), GETPOST('date_end' . $predef . 'sec'), GETPOST('date_end' . $predef . 'month'), GETPOST('date_end' . $predef . 'day'), GETPOST('date_end' . $predef . 'year'));
		$price_base_type = (GETPOST('price_base_type', 'alpha') ? GETPOST('price_base_type', 'alpha') : 'HT');

		// Define special_code for special lines
		$special_code = 0;
		// if (empty($_POST['qty'])) $special_code=3; // Options should not exists on invoices

		// Ecrase $pu par celui du produit
		// Ecrase $desc par celui du produit
		// Ecrase $tva_tx par celui du produit
		// Ecrase $base_price_type par celui du produit
		// Replaces $fk_unit with the product's
		if (! empty($idprod))
			{
			$prod = new Product($db);
			$prod->fetch($idprod);

			$label = ((GETPOST('product_label') && GETPOST('product_label') != $prod->label) ? GETPOST('product_label') : '');

			// Update if prices fields are defined
			$tva_tx = get_default_tva($mysoc, $object->thirdparty, $prod->id);
			$tva_npr = get_default_npr($mysoc, $object->thirdparty, $prod->id);
			if (empty($tva_tx)) $tva_npr=0;

			$pu_ht = $prod->price;
			$pu_ttc = $prod->price_ttc;
			$price_min = $prod->price_min;
			$price_base_type = $prod->price_base_type;

			// We define price for product
			if (! empty($conf->global->PRODUIT_MULTIPRICES) && ! empty($object->thirdparty->price_level))
			{
				$pu_ht = $prod->multiprices[$object->thirdparty->price_level];
				$pu_ttc = $prod->multiprices_ttc[$object->thirdparty->price_level];
				$price_min = $prod->multiprices_min[$object->thirdparty->price_level];
				$price_base_type = $prod->multiprices_base_type[$object->thirdparty->price_level];
				if (! empty($conf->global->PRODUIT_MULTIPRICES_USE_VAT_PER_LEVEL))  // using this option is a bug. kept for backward compatibility
				{
					if (isset($prod->multiprices_tva_tx[$object->thirdparty->price_level])) $tva_tx=$prod->multiprices_tva_tx[$object->thirdparty->price_level];
					if (isset($prod->multiprices_recuperableonly[$object->thirdparty->price_level])) $tva_npr=$prod->multiprices_recuperableonly[$object->thirdparty->price_level];
					if (empty($tva_tx)) $tva_npr=0;
				}
			}
			elseif (! empty($conf->global->PRODUIT_CUSTOMER_PRICES))
			{
				require_once DOL_DOCUMENT_ROOT . '/product/class/productcustomerprice.class.php';

				$prodcustprice = new Productcustomerprice($db);

				$filter = array('t.fk_product' => $prod->id,'t.fk_soc' => $object->thirdparty->id);

				$result = $prodcustprice->fetch_all('', '', 0, 0, $filter);
				if ($result)
				{
					if (count($prodcustprice->lines) > 0)
					{
						$pu_ht = price($prodcustprice->lines[0]->price);
						$pu_ttc = price($prodcustprice->lines[0]->price_ttc);
						$price_base_type = $prodcustprice->lines[0]->price_base_type;
						$tva_tx = $prodcustprice->lines[0]->tva_tx;
					}
				}
			}
=======
    			$result = $prodcustprice->fetch_all('', '', 0, 0, $filter);
    			if ($result)
    			{
    				if (count($prodcustprice->lines) > 0)
    				{
    					$pu_ht = price($prodcustprice->lines[0]->price);
    					$pu_ttc = price($prodcustprice->lines[0]->price_ttc);
    					$price_base_type = $prodcustprice->lines[0]->price_base_type;
    					$tva_tx = $prodcustprice->lines[0]->tva_tx;
						if ($prodcustprice->lines[0]->default_vat_code && ! preg_match('/\(.*\)/', $tva_tx)) $tva_tx.= ' ('.$prodcustprice->lines[0]->default_vat_code.')';
						$tva_npr = $prodcustprice->lines[0]->recuperableonly;
						if (empty($tva_tx)) $tva_npr=0;
    				}
    			}
    		}
>>>>>>> 77b6ef73

			$tmpvat = price2num(preg_replace('/\s*\(.*\)/', '', $tva_tx));
			$tmpprodvat = price2num(preg_replace('/\s*\(.*\)/', '', $prod->tva_tx));

			// if price ht was forced (ie: from gui when calculated by margin rate and cost price). TODO Why this ?
			if (! empty($price_ht))
			{
				$pu_ht = price2num($price_ht, 'MU');
				$pu_ttc = price2num($pu_ht * (1 + ($tmpvat / 100)), 'MU');
			}
			// On reevalue prix selon taux tva car taux tva transaction peut etre different
			// de ceux du produit par defaut (par exemple si pays different entre vendeur et acheteur).
			elseif ($tmpvat != $tmpprodvat)
			{
				if ($price_base_type != 'HT')
				{
					$pu_ht = price2num($pu_ttc / (1 + ($tmpvat / 100)), 'MU');
				}
				else
				{
					$pu_ttc = price2num($pu_ht * (1 + ($tmpvat / 100)), 'MU');
				}
			}

			$desc = '';

			// Define output language
			if (! empty($conf->global->MAIN_MULTILANGS) && ! empty($conf->global->PRODUIT_TEXTS_IN_THIRDPARTY_LANGUAGE))
			{
				$outputlangs = $langs;
				$newlang = '';
				if (empty($newlang) && GETPOST('lang_id','aZ09'))
					$newlang = GETPOST('lang_id','aZ09');
				if (empty($newlang))
					$newlang = $object->thirdparty->default_lang;
				if (! empty($newlang))
				{
					$outputlangs = new Translate("", $conf);
					$outputlangs->setDefaultLang($newlang);
				}

				$desc = (! empty($prod->multilangs [$outputlangs->defaultlang] ["description"])) ? $prod->multilangs [$outputlangs->defaultlang] ["description"] : $prod->description;
			}
			else
			{
				$desc = $prod->description;
			}

					$desc = dol_concatdesc($desc, $product_desc);

			// Add custom code and origin country into description
			if (empty($conf->global->MAIN_PRODUCT_DISABLE_CUSTOMCOUNTRYCODE) && (! empty($prod->customcode) || ! empty($prod->country_code)))
			{
				$tmptxt = '(';
				if (! empty($prod->customcode))
					$tmptxt .= $langs->transnoentitiesnoconv("CustomCode") . ': ' . $prod->customcode;
				if (! empty($prod->customcode) && ! empty($prod->country_code))
					$tmptxt .= ' - ';
				if (! empty($prod->country_code))
					$tmptxt .= $langs->transnoentitiesnoconv("CountryOrigin") . ': ' . getCountry($prod->country_code, 0, $db, $langs, 0);
				$tmptxt .= ')';
				$desc = dol_concatdesc($desc, $tmptxt);

			}

			$type = $prod->type;
			$fk_unit = $prod->fk_unit;

		}
		else
		{
			$pu_ht = price2num($price_ht, 'MU');
			$pu_ttc = price2num(GETPOST('price_ttc'), 'MU');
			$tva_npr = (preg_match('/\*/', $tva_tx) ? 1 : 0);
			$tva_tx = str_replace('*', '', $tva_tx);
			if (empty($tva_tx)) $tva_npr=0;
			$label = (GETPOST('product_label') ? GETPOST('product_label') : '');
			$desc = $product_desc;
			$type = GETPOST('type');
			$fk_unit= GETPOST('units', 'alpha');
		}

		// Margin
		$fournprice = price2num(GETPOST('fournprice' . $predef) ? GETPOST('fournprice' . $predef) : '');
		$buyingprice = price2num(GETPOST('buying_price' . $predef) != '' ? GETPOST('buying_price' . $predef) : '');    // If buying_price is '0', we must keep this value

		// Local Taxes
		$localtax1_tx = get_localtax($tva_tx, 1, $object->thirdparty, $mysoc, $tva_npr);
		$localtax2_tx = get_localtax($tva_tx, 2, $object->thirdparty, $mysoc, $tva_npr);

		$info_bits = 0;
		if ($tva_npr)
			$info_bits |= 0x01;

		if (! empty($price_min) && (price2num($pu_ht) * (1 - price2num($remise_percent) / 100) < price2num($price_min)))
		{
			$mesg = $langs->trans("CantBeLessThanMinPrice", price(price2num($price_min, 'MU'), 0, $langs, 0, 0, - 1, $conf->currency));
			setEventMessages($mesg, null, 'errors');
		}
		else
		{
			// Insert line
			$result = $object->addline($desc, $pu_ht, $qty, $tva_tx,$localtax1_tx, $localtax2_tx, $idprod, $remise_percent, $price_base_type, $info_bits, '', $pu_ttc, $type, - 1, $special_code, $label, $fk_unit);

			if ($result > 0)
			{
				/*if (empty($conf->global->MAIN_DISABLE_PDF_AUTOUPDATE))
    			{
    			    // Define output language
    			    $outputlangs = $langs;
    			    $newlang = '';
    			    if ($conf->global->MAIN_MULTILANGS && empty($newlang) && GETPOST('lang_id','aZ09')) $newlang = GETPOST('lang_id','aZ09');
    			    if ($conf->global->MAIN_MULTILANGS && empty($newlang))	$newlang = $object->thirdparty->default_lang;
    			    if (! empty($newlang)) {
    				$outputlangs = new Translate("", $conf);
    				$outputlangs->setDefaultLang($newlang);
    			    }
    			    $model=$object->modelpdf;
    			    $ret = $object->fetch($id); // Reload to get new records

    			    $result = $object->generateDocument($model, $outputlangs, $hidedetails, $hidedesc, $hideref);
    			    if ($result < 0) setEventMessages($object->error, $object->errors, 'errors');
    			}*/
				$object->fetch($object->id);    // Reload lines

				unset($_POST['prod_entry_mode']);

				unset($_POST['qty']);
				unset($_POST['type']);
				unset($_POST['remise_percent']);
				unset($_POST['price_ht']);
				unset($_POST['multicurrency_price_ht']);
				unset($_POST['price_ttc']);
				unset($_POST['tva_tx']);
				unset($_POST['product_ref']);
				unset($_POST['product_label']);
				unset($_POST['product_desc']);
				unset($_POST['fournprice']);
				unset($_POST['buying_price']);
				unset($_POST['np_marginRate']);
				unset($_POST['np_markRate']);
				unset($_POST['dp_desc']);
				unset($_POST['idprod']);
				unset($_POST['units']);

				unset($_POST['date_starthour']);
				unset($_POST['date_startmin']);
				unset($_POST['date_startsec']);
				unset($_POST['date_startday']);
				unset($_POST['date_startmonth']);
				unset($_POST['date_startyear']);
				unset($_POST['date_endhour']);
				unset($_POST['date_endmin']);
				unset($_POST['date_endsec']);
				unset($_POST['date_endday']);
				unset($_POST['date_endmonth']);
				unset($_POST['date_endyear']);

				unset($_POST['situations']);
				unset($_POST['progress']);
			}
			else
			{
				setEventMessages($object->error, $object->errors, 'errors');
			}

			$action = '';
		}
		}
	}

	elseif ($action == 'updateligne' && $user->rights->facture->creer && ! GETPOST('cancel','alpha'))
	{
		if (! $object->fetch($id) > 0)	dol_print_error($db);
		$object->fetch_thirdparty();

		// Clean parameters
		$date_start = '';
		$date_end = '';
		//$date_start = dol_mktime(GETPOST('date_starthour'), GETPOST('date_startmin'), GETPOST('date_startsec'), GETPOST('date_startmonth'), GETPOST('date_startday'), GETPOST('date_startyear'));
		//$date_end = dol_mktime(GETPOST('date_endhour'), GETPOST('date_endmin'), GETPOST('date_endsec'), GETPOST('date_endmonth'), GETPOST('date_endday'), GETPOST('date_endyear'));
		$description = dol_htmlcleanlastbr(GETPOST('product_desc','none') ? GETPOST('product_desc','none') : GETPOST('desc','none'));
		$pu_ht = GETPOST('price_ht');
		$vat_rate = (GETPOST('tva_tx') ? GETPOST('tva_tx') : 0);
		$qty = GETPOST('qty');

		// Define info_bits
		$info_bits = 0;
		if (preg_match('/\*/', $vat_rate))
			$info_bits |= 0x01;

			// Define vat_rate
			$vat_rate = str_replace('*', '', $vat_rate);
			$localtax1_rate = get_localtax($vat_rate, 1, $object->thirdparty);
			$localtax2_rate = get_localtax($vat_rate, 2, $object->thirdparty);

			// Add buying price
			$fournprice = price2num(GETPOST('fournprice') ? GETPOST('fournprice') : '');
			$buyingprice = price2num(GETPOST('buying_price') != '' ? GETPOST('buying_price') : '');       // If buying_price is '0', we muste keep this value

			// Extrafields
			$extrafieldsline = new ExtraFields($db);
			$extralabelsline = $extrafieldsline->fetch_name_optionals_label($object->table_element_line);
			$array_options = $extrafieldsline->getOptionalsFromPost($extralabelsline);

			$objectline = new FactureLigneRec($db);
			if ($objectline->fetch(GETPOST('lineid')))
			{
				$objectline->array_options=$array_options;
				$result=$objectline->insertExtraFields();
				if ($result < 0)
				{
					setEventMessages($langs->trans('Error').$result, null, 'errors');
				}
			}

			// Unset extrafield
			if (is_array($extralabelsline))
			{
				// Get extra fields
				foreach ($extralabelsline as $key => $value)
				{
					 unset($_POST["options_" . $key]);
				}
			}

			// Define special_code for special lines
			$special_code=GETPOST('special_code');
			if (! GETPOST('qty')) $special_code=3;

			/*$line = new FactureLigne($db);
            $line->fetch(GETPOST('lineid'));
            $percent = $line->get_prev_progress($object->id);

            if (GETPOST('progress') < $percent)
            {
                $mesg = '<div class="warning">' . $langs->trans("CantBeLessThanMinPercent") . '</div>';
                setEventMessages($mesg, null, 'warnings');
                $error++;
                $result = -1;
            }*/

			// Check minimum price
			$productid = GETPOST('productid', 'int');
			if (! empty($productid))
			{
			$product = new Product($db);
			$product->fetch($productid);

			$type = $product->type;

			$price_min = $product->price_min;
			if (! empty($conf->global->PRODUIT_MULTIPRICES) && ! empty($object->thirdparty->price_level))
					$price_min = $product->multiprices_min [$object->thirdparty->price_level];

					$label = ((GETPOST('update_label') && GETPOST('product_label')) ? GETPOST('product_label') : '');

					// Check price is not lower than minimum (check is done only for standard or replacement invoices)
					if (($object->type == Facture::TYPE_STANDARD || $object->type == Facture::TYPE_REPLACEMENT) && $price_min && (price2num($pu_ht) * (1 - price2num(GETPOST('remise_percent')) / 100) < price2num($price_min))) {
						setEventMessages($langs->trans("CantBeLessThanMinPrice", price(price2num($price_min, 'MU'), 0, $langs, 0, 0, - 1, $conf->currency)), null, 'errors');
						$error ++;
					}
			} else {
				$type = GETPOST('type');
				$label = (GETPOST('product_label') ? GETPOST('product_label') : '');

				// Check parameters
				if (GETPOST('type') < 0) {
					setEventMessages($langs->trans("ErrorFieldRequired", $langs->transnoentitiesnoconv("Type")), null, 'errors');
					$error ++;
				}
			}
			if ($qty < 0) {
				$langs->load("errors");
				setEventMessages($langs->trans('ErrorQtyForCustomerInvoiceCantBeNegative'), null, 'errors');
				$error ++;
			}

			// Update line
			if (! $error)
		{
			$result = $object->updateline(
				GETPOST('lineid'),
				$description,
				$pu_ht,
				$qty,
				$vat_rate,
				$localtax1_rate,
				$localtax1_rate,
				GETPOST('productid'),
				GETPOST('remise_percent'),
				'HT',
				$info_bits,
				0,
				0,
				$type,
				0,
				$special_code,
				$label,
				GETPOST('units')
			);

			if ($result >= 0)
			{
					/*if (empty($conf->global->MAIN_DISABLE_PDF_AUTOUPDATE)) {
                        // Define output language
                        $outputlangs = $langs;
                        $newlang = '';
                        if ($conf->global->MAIN_MULTILANGS && empty($newlang) && GETPOST('lang_id','aZ09'))
                            $newlang = GETPOST('lang_id','aZ09');
                            if ($conf->global->MAIN_MULTILANGS && empty($newlang))
                                $newlang = $object->thirdparty->default_lang;
                                if (! empty($newlang)) {
                                    $outputlangs = new Translate("", $conf);
                                    $outputlangs->setDefaultLang($newlang);
                                }

                                $ret = $object->fetch($id); // Reload to get new records
                                $object->generateDocument($object->modelpdf, $outputlangs, $hidedetails, $hidedesc, $hideref);
                    }*/

				$object->fetch($object->id);    // Reload lines

				unset($_POST['qty']);
				unset($_POST['type']);
				unset($_POST['productid']);
				unset($_POST['remise_percent']);
				unset($_POST['price_ht']);
				unset($_POST['multicurrency_price_ht']);
				unset($_POST['price_ttc']);
				unset($_POST['tva_tx']);
				unset($_POST['product_ref']);
				unset($_POST['product_label']);
				unset($_POST['product_desc']);
				unset($_POST['fournprice']);
				unset($_POST['buying_price']);
				unset($_POST['np_marginRate']);
				unset($_POST['np_markRate']);

				unset($_POST['dp_desc']);
				unset($_POST['idprod']);
				unset($_POST['units']);

				unset($_POST['date_starthour']);
				unset($_POST['date_startmin']);
				unset($_POST['date_startsec']);
				unset($_POST['date_startday']);
				unset($_POST['date_startmonth']);
				unset($_POST['date_startyear']);
				unset($_POST['date_endhour']);
				unset($_POST['date_endmin']);
				unset($_POST['date_endsec']);
				unset($_POST['date_endday']);
				unset($_POST['date_endmonth']);
				unset($_POST['date_endyear']);

				unset($_POST['situations']);
				unset($_POST['progress']);
			}
			else
			{
				setEventMessages($object->error, $object->errors, 'errors');
			}
		}
	}
}


/*
 *	View
 */

llxHeader('',$langs->trans("RepeatableInvoices"),'ch-facture.html#s-fac-facture-rec');

$form = new Form($db);
$formother = new FormOther($db);
if (! empty($conf->projet->enabled)) { $formproject = new FormProjets($db); }
$companystatic = new Societe($db);
$invoicerectmp = new FactureRec($db);

$now = dol_now();
$tmparray=dol_getdate($now);
$today = dol_mktime(23,59,59,$tmparray['mon'],$tmparray['mday'],$tmparray['year']);   // Today is last second of current day


/*
 * Create mode
 */
if ($action == 'create')
{
	print load_fiche_titre($langs->trans("CreateRepeatableInvoice"),'','title_accountancy.png');

	$object = new Facture($db);   // Source invoice
	$product_static = new Product($db);

	if ($object->fetch($id, $ref) > 0)
	{
		$result = $object->getLinesArray();

		print '<form action="'.$_SERVER["PHP_SELF"].'" method="POST">';
		print '<input type="hidden" name="token" value="'.$_SESSION['newtoken'].'">';
		print '<input type="hidden" name="action" value="add">';
		print '<input type="hidden" name="facid" value="'.$object->id.'">';

		dol_fiche_head(null, '', '', 0);

		$rowspan=4;
		if (! empty($conf->projet->enabled)) $rowspan++;
		if ($object->fk_account > 0) $rowspan++;

		print '<table class="border" width="100%">';

		$object->fetch_thirdparty();

		// Title
		print '<tr><td class="titlefieldcreate fieldrequired">'.$langs->trans("Title").'</td><td>';
		print '<input class="flat quatrevingtpercent" type="text" name="titre" value="'.$_POST["titre"].'">';
		print '</td></tr>';

		// Third party
		print '<tr><td class="titlefieldcreate">'.$langs->trans("Customer").'</td><td>'.$object->thirdparty->getNomUrl(1,'customer').'</td>';
		print '</tr>';

		$note_public=GETPOST('note_public','none')?GETPOST('note_public','none'):$object->note_public;
		$note_private=GETPOST('note_private','none')?GETPOST('note_private','none'):$object->note_private;

		// Help of substitution key
		$substitutionarray = getCommonSubstitutionArray($langs, 2, null, $object);

		$substitutionarray['__INVOICE_PREVIOUS_MONTH__'] = $langs->trans("PreviousMonthOfInvoice").' ('.$langs->trans("Example").': '.dol_print_date(dol_time_plus_duree($object->date, -1, 'm'),'%m').')';
		$substitutionarray['__INVOICE_MONTH__'] = $langs->trans("MonthOfInvoice").' ('.$langs->trans("Example").': '.dol_print_date($object->date,'%m').')';
		$substitutionarray['__INVOICE_NEXT_MONTH__'] = $langs->trans("NextMonthOfInvoice").' ('.$langs->trans("Example").': '.dol_print_date(dol_time_plus_duree($object->date, 1, 'm'),'%m').')';
		$substitutionarray['__INVOICE_PREVIOUS_MONTH_TEXT__'] = $langs->trans("TextPreviousMonthOfInvoice").' ('.$langs->trans("Example").': '.dol_print_date(dol_time_plus_duree($object->date, -1, 'm'),'%B').')';
		$substitutionarray['__INVOICE_MONTH_TEXT__'] = $langs->trans("TextMonthOfInvoice").' ('.$langs->trans("Example").': '.dol_print_date($object->date,'%B').')';
		$substitutionarray['__INVOICE_NEXT_MONTH_TEXT__'] = $langs->trans("TextNextMonthOfInvoice").' ('.$langs->trans("Example").': '.dol_print_date(dol_time_plus_duree($object->date, 1, 'm'), '%B').')';
		$substitutionarray['__INVOICE_PREVIOUS_YEAR__'] = $langs->trans("YearOfInvoice").' ('.$langs->trans("Example").': '.dol_print_date(dol_time_plus_duree($object->date, -1, 'y'),'%Y').')';
		$substitutionarray['__INVOICE_YEAR__'] =  $langs->trans("PreviousYearOfInvoice").' ('.$langs->trans("Example").': '.dol_print_date($object->date,'%Y').')';
		$substitutionarray['__INVOICE_NEXT_YEAR__'] = $langs->trans("NextYearOfInvoice").' ('.$langs->trans("Example").': '.dol_print_date(dol_time_plus_duree($object->date, 1, 'y'),'%Y').')';
		// Only on template invoices
		$substitutionarray['__INVOICE_DATE_NEXT_INVOICE_BEFORE_GEN__'] = $langs->trans("DateNextInvoiceBeforeGen").' ('.$langs->trans("Example").': '.dol_print_date($object->date_when, 'dayhour').')';
		$substitutionarray['__INVOICE_DATE_NEXT_INVOICE_AFTER_GEN__'] = $langs->trans("DateNextInvoiceAfterGen").' ('.$langs->trans("Example").': '.dol_print_date(dol_time_plus_duree($object->date_when, $object->frequency, $object->unit_frequency),'dayhour').')';

		$htmltext = '<i>'.$langs->trans("FollowingConstantsWillBeSubstituted").':<br>';
		foreach($substitutionarray as $key => $val)
		{
			$htmltext.=$key.' = '.$langs->trans($val).'<br>';
		}
		$htmltext.='</i>';

		// Public note
		print '<tr>';
		print '<td class="tdtop">';
		print $form->textwithpicto($langs->trans('NotePublic'), $htmltext, 1, 'help', '', 0, 2, 'notepublic');
		print '</td>';
		print '<td colspan="2">';
		$doleditor = new DolEditor('note_public', $note_public, '', 80, 'dolibarr_notes', 'In', 0, false, true, ROWS_3, '90%');
		print $doleditor->Create(1);

		// Private note
		if (empty($user->societe_id))
		{
			print '<tr>';
			print '<td class="tdtop">';
			print $form->textwithpicto($langs->trans('NotePrivate'), $htmltext, 1, 'help', '', 0, 2, 'noteprivate');
			print '</td>';
			print '<td valign="top" colspan="2">';
			$doleditor = new DolEditor('note_private', $note_private, '', 80, 'dolibarr_notes', 'In', 0, false, true, ROWS_3, '90%');
			print $doleditor->Create(1);
			// print '<textarea name="note_private" wrap="soft" cols="70" rows="'.ROWS_3.'">'.$note_private.'.</textarea>
			print '</td></tr>';
		}

		// Author
		print "<tr><td>".$langs->trans("Author")."</td><td>".$user->getFullName($langs)."</td></tr>";

		// Payment term
		print "<tr><td>".$langs->trans("PaymentConditions")."</td><td>";
		$form->form_conditions_reglement($_SERVER['PHP_SELF'].'?id='.$object->id, $object->cond_reglement_id, 'none');
		print "</td></tr>";

		// Payment mode
		print "<tr><td>".$langs->trans("PaymentMode")."</td><td>";
		$form->form_modes_reglement($_SERVER['PHP_SELF'].'?id='.$object->id, $object->mode_reglement_id, 'none', '', 1);
		print "</td></tr>";

		// Project
		if (! empty($conf->projet->enabled) && is_object($object->thirdparty) && $object->thirdparty->id > 0)
		{
			$projectid = GETPOST('projectid')?GETPOST('projectid'):$object->fk_project;
			$langs->load('projects');
			print '<tr><td>' . $langs->trans('Project') . '</td><td>';
			$numprojet = $formproject->select_projects($object->thirdparty->id, $projectid, 'projectid', 0, 0, 1, 0, 0, 0, 0, '', 0, 0, '');
			print ' &nbsp; <a href="'.DOL_URL_ROOT.'/projet/card.php?socid=' . $object->thirdparty->id . '&action=create&status=1&backtopage='.urlencode($_SERVER["PHP_SELF"].'?action=create&socid='.$object->thirdparty->id.(!empty($id)?'&id='.$id:'')).'">' . $langs->trans("AddProject") . '</a>';
			print '</td></tr>';
		}

		// Bank account
		if ($object->fk_account > 0)
		{
			print "<tr><td>".$langs->trans('BankAccount')."</td><td>";
			$form->formSelectAccount($_SERVER['PHP_SELF'].'?id='.$object->id, $object->fk_account, 'none');
			print "</td></tr>";
		}

        // Model pdf
        print "<tr><td>".$langs->trans('Model')."</td><td>";
        include_once DOL_DOCUMENT_ROOT . '/core/modules/facture/modules_facture.php';
        $list = ModelePDFFactures::liste_modeles($db);
        print $form->selectarray('modelpdf', $list, $conf->global->FACTURE_ADDON_PDF);
        print "</td></tr>";

		print "</table>";

		dol_fiche_end();


		// Autogeneration
		$title = $langs->trans("Recurrence");
		print load_fiche_titre('<span class="fa fa-calendar"></span> '.$title, '', '');

		dol_fiche_head(null, '', '', 0);

		print '<table class="border" width="100%">';

		// Frequency + unit
		print '<tr><td class="titlefieldcreate">'.$form->textwithpicto($langs->trans("Frequency"), $langs->transnoentitiesnoconv('toolTipFrequency'))."</td><td>";
		print "<input type='text' name='frequency' value='".GETPOST('frequency', 'int')."' size='4' />&nbsp;".$form->selectarray('unit_frequency', array('d'=>$langs->trans('Day'), 'm'=>$langs->trans('Month'), 'y'=>$langs->trans('Year')), (GETPOST('unit_frequency')?GETPOST('unit_frequency'):'m'));
		print "</td></tr>";

		// First date of execution for cron
		print "<tr><td>".$langs->trans('NextDateToExecution')."</td><td>";
		$date_next_execution = isset($date_next_execution) ? $date_next_execution : (GETPOST('remonth') ? dol_mktime(12, 0, 0, GETPOST('remonth'), GETPOST('reday'), GETPOST('reyear')) : -1);
		print $form->select_date($date_next_execution, '', 1, 1, '', "add", 1, 1, 1);
		print "</td></tr>";

		// Number max of generation
		print "<tr><td>".$langs->trans("MaxPeriodNumber")."</td><td>";
		print '<input type="text" name="nb_gen_max" value="'.GETPOST('nb_gen_max').'" size="5" />';
		print "</td></tr>";

		// Auto validate the invoice
		print "<tr><td>".$langs->trans("StatusOfGeneratedInvoices")."</td><td>";
		$select = array('0'=>$langs->trans('BillStatusDraft'),'1'=>$langs->trans('BillStatusValidated'));
		print $form->selectarray('auto_validate', $select, GETPOST('auto_validate'));
		print "</td></tr>";

		// Auto generate document
		print "<tr><td>".$langs->trans("StatusOfGeneratedDocuments")."</td><td>";
		$select = array('0'=>$langs->trans('DoNotGenerateDoc'),'1'=>$langs->trans('AutoGenerateDoc'));
		print $form->selectarray('generate_pdf', $select, GETPOST('generate_pdf'));
		print "</td></tr>";

		print "</table>";

		dol_fiche_end();


		$title = $langs->trans("ProductsAndServices");
		if (empty($conf->service->enabled))
			$title = $langs->trans("Products");
		else if (empty($conf->product->enabled))
			$title = $langs->trans("Services");

		print load_fiche_titre($title, '', '');

		/*
		 * Invoice lines
		 */
		print '<div class="div-table-responsive-no-min">';
		print '<table id="tablelines" class="noborder noshadow" width="100%">';
		// Show object lines
		if (! empty($object->lines))
		{
			$disableedit=1;
			$disablemove=1;
			$disableremove=1;
			$ret = $object->printObjectLines('', $mysoc, $object->thirdparty, $lineid, 0);      // No date selector for template invoice
		}

		print "</table>\n";
		print '<div>';

		print '</td></tr>';

		if ($flag_price_may_change)
		{
			print '<tr><td colspan="3" align="left">';
			print '<select name="usenewprice" class="flat">';
			print '<option value="0">'.$langs->trans("AlwaysUseFixedPrice").'</option>';
			print '<option value="1" disabled>'.$langs->trans("AlwaysUseNewPrice").'</option>';
			print '</select>';
			print '</td></tr>';
		}
		print "</table>\n";

		print '<div align="center"><input type="submit" class="button" value="'.$langs->trans("Create").'">';
		print '&nbsp;&nbsp;&nbsp;&nbsp;&nbsp;';
		print '<input type="button" class="button" value="' . $langs->trans("Cancel") . '" onClick="javascript:history.go(-1)">';
		print '</div>';
		print "</form>\n";
	}
	else
	{
		dol_print_error('',"Error, no invoice ".$object->id);
	}
}
else
{
	/*
	 * View mode
	 */
	if ($object->id > 0)
	{
		$object->fetch_thirdparty();

		// Confirmation de la suppression d'une ligne produit
		if ($action == 'ask_deleteline') {
			$formconfirm = $form->formconfirm($_SERVER["PHP_SELF"] . '?id=' . $object->id . '&lineid=' . $lineid, $langs->trans('DeleteProductLine'), $langs->trans('ConfirmDeleteProductLine'), 'confirm_deleteline', '', 'no', 1);
		}

		// Confirm delete of repeatable invoice
		if ($action == 'ask_deleteinvoice') {
			$formconfirm = $form->formconfirm($_SERVER["PHP_SELF"] . '?id=' . $object->id, $langs->trans('DeleteRepeatableInvoice'), $langs->trans('ConfirmDeleteRepeatableInvoice'), 'confirm_deleteinvoice', '', 'no', 1);
		}

		print $formconfirm;

		$author = new User($db);
		$author->fetch($object->user_author);

		$head=invoice_rec_prepare_head($object);

		dol_fiche_head($head, 'card', $langs->trans("RepeatableInvoice"), -1, 'bill');	// Add a div

		// Recurring invoice content

		$linkback = '<a href="' . DOL_URL_ROOT . '/compta/facture/invoicetemplate_list.php?restore_lastsearch_values=1' . (! empty($socid) ? '&socid=' . $socid : '') . '">' . $langs->trans("BackToList") . '</a>';

		$morehtmlref='';
		if ($action != 'editref') $morehtmlref.=$form->editfieldkey($object->ref, 'ref', $object->ref, $object, $user->rights->facture->creer, '', '', 0, 2);
		else $morehtmlref.= $form->editfieldval('', 'ref', $object->ref, $object, $user->rights->facture->creer, 'string');

		$morehtmlref.='<div class="refidno">';
		// Ref customer
		//$morehtmlref.=$form->editfieldkey("RefCustomer", 'ref_client', $object->ref_client, $object, $user->rights->facture->creer, 'string', '', 0, 1);
		//$morehtmlref.=$form->editfieldval("RefCustomer", 'ref_client', $object->ref_client, $object, $user->rights->facture->creer, 'string', '', null, null, '', 1);
		// Thirdparty
		$morehtmlref.=$langs->trans('ThirdParty') . ' : ' . $object->thirdparty->getNomUrl(1);
		// Project
		if (! empty($conf->projet->enabled))
		{
			$langs->load("projects");
			$morehtmlref.='<br>'.$langs->trans('Project') . ' ';
			if ($user->rights->facture->creer)
			{
				if ($action != 'classify')
					$morehtmlref.='<a href="' . $_SERVER['PHP_SELF'] . '?action=classify&amp;id=' . $object->id . '">' . img_edit($langs->transnoentitiesnoconv('SetProject')) . '</a> : ';
					if ($action == 'classify') {
						//$morehtmlref.=$form->form_project($_SERVER['PHP_SELF'] . '?id=' . $object->id, $object->socid, $object->fk_project, 'projectid', 0, 0, 1, 1);
						$morehtmlref.='<form method="post" action="'.$_SERVER['PHP_SELF'].'?id='.$object->id.'">';
						$morehtmlref.='<input type="hidden" name="action" value="classin">';
						$morehtmlref.='<input type="hidden" name="token" value="'.$_SESSION['newtoken'].'">';
						$morehtmlref.=$formproject->select_projects($object->socid, $object->fk_project, 'projectid', $maxlength, 0, 1, 0, 1, 0, 0, '', 1);
						$morehtmlref.='<input type="submit" class="button valignmiddle" value="'.$langs->trans("Modify").'">';
						$morehtmlref.='</form>';
					} else {
						$morehtmlref.=$form->form_project($_SERVER['PHP_SELF'] . '?id=' . $object->id, $object->socid, $object->fk_project, 'none', 0, 0, 0, 1);
					}
			} else {
				if (! empty($object->fk_project)) {
					$proj = new Project($db);
					$proj->fetch($object->fk_project);
					$morehtmlref.='<a href="'.DOL_URL_ROOT.'/projet/card.php?id=' . $object->fk_project . '" title="' . $langs->trans('ShowProject') . '">';
					$morehtmlref.=$proj->ref;
					$morehtmlref.='</a>';
				} else {
					$morehtmlref.='';
				}
			}
		}
		$morehtmlref.='</div>';

		dol_banner_tab($object, 'ref', $linkback, 1, 'titre', 'none', $morehtmlref, '', 0, '', $morehtmlright);

		print '<div class="fichecenter">';
		print '<div class="fichehalfleft">';
		print '<div class="underbanner clearboth"></div>';

		print '<table class="border" width="100%">';

		print '<tr><td class="titlefield">'.$langs->trans("Author").'</td><td colspan="3">'.$author->getFullName($langs)."</td></tr>";

		print '<tr><td>'.$langs->trans("AmountHT").'</td>';
		print '<td colspan="3">'.price($object->total_ht,'',$langs,1,-1,-1,$conf->currency).'</td>';
		print '</tr>';

		print '<tr><td>'.$langs->trans("AmountVAT").'</td><td colspan="3">'.price($object->total_tva,'',$langs,1,-1,-1,$conf->currency).'</td>';
		print '</tr>';

		// Amount Local Taxes
		if (($mysoc->localtax1_assuj == "1" && $mysoc->useLocalTax(1)) || $object->total_localtax1 != 0) 	// Localtax1
		{
			print '<tr><td>' . $langs->transcountry("AmountLT1", $mysoc->country_code) . '</td>';
			print '<td class="nowrap">' . price($object->total_localtax1, 1, '', 1, - 1, - 1, $conf->currency) . '</td></tr>';
		}
		if (($mysoc->localtax2_assuj == "1" && $mysoc->useLocalTax(2)) || $object->total_localtax2 != 0) 	// Localtax2
		{
			print '<tr><td>' . $langs->transcountry("AmountLT2", $mysoc->country_code) . '</td>';
			print '<td class=nowrap">' . price($object->total_localtax2, 1, '', 1, - 1, - 1, $conf->currency) . '</td></tr>';
		}

		print '<tr><td>'.$langs->trans("AmountTTC").'</td><td colspan="3">'.price($object->total_ttc,'',$langs,1,-1,-1,$conf->currency).'</td>';
		print '</tr>';


		// Payment term
		print '<tr><td>';
		print '<table class="nobordernopadding" width="100%"><tr><td>';
		print $langs->trans('PaymentConditionsShort');
		print '</td>';
		if ($object->type != Facture::TYPE_CREDIT_NOTE && $action != 'editconditions' && ! empty($object->brouillon) && $user->rights->facture->creer)
			print '<td align="right"><a href="' . $_SERVER["PHP_SELF"] . '?action=editconditions&amp;facid=' . $object->id . '">' . img_edit($langs->trans('SetConditions'), 1) . '</a></td>';
		print '</tr></table>';
		print '</td><td colspan="3">';
		if ($object->type != Facture::TYPE_CREDIT_NOTE)
		{
			if ($action == 'editconditions')
			{
				$form->form_conditions_reglement($_SERVER['PHP_SELF'] . '?facid=' . $object->id, $object->cond_reglement_id, 'cond_reglement_id');
			}
			else
			{
				$form->form_conditions_reglement($_SERVER['PHP_SELF'] . '?facid=' . $object->id, $object->cond_reglement_id, 'none');
			}
		} else {
			print '&nbsp;';
		}
		print '</td></tr>';

		// Payment mode
		print '<tr><td>';
		print '<table class="nobordernopadding" width="100%"><tr><td>';
		print $langs->trans('PaymentMode');
		print '</td>';
		if ($action != 'editmode' && ! empty($object->brouillon) && $user->rights->facture->creer)
			print '<td align="right"><a href="' . $_SERVER["PHP_SELF"] . '?action=editmode&amp;facid=' . $object->id . '">' . img_edit($langs->trans('SetMode'), 1) . '</a></td>';
		print '</tr></table>';
		print '</td><td colspan="3">';
		if ($action == 'editmode')
		{
			$form->form_modes_reglement($_SERVER['PHP_SELF'].'?facid='.$object->id, $object->mode_reglement_id, 'mode_reglement_id', 'CRDT');
		}
		else
		{
			$form->form_modes_reglement($_SERVER['PHP_SELF'].'?facid='.$object->id, $object->mode_reglement_id, 'none', 'CRDT');
		}
		print '</td></tr>';

		// Help of substitution key
		$dateexample=dol_now();
		if (! empty($object->frequency) && ! empty($object->date_when)) $dateexample=$object->date_when;

		$substitutionarray = getCommonSubstitutionArray($langs, 2, null, $object);

		$substitutionarray['__INVOICE_PREVIOUS_MONTH__'] = $langs->trans("PreviousMonthOfInvoice").' ('.$langs->trans("Example").': '.dol_print_date(dol_time_plus_duree($dateexample, -1, 'm'),'%m').')';
		$substitutionarray['__INVOICE_MONTH__'] = $langs->trans("MonthOfInvoice").' ('.$langs->trans("Example").': '.dol_print_date($dateexample,'%m').')';
		$substitutionarray['__INVOICE_NEXT_MONTH__'] = $langs->trans("NextMonthOfInvoice").' ('.$langs->trans("Example").': '.dol_print_date(dol_time_plus_duree($dateexample, 1, 'm'),'%m').')';
		$substitutionarray['__INVOICE_PREVIOUS_MONTH_TEXT__'] = $langs->trans("TextPreviousMonthOfInvoice").' ('.$langs->trans("Example").': '.dol_print_date(dol_time_plus_duree($dateexample, -1, 'm'),'%B').')';
		$substitutionarray['__INVOICE_MONTH_TEXT__'] = $langs->trans("TextMonthOfInvoice").' ('.$langs->trans("Example").': '.dol_print_date($dateexample,'%B').')';
		$substitutionarray['__INVOICE_NEXT_MONTH_TEXT__'] = $langs->trans("TextNextMonthOfInvoice").' ('.$langs->trans("Example").': '.dol_print_date(dol_time_plus_duree($dateexample, 1, 'm'), '%B').')';
		$substitutionarray['__INVOICE_PREVIOUS_YEAR__'] = $langs->trans("YearOfInvoice").' ('.$langs->trans("Example").': '.dol_print_date(dol_time_plus_duree($dateexample, -1, 'y'),'%Y').')';
		$substitutionarray['__INVOICE_YEAR__'] =  $langs->trans("PreviousYearOfInvoice").' ('.$langs->trans("Example").': '.dol_print_date($dateexample,'%Y').')';
		$substitutionarray['__INVOICE_NEXT_YEAR__'] = $langs->trans("NextYearOfInvoice").' ('.$langs->trans("Example").': '.dol_print_date(dol_time_plus_duree($dateexample, 1, 'y'),'%Y').')';
		// Only on template invoices
		$substitutionarray['__INVOICE_DATE_NEXT_INVOICE_BEFORE_GEN__'] = $langs->trans("DateNextInvoiceBeforeGen").' ('.$langs->trans("Example").': '.dol_print_date($object->date_when, 'dayhour').')';
		$substitutionarray['__INVOICE_DATE_NEXT_INVOICE_AFTER_GEN__'] = $langs->trans("DateNextInvoiceAfterGen").' ('.$langs->trans("Example").': '.dol_print_date(dol_time_plus_duree($object->date_when, $object->frequency, $object->unit_frequency),'dayhour').')';

		$htmltext = '<i>'.$langs->trans("FollowingConstantsWillBeSubstituted").':<br>';
		foreach($substitutionarray as $key => $val)
		{
			$htmltext.=$key.' = '.$langs->trans($val).'<br>';
		}
		$htmltext.='</i>';

		// Note public
		print '<tr><td>';
		print $form->editfieldkey($form->textwithpicto($langs->trans('NotePublic'), $htmltext, 1, 'help', '', 0, 2, 'notepublic'), 'note_public', $object->note_public, $object, $user->rights->facture->creer);
		print '</td><td colspan="5">';
		print $form->editfieldval($langs->trans("NotePublic"), 'note_public', $object->note_public, $object, $user->rights->facture->creer, 'textarea:'.ROWS_4.':60');
		print '</td>';
		print '</tr>';

		// Note private
		print '<tr><td>';
		print $form->editfieldkey($form->textwithpicto($langs->trans("NotePrivate"), $htmltext, 1, 'help', '', 0, 2, 'noteprivate'), 'note_private', $object->note_private, $object, $user->rights->facture->creer);
		print '</td><td colspan="5">';
		print $form->editfieldval($langs->trans("NotePrivate"), 'note_private', $object->note_private, $object, $user->rights->facture->creer, 'textarea:'.ROWS_4.':60');
		print '</td>';
		print '</tr>';

		// Bank Account
		$langs->load('banks');

		print '<tr><td class="nowrap">';
		print '<table width="100%" class="nobordernopadding"><tr><td class="nowrap">';
		print $langs->trans('RIB');
		print '<td>';
		if (($action != 'editbankaccount') && $user->rights->facture->creer && ! empty($object->brouillon))
			print '<td align="right"><a href="'.$_SERVER["PHP_SELF"].'?action=editbankaccount&amp;id='.$object->id.'">'.img_edit($langs->trans('SetBankAccount'),1).'</a></td>';
		print '</tr></table>';
		print '</td><td colspan="3">';
		if ($action == 'editbankaccount')
		{
			$form->formSelectAccount($_SERVER['PHP_SELF'].'?id='.$object->id, $object->fk_account, 'fk_account', 1);
		}
		else
		{
			$form->formSelectAccount($_SERVER['PHP_SELF'].'?id='.$object->id, $object->fk_account, 'none');
		}
		print "</td>";
		print '</tr>';

        // Model pdf
        $langs->load('banks');

        print '<tr><td class="nowrap">';
        print '<table width="100%" class="nobordernopadding"><tr><td class="nowrap">';
        print $langs->trans('Model');
        print '<td>';
        if (($action != 'editmodelpdf') && $user->rights->facture->creer && ! empty($object->brouillon))
            print '<td align="right"><a href="'.$_SERVER["PHP_SELF"].'?action=editmodelpdf&amp;id='.$object->id.'">'.img_edit($langs->trans('SetModel'),1).'</a></td>';
        print '</tr></table>';
        print '</td><td colspan="3">';
        if ($action == 'editmodelpdf')
        {
            include_once DOL_DOCUMENT_ROOT . '/core/modules/facture/modules_facture.php';
            $list = array();
            $models = ModelePDFFactures::liste_modeles($db);
            foreach ($models as $model) {
                $list[] = $model . ':' . $model;
            }
            $select = 'select;'.implode(',', $list);
            print $form->editfieldval($langs->trans("Model"), 'modelpdf', $object->modelpdf, $object, $user->rights->facture->creer, $select);
        }
        else
        {
            print $object->modelpdf;
        }
        print "</td>";
        print '</tr>';

		// Other attributes
		$cols = 2;
		include DOL_DOCUMENT_ROOT . '/core/tpl/extrafields_view.tpl.php';

		print '</table>';

		print '</div>';
		print '<div class="fichehalfright">';
		print '<div class="ficheaddleft">';
		print '<div class="underbanner clearboth"></div>';


		/*
		 * Recurrence
		 */
		$title = $langs->trans("Recurrence");
		//print load_fiche_titre($title, '', 'calendar');

		print '<table class="border" width="100%">';

		print '<tr><td colspan="2"><span class="fa fa-calendar"></span> '.$title.'</td></tr>';

		// if "frequency" is empty or = 0, the reccurence is disabled
		print '<tr><td style="width: 50%">';
		print '<table class="nobordernopadding" width="100%"><tr><td>';
		print $langs->trans('Frequency');
		print '</td>';
		if ($action != 'editfrequency' && ! empty($object->brouillon) && $user->rights->facture->creer)
			print '<td align="right"><a href="' . $_SERVER["PHP_SELF"] . '?action=editfrequency&amp;facid=' . $object->id . '">' . img_edit($langs->trans('Edit'), 1) . '</a></td>';
		print '</tr></table>';
		print '</td><td>';
		if ($action == 'editfrequency')
		{
			print '<form method="post" action="'.$_SERVER["PHP_SELF"] . '?facid=' . $object->id.'">';
			print '<input type="hidden" name="action" value="setfrequency">';
			print '<input type="hidden" name="token" value="'.$_SESSION['newtoken'].'">';
			print '<table class="nobordernopadding" cellpadding="0" cellspacing="0">';
			print '<tr><td>';
			print "<input type='text' name='frequency' value='".$object->frequency."' size='5' />&nbsp;".$form->selectarray('unit_frequency', array('d'=>$langs->trans('Day'), 'm'=>$langs->trans('Month'), 'y'=>$langs->trans('Year')), ($object->unit_frequency?$object->unit_frequency:'m'));
			print '</td>';
			print '<td align="left"><input type="submit" class="button" value="'.$langs->trans("Modify").'"></td>';
			print '</tr></table></form>';
		}
		else
		{
				if ($object->frequency > 0)
				{
					print $langs->trans('FrequencyPer_'.$object->unit_frequency, $object->frequency);
				}
				else
				{
					print $langs->trans("NotARecurringInvoiceTemplate");
			}
		}
		print '</td></tr>';

		// Date when
		print '<tr><td>';
		if ($action == 'date_when' || $object->frequency > 0)
		{
			print $form->editfieldkey($langs->trans("NextDateToExecution"), 'date_when', $object->date_when, $object, $user->rights->facture->creer, 'day');
		}
		else
		{
			print $langs->trans("NextDateToExecution");
		}
		print '</td><td>';
		if ($action == 'date_when' || $object->frequency > 0)
		{
			print $form->editfieldval($langs->trans("NextDateToExecution"), 'date_when', $object->date_when, $object, $user->rights->facture->creer, 'day', $object->date_when, null, '', '', 0, 'strikeIfMaxNbGenReached');
		}
		print '</td>';
		print '</tr>';

		// Max period / Rest period
		print '<tr><td>';
		if ($action == 'nb_gen_max' || $object->frequency > 0)
		{
			print $form->editfieldkey($langs->trans("MaxPeriodNumber"), 'nb_gen_max', $object->nb_gen_max, $object, $user->rights->facture->creer);
		}
		else
		{
			print $langs->trans("MaxPeriodNumber");
		}
		print '</td><td>';
		if ($action == 'nb_gen_max' || $object->frequency > 0)
		{
			  print $form->editfieldval($langs->trans("MaxPeriodNumber"), 'nb_gen_max', $object->nb_gen_max?$object->nb_gen_max:'', $object, $user->rights->facture->creer);
		}
		else
		{
			print '';
		}
		print '</td>';
		print '</tr>';

		// Status of generated invoices
		print '<tr><td>';
		if ($action == 'auto_validate' || $object->frequency > 0)
			print $form->editfieldkey($langs->trans("StatusOfGeneratedInvoices"), 'auto_validate', $object->auto_validate, $object, $user->rights->facture->creer);
		else
			print $langs->trans("StatusOfGeneratedInvoices");
		print '</td><td>';
		$select = 'select;0:'.$langs->trans('BillStatusDraft').',1:'.$langs->trans('BillStatusValidated');
		if ($action == 'auto_validate' || $object->frequency > 0)
		{
			print $form->editfieldval($langs->trans("StatusOfGeneratedInvoices"), 'auto_validate', $object->auto_validate, $object, $user->rights->facture->creer, $select);
		}
		print '</td>';
		// Auto generate documents
		print '<tr><td>';
		if ($action == 'generate_pdf' || $object->frequency > 0)
			print $form->editfieldkey($langs->trans("StatusOfGeneratedDocuments"), 'generate_pdf', $object->generate_pdf, $object, $user->rights->facture->creer);
		else
			print $langs->trans("StatusOfGeneratedDocuments");
		print '</td><td>';
			$select = 'select;0:'.$langs->trans('DoNotGenerateDoc').',1:'.$langs->trans('AutogenerateDoc');
		if ($action == 'generate_pdf' || $object->frequency > 0)
		{
			print $form->editfieldval($langs->trans("StatusOfGeneratedDocuments"), 'generate_pdf', $object->generate_pdf, $object, $user->rights->facture->creer, $select);
		}
		print '</td>';
		print '</tr>';

		print '</table>';

		// Frequencry/Recurring section
		if ($object->frequency > 0)
		{
			print '<br>';

			if (empty($conf->cron->enabled))
			{
				print info_admin($langs->trans("EnableAndSetupModuleCron", $langs->transnoentitiesnoconv("Module2300Name")));
			}

			print '<div class="underbanner clearboth"></div>';
			print '<table class="border centpercent">';

			// Nb of generation already done
			print '<tr><td style="width: 50%">'.$langs->trans("NbOfGenerationDone").'</td>';
			print '<td>';
			print $object->nb_gen_done?$object->nb_gen_done:'0';
			print '</td>';
			print '</tr>';

			// Date last
			print '<tr><td>';
			print $langs->trans("DateLastGeneration");
			print '</td><td>';
			print dol_print_date($object->date_last_gen, 'dayhour');
			print '</td>';
			print '</tr>';

			print '</table>';

			print '<br>';
		}

		print '</div>';
		print '</div>';
		print '</div>';

		print '<div class="clearboth"></div><br>';


		// Lines
		print '	<form name="addproduct" id="addproduct" action="' . $_SERVER["PHP_SELF"] . '?id=' . $object->id . (($action != 'editline') ? '#add' : '#line_' . GETPOST('lineid')) . '" method="POST">
        	<input type="hidden" name="token" value="' . $_SESSION ['newtoken'] . '">
        	<input type="hidden" name="action" value="' . (($action != 'editline') ? 'addline' : 'updateligne') . '">
        	<input type="hidden" name="mode" value="">
        	<input type="hidden" name="id" value="' . $object->id . '">
        	';

		if (! empty($conf->use_javascript_ajax) && $object->statut == 0) {
			include DOL_DOCUMENT_ROOT . '/core/tpl/ajaxrow.tpl.php';
		}

		print '<div class="div-table-responsive-no-min">';
		print '<table id="tablelines" class="noborder noshadow" width="100%">';
		// Show object lines
		if (! empty($object->lines))
		{
			//$disableedit=1;
			//$disablemove=1;
			$ret = $object->printObjectLines($action, $mysoc, $object->thirdparty, $lineid, 0);      // No date selector for template invoice
		}

		// Form to add new line
		if ($object->statut == 0 && $user->rights->facture->creer && $action != 'valid' && $action != 'editline')
		{
			if ($action != 'editline')
			{
				// Add free products/services
				$object->formAddObjectLine(0, $mysoc, $object->thirdparty);                          // No date selector for template invoice

				$parameters = array();
				$reshook = $hookmanager->executeHooks('formAddObjectLine', $parameters, $object, $action); // Note that $action and $object may have been modified by hook
			}
		}

		print "</table>\n";
		print '</div>';

		print "</form>\n";

		dol_fiche_end();


		/**
		 * Barre d'actions
		 */
		print '<div class="tabsAction">';

		//if ($object->statut == Facture::STATUS_DRAFT)   // there is no draft status on templates.
		//{
		if ($user->rights->facture->creer)
		{
				if (! empty($object->frequency) && $object->nb_gen_max > 0 && ($object->nb_gen_done >= $object->nb_gen_max))
				{
					print '<div class="inline-block divButAction"><a class="butActionRefused" href="#" title="'.dol_escape_htmltag($langs->trans("MaxGenerationReached")).'">'.$langs->trans("CreateBill").'</a></div>';
				}
				else
				{
					if (empty($object->frequency) || $object->date_when <= $today)
					{
						print '<div class="inline-block divButAction"><a class="butAction" href="'.DOL_URL_ROOT.'/compta/facture/card.php?action=create&amp;socid='.$object->thirdparty->id.'&amp;fac_rec='.$object->id.'">'.$langs->trans("CreateBill").'</a></div>';
					}
					else
					{
						print '<div class="inline-block divButAction"><a class="butActionRefused" href="#" title="'.dol_escape_htmltag($langs->trans("DateIsNotEnough")).'">'.$langs->trans("CreateBill").'</a></div>';
							}
					}
			}
			else
			{
				print '<div class="inline-block divButAction"><a class="butActionRefused" href="#">'.$langs->trans("CreateBill").'</a></div>';
				}
		//}

		//if ($object->statut == Facture::STATUS_DRAFT && $user->rights->facture->supprimer)
		if ($user->rights->facture->supprimer)
		{
			print '<div class="inline-block divButAction"><a class="butActionDelete" href="'.$_SERVER['PHP_SELF'].'?action=ask_deleteinvoice&id='.$object->id.'">'.$langs->trans('Delete').'</a></div>';
		}

		print '</div>';



		print '<div class="fichecenter"><div class="fichehalfleft">';
		print '<a name="builddoc"></a>'; // ancre


		// Show links to link elements
		$linktoelem = $form->showLinkToObjectBlock($object, null, array('invoice'));

		$somethingshown = $form->showLinkedObjectBlock($object, $linktoelem);


		print '</div></div>';

	}
}

llxFooter();

$db->close();<|MERGE_RESOLUTION|>--- conflicted
+++ resolved
@@ -369,7 +369,6 @@
 
 		$line=new FactureLigneRec($db);
 
-<<<<<<< HEAD
 		// For triggers
 		$line->id = $lineid;
 
@@ -546,26 +545,12 @@
 						$pu_ttc = price($prodcustprice->lines[0]->price_ttc);
 						$price_base_type = $prodcustprice->lines[0]->price_base_type;
 						$tva_tx = $prodcustprice->lines[0]->tva_tx;
-					}
-				}
-			}
-=======
-    			$result = $prodcustprice->fetch_all('', '', 0, 0, $filter);
-    			if ($result)
-    			{
-    				if (count($prodcustprice->lines) > 0)
-    				{
-    					$pu_ht = price($prodcustprice->lines[0]->price);
-    					$pu_ttc = price($prodcustprice->lines[0]->price_ttc);
-    					$price_base_type = $prodcustprice->lines[0]->price_base_type;
-    					$tva_tx = $prodcustprice->lines[0]->tva_tx;
 						if ($prodcustprice->lines[0]->default_vat_code && ! preg_match('/\(.*\)/', $tva_tx)) $tva_tx.= ' ('.$prodcustprice->lines[0]->default_vat_code.')';
 						$tva_npr = $prodcustprice->lines[0]->recuperableonly;
 						if (empty($tva_tx)) $tva_npr=0;
-    				}
-    			}
-    		}
->>>>>>> 77b6ef73
+					}
+				}
+			}
 
 			$tmpvat = price2num(preg_replace('/\s*\(.*\)/', '', $tva_tx));
 			$tmpprodvat = price2num(preg_replace('/\s*\(.*\)/', '', $prod->tva_tx));
