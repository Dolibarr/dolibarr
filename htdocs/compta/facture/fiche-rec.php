<?php
/* Copyright (C) 2002-2003 Rodolphe Quiedeville <rodolphe@quiedeville.org>
 * Copyright (C) 2004-2014 Laurent Destailleur  <eldy@users.sourceforge.net>
 * Copyright (C) 2005-2012 Regis Houssin        <regis.houssin@capnetworks.com>
 * Copyright (C) 2013      Florian Henry		<florian.henry@open-concept.pro>
 * Copyright (C) 2013      Juanjo Menent		<jmenent@2byte.es>
 *
 * This program is free software; you can redistribute it and/or modify
 * it under the terms of the GNU General Public License as published by
 * the Free Software Foundation; either version 3 of the License, or
 * (at your option) any later version.
 *
 * This program is distributed in the hope that it will be useful,
 * but WITHOUT ANY WARRANTY; without even the implied warranty of
 * MERCHANTABILITY or FITNESS FOR A PARTICULAR PURPOSE.  See the
 * GNU General Public License for more details.
 *
 * You should have received a copy of the GNU General Public License
 * along with this program. If not, see <http://www.gnu.org/licenses/>.
 */

/**
 *	\file       htdocs/compta/facture/fiche-rec.php
 *	\ingroup    facture
 *	\brief      Page to show predefined invoice
 */

require '../../main.inc.php';
require_once DOL_DOCUMENT_ROOT.'/compta/facture/class/facture-rec.class.php';
require_once DOL_DOCUMENT_ROOT.'/projet/class/project.class.php';
require_once DOL_DOCUMENT_ROOT.'/product/class/product.class.php';

$langs->load('bills');

// Security check
$id=(GETPOST('facid','int')?GETPOST('facid','int'):GETPOST('id','int'));
$action=GETPOST('action', 'alpha');
if ($user->societe_id) $socid=$user->societe_id;
$objecttype = 'facture_rec';
if ($action == "create" || $action == "add") $objecttype = '';
$result = restrictedArea($user, 'facture', $id, $objecttype);

if ($page == -1)
{
	$page = 0 ;
}
$limit = $conf->liste_limit;
$offset = $limit * $page ;

if ($sortorder == "")
$sortorder="DESC";

if ($sortfield == "")
$sortfield="f.datef";

$object = new FactureRec($db);


/*
 * Actions
 */


// Create predefined invoice
if ($action == 'add')
{
	if (! GETPOST('titre'))
	{
		setEventMessage($langs->transnoentities("ErrorFieldRequired",$langs->trans("Title")), 'errors');
		$action = "create";
		$error++;
	}

	if (! $error)
	{
		$object->titre = GETPOST('titre', 'alpha');
		$object->note_private  = GETPOST('note_private');
		$object->usenewprice = GETPOST('usenewprice');

		if ($object->create($user, $id) > 0)
		{
			$id = $object->id;
			$action = '';
		}
		else
		{
			setEventMessage($object->error, 'errors');
			$action = "create";
		}
	}
}

// Suppression
if ($action == 'delete' && $user->rights->facture->supprimer)
{
	$object->fetch($id);
	$object->delete();
	$id = 0 ;
}



/*
 *	View
 */

llxHeader('',$langs->trans("RepeatableInvoices"),'ch-facture.html#s-fac-facture-rec');

$form = new Form($db);
$companystatic = new Societe($db);

/*
 * Create mode
 */
if ($action == 'create')
{
	print_fiche_titre($langs->trans("CreateRepeatableInvoice"));

	$object = new Facture($db);   // Source invoice
	$product_static = new Product($db);

	if ($object->fetch($id) > 0)
	{
		print '<form action="fiche-rec.php" method="post">';
		print '<input type="hidden" name="token" value="'.$_SESSION['newtoken'].'">';
		print '<input type="hidden" name="action" value="add">';
		print '<input type="hidden" name="facid" value="'.$object->id.'">';

		$rowspan=4;
		if (! empty($conf->projet->enabled) && $object->fk_project > 0) $rowspan++;

		print '<table class="border" width="100%">';

		$object->fetch_thirdparty();

		// Third party
		print '<tr><td>'.$langs->trans("Customer").'</td><td>'.$object->client->getNameUrl(1,'customer').'</td>';
		print '<td>';
		//print $langs->trans("NotePrivate");
		print '</td></tr>';

		// Title
		print '<tr><td class="fieldrequired">'.$langs->trans("Title").'</td><td>';
		print '<input class="flat" type="text" name="titre" size="24" value="'.$_POST["titre"].'">';
		print '</td>';

		// Note
		print '<td rowspan="'.$rowspan.'" valign="top">';
		print '<textarea class="flat" name="note_private" wrap="soft" cols="60" rows="'.ROWS_4.'"></textarea>';
		print '</td></tr>';

		// Author
		print "<tr><td>".$langs->trans("Author")."</td><td>".$user->getFullName($langs)."</td></tr>";

		// Payment term
		print "<tr><td>".$langs->trans("PaymentConditions")."</td><td>";
		$form->form_conditions_reglement($_SERVER['PHP_SELF'].'?id='.$object->id, $object->cond_reglement_id, 'none');
		print "</td></tr>";

		// Payment mode
		print "<tr><td>".$langs->trans("PaymentMode")."</td><td>";
		$form->form_modes_reglement($_SERVER['PHP_SELF'].'?id='.$object->id, $object->mode_reglement_id, 'none');
		print "</td></tr>";

		// Project
		if (! empty($conf->projet->enabled) && $object->fk_project > 0)
		{
			print "<tr><td>".$langs->trans("Project")."</td><td>";
			if ($object->fk_project > 0)
			{
				$project = new Project($db);
				$project->fetch($object->fk_project);
				print $project->title;
			}
			print "</td></tr>";
		}

		print "</table>";

		print '<br>';

		$title = $langs->trans("ProductsAndServices");
		if (empty($conf->service->enabled))
			$title = $langs->trans("Products");
		else if (empty($conf->product->enabled))
			$title = $langs->trans("Services");

		print_titre($title);

		/*
		 * Invoice lines
		 */
		print '<table class="notopnoleftnoright" width="100%">';
		print '<tr><td colspan="3">';

		$sql = 'SELECT l.fk_product, l.product_type, l.label as custom_label, l.description, l.qty, l.rowid, l.tva_tx,';
		$sql.= ' l.fk_remise_except,';
		$sql.= ' l.remise_percent, l.subprice, l.info_bits,';
		$sql.= ' l.total_ht, l.total_tva, l.total_ttc,';
		$sql.= ' l.date_start,';
		$sql.= ' l.date_end,';
		$sql.= ' l.product_type,';
		$sql.= ' p.ref, p.fk_product_type, p.label as product_label,';
		$sql.= ' p.description as product_desc';
		$sql.= " FROM ".MAIN_DB_PREFIX."facturedet as l";
		$sql.= " LEFT JOIN ".MAIN_DB_PREFIX."product as p ON l.fk_product = p.rowid";
		$sql.= " WHERE l.fk_facture = ".$object->id;
		$sql.= " ORDER BY l.rowid";

		$result = $db->query($sql);
		if ($result)
		{
			$num = $db->num_rows($result);
			$i = 0; $total = 0;

			echo '<table class="notopnoleftnoright" width="100%">';
			if ($num)
			{
				print '<tr class="liste_titre">';
				print '<td>'.$langs->trans("Description").'</td>';
				print '<td align="center">'.$langs->trans("VAT").'</td>';
				print '<td align="center">'.$langs->trans("Qty").'</td>';
				print '<td>'.$langs->trans("ReductionShort").'</td>';
				print '<td align="right">'.$langs->trans("TotalHT").'</td>';
				print '<td align="right">'.$langs->trans("TotalVAT").'</td>';
				print '<td align="right">'.$langs->trans("TotalTTC").'</td>';
				print '<td align="right">'.$langs->trans("PriceUHT").'</td>';
				if (empty($conf->global->PRODUIT_MULTIPRICES)) print '<td align="right">'.$langs->trans("CurrentProductPrice").'</td>';
				print "</tr>\n";
			}
			$var=True;
			while ($i < $num)
			{
				$objp = $db->fetch_object($result);

				if ($objp->fk_product > 0)
				{
					$product = New Product($db);
					$product->fetch($objp->fk_product);
				}

				$var=!$var;
				print "<tr ".$bc[$var].">";

				// Show product and description
				$type=(isset($objp->product_type)?$objp->product_type:$objp->fk_product_type);

				if ($objp->fk_product > 0)
				{
					print '<td>';

					print '<a name="'.$objp->rowid.'"></a>'; // ancre pour retourner sur la ligne

					// Show product and description
					$product_static->fetch($objp->fk_product);	// We need all information later
					$text=$product_static->getNameUrl(1);
					$text.= ' - '.(! empty($objp->custom_label)?$objp->custom_label:$objp->product_label);
					$description=(! empty($conf->global->PRODUIT_DESC_IN_FORM)?'':dol_htmlentitiesbr($objp->description));
					print $form->textwithtooltip($text,$description,3,'','',$i);

					// Show range
					print_date_range($db->jdate($objp->date_start), $db->jdate($objp->date_end));

					// Add description in form
					if (! empty($conf->global->PRODUIT_DESC_IN_FORM))
						print (! empty($objp->description) && $objp->description!=$objp->product_label)?'<br>'.dol_htmlentitiesbr($objp->description):'';

					print '</td>';
				}
				else
				{
					print '<td>';
					print '<a name="'.$objp->rowid.'"></a>'; // ancre pour retourner sur la ligne

					if ($type==1) $text = img_object($langs->trans('Service'),'service');
					else $text = img_object($langs->trans('Product'),'product');

					if (! empty($objp->custom_label)) {

						$text.= ' <strong>'.$objp->custom_label.'</strong>';
						print $form->textwithtooltip($text,dol_htmlentitiesbr($objp->description),3,'','',$i);

					} else {

						print $text.' '.nl2br($objp->description);
					}

					// Show range
					print_date_range($db->jdate($objp->date_start), $db->jdate($objp->date_end));

					print "</td>\n";
				}

				// Vat rate
				print '<td align="center">'.vatrate($objp->tva_tx).'%</td>';

				// Qty
				print '<td align="center">'.$objp->qty.'</td>';

				// Percent
				if ($objp->remise_percent > 0)
				{
					print '<td align="right">'.$objp->remise_percent." %</td>\n";
				}
				else
				{
					print '<td>&nbsp;</td>';
				}

				// Total HT
				print '<td align="right">'.price($objp->total_ht)."</td>\n";

				// Total VAT
				print '<td align="right">'.price($objp->total_vat)."</td>\n";

				// Total TTC
				print '<td align="right">'.price($objp->total_ttc)."</td>\n";

				// Total Unit price
				print '<td align="right">'.price($objp->subprice)."</td>\n";

				// Current price of product
				if (empty($conf->global->PRODUIT_MULTIPRICES))
				{
					if ($objp->fk_product > 0)
					{
						$flag_price_may_change++;
						$prodprice=$product_static->price;	// price HT
						print '<td align="right">'.price($prodprice)."</td>\n";
					}
					else
					{
						print '<td>&nbsp;</td>';
					}
				}

				print "</tr>";

				$i++;
			}

			$db->free($result);

		}
		else
		{
			print $db->error();
		}
		print "</table>";

		print '</td></tr>';

		if ($flag_price_may_change)
		{
			print '<tr><td colspan="3" align="left">';
			print '<select name="usenewprice" class="flat">';
			print '<option value="0">'.$langs->trans("AlwaysUseFixedPrice").'</option>';
			print '<option value="1" disabled="disabled">'.$langs->trans("AlwaysUseNewPrice").'</option>';
			print '</select>';
			print '</td></tr>';
		}
		print '<tr><td colspan="3" align="center"><br><input type="submit" class="button" value="'.$langs->trans("Create").'"></td></tr>';
		print "</form>\n";
		print "</table>\n";

	}
	else
	{
		dol_print_error('',"Error, no invoice ".$object->id);
	}
}
else
{
	/*
	 * View mode
	 */
	if ($id > 0)
	{
		if ($object->fetch($id) > 0)
		{
			$object->fetch_thirdparty();

			$author = new User($db);
			$author->fetch($object->user_author);

			$head=array();
			$h=0;
			$head[$h][0] = $_SERVER["PHP_SELF"].'?id='.$object->id;
			$head[$h][1] = $langs->trans("CardBill");
			$head[$h][2] = 'card';

			dol_fiche_head($head, 'card', $langs->trans("PredefinedInvoices"),0,'bill');	// Add a div

			print '<table class="border" width="100%">';

			print '<tr><td width="25%">'.$langs->trans("Ref").'</td>';
			print '<td colspan="4">'.$object->titre.'</td>';

			print '<tr><td>'.$langs->trans("Customer").'</td>';
			print '<td colspan="3">'.$object->thirdparty->getNameUrl(1,'customer').'</td></tr>';

			print "<tr><td>".$langs->trans("Author").'</td><td colspan="3">'.$author->getFullName($langs)."</td></tr>";

			print '<tr><td>'.$langs->trans("AmountHT").'</td>';
			print '<td colspan="3"><b>'.price($object->total_ht,'',$langs,1,-1,-1,$conf->currency).'</b></td>';
			print '</tr>';

			print '<tr><td>'.$langs->trans("AmountVAT").'</td><td colspan="3">'.price($object->total_tva,'',$langs,1,-1,-1,$conf->currency).'</td>';
			print '</tr>';
			print '<tr><td>'.$langs->trans("AmountTTC").'</td><td colspan="3">'.price($object->total_ttc,'',$langs,1,-1,-1,$conf->currency).'</td>';
			print '</tr>';

			// Payment term
			print '<tr><td>'.$langs->trans("PaymentConditions").'</td><td colspan="3">';
			$form->form_conditions_reglement($_SERVER['PHP_SELF'].'?id='.$object->id, $object->cond_reglement_id,'none');
			print "</td></tr>";

			// Payment mode
			print '<tr><td>'.$langs->trans("PaymentMode").'</td><td colspan="3">';
			$form->form_modes_reglement($_SERVER['PHP_SELF'].'?id='.$object->id, $object->mode_reglement_id,'none');
			print "</td></tr>";

			print '<tr><td>'.$langs->trans("Note").'</td><td colspan="3">'.nl2br($object->note_private)."</td></tr>";

			print "</table>";

			print '</div>';

			/*
			 * Lines
			 */

			$title = $langs->trans("ProductsAndServices");
			if (empty($conf->service->enabled))
				$title = $langs->trans("Products");
			else if (empty($conf->product->enabled))
				$title = $langs->trans("Services");

			print_titre($title);

			print '<table class="noborder" width="100%">';
			print '<tr class="liste_titre">';
			print '<td>'.$langs->trans("Description").'</td>';
			print '<td align="right">'.$langs->trans("Price").'</td>';
			print '<td align="center">'.$langs->trans("ReductionShort").'</td>';
			print '<td align="center">'.$langs->trans("Qty").'</td></tr>';

			$num = count($object->lines);
			$i = 0;
			$var=True;
			while ($i < $num)
			{
				$var=!$var;

				$product_static=new Product($db);

				// Show product and description
				$type=(isset($object->lines[$i]->product_type)?$object->lines[$i]->product_type:$object->lines[$i]->fk_product_type);
				// Try to enhance type detection using date_start and date_end for free lines when type
				// was not saved.
				if (! empty($objp->date_start)) $type=1;
				if (! empty($objp->date_end)) $type=1;

				// Show line
				print "<tr ".$bc[$var].">";
				if ($object->lines[$i]->fk_product > 0)
				{
					print '<td>';
					print '<a name="'.$object->lines[$i]->id.'"></a>'; // ancre pour retourner sur la ligne

					// Show product and description
					$product_static->type=$object->lines[$i]->fk_product_type;
					$product_static->id=$object->lines[$i]->fk_product;
					$product_static->ref=$object->lines[$i]->product_ref;
					$text=$product_static->getNameUrl(1);
					$text.= ' - '.(! empty($object->lines[$i]->label)?$object->lines[$i]->label:$object->lines[$i]->product_label);
					$description=(! empty($conf->global->PRODUIT_DESC_IN_FORM)?'':dol_htmlentitiesbr($object->lines[$i]->desc));
					print $form->textwithtooltip($text,$description,3,'','',$i);

					// Show range
					print_date_range($object->lines[$i]->date_start, $object->lines[$i]->date_end);

					// Add description in form
					if (! empty($conf->global->PRODUIT_DESC_IN_FORM))
						print (! empty($object->lines[$i]->desc) && $object->lines[$i]->desc!=$fac->lines[$i]->product_label)?'<br>'.dol_htmlentitiesbr($object->lines[$i]->desc):'';

					print '</td>';
				}
				else
				{
					print '<td>';

					if ($type==1) $text = img_object($langs->trans('Service'),'service');
					else $text = img_object($langs->trans('Product'),'product');

					if (! empty($object->lines[$i]->label)) {

						$text.= ' <strong>'.$object->lines[$i]->label.'</strong>';
						print $form->textwithtooltip($text,dol_htmlentitiesbr($object->lines[$i]->desc),3,'','',$i);

					} else {

						print $text.' '.nl2br($object->lines[$i]->desc);
					}

					// Show range
					print_date_range($object->lines[$i]->date_start, $object->lines[$i]->date_end);

					print '</td>';
				}
				print '<td align="right">'.price($object->lines[$i]->price).'</td>';
				print '<td align="center">'.$object->lines[$i]->remise_percent.' %</td>';
				print '<td align="center">'.$object->lines[$i]->qty.'</td></tr>'."\n";
				$i++;
			}
			print '</table>';



			/**
			 * Barre d'actions
			 */
			print '<div class="tabsAction">';

			if ($object->statut == 0 && $user->rights->facture->creer)
			{
			    	echo '<div class="inline-block divButAction"><a class="butAction" href="'.DOL_URL_ROOT.'/compta/facture.php?action=create&amp;socid='.$object->thirdparty->id.'&amp;fac_rec='.$object->id.'">'.$langs->trans("CreateBill").'</a></div>';
			}

			if ($object->statut == 0 && $user->rights->facture->supprimer)
			{
				print '<div class="inline-block divButAction"><a class="butActionDelete" href="'.$_SERVER['PHP_SELF'].'?action=delete&id='.$object->id.'">'.$langs->trans('Delete').'</a></div>';
			}

			print '</div>';
		}
		else
		{
			print $langs->trans("ErrorRecordNotFound");
		}
	}
	else
	{
		/*
		 *  List mode
		 */
		$sql = "SELECT s.nom as name, s.rowid as socid, f.titre, f.total, f.rowid as facid";
		$sql.= " FROM ".MAIN_DB_PREFIX."societe as s,".MAIN_DB_PREFIX."facture_rec as f";
		$sql.= " WHERE f.fk_soc = s.rowid";
		$sql.= " AND f.entity = ".$conf->entity;
		if ($socid)	$sql .= " AND s.rowid = ".$socid;

		//$sql .= " ORDER BY $sortfield $sortorder, rowid DESC ";
		//	$sql .= $db->plimit($limit + 1,$offset);

		$resql = $db->query($sql);
		if ($resql)
		{
			$num = $db->num_rows($resql);
			print_barre_liste($langs->trans("RepeatableInvoices"),$page,$_SERVER['PHP_SELF'],"&socid=$socid",$sortfield,$sortorder,'',$num);

			print $langs->trans("ToCreateAPredefinedInvoice").'<br><br>';

			$i = 0;
			print '<table class="noborder" width="100%">';
			print '<tr class="liste_titre">';
			print '<td>'.$langs->trans("Ref").'</td>';
			print_liste_field_titre($langs->trans("Company"),$_SERVER['PHP_SELF'],"s.nom","","&socid=$socid","",$sortfiled,$sortorder);
			print '</td><td align="right">'.$langs->trans("Amount").'</td>';
			print '<td>&nbsp;</td>';
			print "</td>\n";

			if ($num > 0)
			{
				$var=True;
				while ($i < min($num,$limit))
				{
					$objp = $db->fetch_object($resql);
					$var=!$var;

					print "<tr ".$bc[$var].">";

					print '<td><a href="'.$_SERVER['PHP_SELF'].'?id='.$objp->facid.'">'.img_object($langs->trans("ShowBill"),"bill").' '.$objp->titre;
					print "</a></td>\n";

					$companystatic->id=$objp->socid;
<<<<<<< HEAD
					$companystatic->name=$objp->nom;
					print '<td>'.$companystatic->getNameUrl(1,'customer').'</td>';
=======
					$companystatic->name=$objp->name;
					print '<td>'.$companystatic->getNomUrl(1,'customer').'</td>';
>>>>>>> 968b0219

					print '<td align="right">'.price($objp->total).'</td>'."\n";

					echo '<td align="center">';

					if ($user->rights->facture->creer)
					{
                        echo '<a href="'.DOL_URL_ROOT.'/compta/facture.php?action=create&amp;socid='.$objp->socid.'&amp;fac_rec='.$objp->facid.'">';
                        echo  $langs->trans("CreateBill"),'</a>';
					}
					else
					{
					    echo "&nbsp;";
					}
					echo "</td></tr>\n";
					$i++;
				}
			}
			else print '<tr><td>'.$langs->trans("NoneF").'</td></tr>';

			print "</table>";
			$db->free($resql);
		}
		else
		{
			dol_print_error($db);
		}
	}

}

llxFooter();

$db->close();<|MERGE_RESOLUTION|>--- conflicted
+++ resolved
@@ -584,13 +584,8 @@
 					print "</a></td>\n";
 
 					$companystatic->id=$objp->socid;
-<<<<<<< HEAD
-					$companystatic->name=$objp->nom;
-					print '<td>'.$companystatic->getNameUrl(1,'customer').'</td>';
-=======
 					$companystatic->name=$objp->name;
 					print '<td>'.$companystatic->getNomUrl(1,'customer').'</td>';
->>>>>>> 968b0219
 
 					print '<td align="right">'.price($objp->total).'</td>'."\n";
 
