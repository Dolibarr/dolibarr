<?php
/* Copyright (C) 2002-2003 Rodolphe Quiedeville <rodolphe@quiedeville.org>
 * Copyright (C) 2004-2016 Laurent Destailleur  <eldy@users.sourceforge.net>
 * Copyright (C) 2005-2012 Regis Houssin        <regis.houssin@capnetworks.com>
 * Copyright (C) 2013      Florian Henry	    <florian.henry@open-concept.pro>
 * Copyright (C) 2013      Juanjo Menent	    <jmenent@2byte.es>
 * Copyright (C) 2015      Jean-François Ferry	<jfefe@aternatik.fr>
 * Copyright (C) 2012      Cedric Salvador      <csalvador@gpcsolutions.fr>
 * Copyright (C) 2015      Alexandre Spangaro   <aspangaro.dolibarr@gmail.com>
 *
 * This program is free software; you can redistribute it and/or modify
 * it under the terms of the GNU General Public License as published by
 * the Free Software Foundation; either version 3 of the License, or
 * (at your option) any later version.
 *
 * This program is distributed in the hope that it will be useful,
 * but WITHOUT ANY WARRANTY; without even the implied warranty of
 * MERCHANTABILITY or FITNESS FOR A PARTICULAR PURPOSE.  See the
 * GNU General Public License for more details.
 *
 * You should have received a copy of the GNU General Public License
 * along with this program. If not, see <http://www.gnu.org/licenses/>.
 */

/**
 *	\file       htdocs/compta/facture/fiche-rec.php
 *	\ingroup    facture
 *	\brief      Page to show predefined invoice
 */

require '../../main.inc.php';
require_once DOL_DOCUMENT_ROOT.'/compta/facture/class/facture-rec.class.php';
require_once DOL_DOCUMENT_ROOT.'/projet/class/project.class.php';
require_once DOL_DOCUMENT_ROOT.'/product/class/product.class.php';
require_once DOL_DOCUMENT_ROOT.'/core/class/html.formprojet.class.php';
require_once DOL_DOCUMENT_ROOT.'/core/class/html.formother.class.php';

$langs->load('bills');
$langs->load('compta');
$langs->load('admin');

// Security check
$id=(GETPOST('facid','int')?GETPOST('facid','int'):GETPOST('id','int'));
$confirm = GETPOST('confirm', 'alpha');
$cancel = GETPOST('cancel', 'alpha');
$lineid=GETPOST('lineid','int');
$ref=GETPOST('ref','alpha');
$action=GETPOST('action', 'alpha');
if ($user->societe_id) $socid=$user->societe_id;
$objecttype = 'facture_rec';
if ($action == "create" || $action == "add") $objecttype = '';
$result = restrictedArea($user, 'facture', $id, $objecttype);
$projectid = GETPOST('projectid','int');

$search_ref=GETPOST('search_ref');
$search_societe=GETPOST('search_societe');
$search_montant_ht=GETPOST('search_montant_ht');
$search_montant_vat=GETPOST('search_montant_vat');
$search_montant_ttc=GETPOST('search_montant_ttc');
$day=GETPOST('day');
$year=GETPOST('year');
$month=GETPOST('month');
$day_date_when=GETPOST('day_date_when');
$year_date_when=GETPOST('year_date_when');
$month_date_when=GETPOST('month_date_when');
$search_frequency=GETPOST('search_frequency');

$limit = GETPOST('limit')?GETPOST('limit','int'):$conf->liste_limit;
$sortfield = GETPOST("sortfield",'alpha');
$sortorder = GETPOST("sortorder",'alpha');
$page = GETPOST("page",'int');
if ($page == -1) { $page = 0; }
$offset = $limit * $page;
if (! $sortorder) $sortorder='DESC';
if (! $sortfield) $sortfield='f.titre';
$pageprev = $page - 1;
$pagenext = $page + 1;

$object = new FactureRec($db);
if (($id > 0 || $ref) && $action != 'create' && $action != 'add')
{
	$ret = $object->fetch($id, $ref);
	if (!$ret)
	{
		setEventMessages($langs->trans("ErrorRecordNotFound"), null, 'errors');
	}
}
<<<<<<< HEAD
$limit = GETPOST('limit')?GETPOST('limit','int'):$conf->liste_limit;
$offset = $limit * $page ;

if ($sortorder == "")
$sortorder="DESC";

if ($sortfield == "")
$sortfield="f.datef";
=======
>>>>>>> 3f5d67d4

// Initialize technical object to manage hooks of thirdparties. Note that conf->hooks_modules contains array array
$hookmanager->initHooks(array('invoicecard','globalcard'));
$extrafields = new ExtraFields($db);

// fetch optionals attributes and labels
$extralabels = $extrafields->fetch_name_optionals_label('facturerec');
$search_array_options=$extrafields->getOptionalsFromPost($extralabels,'','search_');

$permissionnote = $user->rights->facture->creer; // Used by the include of actions_setnotes.inc.php
$permissiondellink=$user->rights->facture->creer;	// Used by the include of actions_dellink.inc.php
$permissiontoedit = $user->rights->facture->creer; // Used by the include of actions_lineupdonw.inc.php

$arrayfields=array(
    'f.titre'=>array('label'=>$langs->trans("Ref"), 'checked'=>1),
    's.nom'=>array('label'=>$langs->trans("ThirdParty"), 'checked'=>1),
    'f.total'=>array('label'=>$langs->trans("AmountHT"), 'checked'=>1),
    'f.tva'=>array('label'=>$langs->trans("AmountVAT"), 'checked'=>1),
    'f.total_ttc'=>array('label'=>$langs->trans("AmountTTC"), 'checked'=>1),
    'f.frequency'=>array('label'=>$langs->trans("RecurringInvoiceTemplate"), 'checked'=>1),
    'f.date_last_gen'=>array('label'=>$langs->trans("DateLastGeneration"), 'checked'=>1),
    'f.date_when'=>array('label'=>$langs->trans("NextDateToExecution"), 'checked'=>1),
    'f.datec'=>array('label'=>$langs->trans("DateCreation"), 'checked'=>0, 'position'=>500),
    'f.tms'=>array('label'=>$langs->trans("DateModificationShort"), 'checked'=>0, 'position'=>500),
);
// Extra fields
if (is_array($extrafields->attribute_label) && count($extrafields->attribute_label))
{
    foreach($extrafields->attribute_label as $key => $val)
    {
        $arrayfields["ef.".$key]=array('label'=>$extrafields->attribute_label[$key], 'checked'=>$extrafields->attribute_list[$key], 'position'=>$extrafields->attribute_pos[$key], 'enabled'=>$extrafields->attribute_perms[$key]);
    }
}


/*
 * Actions
 */

// Set note
include DOL_DOCUMENT_ROOT.'/core/actions_setnotes.inc.php';	// Must be include, not include_once

include DOL_DOCUMENT_ROOT.'/core/actions_lineupdown.inc.php';	// Must be include, not include_once

if (GETPOST('cancel')) $action='';

// Create predefined invoice
if ($action == 'add')
{
	if (! GETPOST('titre'))
	{
		setEventMessages($langs->transnoentities("ErrorFieldRequired",$langs->trans("Title")), null, 'errors');
		$action = "create";
		$error++;
	}

	$frequency=GETPOST('frequency', 'int');
	$reyear=GETPOST('reyear');
	$remonth=GETPOST('remonth');
	$reday=GETPOST('reday');
	$rehour=GETPOST('rehour');
	$remin=GETPOST('remin');
	$nb_gen_max=GETPOST('nb_gen_max', 'int');
	//if (empty($nb_gen_max)) $nb_gen_max =0;

	if (GETPOST('frequency'))
	{
		if (empty($reyear) || empty($remonth) || empty($reday))
		{
			setEventMessages($langs->transnoentities("ErrorFieldRequired",$langs->trans("Date")), null, 'errors');
			$action = "create";
			$error++;
		}
		if ($nb_gen_max === '')
		{
			setEventMessages($langs->transnoentities("ErrorFieldRequired",$langs->trans("MaxPeriodNumber")), null, 'errors');
			$action = "create";
			$error++;
		}
	}

	if (! $error)
	{
		$object->titre = GETPOST('titre', 'alpha');
		$object->note_private = GETPOST('note_private');
		$object->note_public  = GETPOST('note_public');
		$object->usenewprice = GETPOST('usenewprice');

		$object->frequency = $frequency;
		$object->unit_frequency = GETPOST('unit_frequency', 'alpha');
		$object->nb_gen_max = $nb_gen_max;
		$object->auto_validate = GETPOST('auto_validate', 'int');

		$object->fk_project = $projectid;

		$date_next_execution = dol_mktime($rehour, $remin, 0, $remonth, $reday, $reyear);
		$object->date_when = $date_next_execution;

		// Get first contract linked to invoice used to generate template
		if ($id > 0)
		{
            $srcObject = new Facture($db);
            $srcObject->fetch(GETPOST('facid','int'));

            $srcObject->fetchObjectLinked();

            if (! empty($srcObject->linkedObjectsIds['contrat']))
            {
                $contractidid = reset($srcObject->linkedObjectsIds['contrat']);

                $object->origin = 'contrat';
                $object->origin_id = $contractidid;
                $object->linked_objects[$object->origin] = $object->origin_id;
            }
		}

		$db->begin();

		$oldinvoice = new Facture($db);
		$oldinvoice->fetch($id);

		$result = $object->create($user, $oldinvoice->id);
		if ($result > 0)
		{
			$result=$oldinvoice->delete(0, 1);
			if ($result < 0)
			{
			    $error++;
    		    setEventMessages($oldinvoice->error, $oldinvoice->errors, 'errors');
    		    $action = "create";
			}
		}
		else
		{
		    $error++;
		    setEventMessages($object->error, $object->errors, 'errors');
		    $action = "create";
		}

		if (! $error)
		{
			$db->commit();

			header("Location: " . $_SERVER['PHP_SELF'] . '?facid=' . $object->id);
   			exit;
		}
		else
		{
<<<<<<< HEAD
=======
		    $db->rollback();

		    $error++;
>>>>>>> 3f5d67d4
			setEventMessages($object->error, $object->errors, 'errors');
			$action = "create";
		}
	}
}

// Delete
if ($action == 'delete' && $user->rights->facture->supprimer)
{
	$object->delete();
	header("Location: " . $_SERVER['PHP_SELF'] );
	exit;
}


// Update field
// Set condition
if ($action == 'setconditions' && $user->rights->facture->creer)
{
	$result=$object->setPaymentTerms(GETPOST('cond_reglement_id', 'int'));

}
// Set mode
elseif ($action == 'setmode' && $user->rights->facture->creer)
{
	$result=$object->setPaymentMethods(GETPOST('mode_reglement_id', 'int'));
}
// Set project
elseif ($action == 'classin' && $user->rights->facture->creer)
{
	$object->setProject(GETPOST('projectid', 'int'));
}
// Set bank account
elseif ($action == 'setref' && $user->rights->facture->creer)
{
    $result=$object->setValueFrom('titre', GETPOST('ref', 'alpha'));
    if ($result > 0)
    {
    	$object->titre = GETPOST('ref', 'alpha');
    	$object->ref = $object->titre;
    }
}
// Set bank account
elseif ($action == 'setbankaccount' && $user->rights->facture->creer)
{
    $result=$object->setBankAccount(GETPOST('fk_account', 'int'));
}
// Set frequency and unit frequency
elseif ($action == 'setfrequency' && $user->rights->facture->creer)
{
	$object->setFrequencyAndUnit(GETPOST('frequency', 'int'), GETPOST('unit_frequency', 'alpha'));
}
// Set next date of execution
elseif ($action == 'setdate_when' && $user->rights->facture->creer)
{
	$date = dol_mktime(GETPOST('date_whenhour'), GETPOST('date_whenmin'), 0, GETPOST('date_whenmonth'), GETPOST('date_whenday'), GETPOST('date_whenyear'));
	if (!empty($date)) $object->setNextDate($date);
}
// Set max period
elseif ($action == 'setnb_gen_max' && $user->rights->facture->creer)
{
	$object->setMaxPeriod(GETPOST('nb_gen_max', 'int'));
}
// Set auto validate
elseif ($action == 'setauto_validate' && $user->rights->facture->creer)
{
	$object->setAutoValidate(GETPOST('auto_validate', 'int'));
}

// Delete line
if ($action == 'confirm_deleteline' && $confirm == 'yes' && $user->rights->facture->creer)
{
    $object->fetch($id);
    $object->fetch_thirdparty();

    $db->begin();

    $line=new FactureLigneRec($db);

    // For triggers
    $line->id = $lineid;

    if ($line->delete() > 0)
    {
        $result=$object->update_price(1);

        if ($result > 0)
        {
            $db->commit();
            $object->fetch($object->id);    // Reload lines
        }
        else
        {
            $db->rollback();
            setEventMessages($db->lasterror(), null, 'errors');
        }
    }
    else
    {
        $db->rollback();
        setEventMessages($line->error, $line->errors, 'errors');
    }
}

// Add a new line
if ($action == 'addline' && $user->rights->facture->creer)
{
    $langs->load('errors');
    $error = 0;

    // Set if we used free entry or predefined product
    $predef='';
    $product_desc=(GETPOST('dp_desc')?GETPOST('dp_desc'):'');
    $price_ht = GETPOST('price_ht');
    if (GETPOST('prod_entry_mode') == 'free')
    {
        $idprod=0;
        $tva_tx = (GETPOST('tva_tx') ? GETPOST('tva_tx') : 0);
    }
    else
    {
        $idprod=GETPOST('idprod', 'int');
        $tva_tx = '';
    }

    $qty = GETPOST('qty' . $predef);
    $remise_percent = GETPOST('remise_percent' . $predef);

    // Extrafields
    $extrafieldsline = new ExtraFields($db);
    $extralabelsline = $extrafieldsline->fetch_name_optionals_label($object->table_element_line);
    $array_options = $extrafieldsline->getOptionalsFromPost($extralabelsline, $predef);
    // Unset extrafield
    if (is_array($extralabelsline)) {
        // Get extra fields
        foreach ($extralabelsline as $key => $value) {
            unset($_POST["options_" . $key . $predef]);
        }
    }

    if (empty($idprod) && ($price_ht < 0) && ($qty < 0)) {
        setEventMessages($langs->trans('ErrorBothFieldCantBeNegative', $langs->transnoentitiesnoconv('UnitPriceHT'), $langs->transnoentitiesnoconv('Qty')), null, 'errors');
        $error ++;
    }
    if (GETPOST('prod_entry_mode') == 'free' && empty($idprod) && GETPOST('type') < 0) {
        setEventMessages($langs->trans('ErrorFieldRequired', $langs->transnoentitiesnoconv('Type')), null, 'errors');
        $error ++;
    }
    if (GETPOST('prod_entry_mode') == 'free' && empty($idprod) && (! ($price_ht >= 0) || $price_ht == '')) 	// Unit price can be 0 but not ''
    {
        setEventMessages($langs->trans("ErrorFieldRequired", $langs->transnoentitiesnoconv("UnitPriceHT")), null, 'errors');
        $error ++;
    }
    if ($qty == '') {
        setEventMessages($langs->trans('ErrorFieldRequired', $langs->transnoentitiesnoconv('Qty')), null, 'errors');
        $error ++;
    }
    if (GETPOST('prod_entry_mode') == 'free' && empty($idprod) && empty($product_desc)) {
        setEventMessages($langs->trans('ErrorFieldRequired', $langs->transnoentitiesnoconv('Description')), null, 'errors');
        $error ++;
    }
    if ($qty < 0) {
        $langs->load("errors");
        setEventMessages($langs->trans('ErrorQtyForCustomerInvoiceCantBeNegative'), null, 'errors');
        $error ++;
    }

    if (! $error && ($qty >= 0) && (! empty($product_desc) || ! empty($idprod))) {
        $ret = $object->fetch($id);
        if ($ret < 0) {
            dol_print_error($db, $object->error);
            exit();
        }
        $ret = $object->fetch_thirdparty();

        // Clean parameters
        $date_start = dol_mktime(GETPOST('date_start' . $predef . 'hour'), GETPOST('date_start' . $predef . 'min'), GETPOST('date_start' . $predef . 'sec'), GETPOST('date_start' . $predef . 'month'), GETPOST('date_start' . $predef . 'day'), GETPOST('date_start' . $predef . 'year'));
        $date_end = dol_mktime(GETPOST('date_end' . $predef . 'hour'), GETPOST('date_end' . $predef . 'min'), GETPOST('date_end' . $predef . 'sec'), GETPOST('date_end' . $predef . 'month'), GETPOST('date_end' . $predef . 'day'), GETPOST('date_end' . $predef . 'year'));
        $price_base_type = (GETPOST('price_base_type', 'alpha') ? GETPOST('price_base_type', 'alpha') : 'HT');

        // Define special_code for special lines
        $special_code = 0;
        // if (empty($_POST['qty'])) $special_code=3; // Options should not exists on invoices

        // Ecrase $pu par celui du produit
        // Ecrase $desc par celui du produit
        // Ecrase $txtva par celui du produit
        // Ecrase $base_price_type par celui du produit
        // Replaces $fk_unit with the product's
        if (! empty($idprod))
        {
            $prod = new Product($db);
            $prod->fetch($idprod);

            $label = ((GETPOST('product_label') && GETPOST('product_label') != $prod->label) ? GETPOST('product_label') : '');

            // Update if prices fields are defined
            $tva_tx = get_default_tva($mysoc, $object->thirdparty, $prod->id);
            $tva_npr = get_default_npr($mysoc, $object->thirdparty, $prod->id);
            if (empty($tva_tx)) $tva_npr=0;

            $pu_ht = $prod->price;
            $pu_ttc = $prod->price_ttc;
            $price_min = $prod->price_min;
            $price_base_type = $prod->price_base_type;

            // We define price for product
            if (! empty($conf->global->PRODUIT_MULTIPRICES) && ! empty($object->thirdparty->price_level))
            {
                $pu_ht = $prod->multiprices[$object->thirdparty->price_level];
                $pu_ttc = $prod->multiprices_ttc[$object->thirdparty->price_level];
                $price_min = $prod->multiprices_min[$object->thirdparty->price_level];
                $price_base_type = $prod->multiprices_base_type[$object->thirdparty->price_level];
                if (! empty($conf->global->PRODUIT_MULTIPRICES_USE_VAT_PER_LEVEL))  // using this option is a bug. kept for backward compatibility
                {
                    if (isset($prod->multiprices_tva_tx[$object->thirdparty->price_level])) $tva_tx=$prod->multiprices_tva_tx[$object->thirdparty->price_level];
                    if (isset($prod->multiprices_recuperableonly[$object->thirdparty->price_level])) $tva_npr=$prod->multiprices_recuperableonly[$object->thirdparty->price_level];
                    if (empty($tva_tx)) $tva_npr=0;
                }
            }
            elseif (! empty($conf->global->PRODUIT_CUSTOMER_PRICES))
            {
                require_once DOL_DOCUMENT_ROOT . '/product/class/productcustomerprice.class.php';

                $prodcustprice = new Productcustomerprice($db);

                $filter = array('t.fk_product' => $prod->id,'t.fk_soc' => $object->thirdparty->id);

                $result = $prodcustprice->fetch_all('', '', 0, 0, $filter);
                if ($result) {
                    if (count($prodcustprice->lines) > 0) {
                        $pu_ht = price($prodcustprice->lines[0]->price);
                        $pu_ttc = price($prodcustprice->lines[0]->price_ttc);
                        $price_base_type = $prodcustprice->lines[0]->price_base_type;
                        $prod->tva_tx = $prodcustprice->lines[0]->tva_tx;
                    }
                }
            }

            // if price ht was forced (ie: from gui when calculated by margin rate and cost price)
            if (! empty($price_ht))
            {
                $pu_ht = price2num($price_ht, 'MU');
                $pu_ttc = price2num($pu_ht * (1 + ($tva_tx / 100)), 'MU');
            }
            // On reevalue prix selon taux tva car taux tva transaction peut etre different
            // de ceux du produit par defaut (par exemple si pays different entre vendeur et acheteur).
            elseif ($tva_tx != $prod->tva_tx)
            {
                if ($price_base_type != 'HT')
                {
                    $pu_ht = price2num($pu_ttc / (1 + ($tva_tx / 100)), 'MU');
                }
                else
                {
                    $pu_ttc = price2num($pu_ht * (1 + ($tva_tx / 100)), 'MU');
                }
            }

            $desc = '';

            // Define output language
            if (! empty($conf->global->MAIN_MULTILANGS) && ! empty($conf->global->PRODUIT_TEXTS_IN_THIRDPARTY_LANGUAGE)) {
                $outputlangs = $langs;
                $newlang = '';
                if (empty($newlang) && GETPOST('lang_id'))
                    $newlang = GETPOST('lang_id');
                    if (empty($newlang))
                        $newlang = $object->thirdparty->default_lang;
                        if (! empty($newlang)) {
                            $outputlangs = new Translate("", $conf);
                            $outputlangs->setDefaultLang($newlang);
                        }

                        $desc = (! empty($prod->multilangs [$outputlangs->defaultlang] ["description"])) ? $prod->multilangs [$outputlangs->defaultlang] ["description"] : $prod->description;
            } else {
                $desc = $prod->description;
            }

            $desc = dol_concatdesc($desc, $product_desc);

            // Add custom code and origin country into description
            if (empty($conf->global->MAIN_PRODUCT_DISABLE_CUSTOMCOUNTRYCODE) && (! empty($prod->customcode) || ! empty($prod->country_code))) {
                $tmptxt = '(';
                if (! empty($prod->customcode))
                    $tmptxt .= $langs->transnoentitiesnoconv("CustomCode") . ': ' . $prod->customcode;
                    if (! empty($prod->customcode) && ! empty($prod->country_code))
                        $tmptxt .= ' - ';
                        if (! empty($prod->country_code))
                            $tmptxt .= $langs->transnoentitiesnoconv("CountryOrigin") . ': ' . getCountry($prod->country_code, 0, $db, $langs, 0);
                            $tmptxt .= ')';
                            $desc = dol_concatdesc($desc, $tmptxt);
            }

            $type = $prod->type;
            $fk_unit = $prod->fk_unit;
        } else {
            $pu_ht = price2num($price_ht, 'MU');
            $pu_ttc = price2num(GETPOST('price_ttc'), 'MU');
            $tva_npr = (preg_match('/\*/', $tva_tx) ? 1 : 0);
            $tva_tx = str_replace('*', '', $tva_tx);
            if (empty($tva_tx)) $tva_npr=0;
            $label = (GETPOST('product_label') ? GETPOST('product_label') : '');
            $desc = $product_desc;
            $type = GETPOST('type');
            $fk_unit= GETPOST('units', 'alpha');
        }

        // Margin
        $fournprice = price2num(GETPOST('fournprice' . $predef) ? GETPOST('fournprice' . $predef) : '');
        $buyingprice = price2num(GETPOST('buying_price' . $predef) != '' ? GETPOST('buying_price' . $predef) : '');    // If buying_price is '0', we must keep this value

        // Local Taxes
        $localtax1_tx = get_localtax($tva_tx, 1, $object->thirdparty, $mysoc, $tva_npr);
        $localtax2_tx = get_localtax($tva_tx, 2, $object->thirdparty, $mysoc, $tva_npr);

        $info_bits = 0;
        if ($tva_npr)
            $info_bits |= 0x01;

        if (! empty($price_min) && (price2num($pu_ht) * (1 - price2num($remise_percent) / 100) < price2num($price_min))) {
            $mesg = $langs->trans("CantBeLessThanMinPrice", price(price2num($price_min, 'MU'), 0, $langs, 0, 0, - 1, $conf->currency));
            setEventMessages($mesg, null, 'errors');
        } else {
            // Insert line
            $result = $object->addline($desc, $pu_ht, $qty, $tva_tx, $idprod, $remise_percent, $price_base_type, $info_bits, '', $pu_ttc, $type, - 1, $special_code, $label, $fk_unit);

            if ($result > 0)
            {
                /*if (empty($conf->global->MAIN_DISABLE_PDF_AUTOUPDATE))
                {
                    // Define output language
                    $outputlangs = $langs;
                    $newlang = '';
                    if ($conf->global->MAIN_MULTILANGS && empty($newlang) && GETPOST('lang_id')) $newlang = GETPOST('lang_id','alpha');
                    if ($conf->global->MAIN_MULTILANGS && empty($newlang))	$newlang = $object->thirdparty->default_lang;
                    if (! empty($newlang)) {
                        $outputlangs = new Translate("", $conf);
                        $outputlangs->setDefaultLang($newlang);
                    }
                    $model=$object->modelpdf;
                    $ret = $object->fetch($id); // Reload to get new records

                    $result = $object->generateDocument($model, $outputlangs, $hidedetails, $hidedesc, $hideref);
                    if ($result < 0) setEventMessages($object->error, $object->errors, 'errors');
                }*/
                $object->fetch($object->id);    // Reload lines

                unset($_POST['prod_entry_mode']);

                unset($_POST['qty']);
                unset($_POST['type']);
                unset($_POST['remise_percent']);
                unset($_POST['price_ht']);
                unset($_POST['multicurrency_price_ht']);
                unset($_POST['price_ttc']);
                unset($_POST['tva_tx']);
                unset($_POST['product_ref']);
                unset($_POST['product_label']);
                unset($_POST['product_desc']);
                unset($_POST['fournprice']);
                unset($_POST['buying_price']);
                unset($_POST['np_marginRate']);
                unset($_POST['np_markRate']);
                unset($_POST['dp_desc']);
                unset($_POST['idprod']);
                unset($_POST['units']);

                unset($_POST['date_starthour']);
                unset($_POST['date_startmin']);
                unset($_POST['date_startsec']);
                unset($_POST['date_startday']);
                unset($_POST['date_startmonth']);
                unset($_POST['date_startyear']);
                unset($_POST['date_endhour']);
                unset($_POST['date_endmin']);
                unset($_POST['date_endsec']);
                unset($_POST['date_endday']);
                unset($_POST['date_endmonth']);
                unset($_POST['date_endyear']);

                unset($_POST['situations']);
                unset($_POST['progress']);
            } else {
                setEventMessages($object->error, $object->errors, 'errors');
            }

            $action = '';
        }
    }
}

elseif ($action == 'updateligne' && $user->rights->facture->creer && ! GETPOST('cancel'))
{
    if (! $object->fetch($id) > 0)	dol_print_error($db);
    $object->fetch_thirdparty();

    // Clean parameters
    $date_start = '';
    $date_end = '';
    //$date_start = dol_mktime(GETPOST('date_starthour'), GETPOST('date_startmin'), GETPOST('date_startsec'), GETPOST('date_startmonth'), GETPOST('date_startday'), GETPOST('date_startyear'));
    //$date_end = dol_mktime(GETPOST('date_endhour'), GETPOST('date_endmin'), GETPOST('date_endsec'), GETPOST('date_endmonth'), GETPOST('date_endday'), GETPOST('date_endyear'));
    $description = dol_htmlcleanlastbr(GETPOST('product_desc') ? GETPOST('product_desc') : GETPOST('desc'));
    $pu_ht = GETPOST('price_ht');
    $vat_rate = (GETPOST('tva_tx') ? GETPOST('tva_tx') : 0);
    $qty = GETPOST('qty');

    // Define info_bits
    $info_bits = 0;
    if (preg_match('/\*/', $vat_rate))
        $info_bits |= 0x01;

        // Define vat_rate
        $vat_rate = str_replace('*', '', $vat_rate);
        $localtax1_rate = get_localtax($vat_rate, 1, $object->thirdparty);
        $localtax2_rate = get_localtax($vat_rate, 2, $object->thirdparty);

        // Add buying price
        $fournprice = price2num(GETPOST('fournprice') ? GETPOST('fournprice') : '');
        $buyingprice = price2num(GETPOST('buying_price') != '' ? GETPOST('buying_price') : '');       // If buying_price is '0', we muste keep this value

        // Extrafields
        $extrafieldsline = new ExtraFields($db);
        $extralabelsline = $extrafieldsline->fetch_name_optionals_label($object->table_element_line);
        $array_options = $extrafieldsline->getOptionalsFromPost($extralabelsline);
        // Unset extrafield
        if (is_array($extralabelsline)) {
            // Get extra fields
            foreach ($extralabelsline as $key => $value) {
                unset($_POST["options_" . $key]);
            }
        }

        // Define special_code for special lines
        $special_code=GETPOST('special_code');
        if (! GETPOST('qty')) $special_code=3;

        /*$line = new FactureLigne($db);
        $line->fetch(GETPOST('lineid'));
        $percent = $line->get_prev_progress($object->id);

        if (GETPOST('progress') < $percent)
        {
            $mesg = '<div class="warning">' . $langs->trans("CantBeLessThanMinPercent") . '</div>';
            setEventMessages($mesg, null, 'warnings');
            $error++;
            $result = -1;
        }*/

        // Check minimum price
        $productid = GETPOST('productid', 'int');
        if (! empty($productid))
        {
            $product = new Product($db);
            $product->fetch($productid);

            $type = $product->type;

            $price_min = $product->price_min;
            if (! empty($conf->global->PRODUIT_MULTIPRICES) && ! empty($object->thirdparty->price_level))
                $price_min = $product->multiprices_min [$object->thirdparty->price_level];

                $label = ((GETPOST('update_label') && GETPOST('product_label')) ? GETPOST('product_label') : '');

                // Check price is not lower than minimum (check is done only for standard or replacement invoices)
                if (($object->type == Facture::TYPE_STANDARD || $object->type == Facture::TYPE_REPLACEMENT) && $price_min && (price2num($pu_ht) * (1 - price2num(GETPOST('remise_percent')) / 100) < price2num($price_min))) {
                    setEventMessages($langs->trans("CantBeLessThanMinPrice", price(price2num($price_min, 'MU'), 0, $langs, 0, 0, - 1, $conf->currency)), null, 'errors');
                    $error ++;
                }
        } else {
            $type = GETPOST('type');
            $label = (GETPOST('product_label') ? GETPOST('product_label') : '');

            // Check parameters
            if (GETPOST('type') < 0) {
                setEventMessages($langs->trans("ErrorFieldRequired", $langs->transnoentitiesnoconv("Type")), null, 'errors');
                $error ++;
            }
        }
        if ($qty < 0) {
            $langs->load("errors");
            setEventMessages($langs->trans('ErrorQtyForCustomerInvoiceCantBeNegative'), null, 'errors');
            $error ++;
        }

        // Update line
        if (! $error) {
            $result = $object->updateline(GETPOST('lineid'), $description, $pu_ht, $qty,
                $vat_rate, GETPOST('productid'), GETPOST('remise_percent'), 'HT', $info_bits, 0, 0, $type,
                0, $special_code, $label, GETPOST('units'));

            if ($result >= 0) {
                /*if (empty($conf->global->MAIN_DISABLE_PDF_AUTOUPDATE)) {
                    // Define output language
                    $outputlangs = $langs;
                    $newlang = '';
                    if ($conf->global->MAIN_MULTILANGS && empty($newlang) && GETPOST('lang_id'))
                        $newlang = GETPOST('lang_id');
                        if ($conf->global->MAIN_MULTILANGS && empty($newlang))
                            $newlang = $object->thirdparty->default_lang;
                            if (! empty($newlang)) {
                                $outputlangs = new Translate("", $conf);
                                $outputlangs->setDefaultLang($newlang);
                            }

                            $ret = $object->fetch($id); // Reload to get new records
                            $object->generateDocument($object->modelpdf, $outputlangs, $hidedetails, $hidedesc, $hideref);
                }*/

                $object->fetch($object->id);    // Reload lines

                unset($_POST['qty']);
                unset($_POST['type']);
                unset($_POST['productid']);
                unset($_POST['remise_percent']);
                unset($_POST['price_ht']);
                unset($_POST['multicurrency_price_ht']);
                unset($_POST['price_ttc']);
                unset($_POST['tva_tx']);
                unset($_POST['product_ref']);
                unset($_POST['product_label']);
                unset($_POST['product_desc']);
                unset($_POST['fournprice']);
                unset($_POST['buying_price']);
                unset($_POST['np_marginRate']);
                unset($_POST['np_markRate']);

                unset($_POST['dp_desc']);
                unset($_POST['idprod']);
                unset($_POST['units']);

                unset($_POST['date_starthour']);
                unset($_POST['date_startmin']);
                unset($_POST['date_startsec']);
                unset($_POST['date_startday']);
                unset($_POST['date_startmonth']);
                unset($_POST['date_startyear']);
                unset($_POST['date_endhour']);
                unset($_POST['date_endmin']);
                unset($_POST['date_endsec']);
                unset($_POST['date_endday']);
                unset($_POST['date_endmonth']);
                unset($_POST['date_endyear']);

                unset($_POST['situations']);
                unset($_POST['progress']);
            } else {
                setEventMessages($object->error, $object->errors, 'errors');
            }
        }
}

// Do we click on purge search criteria ?
if (GETPOST("button_removefilter_x") || GETPOST("button_removefilter.x") || GETPOST("button_removefilter")) // All test are required to be compatible with all browsers
{
    $search_ref='';
    $search_societe='';
    $search_montant_ht='';
    $search_montant_vat='';
    $search_montant_ttc='';
    $day='';
    $year='';
    $month='';
    $day_date_when='';
    $year_date_when='';
    $month_date_when='';
    $search_frequency='';
    $search_array_options=array();
}



/*
 *	View
 */

llxHeader('',$langs->trans("RepeatableInvoices"),'ch-facture.html#s-fac-facture-rec');

$form = new Form($db);
$formother = new FormOther($db);
$companystatic = new Societe($db);

$now = dol_now();
$tmparray=dol_getdate($now);
$today = dol_mktime(23,59,59,$tmparray['mon'],$tmparray['mday'],$tmparray['year']);   // Today is last second of current day


/*
 * Create mode
 */
if ($action == 'create')
{
	print load_fiche_titre($langs->trans("CreateRepeatableInvoice"),'','title_accountancy.png');

	$object = new Facture($db);   // Source invoice
	$product_static = new Product($db);
	$formproject = new FormProjets($db);

	if ($object->fetch($id, $ref) > 0)
	{
		$result = $object->getLinesArray();

	    print '<form action="fiche-rec.php" method="post">';
		print '<input type="hidden" name="token" value="'.$_SESSION['newtoken'].'">';
		print '<input type="hidden" name="action" value="add">';
		print '<input type="hidden" name="facid" value="'.$object->id.'">';

		dol_fiche_head();

		$rowspan=4;
		if (! empty($conf->projet->enabled)) $rowspan++;
		if ($object->fk_account > 0) $rowspan++;

		print '<table class="border" width="100%">';

		$object->fetch_thirdparty();

		// Title
		print '<tr><td class="titlefieldcreate fieldrequired">'.$langs->trans("Title").'</td><td>';
		print '<input class="flat quatrevingtpercent" type="text" name="titre" value="'.$_POST["titre"].'">';
		print '</td></tr>';

		// Third party
		print '<tr><td class="titlefieldcreate">'.$langs->trans("Customer").'</td><td>'.$object->thirdparty->getNomUrl(1,'customer').'</td>';
		print '</tr>';

		// Note public
		print '<tr><td>'.$langs->trans("NotePublic").'</td><td valign="top">';
		print '<textarea class="flat centpercent" name="note_public" wrap="soft" rows="'.ROWS_4.'"></textarea>';
		print '</td></tr>';

		// Note private
		print '<tr><td>'.$langs->trans("NotePrivate").'</td><td valign="top">';
		print '<textarea class="flat centpercent" name="note_private" wrap="soft" rows="'.ROWS_4.'"></textarea>';
		print '</td></tr>';

		// Author
		print "<tr><td>".$langs->trans("Author")."</td><td>".$user->getFullName($langs)."</td></tr>";

		// Payment term
		print "<tr><td>".$langs->trans("PaymentConditions")."</td><td>";
		$form->form_conditions_reglement($_SERVER['PHP_SELF'].'?id='.$object->id, $object->cond_reglement_id, 'none');
		print "</td></tr>";

		// Payment mode
		print "<tr><td>".$langs->trans("PaymentMode")."</td><td>";
		$form->form_modes_reglement($_SERVER['PHP_SELF'].'?id='.$object->id, $object->mode_reglement_id, 'none');
		print "</td></tr>";

		// Project
    	if (! empty($conf->projet->enabled) && is_object($object->thirdparty) && $object->thirdparty->id > 0)
    	{
    	    $projectid = $object->fk_project;
    		$langs->load('projects');
    		print '<tr><td>' . $langs->trans('Project') . '</td><td>';
    		$numprojet = $formproject->select_projects($socid, $projectid, 'projectid', 0);
    		print ' &nbsp; <a href="'.DOL_URL_ROOT.'/projet/card.php?socid=' . $soc->id . '&action=create&status=1&backtopage='.urlencode($_SERVER["PHP_SELF"].'?action=create&socid='.$soc->id).'">' . $langs->trans("AddProject") . '</a>';
    		print '</td></tr>';
    	}

		// Bank account
		if ($object->fk_account > 0)
		{
			print "<tr><td>".$langs->trans('BankAccount')."</td><td>";
			$form->formSelectAccount($_SERVER['PHP_SELF'].'?id='.$object->id, $object->fk_account, 'none');
			print "</td></tr>";
		}

		print "</table>";

<<<<<<< HEAD
		print '<br>';

		$title = $langs->trans("ProductsAndServices");
		if (empty($conf->service->enabled))
			$title = $langs->trans("Products");
		else if (empty($conf->product->enabled))
			$title = $langs->trans("Services");

		print load_fiche_titre($title);

		/*
		 * Invoice lines
		 */
		print '<table class="notopnoleftnoright" width="100%">';
		print '<tr><td colspan="3">';

		$sql = 'SELECT l.fk_product, l.product_type, l.label as custom_label, l.description, l.qty, l.rowid, l.tva_tx,';
		$sql.= ' l.fk_remise_except,';
		$sql.= ' l.remise_percent, l.subprice, l.info_bits,';
		$sql.= ' l.total_ht, l.total_tva as total_vat, l.total_ttc,';
		$sql.= ' l.date_start,';
		$sql.= ' l.date_end,';
		$sql.= ' l.product_type,';
		$sql.= ' l.fk_unit,';
		$sql.= ' p.ref, p.fk_product_type, p.label as product_label,';
		$sql.= ' p.description as product_desc';
		$sql.= " FROM ".MAIN_DB_PREFIX."facturedet as l";
		$sql.= " LEFT JOIN ".MAIN_DB_PREFIX."product as p ON l.fk_product = p.rowid";
		$sql.= " WHERE l.fk_facture = ".$object->id;
		$sql.= " ORDER BY l.rowid";

		$result = $db->query($sql);
		if ($result)
		{
			$num = $db->num_rows($result);
			$i = 0; $total = 0;

			echo '<table class="noborder" width="100%">';
			if ($num)
			{
				print '<tr class="liste_titre">';
				print '<td>'.$langs->trans("Description").'</td>';
				print '<td align="center">'.$langs->trans("VAT").'</td>';
				print '<td align="center">'.$langs->trans("Qty").'</td>';
				if ($conf->global->PRODUCT_USE_UNITS) {
					print '<td width="8%" align="left">'.$langs->trans("Unit").'</td>';
				}
				print '<td>'.$langs->trans("ReductionShort").'</td>';
				print '<td align="right">'.$langs->trans("TotalHT").'</td>';
				print '<td align="right">'.$langs->trans("TotalVAT").'</td>';
				print '<td align="right">'.$langs->trans("TotalTTC").'</td>';
				print '<td align="right">'.$langs->trans("PriceUHT").'</td>';
				if (empty($conf->global->PRODUIT_MULTIPRICES)) print '<td align="right">'.$langs->trans("CurrentProductPrice").'</td>';
				print "</tr>\n";
			}
			$var=true;
			while ($i < $num)
			{
				$objp = $db->fetch_object($result);

				if ($objp->fk_product > 0)
				{
					$product = New Product($db);
					$product->fetch($objp->fk_product);
				}

				$var=!$var;
				print "<tr ".$bc[$var].">";

				// Show product and description
				$type=(isset($objp->product_type)?$objp->product_type:$objp->fk_product_type);
				$product_static->fk_unit=$objp->fk_unit;

				if ($objp->fk_product > 0)
				{
					print '<td>';

					print '<a name="'.$objp->rowid.'"></a>'; // ancre pour retourner sur la ligne

					// Show product and description
					$product_static->fetch($objp->fk_product);	// We need all information later
					$text=$product_static->getNomUrl(1);
					$text.= ' - '.(! empty($objp->custom_label)?$objp->custom_label:$objp->product_label);
					$description=(! empty($conf->global->PRODUIT_DESC_IN_FORM)?'':dol_htmlentitiesbr($objp->description));
					print $form->textwithtooltip($text,$description,3,'','',$i);

					// Show range
					print_date_range($db->jdate($objp->date_start), $db->jdate($objp->date_end));

					// Add description in form
					if (! empty($conf->global->PRODUIT_DESC_IN_FORM))
						print (! empty($objp->description) && $objp->description!=$objp->product_label)?'<br>'.dol_htmlentitiesbr($objp->description):'';

					print '</td>';
				}
				else
				{
					print '<td>';
					print '<a name="'.$objp->rowid.'"></a>'; // ancre pour retourner sur la ligne

					if ($type==1) $text = img_object($langs->trans('Service'),'service');
					else $text = img_object($langs->trans('Product'),'product');

					if (! empty($objp->custom_label)) {

						$text.= ' <strong>'.$objp->custom_label.'</strong>';
						print $form->textwithtooltip($text,dol_htmlentitiesbr($objp->description),3,'','',$i);

					} else {

						print $text.' '.nl2br($objp->description);
					}

					// Show range
					print_date_range($db->jdate($objp->date_start), $db->jdate($objp->date_end));

					print "</td>\n";
				}

				// Vat rate
				print '<td align="center">'.vatrate($objp->tva_tx).'%</td>';
=======
		print '<br><br>';
>>>>>>> 3f5d67d4


		// Autogeneration
		$title = $langs->trans("Recurrence");
		print load_fiche_titre($title, '', 'calendar');

		print '<table class="border" width="100%">';

		// Frequency
		print '<tr><td class="titlefieldcreate">'.$form->textwithpicto($langs->trans("Frequency"), $langs->transnoentitiesnoconv('toolTipFrequency'))."</td><td>";
		print "<input type='text' name='frequency' value='".GETPOST('frequency', 'int')."' size='5' />&nbsp;".$form->selectarray('unit_frequency', array('d'=>$langs->trans('Day'), 'm'=>$langs->trans('Month'), 'y'=>$langs->trans('Year')), (GETPOST('unit_frequency')?GETPOST('unit_frequency'):'m'));
		print "</td></tr>";

		// First date of execution for cron
		print "<tr><td>".$langs->trans('NextDateToExecution')."</td><td>";
		$date_next_execution = isset($date_next_execution) ? $date_next_execution : (GETPOST('remonth') ? dol_mktime(12, 0, 0, GETPOST('remonth'), GETPOST('reday'), GETPOST('reyear')) : -1);
		print $form->select_date($date_next_execution, '', 1, 1, '', "add", 1, 1, 1);
		print "</td></tr>";

		// Number max of generation
		print "<tr><td>".$langs->trans("MaxPeriodNumber")."</td><td>";
		print '<input type="text" name="nb_gen_max" value="'.GETPOST('nb_gen_max').'" size="5" />';
		print "</td></tr>";

		// Auto validate the invoice
		print "<tr><td>".$langs->trans("StatusOfGeneratedInvoices")."</td><td>";
        $select = array('0'=>$langs->trans('BillStatusDraft'),'1'=>$langs->trans('BillStatusValidated'));
        print $form->selectarray('auto_validate', $select, GETPOST('auto_validate'));
		print "</td></tr>";

		print "</table>";

		print '<br><br>';

		$title = $langs->trans("ProductsAndServices");
		if (empty($conf->service->enabled))
			$title = $langs->trans("Products");
		else if (empty($conf->product->enabled))
			$title = $langs->trans("Services");

		print load_fiche_titre($title, '', '');

		/*
		 * Invoice lines
		 */
		print '<table id="tablelines" class="noborder noshadow" width="100%">';
		// Show object lines
		if (! empty($object->lines))
		{
		    $disableedit=1;
		    $disablemove=1;
		    $disableremove=1;
		    $ret = $object->printObjectLines('', $mysoc, $soc, $lineid, 0);      // No date selector for template invoice
		}

		print "</table>\n";

		print '</td></tr>';

		if ($flag_price_may_change)
		{
			print '<tr><td colspan="3" align="left">';
			print '<select name="usenewprice" class="flat">';
			print '<option value="0">'.$langs->trans("AlwaysUseFixedPrice").'</option>';
			print '<option value="1" disabled>'.$langs->trans("AlwaysUseNewPrice").'</option>';
			print '</select>';
			print '</td></tr>';
		}
		print "</table>\n";

        dol_fiche_end();

		print '<div align="center"><input type="submit" class="button" value="'.$langs->trans("Create").'">';
        print '&nbsp;&nbsp;&nbsp;&nbsp;&nbsp;';
	    print '<input type="button" class="button" value="' . $langs->trans("Cancel") . '" onClick="javascript:history.go(-1)">';
        print '</div>';
		print "</form>\n";
	}
	else
	{
		dol_print_error('',"Error, no invoice ".$object->id);
	}
}
else
{
	/*
	 * View mode
	 */
	if ($object->id > 0)
	{
		$object->fetch_thirdparty();

		// Confirmation de la suppression d'une ligne produit
    	if ($action == 'ask_deleteline') {
    		$formconfirm = $form->formconfirm($_SERVER["PHP_SELF"] . '?id=' . $object->id . '&lineid=' . $lineid, $langs->trans('DeleteProductLine'), $langs->trans('ConfirmDeleteProductLine'), 'confirm_deleteline', '', 'no', 1);
    	}

    	print $formconfirm;

		$author = new User($db);
		$author->fetch($object->user_author);

		$head=array();
		$h=0;
		$head[$h][0] = $_SERVER["PHP_SELF"].'?id='.$object->id;
		$head[$h][1] = $langs->trans("CardBill");
		$head[$h][2] = 'card';

		dol_fiche_head($head, 'card', $langs->trans("RepeatableInvoice"),0,'bill');	// Add a div

		print '<table class="border" width="100%">';

		$linkback = '<a href="' . DOL_URL_ROOT . '/compta/facture/fiche-rec.php' . (! empty($socid) ? '?socid=' . $socid : '') . '">' . $langs->trans("BackToList") . '</a>';

		// Ref
		print '<tr><td class="titlefield">';
		//print $langs->trans('Ref');
		print $form->editfieldkey($langs->trans("Ref"), 'ref', $object->ref, $object, $user->rights->facture->creer);
		print '</td>';
		print '<td colspan="3">';
		$morehtmlref = $form->editfieldval($langs->trans("Ref"), 'ref', $object->ref, $object, $user->rights->facture->creer, 'string');
		print $form->showrefnav($object, 'ref', $linkback, 1, 'titre', 'none', $morehtmlref);
		print '</td></tr>';


		print '<tr><td>'.$langs->trans("Customer").'</td>';
		print '<td colspan="3">'.$object->thirdparty->getNomUrl(1,'customer').'</td></tr>';

		print "<tr><td>".$langs->trans("Author").'</td><td colspan="3">'.$author->getFullName($langs)."</td></tr>";

		print '<tr><td>'.$langs->trans("AmountHT").'</td>';
		print '<td colspan="3">'.price($object->total_ht,'',$langs,1,-1,-1,$conf->currency).'</td>';
		print '</tr>';

		print '<tr><td>'.$langs->trans("AmountVAT").'</td><td colspan="3">'.price($object->total_tva,'',$langs,1,-1,-1,$conf->currency).'</td>';
		print '</tr>';
		print '<tr><td>'.$langs->trans("AmountTTC").'</td><td colspan="3">'.price($object->total_ttc,'',$langs,1,-1,-1,$conf->currency).'</td>';
		print '</tr>';

		// Payment term
		print '<tr><td>';
		print '<table class="nobordernopadding" width="100%"><tr><td>';
		print $langs->trans('PaymentConditionsShort');
		print '</td>';
		if ($object->type != Facture::TYPE_CREDIT_NOTE && $action != 'editconditions' && ! empty($object->brouillon) && $user->rights->facture->creer)
			print '<td align="right"><a href="' . $_SERVER["PHP_SELF"] . '?action=editconditions&amp;facid=' . $object->id . '">' . img_edit($langs->trans('SetConditions'), 1) . '</a></td>';
		print '</tr></table>';
		print '</td><td colspan="3">';
		if ($object->type != Facture::TYPE_CREDIT_NOTE)
		{
			if ($action == 'editconditions') {
				$form->form_conditions_reglement($_SERVER['PHP_SELF'] . '?facid=' . $object->id, $object->cond_reglement_id, 'cond_reglement_id');
			} else {
				$form->form_conditions_reglement($_SERVER['PHP_SELF'] . '?facid=' . $object->id, $object->cond_reglement_id, 'none');
			}
		} else {
			print '&nbsp;';
		}
		print '</td></tr>';

		// Payment mode
		print '<tr><td>';
		print '<table class="nobordernopadding" width="100%"><tr><td>';
		print $langs->trans('PaymentMode');
		print '</td>';
		if ($action != 'editmode' && ! empty($object->brouillon) && $user->rights->facture->creer)
			print '<td align="right"><a href="' . $_SERVER["PHP_SELF"] . '?action=editmode&amp;facid=' . $object->id . '">' . img_edit($langs->trans('SetMode'), 1) . '</a></td>';
		print '</tr></table>';
		print '</td><td colspan="3">';
		if ($action == 'editmode')
		{
			$form->form_modes_reglement($_SERVER['PHP_SELF'].'?facid='.$object->id, $object->mode_reglement_id, 'mode_reglement_id', 'CRDT');
		}
		else
		{
			$form->form_modes_reglement($_SERVER['PHP_SELF'].'?facid='.$object->id, $object->mode_reglement_id, 'none', 'CRDT');
		}
		print '</td></tr>';

		// Note public
		print '<tr><td>';
		print $form->editfieldkey($langs->trans("NotePublic"), 'note_public', $object->note_public, $object, $user->rights->facture->creer);
		print '</td><td colspan="5">';
		print $form->editfieldval($langs->trans("NotePublic"), 'note_public', $object->note_public, $object, $user->rights->facture->creer, 'textarea:'.ROWS_4.':60');
		print '</td>';
		print '</tr>';

<<<<<<< HEAD
			print load_fiche_titre($title);
=======
		// Note private
		print '<tr><td>';
		print $form->editfieldkey($langs->trans("NotePrivate"), 'note_private', $object->note_private, $object, $user->rights->facture->creer);
		print '</td><td colspan="5">';
		print $form->editfieldval($langs->trans("NotePrivate"), 'note_private', $object->note_private, $object, $user->rights->facture->creer, 'textarea:'.ROWS_4.':60');
		print '</td>';
		print '</tr>';
>>>>>>> 3f5d67d4

		// Project
		if (! empty($conf->projet->enabled)) {
			$langs->load('projects');
			print '<tr>';
			print '<td>';

			print '<table class="nobordernopadding" width="100%"><tr><td>';
			print $langs->trans('Project');
			print '</td>';
			if ($action != 'classify') {
				print '<td align="right"><a href="' . $_SERVER["PHP_SELF"] . '?action=classify&amp;facid=' . $object->id . '">';
				print img_edit($langs->trans('SetProject'), 1);
				print '</a></td>';
			}
			print '</tr></table>';

			print '</td><td colspan="3">';
			if ($action == 'classify') {
				$form->form_project($_SERVER['PHP_SELF'] . '?facid=' . $object->id, $object->socid, $object->fk_project, 'projectid', 0, 0, 1);
			} else {
				$form->form_project($_SERVER['PHP_SELF'] . '?facid=' . $object->id, $object->socid, $object->fk_project, 'none', 0, 0);
			}
			print '</td>';
			print '</tr>';
		}

		// Bank Account
		print '<tr><td class="nowrap">';
		print '<table width="100%" class="nobordernopadding"><tr><td class="nowrap">';
		print $langs->trans('BankAccount');
		print '<td>';
		if (($action != 'editbankaccount') && $user->rights->commande->creer && ! empty($object->brouillon))
		    print '<td align="right"><a href="'.$_SERVER["PHP_SELF"].'?action=editbankaccount&amp;id='.$object->id.'">'.img_edit($langs->trans('SetBankAccount'),1).'</a></td>';
		print '</tr></table>';
		print '</td><td colspan="3">';
		if ($action == 'editbankaccount')
		{
		    $form->formSelectAccount($_SERVER['PHP_SELF'].'?id='.$object->id, $object->fk_account, 'fk_account', 1);
		}
		else
		{
		    $form->formSelectAccount($_SERVER['PHP_SELF'].'?id='.$object->id, $object->fk_account, 'none');
		}
		print "</td>";
		print '</tr>';

		print "</table>";

		print '<br>';

		/*
		 * Recurrence
		 */
		$title = $langs->trans("Recurrence");
		print load_fiche_titre($title, '', 'calendar');

		print '<table class="border" width="100%">';

		// if "frequency" is empty or = 0, the reccurence is disabled
		print '<tr><td class="titlefield">';
		print '<table class="nobordernopadding" width="100%"><tr><td>';
		print $langs->trans('Frequency');
		print '</td>';
		if ($action != 'editfrequency' && ! empty($object->brouillon) && $user->rights->facture->creer)
			print '<td align="right"><a href="' . $_SERVER["PHP_SELF"] . '?action=editfrequency&amp;facid=' . $object->id . '">' . img_edit($langs->trans('Edit'), 1) . '</a></td>';
		print '</tr></table>';
		print '</td><td colspan="5">';
		if ($action == 'editfrequency')
		{
			print '<form method="post" action="'.$_SERVER["PHP_SELF"] . '?facid=' . $object->id.'">';
            print '<input type="hidden" name="action" value="setfrequency">';
            print '<input type="hidden" name="token" value="'.$_SESSION['newtoken'].'">';
            print '<table class="nobordernopadding" cellpadding="0" cellspacing="0">';
            print '<tr><td>';
            print "<input type='text' name='frequency' value='".$object->frequency."' size='5' />&nbsp;".$form->selectarray('unit_frequency', array('d'=>$langs->trans('Day'), 'm'=>$langs->trans('Month'), 'y'=>$langs->trans('Year')), ($object->unit_frequency?$object->unit_frequency:'m'));
            print '</td>';
            print '<td align="left"><input type="submit" class="button" value="'.$langs->trans("Modify").'"></td>';
            print '</tr></table></form>';
		}
		else
		{
		    if ($object->frequency > 0)
		    {
                print $langs->trans('FrequencyPer_'.$object->unit_frequency, $object->frequency);
		    }
		    else
		    {
		        print $langs->trans("NotARecurringInvoiceTemplate");
		    }
		}
		print '</td></tr>';

		// Date when
		print '<tr><td>';
		if ($action == 'date_when' || $object->frequency > 0)
		{
		    print $form->editfieldkey($langs->trans("NextDateToExecution"), 'date_when', $object->date_when, $object, $user->rights->facture->creer, 'day');
		}
		else
		{
		    print $langs->trans("NextDateToExecution");
		}
		print '</td><td colspan="5">';
		if ($action == 'date_when' || $object->frequency > 0)
		{
		    print $form->editfieldval($langs->trans("NextDateToExecution"), 'date_when', $object->date_when, $object, $user->rights->facture->creer, 'day');
		}
		print '</td>';
		print '</tr>';

		// Max period / Rest period
		print '<tr><td>';
		if ($action == 'nb_gen_max' || $object->frequency > 0)
		{
		    print $form->editfieldkey($langs->trans("MaxPeriodNumber"), 'nb_gen_max', $object->nb_gen_max, $object, $user->rights->facture->creer);
		}
		else
		{
		    print $langs->trans("MaxPeriodNumber");
		}
		print '</td><td colspan="5">';
		if ($action == 'nb_gen_max' || $object->frequency > 0)
		{
		      print $form->editfieldval($langs->trans("MaxPeriodNumber"), 'nb_gen_max', $object->nb_gen_max?$object->nb_gen_max:'', $object, $user->rights->facture->creer);
		}
		else
		{
		    print '';
		}
		print '</td>';
		print '</tr>';

		// Status of generated invoices
		print '<tr><td>';
		if ($action == 'auto_validate' || $object->frequency > 0)
		    print $form->editfieldkey($langs->trans("StatusOfGeneratedInvoices"), 'auto_validate', $object->auto_validate, $object, $user->rights->facture->creer);
		else
		    print $langs->trans("StatusOfGeneratedInvoices");
		print '</td><td colspan="5">';
    	$select = 'select;0:'.$langs->trans('BillStatusDraft').',1:'.$langs->trans('BillStatusValidated');
		if ($action == 'auto_validate' || $object->frequency > 0)
		{
    		print $form->editfieldval($langs->trans("StatusOfGeneratedInvoices"), 'auto_validate', $object->auto_validate, $object, $user->rights->facture->creer, $select);
		}
		print '</td>';
		print '</tr>';

		print '</table>';

    	print '<br>';

    	// Frequencry/Recurring section
		if ($object->frequency > 0)
		{
    		if (empty($conf->cron->enabled))
    		{
    			print info_admin($langs->trans("EnableAndSetupModuleCron", $langs->transnoentitiesnoconv("Module2300Name")));
    		}

    		print '<table class="border" width="100%">';

    		// Nb of generation already done
    		print '<tr><td class="titlefield">'.$langs->trans("NbOfGenerationDone").'</td>';
    		print '<td>';
    		print $object->nb_gen_done?$object->nb_gen_done:'0';
    		print '</td>';
    		print '</tr>';

    		// Date last
    		print '<tr><td>';
    		print $langs->trans("DateLastGeneration");
    		print '</td><td colspan="5">';
    		print dol_print_date($object->date_last_gen, 'dayhour');
    		print '</td>';
    		print '</tr>';

    		print '</table>';

    		print '<br>';
		}

		// Lines
		print '	<form name="addproduct" id="addproduct" action="' . $_SERVER["PHP_SELF"] . '?id=' . $object->id . (($action != 'editline') ? '#add' : '#line_' . GETPOST('lineid')) . '" method="POST">
        	<input type="hidden" name="token" value="' . $_SESSION ['newtoken'] . '">
        	<input type="hidden" name="action" value="' . (($action != 'editline') ? 'addline' : 'updateligne') . '">
        	<input type="hidden" name="mode" value="">
        	<input type="hidden" name="id" value="' . $object->id . '">
        	';

		if (! empty($conf->use_javascript_ajax) && $object->statut == 0) {
		    include DOL_DOCUMENT_ROOT . '/core/tpl/ajaxrow.tpl.php';
		}

		print '<table id="tablelines" class="noborder noshadow" width="100%">';
		// Show object lines
		if (! empty($object->lines))
		{
		    //$disableedit=1;
		    //$disablemove=1;
		    $ret = $object->printObjectLines($action, $mysoc, $soc, $lineid, 0);      // No date selector for template invoice
		}

		// Form to add new line
		if ($object->statut == 0 && $user->rights->facture->creer && $action != 'valid' && $action != 'editline')
		{
		    if ($action != 'editline')
		    {
    		    $var = true;

    		    // Add free products/services
    		    $object->formAddObjectLine(0, $mysoc, $soc);                          // No date selector for template invoice

    		    $parameters = array();
    		    $reshook = $hookmanager->executeHooks('formAddObjectLine', $parameters, $object, $action); // Note that $action and $object may have been modified by hook
		    }
		}

		print "</table>\n";

		print "</form>\n";

		dol_fiche_end();


		/**
		 * Barre d'actions
		 */
		print '<div class="tabsAction">';

		//if ($object->statut == Facture::STATUS_DRAFT)   // there is no draft status on templates.
		//{
		    if ($user->rights->facture->creer)
		    {
		        if (! empty($object->frequency) && $object->nb_gen_max > 0 && ($object->nb_gen_done >= $object->nb_gen_max))
		        {
		            print '<div class="inline-block divButAction"><a class="butActionRefused" href="#" title="'.dol_escape_htmltag($langs->trans("MaxGenerationReached")).'">'.$langs->trans("CreateBill").'</a></div>';
		        }
		        else
		        {
        		    if (empty($object->frequency) || $object->date_when <= $today)
        		    {
                        print '<div class="inline-block divButAction"><a class="butAction" href="'.DOL_URL_ROOT.'/compta/facture.php?action=create&amp;socid='.$object->thirdparty->id.'&amp;fac_rec='.$object->id.'">'.$langs->trans("CreateBill").'</a></div>';
        		    }
        		    else
        		    {
        		        print '<div class="inline-block divButAction"><a class="butActionRefused" href="#" title="'.dol_escape_htmltag($langs->trans("DateIsNotEnough")).'">'.$langs->trans("CreateBill").'</a></div>';
        		    }
		        }
		    }
		    else
    	    {
    		    print '<div class="inline-block divButAction"><a class="butActionRefused" href="#">'.$langs->trans("CreateBill").'</a></div>';
    		}
		//}

		//if ($object->statut == Facture::STATUS_DRAFT && $user->rights->facture->supprimer)
		if ($user->rights->facture->supprimer)
		{
			print '<div class="inline-block divButAction"><a class="butActionDelete" href="'.$_SERVER['PHP_SELF'].'?action=delete&id='.$object->id.'">'.$langs->trans('Delete').'</a></div>';
		}

		print '</div>';



		print '<div class="fichecenter"><div class="fichehalfleft">';
		print '<a name="builddoc"></a>'; // ancre

		// Linked object block
		$somethingshown = $form->showLinkedObjectBlock($object);

        print '</div></div>';

	}
	else
	{
		/*
		 *  List mode
		 */
		$sql = "SELECT s.nom as name, s.rowid as socid, f.rowid as facid, f.titre, f.total, f.tva as total_vat, f.total_ttc, f.frequency,";
		$sql.= " f.date_last_gen, f.date_when";
		$sql.= " FROM ".MAIN_DB_PREFIX."societe as s,".MAIN_DB_PREFIX."facture_rec as f";
		$sql.= " WHERE f.fk_soc = s.rowid";
		$sql.= " AND f.entity = ".$conf->entity;
		if ($search_ref) $sql .= natural_search('f.titre', $search_ref);
		if ($search_societe) $sql .= natural_search('s.nom', $search_societe);
		if ($search_frequency) $sql .= natural_search('f.frequency', $search_frequency);
		if ($search_montant_ht != '') $sql.= natural_search('f.total', $search_montant_ht, 1);
		if ($search_montant_vat != '') $sql.= natural_search('f.tva', $search_montant_vat, 1);
		if ($search_montant_ttc != '') $sql.= natural_search('f.total_ttc', $search_montant_ttc, 1);
		if ($month > 0)
		{
		    if ($year > 0 && empty($day))
		        $sql.= " AND f.date_last_gen BETWEEN '".$db->idate(dol_get_first_day($year,$month,false))."' AND '".$db->idate(dol_get_last_day($year,$month,false))."'";
		        else if ($year > 0 && ! empty($day))
		            $sql.= " AND f.date_last_gen BETWEEN '".$db->idate(dol_mktime(0, 0, 0, $month, $day, $year))."' AND '".$db->idate(dol_mktime(23, 59, 59, $month, $day, $year))."'";
		            else
		                $sql.= " AND date_format(f.date_last_gen, '%m') = '".$month."'";
		}
		else if ($year > 0)
		{
		    $sql.= " AND f.date_last_gen BETWEEN '".$db->idate(dol_get_first_day($year,1,false))."' AND '".$db->idate(dol_get_last_day($year,12,false))."'";
		}
		if ($month_date_when > 0)
		{
		    if ($year_date_when > 0 && empty($day_date_when))
		        $sql.= " AND f.date_when BETWEEN '".$db->idate(dol_get_first_day($year_date_when,$month_date_when,false))."' AND '".$db->idate(dol_get_last_day($year_date_when,$month_date_when,false))."'";
		        else if ($year_date_when > 0 && ! empty($day_date_when))
		            $sql.= " AND f.date_date_when_reglement BETWEEN '".$db->idate(dol_mktime(0, 0, 0, $month_date_when, $day_date_when, $year_date_when))."' AND '".$db->idate(dol_mktime(23, 59, 59, $month_date_when, $day_date_when, $year_date_when))."'";
		            else
		                $sql.= " AND date_format(f.date_when, '%m') = '".$month_date_when."'";
		}
		else if ($year_date_when > 0)
		{
		    $sql.= " AND f.date_when BETWEEN '".$db->idate(dol_get_first_day($year_date_when,1,false))."' AND '".$db->idate(dol_get_last_day($year_date_when,12,false))."'";
		}

		$nbtotalofrecords = 0;
        if (empty($conf->global->MAIN_DISABLE_FULL_SCANLIST))
        {
        	$result = $db->query($sql);
        	$nbtotalofrecords = $db->num_rows($result);
        }

        $sql.= $db->order($sortfield, $sortorder);
        $sql.= $db->plimit($limit+1,$offset);

		$resql = $db->query($sql);
		if ($resql)
		{
			$num = $db->num_rows($resql);

			$param='&socid='.$socid;
            if (! empty($contextpage) && $contextpage != $_SERVER["PHP_SELF"]) $param.='&contextpage='.$contextpage;
			if ($limit > 0 && $limit != $conf->liste_limit) $param.='&limit='.$limit;
			if ($day)                $param.='&day='.$day;
			if ($month)              $param.='&month='.$month;
			if ($year)               $param.='&year=' .$year;
			if ($day_date_when)      $param.='&day_date_when='.$day_date_when;
			if ($month_date_when)    $param.='&month_date_when='.$month_date_when;
			if ($year_date_when)     $param.='&year_date_when=' .$year_date_when;
			if ($search_ref)         $param.='&search_ref=' .$search_ref;
			if ($search_societe)     $param.='&search_societe=' .$search_societe;
			if ($search_montant_ht != '')  $param.='&search_montant_ht='.$search_montant_ht;
			if ($search_montant_vat != '')  $param.='&search_montant_vat='.$search_montant_vat;
			if ($search_montant_ttc != '') $param.='&search_montant_ttc='.$search_montant_ttc;
			if ($search_frequency)         $param.='&search_frequency=' .$search_frequency;
			if ($option)             $param.="&option=".$option;
			if ($optioncss != '')    $param.='&optioncss='.$optioncss;
			// Add $param from extra fields
			foreach ($search_array_options as $key => $val)
			{
			    $crit=$val;
			    $tmpkey=preg_replace('/search_options_/','',$key);
			    if ($val != '') $param.='&search_options_'.$tmpkey.'='.urlencode($val);
			}

			$massactionbutton=$form->selectMassAction('', $massaction == 'presend' ? array() : array('presend'=>$langs->trans("SendByMail"), 'builddoc'=>$langs->trans("PDFMerge")));

            print '<form method="POST" name="searchFormList" action="'.$_SERVER["PHP_SELF"].'">'."\n";
            if ($optioncss != '') print '<input type="hidden" name="optioncss" value="'.$optioncss.'">';
        	print '<input type="hidden" name="token" value="'.$_SESSION['newtoken'].'">';
        	print '<input type="hidden" name="action" value="list">';
        	print '<input type="hidden" name="sortfield" value="'.$sortfield.'">';
        	print '<input type="hidden" name="sortorder" value="'.$sortorder.'">';
        	print '<input type="hidden" name="viewstatut" value="'.$viewstatut.'">';

	        print_barre_liste($langs->trans("RepeatableInvoices"),$page,$_SERVER['PHP_SELF'],$param,$sortfield,$sortorder,'',$num,$nbtotalofrecords,'title_accountancy.png',0,'','',$limit);

			print $langs->trans("ToCreateAPredefinedInvoice", $langs->transnoentitiesnoconv("ChangeIntoRepeatableInvoice")).'<br><br>';

			$i = 0;
			print '<table class="noborder" width="100%">';
			print '<tr class="liste_titre">';
			print_liste_field_titre($langs->trans("Ref"),$_SERVER['PHP_SELF'],"f.titre","",$param,"",$sortfield,$sortorder);
			print_liste_field_titre($langs->trans("ThirdParty"),$_SERVER['PHP_SELF'],"s.nom","",$param,"",$sortfield,$sortorder);
			print_liste_field_titre($langs->trans("AmountHT"),$_SERVER['PHP_SELF'],"f.total","",$param,'align="right"',$sortfield,$sortorder);
			print_liste_field_titre($langs->trans("AmountVAT"),$_SERVER['PHP_SELF'],"f.tva","",$param,'align="right"',$sortfield,$sortorder);
			print_liste_field_titre($langs->trans("AmountTTC"),$_SERVER['PHP_SELF'],"f.total_ttc","",$param,'align="right"',$sortfield,$sortorder);
			print_liste_field_titre($langs->trans("RecurringInvoiceTemplate"),$_SERVER['PHP_SELF'],"f.frequency","",$param,'align="center"',$sortfield,$sortorder);
			print_liste_field_titre($langs->trans("DateLastGeneration"),$_SERVER['PHP_SELF'],"f.date_last_gen","",$param,'align="center"',$sortfield,$sortorder);
			print_liste_field_titre($langs->trans("NextDateToExecution"),$_SERVER['PHP_SELF'],"f.date_when","",$param,'align="center"',$sortfield,$sortorder);
			print_liste_field_titre('');		// Field may contains ling text
			print "</tr>\n";


			// Filters lines
			print '<tr class="liste_titre">';
			// Ref
			if (! empty($arrayfields['f.titre']['checked']))
			{
			    print '<td class="liste_titre" align="left">';
			    print '<input class="flat" size="6" type="text" name="search_ref" value="'.$search_ref.'">';
			    print '</td>';
			}
			// Thirpdarty
			if (! empty($arrayfields['s.nom']['checked']))
			{
			    print '<td class="liste_titre" align="left"><input class="flat" type="text" size="8" name="search_societe" value="'.$search_societe.'"></td>';
			}
			if (! empty($arrayfields['f.total']['checked']))
			{
			    // Amount
			    print '<td class="liste_titre" align="right">';
			    print '<input class="flat" type="text" size="5" name="search_montant_ht" value="'.$search_montant_ht.'">';
			    print '</td>';
			}
			if (! empty($arrayfields['f.tva']['checked']))
			{
			    // Amount
			    print '<td class="liste_titre" align="right">';
			    print '<input class="flat" type="text" size="5" name="search_montant_vat" value="'.$search_montant_vat.'">';
			    print '</td>';
			}
			if (! empty($arrayfields['f.total_ttc']['checked']))
			{
			    // Amount
			    print '<td class="liste_titre" align="right">';
			    print '<input class="flat" type="text" size="5" name="search_montant_ttc" value="'.$search_montant_ttc.'">';
			    print '</td>';
			}
			if (! empty($arrayfields['f.frequency']['checked']))
			{
			    // Amount
			    print '<td class="liste_titre" align="right">';
			    //print '<input class="flat" type="text" size="5" name="search_frequency" value="'.$search_frequency.'">';
			    print '</td>';
			}
			// Date invoice
			if (! empty($arrayfields['f.date_last_gen']['checked']))
			{
			    print '<td class="liste_titre" align="center">';
			    if (! empty($conf->global->MAIN_LIST_FILTER_ON_DAY)) print '<input class="flat" type="text" size="1" maxlength="2" name="day" value="'.$day.'">';
			    print '<input class="flat" type="text" size="1" maxlength="2" name="month" value="'.$month.'">';
			    $formother->select_year($year?$year:-1,'year',1, 20, 5);
			    print '</td>';
			}
			// Date due
			if (! empty($arrayfields['f.date_when']['checked']))
			{
			    print '<td class="liste_titre" align="center">';
			    if (! empty($conf->global->MAIN_LIST_FILTER_ON_DAY)) print '<input class="flat" type="text" size="1" maxlength="2" name="day_date_when" value="'.$day_date_when.'">';
			    print '<input class="flat" type="text" size="1" maxlength="2" name="month_date_when" value="'.$month_date_when.'">';
			    $formother->select_year($year_date_when?$year_date_when:-1,'year_date_when',1, 20, 5);
			    print '</td>';
			}
			// Extra fields
			if (is_array($extrafields->attribute_label) && count($extrafields->attribute_label))
			{
			    foreach($extrafields->attribute_label as $key => $val)
			    {
			        if (! empty($arrayfields["ef.".$key]['checked']))
			        {
			            $align=$extrafields->getAlignFlag($key);
			            $typeofextrafield=$extrafields->attribute_type[$key];
			            print '<td class="liste_titre'.($align?' '.$align:'').'">';
			            if (in_array($typeofextrafield, array('varchar', 'int', 'double', 'select')))
			            {
			                $crit=$val;
			                $tmpkey=preg_replace('/search_options_/','',$key);
			                $searchclass='';
			                if (in_array($typeofextrafield, array('varchar', 'select'))) $searchclass='searchstring';
			                if (in_array($typeofextrafield, array('int', 'double'))) $searchclass='searchnum';
			                print '<input class="flat'.($searchclass?' '.$searchclass:'').'" size="4" type="text" name="search_options_'.$tmpkey.'" value="'.dol_escape_htmltag($search_array_options['search_options_'.$tmpkey]).'">';
			            }
			            print '</td>';
			        }
			    }
			}
			// Fields from hook
			$parameters=array('arrayfields'=>$arrayfields);
			$reshook=$hookmanager->executeHooks('printFieldListOption',$parameters);    // Note that $action and $object may have been modified by hook
			print $hookmanager->resPrint;
			// Date creation
			if (! empty($arrayfields['f.datec']['checked']))
			{
			    print '<td class="liste_titre">';
			    print '</td>';
			}
			// Date modification
			if (! empty($arrayfields['f.tms']['checked']))
			{
			    print '<td class="liste_titre">';
			    print '</td>';
			}
			// Action column
			print '<td class="liste_titre" align="middle">';
			$searchpitco=$form->showFilterAndCheckAddButtons(0, 'checkforselect', 1);
			print $searchpitco;
			print '</td>';
			print "</tr>\n";


			if ($num > 0)
			{
				$var=true;
				while ($i < min($num,$limit))
				{
					$objp = $db->fetch_object($resql);
					$var=!$var;

					print "<tr ".$bc[$var].">";

					print '<td><a href="'.$_SERVER['PHP_SELF'].'?id='.$objp->facid.'">'.img_object($langs->trans("ShowBill"),"bill").' '.$objp->titre;
					print "</a></td>\n";

					$companystatic->id=$objp->socid;
					$companystatic->name=$objp->name;
					print '<td>'.$companystatic->getNomUrl(1,'customer').'</td>';

					print '<td align="right">'.price($objp->total).'</td>'."\n";
					print '<td align="right">'.price($objp->total_vat).'</td>'."\n";
					print '<td align="right">'.price($objp->total_ttc).'</td>'."\n";
					print '<td align="center">'.yn($objp->frequency?1:0).'</td>';
					print '<td align="center">'.($objp->frequency ? dol_print_date($objp->date_last_gen,'day') : '').'</td>';
					print '<td align="center">'.($objp->frequency ? dol_print_date($objp->date_when,'day') : '').'</td>';

					print '<td align="center">';
					if ($user->rights->facture->creer)
					{
				        if (empty($objp->frequency) || $db->jdate($objp->date_when) <= $today)
				        {
                            print '<a href="'.DOL_URL_ROOT.'/compta/facture.php?action=create&amp;socid='.$objp->socid.'&amp;fac_rec='.$objp->facid.'">';
                            print $langs->trans("CreateBill").'</a>';
				        }
				        else
				        {
				            print $langs->trans("DateIsNotEnough");
				        }
					}
					else
					{
					    print "&nbsp;";
					}
					print "</td>";
					print "</tr>\n";
					$i++;
				}
			}
			else print '<tr '.$bc[false].'><td colspan="9" class="opacitymedium">'.$langs->trans("NoneF").'</td></tr>';

			print "</table>";
			$db->free($resql);
		}
		else
		{
			dol_print_error($db);
		}
	}

}

llxFooter();

$db->close();<|MERGE_RESOLUTION|>--- conflicted
+++ resolved
@@ -85,17 +85,6 @@
 		setEventMessages($langs->trans("ErrorRecordNotFound"), null, 'errors');
 	}
 }
-<<<<<<< HEAD
-$limit = GETPOST('limit')?GETPOST('limit','int'):$conf->liste_limit;
-$offset = $limit * $page ;
-
-if ($sortorder == "")
-$sortorder="DESC";
-
-if ($sortfield == "")
-$sortfield="f.datef";
-=======
->>>>>>> 3f5d67d4
 
 // Initialize technical object to manage hooks of thirdparties. Note that conf->hooks_modules contains array array
 $hookmanager->initHooks(array('invoicecard','globalcard'));
@@ -244,12 +233,9 @@
 		}
 		else
 		{
-<<<<<<< HEAD
-=======
 		    $db->rollback();
 
 		    $error++;
->>>>>>> 3f5d67d4
 			setEventMessages($object->error, $object->errors, 'errors');
 			$action = "create";
 		}
@@ -920,131 +906,7 @@
 
 		print "</table>";
 
-<<<<<<< HEAD
-		print '<br>';
-
-		$title = $langs->trans("ProductsAndServices");
-		if (empty($conf->service->enabled))
-			$title = $langs->trans("Products");
-		else if (empty($conf->product->enabled))
-			$title = $langs->trans("Services");
-
-		print load_fiche_titre($title);
-
-		/*
-		 * Invoice lines
-		 */
-		print '<table class="notopnoleftnoright" width="100%">';
-		print '<tr><td colspan="3">';
-
-		$sql = 'SELECT l.fk_product, l.product_type, l.label as custom_label, l.description, l.qty, l.rowid, l.tva_tx,';
-		$sql.= ' l.fk_remise_except,';
-		$sql.= ' l.remise_percent, l.subprice, l.info_bits,';
-		$sql.= ' l.total_ht, l.total_tva as total_vat, l.total_ttc,';
-		$sql.= ' l.date_start,';
-		$sql.= ' l.date_end,';
-		$sql.= ' l.product_type,';
-		$sql.= ' l.fk_unit,';
-		$sql.= ' p.ref, p.fk_product_type, p.label as product_label,';
-		$sql.= ' p.description as product_desc';
-		$sql.= " FROM ".MAIN_DB_PREFIX."facturedet as l";
-		$sql.= " LEFT JOIN ".MAIN_DB_PREFIX."product as p ON l.fk_product = p.rowid";
-		$sql.= " WHERE l.fk_facture = ".$object->id;
-		$sql.= " ORDER BY l.rowid";
-
-		$result = $db->query($sql);
-		if ($result)
-		{
-			$num = $db->num_rows($result);
-			$i = 0; $total = 0;
-
-			echo '<table class="noborder" width="100%">';
-			if ($num)
-			{
-				print '<tr class="liste_titre">';
-				print '<td>'.$langs->trans("Description").'</td>';
-				print '<td align="center">'.$langs->trans("VAT").'</td>';
-				print '<td align="center">'.$langs->trans("Qty").'</td>';
-				if ($conf->global->PRODUCT_USE_UNITS) {
-					print '<td width="8%" align="left">'.$langs->trans("Unit").'</td>';
-				}
-				print '<td>'.$langs->trans("ReductionShort").'</td>';
-				print '<td align="right">'.$langs->trans("TotalHT").'</td>';
-				print '<td align="right">'.$langs->trans("TotalVAT").'</td>';
-				print '<td align="right">'.$langs->trans("TotalTTC").'</td>';
-				print '<td align="right">'.$langs->trans("PriceUHT").'</td>';
-				if (empty($conf->global->PRODUIT_MULTIPRICES)) print '<td align="right">'.$langs->trans("CurrentProductPrice").'</td>';
-				print "</tr>\n";
-			}
-			$var=true;
-			while ($i < $num)
-			{
-				$objp = $db->fetch_object($result);
-
-				if ($objp->fk_product > 0)
-				{
-					$product = New Product($db);
-					$product->fetch($objp->fk_product);
-				}
-
-				$var=!$var;
-				print "<tr ".$bc[$var].">";
-
-				// Show product and description
-				$type=(isset($objp->product_type)?$objp->product_type:$objp->fk_product_type);
-				$product_static->fk_unit=$objp->fk_unit;
-
-				if ($objp->fk_product > 0)
-				{
-					print '<td>';
-
-					print '<a name="'.$objp->rowid.'"></a>'; // ancre pour retourner sur la ligne
-
-					// Show product and description
-					$product_static->fetch($objp->fk_product);	// We need all information later
-					$text=$product_static->getNomUrl(1);
-					$text.= ' - '.(! empty($objp->custom_label)?$objp->custom_label:$objp->product_label);
-					$description=(! empty($conf->global->PRODUIT_DESC_IN_FORM)?'':dol_htmlentitiesbr($objp->description));
-					print $form->textwithtooltip($text,$description,3,'','',$i);
-
-					// Show range
-					print_date_range($db->jdate($objp->date_start), $db->jdate($objp->date_end));
-
-					// Add description in form
-					if (! empty($conf->global->PRODUIT_DESC_IN_FORM))
-						print (! empty($objp->description) && $objp->description!=$objp->product_label)?'<br>'.dol_htmlentitiesbr($objp->description):'';
-
-					print '</td>';
-				}
-				else
-				{
-					print '<td>';
-					print '<a name="'.$objp->rowid.'"></a>'; // ancre pour retourner sur la ligne
-
-					if ($type==1) $text = img_object($langs->trans('Service'),'service');
-					else $text = img_object($langs->trans('Product'),'product');
-
-					if (! empty($objp->custom_label)) {
-
-						$text.= ' <strong>'.$objp->custom_label.'</strong>';
-						print $form->textwithtooltip($text,dol_htmlentitiesbr($objp->description),3,'','',$i);
-
-					} else {
-
-						print $text.' '.nl2br($objp->description);
-					}
-
-					// Show range
-					print_date_range($db->jdate($objp->date_start), $db->jdate($objp->date_end));
-
-					print "</td>\n";
-				}
-
-				// Vat rate
-				print '<td align="center">'.vatrate($objp->tva_tx).'%</td>';
-=======
 		print '<br><br>';
->>>>>>> 3f5d67d4
 
 
 		// Autogeneration
@@ -1232,9 +1094,6 @@
 		print '</td>';
 		print '</tr>';
 
-<<<<<<< HEAD
-			print load_fiche_titre($title);
-=======
 		// Note private
 		print '<tr><td>';
 		print $form->editfieldkey($langs->trans("NotePrivate"), 'note_private', $object->note_private, $object, $user->rights->facture->creer);
@@ -1242,7 +1101,6 @@
 		print $form->editfieldval($langs->trans("NotePrivate"), 'note_private', $object->note_private, $object, $user->rights->facture->creer, 'textarea:'.ROWS_4.':60');
 		print '</td>';
 		print '</tr>';
->>>>>>> 3f5d67d4
 
 		// Project
 		if (! empty($conf->projet->enabled)) {
