<?php
/* Copyright (C) 2002-2003 Rodolphe Quiedeville <rodolphe@quiedeville.org>
 * Copyright (C) 2004-2014 Laurent Destailleur  <eldy@users.sourceforge.net>
 * Copyright (C) 2005-2012 Regis Houssin        <regis.houssin@capnetworks.com>
<<<<<<< HEAD
 * Copyright (C) 2012      Cedric Salvador      <csalvador@gpcsolutions.fr>
 * Copyright (C) 2013      Florian Henry		<florian.henry@open-concept.pro>
 * Copyright (C) 2013      Juanjo Menent		<jmenent@2byte.es>
=======
 * Copyright (C) 2013      Florian Henry	<florian.henry@open-concept.pro>
 * Copyright (C) 2013      Juanjo Menent	<jmenent@2byte.es>
 * Copyright (C) 2015      Jean-François Ferry	<jfefe@aternatik.fr>
>>>>>>> 2f853a56
 *
 * This program is free software; you can redistribute it and/or modify
 * it under the terms of the GNU General Public License as published by
 * the Free Software Foundation; either version 3 of the License, or
 * (at your option) any later version.
 *
 * This program is distributed in the hope that it will be useful,
 * but WITHOUT ANY WARRANTY; without even the implied warranty of
 * MERCHANTABILITY or FITNESS FOR A PARTICULAR PURPOSE.  See the
 * GNU General Public License for more details.
 *
 * You should have received a copy of the GNU General Public License
 * along with this program. If not, see <http://www.gnu.org/licenses/>.
 */

/**
 *	\file       htdocs/compta/facture/fiche-rec.php
 *	\ingroup    facture
 *	\brief      Page to show predefined invoice
 */

require '../../main.inc.php';
require_once DOL_DOCUMENT_ROOT.'/compta/facture/class/facture-rec.class.php';
require_once DOL_DOCUMENT_ROOT.'/projet/class/project.class.php';
require_once DOL_DOCUMENT_ROOT.'/product/class/product.class.php';

$langs->load('bills');
$langs->load('compta');

// Security check
$id=(GETPOST('facid','int')?GETPOST('facid','int'):GETPOST('id','int'));
$action=GETPOST('action', 'alpha');
if ($user->societe_id) $socid=$user->societe_id;
$objecttype = 'facture_rec';
if ($action == "create" || $action == "add") $objecttype = '';
$result = restrictedArea($user, 'facture', $id, $objecttype);

if ($page == -1)
{
	$page = 0 ;
}
$limit = $conf->liste_limit;
$offset = $limit * $page ;

if ($sortorder == "")
$sortorder="DESC";

if ($sortfield == "")
$sortfield="f.datef";

$object = new FactureRec($db);


/*
 * Actions
 */


// Create predefined invoice
if ($action == 'add')
{
	if (! GETPOST('titre'))
	{
		setEventMessage($langs->transnoentities("ErrorFieldRequired",$langs->trans("Title")), 'errors');
		$action = "create";
		$error++;
	}

	if (! $error)
	{
		$object->titre = GETPOST('titre', 'alpha');
		$object->note_private  = GETPOST('note_private');
		$object->usenewprice = GETPOST('usenewprice');

		if ($object->create($user, $id) > 0)
		{
			$id = $object->id;
			$action = '';
		}
		else
		{
			setEventMessage($object->error, 'errors');
			$action = "create";
		}
	}
}

// Suppression
if ($action == 'delete' && $user->rights->facture->supprimer)
{
	$object->fetch($id);
	$object->delete();
	$id = 0 ;
}



/*
 *	View
 */

llxHeader('',$langs->trans("RepeatableInvoices"),'ch-facture.html#s-fac-facture-rec');

$form = new Form($db);
$companystatic = new Societe($db);

/*
 * Create mode
 */
if ($action == 'create')
{
	print_fiche_titre($langs->trans("CreateRepeatableInvoice"),'','title_accountancy.png');

	$object = new Facture($db);   // Source invoice
	$product_static = new Product($db);

	if ($object->fetch($id) > 0)
	{
		print '<form action="fiche-rec.php" method="post">';
		print '<input type="hidden" name="token" value="'.$_SESSION['newtoken'].'">';
		print '<input type="hidden" name="action" value="add">';
		print '<input type="hidden" name="facid" value="'.$object->id.'">';

		$rowspan=4;
		if (! empty($conf->projet->enabled) && $object->fk_project > 0) $rowspan++;

		print '<table class="border" width="100%">';

		$object->fetch_thirdparty();

		// Third party
		print '<tr><td>'.$langs->trans("Customer").'</td><td>'.$object->client->getNomUrl(1,'customer').'</td>';
		print '<td>';
		//print $langs->trans("NotePrivate");
		print '</td></tr>';

		// Title
		print '<tr><td class="fieldrequired">'.$langs->trans("Title").'</td><td>';
		print '<input class="flat" type="text" name="titre" size="24" value="'.$_POST["titre"].'">';
		print '</td>';

		// Note
		print '<td rowspan="'.$rowspan.'" valign="top">';
		print '<textarea class="flat" name="note_private" wrap="soft" cols="60" rows="'.ROWS_4.'"></textarea>';
		print '</td></tr>';

		// Author
		print "<tr><td>".$langs->trans("Author")."</td><td>".$user->getFullName($langs)."</td></tr>";

		// Payment term
		print "<tr><td>".$langs->trans("PaymentConditions")."</td><td>";
		$form->form_conditions_reglement($_SERVER['PHP_SELF'].'?id='.$object->id, $object->cond_reglement_id, 'none');
		print "</td></tr>";

		// Payment mode
		print "<tr><td>".$langs->trans("PaymentMode")."</td><td>";
		$form->form_modes_reglement($_SERVER['PHP_SELF'].'?id='.$object->id, $object->mode_reglement_id, 'none');
		print "</td></tr>";

		// Project
		if (! empty($conf->projet->enabled) && $object->fk_project > 0)
		{
			print "<tr><td>".$langs->trans("Project")."</td><td>";
			if ($object->fk_project > 0)
			{
				$project = new Project($db);
				$project->fetch($object->fk_project);
				print $project->title;
			}
			print "</td></tr>";
		}

		print "</table>";

		print '<br>';

		$title = $langs->trans("ProductsAndServices");
		if (empty($conf->service->enabled))
			$title = $langs->trans("Products");
		else if (empty($conf->product->enabled))
			$title = $langs->trans("Services");

		print_titre($title);

		/*
		 * Invoice lines
		 */
		print '<table class="notopnoleftnoright" width="100%">';
		print '<tr><td colspan="3">';

		$sql = 'SELECT l.fk_product, l.product_type, l.label as custom_label, l.description, l.qty, l.rowid, l.tva_tx,';
		$sql.= ' l.fk_remise_except,';
		$sql.= ' l.remise_percent, l.subprice, l.info_bits,';
		$sql.= ' l.total_ht, l.total_tva, l.total_ttc,';
		$sql.= ' l.date_start,';
		$sql.= ' l.date_end,';
		$sql.= ' l.product_type,';
		$sql.= ' l.fk_unit,';
		$sql.= ' p.ref, p.fk_product_type, p.label as product_label,';
		$sql.= ' p.description as product_desc';
		$sql.= " FROM ".MAIN_DB_PREFIX."facturedet as l";
		$sql.= " LEFT JOIN ".MAIN_DB_PREFIX."product as p ON l.fk_product = p.rowid";
		$sql.= " WHERE l.fk_facture = ".$object->id;
		$sql.= " ORDER BY l.rowid";

		$result = $db->query($sql);
		if ($result)
		{
			$num = $db->num_rows($result);
			$i = 0; $total = 0;

			echo '<table class="notopnoleftnoright" width="100%">';
			if ($num)
			{
				print '<tr class="liste_titre">';
				print '<td>'.$langs->trans("Description").'</td>';
				print '<td align="center">'.$langs->trans("VAT").'</td>';
				print '<td align="center">'.$langs->trans("Qty").'</td>';
				if ($conf->global->PRODUCT_USE_UNITS) {
					print '<td width="8%" align="left">'.$langs->trans("Unit").'</td>';
				}
				print '<td>'.$langs->trans("ReductionShort").'</td>';
				print '<td align="right">'.$langs->trans("TotalHT").'</td>';
				print '<td align="right">'.$langs->trans("TotalVAT").'</td>';
				print '<td align="right">'.$langs->trans("TotalTTC").'</td>';
				print '<td align="right">'.$langs->trans("PriceUHT").'</td>';
				if (empty($conf->global->PRODUIT_MULTIPRICES)) print '<td align="right">'.$langs->trans("CurrentProductPrice").'</td>';
				print "</tr>\n";
			}
			$var=true;
			while ($i < $num)
			{
				$objp = $db->fetch_object($result);

				if ($objp->fk_product > 0)
				{
					$product = New Product($db);
					$product->fetch($objp->fk_product);
				}

				$var=!$var;
				print "<tr ".$bc[$var].">";

				// Show product and description
				$type=(isset($objp->product_type)?$objp->product_type:$objp->fk_product_type);
				$product_static->fk_unit=$objp->fk_unit;

				if ($objp->fk_product > 0)
				{
					print '<td>';

					print '<a name="'.$objp->rowid.'"></a>'; // ancre pour retourner sur la ligne

					// Show product and description
					$product_static->fetch($objp->fk_product);	// We need all information later
					$text=$product_static->getNomUrl(1);
					$text.= ' - '.(! empty($objp->custom_label)?$objp->custom_label:$objp->product_label);
					$description=(! empty($conf->global->PRODUIT_DESC_IN_FORM)?'':dol_htmlentitiesbr($objp->description));
					print $form->textwithtooltip($text,$description,3,'','',$i);

					// Show range
					print_date_range($db->jdate($objp->date_start), $db->jdate($objp->date_end));

					// Add description in form
					if (! empty($conf->global->PRODUIT_DESC_IN_FORM))
						print (! empty($objp->description) && $objp->description!=$objp->product_label)?'<br>'.dol_htmlentitiesbr($objp->description):'';

					print '</td>';
				}
				else
				{
					print '<td>';
					print '<a name="'.$objp->rowid.'"></a>'; // ancre pour retourner sur la ligne

					if ($type==1) $text = img_object($langs->trans('Service'),'service');
					else $text = img_object($langs->trans('Product'),'product');

					if (! empty($objp->custom_label)) {

						$text.= ' <strong>'.$objp->custom_label.'</strong>';
						print $form->textwithtooltip($text,dol_htmlentitiesbr($objp->description),3,'','',$i);

					} else {

						print $text.' '.nl2br($objp->description);
					}

					// Show range
					print_date_range($db->jdate($objp->date_start), $db->jdate($objp->date_end));

					print "</td>\n";
				}

				// Vat rate
				print '<td align="center">'.vatrate($objp->tva_tx).'%</td>';

				// Qty
				print '<td align="center">'.$objp->qty.'</td>';

				if ($conf->global->PRODUCT_USE_UNITS) {
					print '<td align="left">'.$product_static->get_unit_label().'</td>';
				}

				// Percent
				if ($objp->remise_percent > 0)
				{
					print '<td align="right">'.$objp->remise_percent." %</td>\n";
				}
				else
				{
					print '<td>&nbsp;</td>';
				}

				// Total HT
				print '<td align="right">'.price($objp->total_ht)."</td>\n";

				// Total VAT
				print '<td align="right">'.price($objp->total_vat)."</td>\n";

				// Total TTC
				print '<td align="right">'.price($objp->total_ttc)."</td>\n";

				// Total Unit price
				print '<td align="right">'.price($objp->subprice)."</td>\n";

				// Current price of product
				if (empty($conf->global->PRODUIT_MULTIPRICES))
				{
					if ($objp->fk_product > 0)
					{
						$flag_price_may_change++;
						$prodprice=$product_static->price;	// price HT
						print '<td align="right">'.price($prodprice)."</td>\n";
					}
					else
					{
						print '<td>&nbsp;</td>';
					}
				}

				print "</tr>";

				$i++;
			}

			$db->free($result);

		}
		else
		{
			print $db->error();
		}
		print "</table>";

		print '</td></tr>';

		if ($flag_price_may_change)
		{
			print '<tr><td colspan="3" align="left">';
			print '<select name="usenewprice" class="flat">';
			print '<option value="0">'.$langs->trans("AlwaysUseFixedPrice").'</option>';
			print '<option value="1" disabled="disabled">'.$langs->trans("AlwaysUseNewPrice").'</option>';
			print '</select>';
			print '</td></tr>';
		}
		print '<tr><td colspan="3" align="center"><br><input type="submit" class="button" value="'.$langs->trans("Create").'"></td></tr>';
		print "</form>\n";
		print "</table>\n";

	}
	else
	{
		dol_print_error('',"Error, no invoice ".$object->id);
	}
}
else
{
	/*
	 * View mode
	 */
	if ($id > 0)
	{
		if ($object->fetch($id) > 0)
		{
			$object->fetch_thirdparty();

			$author = new User($db);
			$author->fetch($object->user_author);

			$head=array();
			$h=0;
			$head[$h][0] = $_SERVER["PHP_SELF"].'?id='.$object->id;
			$head[$h][1] = $langs->trans("CardBill");
			$head[$h][2] = 'card';

			dol_fiche_head($head, 'card', $langs->trans("PredefinedInvoices"),0,'bill');	// Add a div

			print '<table class="border" width="100%">';

			print '<tr><td width="25%">'.$langs->trans("Ref").'</td>';
			print '<td colspan="4">'.$object->titre.'</td>';

			print '<tr><td>'.$langs->trans("Customer").'</td>';
			print '<td colspan="3">'.$object->thirdparty->getNomUrl(1,'customer').'</td></tr>';

			print "<tr><td>".$langs->trans("Author").'</td><td colspan="3">'.$author->getFullName($langs)."</td></tr>";

			print '<tr><td>'.$langs->trans("AmountHT").'</td>';
			print '<td colspan="3"><b>'.price($object->total_ht,'',$langs,1,-1,-1,$conf->currency).'</b></td>';
			print '</tr>';

			print '<tr><td>'.$langs->trans("AmountVAT").'</td><td colspan="3">'.price($object->total_tva,'',$langs,1,-1,-1,$conf->currency).'</td>';
			print '</tr>';
			print '<tr><td>'.$langs->trans("AmountTTC").'</td><td colspan="3">'.price($object->total_ttc,'',$langs,1,-1,-1,$conf->currency).'</td>';
			print '</tr>';

			// Payment term
			print '<tr><td>'.$langs->trans("PaymentConditions").'</td><td colspan="3">';
			$form->form_conditions_reglement($_SERVER['PHP_SELF'].'?id='.$object->id, $object->cond_reglement_id,'none');
			print "</td></tr>";

			// Payment mode
			print '<tr><td>'.$langs->trans("PaymentMode").'</td><td colspan="3">';
			$form->form_modes_reglement($_SERVER['PHP_SELF'].'?id='.$object->id, $object->mode_reglement_id,'none');
			print "</td></tr>";

			print '<tr><td>'.$langs->trans("Note").'</td><td colspan="3">'.nl2br($object->note_private)."</td></tr>";

			print "</table>";

			print '</div>';

			/*
			 * Lines
			 */

			$title = $langs->trans("ProductsAndServices");
			if (empty($conf->service->enabled))
				$title = $langs->trans("Products");
			else if (empty($conf->product->enabled))
				$title = $langs->trans("Services");

			print_titre($title);

			print '<table class="noborder" width="100%">';
			print '<tr class="liste_titre">';
			print '<td>'.$langs->trans("Description").'</td>';
			print '<td align="right">'.$langs->trans("Price").'</td>';
			print '<td align="center">'.$langs->trans("ReductionShort").'</td>';
			print '<td align="center">'.$langs->trans("Qty").'</td>';
			if ($conf->global->PRODUCT_USE_UNITS) {
				print '<td align="left">'.$langs->trans("Unit").'</td>';
			}
			print '</tr>';

			$num = count($object->lines);
			$i = 0;
			$var=true;
			while ($i < $num)
			{
				$var=!$var;

				$product_static=new Product($db);

				// Show product and description
				$type=(isset($object->lines[$i]->product_type)?$object->lines[$i]->product_type:$object->lines[$i]->fk_product_type);
				// Try to enhance type detection using date_start and date_end for free lines when type
				// was not saved.
				if (! empty($objp->date_start)) $type=1;
				if (! empty($objp->date_end)) $type=1;

				// Show line
				print "<tr ".$bc[$var].">";
				if ($object->lines[$i]->fk_product > 0)
				{
					print '<td>';
					print '<a name="'.$object->lines[$i]->id.'"></a>'; // ancre pour retourner sur la ligne

					// Show product and description
					$product_static->type=$object->lines[$i]->fk_product_type;
					$product_static->id=$object->lines[$i]->fk_product;
					$product_static->ref=$object->lines[$i]->product_ref;
					$text=$product_static->getNomUrl(1);
					$text.= ' - '.(! empty($object->lines[$i]->label)?$object->lines[$i]->label:$object->lines[$i]->product_label);
					$description=(! empty($conf->global->PRODUIT_DESC_IN_FORM)?'':dol_htmlentitiesbr($object->lines[$i]->desc));
					print $form->textwithtooltip($text,$description,3,'','',$i);

					// Show range
					print_date_range($object->lines[$i]->date_start, $object->lines[$i]->date_end);

					// Add description in form
					if (! empty($conf->global->PRODUIT_DESC_IN_FORM))
						print (! empty($object->lines[$i]->desc) && $object->lines[$i]->desc!=$fac->lines[$i]->product_label)?'<br>'.dol_htmlentitiesbr($object->lines[$i]->desc):'';

					print '</td>';
				}
				else
				{
					print '<td>';

					if ($type==1) $text = img_object($langs->trans('Service'),'service');
					else $text = img_object($langs->trans('Product'),'product');

					if (! empty($object->lines[$i]->label)) {

						$text.= ' <strong>'.$object->lines[$i]->label.'</strong>';
						print $form->textwithtooltip($text,dol_htmlentitiesbr($object->lines[$i]->desc),3,'','',$i);

					} else {

						print $text.' '.nl2br($object->lines[$i]->desc);
					}

					// Show range
					print_date_range($object->lines[$i]->date_start, $object->lines[$i]->date_end);

					print '</td>';
				}
				print '<td align="right">'.price($object->lines[$i]->price).'</td>';
				print '<td align="center">'.$object->lines[$i]->remise_percent.' %</td>';
				print '<td align="center">'.$object->lines[$i]->qty.'</td>';
				if ($conf->global->PRODUCT_USE_UNITS) {
					print "<td align=\"left\">".$object->lines[$i]->get_unit_label()."</td>";
				}
				print "</tr>\n";
				$i++;
			}
			print '</table>';



			/**
			 * Barre d'actions
			 */
			print '<div class="tabsAction">';

			if ($object->statut == Facture::STATUS_DRAFT && $user->rights->facture->creer)
			{
			    	echo '<div class="inline-block divButAction"><a class="butAction" href="'.DOL_URL_ROOT.'/compta/facture.php?action=create&amp;socid='.$object->thirdparty->id.'&amp;fac_rec='.$object->id.'">'.$langs->trans("CreateBill").'</a></div>';
			}

			if ($object->statut == Facture::STATUS_DRAFT && $user->rights->facture->supprimer)
			{
				print '<div class="inline-block divButAction"><a class="butActionDelete" href="'.$_SERVER['PHP_SELF'].'?action=delete&id='.$object->id.'">'.$langs->trans('Delete').'</a></div>';
			}

			print '</div>';
		}
		else
		{
			print $langs->trans("ErrorRecordNotFound");
		}
	}
	else
	{
		/*
		 *  List mode
		 */
		$sql = "SELECT s.nom as name, s.rowid as socid, f.titre, f.total, f.rowid as facid";
		$sql.= " FROM ".MAIN_DB_PREFIX."societe as s,".MAIN_DB_PREFIX."facture_rec as f";
		$sql.= " WHERE f.fk_soc = s.rowid";
		$sql.= " AND f.entity = ".$conf->entity;
		if ($socid)	$sql .= " AND s.rowid = ".$socid;

		//$sql .= " ORDER BY $sortfield $sortorder, rowid DESC ";
		//	$sql .= $db->plimit($limit + 1,$offset);

		$resql = $db->query($sql);
		if ($resql)
		{
			$num = $db->num_rows($resql);
			print_barre_liste($langs->trans("RepeatableInvoices"),$page,$_SERVER['PHP_SELF'],"&socid=$socid",$sortfield,$sortorder,'',$num,'','title_accountancy.png');

			print $langs->trans("ToCreateAPredefinedInvoice").'<br><br>';

			$i = 0;
			print '<table class="noborder" width="100%">';
			print '<tr class="liste_titre">';
			print '<td>'.$langs->trans("Ref").'</td>';
			print_liste_field_titre($langs->trans("Company"),$_SERVER['PHP_SELF'],"s.nom","","&socid=$socid","",$sortfiled,$sortorder);
			print '</td><td align="right">'.$langs->trans("Amount").'</td>';
			print '<td>&nbsp;</td>';
			print "</td>\n";

			if ($num > 0)
			{
				$var=true;
				while ($i < min($num,$limit))
				{
					$objp = $db->fetch_object($resql);
					$var=!$var;

					print "<tr ".$bc[$var].">";

					print '<td><a href="'.$_SERVER['PHP_SELF'].'?id='.$objp->facid.'">'.img_object($langs->trans("ShowBill"),"bill").' '.$objp->titre;
					print "</a></td>\n";

					$companystatic->id=$objp->socid;
					$companystatic->name=$objp->name;
					print '<td>'.$companystatic->getNomUrl(1,'customer').'</td>';

					print '<td align="right">'.price($objp->total).'</td>'."\n";

					echo '<td align="center">';

					if ($user->rights->facture->creer)
					{
                        echo '<a href="'.DOL_URL_ROOT.'/compta/facture.php?action=create&amp;socid='.$objp->socid.'&amp;fac_rec='.$objp->facid.'">';
                        echo  $langs->trans("CreateBill"),'</a>';
					}
					else
					{
					    echo "&nbsp;";
					}
					echo "</td></tr>\n";
					$i++;
				}
			}
			else print '<tr><td>'.$langs->trans("NoneF").'</td></tr>';

			print "</table>";
			$db->free($resql);
		}
		else
		{
			dol_print_error($db);
		}
	}

}

llxFooter();

$db->close();<|MERGE_RESOLUTION|>--- conflicted
+++ resolved
@@ -2,15 +2,10 @@
 /* Copyright (C) 2002-2003 Rodolphe Quiedeville <rodolphe@quiedeville.org>
  * Copyright (C) 2004-2014 Laurent Destailleur  <eldy@users.sourceforge.net>
  * Copyright (C) 2005-2012 Regis Houssin        <regis.houssin@capnetworks.com>
-<<<<<<< HEAD
- * Copyright (C) 2012      Cedric Salvador      <csalvador@gpcsolutions.fr>
- * Copyright (C) 2013      Florian Henry		<florian.henry@open-concept.pro>
- * Copyright (C) 2013      Juanjo Menent		<jmenent@2byte.es>
-=======
  * Copyright (C) 2013      Florian Henry	<florian.henry@open-concept.pro>
  * Copyright (C) 2013      Juanjo Menent	<jmenent@2byte.es>
  * Copyright (C) 2015      Jean-François Ferry	<jfefe@aternatik.fr>
->>>>>>> 2f853a56
+ * Copyright (C) 2012      Cedric Salvador      <csalvador@gpcsolutions.fr>
  *
  * This program is free software; you can redistribute it and/or modify
  * it under the terms of the GNU General Public License as published by
