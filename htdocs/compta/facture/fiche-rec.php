<?php
/* Copyright (C) 2002-2003 Rodolphe Quiedeville <rodolphe@quiedeville.org>
 * Copyright (C) 2004-2016 Laurent Destailleur  <eldy@users.sourceforge.net>
 * Copyright (C) 2005-2012 Regis Houssin        <regis.houssin@capnetworks.com>
 * Copyright (C) 2013      Florian Henry	    <florian.henry@open-concept.pro>
 * Copyright (C) 2013      Juanjo Menent	    <jmenent@2byte.es>
 * Copyright (C) 2015      Jean-François Ferry	<jfefe@aternatik.fr>
 * Copyright (C) 2012      Cedric Salvador      <csalvador@gpcsolutions.fr>
 * Copyright (C) 2015      Alexandre Spangaro   <aspangaro.dolibarr@gmail.com>
 * Copyright (C) 2016      Meziane Sof		<virtualsof@yahoo.fr>
 *
 * This program is free software; you can redistribute it and/or modify
 * it under the terms of the GNU General Public License as published by
 * the Free Software Foundation; either version 3 of the License, or
 * (at your option) any later version.
 *
 * This program is distributed in the hope that it will be useful,
 * but WITHOUT ANY WARRANTY; without even the implied warranty of
 * MERCHANTABILITY or FITNESS FOR A PARTICULAR PURPOSE.  See the
 * GNU General Public License for more details.
 *
 * You should have received a copy of the GNU General Public License
 * along with this program. If not, see <http://www.gnu.org/licenses/>.
 */

/**
 *	\file       htdocs/compta/facture/fiche-rec.php
 *	\ingroup    facture
 *	\brief      Page to show predefined invoice
 */

require '../../main.inc.php';
require_once DOL_DOCUMENT_ROOT.'/compta/facture/class/facture-rec.class.php';
require_once DOL_DOCUMENT_ROOT.'/product/class/product.class.php';
require_once DOL_DOCUMENT_ROOT.'/core/class/html.formother.class.php';
if (! empty($conf->projet->enabled)) {
    require_once DOL_DOCUMENT_ROOT . '/projet/class/project.class.php';
    require_once DOL_DOCUMENT_ROOT . '/core/class/html.formprojet.class.php';
}
require_once DOL_DOCUMENT_ROOT . '/core/class/doleditor.class.php';

$langs->load('bills');
$langs->load('compta');
$langs->load('admin');

// Security check
$id=(GETPOST('facid','int')?GETPOST('facid','int'):GETPOST('id','int'));
$confirm = GETPOST('confirm', 'alpha');
$cancel = GETPOST('cancel', 'alpha');
$lineid=GETPOST('lineid','int');
$ref=GETPOST('ref','alpha');
$action=GETPOST('action', 'alpha');
if ($user->societe_id) $socid=$user->societe_id;
$objecttype = 'facture_rec';
if ($action == "create" || $action == "add") $objecttype = '';
$result = restrictedArea($user, 'facture', $id, $objecttype);
$projectid = GETPOST('projectid','int');

$search_ref=GETPOST('search_ref');
$search_societe=GETPOST('search_societe');
$search_montant_ht=GETPOST('search_montant_ht');
$search_montant_vat=GETPOST('search_montant_vat');
$search_montant_ttc=GETPOST('search_montant_ttc');
$day=GETPOST('day');
$year=GETPOST('year');
$month=GETPOST('month');
$day_date_when=GETPOST('day_date_when');
$year_date_when=GETPOST('year_date_when');
$month_date_when=GETPOST('month_date_when');
$search_frequency=GETPOST('search_frequency');

$limit = GETPOST('limit')?GETPOST('limit','int'):$conf->liste_limit;
$sortfield = GETPOST("sortfield",'alpha');
$sortorder = GETPOST("sortorder",'alpha');
$page = GETPOST("page",'int');
if ($page == -1) { $page = 0; }
$offset = $limit * $page;
if (! $sortorder) $sortorder='DESC';
if (! $sortfield) $sortfield='f.titre';
$pageprev = $page - 1;
$pagenext = $page + 1;

$object = new FactureRec($db);
if (($id > 0 || $ref) && $action != 'create' && $action != 'add')
{
	$ret = $object->fetch($id, $ref);
	if (!$ret)
	{
		setEventMessages($langs->trans("ErrorRecordNotFound"), null, 'errors');
	}
}

// Initialize technical object to manage hooks of thirdparties. Note that conf->hooks_modules contains array array
$hookmanager->initHooks(array('invoicereccard','globalcard'));
$extrafields = new ExtraFields($db);

// fetch optionals attributes and labels
$extralabels = $extrafields->fetch_name_optionals_label('facture');
$search_array_options=$extrafields->getOptionalsFromPost($extralabels,'','search_');

$permissionnote = $user->rights->facture->creer; // Used by the include of actions_setnotes.inc.php
$permissiondellink=$user->rights->facture->creer;	// Used by the include of actions_dellink.inc.php
$permissiontoedit = $user->rights->facture->creer; // Used by the include of actions_lineupdonw.inc.php

$arrayfields=array(
    'f.titre'=>array('label'=>$langs->trans("Ref"), 'checked'=>1),
    's.nom'=>array('label'=>$langs->trans("ThirdParty"), 'checked'=>1),
    'f.total'=>array('label'=>$langs->trans("AmountHT"), 'checked'=>1),
    'f.tva'=>array('label'=>$langs->trans("AmountVAT"), 'checked'=>1),
    'f.total_ttc'=>array('label'=>$langs->trans("AmountTTC"), 'checked'=>1),
    'f.frequency'=>array('label'=>$langs->trans("RecurringInvoiceTemplate"), 'checked'=>1),
    'f.date_last_gen'=>array('label'=>$langs->trans("DateLastGeneration"), 'checked'=>1),
    'f.date_when'=>array('label'=>$langs->trans("NextDateToExecution"), 'checked'=>1),
    'f.datec'=>array('label'=>$langs->trans("DateCreation"), 'checked'=>0, 'position'=>500),
    'f.tms'=>array('label'=>$langs->trans("DateModificationShort"), 'checked'=>0, 'position'=>500),
);
// Extra fields
if (is_array($extrafields->attribute_label) && count($extrafields->attribute_label))
{
    foreach($extrafields->attribute_label as $key => $val)
    {
        $arrayfields["ef.".$key]=array('label'=>$extrafields->attribute_label[$key], 'checked'=>$extrafields->attribute_list[$key], 'position'=>$extrafields->attribute_pos[$key], 'enabled'=>$extrafields->attribute_perms[$key]);
    }
}


/*
 * Actions
 */

$parameters = array('socid' => $socid);
$reshook = $hookmanager->executeHooks('doActions', $parameters, $object, $action); // Note that $action and $object may have been modified by some hooks
if ($reshook < 0) setEventMessages($hookmanager->error, $hookmanager->errors, 'errors');
<<<<<<< HEAD
=======

// Set note
include DOL_DOCUMENT_ROOT.'/core/actions_setnotes.inc.php';	// Must be include, not include_once
>>>>>>> 86cbf7e3

if (empty($reshook))
{
    if (GETPOST('cancel')) $action='';

    // Set note
    include DOL_DOCUMENT_ROOT.'/core/actions_setnotes.inc.php';	// Must be include, not include_once

    include DOL_DOCUMENT_ROOT.'/core/actions_dellink.inc.php';		// Must be include, not include_once

    include DOL_DOCUMENT_ROOT.'/core/actions_lineupdown.inc.php';	// Must be include, not include_once

    // Do we click on purge search criteria ?
    if (GETPOST("button_removefilter_x") || GETPOST("button_removefilter.x") || GETPOST("button_removefilter")) // All test are required to be compatible with all browsers
    {
        $search_ref='';
        $search_societe='';
        $search_montant_ht='';
        $search_montant_vat='';
        $search_montant_ttc='';
        $day='';
        $year='';
        $month='';
        $day_date_when='';
        $year_date_when='';
        $month_date_when='';
        $search_frequency='';
        $search_array_options=array();
    }

    // Create predefined invoice
    if ($action == 'add')
    {
    	if (! GETPOST('titre'))
    	{
    		setEventMessages($langs->transnoentities("ErrorFieldRequired",$langs->trans("Title")), null, 'errors');
    		$action = "create";
    		$error++;
    	}

    	$frequency=GETPOST('frequency', 'int');
    	$reyear=GETPOST('reyear');
    	$remonth=GETPOST('remonth');
    	$reday=GETPOST('reday');
    	$rehour=GETPOST('rehour');
    	$remin=GETPOST('remin');
    	$nb_gen_max=GETPOST('nb_gen_max', 'int');
    	//if (empty($nb_gen_max)) $nb_gen_max =0;

    	if (GETPOST('frequency'))
    	{
    		if (empty($reyear) || empty($remonth) || empty($reday))
    		{
    			setEventMessages($langs->transnoentities("ErrorFieldRequired",$langs->trans("Date")), null, 'errors');
    			$action = "create";
    			$error++;
    		}
    		if ($nb_gen_max === '')
    		{
    			setEventMessages($langs->transnoentities("ErrorFieldRequired",$langs->trans("MaxPeriodNumber")), null, 'errors');
    			$action = "create";
    			$error++;
    		}
    	}

    	if (! $error)
    	{
    		$object->titre = GETPOST('titre', 'alpha');
    		$object->note_private = GETPOST('note_private');
    		$object->note_public  = GETPOST('note_public');
    		$object->usenewprice = GETPOST('usenewprice');

    		$object->frequency = $frequency;
    		$object->unit_frequency = GETPOST('unit_frequency', 'alpha');
    		$object->nb_gen_max = $nb_gen_max;
    		$object->auto_validate = GETPOST('auto_validate', 'int');

    		$object->fk_project = $projectid;

    		$date_next_execution = dol_mktime($rehour, $remin, 0, $remonth, $reday, $reyear);
    		$object->date_when = $date_next_execution;

    		// Get first contract linked to invoice used to generate template
    		if ($id > 0)
    		{
    			$srcObject = new Facture($db);
    			$srcObject->fetch(GETPOST('facid','int'));

    			$srcObject->fetchObjectLinked();

    			if (! empty($srcObject->linkedObjectsIds['contrat']))
    			{
    				$contractidid = reset($srcObject->linkedObjectsIds['contrat']);

    				$object->origin = 'contrat';
    				$object->origin_id = $contractidid;
    				$object->linked_objects[$object->origin] = $object->origin_id;
    			}
    		}

    		$db->begin();

    		$oldinvoice = new Facture($db);
    		$oldinvoice->fetch($id);

    		$result = $object->create($user, $oldinvoice->id);
    		if ($result > 0)
    		{
    			$result=$oldinvoice->delete($user, 1);
    			if ($result < 0)
    			{
    				$error++;
    				setEventMessages($oldinvoice->error, $oldinvoice->errors, 'errors');
    				$action = "create";
    			}
    		}
    		else
    		{
    			$error++;
    			setEventMessages($object->error, $object->errors, 'errors');
    			$action = "create";
    		}

    		if (! $error)
    		{
    			$db->commit();

    			header("Location: " . $_SERVER['PHP_SELF'] . '?facid=' . $object->id);
       			exit;
    		}
    		else
    		{
    			$db->rollback();

    			$error++;
    			setEventMessages($object->error, $object->errors, 'errors');
    			$action = "create";
    		}
    	}
    }

    // Delete
    if ($action == 'confirm_deleteinvoice' && $confirm == 'yes' && $user->rights->facture->supprimer)
    {
    	$object->delete();
    	header("Location: " . $_SERVER['PHP_SELF'] );
    	exit;
    }


    // Update field
    // Set condition
    if ($action == 'setconditions' && $user->rights->facture->creer)
    {
    	$result=$object->setPaymentTerms(GETPOST('cond_reglement_id', 'int'));

    }
    // Set mode
    elseif ($action == 'setmode' && $user->rights->facture->creer)
    {
    	$result=$object->setPaymentMethods(GETPOST('mode_reglement_id', 'int'));
    }
    // Set project
    elseif ($action == 'classin' && $user->rights->facture->creer)
    {
    	$object->setProject(GETPOST('projectid', 'int'));
    }
    // Set bank account
    elseif ($action == 'setref' && $user->rights->facture->creer)
    {
        //var_dump(GETPOST('ref', 'alpha'));exit;
        $result=$object->setValueFrom('titre', GETPOST('ref', 'alpha'), '', null, 'text', '', $user, 'BILLREC_MODIFY');
        if ($result > 0)
        {
        	$object->titre = GETPOST('ref', 'alpha');
        	$object->ref = $object->titre;
        }
        else dol_print_error($db, $object->error, $object->errors);
    }
    // Set bank account
    elseif ($action == 'setbankaccount' && $user->rights->facture->creer)
    {
    	$result=$object->setBankAccount(GETPOST('fk_account', 'int'));
    }
    // Set frequency and unit frequency
    elseif ($action == 'setfrequency' && $user->rights->facture->creer)
    {
    	$object->setFrequencyAndUnit(GETPOST('frequency', 'int'), GETPOST('unit_frequency', 'alpha'));
    }
    // Set next date of execution
    elseif ($action == 'setdate_when' && $user->rights->facture->creer)
    {
    	$date = dol_mktime(GETPOST('date_whenhour'), GETPOST('date_whenmin'), 0, GETPOST('date_whenmonth'), GETPOST('date_whenday'), GETPOST('date_whenyear'));
    	if (!empty($date)) $object->setNextDate($date);
    }
    // Set max period
    elseif ($action == 'setnb_gen_max' && $user->rights->facture->creer)
    {
    	$object->setMaxPeriod(GETPOST('nb_gen_max', 'int'));
    }
    // Set auto validate
    elseif ($action == 'setauto_validate' && $user->rights->facture->creer)
    {
    	$object->setAutoValidate(GETPOST('auto_validate', 'int'));
    }

    // Delete line
    if ($action == 'confirm_deleteline' && $confirm == 'yes' && $user->rights->facture->creer)
    {
    	$object->fetch($id);
    	$object->fetch_thirdparty();

    	$db->begin();

    	$line=new FactureLigneRec($db);

    	// For triggers
    	$line->id = $lineid;

    	if ($line->delete() > 0)
    	{
    		$result=$object->update_price(1);

    		if ($result > 0)
    		{
    		    $db->commit();
    		    $object->fetch($object->id);    // Reload lines
    		}
    		else
    		{
    		    $db->rollback();
    		    setEventMessages($db->lasterror(), null, 'errors');
    		}
    	}
    	else
    	{
    		$db->rollback();
    		setEventMessages($line->error, $line->errors, 'errors');
    	}
    }

    // Add a new line
    if ($action == 'addline' && $user->rights->facture->creer)
    {
    	$langs->load('errors');
    	$error = 0;

    	// Set if we used free entry or predefined product
    	$predef='';
    	$product_desc=(GETPOST('dp_desc')?GETPOST('dp_desc'):'');
    	$price_ht = GETPOST('price_ht');
    	if (GETPOST('prod_entry_mode') == 'free')
    	{
    		$idprod=0;
    		$tva_tx = (GETPOST('tva_tx') ? GETPOST('tva_tx') : 0);
    	}
    	else
    	{
    		$idprod=GETPOST('idprod', 'int');
    		$tva_tx = '';
    	}

    	$qty = GETPOST('qty' . $predef);
    	$remise_percent = GETPOST('remise_percent' . $predef);

    	// Extrafields
    	$extrafieldsline = new ExtraFields($db);
    	$extralabelsline = $extrafieldsline->fetch_name_optionals_label($object->table_element_line);
    	$array_options = $extrafieldsline->getOptionalsFromPost($extralabelsline, $predef);
    	// Unset extrafield
    	if (is_array($extralabelsline))
    	{
    		// Get extra fields
    		foreach ($extralabelsline as $key => $value) {
    			unset($_POST["options_" . $key . $predef]);
    		}
    	}

    	if (empty($idprod) && ($price_ht < 0) && ($qty < 0)) {
    		setEventMessages($langs->trans('ErrorBothFieldCantBeNegative', $langs->transnoentitiesnoconv('UnitPriceHT'), $langs->transnoentitiesnoconv('Qty')), null, 'errors');
    		$error ++;
    	}
    	if (GETPOST('prod_entry_mode') == 'free' && empty($idprod) && GETPOST('type') < 0) {
    		setEventMessages($langs->trans('ErrorFieldRequired', $langs->transnoentitiesnoconv('Type')), null, 'errors');
    		$error ++;
    	}
    	if (GETPOST('prod_entry_mode') == 'free' && empty($idprod) && (! ($price_ht >= 0) || $price_ht == '')) 	// Unit price can be 0 but not ''
    	{
    		setEventMessages($langs->trans("ErrorFieldRequired", $langs->transnoentitiesnoconv("UnitPriceHT")), null, 'errors');
    		$error ++;
    	}
    	if ($qty == '') {
    		setEventMessages($langs->trans('ErrorFieldRequired', $langs->transnoentitiesnoconv('Qty')), null, 'errors');
    		$error ++;
    	}
    	if (GETPOST('prod_entry_mode') == 'free' && empty($idprod) && empty($product_desc)) {
    		setEventMessages($langs->trans('ErrorFieldRequired', $langs->transnoentitiesnoconv('Description')), null, 'errors');
    		$error ++;
    	}
    	if ($qty < 0) {
    		$langs->load("errors");
    		setEventMessages($langs->trans('ErrorQtyForCustomerInvoiceCantBeNegative'), null, 'errors');
    		$error ++;
    	}

        if (! $error && ($qty >= 0) && (! empty($product_desc) || ! empty($idprod)))
        {
    	$ret = $object->fetch($id);
    	if ($ret < 0) {
    		dol_print_error($db, $object->error);
    		exit();
    	}
    	$ret = $object->fetch_thirdparty();

    	// Clean parameters
    	$date_start = dol_mktime(GETPOST('date_start' . $predef . 'hour'), GETPOST('date_start' . $predef . 'min'), GETPOST('date_start' . $predef . 'sec'), GETPOST('date_start' . $predef . 'month'), GETPOST('date_start' . $predef . 'day'), GETPOST('date_start' . $predef . 'year'));
    	$date_end = dol_mktime(GETPOST('date_end' . $predef . 'hour'), GETPOST('date_end' . $predef . 'min'), GETPOST('date_end' . $predef . 'sec'), GETPOST('date_end' . $predef . 'month'), GETPOST('date_end' . $predef . 'day'), GETPOST('date_end' . $predef . 'year'));
    	$price_base_type = (GETPOST('price_base_type', 'alpha') ? GETPOST('price_base_type', 'alpha') : 'HT');

    	// Define special_code for special lines
    	$special_code = 0;
    	// if (empty($_POST['qty'])) $special_code=3; // Options should not exists on invoices

    	// Ecrase $pu par celui du produit
    	// Ecrase $desc par celui du produit
    	// Ecrase $tva_tx par celui du produit
    	// Ecrase $base_price_type par celui du produit
    	// Replaces $fk_unit with the product's
    	if (! empty($idprod))
            {
    		$prod = new Product($db);
    		$prod->fetch($idprod);

    		$label = ((GETPOST('product_label') && GETPOST('product_label') != $prod->label) ? GETPOST('product_label') : '');

    		// Update if prices fields are defined
    		$tva_tx = get_default_tva($mysoc, $object->thirdparty, $prod->id);
    		$tva_npr = get_default_npr($mysoc, $object->thirdparty, $prod->id);
    		if (empty($tva_tx)) $tva_npr=0;

    		$pu_ht = $prod->price;
    		$pu_ttc = $prod->price_ttc;
    		$price_min = $prod->price_min;
    		$price_base_type = $prod->price_base_type;

    		// We define price for product
    		if (! empty($conf->global->PRODUIT_MULTIPRICES) && ! empty($object->thirdparty->price_level))
    		{
    			$pu_ht = $prod->multiprices[$object->thirdparty->price_level];
    			$pu_ttc = $prod->multiprices_ttc[$object->thirdparty->price_level];
    			$price_min = $prod->multiprices_min[$object->thirdparty->price_level];
    			$price_base_type = $prod->multiprices_base_type[$object->thirdparty->price_level];
    			if (! empty($conf->global->PRODUIT_MULTIPRICES_USE_VAT_PER_LEVEL))  // using this option is a bug. kept for backward compatibility
    			{
    				if (isset($prod->multiprices_tva_tx[$object->thirdparty->price_level])) $tva_tx=$prod->multiprices_tva_tx[$object->thirdparty->price_level];
    				if (isset($prod->multiprices_recuperableonly[$object->thirdparty->price_level])) $tva_npr=$prod->multiprices_recuperableonly[$object->thirdparty->price_level];
    				if (empty($tva_tx)) $tva_npr=0;
    			}
    		}
    		elseif (! empty($conf->global->PRODUIT_CUSTOMER_PRICES))
    		{
    			require_once DOL_DOCUMENT_ROOT . '/product/class/productcustomerprice.class.php';

    			$prodcustprice = new Productcustomerprice($db);

    			$filter = array('t.fk_product' => $prod->id,'t.fk_soc' => $object->thirdparty->id);

    			$result = $prodcustprice->fetch_all('', '', 0, 0, $filter);
    			if ($result)
    			{
    				if (count($prodcustprice->lines) > 0)
    				{
    					$pu_ht = price($prodcustprice->lines[0]->price);
    					$pu_ttc = price($prodcustprice->lines[0]->price_ttc);
    					$price_base_type = $prodcustprice->lines[0]->price_base_type;
    					$tva_tx = $prodcustprice->lines[0]->tva_tx;
    				}
    			}
    		}

			$tmpvat = price2num(preg_replace('/\s*\(.*\)/', '', $tva_tx));
			$tmpprodvat = price2num(preg_replace('/\s*\(.*\)/', '', $prod->tva_tx));
			
    		// if price ht was forced (ie: from gui when calculated by margin rate and cost price). TODO Why this ?
    		if (! empty($price_ht))
    		{
    			$pu_ht = price2num($price_ht, 'MU');
    			$pu_ttc = price2num($pu_ht * (1 + ($tmpvat / 100)), 'MU');
    		}
    		// On reevalue prix selon taux tva car taux tva transaction peut etre different
    		// de ceux du produit par defaut (par exemple si pays different entre vendeur et acheteur).
    		elseif ($tmpvat != $tmpprodvat)
    		{
    			if ($price_base_type != 'HT')
    			{
    			    $pu_ht = price2num($pu_ttc / (1 + ($tmpvat / 100)), 'MU');
    			}
    			else
    			{
    			    $pu_ttc = price2num($pu_ht * (1 + ($tmpvat / 100)), 'MU');
    			}
    		}

    		$desc = '';

    		// Define output language
    		if (! empty($conf->global->MAIN_MULTILANGS) && ! empty($conf->global->PRODUIT_TEXTS_IN_THIRDPARTY_LANGUAGE))
    		{
    			$outputlangs = $langs;
    			$newlang = '';
    			if (empty($newlang) && GETPOST('lang_id'))
    				$newlang = GETPOST('lang_id');
    			if (empty($newlang))
    				$newlang = $object->thirdparty->default_lang;
    			if (! empty($newlang))
    			{
    				$outputlangs = new Translate("", $conf);
    				$outputlangs->setDefaultLang($newlang);
    			}

    			$desc = (! empty($prod->multilangs [$outputlangs->defaultlang] ["description"])) ? $prod->multilangs [$outputlangs->defaultlang] ["description"] : $prod->description;
    		}
    		else
    		{
    			$desc = $prod->description;
    		}

                	$desc = dol_concatdesc($desc, $product_desc);

    		// Add custom code and origin country into description
    		if (empty($conf->global->MAIN_PRODUCT_DISABLE_CUSTOMCOUNTRYCODE) && (! empty($prod->customcode) || ! empty($prod->country_code)))
    		{
    			$tmptxt = '(';
    			if (! empty($prod->customcode))
    				$tmptxt .= $langs->transnoentitiesnoconv("CustomCode") . ': ' . $prod->customcode;
    			if (! empty($prod->customcode) && ! empty($prod->country_code))
    				$tmptxt .= ' - ';
    			if (! empty($prod->country_code))
    				$tmptxt .= $langs->transnoentitiesnoconv("CountryOrigin") . ': ' . getCountry($prod->country_code, 0, $db, $langs, 0);
    			$tmptxt .= ')';
    			$desc = dol_concatdesc($desc, $tmptxt);

    		}

    		$type = $prod->type;
    		$fk_unit = $prod->fk_unit;

    	}
    	else
    	{
    		$pu_ht = price2num($price_ht, 'MU');
    		$pu_ttc = price2num(GETPOST('price_ttc'), 'MU');
    		$tva_npr = (preg_match('/\*/', $tva_tx) ? 1 : 0);
    		$tva_tx = str_replace('*', '', $tva_tx);
    		if (empty($tva_tx)) $tva_npr=0;
    		$label = (GETPOST('product_label') ? GETPOST('product_label') : '');
    		$desc = $product_desc;
    		$type = GETPOST('type');
    		$fk_unit= GETPOST('units', 'alpha');
    	}

    	// Margin
    	$fournprice = price2num(GETPOST('fournprice' . $predef) ? GETPOST('fournprice' . $predef) : '');
    	$buyingprice = price2num(GETPOST('buying_price' . $predef) != '' ? GETPOST('buying_price' . $predef) : '');    // If buying_price is '0', we must keep this value

    	// Local Taxes
    	$localtax1_tx = get_localtax($tva_tx, 1, $object->thirdparty, $mysoc, $tva_npr);
    	$localtax2_tx = get_localtax($tva_tx, 2, $object->thirdparty, $mysoc, $tva_npr);

    	$info_bits = 0;
    	if ($tva_npr)
    		$info_bits |= 0x01;

    	if (! empty($price_min) && (price2num($pu_ht) * (1 - price2num($remise_percent) / 100) < price2num($price_min)))
    	{
    		$mesg = $langs->trans("CantBeLessThanMinPrice", price(price2num($price_min, 'MU'), 0, $langs, 0, 0, - 1, $conf->currency));
    		setEventMessages($mesg, null, 'errors');
    	}
    	else
    	{
    		// Insert line
    		$result = $object->addline($desc, $pu_ht, $qty, $tva_tx,$localtax1_tx, $localtax2_tx, $idprod, $remise_percent, $price_base_type, $info_bits, '', $pu_ttc, $type, - 1, $special_code, $label, $fk_unit);

    		if ($result > 0)
    		{
    			/*if (empty($conf->global->MAIN_DISABLE_PDF_AUTOUPDATE))
    			{
    			    // Define output language
    			    $outputlangs = $langs;
    			    $newlang = '';
    			    if ($conf->global->MAIN_MULTILANGS && empty($newlang) && GETPOST('lang_id')) $newlang = GETPOST('lang_id','alpha');
    			    if ($conf->global->MAIN_MULTILANGS && empty($newlang))	$newlang = $object->thirdparty->default_lang;
    			    if (! empty($newlang)) {
    				$outputlangs = new Translate("", $conf);
    				$outputlangs->setDefaultLang($newlang);
    			    }
    			    $model=$object->modelpdf;
    			    $ret = $object->fetch($id); // Reload to get new records

    			    $result = $object->generateDocument($model, $outputlangs, $hidedetails, $hidedesc, $hideref);
    			    if ($result < 0) setEventMessages($object->error, $object->errors, 'errors');
    			}*/
    			$object->fetch($object->id);    // Reload lines

    			unset($_POST['prod_entry_mode']);

    			unset($_POST['qty']);
    			unset($_POST['type']);
    			unset($_POST['remise_percent']);
    			unset($_POST['price_ht']);
    			unset($_POST['multicurrency_price_ht']);
    			unset($_POST['price_ttc']);
    			unset($_POST['tva_tx']);
    			unset($_POST['product_ref']);
    			unset($_POST['product_label']);
    			unset($_POST['product_desc']);
    			unset($_POST['fournprice']);
    			unset($_POST['buying_price']);
    			unset($_POST['np_marginRate']);
    			unset($_POST['np_markRate']);
    			unset($_POST['dp_desc']);
    			unset($_POST['idprod']);
    			unset($_POST['units']);

    			unset($_POST['date_starthour']);
    			unset($_POST['date_startmin']);
    			unset($_POST['date_startsec']);
    			unset($_POST['date_startday']);
    			unset($_POST['date_startmonth']);
    			unset($_POST['date_startyear']);
    			unset($_POST['date_endhour']);
    			unset($_POST['date_endmin']);
    			unset($_POST['date_endsec']);
    			unset($_POST['date_endday']);
    			unset($_POST['date_endmonth']);
    			unset($_POST['date_endyear']);

    			unset($_POST['situations']);
    			unset($_POST['progress']);
    		}
    		else
    		{
    			setEventMessages($object->error, $object->errors, 'errors');
    		}

    		$action = '';
    	}
        }
    }

    elseif ($action == 'updateligne' && $user->rights->facture->creer && ! GETPOST('cancel'))
    {
    	if (! $object->fetch($id) > 0)	dol_print_error($db);
    	$object->fetch_thirdparty();

    	// Clean parameters
    	$date_start = '';
    	$date_end = '';
    	//$date_start = dol_mktime(GETPOST('date_starthour'), GETPOST('date_startmin'), GETPOST('date_startsec'), GETPOST('date_startmonth'), GETPOST('date_startday'), GETPOST('date_startyear'));
    	//$date_end = dol_mktime(GETPOST('date_endhour'), GETPOST('date_endmin'), GETPOST('date_endsec'), GETPOST('date_endmonth'), GETPOST('date_endday'), GETPOST('date_endyear'));
    	$description = dol_htmlcleanlastbr(GETPOST('product_desc') ? GETPOST('product_desc') : GETPOST('desc'));
    	$pu_ht = GETPOST('price_ht');
    	$vat_rate = (GETPOST('tva_tx') ? GETPOST('tva_tx') : 0);
    	$qty = GETPOST('qty');

    	// Define info_bits
    	$info_bits = 0;
    	if (preg_match('/\*/', $vat_rate))
            $info_bits |= 0x01;

            // Define vat_rate
            $vat_rate = str_replace('*', '', $vat_rate);
            $localtax1_rate = get_localtax($vat_rate, 1, $object->thirdparty);
            $localtax2_rate = get_localtax($vat_rate, 2, $object->thirdparty);

            // Add buying price
            $fournprice = price2num(GETPOST('fournprice') ? GETPOST('fournprice') : '');
            $buyingprice = price2num(GETPOST('buying_price') != '' ? GETPOST('buying_price') : '');       // If buying_price is '0', we muste keep this value

            // Extrafields
            $extrafieldsline = new ExtraFields($db);
            $extralabelsline = $extrafieldsline->fetch_name_optionals_label($object->table_element_line);
            $array_options = $extrafieldsline->getOptionalsFromPost($extralabelsline);
            // Unset extrafield
            if (is_array($extralabelsline))
    	    {
                // Get extra fields
                foreach ($extralabelsline as $key => $value)
    	        {
    		         unset($_POST["options_" . $key]);
                }
            }

            // Define special_code for special lines
            $special_code=GETPOST('special_code');
            if (! GETPOST('qty')) $special_code=3;

            /*$line = new FactureLigne($db);
            $line->fetch(GETPOST('lineid'));
            $percent = $line->get_prev_progress($object->id);

            if (GETPOST('progress') < $percent)
            {
                $mesg = '<div class="warning">' . $langs->trans("CantBeLessThanMinPercent") . '</div>';
                setEventMessages($mesg, null, 'warnings');
                $error++;
                $result = -1;
            }*/

            // Check minimum price
            $productid = GETPOST('productid', 'int');
            if (! empty($productid))
            {
    		$product = new Product($db);
    		$product->fetch($productid);

    		$type = $product->type;

    		$price_min = $product->price_min;
    		if (! empty($conf->global->PRODUIT_MULTIPRICES) && ! empty($object->thirdparty->price_level))
                    $price_min = $product->multiprices_min [$object->thirdparty->price_level];

                    $label = ((GETPOST('update_label') && GETPOST('product_label')) ? GETPOST('product_label') : '');

                    // Check price is not lower than minimum (check is done only for standard or replacement invoices)
                    if (($object->type == Facture::TYPE_STANDARD || $object->type == Facture::TYPE_REPLACEMENT) && $price_min && (price2num($pu_ht) * (1 - price2num(GETPOST('remise_percent')) / 100) < price2num($price_min))) {
                        setEventMessages($langs->trans("CantBeLessThanMinPrice", price(price2num($price_min, 'MU'), 0, $langs, 0, 0, - 1, $conf->currency)), null, 'errors');
                        $error ++;
                    }
            } else {
                $type = GETPOST('type');
                $label = (GETPOST('product_label') ? GETPOST('product_label') : '');

                // Check parameters
                if (GETPOST('type') < 0) {
                    setEventMessages($langs->trans("ErrorFieldRequired", $langs->transnoentitiesnoconv("Type")), null, 'errors');
                    $error ++;
                }
            }
            if ($qty < 0) {
                $langs->load("errors");
                setEventMessages($langs->trans('ErrorQtyForCustomerInvoiceCantBeNegative'), null, 'errors');
                $error ++;
            }

            // Update line
            if (! $error)
    	{
    		$result = $object->updateline(
    			GETPOST('lineid'),
    			$description,
    			$pu_ht,
    			$qty,
			    $vat_rate,
			    $localtax1_rate,
			    $localtax1_rate,
    			GETPOST('productid'),
    			GETPOST('remise_percent'),
    			'HT',
    			$info_bits,
    			0,
    			0,
    			$type,
    			0,
    			$special_code,
    			$label,
    			GETPOST('units')
    		);

    		if ($result >= 0)
    		{
                    /*if (empty($conf->global->MAIN_DISABLE_PDF_AUTOUPDATE)) {
                        // Define output language
                        $outputlangs = $langs;
                        $newlang = '';
                        if ($conf->global->MAIN_MULTILANGS && empty($newlang) && GETPOST('lang_id'))
                            $newlang = GETPOST('lang_id');
                            if ($conf->global->MAIN_MULTILANGS && empty($newlang))
                                $newlang = $object->thirdparty->default_lang;
                                if (! empty($newlang)) {
                                    $outputlangs = new Translate("", $conf);
                                    $outputlangs->setDefaultLang($newlang);
                                }

                                $ret = $object->fetch($id); // Reload to get new records
                                $object->generateDocument($object->modelpdf, $outputlangs, $hidedetails, $hidedesc, $hideref);
                    }*/

    			$object->fetch($object->id);    // Reload lines

    			unset($_POST['qty']);
    			unset($_POST['type']);
    			unset($_POST['productid']);
    			unset($_POST['remise_percent']);
    			unset($_POST['price_ht']);
    			unset($_POST['multicurrency_price_ht']);
    			unset($_POST['price_ttc']);
    			unset($_POST['tva_tx']);
    			unset($_POST['product_ref']);
    			unset($_POST['product_label']);
    			unset($_POST['product_desc']);
    			unset($_POST['fournprice']);
    			unset($_POST['buying_price']);
    			unset($_POST['np_marginRate']);
    			unset($_POST['np_markRate']);

    			unset($_POST['dp_desc']);
    			unset($_POST['idprod']);
    			unset($_POST['units']);

    			unset($_POST['date_starthour']);
    			unset($_POST['date_startmin']);
    			unset($_POST['date_startsec']);
    			unset($_POST['date_startday']);
    			unset($_POST['date_startmonth']);
    			unset($_POST['date_startyear']);
    			unset($_POST['date_endhour']);
    			unset($_POST['date_endmin']);
    			unset($_POST['date_endsec']);
    			unset($_POST['date_endday']);
    			unset($_POST['date_endmonth']);
    			unset($_POST['date_endyear']);

    			unset($_POST['situations']);
    			unset($_POST['progress']);
    		}
    		else
    		{
    			setEventMessages($object->error, $object->errors, 'errors');
    		}
    	}
    }
}


/*
 *	View
 */

llxHeader('',$langs->trans("RepeatableInvoices"),'ch-facture.html#s-fac-facture-rec');

$form = new Form($db);
$formother = new FormOther($db);
if (! empty($conf->projet->enabled)) { $formproject = new FormProjets($db); }
$companystatic = new Societe($db);

$now = dol_now();
$tmparray=dol_getdate($now);
$today = dol_mktime(23,59,59,$tmparray['mon'],$tmparray['mday'],$tmparray['year']);   // Today is last second of current day


/*
 * Create mode
 */
if ($action == 'create')
{
	print load_fiche_titre($langs->trans("CreateRepeatableInvoice"),'','title_accountancy.png');

	$object = new Facture($db);   // Source invoice
	$product_static = new Product($db);

	if ($object->fetch($id, $ref) > 0)
	{
		$result = $object->getLinesArray();

		print '<form action="'.$_SERVER["PHP_SELF"].'" method="POST">';
		print '<input type="hidden" name="token" value="'.$_SESSION['newtoken'].'">';
		print '<input type="hidden" name="action" value="add">';
		print '<input type="hidden" name="facid" value="'.$object->id.'">';

		dol_fiche_head();

		$rowspan=4;
		if (! empty($conf->projet->enabled)) $rowspan++;
		if ($object->fk_account > 0) $rowspan++;

		print '<table class="border" width="100%">';

		$object->fetch_thirdparty();

		// Title
		print '<tr><td class="titlefieldcreate fieldrequired">'.$langs->trans("Title").'</td><td>';
		print '<input class="flat quatrevingtpercent" type="text" name="titre" value="'.$_POST["titre"].'">';
		print '</td></tr>';

		// Third party
		print '<tr><td class="titlefieldcreate">'.$langs->trans("Customer").'</td><td>'.$object->thirdparty->getNomUrl(1,'customer').'</td>';
		print '</tr>';

		$note_public=GETPOST('note_public')?GETPOST('note_public'):$object->note_public;
		$note_private=GETPOST('note_private')?GETPOST('note_private'):$object->note_private;

		// Help of substitution key
		$substitutionarray=array(
		    '__TOTAL_HT__' => $langs->trans("AmountHT").' ('.$langs->trans("Example").': '.price($object->total_ht).')',
		    '__TOTAL_TTC__' =>  $langs->trans("AmountTTC").' ('.$langs->trans("Example").': '.price($object->total_ttc).')',
		    '__INVOICE_PREVIOUS_MONTH__' => $langs->trans("PreviousMonthOfInvoice").' ('.$langs->trans("Example").': '.dol_print_date(dol_time_plus_duree($object->date, -1, 'm'),'%m').')',
		    '__INVOICE_MONTH__' =>  $langs->trans("MonthOfInvoice").' ('.$langs->trans("Example").': '.dol_print_date($object->date,'%m').')',
		    '__INVOICE_NEXT_MONTH__' => $langs->trans("NextMonthOfInvoice").' ('.$langs->trans("Example").': '.dol_print_date(dol_time_plus_duree($object->date, 1, 'm'),'%m').')',
		    '__INVOICE_PREVIOUS_MONTH_TEXT__' => $langs->trans("TextPreviousMonthOfInvoice").' ('.$langs->trans("Example").': '.dol_print_date(dol_time_plus_duree($object->date, -1, 'm'),'%B').')',
		    '__INVOICE_MONTH_TEXT__' =>  $langs->trans("TextMonthOfInvoice").' ('.$langs->trans("Example").': '.dol_print_date($object->date,'%B').')',
		    '__INVOICE_NEXT_MONTH_TEXT__' => $langs->trans("TextNextMonthOfInvoice").' ('.$langs->trans("Example").': '.dol_print_date(dol_time_plus_duree($object->date, 1, 'm'), '%B').')',
		    '__INVOICE_PREVIOUS_YEAR__' => $langs->trans("YearOfInvoice").' ('.$langs->trans("Example").': '.dol_print_date(dol_time_plus_duree($object->date, -1, 'y'),'%Y').')',
		    '__INVOICE_YEAR__' =>  $langs->trans("PreviousYearOfInvoice").' ('.$langs->trans("Example").': '.dol_print_date($object->date,'%Y').')',
		    '__INVOICE_NEXT_YEAR__' => $langs->trans("NextYearOfInvoice").' ('.$langs->trans("Example").': '.dol_print_date(dol_time_plus_duree($object->date, 1, 'y'),'%Y').')'
		);

		$htmltext = '<i>'.$langs->trans("FollowingConstantsWillBeSubstituted").':<br>';
		foreach($substitutionarray as $key => $val)
		{
		    $htmltext.=$key.' = '.$langs->trans($val).'<br>';
		}
		$htmltext.='</i>';

		// Public note
		print '<tr>';
		print '<td class="border tdtop">';
		print $form->textwithpicto($langs->trans('NotePublic'), $htmltext);
		print '</td>';
		print '<td valign="top" colspan="2">';
		$doleditor = new DolEditor('note_public', $note_public, '', 80, 'dolibarr_notes', 'In', 0, false, true, ROWS_3, '90%');
        print $doleditor->Create(1);

		// Private note
		if (empty($user->societe_id))
		{
		    print '<tr>';
		    print '<td class="border tdtop">';
		    print $form->textwithpicto($langs->trans('NotePrivate'), $htmltext);
		    print '</td>';
		    print '<td valign="top" colspan="2">';
		    $doleditor = new DolEditor('note_private', $note_private, '', 80, 'dolibarr_notes', 'In', 0, false, true, ROWS_3, '90%');
		    print $doleditor->Create(1);
		    // print '<textarea name="note_private" wrap="soft" cols="70" rows="'.ROWS_3.'">'.$note_private.'.</textarea>
		    print '</td></tr>';
		}

		// Author
		print "<tr><td>".$langs->trans("Author")."</td><td>".$user->getFullName($langs)."</td></tr>";

		// Payment term
		print "<tr><td>".$langs->trans("PaymentConditions")."</td><td>";
		$form->form_conditions_reglement($_SERVER['PHP_SELF'].'?id='.$object->id, $object->cond_reglement_id, 'none');
		print "</td></tr>";

		// Payment mode
		print "<tr><td>".$langs->trans("PaymentMode")."</td><td>";
		$form->form_modes_reglement($_SERVER['PHP_SELF'].'?id='.$object->id, $object->mode_reglement_id, 'none');
		print "</td></tr>";

		// Project
		if (! empty($conf->projet->enabled) && is_object($object->thirdparty) && $object->thirdparty->id > 0)
		{
			$projectid = GETPOST('projectid')?GETPOST('projectid'):$object->fk_project;
			$langs->load('projects');
			print '<tr><td>' . $langs->trans('Project') . '</td><td>';
			$numprojet = $formproject->select_projects($object->thirdparty->id, $projectid, 'projectid', 0, 0, 1, 0, 0, 0, 0, '', 0, 0, '');
			print ' &nbsp; <a href="'.DOL_URL_ROOT.'/projet/card.php?socid=' . $object->thirdparty->id . '&action=create&status=1&backtopage='.urlencode($_SERVER["PHP_SELF"].'?action=create&socid='.$object->thirdparty->id.(!empty($id)?'&id='.$id:'')).'">' . $langs->trans("AddProject") . '</a>';
			print '</td></tr>';
		}

		// Bank account
		if ($object->fk_account > 0)
		{
			print "<tr><td>".$langs->trans('RIB')."</td><td>";
			$form->formSelectAccount($_SERVER['PHP_SELF'].'?id='.$object->id, $object->fk_account, 'none');
			print "</td></tr>";
		}

		print "</table>";

		print '<br><br>';


		// Autogeneration
		$title = $langs->trans("Recurrence");
		print load_fiche_titre($title, '', 'calendar');

		print '<table class="border" width="100%">';

		// Frequency
		print '<tr><td class="titlefieldcreate">'.$form->textwithpicto($langs->trans("Frequency"), $langs->transnoentitiesnoconv('toolTipFrequency'))."</td><td>";
		print "<input type='text' name='frequency' value='".GETPOST('frequency', 'int')."' size='4' />&nbsp;".$form->selectarray('unit_frequency', array('d'=>$langs->trans('Day'), 'm'=>$langs->trans('Month'), 'y'=>$langs->trans('Year')), (GETPOST('unit_frequency')?GETPOST('unit_frequency'):'m'));
		print "</td></tr>";

		// First date of execution for cron
		print "<tr><td>".$langs->trans('NextDateToExecution')."</td><td>";
		$date_next_execution = isset($date_next_execution) ? $date_next_execution : (GETPOST('remonth') ? dol_mktime(12, 0, 0, GETPOST('remonth'), GETPOST('reday'), GETPOST('reyear')) : -1);
		print $form->select_date($date_next_execution, '', 1, 1, '', "add", 1, 1, 1);
		print "</td></tr>";

		// Number max of generation
		print "<tr><td>".$langs->trans("MaxPeriodNumber")."</td><td>";
		print '<input type="text" name="nb_gen_max" value="'.GETPOST('nb_gen_max').'" size="5" />';
		print "</td></tr>";

		// Auto validate the invoice
		print "<tr><td>".$langs->trans("StatusOfGeneratedInvoices")."</td><td>";
		$select = array('0'=>$langs->trans('BillStatusDraft'),'1'=>$langs->trans('BillStatusValidated'));
		print $form->selectarray('auto_validate', $select, GETPOST('auto_validate'));
		print "</td></tr>";

		print "</table>";

		print '<br><br>';

		$title = $langs->trans("ProductsAndServices");
		if (empty($conf->service->enabled))
			$title = $langs->trans("Products");
		else if (empty($conf->product->enabled))
			$title = $langs->trans("Services");

		print load_fiche_titre($title, '', '');

		/*
		 * Invoice lines
		 */
		print '<table id="tablelines" class="noborder noshadow" width="100%">';
		// Show object lines
		if (! empty($object->lines))
		{
		    $disableedit=1;
		    $disablemove=1;
		    $disableremove=1;
		    $ret = $object->printObjectLines('', $mysoc, $soc, $lineid, 0);      // No date selector for template invoice
		}

		print "</table>\n";

		print '</td></tr>';

		if ($flag_price_may_change)
		{
			print '<tr><td colspan="3" align="left">';
			print '<select name="usenewprice" class="flat">';
			print '<option value="0">'.$langs->trans("AlwaysUseFixedPrice").'</option>';
			print '<option value="1" disabled>'.$langs->trans("AlwaysUseNewPrice").'</option>';
			print '</select>';
			print '</td></tr>';
		}
		print "</table>\n";

        dol_fiche_end();

		print '<div align="center"><input type="submit" class="button" value="'.$langs->trans("Create").'">';
        print '&nbsp;&nbsp;&nbsp;&nbsp;&nbsp;';
	    print '<input type="button" class="button" value="' . $langs->trans("Cancel") . '" onClick="javascript:history.go(-1)">';
        print '</div>';
		print "</form>\n";
	}
	else
	{
		dol_print_error('',"Error, no invoice ".$object->id);
	}
}
else
{
	/*
	 * View mode
	 */
	if ($object->id > 0)
	{
		$object->fetch_thirdparty();

		// Confirmation de la suppression d'une ligne produit
		if ($action == 'ask_deleteline') {
			$formconfirm = $form->formconfirm($_SERVER["PHP_SELF"] . '?id=' . $object->id . '&lineid=' . $lineid, $langs->trans('DeleteProductLine'), $langs->trans('ConfirmDeleteProductLine'), 'confirm_deleteline', '', 'no', 1);
		}

		// Confirm delete of repeatable invoice
		if ($action == 'ask_deleteinvoice') {
			$formconfirm = $form->formconfirm($_SERVER["PHP_SELF"] . '?id=' . $object->id, $langs->trans('DeleteRepeatableInvoice'), $langs->trans('ConfirmDeleteRepeatableInvoice'), 'confirm_deleteinvoice', '', 'no', 1);
		}

		print $formconfirm;

		$author = new User($db);
		$author->fetch($object->user_author);

		$head=array();
		$h=0;
		$head[$h][0] = $_SERVER["PHP_SELF"].'?id='.$object->id;
		$head[$h][1] = $langs->trans("CardBill");
		$head[$h][2] = 'card';

		dol_fiche_head($head, 'card', $langs->trans("RepeatableInvoice"),0,'bill');	// Add a div

		// Recurring invoice content

		$linkback = '<a href="' . DOL_URL_ROOT . '/compta/facture/fiche-rec.php' . (! empty($socid) ? '?socid=' . $socid : '') . '">' . $langs->trans("BackToList") . '</a>';

		$morehtmlref='';
		if ($action != 'editref') $morehtmlref.=$form->editfieldkey($object->ref, 'ref', $object->ref, $object, $user->rights->facture->creer, '', '', 0, 2);
		else $morehtmlref.= $form->editfieldval('', 'ref', $object->ref, $object, $user->rights->facture->creer, 'string');

    	$morehtmlref.='<div class="refidno">';
    	// Ref customer
    	//$morehtmlref.=$form->editfieldkey("RefCustomer", 'ref_client', $object->ref_client, $object, $user->rights->facture->creer, 'string', '', 0, 1);
    	//$morehtmlref.=$form->editfieldval("RefCustomer", 'ref_client', $object->ref_client, $object, $user->rights->facture->creer, 'string', '', null, null, '', 1);
    	// Thirdparty
    	$morehtmlref.=$langs->trans('ThirdParty') . ' : ' . $object->thirdparty->getNomUrl(1);
    	// Project
    	if (! empty($conf->projet->enabled))
    	{
    	    $langs->load("projects");
    	    $morehtmlref.='<br>'.$langs->trans('Project') . ' ';
    	    if ($user->rights->facture->creer)
    	    {
    	        if ($action != 'classify')
    	            $morehtmlref.='<a href="' . $_SERVER['PHP_SELF'] . '?action=classify&amp;id=' . $object->id . '">' . img_edit($langs->transnoentitiesnoconv('SetProject')) . '</a> : ';
    	            if ($action == 'classify') {
    	                //$morehtmlref.=$form->form_project($_SERVER['PHP_SELF'] . '?id=' . $object->id, $object->socid, $object->fk_project, 'projectid', 0, 0, 1, 1);
    	                $morehtmlref.='<form method="post" action="'.$_SERVER['PHP_SELF'].'?id='.$object->id.'">';
    	                $morehtmlref.='<input type="hidden" name="action" value="classin">';
    	                $morehtmlref.='<input type="hidden" name="token" value="'.$_SESSION['newtoken'].'">';
    	                $morehtmlref.=$formproject->select_projects($object->socid, $object->fk_project, 'projectid', $maxlength, 0, 1, 0, 1, 0, 0, '', 1);
    	                $morehtmlref.='<input type="submit" class="button valignmiddle" value="'.$langs->trans("Modify").'">';
    	                $morehtmlref.='</form>';
    	            } else {
    	                $morehtmlref.=$form->form_project($_SERVER['PHP_SELF'] . '?id=' . $object->id, $object->socid, $object->fk_project, 'none', 0, 0, 0, 1);
    	            }
    	    } else {
    	        if (! empty($object->fk_project)) {
    	            $proj = new Project($db);
    	            $proj->fetch($object->fk_project);
    	            $morehtmlref.='<a href="'.DOL_URL_ROOT.'/projet/card.php?id=' . $object->fk_project . '" title="' . $langs->trans('ShowProject') . '">';
    	            $morehtmlref.=$proj->ref;
    	            $morehtmlref.='</a>';
    	        } else {
    	            $morehtmlref.='';
    	        }
    	    }
    	}
    	$morehtmlref.='</div>';

	    dol_banner_tab($object, 'ref', $linkback, 1, 'titre', 'none', $morehtmlref, '', 0, '', $morehtmlright);

    	print '<div class="fichecenter">';
    	print '<div class="fichehalfleft">';
    	print '<div class="underbanner clearboth"></div>';

	    print '<table class="border" width="100%">';

		print '<tr><td class="titlefield">'.$langs->trans("Author").'</td><td colspan="3">'.$author->getFullName($langs)."</td></tr>";

		print '<tr><td>'.$langs->trans("AmountHT").'</td>';
		print '<td colspan="3">'.price($object->total_ht,'',$langs,1,-1,-1,$conf->currency).'</td>';
		print '</tr>';

		print '<tr><td>'.$langs->trans("AmountVAT").'</td><td colspan="3">'.price($object->total_tva,'',$langs,1,-1,-1,$conf->currency).'</td>';
		print '</tr>';

		// Amount Local Taxes
		if (($mysoc->localtax1_assuj == "1" && $mysoc->useLocalTax(1)) || $object->total_localtax1 != 0) 	// Localtax1
		{
			print '<tr><td>' . $langs->transcountry("AmountLT1", $mysoc->country_code) . '</td>';
			print '<td class="nowrap">' . price($object->total_localtax1, 1, '', 1, - 1, - 1, $conf->currency) . '</td></tr>';
		}
		if (($mysoc->localtax2_assuj == "1" && $mysoc->useLocalTax(2)) || $object->total_localtax2 != 0) 	// Localtax2
		{
			print '<tr><td>' . $langs->transcountry("AmountLT2", $mysoc->country_code) . '</td>';
			print '<td class=nowrap">' . price($object->total_localtax2, 1, '', 1, - 1, - 1, $conf->currency) . '</td></tr>';
		}

		print '<tr><td>'.$langs->trans("AmountTTC").'</td><td colspan="3">'.price($object->total_ttc,'',$langs,1,-1,-1,$conf->currency).'</td>';
		print '</tr>';


		// Payment term
		print '<tr><td>';
		print '<table class="nobordernopadding" width="100%"><tr><td>';
		print $langs->trans('PaymentConditionsShort');
		print '</td>';
		if ($object->type != Facture::TYPE_CREDIT_NOTE && $action != 'editconditions' && ! empty($object->brouillon) && $user->rights->facture->creer)
			print '<td align="right"><a href="' . $_SERVER["PHP_SELF"] . '?action=editconditions&amp;facid=' . $object->id . '">' . img_edit($langs->trans('SetConditions'), 1) . '</a></td>';
		print '</tr></table>';
		print '</td><td colspan="3">';
		if ($object->type != Facture::TYPE_CREDIT_NOTE)
		{
			if ($action == 'editconditions')
			{
				$form->form_conditions_reglement($_SERVER['PHP_SELF'] . '?facid=' . $object->id, $object->cond_reglement_id, 'cond_reglement_id');
			}
			else
			{
				$form->form_conditions_reglement($_SERVER['PHP_SELF'] . '?facid=' . $object->id, $object->cond_reglement_id, 'none');
			}
		} else {
			print '&nbsp;';
		}
		print '</td></tr>';

		// Payment mode
		print '<tr><td>';
		print '<table class="nobordernopadding" width="100%"><tr><td>';
		print $langs->trans('PaymentMode');
		print '</td>';
		if ($action != 'editmode' && ! empty($object->brouillon) && $user->rights->facture->creer)
			print '<td align="right"><a href="' . $_SERVER["PHP_SELF"] . '?action=editmode&amp;facid=' . $object->id . '">' . img_edit($langs->trans('SetMode'), 1) . '</a></td>';
		print '</tr></table>';
		print '</td><td colspan="3">';
		if ($action == 'editmode')
		{
			$form->form_modes_reglement($_SERVER['PHP_SELF'].'?facid='.$object->id, $object->mode_reglement_id, 'mode_reglement_id', 'CRDT');
		}
		else
		{
			$form->form_modes_reglement($_SERVER['PHP_SELF'].'?facid='.$object->id, $object->mode_reglement_id, 'none', 'CRDT');
		}
		print '</td></tr>';

		// Help of substitution key
		$dateexample=dol_now();
		if (! empty($object->frequency) && ! empty($object->date_when)) $dateexample=$object->date_when;
		$substitutionarray=array(
		    '__TOTAL_HT__' => $langs->trans("AmountHT").' ('.$langs->trans("Example").': '.price($object->total_ht).')',
		    '__TOTAL_TTC__' =>  $langs->trans("AmountTTC").' ('.$langs->trans("Example").': '.price($object->total_ttc).')',
		    '__INVOICE_PREVIOUS_MONTH__' => $langs->trans("PreviousMonthOfInvoice").' ('.$langs->trans("Example").': '.dol_print_date(dol_time_plus_duree($dateexample, -1, 'm'),'%m').')',
		    '__INVOICE_MONTH__' =>  $langs->trans("MonthOfInvoice").' ('.$langs->trans("Example").': '.dol_print_date($dateexample,'%m').')',
		    '__INVOICE_NEXT_MONTH__' => $langs->trans("NextMonthOfInvoice").' ('.$langs->trans("Example").': '.dol_print_date(dol_time_plus_duree($dateexample, 1, 'm'),'%m').')',
		    '__INVOICE_PREVIOUS_MONTH_TEXT__' => $langs->trans("TextPreviousMonthOfInvoice").' ('.$langs->trans("Example").': '.dol_print_date(dol_time_plus_duree($dateexample, -1, 'm'),'%B').')',
		    '__INVOICE_MONTH_TEXT__' =>  $langs->trans("TextMonthOfInvoice").' ('.$langs->trans("Example").': '.dol_print_date($dateexample,'%B').')',
		    '__INVOICE_NEXT_MONTH_TEXT__' => $langs->trans("TextNextMonthOfInvoice").' ('.$langs->trans("Example").': '.dol_print_date(dol_time_plus_duree($dateexample, 1, 'm'), '%B').')',
		    '__INVOICE_PREVIOUS_YEAR__' => $langs->trans("YearOfInvoice").' ('.$langs->trans("Example").': '.dol_print_date(dol_time_plus_duree($dateexample, -1, 'y'),'%Y').')',
		    '__INVOICE_YEAR__' =>  $langs->trans("PreviousYearOfInvoice").' ('.$langs->trans("Example").': '.dol_print_date($dateexample,'%Y').')',
		    '__INVOICE_NEXT_YEAR__' => $langs->trans("NextYearOfInvoice").' ('.$langs->trans("Example").': '.dol_print_date(dol_time_plus_duree($dateexample, 1, 'y'),'%Y').')'
		);

		$htmltext = '<i>'.$langs->trans("FollowingConstantsWillBeSubstituted").':<br>';
		foreach($substitutionarray as $key => $val)
		{
		    $htmltext.=$key.' = '.$langs->trans($val).'<br>';
		}
		$htmltext.='</i>';

		// Note public
		print '<tr><td>';
		print $form->editfieldkey($form->textwithpicto($langs->trans('NotePublic'), $htmltext), 'note_public', $object->note_public, $object, $user->rights->facture->creer);
		print '</td><td colspan="5">';
		print $form->editfieldval($langs->trans("NotePublic"), 'note_public', $object->note_public, $object, $user->rights->facture->creer, 'textarea:'.ROWS_4.':60');
		print '</td>';
		print '</tr>';

		// Note private
		print '<tr><td>';
		print $form->editfieldkey($form->textwithpicto($langs->trans("NotePrivate"), $htmltext), 'note_private', $object->note_private, $object, $user->rights->facture->creer);
		print '</td><td colspan="5">';
		print $form->editfieldval($langs->trans("NotePrivate"), 'note_private', $object->note_private, $object, $user->rights->facture->creer, 'textarea:'.ROWS_4.':60');
		print '</td>';
		print '</tr>';

		// Bank Account
		$langs->load('banks');

		print '<tr><td class="nowrap">';
		print '<table width="100%" class="nobordernopadding"><tr><td class="nowrap">';
		print $langs->trans('RIB');
		print '<td>';
		if (($action != 'editbankaccount') && $user->rights->commande->creer && ! empty($object->brouillon))
		    print '<td align="right"><a href="'.$_SERVER["PHP_SELF"].'?action=editbankaccount&amp;id='.$object->id.'">'.img_edit($langs->trans('SetBankAccount'),1).'</a></td>';
		print '</tr></table>';
		print '</td><td colspan="3">';
		if ($action == 'editbankaccount')
		{
		    $form->formSelectAccount($_SERVER['PHP_SELF'].'?id='.$object->id, $object->fk_account, 'fk_account', 1);
		}
		else
		{
		    $form->formSelectAccount($_SERVER['PHP_SELF'].'?id='.$object->id, $object->fk_account, 'none');
		}
		print "</td>";
		print '</tr>';

    	print '</table>';

    	print '</div>';
    	print '<div class="fichehalfright">';
    	print '<div class="ficheaddleft">';
    	print '<div class="underbanner clearboth"></div>';

    	print '<table class="border centpercent">';

		/*
		 * Recurrence
		 */
		$title = $langs->trans("Recurrence");
		print load_fiche_titre($title, '', 'calendar');

		print '<table class="border" width="100%">';

		// if "frequency" is empty or = 0, the reccurence is disabled
		print '<tr><td style="width: 50%">';
		print '<table class="nobordernopadding" width="100%"><tr><td>';
		print $langs->trans('Frequency');
		print '</td>';
		if ($action != 'editfrequency' && ! empty($object->brouillon) && $user->rights->facture->creer)
			print '<td align="right"><a href="' . $_SERVER["PHP_SELF"] . '?action=editfrequency&amp;facid=' . $object->id . '">' . img_edit($langs->trans('Edit'), 1) . '</a></td>';
		print '</tr></table>';
		print '</td><td>';
		if ($action == 'editfrequency')
		{
			print '<form method="post" action="'.$_SERVER["PHP_SELF"] . '?facid=' . $object->id.'">';
			print '<input type="hidden" name="action" value="setfrequency">';
			print '<input type="hidden" name="token" value="'.$_SESSION['newtoken'].'">';
			print '<table class="nobordernopadding" cellpadding="0" cellspacing="0">';
			print '<tr><td>';
			print "<input type='text' name='frequency' value='".$object->frequency."' size='5' />&nbsp;".$form->selectarray('unit_frequency', array('d'=>$langs->trans('Day'), 'm'=>$langs->trans('Month'), 'y'=>$langs->trans('Year')), ($object->unit_frequency?$object->unit_frequency:'m'));
			print '</td>';
			print '<td align="left"><input type="submit" class="button" value="'.$langs->trans("Modify").'"></td>';
			print '</tr></table></form>';
		}
		else
		{
		    	if ($object->frequency > 0)
		    	{
				print $langs->trans('FrequencyPer_'.$object->unit_frequency, $object->frequency);
		    	}
		    	else
		    	{
		        	print $langs->trans("NotARecurringInvoiceTemplate");
			}
		}
		print '</td></tr>';

		// Date when
		print '<tr><td>';
		if ($action == 'date_when' || $object->frequency > 0)
		{
		    print $form->editfieldkey($langs->trans("NextDateToExecution"), 'date_when', $object->date_when, $object, $user->rights->facture->creer, 'day');
		}
		else
		{
		    print $langs->trans("NextDateToExecution");
		}
		print '</td><td>';
		if ($action == 'date_when' || $object->frequency > 0)
		{
		    print $form->editfieldval($langs->trans("NextDateToExecution"), 'date_when', $object->date_when, $object, $user->rights->facture->creer, 'day');
		}
		print '</td>';
		print '</tr>';

		// Max period / Rest period
		print '<tr><td>';
		if ($action == 'nb_gen_max' || $object->frequency > 0)
		{
		    print $form->editfieldkey($langs->trans("MaxPeriodNumber"), 'nb_gen_max', $object->nb_gen_max, $object, $user->rights->facture->creer);
		}
		else
		{
		    print $langs->trans("MaxPeriodNumber");
		}
		print '</td><td>';
		if ($action == 'nb_gen_max' || $object->frequency > 0)
		{
		      print $form->editfieldval($langs->trans("MaxPeriodNumber"), 'nb_gen_max', $object->nb_gen_max?$object->nb_gen_max:'', $object, $user->rights->facture->creer);
		}
		else
		{
		    print '';
		}
		print '</td>';
		print '</tr>';

		// Status of generated invoices
		print '<tr><td>';
		if ($action == 'auto_validate' || $object->frequency > 0)
		    print $form->editfieldkey($langs->trans("StatusOfGeneratedInvoices"), 'auto_validate', $object->auto_validate, $object, $user->rights->facture->creer);
		else
		    print $langs->trans("StatusOfGeneratedInvoices");
		print '</td><td>';
    		$select = 'select;0:'.$langs->trans('BillStatusDraft').',1:'.$langs->trans('BillStatusValidated');
		if ($action == 'auto_validate' || $object->frequency > 0)
		{
    		print $form->editfieldval($langs->trans("StatusOfGeneratedInvoices"), 'auto_validate', $object->auto_validate, $object, $user->rights->facture->creer, $select);
		}
		print '</td>';
		print '</tr>';

		print '</table>';

    	// Frequencry/Recurring section
    	if ($object->frequency > 0)
    	{
    	    print '<br>';

    	    if (empty($conf->cron->enabled))
    		{
    			print info_admin($langs->trans("EnableAndSetupModuleCron", $langs->transnoentitiesnoconv("Module2300Name")));
    		}

            print '<div class="underbanner clearboth"></div>';
            print '<table class="border centpercent">';

    		// Nb of generation already done
    		print '<tr><td style="width: 50%">'.$langs->trans("NbOfGenerationDone").'</td>';
    		print '<td>';
    		print $object->nb_gen_done?$object->nb_gen_done:'0';
    		print '</td>';
    		print '</tr>';

    		// Date last
    		print '<tr><td>';
    		print $langs->trans("DateLastGeneration");
    		print '</td><td>';
    		print dol_print_date($object->date_last_gen, 'dayhour');
    		print '</td>';
    		print '</tr>';

    		print '</table>';

    		print '<br>';
		}

		print '</div>';
		print '</div>';
		print '</div>';

		print '<div class="clearboth"></div><br>';


		// Lines
		print '	<form name="addproduct" id="addproduct" action="' . $_SERVER["PHP_SELF"] . '?id=' . $object->id . (($action != 'editline') ? '#add' : '#line_' . GETPOST('lineid')) . '" method="POST">
        	<input type="hidden" name="token" value="' . $_SESSION ['newtoken'] . '">
        	<input type="hidden" name="action" value="' . (($action != 'editline') ? 'addline' : 'updateligne') . '">
        	<input type="hidden" name="mode" value="">
        	<input type="hidden" name="id" value="' . $object->id . '">
        	';

		if (! empty($conf->use_javascript_ajax) && $object->statut == 0) {
		    include DOL_DOCUMENT_ROOT . '/core/tpl/ajaxrow.tpl.php';
		}

		print '<table id="tablelines" class="noborder noshadow" width="100%">';
		// Show object lines
		if (! empty($object->lines))
		{
		    //$disableedit=1;
		    //$disablemove=1;
		    $ret = $object->printObjectLines($action, $mysoc, $soc, $lineid, 0);      // No date selector for template invoice
		}

		// Form to add new line
		if ($object->statut == 0 && $user->rights->facture->creer && $action != 'valid' && $action != 'editline')
		{
		    if ($action != 'editline')
		    {
    		    $var = true;

    		    // Add free products/services
    		    $object->formAddObjectLine(0, $mysoc, $soc);                          // No date selector for template invoice

    		    $parameters = array();
    		    $reshook = $hookmanager->executeHooks('formAddObjectLine', $parameters, $object, $action); // Note that $action and $object may have been modified by hook
		    }
		}

		print "</table>\n";

		print "</form>\n";

		dol_fiche_end();


		/**
		 * Barre d'actions
		 */
		print '<div class="tabsAction">';

		//if ($object->statut == Facture::STATUS_DRAFT)   // there is no draft status on templates.
		//{
		if ($user->rights->facture->creer)
		{
				if (! empty($object->frequency) && $object->nb_gen_max > 0 && ($object->nb_gen_done >= $object->nb_gen_max))
				{
					print '<div class="inline-block divButAction"><a class="butActionRefused" href="#" title="'.dol_escape_htmltag($langs->trans("MaxGenerationReached")).'">'.$langs->trans("CreateBill").'</a></div>';
				}
				else
				{
					if (empty($object->frequency) || $object->date_when <= $today)
					{
						print '<div class="inline-block divButAction"><a class="butAction" href="'.DOL_URL_ROOT.'/compta/facture.php?action=create&amp;socid='.$object->thirdparty->id.'&amp;fac_rec='.$object->id.'">'.$langs->trans("CreateBill").'</a></div>';
					}
					else
					{
						print '<div class="inline-block divButAction"><a class="butActionRefused" href="#" title="'.dol_escape_htmltag($langs->trans("DateIsNotEnough")).'">'.$langs->trans("CreateBill").'</a></div>';
        		    		}
		        	}
			}
			else
			{
				print '<div class="inline-block divButAction"><a class="butActionRefused" href="#">'.$langs->trans("CreateBill").'</a></div>';
    			}
		//}

		//if ($object->statut == Facture::STATUS_DRAFT && $user->rights->facture->supprimer)
		if ($user->rights->facture->supprimer)
		{
			print '<div class="inline-block divButAction"><a class="butActionDelete" href="'.$_SERVER['PHP_SELF'].'?action=ask_deleteinvoice&id='.$object->id.'">'.$langs->trans('Delete').'</a></div>';
		}

		print '</div>';



		print '<div class="fichecenter"><div class="fichehalfleft">';
		print '<a name="builddoc"></a>'; // ancre


		// Show links to link elements
        $linktoelem = $form->showLinkToObjectBlock($object, null, array('invoice'));

		$somethingshown = $form->showLinkedObjectBlock($object, $linktoelem);


        print '</div></div>';

	}
	else
	{
		/*
		 *  List mode
		 */
		$sql = "SELECT s.nom as name, s.rowid as socid, f.rowid as facid, f.titre, f.total, f.tva as total_vat, f.total_ttc, f.frequency,";
		$sql.= " f.date_last_gen, f.date_when";
		$sql.= " FROM ".MAIN_DB_PREFIX."societe as s,".MAIN_DB_PREFIX."facture_rec as f";
		if (! $user->rights->societe->client->voir && ! $socid) {
			$sql .= ", ".MAIN_DB_PREFIX."societe_commerciaux as sc";
		}
		$sql.= " WHERE f.fk_soc = s.rowid";
		$sql.= " AND f.entity = ".$conf->entity;
		if (! $user->rights->societe->client->voir && ! $socid) {
			$sql .= " AND s.rowid = sc.fk_soc AND sc.fk_user = ".$user->id;
		}
		if ($search_ref) $sql .= natural_search('f.titre', $search_ref);
		if ($search_societe) $sql .= natural_search('s.nom', $search_societe);
		if ($search_frequency) $sql .= natural_search('f.frequency', $search_frequency);
		if ($search_montant_ht != '') $sql.= natural_search('f.total', $search_montant_ht, 1);
		if ($search_montant_vat != '') $sql.= natural_search('f.tva', $search_montant_vat, 1);
		if ($search_montant_ttc != '') $sql.= natural_search('f.total_ttc', $search_montant_ttc, 1);
		if ($search_frequency == '1') $sql.= ' AND f.frequency > 0';
		if ($search_frequency == '0') $sql.= ' AND (f.frequency IS NULL or f.frequency = 0)';

		if ($month > 0)
		{
		    if ($year > 0 && empty($day))
		        $sql.= " AND f.date_last_gen BETWEEN '".$db->idate(dol_get_first_day($year,$month,false))."' AND '".$db->idate(dol_get_last_day($year,$month,false))."'";
		        else if ($year > 0 && ! empty($day))
		            $sql.= " AND f.date_last_gen BETWEEN '".$db->idate(dol_mktime(0, 0, 0, $month, $day, $year))."' AND '".$db->idate(dol_mktime(23, 59, 59, $month, $day, $year))."'";
		            else
		                $sql.= " AND date_format(f.date_last_gen, '%m') = '".$month."'";
		}
		else if ($year > 0)
		{
		    $sql.= " AND f.date_last_gen BETWEEN '".$db->idate(dol_get_first_day($year,1,false))."' AND '".$db->idate(dol_get_last_day($year,12,false))."'";
		}
		if ($month_date_when > 0)
		{
		    if ($year_date_when > 0 && empty($day_date_when))
		        $sql.= " AND f.date_when BETWEEN '".$db->idate(dol_get_first_day($year_date_when,$month_date_when,false))."' AND '".$db->idate(dol_get_last_day($year_date_when,$month_date_when,false))."'";
		        else if ($year_date_when > 0 && ! empty($day_date_when))
		            $sql.= " AND f.date_date_when_reglement BETWEEN '".$db->idate(dol_mktime(0, 0, 0, $month_date_when, $day_date_when, $year_date_when))."' AND '".$db->idate(dol_mktime(23, 59, 59, $month_date_when, $day_date_when, $year_date_when))."'";
			else
			$sql.= " AND date_format(f.date_when, '%m') = '".$month_date_when."'";
		}
		else if ($year_date_when > 0)
		{
		    $sql.= " AND f.date_when BETWEEN '".$db->idate(dol_get_first_day($year_date_when,1,false))."' AND '".$db->idate(dol_get_last_day($year_date_when,12,false))."'";
		}

		$nbtotalofrecords = '';
        	if (empty($conf->global->MAIN_DISABLE_FULL_SCANLIST))
        	{
        		$result = $db->query($sql);
        		$nbtotalofrecords = $db->num_rows($result);
        	}

        	$sql.= $db->order($sortfield, $sortorder);
        	$sql.= $db->plimit($limit+1,$offset);

		$resql = $db->query($sql);
		if ($resql)
		{
			$num = $db->num_rows($resql);

			$param='&socid='.$socid;
            		if (! empty($contextpage) && $contextpage != $_SERVER["PHP_SELF"]) $param.='&contextpage='.$contextpage;
			if ($limit > 0 && $limit != $conf->liste_limit) $param.='&limit='.$limit;
			if ($day)                $param.='&day='.$day;
			if ($month)              $param.='&month='.$month;
			if ($year)               $param.='&year=' .$year;
			if ($day_date_when)      $param.='&day_date_when='.$day_date_when;
			if ($month_date_when)    $param.='&month_date_when='.$month_date_when;
			if ($year_date_when)     $param.='&year_date_when=' .$year_date_when;
			if ($search_ref)         $param.='&search_ref=' .$search_ref;
			if ($search_societe)     $param.='&search_societe=' .$search_societe;
			if ($search_montant_ht != '')  $param.='&search_montant_ht='.$search_montant_ht;
			if ($search_montant_vat != '')  $param.='&search_montant_vat='.$search_montant_vat;
			if ($search_montant_ttc != '') $param.='&search_montant_ttc='.$search_montant_ttc;
			if ($search_frequency)         $param.='&search_frequency=' .$search_frequency;
			if ($option)             $param.="&option=".$option;
			if ($optioncss != '')    $param.='&optioncss='.$optioncss;
			// Add $param from extra fields
			foreach ($search_array_options as $key => $val)
			{
			    $crit=$val;
			    $tmpkey=preg_replace('/search_options_/','',$key);
			    if ($val != '') $param.='&search_options_'.$tmpkey.'='.urlencode($val);
			}

			$massactionbutton=$form->selectMassAction('', $massaction == 'presend' ? array() : array('presend'=>$langs->trans("SendByMail"), 'builddoc'=>$langs->trans("PDFMerge")));

            print '<form method="POST" name="searchFormList" action="'.$_SERVER["PHP_SELF"].'">'."\n";
            if ($optioncss != '') print '<input type="hidden" name="optioncss" value="'.$optioncss.'">';
        	print '<input type="hidden" name="token" value="'.$_SESSION['newtoken'].'">';
        	print '<input type="hidden" name="action" value="list">';
        	print '<input type="hidden" name="sortfield" value="'.$sortfield.'">';
        	print '<input type="hidden" name="sortorder" value="'.$sortorder.'">';
        	print '<input type="hidden" name="viewstatut" value="'.$viewstatut.'">';

	        print_barre_liste($langs->trans("RepeatableInvoices"),$page,$_SERVER['PHP_SELF'],$param,$sortfield,$sortorder,'',$num,$nbtotalofrecords,'title_accountancy.png',0,'','',$limit);

			print $langs->trans("ToCreateAPredefinedInvoice", $langs->transnoentitiesnoconv("ChangeIntoRepeatableInvoice")).'<br><br>';

			$i = 0;

			print '<div class="div-table-responsive">';
            print '<table class="tagtable liste'.($moreforfilter?" listwithfilterbefore":"").'">'."\n";

			print '<tr class="liste_titre">';
			print_liste_field_titre($langs->trans("Ref"),$_SERVER['PHP_SELF'],"f.titre","",$param,"",$sortfield,$sortorder);
			print_liste_field_titre($langs->trans("ThirdParty"),$_SERVER['PHP_SELF'],"s.nom","",$param,"",$sortfield,$sortorder);
			print_liste_field_titre($langs->trans("AmountHT"),$_SERVER['PHP_SELF'],"f.total","",$param,'align="right"',$sortfield,$sortorder);
			print_liste_field_titre($langs->trans("AmountVAT"),$_SERVER['PHP_SELF'],"f.tva","",$param,'align="right"',$sortfield,$sortorder);
			print_liste_field_titre($langs->trans("AmountTTC"),$_SERVER['PHP_SELF'],"f.total_ttc","",$param,'align="right"',$sortfield,$sortorder);
			print_liste_field_titre($langs->trans("RecurringInvoiceTemplate"),$_SERVER['PHP_SELF'],"f.frequency","",$param,'align="center"',$sortfield,$sortorder);
			print_liste_field_titre($langs->trans("DateLastGeneration"),$_SERVER['PHP_SELF'],"f.date_last_gen","",$param,'align="center"',$sortfield,$sortorder);
			print_liste_field_titre($langs->trans("NextDateToExecution"),$_SERVER['PHP_SELF'],"f.date_when","",$param,'align="center"',$sortfield,$sortorder);
			print_liste_field_titre('');		// Field may contains ling text
			print "</tr>\n";


			// Filters lines
			print '<tr class="liste_titre">';
			// Ref
			if (! empty($arrayfields['f.titre']['checked']))
			{
			    print '<td class="liste_titre" align="left">';
			    print '<input class="flat" size="6" type="text" name="search_ref" value="'.$search_ref.'">';
			    print '</td>';
			}
			// Thirpdarty
			if (! empty($arrayfields['s.nom']['checked']))
			{
			    print '<td class="liste_titre" align="left"><input class="flat" type="text" size="8" name="search_societe" value="'.$search_societe.'"></td>';
			}
			if (! empty($arrayfields['f.total']['checked']))
			{
			    // Amount
			    print '<td class="liste_titre" align="right">';
			    print '<input class="flat" type="text" size="5" name="search_montant_ht" value="'.$search_montant_ht.'">';
			    print '</td>';
			}
			if (! empty($arrayfields['f.tva']['checked']))
			{
			    // Amount
			    print '<td class="liste_titre" align="right">';
			    print '<input class="flat" type="text" size="5" name="search_montant_vat" value="'.$search_montant_vat.'">';
			    print '</td>';
			}
			if (! empty($arrayfields['f.total_ttc']['checked']))
			{
			    // Amount
			    print '<td class="liste_titre" align="right">';
			    print '<input class="flat" type="text" size="5" name="search_montant_ttc" value="'.$search_montant_ttc.'">';
			    print '</td>';
			}
			if (! empty($arrayfields['f.frequency']['checked']))
			{
			    // Amount
			    print '<td class="liste_titre" align="center">';
			    print $form->selectyesno('search_frequency', $search_frequency, 1, false, 1);
			    print '</td>';
			}
			// Date invoice
			if (! empty($arrayfields['f.date_last_gen']['checked']))
			{
			    print '<td class="liste_titre" align="center">';
			    if (! empty($conf->global->MAIN_LIST_FILTER_ON_DAY)) print '<input class="flat" type="text" size="1" maxlength="2" name="day" value="'.$day.'">';
			    print '<input class="flat" type="text" size="1" maxlength="2" name="month" value="'.$month.'">';
			    $formother->select_year($year?$year:-1,'year',1, 20, 5);
			    print '</td>';
			}
			// Date due
			if (! empty($arrayfields['f.date_when']['checked']))
			{
			    print '<td class="liste_titre" align="center">';
			    if (! empty($conf->global->MAIN_LIST_FILTER_ON_DAY)) print '<input class="flat" type="text" size="1" maxlength="2" name="day_date_when" value="'.$day_date_when.'">';
			    print '<input class="flat" type="text" size="1" maxlength="2" name="month_date_when" value="'.$month_date_when.'">';
			    $formother->select_year($year_date_when?$year_date_when:-1,'year_date_when',1, 20, 5);
			    print '</td>';
			}
			// Extra fields
			if (is_array($extrafields->attribute_label) && count($extrafields->attribute_label))
			{
			    foreach($extrafields->attribute_label as $key => $val)
			    {
			        if (! empty($arrayfields["ef.".$key]['checked']))
			        {
			            $align=$extrafields->getAlignFlag($key);
			            $typeofextrafield=$extrafields->attribute_type[$key];
			            print '<td class="liste_titre'.($align?' '.$align:'').'">';
			            if (in_array($typeofextrafield, array('varchar', 'int', 'double', 'select')))
			            {
			                $crit=$val;
			                $tmpkey=preg_replace('/search_options_/','',$key);
			                $searchclass='';
			                if (in_array($typeofextrafield, array('varchar', 'select'))) $searchclass='searchstring';
			                if (in_array($typeofextrafield, array('int', 'double'))) $searchclass='searchnum';
			                print '<input class="flat'.($searchclass?' '.$searchclass:'').'" size="4" type="text" name="search_options_'.$tmpkey.'" value="'.dol_escape_htmltag($search_array_options['search_options_'.$tmpkey]).'">';
			            }
			            print '</td>';
			        }
			    }
			}
			// Fields from hook
			$parameters=array('arrayfields'=>$arrayfields);
			$reshook=$hookmanager->executeHooks('printFieldListOption',$parameters);    // Note that $action and $object may have been modified by hook
			print $hookmanager->resPrint;
			// Date creation
			if (! empty($arrayfields['f.datec']['checked']))
			{
			    print '<td class="liste_titre">';
			    print '</td>';
			}
			// Date modification
			if (! empty($arrayfields['f.tms']['checked']))
			{
			    print '<td class="liste_titre">';
			    print '</td>';
			}
			// Action column
			print '<td class="liste_titre" align="middle">';
			$searchpitco=$form->showFilterAndCheckAddButtons(0, 'checkforselect', 1);
			print $searchpitco;
			print '</td>';
			print "</tr>\n";


			if ($num > 0)
			{
				$var=true;
				while ($i < min($num,$limit))
				{
					$objp = $db->fetch_object($resql);
					$var=!$var;

					print "<tr ".$bc[$var].">";

					print '<td><a href="'.$_SERVER['PHP_SELF'].'?id='.$objp->facid.'">'.img_object($langs->trans("ShowBill"),"bill").' '.$objp->titre;
					print "</a></td>\n";

					$companystatic->id=$objp->socid;
					$companystatic->name=$objp->name;
					print '<td>'.$companystatic->getNomUrl(1,'customer').'</td>';

					print '<td align="right">'.price($objp->total).'</td>'."\n";
					print '<td align="right">'.price($objp->total_vat).'</td>'."\n";
					print '<td align="right">'.price($objp->total_ttc).'</td>'."\n";
					print '<td align="center">'.yn($objp->frequency?1:0).'</td>';
					print '<td align="center">'.($objp->frequency ? dol_print_date($objp->date_last_gen,'day') : '').'</td>';
					print '<td align="center">'.($objp->frequency ? dol_print_date($objp->date_when,'day') : '').'</td>';

					print '<td align="center">';
					if ($user->rights->facture->creer)
					{
				        if (empty($objp->frequency) || $db->jdate($objp->date_when) <= $today)
				        {
                            print '<a href="'.DOL_URL_ROOT.'/compta/facture.php?action=create&amp;socid='.$objp->socid.'&amp;fac_rec='.$objp->facid.'">';
                            print $langs->trans("CreateBill").'</a>';
				        }
				        else
				        {
				            print $langs->trans("DateIsNotEnough");
				        }
					}
					else
					{
					    print "&nbsp;";
					}
					print "</td>";
					print "</tr>\n";
					$i++;
				}
			}
			else print '<tr '.$bc[false].'><td colspan="9" class="opacitymedium">'.$langs->trans("NoneF").'</td></tr>';

			print "</table>";
			print "</div>";
			print "</form>";

			$db->free($resql);
		}
		else
		{
			dol_print_error($db);
		}
	}

}

llxFooter();

$db->close();<|MERGE_RESOLUTION|>--- conflicted
+++ resolved
@@ -131,19 +131,13 @@
 $parameters = array('socid' => $socid);
 $reshook = $hookmanager->executeHooks('doActions', $parameters, $object, $action); // Note that $action and $object may have been modified by some hooks
 if ($reshook < 0) setEventMessages($hookmanager->error, $hookmanager->errors, 'errors');
-<<<<<<< HEAD
-=======
-
-// Set note
-include DOL_DOCUMENT_ROOT.'/core/actions_setnotes.inc.php';	// Must be include, not include_once
->>>>>>> 86cbf7e3
 
 if (empty($reshook))
 {
     if (GETPOST('cancel')) $action='';
 
     // Set note
-    include DOL_DOCUMENT_ROOT.'/core/actions_setnotes.inc.php';	// Must be include, not include_once
+    include DOL_DOCUMENT_ROOT.'/core/actions_setnotes.inc.php';	    // Must be include, not include_once
 
     include DOL_DOCUMENT_ROOT.'/core/actions_dellink.inc.php';		// Must be include, not include_once
 
