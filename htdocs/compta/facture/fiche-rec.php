--- conflicted
+++ resolved
@@ -1,16 +1,4 @@
 <?php
-<<<<<<< HEAD
-/* Copyright (C) 2002-2003 Rodolphe Quiedeville <rodolphe@quiedeville.org>
- * Copyright (C) 2004-2016 Laurent Destailleur  <eldy@users.sourceforge.net>
- * Copyright (C) 2005-2012 Regis Houssin        <regis.houssin@capnetworks.com>
- * Copyright (C) 2013      Florian Henry	    <florian.henry@open-concept.pro>
- * Copyright (C) 2013      Juanjo Menent	    <jmenent@2byte.es>
- * Copyright (C) 2015      Jean-François Ferry	<jfefe@aternatik.fr>
- * Copyright (C) 2012      Cedric Salvador      <csalvador@gpcsolutions.fr>
- * Copyright (C) 2015      Alexandre Spangaro   <aspangaro.dolibarr@gmail.com>
- * Copyright (C) 2016      Meziane Sof		<virtualsof@yahoo.fr>
- * Copyright (C) 2017       Frédéric France         <frederic.france@netlogic.fr>
-=======
 /* Copyright (C) 2002-2003  Rodolphe Quiedeville    <rodolphe@quiedeville.org>
  * Copyright (C) 2004-2016  Laurent Destailleur     <eldy@users.sourceforge.net>
  * Copyright (C) 2005-2012  Regis Houssin           <regis.houssin@inodbox.com>
@@ -21,7 +9,6 @@
  * Copyright (C) 2015       Alexandre Spangaro      <aspangaro.dolibarr@gmail.com>
  * Copyright (C) 2016       Meziane Sof             <virtualsof@yahoo.fr>
  * Copyright (C) 2017-2018  Frédéric France         <frederic.france@netlogic.fr>
->>>>>>> d9b8a8c8
  *
  * This program is free software; you can redistribute it and/or modify
  * it under the terms of the GNU General Public License as published by
@@ -48,13 +35,8 @@
 require_once DOL_DOCUMENT_ROOT.'/product/class/product.class.php';
 require_once DOL_DOCUMENT_ROOT.'/core/class/html.formother.class.php';
 if (! empty($conf->projet->enabled)) {
-<<<<<<< HEAD
-	require_once DOL_DOCUMENT_ROOT . '/projet/class/project.class.php';
-	//require_once DOL_DOCUMENT_ROOT . '/core/class/html.formprojet.class.php';
-=======
 	include_once DOL_DOCUMENT_ROOT . '/projet/class/project.class.php';
 	//include_once DOL_DOCUMENT_ROOT . '/core/class/html.formprojet.class.php';
->>>>>>> d9b8a8c8
 }
 require_once DOL_DOCUMENT_ROOT . '/core/class/html.formprojet.class.php';
 require_once DOL_DOCUMENT_ROOT . '/core/class/doleditor.class.php';
@@ -112,11 +94,7 @@
 
 // fetch optionals attributes and labels
 $extralabels = $extrafields->fetch_name_optionals_label('facture_rec');
-<<<<<<< HEAD
-$search_array_options=$extrafields->getOptionalsFromPost($extralabels,'','search_');
-=======
 $search_array_options=$extrafields->getOptionalsFromPost($object->table_element,'','search_');
->>>>>>> d9b8a8c8
 
 $permissionnote = $user->rights->facture->creer; // Used by the include of actions_setnotes.inc.php
 $permissiondellink=$user->rights->facture->creer;	// Used by the include of actions_dellink.inc.php
@@ -230,7 +208,6 @@
 			}
 
 			$db->begin();
-<<<<<<< HEAD
 
 			$oldinvoice = new Facture($db);
 			$oldinvoice->fetch(GETPOST('facid','int'));
@@ -281,67 +258,11 @@
 	}
 
 
-=======
-
-			$oldinvoice = new Facture($db);
-			$oldinvoice->fetch(GETPOST('facid','int'));
-
-			$result = $object->create($user, $oldinvoice->id);
-			if ($result > 0)
-			{
-				$result=$oldinvoice->delete($user, 1);
-				if ($result < 0)
-				{
-					$error++;
-					setEventMessages($oldinvoice->error, $oldinvoice->errors, 'errors');
-					$action = "create";
-				}
-			}
-			else
-			{
-				$error++;
-				setEventMessages($object->error, $object->errors, 'errors');
-				$action = "create";
-			}
-
-			if (! $error)
-			{
-				$db->commit();
-
-				header("Location: " . $_SERVER['PHP_SELF'] . '?facid=' . $object->id);
-	   			exit;
-			}
-			else
-			{
-				$db->rollback();
-
-				$error++;
-				setEventMessages($object->error, $object->errors, 'errors');
-				$action = "create";
-			}
-		}
-	}
-
-	// Delete
-	if ($action == 'confirm_deleteinvoice' && $confirm == 'yes' && $user->rights->facture->supprimer)
-	{
-		$object->delete($user);
-
-		header("Location: " . DOL_URL_ROOT.'/compta/facture/invoicetemplate_list.php');
-		exit;
-	}
-
-
->>>>>>> d9b8a8c8
 	// Update field
 	// Set condition
 	if ($action == 'setconditions' && $user->rights->facture->creer)
 	{
 		$result=$object->setPaymentTerms(GETPOST('cond_reglement_id', 'int'));
-<<<<<<< HEAD
-
-=======
->>>>>>> d9b8a8c8
 	}
 	// Set mode
 	elseif ($action == 'setmode' && $user->rights->facture->creer)
@@ -624,11 +545,7 @@
 			}
 			elseif (! empty($conf->global->PRODUIT_CUSTOMER_PRICES))
 			{
-<<<<<<< HEAD
-				require_once DOL_DOCUMENT_ROOT . '/product/class/productcustomerprice.class.php';
-=======
 				include_once DOL_DOCUMENT_ROOT . '/product/class/productcustomerprice.class.php';
->>>>>>> d9b8a8c8
 
 				$prodcustprice = new Productcustomerprice($db);
 
@@ -711,18 +628,10 @@
 					$tmptxt .= $langs->transnoentitiesnoconv("CountryOrigin") . ': ' . getCountry($prod->country_code, 0, $db, $langs, 0);
 				$tmptxt .= ')';
 				$desc = dol_concatdesc($desc, $tmptxt);
-<<<<<<< HEAD
-
-=======
->>>>>>> d9b8a8c8
 			}
 
 			$type = $prod->type;
 			$fk_unit = $prod->fk_unit;
-<<<<<<< HEAD
-
-=======
->>>>>>> d9b8a8c8
 		}
 		else
 		{
@@ -752,11 +661,7 @@
 		if ($tva_npr)
 			$info_bits |= 0x01;
 
-<<<<<<< HEAD
-		if (! empty($price_min) && (price2num($pu_ht) * (1 - price2num($remise_percent) / 100) < price2num($price_min)))
-=======
 		if (((!empty($conf->global->MAIN_USE_ADVANCED_PERMS) && empty($user->rights->produit->ignore_price_min_advance)) || empty($conf->global->MAIN_USE_ADVANCED_PERMS) )&& (! empty($price_min) && (price2num($pu_ht) * (1 - price2num($remise_percent) / 100) < price2num($price_min))))
->>>>>>> d9b8a8c8
 		{
 			$mesg = $langs->trans("CantBeLessThanMinPrice", price(price2num($price_min, 'MU'), 0, $langs, 0, 0, - 1, $conf->currency));
 			setEventMessages($mesg, null, 'errors');
@@ -836,11 +741,7 @@
 		}
 	}
 
-<<<<<<< HEAD
-	elseif ($action == 'updateligne' && $user->rights->facture->creer && ! GETPOST('cancel','alpha'))
-=======
 	elseif ($action == 'updateline' && $user->rights->facture->creer && ! GETPOST('cancel','alpha'))
->>>>>>> d9b8a8c8
 	{
 		if (! $object->fetch($id) > 0)	dol_print_error($db);
 		$object->fetch_thirdparty();
@@ -919,7 +820,6 @@
 			$product->fetch($productid);
 
 			$type = $product->type;
-<<<<<<< HEAD
 
 			$price_min = $product->price_min;
 			if (! empty($conf->global->PRODUIT_MULTIPRICES) && ! empty($object->thirdparty->price_level))
@@ -928,18 +828,7 @@
 			$label = ((GETPOST('update_label') && GETPOST('product_label')) ? GETPOST('product_label') : '');
 
 			// Check price is not lower than minimum (check is done only for standard or replacement invoices)
-			if (($object->type == Facture::TYPE_STANDARD || $object->type == Facture::TYPE_REPLACEMENT) && $price_min && (price2num($pu_ht) * (1 - price2num(GETPOST('remise_percent')) / 100) < price2num($price_min)))
-=======
-
-			$price_min = $product->price_min;
-			if (! empty($conf->global->PRODUIT_MULTIPRICES) && ! empty($object->thirdparty->price_level))
-				$price_min = $product->multiprices_min[$object->thirdparty->price_level];
-
-			$label = ((GETPOST('update_label') && GETPOST('product_label')) ? GETPOST('product_label') : '');
-
-			// Check price is not lower than minimum (check is done only for standard or replacement invoices)
 			if (((!empty($conf->global->MAIN_USE_ADVANCED_PERMS) && empty($user->rights->produit->ignore_price_min_advance)) || empty($conf->global->MAIN_USE_ADVANCED_PERMS) )&& (($object->type == Facture::TYPE_STANDARD || $object->type == Facture::TYPE_REPLACEMENT) && $price_min && (price2num($pu_ht) * (1 - price2num(GETPOST('remise_percent')) / 100) < price2num($price_min))))
->>>>>>> d9b8a8c8
 			{
 				setEventMessages($langs->trans("CantBeLessThanMinPrice", price(price2num($price_min, 'MU'), 0, $langs, 0, 0, - 1, $conf->currency)), null, 'errors');
 				$error ++;
@@ -1621,11 +1510,7 @@
 		//var_dump(dol_print_date($object->date_when+60, 'dayhour').' - '.dol_print_date($now, 'dayhour'));
 		if (! $object->isMaxNbGenReached())
 		{
-<<<<<<< HEAD
-			if ($action != 'editdate_when' && $object->frequency > 0 && $object->date_when && $object->date_when < $now) print img_warning($langs->trans("Late"));
-=======
 			if (! $object->suspended && $action != 'editdate_when' && $object->frequency > 0 && $object->date_when && $object->date_when < $now) print img_warning($langs->trans("Late"));
->>>>>>> d9b8a8c8
 		}
 		else
 		{
@@ -1842,10 +1727,6 @@
 
 
 		print '</div></div>';
-<<<<<<< HEAD
-
-=======
->>>>>>> d9b8a8c8
 	}
 }
 
