<?php
/* Copyright (C) 2002-2003 Rodolphe Quiedeville <rodolphe@quiedeville.org>
 * Copyright (C) 2004-2016 Laurent Destailleur  <eldy@users.sourceforge.net>
 * Copyright (C) 2005-2012 Regis Houssin        <regis.houssin@capnetworks.com>
 * Copyright (C) 2013      Florian Henry	    <florian.henry@open-concept.pro>
 * Copyright (C) 2013      Juanjo Menent	    <jmenent@2byte.es>
 * Copyright (C) 2015      Jean-François Ferry	<jfefe@aternatik.fr>
 * Copyright (C) 2012      Cedric Salvador      <csalvador@gpcsolutions.fr>
 * Copyright (C) 2015      Alexandre Spangaro   <aspangaro.dolibarr@gmail.com>
 * Copyright (C) 2016      Meziane Sof		<virtualsof@yahoo.fr>
<<<<<<< HEAD
 * Copyright (C) 2017      Ferran Marcet        <fmarcet@2byte.es>
=======
 * Copyright (C) 2017       Frédéric France         <frederic.france@netlogic.fr>
>>>>>>> 7a1a2cf9
 *
 * This program is free software; you can redistribute it and/or modify
 * it under the terms of the GNU General Public License as published by
 * the Free Software Foundation; either version 3 of the License, or
 * (at your option) any later version.
 *
 * This program is distributed in the hope that it will be useful,
 * but WITHOUT ANY WARRANTY; without even the implied warranty of
 * MERCHANTABILITY or FITNESS FOR A PARTICULAR PURPOSE.  See the
 * GNU General Public License for more details.
 *
 * You should have received a copy of the GNU General Public License
 * along with this program. If not, see <http://www.gnu.org/licenses/>.
 */

/**
 *	\file       htdocs/compta/facture/fiche-rec.php
 *	\ingroup    facture
 *	\brief      Page to show predefined invoice
 */

require '../../main.inc.php';
require_once DOL_DOCUMENT_ROOT.'/compta/facture/class/facture-rec.class.php';
require_once DOL_DOCUMENT_ROOT.'/product/class/product.class.php';
require_once DOL_DOCUMENT_ROOT.'/core/class/html.formother.class.php';
if (! empty($conf->projet->enabled)) {
	require_once DOL_DOCUMENT_ROOT . '/projet/class/project.class.php';
	//require_once DOL_DOCUMENT_ROOT . '/core/class/html.formprojet.class.php';
}
require_once DOL_DOCUMENT_ROOT . '/core/class/html.formprojet.class.php';
require_once DOL_DOCUMENT_ROOT . '/core/class/doleditor.class.php';
require_once DOL_DOCUMENT_ROOT . '/core/lib/invoice.lib.php';
require_once DOL_DOCUMENT_ROOT . '/core/class/extrafields.class.php';

$langs->load('bills');
$langs->load('compta');
$langs->load('admin');
$langs->load('other');

$action     = GETPOST('action','alpha');
$massaction = GETPOST('massaction','alpha');
$show_files = GETPOST('show_files','int');
$confirm    = GETPOST('confirm','alpha');
$cancel     = GETPOST('cancel', 'alpha');
$toselect   = GETPOST('toselect', 'array');
$contextpage= GETPOST('contextpage','aZ')?GETPOST('contextpage','aZ'):'invoicetemplatelist';   // To manage different context of search

// Security check
$id=(GETPOST('facid','int')?GETPOST('facid','int'):GETPOST('id','int'));
$lineid=GETPOST('lineid','int');
$ref=GETPOST('ref','alpha');
if ($user->societe_id) $socid=$user->societe_id;
$objecttype = 'facture_rec';
if ($action == "create" || $action == "add") $objecttype = '';
$result = restrictedArea($user, 'facture', $id, $objecttype);
$projectid = GETPOST('projectid','int');

$search_ref=GETPOST('search_ref');
$search_societe=GETPOST('search_societe');
$search_montant_ht=GETPOST('search_montant_ht');
$search_montant_vat=GETPOST('search_montant_vat');
$search_montant_ttc=GETPOST('search_montant_ttc');
$search_payment_mode=GETPOST('search_payment_mode');
$search_payment_term=GETPOST('search_payment_term');
$day=GETPOST('day');
$year=GETPOST('year');
$month=GETPOST('month');
$day_date_when=GETPOST('day_date_when');
$year_date_when=GETPOST('year_date_when');
$month_date_when=GETPOST('month_date_when');
$search_recurring=GETPOST('search_recurring','int');
$search_frequency=GETPOST('search_frequency','alpha');
$search_unit_frequency=GETPOST('search_unit_frequency','alpha');

$limit = GETPOST('limit')?GETPOST('limit','int'):$conf->liste_limit;
$sortfield = GETPOST("sortfield",'alpha');
$sortorder = GETPOST("sortorder",'alpha');
$page = GETPOST("page",'int');
if (empty($page) || $page == -1) { $page = 0; }     // If $page is not defined, or '' or -1
$offset = $limit * $page;
if (! $sortorder) $sortorder='DESC';
if (! $sortfield) $sortfield='f.titre';
$pageprev = $page - 1;
$pagenext = $page + 1;

$object = new FactureRec($db);
if (($id > 0 || $ref) && $action != 'create' && $action != 'add')
{
	$ret = $object->fetch($id, $ref);
	if (!$ret)
	{
		setEventMessages($langs->trans("ErrorRecordNotFound"), null, 'errors');
	}
}

// Initialize technical object to manage hooks of page. Note that conf->hooks_modules contains array of hook context
$hookmanager->initHooks(array('invoicereccard','globalcard'));
$extrafields = new ExtraFields($db);

// fetch optionals attributes and labels
$extralabels = $extrafields->fetch_name_optionals_label('facture_rec');
$search_array_options=$extrafields->getOptionalsFromPost($extralabels,'','search_');

$permissionnote = $user->rights->facture->creer; // Used by the include of actions_setnotes.inc.php
$permissiondellink=$user->rights->facture->creer;	// Used by the include of actions_dellink.inc.php
$permissiontoedit = $user->rights->facture->creer; // Used by the include of actions_lineupdonw.inc.php


/*
 * Actions
 */

if (GETPOST('cancel','alpha')) { $action='list'; $massaction=''; }
if (! GETPOST('confirmmassaction','alpha') && $massaction != 'presend' && $massaction != 'confirm_presend') { $massaction=''; }

$parameters = array('socid' => $socid);
$reshook = $hookmanager->executeHooks('doActions', $parameters, $object, $action); // Note that $action and $object may have been modified by some hooks
if ($reshook < 0) setEventMessages($hookmanager->error, $hookmanager->errors, 'errors');

if (empty($reshook))
{
	if (GETPOST('cancel','alpha')) $action='';

	// Selection of new fields
	include DOL_DOCUMENT_ROOT.'/core/actions_changeselectedfields.inc.php';

	// Set note
	include DOL_DOCUMENT_ROOT.'/core/actions_setnotes.inc.php';	    // Must be include, not include_once

	include DOL_DOCUMENT_ROOT.'/core/actions_dellink.inc.php';		// Must be include, not include_once

	include DOL_DOCUMENT_ROOT.'/core/actions_lineupdown.inc.php';	// Must be include, not include_once

	// Do we click on purge search criteria ?
	if (GETPOST('button_removefilter_x','alpha') || GETPOST('button_removefilter.x','alpha') || GETPOST('button_removefilter','alpha')) // All test are required to be compatible with all browsers
	{
		$search_ref='';
		$search_societe='';
		$search_montant_ht='';
		$search_montant_vat='';
		$search_montant_ttc='';
		$search_montant_mode='';
		$search_montant_term='';
		$day='';
		$year='';
		$month='';
		$day_date_when='';
		$year_date_when='';
		$month_date_when='';
		$search_recurring='';
		$search_frequency='';
		$search_unit_frequency='';
		$search_array_options=array();
	}

	// Mass actions
	/*$objectclass='MyObject';
    $objectlabel='MyObject';
    $permtoread = $user->rights->mymodule->read;
    $permtodelete = $user->rights->mymodule->delete;
    $uploaddir = $conf->mymodule->dir_output;
    include DOL_DOCUMENT_ROOT.'/core/actions_massactions.inc.php';*/

	// Create predefined invoice
	if ($action == 'add')
	{
		if (! GETPOST('titre'))
		{
			setEventMessages($langs->transnoentities("ErrorFieldRequired",$langs->trans("Title")), null, 'errors');
			$action = "create";
			$error++;
		}

		$frequency=GETPOST('frequency', 'int');
		$reyear=GETPOST('reyear');
		$remonth=GETPOST('remonth');
		$reday=GETPOST('reday');
		$rehour=GETPOST('rehour');
		$remin=GETPOST('remin');
		$nb_gen_max=GETPOST('nb_gen_max', 'int');
		//if (empty($nb_gen_max)) $nb_gen_max =0;

		if (GETPOST('frequency'))
		{
			if (empty($reyear) || empty($remonth) || empty($reday))
			{
				setEventMessages($langs->transnoentities("ErrorFieldRequired",$langs->trans("Date")), null, 'errors');
				$action = "create";
				$error++;
			}
			if ($nb_gen_max === '')
			{
				setEventMessages($langs->transnoentities("ErrorFieldRequired",$langs->trans("MaxPeriodNumber")), null, 'errors');
				$action = "create";
				$error++;
			}
		}

		if (! $error)
		{
			$object->titre = GETPOST('titre', 'alpha');
			$object->note_private = GETPOST('note_private','none');
            $object->note_public  = GETPOST('note_public','none');
            $object->modelpdf = GETPOST('modelpdf', 'alpha');
			$object->usenewprice = GETPOST('usenewprice');

			$object->frequency = $frequency;
			$object->unit_frequency = GETPOST('unit_frequency', 'alpha');
			$object->nb_gen_max = $nb_gen_max;
			$object->auto_validate = GETPOST('auto_validate', 'int');
            $object->generate_pdf = GETPOST('generate_pdf', 'int');
			$object->fk_project = $projectid;

			$date_next_execution = dol_mktime($rehour, $remin, 0, $remonth, $reday, $reyear);
			$object->date_when = $date_next_execution;

			// Get first contract linked to invoice used to generate template (facid is id of source invoice)
			if (GETPOST('facid','int') > 0)
			{
				$srcObject = new Facture($db);
				$srcObject->fetch(GETPOST('facid','int'));

				$srcObject->fetchObjectLinked();

				if (! empty($srcObject->linkedObjectsIds['contrat']))
				{
					$contractidid = reset($srcObject->linkedObjectsIds['contrat']);

					$object->origin = 'contrat';
					$object->origin_id = $contractidid;
					$object->linked_objects[$object->origin] = $object->origin_id;
				}
			}

			$db->begin();

			$oldinvoice = new Facture($db);
			$oldinvoice->fetch(GETPOST('facid','int'));

			$result = $object->create($user, $oldinvoice->id);
			if ($result > 0)
			{
				$result=$oldinvoice->delete($user, 1);
				if ($result < 0)
				{
					$error++;
					setEventMessages($oldinvoice->error, $oldinvoice->errors, 'errors');
					$action = "create";
				}
			}
			else
			{
				$error++;
				setEventMessages($object->error, $object->errors, 'errors');
				$action = "create";
			}

			if (! $error)
			{
				$db->commit();

				header("Location: " . $_SERVER['PHP_SELF'] . '?facid=' . $object->id);
	   			exit;
			}
			else
			{
				$db->rollback();

				$error++;
				setEventMessages($object->error, $object->errors, 'errors');
				$action = "create";
			}
		}
	}

	// Delete
	if ($action == 'confirm_deleteinvoice' && $confirm == 'yes' && $user->rights->facture->supprimer)
	{
		$object->delete($user);

		header("Location: " . DOL_URL_ROOT.'/compta/facture/invoicetemplate_list.php');
		exit;
	}


	// Update field
	// Set condition
	if ($action == 'setconditions' && $user->rights->facture->creer)
	{
		$result=$object->setPaymentTerms(GETPOST('cond_reglement_id', 'int'));

	}
	// Set mode
	elseif ($action == 'setmode' && $user->rights->facture->creer)
	{
		$result=$object->setPaymentMethods(GETPOST('mode_reglement_id', 'int'));
	}
	// Set project
	elseif ($action == 'classin' && $user->rights->facture->creer)
	{
		$object->setProject(GETPOST('projectid', 'int'));
	}
	// Set bank account
	elseif ($action == 'setref' && $user->rights->facture->creer)
	{
		//var_dump(GETPOST('ref', 'alpha'));exit;
		$result=$object->setValueFrom('titre', GETPOST('ref', 'alpha'), '', null, 'text', '', $user, 'BILLREC_MODIFY');
		if ($result > 0)
		{
			$object->titre = GETPOST('ref', 'alpha');
			$object->ref = $object->titre;
		}
		else dol_print_error($db, $object->error, $object->errors);
	}
	// Set bank account
	elseif ($action == 'setbankaccount' && $user->rights->facture->creer)
	{
		$result=$object->setBankAccount(GETPOST('fk_account', 'int'));
	}
	// Set frequency and unit frequency
	elseif ($action == 'setfrequency' && $user->rights->facture->creer)
	{
		$object->setFrequencyAndUnit(GETPOST('frequency', 'int'), GETPOST('unit_frequency', 'alpha'));
	}
	// Set next date of execution
	elseif ($action == 'setdate_when' && $user->rights->facture->creer)
	{
		$date = dol_mktime(GETPOST('date_whenhour'), GETPOST('date_whenmin'), 0, GETPOST('date_whenmonth'), GETPOST('date_whenday'), GETPOST('date_whenyear'));
		if (!empty($date)) $object->setNextDate($date);
	}
	// Set max period
	elseif ($action == 'setnb_gen_max' && $user->rights->facture->creer)
	{
		$object->setMaxPeriod(GETPOST('nb_gen_max', 'int'));
	}
	// Set auto validate
	elseif ($action == 'setauto_validate' && $user->rights->facture->creer)
	{
		$object->setAutoValidate(GETPOST('auto_validate', 'int'));
    }
    // Set generate pdf
	elseif ($action == 'setgenerate_pdf' && $user->rights->facture->creer)
	{
		$object->setGeneratepdf(GETPOST('generate_pdf', 'int'));
	}
    // Set model pdf
	elseif ($action == 'setmodelpdf' && $user->rights->facture->creer)
	{
		$object->setModelpdf(GETPOST('modelpdf', 'alpha'));
	}

	// Set status disabled
	elseif ($action == 'disable' && $user->rights->facture->creer)
	{
		$db->begin();

		$object->fetch($id);

		$res = $object->setValueFrom('suspended', 1);
		if ($res <= 0)
		{
			$error++;
		}

		if (! $error)
		{
			$db->commit();
		}
		else
		{
			$db->rollback();
			setEventMessages($object->error, $object->errors, 'errors');
		}
	}

	// Set status enabled
	elseif ($action == 'enable' && $user->rights->facture->creer)
	{
		$db->begin();

		$object->fetch($id);

		$res = $object->setValueFrom('suspended', 0);
		if ($res <= 0)
		{
			$error++;
		}

		if (! $error)
		{
			$db->commit();
		}
		else
		{
			$db->rollback();
			setEventMessages($object->error, $object->errors, 'errors');
		}
	}

	// Delete line
	if ($action == 'confirm_deleteline' && $confirm == 'yes' && $user->rights->facture->creer)
	{
		$object->fetch($id);
		$object->fetch_thirdparty();

		$db->begin();

		$line=new FactureLigneRec($db);

		// For triggers
		$line->id = $lineid;

		if ($line->delete($user) > 0)
		{
			$result=$object->update_price(1);

			if ($result > 0)
			{
				$db->commit();
				$object->fetch($object->id);    // Reload lines
			}
			else
			{
				$db->rollback();
				setEventMessages($db->lasterror(), null, 'errors');
			}
		}
		else
		{
			$db->rollback();
			setEventMessages($line->error, $line->errors, 'errors');
		}
	}
	else if ($action == 'update_extras')
	{
		// Fill array 'array_options' with data from update form
		$extralabels = $extrafields->fetch_name_optionals_label($object->table_element);
		$ret = $extrafields->setOptionalsFromPost($extralabels, $object, GETPOST('attribute'));
		if ($ret < 0) $error++;

		if (! $error) {
			$result = $object->insertExtraFields();
			if ($result < 0)
			{
				setEventMessages($object->error, $object->errors, 'errors');
				$error++;
			}
		}
	}

	// Add a new line
	if ($action == 'addline' && $user->rights->facture->creer)
	{
		$langs->load('errors');
		$error = 0;

		// Set if we used free entry or predefined product
		$predef='';
		$product_desc=(GETPOST('dp_desc')?GETPOST('dp_desc'):'');
		$price_ht = GETPOST('price_ht');
		if (GETPOST('prod_entry_mode') == 'free')
		{
			$idprod=0;
			$tva_tx = (GETPOST('tva_tx') ? GETPOST('tva_tx') : 0);
		}
		else
		{
			$idprod=GETPOST('idprod', 'int');
			$tva_tx = '';
		}

		$qty = GETPOST('qty' . $predef);
		$remise_percent = GETPOST('remise_percent' . $predef);

		// Extrafields
		$extrafieldsline = new ExtraFields($db);
		$extralabelsline = $extrafieldsline->fetch_name_optionals_label($object->table_element_line);
		$array_options = $extrafieldsline->getOptionalsFromPost($extralabelsline, $predef);
		// Unset extrafield
		if (is_array($extralabelsline))
		{
			// Get extra fields
			foreach ($extralabelsline as $key => $value) {
				unset($_POST["options_" . $key . $predef]);
			}
		}

		if (empty($idprod) && ($price_ht < 0) && ($qty < 0)) {
			setEventMessages($langs->trans('ErrorBothFieldCantBeNegative', $langs->transnoentitiesnoconv('UnitPriceHT'), $langs->transnoentitiesnoconv('Qty')), null, 'errors');
			$error ++;
		}
		if (GETPOST('prod_entry_mode') == 'free' && empty($idprod) && GETPOST('type') < 0) {
			setEventMessages($langs->trans('ErrorFieldRequired', $langs->transnoentitiesnoconv('Type')), null, 'errors');
			$error ++;
		}
		if (GETPOST('prod_entry_mode') == 'free' && empty($idprod) && (! ($price_ht >= 0) || $price_ht == '')) 	// Unit price can be 0 but not ''
		{
			setEventMessages($langs->trans("ErrorFieldRequired", $langs->transnoentitiesnoconv("UnitPriceHT")), null, 'errors');
			$error ++;
		}
		if ($qty == '') {
			setEventMessages($langs->trans('ErrorFieldRequired', $langs->transnoentitiesnoconv('Qty')), null, 'errors');
			$error ++;
		}
		if (GETPOST('prod_entry_mode') == 'free' && empty($idprod) && empty($product_desc)) {
			setEventMessages($langs->trans('ErrorFieldRequired', $langs->transnoentitiesnoconv('Description')), null, 'errors');
			$error ++;
		}
		if ($qty < 0) {
			$langs->load("errors");
			setEventMessages($langs->trans('ErrorQtyForCustomerInvoiceCantBeNegative'), null, 'errors');
			$error ++;
		}

		if (! $error && ($qty >= 0) && (! empty($product_desc) || ! empty($idprod)))
		{
		$ret = $object->fetch($id);
		if ($ret < 0) {
			dol_print_error($db, $object->error);
			exit();
		}
		$ret = $object->fetch_thirdparty();

		// Clean parameters
		$date_start = dol_mktime(GETPOST('date_start' . $predef . 'hour'), GETPOST('date_start' . $predef . 'min'), GETPOST('date_start' . $predef . 'sec'), GETPOST('date_start' . $predef . 'month'), GETPOST('date_start' . $predef . 'day'), GETPOST('date_start' . $predef . 'year'));
		$date_end = dol_mktime(GETPOST('date_end' . $predef . 'hour'), GETPOST('date_end' . $predef . 'min'), GETPOST('date_end' . $predef . 'sec'), GETPOST('date_end' . $predef . 'month'), GETPOST('date_end' . $predef . 'day'), GETPOST('date_end' . $predef . 'year'));
		$price_base_type = (GETPOST('price_base_type', 'alpha') ? GETPOST('price_base_type', 'alpha') : 'HT');

		// Define special_code for special lines
		$special_code = 0;
		// if (empty($_POST['qty'])) $special_code=3; // Options should not exists on invoices

		// Ecrase $pu par celui du produit
		// Ecrase $desc par celui du produit
		// Ecrase $tva_tx par celui du produit
		// Ecrase $base_price_type par celui du produit
		// Replaces $fk_unit with the product's
		if (! empty($idprod))
			{
			$prod = new Product($db);
			$prod->fetch($idprod);

			$label = ((GETPOST('product_label') && GETPOST('product_label') != $prod->label) ? GETPOST('product_label') : '');

			// Update if prices fields are defined
			$tva_tx = get_default_tva($mysoc, $object->thirdparty, $prod->id);
			$tva_npr = get_default_npr($mysoc, $object->thirdparty, $prod->id);
			if (empty($tva_tx)) $tva_npr=0;

			$pu_ht = $prod->price;
			$pu_ttc = $prod->price_ttc;
			$price_min = $prod->price_min;
			$price_base_type = $prod->price_base_type;

			// We define price for product
			if (! empty($conf->global->PRODUIT_MULTIPRICES) && ! empty($object->thirdparty->price_level))
			{
				$pu_ht = $prod->multiprices[$object->thirdparty->price_level];
				$pu_ttc = $prod->multiprices_ttc[$object->thirdparty->price_level];
				$price_min = $prod->multiprices_min[$object->thirdparty->price_level];
				$price_base_type = $prod->multiprices_base_type[$object->thirdparty->price_level];
				if (! empty($conf->global->PRODUIT_MULTIPRICES_USE_VAT_PER_LEVEL))  // using this option is a bug. kept for backward compatibility
				{
					if (isset($prod->multiprices_tva_tx[$object->thirdparty->price_level])) $tva_tx=$prod->multiprices_tva_tx[$object->thirdparty->price_level];
					if (isset($prod->multiprices_recuperableonly[$object->thirdparty->price_level])) $tva_npr=$prod->multiprices_recuperableonly[$object->thirdparty->price_level];
					if (empty($tva_tx)) $tva_npr=0;
				}
			}
			elseif (! empty($conf->global->PRODUIT_CUSTOMER_PRICES))
			{
				require_once DOL_DOCUMENT_ROOT . '/product/class/productcustomerprice.class.php';

				$prodcustprice = new Productcustomerprice($db);

				$filter = array('t.fk_product' => $prod->id,'t.fk_soc' => $object->thirdparty->id);

				$result = $prodcustprice->fetch_all('', '', 0, 0, $filter);
				if ($result)
				{
					if (count($prodcustprice->lines) > 0)
					{
						$pu_ht = price($prodcustprice->lines[0]->price);
						$pu_ttc = price($prodcustprice->lines[0]->price_ttc);
						$price_base_type = $prodcustprice->lines[0]->price_base_type;
						$tva_tx = $prodcustprice->lines[0]->tva_tx;
						if ($prodcustprice->lines[0]->default_vat_code && ! preg_match('/\(.*\)/', $tva_tx)) $tva_tx.= ' ('.$prodcustprice->lines[0]->default_vat_code.')';
						$tva_npr = $prodcustprice->lines[0]->recuperableonly;
						if (empty($tva_tx)) $tva_npr=0;
					}
				}
			}

			$tmpvat = price2num(preg_replace('/\s*\(.*\)/', '', $tva_tx));
			$tmpprodvat = price2num(preg_replace('/\s*\(.*\)/', '', $prod->tva_tx));

			// if price ht was forced (ie: from gui when calculated by margin rate and cost price). TODO Why this ?
			if (! empty($price_ht))
			{
				$pu_ht = price2num($price_ht, 'MU');
				$pu_ttc = price2num($pu_ht * (1 + ($tmpvat / 100)), 'MU');
			}
			// On reevalue prix selon taux tva car taux tva transaction peut etre different
			// de ceux du produit par defaut (par exemple si pays different entre vendeur et acheteur).
			elseif ($tmpvat != $tmpprodvat)
			{
				if ($price_base_type != 'HT')
				{
					$pu_ht = price2num($pu_ttc / (1 + ($tmpvat / 100)), 'MU');
				}
				else
				{
					$pu_ttc = price2num($pu_ht * (1 + ($tmpvat / 100)), 'MU');
				}
			}

			$desc = '';

			// Define output language
			if (! empty($conf->global->MAIN_MULTILANGS) && ! empty($conf->global->PRODUIT_TEXTS_IN_THIRDPARTY_LANGUAGE))
			{
				$outputlangs = $langs;
				$newlang = '';
				if (empty($newlang) && GETPOST('lang_id','aZ09'))
					$newlang = GETPOST('lang_id','aZ09');
				if (empty($newlang))
					$newlang = $object->thirdparty->default_lang;
				if (! empty($newlang))
				{
					$outputlangs = new Translate("", $conf);
					$outputlangs->setDefaultLang($newlang);
				}

				$desc = (! empty($prod->multilangs [$outputlangs->defaultlang] ["description"])) ? $prod->multilangs [$outputlangs->defaultlang] ["description"] : $prod->description;
			}
			else
			{
				$desc = $prod->description;
			}

					$desc = dol_concatdesc($desc, $product_desc);

			// Add custom code and origin country into description
			if (empty($conf->global->MAIN_PRODUCT_DISABLE_CUSTOMCOUNTRYCODE) && (! empty($prod->customcode) || ! empty($prod->country_code)))
			{
				$tmptxt = '(';
				if (! empty($prod->customcode))
					$tmptxt .= $langs->transnoentitiesnoconv("CustomCode") . ': ' . $prod->customcode;
				if (! empty($prod->customcode) && ! empty($prod->country_code))
					$tmptxt .= ' - ';
				if (! empty($prod->country_code))
					$tmptxt .= $langs->transnoentitiesnoconv("CountryOrigin") . ': ' . getCountry($prod->country_code, 0, $db, $langs, 0);
				$tmptxt .= ')';
				$desc = dol_concatdesc($desc, $tmptxt);

			}

			$type = $prod->type;
			$fk_unit = $prod->fk_unit;

		}
		else
		{
			$pu_ht = price2num($price_ht, 'MU');
			$pu_ttc = price2num(GETPOST('price_ttc'), 'MU');
			$tva_npr = (preg_match('/\*/', $tva_tx) ? 1 : 0);
			$tva_tx = str_replace('*', '', $tva_tx);
			if (empty($tva_tx)) $tva_npr=0;
			$label = (GETPOST('product_label') ? GETPOST('product_label') : '');
			$desc = $product_desc;
			$type = GETPOST('type');
			$fk_unit= GETPOST('units', 'alpha');
		}

		// Margin
		$fournprice = price2num(GETPOST('fournprice' . $predef) ? GETPOST('fournprice' . $predef) : '');
		$buyingprice = price2num(GETPOST('buying_price' . $predef) != '' ? GETPOST('buying_price' . $predef) : '');    // If buying_price is '0', we must keep this value

		// Local Taxes
		$localtax1_tx = get_localtax($tva_tx, 1, $object->thirdparty, $mysoc, $tva_npr);
		$localtax2_tx = get_localtax($tva_tx, 2, $object->thirdparty, $mysoc, $tva_npr);

		$info_bits = 0;
		if ($tva_npr)
			$info_bits |= 0x01;

		if (! empty($price_min) && (price2num($pu_ht) * (1 - price2num($remise_percent) / 100) < price2num($price_min)))
		{
			$mesg = $langs->trans("CantBeLessThanMinPrice", price(price2num($price_min, 'MU'), 0, $langs, 0, 0, - 1, $conf->currency));
			setEventMessages($mesg, null, 'errors');
		}
		else
		{
			// Insert line
			$result = $object->addline($desc, $pu_ht, $qty, $tva_tx,$localtax1_tx, $localtax2_tx, $idprod, $remise_percent, $price_base_type, $info_bits, '', $pu_ttc, $type, - 1, $special_code, $label, $fk_unit);

			if ($result > 0)
			{
				/*if (empty($conf->global->MAIN_DISABLE_PDF_AUTOUPDATE))
    			{
    			    // Define output language
    			    $outputlangs = $langs;
    			    $newlang = '';
    			    if ($conf->global->MAIN_MULTILANGS && empty($newlang) && GETPOST('lang_id','aZ09')) $newlang = GETPOST('lang_id','aZ09');
    			    if ($conf->global->MAIN_MULTILANGS && empty($newlang))	$newlang = $object->thirdparty->default_lang;
    			    if (! empty($newlang)) {
    				$outputlangs = new Translate("", $conf);
    				$outputlangs->setDefaultLang($newlang);
    			    }
    			    $model=$object->modelpdf;
    			    $ret = $object->fetch($id); // Reload to get new records

    			    $result = $object->generateDocument($model, $outputlangs, $hidedetails, $hidedesc, $hideref);
    			    if ($result < 0) setEventMessages($object->error, $object->errors, 'errors');
    			}*/
				$object->fetch($object->id);    // Reload lines

				unset($_POST['prod_entry_mode']);

				unset($_POST['qty']);
				unset($_POST['type']);
				unset($_POST['remise_percent']);
				unset($_POST['price_ht']);
				unset($_POST['multicurrency_price_ht']);
				unset($_POST['price_ttc']);
				unset($_POST['tva_tx']);
				unset($_POST['product_ref']);
				unset($_POST['product_label']);
				unset($_POST['product_desc']);
				unset($_POST['fournprice']);
				unset($_POST['buying_price']);
				unset($_POST['np_marginRate']);
				unset($_POST['np_markRate']);
				unset($_POST['dp_desc']);
				unset($_POST['idprod']);
				unset($_POST['units']);

				unset($_POST['date_starthour']);
				unset($_POST['date_startmin']);
				unset($_POST['date_startsec']);
				unset($_POST['date_startday']);
				unset($_POST['date_startmonth']);
				unset($_POST['date_startyear']);
				unset($_POST['date_endhour']);
				unset($_POST['date_endmin']);
				unset($_POST['date_endsec']);
				unset($_POST['date_endday']);
				unset($_POST['date_endmonth']);
				unset($_POST['date_endyear']);

				unset($_POST['situations']);
				unset($_POST['progress']);
			}
			else
			{
				setEventMessages($object->error, $object->errors, 'errors');
			}

			$action = '';
		}
		}
	}

	elseif ($action == 'updateligne' && $user->rights->facture->creer && ! GETPOST('cancel','alpha'))
	{
		if (! $object->fetch($id) > 0)	dol_print_error($db);
		$object->fetch_thirdparty();

		// Clean parameters
		$date_start = '';
		$date_end = '';
		//$date_start = dol_mktime(GETPOST('date_starthour'), GETPOST('date_startmin'), GETPOST('date_startsec'), GETPOST('date_startmonth'), GETPOST('date_startday'), GETPOST('date_startyear'));
		//$date_end = dol_mktime(GETPOST('date_endhour'), GETPOST('date_endmin'), GETPOST('date_endsec'), GETPOST('date_endmonth'), GETPOST('date_endday'), GETPOST('date_endyear'));
		$description = dol_htmlcleanlastbr(GETPOST('product_desc','none') ? GETPOST('product_desc','none') : GETPOST('desc','none'));
		$pu_ht = GETPOST('price_ht');
		$vat_rate = (GETPOST('tva_tx') ? GETPOST('tva_tx') : 0);
		$qty = GETPOST('qty');
		$pu_ht_devise = GETPOST('multicurrency_subprice');

		// Define info_bits
		$info_bits = 0;
		if (preg_match('/\*/', $vat_rate)) $info_bits |= 0x01;

		// Define vat_rate
		$vat_rate = str_replace('*', '', $vat_rate);
		$localtax1_rate = get_localtax($vat_rate, 1, $object->thirdparty);
		$localtax2_rate = get_localtax($vat_rate, 2, $object->thirdparty);

		// Add buying price
		$fournprice = price2num(GETPOST('fournprice') ? GETPOST('fournprice') : '');
		$buyingprice = price2num(GETPOST('buying_price') != '' ? GETPOST('buying_price') : '');       // If buying_price is '0', we muste keep this value

		// Extrafields
		$extrafieldsline = new ExtraFields($db);
		$extralabelsline = $extrafieldsline->fetch_name_optionals_label($object->table_element_line);
		$array_options = $extrafieldsline->getOptionalsFromPost($extralabelsline);

		$objectline = new FactureLigneRec($db);
		if ($objectline->fetch(GETPOST('lineid')))
		{
			$objectline->array_options=$array_options;
			$result=$objectline->insertExtraFields();
			if ($result < 0)
			{
				setEventMessages($langs->trans('Error').$result, null, 'errors');
			}
		}

		// Unset extrafield
		if (is_array($extralabelsline))
		{
			// Get extra fields
			foreach ($extralabelsline as $key => $value)
			{
				 unset($_POST["options_" . $key]);
			}
		}

		// Define special_code for special lines
		$special_code=GETPOST('special_code');
		if (! GETPOST('qty')) $special_code=3;

		/*$line = new FactureLigne($db);
        $line->fetch(GETPOST('lineid'));
        $percent = $line->get_prev_progress($object->id);

        if (GETPOST('progress') < $percent)
        {
                $mesg = '<div class="warning">' . $langs->trans("CantBeLessThanMinPercent") . '</div>';
                setEventMessages($mesg, null, 'warnings');
                $error++;
                $result = -1;
        }*/

		// Check minimum price
		$productid = GETPOST('productid', 'int');
		if (! empty($productid))
		{
			$product = new Product($db);
			$product->fetch($productid);

			$type = $product->type;

			$price_min = $product->price_min;
			if (! empty($conf->global->PRODUIT_MULTIPRICES) && ! empty($object->thirdparty->price_level))
				$price_min = $product->multiprices_min[$object->thirdparty->price_level];

			$label = ((GETPOST('update_label') && GETPOST('product_label')) ? GETPOST('product_label') : '');

			// Check price is not lower than minimum (check is done only for standard or replacement invoices)
			if (($object->type == Facture::TYPE_STANDARD || $object->type == Facture::TYPE_REPLACEMENT) && $price_min && (price2num($pu_ht) * (1 - price2num(GETPOST('remise_percent')) / 100) < price2num($price_min)))
			{
				setEventMessages($langs->trans("CantBeLessThanMinPrice", price(price2num($price_min, 'MU'), 0, $langs, 0, 0, - 1, $conf->currency)), null, 'errors');
				$error ++;
			}
		} else {
			$type = GETPOST('type');
			$label = (GETPOST('product_label') ? GETPOST('product_label') : '');

				// Check parameters
				if (GETPOST('type') < 0) {
					setEventMessages($langs->trans("ErrorFieldRequired", $langs->transnoentitiesnoconv("Type")), null, 'errors');
					$error ++;
				}
			}
		if ($qty < 0) {
			$langs->load("errors");
			setEventMessages($langs->trans('ErrorQtyForCustomerInvoiceCantBeNegative'), null, 'errors');
			$error ++;
		}

		// Update line
		if (! $error)
		{
			$result = $object->updateline(
				GETPOST('lineid'),
				$description,
				$pu_ht,
				$qty,
				$vat_rate,
				$localtax1_rate,
				$localtax1_rate,
				GETPOST('productid'),
				GETPOST('remise_percent'),
				'HT',
				$info_bits,
				0,
				0,
				$type,
				0,
				$special_code,
				$label,
				GETPOST('units'),
				$pu_ht_devise
			);

			if ($result >= 0)
			{
					/*if (empty($conf->global->MAIN_DISABLE_PDF_AUTOUPDATE)) {
                        // Define output language
                        $outputlangs = $langs;
                        $newlang = '';
                        if ($conf->global->MAIN_MULTILANGS && empty($newlang) && GETPOST('lang_id','aZ09'))
                            $newlang = GETPOST('lang_id','aZ09');
                            if ($conf->global->MAIN_MULTILANGS && empty($newlang))
                                $newlang = $object->thirdparty->default_lang;
                                if (! empty($newlang)) {
                                    $outputlangs = new Translate("", $conf);
                                    $outputlangs->setDefaultLang($newlang);
                                }

                                $ret = $object->fetch($id); // Reload to get new records
                                $object->generateDocument($object->modelpdf, $outputlangs, $hidedetails, $hidedesc, $hideref);
                    }*/

				$object->fetch($object->id);    // Reload lines

				unset($_POST['qty']);
				unset($_POST['type']);
				unset($_POST['productid']);
				unset($_POST['remise_percent']);
				unset($_POST['price_ht']);
				unset($_POST['multicurrency_price_ht']);
				unset($_POST['price_ttc']);
				unset($_POST['tva_tx']);
				unset($_POST['product_ref']);
				unset($_POST['product_label']);
				unset($_POST['product_desc']);
				unset($_POST['fournprice']);
				unset($_POST['buying_price']);
				unset($_POST['np_marginRate']);
				unset($_POST['np_markRate']);

				unset($_POST['dp_desc']);
				unset($_POST['idprod']);
				unset($_POST['units']);

				unset($_POST['date_starthour']);
				unset($_POST['date_startmin']);
				unset($_POST['date_startsec']);
				unset($_POST['date_startday']);
				unset($_POST['date_startmonth']);
				unset($_POST['date_startyear']);
				unset($_POST['date_endhour']);
				unset($_POST['date_endmin']);
				unset($_POST['date_endsec']);
				unset($_POST['date_endday']);
				unset($_POST['date_endmonth']);
				unset($_POST['date_endyear']);

				unset($_POST['situations']);
				unset($_POST['progress']);
			}
			else
			{
				setEventMessages($object->error, $object->errors, 'errors');
			}
		}
	}
}


/*
 *	View
 */

llxHeader('',$langs->trans("RepeatableInvoices"),'ch-facture.html#s-fac-facture-rec');

$form = new Form($db);
$formother = new FormOther($db);
if (! empty($conf->projet->enabled)) { $formproject = new FormProjets($db); }
$companystatic = new Societe($db);
$invoicerectmp = new FactureRec($db);

$now = dol_now();
$tmparray=dol_getdate($now);
$today = dol_mktime(23,59,59,$tmparray['mon'],$tmparray['mday'],$tmparray['year']);   // Today is last second of current day


/*
 * Create mode
 */
if ($action == 'create')
{
	print load_fiche_titre($langs->trans("CreateRepeatableInvoice"),'','title_accountancy.png');

	$object = new Facture($db);   // Source invoice
	$product_static = new Product($db);

	if ($object->fetch($id, $ref) > 0)
	{
		$result = $object->getLinesArray();

		print '<form action="'.$_SERVER["PHP_SELF"].'" method="POST">';
		print '<input type="hidden" name="token" value="'.$_SESSION['newtoken'].'">';
		print '<input type="hidden" name="action" value="add">';
		print '<input type="hidden" name="facid" value="'.$object->id.'">';

		dol_fiche_head(null, '', '', 0);

		$rowspan=4;
		if (! empty($conf->projet->enabled)) $rowspan++;
		if ($object->fk_account > 0) $rowspan++;

		print '<table class="border" width="100%">';

		$object->fetch_thirdparty();

		// Title
		print '<tr><td class="titlefieldcreate fieldrequired">'.$langs->trans("Title").'</td><td>';
		print '<input class="flat quatrevingtpercent" type="text" name="titre" value="'.$_POST["titre"].'">';
		print '</td></tr>';

		// Third party
		print '<tr><td class="titlefieldcreate">'.$langs->trans("Customer").'</td><td>'.$object->thirdparty->getNomUrl(1,'customer').'</td>';
		print '</tr>';

		$note_public=GETPOST('note_public','none')?GETPOST('note_public','none'):$object->note_public;
		$note_private=GETPOST('note_private','none')?GETPOST('note_private','none'):$object->note_private;

		// Help of substitution key
		$substitutionarray = getCommonSubstitutionArray($langs, 2, null, $object);

		$substitutionarray['__INVOICE_PREVIOUS_MONTH__'] = $langs->trans("PreviousMonthOfInvoice").' ('.$langs->trans("Example").': '.dol_print_date(dol_time_plus_duree($object->date, -1, 'm'),'%m').')';
		$substitutionarray['__INVOICE_MONTH__'] = $langs->trans("MonthOfInvoice").' ('.$langs->trans("Example").': '.dol_print_date($object->date,'%m').')';
		$substitutionarray['__INVOICE_NEXT_MONTH__'] = $langs->trans("NextMonthOfInvoice").' ('.$langs->trans("Example").': '.dol_print_date(dol_time_plus_duree($object->date, 1, 'm'),'%m').')';
		$substitutionarray['__INVOICE_PREVIOUS_MONTH_TEXT__'] = $langs->trans("TextPreviousMonthOfInvoice").' ('.$langs->trans("Example").': '.dol_print_date(dol_time_plus_duree($object->date, -1, 'm'),'%B').')';
		$substitutionarray['__INVOICE_MONTH_TEXT__'] = $langs->trans("TextMonthOfInvoice").' ('.$langs->trans("Example").': '.dol_print_date($object->date,'%B').')';
		$substitutionarray['__INVOICE_NEXT_MONTH_TEXT__'] = $langs->trans("TextNextMonthOfInvoice").' ('.$langs->trans("Example").': '.dol_print_date(dol_time_plus_duree($object->date, 1, 'm'), '%B').')';
		$substitutionarray['__INVOICE_PREVIOUS_YEAR__'] = $langs->trans("YearOfInvoice").' ('.$langs->trans("Example").': '.dol_print_date(dol_time_plus_duree($object->date, -1, 'y'),'%Y').')';
		$substitutionarray['__INVOICE_YEAR__'] =  $langs->trans("PreviousYearOfInvoice").' ('.$langs->trans("Example").': '.dol_print_date($object->date,'%Y').')';
		$substitutionarray['__INVOICE_NEXT_YEAR__'] = $langs->trans("NextYearOfInvoice").' ('.$langs->trans("Example").': '.dol_print_date(dol_time_plus_duree($object->date, 1, 'y'),'%Y').')';
		// Only on template invoices
		$substitutionarray['__INVOICE_DATE_NEXT_INVOICE_BEFORE_GEN__'] = $langs->trans("DateNextInvoiceBeforeGen").' ('.$langs->trans("Example").': '.dol_print_date($object->date_when, 'dayhour').')';
		$substitutionarray['__INVOICE_DATE_NEXT_INVOICE_AFTER_GEN__'] = $langs->trans("DateNextInvoiceAfterGen").' ('.$langs->trans("Example").': '.dol_print_date(dol_time_plus_duree($object->date_when, $object->frequency, $object->unit_frequency),'dayhour').')';

		$htmltext = '<i>'.$langs->trans("FollowingConstantsWillBeSubstituted").':<br>';
		foreach($substitutionarray as $key => $val)
		{
			$htmltext.=$key.' = '.$langs->trans($val).'<br>';
		}
		$htmltext.='</i>';

		// Public note
		print '<tr>';
		print '<td class="tdtop">';
		print $form->textwithpicto($langs->trans('NotePublic'), $htmltext, 1, 'help', '', 0, 2, 'notepublic');
		print '</td>';
		print '<td colspan="2">';
		$doleditor = new DolEditor('note_public', $note_public, '', 80, 'dolibarr_notes', 'In', 0, false, true, ROWS_3, '90%');
		print $doleditor->Create(1);

		// Private note
		if (empty($user->societe_id))
		{
			print '<tr>';
			print '<td class="tdtop">';
			print $form->textwithpicto($langs->trans('NotePrivate'), $htmltext, 1, 'help', '', 0, 2, 'noteprivate');
			print '</td>';
			print '<td valign="top" colspan="2">';
			$doleditor = new DolEditor('note_private', $note_private, '', 80, 'dolibarr_notes', 'In', 0, false, true, ROWS_3, '90%');
			print $doleditor->Create(1);
			// print '<textarea name="note_private" wrap="soft" cols="70" rows="'.ROWS_3.'">'.$note_private.'.</textarea>
			print '</td></tr>';
		}

		// Author
		print "<tr><td>".$langs->trans("Author")."</td><td>".$user->getFullName($langs)."</td></tr>";

		// Payment term
		print "<tr><td>".$langs->trans("PaymentConditions")."</td><td>";
		$form->form_conditions_reglement($_SERVER['PHP_SELF'].'?id='.$object->id, $object->cond_reglement_id, 'none');
		print "</td></tr>";

		// Payment mode
		print "<tr><td>".$langs->trans("PaymentMode")."</td><td>";
		$form->form_modes_reglement($_SERVER['PHP_SELF'].'?id='.$object->id, $object->mode_reglement_id, 'none', '', 1);
		print "</td></tr>";

		// Project
		if (! empty($conf->projet->enabled) && is_object($object->thirdparty) && $object->thirdparty->id > 0)
		{
			$projectid = GETPOST('projectid')?GETPOST('projectid'):$object->fk_project;
			$langs->load('projects');
			print '<tr><td>' . $langs->trans('Project') . '</td><td>';
			$numprojet = $formproject->select_projects($object->thirdparty->id, $projectid, 'projectid', 0, 0, 1, 0, 0, 0, 0, '', 0, 0, '');
			print ' &nbsp; <a href="'.DOL_URL_ROOT.'/projet/card.php?socid=' . $object->thirdparty->id . '&action=create&status=1&backtopage='.urlencode($_SERVER["PHP_SELF"].'?action=create&socid='.$object->thirdparty->id.(!empty($id)?'&id='.$id:'')).'">' . $langs->trans("AddProject") . '</a>';
			print '</td></tr>';
		}

		// Bank account
		if ($object->fk_account > 0)
		{
			print "<tr><td>".$langs->trans('BankAccount')."</td><td>";
			$form->formSelectAccount($_SERVER['PHP_SELF'].'?id='.$object->id, $object->fk_account, 'none');
			print "</td></tr>";
		}

        // Model pdf
        print "<tr><td>".$langs->trans('Model')."</td><td>";
        include_once DOL_DOCUMENT_ROOT . '/core/modules/facture/modules_facture.php';
        $list = ModelePDFFactures::liste_modeles($db);
        print $form->selectarray('modelpdf', $list, $conf->global->FACTURE_ADDON_PDF);
        print "</td></tr>";

		print "</table>";

		dol_fiche_end();


		// Autogeneration
		$title = $langs->trans("Recurrence");
		print load_fiche_titre('<span class="fa fa-calendar"></span> '.$title, '', '');

		dol_fiche_head(null, '', '', 0);

		print '<table class="border" width="100%">';

		// Frequency + unit
		print '<tr><td class="titlefieldcreate">'.$form->textwithpicto($langs->trans("Frequency"), $langs->transnoentitiesnoconv('toolTipFrequency'))."</td><td>";
		print "<input type='text' name='frequency' value='".GETPOST('frequency', 'int')."' size='4' />&nbsp;".$form->selectarray('unit_frequency', array('d'=>$langs->trans('Day'), 'm'=>$langs->trans('Month'), 'y'=>$langs->trans('Year')), (GETPOST('unit_frequency')?GETPOST('unit_frequency'):'m'));
		print "</td></tr>";

		// First date of execution for cron
		print "<tr><td>".$langs->trans('NextDateToExecution')."</td><td>";
		$date_next_execution = isset($date_next_execution) ? $date_next_execution : (GETPOST('remonth') ? dol_mktime(12, 0, 0, GETPOST('remonth'), GETPOST('reday'), GETPOST('reyear')) : -1);
		print $form->select_date($date_next_execution, '', 1, 1, '', "add", 1, 1, 1);
		print "</td></tr>";

		// Number max of generation
		print "<tr><td>".$langs->trans("MaxPeriodNumber")."</td><td>";
		print '<input type="text" name="nb_gen_max" value="'.GETPOST('nb_gen_max').'" size="5" />';
		print "</td></tr>";

		// Auto validate the invoice
		print "<tr><td>".$langs->trans("StatusOfGeneratedInvoices")."</td><td>";
		$select = array('0'=>$langs->trans('BillStatusDraft'),'1'=>$langs->trans('BillStatusValidated'));
		print $form->selectarray('auto_validate', $select, GETPOST('auto_validate'));
		print "</td></tr>";

		// Auto generate document
		if (! empty($conf->global->INVOICE_REC_CAN_DISABLE_DOCUMENT_FILE_GENERATION))
		{
			print "<tr><td>".$langs->trans("StatusOfGeneratedDocuments")."</td><td>";
			$select = array('0'=>$langs->trans('DoNotGenerateDoc'),'1'=>$langs->trans('AutoGenerateDoc'));
			print $form->selectarray('generate_pdf', $select, GETPOST('generate_pdf'));
			print "</td></tr>";
		}
		else
		{
			print '<input type="hidden" name="generate_pdf" value="1">';
		}

		print "</table>";

		dol_fiche_end();


		$title = $langs->trans("ProductsAndServices");
		if (empty($conf->service->enabled))
			$title = $langs->trans("Products");
		else if (empty($conf->product->enabled))
			$title = $langs->trans("Services");

		print load_fiche_titre($title, '', '');

		/*
		 * Invoice lines
		 */
		print '<div class="div-table-responsive-no-min">';
		print '<table id="tablelines" class="noborder noshadow" width="100%">';
		// Show object lines
		if (! empty($object->lines))
		{
			$disableedit=1;
			$disablemove=1;
			$disableremove=1;
			$ret = $object->printObjectLines('', $mysoc, $object->thirdparty, $lineid, 0);      // No date selector for template invoice
		}

		print "</table>\n";
		print '<div>';

		print '</td></tr>';

		if ($flag_price_may_change)
		{
			print '<tr><td colspan="3" align="left">';
			print '<select name="usenewprice" class="flat">';
			print '<option value="0">'.$langs->trans("AlwaysUseFixedPrice").'</option>';
			print '<option value="1" disabled>'.$langs->trans("AlwaysUseNewPrice").'</option>';
			print '</select>';
			print '</td></tr>';
		}
		print "</table>\n";

		print '<div align="center"><input type="submit" class="button" value="'.$langs->trans("Create").'">';
		print '&nbsp;&nbsp;&nbsp;&nbsp;&nbsp;';
		print '<input type="button" class="button" value="' . $langs->trans("Cancel") . '" onClick="javascript:history.go(-1)">';
		print '</div>';
		print "</form>\n";
	}
	else
	{
		dol_print_error('',"Error, no invoice ".$object->id);
	}
}
else
{
	/*
	 * View mode
	 */
	if ($object->id > 0)
	{
		$object->fetch_thirdparty();

		// Confirmation de la suppression d'une ligne produit
		if ($action == 'ask_deleteline') {
			$formconfirm = $form->formconfirm($_SERVER["PHP_SELF"] . '?id=' . $object->id . '&lineid=' . $lineid, $langs->trans('DeleteProductLine'), $langs->trans('ConfirmDeleteProductLine'), 'confirm_deleteline', '', 'no', 1);
		}

		// Confirm delete of repeatable invoice
		if ($action == 'ask_deleteinvoice') {
			$formconfirm = $form->formconfirm($_SERVER["PHP_SELF"] . '?id=' . $object->id, $langs->trans('DeleteRepeatableInvoice'), $langs->trans('ConfirmDeleteRepeatableInvoice'), 'confirm_deleteinvoice', '', 'no', 1);
		}

		print $formconfirm;

		$author = new User($db);
		$author->fetch($object->user_author);

		$head=invoice_rec_prepare_head($object);

		dol_fiche_head($head, 'card', $langs->trans("RepeatableInvoice"), -1, 'bill');	// Add a div

		// Recurring invoice content

		$linkback = '<a href="' . DOL_URL_ROOT . '/compta/facture/invoicetemplate_list.php?restore_lastsearch_values=1' . (! empty($socid) ? '&socid=' . $socid : '') . '">' . $langs->trans("BackToList") . '</a>';

		$morehtmlref='';
		if ($action != 'editref') $morehtmlref.=$form->editfieldkey($object->ref, 'ref', $object->ref, $object, $user->rights->facture->creer, '', '', 0, 2);
		else $morehtmlref.= $form->editfieldval('', 'ref', $object->ref, $object, $user->rights->facture->creer, 'string');

		$morehtmlref.='<div class="refidno">';
		// Ref customer
		//$morehtmlref.=$form->editfieldkey("RefCustomer", 'ref_client', $object->ref_client, $object, $user->rights->facture->creer, 'string', '', 0, 1);
		//$morehtmlref.=$form->editfieldval("RefCustomer", 'ref_client', $object->ref_client, $object, $user->rights->facture->creer, 'string', '', null, null, '', 1);
		// Thirdparty
		$morehtmlref.=$langs->trans('ThirdParty') . ' : ' . $object->thirdparty->getNomUrl(1);
		// Project
		if (! empty($conf->projet->enabled))
		{
			$langs->load("projects");
			$morehtmlref.='<br>'.$langs->trans('Project') . ' ';
			if ($user->rights->facture->creer)
			{
				if ($action != 'classify')
					$morehtmlref.='<a href="' . $_SERVER['PHP_SELF'] . '?action=classify&amp;id=' . $object->id . '">' . img_edit($langs->transnoentitiesnoconv('SetProject')) . '</a> : ';
					if ($action == 'classify') {
						//$morehtmlref.=$form->form_project($_SERVER['PHP_SELF'] . '?id=' . $object->id, $object->socid, $object->fk_project, 'projectid', 0, 0, 1, 1);
						$morehtmlref.='<form method="post" action="'.$_SERVER['PHP_SELF'].'?id='.$object->id.'">';
						$morehtmlref.='<input type="hidden" name="action" value="classin">';
						$morehtmlref.='<input type="hidden" name="token" value="'.$_SESSION['newtoken'].'">';
						$morehtmlref.=$formproject->select_projects($object->socid, $object->fk_project, 'projectid', $maxlength, 0, 1, 0, 1, 0, 0, '', 1);
						$morehtmlref.='<input type="submit" class="button valignmiddle" value="'.$langs->trans("Modify").'">';
						$morehtmlref.='</form>';
					} else {
						$morehtmlref.=$form->form_project($_SERVER['PHP_SELF'] . '?id=' . $object->id, $object->socid, $object->fk_project, 'none', 0, 0, 0, 1);
					}
			} else {
				if (! empty($object->fk_project)) {
					$proj = new Project($db);
					$proj->fetch($object->fk_project);
					$morehtmlref.='<a href="'.DOL_URL_ROOT.'/projet/card.php?id=' . $object->fk_project . '" title="' . $langs->trans('ShowProject') . '">';
					$morehtmlref.=$proj->ref;
					$morehtmlref.='</a>';
				} else {
					$morehtmlref.='';
				}
			}
		}
		$morehtmlref.='</div>';

		dol_banner_tab($object, 'ref', $linkback, 1, 'titre', 'none', $morehtmlref, '', 0, '', $morehtmlright);

		print '<div class="fichecenter">';
		print '<div class="fichehalfleft">';
		print '<div class="underbanner clearboth"></div>';

		print '<table class="border" width="100%">';

		print '<tr><td class="titlefield">'.$langs->trans("Author").'</td><td>'.$author->getFullName($langs)."</td></tr>";

		print '<tr><td>'.$langs->trans("AmountHT").'</td>';
		print '<td>'.price($object->total_ht,'',$langs,1,-1,-1,$conf->currency).'</td>';
		print '</tr>';

		print '<tr><td>'.$langs->trans("AmountVAT").'</td><td>'.price($object->total_tva,'',$langs,1,-1,-1,$conf->currency).'</td>';
		print '</tr>';

		// Amount Local Taxes
		if (($mysoc->localtax1_assuj == "1" && $mysoc->useLocalTax(1)) || $object->total_localtax1 != 0) 	// Localtax1
		{
			print '<tr><td>' . $langs->transcountry("AmountLT1", $mysoc->country_code) . '</td>';
			print '<td class="nowrap">' . price($object->total_localtax1, 1, '', 1, - 1, - 1, $conf->currency) . '</td></tr>';
		}
		if (($mysoc->localtax2_assuj == "1" && $mysoc->useLocalTax(2)) || $object->total_localtax2 != 0) 	// Localtax2
		{
			print '<tr><td>' . $langs->transcountry("AmountLT2", $mysoc->country_code) . '</td>';
			print '<td class=nowrap">' . price($object->total_localtax2, 1, '', 1, - 1, - 1, $conf->currency) . '</td></tr>';
		}

		print '<tr><td>'.$langs->trans("AmountTTC").'</td><td colspan="3">'.price($object->total_ttc,'',$langs,1,-1,-1,$conf->currency).'</td>';
		print '</tr>';


		// Payment term
		print '<tr><td>';
		print '<table class="nobordernopadding" width="100%"><tr><td>';
		print $langs->trans('PaymentConditionsShort');
		print '</td>';
		if ($object->type != Facture::TYPE_CREDIT_NOTE && $action != 'editconditions' && ! empty($object->brouillon) && $user->rights->facture->creer)
			print '<td align="right"><a href="' . $_SERVER["PHP_SELF"] . '?action=editconditions&amp;facid=' . $object->id . '">' . img_edit($langs->trans('SetConditions'), 1) . '</a></td>';
		print '</tr></table>';
		print '</td><td>';
		if ($object->type != Facture::TYPE_CREDIT_NOTE)
		{
			if ($action == 'editconditions')
			{
				$form->form_conditions_reglement($_SERVER['PHP_SELF'] . '?facid=' . $object->id, $object->cond_reglement_id, 'cond_reglement_id');
			}
			else
			{
				$form->form_conditions_reglement($_SERVER['PHP_SELF'] . '?facid=' . $object->id, $object->cond_reglement_id, 'none');
			}
		} else {
			print '&nbsp;';
		}
		print '</td></tr>';

		// Payment mode
		print '<tr><td>';
		print '<table class="nobordernopadding" width="100%"><tr><td>';
		print $langs->trans('PaymentMode');
		print '</td>';
		if ($action != 'editmode' && ! empty($object->brouillon) && $user->rights->facture->creer)
			print '<td align="right"><a href="' . $_SERVER["PHP_SELF"] . '?action=editmode&amp;facid=' . $object->id . '">' . img_edit($langs->trans('SetMode'), 1) . '</a></td>';
		print '</tr></table>';
		print '</td><td>';
		if ($action == 'editmode')
		{
			$form->form_modes_reglement($_SERVER['PHP_SELF'].'?facid='.$object->id, $object->mode_reglement_id, 'mode_reglement_id', 'CRDT');
		}
		else
		{
			$form->form_modes_reglement($_SERVER['PHP_SELF'].'?facid='.$object->id, $object->mode_reglement_id, 'none', 'CRDT');
		}
		print '</td></tr>';

		// Help of substitution key
		$dateexample=dol_now();
		if (! empty($object->frequency) && ! empty($object->date_when)) $dateexample=$object->date_when;

		$substitutionarray = getCommonSubstitutionArray($langs, 2, null, $object);

		$substitutionarray['__INVOICE_PREVIOUS_MONTH__'] = $langs->trans("PreviousMonthOfInvoice").' ('.$langs->trans("Example").': '.dol_print_date(dol_time_plus_duree($dateexample, -1, 'm'),'%m').')';
		$substitutionarray['__INVOICE_MONTH__'] = $langs->trans("MonthOfInvoice").' ('.$langs->trans("Example").': '.dol_print_date($dateexample,'%m').')';
		$substitutionarray['__INVOICE_NEXT_MONTH__'] = $langs->trans("NextMonthOfInvoice").' ('.$langs->trans("Example").': '.dol_print_date(dol_time_plus_duree($dateexample, 1, 'm'),'%m').')';
		$substitutionarray['__INVOICE_PREVIOUS_MONTH_TEXT__'] = $langs->trans("TextPreviousMonthOfInvoice").' ('.$langs->trans("Example").': '.dol_print_date(dol_time_plus_duree($dateexample, -1, 'm'),'%B').')';
		$substitutionarray['__INVOICE_MONTH_TEXT__'] = $langs->trans("TextMonthOfInvoice").' ('.$langs->trans("Example").': '.dol_print_date($dateexample,'%B').')';
		$substitutionarray['__INVOICE_NEXT_MONTH_TEXT__'] = $langs->trans("TextNextMonthOfInvoice").' ('.$langs->trans("Example").': '.dol_print_date(dol_time_plus_duree($dateexample, 1, 'm'), '%B').')';
		$substitutionarray['__INVOICE_PREVIOUS_YEAR__'] = $langs->trans("YearOfInvoice").' ('.$langs->trans("Example").': '.dol_print_date(dol_time_plus_duree($dateexample, -1, 'y'),'%Y').')';
		$substitutionarray['__INVOICE_YEAR__'] =  $langs->trans("PreviousYearOfInvoice").' ('.$langs->trans("Example").': '.dol_print_date($dateexample,'%Y').')';
		$substitutionarray['__INVOICE_NEXT_YEAR__'] = $langs->trans("NextYearOfInvoice").' ('.$langs->trans("Example").': '.dol_print_date(dol_time_plus_duree($dateexample, 1, 'y'),'%Y').')';
		// Only on template invoices
		$substitutionarray['__INVOICE_DATE_NEXT_INVOICE_BEFORE_GEN__'] = $langs->trans("DateNextInvoiceBeforeGen").' ('.$langs->trans("Example").': '.dol_print_date(($object->date_when?$object->date_when:dol_now()), 'dayhour').')';
		$substitutionarray['__INVOICE_DATE_NEXT_INVOICE_AFTER_GEN__'] = $langs->trans("DateNextInvoiceAfterGen").' ('.$langs->trans("Example").': '.dol_print_date(dol_time_plus_duree(($object->date_when?$object->date_when:dol_now()), $object->frequency, $object->unit_frequency),'dayhour').')';

		$htmltext = '<i>'.$langs->trans("FollowingConstantsWillBeSubstituted").':<br>';
		foreach($substitutionarray as $key => $val)
		{
			$htmltext.=$key.' = '.$langs->trans($val).'<br>';
		}
		$htmltext.='</i>';

		// Note public
		print '<tr><td>';
		print $form->editfieldkey($form->textwithpicto($langs->trans('NotePublic'), $htmltext, 1, 'help', '', 0, 2, 'notepublic'), 'note_public', $object->note_public, $object, $user->rights->facture->creer);
		print '</td><td>';
		print $form->editfieldval($langs->trans("NotePublic"), 'note_public', $object->note_public, $object, $user->rights->facture->creer, 'textarea:'.ROWS_4.':90%', '', null, null, '', 1);
		print '</td>';
		print '</tr>';

		// Note private
		print '<tr><td>';
		print $form->editfieldkey($form->textwithpicto($langs->trans("NotePrivate"), $htmltext, 1, 'help', '', 0, 2, 'noteprivate'), 'note_private', $object->note_private, $object, $user->rights->facture->creer);
		print '</td><td>';
		print $form->editfieldval($langs->trans("NotePrivate"), 'note_private', $object->note_private, $object, $user->rights->facture->creer, 'textarea:'.ROWS_4.':90%', '', null, null, '', 1);
		print '</td>';
		print '</tr>';

		// Bank Account
		$langs->load('banks');

		print '<tr><td class="nowrap">';
		print '<table width="100%" class="nobordernopadding"><tr><td class="nowrap">';
		print $langs->trans('RIB');
		print '<td>';
		if (($action != 'editbankaccount') && $user->rights->facture->creer && ! empty($object->brouillon))
			print '<td align="right"><a href="'.$_SERVER["PHP_SELF"].'?action=editbankaccount&amp;id='.$object->id.'">'.img_edit($langs->trans('SetBankAccount'),1).'</a></td>';
		print '</tr></table>';
		print '</td><td>';
		if ($action == 'editbankaccount')
		{
			$form->formSelectAccount($_SERVER['PHP_SELF'].'?id='.$object->id, $object->fk_account, 'fk_account', 1);
		}
		else
		{
			$form->formSelectAccount($_SERVER['PHP_SELF'].'?id='.$object->id, $object->fk_account, 'none');
		}
		print "</td>";
		print '</tr>';

        // Model pdf
        $langs->load('banks');

        print '<tr><td class="nowrap">';
        print '<table width="100%" class="nobordernopadding"><tr><td class="nowrap">';
        print $langs->trans('Model');
        print '<td>';
        if (($action != 'editmodelpdf') && $user->rights->facture->creer && ! empty($object->brouillon))
            print '<td align="right"><a href="'.$_SERVER["PHP_SELF"].'?action=editmodelpdf&amp;id='.$object->id.'">'.img_edit($langs->trans('SetModel'),1).'</a></td>';
        print '</tr></table>';
        print '</td><td>';
        if ($action == 'editmodelpdf')
        {
            include_once DOL_DOCUMENT_ROOT . '/core/modules/facture/modules_facture.php';
            $list = array();
            $models = ModelePDFFactures::liste_modeles($db);
            foreach ($models as $model) {
                $list[] = $model . ':' . $model;
            }
            $select = 'select;'.implode(',', $list);
            print $form->editfieldval($langs->trans("Model"), 'modelpdf', $object->modelpdf, $object, $user->rights->facture->creer, $select);
        }
        else
        {
            print $object->modelpdf;
        }
        print "</td>";
        print '</tr>';

		// Other attributes
		$cols = 2;
		include DOL_DOCUMENT_ROOT . '/core/tpl/extrafields_view.tpl.php';

		print '</table>';

		print '</div>';
		print '<div class="fichehalfright">';
		print '<div class="ficheaddleft">';
		print '<div class="underbanner clearboth"></div>';


		/*
		 * Recurrence
		 */
		$title = $langs->trans("Recurrence");
		//print load_fiche_titre($title, '', 'calendar');

		print '<table class="border" width="100%">';

		print '<tr><td colspan="2"><span class="fa fa-calendar"></span> '.$title.'</td></tr>';

		// if "frequency" is empty or = 0, the reccurence is disabled
		print '<tr><td style="width: 50%">';
		print '<table class="nobordernopadding" width="100%"><tr><td>';
		print $langs->trans('Frequency');
		print '</td>';
		if ($action != 'editfrequency' && ! empty($object->brouillon) && $user->rights->facture->creer)
			print '<td align="right"><a href="' . $_SERVER["PHP_SELF"] . '?action=editfrequency&amp;facid=' . $object->id . '">' . img_edit($langs->trans('Edit'), 1) . '</a></td>';
		print '</tr></table>';
		print '</td><td>';
		if ($action == 'editfrequency')
		{
			print '<form method="post" action="'.$_SERVER["PHP_SELF"] . '?facid=' . $object->id.'">';
			print '<input type="hidden" name="action" value="setfrequency">';
			print '<input type="hidden" name="token" value="'.$_SESSION['newtoken'].'">';
			print '<table class="nobordernopadding" cellpadding="0" cellspacing="0">';
			print '<tr><td>';
			print "<input type='text' name='frequency' value='".$object->frequency."' size='5' />&nbsp;".$form->selectarray('unit_frequency', array('d'=>$langs->trans('Day'), 'm'=>$langs->trans('Month'), 'y'=>$langs->trans('Year')), ($object->unit_frequency?$object->unit_frequency:'m'));
			print '</td>';
			print '<td align="left"><input type="submit" class="button" value="'.$langs->trans("Modify").'"></td>';
			print '</tr></table></form>';
		}
		else
		{
				if ($object->frequency > 0)
				{
					print $langs->trans('FrequencyPer_'.$object->unit_frequency, $object->frequency);
				}
				else
				{
					print $langs->trans("NotARecurringInvoiceTemplate");
			}
		}
		print '</td></tr>';

		// Date when
		print '<tr><td>';
		if ($action == 'date_when' || $object->frequency > 0)
		{
			print $form->editfieldkey($langs->trans("NextDateToExecution"), 'date_when', $object->date_when, $object, $user->rights->facture->creer, 'day');
		}
		else
		{
			print $langs->trans("NextDateToExecution");
		}
		print '</td><td>';
		if ($action == 'date_when' || $object->frequency > 0)
		{
			print $form->editfieldval($langs->trans("NextDateToExecution"), 'date_when', $object->date_when, $object, $user->rights->facture->creer, 'day', $object->date_when, null, '', '', 0, 'strikeIfMaxNbGenReached');
		}
		print '</td>';
		print '</tr>';

		// Max period / Rest period
		print '<tr><td>';
		if ($action == 'nb_gen_max' || $object->frequency > 0)
		{
			print $form->editfieldkey($langs->trans("MaxPeriodNumber"), 'nb_gen_max', $object->nb_gen_max, $object, $user->rights->facture->creer);
		}
		else
		{
			print $langs->trans("MaxPeriodNumber");
		}
		print '</td><td>';
		if ($action == 'nb_gen_max' || $object->frequency > 0)
		{
			  print $form->editfieldval($langs->trans("MaxPeriodNumber"), 'nb_gen_max', $object->nb_gen_max?$object->nb_gen_max:'', $object, $user->rights->facture->creer);
		}
		else
		{
			print '';
		}
		print '</td>';
		print '</tr>';

		// Status of generated invoices
		print '<tr><td>';
		if ($action == 'auto_validate' || $object->frequency > 0)
			print $form->editfieldkey($langs->trans("StatusOfGeneratedInvoices"), 'auto_validate', $object->auto_validate, $object, $user->rights->facture->creer);
		else
			print $langs->trans("StatusOfGeneratedInvoices");
		print '</td><td>';
		$select = 'select;0:'.$langs->trans('BillStatusDraft').',1:'.$langs->trans('BillStatusValidated');
		if ($action == 'auto_validate' || $object->frequency > 0)
		{
			print $form->editfieldval($langs->trans("StatusOfGeneratedInvoices"), 'auto_validate', $object->auto_validate, $object, $user->rights->facture->creer, $select);
		}
		print '</td>';
		// Auto generate documents
		if (! empty($conf->global->INVOICE_REC_CAN_DISABLE_DOCUMENT_FILE_GENERATION))
		{
			print '<tr>';
			print '<td>';
			if ($action == 'generate_pdf' || $object->frequency > 0)
				print $form->editfieldkey($langs->trans("StatusOfGeneratedDocuments"), 'generate_pdf', $object->generate_pdf, $object, $user->rights->facture->creer);
			else
				print $langs->trans("StatusOfGeneratedDocuments");
			print '</td>';
			print '<td>';
			$select = 'select;0:'.$langs->trans('DoNotGenerateDoc').',1:'.$langs->trans('AutogenerateDoc');
			if ($action == 'generate_pdf' || $object->frequency > 0)
			{
				print $form->editfieldval($langs->trans("StatusOfGeneratedDocuments"), 'generate_pdf', $object->generate_pdf, $object, $user->rights->facture->creer, $select);
			}
			print '</td>';
			print '</tr>';
		}
		else
		{
			print '<input type="hidden" name="generate_pdf" value="1">';
		}

		print '</table>';

		// Frequencry/Recurring section
		if ($object->frequency > 0)
		{
			print '<br>';

			if (empty($conf->cron->enabled))
			{
				print info_admin($langs->trans("EnableAndSetupModuleCron", $langs->transnoentitiesnoconv("Module2300Name")));
			}

			print '<div class="underbanner clearboth"></div>';
			print '<table class="border centpercent">';

			// Nb of generation already done
			print '<tr><td style="width: 50%">'.$langs->trans("NbOfGenerationDone").'</td>';
			print '<td>';
			print $object->nb_gen_done?$object->nb_gen_done:'0';
			print '</td>';
			print '</tr>';

			// Date last
			print '<tr><td>';
			print $langs->trans("DateLastGeneration");
			print '</td><td>';
			print dol_print_date($object->date_last_gen, 'dayhour');
			print '</td>';
			print '</tr>';

			print '</table>';

			print '<br>';
		}

		print '</div>';
		print '</div>';
		print '</div>';

		print '<div class="clearboth"></div><br>';


		// Lines
		print '	<form name="addproduct" id="addproduct" action="' . $_SERVER["PHP_SELF"] . '?id=' . $object->id . (($action != 'editline') ? '#add' : '#line_' . GETPOST('lineid')) . '" method="POST">
        	<input type="hidden" name="token" value="' . $_SESSION ['newtoken'] . '">
        	<input type="hidden" name="action" value="' . (($action != 'editline') ? 'addline' : 'updateligne') . '">
        	<input type="hidden" name="mode" value="">
        	<input type="hidden" name="id" value="' . $object->id . '">
        	';

		if (! empty($conf->use_javascript_ajax) && $object->statut == 0) {
			include DOL_DOCUMENT_ROOT . '/core/tpl/ajaxrow.tpl.php';
		}

		print '<div class="div-table-responsive-no-min">';
		print '<table id="tablelines" class="noborder noshadow" width="100%">';
		// Show object lines
		if (! empty($object->lines))
		{
			//$disableedit=1;
			//$disablemove=1;
			$ret = $object->printObjectLines($action, $mysoc, $object->thirdparty, $lineid, 0);      // No date selector for template invoice
		}

		// Form to add new line
		if ($object->statut == 0 && $user->rights->facture->creer && $action != 'valid' && $action != 'editline')
		{
			if ($action != 'editline')
			{
				// Add free products/services
				$object->formAddObjectLine(0, $mysoc, $object->thirdparty);                          // No date selector for template invoice

				$parameters = array();
				$reshook = $hookmanager->executeHooks('formAddObjectLine', $parameters, $object, $action); // Note that $action and $object may have been modified by hook
			}
		}

		print "</table>\n";
		print '</div>';

		print "</form>\n";

		dol_fiche_end();


		/**
		 * Barre d'actions
		 */
		print '<div class="tabsAction">';

		if (empty($object->suspended))
		{
			if ($user->rights->facture->creer)
			{
				if (! empty($object->frequency) && $object->nb_gen_max > 0 && ($object->nb_gen_done >= $object->nb_gen_max))
				{
					print '<div class="inline-block divButAction"><a class="butActionRefused" href="#" title="'.dol_escape_htmltag($langs->trans("MaxGenerationReached")).'">'.$langs->trans("CreateBill").'</a></div>';
				}
				else
				{
					if (empty($object->frequency) || $object->date_when <= $today)
					{
						print '<div class="inline-block divButAction"><a class="butAction" href="'.DOL_URL_ROOT.'/compta/facture/card.php?action=create&socid='.$object->thirdparty->id.'&fac_rec='.$object->id.'">'.$langs->trans("CreateBill").'</a></div>';
					}
					else
					{
						print '<div class="inline-block divButAction"><a class="butActionRefused" href="#" title="'.dol_escape_htmltag($langs->trans("DateIsNotEnough")).'">'.$langs->trans("CreateBill").'</a></div>';
					}
				}
			}
			else
			{
				print '<div class="inline-block divButAction"><a class="butActionRefused" href="#">'.$langs->trans("CreateBill").'</a></div>';
			}
		}

		if ($user->rights->facture->creer)
		{
			if (empty($object->suspended))
			{
				print '<div class="inline-block divButAction"><a class="butActionDelete" href="'.DOL_URL_ROOT.'/compta/facture/fiche-rec.php?action=disable&id='.$object->id.'">'.$langs->trans("Disable").'</a></div>';
			}
			else
			{
				print '<div class="inline-block divButAction"><a class="butAction" href="'.DOL_URL_ROOT.'/compta/facture/fiche-rec.php?action=enable&id='.$object->id.'">'.$langs->trans("Enable").'</a></div>';
			}
		}

		//if ($object->statut == Facture::STATUS_DRAFT && $user->rights->facture->supprimer)
		if ($user->rights->facture->supprimer)
		{
			print '<div class="inline-block divButAction"><a class="butActionDelete" href="'.$_SERVER['PHP_SELF'].'?action=ask_deleteinvoice&id='.$object->id.'">'.$langs->trans('Delete').'</a></div>';
		}

		print '</div>';



		print '<div class="fichecenter"><div class="fichehalfleft">';
		print '<a name="builddoc"></a>'; // ancre


		// Show links to link elements
		$linktoelem = $form->showLinkToObjectBlock($object, null, array('invoice'));

		$somethingshown = $form->showLinkedObjectBlock($object, $linktoelem);


		print '</div></div>';

	}
<<<<<<< HEAD
	else
	{
		/*
		 *  List mode
		 */
		$sql = "SELECT s.nom as name, s.rowid as socid, f.rowid as facid, f.titre, f.total, f.tva as total_vat, f.total_ttc, f.frequency,";
		$sql.= " f.nb_gen_done, f.nb_gen_max, f.date_last_gen, f.date_when,";
		$sql.= " f.datec, f.tms";
		$sql.= " FROM ".MAIN_DB_PREFIX."societe as s,".MAIN_DB_PREFIX."facture_rec as f";
		if (! $user->rights->societe->client->voir && ! $socid) {
			$sql .= ", ".MAIN_DB_PREFIX."societe_commerciaux as sc";
		}
		$sql.= " WHERE f.fk_soc = s.rowid";
		$sql.= " AND f.entity = ".$conf->entity;
		if (! $user->rights->societe->client->voir && ! $socid) {
			$sql .= " AND s.rowid = sc.fk_soc AND sc.fk_user = ".$user->id;
		}
		if ($search_ref) $sql .= natural_search('f.titre', $search_ref);
		if ($search_societe) $sql .= natural_search('s.nom', $search_societe);
		if ($search_montant_ht != '') $sql.= natural_search('f.total', $search_montant_ht, 1);
		if ($search_montant_vat != '') $sql.= natural_search('f.tva', $search_montant_vat, 1);
		if ($search_montant_ttc != '') $sql.= natural_search('f.total_ttc', $search_montant_ttc, 1);
		if ($search_frequency > 0)    $sql.= natural_search('f.frequency', $search_frequency);
		if ($search_frequency == '1') $sql.= ' AND f.frequency > 0';
		if ($search_frequency == '0') $sql.= ' AND (f.frequency IS NULL or f.frequency = 0)';

		if ($month > 0)
		{
		    if ($year > 0 && empty($day))
		        $sql.= " AND f.date_last_gen BETWEEN '".$db->idate(dol_get_first_day($year,$month,false))."' AND '".$db->idate(dol_get_last_day($year,$month,false))."'";
		        else if ($year > 0 && ! empty($day))
		            $sql.= " AND f.date_last_gen BETWEEN '".$db->idate(dol_mktime(0, 0, 0, $month, $day, $year))."' AND '".$db->idate(dol_mktime(23, 59, 59, $month, $day, $year))."'";
		            else
		                $sql.= " AND date_format(f.date_last_gen, '%m') = '".$month."'";
		}
		else if ($year > 0)
		{
		    $sql.= " AND f.date_last_gen BETWEEN '".$db->idate(dol_get_first_day($year,1,false))."' AND '".$db->idate(dol_get_last_day($year,12,false))."'";
		}
		if ($month_date_when > 0)
		{
		    if ($year_date_when > 0 && empty($day_date_when))
		        $sql.= " AND f.date_when BETWEEN '".$db->idate(dol_get_first_day($year_date_when,$month_date_when,false))."' AND '".$db->idate(dol_get_last_day($year_date_when,$month_date_when,false))."'";
		        else if ($year_date_when > 0 && ! empty($day_date_when))
		            $sql.= " AND f.date_date_when_reglement BETWEEN '".$db->idate(dol_mktime(0, 0, 0, $month_date_when, $day_date_when, $year_date_when))."' AND '".$db->idate(dol_mktime(23, 59, 59, $month_date_when, $day_date_when, $year_date_when))."'";
			else
			$sql.= " AND date_format(f.date_when, '%m') = '".$month_date_when."'";
		}
		else if ($year_date_when > 0)
		{
		    $sql.= " AND f.date_when BETWEEN '".$db->idate(dol_get_first_day($year_date_when,1,false))."' AND '".$db->idate(dol_get_last_day($year_date_when,12,false))."'";
		}

		$nbtotalofrecords = '';
    	if (empty($conf->global->MAIN_DISABLE_FULL_SCANLIST))
    	{
    		$result = $db->query($sql);
    		$nbtotalofrecords = $db->num_rows($result);
    	}

    	$sql.= $db->order($sortfield, $sortorder);
    	$sql.= $db->plimit($limit+1,$offset);

		$resql = $db->query($sql);
		if ($resql)
		{
			$num = $db->num_rows($resql);

			$param='';
            if (! empty($contextpage) && $contextpage != $_SERVER["PHP_SELF"]) $param.='&contextpage='.$contextpage;
			if ($limit > 0 && $limit != $conf->liste_limit) $param.='&limit='.$limit;
			if ($socid)              $param.='&socid='.$socid;
			if ($day)                $param.='&day='.$day;
			if ($month)              $param.='&month='.$month;
			if ($year)               $param.='&year=' .$year;
			if ($day_date_when)      $param.='&day_date_when='.$day_date_when;
			if ($month_date_when)    $param.='&month_date_when='.$month_date_when;
			if ($year_date_when)     $param.='&year_date_when=' .$year_date_when;
			if ($search_ref)         $param.='&search_ref=' .$search_ref;
			if ($search_societe)     $param.='&search_societe=' .$search_societe;
			if ($search_montant_ht != '')  $param.='&search_montant_ht='.$search_montant_ht;
			if ($search_montant_vat != '') $param.='&search_montant_vat='.$search_montant_vat;
			if ($search_montant_ttc != '') $param.='&search_montant_ttc='.$search_montant_ttc;
			if ($search_frequency > 0)     $param.='&search_frequency='  .$search_frequency;
			if ($option)             $param.="&option=".$option;
			if ($optioncss != '')    $param.='&optioncss='.$optioncss;
			// Add $param from extra fields
			foreach ($search_array_options as $key => $val)
			{
			    $crit=$val;
			    $tmpkey=preg_replace('/search_options_/','',$key);
			    if ($val != '') $param.='&search_options_'.$tmpkey.'='.urlencode($val);
			}

			$massactionbutton=$form->selectMassAction('', $massaction == 'presend' ? array() : array('presend'=>$langs->trans("SendByMail"), 'builddoc'=>$langs->trans("PDFMerge")));

            $varpage=empty($contextpage)?$_SERVER["PHP_SELF"]:$contextpage;
			$selectedfields=$form->multiSelectArrayWithCheckbox('selectedfields', $arrayfields, $varpage);	// This also change content of $arrayfields
			//$selectedfields.=$form->showCheckAddButtons('checkforselect', 1);

            print '<form method="POST" id="searchFormList" name="searchFormList" action="'.$_SERVER["PHP_SELF"].'">'."\n";
            if ($optioncss != '') print '<input type="hidden" name="optioncss" value="'.$optioncss.'">';
        	print '<input type="hidden" name="token" value="'.$_SESSION['newtoken'].'">';
            print '<input type="hidden" name="formfilteraction" id="formfilteraction" value="list">';
        	print '<input type="hidden" name="action" value="list">';
        	print '<input type="hidden" name="sortfield" value="'.$sortfield.'">';
        	print '<input type="hidden" name="sortorder" value="'.$sortorder.'">';
            print '<input type="hidden" name="page" value="'.$page.'">';
            print '<input type="hidden" name="contextpage" value="'.$contextpage.'">';
            print '<input type="hidden" name="viewstatut" value="'.$viewstatut.'">';

	        print_barre_liste($langs->trans("RepeatableInvoices"),$page,$_SERVER['PHP_SELF'],$param,$sortfield,$sortorder,'',$num,$nbtotalofrecords,'title_accountancy.png',0,'','',$limit);

			print $langs->trans("ToCreateAPredefinedInvoice", $langs->transnoentitiesnoconv("ChangeIntoRepeatableInvoice")).'<br><br>';

			$i = 0;

			print '<div class="div-table-responsive">';
            print '<table class="tagtable liste'.($moreforfilter?" listwithfilterbefore":"").'">'."\n";

			// Filters lines
			print '<tr class="liste_titre_filter">';
			// Ref
			if (! empty($arrayfields['f.titre']['checked']))
			{
			    print '<td class="liste_titre" align="left">';
			    print '<input class="flat" size="6" type="text" name="search_ref" value="'.dol_escape_htmltag($search_ref).'">';
			    print '</td>';
			}
			// Thirpdarty
			if (! empty($arrayfields['s.nom']['checked']))
			{
			    print '<td class="liste_titre" align="left"><input class="flat" type="text" size="8" name="search_societe" value="'.dol_escape_htmltag($search_societe).'"></td>';
			}
			if (! empty($arrayfields['f.total']['checked']))
			{
			    // Amount
			    print '<td class="liste_titre" align="right">';
			    print '<input class="flat" type="text" size="5" name="search_montant_ht" value="'.dol_escape_htmltag($search_montant_ht).'">';
			    print '</td>';
			}
			if (! empty($arrayfields['f.tva']['checked']))
			{
			    // Amount
			    print '<td class="liste_titre" align="right">';
			    print '<input class="flat" type="text" size="5" name="search_montant_vat" value="'.dol_escape_htmltag($search_montant_vat).'">';
			    print '</td>';
			}
			if (! empty($arrayfields['f.total_ttc']['checked']))
			{
			    // Amount
			    print '<td class="liste_titre" align="right">';
			    print '<input class="flat" type="text" size="5" name="search_montant_ttc" value="'.dol_escape_htmltag($search_montant_ttc).'">';
			    print '</td>';
			}
			if (! empty($arrayfields['f.frequency']['checked']))
			{
			    // Recurring or not
			    print '<td class="liste_titre" align="center">';
			    print $form->selectyesno('search_frequency', $search_frequency, 1, false, 1);
			    print '</td>';
			}
			if (! empty($arrayfields['f.nb_gen_done']['checked']))
			{
			    // Nb generation
			    print '<td class="liste_titre" align="center">';
			    print '</td>';
			}
			// Date invoice
			if (! empty($arrayfields['f.date_last_gen']['checked']))
			{
			    print '<td class="liste_titre" align="center">';
			    if (! empty($conf->global->MAIN_LIST_FILTER_ON_DAY)) print '<input class="flat" type="text" size="1" maxlength="2" name="day" value="'.$day.'">';
			    print '<input class="flat" type="text" size="1" maxlength="2" name="month" value="'.$month.'">';
			    $formother->select_year($year?$year:-1,'year',1, 20, 5);
			    print '</td>';
			}
			// Date due
			if (! empty($arrayfields['f.date_when']['checked']))
			{
			    print '<td class="liste_titre" align="center">';
			    if (! empty($conf->global->MAIN_LIST_FILTER_ON_DAY)) print '<input class="flat" type="text" size="1" maxlength="2" name="day_date_when" value="'.$day_date_when.'">';
			    print '<input class="flat" type="text" size="1" maxlength="2" name="month_date_when" value="'.$month_date_when.'">';
			    $formother->select_year($year_date_when?$year_date_when:-1,'year_date_when',1, 20, 5);
			    print '</td>';
			}
			// Extra fields
			if (is_array($extrafields->attribute_label) && count($extrafields->attribute_label))
			{
			    foreach($extrafields->attribute_label as $key => $val)
			    {
			        if (! empty($arrayfields["ef.".$key]['checked']))
			        {
			            $align=$extrafields->getAlignFlag($key);
			            $typeofextrafield=$extrafields->attribute_type[$key];
			            print '<td class="liste_titre'.($align?' '.$align:'').'">';
			            if (in_array($typeofextrafield, array('varchar', 'int', 'double')))
			            {
			                $crit=$val;
			                $tmpkey=preg_replace('/search_options_/','',$key);
			                $searchclass='';
                            if ('varchar' == $typeofextrafield) $searchclass='searchstring';
                            else $searchclass='searchnum';
			                print '<input class="flat'.($searchclass?' '.$searchclass:'').'" size="4" type="text" name="search_options_'.$tmpkey.'" value="'.dol_escape_htmltag($search_array_options['search_options_'.$tmpkey]).'">';
			            }
                        else
                        {
                            // for the type as 'checkbox', 'chkbxlst', 'sellist' we should use code instead of id (example: I declare a 'chkbxlst' to have a link with dictionnairy, I have to extend it with the 'code' instead 'rowid')
                            echo $extrafields->showInputField($key, $search_array_options['search_options_'.$key], '', '', 'search_');
                        }
			            print '</td>';
			        }
			    }
			}
			// Fields from hook
			$parameters=array('arrayfields'=>$arrayfields);
			$reshook=$hookmanager->executeHooks('printFieldListOption',$parameters);    // Note that $action and $object may have been modified by hook
			print $hookmanager->resPrint;
			// Date creation
			if (! empty($arrayfields['f.datec']['checked']))
			{
			    print '<td class="liste_titre">';
			    print '</td>';
			}
			// Date modification
			if (! empty($arrayfields['f.tms']['checked']))
			{
			    print '<td class="liste_titre">';
			    print '</td>';
			}
			// Action column
			print '<td class="liste_titre" align="middle">';
			$searchpicto=$form->showFilterAndCheckAddButtons(0, 'checkforselect', 1);
			print $searchpicto;
			print '</td>';
			print "</tr>\n";


			print '<tr class="liste_titre">';
			if (! empty($arrayfields['f.titre']['checked']))         print_liste_field_titre($arrayfields['f.titre']['label'],$_SERVER['PHP_SELF'],"f.titre","",$param,"",$sortfield,$sortorder);
			if (! empty($arrayfields['s.nom']['checked']))           print_liste_field_titre($arrayfields['s.nom']['label'],$_SERVER['PHP_SELF'],"s.nom","",$param,"",$sortfield,$sortorder);
			if (! empty($arrayfields['f.total']['checked']))         print_liste_field_titre($arrayfields['f.total']['label'],$_SERVER['PHP_SELF'],"f.total","",$param,'align="right"',$sortfield,$sortorder);
			if (! empty($arrayfields['f.tva']['checked']))           print_liste_field_titre($arrayfields['f.tva']['label'],$_SERVER['PHP_SELF'],"f.tva","",$param,'align="right"',$sortfield,$sortorder);
			if (! empty($arrayfields['f.total_ttc']['checked']))     print_liste_field_titre($arrayfields['f.total_ttc']['label'],$_SERVER['PHP_SELF'],"f.total_ttc","",$param,'align="right"',$sortfield,$sortorder);
			if (! empty($arrayfields['f.frequency']['checked']))     print_liste_field_titre($arrayfields['f.frequency']['label'],$_SERVER['PHP_SELF'],"f.frequency","",$param,'align="center"',$sortfield,$sortorder);
			if (! empty($arrayfields['f.nb_gen_done']['checked']))   print_liste_field_titre($arrayfields['f.nb_gen_done']['label'],$_SERVER['PHP_SELF'],"f.nb_gen_done","",$param,'align="center"',$sortfield,$sortorder);
			if (! empty($arrayfields['f.date_last_gen']['checked'])) print_liste_field_titre($arrayfields['f.date_last_gen']['label'],$_SERVER['PHP_SELF'],"f.date_last_gen","",$param,'align="center"',$sortfield,$sortorder);
			if (! empty($arrayfields['f.date_when']['checked']))     print_liste_field_titre($arrayfields['f.date_when']['label'],$_SERVER['PHP_SELF'],"f.date_when","",$param,'align="center"',$sortfield,$sortorder);
			if (! empty($arrayfields['f.datec']['checked']))         print_liste_field_titre($arrayfields['f.datec']['label'],$_SERVER['PHP_SELF'],"f.date_when","",$param,'align="center"',$sortfield,$sortorder);
			if (! empty($arrayfields['f.tms']['checked']))           print_liste_field_titre($arrayfields['f.tms']['label'],$_SERVER['PHP_SELF'],"f.date_when","",$param,'align="center"',$sortfield,$sortorder);
			print_liste_field_titre($selectedfields, $_SERVER["PHP_SELF"],"",'','','align="center"',$sortfield,$sortorder,'maxwidthsearch ')."\n";
			print "</tr>\n";


			if ($num > 0)
			{
				$var=true;
				while ($i < min($num,$limit))
				{
					$objp = $db->fetch_object($resql);

					$companystatic->id=$objp->socid;
					$companystatic->name=$objp->name;

					print '<tr class="oddeven">';

					if (! empty($arrayfields['f.titre']['checked']))
					{
					   print '<td><a href="'.$_SERVER['PHP_SELF'].'?id='.$objp->facid.'">'.img_object($langs->trans("ShowBill"),"bill").' '.$objp->titre;
					   print "</a></td>\n";
					}
					if (! empty($arrayfields['s.nom']['checked']))
					{
					   print '<td class="tdoverflowmax200">'.$companystatic->getNomUrl(1,'customer').'</td>';
					}
					if (! empty($arrayfields['f.total']['checked']))
					{
					   print '<td align="right">'.price($objp->total).'</td>'."\n";
					}
					if (! empty($arrayfields['f.tva']['checked']))
					{
					   print '<td align="right">'.price($objp->total_vat).'</td>'."\n";
					}
					if (! empty($arrayfields['f.total_ttc']['checked']))
					{
					   print '<td align="right">'.price($objp->total_ttc).'</td>'."\n";
					}
					if (! empty($arrayfields['f.frequency']['checked']))
					{
					   print '<td align="center">'.yn($objp->frequency?1:0).'</td>';
					}
					if (! empty($arrayfields['f.nb_gen_done']['checked']))
					{
					    print '<td align="center">';
					    print ($objp->frequency ? $objp->nb_gen_done.($objp->nb_gen_max>0?' / '. $objp->nb_gen_max:'') : '<span class="opacitymedium">'.$langs->trans('NA').'</span>');
					    print '</td>';
					}
					if (! empty($arrayfields['f.date_last_gen']['checked']))
					{
					   print '<td align="center">';
					   print ($objp->frequency ? dol_print_date($db->jdate($objp->date_last_gen),'day') : '<span class="opacitymedium">'.$langs->trans('NA').'</span>');
					   print '</td>';
					}
					if (! empty($arrayfields['f.date_when']['checked']))
					{
					   print '<td align="center">';
					   print ($objp->frequency ? dol_print_date($db->jdate($objp->date_when),'day') : '<span class="opacitymedium">'.$langs->trans('NA').'</span>');
					   print '</td>';
					}
					if (! empty($arrayfields['f.datec']['checked']))
					{
					   print '<td align="center">';
					   print dol_print_date($db->jdate($objp->datec),'dayhour');
					   print '</td>';
					}
					if (! empty($arrayfields['f.tms']['checked']))
					{
					   print '<td align="center">';
					   print dol_print_date($db->jdate($objp->tms),'dayhour');
					   print '</td>';
					}
					// Action column
					print '<td align="center">';
					if ($user->rights->facture->creer)
					{
				        if (empty($objp->frequency) || $db->jdate($objp->date_when) <= $today)
				        {
                            print '<a href="'.DOL_URL_ROOT.'/compta/facture/card.php?action=create&amp;socid='.$objp->socid.'&amp;fac_rec='.$objp->facid.'">';
                            print $langs->trans("CreateBill").'</a>';
				        }
				        else
				        {
				            print $langs->trans("DateIsNotEnough");
				        }
					}
					else
					{
					    print "&nbsp;";
					}
					print "</td>";
					print "</tr>\n";
					$i++;
				}
			}
			else
			{
			    $colspan=1;
			    foreach($arrayfields as $key => $val) { if (! empty($val['checked'])) $colspan++; }
			    print '<tr><td colspan="'.$colspan.'" class="opacitymedium">'.$langs->trans("NoRecordFound").'</td></tr>';
			}

			print "</table>";
			print "</div>";
			print "</form>";

			$db->free($resql);
		}
		else
		{
			dol_print_error($db);
		}
	}

=======
>>>>>>> 7a1a2cf9
}

llxFooter();

$db->close();<|MERGE_RESOLUTION|>--- conflicted
+++ resolved
@@ -8,11 +8,8 @@
  * Copyright (C) 2012      Cedric Salvador      <csalvador@gpcsolutions.fr>
  * Copyright (C) 2015      Alexandre Spangaro   <aspangaro.dolibarr@gmail.com>
  * Copyright (C) 2016      Meziane Sof		<virtualsof@yahoo.fr>
-<<<<<<< HEAD
+ * Copyright (C) 2017       Frédéric France         <frederic.france@netlogic.fr>
  * Copyright (C) 2017      Ferran Marcet        <fmarcet@2byte.es>
-=======
- * Copyright (C) 2017       Frédéric France         <frederic.france@netlogic.fr>
->>>>>>> 7a1a2cf9
  *
  * This program is free software; you can redistribute it and/or modify
  * it under the terms of the GNU General Public License as published by
@@ -1748,7 +1745,6 @@
 		print '</div></div>';
 
 	}
-<<<<<<< HEAD
 	else
 	{
 		/*
@@ -2112,8 +2108,6 @@
 		}
 	}
 
-=======
->>>>>>> 7a1a2cf9
 }
 
 llxFooter();
