--- conflicted
+++ resolved
@@ -127,138 +127,9 @@
  * Actions
  */
 
-<<<<<<< HEAD
 $parameters = array('socid' => $socid);
 $reshook = $hookmanager->executeHooks('doActions', $parameters, $object, $action); // Note that $action and $object may have been modified by some hooks
 if ($reshook < 0) setEventMessages($hookmanager->error, $hookmanager->errors, 'errors');
-=======
-// Set note
-include DOL_DOCUMENT_ROOT.'/core/actions_setnotes.inc.php';	// Must be include, not include_once
-
-include DOL_DOCUMENT_ROOT.'/core/actions_lineupdown.inc.php';	// Must be include, not include_once
-
-if (GETPOST('cancel')) $action='';
-
-// Create predefined invoice
-if ($action == 'add')
-{
-	if (! GETPOST('titre'))
-	{
-		setEventMessages($langs->transnoentities("ErrorFieldRequired",$langs->trans("Title")), null, 'errors');
-		$action = "create";
-		$error++;
-	}
-
-	$frequency=GETPOST('frequency', 'int');
-	$reyear=GETPOST('reyear');
-	$remonth=GETPOST('remonth');
-	$reday=GETPOST('reday');
-	$rehour=GETPOST('rehour');
-	$remin=GETPOST('remin');
-	$nb_gen_max=GETPOST('nb_gen_max', 'int');
-	//if (empty($nb_gen_max)) $nb_gen_max =0;
-
-	if (GETPOST('frequency'))
-	{
-		if (empty($reyear) || empty($remonth) || empty($reday))
-		{
-			setEventMessages($langs->transnoentities("ErrorFieldRequired",$langs->trans("Date")), null, 'errors');
-			$action = "create";
-			$error++;
-		}
-		if ($nb_gen_max === '')
-		{
-			setEventMessages($langs->transnoentities("ErrorFieldRequired",$langs->trans("MaxPeriodNumber")), null, 'errors');
-			$action = "create";
-			$error++;
-		}
-	}
-
-	if (! $error)
-	{
-		$object->titre = GETPOST('titre', 'alpha');
-		$object->note_private = GETPOST('note_private');
-		$object->note_public  = GETPOST('note_public');
-		$object->usenewprice = GETPOST('usenewprice');
-
-		$object->frequency = $frequency;
-		$object->unit_frequency = GETPOST('unit_frequency', 'alpha');
-		$object->nb_gen_max = $nb_gen_max;
-		$object->auto_validate = GETPOST('auto_validate', 'int');
-
-		$object->fk_project = $projectid;
-
-		$date_next_execution = dol_mktime($rehour, $remin, 0, $remonth, $reday, $reyear);
-		$object->date_when = $date_next_execution;
-
-		// Get first contract linked to invoice used to generate template
-		if ($id > 0)
-		{
-            $srcObject = new Facture($db);
-            $srcObject->fetch(GETPOST('facid','int'));
-
-            $srcObject->fetchObjectLinked();
-
-            if (! empty($srcObject->linkedObjectsIds['contrat']))
-            {
-                $contractidid = reset($srcObject->linkedObjectsIds['contrat']);
-
-                $object->origin = 'contrat';
-                $object->origin_id = $contractidid;
-                $object->linked_objects[$object->origin] = $object->origin_id;
-            }
-		}
-
-		$db->begin();
-
-		$oldinvoice = new Facture($db);
-		$oldinvoice->fetch($id);
-
-		$result = $object->create($user, $oldinvoice->id);
-		if ($result > 0)
-		{
-			$result=$oldinvoice->delete(0, 1);
-			if ($result < 0)
-			{
-			    $error++;
-    		    setEventMessages($oldinvoice->error, $oldinvoice->errors, 'errors');
-    		    $action = "create";
-			}
-		}
-		else
-		{
-		    $error++;
-		    setEventMessages($object->error, $object->errors, 'errors');
-		    $action = "create";
-		}
-
-		if (! $error)
-		{
-			$db->commit();
-
-			header("Location: " . $_SERVER['PHP_SELF'] . '?facid=' . $object->id);
-   			exit;
-		}
-		else
-		{
-		    $db->rollback();
-
-		    $error++;
-			setEventMessages($object->error, $object->errors, 'errors');
-			$action = "create";
-		}
-	}
-}
-
-// Delete
-if ($action == 'delete' && $user->rights->facture->supprimer)
-{
-	$object->delete();
-	header("Location: " . $_SERVER['PHP_SELF'] );
-	exit;
-}
-
->>>>>>> a605e0b9
 
 if (empty($reshook))
 {
@@ -288,7 +159,6 @@
         $search_frequency='';
         $search_array_options=array();
     }
-<<<<<<< HEAD
     
     // Create predefined invoice
     if ($action == 'add')
@@ -399,63 +269,6 @@
     			$action = "create";
     		}
     	}
-=======
-}
-// Set bank account
-elseif ($action == 'setbankaccount' && $user->rights->facture->creer)
-{
-    $result=$object->setBankAccount(GETPOST('fk_account', 'int'));
-}
-// Set frequency and unit frequency
-elseif ($action == 'setfrequency' && $user->rights->facture->creer)
-{
-	$object->setFrequencyAndUnit(GETPOST('frequency', 'int'), GETPOST('unit_frequency', 'alpha'));
-}
-// Set next date of execution
-elseif ($action == 'setdate_when' && $user->rights->facture->creer)
-{
-	$date = dol_mktime(GETPOST('date_whenhour'), GETPOST('date_whenmin'), 0, GETPOST('date_whenmonth'), GETPOST('date_whenday'), GETPOST('date_whenyear'));
-	if (!empty($date)) $object->setNextDate($date);
-}
-// Set max period
-elseif ($action == 'setnb_gen_max' && $user->rights->facture->creer)
-{
-	$object->setMaxPeriod(GETPOST('nb_gen_max', 'int'));
-}
-// Set auto validate
-elseif ($action == 'setauto_validate' && $user->rights->facture->creer)
-{
-	$object->setAutoValidate(GETPOST('auto_validate', 'int'));
-}
-
-// Delete line
-if ($action == 'confirm_deleteline' && $confirm == 'yes' && $user->rights->facture->creer)
-{
-    $object->fetch($id);
-    $object->fetch_thirdparty();
-
-    $db->begin();
-
-    $line=new FactureLigneRec($db);
-
-    // For triggers
-    $line->id = $lineid;
-
-    if ($line->delete() > 0)
-    {
-        $result=$object->update_price(1);
-
-        if ($result > 0)
-        {
-            $db->commit();
-            $object->fetch($object->id);    // Reload lines
-        }
-        else
-        {
-            $db->rollback();
-            setEventMessages($db->lasterror(), null, 'errors');
-        }
->>>>>>> a605e0b9
     }
     
     // Delete
@@ -557,7 +370,6 @@
     		setEventMessages($line->error, $line->errors, 'errors');
     	}
     }
-<<<<<<< HEAD
     
     // Add a new line
     if ($action == 'addline' && $user->rights->facture->creer)
@@ -647,63 +459,6 @@
     	// Ecrase $base_price_type par celui du produit
     	// Replaces $fk_unit with the product's
     	if (! empty($idprod))
-=======
-
-    if (! $error && ($qty >= 0) && (! empty($product_desc) || ! empty($idprod))) {
-        $ret = $object->fetch($id);
-        if ($ret < 0) {
-            dol_print_error($db, $object->error);
-            exit();
-        }
-        $ret = $object->fetch_thirdparty();
-
-        // Clean parameters
-        $date_start = dol_mktime(GETPOST('date_start' . $predef . 'hour'), GETPOST('date_start' . $predef . 'min'), GETPOST('date_start' . $predef . 'sec'), GETPOST('date_start' . $predef . 'month'), GETPOST('date_start' . $predef . 'day'), GETPOST('date_start' . $predef . 'year'));
-        $date_end = dol_mktime(GETPOST('date_end' . $predef . 'hour'), GETPOST('date_end' . $predef . 'min'), GETPOST('date_end' . $predef . 'sec'), GETPOST('date_end' . $predef . 'month'), GETPOST('date_end' . $predef . 'day'), GETPOST('date_end' . $predef . 'year'));
-        $price_base_type = (GETPOST('price_base_type', 'alpha') ? GETPOST('price_base_type', 'alpha') : 'HT');
-
-        // Define special_code for special lines
-        $special_code = 0;
-        // if (empty($_POST['qty'])) $special_code=3; // Options should not exists on invoices
-
-        // Ecrase $pu par celui du produit
-        // Ecrase $desc par celui du produit
-        // Ecrase $txtva par celui du produit
-        // Ecrase $base_price_type par celui du produit
-        // Replaces $fk_unit with the product's
-        if (! empty($idprod))
-        {
-            $prod = new Product($db);
-            $prod->fetch($idprod);
-
-            $label = ((GETPOST('product_label') && GETPOST('product_label') != $prod->label) ? GETPOST('product_label') : '');
-
-            // Update if prices fields are defined
-            $tva_tx = get_default_tva($mysoc, $object->thirdparty, $prod->id);
-            $tva_npr = get_default_npr($mysoc, $object->thirdparty, $prod->id);
-            if (empty($tva_tx)) $tva_npr=0;
-
-            $pu_ht = $prod->price;
-            $pu_ttc = $prod->price_ttc;
-            $price_min = $prod->price_min;
-            $price_base_type = $prod->price_base_type;
-
-            // We define price for product
-            if (! empty($conf->global->PRODUIT_MULTIPRICES) && ! empty($object->thirdparty->price_level))
-            {
-                $pu_ht = $prod->multiprices[$object->thirdparty->price_level];
-                $pu_ttc = $prod->multiprices_ttc[$object->thirdparty->price_level];
-                $price_min = $prod->multiprices_min[$object->thirdparty->price_level];
-                $price_base_type = $prod->multiprices_base_type[$object->thirdparty->price_level];
-                if (! empty($conf->global->PRODUIT_MULTIPRICES_USE_VAT_PER_LEVEL))  // using this option is a bug. kept for backward compatibility
-                {
-                    if (isset($prod->multiprices_tva_tx[$object->thirdparty->price_level])) $tva_tx=$prod->multiprices_tva_tx[$object->thirdparty->price_level];
-                    if (isset($prod->multiprices_recuperableonly[$object->thirdparty->price_level])) $tva_npr=$prod->multiprices_recuperableonly[$object->thirdparty->price_level];
-                    if (empty($tva_tx)) $tva_npr=0;
-                }
-            }
-            elseif (! empty($conf->global->PRODUIT_CUSTOMER_PRICES))
->>>>>>> a605e0b9
             {
     		$prod = new Product($db);
     		$prod->fetch($idprod);
@@ -975,7 +730,6 @@
     
             if (GETPOST('progress') < $percent)
             {
-<<<<<<< HEAD
                 $mesg = '<div class="warning">' . $langs->trans("CantBeLessThanMinPercent") . '</div>';
                 setEventMessages($mesg, null, 'warnings');
                 $error++;
@@ -985,87 +739,6 @@
             // Check minimum price
             $productid = GETPOST('productid', 'int');
             if (! empty($productid))
-=======
-                if ($price_base_type != 'HT')
-                {
-                    $pu_ht = price2num($pu_ttc / (1 + ($tva_tx / 100)), 'MU');
-                }
-                else
-                {
-                    $pu_ttc = price2num($pu_ht * (1 + ($tva_tx / 100)), 'MU');
-                }
-            }
-
-            $desc = '';
-
-            // Define output language
-            if (! empty($conf->global->MAIN_MULTILANGS) && ! empty($conf->global->PRODUIT_TEXTS_IN_THIRDPARTY_LANGUAGE)) {
-                $outputlangs = $langs;
-                $newlang = '';
-                if (empty($newlang) && GETPOST('lang_id'))
-                    $newlang = GETPOST('lang_id');
-                    if (empty($newlang))
-                        $newlang = $object->thirdparty->default_lang;
-                        if (! empty($newlang)) {
-                            $outputlangs = new Translate("", $conf);
-                            $outputlangs->setDefaultLang($newlang);
-                        }
-
-                        $desc = (! empty($prod->multilangs [$outputlangs->defaultlang] ["description"])) ? $prod->multilangs [$outputlangs->defaultlang] ["description"] : $prod->description;
-            } else {
-                $desc = $prod->description;
-            }
-
-            $desc = dol_concatdesc($desc, $product_desc);
-
-            // Add custom code and origin country into description
-            if (empty($conf->global->MAIN_PRODUCT_DISABLE_CUSTOMCOUNTRYCODE) && (! empty($prod->customcode) || ! empty($prod->country_code))) {
-                $tmptxt = '(';
-                if (! empty($prod->customcode))
-                    $tmptxt .= $langs->transnoentitiesnoconv("CustomCode") . ': ' . $prod->customcode;
-                    if (! empty($prod->customcode) && ! empty($prod->country_code))
-                        $tmptxt .= ' - ';
-                        if (! empty($prod->country_code))
-                            $tmptxt .= $langs->transnoentitiesnoconv("CountryOrigin") . ': ' . getCountry($prod->country_code, 0, $db, $langs, 0);
-                            $tmptxt .= ')';
-                            $desc = dol_concatdesc($desc, $tmptxt);
-            }
-
-            $type = $prod->type;
-            $fk_unit = $prod->fk_unit;
-        } else {
-            $pu_ht = price2num($price_ht, 'MU');
-            $pu_ttc = price2num(GETPOST('price_ttc'), 'MU');
-            $tva_npr = (preg_match('/\*/', $tva_tx) ? 1 : 0);
-            $tva_tx = str_replace('*', '', $tva_tx);
-            if (empty($tva_tx)) $tva_npr=0;
-            $label = (GETPOST('product_label') ? GETPOST('product_label') : '');
-            $desc = $product_desc;
-            $type = GETPOST('type');
-            $fk_unit= GETPOST('units', 'alpha');
-        }
-
-        // Margin
-        $fournprice = price2num(GETPOST('fournprice' . $predef) ? GETPOST('fournprice' . $predef) : '');
-        $buyingprice = price2num(GETPOST('buying_price' . $predef) != '' ? GETPOST('buying_price' . $predef) : '');    // If buying_price is '0', we must keep this value
-
-        // Local Taxes
-        $localtax1_tx = get_localtax($tva_tx, 1, $object->thirdparty, $mysoc, $tva_npr);
-        $localtax2_tx = get_localtax($tva_tx, 2, $object->thirdparty, $mysoc, $tva_npr);
-
-        $info_bits = 0;
-        if ($tva_npr)
-            $info_bits |= 0x01;
-
-        if (! empty($price_min) && (price2num($pu_ht) * (1 - price2num($remise_percent) / 100) < price2num($price_min))) {
-            $mesg = $langs->trans("CantBeLessThanMinPrice", price(price2num($price_min, 'MU'), 0, $langs, 0, 0, - 1, $conf->currency));
-            setEventMessages($mesg, null, 'errors');
-        } else {
-            // Insert line
-            $result = $object->addline($desc, $pu_ht, $qty, $tva_tx, $idprod, $remise_percent, $price_base_type, $info_bits, '', $pu_ttc, $type, - 1, $special_code, $label, $fk_unit);
-
-            if ($result > 0)
->>>>>>> a605e0b9
             {
     		$product = new Product($db);
     		$product->fetch($productid);
@@ -1083,52 +756,6 @@
                         setEventMessages($langs->trans("CantBeLessThanMinPrice", price(price2num($price_min, 'MU'), 0, $langs, 0, 0, - 1, $conf->currency)), null, 'errors');
                         $error ++;
                     }
-<<<<<<< HEAD
-=======
-                    $model=$object->modelpdf;
-                    $ret = $object->fetch($id); // Reload to get new records
-
-                    $result = $object->generateDocument($model, $outputlangs, $hidedetails, $hidedesc, $hideref);
-                    if ($result < 0) setEventMessages($object->error, $object->errors, 'errors');
-                }*/
-                $object->fetch($object->id);    // Reload lines
-
-                unset($_POST['prod_entry_mode']);
-
-                unset($_POST['qty']);
-                unset($_POST['type']);
-                unset($_POST['remise_percent']);
-                unset($_POST['price_ht']);
-                unset($_POST['multicurrency_price_ht']);
-                unset($_POST['price_ttc']);
-                unset($_POST['tva_tx']);
-                unset($_POST['product_ref']);
-                unset($_POST['product_label']);
-                unset($_POST['product_desc']);
-                unset($_POST['fournprice']);
-                unset($_POST['buying_price']);
-                unset($_POST['np_marginRate']);
-                unset($_POST['np_markRate']);
-                unset($_POST['dp_desc']);
-                unset($_POST['idprod']);
-                unset($_POST['units']);
-
-                unset($_POST['date_starthour']);
-                unset($_POST['date_startmin']);
-                unset($_POST['date_startsec']);
-                unset($_POST['date_startday']);
-                unset($_POST['date_startmonth']);
-                unset($_POST['date_startyear']);
-                unset($_POST['date_endhour']);
-                unset($_POST['date_endmin']);
-                unset($_POST['date_endsec']);
-                unset($_POST['date_endday']);
-                unset($_POST['date_endmonth']);
-                unset($_POST['date_endyear']);
-
-                unset($_POST['situations']);
-                unset($_POST['progress']);
->>>>>>> a605e0b9
             } else {
                 $type = GETPOST('type');
                 $label = (GETPOST('product_label') ? GETPOST('product_label') : '');
@@ -1139,83 +766,10 @@
                     $error ++;
                 }
             }
-<<<<<<< HEAD
             if ($qty < 0) {
                 $langs->load("errors");
                 setEventMessages($langs->trans('ErrorQtyForCustomerInvoiceCantBeNegative'), null, 'errors');
                 $error ++;
-=======
-        }
-        if ($qty < 0) {
-            $langs->load("errors");
-            setEventMessages($langs->trans('ErrorQtyForCustomerInvoiceCantBeNegative'), null, 'errors');
-            $error ++;
-        }
-
-        // Update line
-        if (! $error) {
-            $result = $object->updateline(GETPOST('lineid'), $description, $pu_ht, $qty,
-                $vat_rate, GETPOST('productid'), GETPOST('remise_percent'), 'HT', $info_bits, 0, 0, $type,
-                0, $special_code, $label, GETPOST('units'));
-
-            if ($result >= 0) {
-                /*if (empty($conf->global->MAIN_DISABLE_PDF_AUTOUPDATE)) {
-                    // Define output language
-                    $outputlangs = $langs;
-                    $newlang = '';
-                    if ($conf->global->MAIN_MULTILANGS && empty($newlang) && GETPOST('lang_id'))
-                        $newlang = GETPOST('lang_id');
-                        if ($conf->global->MAIN_MULTILANGS && empty($newlang))
-                            $newlang = $object->thirdparty->default_lang;
-                            if (! empty($newlang)) {
-                                $outputlangs = new Translate("", $conf);
-                                $outputlangs->setDefaultLang($newlang);
-                            }
-
-                            $ret = $object->fetch($id); // Reload to get new records
-                            $object->generateDocument($object->modelpdf, $outputlangs, $hidedetails, $hidedesc, $hideref);
-                }*/
-
-                $object->fetch($object->id);    // Reload lines
-
-                unset($_POST['qty']);
-                unset($_POST['type']);
-                unset($_POST['productid']);
-                unset($_POST['remise_percent']);
-                unset($_POST['price_ht']);
-                unset($_POST['multicurrency_price_ht']);
-                unset($_POST['price_ttc']);
-                unset($_POST['tva_tx']);
-                unset($_POST['product_ref']);
-                unset($_POST['product_label']);
-                unset($_POST['product_desc']);
-                unset($_POST['fournprice']);
-                unset($_POST['buying_price']);
-                unset($_POST['np_marginRate']);
-                unset($_POST['np_markRate']);
-
-                unset($_POST['dp_desc']);
-                unset($_POST['idprod']);
-                unset($_POST['units']);
-
-                unset($_POST['date_starthour']);
-                unset($_POST['date_startmin']);
-                unset($_POST['date_startsec']);
-                unset($_POST['date_startday']);
-                unset($_POST['date_startmonth']);
-                unset($_POST['date_startyear']);
-                unset($_POST['date_endhour']);
-                unset($_POST['date_endmin']);
-                unset($_POST['date_endsec']);
-                unset($_POST['date_endday']);
-                unset($_POST['date_endmonth']);
-                unset($_POST['date_endyear']);
-
-                unset($_POST['situations']);
-                unset($_POST['progress']);
-            } else {
-                setEventMessages($object->error, $object->errors, 'errors');
->>>>>>> a605e0b9
             }
     
             // Update line
@@ -1320,7 +874,7 @@
 $now = dol_now();
 $tmparray=dol_getdate($now);
 $today = dol_mktime(23,59,59,$tmparray['mon'],$tmparray['mday'],$tmparray['year']);   // Today is last second of current day
-
+	  
 
 /*
  * Create mode
@@ -1332,17 +886,12 @@
 	$object = new Facture($db);   // Source invoice
 	$product_static = new Product($db);
 	$formproject = new FormProjets($db);
-
+	
 	if ($object->fetch($id, $ref) > 0)
 	{
 		$result = $object->getLinesArray();
-<<<<<<< HEAD
 				
 		print '<form action="'.$_SERVER["PHP_SELF"].'" method="POST">';
-=======
-
-	    print '<form action="fiche-rec.php" method="post">';
->>>>>>> a605e0b9
 		print '<input type="hidden" name="token" value="'.$_SESSION['newtoken'].'">';
 		print '<input type="hidden" name="action" value="add">';
 		print '<input type="hidden" name="facid" value="'.$object->id.'">';
@@ -1375,7 +924,7 @@
 		print '<tr><td>'.$langs->trans("NotePrivate").'</td><td valign="top">';
 		print '<textarea class="flat centpercent" name="note_private" wrap="soft" rows="'.ROWS_4.'"></textarea>';
 		print '</td></tr>';
-
+		
 		// Author
 		print "<tr><td>".$langs->trans("Author")."</td><td>".$user->getFullName($langs)."</td></tr>";
 
@@ -1390,7 +939,6 @@
 		print "</td></tr>";
 
 		// Project
-<<<<<<< HEAD
 		if (! empty($conf->projet->enabled) && is_object($object->thirdparty) && $object->thirdparty->id > 0)
 		{
 			$projectid = $object->fk_project;
@@ -1401,18 +949,6 @@
 			print '</td></tr>';
 		}
     	
-=======
-    	if (! empty($conf->projet->enabled) && is_object($object->thirdparty) && $object->thirdparty->id > 0)
-    	{
-    	    $projectid = $object->fk_project;
-    		$langs->load('projects');
-    		print '<tr><td>' . $langs->trans('Project') . '</td><td>';
-    		$numprojet = $formproject->select_projects($socid, $projectid, 'projectid', 0);
-    		print ' &nbsp; <a href="'.DOL_URL_ROOT.'/projet/card.php?socid=' . $soc->id . '&action=create&status=1&backtopage='.urlencode($_SERVER["PHP_SELF"].'?action=create&socid='.$soc->id).'">' . $langs->trans("AddProject") . '</a>';
-    		print '</td></tr>';
-    	}
-
->>>>>>> a605e0b9
 		// Bank account
 		if ($object->fk_account > 0)
 		{
@@ -1425,24 +961,24 @@
 
 		print '<br><br>';
 
-
+		
 		// Autogeneration
 		$title = $langs->trans("Recurrence");
 		print load_fiche_titre($title, '', 'calendar');
-
+		
 		print '<table class="border" width="100%">';
-
+		
 		// Frequency
 		print '<tr><td class="titlefieldcreate">'.$form->textwithpicto($langs->trans("Frequency"), $langs->transnoentitiesnoconv('toolTipFrequency'))."</td><td>";
 		print "<input type='text' name='frequency' value='".GETPOST('frequency', 'int')."' size='5' />&nbsp;".$form->selectarray('unit_frequency', array('d'=>$langs->trans('Day'), 'm'=>$langs->trans('Month'), 'y'=>$langs->trans('Year')), (GETPOST('unit_frequency')?GETPOST('unit_frequency'):'m'));
 		print "</td></tr>";
-
+		
 		// First date of execution for cron
 		print "<tr><td>".$langs->trans('NextDateToExecution')."</td><td>";
 		$date_next_execution = isset($date_next_execution) ? $date_next_execution : (GETPOST('remonth') ? dol_mktime(12, 0, 0, GETPOST('remonth'), GETPOST('reday'), GETPOST('reyear')) : -1);
 		print $form->select_date($date_next_execution, '', 1, 1, '', "add", 1, 1, 1);
 		print "</td></tr>";
-
+		
 		// Number max of generation
 		print "<tr><td>".$langs->trans("MaxPeriodNumber")."</td><td>";
 		print '<input type="text" name="nb_gen_max" value="'.GETPOST('nb_gen_max').'" size="5" />';
@@ -1478,9 +1014,9 @@
 		    $disableremove=1;
 		    $ret = $object->printObjectLines('', $mysoc, $soc, $lineid, 0);      // No date selector for template invoice
 		}
-
+		
 		print "</table>\n";
-
+				
 		print '</td></tr>';
 
 		if ($flag_price_may_change)
@@ -1521,7 +1057,6 @@
 			$formconfirm = $form->formconfirm($_SERVER["PHP_SELF"] . '?id=' . $object->id . '&lineid=' . $lineid, $langs->trans('DeleteProductLine'), $langs->trans('ConfirmDeleteProductLine'), 'confirm_deleteline', '', 'no', 1);
 		}
 
-<<<<<<< HEAD
 		// Confirm delete of repeatable invoice
 		if ($action == 'ask_deleteinvoice') {
 			$formconfirm = $form->formconfirm($_SERVER["PHP_SELF"] . '?id=' . $object->id, $langs->trans('DeleteRepeatableInvoice'), $langs->trans('ConfirmDeleteRepeatableInvoice'), 'confirm_deleteinvoice', '', 'no', 1);
@@ -1529,13 +1064,9 @@
 
 		print $formconfirm;
     	
-=======
-    	print $formconfirm;
-
->>>>>>> a605e0b9
 		$author = new User($db);
 		$author->fetch($object->user_author);
-
+		
 		$head=array();
 		$h=0;
 		$head[$h][0] = $_SERVER["PHP_SELF"].'?id='.$object->id;
@@ -1610,12 +1141,7 @@
 		$morehtmlref = $form->editfieldval($langs->trans("Ref"), 'ref', $object->ref, $object, $user->rights->facture->creer, 'string');
 		print $form->showrefnav($object, 'ref', $linkback, 1, 'titre', 'none', $morehtmlref);
 		print '</td></tr>';
-<<<<<<< HEAD
-		
-=======
-
-
->>>>>>> a605e0b9
+		
 		print '<tr><td>'.$langs->trans("Customer").'</td>';
 		print '<td colspan="3">'.$object->thirdparty->getNomUrl(1,'customer').'</td></tr>';
         */
@@ -1681,7 +1207,7 @@
 		print $form->editfieldval($langs->trans("NotePublic"), 'note_public', $object->note_public, $object, $user->rights->facture->creer, 'textarea:'.ROWS_4.':60');
 		print '</td>';
 		print '</tr>';
-
+		
 		// Note private
 		print '<tr><td>';
 		print $form->editfieldkey($langs->trans("NotePrivate"), 'note_private', $object->note_private, $object, $user->rights->facture->creer);
@@ -1689,7 +1215,7 @@
 		print $form->editfieldval($langs->trans("NotePrivate"), 'note_private', $object->note_private, $object, $user->rights->facture->creer, 'textarea:'.ROWS_4.':60');
 		print '</td>';
 		print '</tr>';
-
+		
 		// Project
 		/*
 		if (! empty($conf->projet->enabled))
@@ -1697,7 +1223,7 @@
 			$langs->load('projects');
 			print '<tr>';
 			print '<td>';
-
+	
 			print '<table class="nobordernopadding" width="100%"><tr><td>';
 			print $langs->trans('Project');
 			print '</td>';
@@ -1707,7 +1233,7 @@
 				print '</a></td>';
 			}
 			print '</tr></table>';
-
+	
 			print '</td><td colspan="3">';
 			if ($action == 'classify') {
 				$form->form_project($_SERVER['PHP_SELF'] . '?facid=' . $object->id, $object->socid, $object->fk_project, 'projectid', 0, 0, 1);
@@ -1752,7 +1278,7 @@
 		 */
 		$title = $langs->trans("Recurrence");
 		print load_fiche_titre($title, '', 'calendar');
-
+		
 		print '<table class="border" width="100%">';
 
 		// if "frequency" is empty or = 0, the reccurence is disabled
@@ -1776,7 +1302,7 @@
 			print '<td align="left"><input type="submit" class="button" value="'.$langs->trans("Modify").'"></td>';
 			print '</tr></table></form>';
 		}
-		else
+		else 
 		{
 		    	if ($object->frequency > 0)
 		    	{
@@ -1788,7 +1314,7 @@
 			}
 		}
 		print '</td></tr>';
-
+		
 		// Date when
 		print '<tr><td>';
 		if ($action == 'date_when' || $object->frequency > 0)
@@ -1806,7 +1332,7 @@
 		}
 		print '</td>';
 		print '</tr>';
-
+				
 		// Max period / Rest period
 		print '<tr><td>';
 		if ($action == 'nb_gen_max' || $object->frequency > 0)
@@ -1828,7 +1354,7 @@
 		}
 		print '</td>';
 		print '</tr>';
-
+		
 		// Status of generated invoices
 		print '<tr><td>';
 		if ($action == 'auto_validate' || $object->frequency > 0)
@@ -1843,15 +1369,9 @@
 		}
 		print '</td>';
 		print '</tr>';
-
+		
 		print '</table>';
-<<<<<<< HEAD
-		
-=======
-
-    	print '<br>';
-
->>>>>>> a605e0b9
+		
     	// Frequencry/Recurring section
     	if ($object->frequency > 0)
     	{
@@ -1859,25 +1379,19 @@
 		
     	    if (empty($conf->cron->enabled))
     		{
-    			print info_admin($langs->trans("EnableAndSetupModuleCron", $langs->transnoentitiesnoconv("Module2300Name")));
-    		}
-<<<<<<< HEAD
+    			print info_admin($langs->trans("EnableAndSetupModuleCron", $langs->transnoentitiesnoconv("Module2300Name")));	
+    		}
     		
             print '<div class="underbanner clearboth"></div>';
             print '<table class="border centpercent">';
     		
-=======
-
-    		print '<table class="border" width="100%">';
-
->>>>>>> a605e0b9
     		// Nb of generation already done
     		print '<tr><td style="width: 50%">'.$langs->trans("NbOfGenerationDone").'</td>';
     		print '<td>';
     		print $object->nb_gen_done?$object->nb_gen_done:'0';
     		print '</td>';
     		print '</tr>';
-
+    		
     		// Date last
     		print '<tr><td>';
     		print $langs->trans("DateLastGeneration");
@@ -1885,11 +1399,10 @@
     		print dol_print_date($object->date_last_gen, 'dayhour');
     		print '</td>';
     		print '</tr>';
-
+    		
     		print '</table>';
-
+    		
     		print '<br>';
-<<<<<<< HEAD
 		}		
 		
 		print '</div>';
@@ -1899,10 +1412,6 @@
 		print '<div class="clearboth"></div><br>';
 		
 		
-=======
-		}
-
->>>>>>> a605e0b9
 		// Lines
 		print '	<form name="addproduct" id="addproduct" action="' . $_SERVER["PHP_SELF"] . '?id=' . $object->id . (($action != 'editline') ? '#add' : '#line_' . GETPOST('lineid')) . '" method="POST">
         	<input type="hidden" name="token" value="' . $_SESSION ['newtoken'] . '">
@@ -1910,11 +1419,11 @@
         	<input type="hidden" name="mode" value="">
         	<input type="hidden" name="id" value="' . $object->id . '">
         	';
-
+		
 		if (! empty($conf->use_javascript_ajax) && $object->statut == 0) {
 		    include DOL_DOCUMENT_ROOT . '/core/tpl/ajaxrow.tpl.php';
 		}
-
+		
 		print '<table id="tablelines" class="noborder noshadow" width="100%">';
 		// Show object lines
 		if (! empty($object->lines))
@@ -1923,28 +1432,28 @@
 		    //$disablemove=1;
 		    $ret = $object->printObjectLines($action, $mysoc, $soc, $lineid, 0);      // No date selector for template invoice
 		}
-
+		
 		// Form to add new line
 		if ($object->statut == 0 && $user->rights->facture->creer && $action != 'valid' && $action != 'editline')
 		{
 		    if ($action != 'editline')
 		    {
     		    $var = true;
-
+    		
     		    // Add free products/services
-    		    $object->formAddObjectLine(0, $mysoc, $soc);                          // No date selector for template invoice
-
+    		    $object->formAddObjectLine(0, $mysoc, $soc);                          // No date selector for template invoice  
+    		
     		    $parameters = array();
     		    $reshook = $hookmanager->executeHooks('formAddObjectLine', $parameters, $object, $action); // Note that $action and $object may have been modified by hook
 		    }
 		}
-
+		
 		print "</table>\n";
-
+		
 		print "</form>\n";
 
 		dol_fiche_end();
-
+		
 
 		/**
 		 * Barre d'actions
@@ -1984,12 +1493,11 @@
 		}
 
 		print '</div>';
-
-
+		
+		
 
 		print '<div class="fichecenter"><div class="fichehalfleft">';
 		print '<a name="builddoc"></a>'; // ancre
-<<<<<<< HEAD
 		
 		
 		// Show links to link elements
@@ -1998,12 +1506,6 @@
 		$somethingshown = $form->showLinkedObjectBlock($object, $linktoelem);
 		
 		
-=======
-
-		// Linked object block
-		$somethingshown = $form->showLinkedObjectBlock($object);
-
->>>>>>> a605e0b9
         print '</div></div>';
 
 	}
@@ -2051,10 +1553,9 @@
 		else if ($year_date_when > 0)
 		{
 		    $sql.= " AND f.date_when BETWEEN '".$db->idate(dol_get_first_day($year_date_when,1,false))."' AND '".$db->idate(dol_get_last_day($year_date_when,12,false))."'";
-		}
+		}        
 
 		$nbtotalofrecords = 0;
-<<<<<<< HEAD
         	if (empty($conf->global->MAIN_DISABLE_FULL_SCANLIST))
         	{
         		$result = $db->query($sql);
@@ -2064,22 +1565,11 @@
         	$sql.= $db->order($sortfield, $sortorder);
         	$sql.= $db->plimit($limit+1,$offset);
 		
-=======
-        if (empty($conf->global->MAIN_DISABLE_FULL_SCANLIST))
-        {
-        	$result = $db->query($sql);
-        	$nbtotalofrecords = $db->num_rows($result);
-        }
-
-        $sql.= $db->order($sortfield, $sortorder);
-        $sql.= $db->plimit($limit+1,$offset);
-
->>>>>>> a605e0b9
 		$resql = $db->query($sql);
 		if ($resql)
 		{
 			$num = $db->num_rows($resql);
-
+			
 			$param='&socid='.$socid;
             		if (! empty($contextpage) && $contextpage != $_SERVER["PHP_SELF"]) $param.='&contextpage='.$contextpage;
 			if ($limit > 0 && $limit != $conf->liste_limit) $param.='&limit='.$limit;
@@ -2104,9 +1594,9 @@
 			    $tmpkey=preg_replace('/search_options_/','',$key);
 			    if ($val != '') $param.='&search_options_'.$tmpkey.'='.urlencode($val);
 			}
-
+			
 			$massactionbutton=$form->selectMassAction('', $massaction == 'presend' ? array() : array('presend'=>$langs->trans("SendByMail"), 'builddoc'=>$langs->trans("PDFMerge")));
-
+				
             print '<form method="POST" name="searchFormList" action="'.$_SERVER["PHP_SELF"].'">'."\n";
             if ($optioncss != '') print '<input type="hidden" name="optioncss" value="'.$optioncss.'">';
         	print '<input type="hidden" name="token" value="'.$_SESSION['newtoken'].'">';
@@ -2133,7 +1623,7 @@
 			print_liste_field_titre('');		// Field may contains ling text
 			print "</tr>\n";
 
-
+			
 			// Filters lines
 			print '<tr class="liste_titre">';
 			// Ref
@@ -2239,8 +1729,8 @@
 			print $searchpitco;
 			print '</td>';
 			print "</tr>\n";
-
-
+			
+			
 			if ($num > 0)
 			{
 				$var=true;
@@ -2264,7 +1754,7 @@
 					print '<td align="center">'.yn($objp->frequency?1:0).'</td>';
 					print '<td align="center">'.($objp->frequency ? dol_print_date($objp->date_last_gen,'day') : '').'</td>';
 					print '<td align="center">'.($objp->frequency ? dol_print_date($objp->date_when,'day') : '').'</td>';
-
+						
 					print '<td align="center">';
 					if ($user->rights->facture->creer)
 					{
