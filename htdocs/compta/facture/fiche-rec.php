<?php
/* Copyright (C) 2002-2003 Rodolphe Quiedeville <rodolphe@quiedeville.org>
 * Copyright (C) 2004-2016 Laurent Destailleur  <eldy@users.sourceforge.net>
 * Copyright (C) 2005-2012 Regis Houssin        <regis.houssin@capnetworks.com>
 * Copyright (C) 2013      Florian Henry	    <florian.henry@open-concept.pro>
 * Copyright (C) 2013      Juanjo Menent	    <jmenent@2byte.es>
 * Copyright (C) 2015      Jean-François Ferry	<jfefe@aternatik.fr>
 * Copyright (C) 2012      Cedric Salvador      <csalvador@gpcsolutions.fr>
 * Copyright (C) 2015      Alexandre Spangaro   <aspangaro.dolibarr@gmail.com>
 * Copyright (C) 2016      Meziane Sof		<virtualsof@yahoo.fr>
 *
 * This program is free software; you can redistribute it and/or modify
 * it under the terms of the GNU General Public License as published by
 * the Free Software Foundation; either version 3 of the License, or
 * (at your option) any later version.
 *
 * This program is distributed in the hope that it will be useful,
 * but WITHOUT ANY WARRANTY; without even the implied warranty of
 * MERCHANTABILITY or FITNESS FOR A PARTICULAR PURPOSE.  See the
 * GNU General Public License for more details.
 *
 * You should have received a copy of the GNU General Public License
 * along with this program. If not, see <http://www.gnu.org/licenses/>.
 */

/**
 *	\file       htdocs/compta/facture/fiche-rec.php
 *	\ingroup    facture
 *	\brief      Page to show predefined invoice
 */

require '../../main.inc.php';
require_once DOL_DOCUMENT_ROOT.'/compta/facture/class/facture-rec.class.php';
require_once DOL_DOCUMENT_ROOT.'/product/class/product.class.php';
require_once DOL_DOCUMENT_ROOT.'/core/class/html.formother.class.php';
if (! empty($conf->projet->enabled)) {
    require_once DOL_DOCUMENT_ROOT . '/projet/class/project.class.php';
    require_once DOL_DOCUMENT_ROOT . '/core/class/html.formprojet.class.php';
}

$langs->load('bills');
$langs->load('compta');

// Security check
$id=(GETPOST('facid','int')?GETPOST('facid','int'):GETPOST('id','int'));
$confirm = GETPOST('confirm', 'alpha');
$cancel = GETPOST('cancel', 'alpha');
$lineid=GETPOST('lineid','int');
$ref=GETPOST('ref','alpha');
$action=GETPOST('action', 'alpha');
if ($user->societe_id) $socid=$user->societe_id;
$objecttype = 'facture_rec';
if ($action == "create" || $action == "add") $objecttype = '';
$result = restrictedArea($user, 'facture', $id, $objecttype);
$projectid = GETPOST('projectid','int');

$search_ref=GETPOST('search_ref');
$search_societe=GETPOST('search_societe');
$search_montant_ht=GETPOST('search_montant_ht');
$search_montant_vat=GETPOST('search_montant_vat');
$search_montant_ttc=GETPOST('search_montant_ttc');
$day=GETPOST('day');
$year=GETPOST('year');
$month=GETPOST('month');
$day_date_when=GETPOST('day_date_when');
$year_date_when=GETPOST('year_date_when');
$month_date_when=GETPOST('month_date_when');
$search_frequency=GETPOST('search_frequency');

$limit = GETPOST('limit')?GETPOST('limit','int'):$conf->liste_limit;
$sortfield = GETPOST("sortfield",'alpha');
$sortorder = GETPOST("sortorder",'alpha');
$page = GETPOST("page",'int');
if ($page == -1) { $page = 0; }
$offset = $limit * $page;
if (! $sortorder) $sortorder='DESC';
if (! $sortfield) $sortfield='f.titre';
$pageprev = $page - 1;
$pagenext = $page + 1;

$object = new FactureRec($db);
if (($id > 0 || $ref) && $action != 'create' && $action != 'add')
{
	$ret = $object->fetch($id, $ref);
	if (!$ret)
	{
		setEventMessages($langs->trans("ErrorRecordNotFound"), null, 'errors');
	}
}

// Initialize technical object to manage hooks of thirdparties. Note that conf->hooks_modules contains array array
$hookmanager->initHooks(array('invoicereccard','globalcard'));
$extrafields = new ExtraFields($db);

// fetch optionals attributes and labels
$extralabels = $extrafields->fetch_name_optionals_label('facture');
$search_array_options=$extrafields->getOptionalsFromPost($extralabels,'','search_');

$permissionnote = $user->rights->facture->creer; // Used by the include of actions_setnotes.inc.php
$permissiondellink=$user->rights->facture->creer;	// Used by the include of actions_dellink.inc.php
$permissiontoedit = $user->rights->facture->creer; // Used by the include of actions_lineupdonw.inc.php

$arrayfields=array(
    'f.titre'=>array('label'=>$langs->trans("Ref"), 'checked'=>1),
    's.nom'=>array('label'=>$langs->trans("ThirdParty"), 'checked'=>1),
    'f.total'=>array('label'=>$langs->trans("AmountHT"), 'checked'=>1),
    'f.tva'=>array('label'=>$langs->trans("AmountVAT"), 'checked'=>1),
    'f.total_ttc'=>array('label'=>$langs->trans("AmountTTC"), 'checked'=>1),
    'f.frequency'=>array('label'=>$langs->trans("RecurringInvoiceTemplate"), 'checked'=>1),
    'f.date_last_gen'=>array('label'=>$langs->trans("DateLastGeneration"), 'checked'=>1),
    'f.date_when'=>array('label'=>$langs->trans("NextDateToExecution"), 'checked'=>1),
    'f.datec'=>array('label'=>$langs->trans("DateCreation"), 'checked'=>0, 'position'=>500),
    'f.tms'=>array('label'=>$langs->trans("DateModificationShort"), 'checked'=>0, 'position'=>500),
);
// Extra fields
if (is_array($extrafields->attribute_label) && count($extrafields->attribute_label))
{
    foreach($extrafields->attribute_label as $key => $val)
    {
        $arrayfields["ef.".$key]=array('label'=>$extrafields->attribute_label[$key], 'checked'=>$extrafields->attribute_list[$key], 'position'=>$extrafields->attribute_pos[$key], 'enabled'=>$extrafields->attribute_perms[$key]);
    }
}


/*
 * Actions
 */

$parameters = array('socid' => $socid);
$reshook = $hookmanager->executeHooks('doActions', $parameters, $object, $action); // Note that $action and $object may have been modified by some hooks
if ($reshook < 0) setEventMessages($hookmanager->error, $hookmanager->errors, 'errors');

if (empty($reshook))
{
    if (GETPOST('cancel')) $action='';
    
    // Set note
    include DOL_DOCUMENT_ROOT.'/core/actions_setnotes.inc.php';	// Must be include, not include_once
    
    include DOL_DOCUMENT_ROOT.'/core/actions_dellink.inc.php';		// Must be include, not include_once
    
    include DOL_DOCUMENT_ROOT.'/core/actions_lineupdown.inc.php';	// Must be include, not include_once
    
    // Do we click on purge search criteria ?
    if (GETPOST("button_removefilter_x") || GETPOST("button_removefilter.x") || GETPOST("button_removefilter")) // All test are required to be compatible with all browsers
    {
        $search_ref='';
        $search_societe='';
        $search_montant_ht='';
        $search_montant_vat='';
        $search_montant_ttc='';
        $day='';
        $year='';
        $month='';
        $day_date_when='';
        $year_date_when='';
        $month_date_when='';
        $search_frequency='';
        $search_array_options=array();
    }
    
    // Create predefined invoice
    if ($action == 'add')
    {
    	if (! GETPOST('titre'))
    	{
    		setEventMessages($langs->transnoentities("ErrorFieldRequired",$langs->trans("Title")), null, 'errors');
    		$action = "create";
    		$error++;
    	}
    
    	$frequency=GETPOST('frequency', 'int');
    	$reyear=GETPOST('reyear');
    	$remonth=GETPOST('remonth');
    	$reday=GETPOST('reday');
    	$rehour=GETPOST('rehour');
    	$remin=GETPOST('remin');
    	$nb_gen_max=GETPOST('nb_gen_max', 'int');
    	//if (empty($nb_gen_max)) $nb_gen_max =0;
    	
    	if (GETPOST('frequency'))
    	{
    		if (empty($reyear) || empty($remonth) || empty($reday)) 
    		{
    			setEventMessages($langs->transnoentities("ErrorFieldRequired",$langs->trans("Date")), null, 'errors');
    			$action = "create";
    			$error++;	
    		}
    		if ($nb_gen_max === '')
    		{
    			setEventMessages($langs->transnoentities("ErrorFieldRequired",$langs->trans("MaxPeriodNumber")), null, 'errors');
    			$action = "create";
    			$error++;
    		}
    	}
    
    	if (! $error)
    	{
    		$object->titre = GETPOST('titre', 'alpha');
    		$object->note_private = GETPOST('note_private');
    		$object->note_public  = GETPOST('note_public');
    		$object->usenewprice = GETPOST('usenewprice');
    		
    		$object->frequency = $frequency;
    		$object->unit_frequency = GETPOST('unit_frequency', 'alpha');
    		$object->nb_gen_max = $nb_gen_max;
    		$object->auto_validate = GETPOST('auto_validate', 'int');
    		
    		$object->fk_project = $projectid;
    		
    		$date_next_execution = dol_mktime($rehour, $remin, 0, $remonth, $reday, $reyear);
    		$object->date_when = $date_next_execution;
    
    		// Get first contract linked to invoice used to generate template
    		if ($id > 0)
    		{
    			$srcObject = new Facture($db);
    			$srcObject->fetch(GETPOST('facid','int'));
    
    			$srcObject->fetchObjectLinked();
    
    			if (! empty($srcObject->linkedObjectsIds['contrat']))
    			{
    				$contractidid = reset($srcObject->linkedObjectsIds['contrat']);
    
    				$object->origin = 'contrat';
    				$object->origin_id = $contractidid;
    				$object->linked_objects[$object->origin] = $object->origin_id;
    			}
    		}
    		
    		$db->begin();
    
    		$oldinvoice = new Facture($db);
    		$oldinvoice->fetch($id);
    		
    		$result = $object->create($user, $oldinvoice->id);
    		if ($result > 0)
    		{
    			$result=$oldinvoice->delete($user, 1);
    			if ($result < 0)
    			{
    				$error++;
    				setEventMessages($oldinvoice->error, $oldinvoice->errors, 'errors');
    				$action = "create";
    			}
    		}
    		else
    		{
    			$error++;
    			setEventMessages($object->error, $object->errors, 'errors');
    			$action = "create";
    		}
    			
    		if (! $error)
    		{
    			$db->commit();
    			
    			header("Location: " . $_SERVER['PHP_SELF'] . '?facid=' . $object->id);
       			exit;
    		}
    		else
    		{
    			$db->rollback();
    
    			$error++;
    			setEventMessages($object->error, $object->errors, 'errors');
    			$action = "create";
    		}
    	}
    }
    
    // Delete
    if ($action == 'confirm_deleteinvoice' && $confirm == 'yes' && $user->rights->facture->supprimer)
    {
    	$object->delete();
    	header("Location: " . $_SERVER['PHP_SELF'] );
    	exit;
    }
    
    
    // Update field
    // Set condition
    if ($action == 'setconditions' && $user->rights->facture->creer)
    {
    	$result=$object->setPaymentTerms(GETPOST('cond_reglement_id', 'int'));
    
    }
    // Set mode
    elseif ($action == 'setmode' && $user->rights->facture->creer)
    {
    	$result=$object->setPaymentMethods(GETPOST('mode_reglement_id', 'int'));
    }
    // Set project
    elseif ($action == 'classin' && $user->rights->facture->creer)
    {
    	$object->setProject(GETPOST('projectid', 'int'));
    }
    // Set bank account
    elseif ($action == 'setref' && $user->rights->facture->creer)
    {
        //var_dump(GETPOST('ref', 'alpha'));exit;
        $result=$object->setValueFrom('titre', GETPOST('ref', 'alpha'), '', null, 'text', '', $user, 'BILLREC_MODIFY');
        if ($result > 0)
        {
        	$object->titre = GETPOST('ref', 'alpha');
        	$object->ref = $object->titre;
        }
        else dol_print_error($db, $object->error, $object->errors);
    }
    // Set bank account
    elseif ($action == 'setbankaccount' && $user->rights->facture->creer)
    {
    	$result=$object->setBankAccount(GETPOST('fk_account', 'int'));
    }
    // Set frequency and unit frequency
    elseif ($action == 'setfrequency' && $user->rights->facture->creer)
    {
    	$object->setFrequencyAndUnit(GETPOST('frequency', 'int'), GETPOST('unit_frequency', 'alpha'));
    }
    // Set next date of execution
    elseif ($action == 'setdate_when' && $user->rights->facture->creer)
    {
    	$date = dol_mktime(GETPOST('date_whenhour'), GETPOST('date_whenmin'), 0, GETPOST('date_whenmonth'), GETPOST('date_whenday'), GETPOST('date_whenyear'));
    	if (!empty($date)) $object->setNextDate($date);
    }
    // Set max period
    elseif ($action == 'setnb_gen_max' && $user->rights->facture->creer)
    {
    	$object->setMaxPeriod(GETPOST('nb_gen_max', 'int'));
    }
    // Set auto validate
    elseif ($action == 'setauto_validate' && $user->rights->facture->creer)
    {
    	$object->setAutoValidate(GETPOST('auto_validate', 'int'));
    }
    
    // Delete line
    if ($action == 'confirm_deleteline' && $confirm == 'yes' && $user->rights->facture->creer)
    {
    	$object->fetch($id);
    	$object->fetch_thirdparty();
    
    	$db->begin();
    
    	$line=new FactureLigneRec($db);
    
    	// For triggers
    	$line->id = $lineid;
    
    	if ($line->delete() > 0)
    	{
    		$result=$object->update_price(1);
    
    		if ($result > 0)
    		{
    		    $db->commit();
    		    $object->fetch($object->id);    // Reload lines
    		}
    		else
    		{
    		    $db->rollback();
    		    setEventMessages($db->lasterror(), null, 'errors');
    		}
    	}
    	else
    	{
    		$db->rollback();
    		setEventMessages($line->error, $line->errors, 'errors');
    	}
    }
    
    // Add a new line
    if ($action == 'addline' && $user->rights->facture->creer)
    {
    	$langs->load('errors');
    	$error = 0;
    
    	// Set if we used free entry or predefined product
    	$predef='';
    	$product_desc=(GETPOST('dp_desc')?GETPOST('dp_desc'):'');
    	$price_ht = GETPOST('price_ht');
    	if (GETPOST('prod_entry_mode') == 'free')
    	{
    		$idprod=0;
    		$tva_tx = (GETPOST('tva_tx') ? GETPOST('tva_tx') : 0);
    	}
    	else
    	{
    		$idprod=GETPOST('idprod', 'int');
    		$tva_tx = '';
    	}
    
    	$qty = GETPOST('qty' . $predef);
    	$remise_percent = GETPOST('remise_percent' . $predef);
    
    	// Extrafields
    	$extrafieldsline = new ExtraFields($db);
    	$extralabelsline = $extrafieldsline->fetch_name_optionals_label($object->table_element_line);
    	$array_options = $extrafieldsline->getOptionalsFromPost($extralabelsline, $predef);
    	// Unset extrafield
    	if (is_array($extralabelsline))
    	{
    		// Get extra fields
    		foreach ($extralabelsline as $key => $value) {
    			unset($_POST["options_" . $key . $predef]);
    		}
    	}
    
    	if (empty($idprod) && ($price_ht < 0) && ($qty < 0)) {
    		setEventMessages($langs->trans('ErrorBothFieldCantBeNegative', $langs->transnoentitiesnoconv('UnitPriceHT'), $langs->transnoentitiesnoconv('Qty')), null, 'errors');
    		$error ++;
    	}
    	if (GETPOST('prod_entry_mode') == 'free' && empty($idprod) && GETPOST('type') < 0) {
    		setEventMessages($langs->trans('ErrorFieldRequired', $langs->transnoentitiesnoconv('Type')), null, 'errors');
    		$error ++;
    	}
    	if (GETPOST('prod_entry_mode') == 'free' && empty($idprod) && (! ($price_ht >= 0) || $price_ht == '')) 	// Unit price can be 0 but not ''
    	{
    		setEventMessages($langs->trans("ErrorFieldRequired", $langs->transnoentitiesnoconv("UnitPriceHT")), null, 'errors');
    		$error ++;
    	}
    	if ($qty == '') {
    		setEventMessages($langs->trans('ErrorFieldRequired', $langs->transnoentitiesnoconv('Qty')), null, 'errors');
    		$error ++;
    	}
    	if (GETPOST('prod_entry_mode') == 'free' && empty($idprod) && empty($product_desc)) {
    		setEventMessages($langs->trans('ErrorFieldRequired', $langs->transnoentitiesnoconv('Description')), null, 'errors');
    		$error ++;
    	}
    	if ($qty < 0) {
    		$langs->load("errors");
    		setEventMessages($langs->trans('ErrorQtyForCustomerInvoiceCantBeNegative'), null, 'errors');
    		$error ++;
    	}
        
        if (! $error && ($qty >= 0) && (! empty($product_desc) || ! empty($idprod)))
        {
    	$ret = $object->fetch($id);
    	if ($ret < 0) {
    		dol_print_error($db, $object->error);
    		exit();
    	}
    	$ret = $object->fetch_thirdparty();
    
    	// Clean parameters
    	$date_start = dol_mktime(GETPOST('date_start' . $predef . 'hour'), GETPOST('date_start' . $predef . 'min'), GETPOST('date_start' . $predef . 'sec'), GETPOST('date_start' . $predef . 'month'), GETPOST('date_start' . $predef . 'day'), GETPOST('date_start' . $predef . 'year'));
    	$date_end = dol_mktime(GETPOST('date_end' . $predef . 'hour'), GETPOST('date_end' . $predef . 'min'), GETPOST('date_end' . $predef . 'sec'), GETPOST('date_end' . $predef . 'month'), GETPOST('date_end' . $predef . 'day'), GETPOST('date_end' . $predef . 'year'));
    	$price_base_type = (GETPOST('price_base_type', 'alpha') ? GETPOST('price_base_type', 'alpha') : 'HT');
    
    	// Define special_code for special lines
    	$special_code = 0;
    	// if (empty($_POST['qty'])) $special_code=3; // Options should not exists on invoices
    
    	// Ecrase $pu par celui du produit
    	// Ecrase $desc par celui du produit
    	// Ecrase $txtva par celui du produit
    	// Ecrase $base_price_type par celui du produit
    	// Replaces $fk_unit with the product's
    	if (! empty($idprod))
            {
    		$prod = new Product($db);
    		$prod->fetch($idprod);
    
    		$label = ((GETPOST('product_label') && GETPOST('product_label') != $prod->label) ? GETPOST('product_label') : '');
    
    		// Update if prices fields are defined
    		$tva_tx = get_default_tva($mysoc, $object->thirdparty, $prod->id);
    		$tva_npr = get_default_npr($mysoc, $object->thirdparty, $prod->id);
    		if (empty($tva_tx)) $tva_npr=0;
    
    		$pu_ht = $prod->price;
    		$pu_ttc = $prod->price_ttc;
    		$price_min = $prod->price_min;
    		$price_base_type = $prod->price_base_type;
    
    		// We define price for product
    		if (! empty($conf->global->PRODUIT_MULTIPRICES) && ! empty($object->thirdparty->price_level))
    		{
    			$pu_ht = $prod->multiprices[$object->thirdparty->price_level];
    			$pu_ttc = $prod->multiprices_ttc[$object->thirdparty->price_level];
    			$price_min = $prod->multiprices_min[$object->thirdparty->price_level];
    			$price_base_type = $prod->multiprices_base_type[$object->thirdparty->price_level];
    			if (! empty($conf->global->PRODUIT_MULTIPRICES_USE_VAT_PER_LEVEL))  // using this option is a bug. kept for backward compatibility
    			{
    				if (isset($prod->multiprices_tva_tx[$object->thirdparty->price_level])) $tva_tx=$prod->multiprices_tva_tx[$object->thirdparty->price_level];
    				if (isset($prod->multiprices_recuperableonly[$object->thirdparty->price_level])) $tva_npr=$prod->multiprices_recuperableonly[$object->thirdparty->price_level];
    				if (empty($tva_tx)) $tva_npr=0;
    			}
    		}
    		elseif (! empty($conf->global->PRODUIT_CUSTOMER_PRICES))
    		{
    			require_once DOL_DOCUMENT_ROOT . '/product/class/productcustomerprice.class.php';
    
    			$prodcustprice = new Productcustomerprice($db);
    
    			$filter = array('t.fk_product' => $prod->id,'t.fk_soc' => $object->thirdparty->id);
    
    			$result = $prodcustprice->fetch_all('', '', 0, 0, $filter);
    			if ($result)
    			{
    				if (count($prodcustprice->lines) > 0)
    				{
    					$pu_ht = price($prodcustprice->lines[0]->price);
    					$pu_ttc = price($prodcustprice->lines[0]->price_ttc);
    					$price_base_type = $prodcustprice->lines[0]->price_base_type;
    					$prod->tva_tx = $prodcustprice->lines[0]->tva_tx;
    				}
    			}
    		}
    
    		// if price ht was forced (ie: from gui when calculated by margin rate and cost price)
    		if (! empty($price_ht))
    		{
    			$pu_ht = price2num($price_ht, 'MU');
    			$pu_ttc = price2num($pu_ht * (1 + ($tva_tx / 100)), 'MU');
    		}
    		// On reevalue prix selon taux tva car taux tva transaction peut etre different
    		// de ceux du produit par defaut (par exemple si pays different entre vendeur et acheteur).
    		elseif ($tva_tx != $prod->tva_tx)
    		{
    			if ($price_base_type != 'HT')
    			{
    			    $pu_ht = price2num($pu_ttc / (1 + ($tva_tx / 100)), 'MU');
    			}
    			else
    			{
    			    $pu_ttc = price2num($pu_ht * (1 + ($tva_tx / 100)), 'MU');
    			}
    		}
    
    		$desc = '';
    
    		// Define output language
    		if (! empty($conf->global->MAIN_MULTILANGS) && ! empty($conf->global->PRODUIT_TEXTS_IN_THIRDPARTY_LANGUAGE)) 
    		{
    			$outputlangs = $langs;
    			$newlang = '';
    			if (empty($newlang) && GETPOST('lang_id'))
    				$newlang = GETPOST('lang_id');
    			if (empty($newlang))
    				$newlang = $object->thirdparty->default_lang;
    			if (! empty($newlang))
    			{
    				$outputlangs = new Translate("", $conf);
    				$outputlangs->setDefaultLang($newlang);
    			}
    
    			$desc = (! empty($prod->multilangs [$outputlangs->defaultlang] ["description"])) ? $prod->multilangs [$outputlangs->defaultlang] ["description"] : $prod->description;
    		}
    		else
    		{
    			$desc = $prod->description;
    		}
    
                	$desc = dol_concatdesc($desc, $product_desc);
    
    		// Add custom code and origin country into description
    		if (empty($conf->global->MAIN_PRODUCT_DISABLE_CUSTOMCOUNTRYCODE) && (! empty($prod->customcode) || ! empty($prod->country_code)))
    		{
    			$tmptxt = '(';
    			if (! empty($prod->customcode))
    				$tmptxt .= $langs->transnoentitiesnoconv("CustomCode") . ': ' . $prod->customcode;
    			if (! empty($prod->customcode) && ! empty($prod->country_code))
    				$tmptxt .= ' - ';
    			if (! empty($prod->country_code))
    				$tmptxt .= $langs->transnoentitiesnoconv("CountryOrigin") . ': ' . getCountry($prod->country_code, 0, $db, $langs, 0);
    			$tmptxt .= ')';
    			$desc = dol_concatdesc($desc, $tmptxt);
    			
    		}
    
    		$type = $prod->type;
    		$fk_unit = $prod->fk_unit;
    		
    	} 
    	else
    	{
    		$pu_ht = price2num($price_ht, 'MU');
    		$pu_ttc = price2num(GETPOST('price_ttc'), 'MU');
    		$tva_npr = (preg_match('/\*/', $tva_tx) ? 1 : 0);
    		$tva_tx = str_replace('*', '', $tva_tx);
    		if (empty($tva_tx)) $tva_npr=0;
    		$label = (GETPOST('product_label') ? GETPOST('product_label') : '');
    		$desc = $product_desc;
    		$type = GETPOST('type');
    		$fk_unit= GETPOST('units', 'alpha');	
    	}
    
    	// Margin
    	$fournprice = price2num(GETPOST('fournprice' . $predef) ? GETPOST('fournprice' . $predef) : '');
    	$buyingprice = price2num(GETPOST('buying_price' . $predef) != '' ? GETPOST('buying_price' . $predef) : '');    // If buying_price is '0', we must keep this value
    
    	// Local Taxes
    	$localtax1_tx = get_localtax($tva_tx, 1, $object->thirdparty, $mysoc, $tva_npr);
    	$localtax2_tx = get_localtax($tva_tx, 2, $object->thirdparty, $mysoc, $tva_npr);
    
    	$info_bits = 0;
    	if ($tva_npr)
    		$info_bits |= 0x01;
    
    	if (! empty($price_min) && (price2num($pu_ht) * (1 - price2num($remise_percent) / 100) < price2num($price_min)))
    	{
    		$mesg = $langs->trans("CantBeLessThanMinPrice", price(price2num($price_min, 'MU'), 0, $langs, 0, 0, - 1, $conf->currency));
    		setEventMessages($mesg, null, 'errors');
    	}
    	else
    	{
    		// Insert line
    		$result = $object->addline($desc, $pu_ht, $qty, $tva_tx, $idprod, $remise_percent, $price_base_type, $info_bits, '', $pu_ttc, $type, - 1, $special_code, $label, $fk_unit);
    
    		if ($result > 0)
    		{
    			/*if (empty($conf->global->MAIN_DISABLE_PDF_AUTOUPDATE))
    			{
    			    // Define output language
    			    $outputlangs = $langs;
    			    $newlang = '';
    			    if ($conf->global->MAIN_MULTILANGS && empty($newlang) && GETPOST('lang_id')) $newlang = GETPOST('lang_id','alpha');
    			    if ($conf->global->MAIN_MULTILANGS && empty($newlang))	$newlang = $object->thirdparty->default_lang;
    			    if (! empty($newlang)) {
    				$outputlangs = new Translate("", $conf);
    				$outputlangs->setDefaultLang($newlang);
    			    }
    			    $model=$object->modelpdf;
    			    $ret = $object->fetch($id); // Reload to get new records
    
    			    $result = $object->generateDocument($model, $outputlangs, $hidedetails, $hidedesc, $hideref);
    			    if ($result < 0) setEventMessages($object->error, $object->errors, 'errors');
    			}*/
    			$object->fetch($object->id);    // Reload lines
    
    			unset($_POST['prod_entry_mode']);
    
    			unset($_POST['qty']);
    			unset($_POST['type']);
    			unset($_POST['remise_percent']);
    			unset($_POST['price_ht']);
    			unset($_POST['multicurrency_price_ht']);
    			unset($_POST['price_ttc']);
    			unset($_POST['tva_tx']);
    			unset($_POST['product_ref']);
    			unset($_POST['product_label']);
    			unset($_POST['product_desc']);
    			unset($_POST['fournprice']);
    			unset($_POST['buying_price']);
    			unset($_POST['np_marginRate']);
    			unset($_POST['np_markRate']);
    			unset($_POST['dp_desc']);
    			unset($_POST['idprod']);
    			unset($_POST['units']);
    
    			unset($_POST['date_starthour']);
    			unset($_POST['date_startmin']);
    			unset($_POST['date_startsec']);
    			unset($_POST['date_startday']);
    			unset($_POST['date_startmonth']);
    			unset($_POST['date_startyear']);
    			unset($_POST['date_endhour']);
    			unset($_POST['date_endmin']);
    			unset($_POST['date_endsec']);
    			unset($_POST['date_endday']);
    			unset($_POST['date_endmonth']);
    			unset($_POST['date_endyear']);
    
    			unset($_POST['situations']);
    			unset($_POST['progress']);
    		}
    		else
    		{
    			setEventMessages($object->error, $object->errors, 'errors');
    		}
    
    		$action = '';		
    	}
        }
    }
    
    elseif ($action == 'updateligne' && $user->rights->facture->creer && ! GETPOST('cancel'))
    {
    	if (! $object->fetch($id) > 0)	dol_print_error($db);
    	$object->fetch_thirdparty();
    
    	// Clean parameters
    	$date_start = '';
    	$date_end = '';
    	//$date_start = dol_mktime(GETPOST('date_starthour'), GETPOST('date_startmin'), GETPOST('date_startsec'), GETPOST('date_startmonth'), GETPOST('date_startday'), GETPOST('date_startyear'));
    	//$date_end = dol_mktime(GETPOST('date_endhour'), GETPOST('date_endmin'), GETPOST('date_endsec'), GETPOST('date_endmonth'), GETPOST('date_endday'), GETPOST('date_endyear'));
    	$description = dol_htmlcleanlastbr(GETPOST('product_desc') ? GETPOST('product_desc') : GETPOST('desc'));
    	$pu_ht = GETPOST('price_ht');
    	$vat_rate = (GETPOST('tva_tx') ? GETPOST('tva_tx') : 0);
    	$qty = GETPOST('qty');
    
    	// Define info_bits
    	$info_bits = 0;
    	if (preg_match('/\*/', $vat_rate))
            $info_bits |= 0x01;
    
            // Define vat_rate
            $vat_rate = str_replace('*', '', $vat_rate);
            $localtax1_rate = get_localtax($vat_rate, 1, $object->thirdparty);
            $localtax2_rate = get_localtax($vat_rate, 2, $object->thirdparty);
    
            // Add buying price
            $fournprice = price2num(GETPOST('fournprice') ? GETPOST('fournprice') : '');
            $buyingprice = price2num(GETPOST('buying_price') != '' ? GETPOST('buying_price') : '');       // If buying_price is '0', we muste keep this value
    
            // Extrafields
            $extrafieldsline = new ExtraFields($db);
            $extralabelsline = $extrafieldsline->fetch_name_optionals_label($object->table_element_line);
            $array_options = $extrafieldsline->getOptionalsFromPost($extralabelsline);
            // Unset extrafield
            if (is_array($extralabelsline)) 
    	{
                // Get extra fields
                foreach ($extralabelsline as $key => $value)
    	    {
    		unset($_POST["options_" . $key]);
                }
            }
    
            // Define special_code for special lines
            $special_code=GETPOST('special_code');
            if (! GETPOST('qty')) $special_code=3;
    
            /*$line = new FactureLigne($db);
            $line->fetch(GETPOST('lineid'));
            $percent = $line->get_prev_progress($object->id);
    
            if (GETPOST('progress') < $percent)
            {
                $mesg = '<div class="warning">' . $langs->trans("CantBeLessThanMinPercent") . '</div>';
                setEventMessages($mesg, null, 'warnings');
                $error++;
                $result = -1;
            }*/
    
            // Check minimum price
            $productid = GETPOST('productid', 'int');
            if (! empty($productid))
            {
    		$product = new Product($db);
    		$product->fetch($productid);
    
    		$type = $product->type;
    
    		$price_min = $product->price_min;
    		if (! empty($conf->global->PRODUIT_MULTIPRICES) && ! empty($object->thirdparty->price_level))
                    $price_min = $product->multiprices_min [$object->thirdparty->price_level];
    
                    $label = ((GETPOST('update_label') && GETPOST('product_label')) ? GETPOST('product_label') : '');
    
                    // Check price is not lower than minimum (check is done only for standard or replacement invoices)
                    if (($object->type == Facture::TYPE_STANDARD || $object->type == Facture::TYPE_REPLACEMENT) && $price_min && (price2num($pu_ht) * (1 - price2num(GETPOST('remise_percent')) / 100) < price2num($price_min))) {
                        setEventMessages($langs->trans("CantBeLessThanMinPrice", price(price2num($price_min, 'MU'), 0, $langs, 0, 0, - 1, $conf->currency)), null, 'errors');
                        $error ++;
                    }
            } else {
                $type = GETPOST('type');
                $label = (GETPOST('product_label') ? GETPOST('product_label') : '');
    
                // Check parameters
                if (GETPOST('type') < 0) {
                    setEventMessages($langs->trans("ErrorFieldRequired", $langs->transnoentitiesnoconv("Type")), null, 'errors');
                    $error ++;
                }
            }
            if ($qty < 0) {
                $langs->load("errors");
                setEventMessages($langs->trans('ErrorQtyForCustomerInvoiceCantBeNegative'), null, 'errors');
                $error ++;
            }
    
            // Update line
            if (! $error)
    	{
    		$result = $object->updateline(
    			GETPOST('lineid'),
    			$description,
    			$pu_ht, 
    			$qty,
                    	$vat_rate,
    			GETPOST('productid'),
    			GETPOST('remise_percent'),
    			'HT',
    			$info_bits,
    			0,
    			0, 
    			$type,
    			0,
    			$special_code, 
    			$label,
    			GETPOST('units')
    		);
    
    		if ($result >= 0)
    		{
                    /*if (empty($conf->global->MAIN_DISABLE_PDF_AUTOUPDATE)) {
                        // Define output language
                        $outputlangs = $langs;
                        $newlang = '';
                        if ($conf->global->MAIN_MULTILANGS && empty($newlang) && GETPOST('lang_id'))
                            $newlang = GETPOST('lang_id');
                            if ($conf->global->MAIN_MULTILANGS && empty($newlang))
                                $newlang = $object->thirdparty->default_lang;
                                if (! empty($newlang)) {
                                    $outputlangs = new Translate("", $conf);
                                    $outputlangs->setDefaultLang($newlang);
                                }
    
                                $ret = $object->fetch($id); // Reload to get new records
                                $object->generateDocument($object->modelpdf, $outputlangs, $hidedetails, $hidedesc, $hideref);
                    }*/
    
    			$object->fetch($object->id);    // Reload lines
    
    			unset($_POST['qty']);
    			unset($_POST['type']);
    			unset($_POST['productid']);
    			unset($_POST['remise_percent']);
    			unset($_POST['price_ht']);
    			unset($_POST['multicurrency_price_ht']);
    			unset($_POST['price_ttc']);
    			unset($_POST['tva_tx']);
    			unset($_POST['product_ref']);
    			unset($_POST['product_label']);
    			unset($_POST['product_desc']);
    			unset($_POST['fournprice']);
    			unset($_POST['buying_price']);
    			unset($_POST['np_marginRate']);
    			unset($_POST['np_markRate']);
    
    			unset($_POST['dp_desc']);
    			unset($_POST['idprod']);
    			unset($_POST['units']);
    
    			unset($_POST['date_starthour']);
    			unset($_POST['date_startmin']);
    			unset($_POST['date_startsec']);
    			unset($_POST['date_startday']);
    			unset($_POST['date_startmonth']);
    			unset($_POST['date_startyear']);
    			unset($_POST['date_endhour']);
    			unset($_POST['date_endmin']);
    			unset($_POST['date_endsec']);
    			unset($_POST['date_endday']);
    			unset($_POST['date_endmonth']);
    			unset($_POST['date_endyear']);
    
    			unset($_POST['situations']);
    			unset($_POST['progress']);
    		}
    		else
    		{
    			setEventMessages($object->error, $object->errors, 'errors');
    		}
    	}
    }
}


/*
 *	View
 */

llxHeader('',$langs->trans("RepeatableInvoices"),'ch-facture.html#s-fac-facture-rec');

$form = new Form($db);
$formother = new FormOther($db);
if (! empty($conf->projet->enabled)) { $formproject = new FormProjets($db); }
$companystatic = new Societe($db);

$now = dol_now();
$tmparray=dol_getdate($now);
$today = dol_mktime(23,59,59,$tmparray['mon'],$tmparray['mday'],$tmparray['year']);   // Today is last second of current day
	  

/*
 * Create mode
 */
if ($action == 'create')
{
	print load_fiche_titre($langs->trans("CreateRepeatableInvoice"),'','title_accountancy.png');

	$object = new Facture($db);   // Source invoice
	$product_static = new Product($db);
	$formproject = new FormProjets($db);
	
	if ($object->fetch($id, $ref) > 0)
	{
		$result = $object->getLinesArray();
				
		print '<form action="'.$_SERVER["PHP_SELF"].'" method="POST">';
		print '<input type="hidden" name="token" value="'.$_SESSION['newtoken'].'">';
		print '<input type="hidden" name="action" value="add">';
		print '<input type="hidden" name="facid" value="'.$object->id.'">';

		dol_fiche_head();

		$rowspan=4;
		if (! empty($conf->projet->enabled)) $rowspan++;
		if ($object->fk_account > 0) $rowspan++;

		print '<table class="border" width="100%">';

		$object->fetch_thirdparty();

		// Title
		print '<tr><td class="titlefieldcreate fieldrequired">'.$langs->trans("Title").'</td><td>';
		print '<input class="flat quatrevingtpercent" type="text" name="titre" value="'.$_POST["titre"].'">';
		print '</td></tr>';

		// Third party
		print '<tr><td class="titlefieldcreate">'.$langs->trans("Customer").'</td><td>'.$object->thirdparty->getNomUrl(1,'customer').'</td>';
		print '</tr>';

		// Note public
		print '<tr><td>'.$langs->trans("NotePublic").'</td><td valign="top">';
		print '<textarea class="flat centpercent" name="note_public" wrap="soft" rows="'.ROWS_4.'"></textarea>';
		print '</td></tr>';

		// Note private
		print '<tr><td>'.$langs->trans("NotePrivate").'</td><td valign="top">';
		print '<textarea class="flat centpercent" name="note_private" wrap="soft" rows="'.ROWS_4.'"></textarea>';
		print '</td></tr>';
		
		// Author
		print "<tr><td>".$langs->trans("Author")."</td><td>".$user->getFullName($langs)."</td></tr>";

		// Payment term
		print "<tr><td>".$langs->trans("PaymentConditions")."</td><td>";
		$form->form_conditions_reglement($_SERVER['PHP_SELF'].'?id='.$object->id, $object->cond_reglement_id, 'none');
		print "</td></tr>";

		// Payment mode
		print "<tr><td>".$langs->trans("PaymentMode")."</td><td>";
		$form->form_modes_reglement($_SERVER['PHP_SELF'].'?id='.$object->id, $object->mode_reglement_id, 'none');
		print "</td></tr>";

		// Project
		if (! empty($conf->projet->enabled) && is_object($object->thirdparty) && $object->thirdparty->id > 0)
		{
			$projectid = $object->fk_project;
			$langs->load('projects');
			print '<tr><td>' . $langs->trans('Project') . '</td><td>';
			$numprojet = $formproject->select_projects($socid, $projectid, 'projectid', 0);
			print ' &nbsp; <a href="'.DOL_URL_ROOT.'/projet/card.php?socid=' . $soc->id . '&action=create&status=1&backtopage='.urlencode($_SERVER["PHP_SELF"].'?action=create&socid='.$soc->id).'">' . $langs->trans("AddProject") . '</a>';
			print '</td></tr>';
		}
    	
		// Bank account
		if ($object->fk_account > 0)
		{
			print "<tr><td>".$langs->trans('BankAccount')."</td><td>";
			$form->formSelectAccount($_SERVER['PHP_SELF'].'?id='.$object->id, $object->fk_account, 'none');
			print "</td></tr>";
		}

		print "</table>";

		print '<br><br>';

		
		// Autogeneration
		$title = $langs->trans("Recurrence");
		print load_fiche_titre($title, '', 'calendar');
		
		print '<table class="border" width="100%">';
		
		// Frequency
		print '<tr><td class="titlefieldcreate">'.$form->textwithpicto($langs->trans("Frequency"), $langs->transnoentitiesnoconv('toolTipFrequency'))."</td><td>";
		print "<input type='text' name='frequency' value='".GETPOST('frequency', 'int')."' size='5' />&nbsp;".Form::selectarray('unit_frequency', array('d'=>$langs->trans('Day'), 'm'=>$langs->trans('Month'), 'y'=>$langs->trans('Year')), (GETPOST('unit_frequency')?GETPOST('unit_frequency'):'m'));
		print "</td></tr>";
		
		// First date of execution for cron
		print "<tr><td>".$langs->trans('NextDateToExecution')."</td><td>";
		$date_next_execution = isset($date_next_execution) ? $date_next_execution : (GETPOST('remonth') ? dol_mktime(12, 0, 0, GETPOST('remonth'), GETPOST('reday'), GETPOST('reyear')) : -1);
		print $form->select_date($date_next_execution, '', 1, 1, '', "add", 1, 1, 1);
		print "</td></tr>";
		
		// Number max of generation
		print "<tr><td>".$langs->trans("MaxPeriodNumber")."</td><td>";
		print '<input type="text" name="nb_gen_max" value="'.GETPOST('nb_gen_max').'" size="5" />';
		print "</td></tr>";

		// Auto validate the invoice
		print "<tr><td>".$langs->trans("StatusOfGeneratedInvoices")."</td><td>";
<<<<<<< HEAD
        $select = array('0'=>$langs->trans('BillStatusDraft'),'1'=>$langs->trans('BillStatusValidated'));
        print Form::selectarray('auto_validate', $select, GETPOST('auto_validate'));
=======
		$select = array('0'=>$langs->trans('BillStatusDraft'),'1'=>$langs->trans('BillStatusValidated'));
		print $form->selectarray('auto_validate', $select, GETPOST('auto_validate'));
>>>>>>> 18d18787
		print "</td></tr>";

		print "</table>";

		print '<br><br>';

		$title = $langs->trans("ProductsAndServices");
		if (empty($conf->service->enabled))
			$title = $langs->trans("Products");
		else if (empty($conf->product->enabled))
			$title = $langs->trans("Services");

		print load_fiche_titre($title, '', '');

		/*
		 * Invoice lines
		 */
		print '<table id="tablelines" class="noborder noshadow" width="100%">';
		// Show object lines
		if (! empty($object->lines))
		{
		    $disableedit=1;
		    $disablemove=1;
		    $disableremove=1;
		    $ret = $object->printObjectLines('', $mysoc, $soc, $lineid, 0);      // No date selector for template invoice
		}
		
		print "</table>\n";
				
		print '</td></tr>';

		if ($flag_price_may_change)
		{
			print '<tr><td colspan="3" align="left">';
			print '<select name="usenewprice" class="flat">';
			print '<option value="0">'.$langs->trans("AlwaysUseFixedPrice").'</option>';
			print '<option value="1" disabled>'.$langs->trans("AlwaysUseNewPrice").'</option>';
			print '</select>';
			print '</td></tr>';
		}
		print "</table>\n";

        dol_fiche_end();

		print '<div align="center"><input type="submit" class="button" value="'.$langs->trans("Create").'">';
        print '&nbsp;&nbsp;&nbsp;&nbsp;&nbsp;';
	    print '<input type="button" class="button" value="' . $langs->trans("Cancel") . '" onClick="javascript:history.go(-1)">';
        print '</div>';
		print "</form>\n";
	}
	else
	{
		dol_print_error('',"Error, no invoice ".$object->id);
	}
}
else
{
	/*
	 * View mode
	 */
	if ($object->id > 0)
	{
		$object->fetch_thirdparty();

		// Confirmation de la suppression d'une ligne produit
		if ($action == 'ask_deleteline') {
			$formconfirm = $form->formconfirm($_SERVER["PHP_SELF"] . '?id=' . $object->id . '&lineid=' . $lineid, $langs->trans('DeleteProductLine'), $langs->trans('ConfirmDeleteProductLine'), 'confirm_deleteline', '', 'no', 1);
		}

		// Confirm delete of repeatable invoice
		if ($action == 'ask_deleteinvoice') {
			$formconfirm = $form->formconfirm($_SERVER["PHP_SELF"] . '?id=' . $object->id, $langs->trans('DeleteRepeatableInvoice'), $langs->trans('ConfirmDeleteRepeatableInvoice'), 'confirm_deleteinvoice', '', 'no', 1);
		}

		print $formconfirm;
    	
		$author = new User($db);
		$author->fetch($object->user_author);
		
		$head=array();
		$h=0;
		$head[$h][0] = $_SERVER["PHP_SELF"].'?id='.$object->id;
		$head[$h][1] = $langs->trans("CardBill");
		$head[$h][2] = 'card';

		dol_fiche_head($head, 'card', $langs->trans("RepeatableInvoice"),0,'bill');	// Add a div

		// Recurring invoice content
		
		$linkback = '<a href="' . DOL_URL_ROOT . '/compta/facture/fiche-rec.php' . (! empty($socid) ? '?socid=' . $socid : '') . '">' . $langs->trans("BackToList") . '</a>';
		
		$morehtmlref='';
		if ($action != 'editref') $morehtmlref.=$form->editfieldkey($object->ref, 'ref', $object->ref, $object, $user->rights->facture->creer, '', '', 0, 2);
		else $morehtmlref.= $form->editfieldval('', 'ref', $object->ref, $object, $user->rights->facture->creer, 'string');
		
    	$morehtmlref.='<div class="refidno">';
    	// Ref customer
    	//$morehtmlref.=$form->editfieldkey("RefCustomer", 'ref_client', $object->ref_client, $object, $user->rights->facture->creer, 'string', '', 0, 1);
    	//$morehtmlref.=$form->editfieldval("RefCustomer", 'ref_client', $object->ref_client, $object, $user->rights->facture->creer, 'string', '', null, null, '', 1);
    	// Thirdparty
    	$morehtmlref.=$langs->trans('ThirdParty') . ' : ' . $object->thirdparty->getNomUrl(1);
    	// Project
    	if (! empty($conf->projet->enabled))
    	{
    	    $langs->load("projects");
    	    $morehtmlref.='<br>'.$langs->trans('Project') . ' ';
    	    if ($user->rights->facture->creer)
    	    {
    	        if ($action != 'classify')
    	            $morehtmlref.='<a href="' . $_SERVER['PHP_SELF'] . '?action=classify&amp;id=' . $object->id . '">' . img_edit($langs->transnoentitiesnoconv('SetProject')) . '</a> : ';
    	            if ($action == 'classify') {
    	                //$morehtmlref.=$form->form_project($_SERVER['PHP_SELF'] . '?id=' . $object->id, $object->socid, $object->fk_project, 'projectid', 0, 0, 1, 1);
    	                $morehtmlref.='<form method="post" action="'.$_SERVER['PHP_SELF'].'?id='.$object->id.'">';
    	                $morehtmlref.='<input type="hidden" name="action" value="classin">';
    	                $morehtmlref.='<input type="hidden" name="token" value="'.$_SESSION['newtoken'].'">';
    	                $morehtmlref.=$formproject->select_projects($object->socid, $object->fk_project, 'projectid', $maxlength, 0, 1, 0, 1, 0, 0, '', 1);
    	                $morehtmlref.='<input type="submit" class="button valignmiddle" value="'.$langs->trans("Modify").'">';
    	                $morehtmlref.='</form>';
    	            } else {
    	                $morehtmlref.=$form->form_project($_SERVER['PHP_SELF'] . '?id=' . $object->id, $object->socid, $object->fk_project, 'none', 0, 0, 0, 1);
    	            }
    	    } else {
    	        if (! empty($object->fk_project)) {
    	            $proj = new Project($db);
    	            $proj->fetch($object->fk_project);
    	            $morehtmlref.='<a href="'.DOL_URL_ROOT.'/projet/card.php?id=' . $object->fk_project . '" title="' . $langs->trans('ShowProject') . '">';
    	            $morehtmlref.=$proj->ref;
    	            $morehtmlref.='</a>';
    	        } else {
    	            $morehtmlref.='';
    	        }
    	    }
    	}
    	$morehtmlref.='</div>';
    	
	    dol_banner_tab($object, 'ref', $linkback, 1, 'titre', 'none', $morehtmlref, '', 0, '', $morehtmlright);
	    
    	print '<div class="fichecenter">';
    	print '<div class="fichehalfleft">';
    	print '<div class="underbanner clearboth"></div>';
	
	    print '<table class="border" width="100%">';

		// Ref
		/*
		print '<tr><td class="titlefield">';
		//print $langs->trans('Ref');
		print $form->editfieldkey($langs->trans("Ref"), 'ref', $object->ref, $object, $user->rights->facture->creer);
		print '</td>';
		print '<td colspan="3">';
		$morehtmlref = $form->editfieldval($langs->trans("Ref"), 'ref', $object->ref, $object, $user->rights->facture->creer, 'string');
		print $form->showrefnav($object, 'ref', $linkback, 1, 'titre', 'none', $morehtmlref);
		print '</td></tr>';
		
		print '<tr><td>'.$langs->trans("Customer").'</td>';
		print '<td colspan="3">'.$object->thirdparty->getNomUrl(1,'customer').'</td></tr>';
        */
		
		print '<tr><td class="titlefield">'.$langs->trans("Author").'</td><td colspan="3">'.$author->getFullName($langs)."</td></tr>";

		print '<tr><td>'.$langs->trans("AmountHT").'</td>';
		print '<td colspan="3">'.price($object->total_ht,'',$langs,1,-1,-1,$conf->currency).'</td>';
		print '</tr>';

		print '<tr><td>'.$langs->trans("AmountVAT").'</td><td colspan="3">'.price($object->total_tva,'',$langs,1,-1,-1,$conf->currency).'</td>';
		print '</tr>';
		print '<tr><td>'.$langs->trans("AmountTTC").'</td><td colspan="3">'.price($object->total_ttc,'',$langs,1,-1,-1,$conf->currency).'</td>';
		print '</tr>';

		// Payment term
		print '<tr><td>';
		print '<table class="nobordernopadding" width="100%"><tr><td>';
		print $langs->trans('PaymentConditionsShort');
		print '</td>';
		if ($object->type != Facture::TYPE_CREDIT_NOTE && $action != 'editconditions' && ! empty($object->brouillon) && $user->rights->facture->creer)
			print '<td align="right"><a href="' . $_SERVER["PHP_SELF"] . '?action=editconditions&amp;facid=' . $object->id . '">' . img_edit($langs->trans('SetConditions'), 1) . '</a></td>';
		print '</tr></table>';
		print '</td><td colspan="3">';
		if ($object->type != Facture::TYPE_CREDIT_NOTE)
		{
			if ($action == 'editconditions') 
			{
				$form->form_conditions_reglement($_SERVER['PHP_SELF'] . '?facid=' . $object->id, $object->cond_reglement_id, 'cond_reglement_id');
			} 
			else
			{
				$form->form_conditions_reglement($_SERVER['PHP_SELF'] . '?facid=' . $object->id, $object->cond_reglement_id, 'none');
			}
		} else {
			print '&nbsp;';
		}
		print '</td></tr>';

		// Payment mode
		print '<tr><td>';
		print '<table class="nobordernopadding" width="100%"><tr><td>';
		print $langs->trans('PaymentMode');
		print '</td>';
		if ($action != 'editmode' && ! empty($object->brouillon) && $user->rights->facture->creer)
			print '<td align="right"><a href="' . $_SERVER["PHP_SELF"] . '?action=editmode&amp;facid=' . $object->id . '">' . img_edit($langs->trans('SetMode'), 1) . '</a></td>';
		print '</tr></table>';
		print '</td><td colspan="3">';
		if ($action == 'editmode')
		{
			$form->form_modes_reglement($_SERVER['PHP_SELF'].'?facid='.$object->id, $object->mode_reglement_id, 'mode_reglement_id', 'CRDT');
		}
		else
		{
			$form->form_modes_reglement($_SERVER['PHP_SELF'].'?facid='.$object->id, $object->mode_reglement_id, 'none', 'CRDT');
		}
		print '</td></tr>';

		// Note public
		print '<tr><td>';
		print $form->editfieldkey($langs->trans("NotePublic"), 'note_public', $object->note_public, $object, $user->rights->facture->creer);
		print '</td><td colspan="5">';
		print $form->editfieldval($langs->trans("NotePublic"), 'note_public', $object->note_public, $object, $user->rights->facture->creer, 'textarea:'.ROWS_4.':60');
		print '</td>';
		print '</tr>';
		
		// Note private
		print '<tr><td>';
		print $form->editfieldkey($langs->trans("NotePrivate"), 'note_private', $object->note_private, $object, $user->rights->facture->creer);
		print '</td><td colspan="5">';
		print $form->editfieldval($langs->trans("NotePrivate"), 'note_private', $object->note_private, $object, $user->rights->facture->creer, 'textarea:'.ROWS_4.':60');
		print '</td>';
		print '</tr>';
		
		// Project
		/*
		if (! empty($conf->projet->enabled))
		{
			$langs->load('projects');
			print '<tr>';
			print '<td>';
	
			print '<table class="nobordernopadding" width="100%"><tr><td>';
			print $langs->trans('Project');
			print '</td>';
			if ($action != 'classify') {
				print '<td align="right"><a href="' . $_SERVER["PHP_SELF"] . '?action=classify&amp;facid=' . $object->id . '">';
				print img_edit($langs->trans('SetProject'), 1);
				print '</a></td>';
			}
			print '</tr></table>';
	
			print '</td><td colspan="3">';
			if ($action == 'classify') {
				$form->form_project($_SERVER['PHP_SELF'] . '?facid=' . $object->id, $object->socid, $object->fk_project, 'projectid', 0, 0, 1);
			} else {
				$form->form_project($_SERVER['PHP_SELF'] . '?facid=' . $object->id, $object->socid, $object->fk_project, 'none', 0, 0);
			}
			print '</td>';
			print '</tr>';
		}*/

		// Bank Account
		print '<tr><td class="nowrap">';
		print '<table width="100%" class="nobordernopadding"><tr><td class="nowrap">';
		print $langs->trans('BankAccount');
		print '<td>';
		if (($action != 'editbankaccount') && $user->rights->commande->creer && ! empty($object->brouillon))
		    print '<td align="right"><a href="'.$_SERVER["PHP_SELF"].'?action=editbankaccount&amp;id='.$object->id.'">'.img_edit($langs->trans('SetBankAccount'),1).'</a></td>';
		print '</tr></table>';
		print '</td><td colspan="3">';
		if ($action == 'editbankaccount')
		{
		    $form->formSelectAccount($_SERVER['PHP_SELF'].'?id='.$object->id, $object->fk_account, 'fk_account', 1);
		}
		else
		{
		    $form->formSelectAccount($_SERVER['PHP_SELF'].'?id='.$object->id, $object->fk_account, 'none');
		}
		print "</td>";
		print '</tr>';

    	print '</table>';
    	
    	print '</div>';
    	print '<div class="fichehalfright">';
    	print '<div class="ficheaddleft">';
    	print '<div class="underbanner clearboth"></div>';
    	
    	print '<table class="border centpercent">';
		
		/*
		 * Recurrence
		 */
		$title = $langs->trans("Recurrence");
		print load_fiche_titre($title, '', 'calendar');
		
		print '<table class="border" width="100%">';

		// if "frequency" is empty or = 0, the reccurence is disabled
		print '<tr><td style="width: 50%">';
		print '<table class="nobordernopadding" width="100%"><tr><td>';
		print $langs->trans('Frequency');
		print '</td>';
		if ($action != 'editfrequency' && ! empty($object->brouillon) && $user->rights->facture->creer)
			print '<td align="right"><a href="' . $_SERVER["PHP_SELF"] . '?action=editfrequency&amp;facid=' . $object->id . '">' . img_edit($langs->trans('Edit'), 1) . '</a></td>';
		print '</tr></table>';
		print '</td><td>';
		if ($action == 'editfrequency')
		{
			print '<form method="post" action="'.$_SERVER["PHP_SELF"] . '?facid=' . $object->id.'">';
<<<<<<< HEAD
            print '<input type="hidden" name="action" value="setfrequency">';
            print '<input type="hidden" name="token" value="'.$_SESSION['newtoken'].'">';
            print '<table class="nobordernopadding" cellpadding="0" cellspacing="0">';
            print '<tr><td>';
            print "<input type='text' name='frequency' value='".$object->frequency."' size='5' />&nbsp;".Form::selectarray('unit_frequency', array('d'=>$langs->trans('Day'), 'm'=>$langs->trans('Month'), 'y'=>$langs->trans('Year')), ($object->unit_frequency?$object->unit_frequency:'m'));
            print '</td>';
            print '<td align="left"><input type="submit" class="button" value="'.$langs->trans("Modify").'"></td>';
            print '</tr></table></form>';
=======
			print '<input type="hidden" name="action" value="setfrequency">';
			print '<input type="hidden" name="token" value="'.$_SESSION['newtoken'].'">';
			print '<table class="nobordernopadding" cellpadding="0" cellspacing="0">';
			print '<tr><td>';
			print "<input type='text' name='frequency' value='".$object->frequency."' size='5' />&nbsp;".$form->selectarray('unit_frequency', array('d'=>$langs->trans('Day'), 'm'=>$langs->trans('Month'), 'y'=>$langs->trans('Year')), ($object->unit_frequency?$object->unit_frequency:'m'));
			print '</td>';
			print '<td align="left"><input type="submit" class="button" value="'.$langs->trans("Modify").'"></td>';
			print '</tr></table></form>';
>>>>>>> 18d18787
		}
		else 
		{
		    	if ($object->frequency > 0)
		    	{
				print $langs->trans('FrequencyPer_'.$object->unit_frequency, $object->frequency);
		    	}
		    	else
		    	{
		        	print $langs->trans("NotARecurringInvoiceTemplate");
			}
		}
		print '</td></tr>';
		
		// Date when
		print '<tr><td>';
		if ($action == 'date_when' || $object->frequency > 0)
		{
		    print $form->editfieldkey($langs->trans("NextDateToExecution"), 'date_when', $object->date_when, $object, $user->rights->facture->creer, 'day');
		}
		else
		{
		    print $langs->trans("NextDateToExecution");
		}
		print '</td><td>';
		if ($action == 'date_when' || $object->frequency > 0)
		{
		    print $form->editfieldval($langs->trans("NextDateToExecution"), 'date_when', $object->date_when, $object, $user->rights->facture->creer, 'day');
		}
		print '</td>';
		print '</tr>';
				
		// Max period / Rest period
		print '<tr><td>';
		if ($action == 'nb_gen_max' || $object->frequency > 0)
		{
		    print $form->editfieldkey($langs->trans("MaxPeriodNumber"), 'nb_gen_max', $object->nb_gen_max, $object, $user->rights->facture->creer);
		}
		else
		{
		    print $langs->trans("MaxPeriodNumber");
		}
		print '</td><td>';
		if ($action == 'nb_gen_max' || $object->frequency > 0)
		{
		      print $form->editfieldval($langs->trans("MaxPeriodNumber"), 'nb_gen_max', $object->nb_gen_max?$object->nb_gen_max:'', $object, $user->rights->facture->creer);
		}
		else
		{
		    print '';
		}
		print '</td>';
		print '</tr>';
		
		// Status of generated invoices
		print '<tr><td>';
		if ($action == 'auto_validate' || $object->frequency > 0)
		    print $form->editfieldkey($langs->trans("StatusOfGeneratedInvoices"), 'auto_validate', $object->auto_validate, $object, $user->rights->facture->creer);
		else
		    print $langs->trans("StatusOfGeneratedInvoices");
		print '</td><td>';
    		$select = 'select;0:'.$langs->trans('BillStatusDraft').',1:'.$langs->trans('BillStatusValidated');
		if ($action == 'auto_validate' || $object->frequency > 0)
		{
    		print $form->editfieldval($langs->trans("StatusOfGeneratedInvoices"), 'auto_validate', $object->auto_validate, $object, $user->rights->facture->creer, $select);
		}
		print '</td>';
		print '</tr>';
		
		print '</table>';
		
    	// Frequencry/Recurring section
    	if ($object->frequency > 0)
    	{
    	    print '<br>';
		
    	    if (empty($conf->cron->enabled))
    		{
    			print info_admin($langs->trans("EnableAndSetupModuleCron", $langs->transnoentitiesnoconv("Module2300Name")));	
    		}
    		
            print '<div class="underbanner clearboth"></div>';
            print '<table class="border centpercent">';
    		
    		// Nb of generation already done
    		print '<tr><td style="width: 50%">'.$langs->trans("NbOfGenerationDone").'</td>';
    		print '<td>';
    		print $object->nb_gen_done?$object->nb_gen_done:'0';
    		print '</td>';
    		print '</tr>';
    		
    		// Date last
    		print '<tr><td>';
    		print $langs->trans("DateLastGeneration");
    		print '</td><td>';
    		print dol_print_date($object->date_last_gen, 'dayhour');
    		print '</td>';
    		print '</tr>';
    		
    		print '</table>';
    		
    		print '<br>';
		}		
		
		print '</div>';
		print '</div>';
		print '</div>';
		
		print '<div class="clearboth"></div><br>';
		
		
		// Lines
		print '	<form name="addproduct" id="addproduct" action="' . $_SERVER["PHP_SELF"] . '?id=' . $object->id . (($action != 'editline') ? '#add' : '#line_' . GETPOST('lineid')) . '" method="POST">
        	<input type="hidden" name="token" value="' . $_SESSION ['newtoken'] . '">
        	<input type="hidden" name="action" value="' . (($action != 'editline') ? 'addline' : 'updateligne') . '">
        	<input type="hidden" name="mode" value="">
        	<input type="hidden" name="id" value="' . $object->id . '">
        	';
		
		if (! empty($conf->use_javascript_ajax) && $object->statut == 0) {
		    include DOL_DOCUMENT_ROOT . '/core/tpl/ajaxrow.tpl.php';
		}
		
		print '<table id="tablelines" class="noborder noshadow" width="100%">';
		// Show object lines
		if (! empty($object->lines))
		{
		    //$disableedit=1;
		    //$disablemove=1;
		    $ret = $object->printObjectLines($action, $mysoc, $soc, $lineid, 0);      // No date selector for template invoice
		}
		
		// Form to add new line
		if ($object->statut == 0 && $user->rights->facture->creer && $action != 'valid' && $action != 'editline')
		{
		    if ($action != 'editline')
		    {
    		    $var = true;
    		
    		    // Add free products/services
    		    $object->formAddObjectLine(0, $mysoc, $soc);                          // No date selector for template invoice  
    		
    		    $parameters = array();
    		    $reshook = $hookmanager->executeHooks('formAddObjectLine', $parameters, $object, $action); // Note that $action and $object may have been modified by hook
		    }
		}
		
		print "</table>\n";
		
		print "</form>\n";

		dol_fiche_end();
		

		/**
		 * Barre d'actions
		 */
		print '<div class="tabsAction">';

		//if ($object->statut == Facture::STATUS_DRAFT)   // there is no draft status on templates.
		//{
		if ($user->rights->facture->creer)
		{
				if (! empty($object->frequency) && $object->nb_gen_max > 0 && ($object->nb_gen_done >= $object->nb_gen_max))
				{
					print '<div class="inline-block divButAction"><a class="butActionRefused" href="#" title="'.dol_escape_htmltag($langs->trans("MaxGenerationReached")).'">'.$langs->trans("CreateBill").'</a></div>';
				}
				else
				{
					if (empty($object->frequency) || $object->date_when <= $today)
					{
						print '<div class="inline-block divButAction"><a class="butAction" href="'.DOL_URL_ROOT.'/compta/facture.php?action=create&amp;socid='.$object->thirdparty->id.'&amp;fac_rec='.$object->id.'">'.$langs->trans("CreateBill").'</a></div>';
					}
					else
					{
						print '<div class="inline-block divButAction"><a class="butActionRefused" href="#" title="'.dol_escape_htmltag($langs->trans("DateIsNotEnough")).'">'.$langs->trans("CreateBill").'</a></div>';
        		    		}
		        	}
			}
			else
			{
				print '<div class="inline-block divButAction"><a class="butActionRefused" href="#">'.$langs->trans("CreateBill").'</a></div>';
    			}
		//}

		//if ($object->statut == Facture::STATUS_DRAFT && $user->rights->facture->supprimer)
		if ($user->rights->facture->supprimer)
		{
			print '<div class="inline-block divButAction"><a class="butActionDelete" href="'.$_SERVER['PHP_SELF'].'?action=ask_deleteinvoice&id='.$object->id.'">'.$langs->trans('Delete').'</a></div>';
		}

		print '</div>';
		
		

		print '<div class="fichecenter"><div class="fichehalfleft">';
		print '<a name="builddoc"></a>'; // ancre
		
		
		// Show links to link elements
        $linktoelem = $form->showLinkToObjectBlock($object, null, array('invoice'));
		
		$somethingshown = $form->showLinkedObjectBlock($object, $linktoelem);
		
		
        print '</div></div>';

	}
	else
	{
		/*
		 *  List mode
		 */
		$sql = "SELECT s.nom as name, s.rowid as socid, f.rowid as facid, f.titre, f.total, f.tva as total_vat, f.total_ttc, f.frequency,";
		$sql.= " f.date_last_gen, f.date_when";
		$sql.= " FROM ".MAIN_DB_PREFIX."societe as s,".MAIN_DB_PREFIX."facture_rec as f";
		$sql.= " WHERE f.fk_soc = s.rowid";
		$sql.= " AND f.entity = ".$conf->entity;
		if ($search_ref) $sql .= natural_search('f.titre', $search_ref);
		if ($search_societe) $sql .= natural_search('s.nom', $search_societe);
		if ($search_frequency) $sql .= natural_search('f.frequency', $search_frequency);
		if ($search_montant_ht != '') $sql.= natural_search('f.total', $search_montant_ht, 1);
		if ($search_montant_vat != '') $sql.= natural_search('f.tva', $search_montant_vat, 1);
		if ($search_montant_ttc != '') $sql.= natural_search('f.total_ttc', $search_montant_ttc, 1);
		if ($search_frequency == '1') $sql.= ' AND f.frequency > 0';
		if ($search_frequency == '0') $sql.= ' AND (f.frequency IS NULL or f.frequency = 0)';
		
		if ($month > 0)
		{
		    if ($year > 0 && empty($day))
		        $sql.= " AND f.date_last_gen BETWEEN '".$db->idate(dol_get_first_day($year,$month,false))."' AND '".$db->idate(dol_get_last_day($year,$month,false))."'";
		        else if ($year > 0 && ! empty($day))
		            $sql.= " AND f.date_last_gen BETWEEN '".$db->idate(dol_mktime(0, 0, 0, $month, $day, $year))."' AND '".$db->idate(dol_mktime(23, 59, 59, $month, $day, $year))."'";
		            else
		                $sql.= " AND date_format(f.date_last_gen, '%m') = '".$month."'";
		}
		else if ($year > 0)
		{
		    $sql.= " AND f.date_last_gen BETWEEN '".$db->idate(dol_get_first_day($year,1,false))."' AND '".$db->idate(dol_get_last_day($year,12,false))."'";
		}
		if ($month_date_when > 0)
		{
		    if ($year_date_when > 0 && empty($day_date_when))
		        $sql.= " AND f.date_when BETWEEN '".$db->idate(dol_get_first_day($year_date_when,$month_date_when,false))."' AND '".$db->idate(dol_get_last_day($year_date_when,$month_date_when,false))."'";
		        else if ($year_date_when > 0 && ! empty($day_date_when))
		            $sql.= " AND f.date_date_when_reglement BETWEEN '".$db->idate(dol_mktime(0, 0, 0, $month_date_when, $day_date_when, $year_date_when))."' AND '".$db->idate(dol_mktime(23, 59, 59, $month_date_when, $day_date_when, $year_date_when))."'";
			else
			$sql.= " AND date_format(f.date_when, '%m') = '".$month_date_when."'";
		}
		else if ($year_date_when > 0)
		{
		    $sql.= " AND f.date_when BETWEEN '".$db->idate(dol_get_first_day($year_date_when,1,false))."' AND '".$db->idate(dol_get_last_day($year_date_when,12,false))."'";
		}        

		$nbtotalofrecords = 0;
        	if (empty($conf->global->MAIN_DISABLE_FULL_SCANLIST))
        	{
        		$result = $db->query($sql);
        		$nbtotalofrecords = $db->num_rows($result);
        	}
      
        	$sql.= $db->order($sortfield, $sortorder);
        	$sql.= $db->plimit($limit+1,$offset);
		
		$resql = $db->query($sql);
		if ($resql)
		{
			$num = $db->num_rows($resql);
			
			$param='&socid='.$socid;
            		if (! empty($contextpage) && $contextpage != $_SERVER["PHP_SELF"]) $param.='&contextpage='.$contextpage;
			if ($limit > 0 && $limit != $conf->liste_limit) $param.='&limit='.$limit;
			if ($day)                $param.='&day='.$day;
			if ($month)              $param.='&month='.$month;
			if ($year)               $param.='&year=' .$year;
			if ($day_date_when)      $param.='&day_date_when='.$day_date_when;
			if ($month_date_when)    $param.='&month_date_when='.$month_date_when;
			if ($year_date_when)     $param.='&year_date_when=' .$year_date_when;
			if ($search_ref)         $param.='&search_ref=' .$search_ref;
			if ($search_societe)     $param.='&search_societe=' .$search_societe;
			if ($search_montant_ht != '')  $param.='&search_montant_ht='.$search_montant_ht;
			if ($search_montant_vat != '')  $param.='&search_montant_vat='.$search_montant_vat;
			if ($search_montant_ttc != '') $param.='&search_montant_ttc='.$search_montant_ttc;
			if ($search_frequency)         $param.='&search_frequency=' .$search_frequency;
			if ($option)             $param.="&option=".$option;
			if ($optioncss != '')    $param.='&optioncss='.$optioncss;
			// Add $param from extra fields
			foreach ($search_array_options as $key => $val)
			{
			    $crit=$val;
			    $tmpkey=preg_replace('/search_options_/','',$key);
			    if ($val != '') $param.='&search_options_'.$tmpkey.'='.urlencode($val);
			}
			
			$massactionbutton=$form->selectMassAction('', $massaction == 'presend' ? array() : array('presend'=>$langs->trans("SendByMail"), 'builddoc'=>$langs->trans("PDFMerge")));
				
            print '<form method="POST" name="searchFormList" action="'.$_SERVER["PHP_SELF"].'">'."\n";
            if ($optioncss != '') print '<input type="hidden" name="optioncss" value="'.$optioncss.'">';
        	print '<input type="hidden" name="token" value="'.$_SESSION['newtoken'].'">';
        	print '<input type="hidden" name="action" value="list">';
        	print '<input type="hidden" name="sortfield" value="'.$sortfield.'">';
        	print '<input type="hidden" name="sortorder" value="'.$sortorder.'">';
        	print '<input type="hidden" name="viewstatut" value="'.$viewstatut.'">';

	        print_barre_liste($langs->trans("RepeatableInvoices"),$page,$_SERVER['PHP_SELF'],$param,$sortfield,$sortorder,'',$num,$nbtotalofrecords,'title_accountancy.png',0,'','',$limit);

			print $langs->trans("ToCreateAPredefinedInvoice", $langs->transnoentitiesnoconv("ChangeIntoRepeatableInvoice")).'<br><br>';

			$i = 0;
			print '<table class="noborder" width="100%">';
			print '<tr class="liste_titre">';
			print_liste_field_titre($langs->trans("Ref"),$_SERVER['PHP_SELF'],"f.titre","",$param,"",$sortfield,$sortorder);
			print_liste_field_titre($langs->trans("ThirdParty"),$_SERVER['PHP_SELF'],"s.nom","",$param,"",$sortfield,$sortorder);
			print_liste_field_titre($langs->trans("AmountHT"),$_SERVER['PHP_SELF'],"f.total","",$param,'align="right"',$sortfield,$sortorder);
			print_liste_field_titre($langs->trans("AmountVAT"),$_SERVER['PHP_SELF'],"f.tva","",$param,'align="right"',$sortfield,$sortorder);
			print_liste_field_titre($langs->trans("AmountTTC"),$_SERVER['PHP_SELF'],"f.total_ttc","",$param,'align="right"',$sortfield,$sortorder);
			print_liste_field_titre($langs->trans("RecurringInvoiceTemplate"),$_SERVER['PHP_SELF'],"f.frequency","",$param,'align="center"',$sortfield,$sortorder);
			print_liste_field_titre($langs->trans("DateLastGeneration"),$_SERVER['PHP_SELF'],"f.date_last_gen","",$param,'align="center"',$sortfield,$sortorder);
			print_liste_field_titre($langs->trans("NextDateToExecution"),$_SERVER['PHP_SELF'],"f.date_when","",$param,'align="center"',$sortfield,$sortorder);
			print_liste_field_titre('');		// Field may contains ling text
			print "</tr>\n";

			
			// Filters lines
			print '<tr class="liste_titre">';
			// Ref
			if (! empty($arrayfields['f.titre']['checked']))
			{
			    print '<td class="liste_titre" align="left">';
			    print '<input class="flat" size="6" type="text" name="search_ref" value="'.$search_ref.'">';
			    print '</td>';
			}
			// Thirpdarty
			if (! empty($arrayfields['s.nom']['checked']))
			{
			    print '<td class="liste_titre" align="left"><input class="flat" type="text" size="8" name="search_societe" value="'.$search_societe.'"></td>';
			}
			if (! empty($arrayfields['f.total']['checked']))
			{
			    // Amount
			    print '<td class="liste_titre" align="right">';
			    print '<input class="flat" type="text" size="5" name="search_montant_ht" value="'.$search_montant_ht.'">';
			    print '</td>';
			}
			if (! empty($arrayfields['f.tva']['checked']))
			{
			    // Amount
			    print '<td class="liste_titre" align="right">';
			    print '<input class="flat" type="text" size="5" name="search_montant_vat" value="'.$search_montant_vat.'">';
			    print '</td>';
			}
			if (! empty($arrayfields['f.total_ttc']['checked']))
			{
			    // Amount
			    print '<td class="liste_titre" align="right">';
			    print '<input class="flat" type="text" size="5" name="search_montant_ttc" value="'.$search_montant_ttc.'">';
			    print '</td>';
			}
			if (! empty($arrayfields['f.frequency']['checked']))
			{
			    // Amount
			    print '<td class="liste_titre" align="center">';
			    print $form->selectyesno('search_frequency', $search_frequency, 1, false, 1);
			    print '</td>';
			}
			// Date invoice
			if (! empty($arrayfields['f.date_last_gen']['checked']))
			{
			    print '<td class="liste_titre" align="center">';
			    if (! empty($conf->global->MAIN_LIST_FILTER_ON_DAY)) print '<input class="flat" type="text" size="1" maxlength="2" name="day" value="'.$day.'">';
			    print '<input class="flat" type="text" size="1" maxlength="2" name="month" value="'.$month.'">';
			    $formother->select_year($year?$year:-1,'year',1, 20, 5);
			    print '</td>';
			}
			// Date due
			if (! empty($arrayfields['f.date_when']['checked']))
			{
			    print '<td class="liste_titre" align="center">';
			    if (! empty($conf->global->MAIN_LIST_FILTER_ON_DAY)) print '<input class="flat" type="text" size="1" maxlength="2" name="day_date_when" value="'.$day_date_when.'">';
			    print '<input class="flat" type="text" size="1" maxlength="2" name="month_date_when" value="'.$month_date_when.'">';
			    $formother->select_year($year_date_when?$year_date_when:-1,'year_date_when',1, 20, 5);
			    print '</td>';
			}
			// Extra fields
			if (is_array($extrafields->attribute_label) && count($extrafields->attribute_label))
			{
			    foreach($extrafields->attribute_label as $key => $val)
			    {
			        if (! empty($arrayfields["ef.".$key]['checked']))
			        {
			            $align=$extrafields->getAlignFlag($key);
			            $typeofextrafield=$extrafields->attribute_type[$key];
			            print '<td class="liste_titre'.($align?' '.$align:'').'">';
			            if (in_array($typeofextrafield, array('varchar', 'int', 'double', 'select')))
			            {
			                $crit=$val;
			                $tmpkey=preg_replace('/search_options_/','',$key);
			                $searchclass='';
			                if (in_array($typeofextrafield, array('varchar', 'select'))) $searchclass='searchstring';
			                if (in_array($typeofextrafield, array('int', 'double'))) $searchclass='searchnum';
			                print '<input class="flat'.($searchclass?' '.$searchclass:'').'" size="4" type="text" name="search_options_'.$tmpkey.'" value="'.dol_escape_htmltag($search_array_options['search_options_'.$tmpkey]).'">';
			            }
			            print '</td>';
			        }
			    }
			}
			// Fields from hook
			$parameters=array('arrayfields'=>$arrayfields);
			$reshook=$hookmanager->executeHooks('printFieldListOption',$parameters);    // Note that $action and $object may have been modified by hook
			print $hookmanager->resPrint;
			// Date creation
			if (! empty($arrayfields['f.datec']['checked']))
			{
			    print '<td class="liste_titre">';
			    print '</td>';
			}
			// Date modification
			if (! empty($arrayfields['f.tms']['checked']))
			{
			    print '<td class="liste_titre">';
			    print '</td>';
			}
			// Action column
			print '<td class="liste_titre" align="middle">';
			$searchpitco=$form->showFilterAndCheckAddButtons(0, 'checkforselect', 1);
			print $searchpitco;
			print '</td>';
			print "</tr>\n";
			
			
			if ($num > 0)
			{
				$var=true;
				while ($i < min($num,$limit))
				{
					$objp = $db->fetch_object($resql);
					$var=!$var;

					print "<tr ".$bc[$var].">";

					print '<td><a href="'.$_SERVER['PHP_SELF'].'?id='.$objp->facid.'">'.img_object($langs->trans("ShowBill"),"bill").' '.$objp->titre;
					print "</a></td>\n";

					$companystatic->id=$objp->socid;
					$companystatic->name=$objp->name;
					print '<td>'.$companystatic->getNomUrl(1,'customer').'</td>';

					print '<td align="right">'.price($objp->total).'</td>'."\n";
					print '<td align="right">'.price($objp->total_vat).'</td>'."\n";
					print '<td align="right">'.price($objp->total_ttc).'</td>'."\n";
					print '<td align="center">'.yn($objp->frequency?1:0).'</td>';
					print '<td align="center">'.($objp->frequency ? dol_print_date($objp->date_last_gen,'day') : '').'</td>';
					print '<td align="center">'.($objp->frequency ? dol_print_date($objp->date_when,'day') : '').'</td>';
						
					print '<td align="center">';
					if ($user->rights->facture->creer)
					{
				        if (empty($objp->frequency) || $db->jdate($objp->date_when) <= $today)
				        {
                            print '<a href="'.DOL_URL_ROOT.'/compta/facture.php?action=create&amp;socid='.$objp->socid.'&amp;fac_rec='.$objp->facid.'">';
                            print $langs->trans("CreateBill").'</a>';
				        }
				        else
				        {
				            print $langs->trans("DateIsNotEnough");
				        }
					}
					else
					{
					    print "&nbsp;";
					}
					print "</td>";
					print "</tr>\n";
					$i++;
				}
			}
			else print '<tr '.$bc[false].'><td colspan="9" class="opacitymedium">'.$langs->trans("NoneF").'</td></tr>';

			print "</table>";
			$db->free($resql);
		}
		else
		{
			dol_print_error($db);
		}
	}

}

llxFooter();

$db->close();<|MERGE_RESOLUTION|>--- conflicted
+++ resolved
@@ -133,14 +133,14 @@
 if (empty($reshook))
 {
     if (GETPOST('cancel')) $action='';
-    
+
     // Set note
     include DOL_DOCUMENT_ROOT.'/core/actions_setnotes.inc.php';	// Must be include, not include_once
-    
+
     include DOL_DOCUMENT_ROOT.'/core/actions_dellink.inc.php';		// Must be include, not include_once
-    
+
     include DOL_DOCUMENT_ROOT.'/core/actions_lineupdown.inc.php';	// Must be include, not include_once
-    
+
     // Do we click on purge search criteria ?
     if (GETPOST("button_removefilter_x") || GETPOST("button_removefilter.x") || GETPOST("button_removefilter")) // All test are required to be compatible with all browsers
     {
@@ -158,7 +158,7 @@
         $search_frequency='';
         $search_array_options=array();
     }
-    
+
     // Create predefined invoice
     if ($action == 'add')
     {
@@ -168,7 +168,7 @@
     		$action = "create";
     		$error++;
     	}
-    
+
     	$frequency=GETPOST('frequency', 'int');
     	$reyear=GETPOST('reyear');
     	$remonth=GETPOST('remonth');
@@ -177,14 +177,14 @@
     	$remin=GETPOST('remin');
     	$nb_gen_max=GETPOST('nb_gen_max', 'int');
     	//if (empty($nb_gen_max)) $nb_gen_max =0;
-    	
+
     	if (GETPOST('frequency'))
     	{
-    		if (empty($reyear) || empty($remonth) || empty($reday)) 
+    		if (empty($reyear) || empty($remonth) || empty($reday))
     		{
     			setEventMessages($langs->transnoentities("ErrorFieldRequired",$langs->trans("Date")), null, 'errors');
     			$action = "create";
-    			$error++;	
+    			$error++;
     		}
     		if ($nb_gen_max === '')
     		{
@@ -193,47 +193,47 @@
     			$error++;
     		}
     	}
-    
+
     	if (! $error)
     	{
     		$object->titre = GETPOST('titre', 'alpha');
     		$object->note_private = GETPOST('note_private');
     		$object->note_public  = GETPOST('note_public');
     		$object->usenewprice = GETPOST('usenewprice');
-    		
+
     		$object->frequency = $frequency;
     		$object->unit_frequency = GETPOST('unit_frequency', 'alpha');
     		$object->nb_gen_max = $nb_gen_max;
     		$object->auto_validate = GETPOST('auto_validate', 'int');
-    		
+
     		$object->fk_project = $projectid;
-    		
+
     		$date_next_execution = dol_mktime($rehour, $remin, 0, $remonth, $reday, $reyear);
     		$object->date_when = $date_next_execution;
-    
+
     		// Get first contract linked to invoice used to generate template
     		if ($id > 0)
     		{
     			$srcObject = new Facture($db);
     			$srcObject->fetch(GETPOST('facid','int'));
-    
+
     			$srcObject->fetchObjectLinked();
-    
+
     			if (! empty($srcObject->linkedObjectsIds['contrat']))
     			{
     				$contractidid = reset($srcObject->linkedObjectsIds['contrat']);
-    
+
     				$object->origin = 'contrat';
     				$object->origin_id = $contractidid;
     				$object->linked_objects[$object->origin] = $object->origin_id;
     			}
     		}
-    		
+
     		$db->begin();
-    
+
     		$oldinvoice = new Facture($db);
     		$oldinvoice->fetch($id);
-    		
+
     		$result = $object->create($user, $oldinvoice->id);
     		if ($result > 0)
     		{
@@ -251,25 +251,25 @@
     			setEventMessages($object->error, $object->errors, 'errors');
     			$action = "create";
     		}
-    			
+
     		if (! $error)
     		{
     			$db->commit();
-    			
+
     			header("Location: " . $_SERVER['PHP_SELF'] . '?facid=' . $object->id);
        			exit;
     		}
     		else
     		{
     			$db->rollback();
-    
+
     			$error++;
     			setEventMessages($object->error, $object->errors, 'errors');
     			$action = "create";
     		}
     	}
     }
-    
+
     // Delete
     if ($action == 'confirm_deleteinvoice' && $confirm == 'yes' && $user->rights->facture->supprimer)
     {
@@ -277,14 +277,14 @@
     	header("Location: " . $_SERVER['PHP_SELF'] );
     	exit;
     }
-    
-    
+
+
     // Update field
     // Set condition
     if ($action == 'setconditions' && $user->rights->facture->creer)
     {
     	$result=$object->setPaymentTerms(GETPOST('cond_reglement_id', 'int'));
-    
+
     }
     // Set mode
     elseif ($action == 'setmode' && $user->rights->facture->creer)
@@ -334,13 +334,13 @@
     {
     	$object->setAutoValidate(GETPOST('auto_validate', 'int'));
     }
-    
+
     // Delete line
     if ($action == 'confirm_deleteline' && $confirm == 'yes' && $user->rights->facture->creer)
     {
     	$object->fetch($id);
     	$object->fetch_thirdparty();
-    
+
     	$db->begin();
     
     	$line=new FactureLigneRec($db);
@@ -369,13 +369,13 @@
     		setEventMessages($line->error, $line->errors, 'errors');
     	}
     }
-    
+
     // Add a new line
     if ($action == 'addline' && $user->rights->facture->creer)
     {
     	$langs->load('errors');
     	$error = 0;
-    
+
     	// Set if we used free entry or predefined product
     	$predef='';
     	$product_desc=(GETPOST('dp_desc')?GETPOST('dp_desc'):'');
@@ -390,10 +390,10 @@
     		$idprod=GETPOST('idprod', 'int');
     		$tva_tx = '';
     	}
-    
+
     	$qty = GETPOST('qty' . $predef);
     	$remise_percent = GETPOST('remise_percent' . $predef);
-    
+
     	// Extrafields
     	$extrafieldsline = new ExtraFields($db);
     	$extralabelsline = $extrafieldsline->fetch_name_optionals_label($object->table_element_line);
@@ -406,7 +406,7 @@
     			unset($_POST["options_" . $key . $predef]);
     		}
     	}
-    
+
     	if (empty($idprod) && ($price_ht < 0) && ($qty < 0)) {
     		setEventMessages($langs->trans('ErrorBothFieldCantBeNegative', $langs->transnoentitiesnoconv('UnitPriceHT'), $langs->transnoentitiesnoconv('Qty')), null, 'errors');
     		$error ++;
@@ -433,7 +433,7 @@
     		setEventMessages($langs->trans('ErrorQtyForCustomerInvoiceCantBeNegative'), null, 'errors');
     		$error ++;
     	}
-        
+
         if (! $error && ($qty >= 0) && (! empty($product_desc) || ! empty($idprod)))
         {
     	$ret = $object->fetch($id);
@@ -442,16 +442,16 @@
     		exit();
     	}
     	$ret = $object->fetch_thirdparty();
-    
+
     	// Clean parameters
     	$date_start = dol_mktime(GETPOST('date_start' . $predef . 'hour'), GETPOST('date_start' . $predef . 'min'), GETPOST('date_start' . $predef . 'sec'), GETPOST('date_start' . $predef . 'month'), GETPOST('date_start' . $predef . 'day'), GETPOST('date_start' . $predef . 'year'));
     	$date_end = dol_mktime(GETPOST('date_end' . $predef . 'hour'), GETPOST('date_end' . $predef . 'min'), GETPOST('date_end' . $predef . 'sec'), GETPOST('date_end' . $predef . 'month'), GETPOST('date_end' . $predef . 'day'), GETPOST('date_end' . $predef . 'year'));
     	$price_base_type = (GETPOST('price_base_type', 'alpha') ? GETPOST('price_base_type', 'alpha') : 'HT');
-    
+
     	// Define special_code for special lines
     	$special_code = 0;
     	// if (empty($_POST['qty'])) $special_code=3; // Options should not exists on invoices
-    
+
     	// Ecrase $pu par celui du produit
     	// Ecrase $desc par celui du produit
     	// Ecrase $txtva par celui du produit
@@ -461,19 +461,19 @@
             {
     		$prod = new Product($db);
     		$prod->fetch($idprod);
-    
+
     		$label = ((GETPOST('product_label') && GETPOST('product_label') != $prod->label) ? GETPOST('product_label') : '');
-    
+
     		// Update if prices fields are defined
     		$tva_tx = get_default_tva($mysoc, $object->thirdparty, $prod->id);
     		$tva_npr = get_default_npr($mysoc, $object->thirdparty, $prod->id);
     		if (empty($tva_tx)) $tva_npr=0;
-    
+
     		$pu_ht = $prod->price;
     		$pu_ttc = $prod->price_ttc;
     		$price_min = $prod->price_min;
     		$price_base_type = $prod->price_base_type;
-    
+
     		// We define price for product
     		if (! empty($conf->global->PRODUIT_MULTIPRICES) && ! empty($object->thirdparty->price_level))
     		{
@@ -491,11 +491,11 @@
     		elseif (! empty($conf->global->PRODUIT_CUSTOMER_PRICES))
     		{
     			require_once DOL_DOCUMENT_ROOT . '/product/class/productcustomerprice.class.php';
-    
+
     			$prodcustprice = new Productcustomerprice($db);
-    
+
     			$filter = array('t.fk_product' => $prod->id,'t.fk_soc' => $object->thirdparty->id);
-    
+
     			$result = $prodcustprice->fetch_all('', '', 0, 0, $filter);
     			if ($result)
     			{
@@ -508,7 +508,7 @@
     				}
     			}
     		}
-    
+
     		// if price ht was forced (ie: from gui when calculated by margin rate and cost price)
     		if (! empty($price_ht))
     		{
@@ -528,11 +528,11 @@
     			    $pu_ttc = price2num($pu_ht * (1 + ($tva_tx / 100)), 'MU');
     			}
     		}
-    
+
     		$desc = '';
-    
+
     		// Define output language
-    		if (! empty($conf->global->MAIN_MULTILANGS) && ! empty($conf->global->PRODUIT_TEXTS_IN_THIRDPARTY_LANGUAGE)) 
+    		if (! empty($conf->global->MAIN_MULTILANGS) && ! empty($conf->global->PRODUIT_TEXTS_IN_THIRDPARTY_LANGUAGE))
     		{
     			$outputlangs = $langs;
     			$newlang = '';
@@ -545,16 +545,16 @@
     				$outputlangs = new Translate("", $conf);
     				$outputlangs->setDefaultLang($newlang);
     			}
-    
+
     			$desc = (! empty($prod->multilangs [$outputlangs->defaultlang] ["description"])) ? $prod->multilangs [$outputlangs->defaultlang] ["description"] : $prod->description;
     		}
     		else
     		{
     			$desc = $prod->description;
     		}
-    
+
                 	$desc = dol_concatdesc($desc, $product_desc);
-    
+
     		// Add custom code and origin country into description
     		if (empty($conf->global->MAIN_PRODUCT_DISABLE_CUSTOMCOUNTRYCODE) && (! empty($prod->customcode) || ! empty($prod->country_code)))
     		{
@@ -567,13 +567,13 @@
     				$tmptxt .= $langs->transnoentitiesnoconv("CountryOrigin") . ': ' . getCountry($prod->country_code, 0, $db, $langs, 0);
     			$tmptxt .= ')';
     			$desc = dol_concatdesc($desc, $tmptxt);
-    			
-    		}
-    
+
+    		}
+
     		$type = $prod->type;
     		$fk_unit = $prod->fk_unit;
-    		
-    	} 
+
+    	}
     	else
     	{
     		$pu_ht = price2num($price_ht, 'MU');
@@ -584,21 +584,21 @@
     		$label = (GETPOST('product_label') ? GETPOST('product_label') : '');
     		$desc = $product_desc;
     		$type = GETPOST('type');
-    		$fk_unit= GETPOST('units', 'alpha');	
-    	}
-    
+    		$fk_unit= GETPOST('units', 'alpha');
+    	}
+
     	// Margin
     	$fournprice = price2num(GETPOST('fournprice' . $predef) ? GETPOST('fournprice' . $predef) : '');
     	$buyingprice = price2num(GETPOST('buying_price' . $predef) != '' ? GETPOST('buying_price' . $predef) : '');    // If buying_price is '0', we must keep this value
-    
+
     	// Local Taxes
     	$localtax1_tx = get_localtax($tva_tx, 1, $object->thirdparty, $mysoc, $tva_npr);
     	$localtax2_tx = get_localtax($tva_tx, 2, $object->thirdparty, $mysoc, $tva_npr);
-    
+
     	$info_bits = 0;
     	if ($tva_npr)
     		$info_bits |= 0x01;
-    
+
     	if (! empty($price_min) && (price2num($pu_ht) * (1 - price2num($remise_percent) / 100) < price2num($price_min)))
     	{
     		$mesg = $langs->trans("CantBeLessThanMinPrice", price(price2num($price_min, 'MU'), 0, $langs, 0, 0, - 1, $conf->currency));
@@ -608,7 +608,7 @@
     	{
     		// Insert line
     		$result = $object->addline($desc, $pu_ht, $qty, $tva_tx, $idprod, $remise_percent, $price_base_type, $info_bits, '', $pu_ttc, $type, - 1, $special_code, $label, $fk_unit);
-    
+
     		if ($result > 0)
     		{
     			/*if (empty($conf->global->MAIN_DISABLE_PDF_AUTOUPDATE))
@@ -624,14 +624,14 @@
     			    }
     			    $model=$object->modelpdf;
     			    $ret = $object->fetch($id); // Reload to get new records
-    
+
     			    $result = $object->generateDocument($model, $outputlangs, $hidedetails, $hidedesc, $hideref);
     			    if ($result < 0) setEventMessages($object->error, $object->errors, 'errors');
     			}*/
     			$object->fetch($object->id);    // Reload lines
-    
+
     			unset($_POST['prod_entry_mode']);
-    
+
     			unset($_POST['qty']);
     			unset($_POST['type']);
     			unset($_POST['remise_percent']);
@@ -649,7 +649,7 @@
     			unset($_POST['dp_desc']);
     			unset($_POST['idprod']);
     			unset($_POST['units']);
-    
+
     			unset($_POST['date_starthour']);
     			unset($_POST['date_startmin']);
     			unset($_POST['date_startsec']);
@@ -662,7 +662,7 @@
     			unset($_POST['date_endday']);
     			unset($_POST['date_endmonth']);
     			unset($_POST['date_endyear']);
-    
+
     			unset($_POST['situations']);
     			unset($_POST['progress']);
     		}
@@ -670,17 +670,17 @@
     		{
     			setEventMessages($object->error, $object->errors, 'errors');
     		}
-    
-    		$action = '';		
+
+    		$action = '';
     	}
         }
     }
-    
+
     elseif ($action == 'updateligne' && $user->rights->facture->creer && ! GETPOST('cancel'))
     {
     	if (! $object->fetch($id) > 0)	dol_print_error($db);
     	$object->fetch_thirdparty();
-    
+
     	// Clean parameters
     	$date_start = '';
     	$date_end = '';
@@ -690,27 +690,27 @@
     	$pu_ht = GETPOST('price_ht');
     	$vat_rate = (GETPOST('tva_tx') ? GETPOST('tva_tx') : 0);
     	$qty = GETPOST('qty');
-    
+
     	// Define info_bits
     	$info_bits = 0;
     	if (preg_match('/\*/', $vat_rate))
             $info_bits |= 0x01;
-    
+
             // Define vat_rate
             $vat_rate = str_replace('*', '', $vat_rate);
             $localtax1_rate = get_localtax($vat_rate, 1, $object->thirdparty);
             $localtax2_rate = get_localtax($vat_rate, 2, $object->thirdparty);
-    
+
             // Add buying price
             $fournprice = price2num(GETPOST('fournprice') ? GETPOST('fournprice') : '');
             $buyingprice = price2num(GETPOST('buying_price') != '' ? GETPOST('buying_price') : '');       // If buying_price is '0', we muste keep this value
-    
+
             // Extrafields
             $extrafieldsline = new ExtraFields($db);
             $extralabelsline = $extrafieldsline->fetch_name_optionals_label($object->table_element_line);
             $array_options = $extrafieldsline->getOptionalsFromPost($extralabelsline);
             // Unset extrafield
-            if (is_array($extralabelsline)) 
+            if (is_array($extralabelsline))
     	{
                 // Get extra fields
                 foreach ($extralabelsline as $key => $value)
@@ -718,15 +718,15 @@
     		unset($_POST["options_" . $key]);
                 }
             }
-    
+
             // Define special_code for special lines
             $special_code=GETPOST('special_code');
             if (! GETPOST('qty')) $special_code=3;
-    
+
             /*$line = new FactureLigne($db);
             $line->fetch(GETPOST('lineid'));
             $percent = $line->get_prev_progress($object->id);
-    
+
             if (GETPOST('progress') < $percent)
             {
                 $mesg = '<div class="warning">' . $langs->trans("CantBeLessThanMinPercent") . '</div>';
@@ -734,22 +734,22 @@
                 $error++;
                 $result = -1;
             }*/
-    
+
             // Check minimum price
             $productid = GETPOST('productid', 'int');
             if (! empty($productid))
             {
     		$product = new Product($db);
     		$product->fetch($productid);
-    
+
     		$type = $product->type;
-    
+
     		$price_min = $product->price_min;
     		if (! empty($conf->global->PRODUIT_MULTIPRICES) && ! empty($object->thirdparty->price_level))
                     $price_min = $product->multiprices_min [$object->thirdparty->price_level];
-    
+
                     $label = ((GETPOST('update_label') && GETPOST('product_label')) ? GETPOST('product_label') : '');
-    
+
                     // Check price is not lower than minimum (check is done only for standard or replacement invoices)
                     if (($object->type == Facture::TYPE_STANDARD || $object->type == Facture::TYPE_REPLACEMENT) && $price_min && (price2num($pu_ht) * (1 - price2num(GETPOST('remise_percent')) / 100) < price2num($price_min))) {
                         setEventMessages($langs->trans("CantBeLessThanMinPrice", price(price2num($price_min, 'MU'), 0, $langs, 0, 0, - 1, $conf->currency)), null, 'errors');
@@ -758,7 +758,7 @@
             } else {
                 $type = GETPOST('type');
                 $label = (GETPOST('product_label') ? GETPOST('product_label') : '');
-    
+
                 // Check parameters
                 if (GETPOST('type') < 0) {
                     setEventMessages($langs->trans("ErrorFieldRequired", $langs->transnoentitiesnoconv("Type")), null, 'errors');
@@ -770,14 +770,14 @@
                 setEventMessages($langs->trans('ErrorQtyForCustomerInvoiceCantBeNegative'), null, 'errors');
                 $error ++;
             }
-    
+
             // Update line
             if (! $error)
     	{
     		$result = $object->updateline(
     			GETPOST('lineid'),
     			$description,
-    			$pu_ht, 
+    			$pu_ht,
     			$qty,
                     	$vat_rate,
     			GETPOST('productid'),
@@ -785,14 +785,14 @@
     			'HT',
     			$info_bits,
     			0,
-    			0, 
+    			0,
     			$type,
     			0,
-    			$special_code, 
+    			$special_code,
     			$label,
     			GETPOST('units')
     		);
-    
+
     		if ($result >= 0)
     		{
                     /*if (empty($conf->global->MAIN_DISABLE_PDF_AUTOUPDATE)) {
@@ -807,13 +807,13 @@
                                     $outputlangs = new Translate("", $conf);
                                     $outputlangs->setDefaultLang($newlang);
                                 }
-    
+
                                 $ret = $object->fetch($id); // Reload to get new records
                                 $object->generateDocument($object->modelpdf, $outputlangs, $hidedetails, $hidedesc, $hideref);
                     }*/
-    
+
     			$object->fetch($object->id);    // Reload lines
-    
+
     			unset($_POST['qty']);
     			unset($_POST['type']);
     			unset($_POST['productid']);
@@ -829,11 +829,11 @@
     			unset($_POST['buying_price']);
     			unset($_POST['np_marginRate']);
     			unset($_POST['np_markRate']);
-    
+
     			unset($_POST['dp_desc']);
     			unset($_POST['idprod']);
     			unset($_POST['units']);
-    
+
     			unset($_POST['date_starthour']);
     			unset($_POST['date_startmin']);
     			unset($_POST['date_startsec']);
@@ -846,7 +846,7 @@
     			unset($_POST['date_endday']);
     			unset($_POST['date_endmonth']);
     			unset($_POST['date_endyear']);
-    
+
     			unset($_POST['situations']);
     			unset($_POST['progress']);
     		}
@@ -985,13 +985,8 @@
 
 		// Auto validate the invoice
 		print "<tr><td>".$langs->trans("StatusOfGeneratedInvoices")."</td><td>";
-<<<<<<< HEAD
-        $select = array('0'=>$langs->trans('BillStatusDraft'),'1'=>$langs->trans('BillStatusValidated'));
-        print Form::selectarray('auto_validate', $select, GETPOST('auto_validate'));
-=======
 		$select = array('0'=>$langs->trans('BillStatusDraft'),'1'=>$langs->trans('BillStatusValidated'));
-		print $form->selectarray('auto_validate', $select, GETPOST('auto_validate'));
->>>>>>> 18d18787
+		print Form::selectarray('auto_validate', $select, GETPOST('auto_validate'));
 		print "</td></tr>";
 
 		print "</table>";
@@ -1020,7 +1015,7 @@
 		}
 		
 		print "</table>\n";
-				
+
 		print '</td></tr>';
 
 		if ($flag_price_may_change)
@@ -1080,13 +1075,13 @@
 		dol_fiche_head($head, 'card', $langs->trans("RepeatableInvoice"),0,'bill');	// Add a div
 
 		// Recurring invoice content
-		
+
 		$linkback = '<a href="' . DOL_URL_ROOT . '/compta/facture/fiche-rec.php' . (! empty($socid) ? '?socid=' . $socid : '') . '">' . $langs->trans("BackToList") . '</a>';
-		
+
 		$morehtmlref='';
 		if ($action != 'editref') $morehtmlref.=$form->editfieldkey($object->ref, 'ref', $object->ref, $object, $user->rights->facture->creer, '', '', 0, 2);
 		else $morehtmlref.= $form->editfieldval('', 'ref', $object->ref, $object, $user->rights->facture->creer, 'string');
-		
+
     	$morehtmlref.='<div class="refidno">';
     	// Ref customer
     	//$morehtmlref.=$form->editfieldkey("RefCustomer", 'ref_client', $object->ref_client, $object, $user->rights->facture->creer, 'string', '', 0, 1);
@@ -1126,13 +1121,13 @@
     	    }
     	}
     	$morehtmlref.='</div>';
-    	
+
 	    dol_banner_tab($object, 'ref', $linkback, 1, 'titre', 'none', $morehtmlref, '', 0, '', $morehtmlright);
-	    
+
     	print '<div class="fichecenter">';
     	print '<div class="fichehalfleft">';
     	print '<div class="underbanner clearboth"></div>';
-	
+
 	    print '<table class="border" width="100%">';
 
 		// Ref
@@ -1145,11 +1140,11 @@
 		$morehtmlref = $form->editfieldval($langs->trans("Ref"), 'ref', $object->ref, $object, $user->rights->facture->creer, 'string');
 		print $form->showrefnav($object, 'ref', $linkback, 1, 'titre', 'none', $morehtmlref);
 		print '</td></tr>';
-		
+
 		print '<tr><td>'.$langs->trans("Customer").'</td>';
 		print '<td colspan="3">'.$object->thirdparty->getNomUrl(1,'customer').'</td></tr>';
         */
-		
+
 		print '<tr><td class="titlefield">'.$langs->trans("Author").'</td><td colspan="3">'.$author->getFullName($langs)."</td></tr>";
 
 		print '<tr><td>'.$langs->trans("AmountHT").'</td>';
@@ -1172,10 +1167,10 @@
 		print '</td><td colspan="3">';
 		if ($object->type != Facture::TYPE_CREDIT_NOTE)
 		{
-			if ($action == 'editconditions') 
+			if ($action == 'editconditions')
 			{
 				$form->form_conditions_reglement($_SERVER['PHP_SELF'] . '?facid=' . $object->id, $object->cond_reglement_id, 'cond_reglement_id');
-			} 
+			}
 			else
 			{
 				$form->form_conditions_reglement($_SERVER['PHP_SELF'] . '?facid=' . $object->id, $object->cond_reglement_id, 'none');
@@ -1269,14 +1264,14 @@
 		print '</tr>';
 
     	print '</table>';
-    	
+
     	print '</div>';
     	print '<div class="fichehalfright">';
     	print '<div class="ficheaddleft">';
     	print '<div class="underbanner clearboth"></div>';
-    	
+
     	print '<table class="border centpercent">';
-		
+
 		/*
 		 * Recurrence
 		 */
@@ -1297,25 +1292,14 @@
 		if ($action == 'editfrequency')
 		{
 			print '<form method="post" action="'.$_SERVER["PHP_SELF"] . '?facid=' . $object->id.'">';
-<<<<<<< HEAD
-            print '<input type="hidden" name="action" value="setfrequency">';
-            print '<input type="hidden" name="token" value="'.$_SESSION['newtoken'].'">';
-            print '<table class="nobordernopadding" cellpadding="0" cellspacing="0">';
-            print '<tr><td>';
-            print "<input type='text' name='frequency' value='".$object->frequency."' size='5' />&nbsp;".Form::selectarray('unit_frequency', array('d'=>$langs->trans('Day'), 'm'=>$langs->trans('Month'), 'y'=>$langs->trans('Year')), ($object->unit_frequency?$object->unit_frequency:'m'));
-            print '</td>';
-            print '<td align="left"><input type="submit" class="button" value="'.$langs->trans("Modify").'"></td>';
-            print '</tr></table></form>';
-=======
 			print '<input type="hidden" name="action" value="setfrequency">';
 			print '<input type="hidden" name="token" value="'.$_SESSION['newtoken'].'">';
 			print '<table class="nobordernopadding" cellpadding="0" cellspacing="0">';
 			print '<tr><td>';
-			print "<input type='text' name='frequency' value='".$object->frequency."' size='5' />&nbsp;".$form->selectarray('unit_frequency', array('d'=>$langs->trans('Day'), 'm'=>$langs->trans('Month'), 'y'=>$langs->trans('Year')), ($object->unit_frequency?$object->unit_frequency:'m'));
+			print "<input type='text' name='frequency' value='".$object->frequency."' size='5' />&nbsp;".Form::selectarray('unit_frequency', array('d'=>$langs->trans('Day'), 'm'=>$langs->trans('Month'), 'y'=>$langs->trans('Year')), ($object->unit_frequency?$object->unit_frequency:'m'));
 			print '</td>';
 			print '<td align="left"><input type="submit" class="button" value="'.$langs->trans("Modify").'"></td>';
 			print '</tr></table></form>';
->>>>>>> 18d18787
 		}
 		else 
 		{
@@ -1386,12 +1370,12 @@
 		print '</tr>';
 		
 		print '</table>';
-		
+
     	// Frequencry/Recurring section
     	if ($object->frequency > 0)
     	{
     	    print '<br>';
-		
+
     	    if (empty($conf->cron->enabled))
     		{
     			print info_admin($langs->trans("EnableAndSetupModuleCron", $langs->transnoentitiesnoconv("Module2300Name")));	
@@ -1423,10 +1407,10 @@
 		print '</div>';
 		print '</div>';
 		print '</div>';
-		
+
 		print '<div class="clearboth"></div><br>';
-		
-		
+
+
 		// Lines
 		print '	<form name="addproduct" id="addproduct" action="' . $_SERVER["PHP_SELF"] . '?id=' . $object->id . (($action != 'editline') ? '#add' : '#line_' . GETPOST('lineid')) . '" method="POST">
         	<input type="hidden" name="token" value="' . $_SESSION ['newtoken'] . '">
@@ -1517,7 +1501,7 @@
 		
 		// Show links to link elements
         $linktoelem = $form->showLinkToObjectBlock($object, null, array('invoice'));
-		
+
 		$somethingshown = $form->showLinkedObjectBlock($object, $linktoelem);
 		
 		
@@ -1542,7 +1526,7 @@
 		if ($search_montant_ttc != '') $sql.= natural_search('f.total_ttc', $search_montant_ttc, 1);
 		if ($search_frequency == '1') $sql.= ' AND f.frequency > 0';
 		if ($search_frequency == '0') $sql.= ' AND (f.frequency IS NULL or f.frequency = 0)';
-		
+
 		if ($month > 0)
 		{
 		    if ($year > 0 && empty($day))
