--- conflicted
+++ resolved
@@ -513,7 +513,7 @@
 
 			$tmpvat = price2num(preg_replace('/\s*\(.*\)/', '', $tva_tx));
 			$tmpprodvat = price2num(preg_replace('/\s*\(.*\)/', '', $prod->tva_tx));
-			
+
     		// if price ht was forced (ie: from gui when calculated by margin rate and cost price). TODO Why this ?
     		if (! empty($price_ht))
     		{
@@ -982,7 +982,6 @@
 		print "</td></tr>";
 
 		// Project
-<<<<<<< HEAD
 		if (! empty($conf->projet->enabled) && is_object($object->thirdparty) && $object->thirdparty->id > 0)
 		{
 			$projectid = GETPOST('projectid')?GETPOST('projectid'):$object->fk_project;
@@ -992,17 +991,6 @@
 			print ' &nbsp; <a href="'.DOL_URL_ROOT.'/projet/card.php?socid=' . $object->thirdparty->id . '&action=create&status=1&backtopage='.urlencode($_SERVER["PHP_SELF"].'?action=create&socid='.$object->thirdparty->id.(!empty($id)?'&id='.$id:'')).'">' . $langs->trans("AddProject") . '</a>';
 			print '</td></tr>';
 		}
-=======
-    	if (! empty($conf->projet->enabled) && is_object($object->thirdparty) && $object->thirdparty->id > 0)
-    	{
-    	    $projectid = $object->fk_project;
-    		$langs->load('projects');
-    		print '<tr><td>' . $langs->trans('Project') . '</td><td>';
-    		$numprojet = $formproject->select_projects($socid, $projectid, 'projectid', 0);
-    		print ' &nbsp; <a href="'.DOL_URL_ROOT.'/projet/card.php?socid=' . $object->thirdparty->id . '&action=create&status=1&backtopage='.urlencode($_SERVER["PHP_SELF"].'?action=create&socid='.$object->thirdparty->id).'">' . $langs->trans("AddProject") . '</a>';
-    		print '</td></tr>';
-    	}
->>>>>>> e9912c02
 
 		// Bank account
 		if ($object->fk_account > 0)
