--- conflicted
+++ resolved
@@ -713,11 +713,7 @@
             $array_options = $extrafieldsline->getOptionalsFromPost($extralabelsline);
             // Unset extrafield
             if (is_array($extralabelsline))
-<<<<<<< HEAD
-    	{
-=======
     	    {
->>>>>>> 46a80411
                 // Get extra fields
                 foreach ($extralabelsline as $key => $value)
     	        {
@@ -1013,11 +1009,7 @@
 
 		// Frequency
 		print '<tr><td class="titlefieldcreate">'.$form->textwithpicto($langs->trans("Frequency"), $langs->transnoentitiesnoconv('toolTipFrequency'))."</td><td>";
-<<<<<<< HEAD
-		print "<input type='text' name='frequency' value='".GETPOST('frequency', 'int')."' size='5' />&nbsp;".Form::selectarray('unit_frequency', array('d'=>$langs->trans('Day'), 'm'=>$langs->trans('Month'), 'y'=>$langs->trans('Year')), (GETPOST('unit_frequency')?GETPOST('unit_frequency'):'m'));
-=======
-		print "<input type='text' name='frequency' value='".GETPOST('frequency', 'int')."' size='4' />&nbsp;".$form->selectarray('unit_frequency', array('d'=>$langs->trans('Day'), 'm'=>$langs->trans('Month'), 'y'=>$langs->trans('Year')), (GETPOST('unit_frequency')?GETPOST('unit_frequency'):'m'));
->>>>>>> 46a80411
+		print "<input type='text' name='frequency' value='".GETPOST('frequency', 'int')."' size='4' />&nbsp;".Form::selectarray('unit_frequency', array('d'=>$langs->trans('Day'), 'm'=>$langs->trans('Month'), 'y'=>$langs->trans('Year')), (GETPOST('unit_frequency')?GETPOST('unit_frequency'):'m'));
 		print "</td></tr>";
 
 		// First date of execution for cron
@@ -1178,24 +1170,6 @@
 
 	    print '<table class="border" width="100%">';
 
-<<<<<<< HEAD
-		// Ref
-		/*
-		print '<tr><td class="titlefield">';
-		//print $langs->trans('Ref');
-		print $form->editfieldkey($langs->trans("Ref"), 'ref', $object->ref, $object, $user->rights->facture->creer);
-		print '</td>';
-		print '<td colspan="3">';
-		$morehtmlref = $form->editfieldval($langs->trans("Ref"), 'ref', $object->ref, $object, $user->rights->facture->creer, 'string');
-		print $form->showrefnav($object, 'ref', $linkback, 1, 'titre', 'none', $morehtmlref);
-		print '</td></tr>';
-
-		print '<tr><td>'.$langs->trans("Customer").'</td>';
-		print '<td colspan="3">'.$object->thirdparty->getNomUrl(1,'customer').'</td></tr>';
-        */
-
-=======
->>>>>>> 46a80411
 		print '<tr><td class="titlefield">'.$langs->trans("Author").'</td><td colspan="3">'.$author->getFullName($langs)."</td></tr>";
 
 		print '<tr><td>'.$langs->trans("AmountHT").'</td>';
