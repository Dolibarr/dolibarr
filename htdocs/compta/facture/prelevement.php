--- conflicted
+++ resolved
@@ -376,23 +376,11 @@
 		if ($action == 'editinvoicedate')
 		{
 			$form->form_date($_SERVER['PHP_SELF'].'?id='.$object->id, $object->date, 'invoicedate');
-<<<<<<< HEAD
 		} else {
-			print dol_print_date($object->date, 'daytext');
-		}
-	} else {
-		print dol_print_date($object->date, 'daytext');
-=======
-		}
-		else
-		{
 			print dol_print_date($object->date, 'day');
 		}
-	}
-	else
-	{
+	} else {
 		print dol_print_date($object->date, 'day');
->>>>>>> 4d2cbf70
 	}
 	print '</td>';
 	print '</tr>';
@@ -435,17 +423,9 @@
 
 		if ($action == 'editpaymentterm')
 		{
-<<<<<<< HEAD
-			$form->form_date($_SERVER['PHP_SELF'].'?id='.$object->id, $object->date_lim_reglement, 'paymentterm');
+			$form->form_date($_SERVER['PHP_SELF'].'?id='.$object->id, $duedate, 'paymentterm');
 		} else {
-			print dol_print_date($object->date_lim_reglement, 'daytext');
-=======
-			$form->form_date($_SERVER['PHP_SELF'].'?id='.$object->id, $duedate, 'paymentterm');
-		}
-		else
-		{
 			print dol_print_date($duedate, 'day');
->>>>>>> 4d2cbf70
 			if ($object->hasDelay()) {
 				print img_warning($langs->trans('Late'));
 			}
@@ -660,37 +640,20 @@
     			print '<input type="text" id="withdraw_request_amount" name="withdraw_request_amount" value="'.$remaintopaylesspendingdebit.'" size="9" />';
     			print '<input type="submit" class="butAction" value="'.$buttonlabel.'" />';
     			print '</form>';
-<<<<<<< HEAD
     		} else {
-    			print '<a class="butActionRefused classfortooltip" href="#" title="'.dol_escape_htmltag($langs->trans("NotEnoughPermissions")).'">'.$langs->trans("MakeWithdrawRequest").'</a>';
+    			print '<a class="butActionRefused classfortooltip" href="#" title="'.dol_escape_htmltag($langs->trans("NotEnoughPermissions")).'">'.$buttonlabel.'</a>';
     		}
 	    } else {
-            print '<a class="butActionRefused classfortooltip" href="#" title="'.dol_escape_htmltag($langs->trans("AmountMustBePositive")).'">'.$langs->trans("MakeWithdrawRequest").'</a>';
-=======
-    		}
-    		else
-    		{
-    			print '<a class="butActionRefused classfortooltip" href="#" title="'.dol_escape_htmltag($langs->trans("NotEnoughPermissions")).'">'.$buttonlabel.'</a>';
-    		}
-	    }
-	    else
-        {
         	print '<a class="butActionRefused classfortooltip" href="#" title="'.dol_escape_htmltag($langs->trans("AmountMustBePositive")).'">'.$buttonlabel.'</a>';
->>>>>>> 4d2cbf70
         }
 	} else {
 		if ($num == 0)
 		{
-<<<<<<< HEAD
-			if ($object->statut > Facture::STATUS_DRAFT) print '<a class="butActionRefused classfortooltip" href="#" title="'.dol_escape_htmltag($langs->trans("AlreadyPaid")).'">'.$langs->trans("MakeWithdrawRequest").'</a>';
-			else print '<a class="butActionRefused classfortooltip" href="#" title="'.dol_escape_htmltag($langs->trans("Draft")).'">'.$langs->trans("MakeWithdrawRequest").'</a>';
-		} else print '<a class="butActionRefused classfortooltip" href="#" title="'.dol_escape_htmltag($langs->trans("RequestAlreadyDone")).'">'.$langs->trans("MakeWithdrawRequest").'</a>';
-=======
 			if ($object->statut > $object::STATUS_DRAFT) print '<a class="butActionRefused classfortooltip" href="#" title="'.dol_escape_htmltag($langs->trans("AlreadyPaid")).'">'.$buttonlabel.'</a>';
 			else print '<a class="butActionRefused classfortooltip" href="#" title="'.dol_escape_htmltag($langs->trans("Draft")).'">'.$buttonlabel.'</a>';
-		}
-		else print '<a class="butActionRefused classfortooltip" href="#" title="'.dol_escape_htmltag($langs->trans("RequestAlreadyDone")).'">'.$buttonlabel.'</a>';
->>>>>>> 4d2cbf70
+		} else {
+			print '<a class="butActionRefused classfortooltip" href="#" title="'.dol_escape_htmltag($langs->trans("RequestAlreadyDone")).'">'.$buttonlabel.'</a>';
+		}
 	}
 
 	print "</div><br>\n";
