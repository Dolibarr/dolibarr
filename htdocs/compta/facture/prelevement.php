<?php
/* Copyright (C) 2002-2005	Rodolphe Quiedeville	<rodolphe@quiedeville.org>
 * Copyright (C) 2004       Eric Seigne				<eric.seigne@ryxeo.com>
 * Copyright (C) 2004-2016  Laurent Destailleur		<eldy@users.sourceforge.net>
 * Copyright (C) 2005-2012  Regis Houssin			<regis.houssin@inodbox.com>
 * Copyright (C) 2010-2014  Juanjo Menent			<jmenent@2byte.es>
 * Copyright (C) 2017       Ferran Marcet			<fmarcet@2byte.es>
 * Copyright (C) 2018-2024  Frédéric France         <frederic.france@free.fr>
 * Copyright (C) 2024		MDW							<mdeweerd@users.noreply.github.com>
 *
 * This program is free software; you can redistribute it and/or modify
 * it under the terms of the GNU General Public License as published by
 * the Free Software Foundation; either version 3 of the License, or
 * (at your option) any later version.
 *
 * This program is distributed in the hope that it will be useful,
 * but WITHOUT ANY WARRANTY; without even the implied warranty of
 * MERCHANTABILITY or FITNESS FOR A PARTICULAR PURPOSE.  See the
 * GNU General Public License for more details.
 *
 * You should have received a copy of the GNU General Public License
 * along with this program. If not, see <https://www.gnu.org/licenses/>.
 */

/**
 *	\file       htdocs/compta/facture/prelevement.php
 *	\ingroup    invoice
 *	\brief      Management of direct debit order or credit transfer of invoices
 */

// Load Dolibarr environment
require '../../main.inc.php';
require_once DOL_DOCUMENT_ROOT.'/core/lib/invoice.lib.php';
require_once DOL_DOCUMENT_ROOT.'/core/lib/fourn.lib.php';
require_once DOL_DOCUMENT_ROOT.'/compta/facture/class/facture.class.php';
require_once DOL_DOCUMENT_ROOT.'/compta/prelevement/class/bonprelevement.class.php';
require_once DOL_DOCUMENT_ROOT.'/core/class/discount.class.php';
require_once DOL_DOCUMENT_ROOT.'/projet/class/project.class.php';
require_once DOL_DOCUMENT_ROOT.'/societe/class/companybankaccount.class.php';
require_once DOL_DOCUMENT_ROOT.'/fourn/class/fournisseur.class.php';
require_once DOL_DOCUMENT_ROOT.'/fourn/class/fournisseur.facture.class.php';

// Load translation files required by the page
$langs->loadLangs(array('bills', 'banks', 'withdrawals', 'companies'));

$id = (GETPOSTINT('id') ? GETPOSTINT('id') : GETPOSTINT('facid')); // For backward compatibility
$ref = GETPOST('ref', 'alpha');
$socid = GETPOSTINT('socid');
$action = GETPOST('action', 'aZ09');
$type = GETPOST('type', 'aZ09');

$fieldid = (!empty($ref) ? 'ref' : 'rowid');
if ($user->socid) {
	$socid = $user->socid;
}

$moreparam = '';
if ($type == 'bank-transfer') {
	$object = new FactureFournisseur($db);
	$moreparam = '&type='.$type;
} else {
	$object = new Facture($db);
}

// Load object
if ($id > 0 || !empty($ref)) {
	$ret = $object->fetch($id, $ref);
	$isdraft = (($object->status == FactureFournisseur::STATUS_DRAFT) ? 1 : 0);
	if ($ret > 0) {
		$object->fetch_thirdparty();
	}
}

$hookmanager->initHooks(array('directdebitcard', 'globalcard'));

if ($type == 'bank-transfer') {
	$result = restrictedArea($user, 'fournisseur', $id, 'facture_fourn', 'facture', 'fk_soc', $fieldid, $isdraft);
	if (!$user->hasRight('fournisseur', 'facture', 'lire')) {
		accessforbidden();
	}
} else {
	$result = restrictedArea($user, 'facture', $id, '', '', 'fk_soc', $fieldid, $isdraft);
	if (!$user->hasRight('facture', 'lire')) {
		accessforbidden();
	}
}

if ($type == 'bank-transfer') {
	$usercancreate = ($user->rights->fournisseur->facture->creer || $user->rights->supplier_invoice->creer);
} else {
	$usercancreate = $user->hasRight('facture', 'creer');
}


/*
 * Actions
 */

$parameters = array('socid' => $socid);
$reshook = $hookmanager->executeHooks('doActions', $parameters, $object, $action); // Note that $action and $object may have been modified by some hooks
if ($reshook < 0) {
	setEventMessages($hookmanager->error, $hookmanager->errors, 'errors');
}

if (empty($reshook)) {
	if ($action == "new" && $usercancreate) {
		if ($object->id > 0) {
			$db->begin();

			$newtype = $type;
			$sourcetype = 'facture';
			if ($type == 'bank-transfer') {
				$sourcetype = 'supplier_invoice';
				$newtype = 'bank-transfer';
			}
			$paymentservice = GETPOST('paymentservice');

			$result = $object->demande_prelevement($user, price2num(GETPOST('withdraw_request_amount', 'alpha')), $newtype, $sourcetype);

			if ($result > 0) {
				$db->commit();

				setEventMessages($langs->trans("RecordSaved"), null, 'mesgs');
			} else {
				$db->rollback();
				setEventMessages($object->error, $object->errors, 'errors');
			}
		}
		$action = '';
	}

	if ($action == "delete" && $usercancreate) {
		if ($object->id > 0) {
			$result = $object->demande_prelevement_delete($user, GETPOSTINT('did'));
			if ($result == 0) {
				header("Location: ".$_SERVER['PHP_SELF']."?id=".$object->id.'&type='.$type);
				exit;
			}
		}
	}

	// Make payment with Direct Debit Stripe
	if ($action == 'sepastripedirectdebit' && $usercancreate) {
		$result = $object->makeStripeSepaRequest($user, GETPOSTINT('did'), 'direct-debit', 'facture');
		if ($result < 0) {
			setEventMessages($object->error, $object->errors, 'errors');
		} else {
			// We refresh object data
			$ret = $object->fetch($id, $ref);
			$isdraft = (($object->status == Facture::STATUS_DRAFT) ? 1 : 0);
			if ($ret > 0) {
				$object->fetch_thirdparty();
			}
		}
	}

	// Make payment with Direct Debit Stripe
	if ($action == 'sepastripecredittransfer' && $usercancreate) {
		$result = $object->makeStripeSepaRequest($user, GETPOSTINT('did'), 'bank-transfer', 'supplier_invoice');
		if ($result < 0) {
			setEventMessages($object->error, $object->errors, 'errors');
		} else {
			// We refresh object data
			$ret = $object->fetch($id, $ref);
			$isdraft = (($object->status == FactureFournisseur::STATUS_DRAFT) ? 1 : 0);
			if ($ret > 0) {
				$object->fetch_thirdparty();
			}
		}
	}

	// Set payments conditions
	if ($action == 'setconditions' && $usercancreate) {
		$object->fetch($id);
		$object->cond_reglement_code = 0; // To clean property
		$object->cond_reglement_id = 0; // To clean property

		$error = 0;

		$db->begin();

		if (!$error) {
			$result = $object->setPaymentTerms(GETPOSTINT('cond_reglement_id'));
			if ($result < 0) {
				$error++;
				setEventMessages($object->error, $object->errors, 'errors');
			}
		}

		if (!$error) {
			$old_date_echeance = $object->date_echeance;
			$new_date_echeance = $object->calculate_date_lim_reglement();
			if ($new_date_echeance > $old_date_echeance) {
				$object->date_echeance = $new_date_echeance;
			}
			if ($object->date_echeance < $object->date) {
				$object->date_echeance = $object->date;
			}
			$result = $object->update($user);
			if ($result < 0) {
				$error++;
				setEventMessages($object->error, $object->errors, 'errors');
			}
		}

		if ($error) {
			$db->rollback();
		} else {
			$db->commit();
		}
	} elseif ($action == 'setmode' && $usercancreate) {
		// payment mode
		$result = $object->setPaymentMethods(GETPOSTINT('mode_reglement_id'));
	} elseif ($action == 'setdatef' && $usercancreate) {
		$newdate = dol_mktime(0, 0, 0, GETPOSTINT('datefmonth'), GETPOSTINT('datefday'), GETPOSTINT('datefyear'), 'tzserver');
		if ($newdate > (dol_now('tzuserrel') + getDolGlobalInt('INVOICE_MAX_FUTURE_DELAY'))) {
			if (!getDolGlobalString('INVOICE_MAX_FUTURE_DELAY')) {
				setEventMessages($langs->trans("WarningInvoiceDateInFuture"), null, 'warnings');
			} else {
				setEventMessages($langs->trans("WarningInvoiceDateTooFarInFuture"), null, 'warnings');
			}
		}

		$object->date = $newdate;
		$date_echence_calc = $object->calculate_date_lim_reglement();
		if (!empty($object->date_echeance) && $object->date_echeance < $date_echence_calc) {
			$object->date_echeance = $date_echence_calc;
		}
		if ($object->date_echeance && $object->date_echeance < $object->date) {
			$object->date_echeance = $object->date;
		}

		$result = $object->update($user);
		if ($result < 0) {
			dol_print_error($db, $object->error);
		}
	} elseif ($action == 'setdate_lim_reglement' && $usercancreate) {
		$object->date_echeance = dol_mktime(12, 0, 0, GETPOSTINT('date_lim_reglementmonth'), GETPOSTINT('date_lim_reglementday'), GETPOSTINT('date_lim_reglementyear'));
		if (!empty($object->date_echeance) && $object->date_echeance < $object->date) {
			$object->date_echeance = $object->date;
			setEventMessages($langs->trans("DatePaymentTermCantBeLowerThanObjectDate"), null, 'warnings');
		}
		$result = $object->update($user);
		if ($result < 0) {
			dol_print_error($db, $object->error);
		}
	}
}


/*
 * View
 */

$form = new Form($db);

$now = dol_now();

if ($type == 'bank-transfer') {
	$title = $langs->trans('SupplierInvoice')." - ".$langs->trans('CreditTransfer');
	$helpurl = "";
} else {
	$title = $langs->trans('InvoiceCustomer')." - ".$langs->trans('StandingOrders');
	$helpurl = "EN:Customers_Invoices|FR:Factures_Clients|ES:Facturas_a_clientes";
}

llxHeader('', $title, $helpurl);


if ($object->id > 0) {
	$selleruserevenustamp = $mysoc->useRevenueStamp();

	$totalpaid = $object->getSommePaiement();
	$totalcreditnotes = $object->getSumCreditNotesUsed();
	$totaldeposits = $object->getSumDepositsUsed();
	//print "totalpaid=".$totalpaid." totalcreditnotes=".$totalcreditnotes." totaldeposts=".$totaldeposits;

	// We can also use bcadd to avoid pb with floating points
	// For example print 239.2 - 229.3 - 9.9; does not return 0.
	//$resteapayer=bcadd($object->total_ttc,$totalpaid,$conf->global->MAIN_MAX_DECIMALS_TOT);
	//$resteapayer=bcadd($resteapayer,$totalavoir,$conf->global->MAIN_MAX_DECIMALS_TOT);
	$resteapayer = price2num($object->total_ttc - $totalpaid - $totalcreditnotes - $totaldeposits, 'MT');

	if ($object->paid) {
		$resteapayer = 0;
	}
	$resteapayeraffiche = $resteapayer;

	if ($type == 'bank-transfer') {
		if (getDolGlobalString('FACTURE_SUPPLIER_DEPOSITS_ARE_JUST_PAYMENTS')) {	// Not recommended
			$filterabsolutediscount = "fk_invoice_supplier_source IS NULL"; // If we want deposit to be subtracted to payments only and not to total of final invoice
			$filtercreditnote = "fk_invoice_supplier_source IS NOT NULL"; // If we want deposit to be subtracted to payments only and not to total of final invoice
		} else {
			$filterabsolutediscount = "fk_invoice_supplier_source IS NULL OR (description LIKE '(DEPOSIT)%' AND description NOT LIKE '(EXCESS PAID)%')";
			$filtercreditnote = "fk_invoice_supplier_source IS NOT NULL AND (description NOT LIKE '(DEPOSIT)%' OR description LIKE '(EXCESS PAID)%')";
		}

		$absolute_discount = $object->thirdparty->getAvailableDiscounts('', $filterabsolutediscount, 0, 1);
		$absolute_creditnote = $object->thirdparty->getAvailableDiscounts('', $filtercreditnote, 0, 1);
		$absolute_discount = price2num($absolute_discount, 'MT');
		$absolute_creditnote = price2num($absolute_creditnote, 'MT');
	} else {
		if (getDolGlobalString('FACTURE_DEPOSITS_ARE_JUST_PAYMENTS')) {	// Not recommended
			$filterabsolutediscount = "fk_facture_source IS NULL"; // If we want deposit to be subtracted to payments only and not to total of final invoice
			$filtercreditnote = "fk_facture_source IS NOT NULL"; // If we want deposit to be subtracted to payments only and not to total of final invoice
		} else {
			$filterabsolutediscount = "fk_facture_source IS NULL OR (description LIKE '(DEPOSIT)%' AND description NOT LIKE '(EXCESS RECEIVED)%')";
			$filtercreditnote = "fk_facture_source IS NOT NULL AND (description NOT LIKE '(DEPOSIT)%' OR description LIKE '(EXCESS RECEIVED)%')";
		}

		$absolute_discount = $object->thirdparty->getAvailableDiscounts('', $filterabsolutediscount);
		$absolute_creditnote = $object->thirdparty->getAvailableDiscounts('', $filtercreditnote);
		$absolute_discount = price2num($absolute_discount, 'MT');
		$absolute_creditnote = price2num($absolute_creditnote, 'MT');
	}

	$author = new User($db);
	if (!empty($object->user_creation_id)) {
		$author->fetch($object->user_creation_id);
	} elseif (!empty($object->fk_user_author)) {
		$author->fetch($object->fk_user_author);
	}

	if ($type == 'bank-transfer') {
		$head = facturefourn_prepare_head($object);
	} else {
		$head = facture_prepare_head($object);
	}

	$numopen = 0;
	$pending = 0;
	$numclosed = 0;

	// How many Direct debit or Credit transfer open requests ?

	$sql = "SELECT pfd.rowid, pfd.traite, pfd.date_demande as date_demande";
	$sql .= " , pfd.date_traite as date_traite";
	$sql .= " , pfd.amount";
	$sql .= " FROM ".MAIN_DB_PREFIX."prelevement_demande as pfd";
	if ($type == 'bank-transfer') {
		$sql .= " WHERE fk_facture_fourn = ".((int) $object->id);
	} else {
		$sql .= " WHERE fk_facture = ".((int) $object->id);
	}
	$sql .= " AND pfd.traite = 0";
	$sql .= " AND pfd.type = 'ban'";
	$sql .= " ORDER BY pfd.date_demande DESC";

	$resql = $db->query($sql);
	if ($resql) {
		$num = $db->num_rows($resql);
		$numopen = $num;
	} else {
		dol_print_error($db);
	}


	print dol_get_fiche_head($head, 'standingorders', $title, -1, ($type == 'bank-transfer' ? 'supplier_invoice' : 'bill'));

	// Invoice content
	if ($type == 'bank-transfer') {
		$linkback = '<a href="'.DOL_URL_ROOT.'/fourn/facture/list.php?restore_lastsearch_values=1'.(!empty($socid) ? '&socid='.$socid : '').'">'.$langs->trans("BackToList").'</a>';
	} else {
		$linkback = '<a href="'.DOL_URL_ROOT.'/compta/facture/list.php?restore_lastsearch_values=1'.(!empty($socid) ? '&socid='.$socid : '').'">'.$langs->trans("BackToList").'</a>';
	}

	$morehtmlref = '<div class="refidno">';
	// Ref customer
	if ($type == 'bank-transfer') {
		$morehtmlref .= $form->editfieldkey("RefSupplierBill", 'ref_supplier', $object->ref_supplier, $object, 0, 'string', '', 0, 1);
		$morehtmlref .= $form->editfieldval("RefSupplierBill", 'ref_supplier', $object->ref_supplier, $object, 0, 'string', '', null, null, '', 1);
	} else {
		$morehtmlref .= $form->editfieldkey("RefCustomer", 'ref_client', $object->ref_customer, $object, 0, 'string', '', 0, 1);
		$morehtmlref .= $form->editfieldval("RefCustomer", 'ref_client', $object->ref_customer, $object, 0, 'string', '', null, null, '', 1);
	}
	// Thirdparty
	$morehtmlref .= '<br>'.$object->thirdparty->getNomUrl(1);
	if ($type == 'bank-transfer') {
		if (!getDolGlobalString('MAIN_DISABLE_OTHER_LINK') && $object->thirdparty->id > 0) {
			$morehtmlref .= ' (<a href="'.DOL_URL_ROOT.'/fourn/facture/list.php?socid='.$object->thirdparty->id.'&search_company='.urlencode($object->thirdparty->name).'">'.$langs->trans("OtherBills").'</a>)';
		}
	} else {
		if (!getDolGlobalString('MAIN_DISABLE_OTHER_LINK') && $object->thirdparty->id > 0) {
			$morehtmlref .= ' (<a href="'.DOL_URL_ROOT.'/compta/facture/list.php?socid='.$object->thirdparty->id.'&search_company='.urlencode($object->thirdparty->name).'">'.$langs->trans("OtherBills").'</a>)';
		}
	}
	// Project
	if (isModEnabled('project')) {
		$langs->load("projects");
		$morehtmlref .= '<br>';
		if (0) {
			$morehtmlref .= img_picto($langs->trans("Project"), 'project', 'class="pictofixedwidth"');
			if ($action != 'classify') {
				$morehtmlref .= '<a class="editfielda" href="'.$_SERVER['PHP_SELF'].'?action=classify&token='.newToken().'&id='.$object->id.'">'.img_edit($langs->transnoentitiesnoconv('SetProject')).'</a> ';
			}
			$morehtmlref .= $form->form_project($_SERVER['PHP_SELF'].'?id='.$object->id, $object->socid, $object->fk_project, ($action == 'classify' ? 'projectid' : 'none'), 0, 0, 0, 1, '', 'maxwidth300');
		} else {
			if (!empty($object->fk_project)) {
				$proj = new Project($db);
				$proj->fetch($object->fk_project);
				$morehtmlref .= $proj->getNomUrl(1);
				if ($proj->title) {
					$morehtmlref .= '<span class="opacitymedium"> - '.dol_escape_htmltag($proj->title).'</span>';
				}
			}
		}
	}
	$morehtmlref .= '</div>';

	$object->totalpaid = $totalpaid; // To give a chance to dol_banner_tab to use already paid amount to show correct status

	dol_banner_tab($object, 'ref', $linkback, 1, 'ref', 'ref', $morehtmlref, $moreparam, 0, '', '');

	print '<div class="fichecenter">';
	print '<div class="fichehalfleft">';
	print '<div class="underbanner clearboth"></div>';

	print '<table class="border centpercent tableforfield">';

	// Type
	print '<tr><td class="titlefield fieldname_type">'.$langs->trans('Type').'</td><td colspan="3">';
	print '<span class="badgeneutral">';
	print $object->getLibType();
	print '</span>';
	if (!empty($object->module_source)) {
		print ' <span class="opacitymediumbycolor paddingleft">('.$langs->trans("POS").' '.$object->module_source.' - '.$langs->trans("Terminal").' '.$object->pos_source.')</span>';
	}
	if ($object->type == $object::TYPE_REPLACEMENT) {
		if ($type == 'bank-transfer') {
			$facreplaced = new FactureFournisseur($db);
		} else {
			$facreplaced = new Facture($db);
		}
		$facreplaced->fetch($object->fk_facture_source);
		print ' <span class="opacitymediumbycolor paddingleft">'.$langs->transnoentities("ReplaceInvoice", $facreplaced->getNomUrl(1)).'</span>';
	}
	if ($object->type == $object::TYPE_CREDIT_NOTE && !empty($object->fk_facture_source)) {
		if ($type == 'bank-transfer') {
			$facusing = new FactureFournisseur($db);
		} else {
			$facusing = new Facture($db);
		}
		$facusing->fetch($object->fk_facture_source);
		print ' <span class="opacitymediumbycolor paddingleft">'.$langs->transnoentities("CorrectInvoice", $facusing->getNomUrl(1)).'</span>';
	}

	$facidavoir = $object->getListIdAvoirFromInvoice();
	if (count($facidavoir) > 0) {
		$invoicecredits = array();
		foreach ($facidavoir as $facid) {
			if ($type == 'bank-transfer') {
				$facavoir = new FactureFournisseur($db);
			} else {
				$facavoir = new Facture($db);
			}
			$facavoir->fetch($facid);
			$invoicecredits[] = $facavoir->getNomUrl(1);
		}
		print ' <span class="opacitymediumbycolor paddingleft">'.$langs->transnoentities("InvoiceHasAvoir");
		print ' '. (count($invoicecredits) ? ' ' : '') . implode(',', $invoicecredits);
		print '</span>';
	}
	/*
	if ($objectidnext > 0) {
		$facthatreplace=new Facture($db);
		$facthatreplace->fetch($objectidnext);
		print ' <span class="opacitymediumbycolor paddingleft">'.str_replace('{s1}', $facthatreplace->getNomUrl(1), $langs->transnoentities("ReplacedByInvoice", '{s1}')).'</span>';
	}
	*/
	print '</td></tr>';

	// Relative and absolute discounts
	print '<!-- Discounts -->'."\n";
	print '<tr><td>'.$langs->trans('DiscountStillRemaining').'</td><td colspan="3">';

	if ($type == 'bank-transfer') {
		//$societe = new Fournisseur($db);
		//$result = $societe->fetch($object->socid);
		$thirdparty = $object->thirdparty;
		$discount_type = 1;
	} else {
		$thirdparty = $object->thirdparty;
		$discount_type = 0;
	}
	$backtopage = urlencode($_SERVER["PHP_SELF"].'?facid='.$object->id);
	$cannotApplyDiscount = 1;
	include DOL_DOCUMENT_ROOT.'/core/tpl/object_discounts.tpl.php';

	print '</td></tr>';

	// Label
	if ($type == 'bank-transfer') {
		print '<tr>';
		print '<td>'.$form->editfieldkey("Label", 'label', $object->label, $object, 0).'</td>';
		print '<td>'.$form->editfieldval("Label", 'label', $object->label, $object, 0).'</td>';
		print '</tr>';
	}

	// Date invoice
	print '<tr><td>';
	print '<table class="nobordernopadding centpercent"><tr><td>';
	print $langs->trans('DateInvoice');
	print '</td>';
	if ($object->type != $object::TYPE_CREDIT_NOTE && $action != 'editinvoicedate' && $object->status == $object::STATUS_DRAFT && $user->hasRight('facture', 'creer')) {
		print '<td class="right"><a class="editfielda" href="'.$_SERVER["PHP_SELF"].'?action=editinvoicedate&token='.newToken().'&id='.$object->id.'&type='.urlencode($type).'">'.img_edit($langs->trans('SetDate'), 1).'</a></td>';
	}
	print '</tr></table>';
	print '</td><td colspan="3">';

	if ($object->type != $object::TYPE_CREDIT_NOTE) {
		if ($action == 'editinvoicedate') {
			print $form->form_date($_SERVER['PHP_SELF'].'?id='.$object->id, $object->date, 'invoicedate', 0, 0, 1, $type);
		} else {
			print dol_print_date($object->date, 'day');
		}
	} else {
		print dol_print_date($object->date, 'day');
	}
	print '</td>';
	print '</tr>';

	// Payment condition
	print '<tr><td>';
	print '<table class="nobordernopadding centpercent"><tr><td>';
	print $langs->trans('PaymentConditionsShort');
	print '</td>';
	if ($object->type != $object::TYPE_CREDIT_NOTE && $action != 'editconditions' && $object->status == $object::STATUS_DRAFT && $user->hasRight('facture', 'creer')) {
		print '<td class="right"><a class="editfielda" href="'.$_SERVER["PHP_SELF"].'?action=editconditions&token='.newToken().'&id='.$object->id.'&type='.urlencode($type).'">'.img_edit($langs->trans('SetConditions'), 1).'</a></td>';
	}
	print '</tr></table>';
	print '</td><td colspan="3">';
	if ($object->type != $object::TYPE_CREDIT_NOTE) {
		if ($action == 'editconditions') {
			$form->form_conditions_reglement($_SERVER['PHP_SELF'].'?id='.$object->id, $object->cond_reglement_id, 'cond_reglement_id', 0, $type);
		} else {
			$form->form_conditions_reglement($_SERVER['PHP_SELF'].'?id='.$object->id, $object->cond_reglement_id, 'none');
		}
	} else {
		print '&nbsp;';
	}
	print '</td></tr>';

	// Date payment term
	print '<tr><td>';
	print '<table class="nobordernopadding centpercent"><tr><td>';
	print $langs->trans('DateMaxPayment');
	print '</td>';
	if ($object->type != $object::TYPE_CREDIT_NOTE && $action != 'editpaymentterm' && $object->status == $object::STATUS_DRAFT && $user->hasRight('facture', 'creer')) {
		print '<td class="right"><a class="editfielda" href="'.$_SERVER["PHP_SELF"].'?action=editpaymentterm&token='.newToken().'&id='.$object->id.'&type='.urlencode($type).'">'.img_edit($langs->trans('SetDate'), 1).'</a></td>';
	}
	print '</tr></table>';
	print '</td><td colspan="3">';
	if ($object->type != $object::TYPE_CREDIT_NOTE) {
		$duedate = $object->date_lim_reglement;
		if ($type == 'bank-transfer') {
			$duedate = $object->date_echeance;
		}

		if ($action == 'editpaymentterm') {
			print $form->form_date($_SERVER['PHP_SELF'].'?id='.$object->id, $duedate, 'paymentterm', 0, 0, 1, $type);
		} else {
			print dol_print_date($duedate, 'day');
			if ($object->hasDelay()) {
				print img_warning($langs->trans('Late'));
			}
		}
	} else {
		print '&nbsp;';
	}
	print '</td></tr>';

	// Payment mode
	print '<tr><td>';
	print '<table class="nobordernopadding centpercent"><tr><td>';
	print $langs->trans('PaymentMode');
	print '</td>';
	if ($action != 'editmode' && $object->status == $object::STATUS_DRAFT && $user->hasRight('facture', 'creer')) {
		print '<td class="right"><a class="editfielda" href="'.$_SERVER["PHP_SELF"].'?action=editmode&token='.newToken().'&id='.$object->id.'&type='.urlencode($type).'">'.img_edit($langs->trans('SetMode'), 1).'</a></td>';
	}
	print '</tr></table>';
	print '</td><td colspan="3">';
	$filtertype = 'CRDT';
	if ($type == 'bank-transfer') {
		$filtertype = 'DBIT';
	}
	if ($action == 'editmode') {
		$form->form_modes_reglement($_SERVER['PHP_SELF'].'?id='.$object->id, $object->mode_reglement_id, 'mode_reglement_id', $filtertype, 1, 0, $type);
	} else {
		$form->form_modes_reglement($_SERVER['PHP_SELF'].'?id='.$object->id, $object->mode_reglement_id, 'none');
	}
	print '</td></tr>';

	// Bank Account
	print '<tr><td class="nowrap">';
	print '<table width="100%" class="nobordernopadding"><tr><td class="nowrap">';
	print $langs->trans('BankAccount');
	print '<td>';
	if (($action != 'editbankaccount') && $user->hasRight('commande', 'creer') && $object->status == $object::STATUS_DRAFT) {
		print '<td class="right"><a class="editfielda" href="'.$_SERVER["PHP_SELF"].'?action=editbankaccount&token='.newToken().'&id='.$object->id.'&type='.urlencode($type).'">'.img_edit($langs->trans('SetBankAccount'), 1).'</a></td>';
	}
	print '</tr></table>';
	print '</td><td colspan="3">';
	if ($action == 'editbankaccount') {
		$form->formSelectAccount($_SERVER['PHP_SELF'].'?id='.$object->id, $object->fk_account, 'fk_account', 1);
	} else {
		$form->formSelectAccount($_SERVER['PHP_SELF'].'?id='.$object->id, $object->fk_account, 'none');
	}
	print "</td>";
	print '</tr>';

	// IBAN of seller or supplier
	$title = 'CustomerIBAN';
	if ($type == 'bank-transfer') {
		$title = 'SupplierIBAN';
	}
	print '<tr><td>'.$langs->trans($title).'</td><td colspan="3">';

	$bac = new CompanyBankAccount($db);
	// @phan-suppress-next-line PhanPluginSuspiciousParamPosition
	$bac->fetch(0, '', $object->thirdparty->id);

	print $bac->iban.(($bac->iban && $bac->bic) ? ' / ' : '').$bac->bic;
	if (!empty($bac->iban)) {
		if ($bac->verif() <= 0) {
<<<<<<< HEAD
			print img_warning('Error on default bank number for IBAN : '.$bac->error);
=======
			print img_warning('Error on default bank number for IBAN : '.$langs->trans($bac->error));
>>>>>>> cc80841a
		}
	} else {
		if ($numopen || ($type != 'bank-transfer' && $object->mode_reglement_code == 'PRE') || ($type == 'bank-transfer' && $object->mode_reglement_code == 'VIR')) {
			print img_warning($langs->trans("NoDefaultIBANFound"));
		}
	}

	print '</td></tr>';

	print '</table>';

	print '</div>';
	print '<div class="fichehalfright">';
	print '<div class="underbanner clearboth"></div>';

	print '<table class="border centpercent tableforfield">';

	if (isModEnabled('multicurrency') && ($object->multicurrency_code != $conf->currency)) {
		// Multicurrency Amount HT
		print '<tr><td class="titlefieldmiddle">'.$form->editfieldkey('MulticurrencyAmountHT', 'multicurrency_total_ht', '', $object, 0).'</td>';
		print '<td class="nowrap">'.price($object->multicurrency_total_ht, 0, $langs, 0, - 1, - 1, (!empty($object->multicurrency_code) ? $object->multicurrency_code : $conf->currency)).'</td>';
		print '</tr>';

		// Multicurrency Amount VAT
		print '<tr><td>'.$form->editfieldkey('MulticurrencyAmountVAT', 'multicurrency_total_tva', '', $object, 0).'</td>';
		print '<td class="nowrap">'.price($object->multicurrency_total_tva, 0, $langs, 0, - 1, - 1, (!empty($object->multicurrency_code) ? $object->multicurrency_code : $conf->currency)).'</td>';
		print '</tr>';

		// Multicurrency Amount TTC
		print '<tr><td>'.$form->editfieldkey('MulticurrencyAmountTTC', 'multicurrency_total_ttc', '', $object, 0).'</td>';
		print '<td class="nowrap">'.price($object->multicurrency_total_ttc, 0, $langs, 0, - 1, - 1, (!empty($object->multicurrency_code) ? $object->multicurrency_code : $conf->currency)).'</td>';
		print '</tr>';
	}

	// Amount
	print '<tr><td class="titlefield">'.$langs->trans('AmountHT').'</td>';
	print '<td class="nowrap right">'.price($object->total_ht, 1, '', 1, - 1, - 1, $conf->currency).'</td></tr>';

	// Vat
	print '<tr><td>'.$langs->trans('AmountVAT').'</td><td class="nowrap right">'.price($object->total_tva, 1, '', 1, - 1, - 1, $conf->currency).'</td></tr>';
	print '</tr>';

	// Amount Local Taxes
	if (($mysoc->localtax1_assuj == "1" && $mysoc->useLocalTax(1)) || $object->total_localtax1 != 0) { 	// Localtax1
		print '<tr><td>'.$langs->transcountry("AmountLT1", $mysoc->country_code).'</td>';
		print '<td class="nowrap right">'.price($object->total_localtax1, 1, '', 1, - 1, - 1, $conf->currency).'</td></tr>';
	}
	if (($mysoc->localtax2_assuj == "1" && $mysoc->useLocalTax(2)) || $object->total_localtax2 != 0) { 	// Localtax2
		print '<tr><td>'.$langs->transcountry("AmountLT2", $mysoc->country_code).'</td>';
		print '<td class=nowrap right">'.price($object->total_localtax2, 1, '', 1, - 1, - 1, $conf->currency).'</td></tr>';
	}

	// Revenue stamp
	if ($selleruserevenustamp) { 	// Test company use revenue stamp
		print '<tr><td>';
		print '<table class="nobordernopadding centpercent"><tr><td>';
		print $langs->trans('RevenueStamp');
		print '</td>';
		if ($action != 'editrevenuestamp' && $object->status == $object::STATUS_DRAFT && $user->hasRight('facture', 'creer')) {
			print '<td class="right"><a class="editfielda" href="'.$_SERVER["PHP_SELF"].'?action=editrevenuestamp&token='.newToken().'&facid='.$object->id.'">'.img_edit($langs->trans('SetRevenuStamp'), 1).'</a></td>';
		}
		print '</tr></table>';
		print '</td><td class="nowrap right">';
		print price($object->revenuestamp, 1, '', 1, - 1, - 1, $conf->currency);
		print '</td></tr>';
	}

	// Total with tax
	print '<tr><td>'.$langs->trans('AmountTTC').'</td><td class="nowrap right">'.price($object->total_ttc, 1, '', 1, - 1, - 1, $conf->currency).'</td></tr>';

	$resteapayer = price2num($object->total_ttc - $totalpaid - $totalcreditnotes - $totaldeposits, 'MT');

	// Hook to change amount for other reasons, e.g. apply cash discount for payment before agreed date
	$parameters = array('remaintopay' => $resteapayer);
	$reshook = $hookmanager->executeHooks('finalizeAmountOfInvoice', $parameters, $object, $action); // Note that $action and $object may have been modified by some hooks
	if ($reshook > 0) {
		print $hookmanager->resPrint;
		if (!empty($remaintopay = $hookmanager->resArray['remaintopay'])) {
			$resteapayer = $remaintopay;
		}
	}

	// TODO Replace this by an include with same code to show already done payment visible in invoice card
	print '<tr><td>'.$langs->trans('RemainderToPay').'</td><td class="nowrap right">'.price($resteapayer, 1, '', 1, - 1, - 1, $conf->currency).'</td></tr>';

	print '</table>';

	print '</div>';
	print '</div>';

	print '<div class="clearboth"></div>';


	print dol_get_fiche_end();


	// For which amount ?

	$sql = "SELECT SUM(pfd.amount) as amount";
	$sql .= " FROM ".MAIN_DB_PREFIX."prelevement_demande as pfd";
	if ($type == 'bank-transfer') {
		$sql .= " WHERE fk_facture_fourn = ".((int) $object->id);
	} else {
		$sql .= " WHERE fk_facture = ".((int) $object->id);
	}
	$sql .= " AND pfd.traite = 0";
	$sql .= " AND pfd.type = 'ban'";

	$resql = $db->query($sql);
	if ($resql) {
		$obj = $db->fetch_object($resql);
		if ($obj) {
			$pending = $obj->amount;
		}
	} else {
		dol_print_error($db);
	}


	/*
	 * Buttons
	 */

	print "\n".'<div class="tabsAction">'."\n";

	$buttonlabel = $langs->trans("MakeWithdrawRequest");
	$user_perms = $user->hasRight('prelevement', 'bons', 'creer');
	if ($type == 'bank-transfer') {
		$buttonlabel = $langs->trans("MakeBankTransferOrder");
		$user_perms = $user->hasRight('paymentbybanktransfer', 'create');
	}

	// Add a transfer request
	if ($object->status > $object::STATUS_DRAFT && $object->paid == 0 && $num == 0) {
		if ($resteapayer > 0) {
			if ($user_perms) {
				$remaintopaylesspendingdebit = $resteapayer - $pending;

				print '<form method="POST" action="">';
				print '<input type="hidden" name="token" value="'.newToken().'" />';
				print '<input type="hidden" name="id" value="'.$object->id.'" />';
				print '<input type="hidden" name="type" value="'.$type.'" />';
				print '<input type="hidden" name="action" value="new" />';
				print '<label for="withdraw_request_amount">'.$langs->trans('BankTransferAmount').' </label>';
				print '<input type="text" id="withdraw_request_amount" name="withdraw_request_amount" value="'.$remaintopaylesspendingdebit.'" size="9" />';
				print '<input type="submit" class="butAction" value="'.$buttonlabel.'" />';
				print '</form>';

				if (getDolGlobalString('STRIPE_SEPA_DIRECT_DEBIT_SHOW_OLD_BUTTON')) {	// This is hidden, prefer to use mode enabled with STRIPE_SEPA_DIRECT_DEBIT
					// TODO Replace this with a checkbox for each payment mode: "Send request to XXX immediately..."
					print "<br>";
					//add stripe sepa button
					$buttonlabel = $langs->trans("MakeWithdrawRequestStripe");
					print '<form method="POST" action="">';
					print '<input type="hidden" name="token" value="'.newToken().'" />';
					print '<input type="hidden" name="id" value="'.$object->id.'" />';
					print '<input type="hidden" name="type" value="'.$type.'" />';
					print '<input type="hidden" name="action" value="new" />';
					print '<input type="hidden" name="paymenservice" value="stripesepa" />';
					print '<label for="withdraw_request_amount">'.$langs->trans('BankTransferAmount').' </label>';
					print '<input type="text" id="withdraw_request_amount" name="withdraw_request_amount" value="'.$remaintopaylesspendingdebit.'" size="9" />';
					print '<input type="submit" class="butAction" value="'.$buttonlabel.'" />';
					print '</form>';
				}
			} else {
				print '<a class="butActionRefused classfortooltip" href="#" title="'.dol_escape_htmltag($langs->trans("NotEnoughPermissions")).'">'.$buttonlabel.'</a>';
			}
		} else {
			print '<a class="butActionRefused classfortooltip" href="#" title="'.dol_escape_htmltag($langs->trans("AmountMustBePositive")).'">'.$buttonlabel.'</a>';
		}
	} else {
		if ($num == 0) {
			if ($object->status > $object::STATUS_DRAFT) {
				print '<a class="butActionRefused classfortooltip" href="#" title="'.dol_escape_htmltag($langs->trans("AlreadyPaid")).'">'.$buttonlabel.'</a>';
			} else {
				print '<a class="butActionRefused classfortooltip" href="#" title="'.dol_escape_htmltag($langs->trans("Draft")).'">'.$buttonlabel.'</a>';
			}
		} else {
			print '<a class="butActionRefused classfortooltip" href="#" title="'.dol_escape_htmltag($langs->trans("RequestAlreadyDone")).'">'.$buttonlabel.'</a>';
		}
	}

	print "</div>\n";


	if ($type == 'bank-transfer') {
		print '<div class="opacitymedium justify">'.$langs->trans("DoCreditTransferBeforePayments");
		if (isModEnabled('stripe') && getDolGlobalString('STRIPE_SEPA_DIRECT_DEBIT')) {
			print ' '.$langs->trans("DoStandingOrdersBeforePayments2");
		}
		print ' '.$langs->trans("DoStandingOrdersBeforePayments3");
		print '</div><br>';
	} else {
		print '<div class="opacitymedium justify">'.$langs->trans("DoStandingOrdersBeforePayments");
		if (isModEnabled('stripe') && getDolGlobalString('STRIPE_SEPA_DIRECT_DEBIT')) {
			print ' '.$langs->trans("DoStandingOrdersBeforePayments2");
		}
		print ' '.$langs->trans("DoStandingOrdersBeforePayments3");
		print '</div><br>';
	}

	/*
	 * Withdrawals
	 */

	print '<div class="div-table-responsive-no-min">';
	print '<table class="noborder centpercent">';

	print '<tr class="liste_titre">';
	// Action column
	if (getDolGlobalString('MAIN_CHECKBOX_LEFT_COLUMN')) {
		print '<td>&nbsp;</td>';
	}
	print '<td class="left">'.$langs->trans("DateRequest").'</td>';
	print '<td>'.$langs->trans("User").'</td>';
	print '<td class="center">'.$langs->trans("Amount").'</td>';
	print '<td class="center">'.$langs->trans("DateProcess").'</td>';
	if ($type == 'bank-transfer') {
		print '<td class="center">'.$langs->trans("BankTransferReceipt").'</td>';
	} else {
		print '<td class="center">'.$langs->trans("WithdrawalReceipt").'</td>';
	}
	print '<td>&nbsp;</td>';
	// Action column
	if (!getDolGlobalString('MAIN_CHECKBOX_LEFT_COLUMN')) {
		print '<td>&nbsp;</td>';
	}
	print '</tr>';

	$sql = "SELECT pfd.rowid, pfd.traite, pfd.date_demande as date_demande,";
	$sql .= " pfd.date_traite as date_traite, pfd.amount, pfd.fk_prelevement_bons,";
	$sql .= " pb.ref, pb.date_trans, pb.method_trans, pb.credite, pb.date_credit, pb.datec, pb.statut as status, pb.amount as pb_amount,";
	$sql .= " u.rowid as user_id, u.email, u.lastname, u.firstname, u.login, u.statut as user_status";
	$sql .= " FROM ".MAIN_DB_PREFIX."prelevement_demande as pfd";
	$sql .= " LEFT JOIN ".MAIN_DB_PREFIX."user as u on pfd.fk_user_demande = u.rowid";
	$sql .= " LEFT JOIN ".MAIN_DB_PREFIX."prelevement_bons as pb ON pb.rowid = pfd.fk_prelevement_bons";
	if ($type == 'bank-transfer') {
		$sql .= " WHERE fk_facture_fourn = ".((int) $object->id);
	} else {
		$sql .= " WHERE fk_facture = ".((int) $object->id);
	}
	$sql .= " AND pfd.traite = 0";
	$sql .= " AND pfd.type = 'ban'";
	$sql .= " ORDER BY pfd.date_demande DESC";

	$resql = $db->query($sql);

	$num = 0;
	if ($resql) {
		$i = 0;

		$tmpuser = new User($db);

		$num = $db->num_rows($result);
		while ($i < $num) {
			$obj = $db->fetch_object($resql);

			$tmpuser->id = $obj->user_id;
			$tmpuser->login = $obj->login;
			$tmpuser->ref = $obj->login;
			$tmpuser->email = $obj->email;
			$tmpuser->lastname = $obj->lastname;
			$tmpuser->firstname = $obj->firstname;
			$tmpuser->statut = $obj->user_status;
			$tmpuser->status = $obj->user_status;

			print '<tr class="oddeven">';

			// Action column
			if (getDolGlobalString('MAIN_CHECKBOX_LEFT_COLUMN')) {
				print '<td class="center">';
				print '<a href="'.$_SERVER['PHP_SELF'].'?id='.$object->id.'&action=delete&token='.newToken().'&did='.$obj->rowid.'&type='.urlencode($type).'">';
				print img_delete();
				print '</a>';
				print '</td>';
			}

			// Date
			print '<td class="nowraponall">'.dol_print_date($db->jdate($obj->date_demande), 'dayhour')."</td>\n";

			// User
			print '<td class="tdoverflowmax125">';
			print $tmpuser->getNomUrl(-1, '', 0, 0, 0, 0, 'login');
			print '</td>';

			// Amount
			print '<td class="center"><span class="amount">'.price($obj->amount).'</span></td>';

			// Date process
			print '<td class="center"><span class="opacitymedium">'.$langs->trans("OrderWaiting").'</span></td>';

			// Link to make payment now
			print '<td class="minwidth75">';
			if ($obj->fk_prelevement_bons > 0) {
				$withdrawreceipt = new BonPrelevement($db);
				$withdrawreceipt->id = $obj->fk_prelevement_bons;
				$withdrawreceipt->ref = $obj->ref;
				$withdrawreceipt->date_trans = $db->jdate($obj->date_trans);
				$withdrawreceipt->date_credit = $db->jdate($obj->date_credit);
				$withdrawreceipt->date_creation = $db->jdate($obj->datec);
				$withdrawreceipt->statut = $obj->status;
				$withdrawreceipt->status = $obj->status;
				$withdrawreceipt->amount = $obj->pb_amount;
				//$withdrawreceipt->credite = $db->jdate($obj->credite);

				print $withdrawreceipt->getNomUrl(1);
			}

			if ($type != 'bank-transfer') {
				if (getDolGlobalString('STRIPE_SEPA_DIRECT_DEBIT')) {
					$langs->load("stripe");
					if ($obj->fk_prelevement_bons > 0) {
						print ' &nbsp; ';
					}
					print '<a href="'.$_SERVER["PHP_SELF"].'?action=sepastripedirectdebit&paymentservice=stripesepa&token='.newToken().'&did='.$obj->rowid.'&id='.$object->id.'&type='.urlencode($type).'">'.img_picto('', 'stripe', 'class="pictofixedwidth"').$langs->trans("RequestDirectDebitWithStripe").'</a>';
				}
			} else {
				if (getDolGlobalString('STRIPE_SEPA_CREDIT_TRANSFER')) {
					$langs->load("stripe");
					if ($obj->fk_prelevement_bons > 0) {
						print ' &nbsp; ';
					}
					print '<a href="'.$_SERVER["PHP_SELF"].'?action=sepastripecredittransfer&paymentservice=stripesepa&token='.newToken().'&did='.$obj->rowid.'&id='.$object->id.'&type='.urlencode($type).'">'.img_picto('', 'stripe', 'class="pictofixedwidth"').$langs->trans("RequestDirectDebitWithStripe").'</a>';
				}
			}
			print '</td>';

			//
			print '<td class="center">-</td>';

			// Action column
			if (!getDolGlobalString('MAIN_CHECKBOX_LEFT_COLUMN')) {
				print '<td class="center">';
				print '<a href="'.$_SERVER['PHP_SELF'].'?id='.$object->id.'&action=delete&token='.newToken().'&did='.$obj->rowid.'&type='.urlencode($type).'">';
				print img_delete();
				print '</a></td>';
			}

			print "</tr>\n";
			$i++;
		}

		$db->free($resql);
	} else {
		dol_print_error($db);
	}


	// Past requests

	$sql = "SELECT pfd.rowid, pfd.traite, pfd.date_demande, pfd.date_traite, pfd.fk_prelevement_bons, pfd.amount,";
	$sql .= " pb.ref, pb.date_trans, pb.method_trans, pb.credite, pb.date_credit, pb.datec, pb.statut as status, pb.fk_bank_account, pb.amount as pb_amount,";
	$sql .= " u.rowid as user_id, u.email, u.lastname, u.firstname, u.login, u.statut as user_status, u.photo as user_photo";
	$sql .= " FROM ".MAIN_DB_PREFIX."prelevement_demande as pfd";
	$sql .= " LEFT JOIN ".MAIN_DB_PREFIX."user as u on pfd.fk_user_demande = u.rowid";
	$sql .= " LEFT JOIN ".MAIN_DB_PREFIX."prelevement_bons as pb ON pb.rowid = pfd.fk_prelevement_bons";
	if ($type == 'bank-transfer') {
		$sql .= " WHERE fk_facture_fourn = ".((int) $object->id);
	} else {
		$sql .= " WHERE fk_facture = ".((int) $object->id);
	}
	$sql .= " AND pfd.traite = 1";
	$sql .= " AND pfd.type = 'ban'";
	$sql .= " ORDER BY pfd.date_demande DESC";

	$resql = $db->query($sql);
	if ($resql) {
		$num = $db->num_rows($resql);
		$numclosed = $num;
		$i = 0;

		$tmpuser = new User($db);

		while ($i < $num) {
			$obj = $db->fetch_object($resql);

			$tmpuser->id = $obj->user_id;
			$tmpuser->login = $obj->login;
			$tmpuser->ref = $obj->login;
			$tmpuser->email = $obj->email;
			$tmpuser->lastname = $obj->lastname;
			$tmpuser->firstname = $obj->firstname;
			$tmpuser->statut = $obj->user_status;
			$tmpuser->status = $obj->user_status;
			$tmpuser->photo = $obj->user_photo;

			print '<tr class="oddeven">';

			// Action column
			if (getDolGlobalString('MAIN_CHECKBOX_LEFT_COLUMN')) {
				print '<td>&nbsp;</td>';
			}

			// Date
			print '<td class="nowraponall">'.dol_print_date($db->jdate($obj->date_demande), 'day')."</td>\n";

			// User
			print '<td class="tdoverflowmax125">';
			print $tmpuser->getNomUrl(-1, '', 0, 0, 0, 0, 'login');
			print '</td>';

			// Amount
			print '<td class="center"><span class="amount">'.price($obj->amount).'</span></td>';

			// Date process
			print '<td class="center nowraponall">'.dol_print_date($db->jdate($obj->date_traite), 'dayhour', 'tzuserrel')."</td>\n";

			// Link to payment request done
			print '<td class="center minwidth75">';
			if ($obj->fk_prelevement_bons > 0) {
				$withdrawreceipt = new BonPrelevement($db);
				$withdrawreceipt->id = $obj->fk_prelevement_bons;
				$withdrawreceipt->ref = $obj->ref;
				$withdrawreceipt->date_trans = $db->jdate($obj->date_trans);
				$withdrawreceipt->date_credit = $db->jdate($obj->date_credit);
				$withdrawreceipt->date_creation = $db->jdate($obj->datec);
				$withdrawreceipt->statut = $obj->status;
				$withdrawreceipt->status = $obj->status;
				$withdrawreceipt->fk_bank_account = $obj->fk_bank_account;
				$withdrawreceipt->amount = $obj->pb_amount;
				//$withdrawreceipt->credite = $db->jdate($obj->credite);

				print $withdrawreceipt->getNomUrl(1);
				print ' ';
				print $withdrawreceipt->getLibStatut(2);

				// Show the bank account
				$fk_bank_account = $withdrawreceipt->fk_bank_account;
				if (empty($fk_bank_account)) {
					$fk_bank_account = ($object->type == 'bank-transfer' ? $conf->global->PAYMENTBYBANKTRANSFER_ID_BANKACCOUNT : $conf->global->PRELEVEMENT_ID_BANKACCOUNT);
				}
				if ($fk_bank_account > 0) {
					$bankaccount = new Account($db);
					$result = $bankaccount->fetch($fk_bank_account);
					if ($result > 0) {
						print ' - ';
						print $bankaccount->getNomUrl(1);
					}
				}
			}
			print "</td>\n";

			//
			print '<td>&nbsp;</td>';

			// Action column
			if (!getDolGlobalString('MAIN_CHECKBOX_LEFT_COLUMN')) {
				print '<td>&nbsp;</td>';
			}

			print "</tr>\n";
			$i++;
		}

		if (!$numopen && !$numclosed) {
			print '<tr class="oddeven"><td colspan="7"><span class="opacitymedium">'.$langs->trans("None").'</span></td></tr>';
		}

		$db->free($resql);
	} else {
		dol_print_error($db);
	}

	print "</table>";
	print '</div>';
}

// End of page
llxFooter();
$db->close();<|MERGE_RESOLUTION|>--- conflicted
+++ resolved
@@ -622,11 +622,7 @@
 	print $bac->iban.(($bac->iban && $bac->bic) ? ' / ' : '').$bac->bic;
 	if (!empty($bac->iban)) {
 		if ($bac->verif() <= 0) {
-<<<<<<< HEAD
-			print img_warning('Error on default bank number for IBAN : '.$bac->error);
-=======
 			print img_warning('Error on default bank number for IBAN : '.$langs->trans($bac->error));
->>>>>>> cc80841a
 		}
 	} else {
 		if ($numopen || ($type != 'bank-transfer' && $object->mode_reglement_code == 'PRE') || ($type == 'bank-transfer' && $object->mode_reglement_code == 'VIR')) {
