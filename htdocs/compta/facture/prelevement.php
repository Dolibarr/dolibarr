<?php
/* Copyright (C) 2002-2005	Rodolphe Quiedeville	<rodolphe@quiedeville.org>
 * Copyright (C) 2004       Eric Seigne				<eric.seigne@ryxeo.com>
 * Copyright (C) 2004-2016  Laurent Destailleur		<eldy@users.sourceforge.net>
 * Copyright (C) 2005-2012  Regis Houssin			<regis.houssin@inodbox.com>
 * Copyright (C) 2010-2014  Juanjo Menent			<jmenent@2byte.es>
 * Copyright (C) 2017       Ferran Marcet			<fmarcet@2byte.es>
 * Copyright (C) 2018       Frédéric France         <frederic.france@netlogic.fr>
 *
 * This program is free software; you can redistribute it and/or modify
 * it under the terms of the GNU General Public License as published by
 * the Free Software Foundation; either version 3 of the License, or
 * (at your option) any later version.
 *
 * This program is distributed in the hope that it will be useful,
 * but WITHOUT ANY WARRANTY; without even the implied warranty of
 * MERCHANTABILITY or FITNESS FOR A PARTICULAR PURPOSE.  See the
 * GNU General Public License for more details.
 *
 * You should have received a copy of the GNU General Public License
 * along with this program. If not, see <https://www.gnu.org/licenses/>.
 */

/**
 *	\file       htdocs/compta/facture/prelevement.php
 *	\ingroup    facture
 *	\brief      Management of direct debit order or credit tranfer of invoices
 */

require '../../main.inc.php';
require_once DOL_DOCUMENT_ROOT.'/core/lib/invoice.lib.php';
require_once DOL_DOCUMENT_ROOT.'/core/lib/fourn.lib.php';
require_once DOL_DOCUMENT_ROOT.'/compta/facture/class/facture.class.php';
require_once DOL_DOCUMENT_ROOT.'/compta/prelevement/class/bonprelevement.class.php';
require_once DOL_DOCUMENT_ROOT.'/core/class/discount.class.php';
require_once DOL_DOCUMENT_ROOT.'/projet/class/project.class.php';
require_once DOL_DOCUMENT_ROOT.'/societe/class/companybankaccount.class.php';
require_once DOL_DOCUMENT_ROOT.'/fourn/class/fournisseur.class.php';
require_once DOL_DOCUMENT_ROOT.'/fourn/class/fournisseur.facture.class.php';

// Load translation files required by the page
$langs->loadLangs(array('bills', 'banks', 'withdrawals', 'companies'));

$id = (GETPOST('id', 'int') ?GETPOST('id', 'int') : GETPOST('facid', 'int')); // For backward compatibility
$ref = GETPOST('ref', 'alpha');
$socid = GETPOST('socid', 'int');
$action = GETPOST('action', 'aZ09');
$type = GETPOST('type', 'aZ09');

$fieldid = (!empty($ref) ? 'ref' : 'rowid');
if ($user->socid) {
	$socid = $user->socid;
}

$moreparam = '';
if ($type == 'bank-transfer') {
	$object = new FactureFournisseur($db);
	$moreparam = '&type='.$type;
} else {
	$object = new Facture($db);
}

// Load object
if ($id > 0 || !empty($ref)) {
	$ret = $object->fetch($id, $ref);
	$isdraft = (($object->statut == FactureFournisseur::STATUS_DRAFT) ? 1 : 0);
	if ($ret > 0) {
		$object->fetch_thirdparty();
	}
}

$hookmanager->initHooks(array('directdebitcard', 'globalcard'));

if ($type == 'bank-transfer') {
	$result = restrictedArea($user, 'fournisseur', $id, 'facture_fourn', 'facture', 'fk_soc', $fieldid, $isdraft);
	if (empty($user->rights->fournisseur->facture->lire)) {
		accessforbidden();
	}
} else {
	$result = restrictedArea($user, 'facture', $id, '', '', 'fk_soc', $fieldid, $isdraft);
	if (!$user->rights->facture->lire) {
		accessforbidden();
	}
}

if ($type == 'bank-transfer') {
	$usercancreate = ($user->rights->fournisseur->facture->creer || $user->rights->supplier_invoice->creer);
} else {
	$usercancreate = $user->rights->facture->creer;
}


/*
 * Actions
 */

$parameters = array('socid' => $socid);
$reshook = $hookmanager->executeHooks('doActions', $parameters, $object, $action); // Note that $action and $object may have been modified by some hooks
if ($reshook < 0) {
	setEventMessages($hookmanager->error, $hookmanager->errors, 'errors');
}

if (empty($reshook)) {
	if ($action == "new" && $usercancreate) {
		if ($object->id > 0) {
			$db->begin();

			$newtype = $type;
			$sourcetype = 'facture';
			if ($type == 'bank-transfer') {
				$sourcetype = 'supplier_invoice';
				$newtype = 'bank-transfer';
			}

			$result = $object->demande_prelevement($user, price2num(GETPOST('withdraw_request_amount', 'alpha')), $newtype, $sourcetype);
			if ($result > 0) {
				$db->commit();

				setEventMessages($langs->trans("RecordSaved"), null, 'mesgs');
			} else {
				$db->rollback();
				setEventMessages($object->error, $object->errors, 'errors');
			}
		}
		$action = '';
	}

	if ($action == "delete" && $usercancreate) {
		if ($object->id > 0) {
			$result = $object->demande_prelevement_delete($user, GETPOST('did', 'int'));
			if ($result == 0) {
				header("Location: ".$_SERVER['PHP_SELF']."?id=".$object->id.'&type='.$type);
				exit;
			}
		}
	}

	// payments conditions
	if ($action == 'setconditions' && $usercancreate) {
		$object->fetch($id);
		$object->cond_reglement_code = 0; // To clean property
		$object->cond_reglement_id = 0; // To clean property

		$error = 0;

		$db->begin();

		if (!$error) {
			$result = $object->setPaymentTerms(GETPOST('cond_reglement_id', 'int'));
			if ($result < 0) {
				$error++;
				setEventMessages($object->error, $object->errors, 'errors');
			}
		}

		if (!$error) {
			$old_date_echeance = $object->date_echeance;
			$new_date_echeance = $object->calculate_date_lim_reglement();
			if ($new_date_echeance > $old_date_echeance) {
				$object->date_echeance = $new_date_echeance;
			}
			if ($object->date_echeance < $object->date) {
				$object->date_echeance = $object->date;
			}
			$result = $object->update($user);
			if ($result < 0) {
				$error++;
				setEventMessages($object->error, $object->errors, 'errors');
			}
		}

		if ($error) {
			$db->rollback();
		} else {
			$db->commit();
		}
	} elseif ($action == 'setmode' && $usercancreate) {
		// payment mode
		$result = $object->setPaymentMethods(GETPOST('mode_reglement_id', 'int'));
	} elseif ($action == 'setdatef' && $usercancreate) {
		$newdate = dol_mktime(0, 0, 0, GETPOST('datefmonth', 'int'), GETPOST('datefday', 'int'), GETPOST('datefyear', 'int'), 'tzserver');
		if ($newdate > (dol_now('tzuserrel') + (empty($conf->global->INVOICE_MAX_FUTURE_DELAY) ? 0 : $conf->global->INVOICE_MAX_FUTURE_DELAY))) {
			if (empty($conf->global->INVOICE_MAX_FUTURE_DELAY)) {
				setEventMessages($langs->trans("WarningInvoiceDateInFuture"), null, 'warnings');
			} else {
				setEventMessages($langs->trans("WarningInvoiceDateTooFarInFuture"), null, 'warnings');
			}
		}

		$object->date = $newdate;
		$date_echence_calc = $object->calculate_date_lim_reglement();
		if (!empty($object->date_echeance) && $object->date_echeance < $date_echence_calc) {
			$object->date_echeance = $date_echence_calc;
		}
		if ($object->date_echeance && $object->date_echeance < $object->date) {
			$object->date_echeance = $object->date;
		}

		$result = $object->update($user);
		if ($result < 0) {
			dol_print_error($db, $object->error);
		}
	} elseif ($action == 'setdate_lim_reglement' && $usercancreate) {
		$object->date_echeance = dol_mktime(12, 0, 0, GETPOST('date_lim_reglementmonth', 'int'), GETPOST('date_lim_reglementday', 'int'), GETPOST('date_lim_reglementyear', 'int'));
		if (!empty($object->date_echeance) && $object->date_echeance < $object->date) {
			$object->date_echeance = $object->date;
			setEventMessages($langs->trans("DatePaymentTermCantBeLowerThanObjectDate"), null, 'warnings');
		}
		$result = $object->update($user);
		if ($result < 0) {
			dol_print_error($db, $object->error);
		}
	}
}


/*
 * View
 */

$form = new Form($db);

$now = dol_now();

if ($type == 'bank-transfer') {
	$title = $langs->trans('SupplierInvoice')." - ".$langs->trans('CreditTransfer');
	$helpurl = "";
} else {
	$title = $langs->trans('InvoiceCustomer')." - ".$langs->trans('StandingOrders');
	$helpurl = "EN:Customers_Invoices|FR:Factures_Clients|ES:Facturas_a_clientes";
}

llxHeader('', $title, $helpurl);


if ($object->id > 0) {
	$selleruserevenustamp = $mysoc->useRevenueStamp();

	$totalpaid = $object->getSommePaiement();
	$totalcreditnotes = $object->getSumCreditNotesUsed();
	$totaldeposits = $object->getSumDepositsUsed();
	//print "totalpaid=".$totalpaid." totalcreditnotes=".$totalcreditnotes." totaldeposts=".$totaldeposits;

	// We can also use bcadd to avoid pb with floating points
	// For example print 239.2 - 229.3 - 9.9; does not return 0.
	//$resteapayer=bcadd($object->total_ttc,$totalpaid,$conf->global->MAIN_MAX_DECIMALS_TOT);
	//$resteapayer=bcadd($resteapayer,$totalavoir,$conf->global->MAIN_MAX_DECIMALS_TOT);
	$resteapayer = price2num($object->total_ttc - $totalpaid - $totalcreditnotes - $totaldeposits, 'MT');

	if ($object->paye) {
		$resteapayer = 0;
	}
	$resteapayeraffiche = $resteapayer;

	if ($type == 'bank-transfer') {
		if (!empty($conf->global->FACTURE_DEPOSITS_ARE_JUST_PAYMENTS)) {	// Never use this
			$filterabsolutediscount = "fk_invoice_supplier_source IS NULL"; // If we want deposit to be substracted to payments only and not to total of final invoice
			$filtercreditnote = "fk_invoice_supplier_source IS NOT NULL"; // If we want deposit to be substracted to payments only and not to total of final invoice
		} else {
			$filterabsolutediscount = "fk_invoice_supplier_source IS NULL OR (description LIKE '(DEPOSIT)%' AND description NOT LIKE '(EXCESS PAID)%')";
			$filtercreditnote = "fk_invoice_supplier_source IS NOT NULL AND (description NOT LIKE '(DEPOSIT)%' OR description LIKE '(EXCESS PAID)%')";
		}

		$absolute_discount = $object->thirdparty->getAvailableDiscounts('', $filterabsolutediscount, 0, 1);
		$absolute_creditnote = $object->thirdparty->getAvailableDiscounts('', $filtercreditnote, 0, 1);
		$absolute_discount = price2num($absolute_discount, 'MT');
		$absolute_creditnote = price2num($absolute_creditnote, 'MT');
	} else {
		if (!empty($conf->global->FACTURE_DEPOSITS_ARE_JUST_PAYMENTS)) {
			$filterabsolutediscount = "fk_facture_source IS NULL"; // If we want deposit to be substracted to payments only and not to total of final invoice
			$filtercreditnote = "fk_facture_source IS NOT NULL"; // If we want deposit to be substracted to payments only and not to total of final invoice
		} else {
			$filterabsolutediscount = "fk_facture_source IS NULL OR (description LIKE '(DEPOSIT)%' AND description NOT LIKE '(EXCESS RECEIVED)%')";
			$filtercreditnote = "fk_facture_source IS NOT NULL AND (description NOT LIKE '(DEPOSIT)%' OR description LIKE '(EXCESS RECEIVED)%')";
		}

		$absolute_discount = $object->thirdparty->getAvailableDiscounts('', $filterabsolutediscount);
		$absolute_creditnote = $object->thirdparty->getAvailableDiscounts('', $filtercreditnote);
		$absolute_discount = price2num($absolute_discount, 'MT');
		$absolute_creditnote = price2num($absolute_creditnote, 'MT');
	}

	$author = new User($db);
	if ($object->fk_user_author) {
		$author->fetch($object->fk_user_author);
	}

	if ($type == 'bank-transfer') {
		$head = facturefourn_prepare_head($object);
	} else {
		$head = facture_prepare_head($object);
	}

	$numopen = 0;
	$pending = 0;
	$numclosed = 0;

	// How many Direct debit or Credit transfer open requests ?

	$sql = "SELECT pfd.rowid, pfd.traite, pfd.date_demande as date_demande";
	$sql .= " , pfd.date_traite as date_traite";
	$sql .= " , pfd.amount";
	$sql .= " FROM ".MAIN_DB_PREFIX."prelevement_facture_demande as pfd";
	if ($type == 'bank-transfer') {
		$sql .= " WHERE fk_facture_fourn = ".((int) $object->id);
	} else {
		$sql .= " WHERE fk_facture = ".((int) $object->id);
	}
	$sql .= " AND pfd.traite = 0";
	$sql .= " AND pfd.ext_payment_id IS NULL";
	$sql .= " ORDER BY pfd.date_demande DESC";

<<<<<<< HEAD
	$result_sql = $db->query($sql);
	if ($result_sql) {
		$num = $db->num_rows($result_sql);
=======
	$resql = $db->query($sql);
	if ($resql) {
		$num = $db->num_rows($resql);
>>>>>>> 503d1a04
		$numopen = $num;
	} else {
		dol_print_error($db);
	}


	print dol_get_fiche_head($head, 'standingorders', $title, -1, ($type == 'bank-transfer' ? 'supplier_invoice' : 'bill'));

	// Invoice content
	if ($type == 'bank-transfer') {
		$linkback = '<a href="'.DOL_URL_ROOT.'/fourn/facture/list.php?restore_lastsearch_values=1'.(!empty($socid) ? '&socid='.$socid : '').'">'.$langs->trans("BackToList").'</a>';
	} else {
		$linkback = '<a href="'.DOL_URL_ROOT.'/compta/facture/list.php?restore_lastsearch_values=1'.(!empty($socid) ? '&socid='.$socid : '').'">'.$langs->trans("BackToList").'</a>';
	}

	$morehtmlref = '<div class="refidno">';
	// Ref customer
	if ($type == 'bank-transfer') {
		$morehtmlref .= $form->editfieldkey("RefSupplier", 'ref_supplier', $object->ref_supplier, $object, 0, 'string', '', 0, 1);
		$morehtmlref .= $form->editfieldval("RefSupplier", 'ref_supplier', $object->ref_supplier, $object, 0, 'string', '', null, null, '', 1);
	} else {
		$morehtmlref .= $form->editfieldkey("RefCustomer", 'ref_client', $object->ref_client, $object, 0, 'string', '', 0, 1);
		$morehtmlref .= $form->editfieldval("RefCustomer", 'ref_client', $object->ref_client, $object, 0, 'string', '', null, null, '', 1);
	}
	// Thirdparty
	$morehtmlref .= '<br>'.$langs->trans('ThirdParty').' : '.$object->thirdparty->getNomUrl(1);
	if ($type == 'bank-transfer') {
		if (empty($conf->global->MAIN_DISABLE_OTHER_LINK) && $object->thirdparty->id > 0) {
			$morehtmlref .= ' (<a href="'.DOL_URL_ROOT.'/fourn/facture/list.php?socid='.$object->thirdparty->id.'&search_company='.urlencode($object->thirdparty->name).'">'.$langs->trans("OtherBills").'</a>)';
		}
	} else {
		if (empty($conf->global->MAIN_DISABLE_OTHER_LINK) && $object->thirdparty->id > 0) {
			$morehtmlref .= ' (<a href="'.DOL_URL_ROOT.'/compta/facture/list.php?socid='.$object->thirdparty->id.'&search_company='.urlencode($object->thirdparty->name).'">'.$langs->trans("OtherBills").'</a>)';
		}
	}
	// Project
	if (!empty($conf->projet->enabled)) {
		$langs->load("projects");
		$morehtmlref .= '<br>'.$langs->trans('Project').' ';
		if ($usercancreate) {
			if ($action != 'classify') {
<<<<<<< HEAD
				//$morehtmlref.='<a class="editfielda" href="' . $_SERVER['PHP_SELF'] . '?action=classify&token='.newToken().'&id=' . $object->id . '">' . img_edit($langs->transnoentitiesnoconv('SetProject')) . '</a> : ';
=======
				//$morehtmlref .= '<a class="editfielda" href="'.$_SERVER['PHP_SELF'].'?action=classify&token='.newToken().'&id='.$object->id.'">'.img_edit($langs->transnoentitiesnoconv('SetProject')).'</a> : ';
>>>>>>> 503d1a04
				$morehtmlref .= ' : ';
			}
			if ($action == 'classify') {
				//$morehtmlref.=$form->form_project($_SERVER['PHP_SELF'] . '?id=' . $object->id, $object->socid, $object->fk_project, 'projectid', 0, 0, 1, 1);
				$morehtmlref .= '<form method="post" action="'.$_SERVER['PHP_SELF'].'?id='.$object->id.'">';
				$morehtmlref .= '<input type="hidden" name="action" value="classin">';
				$morehtmlref .= '<input type="hidden" name="token" value="'.newToken().'">';
				$morehtmlref .= '<input type="hidden" name="type" value="'.$type.'">';
				$morehtmlref .= $formproject->select_projects($object->socid, $object->fk_project, 'projectid', $maxlength, 0, 1, 0, 1, 0, 0, '', 1);
				$morehtmlref .= '<input type="submit" class="button valignmiddle" value="'.$langs->trans("Modify").'">';
				$morehtmlref .= '</form>';
			} else {
				$morehtmlref .= $form->form_project($_SERVER['PHP_SELF'].'?id='.$object->id, $object->socid, $object->fk_project, 'none', 0, 0, 0, 1);
			}
		} else {
			if (!empty($object->fk_project)) {
				$proj = new Project($db);
				$proj->fetch($object->fk_project);
				$morehtmlref .= ' : '.$proj->getNomUrl(1);
				if ($proj->title) {
					$morehtmlref .= ' - '.$proj->title;
				}
			} else {
				$morehtmlref .= '';
			}
		}
	}
	$morehtmlref .= '</div>';

	$object->totalpaid = $totalpaid; // To give a chance to dol_banner_tab to use already paid amount to show correct status

	dol_banner_tab($object, 'ref', $linkback, 1, 'ref', 'ref', $morehtmlref, $moreparam, 0, '', '');

	print '<div class="fichecenter">';
	print '<div class="fichehalfleft">';
	print '<div class="underbanner clearboth"></div>';

	print '<table class="border centpercent tableforfield">';

	// Type
	print '<tr><td class="titlefield fieldname_type">'.$langs->trans('Type').'</td><td colspan="3">';
	print '<span class="badgeneutral">';
	print $object->getLibType();
	print '</span>';
	if ($object->module_source) {
		print ' <span class="opacitymediumbycolor paddingleft">('.$langs->trans("POS").' '.$object->module_source.' - '.$langs->trans("Terminal").' '.$object->pos_source.')</span>';
	}
	if ($object->type == $object::TYPE_REPLACEMENT) {
		if ($type == 'bank-transfer') {
			$facreplaced = new FactureFournisseur($db);
		} else {
			$facreplaced = new Facture($db);
		}
		$facreplaced->fetch($object->fk_facture_source);
		print ' <span class="opacitymediumbycolor paddingleft">'.$langs->transnoentities("ReplaceInvoice", $facreplaced->getNomUrl(1)).'</span>';
	}
	if ($object->type == $object::TYPE_CREDIT_NOTE && !empty($object->fk_facture_source)) {
		if ($type == 'bank-transfer') {
			$facusing = new FactureFournisseur($db);
		} else {
			$facusing = new Facture($db);
		}
		$facusing->fetch($object->fk_facture_source);
		print ' <span class="opacitymediumbycolor paddingleft">'.$langs->transnoentities("CorrectInvoice", $facusing->getNomUrl(1)).'</span>';
	}

	$facidavoir = $object->getListIdAvoirFromInvoice();
	if (count($facidavoir) > 0) {
		$invoicecredits = array();
		foreach ($facidavoir as $facid) {
			if ($type == 'bank-transfer') {
				$facavoir = new FactureFournisseur($db);
			} else {
				$facavoir = new Facture($db);
			}
			$facavoir->fetch($facid);
			$invoicecredits[] = $facavoir->getNomUrl(1);
		}
		print ' <span class="opacitymediumbycolor paddingleft">'.$langs->transnoentities("InvoiceHasAvoir");
		print ' '. (count($invoicecredits) ? ' ' : '') . implode(',', $invoicecredits);
		print '</span>';
	}
	/*
	if ($objectidnext > 0) {
		$facthatreplace=new Facture($db);
		$facthatreplace->fetch($objectidnext);
		print ' <span class="opacitymediumbycolor paddingleft">'.str_replace('{s1}', $facthatreplace->getNomUrl(1), $langs->transnoentities("ReplacedByInvoice", '{s1}')).'</span>';
	}
	*/
	print '</td></tr>';

	// Relative and absolute discounts
	print '<!-- Discounts -->'."\n";
	print '<tr><td>'.$langs->trans('DiscountStillRemaining').'</td><td colspan="3">';

	if ($type == 'bank-transfer') {
		//$societe = new Fournisseur($db);
		//$result = $societe->fetch($object->socid);
		$thirdparty = $object->thirdparty;
		$discount_type = 1;
	} else {
		$thirdparty = $object->thirdparty;
		$discount_type = 0;
	}
	$backtopage = urlencode($_SERVER["PHP_SELF"].'?facid='.$object->id);
	$cannotApplyDiscount = 1;
	include DOL_DOCUMENT_ROOT.'/core/tpl/object_discounts.tpl.php';

	print '</td></tr>';

	// Label
	if ($type == 'bank-transfer') {
		print '<tr>';
		print '<td>'.$form->editfieldkey("Label", 'label', $object->label, $object, 0).'</td>';
		print '<td>'.$form->editfieldval("Label", 'label', $object->label, $object, 0).'</td>';
		print '</tr>';
	}

	// Date invoice
	print '<tr><td>';
	print '<table class="nobordernopadding centpercent"><tr><td>';
	print $langs->trans('DateInvoice');
	print '</td>';
	if ($object->type != $object::TYPE_CREDIT_NOTE && $action != 'editinvoicedate' && !empty($object->brouillon) && $user->rights->facture->creer) {
		print '<td class="right"><a class="editfielda" href="'.$_SERVER["PHP_SELF"].'?action=editinvoicedate&token='.newToken().'&id='.$object->id.'&type='.urlencode($type).'">'.img_edit($langs->trans('SetDate'), 1).'</a></td>';
	}
	print '</tr></table>';
	print '</td><td colspan="3">';

	if ($object->type != $object::TYPE_CREDIT_NOTE) {
		if ($action == 'editinvoicedate') {
			print $form->form_date($_SERVER['PHP_SELF'].'?id='.$object->id, $object->date, 'invoicedate', 0, 0, 1, $type);
		} else {
			print dol_print_date($object->date, 'day');
		}
	} else {
		print dol_print_date($object->date, 'day');
	}
	print '</td>';
	print '</tr>';

	// Payment condition
	print '<tr><td>';
	print '<table class="nobordernopadding centpercent"><tr><td>';
	print $langs->trans('PaymentConditionsShort');
	print '</td>';
	if ($object->type != $object::TYPE_CREDIT_NOTE && $action != 'editconditions' && !empty($object->brouillon) && $user->rights->facture->creer) {
		print '<td class="right"><a class="editfielda" href="'.$_SERVER["PHP_SELF"].'?action=editconditions&token='.newToken().'&id='.$object->id.'&type='.urlencode($type).'">'.img_edit($langs->trans('SetConditions'), 1).'</a></td>';
	}
	print '</tr></table>';
	print '</td><td colspan="3">';
	if ($object->type != $object::TYPE_CREDIT_NOTE) {
		if ($action == 'editconditions') {
			$form->form_conditions_reglement($_SERVER['PHP_SELF'].'?id='.$object->id, $object->cond_reglement_id, 'cond_reglement_id', 0, $type);
		} else {
			$form->form_conditions_reglement($_SERVER['PHP_SELF'].'?id='.$object->id, $object->cond_reglement_id, 'none');
		}
	} else {
		print '&nbsp;';
	}
	print '</td></tr>';

	// Date payment term
	print '<tr><td>';
	print '<table class="nobordernopadding centpercent"><tr><td>';
	print $langs->trans('DateMaxPayment');
	print '</td>';
	if ($object->type != $object::TYPE_CREDIT_NOTE && $action != 'editpaymentterm' && !empty($object->brouillon) && $user->rights->facture->creer) {
		print '<td class="right"><a class="editfielda" href="'.$_SERVER["PHP_SELF"].'?action=editpaymentterm&token='.newToken().'&id='.$object->id.'&type='.urlencode($type).'">'.img_edit($langs->trans('SetDate'), 1).'</a></td>';
	}
	print '</tr></table>';
	print '</td><td colspan="3">';
	if ($object->type != $object::TYPE_CREDIT_NOTE) {
		$duedate = $object->date_lim_reglement;
		if ($type == 'bank-transfer') {
			$duedate = $object->date_echeance;
		}

		if ($action == 'editpaymentterm') {
			print $form->form_date($_SERVER['PHP_SELF'].'?id='.$object->id, $duedate, 'paymentterm', 0, 0, 1, $type);
		} else {
			print dol_print_date($duedate, 'day');
			if ($object->hasDelay()) {
				print img_warning($langs->trans('Late'));
			}
		}
	} else {
		print '&nbsp;';
	}
	print '</td></tr>';

	// Payment mode
	print '<tr><td>';
	print '<table class="nobordernopadding centpercent"><tr><td>';
	print $langs->trans('PaymentMode');
	print '</td>';
	if ($action != 'editmode' && !empty($object->brouillon) && $user->rights->facture->creer) {
		print '<td class="right"><a class="editfielda" href="'.$_SERVER["PHP_SELF"].'?action=editmode&token='.newToken().'&id='.$object->id.'&type='.urlencode($type).'">'.img_edit($langs->trans('SetMode'), 1).'</a></td>';
	}
	print '</tr></table>';
	print '</td><td colspan="3">';
	$filtertype = 'CRDT';
	if ($type == 'bank-transfer') {
		$filtertype = 'DBIT';
	}
	if ($action == 'editmode') {
		$form->form_modes_reglement($_SERVER['PHP_SELF'].'?id='.$object->id, $object->mode_reglement_id, 'mode_reglement_id', $filtertype, 1, 0, $type);
	} else {
		$form->form_modes_reglement($_SERVER['PHP_SELF'].'?id='.$object->id, $object->mode_reglement_id, 'none');
	}
	print '</td></tr>';

	// Bank Account
	print '<tr><td class="nowrap">';
	print '<table width="100%" class="nobordernopadding"><tr><td class="nowrap">';
	print $langs->trans('BankAccount');
	print '<td>';
	if (($action != 'editbankaccount') && $user->rights->commande->creer && !empty($object->brouillon)) {
		print '<td class="right"><a class="editfielda" href="'.$_SERVER["PHP_SELF"].'?action=editbankaccount&token='.newToken().'&id='.$object->id.'&type='.urlencode($type).'">'.img_edit($langs->trans('SetBankAccount'), 1).'</a></td>';
	}
	print '</tr></table>';
	print '</td><td colspan="3">';
	if ($action == 'editbankaccount') {
		$form->formSelectAccount($_SERVER['PHP_SELF'].'?id='.$object->id, $object->fk_account, 'fk_account', 1);
	} else {
		$form->formSelectAccount($_SERVER['PHP_SELF'].'?id='.$object->id, $object->fk_account, 'none');
	}
	print "</td>";
	print '</tr>';

	// IBAN of seller or supplier
	$title = 'CustomerIBAN';
	if ($type == 'bank-transfer') {
		$title = 'SupplierIBAN';
	}
	print '<tr><td>'.$langs->trans($title).'</td><td colspan="3">';

	$bac = new CompanyBankAccount($db);
	$bac->fetch(0, $object->thirdparty->id);

	print $bac->iban.(($bac->iban && $bac->bic) ? ' / ' : '').$bac->bic;
	if (!empty($bac->iban)) {
		if ($bac->verif() <= 0) {
			print img_warning('Error on default bank number for IBAN : '.$bac->error_message);
		}
	} else {
		if ($numopen || ($type != 'bank-transfer' && $object->mode_reglement_code == 'PRE') || ($type == 'bank-transfer' && $object->mode_reglement_code == 'VIR')) {
			print img_warning($langs->trans("NoDefaultIBANFound"));
		}
	}

	print '</td></tr>';

	print '</table>';

	print '</div>';
	print '<div class="fichehalfright">';
	print '<div class="underbanner clearboth"></div>';

	print '<table class="border centpercent tableforfield">';

	if (!empty($conf->multicurrency->enabled) && ($object->multicurrency_code != $conf->currency)) {
		// Multicurrency Amount HT
		print '<tr><td class="titlefieldmiddle">'.$form->editfieldkey('MulticurrencyAmountHT', 'multicurrency_total_ht', '', $object, 0).'</td>';
		print '<td class="nowrap">'.price($object->multicurrency_total_ht, '', $langs, 0, - 1, - 1, (!empty($object->multicurrency_code) ? $object->multicurrency_code : $conf->currency)).'</td>';
		print '</tr>';

		// Multicurrency Amount VAT
		print '<tr><td>'.$form->editfieldkey('MulticurrencyAmountVAT', 'multicurrency_total_tva', '', $object, 0).'</td>';
		print '<td class="nowrap">'.price($object->multicurrency_total_tva, '', $langs, 0, - 1, - 1, (!empty($object->multicurrency_code) ? $object->multicurrency_code : $conf->currency)).'</td>';
		print '</tr>';

		// Multicurrency Amount TTC
		print '<tr><td>'.$form->editfieldkey('MulticurrencyAmountTTC', 'multicurrency_total_ttc', '', $object, 0).'</td>';
		print '<td class="nowrap">'.price($object->multicurrency_total_ttc, '', $langs, 0, - 1, - 1, (!empty($object->multicurrency_code) ? $object->multicurrency_code : $conf->currency)).'</td>';
		print '</tr>';
	}

	// Amount
	print '<tr><td class="titlefield">'.$langs->trans('AmountHT').'</td>';
	print '<td class="nowrap">'.price($object->total_ht, 1, '', 1, - 1, - 1, $conf->currency).'</td></tr>';

	// Vat
	print '<tr><td>'.$langs->trans('AmountVAT').'</td><td colspan="3" class="nowrap">'.price($object->total_tva, 1, '', 1, - 1, - 1, $conf->currency).'</td></tr>';
	print '</tr>';

	// Amount Local Taxes
	if (($mysoc->localtax1_assuj == "1" && $mysoc->useLocalTax(1)) || $object->total_localtax1 != 0) { 	// Localtax1
		print '<tr><td>'.$langs->transcountry("AmountLT1", $mysoc->country_code).'</td>';
		print '<td class="nowrap">'.price($object->total_localtax1, 1, '', 1, - 1, - 1, $conf->currency).'</td></tr>';
	}
	if (($mysoc->localtax2_assuj == "1" && $mysoc->useLocalTax(2)) || $object->total_localtax2 != 0) { 	// Localtax2
		print '<tr><td>'.$langs->transcountry("AmountLT2", $mysoc->country_code).'</td>';
		print '<td class=nowrap">'.price($object->total_localtax2, 1, '', 1, - 1, - 1, $conf->currency).'</td></tr>';
	}

	// Revenue stamp
	if ($selleruserevenustamp) { 	// Test company use revenue stamp
		print '<tr><td>';
		print '<table class="nobordernopadding" width="100%"><tr><td>';
		print $langs->trans('RevenueStamp');
		print '</td>';
		if ($action != 'editrevenuestamp' && !empty($object->brouillon) && $user->rights->facture->creer) {
			print '<td class="right"><a class="editfielda" href="'.$_SERVER["PHP_SELF"].'?action=editrevenuestamp&token='.newToken().'&facid='.$object->id.'">'.img_edit($langs->trans('SetRevenuStamp'), 1).'</a></td>';
		}
		print '</tr></table>';
		print '</td><td>';
		print price($object->revenuestamp, 1, '', 1, - 1, - 1, $conf->currency);
		print '</td></tr>';
	}

	// Total with tax
	print '<tr><td>'.$langs->trans('AmountTTC').'</td><td class="nowrap">'.price($object->total_ttc, 1, '', 1, - 1, - 1, $conf->currency).'</td></tr>';

	$resteapayer = price2num($object->total_ttc - $totalpaid - $totalcreditnotes - $totaldeposits, 'MT');

	// TODO Replace this by an include with same code to show already done payment visible in invoice card
	print '<tr><td>'.$langs->trans('RemainderToPay').'</td><td class="nowrap">'.price($resteapayer, 1, '', 1, - 1, - 1, $conf->currency).'</td></tr>';

	print '</table>';

	print '</div>';
	print '</div>';

	print '<div class="clearboth"></div>';


	print dol_get_fiche_end();


	// For which amount ?

	$sql = "SELECT SUM(pfd.amount) as amount";
	$sql .= " FROM ".MAIN_DB_PREFIX."prelevement_facture_demande as pfd";
	if ($type == 'bank-transfer') {
		$sql .= " WHERE fk_facture_fourn = ".((int) $object->id);
	} else {
		$sql .= " WHERE fk_facture = ".((int) $object->id);
	}
	$sql .= " AND pfd.traite = 0";
	$sql .= " AND pfd.ext_payment_id IS NULL";

	$resql = $db->query($sql);
	if ($resql) {
		$obj = $db->fetch_object($resql);
		if ($obj) {
			$pending = $obj->amount;
		}
	} else {
		dol_print_error($db);
	}


	/*
	 * Buttons
	 */

	print "\n<div class=\"tabsAction\">\n";

	$buttonlabel = $langs->trans("MakeWithdrawRequest");
	$user_perms = $user->rights->prelevement->bons->creer;
	if ($type == 'bank-transfer') {
		$buttonlabel = $langs->trans("MakeBankTransferOrder");
		$user_perms = $user->rights->paymentbybanktransfer->create;
	}

	// Add a transfer request
	if ($object->statut > $object::STATUS_DRAFT && $object->paye == 0 && $num == 0) {
		if ($resteapayer > 0) {
			if ($user_perms) {
				$remaintopaylesspendingdebit = $resteapayer - $pending;

				print '<form method="POST" action="">';
				print '<input type="hidden" name="token" value="'.newToken().'" />';
				print '<input type="hidden" name="id" value="'.$object->id.'" />';
				print '<input type="hidden" name="type" value="'.$type.'" />';
				print '<input type="hidden" name="action" value="new" />';
				print '<label for="withdraw_request_amount">'.$langs->trans('BankTransferAmount').' </label>';
				print '<input type="text" id="withdraw_request_amount" name="withdraw_request_amount" value="'.$remaintopaylesspendingdebit.'" size="9" />';
				print '<input type="submit" class="butAction" value="'.$buttonlabel.'" />';
				print '</form>';
			} else {
				print '<a class="butActionRefused classfortooltip" href="#" title="'.dol_escape_htmltag($langs->trans("NotEnoughPermissions")).'">'.$buttonlabel.'</a>';
			}
		} else {
			print '<a class="butActionRefused classfortooltip" href="#" title="'.dol_escape_htmltag($langs->trans("AmountMustBePositive")).'">'.$buttonlabel.'</a>';
		}
	} else {
		if ($num == 0) {
			if ($object->statut > $object::STATUS_DRAFT) {
				print '<a class="butActionRefused classfortooltip" href="#" title="'.dol_escape_htmltag($langs->trans("AlreadyPaid")).'">'.$buttonlabel.'</a>';
			} else {
				print '<a class="butActionRefused classfortooltip" href="#" title="'.dol_escape_htmltag($langs->trans("Draft")).'">'.$buttonlabel.'</a>';
			}
		} else {
			print '<a class="butActionRefused classfortooltip" href="#" title="'.dol_escape_htmltag($langs->trans("RequestAlreadyDone")).'">'.$buttonlabel.'</a>';
		}
	}

	print "</div><br>\n";


	if ($type == 'bank-transfer') {
		print '<div class="opacitymedium">'.$langs->trans("DoCreditTransferBeforePayments").'</div><br>';
	} else {
		print '<div class="opacitymedium">'.$langs->trans("DoStandingOrdersBeforePayments").'</div><br>';
	}

	/*
	 * Withdrawals
	 */

	print '<div class="div-table-responsive-no-min">';
	print '<table class="noborder centpercent">';

	print '<tr class="liste_titre">';
	print '<td class="left">'.$langs->trans("DateRequest").'</td>';
	print '<td class="center">'.$langs->trans("User").'</td>';
	print '<td class="center">'.$langs->trans("Amount").'</td>';
	if ($type == 'bank-transfer') {
		print '<td class="center">'.$langs->trans("BankTransferReceipt").'</td>';
	} else {
		print '<td class="center">'.$langs->trans("WithdrawalReceipt").'</td>';
	}
	print '<td>&nbsp;</td>';
	print '<td class="center">'.$langs->trans("DateProcess").'</td>';
	print '<td>&nbsp;</td>';
	print '</tr>';

	$sql = "SELECT pfd.rowid, pfd.traite, pfd.date_demande as date_demande,";
	$sql .= " pfd.date_traite as date_traite, pfd.amount,";
	$sql .= " u.rowid as user_id, u.email, u.lastname, u.firstname, u.login, u.statut as user_status";
	$sql .= " FROM ".MAIN_DB_PREFIX."prelevement_facture_demande as pfd";
	$sql .= " LEFT JOIN ".MAIN_DB_PREFIX."user as u on pfd.fk_user_demande = u.rowid";
	$sql .= " LEFT JOIN ".MAIN_DB_PREFIX."prelevement_bons as pb ON pb.rowid = pfd.fk_prelevement_bons";
	if ($type == 'bank-transfer') {
		$sql .= " WHERE fk_facture_fourn = ".((int) $object->id);
	} else {
		$sql .= " WHERE fk_facture = ".((int) $object->id);
	}
	$sql .= " AND pfd.traite = 0";
	$sql .= " AND pfd.ext_payment_id IS NULL";
	$sql .= " ORDER BY pfd.date_demande DESC";

	$resql = $db->query($sql);

	$num = 0;
	if ($resql) {
		$i = 0;

		$tmpuser = new User($db);

		$num = $db->num_rows($result);
		while ($i < $num) {
			$obj = $db->fetch_object($resql);

			$tmpuser->id = $obj->user_id;
			$tmpuser->login = $obj->login;
			$tmpuser->ref = $obj->login;
			$tmpuser->email = $obj->email;
			$tmpuser->lastname = $obj->lastname;
			$tmpuser->firstname = $obj->firstname;
			$tmpuser->statut = $obj->user_status;

			print '<tr class="oddeven">';

			print '<td class="left">'.dol_print_date($db->jdate($obj->date_demande), 'dayhour')."</td>\n";

			print '<td align="center">';
			print $tmpuser->getNomUrl(1, '', 0, 0, 0, 0, 'login');
			print '</td>';

			print '<td class="center">'.price($obj->amount).'</td>';
			print '<td align="center">-</td>';
			print '<td>&nbsp;</td>';

			print '<td class="center">'.$langs->trans("OrderWaiting").'</td>';

			print '<td class="right">';
			print '<a href="'.$_SERVER['PHP_SELF'].'?id='.$object->id.'&action=delete&token='.newToken().'&did='.$obj->rowid.'&type='.$type.'">';
			print img_delete();
			print '</a></td>';

			print "</tr>\n";
			$i++;
		}

		$db->free($resql);
	} else {
		dol_print_error($db);
	}


	// Past requests

	$sql = "SELECT pfd.rowid, pfd.traite, pfd.date_demande, pfd.date_traite, pfd.fk_prelevement_bons, pfd.amount,";
	$sql .= " pb.ref,";
	$sql .= " u.rowid as user_id, u.email, u.lastname, u.firstname, u.login, u.statut as user_status";
	$sql .= " FROM ".MAIN_DB_PREFIX."prelevement_facture_demande as pfd";
	$sql .= " LEFT JOIN ".MAIN_DB_PREFIX."user as u on pfd.fk_user_demande = u.rowid";
	$sql .= " LEFT JOIN ".MAIN_DB_PREFIX."prelevement_bons as pb ON pb.rowid = pfd.fk_prelevement_bons";
	if ($type == 'bank-transfer') {
		$sql .= " WHERE fk_facture_fourn = ".((int) $object->id);
	} else {
		$sql .= " WHERE fk_facture = ".((int) $object->id);
	}
	$sql .= " AND pfd.traite = 1";
	$sql .= " AND pfd.ext_payment_id IS NULL";
	$sql .= " ORDER BY pfd.date_demande DESC";

	$result = $db->query($sql);
	if ($result) {
		$num = $db->num_rows($result);
		$numclosed = $num;
		$i = 0;

		$tmpuser = new User($db);

		while ($i < $num) {
			$obj = $db->fetch_object($result);

			$tmpuser->id = $obj->user_id;
			$tmpuser->login = $obj->login;
			$tmpuser->ref = $obj->login;
			$tmpuser->email = $obj->email;
			$tmpuser->lastname = $obj->lastname;
			$tmpuser->firstname = $obj->firstname;
			$tmpuser->statut = $obj->user_status;

			print '<tr class="oddeven">';

			print '<td class="left">'.dol_print_date($db->jdate($obj->date_demande), 'day')."</td>\n";

			print '<td align="center">';
			print $tmpuser->getNomUrl(1, '', 0, 0, 0, 0, 'login');
			print '</td>';

			print '<td class="center">'.price($obj->amount).'</td>';

			print '<td class="center">';
			if ($obj->fk_prelevement_bons > 0) {
				$withdrawreceipt = new BonPrelevement($db);
				$withdrawreceipt->id = $obj->fk_prelevement_bons;
				$withdrawreceipt->ref = $obj->ref;
				print $withdrawreceipt->getNomUrl(1);
			}
			print "</td>\n";

			print '<td>&nbsp;</td>';

			print '<td class="center">'.dol_print_date($db->jdate($obj->date_traite), 'day')."</td>\n";

			print '<td>&nbsp;</td>';

			print "</tr>\n";
			$i++;
		}

		if (!$numopen && !$numclosed) {
			print '<tr class="oddeven"><td colspan="7"><span class="opacitymedium">'.$langs->trans("None").'</span></td></tr>';
		}

		$db->free($result);
	} else {
		dol_print_error($db);
	}

	print "</table>";
	print '</div>';
}

// End of page
llxFooter();
$db->close();<|MERGE_RESOLUTION|>--- conflicted
+++ resolved
@@ -310,15 +310,9 @@
 	$sql .= " AND pfd.ext_payment_id IS NULL";
 	$sql .= " ORDER BY pfd.date_demande DESC";
 
-<<<<<<< HEAD
-	$result_sql = $db->query($sql);
-	if ($result_sql) {
-		$num = $db->num_rows($result_sql);
-=======
 	$resql = $db->query($sql);
 	if ($resql) {
 		$num = $db->num_rows($resql);
->>>>>>> 503d1a04
 		$numopen = $num;
 	} else {
 		dol_print_error($db);
@@ -360,11 +354,7 @@
 		$morehtmlref .= '<br>'.$langs->trans('Project').' ';
 		if ($usercancreate) {
 			if ($action != 'classify') {
-<<<<<<< HEAD
-				//$morehtmlref.='<a class="editfielda" href="' . $_SERVER['PHP_SELF'] . '?action=classify&token='.newToken().'&id=' . $object->id . '">' . img_edit($langs->transnoentitiesnoconv('SetProject')) . '</a> : ';
-=======
 				//$morehtmlref .= '<a class="editfielda" href="'.$_SERVER['PHP_SELF'].'?action=classify&token='.newToken().'&id='.$object->id.'">'.img_edit($langs->transnoentitiesnoconv('SetProject')).'</a> : ';
->>>>>>> 503d1a04
 				$morehtmlref .= ' : ';
 			}
 			if ($action == 'classify') {
