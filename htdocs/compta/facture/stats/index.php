--- conflicted
+++ resolved
@@ -59,15 +59,9 @@
 }
 
 $nowyear = strftime("%Y", dol_now());
-<<<<<<< HEAD
-$year = GETPOST('year') > 0 ?GETPOST('year') : $nowyear;
+$year = GETPOST('year') > 0 ? GETPOST('year', 'int') : $nowyear;
 if (!empty($conf->global->INVOICE_STATS_GRAPHS_SHOW_2_YEARS)) $startyear = $year - 2;
 else $startyear = $year - 1;
-=======
-$year = GETPOST('year') > 0 ? GETPOST('year', 'int') : $nowyear;
-if(!empty($conf->global->INVOICE_STATS_GRAPHS_SHOW_2_YEARS)) $startyear=$year-2;
-else $startyear=$year-1;
->>>>>>> 58eaef37
 $endyear = $year;
 
 
