<?php
/* Copyright (C) 2003-2006 Rodolphe Quiedeville <rodolphe@quiedeville.org>
 * Copyright (c) 2004-2012 Laurent Destailleur  <eldy@users.sourceforge.net>
 * Copyright (C) 2012      Marcos García        <marcosgdf@gmail.com>
 * Copyright (C) 2013      Juanjo Menent        <jmenent@2byte.es>
 * Copyright (C) 2015      Jean-François Ferry  <jfefe@aternatik.fr>
 * Copyright (C) 2020      Maxime DEMAREST      <maxime@indelog.fr>
 * Copyright (C) 2024		MDW							<mdeweerd@users.noreply.github.com>
 *
 * This program is free software; you can redistribute it and/or modify
 * it under the terms of the GNU General Public License as published by
 * the Free Software Foundation; either version 3 of the License, or
 * (at your option) any later version.
 *
 * This program is distributed in the hope that it will be useful,
 * but WITHOUT ANY WARRANTY; without even the implied warranty of
 * MERCHANTABILITY or FITNESS FOR A PARTICULAR PURPOSE.  See the
 * GNU General Public License for more details.
 *
 * You should have received a copy of the GNU General Public License
 * along with this program. If not, see <https://www.gnu.org/licenses/>.
 */

/**
 *  \file       htdocs/compta/facture/stats/index.php
 *  \ingroup    invoice
 *  \brief      Page des stats factures
 */

// Load Dolibarr environment
require '../../../main.inc.php';
require_once DOL_DOCUMENT_ROOT.'/core/class/dolgraph.class.php';
require_once DOL_DOCUMENT_ROOT.'/core/class/html.formcompany.class.php';
require_once DOL_DOCUMENT_ROOT.'/core/class/html.formother.class.php';
require_once DOL_DOCUMENT_ROOT.'/categories/class/categorie.class.php';
require_once DOL_DOCUMENT_ROOT.'/compta/facture/class/facturestats.class.php';
if (isModEnabled('category')) {
	require_once DOL_DOCUMENT_ROOT.'/categories/class/categorie.class.php';
}

$WIDTH = DolGraph::getDefaultGraphSizeForStats('width');
$HEIGHT = DolGraph::getDefaultGraphSizeForStats('height');

// Load translation files required by the page
$langs->loadLangs(array('bills', 'companies', 'other'));

$mode = GETPOST("mode") ? GETPOST("mode") : 'customer';

$hookmanager->initHooks(array('invoicestats', 'globalcard'));

if ($mode == 'customer' && !$user->hasRight('facture', 'lire')) {
	accessforbidden();
}
if ($mode == 'supplier' && !$user->hasRight('fournisseur', 'facture', 'lire')) {
	accessforbidden();
}

$object_status = GETPOST('object_status', 'intcomma');
$typent_id = GETPOSTINT('typent_id');
$categ_id = GETPOSTINT('categ_id');

$userid = GETPOSTINT('userid');
$socid = GETPOSTINT('socid');
<<<<<<< HEAD
$custcats = GETPOST('custcats', 'array');
=======
$select_categ_categ_id = GETPOST('select_categ_categ_id', 'array');
>>>>>>> cc80841a
// Security check
if ($user->socid > 0) {
	$action = '';
	$socid = $user->socid;
}

$parameters = array();
$reshook = $hookmanager->executeHooks('doActions', $parameters, $object, $action); // Note that $action and $object may have been modified by some hooks
if ($reshook < 0) {
	setEventMessages($hookmanager->error, $hookmanager->errors, 'errors');
}

$nowyear = dol_print_date(dol_now('gmt'), "%Y", 'gmt');
$year = GETPOST('year') > 0 ? GETPOSTINT('year') : $nowyear;
$startyear = $year - (!getDolGlobalString('MAIN_STATS_GRAPHS_SHOW_N_YEARS') ? 2 : max(1, min(10, getDolGlobalString('MAIN_STATS_GRAPHS_SHOW_N_YEARS'))));
$endyear = $year;


/*
 * View
 */
if (isModEnabled('category')) {
	$langs->load('categories');
}
$form = new Form($db);
$formcompany = new FormCompany($db);
$formother = new FormOther($db);

llxHeader();

$picto = 'bill';
$title = $langs->trans("BillsStatistics");
$dir = $conf->facture->dir_temp;

if ($mode == 'supplier') {
	$picto = 'supplier_invoice';
	$title = $langs->trans("BillsStatisticsSuppliers");
	$dir = $conf->fournisseur->facture->dir_temp;
}


print load_fiche_titre($title, '', $picto);

dol_mkdir($dir);

$stats = new FactureStats($db, $socid, $mode, ($userid > 0 ? $userid : 0), ($typent_id > 0 ? $typent_id : 0), ($categ_id > 0 ? $categ_id : 0));
if ($mode == 'customer') {
	if ($object_status != '' && $object_status >= 0) {
		$stats->where .= ' AND f.fk_statut IN ('.$db->sanitize($object_status).')';
	}
	if (is_array($select_categ_categ_id) && !empty($select_categ_categ_id)) {
		$stats->from .= ' LEFT JOIN '.MAIN_DB_PREFIX.'categorie_societe as cat ON (f.fk_soc = cat.fk_soc)';
		$stats->where .= ' AND cat.fk_categorie IN ('.$db->sanitize(implode(',', $select_categ_categ_id)).')';
	}
}
if ($mode == 'supplier') {
	if ($object_status != '' && $object_status >= 0) {
		$stats->where .= ' AND f.fk_statut IN ('.$db->sanitize($object_status).')';
	}
	if (is_array($select_categ_categ_id) && !empty($select_categ_categ_id)) {
		$stats->from .= ' LEFT JOIN '.MAIN_DB_PREFIX.'categorie_fournisseur as cat ON (f.fk_soc = cat.fk_soc)';
		$stats->where .= ' AND cat.fk_categorie IN ('.$db->sanitize(implode(',', $select_categ_categ_id)).')';
	}
}

// Build graphic number of object
// $data = array(array('Lib',val1,val2,val3),...)
$data = $stats->getNbByMonthWithPrevYear($endyear, $startyear);
//var_dump($data);

$filenamenb = $dir."/invoicesnbinyear-".$year.".png";
if ($mode == 'customer') {
	$fileurlnb = DOL_URL_ROOT.'/viewimage.php?modulepart=billstats&file=invoicesnbinyear-'.$year.'.png';
}
if ($mode == 'supplier') {
	$fileurlnb = DOL_URL_ROOT.'/viewimage.php?modulepart=billstatssupplier&file=invoicesnbinyear-'.$year.'.png';
}

$px1 = new DolGraph();
$mesg = $px1->isGraphKo();
if (!$mesg) {
	$px1->SetData($data);
	$i = $startyear;
	$legend = array();
	while ($i <= $endyear) {
		$legend[] = $i;
		$i++;
	}
	$px1->SetLegend($legend);
	$px1->SetMaxValue($px1->GetCeilMaxValue());
	$px1->SetWidth($WIDTH);
	$px1->SetHeight($HEIGHT);
	$px1->SetYLabel($langs->trans("NumberOfBills"));
	$px1->SetShading(3);
	$px1->SetHorizTickIncrement(1);
	$px1->mode = 'depth';
	$px1->SetTitle($langs->trans("NumberOfBillsByMonth"));

	$px1->draw($filenamenb, $fileurlnb);
}

// Build graphic amount of object
$data = $stats->getAmountByMonthWithPrevYear($endyear, $startyear);
//var_dump($data);
// $data = array(array('Lib',val1,val2,val3),...)

$filenameamount = $dir."/invoicesamountinyear-".$year.".png";
if ($mode == 'customer') {
	$fileurlamount = DOL_URL_ROOT.'/viewimage.php?modulepart=billstats&amp;file=invoicesamountinyear-'.$year.'.png';
}
if ($mode == 'supplier') {
	$fileurlamount = DOL_URL_ROOT.'/viewimage.php?modulepart=billstatssupplier&amp;file=invoicesamountinyear-'.$year.'.png';
}

$px2 = new DolGraph();
$mesg = $px2->isGraphKo();
if (!$mesg) {
	$px2->SetData($data);
	$i = $startyear;
	$legend = array();
	while ($i <= $endyear) {
		$legend[] = $i;
		$i++;
	}
	$px2->SetLegend($legend);
	$px2->SetMaxValue($px2->GetCeilMaxValue());
	$px2->SetMinValue(min(0, $px2->GetFloorMinValue()));
	$px2->SetWidth($WIDTH);
	$px2->SetHeight($HEIGHT);
	$px2->SetYLabel($langs->trans("AmountOfBills"));
	$px2->SetShading(3);
	$px2->SetHorizTickIncrement(1);
	$px2->mode = 'depth';
	$px2->SetTitle($langs->trans("AmountOfBillsByMonthHT"));

	$px2->draw($filenameamount, $fileurlamount);
}


$data = $stats->getAverageByMonthWithPrevYear($endyear, $startyear);

if (!$user->hasRight('societe', 'client', 'voir')) {
	$filename_avg = $dir.'/ordersaverage-'.$user->id.'-'.$year.'.png';
	if ($mode == 'customer') {
		$fileurl_avg = DOL_URL_ROOT.'/viewimage.php?modulepart=orderstats&file=ordersaverage-'.$user->id.'-'.$year.'.png';
	}
	if ($mode == 'supplier') {
		$fileurl_avg = DOL_URL_ROOT.'/viewimage.php?modulepart=orderstatssupplier&file=ordersaverage-'.$user->id.'-'.$year.'.png';
	}
} else {
	$filename_avg = $dir.'/ordersaverage-'.$year.'.png';
	if ($mode == 'customer') {
		$fileurl_avg = DOL_URL_ROOT.'/viewimage.php?modulepart=orderstats&file=ordersaverage-'.$year.'.png';
	}
	if ($mode == 'supplier') {
		$fileurl_avg = DOL_URL_ROOT.'/viewimage.php?modulepart=orderstatssupplier&file=ordersaverage-'.$year.'.png';
	}
}

$px3 = new DolGraph();
$mesg = $px3->isGraphKo();
if (!$mesg) {
	$px3->SetData($data);
	$i = $startyear;
	$legend = array();
	while ($i <= $endyear) {
		$legend[] = $i;
		$i++;
	}
	$px3->SetLegend($legend);
	$px3->SetYLabel($langs->trans("AmountAverage"));
	$px3->SetMaxValue($px3->GetCeilMaxValue());
	$px3->SetMinValue($px3->GetFloorMinValue());
	$px3->SetWidth($WIDTH);
	$px3->SetHeight($HEIGHT);
	$px3->SetShading(3);
	$px3->SetHorizTickIncrement(1);
	$px3->mode = 'depth';
	$px3->SetTitle($langs->trans("AmountAverage"));

	$px3->draw($filename_avg, $fileurl_avg);
}


// Show array
$data = $stats->getAllByYear();
$arrayyears = array();
foreach ($data as $val) {
	$arrayyears[$val['year']] = $val['year'];
}
if (!count($arrayyears)) {
	$arrayyears[$nowyear] = $nowyear;
}


$h = 0;
$head = array();
$head[$h][0] = DOL_URL_ROOT.'/compta/facture/stats/index.php?mode='.urlencode($mode);
$head[$h][1] = $langs->trans("ByMonthYear");
$head[$h][2] = 'byyear';
$h++;

if ($mode == 'customer') {
	$type = 'invoice_stats';
}
if ($mode == 'supplier') {
	$type = 'supplier_invoice_stats';
}

complete_head_from_modules($conf, $langs, null, $head, $h, $type);

print dol_get_fiche_head($head, 'byyear', '', -1);

print '<div class="fichecenter"><div class="fichethirdleft">';


// Show filter box
print '<form name="stats" method="POST" action="'.$_SERVER["PHP_SELF"].'">';
print '<input type="hidden" name="token" value="'.newToken().'">';
print '<input type="hidden" name="mode" value="'.$mode.'">';

print '<table class="noborder centpercent">';
print '<tr class="liste_titre"><td class="liste_titre" colspan="2">'.$langs->trans("Filter").'</td></tr>';
// Company
print '<tr><td>'.$langs->trans("ThirdParty").'</td><td>';
$filter = '';
if ($mode == 'customer') {
	$filter = '(s.client:IN:1,2,3)';
}
if ($mode == 'supplier') {
	$filter = '(s.fournisseur:=:1)';
}
print img_picto('', 'company', 'class="pictofixedwidth"');
print $form->select_company($socid, 'socid', $filter, 1, 0, 0, array(), 0, 'widthcentpercentminusx maxwidth300');
print '</td></tr>';

// ThirdParty Type
print '<tr><td>'.$langs->trans("ThirdPartyType").'</td><td>';
$sortparam_typent = (!getDolGlobalString('SOCIETE_SORT_ON_TYPEENT') ? 'ASC' : $conf->global->SOCIETE_SORT_ON_TYPEENT); // NONE means we keep sort of original array, so we sort on position. ASC, means next function will sort on label.
print $form->selectarray("typent_id", $formcompany->typent_array(0), $typent_id, 1, 0, 0, '', 0, 0, 0, $sortparam_typent, '', 1);
if ($user->admin) {
	print ' '.info_admin($langs->trans("YouCanChangeValuesForThisListFromDictionarySetup"), 1);
}
print '</td></tr>';

// Category
if (isModEnabled('category')) {
	if ($mode == 'customer') {
		$cat_type = Categorie::TYPE_CUSTOMER;
		$cat_label = $langs->trans("Category").' '.lcfirst($langs->trans("Customer"));
	}
	if ($mode == 'supplier') {
		$cat_type = Categorie::TYPE_SUPPLIER;
		$cat_label = $langs->trans("Category").' '.lcfirst($langs->trans("Supplier"));
	}
	print '<tr><td>'.$cat_label.'</td><td>';
	$cate_arbo = $form->select_all_categories($cat_type, null, 'parent', null, null, 1);
	print img_picto('', 'category', 'class="pictofixedwidth"');
	print $form->multiselectarray('select_categ_categ_id', $cate_arbo, GETPOST('select_categ_categ_id', 'array'), 0, 0, 'widthcentpercentminusx maxwidth300');
	//print $formother->select_categories($cat_type, $categ_id, 'categ_id', true);
	print '</td></tr>';
}

// User
print '<tr><td>'.$langs->trans("CreatedBy").'</td><td>';
print img_picto('', 'user', 'class="pictofixedwidth"');
print $form->select_dolusers($userid, 'userid', 1, '', 0, '', '', 0, 0, 0, '', 0, '', 'widthcentpercentminusx maxwidth300');
print '</td></tr>';
// Status
print '<tr><td>'.$langs->trans("Status").'</td><td>';
if ($mode == 'customer') {
	$liststatus = array('0' => $langs->trans("BillStatusDraft"), '1' => $langs->trans("BillStatusNotPaid"), '2' => $langs->trans("BillStatusPaid"), '1,2' => $langs->trans("BillStatusNotPaid").' / '.$langs->trans("BillStatusPaid"), '3' => $langs->trans("BillStatusCanceled"));
	print $form->selectarray('object_status', $liststatus, $object_status, 1);
}
if ($mode == 'supplier') {
	$liststatus = array('0' => $langs->trans("BillStatusDraft"), '1' => $langs->trans("BillStatusNotPaid"), '2' => $langs->trans("BillStatusPaid"));
	print $form->selectarray('object_status', $liststatus, $object_status, 1);
}
print '</td></tr>';
// Year
print '<tr><td>'.$langs->trans("Year").'</td><td>';
if (!in_array($year, $arrayyears)) {
	$arrayyears[$year] = $year;
}
if (!in_array($nowyear, $arrayyears)) {
	$arrayyears[$nowyear] = $nowyear;
}
arsort($arrayyears);
print $form->selectarray('year', $arrayyears, $year, 0, 0, 0, '', 0, 0, 0, '', 'width75');
print '</td></tr>';
print '<tr><td class="center" colspan="2"><input type="submit" name="submit" class="button small" value="'.$langs->trans("Refresh").'"></td></tr>';
print '</table>';
print '</form>';
print '<br><br>';

print '<div class="div-table-responsive-no-min">';
print '<table class="noborder centpercent">';
print '<tr class="liste_titre" height="24">';
print '<td class="center">'.$langs->trans("Year").'</td>';
print '<td class="right">'.$langs->trans("NumberOfBills").'</td>';
print '<td class="right">%</td>';
print '<td class="right">'.$langs->trans("AmountTotal").'</td>';
print '<td class="right">%</td>';
print '<td class="right">'.$langs->trans("AmountAverage").'</td>';
print '<td class="right">%</td>';
print '</tr>';

$oldyear = 0;
foreach ($data as $val) {
	$year = (int) $val['year'];
	while ($year && $oldyear > $year + 1) {	// If we have empty year
		$oldyear--;

		print '<tr class="oddeven" height="24">';
		print '<td align="center"><a href="'.$_SERVER["PHP_SELF"].'?year='.$oldyear.'&amp;mode='.$mode.($socid > 0 ? '&socid='.$socid : '').($userid > 0 ? '&userid='.$userid : '').'">'.$oldyear.'</a></td>';
		print '<td class="right">0</td>';
		print '<td class="right"></td>';
		print '<td class="right amount">0</td>';
		print '<td class="right"></td>';
		print '<td class="right amount">0</td>';
		print '<td class="right"></td>';
		print '</tr>';
	}

	if ($mode == 'supplier') {
		$greennb = (empty($val['nb_diff']) || $val['nb_diff'] <= 0);
		$greentotal = (empty($val['total_diff']) || $val['total_diff'] <= 0);
		$greenavg = (empty($val['avg_diff']) || $val['avg_diff'] <= 0);
	} else {
		$greennb = (empty($val['nb_diff']) || $val['nb_diff'] >= 0);
		$greentotal = (empty($val['total_diff']) || $val['total_diff'] >= 0);
		$greenavg = (empty($val['avg_diff']) || $val['avg_diff'] >= 0);
	}

	print '<tr class="oddeven" height="24">';
	print '<td align="center"><a href="'.$_SERVER["PHP_SELF"].'?year='.$year.'&amp;mode='.$mode.($socid > 0 ? '&socid='.$socid : '').($userid > 0 ? '&userid='.$userid : '').'">'.$year.'</a></td>';
	print '<td class="right">'.$val['nb'].'</td>';
	print '<td class="right opacitylow" style="'.($greennb ? 'color: green;' : 'color: red;').'">'.(!empty($val['nb_diff']) && $val['nb_diff'] < 0 ? '' : '+').round(!empty($val['nb_diff']) ? $val['nb_diff'] : 0).'%</td>';
	print '<td class="right"><span class="amount">'.price(price2num($val['total'], 'MT'), 1).'</span></td>';
	print '<td class="right opacitylow" style="'.($greentotal ? 'color: green;' : 'color: red;').'">'.(!empty($val['total_diff']) && $val['total_diff'] < 0 ? '' : '+').round(!empty($val['total_diff']) ? $val['total_diff'] : 0).'%</td>';
	print '<td class="right"><span class="amount">'.price(price2num($val['avg'], 'MT'), 1).'</span></td>';
	print '<td class="right opacitylow" style="'.($greenavg ? 'color: green;' : 'color: red;').'">'.(!empty($val['avg_diff']) && $val['avg_diff'] < 0 ? '' : '+').round(!empty($val['avg_diff']) ? $val['avg_diff'] : 0).'%</td>';
	print '</tr>';
	$oldyear = $year;
}

print '</table>';
print '</div>';

print '</div><div class="fichetwothirdright">';


// Show graphs
print '<table class="border centpercent"><tr class="pair nohover"><td align="center">';
if ($mesg) {
	print $mesg;
} else {
	print $px1->show();
	print "<br>\n";
	print $px2->show();
	print "<br>\n";
	print $px3->show();
}
print '</td></tr></table>';


print '</div></div>';
print '<div class="clearboth"></div>';


print dol_get_fiche_end();

// End of page
llxFooter();
$db->close();<|MERGE_RESOLUTION|>--- conflicted
+++ resolved
@@ -61,11 +61,7 @@
 
 $userid = GETPOSTINT('userid');
 $socid = GETPOSTINT('socid');
-<<<<<<< HEAD
-$custcats = GETPOST('custcats', 'array');
-=======
 $select_categ_categ_id = GETPOST('select_categ_categ_id', 'array');
->>>>>>> cc80841a
 // Security check
 if ($user->socid > 0) {
 	$action = '';
