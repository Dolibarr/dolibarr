<?php
/* Copyright (C) 2002-2006 Rodolphe Quiedeville  <rodolphe@quiedeville.org>
 * Copyright (C) 2004      Eric Seigne           <eric.seigne@ryxeo.com>
 * Copyright (C) 2004-2016 Laurent Destailleur   <eldy@users.sourceforge.net>
 * Copyright (C) 2005      Marc Barilley / Ocebo <marc@ocebo.com>
 * Copyright (C) 2005-2015 Regis Houssin         <regis.houssin@capnetworks.com>
 * Copyright (C) 2006      Andre Cianfarani      <acianfa@free.fr>
 * Copyright (C) 2010-2012 Juanjo Menent         <jmenent@2byte.es>
 * Copyright (C) 2012      Christophe Battarel   <christophe.battarel@altairis.fr>
 * Copyright (C) 2013      Florian Henry		  	<florian.henry@open-concept.pro>
 * Copyright (C) 2013      Cédric Salvador       <csalvador@gpcsolutions.fr>
 * Copyright (C) 2015      Jean-François Ferry	<jfefe@aternatik.fr>
 * Copyright (C) 2015-2016 Ferran Marcet		<fmarcet@2byte.es>
 *
 * This program is free software; you can redistribute it and/or modify
 * it under the terms of the GNU General Public License as published by
 * the Free Software Foundation; either version 3 of the License, or
 * (at your option) any later version.
 *
 * This program is distributed in the hope that it will be useful,
 * but WITHOUT ANY WARRANTY; without even the implied warranty of
 * MERCHANTABILITY or FITNESS FOR A PARTICULAR PURPOSE.  See the
 * GNU General Public License for more details.
 *
 * You should have received a copy of the GNU General Public License
 * along with this program. If not, see <http://www.gnu.org/licenses/>.
 */

/**
 *	\file       htdocs/compta/facture/list.php
 *	\ingroup    facture
 *	\brief      List of customer invoices
 */

require '../../main.inc.php';
require_once DOL_DOCUMENT_ROOT.'/core/class/html.formfile.class.php';
require_once DOL_DOCUMENT_ROOT.'/core/class/html.formother.class.php';
require_once DOL_DOCUMENT_ROOT.'/core/class/html.formcompany.class.php';
require_once DOL_DOCUMENT_ROOT.'/core/modules/facture/modules_facture.php';
require_once DOL_DOCUMENT_ROOT.'/compta/bank/class/account.class.php';
require_once DOL_DOCUMENT_ROOT.'/compta/facture/class/facture.class.php';
require_once DOL_DOCUMENT_ROOT.'/core/class/discount.class.php';
require_once DOL_DOCUMENT_ROOT.'/compta/paiement/class/paiement.class.php';
require_once DOL_DOCUMENT_ROOT.'/core/lib/functions2.lib.php';
require_once DOL_DOCUMENT_ROOT.'/core/lib/invoice.lib.php';
require_once DOL_DOCUMENT_ROOT.'/core/lib/date.lib.php';
require_once DOL_DOCUMENT_ROOT.'/core/lib/company.lib.php';
if (! empty($conf->commande->enabled)) require_once DOL_DOCUMENT_ROOT.'/commande/class/commande.class.php';
if (! empty($conf->projet->enabled))   require_once DOL_DOCUMENT_ROOT.'/projet/class/project.class.php';

$langs->load('bills');
$langs->load('companies');
$langs->load('products');

$sall=trim(GETPOST('sall'));
$projectid=(GETPOST('projectid')?GETPOST('projectid','int'):0);

$id=(GETPOST('id','int')?GETPOST('id','int'):GETPOST('facid','int'));  // For backward compatibility
$ref=GETPOST('ref','alpha');
$socid=GETPOST('socid','int');
$action=GETPOST('action','alpha');
$massaction=GETPOST('massaction','alpha');
$show_files=GETPOST('show_files','int');
$confirm=GETPOST('confirm','alpha');
$lineid=GETPOST('lineid','int');
$userid=GETPOST('userid','int');
$search_product_category=GETPOST('search_product_category','int');
$search_ref=GETPOST('sf_ref')?GETPOST('sf_ref','alpha'):GETPOST('search_ref','alpha');
$search_refcustomer=GETPOST('search_refcustomer','alpha');
$search_societe=GETPOST('search_societe','alpha');
$search_montant_ht=GETPOST('search_montant_ht','alpha');
$search_montant_vat=GETPOST('search_montant_vat','alpha');
$search_montant_ttc=GETPOST('search_montant_ttc','alpha');
$search_status=GETPOST('search_status','int');
$search_paymentmode=GETPOST('search_paymentmode','int');
$search_town=GETPOST('search_town','alpha');
$search_zip=GETPOST('search_zip','alpha');
$search_state=trim(GETPOST("search_state"));
$search_country=GETPOST("search_country",'int');
$search_type_thirdparty=GETPOST("search_type_thirdparty",'int');
$search_user = GETPOST('search_user','int');
$search_sale = GETPOST('search_sale','int');
$day	= GETPOST('day','int');
$month	= GETPOST('month','int');
$year	= GETPOST('year','int');
$day_lim	= GETPOST('day_lim','int');
$month_lim	= GETPOST('month_lim','int');
$year_lim	= GETPOST('year_lim','int');
$toselect = GETPOST('toselect', 'array');

$option = GETPOST('option');
if ($option == 'late') $filter = 'paye:0';
$filtre	= GETPOST('filtre');

$limit = GETPOST('limit')?GETPOST('limit','int'):$conf->liste_limit;
$sortfield = GETPOST("sortfield",'alpha');
$sortorder = GETPOST("sortorder",'alpha');
$page = GETPOST("page",'int');
if ($page == -1) { $page = 0; }
$offset = $limit * $page;
if (! $sortorder && ! empty($conf->global->INVOICE_DEFAULT_UNPAYED_SORT_ORDER) && $search_status == 1) $sortorder=$conf->global->INVOICE_DEFAULT_UNPAYED_SORT_ORDER;
if (! $sortorder) $sortorder='DESC';
if (! $sortfield) $sortfield='f.datef';
$pageprev = $page - 1;
$pagenext = $page + 1;

// Initialize technical object to manage hooks of thirdparties. Note that conf->hooks_modules contains array array
$contextpage='invoicelist';

// Security check
$fieldid = (! empty($ref)?'facnumber':'rowid');
if (! empty($user->societe_id)) $socid=$user->societe_id;
$result = restrictedArea($user, 'facture', $id,'','','fk_soc',$fieldid);

$diroutputmassaction=$conf->facture->dir_output . '/temp/massgeneration/'.$user->id;

$object=new Facture($db);

$now=dol_now();

// Initialize technical object to manage hooks of thirdparties. Note that conf->hooks_modules contains array array
$hookmanager->initHooks(array('invoicelist'));
$extrafields = new ExtraFields($db);

// fetch optionals attributes and labels
$extralabels = $extrafields->fetch_name_optionals_label('facture');
$search_array_options=$extrafields->getOptionalsFromPost($extralabels,'','search_');

// List of fields to search into when doing a "search in all"
$fieldstosearchall = array(
    'f.facnumber'=>'Ref',
    'f.ref_client'=>'RefCustomer',
    'fd.description'=>'Description',
    's.nom'=>"ThirdParty",
    'f.note_public'=>'NotePublic',
);
if (empty($user->socid)) $fieldstosearchall["f.note_private"]="NotePrivate";

$checkedtypetiers=0;
$arrayfields=array(
    'f.facnumber'=>array('label'=>$langs->trans("Ref"), 'checked'=>1),
    'f.ref_client'=>array('label'=>$langs->trans("RefCustomer"), 'checked'=>1),
    'f.date'=>array('label'=>$langs->trans("DateInvoice"), 'checked'=>1),
    'f.date_lim_reglement'=>array('label'=>$langs->trans("DateDue"), 'checked'=>1),
    's.nom'=>array('label'=>$langs->trans("ThirdParty"), 'checked'=>1),
    's.town'=>array('label'=>$langs->trans("Town"), 'checked'=>1),
    's.zip'=>array('label'=>$langs->trans("Zip"), 'checked'=>1),
    'state.nom'=>array('label'=>$langs->trans("StateShort"), 'checked'=>0),
    'country.code_iso'=>array('label'=>$langs->trans("Country"), 'checked'=>0),
    'typent.code'=>array('label'=>$langs->trans("ThirdPartyType"), 'checked'=>$checkedtypetiers),
    'f.fk_mode_reglement'=>array('label'=>$langs->trans("PaymentMode"), 'checked'=>1),
    'f.total_ht'=>array('label'=>$langs->trans("AmountHT"), 'checked'=>1),
    'f.total_vat'=>array('label'=>$langs->trans("AmountVAT"), 'checked'=>0),
    'f.total_ttc'=>array('label'=>$langs->trans("AmountTTC"), 'checked'=>0),
    'am'=>array('label'=>$langs->trans("Received"), 'checked'=>0),
    'rtp'=>array('label'=>$langs->trans("Rest"), 'checked'=>0),
    'f.datec'=>array('label'=>$langs->trans("DateCreation"), 'checked'=>0, 'position'=>500),
    'f.tms'=>array('label'=>$langs->trans("DateModificationShort"), 'checked'=>0, 'position'=>500),
    'f.fk_statut'=>array('label'=>$langs->trans("Status"), 'checked'=>1, 'position'=>1000),
);
// Extra fields
if (is_array($extrafields->attribute_label) && count($extrafields->attribute_label))
{
    foreach($extrafields->attribute_label as $key => $val)
    {
        $arrayfields["ef.".$key]=array('label'=>$extrafields->attribute_label[$key], 'checked'=>$extrafields->attribute_list[$key], 'position'=>$extrafields->attribute_pos[$key], 'enabled'=>$extrafields->attribute_perms[$key]);
    }
}


/*
 * Actions
 */

if (GETPOST('cancel')) { $action='list'; $massaction=''; }
if (! GETPOST('confirmmassaction') && $massaction != 'confirm_presend') { $massaction=''; }

$parameters=array('socid'=>$socid);
$reshook=$hookmanager->executeHooks('doActions',$parameters,$object,$action);    // Note that $action and $object may have been modified by some hooks
if ($reshook < 0) setEventMessages($hookmanager->error, $hookmanager->errors, 'errors');

include DOL_DOCUMENT_ROOT.'/core/actions_changeselectedfields.inc.php';

// Do we click on purge search criteria ?
if (GETPOST("button_removefilter_x") || GETPOST("button_removefilter") || GETPOST("button_removefilter.x")) // Both test are required to be compatible with all browsers
{
    $search_user='';
    $search_sale='';
    $search_product_category='';
    $search_ref='';
    $search_refcustomer='';
    $search_project='';
    $search_societe='';
    $search_montant_ht='';
    $search_montant_vat='';
    $search_montant_ttc='';
    $search_status='';
    $search_paymentmode='';
    $search_town='';
    $search_zip="";
    $search_state="";
    $search_type='';
    $search_country='';
    $search_type_thirdparty='';    
    $day='';
    $year='';
    $month='';
    $toselect='';
    $option='';
    $filter='';
    $day_lim='';
    $year_lim='';
    $month_lim='';
    $search_array_options=array();
}

if (empty($reshook))
{
	// Mass actions. Controls on number of lines checked
    $maxformassaction=1000;
	if (! empty($massaction) && count($toselect) < 1)
	{
		$error++;
		setEventMessages($langs->trans("NoLineChecked"), null, "warnings");
	}
	if (! $error && count($toselect) > $maxformassaction)
	{
	    setEventMessages($langs->trans('TooManyRecordForMassAction',$maxformassaction), null, 'errors');
	    $error++;
	}
	
	if (! $error && $massaction == 'confirm_presend')
	{
		$resaction = '';
		$nbsent = 0;
		$nbignored = 0;
		$langs->load("mails");
		include_once DOL_DOCUMENT_ROOT.'/core/lib/files.lib.php';
		
		if (!$error && !isset($user->email))
		{
			$error++;
			setEventMessages($langs->trans("NoSenderEmailDefined"), null, 'warnings');
		}

		if (! $error)
		{
			$thirdparty=new Societe($db);
			$objecttmp=new Facture($db);
			$listofobjectid=array();
			$listofobjectthirdparties=array();
			$listofobjectref=array();
			foreach($toselect as $toselectid)
			{
				$objecttmp=new Facture($db);	// must create new instance because instance is saved into $listofobjectref array for future use
				$result=$objecttmp->fetch($toselectid);
				if ($result > 0) 
				{
					$listoinvoicesid[$toselectid]=$toselectid;
					$thirdpartyid=$objecttmp->fk_soc?$objecttmp->fk_soc:$objecttmp->socid;
					$listofobjectthirdparties[$thirdpartyid]=$thirdpartyid;
					$listofobjectref[$thirdpartyid][$toselectid]=$objecttmp;
				}
			}
			//var_dump($listofobjectthirdparties);exit;
			
			foreach ($listofobjectthirdparties as $thirdpartyid)
			{
				$result = $thirdparty->fetch($thirdpartyid);
				if ($result < 0) 
				{
					dol_print_error($db);
					exit;
				}
				
				// Define recipient $sendto and $sendtocc
				if (trim($_POST['sendto']))
				{
					// Recipient is provided into free text
					$sendto = trim($_POST['sendto']);
					$sendtoid = 0;
				}
				elseif ($_POST['receiver'] != '-1')
				{
					// Recipient was provided from combo list
					if ($_POST['receiver'] == 'thirdparty') // Id of third party
					{
						$sendto = $thirdparty->email;
						$sendtoid = 0;
					}
					else	// Id du contact
					{
						$sendto = $thirdparty->contact_get_property((int) $_POST['receiver'],'email');
						$sendtoid = $_POST['receiver'];
					}
				}
				if (trim($_POST['sendtocc']))
				{
					$sendtocc = trim($_POST['sendtocc']);
				}
				elseif ($_POST['receivercc'] != '-1')
				{
					// Recipient was provided from combo list
					if ($_POST['receivercc'] == 'thirdparty')	// Id of third party
					{
						$sendtocc = $thirdparty->email;
					}
					else	// Id du contact
					{
						$sendtocc = $thirdparty->contact_get_property((int) $_POST['receivercc'],'email');
					}
				}
				
				//var_dump($listofobjectref[$thirdpartyid]);	// Array of invoice for this thirdparty
				
				$attachedfiles=array('paths'=>array(), 'names'=>array(), 'mimes'=>array());
				$listofqualifiedinvoice=array();
				$listofqualifiedref=array();
				foreach($listofobjectref[$thirdpartyid] as $objectid => $object)
				{
					//var_dump($object);
					//var_dump($thirdpartyid.' - '.$objectid.' - '.$object->statut);
					
					if ($object->statut != Facture::STATUS_VALIDATED)
					{
						$nbignored++;
						$resaction.='<div class="error">'.$langs->trans('ErrorOnlyInvoiceValidatedCanBeSentInMassAction',$object->ref).'</div><br>';
						continue; // Payment done or started or canceled
					}
	
					// Read document
					// TODO Use future field $object->fullpathdoc to know where is stored default file
					// TODO If not defined, use $object->modelpdf (or defaut invoice config) to know what is template to use to regenerate doc.
					$filename=dol_sanitizeFileName($object->ref).'.pdf';
					$filedir=$conf->facture->dir_output . '/' . dol_sanitizeFileName($object->ref);
					$file = $filedir . '/' . $filename;
					$mime = dol_mimetype($file);

					if (dol_is_file($file))
					{
						if (empty($sendto)) 	// For the case, no recipient were set (multi thirdparties send)
						{
							$object->fetch_thirdparty();
							$sendto = $object->thirdparty->email;
						}
	
						if (empty($sendto)) 
						{
							//print "No recipient for thirdparty ".$object->thirdparty->name;
							$nbignored++;
							continue;
						}
	
						if (dol_strlen($sendto))
						{
							// Create form object
							$attachedfiles=array(
									'paths'=>array_merge($attachedfiles['paths'],array($file)), 
									'names'=>array_merge($attachedfiles['names'],array($filename)), 
									'mimes'=>array_merge($attachedfiles['mimes'],array($mime))
							);
						}
	
						$listofqualifiedinvoice[$objectid]=$object;
						$listofqualifiedref[$objectid]=$object->ref;
					}
					else
					{  
						$nbignored++;
						$langs->load("errors");
						$resaction.='<div class="error">'.$langs->trans('ErrorCantReadFile',$file).'</div><br>';
						dol_syslog('Failed to read file: '.$file, LOG_WARNING);
						continue;
					}
					
					//var_dump($listofqualifiedref);
				}
	
				if (count($listofqualifiedinvoice) > 0)
				{
					$langs->load("commercial");
					$from = $user->getFullName($langs) . ' <' . $user->email .'>';
					$replyto = $from;
					$subject = GETPOST('subject');
					$message = GETPOST('message');
					$sendtocc = GETPOST('sentocc');
					$sendtobcc = (empty($conf->global->MAIN_MAIL_AUTOCOPY_INVOICE_TO)?'':$conf->global->MAIN_MAIL_AUTOCOPY_INVOICE_TO);
		
					$substitutionarray=array(
						'__ID__' => join(', ',array_keys($listofqualifiedinvoice)),
						'__EMAIL__' => $thirdparty->email,
						'__CHECK_READ__' => '<img src="'.DOL_MAIN_URL_ROOT.'/public/emailing/mailing-read.php?tag='.$thirdparty->tag.'&securitykey='.urlencode($conf->global->MAILING_EMAIL_UNSUBSCRIBE_KEY).'" width="1" height="1" style="width:1px;height:1px" border="0"/>',
						//'__LASTNAME__' => $obj2->lastname,
						//'__FIRSTNAME__' => $obj2->firstname,
						'__FACREF__' => join(', ',$listofqualifiedref),            // For backward compatibility
					    '__REF__' => join(', ',$listofqualifiedref),
						'__REFCLIENT__' => $thirdparty->name
					);
	
					$subject=make_substitutions($subject, $substitutionarray);
					$message=make_substitutions($message, $substitutionarray);
	
					$filepath = $attachedfiles['paths'];
					$filename = $attachedfiles['names'];
					$mimetype = $attachedfiles['mimes'];
					
					//var_dump($filepath);
					
					// Send mail
					require_once(DOL_DOCUMENT_ROOT.'/core/class/CMailFile.class.php');
					$mailfile = new CMailFile($subject,$sendto,$from,$message,$filepath,$mimetype,$filename,$sendtocc,$sendtobcc,$deliveryreceipt,-1);
					if ($mailfile->error)
					{
						$resaction.='<div class="error">'.$mailfile->error.'</div>';
					}
					else
					{
						$result=$mailfile->sendfile();
						if ($result)
						{
							$resaction.=$langs->trans('MailSuccessfulySent',$mailfile->getValidAddress($from,2),$mailfile->getValidAddress($sendto,2)).'<br>';		// Must not contain "
	
							$error=0;
	
							// Insert logs into agenda
							foreach($listofqualifiedinvoice as $invid => $object)
							{
								$actiontypecode='AC_FAC';
								$actionmsg=$langs->transnoentities('MailSentBy').' '.$from.' '.$langs->transnoentities('To').' '.$sendto;
								if ($message)
								{
									if ($sendtocc) $actionmsg = dol_concatdesc($actionmsg, $langs->transnoentities('Bcc') . ": " . $sendtocc);
									$actionmsg = dol_concatdesc($actionmsg, $langs->transnoentities('MailTopic') . ": " . $subject);
									$actionmsg = dol_concatdesc($actionmsg, $langs->transnoentities('TextUsedInTheMessageBody') . ":");
									$actionmsg = dol_concatdesc($actionmsg, $message);
								}
								
								// Initialisation donnees
								$object->sendtoid		= 0;
								$object->actiontypecode	= $actiontypecode;
								$object->actionmsg		= $actionmsg;  // Long text
								$object->actionmsg2		= $actionmsg2; // Short text
								$object->fk_element		= $invid;
								$object->elementtype	= $object->element;
		
								// Appel des triggers
								include_once(DOL_DOCUMENT_ROOT . "/core/class/interfaces.class.php");
								$interface=new Interfaces($db);
								$result=$interface->run_triggers('BILL_SENTBYMAIL',$object,$user,$langs,$conf);
								if ($result < 0) { $error++; $errors=$interface->errors; }
								// Fin appel triggers
		
								if ($error)
								{
									setEventMessages($db->lasterror(), $errors, 'errors');
									dol_syslog("Error in trigger BILL_SENTBYMAIL ".$db->lasterror(), LOG_ERR);
								}
								$nbsent++;
							}
						}
						else
						{
							$langs->load("other");
							if ($mailfile->error)
							{
								$resaction.=$langs->trans('ErrorFailedToSendMail',$from,$sendto);
								$resaction.='<br><div class="error">'.$mailfile->error.'</div>';
							}
							else
							{
								$resaction.='<div class="warning">No mail sent. Feature is disabled by option MAIN_DISABLE_ALL_MAILS</div>';
							}
						}
					}
				}
			}

			$resaction.=($resaction?'<br>':$resaction);
			$resaction.='<strong>'.$langs->trans("ResultOfMailSending").':</strong><br>'."\n";
			$resaction.=$langs->trans("NbSelected").': '.count($toselect)."\n<br>";
			$resaction.=$langs->trans("NbIgnored").': '.($nbignored?$nbignored:0)."\n<br>";
			$resaction.=$langs->trans("NbSent").': '.($nbsent?$nbsent:0)."\n<br>";
			
			if ($nbsent)
			{
				$action='';	// Do not show form post if there was at least one successfull sent
				setEventMessages($langs->trans("EMailSentToNRecipients", $nbsent.'/'.count($toselect)), null, 'mesgs');
				setEventMessages($resaction, null, 'mesgs');
			}
			else
			{
				//setEventMessages($langs->trans("EMailSentToNRecipients", 0), null, 'warnings');  // May be object has no generated PDF file
				setEventMessages($resaction, null, 'warnings');
			}
		}
		
		$action='list';
		$massaction='';
	}

	if (! $error && $massaction == "builddoc" && $user->rights->facture->lire && ! GETPOST('button_search'))
	{
        require_once DOL_DOCUMENT_ROOT.'/core/lib/files.lib.php';
        require_once DOL_DOCUMENT_ROOT.'/core/lib/pdf.lib.php';
        require_once DOL_DOCUMENT_ROOT.'/core/lib/date.lib.php';
         
        $objecttmp=new Facture($db);
        $listofobjectid=array();
        $listofobjectthirdparties=array();
        $listofobjectref=array();
        foreach($toselect as $toselectid)
        {
            $objecttmp=new Facture($db);	// must create new instance because instance is saved into $listofobjectref array for future use
            $result=$objecttmp->fetch($toselectid);
            if ($result > 0)
            {
                $listoinvoicesid[$toselectid]=$toselectid;
                $thirdpartyid=$objecttmp->fk_soc?$objecttmp->fk_soc:$objecttmp->socid;
                $listofobjectthirdparties[$thirdpartyid]=$thirdpartyid;
                $listofobjectref[$toselectid]=$objecttmp->ref;
            }
        }

        $arrayofinclusion=array();
        foreach($listofobjectref as $tmppdf) $arrayofinclusion[]=preg_quote($tmppdf.'.pdf','/');
        $factures = dol_dir_list($conf->facture->dir_output,'all',1,implode('|',$arrayofinclusion),'\.meta$|\.png','date',SORT_DESC,0,true);

        // liste les fichiers
        $files = array();
        foreach($listofobjectref as $basename)
        {
            foreach($factures as $facture)
            {
                if (strstr($facture["name"],$basename))
                {
                    $files[] = $conf->facture->dir_output.'/'.$basename.'/'.$facture["name"];
                    break;
                }
            }
        }
        
        // Define output language (Here it is not used because we do only merging existing PDF)
        $outputlangs = $langs;
        $newlang='';
        if ($conf->global->MAIN_MULTILANGS && empty($newlang) && GETPOST('lang_id')) $newlang=GETPOST('lang_id');
        if ($conf->global->MAIN_MULTILANGS && empty($newlang)) $newlang=$object->thirdparty->default_lang;
        if (! empty($newlang))
        {
            $outputlangs = new Translate("",$conf);
            $outputlangs->setDefaultLang($newlang);
        }

        // Create empty PDF
        $pdf=pdf_getInstance();
        if (class_exists('TCPDF'))
        {
            $pdf->setPrintHeader(false);
            $pdf->setPrintFooter(false);
        }
        $pdf->SetFont(pdf_getPDFFont($outputlangs));

        if (! empty($conf->global->MAIN_DISABLE_PDF_COMPRESSION)) $pdf->SetCompression(false);

        // Add all others
        foreach($files as $file)
        {
            // Charge un document PDF depuis un fichier.
            $pagecount = $pdf->setSourceFile($file);
            for ($i = 1; $i <= $pagecount; $i++)
            {
                $tplidx = $pdf->importPage($i);
                $s = $pdf->getTemplatesize($tplidx);
                $pdf->AddPage($s['h'] > $s['w'] ? 'P' : 'L');
                $pdf->useTemplate($tplidx);
            }
        }

        // Create output dir if not exists
        dol_mkdir($diroutputmassaction);

        // Save merged file
        $filename=strtolower(dol_sanitizeFileName($langs->transnoentities("Invoices")));
        if ($filter=='paye:0')
        {
            if ($option=='late') $filename.='_'.strtolower(dol_sanitizeFileName($langs->transnoentities("Unpaid"))).'_'.strtolower(dol_sanitizeFileName($langs->transnoentities("Late")));
            else $filename.='_'.strtolower(dol_sanitizeFileName($langs->transnoentities("Unpaid")));
        }
        if ($year) $filename.='_'.$year;
        if ($month) $filename.='_'.$month;
        if ($pagecount)
        {
            $now=dol_now();
            $file=$diroutputmassaction.'/'.$filename.'_'.dol_print_date($now,'dayhourlog').'.pdf';
            $pdf->Output($file,'F');
            if (! empty($conf->global->MAIN_UMASK))
                @chmod($file, octdec($conf->global->MAIN_UMASK));

                $langs->load("exports");
                setEventMessages($langs->trans('FileSuccessfullyBuilt',$filename.'_'.dol_print_date($now,'dayhourlog')), null, 'mesgs');
        }
        else
        {
            setEventMessages($langs->trans('NoPDFAvailableForDocGenAmongChecked'), null, 'errors');
        }
	}
	
	// Remove file
	if ($action == 'remove_file')
	{
	    require_once DOL_DOCUMENT_ROOT.'/core/lib/files.lib.php';
	
	    $langs->load("other");
	    $upload_dir = $diroutputmassaction;
	    $file = $upload_dir . '/' . GETPOST('file');
	    $ret=dol_delete_file($file);
	    if ($ret) setEventMessages($langs->trans("FileWasRemoved", GETPOST('file')), null, 'mesgs');
	    else setEventMessages($langs->trans("ErrorFailToDeleteFile", GETPOST('file')), null, 'errors');
	    $action='';
	}
	
}

    

/*
 * View
 */

$form = new Form($db);
$formother = new FormOther($db);
$formfile = new FormFile($db);
$bankaccountstatic=new Account($db);
$facturestatic=new Facture($db);
$formcompany=new FormCompany($db);

llxHeader('',$langs->trans('CustomersInvoices'),'EN:Customers_Invoices|FR:Factures_Clients|ES:Facturas_a_clientes');

$sql = 'SELECT';
if ($sall || $search_product_category > 0) $sql = 'SELECT DISTINCT';
$sql.= ' f.rowid as facid, f.facnumber, f.ref_client, f.type, f.note_private, f.note_public, f.increment, f.fk_mode_reglement, f.total as total_ht, f.tva as total_vat, f.total_ttc,';
$sql.= ' f.datef as df, f.date_lim_reglement as datelimite,';
$sql.= ' f.paye as paye, f.fk_statut,';
$sql.= ' f.datec as date_creation, f.tms as date_update,';
$sql.= ' s.rowid as socid, s.nom as name, s.town, s.zip, s.fk_pays, s.client, s.code_client, ';
$sql.= " typent.code as typent_code,";
$sql.= " state.code_departement as state_code, state.nom as state_name";
if (! $sall) $sql.= ', SUM(pf.amount) as am';   // To be able to sort on status
// Add fields from extrafields
foreach ($extrafields->attribute_label as $key => $val) $sql.=($extrafields->attribute_type[$key] != 'separate' ? ",ef.".$key.' as options_'.$key : '');
// Add fields from hooks
$parameters=array();
$reshook=$hookmanager->executeHooks('printFieldListSelect',$parameters);    // Note that $action and $object may have been modified by hook
$sql.=$hookmanager->resPrint;
$sql.= ' FROM '.MAIN_DB_PREFIX.'societe as s';
$sql.= " LEFT JOIN ".MAIN_DB_PREFIX."c_country as country on (country.rowid = s.fk_pays)";
$sql.= " LEFT JOIN ".MAIN_DB_PREFIX."c_typent as typent on (typent.id = s.fk_typent)";
$sql.= " LEFT JOIN ".MAIN_DB_PREFIX."c_departements as state on (state.rowid = s.fk_departement)";
$sql.= ', '.MAIN_DB_PREFIX.'facture as f';
if (is_array($extrafields->attribute_label) && count($extrafields->attribute_label)) $sql.= " LEFT JOIN ".MAIN_DB_PREFIX."facture_extrafields as ef on (f.rowid = ef.fk_object)";
if (! $sall) $sql.= ' LEFT JOIN '.MAIN_DB_PREFIX.'paiement_facture as pf ON pf.fk_facture = f.rowid';
else $sql.= ' LEFT JOIN '.MAIN_DB_PREFIX.'facturedet as fd ON fd.fk_facture = f.rowid';
if ($sall || $search_product_category > 0) $sql.= ' LEFT JOIN '.MAIN_DB_PREFIX.'facturedet as pd ON f.rowid=pd.fk_facture';
if ($search_product_category > 0) $sql.= ' LEFT JOIN '.MAIN_DB_PREFIX.'categorie_product as cp ON cp.fk_product=pd.fk_product';
// We'll need this table joined to the select in order to filter by sale
if ($search_sale > 0 || (! $user->rights->societe->client->voir && ! $socid)) $sql .= ", ".MAIN_DB_PREFIX."societe_commerciaux as sc";
if ($search_user > 0)
{
    $sql.=", ".MAIN_DB_PREFIX."element_contact as ec";
    $sql.=", ".MAIN_DB_PREFIX."c_type_contact as tc";
}
$sql.= ' WHERE f.fk_soc = s.rowid';
$sql.= " AND f.entity = ".$conf->entity;
if (! $user->rights->societe->client->voir && ! $socid) $sql.= " AND s.rowid = sc.fk_soc AND sc.fk_user = " .$user->id;
if ($search_product_category > 0) $sql.=" AND cp.fk_categorie = ".$search_product_category;
if ($socid > 0) $sql.= ' AND s.rowid = '.$socid;
if ($userid)
{
    if ($userid == -1) $sql.=' AND f.fk_user_author IS NULL';
    else $sql.=' AND f.fk_user_author = '.$userid;
}
if ($filtre)
{
    $aFilter = explode(',', $filtre);
    foreach ($aFilter as $filter)
    {
        $filt = explode(':', $filter);
        $sql .= ' AND ' . trim($filt[0]) . ' = ' . trim($filt[1]);
    }
}
if ($search_ref) $sql .= natural_search('f.facnumber', $search_ref);
if ($search_refcustomer) $sql .= natural_search('f.ref_client', $search_refcustomer);
if ($search_project) $sql .= natural_search('p.ref', $search_project);
if ($search_societe) $sql .= natural_search('s.nom', $search_societe);
if ($search_town)  $sql.= natural_search('s.town', $search_town);
if ($search_zip)   $sql.= natural_search("s.zip",$search_zip);
if ($search_state) $sql.= natural_search("state.nom",$search_state);
if ($search_country) $sql .= " AND s.fk_pays IN (".$search_country.')';
if ($search_type_thirdparty) $sql .= " AND s.fk_typent IN (".$search_type_thirdparty.')';
if ($search_company) $sql .= natural_search('s.nom', $search_company);
if ($search_montant_ht != '') $sql.= natural_search('f.total', $search_montant_ht, 1);
if ($search_montant_vat != '') $sql.= natural_search('f.total_vat', $search_montant_vat, 1);
if ($search_montant_ttc != '') $sql.= natural_search('f.total_ttc', $search_montant_ttc, 1);
if ($search_status != '' && $search_status >= 0)
{
    if ($search_status == '0') $sql.=" AND f.fk_statut = 0";  // draft
    if ($search_status == '1') $sql.=" AND f.fk_statut = 1";  // unpayed
    if ($search_status == '2') $sql.=" AND f.fk_statut = 2";  // payed     Not that some correupted data may contains f.fk_statut = 1 AND f.paye = 1 (it means payed too but should not happend. If yes, reopen and reclassify billed)
    if ($search_status == '3') $sql.=" AND f.fk_statut = 3";  // abandonned
}
if ($search_paymentmode > 0) $sql .= " AND f.fk_mode_reglement = ".$search_paymentmode."";
if ($month > 0)
{
    if ($year > 0 && empty($day))
    $sql.= " AND f.datef BETWEEN '".$db->idate(dol_get_first_day($year,$month,false))."' AND '".$db->idate(dol_get_last_day($year,$month,false))."'";
    else if ($year > 0 && ! empty($day))
    $sql.= " AND f.datef BETWEEN '".$db->idate(dol_mktime(0, 0, 0, $month, $day, $year))."' AND '".$db->idate(dol_mktime(23, 59, 59, $month, $day, $year))."'";
    else
    $sql.= " AND date_format(f.datef, '%m') = '".$month."'";
}
else if ($year > 0)
{
    $sql.= " AND f.datef BETWEEN '".$db->idate(dol_get_first_day($year,1,false))."' AND '".$db->idate(dol_get_last_day($year,12,false))."'";
}
if ($month_lim > 0)
{
	if ($year_lim > 0 && empty($day_lim))
		$sql.= " AND f.date_lim_reglement BETWEEN '".$db->idate(dol_get_first_day($year_lim,$month_lim,false))."' AND '".$db->idate(dol_get_last_day($year_lim,$month_lim,false))."'";
	else if ($year_lim > 0 && ! empty($day_lim))
		$sql.= " AND f.date_lim_reglement BETWEEN '".$db->idate(dol_mktime(0, 0, 0, $month_lim, $day_lim, $year_lim))."' AND '".$db->idate(dol_mktime(23, 59, 59, $month_lim, $day_lim, $year_lim))."'";
	else
		$sql.= " AND date_format(f.date_lim_reglement, '%m') = '".$month_lim."'";
}
else if ($year_lim > 0)
{
	$sql.= " AND f.date_lim_reglement BETWEEN '".$db->idate(dol_get_first_day($year_lim,1,false))."' AND '".$db->idate(dol_get_last_day($year_lim,12,false))."'";
}
if ($option == 'late') $sql.=" AND f.date_lim_reglement < '".$db->idate(dol_now() - $conf->facture->client->warning_delay)."'";
if ($filter == 'paye:0') $sql.= " AND f.fk_statut = 1";
if ($search_sale > 0) $sql.= " AND s.rowid = sc.fk_soc AND sc.fk_user = " .$search_sale;
if ($search_user > 0)
{
    $sql.= " AND ec.fk_c_type_contact = tc.rowid AND tc.element='facture' AND tc.source='internal' AND ec.element_id = f.rowid AND ec.fk_socpeople = ".$search_user;
}
// Add where from extra fields
foreach ($search_array_options as $key => $val)
{
    $crit=$val;
    $tmpkey=preg_replace('/search_options_/','',$key);
    $typ=$extrafields->attribute_type[$tmpkey];
    $mode=0;
    if (in_array($typ, array('int','double'))) $mode=1;    // Search on a numeric
    if ($val && ( ($crit != '' && ! in_array($typ, array('select'))) || ! empty($crit)))
    {
        $sql .= natural_search('ef.'.$tmpkey, $crit, $mode);
    }
}
// Add where from hooks
$parameters=array();
$reshook=$hookmanager->executeHooks('printFieldListWhere',$parameters);    // Note that $action and $object may have been modified by hook
$sql.=$hookmanager->resPrint;

if (! $sall)
{
<<<<<<< HEAD
    $sql.= ' GROUP BY f.rowid, f.facnumber, ref_client, f.type, f.note_private, f.note_public, f.increment, fk_mode_reglement, f.total, f.tva, f.total_ttc,';
=======
    $sql.= ' GROUP BY f.rowid, f.facnumber, ref_client, f.type, f.note_private, f.note_public, f.increment, f.fk_mode_reglement, f.total, f.tva, f.total_ttc,';
>>>>>>> acf8874c
    $sql.= ' f.datef, f.date_lim_reglement,';
    $sql.= ' f.paye, f.fk_statut,';
    $sql.= ' f.datec, f.tms,';
    $sql.= ' s.rowid, s.nom, s.town, s.zip, s.fk_pays, s.code_client, s.client, typent.code';
    $sql.= ' ,state.code_departement, state.nom';

    foreach ($extrafields->attribute_label as $key => $val) //prevent error with sql_mode=only_full_group_by
    {
        $sql.=($extrafields->attribute_type[$key] != 'separate' ? ",ef.".$key : '');
    }
}
else
{
    $sql .= natural_search(array_keys($fieldstosearchall), $sall);
}

$sql.= ' ORDER BY ';
$listfield=explode(',',$sortfield);
foreach ($listfield as $key => $value) $sql.= $listfield[$key].' '.$sortorder.',';
$sql.= ' f.rowid DESC ';

$nbtotalofrecords = 0;
if (empty($conf->global->MAIN_DISABLE_FULL_SCANLIST))
{
	$result = $db->query($sql);
	$nbtotalofrecords = $db->num_rows($result);
}

$sql.= $db->plimit($limit+1,$offset);
//print $sql;

$resql = $db->query($sql);
if ($resql)
{
    $num = $db->num_rows($resql);

	$arrayofselected=is_array($toselect)?$toselect:array();
    
    if ($socid)
    {
        $soc = new Societe($db);
        $soc->fetch($socid);
    }

    $param='&socid='.$socid;
    if (! empty($contextpage) && $contextpage != $_SERVER["PHP_SELF"]) $param.='&contextpage='.$contextpage;
    if ($limit > 0 && $limit != $conf->liste_limit) $param.='&limit='.$limit;
	if ($sall)				 $param.='&sall='.$sall;
    if ($day)                $param.='&day='.urlencode($day);
    if ($month)              $param.='&month='.urlencode($month);
    if ($year)               $param.='&year=' .urlencode($year);
    if ($day_lim)            $param.='&day_lim='.urlencode($day_lim);
    if ($month_lim)          $param.='&month_lim='.urlencode($month_lim);
    if ($year_lim)           $param.='&year_lim=' .urlencode($year_lim);
    if ($search_ref)         $param.='&search_ref=' .urlencode($search_ref);
    if ($search_refcustomer) $param.='&search_refcustomer=' .urlencode($search_refcustomer);
    if ($search_societe)     $param.='&search_societe=' .urlencode($search_societe);
    if ($search_sale > 0)    $param.='&search_sale=' .urlencode($search_sale);
    if ($search_user > 0)    $param.='&search_user=' .urlencode($search_user);
    if ($search_product_category > 0)   $param.='$search_product_category=' .urlencode($search_product_category);
    if ($search_montant_ht != '')  $param.='&search_montant_ht='.urlencode($search_montant_ht);
    if ($search_montant_vat != '')  $param.='&search_montant_vat='.urlencode($search_montant_vat);
    if ($search_montant_ttc != '') $param.='&search_montant_ttc='.urlencode($search_montant_ttc);
	if ($search_status != '') $param.='&search_status='.urlencode($search_status);
	if ($search_paymentmode > 0) $param.='search_paymentmode='.urlencode($search_paymentmode);
    if ($show_files)         $param.='&show_files=' .$show_files;
	if ($option)             $param.="&option=".$option;
	if ($optioncss != '')    $param.='&optioncss='.$optioncss;
	// Add $param from extra fields
	foreach ($search_array_options as $key => $val)
	{
	    $crit=$val;
	    $tmpkey=preg_replace('/search_options_/','',$key);
	    if ($val != '') $param.='&search_options_'.$tmpkey.'='.urlencode($val);
	}
	
	$massactionbutton=$form->selectMassAction('', $massaction == 'presend' ? array() : array('presend'=>$langs->trans("SendByMail"), 'builddoc'=>$langs->trans("PDFMerge")));
    
    $i = 0;
    print '<form method="POST" name="searchFormList" action="'.$_SERVER["PHP_SELF"].'">'."\n";
    if ($optioncss != '') print '<input type="hidden" name="optioncss" value="'.$optioncss.'">';
    print '<input type="hidden" name="token" value="'.$_SESSION['newtoken'].'">';
	print '<input type="hidden" name="formfilteraction" id="formfilteraction" value="list">';
    print '<input type="hidden" name="action" value="list">';
    print '<input type="hidden" name="sortfield" value="'.$sortfield.'">';
    print '<input type="hidden" name="sortorder" value="'.$sortorder.'">';
    print '<input type="hidden" name="viewstatut" value="'.$viewstatut.'">';
    
	print_barre_liste($langs->trans('BillsCustomers').' '.($socid?' '.$soc->name:''),$page,$_SERVER["PHP_SELF"],$param,$sortfield,$sortorder,$massactionbutton,$num,$nbtotalofrecords,'title_accountancy.png',0,'','',$limit);

	if ($massaction == 'presend')
	{
		$langs->load("mails");
		
		if (! GETPOST('cancel')) 
		{
			$objecttmp=new Facture($db);
			$listofselectedid=array();
			$listofselectedthirdparties=array();
			$listofselectedref=array();
			foreach($arrayofselected as $toselectid)
			{
				$result=$objecttmp->fetch($toselectid);
				if ($result > 0) 
				{
					$listofselectedid[$toselectid]=$toselectid;
					$thirdpartyid=$objecttmp->fk_soc?$objecttmp->fk_soc:$objecttmp->socid;
					$listofselectedthirdparties[$thirdpartyid]=$thirdpartyid;
					$listofselectedref[$thirdpartyid][$toselectid]=$objecttmp->ref;
				}
			}
		}

		print '<input type="hidden" name="massaction" value="confirm_presend">';
		
		include_once DOL_DOCUMENT_ROOT.'/core/class/html.formmail.class.php';
		$formmail = new FormMail($db);		
		
		dol_fiche_head(null, '', '');

		$topicmail="SendBillRef";
		$modelmail="facture_send";

		// Cree l'objet formulaire mail
		include_once DOL_DOCUMENT_ROOT.'/core/class/html.formmail.class.php';
		$formmail = new FormMail($db);
		$formmail->withform=-1;
		$formmail->fromtype = 'user';
		$formmail->fromid   = $user->id;
		$formmail->fromname = $user->getFullName($langs);
		$formmail->frommail = $user->email;
		if (! empty($conf->global->MAIN_EMAIL_ADD_TRACK_ID) && ($conf->global->MAIN_EMAIL_ADD_TRACK_ID & 1))	// If bit 1 is set
		{
			$formmail->trackid='inv'.$object->id;
		}
		if (! empty($conf->global->MAIN_EMAIL_ADD_TRACK_ID) && ($conf->global->MAIN_EMAIL_ADD_TRACK_ID & 2))	// If bit 2 is set
		{
			include DOL_DOCUMENT_ROOT.'/core/lib/functions2.lib.php';
			$formmail->frommail=dolAddEmailTrackId($formmail->frommail, 'inv'.$object->id);
		}
		$formmail->withfrom=1;
		$liste=$langs->trans("AllRecipientSelected");
		if (count($listofselectedthirdparties) == 1)
		{
			$liste=array();
			$thirdpartyid=array_shift($listofselectedthirdparties);
   			$soc=new Societe($db);
    		$soc->fetch($thirdpartyid);
        	foreach ($soc->thirdparty_and_contact_email_array(1) as $key=>$value)
        	{
        		$liste[$key]=$value;
        	}
			$formmail->withtoreadonly=0;
		}
		else
		{
			$formmail->withtoreadonly=1;
		}
		$formmail->withto=$liste;
		$formmail->withtofree=0;
		$formmail->withtocc=1;
		$formmail->withtoccc=$conf->global->MAIN_EMAIL_USECCC;
		$formmail->withtopic=$langs->transnoentities($topicmail, '__REF__', '__REFCLIENT__');
		$formmail->withfile=$langs->trans("OnlyPDFattachmentSupported");
		$formmail->withbody=1;
		$formmail->withdeliveryreceipt=1;
		$formmail->withcancel=1;
		// Tableau des substitutions
		$formmail->substit['__REF__']='__REF__';	// We want to keep the tag
		$formmail->substit['__SIGNATURE__']=$user->signature;
		$formmail->substit['__REFCLIENT__']='__REFCLIENT__';	// We want to keep the tag
		$formmail->substit['__PERSONALIZED__']='';
		$formmail->substit['__CONTACTCIVNAME__']='';

		// Tableau des parametres complementaires du post
		$formmail->param['action']=$action;
		$formmail->param['models']=$modelmail;
		$formmail->param['models_id']=GETPOST('modelmailselected','int');
		$formmail->param['facid']=join(',',$arrayofselected);
		//$formmail->param['returnurl']=$_SERVER["PHP_SELF"].'?id='.$object->id;

		print $formmail->get_form();
        
        dol_fiche_end();
	}
	
    if ($sall)
    {
        foreach($fieldstosearchall as $key => $val) $fieldstosearchall[$key]=$langs->trans($val);
        print $langs->trans("FilterOnInto", $sall) . join(', ',$fieldstosearchall);
    }
    
 	// If the user can view prospects other than his'
    $moreforfilter='';
 	if ($user->rights->societe->client->voir || $socid)
 	{
 		$langs->load("commercial");
 		$moreforfilter.='<div class="divsearchfield">';
 		$moreforfilter.=$langs->trans('ThirdPartiesOfSaleRepresentative'). ': ';
		$moreforfilter.=$formother->select_salesrepresentatives($search_sale, 'search_sale', $user, 0, 1, 'maxwidth300');
	 	$moreforfilter.='</div>';
 	}
    // If the user can view prospects other than his'
    if ($user->rights->societe->client->voir || $socid)
    {
		$moreforfilter.='<div class="divsearchfield">';
    	$moreforfilter.=$langs->trans('LinkedToSpecificUsers'). ': ';
        $moreforfilter.=$form->select_dolusers($search_user, 'search_user', 1, '', 0, '', '', 0, 0, 0, '', 0, '', 'maxwidth300');
	 	$moreforfilter.='</div>';
    }
	// If the user can view prospects other than his'
	if ($conf->categorie->enabled && ($user->rights->produit->lire || $user->rights->service->lire))
	{
		include_once DOL_DOCUMENT_ROOT.'/categories/class/categorie.class.php';
		$moreforfilter.='<div class="divsearchfield">';
		$moreforfilter.=$langs->trans('IncludingProductWithTag'). ': ';
		$cate_arbo = $form->select_all_categories(Categorie::TYPE_PRODUCT, null, 'parent', null, null, 1);
		$moreforfilter.=$form->selectarray('search_product_category', $cate_arbo, $search_product_category, 1, 0, 0, '', 0, 0, 0, 0, '', 1);
		$moreforfilter.='</div>';
	}
    $parameters=array();
    $reshook=$hookmanager->executeHooks('printFieldPreListTitle',$parameters);    // Note that $action and $object may have been modified by hook
	if (empty($reshook)) $moreforfilter .= $hookmanager->resPrint;
	else $moreforfilter = $hookmanager->resPrint;

    if ($moreforfilter)
    {
   		print '<div class="liste_titre liste_titre_bydiv centpercent">';
        print $moreforfilter;
        print '</div>';
    }

    $varpage=empty($contextpage)?$_SERVER["PHP_SELF"]:$contextpage;
    $selectedfields=$form->multiSelectArrayWithCheckbox('selectedfields', $arrayfields, $varpage);	// This also change content of $arrayfields
	
	print '<table class="tagtable liste'.($moreforfilter?" listwithfilterbefore":"").'">'."\n";
    		
    print '<tr class="liste_titre">';
    if (! empty($arrayfields['f.facnumber']['checked']))          print_liste_field_titre($arrayfields['f.facnumber']['label'],$_SERVER['PHP_SELF'],'f.facnumber','',$param,'',$sortfield,$sortorder);
	if (! empty($arrayfields['f.ref_client']['checked']))         print_liste_field_titre($arrayfields['f.ref_client']['label'],$_SERVER["PHP_SELF"],'f.ref_client','',$param,'',$sortfield,$sortorder);
    if (! empty($arrayfields['f.date']['checked']))               print_liste_field_titre($arrayfields['f.date']['label'],$_SERVER['PHP_SELF'],'f.datef','',$param,'align="center"',$sortfield,$sortorder);
    if (! empty($arrayfields['f.date_lim_reglement']['checked'])) print_liste_field_titre($arrayfields['f.date_lim_reglement']['label'],$_SERVER['PHP_SELF'],"f.date_lim_reglement",'',$param,'align="center"',$sortfield,$sortorder);
    if (! empty($arrayfields['s.nom']['checked']))                print_liste_field_titre($arrayfields['s.nom']['label'],$_SERVER['PHP_SELF'],'s.nom','',$param,'',$sortfield,$sortorder);
	if (! empty($arrayfields['s.town']['checked']))               print_liste_field_titre($arrayfields['s.town']['label'],$_SERVER["PHP_SELF"],'s.town','',$param,'',$sortfield,$sortorder);
	if (! empty($arrayfields['s.zip']['checked']))                print_liste_field_titre($arrayfields['s.zip']['label'],$_SERVER["PHP_SELF"],'s.zip','',$param,'',$sortfield,$sortorder);
	if (! empty($arrayfields['state.nom']['checked']))            print_liste_field_titre($arrayfields['state.nom']['label'],$_SERVER["PHP_SELF"],"state.nom","",$param,'',$sortfield,$sortorder);
	if (! empty($arrayfields['country.code_iso']['checked']))     print_liste_field_titre($arrayfields['country.code_iso']['label'],$_SERVER["PHP_SELF"],"country.code_iso","",$param,'align="center"',$sortfield,$sortorder);
	if (! empty($arrayfields['typent.code']['checked']))          print_liste_field_titre($arrayfields['typent.code']['label'],$_SERVER["PHP_SELF"],"typent.code","",$param,'align="center"',$sortfield,$sortorder);
    if (! empty($arrayfields['f.fk_mode_reglement']['checked']))  print_liste_field_titre($arrayfields['f.fk_mode_reglement']['label'],$_SERVER["PHP_SELF"],"f.fk_mode_reglement","",$param,"",$sortfield,$sortorder);
    if (! empty($arrayfields['f.total_ht']['checked']))           print_liste_field_titre($arrayfields['f.total_ht']['label'],$_SERVER['PHP_SELF'],'f.total','',$param,'align="right"',$sortfield,$sortorder);
    if (! empty($arrayfields['f.total_vat']['checked']))          print_liste_field_titre($arrayfields['f.total_vat']['label'],$_SERVER['PHP_SELF'],'f.tva','',$param,'align="right"',$sortfield,$sortorder);
    if (! empty($arrayfields['f.total_ttc']['checked']))          print_liste_field_titre($arrayfields['f.total_ttc']['label'],$_SERVER['PHP_SELF'],'f.total_ttc','',$param,'align="right"',$sortfield,$sortorder);
    if (! empty($arrayfields['am']['checked']))                   print_liste_field_titre($arrayfields['am']['label'],$_SERVER['PHP_SELF'],'am','',$param,'align="right"',$sortfield,$sortorder);
	if (! empty($arrayfields['rtp']['checked']))                  print_liste_field_titre($arrayfields['rtp']['label'],$_SERVER['PHP_SELF'],'rtp','',$param,'align="right"',$sortfield,$sortorder);
    // Extra fields
    if (is_array($extrafields->attribute_label) && count($extrafields->attribute_label))
    {
        foreach($extrafields->attribute_label as $key => $val)
        {
            if (! empty($arrayfields["ef.".$key]['checked']))
            {
                $align=$extrafields->getAlignFlag($key);
                print_liste_field_titre($extralabels[$key],$_SERVER["PHP_SELF"],"ef.".$key,"",$param,($align?'align="'.$align.'"':''),$sortfield,$sortorder);
            }
        }
    }
    // Hook fields
    $parameters=array('arrayfields'=>$arrayfields);
    $reshook=$hookmanager->executeHooks('printFieldListTitle',$parameters);    // Note that $action and $object may have been modified by hook
    print $hookmanager->resPrint;
    if (! empty($arrayfields['f.datec']['checked']))     print_liste_field_titre($arrayfields['f.datec']['label'],$_SERVER["PHP_SELF"],"f.datec","",$param,'align="center" class="nowrap"',$sortfield,$sortorder);
    if (! empty($arrayfields['f.tms']['checked']))       print_liste_field_titre($arrayfields['f.tms']['label'],$_SERVER["PHP_SELF"],"f.tms","",$param,'align="center" class="nowrap"',$sortfield,$sortorder);
    if (! empty($arrayfields['f.fk_statut']['checked'])) print_liste_field_titre($arrayfields['f.fk_statut']['label'],$_SERVER["PHP_SELF"],"fk_statut,paye,am","",$param,'align="right"',$sortfield,$sortorder);
    print_liste_field_titre($selectedfields, $_SERVER["PHP_SELF"],"",'','','align="right"',$sortfield,$sortorder,'maxwidthsearch ');
    print "</tr>\n";

    // Filters lines
    print '<tr class="liste_titre">';
	// Ref
	if (! empty($arrayfields['f.facnumber']['checked'])) 
	{
        print '<td class="liste_titre" align="left">';
        print '<input class="flat" size="6" type="text" name="search_ref" value="'.$search_ref.'">';
        print '</td>';
	}
	// Ref customer
	if (! empty($arrayfields['f.ref_client']['checked'])) 
	{
    	print '<td class="liste_titre">';
    	print '<input class="flat" size="6" type="text" name="search_refcustomer" value="'.$search_refcustomer.'">';
    	print '</td>';
	}
	// Date invoice
	if (! empty($arrayfields['f.date']['checked'])) 
	{
    	print '<td class="liste_titre" align="center">';
        if (! empty($conf->global->MAIN_LIST_FILTER_ON_DAY)) print '<input class="flat" type="text" size="1" maxlength="2" name="day" value="'.$day.'">';
        print '<input class="flat" type="text" size="1" maxlength="2" name="month" value="'.$month.'">';
        $formother->select_year($year?$year:-1,'year',1, 20, 5);
        print '</td>';
	}
	// Date due
	if (! empty($arrayfields['f.date_lim_reglement']['checked'])) 
	{
    	print '<td class="liste_titre" align="center">';
        if (! empty($conf->global->MAIN_LIST_FILTER_ON_DAY)) print '<input class="flat" type="text" size="1" maxlength="2" name="day_lim" value="'.$day_lim.'">';
        print '<input class="flat" type="text" size="1" maxlength="2" name="month_lim" value="'.$month_lim.'">';
        $formother->select_year($year_lim?$year_lim:-1,'year_lim',1, 20, 5);
    	print '<br><input type="checkbox" name="option" value="late"'.($option == 'late'?' checked':'').'> '.$langs->trans("Late");
        print '</td>';
	}
	// Thirpdarty
	if (! empty($arrayfields['s.nom']['checked'])) 
	{
	   print '<td class="liste_titre" align="left"><input class="flat" type="text" size="6" name="search_societe" value="'.$search_societe.'"></td>';
	}
	// Town
	if (! empty($arrayfields['s.town']['checked'])) print '<td class="liste_titre"><input class="flat" type="text" size="6" name="search_town" value="'.$search_town.'"></td>';
	// Zip
	if (! empty($arrayfields['s.zip']['checked'])) print '<td class="liste_titre"><input class="flat" type="text" size="4" name="search_zip" value="'.$search_zip.'"></td>';
	// State
	if (! empty($arrayfields['state.nom']['checked']))
	{
	    print '<td class="liste_titre">';
	    print '<input class="flat" size="4" type="text" name="search_state" value="'.dol_escape_htmltag($search_state).'">';
	    print '</td>';
	}
	// Country
	if (! empty($arrayfields['country.code_iso']['checked']))
	{
	    print '<td class="liste_titre" align="center">';
	    print $form->select_country($search_country,'search_country','',0,'maxwidth100');
	    print '</td>';
	}
	// Company type
	if (! empty($arrayfields['typent.code']['checked']))
	{
	    print '<td class="liste_titre maxwidthonsmartphone" align="center">';
	    print $form->selectarray("search_type_thirdparty", $formcompany->typent_array(0), $search_type_thirdparty, 0, 0, 0, '', 0, 0, 0, (empty($conf->global->SOCIETE_SORT_ON_TYPEENT)?'ASC':$conf->global->SOCIETE_SORT_ON_TYPEENT));
	    print '</td>';
	}
	// Payment mode
	if (! empty($arrayfields['f.fk_mode_reglement']['checked'])) 
	{
    	print '<td class="liste_titre" align="left">';
    	$form->select_types_paiements($search_paymentmode, 'search_paymentmode', '', 0, 0, 1, 10);
    	print '</td>';
	}
	if (! empty($arrayfields['f.total_ht']['checked']))
	{
    	// Amount
    	print '<td class="liste_titre" align="right">';
    	print '<input class="flat" type="text" size="5" name="search_montant_ht" value="'.$search_montant_ht.'">';
    	print '</td>';
	}
	if (! empty($arrayfields['f.total_vat']['checked']))
	{
    	// Amount
    	print '<td class="liste_titre" align="right">';
    	print '<input class="flat" type="text" size="5" name="search_montant_vat" value="'.$search_montant_vat.'">';
    	print '</td>';
	}
	if (! empty($arrayfields['f.total_ttc']['checked']))
	{
    	// Amount
    	print '<td class="liste_titre" align="right">';
    	print '<input class="flat" type="text" size="5" name="search_montant_ttc" value="'.$search_montant_ttc.'">';
    	print '</td>';
	}
    if (! empty($arrayfields['am']['checked']))
    {
        print '<td class="liste_titre" align="right">';
        print '</td>';
    }
    if (! empty($arrayfields['rtp']['checked']))
    {
        print '<td class="liste_titre" align="right">';
        print '</td>';
    }
    // Extra fields
	if (is_array($extrafields->attribute_label) && count($extrafields->attribute_label))
	{
	    foreach($extrafields->attribute_label as $key => $val)
	    {
	        if (! empty($arrayfields["ef.".$key]['checked']))
	        {
	            $align=$extrafields->getAlignFlag($key);
	            $typeofextrafield=$extrafields->attribute_type[$key];
	            print '<td class="liste_titre'.($align?' '.$align:'').'">';
	            if (in_array($typeofextrafield, array('varchar', 'int', 'double', 'select')))
	            {
	                $crit=$val;
	                $tmpkey=preg_replace('/search_options_/','',$key);
	                $searchclass='';
	                if (in_array($typeofextrafield, array('varchar', 'select'))) $searchclass='searchstring';
	                if (in_array($typeofextrafield, array('int', 'double'))) $searchclass='searchnum';
	                print '<input class="flat'.($searchclass?' '.$searchclass:'').'" size="4" type="text" name="search_options_'.$tmpkey.'" value="'.dol_escape_htmltag($search_array_options['search_options_'.$tmpkey]).'">';
	            }
	            print '</td>';
	        }
	    }
	}
	// Fields from hook
	$parameters=array('arrayfields'=>$arrayfields);
	$reshook=$hookmanager->executeHooks('printFieldListOption',$parameters);    // Note that $action and $object may have been modified by hook
	print $hookmanager->resPrint;
	// Date creation
	if (! empty($arrayfields['f.datec']['checked']))
	{
	    print '<td class="liste_titre">';
	    print '</td>';
	}
	// Date modification
	if (! empty($arrayfields['f.tms']['checked']))
	{
	    print '<td class="liste_titre">';
	    print '</td>';
	}
	// Status
	if (! empty($arrayfields['f.fk_statut']['checked']))
	{
	    print '<td class="liste_titre maxwidthonsmartphone" align="right">';
    	$liststatus=array('0'=>$langs->trans("BillShortStatusDraft"), '1'=>$langs->trans("BillShortStatusNotPaid"), '2'=>$langs->trans("BillShortStatusPaid"), '3'=>$langs->trans("BillShortStatusCanceled"));
    	print $form->selectarray('search_status', $liststatus, $search_status, 1);
	    print '</td>';
	}
	// Action column
	print '<td class="liste_titre" align="middle">';
	$searchpitco=$form->showFilterAndCheckAddButtons(1, 'checkforselect', 1);
	print $searchpitco;
    print '</td>';
    print "</tr>\n";

    if ($num > 0)
    {
        $i=0;
        $var=true;
        $totalarray=array();
        while ($i < min($num,$limit))
        {
            $obj = $db->fetch_object($resql);
            $var=!$var;

            $datelimit=$db->jdate($obj->datelimite);
            $facturestatic->id=$obj->facid;
            $facturestatic->ref=$obj->facnumber;
            $facturestatic->type=$obj->type;
            $facturestatic->statut=$obj->fk_statut;
            $facturestatic->date_lim_reglement=$db->jdate($obj->datelimite);
            
            print '<tr '.$bc[$var].'>';
    		if (! empty($arrayfields['f.facnumber']['checked']))
    		{
                print '<td class="nowrap">';
    
                $notetoshow=dol_string_nohtmltag(($user->societe_id>0?$obj->note_public:$obj->note_private),1);
                $paiement = $facturestatic->getSommePaiement();
				$remaintopay = $obj->total_ttc - $paiement;
    
                print '<table class="nobordernopadding"><tr class="nocellnopadd">';
    
                print '<td class="nobordernopadding nowrap">';
                print $facturestatic->getNomUrl(1,'',200,0,$notetoshow);
                print $obj->increment;
                print '</td>';
    
                print '<td style="min-width: 20px" class="nobordernopadding nowrap">';
                if (! empty($obj->note_private))
                {
    				print ' <span class="note">';
    				print '<a href="'.DOL_URL_ROOT.'/compta/facture/note.php?id='.$obj->facid.'">'.img_picto($langs->trans("ViewPrivateNote"),'object_generic').'</a>';
    				print '</span>';
    			}
                $filename=dol_sanitizeFileName($obj->facnumber);
                $filedir=$conf->facture->dir_output . '/' . dol_sanitizeFileName($obj->facnumber);
                $urlsource=$_SERVER['PHP_SELF'].'?id='.$obj->facid;
                print $formfile->getDocumentsLink($facturestatic->element, $filename, $filedir);
    			print '</td>';
                print '</tr>';
                print '</table>';
    
                print "</td>\n";
    		    if (! $i) $totalarray['nbfield']++;
    		}
    		
			// Customer ref
    		if (! empty($arrayfields['f.ref_client']['checked']))
    		{
        		print '<td class="nowrap">';
    			print $obj->ref_client;
    			print '</td>';
    		    if (! $i) $totalarray['nbfield']++;
    		}
    		
			// Date
    		if (! empty($arrayfields['f.date']['checked']))
    		{
        		print '<td align="center" class="nowrap">';
                print dol_print_date($db->jdate($obj->df),'day');
                print '</td>';
    		    if (! $i) $totalarray['nbfield']++;
    		}
    		
            // Date limit
    		if (! empty($arrayfields['f.date_lim_reglement']['checked']))
    		{
        		print '<td align="center" class="nowrap">'.dol_print_date($datelimit,'day');
                if ($facturestatic->hasDelay())
                {
                    print img_warning($langs->trans('Late'));
                }
                print '</td>';
    		    if (! $i) $totalarray['nbfield']++;
    		}
    		
    		// Third party
    		if (! empty($arrayfields['s.nom']['checked']))
    		{
                print '<td>';
                $thirdparty=new Societe($db);
                $thirdparty->id=$obj->socid;
                $thirdparty->name=$obj->name;
                $thirdparty->client=$obj->client;
                $thirdparty->code_client=$obj->code_client;
                print $thirdparty->getNomUrl(1,'customer');
                print '</td>';
                if (! $i) $totalarray['nbfield']++;
    		}
    		// Town
    		if (! empty($arrayfields['s.town']['checked']))
    		{
    		    print '<td class="nocellnopadd">';
    		    print $obj->town;
    		    print '</td>';
    		    if (! $i) $totalarray['nbfield']++;
    		}
    		// Zip
    		if (! empty($arrayfields['s.zip']['checked']))
    		{
    		    print '<td class="nocellnopadd">';
    		    print $obj->zip;
    		    print '</td>';
    		    if (! $i) $totalarray['nbfield']++;
    		}
    		// State
    		if (! empty($arrayfields['state.nom']['checked']))
    		{
    		    print "<td>".$obj->state_name."</td>\n";
    		    if (! $i) $totalarray['nbfield']++;
    		}
    		// Country
    		if (! empty($arrayfields['country.code_iso']['checked']))
    		{
    		    print '<td align="center">';
    		    $tmparray=getCountry($obj->fk_pays,'all');
    		    print $tmparray['label'];
    		    print '</td>';
    		    if (! $i) $totalarray['nbfield']++;
    		}
    		// Type ent
    		if (! empty($arrayfields['typent.code']['checked']))
    		{
    		    print '<td align="center">';
    		    if (count($typenArray)==0) $typenArray = $formcompany->typent_array(1);
    		    print $typenArray[$obj->typent_code];
    		    print '</td>';
    		    if (! $i) $totalarray['nbfield']++;
    		}
    		
            // Payment mode
    		if (! empty($arrayfields['f.fk_mode_reglement']['checked']))
    		{
        		print '<td>';
                $form->form_modes_reglement($_SERVER['PHP_SELF'], $obj->fk_mode_reglement, 'none', '', -1);
                print '</td>';
    		    if (! $i) $totalarray['nbfield']++;
    		}
    		
            // Amount HT
            if (! empty($arrayfields['f.total_ht']['checked']))
            {
    		      print '<td align="right">'.price($obj->total_ht)."</td>\n";
    		      if (! $i) $totalarray['nbfield']++;
    		      if (! $i) $totalarray['totalhtfield']=$totalarray['nbfield'];
    		      $totalarray['totalht'] += $obj->total_ht;
            }
            // Amount VAT
            if (! empty($arrayfields['f.total_vat']['checked']))
            {
                print '<td align="right">'.price($obj->total_vat)."</td>\n";
                if (! $i) $totalarray['nbfield']++;
    		    if (! $i) $totalarray['totalvatfield']=$totalarray['nbfield'];
    		    $totalarray['totalvat'] += $obj->total_vat;
            }
            // Amount TTC
            if (! empty($arrayfields['f.total_ttc']['checked']))
            {
                print '<td align="right">'.price($obj->total_ttc)."</td>\n";
                if (! $i) $totalarray['nbfield']++;
    		    if (! $i) $totalarray['totalttcfield']=$totalarray['nbfield'];
    		    $totalarray['totalttc'] += $obj->total_ttc;
            }

            if (! empty($arrayfields['am']['checked']))
            {
                print '<td align="right">'.(! empty($paiement)?price($paiement,0,$langs):'&nbsp;').'</td>';
                if (! $i) $totalarray['nbfield']++;
    		    if (! $i) $totalarray['totalamfield']=$totalarray['nbfield'];
    		    $totalarray['totalam'] += $paiement;
            }

            if (! empty($arrayfields['rtp']['checked']))
            {
                print '<td align="right">'.(! empty($remaintopay)?price($remaintopay,0,$langs):'&nbsp;').'</td>';
                if (! $i) $totalarray['nbfield']++;
    		    if (! $i) $totalarray['totalrtpfield']=$totalarray['nbfield'];
    		    $totalarray['totalrtp'] += $remaintopay;
            }
            
            // Extra fields
            if (is_array($extrafields->attribute_label) && count($extrafields->attribute_label))
            {
                foreach($extrafields->attribute_label as $key => $val)
                {
                    if (! empty($arrayfields["ef.".$key]['checked']))
                    {
                        print '<td';
                        $align=$extrafields->getAlignFlag($key);
                        if ($align) print ' align="'.$align.'"';
                        print '>';
                        $tmpkey='options_'.$key;
                        print $extrafields->showOutputField($key, $obj->$tmpkey, '', 1);
                        print '</td>';
                        if (! $i) $totalarray['nbfield']++;
                    }
                }
            }
            // Fields from hook
            $parameters=array('arrayfields'=>$arrayfields, 'obj'=>$obj);
            $reshook=$hookmanager->executeHooks('printFieldListValue',$parameters);    // Note that $action and $object may have been modified by hook
            print $hookmanager->resPrint;
            // Date creation
            if (! empty($arrayfields['f.datec']['checked']))
            {
                print '<td align="center" class="nowrap">';
                print dol_print_date($db->jdate($obj->date_creation), 'dayhour');
                print '</td>';
                if (! $i) $totalarray['nbfield']++;
            }
            // Date modification
            if (! empty($arrayfields['f.tms']['checked']))
            {
                print '<td align="center" class="nowrap">';
                print dol_print_date($db->jdate($obj->date_update), 'dayhour');
                print '</td>';
                if (! $i) $totalarray['nbfield']++;
            }
            // Status
            if (! empty($arrayfields['f.fk_statut']['checked']))
            {
                print '<td align="right" class="nowrap">';
                print $facturestatic->LibStatut($obj->paye,$obj->fk_statut,5,$paiement,$obj->type);
                print "</td>";
                if (! $i) $totalarray['nbfield']++;
            }
            
    		// Action column
            print '<td class="nowrap" align="center">';
            $selected=0;
    		if (in_array($obj->facid, $arrayofselected)) $selected=1;
    		print '<input id="cb'.$obj->facid.'" class="flat checkforselect" type="checkbox" name="toselect[]" value="'.$obj->facid.'"'.($selected?' checked="checked"':'').'>';
    		print '</td>' ;
    		if (! $i) $totalarray['nbfield']++;
				
            print "</tr>\n";

            $i++;
        }

    	// Show total line
    	if (isset($totalarray['totalhtfield']))
    	{
    		print '<tr class="liste_total">';
    		$i=0;
    		while ($i < $totalarray['nbfield'])
    		{
    		   $i++;
    		   if ($i == 1)
    	       {
            		if ($num < $limit) print '<td align="left">'.$langs->trans("Total").'</td>';
            		else print '<td align="left">'.$langs->trans("Totalforthispage").'</td>';
    	       }
    		   elseif ($totalarray['totalhtfield'] == $i)  print '<td align="right">'.price($totalarray['totalht']).'</td>';
    		   elseif ($totalarray['totalvatfield'] == $i) print '<td align="right">'.price($totalarray['totalvat']).'</td>';
    		   elseif ($totalarray['totalttcfield'] == $i) print '<td align="right">'.price($totalarray['totalttc']).'</td>';
    		   elseif ($totalarray['totalamfield'] == $i)  print '<td align="right">'.price($totalarray['totalam']).'</td>';
			   elseif ($totalarray['totalrtpfield'] == $i)  print '<td align="right">'.price($totalarray['totalrtp']).'</td>';
    		   else print '<td></td>';
    		}
    		print '</tr>';
    		
    	}
    }

    $db->free($resql);
	
	$parameters=array('arrayfields'=>$arrayfields, 'sql'=>$sql);
	$reshook=$hookmanager->executeHooks('printFieldListFooter',$parameters);    // Note that $action and $object may have been modified by hook
	print $hookmanager->resPrint;
    
	print "</table>\n";
    
    print "</form>\n";
    
    if ($massaction == 'builddoc' || $action == 'remove_file' || $show_files)
    {
        /*
         * Show list of available documents
         */
        $urlsource=$_SERVER['PHP_SELF'].'?sortfield='.$sortfield.'&sortorder='.$sortorder;
        $urlsource.=str_replace('&amp;','&',$param);
        
        $filedir=$diroutputmassaction;
        $genallowed=$user->rights->facture->lire;
        $delallowed=$user->rights->facture->lire;
    
        print '<br><a name="show_files"></a>';
        $paramwithoutshowfiles=preg_replace('/show_files=1&?/','',$param);
        $title=$langs->trans("MassFilesArea").' <a href="'.$_SERVER["PHP_SELF"].'?'.$paramwithoutshowfiles.'">('.$langs->trans("Hide").')</a>';
        
        print $formfile->showdocuments('massfilesarea_facture','',$filedir,$urlsource,0,$delallowed,'',1,1,0,48,1,$param,$title,'');
    }
    else
    {
        print '<br><a name="show_files"></a><a href="'.$_SERVER["PHP_SELF"].'?show_files=1'.$param.'#show_files">'.$langs->trans("ShowTempMassFilesArea").'</a>';
    }
}
else
{
    dol_print_error($db);
}

llxFooter();
$db->close();<|MERGE_RESOLUTION|>--- conflicted
+++ resolved
@@ -761,16 +761,12 @@
 
 if (! $sall)
 {
-<<<<<<< HEAD
-    $sql.= ' GROUP BY f.rowid, f.facnumber, ref_client, f.type, f.note_private, f.note_public, f.increment, fk_mode_reglement, f.total, f.tva, f.total_ttc,';
-=======
     $sql.= ' GROUP BY f.rowid, f.facnumber, ref_client, f.type, f.note_private, f.note_public, f.increment, f.fk_mode_reglement, f.total, f.tva, f.total_ttc,';
->>>>>>> acf8874c
     $sql.= ' f.datef, f.date_lim_reglement,';
     $sql.= ' f.paye, f.fk_statut,';
     $sql.= ' f.datec, f.tms,';
-    $sql.= ' s.rowid, s.nom, s.town, s.zip, s.fk_pays, s.code_client, s.client, typent.code';
-    $sql.= ' ,state.code_departement, state.nom';
+    $sql.= ' s.rowid, s.nom, s.town, s.zip, s.fk_pays, s.code_client, s.client, typent.code,';
+    $sql.= ' state.code_departement, state.nom';
 
     foreach ($extrafields->attribute_label as $key => $val) //prevent error with sql_mode=only_full_group_by
     {
