--- conflicted
+++ resolved
@@ -255,7 +255,7 @@
 $sql.= " state.code_departement as state_code, state.nom as state_name";
 // We need dynamount_payed to be able to sort on status (value is surely wrong because we can count several lines several times due to other left join or link with contacts. But what we need is just 0 or > 0)
 // TODO Better solution to be able to sort on already payed or remain to pay is to store amount_payed in a denormalized field.
-if (! $sall) $sql.= ', SUM(pf.amount) as dynamount_payed';   
+if (! $sall) $sql.= ', SUM(pf.amount) as dynamount_payed';
 // Add fields from extrafields
 foreach ($extrafields->attribute_label as $key => $val) $sql.=($extrafields->attribute_type[$key] != 'separate' ? ",ef.".$key.' as options_'.$key : '');
 // Add fields from hooks
@@ -868,18 +868,14 @@
             $facturestatic->statut=$obj->fk_statut;
             $facturestatic->date_lim_reglement=$db->jdate($obj->datelimite);
             $facturestatic->type=$obj->type;
-<<<<<<< HEAD
-
-=======
             $facturestatic->note_public=$obj->note_public;
             $facturestatic->note_private=$obj->note_private;
-            
->>>>>>> 46a80411
+
             print '<tr '.$bc[$var].'>';
     		if (! empty($arrayfields['f.facnumber']['checked']))
     		{
                 print '<td class="nowrap">';
-    
+
                 $paiement = $facturestatic->getSommePaiement();
 				$remaintopay = $obj->total_ttc - $paiement;
     
@@ -1142,7 +1138,7 @@
     
 	print "</table>\n";
     print "</div>";
-    
+
     print "</form>\n";
     
     if ($massaction == 'builddoc' || $action == 'remove_file' || $show_files)
