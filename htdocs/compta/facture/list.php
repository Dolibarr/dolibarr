<?php
/* Copyright (C) 2002-2006 Rodolphe Quiedeville  <rodolphe@quiedeville.org>
 * Copyright (C) 2004      Eric Seigne           <eric.seigne@ryxeo.com>
 * Copyright (C) 2004-2016 Laurent Destailleur   <eldy@users.sourceforge.net>
 * Copyright (C) 2005      Marc Barilley / Ocebo <marc@ocebo.com>
 * Copyright (C) 2005-2015 Regis Houssin         <regis.houssin@capnetworks.com>
 * Copyright (C) 2006      Andre Cianfarani      <acianfa@free.fr>
 * Copyright (C) 2010-2012 Juanjo Menent         <jmenent@2byte.es>
 * Copyright (C) 2012      Christophe Battarel   <christophe.battarel@altairis.fr>
 * Copyright (C) 2013      Florian Henry		  	<florian.henry@open-concept.pro>
 * Copyright (C) 2013      Cédric Salvador       <csalvador@gpcsolutions.fr>
 * Copyright (C) 2015      Jean-François Ferry	<jfefe@aternatik.fr>
 * Copyright (C) 2015-2016 Ferran Marcet		<fmarcet@2byte.es>
 *
 * This program is free software; you can redistribute it and/or modify
 * it under the terms of the GNU General Public License as published by
 * the Free Software Foundation; either version 3 of the License, or
 * (at your option) any later version.
 *
 * This program is distributed in the hope that it will be useful,
 * but WITHOUT ANY WARRANTY; without even the implied warranty of
 * MERCHANTABILITY or FITNESS FOR A PARTICULAR PURPOSE.  See the
 * GNU General Public License for more details.
 *
 * You should have received a copy of the GNU General Public License
 * along with this program. If not, see <http://www.gnu.org/licenses/>.
 */

/**
 *	\file       htdocs/compta/facture/list.php
 *	\ingroup    facture
 *	\brief      List of customer invoices
 */

require '../../main.inc.php';
require_once DOL_DOCUMENT_ROOT.'/core/class/html.formfile.class.php';
require_once DOL_DOCUMENT_ROOT.'/core/class/html.formother.class.php';
require_once DOL_DOCUMENT_ROOT.'/core/class/html.formcompany.class.php';
require_once DOL_DOCUMENT_ROOT.'/core/modules/facture/modules_facture.php';
require_once DOL_DOCUMENT_ROOT.'/compta/bank/class/account.class.php';
require_once DOL_DOCUMENT_ROOT.'/compta/facture/class/facture.class.php';
require_once DOL_DOCUMENT_ROOT.'/core/class/discount.class.php';
require_once DOL_DOCUMENT_ROOT.'/compta/paiement/class/paiement.class.php';
require_once DOL_DOCUMENT_ROOT.'/core/lib/functions2.lib.php';
require_once DOL_DOCUMENT_ROOT.'/core/lib/invoice.lib.php';
require_once DOL_DOCUMENT_ROOT.'/core/lib/date.lib.php';
require_once DOL_DOCUMENT_ROOT.'/core/lib/company.lib.php';
if (! empty($conf->commande->enabled)) require_once DOL_DOCUMENT_ROOT.'/commande/class/commande.class.php';
if (! empty($conf->projet->enabled))   require_once DOL_DOCUMENT_ROOT.'/projet/class/project.class.php';

$langs->load('bills');
$langs->load('companies');
$langs->load('products');

$sall=trim(GETPOST('sall'));
$projectid=(GETPOST('projectid')?GETPOST('projectid','int'):0);

$id=(GETPOST('id','int')?GETPOST('id','int'):GETPOST('facid','int'));  // For backward compatibility
$ref=GETPOST('ref','alpha');
$socid=GETPOST('socid','int');

$action=GETPOST('action','alpha');
$massaction=GETPOST('massaction','alpha');
$show_files=GETPOST('show_files','int');
$confirm=GETPOST('confirm','alpha');
$toselect = GETPOST('toselect', 'array');

$lineid=GETPOST('lineid','int');
$userid=GETPOST('userid','int');
$search_product_category=GETPOST('search_product_category','int');
$search_ref=GETPOST('sf_ref')?GETPOST('sf_ref','alpha'):GETPOST('search_ref','alpha');
$search_refcustomer=GETPOST('search_refcustomer','alpha');
$search_type=GETPOST('search_type','int');
$search_societe=GETPOST('search_societe','alpha');
$search_montant_ht=GETPOST('search_montant_ht','alpha');
$search_montant_vat=GETPOST('search_montant_vat','alpha');
$search_montant_ttc=GETPOST('search_montant_ttc','alpha');
$search_status=GETPOST('search_status','int');
$search_paymentmode=GETPOST('search_paymentmode','int');
$search_town=GETPOST('search_town','alpha');
$search_zip=GETPOST('search_zip','alpha');
$search_state=trim(GETPOST("search_state"));
$search_country=GETPOST("search_country",'int');
$search_type_thirdparty=GETPOST("search_type_thirdparty",'int');
$search_user = GETPOST('search_user','int');
$search_sale = GETPOST('search_sale','int');
$day	= GETPOST('day','int');
$month	= GETPOST('month','int');
$year	= GETPOST('year','int');
$day_lim	= GETPOST('day_lim','int');
$month_lim	= GETPOST('month_lim','int');
$year_lim	= GETPOST('year_lim','int');

$option = GETPOST('option');
if ($option == 'late') $filter = 'paye:0';
$filtre	= GETPOST('filtre');

$limit = GETPOST('limit')?GETPOST('limit','int'):$conf->liste_limit;
$sortfield = GETPOST("sortfield",'alpha');
$sortorder = GETPOST("sortorder",'alpha');
$page = GETPOST("page",'int');
if ($page == -1) { $page = 0; }
$offset = $limit * $page;
if (! $sortorder && ! empty($conf->global->INVOICE_DEFAULT_UNPAYED_SORT_ORDER) && $search_status == 1) $sortorder=$conf->global->INVOICE_DEFAULT_UNPAYED_SORT_ORDER;
if (! $sortorder) $sortorder='DESC';
if (! $sortfield) $sortfield='f.datef';
$pageprev = $page - 1;
$pagenext = $page + 1;

// Initialize technical object to manage hooks of thirdparties. Note that conf->hooks_modules contains array array
$contextpage='invoicelist';

// Security check
$fieldid = (! empty($ref)?'facnumber':'rowid');
if (! empty($user->societe_id)) $socid=$user->societe_id;
$result = restrictedArea($user, 'facture', $id,'','','fk_soc',$fieldid);

$diroutputmassaction=$conf->facture->dir_output . '/temp/massgeneration/'.$user->id;

$object=new Facture($db);

$now=dol_now();

// Initialize technical object to manage hooks of thirdparties. Note that conf->hooks_modules contains array array
$hookmanager->initHooks(array('invoicelist'));
$extrafields = new ExtraFields($db);

// fetch optionals attributes and labels
$extralabels = $extrafields->fetch_name_optionals_label('facture');
$search_array_options=$extrafields->getOptionalsFromPost($extralabels,'','search_');

// List of fields to search into when doing a "search in all"
$fieldstosearchall = array(
    'f.facnumber'=>'Ref',
    'f.ref_client'=>'RefCustomer',
    'fd.description'=>'Description',
    's.nom'=>"ThirdParty",
    'f.note_public'=>'NotePublic',
);
if (empty($user->socid)) $fieldstosearchall["f.note_private"]="NotePrivate";

$checkedtypetiers=0;
$arrayfields=array(
    'f.facnumber'=>array('label'=>$langs->trans("Ref"), 'checked'=>1),
    'f.ref_client'=>array('label'=>$langs->trans("RefCustomer"), 'checked'=>1),
    'f.type'=>array('label'=>$langs->trans("Type"), 'checked'=>0),
    'f.date'=>array('label'=>$langs->trans("DateInvoice"), 'checked'=>1),
    'f.date_lim_reglement'=>array('label'=>$langs->trans("DateDue"), 'checked'=>1),
    's.nom'=>array('label'=>$langs->trans("ThirdParty"), 'checked'=>1),
    's.town'=>array('label'=>$langs->trans("Town"), 'checked'=>1),
    's.zip'=>array('label'=>$langs->trans("Zip"), 'checked'=>1),
    'state.nom'=>array('label'=>$langs->trans("StateShort"), 'checked'=>0),
    'country.code_iso'=>array('label'=>$langs->trans("Country"), 'checked'=>0),
    'typent.code'=>array('label'=>$langs->trans("ThirdPartyType"), 'checked'=>$checkedtypetiers),
    'f.fk_mode_reglement'=>array('label'=>$langs->trans("PaymentMode"), 'checked'=>1),
    'f.total_ht'=>array('label'=>$langs->trans("AmountHT"), 'checked'=>1),
    'f.total_vat'=>array('label'=>$langs->trans("AmountVAT"), 'checked'=>0),
    'f.total_ttc'=>array('label'=>$langs->trans("AmountTTC"), 'checked'=>0),
    'am'=>array('label'=>$langs->trans("Received"), 'checked'=>0),
    'rtp'=>array('label'=>$langs->trans("Rest"), 'checked'=>0),
    'f.datec'=>array('label'=>$langs->trans("DateCreation"), 'checked'=>0, 'position'=>500),
    'f.tms'=>array('label'=>$langs->trans("DateModificationShort"), 'checked'=>0, 'position'=>500),
    'f.fk_statut'=>array('label'=>$langs->trans("Status"), 'checked'=>1, 'position'=>1000),
);
// Extra fields
if (is_array($extrafields->attribute_label) && count($extrafields->attribute_label))
{
    foreach($extrafields->attribute_label as $key => $val)
    {
        $arrayfields["ef.".$key]=array('label'=>$extrafields->attribute_label[$key], 'checked'=>$extrafields->attribute_list[$key], 'position'=>$extrafields->attribute_pos[$key], 'enabled'=>$extrafields->attribute_perms[$key]);
    }
}


/*
 * Actions
 */

if (GETPOST('cancel')) { $action='list'; $massaction=''; }
if (! GETPOST('confirmmassaction') && $massaction != 'presend' && $massaction != 'confirm_presend') { $massaction=''; }

$parameters=array('socid'=>$socid);
$reshook=$hookmanager->executeHooks('doActions',$parameters,$object,$action);    // Note that $action and $object may have been modified by some hooks
if ($reshook < 0) setEventMessages($hookmanager->error, $hookmanager->errors, 'errors');

include DOL_DOCUMENT_ROOT.'/core/actions_changeselectedfields.inc.php';

// Do we click on purge search criteria ?
if (GETPOST("button_removefilter_x") || GETPOST("button_removefilter") || GETPOST("button_removefilter.x")) // Both test are required to be compatible with all browsers
{
    $search_user='';
    $search_sale='';
    $search_product_category='';
    $search_ref='';
    $search_refcustomer='';
    $search_type='';
    $search_project='';
    $search_societe='';
    $search_montant_ht='';
    $search_montant_vat='';
    $search_montant_ttc='';
    $search_status='';
    $search_paymentmode='';
    $search_town='';
    $search_zip="";
    $search_state="";
    $search_type='';
    $search_country='';
    $search_type_thirdparty='';    
    $day='';
    $year='';
    $month='';
    $option='';
    $filter='';
    $day_lim='';
    $year_lim='';
    $month_lim='';
    $toselect='';
    $search_array_options=array();
}

if (empty($reshook))
{
	$objectclass='Facture';
	$objectlabel='Invoices';
    $permtoread = $user->rights->facture->lire;
	$permtodelete = $user->rights->facture->supprimer;
	$uploaddir = $conf->facture->dir_output;
	include DOL_DOCUMENT_ROOT.'/core/actions_massactions.inc.php';
}

    

/*
 * View
 */

$form = new Form($db);
$formother = new FormOther($db);
$formfile = new FormFile($db);
$bankaccountstatic=new Account($db);
$facturestatic=new Facture($db);
$formcompany=new FormCompany($db);

llxHeader('',$langs->trans('CustomersInvoices'),'EN:Customers_Invoices|FR:Factures_Clients|ES:Facturas_a_clientes');

$sql = 'SELECT';
if ($sall || $search_product_category > 0) $sql = 'SELECT DISTINCT';
$sql.= ' f.rowid as facid, f.facnumber, f.ref_client, f.type, f.note_private, f.note_public, f.increment, f.fk_mode_reglement, f.total as total_ht, f.tva as total_vat, f.total_ttc,';
$sql.= ' f.datef as df, f.date_lim_reglement as datelimite,';
$sql.= ' f.paye as paye, f.fk_statut,';
$sql.= ' f.datec as date_creation, f.tms as date_update,';
$sql.= ' s.rowid as socid, s.nom as name, s.town, s.zip, s.fk_pays, s.client, s.code_client, ';
$sql.= " typent.code as typent_code,";
$sql.= " state.code_departement as state_code, state.nom as state_name";
if (! $sall) $sql.= ', SUM(pf.amount) as am';   // To be able to sort on status
// Add fields from extrafields
foreach ($extrafields->attribute_label as $key => $val) $sql.=($extrafields->attribute_type[$key] != 'separate' ? ",ef.".$key.' as options_'.$key : '');
// Add fields from hooks
$parameters=array();
$reshook=$hookmanager->executeHooks('printFieldListSelect',$parameters);    // Note that $action and $object may have been modified by hook
$sql.=$hookmanager->resPrint;
$sql.= ' FROM '.MAIN_DB_PREFIX.'societe as s';
$sql.= " LEFT JOIN ".MAIN_DB_PREFIX."c_country as country on (country.rowid = s.fk_pays)";
$sql.= " LEFT JOIN ".MAIN_DB_PREFIX."c_typent as typent on (typent.id = s.fk_typent)";
$sql.= " LEFT JOIN ".MAIN_DB_PREFIX."c_departements as state on (state.rowid = s.fk_departement)";
$sql.= ', '.MAIN_DB_PREFIX.'facture as f';
if (is_array($extrafields->attribute_label) && count($extrafields->attribute_label)) $sql.= " LEFT JOIN ".MAIN_DB_PREFIX."facture_extrafields as ef on (f.rowid = ef.fk_object)";
if (! $sall) $sql.= ' LEFT JOIN '.MAIN_DB_PREFIX.'paiement_facture as pf ON pf.fk_facture = f.rowid';
else $sql.= ' LEFT JOIN '.MAIN_DB_PREFIX.'facturedet as fd ON fd.fk_facture = f.rowid';
if ($sall || $search_product_category > 0) $sql.= ' LEFT JOIN '.MAIN_DB_PREFIX.'facturedet as pd ON f.rowid=pd.fk_facture';
if ($search_product_category > 0) $sql.= ' LEFT JOIN '.MAIN_DB_PREFIX.'categorie_product as cp ON cp.fk_product=pd.fk_product';
// We'll need this table joined to the select in order to filter by sale
if ($search_sale > 0 || (! $user->rights->societe->client->voir && ! $socid)) $sql .= ", ".MAIN_DB_PREFIX."societe_commerciaux as sc";
if ($search_user > 0)
{
    $sql.=", ".MAIN_DB_PREFIX."element_contact as ec";
    $sql.=", ".MAIN_DB_PREFIX."c_type_contact as tc";
}
$sql.= ' WHERE f.fk_soc = s.rowid';
$sql.= ' AND f.entity IN ('.getEntity('facture', 1).')';
if (! $user->rights->societe->client->voir && ! $socid) $sql.= " AND s.rowid = sc.fk_soc AND sc.fk_user = " .$user->id;
if ($search_product_category > 0) $sql.=" AND cp.fk_categorie = ".$search_product_category;
if ($socid > 0) $sql.= ' AND s.rowid = '.$socid;
if ($userid)
{
    if ($userid == -1) $sql.=' AND f.fk_user_author IS NULL';
    else $sql.=' AND f.fk_user_author = '.$userid;
}
if ($filtre)
{
    $aFilter = explode(',', $filtre);
    foreach ($aFilter as $filter)
    {
        $filt = explode(':', $filter);
        $sql .= ' AND ' . trim($filt[0]) . ' = ' . trim($filt[1]);
    }
}
if ($search_ref) $sql .= natural_search('f.facnumber', $search_ref);
if ($search_refcustomer) $sql .= natural_search('f.ref_client', $search_refcustomer);
if ($search_type != '' && $search_type >= 0)
{
    if ($search_type == '0') $sql.=" AND f.type = 0";  // standard
    if ($search_type == '1') $sql.=" AND f.type = 1";  // replacement
    if ($search_type == '2') $sql.=" AND f.type = 2";  // credit note
    if ($search_type == '3') $sql.=" AND f.type = 3";  // deposit
    if ($search_type == '4') $sql.=" AND f.type = 4";  // proforma
    if ($search_type == '5') $sql.=" AND f.type = 5";  // situation
}
if ($search_project) $sql .= natural_search('p.ref', $search_project);
if ($search_societe) $sql .= natural_search('s.nom', $search_societe);
if ($search_town)  $sql.= natural_search('s.town', $search_town);
if ($search_zip)   $sql.= natural_search("s.zip",$search_zip);
if ($search_state) $sql.= natural_search("state.nom",$search_state);
if ($search_country) $sql .= " AND s.fk_pays IN (".$search_country.')';
if ($search_type_thirdparty) $sql .= " AND s.fk_typent IN (".$search_type_thirdparty.')';
if ($search_company) $sql .= natural_search('s.nom', $search_company);
if ($search_montant_ht != '') $sql.= natural_search('f.total', $search_montant_ht, 1);
if ($search_montant_vat != '') $sql.= natural_search('f.total_vat', $search_montant_vat, 1);
if ($search_montant_ttc != '') $sql.= natural_search('f.total_ttc', $search_montant_ttc, 1);
if ($search_status != '' && $search_status >= 0)
{
    if ($search_status == '0') $sql.=" AND f.fk_statut = 0";  // draft
    if ($search_status == '1') $sql.=" AND f.fk_statut = 1";  // unpayed
    if ($search_status == '2') $sql.=" AND f.fk_statut = 2";  // payed     Not that some corrupted data may contains f.fk_statut = 1 AND f.paye = 1 (it means payed too but should not happend. If yes, reopen and reclassify billed)
    if ($search_status == '3') $sql.=" AND f.fk_statut = 3";  // abandonned
}
if ($search_paymentmode > 0) $sql .= " AND f.fk_mode_reglement = ".$search_paymentmode."";
if ($month > 0)
{
    if ($year > 0 && empty($day))
    $sql.= " AND f.datef BETWEEN '".$db->idate(dol_get_first_day($year,$month,false))."' AND '".$db->idate(dol_get_last_day($year,$month,false))."'";
    else if ($year > 0 && ! empty($day))
    $sql.= " AND f.datef BETWEEN '".$db->idate(dol_mktime(0, 0, 0, $month, $day, $year))."' AND '".$db->idate(dol_mktime(23, 59, 59, $month, $day, $year))."'";
    else
    $sql.= " AND date_format(f.datef, '%m') = '".$month."'";
}
else if ($year > 0)
{
    $sql.= " AND f.datef BETWEEN '".$db->idate(dol_get_first_day($year,1,false))."' AND '".$db->idate(dol_get_last_day($year,12,false))."'";
}
if ($month_lim > 0)
{
	if ($year_lim > 0 && empty($day_lim))
		$sql.= " AND f.date_lim_reglement BETWEEN '".$db->idate(dol_get_first_day($year_lim,$month_lim,false))."' AND '".$db->idate(dol_get_last_day($year_lim,$month_lim,false))."'";
	else if ($year_lim > 0 && ! empty($day_lim))
		$sql.= " AND f.date_lim_reglement BETWEEN '".$db->idate(dol_mktime(0, 0, 0, $month_lim, $day_lim, $year_lim))."' AND '".$db->idate(dol_mktime(23, 59, 59, $month_lim, $day_lim, $year_lim))."'";
	else
		$sql.= " AND date_format(f.date_lim_reglement, '%m') = '".$month_lim."'";
}
else if ($year_lim > 0)
{
	$sql.= " AND f.date_lim_reglement BETWEEN '".$db->idate(dol_get_first_day($year_lim,1,false))."' AND '".$db->idate(dol_get_last_day($year_lim,12,false))."'";
}
if ($option == 'late') $sql.=" AND f.date_lim_reglement < '".$db->idate(dol_now() - $conf->facture->client->warning_delay)."'";
if ($filter == 'paye:0') $sql.= " AND f.fk_statut = 1";
if ($search_sale > 0) $sql.= " AND s.rowid = sc.fk_soc AND sc.fk_user = " .$search_sale;
if ($search_user > 0)
{
    $sql.= " AND ec.fk_c_type_contact = tc.rowid AND tc.element='facture' AND tc.source='internal' AND ec.element_id = f.rowid AND ec.fk_socpeople = ".$search_user;
}
// Add where from extra fields
foreach ($search_array_options as $key => $val)
{
    $crit=$val;
    $tmpkey=preg_replace('/search_options_/','',$key);
    $typ=$extrafields->attribute_type[$tmpkey];
    $mode=0;
    if (in_array($typ, array('int','double'))) $mode=1;    // Search on a numeric
    if ($val && ( ($crit != '' && ! in_array($typ, array('select'))) || ! empty($crit)))
    {
        $sql .= natural_search('ef.'.$tmpkey, $crit, $mode);
    }
}
// Add where from hooks
$parameters=array();
$reshook=$hookmanager->executeHooks('printFieldListWhere',$parameters);    // Note that $action and $object may have been modified by hook
$sql.=$hookmanager->resPrint;

if (! $sall)
{
    $sql.= ' GROUP BY f.rowid, f.facnumber, ref_client, f.type, f.note_private, f.note_public, f.increment, f.fk_mode_reglement, f.total, f.tva, f.total_ttc,';
    $sql.= ' f.datef, f.date_lim_reglement,';
    $sql.= ' f.paye, f.fk_statut,';
    $sql.= ' f.datec, f.tms,';
    $sql.= ' s.rowid, s.nom, s.town, s.zip, s.fk_pays, s.code_client, s.client, typent.code,';
    $sql.= ' state.code_departement, state.nom';

    foreach ($extrafields->attribute_label as $key => $val) //prevent error with sql_mode=only_full_group_by
    {
        $sql.=($extrafields->attribute_type[$key] != 'separate' ? ",ef.".$key : '');
    }
}
else
{
    $sql .= natural_search(array_keys($fieldstosearchall), $sall);
}

$sql.= ' ORDER BY ';
$listfield=explode(',',$sortfield);
foreach ($listfield as $key => $value) $sql.= $listfield[$key].' '.$sortorder.',';
$sql.= ' f.rowid DESC ';

$nbtotalofrecords = 0;
if (empty($conf->global->MAIN_DISABLE_FULL_SCANLIST))
{
	$result = $db->query($sql);
	$nbtotalofrecords = $db->num_rows($result);
}

$sql.= $db->plimit($limit+1,$offset);
//print $sql;

$resql = $db->query($sql);
if ($resql)
{
    $num = $db->num_rows($resql);

	$arrayofselected=is_array($toselect)?$toselect:array();

    if ($socid)
    {
        $soc = new Societe($db);
        $soc->fetch($socid);
    }

    $param='&socid='.$socid;
    if (! empty($contextpage) && $contextpage != $_SERVER["PHP_SELF"]) $param.='&contextpage='.$contextpage;
    if ($limit > 0 && $limit != $conf->liste_limit) $param.='&limit='.$limit;
	if ($sall)				 $param.='&sall='.$sall;
    if ($day)                $param.='&day='.urlencode($day);
    if ($month)              $param.='&month='.urlencode($month);
    if ($year)               $param.='&year=' .urlencode($year);
    if ($day_lim)            $param.='&day_lim='.urlencode($day_lim);
    if ($month_lim)          $param.='&month_lim='.urlencode($month_lim);
    if ($year_lim)           $param.='&year_lim=' .urlencode($year_lim);
    if ($search_ref)         $param.='&search_ref=' .urlencode($search_ref);
    if ($search_refcustomer) $param.='&search_refcustomer=' .urlencode($search_refcustomer);
    if ($search_type != '')  $param.='&search_type='.urlencode($search_type);
    if ($search_societe)     $param.='&search_societe=' .urlencode($search_societe);
    if ($search_sale > 0)    $param.='&search_sale=' .urlencode($search_sale);
    if ($search_user > 0)    $param.='&search_user=' .urlencode($search_user);
    if ($search_product_category > 0)   $param.='$search_product_category=' .urlencode($search_product_category);
    if ($search_montant_ht != '')  $param.='&search_montant_ht='.urlencode($search_montant_ht);
    if ($search_montant_vat != '')  $param.='&search_montant_vat='.urlencode($search_montant_vat);
    if ($search_montant_ttc != '') $param.='&search_montant_ttc='.urlencode($search_montant_ttc);
	if ($search_status != '') $param.='&search_status='.urlencode($search_status);
	if ($search_paymentmode > 0) $param.='search_paymentmode='.urlencode($search_paymentmode);
    if ($show_files)         $param.='&show_files=' .$show_files;
	if ($option)             $param.="&option=".$option;
	if ($optioncss != '')    $param.='&optioncss='.$optioncss;
	// Add $param from extra fields
	foreach ($search_array_options as $key => $val)
	{
	    $crit=$val;
	    $tmpkey=preg_replace('/search_options_/','',$key);
	    if ($val != '') $param.='&search_options_'.$tmpkey.'='.urlencode($val);
	}

	$arrayofmassactions=array(
	    'presend'=>$langs->trans("SendByMail"),
	    'builddoc'=>$langs->trans("PDFMerge")
	);
	if ($user->rights->facture->supprimer) 
	{
	    //if (! empty($conf->global->STOCK_CALCULATE_ON_BILL) || empty($conf->global->INVOICE_CAN_ALWAYS_BE_REMOVED))
	    if (empty($conf->global->INVOICE_CAN_ALWAYS_BE_REMOVED))
	    {
	        // mass deletion never possible on invoices on such situation
	    }
	    else
	    {
	       $arrayofmassactions['delete']=$langs->trans("Delete");
	    }
	}
	if ($massaction == 'presend') $arrayofmassactions=array();
	$massactionbutton=$form->selectMassAction('', $arrayofmassactions);

    $i = 0;
    print '<form method="POST" name="searchFormList" action="'.$_SERVER["PHP_SELF"].'">'."\n";
    if ($optioncss != '') print '<input type="hidden" name="optioncss" value="'.$optioncss.'">';
    print '<input type="hidden" name="token" value="'.$_SESSION['newtoken'].'">';
	print '<input type="hidden" name="formfilteraction" id="formfilteraction" value="list">';
    print '<input type="hidden" name="action" value="list">';
    print '<input type="hidden" name="sortfield" value="'.$sortfield.'">';
    print '<input type="hidden" name="sortorder" value="'.$sortorder.'">';
    print '<input type="hidden" name="viewstatut" value="'.$viewstatut.'">';

	print_barre_liste($langs->trans('BillsCustomers').' '.($socid?' '.$soc->name:''), $page, $_SERVER["PHP_SELF"], $param, $sortfield, $sortorder, $massactionbutton, $num, $nbtotalofrecords, 'title_accountancy.png', 0, '', '', $limit);

	if ($massaction == 'presend')
	{
		$langs->load("mails");
		
		if (! GETPOST('cancel')) 
		{
			$objecttmp=new Facture($db);
			$listofselectedid=array();
			$listofselectedthirdparties=array();
			$listofselectedref=array();
			foreach($arrayofselected as $toselectid)
			{
				$result=$objecttmp->fetch($toselectid);
				if ($result > 0) 
				{
					$listofselectedid[$toselectid]=$toselectid;
					$thirdpartyid=$objecttmp->fk_soc?$objecttmp->fk_soc:$objecttmp->socid;
					$listofselectedthirdparties[$thirdpartyid]=$thirdpartyid;
					$listofselectedref[$thirdpartyid][$toselectid]=$objecttmp->ref;
				}
			}
		}

		print '<input type="hidden" name="massaction" value="confirm_presend">';
		
		include_once DOL_DOCUMENT_ROOT.'/core/class/html.formmail.class.php';
		$formmail = new FormMail($db);
		
		dol_fiche_head(null, '', '');

		$topicmail="SendBillRef";
		$modelmail="facture_send";

		// Cree l'objet formulaire mail
		include_once DOL_DOCUMENT_ROOT.'/core/class/html.formmail.class.php';
		$formmail = new FormMail($db);
		$formmail->withform=-1;
        $formmail->fromtype = (GETPOST('fromtype')?GETPOST('fromtype'):(!empty($conf->global->MAIN_MAIL_DEFAULT_FROMTYPE)?$conf->global->MAIN_MAIL_DEFAULT_FROMTYPE:'user'));

        if($formmail->fromtype === 'user'){
            $formmail->fromid = $user->id;

        }
		if (! empty($conf->global->MAIN_EMAIL_ADD_TRACK_ID) && ($conf->global->MAIN_EMAIL_ADD_TRACK_ID & 1))	// If bit 1 is set
		{
			$formmail->trackid='inv'.$object->id;
		}
		if (! empty($conf->global->MAIN_EMAIL_ADD_TRACK_ID) && ($conf->global->MAIN_EMAIL_ADD_TRACK_ID & 2))	// If bit 2 is set
		{
			include DOL_DOCUMENT_ROOT.'/core/lib/functions2.lib.php';
			$formmail->frommail=dolAddEmailTrackId($formmail->frommail, 'inv'.$object->id);
		}
		$formmail->withfrom=1;
		$liste=$langs->trans("AllRecipientSelected");
		if (count($listofselectedthirdparties) == 1)
		{
			$liste=array();
			$thirdpartyid=array_shift($listofselectedthirdparties);
   			$soc=new Societe($db);
    		$soc->fetch($thirdpartyid);
        	foreach ($soc->thirdparty_and_contact_email_array(1) as $key=>$value)
        	{
        		$liste[$key]=$value;
        	}
			$formmail->withtoreadonly=0;
		}
		else
		{
			$formmail->withtoreadonly=1;
		}
		$formmail->withto=$liste;
		$formmail->withtofree=0;
		$formmail->withtocc=1;
		$formmail->withtoccc=$conf->global->MAIN_EMAIL_USECCC;
		$formmail->withtopic=$langs->transnoentities($topicmail, '__REF__', '__REFCLIENT__');
		$formmail->withfile=$langs->trans("OnlyPDFattachmentSupported");
		$formmail->withbody=1;
		$formmail->withdeliveryreceipt=1;
		$formmail->withcancel=1;
		// Tableau des substitutions
		$formmail->substit['__REF__']='__REF__';	// We want to keep the tag
		$formmail->substit['__SIGNATURE__']=$user->signature;
		$formmail->substit['__REFCLIENT__']='__REFCLIENT__';	// We want to keep the tag
		$formmail->substit['__PERSONALIZED__']='';
		$formmail->substit['__CONTACTCIVNAME__']='';

		// Tableau des parametres complementaires du post
		$formmail->param['action']=$action;
		$formmail->param['models']=$modelmail;
		$formmail->param['models_id']=GETPOST('modelmailselected','int');
		$formmail->param['facid']=join(',',$arrayofselected);
		// TODO We should use $formmail->param['id']=join(',',$arrayofselected);
		//$formmail->param['returnurl']=$_SERVER["PHP_SELF"].'?id='.$object->id;

		print $formmail->get_form();
        
        dol_fiche_end();
	}
	
    if ($sall)
    {
        foreach($fieldstosearchall as $key => $val) $fieldstosearchall[$key]=$langs->trans($val);
        print $langs->trans("FilterOnInto", $sall) . join(', ',$fieldstosearchall);
    }
    
 	// If the user can view prospects other than his'
    $moreforfilter='';
 	if ($user->rights->societe->client->voir || $socid)
 	{
 		$langs->load("commercial");
 		$moreforfilter.='<div class="divsearchfield">';
 		$moreforfilter.=$langs->trans('ThirdPartiesOfSaleRepresentative'). ': ';
		$moreforfilter.=$formother->select_salesrepresentatives($search_sale, 'search_sale', $user, 0, 1, 'maxwidth300');
	 	$moreforfilter.='</div>';
 	}
    // If the user can view prospects other than his'
    if ($user->rights->societe->client->voir || $socid)
    {
		$moreforfilter.='<div class="divsearchfield">';
    	$moreforfilter.=$langs->trans('LinkedToSpecificUsers'). ': ';
        $moreforfilter.=$form->select_dolusers($search_user, 'search_user', 1, '', 0, '', '', 0, 0, 0, '', 0, '', 'maxwidth300');
	 	$moreforfilter.='</div>';
    }
	// If the user can view prospects other than his'
	if ($conf->categorie->enabled && ($user->rights->produit->lire || $user->rights->service->lire))
	{
		include_once DOL_DOCUMENT_ROOT.'/categories/class/categorie.class.php';
		$moreforfilter.='<div class="divsearchfield">';
		$moreforfilter.=$langs->trans('IncludingProductWithTag'). ': ';
		$cate_arbo = $form->select_all_categories(Categorie::TYPE_PRODUCT, null, 'parent', null, null, 1);
		$moreforfilter.=Form::selectarray('search_product_category', $cate_arbo, $search_product_category, 1, 0, 0, '', 0, 0, 0, 0, '', 1);
		$moreforfilter.='</div>';
	}
    $parameters=array();
    $reshook=$hookmanager->executeHooks('printFieldPreListTitle',$parameters);    // Note that $action and $object may have been modified by hook
	if (empty($reshook)) $moreforfilter .= $hookmanager->resPrint;
	else $moreforfilter = $hookmanager->resPrint;

    if ($moreforfilter)
    {
   		print '<div class="liste_titre liste_titre_bydiv centpercent">';
        print $moreforfilter;
        print '</div>';
    }

    $varpage=empty($contextpage)?$_SERVER["PHP_SELF"]:$contextpage;
    $selectedfields=$form->multiSelectArrayWithCheckbox('selectedfields', $arrayfields, $varpage);	// This also change content of $arrayfields

	print '<table class="tagtable liste'.($moreforfilter?" listwithfilterbefore":"").'">'."\n";

    print '<tr class="liste_titre">';
    if (! empty($arrayfields['f.facnumber']['checked']))          print_liste_field_titre($arrayfields['f.facnumber']['label'],$_SERVER['PHP_SELF'],'f.facnumber','',$param,'',$sortfield,$sortorder);
	if (! empty($arrayfields['f.ref_client']['checked']))         print_liste_field_titre($arrayfields['f.ref_client']['label'],$_SERVER["PHP_SELF"],'f.ref_client','',$param,'',$sortfield,$sortorder);
	if (! empty($arrayfields['f.type']['checked']))               print_liste_field_titre($arrayfields['f.type']['label'],$_SERVER["PHP_SELF"],'f.type','',$param,'',$sortfield,$sortorder);
    if (! empty($arrayfields['f.date']['checked']))               print_liste_field_titre($arrayfields['f.date']['label'],$_SERVER['PHP_SELF'],'f.datef','',$param,'align="center"',$sortfield,$sortorder);
    if (! empty($arrayfields['f.date_lim_reglement']['checked'])) print_liste_field_titre($arrayfields['f.date_lim_reglement']['label'],$_SERVER['PHP_SELF'],"f.date_lim_reglement",'',$param,'align="center"',$sortfield,$sortorder);
    if (! empty($arrayfields['s.nom']['checked']))                print_liste_field_titre($arrayfields['s.nom']['label'],$_SERVER['PHP_SELF'],'s.nom','',$param,'',$sortfield,$sortorder);
	if (! empty($arrayfields['s.town']['checked']))               print_liste_field_titre($arrayfields['s.town']['label'],$_SERVER["PHP_SELF"],'s.town','',$param,'',$sortfield,$sortorder);
	if (! empty($arrayfields['s.zip']['checked']))                print_liste_field_titre($arrayfields['s.zip']['label'],$_SERVER["PHP_SELF"],'s.zip','',$param,'',$sortfield,$sortorder);
	if (! empty($arrayfields['state.nom']['checked']))            print_liste_field_titre($arrayfields['state.nom']['label'],$_SERVER["PHP_SELF"],"state.nom","",$param,'',$sortfield,$sortorder);
	if (! empty($arrayfields['country.code_iso']['checked']))     print_liste_field_titre($arrayfields['country.code_iso']['label'],$_SERVER["PHP_SELF"],"country.code_iso","",$param,'align="center"',$sortfield,$sortorder);
	if (! empty($arrayfields['typent.code']['checked']))          print_liste_field_titre($arrayfields['typent.code']['label'],$_SERVER["PHP_SELF"],"typent.code","",$param,'align="center"',$sortfield,$sortorder);
    if (! empty($arrayfields['f.fk_mode_reglement']['checked']))  print_liste_field_titre($arrayfields['f.fk_mode_reglement']['label'],$_SERVER["PHP_SELF"],"f.fk_mode_reglement","",$param,"",$sortfield,$sortorder);
    if (! empty($arrayfields['f.total_ht']['checked']))           print_liste_field_titre($arrayfields['f.total_ht']['label'],$_SERVER['PHP_SELF'],'f.total','',$param,'align="right"',$sortfield,$sortorder);
    if (! empty($arrayfields['f.total_vat']['checked']))          print_liste_field_titre($arrayfields['f.total_vat']['label'],$_SERVER['PHP_SELF'],'f.tva','',$param,'align="right"',$sortfield,$sortorder);
    if (! empty($arrayfields['f.total_ttc']['checked']))          print_liste_field_titre($arrayfields['f.total_ttc']['label'],$_SERVER['PHP_SELF'],'f.total_ttc','',$param,'align="right"',$sortfield,$sortorder);
    if (! empty($arrayfields['am']['checked']))                   print_liste_field_titre($arrayfields['am']['label'],$_SERVER['PHP_SELF'],'am','',$param,'align="right"',$sortfield,$sortorder);
	if (! empty($arrayfields['rtp']['checked']))                  print_liste_field_titre($arrayfields['rtp']['label'],$_SERVER['PHP_SELF'],'rtp','',$param,'align="right"',$sortfield,$sortorder);
    // Extra fields
    if (is_array($extrafields->attribute_label) && count($extrafields->attribute_label))
    {
        foreach($extrafields->attribute_label as $key => $val)
        {
            if (! empty($arrayfields["ef.".$key]['checked']))
            {
                $align=$extrafields->getAlignFlag($key);
                print_liste_field_titre($extralabels[$key],$_SERVER["PHP_SELF"],"ef.".$key,"",$param,($align?'align="'.$align.'"':''),$sortfield,$sortorder);
            }
        }
    }
    // Hook fields
    $parameters=array('arrayfields'=>$arrayfields);
    $reshook=$hookmanager->executeHooks('printFieldListTitle',$parameters);    // Note that $action and $object may have been modified by hook
    print $hookmanager->resPrint;
    if (! empty($arrayfields['f.datec']['checked']))     print_liste_field_titre($arrayfields['f.datec']['label'],$_SERVER["PHP_SELF"],"f.datec","",$param,'align="center" class="nowrap"',$sortfield,$sortorder);
    if (! empty($arrayfields['f.tms']['checked']))       print_liste_field_titre($arrayfields['f.tms']['label'],$_SERVER["PHP_SELF"],"f.tms","",$param,'align="center" class="nowrap"',$sortfield,$sortorder);
    if (! empty($arrayfields['f.fk_statut']['checked'])) print_liste_field_titre($arrayfields['f.fk_statut']['label'],$_SERVER["PHP_SELF"],"fk_statut,paye,am","",$param,'align="right"',$sortfield,$sortorder);
    print_liste_field_titre($selectedfields, $_SERVER["PHP_SELF"],"",'','','align="right"',$sortfield,$sortorder,'maxwidthsearch ');
    print "</tr>\n";

    // Filters lines
    print '<tr class="liste_titre">';
	// Ref
	if (! empty($arrayfields['f.facnumber']['checked'])) 
	{
        print '<td class="liste_titre" align="left">';
        print '<input class="flat" size="6" type="text" name="search_ref" value="'.$search_ref.'">';
        print '</td>';
	}
	// Ref customer
	if (! empty($arrayfields['f.ref_client']['checked'])) 
	{
    	print '<td class="liste_titre">';
    	print '<input class="flat" size="6" type="text" name="search_refcustomer" value="'.$search_refcustomer.'">';
    	print '</td>';
	}
	// Type
	if (! empty($arrayfields['f.type']['checked']))
	{
		print '<td class="liste_titre maxwidthonsmartphone">';
		$listtype=array(
		    Facture::TYPE_STANDARD=>$langs->trans("InvoiceStandard"),
		    Facture::TYPE_REPLACEMENT=>$langs->trans("InvoiceReplacement"),
		    Facture::TYPE_CREDIT_NOTE=>$langs->trans("InvoiceAvoir"),
		    Facture::TYPE_DEPOSIT=>$langs->trans("InvoiceDeposit"),
        );
		//$listtype[Facture::TYPE_PROFORMA]=$langs->trans("InvoiceProForma");     // A proformat invoice is not an invoice but must be an order.
		print $form->selectarray('search_type', $listtype, $search_type, 1, 0, 0, '', 0, 0, 0, 'ASC', 'maxwidth100');
		print '</td>';
	}
	// Date invoice
	if (! empty($arrayfields['f.date']['checked'])) 
	{
    	print '<td class="liste_titre" align="center">';
        if (! empty($conf->global->MAIN_LIST_FILTER_ON_DAY)) print '<input class="flat" type="text" size="1" maxlength="2" name="day" value="'.$day.'">';
        print '<input class="flat" type="text" size="1" maxlength="2" name="month" value="'.$month.'">';
        $formother->select_year($year?$year:-1,'year',1, 20, 5);
        print '</td>';
	}
	// Date due
	if (! empty($arrayfields['f.date_lim_reglement']['checked'])) 
	{
    	print '<td class="liste_titre" align="center">';
        if (! empty($conf->global->MAIN_LIST_FILTER_ON_DAY)) print '<input class="flat" type="text" size="1" maxlength="2" name="day_lim" value="'.$day_lim.'">';
        print '<input class="flat" type="text" size="1" maxlength="2" name="month_lim" value="'.$month_lim.'">';
        $formother->select_year($year_lim?$year_lim:-1,'year_lim',1, 20, 5);
    	print '<br><input type="checkbox" name="option" value="late"'.($option == 'late'?' checked':'').'> '.$langs->trans("Late");
        print '</td>';
	}
	// Thirpdarty
	if (! empty($arrayfields['s.nom']['checked'])) 
	{
	   print '<td class="liste_titre" align="left"><input class="flat" type="text" size="6" name="search_societe" value="'.$search_societe.'"></td>';
	}
	// Town
	if (! empty($arrayfields['s.town']['checked'])) print '<td class="liste_titre"><input class="flat" type="text" size="6" name="search_town" value="'.$search_town.'"></td>';
	// Zip
	if (! empty($arrayfields['s.zip']['checked'])) print '<td class="liste_titre"><input class="flat" type="text" size="4" name="search_zip" value="'.$search_zip.'"></td>';
	// State
	if (! empty($arrayfields['state.nom']['checked']))
	{
	    print '<td class="liste_titre">';
	    print '<input class="flat" size="4" type="text" name="search_state" value="'.dol_escape_htmltag($search_state).'">';
	    print '</td>';
	}
	// Country
	if (! empty($arrayfields['country.code_iso']['checked']))
	{
	    print '<td class="liste_titre" align="center">';
	    print $form->select_country($search_country,'search_country','',0,'maxwidth100');
	    print '</td>';
	}
	// Company type
	if (! empty($arrayfields['typent.code']['checked']))
	{
	    print '<td class="liste_titre maxwidthonsmartphone" align="center">';
<<<<<<< HEAD
	    print Form::selectarray("search_type_thirdparty", $formcompany->typent_array(0), $search_type_thirdparty, 0, 0, 0, '', 0, 0, 0, (empty($conf->global->SOCIETE_SORT_ON_TYPEENT)?'ASC':$conf->global->SOCIETE_SORT_ON_TYPEENT));
=======
	    print $form->selectarray("search_type_thirdparty", $formcompany->typent_array(0), $search_type_thirdparty, 0, 0, 0, '', 0, 0, 0, (empty($conf->global->SOCIETE_SORT_ON_TYPEENT)?'ASC':$conf->global->SOCIETE_SORT_ON_TYPEENT), 'maxwidth100');
>>>>>>> 18d18787
	    print '</td>';
	}
	// Payment mode
	if (! empty($arrayfields['f.fk_mode_reglement']['checked'])) 
	{
    	print '<td class="liste_titre" align="left">';
    	$form->select_types_paiements($search_paymentmode, 'search_paymentmode', '', 0, 0, 1, 10);
    	print '</td>';
	}
	if (! empty($arrayfields['f.total_ht']['checked']))
	{
    	// Amount
    	print '<td class="liste_titre" align="right">';
    	print '<input class="flat" type="text" size="5" name="search_montant_ht" value="'.$search_montant_ht.'">';
    	print '</td>';
	}
	if (! empty($arrayfields['f.total_vat']['checked']))
	{
    	// Amount
    	print '<td class="liste_titre" align="right">';
    	print '<input class="flat" type="text" size="5" name="search_montant_vat" value="'.$search_montant_vat.'">';
    	print '</td>';
	}
	if (! empty($arrayfields['f.total_ttc']['checked']))
	{
    	// Amount
    	print '<td class="liste_titre" align="right">';
    	print '<input class="flat" type="text" size="5" name="search_montant_ttc" value="'.$search_montant_ttc.'">';
    	print '</td>';
	}
    if (! empty($arrayfields['am']['checked']))
    {
        print '<td class="liste_titre" align="right">';
        print '</td>';
    }
    if (! empty($arrayfields['rtp']['checked']))
    {
        print '<td class="liste_titre" align="right">';
        print '</td>';
    }
    // Extra fields
	if (is_array($extrafields->attribute_label) && count($extrafields->attribute_label))
	{
	    foreach($extrafields->attribute_label as $key => $val)
	    {
	        if (! empty($arrayfields["ef.".$key]['checked']))
	        {
	            $align=$extrafields->getAlignFlag($key);
	            $typeofextrafield=$extrafields->attribute_type[$key];
	            print '<td class="liste_titre'.($align?' '.$align:'').'">';
	            if (in_array($typeofextrafield, array('varchar', 'int', 'double', 'select')))
	            {
	                $crit=$val;
	                $tmpkey=preg_replace('/search_options_/','',$key);
	                $searchclass='';
	                if (in_array($typeofextrafield, array('varchar', 'select'))) $searchclass='searchstring';
	                if (in_array($typeofextrafield, array('int', 'double'))) $searchclass='searchnum';
	                print '<input class="flat'.($searchclass?' '.$searchclass:'').'" size="4" type="text" name="search_options_'.$tmpkey.'" value="'.dol_escape_htmltag($search_array_options['search_options_'.$tmpkey]).'">';
	            }
	            print '</td>';
	        }
	    }
	}
	// Fields from hook
	$parameters=array('arrayfields'=>$arrayfields);
	$reshook=$hookmanager->executeHooks('printFieldListOption',$parameters);    // Note that $action and $object may have been modified by hook
	print $hookmanager->resPrint;
	// Date creation
	if (! empty($arrayfields['f.datec']['checked']))
	{
	    print '<td class="liste_titre">';
	    print '</td>';
	}
	// Date modification
	if (! empty($arrayfields['f.tms']['checked']))
	{
	    print '<td class="liste_titre">';
	    print '</td>';
	}
	// Status
	if (! empty($arrayfields['f.fk_statut']['checked']))
	{
	    print '<td class="liste_titre maxwidthonsmartphone" align="right">';
    	$liststatus=array('0'=>$langs->trans("BillShortStatusDraft"), '1'=>$langs->trans("BillShortStatusNotPaid"), '2'=>$langs->trans("BillShortStatusPaid"), '3'=>$langs->trans("BillShortStatusCanceled"));
    	print Form::selectarray('search_status', $liststatus, $search_status, 1);
	    print '</td>';
	}
	// Action column
	print '<td class="liste_titre" align="middle">';
	$searchpitco=$form->showFilterAndCheckAddButtons($massactionbutton?1:0, 'checkforselect', 1);
	print $searchpitco;
    print '</td>';
    print "</tr>\n";

    if ($num > 0)
    {
        $i=0;
        $var=true;
        $totalarray=array();
        while ($i < min($num,$limit))
        {
            $obj = $db->fetch_object($resql);
            $var=!$var;

            $datelimit=$db->jdate($obj->datelimite);
            $facturestatic->id=$obj->facid;
            $facturestatic->ref=$obj->facnumber;
            $facturestatic->type=$obj->type;
            $facturestatic->statut=$obj->fk_statut;
            $facturestatic->date_lim_reglement=$db->jdate($obj->datelimite);
            $facturestatic->type=$obj->type;
            
            print '<tr '.$bc[$var].'>';
    		if (! empty($arrayfields['f.facnumber']['checked']))
    		{
                print '<td class="nowrap">';
    
                $notetoshow=dol_string_nohtmltag(($user->societe_id>0?$obj->note_public:$obj->note_private),1);
                $paiement = $facturestatic->getSommePaiement();
				$remaintopay = $obj->total_ttc - $paiement;
    
                print '<table class="nobordernopadding"><tr class="nocellnopadd">';
    
                print '<td class="nobordernopadding nowrap">';
                print $facturestatic->getNomUrl(1,'',200,0,$notetoshow);
                print $obj->increment;
                print '</td>';
    
                print '<td style="min-width: 20px" class="nobordernopadding nowrap">';
                if (! empty($obj->note_private))
                {
    				print ' <span class="note">';
    				print '<a href="'.DOL_URL_ROOT.'/compta/facture/note.php?id='.$obj->facid.'">'.img_picto($langs->trans("ViewPrivateNote"),'object_generic').'</a>';
    				print '</span>';
    			}
                $filename=dol_sanitizeFileName($obj->facnumber);
                $filedir=$conf->facture->dir_output . '/' . dol_sanitizeFileName($obj->facnumber);
                $urlsource=$_SERVER['PHP_SELF'].'?id='.$obj->facid;
                print $formfile->getDocumentsLink($facturestatic->element, $filename, $filedir);
    			print '</td>';
                print '</tr>';
                print '</table>';
    
                print "</td>\n";
    		    if (! $i) $totalarray['nbfield']++;
    		}

			// Customer ref
    		if (! empty($arrayfields['f.ref_client']['checked']))
    		{
        		print '<td class="nowrap">';
    			print $obj->ref_client;
    			print '</td>';
    		    if (! $i) $totalarray['nbfield']++;
    		}

            // Type
            if (! empty($arrayfields['f.type']['checked']))
            {
                print '<td class="nowrap">';
                print $facturestatic->getLibType();
                print "</td>";
                if (! $i) $totalarray['nbfield']++;
            }

			// Date
    		if (! empty($arrayfields['f.date']['checked']))
    		{
        		print '<td align="center" class="nowrap">';
                print dol_print_date($db->jdate($obj->df),'day');
                print '</td>';
    		    if (! $i) $totalarray['nbfield']++;
    		}

            // Date limit
    		if (! empty($arrayfields['f.date_lim_reglement']['checked']))
    		{
        		print '<td align="center" class="nowrap">'.dol_print_date($datelimit,'day');
                if ($facturestatic->hasDelay())
                {
                    print img_warning($langs->trans('Late'));
                }
                print '</td>';
    		    if (! $i) $totalarray['nbfield']++;
    		}

    		// Third party
    		if (! empty($arrayfields['s.nom']['checked']))
    		{
                print '<td>';
                $thirdparty=new Societe($db);
                $thirdparty->id=$obj->socid;
                $thirdparty->name=$obj->name;
                $thirdparty->client=$obj->client;
                $thirdparty->code_client=$obj->code_client;
                print $thirdparty->getNomUrl(1,'customer');
                print '</td>';
                if (! $i) $totalarray['nbfield']++;
    		}
    		// Town
    		if (! empty($arrayfields['s.town']['checked']))
    		{
    		    print '<td class="nocellnopadd">';
    		    print $obj->town;
    		    print '</td>';
    		    if (! $i) $totalarray['nbfield']++;
    		}
    		// Zip
    		if (! empty($arrayfields['s.zip']['checked']))
    		{
    		    print '<td class="nocellnopadd">';
    		    print $obj->zip;
    		    print '</td>';
    		    if (! $i) $totalarray['nbfield']++;
    		}
    		// State
    		if (! empty($arrayfields['state.nom']['checked']))
    		{
    		    print "<td>".$obj->state_name."</td>\n";
    		    if (! $i) $totalarray['nbfield']++;
    		}
    		// Country
    		if (! empty($arrayfields['country.code_iso']['checked']))
    		{
    		    print '<td align="center">';
    		    $tmparray=getCountry($obj->fk_pays,'all');
    		    print $tmparray['label'];
    		    print '</td>';
    		    if (! $i) $totalarray['nbfield']++;
    		}
    		// Type ent
    		if (! empty($arrayfields['typent.code']['checked']))
    		{
    		    print '<td align="center">';
    		    if (count($typenArray)==0) $typenArray = $formcompany->typent_array(1);
    		    print $typenArray[$obj->typent_code];
    		    print '</td>';
    		    if (! $i) $totalarray['nbfield']++;
    		}

            // Payment mode
    		if (! empty($arrayfields['f.fk_mode_reglement']['checked']))
    		{
        		print '<td>';
                $form->form_modes_reglement($_SERVER['PHP_SELF'], $obj->fk_mode_reglement, 'none', '', -1);
                print '</td>';
    		    if (! $i) $totalarray['nbfield']++;
    		}

            // Amount HT
            if (! empty($arrayfields['f.total_ht']['checked']))
            {
    		      print '<td align="right">'.price($obj->total_ht)."</td>\n";
    		      if (! $i) $totalarray['nbfield']++;
    		      if (! $i) $totalarray['totalhtfield']=$totalarray['nbfield'];
    		      $totalarray['totalht'] += $obj->total_ht;
            }
            // Amount VAT
            if (! empty($arrayfields['f.total_vat']['checked']))
            {
                print '<td align="right">'.price($obj->total_vat)."</td>\n";
                if (! $i) $totalarray['nbfield']++;
    		    if (! $i) $totalarray['totalvatfield']=$totalarray['nbfield'];
    		    $totalarray['totalvat'] += $obj->total_vat;
            }
            // Amount TTC
            if (! empty($arrayfields['f.total_ttc']['checked']))
            {
                print '<td align="right">'.price($obj->total_ttc)."</td>\n";
                if (! $i) $totalarray['nbfield']++;
    		    if (! $i) $totalarray['totalttcfield']=$totalarray['nbfield'];
    		    $totalarray['totalttc'] += $obj->total_ttc;
            }

            if (! empty($arrayfields['am']['checked']))
            {
                print '<td align="right">'.(! empty($paiement)?price($paiement,0,$langs):'&nbsp;').'</td>';
                if (! $i) $totalarray['nbfield']++;
    		    if (! $i) $totalarray['totalamfield']=$totalarray['nbfield'];
    		    $totalarray['totalam'] += $paiement;
            }

            if (! empty($arrayfields['rtp']['checked']))
            {
                print '<td align="right">'.(! empty($remaintopay)?price($remaintopay,0,$langs):'&nbsp;').'</td>';
                if (! $i) $totalarray['nbfield']++;
    		    if (! $i) $totalarray['totalrtpfield']=$totalarray['nbfield'];
    		    $totalarray['totalrtp'] += $remaintopay;
            }

            // Extra fields
            if (is_array($extrafields->attribute_label) && count($extrafields->attribute_label))
            {
                foreach($extrafields->attribute_label as $key => $val)
                {
                    if (! empty($arrayfields["ef.".$key]['checked']))
                    {
                        print '<td';
                        $align=$extrafields->getAlignFlag($key);
                        if ($align) print ' align="'.$align.'"';
                        print '>';
                        $tmpkey='options_'.$key;
                        print $extrafields->showOutputField($key, $obj->$tmpkey, '', 1);
                        print '</td>';
                        if (! $i) $totalarray['nbfield']++;
                    }
                }
            }
            // Fields from hook
            $parameters=array('arrayfields'=>$arrayfields, 'obj'=>$obj);
            $reshook=$hookmanager->executeHooks('printFieldListValue',$parameters);    // Note that $action and $object may have been modified by hook
            print $hookmanager->resPrint;
            // Date creation
            if (! empty($arrayfields['f.datec']['checked']))
            {
                print '<td align="center" class="nowrap">';
                print dol_print_date($db->jdate($obj->date_creation), 'dayhour');
                print '</td>';
                if (! $i) $totalarray['nbfield']++;
            }
            // Date modification
            if (! empty($arrayfields['f.tms']['checked']))
            {
                print '<td align="center" class="nowrap">';
                print dol_print_date($db->jdate($obj->date_update), 'dayhour');
                print '</td>';
                if (! $i) $totalarray['nbfield']++;
            }
            // Status
            if (! empty($arrayfields['f.fk_statut']['checked']))
            {
                print '<td align="right" class="nowrap">';
                print $facturestatic->LibStatut($obj->paye,$obj->fk_statut,5,$paiement,$obj->type);
                print "</td>";
                if (! $i) $totalarray['nbfield']++;
            }
            
    		// Action column
            print '<td class="nowrap" align="center">';
            if ($massactionbutton || $massaction)   // If we are in select mode (massactionbutton defined) or if we have already selected and sent an action ($massaction) defined
            {
                $selected=0;
        		if (in_array($obj->facid, $arrayofselected)) $selected=1;
        		print '<input id="cb'.$obj->facid.'" class="flat checkforselect" type="checkbox" name="toselect[]" value="'.$obj->facid.'"'.($selected?' checked="checked"':'').'>';
            }
    		print '</td>' ;
    		if (! $i) $totalarray['nbfield']++;
				
            print "</tr>\n";

            $i++;
        }

    	// Show total line
    	if (isset($totalarray['totalhtfield']))
    	{
    		print '<tr class="liste_total">';
    		$i=0;
    		while ($i < $totalarray['nbfield'])
    		{
    		   $i++;
    		   if ($i == 1)
    	       {
            		if ($num < $limit) print '<td align="left">'.$langs->trans("Total").'</td>';
            		else print '<td align="left">'.$langs->trans("Totalforthispage").'</td>';
    	       }
    		   elseif ($totalarray['totalhtfield'] == $i)  print '<td align="right">'.price($totalarray['totalht']).'</td>';
    		   elseif ($totalarray['totalvatfield'] == $i) print '<td align="right">'.price($totalarray['totalvat']).'</td>';
    		   elseif ($totalarray['totalttcfield'] == $i) print '<td align="right">'.price($totalarray['totalttc']).'</td>';
    		   elseif ($totalarray['totalamfield'] == $i)  print '<td align="right">'.price($totalarray['totalam']).'</td>';
			   elseif ($totalarray['totalrtpfield'] == $i)  print '<td align="right">'.price($totalarray['totalrtp']).'</td>';
    		   else print '<td></td>';
    		}
    		print '</tr>';
    		
    	}
    }

    $db->free($resql);
	
	$parameters=array('arrayfields'=>$arrayfields, 'sql'=>$sql);
	$reshook=$hookmanager->executeHooks('printFieldListFooter',$parameters);    // Note that $action and $object may have been modified by hook
	print $hookmanager->resPrint;
    
	print "</table>\n";
    
    print "</form>\n";
    
    if ($massaction == 'builddoc' || $action == 'remove_file' || $show_files)
    {
        /*
         * Show list of available documents
         */
        $urlsource=$_SERVER['PHP_SELF'].'?sortfield='.$sortfield.'&sortorder='.$sortorder;
        $urlsource.=str_replace('&amp;','&',$param);
        
        $filedir=$diroutputmassaction;
        $genallowed=$user->rights->facture->lire;
        $delallowed=$user->rights->facture->lire;
    
        print $formfile->showdocuments('massfilesarea_invoices','',$filedir,$urlsource,0,$delallowed,'',1,1,0,48,1,$param,$title,'');
    }
    else
    {
        print '<br><a name="show_files"></a><a href="'.$_SERVER["PHP_SELF"].'?show_files=1'.$param.'#show_files">'.$langs->trans("ShowTempMassFilesArea").'</a>';
    }
}
else
{
    dol_print_error($db);
}

llxFooter();
$db->close();<|MERGE_RESOLUTION|>--- conflicted
+++ resolved
@@ -754,11 +754,7 @@
 	if (! empty($arrayfields['typent.code']['checked']))
 	{
 	    print '<td class="liste_titre maxwidthonsmartphone" align="center">';
-<<<<<<< HEAD
-	    print Form::selectarray("search_type_thirdparty", $formcompany->typent_array(0), $search_type_thirdparty, 0, 0, 0, '', 0, 0, 0, (empty($conf->global->SOCIETE_SORT_ON_TYPEENT)?'ASC':$conf->global->SOCIETE_SORT_ON_TYPEENT));
-=======
-	    print $form->selectarray("search_type_thirdparty", $formcompany->typent_array(0), $search_type_thirdparty, 0, 0, 0, '', 0, 0, 0, (empty($conf->global->SOCIETE_SORT_ON_TYPEENT)?'ASC':$conf->global->SOCIETE_SORT_ON_TYPEENT), 'maxwidth100');
->>>>>>> 18d18787
+	    print Form::selectarray("search_type_thirdparty", $formcompany->typent_array(0), $search_type_thirdparty, 0, 0, 0, '', 0, 0, 0, (empty($conf->global->SOCIETE_SORT_ON_TYPEENT)?'ASC':$conf->global->SOCIETE_SORT_ON_TYPEENT), 'maxwidth100');
 	    print '</td>';
 	}
 	// Payment mode
@@ -870,7 +866,7 @@
             $facturestatic->statut=$obj->fk_statut;
             $facturestatic->date_lim_reglement=$db->jdate($obj->datelimite);
             $facturestatic->type=$obj->type;
-            
+
             print '<tr '.$bc[$var].'>';
     		if (! empty($arrayfields['f.facnumber']['checked']))
     		{
@@ -1158,7 +1154,7 @@
         $filedir=$diroutputmassaction;
         $genallowed=$user->rights->facture->lire;
         $delallowed=$user->rights->facture->lire;
-    
+
         print $formfile->showdocuments('massfilesarea_invoices','',$filedir,$urlsource,0,$delallowed,'',1,1,0,48,1,$param,$title,'');
     }
     else
