--- conflicted
+++ resolved
@@ -318,11 +318,7 @@
 	 	$moreforfilter.='</div>';
     }
 	// If the user can view prospects other than his'
-<<<<<<< HEAD
-	if ($conf->categorie->enabled && $user->rights->produit->lire)
-=======
 	if ($conf->categorie->enabled && ($user->rights->produit->lire || $user->rights->service->lire))
->>>>>>> 93be4305
 	{
 		include_once DOL_DOCUMENT_ROOT.'/categories/class/categorie.class.php';
 		$moreforfilter.='<div class="divsearchfield">';
@@ -334,12 +330,7 @@
 
     if ($moreforfilter)
     {
-<<<<<<< HEAD
    		print '<div class="liste_titre liste_titre_bydiv centpercent">';
-=======
-        print '<tr class="liste_titre">';
-        print '<td class="liste_titre" colspan="11">';
->>>>>>> 93be4305
         print $moreforfilter;
     	$parameters=array();
     	$reshook=$hookmanager->executeHooks('printFieldPreListTitle',$parameters);    // Note that $action and $object may have been modified by hook
