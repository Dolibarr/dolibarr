<?php
/* Copyright (C) 2002-2006 Rodolphe Quiedeville  <rodolphe@quiedeville.org>
 * Copyright (C) 2004      Eric Seigne           <eric.seigne@ryxeo.com>
 * Copyright (C) 2004-2016 Laurent Destailleur   <eldy@users.sourceforge.net>
 * Copyright (C) 2005      Marc Barilley / Ocebo <marc@ocebo.com>
 * Copyright (C) 2005-2015 Regis Houssin         <regis.houssin@inodbox.com>
 * Copyright (C) 2006      Andre Cianfarani      <acianfa@free.fr>
 * Copyright (C) 2010-2020 Juanjo Menent         <jmenent@2byte.es>
 * Copyright (C) 2012      Christophe Battarel   <christophe.battarel@altairis.fr>
 * Copyright (C) 2013      Florian Henry         <florian.henry@open-concept.pro>
 * Copyright (C) 2013      Cédric Salvador       <csalvador@gpcsolutions.fr>
 * Copyright (C) 2015      Jean-François Ferry   <jfefe@aternatik.fr>
 * Copyright (C) 2015-2022 Ferran Marcet         <fmarcet@2byte.es>
 * Copyright (C) 2017      Josep Lluís Amador    <joseplluis@lliuretic.cat>
 * Copyright (C) 2018      Charlene Benke        <charlie@patas-monkey.com>
 * Copyright (C) 2019-2021 Alexandre Spangaro    <aspangaro@open-dsi.fr>
 *
 * This program is free software; you can redistribute it and/or modify
 * it under the terms of the GNU General Public License as published by
 * the Free Software Foundation; either version 3 of the License, or
 * (at your option) any later version.
 *
 * This program is distributed in the hope that it will be useful,
 * but WITHOUT ANY WARRANTY; without even the implied warranty of
 * MERCHANTABILITY or FITNESS FOR A PARTICULAR PURPOSE.  See the
 * GNU General Public License for more details.
 *
 * You should have received a copy of the GNU General Public License
 * along with this program. If not, see <https://www.gnu.org/licenses/>.
 */

/**
 *	\file       htdocs/compta/facture/list.php
 *	\ingroup    facture
 *	\brief      List of customer invoices
 */

// Load Dolibarr environment
require '../../main.inc.php';
require_once DOL_DOCUMENT_ROOT.'/core/class/html.formfile.class.php';
require_once DOL_DOCUMENT_ROOT.'/core/class/html.formother.class.php';
require_once DOL_DOCUMENT_ROOT.'/core/class/html.formcompany.class.php';
if (isModEnabled('margin')) {
	require_once DOL_DOCUMENT_ROOT.'/core/class/html.formmargin.class.php';
}
require_once DOL_DOCUMENT_ROOT.'/core/modules/facture/modules_facture.php';
require_once DOL_DOCUMENT_ROOT.'/compta/bank/class/account.class.php';
require_once DOL_DOCUMENT_ROOT.'/compta/facture/class/facture.class.php';
require_once DOL_DOCUMENT_ROOT.'/core/class/discount.class.php';
require_once DOL_DOCUMENT_ROOT.'/compta/paiement/class/paiement.class.php';
require_once DOL_DOCUMENT_ROOT.'/compta/facture/class/facture-rec.class.php';
require_once DOL_DOCUMENT_ROOT.'/core/lib/functions2.lib.php';
require_once DOL_DOCUMENT_ROOT.'/core/lib/invoice.lib.php';
require_once DOL_DOCUMENT_ROOT.'/core/lib/date.lib.php';
require_once DOL_DOCUMENT_ROOT.'/core/lib/company.lib.php';
require_once DOL_DOCUMENT_ROOT.'/projet/class/project.class.php';
if (isModEnabled('commande')) {
	require_once DOL_DOCUMENT_ROOT.'/commande/class/commande.class.php';
}

// Load translation files required by the page
$langs->loadLangs(array('bills', 'companies', 'products', 'categories'));

$sall = trim((GETPOST('search_all', 'alphanohtml') != '') ?GETPOST('search_all', 'alphanohtml') : GETPOST('sall', 'alphanohtml'));
$projectid = (GETPOST('projectid') ?GETPOST('projectid', 'int') : 0);

$id = (GETPOST('id', 'int') ?GETPOST('id', 'int') : GETPOST('facid', 'int')); // For backward compatibility
$ref = GETPOST('ref', 'alpha');
$socid = GETPOST('socid', 'int');

$action = GETPOST('action', 'aZ09');
$massaction = GETPOST('massaction', 'alpha');
$show_files = GETPOST('show_files', 'int');
$confirm = GETPOST('confirm', 'alpha');
$toselect = GETPOST('toselect', 'array');
$optioncss = GETPOST('optioncss', 'alpha');
$contextpage = GETPOST('contextpage', 'aZ') ?GETPOST('contextpage', 'aZ') : 'invoicelist';
$mode = GETPOST('mode', 'alpha');

if ($contextpage == 'poslist') {
	$optioncss = 'print';
}

$lineid = GETPOST('lineid', 'int');
$userid = GETPOST('userid', 'int');
$search_ref = GETPOST('sf_ref') ?GETPOST('sf_ref', 'alpha') : GETPOST('search_ref', 'alpha');
$search_refcustomer = GETPOST('search_refcustomer', 'alpha');
$search_type = GETPOST('search_type', 'int');
$search_project_ref = GETPOST('search_project_ref', 'alpha');
$search_project = GETPOST('search_project', 'alpha');
$search_company = GETPOST('search_company', 'alpha');
$search_company_alias = GETPOST('search_company_alias', 'alpha');
$search_parent_name = trim(GETPOST('search_parent_name', 'alphanohtml'));
$search_montant_ht = GETPOST('search_montant_ht', 'alpha');
$search_montant_vat = GETPOST('search_montant_vat', 'alpha');
$search_montant_localtax1 = GETPOST('search_montant_localtax1', 'alpha');
$search_montant_localtax2 = GETPOST('search_montant_localtax2', 'alpha');
$search_montant_ttc = GETPOST('search_montant_ttc', 'alpha');
$search_login = GETPOST('search_login', 'alpha');
$search_multicurrency_code = GETPOST('search_multicurrency_code', 'alpha');
$search_multicurrency_tx = GETPOST('search_multicurrency_tx', 'alpha');
$search_multicurrency_montant_ht = GETPOST('search_multicurrency_montant_ht', 'alpha');
$search_multicurrency_montant_vat = GETPOST('search_multicurrency_montant_vat', 'alpha');
$search_multicurrency_montant_ttc = GETPOST('search_multicurrency_montant_ttc', 'alpha');
$search_status = GETPOST('search_status', 'intcomma');
$search_paymentmode = GETPOST('search_paymentmode', 'int');
$search_paymentterms = GETPOST('search_paymentterms', 'int');
$search_module_source = GETPOST('search_module_source', 'alpha');
$search_pos_source = GETPOST('search_pos_source', 'alpha');
$search_town = GETPOST('search_town', 'alpha');
$search_zip = GETPOST('search_zip', 'alpha');
$search_state = GETPOST("search_state");
$search_country = GETPOST("search_country", 'alpha');
$search_type_thirdparty = GETPOST("search_type_thirdparty", 'int');
$search_user = GETPOST('search_user', 'int');
$search_sale = GETPOST('search_sale', 'int');
$search_date_startday = GETPOST('search_date_startday', 'int');
$search_date_startmonth = GETPOST('search_date_startmonth', 'int');
$search_date_startyear = GETPOST('search_date_startyear', 'int');
$search_date_endday = GETPOST('search_date_endday', 'int');
$search_date_endmonth = GETPOST('search_date_endmonth', 'int');
$search_date_endyear = GETPOST('search_date_endyear', 'int');
$search_date_start = dol_mktime(0, 0, 0, $search_date_startmonth, $search_date_startday, $search_date_startyear); // Use tzserver
$search_date_end = dol_mktime(23, 59, 59, $search_date_endmonth, $search_date_endday, $search_date_endyear);
$search_date_valid_startday = GETPOST('search_date_valid_startday', 'int');
$search_date_valid_startmonth = GETPOST('search_date_valid_startmonth', 'int');
$search_date_valid_startyear = GETPOST('search_date_valid_startyear', 'int');
$search_date_valid_endday = GETPOST('search_date_valid_endday', 'int');
$search_date_valid_endmonth = GETPOST('search_date_valid_endmonth', 'int');
$search_date_valid_endyear = GETPOST('search_date_valid_endyear', 'int');
$search_date_valid_start = dol_mktime(0, 0, 0, $search_date_valid_startmonth, $search_date_valid_startday, $search_date_valid_startyear); // Use tzserver
$search_date_valid_end = dol_mktime(23, 59, 59, $search_date_valid_endmonth, $search_date_valid_endday, $search_date_valid_endyear);
$search_datelimit_startday = GETPOST('search_datelimit_startday', 'int');
$search_datelimit_startmonth = GETPOST('search_datelimit_startmonth', 'int');
$search_datelimit_startyear = GETPOST('search_datelimit_startyear', 'int');
$search_datelimit_endday = GETPOST('search_datelimit_endday', 'int');
$search_datelimit_endmonth = GETPOST('search_datelimit_endmonth', 'int');
$search_datelimit_endyear = GETPOST('search_datelimit_endyear', 'int');
$search_datelimit_start = dol_mktime(0, 0, 0, $search_datelimit_startmonth, $search_datelimit_startday, $search_datelimit_startyear);
$search_datelimit_end = dol_mktime(23, 59, 59, $search_datelimit_endmonth, $search_datelimit_endday, $search_datelimit_endyear);
$search_categ_cus = GETPOST("search_categ_cus", 'int');
$search_product_category = GETPOST('search_product_category', 'int');
$search_fac_rec_source_title = GETPOST("search_fac_rec_source_title", 'alpha');
$search_btn = GETPOST('button_search', 'alpha');
$search_remove_btn = GETPOST('button_removefilter', 'alpha');

$option = GETPOST('search_option');
if ($option == 'late') {
	$search_status = '1';
}
$filtre = GETPOST('filtre', 'alpha');

$limit = GETPOST('limit', 'int') ?GETPOST('limit', 'int') : $conf->liste_limit;
$sortfield = GETPOST('sortfield', 'aZ09comma');
$sortorder = GETPOST('sortorder', 'aZ09comma');
$page = GETPOSTISSET('pageplusone') ? (GETPOST('pageplusone') - 1) : GETPOST("page", 'int');
if (empty($page) || $page < 0 || GETPOST('button_search', 'alpha') || GETPOST('button_removefilter', 'alpha')) {
	$page = 0;
}     // If $page is not defined, or '' or -1 or if we click on clear filters
$offset = $limit * $page;
if (!$sortorder && !empty($conf->global->INVOICE_DEFAULT_UNPAYED_SORT_ORDER) && $search_status == '1') {
	$sortorder = $conf->global->INVOICE_DEFAULT_UNPAYED_SORT_ORDER;
}
if (!$sortorder) {
	$sortorder = 'DESC';
}
if (!$sortfield) {
	$sortfield = 'f.datef';
}
$pageprev = $page - 1;
$pagenext = $page + 1;

// Security check
$fieldid = (!empty($ref) ? 'ref' : 'rowid');
if (!empty($user->socid)) {
	$socid = $user->socid;
}
$result = restrictedArea($user, 'facture', $id, '', '', 'fk_soc', $fieldid);

$diroutputmassaction = $conf->facture->dir_output.'/temp/massgeneration/'.$user->id;

$object = new Facture($db);

$now = dol_now();
$error = 0;

// Initialize technical object to manage hooks of page. Note that conf->hooks_modules contains array of hook context
$object = new Facture($db);
$hookmanager->initHooks(array('invoicelist'));
$extrafields = new ExtraFields($db);

// fetch optionals attributes and labels
$extrafields->fetch_name_optionals_label($object->table_element);

$search_array_options = $extrafields->getOptionalsFromPost($object->table_element, '', 'search_');

// List of fields to search into when doing a "search in all"
$fieldstosearchall = array(
	'f.ref'=>'Ref',
	'f.ref_client'=>'RefCustomer',
	'f.note_public'=>'NotePublic',
	's.nom'=>"ThirdParty",
	's.name_alias'=>"AliasNameShort",
	's.zip'=>"Zip",
	's.town'=>"Town",
	'pd.description'=>'Description',
);
if (empty($user->socid)) {
	$fieldstosearchall["f.note_private"] = "NotePrivate";
}

$checkedtypetiers = 0;
$arrayfields = array(
	'f.ref'=>array('label'=>"Ref", 'checked'=>1, 'position'=>5),
	'f.ref_client'=>array('label'=>"RefCustomer", 'checked'=>-1, 'position'=>10),
	'f.type'=>array('label'=>"Type", 'checked'=>0, 'position'=>15),
	'f.datef'=>array('label'=>"DateInvoice", 'checked'=>1, 'position'=>20),
	'f.date_valid'=>array('label'=>"DateValidation", 'checked'=>0, 'position'=>22),
	'f.date_lim_reglement'=>array('label'=>"DateDue", 'checked'=>1, 'position'=>25),
	'f.date_closing'=>array('label'=>"DateClosing", 'checked'=>0, 'position'=>30),
	'p.ref'=>array('label'=>"ProjectRef", 'checked'=>1, 'enabled'=>(!isModEnabled('project') ? 0 : 1), 'position'=>40),
	'p.title'=>array('label'=>"ProjectLabel", 'checked'=>0, 'enabled'=>(!isModEnabled('project') ? 0 : 1), 'position'=>41),
	's.nom'=>array('label'=>"ThirdParty", 'checked'=>1, 'position'=>50),
	's.name_alias'=>array('label'=>"AliasNameShort", 'checked'=>1, 'position'=>51),
	's2.nom'=>array('label'=>'ParentCompany', 'position'=>32, 'checked'=>0),
	's.town'=>array('label'=>"Town", 'checked'=>-1, 'position'=>55),
	's.zip'=>array('label'=>"Zip", 'checked'=>1, 'position'=>60),
	'state.nom'=>array('label'=>"StateShort", 'checked'=>0, 'position'=>65),
	'country.code_iso'=>array('label'=>"Country", 'checked'=>0, 'position'=>70),
	'typent.code'=>array('label'=>"ThirdPartyType", 'checked'=>$checkedtypetiers, 'position'=>75),
	'f.fk_mode_reglement'=>array('label'=>"PaymentMode", 'checked'=>1, 'position'=>80),
	'f.fk_cond_reglement'=>array('label'=>"PaymentConditionsShort", 'checked'=>1, 'position'=>85),
	'f.module_source'=>array('label'=>"POSModule", 'checked'=>($contextpage == 'poslist' ? 1 : 0), 'enabled'=>((empty($conf->cashdesk->enabled) && empty($conf->takepos->enabled) && empty($conf->global->INVOICE_SHOW_POS)) ? 0 : 1), 'position'=>90),
	'f.pos_source'=>array('label'=>"POSTerminal", 'checked'=>($contextpage == 'poslist' ? 1 : 0), 'enabled'=>((empty($conf->cashdesk->enabled) && empty($conf->takepos->enabled) && empty($conf->global->INVOICE_SHOW_POS)) ? 0 : 1), 'position'=>91),
	'f.total_ht'=>array('label'=>"AmountHT", 'checked'=>1, 'position'=>95),
	'f.total_tva'=>array('label'=>"AmountVAT", 'checked'=>0, 'position'=>100),
	'f.total_localtax1'=>array('label'=>$langs->transcountry("AmountLT1", $mysoc->country_code), 'checked'=>0, 'enabled'=>($mysoc->localtax1_assuj == "1"), 'position'=>110),
	'f.total_localtax2'=>array('label'=>$langs->transcountry("AmountLT2", $mysoc->country_code), 'checked'=>0, 'enabled'=>($mysoc->localtax2_assuj == "1"), 'position'=>120),
	'f.total_ttc'=>array('label'=>"AmountTTC", 'checked'=>0, 'position'=>130),
	'dynamount_payed'=>array('label'=>"Received", 'checked'=>0, 'position'=>140),
	'rtp'=>array('label'=>"Rest", 'checked'=>0, 'position'=>150), // Not enabled by default because slow
	'u.login'=>array('label'=>"Author", 'checked'=>1, 'position'=>165),
	'sale_representative'=>array('label'=>"SaleRepresentativesOfThirdParty", 'checked'=>0, 'position'=>166),
	'f.multicurrency_code'=>array('label'=>'Currency', 'checked'=>0, 'enabled'=>(!isModEnabled('multicurrency') ? 0 : 1), 'position'=>280),
	'f.multicurrency_tx'=>array('label'=>'CurrencyRate', 'checked'=>0, 'enabled'=>(!isModEnabled('multicurrency') ? 0 : 1), 'position'=>285),
	'f.multicurrency_total_ht'=>array('label'=>'MulticurrencyAmountHT', 'checked'=>0, 'enabled'=>(!isModEnabled('multicurrency') ? 0 : 1), 'position'=>290),
	'f.multicurrency_total_vat'=>array('label'=>'MulticurrencyAmountVAT', 'checked'=>0, 'enabled'=>(!isModEnabled('multicurrency') ? 0 : 1), 'position'=>291),
	'f.multicurrency_total_ttc'=>array('label'=>'MulticurrencyAmountTTC', 'checked'=>0, 'enabled'=>(!isModEnabled('multicurrency') ? 0 : 1), 'position'=>292),
	'multicurrency_dynamount_payed'=>array('label'=>'MulticurrencyAlreadyPaid', 'checked'=>0, 'enabled'=>(!isModEnabled('multicurrency') ? 0 : 1), 'position'=>295),
	'multicurrency_rtp'=>array('label'=>'MulticurrencyRemainderToPay', 'checked'=>0, 'enabled'=>(!isModEnabled('multicurrency') ? 0 : 1), 'position'=>296), // Not enabled by default because slow
	'total_pa' => array('label' => ((isset($conf->global->MARGIN_TYPE) && $conf->global->MARGIN_TYPE == '1') ? 'BuyingPrice' : 'CostPrice'), 'checked' => 0, 'position' => 300, 'enabled' => (!isModEnabled('margin') || empty($user->rights->margins->liretous) ? 0 : 1)),
	'total_margin' => array('label' => 'Margin', 'checked' => 0, 'position' => 301, 'enabled' => (!isModEnabled('margin') || empty($user->rights->margins->liretous) ? 0 : 1)),
	'total_margin_rate' => array('label' => 'MarginRate', 'checked' => 0, 'position' => 302, 'enabled' => (!isModEnabled('margin') || empty($user->rights->margins->liretous) || empty($conf->global->DISPLAY_MARGIN_RATES) ? 0 : 1)),
	'total_mark_rate' => array('label' => 'MarkRate', 'checked' => 0, 'position' => 303, 'enabled' => (!isModEnabled('margin') || empty($user->rights->margins->liretous) || empty($conf->global->DISPLAY_MARK_RATES) ? 0 : 1)),
	'f.datec'=>array('label'=>"DateCreation", 'checked'=>0, 'position'=>500),
	'f.tms'=>array('label'=>"DateModificationShort", 'checked'=>0, 'position'=>502),
	'f.note_public'=>array('label'=>'NotePublic', 'checked'=>0, 'position'=>510, 'enabled'=>(!getDolGlobalInt('MAIN_LIST_HIDE_PUBLIC_NOTES'))),
	'f.note_private'=>array('label'=>'NotePrivate', 'checked'=>0, 'position'=>511, 'enabled'=>(!getDolGlobalInt('MAIN_LIST_HIDE_PRIVATE_NOTES'))),
	'f.fk_fac_rec_source'=>array('label'=>'GeneratedFromTemplate', 'checked'=>0, 'position'=>520, 'enabled'=>'1'),
	'f.fk_statut'=>array('label'=>"Status", 'checked'=>1, 'position'=>1000),
);

if (getDolGlobalString("INVOICE_USE_SITUATION") && !empty($conf->global->INVOICE_USE_RETAINED_WARRANTY)) {
	$arrayfields['f.retained_warranty'] = array('label'=>$langs->trans("RetainedWarranty"), 'checked'=>0, 'position'=>86);
}
// Overwrite $arrayfields from columns into ->fields (transition before removal of $arrayoffields)
foreach ($object->fields as $key => $val) {
	// If $val['visible']==0, then we never show the field
	if (!empty($val['visible'])) {
		$visible = (int) dol_eval($val['visible'], 1, 1, '1');
		$newkey = '';
		if (array_key_exists($key, $arrayfields)) { $newkey = $key; } elseif (array_key_exists('t.'.$key, $arrayfields)) { $newkey = 't.'.$key; } elseif (array_key_exists('f.'.$key, $arrayfields)) { $newkey = 'f.'.$key; } elseif (array_key_exists('s.'.$key, $arrayfields)) { $newkey = 's.'.$key; }
		if ($newkey) {
			$arrayfields[$newkey] = array(
				'label'=>$val['label'],
				'checked'=>(($visible < 0) ? 0 : 1),
				'enabled'=>($visible != 3 && dol_eval($val['enabled'], 1, 1, '1')),
				'position'=>$val['position'],
				'help' => empty($val['help']) ? '' : $val['help'],
			);
		}
	}
}
// Extra fields
include DOL_DOCUMENT_ROOT.'/core/tpl/extrafields_list_array_fields.tpl.php';

$object->fields = dol_sort_array($object->fields, 'position');
$arrayfields = dol_sort_array($arrayfields, 'position');


/*
 * Actions
 */

if (GETPOST('cancel', 'alpha')) {
	$action = 'list';
	$massaction = '';
}
if (!GETPOST('confirmmassaction', 'alpha') && $massaction != 'presend' && $massaction != 'confirm_presend') {
	$massaction = '';
}

$parameters = array('socid'=>$socid, 'arrayfields'=>&$arrayfields);
$reshook = $hookmanager->executeHooks('doActions', $parameters, $object, $action); // Note that $action and $object may have been modified by some hooks
if ($reshook < 0) {
	setEventMessages($hookmanager->error, $hookmanager->errors, 'errors');
}

include DOL_DOCUMENT_ROOT.'/core/actions_changeselectedfields.inc.php';

// Do we click on purge search criteria ?
if (GETPOST('button_removefilter_x', 'alpha') || GETPOST('button_removefilter', 'alpha') || GETPOST('button_removefilter.x', 'alpha')) { // All tests are required to be compatible with all browsers
	$search_user = '';
	$search_sale = '';
	$search_product_category = '';
	$search_ref = '';
	$search_refcustomer = '';
	$search_type = '';
	$search_project_ref = '';
	$search_project = '';
	$search_company = '';
	$search_company_alias = '';
	$search_parent_name = '';
	$search_montant_ht = '';
	$search_montant_vat = '';
	$search_montant_localtax1 = '';
	$search_montant_localtax2 = '';
	$search_montant_ttc = '';
	$search_login = '';
	$search_multicurrency_code = '';
	$search_multicurrency_tx = '';
	$search_multicurrency_montant_ht = '';
	$search_multicurrency_montant_vat = '';
	$search_multicurrency_montant_ttc = '';
	$search_status = '';
	$search_paymentmode = '';
	$search_paymentterms = '';
	$search_module_source = '';
	$search_pos_source = '';
	$search_town = '';
	$search_zip = "";
	$search_state = "";
	$search_country = '';
	$search_type_thirdparty = '';
	$search_date_startday = '';
	$search_date_startmonth = '';
	$search_date_startyear = '';
	$search_date_endday = '';
	$search_date_endmonth = '';
	$search_date_endyear = '';
	$search_date_start = '';
	$search_date_end = '';
	$search_date_valid_startday = '';
	$search_date_valid_startmonth = '';
	$search_date_valid_startyear = '';
	$search_date_valid_endday = '';
	$search_date_valid_endmonth = '';
	$search_date_valid_endyear = '';
	$search_date_valid_start = '';
	$search_date_valid_end = '';
	$search_datelimit_startday = '';
	$search_datelimit_startmonth = '';
	$search_datelimit_startyear = '';
	$search_datelimit_endday = '';
	$search_datelimit_endmonth = '';
	$search_datelimit_endyear = '';
	$search_datelimit_start = '';
	$search_datelimit_end = '';
	$search_fac_rec_source_title = '';
	$toselect = array();
	$search_array_options = array();
	$search_categ_cus = 0;
	$option = '';
	$socid = 0;
}

if (empty($reshook)) {
	$objectclass = 'Facture';
	$objectlabel = 'Invoices';
	$permissiontoread = $user->hasRight("facture", "lire");
	$permissiontoadd = $user->hasRight("facture", "creer");
	$permissiontodelete = $user->hasRight("facture", "supprimer");
	$uploaddir = $conf->facture->dir_output;
	include DOL_DOCUMENT_ROOT.'/core/actions_massactions.inc.php';
}

if ($action == 'makepayment_confirm' && !empty($user->rights->facture->paiement)) {
	require_once DOL_DOCUMENT_ROOT.'/compta/paiement/class/paiement.class.php';
	$arrayofselected = is_array($toselect) ? $toselect : array();
	if (!empty($arrayofselected)) {
		$bankid = GETPOST('bankid', 'int');
		$paiementid = GETPOST('paiementid', 'int');
		$paiementdate = dol_mktime(12, 0, 0, GETPOST('datepaimentmonth', 'int'), GETPOST('datepaimentday', 'int'), GETPOST('datepaimentyear', 'year'));
		if (empty($paiementdate)) {
			setEventMessages($langs->trans("ErrorFieldRequired", $langs->transnoentitiesnoconv("Date")), null, 'errors');
			$error++;
			$action = 'makepayment';
		}

		if (!$error) {
			foreach ($arrayofselected as $toselectid) {
				$errorpayment = 0;
				$facture = new Facture($db);
				$result = $facture->fetch($toselectid);

				$db->begin();

				if ($result < 0) {
					setEventMessage($facture->error, 'errors');
					$errorpayment++;
				} else {
					if ($facture->type != Facture::TYPE_CREDIT_NOTE && $facture->statut == Facture::STATUS_VALIDATED && $facture->paye == 0) {
						$paiementAmount = $facture->getSommePaiement();
						$totalcreditnotes = $facture->getSumCreditNotesUsed();
						$totaldeposits = $facture->getSumDepositsUsed();
						$totalpay = $paiementAmount + $totalcreditnotes + $totaldeposits;
						$remaintopay = price2num($facture->total_ttc - $totalpay);
						if ($remaintopay != 0) {
							$resultBank = $facture->setBankAccount($bankid);
							if ($resultBank < 0) {
								setEventMessages($facture->error, null, 'errors');
								$errorpayment++;
							} else {
								$paiement = new Paiement($db);
								$paiement->datepaye = $paiementdate;
								$paiement->amounts[$facture->id] = $remaintopay; // Array with all payments dispatching with invoice id
								$paiement->multicurrency_amounts[$facture->id] = $remaintopay;
								$paiement->paiementid = $paiementid;
								$paiement_id = $paiement->create($user, 1, $facture->thirdparty);
								if ($paiement_id < 0) {
									$langs->load("errors");
									setEventMessages($facture->ref.' '.$langs->trans($paiement->error), $paiement->errors, 'errors');
									$errorpayment++;
								} else {
									$result = $paiement->addPaymentToBank($user, 'payment', '', $bankid, '', '');
									if ($result < 0) {
										$langs->load("errors");
										setEventMessages($facture->ref.' '.$langs->trans($paiement->error), $paiement->errors, 'errors');
										$errorpayment++;
									}
								}
							}
						} else {
							setEventMessage($langs->trans('NoPaymentAvailable', $facture->ref), 'warnings');
							$errorpayment++;
						}
					} else {
						setEventMessage($langs->trans('BulkPaymentNotPossibleForInvoice', $facture->ref), 'warnings');
						$errorpayment++;
					}
				}

				if (empty($errorpayment)) {
					setEventMessage($langs->trans('PaymentRegisteredAndInvoiceSetToPaid', $facture->ref));
					$db->commit();
				} else {
					$db->rollback();
				}
			}
		}
	}
} elseif ($massaction == 'withdrawrequest') {
	$langs->load("withdrawals");

	if (!$user->rights->prelevement->bons->creer) {
		$error++;
		setEventMessages($langs->trans("NotEnoughPermissions"), null, 'errors');
	} else {
		//Checking error
		$error = 0;

		$arrayofselected = is_array($toselect) ? $toselect : array();
		$listofbills = array();
		foreach ($arrayofselected as $toselectid) {
			$objecttmp = new Facture($db);
			$result = $objecttmp->fetch($toselectid);
			if ($result > 0) {
				$totalpaid = $objecttmp->getSommePaiement();
				$totalcreditnotes = $objecttmp->getSumCreditNotesUsed();
				$totaldeposits = $objecttmp->getSumDepositsUsed();
				$objecttmp->resteapayer = price2num($objecttmp->total_ttc - $totalpaid - $totalcreditnotes - $totaldeposits, 'MT');
				if ($objecttmp->statut == Facture::STATUS_DRAFT) {
					$error++;
					setEventMessages($objecttmp->ref.' '.$langs->trans("Draft"), $objecttmp->errors, 'errors');
				} elseif ($objecttmp->paye || $objecttmp->resteapayer == 0) {
					$error++;
					setEventMessages($objecttmp->ref.' '.$langs->trans("AlreadyPaid"), $objecttmp->errors, 'errors');
				} elseif ($objecttmp->resteapayer < 0) {
					$error++;
					setEventMessages($objecttmp->ref.' '.$langs->trans("AmountMustBePositive"), $objecttmp->errors, 'errors');
				}

				$rsql = "SELECT pfd.rowid, pfd.traite, pfd.date_demande as date_demande";
				$rsql .= " , pfd.date_traite as date_traite";
				$rsql .= " , pfd.amount";
				$rsql .= " , u.rowid as user_id, u.lastname, u.firstname, u.login";
				$rsql .= " FROM ".MAIN_DB_PREFIX."prelevement_demande as pfd";
				$rsql .= " , ".MAIN_DB_PREFIX."user as u";
				$rsql .= " WHERE fk_facture = ".((int) $objecttmp->id);
				$rsql .= " AND pfd.fk_user_demande = u.rowid";
				$rsql .= " AND pfd.traite = 0";
				$rsql .= " ORDER BY pfd.date_demande DESC";

				$result_sql = $db->query($rsql);
				if ($result_sql) {
					$numprlv = $db->num_rows($result_sql);
				}

				if ($numprlv > 0) {
					$error++;
					setEventMessages($objecttmp->ref.' '.$langs->trans("RequestAlreadyDone"), $objecttmp->errors, 'warnings');
				} elseif (!empty($objecttmp->mode_reglement_code) && $objecttmp->mode_reglement_code != 'PRE') {
					$error++;
					setEventMessages($objecttmp->ref.' '.$langs->trans("BadPaymentMethod"), $objecttmp->errors, 'errors');
				} else {
					$listofbills[] = $objecttmp; // $listofbills will only contains invoices with good payment method and no request already done
				}
			}
		}

		//Massive withdraw request for request with no errors
		if (!empty($listofbills)) {
			$nbwithdrawrequestok = 0;
			foreach ($listofbills as $aBill) {
				$db->begin();
				$result = $aBill->demande_prelevement($user, $aBill->resteapayer, 'direct-debit', 'facture');
				if ($result > 0) {
					$db->commit();
					$nbwithdrawrequestok++;
				} else {
					$db->rollback();
					setEventMessages($aBill->error, $aBill->errors, 'errors');
				}
			}
			if ($nbwithdrawrequestok > 0) {
				setEventMessages($langs->trans("WithdrawRequestsDone", $nbwithdrawrequestok), null, 'mesgs');
			}
		}
	}
}



/*
 * View
 */

$form = new Form($db);
$formother = new FormOther($db);
$formfile = new FormFile($db);
$formmargin = null;
if (isModEnabled('margin')) {
	$formmargin = new FormMargin($db);
}
$bankaccountstatic = new Account($db);
$facturestatic = new Facture($db);
$formcompany = new FormCompany($db);
$companystatic = new Societe($db);
$companyparent = new Societe($db);
$company_url_list = array();

$varpage = empty($contextpage) ? $_SERVER["PHP_SELF"] : $contextpage;
$selectedfields = $form->multiSelectArrayWithCheckbox('selectedfields', $arrayfields, $varpage); // This also change content of $arrayfields

$sql = 'SELECT';
if ($sall || $search_user > 0) {
	$sql = 'SELECT DISTINCT';
}
$sql .= ' f.rowid as id, f.ref, f.ref_client, f.fk_soc, f.type, f.note_private, f.note_public, f.increment, f.fk_mode_reglement, f.fk_cond_reglement, f.total_ht, f.total_tva, f.total_ttc,';
$sql .= ' f.localtax1 as total_localtax1, f.localtax2 as total_localtax2,';
$sql .= ' f.fk_user_author,';
$sql .= ' f.fk_multicurrency, f.multicurrency_code, f.multicurrency_tx, f.multicurrency_total_ht, f.multicurrency_total_tva as multicurrency_total_vat, f.multicurrency_total_ttc,';
$sql .= ' f.datef, f.date_valid, f.date_lim_reglement as datelimite, f.module_source, f.pos_source,';
$sql .= ' f.paye as paye, f.fk_statut, f.close_code,';
$sql .= ' f.datec as date_creation, f.tms as date_update, f.date_closing as date_closing,';
$sql .= ' f.retained_warranty, f.retained_warranty_date_limit, f.situation_final, f.situation_cycle_ref, f.situation_counter,';
$sql .= ' s.rowid as socid, s.nom as name, s.name_alias as alias, s.email, s.phone, s.fax, s.address, s.town, s.zip, s.fk_pays, s.client, s.fournisseur, s.code_client, s.code_fournisseur, s.code_compta as code_compta_client, s.code_compta_fournisseur,';
$sql .= " s.parent as fk_parent,";
$sql .= " s2.nom as name2,";
$sql .= ' typent.code as typent_code,';
$sql .= ' state.code_departement as state_code, state.nom as state_name,';
$sql .= ' country.code as country_code,';
$sql .= ' f.fk_fac_rec_source,';
$sql .= ' p.rowid as project_id, p.ref as project_ref, p.title as project_label,';
$sql .= ' u.login, u.lastname, u.firstname, u.email as user_email, u.statut as user_statut, u.entity, u.photo, u.office_phone, u.office_fax, u.user_mobile, u.job, u.gender';
// We need dynamount_payed to be able to sort on status (value is surely wrong because we can count several lines several times due to other left join or link with contacts. But what we need is just 0 or > 0).
// A Better solution to be able to sort on already payed or remain to pay is to store amount_payed in a denormalized field.
// We disable this. It create a bug when searching with sall and sorting on status. Also it create performance troubles.
/*
if (!$sall) {
	$sql .= ', SUM(pf.amount) as dynamount_payed, SUM(pf.multicurrency_amount) as multicurrency_dynamount_payed';
}
*/
// Add fields from extrafields
if (!empty($extrafields->attributes[$object->table_element]['label'])) {
	foreach ($extrafields->attributes[$object->table_element]['label'] as $key => $val) {
		$sql .= ($extrafields->attributes[$object->table_element]['type'][$key] != 'separate' ? ", ef.".$key." as options_".$key : '');
	}
}
// Add fields from hooks
$parameters = array();
$reshook = $hookmanager->executeHooks('printFieldListSelect', $parameters, $object, $action); // Note that $action and $object may have been modified by hook
$sql .= $hookmanager->resPrint;

$sqlfields = $sql; // $sql fields to remove for count total

$sql .= ' FROM '.MAIN_DB_PREFIX.'societe as s';
$sql .= " LEFT JOIN ".MAIN_DB_PREFIX."societe as s2 ON s2.rowid = s.parent";
$sql .= " LEFT JOIN ".MAIN_DB_PREFIX."c_country as country on (country.rowid = s.fk_pays)";
$sql .= " LEFT JOIN ".MAIN_DB_PREFIX."c_typent as typent on (typent.id = s.fk_typent)";
$sql .= " LEFT JOIN ".MAIN_DB_PREFIX."c_departements as state on (state.rowid = s.fk_departement)";
$sql .= ', '.MAIN_DB_PREFIX.'facture as f';
if ($sortfield == "f.datef") {
	$sql .= $db->hintindex('idx_facture_datef');
}
if (isset($extrafields->attributes[$object->table_element]['label']) && is_array($extrafields->attributes[$object->table_element]['label']) && count($extrafields->attributes[$object->table_element]['label'])) {
	$sql .= " LEFT JOIN ".MAIN_DB_PREFIX.$object->table_element."_extrafields as ef on (f.rowid = ef.fk_object)";
}

// We disable this. It create a bug when searching with sall and sorting on status. Also it create performance troubles.
/*
if (!$sall) {
	$sql .= ' LEFT JOIN '.MAIN_DB_PREFIX.'paiement_facture as pf ON pf.fk_facture = f.rowid';
}
*/
if ($sall) {
	$sql .= ' LEFT JOIN '.MAIN_DB_PREFIX.'facturedet as pd ON f.rowid=pd.fk_facture';
}
if (!empty($search_fac_rec_source_title)) {
	$sql .= ' LEFT JOIN '.MAIN_DB_PREFIX.'facture_rec as facrec ON f.fk_fac_rec_source=facrec.rowid';
}
$sql .= " LEFT JOIN ".MAIN_DB_PREFIX."projet as p ON p.rowid = f.fk_projet";
$sql .= ' LEFT JOIN '.MAIN_DB_PREFIX.'user AS u ON f.fk_user_author = u.rowid';
// We'll need this table joined to the select in order to filter by sale
if ($search_sale > 0 || (empty($user->rights->societe->client->voir) && !$socid)) {
	$sql .= ", ".MAIN_DB_PREFIX."societe_commerciaux as sc";
}
if ($search_user > 0) {
	$sql .= ", ".MAIN_DB_PREFIX."element_contact as ec";
	$sql .= ", ".MAIN_DB_PREFIX."c_type_contact as tc";
}
// Add table from hooks
$parameters = array();
$reshook = $hookmanager->executeHooks('printFieldListFrom', $parameters, $object); // Note that $action and $object may have been modified by hook
$sql .= $hookmanager->resPrint;

$sql .= ' WHERE f.fk_soc = s.rowid';
$sql .= ' AND f.entity IN ('.getEntity('invoice').')';
if (empty($user->rights->societe->client->voir) && !$socid) {
	$sql .= " AND s.rowid = sc.fk_soc AND sc.fk_user = ".((int) $user->id);
}
if ($socid > 0) {
	$sql .= ' AND s.rowid = '.((int) $socid);
}
if ($userid) {
	if ($userid == -1) {
		$sql .= ' AND f.fk_user_author IS NULL';
	} else {
		$sql .= ' AND f.fk_user_author = '.((int) $userid);
	}
}
if ($search_ref) {
	$sql .= natural_search('f.ref', $search_ref);
}
if ($search_refcustomer) {
	$sql .= natural_search('f.ref_client', $search_refcustomer);
}
if ($search_type != '' && $search_type != '-1') {
	$sql .= " AND f.type IN (".$db->sanitize($db->escape($search_type)).")";
}
if ($search_project_ref) {
	$sql .= natural_search('p.ref', $search_project_ref);
}
if ($search_project) {
	$sql .= natural_search('p.title', $search_project);
}
if (empty($arrayfields['s.name_alias']['checked']) && $search_company) {
	$sql .= natural_search(array("s.nom", "s.name_alias"), $search_company);
} else {
	if ($search_company) {
		$sql .= natural_search('s.nom', $search_company);
	}
	if ($search_company_alias) {
		$sql .= natural_search('s.name_alias', $search_company_alias);
	}
}
if ($search_parent_name) {
	$sql .= natural_search('s2.nom', $search_parent_name);
}
if ($search_town) {
	$sql .= natural_search('s.town', $search_town);
}
if ($search_zip) {
	$sql .= natural_search("s.zip", $search_zip);
}
if ($search_state) {
	$sql .= natural_search("state.nom", $search_state);
}
if (strlen(trim($search_country))) {
	$arrayofcode = getCountriesInEEC();
	$country_code_in_EEC = $country_code_in_EEC_without_me = '';
	foreach ($arrayofcode as $key => $value) {
		$country_code_in_EEC .= ($country_code_in_EEC ? "," : "")."'".$value."'";
		if ($value != $mysoc->country_code) {
			$country_code_in_EEC_without_me .= ($country_code_in_EEC_without_me ? "," : "")."'".$value."'";
		}
	}
	if ($search_country == 'special_allnotme') {
		$sql .= " AND country.code <> '".$db->escape($mysoc->country_code)."'";
	} elseif ($search_country == 'special_eec') {
		$sql .= " AND country.code IN (".$db->sanitize($country_code_in_EEC, 1).")";
	} elseif ($search_country == 'special_eecnotme') {
		$sql .= " AND country.code IN (".$db->sanitize($country_code_in_EEC_without_me, 1).")";
	} elseif ($search_country == 'special_noteec') {
		$sql .= " AND country.code NOT IN (".$db->sanitize($country_code_in_EEC, 1).")";
	} else {
		$sql .= natural_search("country.code", $search_country);
	}
}
if ($search_type_thirdparty != '' && $search_type_thirdparty != '-1') {
	$sql .= " AND s.fk_typent IN (".$db->sanitize($db->escape($search_type_thirdparty)).')';
}
if ($search_montant_ht != '') {
	$sql .= natural_search('f.total_ht', $search_montant_ht, 1);
}
if ($search_montant_vat != '') {
	$sql .= natural_search('f.total_tva', $search_montant_vat, 1);
}
if ($search_montant_localtax1 != '') {
	$sql .= natural_search('f.localtax1', $search_montant_localtax1, 1);
}
if ($search_montant_localtax2 != '') {
	$sql .= natural_search('f.localtax2', $search_montant_localtax2, 1);
}
if ($search_montant_ttc != '') {
	$sql .= natural_search('f.total_ttc', $search_montant_ttc, 1);
}
if ($search_multicurrency_code != '') {
	$sql .= " AND f.multicurrency_code = '".$db->escape($search_multicurrency_code)."'";
}
if ($search_multicurrency_tx != '') {
	$sql .= natural_search('f.multicurrency_tx', $search_multicurrency_tx, 1);
}
if ($search_multicurrency_montant_ht != '') {
	$sql .= natural_search('f.multicurrency_total_ht', $search_multicurrency_montant_ht, 1);
}
if ($search_multicurrency_montant_vat != '') {
	$sql .= natural_search('f.multicurrency_total_tva', $search_multicurrency_montant_vat, 1);
}
if ($search_multicurrency_montant_ttc != '') {
	$sql .= natural_search('f.multicurrency_total_ttc', $search_multicurrency_montant_ttc, 1);
}
if ($search_login) {
	$sql .= natural_search(array('u.login', 'u.firstname', 'u.lastname'), $search_login);
}
if ($search_status != '-1' && $search_status != '') {
	if (is_numeric($search_status) && $search_status >= 0) {
		if ($search_status == '0') {
			$sql .= " AND f.fk_statut = 0"; // draft
		}
		if ($search_status == '1') {
			$sql .= " AND f.fk_statut = 1"; // unpayed
		}
		if ($search_status == '2') {
			$sql .= " AND f.fk_statut = 2"; // payed     Not that some corrupted data may contains f.fk_statut = 1 AND f.paye = 1 (it means payed too but should not happend. If yes, reopen and reclassify billed)
		}
		if ($search_status == '3') {
			$sql .= " AND f.fk_statut = 3"; // abandonned
		}
	} else {
		$sql .= " AND f.fk_statut IN (".$db->sanitize($db->escape($search_status)).")"; // When search_status is '1,2' for example
	}
}

if ($search_paymentmode > 0) {
	$sql .= " AND f.fk_mode_reglement = ".((int) $search_paymentmode);
}
if ($search_paymentterms > 0) {
	$sql .= " AND f.fk_cond_reglement = ".((int) $search_paymentterms);
}
if ($search_module_source) {
	$sql .= natural_search("f.module_source", $search_module_source);
}
if ($search_pos_source) {
	$sql .= natural_search("f.pos_source", $search_pos_source);
}
if ($search_date_start) {
	$sql .= " AND f.datef >= '".$db->idate($search_date_start)."'";
}
if ($search_date_end) {
	$sql .= " AND f.datef <= '".$db->idate($search_date_end)."'";
}
if ($search_date_valid_start) {
	$sql .= " AND f.date_valid >= '".$db->idate($search_date_valid_start)."'";
}
if ($search_date_valid_end) {
	$sql .= " AND f.date_valid <= '".$db->idate($search_date_valid_end)."'";
}
if ($search_datelimit_start) {
	$sql .= " AND f.date_lim_reglement >= '".$db->idate($search_datelimit_start)."'";
}
if ($search_datelimit_end) {
	$sql .= " AND f.date_lim_reglement <= '".$db->idate($search_datelimit_end)."'";
}
if ($option == 'late') {
	$sql .= " AND f.date_lim_reglement < '".$db->idate(dol_now() - $conf->facture->client->warning_delay)."'";
}
if ($search_sale > 0) {
	$sql .= " AND s.rowid = sc.fk_soc AND sc.fk_user = ".((int) $search_sale);
}
if ($search_user > 0) {
	$sql .= " AND ec.fk_c_type_contact = tc.rowid AND tc.element='facture' AND tc.source='internal' AND ec.element_id = f.rowid AND ec.fk_socpeople = ".((int) $search_user);
}
if (!empty($search_fac_rec_source_title)) {
	$sql .= natural_search('facrec.titre', $search_fac_rec_source_title);
}
// Search for tag/category ($searchCategoryProductList is an array of ID)
$searchCategoryProductList = $search_product_category ? array($search_product_category) : array();
$searchCategoryProductOperator = 0;
if (!empty($searchCategoryProductList)) {
	$searchCategoryProductSqlList = array();
	$listofcategoryid = '';
	foreach ($searchCategoryProductList as $searchCategoryProduct) {
		if (intval($searchCategoryProduct) == -2) {
			$searchCategoryProductSqlList[] = "NOT EXISTS (SELECT ck.fk_product FROM ".MAIN_DB_PREFIX."categorie_product as ck, ".MAIN_DB_PREFIX."facturedet as fd WHERE fd.fk_facture = f.rowid AND fd.fk_product = ck.fk_product)";
		} elseif (intval($searchCategoryProduct) > 0) {
			if ($searchCategoryProductOperator == 0) {
				$searchCategoryProductSqlList[] = " EXISTS (SELECT ck.fk_product FROM ".MAIN_DB_PREFIX."categorie_product as ck, ".MAIN_DB_PREFIX."facturedet as fd WHERE fd.fk_facture = f.rowid AND fd.fk_product = ck.fk_product AND ck.fk_categorie = ".((int) $searchCategoryProduct).")";
			} else {
				$listofcategoryid .= ($listofcategoryid ? ', ' : '') .((int) $searchCategoryProduct);
			}
		}
	}
	if ($listofcategoryid) {
		$searchCategoryProductSqlList[] = " EXISTS (SELECT ck.fk_product FROM ".MAIN_DB_PREFIX."categorie_product as ck, ".MAIN_DB_PREFIX."facturedet as fd WHERE fd.fk_facture = f.rowid AND fd.fk_product = ck.fk_product AND ck.fk_categorie IN (".$db->sanitize($listofcategoryid)."))";
	}
	if ($searchCategoryProductOperator == 1) {
		if (!empty($searchCategoryProductSqlList)) {
			$sql .= " AND (".implode(' OR ', $searchCategoryProductSqlList).")";
		}
	} else {
		if (!empty($searchCategoryProductSqlList)) {
			$sql .= " AND (".implode(' AND ', $searchCategoryProductSqlList).")";
		}
	}
}
$searchCategoryCustomerList = $search_categ_cus ? array($search_categ_cus) : array();
$searchCategoryCustomerOperator = 0;
// Search for tag/category ($searchCategoryCustomerList is an array of ID)
if (!empty($searchCategoryCustomerList)) {
	$searchCategoryCustomerSqlList = array();
	$listofcategoryid = '';
	foreach ($searchCategoryCustomerList as $searchCategoryCustomer) {
		if (intval($searchCategoryCustomer) == -2) {
			$searchCategoryCustomerSqlList[] = "NOT EXISTS (SELECT ck.fk_soc FROM ".MAIN_DB_PREFIX."categorie_societe as ck WHERE s.rowid = ck.fk_soc)";
		} elseif (intval($searchCategoryCustomer) > 0) {
			if ($searchCategoryCustomerOperator == 0) {
				$searchCategoryCustomerSqlList[] = " EXISTS (SELECT ck.fk_soc FROM ".MAIN_DB_PREFIX."categorie_societe as ck WHERE s.rowid = ck.fk_soc AND ck.fk_categorie = ".((int) $searchCategoryCustomer).")";
			} else {
				$listofcategoryid .= ($listofcategoryid ? ', ' : '') .((int) $searchCategoryCustomer);
			}
		}
	}
	if ($listofcategoryid) {
		$searchCategoryCustomerSqlList[] = " EXISTS (SELECT ck.fk_soc FROM ".MAIN_DB_PREFIX."categorie_societe as ck WHERE s.rowid = ck.fk_soc AND ck.fk_categorie IN (".$db->sanitize($listofcategoryid)."))";
	}
	if ($searchCategoryCustomerOperator == 1) {
		if (!empty($searchCategoryCustomerSqlList)) {
			$sql .= " AND (".implode(' OR ', $searchCategoryCustomerSqlList).")";
		}
	} else {
		if (!empty($searchCategoryCustomerSqlList)) {
			$sql .= " AND (".implode(' AND ', $searchCategoryCustomerSqlList).")";
		}
	}
}
// Add where from extra fields
include DOL_DOCUMENT_ROOT.'/core/tpl/extrafields_list_search_sql.tpl.php';
// Add where from hooks
$parameters = array();
$reshook = $hookmanager->executeHooks('printFieldListWhere', $parameters, $object, $action); // Note that $action and $object may have been modified by hook
$sql .= $hookmanager->resPrint;

// We disable this. It create a bug when searching with sall and sorting on status. Also it create performance troubles.
/*
if (!$sall) {
	$sql .= ' GROUP BY f.rowid, f.ref, ref_client, f.fk_soc, f.type, f.note_private, f.note_public, f.increment, f.fk_mode_reglement, f.fk_cond_reglement, f.total_ht, f.total_tva, f.total_ttc,';
	$sql .= ' f.localtax1, f.localtax2,';
	$sql .= ' f.datef, f.date_valid, f.date_lim_reglement, f.module_source, f.pos_source,';
	$sql .= ' f.paye, f.fk_statut, f.close_code,';
	$sql .= ' f.datec, f.tms, f.date_closing,';
	$sql .= ' f.retained_warranty, f.retained_warranty_date_limit, f.situation_final, f.situation_cycle_ref, f.situation_counter,';
	$sql .= ' f.fk_user_author, f.fk_multicurrency, f.multicurrency_code, f.multicurrency_tx, f.multicurrency_total_ht,';
	$sql .= ' f.multicurrency_total_tva, f.multicurrency_total_ttc,';
	$sql .= ' s.rowid, s.nom, s.name_alias, s.email, s.phone, s.fax, s.address, s.town, s.zip, s.fk_pays, s.client, s.fournisseur, s.code_client, s.code_fournisseur, s.code_compta, s.code_compta_fournisseur,';
	$sql .= ' typent.code,';
	$sql .= ' state.code_departement, state.nom,';
	$sql .= ' country.code,';
	$sql .= " p.rowid, p.ref, p.title,";
	$sql .= " u.login, u.lastname, u.firstname, u.email, u.statut, u.entity, u.photo, u.office_phone, u.office_fax, u.user_mobile, u.job, u.gender";
	if ($search_categ_cus && $search_categ_cus != -1) {
		$sql .= ", cc.fk_categorie, cc.fk_soc";
	}
	// Add fields from extrafields
	if (!empty($extrafields->attributes[$object->table_element]['label'])) {
		foreach ($extrafields->attributes[$object->table_element]['label'] as $key => $val) {
			$sql .= ($extrafields->attributes[$object->table_element]['type'][$key] != 'separate' ? ", ef.".$key : '');
		}
	}
	// Add GroupBy from hooks
	$parameters = array('all' => !empty($all) ? $all : 0, 'fieldstosearchall' => $fieldstosearchall);
	$reshook = $hookmanager->executeHooks('printFieldListGroupBy', $parameters, $object); // Note that $action and $object may have been modified by hook
	$sql .= $hookmanager->resPrint;
} else {
*/
if ($sall) {
	$sql .= natural_search(array_keys($fieldstosearchall), $sall);
}

// Add HAVING from hooks
$parameters = array();
$reshook = $hookmanager->executeHooks('printFieldListHaving', $parameters, $object); // Note that $action and $object may have been modified by hook
$sql .= empty($hookmanager->resPrint) ? "" : " HAVING 1=1 ".$hookmanager->resPrint;

// Count total nb of records
$nbtotalofrecords = '';
if (empty($conf->global->MAIN_DISABLE_FULL_SCANLIST)) {
	/* The fast and low memory method to get and count full list converts the sql into a sql count */
	$sqlforcount = preg_replace('/^'.preg_quote($sqlfields, '/').'/', 'SELECT COUNT(*) as nbtotalofrecords', $sql);
	$sqlforcount = preg_replace('/GROUP BY .*$/', '', $sqlforcount);
	$resql = $db->query($sqlforcount);
	if ($resql) {
		$objforcount = $db->fetch_object($resql);
		$nbtotalofrecords = $objforcount->nbtotalofrecords;
	} else {
		dol_print_error($db);
	}

	if (($page * $limit) > $nbtotalofrecords) {	// if total resultset is smaller then paging size (filtering), goto and load page 0
		$page = 0;
		$offset = 0;
	}
	$db->free($resql);
}

// Complete request and execute it with limit
$sql .= $db->order($sortfield, $sortorder);
if ($limit) {
	$sql .= $db->plimit($limit + 1, $offset);
}

$resql = $db->query($sql);

if ($resql) {
	$num = $db->num_rows($resql);

	$arrayofselected = is_array($toselect) ? $toselect : array();

	if ($num == 1 && !empty($conf->global->MAIN_SEARCH_DIRECT_OPEN_IF_ONLY_ONE) && $sall) {
		$obj = $db->fetch_object($resql);
		$id = $obj->id;

		header("Location: ".DOL_URL_ROOT.'/compta/facture/card.php?facid='.$id);
		exit;
	}

	llxHeader('', $langs->trans('CustomersInvoices'), 'EN:Customers_Invoices|FR:Factures_Clients|ES:Facturas_a_clientes');

	if ($socid > 0) {
		$soc = new Societe($db);
		$soc->fetch($socid);
		if (empty($search_company)) {
			$search_company = $soc->name;
		}
	}

	$param = '&socid='.urlencode($socid);
	if (!empty($mode)) {
		$param .= '&mode='.urlencode($mode);
	}
	if (!empty($contextpage) && $contextpage != $_SERVER["PHP_SELF"]) {
		$param .= '&contextpage='.urlencode($contextpage);
	}
	if ($limit > 0 && $limit != $conf->liste_limit) {
		$param .= '&limit='.urlencode($limit);
	}
	if ($sall) {
		$param .= '&sall='.urlencode($sall);
	}
	if ($search_date_startday) {
		$param .= '&search_date_startday='.urlencode($search_date_startday);
	}
	if ($search_date_startmonth) {
		$param .= '&search_date_startmonth='.urlencode($search_date_startmonth);
	}
	if ($search_date_startyear) {
		$param .= '&search_date_startyear='.urlencode($search_date_startyear);
	}
	if ($search_date_endday) {
		$param .= '&search_date_endday='.urlencode($search_date_endday);
	}
	if ($search_date_endmonth) {
		$param .= '&search_date_endmonth='.urlencode($search_date_endmonth);
	}
	if ($search_date_endyear) {
		$param .= '&search_date_endyear='.urlencode($search_date_endyear);
	}
	if ($search_date_valid_startday) {
		$param .= '&search_date_valid_startday='.urlencode($search_date_valid_startday);
	}
	if ($search_date_valid_startmonth) {
		$param .= '&search_date_valid_startmonth='.urlencode($search_date_valid_startmonth);
	}
	if ($search_date_valid_startyear) {
		$param .= '&search_date_valid_startyear='.urlencode($search_date_valid_startyear);
	}
	if ($search_date_valid_endday) {
		$param .= '&search_date_valid_endday='.urlencode($search_date_valid_endday);
	}
	if ($search_date_valid_endmonth) {
		$param .= '&search_date_valid_endmonth='.urlencode($search_date_valid_endmonth);
	}
	if ($search_date_valid_endyear) {
		$param .= '&search_date_valid_endyear='.urlencode($search_date_valid_endyear);
	}
	if ($search_datelimit_startday) {
		$param .= '&search_datelimit_startday='.urlencode($search_datelimit_startday);
	}
	if ($search_datelimit_startmonth) {
		$param .= '&search_datelimit_startmonth='.urlencode($search_datelimit_startmonth);
	}
	if ($search_datelimit_startyear) {
		$param .= '&search_datelimit_startyear='.urlencode($search_datelimit_startyear);
	}
	if ($search_datelimit_endday) {
		$param .= '&search_datelimit_endday='.urlencode($search_datelimit_endday);
	}
	if ($search_datelimit_endmonth) {
		$param .= '&search_datelimit_endmonth='.urlencode($search_datelimit_endmonth);
	}
	if ($search_datelimit_endyear) {
		$param .= '&search_datelimit_endyear='.urlencode($search_datelimit_endyear);
	}
	if ($search_ref) {
		$param .= '&search_ref='.urlencode($search_ref);
	}
	if ($search_refcustomer) {
		$param .= '&search_refcustomer='.urlencode($search_refcustomer);
	}
	if ($search_project_ref) {
		$param .= '&search_project_ref='.urlencode($search_project_ref);
	}
	if ($search_project) {
		$param .= '&search_project='.urlencode($search_project);
	}
	if ($search_type != '') {
		$param .= '&search_type='.urlencode($search_type);
	}
	if ($search_company) {
		$param .= '&search_company='.urlencode($search_company);
	}
	if ($search_company_alias) {
		$param .= '&search_company_alias='.urlencode($search_company_alias);
	}
	if ($search_parent_name != '') {
		$param .= '&search_parent_name='.urlencode($search_parent_name);
	}
	if ($search_town) {
		$param .= '&search_town='.urlencode($search_town);
	}
	if ($search_zip) {
		$param .= '&search_zip='.urlencode($search_zip);
	}
	if ($search_country) {
		$param .= "&search_country=".urlencode($search_country);
	}
	if ($search_type_thirdparty != '') {
		$param .= '&search_type_thirdparty='.urlencode($search_type_thirdparty);
	}
	if ($search_sale > 0) {
		$param .= '&search_sale='.urlencode($search_sale);
	}
	if ($search_user > 0) {
		$param .= '&search_user='.urlencode($search_user);
	}
	if ($search_login) {
		$param .= '&search_login='.urlencode($search_login);
	}
	if ($search_product_category > 0) {
		$param .= '&search_product_category='.urlencode($search_product_category);
	}
	if ($search_montant_ht != '') {
		$param .= '&search_montant_ht='.urlencode($search_montant_ht);
	}
	if ($search_montant_vat != '') {
		$param .= '&search_montant_vat='.urlencode($search_montant_vat);
	}
	if ($search_montant_localtax1 != '') {
		$param .= '&search_montant_localtax1='.urlencode($search_montant_localtax1);
	}
	if ($search_montant_localtax2 != '') {
		$param .= '&search_montant_localtax2='.urlencode($search_montant_localtax2);
	}
	if ($search_montant_ttc != '') {
		$param .= '&search_montant_ttc='.urlencode($search_montant_ttc);
	}
	if ($search_multicurrency_code != '') {
		$param .= '&search_multicurrency_code='.urlencode($search_multicurrency_code);
	}
	if ($search_multicurrency_tx != '') {
		$param .= '&search_multicurrency_tx='.urlencode($search_multicurrency_tx);
	}
	if ($search_multicurrency_montant_ht != '') {
		$param .= '&search_multicurrency_montant_ht='.urlencode($search_multicurrency_montant_ht);
	}
	if ($search_multicurrency_montant_vat != '') {
		$param .= '&search_multicurrency_montant_vat='.urlencode($search_multicurrency_montant_vat);
	}
	if ($search_multicurrency_montant_ttc != '') {
		$param .= '&search_multicurrency_montant_ttc='.urlencode($search_multicurrency_montant_ttc);
	}
	if ($search_status != '') {
		$param .= '&search_status='.urlencode($search_status);
	}
	if ($search_paymentmode > 0) {
		$param .= '&search_paymentmode='.urlencode($search_paymentmode);
	}
	if ($search_paymentterms > 0) {
		$param .= '&search_paymentterms='.urlencode($search_paymentterms);
	}
	if ($search_module_source) {
		$param .= '&search_module_source='.urlencode($search_module_source);
	}
	if ($search_pos_source) {
		$param .= '&search_pos_source='.urlencode($search_pos_source);
	}
	if ($show_files) {
		$param .= '&show_files='.urlencode($show_files);
	}
	if ($option) {
		$param .= "&search_option=".urlencode($option);
	}
	if ($optioncss != '') {
		$param .= '&optioncss='.urlencode($optioncss);
	}
	if ($search_categ_cus > 0) {
		$param .= '&search_categ_cus='.urlencode($search_categ_cus);
	}
	if (!empty($search_fac_rec_source_title)) {
		$param .= '&search_fac_rec_source_title='.urlencode($search_fac_rec_source_title);
	}

	// Add $param from extra fields
	include DOL_DOCUMENT_ROOT.'/core/tpl/extrafields_list_search_param.tpl.php';
	// Add $param from hooks
	$parameters = array();
	$reshook = $hookmanager->executeHooks('printFieldListSearchParam', $parameters, $object, $action); // Note that $action and $object may have been modified by hook
	$param .= $hookmanager->resPrint;

	$arrayofmassactions = array(
		'validate'=>img_picto('', 'check', 'class="pictofixedwidth"').$langs->trans("Validate"),
		'generate_doc'=>img_picto('', 'pdf', 'class="pictofixedwidth"').$langs->trans("ReGeneratePDF"),
		'builddoc'=>img_picto('', 'pdf', 'class="pictofixedwidth"').$langs->trans("PDFMerge"),
		'presend'=>img_picto('', 'email', 'class="pictofixedwidth"').$langs->trans("SendByMail"),
	);

	if (!empty($user->rights->facture->paiement)) {
		$arrayofmassactions['makepayment'] = img_picto('', 'payment', 'class="pictofixedwidth"').$langs->trans("MakePaymentAndClassifyPayed");
	}
	if (!empty($conf->prelevement->enabled) && !empty($user->rights->prelevement->bons->creer)) {
		$langs->load("withdrawals");
		$arrayofmassactions['withdrawrequest'] = img_picto('', 'payment', 'class="pictofixedwidth"').$langs->trans("MakeWithdrawRequest");
	}
	if (!empty($user->rights->facture->supprimer)) {
		if (!empty($conf->global->INVOICE_CAN_REMOVE_DRAFT_ONLY)) {
			$arrayofmassactions['predeletedraft'] = img_picto('', 'delete', 'class="pictofixedwidth"').$langs->trans("Deletedraft");
		} elseif (!empty($conf->global->INVOICE_CAN_ALWAYS_BE_REMOVED)) {	// mass deletion never possible on invoices on such situation
			$arrayofmassactions['predelete'] = img_picto('', 'delete', 'class="pictofixedwidth"').$langs->trans("Delete");
		}
	}
	if (in_array($massaction, array('presend', 'predelete', 'makepayment'))) {
		$arrayofmassactions = array();
	}
	$massactionbutton = $form->selectMassAction('', $arrayofmassactions);

	// Show the new button only when this page is not opend from the Extended POS
	if ($contextpage != 'poslist') {
		$url = DOL_URL_ROOT.'/compta/facture/card.php?action=create';
		if (!empty($socid)) {
			$url .= '&socid='.$socid;
		}
		$newcardbutton  = '';
		$newcardbutton .= dolGetButtonTitle($langs->trans('ViewList'), '', 'fa fa-bars imgforviewmode', $_SERVER["PHP_SELF"].'?mode=common'.preg_replace('/(&|\?)*mode=[^&]+/', '', $param), '', ((empty($mode) || $mode == 'common') ? 2 : 1), array('morecss'=>'reposition'));
		$newcardbutton .= dolGetButtonTitle($langs->trans('ViewKanban'), '', 'fa fa-th-list imgforviewmode', $_SERVER["PHP_SELF"].'?mode=kanban'.preg_replace('/(&|\?)*mode=[^&]+/', '', $param), '', ($mode == 'kanban' ? 2 : 1), array('morecss'=>'reposition'));
		$newcardbutton = dolGetButtonTitle($langs->trans('NewBill'), '', 'fa fa-plus-circle', $url, '', $user->hasRight("facture", "creer"));
	}

	$i = 0;
	print '<form method="POST" name="searchFormList" action="'.$_SERVER["PHP_SELF"].'">'."\n";

	if ($optioncss != '') {
		print '<input type="hidden" name="optioncss" value="'.$optioncss.'">';
	}
	print '<input type="hidden" name="token" value="'.newToken().'">';
	print '<input type="hidden" name="formfilteraction" id="formfilteraction" value="list">';
	if (!in_array($massaction, array('makepayment'))) {
		print '<input type="hidden" name="action" value="list">';
	}
	print '<input type="hidden" name="sortfield" value="'.$sortfield.'">';
	print '<input type="hidden" name="sortorder" value="'.$sortorder.'">';
	print '<input type="hidden" name="search_status" value="'.$search_status.'">';
	print '<input type="hidden" name="contextpage" value="'.$contextpage.'">';
	print '<input type="hidden" name="socid" value="'.$socid.'">';
	print '<input type="hidden" name="mode" value="'.$mode.'">';

	print_barre_liste($langs->trans('BillsCustomers').' '.($socid > 0 ? ' '.$soc->name : ''), $page, $_SERVER["PHP_SELF"], $param, $sortfield, $sortorder, $massactionbutton, $num, $nbtotalofrecords, 'bill', 0, $newcardbutton, '', $limit, 0, 0, 1);

	$topicmail = "SendBillRef";
	$modelmail = "facture_send";
	$objecttmp = new Facture($db);
	$trackid = 'inv'.$object->id;
	include DOL_DOCUMENT_ROOT.'/core/tpl/massactions_pre.tpl.php';

	if ($massaction == 'makepayment') {
		$formconfirm = '';
		$formquestion = array(
			// 'text' => $langs->trans("ConfirmClone"),
			// array('type' => 'checkbox', 'name' => 'clone_content', 'label' => $langs->trans("CloneMainAttributes"), 'value' => 1),
			// array('type' => 'checkbox', 'name' => 'update_prices', 'label' => $langs->trans("PuttingPricesUpToDate"), 'value' => 1),
			array('type' => 'date', 'name' => 'datepaiment', 'label' => $langs->trans("Date"), 'datenow' => 1),
			array('type' => 'other', 'name' => 'paiementid', 'label' => $langs->trans("PaymentMode"), 'value' => $form->select_types_paiements(GETPOST('search_paymentmode'), 'paiementid', '', 0, 0, 1, 0, 1, '', 1)),
			array('type' => 'other', 'name' => 'bankid', 'label' => $langs->trans("BankAccount"), 'value'=>$form->select_comptes('', 'bankid', 0, '', 0, '', 0, '', 1)),
			//array('type' => 'other', 'name' => 'invoicesid', 'label' => '', 'value'=>'<input type="hidden" id="invoicesid" name="invoicesid" value="'.implode('#',GETPOST('toselect','array')).'">'),
		);
		$formconfirm = $form->formconfirm($_SERVER["PHP_SELF"], $langs->trans('MakePaymentAndClassifyPayed'), $langs->trans('EnterPaymentReceivedFromCustomer'), 'makepayment_confirm', $formquestion, 1, 0, 200, 500, 1);
		print $formconfirm;
	}

	if ($sall) {
		foreach ($fieldstosearchall as $key => $val) {
			$fieldstosearchall[$key] = $langs->trans($val);
		}
		print '<div class="divsearchfieldfilter">'.$langs->trans("FilterOnInto", $sall).join(', ', $fieldstosearchall).'</div>';
	}

	// If the user can view prospects other than his'
	$moreforfilter = '';
	if ($user->hasRight("user", "user", "lire")) {
		$langs->load("commercial");
		$moreforfilter .= '<div class="divsearchfield">';
		$tmptitle = $langs->trans('ThirdPartiesOfSaleRepresentative');
		$moreforfilter .= img_picto($tmptitle, 'user', 'class="pictofixedwidth"').$formother->select_salesrepresentatives($search_sale, 'search_sale', $user, 0, $tmptitle, 'maxwidth250');
		$moreforfilter .= '</div>';
	}
	// If the user can view prospects other than his'
	if ($user->hasRight("user", "user", "lire")) {
		$moreforfilter .= '<div class="divsearchfield">';
		$tmptitle = $langs->trans('LinkedToSpecificUsers');
		$moreforfilter .= img_picto($tmptitle, 'user', 'class="pictofixedwidth"').$form->select_dolusers($search_user, 'search_user', $tmptitle, '', 0, '', '', 0, 0, 0, '', 0, '', 'maxwidth250');
		$moreforfilter .= '</div>';
	}
	// Filter on product tags
	if (isModEnabled('categorie') && $user->hasRight("categorie", "lire") && ($user->hasRight("produit", "lire") || $user->hasRight("service", "lire"))) {
		include_once DOL_DOCUMENT_ROOT.'/categories/class/categorie.class.php';
		$moreforfilter .= '<div class="divsearchfield">';
		$tmptitle = $langs->trans('IncludingProductWithTag');
		$cate_arbo = $form->select_all_categories(Categorie::TYPE_PRODUCT, null, 'parent', null, null, 1);
		$moreforfilter .= img_picto($tmptitle, 'category', 'class="pictofixedwidth"').$form->selectarray('search_product_category', $cate_arbo, $search_product_category, $tmptitle, 0, 0, '', 0, 0, 0, 0, 'maxwidth250', 1);
		$moreforfilter .= '</div>';
	}
	if (isModEnabled('categorie') && $user->hasRight("categorie", "lire")) {
		require_once DOL_DOCUMENT_ROOT.'/categories/class/categorie.class.php';
		$moreforfilter .= '<div class="divsearchfield">';
		$tmptitle = $langs->trans('CustomersProspectsCategoriesShort');
		$moreforfilter .= img_picto($tmptitle, 'category', 'class="pictofixedwidth"').$formother->select_categories('customer', $search_categ_cus, 'search_categ_cus', 1, $tmptitle);
		$moreforfilter .= '</div>';
	}
	$parameters = array();
	$reshook = $hookmanager->executeHooks('printFieldPreListTitle', $parameters, $object, $action); // Note that $action and $object may have been modified by hook
	if (empty($reshook)) {
		$moreforfilter .= $hookmanager->resPrint;
	} else {
		$moreforfilter = $hookmanager->resPrint;
	}

	if ($moreforfilter) {
		print '<div class="liste_titre liste_titre_bydiv centpercent">';
		print $moreforfilter;
		print '</div>';
	}

	$varpage = empty($contextpage) ? $_SERVER["PHP_SELF"] : $contextpage;
	$selectedfields = $form->multiSelectArrayWithCheckbox('selectedfields', $arrayfields, $varpage, getDolGlobalString('MAIN_CHECKBOX_LEFT_COLUMN', '')); // This also change content of $arrayfields

	// Show the massaction checkboxes only when this page is not opend from the Extended POS
	if ($massactionbutton && $contextpage != 'poslist') {
		$selectedfields .= $form->showCheckAddButtons('checkforselect', 1);
	}

	print '<div class="div-table-responsive">';
	print '<table class="tagtable liste'.($moreforfilter ? " listwithfilterbefore" : "").'">'."\n";

	// Filters lines
	print '<tr class="liste_titre_filter">';

	if (!empty($conf->global->MAIN_CHECKBOX_LEFT_COLUMN)) {
		// Action column
		print '<td class="liste_titre center actioncolumn">';
		$searchpicto = $form->showFilterButtons('left');
		print $searchpicto;
		print '</td>';
	}

	if (!empty($conf->global->MAIN_VIEW_LINE_NUMBER_IN_LIST)) {
		print '<td class="liste_titre">';
		print '</td>';
	}
	// Ref
	if (!empty($arrayfields['f.ref']['checked'])) {
		print '<td class="liste_titre" align="left">';
		print '<input class="flat maxwidth50imp" type="text" name="search_ref" value="'.dol_escape_htmltag($search_ref).'">';
		print '</td>';
	}
	// Ref customer
	if (!empty($arrayfields['f.ref_client']['checked'])) {
		print '<td class="liste_titre">';
		print '<input class="flat maxwidth50imp" type="text" name="search_refcustomer" value="'.dol_escape_htmltag($search_refcustomer).'">';
		print '</td>';
	}
	// Type
	if (!empty($arrayfields['f.type']['checked'])) {
		print '<td class="liste_titre maxwidthonsmartphone">';
		$listtype = array(
			Facture::TYPE_STANDARD=>$langs->trans("InvoiceStandard"),
			Facture::TYPE_DEPOSIT=>$langs->trans("InvoiceDeposit"),
			Facture::TYPE_CREDIT_NOTE=>$langs->trans("InvoiceAvoir"),
			Facture::TYPE_REPLACEMENT=>$langs->trans("InvoiceReplacement"),
		);
		if (!empty($conf->global->INVOICE_USE_SITUATION)) {
			$listtype[Facture::TYPE_SITUATION] = $langs->trans("InvoiceSituation");
		}
		//$listtype[Facture::TYPE_PROFORMA]=$langs->trans("InvoiceProForma");     // A proformat invoice is not an invoice but must be an order.
		print $form->selectarray('search_type', $listtype, $search_type, 1, 0, 0, '', 0, 0, 0, '', 'maxwidth100');
		print '</td>';
	}
	// Date invoice
	if (!empty($arrayfields['f.datef']['checked'])) {
		print '<td class="liste_titre center">';
		print '<div class="nowrap">';
		print $form->selectDate($search_date_start ? $search_date_start : -1, 'search_date_start', 0, 0, 1, '', 1, 0, 0, '', '', '', '', 1, '', $langs->trans('From'));
		print '</div>';
		print '<div class="nowrap">';
		print $form->selectDate($search_date_end ? $search_date_end : -1, 'search_date_end', 0, 0, 1, '', 1, 0, 0, '', '', '', '', 1, '', $langs->trans('to'));
		print '</div>';
		print '</td>';
	}
	// Date valid
	if (!empty($arrayfields['f.date_valid']['checked'])) {
		print '<td class="liste_titre center">';
		print '<div class="nowrap">';
		print $form->selectDate($search_date_valid_start ? $search_date_valid_start : -1, 'search_date_valid_start', 0, 0, 1, '', 1, 0, 0, '', '', '', '', 1, '', $langs->trans('From'));
		print '</div>';
		print '<div class="nowrap">';
		print $form->selectDate($search_date_valid_end ? $search_date_valid_end : -1, 'search_date_valid_end', 0, 0, 1, '', 1, 0, 0, '', '', '', '', 1, '', $langs->trans('to'));
		print '</div>';
		print '</td>';
	}
	// Date due
	if (!empty($arrayfields['f.date_lim_reglement']['checked'])) {
		print '<td class="liste_titre center">';
		print '<div class="nowrap">';
		/*
		 print $langs->trans('From').' ';
		 print $form->selectDate($search_datelimit_start ? $search_datelimit_start : -1, 'search_datelimit_start', 0, 0, 1);
		 print '</div>';
		 print '<div class="nowrap">';
		 print $langs->trans('to').' ';*/
		print $form->selectDate($search_datelimit_end ? $search_datelimit_end : -1, 'search_datelimit_end', 0, 0, 1, '', 1, 0, 0, '', '', '', '', 1, '', $langs->trans("Before"));
		print '<br><input type="checkbox" name="search_option" value="late"'.($option == 'late' ? ' checked' : '').'> '.$langs->trans("Alert");
		print '</div>';
		print '</td>';
	}
	// Project ref
	if (!empty($arrayfields['p.ref']['checked'])) {
		print '<td class="liste_titre"><input class="flat maxwidth50imp" type="text" name="search_project_ref" value="'.$search_project_ref.'"></td>';
	}
	// Project label
	if (!empty($arrayfields['p.title']['checked'])) {
		print '<td class="liste_titre"><input class="flat maxwidth50imp" type="text" name="search_project" value="'.$search_project.'"></td>';
	}
	// Thirdparty
	if (!empty($arrayfields['s.nom']['checked'])) {
		print '<td class="liste_titre"><input class="flat maxwidth75imp" type="text" name="search_company" value="'.$search_company.'"'.($socid > 0 ? " disabled" : "").'></td>';
	}
	// Alias
	if (!empty($arrayfields['s.name_alias']['checked'])) {
		print '<td class="liste_titre"><input class="flat maxwidth75imp" type="text" name="search_company_alias" value="'.$search_company_alias.'"></td>';
	}
	// Parent company
	if (!empty($arrayfields['s2.nom']['checked'])) {
		print '<td class="liste_titre">';
		print '<input class="flat maxwidth100" type="text" name="search_parent_name" value="'.dol_escape_htmltag($search_parent_name).'">';
		print '</td>';
	}
	// Town
	if (!empty($arrayfields['s.town']['checked'])) {
		print '<td class="liste_titre"><input class="flat maxwidth75imp" type="text" name="search_town" value="'.dol_escape_htmltag($search_town).'"></td>';
	}
	// Zip
	if (!empty($arrayfields['s.zip']['checked'])) {
		print '<td class="liste_titre"><input class="flat maxwidth50imp" type="text" name="search_zip" value="'.dol_escape_htmltag($search_zip).'"></td>';
	}
	// State
	if (!empty($arrayfields['state.nom']['checked'])) {
		print '<td class="liste_titre">';
		print '<input class="flat maxwidth50imp" type="text" name="search_state" value="'.dol_escape_htmltag($search_state).'">';
		print '</td>';
	}
	// Country
	if (!empty($arrayfields['country.code_iso']['checked'])) {
		print '<td class="liste_titre" align="center">';
		print $form->select_country($search_country, 'search_country', '', 0, 'minwidth150imp maxwidth150', 'code2', 1, 0, 1, null, 1);
		print '</td>';
	}
	// Company type
	if (!empty($arrayfields['typent.code']['checked'])) {
		print '<td class="liste_titre maxwidthonsmartphone" align="center">';
		print $form->selectarray("search_type_thirdparty", $formcompany->typent_array(0), $search_type_thirdparty, 1, 0, 0, '', 0, 0, 0, (empty($conf->global->SOCIETE_SORT_ON_TYPEENT) ? 'ASC' : $conf->global->SOCIETE_SORT_ON_TYPEENT), 'maxwidth100', 1);
		print '</td>';
	}
	// Payment mode
	if (!empty($arrayfields['f.fk_mode_reglement']['checked'])) {
		print '<td class="liste_titre">';
		print $form->select_types_paiements($search_paymentmode, 'search_paymentmode', '', 0, 1, 1, 0, 1, 'minwidth100 maxwidth100', 1);
		print '</td>';
	}
	// Payment terms
	if (!empty($arrayfields['f.fk_cond_reglement']['checked'])) {
		print '<td class="liste_titre">';
		print $form->getSelectConditionsPaiements($search_paymentterms, 'search_paymentterms', -1, 1, 1, 'minwidth100 maxwidth100');
		print '</td>';
	}
	// Module source
	if (!empty($arrayfields['f.module_source']['checked'])) {
		print '<td class="liste_titre">';
		print '<input class="flat maxwidth75" type="text" name="search_module_source" value="'.dol_escape_htmltag($search_module_source).'">';
		print '</td>';
	}
	// POS Terminal
	if (!empty($arrayfields['f.pos_source']['checked'])) {
		print '<td class="liste_titre">';
		print '<input class="flat maxwidth50" type="text" name="search_pos_source" value="'.dol_escape_htmltag($search_pos_source).'">';
		print '</td>';
	}
	if (!empty($arrayfields['f.total_ht']['checked'])) {
		// Amount
		print '<td class="liste_titre right">';
		print '<input class="flat" type="text" size="4" name="search_montant_ht" value="'.dol_escape_htmltag($search_montant_ht).'">';
		print '</td>';
	}
	if (!empty($arrayfields['f.total_tva']['checked'])) {
		// Amount
		print '<td class="liste_titre right">';
		print '<input class="flat" type="text" size="4" name="search_montant_vat" value="'.dol_escape_htmltag($search_montant_vat).'">';
		print '</td>';
	}
	if (!empty($arrayfields['f.total_localtax1']['checked'])) {
		// Localtax1
		print '<td class="liste_titre right">';
		print '<input class="flat" type="text" size="4" name="search_montant_localtax1" value="'.$search_montant_localtax1.'">';
		print '</td>';
	}
	if (!empty($arrayfields['f.total_localtax2']['checked'])) {
		// Localtax2
		print '<td class="liste_titre right">';
		print '<input class="flat" type="text" size="4" name="search_montant_localtax2" value="'.$search_montant_localtax2.'">';
		print '</td>';
	}
	if (!empty($arrayfields['f.total_ttc']['checked'])) {
		// Amount
		print '<td class="liste_titre right">';
		print '<input class="flat" type="text" size="4" name="search_montant_ttc" value="'.dol_escape_htmltag($search_montant_ttc).'">';
		print '</td>';
	}
	if (!empty($arrayfields['u.login']['checked'])) {
		// Author
		print '<td class="liste_titre" align="center">';
		print '<input class="flat" size="4" type="text" name="search_login" value="'.dol_escape_htmltag($search_login).'">';
		print '</td>';
	}
	if (!empty($arrayfields['sale_representative']['checked'])) {
		print '<td class="liste_titre"></td>';
	}
	if (!empty($arrayfields['f.retained_warranty']['checked'])) {
		print '<td class="liste_titre" align="right">';
		print '</td>';
	}
	if (!empty($arrayfields['dynamount_payed']['checked'])) {
		print '<td class="liste_titre right">';
		print '</td>';
	}
	if (!empty($arrayfields['rtp']['checked'])) {
		print '<td class="liste_titre right">';
		print '</td>';
	}
	if (!empty($arrayfields['f.multicurrency_code']['checked'])) {
		// Currency
		print '<td class="liste_titre">';
		print $form->selectMultiCurrency($search_multicurrency_code, 'search_multicurrency_code', 1);
		print '</td>';
	}
	if (!empty($arrayfields['f.multicurrency_tx']['checked'])) {
		// Currency rate
		print '<td class="liste_titre">';
		print '<input class="flat" type="text" size="4" name="search_multicurrency_tx" value="'.dol_escape_htmltag($search_multicurrency_tx).'">';
		print '</td>';
	}
	if (!empty($arrayfields['f.multicurrency_total_ht']['checked'])) {
		// Amount
		print '<td class="liste_titre right">';
		print '<input class="flat" type="text" size="4" name="search_multicurrency_montant_ht" value="'.dol_escape_htmltag($search_multicurrency_montant_ht).'">';
		print '</td>';
	}
	if (!empty($arrayfields['f.multicurrency_total_vat']['checked'])) {
		// Amount
		print '<td class="liste_titre right">';
		print '<input class="flat" type="text" size="4" name="search_multicurrency_montant_vat" value="'.dol_escape_htmltag($search_multicurrency_montant_vat).'">';
		print '</td>';
	}
	if (!empty($arrayfields['f.multicurrency_total_ttc']['checked'])) {
		// Amount
		print '<td class="liste_titre right">';
		print '<input class="flat" type="text" size="4" name="search_multicurrency_montant_ttc" value="'.dol_escape_htmltag($search_multicurrency_montant_ttc).'">';
		print '</td>';
	}
	if (!empty($arrayfields['multicurrency_dynamount_payed']['checked'])) {
		print '<td class="liste_titre">';
		print '</td>';
	}
	if (!empty($arrayfields['multicurrency_rtp']['checked'])) {
		print '<td class="liste_titre right">';
		print '</td>';
	}
	if (!empty($arrayfields['total_pa']['checked'])) {
		print '<td class="liste_titre right">';
		print '</td>';
	}
	if (!empty($arrayfields['total_margin']['checked'])) {
		print '<td class="liste_titre right">';
		print '</td>';
	}
	if (!empty($arrayfields['total_margin_rate']['checked'])) {
		print '<td class="liste_titre right">';
		print '</td>';
	}
	if (!empty($arrayfields['total_mark_rate']['checked'])) {
		print '<td class="liste_titre right">';
		print '</td>';
	}

	// Extra fields
	include DOL_DOCUMENT_ROOT.'/core/tpl/extrafields_list_search_input.tpl.php';

	// Fields from hook
	$parameters = array('arrayfields'=>$arrayfields);
	$reshook = $hookmanager->executeHooks('printFieldListOption', $parameters, $object, $action); // Note that $action and $object may have been modified by hook
	print $hookmanager->resPrint;
	// Date creation
	if (!empty($arrayfields['f.datec']['checked'])) {
		print '<td class="liste_titre">';
		print '</td>';
	}
	// Date modification
	if (!empty($arrayfields['f.tms']['checked'])) {
		print '<td class="liste_titre">';
		print '</td>';
	}
	// Date closing
	if (!empty($arrayfields['f.date_closing']['checked'])) {
		print '<td class="liste_titre">';
		print '</td>';
	}
	if (!empty($arrayfields['f.note_public']['checked'])) {
		// Note public
		print '<td class="liste_titre">';
		print '</td>';
	}
	if (!empty($arrayfields['f.note_private']['checked'])) {
		// Note private
		print '<td class="liste_titre">';
		print '</td>';
	}
	if (!empty($arrayfields['f.fk_fac_rec_source']['checked'])) {
		// Template Invoice
		print '<td class="liste_titre maxwidthonsmartphone right">';
		print '<input class="flat maxwidth50imp" type="text" name="search_fac_rec_source_title" id="search_fac_rec_source_title" value="'.dol_escape_htmltag($search_fac_rec_source_title).'">';
		print '</td>';
	}
	// Status
	if (!empty($arrayfields['f.fk_statut']['checked'])) {
		print '<td class="liste_titre right parentonrightofpage">';
		$liststatus = array('0'=>$langs->trans("BillShortStatusDraft"), '0,1'=>$langs->trans("BillShortStatusDraft").'+'.$langs->trans("BillShortStatusNotPaid"), '1'=>$langs->trans("BillShortStatusNotPaid"), '1,2'=>$langs->trans("BillShortStatusNotPaid").'+'.$langs->trans("BillShortStatusPaid"), '2'=>$langs->trans("BillShortStatusPaid"), '3'=>$langs->trans("BillShortStatusCanceled"));
		print $form->selectarray('search_status', $liststatus, $search_status, 1, 0, 0, '', 0, 0, 0, '', 'search_status width100 onrightofpage', 1);
		print '</td>';
	}
	// Action column
	if (empty($conf->global->MAIN_CHECKBOX_LEFT_COLUMN)) {
		print '<td class="liste_titre center actioncolumn">';
		$searchpicto = $form->showFilterButtons();
		print $searchpicto;
		print '</td>';
	}
	print "</tr>\n";

	print '<tr class="liste_titre">';

	if (!empty($conf->global->MAIN_CHECKBOX_LEFT_COLUMN)) {
		print_liste_field_titre($selectedfields, $_SERVER["PHP_SELF"], "", '', '', 'align="center"', $sortfield, $sortorder, 'maxwidthsearch ');
	}

	if (!empty($conf->global->MAIN_VIEW_LINE_NUMBER_IN_LIST)) {
		print_liste_field_titre('#', $_SERVER['PHP_SELF'], '', '', $param, '', $sortfield, $sortorder);
	}
	if (!empty($arrayfields['f.ref']['checked'])) {
		print_liste_field_titre($arrayfields['f.ref']['label'], $_SERVER['PHP_SELF'], 'f.ref', '', $param, '', $sortfield, $sortorder);
	}
	if (!empty($arrayfields['f.ref_client']['checked'])) {
		print_liste_field_titre($arrayfields['f.ref_client']['label'], $_SERVER["PHP_SELF"], 'f.ref_client', '', $param, '', $sortfield, $sortorder);
	}
	if (!empty($arrayfields['f.type']['checked'])) {
		print_liste_field_titre($arrayfields['f.type']['label'], $_SERVER["PHP_SELF"], 'f.type', '', $param, '', $sortfield, $sortorder);
	}
	if (!empty($arrayfields['f.datef']['checked'])) {
		print_liste_field_titre($arrayfields['f.datef']['label'], $_SERVER['PHP_SELF'], 'f.datef', '', $param, 'align="center"', $sortfield, $sortorder);
	}
	if (!empty($arrayfields['f.date_valid']['checked'])) {
		print_liste_field_titre($arrayfields['f.date_valid']['label'], $_SERVER['PHP_SELF'], 'f.date_valid', '', $param, 'align="center"', $sortfield, $sortorder);
	}
	if (!empty($arrayfields['f.date_lim_reglement']['checked'])) {
		print_liste_field_titre($arrayfields['f.date_lim_reglement']['label'], $_SERVER['PHP_SELF'], "f.date_lim_reglement", '', $param, 'align="center"', $sortfield, $sortorder);
	}
	if (!empty($arrayfields['p.ref']['checked'])) {
		print_liste_field_titre($arrayfields['p.ref']['label'], $_SERVER['PHP_SELF'], "p.ref", '', $param, '', $sortfield, $sortorder);
	}
	if (!empty($arrayfields['p.title']['checked'])) {
		print_liste_field_titre($arrayfields['p.title']['label'], $_SERVER['PHP_SELF'], "p.title", '', $param, '', $sortfield, $sortorder);
	}
	if (!empty($arrayfields['s.nom']['checked'])) {
		print_liste_field_titre($arrayfields['s.nom']['label'], $_SERVER['PHP_SELF'], 's.nom', '', $param, '', $sortfield, $sortorder);
	}
	if (!empty($arrayfields['s.name_alias']['checked'])) {
		print_liste_field_titre($arrayfields['s.name_alias']['label'], $_SERVER['PHP_SELF'], 's.name_alias', '', $param, '', $sortfield, $sortorder);
	}
	if (!empty($arrayfields['s2.nom']['checked'])) {
		print_liste_field_titre($arrayfields['s2.nom']['label'], $_SERVER['PHP_SELF'], 's2.nom', '', $param, '', $sortfield, $sortorder);
	}
	if (!empty($arrayfields['s.town']['checked'])) {
		print_liste_field_titre($arrayfields['s.town']['label'], $_SERVER["PHP_SELF"], 's.town', '', $param, '', $sortfield, $sortorder);
	}
	if (!empty($arrayfields['s.zip']['checked'])) {
		print_liste_field_titre($arrayfields['s.zip']['label'], $_SERVER["PHP_SELF"], 's.zip', '', $param, '', $sortfield, $sortorder);
	}
	if (!empty($arrayfields['state.nom']['checked'])) {
		print_liste_field_titre($arrayfields['state.nom']['label'], $_SERVER["PHP_SELF"], "state.nom", "", $param, '', $sortfield, $sortorder);
	}
	if (!empty($arrayfields['country.code_iso']['checked'])) {
		print_liste_field_titre($arrayfields['country.code_iso']['label'], $_SERVER["PHP_SELF"], "country.code_iso", "", $param, 'align="center"', $sortfield, $sortorder);
	}
	if (!empty($arrayfields['typent.code']['checked'])) {
		print_liste_field_titre($arrayfields['typent.code']['label'], $_SERVER["PHP_SELF"], "typent.code", "", $param, 'align="center"', $sortfield, $sortorder);
	}
	if (!empty($arrayfields['f.fk_mode_reglement']['checked'])) {
		print_liste_field_titre($arrayfields['f.fk_mode_reglement']['label'], $_SERVER["PHP_SELF"], "f.fk_mode_reglement", "", $param, "", $sortfield, $sortorder);
	}
	if (!empty($arrayfields['f.fk_cond_reglement']['checked'])) {
		print_liste_field_titre($arrayfields['f.fk_cond_reglement']['label'], $_SERVER["PHP_SELF"], "f.fk_cond_reglement", "", $param, "", $sortfield, $sortorder);
	}
	if (!empty($arrayfields['f.module_source']['checked'])) {
		print_liste_field_titre($arrayfields['f.module_source']['label'], $_SERVER["PHP_SELF"], "f.module_source", "", $param, "", $sortfield, $sortorder);
	}
	if (!empty($arrayfields['f.pos_source']['checked'])) {
		print_liste_field_titre($arrayfields['f.pos_source']['label'], $_SERVER["PHP_SELF"], "f.pos_source", "", $param, "", $sortfield, $sortorder);
	}
	if (!empty($arrayfields['f.total_ht']['checked'])) {
		print_liste_field_titre($arrayfields['f.total_ht']['label'], $_SERVER['PHP_SELF'], 'f.total_ht', '', $param, 'class="right"', $sortfield, $sortorder);
	}
	if (!empty($arrayfields['f.total_tva']['checked'])) {
		print_liste_field_titre($arrayfields['f.total_tva']['label'], $_SERVER['PHP_SELF'], 'f.total_tva', '', $param, 'class="right"', $sortfield, $sortorder);
	}
	if (!empty($arrayfields['f.total_localtax1']['checked'])) {
		print_liste_field_titre($arrayfields['f.total_localtax1']['label'], $_SERVER['PHP_SELF'], 'f.localtax1', '', $param, 'class="right"', $sortfield, $sortorder);
	}
	if (!empty($arrayfields['f.total_localtax2']['checked'])) {
		print_liste_field_titre($arrayfields['f.total_localtax2']['label'], $_SERVER['PHP_SELF'], 'f.localtax2', '', $param, 'class="right"', $sortfield, $sortorder);
	}
	if (!empty($arrayfields['f.total_ttc']['checked'])) {
		print_liste_field_titre($arrayfields['f.total_ttc']['label'], $_SERVER['PHP_SELF'], 'f.total_ttc', '', $param, 'class="right"', $sortfield, $sortorder);
	}
	if (!empty($arrayfields['u.login']['checked'])) {
		print_liste_field_titre($arrayfields['u.login']['label'], $_SERVER["PHP_SELF"], 'u.login', '', $param, 'align="center"', $sortfield, $sortorder);
	}
	if (!empty($arrayfields['sale_representative']['checked'])) {
		print_liste_field_titre($arrayfields['sale_representative']['label'], $_SERVER["PHP_SELF"], "", "", "$param", '', $sortfield, $sortorder);
	}
	if (!empty($arrayfields['f.retained_warranty']['checked'])) {
		print_liste_field_titre($arrayfields['f.retained_warranty']['label'], $_SERVER['PHP_SELF'], '', '', $param, 'align="right"', $sortfield, $sortorder);
	}
	if (!empty($arrayfields['dynamount_payed']['checked'])) {
		print_liste_field_titre($arrayfields['dynamount_payed']['label'], $_SERVER['PHP_SELF'], '', '', $param, 'class="right"', $sortfield, $sortorder);
	}
	if (!empty($arrayfields['rtp']['checked'])) {
		print_liste_field_titre($arrayfields['rtp']['label'], $_SERVER['PHP_SELF'], '', '', $param, 'class="right"', $sortfield, $sortorder);
	}
	if (!empty($arrayfields['f.multicurrency_code']['checked'])) {
		print_liste_field_titre($arrayfields['f.multicurrency_code']['label'], $_SERVER['PHP_SELF'], 'f.multicurrency_code', '', $param, '', $sortfield, $sortorder);
	}
	if (!empty($arrayfields['f.multicurrency_tx']['checked'])) {
		print_liste_field_titre($arrayfields['f.multicurrency_tx']['label'], $_SERVER['PHP_SELF'], 'f.multicurrency_tx', '', $param, '', $sortfield, $sortorder);
	}
	if (!empty($arrayfields['f.multicurrency_total_ht']['checked'])) {
		print_liste_field_titre($arrayfields['f.multicurrency_total_ht']['label'], $_SERVER['PHP_SELF'], 'f.multicurrency_total_ht', '', $param, 'class="right"', $sortfield, $sortorder);
	}
	if (!empty($arrayfields['f.multicurrency_total_vat']['checked'])) {
		print_liste_field_titre($arrayfields['f.multicurrency_total_vat']['label'], $_SERVER['PHP_SELF'], 'f.multicurrency_total_tva', '', $param, 'class="right"', $sortfield, $sortorder);
	}
	if (!empty($arrayfields['f.multicurrency_total_ttc']['checked'])) {
		print_liste_field_titre($arrayfields['f.multicurrency_total_ttc']['label'], $_SERVER['PHP_SELF'], 'f.multicurrency_total_ttc', '', $param, 'class="right"', $sortfield, $sortorder);
	}
	if (!empty($arrayfields['multicurrency_dynamount_payed']['checked'])) {
		print_liste_field_titre($arrayfields['multicurrency_dynamount_payed']['label'], $_SERVER['PHP_SELF'], '', '', $param, 'class="right"', $sortfield, $sortorder);
	}
	if (!empty($arrayfields['multicurrency_rtp']['checked'])) {
		print_liste_field_titre($arrayfields['multicurrency_rtp']['label'], $_SERVER['PHP_SELF'], '', '', $param, 'class="right"', $sortfield, $sortorder);
	}
	if (!empty($arrayfields['total_pa']['checked'])) {
		print_liste_field_titre($arrayfields['total_pa']['label'], $_SERVER['PHP_SELF'], '', '', $param, 'class="right"', $sortfield, $sortorder);
	}
	if (!empty($arrayfields['total_margin']['checked'])) {
		print_liste_field_titre($arrayfields['total_margin']['label'], $_SERVER['PHP_SELF'], '', '', $param, 'class="right"', $sortfield, $sortorder);
	}
	if (!empty($arrayfields['total_margin_rate']['checked'])) {
		print_liste_field_titre($arrayfields['total_margin_rate']['label'], $_SERVER['PHP_SELF'], '', '', $param, 'class="right"', $sortfield, $sortorder);
	}
	if (!empty($arrayfields['total_mark_rate']['checked'])) {
		print_liste_field_titre($arrayfields['total_mark_rate']['label'], $_SERVER['PHP_SELF'], '', '', $param, 'class="right"', $sortfield, $sortorder);
	}
	// Extra fields
	include DOL_DOCUMENT_ROOT.'/core/tpl/extrafields_list_search_title.tpl.php';
	// Hook fields
	$parameters = array('arrayfields'=>$arrayfields, 'param'=>$param, 'sortfield'=>$sortfield, 'sortorder'=>$sortorder);
	$reshook = $hookmanager->executeHooks('printFieldListTitle', $parameters, $object, $action); // Note that $action and $object may have been modified by hook
	print $hookmanager->resPrint;
	if (!empty($arrayfields['f.datec']['checked'])) {
		print_liste_field_titre($arrayfields['f.datec']['label'], $_SERVER["PHP_SELF"], "f.datec", "", $param, 'align="center" class="nowrap"', $sortfield, $sortorder);
	}
	if (!empty($arrayfields['f.tms']['checked'])) {
		print_liste_field_titre($arrayfields['f.tms']['label'], $_SERVER["PHP_SELF"], "f.tms", "", $param, 'align="center" class="nowrap"', $sortfield, $sortorder);
	}
	if (!empty($arrayfields['f.date_closing']['checked'])) {
		print_liste_field_titre($arrayfields['f.date_closing']['label'], $_SERVER["PHP_SELF"], "f.date_closing", "", $param, 'align="center" class="nowrap"', $sortfield, $sortorder);
	}
	if (!empty($arrayfields['f.note_public']['checked'])) {
		print_liste_field_titre($arrayfields['f.note_public']['label'], $_SERVER["PHP_SELF"], "f.note_public", "", $param, '', $sortfield, $sortorder, 'center nowrap ');
	}
	if (!empty($arrayfields['f.note_private']['checked'])) {
		print_liste_field_titre($arrayfields['f.note_private']['label'], $_SERVER["PHP_SELF"], "f.note_private", "", $param, '', $sortfield, $sortorder, 'center nowrap ');
	}
	if (!empty($arrayfields['f.fk_fac_rec_source']['checked'])) {
		print_liste_field_titre($arrayfields['f.fk_fac_rec_source']['label'], $_SERVER["PHP_SELF"], "facrec.titre", "", $param, '', $sortfield, $sortorder);
	}
	if (!empty($arrayfields['f.fk_statut']['checked'])) {
		print_liste_field_titre($arrayfields['f.fk_statut']['label'], $_SERVER["PHP_SELF"], "f.fk_statut,f.paye,f.type", "", $param, 'class="right"', $sortfield, $sortorder);
	}
	if (empty($conf->global->MAIN_CHECKBOX_LEFT_COLUMN)) {
		print_liste_field_titre($selectedfields, $_SERVER["PHP_SELF"], "", '', '', 'align="center"', $sortfield, $sortorder, 'maxwidthsearch ');
	}

	print "</tr>\n";

	$projectstatic = new Project($db);
	$discount = new DiscountAbsolute($db);
	$userstatic = new User($db);

	if ($num > 0) {
		$i = 0;
		$typenArray = $formcompany->typent_array(1);
		$totalarray = array();
		$totalarray['nbfield'] = 0;
		$totalarray['val'] = array();
		$totalarray['val']['f.total_tva'] = 0;
		$totalarray['val']['f.total_ht'] = 0;
		$totalarray['val']['f.total_ttc'] = 0;

		$with_margin_info = false;
		if (isModEnabled('margin') && (
				!empty($arrayfields['total_pa']['checked'])
				|| !empty($arrayfields['total_margin']['checked'])
				|| !empty($arrayfields['total_margin_rate']['checked'])
				|| !empty($arrayfields['total_mark_rate']['checked'])
			)
		) {
			$with_margin_info = true;
		}
		$total_ht = 0;
		$total_margin = 0;

		$savnbfield = $totalarray['nbfield'];
		$totalarray['nbfield'] = 0;
		$imaxinloop = ($limit ? min($num, $limit) : $num);
		while ($i < $imaxinloop) {
			$obj = $db->fetch_object($resql);

			$datelimit = $db->jdate($obj->datelimite);

			$facturestatic->id = $obj->id;
			$facturestatic->ref = $obj->ref;
			$facturestatic->ref_client = $obj->ref_client;
			$facturestatic->type = $obj->type;
			$facturestatic->total_ht = $obj->total_ht;
			$facturestatic->total_tva = $obj->total_tva;
			$facturestatic->total_ttc = $obj->total_ttc;
			$facturestatic->multicurrency_code = $obj->multicurrency_code;
			$facturestatic->multicurrency_tx = $obj->multicurrency_tx;
			$facturestatic->multicurrency_total_ht = $obj->multicurrency_total_ht;
			$facturestatic->multicurrency_total_tva = $obj->multicurrency_total_vat;
			$facturestatic->multicurrency_total_ttc = $obj->multicurrency_total_ttc;
			$facturestatic->statut = $obj->fk_statut;	// deprecated
			$facturestatic->status = $obj->fk_statut;
			$facturestatic->close_code = $obj->close_code;
			$facturestatic->total_ttc = $obj->total_ttc;
			$facturestatic->paye = $obj->paye;
			$facturestatic->socid = $obj->fk_soc;

			$facturestatic->date = $db->jdate($obj->datef);
			$facturestatic->date_validation = $db->jdate($obj->date_valid);
			$facturestatic->date_lim_reglement = $db->jdate($obj->datelimite);

			$facturestatic->note_public = $obj->note_public;
			$facturestatic->note_private = $obj->note_private;

			if (!empty($conf->global->INVOICE_USE_SITUATION) && !empty($conf->global->INVOICE_USE_RETAINED_WARRANTY)) {
				$facturestatic->retained_warranty = $obj->retained_warranty;
				$facturestatic->retained_warranty_date_limit = $obj->retained_warranty_date_limit;
				$facturestatic->situation_final = $obj->retained_warranty_date_limit;
				$facturestatic->situation_final = $obj->retained_warranty_date_limit;
				$facturestatic->situation_cycle_ref = $obj->situation_cycle_ref;
				$facturestatic->situation_counter = $obj->situation_counter;
			}

			$companystatic->id = $obj->socid;
			$companystatic->name = $obj->name;
			$companystatic->name_alias = $obj->alias;
			$companystatic->client = $obj->client;
			$companystatic->fournisseur = $obj->fournisseur;
			$companystatic->code_client = $obj->code_client;
			$companystatic->code_compta_client = $obj->code_compta_client;
			$companystatic->code_fournisseur = $obj->code_fournisseur;
			$companystatic->code_compta_fournisseur = $obj->code_compta_fournisseur;
			$companystatic->email = $obj->email;
			$companystatic->phone = $obj->phone;
			$companystatic->fax = $obj->fax;
			$companystatic->address = $obj->address;
			$companystatic->zip = $obj->zip;
			$companystatic->town = $obj->town;
			$companystatic->country_code = $obj->country_code;

			$projectstatic->id = $obj->project_id;
			$projectstatic->ref = $obj->project_ref;
			$projectstatic->title = $obj->project_label;

			$paiement = $facturestatic->getSommePaiement();
			$totalcreditnotes = $facturestatic->getSumCreditNotesUsed();
			$totaldeposits = $facturestatic->getSumDepositsUsed();

			$multicurrency_paiement = $facturestatic->getSommePaiement(1);
			$multicurrency_totalcreditnotes = $facturestatic->getSumCreditNotesUsed(1);
			$multicurrency_totaldeposits = $facturestatic->getSumDepositsUsed(1);

			$totalpay = $paiement + $totalcreditnotes + $totaldeposits;
			$remaintopay = price2num($facturestatic->total_ttc - $totalpay);

			$multicurrency_totalpay = $multicurrency_paiement + $multicurrency_totalcreditnotes + $multicurrency_totaldeposits;
			$multicurrency_remaintopay = price2num($facturestatic->multicurrency_total_ttc - $multicurrency_totalpay);

			if ($facturestatic->statut == Facture::STATUS_CLOSED && $facturestatic->close_code == 'discount_vat') {		// If invoice closed with discount for anticipated payment
				$remaintopay = 0;
				$multicurrency_remaintopay = 0;
			}
			if ($facturestatic->type == Facture::TYPE_CREDIT_NOTE && $obj->paye == 1) {		// If credit note closed, we take into account the amount not yet consumed
				$remaincreditnote = $discount->getAvailableDiscounts($companystatic, '', 'rc.fk_facture_source='.$facturestatic->id);
				$remaintopay = -$remaincreditnote;
				$totalpay = price2num($facturestatic->total_ttc - $remaintopay);
				$multicurrency_remaincreditnote = $discount->getAvailableDiscounts($companystatic, '', 'rc.fk_facture_source='.$facturestatic->id, 0, 0, 1);
				$multicurrency_remaintopay = -$multicurrency_remaincreditnote;
				$multicurrency_totalpay = price2num($facturestatic->multicurrency_total_ttc - $multicurrency_remaintopay);
			}

			$facturestatic->alreadypaid = $paiement;

			$marginInfo = array();
			if ($with_margin_info === true) {
				$facturestatic->fetch_lines();
				$marginInfo = $formmargin->getMarginInfosArray($facturestatic);
				$total_ht += $obj->total_ht;
				$total_margin += $marginInfo['total_margin'];
			}

			if ($mode == 'kanban') {
				if ($i == 0) {
					print '<tr><td colspan="12">';
					print '<div class="box-flex-container">';
				}
				// Output Kanban
				$facturestatic->socid = $companystatic->getNomUrl(1, 'company', 15);
				$userstatic->fetch($obj->fk_user_author);
				$facturestatic->fk_user_author = $userstatic->getNomUrl(1);
				print $facturestatic->getKanbanView('');
				if ($i == (min($num, $limit) - 1)) {
					print '</div>';
					print '</td></tr>';
				}
			} else {
				print '<tr class="oddeven"';
				if ($contextpage == 'poslist') {
					print ' onclick="parent.$(\'#poslines\').load(\'invoice.php?action=history&placeid='.$obj->id.'\', function() {parent.$.colorbox.close();';
					if (strpos($obj->ref, 'PROV') !== false) {
						//If is a draft invoice, load var to be able to add products
						$place = str_replace(")", "", str_replace("(PROV-POS".$_SESSION["takeposterminal"]."-", "", $obj->ref));
						print 'parent.place=\''.$place.'\'';
					}
					print '});"';
				}
				print '>';


				// Action column
				if (!empty($conf->global->MAIN_CHECKBOX_LEFT_COLUMN)) {
					print '<td class="nowrap" align="center">';
					if (($massactionbutton || $massaction) && $contextpage != 'poslist') {   // If we are in select mode (massactionbutton defined) or if we have already selected and sent an action ($massaction) defined
						$selected = 0;
						if (in_array($obj->id, $arrayofselected)) {
							$selected = 1;
						}
						print '<input id="cb'.$obj->id.'" class="flat checkforselect" type="checkbox" name="toselect[]" value="'.$obj->id.'"'.($selected ? ' checked="checked"' : '').'>';
					}
					print '</td>';
				}
<<<<<<< HEAD
=======
				print '</td>';
				if (!$i) {
					$totalarray['nbfield']++;
				}
			}
>>>>>>> 0c855fbb

				// No
				if (!empty($conf->global->MAIN_VIEW_LINE_NUMBER_IN_LIST)) {
					print '<td>'.(($offset * $limit) + $i).'</td>';
				}

				// Ref
				if (!empty($arrayfields['f.ref']['checked'])) {
					print '<td class="nowraponall">';

					print '<table class="nobordernopadding"><tr class="nocellnopadd">';

					print '<td class="nobordernopadding nowraponall">';
					if ($contextpage == 'poslist') {
						print dol_escape_htmltag($obj->ref);
					} else {
						print $facturestatic->getNomUrl(1, '', 200, 0, '', 0, 1);
					}

					$filename = dol_sanitizeFileName($obj->ref);
					$filedir = $conf->facture->dir_output.'/'.dol_sanitizeFileName($obj->ref);
					$urlsource = $_SERVER['PHP_SELF'].'?id='.$obj->id;
					print $formfile->getDocumentsLink($facturestatic->element, $filename, $filedir);
					print '</td>';
					print '</tr>';
					print '</table>';

					print "</td>\n";
					if (!$i) {
						$totalarray['nbfield']++;
					}
				}

				// Customer ref
				if (!empty($arrayfields['f.ref_client']['checked'])) {
					print '<td class="nowrap tdoverflowmax200">';
					print dol_escape_htmltag($obj->ref_client);
					print '</td>';
					if (!$i) {
						$totalarray['nbfield']++;
					}
				}

				// Type
				if (!empty($arrayfields['f.type']['checked'])) {
					print '<td class="nowraponall tdoverflowmax100" title="'.$facturestatic->getLibType().'">';
					print $facturestatic->getLibType(2);
					print "</td>";
					if (!$i) {
						$totalarray['nbfield']++;
					}
				}

				// Date
				if (!empty($arrayfields['f.datef']['checked'])) {
					print '<td align="center" class="nowraponall">';
					print dol_print_date($db->jdate($obj->datef), 'day');
					print '</td>';
					if (!$i) {
						$totalarray['nbfield']++;
					}
				}

				// Date
				if (!empty($arrayfields['f.date_valid']['checked'])) {
					print '<td align="center" class="nowraponall">';
					print dol_print_date($db->jdate($obj->date_valid), 'day');
					print '</td>';
					if (!$i) {
						$totalarray['nbfield']++;
					}
				}

				// Date limit
				if (!empty($arrayfields['f.date_lim_reglement']['checked'])) {
					print '<td align="center" class="nowraponall">'.dol_print_date($datelimit, 'day');
					if ($facturestatic->hasDelay()) {
						print img_warning($langs->trans('Alert').' - '.$langs->trans('Late'));
					}
					print '</td>';
					if (!$i) {
						$totalarray['nbfield']++;
					}
				}

				// Project ref
				if (!empty($arrayfields['p.ref']['checked'])) {
					print '<td class="nocellnopadd nowraponall">';
					if ($obj->project_id > 0) {
						print $projectstatic->getNomUrl(1);
					}
					print '</td>';
					if (!$i) {
						$totalarray['nbfield']++;
					}
				}

				// Project title
				if (!empty($arrayfields['p.title']['checked'])) {
					print '<td class="nowraponall">';
					if ($obj->project_id > 0) {
						print dol_escape_htmltag($projectstatic->title);
					}
					print '</td>';
					if (!$i) {
						$totalarray['nbfield']++;
					}
				}

				// Third party
				if (!empty($arrayfields['s.nom']['checked'])) {
					print '<td class="tdoverflowmax200">';
					if ($contextpage == 'poslist') {
						print dol_escape_htmltag($companystatic->name);
					} else {
						print $companystatic->getNomUrl(1, 'customer', 0, 0, -1, empty($arrayfields['s.name_alias']['checked']) ? 0 : 1);
					}
					print '</td>';
					if (!$i) {
						$totalarray['nbfield']++;
					}
				}
				// Alias
				if (!empty($arrayfields['s.name_alias']['checked'])) {
					print '<td class="tdoverflowmax150" title="'.dol_escape_htmltag($companystatic->name_alias).'">';
					print dol_escape_htmltag($companystatic->name_alias);
					print '</td>';
					if (!$i) {
						$totalarray['nbfield']++;
					}
				}
				// Parent company
				if (!empty($arrayfields['s2.nom']['checked'])) {
					print '<td class="tdoverflowmax200">';
					if ($obj->fk_parent > 0) {
						if (!isset($company_url_list[$obj->fk_parent])) {
							$companyparent = new Societe($db);
							$res = $companyparent->fetch($obj->fk_parent);
							if ($res > 0) {
								$company_url_list[$obj->fk_parent] = $companyparent->getNomUrl(1);
							}
						}
						if (isset($company_url_list[$obj->fk_parent])) {
							print $company_url_list[$obj->fk_parent];
						}
					}
					print "</td>";
					if (!$i) {
						$totalarray['nbfield']++;
					}
				}
				// Town
				if (!empty($arrayfields['s.town']['checked'])) {
					print '<td class="tdoverflowmax100" title="'.dol_escape_htmltag($obj->town).'">';
					print dol_escape_htmltag($obj->town);
					print '</td>';
					if (!$i) {
						$totalarray['nbfield']++;
					}
				}
				// Zip
				if (!empty($arrayfields['s.zip']['checked'])) {
					print '<td class="nowraponall">';
					print dol_escape_htmltag($obj->zip);
					print '</td>';
					if (!$i) {
						$totalarray['nbfield']++;
					}
				}
				// State
				if (!empty($arrayfields['state.nom']['checked'])) {
					print "<td>".dol_escape_htmltag($obj->state_name)."</td>\n";
					if (!$i) {
						$totalarray['nbfield']++;
					}
				}
				// Country
				if (!empty($arrayfields['country.code_iso']['checked'])) {
					print '<td class="center">';
					$tmparray = getCountry($obj->fk_pays, 'all');
					print $tmparray['label'];
					print '</td>';
					if (!$i) {
						$totalarray['nbfield']++;
					}
				}
				// Type ent
				if (!empty($arrayfields['typent.code']['checked'])) {
					print '<td class="center">';
					if (!is_array($typenArray) || count($typenArray) == 0) {
						$typenArray = $formcompany->typent_array(1);
					}
					print $typenArray[$obj->typent_code];
					print '</td>';
					if (!$i) {
						$totalarray['nbfield']++;
					}
				}
				// Staff
				if (!empty($arrayfields['staff.code']['checked'])) {
					print '<td class="center">';
					if (!is_array($conf->cache['staff']) || count($conf->cache['staff']) == 0) {
						$conf->cache['staff'] = $formcompany->effectif_array(1);
					}
					print $conf->cache['staff'][$obj->staff_code];
					print '</td>';
					if (!$i) {
						$totalarray['nbfield']++;
					}
				}

				// Payment mode
				if (!empty($arrayfields['f.fk_mode_reglement']['checked'])) {
					$s = $form->form_modes_reglement($_SERVER['PHP_SELF'], $obj->fk_mode_reglement, 'none', '', -1, 0, '', 1);
					print '<td class="tdoverflowmax100" title="'.dol_escape_htmltag($s).'">';
					print $s;
					print '</td>';
					if (!$i) {
						$totalarray['nbfield']++;
					}
				}

				// Payment terms
				if (!empty($arrayfields['f.fk_cond_reglement']['checked'])) {
					$s = $form->form_conditions_reglement($_SERVER['PHP_SELF'], $obj->fk_cond_reglement, 'none', 0, '', -1, -1, 1);
					print '<td class="tdoverflowmax100" title="'.dol_escape_htmltag($s).'">';
					print $s;
					print '</td>';
					if (!$i) {
						$totalarray['nbfield']++;
					}
				}

				// Module Source
				if (!empty($arrayfields['f.module_source']['checked'])) {
					print '<td>';
					print dol_escape_htmltag($obj->module_source);
					print '</td>';
					if (!$i) {
						$totalarray['nbfield']++;
					}
				}

				// POS Terminal
				if (!empty($arrayfields['f.pos_source']['checked'])) {
					print '<td>';
					print dol_escape_htmltag($obj->pos_source);
					print '</td>';
					if (!$i) {
						$totalarray['nbfield']++;
					}
				}

				// Amount HT
				if (!empty($arrayfields['f.total_ht']['checked'])) {
					print '<td class="right nowraponall amount">'.price($obj->total_ht)."</td>\n";
					if (!$i) {
						$totalarray['nbfield']++;
					}
					if (!$i) {
						$totalarray['pos'][$totalarray['nbfield']] = 'f.total_ht';
					}
					$totalarray['val']['f.total_ht'] += $obj->total_ht;
				}
				// Amount VAT
				if (!empty($arrayfields['f.total_tva']['checked'])) {
					print '<td class="right nowraponall amount">'.price($obj->total_tva)."</td>\n";
					if (!$i) {
						$totalarray['nbfield']++;
					}
					if (!$i) {
						$totalarray['pos'][$totalarray['nbfield']] = 'f.total_tva';
					}
					$totalarray['val']['f.total_tva'] += $obj->total_tva;
				}
				// Amount LocalTax1
				if (!empty($arrayfields['f.total_localtax1']['checked'])) {
					print '<td class="right nowraponall amount">'.price($obj->total_localtax1)."</td>\n";
					if (!$i) {
						$totalarray['nbfield']++;
					}
					if (!$i) {
						$totalarray['pos'][$totalarray['nbfield']] = 'f.total_localtax1';
					}
					$totalarray['val']['f.total_localtax1'] += $obj->total_localtax1;
				}
				// Amount LocalTax2
				if (!empty($arrayfields['f.total_localtax2']['checked'])) {
					print '<td class="right nowraponall amount">'.price($obj->total_localtax2)."</td>\n";
					if (!$i) {
						$totalarray['nbfield']++;
					}
					if (!$i) {
						$totalarray['pos'][$totalarray['nbfield']] = 'f.total_localtax2';
					}
					$totalarray['val']['f.total_localtax2'] += $obj->total_localtax2;
				}
				// Amount TTC
				if (!empty($arrayfields['f.total_ttc']['checked'])) {
					print '<td class="right nowraponall amount">'.price($obj->total_ttc)."</td>\n";
					if (!$i) {
						$totalarray['nbfield']++;
					}
					if (!$i) {
						$totalarray['pos'][$totalarray['nbfield']] = 'f.total_ttc';
					}
					$totalarray['val']['f.total_ttc'] += $obj->total_ttc;
				}

				$userstatic->id = $obj->fk_user_author;
				$userstatic->login = $obj->login;
				$userstatic->lastname = $obj->lastname;
				$userstatic->firstname = $obj->firstname;
				$userstatic->email = $obj->user_email;
				$userstatic->statut = $obj->user_statut;
				$userstatic->entity = $obj->entity;
				$userstatic->photo = $obj->photo;
				$userstatic->office_phone = $obj->office_phone;
				$userstatic->office_fax = $obj->office_fax;
				$userstatic->user_mobile = $obj->user_mobile;
				$userstatic->job = $obj->job;
				$userstatic->gender = $obj->gender;

				// Author
				if (!empty($arrayfields['u.login']['checked'])) {
					print '<td class="tdoverflowmax200">';
					if ($userstatic->id) {
						print $userstatic->getNomUrl(-1);
					} else {
						print '&nbsp;';
					}
					print "</td>\n";
					if (!$i) {
						$totalarray['nbfield']++;
					}
				}

				if (!empty($arrayfields['sale_representative']['checked'])) {
					// Sales representatives
					print '<td>';
					if ($obj->socid > 0) {
						$listsalesrepresentatives = $companystatic->getSalesRepresentatives($user);
						if ($listsalesrepresentatives < 0) {
							dol_print_error($db);
						}
						$nbofsalesrepresentative = count($listsalesrepresentatives);
						if ($nbofsalesrepresentative > 6) {
							// We print only number
							print $nbofsalesrepresentative;
						} elseif ($nbofsalesrepresentative > 0) {
							$j = 0;
							foreach ($listsalesrepresentatives as $val) {
								$userstatic->id = $val['id'];
								$userstatic->lastname = $val['lastname'];
								$userstatic->firstname = $val['firstname'];
								$userstatic->email = $val['email'];
								$userstatic->statut = $val['statut'];
								$userstatic->entity = $val['entity'];
								$userstatic->photo = $val['photo'];
								$userstatic->login = $val['login'];
								$userstatic->office_phone = $val['office_phone'];
								$userstatic->office_fax = $val['office_fax'];
								$userstatic->user_mobile = $val['user_mobile'];
								$userstatic->job = $val['job'];
								$userstatic->gender = $val['gender'];
								//print '<div class="float">':
								print ($nbofsalesrepresentative < 2) ? $userstatic->getNomUrl(-1, '', 0, 0, 12) : $userstatic->getNomUrl(-2);
								$j++;
								if ($j < $nbofsalesrepresentative) {
									print ' ';
								}
								//print '</div>';
							}
						}
						//else print $langs->trans("NoSalesRepresentativeAffected");
					} else {
						print '&nbsp;';
					}
					print '</td>';
					if (!$i) {
						$totalarray['nbfield']++;
					}
				}

				if (!empty($arrayfields['f.retained_warranty']['checked'])) {
					print '<td align="right">'.(!empty($obj->retained_warranty) ? price($obj->retained_warranty).'%' : '&nbsp;').'</td>';
				}

				if (!empty($arrayfields['dynamount_payed']['checked'])) {
					print '<td class="right nowraponall amount">'.(!empty($totalpay) ? price($totalpay, 0, $langs) : '&nbsp;').'</td>'; // TODO Use a denormalized field
					if (!$i) {
						$totalarray['nbfield']++;
					}
					if (!$i) {
						$totalarray['pos'][$totalarray['nbfield']] = 'totalam';
					}
					$totalarray['val']['totalam'] += $totalpay;
				}

				// Pending amount
				if (!empty($arrayfields['rtp']['checked'])) {
					print '<td class="right nowraponall amount">';
					print (!empty($remaintopay) ? price($remaintopay, 0, $langs) : '&nbsp;');
					print '</td>'; // TODO Use a denormalized field
					if (!$i) {
						$totalarray['nbfield']++;
					}
					if (!$i) {
						$totalarray['pos'][$totalarray['nbfield']] = 'rtp';
					}
					$totalarray['val']['rtp'] += $remaintopay;
				}


				// Currency
				if (!empty($arrayfields['f.multicurrency_code']['checked'])) {
					print '<td class="nowraponall tdoverflowmax125" title="'.dol_escape_htmltag($obj->multicurrency_code.' - '.$langs->transnoentitiesnoconv('Currency'.$obj->multicurrency_code)).'">';
					if (empty($conf->global->MAIN_SHOW_ONLY_CODE_MULTICURRENCY)) {
						print $langs->transnoentitiesnoconv('Currency'.$obj->multicurrency_code);
					} else {
						print dol_escape_htmltag($obj->multicurrency_code);
					}
					print "</td>\n";
					if (!$i) {
						$totalarray['nbfield']++;
					}
				}

				// Currency rate
				if (!empty($arrayfields['f.multicurrency_tx']['checked'])) {
					print '<td class="nowraponall">';
					$form->form_multicurrency_rate($_SERVER['PHP_SELF'].'?id='.$obj->rowid, $obj->multicurrency_tx, 'none', $obj->multicurrency_code);
					print "</td>\n";
					if (!$i) {
						$totalarray['nbfield']++;
					}
				}
				// Amount HT
				if (!empty($arrayfields['f.multicurrency_total_ht']['checked'])) {
					print '<td class="right nowraponall amount">'.price($obj->multicurrency_total_ht)."</td>\n";
					if (!$i) {
						$totalarray['nbfield']++;
					}
				}
				// Amount VAT
				if (!empty($arrayfields['f.multicurrency_total_vat']['checked'])) {
					print '<td class="right nowraponall amount">'.price($obj->multicurrency_total_vat)."</td>\n";
					if (!$i) {
						$totalarray['nbfield']++;
					}
				}
				// Amount TTC
				if (!empty($arrayfields['f.multicurrency_total_ttc']['checked'])) {
					print '<td class="right nowraponall amount">'.price($obj->multicurrency_total_ttc)."</td>\n";
					if (!$i) {
						$totalarray['nbfield']++;
					}
				}
				if (!empty($arrayfields['multicurrency_dynamount_payed']['checked'])) {
					print '<td class="right nowraponall amount">'.(!empty($multicurrency_totalpay) ?price($multicurrency_totalpay, 0, $langs) : '&nbsp;').'</td>'; // TODO Use a denormalized field
					if (!$i) {
						$totalarray['nbfield']++;
					}
				}

				// Pending amount
				if (!empty($arrayfields['multicurrency_rtp']['checked'])) {
					print '<td class="right nowraponall">';
					print (!empty($multicurrency_remaintopay) ? price($multicurrency_remaintopay, 0, $langs) : '&nbsp;');
					print '</td>'; // TODO Use a denormalized field
					if (!$i) {
						$totalarray['nbfield']++;
					}
				}

				// Total buying or cost price
				if (!empty($arrayfields['total_pa']['checked'])) {
					print '<td class="right nowrap">'.price($marginInfo['pa_total']).'</td>';
					if (!$i) {
						$totalarray['nbfield']++;
					}
				}
				// Total margin
				if (!empty($arrayfields['total_margin']['checked'])) {
					print '<td class="right nowrap">'.price($marginInfo['total_margin']).'</td>';
					if (!$i) {
						$totalarray['nbfield']++;
					}
					if (!$i) {
						$totalarray['pos'][$totalarray['nbfield']] = 'total_margin';
					}
					$totalarray['val']['total_margin'] += $marginInfo['total_margin'];
				}
				// Total margin rate
				if (!empty($arrayfields['total_margin_rate']['checked'])) {
					print '<td class="right nowrap">'.(($marginInfo['total_margin_rate'] == '') ? '' : price($marginInfo['total_margin_rate'], null, null, null, null, 2).'%').'</td>';
					if (!$i) {
						$totalarray['nbfield']++;
					}
				}
				// Total mark rate
				if (!empty($arrayfields['total_mark_rate']['checked'])) {
					print '<td class="right nowrap">'.(($marginInfo['total_mark_rate'] == '') ? '' : price($marginInfo['total_mark_rate'], null, null, null, null, 2).'%').'</td>';
					if (!$i) {
						$totalarray['nbfield']++;
					}
					if (!$i) {
						$totalarray['pos'][$totalarray['nbfield']] = 'total_mark_rate';
					}
					if ($i >= $imaxinloop - 1) {
						if (!empty($total_ht)) {
							$totalarray['val']['total_mark_rate'] = price2num($total_margin * 100 / $total_ht, 'MT');
						} else {
							$totalarray['val']['total_mark_rate'] = '';
						}
					}
				}

				// Extra fields
				include DOL_DOCUMENT_ROOT.'/core/tpl/extrafields_list_print_fields.tpl.php';
				// Fields from hook
				$parameters = array('arrayfields'=>$arrayfields, 'obj'=>$obj, 'i'=>$i, 'totalarray'=>&$totalarray);
				$reshook = $hookmanager->executeHooks('printFieldListValue', $parameters, $object, $action); // Note that $action and $object may have been modified by hook
				print $hookmanager->resPrint;
				// Date creation
				if (!empty($arrayfields['f.datec']['checked'])) {
					print '<td class="nowraponall center">';
					print dol_print_date($db->jdate($obj->date_creation), 'dayhour', 'tzuser');
					print '</td>';
					if (!$i) {
						$totalarray['nbfield']++;
					}
				}
				// Date modification
				if (!empty($arrayfields['f.tms']['checked'])) {
					print '<td class="nowraponall center">';
					print dol_print_date($db->jdate($obj->date_update), 'dayhour', 'tzuser');
					print '</td>';
					if (!$i) {
						$totalarray['nbfield']++;
					}
				}
				// Date closing
				if (!empty($arrayfields['f.date_closing']['checked'])) {
					print '<td class="nowraponall center">';
					print dol_print_date($db->jdate($obj->date_closing), 'dayhour', 'tzuser');
					print '</td>';
					if (!$i) {
						$totalarray['nbfield']++;
					}
				}
				// Note public
				if (!empty($arrayfields['f.note_public']['checked'])) {
					print '<td class="center">';
					print dol_string_nohtmltag($obj->note_public);
					print '</td>';
					if (!$i) {
						$totalarray['nbfield']++;
					}
				}
				// Note private
				if (!empty($arrayfields['f.note_private']['checked'])) {
					print '<td class="center">';
					print dol_string_nohtmltag($obj->note_private);
					print '</td>';
					if (!$i) {
						$totalarray['nbfield']++;
					}
				}
				// Template Invoice
				if (!empty($arrayfields['f.fk_fac_rec_source']['checked'])) {
					print '<td class="center">';
					if (!empty($obj->fk_fac_rec_source)) {
						$facrec = new FactureRec($db);
						$result = $facrec->fetch($obj->fk_fac_rec_source);
						if ($result < 0) {
							setEventMessages($facrec->error, $facrec->errors, 'errors');
						} else {
							print $facrec->getNomUrl();
						}
					}
					print '</td>';
					if (!$i) {
						$totalarray['nbfield']++;
					}
				}
				// Status
				if (!empty($arrayfields['f.fk_statut']['checked'])) {
					print '<td class="nowrap right">';
					print $facturestatic->getLibStatut(5, $paiement);
					print "</td>";
					if (!$i) {
						$totalarray['nbfield']++;
					}
				}

				// Action column (Show the massaction button only when this page is not opend from the Extended POS)

				if (empty($conf->global->MAIN_CHECKBOX_LEFT_COLUMN)) {
					print '<td class="nowrap" align="center">';
					if (($massactionbutton || $massaction) && $contextpage != 'poslist') {   // If we are in select mode (massactionbutton defined) or if we have already selected and sent an action ($massaction) defined
						$selected = 0;
						if (in_array($obj->id, $arrayofselected)) {
							$selected = 1;
						}
						print '<input id="cb'.$obj->id.'" class="flat checkforselect" type="checkbox" name="toselect[]" value="'.$obj->id.'"'.($selected ? ' checked="checked"' : '').'>';
					}
					print '</td>';
				}
<<<<<<< HEAD
				if (!$i) {
					$totalarray['nbfield']++;
				}
				print "</tr>\n";
=======
				print '</td>';
				if (!$i) {
					$totalarray['nbfield']++;
				}
>>>>>>> 0c855fbb
			}
			$i++;
		}

		// Show total line
		include DOL_DOCUMENT_ROOT.'/core/tpl/list_print_total.tpl.php';
	}

	// If no record found
	if ($num == 0) {
		$colspan = 1;
		foreach ($arrayfields as $key => $val) {
			if (!empty($val['checked'])) {
				$colspan++;
			}
		}
		print '<tr><td colspan="'.$colspan.'"><span class="opacitymedium">'.$langs->trans("NoRecordFound").'</span></td></tr>';
	}

	$db->free($resql);

	$parameters = array('arrayfields'=>$arrayfields, 'sql'=>$sql);
	$reshook = $hookmanager->executeHooks('printFieldListFooter', $parameters, $object, $action); // Note that $action and $object may have been modified by hook
	print $hookmanager->resPrint;

	print '</table>'."\n";
	print '</div>'."\n";

	print '</form>'."\n";

	// Show the file area only when this page is not opend from the Extended POS
	if ($contextpage != 'poslist') {
		$hidegeneratedfilelistifempty = 1;
		if ($massaction == 'builddoc' || $action == 'remove_file' || $show_files) {
			$hidegeneratedfilelistifempty = 0;
		}

		// Show list of available documents
		$urlsource = $_SERVER['PHP_SELF'].'?sortfield='.$sortfield.'&sortorder='.$sortorder;
		$urlsource .= str_replace('&amp;', '&', $param);

		$filedir = $diroutputmassaction;
		$genallowed = $user->hasRight("facture", "lire");
		$delallowed = $user->hasRight("facture", "creer");
		$title = '';

		print $formfile->showdocuments('massfilesarea_invoices', '', $filedir, $urlsource, 0, $delallowed, '', 1, 1, 0, 48, 1, $param, $title, '', '', '', null, $hidegeneratedfilelistifempty);
	}
} else {
	dol_print_error($db);
}

// End of page
llxFooter();
$db->close();<|MERGE_RESOLUTION|>--- conflicted
+++ resolved
@@ -1932,7 +1932,6 @@
 				}
 				print '>';
 
-
 				// Action column
 				if (!empty($conf->global->MAIN_CHECKBOX_LEFT_COLUMN)) {
 					print '<td class="nowrap" align="center">';
@@ -1945,14 +1944,6 @@
 					}
 					print '</td>';
 				}
-<<<<<<< HEAD
-=======
-				print '</td>';
-				if (!$i) {
-					$totalarray['nbfield']++;
-				}
-			}
->>>>>>> 0c855fbb
 
 				// No
 				if (!empty($conf->global->MAIN_VIEW_LINE_NUMBER_IN_LIST)) {
@@ -2561,19 +2552,14 @@
 						print '<input id="cb'.$obj->id.'" class="flat checkforselect" type="checkbox" name="toselect[]" value="'.$obj->id.'"'.($selected ? ' checked="checked"' : '').'>';
 					}
 					print '</td>';
-				}
-<<<<<<< HEAD
-				if (!$i) {
-					$totalarray['nbfield']++;
-				}
+					if (!$i) {
+						$totalarray['nbfield']++;
+					}
+				}
+
 				print "</tr>\n";
-=======
-				print '</td>';
-				if (!$i) {
-					$totalarray['nbfield']++;
-				}
->>>>>>> 0c855fbb
 			}
+
 			$i++;
 		}
 
