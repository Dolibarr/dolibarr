<?php
/* Copyright (C) 2002-2006 Rodolphe Quiedeville  <rodolphe@quiedeville.org>
 * Copyright (C) 2004      Eric Seigne           <eric.seigne@ryxeo.com>
 * Copyright (C) 2004-2016 Laurent Destailleur   <eldy@users.sourceforge.net>
 * Copyright (C) 2005      Marc Barilley / Ocebo <marc@ocebo.com>
 * Copyright (C) 2005-2015 Regis Houssin         <regis.houssin@capnetworks.com>
 * Copyright (C) 2006      Andre Cianfarani      <acianfa@free.fr>
 * Copyright (C) 2010-2012 Juanjo Menent         <jmenent@2byte.es>
 * Copyright (C) 2012      Christophe Battarel   <christophe.battarel@altairis.fr>
 * Copyright (C) 2013      Florian Henry		  	<florian.henry@open-concept.pro>
 * Copyright (C) 2013      Cédric Salvador       <csalvador@gpcsolutions.fr>
 * Copyright (C) 2015      Jean-François Ferry	<jfefe@aternatik.fr>
 * Copyright (C) 2015-2016 Ferran Marcet		<fmarcet@2byte.es>
 *
 * This program is free software; you can redistribute it and/or modify
 * it under the terms of the GNU General Public License as published by
 * the Free Software Foundation; either version 3 of the License, or
 * (at your option) any later version.
 *
 * This program is distributed in the hope that it will be useful,
 * but WITHOUT ANY WARRANTY; without even the implied warranty of
 * MERCHANTABILITY or FITNESS FOR A PARTICULAR PURPOSE.  See the
 * GNU General Public License for more details.
 *
 * You should have received a copy of the GNU General Public License
 * along with this program. If not, see <http://www.gnu.org/licenses/>.
 */

/**
 *	\file       htdocs/compta/facture/list.php
 *	\ingroup    facture
 *	\brief      Page to create/see an invoice
 */

require '../../main.inc.php';
require_once DOL_DOCUMENT_ROOT.'/core/class/html.formfile.class.php';
require_once DOL_DOCUMENT_ROOT.'/core/class/html.formother.class.php';
require_once DOL_DOCUMENT_ROOT.'/core/modules/facture/modules_facture.php';
require_once DOL_DOCUMENT_ROOT.'/compta/facture/class/facture.class.php';
require_once DOL_DOCUMENT_ROOT.'/core/class/discount.class.php';
require_once DOL_DOCUMENT_ROOT.'/compta/paiement/class/paiement.class.php';
require_once DOL_DOCUMENT_ROOT.'/core/lib/functions2.lib.php';
require_once DOL_DOCUMENT_ROOT.'/core/lib/invoice.lib.php';
require_once DOL_DOCUMENT_ROOT.'/core/lib/date.lib.php';
if (! empty($conf->commande->enabled)) require_once DOL_DOCUMENT_ROOT.'/commande/class/commande.class.php';
if (! empty($conf->projet->enabled))
{
	require_once DOL_DOCUMENT_ROOT.'/projet/class/project.class.php';
}

$langs->load('bills');
$langs->load('companies');
$langs->load('products');
$langs->load('main');

$sall=trim(GETPOST('sall'));
$projectid=(GETPOST('projectid')?GETPOST('projectid','int'):0);

$id=(GETPOST('id','int')?GETPOST('id','int'):GETPOST('facid','int'));  // For backward compatibility
$ref=GETPOST('ref','alpha');
$socid=GETPOST('socid','int');
$action=GETPOST('action','alpha');
$massaction=GETPOST('massaction','alpha');
$confirm=GETPOST('confirm','alpha');
$lineid=GETPOST('lineid','int');
$userid=GETPOST('userid','int');
$search_product_category=GETPOST('search_product_category','int');
$search_ref=GETPOST('sf_ref')?GETPOST('sf_ref','alpha'):GETPOST('search_ref','alpha');
$search_refcustomer=GETPOST('search_refcustomer','alpha');
$search_societe=GETPOST('search_societe','alpha');
$search_montant_ht=GETPOST('search_montant_ht','alpha');
$search_montant_ttc=GETPOST('search_montant_ttc','alpha');
$search_status=GETPOST('search_status','int');
$search_paymentmode=GETPOST('search_paymentmode','int');
$option = GETPOST('option');
if ($option == 'late') $filter = 'paye:0';

$limit = GETPOST('limit')?GETPOST('limit','int'):$conf->liste_limit;
$sortfield = GETPOST("sortfield",'alpha');
$sortorder = GETPOST("sortorder",'alpha');
$page = GETPOST("page",'int');
if ($page == -1) {
    $page = 0;
}
$offset = $limit * $page;
if (! $sortorder && ! empty($conf->global->INVOICE_DEFAULT_UNPAYED_SORT_ORDER) && $search_status == 1) $sortorder=$conf->global->INVOICE_DEFAULT_UNPAYED_SORT_ORDER;
if (! $sortorder) $sortorder='DESC';
if (! $sortfield) $sortfield='f.datef';
$pageprev = $page - 1;
$pagenext = $page + 1;

$search_user = GETPOST('search_user','int');
$search_sale = GETPOST('search_sale','int');
$day	= GETPOST('day','int');
$month	= GETPOST('month','int');
$year	= GETPOST('year','int');
$day_lim	= GETPOST('day_lim','int');
$month_lim	= GETPOST('month_lim','int');
$year_lim	= GETPOST('year_lim','int');
$filtre	= GETPOST('filtre');
$toselect = GETPOST('toselect', 'array');

// Security check
$fieldid = (! empty($ref)?'facnumber':'rowid');
if (! empty($user->societe_id)) $socid=$user->societe_id;
$result = restrictedArea($user, 'facture', $id,'','','fk_soc',$fieldid);

$diroutputpdf=$conf->facture->dir_output . '/unpaid/temp';
if (! $user->rights->societe->client->voir || $socid) $diroutputpdf.='/private/'.$user->id;	// If user has no permission to see all, output dir is specific to user

$object=new Facture($db);

// Initialize technical object to manage hooks of thirdparties. Note that conf->hooks_modules contains array array
$hookmanager->initHooks(array('invoicelist'));

$now=dol_now();

// List of fields to search into when doing a "search in all"
$fieldstosearchall = array(
    'f.facnumber'=>'Ref',
    'f.ref_client'=>'RefCustomer',
    'fd.description'=>'Description',
    's.nom'=>"ThirdParty",
    'f.note_public'=>'NotePublic',
);
if (empty($user->socid)) $fieldstosearchall["f.note_private"]="NotePrivate";


/*
 * Actions
 */

if (GETPOST('cancel')) { $action='list'; $massaction=''; }

$parameters=array('socid'=>$socid);
$reshook=$hookmanager->executeHooks('doActions',$parameters,$object,$action);    // Note that $action and $object may have been modified by some hooks
if ($reshook < 0) setEventMessages($hookmanager->error, $hookmanager->errors, 'errors');
if (empty($reshook))
{
	// Mass actions. Controls on number of lines checked
    $maxformassaction=1000;
	if (! empty($massaction) && count($toselect) < 1)
	{
		$error++;
		setEventMessages($langs->trans("NoLineChecked"), null, "warnings");
	}
	if (! $error && count($toselect) > $maxformassaction)
	{
	    setEventMessages($langs->trans('TooManyRecordForMassAction',$maxformassaction), null, 'errors');
	    $error++;
	}
	
	if (! $error && $massaction == 'confirm_presend')
	{
		$resaction = '';
		$nbsent = 0;
		$nbignored = 0;
		$langs->load("mails");
		include_once DOL_DOCUMENT_ROOT.'/core/lib/files.lib.php';
		
		if (!$error && !isset($user->email))
		{
			$error++;
			setEventMessages($langs->trans("NoSenderEmailDefined"), null, 'warnings');
		}

		if (! $error)
		{
			$thirdparty=new Societe($db);
			$objecttmp=new Facture($db);
			$listofobjectid=array();
			$listofobjectthirdparties=array();
			$listofobjectref=array();
			foreach($toselect as $toselectid)
			{
				$objecttmp=new Facture($db);	// must create new instance because instance is saved into $listofobjectref array for future use
				$result=$objecttmp->fetch($toselectid);
				if ($result > 0) 
				{
					$listoinvoicesid[$toselectid]=$toselectid;
					$thirdpartyid=$objecttmp->fk_soc?$objecttmp->fk_soc:$objecttmp->socid;
					$listofobjectthirdparties[$thirdpartyid]=$thirdpartyid;
					$listofobjectref[$thirdpartyid][$toselectid]=$objecttmp;
				}
			}
			//var_dump($listofobjectthirdparties);exit;
			
			foreach ($listofobjectthirdparties as $thirdpartyid)
			{
				$result = $thirdparty->fetch($thirdpartyid);
				if ($result < 0) 
				{
					dol_print_error($db);
					exit;
				}
				
				// Define recipient $sendto and $sendtocc
				if (trim($_POST['sendto']))
				{
					// Recipient is provided into free text
					$sendto = trim($_POST['sendto']);
					$sendtoid = 0;
				}
				elseif ($_POST['receiver'] != '-1')
				{
					// Recipient was provided from combo list
					if ($_POST['receiver'] == 'thirdparty') // Id of third party
					{
						$sendto = $thirdparty->email;
						$sendtoid = 0;
					}
					else	// Id du contact
					{
						$sendto = $thirdparty->contact_get_property((int) $_POST['receiver'],'email');
						$sendtoid = $_POST['receiver'];
					}
				}
				if (trim($_POST['sendtocc']))
				{
					$sendtocc = trim($_POST['sendtocc']);
				}
				elseif ($_POST['receivercc'] != '-1')
				{
					// Recipient was provided from combo list
					if ($_POST['receivercc'] == 'thirdparty')	// Id of third party
					{
						$sendtocc = $thirdparty->email;
					}
					else	// Id du contact
					{
						$sendtocc = $thirdparty->contact_get_property((int) $_POST['receivercc'],'email');
					}
				}
				
				//var_dump($listofobjectref[$thirdpartyid]);	// Array of invoice for this thirdparty
				
				$attachedfiles=array('paths'=>array(), 'names'=>array(), 'mimes'=>array());
				$listofqualifiedinvoice=array();
				$listofqualifiedref=array();
				foreach($listofobjectref[$thirdpartyid] as $objectid => $object)
				{
					//var_dump($object);
					//var_dump($thirdpartyid.' - '.$objectid.' - '.$object->statut);
					
					if ($object->statut != Facture::STATUS_VALIDATED)
					{
						$nbignored++;
						continue; // Payment done or started or canceled
					}
	
					// Read document
					// TODO Use future field $object->fullpathdoc to know where is stored default file
					// TODO If not defined, use $object->modelpdf (or defaut invoice config) to know what is template to use to regenerate doc.
					$filename=dol_sanitizeFileName($object->ref).'.pdf';
					$filedir=$conf->facture->dir_output . '/' . dol_sanitizeFileName($object->ref);
					$file = $filedir . '/' . $filename;
					$mime = dol_mimetype($file);

					if (dol_is_file($file))
					{
						if (empty($sendto)) 	// For the case, no recipient were set (multi thirdparties send)
						{
							$object->fetch_thirdparty();
							$sendto = $object->thirdparty->email;
						}
	
						if (empty($sendto)) 
						{
							//print "No recipient for thirdparty ".$object->thirdparty->name;
							$nbignored++;
							continue;
						}
	
						if (dol_strlen($sendto))
						{
							// Create form object
							$attachedfiles=array(
									'paths'=>array_merge($attachedfiles['paths'],array($file)), 
									'names'=>array_merge($attachedfiles['names'],array($filename)), 
									'mimes'=>array_merge($attachedfiles['mimes'],array($mime))
							);
						}
	
						$listofqualifiedinvoice[$objectid]=$object;
						$listofqualifiedref[$objectid]=$object->ref;
					}
					else
					{  
						$nbignored++;
						$langs->load("other");
						$resaction.='<div class="error">'.$langs->trans('ErrorCantReadFile',$file).'</div>';
						dol_syslog('Failed to read file: '.$file, LOG_WARNING);
						continue;
					}
					
					//var_dump($listofqualifiedref);
				}
	
				if (count($listofqualifiedinvoice) > 0)
				{
					$langs->load("commercial");
					$from = $user->getFullName($langs) . ' <' . $user->email .'>';
					$replyto = $from;
					$subject = GETPOST('subject');
					$message = GETPOST('message');
					$sendtocc = GETPOST('sentocc');
					$sendtobcc = (empty($conf->global->MAIN_MAIL_AUTOCOPY_INVOICE_TO)?'':$conf->global->MAIN_MAIL_AUTOCOPY_INVOICE_TO);
		
					$substitutionarray=array(
						'__ID__' => join(', ',array_keys($listofqualifiedinvoice)),
						'__EMAIL__' => $thirdparty->email,
						'__CHECK_READ__' => '<img src="'.DOL_MAIN_URL_ROOT.'/public/emailing/mailing-read.php?tag='.$thirdparty->tag.'&securitykey='.urlencode($conf->global->MAILING_EMAIL_UNSUBSCRIBE_KEY).'" width="1" height="1" style="width:1px;height:1px" border="0"/>',
						//'__LASTNAME__' => $obj2->lastname,
						//'__FIRSTNAME__' => $obj2->firstname,
						'__FACREF__' => join(', ',$listofqualifiedref),            // For backward compatibility
					    '__REF__' => join(', ',$listofqualifiedref),
						'__REFCLIENT__' => $thirdparty->name
					);
	
					$subject=make_substitutions($subject, $substitutionarray);
					$message=make_substitutions($message, $substitutionarray);
	
					$filepath = $attachedfiles['paths'];
					$filename = $attachedfiles['names'];
					$mimetype = $attachedfiles['mimes'];
					
					//var_dump($filepath);
					
					// Send mail
					require_once(DOL_DOCUMENT_ROOT.'/core/class/CMailFile.class.php');
					$mailfile = new CMailFile($subject,$sendto,$from,$message,$filepath,$mimetype,$filename,$sendtocc,$sendtobcc,$deliveryreceipt,-1);
					if ($mailfile->error)
					{
						$resaction.='<div class="error">'.$mailfile->error.'</div>';
					}
					else
					{
						$result=$mailfile->sendfile();
						if ($result)
						{
							$resaction.=$langs->trans('MailSuccessfulySent',$mailfile->getValidAddress($from,2),$mailfile->getValidAddress($sendto,2)).'<br>';		// Must not contain "
	
							$error=0;
	
							// Insert logs into agenda
							foreach($listofqualifiedinvoice as $invid => $object)
							{
								$actiontypecode='AC_FAC';
								$actionmsg=$langs->transnoentities('MailSentBy').' '.$from.' '.$langs->transnoentities('To').' '.$sendto;
								if ($message)
								{
									if ($sendtocc) $actionmsg = dol_concatdesc($actionmsg, $langs->transnoentities('Bcc') . ": " . $sendtocc);
									$actionmsg = dol_concatdesc($actionmsg, $langs->transnoentities('MailTopic') . ": " . $subject);
									$actionmsg = dol_concatdesc($actionmsg, $langs->transnoentities('TextUsedInTheMessageBody') . ":");
									$actionmsg = dol_concatdesc($actionmsg, $message);
								}
								
								// Initialisation donnees
								$object->sendtoid		= 0;
								$object->actiontypecode	= $actiontypecode;
								$object->actionmsg		= $actionmsg;  // Long text
								$object->actionmsg2		= $actionmsg2; // Short text
								$object->fk_element		= $invid;
								$object->elementtype	= $object->element;
		
								// Appel des triggers
								include_once(DOL_DOCUMENT_ROOT . "/core/class/interfaces.class.php");
								$interface=new Interfaces($db);
								$result=$interface->run_triggers('BILL_SENTBYMAIL',$object,$user,$langs,$conf);
								if ($result < 0) { $error++; $errors=$interface->errors; }
								// Fin appel triggers
		
								if ($error)
								{
									setEventMessages($db->lasterror(), $errors, 'errors');
									dol_syslog("Error in trigger BILL_SENTBYMAIL ".$db->lasterror(), LOG_ERR);
								}
								$nbsent++;
							}
						}
						else
						{
							$langs->load("other");
							if ($mailfile->error)
							{
								$resaction.=$langs->trans('ErrorFailedToSendMail',$from,$sendto);
								$resaction.='<br><div class="error">'.$mailfile->error.'</div>';
							}
							else
							{
								$resaction.='<div class="warning">No mail sent. Feature is disabled by option MAIN_DISABLE_ALL_MAILS</div>';
							}
						}
					}
				}
			}

			$resaction.=($resaction?'<br>':$resaction);
			$resaction.='<strong>'.$langs->trans("ResultOfMailSending").':</strong><br>'."\n";
			$resaction.=$langs->trans("NbSelected").': '.count($toselect)."\n<br>";
			$resaction.=$langs->trans("NbIgnored").': '.($nbignored?$nbignored:0)."\n<br>";
			$resaction.=$langs->trans("NbSent").': '.($nbsent?$nbsent:0)."\n<br>";
			
			if ($nbsent)
			{
				$action='';	// Do not show form post if there was at least one successfull sent
				setEventMessages($langs->trans("EMailSentToNRecipients", $nbsent.'/'.count($toselect)), null, 'mesgs');
				setEventMessages($resaction, null, 'mesgs');
			}
			else
			{
				//setEventMessages($langs->trans("EMailSentToNRecipients", 0), null, 'warnings');  // May be object has no generated PDF file
				setEventMessages($resaction, null, 'warnings');
			}
		}
		
		$action='list';
		$massaction='';
	}

	if (! $error && $massaction == "builddoc" && $user->rights->facture->lire && ! GETPOST('button_search'))
	{
        require_once DOL_DOCUMENT_ROOT.'/core/lib/files.lib.php';
        require_once DOL_DOCUMENT_ROOT.'/core/lib/pdf.lib.php';
        require_once DOL_DOCUMENT_ROOT.'/core/lib/date.lib.php';
         
        $objecttmp=new Facture($db);
        $listofobjectid=array();
        $listofobjectthirdparties=array();
        $listofobjectref=array();
        foreach($toselect as $toselectid)
        {
            $objecttmp=new Facture($db);	// must create new instance because instance is saved into $listofobjectref array for future use
            $result=$objecttmp->fetch($toselectid);
            if ($result > 0)
            {
                $listoinvoicesid[$toselectid]=$toselectid;
                $thirdpartyid=$objecttmp->fk_soc?$objecttmp->fk_soc:$objecttmp->socid;
                $listofobjectthirdparties[$thirdpartyid]=$thirdpartyid;
                $listofobjectref[$toselectid]=$objecttmp->ref;
            }
        }

        $arrayofinclusion=array();
        foreach($listofobjectref as $tmppdf) $arrayofinclusion[]=preg_quote($tmppdf.'.pdf','/');
        $factures = dol_dir_list($conf->facture->dir_output,'all',1,implode('|',$arrayofinclusion),'\.meta$|\.png','date',SORT_DESC,0,true);

        // liste les fichiers
        $files = array();
        foreach($listofobjectref as $basename)
        {
            foreach($factures as $facture)
            {
                if (strstr($facture["name"],$basename))
                {
                    $files[] = $conf->facture->dir_output.'/'.$basename.'/'.$facture["name"];
                    break;
                }
            }
        }
        
        // Define output language (Here it is not used because we do only merging existing PDF)
        $outputlangs = $langs;
        $newlang='';
        if ($conf->global->MAIN_MULTILANGS && empty($newlang) && GETPOST('lang_id')) $newlang=GETPOST('lang_id');
        if ($conf->global->MAIN_MULTILANGS && empty($newlang)) $newlang=$object->client->default_lang;
        if (! empty($newlang))
        {
            $outputlangs = new Translate("",$conf);
            $outputlangs->setDefaultLang($newlang);
        }

        // Create empty PDF
        $pdf=pdf_getInstance();
        if (class_exists('TCPDF'))
        {
            $pdf->setPrintHeader(false);
            $pdf->setPrintFooter(false);
        }
        $pdf->SetFont(pdf_getPDFFont($outputlangs));

        if (! empty($conf->global->MAIN_DISABLE_PDF_COMPRESSION)) $pdf->SetCompression(false);

        // Add all others
        foreach($files as $file)
        {
            // Charge un document PDF depuis un fichier.
            $pagecount = $pdf->setSourceFile($file);
            for ($i = 1; $i <= $pagecount; $i++)
            {
                $tplidx = $pdf->importPage($i);
                $s = $pdf->getTemplatesize($tplidx);
                $pdf->AddPage($s['h'] > $s['w'] ? 'P' : 'L');
                $pdf->useTemplate($tplidx);
            }
        }

        // Create output dir if not exists
        dol_mkdir($diroutputpdf);

        // Save merged file
        $filename=strtolower(dol_sanitizeFileName($langs->transnoentities("Invoices")));
        if ($filter=='paye:0')
        {
            if ($option=='late') $filename.='_'.strtolower(dol_sanitizeFileName($langs->transnoentities("Unpaid"))).'_'.strtolower(dol_sanitizeFileName($langs->transnoentities("Late")));
            else $filename.='_'.strtolower(dol_sanitizeFileName($langs->transnoentities("Unpaid")));
        }
        if ($year) $filename.='_'.$year;
        if ($month) $filename.='_'.$month;
        if ($pagecount)
        {
            $now=dol_now();
            $file=$diroutputpdf.'/'.$filename.'_'.dol_print_date($now,'dayhourlog').'.pdf';
            $pdf->Output($file,'F');
            if (! empty($conf->global->MAIN_UMASK))
                @chmod($file, octdec($conf->global->MAIN_UMASK));

                $langs->load("exports");
                setEventMessages($langs->trans('FileSuccessfullyBuilt',$filename.'_'.dol_print_date($now,'dayhourlog')), null, 'mesgs');
        }
        else
        {
            setEventMessages($langs->trans('NoPDFAvailableForDocGenAmongChecked'), null, 'errors');
        }
	}
	
	// Remove file
	if ($action == 'remove_file')
	{
	    require_once DOL_DOCUMENT_ROOT.'/core/lib/files.lib.php';
	
	    $langs->load("other");
	    $upload_dir = $diroutputpdf;
	    $file = $upload_dir . '/' . GETPOST('file');
	    $ret=dol_delete_file($file);
	    if ($ret) setEventMessages($langs->trans("FileWasRemoved", GETPOST('urlfile')), null, 'mesgs');
	    else setEventMessages($langs->trans("ErrorFailToDeleteFile", GETPOST('urlfile')), null, 'errors');
	    $action='';
	}
	
}

// Do we click on purge search criteria ?
if (GETPOST("button_removefilter_x") || GETPOST("button_removefilter")) // Both test are required to be compatible with all browsers
{
    $search_user='';
    $search_sale='';
    $search_product_category='';
    $search_ref='';
    $search_refcustomer='';
    $search_societe='';
    $search_montant_ht='';
    $search_montant_ttc='';
    $search_status='';
    $search_paymentmode='';
    $day='';
    $year='';
    $month='';
    $toselect='';
    $option='';
    $filter='';
    $day_lim='';
    $year_lim='';
    $month_lim='';
}

    

/*
 * View
 */

llxHeader('',$langs->trans('Bill'),'EN:Customers_Invoices|FR:Factures_Clients|ES:Facturas_a_clientes');

$form = new Form($db);
$formother = new FormOther($db);
$formfile = new FormFile($db);
$bankaccountstatic=new Account($db);
$facturestatic=new Facture($db);

$sql = 'SELECT';
if ($sall || $search_product_category > 0) $sql = 'SELECT DISTINCT';
$sql.= ' f.rowid as facid, f.facnumber, f.ref_client, f.type, f.note_private, f.note_public, f.increment, f.fk_mode_reglement, f.total as total_ht, f.tva as total_tva, f.total_ttc,';
$sql.= ' f.datef as df, f.date_lim_reglement as datelimite,';
$sql.= ' f.paye as paye, f.fk_statut,';
$sql.= ' s.nom as name, s.rowid as socid, s.code_client, s.client ';
if (! $sall) $sql.= ', SUM(pf.amount) as am';   // To be able to sort on status
$sql.= ' FROM '.MAIN_DB_PREFIX.'societe as s';
$sql.= ', '.MAIN_DB_PREFIX.'facture as f';
if (! $sall) $sql.= ' LEFT JOIN '.MAIN_DB_PREFIX.'paiement_facture as pf ON pf.fk_facture = f.rowid';
else $sql.= ' LEFT JOIN '.MAIN_DB_PREFIX.'facturedet as fd ON fd.fk_facture = f.rowid';
if ($sall || $search_product_category > 0) $sql.= ' LEFT JOIN '.MAIN_DB_PREFIX.'facturedet as pd ON f.rowid=pd.fk_facture';
if ($search_product_category > 0) $sql.= ' LEFT JOIN '.MAIN_DB_PREFIX.'categorie_product as cp ON cp.fk_product=pd.fk_product';
// We'll need this table joined to the select in order to filter by sale
if ($search_sale > 0 || (! $user->rights->societe->client->voir && ! $socid)) $sql .= ", ".MAIN_DB_PREFIX."societe_commerciaux as sc";
if ($search_user > 0)
{
    $sql.=", ".MAIN_DB_PREFIX."element_contact as ec";
    $sql.=", ".MAIN_DB_PREFIX."c_type_contact as tc";
}
$sql.= ' WHERE f.fk_soc = s.rowid';
$sql.= " AND f.entity = ".$conf->entity;
if (! $user->rights->societe->client->voir && ! $socid) $sql.= " AND s.rowid = sc.fk_soc AND sc.fk_user = " .$user->id;
if ($search_product_category > 0) $sql.=" AND cp.fk_categorie = ".$search_product_category;
if ($socid > 0) $sql.= ' AND s.rowid = '.$socid;
if ($userid)
{
    if ($userid == -1) $sql.=' AND f.fk_user_author IS NULL';
    else $sql.=' AND f.fk_user_author = '.$userid;
}
if ($filtre)
{
    $aFilter = explode(',', $filtre);
    foreach ($aFilter as $filter)
    {
        $filt = explode(':', $filter);
        $sql .= ' AND ' . trim($filt[0]) . ' = ' . trim($filt[1]);
    }
}
if ($search_ref) $sql .= natural_search('f.facnumber', $search_ref);
if ($search_refcustomer) $sql .= natural_search('f.ref_client', $search_refcustomer);
if ($search_societe) $sql .= natural_search('s.nom', $search_societe);
if ($search_montant_ht != '') $sql.= natural_search('f.total', $search_montant_ht, 1);
if ($search_montant_ttc != '') $sql.= natural_search('f.total_ttc', $search_montant_ttc, 1);
if ($search_status != '' && $search_status >= 0) $sql.= " AND f.fk_statut = ".$db->escape($search_status);
if ($search_paymentmode > 0) $sql .= " AND f.fk_mode_reglement = ".$search_paymentmode."";
if ($month > 0)
{
    if ($year > 0 && empty($day))
    $sql.= " AND f.datef BETWEEN '".$db->idate(dol_get_first_day($year,$month,false))."' AND '".$db->idate(dol_get_last_day($year,$month,false))."'";
    else if ($year > 0 && ! empty($day))
    $sql.= " AND f.datef BETWEEN '".$db->idate(dol_mktime(0, 0, 0, $month, $day, $year))."' AND '".$db->idate(dol_mktime(23, 59, 59, $month, $day, $year))."'";
    else
    $sql.= " AND date_format(f.datef, '%m') = '".$month."'";
}
else if ($year > 0)
{
    $sql.= " AND f.datef BETWEEN '".$db->idate(dol_get_first_day($year,1,false))."' AND '".$db->idate(dol_get_last_day($year,12,false))."'";
}
if ($month_lim > 0)
{
	if ($year_lim > 0 && empty($day_lim))
		$sql.= " AND f.date_lim_reglement BETWEEN '".$db->idate(dol_get_first_day($year_lim,$month_lim,false))."' AND '".$db->idate(dol_get_last_day($year_lim,$month_lim,false))."'";
	else if ($year_lim > 0 && ! empty($day_lim))
		$sql.= " AND f.date_lim_reglement BETWEEN '".$db->idate(dol_mktime(0, 0, 0, $month_lim, $day_lim, $year_lim))."' AND '".$db->idate(dol_mktime(23, 59, 59, $month_lim, $day_lim, $year_lim))."'";
	else
		$sql.= " AND date_format(f.date_lim_reglement, '%m') = '".$month_lim."'";
}
else if ($year_lim > 0)
{
	$sql.= " AND f.date_lim_reglement BETWEEN '".$db->idate(dol_get_first_day($year_lim,1,false))."' AND '".$db->idate(dol_get_last_day($year_lim,12,false))."'";
}
if ($option == 'late') $sql.=" AND f.date_lim_reglement < '".$db->idate(dol_now() - $conf->facture->client->warning_delay)."'";
if ($filter == 'paye:0') $sql.= " AND f.fk_statut = 1";
if ($search_sale > 0) $sql.= " AND s.rowid = sc.fk_soc AND sc.fk_user = " .$search_sale;
if ($search_user > 0)
{
    $sql.= " AND ec.fk_c_type_contact = tc.rowid AND tc.element='facture' AND tc.source='internal' AND ec.element_id = f.rowid AND ec.fk_socpeople = ".$search_user;
}
if (! $sall)
{
    $sql.= ' GROUP BY f.rowid, f.facnumber, ref_client, f.type, f.note_private, f.note_public, f.increment, f.total, f.tva, f.total_ttc,';
    $sql.= ' f.datef, f.date_lim_reglement,';
    $sql.= ' f.paye, f.fk_statut,';
    $sql.= ' s.nom, s.rowid, s.code_client, s.client';
}
else
{
    $sql .= natural_search(array_keys($fieldstosearchall), $sall);
}
$sql.= ' ORDER BY ';
$listfield=explode(',',$sortfield);
foreach ($listfield as $key => $value) $sql.= $listfield[$key].' '.$sortorder.',';
$sql.= ' f.rowid DESC ';

$nbtotalofrecords = 0;
if (empty($conf->global->MAIN_DISABLE_FULL_SCANLIST))
{
	$result = $db->query($sql);
	$nbtotalofrecords = $db->num_rows($result);
}

$sql.= $db->plimit($limit+1,$offset);
//print $sql;

$resql = $db->query($sql);
if ($resql)
{
    $num = $db->num_rows($resql);

	$arrayofselected=is_array($toselect)?$toselect:array();
    
    if ($socid)
    {
        $soc = new Societe($db);
        $soc->fetch($socid);
    }

    $param='&socid='.$socid;
<<<<<<< HEAD
    if ($limit > 0 && $limit != $conf->liste_limit) $param.='&limit='.$limit;
=======
    if ($day)                $param.='&day='.$day;
>>>>>>> 3b70bbb0
    if ($month)              $param.='&month='.$month;
    if ($year)               $param.='&year=' .$year;
    if ($day_lim)            $param.='&day_lim='.$day_lim;
    if ($month_lim)          $param.='&month_lim='.$month_lim;
    if ($year_lim)           $param.='&year_lim=' .$year_lim;
    if ($search_ref)         $param.='&search_ref=' .$search_ref;
    if ($search_refcustomer) $param.='&search_refcustomer=' .$search_refcustomer;
    if ($search_societe)     $param.='&search_societe=' .$search_societe;
    if ($search_sale > 0)    $param.='&search_sale=' .$search_sale;
    if ($search_user > 0)    $param.='&search_user=' .$search_user;
    if ($search_product_category > 0)   $param.='$search_product_category=' .$search_product_category;
    if ($search_montant_ht != '')  $param.='&search_montant_ht='.$search_montant_ht;
    if ($search_montant_ttc != '') $param.='&search_montant_ttc='.$search_montant_ttc;
	if ($search_status != '') $param.='&search_status='.$search_status;
	if ($search_paymentmode > 0) $param.='search_paymentmode='.$search_paymentmode;
	$param.=(! empty($option)?"&amp;option=".$option:"");
	
	$massactionbutton=$form->selectMassAction('', $massaction == 'presend' ? array() : array('presend'=>$langs->trans("SendByMail"), 'builddoc'=>$langs->trans("PDFMerge")));
    
    $i = 0;
    print '<form method="POST" name="searchFormList" action="'.$_SERVER["PHP_SELF"].'">'."\n";
    if ($optioncss != '') print '<input type="hidden" name="optioncss" value="'.$optioncss.'">';
    print '<input type="hidden" name="token" value="'.$_SESSION['newtoken'].'">';
	print '<input type="hidden" name="formfilteraction" id="formfilteraction" value="list">';
    print '<input type="hidden" name="action" value="list">';
    print '<input type="hidden" name="sortfield" value="'.$sortfield.'">';
    print '<input type="hidden" name="sortorder" value="'.$sortorder.'">';
    print '<input type="hidden" name="viewstatut" value="'.$viewstatut.'">';
    
	print_barre_liste($langs->trans('BillsCustomers').' '.($socid?' '.$soc->name:''),$page,$_SERVER["PHP_SELF"],$param,$sortfield,$sortorder,$massactionbutton,$num,$nbtotalofrecords,'title_accountancy.png',0,'','',$limit);

	if ($massaction == 'presend')
	{
		$langs->load("mails");
		
		if (! GETPOST('cancel')) 
		{
			$objecttmp=new Facture($db);
			$listofselectedid=array();
			$listofselectedthirdparties=array();
			$listofselectedref=array();
			foreach($arrayofselected as $toselectid)
			{
				$result=$objecttmp->fetch($toselectid);
				if ($result > 0) 
				{
					$listofselectedid[$toselectid]=$toselectid;
					$thirdpartyid=$objecttmp->fk_soc?$objecttmp->fk_soc:$objecttmp->socid;
					$listofselectedthirdparties[$thirdpartyid]=$thirdpartyid;
					$listofselectedref[$thirdpartyid][$toselectid]=$objecttmp->ref;
				}
			}
		}

		print '<input type="hidden" name="massaction" value="confirm_presend">';
		
		include_once DOL_DOCUMENT_ROOT.'/core/class/html.formmail.class.php';
		$formmail = new FormMail($db);		
		
		dol_fiche_head(null, '', '');

		$topicmail="SendBillRef";
		$modelmail="facture_send";

		// Cree l'objet formulaire mail
		include_once DOL_DOCUMENT_ROOT.'/core/class/html.formmail.class.php';
		$formmail = new FormMail($db);
		$formmail->withform=-1;
		$formmail->fromtype = 'user';
		$formmail->fromid   = $user->id;
		$formmail->fromname = $user->getFullName($langs);
		$formmail->frommail = $user->email;
		if (! empty($conf->global->MAIN_EMAIL_ADD_TRACK_ID) && ($conf->global->MAIN_EMAIL_ADD_TRACK_ID & 1))	// If bit 1 is set
		{
			$formmail->trackid='inv'.$object->id;
		}
		if (! empty($conf->global->MAIN_EMAIL_ADD_TRACK_ID) && ($conf->global->MAIN_EMAIL_ADD_TRACK_ID & 2))	// If bit 2 is set
		{
			include DOL_DOCUMENT_ROOT.'/core/lib/functions2.lib.php';
			$formmail->frommail=dolAddEmailTrackId($formmail->frommail, 'inv'.$object->id);
		}
		$formmail->withfrom=1;
		$liste=$langs->trans("AllRecipientSelected");
		if (count($listofselectedthirdparties) == 1)
		{
			$liste=array();
			$thirdpartyid=array_shift($listofselectedthirdparties);
   			$soc=new Societe($db);
    		$soc->fetch($thirdpartyid);
        	foreach ($soc->thirdparty_and_contact_email_array(1) as $key=>$value)
        	{
        		$liste[$key]=$value;
        	}
			$formmail->withtoreadonly=0;
		}
		else
		{
			$formmail->withtoreadonly=1;
		}
		$formmail->withto=$liste;
		$formmail->withtofree=0;
		$formmail->withtocc=1;
		$formmail->withtoccc=$conf->global->MAIN_EMAIL_USECCC;
		$formmail->withtopic=$langs->transnoentities($topicmail, '__REF__', '__REFCLIENT__');
		$formmail->withfile=$langs->trans("OnlyPDFattachmentSupported");
		$formmail->withbody=1;
		$formmail->withdeliveryreceipt=1;
		$formmail->withcancel=1;
		// Tableau des substitutions
		$formmail->substit['__REF__']='__REF__';	// We want to keep the tag
		$formmail->substit['__SIGNATURE__']=$user->signature;
		$formmail->substit['__REFCLIENT__']='__REFCLIENT__';	// We want to keep the tag
		$formmail->substit['__PERSONALIZED__']='';
		$formmail->substit['__CONTACTCIVNAME__']='';

		// Tableau des parametres complementaires du post
		$formmail->param['action']=$action;
		$formmail->param['models']=$modelmail;
		$formmail->param['models_id']=GETPOST('modelmailselected','int');
		$formmail->param['facid']=join(',',$arrayofselected);
		//$formmail->param['returnurl']=$_SERVER["PHP_SELF"].'?id='.$object->id;

		print $formmail->get_form();
        
        dol_fiche_end();
	}
	
    if ($sall)
    {
        foreach($fieldstosearchall as $key => $val) $fieldstosearchall[$key]=$langs->trans($val);
        print $langs->trans("FilterOnInto", $sall) . join(', ',$fieldstosearchall);
    }
    
 	// If the user can view prospects other than his'
    $moreforfilter='';
 	if ($user->rights->societe->client->voir || $socid)
 	{
 		$langs->load("commercial");
 		$moreforfilter.='<div class="divsearchfield">';
 		$moreforfilter.=$langs->trans('ThirdPartiesOfSaleRepresentative'). ': ';
		$moreforfilter.=$formother->select_salesrepresentatives($search_sale, 'search_sale', $user, 0, 1, 'maxwidth300');
	 	$moreforfilter.='</div>';
 	}
    // If the user can view prospects other than his'
    if ($user->rights->societe->client->voir || $socid)
    {
		$moreforfilter.='<div class="divsearchfield">';
    	$moreforfilter.=$langs->trans('LinkedToSpecificUsers'). ': ';
        $moreforfilter.=$form->select_dolusers($search_user, 'search_user', 1, '', 0, '', '', 0, 0, 0, '', 0, '', 'maxwidth300');
	 	$moreforfilter.='</div>';
    }
	// If the user can view prospects other than his'
	if ($conf->categorie->enabled && ($user->rights->produit->lire || $user->rights->service->lire))
	{
		include_once DOL_DOCUMENT_ROOT.'/categories/class/categorie.class.php';
		$moreforfilter.='<div class="divsearchfield">';
		$moreforfilter.=$langs->trans('IncludingProductWithTag'). ': ';
		$cate_arbo = $form->select_all_categories(Categorie::TYPE_PRODUCT, null, 'parent', null, null, 1);
		$moreforfilter.=$form->selectarray('search_product_category', $cate_arbo, $search_product_category, 1, 0, 0, '', 0, 0, 0, 0, '', 1);
		$moreforfilter.='</div>';
	}
    $parameters=array();
    $reshook=$hookmanager->executeHooks('printFieldPreListTitle',$parameters);    // Note that $action and $object may have been modified by hook
	if (empty($reshook)) $moreforfilter .= $hookmanager->resPrint;
	else $moreforfilter = $hookmanager->resPrint;

    if ($moreforfilter)
    {
   		print '<div class="liste_titre liste_titre_bydiv centpercent">';
        print $moreforfilter;
        print '</div>';
    }

    print '<table class="liste '.($moreforfilter?"listwithfilterbefore":"").'">';
    		
    print '<tr class="liste_titre">';
    print_liste_field_titre($langs->trans('Ref'),$_SERVER['PHP_SELF'],'f.facnumber','',$param,'',$sortfield,$sortorder);
	print_liste_field_titre($langs->trans('RefCustomer'),$_SERVER["PHP_SELF"],'f.ref_client','',$param,'',$sortfield,$sortorder);
    print_liste_field_titre($langs->trans('Date'),$_SERVER['PHP_SELF'],'f.datef','',$param,'align="center"',$sortfield,$sortorder);
    print_liste_field_titre($langs->trans("DateDue"),$_SERVER['PHP_SELF'],"f.date_lim_reglement",'',$param,'align="center"',$sortfield,$sortorder);
    print_liste_field_titre($langs->trans('ThirdParty'),$_SERVER['PHP_SELF'],'s.nom','',$param,'',$sortfield,$sortorder);
	print_liste_field_titre($langs->trans("PaymentModeShort"),$_SERVER["PHP_SELF"],"f.fk_mode_reglement","",$param,"",$sortfield,$sortorder);
    print_liste_field_titre($langs->trans('AmountHT'),$_SERVER['PHP_SELF'],'f.total','',$param,'align="right"',$sortfield,$sortorder);
    print_liste_field_titre($langs->trans('Taxes'),$_SERVER['PHP_SELF'],'f.tva','',$param,'align="right"',$sortfield,$sortorder);
    print_liste_field_titre($langs->trans('AmountTTC'),$_SERVER['PHP_SELF'],'f.total_ttc','',$param,'align="right"',$sortfield,$sortorder);
    print_liste_field_titre($langs->trans('Received'),$_SERVER['PHP_SELF'],'am','',$param,'align="right"',$sortfield,$sortorder);
    print_liste_field_titre($langs->trans('Status'),$_SERVER['PHP_SELF'],'fk_statut,paye,am','',$param,'align="right"',$sortfield,$sortorder);
    print_liste_field_titre('',$_SERVER["PHP_SELF"],"",'','','',$sortfield,$sortorder,'maxwidthsearch ');
    print "</tr>\n";

    // Filters lines
    print '<tr class="liste_titre">';
    print '<td class="liste_titre" align="left">';
    print '<input class="flat" size="6" type="text" name="search_ref" value="'.$search_ref.'">';
    print '</td>';
	print '<td class="liste_titre">';
	print '<input class="flat" size="6" type="text" name="search_refcustomer" value="'.$search_refcustomer.'">';
	print '</td>';
    print '<td class="liste_titre" align="center">';
    if (! empty($conf->global->MAIN_LIST_FILTER_ON_DAY)) print '<input class="flat" type="text" size="1" maxlength="2" name="day" value="'.$day.'">';
    print '<input class="flat" type="text" size="1" maxlength="2" name="month" value="'.$month.'">';
    $formother->select_year($year?$year:-1,'year',1, 20, 5);
    print '</td>';
 	print '<td class="liste_titre" align="center">';
    if (! empty($conf->global->MAIN_LIST_FILTER_ON_DAY)) print '<input class="flat" type="text" size="1" maxlength="2" name="day_lim" value="'.$day_lim.'">';
    print '<input class="flat" type="text" size="1" maxlength="2" name="month_lim" value="'.$month_lim.'">';
    $formother->select_year($year_lim?$year_lim:-1,'year_lim',1, 20, 5);
	print '<br><input type="checkbox" name="option" value="late"'.($option == 'late'?' checked':'').'> '.$langs->trans("Late");
    print '</td>';
    print '<td class="liste_titre" align="left"><input class="flat" type="text" size="8" name="search_societe" value="'.$search_societe.'"></td>';
	print '<td class="liste_titre" align="left">';
	$form->select_types_paiements($search_paymentmode, 'search_paymentmode', '', 0, 0, 1, 10);
	print '</td>';
    print '<td class="liste_titre" align="right"><input class="flat" type="text" size="6" name="search_montant_ht" value="'.$search_montant_ht.'"></td>';
    print '<td class="liste_titre"></td>';
    print '<td class="liste_titre" align="right"><input class="flat" type="text" size="6" name="search_montant_ttc" value="'.$search_montant_ttc.'"></td>';
    print '<td class="liste_titre"></td>';
    print '<td class="liste_titre" align="right">';
	$liststatus=array('0'=>$langs->trans("BillShortStatusDraft"), '1'=>$langs->trans("BillShortStatusNotPaid"), '2'=>$langs->trans("BillShortStatusPaid"), '3'=>$langs->trans("BillShortStatusCanceled"));
	print $form->selectarray('search_status', $liststatus, $search_status, 1);
    print '</td>';
    print '<td class="liste_titre" align="center">';
    $searchpitco=$form->showFilterAndCheckAddButtons(1, 'checkforselect', 1);
    print $searchpitco;
    print '</td>';
    print "</tr>\n";

    if ($num > 0)
    {
        $var=true;
        $total_ht=0;
        $total_tva=0;
        $total_ttc=0;
        $totalrecu=0;

        while ($i < min($num,$limit))
        {
            $objp = $db->fetch_object($resql);
            $var=!$var;

            $datelimit=$db->jdate($objp->datelimite);

            print '<tr '.$bc[$var].'>';
            print '<td class="nowrap">';

            $facturestatic->id=$objp->facid;
            $facturestatic->ref=$objp->facnumber;
            $facturestatic->type=$objp->type;
            $facturestatic->statut=$objp->fk_statut;
            $facturestatic->date_lim_reglement=$db->jdate($objp->datelimite);
            $notetoshow=dol_string_nohtmltag(($user->societe_id>0?$objp->note_public:$objp->note_private),1);
            $paiement = $facturestatic->getSommePaiement();

            print '<table class="nobordernopadding"><tr class="nocellnopadd">';

            print '<td class="nobordernopadding nowrap">';
            print $facturestatic->getNomUrl(1,'',200,0,$notetoshow);
            print $objp->increment;
            print '</td>';

            print '<td style="min-width: 20px" class="nobordernopadding nowrap">';
            if (! empty($objp->note_private))
            {
				print ' <span class="note">';
				print '<a href="'.DOL_URL_ROOT.'/compta/facture/note.php?id='.$objp->facid.'">'.img_picto($langs->trans("ViewPrivateNote"),'object_generic').'</a>';
				print '</span>';
			}
            $filename=dol_sanitizeFileName($objp->facnumber);
            $filedir=$conf->facture->dir_output . '/' . dol_sanitizeFileName($objp->facnumber);
            $urlsource=$_SERVER['PHP_SELF'].'?id='.$objp->facid;
            print $formfile->getDocumentsLink($facturestatic->element, $filename, $filedir);
			print '</td>';
            print '</tr>';
            print '</table>';

            print "</td>\n";

			// Customer ref
			print '<td class="nowrap">';
			print $objp->ref_client;
			print '</td>';

			// Date
            print '<td align="center" class="nowrap">';
            print dol_print_date($db->jdate($objp->df),'day');
            print '</td>';

            // Date limit
            print '<td align="center" class="nowrap">'.dol_print_date($datelimit,'day');
            if ($facturestatic->hasDelay())
            {
                print img_warning($langs->trans('Late'));
            }
            print '</td>';

            print '<td>';
            $thirdparty=new Societe($db);
            $thirdparty->id=$objp->socid;
            $thirdparty->name=$objp->name;
            $thirdparty->client=$objp->client;
            $thirdparty->code_client=$objp->code_client;
            print $thirdparty->getNomUrl(1,'customer');
            print '</td>';

            // Payment mode
            print '<td>';
            $form->form_modes_reglement($_SERVER['PHP_SELF'], $objp->fk_mode_reglement, 'none', '', -1);
            print '</td>';
            
            print '<td align="right">'.price($objp->total_ht,0,$langs).'</td>';

            print '<td align="right">'.price($objp->total_tva,0,$langs).'</td>';

            print '<td align="right">'.price($objp->total_ttc,0,$langs).'</td>';

            print '<td align="right">'.(! empty($paiement)?price($paiement,0,$langs):'&nbsp;').'</td>';

            // Status
            print '<td align="right" class="nowrap">';
            print $facturestatic->LibStatut($objp->paye,$objp->fk_statut,5,$paiement,$objp->type);
            print "</td>";

			// Checkbox
            print '<td class="nowrap" align="center">';
            $selected=0;
			if (in_array($objp->facid, $arrayofselected)) $selected=1;
			print '<input id="cb'.$objp->facid.'" class="flat checkforselect" type="checkbox" name="toselect[]" value="'.$objp->facid.'"'.($selected?' checked="checked"':'').'>';
			print '</td>' ;

            print "</tr>\n";
            $total_ht+=$objp->total_ht;
            $total_tva+=$objp->total_tva;
            $total_ttc+=$objp->total_ttc;
            $totalrecu+=$paiement;
            $i++;
        }

        if (($offset + $num) <= $limit)
        {
            // Print total
            print '<tr class="liste_total">';
            print '<td class="liste_total" colspan="6" align="left">'.$langs->trans('Total').'</td>';
            print '<td class="liste_total" align="right">'.price($total_ht,0,$langs).'</td>';
            print '<td class="liste_total" align="right">'.price($total_tva,0,$langs).'</td>';
            print '<td class="liste_total" align="right">'.price($total_ttc,0,$langs).'</td>';
            print '<td class="liste_total" align="right">'.price($totalrecu,0,$langs).'</td>';
            print '<td class="liste_total"></td>';
            print '<td class="liste_total"></td>';
            print '</tr>';
        }
    }

    print "</table>\n";
    print "</form>\n";
    $db->free($resql);
    
    if ($massaction == 'builddoc' || $action == 'remove_file')
    {
        /*
         * Show list of available documents
         */
        $urlsource=$_SERVER['PHP_SELF'].'?sortfield='.$sortfield.'&sortorder='.$sortorder;
        $urlsource.=str_replace('&amp;','&',$param);
        
        $filedir=$diroutputpdf;
        $genallowed=$user->rights->facture->lire;
        $delallowed=$user->rights->facture->lire;
    
        print '<br>';
        // We disable multilang because we concat already existing pdf.
        $formfile->show_documents('unpaid','',$filedir,$urlsource,0,$delallowed,'',1,1,0,48,1,$param,$langs->trans("PDFMerge"),'');
    }    
}
else
{
    dol_print_error($db);
}

llxFooter();
$db->close();<|MERGE_RESOLUTION|>--- conflicted
+++ resolved
@@ -697,11 +697,8 @@
     }
 
     $param='&socid='.$socid;
-<<<<<<< HEAD
     if ($limit > 0 && $limit != $conf->liste_limit) $param.='&limit='.$limit;
-=======
     if ($day)                $param.='&day='.$day;
->>>>>>> 3b70bbb0
     if ($month)              $param.='&month='.$month;
     if ($year)               $param.='&year=' .$year;
     if ($day_lim)            $param.='&day_lim='.$day_lim;
