--- conflicted
+++ resolved
@@ -47,7 +47,6 @@
 require_once DOL_DOCUMENT_ROOT.'/compta/facture/class/facture.class.php';
 require_once DOL_DOCUMENT_ROOT.'/core/class/discount.class.php';
 require_once DOL_DOCUMENT_ROOT.'/compta/paiement/class/paiement.class.php';
-require_once DOL_DOCUMENT_ROOT.'/compta/facture/class/facture-rec.class.php';
 require_once DOL_DOCUMENT_ROOT.'/core/lib/functions2.lib.php';
 require_once DOL_DOCUMENT_ROOT.'/core/lib/invoice.lib.php';
 require_once DOL_DOCUMENT_ROOT.'/core/lib/date.lib.php';
@@ -136,7 +135,6 @@
 $search_datelimit_start = dol_mktime(0, 0, 0, $search_datelimit_startmonth, $search_datelimit_startday, $search_datelimit_startyear);
 $search_datelimit_end = dol_mktime(23, 59, 59, $search_datelimit_endmonth, $search_datelimit_endday, $search_datelimit_endyear);
 $search_categ_cus = GETPOST("search_categ_cus", 'int');
-$search_fac_rec_source_title = GETPOST("search_fac_rec_source_title", 'alpha');
 $search_btn = GETPOST('button_search', 'alpha');
 $search_remove_btn = GETPOST('button_removefilter', 'alpha');
 $optioncss = GETPOST('optioncss', 'alpha');
@@ -251,7 +249,6 @@
 	'f.tms'=>array('label'=>"DateModificationShort", 'checked'=>0, 'position'=>502),
 	'f.note_public'=>array('label'=>'NotePublic', 'checked'=>0, 'position'=>510, 'enabled'=>(empty($conf->global->MAIN_LIST_ALLOW_PUBLIC_NOTES))),
 	'f.note_private'=>array('label'=>'NotePrivate', 'checked'=>0, 'position'=>511, 'enabled'=>(empty($conf->global->MAIN_LIST_ALLOW_PRIVATE_NOTES))),
-	'f.fk_fac_rec_source'=>array('label'=>'GeneratedFromTemplate', 'checked'=>0, 'position'=>520, 'enabled'=>'1'),
 	'f.fk_statut'=>array('label'=>"Status", 'checked'=>1, 'position'=>1000),
 );
 
@@ -361,7 +358,6 @@
 	$search_datelimit_endyear = '';
 	$search_datelimit_start = '';
 	$search_datelimit_end = '';
-	$search_fac_rec_source_title = '';
 	$option = '';
 	$filter = '';
 	$toselect = '';
@@ -486,28 +482,6 @@
 
 $sql = 'SELECT';
 if ($sall || $search_product_category > 0 || $search_user > 0) {
-<<<<<<< HEAD
-	$sql_select .= " DISTINCT";
-	$sql_select_count = "SELECT COUNT(DISTINCT f.rowid)";
-}
-$sql_select_count .= " as nbtotalofrecords";
-$sql_fields = "";
-$sql_fields .= ' f.rowid as id, f.ref, f.ref_client, f.fk_soc, f.type, f.note_private, f.note_public, f.increment, f.fk_mode_reglement, f.fk_cond_reglement, f.total_ht, f.total_tva, f.total_ttc,';
-$sql_fields .= ' f.localtax1 as total_localtax1, f.localtax2 as total_localtax2,';
-$sql_fields .= ' f.fk_user_author,';
-$sql_fields .= ' f.fk_multicurrency, f.multicurrency_code, f.multicurrency_tx, f.multicurrency_total_ht, f.multicurrency_total_tva as multicurrency_total_vat, f.multicurrency_total_ttc,';
-$sql_fields .= ' f.datef, f.date_valid, f.date_lim_reglement as datelimite, f.module_source, f.pos_source,';
-$sql_fields .= ' f.paye as paye, f.fk_statut, f.close_code,';
-$sql_fields .= ' f.datec as date_creation, f.tms as date_update, f.date_closing as date_closing,';
-$sql_fields .= ' f.retained_warranty, f.retained_warranty_date_limit, f.situation_final, f.situation_cycle_ref, f.situation_counter,';
-$sql_fields .= ' s.rowid as socid, s.nom as name, s.name_alias as alias, s.email, s.phone, s.fax, s.address, s.town, s.zip, s.fk_pays, s.client, s.fournisseur, s.code_client, s.code_fournisseur, s.code_compta as code_compta_client, s.code_compta_fournisseur,';
-$sql_fields .= ' typent.code as typent_code,';
-$sql_fields .= ' state.code_departement as state_code, state.nom as state_name,';
-$sql_fields .= ' country.code as country_code,';
-$sql .= ' f.fk_fac_rec_source,';
-$sql_fields .= ' p.rowid as project_id, p.ref as project_ref, p.title as project_label,';
-$sql_fields .= ' u.login, u.lastname, u.firstname, u.email as user_email, u.statut as user_statut, u.entity, u.photo, u.office_phone, u.office_fax, u.user_mobile, u.job, u.gender';
-=======
 	$sql = 'SELECT DISTINCT';
 }
 $sql .= ' f.rowid as id, f.ref, f.ref_client, f.fk_soc, f.type, f.note_private, f.note_public, f.increment, f.fk_mode_reglement, f.fk_cond_reglement, f.total_ht, f.total_tva, f.total_ttc,';
@@ -524,7 +498,6 @@
 $sql .= ' country.code as country_code,';
 $sql .= ' p.rowid as project_id, p.ref as project_ref, p.title as project_label,';
 $sql .= ' u.login, u.lastname, u.firstname, u.email as user_email, u.statut as user_statut, u.entity, u.photo, u.office_phone, u.office_fax, u.user_mobile, u.job, u.gender';
->>>>>>> 1f91338d
 // We need dynamount_payed to be able to sort on status (value is surely wrong because we can count several lines several times due to other left join or link with contacts. But what we need is just 0 or > 0)
 // TODO Better solution to be able to sort on already payed or remain to pay is to store amount_payed in a denormalized field.
 if (!$sall) {
@@ -563,10 +536,6 @@
 }
 if ($search_product_category > 0) {
 	$sql .= ' LEFT JOIN '.MAIN_DB_PREFIX.'categorie_product as cp ON cp.fk_product=pd.fk_product';
-}
-
-if (!empty($search_fac_rec_source_title)) {
-	$sql .= ' LEFT JOIN '.MAIN_DB_PREFIX.'facture_rec as facrec ON f.fk_fac_rec_source=facrec.rowid';
 }
 $sql .= " LEFT JOIN ".MAIN_DB_PREFIX."projet as p ON p.rowid = f.fk_projet";
 $sql .= ' LEFT JOIN '.MAIN_DB_PREFIX.'user AS u ON f.fk_user_author = u.rowid';
@@ -733,9 +702,6 @@
 }
 if ($search_user > 0) {
 	$sql .= " AND ec.fk_c_type_contact = tc.rowid AND tc.element='facture' AND tc.source='internal' AND ec.element_id = f.rowid AND ec.fk_socpeople = ".((int) $search_user);
-}
-if (!empty($search_fac_rec_source_title)) {
-	$sql .= natural_search('facrec.titre', $search_fac_rec_source_title);
 }
 // Add where from extra fields
 include DOL_DOCUMENT_ROOT.'/core/tpl/extrafields_list_search_sql.tpl.php';
@@ -1002,9 +968,6 @@
 	if ($search_categ_cus > 0) {
 		$param .= '&search_categ_cus='.urlencode($search_categ_cus);
 	}
-	if (!empty($search_fac_rec_source_title)) {
-		$param .= '&search_fac_rec_source_title='.urlencode($search_fac_rec_source_title);
-	}
 
 	// Add $param from extra fields
 	include DOL_DOCUMENT_ROOT.'/core/tpl/extrafields_list_search_param.tpl.php';
@@ -1403,12 +1366,6 @@
 		print '<td class="liste_titre">';
 		print '</td>';
 	}
-	if (!empty($arrayfields['f.fk_fac_rec_source']['checked'])) {
-		// Template Invoice
-		print '<td class="liste_titre maxwidthonsmartphone right">';
-		print '<input class="flat maxwidth50imp" type="text" name="search_fac_rec_source_title" id="search_fac_rec_source_title" value="'.dol_escape_htmltag($search_fac_rec_source_title).'">';
-		print '</td>';
-	}
 	// Status
 	if (!empty($arrayfields['f.fk_statut']['checked'])) {
 		print '<td class="liste_titre maxwidthonsmartphone right">';
@@ -1564,9 +1521,6 @@
 	}
 	if (!empty($arrayfields['f.note_private']['checked'])) {
 		print_liste_field_titre($arrayfields['f.note_private']['label'], $_SERVER["PHP_SELF"], "f.note_private", "", $param, '', $sortfield, $sortorder, 'center nowrap ');
-	}
-	if (!empty($arrayfields['f.fk_fac_rec_source']['checked'])) {
-		print_liste_field_titre($arrayfields['f.fk_fac_rec_source']['label'], $_SERVER["PHP_SELF"], "facrec.titre", "", $param, '', $sortfield, $sortorder);
 	}
 	if (!empty($arrayfields['f.fk_statut']['checked'])) {
 		print_liste_field_titre($arrayfields['f.fk_statut']['label'], $_SERVER["PHP_SELF"], "f.fk_statut,f.paye,f.type,dynamount_payed", "", $param, 'class="right"', $sortfield, $sortorder);
@@ -2164,23 +2118,6 @@
 					$totalarray['nbfield']++;
 				}
 			}
-			// Template Invoice
-			if (!empty($arrayfields['f.fk_fac_rec_source']['checked'])) {
-				print '<td class="center">';
-				if (!empty($obj->fk_fac_rec_source)) {
-					$facrec = new FactureRec($db);
-					$result = $facrec->fetch($obj->fk_fac_rec_source);
-					if ($result < 0) {
-						setEventMessages($facrec->error, $facrec->errors, 'errors');
-					} else {
-						print $facrec->getNomUrl();
-					}
-				}
-				print '</td>';
-				if (!$i) {
-					$totalarray['nbfield']++;
-				}
-			}
 			// Status
 			if (!empty($arrayfields['f.fk_statut']['checked'])) {
 				print '<td class="nowrap right">';
