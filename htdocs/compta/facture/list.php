<?php
/* Copyright (C) 2002-2006 Rodolphe Quiedeville  <rodolphe@quiedeville.org>
 * Copyright (C) 2004      Eric Seigne           <eric.seigne@ryxeo.com>
 * Copyright (C) 2004-2016 Laurent Destailleur   <eldy@users.sourceforge.net>
 * Copyright (C) 2005      Marc Barilley / Ocebo <marc@ocebo.com>
 * Copyright (C) 2005-2015 Regis Houssin         <regis.houssin@capnetworks.com>
 * Copyright (C) 2006      Andre Cianfarani      <acianfa@free.fr>
 * Copyright (C) 2010-2012 Juanjo Menent         <jmenent@2byte.es>
 * Copyright (C) 2012      Christophe Battarel   <christophe.battarel@altairis.fr>
 * Copyright (C) 2013      Florian Henry		  	<florian.henry@open-concept.pro>
 * Copyright (C) 2013      Cédric Salvador       <csalvador@gpcsolutions.fr>
 * Copyright (C) 2015      Jean-François Ferry	<jfefe@aternatik.fr>
 * Copyright (C) 2015-2016 Ferran Marcet		<fmarcet@2byte.es>
 *
 * This program is free software; you can redistribute it and/or modify
 * it under the terms of the GNU General Public License as published by
 * the Free Software Foundation; either version 3 of the License, or
 * (at your option) any later version.
 *
 * This program is distributed in the hope that it will be useful,
 * but WITHOUT ANY WARRANTY; without even the implied warranty of
 * MERCHANTABILITY or FITNESS FOR A PARTICULAR PURPOSE.  See the
 * GNU General Public License for more details.
 *
 * You should have received a copy of the GNU General Public License
 * along with this program. If not, see <http://www.gnu.org/licenses/>.
 */

/**
 *	\file       htdocs/compta/facture/list.php
 *	\ingroup    facture
 *	\brief      List of customer invoices
 */

require '../../main.inc.php';
require_once DOL_DOCUMENT_ROOT.'/core/class/html.formfile.class.php';
require_once DOL_DOCUMENT_ROOT.'/core/class/html.formother.class.php';
require_once DOL_DOCUMENT_ROOT.'/core/class/html.formcompany.class.php';
require_once DOL_DOCUMENT_ROOT.'/core/modules/facture/modules_facture.php';
require_once DOL_DOCUMENT_ROOT.'/compta/bank/class/account.class.php';
require_once DOL_DOCUMENT_ROOT.'/compta/facture/class/facture.class.php';
require_once DOL_DOCUMENT_ROOT.'/core/class/discount.class.php';
require_once DOL_DOCUMENT_ROOT.'/compta/paiement/class/paiement.class.php';
require_once DOL_DOCUMENT_ROOT.'/core/lib/functions2.lib.php';
require_once DOL_DOCUMENT_ROOT.'/core/lib/invoice.lib.php';
require_once DOL_DOCUMENT_ROOT.'/core/lib/date.lib.php';
require_once DOL_DOCUMENT_ROOT.'/core/lib/company.lib.php';
if (! empty($conf->commande->enabled)) require_once DOL_DOCUMENT_ROOT.'/commande/class/commande.class.php';
if (! empty($conf->projet->enabled))   require_once DOL_DOCUMENT_ROOT.'/projet/class/project.class.php';

$langs->load('bills');
$langs->load('companies');
$langs->load('products');

$sall=trim(GETPOST('sall'));
$projectid=(GETPOST('projectid')?GETPOST('projectid','int'):0);

$id=(GETPOST('id','int')?GETPOST('id','int'):GETPOST('facid','int'));  // For backward compatibility
$ref=GETPOST('ref','alpha');
$socid=GETPOST('socid','int');

$action=GETPOST('action','alpha');
$massaction=GETPOST('massaction','alpha');
$show_files=GETPOST('show_files','int');
$confirm=GETPOST('confirm','alpha');
$toselect = GETPOST('toselect', 'array');

$lineid=GETPOST('lineid','int');
$userid=GETPOST('userid','int');
$search_product_category=GETPOST('search_product_category','int');
$search_ref=GETPOST('sf_ref')?GETPOST('sf_ref','alpha'):GETPOST('search_ref','alpha');
$search_refcustomer=GETPOST('search_refcustomer','alpha');
$search_type=GETPOST('search_type','int');
$search_societe=GETPOST('search_societe','alpha');
$search_montant_ht=GETPOST('search_montant_ht','alpha');
$search_montant_vat=GETPOST('search_montant_vat','alpha');
$search_montant_ttc=GETPOST('search_montant_ttc','alpha');
$search_status=GETPOST('search_status','int');
$search_paymentmode=GETPOST('search_paymentmode','int');
$search_town=GETPOST('search_town','alpha');
$search_zip=GETPOST('search_zip','alpha');
$search_state=trim(GETPOST("search_state"));
$search_country=GETPOST("search_country",'int');
$search_type_thirdparty=GETPOST("search_type_thirdparty",'int');
$search_user = GETPOST('search_user','int');
$search_sale = GETPOST('search_sale','int');
$day	= GETPOST('day','int');
$month	= GETPOST('month','int');
$year	= GETPOST('year','int');
$day_lim	= GETPOST('day_lim','int');
$month_lim	= GETPOST('month_lim','int');
$year_lim	= GETPOST('year_lim','int');

$option = GETPOST('option');
if ($option == 'late') $filter = 'paye:0';
$filtre	= GETPOST('filtre');

$limit = GETPOST('limit')?GETPOST('limit','int'):$conf->liste_limit;
$sortfield = GETPOST("sortfield",'alpha');
$sortorder = GETPOST("sortorder",'alpha');
$page = GETPOST("page",'int');
if ($page == -1) { $page = 0; }
$offset = $limit * $page;
if (! $sortorder && ! empty($conf->global->INVOICE_DEFAULT_UNPAYED_SORT_ORDER) && $search_status == 1) $sortorder=$conf->global->INVOICE_DEFAULT_UNPAYED_SORT_ORDER;
if (! $sortorder) $sortorder='DESC';
if (! $sortfield) $sortfield='f.datef';
$pageprev = $page - 1;
$pagenext = $page + 1;

// Initialize technical object to manage hooks of thirdparties. Note that conf->hooks_modules contains array array
$contextpage='invoicelist';

// Security check
$fieldid = (! empty($ref)?'facnumber':'rowid');
if (! empty($user->societe_id)) $socid=$user->societe_id;
$result = restrictedArea($user, 'facture', $id,'','','fk_soc',$fieldid);

$diroutputmassaction=$conf->facture->dir_output . '/temp/massgeneration/'.$user->id;

$object=new Facture($db);

$now=dol_now();

// Initialize technical object to manage hooks of thirdparties. Note that conf->hooks_modules contains array array
$hookmanager->initHooks(array('invoicelist'));
$extrafields = new ExtraFields($db);

// fetch optionals attributes and labels
$extralabels = $extrafields->fetch_name_optionals_label('facture');
$search_array_options=$extrafields->getOptionalsFromPost($extralabels,'','search_');

// List of fields to search into when doing a "search in all"
$fieldstosearchall = array(
    'f.facnumber'=>'Ref',
    'f.ref_client'=>'RefCustomer',
    'pd.description'=>'Description',
    's.nom'=>"ThirdParty",
    'f.note_public'=>'NotePublic',
);
if (empty($user->socid)) $fieldstosearchall["f.note_private"]="NotePrivate";

$checkedtypetiers=0;
$arrayfields=array(
    'f.facnumber'=>array('label'=>$langs->trans("Ref"), 'checked'=>1),
    'f.ref_client'=>array('label'=>$langs->trans("RefCustomer"), 'checked'=>1),
    'f.type'=>array('label'=>$langs->trans("Type"), 'checked'=>0),
    'f.date'=>array('label'=>$langs->trans("DateInvoice"), 'checked'=>1),
    'f.date_lim_reglement'=>array('label'=>$langs->trans("DateDue"), 'checked'=>1),
    's.nom'=>array('label'=>$langs->trans("ThirdParty"), 'checked'=>1),
    's.town'=>array('label'=>$langs->trans("Town"), 'checked'=>1),
    's.zip'=>array('label'=>$langs->trans("Zip"), 'checked'=>1),
    'state.nom'=>array('label'=>$langs->trans("StateShort"), 'checked'=>0),
    'country.code_iso'=>array('label'=>$langs->trans("Country"), 'checked'=>0),
    'typent.code'=>array('label'=>$langs->trans("ThirdPartyType"), 'checked'=>$checkedtypetiers),
    'f.fk_mode_reglement'=>array('label'=>$langs->trans("PaymentMode"), 'checked'=>1),
    'f.total_ht'=>array('label'=>$langs->trans("AmountHT"), 'checked'=>1),
    'f.total_vat'=>array('label'=>$langs->trans("AmountVAT"), 'checked'=>0),
    'f.total_ttc'=>array('label'=>$langs->trans("AmountTTC"), 'checked'=>0),
    'dynamount_payed'=>array('label'=>$langs->trans("Received"), 'checked'=>0),
    'rtp'=>array('label'=>$langs->trans("Rest"), 'checked'=>0),
    'f.datec'=>array('label'=>$langs->trans("DateCreation"), 'checked'=>0, 'position'=>500),
    'f.tms'=>array('label'=>$langs->trans("DateModificationShort"), 'checked'=>0, 'position'=>500),
    'f.fk_statut'=>array('label'=>$langs->trans("Status"), 'checked'=>1, 'position'=>1000),
);
// Extra fields
if (is_array($extrafields->attribute_label) && count($extrafields->attribute_label))
{
    foreach($extrafields->attribute_label as $key => $val)
    {
        $arrayfields["ef.".$key]=array('label'=>$extrafields->attribute_label[$key], 'checked'=>$extrafields->attribute_list[$key], 'position'=>$extrafields->attribute_pos[$key], 'enabled'=>$extrafields->attribute_perms[$key]);
    }
}


/*
 * Actions
 */

if (GETPOST('cancel')) { $action='list'; $massaction=''; }
if (! GETPOST('confirmmassaction') && $massaction != 'presend' && $massaction != 'confirm_presend') { $massaction=''; }

$parameters=array('socid'=>$socid);
$reshook=$hookmanager->executeHooks('doActions',$parameters,$object,$action);    // Note that $action and $object may have been modified by some hooks
if ($reshook < 0) setEventMessages($hookmanager->error, $hookmanager->errors, 'errors');

include DOL_DOCUMENT_ROOT.'/core/actions_changeselectedfields.inc.php';

// Do we click on purge search criteria ?
if (GETPOST("button_removefilter_x") || GETPOST("button_removefilter") || GETPOST("button_removefilter.x")) // Both test are required to be compatible with all browsers
{
    $search_user='';
    $search_sale='';
    $search_product_category='';
    $search_ref='';
    $search_refcustomer='';
    $search_type='';
    $search_project='';
    $search_societe='';
    $search_montant_ht='';
    $search_montant_vat='';
    $search_montant_ttc='';
    $search_status='';
    $search_paymentmode='';
    $search_town='';
    $search_zip="";
    $search_state="";
    $search_type='';
    $search_country='';
    $search_type_thirdparty='';    
    $day='';
    $year='';
    $month='';
    $option='';
    $filter='';
    $day_lim='';
    $year_lim='';
    $month_lim='';
    $toselect='';
    $search_array_options=array();
}

if (empty($reshook))
{
	$objectclass='Facture';
	$objectlabel='Invoices';
    $permtoread = $user->rights->facture->lire;
	$permtodelete = $user->rights->facture->supprimer;
	$uploaddir = $conf->facture->dir_output;
	include DOL_DOCUMENT_ROOT.'/core/actions_massactions.inc.php';
}

    

/*
 * View
 */

$form = new Form($db);
$formother = new FormOther($db);
$formfile = new FormFile($db);
$bankaccountstatic=new Account($db);
$facturestatic=new Facture($db);
$formcompany=new FormCompany($db);

llxHeader('',$langs->trans('CustomersInvoices'),'EN:Customers_Invoices|FR:Factures_Clients|ES:Facturas_a_clientes');

$sql = 'SELECT';
if ($sall || $search_product_category > 0) $sql = 'SELECT DISTINCT';
$sql.= ' f.rowid as facid, f.facnumber, f.ref_client, f.type, f.note_private, f.note_public, f.increment, f.fk_mode_reglement, f.total as total_ht, f.tva as total_vat, f.total_ttc,';
$sql.= ' f.datef as df, f.date_lim_reglement as datelimite,';
$sql.= ' f.paye as paye, f.fk_statut,';
$sql.= ' f.datec as date_creation, f.tms as date_update,';
$sql.= ' s.rowid as socid, s.nom as name, s.town, s.zip, s.fk_pays, s.client, s.code_client, ';
$sql.= " typent.code as typent_code,";
$sql.= " state.code_departement as state_code, state.nom as state_name";
// We need dynamount_payed to be able to sort on status (value is surely wrong because we can count several lines several times due to other left join or link with contacts. But what we need is just 0 or > 0)
// TODO Better solution to be able to sort on already payed or remain to pay is to store amount_payed in a denormalized field.
if (! $sall) $sql.= ', SUM(pf.amount) as dynamount_payed';   
// Add fields from extrafields
foreach ($extrafields->attribute_label as $key => $val) $sql.=($extrafields->attribute_type[$key] != 'separate' ? ",ef.".$key.' as options_'.$key : '');
// Add fields from hooks
$parameters=array();
$reshook=$hookmanager->executeHooks('printFieldListSelect',$parameters);    // Note that $action and $object may have been modified by hook
$sql.=$hookmanager->resPrint;
$sql.= ' FROM '.MAIN_DB_PREFIX.'societe as s';
$sql.= " LEFT JOIN ".MAIN_DB_PREFIX."c_country as country on (country.rowid = s.fk_pays)";
$sql.= " LEFT JOIN ".MAIN_DB_PREFIX."c_typent as typent on (typent.id = s.fk_typent)";
$sql.= " LEFT JOIN ".MAIN_DB_PREFIX."c_departements as state on (state.rowid = s.fk_departement)";
$sql.= ', '.MAIN_DB_PREFIX.'facture as f';
if (is_array($extrafields->attribute_label) && count($extrafields->attribute_label)) $sql.= " LEFT JOIN ".MAIN_DB_PREFIX."facture_extrafields as ef on (f.rowid = ef.fk_object)";
if (! $sall) $sql.= ' LEFT JOIN '.MAIN_DB_PREFIX.'paiement_facture as pf ON pf.fk_facture = f.rowid';
if ($sall || $search_product_category > 0) $sql.= ' LEFT JOIN '.MAIN_DB_PREFIX.'facturedet as pd ON f.rowid=pd.fk_facture';
if ($search_product_category > 0) $sql.= ' LEFT JOIN '.MAIN_DB_PREFIX.'categorie_product as cp ON cp.fk_product=pd.fk_product';
// We'll need this table joined to the select in order to filter by sale
if ($search_sale > 0 || (! $user->rights->societe->client->voir && ! $socid)) $sql .= ", ".MAIN_DB_PREFIX."societe_commerciaux as sc";
if ($search_user > 0)
{
    $sql.=", ".MAIN_DB_PREFIX."element_contact as ec";
    $sql.=", ".MAIN_DB_PREFIX."c_type_contact as tc";
}
$sql.= ' WHERE f.fk_soc = s.rowid';
$sql.= ' AND f.entity IN ('.getEntity('facture', 1).')';
if (! $user->rights->societe->client->voir && ! $socid) $sql.= " AND s.rowid = sc.fk_soc AND sc.fk_user = " .$user->id;
if ($search_product_category > 0) $sql.=" AND cp.fk_categorie = ".$search_product_category;
if ($socid > 0) $sql.= ' AND s.rowid = '.$socid;
if ($userid)
{
    if ($userid == -1) $sql.=' AND f.fk_user_author IS NULL';
    else $sql.=' AND f.fk_user_author = '.$userid;
}
if ($filtre)
{
    $aFilter = explode(',', $filtre);
    foreach ($aFilter as $filter)
    {
        $filt = explode(':', $filter);
        $sql .= ' AND ' . trim($filt[0]) . ' = ' . trim($filt[1]);
    }
}
if ($search_ref) $sql .= natural_search('f.facnumber', $search_ref);
if ($search_refcustomer) $sql .= natural_search('f.ref_client', $search_refcustomer);
if ($search_type != '' && $search_type >= 0)
{
    if ($search_type == '0') $sql.=" AND f.type = 0";  // standard
    if ($search_type == '1') $sql.=" AND f.type = 1";  // replacement
    if ($search_type == '2') $sql.=" AND f.type = 2";  // credit note
    if ($search_type == '3') $sql.=" AND f.type = 3";  // deposit
    if ($search_type == '4') $sql.=" AND f.type = 4";  // proforma
    if ($search_type == '5') $sql.=" AND f.type = 5";  // situation
}
if ($search_project) $sql .= natural_search('p.ref', $search_project);
if ($search_societe) $sql .= natural_search('s.nom', $search_societe);
if ($search_town)  $sql.= natural_search('s.town', $search_town);
if ($search_zip)   $sql.= natural_search("s.zip",$search_zip);
if ($search_state) $sql.= natural_search("state.nom",$search_state);
if ($search_country) $sql .= " AND s.fk_pays IN (".$search_country.')';
if ($search_type_thirdparty) $sql .= " AND s.fk_typent IN (".$search_type_thirdparty.')';
if ($search_company) $sql .= natural_search('s.nom', $search_company);
if ($search_montant_ht != '') $sql.= natural_search('f.total', $search_montant_ht, 1);
if ($search_montant_vat != '') $sql.= natural_search('f.total_vat', $search_montant_vat, 1);
if ($search_montant_ttc != '') $sql.= natural_search('f.total_ttc', $search_montant_ttc, 1);
if ($search_status != '' && $search_status >= 0)
{
    if ($search_status == '0') $sql.=" AND f.fk_statut = 0";  // draft
    if ($search_status == '1') $sql.=" AND f.fk_statut = 1";  // unpayed
    if ($search_status == '2') $sql.=" AND f.fk_statut = 2";  // payed     Not that some corrupted data may contains f.fk_statut = 1 AND f.paye = 1 (it means payed too but should not happend. If yes, reopen and reclassify billed)
    if ($search_status == '3') $sql.=" AND f.fk_statut = 3";  // abandonned
}
if ($search_paymentmode > 0) $sql .= " AND f.fk_mode_reglement = ".$search_paymentmode."";
if ($month > 0)
{
    if ($year > 0 && empty($day))
    $sql.= " AND f.datef BETWEEN '".$db->idate(dol_get_first_day($year,$month,false))."' AND '".$db->idate(dol_get_last_day($year,$month,false))."'";
    else if ($year > 0 && ! empty($day))
    $sql.= " AND f.datef BETWEEN '".$db->idate(dol_mktime(0, 0, 0, $month, $day, $year))."' AND '".$db->idate(dol_mktime(23, 59, 59, $month, $day, $year))."'";
    else
    $sql.= " AND date_format(f.datef, '%m') = '".$month."'";
}
else if ($year > 0)
{
    $sql.= " AND f.datef BETWEEN '".$db->idate(dol_get_first_day($year,1,false))."' AND '".$db->idate(dol_get_last_day($year,12,false))."'";
}
if ($month_lim > 0)
{
	if ($year_lim > 0 && empty($day_lim))
		$sql.= " AND f.date_lim_reglement BETWEEN '".$db->idate(dol_get_first_day($year_lim,$month_lim,false))."' AND '".$db->idate(dol_get_last_day($year_lim,$month_lim,false))."'";
	else if ($year_lim > 0 && ! empty($day_lim))
		$sql.= " AND f.date_lim_reglement BETWEEN '".$db->idate(dol_mktime(0, 0, 0, $month_lim, $day_lim, $year_lim))."' AND '".$db->idate(dol_mktime(23, 59, 59, $month_lim, $day_lim, $year_lim))."'";
	else
		$sql.= " AND date_format(f.date_lim_reglement, '%m') = '".$month_lim."'";
}
else if ($year_lim > 0)
{
	$sql.= " AND f.date_lim_reglement BETWEEN '".$db->idate(dol_get_first_day($year_lim,1,false))."' AND '".$db->idate(dol_get_last_day($year_lim,12,false))."'";
}
if ($option == 'late') $sql.=" AND f.date_lim_reglement < '".$db->idate(dol_now() - $conf->facture->client->warning_delay)."'";
if ($filter == 'paye:0') $sql.= " AND f.fk_statut = 1";
if ($search_sale > 0) $sql.= " AND s.rowid = sc.fk_soc AND sc.fk_user = " .$search_sale;
if ($search_user > 0)
{
    $sql.= " AND ec.fk_c_type_contact = tc.rowid AND tc.element='facture' AND tc.source='internal' AND ec.element_id = f.rowid AND ec.fk_socpeople = ".$search_user;
}
// Add where from extra fields
foreach ($search_array_options as $key => $val)
{
    $crit=$val;
    $tmpkey=preg_replace('/search_options_/','',$key);
    $typ=$extrafields->attribute_type[$tmpkey];
    $mode=0;
    if (in_array($typ, array('int','double'))) $mode=1;    // Search on a numeric
    if ($val && ( ($crit != '' && ! in_array($typ, array('select'))) || ! empty($crit)))
    {
        $sql .= natural_search('ef.'.$tmpkey, $crit, $mode);
    }
}
// Add where from hooks
$parameters=array();
$reshook=$hookmanager->executeHooks('printFieldListWhere',$parameters);    // Note that $action and $object may have been modified by hook
$sql.=$hookmanager->resPrint;

if (! $sall)
{
    $sql.= ' GROUP BY f.rowid, f.facnumber, ref_client, f.type, f.note_private, f.note_public, f.increment, f.fk_mode_reglement, f.total, f.tva, f.total_ttc,';
    $sql.= ' f.datef, f.date_lim_reglement,';
    $sql.= ' f.paye, f.fk_statut,';
    $sql.= ' f.datec, f.tms,';
    $sql.= ' s.rowid, s.nom, s.town, s.zip, s.fk_pays, s.code_client, s.client, typent.code,';
    $sql.= ' state.code_departement, state.nom';

    foreach ($extrafields->attribute_label as $key => $val) //prevent error with sql_mode=only_full_group_by
    {
        $sql.=($extrafields->attribute_type[$key] != 'separate' ? ",ef.".$key : '');
    }
}
else
{
    $sql .= natural_search(array_keys($fieldstosearchall), $sall);
}

$sql.= ' ORDER BY ';
$listfield=explode(',',$sortfield);
foreach ($listfield as $key => $value) $sql.= $listfield[$key].' '.$sortorder.',';
$sql.= ' f.rowid DESC ';

$nbtotalofrecords = -1;
if (empty($conf->global->MAIN_DISABLE_FULL_SCANLIST))
{
	$result = $db->query($sql);
	$nbtotalofrecords = $db->num_rows($result);
}

$sql.= $db->plimit($limit+1,$offset);
//print $sql;

$resql = $db->query($sql);
if ($resql)
{
    $num = $db->num_rows($resql);

	$arrayofselected=is_array($toselect)?$toselect:array();

    if ($socid)
    {
        $soc = new Societe($db);
        $soc->fetch($socid);
    }

    $param='&socid='.$socid;
    if (! empty($contextpage) && $contextpage != $_SERVER["PHP_SELF"]) $param.='&contextpage='.$contextpage;
    if ($limit > 0 && $limit != $conf->liste_limit) $param.='&limit='.$limit;
	if ($sall)				 $param.='&sall='.$sall;
    if ($day)                $param.='&day='.urlencode($day);
    if ($month)              $param.='&month='.urlencode($month);
    if ($year)               $param.='&year=' .urlencode($year);
    if ($day_lim)            $param.='&day_lim='.urlencode($day_lim);
    if ($month_lim)          $param.='&month_lim='.urlencode($month_lim);
    if ($year_lim)           $param.='&year_lim=' .urlencode($year_lim);
    if ($search_ref)         $param.='&search_ref=' .urlencode($search_ref);
    if ($search_refcustomer) $param.='&search_refcustomer=' .urlencode($search_refcustomer);
    if ($search_type != '')  $param.='&search_type='.urlencode($search_type);
    if ($search_societe)     $param.='&search_societe=' .urlencode($search_societe);
    if ($search_sale > 0)    $param.='&search_sale=' .urlencode($search_sale);
    if ($search_user > 0)    $param.='&search_user=' .urlencode($search_user);
    if ($search_product_category > 0)   $param.='$search_product_category=' .urlencode($search_product_category);
    if ($search_montant_ht != '')  $param.='&search_montant_ht='.urlencode($search_montant_ht);
    if ($search_montant_vat != '')  $param.='&search_montant_vat='.urlencode($search_montant_vat);
    if ($search_montant_ttc != '') $param.='&search_montant_ttc='.urlencode($search_montant_ttc);
	if ($search_status != '') $param.='&search_status='.urlencode($search_status);
	if ($search_paymentmode > 0) $param.='search_paymentmode='.urlencode($search_paymentmode);
    if ($show_files)         $param.='&show_files=' .$show_files;
	if ($option)             $param.="&option=".$option;
	if ($optioncss != '')    $param.='&optioncss='.$optioncss;
	// Add $param from extra fields
	foreach ($search_array_options as $key => $val)
	{
	    $crit=$val;
	    $tmpkey=preg_replace('/search_options_/','',$key);
	    if ($val != '') $param.='&search_options_'.$tmpkey.'='.urlencode($val);
	}

	$arrayofmassactions=array(
	    'presend'=>$langs->trans("SendByMail"),
	    'builddoc'=>$langs->trans("PDFMerge")
	);
	if ($user->rights->facture->supprimer) 
	{
	    //if (! empty($conf->global->STOCK_CALCULATE_ON_BILL) || empty($conf->global->INVOICE_CAN_ALWAYS_BE_REMOVED))
	    if (empty($conf->global->INVOICE_CAN_ALWAYS_BE_REMOVED))
	    {
	        // mass deletion never possible on invoices on such situation
	    }
	    else
	    {
	       $arrayofmassactions['delete']=$langs->trans("Delete");
	    }
	}
	if ($massaction == 'presend') $arrayofmassactions=array();
	$massactionbutton=$form->selectMassAction('', $arrayofmassactions);

    $i = 0;
    print '<form method="POST" name="searchFormList" action="'.$_SERVER["PHP_SELF"].'">'."\n";
    if ($optioncss != '') print '<input type="hidden" name="optioncss" value="'.$optioncss.'">';
    print '<input type="hidden" name="token" value="'.$_SESSION['newtoken'].'">';
	print '<input type="hidden" name="formfilteraction" id="formfilteraction" value="list">';
    print '<input type="hidden" name="action" value="list">';
    print '<input type="hidden" name="sortfield" value="'.$sortfield.'">';
    print '<input type="hidden" name="sortorder" value="'.$sortorder.'">';
    print '<input type="hidden" name="viewstatut" value="'.$viewstatut.'">';

	print_barre_liste($langs->trans('BillsCustomers').' '.($socid?' '.$soc->name:''), $page, $_SERVER["PHP_SELF"], $param, $sortfield, $sortorder, $massactionbutton, $num, $nbtotalofrecords, 'title_accountancy.png', 0, '', '', $limit);

	if ($massaction == 'presend')
	{
		$langs->load("mails");
		
		if (! GETPOST('cancel')) 
		{
			$objecttmp=new Facture($db);
			$listofselectedid=array();
			$listofselectedthirdparties=array();
			$listofselectedref=array();
			foreach($arrayofselected as $toselectid)
			{
				$result=$objecttmp->fetch($toselectid);
				if ($result > 0) 
				{
					$listofselectedid[$toselectid]=$toselectid;
					$thirdpartyid=$objecttmp->fk_soc?$objecttmp->fk_soc:$objecttmp->socid;
					$listofselectedthirdparties[$thirdpartyid]=$thirdpartyid;
					$listofselectedref[$thirdpartyid][$toselectid]=$objecttmp->ref;
				}
			}
		}

		print '<input type="hidden" name="massaction" value="confirm_presend">';
		
		include_once DOL_DOCUMENT_ROOT.'/core/class/html.formmail.class.php';
		$formmail = new FormMail($db);
		
		dol_fiche_head(null, '', '');

		$topicmail="SendBillRef";
		$modelmail="facture_send";

		// Cree l'objet formulaire mail
		include_once DOL_DOCUMENT_ROOT.'/core/class/html.formmail.class.php';
		$formmail = new FormMail($db);
		$formmail->withform=-1;
        $formmail->fromtype = (GETPOST('fromtype')?GETPOST('fromtype'):(!empty($conf->global->MAIN_MAIL_DEFAULT_FROMTYPE)?$conf->global->MAIN_MAIL_DEFAULT_FROMTYPE:'user'));

        if($formmail->fromtype === 'user'){
            $formmail->fromid = $user->id;

        }
		if (! empty($conf->global->MAIN_EMAIL_ADD_TRACK_ID) && ($conf->global->MAIN_EMAIL_ADD_TRACK_ID & 1))	// If bit 1 is set
		{
			$formmail->trackid='inv'.$object->id;
		}
		if (! empty($conf->global->MAIN_EMAIL_ADD_TRACK_ID) && ($conf->global->MAIN_EMAIL_ADD_TRACK_ID & 2))	// If bit 2 is set
		{
			include DOL_DOCUMENT_ROOT.'/core/lib/functions2.lib.php';
			$formmail->frommail=dolAddEmailTrackId($formmail->frommail, 'inv'.$object->id);
		}
		$formmail->withfrom=1;
		$liste=$langs->trans("AllRecipientSelected");
		if (count($listofselectedthirdparties) == 1)
		{
			$liste=array();
			$thirdpartyid=array_shift($listofselectedthirdparties);
   			$soc=new Societe($db);
    		$soc->fetch($thirdpartyid);
        	foreach ($soc->thirdparty_and_contact_email_array(1) as $key=>$value)
        	{
        		$liste[$key]=$value;
        	}
			$formmail->withtoreadonly=0;
		}
		else
		{
			$formmail->withtoreadonly=1;
		}
		$formmail->withto=$liste;
		$formmail->withtofree=0;
		$formmail->withtocc=1;
		$formmail->withtoccc=$conf->global->MAIN_EMAIL_USECCC;
		$formmail->withtopic=$langs->transnoentities($topicmail, '__REF__', '__REFCLIENT__');
		$formmail->withfile=$langs->trans("OnlyPDFattachmentSupported");
		$formmail->withbody=1;
		$formmail->withdeliveryreceipt=1;
		$formmail->withcancel=1;
		// Tableau des substitutions
		$formmail->substit['__REF__']='__REF__';	// We want to keep the tag
		$formmail->substit['__SIGNATURE__']=$user->signature;
		$formmail->substit['__REFCLIENT__']='__REFCLIENT__';	// We want to keep the tag
		$formmail->substit['__PERSONALIZED__']='';
		$formmail->substit['__CONTACTCIVNAME__']='';

		// Tableau des parametres complementaires du post
		$formmail->param['action']=$action;
		$formmail->param['models']=$modelmail;
		$formmail->param['models_id']=GETPOST('modelmailselected','int');
		$formmail->param['facid']=join(',',$arrayofselected);
		// TODO We should use $formmail->param['id']=join(',',$arrayofselected);
		//$formmail->param['returnurl']=$_SERVER["PHP_SELF"].'?id='.$object->id;

		print $formmail->get_form();
        
        dol_fiche_end();
	}
	
    if ($sall)
    {
        foreach($fieldstosearchall as $key => $val) $fieldstosearchall[$key]=$langs->trans($val);
        print $langs->trans("FilterOnInto", $sall) . join(', ',$fieldstosearchall);
    }
    
 	// If the user can view prospects other than his'
    $moreforfilter='';
 	if ($user->rights->societe->client->voir || $socid)
 	{
 		$langs->load("commercial");
 		$moreforfilter.='<div class="divsearchfield">';
 		$moreforfilter.=$langs->trans('ThirdPartiesOfSaleRepresentative'). ': ';
		$moreforfilter.=$formother->select_salesrepresentatives($search_sale, 'search_sale', $user, 0, 1, 'maxwidth300');
	 	$moreforfilter.='</div>';
 	}
    // If the user can view prospects other than his'
    if ($user->rights->societe->client->voir || $socid)
    {
		$moreforfilter.='<div class="divsearchfield">';
    	$moreforfilter.=$langs->trans('LinkedToSpecificUsers'). ': ';
        $moreforfilter.=$form->select_dolusers($search_user, 'search_user', 1, '', 0, '', '', 0, 0, 0, '', 0, '', 'maxwidth300');
	 	$moreforfilter.='</div>';
    }
	// If the user can view prospects other than his'
	if ($conf->categorie->enabled && ($user->rights->produit->lire || $user->rights->service->lire))
	{
		include_once DOL_DOCUMENT_ROOT.'/categories/class/categorie.class.php';
		$moreforfilter.='<div class="divsearchfield">';
		$moreforfilter.=$langs->trans('IncludingProductWithTag'). ': ';
		$cate_arbo = $form->select_all_categories(Categorie::TYPE_PRODUCT, null, 'parent', null, null, 1);
		$moreforfilter.=$form->selectarray('search_product_category', $cate_arbo, $search_product_category, 1, 0, 0, '', 0, 0, 0, 0, '', 1);
		$moreforfilter.='</div>';
	}
    $parameters=array();
    $reshook=$hookmanager->executeHooks('printFieldPreListTitle',$parameters);    // Note that $action and $object may have been modified by hook
	if (empty($reshook)) $moreforfilter .= $hookmanager->resPrint;
	else $moreforfilter = $hookmanager->resPrint;

    if ($moreforfilter)
    {
   		print '<div class="liste_titre liste_titre_bydiv centpercent">';
        print $moreforfilter;
        print '</div>';
    }

    $varpage=empty($contextpage)?$_SERVER["PHP_SELF"]:$contextpage;
    $selectedfields=$form->multiSelectArrayWithCheckbox('selectedfields', $arrayfields, $varpage);	// This also change content of $arrayfields

    print '<div class="div-table-responsive">';
    print '<table class="tagtable liste'.($moreforfilter?" listwithfilterbefore":"").'">'."\n";

    print '<tr class="liste_titre">';
    if (! empty($arrayfields['f.facnumber']['checked']))          print_liste_field_titre($arrayfields['f.facnumber']['label'],$_SERVER['PHP_SELF'],'f.facnumber','',$param,'',$sortfield,$sortorder);
	if (! empty($arrayfields['f.ref_client']['checked']))         print_liste_field_titre($arrayfields['f.ref_client']['label'],$_SERVER["PHP_SELF"],'f.ref_client','',$param,'',$sortfield,$sortorder);
	if (! empty($arrayfields['f.type']['checked']))               print_liste_field_titre($arrayfields['f.type']['label'],$_SERVER["PHP_SELF"],'f.type','',$param,'',$sortfield,$sortorder);
    if (! empty($arrayfields['f.date']['checked']))               print_liste_field_titre($arrayfields['f.date']['label'],$_SERVER['PHP_SELF'],'f.datef','',$param,'align="center"',$sortfield,$sortorder);
    if (! empty($arrayfields['f.date_lim_reglement']['checked'])) print_liste_field_titre($arrayfields['f.date_lim_reglement']['label'],$_SERVER['PHP_SELF'],"f.date_lim_reglement",'',$param,'align="center"',$sortfield,$sortorder);
    if (! empty($arrayfields['s.nom']['checked']))                print_liste_field_titre($arrayfields['s.nom']['label'],$_SERVER['PHP_SELF'],'s.nom','',$param,'',$sortfield,$sortorder);
	if (! empty($arrayfields['s.town']['checked']))               print_liste_field_titre($arrayfields['s.town']['label'],$_SERVER["PHP_SELF"],'s.town','',$param,'',$sortfield,$sortorder);
	if (! empty($arrayfields['s.zip']['checked']))                print_liste_field_titre($arrayfields['s.zip']['label'],$_SERVER["PHP_SELF"],'s.zip','',$param,'',$sortfield,$sortorder);
	if (! empty($arrayfields['state.nom']['checked']))            print_liste_field_titre($arrayfields['state.nom']['label'],$_SERVER["PHP_SELF"],"state.nom","",$param,'',$sortfield,$sortorder);
	if (! empty($arrayfields['country.code_iso']['checked']))     print_liste_field_titre($arrayfields['country.code_iso']['label'],$_SERVER["PHP_SELF"],"country.code_iso","",$param,'align="center"',$sortfield,$sortorder);
	if (! empty($arrayfields['typent.code']['checked']))          print_liste_field_titre($arrayfields['typent.code']['label'],$_SERVER["PHP_SELF"],"typent.code","",$param,'align="center"',$sortfield,$sortorder);
    if (! empty($arrayfields['f.fk_mode_reglement']['checked']))  print_liste_field_titre($arrayfields['f.fk_mode_reglement']['label'],$_SERVER["PHP_SELF"],"f.fk_mode_reglement","",$param,"",$sortfield,$sortorder);
    if (! empty($arrayfields['f.total_ht']['checked']))           print_liste_field_titre($arrayfields['f.total_ht']['label'],$_SERVER['PHP_SELF'],'f.total','',$param,'align="right"',$sortfield,$sortorder);
    if (! empty($arrayfields['f.total_vat']['checked']))          print_liste_field_titre($arrayfields['f.total_vat']['label'],$_SERVER['PHP_SELF'],'f.tva','',$param,'align="right"',$sortfield,$sortorder);
    if (! empty($arrayfields['f.total_ttc']['checked']))          print_liste_field_titre($arrayfields['f.total_ttc']['label'],$_SERVER['PHP_SELF'],'f.total_ttc','',$param,'align="right"',$sortfield,$sortorder);
    if (! empty($arrayfields['dynamount_payed']['checked']))      print_liste_field_titre($arrayfields['dynamount_payed']['label'],$_SERVER['PHP_SELF'],'','',$param,'align="right"',$sortfield,$sortorder);
	if (! empty($arrayfields['rtp']['checked']))                  print_liste_field_titre($arrayfields['rtp']['label'],$_SERVER['PHP_SELF'],'','',$param,'align="right"',$sortfield,$sortorder);
    // Extra fields
    if (is_array($extrafields->attribute_label) && count($extrafields->attribute_label))
    {
        foreach($extrafields->attribute_label as $key => $val)
        {
            if (! empty($arrayfields["ef.".$key]['checked']))
            {
                $align=$extrafields->getAlignFlag($key);
                print_liste_field_titre($extralabels[$key],$_SERVER["PHP_SELF"],"ef.".$key,"",$param,($align?'align="'.$align.'"':''),$sortfield,$sortorder);
            }
        }
    }
    // Hook fields
    $parameters=array('arrayfields'=>$arrayfields);
    $reshook=$hookmanager->executeHooks('printFieldListTitle',$parameters);    // Note that $action and $object may have been modified by hook
    print $hookmanager->resPrint;
    if (! empty($arrayfields['f.datec']['checked']))     print_liste_field_titre($arrayfields['f.datec']['label'],$_SERVER["PHP_SELF"],"f.datec","",$param,'align="center" class="nowrap"',$sortfield,$sortorder);
    if (! empty($arrayfields['f.tms']['checked']))       print_liste_field_titre($arrayfields['f.tms']['label'],$_SERVER["PHP_SELF"],"f.tms","",$param,'align="center" class="nowrap"',$sortfield,$sortorder);
    if (! empty($arrayfields['f.fk_statut']['checked'])) print_liste_field_titre($arrayfields['f.fk_statut']['label'],$_SERVER["PHP_SELF"],"fk_statut,paye,type,dynamount_payed","",$param,'align="right"',$sortfield,$sortorder);
    print_liste_field_titre($selectedfields, $_SERVER["PHP_SELF"],"",'','','align="right"',$sortfield,$sortorder,'maxwidthsearch ');
    print "</tr>\n";

    // Filters lines
    print '<tr class="liste_titre">';
	// Ref
	if (! empty($arrayfields['f.facnumber']['checked'])) 
	{
        print '<td class="liste_titre" align="left">';
        print '<input class="flat" size="6" type="text" name="search_ref" value="'.$search_ref.'">';
        print '</td>';
	}
	// Ref customer
	if (! empty($arrayfields['f.ref_client']['checked'])) 
	{
    	print '<td class="liste_titre">';
    	print '<input class="flat" size="6" type="text" name="search_refcustomer" value="'.$search_refcustomer.'">';
    	print '</td>';
	}
	// Type
	if (! empty($arrayfields['f.type']['checked']))
	{
		print '<td class="liste_titre maxwidthonsmartphone">';
		$listtype=array(
		    Facture::TYPE_STANDARD=>$langs->trans("InvoiceStandard"),
		    Facture::TYPE_REPLACEMENT=>$langs->trans("InvoiceReplacement"),
		    Facture::TYPE_CREDIT_NOTE=>$langs->trans("InvoiceAvoir"),
		    Facture::TYPE_DEPOSIT=>$langs->trans("InvoiceDeposit"),
        );
		//$listtype[Facture::TYPE_PROFORMA]=$langs->trans("InvoiceProForma");     // A proformat invoice is not an invoice but must be an order.
		print $form->selectarray('search_type', $listtype, $search_type, 1, 0, 0, '', 0, 0, 0, 'ASC', 'maxwidth100');
		print '</td>';
	}
	// Date invoice
	if (! empty($arrayfields['f.date']['checked'])) 
	{
    	print '<td class="liste_titre" align="center">';
        if (! empty($conf->global->MAIN_LIST_FILTER_ON_DAY)) print '<input class="flat" type="text" size="1" maxlength="2" name="day" value="'.$day.'">';
        print '<input class="flat" type="text" size="1" maxlength="2" name="month" value="'.$month.'">';
        $formother->select_year($year?$year:-1,'year',1, 20, 5);
        print '</td>';
	}
	// Date due
	if (! empty($arrayfields['f.date_lim_reglement']['checked'])) 
	{
    	print '<td class="liste_titre" align="center">';
        if (! empty($conf->global->MAIN_LIST_FILTER_ON_DAY)) print '<input class="flat" type="text" size="1" maxlength="2" name="day_lim" value="'.$day_lim.'">';
        print '<input class="flat" type="text" size="1" maxlength="2" name="month_lim" value="'.$month_lim.'">';
        $formother->select_year($year_lim?$year_lim:-1,'year_lim',1, 20, 5);
    	print '<br><input type="checkbox" name="option" value="late"'.($option == 'late'?' checked':'').'> '.$langs->trans("Late");
        print '</td>';
	}
	// Thirpdarty
	if (! empty($arrayfields['s.nom']['checked'])) 
	{
	   print '<td class="liste_titre" align="left"><input class="flat" type="text" size="6" name="search_societe" value="'.$search_societe.'"></td>';
	}
	// Town
	if (! empty($arrayfields['s.town']['checked'])) print '<td class="liste_titre"><input class="flat" type="text" size="6" name="search_town" value="'.$search_town.'"></td>';
	// Zip
	if (! empty($arrayfields['s.zip']['checked'])) print '<td class="liste_titre"><input class="flat" type="text" size="4" name="search_zip" value="'.$search_zip.'"></td>';
	// State
	if (! empty($arrayfields['state.nom']['checked']))
	{
	    print '<td class="liste_titre">';
	    print '<input class="flat" size="4" type="text" name="search_state" value="'.dol_escape_htmltag($search_state).'">';
	    print '</td>';
	}
	// Country
	if (! empty($arrayfields['country.code_iso']['checked']))
	{
	    print '<td class="liste_titre" align="center">';
	    print $form->select_country($search_country,'search_country','',0,'maxwidth100');
	    print '</td>';
	}
	// Company type
	if (! empty($arrayfields['typent.code']['checked']))
	{
	    print '<td class="liste_titre maxwidthonsmartphone" align="center">';
	    print $form->selectarray("search_type_thirdparty", $formcompany->typent_array(0), $search_type_thirdparty, 0, 0, 0, '', 0, 0, 0, (empty($conf->global->SOCIETE_SORT_ON_TYPEENT)?'ASC':$conf->global->SOCIETE_SORT_ON_TYPEENT), 'maxwidth100');
	    print '</td>';
	}
	// Payment mode
	if (! empty($arrayfields['f.fk_mode_reglement']['checked'])) 
	{
    	print '<td class="liste_titre" align="left">';
    	$form->select_types_paiements($search_paymentmode, 'search_paymentmode', '', 0, 0, 1, 10);
    	print '</td>';
	}
	if (! empty($arrayfields['f.total_ht']['checked']))
	{
    	// Amount
    	print '<td class="liste_titre" align="right">';
    	print '<input class="flat" type="text" size="5" name="search_montant_ht" value="'.$search_montant_ht.'">';
    	print '</td>';
	}
	if (! empty($arrayfields['f.total_vat']['checked']))
	{
    	// Amount
    	print '<td class="liste_titre" align="right">';
    	print '<input class="flat" type="text" size="5" name="search_montant_vat" value="'.$search_montant_vat.'">';
    	print '</td>';
	}
	if (! empty($arrayfields['f.total_ttc']['checked']))
	{
    	// Amount
    	print '<td class="liste_titre" align="right">';
    	print '<input class="flat" type="text" size="5" name="search_montant_ttc" value="'.$search_montant_ttc.'">';
    	print '</td>';
	}
    if (! empty($arrayfields['dynamount_payed']['checked']))
    {
        print '<td class="liste_titre" align="right">';
        print '</td>';
    }
    if (! empty($arrayfields['rtp']['checked']))
    {
        print '<td class="liste_titre" align="right">';
        print '</td>';
    }
    // Extra fields
	if (is_array($extrafields->attribute_label) && count($extrafields->attribute_label))
	{
	    foreach($extrafields->attribute_label as $key => $val)
	    {
	        if (! empty($arrayfields["ef.".$key]['checked']))
	        {
	            $align=$extrafields->getAlignFlag($key);
	            $typeofextrafield=$extrafields->attribute_type[$key];
	            print '<td class="liste_titre'.($align?' '.$align:'').'">';
	            if (in_array($typeofextrafield, array('varchar', 'int', 'double', 'select')))
	            {
	                $crit=$val;
	                $tmpkey=preg_replace('/search_options_/','',$key);
	                $searchclass='';
	                if (in_array($typeofextrafield, array('varchar', 'select'))) $searchclass='searchstring';
	                if (in_array($typeofextrafield, array('int', 'double'))) $searchclass='searchnum';
	                print '<input class="flat'.($searchclass?' '.$searchclass:'').'" size="4" type="text" name="search_options_'.$tmpkey.'" value="'.dol_escape_htmltag($search_array_options['search_options_'.$tmpkey]).'">';
	            }
	            print '</td>';
	        }
	    }
	}
	// Fields from hook
	$parameters=array('arrayfields'=>$arrayfields);
	$reshook=$hookmanager->executeHooks('printFieldListOption',$parameters);    // Note that $action and $object may have been modified by hook
	print $hookmanager->resPrint;
	// Date creation
	if (! empty($arrayfields['f.datec']['checked']))
	{
	    print '<td class="liste_titre">';
	    print '</td>';
	}
	// Date modification
	if (! empty($arrayfields['f.tms']['checked']))
	{
	    print '<td class="liste_titre">';
	    print '</td>';
	}
	// Status
	if (! empty($arrayfields['f.fk_statut']['checked']))
	{
	    print '<td class="liste_titre maxwidthonsmartphone" align="right">';
    	$liststatus=array('0'=>$langs->trans("BillShortStatusDraft"), '1'=>$langs->trans("BillShortStatusNotPaid"), '2'=>$langs->trans("BillShortStatusPaid"), '3'=>$langs->trans("BillShortStatusCanceled"));
    	print $form->selectarray('search_status', $liststatus, $search_status, 1);
	    print '</td>';
	}
	// Action column
	print '<td class="liste_titre" align="middle">';
	$searchpitco=$form->showFilterAndCheckAddButtons($massactionbutton?1:0, 'checkforselect', 1);
	print $searchpitco;
    print '</td>';
    print "</tr>\n";

    if ($num > 0)
    {
        $i=0;
        $var=true;
        $totalarray=array();
        while ($i < min($num,$limit))
        {
            $obj = $db->fetch_object($resql);
            $var=!$var;

            $datelimit=$db->jdate($obj->datelimite);
            $facturestatic->id=$obj->facid;
            $facturestatic->ref=$obj->facnumber;
            $facturestatic->type=$obj->type;
            $facturestatic->statut=$obj->fk_statut;
            $facturestatic->date_lim_reglement=$db->jdate($obj->datelimite);
<<<<<<< HEAD
            $facturestatic->type=$obj->type;
            $facturestatic->note_public=$obj->note_public;
            $facturestatic->note_private=$obj->note_private;
=======

            $paiement = $facturestatic->getSommePaiement();
            $totalcreditnotes = $facturestatic->getSumCreditNotesUsed();
            $totaldeposits = $facturestatic->getSumDepositsUsed();
            $totalpay = $paiement + $totalcreditnotes + $totaldeposits;
            $remaintopay = $obj->total_ttc - $totalpay;
>>>>>>> 635157be
            
            print '<tr '.$bc[$var].'>';
    		if (! empty($arrayfields['f.facnumber']['checked']))
    		{
                print '<td class="nowrap">';
    
<<<<<<< HEAD
                $paiement = $facturestatic->getSommePaiement();
				$remaintopay = $obj->total_ttc - $paiement;
    
=======
                $notetoshow=dol_string_nohtmltag(($user->societe_id>0?$obj->note_public:$obj->note_private),1);

>>>>>>> 635157be
                print '<table class="nobordernopadding"><tr class="nocellnopadd">';
    
                print '<td class="nobordernopadding nowrap">';
                print $facturestatic->getNomUrl(1,'',200,0,'',0,1);
                print $obj->increment;
                print '</td>';
    
                print '<td style="min-width: 20px" class="nobordernopadding nowrap">';
                $filename=dol_sanitizeFileName($obj->facnumber);
                $filedir=$conf->facture->dir_output . '/' . dol_sanitizeFileName($obj->facnumber);
                $urlsource=$_SERVER['PHP_SELF'].'?id='.$obj->facid;
                print $formfile->getDocumentsLink($facturestatic->element, $filename, $filedir);
    			print '</td>';
                print '</tr>';
                print '</table>';
    
                print "</td>\n";
    		    if (! $i) $totalarray['nbfield']++;
    		}

			// Customer ref
    		if (! empty($arrayfields['f.ref_client']['checked']))
    		{
        		print '<td class="nowrap">';
    			print $obj->ref_client;
    			print '</td>';
    		    if (! $i) $totalarray['nbfield']++;
    		}

            // Type
            if (! empty($arrayfields['f.type']['checked']))
            {
                print '<td class="nowrap">';
                print $facturestatic->getLibType();
                print "</td>";
                if (! $i) $totalarray['nbfield']++;
            }

			// Date
    		if (! empty($arrayfields['f.date']['checked']))
    		{
        		print '<td align="center" class="nowrap">';
                print dol_print_date($db->jdate($obj->df),'day');
                print '</td>';
    		    if (! $i) $totalarray['nbfield']++;
    		}

            // Date limit
    		if (! empty($arrayfields['f.date_lim_reglement']['checked']))
    		{
        		print '<td align="center" class="nowrap">'.dol_print_date($datelimit,'day');
                if ($facturestatic->hasDelay())
                {
                    print img_warning($langs->trans('Late'));
                }
                print '</td>';
    		    if (! $i) $totalarray['nbfield']++;
    		}

    		// Third party
    		if (! empty($arrayfields['s.nom']['checked']))
    		{
                print '<td>';
                $thirdparty=new Societe($db);
                $thirdparty->id=$obj->socid;
                $thirdparty->name=$obj->name;
                $thirdparty->client=$obj->client;
                $thirdparty->code_client=$obj->code_client;
                print $thirdparty->getNomUrl(1,'customer');
                print '</td>';
                if (! $i) $totalarray['nbfield']++;
    		}
    		// Town
    		if (! empty($arrayfields['s.town']['checked']))
    		{
    		    print '<td class="nocellnopadd">';
    		    print $obj->town;
    		    print '</td>';
    		    if (! $i) $totalarray['nbfield']++;
    		}
    		// Zip
    		if (! empty($arrayfields['s.zip']['checked']))
    		{
    		    print '<td class="nocellnopadd">';
    		    print $obj->zip;
    		    print '</td>';
    		    if (! $i) $totalarray['nbfield']++;
    		}
    		// State
    		if (! empty($arrayfields['state.nom']['checked']))
    		{
    		    print "<td>".$obj->state_name."</td>\n";
    		    if (! $i) $totalarray['nbfield']++;
    		}
    		// Country
    		if (! empty($arrayfields['country.code_iso']['checked']))
    		{
    		    print '<td align="center">';
    		    $tmparray=getCountry($obj->fk_pays,'all');
    		    print $tmparray['label'];
    		    print '</td>';
    		    if (! $i) $totalarray['nbfield']++;
    		}
    		// Type ent
    		if (! empty($arrayfields['typent.code']['checked']))
    		{
    		    print '<td align="center">';
    		    if (count($typenArray)==0) $typenArray = $formcompany->typent_array(1);
    		    print $typenArray[$obj->typent_code];
    		    print '</td>';
    		    if (! $i) $totalarray['nbfield']++;
    		}

            // Payment mode
    		if (! empty($arrayfields['f.fk_mode_reglement']['checked']))
    		{
        		print '<td>';
                $form->form_modes_reglement($_SERVER['PHP_SELF'], $obj->fk_mode_reglement, 'none', '', -1);
                print '</td>';
    		    if (! $i) $totalarray['nbfield']++;
    		}

            // Amount HT
            if (! empty($arrayfields['f.total_ht']['checked']))
            {
    		      print '<td align="right">'.price($obj->total_ht)."</td>\n";
    		      if (! $i) $totalarray['nbfield']++;
    		      if (! $i) $totalarray['totalhtfield']=$totalarray['nbfield'];
    		      $totalarray['totalht'] += $obj->total_ht;
            }
            // Amount VAT
            if (! empty($arrayfields['f.total_vat']['checked']))
            {
                print '<td align="right">'.price($obj->total_vat)."</td>\n";
                if (! $i) $totalarray['nbfield']++;
    		    if (! $i) $totalarray['totalvatfield']=$totalarray['nbfield'];
    		    $totalarray['totalvat'] += $obj->total_vat;
            }
            // Amount TTC
            if (! empty($arrayfields['f.total_ttc']['checked']))
            {
                print '<td align="right">'.price($obj->total_ttc)."</td>\n";
                if (! $i) $totalarray['nbfield']++;
    		    if (! $i) $totalarray['totalttcfield']=$totalarray['nbfield'];
    		    $totalarray['totalttc'] += $obj->total_ttc;
            }

            if (! empty($arrayfields['dynamount_payed']['checked']))
            {
                print '<td align="right">'.(! empty($totalpay)?price($totalpay,0,$langs):'&nbsp;').'</td>'; // TODO Use a denormalized field
                if (! $i) $totalarray['nbfield']++;
    		    if (! $i) $totalarray['totalamfield']=$totalarray['nbfield'];
    		    $totalarray['totalam'] += $totalpay;
            }

            if (! empty($arrayfields['rtp']['checked']))
            {
                print '<td align="right">'.(! empty($remaintopay)?price($remaintopay,0,$langs):'&nbsp;').'</td>'; // TODO Use a denormalized field
                if (! $i) $totalarray['nbfield']++;
    		    if (! $i) $totalarray['totalrtpfield']=$totalarray['nbfield'];
    		    $totalarray['totalrtp'] += $remaintopay;
            }

            // Extra fields
            if (is_array($extrafields->attribute_label) && count($extrafields->attribute_label))
            {
                foreach($extrafields->attribute_label as $key => $val)
                {
                    if (! empty($arrayfields["ef.".$key]['checked']))
                    {
                        print '<td';
                        $align=$extrafields->getAlignFlag($key);
                        if ($align) print ' align="'.$align.'"';
                        print '>';
                        $tmpkey='options_'.$key;
                        print $extrafields->showOutputField($key, $obj->$tmpkey, '', 1);
                        print '</td>';
                        if (! $i) $totalarray['nbfield']++;
                    }
                }
            }
            // Fields from hook
            $parameters=array('arrayfields'=>$arrayfields, 'obj'=>$obj);
            $reshook=$hookmanager->executeHooks('printFieldListValue',$parameters);    // Note that $action and $object may have been modified by hook
            print $hookmanager->resPrint;
            // Date creation
            if (! empty($arrayfields['f.datec']['checked']))
            {
                print '<td align="center" class="nowrap">';
                print dol_print_date($db->jdate($obj->date_creation), 'dayhour');
                print '</td>';
                if (! $i) $totalarray['nbfield']++;
            }
            // Date modification
            if (! empty($arrayfields['f.tms']['checked']))
            {
                print '<td align="center" class="nowrap">';
                print dol_print_date($db->jdate($obj->date_update), 'dayhour');
                print '</td>';
                if (! $i) $totalarray['nbfield']++;
            }
            // Status
            if (! empty($arrayfields['f.fk_statut']['checked']))
            {
                print '<td align="right" class="nowrap">';
                print $facturestatic->LibStatut($obj->paye,$obj->fk_statut,5,$paiement,$obj->type);
                print "</td>";
                if (! $i) $totalarray['nbfield']++;
            }
            
    		// Action column
            print '<td class="nowrap" align="center">';
            if ($massactionbutton || $massaction)   // If we are in select mode (massactionbutton defined) or if we have already selected and sent an action ($massaction) defined
            {
                $selected=0;
        		if (in_array($obj->facid, $arrayofselected)) $selected=1;
        		print '<input id="cb'.$obj->facid.'" class="flat checkforselect" type="checkbox" name="toselect[]" value="'.$obj->facid.'"'.($selected?' checked="checked"':'').'>';
            }
    		print '</td>' ;
    		if (! $i) $totalarray['nbfield']++;
				
            print "</tr>\n";

            $i++;
        }

    	// Show total line
    	if (isset($totalarray['totalhtfield']))
    	{
    		print '<tr class="liste_total">';
    		$i=0;
    		while ($i < $totalarray['nbfield'])
    		{
    		   $i++;
    		   if ($i == 1)
    	       {
            		if ($num < $limit) print '<td align="left">'.$langs->trans("Total").'</td>';
            		else print '<td align="left">'.$langs->trans("Totalforthispage").'</td>';
    	       }
    		   elseif ($totalarray['totalhtfield'] == $i)  print '<td align="right">'.price($totalarray['totalht']).'</td>';
    		   elseif ($totalarray['totalvatfield'] == $i) print '<td align="right">'.price($totalarray['totalvat']).'</td>';
    		   elseif ($totalarray['totalttcfield'] == $i) print '<td align="right">'.price($totalarray['totalttc']).'</td>';
    		   elseif ($totalarray['totalamfield'] == $i)  print '<td align="right">'.price($totalarray['totalam']).'</td>';
			   elseif ($totalarray['totalrtpfield'] == $i)  print '<td align="right">'.price($totalarray['totalrtp']).'</td>';
    		   else print '<td></td>';
    		}
    		print '</tr>';
    		
    	}
    }

    $db->free($resql);
	
	$parameters=array('arrayfields'=>$arrayfields, 'sql'=>$sql);
	$reshook=$hookmanager->executeHooks('printFieldListFooter',$parameters);    // Note that $action and $object may have been modified by hook
	print $hookmanager->resPrint;
    
	print "</table>\n";
    print "</div>";
    
    print "</form>\n";
    
    if ($massaction == 'builddoc' || $action == 'remove_file' || $show_files)
    {
        /*
         * Show list of available documents
         */
        $urlsource=$_SERVER['PHP_SELF'].'?sortfield='.$sortfield.'&sortorder='.$sortorder;
        $urlsource.=str_replace('&amp;','&',$param);
        
        $filedir=$diroutputmassaction;
        $genallowed=$user->rights->facture->lire;
        $delallowed=$user->rights->facture->lire;
    
        print $formfile->showdocuments('massfilesarea_invoices','',$filedir,$urlsource,0,$delallowed,'',1,1,0,48,1,$param,$title,'');
    }
    else
    {
        print '<br><a name="show_files"></a><a href="'.$_SERVER["PHP_SELF"].'?show_files=1'.$param.'#show_files">'.$langs->trans("ShowTempMassFilesArea").'</a>';
    }
}
else
{
    dol_print_error($db);
}

llxFooter();
$db->close();<|MERGE_RESOLUTION|>--- conflicted
+++ resolved
@@ -867,32 +867,20 @@
             $facturestatic->type=$obj->type;
             $facturestatic->statut=$obj->fk_statut;
             $facturestatic->date_lim_reglement=$db->jdate($obj->datelimite);
-<<<<<<< HEAD
-            $facturestatic->type=$obj->type;
             $facturestatic->note_public=$obj->note_public;
             $facturestatic->note_private=$obj->note_private;
-=======
 
             $paiement = $facturestatic->getSommePaiement();
             $totalcreditnotes = $facturestatic->getSumCreditNotesUsed();
             $totaldeposits = $facturestatic->getSumDepositsUsed();
             $totalpay = $paiement + $totalcreditnotes + $totaldeposits;
             $remaintopay = $obj->total_ttc - $totalpay;
->>>>>>> 635157be
             
             print '<tr '.$bc[$var].'>';
     		if (! empty($arrayfields['f.facnumber']['checked']))
     		{
                 print '<td class="nowrap">';
-    
-<<<<<<< HEAD
-                $paiement = $facturestatic->getSommePaiement();
-				$remaintopay = $obj->total_ttc - $paiement;
-    
-=======
-                $notetoshow=dol_string_nohtmltag(($user->societe_id>0?$obj->note_public:$obj->note_private),1);
-
->>>>>>> 635157be
+
                 print '<table class="nobordernopadding"><tr class="nocellnopadd">';
     
                 print '<td class="nobordernopadding nowrap">';
