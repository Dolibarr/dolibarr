--- conflicted
+++ resolved
@@ -99,25 +99,13 @@
 $search_type_thirdparty = GETPOST("search_type_thirdparty", 'int');
 $search_user = GETPOST('search_user', 'int');
 $search_sale = GETPOST('search_sale', 'int');
-<<<<<<< HEAD
 $search_date_start = dol_mktime(0, 0, 0, GETPOST('search_date_startmonth', 'int'), GETPOST('search_date_startday', 'int'), GETPOST('search_date_startyear', 'int'));
 $search_date_end = dol_mktime(23, 59, 59, GETPOST('search_date_endmonth', 'int'), GETPOST('search_date_endday', 'int'), GETPOST('search_date_endyear', 'int'));
 $search_datelimit_start = dol_mktime(0, 0, 0, GETPOST('search_datelimit_startmonth', 'int'), GETPOST('search_datelimit_startday', 'int'), GETPOST('search_datelimit_startyear', 'int'));
 $search_datelimit_end = dol_mktime(23, 59, 59, GETPOST('search_datelimit_endmonth', 'int'), GETPOST('search_datelimit_endday', 'int'), GETPOST('search_datelimit_endyear', 'int'));
-$search_categ_cus=trim(GETPOST("search_categ_cus", 'int'));
-$search_btn=GETPOST('button_search', 'alpha');
-$search_remove_btn=GETPOST('button_removefilter', 'alpha');
-=======
-$search_day = GETPOST('search_day', 'int');
-$search_month = GETPOST('search_month', 'int');
-$search_year	= GETPOST('search_year', 'int');
-$search_day_lim		= GETPOST('search_day_lim', 'int');
-$search_month_lim = GETPOST('search_month_lim', 'int');
-$search_year_lim	= GETPOST('search_year_lim', 'int');
 $search_categ_cus = trim(GETPOST("search_categ_cus", 'int'));
 $search_btn = GETPOST('button_search', 'alpha');
 $search_remove_btn = GETPOST('button_removefilter', 'alpha');
->>>>>>> 85f3f553
 
 $option = GETPOST('search_option');
 if ($option == 'late') {
@@ -234,42 +222,6 @@
 // Do we click on purge search criteria ?
 if (GETPOST('button_removefilter_x', 'alpha') || GETPOST('button_removefilter', 'alpha') || GETPOST('button_removefilter.x', 'alpha')) // All tests are required to be compatible with all browsers
 {
-<<<<<<< HEAD
-	$search_user='';
-	$search_sale='';
-	$search_product_category='';
-	$search_ref='';
-	$search_refcustomer='';
-	$search_type='';
-	$search_project_ref='';
-	$search_project='';
-	$search_societe='';
-	$search_montant_ht='';
-	$search_montant_vat='';
-	$search_montant_localtax1='';
-	$search_montant_localtax2='';
-	$search_montant_ttc='';
-	$search_status='';
-	$search_paymentmode='';
-	$search_paymentterms='';
-	$search_module_source='';
-	$search_pos_source='';
-	$search_town='';
-	$search_zip="";
-	$search_state="";
-	$search_type='';
-	$search_country='';
-	$search_type_thirdparty='';
-	$search_date_start='';
-	$search_date_end='';
-	$search_datelimit_start='';
-	$search_datelimit_end='';
-	$option='';
-	$filter='';
-	$toselect='';
-	$search_array_options=array();
-	$search_categ_cus=0;
-=======
 	$search_user = '';
 	$search_sale = '';
 	$search_product_category = '';
@@ -295,18 +247,15 @@
 	$search_type = '';
 	$search_country = '';
 	$search_type_thirdparty = '';
-	$search_day = '';
-	$search_year = '';
-	$search_month = '';
+	$search_date_start = '';
+	$search_date_end = '';
+	$search_datelimit_start = '';
+	$search_datelimit_end = '';
 	$option = '';
 	$filter = '';
-	$search_day_lim = '';
-	$search_year_lim = '';
-	$search_month_lim = '';
 	$toselect = '';
 	$search_array_options = array();
 	$search_categ_cus = 0;
->>>>>>> 85f3f553
 }
 
 if (empty($reshook))
@@ -493,27 +442,6 @@
 		$sql .= ' AND '.$db->escape(trim($filt[0])).' = '.$db->escape(trim($filt[1]));
 	}
 }
-<<<<<<< HEAD
-if ($search_ref)					$sql .= natural_search('f.ref', $search_ref);
-if ($search_refcustomer)			$sql .= natural_search('f.ref_client', $search_refcustomer);
-if ($search_type != '' && $search_type != '-1') $sql.=" AND f.type IN (".$db->escape($search_type).")";
-if ($search_project_ref)			$sql .= natural_search('p.ref', $search_project_ref);
-if ($search_project)				$sql .= natural_search('p.title', $search_project);
-if ($search_societe)				$sql .= natural_search('s.nom', $search_societe);
-if ($search_town)					$sql.= natural_search('s.town', $search_town);
-if ($search_zip)					$sql.= natural_search("s.zip", $search_zip);
-if ($search_state)					$sql.= natural_search("state.nom", $search_state);
-if ($search_country)				$sql .= " AND s.fk_pays IN (".$db->escape($search_country).')';
-if ($search_type_thirdparty)		$sql .= " AND s.fk_typent IN (".$db->escape($search_type_thirdparty).')';
-if ($search_company)				$sql .= natural_search('s.nom', $search_company);
-if ($search_montant_ht != '')		$sql.= natural_search('f.total', $search_montant_ht, 1);
-if ($search_montant_vat != '')		$sql.= natural_search('f.tva', $search_montant_vat, 1);
-if ($search_montant_localtax1 != '') $sql.= natural_search('f.localtax1', $search_montant_localtax1, 1);
-if ($search_montant_localtax2 != '') $sql.= natural_search('f.localtax2', $search_montant_localtax2, 1);
-if ($search_montant_ttc != '')		$sql.= natural_search('f.total_ttc', $search_montant_ttc, 1);
-if ($search_categ_cus > 0)			$sql.= " AND cc.fk_categorie = ".$db->escape($search_categ_cus);
-if ($search_categ_cus == -2)		$sql.= " AND cc.fk_categorie IS NULL";
-=======
 if ($search_ref) $sql .= natural_search('f.ref', $search_ref);
 if ($search_refcustomer) $sql .= natural_search('f.ref_client', $search_refcustomer);
 if ($search_type != '' && $search_type != '-1') $sql .= " AND f.type IN (".$db->escape($search_type).")";
@@ -533,49 +461,31 @@
 if ($search_montant_ttc != '') $sql .= natural_search('f.total_ttc', $search_montant_ttc, 1);
 if ($search_categ_cus > 0) $sql .= " AND cc.fk_categorie = ".$db->escape($search_categ_cus);
 if ($search_categ_cus == -2)   $sql .= " AND cc.fk_categorie IS NULL";
->>>>>>> 85f3f553
 if ($search_status != '-1' && $search_status != '')
 {
 	if (is_numeric($search_status) && $search_status >= 0)
 	{
-<<<<<<< HEAD
-		if ($search_status == '0')	$sql.=" AND f.fk_statut = 0";  // draft
-		if ($search_status == '1')	$sql.=" AND f.fk_statut = 1";  // unpayed
-		if ($search_status == '2')	$sql.=" AND f.fk_statut = 2";  // payed     Not that some corrupted data may contains f.fk_statut = 1 AND f.paye = 1 (it means payed too but should not happend. If yes, reopen and reclassify billed)
-		if ($search_status == '3')	$sql.=" AND f.fk_statut = 3";  // abandonned
-=======
 		if ($search_status == '0') $sql .= " AND f.fk_statut = 0"; // draft
 		if ($search_status == '1') $sql .= " AND f.fk_statut = 1"; // unpayed
 		if ($search_status == '2') $sql .= " AND f.fk_statut = 2"; // payed     Not that some corrupted data may contains f.fk_statut = 1 AND f.paye = 1 (it means payed too but should not happend. If yes, reopen and reclassify billed)
 		if ($search_status == '3') $sql .= " AND f.fk_statut = 3"; // abandonned
->>>>>>> 85f3f553
 	}
 	else
 	{
 		$sql .= " AND f.fk_statut IN (".$db->escape($search_status).")"; // When search_status is '1,2' for example
 	}
 }
-<<<<<<< HEAD
-if ($search_paymentmode > 0)		$sql .= " AND f.fk_mode_reglement = ".$db->escape($search_paymentmode);
-if ($search_paymentterms > 0)		$sql .= " AND f.fk_cond_reglement = ".$db->escape($search_paymentterms);
-if ($search_module_source)			$sql .= natural_search("f.module_source", $search_module_source);
-if ($search_pos_source)				$sql .= natural_search("f.pos_source", $search_pos_source);
-if ($search_date_start)             $sql.= " AND f.datef >= '" . $db->idate($search_date_start) . "'";
-if ($search_date_end)               $sql.= " AND f.datef <= '" . $db->idate($search_date_end) . "'";
-if ($search_datelimit_start)      	$sql.= " AND f.date_lim_reglement >= '" . $db->idate($search_datelimit_start) . "'";
-if ($search_datelimit_end)    		$sql.= " AND f.date_lim_reglement <= '" . $db->idate($search_datelimit_end) . "'";
-if ($option == 'late')				$sql.=" AND f.date_lim_reglement < '".$db->idate(dol_now() - $conf->facture->client->warning_delay)."'";
-if ($search_sale > 0)				$sql.= " AND s.rowid = sc.fk_soc AND sc.fk_user = " .(int) $search_sale;
-=======
+
 if ($search_paymentmode > 0)  $sql .= " AND f.fk_mode_reglement = ".$db->escape($search_paymentmode);
 if ($search_paymentterms > 0) $sql .= " AND f.fk_cond_reglement = ".$db->escape($search_paymentterms);
 if ($search_module_source)    $sql .= natural_search("f.module_source", $search_module_source);
 if ($search_pos_source)       $sql .= natural_search("f.pos_source", $search_pos_source);
-$sql .= dolSqlDateFilter("f.datef", $search_day, $search_month, $search_year);
-$sql .= dolSqlDateFilter("f.date_lim_reglement", $search_day_lim, $search_month_lim, $search_year_lim);
+if ($search_date_start)       $sql .= " AND f.datef >= '" . $db->idate($search_date_start) . "'";
+if ($search_date_end)         $sql .= " AND f.datef <= '" . $db->idate($search_date_end) . "'";
+if ($search_datelimit_start)  $sql .= " AND f.date_lim_reglement >= '" . $db->idate($search_datelimit_start) . "'";
+if ($search_datelimit_end)    $sql .= " AND f.date_lim_reglement <= '" . $db->idate($search_datelimit_end) . "'";
 if ($option == 'late') $sql .= " AND f.date_lim_reglement < '".$db->idate(dol_now() - $conf->facture->client->warning_delay)."'";
 if ($search_sale > 0)  $sql .= " AND s.rowid = sc.fk_soc AND sc.fk_user = ".(int) $search_sale;
->>>>>>> 85f3f553
 if ($search_user > 0)
 {
 	$sql .= " AND ec.fk_c_type_contact = tc.rowid AND tc.element='facture' AND tc.source='internal' AND ec.element_id = f.rowid AND ec.fk_socpeople = ".$search_user;
@@ -657,51 +567,14 @@
 		if (empty($search_societe)) $search_societe = $soc->name;
 	}
 
-<<<<<<< HEAD
-	$param='&socid='.$socid;
-	if (! empty($contextpage) && $contextpage != $_SERVER["PHP_SELF"]) $param.='&contextpage='.urlencode($contextpage);
-	if ($limit > 0 && $limit != $conf->liste_limit) $param.='&limit='.urlencode($limit);
-	if ($sall)							$param.='&sall='.urlencode($sall);
-	if ($search_date_start)				$param.='&search_date_start=' . urlencode($search_date_start);
-	if ($search_date_end)				$param.='&search_date_end=' . urlencode($search_date_end);
-	if ($search_datelimit_start)		$param.='&search_datelimit_start=' . urlencode($search_datelimit_start);
-	if ($search_datelimit_end)			$param.='&search_datelimit_end=' . urlencode($search_datelimit_end);
-	if ($search_ref)					$param.='&search_ref=' .urlencode($search_ref);
-	if ($search_refcustomer)			$param.='&search_refcustomer=' .urlencode($search_refcustomer);
-	if ($search_project_ref)			$param.='&search_project_ref='.urlencode($search_project_ref);
-	if ($search_project)				$param.='&search_project='.urlencode($search_project);
-	if ($search_type != '')				$param.='&search_type='.urlencode($search_type);
-	if ($search_societe)				$param.='&search_societe=' .urlencode($search_societe);
-	if ($search_town)					$param.='&search_town='.urlencode($search_town);
-	if ($search_zip)					$param.='&search_zip='.urlencode($search_zip);
-	if ($search_sale > 0)				$param.='&search_sale=' .urlencode($search_sale);
-	if ($search_user > 0)				$param.='&search_user=' .urlencode($search_user);
-	if ($search_product_category > 0)   $param.='&search_product_category=' .urlencode($search_product_category);
-	if ($search_montant_ht != '')		$param.='&search_montant_ht='.urlencode($search_montant_ht);
-	if ($search_montant_vat != '')		$param.='&search_montant_vat='.urlencode($search_montant_vat);
-	if ($search_montant_localtax1 != '')  $param.='&search_montant_localtax1='.urlencode($search_montant_localtax1);
-	if ($search_montant_localtax2 != '')  $param.='&search_montant_localtax2='.urlencode($search_montant_localtax2);
-	if ($search_montant_ttc != '')		$param.='&search_montant_ttc='.urlencode($search_montant_ttc);
-	if ($search_status != '')			$param.='&search_status='.urlencode($search_status);
-	if ($search_paymentmode > 0)		$param.='&search_paymentmode='.urlencode($search_paymentmode);
-	if ($search_paymentterms > 0)		$param.='&search_paymentterms='.urlencode($search_paymentterms);
-	if ($search_module_source)			$param.='&search_module_source='.urlencode($search_module_source);
-	if ($search_pos_source)				$param.='&search_pos_source='.urlencode($search_pos_source);
-	if ($show_files)					$param.='&show_files='.urlencode($show_files);
-	if ($option)						$param.="&search_option=".urlencode($option);
-	if ($optioncss != '')				$param.='&optioncss='.urlencode($optioncss);
-	if ($search_categ_cus > 0)			$param.='&search_categ_cus='.urlencode($search_categ_cus);
-=======
 	$param = '&socid='.$socid;
 	if (!empty($contextpage) && $contextpage != $_SERVER["PHP_SELF"]) $param .= '&contextpage='.urlencode($contextpage);
 	if ($limit > 0 && $limit != $conf->liste_limit) $param .= '&limit='.urlencode($limit);
 	if ($sall)				 $param .= '&sall='.urlencode($sall);
-	if ($search_day)         $param .= '&search_day='.urlencode($search_day);
-	if ($search_month)       $param .= '&search_month='.urlencode($search_month);
-	if ($search_year)        $param .= '&search_year='.urlencode($search_year);
-	if ($search_day_lim)     $param .= '&search_day_lim='.urlencode($search_day_lim);
-	if ($search_month_lim)   $param .= '&search_month_lim='.urlencode($search_month_lim);
-	if ($search_year_lim)    $param .= '&search_year_lim='.urlencode($search_year_lim);
+	if ($search_date_start)				$param .= '&search_date_start='.urlencode($search_date_start);
+	if ($search_date_end)				$param .= '&search_date_end='.urlencode($search_date_end);
+	if ($search_datelimit_start)		$param .= '&search_datelimit_start='.urlencode($search_datelimit_start);
+	if ($search_datelimit_end)			$param .= '&search_datelimit_end='.urlencode($search_datelimit_end);
 	if ($search_ref)         $param .= '&search_ref='.urlencode($search_ref);
 	if ($search_refcustomer) $param .= '&search_refcustomer='.urlencode($search_refcustomer);
 	if ($search_project_ref) $param .= '&search_project_ref='.urlencode($search_project_ref);
@@ -727,7 +600,6 @@
 	if ($option)             $param .= "&search_option=".urlencode($option);
 	if ($optioncss != '')    $param .= '&optioncss='.urlencode($optioncss);
 	if ($search_categ_cus > 0) $param .= '&search_categ_cus='.urlencode($search_categ_cus);
->>>>>>> 85f3f553
 
 	// Add $param from extra fields
 	include DOL_DOCUMENT_ROOT.'/core/tpl/extrafields_list_search_param.tpl.php';
@@ -878,7 +750,6 @@
 	// Date invoice
 	if (!empty($arrayfields['f.date']['checked']))
 	{
-<<<<<<< HEAD
 		print '<td class="liste_titre center">';
 		print '<div class="nowrap">';
 		print $langs->trans('From') . ' ';
@@ -888,18 +759,11 @@
 		print $langs->trans('to') . ' ';
 		print $form->selectDate($search_date_end?$search_date_end:-1, 'search_date_end', 0, 0, 1);
 		print '</div>';
-=======
-		print '<td class="liste_titre nowraponall" align="center">';
-		if (!empty($conf->global->MAIN_LIST_FILTER_ON_DAY)) print '<input class="flat valignmiddle" type="text" size="1" maxlength="2" name="search_day" value="'.dol_escape_htmltag($search_day).'">';
-		print '<input class="flat valignmiddle width25" type="text" size="1" maxlength="2" name="search_month" value="'.dol_escape_htmltag($search_month).'">';
-		$formother->select_year($search_year ? $search_year : -1, 'search_year', 1, 20, 5, 0, 0, '', 'widthauto valignmiddle');
->>>>>>> 85f3f553
 		print '</td>';
 	}
 	// Date due
 	if (!empty($arrayfields['f.date_lim_reglement']['checked']))
 	{
-<<<<<<< HEAD
 		print '<td class="liste_titre center">';
 		print '<div class="nowrap">';
 		print $langs->trans('From') . ' ';
@@ -909,13 +773,6 @@
 		print $langs->trans('to') . ' ';
 		print $form->selectDate($search_datelimit_end?$search_datelimit_end:-1, 'search_datelimit_end', 0, 0, 1);
 		print '</div>';
-=======
-		print '<td class="liste_titre nowraponall" align="center">';
-		if (!empty($conf->global->MAIN_LIST_FILTER_ON_DAY)) print '<input class="flat valignmiddle" type="text" size="1" maxlength="2" name="search_day_lim" value="'.dol_escape_htmltag($search_day_lim).'">';
-		print '<input class="flat valignmiddle width25" type="text" size="1" maxlength="2" name="search_month_lim" value="'.dol_escape_htmltag($search_month_lim).'">';
-		$formother->select_year($search_year_lim ? $search_year_lim : -1, 'search_year_lim', 1, 20, 5, 0, 0, '', 'widthauto valignmiddle');
-		print '<br><input type="checkbox" name="search_option" value="late"'.($option == 'late' ? ' checked' : '').'> '.$langs->trans("Alert");
->>>>>>> 85f3f553
 		print '</td>';
 	}
 	// Project ref
@@ -928,13 +785,8 @@
 	{
 	    print '<td class="liste_titre"><input class="flat maxwidth50imp" type="text" name="search_project" value="'.$search_project.'"></td>';
 	}
-<<<<<<< HEAD
 	// Thirdparty
-	if (! empty($arrayfields['s.nom']['checked']))
-=======
-	// Thirpdarty
 	if (!empty($arrayfields['s.nom']['checked']))
->>>>>>> 85f3f553
 	{
 		print '<td class="liste_titre"><input class="flat maxwidth75imp" type="text" name="search_societe" value="'.$search_societe.'"></td>';
 	}
