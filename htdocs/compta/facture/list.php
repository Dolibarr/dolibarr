<?php
/* Copyright (C) 2002-2006 Rodolphe Quiedeville  <rodolphe@quiedeville.org>
 * Copyright (C) 2004      Eric Seigne           <eric.seigne@ryxeo.com>
 * Copyright (C) 2004-2016 Laurent Destailleur   <eldy@users.sourceforge.net>
 * Copyright (C) 2005      Marc Barilley / Ocebo <marc@ocebo.com>
 * Copyright (C) 2005-2015 Regis Houssin         <regis.houssin@inodbox.com>
 * Copyright (C) 2006      Andre Cianfarani      <acianfa@free.fr>
 * Copyright (C) 2010-2020 Juanjo Menent         <jmenent@2byte.es>
 * Copyright (C) 2012      Christophe Battarel   <christophe.battarel@altairis.fr>
 * Copyright (C) 2013      Florian Henry         <florian.henry@open-concept.pro>
 * Copyright (C) 2013      Cédric Salvador       <csalvador@gpcsolutions.fr>
 * Copyright (C) 2015      Jean-François Ferry   <jfefe@aternatik.fr>
 * Copyright (C) 2015-2016 Ferran Marcet         <fmarcet@2byte.es>
 * Copyright (C) 2017      Josep Lluís Amador    <joseplluis@lliuretic.cat>
 * Copyright (C) 2018      Charlene Benke        <charlie@patas-monkey.com>
 * Copyright (C) 2019	   Alexandre Spangaro	 <aspangaro@open-dsi.fr>
 *
 * This program is free software; you can redistribute it and/or modify
 * it under the terms of the GNU General Public License as published by
 * the Free Software Foundation; either version 3 of the License, or
 * (at your option) any later version.
 *
 * This program is distributed in the hope that it will be useful,
 * but WITHOUT ANY WARRANTY; without even the implied warranty of
 * MERCHANTABILITY or FITNESS FOR A PARTICULAR PURPOSE.  See the
 * GNU General Public License for more details.
 *
 * You should have received a copy of the GNU General Public License
 * along with this program. If not, see <https://www.gnu.org/licenses/>.
 */

/**
 *	\file       htdocs/compta/facture/list.php
 *	\ingroup    facture
 *	\brief      List of customer invoices
 */

require '../../main.inc.php';
require_once DOL_DOCUMENT_ROOT.'/core/class/html.formfile.class.php';
require_once DOL_DOCUMENT_ROOT.'/core/class/html.formother.class.php';
require_once DOL_DOCUMENT_ROOT.'/core/class/html.formcompany.class.php';
if (!empty($conf->margin->enabled)) {
	require_once DOL_DOCUMENT_ROOT.'/core/class/html.formmargin.class.php';
}
require_once DOL_DOCUMENT_ROOT.'/core/modules/facture/modules_facture.php';
require_once DOL_DOCUMENT_ROOT.'/compta/bank/class/account.class.php';
require_once DOL_DOCUMENT_ROOT.'/compta/facture/class/facture.class.php';
require_once DOL_DOCUMENT_ROOT.'/core/class/discount.class.php';
require_once DOL_DOCUMENT_ROOT.'/compta/paiement/class/paiement.class.php';
require_once DOL_DOCUMENT_ROOT.'/core/lib/functions2.lib.php';
require_once DOL_DOCUMENT_ROOT.'/core/lib/invoice.lib.php';
require_once DOL_DOCUMENT_ROOT.'/core/lib/date.lib.php';
require_once DOL_DOCUMENT_ROOT.'/core/lib/company.lib.php';
require_once DOL_DOCUMENT_ROOT.'/projet/class/project.class.php';
if (!empty($conf->commande->enabled)) {
	require_once DOL_DOCUMENT_ROOT.'/commande/class/commande.class.php';
}

// Load translation files required by the page
$langs->loadLangs(array('bills', 'companies', 'products', 'categories'));

$sall = trim((GETPOST('search_all', 'alphanohtml') != '') ?GETPOST('search_all', 'alphanohtml') : GETPOST('sall', 'alphanohtml'));
$projectid = (GETPOST('projectid') ?GETPOST('projectid', 'int') : 0);

$id = (GETPOST('id', 'int') ?GETPOST('id', 'int') : GETPOST('facid', 'int')); // For backward compatibility
$ref = GETPOST('ref', 'alpha');
$socid = GETPOST('socid', 'int');

$action = GETPOST('action', 'aZ09');
$massaction = GETPOST('massaction', 'alpha');
$show_files = GETPOST('show_files', 'int');
$confirm = GETPOST('confirm', 'alpha');
$toselect = GETPOST('toselect', 'array');
$contextpage = GETPOST('contextpage', 'aZ') ?GETPOST('contextpage', 'aZ') : 'invoicelist';

if ($contextpage == 'poslist') {
	$_GET['optioncss'] = 'print';
}

$lineid = GETPOST('lineid', 'int');
$userid = GETPOST('userid', 'int');
$search_product_category = GETPOST('search_product_category', 'int');
$search_ref = GETPOST('sf_ref') ?GETPOST('sf_ref', 'alpha') : GETPOST('search_ref', 'alpha');
$search_refcustomer = GETPOST('search_refcustomer', 'alpha');
$search_type = GETPOST('search_type', 'int');
$search_project_ref = GETPOST('search_project_ref', 'alpha');
$search_project = GETPOST('search_project', 'alpha');
$search_societe = GETPOST('search_societe', 'alpha');
$search_societe_alias = GETPOST('search_societe_alias', 'alpha');
$search_montant_ht = GETPOST('search_montant_ht', 'alpha');
$search_montant_vat = GETPOST('search_montant_vat', 'alpha');
$search_montant_localtax1 = GETPOST('search_montant_localtax1', 'alpha');
$search_montant_localtax2 = GETPOST('search_montant_localtax2', 'alpha');
$search_montant_ttc = GETPOST('search_montant_ttc', 'alpha');
$search_login = GETPOST('search_login', 'alpha');
$search_multicurrency_code = GETPOST('search_multicurrency_code', 'alpha');
$search_multicurrency_tx = GETPOST('search_multicurrency_tx', 'alpha');
$search_multicurrency_montant_ht = GETPOST('search_multicurrency_montant_ht', 'alpha');
$search_multicurrency_montant_vat = GETPOST('search_multicurrency_montant_vat', 'alpha');
$search_multicurrency_montant_ttc = GETPOST('search_multicurrency_montant_ttc', 'alpha');
$search_status = GETPOST('search_status', 'intcomma');
$search_paymentmode = GETPOST('search_paymentmode', 'int');
$search_paymentterms = GETPOST('search_paymentterms', 'int');
$search_module_source = GETPOST('search_module_source', 'alpha');
$search_pos_source = GETPOST('search_pos_source', 'alpha');
$search_town = GETPOST('search_town', 'alpha');
$search_zip = GETPOST('search_zip', 'alpha');
$search_state = GETPOST("search_state");
$search_country = GETPOST("search_country", 'int');
$search_type_thirdparty = GETPOST("search_type_thirdparty", 'int');
$search_user = GETPOST('search_user', 'int');
$search_sale = GETPOST('search_sale', 'int');
$search_date_start = dol_mktime(0, 0, 0, GETPOST('search_date_startmonth', 'int'), GETPOST('search_date_startday', 'int'), GETPOST('search_date_startyear', 'int'));
$search_date_end = dol_mktime(23, 59, 59, GETPOST('search_date_endmonth', 'int'), GETPOST('search_date_endday', 'int'), GETPOST('search_date_endyear', 'int'));
$search_date_valid_start = dol_mktime(0, 0, 0, GETPOST('search_date_valid_startmonth', 'int'), GETPOST('search_date_valid_startday', 'int'), GETPOST('search_date_valid_startyear', 'int'));
$search_date_valid_end = dol_mktime(23, 59, 59, GETPOST('search_date_valid_endmonth', 'int'), GETPOST('search_date_valid_endday', 'int'), GETPOST('search_date_valid_endyear', 'int'));
$search_datelimit_start = dol_mktime(0, 0, 0, GETPOST('search_datelimit_startmonth', 'int'), GETPOST('search_datelimit_startday', 'int'), GETPOST('search_datelimit_startyear', 'int'));
$search_datelimit_end = dol_mktime(23, 59, 59, GETPOST('search_datelimit_endmonth', 'int'), GETPOST('search_datelimit_endday', 'int'), GETPOST('search_datelimit_endyear', 'int'));
$search_categ_cus = GETPOST("search_categ_cus", 'int');
$search_btn = GETPOST('button_search', 'alpha');
$search_remove_btn = GETPOST('button_removefilter', 'alpha');

$option = GETPOST('search_option');
if ($option == 'late') {
	$search_status = '1';
}
$filtre = GETPOST('filtre', 'alpha');

$limit = GETPOST('limit', 'int') ?GETPOST('limit', 'int') : $conf->liste_limit;
$sortfield = GETPOST("sortfield", 'alpha');
$sortorder = GETPOST("sortorder", 'alpha');
$page = GETPOSTISSET('pageplusone') ? (GETPOST('pageplusone') - 1) : GETPOST("page", 'int');
if (empty($page) || $page < 0 || GETPOST('button_search', 'alpha') || GETPOST('button_removefilter', 'alpha')) {
	$page = 0;
}     // If $page is not defined, or '' or -1 or if we click on clear filters
$offset = $limit * $page;
if (!$sortorder && !empty($conf->global->INVOICE_DEFAULT_UNPAYED_SORT_ORDER) && $search_status == '1') {
	$sortorder = $conf->global->INVOICE_DEFAULT_UNPAYED_SORT_ORDER;
}
if (!$sortorder) {
	$sortorder = 'DESC';
}
if (!$sortfield) {
	$sortfield = 'f.datef';
}
$pageprev = $page - 1;
$pagenext = $page + 1;

// Security check
$fieldid = (!empty($ref) ? 'ref' : 'rowid');
if (!empty($user->socid)) {
	$socid = $user->socid;
}
$result = restrictedArea($user, 'facture', $id, '', '', 'fk_soc', $fieldid);

$diroutputmassaction = $conf->facture->dir_output.'/temp/massgeneration/'.$user->id;

$object = new Facture($db);

$now = dol_now();

// Initialize technical object to manage hooks of page. Note that conf->hooks_modules contains array of hook context
$object = new Facture($db);
$hookmanager->initHooks(array('invoicelist'));
$extrafields = new ExtraFields($db);

// fetch optionals attributes and labels
$extrafields->fetch_name_optionals_label($object->table_element);

$search_array_options = $extrafields->getOptionalsFromPost($object->table_element, '', 'search_');

// List of fields to search into when doing a "search in all"
$fieldstosearchall = array(
	'f.ref'=>'Ref',
	'f.ref_client'=>'RefCustomer',
	'pd.description'=>'Description',
	's.nom'=>"ThirdParty",
	's.name_alias'=>"AliasNameShort",
	's.zip'=>"Zip",
	's.town'=>"Town",
	'f.note_public'=>'NotePublic',
);
if (empty($user->socid)) {
	$fieldstosearchall["f.note_private"] = "NotePrivate";
}

$checkedtypetiers = 0;
$arrayfields = array(
	'f.ref'=>array('label'=>"Ref", 'checked'=>1, 'position'=>5),
	'f.ref_client'=>array('label'=>"RefCustomer", 'checked'=>1, 'position'=>10),
	'f.type'=>array('label'=>"Type", 'checked'=>0, 'position'=>15),
	'f.date'=>array('label'=>"DateInvoice", 'checked'=>1, 'position'=>20),
	'f.date_valid'=>array('label'=>"DateValidation", 'checked'=>0, 'position'=>22),
	'f.date_lim_reglement'=>array('label'=>"DateDue", 'checked'=>1, 'position'=>25),
	'f.date_closing'=>array('label'=>"DateClosing", 'checked'=>0, 'position'=>30),
	'p.ref'=>array('label'=>"ProjectRef", 'checked'=>1, 'enabled'=>(empty($conf->projet->enabled) ? 0 : 1), 'position'=>40),
	'p.title'=>array('label'=>"ProjectLabel", 'checked'=>0, 'enabled'=>(empty($conf->projet->enabled) ? 0 : 1), 'position'=>40),
	's.nom'=>array('label'=>"ThirdParty", 'checked'=>1, 'position'=>50),
	's.name_alias'=>array('label'=>"AliasNameShort", 'checked'=>1, 'position'=>51),
	's.town'=>array('label'=>"Town", 'checked'=>1, 'position'=>55),
	's.zip'=>array('label'=>"Zip", 'checked'=>1, 'position'=>60),
	'state.nom'=>array('label'=>"StateShort", 'checked'=>0, 'position'=>65),
	'country.code_iso'=>array('label'=>"Country", 'checked'=>0, 'position'=>70),
	'typent.code'=>array('label'=>"ThirdPartyType", 'checked'=>$checkedtypetiers, 'position'=>75),
	'f.fk_mode_reglement'=>array('label'=>"PaymentMode", 'checked'=>1, 'position'=>80),
	'f.fk_cond_reglement'=>array('label'=>"PaymentConditionsShort", 'checked'=>1, 'position'=>85),
	'f.module_source'=>array('label'=>"Module", 'checked'=>($contextpage == 'poslist' ? 1 : 0), 'enabled'=>($conf->cashdesk->enabled || $conf->takepos->enabled || $conf->global->INVOICE_SHOW_POS), 'position'=>90),
	'f.pos_source'=>array('label'=>"Terminal", 'checked'=>($contextpage == 'poslist' ? 1 : 0), 'enabled'=>($conf->cashdesk->enabled || $conf->takepos->enabled || $conf->global->INVOICE_SHOW_POS), 'position'=>91),
	'f.total_ht'=>array('label'=>"AmountHT", 'checked'=>1, 'position'=>95),
	'f.total_tva'=>array('label'=>"AmountVAT", 'checked'=>0, 'position'=>100),
	'f.total_localtax1'=>array('label'=>$langs->transcountry("AmountLT1", $mysoc->country_code), 'checked'=>0, 'enabled'=>($mysoc->localtax1_assuj == "1"), 'position'=>110),
	'f.total_localtax2'=>array('label'=>$langs->transcountry("AmountLT2", $mysoc->country_code), 'checked'=>0, 'enabled'=>($mysoc->localtax2_assuj == "1"), 'position'=>120),
	'f.total_ttc'=>array('label'=>"AmountTTC", 'checked'=>0, 'position'=>130),
	'u.login'=>array('label'=>"Author", 'checked'=>1, 'position'=>135),
	'dynamount_payed'=>array('label'=>"Received", 'checked'=>0, 'position'=>140),
	'rtp'=>array('label'=>"Rest", 'checked'=>0, 'position'=>150), // Not enabled by default because slow
	'f.multicurrency_code'=>array('label'=>'Currency', 'checked'=>0, 'enabled'=>(empty($conf->multicurrency->enabled) ? 0 : 1), 'position'=>160),
	'f.multicurrency_tx'=>array('label'=>'CurrencyRate', 'checked'=>0, 'enabled'=>(empty($conf->multicurrency->enabled) ? 0 : 1), 'position'=>170),
	'f.multicurrency_total_ht'=>array('label'=>'MulticurrencyAmountHT', 'checked'=>0, 'enabled'=>(empty($conf->multicurrency->enabled) ? 0 : 1), 'position'=>180),
	'f.multicurrency_total_vat'=>array('label'=>'MulticurrencyAmountVAT', 'checked'=>0, 'enabled'=>(empty($conf->multicurrency->enabled) ? 0 : 1), 'position'=>190),
	'f.multicurrency_total_ttc'=>array('label'=>'MulticurrencyAmountTTC', 'checked'=>0, 'enabled'=>(empty($conf->multicurrency->enabled) ? 0 : 1), 'position'=>200),
	'multicurrency_dynamount_payed'=>array('label'=>'MulticurrencyAlreadyPaid', 'checked'=>0, 'enabled'=>(empty($conf->multicurrency->enabled) ? 0 : 1), 'position'=>210),
	'multicurrency_rtp'=>array('label'=>'MulticurrencyRemainderToPay', 'checked'=>0, 'enabled'=>(empty($conf->multicurrency->enabled) ? 0 : 1), 'position'=>220), // Not enabled by default because slow
	'total_pa' => array('label' => ($conf->global->MARGIN_TYPE == '1' ? 'BuyingPrice' : 'CostPrice'), 'checked' => 0, 'position' => 300, 'enabled' => (empty($conf->margin->enabled) || !$user->rights->margins->liretous ? 0 : 1)),
	'total_margin' => array('label' => 'Margin', 'checked' => 0, 'position' => 301, 'enabled' => (empty($conf->margin->enabled) || !$user->rights->margins->liretous ? 0 : 1)),
	'total_margin_rate' => array('label' => 'MarginRate', 'checked' => 0, 'position' => 302, 'enabled' => (empty($conf->margin->enabled) || !$user->rights->margins->liretous || empty($conf->global->DISPLAY_MARGIN_RATES) ? 0 : 1)),
	'total_mark_rate' => array('label' => 'MarkRate', 'checked' => 0, 'position' => 303, 'enabled' => (empty($conf->margin->enabled) || !$user->rights->margins->liretous || empty($conf->global->DISPLAY_MARK_RATES) ? 0 : 1)),
	'f.datec'=>array('label'=>"DateCreation", 'checked'=>0, 'position'=>500),
	'f.tms'=>array('label'=>"DateModificationShort", 'checked'=>0, 'position'=>500),
	'f.note_public'=>array('label'=>'NotePublic', 'checked'=>0, 'position'=>510, 'enabled'=>(empty($conf->global->MAIN_LIST_ALLOW_PUBLIC_NOTES))),
	'f.note_private'=>array('label'=>'NotePrivate', 'checked'=>0, 'position'=>511, 'enabled'=>(empty($conf->global->MAIN_LIST_ALLOW_PRIVATE_NOTES))),
	'f.fk_statut'=>array('label'=>"Status", 'checked'=>1, 'position'=>1000),
);

if ($conf->global->INVOICE_USE_SITUATION && $conf->global->INVOICE_USE_RETAINED_WARRANTY) {
	$arrayfields['f.retained_warranty'] = array('label'=>$langs->trans("RetainedWarranty"), 'checked'=>0, 'position'=>86);
}

// Extra fields
include DOL_DOCUMENT_ROOT.'/core/tpl/extrafields_list_array_fields.tpl.php';

$object->fields = dol_sort_array($object->fields, 'position');
$arrayfields = dol_sort_array($arrayfields, 'position');


/*
 * Actions
 */

if (GETPOST('cancel', 'alpha')) {
	$action = 'list'; $massaction = '';
}
if (!GETPOST('confirmmassaction', 'alpha') && $massaction != 'presend' && $massaction != 'confirm_presend') {
	$massaction = '';
}

$parameters = array('socid'=>$socid);
$reshook = $hookmanager->executeHooks('doActions', $parameters, $object, $action); // Note that $action and $object may have been modified by some hooks
if ($reshook < 0) {
	setEventMessages($hookmanager->error, $hookmanager->errors, 'errors');
}

include DOL_DOCUMENT_ROOT.'/core/actions_changeselectedfields.inc.php';

// Do we click on purge search criteria ?
if (GETPOST('button_removefilter_x', 'alpha') || GETPOST('button_removefilter', 'alpha') || GETPOST('button_removefilter.x', 'alpha')) { // All tests are required to be compatible with all browsers
	$search_user = '';
	$search_sale = '';
	$search_product_category = '';
	$search_ref = '';
	$search_refcustomer = '';
	$search_type = '';
	$search_project_ref = '';
	$search_project = '';
	$search_societe = '';
	$search_societe_alias = '';
	$search_montant_ht = '';
	$search_montant_vat = '';
	$search_montant_localtax1 = '';
	$search_montant_localtax2 = '';
	$search_montant_ttc = '';
	$search_login = '';
	$search_multicurrency_code = '';
	$search_multicurrency_tx = '';
	$search_multicurrency_montant_ht = '';
	$search_multicurrency_montant_vat = '';
	$search_multicurrency_montant_ttc = '';
	$search_status = '';
	$search_paymentmode = '';
	$search_paymentterms = '';
	$search_module_source = '';
	$search_pos_source = '';
	$search_town = '';
	$search_zip = "";
	$search_state = "";
	$search_type = '';
	$search_country = '';
	$search_type_thirdparty = '';
	$search_date_start = '';
	$search_date_end = '';
	$search_date_valid_start = '';
	$search_date_valid_end = '';
	$search_datelimit_start = '';
	$search_datelimit_end = '';
	$option = '';
	$filter = '';
	$toselect = '';
	$search_array_options = array();
	$search_categ_cus = 0;
}

if (empty($reshook)) {
	$objectclass = 'Facture';
	$objectlabel = 'Invoices';
	$permissiontoread = $user->rights->facture->lire;
	$permissiontoadd = $user->rights->facture->creer;
	$permissiontodelete = $user->rights->facture->supprimer;
	$uploaddir = $conf->facture->dir_output;
	include DOL_DOCUMENT_ROOT.'/core/actions_massactions.inc.php';
}

if ($massaction == 'makepayment') {
	$arrayofselected = is_array($toselect) ? $toselect : array();

	$loc = dol_buildpath('/compta/paiement.php', 2).'?action=create&facids='.implode(',', $arrayofselected);

	header('Location: '.$loc);
	exit;
} elseif ($massaction == 'withdrawrequest') {
	$langs->load("withdrawals");

	if (!$user->rights->prelevement->bons->creer) {
		$error++;
		setEventMessages($langs->trans("NotEnoughPermissions"), null, 'errors');
	} else {
		//Checking error
		$error = 0;

		$arrayofselected = is_array($toselect) ? $toselect : array();
		$listofbills = array();
		foreach ($arrayofselected as $toselectid) {
			$objecttmp = new Facture($db);
			$result = $objecttmp->fetch($toselectid);
			if ($result > 0) {
				$totalpaye = $objecttmp->getSommePaiement();
				$totalcreditnotes = $objecttmp->getSumCreditNotesUsed();
				$totaldeposits = $objecttmp->getSumDepositsUsed();
				$objecttmp->resteapayer = price2num($objecttmp->total_ttc - $totalpaye - $totalcreditnotes - $totaldeposits, 'MT');
				if ($objecttmp->paye || $objecttmp->resteapayer == 0) {
					$error++;
					setEventMessages($objecttmp->ref.' '.$langs->trans("AlreadyPaid"), $objecttmp->errors, 'errors');
				} elseif ($objecttmp->resteapayer < 0) {
					$error++;
					setEventMessages($objecttmp->ref.' '.$langs->trans("AmountMustBePositive"), $objecttmp->errors, 'errors');
				}
				if (!($objecttmp->statut > Facture::STATUS_DRAFT)) {
					$error++;
					setEventMessages($objecttmp->ref.' '.$langs->trans("Draft"), $objecttmp->errors, 'errors');
				}

				$rsql = "SELECT pfd.rowid, pfd.traite, pfd.date_demande as date_demande";
				$rsql .= " , pfd.date_traite as date_traite";
				$rsql .= " , pfd.amount";
				$rsql .= " , u.rowid as user_id, u.lastname, u.firstname, u.login";
				$rsql .= " FROM ".MAIN_DB_PREFIX."prelevement_facture_demande as pfd";
				$rsql .= " , ".MAIN_DB_PREFIX."user as u";
				$rsql .= " WHERE fk_facture = ".$objecttmp->id;
				$rsql .= " AND pfd.fk_user_demande = u.rowid";
				$rsql .= " AND pfd.traite = 0";
				$rsql .= " ORDER BY pfd.date_demande DESC";

				$result_sql = $db->query($rsql);
				if ($result_sql) {
					$numprlv = $db->num_rows($result_sql);
				}

				if ($numprlv > 0) {
					$error++;
					setEventMessages($objecttmp->ref.' '.$langs->trans("RequestAlreadyDone"), $objecttmp->errors, 'warnings');
				} elseif (!empty($objecttmp->mode_reglement_code) && $objecttmp->mode_reglement_code != 'PRE') {
					$error++;
					setEventMessages($objecttmp->ref.' '.$langs->trans("BadPaymentMethod"), $objecttmp->errors, 'errors');
				} else {
					$listofbills[] = $objecttmp; // $listofbills will only contains invoices with good payment method and no request already done
				}
			}
		}

		//Massive withdraw request for request with no errors
		if (!empty($listofbills)) {
			$nbwithdrawrequestok = 0;
			foreach ($listofbills as $aBill) {
				$db->begin();
				$result = $aBill->demande_prelevement($user, $aBill->resteapayer, 'direct-debit', 'facture');
				if ($result > 0) {
					$db->commit();
					$nbwithdrawrequestok++;
				} else {
					$db->rollback();
					setEventMessages($aBill->error, $aBill->errors, 'errors');
				}
			}
			if ($nbwithdrawrequestok > 0) {
				setEventMessages($langs->trans("WithdrawRequestsDone", $nbwithdrawrequestok), null, 'mesgs');
			}
		}
	}
}



/*
 * View
 */

$form = new Form($db);
$formother = new FormOther($db);
$formfile = new FormFile($db);
$formmargin = null;
if (!empty($conf->margin->enabled)) {
	$formmargin = new FormMargin($db);
}
$bankaccountstatic = new Account($db);
$facturestatic = new Facture($db);
$formcompany = new FormCompany($db);
$thirdpartystatic = new Societe($db);

$sql = 'SELECT';
<<<<<<< HEAD
if ($sall || $search_product_category > 0 || $search_user > 0) $sql = 'SELECT DISTINCT';
$sql .= ' f.rowid as id, f.ref, f.ref_client, f.type, f.note_private, f.note_public, f.increment, f.fk_mode_reglement, f.fk_cond_reglement, f.total_ht, f.total_tva, f.total_ttc,';
=======
if ($sall || $search_product_category > 0 || $search_user > 0) {
	$sql = 'SELECT DISTINCT';
}
$sql .= ' f.rowid as id, f.ref, f.ref_client, f.type, f.note_private, f.note_public, f.increment, f.fk_mode_reglement, f.fk_cond_reglement, f.total as total_ht, f.tva as total_vat, f.total_ttc,';
>>>>>>> 747acd67
$sql .= ' f.localtax1 as total_localtax1, f.localtax2 as total_localtax2,';
$sql .= ' f.fk_user_author,';
$sql .= ' f.fk_multicurrency, f.multicurrency_code, f.multicurrency_tx, f.multicurrency_total_ht, f.multicurrency_total_tva as multicurrency_total_vat, f.multicurrency_total_ttc,';
$sql .= ' f.datef as df, f.date_valid, f.date_lim_reglement as datelimite, f.module_source, f.pos_source,';
$sql .= ' f.paye as paye, f.fk_statut, f.close_code,';
$sql .= ' f.datec as date_creation, f.tms as date_update, f.date_closing as date_closing,';
$sql .= ' f.retained_warranty, f.retained_warranty_date_limit, f.situation_final, f.situation_cycle_ref, f.situation_counter,';
$sql .= ' s.rowid as socid, s.nom as name, s.name_alias as name_alias, s.email, s.town, s.zip, s.fk_pays, s.client, s.fournisseur, s.code_client, s.code_fournisseur, s.code_compta as code_compta_client, s.code_compta_fournisseur,';
$sql .= " typent.code as typent_code,";
$sql .= " state.code_departement as state_code, state.nom as state_name,";
$sql .= " country.code as country_code,";
$sql .= " p.rowid as project_id, p.ref as project_ref, p.title as project_label,";
$sql .= " u.login";
// We need dynamount_payed to be able to sort on status (value is surely wrong because we can count several lines several times due to other left join or link with contacts. But what we need is just 0 or > 0)
// TODO Better solution to be able to sort on already payed or remain to pay is to store amount_payed in a denormalized field.
if (!$sall) {
	$sql .= ', SUM(pf.amount) as dynamount_payed, SUM(pf.multicurrency_amount) as multicurrency_dynamount_payed';
}
if ($search_categ_cus) {
	$sql .= ", cc.fk_categorie, cc.fk_soc";
}
// Add fields from extrafields
if (!empty($extrafields->attributes[$object->table_element]['label'])) {
	foreach ($extrafields->attributes[$object->table_element]['label'] as $key => $val) {
		$sql .= ($extrafields->attributes[$object->table_element]['type'][$key] != 'separate' ? ", ef.".$key.' as options_'.$key : '');
	}
}
// Add fields from hooks
$parameters = array();
$reshook = $hookmanager->executeHooks('printFieldListSelect', $parameters); // Note that $action and $object may have been modified by hook
$sql .= $hookmanager->resPrint;
$sql .= ' FROM '.MAIN_DB_PREFIX.'societe as s';
$sql .= " LEFT JOIN ".MAIN_DB_PREFIX."c_country as country on (country.rowid = s.fk_pays)";
$sql .= " LEFT JOIN ".MAIN_DB_PREFIX."c_typent as typent on (typent.id = s.fk_typent)";
$sql .= " LEFT JOIN ".MAIN_DB_PREFIX."c_departements as state on (state.rowid = s.fk_departement)";
if (!empty($search_categ_cus)) {
	$sql .= ' LEFT JOIN '.MAIN_DB_PREFIX."categorie_societe as cc ON s.rowid = cc.fk_soc"; // We'll need this table joined to the select in order to filter by categ
}

$sql .= ', '.MAIN_DB_PREFIX.'facture as f';
if (is_array($extrafields->attributes[$object->table_element]['label']) && count($extrafields->attributes[$object->table_element]['label'])) {
	$sql .= " LEFT JOIN ".MAIN_DB_PREFIX.$object->table_element."_extrafields as ef on (f.rowid = ef.fk_object)";
}
if (!$sall) {
	$sql .= ' LEFT JOIN '.MAIN_DB_PREFIX.'paiement_facture as pf ON pf.fk_facture = f.rowid';
}
if ($sall || $search_product_category > 0) {
	$sql .= ' LEFT JOIN '.MAIN_DB_PREFIX.'facturedet as pd ON f.rowid=pd.fk_facture';
}
if ($search_product_category > 0) {
	$sql .= ' LEFT JOIN '.MAIN_DB_PREFIX.'categorie_product as cp ON cp.fk_product=pd.fk_product';
}
$sql .= " LEFT JOIN ".MAIN_DB_PREFIX."projet as p ON p.rowid = f.fk_projet";
$sql .= ' LEFT JOIN '.MAIN_DB_PREFIX.'user AS u ON f.fk_user_author = u.rowid';
// We'll need this table joined to the select in order to filter by sale
if ($search_sale > 0 || (!$user->rights->societe->client->voir && !$socid)) {
	$sql .= ", ".MAIN_DB_PREFIX."societe_commerciaux as sc";
}
if ($search_user > 0) {
	$sql .= ", ".MAIN_DB_PREFIX."element_contact as ec";
	$sql .= ", ".MAIN_DB_PREFIX."c_type_contact as tc";
}

$sql .= ' WHERE f.fk_soc = s.rowid';
$sql .= ' AND f.entity IN ('.getEntity('invoice').')';
if (!$user->rights->societe->client->voir && !$socid) {
	$sql .= " AND s.rowid = sc.fk_soc AND sc.fk_user = ".$user->id;
}
if ($search_product_category > 0) {
	$sql .= " AND cp.fk_categorie = ".$db->escape($search_product_category);
}
if ($socid > 0) {
	$sql .= ' AND s.rowid = '.$socid;
}
if ($userid) {
	if ($userid == -1) {
		$sql .= ' AND f.fk_user_author IS NULL';
	} else {
		$sql .= ' AND f.fk_user_author = '.$userid;
	}
}
if ($filtre) {
	$aFilter = explode(',', $filtre);
	foreach ($aFilter as $filter) {
		$filt = explode(':', $filter);
		$sql .= ' AND '.$db->escape(trim($filt[0])).' = '.$db->escape(trim($filt[1]));
	}
}
<<<<<<< HEAD
if ($search_ref) $sql .= natural_search('f.ref', $search_ref);
if ($search_refcustomer) $sql .= natural_search('f.ref_client', $search_refcustomer);
if ($search_type != '' && $search_type != '-1') $sql .= " AND f.type IN (".$db->sanitize($db->escape($search_type)).")";
if ($search_project_ref) $sql .= natural_search('p.ref', $search_project_ref);
if ($search_project) $sql .= natural_search('p.title', $search_project);
if ($search_societe) $sql .= natural_search('s.nom', $search_societe);
if ($search_societe_alias) $sql .= natural_search('s.name_alias', $search_societe_alias);
if ($search_town)  $sql .= natural_search('s.town', $search_town);
if ($search_zip)   $sql .= natural_search("s.zip", $search_zip);
if ($search_state) $sql .= natural_search("state.nom", $search_state);
if ($search_country) $sql .= " AND s.fk_pays IN (".$db->sanitize($db->escape($search_country)).')';
if ($search_type_thirdparty != '' && $search_type_thirdparty != '-1') $sql .= " AND s.fk_typent IN (".$db->sanitize($db->escape($search_type_thirdparty)).')';
if ($search_company) $sql .= natural_search('s.nom', $search_company);
if ($search_company_alias) $sql .= natural_search('s.name_alias', $search_company_alias);
if ($search_montant_ht != '') $sql .= natural_search('f.total_ht', $search_montant_ht, 1);
if ($search_montant_vat != '') $sql .= natural_search('f.total_tva', $search_montant_vat, 1);
if ($search_montant_localtax1 != '') $sql .= natural_search('f.localtax1', $search_montant_localtax1, 1);
if ($search_montant_localtax2 != '') $sql .= natural_search('f.localtax2', $search_montant_localtax2, 1);
if ($search_montant_ttc != '') $sql .= natural_search('f.total_ttc', $search_montant_ttc, 1);
if ($search_multicurrency_code != '') $sql .= ' AND f.multicurrency_code = "'.$db->escape($search_multicurrency_code).'"';
if ($search_multicurrency_tx != '') $sql .= natural_search('f.multicurrency_tx', $search_multicurrency_tx, 1);
if ($search_multicurrency_montant_ht != '') $sql .= natural_search('f.multicurrency_total_ht', $search_multicurrency_montant_ht, 1);
if ($search_multicurrency_montant_vat != '') $sql .= natural_search('f.multicurrency_total_tva', $search_multicurrency_montant_vat, 1);
if ($search_multicurrency_montant_ttc != '') $sql .= natural_search('f.multicurrency_total_ttc', $search_multicurrency_montant_ttc, 1);
if ($search_login) $sql .= natural_search('u.login', $search_login);
if ($search_categ_cus > 0) $sql .= " AND cc.fk_categorie = ".$db->escape($search_categ_cus);
if ($search_categ_cus == -2)   $sql .= " AND cc.fk_categorie IS NULL";
if ($search_status != '-1' && $search_status != '')
{
	if (is_numeric($search_status) && $search_status >= 0)
	{
		if ($search_status == '0') $sql .= " AND f.fk_statut = 0"; // draft
		if ($search_status == '1') $sql .= " AND f.fk_statut = 1"; // unpayed
		if ($search_status == '2') $sql .= " AND f.fk_statut = 2"; // payed     Not that some corrupted data may contains f.fk_statut = 1 AND f.paye = 1 (it means payed too but should not happend. If yes, reopen and reclassify billed)
		if ($search_status == '3') $sql .= " AND f.fk_statut = 3"; // abandonned
=======
if ($search_ref) {
	$sql .= natural_search('f.ref', $search_ref);
}
if ($search_refcustomer) {
	$sql .= natural_search('f.ref_client', $search_refcustomer);
}
if ($search_type != '' && $search_type != '-1') {
	$sql .= " AND f.type IN (".$db->sanitize($db->escape($search_type)).")";
}
if ($search_project_ref) {
	$sql .= natural_search('p.ref', $search_project_ref);
}
if ($search_project) {
	$sql .= natural_search('p.title', $search_project);
}
if ($search_societe) {
	$sql .= natural_search('s.nom', $search_societe);
}
if ($search_societe_alias) {
	$sql .= natural_search('s.name_alias', $search_societe_alias);
}
if ($search_town) {
	$sql .= natural_search('s.town', $search_town);
}
if ($search_zip) {
	$sql .= natural_search("s.zip", $search_zip);
}
if ($search_state) {
	$sql .= natural_search("state.nom", $search_state);
}
if ($search_country) {
	$sql .= " AND s.fk_pays IN (".$db->sanitize($db->escape($search_country)).')';
}
if ($search_type_thirdparty != '' && $search_type_thirdparty != '-1') {
	$sql .= " AND s.fk_typent IN (".$db->sanitize($db->escape($search_type_thirdparty)).')';
}
if ($search_company) {
	$sql .= natural_search('s.nom', $search_company);
}
if ($search_company_alias) {
	$sql .= natural_search('s.name_alias', $search_company_alias);
}
if ($search_montant_ht != '') {
	$sql .= natural_search('f.total', $search_montant_ht, 1);
}
if ($search_montant_vat != '') {
	$sql .= natural_search('f.tva', $search_montant_vat, 1);
}
if ($search_montant_localtax1 != '') {
	$sql .= natural_search('f.localtax1', $search_montant_localtax1, 1);
}
if ($search_montant_localtax2 != '') {
	$sql .= natural_search('f.localtax2', $search_montant_localtax2, 1);
}
if ($search_montant_ttc != '') {
	$sql .= natural_search('f.total_ttc', $search_montant_ttc, 1);
}
if ($search_multicurrency_code != '') {
	$sql .= ' AND f.multicurrency_code = "'.$db->escape($search_multicurrency_code).'"';
}
if ($search_multicurrency_tx != '') {
	$sql .= natural_search('f.multicurrency_tx', $search_multicurrency_tx, 1);
}
if ($search_multicurrency_montant_ht != '') {
	$sql .= natural_search('f.multicurrency_total_ht', $search_multicurrency_montant_ht, 1);
}
if ($search_multicurrency_montant_vat != '') {
	$sql .= natural_search('f.multicurrency_total_tva', $search_multicurrency_montant_vat, 1);
}
if ($search_multicurrency_montant_ttc != '') {
	$sql .= natural_search('f.multicurrency_total_ttc', $search_multicurrency_montant_ttc, 1);
}
if ($search_login) {
	$sql .= natural_search('u.login', $search_login);
}
if ($search_categ_cus > 0) {
	$sql .= " AND cc.fk_categorie = ".$db->escape($search_categ_cus);
}
if ($search_categ_cus == -2) {
	$sql .= " AND cc.fk_categorie IS NULL";
}
if ($search_status != '-1' && $search_status != '') {
	if (is_numeric($search_status) && $search_status >= 0) {
		if ($search_status == '0') {
			$sql .= " AND f.fk_statut = 0"; // draft
		}
		if ($search_status == '1') {
			$sql .= " AND f.fk_statut = 1"; // unpayed
		}
		if ($search_status == '2') {
			$sql .= " AND f.fk_statut = 2"; // payed     Not that some corrupted data may contains f.fk_statut = 1 AND f.paye = 1 (it means payed too but should not happend. If yes, reopen and reclassify billed)
		}
		if ($search_status == '3') {
			$sql .= " AND f.fk_statut = 3"; // abandonned
		}
>>>>>>> 747acd67
	} else {
		$sql .= " AND f.fk_statut IN (".$db->sanitize($db->escape($search_status)).")"; // When search_status is '1,2' for example
	}
}

if ($search_paymentmode > 0) {
	$sql .= " AND f.fk_mode_reglement = ".$db->escape($search_paymentmode);
}
if ($search_paymentterms > 0) {
	$sql .= " AND f.fk_cond_reglement = ".$db->escape($search_paymentterms);
}
if ($search_module_source) {
	$sql .= natural_search("f.module_source", $search_module_source);
}
if ($search_pos_source) {
	$sql .= natural_search("f.pos_source", $search_pos_source);
}
if ($search_date_start) {
	$sql .= " AND f.datef >= '".$db->idate($search_date_start)."'";
}
if ($search_date_end) {
	$sql .= " AND f.datef <= '".$db->idate($search_date_end)."'";
}
if ($search_date_valid_start) {
	$sql .= " AND f.date_valid >= '".$db->idate($search_date_valid_start)."'";
}
if ($search_date_valid_end) {
	$sql .= " AND f.date_valid <= '".$db->idate($search_date_valid_end)."'";
}
if ($search_datelimit_start) {
	$sql .= " AND f.date_lim_reglement >= '".$db->idate($search_datelimit_start)."'";
}
if ($search_datelimit_end) {
	$sql .= " AND f.date_lim_reglement <= '".$db->idate($search_datelimit_end)."'";
}
if ($option == 'late') {
	$sql .= " AND f.date_lim_reglement < '".$db->idate(dol_now() - $conf->facture->client->warning_delay)."'";
}
if ($search_sale > 0) {
	$sql .= " AND s.rowid = sc.fk_soc AND sc.fk_user = ".(int) $search_sale;
}
if ($search_user > 0) {
	$sql .= " AND ec.fk_c_type_contact = tc.rowid AND tc.element='facture' AND tc.source='internal' AND ec.element_id = f.rowid AND ec.fk_socpeople = ".$search_user;
}
// Add where from extra fields
include DOL_DOCUMENT_ROOT.'/core/tpl/extrafields_list_search_sql.tpl.php';
// Add where from hooks
$parameters = array();
$reshook = $hookmanager->executeHooks('printFieldListWhere', $parameters); // Note that $action and $object may have been modified by hook
$sql .= $hookmanager->resPrint;

<<<<<<< HEAD
if (!$sall)
{
	$sql .= ' GROUP BY f.rowid, f.ref, ref_client, f.type, f.note_private, f.note_public, f.increment, f.fk_mode_reglement, f.fk_cond_reglement, f.total_ht, f.total_tva, f.total_ttc,';
=======
if (!$sall) {
	$sql .= ' GROUP BY f.rowid, f.ref, ref_client, f.type, f.note_private, f.note_public, f.increment, f.fk_mode_reglement, f.fk_cond_reglement, f.total, f.tva, f.total_ttc,';
>>>>>>> 747acd67
	$sql .= ' f.localtax1, f.localtax2,';
	$sql .= ' f.datef, f.date_valid, f.date_lim_reglement, f.module_source, f.pos_source,';
	$sql .= ' f.paye, f.fk_statut, f.close_code,';
	$sql .= ' f.datec, f.tms, f.date_closing,';
	$sql .= ' f.retained_warranty, f.retained_warranty_date_limit, f.situation_final, f.situation_cycle_ref, f.situation_counter,';
	$sql .= ' f.fk_user_author, f.fk_multicurrency, f.multicurrency_code, f.multicurrency_tx, f.multicurrency_total_ht, f.multicurrency_total_tva,';
	$sql .= ' f.multicurrency_total_tva, f.multicurrency_total_ttc,';
	$sql .= ' s.rowid, s.nom, s.name_alias, s.email, s.town, s.zip, s.fk_pays, s.client, s.fournisseur, s.code_client, s.code_fournisseur, s.code_compta, s.code_compta_fournisseur,';
	$sql .= ' typent.code,';
	$sql .= ' state.code_departement, state.nom,';
	$sql .= ' country.code,';
	$sql .= " p.rowid, p.ref, p.title,";
	$sql .= " u.login";
	if ($search_categ_cus) {
		$sql .= ", cc.fk_categorie, cc.fk_soc";
	}
	// Add fields from extrafields
	if (!empty($extrafields->attributes[$object->table_element]['label'])) {
		foreach ($extrafields->attributes[$object->table_element]['label'] as $key => $val) {
			$sql .= ($extrafields->attributes[$object->table_element]['type'][$key] != 'separate' ? ", ef.".$key : '');
		}
	}
} else {
	$sql .= natural_search(array_keys($fieldstosearchall), $sall);
}

$sql .= ' ORDER BY ';
$listfield = explode(',', $sortfield);
$listorder = explode(',', $sortorder);
foreach ($listfield as $key => $value) {
	$sql .= $listfield[$key].' '.($listorder[$key] ? $listorder[$key] : 'DESC').',';
}
$sql .= ' f.rowid DESC ';

$nbtotalofrecords = '';
if (empty($conf->global->MAIN_DISABLE_FULL_SCANLIST)) {
	$result = $db->query($sql);
	$nbtotalofrecords = $db->num_rows($result);
	if (($page * $limit) > $nbtotalofrecords) {	// if total resultset is smaller then paging size (filtering), goto and load page 0
		$page = 0;
		$offset = 0;
	}
}

$sql .= $db->plimit($limit + 1, $offset);

$resql = $db->query($sql);

if ($resql) {
	$num = $db->num_rows($resql);

	$arrayofselected = is_array($toselect) ? $toselect : array();

	if ($num == 1 && !empty($conf->global->MAIN_SEARCH_DIRECT_OPEN_IF_ONLY_ONE) && $sall) {
		$obj = $db->fetch_object($resql);
		$id = $obj->id;

		header("Location: ".DOL_URL_ROOT.'/compta/facture/card.php?facid='.$id);
		exit;
	}

	llxHeader('', $langs->trans('CustomersInvoices'), 'EN:Customers_Invoices|FR:Factures_Clients|ES:Facturas_a_clientes');

	if ($socid) {
		$soc = new Societe($db);
		$soc->fetch($socid);
		if (empty($search_societe)) {
			$search_societe = $soc->name;
		}
	}

	$param = '&socid='.$socid;
	if (!empty($contextpage) && $contextpage != $_SERVER["PHP_SELF"]) {
		$param .= '&contextpage='.urlencode($contextpage);
	}
	if ($limit > 0 && $limit != $conf->liste_limit) {
		$param .= '&limit='.urlencode($limit);
	}
	if ($sall) {
		$param .= '&sall='.urlencode($sall);
	}
	if ($search_date_start) {
		$param .= '&search_date_start='.urlencode($search_date_start);
	}
	if ($search_date_end) {
		$param .= '&search_date_end='.urlencode($search_date_end);
	}
	if ($search_date_valid_start) {
		$param .= '&search_date_valid_start='.urlencode($search_date_valid_start);
	}
	if ($search_date_valid_end) {
		$param .= '&search_date_valid_end='.urlencode($search_date_valid_end);
	}
	if ($search_datelimit_start) {
		$param .= '&search_datelimit_start='.urlencode($search_datelimit_start);
	}
	if ($search_datelimit_end) {
		$param .= '&search_datelimit_end='.urlencode($search_datelimit_end);
	}
	if ($search_ref) {
		$param .= '&search_ref='.urlencode($search_ref);
	}
	if ($search_refcustomer) {
		$param .= '&search_refcustomer='.urlencode($search_refcustomer);
	}
	if ($search_project_ref) {
		$param .= '&search_project_ref='.urlencode($search_project_ref);
	}
	if ($search_project) {
		$param .= '&search_project='.urlencode($search_project);
	}
	if ($search_type != '') {
		$param .= '&search_type='.urlencode($search_type);
	}
	if ($search_societe) {
		$param .= '&search_societe='.urlencode($search_societe);
	}
	if ($search_societe_alias) {
		$param .= '&search_societe_alias='.urlencode($search_societe_alias);
	}
	if ($search_town) {
		$param .= '&search_town='.urlencode($search_town);
	}
	if ($search_zip) {
		$param .= '&search_zip='.urlencode($search_zip);
	}
	if ($search_sale > 0) {
		$param .= '&search_sale='.urlencode($search_sale);
	}
	if ($search_user > 0) {
		$param .= '&search_user='.urlencode($search_user);
	}
	if ($search_login) {
		$param .= '&search_login='.urlencode($search_login);
	}
	if ($search_product_category > 0) {
		$param .= '&search_product_category='.urlencode($search_product_category);
	}
	if ($search_montant_ht != '') {
		$param .= '&search_montant_ht='.urlencode($search_montant_ht);
	}
	if ($search_montant_vat != '') {
		$param .= '&search_montant_vat='.urlencode($search_montant_vat);
	}
	if ($search_montant_localtax1 != '') {
		$param .= '&search_montant_localtax1='.urlencode($search_montant_localtax1);
	}
	if ($search_montant_localtax2 != '') {
		$param .= '&search_montant_localtax2='.urlencode($search_montant_localtax2);
	}
	if ($search_montant_ttc != '') {
		$param .= '&search_montant_ttc='.urlencode($search_montant_ttc);
	}
	if ($search_multicurrency_code != '') {
		$param .= '&search_multicurrency_code='.urlencode($search_multicurrency_code);
	}
	if ($search_multicurrency_tx != '') {
		$param .= '&search_multicurrency_tx='.urlencode($search_multicurrency_tx);
	}
	if ($search_multicurrency_montant_ht != '') {
		$param .= '&search_multicurrency_montant_ht='.urlencode($search_multicurrency_montant_ht);
	}
	if ($search_multicurrency_montant_vat != '') {
		$param .= '&search_multicurrency_montant_vat='.urlencode($search_multicurrency_montant_vat);
	}
	if ($search_multicurrency_montant_ttc != '') {
		$param .= '&search_multicurrency_montant_ttc='.urlencode($search_multicurrency_montant_ttc);
	}
	if ($search_status != '') {
		$param .= '&search_status='.urlencode($search_status);
	}
	if ($search_paymentmode > 0) {
		$param .= '&search_paymentmode='.urlencode($search_paymentmode);
	}
	if ($search_paymentterms > 0) {
		$param .= '&search_paymentterms='.urlencode($search_paymentterms);
	}
	if ($search_module_source) {
		$param .= '&search_module_source='.urlencode($search_module_source);
	}
	if ($search_pos_source) {
		$param .= '&search_pos_source='.urlencode($search_pos_source);
	}
	if ($show_files) {
		$param .= '&show_files='.urlencode($show_files);
	}
	if ($option) {
		$param .= "&search_option=".urlencode($option);
	}
	if ($optioncss != '') {
		$param .= '&optioncss='.urlencode($optioncss);
	}
	if ($search_categ_cus > 0) {
		$param .= '&search_categ_cus='.urlencode($search_categ_cus);
	}

	// Add $param from extra fields
	include DOL_DOCUMENT_ROOT.'/core/tpl/extrafields_list_search_param.tpl.php';

	$arrayofmassactions = array(
		'validate'=>$langs->trans("Validate"),
		'generate_doc'=>$langs->trans("ReGeneratePDF"),
		'builddoc'=>$langs->trans("PDFMerge"),
		'presend'=>$langs->trans("SendByMail"),
		//'makepayment'=>$langs->trans("InvoicePaymentsLimits"),   TODO Blank page when using this
	);
	if ($conf->prelevement->enabled && !empty($user->rights->prelevement->bons->creer)) {
			$langs->load("withdrawals");
			$arrayofmassactions['withdrawrequest'] = $langs->trans("MakeWithdrawRequest");
	}
	if ($user->rights->facture->supprimer) {
		if (!empty($conf->global->INVOICE_CAN_REMOVE_DRAFT_ONLY)) {
			$arrayofmassactions['predeletedraft'] = $langs->trans("Deletedraft");
		} elseif (!empty($conf->global->INVOICE_CAN_ALWAYS_BE_REMOVED)) {	// mass deletion never possible on invoices on such situation
			$arrayofmassactions['predelete'] = $langs->trans("Delete");
		}
	}
	if (in_array($massaction, array('presend', 'predelete'))) {
		$arrayofmassactions = array();
	}
	$massactionbutton = $form->selectMassAction('', $arrayofmassactions);

	// Show the new button only when this page is not opend from the Extended POS
	if ($contextpage != 'poslist') {
		$url = DOL_URL_ROOT.'/compta/facture/card.php?action=create';
		if (!empty($socid)) {
			$url .= '&socid='.$socid;
		}
		$newcardbutton = dolGetButtonTitle($langs->trans('NewBill'), '', 'fa fa-plus-circle', $url, '', $user->rights->facture->creer);
	}

	$i = 0;
	print '<form method="POST" name="searchFormList" action="'.$_SERVER["PHP_SELF"].'">'."\n";

	if ($optioncss != '') {
		print '<input type="hidden" name="optioncss" value="'.$optioncss.'">';
	}
	print '<input type="hidden" name="token" value="'.newToken().'">';
	print '<input type="hidden" name="formfilteraction" id="formfilteraction" value="list">';
	print '<input type="hidden" name="action" value="list">';
	print '<input type="hidden" name="sortfield" value="'.$sortfield.'">';
	print '<input type="hidden" name="sortorder" value="'.$sortorder.'">';
	print '<input type="hidden" name="search_status" value="'.$search_status.'">';
	print '<input type="hidden" name="contextpage" value="'.$contextpage.'">';

	print_barre_liste($langs->trans('BillsCustomers').' '.($socid ? ' '.$soc->name : ''), $page, $_SERVER["PHP_SELF"], $param, $sortfield, $sortorder, $massactionbutton, $num, $nbtotalofrecords, 'bill', 0, $newcardbutton, '', $limit, 0, 0, 1);

	$topicmail = "SendBillRef";
	$modelmail = "facture_send";
	$objecttmp = new Facture($db);
	$trackid = 'inv'.$object->id;
	include DOL_DOCUMENT_ROOT.'/core/tpl/massactions_pre.tpl.php';

	if ($sall) {
		foreach ($fieldstosearchall as $key => $val) {
			$fieldstosearchall[$key] = $langs->trans($val);
		}
		print '<div class="divsearchfieldfilter">'.$langs->trans("FilterOnInto", $sall).join(', ', $fieldstosearchall).'</div>';
	}

	// If the user can view prospects other than his'
	$moreforfilter = '';
	if ($user->rights->societe->client->voir || $socid) {
		$langs->load("commercial");
		$moreforfilter .= '<div class="divsearchfield">';
		$moreforfilter .= $langs->trans('ThirdPartiesOfSaleRepresentative').': ';
		$moreforfilter .= $formother->select_salesrepresentatives($search_sale, 'search_sale', $user, 0, 1, 'maxwidth200');
		$moreforfilter .= '</div>';
	}
	// If the user can view prospects other than his'
	if ($user->rights->societe->client->voir || $socid) {
		$moreforfilter .= '<div class="divsearchfield">';
		$moreforfilter .= $langs->trans('LinkedToSpecificUsers').': ';
		$moreforfilter .= $form->select_dolusers($search_user, 'search_user', 1, '', 0, '', '', 0, 0, 0, '', 0, '', 'maxwidth200');
		$moreforfilter .= '</div>';
	}
	// If the user can view prospects other than his'
	if (!empty($conf->categorie->enabled) && $user->rights->categorie->lire && ($user->rights->produit->lire || $user->rights->service->lire)) {
		include_once DOL_DOCUMENT_ROOT.'/categories/class/categorie.class.php';
		$moreforfilter .= '<div class="divsearchfield">';
		$moreforfilter .= $langs->trans('IncludingProductWithTag').': ';
		$cate_arbo = $form->select_all_categories(Categorie::TYPE_PRODUCT, null, 'parent', null, null, 1);
		$moreforfilter .= $form->selectarray('search_product_category', $cate_arbo, $search_product_category, 1, 0, 0, '', 0, 0, 0, 0, 'maxwidth300', 1);
		$moreforfilter .= '</div>';
	}
	if (!empty($conf->categorie->enabled) && $user->rights->categorie->lire) {
		require_once DOL_DOCUMENT_ROOT.'/categories/class/categorie.class.php';
		$moreforfilter .= '<div class="divsearchfield">';
		$moreforfilter .= $langs->trans('CustomersProspectsCategoriesShort').': ';
		$moreforfilter .= $formother->select_categories('customer', $search_categ_cus, 'search_categ_cus', 1);
		$moreforfilter .= '</div>';
	}
	$parameters = array();
	$reshook = $hookmanager->executeHooks('printFieldPreListTitle', $parameters); // Note that $action and $object may have been modified by hook
	if (empty($reshook)) {
		$moreforfilter .= $hookmanager->resPrint;
	} else {
		$moreforfilter = $hookmanager->resPrint;
	}

	if ($moreforfilter) {
		print '<div class="liste_titre liste_titre_bydiv centpercent">';
		print $moreforfilter;
		print '</div>';
	}

	$varpage = empty($contextpage) ? $_SERVER["PHP_SELF"] : $contextpage;
	$selectedfields = $form->multiSelectArrayWithCheckbox('selectedfields', $arrayfields, $varpage); // This also change content of $arrayfields
	// Show the massaction checkboxes only when this page is not opend from the Extended POS
	if ($massactionbutton && $contextpage != 'poslist') {
		$selectedfields .= $form->showCheckAddButtons('checkforselect', 1);
	}

	print '<div class="div-table-responsive">';
	print '<table class="tagtable liste'.($moreforfilter ? " listwithfilterbefore" : "").'">'."\n";

	// Filters lines
	print '<tr class="liste_titre_filter">';
	if (!empty($conf->global->MAIN_VIEW_LINE_NUMBER_IN_LIST)) {
		print '<td class="liste_titre">';
		print '</td>';
	}
	// Ref
	if (!empty($arrayfields['f.ref']['checked'])) {
		print '<td class="liste_titre" align="left">';
		print '<input class="flat maxwidth50imp" type="text" name="search_ref" value="'.dol_escape_htmltag($search_ref).'">';
		print '</td>';
	}
	// Ref customer
	if (!empty($arrayfields['f.ref_client']['checked'])) {
		print '<td class="liste_titre">';
		print '<input class="flat maxwidth50imp" type="text" name="search_refcustomer" value="'.dol_escape_htmltag($search_refcustomer).'">';
		print '</td>';
	}
	// Type
	if (!empty($arrayfields['f.type']['checked'])) {
		print '<td class="liste_titre maxwidthonsmartphone">';
		$listtype = array(
			Facture::TYPE_STANDARD=>$langs->trans("InvoiceStandard"),
			Facture::TYPE_REPLACEMENT=>$langs->trans("InvoiceReplacement"),
			Facture::TYPE_CREDIT_NOTE=>$langs->trans("InvoiceAvoir"),
			Facture::TYPE_DEPOSIT=>$langs->trans("InvoiceDeposit"),
		);
		if (!empty($conf->global->INVOICE_USE_SITUATION)) {
			$listtype[Facture::TYPE_SITUATION] = $langs->trans("InvoiceSituation");
		}
		//$listtype[Facture::TYPE_PROFORMA]=$langs->trans("InvoiceProForma");     // A proformat invoice is not an invoice but must be an order.
		print $form->selectarray('search_type', $listtype, $search_type, 1, 0, 0, '', 0, 0, 0, 'ASC', 'maxwidth100');
		print '</td>';
	}
	// Date invoice
	if (!empty($arrayfields['f.date']['checked'])) {
		print '<td class="liste_titre center">';
		print '<div class="nowrap">';
		print $form->selectDate($search_date_start ? $search_date_start : -1, 'search_date_start', 0, 0, 1, '', 1, 0, 0, '', '', '', '', 1, '', $langs->trans('From'));
		print '</div>';
		print '<div class="nowrap">';
		print $form->selectDate($search_date_end ? $search_date_end : -1, 'search_date_end', 0, 0, 1, '', 1, 0, 0, '', '', '', '', 1, '', $langs->trans('to'));
		print '</div>';
		print '</td>';
	}
	// Date valid
	if (!empty($arrayfields['f.date_valid']['checked'])) {
		print '<td class="liste_titre center">';
		print '<div class="nowrap">';
		print $form->selectDate($search_date_valid_start ? $search_date_valid_start : -1, 'search_date_valid_start', 0, 0, 1, '', 1, 0, 0, '', '', '', '', 1, '', $langs->trans('From'));
		print '</div>';
		print '<div class="nowrap">';
		print $form->selectDate($search_date_valid_end ? $search_date_valid_end : -1, 'search_date_valid_end', 0, 0, 1, '', 1, 0, 0, '', '', '', '', 1, '', $langs->trans('to'));
		print '</div>';
		print '</td>';
	}
	// Date due
	if (!empty($arrayfields['f.date_lim_reglement']['checked'])) {
		print '<td class="liste_titre center">';
		print '<div class="nowrap">';
		/*
		print $langs->trans('From').' ';
		print $form->selectDate($search_datelimit_start ? $search_datelimit_start : -1, 'search_datelimit_start', 0, 0, 1);
		print '</div>';
		print '<div class="nowrap">';
		print $langs->trans('to').' ';*/
		print $form->selectDate($search_datelimit_end ? $search_datelimit_end : -1, 'search_datelimit_end', 0, 0, 1, '', 1, 0, 0, '', '', '', '', 1, '', $langs->trans("Before"));
		print '<br><input type="checkbox" name="search_option" value="late"'.($option == 'late' ? ' checked' : '').'> '.$langs->trans("Alert");
		print '</div>';
		print '</td>';
	}
	// Project ref
	if (!empty($arrayfields['p.ref']['checked'])) {
		print '<td class="liste_titre"><input class="flat maxwidth50imp" type="text" name="search_project_ref" value="'.$search_project_ref.'"></td>';
	}
	// Project label
	if (!empty($arrayfields['p.title']['checked'])) {
		print '<td class="liste_titre"><input class="flat maxwidth50imp" type="text" name="search_project" value="'.$search_project.'"></td>';
	}
	// Thirdparty
	if (!empty($arrayfields['s.nom']['checked'])) {
		print '<td class="liste_titre"><input class="flat maxwidth75imp" type="text" name="search_societe" value="'.$search_societe.'"></td>';
	}
	// Alias
	if (!empty($arrayfields['s.name_alias']['checked'])) {
		print '<td class="liste_titre"><input class="flat maxwidth75imp" type="text" name="search_societe_alias" value="'.$search_societe_alias.'"></td>';
	}
	// Town
	if (!empty($arrayfields['s.town']['checked'])) {
		print '<td class="liste_titre"><input class="flat maxwidth75imp" type="text" name="search_town" value="'.dol_escape_htmltag($search_town).'"></td>';
	}
	// Zip
	if (!empty($arrayfields['s.zip']['checked'])) {
		print '<td class="liste_titre"><input class="flat maxwidth50imp" type="text" name="search_zip" value="'.dol_escape_htmltag($search_zip).'"></td>';
	}
	// State
	if (!empty($arrayfields['state.nom']['checked'])) {
		print '<td class="liste_titre">';
		print '<input class="flat maxwidth50imp" type="text" name="search_state" value="'.dol_escape_htmltag($search_state).'">';
		print '</td>';
	}
	// Country
	if (!empty($arrayfields['country.code_iso']['checked'])) {
		print '<td class="liste_titre" align="center">';
		print $form->select_country($search_country, 'search_country', '', 0, 'minwidth100imp maxwidth100');
		print '</td>';
	}
	// Company type
	if (!empty($arrayfields['typent.code']['checked'])) {
		print '<td class="liste_titre maxwidthonsmartphone" align="center">';
		print $form->selectarray("search_type_thirdparty", $formcompany->typent_array(0), $search_type_thirdparty, 1, 0, 0, '', 0, 0, 0, (empty($conf->global->SOCIETE_SORT_ON_TYPEENT) ? 'ASC' : $conf->global->SOCIETE_SORT_ON_TYPEENT), 'maxwidth100', 1);
		print '</td>';
	}
	// Payment mode
	if (!empty($arrayfields['f.fk_mode_reglement']['checked'])) {
		print '<td class="liste_titre">';
		$form->select_types_paiements($search_paymentmode, 'search_paymentmode', '', 0, 1, 1, 10);
		print '</td>';
	}
	// Payment terms
	if (!empty($arrayfields['f.fk_cond_reglement']['checked'])) {
		print '<td class="liste_titre">';
		$form->select_conditions_paiements($search_paymentterms, 'search_paymentterms', -1, 1, 1);
		print '</td>';
	}
	// Module source
	if (!empty($arrayfields['f.module_source']['checked'])) {
		print '<td class="liste_titre">';
		print '<input class="flat maxwidth75" type="text" name="search_module_source" value="'.dol_escape_htmltag($search_module_source).'">';
		print '</td>';
	}
	// POS Terminal
	if (!empty($arrayfields['f.pos_source']['checked'])) {
		print '<td class="liste_titre">';
		print '<input class="flat maxwidth50" type="text" name="search_pos_source" value="'.dol_escape_htmltag($search_pos_source).'">';
		print '</td>';
	}
	if (!empty($arrayfields['f.total_ht']['checked'])) {
		// Amount
		print '<td class="liste_titre right">';
		print '<input class="flat" type="text" size="4" name="search_montant_ht" value="'.dol_escape_htmltag($search_montant_ht).'">';
		print '</td>';
	}
<<<<<<< HEAD
	if (!empty($arrayfields['f.total_tva']['checked']))
	{
=======
	if (!empty($arrayfields['f.total_vat']['checked'])) {
>>>>>>> 747acd67
		// Amount
		print '<td class="liste_titre right">';
		print '<input class="flat" type="text" size="4" name="search_montant_vat" value="'.dol_escape_htmltag($search_montant_vat).'">';
		print '</td>';
	}
	if (!empty($arrayfields['f.total_localtax1']['checked'])) {
		// Localtax1
		print '<td class="liste_titre right">';
		print '<input class="flat" type="text" size="4" name="search_montant_localtax1" value="'.$search_montant_localtax1.'">';
		print '</td>';
	}
	if (!empty($arrayfields['f.total_localtax2']['checked'])) {
		// Localtax2
		print '<td class="liste_titre right">';
		print '<input class="flat" type="text" size="4" name="search_montant_localtax2" value="'.$search_montant_localtax2.'">';
		print '</td>';
	}
	if (!empty($arrayfields['f.total_ttc']['checked'])) {
		// Amount
		print '<td class="liste_titre right">';
		print '<input class="flat" type="text" size="4" name="search_montant_ttc" value="'.dol_escape_htmltag($search_montant_ttc).'">';
		print '</td>';
	}
	if (!empty($arrayfields['u.login']['checked'])) {
		// Author
		print '<td class="liste_titre" align="center">';
		print '<input class="flat" size="4" type="text" name="search_login" value="'.dol_escape_htmltag($search_login).'">';
		print '</td>';
	}
	if (!empty($arrayfields['f.retained_warranty']['checked'])) {
		print '<td class="liste_titre" align="right">';
		print '</td>';
	}
	if (!empty($arrayfields['dynamount_payed']['checked'])) {
		print '<td class="liste_titre right">';
		print '</td>';
	}
	if (!empty($arrayfields['rtp']['checked'])) {
		print '<td class="liste_titre right">';
		print '</td>';
	}
	if (!empty($arrayfields['f.multicurrency_code']['checked'])) {
		// Currency
		print '<td class="liste_titre">';
		print $form->selectMultiCurrency($search_multicurrency_code, 'search_multicurrency_code', 1);
		print '</td>';
	}
	if (!empty($arrayfields['f.multicurrency_tx']['checked'])) {
		// Currency rate
		print '<td class="liste_titre">';
		print '<input class="flat" type="text" size="4" name="search_multicurrency_tx" value="'.dol_escape_htmltag($search_multicurrency_tx).'">';
		print '</td>';
	}
	if (!empty($arrayfields['f.multicurrency_total_ht']['checked'])) {
		// Amount
		print '<td class="liste_titre right">';
		print '<input class="flat" type="text" size="4" name="search_multicurrency_montant_ht" value="'.dol_escape_htmltag($search_multicurrency_montant_ht).'">';
		print '</td>';
	}
	if (!empty($arrayfields['f.multicurrency_total_vat']['checked'])) {
		// Amount
		print '<td class="liste_titre right">';
		print '<input class="flat" type="text" size="4" name="search_multicurrency_montant_vat" value="'.dol_escape_htmltag($search_multicurrency_montant_vat).'">';
		print '</td>';
	}
	if (!empty($arrayfields['f.multicurrency_total_ttc']['checked'])) {
		// Amount
		print '<td class="liste_titre right">';
		print '<input class="flat" type="text" size="4" name="search_multicurrency_montant_ttc" value="'.dol_escape_htmltag($search_multicurrency_montant_ttc).'">';
		print '</td>';
	}
	if (!empty($arrayfields['multicurrency_dynamount_payed']['checked'])) {
		print '<td class="liste_titre">';
		print '</td>';
	}
	if (!empty($arrayfields['multicurrency_rtp']['checked'])) {
		print '<td class="liste_titre right">';
		print '</td>';
	}
	if (!empty($arrayfields['f.date_closing']['checked'])) {
		print '<td class="liste_titre">';
		print '</td>';
	}
	if (!empty($arrayfields['total_pa']['checked'])) {
		print '<td class="liste_titre right">';
		print '</td>';
	}
	if (!empty($arrayfields['total_margin']['checked'])) {
		print '<td class="liste_titre right">';
		print '</td>';
	}
	if (!empty($arrayfields['total_margin_rate']['checked'])) {
		print '<td class="liste_titre right">';
		print '</td>';
	}
	if (!empty($arrayfields['total_mark_rate']['checked'])) {
		print '<td class="liste_titre right">';
		print '</td>';
	}

	// Extra fields
	include DOL_DOCUMENT_ROOT.'/core/tpl/extrafields_list_search_input.tpl.php';

	// Fields from hook
	$parameters = array('arrayfields'=>$arrayfields);
	$reshook = $hookmanager->executeHooks('printFieldListOption', $parameters); // Note that $action and $object may have been modified by hook
	print $hookmanager->resPrint;
	// Date creation
	if (!empty($arrayfields['f.datec']['checked'])) {
		print '<td class="liste_titre">';
		print '</td>';
	}
	// Date modification
	if (!empty($arrayfields['f.tms']['checked'])) {
		print '<td class="liste_titre">';
		print '</td>';
	}
	if (!empty($arrayfields['f.note_public']['checked'])) {
		// Note public
		print '<td class="liste_titre">';
		print '</td>';
	}
	if (!empty($arrayfields['f.note_private']['checked'])) {
		// Note private
		print '<td class="liste_titre">';
		print '</td>';
	}
	// Status
	if (!empty($arrayfields['f.fk_statut']['checked'])) {
		print '<td class="liste_titre maxwidthonsmartphone right">';
		$liststatus = array('0'=>$langs->trans("BillShortStatusDraft"), '1'=>$langs->trans("BillShortStatusNotPaid"), '2'=>$langs->trans("BillShortStatusPaid"), '1,2'=>$langs->trans("BillShortStatusNotPaid").'+'.$langs->trans("BillShortStatusPaid"), '3'=>$langs->trans("BillShortStatusCanceled"));
		print $form->selectarray('search_status', $liststatus, $search_status, 1, 0, 0, '', 0, 0, 0, '', '', 1);
		print '</td>';
	}
	// Action column
	print '<td class="liste_titre" align="middle">';
	$searchpicto = $form->showFilterButtons();
	print $searchpicto;
	print '</td>';
	print "</tr>\n";

	print '<tr class="liste_titre">';
<<<<<<< HEAD
	if (!empty($conf->global->MAIN_VIEW_LINE_NUMBER_IN_LIST))    		  print_liste_field_titre('#', $_SERVER['PHP_SELF'], '', '', $param, '', $sortfield, $sortorder);
	if (!empty($arrayfields['f.ref']['checked']))                         print_liste_field_titre($arrayfields['f.ref']['label'], $_SERVER['PHP_SELF'], 'f.ref', '', $param, '', $sortfield, $sortorder);
	if (!empty($arrayfields['f.ref_client']['checked']))                  print_liste_field_titre($arrayfields['f.ref_client']['label'], $_SERVER["PHP_SELF"], 'f.ref_client', '', $param, '', $sortfield, $sortorder);
	if (!empty($arrayfields['f.type']['checked']))                        print_liste_field_titre($arrayfields['f.type']['label'], $_SERVER["PHP_SELF"], 'f.type', '', $param, '', $sortfield, $sortorder);
	if (!empty($arrayfields['f.date']['checked']))                        print_liste_field_titre($arrayfields['f.date']['label'], $_SERVER['PHP_SELF'], 'f.datef', '', $param, 'align="center"', $sortfield, $sortorder);
	if (!empty($arrayfields['f.date_valid']['checked']))                  print_liste_field_titre($arrayfields['f.date_valid']['label'], $_SERVER['PHP_SELF'], 'f.date_valid', '', $param, 'align="center"', $sortfield, $sortorder);
	if (!empty($arrayfields['f.date_lim_reglement']['checked']))          print_liste_field_titre($arrayfields['f.date_lim_reglement']['label'], $_SERVER['PHP_SELF'], "f.date_lim_reglement", '', $param, 'align="center"', $sortfield, $sortorder);
	if (!empty($arrayfields['p.ref']['checked']))                         print_liste_field_titre($arrayfields['p.ref']['label'], $_SERVER['PHP_SELF'], "p.ref", '', $param, '', $sortfield, $sortorder);
	if (!empty($arrayfields['p.title']['checked']))                       print_liste_field_titre($arrayfields['p.title']['label'], $_SERVER['PHP_SELF'], "p.title", '', $param, '', $sortfield, $sortorder);
	if (!empty($arrayfields['s.nom']['checked']))                         print_liste_field_titre($arrayfields['s.nom']['label'], $_SERVER['PHP_SELF'], 's.nom', '', $param, '', $sortfield, $sortorder);
	if (!empty($arrayfields['s.name_alias']['checked']))                  print_liste_field_titre($arrayfields['s.name_alias']['label'], $_SERVER['PHP_SELF'], 's.name_alias', '', $param, '', $sortfield, $sortorder);
	if (!empty($arrayfields['s.town']['checked']))                        print_liste_field_titre($arrayfields['s.town']['label'], $_SERVER["PHP_SELF"], 's.town', '', $param, '', $sortfield, $sortorder);
	if (!empty($arrayfields['s.zip']['checked']))                         print_liste_field_titre($arrayfields['s.zip']['label'], $_SERVER["PHP_SELF"], 's.zip', '', $param, '', $sortfield, $sortorder);
	if (!empty($arrayfields['state.nom']['checked']))                     print_liste_field_titre($arrayfields['state.nom']['label'], $_SERVER["PHP_SELF"], "state.nom", "", $param, '', $sortfield, $sortorder);
	if (!empty($arrayfields['country.code_iso']['checked']))              print_liste_field_titre($arrayfields['country.code_iso']['label'], $_SERVER["PHP_SELF"], "country.code_iso", "", $param, 'align="center"', $sortfield, $sortorder);
	if (!empty($arrayfields['typent.code']['checked']))                   print_liste_field_titre($arrayfields['typent.code']['label'], $_SERVER["PHP_SELF"], "typent.code", "", $param, 'align="center"', $sortfield, $sortorder);
	if (!empty($arrayfields['f.fk_mode_reglement']['checked']))           print_liste_field_titre($arrayfields['f.fk_mode_reglement']['label'], $_SERVER["PHP_SELF"], "f.fk_mode_reglement", "", $param, "", $sortfield, $sortorder);
	if (!empty($arrayfields['f.fk_cond_reglement']['checked']))           print_liste_field_titre($arrayfields['f.fk_cond_reglement']['label'], $_SERVER["PHP_SELF"], "f.fk_cond_reglement", "", $param, "", $sortfield, $sortorder);
	if (!empty($arrayfields['f.module_source']['checked']))               print_liste_field_titre($arrayfields['f.module_source']['label'], $_SERVER["PHP_SELF"], "f.module_source", "", $param, "", $sortfield, $sortorder);
	if (!empty($arrayfields['f.pos_source']['checked']))                  print_liste_field_titre($arrayfields['f.pos_source']['label'], $_SERVER["PHP_SELF"], "f.pos_source", "", $param, "", $sortfield, $sortorder);
	if (!empty($arrayfields['f.total_ht']['checked']))                    print_liste_field_titre($arrayfields['f.total_ht']['label'], $_SERVER['PHP_SELF'], 'f.total_ht', '', $param, 'class="right"', $sortfield, $sortorder);
	if (!empty($arrayfields['f.total_tva']['checked']))                   print_liste_field_titre($arrayfields['f.total_tva']['label'], $_SERVER['PHP_SELF'], 'f.total_tva', '', $param, 'class="right"', $sortfield, $sortorder);
	if (!empty($arrayfields['f.total_localtax1']['checked']))             print_liste_field_titre($arrayfields['f.total_localtax1']['label'], $_SERVER['PHP_SELF'], 'f.localtax1', '', $param, 'class="right"', $sortfield, $sortorder);
	if (!empty($arrayfields['f.total_localtax2']['checked']))             print_liste_field_titre($arrayfields['f.total_localtax2']['label'], $_SERVER['PHP_SELF'], 'f.localtax2', '', $param, 'class="right"', $sortfield, $sortorder);
	if (!empty($arrayfields['f.total_ttc']['checked']))                   print_liste_field_titre($arrayfields['f.total_ttc']['label'], $_SERVER['PHP_SELF'], 'f.total_ttc', '', $param, 'class="right"', $sortfield, $sortorder);
	if (!empty($arrayfields['u.login']['checked']))                       print_liste_field_titre($arrayfields['u.login']['label'], $_SERVER["PHP_SELF"], 'u.login', '', $param, 'align="center"', $sortfield, $sortorder);
	if (!empty($arrayfields['f.retained_warranty']['checked']))           print_liste_field_titre($arrayfields['f.retained_warranty']['label'], $_SERVER['PHP_SELF'], '', '', $param, 'align="right"', $sortfield, $sortorder);
	if (!empty($arrayfields['dynamount_payed']['checked']))               print_liste_field_titre($arrayfields['dynamount_payed']['label'], $_SERVER['PHP_SELF'], '', '', $param, 'class="right"', $sortfield, $sortorder);
	if (!empty($arrayfields['rtp']['checked']))                           print_liste_field_titre($arrayfields['rtp']['label'], $_SERVER['PHP_SELF'], '', '', $param, 'class="right"', $sortfield, $sortorder);
	if (!empty($arrayfields['f.multicurrency_code']['checked']))          print_liste_field_titre($arrayfields['f.multicurrency_code']['label'], $_SERVER['PHP_SELF'], 'f.multicurrency_code', '', $param, '', $sortfield, $sortorder);
	if (!empty($arrayfields['f.multicurrency_tx']['checked']))            print_liste_field_titre($arrayfields['f.multicurrency_tx']['label'], $_SERVER['PHP_SELF'], 'f.multicurrency_tx', '', $param, '', $sortfield, $sortorder);
	if (!empty($arrayfields['f.multicurrency_total_ht']['checked']))      print_liste_field_titre($arrayfields['f.multicurrency_total_ht']['label'], $_SERVER['PHP_SELF'], 'f.multicurrency_total_ht', '', $param, 'class="right"', $sortfield, $sortorder);
	if (!empty($arrayfields['f.multicurrency_total_vat']['checked']))     print_liste_field_titre($arrayfields['f.multicurrency_total_vat']['label'], $_SERVER['PHP_SELF'], 'f.multicurrency_total_tva', '', $param, 'class="right"', $sortfield, $sortorder);
	if (!empty($arrayfields['f.multicurrency_total_ttc']['checked']))     print_liste_field_titre($arrayfields['f.multicurrency_total_ttc']['label'], $_SERVER['PHP_SELF'], 'f.multicurrency_total_ttc', '', $param, 'class="right"', $sortfield, $sortorder);
	if (!empty($arrayfields['multicurrency_dynamount_payed']['checked'])) print_liste_field_titre($arrayfields['multicurrency_dynamount_payed']['label'], $_SERVER['PHP_SELF'], '', '', $param, 'class="right"', $sortfield, $sortorder);
	if (!empty($arrayfields['multicurrency_rtp']['checked']))             print_liste_field_titre($arrayfields['multicurrency_rtp']['label'], $_SERVER['PHP_SELF'], '', '', $param, 'class="right"', $sortfield, $sortorder);
	if (!empty($arrayfields['total_pa']['checked']))					  print_liste_field_titre($arrayfields['total_pa']['label'], $_SERVER['PHP_SELF'], '', '', $param, 'class="right"', $sortfield, $sortorder);
	if (!empty($arrayfields['total_margin']['checked']))                  print_liste_field_titre($arrayfields['total_margin']['label'], $_SERVER['PHP_SELF'], '', '', $param, 'class="right"', $sortfield, $sortorder);
	if (!empty($arrayfields['total_margin_rate']['checked']))             print_liste_field_titre($arrayfields['total_margin_rate']['label'], $_SERVER['PHP_SELF'], '', '', $param, 'class="right"', $sortfield, $sortorder);
	if (!empty($arrayfields['total_mark_rate']['checked']))               print_liste_field_titre($arrayfields['total_mark_rate']['label'], $_SERVER['PHP_SELF'], '', '', $param, 'class="right"', $sortfield, $sortorder);
=======
	if (!empty($conf->global->MAIN_VIEW_LINE_NUMBER_IN_LIST)) {
		print_liste_field_titre('#', $_SERVER['PHP_SELF'], '', '', $param, '', $sortfield, $sortorder);
	}
	if (!empty($arrayfields['f.ref']['checked'])) {
		print_liste_field_titre($arrayfields['f.ref']['label'], $_SERVER['PHP_SELF'], 'f.ref', '', $param, '', $sortfield, $sortorder);
	}
	if (!empty($arrayfields['f.ref_client']['checked'])) {
		print_liste_field_titre($arrayfields['f.ref_client']['label'], $_SERVER["PHP_SELF"], 'f.ref_client', '', $param, '', $sortfield, $sortorder);
	}
	if (!empty($arrayfields['f.type']['checked'])) {
		print_liste_field_titre($arrayfields['f.type']['label'], $_SERVER["PHP_SELF"], 'f.type', '', $param, '', $sortfield, $sortorder);
	}
	if (!empty($arrayfields['f.date']['checked'])) {
		print_liste_field_titre($arrayfields['f.date']['label'], $_SERVER['PHP_SELF'], 'f.datef', '', $param, 'align="center"', $sortfield, $sortorder);
	}
	if (!empty($arrayfields['f.date_valid']['checked'])) {
		print_liste_field_titre($arrayfields['f.date_valid']['label'], $_SERVER['PHP_SELF'], 'f.date_valid', '', $param, 'align="center"', $sortfield, $sortorder);
	}
	if (!empty($arrayfields['f.date_lim_reglement']['checked'])) {
		print_liste_field_titre($arrayfields['f.date_lim_reglement']['label'], $_SERVER['PHP_SELF'], "f.date_lim_reglement", '', $param, 'align="center"', $sortfield, $sortorder);
	}
	if (!empty($arrayfields['p.ref']['checked'])) {
		print_liste_field_titre($arrayfields['p.ref']['label'], $_SERVER['PHP_SELF'], "p.ref", '', $param, '', $sortfield, $sortorder);
	}
	if (!empty($arrayfields['p.title']['checked'])) {
		print_liste_field_titre($arrayfields['p.title']['label'], $_SERVER['PHP_SELF'], "p.title", '', $param, '', $sortfield, $sortorder);
	}
	if (!empty($arrayfields['s.nom']['checked'])) {
		print_liste_field_titre($arrayfields['s.nom']['label'], $_SERVER['PHP_SELF'], 's.nom', '', $param, '', $sortfield, $sortorder);
	}
	if (!empty($arrayfields['s.name_alias']['checked'])) {
		print_liste_field_titre($arrayfields['s.name_alias']['label'], $_SERVER['PHP_SELF'], 's.name_alias', '', $param, '', $sortfield, $sortorder);
	}
	if (!empty($arrayfields['s.town']['checked'])) {
		print_liste_field_titre($arrayfields['s.town']['label'], $_SERVER["PHP_SELF"], 's.town', '', $param, '', $sortfield, $sortorder);
	}
	if (!empty($arrayfields['s.zip']['checked'])) {
		print_liste_field_titre($arrayfields['s.zip']['label'], $_SERVER["PHP_SELF"], 's.zip', '', $param, '', $sortfield, $sortorder);
	}
	if (!empty($arrayfields['state.nom']['checked'])) {
		print_liste_field_titre($arrayfields['state.nom']['label'], $_SERVER["PHP_SELF"], "state.nom", "", $param, '', $sortfield, $sortorder);
	}
	if (!empty($arrayfields['country.code_iso']['checked'])) {
		print_liste_field_titre($arrayfields['country.code_iso']['label'], $_SERVER["PHP_SELF"], "country.code_iso", "", $param, 'align="center"', $sortfield, $sortorder);
	}
	if (!empty($arrayfields['typent.code']['checked'])) {
		print_liste_field_titre($arrayfields['typent.code']['label'], $_SERVER["PHP_SELF"], "typent.code", "", $param, 'align="center"', $sortfield, $sortorder);
	}
	if (!empty($arrayfields['f.fk_mode_reglement']['checked'])) {
		print_liste_field_titre($arrayfields['f.fk_mode_reglement']['label'], $_SERVER["PHP_SELF"], "f.fk_mode_reglement", "", $param, "", $sortfield, $sortorder);
	}
	if (!empty($arrayfields['f.fk_cond_reglement']['checked'])) {
		print_liste_field_titre($arrayfields['f.fk_cond_reglement']['label'], $_SERVER["PHP_SELF"], "f.fk_cond_reglement", "", $param, "", $sortfield, $sortorder);
	}
	if (!empty($arrayfields['f.module_source']['checked'])) {
		print_liste_field_titre($arrayfields['f.module_source']['label'], $_SERVER["PHP_SELF"], "f.module_source", "", $param, "", $sortfield, $sortorder);
	}
	if (!empty($arrayfields['f.pos_source']['checked'])) {
		print_liste_field_titre($arrayfields['f.pos_source']['label'], $_SERVER["PHP_SELF"], "f.pos_source", "", $param, "", $sortfield, $sortorder);
	}
	if (!empty($arrayfields['f.total_ht']['checked'])) {
		print_liste_field_titre($arrayfields['f.total_ht']['label'], $_SERVER['PHP_SELF'], 'f.total', '', $param, 'class="right"', $sortfield, $sortorder);
	}
	if (!empty($arrayfields['f.total_vat']['checked'])) {
		print_liste_field_titre($arrayfields['f.total_vat']['label'], $_SERVER['PHP_SELF'], 'f.tva', '', $param, 'class="right"', $sortfield, $sortorder);
	}
	if (!empty($arrayfields['f.total_localtax1']['checked'])) {
		print_liste_field_titre($arrayfields['f.total_localtax1']['label'], $_SERVER['PHP_SELF'], 'f.localtax1', '', $param, 'class="right"', $sortfield, $sortorder);
	}
	if (!empty($arrayfields['f.total_localtax2']['checked'])) {
		print_liste_field_titre($arrayfields['f.total_localtax2']['label'], $_SERVER['PHP_SELF'], 'f.localtax2', '', $param, 'class="right"', $sortfield, $sortorder);
	}
	if (!empty($arrayfields['f.total_ttc']['checked'])) {
		print_liste_field_titre($arrayfields['f.total_ttc']['label'], $_SERVER['PHP_SELF'], 'f.total_ttc', '', $param, 'class="right"', $sortfield, $sortorder);
	}
	if (!empty($arrayfields['u.login']['checked'])) {
		print_liste_field_titre($arrayfields['u.login']['label'], $_SERVER["PHP_SELF"], 'u.login', '', $param, 'align="center"', $sortfield, $sortorder);
	}
	if (!empty($arrayfields['f.retained_warranty']['checked'])) {
		print_liste_field_titre($arrayfields['f.retained_warranty']['label'], $_SERVER['PHP_SELF'], '', '', $param, 'align="right"', $sortfield, $sortorder);
	}
	if (!empty($arrayfields['dynamount_payed']['checked'])) {
		print_liste_field_titre($arrayfields['dynamount_payed']['label'], $_SERVER['PHP_SELF'], '', '', $param, 'class="right"', $sortfield, $sortorder);
	}
	if (!empty($arrayfields['rtp']['checked'])) {
		print_liste_field_titre($arrayfields['rtp']['label'], $_SERVER['PHP_SELF'], '', '', $param, 'class="right"', $sortfield, $sortorder);
	}
	if (!empty($arrayfields['f.multicurrency_code']['checked'])) {
		print_liste_field_titre($arrayfields['f.multicurrency_code']['label'], $_SERVER['PHP_SELF'], 'f.multicurrency_code', '', $param, '', $sortfield, $sortorder);
	}
	if (!empty($arrayfields['f.multicurrency_tx']['checked'])) {
		print_liste_field_titre($arrayfields['f.multicurrency_tx']['label'], $_SERVER['PHP_SELF'], 'f.multicurrency_tx', '', $param, '', $sortfield, $sortorder);
	}
	if (!empty($arrayfields['f.multicurrency_total_ht']['checked'])) {
		print_liste_field_titre($arrayfields['f.multicurrency_total_ht']['label'], $_SERVER['PHP_SELF'], 'f.multicurrency_total_ht', '', $param, 'class="right"', $sortfield, $sortorder);
	}
	if (!empty($arrayfields['f.multicurrency_total_vat']['checked'])) {
		print_liste_field_titre($arrayfields['f.multicurrency_total_vat']['label'], $_SERVER['PHP_SELF'], 'f.multicurrency_total_tva', '', $param, 'class="right"', $sortfield, $sortorder);
	}
	if (!empty($arrayfields['f.multicurrency_total_ttc']['checked'])) {
		print_liste_field_titre($arrayfields['f.multicurrency_total_ttc']['label'], $_SERVER['PHP_SELF'], 'f.multicurrency_total_ttc', '', $param, 'class="right"', $sortfield, $sortorder);
	}
	if (!empty($arrayfields['multicurrency_dynamount_payed']['checked'])) {
		print_liste_field_titre($arrayfields['multicurrency_dynamount_payed']['label'], $_SERVER['PHP_SELF'], '', '', $param, 'class="right"', $sortfield, $sortorder);
	}
	if (!empty($arrayfields['multicurrency_rtp']['checked'])) {
		print_liste_field_titre($arrayfields['multicurrency_rtp']['label'], $_SERVER['PHP_SELF'], '', '', $param, 'class="right"', $sortfield, $sortorder);
	}
	if (!empty($arrayfields['total_pa']['checked'])) {
		print_liste_field_titre($arrayfields['total_pa']['label'], $_SERVER['PHP_SELF'], '', '', $param, 'class="right"', $sortfield, $sortorder);
	}
	if (!empty($arrayfields['total_margin']['checked'])) {
		print_liste_field_titre($arrayfields['total_margin']['label'], $_SERVER['PHP_SELF'], '', '', $param, 'class="right"', $sortfield, $sortorder);
	}
	if (!empty($arrayfields['total_margin_rate']['checked'])) {
		print_liste_field_titre($arrayfields['total_margin_rate']['label'], $_SERVER['PHP_SELF'], '', '', $param, 'class="right"', $sortfield, $sortorder);
	}
	if (!empty($arrayfields['total_mark_rate']['checked'])) {
		print_liste_field_titre($arrayfields['total_mark_rate']['label'], $_SERVER['PHP_SELF'], '', '', $param, 'class="right"', $sortfield, $sortorder);
	}
>>>>>>> 747acd67
	// Extra fields
	include DOL_DOCUMENT_ROOT.'/core/tpl/extrafields_list_search_title.tpl.php';
	// Hook fields
	$parameters = array('arrayfields'=>$arrayfields, 'param'=>$param, 'sortfield'=>$sortfield, 'sortorder'=>$sortorder);
	$reshook = $hookmanager->executeHooks('printFieldListTitle', $parameters); // Note that $action and $object may have been modified by hook
	print $hookmanager->resPrint;
	if (!empty($arrayfields['f.datec']['checked'])) {
		print_liste_field_titre($arrayfields['f.datec']['label'], $_SERVER["PHP_SELF"], "f.datec", "", $param, 'align="center" class="nowrap"', $sortfield, $sortorder);
	}
	if (!empty($arrayfields['f.tms']['checked'])) {
		print_liste_field_titre($arrayfields['f.tms']['label'], $_SERVER["PHP_SELF"], "f.tms", "", $param, 'align="center" class="nowrap"', $sortfield, $sortorder);
	}
	if (!empty($arrayfields['f.date_closing']['checked'])) {
		print_liste_field_titre($arrayfields['f.date_closing']['label'], $_SERVER["PHP_SELF"], "f.date_closing", "", $param, 'align="center" class="nowrap"', $sortfield, $sortorder);
	}
	if (!empty($arrayfields['f.note_public']['checked'])) {
		print_liste_field_titre($arrayfields['f.note_public']['label'], $_SERVER["PHP_SELF"], "f.note_public", "", $param, '', $sortfield, $sortorder, 'center nowrap ');
	}
	if (!empty($arrayfields['f.note_private']['checked'])) {
		print_liste_field_titre($arrayfields['f.note_private']['label'], $_SERVER["PHP_SELF"], "f.note_private", "", $param, '', $sortfield, $sortorder, 'center nowrap ');
	}
	if (!empty($arrayfields['f.fk_statut']['checked'])) {
		print_liste_field_titre($arrayfields['f.fk_statut']['label'], $_SERVER["PHP_SELF"], "f.fk_statut,f.paye,f.type,dynamount_payed", "", $param, 'class="right"', $sortfield, $sortorder);
	}
	print_liste_field_titre($selectedfields, $_SERVER["PHP_SELF"], "", '', '', 'align="center"', $sortfield, $sortorder, 'maxwidthsearch ');
	print "</tr>\n";

	$projectstatic = new Project($db);
	$discount = new DiscountAbsolute($db);
	$userstatic = new User($db);

	if ($num > 0) {
		$i = 0;
		$totalarray = array();
		while ($i < min($num, $limit)) {
			$obj = $db->fetch_object($resql);

			$datelimit = $db->jdate($obj->datelimite);

			$facturestatic->id = $obj->id;
			$facturestatic->ref = $obj->ref;
			$facturestatic->ref_client = $obj->ref_client;
			$facturestatic->type = $obj->type;
			$facturestatic->total_ht = $obj->total_ht;
			$facturestatic->total_tva = $obj->total_tva;
			$facturestatic->total_ttc = $obj->total_ttc;
			$facturestatic->multicurrency_code = $obj->multicurrency_code;
			$facturestatic->multicurrency_tx = $obj->multicurrency_tx;
			$facturestatic->multicurrency_total_ht = $obj->multicurrency_total_ht;
			$facturestatic->multicurrency_total_tva = $obj->multicurrency_total_vat;
			$facturestatic->multicurrency_total_ttc = $obj->multicurrency_total_ttc;
			$facturestatic->statut = $obj->fk_statut;
			$facturestatic->close_code = $obj->close_code;
			$facturestatic->total_ttc = $obj->total_ttc;
			$facturestatic->paye = $obj->paye;
			$facturestatic->fk_soc = $obj->fk_soc;

			$facturestatic->date = $db->jdate($obj->df);
			$facturestatic->date_valid = $db->jdate($obj->date_valid);
			$facturestatic->date_lim_reglement = $db->jdate($obj->datelimite);

			$facturestatic->note_public = $obj->note_public;
			$facturestatic->note_private = $obj->note_private;
			if ($conf->global->INVOICE_USE_SITUATION && $conf->global->INVOICE_USE_RETAINED_WARRANTY) {
				 $facturestatic->retained_warranty = $obj->retained_warranty;
				 $facturestatic->retained_warranty_date_limit = $obj->retained_warranty_date_limit;
				 $facturestatic->situation_final = $obj->retained_warranty_date_limit;
				 $facturestatic->situation_final = $obj->retained_warranty_date_limit;
				 $facturestatic->situation_cycle_ref = $obj->situation_cycle_ref;
				 $facturestatic->situation_counter = $obj->situation_counter;
			}
			$thirdpartystatic->id = $obj->socid;
			$thirdpartystatic->name = $obj->name;
			$thirdpartystatic->client = $obj->client;
			$thirdpartystatic->fournisseur = $obj->fournisseur;
			$thirdpartystatic->code_client = $obj->code_client;
			$thirdpartystatic->code_compta_client = $obj->code_compta_client;
			$thirdpartystatic->code_fournisseur = $obj->code_fournisseur;
			$thirdpartystatic->code_compta_fournisseur = $obj->code_compta_fournisseur;
			$thirdpartystatic->email = $obj->email;
			$thirdpartystatic->country_code = $obj->country_code;

			$projectstatic->id = $obj->project_id;
			$projectstatic->ref = $obj->project_ref;
			$projectstatic->title = $obj->project_label;

			$paiement = $facturestatic->getSommePaiement();
			$totalcreditnotes = $facturestatic->getSumCreditNotesUsed();
			$totaldeposits = $facturestatic->getSumDepositsUsed();
			$totalpay = $paiement + $totalcreditnotes + $totaldeposits;
			$remaintopay = price2num($facturestatic->total_ttc - $totalpay);
			$multicurrency_paiement = $facturestatic->getSommePaiement(1);
			$multicurrency_totalcreditnotes = $facturestatic->getSumCreditNotesUsed(1);
			$multicurrency_totaldeposits = $facturestatic->getSumDepositsUsed(1);
			$multicurrency_totalpay = $multicurrency_paiement + $multicurrency_totalcreditnotes + $multicurrency_totaldeposits;
			$multicurrency_remaintopay = price2num($facturestatic->multicurrency_total_ttc - $multicurrency_totalpay);

			if ($facturestatic->statut == Facture::STATUS_CLOSED && $facturestatic->close_code == 'discount_vat') {		// If invoice closed with discount for anticipated payment
				$remaintopay = 0;
				$multicurrency_remaintopay = 0;
			}
			if ($facturestatic->type == Facture::TYPE_CREDIT_NOTE && $obj->paye == 1) {		// If credit note closed, we take into account the amount not yet consummed
				$remaincreditnote = $discount->getAvailableDiscounts($thirdpartystatic, '', 'rc.fk_facture_source='.$facturestatic->id);
				$remaintopay = -$remaincreditnote;
				$totalpay = price2num($facturestatic->total_ttc - $remaintopay);
				$multicurrency_remaincreditnote = $discount->getAvailableDiscounts($thirdpartystatic, '', 'rc.fk_facture_source='.$facturestatic->id, 0, 0, 1);
				$multicurrency_remaintopay = -$multicurrency_remaincreditnote;
				$multicurrency_totalpay = price2num($facturestatic->multicurrency_total_ttc - $multicurrency_remaintopay);
			}

			$facturestatic->alreadypaid = $paiement;

			$marginInfo = array();
			if (!empty($conf->margin->enabled)) {
				$facturestatic->fetch_lines();
				$marginInfo = $formmargin->getMarginInfosArray($facturestatic);
			}

			print '<tr class="oddeven"';
			if ($contextpage == 'poslist') {
				print ' onclick="parent.$(\'#poslines\').load(\'invoice.php?action=history&placeid='.$obj->id.'\', function() {parent.$.colorbox.close();});"';
			}
			print '>';

			// No
			if (!empty($conf->global->MAIN_VIEW_LINE_NUMBER_IN_LIST)) {
				print '<td>'.(($offset * $limit) + $i).'</td>';
			}

			// Ref
			if (!empty($arrayfields['f.ref']['checked'])) {
				print '<td class="nowraponall">';

				print '<table class="nobordernopadding"><tr class="nocellnopadd">';

				print '<td class="nobordernopadding nowraponall">';
				if ($contextpage == 'poslist') {
					print $obj->ref;
				} else {
					print $facturestatic->getNomUrl(1, '', 200, 0, '', 0, 1);
				}

				$filename = dol_sanitizeFileName($obj->ref);
				$filedir = $conf->facture->dir_output.'/'.dol_sanitizeFileName($obj->ref);
				$urlsource = $_SERVER['PHP_SELF'].'?id='.$obj->id;
				print $formfile->getDocumentsLink($facturestatic->element, $filename, $filedir);
				print '</td>';
				print '</tr>';
				print '</table>';

				print "</td>\n";
				if (!$i) {
					$totalarray['nbfield']++;
				}
			}

			// Customer ref
			if (!empty($arrayfields['f.ref_client']['checked'])) {
				print '<td class="nowrap tdoverflowmax200">';
				print $obj->ref_client;
				print '</td>';
				if (!$i) {
					$totalarray['nbfield']++;
				}
			}

			// Type
			if (!empty($arrayfields['f.type']['checked'])) {
				print '<td class="nowraponall tdoverflowmax100" title="'.$facturestatic->getLibType().'">';
				print $facturestatic->getLibType();
				print "</td>";
				if (!$i) {
					$totalarray['nbfield']++;
				}
			}

			// Date
			if (!empty($arrayfields['f.date']['checked'])) {
				print '<td align="center" class="nowraponall">';
				print dol_print_date($db->jdate($obj->df), 'day');
				print '</td>';
				if (!$i) {
					$totalarray['nbfield']++;
				}
			}

			// Date
			if (!empty($arrayfields['f.date_valid']['checked'])) {
				print '<td align="center" class="nowraponall">';
				print dol_print_date($db->jdate($obj->date_valid), 'day');
				print '</td>';
				if (!$i) {
					$totalarray['nbfield']++;
				}
			}

			// Date limit
			if (!empty($arrayfields['f.date_lim_reglement']['checked'])) {
				print '<td align="center" class="nowraponall">'.dol_print_date($datelimit, 'day');
				if ($facturestatic->hasDelay()) {
					print img_warning($langs->trans('Alert').' - '.$langs->trans('Late'));
				}
				print '</td>';
				if (!$i) {
					$totalarray['nbfield']++;
				}
			}

			// Project ref
			if (!empty($arrayfields['p.ref']['checked'])) {
				print '<td class="nocellnopadd nowraponall">';
				if ($obj->project_id > 0) {
					print $projectstatic->getNomUrl(1);
				}
				print '</td>';
				if (!$i) {
					$totalarray['nbfield']++;
				}
			}

			// Project title
			if (!empty($arrayfields['p.title']['checked'])) {
				print '<td class="nowraponall">';
				if ($obj->project_id > 0) {
					print $projectstatic->title;
				}
				print '</td>';
				if (!$i) {
					$totalarray['nbfield']++;
				}
			}

			// Third party
			if (!empty($arrayfields['s.nom']['checked'])) {
				print '<td class="tdoverflowmax200">';
				if ($contextpage == 'poslist') {
					print $thirdpartystatic->name;
				} else {
					print $thirdpartystatic->getNomUrl(1, 'customer');
				}
				print '</td>';
				if (!$i) {
					$totalarray['nbfield']++;
				}
			}
			// Alias
			if (!empty($arrayfields['s.name_alias']['checked'])) {
				print '<td class="tdoverflowmax150" title="'.$obj->name_alias.'">';
				print $obj->name_alias;
				print '</td>';
				if (!$i) {
					$totalarray['nbfield']++;
				}
			}
			// Town
			if (!empty($arrayfields['s.town']['checked'])) {
				print '<td>';
				print $obj->town;
				print '</td>';
				if (!$i) {
					$totalarray['nbfield']++;
				}
			}
			// Zip
			if (!empty($arrayfields['s.zip']['checked'])) {
				print '<td class="nowraponall">';
				print $obj->zip;
				print '</td>';
				if (!$i) {
					$totalarray['nbfield']++;
				}
			}
			// State
			if (!empty($arrayfields['state.nom']['checked'])) {
				print "<td>".$obj->state_name."</td>\n";
				if (!$i) {
					$totalarray['nbfield']++;
				}
			}
			// Country
			if (!empty($arrayfields['country.code_iso']['checked'])) {
				print '<td class="center">';
				$tmparray = getCountry($obj->fk_pays, 'all');
				print $tmparray['label'];
				print '</td>';
				if (!$i) {
					$totalarray['nbfield']++;
				}
			}
			// Type ent
			if (!empty($arrayfields['typent.code']['checked'])) {
				print '<td class="center">';
				if (!is_array($typenArray) || count($typenArray) == 0) {
					$typenArray = $formcompany->typent_array(1);
				}
				print $typenArray[$obj->typent_code];
				print '</td>';
				if (!$i) {
					$totalarray['nbfield']++;
				}
			}
			// Staff
			if (!empty($arrayfields['staff.code']['checked'])) {
				print '<td class="center">';
				if (!is_array($staffArray) || count($staffArray) == 0) {
					$staffArray = $formcompany->effectif_array(1);
				}
				print $staffArray[$obj->staff_code];
				print '</td>';
				if (!$i) {
					$totalarray['nbfield']++;
				}
			}

			// Payment mode
			if (!empty($arrayfields['f.fk_mode_reglement']['checked'])) {
				print '<td class="tdoverflowmax100">';
				$form->form_modes_reglement($_SERVER['PHP_SELF'], $obj->fk_mode_reglement, 'none', '', -1);
				print '</td>';
				if (!$i) {
					$totalarray['nbfield']++;
				}
			}

			// Payment terms
			if (!empty($arrayfields['f.fk_cond_reglement']['checked'])) {
				print '<td>';
				$form->form_conditions_reglement($_SERVER['PHP_SELF'], $obj->fk_cond_reglement, 'none');
				print '</td>';
				if (!$i) {
					$totalarray['nbfield']++;
				}
			}

			// Module Source
			if (!empty($arrayfields['f.module_source']['checked'])) {
				print '<td>';
				print $obj->module_source;
				print '</td>';
				if (!$i) {
					$totalarray['nbfield']++;
				}
			}

			// POS Terminal
			if (!empty($arrayfields['f.pos_source']['checked'])) {
				print '<td>';
				print $obj->pos_source;
				print '</td>';
				if (!$i) {
					$totalarray['nbfield']++;
				}
			}

			// Amount HT
			if (!empty($arrayfields['f.total_ht']['checked'])) {
				  print '<td class="right nowraponall">'.price($obj->total_ht)."</td>\n";
				if (!$i) {
					$totalarray['nbfield']++;
				}
				if (!$i) {
					$totalarray['pos'][$totalarray['nbfield']] = 'f.total_ht';
				}
				  $totalarray['val']['f.total_ht'] += $obj->total_ht;
			}
			// Amount VAT
<<<<<<< HEAD
			if (!empty($arrayfields['f.total_tva']['checked']))
			{
				print '<td class="right nowraponall">'.price($obj->total_tva)."</td>\n";
				if (!$i) $totalarray['nbfield']++;
				if (!$i) $totalarray['pos'][$totalarray['nbfield']] = 'f.total_tva';
				$totalarray['val']['f.total_tva'] += $obj->total_tva;
=======
			if (!empty($arrayfields['f.total_vat']['checked'])) {
				print '<td class="right nowraponall">'.price($obj->total_vat)."</td>\n";
				if (!$i) {
					$totalarray['nbfield']++;
				}
				if (!$i) {
					$totalarray['pos'][$totalarray['nbfield']] = 'f.total_vat';
				}
				$totalarray['val']['f.total_vat'] += $obj->total_vat;
>>>>>>> 747acd67
			}
			// Amount LocalTax1
			if (!empty($arrayfields['f.total_localtax1']['checked'])) {
				print '<td class="right nowraponall">'.price($obj->total_localtax1)."</td>\n";
				if (!$i) {
					$totalarray['nbfield']++;
				}
				if (!$i) {
					$totalarray['pos'][$totalarray['nbfield']] = 'f.total_localtax1';
				}
				$totalarray['val']['f.total_localtax1'] += $obj->total_localtax1;
			}
			// Amount LocalTax2
			if (!empty($arrayfields['f.total_localtax2']['checked'])) {
				print '<td class="right nowraponall">'.price($obj->total_localtax2)."</td>\n";
				if (!$i) {
					$totalarray['nbfield']++;
				}
				if (!$i) {
					$totalarray['pos'][$totalarray['nbfield']] = 'f.total_localtax2';
				}
				$totalarray['val']['f.total_localtax2'] += $obj->total_localtax2;
			}
			// Amount TTC
			if (!empty($arrayfields['f.total_ttc']['checked'])) {
				print '<td class="right nowraponall">'.price($obj->total_ttc)."</td>\n";
				if (!$i) {
					$totalarray['nbfield']++;
				}
				if (!$i) {
					$totalarray['pos'][$totalarray['nbfield']] = 'f.total_ttc';
				}
				$totalarray['val']['f.total_ttc'] += $obj->total_ttc;
			}

			// Author
			if (!empty($arrayfields['u.login']['checked'])) {
				$userstatic->id = $obj->fk_user_author;
				$userstatic->login = $obj->login;
				print '<td class="center tdoverflowmax100">';
				if ($userstatic->id) {
					print $userstatic->getLoginUrl(1);
				} else {
					print '&nbsp;';
				}
				print "</td>\n";
				if (!$i) {
					$totalarray['nbfield']++;
				}
			}

			if (!empty($arrayfields['f.retained_warranty']['checked'])) {
				print '<td align="right">'.(!empty($obj->retained_warranty) ?price($obj->retained_warranty).'%' : '&nbsp;').'</td>';
			}

			if (!empty($arrayfields['dynamount_payed']['checked'])) {
				print '<td class="right nowraponall">'.(!empty($totalpay) ?price($totalpay, 0, $langs) : '&nbsp;').'</td>'; // TODO Use a denormalized field
				if (!$i) {
					$totalarray['nbfield']++;
				}
				if (!$i) {
					$totalarray['pos'][$totalarray['nbfield']] = 'totalam';
				}
				$totalarray['val']['totalam'] += $totalpay;
			}

			// Pending amount
			if (!empty($arrayfields['rtp']['checked'])) {
				print '<td class="right nowraponall">';
				print (!empty($remaintopay) ? price($remaintopay, 0, $langs) : '&nbsp;');
				print '</td>'; // TODO Use a denormalized field
				if (!$i) {
					$totalarray['nbfield']++;
				}
				if (!$i) {
					$totalarray['pos'][$totalarray['nbfield']] = 'rtp';
				}
				$totalarray['val']['rtp'] += $remaintopay;
			}


			// Currency
			if (!empty($arrayfields['f.multicurrency_code']['checked'])) {
				  print '<td class="nowraponall">'.$obj->multicurrency_code.' - '.$langs->trans('Currency'.$obj->multicurrency_code)."</td>\n";
				if (!$i) {
					$totalarray['nbfield']++;
				}
			}

			// Currency rate
			if (!empty($arrayfields['f.multicurrency_tx']['checked'])) {
				  print '<td class="nowraponall">';
				  $form->form_multicurrency_rate($_SERVER['PHP_SELF'].'?id='.$obj->rowid, $obj->multicurrency_tx, 'none', $obj->multicurrency_code);
				  print "</td>\n";
				if (!$i) {
					$totalarray['nbfield']++;
				}
			}
			// Amount HT
			if (!empty($arrayfields['f.multicurrency_total_ht']['checked'])) {
				  print '<td class="right nowraponall">'.price($obj->multicurrency_total_ht)."</td>\n";
				if (!$i) {
					$totalarray['nbfield']++;
				}
			}
			// Amount VAT
			if (!empty($arrayfields['f.multicurrency_total_vat']['checked'])) {
				print '<td class="right nowraponall">'.price($obj->multicurrency_total_vat)."</td>\n";
				if (!$i) {
					$totalarray['nbfield']++;
				}
			}
			// Amount TTC
			if (!empty($arrayfields['f.multicurrency_total_ttc']['checked'])) {
				print '<td class="right nowraponall">'.price($obj->multicurrency_total_ttc)."</td>\n";
				if (!$i) {
					$totalarray['nbfield']++;
				}
			}
			if (!empty($arrayfields['multicurrency_dynamount_payed']['checked'])) {
				print '<td class="right nowraponall">'.(!empty($multicurrency_totalpay) ?price($multicurrency_totalpay, 0, $langs) : '&nbsp;').'</td>'; // TODO Use a denormalized field
				if (!$i) {
					$totalarray['nbfield']++;
				}
			}

			// Pending amount
			if (!empty($arrayfields['multicurrency_rtp']['checked'])) {
				print '<td class="right nowraponall">';
				print (!empty($multicurrency_remaintopay) ? price($multicurrency_remaintopay, 0, $langs) : '&nbsp;');
				print '</td>'; // TODO Use a denormalized field
				if (!$i) {
					$totalarray['nbfield']++;
				}
			}

			// Total buying or cost price
			if (!empty($arrayfields['total_pa']['checked'])) {
				print '<td class="right nowrap">'.price($marginInfo['pa_total']).'</td>';
				if (!$i) {
					$totalarray['nbfield']++;
				}
			}
			// Total margin
			if (!empty($arrayfields['total_margin']['checked'])) {
				print '<td class="right nowrap">'.price($marginInfo['total_margin']).'</td>';
				if (!$i) {
					$totalarray['nbfield']++;
				}
				if (!$i) {
					$totalarray['pos'][$totalarray['nbfield']] = 'total_margin';
				}
				$totalarray['val']['total_margin'] += $marginInfo['total_margin'];
			}
			// Total margin rate
			if (!empty($arrayfields['total_margin_rate']['checked'])) {
				print '<td class="right nowrap">'.(($marginInfo['total_margin_rate'] == '') ? '' : price($marginInfo['total_margin_rate'], null, null, null, null, 2).'%').'</td>';
				if (!$i) {
					$totalarray['nbfield']++;
				}
			}
			// total mark rate
			if (!empty($arrayfields['total_mark_rate']['checked'])) {
				print '<td class="right nowrap">'.(($marginInfo['total_mark_rate'] == '') ? '' : price($marginInfo['total_mark_rate'], null, null, null, null, 2).'%').'</td>';
				if (!$i) {
					$totalarray['nbfield']++;
				}
			}

			// Extra fields
			include DOL_DOCUMENT_ROOT.'/core/tpl/extrafields_list_print_fields.tpl.php';
			// Fields from hook
			$parameters = array('arrayfields'=>$arrayfields, 'obj'=>$obj, 'i'=>$i, 'totalarray'=>&$totalarray);
			$reshook = $hookmanager->executeHooks('printFieldListValue', $parameters); // Note that $action and $object may have been modified by hook
			print $hookmanager->resPrint;
			// Date creation
			if (!empty($arrayfields['f.datec']['checked'])) {
				print '<td align="center" class="nowrap">';
				print dol_print_date($db->jdate($obj->date_creation), 'dayhour', 'tzuser');
				print '</td>';
				if (!$i) {
					$totalarray['nbfield']++;
				}
			}
			// Date modification
			if (!empty($arrayfields['f.tms']['checked'])) {
				print '<td align="center" class="nowrap">';
				print dol_print_date($db->jdate($obj->date_update), 'dayhour', 'tzuser');
				print '</td>';
				if (!$i) {
					$totalarray['nbfield']++;
				}
			}
			// Date closing
			if (!empty($arrayfields['f.date_closing']['checked'])) {
				print '<td align="center" class="nowrap">';
				print dol_print_date($db->jdate($obj->date_closing), 'dayhour', 'tzuser');
				print '</td>';
				if (!$i) {
					$totalarray['nbfield']++;
				}
			}
			// Note public
			if (!empty($arrayfields['f.note_public']['checked'])) {
				print '<td class="center">';
				print dol_escape_htmltag($obj->note_public);
				print '</td>';
				if (!$i) {
					$totalarray['nbfield']++;
				}
			}
			// Note private
			if (!empty($arrayfields['f.note_private']['checked'])) {
				print '<td class="center">';
				print dol_escape_htmltag($obj->note_private);
				print '</td>';
				if (!$i) {
					$totalarray['nbfield']++;
				}
			}
			// Status
			if (!empty($arrayfields['f.fk_statut']['checked'])) {
				print '<td class="nowrap right">';
				print $facturestatic->LibStatut($obj->paye, $obj->fk_statut, 5, $paiement, $obj->type);
				print "</td>";
				if (!$i) {
					$totalarray['nbfield']++;
				}
			}

			// Action column (Show the massaction button only when this page is not opend from the Extended POS)
			print '<td class="nowrap" align="center">';
			if (($massactionbutton || $massaction) && $contextpage != 'poslist') {   // If we are in select mode (massactionbutton defined) or if we have already selected and sent an action ($massaction) defined
				$selected = 0;
				if (in_array($obj->id, $arrayofselected)) {
					$selected = 1;
				}
				print '<input id="cb'.$obj->id.'" class="flat checkforselect" type="checkbox" name="toselect[]" value="'.$obj->id.'"'.($selected ? ' checked="checked"' : '').'>';
			}
			print '</td>';
			if (!$i) {
				$totalarray['nbfield']++;
			}

			print "</tr>\n";

			$i++;
		}

		// Show total line
		include DOL_DOCUMENT_ROOT.'/core/tpl/list_print_total.tpl.php';
	}

	$db->free($resql);

	$parameters = array('arrayfields'=>$arrayfields, 'sql'=>$sql);
	$reshook = $hookmanager->executeHooks('printFieldListFooter', $parameters); // Note that $action and $object may have been modified by hook
	print $hookmanager->resPrint;

	print "</table>\n";
	print '</div>';

	print "</form>\n";

	// Show the file area only when this page is not opend from the Extended POS
	if ($contextpage != 'poslist') {
		$hidegeneratedfilelistifempty = 1;
		if ($massaction == 'builddoc' || $action == 'remove_file' || $show_files) {
			$hidegeneratedfilelistifempty = 0;
		}

		// Show list of available documents
		$urlsource = $_SERVER['PHP_SELF'].'?sortfield='.$sortfield.'&sortorder='.$sortorder;
		$urlsource .= str_replace('&amp;', '&', $param);

		$filedir = $diroutputmassaction;
		$genallowed = $user->rights->facture->lire;
		$delallowed = $user->rights->facture->creer;
		$title = '';

		print $formfile->showdocuments('massfilesarea_invoices', '', $filedir, $urlsource, 0, $delallowed, '', 1, 1, 0, 48, 1, $param, $title, '', '', '', null, $hidegeneratedfilelistifempty);
	}
} else {
	dol_print_error($db);
}

// End of page
llxFooter();
$db->close();<|MERGE_RESOLUTION|>--- conflicted
+++ resolved
@@ -13,7 +13,7 @@
  * Copyright (C) 2015-2016 Ferran Marcet         <fmarcet@2byte.es>
  * Copyright (C) 2017      Josep Lluís Amador    <joseplluis@lliuretic.cat>
  * Copyright (C) 2018      Charlene Benke        <charlie@patas-monkey.com>
- * Copyright (C) 2019	   Alexandre Spangaro	 <aspangaro@open-dsi.fr>
+ * Copyright (C) 2019-2021 Alexandre Spangaro    <aspangaro@open-dsi.fr>
  *
  * This program is free software; you can redistribute it and/or modify
  * it under the terms of the GNU General Public License as published by
@@ -426,15 +426,10 @@
 $thirdpartystatic = new Societe($db);
 
 $sql = 'SELECT';
-<<<<<<< HEAD
-if ($sall || $search_product_category > 0 || $search_user > 0) $sql = 'SELECT DISTINCT';
-$sql .= ' f.rowid as id, f.ref, f.ref_client, f.type, f.note_private, f.note_public, f.increment, f.fk_mode_reglement, f.fk_cond_reglement, f.total_ht, f.total_tva, f.total_ttc,';
-=======
 if ($sall || $search_product_category > 0 || $search_user > 0) {
 	$sql = 'SELECT DISTINCT';
 }
-$sql .= ' f.rowid as id, f.ref, f.ref_client, f.type, f.note_private, f.note_public, f.increment, f.fk_mode_reglement, f.fk_cond_reglement, f.total as total_ht, f.tva as total_vat, f.total_ttc,';
->>>>>>> 747acd67
+$sql .= ' f.rowid as id, f.ref, f.ref_client, f.type, f.note_private, f.note_public, f.increment, f.fk_mode_reglement, f.fk_cond_reglement, f.total_ht, f.total_tva, f.total_ttc,';
 $sql .= ' f.localtax1 as total_localtax1, f.localtax2 as total_localtax2,';
 $sql .= ' f.fk_user_author,';
 $sql .= ' f.fk_multicurrency, f.multicurrency_code, f.multicurrency_tx, f.multicurrency_total_ht, f.multicurrency_total_tva as multicurrency_total_vat, f.multicurrency_total_ttc,';
@@ -523,43 +518,6 @@
 		$sql .= ' AND '.$db->escape(trim($filt[0])).' = '.$db->escape(trim($filt[1]));
 	}
 }
-<<<<<<< HEAD
-if ($search_ref) $sql .= natural_search('f.ref', $search_ref);
-if ($search_refcustomer) $sql .= natural_search('f.ref_client', $search_refcustomer);
-if ($search_type != '' && $search_type != '-1') $sql .= " AND f.type IN (".$db->sanitize($db->escape($search_type)).")";
-if ($search_project_ref) $sql .= natural_search('p.ref', $search_project_ref);
-if ($search_project) $sql .= natural_search('p.title', $search_project);
-if ($search_societe) $sql .= natural_search('s.nom', $search_societe);
-if ($search_societe_alias) $sql .= natural_search('s.name_alias', $search_societe_alias);
-if ($search_town)  $sql .= natural_search('s.town', $search_town);
-if ($search_zip)   $sql .= natural_search("s.zip", $search_zip);
-if ($search_state) $sql .= natural_search("state.nom", $search_state);
-if ($search_country) $sql .= " AND s.fk_pays IN (".$db->sanitize($db->escape($search_country)).')';
-if ($search_type_thirdparty != '' && $search_type_thirdparty != '-1') $sql .= " AND s.fk_typent IN (".$db->sanitize($db->escape($search_type_thirdparty)).')';
-if ($search_company) $sql .= natural_search('s.nom', $search_company);
-if ($search_company_alias) $sql .= natural_search('s.name_alias', $search_company_alias);
-if ($search_montant_ht != '') $sql .= natural_search('f.total_ht', $search_montant_ht, 1);
-if ($search_montant_vat != '') $sql .= natural_search('f.total_tva', $search_montant_vat, 1);
-if ($search_montant_localtax1 != '') $sql .= natural_search('f.localtax1', $search_montant_localtax1, 1);
-if ($search_montant_localtax2 != '') $sql .= natural_search('f.localtax2', $search_montant_localtax2, 1);
-if ($search_montant_ttc != '') $sql .= natural_search('f.total_ttc', $search_montant_ttc, 1);
-if ($search_multicurrency_code != '') $sql .= ' AND f.multicurrency_code = "'.$db->escape($search_multicurrency_code).'"';
-if ($search_multicurrency_tx != '') $sql .= natural_search('f.multicurrency_tx', $search_multicurrency_tx, 1);
-if ($search_multicurrency_montant_ht != '') $sql .= natural_search('f.multicurrency_total_ht', $search_multicurrency_montant_ht, 1);
-if ($search_multicurrency_montant_vat != '') $sql .= natural_search('f.multicurrency_total_tva', $search_multicurrency_montant_vat, 1);
-if ($search_multicurrency_montant_ttc != '') $sql .= natural_search('f.multicurrency_total_ttc', $search_multicurrency_montant_ttc, 1);
-if ($search_login) $sql .= natural_search('u.login', $search_login);
-if ($search_categ_cus > 0) $sql .= " AND cc.fk_categorie = ".$db->escape($search_categ_cus);
-if ($search_categ_cus == -2)   $sql .= " AND cc.fk_categorie IS NULL";
-if ($search_status != '-1' && $search_status != '')
-{
-	if (is_numeric($search_status) && $search_status >= 0)
-	{
-		if ($search_status == '0') $sql .= " AND f.fk_statut = 0"; // draft
-		if ($search_status == '1') $sql .= " AND f.fk_statut = 1"; // unpayed
-		if ($search_status == '2') $sql .= " AND f.fk_statut = 2"; // payed     Not that some corrupted data may contains f.fk_statut = 1 AND f.paye = 1 (it means payed too but should not happend. If yes, reopen and reclassify billed)
-		if ($search_status == '3') $sql .= " AND f.fk_statut = 3"; // abandonned
-=======
 if ($search_ref) {
 	$sql .= natural_search('f.ref', $search_ref);
 }
@@ -603,10 +561,10 @@
 	$sql .= natural_search('s.name_alias', $search_company_alias);
 }
 if ($search_montant_ht != '') {
-	$sql .= natural_search('f.total', $search_montant_ht, 1);
+	$sql .= natural_search('f.total_ht', $search_montant_ht, 1);
 }
 if ($search_montant_vat != '') {
-	$sql .= natural_search('f.tva', $search_montant_vat, 1);
+	$sql .= natural_search('f.total_tva', $search_montant_vat, 1);
 }
 if ($search_montant_localtax1 != '') {
 	$sql .= natural_search('f.localtax1', $search_montant_localtax1, 1);
@@ -655,7 +613,6 @@
 		if ($search_status == '3') {
 			$sql .= " AND f.fk_statut = 3"; // abandonned
 		}
->>>>>>> 747acd67
 	} else {
 		$sql .= " AND f.fk_statut IN (".$db->sanitize($db->escape($search_status)).")"; // When search_status is '1,2' for example
 	}
@@ -707,14 +664,8 @@
 $reshook = $hookmanager->executeHooks('printFieldListWhere', $parameters); // Note that $action and $object may have been modified by hook
 $sql .= $hookmanager->resPrint;
 
-<<<<<<< HEAD
-if (!$sall)
-{
+if (!$sall) {
 	$sql .= ' GROUP BY f.rowid, f.ref, ref_client, f.type, f.note_private, f.note_public, f.increment, f.fk_mode_reglement, f.fk_cond_reglement, f.total_ht, f.total_tva, f.total_ttc,';
-=======
-if (!$sall) {
-	$sql .= ' GROUP BY f.rowid, f.ref, ref_client, f.type, f.note_private, f.note_public, f.increment, f.fk_mode_reglement, f.fk_cond_reglement, f.total, f.tva, f.total_ttc,';
->>>>>>> 747acd67
 	$sql .= ' f.localtax1, f.localtax2,';
 	$sql .= ' f.datef, f.date_valid, f.date_lim_reglement, f.module_source, f.pos_source,';
 	$sql .= ' f.paye, f.fk_statut, f.close_code,';
@@ -1174,12 +1125,7 @@
 		print '<input class="flat" type="text" size="4" name="search_montant_ht" value="'.dol_escape_htmltag($search_montant_ht).'">';
 		print '</td>';
 	}
-<<<<<<< HEAD
-	if (!empty($arrayfields['f.total_tva']['checked']))
-	{
-=======
-	if (!empty($arrayfields['f.total_vat']['checked'])) {
->>>>>>> 747acd67
+	if (!empty($arrayfields['f.total_tva']['checked'])) {
 		// Amount
 		print '<td class="liste_titre right">';
 		print '<input class="flat" type="text" size="4" name="search_montant_vat" value="'.dol_escape_htmltag($search_montant_vat).'">';
@@ -1322,48 +1268,6 @@
 	print "</tr>\n";
 
 	print '<tr class="liste_titre">';
-<<<<<<< HEAD
-	if (!empty($conf->global->MAIN_VIEW_LINE_NUMBER_IN_LIST))    		  print_liste_field_titre('#', $_SERVER['PHP_SELF'], '', '', $param, '', $sortfield, $sortorder);
-	if (!empty($arrayfields['f.ref']['checked']))                         print_liste_field_titre($arrayfields['f.ref']['label'], $_SERVER['PHP_SELF'], 'f.ref', '', $param, '', $sortfield, $sortorder);
-	if (!empty($arrayfields['f.ref_client']['checked']))                  print_liste_field_titre($arrayfields['f.ref_client']['label'], $_SERVER["PHP_SELF"], 'f.ref_client', '', $param, '', $sortfield, $sortorder);
-	if (!empty($arrayfields['f.type']['checked']))                        print_liste_field_titre($arrayfields['f.type']['label'], $_SERVER["PHP_SELF"], 'f.type', '', $param, '', $sortfield, $sortorder);
-	if (!empty($arrayfields['f.date']['checked']))                        print_liste_field_titre($arrayfields['f.date']['label'], $_SERVER['PHP_SELF'], 'f.datef', '', $param, 'align="center"', $sortfield, $sortorder);
-	if (!empty($arrayfields['f.date_valid']['checked']))                  print_liste_field_titre($arrayfields['f.date_valid']['label'], $_SERVER['PHP_SELF'], 'f.date_valid', '', $param, 'align="center"', $sortfield, $sortorder);
-	if (!empty($arrayfields['f.date_lim_reglement']['checked']))          print_liste_field_titre($arrayfields['f.date_lim_reglement']['label'], $_SERVER['PHP_SELF'], "f.date_lim_reglement", '', $param, 'align="center"', $sortfield, $sortorder);
-	if (!empty($arrayfields['p.ref']['checked']))                         print_liste_field_titre($arrayfields['p.ref']['label'], $_SERVER['PHP_SELF'], "p.ref", '', $param, '', $sortfield, $sortorder);
-	if (!empty($arrayfields['p.title']['checked']))                       print_liste_field_titre($arrayfields['p.title']['label'], $_SERVER['PHP_SELF'], "p.title", '', $param, '', $sortfield, $sortorder);
-	if (!empty($arrayfields['s.nom']['checked']))                         print_liste_field_titre($arrayfields['s.nom']['label'], $_SERVER['PHP_SELF'], 's.nom', '', $param, '', $sortfield, $sortorder);
-	if (!empty($arrayfields['s.name_alias']['checked']))                  print_liste_field_titre($arrayfields['s.name_alias']['label'], $_SERVER['PHP_SELF'], 's.name_alias', '', $param, '', $sortfield, $sortorder);
-	if (!empty($arrayfields['s.town']['checked']))                        print_liste_field_titre($arrayfields['s.town']['label'], $_SERVER["PHP_SELF"], 's.town', '', $param, '', $sortfield, $sortorder);
-	if (!empty($arrayfields['s.zip']['checked']))                         print_liste_field_titre($arrayfields['s.zip']['label'], $_SERVER["PHP_SELF"], 's.zip', '', $param, '', $sortfield, $sortorder);
-	if (!empty($arrayfields['state.nom']['checked']))                     print_liste_field_titre($arrayfields['state.nom']['label'], $_SERVER["PHP_SELF"], "state.nom", "", $param, '', $sortfield, $sortorder);
-	if (!empty($arrayfields['country.code_iso']['checked']))              print_liste_field_titre($arrayfields['country.code_iso']['label'], $_SERVER["PHP_SELF"], "country.code_iso", "", $param, 'align="center"', $sortfield, $sortorder);
-	if (!empty($arrayfields['typent.code']['checked']))                   print_liste_field_titre($arrayfields['typent.code']['label'], $_SERVER["PHP_SELF"], "typent.code", "", $param, 'align="center"', $sortfield, $sortorder);
-	if (!empty($arrayfields['f.fk_mode_reglement']['checked']))           print_liste_field_titre($arrayfields['f.fk_mode_reglement']['label'], $_SERVER["PHP_SELF"], "f.fk_mode_reglement", "", $param, "", $sortfield, $sortorder);
-	if (!empty($arrayfields['f.fk_cond_reglement']['checked']))           print_liste_field_titre($arrayfields['f.fk_cond_reglement']['label'], $_SERVER["PHP_SELF"], "f.fk_cond_reglement", "", $param, "", $sortfield, $sortorder);
-	if (!empty($arrayfields['f.module_source']['checked']))               print_liste_field_titre($arrayfields['f.module_source']['label'], $_SERVER["PHP_SELF"], "f.module_source", "", $param, "", $sortfield, $sortorder);
-	if (!empty($arrayfields['f.pos_source']['checked']))                  print_liste_field_titre($arrayfields['f.pos_source']['label'], $_SERVER["PHP_SELF"], "f.pos_source", "", $param, "", $sortfield, $sortorder);
-	if (!empty($arrayfields['f.total_ht']['checked']))                    print_liste_field_titre($arrayfields['f.total_ht']['label'], $_SERVER['PHP_SELF'], 'f.total_ht', '', $param, 'class="right"', $sortfield, $sortorder);
-	if (!empty($arrayfields['f.total_tva']['checked']))                   print_liste_field_titre($arrayfields['f.total_tva']['label'], $_SERVER['PHP_SELF'], 'f.total_tva', '', $param, 'class="right"', $sortfield, $sortorder);
-	if (!empty($arrayfields['f.total_localtax1']['checked']))             print_liste_field_titre($arrayfields['f.total_localtax1']['label'], $_SERVER['PHP_SELF'], 'f.localtax1', '', $param, 'class="right"', $sortfield, $sortorder);
-	if (!empty($arrayfields['f.total_localtax2']['checked']))             print_liste_field_titre($arrayfields['f.total_localtax2']['label'], $_SERVER['PHP_SELF'], 'f.localtax2', '', $param, 'class="right"', $sortfield, $sortorder);
-	if (!empty($arrayfields['f.total_ttc']['checked']))                   print_liste_field_titre($arrayfields['f.total_ttc']['label'], $_SERVER['PHP_SELF'], 'f.total_ttc', '', $param, 'class="right"', $sortfield, $sortorder);
-	if (!empty($arrayfields['u.login']['checked']))                       print_liste_field_titre($arrayfields['u.login']['label'], $_SERVER["PHP_SELF"], 'u.login', '', $param, 'align="center"', $sortfield, $sortorder);
-	if (!empty($arrayfields['f.retained_warranty']['checked']))           print_liste_field_titre($arrayfields['f.retained_warranty']['label'], $_SERVER['PHP_SELF'], '', '', $param, 'align="right"', $sortfield, $sortorder);
-	if (!empty($arrayfields['dynamount_payed']['checked']))               print_liste_field_titre($arrayfields['dynamount_payed']['label'], $_SERVER['PHP_SELF'], '', '', $param, 'class="right"', $sortfield, $sortorder);
-	if (!empty($arrayfields['rtp']['checked']))                           print_liste_field_titre($arrayfields['rtp']['label'], $_SERVER['PHP_SELF'], '', '', $param, 'class="right"', $sortfield, $sortorder);
-	if (!empty($arrayfields['f.multicurrency_code']['checked']))          print_liste_field_titre($arrayfields['f.multicurrency_code']['label'], $_SERVER['PHP_SELF'], 'f.multicurrency_code', '', $param, '', $sortfield, $sortorder);
-	if (!empty($arrayfields['f.multicurrency_tx']['checked']))            print_liste_field_titre($arrayfields['f.multicurrency_tx']['label'], $_SERVER['PHP_SELF'], 'f.multicurrency_tx', '', $param, '', $sortfield, $sortorder);
-	if (!empty($arrayfields['f.multicurrency_total_ht']['checked']))      print_liste_field_titre($arrayfields['f.multicurrency_total_ht']['label'], $_SERVER['PHP_SELF'], 'f.multicurrency_total_ht', '', $param, 'class="right"', $sortfield, $sortorder);
-	if (!empty($arrayfields['f.multicurrency_total_vat']['checked']))     print_liste_field_titre($arrayfields['f.multicurrency_total_vat']['label'], $_SERVER['PHP_SELF'], 'f.multicurrency_total_tva', '', $param, 'class="right"', $sortfield, $sortorder);
-	if (!empty($arrayfields['f.multicurrency_total_ttc']['checked']))     print_liste_field_titre($arrayfields['f.multicurrency_total_ttc']['label'], $_SERVER['PHP_SELF'], 'f.multicurrency_total_ttc', '', $param, 'class="right"', $sortfield, $sortorder);
-	if (!empty($arrayfields['multicurrency_dynamount_payed']['checked'])) print_liste_field_titre($arrayfields['multicurrency_dynamount_payed']['label'], $_SERVER['PHP_SELF'], '', '', $param, 'class="right"', $sortfield, $sortorder);
-	if (!empty($arrayfields['multicurrency_rtp']['checked']))             print_liste_field_titre($arrayfields['multicurrency_rtp']['label'], $_SERVER['PHP_SELF'], '', '', $param, 'class="right"', $sortfield, $sortorder);
-	if (!empty($arrayfields['total_pa']['checked']))					  print_liste_field_titre($arrayfields['total_pa']['label'], $_SERVER['PHP_SELF'], '', '', $param, 'class="right"', $sortfield, $sortorder);
-	if (!empty($arrayfields['total_margin']['checked']))                  print_liste_field_titre($arrayfields['total_margin']['label'], $_SERVER['PHP_SELF'], '', '', $param, 'class="right"', $sortfield, $sortorder);
-	if (!empty($arrayfields['total_margin_rate']['checked']))             print_liste_field_titre($arrayfields['total_margin_rate']['label'], $_SERVER['PHP_SELF'], '', '', $param, 'class="right"', $sortfield, $sortorder);
-	if (!empty($arrayfields['total_mark_rate']['checked']))               print_liste_field_titre($arrayfields['total_mark_rate']['label'], $_SERVER['PHP_SELF'], '', '', $param, 'class="right"', $sortfield, $sortorder);
-=======
 	if (!empty($conf->global->MAIN_VIEW_LINE_NUMBER_IN_LIST)) {
 		print_liste_field_titre('#', $_SERVER['PHP_SELF'], '', '', $param, '', $sortfield, $sortorder);
 	}
@@ -1425,10 +1329,10 @@
 		print_liste_field_titre($arrayfields['f.pos_source']['label'], $_SERVER["PHP_SELF"], "f.pos_source", "", $param, "", $sortfield, $sortorder);
 	}
 	if (!empty($arrayfields['f.total_ht']['checked'])) {
-		print_liste_field_titre($arrayfields['f.total_ht']['label'], $_SERVER['PHP_SELF'], 'f.total', '', $param, 'class="right"', $sortfield, $sortorder);
-	}
-	if (!empty($arrayfields['f.total_vat']['checked'])) {
-		print_liste_field_titre($arrayfields['f.total_vat']['label'], $_SERVER['PHP_SELF'], 'f.tva', '', $param, 'class="right"', $sortfield, $sortorder);
+		print_liste_field_titre($arrayfields['f.total_ht']['label'], $_SERVER['PHP_SELF'], 'f.total_ht', '', $param, 'class="right"', $sortfield, $sortorder);
+	}
+	if (!empty($arrayfields['f.total_tva']['checked'])) {
+		print_liste_field_titre($arrayfields['f.total_tva']['label'], $_SERVER['PHP_SELF'], 'f.total_tva', '', $param, 'class="right"', $sortfield, $sortorder);
 	}
 	if (!empty($arrayfields['f.total_localtax1']['checked'])) {
 		print_liste_field_titre($arrayfields['f.total_localtax1']['label'], $_SERVER['PHP_SELF'], 'f.localtax1', '', $param, 'class="right"', $sortfield, $sortorder);
@@ -1484,7 +1388,6 @@
 	if (!empty($arrayfields['total_mark_rate']['checked'])) {
 		print_liste_field_titre($arrayfields['total_mark_rate']['label'], $_SERVER['PHP_SELF'], '', '', $param, 'class="right"', $sortfield, $sortorder);
 	}
->>>>>>> 747acd67
 	// Extra fields
 	include DOL_DOCUMENT_ROOT.'/core/tpl/extrafields_list_search_title.tpl.php';
 	// Hook fields
@@ -1851,24 +1754,15 @@
 				  $totalarray['val']['f.total_ht'] += $obj->total_ht;
 			}
 			// Amount VAT
-<<<<<<< HEAD
-			if (!empty($arrayfields['f.total_tva']['checked']))
-			{
+			if (!empty($arrayfields['f.total_tva']['checked'])) {
 				print '<td class="right nowraponall">'.price($obj->total_tva)."</td>\n";
-				if (!$i) $totalarray['nbfield']++;
-				if (!$i) $totalarray['pos'][$totalarray['nbfield']] = 'f.total_tva';
+				if (!$i) {
+					$totalarray['nbfield']++;
+				}
+				if (!$i) {
+					$totalarray['pos'][$totalarray['nbfield']] = 'f.total_tva';
+				}
 				$totalarray['val']['f.total_tva'] += $obj->total_tva;
-=======
-			if (!empty($arrayfields['f.total_vat']['checked'])) {
-				print '<td class="right nowraponall">'.price($obj->total_vat)."</td>\n";
-				if (!$i) {
-					$totalarray['nbfield']++;
-				}
-				if (!$i) {
-					$totalarray['pos'][$totalarray['nbfield']] = 'f.total_vat';
-				}
-				$totalarray['val']['f.total_vat'] += $obj->total_vat;
->>>>>>> 747acd67
 			}
 			// Amount LocalTax1
 			if (!empty($arrayfields['f.total_localtax1']['checked'])) {
