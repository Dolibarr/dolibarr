--- conflicted
+++ resolved
@@ -276,11 +276,7 @@
 	// If $val['visible']==0, then we never show the field
 
 	if (!empty($val['visible'])) {
-<<<<<<< HEAD
-		$visible = (int) dol_eval($val['visible'], 1, 1, '1');
-=======
 		$visible = (int) dol_eval((string) $val['visible'], 1, 1, '1');
->>>>>>> cc80841a
 		$newkey = '';
 		if (array_key_exists($key, $arrayfields)) {
 			$newkey = $key;
@@ -1016,11 +1012,7 @@
 // Output page
 // --------------------------------------------------------------------
 
-<<<<<<< HEAD
-llxHeader('', $title, $help_url, 0, 0, '', '', '', 'bodyforlist');
-=======
 llxHeader('', $title, $help_url, '', 0, 0, '', '', '', 'bodyforlist');
->>>>>>> cc80841a
 
 $param = '&socid='.urlencode((string) ($socid));
 if (!empty($mode)) {
@@ -2040,11 +2032,7 @@
 		$facturestatic->totalpaid = $paiement;
 
 		$marginInfo = array();
-<<<<<<< HEAD
-		if ($with_margin_info === true) {
-=======
 		if ($with_margin_info) {
->>>>>>> cc80841a
 			$facturestatic->fetch_lines();
 			$marginInfo = $formmargin->getMarginInfosArray($facturestatic);
 			$total_ht += $obj->total_ht;
