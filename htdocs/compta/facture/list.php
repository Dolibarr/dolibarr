--- conflicted
+++ resolved
@@ -870,26 +870,17 @@
             $facturestatic->note_public=$obj->note_public;
             $facturestatic->note_private=$obj->note_private;
 
-<<<<<<< HEAD
-=======
             $paiement = $facturestatic->getSommePaiement();
             $totalcreditnotes = $facturestatic->getSumCreditNotesUsed();
             $totaldeposits = $facturestatic->getSumDepositsUsed();
             $totalpay = $paiement + $totalcreditnotes + $totaldeposits;
             $remaintopay = $obj->total_ttc - $totalpay;
-            
->>>>>>> 6e00d7fe
+
             print '<tr '.$bc[$var].'>';
     		if (! empty($arrayfields['f.facnumber']['checked']))
     		{
                 print '<td class="nowrap">';
 
-<<<<<<< HEAD
-                $paiement = $facturestatic->getSommePaiement();
-				$remaintopay = $obj->total_ttc - $paiement;
-    
-=======
->>>>>>> 6e00d7fe
                 print '<table class="nobordernopadding"><tr class="nocellnopadd">';
     
                 print '<td class="nobordernopadding nowrap">';
