<?php
/* Copyright (C) 2002-2006 Rodolphe Quiedeville  <rodolphe@quiedeville.org>
 * Copyright (C) 2004      Eric Seigne           <eric.seigne@ryxeo.com>
 * Copyright (C) 2004-2016 Laurent Destailleur   <eldy@users.sourceforge.net>
 * Copyright (C) 2005      Marc Barilley / Ocebo <marc@ocebo.com>
 * Copyright (C) 2005-2015 Regis Houssin         <regis.houssin@capnetworks.com>
 * Copyright (C) 2006      Andre Cianfarani      <acianfa@free.fr>
 * Copyright (C) 2010-2012 Juanjo Menent         <jmenent@2byte.es>
 * Copyright (C) 2012      Christophe Battarel   <christophe.battarel@altairis.fr>
 * Copyright (C) 2013      Florian Henry		  	<florian.henry@open-concept.pro>
 * Copyright (C) 2013      Cédric Salvador       <csalvador@gpcsolutions.fr>
 * Copyright (C) 2015      Jean-François Ferry	<jfefe@aternatik.fr>
 * Copyright (C) 2015-2016 Ferran Marcet		<fmarcet@2byte.es>
 *
 * This program is free software; you can redistribute it and/or modify
 * it under the terms of the GNU General Public License as published by
 * the Free Software Foundation; either version 3 of the License, or
 * (at your option) any later version.
 *
 * This program is distributed in the hope that it will be useful,
 * but WITHOUT ANY WARRANTY; without even the implied warranty of
 * MERCHANTABILITY or FITNESS FOR A PARTICULAR PURPOSE.  See the
 * GNU General Public License for more details.
 *
 * You should have received a copy of the GNU General Public License
 * along with this program. If not, see <http://www.gnu.org/licenses/>.
 */

/**
 *	\file       htdocs/compta/facture/list.php
 *	\ingroup    facture
 *	\brief      List of customer invoices
 */

require '../../main.inc.php';
require_once DOL_DOCUMENT_ROOT.'/core/class/html.formfile.class.php';
require_once DOL_DOCUMENT_ROOT.'/core/class/html.formother.class.php';
require_once DOL_DOCUMENT_ROOT.'/core/class/html.formcompany.class.php';
require_once DOL_DOCUMENT_ROOT.'/core/modules/facture/modules_facture.php';
require_once DOL_DOCUMENT_ROOT.'/compta/bank/class/account.class.php';
require_once DOL_DOCUMENT_ROOT.'/compta/facture/class/facture.class.php';
require_once DOL_DOCUMENT_ROOT.'/core/class/discount.class.php';
require_once DOL_DOCUMENT_ROOT.'/compta/paiement/class/paiement.class.php';
require_once DOL_DOCUMENT_ROOT.'/core/lib/functions2.lib.php';
require_once DOL_DOCUMENT_ROOT.'/core/lib/invoice.lib.php';
require_once DOL_DOCUMENT_ROOT.'/core/lib/date.lib.php';
require_once DOL_DOCUMENT_ROOT.'/core/lib/company.lib.php';
if (! empty($conf->commande->enabled)) require_once DOL_DOCUMENT_ROOT.'/commande/class/commande.class.php';
if (! empty($conf->projet->enabled))   require_once DOL_DOCUMENT_ROOT.'/projet/class/project.class.php';

$langs->load('bills');
$langs->load('companies');
$langs->load('products');

$sall=trim(GETPOST('sall'));
$projectid=(GETPOST('projectid')?GETPOST('projectid','int'):0);

$id=(GETPOST('id','int')?GETPOST('id','int'):GETPOST('facid','int'));  // For backward compatibility
$ref=GETPOST('ref','alpha');
$socid=GETPOST('socid','int');
$action=GETPOST('action','alpha');
$massaction=GETPOST('massaction','alpha');
$show_files=GETPOST('show_files','int');
$confirm=GETPOST('confirm','alpha');
$lineid=GETPOST('lineid','int');
$userid=GETPOST('userid','int');
$search_product_category=GETPOST('search_product_category','int');
$search_ref=GETPOST('sf_ref')?GETPOST('sf_ref','alpha'):GETPOST('search_ref','alpha');
$search_refcustomer=GETPOST('search_refcustomer','alpha');
$search_societe=GETPOST('search_societe','alpha');
$search_montant_ht=GETPOST('search_montant_ht','alpha');
$search_montant_vat=GETPOST('search_montant_vat','alpha');
$search_montant_ttc=GETPOST('search_montant_ttc','alpha');
$search_status=GETPOST('search_status','int');
$search_paymentmode=GETPOST('search_paymentmode','int');
$search_town=GETPOST('search_town','alpha');
$search_zip=GETPOST('search_zip','alpha');
$search_state=trim(GETPOST("search_state"));
$search_country=GETPOST("search_country",'int');
$search_type_thirdparty=GETPOST("search_type_thirdparty",'int');
$search_user = GETPOST('search_user','int');
$search_sale = GETPOST('search_sale','int');
$day	= GETPOST('day','int');
$month	= GETPOST('month','int');
$year	= GETPOST('year','int');
$day_lim	= GETPOST('day_lim','int');
$month_lim	= GETPOST('month_lim','int');
$year_lim	= GETPOST('year_lim','int');
$toselect = GETPOST('toselect', 'array');

$option = GETPOST('option');
if ($option == 'late') $filter = 'paye:0';
$filtre	= GETPOST('filtre');

$limit = GETPOST('limit')?GETPOST('limit','int'):$conf->liste_limit;
$sortfield = GETPOST("sortfield",'alpha');
$sortorder = GETPOST("sortorder",'alpha');
$page = GETPOST("page",'int');
if ($page == -1) { $page = 0; }
$offset = $limit * $page;
if (! $sortorder && ! empty($conf->global->INVOICE_DEFAULT_UNPAYED_SORT_ORDER) && $search_status == 1) $sortorder=$conf->global->INVOICE_DEFAULT_UNPAYED_SORT_ORDER;
if (! $sortorder) $sortorder='DESC';
if (! $sortfield) $sortfield='f.datef';
$pageprev = $page - 1;
$pagenext = $page + 1;

// Initialize technical object to manage hooks of thirdparties. Note that conf->hooks_modules contains array array
$contextpage='invoicelist';

// Security check
$fieldid = (! empty($ref)?'facnumber':'rowid');
if (! empty($user->societe_id)) $socid=$user->societe_id;
$result = restrictedArea($user, 'facture', $id,'','','fk_soc',$fieldid);

$diroutputmassaction=$conf->facture->dir_output . '/temp/massgeneration/'.$user->id;

$object=new Facture($db);

$now=dol_now();

// Initialize technical object to manage hooks of thirdparties. Note that conf->hooks_modules contains array array
$hookmanager->initHooks(array('invoicelist'));
$extrafields = new ExtraFields($db);

// fetch optionals attributes and labels
$extralabels = $extrafields->fetch_name_optionals_label('facture');
$search_array_options=$extrafields->getOptionalsFromPost($extralabels,'','search_');

// List of fields to search into when doing a "search in all"
$fieldstosearchall = array(
    'f.facnumber'=>'Ref',
    'f.ref_client'=>'RefCustomer',
    'pd.description'=>'Description',
    's.nom'=>"ThirdParty",
    'f.note_public'=>'NotePublic',
);
if (empty($user->socid)) $fieldstosearchall["f.note_private"]="NotePrivate";

$checkedtypetiers=0;
$arrayfields=array(
    'f.facnumber'=>array('label'=>$langs->trans("Ref"), 'checked'=>1),
    'f.ref_client'=>array('label'=>$langs->trans("RefCustomer"), 'checked'=>1),
    'f.date'=>array('label'=>$langs->trans("DateInvoice"), 'checked'=>1),
    'f.date_lim_reglement'=>array('label'=>$langs->trans("DateDue"), 'checked'=>1),
    's.nom'=>array('label'=>$langs->trans("ThirdParty"), 'checked'=>1),
    's.town'=>array('label'=>$langs->trans("Town"), 'checked'=>1),
    's.zip'=>array('label'=>$langs->trans("Zip"), 'checked'=>1),
    'state.nom'=>array('label'=>$langs->trans("StateShort"), 'checked'=>0),
    'country.code_iso'=>array('label'=>$langs->trans("Country"), 'checked'=>0),
    'typent.code'=>array('label'=>$langs->trans("ThirdPartyType"), 'checked'=>$checkedtypetiers),
    'f.fk_mode_reglement'=>array('label'=>$langs->trans("PaymentMode"), 'checked'=>1),
    'f.total_ht'=>array('label'=>$langs->trans("AmountHT"), 'checked'=>1),
    'f.total_vat'=>array('label'=>$langs->trans("AmountVAT"), 'checked'=>0),
    'f.total_ttc'=>array('label'=>$langs->trans("AmountTTC"), 'checked'=>0),
    'dynamount_payed'=>array('label'=>$langs->trans("Received"), 'checked'=>0),
    'rtp'=>array('label'=>$langs->trans("Rest"), 'checked'=>0),
    'f.datec'=>array('label'=>$langs->trans("DateCreation"), 'checked'=>0, 'position'=>500),
    'f.tms'=>array('label'=>$langs->trans("DateModificationShort"), 'checked'=>0, 'position'=>500),
    'f.fk_statut'=>array('label'=>$langs->trans("Status"), 'checked'=>1, 'position'=>1000),
);
// Extra fields
if (is_array($extrafields->attribute_label) && count($extrafields->attribute_label))
{
    foreach($extrafields->attribute_label as $key => $val)
    {
        $arrayfields["ef.".$key]=array('label'=>$extrafields->attribute_label[$key], 'checked'=>$extrafields->attribute_list[$key], 'position'=>$extrafields->attribute_pos[$key], 'enabled'=>$extrafields->attribute_perms[$key]);
    }
}


/*
 * Actions
 */

if (GETPOST('cancel')) { $action='list'; $massaction=''; }
if (! GETPOST('confirmmassaction') && $massaction != 'confirm_presend') { $massaction=''; }

$parameters=array('socid'=>$socid);
$reshook=$hookmanager->executeHooks('doActions',$parameters,$object,$action);    // Note that $action and $object may have been modified by some hooks
if ($reshook < 0) setEventMessages($hookmanager->error, $hookmanager->errors, 'errors');

include DOL_DOCUMENT_ROOT.'/core/actions_changeselectedfields.inc.php';

// Do we click on purge search criteria ?
if (GETPOST("button_removefilter_x") || GETPOST("button_removefilter") || GETPOST("button_removefilter.x")) // Both test are required to be compatible with all browsers
{
    $search_user='';
    $search_sale='';
    $search_product_category='';
    $search_ref='';
    $search_refcustomer='';
    $search_project='';
    $search_societe='';
    $search_montant_ht='';
    $search_montant_vat='';
    $search_montant_ttc='';
    $search_status='';
    $search_paymentmode='';
    $search_town='';
    $search_zip="";
    $search_state="";
    $search_type='';
    $search_country='';
    $search_type_thirdparty='';    
    $day='';
    $year='';
    $month='';
    $toselect='';
    $option='';
    $filter='';
    $day_lim='';
    $year_lim='';
    $month_lim='';
    $search_array_options=array();
}

if (empty($reshook))
{
	// Mass actions. Controls on number of lines checked
    $maxformassaction=1000;
	if (! empty($massaction) && count($toselect) < 1)
	{
		$error++;
		setEventMessages($langs->trans("NoLineChecked"), null, "warnings");
	}
	if (! $error && count($toselect) > $maxformassaction)
	{
	    setEventMessages($langs->trans('TooManyRecordForMassAction',$maxformassaction), null, 'errors');
	    $error++;
	}
	
	if (! $error && $massaction == 'confirm_presend' && GETPOST('modelselected'))  // If we change the template, we must not send email, but keep on send email form
	{
	    $massaction='presend';
	}
	if (! $error && $massaction == 'confirm_presend')
	{
		$resaction = '';
		$nbsent = 0;
		$nbignored = 0;
		$langs->load("mails");
		include_once DOL_DOCUMENT_ROOT.'/core/lib/files.lib.php';
		
		if (!$error && !isset($user->email))
		{
			$error++;
			setEventMessages($langs->trans("NoSenderEmailDefined"), null, 'warnings');
		}

		if (! $error)
		{
			$thirdparty=new Societe($db);
			$objecttmp=new Facture($db);
			$listofobjectid=array();
			$listofobjectthirdparties=array();
			$listofobjectref=array();
			foreach($toselect as $toselectid)
			{
				$objecttmp=new Facture($db);	// must create new instance because instance is saved into $listofobjectref array for future use
				$result=$objecttmp->fetch($toselectid);
				if ($result > 0) 
				{
					$listoinvoicesid[$toselectid]=$toselectid;
					$thirdpartyid=$objecttmp->fk_soc?$objecttmp->fk_soc:$objecttmp->socid;
					$listofobjectthirdparties[$thirdpartyid]=$thirdpartyid;
					$listofobjectref[$thirdpartyid][$toselectid]=$objecttmp;
				}
			}
			//var_dump($listofobjectthirdparties);exit;
			
			foreach ($listofobjectthirdparties as $thirdpartyid)
			{
				$result = $thirdparty->fetch($thirdpartyid);
				if ($result < 0) 
				{
					dol_print_error($db);
					exit;
				}
				
				// Define recipient $sendto and $sendtocc
				if (trim($_POST['sendto']))
				{
					// Recipient is provided into free text
					$sendto = trim($_POST['sendto']);
					$sendtoid = 0;
				}
				elseif ($_POST['receiver'] != '-1')
				{
					// Recipient was provided from combo list
					if ($_POST['receiver'] == 'thirdparty') // Id of third party
					{
						$sendto = $thirdparty->email;
						$sendtoid = 0;
					}
					else	// Id du contact
					{
						$sendto = $thirdparty->contact_get_property((int) $_POST['receiver'],'email');
						$sendtoid = $_POST['receiver'];
					}
				}
				if (trim($_POST['sendtocc']))
				{
					$sendtocc = trim($_POST['sendtocc']);
				}
				elseif ($_POST['receivercc'] != '-1')
				{
					// Recipient was provided from combo list
					if ($_POST['receivercc'] == 'thirdparty')	// Id of third party
					{
						$sendtocc = $thirdparty->email;
					}
					else	// Id du contact
					{
						$sendtocc = $thirdparty->contact_get_property((int) $_POST['receivercc'],'email');
					}
				}
				
				//var_dump($listofobjectref[$thirdpartyid]);	// Array of invoice for this thirdparty
				
				$attachedfiles=array('paths'=>array(), 'names'=>array(), 'mimes'=>array());
				$listofqualifiedinvoice=array();
				$listofqualifiedref=array();
				foreach($listofobjectref[$thirdpartyid] as $objectid => $object)
				{
					//var_dump($object);
					//var_dump($thirdpartyid.' - '.$objectid.' - '.$object->statut);
					
					if ($object->statut != Facture::STATUS_VALIDATED)
					{
						$nbignored++;
						$resaction.='<div class="error">'.$langs->trans('ErrorOnlyInvoiceValidatedCanBeSentInMassAction',$object->ref).'</div><br>';
						continue; // Payment done or started or canceled
					}
	
					// Read document
					// TODO Use future field $object->fullpathdoc to know where is stored default file
					// TODO If not defined, use $object->modelpdf (or defaut invoice config) to know what is template to use to regenerate doc.
					$filename=dol_sanitizeFileName($object->ref).'.pdf';
					$filedir=$conf->facture->dir_output . '/' . dol_sanitizeFileName($object->ref);
					$file = $filedir . '/' . $filename;
					$mime = dol_mimetype($file);

					if (dol_is_file($file))
					{
						if (empty($sendto)) 	// For the case, no recipient were set (multi thirdparties send)
						{
							$object->fetch_thirdparty();
							$sendto = $object->thirdparty->email;
						}
	
						if (empty($sendto)) 
						{
							//print "No recipient for thirdparty ".$object->thirdparty->name;
							$nbignored++;
							continue;
						}
	
						if (dol_strlen($sendto))
						{
							// Create form object
							$attachedfiles=array(
									'paths'=>array_merge($attachedfiles['paths'],array($file)), 
									'names'=>array_merge($attachedfiles['names'],array($filename)), 
									'mimes'=>array_merge($attachedfiles['mimes'],array($mime))
							);
						}
	
						$listofqualifiedinvoice[$objectid]=$object;
						$listofqualifiedref[$objectid]=$object->ref;
					}
					else
					{  
						$nbignored++;
						$langs->load("errors");
						$resaction.='<div class="error">'.$langs->trans('ErrorCantReadFile',$file).'</div><br>';
						dol_syslog('Failed to read file: '.$file, LOG_WARNING);
						continue;
					}
					
					//var_dump($listofqualifiedref);
				}
	
				if (count($listofqualifiedinvoice) > 0)
				{
					$langs->load("commercial");
					$from = $user->getFullName($langs) . ' <' . $user->email .'>';
					$replyto = $from;
					$subject = GETPOST('subject');
					$message = GETPOST('message');
					$sendtocc = GETPOST('sentocc');
					$sendtobcc = (empty($conf->global->MAIN_MAIL_AUTOCOPY_INVOICE_TO)?'':$conf->global->MAIN_MAIL_AUTOCOPY_INVOICE_TO);
		
					$substitutionarray=array(
						'__ID__' => join(', ',array_keys($listofqualifiedinvoice)),
						'__EMAIL__' => $thirdparty->email,
						'__CHECK_READ__' => '<img src="'.DOL_MAIN_URL_ROOT.'/public/emailing/mailing-read.php?tag='.$thirdparty->tag.'&securitykey='.urlencode($conf->global->MAILING_EMAIL_UNSUBSCRIBE_KEY).'" width="1" height="1" style="width:1px;height:1px" border="0"/>',
						//'__LASTNAME__' => $obj2->lastname,
						//'__FIRSTNAME__' => $obj2->firstname,
						'__FACREF__' => join(', ',$listofqualifiedref),            // For backward compatibility
					    '__REF__' => join(', ',$listofqualifiedref),
						'__REFCLIENT__' => $thirdparty->name
					);
	
					$subject=make_substitutions($subject, $substitutionarray);
					$message=make_substitutions($message, $substitutionarray);
	
					$filepath = $attachedfiles['paths'];
					$filename = $attachedfiles['names'];
					$mimetype = $attachedfiles['mimes'];
					
					//var_dump($filepath);
					
					// Send mail
					require_once(DOL_DOCUMENT_ROOT.'/core/class/CMailFile.class.php');
					$mailfile = new CMailFile($subject,$sendto,$from,$message,$filepath,$mimetype,$filename,$sendtocc,$sendtobcc,$deliveryreceipt,-1);
					if ($mailfile->error)
					{
						$resaction.='<div class="error">'.$mailfile->error.'</div>';
					}
					else
					{
						$result=$mailfile->sendfile();
						if ($result)
						{
							$resaction.=$langs->trans('MailSuccessfulySent',$mailfile->getValidAddress($from,2),$mailfile->getValidAddress($sendto,2)).'<br>';		// Must not contain "
	
							$error=0;
	
							// Insert logs into agenda
							foreach($listofqualifiedinvoice as $invid => $object)
							{
								$actiontypecode='AC_FAC';
								$actionmsg=$langs->transnoentities('MailSentBy').' '.$from.' '.$langs->transnoentities('To').' '.$sendto;
								if ($message)
								{
									if ($sendtocc) $actionmsg = dol_concatdesc($actionmsg, $langs->transnoentities('Bcc') . ": " . $sendtocc);
									$actionmsg = dol_concatdesc($actionmsg, $langs->transnoentities('MailTopic') . ": " . $subject);
									$actionmsg = dol_concatdesc($actionmsg, $langs->transnoentities('TextUsedInTheMessageBody') . ":");
									$actionmsg = dol_concatdesc($actionmsg, $message);
								}
								
								// Initialisation donnees
								$object->sendtoid		= 0;
								$object->actiontypecode	= $actiontypecode;
								$object->actionmsg		= $actionmsg;  // Long text
								$object->actionmsg2		= $actionmsg2; // Short text
								$object->fk_element		= $invid;
								$object->elementtype	= $object->element;
		
								// Appel des triggers
								include_once(DOL_DOCUMENT_ROOT . "/core/class/interfaces.class.php");
								$interface=new Interfaces($db);
								$result=$interface->run_triggers('BILL_SENTBYMAIL',$object,$user,$langs,$conf);
								if ($result < 0) { $error++; $errors=$interface->errors; }
								// Fin appel triggers
		
								if ($error)
								{
									setEventMessages($db->lasterror(), $errors, 'errors');
									dol_syslog("Error in trigger BILL_SENTBYMAIL ".$db->lasterror(), LOG_ERR);
								}
								$nbsent++;
							}
						}
						else
						{
							$langs->load("other");
							if ($mailfile->error)
							{
								$resaction.=$langs->trans('ErrorFailedToSendMail',$from,$sendto);
								$resaction.='<br><div class="error">'.$mailfile->error.'</div>';
							}
							else
							{
								$resaction.='<div class="warning">No mail sent. Feature is disabled by option MAIN_DISABLE_ALL_MAILS</div>';
							}
						}
					}
				}
			}

			$resaction.=($resaction?'<br>':$resaction);
			$resaction.='<strong>'.$langs->trans("ResultOfMailSending").':</strong><br>'."\n";
			$resaction.=$langs->trans("NbSelected").': '.count($toselect)."\n<br>";
			$resaction.=$langs->trans("NbIgnored").': '.($nbignored?$nbignored:0)."\n<br>";
			$resaction.=$langs->trans("NbSent").': '.($nbsent?$nbsent:0)."\n<br>";
			
			if ($nbsent)
			{
				$action='';	// Do not show form post if there was at least one successfull sent
				setEventMessages($langs->trans("EMailSentToNRecipients", $nbsent.'/'.count($toselect)), null, 'mesgs');
				setEventMessages($resaction, null, 'mesgs');
			}
			else
			{
				//setEventMessages($langs->trans("EMailSentToNRecipients", 0), null, 'warnings');  // May be object has no generated PDF file
				setEventMessages($resaction, null, 'warnings');
			}
		}
		
		$action='list';
		$massaction='';
	}

	if (! $error && $massaction == "builddoc" && $user->rights->facture->lire && ! GETPOST('button_search'))
	{
        require_once DOL_DOCUMENT_ROOT.'/core/lib/files.lib.php';
        require_once DOL_DOCUMENT_ROOT.'/core/lib/pdf.lib.php';
        require_once DOL_DOCUMENT_ROOT.'/core/lib/date.lib.php';
         
        $objecttmp=new Facture($db);
        $listofobjectid=array();
        $listofobjectthirdparties=array();
        $listofobjectref=array();
        foreach($toselect as $toselectid)
        {
            $objecttmp=new Facture($db);	// must create new instance because instance is saved into $listofobjectref array for future use
            $result=$objecttmp->fetch($toselectid);
            if ($result > 0)
            {
                $listoinvoicesid[$toselectid]=$toselectid;
                $thirdpartyid=$objecttmp->fk_soc?$objecttmp->fk_soc:$objecttmp->socid;
                $listofobjectthirdparties[$thirdpartyid]=$thirdpartyid;
                $listofobjectref[$toselectid]=$objecttmp->ref;
            }
        }

        $arrayofinclusion=array();
        foreach($listofobjectref as $tmppdf) $arrayofinclusion[]=preg_quote($tmppdf.'.pdf','/');
        $factures = dol_dir_list($conf->facture->dir_output,'all',1,implode('|',$arrayofinclusion),'\.meta$|\.png','date',SORT_DESC,0,true);

        // liste les fichiers
        $files = array();
        foreach($listofobjectref as $basename)
        {
            foreach($factures as $facture)
            {
                if (strstr($facture["name"],$basename))
                {
                    $files[] = $conf->facture->dir_output.'/'.$basename.'/'.$facture["name"];
                    break;
                }
            }
        }
        
        // Define output language (Here it is not used because we do only merging existing PDF)
        $outputlangs = $langs;
        $newlang='';
        if ($conf->global->MAIN_MULTILANGS && empty($newlang) && GETPOST('lang_id')) $newlang=GETPOST('lang_id');
        if ($conf->global->MAIN_MULTILANGS && empty($newlang)) $newlang=$object->thirdparty->default_lang;
        if (! empty($newlang))
        {
            $outputlangs = new Translate("",$conf);
            $outputlangs->setDefaultLang($newlang);
        }

        // Create empty PDF
        $pdf=pdf_getInstance();
        if (class_exists('TCPDF'))
        {
            $pdf->setPrintHeader(false);
            $pdf->setPrintFooter(false);
        }
        $pdf->SetFont(pdf_getPDFFont($outputlangs));

        if (! empty($conf->global->MAIN_DISABLE_PDF_COMPRESSION)) $pdf->SetCompression(false);

        // Add all others
        foreach($files as $file)
        {
            // Charge un document PDF depuis un fichier.
            $pagecount = $pdf->setSourceFile($file);
            for ($i = 1; $i <= $pagecount; $i++)
            {
                $tplidx = $pdf->importPage($i);
                $s = $pdf->getTemplatesize($tplidx);
                $pdf->AddPage($s['h'] > $s['w'] ? 'P' : 'L');
                $pdf->useTemplate($tplidx);
            }
        }

        // Create output dir if not exists
        dol_mkdir($diroutputmassaction);

        // Save merged file
        $filename=strtolower(dol_sanitizeFileName($langs->transnoentities("Invoices")));
        if ($filter=='paye:0')
        {
            if ($option=='late') $filename.='_'.strtolower(dol_sanitizeFileName($langs->transnoentities("Unpaid"))).'_'.strtolower(dol_sanitizeFileName($langs->transnoentities("Late")));
            else $filename.='_'.strtolower(dol_sanitizeFileName($langs->transnoentities("Unpaid")));
        }
        if ($year) $filename.='_'.$year;
        if ($month) $filename.='_'.$month;
        if ($pagecount)
        {
            $now=dol_now();
            $file=$diroutputmassaction.'/'.$filename.'_'.dol_print_date($now,'dayhourlog').'.pdf';
            $pdf->Output($file,'F');
            if (! empty($conf->global->MAIN_UMASK))
                @chmod($file, octdec($conf->global->MAIN_UMASK));

                $langs->load("exports");
                setEventMessages($langs->trans('FileSuccessfullyBuilt',$filename.'_'.dol_print_date($now,'dayhourlog')), null, 'mesgs');
        }
        else
        {
            setEventMessages($langs->trans('NoPDFAvailableForDocGenAmongChecked'), null, 'errors');
        }
	}
	
	// Remove file
	if ($action == 'remove_file')
	{
	    require_once DOL_DOCUMENT_ROOT.'/core/lib/files.lib.php';
	
	    $langs->load("other");
	    $upload_dir = $diroutputmassaction;
	    $file = $upload_dir . '/' . GETPOST('file');
	    $ret=dol_delete_file($file);
	    if ($ret) setEventMessages($langs->trans("FileWasRemoved", GETPOST('file')), null, 'mesgs');
	    else setEventMessages($langs->trans("ErrorFailToDeleteFile", GETPOST('file')), null, 'errors');
	    $action='';
	}
	
}

    

/*
 * View
 */

$form = new Form($db);
$formother = new FormOther($db);
$formfile = new FormFile($db);
$bankaccountstatic=new Account($db);
$facturestatic=new Facture($db);
$formcompany=new FormCompany($db);

llxHeader('',$langs->trans('CustomersInvoices'),'EN:Customers_Invoices|FR:Factures_Clients|ES:Facturas_a_clientes');

$sql = 'SELECT';
if ($sall || $search_product_category > 0) $sql = 'SELECT DISTINCT';
$sql.= ' f.rowid as facid, f.facnumber, f.ref_client, f.type, f.note_private, f.note_public, f.increment, f.fk_mode_reglement, f.total as total_ht, f.tva as total_vat, f.total_ttc,';
$sql.= ' f.datef as df, f.date_lim_reglement as datelimite,';
$sql.= ' f.paye as paye, f.fk_statut,';
$sql.= ' f.datec as date_creation, f.tms as date_update,';
$sql.= ' s.rowid as socid, s.nom as name, s.town, s.zip, s.fk_pays, s.client, s.code_client, ';
$sql.= " typent.code as typent_code,";
$sql.= " state.code_departement as state_code, state.nom as state_name";
// We need dynamount_payed to be able to sort on status (value is surely wrong because we can count several lines several times due to other left join or link with contacts. But what we need is just 0 or > 0)
// TODO Better solution to be able to sort on already payed or remain to pay is to store amount_payed in a denormalized field.
if (! $sall) $sql.= ', SUM(pf.amount) as dynamount_payed';   
// Add fields from extrafields
foreach ($extrafields->attribute_label as $key => $val) $sql.=($extrafields->attribute_type[$key] != 'separate' ? ",ef.".$key.' as options_'.$key : '');
// Add fields from hooks
$parameters=array();
$reshook=$hookmanager->executeHooks('printFieldListSelect',$parameters);    // Note that $action and $object may have been modified by hook
$sql.=$hookmanager->resPrint;
$sql.= ' FROM '.MAIN_DB_PREFIX.'societe as s';
$sql.= " LEFT JOIN ".MAIN_DB_PREFIX."c_country as country on (country.rowid = s.fk_pays)";
$sql.= " LEFT JOIN ".MAIN_DB_PREFIX."c_typent as typent on (typent.id = s.fk_typent)";
$sql.= " LEFT JOIN ".MAIN_DB_PREFIX."c_departements as state on (state.rowid = s.fk_departement)";
$sql.= ', '.MAIN_DB_PREFIX.'facture as f';
if (is_array($extrafields->attribute_label) && count($extrafields->attribute_label)) $sql.= " LEFT JOIN ".MAIN_DB_PREFIX."facture_extrafields as ef on (f.rowid = ef.fk_object)";
if (! $sall) $sql.= ' LEFT JOIN '.MAIN_DB_PREFIX.'paiement_facture as pf ON pf.fk_facture = f.rowid';
if ($sall || $search_product_category > 0) $sql.= ' LEFT JOIN '.MAIN_DB_PREFIX.'facturedet as pd ON f.rowid=pd.fk_facture';
if ($search_product_category > 0) $sql.= ' LEFT JOIN '.MAIN_DB_PREFIX.'categorie_product as cp ON cp.fk_product=pd.fk_product';
// We'll need this table joined to the select in order to filter by sale
if ($search_sale > 0 || (! $user->rights->societe->client->voir && ! $socid)) $sql .= ", ".MAIN_DB_PREFIX."societe_commerciaux as sc";
if ($search_user > 0)
{
    $sql.=", ".MAIN_DB_PREFIX."element_contact as ec";
    $sql.=", ".MAIN_DB_PREFIX."c_type_contact as tc";
}
$sql.= ' WHERE f.fk_soc = s.rowid';
$sql.= " AND f.entity = ".$conf->entity;
if (! $user->rights->societe->client->voir && ! $socid) $sql.= " AND s.rowid = sc.fk_soc AND sc.fk_user = " .$user->id;
if ($search_product_category > 0) $sql.=" AND cp.fk_categorie = ".$search_product_category;
if ($socid > 0) $sql.= ' AND s.rowid = '.$socid;
if ($userid)
{
    if ($userid == -1) $sql.=' AND f.fk_user_author IS NULL';
    else $sql.=' AND f.fk_user_author = '.$userid;
}
if ($filtre)
{
    $aFilter = explode(',', $filtre);
    foreach ($aFilter as $filter)
    {
        $filt = explode(':', $filter);
        $sql .= ' AND ' . trim($filt[0]) . ' = ' . trim($filt[1]);
    }
}
if ($search_ref) $sql .= natural_search('f.facnumber', $search_ref);
if ($search_refcustomer) $sql .= natural_search('f.ref_client', $search_refcustomer);
if ($search_project) $sql .= natural_search('p.ref', $search_project);
if ($search_societe) $sql .= natural_search('s.nom', $search_societe);
if ($search_town)  $sql.= natural_search('s.town', $search_town);
if ($search_zip)   $sql.= natural_search("s.zip",$search_zip);
if ($search_state) $sql.= natural_search("state.nom",$search_state);
if ($search_country) $sql .= " AND s.fk_pays IN (".$search_country.')';
if ($search_type_thirdparty) $sql .= " AND s.fk_typent IN (".$search_type_thirdparty.')';
if ($search_company) $sql .= natural_search('s.nom', $search_company);
if ($search_montant_ht != '') $sql.= natural_search('f.total', $search_montant_ht, 1);
if ($search_montant_vat != '') $sql.= natural_search('f.tva', $search_montant_vat, 1);
if ($search_montant_ttc != '') $sql.= natural_search('f.total_ttc', $search_montant_ttc, 1);
if ($search_status != '' && $search_status >= 0)
{
    if ($search_status == '0') $sql.=" AND f.fk_statut = 0";  // draft
    if ($search_status == '1') $sql.=" AND f.fk_statut = 1";  // unpayed
    if ($search_status == '2') $sql.=" AND f.fk_statut = 2";  // payed     Not that some correupted data may contains f.fk_statut = 1 AND f.paye = 1 (it means payed too but should not happend. If yes, reopen and reclassify billed)
    if ($search_status == '3') $sql.=" AND f.fk_statut = 3";  // abandonned
}
if ($search_paymentmode > 0) $sql .= " AND f.fk_mode_reglement = ".$search_paymentmode."";
if ($month > 0)
{
    if ($year > 0 && empty($day))
    $sql.= " AND f.datef BETWEEN '".$db->idate(dol_get_first_day($year,$month,false))."' AND '".$db->idate(dol_get_last_day($year,$month,false))."'";
    else if ($year > 0 && ! empty($day))
    $sql.= " AND f.datef BETWEEN '".$db->idate(dol_mktime(0, 0, 0, $month, $day, $year))."' AND '".$db->idate(dol_mktime(23, 59, 59, $month, $day, $year))."'";
    else
    $sql.= " AND date_format(f.datef, '%m') = '".$month."'";
}
else if ($year > 0)
{
    $sql.= " AND f.datef BETWEEN '".$db->idate(dol_get_first_day($year,1,false))."' AND '".$db->idate(dol_get_last_day($year,12,false))."'";
}
if ($month_lim > 0)
{
	if ($year_lim > 0 && empty($day_lim))
		$sql.= " AND f.date_lim_reglement BETWEEN '".$db->idate(dol_get_first_day($year_lim,$month_lim,false))."' AND '".$db->idate(dol_get_last_day($year_lim,$month_lim,false))."'";
	else if ($year_lim > 0 && ! empty($day_lim))
		$sql.= " AND f.date_lim_reglement BETWEEN '".$db->idate(dol_mktime(0, 0, 0, $month_lim, $day_lim, $year_lim))."' AND '".$db->idate(dol_mktime(23, 59, 59, $month_lim, $day_lim, $year_lim))."'";
	else
		$sql.= " AND date_format(f.date_lim_reglement, '%m') = '".$month_lim."'";
}
else if ($year_lim > 0)
{
	$sql.= " AND f.date_lim_reglement BETWEEN '".$db->idate(dol_get_first_day($year_lim,1,false))."' AND '".$db->idate(dol_get_last_day($year_lim,12,false))."'";
}
if ($option == 'late') $sql.=" AND f.date_lim_reglement < '".$db->idate(dol_now() - $conf->facture->client->warning_delay)."'";
if ($filter == 'paye:0') $sql.= " AND f.fk_statut = 1";
if ($search_sale > 0) $sql.= " AND s.rowid = sc.fk_soc AND sc.fk_user = " .$search_sale;
if ($search_user > 0)
{
    $sql.= " AND ec.fk_c_type_contact = tc.rowid AND tc.element='facture' AND tc.source='internal' AND ec.element_id = f.rowid AND ec.fk_socpeople = ".$search_user;
}
// Add where from extra fields
foreach ($search_array_options as $key => $val)
{
    $crit=$val;
    $tmpkey=preg_replace('/search_options_/','',$key);
    $typ=$extrafields->attribute_type[$tmpkey];
    $mode=0;
    if (in_array($typ, array('int','double'))) $mode=1;    // Search on a numeric
    if ($val && ( ($crit != '' && ! in_array($typ, array('select'))) || ! empty($crit)))
    {
        $sql .= natural_search('ef.'.$tmpkey, $crit, $mode);
    }
}
// Add where from hooks
$parameters=array();
$reshook=$hookmanager->executeHooks('printFieldListWhere',$parameters);    // Note that $action and $object may have been modified by hook
$sql.=$hookmanager->resPrint;

if (! $sall)
{
    $sql.= ' GROUP BY f.rowid, f.facnumber, ref_client, f.type, f.note_private, f.note_public, f.increment, f.fk_mode_reglement, f.total, f.tva, f.total_ttc,';
    $sql.= ' f.datef, f.date_lim_reglement,';
    $sql.= ' f.paye, f.fk_statut,';
    $sql.= ' f.datec, f.tms,';
    $sql.= ' s.rowid, s.nom, s.town, s.zip, s.fk_pays, s.code_client, s.client, typent.code,';
    $sql.= ' state.code_departement, state.nom';

    foreach ($extrafields->attribute_label as $key => $val) //prevent error with sql_mode=only_full_group_by
    {
        $sql.=($extrafields->attribute_type[$key] != 'separate' ? ",ef.".$key : '');
    }
}
else
{
    $sql .= natural_search(array_keys($fieldstosearchall), $sall);
}

$sql.= ' ORDER BY ';
$listfield=explode(',',$sortfield);
foreach ($listfield as $key => $value) $sql.= $listfield[$key].' '.$sortorder.',';
$sql.= ' f.rowid DESC ';

$nbtotalofrecords = 0;
if (empty($conf->global->MAIN_DISABLE_FULL_SCANLIST))
{
	$result = $db->query($sql);
	$nbtotalofrecords = $db->num_rows($result);
}

$sql.= $db->plimit($limit + 1,$offset);
//print $sql;

$resql = $db->query($sql);
if ($resql)
{
    $num = $db->num_rows($resql);

	$arrayofselected=is_array($toselect)?$toselect:array();
    
    if ($socid)
    {
        $soc = new Societe($db);
        $soc->fetch($socid);
    }

    $param='&socid='.$socid;
    if (! empty($contextpage) && $contextpage != $_SERVER["PHP_SELF"]) $param.='&contextpage='.$contextpage;
    if ($limit > 0 && $limit != $conf->liste_limit) $param.='&limit='.$limit;
	if ($sall)				 $param.='&sall='.$sall;
    if ($day)                $param.='&day='.urlencode($day);
    if ($month)              $param.='&month='.urlencode($month);
    if ($year)               $param.='&year=' .urlencode($year);
    if ($day_lim)            $param.='&day_lim='.urlencode($day_lim);
    if ($month_lim)          $param.='&month_lim='.urlencode($month_lim);
    if ($year_lim)           $param.='&year_lim=' .urlencode($year_lim);
    if ($search_ref)         $param.='&search_ref=' .urlencode($search_ref);
    if ($search_refcustomer) $param.='&search_refcustomer=' .urlencode($search_refcustomer);
    if ($search_societe)     $param.='&search_societe=' .urlencode($search_societe);
    if ($search_sale > 0)    $param.='&search_sale=' .urlencode($search_sale);
    if ($search_user > 0)    $param.='&search_user=' .urlencode($search_user);
    if ($search_product_category > 0)   $param.='$search_product_category=' .urlencode($search_product_category);
    if ($search_montant_ht != '')  $param.='&search_montant_ht='.urlencode($search_montant_ht);
    if ($search_montant_vat != '')  $param.='&search_montant_vat='.urlencode($search_montant_vat);
    if ($search_montant_ttc != '') $param.='&search_montant_ttc='.urlencode($search_montant_ttc);
	if ($search_status != '') $param.='&search_status='.urlencode($search_status);
	if ($search_paymentmode > 0) $param.='search_paymentmode='.urlencode($search_paymentmode);
    if ($show_files)         $param.='&show_files=' .$show_files;
	if ($option)             $param.="&option=".$option;
	if ($optioncss != '')    $param.='&optioncss='.$optioncss;
	// Add $param from extra fields
	foreach ($search_array_options as $key => $val)
	{
	    $crit=$val;
	    $tmpkey=preg_replace('/search_options_/','',$key);
	    if ($val != '') $param.='&search_options_'.$tmpkey.'='.urlencode($val);
	}
	
	$massactionbutton=$form->selectMassAction('', $massaction == 'presend' ? array() : array('presend'=>$langs->trans("SendByMail"), 'builddoc'=>$langs->trans("PDFMerge")));
    
    $i = 0;
    print '<form method="POST" name="searchFormList" action="'.$_SERVER["PHP_SELF"].'">'."\n";
<<<<<<< HEAD
    if ($optioncss != '') print '<input type="hidden" name="optioncss" value="'.$optioncss.'">';
    print '<input type="hidden" name="token" value="'.$_SESSION['newtoken'].'">';
	print '<input type="hidden" name="formfilteraction" id="formfilteraction" value="list">';
    print '<input type="hidden" name="action" value="list">';
    print '<input type="hidden" name="sortfield" value="'.$sortfield.'">';
    print '<input type="hidden" name="sortorder" value="'.$sortorder.'">';
    print '<input type="hidden" name="viewstatut" value="'.$viewstatut.'">';
    
	print_barre_liste($langs->trans('BillsCustomers').' '.($socid?' '.$soc->name:''),$page,$_SERVER["PHP_SELF"],$param,$sortfield,$sortorder,$massactionbutton,$num,$nbtotalofrecords,'title_accountancy.png',0,'','',$limit);
=======
	print_barre_liste($langs->trans('BillsCustomers').' '.($socid?' '.$soc->name:''),$page,$_SERVER["PHP_SELF"],$param,$sortfield,$sortorder,$massactionbutton,$num,$nbtotalofrecords,'title_accountancy.png');
>>>>>>> 724392a5

	if ($massaction == 'presend')
	{
		$langs->load("mails");
		
		if (! GETPOST('cancel')) 
		{
			$objecttmp=new Facture($db);
			$listofselectedid=array();
			$listofselectedthirdparties=array();
			$listofselectedref=array();
			foreach($arrayofselected as $toselectid)
			{
				$result=$objecttmp->fetch($toselectid);
				if ($result > 0) 
				{
					$listofselectedid[$toselectid]=$toselectid;
					$thirdpartyid=$objecttmp->fk_soc?$objecttmp->fk_soc:$objecttmp->socid;
					$listofselectedthirdparties[$thirdpartyid]=$thirdpartyid;
					$listofselectedref[$thirdpartyid][$toselectid]=$objecttmp->ref;
				}
			}
		}

		print '<input type="hidden" name="massaction" value="confirm_presend">';
		
		include_once DOL_DOCUMENT_ROOT.'/core/class/html.formmail.class.php';
		$formmail = new FormMail($db);		
		
		dol_fiche_head(null, '', '');

		$topicmail="SendBillRef";
		$modelmail="facture_send";

		// Cree l'objet formulaire mail
		include_once DOL_DOCUMENT_ROOT.'/core/class/html.formmail.class.php';
		$formmail = new FormMail($db);
		$formmail->withform=-1;
		$formmail->fromtype = 'user';
		$formmail->fromid   = $user->id;
		$formmail->fromname = $user->getFullName($langs);
		$formmail->frommail = $user->email;
		if (! empty($conf->global->MAIN_EMAIL_ADD_TRACK_ID) && ($conf->global->MAIN_EMAIL_ADD_TRACK_ID & 1))	// If bit 1 is set
		{
			$formmail->trackid='inv'.$object->id;
		}
		if (! empty($conf->global->MAIN_EMAIL_ADD_TRACK_ID) && ($conf->global->MAIN_EMAIL_ADD_TRACK_ID & 2))	// If bit 2 is set
		{
			include DOL_DOCUMENT_ROOT.'/core/lib/functions2.lib.php';
			$formmail->frommail=dolAddEmailTrackId($formmail->frommail, 'inv'.$object->id);
		}
		$formmail->withfrom=1;
		$liste=$langs->trans("AllRecipientSelected");
		if (count($listofselectedthirdparties) == 1)
		{
			$liste=array();
			$thirdpartyid=array_shift($listofselectedthirdparties);
   			$soc=new Societe($db);
    		$soc->fetch($thirdpartyid);
        	foreach ($soc->thirdparty_and_contact_email_array(1) as $key=>$value)
        	{
        		$liste[$key]=$value;
        	}
			$formmail->withtoreadonly=0;
		}
		else
		{
			$formmail->withtoreadonly=1;
		}
		$formmail->withto=$liste;
		$formmail->withtofree=0;
		$formmail->withtocc=1;
		$formmail->withtoccc=$conf->global->MAIN_EMAIL_USECCC;
		$formmail->withtopic=$langs->transnoentities($topicmail, '__REF__', '__REFCLIENT__');
		$formmail->withfile=$langs->trans("OnlyPDFattachmentSupported");
		$formmail->withbody=1;
		$formmail->withdeliveryreceipt=1;
		$formmail->withcancel=1;
		// Tableau des substitutions
		$formmail->substit['__REF__']='__REF__';	// We want to keep the tag
		$formmail->substit['__SIGNATURE__']=$user->signature;
		$formmail->substit['__REFCLIENT__']='__REFCLIENT__';	// We want to keep the tag
		$formmail->substit['__PERSONALIZED__']='';
		$formmail->substit['__CONTACTCIVNAME__']='';

		// Tableau des parametres complementaires du post
		$formmail->param['action']=$action;
		$formmail->param['models']=$modelmail;
		$formmail->param['models_id']=GETPOST('modelmailselected','int');
		$formmail->param['facid']=join(',',$arrayofselected);
		//$formmail->param['returnurl']=$_SERVER["PHP_SELF"].'?id='.$object->id;

		print $formmail->get_form();
        
        dol_fiche_end();
	}
	
    if ($sall)
    {
        foreach($fieldstosearchall as $key => $val) $fieldstosearchall[$key]=$langs->trans($val);
        print $langs->trans("FilterOnInto", $sall) . join(', ',$fieldstosearchall);
    }
    
 	// If the user can view prospects other than his'
    $moreforfilter='';
 	if ($user->rights->societe->client->voir || $socid)
 	{
 		$langs->load("commercial");
 		$moreforfilter.='<div class="divsearchfield">';
 		$moreforfilter.=$langs->trans('ThirdPartiesOfSaleRepresentative'). ': ';
		$moreforfilter.=$formother->select_salesrepresentatives($search_sale, 'search_sale', $user, 0, 1, 'maxwidth300');
	 	$moreforfilter.='</div>';
 	}
    // If the user can view prospects other than his'
    if ($user->rights->societe->client->voir || $socid)
    {
		$moreforfilter.='<div class="divsearchfield">';
    	$moreforfilter.=$langs->trans('LinkedToSpecificUsers'). ': ';
        $moreforfilter.=$form->select_dolusers($search_user, 'search_user', 1, '', 0, '', '', 0, 0, 0, '', 0, '', 'maxwidth300');
	 	$moreforfilter.='</div>';
    }
	// If the user can view prospects other than his'
	if ($conf->categorie->enabled && ($user->rights->produit->lire || $user->rights->service->lire))
	{
		include_once DOL_DOCUMENT_ROOT.'/categories/class/categorie.class.php';
		$moreforfilter.='<div class="divsearchfield">';
		$moreforfilter.=$langs->trans('IncludingProductWithTag'). ': ';
		$cate_arbo = $form->select_all_categories(Categorie::TYPE_PRODUCT, null, 'parent', null, null, 1);
		$moreforfilter.=$form->selectarray('search_product_category', $cate_arbo, $search_product_category, 1, 0, 0, '', 0, 0, 0, 0, '', 1);
		$moreforfilter.='</div>';
	}
    $parameters=array();
    $reshook=$hookmanager->executeHooks('printFieldPreListTitle',$parameters);    // Note that $action and $object may have been modified by hook
	if (empty($reshook)) $moreforfilter .= $hookmanager->resPrint;
	else $moreforfilter = $hookmanager->resPrint;

    if ($moreforfilter)
    {
   		print '<div class="liste_titre liste_titre_bydiv centpercent">';
        print $moreforfilter;
        print '</div>';
    }

    $varpage=empty($contextpage)?$_SERVER["PHP_SELF"]:$contextpage;
    $selectedfields=$form->multiSelectArrayWithCheckbox('selectedfields', $arrayfields, $varpage);	// This also change content of $arrayfields
	
	print '<table class="tagtable liste'.($moreforfilter?" listwithfilterbefore":"").'">'."\n";
    		
    print '<tr class="liste_titre">';
    if (! empty($arrayfields['f.facnumber']['checked']))          print_liste_field_titre($arrayfields['f.facnumber']['label'],$_SERVER['PHP_SELF'],'f.facnumber','',$param,'',$sortfield,$sortorder);
	if (! empty($arrayfields['f.ref_client']['checked']))         print_liste_field_titre($arrayfields['f.ref_client']['label'],$_SERVER["PHP_SELF"],'f.ref_client','',$param,'',$sortfield,$sortorder);
    if (! empty($arrayfields['f.date']['checked']))               print_liste_field_titre($arrayfields['f.date']['label'],$_SERVER['PHP_SELF'],'f.datef','',$param,'align="center"',$sortfield,$sortorder);
    if (! empty($arrayfields['f.date_lim_reglement']['checked'])) print_liste_field_titre($arrayfields['f.date_lim_reglement']['label'],$_SERVER['PHP_SELF'],"f.date_lim_reglement",'',$param,'align="center"',$sortfield,$sortorder);
    if (! empty($arrayfields['s.nom']['checked']))                print_liste_field_titre($arrayfields['s.nom']['label'],$_SERVER['PHP_SELF'],'s.nom','',$param,'',$sortfield,$sortorder);
	if (! empty($arrayfields['s.town']['checked']))               print_liste_field_titre($arrayfields['s.town']['label'],$_SERVER["PHP_SELF"],'s.town','',$param,'',$sortfield,$sortorder);
	if (! empty($arrayfields['s.zip']['checked']))                print_liste_field_titre($arrayfields['s.zip']['label'],$_SERVER["PHP_SELF"],'s.zip','',$param,'',$sortfield,$sortorder);
	if (! empty($arrayfields['state.nom']['checked']))            print_liste_field_titre($arrayfields['state.nom']['label'],$_SERVER["PHP_SELF"],"state.nom","",$param,'',$sortfield,$sortorder);
	if (! empty($arrayfields['country.code_iso']['checked']))     print_liste_field_titre($arrayfields['country.code_iso']['label'],$_SERVER["PHP_SELF"],"country.code_iso","",$param,'align="center"',$sortfield,$sortorder);
	if (! empty($arrayfields['typent.code']['checked']))          print_liste_field_titre($arrayfields['typent.code']['label'],$_SERVER["PHP_SELF"],"typent.code","",$param,'align="center"',$sortfield,$sortorder);
    if (! empty($arrayfields['f.fk_mode_reglement']['checked']))  print_liste_field_titre($arrayfields['f.fk_mode_reglement']['label'],$_SERVER["PHP_SELF"],"f.fk_mode_reglement","",$param,"",$sortfield,$sortorder);
    if (! empty($arrayfields['f.total_ht']['checked']))           print_liste_field_titre($arrayfields['f.total_ht']['label'],$_SERVER['PHP_SELF'],'f.total','',$param,'align="right"',$sortfield,$sortorder);
    if (! empty($arrayfields['f.total_vat']['checked']))          print_liste_field_titre($arrayfields['f.total_vat']['label'],$_SERVER['PHP_SELF'],'f.tva','',$param,'align="right"',$sortfield,$sortorder);
    if (! empty($arrayfields['f.total_ttc']['checked']))          print_liste_field_titre($arrayfields['f.total_ttc']['label'],$_SERVER['PHP_SELF'],'f.total_ttc','',$param,'align="right"',$sortfield,$sortorder);
    if (! empty($arrayfields['dynamount_payed']['checked']))      print_liste_field_titre($arrayfields['dynamount_payed']['label'],$_SERVER['PHP_SELF'],'','',$param,'align="right"',$sortfield,$sortorder);
	if (! empty($arrayfields['rtp']['checked']))                  print_liste_field_titre($arrayfields['rtp']['label'],$_SERVER['PHP_SELF'],'','',$param,'align="right"',$sortfield,$sortorder);
    // Extra fields
    if (is_array($extrafields->attribute_label) && count($extrafields->attribute_label))
    {
        foreach($extrafields->attribute_label as $key => $val)
        {
            if (! empty($arrayfields["ef.".$key]['checked']))
            {
                $align=$extrafields->getAlignFlag($key);
                print_liste_field_titre($extralabels[$key],$_SERVER["PHP_SELF"],"ef.".$key,"",$param,($align?'align="'.$align.'"':''),$sortfield,$sortorder);
            }
        }
    }
    // Hook fields
    $parameters=array('arrayfields'=>$arrayfields);
    $reshook=$hookmanager->executeHooks('printFieldListTitle',$parameters);    // Note that $action and $object may have been modified by hook
    print $hookmanager->resPrint;
    if (! empty($arrayfields['f.datec']['checked']))     print_liste_field_titre($arrayfields['f.datec']['label'],$_SERVER["PHP_SELF"],"f.datec","",$param,'align="center" class="nowrap"',$sortfield,$sortorder);
    if (! empty($arrayfields['f.tms']['checked']))       print_liste_field_titre($arrayfields['f.tms']['label'],$_SERVER["PHP_SELF"],"f.tms","",$param,'align="center" class="nowrap"',$sortfield,$sortorder);
    if (! empty($arrayfields['f.fk_statut']['checked'])) print_liste_field_titre($arrayfields['f.fk_statut']['label'],$_SERVER["PHP_SELF"],"fk_statut,paye,type,dynamount_payed","",$param,'align="right"',$sortfield,$sortorder);
    print_liste_field_titre($selectedfields, $_SERVER["PHP_SELF"],"",'','','align="right"',$sortfield,$sortorder,'maxwidthsearch ');
    print "</tr>\n";

    // Filters lines
    print '<tr class="liste_titre">';
	// Ref
	if (! empty($arrayfields['f.facnumber']['checked'])) 
	{
        print '<td class="liste_titre" align="left">';
        print '<input class="flat" size="6" type="text" name="search_ref" value="'.$search_ref.'">';
        print '</td>';
	}
	// Ref customer
	if (! empty($arrayfields['f.ref_client']['checked'])) 
	{
    	print '<td class="liste_titre">';
    	print '<input class="flat" size="6" type="text" name="search_refcustomer" value="'.$search_refcustomer.'">';
    	print '</td>';
	}
	// Date invoice
	if (! empty($arrayfields['f.date']['checked'])) 
	{
    	print '<td class="liste_titre" align="center">';
        if (! empty($conf->global->MAIN_LIST_FILTER_ON_DAY)) print '<input class="flat" type="text" size="1" maxlength="2" name="day" value="'.$day.'">';
        print '<input class="flat" type="text" size="1" maxlength="2" name="month" value="'.$month.'">';
        $formother->select_year($year?$year:-1,'year',1, 20, 5);
        print '</td>';
	}
	// Date due
	if (! empty($arrayfields['f.date_lim_reglement']['checked'])) 
	{
    	print '<td class="liste_titre" align="center">';
        if (! empty($conf->global->MAIN_LIST_FILTER_ON_DAY)) print '<input class="flat" type="text" size="1" maxlength="2" name="day_lim" value="'.$day_lim.'">';
        print '<input class="flat" type="text" size="1" maxlength="2" name="month_lim" value="'.$month_lim.'">';
        $formother->select_year($year_lim?$year_lim:-1,'year_lim',1, 20, 5);
    	print '<br><input type="checkbox" name="option" value="late"'.($option == 'late'?' checked':'').'> '.$langs->trans("Late");
        print '</td>';
	}
	// Thirpdarty
	if (! empty($arrayfields['s.nom']['checked'])) 
	{
	   print '<td class="liste_titre" align="left"><input class="flat" type="text" size="6" name="search_societe" value="'.$search_societe.'"></td>';
	}
	// Town
	if (! empty($arrayfields['s.town']['checked'])) print '<td class="liste_titre"><input class="flat" type="text" size="6" name="search_town" value="'.$search_town.'"></td>';
	// Zip
	if (! empty($arrayfields['s.zip']['checked'])) print '<td class="liste_titre"><input class="flat" type="text" size="4" name="search_zip" value="'.$search_zip.'"></td>';
	// State
	if (! empty($arrayfields['state.nom']['checked']))
	{
	    print '<td class="liste_titre">';
	    print '<input class="flat" size="4" type="text" name="search_state" value="'.dol_escape_htmltag($search_state).'">';
	    print '</td>';
	}
	// Country
	if (! empty($arrayfields['country.code_iso']['checked']))
	{
	    print '<td class="liste_titre" align="center">';
	    print $form->select_country($search_country,'search_country','',0,'maxwidth100');
	    print '</td>';
	}
	// Company type
	if (! empty($arrayfields['typent.code']['checked']))
	{
	    print '<td class="liste_titre maxwidthonsmartphone" align="center">';
	    print $form->selectarray("search_type_thirdparty", $formcompany->typent_array(0), $search_type_thirdparty, 0, 0, 0, '', 0, 0, 0, (empty($conf->global->SOCIETE_SORT_ON_TYPEENT)?'ASC':$conf->global->SOCIETE_SORT_ON_TYPEENT));
	    print '</td>';
	}
	// Payment mode
	if (! empty($arrayfields['f.fk_mode_reglement']['checked'])) 
	{
    	print '<td class="liste_titre" align="left">';
    	$form->select_types_paiements($search_paymentmode, 'search_paymentmode', '', 0, 0, 1, 10);
    	print '</td>';
	}
	if (! empty($arrayfields['f.total_ht']['checked']))
	{
    	// Amount
    	print '<td class="liste_titre" align="right">';
    	print '<input class="flat" type="text" size="5" name="search_montant_ht" value="'.$search_montant_ht.'">';
    	print '</td>';
	}
	if (! empty($arrayfields['f.total_vat']['checked']))
	{
    	// Amount
    	print '<td class="liste_titre" align="right">';
    	print '<input class="flat" type="text" size="5" name="search_montant_vat" value="'.$search_montant_vat.'">';
    	print '</td>';
	}
	if (! empty($arrayfields['f.total_ttc']['checked']))
	{
    	// Amount
    	print '<td class="liste_titre" align="right">';
    	print '<input class="flat" type="text" size="5" name="search_montant_ttc" value="'.$search_montant_ttc.'">';
    	print '</td>';
	}
    if (! empty($arrayfields['dynamount_payed']['checked']))
    {
        print '<td class="liste_titre" align="right">';
        print '</td>';
    }
    if (! empty($arrayfields['rtp']['checked']))
    {
        print '<td class="liste_titre" align="right">';
        print '</td>';
    }
    // Extra fields
	if (is_array($extrafields->attribute_label) && count($extrafields->attribute_label))
	{
	    foreach($extrafields->attribute_label as $key => $val)
	    {
	        if (! empty($arrayfields["ef.".$key]['checked']))
	        {
	            $align=$extrafields->getAlignFlag($key);
	            $typeofextrafield=$extrafields->attribute_type[$key];
	            print '<td class="liste_titre'.($align?' '.$align:'').'">';
	            if (in_array($typeofextrafield, array('varchar', 'int', 'double', 'select')))
	            {
	                $crit=$val;
	                $tmpkey=preg_replace('/search_options_/','',$key);
	                $searchclass='';
	                if (in_array($typeofextrafield, array('varchar', 'select'))) $searchclass='searchstring';
	                if (in_array($typeofextrafield, array('int', 'double'))) $searchclass='searchnum';
	                print '<input class="flat'.($searchclass?' '.$searchclass:'').'" size="4" type="text" name="search_options_'.$tmpkey.'" value="'.dol_escape_htmltag($search_array_options['search_options_'.$tmpkey]).'">';
	            }
	            print '</td>';
	        }
	    }
	}
	// Fields from hook
	$parameters=array('arrayfields'=>$arrayfields);
	$reshook=$hookmanager->executeHooks('printFieldListOption',$parameters);    // Note that $action and $object may have been modified by hook
	print $hookmanager->resPrint;
	// Date creation
	if (! empty($arrayfields['f.datec']['checked']))
	{
	    print '<td class="liste_titre">';
	    print '</td>';
	}
	// Date modification
	if (! empty($arrayfields['f.tms']['checked']))
	{
	    print '<td class="liste_titre">';
	    print '</td>';
	}
	// Status
	if (! empty($arrayfields['f.fk_statut']['checked']))
	{
	    print '<td class="liste_titre maxwidthonsmartphone" align="right">';
    	$liststatus=array('0'=>$langs->trans("BillShortStatusDraft"), '1'=>$langs->trans("BillShortStatusNotPaid"), '2'=>$langs->trans("BillShortStatusPaid"), '3'=>$langs->trans("BillShortStatusCanceled"));
    	print $form->selectarray('search_status', $liststatus, $search_status, 1);
	    print '</td>';
	}
	// Action column
	print '<td class="liste_titre" align="middle">';
	$searchpitco=$form->showFilterAndCheckAddButtons(1, 'checkforselect', 1);
	print $searchpitco;
    print '</td>';
    print "</tr>\n";

    if ($num > 0)
    {
        $i=0;
        $var=true;
        $totalarray=array();
        while ($i < min($num,$limit))
        {
            $obj = $db->fetch_object($resql);
            $var=!$var;

            $datelimit=$db->jdate($obj->datelimite);
            $facturestatic->id=$obj->facid;
            $facturestatic->ref=$obj->facnumber;
            $facturestatic->type=$obj->type;
            $facturestatic->statut=$obj->fk_statut;
            $facturestatic->date_lim_reglement=$db->jdate($obj->datelimite);

            $paiement = $facturestatic->getSommePaiement();
            $totalcreditnotes = $facturestatic->getSumCreditNotesUsed();
            $totaldeposits = $facturestatic->getSumDepositsUsed();
            $totalpay = $paiement + $totalcreditnotes + $totaldeposits;
            $remaintopay = $obj->total_ttc - $totalpay;
            
            print '<tr '.$bc[$var].'>';
    		if (! empty($arrayfields['f.facnumber']['checked']))
    		{
                print '<td class="nowrap">';
    
                $notetoshow=dol_string_nohtmltag(($user->societe_id>0?$obj->note_public:$obj->note_private),1);

                print '<table class="nobordernopadding"><tr class="nocellnopadd">';
    
                print '<td class="nobordernopadding nowrap">';
                print $facturestatic->getNomUrl(1,'',200,0,$notetoshow);
                print $obj->increment;
                print '</td>';
    
                print '<td style="min-width: 20px" class="nobordernopadding nowrap">';
                if (! empty($obj->note_private))
                {
    				print ' <span class="note">';
    				print '<a href="'.DOL_URL_ROOT.'/compta/facture/note.php?id='.$obj->facid.'">'.img_picto($langs->trans("ViewPrivateNote"),'object_generic').'</a>';
    				print '</span>';
    			}
                $filename=dol_sanitizeFileName($obj->facnumber);
                $filedir=$conf->facture->dir_output . '/' . dol_sanitizeFileName($obj->facnumber);
                $urlsource=$_SERVER['PHP_SELF'].'?id='.$obj->facid;
                print $formfile->getDocumentsLink($facturestatic->element, $filename, $filedir);
    			print '</td>';
                print '</tr>';
                print '</table>';
    
                print "</td>\n";
    		    if (! $i) $totalarray['nbfield']++;
    		}
    		
			// Customer ref
    		if (! empty($arrayfields['f.ref_client']['checked']))
    		{
        		print '<td class="nowrap">';
    			print $obj->ref_client;
    			print '</td>';
    		    if (! $i) $totalarray['nbfield']++;
    		}
    		
			// Date
    		if (! empty($arrayfields['f.date']['checked']))
    		{
        		print '<td align="center" class="nowrap">';
                print dol_print_date($db->jdate($obj->df),'day');
                print '</td>';
    		    if (! $i) $totalarray['nbfield']++;
    		}
    		
            // Date limit
    		if (! empty($arrayfields['f.date_lim_reglement']['checked']))
    		{
        		print '<td align="center" class="nowrap">'.dol_print_date($datelimit,'day');
                if ($facturestatic->hasDelay())
                {
                    print img_warning($langs->trans('Late'));
                }
                print '</td>';
    		    if (! $i) $totalarray['nbfield']++;
    		}
    		
    		// Third party
    		if (! empty($arrayfields['s.nom']['checked']))
    		{
                print '<td>';
                $thirdparty=new Societe($db);
                $thirdparty->id=$obj->socid;
                $thirdparty->name=$obj->name;
                $thirdparty->client=$obj->client;
                $thirdparty->code_client=$obj->code_client;
                print $thirdparty->getNomUrl(1,'customer');
                print '</td>';
                if (! $i) $totalarray['nbfield']++;
    		}
    		// Town
    		if (! empty($arrayfields['s.town']['checked']))
    		{
    		    print '<td class="nocellnopadd">';
    		    print $obj->town;
    		    print '</td>';
    		    if (! $i) $totalarray['nbfield']++;
    		}
    		// Zip
    		if (! empty($arrayfields['s.zip']['checked']))
    		{
    		    print '<td class="nocellnopadd">';
    		    print $obj->zip;
    		    print '</td>';
    		    if (! $i) $totalarray['nbfield']++;
    		}
    		// State
    		if (! empty($arrayfields['state.nom']['checked']))
    		{
    		    print "<td>".$obj->state_name."</td>\n";
    		    if (! $i) $totalarray['nbfield']++;
    		}
    		// Country
    		if (! empty($arrayfields['country.code_iso']['checked']))
    		{
    		    print '<td align="center">';
    		    $tmparray=getCountry($obj->fk_pays,'all');
    		    print $tmparray['label'];
    		    print '</td>';
    		    if (! $i) $totalarray['nbfield']++;
    		}
    		// Type ent
    		if (! empty($arrayfields['typent.code']['checked']))
    		{
    		    print '<td align="center">';
    		    if (count($typenArray)==0) $typenArray = $formcompany->typent_array(1);
    		    print $typenArray[$obj->typent_code];
    		    print '</td>';
    		    if (! $i) $totalarray['nbfield']++;
    		}
    		
            // Payment mode
    		if (! empty($arrayfields['f.fk_mode_reglement']['checked']))
    		{
        		print '<td>';
                $form->form_modes_reglement($_SERVER['PHP_SELF'], $obj->fk_mode_reglement, 'none', '', -1);
                print '</td>';
    		    if (! $i) $totalarray['nbfield']++;
    		}
    		
            // Amount HT
            if (! empty($arrayfields['f.total_ht']['checked']))
            {
    		      print '<td align="right">'.price($obj->total_ht)."</td>\n";
    		      if (! $i) $totalarray['nbfield']++;
    		      if (! $i) $totalarray['totalhtfield']=$totalarray['nbfield'];
    		      $totalarray['totalht'] += $obj->total_ht;
            }
            // Amount VAT
            if (! empty($arrayfields['f.total_vat']['checked']))
            {
                print '<td align="right">'.price($obj->total_vat)."</td>\n";
                if (! $i) $totalarray['nbfield']++;
    		    if (! $i) $totalarray['totalvatfield']=$totalarray['nbfield'];
    		    $totalarray['totalvat'] += $obj->total_vat;
            }
            // Amount TTC
            if (! empty($arrayfields['f.total_ttc']['checked']))
            {
                print '<td align="right">'.price($obj->total_ttc)."</td>\n";
                if (! $i) $totalarray['nbfield']++;
    		    if (! $i) $totalarray['totalttcfield']=$totalarray['nbfield'];
    		    $totalarray['totalttc'] += $obj->total_ttc;
            }

            if (! empty($arrayfields['dynamount_payed']['checked']))
            {
                print '<td align="right">'.(! empty($totalpay)?price($totalpay,0,$langs):'&nbsp;').'</td>'; // TODO Use a denormalized field
                if (! $i) $totalarray['nbfield']++;
    		    if (! $i) $totalarray['totalamfield']=$totalarray['nbfield'];
    		    $totalarray['totalam'] += $totalpay;
            }

            if (! empty($arrayfields['rtp']['checked']))
            {
                print '<td align="right">'.(! empty($remaintopay)?price($remaintopay,0,$langs):'&nbsp;').'</td>'; // TODO Use a denormalized field
                if (! $i) $totalarray['nbfield']++;
    		    if (! $i) $totalarray['totalrtpfield']=$totalarray['nbfield'];
    		    $totalarray['totalrtp'] += $remaintopay;
            }
            
            // Extra fields
            if (is_array($extrafields->attribute_label) && count($extrafields->attribute_label))
            {
                foreach($extrafields->attribute_label as $key => $val)
                {
                    if (! empty($arrayfields["ef.".$key]['checked']))
                    {
                        print '<td';
                        $align=$extrafields->getAlignFlag($key);
                        if ($align) print ' align="'.$align.'"';
                        print '>';
                        $tmpkey='options_'.$key;
                        print $extrafields->showOutputField($key, $obj->$tmpkey, '', 1);
                        print '</td>';
                        if (! $i) $totalarray['nbfield']++;
                    }
                }
            }
            // Fields from hook
            $parameters=array('arrayfields'=>$arrayfields, 'obj'=>$obj);
            $reshook=$hookmanager->executeHooks('printFieldListValue',$parameters);    // Note that $action and $object may have been modified by hook
            print $hookmanager->resPrint;
            // Date creation
            if (! empty($arrayfields['f.datec']['checked']))
            {
                print '<td align="center" class="nowrap">';
                print dol_print_date($db->jdate($obj->date_creation), 'dayhour');
                print '</td>';
                if (! $i) $totalarray['nbfield']++;
            }
            // Date modification
            if (! empty($arrayfields['f.tms']['checked']))
            {
                print '<td align="center" class="nowrap">';
                print dol_print_date($db->jdate($obj->date_update), 'dayhour');
                print '</td>';
                if (! $i) $totalarray['nbfield']++;
            }
            // Status
            if (! empty($arrayfields['f.fk_statut']['checked']))
            {
                print '<td align="right" class="nowrap">';
                print $facturestatic->LibStatut($obj->paye,$obj->fk_statut,5,$paiement,$obj->type);
                print "</td>";
                if (! $i) $totalarray['nbfield']++;
            }
            
    		// Action column
            print '<td class="nowrap" align="center">';
            $selected=0;
    		if (in_array($obj->facid, $arrayofselected)) $selected=1;
    		print '<input id="cb'.$obj->facid.'" class="flat checkforselect" type="checkbox" name="toselect[]" value="'.$obj->facid.'"'.($selected?' checked="checked"':'').'>';
    		print '</td>' ;
    		if (! $i) $totalarray['nbfield']++;
				
            print "</tr>\n";

            $i++;
        }

    	// Show total line
    	if (isset($totalarray['totalhtfield']))
    	{
    		print '<tr class="liste_total">';
    		$i=0;
    		while ($i < $totalarray['nbfield'])
    		{
    		   $i++;
    		   if ($i == 1)
    	       {
            		if ($num < $limit) print '<td align="left">'.$langs->trans("Total").'</td>';
            		else print '<td align="left">'.$langs->trans("Totalforthispage").'</td>';
    	       }
    		   elseif ($totalarray['totalhtfield'] == $i)  print '<td align="right">'.price($totalarray['totalht']).'</td>';
    		   elseif ($totalarray['totalvatfield'] == $i) print '<td align="right">'.price($totalarray['totalvat']).'</td>';
    		   elseif ($totalarray['totalttcfield'] == $i) print '<td align="right">'.price($totalarray['totalttc']).'</td>';
    		   elseif ($totalarray['totalamfield'] == $i)  print '<td align="right">'.price($totalarray['totalam']).'</td>';
			   elseif ($totalarray['totalrtpfield'] == $i)  print '<td align="right">'.price($totalarray['totalrtp']).'</td>';
    		   else print '<td></td>';
    		}
    		print '</tr>';
    		
    	}
    }

    $db->free($resql);
	
	$parameters=array('arrayfields'=>$arrayfields, 'sql'=>$sql);
	$reshook=$hookmanager->executeHooks('printFieldListFooter',$parameters);    // Note that $action and $object may have been modified by hook
	print $hookmanager->resPrint;
    
	print "</table>\n";
    
    print "</form>\n";
    
    if ($massaction == 'builddoc' || $action == 'remove_file' || $show_files)
    {
        /*
         * Show list of available documents
         */
        $urlsource=$_SERVER['PHP_SELF'].'?sortfield='.$sortfield.'&sortorder='.$sortorder;
        $urlsource.=str_replace('&amp;','&',$param);
        
        $filedir=$diroutputmassaction;
        $genallowed=$user->rights->facture->lire;
        $delallowed=$user->rights->facture->lire;
    
        print '<br><a name="show_files"></a>';
        $paramwithoutshowfiles=preg_replace('/show_files=1&?/','',$param);
        $title=$langs->trans("MassFilesArea").' <a href="'.$_SERVER["PHP_SELF"].'?'.$paramwithoutshowfiles.'">('.$langs->trans("Hide").')</a>';
        
        print $formfile->showdocuments('massfilesarea_facture','',$filedir,$urlsource,0,$delallowed,'',1,1,0,48,1,$param,$title,'');
    }
    else
    {
        print '<br><a name="show_files"></a><a href="'.$_SERVER["PHP_SELF"].'?show_files=1'.$param.'#show_files">'.$langs->trans("ShowTempMassFilesArea").'</a>';
    }
}
else
{
    dol_print_error($db);
}

llxFooter();
$db->close();<|MERGE_RESOLUTION|>--- conflicted
+++ resolved
@@ -201,7 +201,7 @@
     $search_state="";
     $search_type='';
     $search_country='';
-    $search_type_thirdparty='';    
+    $search_type_thirdparty='';
     $day='';
     $year='';
     $month='';
@@ -228,7 +228,7 @@
 	    setEventMessages($langs->trans('TooManyRecordForMassAction',$maxformassaction), null, 'errors');
 	    $error++;
 	}
-	
+
 	if (! $error && $massaction == 'confirm_presend' && GETPOST('modelselected'))  // If we change the template, we must not send email, but keep on send email form
 	{
 	    $massaction='presend';
@@ -240,7 +240,7 @@
 		$nbignored = 0;
 		$langs->load("mails");
 		include_once DOL_DOCUMENT_ROOT.'/core/lib/files.lib.php';
-		
+
 		if (!$error && !isset($user->email))
 		{
 			$error++;
@@ -258,7 +258,7 @@
 			{
 				$objecttmp=new Facture($db);	// must create new instance because instance is saved into $listofobjectref array for future use
 				$result=$objecttmp->fetch($toselectid);
-				if ($result > 0) 
+				if ($result > 0)
 				{
 					$listoinvoicesid[$toselectid]=$toselectid;
 					$thirdpartyid=$objecttmp->fk_soc?$objecttmp->fk_soc:$objecttmp->socid;
@@ -267,16 +267,16 @@
 				}
 			}
 			//var_dump($listofobjectthirdparties);exit;
-			
+
 			foreach ($listofobjectthirdparties as $thirdpartyid)
 			{
 				$result = $thirdparty->fetch($thirdpartyid);
-				if ($result < 0) 
+				if ($result < 0)
 				{
 					dol_print_error($db);
 					exit;
 				}
-				
+
 				// Define recipient $sendto and $sendtocc
 				if (trim($_POST['sendto']))
 				{
@@ -314,9 +314,9 @@
 						$sendtocc = $thirdparty->contact_get_property((int) $_POST['receivercc'],'email');
 					}
 				}
-				
+
 				//var_dump($listofobjectref[$thirdpartyid]);	// Array of invoice for this thirdparty
-				
+
 				$attachedfiles=array('paths'=>array(), 'names'=>array(), 'mimes'=>array());
 				$listofqualifiedinvoice=array();
 				$listofqualifiedref=array();
@@ -324,14 +324,14 @@
 				{
 					//var_dump($object);
 					//var_dump($thirdpartyid.' - '.$objectid.' - '.$object->statut);
-					
+
 					if ($object->statut != Facture::STATUS_VALIDATED)
 					{
 						$nbignored++;
 						$resaction.='<div class="error">'.$langs->trans('ErrorOnlyInvoiceValidatedCanBeSentInMassAction',$object->ref).'</div><br>';
 						continue; // Payment done or started or canceled
 					}
-	
+
 					// Read document
 					// TODO Use future field $object->fullpathdoc to know where is stored default file
 					// TODO If not defined, use $object->modelpdf (or defaut invoice config) to know what is template to use to regenerate doc.
@@ -347,39 +347,39 @@
 							$object->fetch_thirdparty();
 							$sendto = $object->thirdparty->email;
 						}
-	
-						if (empty($sendto)) 
+
+						if (empty($sendto))
 						{
 							//print "No recipient for thirdparty ".$object->thirdparty->name;
 							$nbignored++;
 							continue;
 						}
-	
+
 						if (dol_strlen($sendto))
 						{
 							// Create form object
 							$attachedfiles=array(
-									'paths'=>array_merge($attachedfiles['paths'],array($file)), 
-									'names'=>array_merge($attachedfiles['names'],array($filename)), 
+									'paths'=>array_merge($attachedfiles['paths'],array($file)),
+									'names'=>array_merge($attachedfiles['names'],array($filename)),
 									'mimes'=>array_merge($attachedfiles['mimes'],array($mime))
 							);
 						}
-	
+
 						$listofqualifiedinvoice[$objectid]=$object;
 						$listofqualifiedref[$objectid]=$object->ref;
 					}
 					else
-					{  
+					{
 						$nbignored++;
 						$langs->load("errors");
 						$resaction.='<div class="error">'.$langs->trans('ErrorCantReadFile',$file).'</div><br>';
 						dol_syslog('Failed to read file: '.$file, LOG_WARNING);
 						continue;
 					}
-					
+
 					//var_dump($listofqualifiedref);
 				}
-	
+
 				if (count($listofqualifiedinvoice) > 0)
 				{
 					$langs->load("commercial");
@@ -389,7 +389,7 @@
 					$message = GETPOST('message');
 					$sendtocc = GETPOST('sentocc');
 					$sendtobcc = (empty($conf->global->MAIN_MAIL_AUTOCOPY_INVOICE_TO)?'':$conf->global->MAIN_MAIL_AUTOCOPY_INVOICE_TO);
-		
+
 					$substitutionarray=array(
 						'__ID__' => join(', ',array_keys($listofqualifiedinvoice)),
 						'__EMAIL__' => $thirdparty->email,
@@ -400,16 +400,16 @@
 					    '__REF__' => join(', ',$listofqualifiedref),
 						'__REFCLIENT__' => $thirdparty->name
 					);
-	
+
 					$subject=make_substitutions($subject, $substitutionarray);
 					$message=make_substitutions($message, $substitutionarray);
-	
+
 					$filepath = $attachedfiles['paths'];
 					$filename = $attachedfiles['names'];
 					$mimetype = $attachedfiles['mimes'];
-					
+
 					//var_dump($filepath);
-					
+
 					// Send mail
 					require_once(DOL_DOCUMENT_ROOT.'/core/class/CMailFile.class.php');
 					$mailfile = new CMailFile($subject,$sendto,$from,$message,$filepath,$mimetype,$filename,$sendtocc,$sendtobcc,$deliveryreceipt,-1);
@@ -423,9 +423,9 @@
 						if ($result)
 						{
 							$resaction.=$langs->trans('MailSuccessfulySent',$mailfile->getValidAddress($from,2),$mailfile->getValidAddress($sendto,2)).'<br>';		// Must not contain "
-	
+
 							$error=0;
-	
+
 							// Insert logs into agenda
 							foreach($listofqualifiedinvoice as $invid => $object)
 							{
@@ -438,7 +438,7 @@
 									$actionmsg = dol_concatdesc($actionmsg, $langs->transnoentities('TextUsedInTheMessageBody') . ":");
 									$actionmsg = dol_concatdesc($actionmsg, $message);
 								}
-								
+
 								// Initialisation donnees
 								$object->sendtoid		= 0;
 								$object->actiontypecode	= $actiontypecode;
@@ -446,14 +446,14 @@
 								$object->actionmsg2		= $actionmsg2; // Short text
 								$object->fk_element		= $invid;
 								$object->elementtype	= $object->element;
-		
+
 								// Appel des triggers
 								include_once(DOL_DOCUMENT_ROOT . "/core/class/interfaces.class.php");
 								$interface=new Interfaces($db);
 								$result=$interface->run_triggers('BILL_SENTBYMAIL',$object,$user,$langs,$conf);
 								if ($result < 0) { $error++; $errors=$interface->errors; }
 								// Fin appel triggers
-		
+
 								if ($error)
 								{
 									setEventMessages($db->lasterror(), $errors, 'errors');
@@ -484,7 +484,7 @@
 			$resaction.=$langs->trans("NbSelected").': '.count($toselect)."\n<br>";
 			$resaction.=$langs->trans("NbIgnored").': '.($nbignored?$nbignored:0)."\n<br>";
 			$resaction.=$langs->trans("NbSent").': '.($nbsent?$nbsent:0)."\n<br>";
-			
+
 			if ($nbsent)
 			{
 				$action='';	// Do not show form post if there was at least one successfull sent
@@ -497,7 +497,7 @@
 				setEventMessages($resaction, null, 'warnings');
 			}
 		}
-		
+
 		$action='list';
 		$massaction='';
 	}
@@ -507,7 +507,7 @@
         require_once DOL_DOCUMENT_ROOT.'/core/lib/files.lib.php';
         require_once DOL_DOCUMENT_ROOT.'/core/lib/pdf.lib.php';
         require_once DOL_DOCUMENT_ROOT.'/core/lib/date.lib.php';
-         
+
         $objecttmp=new Facture($db);
         $listofobjectid=array();
         $listofobjectthirdparties=array();
@@ -542,7 +542,7 @@
                 }
             }
         }
-        
+
         // Define output language (Here it is not used because we do only merging existing PDF)
         $outputlangs = $langs;
         $newlang='';
@@ -607,12 +607,12 @@
             setEventMessages($langs->trans('NoPDFAvailableForDocGenAmongChecked'), null, 'errors');
         }
 	}
-	
+
 	// Remove file
 	if ($action == 'remove_file')
 	{
 	    require_once DOL_DOCUMENT_ROOT.'/core/lib/files.lib.php';
-	
+
 	    $langs->load("other");
 	    $upload_dir = $diroutputmassaction;
 	    $file = $upload_dir . '/' . GETPOST('file');
@@ -621,10 +621,10 @@
 	    else setEventMessages($langs->trans("ErrorFailToDeleteFile", GETPOST('file')), null, 'errors');
 	    $action='';
 	}
-	
-}
-
-    
+
+}
+
+
 
 /*
  * View
@@ -650,7 +650,7 @@
 $sql.= " state.code_departement as state_code, state.nom as state_name";
 // We need dynamount_payed to be able to sort on status (value is surely wrong because we can count several lines several times due to other left join or link with contacts. But what we need is just 0 or > 0)
 // TODO Better solution to be able to sort on already payed or remain to pay is to store amount_payed in a denormalized field.
-if (! $sall) $sql.= ', SUM(pf.amount) as dynamount_payed';   
+if (! $sall) $sql.= ', SUM(pf.amount) as dynamount_payed';
 // Add fields from extrafields
 foreach ($extrafields->attribute_label as $key => $val) $sql.=($extrafields->attribute_type[$key] != 'separate' ? ",ef.".$key.' as options_'.$key : '');
 // Add fields from hooks
@@ -804,7 +804,7 @@
     $num = $db->num_rows($resql);
 
 	$arrayofselected=is_array($toselect)?$toselect:array();
-    
+
     if ($socid)
     {
         $soc = new Societe($db);
@@ -842,12 +842,12 @@
 	    $tmpkey=preg_replace('/search_options_/','',$key);
 	    if ($val != '') $param.='&search_options_'.$tmpkey.'='.urlencode($val);
 	}
-	
+
 	$massactionbutton=$form->selectMassAction('', $massaction == 'presend' ? array() : array('presend'=>$langs->trans("SendByMail"), 'builddoc'=>$langs->trans("PDFMerge")));
-    
+
     $i = 0;
     print '<form method="POST" name="searchFormList" action="'.$_SERVER["PHP_SELF"].'">'."\n";
-<<<<<<< HEAD
+
     if ($optioncss != '') print '<input type="hidden" name="optioncss" value="'.$optioncss.'">';
     print '<input type="hidden" name="token" value="'.$_SESSION['newtoken'].'">';
 	print '<input type="hidden" name="formfilteraction" id="formfilteraction" value="list">';
@@ -855,17 +855,14 @@
     print '<input type="hidden" name="sortfield" value="'.$sortfield.'">';
     print '<input type="hidden" name="sortorder" value="'.$sortorder.'">';
     print '<input type="hidden" name="viewstatut" value="'.$viewstatut.'">';
-    
+
 	print_barre_liste($langs->trans('BillsCustomers').' '.($socid?' '.$soc->name:''),$page,$_SERVER["PHP_SELF"],$param,$sortfield,$sortorder,$massactionbutton,$num,$nbtotalofrecords,'title_accountancy.png',0,'','',$limit);
-=======
-	print_barre_liste($langs->trans('BillsCustomers').' '.($socid?' '.$soc->name:''),$page,$_SERVER["PHP_SELF"],$param,$sortfield,$sortorder,$massactionbutton,$num,$nbtotalofrecords,'title_accountancy.png');
->>>>>>> 724392a5
 
 	if ($massaction == 'presend')
 	{
 		$langs->load("mails");
-		
-		if (! GETPOST('cancel')) 
+
+		if (! GETPOST('cancel'))
 		{
 			$objecttmp=new Facture($db);
 			$listofselectedid=array();
@@ -874,7 +871,7 @@
 			foreach($arrayofselected as $toselectid)
 			{
 				$result=$objecttmp->fetch($toselectid);
-				if ($result > 0) 
+				if ($result > 0)
 				{
 					$listofselectedid[$toselectid]=$toselectid;
 					$thirdpartyid=$objecttmp->fk_soc?$objecttmp->fk_soc:$objecttmp->socid;
@@ -885,10 +882,10 @@
 		}
 
 		print '<input type="hidden" name="massaction" value="confirm_presend">';
-		
+
 		include_once DOL_DOCUMENT_ROOT.'/core/class/html.formmail.class.php';
-		$formmail = new FormMail($db);		
-		
+		$formmail = new FormMail($db);
+
 		dol_fiche_head(null, '', '');
 
 		$topicmail="SendBillRef";
@@ -953,16 +950,16 @@
 		//$formmail->param['returnurl']=$_SERVER["PHP_SELF"].'?id='.$object->id;
 
 		print $formmail->get_form();
-        
+
         dol_fiche_end();
 	}
-	
+
     if ($sall)
     {
         foreach($fieldstosearchall as $key => $val) $fieldstosearchall[$key]=$langs->trans($val);
         print $langs->trans("FilterOnInto", $sall) . join(', ',$fieldstosearchall);
     }
-    
+
  	// If the user can view prospects other than his'
     $moreforfilter='';
  	if ($user->rights->societe->client->voir || $socid)
@@ -1005,9 +1002,9 @@
 
     $varpage=empty($contextpage)?$_SERVER["PHP_SELF"]:$contextpage;
     $selectedfields=$form->multiSelectArrayWithCheckbox('selectedfields', $arrayfields, $varpage);	// This also change content of $arrayfields
-	
+
 	print '<table class="tagtable liste'.($moreforfilter?" listwithfilterbefore":"").'">'."\n";
-    		
+
     print '<tr class="liste_titre">';
     if (! empty($arrayfields['f.facnumber']['checked']))          print_liste_field_titre($arrayfields['f.facnumber']['label'],$_SERVER['PHP_SELF'],'f.facnumber','',$param,'',$sortfield,$sortorder);
 	if (! empty($arrayfields['f.ref_client']['checked']))         print_liste_field_titre($arrayfields['f.ref_client']['label'],$_SERVER["PHP_SELF"],'f.ref_client','',$param,'',$sortfield,$sortorder);
@@ -1050,21 +1047,21 @@
     // Filters lines
     print '<tr class="liste_titre">';
 	// Ref
-	if (! empty($arrayfields['f.facnumber']['checked'])) 
+	if (! empty($arrayfields['f.facnumber']['checked']))
 	{
         print '<td class="liste_titre" align="left">';
         print '<input class="flat" size="6" type="text" name="search_ref" value="'.$search_ref.'">';
         print '</td>';
 	}
 	// Ref customer
-	if (! empty($arrayfields['f.ref_client']['checked'])) 
+	if (! empty($arrayfields['f.ref_client']['checked']))
 	{
     	print '<td class="liste_titre">';
     	print '<input class="flat" size="6" type="text" name="search_refcustomer" value="'.$search_refcustomer.'">';
     	print '</td>';
 	}
 	// Date invoice
-	if (! empty($arrayfields['f.date']['checked'])) 
+	if (! empty($arrayfields['f.date']['checked']))
 	{
     	print '<td class="liste_titre" align="center">';
         if (! empty($conf->global->MAIN_LIST_FILTER_ON_DAY)) print '<input class="flat" type="text" size="1" maxlength="2" name="day" value="'.$day.'">';
@@ -1073,7 +1070,7 @@
         print '</td>';
 	}
 	// Date due
-	if (! empty($arrayfields['f.date_lim_reglement']['checked'])) 
+	if (! empty($arrayfields['f.date_lim_reglement']['checked']))
 	{
     	print '<td class="liste_titre" align="center">';
         if (! empty($conf->global->MAIN_LIST_FILTER_ON_DAY)) print '<input class="flat" type="text" size="1" maxlength="2" name="day_lim" value="'.$day_lim.'">';
@@ -1083,7 +1080,7 @@
         print '</td>';
 	}
 	// Thirpdarty
-	if (! empty($arrayfields['s.nom']['checked'])) 
+	if (! empty($arrayfields['s.nom']['checked']))
 	{
 	   print '<td class="liste_titre" align="left"><input class="flat" type="text" size="6" name="search_societe" value="'.$search_societe.'"></td>';
 	}
@@ -1113,7 +1110,7 @@
 	    print '</td>';
 	}
 	// Payment mode
-	if (! empty($arrayfields['f.fk_mode_reglement']['checked'])) 
+	if (! empty($arrayfields['f.fk_mode_reglement']['checked']))
 	{
     	print '<td class="liste_titre" align="left">';
     	$form->select_types_paiements($search_paymentmode, 'search_paymentmode', '', 0, 0, 1, 10);
@@ -1226,21 +1223,21 @@
             $totaldeposits = $facturestatic->getSumDepositsUsed();
             $totalpay = $paiement + $totalcreditnotes + $totaldeposits;
             $remaintopay = $obj->total_ttc - $totalpay;
-            
+
             print '<tr '.$bc[$var].'>';
     		if (! empty($arrayfields['f.facnumber']['checked']))
     		{
                 print '<td class="nowrap">';
-    
+
                 $notetoshow=dol_string_nohtmltag(($user->societe_id>0?$obj->note_public:$obj->note_private),1);
 
                 print '<table class="nobordernopadding"><tr class="nocellnopadd">';
-    
+
                 print '<td class="nobordernopadding nowrap">';
                 print $facturestatic->getNomUrl(1,'',200,0,$notetoshow);
                 print $obj->increment;
                 print '</td>';
-    
+
                 print '<td style="min-width: 20px" class="nobordernopadding nowrap">';
                 if (! empty($obj->note_private))
                 {
@@ -1255,11 +1252,11 @@
     			print '</td>';
                 print '</tr>';
                 print '</table>';
-    
+
                 print "</td>\n";
     		    if (! $i) $totalarray['nbfield']++;
     		}
-    		
+
 			// Customer ref
     		if (! empty($arrayfields['f.ref_client']['checked']))
     		{
@@ -1268,7 +1265,7 @@
     			print '</td>';
     		    if (! $i) $totalarray['nbfield']++;
     		}
-    		
+
 			// Date
     		if (! empty($arrayfields['f.date']['checked']))
     		{
@@ -1277,7 +1274,7 @@
                 print '</td>';
     		    if (! $i) $totalarray['nbfield']++;
     		}
-    		
+
             // Date limit
     		if (! empty($arrayfields['f.date_lim_reglement']['checked']))
     		{
@@ -1289,7 +1286,7 @@
                 print '</td>';
     		    if (! $i) $totalarray['nbfield']++;
     		}
-    		
+
     		// Third party
     		if (! empty($arrayfields['s.nom']['checked']))
     		{
@@ -1343,7 +1340,7 @@
     		    print '</td>';
     		    if (! $i) $totalarray['nbfield']++;
     		}
-    		
+
             // Payment mode
     		if (! empty($arrayfields['f.fk_mode_reglement']['checked']))
     		{
@@ -1352,7 +1349,7 @@
                 print '</td>';
     		    if (! $i) $totalarray['nbfield']++;
     		}
-    		
+
             // Amount HT
             if (! empty($arrayfields['f.total_ht']['checked']))
             {
@@ -1393,7 +1390,7 @@
     		    if (! $i) $totalarray['totalrtpfield']=$totalarray['nbfield'];
     		    $totalarray['totalrtp'] += $remaintopay;
             }
-            
+
             // Extra fields
             if (is_array($extrafields->attribute_label) && count($extrafields->attribute_label))
             {
@@ -1440,7 +1437,7 @@
                 print "</td>";
                 if (! $i) $totalarray['nbfield']++;
             }
-            
+
     		// Action column
             print '<td class="nowrap" align="center">';
             $selected=0;
@@ -1448,7 +1445,7 @@
     		print '<input id="cb'.$obj->facid.'" class="flat checkforselect" type="checkbox" name="toselect[]" value="'.$obj->facid.'"'.($selected?' checked="checked"':'').'>';
     		print '</td>' ;
     		if (! $i) $totalarray['nbfield']++;
-				
+
             print "</tr>\n";
 
             $i++;
@@ -1475,20 +1472,20 @@
     		   else print '<td></td>';
     		}
     		print '</tr>';
-    		
+
     	}
     }
 
     $db->free($resql);
-	
+
 	$parameters=array('arrayfields'=>$arrayfields, 'sql'=>$sql);
 	$reshook=$hookmanager->executeHooks('printFieldListFooter',$parameters);    // Note that $action and $object may have been modified by hook
 	print $hookmanager->resPrint;
-    
+
 	print "</table>\n";
-    
+
     print "</form>\n";
-    
+
     if ($massaction == 'builddoc' || $action == 'remove_file' || $show_files)
     {
         /*
@@ -1496,15 +1493,15 @@
          */
         $urlsource=$_SERVER['PHP_SELF'].'?sortfield='.$sortfield.'&sortorder='.$sortorder;
         $urlsource.=str_replace('&amp;','&',$param);
-        
+
         $filedir=$diroutputmassaction;
         $genallowed=$user->rights->facture->lire;
         $delallowed=$user->rights->facture->lire;
-    
+
         print '<br><a name="show_files"></a>';
         $paramwithoutshowfiles=preg_replace('/show_files=1&?/','',$param);
         $title=$langs->trans("MassFilesArea").' <a href="'.$_SERVER["PHP_SELF"].'?'.$paramwithoutshowfiles.'">('.$langs->trans("Hide").')</a>';
-        
+
         print $formfile->showdocuments('massfilesarea_facture','',$filedir,$urlsource,0,$delallowed,'',1,1,0,48,1,$param,$title,'');
     }
     else
