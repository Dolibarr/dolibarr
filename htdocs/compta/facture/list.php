<?php
/* Copyright (C) 2002-2006 Rodolphe Quiedeville  <rodolphe@quiedeville.org>
 * Copyright (C) 2004      Eric Seigne           <eric.seigne@ryxeo.com>
 * Copyright (C) 2004-2016 Laurent Destailleur   <eldy@users.sourceforge.net>
 * Copyright (C) 2005      Marc Barilley / Ocebo <marc@ocebo.com>
 * Copyright (C) 2005-2015 Regis Houssin         <regis.houssin@inodbox.com>
 * Copyright (C) 2006      Andre Cianfarani      <acianfa@free.fr>
 * Copyright (C) 2010-2020 Juanjo Menent         <jmenent@2byte.es>
 * Copyright (C) 2012      Christophe Battarel   <christophe.battarel@altairis.fr>
 * Copyright (C) 2013      Florian Henry         <florian.henry@open-concept.pro>
 * Copyright (C) 2013      Cédric Salvador       <csalvador@gpcsolutions.fr>
 * Copyright (C) 2015      Jean-François Ferry   <jfefe@aternatik.fr>
 * Copyright (C) 2015-2022 Ferran Marcet         <fmarcet@2byte.es>
 * Copyright (C) 2017      Josep Lluís Amador    <joseplluis@lliuretic.cat>
 * Copyright (C) 2018      Charlene Benke        <charlie@patas-monkey.com>
 * Copyright (C) 2019-2021 Alexandre Spangaro    <aspangaro@open-dsi.fr>
 *
 * This program is free software; you can redistribute it and/or modify
 * it under the terms of the GNU General Public License as published by
 * the Free Software Foundation; either version 3 of the License, or
 * (at your option) any later version.
 *
 * This program is distributed in the hope that it will be useful,
 * but WITHOUT ANY WARRANTY; without even the implied warranty of
 * MERCHANTABILITY or FITNESS FOR A PARTICULAR PURPOSE.  See the
 * GNU General Public License for more details.
 *
 * You should have received a copy of the GNU General Public License
 * along with this program. If not, see <https://www.gnu.org/licenses/>.
 */

/**
 *	\file       htdocs/compta/facture/list.php
 *	\ingroup    facture
 *	\brief      List of customer invoices
 */

// Load Dolibarr environment
require '../../main.inc.php';
require_once DOL_DOCUMENT_ROOT.'/core/class/html.formfile.class.php';
require_once DOL_DOCUMENT_ROOT.'/core/class/html.formother.class.php';
require_once DOL_DOCUMENT_ROOT.'/core/class/html.formcompany.class.php';
if (isModEnabled('margin')) {
	require_once DOL_DOCUMENT_ROOT.'/core/class/html.formmargin.class.php';
}
require_once DOL_DOCUMENT_ROOT.'/core/modules/facture/modules_facture.php';
require_once DOL_DOCUMENT_ROOT.'/compta/bank/class/account.class.php';
require_once DOL_DOCUMENT_ROOT.'/compta/facture/class/facture.class.php';
require_once DOL_DOCUMENT_ROOT.'/core/class/discount.class.php';
require_once DOL_DOCUMENT_ROOT.'/compta/paiement/class/paiement.class.php';
require_once DOL_DOCUMENT_ROOT.'/compta/facture/class/facture-rec.class.php';
require_once DOL_DOCUMENT_ROOT.'/core/lib/functions2.lib.php';
require_once DOL_DOCUMENT_ROOT.'/core/lib/invoice.lib.php';
require_once DOL_DOCUMENT_ROOT.'/core/lib/date.lib.php';
require_once DOL_DOCUMENT_ROOT.'/core/lib/company.lib.php';
require_once DOL_DOCUMENT_ROOT.'/projet/class/project.class.php';
if (isModEnabled('commande')) {
	require_once DOL_DOCUMENT_ROOT.'/commande/class/commande.class.php';
}

// Load translation files required by the page
$langs->loadLangs(array('bills', 'companies', 'products', 'categories'));

$sall = trim((GETPOST('search_all', 'alphanohtml') != '') ?GETPOST('search_all', 'alphanohtml') : GETPOST('sall', 'alphanohtml'));
$projectid = (GETPOST('projectid') ?GETPOST('projectid', 'int') : 0);

$id = (GETPOST('id', 'int') ?GETPOST('id', 'int') : GETPOST('facid', 'int')); // For backward compatibility
$ref = GETPOST('ref', 'alpha');
$socid = GETPOST('socid', 'int');

$action = GETPOST('action', 'aZ09');
$massaction = GETPOST('massaction', 'alpha');
$show_files = GETPOST('show_files', 'int');
$confirm = GETPOST('confirm', 'alpha');
$toselect = GETPOST('toselect', 'array');
$optioncss = GETPOST('optioncss', 'alpha');
$contextpage = GETPOST('contextpage', 'aZ') ?GETPOST('contextpage', 'aZ') : 'invoicelist';
$mode = GETPOST('mode', 'alpha');

if ($contextpage == 'poslist') {
	$optioncss = 'print';
}

$lineid = GETPOST('lineid', 'int');
$userid = GETPOST('userid', 'int');
$search_ref = GETPOST('sf_ref') ?GETPOST('sf_ref', 'alpha') : GETPOST('search_ref', 'alpha');
$search_refcustomer = GETPOST('search_refcustomer', 'alpha');
$search_type = GETPOST('search_type', 'int');
$search_project_ref = GETPOST('search_project_ref', 'alpha');
$search_project = GETPOST('search_project', 'alpha');
$search_company = GETPOST('search_company', 'alpha');
$search_company_alias = GETPOST('search_company_alias', 'alpha');
$search_parent_name = trim(GETPOST('search_parent_name', 'alphanohtml'));
$search_montant_ht = GETPOST('search_montant_ht', 'alpha');
$search_montant_vat = GETPOST('search_montant_vat', 'alpha');
$search_montant_localtax1 = GETPOST('search_montant_localtax1', 'alpha');
$search_montant_localtax2 = GETPOST('search_montant_localtax2', 'alpha');
$search_montant_ttc = GETPOST('search_montant_ttc', 'alpha');
$search_login = GETPOST('search_login', 'alpha');
$search_multicurrency_code = GETPOST('search_multicurrency_code', 'alpha');
$search_multicurrency_tx = GETPOST('search_multicurrency_tx', 'alpha');
$search_multicurrency_montant_ht = GETPOST('search_multicurrency_montant_ht', 'alpha');
$search_multicurrency_montant_vat = GETPOST('search_multicurrency_montant_vat', 'alpha');
$search_multicurrency_montant_ttc = GETPOST('search_multicurrency_montant_ttc', 'alpha');
$search_status = GETPOST('search_status', 'intcomma');
$search_paymentmode = GETPOST('search_paymentmode', 'int');
$search_paymentterms = GETPOST('search_paymentterms', 'int');
$search_module_source = GETPOST('search_module_source', 'alpha');
$search_pos_source = GETPOST('search_pos_source', 'alpha');
$search_town = GETPOST('search_town', 'alpha');
$search_zip = GETPOST('search_zip', 'alpha');
$search_state = GETPOST("search_state");
$search_country = GETPOST("search_country", 'alpha');
$search_customer_code = GETPOST("search_customer_code", 'alphanohtml');
$search_type_thirdparty = GETPOST("search_type_thirdparty", 'int');
$search_user = GETPOST('search_user', 'int');
$search_sale = GETPOST('search_sale', 'int');
$search_date_startday = GETPOST('search_date_startday', 'int');
$search_date_startmonth = GETPOST('search_date_startmonth', 'int');
$search_date_startyear = GETPOST('search_date_startyear', 'int');
$search_date_endday = GETPOST('search_date_endday', 'int');
$search_date_endmonth = GETPOST('search_date_endmonth', 'int');
$search_date_endyear = GETPOST('search_date_endyear', 'int');
$search_date_start = dol_mktime(0, 0, 0, $search_date_startmonth, $search_date_startday, $search_date_startyear); // Use tzserver
$search_date_end = dol_mktime(23, 59, 59, $search_date_endmonth, $search_date_endday, $search_date_endyear);
$search_date_valid_startday = GETPOST('search_date_valid_startday', 'int');
$search_date_valid_startmonth = GETPOST('search_date_valid_startmonth', 'int');
$search_date_valid_startyear = GETPOST('search_date_valid_startyear', 'int');
$search_date_valid_endday = GETPOST('search_date_valid_endday', 'int');
$search_date_valid_endmonth = GETPOST('search_date_valid_endmonth', 'int');
$search_date_valid_endyear = GETPOST('search_date_valid_endyear', 'int');
$search_date_valid_start = dol_mktime(0, 0, 0, $search_date_valid_startmonth, $search_date_valid_startday, $search_date_valid_startyear); // Use tzserver
$search_date_valid_end = dol_mktime(23, 59, 59, $search_date_valid_endmonth, $search_date_valid_endday, $search_date_valid_endyear);
$search_datelimit_startday = GETPOST('search_datelimit_startday', 'int');
$search_datelimit_startmonth = GETPOST('search_datelimit_startmonth', 'int');
$search_datelimit_startyear = GETPOST('search_datelimit_startyear', 'int');
$search_datelimit_endday = GETPOST('search_datelimit_endday', 'int');
$search_datelimit_endmonth = GETPOST('search_datelimit_endmonth', 'int');
$search_datelimit_endyear = GETPOST('search_datelimit_endyear', 'int');
$search_datelimit_start = dol_mktime(0, 0, 0, $search_datelimit_startmonth, $search_datelimit_startday, $search_datelimit_startyear);
$search_datelimit_end = dol_mktime(23, 59, 59, $search_datelimit_endmonth, $search_datelimit_endday, $search_datelimit_endyear);
$search_categ_cus = GETPOST("search_categ_cus", 'int');
$search_product_category = GETPOST('search_product_category', 'int');
$search_fac_rec_source_title = GETPOST("search_fac_rec_source_title", 'alpha');
$search_btn = GETPOST('button_search', 'alpha');
$search_remove_btn = GETPOST('button_removefilter', 'alpha');

$option = GETPOST('search_option');
if ($option == 'late') {
	$search_status = '1';
}
$filtre = GETPOST('filtre', 'alpha');

$limit = GETPOST('limit', 'int') ?GETPOST('limit', 'int') : $conf->liste_limit;
$sortfield = GETPOST('sortfield', 'aZ09comma');
$sortorder = GETPOST('sortorder', 'aZ09comma');
$page = GETPOSTISSET('pageplusone') ? (GETPOST('pageplusone') - 1) : GETPOST("page", 'int');
if (empty($page) || $page < 0 || GETPOST('button_search', 'alpha') || GETPOST('button_removefilter', 'alpha')) {
	$page = 0;
}     // If $page is not defined, or '' or -1 or if we click on clear filters
$offset = $limit * $page;
if (!$sortorder && !empty($conf->global->INVOICE_DEFAULT_UNPAYED_SORT_ORDER) && $search_status == '1') {
	$sortorder = $conf->global->INVOICE_DEFAULT_UNPAYED_SORT_ORDER;
}
if (!$sortorder) {
	$sortorder = 'DESC';
}
if (!$sortfield) {
	$sortfield = 'f.datef';
}
$pageprev = $page - 1;
$pagenext = $page + 1;

// Security check
$fieldid = (!empty($ref) ? 'ref' : 'rowid');
if (!empty($user->socid)) {
	$socid = $user->socid;
}
$result = restrictedArea($user, 'facture', $id, '', '', 'fk_soc', $fieldid);

$diroutputmassaction = $conf->facture->dir_output.'/temp/massgeneration/'.$user->id;

$object = new Facture($db);

$now = dol_now();
$error = 0;

// Initialize technical object to manage hooks of page. Note that conf->hooks_modules contains array of hook context
$object = new Facture($db);
$hookmanager->initHooks(array($contextpage));
$extrafields = new ExtraFields($db);

// Fetch optionals attributes and labels
$extrafields->fetch_name_optionals_label($object->table_element);

$search_array_options = $extrafields->getOptionalsFromPost($object->table_element, '', 'search_');

// List of fields to search into when doing a "search in all"
$fieldstosearchall = array(
	'f.ref'=>'Ref',
	'f.ref_client'=>'RefCustomer',
	'f.note_public'=>'NotePublic',
	's.nom'=>"ThirdParty",
	's.code_client'=>"CustomerCodeShort",
	's.name_alias'=>"AliasNameShort",
	's.zip'=>"Zip",
	's.town'=>"Town",
	'pd.description'=>'Description',
);
if (empty($user->socid)) {
	$fieldstosearchall["f.note_private"] = "NotePrivate";
}

$checkedtypetiers = 0;
$arrayfields = array(
	'f.ref'=>array('label'=>"Ref", 'checked'=>1, 'position'=>5),
	'f.ref_client'=>array('label'=>"RefCustomer", 'checked'=>-1, 'position'=>10),
	'f.type'=>array('label'=>"Type", 'checked'=>0, 'position'=>15),
	'f.datef'=>array('label'=>"DateInvoice", 'checked'=>1, 'position'=>20),
	'f.date_valid'=>array('label'=>"DateValidation", 'checked'=>0, 'position'=>22),
	'f.date_lim_reglement'=>array('label'=>"DateDue", 'checked'=>1, 'position'=>25),
	'f.date_closing'=>array('label'=>"DateClosing", 'checked'=>0, 'position'=>30),
	'p.ref'=>array('label'=>"ProjectRef", 'checked'=>1, 'enabled'=>(!isModEnabled('project') ? 0 : 1), 'position'=>40),
	'p.title'=>array('label'=>"ProjectLabel", 'checked'=>0, 'enabled'=>(!isModEnabled('project') ? 0 : 1), 'position'=>41),
	's.nom'=>array('label'=>"ThirdParty", 'checked'=>1, 'position'=>50),
	's.name_alias'=>array('label'=>"AliasNameShort", 'checked'=>1, 'position'=>51),
	's.code_client'=>array('label'=>"CustomerCodeShort", 'checked'=>-1, 'position'=>52),
	's2.nom'=>array('label'=>'ParentCompany', 'position'=>32, 'checked'=>0),
	's.town'=>array('label'=>"Town", 'checked'=>-1, 'position'=>55),
	's.zip'=>array('label'=>"Zip", 'checked'=>1, 'position'=>60),
	'state.nom'=>array('label'=>"StateShort", 'checked'=>0, 'position'=>65),
	'country.code_iso'=>array('label'=>"Country", 'checked'=>0, 'position'=>70),
	'typent.code'=>array('label'=>"ThirdPartyType", 'checked'=>$checkedtypetiers, 'position'=>75),
	'f.fk_mode_reglement'=>array('label'=>"PaymentMode", 'checked'=>1, 'position'=>80),
	'f.fk_cond_reglement'=>array('label'=>"PaymentConditionsShort", 'checked'=>1, 'position'=>85),
	'f.module_source'=>array('label'=>"POSModule", 'langs'=>'cashdesk', 'checked'=>($contextpage == 'poslist' ? 1 : 0), 'enabled'=>"(isModEnabled('cashdesk') || isModEnabled('takepos') || getDolGlobalInt('INVOICE_SHOW_POS'))", 'position'=>90),
	'f.pos_source'=>array('label'=>"POSTerminal", 'langs'=>'cashdesk', 'checked'=>($contextpage == 'poslist' ? 1 : 0), 'enabled'=>"(isModEnabled('cashdesk') || isModEnabled('takepos') || getDolGlobalInt('INVOICE_SHOW_POS'))", 'position'=>91),
	'f.total_ht'=>array('label'=>"AmountHT", 'checked'=>1, 'position'=>95),
	'f.total_tva'=>array('label'=>"AmountVAT", 'checked'=>0, 'position'=>100),
	'f.total_localtax1'=>array('label'=>$langs->transcountry("AmountLT1", $mysoc->country_code), 'checked'=>0, 'enabled'=>($mysoc->localtax1_assuj == "1"), 'position'=>110),
	'f.total_localtax2'=>array('label'=>$langs->transcountry("AmountLT2", $mysoc->country_code), 'checked'=>0, 'enabled'=>($mysoc->localtax2_assuj == "1"), 'position'=>120),
	'f.total_ttc'=>array('label'=>"AmountTTC", 'checked'=>0, 'position'=>130),
	'dynamount_payed'=>array('label'=>"Received", 'checked'=>0, 'position'=>140),
	'rtp'=>array('label'=>"Rest", 'checked'=>0, 'position'=>150), // Not enabled by default because slow
	'f.multicurrency_code'=>array('label'=>'Currency', 'checked'=>0, 'enabled'=>(!isModEnabled('multicurrency') ? 0 : 1), 'position'=>280),
	'f.multicurrency_tx'=>array('label'=>'CurrencyRate', 'checked'=>0, 'enabled'=>(!isModEnabled('multicurrency') ? 0 : 1), 'position'=>285),
	'f.multicurrency_total_ht'=>array('label'=>'MulticurrencyAmountHT', 'checked'=>0, 'enabled'=>(!isModEnabled('multicurrency') ? 0 : 1), 'position'=>290),
	'f.multicurrency_total_vat'=>array('label'=>'MulticurrencyAmountVAT', 'checked'=>0, 'enabled'=>(!isModEnabled('multicurrency') ? 0 : 1), 'position'=>291),
	'f.multicurrency_total_ttc'=>array('label'=>'MulticurrencyAmountTTC', 'checked'=>0, 'enabled'=>(!isModEnabled('multicurrency') ? 0 : 1), 'position'=>292),
	'multicurrency_dynamount_payed'=>array('label'=>'MulticurrencyAlreadyPaid', 'checked'=>0, 'enabled'=>(!isModEnabled('multicurrency') ? 0 : 1), 'position'=>295),
	'multicurrency_rtp'=>array('label'=>'MulticurrencyRemainderToPay', 'checked'=>0, 'enabled'=>(!isModEnabled('multicurrency') ? 0 : 1), 'position'=>296), // Not enabled by default because slow
	'total_pa' => array('label' => ((isset($conf->global->MARGIN_TYPE) && $conf->global->MARGIN_TYPE == '1') ? 'BuyingPrice' : 'CostPrice'), 'checked' => 0, 'position' => 300, 'enabled' => (!isModEnabled('margin') || empty($user->rights->margins->liretous) ? 0 : 1)),
	'total_margin' => array('label' => 'Margin', 'checked' => 0, 'position' => 301, 'enabled' => (!isModEnabled('margin') || empty($user->rights->margins->liretous) ? 0 : 1)),
	'total_margin_rate' => array('label' => 'MarginRate', 'checked' => 0, 'position' => 302, 'enabled' => (!isModEnabled('margin') || empty($user->rights->margins->liretous) || empty($conf->global->DISPLAY_MARGIN_RATES) ? 0 : 1)),
	'total_mark_rate' => array('label' => 'MarkRate', 'checked' => 0, 'position' => 303, 'enabled' => (!isModEnabled('margin') || empty($user->rights->margins->liretous) || empty($conf->global->DISPLAY_MARK_RATES) ? 0 : 1)),
	'f.datec'=>array('label'=>"DateCreation", 'checked'=>0, 'position'=>500),
	'f.tms' =>array('type'=>'timestamp', 'label'=>'DateModificationShort', 'enabled'=>1, 'visible'=>-1, 'notnull'=>1, 'position'=>502),
	'u.login'=>array('label'=>"UserAuthor", 'checked'=>1, 'position'=>504),
	'sale_representative'=>array('label'=>"SaleRepresentativesOfThirdParty", 'checked'=>0, 'position'=>506),
	//'f.fk_user_author' =>array('type'=>'integer:User:user/class/user.class.php', 'label'=>'UserAuthor', 'enabled'=>1, 'visible'=>-1, 'position'=>506),
	//'f.fk_user_modif' =>array('type'=>'integer:User:user/class/user.class.php', 'label'=>'UserModif', 'enabled'=>1, 'visible'=>-1, 'notnull'=>-1, 'position'=>508),
	//'f.fk_user_valid' =>array('type'=>'integer:User:user/class/user.class.php', 'label'=>'UserValidation', 'enabled'=>1, 'visible'=>-1, 'position'=>510),
	//'f.fk_user_closing' =>array('type'=>'integer:User:user/class/user.class.php', 'label'=>'UserClosing', 'enabled'=>1, 'visible'=>-1, 'position'=>512),
	'f.note_public'=>array('label'=>'NotePublic', 'checked'=>0, 'position'=>520, 'enabled'=>(!getDolGlobalInt('MAIN_LIST_HIDE_PUBLIC_NOTES'))),
	'f.note_private'=>array('label'=>'NotePrivate', 'checked'=>0, 'position'=>521, 'enabled'=>(!getDolGlobalInt('MAIN_LIST_HIDE_PRIVATE_NOTES'))),
	'f.fk_fac_rec_source'=>array('label'=>'GeneratedFromTemplate', 'checked'=>0, 'position'=>530, 'enabled'=>'1'),
	'f.fk_statut'=>array('label'=>"Status", 'checked'=>1, 'position'=>1000),
);

if (getDolGlobalString("INVOICE_USE_SITUATION") && !empty($conf->global->INVOICE_USE_RETAINED_WARRANTY)) {
	$arrayfields['f.retained_warranty'] = array('label'=>$langs->trans("RetainedWarranty"), 'checked'=>0, 'position'=>86);
}
// Overwrite $arrayfields from columns into ->fields (transition before removal of $arrayoffields)
foreach ($object->fields as $key => $val) {
	// If $val['visible']==0, then we never show the field

	if (!empty($val['visible'])) {
		$visible = (int) dol_eval($val['visible'], 1, 1, '1');
		$newkey = '';
		if (array_key_exists($key, $arrayfields)) { $newkey = $key; } elseif (array_key_exists('f.'.$key, $arrayfields)) { $newkey = 'f.'.$key; } elseif (array_key_exists('f.'.$key, $arrayfields)) { $newkey = 'f.'.$key; } elseif (array_key_exists('s.'.$key, $arrayfields)) { $newkey = 's.'.$key; }
		if ($newkey) {
			$arrayfields[$newkey] = array(
				'label'=>$val['label'],
				'checked'=>(($visible < 0) ? 0 : 1),
				'enabled'=>($visible != 3 && dol_eval($val['enabled'], 1, 1, '1')),
				'position'=>$val['position'],
				'help' => empty($val['help']) ? '' : $val['help'],
			);
		}
	}
}
// Extra fields
include DOL_DOCUMENT_ROOT.'/core/tpl/extrafields_list_array_fields.tpl.php';

$object->fields = dol_sort_array($object->fields, 'position');
$arrayfields = dol_sort_array($arrayfields, 'position');


/*
 * Actions
 */

if (GETPOST('cancel', 'alpha')) {
	$action = 'list';
	$massaction = '';
}
if (!GETPOST('confirmmassaction', 'alpha') && $massaction != 'presend' && $massaction != 'confirm_presend') {
	$massaction = '';
}

$parameters = array('socid'=>$socid, 'arrayfields'=>&$arrayfields);
$reshook = $hookmanager->executeHooks('doActions', $parameters, $object, $action); // Note that $action and $object may have been modified by some hooks
if ($reshook < 0) {
	setEventMessages($hookmanager->error, $hookmanager->errors, 'errors');
}

include DOL_DOCUMENT_ROOT.'/core/actions_changeselectedfields.inc.php';

// Do we click on purge search criteria ?
if (GETPOST('button_removefilter_x', 'alpha') || GETPOST('button_removefilter', 'alpha') || GETPOST('button_removefilter.x', 'alpha')) { // All tests are required to be compatible with all browsers
	$search_user = '';
	$search_sale = '';
	$search_product_category = '';
	$search_ref = '';
	$search_refcustomer = '';
	$search_type = '';
	$search_project_ref = '';
	$search_project = '';
	$search_company = '';
	$search_company_alias = '';
	$search_parent_name = '';
	$search_montant_ht = '';
	$search_montant_vat = '';
	$search_montant_localtax1 = '';
	$search_montant_localtax2 = '';
	$search_montant_ttc = '';
	$search_login = '';
	$search_multicurrency_code = '';
	$search_multicurrency_tx = '';
	$search_multicurrency_montant_ht = '';
	$search_multicurrency_montant_vat = '';
	$search_multicurrency_montant_ttc = '';
	$search_status = '';
	$search_paymentmode = '';
	$search_paymentterms = '';
	$search_module_source = '';
	$search_pos_source = '';
	$search_town = '';
	$search_zip = "";
	$search_state = "";
	$search_country = '';
	$search_type_thirdparty = '';
	$search_customer_code = '';
	$search_date_startday = '';
	$search_date_startmonth = '';
	$search_date_startyear = '';
	$search_date_endday = '';
	$search_date_endmonth = '';
	$search_date_endyear = '';
	$search_date_start = '';
	$search_date_end = '';
	$search_date_valid_startday = '';
	$search_date_valid_startmonth = '';
	$search_date_valid_startyear = '';
	$search_date_valid_endday = '';
	$search_date_valid_endmonth = '';
	$search_date_valid_endyear = '';
	$search_date_valid_start = '';
	$search_date_valid_end = '';
	$search_datelimit_startday = '';
	$search_datelimit_startmonth = '';
	$search_datelimit_startyear = '';
	$search_datelimit_endday = '';
	$search_datelimit_endmonth = '';
	$search_datelimit_endyear = '';
	$search_datelimit_start = '';
	$search_datelimit_end = '';
	$search_fac_rec_source_title = '';
	$toselect = array();
	$search_array_options = array();
	$search_categ_cus = 0;
	$option = '';
	$socid = 0;
}

if (empty($reshook)) {
	$objectclass = 'Facture';
	$objectlabel = 'Invoices';
	$permissiontoread = $user->hasRight("facture", "lire");
	$permissiontoadd = $user->hasRight("facture", "creer");
	$permissiontodelete = $user->hasRight("facture", "supprimer");
	$uploaddir = $conf->facture->dir_output;
	include DOL_DOCUMENT_ROOT.'/core/actions_massactions.inc.php';
}

if ($action == 'makepayment_confirm' && $user->hasRight('facture', 'paiement')) {
	require_once DOL_DOCUMENT_ROOT.'/compta/paiement/class/paiement.class.php';
	$arrayofselected = is_array($toselect) ? $toselect : array();
	if (!empty($arrayofselected)) {
		$bankid = GETPOST('bankid', 'int');
		$paiementid = GETPOST('paiementid', 'int');
		$paiementdate = dol_mktime(12, 0, 0, GETPOST('datepaimentmonth', 'int'), GETPOST('datepaimentday', 'int'), GETPOST('datepaimentyear', 'year'));
		if (empty($paiementdate)) {
			setEventMessages($langs->trans("ErrorFieldRequired", $langs->transnoentitiesnoconv("Date")), null, 'errors');
			$error++;
			$action = 'makepayment';
		}

		if (!$error) {
			foreach ($arrayofselected as $toselectid) {
				$errorpayment = 0;
				$facture = new Facture($db);
				$result = $facture->fetch($toselectid);

				$db->begin();

				if ($result < 0) {
					setEventMessage($facture->error, 'errors');
					$errorpayment++;
				} else {
					if ($facture->type != Facture::TYPE_CREDIT_NOTE && $facture->statut == Facture::STATUS_VALIDATED && $facture->paye == 0) {
						$paiementAmount = $facture->getSommePaiement();
						$totalcreditnotes = $facture->getSumCreditNotesUsed();
						$totaldeposits = $facture->getSumDepositsUsed();
						$totalpay = $paiementAmount + $totalcreditnotes + $totaldeposits;
						$remaintopay = price2num($facture->total_ttc - $totalpay);
						if ($remaintopay != 0) {
							$resultBank = $facture->setBankAccount($bankid);
							if ($resultBank < 0) {
								setEventMessages($facture->error, null, 'errors');
								$errorpayment++;
							} else {
								$paiement = new Paiement($db);
								$paiement->datepaye = $paiementdate;
								$paiement->amounts[$facture->id] = $remaintopay; // Array with all payments dispatching with invoice id
								$paiement->multicurrency_amounts[$facture->id] = $remaintopay;
								$paiement->paiementid = $paiementid;
								$paiement_id = $paiement->create($user, 1, $facture->thirdparty);
								if ($paiement_id < 0) {
									$langs->load("errors");
									setEventMessages($facture->ref.' '.$langs->trans($paiement->error), $paiement->errors, 'errors');
									$errorpayment++;
								} else {
									$result = $paiement->addPaymentToBank($user, 'payment', '', $bankid, '', '');
									if ($result < 0) {
										$langs->load("errors");
										setEventMessages($facture->ref.' '.$langs->trans($paiement->error), $paiement->errors, 'errors');
										$errorpayment++;
									}
								}
							}
						} else {
							setEventMessage($langs->trans('NoPaymentAvailable', $facture->ref), 'warnings');
							$errorpayment++;
						}
					} else {
						setEventMessage($langs->trans('BulkPaymentNotPossibleForInvoice', $facture->ref), 'warnings');
						$errorpayment++;
					}
				}

				if (empty($errorpayment)) {
					setEventMessage($langs->trans('PaymentRegisteredAndInvoiceSetToPaid', $facture->ref));
					$db->commit();
				} else {
					$db->rollback();
				}
			}
		}
	}
} elseif ($massaction == 'withdrawrequest') {
	$langs->load("withdrawals");

	if (!$user->rights->prelevement->bons->creer) {
		$error++;
		setEventMessages($langs->trans("NotEnoughPermissions"), null, 'errors');
	} else {
		//Checking error
		$error = 0;

		$arrayofselected = is_array($toselect) ? $toselect : array();
		$listofbills = array();
		foreach ($arrayofselected as $toselectid) {
			$objecttmp = new Facture($db);
			$result = $objecttmp->fetch($toselectid);
			if ($result > 0) {
				$totalpaid = $objecttmp->getSommePaiement();
				$totalcreditnotes = $objecttmp->getSumCreditNotesUsed();
				$totaldeposits = $objecttmp->getSumDepositsUsed();
				$objecttmp->resteapayer = price2num($objecttmp->total_ttc - $totalpaid - $totalcreditnotes - $totaldeposits, 'MT');
				if ($objecttmp->statut == Facture::STATUS_DRAFT) {
					$error++;
					setEventMessages($objecttmp->ref.' '.$langs->trans("Draft"), $objecttmp->errors, 'errors');
				} elseif ($objecttmp->paye || $objecttmp->resteapayer == 0) {
					$error++;
					setEventMessages($objecttmp->ref.' '.$langs->trans("AlreadyPaid"), $objecttmp->errors, 'errors');
				} elseif ($objecttmp->resteapayer < 0) {
					$error++;
					setEventMessages($objecttmp->ref.' '.$langs->trans("AmountMustBePositive"), $objecttmp->errors, 'errors');
				}

				$rsql = "SELECT pfd.rowid, pfd.traite, pfd.date_demande as date_demande";
				$rsql .= " , pfd.date_traite as date_traite";
				$rsql .= " , pfd.amount";
				$rsql .= " , u.rowid as user_id, u.lastname, u.firstname, u.login";
				$rsql .= " FROM ".MAIN_DB_PREFIX."prelevement_demande as pfd";
				$rsql .= " , ".MAIN_DB_PREFIX."user as u";
				$rsql .= " WHERE fk_facture = ".((int) $objecttmp->id);
				$rsql .= " AND pfd.fk_user_demande = u.rowid";
				$rsql .= " AND pfd.traite = 0";
				$rsql .= " ORDER BY pfd.date_demande DESC";

				$result_sql = $db->query($rsql);
				if ($result_sql) {
					$numprlv = $db->num_rows($result_sql);
				}

				if ($numprlv > 0) {
					$error++;
					setEventMessages($objecttmp->ref.' '.$langs->trans("RequestAlreadyDone"), $objecttmp->errors, 'warnings');
				} elseif (!empty($objecttmp->mode_reglement_code) && $objecttmp->mode_reglement_code != 'PRE') {
					$error++;
					setEventMessages($objecttmp->ref.' '.$langs->trans("BadPaymentMethod"), $objecttmp->errors, 'errors');
				} else {
					$listofbills[] = $objecttmp; // $listofbills will only contains invoices with good payment method and no request already done
				}
			}
		}

		//Massive withdraw request for request with no errors
		if (!empty($listofbills)) {
			$nbwithdrawrequestok = 0;
			foreach ($listofbills as $aBill) {
				$db->begin();
				$result = $aBill->demande_prelevement($user, $aBill->resteapayer, 'direct-debit', 'facture');
				if ($result > 0) {
					$db->commit();
					$nbwithdrawrequestok++;
				} else {
					$db->rollback();
					setEventMessages($aBill->error, $aBill->errors, 'errors');
				}
			}
			if ($nbwithdrawrequestok > 0) {
				setEventMessages($langs->trans("WithdrawRequestsDone", $nbwithdrawrequestok), null, 'mesgs');
			}
		}
	}
}



/*
 * View
 */

$form = new Form($db);
$formother = new FormOther($db);
$formfile = new FormFile($db);
$formmargin = null;
if (isModEnabled('margin')) {
	$formmargin = new FormMargin($db);
}
$bankaccountstatic = new Account($db);
$facturestatic = new Facture($db);
$formcompany = new FormCompany($db);
$companystatic = new Societe($db);
$companyparent = new Societe($db);
$company_url_list = array();

$title = $langs->trans('BillsCustomers').' '.($socid > 0 ? ' '.$soc->name : '');

$varpage = empty($contextpage) ? $_SERVER["PHP_SELF"] : $contextpage;
$selectedfields = $form->multiSelectArrayWithCheckbox('selectedfields', $arrayfields, $varpage); // This also change content of $arrayfields

$sql = 'SELECT';
if ($sall || $search_user > 0) {
	$sql = 'SELECT DISTINCT';
}
$sql .= ' f.rowid as id, f.ref, f.ref_client, f.fk_soc, f.type, f.note_private, f.note_public, f.increment, f.fk_mode_reglement, f.fk_cond_reglement, f.total_ht, f.total_tva, f.total_ttc,';
$sql .= ' f.localtax1 as total_localtax1, f.localtax2 as total_localtax2,';
$sql .= ' f.fk_user_author,';
$sql .= ' f.fk_multicurrency, f.multicurrency_code, f.multicurrency_tx, f.multicurrency_total_ht, f.multicurrency_total_tva as multicurrency_total_vat, f.multicurrency_total_ttc,';
$sql .= ' f.datef, f.date_valid, f.date_lim_reglement as datelimite, f.module_source, f.pos_source,';
$sql .= ' f.paye as paye, f.fk_statut, f.close_code,';
$sql .= ' f.datec as date_creation, f.tms as date_update, f.date_closing as date_closing,';
$sql .= ' f.retained_warranty, f.retained_warranty_date_limit, f.situation_final, f.situation_cycle_ref, f.situation_counter,';
$sql .= ' s.rowid as socid, s.nom as name, s.name_alias as alias, s.email, s.phone, s.fax, s.address, s.town, s.zip, s.fk_pays, s.client, s.fournisseur, s.code_client, s.code_fournisseur, s.code_compta as code_compta_client, s.code_compta_fournisseur,';
$sql .= " s.parent as fk_parent,";
$sql .= " s2.nom as name2,";
$sql .= ' typent.code as typent_code,';
$sql .= ' state.code_departement as state_code, state.nom as state_name,';
$sql .= ' country.code as country_code,';
$sql .= ' f.fk_fac_rec_source,';
$sql .= ' p.rowid as project_id, p.ref as project_ref, p.title as project_label,';
$sql .= ' u.login, u.lastname, u.firstname, u.email as user_email, u.statut as user_statut, u.entity, u.photo, u.office_phone, u.office_fax, u.user_mobile, u.job, u.gender';
// We need dynamount_payed to be able to sort on status (value is surely wrong because we can count several lines several times due to other left join or link with contacts. But what we need is just 0 or > 0).
// A Better solution to be able to sort on already payed or remain to pay is to store amount_payed in a denormalized field.
// We disable this. It create a bug when searching with sall and sorting on status. Also it create performance troubles.
/*
if (!$sall) {
	$sql .= ', SUM(pf.amount) as dynamount_payed, SUM(pf.multicurrency_amount) as multicurrency_dynamount_payed';
}
*/
// Add fields from extrafields
if (!empty($extrafields->attributes[$object->table_element]['label'])) {
	foreach ($extrafields->attributes[$object->table_element]['label'] as $key => $val) {
		$sql .= ($extrafields->attributes[$object->table_element]['type'][$key] != 'separate' ? ", ef.".$key." as options_".$key : '');
	}
}
// Add fields from hooks
$parameters = array();
$reshook = $hookmanager->executeHooks('printFieldListSelect', $parameters, $object, $action); // Note that $action and $object may have been modified by hook
$sql .= $hookmanager->resPrint;
$sql = preg_replace('/,\s*$/', '', $sql);
//$sql .= ", COUNT(rc.rowid) as anotherfield";

$sqlfields = $sql; // $sql fields to remove for count total

$sql .= ' FROM '.MAIN_DB_PREFIX.'societe as s';
$sql .= " LEFT JOIN ".MAIN_DB_PREFIX."societe as s2 ON s2.rowid = s.parent";
$sql .= " LEFT JOIN ".MAIN_DB_PREFIX."c_country as country on (country.rowid = s.fk_pays)";
$sql .= " LEFT JOIN ".MAIN_DB_PREFIX."c_typent as typent on (typent.id = s.fk_typent)";
$sql .= " LEFT JOIN ".MAIN_DB_PREFIX."c_departements as state on (state.rowid = s.fk_departement)";
$sql .= ', '.MAIN_DB_PREFIX.'facture as f';
if ($sortfield == "f.datef") {
	$sql .= $db->hintindex('idx_facture_datef');
}
if (isset($extrafields->attributes[$object->table_element]['label']) && is_array($extrafields->attributes[$object->table_element]['label']) && count($extrafields->attributes[$object->table_element]['label'])) {
	$sql .= " LEFT JOIN ".MAIN_DB_PREFIX.$object->table_element."_extrafields as ef on (f.rowid = ef.fk_object)";
}

// We disable this. It create a bug when searching with sall and sorting on status. Also it create performance troubles.
/*
if (!$sall) {
	$sql .= ' LEFT JOIN '.MAIN_DB_PREFIX.'paiement_facture as pf ON pf.fk_facture = f.rowid';
}
*/
if ($sall) {
	$sql .= ' LEFT JOIN '.MAIN_DB_PREFIX.'facturedet as pd ON f.rowid=pd.fk_facture';
}
if (!empty($search_fac_rec_source_title)) {
	$sql .= ' LEFT JOIN '.MAIN_DB_PREFIX.'facture_rec as facrec ON f.fk_fac_rec_source=facrec.rowid';
}
$sql .= " LEFT JOIN ".MAIN_DB_PREFIX."projet as p ON p.rowid = f.fk_projet";
$sql .= ' LEFT JOIN '.MAIN_DB_PREFIX.'user AS u ON f.fk_user_author = u.rowid';
// We'll need this table joined to the select in order to filter by sale
if ($search_sale > 0 || (empty($user->rights->societe->client->voir) && !$socid)) {
	$sql .= ", ".MAIN_DB_PREFIX."societe_commerciaux as sc";
}
if ($search_user > 0) {
	$sql .= ", ".MAIN_DB_PREFIX."element_contact as ec";
	$sql .= ", ".MAIN_DB_PREFIX."c_type_contact as tc";
}
// Add table from hooks
$parameters = array();
$reshook = $hookmanager->executeHooks('printFieldListFrom', $parameters, $object); // Note that $action and $object may have been modified by hook
$sql .= $hookmanager->resPrint;

$sql .= ' WHERE f.fk_soc = s.rowid';
$sql .= ' AND f.entity IN ('.getEntity('invoice').')';
if (empty($user->rights->societe->client->voir) && !$socid) {
	$sql .= " AND s.rowid = sc.fk_soc AND sc.fk_user = ".((int) $user->id);
}
if ($socid > 0) {
	$sql .= ' AND s.rowid = '.((int) $socid);
}
if ($userid) {
	if ($userid == -1) {
		$sql .= ' AND f.fk_user_author IS NULL';
	} else {
		$sql .= ' AND f.fk_user_author = '.((int) $userid);
	}
}
if ($search_ref) {
	$sql .= natural_search('f.ref', $search_ref);
}
if ($search_refcustomer) {
	$sql .= natural_search('f.ref_client', $search_refcustomer);
}
if ($search_type != '' && $search_type != '-1') {
	$sql .= " AND f.type IN (".$db->sanitize($db->escape($search_type)).")";
}
if ($search_project_ref) {
	$sql .= natural_search('p.ref', $search_project_ref);
}
if ($search_project) {
	$sql .= natural_search('p.title', $search_project);
}
if (empty($arrayfields['s.name_alias']['checked']) && $search_company) {
	$sql .= natural_search(array("s.nom", "s.name_alias"), $search_company);
} else {
	if ($search_company) {
		$sql .= natural_search('s.nom', $search_company);
	}
	if ($search_company_alias) {
		$sql .= natural_search('s.name_alias', $search_company_alias);
	}
}
if ($search_parent_name) {
	$sql .= natural_search('s2.nom', $search_parent_name);
}
if ($search_customer_code) {
	$sql .= natural_search('s.code_client', $search_customer_code);
}
if ($search_town) {
	$sql .= natural_search('s.town', $search_town);
}
if ($search_zip) {
	$sql .= natural_search("s.zip", $search_zip);
}
if ($search_state) {
	$sql .= natural_search("state.nom", $search_state);
}
if (strlen(trim($search_country))) {
	$arrayofcode = getCountriesInEEC();
	$country_code_in_EEC = $country_code_in_EEC_without_me = '';
	foreach ($arrayofcode as $key => $value) {
		$country_code_in_EEC .= ($country_code_in_EEC ? "," : "")."'".$value."'";
		if ($value != $mysoc->country_code) {
			$country_code_in_EEC_without_me .= ($country_code_in_EEC_without_me ? "," : "")."'".$value."'";
		}
	}
	if ($search_country == 'special_allnotme') {
		$sql .= " AND country.code <> '".$db->escape($mysoc->country_code)."'";
	} elseif ($search_country == 'special_eec') {
		$sql .= " AND country.code IN (".$db->sanitize($country_code_in_EEC, 1).")";
	} elseif ($search_country == 'special_eecnotme') {
		$sql .= " AND country.code IN (".$db->sanitize($country_code_in_EEC_without_me, 1).")";
	} elseif ($search_country == 'special_noteec') {
		$sql .= " AND country.code NOT IN (".$db->sanitize($country_code_in_EEC, 1).")";
	} else {
		$sql .= natural_search("country.code", $search_country);
	}
}
if ($search_type_thirdparty != '' && $search_type_thirdparty != '-1') {
	$sql .= " AND s.fk_typent IN (".$db->sanitize($db->escape($search_type_thirdparty)).')';
}
if ($search_montant_ht != '') {
	$sql .= natural_search('f.total_ht', $search_montant_ht, 1);
}
if ($search_montant_vat != '') {
	$sql .= natural_search('f.total_tva', $search_montant_vat, 1);
}
if ($search_montant_localtax1 != '') {
	$sql .= natural_search('f.localtax1', $search_montant_localtax1, 1);
}
if ($search_montant_localtax2 != '') {
	$sql .= natural_search('f.localtax2', $search_montant_localtax2, 1);
}
if ($search_montant_ttc != '') {
	$sql .= natural_search('f.total_ttc', $search_montant_ttc, 1);
}
if ($search_multicurrency_code != '') {
	$sql .= " AND f.multicurrency_code = '".$db->escape($search_multicurrency_code)."'";
}
if ($search_multicurrency_tx != '') {
	$sql .= natural_search('f.multicurrency_tx', $search_multicurrency_tx, 1);
}
if ($search_multicurrency_montant_ht != '') {
	$sql .= natural_search('f.multicurrency_total_ht', $search_multicurrency_montant_ht, 1);
}
if ($search_multicurrency_montant_vat != '') {
	$sql .= natural_search('f.multicurrency_total_tva', $search_multicurrency_montant_vat, 1);
}
if ($search_multicurrency_montant_ttc != '') {
	$sql .= natural_search('f.multicurrency_total_ttc', $search_multicurrency_montant_ttc, 1);
}
if ($search_login) {
	$sql .= natural_search(array('u.login', 'u.firstname', 'u.lastname'), $search_login);
}
if ($search_status != '-1' && $search_status != '') {
	if (is_numeric($search_status) && $search_status >= 0) {
		if ($search_status == '0') {
			$sql .= " AND f.fk_statut = 0"; // draft
		}
		if ($search_status == '1') {
			$sql .= " AND f.fk_statut = 1"; // unpayed
		}
		if ($search_status == '2') {
			$sql .= " AND f.fk_statut = 2"; // payed     Not that some corrupted data may contains f.fk_statut = 1 AND f.paye = 1 (it means payed too but should not happend. If yes, reopen and reclassify billed)
		}
		if ($search_status == '3') {
			$sql .= " AND f.fk_statut = 3"; // abandonned
		}
	} else {
		$sql .= " AND f.fk_statut IN (".$db->sanitize($db->escape($search_status)).")"; // When search_status is '1,2' for example
	}
}

if ($search_paymentmode > 0) {
	$sql .= " AND f.fk_mode_reglement = ".((int) $search_paymentmode);
}
if ($search_paymentterms > 0) {
	$sql .= " AND f.fk_cond_reglement = ".((int) $search_paymentterms);
}
if ($search_module_source) {
	$sql .= natural_search("f.module_source", $search_module_source);
}
if ($search_pos_source) {
	$sql .= natural_search("f.pos_source", $search_pos_source);
}
if ($search_date_start) {
	$sql .= " AND f.datef >= '".$db->idate($search_date_start)."'";
}
if ($search_date_end) {
	$sql .= " AND f.datef <= '".$db->idate($search_date_end)."'";
}
if ($search_date_valid_start) {
	$sql .= " AND f.date_valid >= '".$db->idate($search_date_valid_start)."'";
}
if ($search_date_valid_end) {
	$sql .= " AND f.date_valid <= '".$db->idate($search_date_valid_end)."'";
}
if ($search_datelimit_start) {
	$sql .= " AND f.date_lim_reglement >= '".$db->idate($search_datelimit_start)."'";
}
if ($search_datelimit_end) {
	$sql .= " AND f.date_lim_reglement <= '".$db->idate($search_datelimit_end)."'";
}
if ($option == 'late') {
	$sql .= " AND f.date_lim_reglement < '".$db->idate(dol_now() - $conf->facture->client->warning_delay)."'";
}
if ($search_sale > 0) {
	$sql .= " AND s.rowid = sc.fk_soc AND sc.fk_user = ".((int) $search_sale);
}
if ($search_user > 0) {
	$sql .= " AND ec.fk_c_type_contact = tc.rowid AND tc.element='facture' AND tc.source='internal' AND ec.element_id = f.rowid AND ec.fk_socpeople = ".((int) $search_user);
}
if (!empty($search_fac_rec_source_title)) {
	$sql .= natural_search('facrec.titre', $search_fac_rec_source_title);
}
// Search for tag/category ($searchCategoryProductList is an array of ID)
$searchCategoryProductList = $search_product_category ? array($search_product_category) : array();
$searchCategoryProductOperator = 0;
if (!empty($searchCategoryProductList)) {
	$searchCategoryProductSqlList = array();
	$listofcategoryid = '';
	foreach ($searchCategoryProductList as $searchCategoryProduct) {
		if (intval($searchCategoryProduct) == -2) {
			$searchCategoryProductSqlList[] = "NOT EXISTS (SELECT ck.fk_product FROM ".MAIN_DB_PREFIX."categorie_product as ck, ".MAIN_DB_PREFIX."facturedet as fd WHERE fd.fk_facture = f.rowid AND fd.fk_product = ck.fk_product)";
		} elseif (intval($searchCategoryProduct) > 0) {
			if ($searchCategoryProductOperator == 0) {
				$searchCategoryProductSqlList[] = " EXISTS (SELECT ck.fk_product FROM ".MAIN_DB_PREFIX."categorie_product as ck, ".MAIN_DB_PREFIX."facturedet as fd WHERE fd.fk_facture = f.rowid AND fd.fk_product = ck.fk_product AND ck.fk_categorie = ".((int) $searchCategoryProduct).")";
			} else {
				$listofcategoryid .= ($listofcategoryid ? ', ' : '') .((int) $searchCategoryProduct);
			}
		}
	}
	if ($listofcategoryid) {
		$searchCategoryProductSqlList[] = " EXISTS (SELECT ck.fk_product FROM ".MAIN_DB_PREFIX."categorie_product as ck, ".MAIN_DB_PREFIX."facturedet as fd WHERE fd.fk_facture = f.rowid AND fd.fk_product = ck.fk_product AND ck.fk_categorie IN (".$db->sanitize($listofcategoryid)."))";
	}
	if ($searchCategoryProductOperator == 1) {
		if (!empty($searchCategoryProductSqlList)) {
			$sql .= " AND (".implode(' OR ', $searchCategoryProductSqlList).")";
		}
	} else {
		if (!empty($searchCategoryProductSqlList)) {
			$sql .= " AND (".implode(' AND ', $searchCategoryProductSqlList).")";
		}
	}
}
$searchCategoryCustomerList = $search_categ_cus ? array($search_categ_cus) : array();
$searchCategoryCustomerOperator = 0;
// Search for tag/category ($searchCategoryCustomerList is an array of ID)
if (!empty($searchCategoryCustomerList)) {
	$searchCategoryCustomerSqlList = array();
	$listofcategoryid = '';
	foreach ($searchCategoryCustomerList as $searchCategoryCustomer) {
		if (intval($searchCategoryCustomer) == -2) {
			$searchCategoryCustomerSqlList[] = "NOT EXISTS (SELECT ck.fk_soc FROM ".MAIN_DB_PREFIX."categorie_societe as ck WHERE s.rowid = ck.fk_soc)";
		} elseif (intval($searchCategoryCustomer) > 0) {
			if ($searchCategoryCustomerOperator == 0) {
				$searchCategoryCustomerSqlList[] = " EXISTS (SELECT ck.fk_soc FROM ".MAIN_DB_PREFIX."categorie_societe as ck WHERE s.rowid = ck.fk_soc AND ck.fk_categorie = ".((int) $searchCategoryCustomer).")";
			} else {
				$listofcategoryid .= ($listofcategoryid ? ', ' : '') .((int) $searchCategoryCustomer);
			}
		}
	}
	if ($listofcategoryid) {
		$searchCategoryCustomerSqlList[] = " EXISTS (SELECT ck.fk_soc FROM ".MAIN_DB_PREFIX."categorie_societe as ck WHERE s.rowid = ck.fk_soc AND ck.fk_categorie IN (".$db->sanitize($listofcategoryid)."))";
	}
	if ($searchCategoryCustomerOperator == 1) {
		if (!empty($searchCategoryCustomerSqlList)) {
			$sql .= " AND (".implode(' OR ', $searchCategoryCustomerSqlList).")";
		}
	} else {
		if (!empty($searchCategoryCustomerSqlList)) {
			$sql .= " AND (".implode(' AND ', $searchCategoryCustomerSqlList).")";
		}
	}
}
// Add where from extra fields
include DOL_DOCUMENT_ROOT.'/core/tpl/extrafields_list_search_sql.tpl.php';
// Add where from hooks
$parameters = array();
$reshook = $hookmanager->executeHooks('printFieldListWhere', $parameters, $object, $action); // Note that $action and $object may have been modified by hook
$sql .= $hookmanager->resPrint;

// We disable this. It create a bug when searching with sall and sorting on status. Also it create performance troubles.
/*
if (!$sall) {
	$sql .= ' GROUP BY f.rowid, f.ref, ref_client, f.fk_soc, f.type, f.note_private, f.note_public, f.increment, f.fk_mode_reglement, f.fk_cond_reglement, f.total_ht, f.total_tva, f.total_ttc,';
	$sql .= ' f.localtax1, f.localtax2,';
	$sql .= ' f.datef, f.date_valid, f.date_lim_reglement, f.module_source, f.pos_source,';
	$sql .= ' f.paye, f.fk_statut, f.close_code,';
	$sql .= ' f.datec, f.tms, f.date_closing,';
	$sql .= ' f.retained_warranty, f.retained_warranty_date_limit, f.situation_final, f.situation_cycle_ref, f.situation_counter,';
	$sql .= ' f.fk_user_author, f.fk_multicurrency, f.multicurrency_code, f.multicurrency_tx, f.multicurrency_total_ht,';
	$sql .= ' f.multicurrency_total_tva, f.multicurrency_total_ttc,';
	$sql .= ' s.rowid, s.nom, s.name_alias, s.email, s.phone, s.fax, s.address, s.town, s.zip, s.fk_pays, s.client, s.fournisseur, s.code_client, s.code_fournisseur, s.code_compta, s.code_compta_fournisseur,';
	$sql .= ' typent.code,';
	$sql .= ' state.code_departement, state.nom,';
	$sql .= ' country.code,';
	$sql .= " p.rowid, p.ref, p.title,";
	$sql .= " u.login, u.lastname, u.firstname, u.email, u.statut, u.entity, u.photo, u.office_phone, u.office_fax, u.user_mobile, u.job, u.gender";
	if ($search_categ_cus && $search_categ_cus != -1) {
		$sql .= ", cc.fk_categorie, cc.fk_soc";
	}
	// Add fields from extrafields
	if (!empty($extrafields->attributes[$object->table_element]['label'])) {
		foreach ($extrafields->attributes[$object->table_element]['label'] as $key => $val) {
			$sql .= ($extrafields->attributes[$object->table_element]['type'][$key] != 'separate' ? ", ef.".$key : '');
		}
	}
	// Add GroupBy from hooks
	$parameters = array('all' => !empty($all) ? $all : 0, 'fieldstosearchall' => $fieldstosearchall);
	$reshook = $hookmanager->executeHooks('printFieldListGroupBy', $parameters, $object); // Note that $action and $object may have been modified by hook
	$sql .= $hookmanager->resPrint;
} else {
*/
if ($sall) {
	$sql .= natural_search(array_keys($fieldstosearchall), $sall);
}

// Add HAVING from hooks
$parameters = array();
$reshook = $hookmanager->executeHooks('printFieldListHaving', $parameters, $object); // Note that $action and $object may have been modified by hook
$sql .= empty($hookmanager->resPrint) ? "" : " HAVING 1=1 ".$hookmanager->resPrint;

// Count total nb of records
$nbtotalofrecords = '';
if (!getDolGlobalInt('MAIN_DISABLE_FULL_SCANLIST')) {
	/* The fast and low memory method to get and count full list converts the sql into a sql count */
	$sqlforcount = preg_replace('/^'.preg_quote($sqlfields, '/').'/', 'SELECT COUNT(*) as nbtotalofrecords', $sql);
	$sqlforcount = preg_replace('/GROUP BY .*$/', '', $sqlforcount);

	$resql = $db->query($sqlforcount);
	if ($resql) {
		$objforcount = $db->fetch_object($resql);
		$nbtotalofrecords = $objforcount->nbtotalofrecords;
	} else {
		dol_print_error($db);
	}

	if (($page * $limit) > $nbtotalofrecords) {	// if total resultset is smaller then paging size (filtering), goto and load page 0
		$page = 0;
		$offset = 0;
	}
	$db->free($resql);
}

// Complete request and execute it with limit
$sql .= $db->order($sortfield, $sortorder);
if ($limit) {
	$sql .= $db->plimit($limit + 1, $offset);
}

$resql = $db->query($sql);

if ($resql) {
	$num = $db->num_rows($resql);

	$arrayofselected = is_array($toselect) ? $toselect : array();

	if ($num == 1 && !empty($conf->global->MAIN_SEARCH_DIRECT_OPEN_IF_ONLY_ONE) && $sall) {
		$obj = $db->fetch_object($resql);
		$id = $obj->id;

		header("Location: ".DOL_URL_ROOT.'/compta/facture/card.php?facid='.$id);
		exit;
	}

	// Output page
	// --------------------------------------------------------------------

	llxHeader('', $title, 'EN:Customers_Invoices|FR:Factures_Clients|ES:Facturas_a_clientes');

	if ($socid > 0) {
		$soc = new Societe($db);
		$soc->fetch($socid);
		if (empty($search_company)) {
			$search_company = $soc->name;
		}
	}

	$param = '&socid='.urlencode($socid);
	if (!empty($mode)) {
		$param .= '&mode='.urlencode($mode);
	}
	if (!empty($contextpage) && $contextpage != $_SERVER["PHP_SELF"]) {
		$param .= '&contextpage='.urlencode($contextpage);
	}
	if ($limit > 0 && $limit != $conf->liste_limit) {
		$param .= '&limit='.((int) $limit);
	}
	if ($sall) {
		$param .= '&sall='.urlencode($sall);
	}
	if ($search_date_startday) {
		$param .= '&search_date_startday='.urlencode($search_date_startday);
	}
	if ($search_date_startmonth) {
		$param .= '&search_date_startmonth='.urlencode($search_date_startmonth);
	}
	if ($search_date_startyear) {
		$param .= '&search_date_startyear='.urlencode($search_date_startyear);
	}
	if ($search_date_endday) {
		$param .= '&search_date_endday='.urlencode($search_date_endday);
	}
	if ($search_date_endmonth) {
		$param .= '&search_date_endmonth='.urlencode($search_date_endmonth);
	}
	if ($search_date_endyear) {
		$param .= '&search_date_endyear='.urlencode($search_date_endyear);
	}
	if ($search_date_valid_startday) {
		$param .= '&search_date_valid_startday='.urlencode($search_date_valid_startday);
	}
	if ($search_date_valid_startmonth) {
		$param .= '&search_date_valid_startmonth='.urlencode($search_date_valid_startmonth);
	}
	if ($search_date_valid_startyear) {
		$param .= '&search_date_valid_startyear='.urlencode($search_date_valid_startyear);
	}
	if ($search_date_valid_endday) {
		$param .= '&search_date_valid_endday='.urlencode($search_date_valid_endday);
	}
	if ($search_date_valid_endmonth) {
		$param .= '&search_date_valid_endmonth='.urlencode($search_date_valid_endmonth);
	}
	if ($search_date_valid_endyear) {
		$param .= '&search_date_valid_endyear='.urlencode($search_date_valid_endyear);
	}
	if ($search_datelimit_startday) {
		$param .= '&search_datelimit_startday='.urlencode($search_datelimit_startday);
	}
	if ($search_datelimit_startmonth) {
		$param .= '&search_datelimit_startmonth='.urlencode($search_datelimit_startmonth);
	}
	if ($search_datelimit_startyear) {
		$param .= '&search_datelimit_startyear='.urlencode($search_datelimit_startyear);
	}
	if ($search_datelimit_endday) {
		$param .= '&search_datelimit_endday='.urlencode($search_datelimit_endday);
	}
	if ($search_datelimit_endmonth) {
		$param .= '&search_datelimit_endmonth='.urlencode($search_datelimit_endmonth);
	}
	if ($search_datelimit_endyear) {
		$param .= '&search_datelimit_endyear='.urlencode($search_datelimit_endyear);
	}
	if ($search_ref) {
		$param .= '&search_ref='.urlencode($search_ref);
	}
	if ($search_refcustomer) {
		$param .= '&search_refcustomer='.urlencode($search_refcustomer);
	}
	if ($search_project_ref) {
		$param .= '&search_project_ref='.urlencode($search_project_ref);
	}
	if ($search_project) {
		$param .= '&search_project='.urlencode($search_project);
	}
	if ($search_type != '') {
		$param .= '&search_type='.urlencode($search_type);
	}
	if ($search_company) {
		$param .= '&search_company='.urlencode($search_company);
	}
	if ($search_company_alias) {
		$param .= '&search_company_alias='.urlencode($search_company_alias);
	}
	if ($search_parent_name != '') {
		$param .= '&search_parent_name='.urlencode($search_parent_name);
	}
	if ($search_town) {
		$param .= '&search_town='.urlencode($search_town);
	}
	if ($search_zip) {
		$param .= '&search_zip='.urlencode($search_zip);
	}
	if ($search_country) {
		$param .= "&search_country=".urlencode($search_country);
	}
	if ($search_type_thirdparty != '') {
		$param .= '&search_type_thirdparty='.urlencode($search_type_thirdparty);
	}
	if ($search_customer_code) {
		$param .= '&search_customer_code='.urlencode($search_customer_code);
	}
	if ($search_sale > 0) {
		$param .= '&search_sale='.urlencode($search_sale);
	}
	if ($search_user > 0) {
		$param .= '&search_user='.urlencode($search_user);
	}
	if ($search_login) {
		$param .= '&search_login='.urlencode($search_login);
	}
	if ($search_product_category > 0) {
		$param .= '&search_product_category='.urlencode($search_product_category);
	}
	if ($search_montant_ht != '') {
		$param .= '&search_montant_ht='.urlencode($search_montant_ht);
	}
	if ($search_montant_vat != '') {
		$param .= '&search_montant_vat='.urlencode($search_montant_vat);
	}
	if ($search_montant_localtax1 != '') {
		$param .= '&search_montant_localtax1='.urlencode($search_montant_localtax1);
	}
	if ($search_montant_localtax2 != '') {
		$param .= '&search_montant_localtax2='.urlencode($search_montant_localtax2);
	}
	if ($search_montant_ttc != '') {
		$param .= '&search_montant_ttc='.urlencode($search_montant_ttc);
	}
	if ($search_multicurrency_code != '') {
		$param .= '&search_multicurrency_code='.urlencode($search_multicurrency_code);
	}
	if ($search_multicurrency_tx != '') {
		$param .= '&search_multicurrency_tx='.urlencode($search_multicurrency_tx);
	}
	if ($search_multicurrency_montant_ht != '') {
		$param .= '&search_multicurrency_montant_ht='.urlencode($search_multicurrency_montant_ht);
	}
	if ($search_multicurrency_montant_vat != '') {
		$param .= '&search_multicurrency_montant_vat='.urlencode($search_multicurrency_montant_vat);
	}
	if ($search_multicurrency_montant_ttc != '') {
		$param .= '&search_multicurrency_montant_ttc='.urlencode($search_multicurrency_montant_ttc);
	}
	if ($search_status != '') {
		$param .= '&search_status='.urlencode($search_status);
	}
	if ($search_paymentmode > 0) {
		$param .= '&search_paymentmode='.urlencode($search_paymentmode);
	}
	if ($search_paymentterms > 0) {
		$param .= '&search_paymentterms='.urlencode($search_paymentterms);
	}
	if ($search_module_source) {
		$param .= '&search_module_source='.urlencode($search_module_source);
	}
	if ($search_pos_source) {
		$param .= '&search_pos_source='.urlencode($search_pos_source);
	}
	if ($show_files) {
		$param .= '&show_files='.urlencode($show_files);
	}
	if ($option) {
		$param .= "&search_option=".urlencode($option);
	}
	if ($optioncss != '') {
		$param .= '&optioncss='.urlencode($optioncss);
	}
	if ($search_categ_cus > 0) {
		$param .= '&search_categ_cus='.urlencode($search_categ_cus);
	}
	if (!empty($search_fac_rec_source_title)) {
		$param .= '&search_fac_rec_source_title='.urlencode($search_fac_rec_source_title);
	}

	// Add $param from extra fields
	include DOL_DOCUMENT_ROOT.'/core/tpl/extrafields_list_search_param.tpl.php';
	// Add $param from hooks
	$parameters = array();
	$reshook = $hookmanager->executeHooks('printFieldListSearchParam', $parameters, $object, $action); // Note that $action and $object may have been modified by hook
	$param .= $hookmanager->resPrint;

	$arrayofmassactions = array(
		'validate'=>img_picto('', 'check', 'class="pictofixedwidth"').$langs->trans("Validate"),
		'generate_doc'=>img_picto('', 'pdf', 'class="pictofixedwidth"').$langs->trans("ReGeneratePDF"),
		'builddoc'=>img_picto('', 'pdf', 'class="pictofixedwidth"').$langs->trans("PDFMerge"),
		'presend'=>img_picto('', 'email', 'class="pictofixedwidth"').$langs->trans("SendByMail"),
	);

	if ($user->hasRight('facture', 'paiement')) {
		$arrayofmassactions['makepayment'] = img_picto('', 'payment', 'class="pictofixedwidth"').$langs->trans("MakePaymentAndClassifyPayed");
	}
	if (isModEnabled('prelevement') && !empty($user->rights->prelevement->bons->creer)) {
		$langs->load("withdrawals");
		$arrayofmassactions['withdrawrequest'] = img_picto('', 'payment', 'class="pictofixedwidth"').$langs->trans("MakeWithdrawRequest");
	}
	if (!empty($user->rights->facture->supprimer)) {
		if (!empty($conf->global->INVOICE_CAN_REMOVE_DRAFT_ONLY)) {
			$arrayofmassactions['predeletedraft'] = img_picto('', 'delete', 'class="pictofixedwidth"').$langs->trans("Deletedraft");
		} elseif (!empty($conf->global->INVOICE_CAN_ALWAYS_BE_REMOVED)) {	// mass deletion never possible on invoices on such situation
			$arrayofmassactions['predelete'] = img_picto('', 'delete', 'class="pictofixedwidth"').$langs->trans("Delete");
		}
	}
	if (in_array($massaction, array('presend', 'predelete', 'makepayment'))) {
		$arrayofmassactions = array();
	}
	$massactionbutton = $form->selectMassAction('', $arrayofmassactions);

	// Show the new button only when this page is not opend from the Extended POS
	$newcardbutton = '';
	if ($contextpage != 'poslist') {
		$url = DOL_URL_ROOT.'/compta/facture/card.php?action=create';
		if (!empty($socid)) {
			$url .= '&socid='.$socid;
		}
		$newcardbutton  = '';
		$newcardbutton .= dolGetButtonTitle($langs->trans('ViewList'), '', 'fa fa-bars imgforviewmode', $_SERVER["PHP_SELF"].'?mode=common'.preg_replace('/(&|\?)*mode=[^&]+/', '', $param), '', ((empty($mode) || $mode == 'common') ? 2 : 1), array('morecss'=>'reposition'));
		$newcardbutton .= dolGetButtonTitle($langs->trans('ViewKanban'), '', 'fa fa-th-list imgforviewmode', $_SERVER["PHP_SELF"].'?mode=kanban'.preg_replace('/(&|\?)*mode=[^&]+/', '', $param), '', ($mode == 'kanban' ? 2 : 1), array('morecss'=>'reposition'));
		$newcardbutton = dolGetButtonTitle($langs->trans('NewBill'), '', 'fa fa-plus-circle', $url, '', $user->hasRight("facture", "creer"));
	}

	$i = 0;
	print '<form method="POST" name="searchFormList" action="'.$_SERVER["PHP_SELF"].'">'."\n";
	if ($optioncss != '') {
		print '<input type="hidden" name="optioncss" value="'.$optioncss.'">';
	}
	print '<input type="hidden" name="token" value="'.newToken().'">';
	print '<input type="hidden" name="formfilteraction" id="formfilteraction" value="list">';
	if (!in_array($massaction, array('makepayment'))) {
		print '<input type="hidden" name="action" value="list">';
	}
	print '<input type="hidden" name="sortfield" value="'.$sortfield.'">';
	print '<input type="hidden" name="sortorder" value="'.$sortorder.'">';
	print '<input type="hidden" name="search_status" value="'.$search_status.'">';
	print '<input type="hidden" name="contextpage" value="'.$contextpage.'">';
	print '<input type="hidden" name="socid" value="'.$socid.'">';
	print '<input type="hidden" name="mode" value="'.$mode.'">';

	print_barre_liste($title, $page, $_SERVER["PHP_SELF"], $param, $sortfield, $sortorder, $massactionbutton, $num, $nbtotalofrecords, 'bill', 0, $newcardbutton, '', $limit, 0, 0, 1);

	$topicmail = "SendBillRef";
	$modelmail = "facture_send";
	$objecttmp = new Facture($db);
	$trackid = 'inv'.$object->id;
	include DOL_DOCUMENT_ROOT.'/core/tpl/massactions_pre.tpl.php';

	if ($massaction == 'makepayment') {
		$formconfirm = '';
		$formquestion = array(
			// 'text' => $langs->trans("ConfirmClone"),
			// array('type' => 'checkbox', 'name' => 'clone_content', 'label' => $langs->trans("CloneMainAttributes"), 'value' => 1),
			// array('type' => 'checkbox', 'name' => 'update_prices', 'label' => $langs->trans("PuttingPricesUpToDate"), 'value' => 1),
			array('type' => 'date', 'name' => 'datepaiment', 'label' => $langs->trans("Date"), 'datenow' => 1),
			array('type' => 'other', 'name' => 'paiementid', 'label' => $langs->trans("PaymentMode"), 'value' => $form->select_types_paiements(GETPOST('search_paymentmode'), 'paiementid', '', 0, 0, 1, 0, 1, '', 1)),
			array('type' => 'other', 'name' => 'bankid', 'label' => $langs->trans("BankAccount"), 'value'=>$form->select_comptes('', 'bankid', 0, '', 0, '', 0, '', 1)),
			//array('type' => 'other', 'name' => 'invoicesid', 'label' => '', 'value'=>'<input type="hidden" id="invoicesid" name="invoicesid" value="'.implode('#',GETPOST('toselect','array')).'">'),
		);
		$formconfirm = $form->formconfirm($_SERVER["PHP_SELF"], $langs->trans('MakePaymentAndClassifyPayed'), $langs->trans('EnterPaymentReceivedFromCustomer'), 'makepayment_confirm', $formquestion, 1, 0, 200, 500, 1);
		print $formconfirm;
	}

	if ($sall) {
		foreach ($fieldstosearchall as $key => $val) {
			$fieldstosearchall[$key] = $langs->trans($val);
		}
		print '<div class="divsearchfieldfilter">'.$langs->trans("FilterOnInto", $sall).join(', ', $fieldstosearchall).'</div>';
	}

	// If the user can view prospects other than his'
	$moreforfilter = '';
	if ($user->hasRight("user", "user", "lire")) {
		$langs->load("commercial");
		$moreforfilter .= '<div class="divsearchfield">';
		$tmptitle = $langs->trans('ThirdPartiesOfSaleRepresentative');
		$moreforfilter .= img_picto($tmptitle, 'user', 'class="pictofixedwidth"').$formother->select_salesrepresentatives($search_sale, 'search_sale', $user, 0, $tmptitle, 'maxwidth250');
		$moreforfilter .= '</div>';
	}
	// If the user can view prospects other than his'
	if ($user->hasRight("user", "user", "lire")) {
		$moreforfilter .= '<div class="divsearchfield">';
		$tmptitle = $langs->trans('LinkedToSpecificUsers');
		$moreforfilter .= img_picto($tmptitle, 'user', 'class="pictofixedwidth"').$form->select_dolusers($search_user, 'search_user', $tmptitle, '', 0, '', '', 0, 0, 0, '', 0, '', 'maxwidth250');
		$moreforfilter .= '</div>';
	}
	// Filter on product tags
	if (isModEnabled('categorie') && $user->hasRight("categorie", "lire") && ($user->hasRight("produit", "lire") || $user->hasRight("service", "lire"))) {
		include_once DOL_DOCUMENT_ROOT.'/categories/class/categorie.class.php';
		$moreforfilter .= '<div class="divsearchfield">';
		$tmptitle = $langs->trans('IncludingProductWithTag');
		$cate_arbo = $form->select_all_categories(Categorie::TYPE_PRODUCT, null, 'parent', null, null, 1);
		$moreforfilter .= img_picto($tmptitle, 'category', 'class="pictofixedwidth"').$form->selectarray('search_product_category', $cate_arbo, $search_product_category, $tmptitle, 0, 0, '', 0, 0, 0, 0, 'maxwidth250', 1);
		$moreforfilter .= '</div>';
	}
	if (isModEnabled('categorie') && $user->hasRight("categorie", "lire")) {
		require_once DOL_DOCUMENT_ROOT.'/categories/class/categorie.class.php';
		$moreforfilter .= '<div class="divsearchfield">';
		$tmptitle = $langs->trans('CustomersProspectsCategoriesShort');
		$moreforfilter .= img_picto($tmptitle, 'category', 'class="pictofixedwidth"').$formother->select_categories('customer', $search_categ_cus, 'search_categ_cus', 1, $tmptitle);
		$moreforfilter .= '</div>';
	}
	$parameters = array();
	$reshook = $hookmanager->executeHooks('printFieldPreListTitle', $parameters, $object, $action); // Note that $action and $object may have been modified by hook
	if (empty($reshook)) {
		$moreforfilter .= $hookmanager->resPrint;
	} else {
		$moreforfilter = $hookmanager->resPrint;
	}

	if ($moreforfilter) {
		print '<div class="liste_titre liste_titre_bydiv centpercent">';
		print $moreforfilter;
		print '</div>';
	}

	$varpage = empty($contextpage) ? $_SERVER["PHP_SELF"] : $contextpage;
	$selectedfields = $form->multiSelectArrayWithCheckbox('selectedfields', $arrayfields, $varpage, getDolGlobalString('MAIN_CHECKBOX_LEFT_COLUMN', '')); // This also change content of $arrayfields

	// Show the massaction checkboxes only when this page is not opend from the Extended POS
	if ($massactionbutton && $contextpage != 'poslist') {
		$selectedfields .= $form->showCheckAddButtons('checkforselect', 1);
	}

	print '<div class="div-table-responsive">';
	print '<table class="tagtable nobottomiftotal liste'.($moreforfilter ? " listwithfilterbefore" : "").'">'."\n";

	// Fields title search
	// --------------------------------------------------------------------
	print '<tr class="liste_titre_filter">';

	// Action column
	if (getDolGlobalString('MAIN_CHECKBOX_LEFT_COLUMN')) {
		print '<td class="liste_titre center actioncolumn">';
		$searchpicto = $form->showFilterButtons('left');
		print $searchpicto;
		print '</td>';
	}

	if (!empty($conf->global->MAIN_VIEW_LINE_NUMBER_IN_LIST)) {
		print '<td class="liste_titre">';
		print '</td>';
	}
	// Ref
	if (!empty($arrayfields['f.ref']['checked'])) {
		print '<td class="liste_titre" align="left">';
		print '<input class="flat maxwidth50imp" type="text" name="search_ref" value="'.dol_escape_htmltag($search_ref).'">';
		print '</td>';
	}
	// Ref customer
	if (!empty($arrayfields['f.ref_client']['checked'])) {
		print '<td class="liste_titre">';
		print '<input class="flat maxwidth50imp" type="text" name="search_refcustomer" value="'.dol_escape_htmltag($search_refcustomer).'">';
		print '</td>';
	}
	// Type
	if (!empty($arrayfields['f.type']['checked'])) {
		print '<td class="liste_titre maxwidthonsmartphone">';
		$listtype = array(
			Facture::TYPE_STANDARD=>$langs->trans("InvoiceStandard"),
			Facture::TYPE_DEPOSIT=>$langs->trans("InvoiceDeposit"),
			Facture::TYPE_CREDIT_NOTE=>$langs->trans("InvoiceAvoir"),
			Facture::TYPE_REPLACEMENT=>$langs->trans("InvoiceReplacement"),
		);
		if (!empty($conf->global->INVOICE_USE_SITUATION)) {
			$listtype[Facture::TYPE_SITUATION] = $langs->trans("InvoiceSituation");
		}
		//$listtype[Facture::TYPE_PROFORMA]=$langs->trans("InvoiceProForma");     // A proformat invoice is not an invoice but must be an order.
		print $form->selectarray('search_type', $listtype, $search_type, 1, 0, 0, '', 0, 0, 0, '', 'maxwidth100');
		print '</td>';
	}
	// Date invoice
	if (!empty($arrayfields['f.datef']['checked'])) {
		print '<td class="liste_titre center">';
		print '<div class="nowrap">';
		print $form->selectDate($search_date_start ? $search_date_start : -1, 'search_date_start', 0, 0, 1, '', 1, 0, 0, '', '', '', '', 1, '', $langs->trans('From'));
		print '</div>';
		print '<div class="nowrap">';
		print $form->selectDate($search_date_end ? $search_date_end : -1, 'search_date_end', 0, 0, 1, '', 1, 0, 0, '', '', '', '', 1, '', $langs->trans('to'));
		print '</div>';
		print '</td>';
	}
	// Date valid
	if (!empty($arrayfields['f.date_valid']['checked'])) {
		print '<td class="liste_titre center">';
		print '<div class="nowrap">';
		print $form->selectDate($search_date_valid_start ? $search_date_valid_start : -1, 'search_date_valid_start', 0, 0, 1, '', 1, 0, 0, '', '', '', '', 1, '', $langs->trans('From'));
		print '</div>';
		print '<div class="nowrap">';
		print $form->selectDate($search_date_valid_end ? $search_date_valid_end : -1, 'search_date_valid_end', 0, 0, 1, '', 1, 0, 0, '', '', '', '', 1, '', $langs->trans('to'));
		print '</div>';
		print '</td>';
	}
	// Date due
	if (!empty($arrayfields['f.date_lim_reglement']['checked'])) {
		print '<td class="liste_titre center">';
		print '<div class="nowrap">';
		/*
		 print $langs->trans('From').' ';
		 print $form->selectDate($search_datelimit_start ? $search_datelimit_start : -1, 'search_datelimit_start', 0, 0, 1);
		 print '</div>';
		 print '<div class="nowrap">';
		 print $langs->trans('to').' ';*/
		print $form->selectDate($search_datelimit_end ? $search_datelimit_end : -1, 'search_datelimit_end', 0, 0, 1, '', 1, 0, 0, '', '', '', '', 1, '', $langs->trans("Before"));
		print '<br><input type="checkbox" name="search_option" value="late"'.($option == 'late' ? ' checked' : '').'> '.$langs->trans("Alert");
		print '</div>';
		print '</td>';
	}
	// Project ref
	if (!empty($arrayfields['p.ref']['checked'])) {
		print '<td class="liste_titre"><input class="flat maxwidth50imp" type="text" name="search_project_ref" value="'.dol_escape_htmltag($search_project_ref).'"></td>';
	}
	// Project label
	if (!empty($arrayfields['p.title']['checked'])) {
		print '<td class="liste_titre"><input class="flat maxwidth50imp" type="text" name="search_project" value="'.dol_escape_htmltag($search_project).'"></td>';
	}
	// Thirdparty
	if (!empty($arrayfields['s.nom']['checked'])) {
		print '<td class="liste_titre"><input class="flat maxwidth75imp" type="text" name="search_company" value="'.dol_escape_htmltag($search_company).'"'.($socid > 0 ? " disabled" : "").'></td>';
	}
	// Alias
	if (!empty($arrayfields['s.name_alias']['checked'])) {
		print '<td class="liste_titre"><input class="flat maxwidth75imp" type="text" name="search_company_alias" value="'.dol_escape_htmltag($search_company_alias).'"></td>';
	}
	// Parent company
	if (!empty($arrayfields['s2.nom']['checked'])) {
		print '<td class="liste_titre">';
		print '<input class="flat maxwidth100" type="text" name="search_parent_name" value="'.dol_escape_htmltag($search_parent_name).'">';
		print '</td>';
	}
	// Customer Code
	if (!empty($arrayfields['s.code_client']['checked'])) {
		print '<td class="liste_titre"><input class="flat maxwidth75imp" type="text" name="search_customer_code" value="'.dol_escape_htmltag($search_customer_code).'"></td>';
	}
	// Town
	if (!empty($arrayfields['s.town']['checked'])) {
		print '<td class="liste_titre"><input class="flat maxwidth75imp" type="text" name="search_town" value="'.dol_escape_htmltag($search_town).'"></td>';
	}
	// Zip
	if (!empty($arrayfields['s.zip']['checked'])) {
		print '<td class="liste_titre"><input class="flat maxwidth50imp" type="text" name="search_zip" value="'.dol_escape_htmltag($search_zip).'"></td>';
	}
	// State
	if (!empty($arrayfields['state.nom']['checked'])) {
		print '<td class="liste_titre">';
		print '<input class="flat maxwidth50imp" type="text" name="search_state" value="'.dol_escape_htmltag($search_state).'">';
		print '</td>';
	}
	// Country
	if (!empty($arrayfields['country.code_iso']['checked'])) {
		print '<td class="liste_titre" align="center">';
		print $form->select_country($search_country, 'search_country', '', 0, 'minwidth150imp maxwidth150', 'code2', 1, 0, 1, null, 1);
		print '</td>';
	}
	// Company type
	if (!empty($arrayfields['typent.code']['checked'])) {
		print '<td class="liste_titre maxwidthonsmartphone" align="center">';
		print $form->selectarray("search_type_thirdparty", $formcompany->typent_array(0), $search_type_thirdparty, 1, 0, 0, '', 0, 0, 0, (empty($conf->global->SOCIETE_SORT_ON_TYPEENT) ? 'ASC' : $conf->global->SOCIETE_SORT_ON_TYPEENT), 'maxwidth100', 1);
		print '</td>';
	}
	// Payment mode
	if (!empty($arrayfields['f.fk_mode_reglement']['checked'])) {
		print '<td class="liste_titre">';
		print $form->select_types_paiements($search_paymentmode, 'search_paymentmode', '', 0, 1, 1, 0, 1, 'minwidth100 maxwidth100', 1);
		print '</td>';
	}
	// Payment terms
	if (!empty($arrayfields['f.fk_cond_reglement']['checked'])) {
		print '<td class="liste_titre">';
		print $form->getSelectConditionsPaiements($search_paymentterms, 'search_paymentterms', -1, 1, 1, 'minwidth100 maxwidth100');
		print '</td>';
	}
	// Module source
	if (!empty($arrayfields['f.module_source']['checked'])) {
		print '<td class="liste_titre">';
		print '<input class="flat maxwidth75" type="text" name="search_module_source" value="'.dol_escape_htmltag($search_module_source).'">';
		print '</td>';
	}
	// POS Terminal
	if (!empty($arrayfields['f.pos_source']['checked'])) {
		print '<td class="liste_titre">';
		print '<input class="flat maxwidth50" type="text" name="search_pos_source" value="'.dol_escape_htmltag($search_pos_source).'">';
		print '</td>';
	}
	if (!empty($arrayfields['f.total_ht']['checked'])) {
		// Amount
		print '<td class="liste_titre right">';
		print '<input class="flat" type="text" size="4" name="search_montant_ht" value="'.dol_escape_htmltag($search_montant_ht).'">';
		print '</td>';
	}
	if (!empty($arrayfields['f.total_tva']['checked'])) {
		// Amount
		print '<td class="liste_titre right">';
		print '<input class="flat" type="text" size="4" name="search_montant_vat" value="'.dol_escape_htmltag($search_montant_vat).'">';
		print '</td>';
	}
	if (!empty($arrayfields['f.total_localtax1']['checked'])) {
		// Localtax1
		print '<td class="liste_titre right">';
		print '<input class="flat" type="text" size="4" name="search_montant_localtax1" value="'.dol_escape_htmltag($search_montant_localtax1).'">';
		print '</td>';
	}
	if (!empty($arrayfields['f.total_localtax2']['checked'])) {
		// Localtax2
		print '<td class="liste_titre right">';
		print '<input class="flat" type="text" size="4" name="search_montant_localtax2" value="'.dol_escape_htmltag($search_montant_localtax2).'">';
		print '</td>';
	}
	if (!empty($arrayfields['f.total_ttc']['checked'])) {
		// Amount
		print '<td class="liste_titre right">';
		print '<input class="flat" type="text" size="4" name="search_montant_ttc" value="'.dol_escape_htmltag($search_montant_ttc).'">';
		print '</td>';
	}
	if (!empty($arrayfields['u.login']['checked'])) {
		// Author
		print '<td class="liste_titre" align="center">';
		print '<input class="flat" size="4" type="text" name="search_login" value="'.dol_escape_htmltag($search_login).'">';
		print '</td>';
	}
	if (!empty($arrayfields['sale_representative']['checked'])) {
		print '<td class="liste_titre"></td>';
	}
	if (!empty($arrayfields['f.retained_warranty']['checked'])) {
		print '<td class="liste_titre" align="right">';
		print '</td>';
	}
	if (!empty($arrayfields['dynamount_payed']['checked'])) {
		print '<td class="liste_titre right">';
		print '</td>';
	}
	if (!empty($arrayfields['rtp']['checked'])) {
		print '<td class="liste_titre right">';
		print '</td>';
	}
	if (!empty($arrayfields['f.multicurrency_code']['checked'])) {
		// Currency
		print '<td class="liste_titre">';
		print $form->selectMultiCurrency($search_multicurrency_code, 'search_multicurrency_code', 1);
		print '</td>';
	}
	if (!empty($arrayfields['f.multicurrency_tx']['checked'])) {
		// Currency rate
		print '<td class="liste_titre">';
		print '<input class="flat" type="text" size="4" name="search_multicurrency_tx" value="'.dol_escape_htmltag($search_multicurrency_tx).'">';
		print '</td>';
	}
	if (!empty($arrayfields['f.multicurrency_total_ht']['checked'])) {
		// Amount
		print '<td class="liste_titre right">';
		print '<input class="flat" type="text" size="4" name="search_multicurrency_montant_ht" value="'.dol_escape_htmltag($search_multicurrency_montant_ht).'">';
		print '</td>';
	}
	if (!empty($arrayfields['f.multicurrency_total_vat']['checked'])) {
		// Amount
		print '<td class="liste_titre right">';
		print '<input class="flat" type="text" size="4" name="search_multicurrency_montant_vat" value="'.dol_escape_htmltag($search_multicurrency_montant_vat).'">';
		print '</td>';
	}
	if (!empty($arrayfields['f.multicurrency_total_ttc']['checked'])) {
		// Amount
		print '<td class="liste_titre right">';
		print '<input class="flat" type="text" size="4" name="search_multicurrency_montant_ttc" value="'.dol_escape_htmltag($search_multicurrency_montant_ttc).'">';
		print '</td>';
	}
	if (!empty($arrayfields['multicurrency_dynamount_payed']['checked'])) {
		print '<td class="liste_titre">';
		print '</td>';
	}
	if (!empty($arrayfields['multicurrency_rtp']['checked'])) {
		print '<td class="liste_titre right">';
		print '</td>';
	}
	if (!empty($arrayfields['total_pa']['checked'])) {
		print '<td class="liste_titre right">';
		print '</td>';
	}
	if (!empty($arrayfields['total_margin']['checked'])) {
		print '<td class="liste_titre right">';
		print '</td>';
	}
	if (!empty($arrayfields['total_margin_rate']['checked'])) {
		print '<td class="liste_titre right">';
		print '</td>';
	}
	if (!empty($arrayfields['total_mark_rate']['checked'])) {
		print '<td class="liste_titre right">';
		print '</td>';
	}

	// Extra fields
	include DOL_DOCUMENT_ROOT.'/core/tpl/extrafields_list_search_input.tpl.php';

	// Fields from hook
	$parameters = array('arrayfields'=>$arrayfields);
	$reshook = $hookmanager->executeHooks('printFieldListOption', $parameters, $object, $action); // Note that $action and $object may have been modified by hook
	print $hookmanager->resPrint;
	// Date creation
	if (!empty($arrayfields['f.datec']['checked'])) {
		print '<td class="liste_titre">';
		print '</td>';
	}
	// Date modification
	if (!empty($arrayfields['f.tms']['checked'])) {
		print '<td class="liste_titre">';
		print '</td>';
	}
	// Date closing
	if (!empty($arrayfields['f.date_closing']['checked'])) {
		print '<td class="liste_titre">';
		print '</td>';
	}
	if (!empty($arrayfields['f.note_public']['checked'])) {
		// Note public
		print '<td class="liste_titre">';
		print '</td>';
	}
	if (!empty($arrayfields['f.note_private']['checked'])) {
		// Note private
		print '<td class="liste_titre">';
		print '</td>';
	}
	if (!empty($arrayfields['f.fk_fac_rec_source']['checked'])) {
		// Template Invoice
		print '<td class="liste_titre maxwidthonsmartphone right">';
		print '<input class="flat maxwidth50imp" type="text" name="search_fac_rec_source_title" id="search_fac_rec_source_title" value="'.dol_escape_htmltag($search_fac_rec_source_title).'">';
		print '</td>';
	}
	// Status
	if (!empty($arrayfields['f.fk_statut']['checked'])) {
		print '<td class="liste_titre right parentonrightofpage">';
		$liststatus = array('0'=>$langs->trans("BillShortStatusDraft"), '0,1'=>$langs->trans("BillShortStatusDraft").'+'.$langs->trans("BillShortStatusNotPaid"), '1'=>$langs->trans("BillShortStatusNotPaid"), '1,2'=>$langs->trans("BillShortStatusNotPaid").'+'.$langs->trans("BillShortStatusPaid"), '2'=>$langs->trans("BillShortStatusPaid"), '3'=>$langs->trans("BillShortStatusCanceled"));
		print $form->selectarray('search_status', $liststatus, $search_status, 1, 0, 0, '', 0, 0, 0, '', 'search_status width100 onrightofpage', 1);
		print '</td>';
	}
	// Action column
	if (empty($conf->global->MAIN_CHECKBOX_LEFT_COLUMN)) {
		print '<td class="liste_titre center actioncolumn">';
		$searchpicto = $form->showFilterButtons();
		print $searchpicto;
		print '</td>';
	}
	print "</tr>\n";

	print '<tr class="liste_titre">';

	if (!empty($conf->global->MAIN_CHECKBOX_LEFT_COLUMN)) {
		print_liste_field_titre($selectedfields, $_SERVER["PHP_SELF"], "", '', '', 'align="center"', $sortfield, $sortorder, 'maxwidthsearch ');
	}

	if (!empty($conf->global->MAIN_VIEW_LINE_NUMBER_IN_LIST)) {
		print_liste_field_titre('#', $_SERVER['PHP_SELF'], '', '', $param, '', $sortfield, $sortorder);
	}
	if (!empty($arrayfields['f.ref']['checked'])) {
		print_liste_field_titre($arrayfields['f.ref']['label'], $_SERVER['PHP_SELF'], 'f.ref', '', $param, '', $sortfield, $sortorder);
	}
	if (!empty($arrayfields['f.ref_client']['checked'])) {
		print_liste_field_titre($arrayfields['f.ref_client']['label'], $_SERVER["PHP_SELF"], 'f.ref_client', '', $param, '', $sortfield, $sortorder);
	}
	if (!empty($arrayfields['f.type']['checked'])) {
		print_liste_field_titre($arrayfields['f.type']['label'], $_SERVER["PHP_SELF"], 'f.type', '', $param, '', $sortfield, $sortorder);
	}
	if (!empty($arrayfields['f.datef']['checked'])) {
		print_liste_field_titre($arrayfields['f.datef']['label'], $_SERVER['PHP_SELF'], 'f.datef', '', $param, 'align="center"', $sortfield, $sortorder);
	}
	if (!empty($arrayfields['f.date_valid']['checked'])) {
		print_liste_field_titre($arrayfields['f.date_valid']['label'], $_SERVER['PHP_SELF'], 'f.date_valid', '', $param, 'align="center"', $sortfield, $sortorder);
	}
	if (!empty($arrayfields['f.date_lim_reglement']['checked'])) {
		print_liste_field_titre($arrayfields['f.date_lim_reglement']['label'], $_SERVER['PHP_SELF'], "f.date_lim_reglement", '', $param, 'align="center"', $sortfield, $sortorder);
	}
	if (!empty($arrayfields['p.ref']['checked'])) {
		print_liste_field_titre($arrayfields['p.ref']['label'], $_SERVER['PHP_SELF'], "p.ref", '', $param, '', $sortfield, $sortorder);
	}
	if (!empty($arrayfields['p.title']['checked'])) {
		print_liste_field_titre($arrayfields['p.title']['label'], $_SERVER['PHP_SELF'], "p.title", '', $param, '', $sortfield, $sortorder);
	}
	if (!empty($arrayfields['s.nom']['checked'])) {
		print_liste_field_titre($arrayfields['s.nom']['label'], $_SERVER['PHP_SELF'], 's.nom', '', $param, '', $sortfield, $sortorder);
	}
	if (!empty($arrayfields['s.name_alias']['checked'])) {
		print_liste_field_titre($arrayfields['s.name_alias']['label'], $_SERVER['PHP_SELF'], 's.name_alias', '', $param, '', $sortfield, $sortorder);
	}
	if (!empty($arrayfields['s2.nom']['checked'])) {
		print_liste_field_titre($arrayfields['s2.nom']['label'], $_SERVER['PHP_SELF'], 's2.nom', '', $param, '', $sortfield, $sortorder);
	}
	if (!empty($arrayfields['s.code_client']['checked'])) {
		print_liste_field_titre($arrayfields['s.code_client']['label'], $_SERVER['PHP_SELF'], 's.code_client', '', $param, '', $sortfield, $sortorder);
	}
	if (!empty($arrayfields['s.town']['checked'])) {
		print_liste_field_titre($arrayfields['s.town']['label'], $_SERVER["PHP_SELF"], 's.town', '', $param, '', $sortfield, $sortorder);
	}
	if (!empty($arrayfields['s.zip']['checked'])) {
		print_liste_field_titre($arrayfields['s.zip']['label'], $_SERVER["PHP_SELF"], 's.zip', '', $param, '', $sortfield, $sortorder);
	}
	if (!empty($arrayfields['state.nom']['checked'])) {
		print_liste_field_titre($arrayfields['state.nom']['label'], $_SERVER["PHP_SELF"], "state.nom", "", $param, '', $sortfield, $sortorder);
	}
	if (!empty($arrayfields['country.code_iso']['checked'])) {
		print_liste_field_titre($arrayfields['country.code_iso']['label'], $_SERVER["PHP_SELF"], "country.code_iso", "", $param, 'align="center"', $sortfield, $sortorder);
	}
	if (!empty($arrayfields['typent.code']['checked'])) {
		print_liste_field_titre($arrayfields['typent.code']['label'], $_SERVER["PHP_SELF"], "typent.code", "", $param, 'align="center"', $sortfield, $sortorder);
	}
	if (!empty($arrayfields['f.fk_mode_reglement']['checked'])) {
		print_liste_field_titre($arrayfields['f.fk_mode_reglement']['label'], $_SERVER["PHP_SELF"], "f.fk_mode_reglement", "", $param, "", $sortfield, $sortorder);
	}
	if (!empty($arrayfields['f.fk_cond_reglement']['checked'])) {
		print_liste_field_titre($arrayfields['f.fk_cond_reglement']['label'], $_SERVER["PHP_SELF"], "f.fk_cond_reglement", "", $param, "", $sortfield, $sortorder);
	}
	if (!empty($arrayfields['f.module_source']['checked'])) {
		print_liste_field_titre($arrayfields['f.module_source']['label'], $_SERVER["PHP_SELF"], "f.module_source", "", $param, "", $sortfield, $sortorder);
	}
	if (!empty($arrayfields['f.pos_source']['checked'])) {
		print_liste_field_titre($arrayfields['f.pos_source']['label'], $_SERVER["PHP_SELF"], "f.pos_source", "", $param, "", $sortfield, $sortorder);
	}
	if (!empty($arrayfields['f.total_ht']['checked'])) {
		print_liste_field_titre($arrayfields['f.total_ht']['label'], $_SERVER['PHP_SELF'], 'f.total_ht', '', $param, 'class="right"', $sortfield, $sortorder);
	}
	if (!empty($arrayfields['f.total_tva']['checked'])) {
		print_liste_field_titre($arrayfields['f.total_tva']['label'], $_SERVER['PHP_SELF'], 'f.total_tva', '', $param, 'class="right"', $sortfield, $sortorder);
	}
	if (!empty($arrayfields['f.total_localtax1']['checked'])) {
		print_liste_field_titre($arrayfields['f.total_localtax1']['label'], $_SERVER['PHP_SELF'], 'f.localtax1', '', $param, 'class="right"', $sortfield, $sortorder);
	}
	if (!empty($arrayfields['f.total_localtax2']['checked'])) {
		print_liste_field_titre($arrayfields['f.total_localtax2']['label'], $_SERVER['PHP_SELF'], 'f.localtax2', '', $param, 'class="right"', $sortfield, $sortorder);
	}
	if (!empty($arrayfields['f.total_ttc']['checked'])) {
		print_liste_field_titre($arrayfields['f.total_ttc']['label'], $_SERVER['PHP_SELF'], 'f.total_ttc', '', $param, 'class="right"', $sortfield, $sortorder);
	}
	if (!empty($arrayfields['u.login']['checked'])) {
		print_liste_field_titre($arrayfields['u.login']['label'], $_SERVER["PHP_SELF"], 'u.login', '', $param, 'align="center"', $sortfield, $sortorder);
	}
	if (!empty($arrayfields['sale_representative']['checked'])) {
		print_liste_field_titre($arrayfields['sale_representative']['label'], $_SERVER["PHP_SELF"], "", "", "$param", '', $sortfield, $sortorder);
	}
	if (!empty($arrayfields['f.retained_warranty']['checked'])) {
		print_liste_field_titre($arrayfields['f.retained_warranty']['label'], $_SERVER['PHP_SELF'], '', '', $param, 'align="right"', $sortfield, $sortorder);
	}
	if (!empty($arrayfields['dynamount_payed']['checked'])) {
		print_liste_field_titre($arrayfields['dynamount_payed']['label'], $_SERVER['PHP_SELF'], '', '', $param, 'class="right"', $sortfield, $sortorder);
	}
	if (!empty($arrayfields['rtp']['checked'])) {
		print_liste_field_titre($arrayfields['rtp']['label'], $_SERVER['PHP_SELF'], '', '', $param, 'class="right"', $sortfield, $sortorder);
	}
	if (!empty($arrayfields['f.multicurrency_code']['checked'])) {
		print_liste_field_titre($arrayfields['f.multicurrency_code']['label'], $_SERVER['PHP_SELF'], 'f.multicurrency_code', '', $param, '', $sortfield, $sortorder);
	}
	if (!empty($arrayfields['f.multicurrency_tx']['checked'])) {
		print_liste_field_titre($arrayfields['f.multicurrency_tx']['label'], $_SERVER['PHP_SELF'], 'f.multicurrency_tx', '', $param, '', $sortfield, $sortorder);
	}
	if (!empty($arrayfields['f.multicurrency_total_ht']['checked'])) {
		print_liste_field_titre($arrayfields['f.multicurrency_total_ht']['label'], $_SERVER['PHP_SELF'], 'f.multicurrency_total_ht', '', $param, 'class="right"', $sortfield, $sortorder);
	}
	if (!empty($arrayfields['f.multicurrency_total_vat']['checked'])) {
		print_liste_field_titre($arrayfields['f.multicurrency_total_vat']['label'], $_SERVER['PHP_SELF'], 'f.multicurrency_total_tva', '', $param, 'class="right"', $sortfield, $sortorder);
	}
	if (!empty($arrayfields['f.multicurrency_total_ttc']['checked'])) {
		print_liste_field_titre($arrayfields['f.multicurrency_total_ttc']['label'], $_SERVER['PHP_SELF'], 'f.multicurrency_total_ttc', '', $param, 'class="right"', $sortfield, $sortorder);
	}
	if (!empty($arrayfields['multicurrency_dynamount_payed']['checked'])) {
		print_liste_field_titre($arrayfields['multicurrency_dynamount_payed']['label'], $_SERVER['PHP_SELF'], '', '', $param, 'class="right"', $sortfield, $sortorder);
	}
	if (!empty($arrayfields['multicurrency_rtp']['checked'])) {
		print_liste_field_titre($arrayfields['multicurrency_rtp']['label'], $_SERVER['PHP_SELF'], '', '', $param, 'class="right"', $sortfield, $sortorder);
	}
	if (!empty($arrayfields['total_pa']['checked'])) {
		print_liste_field_titre($arrayfields['total_pa']['label'], $_SERVER['PHP_SELF'], '', '', $param, 'class="right"', $sortfield, $sortorder);
	}
	if (!empty($arrayfields['total_margin']['checked'])) {
		print_liste_field_titre($arrayfields['total_margin']['label'], $_SERVER['PHP_SELF'], '', '', $param, 'class="right"', $sortfield, $sortorder);
	}
	if (!empty($arrayfields['total_margin_rate']['checked'])) {
		print_liste_field_titre($arrayfields['total_margin_rate']['label'], $_SERVER['PHP_SELF'], '', '', $param, 'class="right"', $sortfield, $sortorder);
	}
	if (!empty($arrayfields['total_mark_rate']['checked'])) {
		print_liste_field_titre($arrayfields['total_mark_rate']['label'], $_SERVER['PHP_SELF'], '', '', $param, 'class="right"', $sortfield, $sortorder);
	}
	// Extra fields
	include DOL_DOCUMENT_ROOT.'/core/tpl/extrafields_list_search_title.tpl.php';
	// Hook fields
	$parameters = array('arrayfields'=>$arrayfields, 'param'=>$param, 'sortfield'=>$sortfield, 'sortorder'=>$sortorder);
	$reshook = $hookmanager->executeHooks('printFieldListTitle', $parameters, $object, $action); // Note that $action and $object may have been modified by hook
	print $hookmanager->resPrint;
	if (!empty($arrayfields['f.datec']['checked'])) {
		print_liste_field_titre($arrayfields['f.datec']['label'], $_SERVER["PHP_SELF"], "f.datec", "", $param, 'align="center" class="nowrap"', $sortfield, $sortorder);
	}
	if (!empty($arrayfields['f.tms']['checked'])) {
		print_liste_field_titre($arrayfields['f.tms']['label'], $_SERVER["PHP_SELF"], "f.tms", "", $param, 'align="center" class="nowrap"', $sortfield, $sortorder);
	}
	if (!empty($arrayfields['f.date_closing']['checked'])) {
		print_liste_field_titre($arrayfields['f.date_closing']['label'], $_SERVER["PHP_SELF"], "f.date_closing", "", $param, 'align="center" class="nowrap"', $sortfield, $sortorder);
	}
	if (!empty($arrayfields['f.note_public']['checked'])) {
		print_liste_field_titre($arrayfields['f.note_public']['label'], $_SERVER["PHP_SELF"], "f.note_public", "", $param, '', $sortfield, $sortorder, 'center nowrap ');
	}
	if (!empty($arrayfields['f.note_private']['checked'])) {
		print_liste_field_titre($arrayfields['f.note_private']['label'], $_SERVER["PHP_SELF"], "f.note_private", "", $param, '', $sortfield, $sortorder, 'center nowrap ');
	}
	if (!empty($arrayfields['f.fk_fac_rec_source']['checked'])) {
		print_liste_field_titre($arrayfields['f.fk_fac_rec_source']['label'], $_SERVER["PHP_SELF"], "facrec.titre", "", $param, '', $sortfield, $sortorder);
	}
	if (!empty($arrayfields['f.fk_statut']['checked'])) {
		print_liste_field_titre($arrayfields['f.fk_statut']['label'], $_SERVER["PHP_SELF"], "f.fk_statut,f.paye,f.type", "", $param, 'class="right"', $sortfield, $sortorder);
	}
	if (empty($conf->global->MAIN_CHECKBOX_LEFT_COLUMN)) {
		print_liste_field_titre($selectedfields, $_SERVER["PHP_SELF"], "", '', '', 'align="center"', $sortfield, $sortorder, 'maxwidthsearch ');
	}

	print "</tr>\n";

	$projectstatic = new Project($db);
	$discount = new DiscountAbsolute($db);
	$userstatic = new User($db);

	if ($num > 0) {
		$i = 0;
		$typenArray = $formcompany->typent_array(1);
		$totalarray = array();
		$totalarray['nbfield'] = 0;
		$totalarray['val'] = array();
		$totalarray['val']['f.total_tva'] = 0;
		$totalarray['val']['f.total_ht'] = 0;
		$totalarray['val']['f.total_ttc'] = 0;
		$totalarray['val']['totalam'] = 0;
		$totalarray['val']['rtp'] = 0;


		$with_margin_info = false;
		if (isModEnabled('margin') && (
			!empty($arrayfields['total_pa']['checked'])
			|| !empty($arrayfields['total_margin']['checked'])
			|| !empty($arrayfields['total_margin_rate']['checked'])
			|| !empty($arrayfields['total_mark_rate']['checked'])
		)
		) {
			$with_margin_info = true;
		}
		$total_ht = 0;
		$total_margin = 0;

		$savnbfield = $totalarray['nbfield'];
		$totalarray['nbfield'] = 0;
		$imaxinloop = ($limit ? min($num, $limit) : $num);
		while ($i < $imaxinloop) {
			$obj = $db->fetch_object($resql);

			$datelimit = $db->jdate($obj->datelimite);

			$facturestatic->id = $obj->id;
			$facturestatic->ref = $obj->ref;
			$facturestatic->ref_client = $obj->ref_client;
			$facturestatic->type = $obj->type;
			$facturestatic->total_ht = $obj->total_ht;
			$facturestatic->total_tva = $obj->total_tva;
			$facturestatic->total_ttc = $obj->total_ttc;
			$facturestatic->multicurrency_code = $obj->multicurrency_code;
			$facturestatic->multicurrency_tx = $obj->multicurrency_tx;
			$facturestatic->multicurrency_total_ht = $obj->multicurrency_total_ht;
			$facturestatic->multicurrency_total_tva = $obj->multicurrency_total_vat;
			$facturestatic->multicurrency_total_ttc = $obj->multicurrency_total_ttc;
			$facturestatic->statut = $obj->fk_statut;	// deprecated
			$facturestatic->status = $obj->fk_statut;
			$facturestatic->close_code = $obj->close_code;
			$facturestatic->total_ttc = $obj->total_ttc;
			$facturestatic->paye = $obj->paye;
			$facturestatic->socid = $obj->fk_soc;

			$facturestatic->date = $db->jdate($obj->datef);
			$facturestatic->date_validation = $db->jdate($obj->date_valid);
			$facturestatic->date_lim_reglement = $db->jdate($obj->datelimite);

			$facturestatic->note_public = $obj->note_public;
			$facturestatic->note_private = $obj->note_private;

			if (!empty($conf->global->INVOICE_USE_SITUATION) && !empty($conf->global->INVOICE_USE_RETAINED_WARRANTY)) {
				$facturestatic->retained_warranty = $obj->retained_warranty;
				$facturestatic->retained_warranty_date_limit = $obj->retained_warranty_date_limit;
				$facturestatic->situation_final = $obj->retained_warranty_date_limit;
				$facturestatic->situation_final = $obj->retained_warranty_date_limit;
				$facturestatic->situation_cycle_ref = $obj->situation_cycle_ref;
				$facturestatic->situation_counter = $obj->situation_counter;
			}

			$companystatic->id = $obj->socid;
			$companystatic->name = $obj->name;
			$companystatic->name_alias = $obj->alias;
			$companystatic->client = $obj->client;
			$companystatic->fournisseur = $obj->fournisseur;
			$companystatic->code_client = $obj->code_client;
			$companystatic->code_compta_client = $obj->code_compta_client;
			$companystatic->code_fournisseur = $obj->code_fournisseur;
			$companystatic->code_compta_fournisseur = $obj->code_compta_fournisseur;
			$companystatic->email = $obj->email;
			$companystatic->phone = $obj->phone;
			$companystatic->fax = $obj->fax;
			$companystatic->address = $obj->address;
			$companystatic->zip = $obj->zip;
			$companystatic->town = $obj->town;
			$companystatic->country_code = $obj->country_code;

			$projectstatic->id = $obj->project_id;
			$projectstatic->ref = $obj->project_ref;
			$projectstatic->title = $obj->project_label;

			$paiement = $facturestatic->getSommePaiement();
			$totalcreditnotes = $facturestatic->getSumCreditNotesUsed();
			$totaldeposits = $facturestatic->getSumDepositsUsed();

			$multicurrency_paiement = $facturestatic->getSommePaiement(1);
			$multicurrency_totalcreditnotes = $facturestatic->getSumCreditNotesUsed(1);
			$multicurrency_totaldeposits = $facturestatic->getSumDepositsUsed(1);

			$totalpay = $paiement + $totalcreditnotes + $totaldeposits;
			$remaintopay = price2num($facturestatic->total_ttc - $totalpay);

			$multicurrency_totalpay = $multicurrency_paiement + $multicurrency_totalcreditnotes + $multicurrency_totaldeposits;
			$multicurrency_remaintopay = price2num($facturestatic->multicurrency_total_ttc - $multicurrency_totalpay);

			if ($facturestatic->statut == Facture::STATUS_CLOSED && $facturestatic->close_code == 'discount_vat') {		// If invoice closed with discount for anticipated payment
				$remaintopay = 0;
				$multicurrency_remaintopay = 0;
			}
			if ($facturestatic->type == Facture::TYPE_CREDIT_NOTE && $obj->paye == 1) {		// If credit note closed, we take into account the amount not yet consumed
				$remaincreditnote = $discount->getAvailableDiscounts($companystatic, '', 'rc.fk_facture_source='.$facturestatic->id);
				$remaintopay = -$remaincreditnote;
				$totalpay = price2num($facturestatic->total_ttc - $remaintopay);
				$multicurrency_remaincreditnote = $discount->getAvailableDiscounts($companystatic, '', 'rc.fk_facture_source='.$facturestatic->id, 0, 0, 1);
				$multicurrency_remaintopay = -$multicurrency_remaincreditnote;
				$multicurrency_totalpay = price2num($facturestatic->multicurrency_total_ttc - $multicurrency_remaintopay);
			}

			$facturestatic->alreadypaid = $paiement;

			$marginInfo = array();
			if ($with_margin_info === true) {
				$facturestatic->fetch_lines();
				$marginInfo = $formmargin->getMarginInfosArray($facturestatic);
				$total_ht += $obj->total_ht;
				$total_margin += $marginInfo['total_margin'];
			}

			if ($mode == 'kanban') {
				if ($i == 0) {
					print '<tr class="trkanban"><td colspan="'.$savnbfield.'">';
					print '<div class="box-flex-container kanban">';
				}
				// Output Kanban
				print $facturestatic->getKanbanView('', array('thirdparty'=>$companystatic->getNomUrl(1, 'company', 15), 'userauthor'=>$userstatic->getNomUrl(1), 'selected' => in_array($object->id, $arrayofselected)));
				if ($i == ($imaxinloop - 1)) {
					print '</div>';
					print '</td></tr>';
				}
			} else {
				print '<tr class="oddeven"';
				if ($contextpage == 'poslist') {
					print ' onclick="parent.$(\'#poslines\').load(\'invoice.php?action=history&placeid='.$obj->id.'\', function() {parent.$.colorbox.close();';
					if (strpos($obj->ref, 'PROV') !== false) {
						//If is a draft invoice, load var to be able to add products
						$place = str_replace(")", "", str_replace("(PROV-POS".$_SESSION["takeposterminal"]."-", "", $obj->ref));
						print 'parent.place=\''.$place.'\'';
<<<<<<< HEAD
					}
					print '});"';
				}
				print '>';

				// Action column
				if (!empty($conf->global->MAIN_CHECKBOX_LEFT_COLUMN)) {
					print '<td class="nowrap center">';
					if (($massactionbutton || $massaction) && $contextpage != 'poslist') {   // If we are in select mode (massactionbutton defined) or if we have already selected and sent an action ($massaction) defined
						$selected = 0;
						if (in_array($obj->id, $arrayofselected)) {
							$selected = 1;
						}
						print '<input id="cb'.$obj->id.'" class="flat checkforselect" type="checkbox" name="toselect[]" value="'.$obj->id.'"'.($selected ? ' checked="checked"' : '').'>';
					}
					print '</td>';
=======
					}
					print '});"';
				}
				print '>';

				// Action column
				if (!empty($conf->global->MAIN_CHECKBOX_LEFT_COLUMN)) {
					print '<td class="nowrap center">';
					if (($massactionbutton || $massaction) && $contextpage != 'poslist') {   // If we are in select mode (massactionbutton defined) or if we have already selected and sent an action ($massaction) defined
						$selected = 0;
						if (in_array($obj->id, $arrayofselected)) {
							$selected = 1;
						}
						print '<input id="cb'.$obj->id.'" class="flat checkforselect" type="checkbox" name="toselect[]" value="'.$obj->id.'"'.($selected ? ' checked="checked"' : '').'>';
					}
					print '</td>';
					if (!$i) {
						$totalarray['nbfield']++;
					}
				}

				// No
				if (!empty($conf->global->MAIN_VIEW_LINE_NUMBER_IN_LIST)) {
					print '<td>'.(($offset * $limit) + $i).'</td>';
>>>>>>> 3c28480f
					if (!$i) {
						$totalarray['nbfield']++;
					}
				}

<<<<<<< HEAD
				// No
				if (!empty($conf->global->MAIN_VIEW_LINE_NUMBER_IN_LIST)) {
					print '<td>'.(($offset * $limit) + $i).'</td>';
					if (!$i) {
						$totalarray['nbfield']++;
					}
				}

				// Ref
				if (!empty($arrayfields['f.ref']['checked'])) {
					print '<td class="nowraponall">';

					print '<table class="nobordernopadding"><tr class="nocellnopadd">';

					print '<td class="nobordernopadding nowraponall">';
					if ($contextpage == 'poslist') {
						print dol_escape_htmltag($obj->ref);
					} else {
						print $facturestatic->getNomUrl(1, '', 200, 0, '', 0, 1);
					}

					$filename = dol_sanitizeFileName($obj->ref);
					$filedir = $conf->facture->dir_output.'/'.dol_sanitizeFileName($obj->ref);
					$urlsource = $_SERVER['PHP_SELF'].'?id='.$obj->id;
					print $formfile->getDocumentsLink($facturestatic->element, $filename, $filedir);
					print '</td>';
					print '</tr>';
					print '</table>';

					print "</td>\n";
=======
				// Ref
				if (!empty($arrayfields['f.ref']['checked'])) {
					print '<td class="nowraponall">';

					print '<table class="nobordernopadding"><tr class="nocellnopadd">';

					print '<td class="nobordernopadding nowraponall">';
					if ($contextpage == 'poslist') {
						print dol_escape_htmltag($obj->ref);
					} else {
						print $facturestatic->getNomUrl(1, '', 200, 0, '', 0, 1);
					}

					$filename = dol_sanitizeFileName($obj->ref);
					$filedir = $conf->facture->dir_output.'/'.dol_sanitizeFileName($obj->ref);
					$urlsource = $_SERVER['PHP_SELF'].'?id='.$obj->id;
					print $formfile->getDocumentsLink($facturestatic->element, $filename, $filedir);
					print '</td>';
					print '</tr>';
					print '</table>';

					print "</td>\n";
					if (!$i) {
						$totalarray['nbfield']++;
					}
				}

				// Customer ref
				if (!empty($arrayfields['f.ref_client']['checked'])) {
					print '<td class="nowrap tdoverflowmax200">';
					print dol_escape_htmltag($obj->ref_client);
					print '</td>';
>>>>>>> 3c28480f
					if (!$i) {
						$totalarray['nbfield']++;
					}
				}

<<<<<<< HEAD
				// Customer ref
				if (!empty($arrayfields['f.ref_client']['checked'])) {
					print '<td class="nowrap tdoverflowmax200">';
					print dol_escape_htmltag($obj->ref_client);
					print '</td>';
=======
				// Type
				if (!empty($arrayfields['f.type']['checked'])) {
					print '<td class="nowraponall tdoverflowmax100" title="'.$facturestatic->getLibType().'">';
					print $facturestatic->getLibType(2);
					print "</td>";
>>>>>>> 3c28480f
					if (!$i) {
						$totalarray['nbfield']++;
					}
				}

<<<<<<< HEAD
				// Type
				if (!empty($arrayfields['f.type']['checked'])) {
					print '<td class="nowraponall tdoverflowmax100" title="'.$facturestatic->getLibType().'">';
					print $facturestatic->getLibType(2);
					print "</td>";
=======
				// Date
				if (!empty($arrayfields['f.datef']['checked'])) {
					print '<td align="center" class="nowraponall">';
					print dol_print_date($db->jdate($obj->datef), 'day');
					print '</td>';
>>>>>>> 3c28480f
					if (!$i) {
						$totalarray['nbfield']++;
					}
				}

				// Date
<<<<<<< HEAD
				if (!empty($arrayfields['f.datef']['checked'])) {
					print '<td align="center" class="nowraponall">';
					print dol_print_date($db->jdate($obj->datef), 'day');
=======
				if (!empty($arrayfields['f.date_valid']['checked'])) {
					print '<td align="center" class="nowraponall">';
					print dol_print_date($db->jdate($obj->date_valid), 'day');
>>>>>>> 3c28480f
					print '</td>';
					if (!$i) {
						$totalarray['nbfield']++;
					}
				}

<<<<<<< HEAD
				// Date
				if (!empty($arrayfields['f.date_valid']['checked'])) {
					print '<td align="center" class="nowraponall">';
					print dol_print_date($db->jdate($obj->date_valid), 'day');
=======
				// Date limit
				if (!empty($arrayfields['f.date_lim_reglement']['checked'])) {
					print '<td align="center" class="nowraponall">'.dol_print_date($datelimit, 'day');
					if ($facturestatic->hasDelay()) {
						print img_warning($langs->trans('Alert').' - '.$langs->trans('Late'));
					}
>>>>>>> 3c28480f
					print '</td>';
					if (!$i) {
						$totalarray['nbfield']++;
					}
				}

<<<<<<< HEAD
				// Date limit
				if (!empty($arrayfields['f.date_lim_reglement']['checked'])) {
					print '<td align="center" class="nowraponall">'.dol_print_date($datelimit, 'day');
					if ($facturestatic->hasDelay()) {
						print img_warning($langs->trans('Alert').' - '.$langs->trans('Late'));
=======
				// Project ref
				if (!empty($arrayfields['p.ref']['checked'])) {
					print '<td class="nocellnopadd nowraponall">';
					if ($obj->project_id > 0) {
						print $projectstatic->getNomUrl(1);
>>>>>>> 3c28480f
					}
					print '</td>';
					if (!$i) {
						$totalarray['nbfield']++;
					}
				}

<<<<<<< HEAD
				// Project ref
				if (!empty($arrayfields['p.ref']['checked'])) {
					print '<td class="nocellnopadd nowraponall">';
					if ($obj->project_id > 0) {
						print $projectstatic->getNomUrl(1);
					}
					print '</td>';
					if (!$i) {
						$totalarray['nbfield']++;
					}
				}

=======
>>>>>>> 3c28480f
				// Project title
				if (!empty($arrayfields['p.title']['checked'])) {
					print '<td class="nowraponall">';
					if ($obj->project_id > 0) {
						print dol_escape_htmltag($projectstatic->title);
					}
					print '</td>';
					if (!$i) {
						$totalarray['nbfield']++;
					}
				}

				// Third party
				if (!empty($arrayfields['s.nom']['checked'])) {
					print '<td class="tdoverflowmax200">';
					if ($contextpage == 'poslist') {
						print dol_escape_htmltag($companystatic->name);
					} else {
						print $companystatic->getNomUrl(1, 'customer', 0, 0, -1, empty($arrayfields['s.name_alias']['checked']) ? 0 : 1);
					}
					print '</td>';
					if (!$i) {
						$totalarray['nbfield']++;
					}
				}
				// Alias
				if (!empty($arrayfields['s.name_alias']['checked'])) {
					print '<td class="tdoverflowmax150" title="'.dol_escape_htmltag($companystatic->name_alias).'">';
					print dol_escape_htmltag($companystatic->name_alias);
					print '</td>';
					if (!$i) {
						$totalarray['nbfield']++;
					}
				}
				// Parent company
				if (!empty($arrayfields['s2.nom']['checked'])) {
					print '<td class="tdoverflowmax200">';
					if ($obj->fk_parent > 0) {
						if (!isset($company_url_list[$obj->fk_parent])) {
							$companyparent = new Societe($db);
							$res = $companyparent->fetch($obj->fk_parent);
							if ($res > 0) {
								$company_url_list[$obj->fk_parent] = $companyparent->getNomUrl(1);
							}
						}
						if (isset($company_url_list[$obj->fk_parent])) {
							print $company_url_list[$obj->fk_parent];
						}
					}
					print "</td>";
					if (!$i) {
						$totalarray['nbfield']++;
					}
				}
				// Customer Code
				if (!empty($arrayfields['s.code_client']['checked'])) {
					print '<td class="tdoverflowmax150" title="'.dol_escape_htmltag($companystatic->code_client).'">';
					print dol_escape_htmltag($companystatic->code_client);
					print '</td>';
					if (!$i) {
						$totalarray['nbfield']++;
					}
				}
				// Town
				if (!empty($arrayfields['s.town']['checked'])) {
					print '<td class="tdoverflowmax100" title="'.dol_escape_htmltag($obj->town).'">';
					print dol_escape_htmltag($obj->town);
					print '</td>';
					if (!$i) {
						$totalarray['nbfield']++;
					}
				}
				// Zip
				if (!empty($arrayfields['s.zip']['checked'])) {
					print '<td class="nowraponall">';
					print dol_escape_htmltag($obj->zip);
					print '</td>';
					if (!$i) {
						$totalarray['nbfield']++;
					}
				}
				// State
				if (!empty($arrayfields['state.nom']['checked'])) {
					print "<td>".dol_escape_htmltag($obj->state_name)."</td>\n";
					if (!$i) {
						$totalarray['nbfield']++;
					}
				}
				// Country
				if (!empty($arrayfields['country.code_iso']['checked'])) {
					print '<td class="center">';
					$tmparray = getCountry($obj->fk_pays, 'all');
					print $tmparray['label'];
					print '</td>';
					if (!$i) {
						$totalarray['nbfield']++;
					}
				}
				// Type ent
				if (!empty($arrayfields['typent.code']['checked'])) {
					print '<td class="center">';
					if (!is_array($typenArray) || count($typenArray) == 0) {
						$typenArray = $formcompany->typent_array(1);
					}
					print $typenArray[$obj->typent_code];
					print '</td>';
					if (!$i) {
						$totalarray['nbfield']++;
					}
				}
				// Staff
				if (!empty($arrayfields['staff.code']['checked'])) {
					print '<td class="center">';
					if (!is_array($conf->cache['staff']) || count($conf->cache['staff']) == 0) {
						$conf->cache['staff'] = $formcompany->effectif_array(1);
					}
					print $conf->cache['staff'][$obj->staff_code];
					print '</td>';
					if (!$i) {
						$totalarray['nbfield']++;
					}
				}

				// Payment mode
				if (!empty($arrayfields['f.fk_mode_reglement']['checked'])) {
					$s = $form->form_modes_reglement($_SERVER['PHP_SELF'], $obj->fk_mode_reglement, 'none', '', -1, 0, '', 1);
					print '<td class="tdoverflowmax100" title="'.dol_escape_htmltag($s).'">';
					print $s;
					print '</td>';
					if (!$i) {
						$totalarray['nbfield']++;
					}
				}

				// Payment terms
				if (!empty($arrayfields['f.fk_cond_reglement']['checked'])) {
					$s = $form->form_conditions_reglement($_SERVER['PHP_SELF'], $obj->fk_cond_reglement, 'none', 0, '', -1, -1, 1);
					print '<td class="tdoverflowmax100" title="'.dol_escape_htmltag($s).'">';
					print $s;
					print '</td>';
					if (!$i) {
						$totalarray['nbfield']++;
					}
				}

				// Module Source
				if (!empty($arrayfields['f.module_source']['checked'])) {
					print '<td>';
					print dol_escape_htmltag($obj->module_source);
					print '</td>';
					if (!$i) {
						$totalarray['nbfield']++;
					}
				}

				// POS Terminal
				if (!empty($arrayfields['f.pos_source']['checked'])) {
					print '<td>';
					print dol_escape_htmltag($obj->pos_source);
					print '</td>';
					if (!$i) {
						$totalarray['nbfield']++;
					}
				}

				// Amount HT
				if (!empty($arrayfields['f.total_ht']['checked'])) {
					print '<td class="right nowraponall amount">'.price($obj->total_ht)."</td>\n";
					if (!$i) {
						$totalarray['nbfield']++;
					}
					if (!$i) {
						$totalarray['pos'][$totalarray['nbfield']] = 'f.total_ht';
					}
					$totalarray['val']['f.total_ht'] += $obj->total_ht;
				}
				// Amount VAT
				if (!empty($arrayfields['f.total_tva']['checked'])) {
					print '<td class="right nowraponall amount">'.price($obj->total_tva)."</td>\n";
					if (!$i) {
						$totalarray['nbfield']++;
					}
					if (!$i) {
						$totalarray['pos'][$totalarray['nbfield']] = 'f.total_tva';
					}
					$totalarray['val']['f.total_tva'] += $obj->total_tva;
				}
				// Amount LocalTax1
				if (!empty($arrayfields['f.total_localtax1']['checked'])) {
					print '<td class="right nowraponall amount">'.price($obj->total_localtax1)."</td>\n";
					if (!$i) {
						$totalarray['nbfield']++;
					}
					if (!$i) {
						$totalarray['pos'][$totalarray['nbfield']] = 'f.total_localtax1';
					}
					$totalarray['val']['f.total_localtax1'] += $obj->total_localtax1;
				}
				// Amount LocalTax2
				if (!empty($arrayfields['f.total_localtax2']['checked'])) {
					print '<td class="right nowraponall amount">'.price($obj->total_localtax2)."</td>\n";
					if (!$i) {
						$totalarray['nbfield']++;
					}
					if (!$i) {
						$totalarray['pos'][$totalarray['nbfield']] = 'f.total_localtax2';
					}
					$totalarray['val']['f.total_localtax2'] += $obj->total_localtax2;
				}
				// Amount TTC
				if (!empty($arrayfields['f.total_ttc']['checked'])) {
					print '<td class="right nowraponall amount">'.price($obj->total_ttc)."</td>\n";
					if (!$i) {
						$totalarray['nbfield']++;
					}
					if (!$i) {
						$totalarray['pos'][$totalarray['nbfield']] = 'f.total_ttc';
					}
					$totalarray['val']['f.total_ttc'] += $obj->total_ttc;
				}

				$userstatic->id = $obj->fk_user_author;
				$userstatic->login = $obj->login;
				$userstatic->lastname = $obj->lastname;
				$userstatic->firstname = $obj->firstname;
				$userstatic->email = $obj->user_email;
				$userstatic->statut = $obj->user_statut;
				$userstatic->entity = $obj->entity;
				$userstatic->photo = $obj->photo;
				$userstatic->office_phone = $obj->office_phone;
				$userstatic->office_fax = $obj->office_fax;
				$userstatic->user_mobile = $obj->user_mobile;
				$userstatic->job = $obj->job;
				$userstatic->gender = $obj->gender;

				// Author
				if (!empty($arrayfields['u.login']['checked'])) {
					print '<td class="tdoverflowmax200">';
					if ($userstatic->id) {
						print $userstatic->getNomUrl(-1);
					} else {
						print '&nbsp;';
					}
					print "</td>\n";
					if (!$i) {
						$totalarray['nbfield']++;
					}
				}

				if (!empty($arrayfields['sale_representative']['checked'])) {
					// Sales representatives
					print '<td>';
					if ($obj->socid > 0) {
						$listsalesrepresentatives = $companystatic->getSalesRepresentatives($user);
						if ($listsalesrepresentatives < 0) {
							dol_print_error($db);
						}
						$nbofsalesrepresentative = count($listsalesrepresentatives);
						if ($nbofsalesrepresentative > 6) {
							// We print only number
							print $nbofsalesrepresentative;
						} elseif ($nbofsalesrepresentative > 0) {
							$j = 0;
							foreach ($listsalesrepresentatives as $val) {
								$userstatic->id = $val['id'];
								$userstatic->lastname = $val['lastname'];
								$userstatic->firstname = $val['firstname'];
								$userstatic->email = $val['email'];
								$userstatic->statut = $val['statut'];
								$userstatic->entity = $val['entity'];
								$userstatic->photo = $val['photo'];
								$userstatic->login = $val['login'];
								$userstatic->office_phone = $val['office_phone'];
								$userstatic->office_fax = $val['office_fax'];
								$userstatic->user_mobile = $val['user_mobile'];
								$userstatic->job = $val['job'];
								$userstatic->gender = $val['gender'];
								//print '<div class="float">':
								print ($nbofsalesrepresentative < 2) ? $userstatic->getNomUrl(-1, '', 0, 0, 12) : $userstatic->getNomUrl(-2);
								$j++;
								if ($j < $nbofsalesrepresentative) {
									print ' ';
								}
								//print '</div>';
							}
						}
						//else print $langs->trans("NoSalesRepresentativeAffected");
					} else {
						print '&nbsp;';
					}
					print '</td>';
					if (!$i) {
						$totalarray['nbfield']++;
					}
				}

				if (!empty($arrayfields['f.retained_warranty']['checked'])) {
					print '<td align="right">'.(!empty($obj->retained_warranty) ? price($obj->retained_warranty).'%' : '&nbsp;').'</td>';
					if (!$i) {
						$totalarray['nbfield']++;
					}
				}

				if (!empty($arrayfields['dynamount_payed']['checked'])) {
					print '<td class="right nowraponall amount">'.(!empty($totalpay) ? price($totalpay, 0, $langs) : '&nbsp;').'</td>'; // TODO Use a denormalized field
					if (!$i) {
						$totalarray['nbfield']++;
					}
					if (!$i) {
						$totalarray['pos'][$totalarray['nbfield']] = 'totalam';
					}
					$totalarray['val']['totalam'] += $totalpay;
				}

				// Pending amount
				if (!empty($arrayfields['rtp']['checked'])) {
					print '<td class="right nowraponall amount">';
					print (!empty($remaintopay) ? price($remaintopay, 0, $langs) : '&nbsp;');
					print '</td>'; // TODO Use a denormalized field
					if (!$i) {
						$totalarray['nbfield']++;
					}
					if (!$i) {
						$totalarray['pos'][$totalarray['nbfield']] = 'rtp';
					}
					$totalarray['val']['rtp'] += $remaintopay;
				}


				// Currency
				if (!empty($arrayfields['f.multicurrency_code']['checked'])) {
					print '<td class="nowraponall tdoverflowmax125" title="'.dol_escape_htmltag($obj->multicurrency_code.' - '.$langs->transnoentitiesnoconv('Currency'.$obj->multicurrency_code)).'">';
					if (empty($conf->global->MAIN_SHOW_ONLY_CODE_MULTICURRENCY)) {
						print $langs->transnoentitiesnoconv('Currency'.$obj->multicurrency_code);
					} else {
						print dol_escape_htmltag($obj->multicurrency_code);
					}
					print "</td>\n";
					if (!$i) {
						$totalarray['nbfield']++;
					}
				}

				// Currency rate
				if (!empty($arrayfields['f.multicurrency_tx']['checked'])) {
					print '<td class="nowraponall">';
					$form->form_multicurrency_rate($_SERVER['PHP_SELF'].'?id='.$obj->rowid, $obj->multicurrency_tx, 'none', $obj->multicurrency_code);
					print "</td>\n";
					if (!$i) {
						$totalarray['nbfield']++;
					}
				}
				// Amount HT
				if (!empty($arrayfields['f.multicurrency_total_ht']['checked'])) {
					print '<td class="right nowraponall amount">'.price($obj->multicurrency_total_ht)."</td>\n";
					if (!$i) {
						$totalarray['nbfield']++;
					}
				}
				// Amount VAT
				if (!empty($arrayfields['f.multicurrency_total_vat']['checked'])) {
					print '<td class="right nowraponall amount">'.price($obj->multicurrency_total_vat)."</td>\n";
					if (!$i) {
						$totalarray['nbfield']++;
					}
				}
				// Amount TTC
				if (!empty($arrayfields['f.multicurrency_total_ttc']['checked'])) {
					print '<td class="right nowraponall amount">'.price($obj->multicurrency_total_ttc)."</td>\n";
					if (!$i) {
						$totalarray['nbfield']++;
					}
				}
				if (!empty($arrayfields['multicurrency_dynamount_payed']['checked'])) {
					print '<td class="right nowraponall amount">'.(!empty($multicurrency_totalpay) ? price($multicurrency_totalpay, 0, $langs) : '&nbsp;').'</td>'; // TODO Use a denormalized field
					if (!$i) {
						$totalarray['nbfield']++;
					}
				}

				// Pending amount
				if (!empty($arrayfields['multicurrency_rtp']['checked'])) {
					print '<td class="right nowraponall">';
					print (!empty($multicurrency_remaintopay) ? price($multicurrency_remaintopay, 0, $langs) : '&nbsp;');
					print '</td>'; // TODO Use a denormalized field ?
					if (!$i) {
						$totalarray['nbfield']++;
					}
				}

				// Total buying or cost price
				if (!empty($arrayfields['total_pa']['checked'])) {
					print '<td class="right nowrap">'.price($marginInfo['pa_total'], 0, $langs, 1, -1, 'MT').'</td>';
					if (!$i) {
						$totalarray['nbfield']++;
						$totalarray['pos'][$totalarray['nbfield']] = 'total_pa';
					}
					$totalarray['val']['total_pa'] += $marginInfo['pa_total'];
				}
				// Total margin
				if (!empty($arrayfields['total_margin']['checked'])) {
					print '<td class="right nowrap">'.price($marginInfo['total_margin'], 0, $langs, 1, -1, 'MT').'</td>';
					if (!$i) {
						$totalarray['nbfield']++;
						$totalarray['pos'][$totalarray['nbfield']] = 'total_margin';
					}
					$totalarray['val']['total_margin'] += $marginInfo['total_margin'];
				}
				// Total margin rate
				if (!empty($arrayfields['total_margin_rate']['checked'])) {
					print '<td class="right nowrap">'.(($marginInfo['total_margin_rate'] == '') ? '' : price($marginInfo['total_margin_rate'], null, null, null, null, 2).'%').'</td>';
					if (!$i) {
						$totalarray['nbfield']++;
					}
				}
				// Total mark rate
				if (!empty($arrayfields['total_mark_rate']['checked'])) {
					print '<td class="right nowrap">'.(($marginInfo['total_mark_rate'] == '') ? '' : price($marginInfo['total_mark_rate'], null, null, null, null, 2).'%').'</td>';
					if (!$i) {
						$totalarray['nbfield']++;
						$totalarray['pos'][$totalarray['nbfield']] = 'total_mark_rate';
					}
					if ($i >= $imaxinloop - 1) {
						if (!empty($total_ht)) {
							$totalarray['val']['total_mark_rate'] = price2num($total_margin * 100 / $total_ht, 'MT');
						} else {
							$totalarray['val']['total_mark_rate'] = '';
						}
					}
				}

				// Extra fields
				include DOL_DOCUMENT_ROOT.'/core/tpl/extrafields_list_print_fields.tpl.php';
				// Fields from hook
				$parameters = array('arrayfields'=>$arrayfields, 'obj'=>$obj, 'i'=>$i, 'totalarray'=>&$totalarray);
				$reshook = $hookmanager->executeHooks('printFieldListValue', $parameters, $object, $action); // Note that $action and $object may have been modified by hook
				print $hookmanager->resPrint;
				// Date creation
				if (!empty($arrayfields['f.datec']['checked'])) {
					print '<td class="nowraponall center">';
					print dol_print_date($db->jdate($obj->date_creation), 'dayhour', 'tzuser');
					print '</td>';
					if (!$i) {
						$totalarray['nbfield']++;
					}
				}
				// Date modification
				if (!empty($arrayfields['f.tms']['checked'])) {
					print '<td class="nowraponall center">';
					print dol_print_date($db->jdate($obj->date_update), 'dayhour', 'tzuser');
					print '</td>';
					if (!$i) {
						$totalarray['nbfield']++;
					}
				}
				// Date closing
				if (!empty($arrayfields['f.date_closing']['checked'])) {
					print '<td class="nowraponall center">';
					print dol_print_date($db->jdate($obj->date_closing), 'dayhour', 'tzuser');
					print '</td>';
					if (!$i) {
						$totalarray['nbfield']++;
					}
				}
				// Note public
				if (!empty($arrayfields['f.note_public']['checked'])) {
					print '<td class="center">';
					print dol_string_nohtmltag($obj->note_public);
					print '</td>';
					if (!$i) {
						$totalarray['nbfield']++;
					}
				}
				// Note private
				if (!empty($arrayfields['f.note_private']['checked'])) {
					print '<td class="center">';
					print dol_string_nohtmltag($obj->note_private);
					print '</td>';
					if (!$i) {
						$totalarray['nbfield']++;
					}
				}
				// Template Invoice
				if (!empty($arrayfields['f.fk_fac_rec_source']['checked'])) {
					print '<td class="center">';
					if (!empty($obj->fk_fac_rec_source)) {
						$facrec = new FactureRec($db);
						$result = $facrec->fetch($obj->fk_fac_rec_source);
						if ($result < 0) {
							setEventMessages($facrec->error, $facrec->errors, 'errors');
						} else {
							print $facrec->getNomUrl();
						}
					}
					print '</td>';
					if (!$i) {
						$totalarray['nbfield']++;
					}
				}
				// Status
				if (!empty($arrayfields['f.fk_statut']['checked'])) {
					print '<td class="nowrap right">';
					print $facturestatic->getLibStatut(5, $paiement);
					print "</td>";
					if (!$i) {
						$totalarray['nbfield']++;
					}
				}

				// Action column (Show the massaction button only when this page is not opend from the Extended POS)

				if (empty($conf->global->MAIN_CHECKBOX_LEFT_COLUMN)) {
					print '<td class="nowrap center">';
					if (($massactionbutton || $massaction) && $contextpage != 'poslist') {   // If we are in select mode (massactionbutton defined) or if we have already selected and sent an action ($massaction) defined
						$selected = 0;
						if (in_array($obj->id, $arrayofselected)) {
							$selected = 1;
						}
						print '<input id="cb'.$obj->id.'" class="flat checkforselect" type="checkbox" name="toselect[]" value="'.$obj->id.'"'.($selected ? ' checked="checked"' : '').'>';
					}
					print '</td>';
					if (!$i) {
						$totalarray['nbfield']++;
					}
				}

				print "</tr>\n";
			}

			$i++;
		}

		// Use correct digits number for totals
		$totalarray['val']['total_pa'] = (isset($totalarray['val']['total_pa']) ? price2num($totalarray['val']['total_pa'], 'MT') : null);
		$totalarray['val']['total_margin'] = (isset($totalarray['val']['total_margin']) ? price2num($totalarray['val']['total_margin'], 'MT') : null);

		// Show total line
		include DOL_DOCUMENT_ROOT.'/core/tpl/list_print_total.tpl.php';
	}

	// If no record found
	if ($num == 0) {
		$colspan = 1;
		foreach ($arrayfields as $key => $val) {
			if (!empty($val['checked'])) {
				$colspan++;
			}
		}
		print '<tr><td colspan="'.$colspan.'"><span class="opacitymedium">'.$langs->trans("NoRecordFound").'</span></td></tr>';
	}

	$db->free($resql);

	$parameters = array('arrayfields'=>$arrayfields, 'sql'=>$sql);
	$reshook = $hookmanager->executeHooks('printFieldListFooter', $parameters, $object, $action); // Note that $action and $object may have been modified by hook
	print $hookmanager->resPrint;

	print '</table>'."\n";
	print '</div>'."\n";

	print '</form>'."\n";

	// Show the file area only when this page is not opend from the Extended POS
	if ($contextpage != 'poslist') {
		$hidegeneratedfilelistifempty = 1;
		if ($massaction == 'builddoc' || $action == 'remove_file' || $show_files) {
			$hidegeneratedfilelistifempty = 0;
		}

		// Show list of available documents
		$urlsource = $_SERVER['PHP_SELF'].'?sortfield='.$sortfield.'&sortorder='.$sortorder;
		$urlsource .= str_replace('&amp;', '&', $param);

		$filedir = $diroutputmassaction;
		$genallowed = $user->hasRight("facture", "lire");
		$delallowed = $user->hasRight("facture", "creer");
		$title = '';

		print $formfile->showdocuments('massfilesarea_invoices', '', $filedir, $urlsource, 0, $delallowed, '', 1, 1, 0, 48, 1, $param, $title, '', '', '', null, $hidegeneratedfilelistifempty);
	}
} else {
	dol_print_error($db);
}

// End of page
llxFooter();
$db->close();<|MERGE_RESOLUTION|>--- conflicted
+++ resolved
@@ -1958,7 +1958,6 @@
 						//If is a draft invoice, load var to be able to add products
 						$place = str_replace(")", "", str_replace("(PROV-POS".$_SESSION["takeposterminal"]."-", "", $obj->ref));
 						print 'parent.place=\''.$place.'\'';
-<<<<<<< HEAD
 					}
 					print '});"';
 				}
@@ -1975,38 +1974,11 @@
 						print '<input id="cb'.$obj->id.'" class="flat checkforselect" type="checkbox" name="toselect[]" value="'.$obj->id.'"'.($selected ? ' checked="checked"' : '').'>';
 					}
 					print '</td>';
-=======
-					}
-					print '});"';
-				}
-				print '>';
-
-				// Action column
-				if (!empty($conf->global->MAIN_CHECKBOX_LEFT_COLUMN)) {
-					print '<td class="nowrap center">';
-					if (($massactionbutton || $massaction) && $contextpage != 'poslist') {   // If we are in select mode (massactionbutton defined) or if we have already selected and sent an action ($massaction) defined
-						$selected = 0;
-						if (in_array($obj->id, $arrayofselected)) {
-							$selected = 1;
-						}
-						print '<input id="cb'.$obj->id.'" class="flat checkforselect" type="checkbox" name="toselect[]" value="'.$obj->id.'"'.($selected ? ' checked="checked"' : '').'>';
-					}
-					print '</td>';
-					if (!$i) {
-						$totalarray['nbfield']++;
-					}
-				}
-
-				// No
-				if (!empty($conf->global->MAIN_VIEW_LINE_NUMBER_IN_LIST)) {
-					print '<td>'.(($offset * $limit) + $i).'</td>';
->>>>>>> 3c28480f
-					if (!$i) {
-						$totalarray['nbfield']++;
-					}
-				}
-
-<<<<<<< HEAD
+					if (!$i) {
+						$totalarray['nbfield']++;
+					}
+				}
+
 				// No
 				if (!empty($conf->global->MAIN_VIEW_LINE_NUMBER_IN_LIST)) {
 					print '<td>'.(($offset * $limit) + $i).'</td>';
@@ -2037,29 +2009,6 @@
 					print '</table>';
 
 					print "</td>\n";
-=======
-				// Ref
-				if (!empty($arrayfields['f.ref']['checked'])) {
-					print '<td class="nowraponall">';
-
-					print '<table class="nobordernopadding"><tr class="nocellnopadd">';
-
-					print '<td class="nobordernopadding nowraponall">';
-					if ($contextpage == 'poslist') {
-						print dol_escape_htmltag($obj->ref);
-					} else {
-						print $facturestatic->getNomUrl(1, '', 200, 0, '', 0, 1);
-					}
-
-					$filename = dol_sanitizeFileName($obj->ref);
-					$filedir = $conf->facture->dir_output.'/'.dol_sanitizeFileName($obj->ref);
-					$urlsource = $_SERVER['PHP_SELF'].'?id='.$obj->id;
-					print $formfile->getDocumentsLink($facturestatic->element, $filename, $filedir);
-					print '</td>';
-					print '</tr>';
-					print '</table>';
-
-					print "</td>\n";
 					if (!$i) {
 						$totalarray['nbfield']++;
 					}
@@ -2070,118 +2019,65 @@
 					print '<td class="nowrap tdoverflowmax200">';
 					print dol_escape_htmltag($obj->ref_client);
 					print '</td>';
->>>>>>> 3c28480f
-					if (!$i) {
-						$totalarray['nbfield']++;
-					}
-				}
-
-<<<<<<< HEAD
-				// Customer ref
-				if (!empty($arrayfields['f.ref_client']['checked'])) {
-					print '<td class="nowrap tdoverflowmax200">';
-					print dol_escape_htmltag($obj->ref_client);
-					print '</td>';
-=======
+					if (!$i) {
+						$totalarray['nbfield']++;
+					}
+				}
+
 				// Type
 				if (!empty($arrayfields['f.type']['checked'])) {
 					print '<td class="nowraponall tdoverflowmax100" title="'.$facturestatic->getLibType().'">';
 					print $facturestatic->getLibType(2);
 					print "</td>";
->>>>>>> 3c28480f
-					if (!$i) {
-						$totalarray['nbfield']++;
-					}
-				}
-
-<<<<<<< HEAD
-				// Type
-				if (!empty($arrayfields['f.type']['checked'])) {
-					print '<td class="nowraponall tdoverflowmax100" title="'.$facturestatic->getLibType().'">';
-					print $facturestatic->getLibType(2);
-					print "</td>";
-=======
+					if (!$i) {
+						$totalarray['nbfield']++;
+					}
+				}
+
 				// Date
 				if (!empty($arrayfields['f.datef']['checked'])) {
 					print '<td align="center" class="nowraponall">';
 					print dol_print_date($db->jdate($obj->datef), 'day');
 					print '</td>';
->>>>>>> 3c28480f
-					if (!$i) {
-						$totalarray['nbfield']++;
-					}
-				}
-
-				// Date
-<<<<<<< HEAD
-				if (!empty($arrayfields['f.datef']['checked'])) {
-					print '<td align="center" class="nowraponall">';
-					print dol_print_date($db->jdate($obj->datef), 'day');
-=======
-				if (!empty($arrayfields['f.date_valid']['checked'])) {
-					print '<td align="center" class="nowraponall">';
-					print dol_print_date($db->jdate($obj->date_valid), 'day');
->>>>>>> 3c28480f
-					print '</td>';
-					if (!$i) {
-						$totalarray['nbfield']++;
-					}
-				}
-
-<<<<<<< HEAD
+					if (!$i) {
+						$totalarray['nbfield']++;
+					}
+				}
+
 				// Date
 				if (!empty($arrayfields['f.date_valid']['checked'])) {
 					print '<td align="center" class="nowraponall">';
 					print dol_print_date($db->jdate($obj->date_valid), 'day');
-=======
+					print '</td>';
+					if (!$i) {
+						$totalarray['nbfield']++;
+					}
+				}
+
 				// Date limit
 				if (!empty($arrayfields['f.date_lim_reglement']['checked'])) {
 					print '<td align="center" class="nowraponall">'.dol_print_date($datelimit, 'day');
 					if ($facturestatic->hasDelay()) {
 						print img_warning($langs->trans('Alert').' - '.$langs->trans('Late'));
 					}
->>>>>>> 3c28480f
-					print '</td>';
-					if (!$i) {
-						$totalarray['nbfield']++;
-					}
-				}
-
-<<<<<<< HEAD
-				// Date limit
-				if (!empty($arrayfields['f.date_lim_reglement']['checked'])) {
-					print '<td align="center" class="nowraponall">'.dol_print_date($datelimit, 'day');
-					if ($facturestatic->hasDelay()) {
-						print img_warning($langs->trans('Alert').' - '.$langs->trans('Late'));
-=======
+					print '</td>';
+					if (!$i) {
+						$totalarray['nbfield']++;
+					}
+				}
+
 				// Project ref
 				if (!empty($arrayfields['p.ref']['checked'])) {
 					print '<td class="nocellnopadd nowraponall">';
 					if ($obj->project_id > 0) {
 						print $projectstatic->getNomUrl(1);
->>>>>>> 3c28480f
-					}
-					print '</td>';
-					if (!$i) {
-						$totalarray['nbfield']++;
-					}
-				}
-
-<<<<<<< HEAD
-				// Project ref
-				if (!empty($arrayfields['p.ref']['checked'])) {
-					print '<td class="nocellnopadd nowraponall">';
-					if ($obj->project_id > 0) {
-						print $projectstatic->getNomUrl(1);
-					}
-					print '</td>';
-					if (!$i) {
-						$totalarray['nbfield']++;
-					}
-				}
-
-=======
->>>>>>> 3c28480f
+					}
+					print '</td>';
+					if (!$i) {
+						$totalarray['nbfield']++;
+					}
+				}
+
 				// Project title
 				if (!empty($arrayfields['p.title']['checked'])) {
 					print '<td class="nowraponall">';
