<?php
/* Copyright (C) 2002-2006 Rodolphe Quiedeville  <rodolphe@quiedeville.org>
 * Copyright (C) 2004      Eric Seigne           <eric.seigne@ryxeo.com>
 * Copyright (C) 2004-2016 Laurent Destailleur   <eldy@users.sourceforge.net>
 * Copyright (C) 2005      Marc Barilley / Ocebo <marc@ocebo.com>
 * Copyright (C) 2005-2015 Regis Houssin         <regis.houssin@inodbox.com>
 * Copyright (C) 2006      Andre Cianfarani      <acianfa@free.fr>
 * Copyright (C) 2010-2020 Juanjo Menent         <jmenent@2byte.es>
 * Copyright (C) 2012      Christophe Battarel   <christophe.battarel@altairis.fr>
 * Copyright (C) 2013      Florian Henry         <florian.henry@open-concept.pro>
 * Copyright (C) 2013      Cédric Salvador       <csalvador@gpcsolutions.fr>
 * Copyright (C) 2015      Jean-François Ferry   <jfefe@aternatik.fr>
 * Copyright (C) 2015-2022 Ferran Marcet         <fmarcet@2byte.es>
 * Copyright (C) 2017      Josep Lluís Amador    <joseplluis@lliuretic.cat>
 * Copyright (C) 2018      Charlene Benke        <charlie@patas-monkey.com>
 * Copyright (C) 2019-2021 Alexandre Spangaro    <aspangaro@open-dsi.fr>
 *
 * This program is free software; you can redistribute it and/or modify
 * it under the terms of the GNU General Public License as published by
 * the Free Software Foundation; either version 3 of the License, or
 * (at your option) any later version.
 *
 * This program is distributed in the hope that it will be useful,
 * but WITHOUT ANY WARRANTY; without even the implied warranty of
 * MERCHANTABILITY or FITNESS FOR A PARTICULAR PURPOSE.  See the
 * GNU General Public License for more details.
 *
 * You should have received a copy of the GNU General Public License
 * along with this program. If not, see <https://www.gnu.org/licenses/>.
 */

/**
 *	\file       htdocs/compta/facture/list.php
 *	\ingroup    facture
 *	\brief      List of customer invoices
 */

require '../../main.inc.php';
require_once DOL_DOCUMENT_ROOT.'/core/class/html.formfile.class.php';
require_once DOL_DOCUMENT_ROOT.'/core/class/html.formother.class.php';
require_once DOL_DOCUMENT_ROOT.'/core/class/html.formcompany.class.php';
if (!empty($conf->margin->enabled)) {
	require_once DOL_DOCUMENT_ROOT.'/core/class/html.formmargin.class.php';
}
require_once DOL_DOCUMENT_ROOT.'/core/modules/facture/modules_facture.php';
require_once DOL_DOCUMENT_ROOT.'/compta/bank/class/account.class.php';
require_once DOL_DOCUMENT_ROOT.'/compta/facture/class/facture.class.php';
require_once DOL_DOCUMENT_ROOT.'/core/class/discount.class.php';
require_once DOL_DOCUMENT_ROOT.'/compta/paiement/class/paiement.class.php';
require_once DOL_DOCUMENT_ROOT.'/core/lib/functions2.lib.php';
require_once DOL_DOCUMENT_ROOT.'/core/lib/invoice.lib.php';
require_once DOL_DOCUMENT_ROOT.'/core/lib/date.lib.php';
require_once DOL_DOCUMENT_ROOT.'/core/lib/company.lib.php';
require_once DOL_DOCUMENT_ROOT.'/projet/class/project.class.php';
if (!empty($conf->commande->enabled)) {
	require_once DOL_DOCUMENT_ROOT.'/commande/class/commande.class.php';
}

// Load translation files required by the page
$langs->loadLangs(array('bills', 'companies', 'products', 'categories'));

$sall = trim((GETPOST('search_all', 'alphanohtml') != '') ?GETPOST('search_all', 'alphanohtml') : GETPOST('sall', 'alphanohtml'));
$projectid = (GETPOST('projectid') ?GETPOST('projectid', 'int') : 0);

$id = (GETPOST('id', 'int') ?GETPOST('id', 'int') : GETPOST('facid', 'int')); // For backward compatibility
$ref = GETPOST('ref', 'alpha');
$socid = GETPOST('socid', 'int');

$action = GETPOST('action', 'aZ09');
$massaction = GETPOST('massaction', 'alpha');
$show_files = GETPOST('show_files', 'int');
$confirm = GETPOST('confirm', 'alpha');
$toselect = GETPOST('toselect', 'array');
$contextpage = GETPOST('contextpage', 'aZ') ?GETPOST('contextpage', 'aZ') : 'invoicelist';

if ($contextpage == 'poslist') {
	$_GET['optioncss'] = 'print';
}

$lineid = GETPOST('lineid', 'int');
$userid = GETPOST('userid', 'int');
$search_product_category = GETPOST('search_product_category', 'int');
$search_ref = GETPOST('sf_ref') ?GETPOST('sf_ref', 'alpha') : GETPOST('search_ref', 'alpha');
$search_refcustomer = GETPOST('search_refcustomer', 'alpha');
$search_type = GETPOST('search_type', 'int');
$search_project_ref = GETPOST('search_project_ref', 'alpha');
$search_project = GETPOST('search_project', 'alpha');
$search_company = GETPOST('search_company', 'alpha');
$search_company_alias = GETPOST('search_company_alias', 'alpha');
$search_montant_ht = GETPOST('search_montant_ht', 'alpha');
$search_montant_vat = GETPOST('search_montant_vat', 'alpha');
$search_montant_localtax1 = GETPOST('search_montant_localtax1', 'alpha');
$search_montant_localtax2 = GETPOST('search_montant_localtax2', 'alpha');
$search_montant_ttc = GETPOST('search_montant_ttc', 'alpha');
$search_login = GETPOST('search_login', 'alpha');
$search_multicurrency_code = GETPOST('search_multicurrency_code', 'alpha');
$search_multicurrency_tx = GETPOST('search_multicurrency_tx', 'alpha');
$search_multicurrency_montant_ht = GETPOST('search_multicurrency_montant_ht', 'alpha');
$search_multicurrency_montant_vat = GETPOST('search_multicurrency_montant_vat', 'alpha');
$search_multicurrency_montant_ttc = GETPOST('search_multicurrency_montant_ttc', 'alpha');
$search_status = GETPOST('search_status', 'intcomma');
$search_paymentmode = GETPOST('search_paymentmode', 'int');
$search_paymentterms = GETPOST('search_paymentterms', 'int');
$search_module_source = GETPOST('search_module_source', 'alpha');
$search_pos_source = GETPOST('search_pos_source', 'alpha');
$search_town = GETPOST('search_town', 'alpha');
$search_zip = GETPOST('search_zip', 'alpha');
$search_state = GETPOST("search_state");
$search_country = GETPOST("search_country", 'alpha');
$search_type_thirdparty = GETPOST("search_type_thirdparty", 'int');
$search_user = GETPOST('search_user', 'int');
$search_sale = GETPOST('search_sale', 'int');
$search_date_startday = GETPOST('search_date_startday', 'int');
$search_date_startmonth = GETPOST('search_date_startmonth', 'int');
$search_date_startyear = GETPOST('search_date_startyear', 'int');
$search_date_endday = GETPOST('search_date_endday', 'int');
$search_date_endmonth = GETPOST('search_date_endmonth', 'int');
$search_date_endyear = GETPOST('search_date_endyear', 'int');
$search_date_start = dol_mktime(0, 0, 0, $search_date_startmonth, $search_date_startday, $search_date_startyear); // Use tzserver
$search_date_end = dol_mktime(23, 59, 59, $search_date_endmonth, $search_date_endday, $search_date_endyear);
$search_date_valid_startday = GETPOST('search_date_valid_startday', 'int');
$search_date_valid_startmonth = GETPOST('search_date_valid_startmonth', 'int');
$search_date_valid_startyear = GETPOST('search_date_valid_startyear', 'int');
$search_date_valid_endday = GETPOST('search_date_valid_endday', 'int');
$search_date_valid_endmonth = GETPOST('search_date_valid_endmonth', 'int');
$search_date_valid_endyear = GETPOST('search_date_valid_endyear', 'int');
$search_date_valid_start = dol_mktime(0, 0, 0, $search_date_valid_startmonth, $search_date_valid_startday, $search_date_valid_startyear); // Use tzserver
$search_date_valid_end = dol_mktime(23, 59, 59, $search_date_valid_endmonth, $search_date_valid_endday, $search_date_valid_endyear);
$search_datelimit_startday = GETPOST('search_datelimit_startday', 'int');
$search_datelimit_startmonth = GETPOST('search_datelimit_startmonth', 'int');
$search_datelimit_startyear = GETPOST('search_datelimit_startyear', 'int');
$search_datelimit_endday = GETPOST('search_datelimit_endday', 'int');
$search_datelimit_endmonth = GETPOST('search_datelimit_endmonth', 'int');
$search_datelimit_endyear = GETPOST('search_datelimit_endyear', 'int');
$search_datelimit_start = dol_mktime(0, 0, 0, $search_datelimit_startmonth, $search_datelimit_startday, $search_datelimit_startyear);
$search_datelimit_end = dol_mktime(23, 59, 59, $search_datelimit_endmonth, $search_datelimit_endday, $search_datelimit_endyear);
$search_categ_cus = GETPOST("search_categ_cus", 'int');
$search_btn = GETPOST('button_search', 'alpha');
$search_remove_btn = GETPOST('button_removefilter', 'alpha');
$optioncss = GETPOST('optioncss', 'alpha');


$option = GETPOST('search_option');
if ($option == 'late') {
	$search_status = '1';
}
$filtre = GETPOST('filtre', 'alpha');

$limit = GETPOST('limit', 'int') ?GETPOST('limit', 'int') : $conf->liste_limit;
$sortfield = GETPOST('sortfield', 'aZ09comma');
$sortorder = GETPOST('sortorder', 'aZ09comma');
$page = GETPOSTISSET('pageplusone') ? (GETPOST('pageplusone') - 1) : GETPOST("page", 'int');
if (empty($page) || $page < 0 || GETPOST('button_search', 'alpha') || GETPOST('button_removefilter', 'alpha')) {
	$page = 0;
}     // If $page is not defined, or '' or -1 or if we click on clear filters
$offset = $limit * $page;
if (!$sortorder && !empty($conf->global->INVOICE_DEFAULT_UNPAYED_SORT_ORDER) && $search_status == '1') {
	$sortorder = $conf->global->INVOICE_DEFAULT_UNPAYED_SORT_ORDER;
}
if (!$sortorder) {
	$sortorder = 'DESC';
}
if (!$sortfield) {
	$sortfield = 'f.datef';
}
$pageprev = $page - 1;
$pagenext = $page + 1;

// Security check
$fieldid = (!empty($ref) ? 'ref' : 'rowid');
if (!empty($user->socid)) {
	$socid = $user->socid;
}
$result = restrictedArea($user, 'facture', $id, '', '', 'fk_soc', $fieldid);

$diroutputmassaction = $conf->facture->dir_output.'/temp/massgeneration/'.$user->id;

$object = new Facture($db);

$now = dol_now();
$error = 0;

// Initialize technical object to manage hooks of page. Note that conf->hooks_modules contains array of hook context
$object = new Facture($db);
$hookmanager->initHooks(array('invoicelist'));
$extrafields = new ExtraFields($db);

// fetch optionals attributes and labels
$extrafields->fetch_name_optionals_label($object->table_element);

$search_array_options = $extrafields->getOptionalsFromPost($object->table_element, '', 'search_');

// List of fields to search into when doing a "search in all"
$fieldstosearchall = array(
	'f.ref'=>'Ref',
	'f.ref_client'=>'RefCustomer',
	'pd.description'=>'Description',
	's.nom'=>"ThirdParty",
	's.name_alias'=>"AliasNameShort",
	's.zip'=>"Zip",
	's.town'=>"Town",
	'f.note_public'=>'NotePublic',
);
if (empty($user->socid)) {
	$fieldstosearchall["f.note_private"] = "NotePrivate";
}

$checkedtypetiers = 0;
$arrayfields = array(
	'f.ref'=>array('label'=>"Ref", 'checked'=>1, 'position'=>5),
	'f.ref_client'=>array('label'=>"RefCustomer", 'checked'=>-1, 'position'=>10),
	'f.type'=>array('label'=>"Type", 'checked'=>0, 'position'=>15),
	'f.datef'=>array('label'=>"DateInvoice", 'checked'=>1, 'position'=>20),
	'f.date_valid'=>array('label'=>"DateValidation", 'checked'=>0, 'position'=>22),
	'f.date_lim_reglement'=>array('label'=>"DateDue", 'checked'=>1, 'position'=>25),
	'f.date_closing'=>array('label'=>"DateClosing", 'checked'=>0, 'position'=>30),
	'p.ref'=>array('label'=>"ProjectRef", 'checked'=>1, 'enabled'=>(empty($conf->projet->enabled) ? 0 : 1), 'position'=>40),
	'p.title'=>array('label'=>"ProjectLabel", 'checked'=>0, 'enabled'=>(empty($conf->projet->enabled) ? 0 : 1), 'position'=>41),
	's.nom'=>array('label'=>"ThirdParty", 'checked'=>1, 'position'=>50),
	's.name_alias'=>array('label'=>"AliasNameShort", 'checked'=>1, 'position'=>51),
	's.town'=>array('label'=>"Town", 'checked'=>-1, 'position'=>55),
	's.zip'=>array('label'=>"Zip", 'checked'=>1, 'position'=>60),
	'state.nom'=>array('label'=>"StateShort", 'checked'=>0, 'position'=>65),
	'country.code_iso'=>array('label'=>"Country", 'checked'=>0, 'position'=>70),
	'typent.code'=>array('label'=>"ThirdPartyType", 'checked'=>$checkedtypetiers, 'position'=>75),
	'f.fk_mode_reglement'=>array('label'=>"PaymentMode", 'checked'=>1, 'position'=>80),
	'f.fk_cond_reglement'=>array('label'=>"PaymentConditionsShort", 'checked'=>1, 'position'=>85),
	'f.module_source'=>array('label'=>"POSModule", 'checked'=>($contextpage == 'poslist' ? 1 : 0), 'enabled'=>((empty($conf->cashdesk->enabled) && empty($conf->takepos->enabled) && empty($conf->global->INVOICE_SHOW_POS)) ? 0 : 1), 'position'=>90),
	'f.pos_source'=>array('label'=>"POSTerminal", 'checked'=>($contextpage == 'poslist' ? 1 : 0), 'enabled'=>((empty($conf->cashdesk->enabled) && empty($conf->takepos->enabled) && empty($conf->global->INVOICE_SHOW_POS)) ? 0 : 1), 'position'=>91),
	'f.total_ht'=>array('label'=>"AmountHT", 'checked'=>1, 'position'=>95),
	'f.total_tva'=>array('label'=>"AmountVAT", 'checked'=>0, 'position'=>100),
	'f.total_localtax1'=>array('label'=>$langs->transcountry("AmountLT1", $mysoc->country_code), 'checked'=>0, 'enabled'=>($mysoc->localtax1_assuj == "1"), 'position'=>110),
	'f.total_localtax2'=>array('label'=>$langs->transcountry("AmountLT2", $mysoc->country_code), 'checked'=>0, 'enabled'=>($mysoc->localtax2_assuj == "1"), 'position'=>120),
	'f.total_ttc'=>array('label'=>"AmountTTC", 'checked'=>0, 'position'=>130),
	'dynamount_payed'=>array('label'=>"Received", 'checked'=>0, 'position'=>140),
	'rtp'=>array('label'=>"Rest", 'checked'=>0, 'position'=>150), // Not enabled by default because slow
	'u.login'=>array('label'=>"Author", 'checked'=>1, 'position'=>165),
	'sale_representative'=>array('label'=>"SaleRepresentativesOfThirdParty", 'checked'=>0, 'position'=>166),
	'f.multicurrency_code'=>array('label'=>'Currency', 'checked'=>0, 'enabled'=>(empty($conf->multicurrency->enabled) ? 0 : 1), 'position'=>280),
	'f.multicurrency_tx'=>array('label'=>'CurrencyRate', 'checked'=>0, 'enabled'=>(empty($conf->multicurrency->enabled) ? 0 : 1), 'position'=>285),
	'f.multicurrency_total_ht'=>array('label'=>'MulticurrencyAmountHT', 'checked'=>0, 'enabled'=>(empty($conf->multicurrency->enabled) ? 0 : 1), 'position'=>290),
	'f.multicurrency_total_vat'=>array('label'=>'MulticurrencyAmountVAT', 'checked'=>0, 'enabled'=>(empty($conf->multicurrency->enabled) ? 0 : 1), 'position'=>291),
	'f.multicurrency_total_ttc'=>array('label'=>'MulticurrencyAmountTTC', 'checked'=>0, 'enabled'=>(empty($conf->multicurrency->enabled) ? 0 : 1), 'position'=>292),
	'multicurrency_dynamount_payed'=>array('label'=>'MulticurrencyAlreadyPaid', 'checked'=>0, 'enabled'=>(empty($conf->multicurrency->enabled) ? 0 : 1), 'position'=>295),
	'multicurrency_rtp'=>array('label'=>'MulticurrencyRemainderToPay', 'checked'=>0, 'enabled'=>(empty($conf->multicurrency->enabled) ? 0 : 1), 'position'=>296), // Not enabled by default because slow
	'total_pa' => array('label' => ($conf->global->MARGIN_TYPE == '1' ? 'BuyingPrice' : 'CostPrice'), 'checked' => 0, 'position' => 300, 'enabled' => (empty($conf->margin->enabled) || empty($user->rights->margins->liretous) ? 0 : 1)),
	'total_margin' => array('label' => 'Margin', 'checked' => 0, 'position' => 301, 'enabled' => (empty($conf->margin->enabled) || empty($user->rights->margins->liretous) ? 0 : 1)),
	'total_margin_rate' => array('label' => 'MarginRate', 'checked' => 0, 'position' => 302, 'enabled' => (empty($conf->margin->enabled) || empty($user->rights->margins->liretous) || empty($conf->global->DISPLAY_MARGIN_RATES) ? 0 : 1)),
	'total_mark_rate' => array('label' => 'MarkRate', 'checked' => 0, 'position' => 303, 'enabled' => (empty($conf->margin->enabled) || empty($user->rights->margins->liretous) || empty($conf->global->DISPLAY_MARK_RATES) ? 0 : 1)),
	'f.datec'=>array('label'=>"DateCreation", 'checked'=>0, 'position'=>500),
	'f.tms'=>array('label'=>"DateModificationShort", 'checked'=>0, 'position'=>502),
	'f.note_public'=>array('label'=>'NotePublic', 'checked'=>0, 'position'=>510, 'enabled'=>(empty($conf->global->MAIN_LIST_ALLOW_PUBLIC_NOTES))),
	'f.note_private'=>array('label'=>'NotePrivate', 'checked'=>0, 'position'=>511, 'enabled'=>(empty($conf->global->MAIN_LIST_ALLOW_PRIVATE_NOTES))),
	'f.fk_statut'=>array('label'=>"Status", 'checked'=>1, 'position'=>1000),
);

if (getDolGlobalString("INVOICE_USE_SITUATION") && $conf->global->INVOICE_USE_RETAINED_WARRANTY) {
	$arrayfields['f.retained_warranty'] = array('label'=>$langs->trans("RetainedWarranty"), 'checked'=>0, 'position'=>86);
}
// Overwrite $arrayfields from columns into ->fields (transition before removal of $arrayoffields)
foreach ($object->fields as $key => $val) {
	// If $val['visible']==0, then we never show the field
	if (!empty($val['visible'])) {
		$visible = (int) dol_eval($val['visible'], 1, 1, '1');
		$newkey = '';
		if (array_key_exists($key, $arrayfields)) { $newkey = $key; } elseif (array_key_exists('t.'.$key, $arrayfields)) { $newkey = 't.'.$key; } elseif (array_key_exists('f.'.$key, $arrayfields)) { $newkey = 'f.'.$key; } elseif (array_key_exists('s.'.$key, $arrayfields)) { $newkey = 's.'.$key; }
		if ($newkey) {
			$arrayfields[$newkey] = array(
				'label'=>$val['label'],
				'checked'=>(($visible < 0) ? 0 : 1),
				'enabled'=>($visible != 3 && dol_eval($val['enabled'], 1, 1, '1')),
				'position'=>$val['position'],
				'help' => empty($val['help']) ? '' : $val['help'],
			);
		}
	}
}
// Extra fields
include DOL_DOCUMENT_ROOT.'/core/tpl/extrafields_list_array_fields.tpl.php';

$object->fields = dol_sort_array($object->fields, 'position');
$arrayfields = dol_sort_array($arrayfields, 'position');


/*
 * Actions
 */

if (GETPOST('cancel', 'alpha')) {
	$action = 'list';
	$massaction = '';
}
if (!GETPOST('confirmmassaction', 'alpha') && $massaction != 'presend' && $massaction != 'confirm_presend') {
	$massaction = '';
}

$parameters = array('socid'=>$socid);
$reshook = $hookmanager->executeHooks('doActions', $parameters, $object, $action); // Note that $action and $object may have been modified by some hooks
if ($reshook < 0) {
	setEventMessages($hookmanager->error, $hookmanager->errors, 'errors');
}

include DOL_DOCUMENT_ROOT.'/core/actions_changeselectedfields.inc.php';

// Do we click on purge search criteria ?
if (GETPOST('button_removefilter_x', 'alpha') || GETPOST('button_removefilter', 'alpha') || GETPOST('button_removefilter.x', 'alpha')) { // All tests are required to be compatible with all browsers
	$search_user = '';
	$search_sale = '';
	$search_product_category = '';
	$search_ref = '';
	$search_refcustomer = '';
	$search_type = '';
	$search_project_ref = '';
	$search_project = '';
	$search_company = '';
	$search_company_alias = '';
	$search_montant_ht = '';
	$search_montant_vat = '';
	$search_montant_localtax1 = '';
	$search_montant_localtax2 = '';
	$search_montant_ttc = '';
	$search_login = '';
	$search_multicurrency_code = '';
	$search_multicurrency_tx = '';
	$search_multicurrency_montant_ht = '';
	$search_multicurrency_montant_vat = '';
	$search_multicurrency_montant_ttc = '';
	$search_status = '';
	$search_paymentmode = '';
	$search_paymentterms = '';
	$search_module_source = '';
	$search_pos_source = '';
	$search_town = '';
	$search_zip = "";
	$search_state = "";
	$search_type = '';
	$search_country = '';
	$search_type_thirdparty = '';
	$search_date_startday = '';
	$search_date_startmonth = '';
	$search_date_startyear = '';
	$search_date_endday = '';
	$search_date_endmonth = '';
	$search_date_endyear = '';
	$search_date_start = '';
	$search_date_end = '';
	$search_date_valid_startday = '';
	$search_date_valid_startmonth = '';
	$search_date_valid_startyear = '';
	$search_date_valid_endday = '';
	$search_date_valid_endmonth = '';
	$search_date_valid_endyear = '';
	$search_date_valid_start = '';
	$search_date_valid_end = '';
	$search_datelimit_startday = '';
	$search_datelimit_startmonth = '';
	$search_datelimit_startyear = '';
	$search_datelimit_endday = '';
	$search_datelimit_endmonth = '';
	$search_datelimit_endyear = '';
	$search_datelimit_start = '';
	$search_datelimit_end = '';
	$option = '';
	$filter = '';
	$toselect = '';
	$search_array_options = array();
	$search_categ_cus = 0;
}

if (empty($reshook)) {
	$objectclass = 'Facture';
	$objectlabel = 'Invoices';
	$permissiontoread = $user->rights->facture->lire;
	$permissiontoadd = $user->rights->facture->creer;
	$permissiontodelete = $user->rights->facture->supprimer;
	$uploaddir = $conf->facture->dir_output;
	include DOL_DOCUMENT_ROOT.'/core/actions_massactions.inc.php';
}

if ($action == 'makepayment_confirm' && !empty($user->rights->facture->paiement)) {
	require_once DOL_DOCUMENT_ROOT.'/compta/paiement/class/paiement.class.php';
	$arrayofselected = is_array($toselect) ? $toselect : array();
	if (!empty($arrayofselected)) {
		$bankid = GETPOST('bankid', 'int');
		$paiementid = GETPOST('paiementid', 'int');
		$paiementdate = dol_mktime(12, 0, 0, GETPOST('datepaimentmonth', 'int'), GETPOST('datepaimentday', 'int'), GETPOST('datepaimentyear', 'year'));
		if (empty($paiementdate)) {
			setEventMessages($langs->trans("ErrorFieldRequired", $langs->transnoentitiesnoconv("Date")), null, 'errors');
			$error++;
			$action = 'makepayment';
		}

		if (!$error) {
			foreach ($arrayofselected as $toselectid) {
				$errorpayment = 0;
				$facture = new Facture($db);
				$result = $facture->fetch($toselectid);

				$db->begin();

				if ($result < 0) {
					setEventMessage($facture->error, 'errors');
					$errorpayment++;
				} else {
					if ($facture->type != Facture::TYPE_CREDIT_NOTE && $facture->statut == Facture::STATUS_VALIDATED && $facture->paye == 0) {
						$paiementAmount = $facture->getSommePaiement();
						$totalcreditnotes = $facture->getSumCreditNotesUsed();
						$totaldeposits = $facture->getSumDepositsUsed();
						$totalpay = $paiementAmount + $totalcreditnotes + $totaldeposits;
						$remaintopay = price2num($facture->total_ttc - $totalpay);
						if ($remaintopay != 0) {
							$resultBank = $facture->setBankAccount($bankid);
							if ($resultBank < 0) {
								setEventMessages($facture->error, null, 'errors');
								$errorpayment++;
							} else {
								$paiement = new Paiement($db);
								$paiement->datepaye = $paiementdate;
								$paiement->amounts[$facture->id] = $remaintopay; // Array with all payments dispatching with invoice id
								$paiement->multicurrency_amounts[$facture->id] = $remaintopay;
								$paiement->paiementid = $paiementid;
								$paiement_id = $paiement->create($user, 1, $facture->thirdparty);
								if ($paiement_id < 0) {
									$langs->load("errors");
									setEventMessages($facture->ref.' '.$langs->trans($paiement->error), $paiement->errors, 'errors');
									$errorpayment++;
								} else {
									$result = $paiement->addPaymentToBank($user, 'payment', '', $bankid, '', '');
									if ($result < 0) {
										$langs->load("errors");
										setEventMessages($facture->ref.' '.$langs->trans($paiement->error), $paiement->errors, 'errors');
										$errorpayment++;
									}
								}
							}
						} else {
							setEventMessage($langs->trans('NoPaymentAvailable', $facture->ref), 'warnings');
							$errorpayment++;
						}
					} else {
						setEventMessage($langs->trans('BulkPaymentNotPossibleForInvoice', $facture->ref), 'warnings');
						$errorpayment++;
					}
				}

				if (empty($errorpayment)) {
					setEventMessage($langs->trans('PaymentRegisteredAndInvoiceSetToPaid', $facture->ref));
					$db->commit();
				} else {
					$db->rollback();
				}
			}
		}
	}
} elseif ($massaction == 'withdrawrequest') {
	$langs->load("withdrawals");

	if (!$user->rights->prelevement->bons->creer) {
		$error++;
		setEventMessages($langs->trans("NotEnoughPermissions"), null, 'errors');
	} else {
		//Checking error
		$error = 0;

		$arrayofselected = is_array($toselect) ? $toselect : array();
		$listofbills = array();
		foreach ($arrayofselected as $toselectid) {
			$objecttmp = new Facture($db);
			$result = $objecttmp->fetch($toselectid);
			if ($result > 0) {
				$totalpaye = $objecttmp->getSommePaiement();
				$totalcreditnotes = $objecttmp->getSumCreditNotesUsed();
				$totaldeposits = $objecttmp->getSumDepositsUsed();
				$objecttmp->resteapayer = price2num($objecttmp->total_ttc - $totalpaye - $totalcreditnotes - $totaldeposits, 'MT');
				if ($objecttmp->statut == Facture::STATUS_DRAFT) {
					$error++;
					setEventMessages($objecttmp->ref.' '.$langs->trans("Draft"), $objecttmp->errors, 'errors');
				} elseif ($objecttmp->paye || $objecttmp->resteapayer == 0) {
					$error++;
					setEventMessages($objecttmp->ref.' '.$langs->trans("AlreadyPaid"), $objecttmp->errors, 'errors');
				} elseif ($objecttmp->resteapayer < 0) {
					$error++;
					setEventMessages($objecttmp->ref.' '.$langs->trans("AmountMustBePositive"), $objecttmp->errors, 'errors');
				}

				$rsql = "SELECT pfd.rowid, pfd.traite, pfd.date_demande as date_demande";
				$rsql .= " , pfd.date_traite as date_traite";
				$rsql .= " , pfd.amount";
				$rsql .= " , u.rowid as user_id, u.lastname, u.firstname, u.login";
				$rsql .= " FROM ".MAIN_DB_PREFIX."prelevement_facture_demande as pfd";
				$rsql .= " , ".MAIN_DB_PREFIX."user as u";
				$rsql .= " WHERE fk_facture = ".((int) $objecttmp->id);
				$rsql .= " AND pfd.fk_user_demande = u.rowid";
				$rsql .= " AND pfd.traite = 0";
				$rsql .= " ORDER BY pfd.date_demande DESC";

				$result_sql = $db->query($rsql);
				if ($result_sql) {
					$numprlv = $db->num_rows($result_sql);
				}

				if ($numprlv > 0) {
					$error++;
					setEventMessages($objecttmp->ref.' '.$langs->trans("RequestAlreadyDone"), $objecttmp->errors, 'warnings');
				} elseif (!empty($objecttmp->mode_reglement_code) && $objecttmp->mode_reglement_code != 'PRE') {
					$error++;
					setEventMessages($objecttmp->ref.' '.$langs->trans("BadPaymentMethod"), $objecttmp->errors, 'errors');
				} else {
					$listofbills[] = $objecttmp; // $listofbills will only contains invoices with good payment method and no request already done
				}
			}
		}

		//Massive withdraw request for request with no errors
		if (!empty($listofbills)) {
			$nbwithdrawrequestok = 0;
			foreach ($listofbills as $aBill) {
				$db->begin();
				$result = $aBill->demande_prelevement($user, $aBill->resteapayer, 'direct-debit', 'facture');
				if ($result > 0) {
					$db->commit();
					$nbwithdrawrequestok++;
				} else {
					$db->rollback();
					setEventMessages($aBill->error, $aBill->errors, 'errors');
				}
			}
			if ($nbwithdrawrequestok > 0) {
				setEventMessages($langs->trans("WithdrawRequestsDone", $nbwithdrawrequestok), null, 'mesgs');
			}
		}
	}
}



/*
 * View
 */

$form = new Form($db);
$formother = new FormOther($db);
$formfile = new FormFile($db);
$formmargin = null;
if (!empty($conf->margin->enabled)) {
	$formmargin = new FormMargin($db);
}
$bankaccountstatic = new Account($db);
$facturestatic = new Facture($db);
$formcompany = new FormCompany($db);
$companystatic = new Societe($db);

$sql = 'SELECT';
if ($sall || $search_product_category > 0 || $search_user > 0) {
	$sql = 'SELECT DISTINCT';
}
$sql .= ' f.rowid as id, f.ref, f.ref_client, f.fk_soc, f.type, f.note_private, f.note_public, f.increment, f.fk_mode_reglement, f.fk_cond_reglement, f.total_ht, f.total_tva, f.total_ttc,';
$sql .= ' f.localtax1 as total_localtax1, f.localtax2 as total_localtax2,';
$sql .= ' f.fk_user_author,';
$sql .= ' f.fk_multicurrency, f.multicurrency_code, f.multicurrency_tx, f.multicurrency_total_ht, f.multicurrency_total_tva as multicurrency_total_vat, f.multicurrency_total_ttc,';
$sql .= ' f.datef, f.date_valid, f.date_lim_reglement as datelimite, f.module_source, f.pos_source,';
$sql .= ' f.paye as paye, f.fk_statut, f.close_code,';
$sql .= ' f.datec as date_creation, f.tms as date_update, f.date_closing as date_closing,';
$sql .= ' f.retained_warranty, f.retained_warranty_date_limit, f.situation_final, f.situation_cycle_ref, f.situation_counter,';
$sql .= ' s.rowid as socid, s.nom as name, s.name_alias as alias, s.email, s.phone, s.fax, s.address, s.town, s.zip, s.fk_pays, s.client, s.fournisseur, s.code_client, s.code_fournisseur, s.code_compta as code_compta_client, s.code_compta_fournisseur,';
$sql .= ' typent.code as typent_code,';
$sql .= ' state.code_departement as state_code, state.nom as state_name,';
$sql .= ' country.code as country_code,';
$sql .= ' p.rowid as project_id, p.ref as project_ref, p.title as project_label,';
$sql .= ' u.login, u.lastname, u.firstname, u.email as user_email, u.statut as user_statut, u.entity, u.photo, u.office_phone, u.office_fax, u.user_mobile, u.job, u.gender';
// We need dynamount_payed to be able to sort on status (value is surely wrong because we can count several lines several times due to other left join or link with contacts. But what we need is just 0 or > 0)
// TODO Better solution to be able to sort on already payed or remain to pay is to store amount_payed in a denormalized field.
if (!$sall) {
	$sql .= ', SUM(pf.amount) as dynamount_payed, SUM(pf.multicurrency_amount) as multicurrency_dynamount_payed';
}
<<<<<<< HEAD
if ($search_categ_cus && $search_categ_cus != -1) {
	$sql_fields .= ", cc.fk_categorie, cc.fk_soc";
=======
if ($search_categ_cus && $search_categ_cus!=-1) {
	$sql .= ", cc.fk_categorie, cc.fk_soc";
>>>>>>> e60c6ae9
}
// Add fields from extrafields
if (!empty($extrafields->attributes[$object->table_element]['label'])) {
	foreach ($extrafields->attributes[$object->table_element]['label'] as $key => $val) {
		$sql .= ($extrafields->attributes[$object->table_element]['type'][$key] != 'separate' ? ", ef.".$key.' as options_'.$key : '');
	}
}
// Add fields from hooks
$parameters = array();
$reshook = $hookmanager->executeHooks('printFieldListSelect', $parameters); // Note that $action and $object may have been modified by hook
$sql .= $hookmanager->resPrint;
$sql .= ' FROM '.MAIN_DB_PREFIX.'societe as s';
$sql .= " LEFT JOIN ".MAIN_DB_PREFIX."c_country as country on (country.rowid = s.fk_pays)";
$sql .= " LEFT JOIN ".MAIN_DB_PREFIX."c_typent as typent on (typent.id = s.fk_typent)";
$sql .= " LEFT JOIN ".MAIN_DB_PREFIX."c_departements as state on (state.rowid = s.fk_departement)";
if (!empty($search_categ_cus) && $search_categ_cus != '-1') {
	$sql .= ' LEFT JOIN '.MAIN_DB_PREFIX."categorie_societe as cc ON s.rowid = cc.fk_soc"; // We'll need this table joined to the select in order to filter by categ
}

$sql .= ', '.MAIN_DB_PREFIX.'facture as f';
if (is_array($extrafields->attributes[$object->table_element]['label']) && count($extrafields->attributes[$object->table_element]['label'])) {
	$sql .= " LEFT JOIN ".MAIN_DB_PREFIX.$object->table_element."_extrafields as ef on (f.rowid = ef.fk_object)";
}
if (!$sall) {
	$sql .= ' LEFT JOIN '.MAIN_DB_PREFIX.'paiement_facture as pf ON pf.fk_facture = f.rowid';
}
if ($sall || $search_product_category > 0) {
	$sql .= ' LEFT JOIN '.MAIN_DB_PREFIX.'facturedet as pd ON f.rowid=pd.fk_facture';
}
if ($search_product_category > 0) {
	$sql .= ' LEFT JOIN '.MAIN_DB_PREFIX.'categorie_product as cp ON cp.fk_product=pd.fk_product';
}
$sql .= " LEFT JOIN ".MAIN_DB_PREFIX."projet as p ON p.rowid = f.fk_projet";
$sql .= ' LEFT JOIN '.MAIN_DB_PREFIX.'user AS u ON f.fk_user_author = u.rowid';
// We'll need this table joined to the select in order to filter by sale
if ($search_sale > 0 || (empty($user->rights->societe->client->voir) && !$socid)) {
	$sql .= ", ".MAIN_DB_PREFIX."societe_commerciaux as sc";
}
if ($search_user > 0) {
	$sql .= ", ".MAIN_DB_PREFIX."element_contact as ec";
	$sql .= ", ".MAIN_DB_PREFIX."c_type_contact as tc";
}
// Add table from hooks
$parameters = array();
$reshook = $hookmanager->executeHooks('printFieldListFrom', $parameters, $object); // Note that $action and $object may have been modified by hook
$sql .= $hookmanager->resPrint;

$sql .= ' WHERE f.fk_soc = s.rowid';
$sql .= ' AND f.entity IN ('.getEntity('invoice').')';
if (empty($user->rights->societe->client->voir) && !$socid) {
	$sql .= " AND s.rowid = sc.fk_soc AND sc.fk_user = ".((int) $user->id);
}
if ($search_product_category > 0) {
	$sql .= " AND cp.fk_categorie = ".((int) $search_product_category);
}
if ($socid > 0) {
	$sql .= ' AND s.rowid = '.((int) $socid);
}
if ($userid) {
	if ($userid == -1) {
		$sql .= ' AND f.fk_user_author IS NULL';
	} else {
		$sql .= ' AND f.fk_user_author = '.((int) $userid);
	}
}
if ($search_ref) {
	$sql .= natural_search('f.ref', $search_ref);
}
if ($search_refcustomer) {
	$sql .= natural_search('f.ref_client', $search_refcustomer);
}
if ($search_type != '' && $search_type != '-1') {
	$sql .= " AND f.type IN (".$db->sanitize($db->escape($search_type)).")";
}
if ($search_project_ref) {
	$sql .= natural_search('p.ref', $search_project_ref);
}
if ($search_project) {
	$sql .= natural_search('p.title', $search_project);
}
if ($search_company) {
	$sql .= natural_search('s.nom', $search_company);
}
if ($search_company_alias) {
	$sql .= natural_search('s.name_alias', $search_company_alias);
}
if ($search_town) {
	$sql .= natural_search('s.town', $search_town);
}
if ($search_zip) {
	$sql .= natural_search("s.zip", $search_zip);
}
if ($search_state) {
	$sql .= natural_search("state.nom", $search_state);
}
if (strlen(trim($search_country))) {
	$arrayofcode = getCountriesInEEC();
	$country_code_in_EEC = $country_code_in_EEC_without_me = '';
	foreach ($arrayofcode as $key => $value) {
		$country_code_in_EEC .= ($country_code_in_EEC ? "," : "")."'".$value."'";
		if ($value != $mysoc->country_code) {
			$country_code_in_EEC_without_me .= ($country_code_in_EEC_without_me ? "," : "")."'".$value."'";
		}
	}
	if ($search_country == 'special_allnotme') {
		$sql .= " AND country.code <> '".$db->escape($mysoc->country_code)."'";
	} elseif ($search_country == 'special_eec') {
		$sql .= " AND country.code IN (".$db->sanitize($country_code_in_EEC, 1).")";
	} elseif ($search_country == 'special_eecnotme') {
		$sql .= " AND country.code IN (".$db->sanitize($country_code_in_EEC_without_me, 1).")";
	} elseif ($search_country == 'special_noteec') {
		$sql .= " AND country.code NOT IN (".$db->sanitize($country_code_in_EEC, 1).")";
	} else {
		$sql .= natural_search("country.code", $search_country);
	}
}
if ($search_type_thirdparty != '' && $search_type_thirdparty != '-1') {
	$sql .= " AND s.fk_typent IN (".$db->sanitize($db->escape($search_type_thirdparty)).')';
}
if ($search_montant_ht != '') {
	$sql .= natural_search('f.total_ht', $search_montant_ht, 1);
}
if ($search_montant_vat != '') {
	$sql .= natural_search('f.total_tva', $search_montant_vat, 1);
}
if ($search_montant_localtax1 != '') {
	$sql .= natural_search('f.localtax1', $search_montant_localtax1, 1);
}
if ($search_montant_localtax2 != '') {
	$sql .= natural_search('f.localtax2', $search_montant_localtax2, 1);
}
if ($search_montant_ttc != '') {
	$sql .= natural_search('f.total_ttc', $search_montant_ttc, 1);
}
if ($search_multicurrency_code != '') {
	$sql .= " AND f.multicurrency_code = '".$db->escape($search_multicurrency_code)."'";
}
if ($search_multicurrency_tx != '') {
	$sql .= natural_search('f.multicurrency_tx', $search_multicurrency_tx, 1);
}
if ($search_multicurrency_montant_ht != '') {
	$sql .= natural_search('f.multicurrency_total_ht', $search_multicurrency_montant_ht, 1);
}
if ($search_multicurrency_montant_vat != '') {
	$sql .= natural_search('f.multicurrency_total_tva', $search_multicurrency_montant_vat, 1);
}
if ($search_multicurrency_montant_ttc != '') {
	$sql .= natural_search('f.multicurrency_total_ttc', $search_multicurrency_montant_ttc, 1);
}
if ($search_login) {
	$sql .= natural_search(array('u.login', 'u.firstname', 'u.lastname'), $search_login);
}
if ($search_categ_cus > 0) {
	$sql .= " AND cc.fk_categorie = ".((int) $search_categ_cus);
}
if ($search_categ_cus == -2) {
	$sql .= " AND cc.fk_categorie IS NULL";
}
if ($search_status != '-1' && $search_status != '') {
	if (is_numeric($search_status) && $search_status >= 0) {
		if ($search_status == '0') {
			$sql .= " AND f.fk_statut = 0"; // draft
		}
		if ($search_status == '1') {
			$sql .= " AND f.fk_statut = 1"; // unpayed
		}
		if ($search_status == '2') {
			$sql .= " AND f.fk_statut = 2"; // payed     Not that some corrupted data may contains f.fk_statut = 1 AND f.paye = 1 (it means payed too but should not happend. If yes, reopen and reclassify billed)
		}
		if ($search_status == '3') {
			$sql .= " AND f.fk_statut = 3"; // abandonned
		}
	} else {
		$sql .= " AND f.fk_statut IN (".$db->sanitize($db->escape($search_status)).")"; // When search_status is '1,2' for example
	}
}

if ($search_paymentmode > 0) {
	$sql .= " AND f.fk_mode_reglement = ".((int) $search_paymentmode);
}
if ($search_paymentterms > 0) {
	$sql .= " AND f.fk_cond_reglement = ".((int) $search_paymentterms);
}
if ($search_module_source) {
	$sql .= natural_search("f.module_source", $search_module_source);
}
if ($search_pos_source) {
	$sql .= natural_search("f.pos_source", $search_pos_source);
}
if ($search_date_start) {
	$sql .= " AND f.datef >= '".$db->idate($search_date_start)."'";
}
if ($search_date_end) {
	$sql .= " AND f.datef <= '".$db->idate($search_date_end)."'";
}
if ($search_date_valid_start) {
	$sql .= " AND f.date_valid >= '".$db->idate($search_date_valid_start)."'";
}
if ($search_date_valid_end) {
	$sql .= " AND f.date_valid <= '".$db->idate($search_date_valid_end)."'";
}
if ($search_datelimit_start) {
	$sql .= " AND f.date_lim_reglement >= '".$db->idate($search_datelimit_start)."'";
}
if ($search_datelimit_end) {
	$sql .= " AND f.date_lim_reglement <= '".$db->idate($search_datelimit_end)."'";
}
if ($option == 'late') {
	$sql .= " AND f.date_lim_reglement < '".$db->idate(dol_now() - $conf->facture->client->warning_delay)."'";
}
if ($search_sale > 0) {
	$sql .= " AND s.rowid = sc.fk_soc AND sc.fk_user = ".((int) $search_sale);
}
if ($search_user > 0) {
	$sql .= " AND ec.fk_c_type_contact = tc.rowid AND tc.element='facture' AND tc.source='internal' AND ec.element_id = f.rowid AND ec.fk_socpeople = ".((int) $search_user);
}
// Add where from extra fields
include DOL_DOCUMENT_ROOT.'/core/tpl/extrafields_list_search_sql.tpl.php';
// Add where from hooks
$parameters = array();
$reshook = $hookmanager->executeHooks('printFieldListWhere', $parameters); // Note that $action and $object may have been modified by hook
$sql .= $hookmanager->resPrint;

if (!$sall) {
	$sql .= ' GROUP BY f.rowid, f.ref, ref_client, f.fk_soc, f.type, f.note_private, f.note_public, f.increment, f.fk_mode_reglement, f.fk_cond_reglement, f.total_ht, f.total_tva, f.total_ttc,';
	$sql .= ' f.localtax1, f.localtax2,';
	$sql .= ' f.datef, f.date_valid, f.date_lim_reglement, f.module_source, f.pos_source,';
	$sql .= ' f.paye, f.fk_statut, f.close_code,';
	$sql .= ' f.datec, f.tms, f.date_closing,';
	$sql .= ' f.retained_warranty, f.retained_warranty_date_limit, f.situation_final, f.situation_cycle_ref, f.situation_counter,';
	$sql .= ' f.fk_user_author, f.fk_multicurrency, f.multicurrency_code, f.multicurrency_tx, f.multicurrency_total_ht,';
	$sql .= ' f.multicurrency_total_tva, f.multicurrency_total_ttc,';
	$sql .= ' s.rowid, s.nom, s.name_alias, s.email, s.phone, s.fax, s.address, s.town, s.zip, s.fk_pays, s.client, s.fournisseur, s.code_client, s.code_fournisseur, s.code_compta, s.code_compta_fournisseur,';
	$sql .= ' typent.code,';
	$sql .= ' state.code_departement, state.nom,';
	$sql .= ' country.code,';
	$sql .= " p.rowid, p.ref, p.title,";
	$sql .= " u.login, u.lastname, u.firstname, u.email, u.statut, u.entity, u.photo, u.office_phone, u.office_fax, u.user_mobile, u.job, u.gender";
	if ($search_categ_cus && $search_categ_cus!=-1) {
		$sql .= ", cc.fk_categorie, cc.fk_soc";
	}
	// Add fields from extrafields
	if (!empty($extrafields->attributes[$object->table_element]['label'])) {
		foreach ($extrafields->attributes[$object->table_element]['label'] as $key => $val) {
			$sql .= ($extrafields->attributes[$object->table_element]['type'][$key] != 'separate' ? ", ef.".$key : '');
		}
	}
	// Add GroupBy from hooks
	$parameters = array('all' => !empty($all) ? $all : 0, 'fieldstosearchall' => $fieldstosearchall);
	$reshook = $hookmanager->executeHooks('printFieldListGroupBy', $parameters, $object); // Note that $action and $object may have been modified by hook
	$sql .= $hookmanager->resPrint;
} else {
	$sql .= natural_search(array_keys($fieldstosearchall), $sall);
}

// Add HAVING from hooks
$parameters = array();
$reshook = $hookmanager->executeHooks('printFieldListHaving', $parameters, $object); // Note that $action and $object may have been modified by hook
<<<<<<< HEAD
$sql_having .= empty($hookmanager->resPrint) ? '' : ' HAVING 1=1 '.$hookmanager->resPrint;
=======
$sql .= !empty($hookmanager->resPrint) ? (' HAVING 1=1 ' . $hookmanager->resPrint) : '';
>>>>>>> e60c6ae9

$sql .= ' ORDER BY ';
$listfield = explode(',', $sortfield);
$listorder = explode(',', $sortorder);
foreach ($listfield as $key => $value) {
	$sql .= $listfield[$key].' '.($listorder[$key] ? $listorder[$key] : 'DESC').',';
}
$sql .= ' f.rowid DESC ';

$nbtotalofrecords = '';
if (empty($conf->global->MAIN_DISABLE_FULL_SCANLIST)) {
	/* This old and fast method to get and count full list returns all record so use a high amount of memory.
	$result = $db->query($sql);
	$nbtotalofrecords = $db->num_rows($result);
	*/
	/* The fast and low memory method to get and count full list converts the sql into a sql count */
	if ($sall || $search_product_category > 0 || $search_user > 0) {
		$sqlforcount = preg_replace('/^SELECT[a-zA-Z0-9\._\s\(\),=<>\:\-\']+\sFROM/', 'SELECT COUNT(DISTINCT f.rowid) as nbtotalofrecords FROM', $sql);
	} else {
		$sqlforcount = preg_replace('/^SELECT[a-zA-Z0-9\._\s\(\),=<>\:\-\']+\sFROM/', 'SELECT COUNT(f.rowid) as nbtotalofrecords FROM', $sql);
		$sqlforcount = preg_replace('/LEFT JOIN '.MAIN_DB_PREFIX.'paiement_facture as pf ON pf.fk_facture = f.rowid/', '', $sqlforcount);
	}
	$sqlforcount = preg_replace('/GROUP BY.*$/', '', $sqlforcount);

	$resql = $db->query($sqlforcount);
	$objforcount = $db->fetch_object($resql);
	$nbtotalofrecords = $objforcount->nbtotalofrecords;

	if (($page * $limit) > $nbtotalofrecords) {	// if total of record found is smaller than page * limit, goto and load page 0
		$page = 0;
		$offset = 0;
	}
	$db->free($resql);
}

$sql .= $db->plimit($limit + 1, $offset);

$resql = $db->query($sql);

if ($resql) {
	$num = $db->num_rows($resql);

	$arrayofselected = is_array($toselect) ? $toselect : array();

	if ($num == 1 && !empty($conf->global->MAIN_SEARCH_DIRECT_OPEN_IF_ONLY_ONE) && $sall) {
		$obj = $db->fetch_object($resql);
		$id = $obj->id;

		header("Location: ".DOL_URL_ROOT.'/compta/facture/card.php?facid='.$id);
		exit;
	}

	llxHeader('', $langs->trans('CustomersInvoices'), 'EN:Customers_Invoices|FR:Factures_Clients|ES:Facturas_a_clientes');

	if ($socid) {
		$soc = new Societe($db);
		$soc->fetch($socid);
		if (empty($search_company)) {
			$search_company = $soc->name;
		}
	}

	$param = '&socid='.urlencode($socid);
	if (!empty($contextpage) && $contextpage != $_SERVER["PHP_SELF"]) {
		$param .= '&contextpage='.urlencode($contextpage);
	}
	if ($limit > 0 && $limit != $conf->liste_limit) {
		$param .= '&limit='.urlencode($limit);
	}
	if ($sall) {
		$param .= '&sall='.urlencode($sall);
	}
	if ($search_date_startday) {
		$param .= '&search_date_startday='.urlencode($search_date_startday);
	}
	if ($search_date_startmonth) {
		$param .= '&search_date_startmonth='.urlencode($search_date_startmonth);
	}
	if ($search_date_startyear) {
		$param .= '&search_date_startyear='.urlencode($search_date_startyear);
	}
	if ($search_date_endday) {
		$param .= '&search_date_endday='.urlencode($search_date_endday);
	}
	if ($search_date_endmonth) {
		$param .= '&search_date_endmonth='.urlencode($search_date_endmonth);
	}
	if ($search_date_endyear) {
		$param .= '&search_date_endyear='.urlencode($search_date_endyear);
	}
	if ($search_date_valid_startday) {
		$param .= '&search_date_valid_startday='.urlencode($search_date_valid_startday);
	}
	if ($search_date_valid_startmonth) {
		$param .= '&search_date_valid_startmonth='.urlencode($search_date_valid_startmonth);
	}
	if ($search_date_valid_startyear) {
		$param .= '&search_date_valid_startyear='.urlencode($search_date_valid_startyear);
	}
	if ($search_date_valid_endday) {
		$param .= '&search_date_valid_endday='.urlencode($search_date_valid_endday);
	}
	if ($search_date_valid_endmonth) {
		$param .= '&search_date_valid_endmonth='.urlencode($search_date_valid_endmonth);
	}
	if ($search_date_valid_endyear) {
		$param .= '&search_date_valid_endyear='.urlencode($search_date_valid_endyear);
	}
	if ($search_datelimit_startday) {
		$param .= '&search_datelimit_startday='.urlencode($search_datelimit_startday);
	}
	if ($search_datelimit_startmonth) {
		$param .= '&search_datelimit_startmonth='.urlencode($search_datelimit_startmonth);
	}
	if ($search_datelimit_startyear) {
		$param .= '&search_datelimit_startyear='.urlencode($search_datelimit_startyear);
	}
	if ($search_datelimit_endday) {
		$param .= '&search_datelimit_endday='.urlencode($search_datelimit_endday);
	}
	if ($search_datelimit_endmonth) {
		$param .= '&search_datelimit_endmonth='.urlencode($search_datelimit_endmonth);
	}
	if ($search_datelimit_endyear) {
		$param .= '&search_datelimit_endyear='.urlencode($search_datelimit_endyear);
	}
	if ($search_ref) {
		$param .= '&search_ref='.urlencode($search_ref);
	}
	if ($search_refcustomer) {
		$param .= '&search_refcustomer='.urlencode($search_refcustomer);
	}
	if ($search_project_ref) {
		$param .= '&search_project_ref='.urlencode($search_project_ref);
	}
	if ($search_project) {
		$param .= '&search_project='.urlencode($search_project);
	}
	if ($search_type != '') {
		$param .= '&search_type='.urlencode($search_type);
	}
	if ($search_company) {
		$param .= '&search_societe='.urlencode($search_company);
	}
	if ($search_company_alias) {
		$param .= '&search_societe_alias='.urlencode($search_company_alias);
	}
	if ($search_town) {
		$param .= '&search_town='.urlencode($search_town);
	}
	if ($search_zip) {
		$param .= '&search_zip='.urlencode($search_zip);
	}
	if ($search_country) {
		$param .= "&search_country=".urlencode($search_country);
	}
	if ($search_sale > 0) {
		$param .= '&search_sale='.urlencode($search_sale);
	}
	if ($search_user > 0) {
		$param .= '&search_user='.urlencode($search_user);
	}
	if ($search_login) {
		$param .= '&search_login='.urlencode($search_login);
	}
	if ($search_product_category > 0) {
		$param .= '&search_product_category='.urlencode($search_product_category);
	}
	if ($search_montant_ht != '') {
		$param .= '&search_montant_ht='.urlencode($search_montant_ht);
	}
	if ($search_montant_vat != '') {
		$param .= '&search_montant_vat='.urlencode($search_montant_vat);
	}
	if ($search_montant_localtax1 != '') {
		$param .= '&search_montant_localtax1='.urlencode($search_montant_localtax1);
	}
	if ($search_montant_localtax2 != '') {
		$param .= '&search_montant_localtax2='.urlencode($search_montant_localtax2);
	}
	if ($search_montant_ttc != '') {
		$param .= '&search_montant_ttc='.urlencode($search_montant_ttc);
	}
	if ($search_multicurrency_code != '') {
		$param .= '&search_multicurrency_code='.urlencode($search_multicurrency_code);
	}
	if ($search_multicurrency_tx != '') {
		$param .= '&search_multicurrency_tx='.urlencode($search_multicurrency_tx);
	}
	if ($search_multicurrency_montant_ht != '') {
		$param .= '&search_multicurrency_montant_ht='.urlencode($search_multicurrency_montant_ht);
	}
	if ($search_multicurrency_montant_vat != '') {
		$param .= '&search_multicurrency_montant_vat='.urlencode($search_multicurrency_montant_vat);
	}
	if ($search_multicurrency_montant_ttc != '') {
		$param .= '&search_multicurrency_montant_ttc='.urlencode($search_multicurrency_montant_ttc);
	}
	if ($search_status != '') {
		$param .= '&search_status='.urlencode($search_status);
	}
	if ($search_paymentmode > 0) {
		$param .= '&search_paymentmode='.urlencode($search_paymentmode);
	}
	if ($search_paymentterms > 0) {
		$param .= '&search_paymentterms='.urlencode($search_paymentterms);
	}
	if ($search_module_source) {
		$param .= '&search_module_source='.urlencode($search_module_source);
	}
	if ($search_pos_source) {
		$param .= '&search_pos_source='.urlencode($search_pos_source);
	}
	if ($show_files) {
		$param .= '&show_files='.urlencode($show_files);
	}
	if ($option) {
		$param .= "&search_option=".urlencode($option);
	}
	if ($optioncss != '') {
		$param .= '&optioncss='.urlencode($optioncss);
	}
	if ($search_categ_cus > 0) {
		$param .= '&search_categ_cus='.urlencode($search_categ_cus);
	}

	// Add $param from extra fields
	include DOL_DOCUMENT_ROOT.'/core/tpl/extrafields_list_search_param.tpl.php';
	// Add $param from hooks
	$parameters = array();
	$reshook = $hookmanager->executeHooks('printFieldListSearchParam', $parameters, $object); // Note that $action and $object may have been modified by hook
	$param .= $hookmanager->resPrint;

	$arrayofmassactions = array(
		'validate'=>img_picto('', 'check', 'class="pictofixedwidth"').$langs->trans("Validate"),
		'generate_doc'=>img_picto('', 'pdf', 'class="pictofixedwidth"').$langs->trans("ReGeneratePDF"),
		'builddoc'=>img_picto('', 'pdf', 'class="pictofixedwidth"').$langs->trans("PDFMerge"),
		'presend'=>img_picto('', 'email', 'class="pictofixedwidth"').$langs->trans("SendByMail"),
	);

	if (!empty($user->rights->facture->paiement)) {
		$arrayofmassactions['makepayment'] = img_picto('', 'payment', 'class="pictofixedwidth"').$langs->trans("MakePaymentAndClassifyPayed");
	}
	if ($conf->prelevement->enabled && !empty($user->rights->prelevement->bons->creer)) {
			$langs->load("withdrawals");
			$arrayofmassactions['withdrawrequest'] = img_picto('', 'payment', 'class="pictofixedwidth"').$langs->trans("MakeWithdrawRequest");
	}
	if ($user->rights->facture->supprimer) {
		if (!empty($conf->global->INVOICE_CAN_REMOVE_DRAFT_ONLY)) {
			$arrayofmassactions['predeletedraft'] = img_picto('', 'delete', 'class="pictofixedwidth"').$langs->trans("Deletedraft");
		} elseif (!empty($conf->global->INVOICE_CAN_ALWAYS_BE_REMOVED)) {	// mass deletion never possible on invoices on such situation
			$arrayofmassactions['predelete'] = img_picto('', 'delete', 'class="pictofixedwidth"').$langs->trans("Delete");
		}
	}
	if (in_array($massaction, array('presend', 'predelete', 'makepayment'))) {
		$arrayofmassactions = array();
	}
	$massactionbutton = $form->selectMassAction('', $arrayofmassactions);

	// Show the new button only when this page is not opend from the Extended POS
	if ($contextpage != 'poslist') {
		$url = DOL_URL_ROOT.'/compta/facture/card.php?action=create';
		if (!empty($socid)) {
			$url .= '&socid='.$socid;
		}
		$newcardbutton = dolGetButtonTitle($langs->trans('NewBill'), '', 'fa fa-plus-circle', $url, '', $user->rights->facture->creer);
	}

	$i = 0;
	print '<form method="POST" name="searchFormList" action="'.$_SERVER["PHP_SELF"].'">'."\n";

	if ($optioncss != '') {
		print '<input type="hidden" name="optioncss" value="'.$optioncss.'">';
	}
	print '<input type="hidden" name="token" value="'.newToken().'">';
	print '<input type="hidden" name="formfilteraction" id="formfilteraction" value="list">';
	if (!in_array($massaction, array('makepayment'))) {
		print '<input type="hidden" name="action" value="list">';
	}
	print '<input type="hidden" name="sortfield" value="'.$sortfield.'">';
	print '<input type="hidden" name="sortorder" value="'.$sortorder.'">';
	print '<input type="hidden" name="search_status" value="'.$search_status.'">';
	print '<input type="hidden" name="contextpage" value="'.$contextpage.'">';

	print_barre_liste($langs->trans('BillsCustomers').' '.($socid ? ' '.$soc->name : ''), $page, $_SERVER["PHP_SELF"], $param, $sortfield, $sortorder, $massactionbutton, $num, $nbtotalofrecords, 'bill', 0, $newcardbutton, '', $limit, 0, 0, 1);

	$topicmail = "SendBillRef";
	$modelmail = "facture_send";
	$objecttmp = new Facture($db);
	$trackid = 'inv'.$object->id;
	include DOL_DOCUMENT_ROOT.'/core/tpl/massactions_pre.tpl.php';

	if ($massaction == 'makepayment') {
		$formconfirm = '';
		$formquestion = array(
			// 'text' => $langs->trans("ConfirmClone"),
			// array('type' => 'checkbox', 'name' => 'clone_content', 'label' => $langs->trans("CloneMainAttributes"), 'value' => 1),
			// array('type' => 'checkbox', 'name' => 'update_prices', 'label' => $langs->trans("PuttingPricesUpToDate"), 'value' => 1),
			array('type' => 'date', 'name' => 'datepaiment', 'label' => $langs->trans("Date"), 'datenow' => 1),
			array('type' => 'other', 'name' => 'paiementid', 'label' => $langs->trans("PaymentMode"), 'value' => $form->select_types_paiements(GETPOST('search_paymentmode'), 'paiementid', '', 0, 0, 1, 0, 1, '', 1)),
			array('type' => 'other', 'name' => 'bankid', 'label' => $langs->trans("BankAccount"), 'value'=>$form->select_comptes('', 'bankid', 0, '', 0, '', 0, '', 1)),
			//array('type' => 'other', 'name' => 'invoicesid', 'label' => '', 'value'=>'<input type="hidden" id="invoicesid" name="invoicesid" value="'.implode('#',GETPOST('toselect','array')).'">'),
		);
		$formconfirm = $form->formconfirm($_SERVER["PHP_SELF"], $langs->trans('MakePaymentAndClassifyPayed'), $langs->trans('EnterPaymentReceivedFromCustomer'), 'makepayment_confirm', $formquestion, 1, 0, 200, 500, 1);
		print $formconfirm;
	}

	if ($sall) {
		foreach ($fieldstosearchall as $key => $val) {
			$fieldstosearchall[$key] = $langs->trans($val);
		}
		print '<div class="divsearchfieldfilter">'.$langs->trans("FilterOnInto", $sall).join(', ', $fieldstosearchall).'</div>';
	}

	// If the user can view prospects other than his'
	$moreforfilter = '';
	if ($user->rights->societe->client->voir || $socid) {
		$langs->load("commercial");
		$moreforfilter .= '<div class="divsearchfield">';
		$tmptitle = $langs->trans('ThirdPartiesOfSaleRepresentative');
		$moreforfilter .= img_picto($tmptitle, 'user', 'class="pictofixedwidth"').$formother->select_salesrepresentatives($search_sale, 'search_sale', $user, 0, $tmptitle, 'maxwidth250');
		$moreforfilter .= '</div>';
	}
	// If the user can view prospects other than his'
	if ($user->rights->societe->client->voir || $socid) {
		$moreforfilter .= '<div class="divsearchfield">';
		$tmptitle = $langs->trans('LinkedToSpecificUsers');
		$moreforfilter .= img_picto($tmptitle, 'user', 'class="pictofixedwidth"').$form->select_dolusers($search_user, 'search_user', $tmptitle, '', 0, '', '', 0, 0, 0, '', 0, '', 'maxwidth250');
		$moreforfilter .= '</div>';
	}
	// Filter on product tags
	if (!empty($conf->categorie->enabled) && $user->rights->categorie->lire && ($user->rights->produit->lire || $user->rights->service->lire)) {
		include_once DOL_DOCUMENT_ROOT.'/categories/class/categorie.class.php';
		$moreforfilter .= '<div class="divsearchfield">';
		$tmptitle = $langs->trans('IncludingProductWithTag');
		$cate_arbo = $form->select_all_categories(Categorie::TYPE_PRODUCT, null, 'parent', null, null, 1);
		$moreforfilter .= img_picto($tmptitle, 'category', 'class="pictofixedwidth"').$form->selectarray('search_product_category', $cate_arbo, $search_product_category, $tmptitle, 0, 0, '', 0, 0, 0, 0, 'maxwidth250', 1);
		$moreforfilter .= '</div>';
	}
	if (!empty($conf->categorie->enabled) && $user->rights->categorie->lire) {
		require_once DOL_DOCUMENT_ROOT.'/categories/class/categorie.class.php';
		$moreforfilter .= '<div class="divsearchfield">';
		$tmptitle = $langs->trans('CustomersProspectsCategoriesShort');
		$moreforfilter .= img_picto($tmptitle, 'category', 'class="pictofixedwidth"').$formother->select_categories('customer', $search_categ_cus, 'search_categ_cus', 1, $tmptitle);
		$moreforfilter .= '</div>';
	}
	$parameters = array();
	$reshook = $hookmanager->executeHooks('printFieldPreListTitle', $parameters); // Note that $action and $object may have been modified by hook
	if (empty($reshook)) {
		$moreforfilter .= $hookmanager->resPrint;
	} else {
		$moreforfilter = $hookmanager->resPrint;
	}

	if ($moreforfilter) {
		print '<div class="liste_titre liste_titre_bydiv centpercent">';
		print $moreforfilter;
		print '</div>';
	}

	$varpage = empty($contextpage) ? $_SERVER["PHP_SELF"] : $contextpage;
	$selectedfields = $form->multiSelectArrayWithCheckbox('selectedfields', $arrayfields, $varpage); // This also change content of $arrayfields

	// Show the massaction checkboxes only when this page is not opend from the Extended POS
	if ($massactionbutton && $contextpage != 'poslist') {
		$selectedfields .= $form->showCheckAddButtons('checkforselect', 1);
	}

	print '<div class="div-table-responsive">';
	print '<table class="tagtable liste'.($moreforfilter ? " listwithfilterbefore" : "").'">'."\n";

	// Filters lines
	print '<tr class="liste_titre_filter">';
	if (!empty($conf->global->MAIN_VIEW_LINE_NUMBER_IN_LIST)) {
		print '<td class="liste_titre">';
		print '</td>';
	}
	// Ref
	if (!empty($arrayfields['f.ref']['checked'])) {
		print '<td class="liste_titre" align="left">';
		print '<input class="flat maxwidth50imp" type="text" name="search_ref" value="'.dol_escape_htmltag($search_ref).'">';
		print '</td>';
	}
	// Ref customer
	if (!empty($arrayfields['f.ref_client']['checked'])) {
		print '<td class="liste_titre">';
		print '<input class="flat maxwidth50imp" type="text" name="search_refcustomer" value="'.dol_escape_htmltag($search_refcustomer).'">';
		print '</td>';
	}
	// Type
	if (!empty($arrayfields['f.type']['checked'])) {
		print '<td class="liste_titre maxwidthonsmartphone">';
		$listtype = array(
			Facture::TYPE_STANDARD=>$langs->trans("InvoiceStandard"),
			Facture::TYPE_REPLACEMENT=>$langs->trans("InvoiceReplacement"),
			Facture::TYPE_CREDIT_NOTE=>$langs->trans("InvoiceAvoir"),
			Facture::TYPE_DEPOSIT=>$langs->trans("InvoiceDeposit"),
		);
		if (!empty($conf->global->INVOICE_USE_SITUATION)) {
			$listtype[Facture::TYPE_SITUATION] = $langs->trans("InvoiceSituation");
		}
		//$listtype[Facture::TYPE_PROFORMA]=$langs->trans("InvoiceProForma");     // A proformat invoice is not an invoice but must be an order.
		print $form->selectarray('search_type', $listtype, $search_type, 1, 0, 0, '', 0, 0, 0, 'ASC', 'maxwidth100');
		print '</td>';
	}
	// Date invoice
	if (!empty($arrayfields['f.datef']['checked'])) {
		print '<td class="liste_titre center">';
		print '<div class="nowrap">';
		print $form->selectDate($search_date_start ? $search_date_start : -1, 'search_date_start', 0, 0, 1, '', 1, 0, 0, '', '', '', '', 1, '', $langs->trans('From'));
		print '</div>';
		print '<div class="nowrap">';
		print $form->selectDate($search_date_end ? $search_date_end : -1, 'search_date_end', 0, 0, 1, '', 1, 0, 0, '', '', '', '', 1, '', $langs->trans('to'));
		print '</div>';
		print '</td>';
	}
	// Date valid
	if (!empty($arrayfields['f.date_valid']['checked'])) {
		print '<td class="liste_titre center">';
		print '<div class="nowrap">';
		print $form->selectDate($search_date_valid_start ? $search_date_valid_start : -1, 'search_date_valid_start', 0, 0, 1, '', 1, 0, 0, '', '', '', '', 1, '', $langs->trans('From'));
		print '</div>';
		print '<div class="nowrap">';
		print $form->selectDate($search_date_valid_end ? $search_date_valid_end : -1, 'search_date_valid_end', 0, 0, 1, '', 1, 0, 0, '', '', '', '', 1, '', $langs->trans('to'));
		print '</div>';
		print '</td>';
	}
	// Date due
	if (!empty($arrayfields['f.date_lim_reglement']['checked'])) {
		print '<td class="liste_titre center">';
		print '<div class="nowrap">';
		/*
		print $langs->trans('From').' ';
		print $form->selectDate($search_datelimit_start ? $search_datelimit_start : -1, 'search_datelimit_start', 0, 0, 1);
		print '</div>';
		print '<div class="nowrap">';
		print $langs->trans('to').' ';*/
		print $form->selectDate($search_datelimit_end ? $search_datelimit_end : -1, 'search_datelimit_end', 0, 0, 1, '', 1, 0, 0, '', '', '', '', 1, '', $langs->trans("Before"));
		print '<br><input type="checkbox" name="search_option" value="late"'.($option == 'late' ? ' checked' : '').'> '.$langs->trans("Alert");
		print '</div>';
		print '</td>';
	}
	// Project ref
	if (!empty($arrayfields['p.ref']['checked'])) {
		print '<td class="liste_titre"><input class="flat maxwidth50imp" type="text" name="search_project_ref" value="'.$search_project_ref.'"></td>';
	}
	// Project label
	if (!empty($arrayfields['p.title']['checked'])) {
		print '<td class="liste_titre"><input class="flat maxwidth50imp" type="text" name="search_project" value="'.$search_project.'"></td>';
	}
	// Thirdparty
	if (!empty($arrayfields['s.nom']['checked'])) {
		print '<td class="liste_titre"><input class="flat maxwidth75imp" type="text" name="search_company" value="'.$search_company.'"></td>';
	}
	// Alias
	if (!empty($arrayfields['s.name_alias']['checked'])) {
		print '<td class="liste_titre"><input class="flat maxwidth75imp" type="text" name="search_company_alias" value="'.$search_company_alias.'"></td>';
	}
	// Town
	if (!empty($arrayfields['s.town']['checked'])) {
		print '<td class="liste_titre"><input class="flat maxwidth75imp" type="text" name="search_town" value="'.dol_escape_htmltag($search_town).'"></td>';
	}
	// Zip
	if (!empty($arrayfields['s.zip']['checked'])) {
		print '<td class="liste_titre"><input class="flat maxwidth50imp" type="text" name="search_zip" value="'.dol_escape_htmltag($search_zip).'"></td>';
	}
	// State
	if (!empty($arrayfields['state.nom']['checked'])) {
		print '<td class="liste_titre">';
		print '<input class="flat maxwidth50imp" type="text" name="search_state" value="'.dol_escape_htmltag($search_state).'">';
		print '</td>';
	}
	// Country
	if (!empty($arrayfields['country.code_iso']['checked'])) {
		print '<td class="liste_titre" align="center">';
		print $form->select_country($search_country, 'search_country', '', 0, 'minwidth150imp maxwidth150', 'code2', 1, 0, 1, null, 1);
		print '</td>';
	}
	// Company type
	if (!empty($arrayfields['typent.code']['checked'])) {
		print '<td class="liste_titre maxwidthonsmartphone" align="center">';
		print $form->selectarray("search_type_thirdparty", $formcompany->typent_array(0), $search_type_thirdparty, 1, 0, 0, '', 0, 0, 0, (empty($conf->global->SOCIETE_SORT_ON_TYPEENT) ? 'ASC' : $conf->global->SOCIETE_SORT_ON_TYPEENT), 'maxwidth100', 1);
		print '</td>';
	}
	// Payment mode
	if (!empty($arrayfields['f.fk_mode_reglement']['checked'])) {
		print '<td class="liste_titre">';
		$form->select_types_paiements($search_paymentmode, 'search_paymentmode', '', 0, 1, 1, 10);
		print '</td>';
	}
	// Payment terms
	if (!empty($arrayfields['f.fk_cond_reglement']['checked'])) {
		print '<td class="liste_titre">';
		$form->select_conditions_paiements($search_paymentterms, 'search_paymentterms', -1, 1, 1);
		print '</td>';
	}
	// Module source
	if (!empty($arrayfields['f.module_source']['checked'])) {
		print '<td class="liste_titre">';
		print '<input class="flat maxwidth75" type="text" name="search_module_source" value="'.dol_escape_htmltag($search_module_source).'">';
		print '</td>';
	}
	// POS Terminal
	if (!empty($arrayfields['f.pos_source']['checked'])) {
		print '<td class="liste_titre">';
		print '<input class="flat maxwidth50" type="text" name="search_pos_source" value="'.dol_escape_htmltag($search_pos_source).'">';
		print '</td>';
	}
	if (!empty($arrayfields['f.total_ht']['checked'])) {
		// Amount
		print '<td class="liste_titre right">';
		print '<input class="flat" type="text" size="4" name="search_montant_ht" value="'.dol_escape_htmltag($search_montant_ht).'">';
		print '</td>';
	}
	if (!empty($arrayfields['f.total_tva']['checked'])) {
		// Amount
		print '<td class="liste_titre right">';
		print '<input class="flat" type="text" size="4" name="search_montant_vat" value="'.dol_escape_htmltag($search_montant_vat).'">';
		print '</td>';
	}
	if (!empty($arrayfields['f.total_localtax1']['checked'])) {
		// Localtax1
		print '<td class="liste_titre right">';
		print '<input class="flat" type="text" size="4" name="search_montant_localtax1" value="'.$search_montant_localtax1.'">';
		print '</td>';
	}
	if (!empty($arrayfields['f.total_localtax2']['checked'])) {
		// Localtax2
		print '<td class="liste_titre right">';
		print '<input class="flat" type="text" size="4" name="search_montant_localtax2" value="'.$search_montant_localtax2.'">';
		print '</td>';
	}
	if (!empty($arrayfields['f.total_ttc']['checked'])) {
		// Amount
		print '<td class="liste_titre right">';
		print '<input class="flat" type="text" size="4" name="search_montant_ttc" value="'.dol_escape_htmltag($search_montant_ttc).'">';
		print '</td>';
	}
	if (!empty($arrayfields['u.login']['checked'])) {
		// Author
		print '<td class="liste_titre" align="center">';
		print '<input class="flat" size="4" type="text" name="search_login" value="'.dol_escape_htmltag($search_login).'">';
		print '</td>';
	}
	if (!empty($arrayfields['sale_representative']['checked'])) {
		print '<td class="liste_titre"></td>';
	}
	if (!empty($arrayfields['f.retained_warranty']['checked'])) {
		print '<td class="liste_titre" align="right">';
		print '</td>';
	}
	if (!empty($arrayfields['dynamount_payed']['checked'])) {
		print '<td class="liste_titre right">';
		print '</td>';
	}
	if (!empty($arrayfields['rtp']['checked'])) {
		print '<td class="liste_titre right">';
		print '</td>';
	}
	if (!empty($arrayfields['f.multicurrency_code']['checked'])) {
		// Currency
		print '<td class="liste_titre">';
		print $form->selectMultiCurrency($search_multicurrency_code, 'search_multicurrency_code', 1);
		print '</td>';
	}
	if (!empty($arrayfields['f.multicurrency_tx']['checked'])) {
		// Currency rate
		print '<td class="liste_titre">';
		print '<input class="flat" type="text" size="4" name="search_multicurrency_tx" value="'.dol_escape_htmltag($search_multicurrency_tx).'">';
		print '</td>';
	}
	if (!empty($arrayfields['f.multicurrency_total_ht']['checked'])) {
		// Amount
		print '<td class="liste_titre right">';
		print '<input class="flat" type="text" size="4" name="search_multicurrency_montant_ht" value="'.dol_escape_htmltag($search_multicurrency_montant_ht).'">';
		print '</td>';
	}
	if (!empty($arrayfields['f.multicurrency_total_vat']['checked'])) {
		// Amount
		print '<td class="liste_titre right">';
		print '<input class="flat" type="text" size="4" name="search_multicurrency_montant_vat" value="'.dol_escape_htmltag($search_multicurrency_montant_vat).'">';
		print '</td>';
	}
	if (!empty($arrayfields['f.multicurrency_total_ttc']['checked'])) {
		// Amount
		print '<td class="liste_titre right">';
		print '<input class="flat" type="text" size="4" name="search_multicurrency_montant_ttc" value="'.dol_escape_htmltag($search_multicurrency_montant_ttc).'">';
		print '</td>';
	}
	if (!empty($arrayfields['multicurrency_dynamount_payed']['checked'])) {
		print '<td class="liste_titre">';
		print '</td>';
	}
	if (!empty($arrayfields['multicurrency_rtp']['checked'])) {
		print '<td class="liste_titre right">';
		print '</td>';
	}
	if (!empty($arrayfields['total_pa']['checked'])) {
		print '<td class="liste_titre right">';
		print '</td>';
	}
	if (!empty($arrayfields['total_margin']['checked'])) {
		print '<td class="liste_titre right">';
		print '</td>';
	}
	if (!empty($arrayfields['total_margin_rate']['checked'])) {
		print '<td class="liste_titre right">';
		print '</td>';
	}
	if (!empty($arrayfields['total_mark_rate']['checked'])) {
		print '<td class="liste_titre right">';
		print '</td>';
	}

	// Extra fields
	include DOL_DOCUMENT_ROOT.'/core/tpl/extrafields_list_search_input.tpl.php';

	// Fields from hook
	$parameters = array('arrayfields'=>$arrayfields);
	$reshook = $hookmanager->executeHooks('printFieldListOption', $parameters); // Note that $action and $object may have been modified by hook
	print $hookmanager->resPrint;
	// Date creation
	if (!empty($arrayfields['f.datec']['checked'])) {
		print '<td class="liste_titre">';
		print '</td>';
	}
	// Date modification
	if (!empty($arrayfields['f.tms']['checked'])) {
		print '<td class="liste_titre">';
		print '</td>';
	}
	// Date closing
	if (!empty($arrayfields['f.date_closing']['checked'])) {
		print '<td class="liste_titre">';
		print '</td>';
	}
	if (!empty($arrayfields['f.note_public']['checked'])) {
		// Note public
		print '<td class="liste_titre">';
		print '</td>';
	}
	if (!empty($arrayfields['f.note_private']['checked'])) {
		// Note private
		print '<td class="liste_titre">';
		print '</td>';
	}
	// Status
	if (!empty($arrayfields['f.fk_statut']['checked'])) {
		print '<td class="liste_titre maxwidthonsmartphone right">';
		$liststatus = array('0'=>$langs->trans("BillShortStatusDraft"), '1'=>$langs->trans("BillShortStatusNotPaid"), '0,1'=>$langs->trans("BillShortStatusDraft").'+'.$langs->trans("BillShortStatusNotPaid"), '2'=>$langs->trans("BillShortStatusPaid"), '1,2'=>$langs->trans("BillShortStatusNotPaid").'+'.$langs->trans("BillShortStatusPaid"), '3'=>$langs->trans("BillShortStatusCanceled"));
		print $form->selectarray('search_status', $liststatus, $search_status, 1, 0, 0, '', 0, 0, 0, '', '', 1);
		print '</td>';
	}
	// Action column
	print '<td class="liste_titre" align="middle">';
	$searchpicto = $form->showFilterButtons();
	print $searchpicto;
	print '</td>';
	print "</tr>\n";

	print '<tr class="liste_titre">';
	if (!empty($conf->global->MAIN_VIEW_LINE_NUMBER_IN_LIST)) {
		print_liste_field_titre('#', $_SERVER['PHP_SELF'], '', '', $param, '', $sortfield, $sortorder);
	}
	if (!empty($arrayfields['f.ref']['checked'])) {
		print_liste_field_titre($arrayfields['f.ref']['label'], $_SERVER['PHP_SELF'], 'f.ref', '', $param, '', $sortfield, $sortorder);
	}
	if (!empty($arrayfields['f.ref_client']['checked'])) {
		print_liste_field_titre($arrayfields['f.ref_client']['label'], $_SERVER["PHP_SELF"], 'f.ref_client', '', $param, '', $sortfield, $sortorder);
	}
	if (!empty($arrayfields['f.type']['checked'])) {
		print_liste_field_titre($arrayfields['f.type']['label'], $_SERVER["PHP_SELF"], 'f.type', '', $param, '', $sortfield, $sortorder);
	}
	if (!empty($arrayfields['f.datef']['checked'])) {
		print_liste_field_titre($arrayfields['f.datef']['label'], $_SERVER['PHP_SELF'], 'f.datef', '', $param, 'align="center"', $sortfield, $sortorder);
	}
	if (!empty($arrayfields['f.date_valid']['checked'])) {
		print_liste_field_titre($arrayfields['f.date_valid']['label'], $_SERVER['PHP_SELF'], 'f.date_valid', '', $param, 'align="center"', $sortfield, $sortorder);
	}
	if (!empty($arrayfields['f.date_lim_reglement']['checked'])) {
		print_liste_field_titre($arrayfields['f.date_lim_reglement']['label'], $_SERVER['PHP_SELF'], "f.date_lim_reglement", '', $param, 'align="center"', $sortfield, $sortorder);
	}
	if (!empty($arrayfields['p.ref']['checked'])) {
		print_liste_field_titre($arrayfields['p.ref']['label'], $_SERVER['PHP_SELF'], "p.ref", '', $param, '', $sortfield, $sortorder);
	}
	if (!empty($arrayfields['p.title']['checked'])) {
		print_liste_field_titre($arrayfields['p.title']['label'], $_SERVER['PHP_SELF'], "p.title", '', $param, '', $sortfield, $sortorder);
	}
	if (!empty($arrayfields['s.nom']['checked'])) {
		print_liste_field_titre($arrayfields['s.nom']['label'], $_SERVER['PHP_SELF'], 's.nom', '', $param, '', $sortfield, $sortorder);
	}
	if (!empty($arrayfields['s.name_alias']['checked'])) {
		print_liste_field_titre($arrayfields['s.name_alias']['label'], $_SERVER['PHP_SELF'], 's.name_alias', '', $param, '', $sortfield, $sortorder);
	}
	if (!empty($arrayfields['s.town']['checked'])) {
		print_liste_field_titre($arrayfields['s.town']['label'], $_SERVER["PHP_SELF"], 's.town', '', $param, '', $sortfield, $sortorder);
	}
	if (!empty($arrayfields['s.zip']['checked'])) {
		print_liste_field_titre($arrayfields['s.zip']['label'], $_SERVER["PHP_SELF"], 's.zip', '', $param, '', $sortfield, $sortorder);
	}
	if (!empty($arrayfields['state.nom']['checked'])) {
		print_liste_field_titre($arrayfields['state.nom']['label'], $_SERVER["PHP_SELF"], "state.nom", "", $param, '', $sortfield, $sortorder);
	}
	if (!empty($arrayfields['country.code_iso']['checked'])) {
		print_liste_field_titre($arrayfields['country.code_iso']['label'], $_SERVER["PHP_SELF"], "country.code_iso", "", $param, 'align="center"', $sortfield, $sortorder);
	}
	if (!empty($arrayfields['typent.code']['checked'])) {
		print_liste_field_titre($arrayfields['typent.code']['label'], $_SERVER["PHP_SELF"], "typent.code", "", $param, 'align="center"', $sortfield, $sortorder);
	}
	if (!empty($arrayfields['f.fk_mode_reglement']['checked'])) {
		print_liste_field_titre($arrayfields['f.fk_mode_reglement']['label'], $_SERVER["PHP_SELF"], "f.fk_mode_reglement", "", $param, "", $sortfield, $sortorder);
	}
	if (!empty($arrayfields['f.fk_cond_reglement']['checked'])) {
		print_liste_field_titre($arrayfields['f.fk_cond_reglement']['label'], $_SERVER["PHP_SELF"], "f.fk_cond_reglement", "", $param, "", $sortfield, $sortorder);
	}
	if (!empty($arrayfields['f.module_source']['checked'])) {
		print_liste_field_titre($arrayfields['f.module_source']['label'], $_SERVER["PHP_SELF"], "f.module_source", "", $param, "", $sortfield, $sortorder);
	}
	if (!empty($arrayfields['f.pos_source']['checked'])) {
		print_liste_field_titre($arrayfields['f.pos_source']['label'], $_SERVER["PHP_SELF"], "f.pos_source", "", $param, "", $sortfield, $sortorder);
	}
	if (!empty($arrayfields['f.total_ht']['checked'])) {
		print_liste_field_titre($arrayfields['f.total_ht']['label'], $_SERVER['PHP_SELF'], 'f.total_ht', '', $param, 'class="right"', $sortfield, $sortorder);
	}
	if (!empty($arrayfields['f.total_tva']['checked'])) {
		print_liste_field_titre($arrayfields['f.total_tva']['label'], $_SERVER['PHP_SELF'], 'f.total_tva', '', $param, 'class="right"', $sortfield, $sortorder);
	}
	if (!empty($arrayfields['f.total_localtax1']['checked'])) {
		print_liste_field_titre($arrayfields['f.total_localtax1']['label'], $_SERVER['PHP_SELF'], 'f.localtax1', '', $param, 'class="right"', $sortfield, $sortorder);
	}
	if (!empty($arrayfields['f.total_localtax2']['checked'])) {
		print_liste_field_titre($arrayfields['f.total_localtax2']['label'], $_SERVER['PHP_SELF'], 'f.localtax2', '', $param, 'class="right"', $sortfield, $sortorder);
	}
	if (!empty($arrayfields['f.total_ttc']['checked'])) {
		print_liste_field_titre($arrayfields['f.total_ttc']['label'], $_SERVER['PHP_SELF'], 'f.total_ttc', '', $param, 'class="right"', $sortfield, $sortorder);
	}
	if (!empty($arrayfields['u.login']['checked'])) {
		print_liste_field_titre($arrayfields['u.login']['label'], $_SERVER["PHP_SELF"], 'u.login', '', $param, 'align="center"', $sortfield, $sortorder);
	}
	if (!empty($arrayfields['sale_representative']['checked'])) {
		print_liste_field_titre($arrayfields['sale_representative']['label'], $_SERVER["PHP_SELF"], "", "", "$param", '', $sortfield, $sortorder);
	}
	if (!empty($arrayfields['f.retained_warranty']['checked'])) {
		print_liste_field_titre($arrayfields['f.retained_warranty']['label'], $_SERVER['PHP_SELF'], '', '', $param, 'align="right"', $sortfield, $sortorder);
	}
	if (!empty($arrayfields['dynamount_payed']['checked'])) {
		print_liste_field_titre($arrayfields['dynamount_payed']['label'], $_SERVER['PHP_SELF'], '', '', $param, 'class="right"', $sortfield, $sortorder);
	}
	if (!empty($arrayfields['rtp']['checked'])) {
		print_liste_field_titre($arrayfields['rtp']['label'], $_SERVER['PHP_SELF'], '', '', $param, 'class="right"', $sortfield, $sortorder);
	}
	if (!empty($arrayfields['f.multicurrency_code']['checked'])) {
		print_liste_field_titre($arrayfields['f.multicurrency_code']['label'], $_SERVER['PHP_SELF'], 'f.multicurrency_code', '', $param, '', $sortfield, $sortorder);
	}
	if (!empty($arrayfields['f.multicurrency_tx']['checked'])) {
		print_liste_field_titre($arrayfields['f.multicurrency_tx']['label'], $_SERVER['PHP_SELF'], 'f.multicurrency_tx', '', $param, '', $sortfield, $sortorder);
	}
	if (!empty($arrayfields['f.multicurrency_total_ht']['checked'])) {
		print_liste_field_titre($arrayfields['f.multicurrency_total_ht']['label'], $_SERVER['PHP_SELF'], 'f.multicurrency_total_ht', '', $param, 'class="right"', $sortfield, $sortorder);
	}
	if (!empty($arrayfields['f.multicurrency_total_vat']['checked'])) {
		print_liste_field_titre($arrayfields['f.multicurrency_total_vat']['label'], $_SERVER['PHP_SELF'], 'f.multicurrency_total_tva', '', $param, 'class="right"', $sortfield, $sortorder);
	}
	if (!empty($arrayfields['f.multicurrency_total_ttc']['checked'])) {
		print_liste_field_titre($arrayfields['f.multicurrency_total_ttc']['label'], $_SERVER['PHP_SELF'], 'f.multicurrency_total_ttc', '', $param, 'class="right"', $sortfield, $sortorder);
	}
	if (!empty($arrayfields['multicurrency_dynamount_payed']['checked'])) {
		print_liste_field_titre($arrayfields['multicurrency_dynamount_payed']['label'], $_SERVER['PHP_SELF'], '', '', $param, 'class="right"', $sortfield, $sortorder);
	}
	if (!empty($arrayfields['multicurrency_rtp']['checked'])) {
		print_liste_field_titre($arrayfields['multicurrency_rtp']['label'], $_SERVER['PHP_SELF'], '', '', $param, 'class="right"', $sortfield, $sortorder);
	}
	if (!empty($arrayfields['total_pa']['checked'])) {
		print_liste_field_titre($arrayfields['total_pa']['label'], $_SERVER['PHP_SELF'], '', '', $param, 'class="right"', $sortfield, $sortorder);
	}
	if (!empty($arrayfields['total_margin']['checked'])) {
		print_liste_field_titre($arrayfields['total_margin']['label'], $_SERVER['PHP_SELF'], '', '', $param, 'class="right"', $sortfield, $sortorder);
	}
	if (!empty($arrayfields['total_margin_rate']['checked'])) {
		print_liste_field_titre($arrayfields['total_margin_rate']['label'], $_SERVER['PHP_SELF'], '', '', $param, 'class="right"', $sortfield, $sortorder);
	}
	if (!empty($arrayfields['total_mark_rate']['checked'])) {
		print_liste_field_titre($arrayfields['total_mark_rate']['label'], $_SERVER['PHP_SELF'], '', '', $param, 'class="right"', $sortfield, $sortorder);
	}
	// Extra fields
	include DOL_DOCUMENT_ROOT.'/core/tpl/extrafields_list_search_title.tpl.php';
	// Hook fields
	$parameters = array('arrayfields'=>$arrayfields, 'param'=>$param, 'sortfield'=>$sortfield, 'sortorder'=>$sortorder);
	$reshook = $hookmanager->executeHooks('printFieldListTitle', $parameters); // Note that $action and $object may have been modified by hook
	print $hookmanager->resPrint;
	if (!empty($arrayfields['f.datec']['checked'])) {
		print_liste_field_titre($arrayfields['f.datec']['label'], $_SERVER["PHP_SELF"], "f.datec", "", $param, 'align="center" class="nowrap"', $sortfield, $sortorder);
	}
	if (!empty($arrayfields['f.tms']['checked'])) {
		print_liste_field_titre($arrayfields['f.tms']['label'], $_SERVER["PHP_SELF"], "f.tms", "", $param, 'align="center" class="nowrap"', $sortfield, $sortorder);
	}
	if (!empty($arrayfields['f.date_closing']['checked'])) {
		print_liste_field_titre($arrayfields['f.date_closing']['label'], $_SERVER["PHP_SELF"], "f.date_closing", "", $param, 'align="center" class="nowrap"', $sortfield, $sortorder);
	}
	if (!empty($arrayfields['f.note_public']['checked'])) {
		print_liste_field_titre($arrayfields['f.note_public']['label'], $_SERVER["PHP_SELF"], "f.note_public", "", $param, '', $sortfield, $sortorder, 'center nowrap ');
	}
	if (!empty($arrayfields['f.note_private']['checked'])) {
		print_liste_field_titre($arrayfields['f.note_private']['label'], $_SERVER["PHP_SELF"], "f.note_private", "", $param, '', $sortfield, $sortorder, 'center nowrap ');
	}
	if (!empty($arrayfields['f.fk_statut']['checked'])) {
		print_liste_field_titre($arrayfields['f.fk_statut']['label'], $_SERVER["PHP_SELF"], "f.fk_statut,f.paye,f.type,dynamount_payed", "", $param, 'class="right"', $sortfield, $sortorder);
	}
	print_liste_field_titre($selectedfields, $_SERVER["PHP_SELF"], "", '', '', 'align="center"', $sortfield, $sortorder, 'maxwidthsearch ');
	print "</tr>\n";

	$projectstatic = new Project($db);
	$discount = new DiscountAbsolute($db);
	$userstatic = new User($db);

	if ($num > 0) {
		$i = 0;
		$totalarray = array();
		$totalarray['nbfield'] = 0;
		$totalarray['val'] = array();
		$totalarray['val']['f.total_ht'] = 0;
		$totalarray['val']['f.total_ttc'] = 0;
		while ($i < min($num, $limit)) {
			$obj = $db->fetch_object($resql);

			$datelimit = $db->jdate($obj->datelimite);

			$facturestatic->id = $obj->id;
			$facturestatic->ref = $obj->ref;
			$facturestatic->ref_client = $obj->ref_client;
			$facturestatic->type = $obj->type;
			$facturestatic->total_ht = $obj->total_ht;
			$facturestatic->total_tva = $obj->total_tva;
			$facturestatic->total_ttc = $obj->total_ttc;
			$facturestatic->multicurrency_code = $obj->multicurrency_code;
			$facturestatic->multicurrency_tx = $obj->multicurrency_tx;
			$facturestatic->multicurrency_total_ht = $obj->multicurrency_total_ht;
			$facturestatic->multicurrency_total_tva = $obj->multicurrency_total_vat;
			$facturestatic->multicurrency_total_ttc = $obj->multicurrency_total_ttc;
			$facturestatic->statut = $obj->fk_statut;
			$facturestatic->close_code = $obj->close_code;
			$facturestatic->total_ttc = $obj->total_ttc;
			$facturestatic->paye = $obj->paye;
			$facturestatic->fk_soc = $obj->fk_soc;

			$facturestatic->date = $db->jdate($obj->datef);
			$facturestatic->date_valid = $db->jdate($obj->date_valid);
			$facturestatic->date_lim_reglement = $db->jdate($obj->datelimite);

			$facturestatic->note_public = $obj->note_public;
			$facturestatic->note_private = $obj->note_private;
			if (!empty($conf->global->INVOICE_USE_SITUATION) && !empty($conf->global->INVOICE_USE_RETAINED_WARRANTY)) {
				 $facturestatic->retained_warranty = $obj->retained_warranty;
				 $facturestatic->retained_warranty_date_limit = $obj->retained_warranty_date_limit;
				 $facturestatic->situation_final = $obj->retained_warranty_date_limit;
				 $facturestatic->situation_final = $obj->retained_warranty_date_limit;
				 $facturestatic->situation_cycle_ref = $obj->situation_cycle_ref;
				 $facturestatic->situation_counter = $obj->situation_counter;
			}
			$companystatic->id = $obj->socid;
			$companystatic->name = $obj->name;
			$companystatic->name_alias = $obj->alias;
			$companystatic->client = $obj->client;
			$companystatic->fournisseur = $obj->fournisseur;
			$companystatic->code_client = $obj->code_client;
			$companystatic->code_compta_client = $obj->code_compta_client;
			$companystatic->code_fournisseur = $obj->code_fournisseur;
			$companystatic->code_compta_fournisseur = $obj->code_compta_fournisseur;
			$companystatic->email = $obj->email;
			$companystatic->phone = $obj->phone;
			$companystatic->fax = $obj->fax;
			$companystatic->address = $obj->address;
			$companystatic->zip = $obj->zip;
			$companystatic->town = $obj->town;
			$companystatic->country_code = $obj->country_code;

			$projectstatic->id = $obj->project_id;
			$projectstatic->ref = $obj->project_ref;
			$projectstatic->title = $obj->project_label;

			$paiement = $facturestatic->getSommePaiement();
			$totalcreditnotes = $facturestatic->getSumCreditNotesUsed();
			$totaldeposits = $facturestatic->getSumDepositsUsed();
			$totalpay = $paiement + $totalcreditnotes + $totaldeposits;
			$remaintopay = price2num($facturestatic->total_ttc - $totalpay);
			$multicurrency_paiement = $facturestatic->getSommePaiement(1);
			$multicurrency_totalcreditnotes = $facturestatic->getSumCreditNotesUsed(1);
			$multicurrency_totaldeposits = $facturestatic->getSumDepositsUsed(1);
			$multicurrency_totalpay = $multicurrency_paiement + $multicurrency_totalcreditnotes + $multicurrency_totaldeposits;
			$multicurrency_remaintopay = price2num($facturestatic->multicurrency_total_ttc - $multicurrency_totalpay);

			if ($facturestatic->statut == Facture::STATUS_CLOSED && $facturestatic->close_code == 'discount_vat') {		// If invoice closed with discount for anticipated payment
				$remaintopay = 0;
				$multicurrency_remaintopay = 0;
			}
			if ($facturestatic->type == Facture::TYPE_CREDIT_NOTE && $obj->paye == 1) {		// If credit note closed, we take into account the amount not yet consummed
				$remaincreditnote = $discount->getAvailableDiscounts($companystatic, '', 'rc.fk_facture_source='.$facturestatic->id);
				$remaintopay = -$remaincreditnote;
				$totalpay = price2num($facturestatic->total_ttc - $remaintopay);
				$multicurrency_remaincreditnote = $discount->getAvailableDiscounts($companystatic, '', 'rc.fk_facture_source='.$facturestatic->id, 0, 0, 1);
				$multicurrency_remaintopay = -$multicurrency_remaincreditnote;
				$multicurrency_totalpay = price2num($facturestatic->multicurrency_total_ttc - $multicurrency_remaintopay);
			}

			$facturestatic->alreadypaid = $paiement;

			$marginInfo = array();
			if (!empty($conf->margin->enabled)) {
				$facturestatic->fetch_lines();
				$marginInfo = $formmargin->getMarginInfosArray($facturestatic);
			}

			print '<tr class="oddeven"';
			if ($contextpage == 'poslist') {
				print ' onclick="parent.$(\'#poslines\').load(\'invoice.php?action=history&placeid='.$obj->id.'\', function() {parent.$.colorbox.close();';
				if (strpos($obj->ref, 'PROV') !== false) {
					//If is a draft invoice, load var to be able to add products
					$place = str_replace(")", "", str_replace("(PROV-POS".$_SESSION["takeposterminal"]."-", "", $obj->ref));
					print 'parent.place=\''.$place.'\'';
				}
				print '});"';
			}
			print '>';

			// No
			if (!empty($conf->global->MAIN_VIEW_LINE_NUMBER_IN_LIST)) {
				print '<td>'.(($offset * $limit) + $i).'</td>';
			}

			// Ref
			if (!empty($arrayfields['f.ref']['checked'])) {
				print '<td class="nowraponall">';

				print '<table class="nobordernopadding"><tr class="nocellnopadd">';

				print '<td class="nobordernopadding nowraponall">';
				if ($contextpage == 'poslist') {
					print dol_escape_htmltag($obj->ref);
				} else {
					print $facturestatic->getNomUrl(1, '', 200, 0, '', 0, 1);
				}

				$filename = dol_sanitizeFileName($obj->ref);
				$filedir = $conf->facture->dir_output.'/'.dol_sanitizeFileName($obj->ref);
				$urlsource = $_SERVER['PHP_SELF'].'?id='.$obj->id;
				print $formfile->getDocumentsLink($facturestatic->element, $filename, $filedir);
				print '</td>';
				print '</tr>';
				print '</table>';

				print "</td>\n";
				if (!$i) {
					$totalarray['nbfield']++;
				}
			}

			// Customer ref
			if (!empty($arrayfields['f.ref_client']['checked'])) {
				print '<td class="nowrap tdoverflowmax200">';
				print dol_escape_htmltag($obj->ref_client);
				print '</td>';
				if (!$i) {
					$totalarray['nbfield']++;
				}
			}

			// Type
			if (!empty($arrayfields['f.type']['checked'])) {
				print '<td class="nowraponall tdoverflowmax100" title="'.$facturestatic->getLibType().'">';
				print $facturestatic->getLibType();
				print "</td>";
				if (!$i) {
					$totalarray['nbfield']++;
				}
			}

			// Date
			if (!empty($arrayfields['f.datef']['checked'])) {
				print '<td align="center" class="nowraponall">';
				print dol_print_date($db->jdate($obj->datef), 'day');
				print '</td>';
				if (!$i) {
					$totalarray['nbfield']++;
				}
			}

			// Date
			if (!empty($arrayfields['f.date_valid']['checked'])) {
				print '<td align="center" class="nowraponall">';
				print dol_print_date($db->jdate($obj->date_valid), 'day');
				print '</td>';
				if (!$i) {
					$totalarray['nbfield']++;
				}
			}

			// Date limit
			if (!empty($arrayfields['f.date_lim_reglement']['checked'])) {
				print '<td align="center" class="nowraponall">'.dol_print_date($datelimit, 'day');
				if ($facturestatic->hasDelay()) {
					print img_warning($langs->trans('Alert').' - '.$langs->trans('Late'));
				}
				print '</td>';
				if (!$i) {
					$totalarray['nbfield']++;
				}
			}

			// Project ref
			if (!empty($arrayfields['p.ref']['checked'])) {
				print '<td class="nocellnopadd nowraponall">';
				if ($obj->project_id > 0) {
					print $projectstatic->getNomUrl(1);
				}
				print '</td>';
				if (!$i) {
					$totalarray['nbfield']++;
				}
			}

			// Project title
			if (!empty($arrayfields['p.title']['checked'])) {
				print '<td class="nowraponall">';
				if ($obj->project_id > 0) {
					print dol_escape_htmltag($projectstatic->title);
				}
				print '</td>';
				if (!$i) {
					$totalarray['nbfield']++;
				}
			}

			// Third party
			if (!empty($arrayfields['s.nom']['checked'])) {
				print '<td class="tdoverflowmax200">';
				if ($contextpage == 'poslist') {
					print dol_escape_htmltag($companystatic->name);
				} else {
					print $companystatic->getNomUrl(1, 'customer', 0, 0, -1, empty($arrayfields['s.name_alias']['checked']) ? 0 : 1);
				}
				print '</td>';
				if (!$i) {
					$totalarray['nbfield']++;
				}
			}
			// Alias
			if (!empty($arrayfields['s.name_alias']['checked'])) {
				print '<td class="tdoverflowmax150" title="'.dol_escape_htmltag($companystatic->name_alias).'">';
				print dol_escape_htmltag($companystatic->name_alias);
				print '</td>';
				if (!$i) {
					$totalarray['nbfield']++;
				}
			}
			// Town
			if (!empty($arrayfields['s.town']['checked'])) {
				print '<td class="tdoverflowmax100" title="'.dol_escape_htmltag($obj->town).'">';
				print dol_escape_htmltag($obj->town);
				print '</td>';
				if (!$i) {
					$totalarray['nbfield']++;
				}
			}
			// Zip
			if (!empty($arrayfields['s.zip']['checked'])) {
				print '<td class="nowraponall">';
				print dol_escape_htmltag($obj->zip);
				print '</td>';
				if (!$i) {
					$totalarray['nbfield']++;
				}
			}
			// State
			if (!empty($arrayfields['state.nom']['checked'])) {
				print "<td>".dol_escape_htmltag($obj->state_name)."</td>\n";
				if (!$i) {
					$totalarray['nbfield']++;
				}
			}
			// Country
			if (!empty($arrayfields['country.code_iso']['checked'])) {
				print '<td class="center">';
				$tmparray = getCountry($obj->fk_pays, 'all');
				print $tmparray['label'];
				print '</td>';
				if (!$i) {
					$totalarray['nbfield']++;
				}
			}
			// Type ent
			if (!empty($arrayfields['typent.code']['checked'])) {
				print '<td class="center">';
				if (!is_array($typenArray) || count($typenArray) == 0) {
					$typenArray = $formcompany->typent_array(1);
				}
				print $typenArray[$obj->typent_code];
				print '</td>';
				if (!$i) {
					$totalarray['nbfield']++;
				}
			}
			// Staff
			if (!empty($arrayfields['staff.code']['checked'])) {
				print '<td class="center">';
				if (!is_array($conf->cache['staff']) || count($conf->cache['staff']) == 0) {
					$conf->cache['staff'] = $formcompany->effectif_array(1);
				}
				print $conf->cache['staff'][$obj->staff_code];
				print '</td>';
				if (!$i) {
					$totalarray['nbfield']++;
				}
			}

			// Payment mode
			if (!empty($arrayfields['f.fk_mode_reglement']['checked'])) {
				print '<td class="tdoverflowmax100">';
				$form->form_modes_reglement($_SERVER['PHP_SELF'], $obj->fk_mode_reglement, 'none', '', -1);
				print '</td>';
				if (!$i) {
					$totalarray['nbfield']++;
				}
			}

			// Payment terms
			if (!empty($arrayfields['f.fk_cond_reglement']['checked'])) {
				print '<td>';
				$form->form_conditions_reglement($_SERVER['PHP_SELF'], $obj->fk_cond_reglement, 'none');
				print '</td>';
				if (!$i) {
					$totalarray['nbfield']++;
				}
			}

			// Module Source
			if (!empty($arrayfields['f.module_source']['checked'])) {
				print '<td>';
				print dol_escape_htmltag($obj->module_source);
				print '</td>';
				if (!$i) {
					$totalarray['nbfield']++;
				}
			}

			// POS Terminal
			if (!empty($arrayfields['f.pos_source']['checked'])) {
				print '<td>';
				print dol_escape_htmltag($obj->pos_source);
				print '</td>';
				if (!$i) {
					$totalarray['nbfield']++;
				}
			}

			// Amount HT
			if (!empty($arrayfields['f.total_ht']['checked'])) {
				  print '<td class="right nowraponall">'.price($obj->total_ht)."</td>\n";
				if (!$i) {
					$totalarray['nbfield']++;
				}
				if (!$i) {
					$totalarray['pos'][$totalarray['nbfield']] = 'f.total_ht';
				}
				  $totalarray['val']['f.total_ht'] += $obj->total_ht;
			}
			// Amount VAT
			if (!empty($arrayfields['f.total_tva']['checked'])) {
				print '<td class="right nowraponall amount">'.price($obj->total_tva)."</td>\n";
				if (!$i) {
					$totalarray['nbfield']++;
				}
				if (!$i) {
					$totalarray['pos'][$totalarray['nbfield']] = 'f.total_tva';
				}
				$totalarray['val']['f.total_tva'] += $obj->total_tva;
			}
			// Amount LocalTax1
			if (!empty($arrayfields['f.total_localtax1']['checked'])) {
				print '<td class="right nowraponall amount">'.price($obj->total_localtax1)."</td>\n";
				if (!$i) {
					$totalarray['nbfield']++;
				}
				if (!$i) {
					$totalarray['pos'][$totalarray['nbfield']] = 'f.total_localtax1';
				}
				$totalarray['val']['f.total_localtax1'] += $obj->total_localtax1;
			}
			// Amount LocalTax2
			if (!empty($arrayfields['f.total_localtax2']['checked'])) {
				print '<td class="right nowraponall amount">'.price($obj->total_localtax2)."</td>\n";
				if (!$i) {
					$totalarray['nbfield']++;
				}
				if (!$i) {
					$totalarray['pos'][$totalarray['nbfield']] = 'f.total_localtax2';
				}
				$totalarray['val']['f.total_localtax2'] += $obj->total_localtax2;
			}
			// Amount TTC
			if (!empty($arrayfields['f.total_ttc']['checked'])) {
				print '<td class="right nowraponall amount">'.price($obj->total_ttc)."</td>\n";
				if (!$i) {
					$totalarray['nbfield']++;
				}
				if (!$i) {
					$totalarray['pos'][$totalarray['nbfield']] = 'f.total_ttc';
				}
				$totalarray['val']['f.total_ttc'] += $obj->total_ttc;
			}

			$userstatic->id = $obj->fk_user_author;
			$userstatic->login = $obj->login;
			$userstatic->lastname = $obj->lastname;
			$userstatic->firstname = $obj->firstname;
			$userstatic->email = $obj->user_email;
			$userstatic->statut = $obj->user_statut;
			$userstatic->entity = $obj->entity;
			$userstatic->photo = $obj->photo;
			$userstatic->office_phone = $obj->office_phone;
			$userstatic->office_fax = $obj->office_fax;
			$userstatic->user_mobile = $obj->user_mobile;
			$userstatic->job = $obj->job;
			$userstatic->gender = $obj->gender;

			// Author
			if (!empty($arrayfields['u.login']['checked'])) {
				print '<td class="tdoverflowmax200">';
				if ($userstatic->id) {
					print $userstatic->getNomUrl(-1);
				} else {
					print '&nbsp;';
				}
				print "</td>\n";
				if (!$i) {
					$totalarray['nbfield']++;
				}
			}

			if (!empty($arrayfields['sale_representative']['checked'])) {
				// Sales representatives
				print '<td>';
				if ($obj->socid > 0) {
					$listsalesrepresentatives = $companystatic->getSalesRepresentatives($user);
					if ($listsalesrepresentatives < 0) {
						dol_print_error($db);
					}
					$nbofsalesrepresentative = count($listsalesrepresentatives);
					if ($nbofsalesrepresentative > 6) {
						// We print only number
						print $nbofsalesrepresentative;
					} elseif ($nbofsalesrepresentative > 0) {
						$j = 0;
						foreach ($listsalesrepresentatives as $val) {
							$userstatic->id = $val['id'];
							$userstatic->lastname = $val['lastname'];
							$userstatic->firstname = $val['firstname'];
							$userstatic->email = $val['email'];
							$userstatic->statut = $val['statut'];
							$userstatic->entity = $val['entity'];
							$userstatic->photo = $val['photo'];
							$userstatic->login = $val['login'];
							$userstatic->office_phone = $val['office_phone'];
							$userstatic->office_fax = $val['office_fax'];
							$userstatic->user_mobile = $val['user_mobile'];
							$userstatic->job = $val['job'];
							$userstatic->gender = $val['gender'];
							//print '<div class="float">':
							print ($nbofsalesrepresentative < 2) ? $userstatic->getNomUrl(-1, '', 0, 0, 12) : $userstatic->getNomUrl(-2);
							$j++;
							if ($j < $nbofsalesrepresentative) {
								print ' ';
							}
							//print '</div>';
						}
					}
					//else print $langs->trans("NoSalesRepresentativeAffected");
				} else {
					print '&nbsp;';
				}
				print '</td>';
				if (!$i) {
					$totalarray['nbfield']++;
				}
			}

			if (!empty($arrayfields['f.retained_warranty']['checked'])) {
				print '<td align="right">'.(!empty($obj->retained_warranty) ? price($obj->retained_warranty).'%' : '&nbsp;').'</td>';
			}

			if (!empty($arrayfields['dynamount_payed']['checked'])) {
				print '<td class="right nowraponall amount">'.(!empty($totalpay) ? price($totalpay, 0, $langs) : '&nbsp;').'</td>'; // TODO Use a denormalized field
				if (!$i) {
					$totalarray['nbfield']++;
				}
				if (!$i) {
					$totalarray['pos'][$totalarray['nbfield']] = 'totalam';
				}
				$totalarray['val']['totalam'] += $totalpay;
			}

			// Pending amount
			if (!empty($arrayfields['rtp']['checked'])) {
				print '<td class="right nowraponall amount">';
				print (!empty($remaintopay) ? price($remaintopay, 0, $langs) : '&nbsp;');
				print '</td>'; // TODO Use a denormalized field
				if (!$i) {
					$totalarray['nbfield']++;
				}
				if (!$i) {
					$totalarray['pos'][$totalarray['nbfield']] = 'rtp';
				}
				$totalarray['val']['rtp'] += $remaintopay;
			}


			// Currency
			if (!empty($arrayfields['f.multicurrency_code']['checked'])) {
				print '<td class="nowraponall">'.dol_escape_htmltag($obj->multicurrency_code).' - '.$langs->trans('Currency'.$obj->multicurrency_code)."</td>\n";
				if (!$i) {
					$totalarray['nbfield']++;
				}
			}

			// Currency rate
			if (!empty($arrayfields['f.multicurrency_tx']['checked'])) {
				  print '<td class="nowraponall">';
				  $form->form_multicurrency_rate($_SERVER['PHP_SELF'].'?id='.$obj->rowid, $obj->multicurrency_tx, 'none', $obj->multicurrency_code);
				  print "</td>\n";
				if (!$i) {
					$totalarray['nbfield']++;
				}
			}
			// Amount HT
			if (!empty($arrayfields['f.multicurrency_total_ht']['checked'])) {
				  print '<td class="right nowraponall amount">'.price($obj->multicurrency_total_ht)."</td>\n";
				if (!$i) {
					$totalarray['nbfield']++;
				}
			}
			// Amount VAT
			if (!empty($arrayfields['f.multicurrency_total_vat']['checked'])) {
				print '<td class="right nowraponall amount">'.price($obj->multicurrency_total_vat)."</td>\n";
				if (!$i) {
					$totalarray['nbfield']++;
				}
			}
			// Amount TTC
			if (!empty($arrayfields['f.multicurrency_total_ttc']['checked'])) {
				print '<td class="right nowraponall amount">'.price($obj->multicurrency_total_ttc)."</td>\n";
				if (!$i) {
					$totalarray['nbfield']++;
				}
			}
			if (!empty($arrayfields['multicurrency_dynamount_payed']['checked'])) {
				print '<td class="right nowraponall amount">'.(!empty($multicurrency_totalpay) ?price($multicurrency_totalpay, 0, $langs) : '&nbsp;').'</td>'; // TODO Use a denormalized field
				if (!$i) {
					$totalarray['nbfield']++;
				}
			}

			// Pending amount
			if (!empty($arrayfields['multicurrency_rtp']['checked'])) {
				print '<td class="right nowraponall">';
				print (!empty($multicurrency_remaintopay) ? price($multicurrency_remaintopay, 0, $langs) : '&nbsp;');
				print '</td>'; // TODO Use a denormalized field
				if (!$i) {
					$totalarray['nbfield']++;
				}
			}

			// Total buying or cost price
			if (!empty($arrayfields['total_pa']['checked'])) {
				print '<td class="right nowrap">'.price($marginInfo['pa_total']).'</td>';
				if (!$i) {
					$totalarray['nbfield']++;
				}
			}
			// Total margin
			if (!empty($arrayfields['total_margin']['checked'])) {
				print '<td class="right nowrap">'.price($marginInfo['total_margin']).'</td>';
				if (!$i) {
					$totalarray['nbfield']++;
				}
				if (!$i) {
					$totalarray['pos'][$totalarray['nbfield']] = 'total_margin';
				}
				$totalarray['val']['total_margin'] += $marginInfo['total_margin'];
			}
			// Total margin rate
			if (!empty($arrayfields['total_margin_rate']['checked'])) {
				print '<td class="right nowrap">'.(($marginInfo['total_margin_rate'] == '') ? '' : price($marginInfo['total_margin_rate'], null, null, null, null, 2).'%').'</td>';
				if (!$i) {
					$totalarray['nbfield']++;
				}
			}
			// total mark rate
			if (!empty($arrayfields['total_mark_rate']['checked'])) {
				print '<td class="right nowrap">'.(($marginInfo['total_mark_rate'] == '') ? '' : price($marginInfo['total_mark_rate'], null, null, null, null, 2).'%').'</td>';
				if (!$i) {
					$totalarray['nbfield']++;
				}
			}

			// Extra fields
			include DOL_DOCUMENT_ROOT.'/core/tpl/extrafields_list_print_fields.tpl.php';
			// Fields from hook
			$parameters = array('arrayfields'=>$arrayfields, 'obj'=>$obj, 'i'=>$i, 'totalarray'=>&$totalarray);
			$reshook = $hookmanager->executeHooks('printFieldListValue', $parameters); // Note that $action and $object may have been modified by hook
			print $hookmanager->resPrint;
			// Date creation
			if (!empty($arrayfields['f.datec']['checked'])) {
				print '<td class="nowrap center">';
				print dol_print_date($db->jdate($obj->date_creation), 'dayhour', 'tzuser');
				print '</td>';
				if (!$i) {
					$totalarray['nbfield']++;
				}
			}
			// Date modification
			if (!empty($arrayfields['f.tms']['checked'])) {
				print '<td class="nowrap center">';
				print dol_print_date($db->jdate($obj->date_update), 'dayhour', 'tzuser');
				print '</td>';
				if (!$i) {
					$totalarray['nbfield']++;
				}
			}
			// Date closing
			if (!empty($arrayfields['f.date_closing']['checked'])) {
				print '<td class="nowrap center">';
				print dol_print_date($db->jdate($obj->date_closing), 'dayhour', 'tzuser');
				print '</td>';
				if (!$i) {
					$totalarray['nbfield']++;
				}
			}
			// Note public
			if (!empty($arrayfields['f.note_public']['checked'])) {
				print '<td class="center">';
				print dol_escape_htmltag($obj->note_public);
				print '</td>';
				if (!$i) {
					$totalarray['nbfield']++;
				}
			}
			// Note private
			if (!empty($arrayfields['f.note_private']['checked'])) {
				print '<td class="center">';
				print dol_escape_htmltag($obj->note_private);
				print '</td>';
				if (!$i) {
					$totalarray['nbfield']++;
				}
			}
			// Status
			if (!empty($arrayfields['f.fk_statut']['checked'])) {
				print '<td class="nowrap right">';
				print $facturestatic->LibStatut($obj->paye, $obj->fk_statut, 5, $paiement, $obj->type);
				print "</td>";
				if (!$i) {
					$totalarray['nbfield']++;
				}
			}

			// Action column (Show the massaction button only when this page is not opend from the Extended POS)
			print '<td class="nowrap" align="center">';
			if (($massactionbutton || $massaction) && $contextpage != 'poslist') {   // If we are in select mode (massactionbutton defined) or if we have already selected and sent an action ($massaction) defined
				$selected = 0;
				if (in_array($obj->id, $arrayofselected)) {
					$selected = 1;
				}
				print '<input id="cb'.$obj->id.'" class="flat checkforselect" type="checkbox" name="toselect[]" value="'.$obj->id.'"'.($selected ? ' checked="checked"' : '').'>';
			}
			print '</td>';
			if (!$i) {
				$totalarray['nbfield']++;
			}

			print "</tr>\n";

			$i++;
		}

		// Show total line
		include DOL_DOCUMENT_ROOT.'/core/tpl/list_print_total.tpl.php';
	}

	$db->free($resql);

	$parameters = array('arrayfields'=>$arrayfields, 'sql'=>$sql);
	$reshook = $hookmanager->executeHooks('printFieldListFooter', $parameters); // Note that $action and $object may have been modified by hook
	print $hookmanager->resPrint;

	print "</table>\n";
	print '</div>';

	print "</form>\n";

	// Show the file area only when this page is not opend from the Extended POS
	if ($contextpage != 'poslist') {
		$hidegeneratedfilelistifempty = 1;
		if ($massaction == 'builddoc' || $action == 'remove_file' || $show_files) {
			$hidegeneratedfilelistifempty = 0;
		}

		// Show list of available documents
		$urlsource = $_SERVER['PHP_SELF'].'?sortfield='.$sortfield.'&sortorder='.$sortorder;
		$urlsource .= str_replace('&amp;', '&', $param);

		$filedir = $diroutputmassaction;
		$genallowed = $user->rights->facture->lire;
		$delallowed = $user->rights->facture->creer;
		$title = '';

		print $formfile->showdocuments('massfilesarea_invoices', '', $filedir, $urlsource, 0, $delallowed, '', 1, 1, 0, 48, 1, $param, $title, '', '', '', null, $hidegeneratedfilelistifempty);
	}
} else {
	dol_print_error($db);
}

// End of page
llxFooter();
$db->close();<|MERGE_RESOLUTION|>--- conflicted
+++ resolved
@@ -573,18 +573,13 @@
 if (!$sall) {
 	$sql .= ', SUM(pf.amount) as dynamount_payed, SUM(pf.multicurrency_amount) as multicurrency_dynamount_payed';
 }
-<<<<<<< HEAD
 if ($search_categ_cus && $search_categ_cus != -1) {
-	$sql_fields .= ", cc.fk_categorie, cc.fk_soc";
-=======
-if ($search_categ_cus && $search_categ_cus!=-1) {
 	$sql .= ", cc.fk_categorie, cc.fk_soc";
->>>>>>> e60c6ae9
 }
 // Add fields from extrafields
 if (!empty($extrafields->attributes[$object->table_element]['label'])) {
 	foreach ($extrafields->attributes[$object->table_element]['label'] as $key => $val) {
-		$sql .= ($extrafields->attributes[$object->table_element]['type'][$key] != 'separate' ? ", ef.".$key.' as options_'.$key : '');
+		$sql .= ($extrafields->attributes[$object->table_element]['type'][$key] != 'separate' ? ", ef.".$key." as options_".$key : '');
 	}
 }
 // Add fields from hooks
@@ -818,7 +813,7 @@
 	$sql .= ' country.code,';
 	$sql .= " p.rowid, p.ref, p.title,";
 	$sql .= " u.login, u.lastname, u.firstname, u.email, u.statut, u.entity, u.photo, u.office_phone, u.office_fax, u.user_mobile, u.job, u.gender";
-	if ($search_categ_cus && $search_categ_cus!=-1) {
+	if ($search_categ_cus && $search_categ_cus != -1) {
 		$sql .= ", cc.fk_categorie, cc.fk_soc";
 	}
 	// Add fields from extrafields
@@ -838,11 +833,7 @@
 // Add HAVING from hooks
 $parameters = array();
 $reshook = $hookmanager->executeHooks('printFieldListHaving', $parameters, $object); // Note that $action and $object may have been modified by hook
-<<<<<<< HEAD
-$sql_having .= empty($hookmanager->resPrint) ? '' : ' HAVING 1=1 '.$hookmanager->resPrint;
-=======
-$sql .= !empty($hookmanager->resPrint) ? (' HAVING 1=1 ' . $hookmanager->resPrint) : '';
->>>>>>> e60c6ae9
+$sql .= empty($hookmanager->resPrint) ? "" : " HAVING 1=1 ".$hookmanager->resPrint;
 
 $sql .= ' ORDER BY ';
 $listfield = explode(',', $sortfield);
@@ -855,9 +846,9 @@
 $nbtotalofrecords = '';
 if (empty($conf->global->MAIN_DISABLE_FULL_SCANLIST)) {
 	/* This old and fast method to get and count full list returns all record so use a high amount of memory.
-	$result = $db->query($sql);
-	$nbtotalofrecords = $db->num_rows($result);
-	*/
+	 $result = $db->query($sql);
+	 $nbtotalofrecords = $db->num_rows($result);
+	 */
 	/* The fast and low memory method to get and count full list converts the sql into a sql count */
 	if ($sall || $search_product_category > 0 || $search_user > 0) {
 		$sqlforcount = preg_replace('/^SELECT[a-zA-Z0-9\._\s\(\),=<>\:\-\']+\sFROM/', 'SELECT COUNT(DISTINCT f.rowid) as nbtotalofrecords FROM', $sql);
@@ -1087,8 +1078,8 @@
 		$arrayofmassactions['makepayment'] = img_picto('', 'payment', 'class="pictofixedwidth"').$langs->trans("MakePaymentAndClassifyPayed");
 	}
 	if ($conf->prelevement->enabled && !empty($user->rights->prelevement->bons->creer)) {
-			$langs->load("withdrawals");
-			$arrayofmassactions['withdrawrequest'] = img_picto('', 'payment', 'class="pictofixedwidth"').$langs->trans("MakeWithdrawRequest");
+		$langs->load("withdrawals");
+		$arrayofmassactions['withdrawrequest'] = img_picto('', 'payment', 'class="pictofixedwidth"').$langs->trans("MakeWithdrawRequest");
 	}
 	if ($user->rights->facture->supprimer) {
 		if (!empty($conf->global->INVOICE_CAN_REMOVE_DRAFT_ONLY)) {
@@ -1275,11 +1266,11 @@
 		print '<td class="liste_titre center">';
 		print '<div class="nowrap">';
 		/*
-		print $langs->trans('From').' ';
-		print $form->selectDate($search_datelimit_start ? $search_datelimit_start : -1, 'search_datelimit_start', 0, 0, 1);
-		print '</div>';
-		print '<div class="nowrap">';
-		print $langs->trans('to').' ';*/
+		 print $langs->trans('From').' ';
+		 print $form->selectDate($search_datelimit_start ? $search_datelimit_start : -1, 'search_datelimit_start', 0, 0, 1);
+		 print '</div>';
+		 print '<div class="nowrap">';
+		 print $langs->trans('to').' ';*/
 		print $form->selectDate($search_datelimit_end ? $search_datelimit_end : -1, 'search_datelimit_end', 0, 0, 1, '', 1, 0, 0, '', '', '', '', 1, '', $langs->trans("Before"));
 		print '<br><input type="checkbox" name="search_option" value="late"'.($option == 'late' ? ' checked' : '').'> '.$langs->trans("Alert");
 		print '</div>';
@@ -1695,12 +1686,12 @@
 			$facturestatic->note_public = $obj->note_public;
 			$facturestatic->note_private = $obj->note_private;
 			if (!empty($conf->global->INVOICE_USE_SITUATION) && !empty($conf->global->INVOICE_USE_RETAINED_WARRANTY)) {
-				 $facturestatic->retained_warranty = $obj->retained_warranty;
-				 $facturestatic->retained_warranty_date_limit = $obj->retained_warranty_date_limit;
-				 $facturestatic->situation_final = $obj->retained_warranty_date_limit;
-				 $facturestatic->situation_final = $obj->retained_warranty_date_limit;
-				 $facturestatic->situation_cycle_ref = $obj->situation_cycle_ref;
-				 $facturestatic->situation_counter = $obj->situation_counter;
+				$facturestatic->retained_warranty = $obj->retained_warranty;
+				$facturestatic->retained_warranty_date_limit = $obj->retained_warranty_date_limit;
+				$facturestatic->situation_final = $obj->retained_warranty_date_limit;
+				$facturestatic->situation_final = $obj->retained_warranty_date_limit;
+				$facturestatic->situation_cycle_ref = $obj->situation_cycle_ref;
+				$facturestatic->situation_counter = $obj->situation_counter;
 			}
 			$companystatic->id = $obj->socid;
 			$companystatic->name = $obj->name;
@@ -1999,14 +1990,14 @@
 
 			// Amount HT
 			if (!empty($arrayfields['f.total_ht']['checked'])) {
-				  print '<td class="right nowraponall">'.price($obj->total_ht)."</td>\n";
+				print '<td class="right nowraponall">'.price($obj->total_ht)."</td>\n";
 				if (!$i) {
 					$totalarray['nbfield']++;
 				}
 				if (!$i) {
 					$totalarray['pos'][$totalarray['nbfield']] = 'f.total_ht';
 				}
-				  $totalarray['val']['f.total_ht'] += $obj->total_ht;
+				$totalarray['val']['f.total_ht'] += $obj->total_ht;
 			}
 			// Amount VAT
 			if (!empty($arrayfields['f.total_tva']['checked'])) {
@@ -2168,16 +2159,16 @@
 
 			// Currency rate
 			if (!empty($arrayfields['f.multicurrency_tx']['checked'])) {
-				  print '<td class="nowraponall">';
-				  $form->form_multicurrency_rate($_SERVER['PHP_SELF'].'?id='.$obj->rowid, $obj->multicurrency_tx, 'none', $obj->multicurrency_code);
-				  print "</td>\n";
+				print '<td class="nowraponall">';
+				$form->form_multicurrency_rate($_SERVER['PHP_SELF'].'?id='.$obj->rowid, $obj->multicurrency_tx, 'none', $obj->multicurrency_code);
+				print "</td>\n";
 				if (!$i) {
 					$totalarray['nbfield']++;
 				}
 			}
 			// Amount HT
 			if (!empty($arrayfields['f.multicurrency_total_ht']['checked'])) {
-				  print '<td class="right nowraponall amount">'.price($obj->multicurrency_total_ht)."</td>\n";
+				print '<td class="right nowraponall amount">'.price($obj->multicurrency_total_ht)."</td>\n";
 				if (!$i) {
 					$totalarray['nbfield']++;
 				}
