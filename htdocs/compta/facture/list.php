--- conflicted
+++ resolved
@@ -1293,20 +1293,6 @@
 			$facturestatic->alreadypaid = $paiement;
 
 			$marginInfo = array();
-<<<<<<< HEAD
-			if (!empty($conf->margin->enabled)) {
-				$facturestatic->fetch_lines();
-				$marginInfo = $formmargin->getMarginInfosArray($facturestatic);
-			}
-
-			print '<tr class="oddeven"';
-			if ($contextpage == 'poslist')
-			{
-				print ' onclick="parent.$(\'#poslines\').load(\'invoice.php?action=history&placeid='.$obj->id.'\', function() {parent.$.colorbox.close();});"';
-			}
-			print '>';
-
-=======
 			if ($with_margin_info === true) {
 				$facturestatic->fetch_lines();
 				$marginInfo = $formmargin->getMarginInfosArray($facturestatic);
@@ -1319,7 +1305,6 @@
 			}
 			print '>';
 
->>>>>>> 8e2d2ac7
 			// No
 			if (!empty($conf->global->MAIN_VIEW_LINE_NUMBER_IN_LIST)) {
 				print '<td>'.(($offset * $limit) + $i).'</td>';
