--- conflicted
+++ resolved
@@ -1284,16 +1284,7 @@
 		print '<td class="liste_titre right">';
 		print '</td>';
 	}
-<<<<<<< HEAD
-	if (!empty($arrayfields['f.date_closing']['checked'])) {
-		print '<td class="liste_titre">';
-		print '</td>';
-	}
 	if (!empty($arrayfields['total_pa']['checked'])) {
-=======
-	if (!empty($arrayfields['total_pa']['checked']))
-	{
->>>>>>> 460d6a05
 		print '<td class="liste_titre right">';
 		print '</td>';
 	}
@@ -1327,18 +1318,12 @@
 		print '<td class="liste_titre">';
 		print '</td>';
 	}
-<<<<<<< HEAD
+	// Date closing
+	if (!empty($arrayfields['f.date_closing']['checked'])) {
+		print '<td class="liste_titre">';
+		print '</td>';
+	}
 	if (!empty($arrayfields['f.note_public']['checked'])) {
-=======
-	// Date closing
-	if (!empty($arrayfields['f.date_closing']['checked']))
-	{
-		print '<td class="liste_titre">';
-		print '</td>';
-	}
-	if (!empty($arrayfields['f.note_public']['checked']))
-	{
->>>>>>> 460d6a05
 		// Note public
 		print '<td class="liste_titre">';
 		print '</td>';
