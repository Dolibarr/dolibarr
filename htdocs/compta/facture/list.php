--- conflicted
+++ resolved
@@ -270,11 +270,7 @@
     if ($search_user > 0)    $param.='&search_user=' .$search_user;
     if ($search_montant_ht != '')  $param.='&search_montant_ht='.$search_montant_ht;
     if ($search_montant_ttc != '') $param.='&search_montant_ttc='.$search_montant_ttc;
-<<<<<<< HEAD
 	if ($search_status != '') $param.='&search_status='.$search_status;
-=======
-    if ($search_status > 0) $param.='&search_status='.$search_status;
->>>>>>> d55f138f
     print_barre_liste($langs->trans('BillsCustomers').' '.($socid?' '.$soc->name:''),$page,$_SERVER["PHP_SELF"],$param,$sortfield,$sortorder,'',$num,$nbtotalofrecords,'title_accountancy.png');
 
     $i = 0;
