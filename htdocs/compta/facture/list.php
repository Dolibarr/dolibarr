--- conflicted
+++ resolved
@@ -577,22 +577,13 @@
 if (!$sall) {
 	$sql_fields .= ', SUM(pf.amount) as dynamount_payed, SUM(pf.multicurrency_amount) as multicurrency_dynamount_payed';
 }
-<<<<<<< HEAD
 if ($search_categ_cus && $search_categ_cus != -1) {
-	$sql .= ", cc.fk_categorie, cc.fk_soc";
-=======
-if ($search_categ_cus && $search_categ_cus!=-1) {
 	$sql_fields .= ", cc.fk_categorie, cc.fk_soc";
->>>>>>> 4c5d43b4
 }
 // Add fields from extrafields
 if (!empty($extrafields->attributes[$object->table_element]['label'])) {
 	foreach ($extrafields->attributes[$object->table_element]['label'] as $key => $val) {
-<<<<<<< HEAD
-		$sql .= ($extrafields->attributes[$object->table_element]['type'][$key] != 'separate' ? ", ef.".$key." as options_".$key : '');
-=======
 		$sql_fields .= ($extrafields->attributes[$object->table_element]['type'][$key] != 'separate' ? ", ef.".$key.' as options_'.$key : '');
->>>>>>> 4c5d43b4
 	}
 }
 // Add fields from hooks
@@ -814,24 +805,6 @@
 
 $sql_group_by = "";
 if (!$sall) {
-<<<<<<< HEAD
-	$sql .= ' GROUP BY f.rowid, f.ref, ref_client, f.fk_soc, f.type, f.note_private, f.note_public, f.increment, f.fk_mode_reglement, f.fk_cond_reglement, f.total_ht, f.total_tva, f.total_ttc,';
-	$sql .= ' f.localtax1, f.localtax2,';
-	$sql .= ' f.datef, f.date_valid, f.date_lim_reglement, f.module_source, f.pos_source,';
-	$sql .= ' f.paye, f.fk_statut, f.close_code,';
-	$sql .= ' f.datec, f.tms, f.date_closing,';
-	$sql .= ' f.retained_warranty, f.retained_warranty_date_limit, f.situation_final, f.situation_cycle_ref, f.situation_counter,';
-	$sql .= ' f.fk_user_author, f.fk_multicurrency, f.multicurrency_code, f.multicurrency_tx, f.multicurrency_total_ht,';
-	$sql .= ' f.multicurrency_total_tva, f.multicurrency_total_ttc,';
-	$sql .= ' s.rowid, s.nom, s.name_alias, s.email, s.phone, s.fax, s.address, s.town, s.zip, s.fk_pays, s.client, s.fournisseur, s.code_client, s.code_fournisseur, s.code_compta, s.code_compta_fournisseur,';
-	$sql .= ' typent.code,';
-	$sql .= ' state.code_departement, state.nom,';
-	$sql .= ' country.code,';
-	$sql .= " p.rowid, p.ref, p.title,";
-	$sql .= " u.login, u.lastname, u.firstname, u.email, u.statut, u.entity, u.photo, u.office_phone, u.office_fax, u.user_mobile, u.job, u.gender";
-	if ($search_categ_cus && $search_categ_cus != -1) {
-		$sql .= ", cc.fk_categorie, cc.fk_soc";
-=======
 	$sql_group_by .= ' GROUP BY f.rowid, f.ref, ref_client, f.fk_soc, f.type, f.note_private, f.note_public, f.increment, f.fk_mode_reglement, f.fk_cond_reglement, f.total_ht, f.total_tva, f.total_ttc,';
 	$sql_group_by .= ' f.localtax1, f.localtax2,';
 	$sql_group_by .= ' f.datef, f.date_valid, f.date_lim_reglement, f.module_source, f.pos_source,';
@@ -848,7 +821,6 @@
 	$sql_group_by .= " u.login, u.lastname, u.firstname, u.email, u.statut, u.entity, u.photo, u.office_phone, u.office_fax, u.user_mobile, u.job, u.gender";
 	if ($search_categ_cus && $search_categ_cus!=-1) {
 		$sql_group_by .= ", cc.fk_categorie, cc.fk_soc";
->>>>>>> 4c5d43b4
 	}
 	// Add fields from extrafields
 	if (!empty($extrafields->attributes[$object->table_element]['label'])) {
@@ -868,11 +840,7 @@
 $sql_having = "";
 $parameters = array();
 $reshook = $hookmanager->executeHooks('printFieldListHaving', $parameters, $object); // Note that $action and $object may have been modified by hook
-<<<<<<< HEAD
-$sql .= empty($hookmanager->resPrint) ? "" : " HAVING 1=1 ".$hookmanager->resPrint;
-=======
-$sql_having .= !empty($hookmanager->resPrint) ? (' HAVING 1=1 ' . $hookmanager->resPrint) : '';
->>>>>>> 4c5d43b4
+$sql_having .= empty($hookmanager->resPrint) ? '' : ' HAVING 1=1 '.$hookmanager->resPrint;
 
 $sql_order  = "";
 $sql_order .= ' ORDER BY ';
