<?php
/* Copyright (C) 2002-2006 Rodolphe Quiedeville  <rodolphe@quiedeville.org>
 * Copyright (C) 2004      Eric Seigne           <eric.seigne@ryxeo.com>
 * Copyright (C) 2004-2016 Laurent Destailleur   <eldy@users.sourceforge.net>
 * Copyright (C) 2005      Marc Barilley / Ocebo <marc@ocebo.com>
 * Copyright (C) 2005-2015 Regis Houssin         <regis.houssin@inodbox.com>
 * Copyright (C) 2006      Andre Cianfarani      <acianfa@free.fr>
 * Copyright (C) 2010-2020 Juanjo Menent         <jmenent@2byte.es>
 * Copyright (C) 2012      Christophe Battarel   <christophe.battarel@altairis.fr>
 * Copyright (C) 2013      Florian Henry         <florian.henry@open-concept.pro>
 * Copyright (C) 2013      Cédric Salvador       <csalvador@gpcsolutions.fr>
 * Copyright (C) 2015      Jean-François Ferry   <jfefe@aternatik.fr>
 * Copyright (C) 2015-2022 Ferran Marcet         <fmarcet@2byte.es>
 * Copyright (C) 2017      Josep Lluís Amador    <joseplluis@lliuretic.cat>
 * Copyright (C) 2018      Charlene Benke        <charlie@patas-monkey.com>
 * Copyright (C) 2019-2021 Alexandre Spangaro    <aspangaro@open-dsi.fr>
 *
 * This program is free software; you can redistribute it and/or modify
 * it under the terms of the GNU General Public License as published by
 * the Free Software Foundation; either version 3 of the License, or
 * (at your option) any later version.
 *
 * This program is distributed in the hope that it will be useful,
 * but WITHOUT ANY WARRANTY; without even the implied warranty of
 * MERCHANTABILITY or FITNESS FOR A PARTICULAR PURPOSE.  See the
 * GNU General Public License for more details.
 *
 * You should have received a copy of the GNU General Public License
 * along with this program. If not, see <https://www.gnu.org/licenses/>.
 */

/**
 *	\file       htdocs/compta/facture/list.php
 *	\ingroup    facture
 *	\brief      List of customer invoices
 */

require '../../main.inc.php';
require_once DOL_DOCUMENT_ROOT.'/core/class/html.formfile.class.php';
require_once DOL_DOCUMENT_ROOT.'/core/class/html.formother.class.php';
require_once DOL_DOCUMENT_ROOT.'/core/class/html.formcompany.class.php';
if (isModEnabled('margin')) {
	require_once DOL_DOCUMENT_ROOT.'/core/class/html.formmargin.class.php';
}
require_once DOL_DOCUMENT_ROOT.'/core/modules/facture/modules_facture.php';
require_once DOL_DOCUMENT_ROOT.'/compta/bank/class/account.class.php';
require_once DOL_DOCUMENT_ROOT.'/compta/facture/class/facture.class.php';
require_once DOL_DOCUMENT_ROOT.'/core/class/discount.class.php';
require_once DOL_DOCUMENT_ROOT.'/compta/paiement/class/paiement.class.php';
require_once DOL_DOCUMENT_ROOT.'/compta/facture/class/facture-rec.class.php';
require_once DOL_DOCUMENT_ROOT.'/core/lib/functions2.lib.php';
require_once DOL_DOCUMENT_ROOT.'/core/lib/invoice.lib.php';
require_once DOL_DOCUMENT_ROOT.'/core/lib/date.lib.php';
require_once DOL_DOCUMENT_ROOT.'/core/lib/company.lib.php';
require_once DOL_DOCUMENT_ROOT.'/projet/class/project.class.php';
if (isModEnabled('commande')) {
	require_once DOL_DOCUMENT_ROOT.'/commande/class/commande.class.php';
}

// Load translation files required by the page
$langs->loadLangs(array('bills', 'companies', 'products', 'categories'));

$sall = trim((GETPOST('search_all', 'alphanohtml') != '') ?GETPOST('search_all', 'alphanohtml') : GETPOST('sall', 'alphanohtml'));
$projectid = (GETPOST('projectid') ?GETPOST('projectid', 'int') : 0);

$id = (GETPOST('id', 'int') ?GETPOST('id', 'int') : GETPOST('facid', 'int')); // For backward compatibility
$ref = GETPOST('ref', 'alpha');
$socid = GETPOST('socid', 'int');

$action = GETPOST('action', 'aZ09');
$massaction = GETPOST('massaction', 'alpha');
$show_files = GETPOST('show_files', 'int');
$confirm = GETPOST('confirm', 'alpha');
$toselect = GETPOST('toselect', 'array');
$contextpage = GETPOST('contextpage', 'aZ') ?GETPOST('contextpage', 'aZ') : 'invoicelist';

if ($contextpage == 'poslist') {
	$_GET['optioncss'] = 'print';
}

$lineid = GETPOST('lineid', 'int');
$userid = GETPOST('userid', 'int');
$search_product_category = GETPOST('search_product_category', 'int');
$search_ref = GETPOST('sf_ref') ?GETPOST('sf_ref', 'alpha') : GETPOST('search_ref', 'alpha');
$search_refcustomer = GETPOST('search_refcustomer', 'alpha');
$search_type = GETPOST('search_type', 'int');
$search_project_ref = GETPOST('search_project_ref', 'alpha');
$search_project = GETPOST('search_project', 'alpha');
$search_company = GETPOST('search_company', 'alpha');
$search_company_alias = GETPOST('search_company_alias', 'alpha');
$search_montant_ht = GETPOST('search_montant_ht', 'alpha');
$search_montant_vat = GETPOST('search_montant_vat', 'alpha');
$search_montant_localtax1 = GETPOST('search_montant_localtax1', 'alpha');
$search_montant_localtax2 = GETPOST('search_montant_localtax2', 'alpha');
$search_montant_ttc = GETPOST('search_montant_ttc', 'alpha');
$search_login = GETPOST('search_login', 'alpha');
$search_multicurrency_code = GETPOST('search_multicurrency_code', 'alpha');
$search_multicurrency_tx = GETPOST('search_multicurrency_tx', 'alpha');
$search_multicurrency_montant_ht = GETPOST('search_multicurrency_montant_ht', 'alpha');
$search_multicurrency_montant_vat = GETPOST('search_multicurrency_montant_vat', 'alpha');
$search_multicurrency_montant_ttc = GETPOST('search_multicurrency_montant_ttc', 'alpha');
$search_status = GETPOST('search_status', 'intcomma');
$search_paymentmode = GETPOST('search_paymentmode', 'int');
$search_paymentterms = GETPOST('search_paymentterms', 'int');
$search_module_source = GETPOST('search_module_source', 'alpha');
$search_pos_source = GETPOST('search_pos_source', 'alpha');
$search_town = GETPOST('search_town', 'alpha');
$search_zip = GETPOST('search_zip', 'alpha');
$search_state = GETPOST("search_state");
$search_country = GETPOST("search_country", 'alpha');
$search_type_thirdparty = GETPOST("search_type_thirdparty", 'int');
$search_user = GETPOST('search_user', 'int');
$search_sale = GETPOST('search_sale', 'int');
$search_date_startday = GETPOST('search_date_startday', 'int');
$search_date_startmonth = GETPOST('search_date_startmonth', 'int');
$search_date_startyear = GETPOST('search_date_startyear', 'int');
$search_date_endday = GETPOST('search_date_endday', 'int');
$search_date_endmonth = GETPOST('search_date_endmonth', 'int');
$search_date_endyear = GETPOST('search_date_endyear', 'int');
$search_date_start = dol_mktime(0, 0, 0, $search_date_startmonth, $search_date_startday, $search_date_startyear); // Use tzserver
$search_date_end = dol_mktime(23, 59, 59, $search_date_endmonth, $search_date_endday, $search_date_endyear);
$search_date_valid_startday = GETPOST('search_date_valid_startday', 'int');
$search_date_valid_startmonth = GETPOST('search_date_valid_startmonth', 'int');
$search_date_valid_startyear = GETPOST('search_date_valid_startyear', 'int');
$search_date_valid_endday = GETPOST('search_date_valid_endday', 'int');
$search_date_valid_endmonth = GETPOST('search_date_valid_endmonth', 'int');
$search_date_valid_endyear = GETPOST('search_date_valid_endyear', 'int');
$search_date_valid_start = dol_mktime(0, 0, 0, $search_date_valid_startmonth, $search_date_valid_startday, $search_date_valid_startyear); // Use tzserver
$search_date_valid_end = dol_mktime(23, 59, 59, $search_date_valid_endmonth, $search_date_valid_endday, $search_date_valid_endyear);
$search_datelimit_startday = GETPOST('search_datelimit_startday', 'int');
$search_datelimit_startmonth = GETPOST('search_datelimit_startmonth', 'int');
$search_datelimit_startyear = GETPOST('search_datelimit_startyear', 'int');
$search_datelimit_endday = GETPOST('search_datelimit_endday', 'int');
$search_datelimit_endmonth = GETPOST('search_datelimit_endmonth', 'int');
$search_datelimit_endyear = GETPOST('search_datelimit_endyear', 'int');
$search_datelimit_start = dol_mktime(0, 0, 0, $search_datelimit_startmonth, $search_datelimit_startday, $search_datelimit_startyear);
$search_datelimit_end = dol_mktime(23, 59, 59, $search_datelimit_endmonth, $search_datelimit_endday, $search_datelimit_endyear);
$search_categ_cus = GETPOST("search_categ_cus", 'int');
$search_fac_rec_source_title = GETPOST("search_fac_rec_source_title", 'alpha');
$search_btn = GETPOST('button_search', 'alpha');
$search_remove_btn = GETPOST('button_removefilter', 'alpha');
$optioncss = GETPOST('optioncss', 'alpha');

$option = GETPOST('search_option');
if ($option == 'late') {
	$search_status = '1';
}
$filtre = GETPOST('filtre', 'alpha');

$limit = GETPOST('limit', 'int') ?GETPOST('limit', 'int') : $conf->liste_limit;
$sortfield = GETPOST('sortfield', 'aZ09comma');
$sortorder = GETPOST('sortorder', 'aZ09comma');
$page = GETPOSTISSET('pageplusone') ? (GETPOST('pageplusone') - 1) : GETPOST("page", 'int');
if (empty($page) || $page < 0 || GETPOST('button_search', 'alpha') || GETPOST('button_removefilter', 'alpha')) {
	$page = 0;
}     // If $page is not defined, or '' or -1 or if we click on clear filters
$offset = $limit * $page;
if (!$sortorder && !empty($conf->global->INVOICE_DEFAULT_UNPAYED_SORT_ORDER) && $search_status == '1') {
	$sortorder = $conf->global->INVOICE_DEFAULT_UNPAYED_SORT_ORDER;
}
if (!$sortorder) {
	$sortorder = 'DESC';
}
if (!$sortfield) {
	$sortfield = 'f.datef';
}
$pageprev = $page - 1;
$pagenext = $page + 1;

// Security check
$fieldid = (!empty($ref) ? 'ref' : 'rowid');
if (!empty($user->socid)) {
	$socid = $user->socid;
}
$result = restrictedArea($user, 'facture', $id, '', '', 'fk_soc', $fieldid);

$diroutputmassaction = $conf->facture->dir_output.'/temp/massgeneration/'.$user->id;

$object = new Facture($db);

$now = dol_now();
$error = 0;

// Initialize technical object to manage hooks of page. Note that conf->hooks_modules contains array of hook context
$object = new Facture($db);
$hookmanager->initHooks(array('invoicelist'));
$extrafields = new ExtraFields($db);

// fetch optionals attributes and labels
$extrafields->fetch_name_optionals_label($object->table_element);

$search_array_options = $extrafields->getOptionalsFromPost($object->table_element, '', 'search_');

// List of fields to search into when doing a "search in all"
$fieldstosearchall = array(
	'f.ref'=>'Ref',
	'f.ref_client'=>'RefCustomer',
	'f.note_public'=>'NotePublic',
	's.nom'=>"ThirdParty",
	's.name_alias'=>"AliasNameShort",
	's.zip'=>"Zip",
	's.town'=>"Town",
	'pd.description'=>'Description',
);
if (empty($user->socid)) {
	$fieldstosearchall["f.note_private"] = "NotePrivate";
}

$checkedtypetiers = 0;
$arrayfields = array(
	'f.ref'=>array('label'=>"Ref", 'checked'=>1, 'position'=>5),
	'f.ref_client'=>array('label'=>"RefCustomer", 'checked'=>-1, 'position'=>10),
	'f.type'=>array('label'=>"Type", 'checked'=>0, 'position'=>15),
	'f.datef'=>array('label'=>"DateInvoice", 'checked'=>1, 'position'=>20),
	'f.date_valid'=>array('label'=>"DateValidation", 'checked'=>0, 'position'=>22),
	'f.date_lim_reglement'=>array('label'=>"DateDue", 'checked'=>1, 'position'=>25),
	'f.date_closing'=>array('label'=>"DateClosing", 'checked'=>0, 'position'=>30),
	'p.ref'=>array('label'=>"ProjectRef", 'checked'=>1, 'enabled'=>(empty($conf->project->enabled) ? 0 : 1), 'position'=>40),
	'p.title'=>array('label'=>"ProjectLabel", 'checked'=>0, 'enabled'=>(empty($conf->project->enabled) ? 0 : 1), 'position'=>41),
	's.nom'=>array('label'=>"ThirdParty", 'checked'=>1, 'position'=>50),
	's.name_alias'=>array('label'=>"AliasNameShort", 'checked'=>1, 'position'=>51),
	's.town'=>array('label'=>"Town", 'checked'=>-1, 'position'=>55),
	's.zip'=>array('label'=>"Zip", 'checked'=>1, 'position'=>60),
	'state.nom'=>array('label'=>"StateShort", 'checked'=>0, 'position'=>65),
	'country.code_iso'=>array('label'=>"Country", 'checked'=>0, 'position'=>70),
	'typent.code'=>array('label'=>"ThirdPartyType", 'checked'=>$checkedtypetiers, 'position'=>75),
	'f.fk_mode_reglement'=>array('label'=>"PaymentMode", 'checked'=>1, 'position'=>80),
	'f.fk_cond_reglement'=>array('label'=>"PaymentConditionsShort", 'checked'=>1, 'position'=>85),
	'f.module_source'=>array('label'=>"POSModule", 'checked'=>($contextpage == 'poslist' ? 1 : 0), 'enabled'=>((empty($conf->cashdesk->enabled) && empty($conf->takepos->enabled) && empty($conf->global->INVOICE_SHOW_POS)) ? 0 : 1), 'position'=>90),
	'f.pos_source'=>array('label'=>"POSTerminal", 'checked'=>($contextpage == 'poslist' ? 1 : 0), 'enabled'=>((empty($conf->cashdesk->enabled) && empty($conf->takepos->enabled) && empty($conf->global->INVOICE_SHOW_POS)) ? 0 : 1), 'position'=>91),
	'f.total_ht'=>array('label'=>"AmountHT", 'checked'=>1, 'position'=>95),
	'f.total_tva'=>array('label'=>"AmountVAT", 'checked'=>0, 'position'=>100),
	'f.total_localtax1'=>array('label'=>$langs->transcountry("AmountLT1", $mysoc->country_code), 'checked'=>0, 'enabled'=>($mysoc->localtax1_assuj == "1"), 'position'=>110),
	'f.total_localtax2'=>array('label'=>$langs->transcountry("AmountLT2", $mysoc->country_code), 'checked'=>0, 'enabled'=>($mysoc->localtax2_assuj == "1"), 'position'=>120),
	'f.total_ttc'=>array('label'=>"AmountTTC", 'checked'=>0, 'position'=>130),
	'dynamount_payed'=>array('label'=>"Received", 'checked'=>0, 'position'=>140),
	'rtp'=>array('label'=>"Rest", 'checked'=>0, 'position'=>150), // Not enabled by default because slow
	'u.login'=>array('label'=>"Author", 'checked'=>1, 'position'=>165),
	'sale_representative'=>array('label'=>"SaleRepresentativesOfThirdParty", 'checked'=>0, 'position'=>166),
	'f.multicurrency_code'=>array('label'=>'Currency', 'checked'=>0, 'enabled'=>(!isModEnabled('multicurrency') ? 0 : 1), 'position'=>280),
	'f.multicurrency_tx'=>array('label'=>'CurrencyRate', 'checked'=>0, 'enabled'=>(!isModEnabled('multicurrency') ? 0 : 1), 'position'=>285),
	'f.multicurrency_total_ht'=>array('label'=>'MulticurrencyAmountHT', 'checked'=>0, 'enabled'=>(!isModEnabled('multicurrency') ? 0 : 1), 'position'=>290),
	'f.multicurrency_total_vat'=>array('label'=>'MulticurrencyAmountVAT', 'checked'=>0, 'enabled'=>(!isModEnabled('multicurrency') ? 0 : 1), 'position'=>291),
	'f.multicurrency_total_ttc'=>array('label'=>'MulticurrencyAmountTTC', 'checked'=>0, 'enabled'=>(!isModEnabled('multicurrency') ? 0 : 1), 'position'=>292),
	'multicurrency_dynamount_payed'=>array('label'=>'MulticurrencyAlreadyPaid', 'checked'=>0, 'enabled'=>(!isModEnabled('multicurrency') ? 0 : 1), 'position'=>295),
	'multicurrency_rtp'=>array('label'=>'MulticurrencyRemainderToPay', 'checked'=>0, 'enabled'=>(!isModEnabled('multicurrency') ? 0 : 1), 'position'=>296), // Not enabled by default because slow
	'total_pa' => array('label' => ((isset($conf->global->MARGIN_TYPE) && $conf->global->MARGIN_TYPE == '1') ? 'BuyingPrice' : 'CostPrice'), 'checked' => 0, 'position' => 300, 'enabled' => (empty($conf->margin->enabled) || empty($user->rights->margins->liretous) ? 0 : 1)),
	'total_margin' => array('label' => 'Margin', 'checked' => 0, 'position' => 301, 'enabled' => (empty($conf->margin->enabled) || empty($user->rights->margins->liretous) ? 0 : 1)),
	'total_margin_rate' => array('label' => 'MarginRate', 'checked' => 0, 'position' => 302, 'enabled' => (empty($conf->margin->enabled) || empty($user->rights->margins->liretous) || empty($conf->global->DISPLAY_MARGIN_RATES) ? 0 : 1)),
	'total_mark_rate' => array('label' => 'MarkRate', 'checked' => 0, 'position' => 303, 'enabled' => (empty($conf->margin->enabled) || empty($user->rights->margins->liretous) || empty($conf->global->DISPLAY_MARK_RATES) ? 0 : 1)),
	'f.datec'=>array('label'=>"DateCreation", 'checked'=>0, 'position'=>500),
	'f.tms'=>array('label'=>"DateModificationShort", 'checked'=>0, 'position'=>502),
	'f.note_public'=>array('label'=>'NotePublic', 'checked'=>0, 'position'=>510, 'enabled'=>(empty($conf->global->MAIN_LIST_ALLOW_PUBLIC_NOTES))),
	'f.note_private'=>array('label'=>'NotePrivate', 'checked'=>0, 'position'=>511, 'enabled'=>(empty($conf->global->MAIN_LIST_ALLOW_PRIVATE_NOTES))),
	'f.fk_fac_rec_source'=>array('label'=>'GeneratedFromTemplate', 'checked'=>0, 'position'=>520, 'enabled'=>'1'),
	'f.fk_statut'=>array('label'=>"Status", 'checked'=>1, 'position'=>1000),
);

if (getDolGlobalString("INVOICE_USE_SITUATION") && !empty($conf->global->INVOICE_USE_RETAINED_WARRANTY)) {
	$arrayfields['f.retained_warranty'] = array('label'=>$langs->trans("RetainedWarranty"), 'checked'=>0, 'position'=>86);
}
// Overwrite $arrayfields from columns into ->fields (transition before removal of $arrayoffields)
foreach ($object->fields as $key => $val) {
	// If $val['visible']==0, then we never show the field
	if (!empty($val['visible'])) {
		$visible = (int) dol_eval($val['visible'], 1, 1, '1');
		$newkey = '';
		if (array_key_exists($key, $arrayfields)) { $newkey = $key; } elseif (array_key_exists('t.'.$key, $arrayfields)) { $newkey = 't.'.$key; } elseif (array_key_exists('f.'.$key, $arrayfields)) { $newkey = 'f.'.$key; } elseif (array_key_exists('s.'.$key, $arrayfields)) { $newkey = 's.'.$key; }
		if ($newkey) {
			$arrayfields[$newkey] = array(
				'label'=>$val['label'],
				'checked'=>(($visible < 0) ? 0 : 1),
				'enabled'=>($visible != 3 && dol_eval($val['enabled'], 1, 1, '1')),
				'position'=>$val['position'],
				'help' => empty($val['help']) ? '' : $val['help'],
			);
		}
	}
}
// Extra fields
include DOL_DOCUMENT_ROOT.'/core/tpl/extrafields_list_array_fields.tpl.php';

$object->fields = dol_sort_array($object->fields, 'position');
$arrayfields = dol_sort_array($arrayfields, 'position');


/*
 * Actions
 */

if (GETPOST('cancel', 'alpha')) {
	$action = 'list';
	$massaction = '';
}
if (!GETPOST('confirmmassaction', 'alpha') && $massaction != 'presend' && $massaction != 'confirm_presend') {
	$massaction = '';
}

$parameters = array('socid'=>$socid, 'arrayfields'=>&$arrayfields);
$reshook = $hookmanager->executeHooks('doActions', $parameters, $object, $action); // Note that $action and $object may have been modified by some hooks
if ($reshook < 0) {
	setEventMessages($hookmanager->error, $hookmanager->errors, 'errors');
}

include DOL_DOCUMENT_ROOT.'/core/actions_changeselectedfields.inc.php';

// Do we click on purge search criteria ?
if (GETPOST('button_removefilter_x', 'alpha') || GETPOST('button_removefilter', 'alpha') || GETPOST('button_removefilter.x', 'alpha')) { // All tests are required to be compatible with all browsers
	$search_user = '';
	$search_sale = '';
	$search_product_category = '';
	$search_ref = '';
	$search_refcustomer = '';
	$search_type = '';
	$search_project_ref = '';
	$search_project = '';
	$search_company = '';
	$search_company_alias = '';
	$search_montant_ht = '';
	$search_montant_vat = '';
	$search_montant_localtax1 = '';
	$search_montant_localtax2 = '';
	$search_montant_ttc = '';
	$search_login = '';
	$search_multicurrency_code = '';
	$search_multicurrency_tx = '';
	$search_multicurrency_montant_ht = '';
	$search_multicurrency_montant_vat = '';
	$search_multicurrency_montant_ttc = '';
	$search_status = '';
	$search_paymentmode = '';
	$search_paymentterms = '';
	$search_module_source = '';
	$search_pos_source = '';
	$search_town = '';
	$search_zip = "";
	$search_state = "";
	$search_type = '';
	$search_country = '';
	$search_type_thirdparty = '';
	$search_date_startday = '';
	$search_date_startmonth = '';
	$search_date_startyear = '';
	$search_date_endday = '';
	$search_date_endmonth = '';
	$search_date_endyear = '';
	$search_date_start = '';
	$search_date_end = '';
	$search_date_valid_startday = '';
	$search_date_valid_startmonth = '';
	$search_date_valid_startyear = '';
	$search_date_valid_endday = '';
	$search_date_valid_endmonth = '';
	$search_date_valid_endyear = '';
	$search_date_valid_start = '';
	$search_date_valid_end = '';
	$search_datelimit_startday = '';
	$search_datelimit_startmonth = '';
	$search_datelimit_startyear = '';
	$search_datelimit_endday = '';
	$search_datelimit_endmonth = '';
	$search_datelimit_endyear = '';
	$search_datelimit_start = '';
	$search_datelimit_end = '';
	$search_fac_rec_source_title = '';
	$toselect = array();
	$search_array_options = array();
	$search_categ_cus = 0;
	$option = '';
	$socid = 0;
}

if (empty($reshook)) {
	$objectclass = 'Facture';
	$objectlabel = 'Invoices';
	$permissiontoread = $user->rights->facture->lire;
	$permissiontoadd = $user->rights->facture->creer;
	$permissiontodelete = $user->rights->facture->supprimer;
	$uploaddir = $conf->facture->dir_output;
	include DOL_DOCUMENT_ROOT.'/core/actions_massactions.inc.php';
}

if ($action == 'makepayment_confirm' && !empty($user->rights->facture->paiement)) {
	require_once DOL_DOCUMENT_ROOT.'/compta/paiement/class/paiement.class.php';
	$arrayofselected = is_array($toselect) ? $toselect : array();
	if (!empty($arrayofselected)) {
		$bankid = GETPOST('bankid', 'int');
		$paiementid = GETPOST('paiementid', 'int');
		$paiementdate = dol_mktime(12, 0, 0, GETPOST('datepaimentmonth', 'int'), GETPOST('datepaimentday', 'int'), GETPOST('datepaimentyear', 'year'));
		if (empty($paiementdate)) {
			setEventMessages($langs->trans("ErrorFieldRequired", $langs->transnoentitiesnoconv("Date")), null, 'errors');
			$error++;
			$action = 'makepayment';
		}

		if (!$error) {
			foreach ($arrayofselected as $toselectid) {
				$errorpayment = 0;
				$facture = new Facture($db);
				$result = $facture->fetch($toselectid);

				$db->begin();

				if ($result < 0) {
					setEventMessage($facture->error, 'errors');
					$errorpayment++;
				} else {
					if ($facture->type != Facture::TYPE_CREDIT_NOTE && $facture->statut == Facture::STATUS_VALIDATED && $facture->paye == 0) {
						$paiementAmount = $facture->getSommePaiement();
						$totalcreditnotes = $facture->getSumCreditNotesUsed();
						$totaldeposits = $facture->getSumDepositsUsed();
						$totalpay = $paiementAmount + $totalcreditnotes + $totaldeposits;
						$remaintopay = price2num($facture->total_ttc - $totalpay);
						if ($remaintopay != 0) {
							$resultBank = $facture->setBankAccount($bankid);
							if ($resultBank < 0) {
								setEventMessages($facture->error, null, 'errors');
								$errorpayment++;
							} else {
								$paiement = new Paiement($db);
								$paiement->datepaye = $paiementdate;
								$paiement->amounts[$facture->id] = $remaintopay; // Array with all payments dispatching with invoice id
								$paiement->multicurrency_amounts[$facture->id] = $remaintopay;
								$paiement->paiementid = $paiementid;
								$paiement_id = $paiement->create($user, 1, $facture->thirdparty);
								if ($paiement_id < 0) {
									$langs->load("errors");
									setEventMessages($facture->ref.' '.$langs->trans($paiement->error), $paiement->errors, 'errors');
									$errorpayment++;
								} else {
									$result = $paiement->addPaymentToBank($user, 'payment', '', $bankid, '', '');
									if ($result < 0) {
										$langs->load("errors");
										setEventMessages($facture->ref.' '.$langs->trans($paiement->error), $paiement->errors, 'errors');
										$errorpayment++;
									}
								}
							}
						} else {
							setEventMessage($langs->trans('NoPaymentAvailable', $facture->ref), 'warnings');
							$errorpayment++;
						}
					} else {
						setEventMessage($langs->trans('BulkPaymentNotPossibleForInvoice', $facture->ref), 'warnings');
						$errorpayment++;
					}
				}

				if (empty($errorpayment)) {
					setEventMessage($langs->trans('PaymentRegisteredAndInvoiceSetToPaid', $facture->ref));
					$db->commit();
				} else {
					$db->rollback();
				}
			}
		}
	}
} elseif ($massaction == 'withdrawrequest') {
	$langs->load("withdrawals");

	if (!$user->rights->prelevement->bons->creer) {
		$error++;
		setEventMessages($langs->trans("NotEnoughPermissions"), null, 'errors');
	} else {
		//Checking error
		$error = 0;

		$arrayofselected = is_array($toselect) ? $toselect : array();
		$listofbills = array();
		foreach ($arrayofselected as $toselectid) {
			$objecttmp = new Facture($db);
			$result = $objecttmp->fetch($toselectid);
			if ($result > 0) {
				$totalpaid = $objecttmp->getSommePaiement();
				$totalcreditnotes = $objecttmp->getSumCreditNotesUsed();
				$totaldeposits = $objecttmp->getSumDepositsUsed();
				$objecttmp->resteapayer = price2num($objecttmp->total_ttc - $totalpaid - $totalcreditnotes - $totaldeposits, 'MT');
				if ($objecttmp->statut == Facture::STATUS_DRAFT) {
					$error++;
					setEventMessages($objecttmp->ref.' '.$langs->trans("Draft"), $objecttmp->errors, 'errors');
				} elseif ($objecttmp->paye || $objecttmp->resteapayer == 0) {
					$error++;
					setEventMessages($objecttmp->ref.' '.$langs->trans("AlreadyPaid"), $objecttmp->errors, 'errors');
				} elseif ($objecttmp->resteapayer < 0) {
					$error++;
					setEventMessages($objecttmp->ref.' '.$langs->trans("AmountMustBePositive"), $objecttmp->errors, 'errors');
				}

				$rsql = "SELECT pfd.rowid, pfd.traite, pfd.date_demande as date_demande";
				$rsql .= " , pfd.date_traite as date_traite";
				$rsql .= " , pfd.amount";
				$rsql .= " , u.rowid as user_id, u.lastname, u.firstname, u.login";
				$rsql .= " FROM ".MAIN_DB_PREFIX."prelevement_facture_demande as pfd";
				$rsql .= " , ".MAIN_DB_PREFIX."user as u";
				$rsql .= " WHERE fk_facture = ".((int) $objecttmp->id);
				$rsql .= " AND pfd.fk_user_demande = u.rowid";
				$rsql .= " AND pfd.traite = 0";
				$rsql .= " ORDER BY pfd.date_demande DESC";

				$result_sql = $db->query($rsql);
				if ($result_sql) {
					$numprlv = $db->num_rows($result_sql);
				}

				if ($numprlv > 0) {
					$error++;
					setEventMessages($objecttmp->ref.' '.$langs->trans("RequestAlreadyDone"), $objecttmp->errors, 'warnings');
				} elseif (!empty($objecttmp->mode_reglement_code) && $objecttmp->mode_reglement_code != 'PRE') {
					$error++;
					setEventMessages($objecttmp->ref.' '.$langs->trans("BadPaymentMethod"), $objecttmp->errors, 'errors');
				} else {
					$listofbills[] = $objecttmp; // $listofbills will only contains invoices with good payment method and no request already done
				}
			}
		}

		//Massive withdraw request for request with no errors
		if (!empty($listofbills)) {
			$nbwithdrawrequestok = 0;
			foreach ($listofbills as $aBill) {
				$db->begin();
				$result = $aBill->demande_prelevement($user, $aBill->resteapayer, 'direct-debit', 'facture');
				if ($result > 0) {
					$db->commit();
					$nbwithdrawrequestok++;
				} else {
					$db->rollback();
					setEventMessages($aBill->error, $aBill->errors, 'errors');
				}
			}
			if ($nbwithdrawrequestok > 0) {
				setEventMessages($langs->trans("WithdrawRequestsDone", $nbwithdrawrequestok), null, 'mesgs');
			}
		}
	}
}



/*
 * View
 */

$form = new Form($db);
$formother = new FormOther($db);
$formfile = new FormFile($db);
$formmargin = null;
if (isModEnabled('margin')) {
	$formmargin = new FormMargin($db);
}
$bankaccountstatic = new Account($db);
$facturestatic = new Facture($db);
$formcompany = new FormCompany($db);
$companystatic = new Societe($db);

$sql = 'SELECT';
if ($sall || $search_product_category > 0 || $search_user > 0) {
	$sql = 'SELECT DISTINCT';
}
$sql .= ' f.rowid as id, f.ref, f.ref_client, f.fk_soc, f.type, f.note_private, f.note_public, f.increment, f.fk_mode_reglement, f.fk_cond_reglement, f.total_ht, f.total_tva, f.total_ttc,';
$sql .= ' f.localtax1 as total_localtax1, f.localtax2 as total_localtax2,';
$sql .= ' f.fk_user_author,';
$sql .= ' f.fk_multicurrency, f.multicurrency_code, f.multicurrency_tx, f.multicurrency_total_ht, f.multicurrency_total_tva as multicurrency_total_vat, f.multicurrency_total_ttc,';
$sql .= ' f.datef, f.date_valid, f.date_lim_reglement as datelimite, f.module_source, f.pos_source,';
$sql .= ' f.paye as paye, f.fk_statut, f.close_code,';
$sql .= ' f.datec as date_creation, f.tms as date_update, f.date_closing as date_closing,';
$sql .= ' f.retained_warranty, f.retained_warranty_date_limit, f.situation_final, f.situation_cycle_ref, f.situation_counter,';
$sql .= ' s.rowid as socid, s.nom as name, s.name_alias as alias, s.email, s.phone, s.fax, s.address, s.town, s.zip, s.fk_pays, s.client, s.fournisseur, s.code_client, s.code_fournisseur, s.code_compta as code_compta_client, s.code_compta_fournisseur,';
$sql .= ' typent.code as typent_code,';
$sql .= ' state.code_departement as state_code, state.nom as state_name,';
$sql .= ' country.code as country_code,';
$sql .= ' f.fk_fac_rec_source,';
$sql .= ' p.rowid as project_id, p.ref as project_ref, p.title as project_label,';
$sql .= ' u.login, u.lastname, u.firstname, u.email as user_email, u.statut as user_statut, u.entity, u.photo, u.office_phone, u.office_fax, u.user_mobile, u.job, u.gender';
// We need dynamount_payed to be able to sort on status (value is surely wrong because we can count several lines several times due to other left join or link with contacts. But what we need is just 0 or > 0).
// A Better solution to be able to sort on already payed or remain to pay is to store amount_payed in a denormalized field.
// We disable this. It create a bug when searching with sall and sorting on status. Also it create performance troubles.
/*
if (!$sall) {
	$sql .= ', SUM(pf.amount) as dynamount_payed, SUM(pf.multicurrency_amount) as multicurrency_dynamount_payed';
}
*/
if ($search_categ_cus && $search_categ_cus != -1) {
	$sql .= ", cc.fk_categorie, cc.fk_soc";
}
// Add fields from extrafields
if (!empty($extrafields->attributes[$object->table_element]['label'])) {
	foreach ($extrafields->attributes[$object->table_element]['label'] as $key => $val) {
		$sql .= ($extrafields->attributes[$object->table_element]['type'][$key] != 'separate' ? ", ef.".$key." as options_".$key : '');
	}
}
// Add fields from hooks
$parameters = array();
$reshook = $hookmanager->executeHooks('printFieldListSelect', $parameters); // Note that $action and $object may have been modified by hook
$sql .= $hookmanager->resPrint;
$sql .= ' FROM '.MAIN_DB_PREFIX.'societe as s';
$sql .= " LEFT JOIN ".MAIN_DB_PREFIX."c_country as country on (country.rowid = s.fk_pays)";
$sql .= " LEFT JOIN ".MAIN_DB_PREFIX."c_typent as typent on (typent.id = s.fk_typent)";
$sql .= " LEFT JOIN ".MAIN_DB_PREFIX."c_departements as state on (state.rowid = s.fk_departement)";
if (!empty($search_categ_cus) && $search_categ_cus != '-1') {
	$sql .= ' LEFT JOIN '.MAIN_DB_PREFIX."categorie_societe as cc ON s.rowid = cc.fk_soc"; // We'll need this table joined to the select in order to filter by categ
}

$sql .= ', '.MAIN_DB_PREFIX.'facture as f';
if ($sortfield == "f.datef") {
	$sql .= $db->hintindex('idx_facture_datef');
}
if (isset($extrafields->attributes[$object->table_element]['label']) && is_array($extrafields->attributes[$object->table_element]['label']) && count($extrafields->attributes[$object->table_element]['label'])) {
	$sql .= " LEFT JOIN ".MAIN_DB_PREFIX.$object->table_element."_extrafields as ef on (f.rowid = ef.fk_object)";
}

// We disable this. It create a bug when searching with sall and sorting on status. Also it create performance troubles.
/*
if (!$sall) {
	$sql .= ' LEFT JOIN '.MAIN_DB_PREFIX.'paiement_facture as pf ON pf.fk_facture = f.rowid';
}
*/
if ($sall || $search_product_category > 0) {
	$sql .= ' LEFT JOIN '.MAIN_DB_PREFIX.'facturedet as pd ON f.rowid=pd.fk_facture';
}
if ($search_product_category > 0) {
	$sql .= ' LEFT JOIN '.MAIN_DB_PREFIX.'categorie_product as cp ON cp.fk_product=pd.fk_product';
}

if (!empty($search_fac_rec_source_title)) {
	$sql .= ' LEFT JOIN '.MAIN_DB_PREFIX.'facture_rec as facrec ON f.fk_fac_rec_source=facrec.rowid';
}
$sql .= " LEFT JOIN ".MAIN_DB_PREFIX."projet as p ON p.rowid = f.fk_projet";
$sql .= ' LEFT JOIN '.MAIN_DB_PREFIX.'user AS u ON f.fk_user_author = u.rowid';
// We'll need this table joined to the select in order to filter by sale
if ($search_sale > 0 || (empty($user->rights->societe->client->voir) && !$socid)) {
	$sql .= ", ".MAIN_DB_PREFIX."societe_commerciaux as sc";
}
if ($search_user > 0) {
	$sql .= ", ".MAIN_DB_PREFIX."element_contact as ec";
	$sql .= ", ".MAIN_DB_PREFIX."c_type_contact as tc";
}
// Add table from hooks
$parameters = array();
$reshook = $hookmanager->executeHooks('printFieldListFrom', $parameters, $object); // Note that $action and $object may have been modified by hook
$sql .= $hookmanager->resPrint;

$sql .= ' WHERE f.fk_soc = s.rowid';
$sql .= ' AND f.entity IN ('.getEntity('invoice').')';
if (empty($user->rights->societe->client->voir) && !$socid) {
	$sql .= " AND s.rowid = sc.fk_soc AND sc.fk_user = ".((int) $user->id);
}
if ($search_product_category > 0) {
	$sql .= " AND cp.fk_categorie = ".((int) $search_product_category);
}
if ($socid > 0) {
	$sql .= ' AND s.rowid = '.((int) $socid);
}
if ($userid) {
	if ($userid == -1) {
		$sql .= ' AND f.fk_user_author IS NULL';
	} else {
		$sql .= ' AND f.fk_user_author = '.((int) $userid);
	}
}
if ($search_ref) {
	$sql .= natural_search('f.ref', $search_ref);
}
if ($search_refcustomer) {
	$sql .= natural_search('f.ref_client', $search_refcustomer);
}
if ($search_type != '' && $search_type != '-1') {
	$sql .= " AND f.type IN (".$db->sanitize($db->escape($search_type)).")";
}
if ($search_project_ref) {
	$sql .= natural_search('p.ref', $search_project_ref);
}
if ($search_project) {
	$sql .= natural_search('p.title', $search_project);
}
if ($search_company) {
	$sql .= natural_search('s.nom', $search_company);
}
if ($search_company_alias) {
	$sql .= natural_search('s.name_alias', $search_company_alias);
}
if ($search_town) {
	$sql .= natural_search('s.town', $search_town);
}
if ($search_zip) {
	$sql .= natural_search("s.zip", $search_zip);
}
if ($search_state) {
	$sql .= natural_search("state.nom", $search_state);
}
if (strlen(trim($search_country))) {
	$arrayofcode = getCountriesInEEC();
	$country_code_in_EEC = $country_code_in_EEC_without_me = '';
	foreach ($arrayofcode as $key => $value) {
		$country_code_in_EEC .= ($country_code_in_EEC ? "," : "")."'".$value."'";
		if ($value != $mysoc->country_code) {
			$country_code_in_EEC_without_me .= ($country_code_in_EEC_without_me ? "," : "")."'".$value."'";
		}
	}
	if ($search_country == 'special_allnotme') {
		$sql .= " AND country.code <> '".$db->escape($mysoc->country_code)."'";
	} elseif ($search_country == 'special_eec') {
		$sql .= " AND country.code IN (".$db->sanitize($country_code_in_EEC, 1).")";
	} elseif ($search_country == 'special_eecnotme') {
		$sql .= " AND country.code IN (".$db->sanitize($country_code_in_EEC_without_me, 1).")";
	} elseif ($search_country == 'special_noteec') {
		$sql .= " AND country.code NOT IN (".$db->sanitize($country_code_in_EEC, 1).")";
	} else {
		$sql .= natural_search("country.code", $search_country);
	}
}
if ($search_type_thirdparty != '' && $search_type_thirdparty != '-1') {
	$sql .= " AND s.fk_typent IN (".$db->sanitize($db->escape($search_type_thirdparty)).')';
}
if ($search_montant_ht != '') {
	$sql .= natural_search('f.total_ht', $search_montant_ht, 1);
}
if ($search_montant_vat != '') {
	$sql .= natural_search('f.total_tva', $search_montant_vat, 1);
}
if ($search_montant_localtax1 != '') {
	$sql .= natural_search('f.localtax1', $search_montant_localtax1, 1);
}
if ($search_montant_localtax2 != '') {
	$sql .= natural_search('f.localtax2', $search_montant_localtax2, 1);
}
if ($search_montant_ttc != '') {
	$sql .= natural_search('f.total_ttc', $search_montant_ttc, 1);
}
if ($search_multicurrency_code != '') {
	$sql .= " AND f.multicurrency_code = '".$db->escape($search_multicurrency_code)."'";
}
if ($search_multicurrency_tx != '') {
	$sql .= natural_search('f.multicurrency_tx', $search_multicurrency_tx, 1);
}
if ($search_multicurrency_montant_ht != '') {
	$sql .= natural_search('f.multicurrency_total_ht', $search_multicurrency_montant_ht, 1);
}
if ($search_multicurrency_montant_vat != '') {
	$sql .= natural_search('f.multicurrency_total_tva', $search_multicurrency_montant_vat, 1);
}
if ($search_multicurrency_montant_ttc != '') {
	$sql .= natural_search('f.multicurrency_total_ttc', $search_multicurrency_montant_ttc, 1);
}
if ($search_login) {
	$sql .= natural_search(array('u.login', 'u.firstname', 'u.lastname'), $search_login);
}
if ($search_categ_cus > 0) {
	$sql .= " AND cc.fk_categorie = ".((int) $search_categ_cus);
}
if ($search_categ_cus == -2) {
	$sql .= " AND cc.fk_categorie IS NULL";
}
if ($search_status != '-1' && $search_status != '') {
	if (is_numeric($search_status) && $search_status >= 0) {
		if ($search_status == '0') {
			$sql .= " AND f.fk_statut = 0"; // draft
		}
		if ($search_status == '1') {
			$sql .= " AND f.fk_statut = 1"; // unpayed
		}
		if ($search_status == '2') {
			$sql .= " AND f.fk_statut = 2"; // payed     Not that some corrupted data may contains f.fk_statut = 1 AND f.paye = 1 (it means payed too but should not happend. If yes, reopen and reclassify billed)
		}
		if ($search_status == '3') {
			$sql .= " AND f.fk_statut = 3"; // abandonned
		}
	} else {
		$sql .= " AND f.fk_statut IN (".$db->sanitize($db->escape($search_status)).")"; // When search_status is '1,2' for example
	}
}

if ($search_paymentmode > 0) {
	$sql .= " AND f.fk_mode_reglement = ".((int) $search_paymentmode);
}
if ($search_paymentterms > 0) {
	$sql .= " AND f.fk_cond_reglement = ".((int) $search_paymentterms);
}
if ($search_module_source) {
	$sql .= natural_search("f.module_source", $search_module_source);
}
if ($search_pos_source) {
	$sql .= natural_search("f.pos_source", $search_pos_source);
}
if ($search_date_start) {
	$sql .= " AND f.datef >= '".$db->idate($search_date_start)."'";
}
if ($search_date_end) {
	$sql .= " AND f.datef <= '".$db->idate($search_date_end)."'";
}
if ($search_date_valid_start) {
	$sql .= " AND f.date_valid >= '".$db->idate($search_date_valid_start)."'";
}
if ($search_date_valid_end) {
	$sql .= " AND f.date_valid <= '".$db->idate($search_date_valid_end)."'";
}
if ($search_datelimit_start) {
	$sql .= " AND f.date_lim_reglement >= '".$db->idate($search_datelimit_start)."'";
}
if ($search_datelimit_end) {
	$sql .= " AND f.date_lim_reglement <= '".$db->idate($search_datelimit_end)."'";
}
if ($option == 'late') {
	$sql .= " AND f.date_lim_reglement < '".$db->idate(dol_now() - $conf->facture->client->warning_delay)."'";
}
if ($search_sale > 0) {
	$sql .= " AND s.rowid = sc.fk_soc AND sc.fk_user = ".((int) $search_sale);
}
if ($search_user > 0) {
	$sql .= " AND ec.fk_c_type_contact = tc.rowid AND tc.element='facture' AND tc.source='internal' AND ec.element_id = f.rowid AND ec.fk_socpeople = ".((int) $search_user);
}
if (!empty($search_fac_rec_source_title)) {
	$sql .= natural_search('facrec.titre', $search_fac_rec_source_title);
}
// Add where from extra fields
include DOL_DOCUMENT_ROOT.'/core/tpl/extrafields_list_search_sql.tpl.php';
// Add where from hooks
$parameters = array();
$reshook = $hookmanager->executeHooks('printFieldListWhere', $parameters); // Note that $action and $object may have been modified by hook
$sql .= $hookmanager->resPrint;

// We disable this. It create a bug when searching with sall and sorting on status. Also it create performance troubles.
/*
if (!$sall) {
	$sql .= ' GROUP BY f.rowid, f.ref, ref_client, f.fk_soc, f.type, f.note_private, f.note_public, f.increment, f.fk_mode_reglement, f.fk_cond_reglement, f.total_ht, f.total_tva, f.total_ttc,';
	$sql .= ' f.localtax1, f.localtax2,';
	$sql .= ' f.datef, f.date_valid, f.date_lim_reglement, f.module_source, f.pos_source,';
	$sql .= ' f.paye, f.fk_statut, f.close_code,';
	$sql .= ' f.datec, f.tms, f.date_closing,';
	$sql .= ' f.retained_warranty, f.retained_warranty_date_limit, f.situation_final, f.situation_cycle_ref, f.situation_counter,';
	$sql .= ' f.fk_user_author, f.fk_multicurrency, f.multicurrency_code, f.multicurrency_tx, f.multicurrency_total_ht,';
	$sql .= ' f.multicurrency_total_tva, f.multicurrency_total_ttc,';
	$sql .= ' s.rowid, s.nom, s.name_alias, s.email, s.phone, s.fax, s.address, s.town, s.zip, s.fk_pays, s.client, s.fournisseur, s.code_client, s.code_fournisseur, s.code_compta, s.code_compta_fournisseur,';
	$sql .= ' typent.code,';
	$sql .= ' state.code_departement, state.nom,';
	$sql .= ' country.code,';
	$sql .= " p.rowid, p.ref, p.title,";
	$sql .= " u.login, u.lastname, u.firstname, u.email, u.statut, u.entity, u.photo, u.office_phone, u.office_fax, u.user_mobile, u.job, u.gender";
	if ($search_categ_cus && $search_categ_cus != -1) {
		$sql .= ", cc.fk_categorie, cc.fk_soc";
	}
	// Add fields from extrafields
	if (!empty($extrafields->attributes[$object->table_element]['label'])) {
		foreach ($extrafields->attributes[$object->table_element]['label'] as $key => $val) {
			$sql .= ($extrafields->attributes[$object->table_element]['type'][$key] != 'separate' ? ", ef.".$key : '');
		}
	}
	// Add GroupBy from hooks
	$parameters = array('all' => !empty($all) ? $all : 0, 'fieldstosearchall' => $fieldstosearchall);
	$reshook = $hookmanager->executeHooks('printFieldListGroupBy', $parameters, $object); // Note that $action and $object may have been modified by hook
	$sql .= $hookmanager->resPrint;
} else {
*/
if ($sall) {
	$sql .= natural_search(array_keys($fieldstosearchall), $sall);
}

// Add HAVING from hooks
$parameters = array();
$reshook = $hookmanager->executeHooks('printFieldListHaving', $parameters, $object); // Note that $action and $object may have been modified by hook
$sql .= empty($hookmanager->resPrint) ? "" : " HAVING 1=1 ".$hookmanager->resPrint;

$nbtotalofrecords = '';
if (empty($conf->global->MAIN_DISABLE_FULL_SCANLIST)) {
	/* This old and fast method to get and count full list returns all record so use a high amount of memory.
	 $result = $db->query($sql);
	 $nbtotalofrecords = $db->num_rows($result);
	 */
	/* The fast and low memory method to get and count full list converts the sql into a sql count */
	if ($sall || $search_product_category > 0 || $search_user > 0) {
		$sqlforcount = preg_replace('/^SELECT[a-zA-Z0-9\._\s\(\),=<>\:\-\']+\sFROM/', 'SELECT COUNT(DISTINCT f.rowid) as nbtotalofrecords FROM', $sql);
	} else {
		$sqlforcount = preg_replace('/^SELECT[a-zA-Z0-9\._\s\(\),=<>\:\-\']+\sFROM/', 'SELECT COUNT(f.rowid) as nbtotalofrecords FROM', $sql);
		$sqlforcount = preg_replace('/LEFT JOIN '.MAIN_DB_PREFIX.'paiement_facture as pf ON pf.fk_facture = f.rowid/', '', $sqlforcount);
	}
	$sqlforcount = preg_replace('/GROUP BY.*$/', '', $sqlforcount);

	$resql = $db->query($sqlforcount);
	if ($resql) {
		$objforcount = $db->fetch_object($resql);
		$nbtotalofrecords = $objforcount->nbtotalofrecords;
	} else {
		dol_print_error($db);
	}

	if (($page * $limit) > $nbtotalofrecords) {	// if total of record found is smaller than page * limit, goto and load page 0
		$page = 0;
		$offset = 0;
	}
	$db->free($resql);
}

// Complete request and execute it with limit
$sql .= ' ORDER BY ';
$listfield = explode(',', $sortfield);
$listorder = explode(',', $sortorder);
foreach ($listfield as $key => $value) {
	$sql .= $listfield[$key].' '.($listorder[$key] ? $listorder[$key] : 'DESC').',';
}
$sql .= ' f.rowid DESC ';
if ($limit) {
	$sql .= $db->plimit($limit + 1, $offset);
}

$resql = $db->query($sql);

if ($resql) {
	$num = $db->num_rows($resql);

	$arrayofselected = is_array($toselect) ? $toselect : array();

	if ($num == 1 && !empty($conf->global->MAIN_SEARCH_DIRECT_OPEN_IF_ONLY_ONE) && $sall) {
		$obj = $db->fetch_object($resql);
		$id = $obj->id;

		header("Location: ".DOL_URL_ROOT.'/compta/facture/card.php?facid='.$id);
		exit;
	}

	llxHeader('', $langs->trans('CustomersInvoices'), 'EN:Customers_Invoices|FR:Factures_Clients|ES:Facturas_a_clientes');

	if ($socid > 0) {
		$soc = new Societe($db);
		$soc->fetch($socid);
		if (empty($search_company)) {
			$search_company = $soc->name;
		}
	}

	$param = '&socid='.urlencode($socid);
	if (!empty($contextpage) && $contextpage != $_SERVER["PHP_SELF"]) {
		$param .= '&contextpage='.urlencode($contextpage);
	}
	if ($limit > 0 && $limit != $conf->liste_limit) {
		$param .= '&limit='.urlencode($limit);
	}
	if ($sall) {
		$param .= '&sall='.urlencode($sall);
	}
	if ($search_date_startday) {
		$param .= '&search_date_startday='.urlencode($search_date_startday);
	}
	if ($search_date_startmonth) {
		$param .= '&search_date_startmonth='.urlencode($search_date_startmonth);
	}
	if ($search_date_startyear) {
		$param .= '&search_date_startyear='.urlencode($search_date_startyear);
	}
	if ($search_date_endday) {
		$param .= '&search_date_endday='.urlencode($search_date_endday);
	}
	if ($search_date_endmonth) {
		$param .= '&search_date_endmonth='.urlencode($search_date_endmonth);
	}
	if ($search_date_endyear) {
		$param .= '&search_date_endyear='.urlencode($search_date_endyear);
	}
	if ($search_date_valid_startday) {
		$param .= '&search_date_valid_startday='.urlencode($search_date_valid_startday);
	}
	if ($search_date_valid_startmonth) {
		$param .= '&search_date_valid_startmonth='.urlencode($search_date_valid_startmonth);
	}
	if ($search_date_valid_startyear) {
		$param .= '&search_date_valid_startyear='.urlencode($search_date_valid_startyear);
	}
	if ($search_date_valid_endday) {
		$param .= '&search_date_valid_endday='.urlencode($search_date_valid_endday);
	}
	if ($search_date_valid_endmonth) {
		$param .= '&search_date_valid_endmonth='.urlencode($search_date_valid_endmonth);
	}
	if ($search_date_valid_endyear) {
		$param .= '&search_date_valid_endyear='.urlencode($search_date_valid_endyear);
	}
	if ($search_datelimit_startday) {
		$param .= '&search_datelimit_startday='.urlencode($search_datelimit_startday);
	}
	if ($search_datelimit_startmonth) {
		$param .= '&search_datelimit_startmonth='.urlencode($search_datelimit_startmonth);
	}
	if ($search_datelimit_startyear) {
		$param .= '&search_datelimit_startyear='.urlencode($search_datelimit_startyear);
	}
	if ($search_datelimit_endday) {
		$param .= '&search_datelimit_endday='.urlencode($search_datelimit_endday);
	}
	if ($search_datelimit_endmonth) {
		$param .= '&search_datelimit_endmonth='.urlencode($search_datelimit_endmonth);
	}
	if ($search_datelimit_endyear) {
		$param .= '&search_datelimit_endyear='.urlencode($search_datelimit_endyear);
	}
	if ($search_ref) {
		$param .= '&search_ref='.urlencode($search_ref);
	}
	if ($search_refcustomer) {
		$param .= '&search_refcustomer='.urlencode($search_refcustomer);
	}
	if ($search_project_ref) {
		$param .= '&search_project_ref='.urlencode($search_project_ref);
	}
	if ($search_project) {
		$param .= '&search_project='.urlencode($search_project);
	}
	if ($search_type != '') {
		$param .= '&search_type='.urlencode($search_type);
	}
	if ($search_company) {
		$param .= '&search_societe='.urlencode($search_company);
	}
	if ($search_company_alias) {
		$param .= '&search_societe_alias='.urlencode($search_company_alias);
	}
	if ($search_town) {
		$param .= '&search_town='.urlencode($search_town);
	}
	if ($search_zip) {
		$param .= '&search_zip='.urlencode($search_zip);
	}
	if ($search_country) {
		$param .= "&search_country=".urlencode($search_country);
	}
	if ($search_sale > 0) {
		$param .= '&search_sale='.urlencode($search_sale);
	}
	if ($search_user > 0) {
		$param .= '&search_user='.urlencode($search_user);
	}
	if ($search_login) {
		$param .= '&search_login='.urlencode($search_login);
	}
	if ($search_product_category > 0) {
		$param .= '&search_product_category='.urlencode($search_product_category);
	}
	if ($search_montant_ht != '') {
		$param .= '&search_montant_ht='.urlencode($search_montant_ht);
	}
	if ($search_montant_vat != '') {
		$param .= '&search_montant_vat='.urlencode($search_montant_vat);
	}
	if ($search_montant_localtax1 != '') {
		$param .= '&search_montant_localtax1='.urlencode($search_montant_localtax1);
	}
	if ($search_montant_localtax2 != '') {
		$param .= '&search_montant_localtax2='.urlencode($search_montant_localtax2);
	}
	if ($search_montant_ttc != '') {
		$param .= '&search_montant_ttc='.urlencode($search_montant_ttc);
	}
	if ($search_multicurrency_code != '') {
		$param .= '&search_multicurrency_code='.urlencode($search_multicurrency_code);
	}
	if ($search_multicurrency_tx != '') {
		$param .= '&search_multicurrency_tx='.urlencode($search_multicurrency_tx);
	}
	if ($search_multicurrency_montant_ht != '') {
		$param .= '&search_multicurrency_montant_ht='.urlencode($search_multicurrency_montant_ht);
	}
	if ($search_multicurrency_montant_vat != '') {
		$param .= '&search_multicurrency_montant_vat='.urlencode($search_multicurrency_montant_vat);
	}
	if ($search_multicurrency_montant_ttc != '') {
		$param .= '&search_multicurrency_montant_ttc='.urlencode($search_multicurrency_montant_ttc);
	}
	if ($search_status != '') {
		$param .= '&search_status='.urlencode($search_status);
	}
	if ($search_paymentmode > 0) {
		$param .= '&search_paymentmode='.urlencode($search_paymentmode);
	}
	if ($search_paymentterms > 0) {
		$param .= '&search_paymentterms='.urlencode($search_paymentterms);
	}
	if ($search_module_source) {
		$param .= '&search_module_source='.urlencode($search_module_source);
	}
	if ($search_pos_source) {
		$param .= '&search_pos_source='.urlencode($search_pos_source);
	}
	if ($show_files) {
		$param .= '&show_files='.urlencode($show_files);
	}
	if ($option) {
		$param .= "&search_option=".urlencode($option);
	}
	if ($optioncss != '') {
		$param .= '&optioncss='.urlencode($optioncss);
	}
	if ($search_categ_cus > 0) {
		$param .= '&search_categ_cus='.urlencode($search_categ_cus);
	}
	if (!empty($search_fac_rec_source_title)) {
		$param .= '&search_fac_rec_source_title='.urlencode($search_fac_rec_source_title);
	}

	// Add $param from extra fields
	include DOL_DOCUMENT_ROOT.'/core/tpl/extrafields_list_search_param.tpl.php';
	// Add $param from hooks
	$parameters = array();
	$reshook = $hookmanager->executeHooks('printFieldListSearchParam', $parameters, $object); // Note that $action and $object may have been modified by hook
	$param .= $hookmanager->resPrint;

	$arrayofmassactions = array(
		'validate'=>img_picto('', 'check', 'class="pictofixedwidth"').$langs->trans("Validate"),
		'generate_doc'=>img_picto('', 'pdf', 'class="pictofixedwidth"').$langs->trans("ReGeneratePDF"),
		'builddoc'=>img_picto('', 'pdf', 'class="pictofixedwidth"').$langs->trans("PDFMerge"),
		'presend'=>img_picto('', 'email', 'class="pictofixedwidth"').$langs->trans("SendByMail"),
	);

	if (!empty($user->rights->facture->paiement)) {
		$arrayofmassactions['makepayment'] = img_picto('', 'payment', 'class="pictofixedwidth"').$langs->trans("MakePaymentAndClassifyPayed");
	}
	if (!empty($conf->prelevement->enabled) && !empty($user->rights->prelevement->bons->creer)) {
		$langs->load("withdrawals");
		$arrayofmassactions['withdrawrequest'] = img_picto('', 'payment', 'class="pictofixedwidth"').$langs->trans("MakeWithdrawRequest");
	}
	if (!empty($user->rights->facture->supprimer)) {
		if (!empty($conf->global->INVOICE_CAN_REMOVE_DRAFT_ONLY)) {
			$arrayofmassactions['predeletedraft'] = img_picto('', 'delete', 'class="pictofixedwidth"').$langs->trans("Deletedraft");
		} elseif (!empty($conf->global->INVOICE_CAN_ALWAYS_BE_REMOVED)) {	// mass deletion never possible on invoices on such situation
			$arrayofmassactions['predelete'] = img_picto('', 'delete', 'class="pictofixedwidth"').$langs->trans("Delete");
		}
	}
	if (in_array($massaction, array('presend', 'predelete', 'makepayment'))) {
		$arrayofmassactions = array();
	}
	$massactionbutton = $form->selectMassAction('', $arrayofmassactions);

	// Show the new button only when this page is not opend from the Extended POS
	if ($contextpage != 'poslist') {
		$url = DOL_URL_ROOT.'/compta/facture/card.php?action=create';
		if (!empty($socid)) {
			$url .= '&socid='.$socid;
		}
		$newcardbutton = dolGetButtonTitle($langs->trans('NewBill'), '', 'fa fa-plus-circle', $url, '', $user->rights->facture->creer);
	}

	$i = 0;
	print '<form method="POST" name="searchFormList" action="'.$_SERVER["PHP_SELF"].'">'."\n";

	if ($optioncss != '') {
		print '<input type="hidden" name="optioncss" value="'.$optioncss.'">';
	}
	print '<input type="hidden" name="token" value="'.newToken().'">';
	print '<input type="hidden" name="formfilteraction" id="formfilteraction" value="list">';
	if (!in_array($massaction, array('makepayment'))) {
		print '<input type="hidden" name="action" value="list">';
	}
	print '<input type="hidden" name="sortfield" value="'.$sortfield.'">';
	print '<input type="hidden" name="sortorder" value="'.$sortorder.'">';
	print '<input type="hidden" name="search_status" value="'.$search_status.'">';
	print '<input type="hidden" name="contextpage" value="'.$contextpage.'">';
	print '<input type="hidden" name="socid" value="'.$socid.'">';

	print_barre_liste($langs->trans('BillsCustomers').' '.($socid > 0 ? ' '.$soc->name : ''), $page, $_SERVER["PHP_SELF"], $param, $sortfield, $sortorder, $massactionbutton, $num, $nbtotalofrecords, 'bill', 0, $newcardbutton, '', $limit, 0, 0, 1);

	$topicmail = "SendBillRef";
	$modelmail = "facture_send";
	$objecttmp = new Facture($db);
	$trackid = 'inv'.$object->id;
	include DOL_DOCUMENT_ROOT.'/core/tpl/massactions_pre.tpl.php';

	if ($massaction == 'makepayment') {
		$formconfirm = '';
		$formquestion = array(
			// 'text' => $langs->trans("ConfirmClone"),
			// array('type' => 'checkbox', 'name' => 'clone_content', 'label' => $langs->trans("CloneMainAttributes"), 'value' => 1),
			// array('type' => 'checkbox', 'name' => 'update_prices', 'label' => $langs->trans("PuttingPricesUpToDate"), 'value' => 1),
			array('type' => 'date', 'name' => 'datepaiment', 'label' => $langs->trans("Date"), 'datenow' => 1),
			array('type' => 'other', 'name' => 'paiementid', 'label' => $langs->trans("PaymentMode"), 'value' => $form->select_types_paiements(GETPOST('search_paymentmode'), 'paiementid', '', 0, 0, 1, 0, 1, '', 1)),
			array('type' => 'other', 'name' => 'bankid', 'label' => $langs->trans("BankAccount"), 'value'=>$form->select_comptes('', 'bankid', 0, '', 0, '', 0, '', 1)),
			//array('type' => 'other', 'name' => 'invoicesid', 'label' => '', 'value'=>'<input type="hidden" id="invoicesid" name="invoicesid" value="'.implode('#',GETPOST('toselect','array')).'">'),
		);
		$formconfirm = $form->formconfirm($_SERVER["PHP_SELF"], $langs->trans('MakePaymentAndClassifyPayed'), $langs->trans('EnterPaymentReceivedFromCustomer'), 'makepayment_confirm', $formquestion, 1, 0, 200, 500, 1);
		print $formconfirm;
	}

	if ($sall) {
		foreach ($fieldstosearchall as $key => $val) {
			$fieldstosearchall[$key] = $langs->trans($val);
		}
		print '<div class="divsearchfieldfilter">'.$langs->trans("FilterOnInto", $sall).join(', ', $fieldstosearchall).'</div>';
	}

	// If the user can view prospects other than his'
	$moreforfilter = '';
	if ($user->rights->user->user->lire) {
		$langs->load("commercial");
		$moreforfilter .= '<div class="divsearchfield">';
		$tmptitle = $langs->trans('ThirdPartiesOfSaleRepresentative');
		$moreforfilter .= img_picto($tmptitle, 'user', 'class="pictofixedwidth"').$formother->select_salesrepresentatives($search_sale, 'search_sale', $user, 0, $tmptitle, 'maxwidth250');
		$moreforfilter .= '</div>';
	}
	// If the user can view prospects other than his'
	if ($user->rights->user->user->lire) {
		$moreforfilter .= '<div class="divsearchfield">';
		$tmptitle = $langs->trans('LinkedToSpecificUsers');
		$moreforfilter .= img_picto($tmptitle, 'user', 'class="pictofixedwidth"').$form->select_dolusers($search_user, 'search_user', $tmptitle, '', 0, '', '', 0, 0, 0, '', 0, '', 'maxwidth250');
		$moreforfilter .= '</div>';
	}
	// Filter on product tags
	if (isModEnabled('categorie') && $user->rights->categorie->lire && ($user->rights->produit->lire || $user->rights->service->lire)) {
		include_once DOL_DOCUMENT_ROOT.'/categories/class/categorie.class.php';
		$moreforfilter .= '<div class="divsearchfield">';
		$tmptitle = $langs->trans('IncludingProductWithTag');
		$cate_arbo = $form->select_all_categories(Categorie::TYPE_PRODUCT, null, 'parent', null, null, 1);
		$moreforfilter .= img_picto($tmptitle, 'category', 'class="pictofixedwidth"').$form->selectarray('search_product_category', $cate_arbo, $search_product_category, $tmptitle, 0, 0, '', 0, 0, 0, 0, 'maxwidth250', 1);
		$moreforfilter .= '</div>';
	}
	if (isModEnabled('categorie') && $user->rights->categorie->lire) {
		require_once DOL_DOCUMENT_ROOT.'/categories/class/categorie.class.php';
		$moreforfilter .= '<div class="divsearchfield">';
		$tmptitle = $langs->trans('CustomersProspectsCategoriesShort');
		$moreforfilter .= img_picto($tmptitle, 'category', 'class="pictofixedwidth"').$formother->select_categories('customer', $search_categ_cus, 'search_categ_cus', 1, $tmptitle);
		$moreforfilter .= '</div>';
	}
	$parameters = array();
	$reshook = $hookmanager->executeHooks('printFieldPreListTitle', $parameters); // Note that $action and $object may have been modified by hook
	if (empty($reshook)) {
		$moreforfilter .= $hookmanager->resPrint;
	} else {
		$moreforfilter = $hookmanager->resPrint;
	}

	if ($moreforfilter) {
		print '<div class="liste_titre liste_titre_bydiv centpercent">';
		print $moreforfilter;
		print '</div>';
	}

	$varpage = empty($contextpage) ? $_SERVER["PHP_SELF"] : $contextpage;
	$selectedfields = $form->multiSelectArrayWithCheckbox('selectedfields', $arrayfields, $varpage); // This also change content of $arrayfields

	// Show the massaction checkboxes only when this page is not opend from the Extended POS
	if ($massactionbutton && $contextpage != 'poslist') {
		$selectedfields .= $form->showCheckAddButtons('checkforselect', 1);
	}

	print '<div class="div-table-responsive">';
	print '<table class="tagtable liste'.($moreforfilter ? " listwithfilterbefore" : "").'">'."\n";

	// Filters lines
	print '<tr class="liste_titre_filter">';
	if (!empty($conf->global->MAIN_VIEW_LINE_NUMBER_IN_LIST)) {
		print '<td class="liste_titre">';
		print '</td>';
	}
	// Ref
	if (!empty($arrayfields['f.ref']['checked'])) {
		print '<td class="liste_titre" align="left">';
		print '<input class="flat maxwidth50imp" type="text" name="search_ref" value="'.dol_escape_htmltag($search_ref).'">';
		print '</td>';
	}
	// Ref customer
	if (!empty($arrayfields['f.ref_client']['checked'])) {
		print '<td class="liste_titre">';
		print '<input class="flat maxwidth50imp" type="text" name="search_refcustomer" value="'.dol_escape_htmltag($search_refcustomer).'">';
		print '</td>';
	}
	// Type
	if (!empty($arrayfields['f.type']['checked'])) {
		print '<td class="liste_titre maxwidthonsmartphone">';
		$listtype = array(
			Facture::TYPE_STANDARD=>$langs->trans("InvoiceStandard"),
			Facture::TYPE_REPLACEMENT=>$langs->trans("InvoiceReplacement"),
			Facture::TYPE_CREDIT_NOTE=>$langs->trans("InvoiceAvoir"),
			Facture::TYPE_DEPOSIT=>$langs->trans("InvoiceDeposit"),
		);
		if (!empty($conf->global->INVOICE_USE_SITUATION)) {
			$listtype[Facture::TYPE_SITUATION] = $langs->trans("InvoiceSituation");
		}
		//$listtype[Facture::TYPE_PROFORMA]=$langs->trans("InvoiceProForma");     // A proformat invoice is not an invoice but must be an order.
		print $form->selectarray('search_type', $listtype, $search_type, 1, 0, 0, '', 0, 0, 0, 'ASC', 'maxwidth100');
		print '</td>';
	}
	// Date invoice
	if (!empty($arrayfields['f.datef']['checked'])) {
		print '<td class="liste_titre center">';
		print '<div class="nowrap">';
		print $form->selectDate($search_date_start ? $search_date_start : -1, 'search_date_start', 0, 0, 1, '', 1, 0, 0, '', '', '', '', 1, '', $langs->trans('From'));
		print '</div>';
		print '<div class="nowrap">';
		print $form->selectDate($search_date_end ? $search_date_end : -1, 'search_date_end', 0, 0, 1, '', 1, 0, 0, '', '', '', '', 1, '', $langs->trans('to'));
		print '</div>';
		print '</td>';
	}
	// Date valid
	if (!empty($arrayfields['f.date_valid']['checked'])) {
		print '<td class="liste_titre center">';
		print '<div class="nowrap">';
		print $form->selectDate($search_date_valid_start ? $search_date_valid_start : -1, 'search_date_valid_start', 0, 0, 1, '', 1, 0, 0, '', '', '', '', 1, '', $langs->trans('From'));
		print '</div>';
		print '<div class="nowrap">';
		print $form->selectDate($search_date_valid_end ? $search_date_valid_end : -1, 'search_date_valid_end', 0, 0, 1, '', 1, 0, 0, '', '', '', '', 1, '', $langs->trans('to'));
		print '</div>';
		print '</td>';
	}
	// Date due
	if (!empty($arrayfields['f.date_lim_reglement']['checked'])) {
		print '<td class="liste_titre center">';
		print '<div class="nowrap">';
		/*
		 print $langs->trans('From').' ';
		 print $form->selectDate($search_datelimit_start ? $search_datelimit_start : -1, 'search_datelimit_start', 0, 0, 1);
		 print '</div>';
		 print '<div class="nowrap">';
		 print $langs->trans('to').' ';*/
		print $form->selectDate($search_datelimit_end ? $search_datelimit_end : -1, 'search_datelimit_end', 0, 0, 1, '', 1, 0, 0, '', '', '', '', 1, '', $langs->trans("Before"));
		print '<br><input type="checkbox" name="search_option" value="late"'.($option == 'late' ? ' checked' : '').'> '.$langs->trans("Alert");
		print '</div>';
		print '</td>';
	}
	// Project ref
	if (!empty($arrayfields['p.ref']['checked'])) {
		print '<td class="liste_titre"><input class="flat maxwidth50imp" type="text" name="search_project_ref" value="'.$search_project_ref.'"></td>';
	}
	// Project label
	if (!empty($arrayfields['p.title']['checked'])) {
		print '<td class="liste_titre"><input class="flat maxwidth50imp" type="text" name="search_project" value="'.$search_project.'"></td>';
	}
	// Thirdparty
	if (!empty($arrayfields['s.nom']['checked'])) {
		print '<td class="liste_titre"><input class="flat maxwidth75imp" type="text" name="search_company" value="'.$search_company.'"'.($socid > 0 ? " disabled" : "").'></td>';
	}
	// Alias
	if (!empty($arrayfields['s.name_alias']['checked'])) {
		print '<td class="liste_titre"><input class="flat maxwidth75imp" type="text" name="search_company_alias" value="'.$search_company_alias.'"></td>';
	}
	// Town
	if (!empty($arrayfields['s.town']['checked'])) {
		print '<td class="liste_titre"><input class="flat maxwidth75imp" type="text" name="search_town" value="'.dol_escape_htmltag($search_town).'"></td>';
	}
	// Zip
	if (!empty($arrayfields['s.zip']['checked'])) {
		print '<td class="liste_titre"><input class="flat maxwidth50imp" type="text" name="search_zip" value="'.dol_escape_htmltag($search_zip).'"></td>';
	}
	// State
	if (!empty($arrayfields['state.nom']['checked'])) {
		print '<td class="liste_titre">';
		print '<input class="flat maxwidth50imp" type="text" name="search_state" value="'.dol_escape_htmltag($search_state).'">';
		print '</td>';
	}
	// Country
	if (!empty($arrayfields['country.code_iso']['checked'])) {
		print '<td class="liste_titre" align="center">';
		print $form->select_country($search_country, 'search_country', '', 0, 'minwidth150imp maxwidth150', 'code2', 1, 0, 1, null, 1);
		print '</td>';
	}
	// Company type
	if (!empty($arrayfields['typent.code']['checked'])) {
		print '<td class="liste_titre maxwidthonsmartphone" align="center">';
		print $form->selectarray("search_type_thirdparty", $formcompany->typent_array(0), $search_type_thirdparty, 1, 0, 0, '', 0, 0, 0, (empty($conf->global->SOCIETE_SORT_ON_TYPEENT) ? 'ASC' : $conf->global->SOCIETE_SORT_ON_TYPEENT), 'maxwidth100', 1);
		print '</td>';
	}
	// Payment mode
	if (!empty($arrayfields['f.fk_mode_reglement']['checked'])) {
		print '<td class="liste_titre">';
		$form->select_types_paiements($search_paymentmode, 'search_paymentmode', '', 0, 1, 1, 10);
		print '</td>';
	}
	// Payment terms
	if (!empty($arrayfields['f.fk_cond_reglement']['checked'])) {
		print '<td class="liste_titre">';
		$form->select_conditions_paiements($search_paymentterms, 'search_paymentterms', -1, 1, 1);
		print '</td>';
	}
	// Module source
	if (!empty($arrayfields['f.module_source']['checked'])) {
		print '<td class="liste_titre">';
		print '<input class="flat maxwidth75" type="text" name="search_module_source" value="'.dol_escape_htmltag($search_module_source).'">';
		print '</td>';
	}
	// POS Terminal
	if (!empty($arrayfields['f.pos_source']['checked'])) {
		print '<td class="liste_titre">';
		print '<input class="flat maxwidth50" type="text" name="search_pos_source" value="'.dol_escape_htmltag($search_pos_source).'">';
		print '</td>';
	}
	if (!empty($arrayfields['f.total_ht']['checked'])) {
		// Amount
		print '<td class="liste_titre right">';
		print '<input class="flat" type="text" size="4" name="search_montant_ht" value="'.dol_escape_htmltag($search_montant_ht).'">';
		print '</td>';
	}
	if (!empty($arrayfields['f.total_tva']['checked'])) {
		// Amount
		print '<td class="liste_titre right">';
		print '<input class="flat" type="text" size="4" name="search_montant_vat" value="'.dol_escape_htmltag($search_montant_vat).'">';
		print '</td>';
	}
	if (!empty($arrayfields['f.total_localtax1']['checked'])) {
		// Localtax1
		print '<td class="liste_titre right">';
		print '<input class="flat" type="text" size="4" name="search_montant_localtax1" value="'.$search_montant_localtax1.'">';
		print '</td>';
	}
	if (!empty($arrayfields['f.total_localtax2']['checked'])) {
		// Localtax2
		print '<td class="liste_titre right">';
		print '<input class="flat" type="text" size="4" name="search_montant_localtax2" value="'.$search_montant_localtax2.'">';
		print '</td>';
	}
	if (!empty($arrayfields['f.total_ttc']['checked'])) {
		// Amount
		print '<td class="liste_titre right">';
		print '<input class="flat" type="text" size="4" name="search_montant_ttc" value="'.dol_escape_htmltag($search_montant_ttc).'">';
		print '</td>';
	}
	if (!empty($arrayfields['u.login']['checked'])) {
		// Author
		print '<td class="liste_titre" align="center">';
		print '<input class="flat" size="4" type="text" name="search_login" value="'.dol_escape_htmltag($search_login).'">';
		print '</td>';
	}
	if (!empty($arrayfields['sale_representative']['checked'])) {
		print '<td class="liste_titre"></td>';
	}
	if (!empty($arrayfields['f.retained_warranty']['checked'])) {
		print '<td class="liste_titre" align="right">';
		print '</td>';
	}
	if (!empty($arrayfields['dynamount_payed']['checked'])) {
		print '<td class="liste_titre right">';
		print '</td>';
	}
	if (!empty($arrayfields['rtp']['checked'])) {
		print '<td class="liste_titre right">';
		print '</td>';
	}
	if (!empty($arrayfields['f.multicurrency_code']['checked'])) {
		// Currency
		print '<td class="liste_titre">';
		print $form->selectMultiCurrency($search_multicurrency_code, 'search_multicurrency_code', 1);
		print '</td>';
	}
	if (!empty($arrayfields['f.multicurrency_tx']['checked'])) {
		// Currency rate
		print '<td class="liste_titre">';
		print '<input class="flat" type="text" size="4" name="search_multicurrency_tx" value="'.dol_escape_htmltag($search_multicurrency_tx).'">';
		print '</td>';
	}
	if (!empty($arrayfields['f.multicurrency_total_ht']['checked'])) {
		// Amount
		print '<td class="liste_titre right">';
		print '<input class="flat" type="text" size="4" name="search_multicurrency_montant_ht" value="'.dol_escape_htmltag($search_multicurrency_montant_ht).'">';
		print '</td>';
	}
	if (!empty($arrayfields['f.multicurrency_total_vat']['checked'])) {
		// Amount
		print '<td class="liste_titre right">';
		print '<input class="flat" type="text" size="4" name="search_multicurrency_montant_vat" value="'.dol_escape_htmltag($search_multicurrency_montant_vat).'">';
		print '</td>';
	}
	if (!empty($arrayfields['f.multicurrency_total_ttc']['checked'])) {
		// Amount
		print '<td class="liste_titre right">';
		print '<input class="flat" type="text" size="4" name="search_multicurrency_montant_ttc" value="'.dol_escape_htmltag($search_multicurrency_montant_ttc).'">';
		print '</td>';
	}
	if (!empty($arrayfields['multicurrency_dynamount_payed']['checked'])) {
		print '<td class="liste_titre">';
		print '</td>';
	}
	if (!empty($arrayfields['multicurrency_rtp']['checked'])) {
		print '<td class="liste_titre right">';
		print '</td>';
	}
	if (!empty($arrayfields['total_pa']['checked'])) {
		print '<td class="liste_titre right">';
		print '</td>';
	}
	if (!empty($arrayfields['total_margin']['checked'])) {
		print '<td class="liste_titre right">';
		print '</td>';
	}
	if (!empty($arrayfields['total_margin_rate']['checked'])) {
		print '<td class="liste_titre right">';
		print '</td>';
	}
	if (!empty($arrayfields['total_mark_rate']['checked'])) {
		print '<td class="liste_titre right">';
		print '</td>';
	}

	// Extra fields
	include DOL_DOCUMENT_ROOT.'/core/tpl/extrafields_list_search_input.tpl.php';

	// Fields from hook
	$parameters = array('arrayfields'=>$arrayfields);
	$reshook = $hookmanager->executeHooks('printFieldListOption', $parameters); // Note that $action and $object may have been modified by hook
	print $hookmanager->resPrint;
	// Date creation
	if (!empty($arrayfields['f.datec']['checked'])) {
		print '<td class="liste_titre">';
		print '</td>';
	}
	// Date modification
	if (!empty($arrayfields['f.tms']['checked'])) {
		print '<td class="liste_titre">';
		print '</td>';
	}
	// Date closing
	if (!empty($arrayfields['f.date_closing']['checked'])) {
		print '<td class="liste_titre">';
		print '</td>';
	}
	if (!empty($arrayfields['f.note_public']['checked'])) {
		// Note public
		print '<td class="liste_titre">';
		print '</td>';
	}
	if (!empty($arrayfields['f.note_private']['checked'])) {
		// Note private
		print '<td class="liste_titre">';
		print '</td>';
	}
	if (!empty($arrayfields['f.fk_fac_rec_source']['checked'])) {
		// Template Invoice
		print '<td class="liste_titre maxwidthonsmartphone right">';
		print '<input class="flat maxwidth50imp" type="text" name="search_fac_rec_source_title" id="search_fac_rec_source_title" value="'.dol_escape_htmltag($search_fac_rec_source_title).'">';
		print '</td>';
	}
	// Status
	if (!empty($arrayfields['f.fk_statut']['checked'])) {
		print '<td class="liste_titre maxwidthonsmartphone right">';
		$liststatus = array('0'=>$langs->trans("BillShortStatusDraft"), '0,1'=>$langs->trans("BillShortStatusDraft").'+'.$langs->trans("BillShortStatusNotPaid"), '1'=>$langs->trans("BillShortStatusNotPaid"), '1,2'=>$langs->trans("BillShortStatusNotPaid").'+'.$langs->trans("BillShortStatusPaid"), '2'=>$langs->trans("BillShortStatusPaid"), '3'=>$langs->trans("BillShortStatusCanceled"));
		print $form->selectarray('search_status', $liststatus, $search_status, 1, 0, 0, '', 0, 0, 0, '', '', 1);
		print '</td>';
	}
	// Action column
	print '<td class="liste_titre" align="middle">';
	$searchpicto = $form->showFilterButtons();
	print $searchpicto;
	print '</td>';
	print "</tr>\n";

	print '<tr class="liste_titre">';
	if (!empty($conf->global->MAIN_VIEW_LINE_NUMBER_IN_LIST)) {
		print_liste_field_titre('#', $_SERVER['PHP_SELF'], '', '', $param, '', $sortfield, $sortorder);
	}
	if (!empty($arrayfields['f.ref']['checked'])) {
		print_liste_field_titre($arrayfields['f.ref']['label'], $_SERVER['PHP_SELF'], 'f.ref', '', $param, '', $sortfield, $sortorder);
	}
	if (!empty($arrayfields['f.ref_client']['checked'])) {
		print_liste_field_titre($arrayfields['f.ref_client']['label'], $_SERVER["PHP_SELF"], 'f.ref_client', '', $param, '', $sortfield, $sortorder);
	}
	if (!empty($arrayfields['f.type']['checked'])) {
		print_liste_field_titre($arrayfields['f.type']['label'], $_SERVER["PHP_SELF"], 'f.type', '', $param, '', $sortfield, $sortorder);
	}
	if (!empty($arrayfields['f.datef']['checked'])) {
		print_liste_field_titre($arrayfields['f.datef']['label'], $_SERVER['PHP_SELF'], 'f.datef', '', $param, 'align="center"', $sortfield, $sortorder);
	}
	if (!empty($arrayfields['f.date_valid']['checked'])) {
		print_liste_field_titre($arrayfields['f.date_valid']['label'], $_SERVER['PHP_SELF'], 'f.date_valid', '', $param, 'align="center"', $sortfield, $sortorder);
	}
	if (!empty($arrayfields['f.date_lim_reglement']['checked'])) {
		print_liste_field_titre($arrayfields['f.date_lim_reglement']['label'], $_SERVER['PHP_SELF'], "f.date_lim_reglement", '', $param, 'align="center"', $sortfield, $sortorder);
	}
	if (!empty($arrayfields['p.ref']['checked'])) {
		print_liste_field_titre($arrayfields['p.ref']['label'], $_SERVER['PHP_SELF'], "p.ref", '', $param, '', $sortfield, $sortorder);
	}
	if (!empty($arrayfields['p.title']['checked'])) {
		print_liste_field_titre($arrayfields['p.title']['label'], $_SERVER['PHP_SELF'], "p.title", '', $param, '', $sortfield, $sortorder);
	}
	if (!empty($arrayfields['s.nom']['checked'])) {
		print_liste_field_titre($arrayfields['s.nom']['label'], $_SERVER['PHP_SELF'], 's.nom', '', $param, '', $sortfield, $sortorder);
	}
	if (!empty($arrayfields['s.name_alias']['checked'])) {
		print_liste_field_titre($arrayfields['s.name_alias']['label'], $_SERVER['PHP_SELF'], 's.name_alias', '', $param, '', $sortfield, $sortorder);
	}
	if (!empty($arrayfields['s.town']['checked'])) {
		print_liste_field_titre($arrayfields['s.town']['label'], $_SERVER["PHP_SELF"], 's.town', '', $param, '', $sortfield, $sortorder);
	}
	if (!empty($arrayfields['s.zip']['checked'])) {
		print_liste_field_titre($arrayfields['s.zip']['label'], $_SERVER["PHP_SELF"], 's.zip', '', $param, '', $sortfield, $sortorder);
	}
	if (!empty($arrayfields['state.nom']['checked'])) {
		print_liste_field_titre($arrayfields['state.nom']['label'], $_SERVER["PHP_SELF"], "state.nom", "", $param, '', $sortfield, $sortorder);
	}
	if (!empty($arrayfields['country.code_iso']['checked'])) {
		print_liste_field_titre($arrayfields['country.code_iso']['label'], $_SERVER["PHP_SELF"], "country.code_iso", "", $param, 'align="center"', $sortfield, $sortorder);
	}
	if (!empty($arrayfields['typent.code']['checked'])) {
		print_liste_field_titre($arrayfields['typent.code']['label'], $_SERVER["PHP_SELF"], "typent.code", "", $param, 'align="center"', $sortfield, $sortorder);
	}
	if (!empty($arrayfields['f.fk_mode_reglement']['checked'])) {
		print_liste_field_titre($arrayfields['f.fk_mode_reglement']['label'], $_SERVER["PHP_SELF"], "f.fk_mode_reglement", "", $param, "", $sortfield, $sortorder);
	}
	if (!empty($arrayfields['f.fk_cond_reglement']['checked'])) {
		print_liste_field_titre($arrayfields['f.fk_cond_reglement']['label'], $_SERVER["PHP_SELF"], "f.fk_cond_reglement", "", $param, "", $sortfield, $sortorder);
	}
	if (!empty($arrayfields['f.module_source']['checked'])) {
		print_liste_field_titre($arrayfields['f.module_source']['label'], $_SERVER["PHP_SELF"], "f.module_source", "", $param, "", $sortfield, $sortorder);
	}
	if (!empty($arrayfields['f.pos_source']['checked'])) {
		print_liste_field_titre($arrayfields['f.pos_source']['label'], $_SERVER["PHP_SELF"], "f.pos_source", "", $param, "", $sortfield, $sortorder);
	}
	if (!empty($arrayfields['f.total_ht']['checked'])) {
		print_liste_field_titre($arrayfields['f.total_ht']['label'], $_SERVER['PHP_SELF'], 'f.total_ht', '', $param, 'class="right"', $sortfield, $sortorder);
	}
	if (!empty($arrayfields['f.total_tva']['checked'])) {
		print_liste_field_titre($arrayfields['f.total_tva']['label'], $_SERVER['PHP_SELF'], 'f.total_tva', '', $param, 'class="right"', $sortfield, $sortorder);
	}
	if (!empty($arrayfields['f.total_localtax1']['checked'])) {
		print_liste_field_titre($arrayfields['f.total_localtax1']['label'], $_SERVER['PHP_SELF'], 'f.localtax1', '', $param, 'class="right"', $sortfield, $sortorder);
	}
	if (!empty($arrayfields['f.total_localtax2']['checked'])) {
		print_liste_field_titre($arrayfields['f.total_localtax2']['label'], $_SERVER['PHP_SELF'], 'f.localtax2', '', $param, 'class="right"', $sortfield, $sortorder);
	}
	if (!empty($arrayfields['f.total_ttc']['checked'])) {
		print_liste_field_titre($arrayfields['f.total_ttc']['label'], $_SERVER['PHP_SELF'], 'f.total_ttc', '', $param, 'class="right"', $sortfield, $sortorder);
	}
	if (!empty($arrayfields['u.login']['checked'])) {
		print_liste_field_titre($arrayfields['u.login']['label'], $_SERVER["PHP_SELF"], 'u.login', '', $param, 'align="center"', $sortfield, $sortorder);
	}
	if (!empty($arrayfields['sale_representative']['checked'])) {
		print_liste_field_titre($arrayfields['sale_representative']['label'], $_SERVER["PHP_SELF"], "", "", "$param", '', $sortfield, $sortorder);
	}
	if (!empty($arrayfields['f.retained_warranty']['checked'])) {
		print_liste_field_titre($arrayfields['f.retained_warranty']['label'], $_SERVER['PHP_SELF'], '', '', $param, 'align="right"', $sortfield, $sortorder);
	}
	if (!empty($arrayfields['dynamount_payed']['checked'])) {
		print_liste_field_titre($arrayfields['dynamount_payed']['label'], $_SERVER['PHP_SELF'], '', '', $param, 'class="right"', $sortfield, $sortorder);
	}
	if (!empty($arrayfields['rtp']['checked'])) {
		print_liste_field_titre($arrayfields['rtp']['label'], $_SERVER['PHP_SELF'], '', '', $param, 'class="right"', $sortfield, $sortorder);
	}
	if (!empty($arrayfields['f.multicurrency_code']['checked'])) {
		print_liste_field_titre($arrayfields['f.multicurrency_code']['label'], $_SERVER['PHP_SELF'], 'f.multicurrency_code', '', $param, '', $sortfield, $sortorder);
	}
	if (!empty($arrayfields['f.multicurrency_tx']['checked'])) {
		print_liste_field_titre($arrayfields['f.multicurrency_tx']['label'], $_SERVER['PHP_SELF'], 'f.multicurrency_tx', '', $param, '', $sortfield, $sortorder);
	}
	if (!empty($arrayfields['f.multicurrency_total_ht']['checked'])) {
		print_liste_field_titre($arrayfields['f.multicurrency_total_ht']['label'], $_SERVER['PHP_SELF'], 'f.multicurrency_total_ht', '', $param, 'class="right"', $sortfield, $sortorder);
	}
	if (!empty($arrayfields['f.multicurrency_total_vat']['checked'])) {
		print_liste_field_titre($arrayfields['f.multicurrency_total_vat']['label'], $_SERVER['PHP_SELF'], 'f.multicurrency_total_tva', '', $param, 'class="right"', $sortfield, $sortorder);
	}
	if (!empty($arrayfields['f.multicurrency_total_ttc']['checked'])) {
		print_liste_field_titre($arrayfields['f.multicurrency_total_ttc']['label'], $_SERVER['PHP_SELF'], 'f.multicurrency_total_ttc', '', $param, 'class="right"', $sortfield, $sortorder);
	}
	if (!empty($arrayfields['multicurrency_dynamount_payed']['checked'])) {
		print_liste_field_titre($arrayfields['multicurrency_dynamount_payed']['label'], $_SERVER['PHP_SELF'], '', '', $param, 'class="right"', $sortfield, $sortorder);
	}
	if (!empty($arrayfields['multicurrency_rtp']['checked'])) {
		print_liste_field_titre($arrayfields['multicurrency_rtp']['label'], $_SERVER['PHP_SELF'], '', '', $param, 'class="right"', $sortfield, $sortorder);
	}
	if (!empty($arrayfields['total_pa']['checked'])) {
		print_liste_field_titre($arrayfields['total_pa']['label'], $_SERVER['PHP_SELF'], '', '', $param, 'class="right"', $sortfield, $sortorder);
	}
	if (!empty($arrayfields['total_margin']['checked'])) {
		print_liste_field_titre($arrayfields['total_margin']['label'], $_SERVER['PHP_SELF'], '', '', $param, 'class="right"', $sortfield, $sortorder);
	}
	if (!empty($arrayfields['total_margin_rate']['checked'])) {
		print_liste_field_titre($arrayfields['total_margin_rate']['label'], $_SERVER['PHP_SELF'], '', '', $param, 'class="right"', $sortfield, $sortorder);
	}
	if (!empty($arrayfields['total_mark_rate']['checked'])) {
		print_liste_field_titre($arrayfields['total_mark_rate']['label'], $_SERVER['PHP_SELF'], '', '', $param, 'class="right"', $sortfield, $sortorder);
	}
	// Extra fields
	include DOL_DOCUMENT_ROOT.'/core/tpl/extrafields_list_search_title.tpl.php';
	// Hook fields
	$parameters = array('arrayfields'=>$arrayfields, 'param'=>$param, 'sortfield'=>$sortfield, 'sortorder'=>$sortorder);
	$reshook = $hookmanager->executeHooks('printFieldListTitle', $parameters); // Note that $action and $object may have been modified by hook
	print $hookmanager->resPrint;
	if (!empty($arrayfields['f.datec']['checked'])) {
		print_liste_field_titre($arrayfields['f.datec']['label'], $_SERVER["PHP_SELF"], "f.datec", "", $param, 'align="center" class="nowrap"', $sortfield, $sortorder);
	}
	if (!empty($arrayfields['f.tms']['checked'])) {
		print_liste_field_titre($arrayfields['f.tms']['label'], $_SERVER["PHP_SELF"], "f.tms", "", $param, 'align="center" class="nowrap"', $sortfield, $sortorder);
	}
	if (!empty($arrayfields['f.date_closing']['checked'])) {
		print_liste_field_titre($arrayfields['f.date_closing']['label'], $_SERVER["PHP_SELF"], "f.date_closing", "", $param, 'align="center" class="nowrap"', $sortfield, $sortorder);
	}
	if (!empty($arrayfields['f.note_public']['checked'])) {
		print_liste_field_titre($arrayfields['f.note_public']['label'], $_SERVER["PHP_SELF"], "f.note_public", "", $param, '', $sortfield, $sortorder, 'center nowrap ');
	}
	if (!empty($arrayfields['f.note_private']['checked'])) {
		print_liste_field_titre($arrayfields['f.note_private']['label'], $_SERVER["PHP_SELF"], "f.note_private", "", $param, '', $sortfield, $sortorder, 'center nowrap ');
	}
	if (!empty($arrayfields['f.fk_fac_rec_source']['checked'])) {
		print_liste_field_titre($arrayfields['f.fk_fac_rec_source']['label'], $_SERVER["PHP_SELF"], "facrec.titre", "", $param, '', $sortfield, $sortorder);
	}
	if (!empty($arrayfields['f.fk_statut']['checked'])) {
		print_liste_field_titre($arrayfields['f.fk_statut']['label'], $_SERVER["PHP_SELF"], "f.fk_statut,f.paye,f.type", "", $param, 'class="right"', $sortfield, $sortorder);
	}
	print_liste_field_titre($selectedfields, $_SERVER["PHP_SELF"], "", '', '', 'align="center"', $sortfield, $sortorder, 'maxwidthsearch ');
	print "</tr>\n";

	$projectstatic = new Project($db);
	$discount = new DiscountAbsolute($db);
	$userstatic = new User($db);

	if ($num > 0) {
		$i = 0;
		$totalarray = array();
		$totalarray['nbfield'] = 0;
		$totalarray['val'] = array();
		$totalarray['val']['f.total_ht'] = 0;
		$totalarray['val']['f.total_ttc'] = 0;

		$with_margin_info = false;
<<<<<<< HEAD
		if (isModEnabled('margin') && (
				!empty($arrayfields['total_pa']['checked'])
				|| !empty($arrayfields['total_margin']['checked'])
				|| !empty($arrayfields['total_margin_rate']['checked'])
				|| !empty($arrayfields['total_mark_rate']['checked'])
			)
		) {
			$with_margin_info = true;
		}
		$total_ht = 0;
		$total_margin = 0;

		$last_num = min($num, $limit);
		while ($i < $last_num) {
=======
		if (!empty($conf->margin->enabled) && (
			!empty($arrayfields['total_pa']['checked'])
			|| !empty($arrayfields['total_margin']['checked'])
			|| !empty($arrayfields['total_margin_rate']['checked'])
			|| !empty($arrayfields['total_mark_rate']['checked'])
			)
			) {
			$with_margin_info = true;
		}

		while ($i < min($num, $limit)) {
>>>>>>> d511291b
			$obj = $db->fetch_object($resql);

			$datelimit = $db->jdate($obj->datelimite);

			$facturestatic->id = $obj->id;
			$facturestatic->ref = $obj->ref;
			$facturestatic->ref_client = $obj->ref_client;
			$facturestatic->type = $obj->type;
			$facturestatic->total_ht = $obj->total_ht;
			$facturestatic->total_tva = $obj->total_tva;
			$facturestatic->total_ttc = $obj->total_ttc;
			$facturestatic->multicurrency_code = $obj->multicurrency_code;
			$facturestatic->multicurrency_tx = $obj->multicurrency_tx;
			$facturestatic->multicurrency_total_ht = $obj->multicurrency_total_ht;
			$facturestatic->multicurrency_total_tva = $obj->multicurrency_total_vat;
			$facturestatic->multicurrency_total_ttc = $obj->multicurrency_total_ttc;
			$facturestatic->statut = $obj->fk_statut;
			$facturestatic->close_code = $obj->close_code;
			$facturestatic->total_ttc = $obj->total_ttc;
			$facturestatic->paye = $obj->paye;
			$facturestatic->fk_soc = $obj->fk_soc;

			$facturestatic->date = $db->jdate($obj->datef);
			$facturestatic->date_valid = $db->jdate($obj->date_valid);
			$facturestatic->date_lim_reglement = $db->jdate($obj->datelimite);

			$facturestatic->note_public = $obj->note_public;
			$facturestatic->note_private = $obj->note_private;
			if (!empty($conf->global->INVOICE_USE_SITUATION) && !empty($conf->global->INVOICE_USE_RETAINED_WARRANTY)) {
				$facturestatic->retained_warranty = $obj->retained_warranty;
				$facturestatic->retained_warranty_date_limit = $obj->retained_warranty_date_limit;
				$facturestatic->situation_final = $obj->retained_warranty_date_limit;
				$facturestatic->situation_final = $obj->retained_warranty_date_limit;
				$facturestatic->situation_cycle_ref = $obj->situation_cycle_ref;
				$facturestatic->situation_counter = $obj->situation_counter;
			}

			$companystatic->id = $obj->socid;
			$companystatic->name = $obj->name;
			$companystatic->name_alias = $obj->alias;
			$companystatic->client = $obj->client;
			$companystatic->fournisseur = $obj->fournisseur;
			$companystatic->code_client = $obj->code_client;
			$companystatic->code_compta_client = $obj->code_compta_client;
			$companystatic->code_fournisseur = $obj->code_fournisseur;
			$companystatic->code_compta_fournisseur = $obj->code_compta_fournisseur;
			$companystatic->email = $obj->email;
			$companystatic->phone = $obj->phone;
			$companystatic->fax = $obj->fax;
			$companystatic->address = $obj->address;
			$companystatic->zip = $obj->zip;
			$companystatic->town = $obj->town;
			$companystatic->country_code = $obj->country_code;

			$projectstatic->id = $obj->project_id;
			$projectstatic->ref = $obj->project_ref;
			$projectstatic->title = $obj->project_label;

			$paiement = $facturestatic->getSommePaiement();
			$totalcreditnotes = $facturestatic->getSumCreditNotesUsed();
			$totaldeposits = $facturestatic->getSumDepositsUsed();
			$totalpay = $paiement + $totalcreditnotes + $totaldeposits;
			$remaintopay = price2num($facturestatic->total_ttc - $totalpay);
			$multicurrency_paiement = $facturestatic->getSommePaiement(1);
			$multicurrency_totalcreditnotes = $facturestatic->getSumCreditNotesUsed(1);
			$multicurrency_totaldeposits = $facturestatic->getSumDepositsUsed(1);
			$multicurrency_totalpay = $multicurrency_paiement + $multicurrency_totalcreditnotes + $multicurrency_totaldeposits;
			$multicurrency_remaintopay = price2num($facturestatic->multicurrency_total_ttc - $multicurrency_totalpay);

			if ($facturestatic->statut == Facture::STATUS_CLOSED && $facturestatic->close_code == 'discount_vat') {		// If invoice closed with discount for anticipated payment
				$remaintopay = 0;
				$multicurrency_remaintopay = 0;
			}
			if ($facturestatic->type == Facture::TYPE_CREDIT_NOTE && $obj->paye == 1) {		// If credit note closed, we take into account the amount not yet consumed
				$remaincreditnote = $discount->getAvailableDiscounts($companystatic, '', 'rc.fk_facture_source='.$facturestatic->id);
				$remaintopay = -$remaincreditnote;
				$totalpay = price2num($facturestatic->total_ttc - $remaintopay);
				$multicurrency_remaincreditnote = $discount->getAvailableDiscounts($companystatic, '', 'rc.fk_facture_source='.$facturestatic->id, 0, 0, 1);
				$multicurrency_remaintopay = -$multicurrency_remaincreditnote;
				$multicurrency_totalpay = price2num($facturestatic->multicurrency_total_ttc - $multicurrency_remaintopay);
			}

			$facturestatic->alreadypaid = $paiement;

			$marginInfo = array();
			if ($with_margin_info === true) {
				$facturestatic->fetch_lines();
				$marginInfo = $formmargin->getMarginInfosArray($facturestatic);
				$total_ht += $obj->total_ht;
				$total_margin += $marginInfo['total_margin'];
			}

			print '<tr class="oddeven"';
			if ($contextpage == 'poslist') {
				print ' onclick="parent.$(\'#poslines\').load(\'invoice.php?action=history&placeid='.$obj->id.'\', function() {parent.$.colorbox.close();';
				if (strpos($obj->ref, 'PROV') !== false) {
					//If is a draft invoice, load var to be able to add products
					$place = str_replace(")", "", str_replace("(PROV-POS".$_SESSION["takeposterminal"]."-", "", $obj->ref));
					print 'parent.place=\''.$place.'\'';
				}
				print '});"';
			}
			print '>';

			// No
			if (!empty($conf->global->MAIN_VIEW_LINE_NUMBER_IN_LIST)) {
				print '<td>'.(($offset * $limit) + $i).'</td>';
			}

			// Ref
			if (!empty($arrayfields['f.ref']['checked'])) {
				print '<td class="nowraponall">';

				print '<table class="nobordernopadding"><tr class="nocellnopadd">';

				print '<td class="nobordernopadding nowraponall">';
				if ($contextpage == 'poslist') {
					print dol_escape_htmltag($obj->ref);
				} else {
					print $facturestatic->getNomUrl(1, '', 200, 0, '', 0, 1);
				}

				$filename = dol_sanitizeFileName($obj->ref);
				$filedir = $conf->facture->dir_output.'/'.dol_sanitizeFileName($obj->ref);
				$urlsource = $_SERVER['PHP_SELF'].'?id='.$obj->id;
				print $formfile->getDocumentsLink($facturestatic->element, $filename, $filedir);
				print '</td>';
				print '</tr>';
				print '</table>';

				print "</td>\n";
				if (!$i) {
					$totalarray['nbfield']++;
				}
			}

			// Customer ref
			if (!empty($arrayfields['f.ref_client']['checked'])) {
				print '<td class="nowrap tdoverflowmax200">';
				print dol_escape_htmltag($obj->ref_client);
				print '</td>';
				if (!$i) {
					$totalarray['nbfield']++;
				}
			}

			// Type
			if (!empty($arrayfields['f.type']['checked'])) {
				print '<td class="nowraponall tdoverflowmax100" title="'.$facturestatic->getLibType().'">';
				print $facturestatic->getLibType();
				print "</td>";
				if (!$i) {
					$totalarray['nbfield']++;
				}
			}

			// Date
			if (!empty($arrayfields['f.datef']['checked'])) {
				print '<td align="center" class="nowraponall">';
				print dol_print_date($db->jdate($obj->datef), 'day');
				print '</td>';
				if (!$i) {
					$totalarray['nbfield']++;
				}
			}

			// Date
			if (!empty($arrayfields['f.date_valid']['checked'])) {
				print '<td align="center" class="nowraponall">';
				print dol_print_date($db->jdate($obj->date_valid), 'day');
				print '</td>';
				if (!$i) {
					$totalarray['nbfield']++;
				}
			}

			// Date limit
			if (!empty($arrayfields['f.date_lim_reglement']['checked'])) {
				print '<td align="center" class="nowraponall">'.dol_print_date($datelimit, 'day');
				if ($facturestatic->hasDelay()) {
					print img_warning($langs->trans('Alert').' - '.$langs->trans('Late'));
				}
				print '</td>';
				if (!$i) {
					$totalarray['nbfield']++;
				}
			}

			// Project ref
			if (!empty($arrayfields['p.ref']['checked'])) {
				print '<td class="nocellnopadd nowraponall">';
				if ($obj->project_id > 0) {
					print $projectstatic->getNomUrl(1);
				}
				print '</td>';
				if (!$i) {
					$totalarray['nbfield']++;
				}
			}

			// Project title
			if (!empty($arrayfields['p.title']['checked'])) {
				print '<td class="nowraponall">';
				if ($obj->project_id > 0) {
					print dol_escape_htmltag($projectstatic->title);
				}
				print '</td>';
				if (!$i) {
					$totalarray['nbfield']++;
				}
			}

			// Third party
			if (!empty($arrayfields['s.nom']['checked'])) {
				print '<td class="tdoverflowmax200">';
				if ($contextpage == 'poslist') {
					print dol_escape_htmltag($companystatic->name);
				} else {
					print $companystatic->getNomUrl(1, 'customer', 0, 0, -1, empty($arrayfields['s.name_alias']['checked']) ? 0 : 1);
				}
				print '</td>';
				if (!$i) {
					$totalarray['nbfield']++;
				}
			}
			// Alias
			if (!empty($arrayfields['s.name_alias']['checked'])) {
				print '<td class="tdoverflowmax150" title="'.dol_escape_htmltag($companystatic->name_alias).'">';
				print dol_escape_htmltag($companystatic->name_alias);
				print '</td>';
				if (!$i) {
					$totalarray['nbfield']++;
				}
			}
			// Town
			if (!empty($arrayfields['s.town']['checked'])) {
				print '<td class="tdoverflowmax100" title="'.dol_escape_htmltag($obj->town).'">';
				print dol_escape_htmltag($obj->town);
				print '</td>';
				if (!$i) {
					$totalarray['nbfield']++;
				}
			}
			// Zip
			if (!empty($arrayfields['s.zip']['checked'])) {
				print '<td class="nowraponall">';
				print dol_escape_htmltag($obj->zip);
				print '</td>';
				if (!$i) {
					$totalarray['nbfield']++;
				}
			}
			// State
			if (!empty($arrayfields['state.nom']['checked'])) {
				print "<td>".dol_escape_htmltag($obj->state_name)."</td>\n";
				if (!$i) {
					$totalarray['nbfield']++;
				}
			}
			// Country
			if (!empty($arrayfields['country.code_iso']['checked'])) {
				print '<td class="center">';
				$tmparray = getCountry($obj->fk_pays, 'all');
				print $tmparray['label'];
				print '</td>';
				if (!$i) {
					$totalarray['nbfield']++;
				}
			}
			// Type ent
			if (!empty($arrayfields['typent.code']['checked'])) {
				print '<td class="center">';
				if (!is_array($typenArray) || count($typenArray) == 0) {
					$typenArray = $formcompany->typent_array(1);
				}
				print $typenArray[$obj->typent_code];
				print '</td>';
				if (!$i) {
					$totalarray['nbfield']++;
				}
			}
			// Staff
			if (!empty($arrayfields['staff.code']['checked'])) {
				print '<td class="center">';
				if (!is_array($conf->cache['staff']) || count($conf->cache['staff']) == 0) {
					$conf->cache['staff'] = $formcompany->effectif_array(1);
				}
				print $conf->cache['staff'][$obj->staff_code];
				print '</td>';
				if (!$i) {
					$totalarray['nbfield']++;
				}
			}

			// Payment mode
			if (!empty($arrayfields['f.fk_mode_reglement']['checked'])) {
				print '<td class="tdoverflowmax100">';
				$form->form_modes_reglement($_SERVER['PHP_SELF'], $obj->fk_mode_reglement, 'none', '', -1);
				print '</td>';
				if (!$i) {
					$totalarray['nbfield']++;
				}
			}

			// Payment terms
			if (!empty($arrayfields['f.fk_cond_reglement']['checked'])) {
				print '<td>';
				$form->form_conditions_reglement($_SERVER['PHP_SELF'], $obj->fk_cond_reglement, 'none');
				print '</td>';
				if (!$i) {
					$totalarray['nbfield']++;
				}
			}

			// Module Source
			if (!empty($arrayfields['f.module_source']['checked'])) {
				print '<td>';
				print dol_escape_htmltag($obj->module_source);
				print '</td>';
				if (!$i) {
					$totalarray['nbfield']++;
				}
			}

			// POS Terminal
			if (!empty($arrayfields['f.pos_source']['checked'])) {
				print '<td>';
				print dol_escape_htmltag($obj->pos_source);
				print '</td>';
				if (!$i) {
					$totalarray['nbfield']++;
				}
			}

			// Amount HT
			if (!empty($arrayfields['f.total_ht']['checked'])) {
				print '<td class="right nowraponall">'.price($obj->total_ht)."</td>\n";
				if (!$i) {
					$totalarray['nbfield']++;
				}
				if (!$i) {
					$totalarray['pos'][$totalarray['nbfield']] = 'f.total_ht';
				}
				$totalarray['val']['f.total_ht'] += $obj->total_ht;
			}
			// Amount VAT
			if (!empty($arrayfields['f.total_tva']['checked'])) {
				print '<td class="right nowraponall amount">'.price($obj->total_tva)."</td>\n";
				if (!$i) {
					$totalarray['nbfield']++;
				}
				if (!$i) {
					$totalarray['pos'][$totalarray['nbfield']] = 'f.total_tva';
				}
				$totalarray['val']['f.total_tva'] += $obj->total_tva;
			}
			// Amount LocalTax1
			if (!empty($arrayfields['f.total_localtax1']['checked'])) {
				print '<td class="right nowraponall amount">'.price($obj->total_localtax1)."</td>\n";
				if (!$i) {
					$totalarray['nbfield']++;
				}
				if (!$i) {
					$totalarray['pos'][$totalarray['nbfield']] = 'f.total_localtax1';
				}
				$totalarray['val']['f.total_localtax1'] += $obj->total_localtax1;
			}
			// Amount LocalTax2
			if (!empty($arrayfields['f.total_localtax2']['checked'])) {
				print '<td class="right nowraponall amount">'.price($obj->total_localtax2)."</td>\n";
				if (!$i) {
					$totalarray['nbfield']++;
				}
				if (!$i) {
					$totalarray['pos'][$totalarray['nbfield']] = 'f.total_localtax2';
				}
				$totalarray['val']['f.total_localtax2'] += $obj->total_localtax2;
			}
			// Amount TTC
			if (!empty($arrayfields['f.total_ttc']['checked'])) {
				print '<td class="right nowraponall amount">'.price($obj->total_ttc)."</td>\n";
				if (!$i) {
					$totalarray['nbfield']++;
				}
				if (!$i) {
					$totalarray['pos'][$totalarray['nbfield']] = 'f.total_ttc';
				}
				$totalarray['val']['f.total_ttc'] += $obj->total_ttc;
			}

			$userstatic->id = $obj->fk_user_author;
			$userstatic->login = $obj->login;
			$userstatic->lastname = $obj->lastname;
			$userstatic->firstname = $obj->firstname;
			$userstatic->email = $obj->user_email;
			$userstatic->statut = $obj->user_statut;
			$userstatic->entity = $obj->entity;
			$userstatic->photo = $obj->photo;
			$userstatic->office_phone = $obj->office_phone;
			$userstatic->office_fax = $obj->office_fax;
			$userstatic->user_mobile = $obj->user_mobile;
			$userstatic->job = $obj->job;
			$userstatic->gender = $obj->gender;

			// Author
			if (!empty($arrayfields['u.login']['checked'])) {
				print '<td class="tdoverflowmax200">';
				if ($userstatic->id) {
					print $userstatic->getNomUrl(-1);
				} else {
					print '&nbsp;';
				}
				print "</td>\n";
				if (!$i) {
					$totalarray['nbfield']++;
				}
			}

			if (!empty($arrayfields['sale_representative']['checked'])) {
				// Sales representatives
				print '<td>';
				if ($obj->socid > 0) {
					$listsalesrepresentatives = $companystatic->getSalesRepresentatives($user);
					if ($listsalesrepresentatives < 0) {
						dol_print_error($db);
					}
					$nbofsalesrepresentative = count($listsalesrepresentatives);
					if ($nbofsalesrepresentative > 6) {
						// We print only number
						print $nbofsalesrepresentative;
					} elseif ($nbofsalesrepresentative > 0) {
						$j = 0;
						foreach ($listsalesrepresentatives as $val) {
							$userstatic->id = $val['id'];
							$userstatic->lastname = $val['lastname'];
							$userstatic->firstname = $val['firstname'];
							$userstatic->email = $val['email'];
							$userstatic->statut = $val['statut'];
							$userstatic->entity = $val['entity'];
							$userstatic->photo = $val['photo'];
							$userstatic->login = $val['login'];
							$userstatic->office_phone = $val['office_phone'];
							$userstatic->office_fax = $val['office_fax'];
							$userstatic->user_mobile = $val['user_mobile'];
							$userstatic->job = $val['job'];
							$userstatic->gender = $val['gender'];
							//print '<div class="float">':
							print ($nbofsalesrepresentative < 2) ? $userstatic->getNomUrl(-1, '', 0, 0, 12) : $userstatic->getNomUrl(-2);
							$j++;
							if ($j < $nbofsalesrepresentative) {
								print ' ';
							}
							//print '</div>';
						}
					}
					//else print $langs->trans("NoSalesRepresentativeAffected");
				} else {
					print '&nbsp;';
				}
				print '</td>';
				if (!$i) {
					$totalarray['nbfield']++;
				}
			}

			if (!empty($arrayfields['f.retained_warranty']['checked'])) {
				print '<td align="right">'.(!empty($obj->retained_warranty) ? price($obj->retained_warranty).'%' : '&nbsp;').'</td>';
			}

			if (!empty($arrayfields['dynamount_payed']['checked'])) {
				print '<td class="right nowraponall amount">'.(!empty($totalpay) ? price($totalpay, 0, $langs) : '&nbsp;').'</td>'; // TODO Use a denormalized field
				if (!$i) {
					$totalarray['nbfield']++;
				}
				if (!$i) {
					$totalarray['pos'][$totalarray['nbfield']] = 'totalam';
				}
				$totalarray['val']['totalam'] += $totalpay;
			}

			// Pending amount
			if (!empty($arrayfields['rtp']['checked'])) {
				print '<td class="right nowraponall amount">';
				print (!empty($remaintopay) ? price($remaintopay, 0, $langs) : '&nbsp;');
				print '</td>'; // TODO Use a denormalized field
				if (!$i) {
					$totalarray['nbfield']++;
				}
				if (!$i) {
					$totalarray['pos'][$totalarray['nbfield']] = 'rtp';
				}
				$totalarray['val']['rtp'] += $remaintopay;
			}


			// Currency
			if (!empty($arrayfields['f.multicurrency_code']['checked'])) {
				print '<td class="nowraponall tdoverflowmax125" title="'.dol_escape_htmltag($obj->multicurrency_code.' - '.$langs->transnoentitiesnoconv('Currency'.$obj->multicurrency_code)).'">';
				if (empty($conf->global->MAIN_SHOW_ONLY_CODE_MULTICURRENCY)) {
					print $langs->transnoentitiesnoconv('Currency'.$obj->multicurrency_code);
				} else {
					print dol_escape_htmltag($obj->multicurrency_code);
				}
				print "</td>\n";
				if (!$i) {
					$totalarray['nbfield']++;
				}
			}

			// Currency rate
			if (!empty($arrayfields['f.multicurrency_tx']['checked'])) {
				print '<td class="nowraponall">';
				$form->form_multicurrency_rate($_SERVER['PHP_SELF'].'?id='.$obj->rowid, $obj->multicurrency_tx, 'none', $obj->multicurrency_code);
				print "</td>\n";
				if (!$i) {
					$totalarray['nbfield']++;
				}
			}
			// Amount HT
			if (!empty($arrayfields['f.multicurrency_total_ht']['checked'])) {
				print '<td class="right nowraponall amount">'.price($obj->multicurrency_total_ht)."</td>\n";
				if (!$i) {
					$totalarray['nbfield']++;
				}
			}
			// Amount VAT
			if (!empty($arrayfields['f.multicurrency_total_vat']['checked'])) {
				print '<td class="right nowraponall amount">'.price($obj->multicurrency_total_vat)."</td>\n";
				if (!$i) {
					$totalarray['nbfield']++;
				}
			}
			// Amount TTC
			if (!empty($arrayfields['f.multicurrency_total_ttc']['checked'])) {
				print '<td class="right nowraponall amount">'.price($obj->multicurrency_total_ttc)."</td>\n";
				if (!$i) {
					$totalarray['nbfield']++;
				}
			}
			if (!empty($arrayfields['multicurrency_dynamount_payed']['checked'])) {
				print '<td class="right nowraponall amount">'.(!empty($multicurrency_totalpay) ?price($multicurrency_totalpay, 0, $langs) : '&nbsp;').'</td>'; // TODO Use a denormalized field
				if (!$i) {
					$totalarray['nbfield']++;
				}
			}

			// Pending amount
			if (!empty($arrayfields['multicurrency_rtp']['checked'])) {
				print '<td class="right nowraponall">';
				print (!empty($multicurrency_remaintopay) ? price($multicurrency_remaintopay, 0, $langs) : '&nbsp;');
				print '</td>'; // TODO Use a denormalized field
				if (!$i) {
					$totalarray['nbfield']++;
				}
			}

			// Total buying or cost price
			if (!empty($arrayfields['total_pa']['checked'])) {
				print '<td class="right nowrap">'.price($marginInfo['pa_total']).'</td>';
				if (!$i) {
					$totalarray['nbfield']++;
				}
			}
			// Total margin
			if (!empty($arrayfields['total_margin']['checked'])) {
				print '<td class="right nowrap">'.price($marginInfo['total_margin']).'</td>';
				if (!$i) {
					$totalarray['nbfield']++;
				}
				if (!$i) {
					$totalarray['pos'][$totalarray['nbfield']] = 'total_margin';
				}
				$totalarray['val']['total_margin'] += $marginInfo['total_margin'];
			}
			// Total margin rate
			if (!empty($arrayfields['total_margin_rate']['checked'])) {
				print '<td class="right nowrap">'.(($marginInfo['total_margin_rate'] == '') ? '' : price($marginInfo['total_margin_rate'], null, null, null, null, 2).'%').'</td>';
				if (!$i) {
					$totalarray['nbfield']++;
				}
			}
			// Total mark rate
			if (!empty($arrayfields['total_mark_rate']['checked'])) {
				print '<td class="right nowrap">'.(($marginInfo['total_mark_rate'] == '') ? '' : price($marginInfo['total_mark_rate'], null, null, null, null, 2).'%').'</td>';
				if (!$i) {
					$totalarray['nbfield']++;
				}
				if (!$i) {
					$totalarray['pos'][$totalarray['nbfield']] = 'total_mark_rate';
				}
				if ($i >= $last_num - 1) {
					if (!empty($total_ht)) {
						$totalarray['val']['total_mark_rate'] = price2num($total_margin * 100 / $total_ht, 'MT');
					} else {
						$totalarray['val']['total_mark_rate'] = '';
					}
				}
			}

			// Extra fields
			include DOL_DOCUMENT_ROOT.'/core/tpl/extrafields_list_print_fields.tpl.php';
			// Fields from hook
			$parameters = array('arrayfields'=>$arrayfields, 'obj'=>$obj, 'i'=>$i, 'totalarray'=>&$totalarray);
			$reshook = $hookmanager->executeHooks('printFieldListValue', $parameters); // Note that $action and $object may have been modified by hook
			print $hookmanager->resPrint;
			// Date creation
			if (!empty($arrayfields['f.datec']['checked'])) {
				print '<td class="nowraponall center">';
				print dol_print_date($db->jdate($obj->date_creation), 'dayhour', 'tzuser');
				print '</td>';
				if (!$i) {
					$totalarray['nbfield']++;
				}
			}
			// Date modification
			if (!empty($arrayfields['f.tms']['checked'])) {
				print '<td class="nowraponall center">';
				print dol_print_date($db->jdate($obj->date_update), 'dayhour', 'tzuser');
				print '</td>';
				if (!$i) {
					$totalarray['nbfield']++;
				}
			}
			// Date closing
			if (!empty($arrayfields['f.date_closing']['checked'])) {
				print '<td class="nowraponall center">';
				print dol_print_date($db->jdate($obj->date_closing), 'dayhour', 'tzuser');
				print '</td>';
				if (!$i) {
					$totalarray['nbfield']++;
				}
			}
			// Note public
			if (!empty($arrayfields['f.note_public']['checked'])) {
				print '<td class="center">';
				print dol_string_nohtmltag($obj->note_public);
				print '</td>';
				if (!$i) {
					$totalarray['nbfield']++;
				}
			}
			// Note private
			if (!empty($arrayfields['f.note_private']['checked'])) {
				print '<td class="center">';
				print dol_string_nohtmltag($obj->note_private);
				print '</td>';
				if (!$i) {
					$totalarray['nbfield']++;
				}
			}
			// Template Invoice
			if (!empty($arrayfields['f.fk_fac_rec_source']['checked'])) {
				print '<td class="center">';
				if (!empty($obj->fk_fac_rec_source)) {
					$facrec = new FactureRec($db);
					$result = $facrec->fetch($obj->fk_fac_rec_source);
					if ($result < 0) {
						setEventMessages($facrec->error, $facrec->errors, 'errors');
					} else {
						print $facrec->getNomUrl();
					}
				}
				print '</td>';
				if (!$i) {
					$totalarray['nbfield']++;
				}
			}
			// Status
			if (!empty($arrayfields['f.fk_statut']['checked'])) {
				print '<td class="nowrap right">';
				print $facturestatic->getLibStatut(5, $paiement);
				print "</td>";
				if (!$i) {
					$totalarray['nbfield']++;
				}
			}

			// Action column (Show the massaction button only when this page is not opend from the Extended POS)
			print '<td class="nowrap" align="center">';
			if (($massactionbutton || $massaction) && $contextpage != 'poslist') {   // If we are in select mode (massactionbutton defined) or if we have already selected and sent an action ($massaction) defined
				$selected = 0;
				if (in_array($obj->id, $arrayofselected)) {
					$selected = 1;
				}
				print '<input id="cb'.$obj->id.'" class="flat checkforselect" type="checkbox" name="toselect[]" value="'.$obj->id.'"'.($selected ? ' checked="checked"' : '').'>';
			}
			print '</td>';
			if (!$i) {
				$totalarray['nbfield']++;
			}

			print "</tr>\n";

			$i++;
		}

		// Show total line
		include DOL_DOCUMENT_ROOT.'/core/tpl/list_print_total.tpl.php';
	}

	// If no record found
	if ($num == 0) {
		$colspan = 1;
		foreach ($arrayfields as $key => $val) {
			if (!empty($val['checked'])) {
				$colspan++;
			}
		}
		print '<tr><td colspan="'.$colspan.'"><span class="opacitymedium">'.$langs->trans("NoRecordFound").'</span></td></tr>';
	}

	$db->free($resql);

	$parameters = array('arrayfields'=>$arrayfields, 'sql'=>$sql);
	$reshook = $hookmanager->executeHooks('printFieldListFooter', $parameters, $object); // Note that $action and $object may have been modified by hook
	print $hookmanager->resPrint;

	print '</table>'."\n";
	print '</div>'."\n";

	print '</form>'."\n";

	// Show the file area only when this page is not opend from the Extended POS
	if ($contextpage != 'poslist') {
		$hidegeneratedfilelistifempty = 1;
		if ($massaction == 'builddoc' || $action == 'remove_file' || $show_files) {
			$hidegeneratedfilelistifempty = 0;
		}

		// Show list of available documents
		$urlsource = $_SERVER['PHP_SELF'].'?sortfield='.$sortfield.'&sortorder='.$sortorder;
		$urlsource .= str_replace('&amp;', '&', $param);

		$filedir = $diroutputmassaction;
		$genallowed = $user->rights->facture->lire;
		$delallowed = $user->rights->facture->creer;
		$title = '';

		print $formfile->showdocuments('massfilesarea_invoices', '', $filedir, $urlsource, 0, $delallowed, '', 1, 1, 0, 48, 1, $param, $title, '', '', '', null, $hidegeneratedfilelistifempty);
	}
} else {
	dol_print_error($db);
}

// End of page
llxFooter();
$db->close();<|MERGE_RESOLUTION|>--- conflicted
+++ resolved
@@ -1702,13 +1702,12 @@
 		$totalarray['val']['f.total_ttc'] = 0;
 
 		$with_margin_info = false;
-<<<<<<< HEAD
 		if (isModEnabled('margin') && (
-				!empty($arrayfields['total_pa']['checked'])
-				|| !empty($arrayfields['total_margin']['checked'])
-				|| !empty($arrayfields['total_margin_rate']['checked'])
-				|| !empty($arrayfields['total_mark_rate']['checked'])
-			)
+			!empty($arrayfields['total_pa']['checked'])
+			|| !empty($arrayfields['total_margin']['checked'])
+			|| !empty($arrayfields['total_margin_rate']['checked'])
+			|| !empty($arrayfields['total_mark_rate']['checked'])
+		)
 		) {
 			$with_margin_info = true;
 		}
@@ -1717,19 +1716,6 @@
 
 		$last_num = min($num, $limit);
 		while ($i < $last_num) {
-=======
-		if (!empty($conf->margin->enabled) && (
-			!empty($arrayfields['total_pa']['checked'])
-			|| !empty($arrayfields['total_margin']['checked'])
-			|| !empty($arrayfields['total_margin_rate']['checked'])
-			|| !empty($arrayfields['total_mark_rate']['checked'])
-			)
-			) {
-			$with_margin_info = true;
-		}
-
-		while ($i < min($num, $limit)) {
->>>>>>> d511291b
 			$obj = $db->fetch_object($resql);
 
 			$datelimit = $db->jdate($obj->datelimite);
