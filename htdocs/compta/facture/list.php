<?php
/* Copyright (C) 2002-2006 Rodolphe Quiedeville  <rodolphe@quiedeville.org>
 * Copyright (C) 2004      Eric Seigne           <eric.seigne@ryxeo.com>
 * Copyright (C) 2004-2016 Laurent Destailleur   <eldy@users.sourceforge.net>
 * Copyright (C) 2005      Marc Barilley / Ocebo <marc@ocebo.com>
 * Copyright (C) 2005-2015 Regis Houssin         <regis.houssin@inodbox.com>
 * Copyright (C) 2006      Andre Cianfarani      <acianfa@free.fr>
 * Copyright (C) 2010-2020 Juanjo Menent         <jmenent@2byte.es>
 * Copyright (C) 2012      Christophe Battarel   <christophe.battarel@altairis.fr>
 * Copyright (C) 2013      Florian Henry         <florian.henry@open-concept.pro>
 * Copyright (C) 2013      Cédric Salvador       <csalvador@gpcsolutions.fr>
 * Copyright (C) 2015      Jean-François Ferry   <jfefe@aternatik.fr>
 * Copyright (C) 2015-2022 Ferran Marcet         <fmarcet@2byte.es>
 * Copyright (C) 2017      Josep Lluís Amador    <joseplluis@lliuretic.cat>
 * Copyright (C) 2018      Charlene Benke        <charlie@patas-monkey.com>
 * Copyright (C) 2019-2021 Alexandre Spangaro    <aspangaro@open-dsi.fr>
 *
 * This program is free software; you can redistribute it and/or modify
 * it under the terms of the GNU General Public License as published by
 * the Free Software Foundation; either version 3 of the License, or
 * (at your option) any later version.
 *
 * This program is distributed in the hope that it will be useful,
 * but WITHOUT ANY WARRANTY; without even the implied warranty of
 * MERCHANTABILITY or FITNESS FOR A PARTICULAR PURPOSE.  See the
 * GNU General Public License for more details.
 *
 * You should have received a copy of the GNU General Public License
 * along with this program. If not, see <https://www.gnu.org/licenses/>.
 */

/**
 *	\file       htdocs/compta/facture/list.php
 *	\ingroup    facture
 *	\brief      List of customer invoices
 */

// Load Dolibarr environment
require '../../main.inc.php';
require_once DOL_DOCUMENT_ROOT.'/core/class/html.formfile.class.php';
require_once DOL_DOCUMENT_ROOT.'/core/class/html.formother.class.php';
require_once DOL_DOCUMENT_ROOT.'/core/class/html.formcompany.class.php';
if (isModEnabled('margin')) {
	require_once DOL_DOCUMENT_ROOT.'/core/class/html.formmargin.class.php';
}
require_once DOL_DOCUMENT_ROOT.'/core/modules/facture/modules_facture.php';
require_once DOL_DOCUMENT_ROOT.'/compta/bank/class/account.class.php';
require_once DOL_DOCUMENT_ROOT.'/compta/facture/class/facture.class.php';
require_once DOL_DOCUMENT_ROOT.'/core/class/discount.class.php';
require_once DOL_DOCUMENT_ROOT.'/compta/paiement/class/paiement.class.php';
require_once DOL_DOCUMENT_ROOT.'/compta/facture/class/facture-rec.class.php';
require_once DOL_DOCUMENT_ROOT.'/core/lib/functions2.lib.php';
require_once DOL_DOCUMENT_ROOT.'/core/lib/invoice.lib.php';
require_once DOL_DOCUMENT_ROOT.'/core/lib/date.lib.php';
require_once DOL_DOCUMENT_ROOT.'/core/lib/company.lib.php';
require_once DOL_DOCUMENT_ROOT.'/projet/class/project.class.php';
if (isModEnabled('commande')) {
	require_once DOL_DOCUMENT_ROOT.'/commande/class/commande.class.php';
}

// Load translation files required by the page
$langs->loadLangs(array('bills', 'companies', 'products', 'categories'));

$sall = trim((GETPOST('search_all', 'alphanohtml') != '') ?GETPOST('search_all', 'alphanohtml') : GETPOST('sall', 'alphanohtml'));
$projectid = (GETPOST('projectid') ?GETPOST('projectid', 'int') : 0);

$id = (GETPOST('id', 'int') ?GETPOST('id', 'int') : GETPOST('facid', 'int')); // For backward compatibility
$ref = GETPOST('ref', 'alpha');
$socid = GETPOST('socid', 'int');

$action = GETPOST('action', 'aZ09');
$massaction = GETPOST('massaction', 'alpha');
$show_files = GETPOST('show_files', 'int');
$confirm = GETPOST('confirm', 'alpha');
$toselect = GETPOST('toselect', 'array');
$optioncss = GETPOST('optioncss', 'alpha');
$contextpage = GETPOST('contextpage', 'aZ') ?GETPOST('contextpage', 'aZ') : 'invoicelist';
$mode = GETPOST('mode', 'alpha');

if ($contextpage == 'poslist') {
	$optioncss = 'print';
}

$lineid = GETPOST('lineid', 'int');
$userid = GETPOST('userid', 'int');
$search_ref = GETPOST('sf_ref') ?GETPOST('sf_ref', 'alpha') : GETPOST('search_ref', 'alpha');
$search_refcustomer = GETPOST('search_refcustomer', 'alpha');
$search_type = GETPOST('search_type', 'int');
$search_project_ref = GETPOST('search_project_ref', 'alpha');
$search_project = GETPOST('search_project', 'alpha');
$search_company = GETPOST('search_company', 'alpha');
$search_company_alias = GETPOST('search_company_alias', 'alpha');
$search_parent_name = trim(GETPOST('search_parent_name', 'alphanohtml'));
$search_montant_ht = GETPOST('search_montant_ht', 'alpha');
$search_montant_vat = GETPOST('search_montant_vat', 'alpha');
$search_montant_localtax1 = GETPOST('search_montant_localtax1', 'alpha');
$search_montant_localtax2 = GETPOST('search_montant_localtax2', 'alpha');
$search_montant_ttc = GETPOST('search_montant_ttc', 'alpha');
$search_login = GETPOST('search_login', 'alpha');
$search_multicurrency_code = GETPOST('search_multicurrency_code', 'alpha');
$search_multicurrency_tx = GETPOST('search_multicurrency_tx', 'alpha');
$search_multicurrency_montant_ht = GETPOST('search_multicurrency_montant_ht', 'alpha');
$search_multicurrency_montant_vat = GETPOST('search_multicurrency_montant_vat', 'alpha');
$search_multicurrency_montant_ttc = GETPOST('search_multicurrency_montant_ttc', 'alpha');
$search_status = GETPOST('search_status', 'intcomma');
$search_paymentmode = GETPOST('search_paymentmode', 'int');
$search_paymentterms = GETPOST('search_paymentterms', 'int');
$search_module_source = GETPOST('search_module_source', 'alpha');
$search_pos_source = GETPOST('search_pos_source', 'alpha');
$search_town = GETPOST('search_town', 'alpha');
$search_zip = GETPOST('search_zip', 'alpha');
$search_state = GETPOST("search_state");
$search_country = GETPOST("search_country", 'alpha');
$search_type_thirdparty = GETPOST("search_type_thirdparty", 'int');
$search_company_code_client = GETPOST("search_type_thirdparty", 'alpha');
$search_user = GETPOST('search_user', 'int');
$search_sale = GETPOST('search_sale', 'int');
$search_date_startday = GETPOST('search_date_startday', 'int');
$search_date_startmonth = GETPOST('search_date_startmonth', 'int');
$search_date_startyear = GETPOST('search_date_startyear', 'int');
$search_date_endday = GETPOST('search_date_endday', 'int');
$search_date_endmonth = GETPOST('search_date_endmonth', 'int');
$search_date_endyear = GETPOST('search_date_endyear', 'int');
$search_date_start = dol_mktime(0, 0, 0, $search_date_startmonth, $search_date_startday, $search_date_startyear); // Use tzserver
$search_date_end = dol_mktime(23, 59, 59, $search_date_endmonth, $search_date_endday, $search_date_endyear);
$search_date_valid_startday = GETPOST('search_date_valid_startday', 'int');
$search_date_valid_startmonth = GETPOST('search_date_valid_startmonth', 'int');
$search_date_valid_startyear = GETPOST('search_date_valid_startyear', 'int');
$search_date_valid_endday = GETPOST('search_date_valid_endday', 'int');
$search_date_valid_endmonth = GETPOST('search_date_valid_endmonth', 'int');
$search_date_valid_endyear = GETPOST('search_date_valid_endyear', 'int');
$search_date_valid_start = dol_mktime(0, 0, 0, $search_date_valid_startmonth, $search_date_valid_startday, $search_date_valid_startyear); // Use tzserver
$search_date_valid_end = dol_mktime(23, 59, 59, $search_date_valid_endmonth, $search_date_valid_endday, $search_date_valid_endyear);
$search_datelimit_startday = GETPOST('search_datelimit_startday', 'int');
$search_datelimit_startmonth = GETPOST('search_datelimit_startmonth', 'int');
$search_datelimit_startyear = GETPOST('search_datelimit_startyear', 'int');
$search_datelimit_endday = GETPOST('search_datelimit_endday', 'int');
$search_datelimit_endmonth = GETPOST('search_datelimit_endmonth', 'int');
$search_datelimit_endyear = GETPOST('search_datelimit_endyear', 'int');
$search_datelimit_start = dol_mktime(0, 0, 0, $search_datelimit_startmonth, $search_datelimit_startday, $search_datelimit_startyear);
$search_datelimit_end = dol_mktime(23, 59, 59, $search_datelimit_endmonth, $search_datelimit_endday, $search_datelimit_endyear);
$search_categ_cus = GETPOST("search_categ_cus", 'int');
$search_product_category = GETPOST('search_product_category', 'int');
$search_fac_rec_source_title = GETPOST("search_fac_rec_source_title", 'alpha');
$search_btn = GETPOST('button_search', 'alpha');
$search_remove_btn = GETPOST('button_removefilter', 'alpha');

$option = GETPOST('search_option');
if ($option == 'late') {
	$search_status = '1';
}
$filtre = GETPOST('filtre', 'alpha');

$limit = GETPOST('limit', 'int') ?GETPOST('limit', 'int') : $conf->liste_limit;
$sortfield = GETPOST('sortfield', 'aZ09comma');
$sortorder = GETPOST('sortorder', 'aZ09comma');
$page = GETPOSTISSET('pageplusone') ? (GETPOST('pageplusone') - 1) : GETPOST("page", 'int');
if (empty($page) || $page < 0 || GETPOST('button_search', 'alpha') || GETPOST('button_removefilter', 'alpha')) {
	$page = 0;
}     // If $page is not defined, or '' or -1 or if we click on clear filters
$offset = $limit * $page;
if (!$sortorder && !empty($conf->global->INVOICE_DEFAULT_UNPAYED_SORT_ORDER) && $search_status == '1') {
	$sortorder = $conf->global->INVOICE_DEFAULT_UNPAYED_SORT_ORDER;
}
if (!$sortorder) {
	$sortorder = 'DESC';
}
if (!$sortfield) {
	$sortfield = 'f.datef';
}
$pageprev = $page - 1;
$pagenext = $page + 1;

// Security check
$fieldid = (!empty($ref) ? 'ref' : 'rowid');
if (!empty($user->socid)) {
	$socid = $user->socid;
}
$result = restrictedArea($user, 'facture', $id, '', '', 'fk_soc', $fieldid);

$diroutputmassaction = $conf->facture->dir_output.'/temp/massgeneration/'.$user->id;

$object = new Facture($db);

$now = dol_now();
$error = 0;

// Initialize technical object to manage hooks of page. Note that conf->hooks_modules contains array of hook context
$object = new Facture($db);
$hookmanager->initHooks(array('invoicelist'));
$extrafields = new ExtraFields($db);

// fetch optionals attributes and labels
$extrafields->fetch_name_optionals_label($object->table_element);

$search_array_options = $extrafields->getOptionalsFromPost($object->table_element, '', 'search_');

// List of fields to search into when doing a "search in all"
$fieldstosearchall = array(
	'f.ref'=>'Ref',
	'f.ref_client'=>'RefCustomer',
	'f.note_public'=>'NotePublic',
	's.nom'=>"ThirdParty",
	's.code_client'=>"CustomerCodeShort",
	's.name_alias'=>"AliasNameShort",
	's.zip'=>"Zip",
	's.town'=>"Town",
	'pd.description'=>'Description',
);
if (empty($user->socid)) {
	$fieldstosearchall["f.note_private"] = "NotePrivate";
}

$checkedtypetiers = 0;
$arrayfields = array(
	'f.ref'=>array('label'=>"Ref", 'checked'=>1, 'position'=>5),
	'f.ref_client'=>array('label'=>"RefCustomer", 'checked'=>-1, 'position'=>10),
	'f.type'=>array('label'=>"Type", 'checked'=>0, 'position'=>15),
	'f.datef'=>array('label'=>"DateInvoice", 'checked'=>1, 'position'=>20),
	'f.date_valid'=>array('label'=>"DateValidation", 'checked'=>0, 'position'=>22),
	'f.date_lim_reglement'=>array('label'=>"DateDue", 'checked'=>1, 'position'=>25),
	'f.date_closing'=>array('label'=>"DateClosing", 'checked'=>0, 'position'=>30),
	'p.ref'=>array('label'=>"ProjectRef", 'checked'=>1, 'enabled'=>(!isModEnabled('project') ? 0 : 1), 'position'=>40),
	'p.title'=>array('label'=>"ProjectLabel", 'checked'=>0, 'enabled'=>(!isModEnabled('project') ? 0 : 1), 'position'=>41),
	's.nom'=>array('label'=>"ThirdParty", 'checked'=>1, 'position'=>50),
	's.name_alias'=>array('label'=>"AliasNameShort", 'checked'=>1, 'position'=>51),
	's.code_client'=>array('label'=>"CustomerCodeShort", 'checked'=>-1, 'position'=>52),
	's2.nom'=>array('label'=>'ParentCompany', 'position'=>32, 'checked'=>0),
	's.town'=>array('label'=>"Town", 'checked'=>-1, 'position'=>55),
	's.zip'=>array('label'=>"Zip", 'checked'=>1, 'position'=>60),
	'state.nom'=>array('label'=>"StateShort", 'checked'=>0, 'position'=>65),
	'country.code_iso'=>array('label'=>"Country", 'checked'=>0, 'position'=>70),
	'typent.code'=>array('label'=>"ThirdPartyType", 'checked'=>$checkedtypetiers, 'position'=>75),
	'f.fk_mode_reglement'=>array('label'=>"PaymentMode", 'checked'=>1, 'position'=>80),
	'f.fk_cond_reglement'=>array('label'=>"PaymentConditionsShort", 'checked'=>1, 'position'=>85),
	'f.module_source'=>array('label'=>"POSModule", 'langs'=>'cashdesk', 'checked'=>($contextpage == 'poslist' ? 1 : 0), 'enabled'=>((empty($conf->cashdesk->enabled) && empty($conf->takepos->enabled) && empty($conf->global->INVOICE_SHOW_POS)) ? 0 : 1), 'position'=>90),
	'f.pos_source'=>array('label'=>"POSTerminal", 'langs'=>'cashdesk', 'checked'=>($contextpage == 'poslist' ? 1 : 0), 'enabled'=>((empty($conf->cashdesk->enabled) && empty($conf->takepos->enabled) && empty($conf->global->INVOICE_SHOW_POS)) ? 0 : 1), 'position'=>91),
	'f.total_ht'=>array('label'=>"AmountHT", 'checked'=>1, 'position'=>95),
	'f.total_tva'=>array('label'=>"AmountVAT", 'checked'=>0, 'position'=>100),
	'f.total_localtax1'=>array('label'=>$langs->transcountry("AmountLT1", $mysoc->country_code), 'checked'=>0, 'enabled'=>($mysoc->localtax1_assuj == "1"), 'position'=>110),
	'f.total_localtax2'=>array('label'=>$langs->transcountry("AmountLT2", $mysoc->country_code), 'checked'=>0, 'enabled'=>($mysoc->localtax2_assuj == "1"), 'position'=>120),
	'f.total_ttc'=>array('label'=>"AmountTTC", 'checked'=>0, 'position'=>130),
	'dynamount_payed'=>array('label'=>"Received", 'checked'=>0, 'position'=>140),
	'rtp'=>array('label'=>"Rest", 'checked'=>0, 'position'=>150), // Not enabled by default because slow
	'f.multicurrency_code'=>array('label'=>'Currency', 'checked'=>0, 'enabled'=>(!isModEnabled('multicurrency') ? 0 : 1), 'position'=>280),
	'f.multicurrency_tx'=>array('label'=>'CurrencyRate', 'checked'=>0, 'enabled'=>(!isModEnabled('multicurrency') ? 0 : 1), 'position'=>285),
	'f.multicurrency_total_ht'=>array('label'=>'MulticurrencyAmountHT', 'checked'=>0, 'enabled'=>(!isModEnabled('multicurrency') ? 0 : 1), 'position'=>290),
	'f.multicurrency_total_vat'=>array('label'=>'MulticurrencyAmountVAT', 'checked'=>0, 'enabled'=>(!isModEnabled('multicurrency') ? 0 : 1), 'position'=>291),
	'f.multicurrency_total_ttc'=>array('label'=>'MulticurrencyAmountTTC', 'checked'=>0, 'enabled'=>(!isModEnabled('multicurrency') ? 0 : 1), 'position'=>292),
	'multicurrency_dynamount_payed'=>array('label'=>'MulticurrencyAlreadyPaid', 'checked'=>0, 'enabled'=>(!isModEnabled('multicurrency') ? 0 : 1), 'position'=>295),
	'multicurrency_rtp'=>array('label'=>'MulticurrencyRemainderToPay', 'checked'=>0, 'enabled'=>(!isModEnabled('multicurrency') ? 0 : 1), 'position'=>296), // Not enabled by default because slow
	'total_pa' => array('label' => ((isset($conf->global->MARGIN_TYPE) && $conf->global->MARGIN_TYPE == '1') ? 'BuyingPrice' : 'CostPrice'), 'checked' => 0, 'position' => 300, 'enabled' => (!isModEnabled('margin') || empty($user->rights->margins->liretous) ? 0 : 1)),
	'total_margin' => array('label' => 'Margin', 'checked' => 0, 'position' => 301, 'enabled' => (!isModEnabled('margin') || empty($user->rights->margins->liretous) ? 0 : 1)),
	'total_margin_rate' => array('label' => 'MarginRate', 'checked' => 0, 'position' => 302, 'enabled' => (!isModEnabled('margin') || empty($user->rights->margins->liretous) || empty($conf->global->DISPLAY_MARGIN_RATES) ? 0 : 1)),
	'total_mark_rate' => array('label' => 'MarkRate', 'checked' => 0, 'position' => 303, 'enabled' => (!isModEnabled('margin') || empty($user->rights->margins->liretous) || empty($conf->global->DISPLAY_MARK_RATES) ? 0 : 1)),
	'f.datec'=>array('label'=>"DateCreation", 'checked'=>0, 'position'=>500),
	'f.tms' =>array('type'=>'timestamp', 'label'=>'DateModificationShort', 'enabled'=>1, 'visible'=>-1, 'notnull'=>1, 'position'=>502),
	'u.login'=>array('label'=>"UserAuthor", 'checked'=>1, 'position'=>504),
	'sale_representative'=>array('label'=>"SaleRepresentativesOfThirdParty", 'checked'=>0, 'position'=>506),
	//'f.fk_user_author' =>array('type'=>'integer:User:user/class/user.class.php', 'label'=>'UserAuthor', 'enabled'=>1, 'visible'=>-1, 'position'=>506),
	//'f.fk_user_modif' =>array('type'=>'integer:User:user/class/user.class.php', 'label'=>'UserModif', 'enabled'=>1, 'visible'=>-1, 'notnull'=>-1, 'position'=>508),
	//'f.fk_user_valid' =>array('type'=>'integer:User:user/class/user.class.php', 'label'=>'UserValidation', 'enabled'=>1, 'visible'=>-1, 'position'=>510),
	//'f.fk_user_closing' =>array('type'=>'integer:User:user/class/user.class.php', 'label'=>'UserClosing', 'enabled'=>1, 'visible'=>-1, 'position'=>512),
	'f.note_public'=>array('label'=>'NotePublic', 'checked'=>0, 'position'=>520, 'enabled'=>(!getDolGlobalInt('MAIN_LIST_HIDE_PUBLIC_NOTES'))),
	'f.note_private'=>array('label'=>'NotePrivate', 'checked'=>0, 'position'=>521, 'enabled'=>(!getDolGlobalInt('MAIN_LIST_HIDE_PRIVATE_NOTES'))),
	'f.fk_fac_rec_source'=>array('label'=>'GeneratedFromTemplate', 'checked'=>0, 'position'=>530, 'enabled'=>'1'),
	'f.fk_statut'=>array('label'=>"Status", 'checked'=>1, 'position'=>1000),
);

if (getDolGlobalString("INVOICE_USE_SITUATION") && !empty($conf->global->INVOICE_USE_RETAINED_WARRANTY)) {
	$arrayfields['f.retained_warranty'] = array('label'=>$langs->trans("RetainedWarranty"), 'checked'=>0, 'position'=>86);
}
// Overwrite $arrayfields from columns into ->fields (transition before removal of $arrayoffields)
foreach ($object->fields as $key => $val) {
	// If $val['visible']==0, then we never show the field

	if (!empty($val['visible'])) {
		$visible = (int) dol_eval($val['visible'], 1, 1, '1');
		$newkey = '';
		if (array_key_exists($key, $arrayfields)) { $newkey = $key; } elseif (array_key_exists('f.'.$key, $arrayfields)) { $newkey = 'f.'.$key; } elseif (array_key_exists('f.'.$key, $arrayfields)) { $newkey = 'f.'.$key; } elseif (array_key_exists('s.'.$key, $arrayfields)) { $newkey = 's.'.$key; }
		if ($newkey) {
			$arrayfields[$newkey] = array(
				'label'=>$val['label'],
				'checked'=>(($visible < 0) ? 0 : 1),
				'enabled'=>($visible != 3 && dol_eval($val['enabled'], 1, 1, '1')),
				'position'=>$val['position'],
				'help' => empty($val['help']) ? '' : $val['help'],
			);
		}
	}
}
// Extra fields
include DOL_DOCUMENT_ROOT.'/core/tpl/extrafields_list_array_fields.tpl.php';

$object->fields = dol_sort_array($object->fields, 'position');
$arrayfields = dol_sort_array($arrayfields, 'position');


/*
 * Actions
 */

if (GETPOST('cancel', 'alpha')) {
	$action = 'list';
	$massaction = '';
}
if (!GETPOST('confirmmassaction', 'alpha') && $massaction != 'presend' && $massaction != 'confirm_presend') {
	$massaction = '';
}

$parameters = array('socid'=>$socid, 'arrayfields'=>&$arrayfields);
$reshook = $hookmanager->executeHooks('doActions', $parameters, $object, $action); // Note that $action and $object may have been modified by some hooks
if ($reshook < 0) {
	setEventMessages($hookmanager->error, $hookmanager->errors, 'errors');
}

include DOL_DOCUMENT_ROOT.'/core/actions_changeselectedfields.inc.php';

// Do we click on purge search criteria ?
if (GETPOST('button_removefilter_x', 'alpha') || GETPOST('button_removefilter', 'alpha') || GETPOST('button_removefilter.x', 'alpha')) { // All tests are required to be compatible with all browsers
	$search_user = '';
	$search_sale = '';
	$search_product_category = '';
	$search_ref = '';
	$search_refcustomer = '';
	$search_type = '';
	$search_project_ref = '';
	$search_project = '';
	$search_company = '';
	$search_company_alias = '';
	$search_parent_name = '';
	$search_montant_ht = '';
	$search_montant_vat = '';
	$search_montant_localtax1 = '';
	$search_montant_localtax2 = '';
	$search_montant_ttc = '';
	$search_login = '';
	$search_multicurrency_code = '';
	$search_multicurrency_tx = '';
	$search_multicurrency_montant_ht = '';
	$search_multicurrency_montant_vat = '';
	$search_multicurrency_montant_ttc = '';
	$search_status = '';
	$search_paymentmode = '';
	$search_paymentterms = '';
	$search_module_source = '';
	$search_pos_source = '';
	$search_town = '';
	$search_zip = "";
	$search_state = "";
	$search_country = '';
	$search_type_thirdparty = '';
	$search_date_startday = '';
	$search_date_startmonth = '';
	$search_date_startyear = '';
	$search_date_endday = '';
	$search_date_endmonth = '';
	$search_date_endyear = '';
	$search_date_start = '';
	$search_date_end = '';
	$search_date_valid_startday = '';
	$search_date_valid_startmonth = '';
	$search_date_valid_startyear = '';
	$search_date_valid_endday = '';
	$search_date_valid_endmonth = '';
	$search_date_valid_endyear = '';
	$search_date_valid_start = '';
	$search_date_valid_end = '';
	$search_datelimit_startday = '';
	$search_datelimit_startmonth = '';
	$search_datelimit_startyear = '';
	$search_datelimit_endday = '';
	$search_datelimit_endmonth = '';
	$search_datelimit_endyear = '';
	$search_datelimit_start = '';
	$search_datelimit_end = '';
	$search_fac_rec_source_title = '';
	$toselect = array();
	$search_array_options = array();
	$search_categ_cus = 0;
	$option = '';
	$socid = 0;
}

if (empty($reshook)) {
	$objectclass = 'Facture';
	$objectlabel = 'Invoices';
	$permissiontoread = $user->hasRight("facture", "lire");
	$permissiontoadd = $user->hasRight("facture", "creer");
	$permissiontodelete = $user->hasRight("facture", "supprimer");
	$uploaddir = $conf->facture->dir_output;
	include DOL_DOCUMENT_ROOT.'/core/actions_massactions.inc.php';
}

if ($action == 'makepayment_confirm' && !empty($user->rights->facture->paiement)) {
	require_once DOL_DOCUMENT_ROOT.'/compta/paiement/class/paiement.class.php';
	$arrayofselected = is_array($toselect) ? $toselect : array();
	if (!empty($arrayofselected)) {
		$bankid = GETPOST('bankid', 'int');
		$paiementid = GETPOST('paiementid', 'int');
		$paiementdate = dol_mktime(12, 0, 0, GETPOST('datepaimentmonth', 'int'), GETPOST('datepaimentday', 'int'), GETPOST('datepaimentyear', 'year'));
		if (empty($paiementdate)) {
			setEventMessages($langs->trans("ErrorFieldRequired", $langs->transnoentitiesnoconv("Date")), null, 'errors');
			$error++;
			$action = 'makepayment';
		}

		if (!$error) {
			foreach ($arrayofselected as $toselectid) {
				$errorpayment = 0;
				$facture = new Facture($db);
				$result = $facture->fetch($toselectid);

				$db->begin();

				if ($result < 0) {
					setEventMessage($facture->error, 'errors');
					$errorpayment++;
				} else {
					if ($facture->type != Facture::TYPE_CREDIT_NOTE && $facture->statut == Facture::STATUS_VALIDATED && $facture->paye == 0) {
						$paiementAmount = $facture->getSommePaiement();
						$totalcreditnotes = $facture->getSumCreditNotesUsed();
						$totaldeposits = $facture->getSumDepositsUsed();
						$totalpay = $paiementAmount + $totalcreditnotes + $totaldeposits;
						$remaintopay = price2num($facture->total_ttc - $totalpay);
						if ($remaintopay != 0) {
							$resultBank = $facture->setBankAccount($bankid);
							if ($resultBank < 0) {
								setEventMessages($facture->error, null, 'errors');
								$errorpayment++;
							} else {
								$paiement = new Paiement($db);
								$paiement->datepaye = $paiementdate;
								$paiement->amounts[$facture->id] = $remaintopay; // Array with all payments dispatching with invoice id
								$paiement->multicurrency_amounts[$facture->id] = $remaintopay;
								$paiement->paiementid = $paiementid;
								$paiement_id = $paiement->create($user, 1, $facture->thirdparty);
								if ($paiement_id < 0) {
									$langs->load("errors");
									setEventMessages($facture->ref.' '.$langs->trans($paiement->error), $paiement->errors, 'errors');
									$errorpayment++;
								} else {
									$result = $paiement->addPaymentToBank($user, 'payment', '', $bankid, '', '');
									if ($result < 0) {
										$langs->load("errors");
										setEventMessages($facture->ref.' '.$langs->trans($paiement->error), $paiement->errors, 'errors');
										$errorpayment++;
									}
								}
							}
						} else {
							setEventMessage($langs->trans('NoPaymentAvailable', $facture->ref), 'warnings');
							$errorpayment++;
						}
					} else {
						setEventMessage($langs->trans('BulkPaymentNotPossibleForInvoice', $facture->ref), 'warnings');
						$errorpayment++;
					}
				}

				if (empty($errorpayment)) {
					setEventMessage($langs->trans('PaymentRegisteredAndInvoiceSetToPaid', $facture->ref));
					$db->commit();
				} else {
					$db->rollback();
				}
			}
		}
	}
} elseif ($massaction == 'withdrawrequest') {
	$langs->load("withdrawals");

	if (!$user->rights->prelevement->bons->creer) {
		$error++;
		setEventMessages($langs->trans("NotEnoughPermissions"), null, 'errors');
	} else {
		//Checking error
		$error = 0;

		$arrayofselected = is_array($toselect) ? $toselect : array();
		$listofbills = array();
		foreach ($arrayofselected as $toselectid) {
			$objecttmp = new Facture($db);
			$result = $objecttmp->fetch($toselectid);
			if ($result > 0) {
				$totalpaid = $objecttmp->getSommePaiement();
				$totalcreditnotes = $objecttmp->getSumCreditNotesUsed();
				$totaldeposits = $objecttmp->getSumDepositsUsed();
				$objecttmp->resteapayer = price2num($objecttmp->total_ttc - $totalpaid - $totalcreditnotes - $totaldeposits, 'MT');
				if ($objecttmp->statut == Facture::STATUS_DRAFT) {
					$error++;
					setEventMessages($objecttmp->ref.' '.$langs->trans("Draft"), $objecttmp->errors, 'errors');
				} elseif ($objecttmp->paye || $objecttmp->resteapayer == 0) {
					$error++;
					setEventMessages($objecttmp->ref.' '.$langs->trans("AlreadyPaid"), $objecttmp->errors, 'errors');
				} elseif ($objecttmp->resteapayer < 0) {
					$error++;
					setEventMessages($objecttmp->ref.' '.$langs->trans("AmountMustBePositive"), $objecttmp->errors, 'errors');
				}

				$rsql = "SELECT pfd.rowid, pfd.traite, pfd.date_demande as date_demande";
				$rsql .= " , pfd.date_traite as date_traite";
				$rsql .= " , pfd.amount";
				$rsql .= " , u.rowid as user_id, u.lastname, u.firstname, u.login";
				$rsql .= " FROM ".MAIN_DB_PREFIX."prelevement_demande as pfd";
				$rsql .= " , ".MAIN_DB_PREFIX."user as u";
				$rsql .= " WHERE fk_facture = ".((int) $objecttmp->id);
				$rsql .= " AND pfd.fk_user_demande = u.rowid";
				$rsql .= " AND pfd.traite = 0";
				$rsql .= " ORDER BY pfd.date_demande DESC";

				$result_sql = $db->query($rsql);
				if ($result_sql) {
					$numprlv = $db->num_rows($result_sql);
				}

				if ($numprlv > 0) {
					$error++;
					setEventMessages($objecttmp->ref.' '.$langs->trans("RequestAlreadyDone"), $objecttmp->errors, 'warnings');
				} elseif (!empty($objecttmp->mode_reglement_code) && $objecttmp->mode_reglement_code != 'PRE') {
					$error++;
					setEventMessages($objecttmp->ref.' '.$langs->trans("BadPaymentMethod"), $objecttmp->errors, 'errors');
				} else {
					$listofbills[] = $objecttmp; // $listofbills will only contains invoices with good payment method and no request already done
				}
			}
		}

		//Massive withdraw request for request with no errors
		if (!empty($listofbills)) {
			$nbwithdrawrequestok = 0;
			foreach ($listofbills as $aBill) {
				$db->begin();
				$result = $aBill->demande_prelevement($user, $aBill->resteapayer, 'direct-debit', 'facture');
				if ($result > 0) {
					$db->commit();
					$nbwithdrawrequestok++;
				} else {
					$db->rollback();
					setEventMessages($aBill->error, $aBill->errors, 'errors');
				}
			}
			if ($nbwithdrawrequestok > 0) {
				setEventMessages($langs->trans("WithdrawRequestsDone", $nbwithdrawrequestok), null, 'mesgs');
			}
		}
	}
}



/*
 * View
 */

$form = new Form($db);
$formother = new FormOther($db);
$formfile = new FormFile($db);
$formmargin = null;
if (isModEnabled('margin')) {
	$formmargin = new FormMargin($db);
}
$bankaccountstatic = new Account($db);
$facturestatic = new Facture($db);
$formcompany = new FormCompany($db);
$companystatic = new Societe($db);
$companyparent = new Societe($db);
$company_url_list = array();

$varpage = empty($contextpage) ? $_SERVER["PHP_SELF"] : $contextpage;
$selectedfields = $form->multiSelectArrayWithCheckbox('selectedfields', $arrayfields, $varpage); // This also change content of $arrayfields

$sql = 'SELECT';
if ($sall || $search_user > 0) {
	$sql = 'SELECT DISTINCT';
}
$sql .= ' f.rowid as id, f.ref, f.ref_client, f.fk_soc, f.type, f.note_private, f.note_public, f.increment, f.fk_mode_reglement, f.fk_cond_reglement, f.total_ht, f.total_tva, f.total_ttc,';
$sql .= ' f.localtax1 as total_localtax1, f.localtax2 as total_localtax2,';
$sql .= ' f.fk_user_author,';
$sql .= ' f.fk_multicurrency, f.multicurrency_code, f.multicurrency_tx, f.multicurrency_total_ht, f.multicurrency_total_tva as multicurrency_total_vat, f.multicurrency_total_ttc,';
$sql .= ' f.datef, f.date_valid, f.date_lim_reglement as datelimite, f.module_source, f.pos_source,';
$sql .= ' f.paye as paye, f.fk_statut, f.close_code,';
$sql .= ' f.datec as date_creation, f.tms as date_update, f.date_closing as date_closing,';
$sql .= ' f.retained_warranty, f.retained_warranty_date_limit, f.situation_final, f.situation_cycle_ref, f.situation_counter,';
$sql .= ' s.rowid as socid, s.nom as name, s.name_alias as alias, s.email, s.phone, s.fax, s.address, s.town, s.zip, s.fk_pays, s.client, s.fournisseur, s.code_client, s.code_fournisseur, s.code_compta as code_compta_client, s.code_compta_fournisseur,';
$sql .= " s.parent as fk_parent,";
$sql .= " s2.nom as name2,";
$sql .= ' typent.code as typent_code,';
$sql .= ' state.code_departement as state_code, state.nom as state_name,';
$sql .= ' country.code as country_code,';
$sql .= ' f.fk_fac_rec_source,';
$sql .= ' p.rowid as project_id, p.ref as project_ref, p.title as project_label,';
$sql .= ' u.login, u.lastname, u.firstname, u.email as user_email, u.statut as user_statut, u.entity, u.photo, u.office_phone, u.office_fax, u.user_mobile, u.job, u.gender';
// We need dynamount_payed to be able to sort on status (value is surely wrong because we can count several lines several times due to other left join or link with contacts. But what we need is just 0 or > 0).
// A Better solution to be able to sort on already payed or remain to pay is to store amount_payed in a denormalized field.
// We disable this. It create a bug when searching with sall and sorting on status. Also it create performance troubles.
/*
if (!$sall) {
	$sql .= ', SUM(pf.amount) as dynamount_payed, SUM(pf.multicurrency_amount) as multicurrency_dynamount_payed';
}
*/
// Add fields from extrafields
if (!empty($extrafields->attributes[$object->table_element]['label'])) {
	foreach ($extrafields->attributes[$object->table_element]['label'] as $key => $val) {
		$sql .= ($extrafields->attributes[$object->table_element]['type'][$key] != 'separate' ? ", ef.".$key." as options_".$key : '');
	}
}
// Add fields from hooks
$parameters = array();
$reshook = $hookmanager->executeHooks('printFieldListSelect', $parameters, $object, $action); // Note that $action and $object may have been modified by hook
$sql .= $hookmanager->resPrint;

$sqlfields = $sql; // $sql fields to remove for count total

$sql .= ' FROM '.MAIN_DB_PREFIX.'societe as s';
$sql .= " LEFT JOIN ".MAIN_DB_PREFIX."societe as s2 ON s2.rowid = s.parent";
$sql .= " LEFT JOIN ".MAIN_DB_PREFIX."c_country as country on (country.rowid = s.fk_pays)";
$sql .= " LEFT JOIN ".MAIN_DB_PREFIX."c_typent as typent on (typent.id = s.fk_typent)";
$sql .= " LEFT JOIN ".MAIN_DB_PREFIX."c_departements as state on (state.rowid = s.fk_departement)";
$sql .= ', '.MAIN_DB_PREFIX.'facture as f';
if ($sortfield == "f.datef") {
	$sql .= $db->hintindex('idx_facture_datef');
}
if (isset($extrafields->attributes[$object->table_element]['label']) && is_array($extrafields->attributes[$object->table_element]['label']) && count($extrafields->attributes[$object->table_element]['label'])) {
	$sql .= " LEFT JOIN ".MAIN_DB_PREFIX.$object->table_element."_extrafields as ef on (f.rowid = ef.fk_object)";
}

// We disable this. It create a bug when searching with sall and sorting on status. Also it create performance troubles.
/*
if (!$sall) {
	$sql .= ' LEFT JOIN '.MAIN_DB_PREFIX.'paiement_facture as pf ON pf.fk_facture = f.rowid';
}
*/
if ($sall) {
	$sql .= ' LEFT JOIN '.MAIN_DB_PREFIX.'facturedet as pd ON f.rowid=pd.fk_facture';
}
if (!empty($search_fac_rec_source_title)) {
	$sql .= ' LEFT JOIN '.MAIN_DB_PREFIX.'facture_rec as facrec ON f.fk_fac_rec_source=facrec.rowid';
}
$sql .= " LEFT JOIN ".MAIN_DB_PREFIX."projet as p ON p.rowid = f.fk_projet";
$sql .= ' LEFT JOIN '.MAIN_DB_PREFIX.'user AS u ON f.fk_user_author = u.rowid';
// We'll need this table joined to the select in order to filter by sale
if ($search_sale > 0 || (empty($user->rights->societe->client->voir) && !$socid)) {
	$sql .= ", ".MAIN_DB_PREFIX."societe_commerciaux as sc";
}
if ($search_user > 0) {
	$sql .= ", ".MAIN_DB_PREFIX."element_contact as ec";
	$sql .= ", ".MAIN_DB_PREFIX."c_type_contact as tc";
}
// Add table from hooks
$parameters = array();
$reshook = $hookmanager->executeHooks('printFieldListFrom', $parameters, $object); // Note that $action and $object may have been modified by hook
$sql .= $hookmanager->resPrint;

$sql .= ' WHERE f.fk_soc = s.rowid';
$sql .= ' AND f.entity IN ('.getEntity('invoice').')';
if (empty($user->rights->societe->client->voir) && !$socid) {
	$sql .= " AND s.rowid = sc.fk_soc AND sc.fk_user = ".((int) $user->id);
}
if ($socid > 0) {
	$sql .= ' AND s.rowid = '.((int) $socid);
}
if ($userid) {
	if ($userid == -1) {
		$sql .= ' AND f.fk_user_author IS NULL';
	} else {
		$sql .= ' AND f.fk_user_author = '.((int) $userid);
	}
}
if ($search_ref) {
	$sql .= natural_search('f.ref', $search_ref);
}
if ($search_refcustomer) {
	$sql .= natural_search('f.ref_client', $search_refcustomer);
}
if ($search_type != '' && $search_type != '-1') {
	$sql .= " AND f.type IN (".$db->sanitize($db->escape($search_type)).")";
}
if ($search_project_ref) {
	$sql .= natural_search('p.ref', $search_project_ref);
}
if ($search_project) {
	$sql .= natural_search('p.title', $search_project);
}
if (empty($arrayfields['s.name_alias']['checked']) && $search_company) {
	$sql .= natural_search(array("s.nom", "s.name_alias"), $search_company);
} else {
	if ($search_company) {
		$sql .= natural_search('s.nom', $search_company);
	}
	if ($search_company_alias) {
		$sql .= natural_search('s.name_alias', $search_company_alias);
	}
}
if ($search_parent_name) {
	$sql .= natural_search('s2.nom', $search_parent_name);
}
if ($search_company_code_client) {
	$sql .= natural_search('s.code_client', $search_company_code_client);
}
if ($search_town) {
	$sql .= natural_search('s.town', $search_town);
}
if ($search_zip) {
	$sql .= natural_search("s.zip", $search_zip);
}
if ($search_state) {
	$sql .= natural_search("state.nom", $search_state);
}
if (strlen(trim($search_country))) {
	$arrayofcode = getCountriesInEEC();
	$country_code_in_EEC = $country_code_in_EEC_without_me = '';
	foreach ($arrayofcode as $key => $value) {
		$country_code_in_EEC .= ($country_code_in_EEC ? "," : "")."'".$value."'";
		if ($value != $mysoc->country_code) {
			$country_code_in_EEC_without_me .= ($country_code_in_EEC_without_me ? "," : "")."'".$value."'";
		}
	}
	if ($search_country == 'special_allnotme') {
		$sql .= " AND country.code <> '".$db->escape($mysoc->country_code)."'";
	} elseif ($search_country == 'special_eec') {
		$sql .= " AND country.code IN (".$db->sanitize($country_code_in_EEC, 1).")";
	} elseif ($search_country == 'special_eecnotme') {
		$sql .= " AND country.code IN (".$db->sanitize($country_code_in_EEC_without_me, 1).")";
	} elseif ($search_country == 'special_noteec') {
		$sql .= " AND country.code NOT IN (".$db->sanitize($country_code_in_EEC, 1).")";
	} else {
		$sql .= natural_search("country.code", $search_country);
	}
}
if ($search_type_thirdparty != '' && $search_type_thirdparty != '-1') {
	$sql .= " AND s.fk_typent IN (".$db->sanitize($db->escape($search_type_thirdparty)).')';
}
if ($search_montant_ht != '') {
	$sql .= natural_search('f.total_ht', $search_montant_ht, 1);
}
if ($search_montant_vat != '') {
	$sql .= natural_search('f.total_tva', $search_montant_vat, 1);
}
if ($search_montant_localtax1 != '') {
	$sql .= natural_search('f.localtax1', $search_montant_localtax1, 1);
}
if ($search_montant_localtax2 != '') {
	$sql .= natural_search('f.localtax2', $search_montant_localtax2, 1);
}
if ($search_montant_ttc != '') {
	$sql .= natural_search('f.total_ttc', $search_montant_ttc, 1);
}
if ($search_multicurrency_code != '') {
	$sql .= " AND f.multicurrency_code = '".$db->escape($search_multicurrency_code)."'";
}
if ($search_multicurrency_tx != '') {
	$sql .= natural_search('f.multicurrency_tx', $search_multicurrency_tx, 1);
}
if ($search_multicurrency_montant_ht != '') {
	$sql .= natural_search('f.multicurrency_total_ht', $search_multicurrency_montant_ht, 1);
}
if ($search_multicurrency_montant_vat != '') {
	$sql .= natural_search('f.multicurrency_total_tva', $search_multicurrency_montant_vat, 1);
}
if ($search_multicurrency_montant_ttc != '') {
	$sql .= natural_search('f.multicurrency_total_ttc', $search_multicurrency_montant_ttc, 1);
}
if ($search_login) {
	$sql .= natural_search(array('u.login', 'u.firstname', 'u.lastname'), $search_login);
}
if ($search_status != '-1' && $search_status != '') {
	if (is_numeric($search_status) && $search_status >= 0) {
		if ($search_status == '0') {
			$sql .= " AND f.fk_statut = 0"; // draft
		}
		if ($search_status == '1') {
			$sql .= " AND f.fk_statut = 1"; // unpayed
		}
		if ($search_status == '2') {
			$sql .= " AND f.fk_statut = 2"; // payed     Not that some corrupted data may contains f.fk_statut = 1 AND f.paye = 1 (it means payed too but should not happend. If yes, reopen and reclassify billed)
		}
		if ($search_status == '3') {
			$sql .= " AND f.fk_statut = 3"; // abandonned
		}
	} else {
		$sql .= " AND f.fk_statut IN (".$db->sanitize($db->escape($search_status)).")"; // When search_status is '1,2' for example
	}
}

if ($search_paymentmode > 0) {
	$sql .= " AND f.fk_mode_reglement = ".((int) $search_paymentmode);
}
if ($search_paymentterms > 0) {
	$sql .= " AND f.fk_cond_reglement = ".((int) $search_paymentterms);
}
if ($search_module_source) {
	$sql .= natural_search("f.module_source", $search_module_source);
}
if ($search_pos_source) {
	$sql .= natural_search("f.pos_source", $search_pos_source);
}
if ($search_date_start) {
	$sql .= " AND f.datef >= '".$db->idate($search_date_start)."'";
}
if ($search_date_end) {
	$sql .= " AND f.datef <= '".$db->idate($search_date_end)."'";
}
if ($search_date_valid_start) {
	$sql .= " AND f.date_valid >= '".$db->idate($search_date_valid_start)."'";
}
if ($search_date_valid_end) {
	$sql .= " AND f.date_valid <= '".$db->idate($search_date_valid_end)."'";
}
if ($search_datelimit_start) {
	$sql .= " AND f.date_lim_reglement >= '".$db->idate($search_datelimit_start)."'";
}
if ($search_datelimit_end) {
	$sql .= " AND f.date_lim_reglement <= '".$db->idate($search_datelimit_end)."'";
}
if ($option == 'late') {
	$sql .= " AND f.date_lim_reglement < '".$db->idate(dol_now() - $conf->facture->client->warning_delay)."'";
}
if ($search_sale > 0) {
	$sql .= " AND s.rowid = sc.fk_soc AND sc.fk_user = ".((int) $search_sale);
}
if ($search_user > 0) {
	$sql .= " AND ec.fk_c_type_contact = tc.rowid AND tc.element='facture' AND tc.source='internal' AND ec.element_id = f.rowid AND ec.fk_socpeople = ".((int) $search_user);
}
if (!empty($search_fac_rec_source_title)) {
	$sql .= natural_search('facrec.titre', $search_fac_rec_source_title);
}
// Search for tag/category ($searchCategoryProductList is an array of ID)
$searchCategoryProductList = $search_product_category ? array($search_product_category) : array();
$searchCategoryProductOperator = 0;
if (!empty($searchCategoryProductList)) {
	$searchCategoryProductSqlList = array();
	$listofcategoryid = '';
	foreach ($searchCategoryProductList as $searchCategoryProduct) {
		if (intval($searchCategoryProduct) == -2) {
			$searchCategoryProductSqlList[] = "NOT EXISTS (SELECT ck.fk_product FROM ".MAIN_DB_PREFIX."categorie_product as ck, ".MAIN_DB_PREFIX."facturedet as fd WHERE fd.fk_facture = f.rowid AND fd.fk_product = ck.fk_product)";
		} elseif (intval($searchCategoryProduct) > 0) {
			if ($searchCategoryProductOperator == 0) {
				$searchCategoryProductSqlList[] = " EXISTS (SELECT ck.fk_product FROM ".MAIN_DB_PREFIX."categorie_product as ck, ".MAIN_DB_PREFIX."facturedet as fd WHERE fd.fk_facture = f.rowid AND fd.fk_product = ck.fk_product AND ck.fk_categorie = ".((int) $searchCategoryProduct).")";
			} else {
				$listofcategoryid .= ($listofcategoryid ? ', ' : '') .((int) $searchCategoryProduct);
			}
		}
	}
	if ($listofcategoryid) {
		$searchCategoryProductSqlList[] = " EXISTS (SELECT ck.fk_product FROM ".MAIN_DB_PREFIX."categorie_product as ck, ".MAIN_DB_PREFIX."facturedet as fd WHERE fd.fk_facture = f.rowid AND fd.fk_product = ck.fk_product AND ck.fk_categorie IN (".$db->sanitize($listofcategoryid)."))";
	}
	if ($searchCategoryProductOperator == 1) {
		if (!empty($searchCategoryProductSqlList)) {
			$sql .= " AND (".implode(' OR ', $searchCategoryProductSqlList).")";
		}
	} else {
		if (!empty($searchCategoryProductSqlList)) {
			$sql .= " AND (".implode(' AND ', $searchCategoryProductSqlList).")";
		}
	}
}
$searchCategoryCustomerList = $search_categ_cus ? array($search_categ_cus) : array();
$searchCategoryCustomerOperator = 0;
// Search for tag/category ($searchCategoryCustomerList is an array of ID)
if (!empty($searchCategoryCustomerList)) {
	$searchCategoryCustomerSqlList = array();
	$listofcategoryid = '';
	foreach ($searchCategoryCustomerList as $searchCategoryCustomer) {
		if (intval($searchCategoryCustomer) == -2) {
			$searchCategoryCustomerSqlList[] = "NOT EXISTS (SELECT ck.fk_soc FROM ".MAIN_DB_PREFIX."categorie_societe as ck WHERE s.rowid = ck.fk_soc)";
		} elseif (intval($searchCategoryCustomer) > 0) {
			if ($searchCategoryCustomerOperator == 0) {
				$searchCategoryCustomerSqlList[] = " EXISTS (SELECT ck.fk_soc FROM ".MAIN_DB_PREFIX."categorie_societe as ck WHERE s.rowid = ck.fk_soc AND ck.fk_categorie = ".((int) $searchCategoryCustomer).")";
			} else {
				$listofcategoryid .= ($listofcategoryid ? ', ' : '') .((int) $searchCategoryCustomer);
			}
		}
	}
	if ($listofcategoryid) {
		$searchCategoryCustomerSqlList[] = " EXISTS (SELECT ck.fk_soc FROM ".MAIN_DB_PREFIX."categorie_societe as ck WHERE s.rowid = ck.fk_soc AND ck.fk_categorie IN (".$db->sanitize($listofcategoryid)."))";
	}
	if ($searchCategoryCustomerOperator == 1) {
		if (!empty($searchCategoryCustomerSqlList)) {
			$sql .= " AND (".implode(' OR ', $searchCategoryCustomerSqlList).")";
		}
	} else {
		if (!empty($searchCategoryCustomerSqlList)) {
			$sql .= " AND (".implode(' AND ', $searchCategoryCustomerSqlList).")";
		}
	}
}
// Add where from extra fields
include DOL_DOCUMENT_ROOT.'/core/tpl/extrafields_list_search_sql.tpl.php';
// Add where from hooks
$parameters = array();
$reshook = $hookmanager->executeHooks('printFieldListWhere', $parameters, $object, $action); // Note that $action and $object may have been modified by hook
$sql .= $hookmanager->resPrint;

// We disable this. It create a bug when searching with sall and sorting on status. Also it create performance troubles.
/*
if (!$sall) {
	$sql .= ' GROUP BY f.rowid, f.ref, ref_client, f.fk_soc, f.type, f.note_private, f.note_public, f.increment, f.fk_mode_reglement, f.fk_cond_reglement, f.total_ht, f.total_tva, f.total_ttc,';
	$sql .= ' f.localtax1, f.localtax2,';
	$sql .= ' f.datef, f.date_valid, f.date_lim_reglement, f.module_source, f.pos_source,';
	$sql .= ' f.paye, f.fk_statut, f.close_code,';
	$sql .= ' f.datec, f.tms, f.date_closing,';
	$sql .= ' f.retained_warranty, f.retained_warranty_date_limit, f.situation_final, f.situation_cycle_ref, f.situation_counter,';
	$sql .= ' f.fk_user_author, f.fk_multicurrency, f.multicurrency_code, f.multicurrency_tx, f.multicurrency_total_ht,';
	$sql .= ' f.multicurrency_total_tva, f.multicurrency_total_ttc,';
	$sql .= ' s.rowid, s.nom, s.name_alias, s.email, s.phone, s.fax, s.address, s.town, s.zip, s.fk_pays, s.client, s.fournisseur, s.code_client, s.code_fournisseur, s.code_compta, s.code_compta_fournisseur,';
	$sql .= ' typent.code,';
	$sql .= ' state.code_departement, state.nom,';
	$sql .= ' country.code,';
	$sql .= " p.rowid, p.ref, p.title,";
	$sql .= " u.login, u.lastname, u.firstname, u.email, u.statut, u.entity, u.photo, u.office_phone, u.office_fax, u.user_mobile, u.job, u.gender";
	if ($search_categ_cus && $search_categ_cus != -1) {
		$sql .= ", cc.fk_categorie, cc.fk_soc";
	}
	// Add fields from extrafields
	if (!empty($extrafields->attributes[$object->table_element]['label'])) {
		foreach ($extrafields->attributes[$object->table_element]['label'] as $key => $val) {
			$sql .= ($extrafields->attributes[$object->table_element]['type'][$key] != 'separate' ? ", ef.".$key : '');
		}
	}
	// Add GroupBy from hooks
	$parameters = array('all' => !empty($all) ? $all : 0, 'fieldstosearchall' => $fieldstosearchall);
	$reshook = $hookmanager->executeHooks('printFieldListGroupBy', $parameters, $object); // Note that $action and $object may have been modified by hook
	$sql .= $hookmanager->resPrint;
} else {
*/
if ($sall) {
	$sql .= natural_search(array_keys($fieldstosearchall), $sall);
}

// Add HAVING from hooks
$parameters = array();
$reshook = $hookmanager->executeHooks('printFieldListHaving', $parameters, $object); // Note that $action and $object may have been modified by hook
$sql .= empty($hookmanager->resPrint) ? "" : " HAVING 1=1 ".$hookmanager->resPrint;

// Count total nb of records
$nbtotalofrecords = '';
if (!getDolGlobalInt('MAIN_DISABLE_FULL_SCANLIST')) {
	/* The fast and low memory method to get and count full list converts the sql into a sql count */
	$sqlforcount = preg_replace('/^'.preg_quote($sqlfields, '/').'/', 'SELECT COUNT(*) as nbtotalofrecords', $sql);
	$sqlforcount = preg_replace('/GROUP BY .*$/', '', $sqlforcount);
	$resql = $db->query($sqlforcount);
	if ($resql) {
		$objforcount = $db->fetch_object($resql);
		$nbtotalofrecords = $objforcount->nbtotalofrecords;
	} else {
		dol_print_error($db);
	}

	if (($page * $limit) > $nbtotalofrecords) {	// if total resultset is smaller then paging size (filtering), goto and load page 0
		$page = 0;
		$offset = 0;
	}
	$db->free($resql);
}

// Complete request and execute it with limit
$sql .= $db->order($sortfield, $sortorder);
if ($limit) {
	$sql .= $db->plimit($limit + 1, $offset);
}

$resql = $db->query($sql);

if ($resql) {
	$num = $db->num_rows($resql);

	$arrayofselected = is_array($toselect) ? $toselect : array();

	if ($num == 1 && !empty($conf->global->MAIN_SEARCH_DIRECT_OPEN_IF_ONLY_ONE) && $sall) {
		$obj = $db->fetch_object($resql);
		$id = $obj->id;

		header("Location: ".DOL_URL_ROOT.'/compta/facture/card.php?facid='.$id);
		exit;
	}

	llxHeader('', $langs->trans('CustomersInvoices'), 'EN:Customers_Invoices|FR:Factures_Clients|ES:Facturas_a_clientes');

	if ($socid > 0) {
		$soc = new Societe($db);
		$soc->fetch($socid);
		if (empty($search_company)) {
			$search_company = $soc->name;
		}
	}

	$param = '&socid='.urlencode($socid);
	if (!empty($mode)) {
		$param .= '&mode='.urlencode($mode);
	}
	if (!empty($contextpage) && $contextpage != $_SERVER["PHP_SELF"]) {
		$param .= '&contextpage='.urlencode($contextpage);
	}
	if ($limit > 0 && $limit != $conf->liste_limit) {
		$param .= '&limit='.((int) $limit);
	}
	if ($sall) {
		$param .= '&sall='.urlencode($sall);
	}
	if ($search_date_startday) {
		$param .= '&search_date_startday='.urlencode($search_date_startday);
	}
	if ($search_date_startmonth) {
		$param .= '&search_date_startmonth='.urlencode($search_date_startmonth);
	}
	if ($search_date_startyear) {
		$param .= '&search_date_startyear='.urlencode($search_date_startyear);
	}
	if ($search_date_endday) {
		$param .= '&search_date_endday='.urlencode($search_date_endday);
	}
	if ($search_date_endmonth) {
		$param .= '&search_date_endmonth='.urlencode($search_date_endmonth);
	}
	if ($search_date_endyear) {
		$param .= '&search_date_endyear='.urlencode($search_date_endyear);
	}
	if ($search_date_valid_startday) {
		$param .= '&search_date_valid_startday='.urlencode($search_date_valid_startday);
	}
	if ($search_date_valid_startmonth) {
		$param .= '&search_date_valid_startmonth='.urlencode($search_date_valid_startmonth);
	}
	if ($search_date_valid_startyear) {
		$param .= '&search_date_valid_startyear='.urlencode($search_date_valid_startyear);
	}
	if ($search_date_valid_endday) {
		$param .= '&search_date_valid_endday='.urlencode($search_date_valid_endday);
	}
	if ($search_date_valid_endmonth) {
		$param .= '&search_date_valid_endmonth='.urlencode($search_date_valid_endmonth);
	}
	if ($search_date_valid_endyear) {
		$param .= '&search_date_valid_endyear='.urlencode($search_date_valid_endyear);
	}
	if ($search_datelimit_startday) {
		$param .= '&search_datelimit_startday='.urlencode($search_datelimit_startday);
	}
	if ($search_datelimit_startmonth) {
		$param .= '&search_datelimit_startmonth='.urlencode($search_datelimit_startmonth);
	}
	if ($search_datelimit_startyear) {
		$param .= '&search_datelimit_startyear='.urlencode($search_datelimit_startyear);
	}
	if ($search_datelimit_endday) {
		$param .= '&search_datelimit_endday='.urlencode($search_datelimit_endday);
	}
	if ($search_datelimit_endmonth) {
		$param .= '&search_datelimit_endmonth='.urlencode($search_datelimit_endmonth);
	}
	if ($search_datelimit_endyear) {
		$param .= '&search_datelimit_endyear='.urlencode($search_datelimit_endyear);
	}
	if ($search_ref) {
		$param .= '&search_ref='.urlencode($search_ref);
	}
	if ($search_refcustomer) {
		$param .= '&search_refcustomer='.urlencode($search_refcustomer);
	}
	if ($search_project_ref) {
		$param .= '&search_project_ref='.urlencode($search_project_ref);
	}
	if ($search_project) {
		$param .= '&search_project='.urlencode($search_project);
	}
	if ($search_type != '') {
		$param .= '&search_type='.urlencode($search_type);
	}
	if ($search_company) {
		$param .= '&search_company='.urlencode($search_company);
	}
	if ($search_company_alias) {
		$param .= '&search_company_alias='.urlencode($search_company_alias);
	}
	if ($search_parent_name != '') {
		$param .= '&search_parent_name='.urlencode($search_parent_name);
	}
	if ($search_town) {
		$param .= '&search_town='.urlencode($search_town);
	}
	if ($search_zip) {
		$param .= '&search_zip='.urlencode($search_zip);
	}
	if ($search_country) {
		$param .= "&search_country=".urlencode($search_country);
	}
	if ($search_type_thirdparty != '') {
		$param .= '&search_type_thirdparty='.urlencode($search_type_thirdparty);
	}
	if ($search_sale > 0) {
		$param .= '&search_sale='.urlencode($search_sale);
	}
	if ($search_user > 0) {
		$param .= '&search_user='.urlencode($search_user);
	}
	if ($search_login) {
		$param .= '&search_login='.urlencode($search_login);
	}
	if ($search_product_category > 0) {
		$param .= '&search_product_category='.urlencode($search_product_category);
	}
	if ($search_montant_ht != '') {
		$param .= '&search_montant_ht='.urlencode($search_montant_ht);
	}
	if ($search_montant_vat != '') {
		$param .= '&search_montant_vat='.urlencode($search_montant_vat);
	}
	if ($search_montant_localtax1 != '') {
		$param .= '&search_montant_localtax1='.urlencode($search_montant_localtax1);
	}
	if ($search_montant_localtax2 != '') {
		$param .= '&search_montant_localtax2='.urlencode($search_montant_localtax2);
	}
	if ($search_montant_ttc != '') {
		$param .= '&search_montant_ttc='.urlencode($search_montant_ttc);
	}
	if ($search_multicurrency_code != '') {
		$param .= '&search_multicurrency_code='.urlencode($search_multicurrency_code);
	}
	if ($search_multicurrency_tx != '') {
		$param .= '&search_multicurrency_tx='.urlencode($search_multicurrency_tx);
	}
	if ($search_multicurrency_montant_ht != '') {
		$param .= '&search_multicurrency_montant_ht='.urlencode($search_multicurrency_montant_ht);
	}
	if ($search_multicurrency_montant_vat != '') {
		$param .= '&search_multicurrency_montant_vat='.urlencode($search_multicurrency_montant_vat);
	}
	if ($search_multicurrency_montant_ttc != '') {
		$param .= '&search_multicurrency_montant_ttc='.urlencode($search_multicurrency_montant_ttc);
	}
	if ($search_status != '') {
		$param .= '&search_status='.urlencode($search_status);
	}
	if ($search_paymentmode > 0) {
		$param .= '&search_paymentmode='.urlencode($search_paymentmode);
	}
	if ($search_paymentterms > 0) {
		$param .= '&search_paymentterms='.urlencode($search_paymentterms);
	}
	if ($search_module_source) {
		$param .= '&search_module_source='.urlencode($search_module_source);
	}
	if ($search_pos_source) {
		$param .= '&search_pos_source='.urlencode($search_pos_source);
	}
	if ($show_files) {
		$param .= '&show_files='.urlencode($show_files);
	}
	if ($option) {
		$param .= "&search_option=".urlencode($option);
	}
	if ($optioncss != '') {
		$param .= '&optioncss='.urlencode($optioncss);
	}
	if ($search_categ_cus > 0) {
		$param .= '&search_categ_cus='.urlencode($search_categ_cus);
	}
	if (!empty($search_fac_rec_source_title)) {
		$param .= '&search_fac_rec_source_title='.urlencode($search_fac_rec_source_title);
	}

	// Add $param from extra fields
	include DOL_DOCUMENT_ROOT.'/core/tpl/extrafields_list_search_param.tpl.php';
	// Add $param from hooks
	$parameters = array();
	$reshook = $hookmanager->executeHooks('printFieldListSearchParam', $parameters, $object, $action); // Note that $action and $object may have been modified by hook
	$param .= $hookmanager->resPrint;

	$arrayofmassactions = array(
		'validate'=>img_picto('', 'check', 'class="pictofixedwidth"').$langs->trans("Validate"),
		'generate_doc'=>img_picto('', 'pdf', 'class="pictofixedwidth"').$langs->trans("ReGeneratePDF"),
		'builddoc'=>img_picto('', 'pdf', 'class="pictofixedwidth"').$langs->trans("PDFMerge"),
		'presend'=>img_picto('', 'email', 'class="pictofixedwidth"').$langs->trans("SendByMail"),
	);

	if (!empty($user->rights->facture->paiement)) {
		$arrayofmassactions['makepayment'] = img_picto('', 'payment', 'class="pictofixedwidth"').$langs->trans("MakePaymentAndClassifyPayed");
	}
	if (isModEnabled('prelevement') && !empty($user->rights->prelevement->bons->creer)) {
		$langs->load("withdrawals");
		$arrayofmassactions['withdrawrequest'] = img_picto('', 'payment', 'class="pictofixedwidth"').$langs->trans("MakeWithdrawRequest");
	}
	if (!empty($user->rights->facture->supprimer)) {
		if (!empty($conf->global->INVOICE_CAN_REMOVE_DRAFT_ONLY)) {
			$arrayofmassactions['predeletedraft'] = img_picto('', 'delete', 'class="pictofixedwidth"').$langs->trans("Deletedraft");
		} elseif (!empty($conf->global->INVOICE_CAN_ALWAYS_BE_REMOVED)) {	// mass deletion never possible on invoices on such situation
			$arrayofmassactions['predelete'] = img_picto('', 'delete', 'class="pictofixedwidth"').$langs->trans("Delete");
		}
	}
	if (in_array($massaction, array('presend', 'predelete', 'makepayment'))) {
		$arrayofmassactions = array();
	}
	$massactionbutton = $form->selectMassAction('', $arrayofmassactions);

	// Show the new button only when this page is not opend from the Extended POS
	$newcardbutton = '';
	if ($contextpage != 'poslist') {
		$url = DOL_URL_ROOT.'/compta/facture/card.php?action=create';
		if (!empty($socid)) {
			$url .= '&socid='.$socid;
		}
		$newcardbutton  = '';
		$newcardbutton .= dolGetButtonTitle($langs->trans('ViewList'), '', 'fa fa-bars imgforviewmode', $_SERVER["PHP_SELF"].'?mode=common'.preg_replace('/(&|\?)*mode=[^&]+/', '', $param), '', ((empty($mode) || $mode == 'common') ? 2 : 1), array('morecss'=>'reposition'));
		$newcardbutton .= dolGetButtonTitle($langs->trans('ViewKanban'), '', 'fa fa-th-list imgforviewmode', $_SERVER["PHP_SELF"].'?mode=kanban'.preg_replace('/(&|\?)*mode=[^&]+/', '', $param), '', ($mode == 'kanban' ? 2 : 1), array('morecss'=>'reposition'));
		$newcardbutton = dolGetButtonTitle($langs->trans('NewBill'), '', 'fa fa-plus-circle', $url, '', $user->hasRight("facture", "creer"));
	}

	$i = 0;
	print '<form method="POST" name="searchFormList" action="'.$_SERVER["PHP_SELF"].'">'."\n";

	if ($optioncss != '') {
		print '<input type="hidden" name="optioncss" value="'.$optioncss.'">';
	}
	print '<input type="hidden" name="token" value="'.newToken().'">';
	print '<input type="hidden" name="formfilteraction" id="formfilteraction" value="list">';
	if (!in_array($massaction, array('makepayment'))) {
		print '<input type="hidden" name="action" value="list">';
	}
	print '<input type="hidden" name="sortfield" value="'.$sortfield.'">';
	print '<input type="hidden" name="sortorder" value="'.$sortorder.'">';
	print '<input type="hidden" name="search_status" value="'.$search_status.'">';
	print '<input type="hidden" name="contextpage" value="'.$contextpage.'">';
	print '<input type="hidden" name="socid" value="'.$socid.'">';
	print '<input type="hidden" name="mode" value="'.$mode.'">';

	print_barre_liste($langs->trans('BillsCustomers').' '.($socid > 0 ? ' '.$soc->name : ''), $page, $_SERVER["PHP_SELF"], $param, $sortfield, $sortorder, $massactionbutton, $num, $nbtotalofrecords, 'bill', 0, $newcardbutton, '', $limit, 0, 0, 1);

	$topicmail = "SendBillRef";
	$modelmail = "facture_send";
	$objecttmp = new Facture($db);
	$trackid = 'inv'.$object->id;
	include DOL_DOCUMENT_ROOT.'/core/tpl/massactions_pre.tpl.php';

	if ($massaction == 'makepayment') {
		$formconfirm = '';
		$formquestion = array(
			// 'text' => $langs->trans("ConfirmClone"),
			// array('type' => 'checkbox', 'name' => 'clone_content', 'label' => $langs->trans("CloneMainAttributes"), 'value' => 1),
			// array('type' => 'checkbox', 'name' => 'update_prices', 'label' => $langs->trans("PuttingPricesUpToDate"), 'value' => 1),
			array('type' => 'date', 'name' => 'datepaiment', 'label' => $langs->trans("Date"), 'datenow' => 1),
			array('type' => 'other', 'name' => 'paiementid', 'label' => $langs->trans("PaymentMode"), 'value' => $form->select_types_paiements(GETPOST('search_paymentmode'), 'paiementid', '', 0, 0, 1, 0, 1, '', 1)),
			array('type' => 'other', 'name' => 'bankid', 'label' => $langs->trans("BankAccount"), 'value'=>$form->select_comptes('', 'bankid', 0, '', 0, '', 0, '', 1)),
			//array('type' => 'other', 'name' => 'invoicesid', 'label' => '', 'value'=>'<input type="hidden" id="invoicesid" name="invoicesid" value="'.implode('#',GETPOST('toselect','array')).'">'),
		);
		$formconfirm = $form->formconfirm($_SERVER["PHP_SELF"], $langs->trans('MakePaymentAndClassifyPayed'), $langs->trans('EnterPaymentReceivedFromCustomer'), 'makepayment_confirm', $formquestion, 1, 0, 200, 500, 1);
		print $formconfirm;
	}

	if ($sall) {
		foreach ($fieldstosearchall as $key => $val) {
			$fieldstosearchall[$key] = $langs->trans($val);
		}
		print '<div class="divsearchfieldfilter">'.$langs->trans("FilterOnInto", $sall).join(', ', $fieldstosearchall).'</div>';
	}

	// If the user can view prospects other than his'
	$moreforfilter = '';
	if ($user->hasRight("user", "user", "lire")) {
		$langs->load("commercial");
		$moreforfilter .= '<div class="divsearchfield">';
		$tmptitle = $langs->trans('ThirdPartiesOfSaleRepresentative');
		$moreforfilter .= img_picto($tmptitle, 'user', 'class="pictofixedwidth"').$formother->select_salesrepresentatives($search_sale, 'search_sale', $user, 0, $tmptitle, 'maxwidth250');
		$moreforfilter .= '</div>';
	}
	// If the user can view prospects other than his'
	if ($user->hasRight("user", "user", "lire")) {
		$moreforfilter .= '<div class="divsearchfield">';
		$tmptitle = $langs->trans('LinkedToSpecificUsers');
		$moreforfilter .= img_picto($tmptitle, 'user', 'class="pictofixedwidth"').$form->select_dolusers($search_user, 'search_user', $tmptitle, '', 0, '', '', 0, 0, 0, '', 0, '', 'maxwidth250');
		$moreforfilter .= '</div>';
	}
	// Filter on product tags
	if (isModEnabled('categorie') && $user->hasRight("categorie", "lire") && ($user->hasRight("produit", "lire") || $user->hasRight("service", "lire"))) {
		include_once DOL_DOCUMENT_ROOT.'/categories/class/categorie.class.php';
		$moreforfilter .= '<div class="divsearchfield">';
		$tmptitle = $langs->trans('IncludingProductWithTag');
		$cate_arbo = $form->select_all_categories(Categorie::TYPE_PRODUCT, null, 'parent', null, null, 1);
		$moreforfilter .= img_picto($tmptitle, 'category', 'class="pictofixedwidth"').$form->selectarray('search_product_category', $cate_arbo, $search_product_category, $tmptitle, 0, 0, '', 0, 0, 0, 0, 'maxwidth250', 1);
		$moreforfilter .= '</div>';
	}
	if (isModEnabled('categorie') && $user->hasRight("categorie", "lire")) {
		require_once DOL_DOCUMENT_ROOT.'/categories/class/categorie.class.php';
		$moreforfilter .= '<div class="divsearchfield">';
		$tmptitle = $langs->trans('CustomersProspectsCategoriesShort');
		$moreforfilter .= img_picto($tmptitle, 'category', 'class="pictofixedwidth"').$formother->select_categories('customer', $search_categ_cus, 'search_categ_cus', 1, $tmptitle);
		$moreforfilter .= '</div>';
	}
	$parameters = array();
	$reshook = $hookmanager->executeHooks('printFieldPreListTitle', $parameters, $object, $action); // Note that $action and $object may have been modified by hook
	if (empty($reshook)) {
		$moreforfilter .= $hookmanager->resPrint;
	} else {
		$moreforfilter = $hookmanager->resPrint;
	}

	if ($moreforfilter) {
		print '<div class="liste_titre liste_titre_bydiv centpercent">';
		print $moreforfilter;
		print '</div>';
	}

	$varpage = empty($contextpage) ? $_SERVER["PHP_SELF"] : $contextpage;
	$selectedfields = $form->multiSelectArrayWithCheckbox('selectedfields', $arrayfields, $varpage, getDolGlobalString('MAIN_CHECKBOX_LEFT_COLUMN', '')); // This also change content of $arrayfields

	// Show the massaction checkboxes only when this page is not opend from the Extended POS
	if ($massactionbutton && $contextpage != 'poslist') {
		$selectedfields .= $form->showCheckAddButtons('checkforselect', 1);
	}

	print '<div class="div-table-responsive">';
	print '<table class="tagtable liste'.($moreforfilter ? " listwithfilterbefore" : "").'">'."\n";

	// Filters lines
	print '<tr class="liste_titre_filter">';

	if (!empty($conf->global->MAIN_CHECKBOX_LEFT_COLUMN)) {
		// Action column
		print '<td class="liste_titre center actioncolumn">';
		$searchpicto = $form->showFilterButtons('left');
		print $searchpicto;
		print '</td>';
	}

	if (!empty($conf->global->MAIN_VIEW_LINE_NUMBER_IN_LIST)) {
		print '<td class="liste_titre">';
		print '</td>';
	}
	// Ref
	if (!empty($arrayfields['f.ref']['checked'])) {
		print '<td class="liste_titre" align="left">';
		print '<input class="flat maxwidth50imp" type="text" name="search_ref" value="'.dol_escape_htmltag($search_ref).'">';
		print '</td>';
	}
	// Ref customer
	if (!empty($arrayfields['f.ref_client']['checked'])) {
		print '<td class="liste_titre">';
		print '<input class="flat maxwidth50imp" type="text" name="search_refcustomer" value="'.dol_escape_htmltag($search_refcustomer).'">';
		print '</td>';
	}
	// Type
	if (!empty($arrayfields['f.type']['checked'])) {
		print '<td class="liste_titre maxwidthonsmartphone">';
		$listtype = array(
			Facture::TYPE_STANDARD=>$langs->trans("InvoiceStandard"),
			Facture::TYPE_DEPOSIT=>$langs->trans("InvoiceDeposit"),
			Facture::TYPE_CREDIT_NOTE=>$langs->trans("InvoiceAvoir"),
			Facture::TYPE_REPLACEMENT=>$langs->trans("InvoiceReplacement"),
		);
		if (!empty($conf->global->INVOICE_USE_SITUATION)) {
			$listtype[Facture::TYPE_SITUATION] = $langs->trans("InvoiceSituation");
		}
		//$listtype[Facture::TYPE_PROFORMA]=$langs->trans("InvoiceProForma");     // A proformat invoice is not an invoice but must be an order.
		print $form->selectarray('search_type', $listtype, $search_type, 1, 0, 0, '', 0, 0, 0, '', 'maxwidth100');
		print '</td>';
	}
	// Date invoice
	if (!empty($arrayfields['f.datef']['checked'])) {
		print '<td class="liste_titre center">';
		print '<div class="nowrap">';
		print $form->selectDate($search_date_start ? $search_date_start : -1, 'search_date_start', 0, 0, 1, '', 1, 0, 0, '', '', '', '', 1, '', $langs->trans('From'));
		print '</div>';
		print '<div class="nowrap">';
		print $form->selectDate($search_date_end ? $search_date_end : -1, 'search_date_end', 0, 0, 1, '', 1, 0, 0, '', '', '', '', 1, '', $langs->trans('to'));
		print '</div>';
		print '</td>';
	}
	// Date valid
	if (!empty($arrayfields['f.date_valid']['checked'])) {
		print '<td class="liste_titre center">';
		print '<div class="nowrap">';
		print $form->selectDate($search_date_valid_start ? $search_date_valid_start : -1, 'search_date_valid_start', 0, 0, 1, '', 1, 0, 0, '', '', '', '', 1, '', $langs->trans('From'));
		print '</div>';
		print '<div class="nowrap">';
		print $form->selectDate($search_date_valid_end ? $search_date_valid_end : -1, 'search_date_valid_end', 0, 0, 1, '', 1, 0, 0, '', '', '', '', 1, '', $langs->trans('to'));
		print '</div>';
		print '</td>';
	}
	// Date due
	if (!empty($arrayfields['f.date_lim_reglement']['checked'])) {
		print '<td class="liste_titre center">';
		print '<div class="nowrap">';
		/*
		 print $langs->trans('From').' ';
		 print $form->selectDate($search_datelimit_start ? $search_datelimit_start : -1, 'search_datelimit_start', 0, 0, 1);
		 print '</div>';
		 print '<div class="nowrap">';
		 print $langs->trans('to').' ';*/
		print $form->selectDate($search_datelimit_end ? $search_datelimit_end : -1, 'search_datelimit_end', 0, 0, 1, '', 1, 0, 0, '', '', '', '', 1, '', $langs->trans("Before"));
		print '<br><input type="checkbox" name="search_option" value="late"'.($option == 'late' ? ' checked' : '').'> '.$langs->trans("Alert");
		print '</div>';
		print '</td>';
	}
	// Project ref
	if (!empty($arrayfields['p.ref']['checked'])) {
		print '<td class="liste_titre"><input class="flat maxwidth50imp" type="text" name="search_project_ref" value="'.dol_escape_htmltag($search_project_ref).'"></td>';
	}
	// Project label
	if (!empty($arrayfields['p.title']['checked'])) {
		print '<td class="liste_titre"><input class="flat maxwidth50imp" type="text" name="search_project" value="'.dol_escape_htmltag($search_project).'"></td>';
	}
	// Thirdparty
	if (!empty($arrayfields['s.nom']['checked'])) {
		print '<td class="liste_titre"><input class="flat maxwidth75imp" type="text" name="search_company" value="'.dol_escape_htmltag($search_company).'"'.($socid > 0 ? " disabled" : "").'></td>';
	}
	// Alias
	if (!empty($arrayfields['s.name_alias']['checked'])) {
		print '<td class="liste_titre"><input class="flat maxwidth75imp" type="text" name="search_company_alias" value="'.dol_escape_htmltag($search_company_alias).'"></td>';
	}
	// Parent company
	if (!empty($arrayfields['s2.nom']['checked'])) {
		print '<td class="liste_titre">';
		print '<input class="flat maxwidth100" type="text" name="search_parent_name" value="'.dol_escape_htmltag($search_parent_name).'">';
		print '</td>';
	}
	// Customer Code
	if (!empty($arrayfields['s.code_client']['checked'])) {
		print '<td class="liste_titre"><input class="flat maxwidth75imp" type="text" name="search_company_code_client" value="'.dol_escape_htmltag($search_company_code_client).'"></td>';
	}
	// Town
	if (!empty($arrayfields['s.town']['checked'])) {
		print '<td class="liste_titre"><input class="flat maxwidth75imp" type="text" name="search_town" value="'.dol_escape_htmltag($search_town).'"></td>';
	}
	// Zip
	if (!empty($arrayfields['s.zip']['checked'])) {
		print '<td class="liste_titre"><input class="flat maxwidth50imp" type="text" name="search_zip" value="'.dol_escape_htmltag($search_zip).'"></td>';
	}
	// State
	if (!empty($arrayfields['state.nom']['checked'])) {
		print '<td class="liste_titre">';
		print '<input class="flat maxwidth50imp" type="text" name="search_state" value="'.dol_escape_htmltag($search_state).'">';
		print '</td>';
	}
	// Country
	if (!empty($arrayfields['country.code_iso']['checked'])) {
		print '<td class="liste_titre" align="center">';
		print $form->select_country($search_country, 'search_country', '', 0, 'minwidth150imp maxwidth150', 'code2', 1, 0, 1, null, 1);
		print '</td>';
	}
	// Company type
	if (!empty($arrayfields['typent.code']['checked'])) {
		print '<td class="liste_titre maxwidthonsmartphone" align="center">';
		print $form->selectarray("search_type_thirdparty", $formcompany->typent_array(0), $search_type_thirdparty, 1, 0, 0, '', 0, 0, 0, (empty($conf->global->SOCIETE_SORT_ON_TYPEENT) ? 'ASC' : $conf->global->SOCIETE_SORT_ON_TYPEENT), 'maxwidth100', 1);
		print '</td>';
	}
	// Payment mode
	if (!empty($arrayfields['f.fk_mode_reglement']['checked'])) {
		print '<td class="liste_titre">';
		print $form->select_types_paiements($search_paymentmode, 'search_paymentmode', '', 0, 1, 1, 0, 1, 'minwidth100 maxwidth100', 1);
		print '</td>';
	}
	// Payment terms
	if (!empty($arrayfields['f.fk_cond_reglement']['checked'])) {
		print '<td class="liste_titre">';
		print $form->getSelectConditionsPaiements($search_paymentterms, 'search_paymentterms', -1, 1, 1, 'minwidth100 maxwidth100');
		print '</td>';
	}
	// Module source
	if (!empty($arrayfields['f.module_source']['checked'])) {
		print '<td class="liste_titre">';
		print '<input class="flat maxwidth75" type="text" name="search_module_source" value="'.dol_escape_htmltag($search_module_source).'">';
		print '</td>';
	}
	// POS Terminal
	if (!empty($arrayfields['f.pos_source']['checked'])) {
		print '<td class="liste_titre">';
		print '<input class="flat maxwidth50" type="text" name="search_pos_source" value="'.dol_escape_htmltag($search_pos_source).'">';
		print '</td>';
	}
	if (!empty($arrayfields['f.total_ht']['checked'])) {
		// Amount
		print '<td class="liste_titre right">';
		print '<input class="flat" type="text" size="4" name="search_montant_ht" value="'.dol_escape_htmltag($search_montant_ht).'">';
		print '</td>';
	}
	if (!empty($arrayfields['f.total_tva']['checked'])) {
		// Amount
		print '<td class="liste_titre right">';
		print '<input class="flat" type="text" size="4" name="search_montant_vat" value="'.dol_escape_htmltag($search_montant_vat).'">';
		print '</td>';
	}
	if (!empty($arrayfields['f.total_localtax1']['checked'])) {
		// Localtax1
		print '<td class="liste_titre right">';
		print '<input class="flat" type="text" size="4" name="search_montant_localtax1" value="'.dol_escape_htmltag($search_montant_localtax1).'">';
		print '</td>';
	}
	if (!empty($arrayfields['f.total_localtax2']['checked'])) {
		// Localtax2
		print '<td class="liste_titre right">';
		print '<input class="flat" type="text" size="4" name="search_montant_localtax2" value="'.dol_escape_htmltag($search_montant_localtax2).'">';
		print '</td>';
	}
	if (!empty($arrayfields['f.total_ttc']['checked'])) {
		// Amount
		print '<td class="liste_titre right">';
		print '<input class="flat" type="text" size="4" name="search_montant_ttc" value="'.dol_escape_htmltag($search_montant_ttc).'">';
		print '</td>';
	}
	if (!empty($arrayfields['u.login']['checked'])) {
		// Author
		print '<td class="liste_titre" align="center">';
		print '<input class="flat" size="4" type="text" name="search_login" value="'.dol_escape_htmltag($search_login).'">';
		print '</td>';
	}
	if (!empty($arrayfields['sale_representative']['checked'])) {
		print '<td class="liste_titre"></td>';
	}
	if (!empty($arrayfields['f.retained_warranty']['checked'])) {
		print '<td class="liste_titre" align="right">';
		print '</td>';
	}
	if (!empty($arrayfields['dynamount_payed']['checked'])) {
		print '<td class="liste_titre right">';
		print '</td>';
	}
	if (!empty($arrayfields['rtp']['checked'])) {
		print '<td class="liste_titre right">';
		print '</td>';
	}
	if (!empty($arrayfields['f.multicurrency_code']['checked'])) {
		// Currency
		print '<td class="liste_titre">';
		print $form->selectMultiCurrency($search_multicurrency_code, 'search_multicurrency_code', 1);
		print '</td>';
	}
	if (!empty($arrayfields['f.multicurrency_tx']['checked'])) {
		// Currency rate
		print '<td class="liste_titre">';
		print '<input class="flat" type="text" size="4" name="search_multicurrency_tx" value="'.dol_escape_htmltag($search_multicurrency_tx).'">';
		print '</td>';
	}
	if (!empty($arrayfields['f.multicurrency_total_ht']['checked'])) {
		// Amount
		print '<td class="liste_titre right">';
		print '<input class="flat" type="text" size="4" name="search_multicurrency_montant_ht" value="'.dol_escape_htmltag($search_multicurrency_montant_ht).'">';
		print '</td>';
	}
	if (!empty($arrayfields['f.multicurrency_total_vat']['checked'])) {
		// Amount
		print '<td class="liste_titre right">';
		print '<input class="flat" type="text" size="4" name="search_multicurrency_montant_vat" value="'.dol_escape_htmltag($search_multicurrency_montant_vat).'">';
		print '</td>';
	}
	if (!empty($arrayfields['f.multicurrency_total_ttc']['checked'])) {
		// Amount
		print '<td class="liste_titre right">';
		print '<input class="flat" type="text" size="4" name="search_multicurrency_montant_ttc" value="'.dol_escape_htmltag($search_multicurrency_montant_ttc).'">';
		print '</td>';
	}
	if (!empty($arrayfields['multicurrency_dynamount_payed']['checked'])) {
		print '<td class="liste_titre">';
		print '</td>';
	}
	if (!empty($arrayfields['multicurrency_rtp']['checked'])) {
		print '<td class="liste_titre right">';
		print '</td>';
	}
	if (!empty($arrayfields['total_pa']['checked'])) {
		print '<td class="liste_titre right">';
		print '</td>';
	}
	if (!empty($arrayfields['total_margin']['checked'])) {
		print '<td class="liste_titre right">';
		print '</td>';
	}
	if (!empty($arrayfields['total_margin_rate']['checked'])) {
		print '<td class="liste_titre right">';
		print '</td>';
	}
	if (!empty($arrayfields['total_mark_rate']['checked'])) {
		print '<td class="liste_titre right">';
		print '</td>';
	}

	// Extra fields
	include DOL_DOCUMENT_ROOT.'/core/tpl/extrafields_list_search_input.tpl.php';

	// Fields from hook
	$parameters = array('arrayfields'=>$arrayfields);
	$reshook = $hookmanager->executeHooks('printFieldListOption', $parameters, $object, $action); // Note that $action and $object may have been modified by hook
	print $hookmanager->resPrint;
	// Date creation
	if (!empty($arrayfields['f.datec']['checked'])) {
		print '<td class="liste_titre">';
		print '</td>';
	}
	// Date modification
	if (!empty($arrayfields['f.tms']['checked'])) {
		print '<td class="liste_titre">';
		print '</td>';
	}
	// Date closing
	if (!empty($arrayfields['f.date_closing']['checked'])) {
		print '<td class="liste_titre">';
		print '</td>';
	}
	if (!empty($arrayfields['f.note_public']['checked'])) {
		// Note public
		print '<td class="liste_titre">';
		print '</td>';
	}
	if (!empty($arrayfields['f.note_private']['checked'])) {
		// Note private
		print '<td class="liste_titre">';
		print '</td>';
	}
	if (!empty($arrayfields['f.fk_fac_rec_source']['checked'])) {
		// Template Invoice
		print '<td class="liste_titre maxwidthonsmartphone right">';
		print '<input class="flat maxwidth50imp" type="text" name="search_fac_rec_source_title" id="search_fac_rec_source_title" value="'.dol_escape_htmltag($search_fac_rec_source_title).'">';
		print '</td>';
	}
	// Status
	if (!empty($arrayfields['f.fk_statut']['checked'])) {
		print '<td class="liste_titre right parentonrightofpage">';
		$liststatus = array('0'=>$langs->trans("BillShortStatusDraft"), '0,1'=>$langs->trans("BillShortStatusDraft").'+'.$langs->trans("BillShortStatusNotPaid"), '1'=>$langs->trans("BillShortStatusNotPaid"), '1,2'=>$langs->trans("BillShortStatusNotPaid").'+'.$langs->trans("BillShortStatusPaid"), '2'=>$langs->trans("BillShortStatusPaid"), '3'=>$langs->trans("BillShortStatusCanceled"));
		print $form->selectarray('search_status', $liststatus, $search_status, 1, 0, 0, '', 0, 0, 0, '', 'search_status width100 onrightofpage', 1);
		print '</td>';
	}
	// Action column
	if (empty($conf->global->MAIN_CHECKBOX_LEFT_COLUMN)) {
		print '<td class="liste_titre center actioncolumn">';
		$searchpicto = $form->showFilterButtons();
		print $searchpicto;
		print '</td>';
	}
	print "</tr>\n";

	print '<tr class="liste_titre">';

	if (!empty($conf->global->MAIN_CHECKBOX_LEFT_COLUMN)) {
		print_liste_field_titre($selectedfields, $_SERVER["PHP_SELF"], "", '', '', 'align="center"', $sortfield, $sortorder, 'maxwidthsearch ');
	}

	if (!empty($conf->global->MAIN_VIEW_LINE_NUMBER_IN_LIST)) {
		print_liste_field_titre('#', $_SERVER['PHP_SELF'], '', '', $param, '', $sortfield, $sortorder);
	}
	if (!empty($arrayfields['f.ref']['checked'])) {
		print_liste_field_titre($arrayfields['f.ref']['label'], $_SERVER['PHP_SELF'], 'f.ref', '', $param, '', $sortfield, $sortorder);
	}
	if (!empty($arrayfields['f.ref_client']['checked'])) {
		print_liste_field_titre($arrayfields['f.ref_client']['label'], $_SERVER["PHP_SELF"], 'f.ref_client', '', $param, '', $sortfield, $sortorder);
	}
	if (!empty($arrayfields['f.type']['checked'])) {
		print_liste_field_titre($arrayfields['f.type']['label'], $_SERVER["PHP_SELF"], 'f.type', '', $param, '', $sortfield, $sortorder);
	}
	if (!empty($arrayfields['f.datef']['checked'])) {
		print_liste_field_titre($arrayfields['f.datef']['label'], $_SERVER['PHP_SELF'], 'f.datef', '', $param, 'align="center"', $sortfield, $sortorder);
	}
	if (!empty($arrayfields['f.date_valid']['checked'])) {
		print_liste_field_titre($arrayfields['f.date_valid']['label'], $_SERVER['PHP_SELF'], 'f.date_valid', '', $param, 'align="center"', $sortfield, $sortorder);
	}
	if (!empty($arrayfields['f.date_lim_reglement']['checked'])) {
		print_liste_field_titre($arrayfields['f.date_lim_reglement']['label'], $_SERVER['PHP_SELF'], "f.date_lim_reglement", '', $param, 'align="center"', $sortfield, $sortorder);
	}
	if (!empty($arrayfields['p.ref']['checked'])) {
		print_liste_field_titre($arrayfields['p.ref']['label'], $_SERVER['PHP_SELF'], "p.ref", '', $param, '', $sortfield, $sortorder);
	}
	if (!empty($arrayfields['p.title']['checked'])) {
		print_liste_field_titre($arrayfields['p.title']['label'], $_SERVER['PHP_SELF'], "p.title", '', $param, '', $sortfield, $sortorder);
	}
	if (!empty($arrayfields['s.nom']['checked'])) {
		print_liste_field_titre($arrayfields['s.nom']['label'], $_SERVER['PHP_SELF'], 's.nom', '', $param, '', $sortfield, $sortorder);
	}
	if (!empty($arrayfields['s.name_alias']['checked'])) {
		print_liste_field_titre($arrayfields['s.name_alias']['label'], $_SERVER['PHP_SELF'], 's.name_alias', '', $param, '', $sortfield, $sortorder);
	}
	if (!empty($arrayfields['s2.nom']['checked'])) {
		print_liste_field_titre($arrayfields['s2.nom']['label'], $_SERVER['PHP_SELF'], 's2.nom', '', $param, '', $sortfield, $sortorder);
	}
	if (!empty($arrayfields['s.code_client']['checked'])) {
		print_liste_field_titre($arrayfields['s.code_client']['label'], $_SERVER['PHP_SELF'], 's.code_client', '', $param, '', $sortfield, $sortorder);
	}
	if (!empty($arrayfields['s.town']['checked'])) {
		print_liste_field_titre($arrayfields['s.town']['label'], $_SERVER["PHP_SELF"], 's.town', '', $param, '', $sortfield, $sortorder);
	}
	if (!empty($arrayfields['s.zip']['checked'])) {
		print_liste_field_titre($arrayfields['s.zip']['label'], $_SERVER["PHP_SELF"], 's.zip', '', $param, '', $sortfield, $sortorder);
	}
	if (!empty($arrayfields['state.nom']['checked'])) {
		print_liste_field_titre($arrayfields['state.nom']['label'], $_SERVER["PHP_SELF"], "state.nom", "", $param, '', $sortfield, $sortorder);
	}
	if (!empty($arrayfields['country.code_iso']['checked'])) {
		print_liste_field_titre($arrayfields['country.code_iso']['label'], $_SERVER["PHP_SELF"], "country.code_iso", "", $param, 'align="center"', $sortfield, $sortorder);
	}
	if (!empty($arrayfields['typent.code']['checked'])) {
		print_liste_field_titre($arrayfields['typent.code']['label'], $_SERVER["PHP_SELF"], "typent.code", "", $param, 'align="center"', $sortfield, $sortorder);
	}
	if (!empty($arrayfields['f.fk_mode_reglement']['checked'])) {
		print_liste_field_titre($arrayfields['f.fk_mode_reglement']['label'], $_SERVER["PHP_SELF"], "f.fk_mode_reglement", "", $param, "", $sortfield, $sortorder);
	}
	if (!empty($arrayfields['f.fk_cond_reglement']['checked'])) {
		print_liste_field_titre($arrayfields['f.fk_cond_reglement']['label'], $_SERVER["PHP_SELF"], "f.fk_cond_reglement", "", $param, "", $sortfield, $sortorder);
	}
	if (!empty($arrayfields['f.module_source']['checked'])) {
		print_liste_field_titre($arrayfields['f.module_source']['label'], $_SERVER["PHP_SELF"], "f.module_source", "", $param, "", $sortfield, $sortorder);
	}
	if (!empty($arrayfields['f.pos_source']['checked'])) {
		print_liste_field_titre($arrayfields['f.pos_source']['label'], $_SERVER["PHP_SELF"], "f.pos_source", "", $param, "", $sortfield, $sortorder);
	}
	if (!empty($arrayfields['f.total_ht']['checked'])) {
		print_liste_field_titre($arrayfields['f.total_ht']['label'], $_SERVER['PHP_SELF'], 'f.total_ht', '', $param, 'class="right"', $sortfield, $sortorder);
	}
	if (!empty($arrayfields['f.total_tva']['checked'])) {
		print_liste_field_titre($arrayfields['f.total_tva']['label'], $_SERVER['PHP_SELF'], 'f.total_tva', '', $param, 'class="right"', $sortfield, $sortorder);
	}
	if (!empty($arrayfields['f.total_localtax1']['checked'])) {
		print_liste_field_titre($arrayfields['f.total_localtax1']['label'], $_SERVER['PHP_SELF'], 'f.localtax1', '', $param, 'class="right"', $sortfield, $sortorder);
	}
	if (!empty($arrayfields['f.total_localtax2']['checked'])) {
		print_liste_field_titre($arrayfields['f.total_localtax2']['label'], $_SERVER['PHP_SELF'], 'f.localtax2', '', $param, 'class="right"', $sortfield, $sortorder);
	}
	if (!empty($arrayfields['f.total_ttc']['checked'])) {
		print_liste_field_titre($arrayfields['f.total_ttc']['label'], $_SERVER['PHP_SELF'], 'f.total_ttc', '', $param, 'class="right"', $sortfield, $sortorder);
	}
	if (!empty($arrayfields['u.login']['checked'])) {
		print_liste_field_titre($arrayfields['u.login']['label'], $_SERVER["PHP_SELF"], 'u.login', '', $param, 'align="center"', $sortfield, $sortorder);
	}
	if (!empty($arrayfields['sale_representative']['checked'])) {
		print_liste_field_titre($arrayfields['sale_representative']['label'], $_SERVER["PHP_SELF"], "", "", "$param", '', $sortfield, $sortorder);
	}
	if (!empty($arrayfields['f.retained_warranty']['checked'])) {
		print_liste_field_titre($arrayfields['f.retained_warranty']['label'], $_SERVER['PHP_SELF'], '', '', $param, 'align="right"', $sortfield, $sortorder);
	}
	if (!empty($arrayfields['dynamount_payed']['checked'])) {
		print_liste_field_titre($arrayfields['dynamount_payed']['label'], $_SERVER['PHP_SELF'], '', '', $param, 'class="right"', $sortfield, $sortorder);
	}
	if (!empty($arrayfields['rtp']['checked'])) {
		print_liste_field_titre($arrayfields['rtp']['label'], $_SERVER['PHP_SELF'], '', '', $param, 'class="right"', $sortfield, $sortorder);
	}
	if (!empty($arrayfields['f.multicurrency_code']['checked'])) {
		print_liste_field_titre($arrayfields['f.multicurrency_code']['label'], $_SERVER['PHP_SELF'], 'f.multicurrency_code', '', $param, '', $sortfield, $sortorder);
	}
	if (!empty($arrayfields['f.multicurrency_tx']['checked'])) {
		print_liste_field_titre($arrayfields['f.multicurrency_tx']['label'], $_SERVER['PHP_SELF'], 'f.multicurrency_tx', '', $param, '', $sortfield, $sortorder);
	}
	if (!empty($arrayfields['f.multicurrency_total_ht']['checked'])) {
		print_liste_field_titre($arrayfields['f.multicurrency_total_ht']['label'], $_SERVER['PHP_SELF'], 'f.multicurrency_total_ht', '', $param, 'class="right"', $sortfield, $sortorder);
	}
	if (!empty($arrayfields['f.multicurrency_total_vat']['checked'])) {
		print_liste_field_titre($arrayfields['f.multicurrency_total_vat']['label'], $_SERVER['PHP_SELF'], 'f.multicurrency_total_tva', '', $param, 'class="right"', $sortfield, $sortorder);
	}
	if (!empty($arrayfields['f.multicurrency_total_ttc']['checked'])) {
		print_liste_field_titre($arrayfields['f.multicurrency_total_ttc']['label'], $_SERVER['PHP_SELF'], 'f.multicurrency_total_ttc', '', $param, 'class="right"', $sortfield, $sortorder);
	}
	if (!empty($arrayfields['multicurrency_dynamount_payed']['checked'])) {
		print_liste_field_titre($arrayfields['multicurrency_dynamount_payed']['label'], $_SERVER['PHP_SELF'], '', '', $param, 'class="right"', $sortfield, $sortorder);
	}
	if (!empty($arrayfields['multicurrency_rtp']['checked'])) {
		print_liste_field_titre($arrayfields['multicurrency_rtp']['label'], $_SERVER['PHP_SELF'], '', '', $param, 'class="right"', $sortfield, $sortorder);
	}
	if (!empty($arrayfields['total_pa']['checked'])) {
		print_liste_field_titre($arrayfields['total_pa']['label'], $_SERVER['PHP_SELF'], '', '', $param, 'class="right"', $sortfield, $sortorder);
	}
	if (!empty($arrayfields['total_margin']['checked'])) {
		print_liste_field_titre($arrayfields['total_margin']['label'], $_SERVER['PHP_SELF'], '', '', $param, 'class="right"', $sortfield, $sortorder);
	}
	if (!empty($arrayfields['total_margin_rate']['checked'])) {
		print_liste_field_titre($arrayfields['total_margin_rate']['label'], $_SERVER['PHP_SELF'], '', '', $param, 'class="right"', $sortfield, $sortorder);
	}
	if (!empty($arrayfields['total_mark_rate']['checked'])) {
		print_liste_field_titre($arrayfields['total_mark_rate']['label'], $_SERVER['PHP_SELF'], '', '', $param, 'class="right"', $sortfield, $sortorder);
	}
	// Extra fields
	include DOL_DOCUMENT_ROOT.'/core/tpl/extrafields_list_search_title.tpl.php';
	// Hook fields
	$parameters = array('arrayfields'=>$arrayfields, 'param'=>$param, 'sortfield'=>$sortfield, 'sortorder'=>$sortorder);
	$reshook = $hookmanager->executeHooks('printFieldListTitle', $parameters, $object, $action); // Note that $action and $object may have been modified by hook
	print $hookmanager->resPrint;
	if (!empty($arrayfields['f.datec']['checked'])) {
		print_liste_field_titre($arrayfields['f.datec']['label'], $_SERVER["PHP_SELF"], "f.datec", "", $param, 'align="center" class="nowrap"', $sortfield, $sortorder);
	}
	if (!empty($arrayfields['f.tms']['checked'])) {
		print_liste_field_titre($arrayfields['f.tms']['label'], $_SERVER["PHP_SELF"], "f.tms", "", $param, 'align="center" class="nowrap"', $sortfield, $sortorder);
	}
	if (!empty($arrayfields['f.date_closing']['checked'])) {
		print_liste_field_titre($arrayfields['f.date_closing']['label'], $_SERVER["PHP_SELF"], "f.date_closing", "", $param, 'align="center" class="nowrap"', $sortfield, $sortorder);
	}
	if (!empty($arrayfields['f.note_public']['checked'])) {
		print_liste_field_titre($arrayfields['f.note_public']['label'], $_SERVER["PHP_SELF"], "f.note_public", "", $param, '', $sortfield, $sortorder, 'center nowrap ');
	}
	if (!empty($arrayfields['f.note_private']['checked'])) {
		print_liste_field_titre($arrayfields['f.note_private']['label'], $_SERVER["PHP_SELF"], "f.note_private", "", $param, '', $sortfield, $sortorder, 'center nowrap ');
	}
	if (!empty($arrayfields['f.fk_fac_rec_source']['checked'])) {
		print_liste_field_titre($arrayfields['f.fk_fac_rec_source']['label'], $_SERVER["PHP_SELF"], "facrec.titre", "", $param, '', $sortfield, $sortorder);
	}
	if (!empty($arrayfields['f.fk_statut']['checked'])) {
		print_liste_field_titre($arrayfields['f.fk_statut']['label'], $_SERVER["PHP_SELF"], "f.fk_statut,f.paye,f.type", "", $param, 'class="right"', $sortfield, $sortorder);
	}
	if (empty($conf->global->MAIN_CHECKBOX_LEFT_COLUMN)) {
		print_liste_field_titre($selectedfields, $_SERVER["PHP_SELF"], "", '', '', 'align="center"', $sortfield, $sortorder, 'maxwidthsearch ');
	}

	print "</tr>\n";

	$projectstatic = new Project($db);
	$discount = new DiscountAbsolute($db);
	$userstatic = new User($db);

	if ($num > 0) {
		$i = 0;
		$typenArray = $formcompany->typent_array(1);
		$totalarray = array();
		$totalarray['nbfield'] = 0;
		$totalarray['val'] = array();
		$totalarray['val']['f.total_tva'] = 0;
		$totalarray['val']['f.total_ht'] = 0;
		$totalarray['val']['f.total_ttc'] = 0;

		$with_margin_info = false;
		if (isModEnabled('margin') && (
			!empty($arrayfields['total_pa']['checked'])
			|| !empty($arrayfields['total_margin']['checked'])
			|| !empty($arrayfields['total_margin_rate']['checked'])
			|| !empty($arrayfields['total_mark_rate']['checked'])
		)
		) {
			$with_margin_info = true;
		}
		$total_ht = 0;
		$total_margin = 0;

		$savnbfield = $totalarray['nbfield'];
		$totalarray['nbfield'] = 0;
		$imaxinloop = ($limit ? min($num, $limit) : $num);
		while ($i < $imaxinloop) {
			$obj = $db->fetch_object($resql);

			$datelimit = $db->jdate($obj->datelimite);

			$facturestatic->id = $obj->id;
			$facturestatic->ref = $obj->ref;
			$facturestatic->ref_client = $obj->ref_client;
			$facturestatic->type = $obj->type;
			$facturestatic->total_ht = $obj->total_ht;
			$facturestatic->total_tva = $obj->total_tva;
			$facturestatic->total_ttc = $obj->total_ttc;
			$facturestatic->multicurrency_code = $obj->multicurrency_code;
			$facturestatic->multicurrency_tx = $obj->multicurrency_tx;
			$facturestatic->multicurrency_total_ht = $obj->multicurrency_total_ht;
			$facturestatic->multicurrency_total_tva = $obj->multicurrency_total_vat;
			$facturestatic->multicurrency_total_ttc = $obj->multicurrency_total_ttc;
			$facturestatic->statut = $obj->fk_statut;	// deprecated
			$facturestatic->status = $obj->fk_statut;
			$facturestatic->close_code = $obj->close_code;
			$facturestatic->total_ttc = $obj->total_ttc;
			$facturestatic->paye = $obj->paye;
			$facturestatic->socid = $obj->fk_soc;

			$facturestatic->date = $db->jdate($obj->datef);
			$facturestatic->date_validation = $db->jdate($obj->date_valid);
			$facturestatic->date_lim_reglement = $db->jdate($obj->datelimite);

			$facturestatic->note_public = $obj->note_public;
			$facturestatic->note_private = $obj->note_private;

			if (!empty($conf->global->INVOICE_USE_SITUATION) && !empty($conf->global->INVOICE_USE_RETAINED_WARRANTY)) {
				$facturestatic->retained_warranty = $obj->retained_warranty;
				$facturestatic->retained_warranty_date_limit = $obj->retained_warranty_date_limit;
				$facturestatic->situation_final = $obj->retained_warranty_date_limit;
				$facturestatic->situation_final = $obj->retained_warranty_date_limit;
				$facturestatic->situation_cycle_ref = $obj->situation_cycle_ref;
				$facturestatic->situation_counter = $obj->situation_counter;
			}

			$companystatic->id = $obj->socid;
			$companystatic->name = $obj->name;
			$companystatic->name_alias = $obj->alias;
			$companystatic->client = $obj->client;
			$companystatic->fournisseur = $obj->fournisseur;
			$companystatic->code_client = $obj->code_client;
			$companystatic->code_compta_client = $obj->code_compta_client;
			$companystatic->code_fournisseur = $obj->code_fournisseur;
			$companystatic->code_compta_fournisseur = $obj->code_compta_fournisseur;
			$companystatic->email = $obj->email;
			$companystatic->phone = $obj->phone;
			$companystatic->fax = $obj->fax;
			$companystatic->address = $obj->address;
			$companystatic->zip = $obj->zip;
			$companystatic->town = $obj->town;
			$companystatic->country_code = $obj->country_code;

			$projectstatic->id = $obj->project_id;
			$projectstatic->ref = $obj->project_ref;
			$projectstatic->title = $obj->project_label;

			$paiement = $facturestatic->getSommePaiement();
			$totalcreditnotes = $facturestatic->getSumCreditNotesUsed();
			$totaldeposits = $facturestatic->getSumDepositsUsed();

			$multicurrency_paiement = $facturestatic->getSommePaiement(1);
			$multicurrency_totalcreditnotes = $facturestatic->getSumCreditNotesUsed(1);
			$multicurrency_totaldeposits = $facturestatic->getSumDepositsUsed(1);

			$totalpay = $paiement + $totalcreditnotes + $totaldeposits;
			$remaintopay = price2num($facturestatic->total_ttc - $totalpay);

			$multicurrency_totalpay = $multicurrency_paiement + $multicurrency_totalcreditnotes + $multicurrency_totaldeposits;
			$multicurrency_remaintopay = price2num($facturestatic->multicurrency_total_ttc - $multicurrency_totalpay);

			if ($facturestatic->statut == Facture::STATUS_CLOSED && $facturestatic->close_code == 'discount_vat') {		// If invoice closed with discount for anticipated payment
				$remaintopay = 0;
				$multicurrency_remaintopay = 0;
			}
			if ($facturestatic->type == Facture::TYPE_CREDIT_NOTE && $obj->paye == 1) {		// If credit note closed, we take into account the amount not yet consumed
				$remaincreditnote = $discount->getAvailableDiscounts($companystatic, '', 'rc.fk_facture_source='.$facturestatic->id);
				$remaintopay = -$remaincreditnote;
				$totalpay = price2num($facturestatic->total_ttc - $remaintopay);
				$multicurrency_remaincreditnote = $discount->getAvailableDiscounts($companystatic, '', 'rc.fk_facture_source='.$facturestatic->id, 0, 0, 1);
				$multicurrency_remaintopay = -$multicurrency_remaincreditnote;
				$multicurrency_totalpay = price2num($facturestatic->multicurrency_total_ttc - $multicurrency_remaintopay);
			}

			$facturestatic->alreadypaid = $paiement;

			$marginInfo = array();
			if ($with_margin_info === true) {
				$facturestatic->fetch_lines();
				$marginInfo = $formmargin->getMarginInfosArray($facturestatic);
				$total_ht += $obj->total_ht;
				$total_margin += $marginInfo['total_margin'];
			}

			if ($mode == 'kanban') {
				if ($i == 0) {
					print '<tr><td colspan="12">';
					print '<div class="box-flex-container kanban">';
				}
				// Output Kanban
				print $facturestatic->getKanbanView('', array('thirdparty'=>$companystatic->getNomUrl(1, 'company', 15), 'userauthor'=>$userstatic->getNomUrl(1), 'selected' => in_array($object->id, $arrayofselected)));
				if ($i == ($imaxinloop - 1)) {
					print '</div>';
					print '</td></tr>';
				}
			} else {
				print '<tr class="oddeven"';
				if ($contextpage == 'poslist') {
					print ' onclick="parent.$(\'#poslines\').load(\'invoice.php?action=history&placeid='.$obj->id.'\', function() {parent.$.colorbox.close();';
					if (strpos($obj->ref, 'PROV') !== false) {
						//If is a draft invoice, load var to be able to add products
						$place = str_replace(")", "", str_replace("(PROV-POS".$_SESSION["takeposterminal"]."-", "", $obj->ref));
						print 'parent.place=\''.$place.'\'';
					}
					print '});"';
				}
				print '>';

				// Action column
				if (!empty($conf->global->MAIN_CHECKBOX_LEFT_COLUMN)) {
					print '<td class="nowrap center">';
					if (($massactionbutton || $massaction) && $contextpage != 'poslist') {   // If we are in select mode (massactionbutton defined) or if we have already selected and sent an action ($massaction) defined
						$selected = 0;
						if (in_array($obj->id, $arrayofselected)) {
							$selected = 1;
						}
						print '<input id="cb'.$obj->id.'" class="flat checkforselect" type="checkbox" name="toselect[]" value="'.$obj->id.'"'.($selected ? ' checked="checked"' : '').'>';
					}
					print '</td>';
				}

				// No
				if (!empty($conf->global->MAIN_VIEW_LINE_NUMBER_IN_LIST)) {
					print '<td>'.(($offset * $limit) + $i).'</td>';
				}

				// Ref
				if (!empty($arrayfields['f.ref']['checked'])) {
					print '<td class="nowraponall">';

					print '<table class="nobordernopadding"><tr class="nocellnopadd">';

					print '<td class="nobordernopadding nowraponall">';
					if ($contextpage == 'poslist') {
						print dol_escape_htmltag($obj->ref);
					} else {
						print $facturestatic->getNomUrl(1, '', 200, 0, '', 0, 1);
					}

					$filename = dol_sanitizeFileName($obj->ref);
					$filedir = $conf->facture->dir_output.'/'.dol_sanitizeFileName($obj->ref);
					$urlsource = $_SERVER['PHP_SELF'].'?id='.$obj->id;
					print $formfile->getDocumentsLink($facturestatic->element, $filename, $filedir);
					print '</td>';
					print '</tr>';
					print '</table>';

					print "</td>\n";
					if (!$i) {
						$totalarray['nbfield']++;
					}
				}

				// Customer ref
				if (!empty($arrayfields['f.ref_client']['checked'])) {
					print '<td class="nowrap tdoverflowmax200">';
					print dol_escape_htmltag($obj->ref_client);
					print '</td>';
					if (!$i) {
						$totalarray['nbfield']++;
					}
				}

				// Type
				if (!empty($arrayfields['f.type']['checked'])) {
					print '<td class="nowraponall tdoverflowmax100" title="'.$facturestatic->getLibType().'">';
					print $facturestatic->getLibType(2);
					print "</td>";
					if (!$i) {
						$totalarray['nbfield']++;
					}
				}

				// Date
				if (!empty($arrayfields['f.datef']['checked'])) {
					print '<td align="center" class="nowraponall">';
					print dol_print_date($db->jdate($obj->datef), 'day');
					print '</td>';
					if (!$i) {
						$totalarray['nbfield']++;
					}
				}

				// Date
				if (!empty($arrayfields['f.date_valid']['checked'])) {
					print '<td align="center" class="nowraponall">';
					print dol_print_date($db->jdate($obj->date_valid), 'day');
					print '</td>';
					if (!$i) {
						$totalarray['nbfield']++;
					}
				}

				// Date limit
				if (!empty($arrayfields['f.date_lim_reglement']['checked'])) {
					print '<td align="center" class="nowraponall">'.dol_print_date($datelimit, 'day');
					if ($facturestatic->hasDelay()) {
						print img_warning($langs->trans('Alert').' - '.$langs->trans('Late'));
					}
					print '</td>';
					if (!$i) {
						$totalarray['nbfield']++;
					}
				}

				// Project ref
				if (!empty($arrayfields['p.ref']['checked'])) {
					print '<td class="nocellnopadd nowraponall">';
					if ($obj->project_id > 0) {
						print $projectstatic->getNomUrl(1);
					}
					print '</td>';
					if (!$i) {
						$totalarray['nbfield']++;
					}
				}

				// Project title
				if (!empty($arrayfields['p.title']['checked'])) {
					print '<td class="nowraponall">';
					if ($obj->project_id > 0) {
						print dol_escape_htmltag($projectstatic->title);
					}
					print '</td>';
					if (!$i) {
						$totalarray['nbfield']++;
					}
				}

				// Third party
				if (!empty($arrayfields['s.nom']['checked'])) {
					print '<td class="tdoverflowmax200">';
					if ($contextpage == 'poslist') {
						print dol_escape_htmltag($companystatic->name);
					} else {
						print $companystatic->getNomUrl(1, 'customer', 0, 0, -1, empty($arrayfields['s.name_alias']['checked']) ? 0 : 1);
					}
					print '</td>';
					if (!$i) {
						$totalarray['nbfield']++;
					}
				}
				// Alias
				if (!empty($arrayfields['s.name_alias']['checked'])) {
					print '<td class="tdoverflowmax150" title="'.dol_escape_htmltag($companystatic->name_alias).'">';
					print dol_escape_htmltag($companystatic->name_alias);
					print '</td>';
					if (!$i) {
						$totalarray['nbfield']++;
					}
				}
				// Parent company
				if (!empty($arrayfields['s2.nom']['checked'])) {
					print '<td class="tdoverflowmax200">';
					if ($obj->fk_parent > 0) {
						if (!isset($company_url_list[$obj->fk_parent])) {
							$companyparent = new Societe($db);
							$res = $companyparent->fetch($obj->fk_parent);
							if ($res > 0) {
								$company_url_list[$obj->fk_parent] = $companyparent->getNomUrl(1);
							}
						}
						if (isset($company_url_list[$obj->fk_parent])) {
							print $company_url_list[$obj->fk_parent];
						}
					}
					print "</td>";
					if (!$i) {
						$totalarray['nbfield']++;
					}
				}
				// Customer Code
				if (!empty($arrayfields['s.code_client']['checked'])) {
					print '<td class="tdoverflowmax150" title="'.dol_escape_htmltag($companystatic->code_client).'">';
					print dol_escape_htmltag($companystatic->code_client);
					print '</td>';
					if (!$i) {
						$totalarray['nbfield']++;
					}
				}
				// Town
				if (!empty($arrayfields['s.town']['checked'])) {
					print '<td class="tdoverflowmax100" title="'.dol_escape_htmltag($obj->town).'">';
					print dol_escape_htmltag($obj->town);
					print '</td>';
					if (!$i) {
						$totalarray['nbfield']++;
					}
				}
				// Zip
				if (!empty($arrayfields['s.zip']['checked'])) {
					print '<td class="nowraponall">';
					print dol_escape_htmltag($obj->zip);
					print '</td>';
					if (!$i) {
						$totalarray['nbfield']++;
					}
				}
				// State
				if (!empty($arrayfields['state.nom']['checked'])) {
					print "<td>".dol_escape_htmltag($obj->state_name)."</td>\n";
					if (!$i) {
						$totalarray['nbfield']++;
					}
				}
				// Country
				if (!empty($arrayfields['country.code_iso']['checked'])) {
					print '<td class="center">';
					$tmparray = getCountry($obj->fk_pays, 'all');
					print $tmparray['label'];
					print '</td>';
					if (!$i) {
						$totalarray['nbfield']++;
					}
				}
				// Type ent
				if (!empty($arrayfields['typent.code']['checked'])) {
					print '<td class="center">';
					if (!is_array($typenArray) || count($typenArray) == 0) {
						$typenArray = $formcompany->typent_array(1);
					}
					print $typenArray[$obj->typent_code];
					print '</td>';
					if (!$i) {
						$totalarray['nbfield']++;
					}
				}
				// Staff
				if (!empty($arrayfields['staff.code']['checked'])) {
					print '<td class="center">';
					if (!is_array($conf->cache['staff']) || count($conf->cache['staff']) == 0) {
						$conf->cache['staff'] = $formcompany->effectif_array(1);
					}
					print $conf->cache['staff'][$obj->staff_code];
					print '</td>';
					if (!$i) {
						$totalarray['nbfield']++;
					}
				}

				// Payment mode
				if (!empty($arrayfields['f.fk_mode_reglement']['checked'])) {
					$s = $form->form_modes_reglement($_SERVER['PHP_SELF'], $obj->fk_mode_reglement, 'none', '', -1, 0, '', 1);
					print '<td class="tdoverflowmax100" title="'.dol_escape_htmltag($s).'">';
					print $s;
					print '</td>';
					if (!$i) {
						$totalarray['nbfield']++;
					}
				}

				// Payment terms
				if (!empty($arrayfields['f.fk_cond_reglement']['checked'])) {
					$s = $form->form_conditions_reglement($_SERVER['PHP_SELF'], $obj->fk_cond_reglement, 'none', 0, '', -1, -1, 1);
					print '<td class="tdoverflowmax100" title="'.dol_escape_htmltag($s).'">';
					print $s;
					print '</td>';
					if (!$i) {
						$totalarray['nbfield']++;
					}
				}

				// Module Source
				if (!empty($arrayfields['f.module_source']['checked'])) {
					print '<td>';
					print dol_escape_htmltag($obj->module_source);
					print '</td>';
					if (!$i) {
						$totalarray['nbfield']++;
					}
				}

				// POS Terminal
				if (!empty($arrayfields['f.pos_source']['checked'])) {
					print '<td>';
					print dol_escape_htmltag($obj->pos_source);
					print '</td>';
					if (!$i) {
						$totalarray['nbfield']++;
					}
				}

				// Amount HT
				if (!empty($arrayfields['f.total_ht']['checked'])) {
					print '<td class="right nowraponall amount">'.price($obj->total_ht)."</td>\n";
					if (!$i) {
						$totalarray['nbfield']++;
					}
					if (!$i) {
						$totalarray['pos'][$totalarray['nbfield']] = 'f.total_ht';
					}
					$totalarray['val']['f.total_ht'] += $obj->total_ht;
				}
				// Amount VAT
				if (!empty($arrayfields['f.total_tva']['checked'])) {
					print '<td class="right nowraponall amount">'.price($obj->total_tva)."</td>\n";
					if (!$i) {
						$totalarray['nbfield']++;
					}
					if (!$i) {
						$totalarray['pos'][$totalarray['nbfield']] = 'f.total_tva';
					}
					$totalarray['val']['f.total_tva'] += $obj->total_tva;
				}
				// Amount LocalTax1
				if (!empty($arrayfields['f.total_localtax1']['checked'])) {
					print '<td class="right nowraponall amount">'.price($obj->total_localtax1)."</td>\n";
					if (!$i) {
						$totalarray['nbfield']++;
					}
					if (!$i) {
						$totalarray['pos'][$totalarray['nbfield']] = 'f.total_localtax1';
					}
					$totalarray['val']['f.total_localtax1'] += $obj->total_localtax1;
				}
				// Amount LocalTax2
				if (!empty($arrayfields['f.total_localtax2']['checked'])) {
					print '<td class="right nowraponall amount">'.price($obj->total_localtax2)."</td>\n";
					if (!$i) {
						$totalarray['nbfield']++;
					}
					if (!$i) {
						$totalarray['pos'][$totalarray['nbfield']] = 'f.total_localtax2';
					}
					$totalarray['val']['f.total_localtax2'] += $obj->total_localtax2;
				}
				// Amount TTC
				if (!empty($arrayfields['f.total_ttc']['checked'])) {
					print '<td class="right nowraponall amount">'.price($obj->total_ttc)."</td>\n";
					if (!$i) {
						$totalarray['nbfield']++;
					}
					if (!$i) {
						$totalarray['pos'][$totalarray['nbfield']] = 'f.total_ttc';
					}
					$totalarray['val']['f.total_ttc'] += $obj->total_ttc;
				}

				$userstatic->id = $obj->fk_user_author;
				$userstatic->login = $obj->login;
				$userstatic->lastname = $obj->lastname;
				$userstatic->firstname = $obj->firstname;
				$userstatic->email = $obj->user_email;
				$userstatic->statut = $obj->user_statut;
				$userstatic->entity = $obj->entity;
				$userstatic->photo = $obj->photo;
				$userstatic->office_phone = $obj->office_phone;
				$userstatic->office_fax = $obj->office_fax;
				$userstatic->user_mobile = $obj->user_mobile;
				$userstatic->job = $obj->job;
				$userstatic->gender = $obj->gender;

				// Author
				if (!empty($arrayfields['u.login']['checked'])) {
					print '<td class="tdoverflowmax200">';
					if ($userstatic->id) {
						print $userstatic->getNomUrl(-1);
					} else {
						print '&nbsp;';
					}
					print "</td>\n";
					if (!$i) {
						$totalarray['nbfield']++;
					}
				}

				if (!empty($arrayfields['sale_representative']['checked'])) {
					// Sales representatives
					print '<td>';
					if ($obj->socid > 0) {
						$listsalesrepresentatives = $companystatic->getSalesRepresentatives($user);
						if ($listsalesrepresentatives < 0) {
							dol_print_error($db);
						}
						$nbofsalesrepresentative = count($listsalesrepresentatives);
						if ($nbofsalesrepresentative > 6) {
							// We print only number
							print $nbofsalesrepresentative;
						} elseif ($nbofsalesrepresentative > 0) {
							$j = 0;
							foreach ($listsalesrepresentatives as $val) {
								$userstatic->id = $val['id'];
								$userstatic->lastname = $val['lastname'];
								$userstatic->firstname = $val['firstname'];
								$userstatic->email = $val['email'];
								$userstatic->statut = $val['statut'];
								$userstatic->entity = $val['entity'];
								$userstatic->photo = $val['photo'];
								$userstatic->login = $val['login'];
								$userstatic->office_phone = $val['office_phone'];
								$userstatic->office_fax = $val['office_fax'];
								$userstatic->user_mobile = $val['user_mobile'];
								$userstatic->job = $val['job'];
								$userstatic->gender = $val['gender'];
								//print '<div class="float">':
								print ($nbofsalesrepresentative < 2) ? $userstatic->getNomUrl(-1, '', 0, 0, 12) : $userstatic->getNomUrl(-2);
								$j++;
								if ($j < $nbofsalesrepresentative) {
									print ' ';
								}
								//print '</div>';
							}
						}
						//else print $langs->trans("NoSalesRepresentativeAffected");
					} else {
						print '&nbsp;';
					}
					print '</td>';
					if (!$i) {
						$totalarray['nbfield']++;
					}
				}

				if (!empty($arrayfields['f.retained_warranty']['checked'])) {
					print '<td align="right">'.(!empty($obj->retained_warranty) ? price($obj->retained_warranty).'%' : '&nbsp;').'</td>';
				}

				if (!empty($arrayfields['dynamount_payed']['checked'])) {
					print '<td class="right nowraponall amount">'.(!empty($totalpay) ? price($totalpay, 0, $langs) : '&nbsp;').'</td>'; // TODO Use a denormalized field
					if (!$i) {
						$totalarray['nbfield']++;
					}
					if (!$i) {
						$totalarray['pos'][$totalarray['nbfield']] = 'totalam';
					}
					$totalarray['val']['totalam'] += $totalpay;
				}

				// Pending amount
				if (!empty($arrayfields['rtp']['checked'])) {
					print '<td class="right nowraponall amount">';
					print (!empty($remaintopay) ? price($remaintopay, 0, $langs) : '&nbsp;');
					print '</td>'; // TODO Use a denormalized field
					if (!$i) {
						$totalarray['nbfield']++;
					}
					if (!$i) {
						$totalarray['pos'][$totalarray['nbfield']] = 'rtp';
					}
					$totalarray['val']['rtp'] += $remaintopay;
				}


				// Currency
				if (!empty($arrayfields['f.multicurrency_code']['checked'])) {
					print '<td class="nowraponall tdoverflowmax125" title="'.dol_escape_htmltag($obj->multicurrency_code.' - '.$langs->transnoentitiesnoconv('Currency'.$obj->multicurrency_code)).'">';
					if (empty($conf->global->MAIN_SHOW_ONLY_CODE_MULTICURRENCY)) {
						print $langs->transnoentitiesnoconv('Currency'.$obj->multicurrency_code);
					} else {
						print dol_escape_htmltag($obj->multicurrency_code);
					}
					print "</td>\n";
					if (!$i) {
						$totalarray['nbfield']++;
					}
				}

				// Currency rate
				if (!empty($arrayfields['f.multicurrency_tx']['checked'])) {
					print '<td class="nowraponall">';
					$form->form_multicurrency_rate($_SERVER['PHP_SELF'].'?id='.$obj->rowid, $obj->multicurrency_tx, 'none', $obj->multicurrency_code);
					print "</td>\n";
					if (!$i) {
						$totalarray['nbfield']++;
					}
				}
				// Amount HT
				if (!empty($arrayfields['f.multicurrency_total_ht']['checked'])) {
					print '<td class="right nowraponall amount">'.price($obj->multicurrency_total_ht)."</td>\n";
					if (!$i) {
						$totalarray['nbfield']++;
					}
				}
				// Amount VAT
				if (!empty($arrayfields['f.multicurrency_total_vat']['checked'])) {
					print '<td class="right nowraponall amount">'.price($obj->multicurrency_total_vat)."</td>\n";
					if (!$i) {
						$totalarray['nbfield']++;
					}
				}
				// Amount TTC
				if (!empty($arrayfields['f.multicurrency_total_ttc']['checked'])) {
					print '<td class="right nowraponall amount">'.price($obj->multicurrency_total_ttc)."</td>\n";
					if (!$i) {
						$totalarray['nbfield']++;
					}
				}
				if (!empty($arrayfields['multicurrency_dynamount_payed']['checked'])) {
					print '<td class="right nowraponall amount">'.(!empty($multicurrency_totalpay) ? price($multicurrency_totalpay, 0, $langs) : '&nbsp;').'</td>'; // TODO Use a denormalized field
					if (!$i) {
						$totalarray['nbfield']++;
					}
				}

				// Pending amount
				if (!empty($arrayfields['multicurrency_rtp']['checked'])) {
					print '<td class="right nowraponall">';
					print (!empty($multicurrency_remaintopay) ? price($multicurrency_remaintopay, 0, $langs) : '&nbsp;');
					print '</td>'; // TODO Use a denormalized field ?
					if (!$i) {
						$totalarray['nbfield']++;
					}
				}

<<<<<<< HEAD
				// Total buying or cost price
				if (!empty($arrayfields['total_pa']['checked'])) {
					print '<td class="right nowrap">'.price($marginInfo['pa_total'], 0, $langs, 1, -1, 'MT').'</td>';
					if (!$i) {
						$totalarray['nbfield']++;
					}
=======
			// Total buying or cost price
			if (!empty($arrayfields['total_pa']['checked'])) {
				print '<td class="right nowrap">'.price($marginInfo['pa_total'], 0, $langs, 1, -1, 'MT').'</td>';
				if (!$i) {
					$totalarray['nbfield']++;
					$totalarray['pos'][$totalarray['nbfield']] = 'total_pa';
				}
				$totalarray['val']['total_pa'] += $marginInfo['pa_total'];
			}
			// Total margin
			if (!empty($arrayfields['total_margin']['checked'])) {
				print '<td class="right nowrap">'.price($marginInfo['total_margin'], 0, $langs, 1, -1, 'MT').'</td>';
				if (!$i) {
					$totalarray['nbfield']++;
					$totalarray['pos'][$totalarray['nbfield']] = 'total_margin';
				}
				$totalarray['val']['total_margin'] += $marginInfo['total_margin'];
			}
			// Total margin rate
			if (!empty($arrayfields['total_margin_rate']['checked'])) {
				print '<td class="right nowrap">'.(($marginInfo['total_margin_rate'] == '') ? '' : price($marginInfo['total_margin_rate'], null, null, null, null, 2).'%').'</td>';
				if (!$i) {
					$totalarray['nbfield']++;
>>>>>>> 2f6b95c0
				}
				// Total margin
				if (!empty($arrayfields['total_margin']['checked'])) {
					print '<td class="right nowrap">'.price($marginInfo['total_margin'], 0, $langs, 1, -1, 'MT').'</td>';
					if (!$i) {
						$totalarray['nbfield']++;
					}
					if (!$i) {
						$totalarray['pos'][$totalarray['nbfield']] = 'total_margin';
					}
					$totalarray['val']['total_margin'] += $marginInfo['total_margin'];
				}
				// Total margin rate
				if (!empty($arrayfields['total_margin_rate']['checked'])) {
					print '<td class="right nowrap">'.(($marginInfo['total_margin_rate'] == '') ? '' : price($marginInfo['total_margin_rate'], null, null, null, null, 2).'%').'</td>';
					if (!$i) {
						$totalarray['nbfield']++;
					}
				}
				// Total mark rate
				if (!empty($arrayfields['total_mark_rate']['checked'])) {
					print '<td class="right nowrap">'.(($marginInfo['total_mark_rate'] == '') ? '' : price($marginInfo['total_mark_rate'], null, null, null, null, 2).'%').'</td>';
					if (!$i) {
						$totalarray['nbfield']++;
					}
					if (!$i) {
						$totalarray['pos'][$totalarray['nbfield']] = 'total_mark_rate';
					}
					if ($i >= $imaxinloop - 1) {
						if (!empty($total_ht)) {
							$totalarray['val']['total_mark_rate'] = price2num($total_margin * 100 / $total_ht, 'MT');
						} else {
							$totalarray['val']['total_mark_rate'] = '';
						}
					}
				}

				// Extra fields
				include DOL_DOCUMENT_ROOT.'/core/tpl/extrafields_list_print_fields.tpl.php';
				// Fields from hook
				$parameters = array('arrayfields'=>$arrayfields, 'obj'=>$obj, 'i'=>$i, 'totalarray'=>&$totalarray);
				$reshook = $hookmanager->executeHooks('printFieldListValue', $parameters, $object, $action); // Note that $action and $object may have been modified by hook
				print $hookmanager->resPrint;
				// Date creation
				if (!empty($arrayfields['f.datec']['checked'])) {
					print '<td class="nowraponall center">';
					print dol_print_date($db->jdate($obj->date_creation), 'dayhour', 'tzuser');
					print '</td>';
					if (!$i) {
						$totalarray['nbfield']++;
					}
				}
				// Date modification
				if (!empty($arrayfields['f.tms']['checked'])) {
					print '<td class="nowraponall center">';
					print dol_print_date($db->jdate($obj->date_update), 'dayhour', 'tzuser');
					print '</td>';
					if (!$i) {
						$totalarray['nbfield']++;
					}
				}
				// Date closing
				if (!empty($arrayfields['f.date_closing']['checked'])) {
					print '<td class="nowraponall center">';
					print dol_print_date($db->jdate($obj->date_closing), 'dayhour', 'tzuser');
					print '</td>';
					if (!$i) {
						$totalarray['nbfield']++;
					}
				}
				// Note public
				if (!empty($arrayfields['f.note_public']['checked'])) {
					print '<td class="center">';
					print dol_string_nohtmltag($obj->note_public);
					print '</td>';
					if (!$i) {
						$totalarray['nbfield']++;
					}
				}
				// Note private
				if (!empty($arrayfields['f.note_private']['checked'])) {
					print '<td class="center">';
					print dol_string_nohtmltag($obj->note_private);
					print '</td>';
					if (!$i) {
						$totalarray['nbfield']++;
					}
				}
				// Template Invoice
				if (!empty($arrayfields['f.fk_fac_rec_source']['checked'])) {
					print '<td class="center">';
					if (!empty($obj->fk_fac_rec_source)) {
						$facrec = new FactureRec($db);
						$result = $facrec->fetch($obj->fk_fac_rec_source);
						if ($result < 0) {
							setEventMessages($facrec->error, $facrec->errors, 'errors');
						} else {
							print $facrec->getNomUrl();
						}
					}
					print '</td>';
					if (!$i) {
						$totalarray['nbfield']++;
					}
				}
				// Status
				if (!empty($arrayfields['f.fk_statut']['checked'])) {
					print '<td class="nowrap right">';
					print $facturestatic->getLibStatut(5, $paiement);
					print "</td>";
					if (!$i) {
						$totalarray['nbfield']++;
					}
				}

				// Action column (Show the massaction button only when this page is not opend from the Extended POS)

				if (empty($conf->global->MAIN_CHECKBOX_LEFT_COLUMN)) {
					print '<td class="nowrap center">';
					if (($massactionbutton || $massaction) && $contextpage != 'poslist') {   // If we are in select mode (massactionbutton defined) or if we have already selected and sent an action ($massaction) defined
						$selected = 0;
						if (in_array($obj->id, $arrayofselected)) {
							$selected = 1;
						}
						print '<input id="cb'.$obj->id.'" class="flat checkforselect" type="checkbox" name="toselect[]" value="'.$obj->id.'"'.($selected ? ' checked="checked"' : '').'>';
					}
					print '</td>';
					if (!$i) {
						$totalarray['nbfield']++;
					}
				}

				print "</tr>\n";
			}

			$i++;
		}

		// Use correct digits number for totals
		$totalarray['val']['total_pa'] = (isset($totalarray['val']['total_pa']) ? price2num($totalarray['val']['total_pa'], 'MT') : null);
		$totalarray['val']['total_margin'] = (isset($totalarray['val']['total_margin']) ? price2num($totalarray['val']['total_margin'], 'MT') : null);

		// Show total line
		include DOL_DOCUMENT_ROOT.'/core/tpl/list_print_total.tpl.php';
	}

	// If no record found
	if ($num == 0) {
		$colspan = 1;
		foreach ($arrayfields as $key => $val) {
			if (!empty($val['checked'])) {
				$colspan++;
			}
		}
		print '<tr><td colspan="'.$colspan.'"><span class="opacitymedium">'.$langs->trans("NoRecordFound").'</span></td></tr>';
	}

	$db->free($resql);

	$parameters = array('arrayfields'=>$arrayfields, 'sql'=>$sql);
	$reshook = $hookmanager->executeHooks('printFieldListFooter', $parameters, $object, $action); // Note that $action and $object may have been modified by hook
	print $hookmanager->resPrint;

	print '</table>'."\n";
	print '</div>'."\n";

	print '</form>'."\n";

	// Show the file area only when this page is not opend from the Extended POS
	if ($contextpage != 'poslist') {
		$hidegeneratedfilelistifempty = 1;
		if ($massaction == 'builddoc' || $action == 'remove_file' || $show_files) {
			$hidegeneratedfilelistifempty = 0;
		}

		// Show list of available documents
		$urlsource = $_SERVER['PHP_SELF'].'?sortfield='.$sortfield.'&sortorder='.$sortorder;
		$urlsource .= str_replace('&amp;', '&', $param);

		$filedir = $diroutputmassaction;
		$genallowed = $user->hasRight("facture", "lire");
		$delallowed = $user->hasRight("facture", "creer");
		$title = '';

		print $formfile->showdocuments('massfilesarea_invoices', '', $filedir, $urlsource, 0, $delallowed, '', 1, 1, 0, 48, 1, $param, $title, '', '', '', null, $hidegeneratedfilelistifempty);
	}
} else {
	dol_print_error($db);
}

// End of page
llxFooter();
$db->close();<|MERGE_RESOLUTION|>--- conflicted
+++ resolved
@@ -2444,46 +2444,20 @@
 					}
 				}
 
-<<<<<<< HEAD
 				// Total buying or cost price
 				if (!empty($arrayfields['total_pa']['checked'])) {
 					print '<td class="right nowrap">'.price($marginInfo['pa_total'], 0, $langs, 1, -1, 'MT').'</td>';
 					if (!$i) {
 						$totalarray['nbfield']++;
-					}
-=======
-			// Total buying or cost price
-			if (!empty($arrayfields['total_pa']['checked'])) {
-				print '<td class="right nowrap">'.price($marginInfo['pa_total'], 0, $langs, 1, -1, 'MT').'</td>';
-				if (!$i) {
-					$totalarray['nbfield']++;
-					$totalarray['pos'][$totalarray['nbfield']] = 'total_pa';
-				}
-				$totalarray['val']['total_pa'] += $marginInfo['pa_total'];
-			}
-			// Total margin
-			if (!empty($arrayfields['total_margin']['checked'])) {
-				print '<td class="right nowrap">'.price($marginInfo['total_margin'], 0, $langs, 1, -1, 'MT').'</td>';
-				if (!$i) {
-					$totalarray['nbfield']++;
-					$totalarray['pos'][$totalarray['nbfield']] = 'total_margin';
-				}
-				$totalarray['val']['total_margin'] += $marginInfo['total_margin'];
-			}
-			// Total margin rate
-			if (!empty($arrayfields['total_margin_rate']['checked'])) {
-				print '<td class="right nowrap">'.(($marginInfo['total_margin_rate'] == '') ? '' : price($marginInfo['total_margin_rate'], null, null, null, null, 2).'%').'</td>';
-				if (!$i) {
-					$totalarray['nbfield']++;
->>>>>>> 2f6b95c0
+						$totalarray['pos'][$totalarray['nbfield']] = 'total_pa';
+					}
+					$totalarray['val']['total_pa'] += $marginInfo['pa_total'];
 				}
 				// Total margin
 				if (!empty($arrayfields['total_margin']['checked'])) {
 					print '<td class="right nowrap">'.price($marginInfo['total_margin'], 0, $langs, 1, -1, 'MT').'</td>';
 					if (!$i) {
 						$totalarray['nbfield']++;
-					}
-					if (!$i) {
 						$totalarray['pos'][$totalarray['nbfield']] = 'total_margin';
 					}
 					$totalarray['val']['total_margin'] += $marginInfo['total_margin'];
@@ -2500,8 +2474,6 @@
 					print '<td class="right nowrap">'.(($marginInfo['total_mark_rate'] == '') ? '' : price($marginInfo['total_mark_rate'], null, null, null, null, 2).'%').'</td>';
 					if (!$i) {
 						$totalarray['nbfield']++;
-					}
-					if (!$i) {
 						$totalarray['pos'][$totalarray['nbfield']] = 'total_mark_rate';
 					}
 					if ($i >= $imaxinloop - 1) {
