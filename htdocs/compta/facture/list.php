--- conflicted
+++ resolved
@@ -1906,7 +1906,8 @@
 
 		$facturestatic->id = $obj->id;
 		$facturestatic->ref = $obj->ref;
-		$facturestatic->ref_client = $obj->ref_client;
+		$facturestatic->ref_client = $obj->ref_client;		// deprecated
+		$facturestatic->ref_customer = $obj->ref_client;
 		$facturestatic->type = $obj->type;
 		$facturestatic->subtype = $obj->subtype;
 		$facturestatic->total_ht = $obj->total_ht;
@@ -1940,7 +1941,6 @@
 			$facturestatic->situation_counter = $obj->situation_counter;
 		}
 
-<<<<<<< HEAD
 		$companystatic->id = $obj->socid;
 		$companystatic->name = $obj->name;
 		$companystatic->name_alias = $obj->alias;
@@ -1981,36 +1981,6 @@
 		if ($facturestatic->status == Facture::STATUS_CLOSED && $facturestatic->close_code == 'discount_vat') {		// If invoice closed with discount for anticipated payment
 			$remaintopay = 0;
 			$multicurrency_remaintopay = 0;
-=======
-	print "</tr>\n";
-
-	$projectstatic = new Project($db);
-	$discount = new DiscountAbsolute($db);
-	$userstatic = new User($db);
-
-	if ($num > 0) {
-		$i = 0;
-		$typenArray = $formcompany->typent_array(1);
-		$totalarray = array();
-		$totalarray['nbfield'] = 0;
-		$totalarray['val'] = array();
-		$totalarray['val']['f.total_tva'] = 0;
-		$totalarray['val']['f.total_ht'] = 0;
-		$totalarray['val']['f.total_ttc'] = 0;
-		$totalarray['val']['totalam'] = 0;
-		$totalarray['val']['rtp'] = 0;
-
-
-		$with_margin_info = false;
-		if (isModEnabled('margin') && (
-			!empty($arrayfields['total_pa']['checked'])
-			|| !empty($arrayfields['total_margin']['checked'])
-			|| !empty($arrayfields['total_margin_rate']['checked'])
-			|| !empty($arrayfields['total_mark_rate']['checked'])
-		)
-		) {
-			$with_margin_info = true;
->>>>>>> 7964f831
 		}
 		if ($facturestatic->type == Facture::TYPE_CREDIT_NOTE && $obj->paye == 1) {		// If credit note closed, we take into account the amount not yet consumed
 			$remaincreditnote = $discount->getAvailableDiscounts($companystatic, '', 'rc.fk_facture_source='.$facturestatic->id);
