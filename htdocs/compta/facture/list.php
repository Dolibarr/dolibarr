--- conflicted
+++ resolved
@@ -660,18 +660,13 @@
 
 $sql .= ' WHERE f.fk_soc = s.rowid';
 $sql .= ' AND f.entity IN ('.getEntity('invoice').')';
-<<<<<<< HEAD
-if (empty($user->rights->societe->client->voir) && !$socid) {
-	$sql .= " AND s.rowid = sc.fk_soc AND (sc.fk_user = ".((int) $user->id);
+if (!$user->hasRight('societe', 'client', 'voir') && !$socid) {
+	$sql .= " AND s.rowid = sc.fk_soc AND sc.fk_user = ".((int) $user->id);
 	$userschilds = $user->getAllChildIds();
 	foreach ($userschilds as $key => $value) {
 		$sql .= ' OR sc.fk_user = '.((int) $value);
 	}
 	$sql .= ')';
-=======
-if (!$user->hasRight('societe', 'client', 'voir') && !$socid) {
-	$sql .= " AND s.rowid = sc.fk_soc AND sc.fk_user = ".((int) $user->id);
->>>>>>> b157ddd6
 }
 if ($socid > 0) {
 	$sql .= ' AND s.rowid = '.((int) $socid);
