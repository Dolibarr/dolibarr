--- conflicted
+++ resolved
@@ -481,21 +481,12 @@
 $sql .= ' f.paye as paye, f.fk_statut, f.close_code,';
 $sql .= ' f.datec as date_creation, f.tms as date_update, f.date_closing as date_closing,';
 $sql .= ' f.retained_warranty, f.retained_warranty_date_limit, f.situation_final, f.situation_cycle_ref, f.situation_counter,';
-<<<<<<< HEAD
-$sql .= ' s.rowid as socid, s.nom as name, s.name_alias as name_alias, s.email, s.town, s.zip, s.fk_pays, s.client, s.fournisseur, s.code_client, s.code_fournisseur, s.code_compta as code_compta_client, s.code_compta_fournisseur,';
+$sql .= ' s.rowid as socid, s.nom as name, s.name_alias as alias, s.email, s.phone, s.fax, s.address, s.town, s.zip, s.fk_pays, s.client, s.fournisseur, s.code_client, s.code_fournisseur, s.code_compta as code_compta_client, s.code_compta_fournisseur,';
 $sql .= ' typent.code as typent_code,';
 $sql .= ' state.code_departement as state_code, state.nom as state_name,';
 $sql .= ' country.code as country_code,';
 $sql .= ' p.rowid as project_id, p.ref as project_ref, p.title as project_label,';
 $sql .= ' u.login, u.lastname, u.firstname, u.email, u.statut, u.entity, u.photo, u.office_phone, u.office_fax, u.user_mobile, u.job, u.gender';
-=======
-$sql .= ' s.rowid as socid, s.nom as name, s.name_alias as alias, s.email, s.phone, s.fax, s.address, s.town, s.zip, s.fk_pays, s.client, s.fournisseur, s.code_client, s.code_fournisseur, s.code_compta as code_compta_client, s.code_compta_fournisseur,';
-$sql .= " typent.code as typent_code,";
-$sql .= " state.code_departement as state_code, state.nom as state_name,";
-$sql .= " country.code as country_code,";
-$sql .= " p.rowid as project_id, p.ref as project_ref, p.title as project_label,";
-$sql .= " u.login";
->>>>>>> a34401aa
 // We need dynamount_payed to be able to sort on status (value is surely wrong because we can count several lines several times due to other left join or link with contacts. But what we need is just 0 or > 0)
 // TODO Better solution to be able to sort on already payed or remain to pay is to store amount_payed in a denormalized field.
 if (!$sall) {
