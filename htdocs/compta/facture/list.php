--- conflicted
+++ resolved
@@ -1,26 +1,4 @@
 <?php
-<<<<<<< HEAD
-/* Copyright (C) 2002-2006	Rodolphe Quiedeville	<rodolphe@quiedeville.org>
- * Copyright (C) 2004		Eric Seigne				<eric.seigne@ryxeo.com>
- * Copyright (C) 2004-2016	Laurent Destailleur		<eldy@users.sourceforge.net>
- * Copyright (C) 2005		Marc Barilley / Ocebo	<marc@ocebo.com>
- * Copyright (C) 2005-2015	Regis Houssin			<regis.houssin@inodbox.com>
- * Copyright (C) 2006		Andre Cianfarani		<acianfa@free.fr>
- * Copyright (C) 2010-2020	Juanjo Menent			<jmenent@2byte.es>
- * Copyright (C) 2012		Christophe Battarel		<christophe.battarel@altairis.fr>
- * Copyright (C) 2013		Florian Henry			<florian.henry@open-concept.pro>
- * Copyright (C) 2013		Cédric Salvador			<csalvador@gpcsolutions.fr>
- * Copyright (C) 2015		Jean-François Ferry		<jfefe@aternatik.fr>
- * Copyright (C) 2015-2022	Ferran Marcet			<fmarcet@2byte.es>
- * Copyright (C) 2017		Josep Lluís Amador		<joseplluis@lliuretic.cat>
- * Copyright (C) 2018		Charlene Benke			<charlie@patas-monkey.com>
- * Copyright (C) 2019-2021	Alexandre Spangaro		<aspangaro@open-dsi.fr>
- * Copyright (C) 2023		Nick Fragoulis
- * Copyright (C) 2023		Joachim Kueter			<git-jk@bloxera.com>
- * Copyright (C) 2024		MDW						<mdeweerd@users.noreply.github.com>
- * Copyright (C) 2024		Frédéric France			<frederic.france@free.fr>
- * Copyright (C) 2021-2024 	Anthony Berton			<anthony.berton@bb2a.fr>
-=======
 /* Copyright (C) 2002-2006	Rodolphe Quiedeville		<rodolphe@quiedeville.org>
  * Copyright (C) 2004		Eric Seigne					<eric.seigne@ryxeo.com>
  * Copyright (C) 2004-2016	Laurent Destailleur			<eldy@users.sourceforge.net>
@@ -41,7 +19,6 @@
  * Copyright (C) 2024		MDW							<mdeweerd@users.noreply.github.com>
  * Copyright (C) 2024		Frédéric France				<frederic.france@free.fr>
  * Copyright (C) 2021-2024 	Anthony Berton				<anthony.berton@bb2a.fr>
->>>>>>> 263c1e54
  *
  * This program is free software; you can redistribute it and/or modify
  * it under the terms of the GNU General Public License as published by
@@ -310,11 +287,7 @@
 			$arrayfields[$newkey] = array(
 				'label' => $val['label'],
 				'checked' => (($visible < 0) ? 0 : 1),
-<<<<<<< HEAD
-				'enabled' => (abs($visible) != 3 && (int) dol_eval($val['enabled'], 1, 1, '1')),
-=======
 				'enabled' => (abs($visible) != 3 && (bool) dol_eval($val['enabled'], 1)),
->>>>>>> 263c1e54
 				'position' => $val['position'],
 				'help' => empty($val['help']) ? '' : $val['help'],
 			);
