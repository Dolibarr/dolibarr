--- conflicted
+++ resolved
@@ -606,11 +606,7 @@
 $reshook = $hookmanager->executeHooks('printFieldListSelect', $parameters, $object, $action); // Note that $action and $object may have been modified by hook
 $sql .= $hookmanager->resPrint;
 
-<<<<<<< HEAD
 $sqlfields = $sql; // $sql fields to remove for count total
-=======
-$sqlfields = $sql;
->>>>>>> 21b7d68f
 
 $sql .= ' FROM '.MAIN_DB_PREFIX.'societe as s';
 $sql .= " LEFT JOIN ".MAIN_DB_PREFIX."societe as s2 ON s2.rowid = s.parent";
@@ -934,38 +930,22 @@
 $nbtotalofrecords = '';
 if (empty($conf->global->MAIN_DISABLE_FULL_SCANLIST)) {
 	/* The fast and low memory method to get and count full list converts the sql into a sql count */
-<<<<<<< HEAD
 	$sqlforcount = preg_replace('/^'.preg_quote($sqlfields, '/').'/', 'SELECT COUNT(*) as nbtotalofrecords', $sql);
 	$sqlforcount = preg_replace('/GROUP BY .*$/', '', $sqlforcount);
-=======
-	if ($sall || $search_product_category > 0 || $search_user > 0) {
-		$sqlforcount = preg_replace('/^'.preg_quote($sqlfields, '/').'/', 'SELECT COUNT(DISTINCT f.rowid) as nbtotalofrecords', $sql);
-	} else {
-		$sqlforcount = preg_replace('/^'.preg_quote($sqlfields, '/').'/', 'SELECT COUNT( f.rowid) as nbtotalofrecords', $sql);
-		$sqlforcount = preg_replace('/LEFT JOIN '.MAIN_DB_PREFIX.'paiement_facture as pf ON pf.fk_facture = f.rowid/', '', $sqlforcount);
-	}
-	$sqlforcount = preg_replace('/GROUP BY.*$/', '', $sqlforcount);
-
->>>>>>> 21b7d68f
+
 	$resql = $db->query($sqlforcount);
-	if (! $resql) {
-		dol_print_error($db);
-	} else {
+	if ($resql) {
 		$objforcount = $db->fetch_object($resql);
 		$nbtotalofrecords = $objforcount->nbtotalofrecords;
-
-<<<<<<< HEAD
+	} else {
+		dol_print_error($db);
+	}
+	
 	if (($page * $limit) > $nbtotalofrecords) {	// if total resultset is smaller then paging size (filtering), goto and load page 0
 		$page = 0;
 		$offset = 0;
-=======
-		if (($page * $limit) > $nbtotalofrecords) {	// if total of record found is smaller than page * limit, goto and load page 0
-			$page = 0;
-			$offset = 0;
-		}
-		$db->free($resql);
->>>>>>> 21b7d68f
-	}
+	}
+	$db->free($resql);
 }
 
 // Complete request and execute it with limit
