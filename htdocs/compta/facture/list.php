<?php
/* Copyright (C) 2002-2006 Rodolphe Quiedeville  <rodolphe@quiedeville.org>
 * Copyright (C) 2004      Eric Seigne           <eric.seigne@ryxeo.com>
 * Copyright (C) 2004-2016 Laurent Destailleur   <eldy@users.sourceforge.net>
 * Copyright (C) 2005      Marc Barilley / Ocebo <marc@ocebo.com>
 * Copyright (C) 2005-2015 Regis Houssin         <regis.houssin@inodbox.com>
 * Copyright (C) 2006      Andre Cianfarani      <acianfa@free.fr>
 * Copyright (C) 2010-2020 Juanjo Menent         <jmenent@2byte.es>
 * Copyright (C) 2012      Christophe Battarel   <christophe.battarel@altairis.fr>
 * Copyright (C) 2013      Florian Henry         <florian.henry@open-concept.pro>
 * Copyright (C) 2013      Cédric Salvador       <csalvador@gpcsolutions.fr>
 * Copyright (C) 2015      Jean-François Ferry   <jfefe@aternatik.fr>
 * Copyright (C) 2015-2022 Ferran Marcet         <fmarcet@2byte.es>
 * Copyright (C) 2017      Josep Lluís Amador    <joseplluis@lliuretic.cat>
 * Copyright (C) 2018      Charlene Benke        <charlie@patas-monkey.com>
 * Copyright (C) 2019-2021 Alexandre Spangaro    <aspangaro@open-dsi.fr>
 *
 * This program is free software; you can redistribute it and/or modify
 * it under the terms of the GNU General Public License as published by
 * the Free Software Foundation; either version 3 of the License, or
 * (at your option) any later version.
 *
 * This program is distributed in the hope that it will be useful,
 * but WITHOUT ANY WARRANTY; without even the implied warranty of
 * MERCHANTABILITY or FITNESS FOR A PARTICULAR PURPOSE.  See the
 * GNU General Public License for more details.
 *
 * You should have received a copy of the GNU General Public License
 * along with this program. If not, see <https://www.gnu.org/licenses/>.
 */

/**
 *	\file       htdocs/compta/facture/list.php
 *	\ingroup    facture
 *	\brief      List of customer invoices
 */

// Load Dolibarr environment
require '../../main.inc.php';
require_once DOL_DOCUMENT_ROOT.'/core/class/html.formfile.class.php';
require_once DOL_DOCUMENT_ROOT.'/core/class/html.formother.class.php';
require_once DOL_DOCUMENT_ROOT.'/core/class/html.formcompany.class.php';
if (isModEnabled('margin')) {
	require_once DOL_DOCUMENT_ROOT.'/core/class/html.formmargin.class.php';
}
require_once DOL_DOCUMENT_ROOT.'/core/modules/facture/modules_facture.php';
require_once DOL_DOCUMENT_ROOT.'/compta/bank/class/account.class.php';
require_once DOL_DOCUMENT_ROOT.'/compta/facture/class/facture.class.php';
require_once DOL_DOCUMENT_ROOT.'/core/class/discount.class.php';
require_once DOL_DOCUMENT_ROOT.'/compta/paiement/class/paiement.class.php';
require_once DOL_DOCUMENT_ROOT.'/compta/facture/class/facture-rec.class.php';
require_once DOL_DOCUMENT_ROOT.'/core/lib/functions2.lib.php';
require_once DOL_DOCUMENT_ROOT.'/core/lib/invoice.lib.php';
require_once DOL_DOCUMENT_ROOT.'/core/lib/date.lib.php';
require_once DOL_DOCUMENT_ROOT.'/core/lib/company.lib.php';
require_once DOL_DOCUMENT_ROOT.'/projet/class/project.class.php';
if (isModEnabled('commande')) {
	require_once DOL_DOCUMENT_ROOT.'/commande/class/commande.class.php';
}

// Load translation files required by the page
$langs->loadLangs(array('bills', 'companies', 'products', 'categories'));

$sall = trim((GETPOST('search_all', 'alphanohtml') != '') ?GETPOST('search_all', 'alphanohtml') : GETPOST('sall', 'alphanohtml'));
$projectid = (GETPOST('projectid') ?GETPOST('projectid', 'int') : 0);

$id = (GETPOST('id', 'int') ?GETPOST('id', 'int') : GETPOST('facid', 'int')); // For backward compatibility
$ref = GETPOST('ref', 'alpha');
$socid = GETPOST('socid', 'int');

$action = GETPOST('action', 'aZ09');
$massaction = GETPOST('massaction', 'alpha');
$show_files = GETPOST('show_files', 'int');
$confirm = GETPOST('confirm', 'alpha');
$toselect = GETPOST('toselect', 'array');
$optioncss = GETPOST('optioncss', 'alpha');
$contextpage = GETPOST('contextpage', 'aZ') ?GETPOST('contextpage', 'aZ') : 'invoicelist';
$mode = GETPOST('mode', 'alpha');

if ($contextpage == 'poslist') {
	$optioncss = 'print';
}

$lineid = GETPOST('lineid', 'int');
$userid = GETPOST('userid', 'int');
$search_ref = GETPOST('sf_ref') ?GETPOST('sf_ref', 'alpha') : GETPOST('search_ref', 'alpha');
$search_refcustomer = GETPOST('search_refcustomer', 'alpha');
$search_type = GETPOST('search_type', 'int');
$search_project_ref = GETPOST('search_project_ref', 'alpha');
$search_project = GETPOST('search_project', 'alpha');
$search_company = GETPOST('search_company', 'alpha');
$search_company_alias = GETPOST('search_company_alias', 'alpha');
$search_parent_name = trim(GETPOST('search_parent_name', 'alphanohtml'));
$search_montant_ht = GETPOST('search_montant_ht', 'alpha');
$search_montant_vat = GETPOST('search_montant_vat', 'alpha');
$search_montant_localtax1 = GETPOST('search_montant_localtax1', 'alpha');
$search_montant_localtax2 = GETPOST('search_montant_localtax2', 'alpha');
$search_montant_ttc = GETPOST('search_montant_ttc', 'alpha');
$search_login = GETPOST('search_login', 'alpha');
$search_multicurrency_code = GETPOST('search_multicurrency_code', 'alpha');
$search_multicurrency_tx = GETPOST('search_multicurrency_tx', 'alpha');
$search_multicurrency_montant_ht = GETPOST('search_multicurrency_montant_ht', 'alpha');
$search_multicurrency_montant_vat = GETPOST('search_multicurrency_montant_vat', 'alpha');
$search_multicurrency_montant_ttc = GETPOST('search_multicurrency_montant_ttc', 'alpha');
$search_status = GETPOST('search_status', 'intcomma');
$search_paymentmode = GETPOST('search_paymentmode', 'int');
$search_paymentterms = GETPOST('search_paymentterms', 'int');
$search_module_source = GETPOST('search_module_source', 'alpha');
$search_pos_source = GETPOST('search_pos_source', 'alpha');
$search_town = GETPOST('search_town', 'alpha');
$search_zip = GETPOST('search_zip', 'alpha');
$search_state = GETPOST("search_state");
$search_country = GETPOST("search_country", 'alpha');
$search_type_thirdparty = GETPOST("search_type_thirdparty", 'int');
$search_company_code_client = GETPOST("search_type_thirdparty", 'alpha');
$search_user = GETPOST('search_user', 'int');
$search_sale = GETPOST('search_sale', 'int');
$search_date_startday = GETPOST('search_date_startday', 'int');
$search_date_startmonth = GETPOST('search_date_startmonth', 'int');
$search_date_startyear = GETPOST('search_date_startyear', 'int');
$search_date_endday = GETPOST('search_date_endday', 'int');
$search_date_endmonth = GETPOST('search_date_endmonth', 'int');
$search_date_endyear = GETPOST('search_date_endyear', 'int');
$search_date_start = dol_mktime(0, 0, 0, $search_date_startmonth, $search_date_startday, $search_date_startyear); // Use tzserver
$search_date_end = dol_mktime(23, 59, 59, $search_date_endmonth, $search_date_endday, $search_date_endyear);
$search_date_valid_startday = GETPOST('search_date_valid_startday', 'int');
$search_date_valid_startmonth = GETPOST('search_date_valid_startmonth', 'int');
$search_date_valid_startyear = GETPOST('search_date_valid_startyear', 'int');
$search_date_valid_endday = GETPOST('search_date_valid_endday', 'int');
$search_date_valid_endmonth = GETPOST('search_date_valid_endmonth', 'int');
$search_date_valid_endyear = GETPOST('search_date_valid_endyear', 'int');
$search_date_valid_start = dol_mktime(0, 0, 0, $search_date_valid_startmonth, $search_date_valid_startday, $search_date_valid_startyear); // Use tzserver
$search_date_valid_end = dol_mktime(23, 59, 59, $search_date_valid_endmonth, $search_date_valid_endday, $search_date_valid_endyear);
$search_datelimit_startday = GETPOST('search_datelimit_startday', 'int');
$search_datelimit_startmonth = GETPOST('search_datelimit_startmonth', 'int');
$search_datelimit_startyear = GETPOST('search_datelimit_startyear', 'int');
$search_datelimit_endday = GETPOST('search_datelimit_endday', 'int');
$search_datelimit_endmonth = GETPOST('search_datelimit_endmonth', 'int');
$search_datelimit_endyear = GETPOST('search_datelimit_endyear', 'int');
$search_datelimit_start = dol_mktime(0, 0, 0, $search_datelimit_startmonth, $search_datelimit_startday, $search_datelimit_startyear);
$search_datelimit_end = dol_mktime(23, 59, 59, $search_datelimit_endmonth, $search_datelimit_endday, $search_datelimit_endyear);
$search_categ_cus = GETPOST("search_categ_cus", 'int');
$search_product_category = GETPOST('search_product_category', 'int');
$search_fac_rec_source_title = GETPOST("search_fac_rec_source_title", 'alpha');
$search_btn = GETPOST('button_search', 'alpha');
$search_remove_btn = GETPOST('button_removefilter', 'alpha');

$option = GETPOST('search_option');
if ($option == 'late') {
	$search_status = '1';
}
$filtre = GETPOST('filtre', 'alpha');

$limit = GETPOST('limit', 'int') ?GETPOST('limit', 'int') : $conf->liste_limit;
$sortfield = GETPOST('sortfield', 'aZ09comma');
$sortorder = GETPOST('sortorder', 'aZ09comma');
$page = GETPOSTISSET('pageplusone') ? (GETPOST('pageplusone') - 1) : GETPOST("page", 'int');
if (empty($page) || $page < 0 || GETPOST('button_search', 'alpha') || GETPOST('button_removefilter', 'alpha')) {
	$page = 0;
}     // If $page is not defined, or '' or -1 or if we click on clear filters
$offset = $limit * $page;
if (!$sortorder && !empty($conf->global->INVOICE_DEFAULT_UNPAYED_SORT_ORDER) && $search_status == '1') {
	$sortorder = $conf->global->INVOICE_DEFAULT_UNPAYED_SORT_ORDER;
}
if (!$sortorder) {
	$sortorder = 'DESC';
}
if (!$sortfield) {
	$sortfield = 'f.datef';
}
$pageprev = $page - 1;
$pagenext = $page + 1;

// Security check
$fieldid = (!empty($ref) ? 'ref' : 'rowid');
if (!empty($user->socid)) {
	$socid = $user->socid;
}
$result = restrictedArea($user, 'facture', $id, '', '', 'fk_soc', $fieldid);

$diroutputmassaction = $conf->facture->dir_output.'/temp/massgeneration/'.$user->id;

$object = new Facture($db);

$now = dol_now();
$error = 0;

// Initialize technical object to manage hooks of page. Note that conf->hooks_modules contains array of hook context
$object = new Facture($db);
$hookmanager->initHooks(array('invoicelist'));
$extrafields = new ExtraFields($db);

// fetch optionals attributes and labels
$extrafields->fetch_name_optionals_label($object->table_element);

$search_array_options = $extrafields->getOptionalsFromPost($object->table_element, '', 'search_');

// List of fields to search into when doing a "search in all"
$fieldstosearchall = array(
	'f.ref'=>'Ref',
	'f.ref_client'=>'RefCustomer',
	'f.note_public'=>'NotePublic',
	's.nom'=>"ThirdParty",
	's.code_client'=>"CustomerCodeShort",
	's.name_alias'=>"AliasNameShort",
	's.zip'=>"Zip",
	's.town'=>"Town",
	'pd.description'=>'Description',
);
if (empty($user->socid)) {
	$fieldstosearchall["f.note_private"] = "NotePrivate";
}

$checkedtypetiers = 0;
$arrayfields = array(
	'f.ref'=>array('label'=>"Ref", 'checked'=>1, 'position'=>5),
	'f.ref_client'=>array('label'=>"RefCustomer", 'checked'=>-1, 'position'=>10),
	'f.type'=>array('label'=>"Type", 'checked'=>0, 'position'=>15),
	'f.datef'=>array('label'=>"DateInvoice", 'checked'=>1, 'position'=>20),
	'f.date_valid'=>array('label'=>"DateValidation", 'checked'=>0, 'position'=>22),
	'f.date_lim_reglement'=>array('label'=>"DateDue", 'checked'=>1, 'position'=>25),
	'f.date_closing'=>array('label'=>"DateClosing", 'checked'=>0, 'position'=>30),
	'p.ref'=>array('label'=>"ProjectRef", 'checked'=>1, 'enabled'=>(!isModEnabled('project') ? 0 : 1), 'position'=>40),
	'p.title'=>array('label'=>"ProjectLabel", 'checked'=>0, 'enabled'=>(!isModEnabled('project') ? 0 : 1), 'position'=>41),
	's.nom'=>array('label'=>"ThirdParty", 'checked'=>1, 'position'=>50),
	's.name_alias'=>array('label'=>"AliasNameShort", 'checked'=>1, 'position'=>51),
	's.code_client'=>array('label'=>"CustomerCodeShort", 'checked'=>-1, 'position'=>52),
	's2.nom'=>array('label'=>'ParentCompany', 'position'=>32, 'checked'=>0),
	's.town'=>array('label'=>"Town", 'checked'=>-1, 'position'=>55),
	's.zip'=>array('label'=>"Zip", 'checked'=>1, 'position'=>60),
	'state.nom'=>array('label'=>"StateShort", 'checked'=>0, 'position'=>65),
	'country.code_iso'=>array('label'=>"Country", 'checked'=>0, 'position'=>70),
	'typent.code'=>array('label'=>"ThirdPartyType", 'checked'=>$checkedtypetiers, 'position'=>75),
	'f.fk_mode_reglement'=>array('label'=>"PaymentMode", 'checked'=>1, 'position'=>80),
	'f.fk_cond_reglement'=>array('label'=>"PaymentConditionsShort", 'checked'=>1, 'position'=>85),
	'f.module_source'=>array('label'=>"POSModule", 'langs'=>'cashdesk', 'checked'=>($contextpage == 'poslist' ? 1 : 0), 'enabled'=>((empty($conf->cashdesk->enabled) && empty($conf->takepos->enabled) && empty($conf->global->INVOICE_SHOW_POS)) ? 0 : 1), 'position'=>90),
	'f.pos_source'=>array('label'=>"POSTerminal", 'langs'=>'cashdesk', 'checked'=>($contextpage == 'poslist' ? 1 : 0), 'enabled'=>((empty($conf->cashdesk->enabled) && empty($conf->takepos->enabled) && empty($conf->global->INVOICE_SHOW_POS)) ? 0 : 1), 'position'=>91),
	'f.total_ht'=>array('label'=>"AmountHT", 'checked'=>1, 'position'=>95),
	'f.total_tva'=>array('label'=>"AmountVAT", 'checked'=>0, 'position'=>100),
	'f.total_localtax1'=>array('label'=>$langs->transcountry("AmountLT1", $mysoc->country_code), 'checked'=>0, 'enabled'=>($mysoc->localtax1_assuj == "1"), 'position'=>110),
	'f.total_localtax2'=>array('label'=>$langs->transcountry("AmountLT2", $mysoc->country_code), 'checked'=>0, 'enabled'=>($mysoc->localtax2_assuj == "1"), 'position'=>120),
	'f.total_ttc'=>array('label'=>"AmountTTC", 'checked'=>0, 'position'=>130),
	'dynamount_payed'=>array('label'=>"Received", 'checked'=>0, 'position'=>140),
	'rtp'=>array('label'=>"Rest", 'checked'=>0, 'position'=>150), // Not enabled by default because slow
	'f.multicurrency_code'=>array('label'=>'Currency', 'checked'=>0, 'enabled'=>(!isModEnabled('multicurrency') ? 0 : 1), 'position'=>280),
	'f.multicurrency_tx'=>array('label'=>'CurrencyRate', 'checked'=>0, 'enabled'=>(!isModEnabled('multicurrency') ? 0 : 1), 'position'=>285),
	'f.multicurrency_total_ht'=>array('label'=>'MulticurrencyAmountHT', 'checked'=>0, 'enabled'=>(!isModEnabled('multicurrency') ? 0 : 1), 'position'=>290),
	'f.multicurrency_total_vat'=>array('label'=>'MulticurrencyAmountVAT', 'checked'=>0, 'enabled'=>(!isModEnabled('multicurrency') ? 0 : 1), 'position'=>291),
	'f.multicurrency_total_ttc'=>array('label'=>'MulticurrencyAmountTTC', 'checked'=>0, 'enabled'=>(!isModEnabled('multicurrency') ? 0 : 1), 'position'=>292),
	'multicurrency_dynamount_payed'=>array('label'=>'MulticurrencyAlreadyPaid', 'checked'=>0, 'enabled'=>(!isModEnabled('multicurrency') ? 0 : 1), 'position'=>295),
	'multicurrency_rtp'=>array('label'=>'MulticurrencyRemainderToPay', 'checked'=>0, 'enabled'=>(!isModEnabled('multicurrency') ? 0 : 1), 'position'=>296), // Not enabled by default because slow
	'total_pa' => array('label' => ((isset($conf->global->MARGIN_TYPE) && $conf->global->MARGIN_TYPE == '1') ? 'BuyingPrice' : 'CostPrice'), 'checked' => 0, 'position' => 300, 'enabled' => (!isModEnabled('margin') || empty($user->rights->margins->liretous) ? 0 : 1)),
	'total_margin' => array('label' => 'Margin', 'checked' => 0, 'position' => 301, 'enabled' => (!isModEnabled('margin') || empty($user->rights->margins->liretous) ? 0 : 1)),
	'total_margin_rate' => array('label' => 'MarginRate', 'checked' => 0, 'position' => 302, 'enabled' => (!isModEnabled('margin') || empty($user->rights->margins->liretous) || empty($conf->global->DISPLAY_MARGIN_RATES) ? 0 : 1)),
	'total_mark_rate' => array('label' => 'MarkRate', 'checked' => 0, 'position' => 303, 'enabled' => (!isModEnabled('margin') || empty($user->rights->margins->liretous) || empty($conf->global->DISPLAY_MARK_RATES) ? 0 : 1)),
	'f.datec'=>array('label'=>"DateCreation", 'checked'=>0, 'position'=>500),
	'f.tms' =>array('type'=>'timestamp', 'label'=>'DateModificationShort', 'enabled'=>1, 'visible'=>-1, 'notnull'=>1, 'position'=>502),
	'u.login'=>array('label'=>"UserAuthor", 'checked'=>1, 'position'=>504),
	'sale_representative'=>array('label'=>"SaleRepresentativesOfThirdParty", 'checked'=>0, 'position'=>506),
	//'f.fk_user_author' =>array('type'=>'integer:User:user/class/user.class.php', 'label'=>'UserAuthor', 'enabled'=>1, 'visible'=>-1, 'position'=>506),
	//'f.fk_user_modif' =>array('type'=>'integer:User:user/class/user.class.php', 'label'=>'UserModif', 'enabled'=>1, 'visible'=>-1, 'notnull'=>-1, 'position'=>508),
	//'f.fk_user_valid' =>array('type'=>'integer:User:user/class/user.class.php', 'label'=>'UserValidation', 'enabled'=>1, 'visible'=>-1, 'position'=>510),
	//'f.fk_user_closing' =>array('type'=>'integer:User:user/class/user.class.php', 'label'=>'UserClosing', 'enabled'=>1, 'visible'=>-1, 'position'=>512),
	'f.note_public'=>array('label'=>'NotePublic', 'checked'=>0, 'position'=>520, 'enabled'=>(!getDolGlobalInt('MAIN_LIST_HIDE_PUBLIC_NOTES'))),
	'f.note_private'=>array('label'=>'NotePrivate', 'checked'=>0, 'position'=>521, 'enabled'=>(!getDolGlobalInt('MAIN_LIST_HIDE_PRIVATE_NOTES'))),
	'f.fk_fac_rec_source'=>array('label'=>'GeneratedFromTemplate', 'checked'=>0, 'position'=>530, 'enabled'=>'1'),
	'f.fk_statut'=>array('label'=>"Status", 'checked'=>1, 'position'=>1000),
);

if (getDolGlobalString("INVOICE_USE_SITUATION") && !empty($conf->global->INVOICE_USE_RETAINED_WARRANTY)) {
	$arrayfields['f.retained_warranty'] = array('label'=>$langs->trans("RetainedWarranty"), 'checked'=>0, 'position'=>86);
}
// Overwrite $arrayfields from columns into ->fields (transition before removal of $arrayoffields)
foreach ($object->fields as $key => $val) {
	// If $val['visible']==0, then we never show the field

	if (!empty($val['visible'])) {
		$visible = (int) dol_eval($val['visible'], 1, 1, '1');
		$newkey = '';
		if (array_key_exists($key, $arrayfields)) { $newkey = $key; } elseif (array_key_exists('f.'.$key, $arrayfields)) { $newkey = 'f.'.$key; } elseif (array_key_exists('f.'.$key, $arrayfields)) { $newkey = 'f.'.$key; } elseif (array_key_exists('s.'.$key, $arrayfields)) { $newkey = 's.'.$key; }
		if ($newkey) {
			$arrayfields[$newkey] = array(
				'label'=>$val['label'],
				'checked'=>(($visible < 0) ? 0 : 1),
				'enabled'=>($visible != 3 && dol_eval($val['enabled'], 1, 1, '1')),
				'position'=>$val['position'],
				'help' => empty($val['help']) ? '' : $val['help'],
			);
		}
	}
}
// Extra fields
include DOL_DOCUMENT_ROOT.'/core/tpl/extrafields_list_array_fields.tpl.php';

$object->fields = dol_sort_array($object->fields, 'position');
$arrayfields = dol_sort_array($arrayfields, 'position');


/*
 * Actions
 */

if (GETPOST('cancel', 'alpha')) {
	$action = 'list';
	$massaction = '';
}
if (!GETPOST('confirmmassaction', 'alpha') && $massaction != 'presend' && $massaction != 'confirm_presend') {
	$massaction = '';
}

$parameters = array('socid'=>$socid, 'arrayfields'=>&$arrayfields);
$reshook = $hookmanager->executeHooks('doActions', $parameters, $object, $action); // Note that $action and $object may have been modified by some hooks
if ($reshook < 0) {
	setEventMessages($hookmanager->error, $hookmanager->errors, 'errors');
}

include DOL_DOCUMENT_ROOT.'/core/actions_changeselectedfields.inc.php';

// Do we click on purge search criteria ?
if (GETPOST('button_removefilter_x', 'alpha') || GETPOST('button_removefilter', 'alpha') || GETPOST('button_removefilter.x', 'alpha')) { // All tests are required to be compatible with all browsers
	$search_user = '';
	$search_sale = '';
	$search_product_category = '';
	$search_ref = '';
	$search_refcustomer = '';
	$search_type = '';
	$search_project_ref = '';
	$search_project = '';
	$search_company = '';
	$search_company_alias = '';
	$search_parent_name = '';
	$search_montant_ht = '';
	$search_montant_vat = '';
	$search_montant_localtax1 = '';
	$search_montant_localtax2 = '';
	$search_montant_ttc = '';
	$search_login = '';
	$search_multicurrency_code = '';
	$search_multicurrency_tx = '';
	$search_multicurrency_montant_ht = '';
	$search_multicurrency_montant_vat = '';
	$search_multicurrency_montant_ttc = '';
	$search_status = '';
	$search_paymentmode = '';
	$search_paymentterms = '';
	$search_module_source = '';
	$search_pos_source = '';
	$search_town = '';
	$search_zip = "";
	$search_state = "";
	$search_country = '';
	$search_type_thirdparty = '';
	$search_date_startday = '';
	$search_date_startmonth = '';
	$search_date_startyear = '';
	$search_date_endday = '';
	$search_date_endmonth = '';
	$search_date_endyear = '';
	$search_date_start = '';
	$search_date_end = '';
	$search_date_valid_startday = '';
	$search_date_valid_startmonth = '';
	$search_date_valid_startyear = '';
	$search_date_valid_endday = '';
	$search_date_valid_endmonth = '';
	$search_date_valid_endyear = '';
	$search_date_valid_start = '';
	$search_date_valid_end = '';
	$search_datelimit_startday = '';
	$search_datelimit_startmonth = '';
	$search_datelimit_startyear = '';
	$search_datelimit_endday = '';
	$search_datelimit_endmonth = '';
	$search_datelimit_endyear = '';
	$search_datelimit_start = '';
	$search_datelimit_end = '';
	$search_fac_rec_source_title = '';
	$toselect = array();
	$search_array_options = array();
	$search_categ_cus = 0;
	$option = '';
	$socid = 0;
}

if (empty($reshook)) {
	$objectclass = 'Facture';
	$objectlabel = 'Invoices';
	$permissiontoread = $user->hasRight("facture", "lire");
	$permissiontoadd = $user->hasRight("facture", "creer");
	$permissiontodelete = $user->hasRight("facture", "supprimer");
	$uploaddir = $conf->facture->dir_output;
	include DOL_DOCUMENT_ROOT.'/core/actions_massactions.inc.php';
}

if ($action == 'makepayment_confirm' && !empty($user->rights->facture->paiement)) {
	require_once DOL_DOCUMENT_ROOT.'/compta/paiement/class/paiement.class.php';
	$arrayofselected = is_array($toselect) ? $toselect : array();
	if (!empty($arrayofselected)) {
		$bankid = GETPOST('bankid', 'int');
		$paiementid = GETPOST('paiementid', 'int');
		$paiementdate = dol_mktime(12, 0, 0, GETPOST('datepaimentmonth', 'int'), GETPOST('datepaimentday', 'int'), GETPOST('datepaimentyear', 'year'));
		if (empty($paiementdate)) {
			setEventMessages($langs->trans("ErrorFieldRequired", $langs->transnoentitiesnoconv("Date")), null, 'errors');
			$error++;
			$action = 'makepayment';
		}

		if (!$error) {
			foreach ($arrayofselected as $toselectid) {
				$errorpayment = 0;
				$facture = new Facture($db);
				$result = $facture->fetch($toselectid);

				$db->begin();

				if ($result < 0) {
					setEventMessage($facture->error, 'errors');
					$errorpayment++;
				} else {
					if ($facture->type != Facture::TYPE_CREDIT_NOTE && $facture->statut == Facture::STATUS_VALIDATED && $facture->paye == 0) {
						$paiementAmount = $facture->getSommePaiement();
						$totalcreditnotes = $facture->getSumCreditNotesUsed();
						$totaldeposits = $facture->getSumDepositsUsed();
						$totalpay = $paiementAmount + $totalcreditnotes + $totaldeposits;
						$remaintopay = price2num($facture->total_ttc - $totalpay);
						if ($remaintopay != 0) {
							$resultBank = $facture->setBankAccount($bankid);
							if ($resultBank < 0) {
								setEventMessages($facture->error, null, 'errors');
								$errorpayment++;
							} else {
								$paiement = new Paiement($db);
								$paiement->datepaye = $paiementdate;
								$paiement->amounts[$facture->id] = $remaintopay; // Array with all payments dispatching with invoice id
								$paiement->multicurrency_amounts[$facture->id] = $remaintopay;
								$paiement->paiementid = $paiementid;
								$paiement_id = $paiement->create($user, 1, $facture->thirdparty);
								if ($paiement_id < 0) {
									$langs->load("errors");
									setEventMessages($facture->ref.' '.$langs->trans($paiement->error), $paiement->errors, 'errors');
									$errorpayment++;
								} else {
									$result = $paiement->addPaymentToBank($user, 'payment', '', $bankid, '', '');
									if ($result < 0) {
										$langs->load("errors");
										setEventMessages($facture->ref.' '.$langs->trans($paiement->error), $paiement->errors, 'errors');
										$errorpayment++;
									}
								}
							}
						} else {
							setEventMessage($langs->trans('NoPaymentAvailable', $facture->ref), 'warnings');
							$errorpayment++;
						}
					} else {
						setEventMessage($langs->trans('BulkPaymentNotPossibleForInvoice', $facture->ref), 'warnings');
						$errorpayment++;
					}
				}

				if (empty($errorpayment)) {
					setEventMessage($langs->trans('PaymentRegisteredAndInvoiceSetToPaid', $facture->ref));
					$db->commit();
				} else {
					$db->rollback();
				}
			}
		}
	}
} elseif ($massaction == 'withdrawrequest') {
	$langs->load("withdrawals");

	if (!$user->rights->prelevement->bons->creer) {
		$error++;
		setEventMessages($langs->trans("NotEnoughPermissions"), null, 'errors');
	} else {
		//Checking error
		$error = 0;

		$arrayofselected = is_array($toselect) ? $toselect : array();
		$listofbills = array();
		foreach ($arrayofselected as $toselectid) {
			$objecttmp = new Facture($db);
			$result = $objecttmp->fetch($toselectid);
			if ($result > 0) {
				$totalpaid = $objecttmp->getSommePaiement();
				$totalcreditnotes = $objecttmp->getSumCreditNotesUsed();
				$totaldeposits = $objecttmp->getSumDepositsUsed();
				$objecttmp->resteapayer = price2num($objecttmp->total_ttc - $totalpaid - $totalcreditnotes - $totaldeposits, 'MT');
				if ($objecttmp->statut == Facture::STATUS_DRAFT) {
					$error++;
					setEventMessages($objecttmp->ref.' '.$langs->trans("Draft"), $objecttmp->errors, 'errors');
				} elseif ($objecttmp->paye || $objecttmp->resteapayer == 0) {
					$error++;
					setEventMessages($objecttmp->ref.' '.$langs->trans("AlreadyPaid"), $objecttmp->errors, 'errors');
				} elseif ($objecttmp->resteapayer < 0) {
					$error++;
					setEventMessages($objecttmp->ref.' '.$langs->trans("AmountMustBePositive"), $objecttmp->errors, 'errors');
				}

				$rsql = "SELECT pfd.rowid, pfd.traite, pfd.date_demande as date_demande";
				$rsql .= " , pfd.date_traite as date_traite";
				$rsql .= " , pfd.amount";
				$rsql .= " , u.rowid as user_id, u.lastname, u.firstname, u.login";
				$rsql .= " FROM ".MAIN_DB_PREFIX."prelevement_demande as pfd";
				$rsql .= " , ".MAIN_DB_PREFIX."user as u";
				$rsql .= " WHERE fk_facture = ".((int) $objecttmp->id);
				$rsql .= " AND pfd.fk_user_demande = u.rowid";
				$rsql .= " AND pfd.traite = 0";
				$rsql .= " ORDER BY pfd.date_demande DESC";

				$result_sql = $db->query($rsql);
				if ($result_sql) {
					$numprlv = $db->num_rows($result_sql);
				}

				if ($numprlv > 0) {
					$error++;
					setEventMessages($objecttmp->ref.' '.$langs->trans("RequestAlreadyDone"), $objecttmp->errors, 'warnings');
				} elseif (!empty($objecttmp->mode_reglement_code) && $objecttmp->mode_reglement_code != 'PRE') {
					$error++;
					setEventMessages($objecttmp->ref.' '.$langs->trans("BadPaymentMethod"), $objecttmp->errors, 'errors');
				} else {
					$listofbills[] = $objecttmp; // $listofbills will only contains invoices with good payment method and no request already done
				}
			}
		}

		//Massive withdraw request for request with no errors
		if (!empty($listofbills)) {
			$nbwithdrawrequestok = 0;
			foreach ($listofbills as $aBill) {
				$db->begin();
				$result = $aBill->demande_prelevement($user, $aBill->resteapayer, 'direct-debit', 'facture');
				if ($result > 0) {
					$db->commit();
					$nbwithdrawrequestok++;
				} else {
					$db->rollback();
					setEventMessages($aBill->error, $aBill->errors, 'errors');
				}
			}
			if ($nbwithdrawrequestok > 0) {
				setEventMessages($langs->trans("WithdrawRequestsDone", $nbwithdrawrequestok), null, 'mesgs');
			}
		}
	}
}



/*
 * View
 */

$form = new Form($db);
$formother = new FormOther($db);
$formfile = new FormFile($db);
$formmargin = null;
if (isModEnabled('margin')) {
	$formmargin = new FormMargin($db);
}
$bankaccountstatic = new Account($db);
$facturestatic = new Facture($db);
$formcompany = new FormCompany($db);
$companystatic = new Societe($db);
$companyparent = new Societe($db);
$company_url_list = array();

$varpage = empty($contextpage) ? $_SERVER["PHP_SELF"] : $contextpage;
$selectedfields = $form->multiSelectArrayWithCheckbox('selectedfields', $arrayfields, $varpage); // This also change content of $arrayfields

$sql = 'SELECT';
if ($sall || $search_user > 0) {
	$sql = 'SELECT DISTINCT';
}
$sql .= ' f.rowid as id, f.ref, f.ref_client, f.fk_soc, f.type, f.note_private, f.note_public, f.increment, f.fk_mode_reglement, f.fk_cond_reglement, f.total_ht, f.total_tva, f.total_ttc,';
$sql .= ' f.localtax1 as total_localtax1, f.localtax2 as total_localtax2,';
$sql .= ' f.fk_user_author,';
$sql .= ' f.fk_multicurrency, f.multicurrency_code, f.multicurrency_tx, f.multicurrency_total_ht, f.multicurrency_total_tva as multicurrency_total_vat, f.multicurrency_total_ttc,';
$sql .= ' f.datef, f.date_valid, f.date_lim_reglement as datelimite, f.module_source, f.pos_source,';
$sql .= ' f.paye as paye, f.fk_statut, f.close_code,';
$sql .= ' f.datec as date_creation, f.tms as date_update, f.date_closing as date_closing,';
$sql .= ' f.retained_warranty, f.retained_warranty_date_limit, f.situation_final, f.situation_cycle_ref, f.situation_counter,';
$sql .= ' s.rowid as socid, s.nom as name, s.name_alias as alias, s.email, s.phone, s.fax, s.address, s.town, s.zip, s.fk_pays, s.client, s.fournisseur, s.code_client, s.code_fournisseur, s.code_compta as code_compta_client, s.code_compta_fournisseur,';
$sql .= " s.parent as fk_parent,";
$sql .= " s2.nom as name2,";
$sql .= ' typent.code as typent_code,';
$sql .= ' state.code_departement as state_code, state.nom as state_name,';
$sql .= ' country.code as country_code,';
$sql .= ' f.fk_fac_rec_source,';
$sql .= ' p.rowid as project_id, p.ref as project_ref, p.title as project_label,';
$sql .= ' u.login, u.lastname, u.firstname, u.email as user_email, u.statut as user_statut, u.entity, u.photo, u.office_phone, u.office_fax, u.user_mobile, u.job, u.gender';
// We need dynamount_payed to be able to sort on status (value is surely wrong because we can count several lines several times due to other left join or link with contacts. But what we need is just 0 or > 0).
// A Better solution to be able to sort on already payed or remain to pay is to store amount_payed in a denormalized field.
// We disable this. It create a bug when searching with sall and sorting on status. Also it create performance troubles.
/*
if (!$sall) {
	$sql .= ', SUM(pf.amount) as dynamount_payed, SUM(pf.multicurrency_amount) as multicurrency_dynamount_payed';
}
*/
// Add fields from extrafields
if (!empty($extrafields->attributes[$object->table_element]['label'])) {
	foreach ($extrafields->attributes[$object->table_element]['label'] as $key => $val) {
		$sql .= ($extrafields->attributes[$object->table_element]['type'][$key] != 'separate' ? ", ef.".$key." as options_".$key : '');
	}
}
// Add fields from hooks
$parameters = array();
$reshook = $hookmanager->executeHooks('printFieldListSelect', $parameters, $object, $action); // Note that $action and $object may have been modified by hook
$sql .= $hookmanager->resPrint;

$sqlfields = $sql; // $sql fields to remove for count total

$sql .= ' FROM '.MAIN_DB_PREFIX.'societe as s';
$sql .= " LEFT JOIN ".MAIN_DB_PREFIX."societe as s2 ON s2.rowid = s.parent";
$sql .= " LEFT JOIN ".MAIN_DB_PREFIX."c_country as country on (country.rowid = s.fk_pays)";
$sql .= " LEFT JOIN ".MAIN_DB_PREFIX."c_typent as typent on (typent.id = s.fk_typent)";
$sql .= " LEFT JOIN ".MAIN_DB_PREFIX."c_departements as state on (state.rowid = s.fk_departement)";
$sql .= ', '.MAIN_DB_PREFIX.'facture as f';
if ($sortfield == "f.datef") {
	$sql .= $db->hintindex('idx_facture_datef');
}
if (isset($extrafields->attributes[$object->table_element]['label']) && is_array($extrafields->attributes[$object->table_element]['label']) && count($extrafields->attributes[$object->table_element]['label'])) {
	$sql .= " LEFT JOIN ".MAIN_DB_PREFIX.$object->table_element."_extrafields as ef on (f.rowid = ef.fk_object)";
}

// We disable this. It create a bug when searching with sall and sorting on status. Also it create performance troubles.
/*
if (!$sall) {
	$sql .= ' LEFT JOIN '.MAIN_DB_PREFIX.'paiement_facture as pf ON pf.fk_facture = f.rowid';
}
*/
if ($sall) {
	$sql .= ' LEFT JOIN '.MAIN_DB_PREFIX.'facturedet as pd ON f.rowid=pd.fk_facture';
}
if (!empty($search_fac_rec_source_title)) {
	$sql .= ' LEFT JOIN '.MAIN_DB_PREFIX.'facture_rec as facrec ON f.fk_fac_rec_source=facrec.rowid';
}
$sql .= " LEFT JOIN ".MAIN_DB_PREFIX."projet as p ON p.rowid = f.fk_projet";
$sql .= ' LEFT JOIN '.MAIN_DB_PREFIX.'user AS u ON f.fk_user_author = u.rowid';
// We'll need this table joined to the select in order to filter by sale
if ($search_sale > 0 || (empty($user->rights->societe->client->voir) && !$socid)) {
	$sql .= ", ".MAIN_DB_PREFIX."societe_commerciaux as sc";
}
if ($search_user > 0) {
	$sql .= ", ".MAIN_DB_PREFIX."element_contact as ec";
	$sql .= ", ".MAIN_DB_PREFIX."c_type_contact as tc";
}
// Add table from hooks
$parameters = array();
$reshook = $hookmanager->executeHooks('printFieldListFrom', $parameters, $object); // Note that $action and $object may have been modified by hook
$sql .= $hookmanager->resPrint;

$sql .= ' WHERE f.fk_soc = s.rowid';
$sql .= ' AND f.entity IN ('.getEntity('invoice').')';
if (empty($user->rights->societe->client->voir) && !$socid) {
	$sql .= " AND s.rowid = sc.fk_soc AND sc.fk_user = ".((int) $user->id);
}
if ($socid > 0) {
	$sql .= ' AND s.rowid = '.((int) $socid);
}
if ($userid) {
	if ($userid == -1) {
		$sql .= ' AND f.fk_user_author IS NULL';
	} else {
		$sql .= ' AND f.fk_user_author = '.((int) $userid);
	}
}
if ($search_ref) {
	$sql .= natural_search('f.ref', $search_ref);
}
if ($search_refcustomer) {
	$sql .= natural_search('f.ref_client', $search_refcustomer);
}
if ($search_type != '' && $search_type != '-1') {
	$sql .= " AND f.type IN (".$db->sanitize($db->escape($search_type)).")";
}
if ($search_project_ref) {
	$sql .= natural_search('p.ref', $search_project_ref);
}
if ($search_project) {
	$sql .= natural_search('p.title', $search_project);
}
if (empty($arrayfields['s.name_alias']['checked']) && $search_company) {
	$sql .= natural_search(array("s.nom", "s.name_alias"), $search_company);
} else {
	if ($search_company) {
		$sql .= natural_search('s.nom', $search_company);
	}
	if ($search_company_alias) {
		$sql .= natural_search('s.name_alias', $search_company_alias);
	}
}
if ($search_parent_name) {
	$sql .= natural_search('s2.nom', $search_parent_name);
}
if ($search_company_code_client) {
	$sql .= natural_search('s.code_client', $search_company_code_client);
}
if ($search_town) {
	$sql .= natural_search('s.town', $search_town);
}
if ($search_zip) {
	$sql .= natural_search("s.zip", $search_zip);
}
if ($search_state) {
	$sql .= natural_search("state.nom", $search_state);
}
if (strlen(trim($search_country))) {
	$arrayofcode = getCountriesInEEC();
	$country_code_in_EEC = $country_code_in_EEC_without_me = '';
	foreach ($arrayofcode as $key => $value) {
		$country_code_in_EEC .= ($country_code_in_EEC ? "," : "")."'".$value."'";
		if ($value != $mysoc->country_code) {
			$country_code_in_EEC_without_me .= ($country_code_in_EEC_without_me ? "," : "")."'".$value."'";
		}
	}
	if ($search_country == 'special_allnotme') {
		$sql .= " AND country.code <> '".$db->escape($mysoc->country_code)."'";
	} elseif ($search_country == 'special_eec') {
		$sql .= " AND country.code IN (".$db->sanitize($country_code_in_EEC, 1).")";
	} elseif ($search_country == 'special_eecnotme') {
		$sql .= " AND country.code IN (".$db->sanitize($country_code_in_EEC_without_me, 1).")";
	} elseif ($search_country == 'special_noteec') {
		$sql .= " AND country.code NOT IN (".$db->sanitize($country_code_in_EEC, 1).")";
	} else {
		$sql .= natural_search("country.code", $search_country);
	}
}
if ($search_type_thirdparty != '' && $search_type_thirdparty != '-1') {
	$sql .= " AND s.fk_typent IN (".$db->sanitize($db->escape($search_type_thirdparty)).')';
}
if ($search_montant_ht != '') {
	$sql .= natural_search('f.total_ht', $search_montant_ht, 1);
}
if ($search_montant_vat != '') {
	$sql .= natural_search('f.total_tva', $search_montant_vat, 1);
}
if ($search_montant_localtax1 != '') {
	$sql .= natural_search('f.localtax1', $search_montant_localtax1, 1);
}
if ($search_montant_localtax2 != '') {
	$sql .= natural_search('f.localtax2', $search_montant_localtax2, 1);
}
if ($search_montant_ttc != '') {
	$sql .= natural_search('f.total_ttc', $search_montant_ttc, 1);
}
if ($search_multicurrency_code != '') {
	$sql .= " AND f.multicurrency_code = '".$db->escape($search_multicurrency_code)."'";
}
if ($search_multicurrency_tx != '') {
	$sql .= natural_search('f.multicurrency_tx', $search_multicurrency_tx, 1);
}
if ($search_multicurrency_montant_ht != '') {
	$sql .= natural_search('f.multicurrency_total_ht', $search_multicurrency_montant_ht, 1);
}
if ($search_multicurrency_montant_vat != '') {
	$sql .= natural_search('f.multicurrency_total_tva', $search_multicurrency_montant_vat, 1);
}
if ($search_multicurrency_montant_ttc != '') {
	$sql .= natural_search('f.multicurrency_total_ttc', $search_multicurrency_montant_ttc, 1);
}
if ($search_login) {
	$sql .= natural_search(array('u.login', 'u.firstname', 'u.lastname'), $search_login);
}
if ($search_status != '-1' && $search_status != '') {
	if (is_numeric($search_status) && $search_status >= 0) {
		if ($search_status == '0') {
			$sql .= " AND f.fk_statut = 0"; // draft
		}
		if ($search_status == '1') {
			$sql .= " AND f.fk_statut = 1"; // unpayed
		}
		if ($search_status == '2') {
			$sql .= " AND f.fk_statut = 2"; // payed     Not that some corrupted data may contains f.fk_statut = 1 AND f.paye = 1 (it means payed too but should not happend. If yes, reopen and reclassify billed)
		}
		if ($search_status == '3') {
			$sql .= " AND f.fk_statut = 3"; // abandonned
		}
	} else {
		$sql .= " AND f.fk_statut IN (".$db->sanitize($db->escape($search_status)).")"; // When search_status is '1,2' for example
	}
}

if ($search_paymentmode > 0) {
	$sql .= " AND f.fk_mode_reglement = ".((int) $search_paymentmode);
}
if ($search_paymentterms > 0) {
	$sql .= " AND f.fk_cond_reglement = ".((int) $search_paymentterms);
}
if ($search_module_source) {
	$sql .= natural_search("f.module_source", $search_module_source);
}
if ($search_pos_source) {
	$sql .= natural_search("f.pos_source", $search_pos_source);
}
if ($search_date_start) {
	$sql .= " AND f.datef >= '".$db->idate($search_date_start)."'";
}
if ($search_date_end) {
	$sql .= " AND f.datef <= '".$db->idate($search_date_end)."'";
}
if ($search_date_valid_start) {
	$sql .= " AND f.date_valid >= '".$db->idate($search_date_valid_start)."'";
}
if ($search_date_valid_end) {
	$sql .= " AND f.date_valid <= '".$db->idate($search_date_valid_end)."'";
}
if ($search_datelimit_start) {
	$sql .= " AND f.date_lim_reglement >= '".$db->idate($search_datelimit_start)."'";
}
if ($search_datelimit_end) {
	$sql .= " AND f.date_lim_reglement <= '".$db->idate($search_datelimit_end)."'";
}
if ($option == 'late') {
	$sql .= " AND f.date_lim_reglement < '".$db->idate(dol_now() - $conf->facture->client->warning_delay)."'";
}
if ($search_sale > 0) {
	$sql .= " AND s.rowid = sc.fk_soc AND sc.fk_user = ".((int) $search_sale);
}
if ($search_user > 0) {
	$sql .= " AND ec.fk_c_type_contact = tc.rowid AND tc.element='facture' AND tc.source='internal' AND ec.element_id = f.rowid AND ec.fk_socpeople = ".((int) $search_user);
}
if (!empty($search_fac_rec_source_title)) {
	$sql .= natural_search('facrec.titre', $search_fac_rec_source_title);
}
// Search for tag/category ($searchCategoryProductList is an array of ID)
$searchCategoryProductList = $search_product_category ? array($search_product_category) : array();
$searchCategoryProductOperator = 0;
if (!empty($searchCategoryProductList)) {
	$searchCategoryProductSqlList = array();
	$listofcategoryid = '';
	foreach ($searchCategoryProductList as $searchCategoryProduct) {
		if (intval($searchCategoryProduct) == -2) {
			$searchCategoryProductSqlList[] = "NOT EXISTS (SELECT ck.fk_product FROM ".MAIN_DB_PREFIX."categorie_product as ck, ".MAIN_DB_PREFIX."facturedet as fd WHERE fd.fk_facture = f.rowid AND fd.fk_product = ck.fk_product)";
		} elseif (intval($searchCategoryProduct) > 0) {
			if ($searchCategoryProductOperator == 0) {
				$searchCategoryProductSqlList[] = " EXISTS (SELECT ck.fk_product FROM ".MAIN_DB_PREFIX."categorie_product as ck, ".MAIN_DB_PREFIX."facturedet as fd WHERE fd.fk_facture = f.rowid AND fd.fk_product = ck.fk_product AND ck.fk_categorie = ".((int) $searchCategoryProduct).")";
			} else {
				$listofcategoryid .= ($listofcategoryid ? ', ' : '') .((int) $searchCategoryProduct);
			}
		}
	}
	if ($listofcategoryid) {
		$searchCategoryProductSqlList[] = " EXISTS (SELECT ck.fk_product FROM ".MAIN_DB_PREFIX."categorie_product as ck, ".MAIN_DB_PREFIX."facturedet as fd WHERE fd.fk_facture = f.rowid AND fd.fk_product = ck.fk_product AND ck.fk_categorie IN (".$db->sanitize($listofcategoryid)."))";
	}
	if ($searchCategoryProductOperator == 1) {
		if (!empty($searchCategoryProductSqlList)) {
			$sql .= " AND (".implode(' OR ', $searchCategoryProductSqlList).")";
		}
	} else {
		if (!empty($searchCategoryProductSqlList)) {
			$sql .= " AND (".implode(' AND ', $searchCategoryProductSqlList).")";
		}
	}
}
$searchCategoryCustomerList = $search_categ_cus ? array($search_categ_cus) : array();
$searchCategoryCustomerOperator = 0;
// Search for tag/category ($searchCategoryCustomerList is an array of ID)
if (!empty($searchCategoryCustomerList)) {
	$searchCategoryCustomerSqlList = array();
	$listofcategoryid = '';
	foreach ($searchCategoryCustomerList as $searchCategoryCustomer) {
		if (intval($searchCategoryCustomer) == -2) {
			$searchCategoryCustomerSqlList[] = "NOT EXISTS (SELECT ck.fk_soc FROM ".MAIN_DB_PREFIX."categorie_societe as ck WHERE s.rowid = ck.fk_soc)";
		} elseif (intval($searchCategoryCustomer) > 0) {
			if ($searchCategoryCustomerOperator == 0) {
				$searchCategoryCustomerSqlList[] = " EXISTS (SELECT ck.fk_soc FROM ".MAIN_DB_PREFIX."categorie_societe as ck WHERE s.rowid = ck.fk_soc AND ck.fk_categorie = ".((int) $searchCategoryCustomer).")";
			} else {
				$listofcategoryid .= ($listofcategoryid ? ', ' : '') .((int) $searchCategoryCustomer);
			}
		}
	}
	if ($listofcategoryid) {
		$searchCategoryCustomerSqlList[] = " EXISTS (SELECT ck.fk_soc FROM ".MAIN_DB_PREFIX."categorie_societe as ck WHERE s.rowid = ck.fk_soc AND ck.fk_categorie IN (".$db->sanitize($listofcategoryid)."))";
	}
	if ($searchCategoryCustomerOperator == 1) {
		if (!empty($searchCategoryCustomerSqlList)) {
			$sql .= " AND (".implode(' OR ', $searchCategoryCustomerSqlList).")";
		}
	} else {
		if (!empty($searchCategoryCustomerSqlList)) {
			$sql .= " AND (".implode(' AND ', $searchCategoryCustomerSqlList).")";
		}
	}
}
// Add where from extra fields
include DOL_DOCUMENT_ROOT.'/core/tpl/extrafields_list_search_sql.tpl.php';
// Add where from hooks
$parameters = array();
$reshook = $hookmanager->executeHooks('printFieldListWhere', $parameters, $object, $action); // Note that $action and $object may have been modified by hook
$sql .= $hookmanager->resPrint;

// We disable this. It create a bug when searching with sall and sorting on status. Also it create performance troubles.
/*
if (!$sall) {
	$sql .= ' GROUP BY f.rowid, f.ref, ref_client, f.fk_soc, f.type, f.note_private, f.note_public, f.increment, f.fk_mode_reglement, f.fk_cond_reglement, f.total_ht, f.total_tva, f.total_ttc,';
	$sql .= ' f.localtax1, f.localtax2,';
	$sql .= ' f.datef, f.date_valid, f.date_lim_reglement, f.module_source, f.pos_source,';
	$sql .= ' f.paye, f.fk_statut, f.close_code,';
	$sql .= ' f.datec, f.tms, f.date_closing,';
	$sql .= ' f.retained_warranty, f.retained_warranty_date_limit, f.situation_final, f.situation_cycle_ref, f.situation_counter,';
	$sql .= ' f.fk_user_author, f.fk_multicurrency, f.multicurrency_code, f.multicurrency_tx, f.multicurrency_total_ht,';
	$sql .= ' f.multicurrency_total_tva, f.multicurrency_total_ttc,';
	$sql .= ' s.rowid, s.nom, s.name_alias, s.email, s.phone, s.fax, s.address, s.town, s.zip, s.fk_pays, s.client, s.fournisseur, s.code_client, s.code_fournisseur, s.code_compta, s.code_compta_fournisseur,';
	$sql .= ' typent.code,';
	$sql .= ' state.code_departement, state.nom,';
	$sql .= ' country.code,';
	$sql .= " p.rowid, p.ref, p.title,";
	$sql .= " u.login, u.lastname, u.firstname, u.email, u.statut, u.entity, u.photo, u.office_phone, u.office_fax, u.user_mobile, u.job, u.gender";
	if ($search_categ_cus && $search_categ_cus != -1) {
		$sql .= ", cc.fk_categorie, cc.fk_soc";
	}
	// Add fields from extrafields
	if (!empty($extrafields->attributes[$object->table_element]['label'])) {
		foreach ($extrafields->attributes[$object->table_element]['label'] as $key => $val) {
			$sql .= ($extrafields->attributes[$object->table_element]['type'][$key] != 'separate' ? ", ef.".$key : '');
		}
	}
	// Add GroupBy from hooks
	$parameters = array('all' => !empty($all) ? $all : 0, 'fieldstosearchall' => $fieldstosearchall);
	$reshook = $hookmanager->executeHooks('printFieldListGroupBy', $parameters, $object); // Note that $action and $object may have been modified by hook
	$sql .= $hookmanager->resPrint;
} else {
*/
if ($sall) {
	$sql .= natural_search(array_keys($fieldstosearchall), $sall);
}

// Add HAVING from hooks
$parameters = array();
$reshook = $hookmanager->executeHooks('printFieldListHaving', $parameters, $object); // Note that $action and $object may have been modified by hook
$sql .= empty($hookmanager->resPrint) ? "" : " HAVING 1=1 ".$hookmanager->resPrint;

// Count total nb of records
$nbtotalofrecords = '';
if (empty($conf->global->MAIN_DISABLE_FULL_SCANLIST)) {
	/* The fast and low memory method to get and count full list converts the sql into a sql count */
	$sqlforcount = preg_replace('/^'.preg_quote($sqlfields, '/').'/', 'SELECT COUNT(*) as nbtotalofrecords', $sql);
	$sqlforcount = preg_replace('/GROUP BY .*$/', '', $sqlforcount);
	$resql = $db->query($sqlforcount);
	if ($resql) {
		$objforcount = $db->fetch_object($resql);
		$nbtotalofrecords = $objforcount->nbtotalofrecords;
	} else {
		dol_print_error($db);
	}

	if (($page * $limit) > $nbtotalofrecords) {	// if total resultset is smaller then paging size (filtering), goto and load page 0
		$page = 0;
		$offset = 0;
	}
	$db->free($resql);
}

// Complete request and execute it with limit
$sql .= $db->order($sortfield, $sortorder);
if ($limit) {
	$sql .= $db->plimit($limit + 1, $offset);
}

$resql = $db->query($sql);

if ($resql) {
	$num = $db->num_rows($resql);

	$arrayofselected = is_array($toselect) ? $toselect : array();

	if ($num == 1 && !empty($conf->global->MAIN_SEARCH_DIRECT_OPEN_IF_ONLY_ONE) && $sall) {
		$obj = $db->fetch_object($resql);
		$id = $obj->id;

		header("Location: ".DOL_URL_ROOT.'/compta/facture/card.php?facid='.$id);
		exit;
	}

	llxHeader('', $langs->trans('CustomersInvoices'), 'EN:Customers_Invoices|FR:Factures_Clients|ES:Facturas_a_clientes');

	if ($socid > 0) {
		$soc = new Societe($db);
		$soc->fetch($socid);
		if (empty($search_company)) {
			$search_company = $soc->name;
		}
	}

	$param = '&socid='.urlencode($socid);
	if (!empty($mode)) {
		$param .= '&mode='.urlencode($mode);
	}
	if (!empty($contextpage) && $contextpage != $_SERVER["PHP_SELF"]) {
		$param .= '&contextpage='.urlencode($contextpage);
	}
	if ($limit > 0 && $limit != $conf->liste_limit) {
		$param .= '&limit='.urlencode($limit);
	}
	if ($sall) {
		$param .= '&sall='.urlencode($sall);
	}
	if ($search_date_startday) {
		$param .= '&search_date_startday='.urlencode($search_date_startday);
	}
	if ($search_date_startmonth) {
		$param .= '&search_date_startmonth='.urlencode($search_date_startmonth);
	}
	if ($search_date_startyear) {
		$param .= '&search_date_startyear='.urlencode($search_date_startyear);
	}
	if ($search_date_endday) {
		$param .= '&search_date_endday='.urlencode($search_date_endday);
	}
	if ($search_date_endmonth) {
		$param .= '&search_date_endmonth='.urlencode($search_date_endmonth);
	}
	if ($search_date_endyear) {
		$param .= '&search_date_endyear='.urlencode($search_date_endyear);
	}
	if ($search_date_valid_startday) {
		$param .= '&search_date_valid_startday='.urlencode($search_date_valid_startday);
	}
	if ($search_date_valid_startmonth) {
		$param .= '&search_date_valid_startmonth='.urlencode($search_date_valid_startmonth);
	}
	if ($search_date_valid_startyear) {
		$param .= '&search_date_valid_startyear='.urlencode($search_date_valid_startyear);
	}
	if ($search_date_valid_endday) {
		$param .= '&search_date_valid_endday='.urlencode($search_date_valid_endday);
	}
	if ($search_date_valid_endmonth) {
		$param .= '&search_date_valid_endmonth='.urlencode($search_date_valid_endmonth);
	}
	if ($search_date_valid_endyear) {
		$param .= '&search_date_valid_endyear='.urlencode($search_date_valid_endyear);
	}
	if ($search_datelimit_startday) {
		$param .= '&search_datelimit_startday='.urlencode($search_datelimit_startday);
	}
	if ($search_datelimit_startmonth) {
		$param .= '&search_datelimit_startmonth='.urlencode($search_datelimit_startmonth);
	}
	if ($search_datelimit_startyear) {
		$param .= '&search_datelimit_startyear='.urlencode($search_datelimit_startyear);
	}
	if ($search_datelimit_endday) {
		$param .= '&search_datelimit_endday='.urlencode($search_datelimit_endday);
	}
	if ($search_datelimit_endmonth) {
		$param .= '&search_datelimit_endmonth='.urlencode($search_datelimit_endmonth);
	}
	if ($search_datelimit_endyear) {
		$param .= '&search_datelimit_endyear='.urlencode($search_datelimit_endyear);
	}
	if ($search_ref) {
		$param .= '&search_ref='.urlencode($search_ref);
	}
	if ($search_refcustomer) {
		$param .= '&search_refcustomer='.urlencode($search_refcustomer);
	}
	if ($search_project_ref) {
		$param .= '&search_project_ref='.urlencode($search_project_ref);
	}
	if ($search_project) {
		$param .= '&search_project='.urlencode($search_project);
	}
	if ($search_type != '') {
		$param .= '&search_type='.urlencode($search_type);
	}
	if ($search_company) {
		$param .= '&search_company='.urlencode($search_company);
	}
	if ($search_company_alias) {
		$param .= '&search_company_alias='.urlencode($search_company_alias);
	}
	if ($search_parent_name != '') {
		$param .= '&search_parent_name='.urlencode($search_parent_name);
	}
	if ($search_town) {
		$param .= '&search_town='.urlencode($search_town);
	}
	if ($search_zip) {
		$param .= '&search_zip='.urlencode($search_zip);
	}
	if ($search_country) {
		$param .= "&search_country=".urlencode($search_country);
	}
	if ($search_type_thirdparty != '') {
		$param .= '&search_type_thirdparty='.urlencode($search_type_thirdparty);
	}
	if ($search_sale > 0) {
		$param .= '&search_sale='.urlencode($search_sale);
	}
	if ($search_user > 0) {
		$param .= '&search_user='.urlencode($search_user);
	}
	if ($search_login) {
		$param .= '&search_login='.urlencode($search_login);
	}
	if ($search_product_category > 0) {
		$param .= '&search_product_category='.urlencode($search_product_category);
	}
	if ($search_montant_ht != '') {
		$param .= '&search_montant_ht='.urlencode($search_montant_ht);
	}
	if ($search_montant_vat != '') {
		$param .= '&search_montant_vat='.urlencode($search_montant_vat);
	}
	if ($search_montant_localtax1 != '') {
		$param .= '&search_montant_localtax1='.urlencode($search_montant_localtax1);
	}
	if ($search_montant_localtax2 != '') {
		$param .= '&search_montant_localtax2='.urlencode($search_montant_localtax2);
	}
	if ($search_montant_ttc != '') {
		$param .= '&search_montant_ttc='.urlencode($search_montant_ttc);
	}
	if ($search_multicurrency_code != '') {
		$param .= '&search_multicurrency_code='.urlencode($search_multicurrency_code);
	}
	if ($search_multicurrency_tx != '') {
		$param .= '&search_multicurrency_tx='.urlencode($search_multicurrency_tx);
	}
	if ($search_multicurrency_montant_ht != '') {
		$param .= '&search_multicurrency_montant_ht='.urlencode($search_multicurrency_montant_ht);
	}
	if ($search_multicurrency_montant_vat != '') {
		$param .= '&search_multicurrency_montant_vat='.urlencode($search_multicurrency_montant_vat);
	}
	if ($search_multicurrency_montant_ttc != '') {
		$param .= '&search_multicurrency_montant_ttc='.urlencode($search_multicurrency_montant_ttc);
	}
	if ($search_status != '') {
		$param .= '&search_status='.urlencode($search_status);
	}
	if ($search_paymentmode > 0) {
		$param .= '&search_paymentmode='.urlencode($search_paymentmode);
	}
	if ($search_paymentterms > 0) {
		$param .= '&search_paymentterms='.urlencode($search_paymentterms);
	}
	if ($search_module_source) {
		$param .= '&search_module_source='.urlencode($search_module_source);
	}
	if ($search_pos_source) {
		$param .= '&search_pos_source='.urlencode($search_pos_source);
	}
	if ($show_files) {
		$param .= '&show_files='.urlencode($show_files);
	}
	if ($option) {
		$param .= "&search_option=".urlencode($option);
	}
	if ($optioncss != '') {
		$param .= '&optioncss='.urlencode($optioncss);
	}
	if ($search_categ_cus > 0) {
		$param .= '&search_categ_cus='.urlencode($search_categ_cus);
	}
	if (!empty($search_fac_rec_source_title)) {
		$param .= '&search_fac_rec_source_title='.urlencode($search_fac_rec_source_title);
	}

	// Add $param from extra fields
	include DOL_DOCUMENT_ROOT.'/core/tpl/extrafields_list_search_param.tpl.php';
	// Add $param from hooks
	$parameters = array();
	$reshook = $hookmanager->executeHooks('printFieldListSearchParam', $parameters, $object, $action); // Note that $action and $object may have been modified by hook
	$param .= $hookmanager->resPrint;

	$arrayofmassactions = array(
		'validate'=>img_picto('', 'check', 'class="pictofixedwidth"').$langs->trans("Validate"),
		'generate_doc'=>img_picto('', 'pdf', 'class="pictofixedwidth"').$langs->trans("ReGeneratePDF"),
		'builddoc'=>img_picto('', 'pdf', 'class="pictofixedwidth"').$langs->trans("PDFMerge"),
		'presend'=>img_picto('', 'email', 'class="pictofixedwidth"').$langs->trans("SendByMail"),
	);

	if (!empty($user->rights->facture->paiement)) {
		$arrayofmassactions['makepayment'] = img_picto('', 'payment', 'class="pictofixedwidth"').$langs->trans("MakePaymentAndClassifyPayed");
	}
	if (!empty($conf->prelevement->enabled) && !empty($user->rights->prelevement->bons->creer)) {
		$langs->load("withdrawals");
		$arrayofmassactions['withdrawrequest'] = img_picto('', 'payment', 'class="pictofixedwidth"').$langs->trans("MakeWithdrawRequest");
	}
	if (!empty($user->rights->facture->supprimer)) {
		if (!empty($conf->global->INVOICE_CAN_REMOVE_DRAFT_ONLY)) {
			$arrayofmassactions['predeletedraft'] = img_picto('', 'delete', 'class="pictofixedwidth"').$langs->trans("Deletedraft");
		} elseif (!empty($conf->global->INVOICE_CAN_ALWAYS_BE_REMOVED)) {	// mass deletion never possible on invoices on such situation
			$arrayofmassactions['predelete'] = img_picto('', 'delete', 'class="pictofixedwidth"').$langs->trans("Delete");
		}
	}
	if (in_array($massaction, array('presend', 'predelete', 'makepayment'))) {
		$arrayofmassactions = array();
	}
	$massactionbutton = $form->selectMassAction('', $arrayofmassactions);

	// Show the new button only when this page is not opend from the Extended POS
	if ($contextpage != 'poslist') {
		$url = DOL_URL_ROOT.'/compta/facture/card.php?action=create';
		if (!empty($socid)) {
			$url .= '&socid='.$socid;
		}
		$newcardbutton  = '';
		$newcardbutton .= dolGetButtonTitle($langs->trans('ViewList'), '', 'fa fa-bars imgforviewmode', $_SERVER["PHP_SELF"].'?mode=common'.preg_replace('/(&|\?)*mode=[^&]+/', '', $param), '', ((empty($mode) || $mode == 'common') ? 2 : 1), array('morecss'=>'reposition'));
		$newcardbutton .= dolGetButtonTitle($langs->trans('ViewKanban'), '', 'fa fa-th-list imgforviewmode', $_SERVER["PHP_SELF"].'?mode=kanban'.preg_replace('/(&|\?)*mode=[^&]+/', '', $param), '', ($mode == 'kanban' ? 2 : 1), array('morecss'=>'reposition'));
		$newcardbutton = dolGetButtonTitle($langs->trans('NewBill'), '', 'fa fa-plus-circle', $url, '', $user->hasRight("facture", "creer"));
	}

	$i = 0;
	print '<form method="POST" name="searchFormList" action="'.$_SERVER["PHP_SELF"].'">'."\n";

	if ($optioncss != '') {
		print '<input type="hidden" name="optioncss" value="'.$optioncss.'">';
	}
	print '<input type="hidden" name="token" value="'.newToken().'">';
	print '<input type="hidden" name="formfilteraction" id="formfilteraction" value="list">';
	if (!in_array($massaction, array('makepayment'))) {
		print '<input type="hidden" name="action" value="list">';
	}
	print '<input type="hidden" name="sortfield" value="'.$sortfield.'">';
	print '<input type="hidden" name="sortorder" value="'.$sortorder.'">';
	print '<input type="hidden" name="search_status" value="'.$search_status.'">';
	print '<input type="hidden" name="contextpage" value="'.$contextpage.'">';
	print '<input type="hidden" name="socid" value="'.$socid.'">';
	print '<input type="hidden" name="mode" value="'.$mode.'">';

	print_barre_liste($langs->trans('BillsCustomers').' '.($socid > 0 ? ' '.$soc->name : ''), $page, $_SERVER["PHP_SELF"], $param, $sortfield, $sortorder, $massactionbutton, $num, $nbtotalofrecords, 'bill', 0, $newcardbutton, '', $limit, 0, 0, 1);

	$topicmail = "SendBillRef";
	$modelmail = "facture_send";
	$objecttmp = new Facture($db);
	$trackid = 'inv'.$object->id;
	include DOL_DOCUMENT_ROOT.'/core/tpl/massactions_pre.tpl.php';

	if ($massaction == 'makepayment') {
		$formconfirm = '';
		$formquestion = array(
			// 'text' => $langs->trans("ConfirmClone"),
			// array('type' => 'checkbox', 'name' => 'clone_content', 'label' => $langs->trans("CloneMainAttributes"), 'value' => 1),
			// array('type' => 'checkbox', 'name' => 'update_prices', 'label' => $langs->trans("PuttingPricesUpToDate"), 'value' => 1),
			array('type' => 'date', 'name' => 'datepaiment', 'label' => $langs->trans("Date"), 'datenow' => 1),
			array('type' => 'other', 'name' => 'paiementid', 'label' => $langs->trans("PaymentMode"), 'value' => $form->select_types_paiements(GETPOST('search_paymentmode'), 'paiementid', '', 0, 0, 1, 0, 1, '', 1)),
			array('type' => 'other', 'name' => 'bankid', 'label' => $langs->trans("BankAccount"), 'value'=>$form->select_comptes('', 'bankid', 0, '', 0, '', 0, '', 1)),
			//array('type' => 'other', 'name' => 'invoicesid', 'label' => '', 'value'=>'<input type="hidden" id="invoicesid" name="invoicesid" value="'.implode('#',GETPOST('toselect','array')).'">'),
		);
		$formconfirm = $form->formconfirm($_SERVER["PHP_SELF"], $langs->trans('MakePaymentAndClassifyPayed'), $langs->trans('EnterPaymentReceivedFromCustomer'), 'makepayment_confirm', $formquestion, 1, 0, 200, 500, 1);
		print $formconfirm;
	}

	if ($sall) {
		foreach ($fieldstosearchall as $key => $val) {
			$fieldstosearchall[$key] = $langs->trans($val);
		}
		print '<div class="divsearchfieldfilter">'.$langs->trans("FilterOnInto", $sall).join(', ', $fieldstosearchall).'</div>';
	}

	// If the user can view prospects other than his'
	$moreforfilter = '';
	if ($user->hasRight("user", "user", "lire")) {
		$langs->load("commercial");
		$moreforfilter .= '<div class="divsearchfield">';
		$tmptitle = $langs->trans('ThirdPartiesOfSaleRepresentative');
		$moreforfilter .= img_picto($tmptitle, 'user', 'class="pictofixedwidth"').$formother->select_salesrepresentatives($search_sale, 'search_sale', $user, 0, $tmptitle, 'maxwidth250');
		$moreforfilter .= '</div>';
	}
	// If the user can view prospects other than his'
	if ($user->hasRight("user", "user", "lire")) {
		$moreforfilter .= '<div class="divsearchfield">';
		$tmptitle = $langs->trans('LinkedToSpecificUsers');
		$moreforfilter .= img_picto($tmptitle, 'user', 'class="pictofixedwidth"').$form->select_dolusers($search_user, 'search_user', $tmptitle, '', 0, '', '', 0, 0, 0, '', 0, '', 'maxwidth250');
		$moreforfilter .= '</div>';
	}
	// Filter on product tags
	if (isModEnabled('categorie') && $user->hasRight("categorie", "lire") && ($user->hasRight("produit", "lire") || $user->hasRight("service", "lire"))) {
		include_once DOL_DOCUMENT_ROOT.'/categories/class/categorie.class.php';
		$moreforfilter .= '<div class="divsearchfield">';
		$tmptitle = $langs->trans('IncludingProductWithTag');
		$cate_arbo = $form->select_all_categories(Categorie::TYPE_PRODUCT, null, 'parent', null, null, 1);
		$moreforfilter .= img_picto($tmptitle, 'category', 'class="pictofixedwidth"').$form->selectarray('search_product_category', $cate_arbo, $search_product_category, $tmptitle, 0, 0, '', 0, 0, 0, 0, 'maxwidth250', 1);
		$moreforfilter .= '</div>';
	}
	if (isModEnabled('categorie') && $user->hasRight("categorie", "lire")) {
		require_once DOL_DOCUMENT_ROOT.'/categories/class/categorie.class.php';
		$moreforfilter .= '<div class="divsearchfield">';
		$tmptitle = $langs->trans('CustomersProspectsCategoriesShort');
		$moreforfilter .= img_picto($tmptitle, 'category', 'class="pictofixedwidth"').$formother->select_categories('customer', $search_categ_cus, 'search_categ_cus', 1, $tmptitle);
		$moreforfilter .= '</div>';
	}
	$parameters = array();
	$reshook = $hookmanager->executeHooks('printFieldPreListTitle', $parameters, $object, $action); // Note that $action and $object may have been modified by hook
	if (empty($reshook)) {
		$moreforfilter .= $hookmanager->resPrint;
	} else {
		$moreforfilter = $hookmanager->resPrint;
	}

	if ($moreforfilter) {
		print '<div class="liste_titre liste_titre_bydiv centpercent">';
		print $moreforfilter;
		print '</div>';
	}

	$varpage = empty($contextpage) ? $_SERVER["PHP_SELF"] : $contextpage;
	$selectedfields = $form->multiSelectArrayWithCheckbox('selectedfields', $arrayfields, $varpage, getDolGlobalString('MAIN_CHECKBOX_LEFT_COLUMN', '')); // This also change content of $arrayfields

	// Show the massaction checkboxes only when this page is not opend from the Extended POS
	if ($massactionbutton && $contextpage != 'poslist') {
		$selectedfields .= $form->showCheckAddButtons('checkforselect', 1);
	}

	print '<div class="div-table-responsive">';
	print '<table class="tagtable liste'.($moreforfilter ? " listwithfilterbefore" : "").'">'."\n";

	// Filters lines
	print '<tr class="liste_titre_filter">';

	if (!empty($conf->global->MAIN_CHECKBOX_LEFT_COLUMN)) {
		// Action column
		print '<td class="liste_titre center actioncolumn">';
		$searchpicto = $form->showFilterButtons('left');
		print $searchpicto;
		print '</td>';
	}

	if (!empty($conf->global->MAIN_VIEW_LINE_NUMBER_IN_LIST)) {
		print '<td class="liste_titre">';
		print '</td>';
	}
	// Ref
	if (!empty($arrayfields['f.ref']['checked'])) {
		print '<td class="liste_titre" align="left">';
		print '<input class="flat maxwidth50imp" type="text" name="search_ref" value="'.dol_escape_htmltag($search_ref).'">';
		print '</td>';
	}
	// Ref customer
	if (!empty($arrayfields['f.ref_client']['checked'])) {
		print '<td class="liste_titre">';
		print '<input class="flat maxwidth50imp" type="text" name="search_refcustomer" value="'.dol_escape_htmltag($search_refcustomer).'">';
		print '</td>';
	}
	// Type
	if (!empty($arrayfields['f.type']['checked'])) {
		print '<td class="liste_titre maxwidthonsmartphone">';
		$listtype = array(
			Facture::TYPE_STANDARD=>$langs->trans("InvoiceStandard"),
			Facture::TYPE_DEPOSIT=>$langs->trans("InvoiceDeposit"),
			Facture::TYPE_CREDIT_NOTE=>$langs->trans("InvoiceAvoir"),
			Facture::TYPE_REPLACEMENT=>$langs->trans("InvoiceReplacement"),
		);
		if (!empty($conf->global->INVOICE_USE_SITUATION)) {
			$listtype[Facture::TYPE_SITUATION] = $langs->trans("InvoiceSituation");
		}
		//$listtype[Facture::TYPE_PROFORMA]=$langs->trans("InvoiceProForma");     // A proformat invoice is not an invoice but must be an order.
		print $form->selectarray('search_type', $listtype, $search_type, 1, 0, 0, '', 0, 0, 0, '', 'maxwidth100');
		print '</td>';
	}
	// Date invoice
	if (!empty($arrayfields['f.datef']['checked'])) {
		print '<td class="liste_titre center">';
		print '<div class="nowrap">';
		print $form->selectDate($search_date_start ? $search_date_start : -1, 'search_date_start', 0, 0, 1, '', 1, 0, 0, '', '', '', '', 1, '', $langs->trans('From'));
		print '</div>';
		print '<div class="nowrap">';
		print $form->selectDate($search_date_end ? $search_date_end : -1, 'search_date_end', 0, 0, 1, '', 1, 0, 0, '', '', '', '', 1, '', $langs->trans('to'));
		print '</div>';
		print '</td>';
	}
	// Date valid
	if (!empty($arrayfields['f.date_valid']['checked'])) {
		print '<td class="liste_titre center">';
		print '<div class="nowrap">';
		print $form->selectDate($search_date_valid_start ? $search_date_valid_start : -1, 'search_date_valid_start', 0, 0, 1, '', 1, 0, 0, '', '', '', '', 1, '', $langs->trans('From'));
		print '</div>';
		print '<div class="nowrap">';
		print $form->selectDate($search_date_valid_end ? $search_date_valid_end : -1, 'search_date_valid_end', 0, 0, 1, '', 1, 0, 0, '', '', '', '', 1, '', $langs->trans('to'));
		print '</div>';
		print '</td>';
	}
	// Date due
	if (!empty($arrayfields['f.date_lim_reglement']['checked'])) {
		print '<td class="liste_titre center">';
		print '<div class="nowrap">';
		/*
		 print $langs->trans('From').' ';
		 print $form->selectDate($search_datelimit_start ? $search_datelimit_start : -1, 'search_datelimit_start', 0, 0, 1);
		 print '</div>';
		 print '<div class="nowrap">';
		 print $langs->trans('to').' ';*/
		print $form->selectDate($search_datelimit_end ? $search_datelimit_end : -1, 'search_datelimit_end', 0, 0, 1, '', 1, 0, 0, '', '', '', '', 1, '', $langs->trans("Before"));
		print '<br><input type="checkbox" name="search_option" value="late"'.($option == 'late' ? ' checked' : '').'> '.$langs->trans("Alert");
		print '</div>';
		print '</td>';
	}
	// Project ref
	if (!empty($arrayfields['p.ref']['checked'])) {
		print '<td class="liste_titre"><input class="flat maxwidth50imp" type="text" name="search_project_ref" value="'.dol_escape_htmltag($search_project_ref).'"></td>';
	}
	// Project label
	if (!empty($arrayfields['p.title']['checked'])) {
		print '<td class="liste_titre"><input class="flat maxwidth50imp" type="text" name="search_project" value="'.dol_escape_htmltag($search_project).'"></td>';
	}
	// Thirdparty
	if (!empty($arrayfields['s.nom']['checked'])) {
		print '<td class="liste_titre"><input class="flat maxwidth75imp" type="text" name="search_company" value="'.dol_escape_htmltag($search_company).'"'.($socid > 0 ? " disabled" : "").'></td>';
	}
	// Alias
	if (!empty($arrayfields['s.name_alias']['checked'])) {
		print '<td class="liste_titre"><input class="flat maxwidth75imp" type="text" name="search_company_alias" value="'.dol_escape_htmltag($search_company_alias).'"></td>';
	}
	// Parent company
	if (!empty($arrayfields['s2.nom']['checked'])) {
		print '<td class="liste_titre">';
		print '<input class="flat maxwidth100" type="text" name="search_parent_name" value="'.dol_escape_htmltag($search_parent_name).'">';
		print '</td>';
	}
	// Customer Code
	if (!empty($arrayfields['s.code_client']['checked'])) {
		print '<td class="liste_titre"><input class="flat maxwidth75imp" type="text" name="search_company_code_client" value="'.dol_escape_htmltag($search_company_code_client).'"></td>';
	}
	// Town
	if (!empty($arrayfields['s.town']['checked'])) {
		print '<td class="liste_titre"><input class="flat maxwidth75imp" type="text" name="search_town" value="'.dol_escape_htmltag($search_town).'"></td>';
	}
	// Zip
	if (!empty($arrayfields['s.zip']['checked'])) {
		print '<td class="liste_titre"><input class="flat maxwidth50imp" type="text" name="search_zip" value="'.dol_escape_htmltag($search_zip).'"></td>';
	}
	// State
	if (!empty($arrayfields['state.nom']['checked'])) {
		print '<td class="liste_titre">';
		print '<input class="flat maxwidth50imp" type="text" name="search_state" value="'.dol_escape_htmltag($search_state).'">';
		print '</td>';
	}
	// Country
	if (!empty($arrayfields['country.code_iso']['checked'])) {
		print '<td class="liste_titre" align="center">';
		print $form->select_country($search_country, 'search_country', '', 0, 'minwidth150imp maxwidth150', 'code2', 1, 0, 1, null, 1);
		print '</td>';
	}
	// Company type
	if (!empty($arrayfields['typent.code']['checked'])) {
		print '<td class="liste_titre maxwidthonsmartphone" align="center">';
		print $form->selectarray("search_type_thirdparty", $formcompany->typent_array(0), $search_type_thirdparty, 1, 0, 0, '', 0, 0, 0, (empty($conf->global->SOCIETE_SORT_ON_TYPEENT) ? 'ASC' : $conf->global->SOCIETE_SORT_ON_TYPEENT), 'maxwidth100', 1);
		print '</td>';
	}
	// Payment mode
	if (!empty($arrayfields['f.fk_mode_reglement']['checked'])) {
		print '<td class="liste_titre">';
		print $form->select_types_paiements($search_paymentmode, 'search_paymentmode', '', 0, 1, 1, 0, 1, 'minwidth100 maxwidth100', 1);
		print '</td>';
	}
	// Payment terms
	if (!empty($arrayfields['f.fk_cond_reglement']['checked'])) {
		print '<td class="liste_titre">';
		print $form->getSelectConditionsPaiements($search_paymentterms, 'search_paymentterms', -1, 1, 1, 'minwidth100 maxwidth100');
		print '</td>';
	}
	// Module source
	if (!empty($arrayfields['f.module_source']['checked'])) {
		print '<td class="liste_titre">';
		print '<input class="flat maxwidth75" type="text" name="search_module_source" value="'.dol_escape_htmltag($search_module_source).'">';
		print '</td>';
	}
	// POS Terminal
	if (!empty($arrayfields['f.pos_source']['checked'])) {
		print '<td class="liste_titre">';
		print '<input class="flat maxwidth50" type="text" name="search_pos_source" value="'.dol_escape_htmltag($search_pos_source).'">';
		print '</td>';
	}
	if (!empty($arrayfields['f.total_ht']['checked'])) {
		// Amount
		print '<td class="liste_titre right">';
		print '<input class="flat" type="text" size="4" name="search_montant_ht" value="'.dol_escape_htmltag($search_montant_ht).'">';
		print '</td>';
	}
	if (!empty($arrayfields['f.total_tva']['checked'])) {
		// Amount
		print '<td class="liste_titre right">';
		print '<input class="flat" type="text" size="4" name="search_montant_vat" value="'.dol_escape_htmltag($search_montant_vat).'">';
		print '</td>';
	}
	if (!empty($arrayfields['f.total_localtax1']['checked'])) {
		// Localtax1
		print '<td class="liste_titre right">';
		print '<input class="flat" type="text" size="4" name="search_montant_localtax1" value="'.dol_escape_htmltag($search_montant_localtax1).'">';
		print '</td>';
	}
	if (!empty($arrayfields['f.total_localtax2']['checked'])) {
		// Localtax2
		print '<td class="liste_titre right">';
		print '<input class="flat" type="text" size="4" name="search_montant_localtax2" value="'.dol_escape_htmltag($search_montant_localtax2).'">';
		print '</td>';
	}
	if (!empty($arrayfields['f.total_ttc']['checked'])) {
		// Amount
		print '<td class="liste_titre right">';
		print '<input class="flat" type="text" size="4" name="search_montant_ttc" value="'.dol_escape_htmltag($search_montant_ttc).'">';
		print '</td>';
	}
	if (!empty($arrayfields['u.login']['checked'])) {
		// Author
		print '<td class="liste_titre" align="center">';
		print '<input class="flat" size="4" type="text" name="search_login" value="'.dol_escape_htmltag($search_login).'">';
		print '</td>';
	}
	if (!empty($arrayfields['sale_representative']['checked'])) {
		print '<td class="liste_titre"></td>';
	}
	if (!empty($arrayfields['f.retained_warranty']['checked'])) {
		print '<td class="liste_titre" align="right">';
		print '</td>';
	}
	if (!empty($arrayfields['dynamount_payed']['checked'])) {
		print '<td class="liste_titre right">';
		print '</td>';
	}
	if (!empty($arrayfields['rtp']['checked'])) {
		print '<td class="liste_titre right">';
		print '</td>';
	}
	if (!empty($arrayfields['f.multicurrency_code']['checked'])) {
		// Currency
		print '<td class="liste_titre">';
		print $form->selectMultiCurrency($search_multicurrency_code, 'search_multicurrency_code', 1);
		print '</td>';
	}
	if (!empty($arrayfields['f.multicurrency_tx']['checked'])) {
		// Currency rate
		print '<td class="liste_titre">';
		print '<input class="flat" type="text" size="4" name="search_multicurrency_tx" value="'.dol_escape_htmltag($search_multicurrency_tx).'">';
		print '</td>';
	}
	if (!empty($arrayfields['f.multicurrency_total_ht']['checked'])) {
		// Amount
		print '<td class="liste_titre right">';
		print '<input class="flat" type="text" size="4" name="search_multicurrency_montant_ht" value="'.dol_escape_htmltag($search_multicurrency_montant_ht).'">';
		print '</td>';
	}
	if (!empty($arrayfields['f.multicurrency_total_vat']['checked'])) {
		// Amount
		print '<td class="liste_titre right">';
		print '<input class="flat" type="text" size="4" name="search_multicurrency_montant_vat" value="'.dol_escape_htmltag($search_multicurrency_montant_vat).'">';
		print '</td>';
	}
	if (!empty($arrayfields['f.multicurrency_total_ttc']['checked'])) {
		// Amount
		print '<td class="liste_titre right">';
		print '<input class="flat" type="text" size="4" name="search_multicurrency_montant_ttc" value="'.dol_escape_htmltag($search_multicurrency_montant_ttc).'">';
		print '</td>';
	}
	if (!empty($arrayfields['multicurrency_dynamount_payed']['checked'])) {
		print '<td class="liste_titre">';
		print '</td>';
	}
	if (!empty($arrayfields['multicurrency_rtp']['checked'])) {
		print '<td class="liste_titre right">';
		print '</td>';
	}
	if (!empty($arrayfields['total_pa']['checked'])) {
		print '<td class="liste_titre right">';
		print '</td>';
	}
	if (!empty($arrayfields['total_margin']['checked'])) {
		print '<td class="liste_titre right">';
		print '</td>';
	}
	if (!empty($arrayfields['total_margin_rate']['checked'])) {
		print '<td class="liste_titre right">';
		print '</td>';
	}
	if (!empty($arrayfields['total_mark_rate']['checked'])) {
		print '<td class="liste_titre right">';
		print '</td>';
	}

	// Extra fields
	include DOL_DOCUMENT_ROOT.'/core/tpl/extrafields_list_search_input.tpl.php';

	// Fields from hook
	$parameters = array('arrayfields'=>$arrayfields);
	$reshook = $hookmanager->executeHooks('printFieldListOption', $parameters, $object, $action); // Note that $action and $object may have been modified by hook
	print $hookmanager->resPrint;
	// Date creation
	if (!empty($arrayfields['f.datec']['checked'])) {
		print '<td class="liste_titre">';
		print '</td>';
	}
	// Date modification
	if (!empty($arrayfields['f.tms']['checked'])) {
		print '<td class="liste_titre">';
		print '</td>';
	}
	// Date closing
	if (!empty($arrayfields['f.date_closing']['checked'])) {
		print '<td class="liste_titre">';
		print '</td>';
	}
	if (!empty($arrayfields['f.note_public']['checked'])) {
		// Note public
		print '<td class="liste_titre">';
		print '</td>';
	}
	if (!empty($arrayfields['f.note_private']['checked'])) {
		// Note private
		print '<td class="liste_titre">';
		print '</td>';
	}
	if (!empty($arrayfields['f.fk_fac_rec_source']['checked'])) {
		// Template Invoice
		print '<td class="liste_titre maxwidthonsmartphone right">';
		print '<input class="flat maxwidth50imp" type="text" name="search_fac_rec_source_title" id="search_fac_rec_source_title" value="'.dol_escape_htmltag($search_fac_rec_source_title).'">';
		print '</td>';
	}
	// Status
	if (!empty($arrayfields['f.fk_statut']['checked'])) {
		print '<td class="liste_titre right parentonrightofpage">';
		$liststatus = array('0'=>$langs->trans("BillShortStatusDraft"), '0,1'=>$langs->trans("BillShortStatusDraft").'+'.$langs->trans("BillShortStatusNotPaid"), '1'=>$langs->trans("BillShortStatusNotPaid"), '1,2'=>$langs->trans("BillShortStatusNotPaid").'+'.$langs->trans("BillShortStatusPaid"), '2'=>$langs->trans("BillShortStatusPaid"), '3'=>$langs->trans("BillShortStatusCanceled"));
		print $form->selectarray('search_status', $liststatus, $search_status, 1, 0, 0, '', 0, 0, 0, '', 'search_status width100 onrightofpage', 1);
		print '</td>';
	}
	// Action column
	if (empty($conf->global->MAIN_CHECKBOX_LEFT_COLUMN)) {
		print '<td class="liste_titre center actioncolumn">';
		$searchpicto = $form->showFilterButtons();
		print $searchpicto;
		print '</td>';
	}
	print "</tr>\n";

	print '<tr class="liste_titre">';

	if (!empty($conf->global->MAIN_CHECKBOX_LEFT_COLUMN)) {
		print_liste_field_titre($selectedfields, $_SERVER["PHP_SELF"], "", '', '', 'align="center"', $sortfield, $sortorder, 'maxwidthsearch ');
	}

	if (!empty($conf->global->MAIN_VIEW_LINE_NUMBER_IN_LIST)) {
		print_liste_field_titre('#', $_SERVER['PHP_SELF'], '', '', $param, '', $sortfield, $sortorder);
	}
	if (!empty($arrayfields['f.ref']['checked'])) {
		print_liste_field_titre($arrayfields['f.ref']['label'], $_SERVER['PHP_SELF'], 'f.ref', '', $param, '', $sortfield, $sortorder);
	}
	if (!empty($arrayfields['f.ref_client']['checked'])) {
		print_liste_field_titre($arrayfields['f.ref_client']['label'], $_SERVER["PHP_SELF"], 'f.ref_client', '', $param, '', $sortfield, $sortorder);
	}
	if (!empty($arrayfields['f.type']['checked'])) {
		print_liste_field_titre($arrayfields['f.type']['label'], $_SERVER["PHP_SELF"], 'f.type', '', $param, '', $sortfield, $sortorder);
	}
	if (!empty($arrayfields['f.datef']['checked'])) {
		print_liste_field_titre($arrayfields['f.datef']['label'], $_SERVER['PHP_SELF'], 'f.datef', '', $param, 'align="center"', $sortfield, $sortorder);
	}
	if (!empty($arrayfields['f.date_valid']['checked'])) {
		print_liste_field_titre($arrayfields['f.date_valid']['label'], $_SERVER['PHP_SELF'], 'f.date_valid', '', $param, 'align="center"', $sortfield, $sortorder);
	}
	if (!empty($arrayfields['f.date_lim_reglement']['checked'])) {
		print_liste_field_titre($arrayfields['f.date_lim_reglement']['label'], $_SERVER['PHP_SELF'], "f.date_lim_reglement", '', $param, 'align="center"', $sortfield, $sortorder);
	}
	if (!empty($arrayfields['p.ref']['checked'])) {
		print_liste_field_titre($arrayfields['p.ref']['label'], $_SERVER['PHP_SELF'], "p.ref", '', $param, '', $sortfield, $sortorder);
	}
	if (!empty($arrayfields['p.title']['checked'])) {
		print_liste_field_titre($arrayfields['p.title']['label'], $_SERVER['PHP_SELF'], "p.title", '', $param, '', $sortfield, $sortorder);
	}
	if (!empty($arrayfields['s.nom']['checked'])) {
		print_liste_field_titre($arrayfields['s.nom']['label'], $_SERVER['PHP_SELF'], 's.nom', '', $param, '', $sortfield, $sortorder);
	}
	if (!empty($arrayfields['s.name_alias']['checked'])) {
		print_liste_field_titre($arrayfields['s.name_alias']['label'], $_SERVER['PHP_SELF'], 's.name_alias', '', $param, '', $sortfield, $sortorder);
	}
	if (!empty($arrayfields['s2.nom']['checked'])) {
		print_liste_field_titre($arrayfields['s2.nom']['label'], $_SERVER['PHP_SELF'], 's2.nom', '', $param, '', $sortfield, $sortorder);
	}
	if (!empty($arrayfields['s.code_client']['checked'])) {
		print_liste_field_titre($arrayfields['s.code_client']['label'], $_SERVER['PHP_SELF'], 's.code_client', '', $param, '', $sortfield, $sortorder);
	}
	if (!empty($arrayfields['s.town']['checked'])) {
		print_liste_field_titre($arrayfields['s.town']['label'], $_SERVER["PHP_SELF"], 's.town', '', $param, '', $sortfield, $sortorder);
	}
	if (!empty($arrayfields['s.zip']['checked'])) {
		print_liste_field_titre($arrayfields['s.zip']['label'], $_SERVER["PHP_SELF"], 's.zip', '', $param, '', $sortfield, $sortorder);
	}
	if (!empty($arrayfields['state.nom']['checked'])) {
		print_liste_field_titre($arrayfields['state.nom']['label'], $_SERVER["PHP_SELF"], "state.nom", "", $param, '', $sortfield, $sortorder);
	}
	if (!empty($arrayfields['country.code_iso']['checked'])) {
		print_liste_field_titre($arrayfields['country.code_iso']['label'], $_SERVER["PHP_SELF"], "country.code_iso", "", $param, 'align="center"', $sortfield, $sortorder);
	}
	if (!empty($arrayfields['typent.code']['checked'])) {
		print_liste_field_titre($arrayfields['typent.code']['label'], $_SERVER["PHP_SELF"], "typent.code", "", $param, 'align="center"', $sortfield, $sortorder);
	}
	if (!empty($arrayfields['f.fk_mode_reglement']['checked'])) {
		print_liste_field_titre($arrayfields['f.fk_mode_reglement']['label'], $_SERVER["PHP_SELF"], "f.fk_mode_reglement", "", $param, "", $sortfield, $sortorder);
	}
	if (!empty($arrayfields['f.fk_cond_reglement']['checked'])) {
		print_liste_field_titre($arrayfields['f.fk_cond_reglement']['label'], $_SERVER["PHP_SELF"], "f.fk_cond_reglement", "", $param, "", $sortfield, $sortorder);
	}
	if (!empty($arrayfields['f.module_source']['checked'])) {
		print_liste_field_titre($arrayfields['f.module_source']['label'], $_SERVER["PHP_SELF"], "f.module_source", "", $param, "", $sortfield, $sortorder);
	}
	if (!empty($arrayfields['f.pos_source']['checked'])) {
		print_liste_field_titre($arrayfields['f.pos_source']['label'], $_SERVER["PHP_SELF"], "f.pos_source", "", $param, "", $sortfield, $sortorder);
	}
	if (!empty($arrayfields['f.total_ht']['checked'])) {
		print_liste_field_titre($arrayfields['f.total_ht']['label'], $_SERVER['PHP_SELF'], 'f.total_ht', '', $param, 'class="right"', $sortfield, $sortorder);
	}
	if (!empty($arrayfields['f.total_tva']['checked'])) {
		print_liste_field_titre($arrayfields['f.total_tva']['label'], $_SERVER['PHP_SELF'], 'f.total_tva', '', $param, 'class="right"', $sortfield, $sortorder);
	}
	if (!empty($arrayfields['f.total_localtax1']['checked'])) {
		print_liste_field_titre($arrayfields['f.total_localtax1']['label'], $_SERVER['PHP_SELF'], 'f.localtax1', '', $param, 'class="right"', $sortfield, $sortorder);
	}
	if (!empty($arrayfields['f.total_localtax2']['checked'])) {
		print_liste_field_titre($arrayfields['f.total_localtax2']['label'], $_SERVER['PHP_SELF'], 'f.localtax2', '', $param, 'class="right"', $sortfield, $sortorder);
	}
	if (!empty($arrayfields['f.total_ttc']['checked'])) {
		print_liste_field_titre($arrayfields['f.total_ttc']['label'], $_SERVER['PHP_SELF'], 'f.total_ttc', '', $param, 'class="right"', $sortfield, $sortorder);
	}
	if (!empty($arrayfields['u.login']['checked'])) {
		print_liste_field_titre($arrayfields['u.login']['label'], $_SERVER["PHP_SELF"], 'u.login', '', $param, 'align="center"', $sortfield, $sortorder);
	}
	if (!empty($arrayfields['sale_representative']['checked'])) {
		print_liste_field_titre($arrayfields['sale_representative']['label'], $_SERVER["PHP_SELF"], "", "", "$param", '', $sortfield, $sortorder);
	}
	if (!empty($arrayfields['f.retained_warranty']['checked'])) {
		print_liste_field_titre($arrayfields['f.retained_warranty']['label'], $_SERVER['PHP_SELF'], '', '', $param, 'align="right"', $sortfield, $sortorder);
	}
	if (!empty($arrayfields['dynamount_payed']['checked'])) {
		print_liste_field_titre($arrayfields['dynamount_payed']['label'], $_SERVER['PHP_SELF'], '', '', $param, 'class="right"', $sortfield, $sortorder);
	}
	if (!empty($arrayfields['rtp']['checked'])) {
		print_liste_field_titre($arrayfields['rtp']['label'], $_SERVER['PHP_SELF'], '', '', $param, 'class="right"', $sortfield, $sortorder);
	}
	if (!empty($arrayfields['f.multicurrency_code']['checked'])) {
		print_liste_field_titre($arrayfields['f.multicurrency_code']['label'], $_SERVER['PHP_SELF'], 'f.multicurrency_code', '', $param, '', $sortfield, $sortorder);
	}
	if (!empty($arrayfields['f.multicurrency_tx']['checked'])) {
		print_liste_field_titre($arrayfields['f.multicurrency_tx']['label'], $_SERVER['PHP_SELF'], 'f.multicurrency_tx', '', $param, '', $sortfield, $sortorder);
	}
	if (!empty($arrayfields['f.multicurrency_total_ht']['checked'])) {
		print_liste_field_titre($arrayfields['f.multicurrency_total_ht']['label'], $_SERVER['PHP_SELF'], 'f.multicurrency_total_ht', '', $param, 'class="right"', $sortfield, $sortorder);
	}
	if (!empty($arrayfields['f.multicurrency_total_vat']['checked'])) {
		print_liste_field_titre($arrayfields['f.multicurrency_total_vat']['label'], $_SERVER['PHP_SELF'], 'f.multicurrency_total_tva', '', $param, 'class="right"', $sortfield, $sortorder);
	}
	if (!empty($arrayfields['f.multicurrency_total_ttc']['checked'])) {
		print_liste_field_titre($arrayfields['f.multicurrency_total_ttc']['label'], $_SERVER['PHP_SELF'], 'f.multicurrency_total_ttc', '', $param, 'class="right"', $sortfield, $sortorder);
	}
	if (!empty($arrayfields['multicurrency_dynamount_payed']['checked'])) {
		print_liste_field_titre($arrayfields['multicurrency_dynamount_payed']['label'], $_SERVER['PHP_SELF'], '', '', $param, 'class="right"', $sortfield, $sortorder);
	}
	if (!empty($arrayfields['multicurrency_rtp']['checked'])) {
		print_liste_field_titre($arrayfields['multicurrency_rtp']['label'], $_SERVER['PHP_SELF'], '', '', $param, 'class="right"', $sortfield, $sortorder);
	}
	if (!empty($arrayfields['total_pa']['checked'])) {
		print_liste_field_titre($arrayfields['total_pa']['label'], $_SERVER['PHP_SELF'], '', '', $param, 'class="right"', $sortfield, $sortorder);
	}
	if (!empty($arrayfields['total_margin']['checked'])) {
		print_liste_field_titre($arrayfields['total_margin']['label'], $_SERVER['PHP_SELF'], '', '', $param, 'class="right"', $sortfield, $sortorder);
	}
	if (!empty($arrayfields['total_margin_rate']['checked'])) {
		print_liste_field_titre($arrayfields['total_margin_rate']['label'], $_SERVER['PHP_SELF'], '', '', $param, 'class="right"', $sortfield, $sortorder);
	}
	if (!empty($arrayfields['total_mark_rate']['checked'])) {
		print_liste_field_titre($arrayfields['total_mark_rate']['label'], $_SERVER['PHP_SELF'], '', '', $param, 'class="right"', $sortfield, $sortorder);
	}
	// Extra fields
	include DOL_DOCUMENT_ROOT.'/core/tpl/extrafields_list_search_title.tpl.php';
	// Hook fields
	$parameters = array('arrayfields'=>$arrayfields, 'param'=>$param, 'sortfield'=>$sortfield, 'sortorder'=>$sortorder);
	$reshook = $hookmanager->executeHooks('printFieldListTitle', $parameters, $object, $action); // Note that $action and $object may have been modified by hook
	print $hookmanager->resPrint;
	if (!empty($arrayfields['f.datec']['checked'])) {
		print_liste_field_titre($arrayfields['f.datec']['label'], $_SERVER["PHP_SELF"], "f.datec", "", $param, 'align="center" class="nowrap"', $sortfield, $sortorder);
	}
	if (!empty($arrayfields['f.tms']['checked'])) {
		print_liste_field_titre($arrayfields['f.tms']['label'], $_SERVER["PHP_SELF"], "f.tms", "", $param, 'align="center" class="nowrap"', $sortfield, $sortorder);
	}
	if (!empty($arrayfields['f.date_closing']['checked'])) {
		print_liste_field_titre($arrayfields['f.date_closing']['label'], $_SERVER["PHP_SELF"], "f.date_closing", "", $param, 'align="center" class="nowrap"', $sortfield, $sortorder);
	}
	if (!empty($arrayfields['f.note_public']['checked'])) {
		print_liste_field_titre($arrayfields['f.note_public']['label'], $_SERVER["PHP_SELF"], "f.note_public", "", $param, '', $sortfield, $sortorder, 'center nowrap ');
	}
	if (!empty($arrayfields['f.note_private']['checked'])) {
		print_liste_field_titre($arrayfields['f.note_private']['label'], $_SERVER["PHP_SELF"], "f.note_private", "", $param, '', $sortfield, $sortorder, 'center nowrap ');
	}
	if (!empty($arrayfields['f.fk_fac_rec_source']['checked'])) {
		print_liste_field_titre($arrayfields['f.fk_fac_rec_source']['label'], $_SERVER["PHP_SELF"], "facrec.titre", "", $param, '', $sortfield, $sortorder);
	}
	if (!empty($arrayfields['f.fk_statut']['checked'])) {
		print_liste_field_titre($arrayfields['f.fk_statut']['label'], $_SERVER["PHP_SELF"], "f.fk_statut,f.paye,f.type", "", $param, 'class="right"', $sortfield, $sortorder);
	}
	if (empty($conf->global->MAIN_CHECKBOX_LEFT_COLUMN)) {
		print_liste_field_titre($selectedfields, $_SERVER["PHP_SELF"], "", '', '', 'align="center"', $sortfield, $sortorder, 'maxwidthsearch ');
	}

	print "</tr>\n";

	$projectstatic = new Project($db);
	$discount = new DiscountAbsolute($db);
	$userstatic = new User($db);

	if ($num > 0) {
		$i = 0;
		$typenArray = $formcompany->typent_array(1);
		$totalarray = array();
		$totalarray['nbfield'] = 0;
		$totalarray['val'] = array();
		$totalarray['val']['f.total_tva'] = 0;
		$totalarray['val']['f.total_ht'] = 0;
		$totalarray['val']['f.total_ttc'] = 0;

		$with_margin_info = false;
		if (isModEnabled('margin') && (
			!empty($arrayfields['total_pa']['checked'])
			|| !empty($arrayfields['total_margin']['checked'])
			|| !empty($arrayfields['total_margin_rate']['checked'])
			|| !empty($arrayfields['total_mark_rate']['checked'])
		)
		) {
			$with_margin_info = true;
		}
		$total_ht = 0;
		$total_margin = 0;

		$savnbfield = $totalarray['nbfield'];
		$totalarray['nbfield'] = 0;
		$imaxinloop = ($limit ? min($num, $limit) : $num);
		while ($i < $imaxinloop) {
			$obj = $db->fetch_object($resql);

			$datelimit = $db->jdate($obj->datelimite);

			$facturestatic->id = $obj->id;
			$facturestatic->ref = $obj->ref;
			$facturestatic->ref_client = $obj->ref_client;
			$facturestatic->type = $obj->type;
			$facturestatic->total_ht = $obj->total_ht;
			$facturestatic->total_tva = $obj->total_tva;
			$facturestatic->total_ttc = $obj->total_ttc;
			$facturestatic->multicurrency_code = $obj->multicurrency_code;
			$facturestatic->multicurrency_tx = $obj->multicurrency_tx;
			$facturestatic->multicurrency_total_ht = $obj->multicurrency_total_ht;
			$facturestatic->multicurrency_total_tva = $obj->multicurrency_total_vat;
			$facturestatic->multicurrency_total_ttc = $obj->multicurrency_total_ttc;
			$facturestatic->statut = $obj->fk_statut;	// deprecated
			$facturestatic->status = $obj->fk_statut;
			$facturestatic->close_code = $obj->close_code;
			$facturestatic->total_ttc = $obj->total_ttc;
			$facturestatic->paye = $obj->paye;
			$facturestatic->socid = $obj->fk_soc;

			$facturestatic->date = $db->jdate($obj->datef);
			$facturestatic->date_validation = $db->jdate($obj->date_valid);
			$facturestatic->date_lim_reglement = $db->jdate($obj->datelimite);

			$facturestatic->note_public = $obj->note_public;
			$facturestatic->note_private = $obj->note_private;

			if (!empty($conf->global->INVOICE_USE_SITUATION) && !empty($conf->global->INVOICE_USE_RETAINED_WARRANTY)) {
				$facturestatic->retained_warranty = $obj->retained_warranty;
				$facturestatic->retained_warranty_date_limit = $obj->retained_warranty_date_limit;
				$facturestatic->situation_final = $obj->retained_warranty_date_limit;
				$facturestatic->situation_final = $obj->retained_warranty_date_limit;
				$facturestatic->situation_cycle_ref = $obj->situation_cycle_ref;
				$facturestatic->situation_counter = $obj->situation_counter;
			}

			$companystatic->id = $obj->socid;
			$companystatic->name = $obj->name;
			$companystatic->name_alias = $obj->alias;
			$companystatic->client = $obj->client;
			$companystatic->fournisseur = $obj->fournisseur;
			$companystatic->code_client = $obj->code_client;
			$companystatic->code_compta_client = $obj->code_compta_client;
			$companystatic->code_fournisseur = $obj->code_fournisseur;
			$companystatic->code_compta_fournisseur = $obj->code_compta_fournisseur;
			$companystatic->email = $obj->email;
			$companystatic->phone = $obj->phone;
			$companystatic->fax = $obj->fax;
			$companystatic->address = $obj->address;
			$companystatic->zip = $obj->zip;
			$companystatic->town = $obj->town;
			$companystatic->country_code = $obj->country_code;

			$projectstatic->id = $obj->project_id;
			$projectstatic->ref = $obj->project_ref;
			$projectstatic->title = $obj->project_label;

			$paiement = $facturestatic->getSommePaiement();
			$totalcreditnotes = $facturestatic->getSumCreditNotesUsed();
			$totaldeposits = $facturestatic->getSumDepositsUsed();

			$multicurrency_paiement = $facturestatic->getSommePaiement(1);
			$multicurrency_totalcreditnotes = $facturestatic->getSumCreditNotesUsed(1);
			$multicurrency_totaldeposits = $facturestatic->getSumDepositsUsed(1);

			$totalpay = $paiement + $totalcreditnotes + $totaldeposits;
			$remaintopay = price2num($facturestatic->total_ttc - $totalpay);

			$multicurrency_totalpay = $multicurrency_paiement + $multicurrency_totalcreditnotes + $multicurrency_totaldeposits;
			$multicurrency_remaintopay = price2num($facturestatic->multicurrency_total_ttc - $multicurrency_totalpay);

			if ($facturestatic->statut == Facture::STATUS_CLOSED && $facturestatic->close_code == 'discount_vat') {		// If invoice closed with discount for anticipated payment
				$remaintopay = 0;
				$multicurrency_remaintopay = 0;
			}
			if ($facturestatic->type == Facture::TYPE_CREDIT_NOTE && $obj->paye == 1) {		// If credit note closed, we take into account the amount not yet consumed
				$remaincreditnote = $discount->getAvailableDiscounts($companystatic, '', 'rc.fk_facture_source='.$facturestatic->id);
				$remaintopay = -$remaincreditnote;
				$totalpay = price2num($facturestatic->total_ttc - $remaintopay);
				$multicurrency_remaincreditnote = $discount->getAvailableDiscounts($companystatic, '', 'rc.fk_facture_source='.$facturestatic->id, 0, 0, 1);
				$multicurrency_remaintopay = -$multicurrency_remaincreditnote;
				$multicurrency_totalpay = price2num($facturestatic->multicurrency_total_ttc - $multicurrency_remaintopay);
			}

			$facturestatic->alreadypaid = $paiement;

			$marginInfo = array();
			if ($with_margin_info === true) {
				$facturestatic->fetch_lines();
				$marginInfo = $formmargin->getMarginInfosArray($facturestatic);
				$total_ht += $obj->total_ht;
				$total_margin += $marginInfo['total_margin'];
			}

			if ($mode == 'kanban') {
				if ($i == 0) {
					print '<tr><td colspan="12">';
					print '<div class="box-flex-container kanban">';
				}
<<<<<<< HEAD
				// Output Kanban
				$facturestatic->socid = $companystatic->getNomUrl(1, 'company', 15);
				$userstatic->fetch($obj->fk_user_author);
				$facturestatic->fk_user_author = $userstatic->getNomUrl(1);
				print $facturestatic->getKanbanView('');
				if ($i == ($imaxinloop - 1)) {
					print '</div>';
					print '</td></tr>';
				}
			} else {
				print '<tr class="oddeven"';
				if ($contextpage == 'poslist') {
					print ' onclick="parent.$(\'#poslines\').load(\'invoice.php?action=history&placeid='.$obj->id.'\', function() {parent.$.colorbox.close();';
					if (strpos($obj->ref, 'PROV') !== false) {
						//If is a draft invoice, load var to be able to add products
						$place = str_replace(")", "", str_replace("(PROV-POS".$_SESSION["takeposterminal"]."-", "", $obj->ref));
						print 'parent.place=\''.$place.'\'';
=======
				print '});"';
			}
			print '>';


			// Action column
			if (getDolGlobalInt('MAIN_CHECKBOX_LEFT_COLUMN')) {
				print '<td class="nowrap center">';
				if (($massactionbutton || $massaction) && $contextpage != 'poslist') {   // If we are in select mode (massactionbutton defined) or if we have already selected and sent an action ($massaction) defined
					$selected = 0;
					if (in_array($obj->id, $arrayofselected)) {
						$selected = 1;
>>>>>>> 2b6e9094
					}
					print '});"';
				}
				print '>';

				// Action column
				if (!empty($conf->global->MAIN_CHECKBOX_LEFT_COLUMN)) {
					print '<td class="nowrap" align="center">';
					if (($massactionbutton || $massaction) && $contextpage != 'poslist') {   // If we are in select mode (massactionbutton defined) or if we have already selected and sent an action ($massaction) defined
						$selected = 0;
						if (in_array($obj->id, $arrayofselected)) {
							$selected = 1;
						}
						print '<input id="cb'.$obj->id.'" class="flat checkforselect" type="checkbox" name="toselect[]" value="'.$obj->id.'"'.($selected ? ' checked="checked"' : '').'>';
					}
					print '</td>';
				}

				// No
				if (!empty($conf->global->MAIN_VIEW_LINE_NUMBER_IN_LIST)) {
					print '<td>'.(($offset * $limit) + $i).'</td>';
				}

				// Ref
				if (!empty($arrayfields['f.ref']['checked'])) {
					print '<td class="nowraponall">';

					print '<table class="nobordernopadding"><tr class="nocellnopadd">';

					print '<td class="nobordernopadding nowraponall">';
					if ($contextpage == 'poslist') {
						print dol_escape_htmltag($obj->ref);
					} else {
						print $facturestatic->getNomUrl(1, '', 200, 0, '', 0, 1);
					}

					$filename = dol_sanitizeFileName($obj->ref);
					$filedir = $conf->facture->dir_output.'/'.dol_sanitizeFileName($obj->ref);
					$urlsource = $_SERVER['PHP_SELF'].'?id='.$obj->id;
					print $formfile->getDocumentsLink($facturestatic->element, $filename, $filedir);
					print '</td>';
					print '</tr>';
					print '</table>';

					print "</td>\n";
					if (!$i) {
						$totalarray['nbfield']++;
					}
				}

				// Customer ref
				if (!empty($arrayfields['f.ref_client']['checked'])) {
					print '<td class="nowrap tdoverflowmax200">';
					print dol_escape_htmltag($obj->ref_client);
					print '</td>';
					if (!$i) {
						$totalarray['nbfield']++;
					}
				}

				// Type
				if (!empty($arrayfields['f.type']['checked'])) {
					print '<td class="nowraponall tdoverflowmax100" title="'.$facturestatic->getLibType().'">';
					print $facturestatic->getLibType(2);
					print "</td>";
					if (!$i) {
						$totalarray['nbfield']++;
					}
				}

				// Date
				if (!empty($arrayfields['f.datef']['checked'])) {
					print '<td align="center" class="nowraponall">';
					print dol_print_date($db->jdate($obj->datef), 'day');
					print '</td>';
					if (!$i) {
						$totalarray['nbfield']++;
					}
				}

				// Date
				if (!empty($arrayfields['f.date_valid']['checked'])) {
					print '<td align="center" class="nowraponall">';
					print dol_print_date($db->jdate($obj->date_valid), 'day');
					print '</td>';
					if (!$i) {
						$totalarray['nbfield']++;
					}
				}

				// Date limit
				if (!empty($arrayfields['f.date_lim_reglement']['checked'])) {
					print '<td align="center" class="nowraponall">'.dol_print_date($datelimit, 'day');
					if ($facturestatic->hasDelay()) {
						print img_warning($langs->trans('Alert').' - '.$langs->trans('Late'));
					}
					print '</td>';
					if (!$i) {
						$totalarray['nbfield']++;
					}
				}

				// Project ref
				if (!empty($arrayfields['p.ref']['checked'])) {
					print '<td class="nocellnopadd nowraponall">';
					if ($obj->project_id > 0) {
						print $projectstatic->getNomUrl(1);
					}
					print '</td>';
					if (!$i) {
						$totalarray['nbfield']++;
					}
				}

				// Project title
				if (!empty($arrayfields['p.title']['checked'])) {
					print '<td class="nowraponall">';
					if ($obj->project_id > 0) {
						print dol_escape_htmltag($projectstatic->title);
					}
					print '</td>';
					if (!$i) {
						$totalarray['nbfield']++;
					}
				}

				// Third party
				if (!empty($arrayfields['s.nom']['checked'])) {
					print '<td class="tdoverflowmax200">';
					if ($contextpage == 'poslist') {
						print dol_escape_htmltag($companystatic->name);
					} else {
						print $companystatic->getNomUrl(1, 'customer', 0, 0, -1, empty($arrayfields['s.name_alias']['checked']) ? 0 : 1);
					}
					print '</td>';
					if (!$i) {
						$totalarray['nbfield']++;
					}
				}
				// Alias
				if (!empty($arrayfields['s.name_alias']['checked'])) {
					print '<td class="tdoverflowmax150" title="'.dol_escape_htmltag($companystatic->name_alias).'">';
					print dol_escape_htmltag($companystatic->name_alias);
					print '</td>';
					if (!$i) {
						$totalarray['nbfield']++;
					}
				}
				// Parent company
				if (!empty($arrayfields['s2.nom']['checked'])) {
					print '<td class="tdoverflowmax200">';
					if ($obj->fk_parent > 0) {
						if (!isset($company_url_list[$obj->fk_parent])) {
							$companyparent = new Societe($db);
							$res = $companyparent->fetch($obj->fk_parent);
							if ($res > 0) {
								$company_url_list[$obj->fk_parent] = $companyparent->getNomUrl(1);
							}
						}
						if (isset($company_url_list[$obj->fk_parent])) {
							print $company_url_list[$obj->fk_parent];
						}
					}
					print "</td>";
					if (!$i) {
						$totalarray['nbfield']++;
					}
				}
				// Customer Code
				if (!empty($arrayfields['s.code_client']['checked'])) {
					print '<td class="tdoverflowmax150" title="'.dol_escape_htmltag($companystatic->code_client).'">';
					print dol_escape_htmltag($companystatic->code_client);
					print '</td>';
					if (!$i) {
						$totalarray['nbfield']++;
					}
				}
				// Town
				if (!empty($arrayfields['s.town']['checked'])) {
					print '<td class="tdoverflowmax100" title="'.dol_escape_htmltag($obj->town).'">';
					print dol_escape_htmltag($obj->town);
					print '</td>';
					if (!$i) {
						$totalarray['nbfield']++;
					}
				}
				// Zip
				if (!empty($arrayfields['s.zip']['checked'])) {
					print '<td class="nowraponall">';
					print dol_escape_htmltag($obj->zip);
					print '</td>';
					if (!$i) {
						$totalarray['nbfield']++;
					}
				}
				// State
				if (!empty($arrayfields['state.nom']['checked'])) {
					print "<td>".dol_escape_htmltag($obj->state_name)."</td>\n";
					if (!$i) {
						$totalarray['nbfield']++;
					}
				}
				// Country
				if (!empty($arrayfields['country.code_iso']['checked'])) {
					print '<td class="center">';
					$tmparray = getCountry($obj->fk_pays, 'all');
					print $tmparray['label'];
					print '</td>';
					if (!$i) {
						$totalarray['nbfield']++;
					}
				}
				// Type ent
				if (!empty($arrayfields['typent.code']['checked'])) {
					print '<td class="center">';
					if (!is_array($typenArray) || count($typenArray) == 0) {
						$typenArray = $formcompany->typent_array(1);
					}
					print $typenArray[$obj->typent_code];
					print '</td>';
					if (!$i) {
						$totalarray['nbfield']++;
					}
				}
				// Staff
				if (!empty($arrayfields['staff.code']['checked'])) {
					print '<td class="center">';
					if (!is_array($conf->cache['staff']) || count($conf->cache['staff']) == 0) {
						$conf->cache['staff'] = $formcompany->effectif_array(1);
					}
					print $conf->cache['staff'][$obj->staff_code];
					print '</td>';
					if (!$i) {
						$totalarray['nbfield']++;
					}
				}

				// Payment mode
				if (!empty($arrayfields['f.fk_mode_reglement']['checked'])) {
					$s = $form->form_modes_reglement($_SERVER['PHP_SELF'], $obj->fk_mode_reglement, 'none', '', -1, 0, '', 1);
					print '<td class="tdoverflowmax100" title="'.dol_escape_htmltag($s).'">';
					print $s;
					print '</td>';
					if (!$i) {
						$totalarray['nbfield']++;
					}
				}

				// Payment terms
				if (!empty($arrayfields['f.fk_cond_reglement']['checked'])) {
					$s = $form->form_conditions_reglement($_SERVER['PHP_SELF'], $obj->fk_cond_reglement, 'none', 0, '', -1, -1, 1);
					print '<td class="tdoverflowmax100" title="'.dol_escape_htmltag($s).'">';
					print $s;
					print '</td>';
					if (!$i) {
						$totalarray['nbfield']++;
					}
				}

				// Module Source
				if (!empty($arrayfields['f.module_source']['checked'])) {
					print '<td>';
					print dol_escape_htmltag($obj->module_source);
					print '</td>';
					if (!$i) {
						$totalarray['nbfield']++;
					}
				}

				// POS Terminal
				if (!empty($arrayfields['f.pos_source']['checked'])) {
					print '<td>';
					print dol_escape_htmltag($obj->pos_source);
					print '</td>';
					if (!$i) {
						$totalarray['nbfield']++;
					}
				}

				// Amount HT
				if (!empty($arrayfields['f.total_ht']['checked'])) {
					print '<td class="right nowraponall amount">'.price($obj->total_ht)."</td>\n";
					if (!$i) {
						$totalarray['nbfield']++;
					}
					if (!$i) {
						$totalarray['pos'][$totalarray['nbfield']] = 'f.total_ht';
					}
					$totalarray['val']['f.total_ht'] += $obj->total_ht;
				}
				// Amount VAT
				if (!empty($arrayfields['f.total_tva']['checked'])) {
					print '<td class="right nowraponall amount">'.price($obj->total_tva)."</td>\n";
					if (!$i) {
						$totalarray['nbfield']++;
					}
					if (!$i) {
						$totalarray['pos'][$totalarray['nbfield']] = 'f.total_tva';
					}
					$totalarray['val']['f.total_tva'] += $obj->total_tva;
				}
				// Amount LocalTax1
				if (!empty($arrayfields['f.total_localtax1']['checked'])) {
					print '<td class="right nowraponall amount">'.price($obj->total_localtax1)."</td>\n";
					if (!$i) {
						$totalarray['nbfield']++;
					}
					if (!$i) {
						$totalarray['pos'][$totalarray['nbfield']] = 'f.total_localtax1';
					}
					$totalarray['val']['f.total_localtax1'] += $obj->total_localtax1;
				}
				// Amount LocalTax2
				if (!empty($arrayfields['f.total_localtax2']['checked'])) {
					print '<td class="right nowraponall amount">'.price($obj->total_localtax2)."</td>\n";
					if (!$i) {
						$totalarray['nbfield']++;
					}
					if (!$i) {
						$totalarray['pos'][$totalarray['nbfield']] = 'f.total_localtax2';
					}
					$totalarray['val']['f.total_localtax2'] += $obj->total_localtax2;
				}
				// Amount TTC
				if (!empty($arrayfields['f.total_ttc']['checked'])) {
					print '<td class="right nowraponall amount">'.price($obj->total_ttc)."</td>\n";
					if (!$i) {
						$totalarray['nbfield']++;
					}
					if (!$i) {
						$totalarray['pos'][$totalarray['nbfield']] = 'f.total_ttc';
					}
					$totalarray['val']['f.total_ttc'] += $obj->total_ttc;
				}

				$userstatic->id = $obj->fk_user_author;
				$userstatic->login = $obj->login;
				$userstatic->lastname = $obj->lastname;
				$userstatic->firstname = $obj->firstname;
				$userstatic->email = $obj->user_email;
				$userstatic->statut = $obj->user_statut;
				$userstatic->entity = $obj->entity;
				$userstatic->photo = $obj->photo;
				$userstatic->office_phone = $obj->office_phone;
				$userstatic->office_fax = $obj->office_fax;
				$userstatic->user_mobile = $obj->user_mobile;
				$userstatic->job = $obj->job;
				$userstatic->gender = $obj->gender;

				// Author
				if (!empty($arrayfields['u.login']['checked'])) {
					print '<td class="tdoverflowmax200">';
					if ($userstatic->id) {
						print $userstatic->getNomUrl(-1);
					} else {
						print '&nbsp;';
					}
					print "</td>\n";
					if (!$i) {
						$totalarray['nbfield']++;
					}
				}

				if (!empty($arrayfields['sale_representative']['checked'])) {
					// Sales representatives
					print '<td>';
					if ($obj->socid > 0) {
						$listsalesrepresentatives = $companystatic->getSalesRepresentatives($user);
						if ($listsalesrepresentatives < 0) {
							dol_print_error($db);
						}
						$nbofsalesrepresentative = count($listsalesrepresentatives);
						if ($nbofsalesrepresentative > 6) {
							// We print only number
							print $nbofsalesrepresentative;
						} elseif ($nbofsalesrepresentative > 0) {
							$j = 0;
							foreach ($listsalesrepresentatives as $val) {
								$userstatic->id = $val['id'];
								$userstatic->lastname = $val['lastname'];
								$userstatic->firstname = $val['firstname'];
								$userstatic->email = $val['email'];
								$userstatic->statut = $val['statut'];
								$userstatic->entity = $val['entity'];
								$userstatic->photo = $val['photo'];
								$userstatic->login = $val['login'];
								$userstatic->office_phone = $val['office_phone'];
								$userstatic->office_fax = $val['office_fax'];
								$userstatic->user_mobile = $val['user_mobile'];
								$userstatic->job = $val['job'];
								$userstatic->gender = $val['gender'];
								//print '<div class="float">':
								print ($nbofsalesrepresentative < 2) ? $userstatic->getNomUrl(-1, '', 0, 0, 12) : $userstatic->getNomUrl(-2);
								$j++;
								if ($j < $nbofsalesrepresentative) {
									print ' ';
								}
								//print '</div>';
							}
						}
						//else print $langs->trans("NoSalesRepresentativeAffected");
					} else {
						print '&nbsp;';
					}
					print '</td>';
					if (!$i) {
						$totalarray['nbfield']++;
					}
				}

				if (!empty($arrayfields['f.retained_warranty']['checked'])) {
					print '<td align="right">'.(!empty($obj->retained_warranty) ? price($obj->retained_warranty).'%' : '&nbsp;').'</td>';
				}

				if (!empty($arrayfields['dynamount_payed']['checked'])) {
					print '<td class="right nowraponall amount">'.(!empty($totalpay) ? price($totalpay, 0, $langs) : '&nbsp;').'</td>'; // TODO Use a denormalized field
					if (!$i) {
						$totalarray['nbfield']++;
					}
					if (!$i) {
						$totalarray['pos'][$totalarray['nbfield']] = 'totalam';
					}
					$totalarray['val']['totalam'] += $totalpay;
				}

				// Pending amount
				if (!empty($arrayfields['rtp']['checked'])) {
					print '<td class="right nowraponall amount">';
					print (!empty($remaintopay) ? price($remaintopay, 0, $langs) : '&nbsp;');
					print '</td>'; // TODO Use a denormalized field
					if (!$i) {
						$totalarray['nbfield']++;
					}
					if (!$i) {
						$totalarray['pos'][$totalarray['nbfield']] = 'rtp';
					}
					$totalarray['val']['rtp'] += $remaintopay;
				}


				// Currency
				if (!empty($arrayfields['f.multicurrency_code']['checked'])) {
					print '<td class="nowraponall tdoverflowmax125" title="'.dol_escape_htmltag($obj->multicurrency_code.' - '.$langs->transnoentitiesnoconv('Currency'.$obj->multicurrency_code)).'">';
					if (empty($conf->global->MAIN_SHOW_ONLY_CODE_MULTICURRENCY)) {
						print $langs->transnoentitiesnoconv('Currency'.$obj->multicurrency_code);
					} else {
						print dol_escape_htmltag($obj->multicurrency_code);
					}
					print "</td>\n";
					if (!$i) {
						$totalarray['nbfield']++;
					}
				}

				// Currency rate
				if (!empty($arrayfields['f.multicurrency_tx']['checked'])) {
					print '<td class="nowraponall">';
					$form->form_multicurrency_rate($_SERVER['PHP_SELF'].'?id='.$obj->rowid, $obj->multicurrency_tx, 'none', $obj->multicurrency_code);
					print "</td>\n";
					if (!$i) {
						$totalarray['nbfield']++;
					}
				}
				// Amount HT
				if (!empty($arrayfields['f.multicurrency_total_ht']['checked'])) {
					print '<td class="right nowraponall amount">'.price($obj->multicurrency_total_ht)."</td>\n";
					if (!$i) {
						$totalarray['nbfield']++;
					}
				}
				// Amount VAT
				if (!empty($arrayfields['f.multicurrency_total_vat']['checked'])) {
					print '<td class="right nowraponall amount">'.price($obj->multicurrency_total_vat)."</td>\n";
					if (!$i) {
						$totalarray['nbfield']++;
					}
				}
				// Amount TTC
				if (!empty($arrayfields['f.multicurrency_total_ttc']['checked'])) {
					print '<td class="right nowraponall amount">'.price($obj->multicurrency_total_ttc)."</td>\n";
					if (!$i) {
						$totalarray['nbfield']++;
					}
				}
				if (!empty($arrayfields['multicurrency_dynamount_payed']['checked'])) {
					print '<td class="right nowraponall amount">'.(!empty($multicurrency_totalpay) ? price($multicurrency_totalpay, 0, $langs) : '&nbsp;').'</td>'; // TODO Use a denormalized field
					if (!$i) {
						$totalarray['nbfield']++;
					}
				}

				// Pending amount
				if (!empty($arrayfields['multicurrency_rtp']['checked'])) {
					print '<td class="right nowraponall">';
					print (!empty($multicurrency_remaintopay) ? price($multicurrency_remaintopay, 0, $langs) : '&nbsp;');
					print '</td>'; // TODO Use a denormalized field ?
					if (!$i) {
						$totalarray['nbfield']++;
					}
				}

<<<<<<< HEAD
				// Total buying or cost price
				if (!empty($arrayfields['total_pa']['checked'])) {
					print '<td class="right nowrap">'.price($marginInfo['pa_total'], 0, $langs, 1, -1, 'MT').'</td>';
					if (!$i) {
						$totalarray['nbfield']++;
					}
=======
			// Total buying or cost price
			if (!empty($arrayfields['total_pa']['checked'])) {
				print '<td class="right nowrap">'.price($marginInfo['pa_total'], 0, $langs, 1, -1, 'MT').'</td>';
				if (!$i) {
					$totalarray['nbfield']++;
				}
			}
			// Total margin
			if (!empty($arrayfields['total_margin']['checked'])) {
				print '<td class="right nowrap">'.price($marginInfo['total_margin'], 0, $langs, 1, -1, 'MT').'</td>';
				if (!$i) {
					$totalarray['nbfield']++;
				}
				if (!$i) {
					$totalarray['pos'][$totalarray['nbfield']] = 'total_margin';
				}
				$totalarray['val']['total_margin'] += $marginInfo['total_margin'];
			}
			// Total margin rate
			if (!empty($arrayfields['total_margin_rate']['checked'])) {
				print '<td class="right nowrap">'.(($marginInfo['total_margin_rate'] == '') ? '' : price($marginInfo['total_margin_rate'], null, null, null, null, 2).'%').'</td>';
				if (!$i) {
					$totalarray['nbfield']++;
>>>>>>> 2b6e9094
				}
				// Total margin
				if (!empty($arrayfields['total_margin']['checked'])) {
					print '<td class="right nowrap">'.price($marginInfo['total_margin'], 0, $langs, 1, -1, 'MT').'</td>';
					if (!$i) {
						$totalarray['nbfield']++;
					}
					if (!$i) {
						$totalarray['pos'][$totalarray['nbfield']] = 'total_margin';
					}
					$totalarray['val']['total_margin'] += $marginInfo['total_margin'];
				}
				// Total margin rate
				if (!empty($arrayfields['total_margin_rate']['checked'])) {
					print '<td class="right nowrap">'.(($marginInfo['total_margin_rate'] == '') ? '' : price($marginInfo['total_margin_rate'], null, null, null, null, 2).'%').'</td>';
					if (!$i) {
						$totalarray['nbfield']++;
					}
				}
				// Total mark rate
				if (!empty($arrayfields['total_mark_rate']['checked'])) {
					print '<td class="right nowrap">'.(($marginInfo['total_mark_rate'] == '') ? '' : price($marginInfo['total_mark_rate'], null, null, null, null, 2).'%').'</td>';
					if (!$i) {
						$totalarray['nbfield']++;
					}
					if (!$i) {
						$totalarray['pos'][$totalarray['nbfield']] = 'total_mark_rate';
					}
					if ($i >= $imaxinloop - 1) {
						if (!empty($total_ht)) {
							$totalarray['val']['total_mark_rate'] = price2num($total_margin * 100 / $total_ht, 'MT');
						} else {
							$totalarray['val']['total_mark_rate'] = '';
						}
					}
				}

				// Extra fields
				include DOL_DOCUMENT_ROOT.'/core/tpl/extrafields_list_print_fields.tpl.php';
				// Fields from hook
				$parameters = array('arrayfields'=>$arrayfields, 'obj'=>$obj, 'i'=>$i, 'totalarray'=>&$totalarray);
				$reshook = $hookmanager->executeHooks('printFieldListValue', $parameters, $object, $action); // Note that $action and $object may have been modified by hook
				print $hookmanager->resPrint;
				// Date creation
				if (!empty($arrayfields['f.datec']['checked'])) {
					print '<td class="nowraponall center">';
					print dol_print_date($db->jdate($obj->date_creation), 'dayhour', 'tzuser');
					print '</td>';
					if (!$i) {
						$totalarray['nbfield']++;
					}
				}
				// Date modification
				if (!empty($arrayfields['f.tms']['checked'])) {
					print '<td class="nowraponall center">';
					print dol_print_date($db->jdate($obj->date_update), 'dayhour', 'tzuser');
					print '</td>';
					if (!$i) {
						$totalarray['nbfield']++;
					}
				}
				// Date closing
				if (!empty($arrayfields['f.date_closing']['checked'])) {
					print '<td class="nowraponall center">';
					print dol_print_date($db->jdate($obj->date_closing), 'dayhour', 'tzuser');
					print '</td>';
					if (!$i) {
						$totalarray['nbfield']++;
					}
				}
				// Note public
				if (!empty($arrayfields['f.note_public']['checked'])) {
					print '<td class="center">';
					print dol_string_nohtmltag($obj->note_public);
					print '</td>';
					if (!$i) {
						$totalarray['nbfield']++;
					}
				}
				// Note private
				if (!empty($arrayfields['f.note_private']['checked'])) {
					print '<td class="center">';
					print dol_string_nohtmltag($obj->note_private);
					print '</td>';
					if (!$i) {
						$totalarray['nbfield']++;
					}
				}
				// Template Invoice
				if (!empty($arrayfields['f.fk_fac_rec_source']['checked'])) {
					print '<td class="center">';
					if (!empty($obj->fk_fac_rec_source)) {
						$facrec = new FactureRec($db);
						$result = $facrec->fetch($obj->fk_fac_rec_source);
						if ($result < 0) {
							setEventMessages($facrec->error, $facrec->errors, 'errors');
						} else {
							print $facrec->getNomUrl();
						}
					}
					print '</td>';
					if (!$i) {
						$totalarray['nbfield']++;
					}
				}
				// Status
				if (!empty($arrayfields['f.fk_statut']['checked'])) {
					print '<td class="nowrap right">';
					print $facturestatic->getLibStatut(5, $paiement);
					print "</td>";
					if (!$i) {
						$totalarray['nbfield']++;
					}
				}

				// Action column (Show the massaction button only when this page is not opend from the Extended POS)

<<<<<<< HEAD
				if (empty($conf->global->MAIN_CHECKBOX_LEFT_COLUMN)) {
					print '<td class="nowrap" align="center">';
					if (($massactionbutton || $massaction) && $contextpage != 'poslist') {   // If we are in select mode (massactionbutton defined) or if we have already selected and sent an action ($massaction) defined
						$selected = 0;
						if (in_array($obj->id, $arrayofselected)) {
							$selected = 1;
						}
						print '<input id="cb'.$obj->id.'" class="flat checkforselect" type="checkbox" name="toselect[]" value="'.$obj->id.'"'.($selected ? ' checked="checked"' : '').'>';
					}
					print '</td>';
					if (!$i) {
						$totalarray['nbfield']++;
=======
			if (!getDolGlobalInt('MAIN_CHECKBOX_LEFT_COLUMN')) {
				print '<td class="nowrap" align="center">';
				if (($massactionbutton || $massaction) && $contextpage != 'poslist') {   // If we are in select mode (massactionbutton defined) or if we have already selected and sent an action ($massaction) defined
					$selected = 0;
					if (in_array($obj->id, $arrayofselected)) {
						$selected = 1;
>>>>>>> 2b6e9094
					}
				}

				print "</tr>\n";
			}

			$i++;
		}

		// Show total line
		include DOL_DOCUMENT_ROOT.'/core/tpl/list_print_total.tpl.php';
	}

	// If no record found
	if ($num == 0) {
		$colspan = 1;
		foreach ($arrayfields as $key => $val) {
			if (!empty($val['checked'])) {
				$colspan++;
			}
		}
		print '<tr><td colspan="'.$colspan.'"><span class="opacitymedium">'.$langs->trans("NoRecordFound").'</span></td></tr>';
	}

	$db->free($resql);

	$parameters = array('arrayfields'=>$arrayfields, 'sql'=>$sql);
	$reshook = $hookmanager->executeHooks('printFieldListFooter', $parameters, $object, $action); // Note that $action and $object may have been modified by hook
	print $hookmanager->resPrint;

	print '</table>'."\n";
	print '</div>'."\n";

	print '</form>'."\n";

	// Show the file area only when this page is not opend from the Extended POS
	if ($contextpage != 'poslist') {
		$hidegeneratedfilelistifempty = 1;
		if ($massaction == 'builddoc' || $action == 'remove_file' || $show_files) {
			$hidegeneratedfilelistifempty = 0;
		}

		// Show list of available documents
		$urlsource = $_SERVER['PHP_SELF'].'?sortfield='.$sortfield.'&sortorder='.$sortorder;
		$urlsource .= str_replace('&amp;', '&', $param);

		$filedir = $diroutputmassaction;
		$genallowed = $user->hasRight("facture", "lire");
		$delallowed = $user->hasRight("facture", "creer");
		$title = '';

		print $formfile->showdocuments('massfilesarea_invoices', '', $filedir, $urlsource, 0, $delallowed, '', 1, 1, 0, 48, 1, $param, $title, '', '', '', null, $hidegeneratedfilelistifempty);
	}
} else {
	dol_print_error($db);
}

// End of page
llxFooter();
$db->close();<|MERGE_RESOLUTION|>--- conflicted
+++ resolved
@@ -1928,7 +1928,6 @@
 					print '<tr><td colspan="12">';
 					print '<div class="box-flex-container kanban">';
 				}
-<<<<<<< HEAD
 				// Output Kanban
 				$facturestatic->socid = $companystatic->getNomUrl(1, 'company', 15);
 				$userstatic->fetch($obj->fk_user_author);
@@ -1946,20 +1945,6 @@
 						//If is a draft invoice, load var to be able to add products
 						$place = str_replace(")", "", str_replace("(PROV-POS".$_SESSION["takeposterminal"]."-", "", $obj->ref));
 						print 'parent.place=\''.$place.'\'';
-=======
-				print '});"';
-			}
-			print '>';
-
-
-			// Action column
-			if (getDolGlobalInt('MAIN_CHECKBOX_LEFT_COLUMN')) {
-				print '<td class="nowrap center">';
-				if (($massactionbutton || $massaction) && $contextpage != 'poslist') {   // If we are in select mode (massactionbutton defined) or if we have already selected and sent an action ($massaction) defined
-					$selected = 0;
-					if (in_array($obj->id, $arrayofselected)) {
-						$selected = 1;
->>>>>>> 2b6e9094
 					}
 					print '});"';
 				}
@@ -1967,7 +1952,7 @@
 
 				// Action column
 				if (!empty($conf->global->MAIN_CHECKBOX_LEFT_COLUMN)) {
-					print '<td class="nowrap" align="center">';
+					print '<td class="nowrap center">';
 					if (($massactionbutton || $massaction) && $contextpage != 'poslist') {   // If we are in select mode (massactionbutton defined) or if we have already selected and sent an action ($massaction) defined
 						$selected = 0;
 						if (in_array($obj->id, $arrayofselected)) {
@@ -2461,38 +2446,12 @@
 					}
 				}
 
-<<<<<<< HEAD
 				// Total buying or cost price
 				if (!empty($arrayfields['total_pa']['checked'])) {
 					print '<td class="right nowrap">'.price($marginInfo['pa_total'], 0, $langs, 1, -1, 'MT').'</td>';
 					if (!$i) {
 						$totalarray['nbfield']++;
 					}
-=======
-			// Total buying or cost price
-			if (!empty($arrayfields['total_pa']['checked'])) {
-				print '<td class="right nowrap">'.price($marginInfo['pa_total'], 0, $langs, 1, -1, 'MT').'</td>';
-				if (!$i) {
-					$totalarray['nbfield']++;
-				}
-			}
-			// Total margin
-			if (!empty($arrayfields['total_margin']['checked'])) {
-				print '<td class="right nowrap">'.price($marginInfo['total_margin'], 0, $langs, 1, -1, 'MT').'</td>';
-				if (!$i) {
-					$totalarray['nbfield']++;
-				}
-				if (!$i) {
-					$totalarray['pos'][$totalarray['nbfield']] = 'total_margin';
-				}
-				$totalarray['val']['total_margin'] += $marginInfo['total_margin'];
-			}
-			// Total margin rate
-			if (!empty($arrayfields['total_margin_rate']['checked'])) {
-				print '<td class="right nowrap">'.(($marginInfo['total_margin_rate'] == '') ? '' : price($marginInfo['total_margin_rate'], null, null, null, null, 2).'%').'</td>';
-				if (!$i) {
-					$totalarray['nbfield']++;
->>>>>>> 2b6e9094
 				}
 				// Total margin
 				if (!empty($arrayfields['total_margin']['checked'])) {
@@ -2610,9 +2569,8 @@
 
 				// Action column (Show the massaction button only when this page is not opend from the Extended POS)
 
-<<<<<<< HEAD
 				if (empty($conf->global->MAIN_CHECKBOX_LEFT_COLUMN)) {
-					print '<td class="nowrap" align="center">';
+					print '<td class="nowrap center">';
 					if (($massactionbutton || $massaction) && $contextpage != 'poslist') {   // If we are in select mode (massactionbutton defined) or if we have already selected and sent an action ($massaction) defined
 						$selected = 0;
 						if (in_array($obj->id, $arrayofselected)) {
@@ -2623,14 +2581,6 @@
 					print '</td>';
 					if (!$i) {
 						$totalarray['nbfield']++;
-=======
-			if (!getDolGlobalInt('MAIN_CHECKBOX_LEFT_COLUMN')) {
-				print '<td class="nowrap" align="center">';
-				if (($massactionbutton || $massaction) && $contextpage != 'poslist') {   // If we are in select mode (massactionbutton defined) or if we have already selected and sent an action ($massaction) defined
-					$selected = 0;
-					if (in_array($obj->id, $arrayofselected)) {
-						$selected = 1;
->>>>>>> 2b6e9094
 					}
 				}
 
