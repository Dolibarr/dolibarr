--- conflicted
+++ resolved
@@ -116,11 +116,7 @@
 $search_date_endday = GETPOST('search_date_endday', 'int');
 $search_date_endmonth = GETPOST('search_date_endmonth', 'int');
 $search_date_endyear = GETPOST('search_date_endyear', 'int');
-<<<<<<< HEAD
-$search_date_start = dol_mktime(0, 0, 0, $search_date_startmonth, $search_date_startday, $search_date_startyear);	// Use tzserver
-=======
 $search_date_start = dol_mktime(0, 0, 0, $search_date_startmonth, $search_date_startday, $search_date_startyear); // Use tzserver
->>>>>>> 95dc2558
 $search_date_end = dol_mktime(23, 59, 59, $search_date_endmonth, $search_date_endday, $search_date_endyear);
 $search_date_valid_startday = GETPOST('search_date_valid_startday', 'int');
 $search_date_valid_startmonth = GETPOST('search_date_valid_startmonth', 'int');
@@ -128,12 +124,6 @@
 $search_date_valid_endday = GETPOST('search_date_valid_endday', 'int');
 $search_date_valid_endmonth = GETPOST('search_date_valid_endmonth', 'int');
 $search_date_valid_endyear = GETPOST('search_date_valid_endyear', 'int');
-<<<<<<< HEAD
-$search_date_valid_start = dol_mktime(0, 0, 0, $search_date_valid_startmonth, $search_date_valid_startday, $search_date_valid_startyear);	// Use tzserver
-$search_date_valid_end = dol_mktime(23, 59, 59, $search_date_valid_endmonth, $search_date_valid_endday, $search_date_valid_endyear);
-$search_datelimit_start = dol_mktime(0, 0, 0, GETPOST('search_datelimit_startmonth', 'int'), GETPOST('search_datelimit_startday', 'int'), GETPOST('search_datelimit_startyear', 'int'));
-$search_datelimit_end = dol_mktime(23, 59, 59, GETPOST('search_datelimit_endmonth', 'int'), GETPOST('search_datelimit_endday', 'int'), GETPOST('search_datelimit_endyear', 'int'));
-=======
 $search_date_valid_start = dol_mktime(0, 0, 0, $search_date_valid_startmonth, $search_date_valid_startday, $search_date_valid_startyear); // Use tzserver
 $search_date_valid_end = dol_mktime(23, 59, 59, $search_date_valid_endmonth, $search_date_valid_endday, $search_date_valid_endyear);
 $search_datelimit_startday = GETPOST('search_datelimit_startday', 'int');
@@ -144,13 +134,10 @@
 $search_datelimit_endyear = GETPOST('search_datelimit_endyear', 'int');
 $search_datelimit_start = dol_mktime(0, 0, 0, $search_datelimit_startmonth, $search_datelimit_startday, $search_datelimit_startyear);
 $search_datelimit_end = dol_mktime(23, 59, 59, $search_datelimit_endmonth, $search_datelimit_endday, $search_datelimit_endyear);
->>>>>>> 95dc2558
 $search_categ_cus = GETPOST("search_categ_cus", 'int');
 $search_btn = GETPOST('button_search', 'alpha');
 $search_remove_btn = GETPOST('button_removefilter', 'alpha');
 $optioncss = GETPOST('optioncss', 'alpha');
-
-
 
 
 $option = GETPOST('search_option');
@@ -248,19 +235,6 @@
 	'dynamount_payed'=>array('label'=>"Received", 'checked'=>0, 'position'=>140),
 	'rtp'=>array('label'=>"Rest", 'checked'=>0, 'position'=>150), // Not enabled by default because slow
 	'u.login'=>array('label'=>"Author", 'checked'=>1, 'position'=>165),
-<<<<<<< HEAD
-	'f.multicurrency_code'=>array('label'=>'Currency', 'checked'=>0, 'enabled'=>(empty($conf->multicurrency->enabled) ? 0 : 1), 'position'=>170),
-	'f.multicurrency_tx'=>array('label'=>'CurrencyRate', 'checked'=>0, 'enabled'=>(empty($conf->multicurrency->enabled) ? 0 : 1), 'position'=>171),
-	'f.multicurrency_total_ht'=>array('label'=>'MulticurrencyAmountHT', 'checked'=>0, 'enabled'=>(empty($conf->multicurrency->enabled) ? 0 : 1), 'position'=>180),
-	'f.multicurrency_total_vat'=>array('label'=>'MulticurrencyAmountVAT', 'checked'=>0, 'enabled'=>(empty($conf->multicurrency->enabled) ? 0 : 1), 'position'=>190),
-	'f.multicurrency_total_ttc'=>array('label'=>'MulticurrencyAmountTTC', 'checked'=>0, 'enabled'=>(empty($conf->multicurrency->enabled) ? 0 : 1), 'position'=>200),
-	'multicurrency_dynamount_payed'=>array('label'=>'MulticurrencyAlreadyPaid', 'checked'=>0, 'enabled'=>(empty($conf->multicurrency->enabled) ? 0 : 1), 'position'=>210),
-	'multicurrency_rtp'=>array('label'=>'MulticurrencyRemainderToPay', 'checked'=>0, 'enabled'=>(empty($conf->multicurrency->enabled) ? 0 : 1), 'position'=>220), // Not enabled by default because slow
-	'total_pa' => array('label' => ($conf->global->MARGIN_TYPE == '1' ? 'BuyingPrice' : 'CostPrice'), 'checked' => 0, 'position' => 300, 'enabled' => (empty($conf->margin->enabled) || !$user->rights->margins->liretous ? 0 : 1)),
-	'total_margin' => array('label' => 'Margin', 'checked' => 0, 'position' => 301, 'enabled' => (empty($conf->margin->enabled) || !$user->rights->margins->liretous ? 0 : 1)),
-	'total_margin_rate' => array('label' => 'MarginRate', 'checked' => 0, 'position' => 302, 'enabled' => (empty($conf->margin->enabled) || !$user->rights->margins->liretous || empty($conf->global->DISPLAY_MARGIN_RATES) ? 0 : 1)),
-	'total_mark_rate' => array('label' => 'MarkRate', 'checked' => 0, 'position' => 303, 'enabled' => (empty($conf->margin->enabled) || !$user->rights->margins->liretous || empty($conf->global->DISPLAY_MARK_RATES) ? 0 : 1)),
-=======
 	'sale_representative'=>array('label'=>"SaleRepresentativesOfThirdParty", 'checked'=>0, 'position'=>166),
 	'f.multicurrency_code'=>array('label'=>'Currency', 'checked'=>0, 'enabled'=>(empty($conf->multicurrency->enabled) ? 0 : 1), 'position'=>280),
 	'f.multicurrency_tx'=>array('label'=>'CurrencyRate', 'checked'=>0, 'enabled'=>(empty($conf->multicurrency->enabled) ? 0 : 1), 'position'=>285),
@@ -273,7 +247,6 @@
 	'total_margin' => array('label' => 'Margin', 'checked' => 0, 'position' => 301, 'enabled' => (empty($conf->margin->enabled) || empty($user->rights->margins->liretous) ? 0 : 1)),
 	'total_margin_rate' => array('label' => 'MarginRate', 'checked' => 0, 'position' => 302, 'enabled' => (empty($conf->margin->enabled) || empty($user->rights->margins->liretous) || empty($conf->global->DISPLAY_MARGIN_RATES) ? 0 : 1)),
 	'total_mark_rate' => array('label' => 'MarkRate', 'checked' => 0, 'position' => 303, 'enabled' => (empty($conf->margin->enabled) || empty($user->rights->margins->liretous) || empty($conf->global->DISPLAY_MARK_RATES) ? 0 : 1)),
->>>>>>> 95dc2558
 	'f.datec'=>array('label'=>"DateCreation", 'checked'=>0, 'position'=>500),
 	'f.tms'=>array('label'=>"DateModificationShort", 'checked'=>0, 'position'=>502),
 	'f.note_public'=>array('label'=>'NotePublic', 'checked'=>0, 'position'=>510, 'enabled'=>(empty($conf->global->MAIN_LIST_ALLOW_PUBLIC_NOTES))),
@@ -288,26 +261,16 @@
 foreach ($object->fields as $key => $val) {
 	// If $val['visible']==0, then we never show the field
 	if (!empty($val['visible'])) {
-<<<<<<< HEAD
-		$visible = (int) dol_eval($val['visible'], 1);
-=======
 		$visible = (int) dol_eval($val['visible'], 1, 1, '1');
->>>>>>> 95dc2558
 		$newkey = '';
 		if (array_key_exists($key, $arrayfields)) { $newkey = $key; } elseif (array_key_exists('t.'.$key, $arrayfields)) { $newkey = 't.'.$key; } elseif (array_key_exists('f.'.$key, $arrayfields)) { $newkey = 'f.'.$key; } elseif (array_key_exists('s.'.$key, $arrayfields)) { $newkey = 's.'.$key; }
 		if ($newkey) {
 			$arrayfields[$newkey] = array(
 				'label'=>$val['label'],
 				'checked'=>(($visible < 0) ? 0 : 1),
-<<<<<<< HEAD
-				'enabled'=>($visible != 3 && dol_eval($val['enabled'], 1)),
-				'position'=>$val['position'],
-				'help'=>$val['help']
-=======
 				'enabled'=>($visible != 3 && dol_eval($val['enabled'], 1, 1, '1')),
 				'position'=>$val['position'],
 				'help' => empty($val['help']) ? '' : $val['help'],
->>>>>>> 95dc2558
 			);
 		}
 	}
@@ -591,11 +554,7 @@
 if ($sall || $search_product_category > 0 || $search_user > 0) {
 	$sql = 'SELECT DISTINCT';
 }
-<<<<<<< HEAD
-$sql .= ' f.rowid as id, f.ref, f.ref_client, f.type, f.note_private, f.note_public, f.increment, f.fk_mode_reglement, f.fk_cond_reglement, f.total_ht, f.total_tva, f.total_ttc,';
-=======
 $sql .= ' f.rowid as id, f.ref, f.ref_client, f.fk_soc, f.type, f.note_private, f.note_public, f.increment, f.fk_mode_reglement, f.fk_cond_reglement, f.total_ht, f.total_tva, f.total_ttc,';
->>>>>>> 95dc2558
 $sql .= ' f.localtax1 as total_localtax1, f.localtax2 as total_localtax2,';
 $sql .= ' f.fk_user_author,';
 $sql .= ' f.fk_multicurrency, f.multicurrency_code, f.multicurrency_tx, f.multicurrency_total_ht, f.multicurrency_total_tva as multicurrency_total_vat, f.multicurrency_total_ttc,';
@@ -840,11 +799,7 @@
 $sql .= $hookmanager->resPrint;
 
 if (!$sall) {
-<<<<<<< HEAD
-	$sql .= ' GROUP BY f.rowid, f.ref, ref_client, f.type, f.note_private, f.note_public, f.increment, f.fk_mode_reglement, f.fk_cond_reglement, f.total_ht, f.total_tva, f.total_ttc,';
-=======
 	$sql .= ' GROUP BY f.rowid, f.ref, ref_client, f.fk_soc, f.type, f.note_private, f.note_public, f.increment, f.fk_mode_reglement, f.fk_cond_reglement, f.total_ht, f.total_tva, f.total_ttc,';
->>>>>>> 95dc2558
 	$sql .= ' f.localtax1, f.localtax2,';
 	$sql .= ' f.datef, f.date_valid, f.date_lim_reglement, f.module_source, f.pos_source,';
 	$sql .= ' f.paye, f.fk_statut, f.close_code,';
@@ -868,11 +823,7 @@
 		}
 	}
 	// Add GroupBy from hooks
-<<<<<<< HEAD
-	$parameters = array('all' => $all, 'fieldstosearchall' => $fieldstosearchall);
-=======
 	$parameters = array('all' => !empty($all) ? $all : 0, 'fieldstosearchall' => $fieldstosearchall);
->>>>>>> 95dc2558
 	$reshook = $hookmanager->executeHooks('printFieldListGroupBy', $parameters, $object); // Note that $action and $object may have been modified by hook
 	$sql .= $hookmanager->resPrint;
 } else {
@@ -882,11 +833,7 @@
 // Add HAVING from hooks
 $parameters = array();
 $reshook = $hookmanager->executeHooks('printFieldListHaving', $parameters, $object); // Note that $action and $object may have been modified by hook
-<<<<<<< HEAD
-$sql .= !empty($hookmanager->resPrint) ? (' HAVING 1=1 ' . $hookmanager->resPrint) : '';
-=======
 $sql .= empty($hookmanager->resPrint) ? "" : " HAVING 1=1 ".$hookmanager->resPrint;
->>>>>>> 95dc2558
 
 $sql .= ' ORDER BY ';
 $listfield = explode(',', $sortfield);
@@ -957,7 +904,6 @@
 	}
 	if ($search_date_endmonth) {
 		$param .= '&search_date_endmonth='.urlencode($search_date_endmonth);
-<<<<<<< HEAD
 	}
 	if ($search_date_endyear) {
 		$param .= '&search_date_endyear='.urlencode($search_date_endyear);
@@ -973,29 +919,6 @@
 	}
 	if ($search_date_valid_endday) {
 		$param .= '&search_date_valid_endday='.urlencode($search_date_valid_endday);
-	}
-	if ($search_date_valid_endmonth) {
-		$param .= '&search_date_valid_endmonth='.urlencode($search_date_valid_endmonth);
-	}
-	if ($search_date_valid_endyear) {
-		$param .= '&search_date_valid_endyear='.urlencode($search_date_valid_endyear);
-=======
-	}
-	if ($search_date_endyear) {
-		$param .= '&search_date_endyear='.urlencode($search_date_endyear);
-	}
-	if ($search_date_valid_startday) {
-		$param .= '&search_date_valid_startday='.urlencode($search_date_valid_startday);
-	}
-	if ($search_date_valid_startmonth) {
-		$param .= '&search_date_valid_startmonth='.urlencode($search_date_valid_startmonth);
-	}
-	if ($search_date_valid_startyear) {
-		$param .= '&search_date_valid_startyear='.urlencode($search_date_valid_startyear);
-	}
-	if ($search_date_valid_endday) {
-		$param .= '&search_date_valid_endday='.urlencode($search_date_valid_endday);
->>>>>>> 95dc2558
 	}
 	if ($search_date_valid_endmonth) {
 		$param .= '&search_date_valid_endmonth='.urlencode($search_date_valid_endmonth);
@@ -1133,10 +1056,6 @@
 		'generate_doc'=>img_picto('', 'pdf', 'class="pictofixedwidth"').$langs->trans("ReGeneratePDF"),
 		'builddoc'=>img_picto('', 'pdf', 'class="pictofixedwidth"').$langs->trans("PDFMerge"),
 		'presend'=>img_picto('', 'email', 'class="pictofixedwidth"').$langs->trans("SendByMail"),
-<<<<<<< HEAD
-		//'makepayment'=>$langs->trans("InvoicePaymentsLimits"),   TODO Blank page when using this
-=======
->>>>>>> 95dc2558
 	);
 
 	if (!empty($user->rights->facture->paiement)) {
@@ -1235,11 +1154,7 @@
 		$moreforfilter .= '<div class="divsearchfield">';
 		$tmptitle = $langs->trans('IncludingProductWithTag');
 		$cate_arbo = $form->select_all_categories(Categorie::TYPE_PRODUCT, null, 'parent', null, null, 1);
-<<<<<<< HEAD
-		$moreforfilter .= img_picto($tmptitle, 'category', 'class="pictofixedwidth"').$form->selectarray('search_product_category', $cate_arbo, $search_product_category, $tmptitle, 0, 0, '', 0, 0, 0, 0, 'maxwidth300', 1);
-=======
 		$moreforfilter .= img_picto($tmptitle, 'category', 'class="pictofixedwidth"').$form->selectarray('search_product_category', $cate_arbo, $search_product_category, $tmptitle, 0, 0, '', 0, 0, 0, 0, 'maxwidth250', 1);
->>>>>>> 95dc2558
 		$moreforfilter .= '</div>';
 	}
 	if (!empty($conf->categorie->enabled) && $user->rights->categorie->lire) {
@@ -2076,7 +1991,7 @@
 
 			// Amount HT
 			if (!empty($arrayfields['f.total_ht']['checked'])) {
-				  print '<td class="right nowraponall amount">'.price($obj->total_ht)."</td>\n";
+				  print '<td class="right nowraponall">'.price($obj->total_ht)."</td>\n";
 				if (!$i) {
 					$totalarray['nbfield']++;
 				}
@@ -2087,11 +2002,7 @@
 			}
 			// Amount VAT
 			if (!empty($arrayfields['f.total_tva']['checked'])) {
-<<<<<<< HEAD
-				print '<td class="right nowraponall amount">'.price($obj->total_vat)."</td>\n";
-=======
 				print '<td class="right nowraponall amount">'.price($obj->total_tva)."</td>\n";
->>>>>>> 95dc2558
 				if (!$i) {
 					$totalarray['nbfield']++;
 				}
@@ -2210,19 +2121,11 @@
 			}
 
 			if (!empty($arrayfields['f.retained_warranty']['checked'])) {
-<<<<<<< HEAD
-				print '<td align="right amount">'.(!empty($obj->retained_warranty) ?price($obj->retained_warranty).'%' : '&nbsp;').'</td>';
-			}
-
-			if (!empty($arrayfields['dynamount_payed']['checked'])) {
-				print '<td class="right nowraponall amount">'.(!empty($totalpay) ?price($totalpay, 0, $langs) : '&nbsp;').'</td>'; // TODO Use a denormalized field
-=======
 				print '<td align="right">'.(!empty($obj->retained_warranty) ? price($obj->retained_warranty).'%' : '&nbsp;').'</td>';
 			}
 
 			if (!empty($arrayfields['dynamount_payed']['checked'])) {
 				print '<td class="right nowraponall amount">'.(!empty($totalpay) ? price($totalpay, 0, $langs) : '&nbsp;').'</td>'; // TODO Use a denormalized field
->>>>>>> 95dc2558
 				if (!$i) {
 					$totalarray['nbfield']++;
 				}
