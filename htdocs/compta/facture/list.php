<?php
/* Copyright (C) 2002-2006 Rodolphe Quiedeville  <rodolphe@quiedeville.org>
 * Copyright (C) 2004      Eric Seigne           <eric.seigne@ryxeo.com>
 * Copyright (C) 2004-2016 Laurent Destailleur   <eldy@users.sourceforge.net>
 * Copyright (C) 2005      Marc Barilley / Ocebo <marc@ocebo.com>
 * Copyright (C) 2005-2015 Regis Houssin         <regis.houssin@inodbox.com>
 * Copyright (C) 2006      Andre Cianfarani      <acianfa@free.fr>
 * Copyright (C) 2010-2020 Juanjo Menent         <jmenent@2byte.es>
 * Copyright (C) 2012      Christophe Battarel   <christophe.battarel@altairis.fr>
 * Copyright (C) 2013      Florian Henry         <florian.henry@open-concept.pro>
 * Copyright (C) 2013      Cédric Salvador       <csalvador@gpcsolutions.fr>
 * Copyright (C) 2015      Jean-François Ferry   <jfefe@aternatik.fr>
 * Copyright (C) 2015-2021 Ferran Marcet         <fmarcet@2byte.es>
 * Copyright (C) 2017      Josep Lluís Amador    <joseplluis@lliuretic.cat>
 * Copyright (C) 2018      Charlene Benke        <charlie@patas-monkey.com>
 * Copyright (C) 2019-2021 Alexandre Spangaro    <aspangaro@open-dsi.fr>
 *
 * This program is free software; you can redistribute it and/or modify
 * it under the terms of the GNU General Public License as published by
 * the Free Software Foundation; either version 3 of the License, or
 * (at your option) any later version.
 *
 * This program is distributed in the hope that it will be useful,
 * but WITHOUT ANY WARRANTY; without even the implied warranty of
 * MERCHANTABILITY or FITNESS FOR A PARTICULAR PURPOSE.  See the
 * GNU General Public License for more details.
 *
 * You should have received a copy of the GNU General Public License
 * along with this program. If not, see <https://www.gnu.org/licenses/>.
 */

/**
 *	\file       htdocs/compta/facture/list.php
 *	\ingroup    facture
 *	\brief      List of customer invoices
 */

require '../../main.inc.php';
require_once DOL_DOCUMENT_ROOT.'/core/class/html.formfile.class.php';
require_once DOL_DOCUMENT_ROOT.'/core/class/html.formother.class.php';
require_once DOL_DOCUMENT_ROOT.'/core/class/html.formcompany.class.php';
if (!empty($conf->margin->enabled)) {
	require_once DOL_DOCUMENT_ROOT.'/core/class/html.formmargin.class.php';
}
require_once DOL_DOCUMENT_ROOT.'/core/modules/facture/modules_facture.php';
require_once DOL_DOCUMENT_ROOT.'/compta/bank/class/account.class.php';
require_once DOL_DOCUMENT_ROOT.'/compta/facture/class/facture.class.php';
require_once DOL_DOCUMENT_ROOT.'/core/class/discount.class.php';
require_once DOL_DOCUMENT_ROOT.'/compta/paiement/class/paiement.class.php';
require_once DOL_DOCUMENT_ROOT.'/core/lib/functions2.lib.php';
require_once DOL_DOCUMENT_ROOT.'/core/lib/invoice.lib.php';
require_once DOL_DOCUMENT_ROOT.'/core/lib/date.lib.php';
require_once DOL_DOCUMENT_ROOT.'/core/lib/company.lib.php';
require_once DOL_DOCUMENT_ROOT.'/projet/class/project.class.php';
if (!empty($conf->commande->enabled)) {
	require_once DOL_DOCUMENT_ROOT.'/commande/class/commande.class.php';
}

// Load translation files required by the page
$langs->loadLangs(array('bills', 'companies', 'products', 'categories'));

$sall = trim((GETPOST('search_all', 'alphanohtml') != '') ?GETPOST('search_all', 'alphanohtml') : GETPOST('sall', 'alphanohtml'));
$projectid = (GETPOST('projectid') ?GETPOST('projectid', 'int') : 0);

$id = (GETPOST('id', 'int') ?GETPOST('id', 'int') : GETPOST('facid', 'int')); // For backward compatibility
$ref = GETPOST('ref', 'alpha');
$socid = GETPOST('socid', 'int');

$action = GETPOST('action', 'aZ09');
$massaction = GETPOST('massaction', 'alpha');
$show_files = GETPOST('show_files', 'int');
$confirm = GETPOST('confirm', 'alpha');
$toselect = GETPOST('toselect', 'array');
$contextpage = GETPOST('contextpage', 'aZ') ?GETPOST('contextpage', 'aZ') : 'invoicelist';

if ($contextpage == 'poslist') {
	$_GET['optioncss'] = 'print';
}

$lineid = GETPOST('lineid', 'int');
$userid = GETPOST('userid', 'int');
$search_product_category = GETPOST('search_product_category', 'int');
$search_ref = GETPOST('sf_ref') ?GETPOST('sf_ref', 'alpha') : GETPOST('search_ref', 'alpha');
$search_refcustomer = GETPOST('search_refcustomer', 'alpha');
$search_type = GETPOST('search_type', 'int');
$search_project_ref = GETPOST('search_project_ref', 'alpha');
$search_project = GETPOST('search_project', 'alpha');
$search_company = GETPOST('search_company', 'alpha');
$search_company_alias = GETPOST('search_company_alias', 'alpha');
$search_montant_ht = GETPOST('search_montant_ht', 'alpha');
$search_montant_vat = GETPOST('search_montant_vat', 'alpha');
$search_montant_localtax1 = GETPOST('search_montant_localtax1', 'alpha');
$search_montant_localtax2 = GETPOST('search_montant_localtax2', 'alpha');
$search_montant_ttc = GETPOST('search_montant_ttc', 'alpha');
$search_login = GETPOST('search_login', 'alpha');
$search_multicurrency_code = GETPOST('search_multicurrency_code', 'alpha');
$search_multicurrency_tx = GETPOST('search_multicurrency_tx', 'alpha');
$search_multicurrency_montant_ht = GETPOST('search_multicurrency_montant_ht', 'alpha');
$search_multicurrency_montant_vat = GETPOST('search_multicurrency_montant_vat', 'alpha');
$search_multicurrency_montant_ttc = GETPOST('search_multicurrency_montant_ttc', 'alpha');
$search_status = GETPOST('search_status', 'intcomma');
$search_paymentmode = GETPOST('search_paymentmode', 'int');
$search_paymentterms = GETPOST('search_paymentterms', 'int');
$search_module_source = GETPOST('search_module_source', 'alpha');
$search_pos_source = GETPOST('search_pos_source', 'alpha');
$search_town = GETPOST('search_town', 'alpha');
$search_zip = GETPOST('search_zip', 'alpha');
$search_state = GETPOST("search_state");
$search_country = GETPOST("search_country", 'alpha');
$search_type_thirdparty = GETPOST("search_type_thirdparty", 'int');
$search_user = GETPOST('search_user', 'int');
$search_sale = GETPOST('search_sale', 'int');
$search_date_startday = GETPOST('search_date_startday', 'int');
$search_date_startmonth = GETPOST('search_date_startmonth', 'int');
$search_date_startyear = GETPOST('search_date_startyear', 'int');
$search_date_endday = GETPOST('search_date_endday', 'int');
$search_date_endmonth = GETPOST('search_date_endmonth', 'int');
$search_date_endyear = GETPOST('search_date_endyear', 'int');
$search_date_start = dol_mktime(0, 0, 0, $search_date_startmonth, $search_date_startday, $search_date_startyear); // Use tzserver
$search_date_end = dol_mktime(23, 59, 59, $search_date_endmonth, $search_date_endday, $search_date_endyear);
$search_date_valid_startday = GETPOST('search_date_valid_startday', 'int');
$search_date_valid_startmonth = GETPOST('search_date_valid_startmonth', 'int');
$search_date_valid_startyear = GETPOST('search_date_valid_startyear', 'int');
$search_date_valid_endday = GETPOST('search_date_valid_endday', 'int');
$search_date_valid_endmonth = GETPOST('search_date_valid_endmonth', 'int');
$search_date_valid_endyear = GETPOST('search_date_valid_endyear', 'int');
$search_date_valid_start = dol_mktime(0, 0, 0, $search_date_valid_startmonth, $search_date_valid_startday, $search_date_valid_startyear); // Use tzserver
$search_date_valid_end = dol_mktime(23, 59, 59, $search_date_valid_endmonth, $search_date_valid_endday, $search_date_valid_endyear);
$search_datelimit_startday = GETPOST('search_datelimit_startday', 'int');
$search_datelimit_startmonth = GETPOST('search_datelimit_startmonth', 'int');
$search_datelimit_startyear = GETPOST('search_datelimit_startyear', 'int');
$search_datelimit_endday = GETPOST('search_datelimit_endday', 'int');
$search_datelimit_endmonth = GETPOST('search_datelimit_endmonth', 'int');
$search_datelimit_endyear = GETPOST('search_datelimit_endyear', 'int');
$search_datelimit_start = dol_mktime(0, 0, 0, $search_datelimit_startmonth, $search_datelimit_startday, $search_datelimit_startyear);
$search_datelimit_end = dol_mktime(23, 59, 59, $search_datelimit_endmonth, $search_datelimit_endday, $search_datelimit_endyear);
$search_categ_cus = GETPOST("search_categ_cus", 'int');
$search_btn = GETPOST('button_search', 'alpha');
$search_remove_btn = GETPOST('button_removefilter', 'alpha');
$optioncss = GETPOST('optioncss', 'alpha');


$option = GETPOST('search_option');
if ($option == 'late') {
	$search_status = '1';
}
$filtre = GETPOST('filtre', 'alpha');

$limit = GETPOST('limit', 'int') ?GETPOST('limit', 'int') : $conf->liste_limit;
$sortfield = GETPOST("sortfield", 'alpha');
$sortorder = GETPOST("sortorder", 'alpha');
$page = GETPOSTISSET('pageplusone') ? (GETPOST('pageplusone') - 1) : GETPOST("page", 'int');
if (empty($page) || $page < 0 || GETPOST('button_search', 'alpha') || GETPOST('button_removefilter', 'alpha')) {
	$page = 0;
}     // If $page is not defined, or '' or -1 or if we click on clear filters
$offset = $limit * $page;
if (!$sortorder && !empty($conf->global->INVOICE_DEFAULT_UNPAYED_SORT_ORDER) && $search_status == '1') {
	$sortorder = $conf->global->INVOICE_DEFAULT_UNPAYED_SORT_ORDER;
}
if (!$sortorder) {
	$sortorder = 'DESC';
}
if (!$sortfield) {
	$sortfield = 'f.datef';
}
$pageprev = $page - 1;
$pagenext = $page + 1;

// Security check
$fieldid = (!empty($ref) ? 'ref' : 'rowid');
if (!empty($user->socid)) {
	$socid = $user->socid;
}
$result = restrictedArea($user, 'facture', $id, '', '', 'fk_soc', $fieldid);

$diroutputmassaction = $conf->facture->dir_output.'/temp/massgeneration/'.$user->id;

$object = new Facture($db);

$now = dol_now();

// Initialize technical object to manage hooks of page. Note that conf->hooks_modules contains array of hook context
$object = new Facture($db);
$hookmanager->initHooks(array('invoicelist'));
$extrafields = new ExtraFields($db);

// fetch optionals attributes and labels
$extrafields->fetch_name_optionals_label($object->table_element);

$search_array_options = $extrafields->getOptionalsFromPost($object->table_element, '', 'search_');

// List of fields to search into when doing a "search in all"
$fieldstosearchall = array(
	'f.ref'=>'Ref',
	'f.ref_client'=>'RefCustomer',
	'pd.description'=>'Description',
	's.nom'=>"ThirdParty",
	's.name_alias'=>"AliasNameShort",
	's.zip'=>"Zip",
	's.town'=>"Town",
	'f.note_public'=>'NotePublic',
);
if (empty($user->socid)) {
	$fieldstosearchall["f.note_private"] = "NotePrivate";
}

$checkedtypetiers = 0;
$arrayfields = array(
	'f.ref'=>array('label'=>"Ref", 'checked'=>1, 'position'=>5),
	'f.ref_client'=>array('label'=>"RefCustomer", 'checked'=>-1, 'position'=>10),
	'f.type'=>array('label'=>"Type", 'checked'=>0, 'position'=>15),
	'f.datef'=>array('label'=>"DateInvoice", 'checked'=>1, 'position'=>20),
	'f.date_valid'=>array('label'=>"DateValidation", 'checked'=>0, 'position'=>22),
	'f.date_lim_reglement'=>array('label'=>"DateDue", 'checked'=>1, 'position'=>25),
	'f.date_closing'=>array('label'=>"DateClosing", 'checked'=>0, 'position'=>30),
	'p.ref'=>array('label'=>"ProjectRef", 'checked'=>1, 'enabled'=>(empty($conf->projet->enabled) ? 0 : 1), 'position'=>40),
	'p.title'=>array('label'=>"ProjectLabel", 'checked'=>0, 'enabled'=>(empty($conf->projet->enabled) ? 0 : 1), 'position'=>41),
	's.nom'=>array('label'=>"ThirdParty", 'checked'=>1, 'position'=>50),
	's.name_alias'=>array('label'=>"AliasNameShort", 'checked'=>1, 'position'=>51),
	's.town'=>array('label'=>"Town", 'checked'=>-1, 'position'=>55),
	's.zip'=>array('label'=>"Zip", 'checked'=>1, 'position'=>60),
	'state.nom'=>array('label'=>"StateShort", 'checked'=>0, 'position'=>65),
	'country.code_iso'=>array('label'=>"Country", 'checked'=>0, 'position'=>70),
	'typent.code'=>array('label'=>"ThirdPartyType", 'checked'=>$checkedtypetiers, 'position'=>75),
	'f.fk_mode_reglement'=>array('label'=>"PaymentMode", 'checked'=>1, 'position'=>80),
	'f.fk_cond_reglement'=>array('label'=>"PaymentConditionsShort", 'checked'=>1, 'position'=>85),
	'f.module_source'=>array('label'=>"POSModule", 'checked'=>($contextpage == 'poslist' ? 1 : 0), 'enabled'=>((empty($conf->cashdesk->enabled) && empty($conf->takepos->enabled) && empty($conf->global->INVOICE_SHOW_POS)) ? 0 : 1), 'position'=>90),
	'f.pos_source'=>array('label'=>"POSTerminal", 'checked'=>($contextpage == 'poslist' ? 1 : 0), 'enabled'=>((empty($conf->cashdesk->enabled) && empty($conf->takepos->enabled) && empty($conf->global->INVOICE_SHOW_POS)) ? 0 : 1), 'position'=>91),
	'f.total_ht'=>array('label'=>"AmountHT", 'checked'=>1, 'position'=>95),
	'f.total_tva'=>array('label'=>"AmountVAT", 'checked'=>0, 'position'=>100),
	'f.total_localtax1'=>array('label'=>$langs->transcountry("AmountLT1", $mysoc->country_code), 'checked'=>0, 'enabled'=>($mysoc->localtax1_assuj == "1"), 'position'=>110),
	'f.total_localtax2'=>array('label'=>$langs->transcountry("AmountLT2", $mysoc->country_code), 'checked'=>0, 'enabled'=>($mysoc->localtax2_assuj == "1"), 'position'=>120),
	'f.total_ttc'=>array('label'=>"AmountTTC", 'checked'=>0, 'position'=>130),
	'dynamount_payed'=>array('label'=>"Received", 'checked'=>0, 'position'=>140),
	'rtp'=>array('label'=>"Rest", 'checked'=>0, 'position'=>150), // Not enabled by default because slow
	'u.login'=>array('label'=>"Author", 'checked'=>1, 'position'=>165),
	'sale_representative'=>array('label'=>"SaleRepresentativesOfThirdParty", 'checked'=>0, 'position'=>166),
	'f.multicurrency_code'=>array('label'=>'Currency', 'checked'=>0, 'enabled'=>(empty($conf->multicurrency->enabled) ? 0 : 1), 'position'=>280),
	'f.multicurrency_tx'=>array('label'=>'CurrencyRate', 'checked'=>0, 'enabled'=>(empty($conf->multicurrency->enabled) ? 0 : 1), 'position'=>285),
	'f.multicurrency_total_ht'=>array('label'=>'MulticurrencyAmountHT', 'checked'=>0, 'enabled'=>(empty($conf->multicurrency->enabled) ? 0 : 1), 'position'=>290),
	'f.multicurrency_total_vat'=>array('label'=>'MulticurrencyAmountVAT', 'checked'=>0, 'enabled'=>(empty($conf->multicurrency->enabled) ? 0 : 1), 'position'=>291),
	'f.multicurrency_total_ttc'=>array('label'=>'MulticurrencyAmountTTC', 'checked'=>0, 'enabled'=>(empty($conf->multicurrency->enabled) ? 0 : 1), 'position'=>292),
	'multicurrency_dynamount_payed'=>array('label'=>'MulticurrencyAlreadyPaid', 'checked'=>0, 'enabled'=>(empty($conf->multicurrency->enabled) ? 0 : 1), 'position'=>295),
	'multicurrency_rtp'=>array('label'=>'MulticurrencyRemainderToPay', 'checked'=>0, 'enabled'=>(empty($conf->multicurrency->enabled) ? 0 : 1), 'position'=>296), // Not enabled by default because slow
	'total_pa' => array('label' => ($conf->global->MARGIN_TYPE == '1' ? 'BuyingPrice' : 'CostPrice'), 'checked' => 0, 'position' => 300, 'enabled' => (empty($conf->margin->enabled) || empty($user->rights->margins->liretous) ? 0 : 1)),
	'total_margin' => array('label' => 'Margin', 'checked' => 0, 'position' => 301, 'enabled' => (empty($conf->margin->enabled) || empty($user->rights->margins->liretous) ? 0 : 1)),
	'total_margin_rate' => array('label' => 'MarginRate', 'checked' => 0, 'position' => 302, 'enabled' => (empty($conf->margin->enabled) || empty($user->rights->margins->liretous) || empty($conf->global->DISPLAY_MARGIN_RATES) ? 0 : 1)),
	'total_mark_rate' => array('label' => 'MarkRate', 'checked' => 0, 'position' => 303, 'enabled' => (empty($conf->margin->enabled) || empty($user->rights->margins->liretous) || empty($conf->global->DISPLAY_MARK_RATES) ? 0 : 1)),
	'f.datec'=>array('label'=>"DateCreation", 'checked'=>0, 'position'=>500),
	'f.tms'=>array('label'=>"DateModificationShort", 'checked'=>0, 'position'=>502),
	'f.note_public'=>array('label'=>'NotePublic', 'checked'=>0, 'position'=>510, 'enabled'=>(empty($conf->global->MAIN_LIST_ALLOW_PUBLIC_NOTES))),
	'f.note_private'=>array('label'=>'NotePrivate', 'checked'=>0, 'position'=>511, 'enabled'=>(empty($conf->global->MAIN_LIST_ALLOW_PRIVATE_NOTES))),
	'f.fk_statut'=>array('label'=>"Status", 'checked'=>1, 'position'=>1000),
);

if (getDolGlobalString("INVOICE_USE_SITUATION") && $conf->global->INVOICE_USE_RETAINED_WARRANTY) {
	$arrayfields['f.retained_warranty'] = array('label'=>$langs->trans("RetainedWarranty"), 'checked'=>0, 'position'=>86);
}
// Overwrite $arrayfields from columns into ->fields (transition before removal of $arrayoffields)
foreach ($object->fields as $key => $val) {
	// If $val['visible']==0, then we never show the field
	if (!empty($val['visible'])) {
		$visible = (int) dol_eval($val['visible'], 1);
		$newkey = '';
		if (array_key_exists($key, $arrayfields)) { $newkey = $key; } elseif (array_key_exists('t.'.$key, $arrayfields)) { $newkey = 't.'.$key; } elseif (array_key_exists('f.'.$key, $arrayfields)) { $newkey = 'f.'.$key; } elseif (array_key_exists('s.'.$key, $arrayfields)) { $newkey = 's.'.$key; }
		if ($newkey) {
			$arrayfields[$newkey] = array(
				'label'=>$val['label'],
				'checked'=>(($visible < 0) ? 0 : 1),
				'enabled'=>($visible != 3 && dol_eval($val['enabled'], 1)),
				'position'=>$val['position'],
				'help' => empty($val['help']) ? '' : $val['help'],
			);
		}
	}
}
// Extra fields
include DOL_DOCUMENT_ROOT.'/core/tpl/extrafields_list_array_fields.tpl.php';

$object->fields = dol_sort_array($object->fields, 'position');
$arrayfields = dol_sort_array($arrayfields, 'position');


/*
 * Actions
 */

if (GETPOST('cancel', 'alpha')) {
	$action = 'list';
	$massaction = '';
}
if (!GETPOST('confirmmassaction', 'alpha') && $massaction != 'presend' && $massaction != 'confirm_presend') {
	$massaction = '';
}

$parameters = array('socid'=>$socid);
$reshook = $hookmanager->executeHooks('doActions', $parameters, $object, $action); // Note that $action and $object may have been modified by some hooks
if ($reshook < 0) {
	setEventMessages($hookmanager->error, $hookmanager->errors, 'errors');
}

include DOL_DOCUMENT_ROOT.'/core/actions_changeselectedfields.inc.php';

// Do we click on purge search criteria ?
if (GETPOST('button_removefilter_x', 'alpha') || GETPOST('button_removefilter', 'alpha') || GETPOST('button_removefilter.x', 'alpha')) { // All tests are required to be compatible with all browsers
	$search_user = '';
	$search_sale = '';
	$search_product_category = '';
	$search_ref = '';
	$search_refcustomer = '';
	$search_type = '';
	$search_project_ref = '';
	$search_project = '';
	$search_company = '';
	$search_company_alias = '';
	$search_montant_ht = '';
	$search_montant_vat = '';
	$search_montant_localtax1 = '';
	$search_montant_localtax2 = '';
	$search_montant_ttc = '';
	$search_login = '';
	$search_multicurrency_code = '';
	$search_multicurrency_tx = '';
	$search_multicurrency_montant_ht = '';
	$search_multicurrency_montant_vat = '';
	$search_multicurrency_montant_ttc = '';
	$search_status = '';
	$search_paymentmode = '';
	$search_paymentterms = '';
	$search_module_source = '';
	$search_pos_source = '';
	$search_town = '';
	$search_zip = "";
	$search_state = "";
	$search_type = '';
	$search_country = '';
	$search_type_thirdparty = '';
	$search_date_startday = '';
	$search_date_startmonth = '';
	$search_date_startyear = '';
	$search_date_endday = '';
	$search_date_endmonth = '';
	$search_date_endyear = '';
	$search_date_start = '';
	$search_date_end = '';
	$search_date_valid_startday = '';
	$search_date_valid_startmonth = '';
	$search_date_valid_startyear = '';
	$search_date_valid_endday = '';
	$search_date_valid_endmonth = '';
	$search_date_valid_endyear = '';
	$search_date_valid_start = '';
	$search_date_valid_end = '';
	$search_datelimit_startday = '';
	$search_datelimit_startmonth = '';
	$search_datelimit_startyear = '';
	$search_datelimit_endday = '';
	$search_datelimit_endmonth = '';
	$search_datelimit_endyear = '';
	$search_datelimit_start = '';
	$search_datelimit_end = '';
	$option = '';
	$filter = '';
	$toselect = '';
	$search_array_options = array();
	$search_categ_cus = 0;
}

if (empty($reshook)) {
	$objectclass = 'Facture';
	$objectlabel = 'Invoices';
	$permissiontoread = $user->rights->facture->lire;
	$permissiontoadd = $user->rights->facture->creer;
	$permissiontodelete = $user->rights->facture->supprimer;
	$uploaddir = $conf->facture->dir_output;
	include DOL_DOCUMENT_ROOT.'/core/actions_massactions.inc.php';
}

if ($action == 'makepayment_confirm' && $user->rights->facture->paiement) {
	require_once DOL_DOCUMENT_ROOT.'/compta/paiement/class/paiement.class.php';
	$arrayofselected = is_array($toselect) ? $toselect : array();
	if (!empty($arrayofselected)) {
		$bankid = GETPOST('bankid', 'int');
		$paiementid = GETPOST('paiementid', 'int');
		$paiementdate = dol_mktime(12, 0, 0, GETPOST('datepaimentmonth', 'int'), GETPOST('datepaimentday', 'int'), GETPOST('datepaimentyear', 'year'));
		foreach ($arrayofselected as $toselectid) {
			$errorpayment = 0;
			$facture = new Facture($db);
			$result = $facture->fetch($toselectid);
			if ($result < 0) {
				setEventMessage($facture->error, 'errors');
				$errorpayment++;
			} else {
				if ($facture->type != Facture::TYPE_CREDIT_NOTE && $facture->statut == 1 && $facture->paye == 0) {
					$paiementAmount = $facture->getSommePaiement();
					$totalcreditnotes = $facture->getSumCreditNotesUsed();
					$totaldeposits = $facture->getSumDepositsUsed();
					$totalpay = $paiementAmount + $totalcreditnotes + $totaldeposits;
					$remaintopay = price2num($facture->total_ttc - $totalpay);
					if ($remaintopay != 0) {
						$resultBank = $facture->setBankAccount($bankid);
						if ($resultBank < 0) {
							setEventMessage($facture->error, 'errors');
							$errorpayment++;
						} else {
							$paiement = new Paiement($db);
							$paiement->datepaye = $paiementdate;
							$paiement->amounts[$facture->id] = $remaintopay; // Array with all payments dispatching with invoice id
							$paiement->multicurrency_amounts[$facture->id] = $remaintopay;
							$paiement->paiementid = $paiementid;
							$paiement_id = $paiement->create($user, 1, $facture->thirdparty);
							if ($paiement_id < 0) {
								setEventMessage($facture->ref.' '.$paiement->error, 'errors');
								$errorpayment++;
							} else {
								$result = $paiement->addPaymentToBank($user, 'payment', '', $bankid, '', '');
								if ($result < 0) {
									setEventMessages($facture->ref.' '.$paiement->error, $paiement->errors, 'errors');
									$errorpayment++;
								}
							}
						}
					} else {
						setEventMessage($langs->trans('NoPaymentAvailable', $facture->ref), 'warnings');
						$errorpayment++;
					}
				} else {
					setEventMessage($langs->trans('NoPaymentAvailable', $facture->ref), 'warnings');
					$errorpayment++;
				}
			}
			if (empty($errorpayment)) {
				setEventMessage($langs->trans('PaymentRegisteredAndInvoiceSetToPaid', $facture->ref));
			}
		}
	}
} elseif ($massaction == 'withdrawrequest') {
	$langs->load("withdrawals");

	if (!$user->rights->prelevement->bons->creer) {
		$error++;
		setEventMessages($langs->trans("NotEnoughPermissions"), null, 'errors');
	} else {
		//Checking error
		$error = 0;

		$arrayofselected = is_array($toselect) ? $toselect : array();
		$listofbills = array();
		foreach ($arrayofselected as $toselectid) {
			$objecttmp = new Facture($db);
			$result = $objecttmp->fetch($toselectid);
			if ($result > 0) {
				$totalpaye = $objecttmp->getSommePaiement();
				$totalcreditnotes = $objecttmp->getSumCreditNotesUsed();
				$totaldeposits = $objecttmp->getSumDepositsUsed();
				$objecttmp->resteapayer = price2num($objecttmp->total_ttc - $totalpaye - $totalcreditnotes - $totaldeposits, 'MT');
				if ($objecttmp->statut == Facture::STATUS_DRAFT) {
					$error++;
					setEventMessages($objecttmp->ref.' '.$langs->trans("Draft"), $objecttmp->errors, 'errors');
				} elseif ($objecttmp->paye || $objecttmp->resteapayer == 0) {
					$error++;
					setEventMessages($objecttmp->ref.' '.$langs->trans("AlreadyPaid"), $objecttmp->errors, 'errors');
				} elseif ($objecttmp->resteapayer < 0) {
					$error++;
					setEventMessages($objecttmp->ref.' '.$langs->trans("AmountMustBePositive"), $objecttmp->errors, 'errors');
				}

				$rsql = "SELECT pfd.rowid, pfd.traite, pfd.date_demande as date_demande";
				$rsql .= " , pfd.date_traite as date_traite";
				$rsql .= " , pfd.amount";
				$rsql .= " , u.rowid as user_id, u.lastname, u.firstname, u.login";
				$rsql .= " FROM ".MAIN_DB_PREFIX."prelevement_facture_demande as pfd";
				$rsql .= " , ".MAIN_DB_PREFIX."user as u";
				$rsql .= " WHERE fk_facture = ".((int) $objecttmp->id);
				$rsql .= " AND pfd.fk_user_demande = u.rowid";
				$rsql .= " AND pfd.traite = 0";
				$rsql .= " ORDER BY pfd.date_demande DESC";

				$result_sql = $db->query($rsql);
				if ($result_sql) {
					$numprlv = $db->num_rows($result_sql);
				}

				if ($numprlv > 0) {
					$error++;
					setEventMessages($objecttmp->ref.' '.$langs->trans("RequestAlreadyDone"), $objecttmp->errors, 'warnings');
				} elseif (!empty($objecttmp->mode_reglement_code) && $objecttmp->mode_reglement_code != 'PRE') {
					$error++;
					setEventMessages($objecttmp->ref.' '.$langs->trans("BadPaymentMethod"), $objecttmp->errors, 'errors');
				} else {
					$listofbills[] = $objecttmp; // $listofbills will only contains invoices with good payment method and no request already done
				}
			}
		}

		//Massive withdraw request for request with no errors
		if (!empty($listofbills)) {
			$nbwithdrawrequestok = 0;
			foreach ($listofbills as $aBill) {
				$db->begin();
				$result = $aBill->demande_prelevement($user, $aBill->resteapayer, 'direct-debit', 'facture');
				if ($result > 0) {
					$db->commit();
					$nbwithdrawrequestok++;
				} else {
					$db->rollback();
					setEventMessages($aBill->error, $aBill->errors, 'errors');
				}
			}
			if ($nbwithdrawrequestok > 0) {
				setEventMessages($langs->trans("WithdrawRequestsDone", $nbwithdrawrequestok), null, 'mesgs');
			}
		}
	}
}



/*
 * View
 */

$form = new Form($db);
$formother = new FormOther($db);
$formfile = new FormFile($db);
$formmargin = null;
if (!empty($conf->margin->enabled)) {
	$formmargin = new FormMargin($db);
}
$bankaccountstatic = new Account($db);
$facturestatic = new Facture($db);
$formcompany = new FormCompany($db);
$companystatic = new Societe($db);

$sql = 'SELECT';
if ($sall || $search_product_category > 0 || $search_user > 0) {
	$sql = 'SELECT DISTINCT';
}
$sql .= ' f.rowid as id, f.ref, f.ref_client, f.fk_soc, f.type, f.note_private, f.note_public, f.increment, f.fk_mode_reglement, f.fk_cond_reglement, f.total_ht, f.total_tva, f.total_ttc,';
$sql .= ' f.localtax1 as total_localtax1, f.localtax2 as total_localtax2,';
$sql .= ' f.fk_user_author,';
$sql .= ' f.fk_multicurrency, f.multicurrency_code, f.multicurrency_tx, f.multicurrency_total_ht, f.multicurrency_total_tva as multicurrency_total_vat, f.multicurrency_total_ttc,';
$sql .= ' f.datef, f.date_valid, f.date_lim_reglement as datelimite, f.module_source, f.pos_source,';
$sql .= ' f.paye as paye, f.fk_statut, f.close_code,';
$sql .= ' f.datec as date_creation, f.tms as date_update, f.date_closing as date_closing,';
$sql .= ' f.retained_warranty, f.retained_warranty_date_limit, f.situation_final, f.situation_cycle_ref, f.situation_counter,';
$sql .= ' s.rowid as socid, s.nom as name, s.name_alias as alias, s.email, s.phone, s.fax, s.address, s.town, s.zip, s.fk_pays, s.client, s.fournisseur, s.code_client, s.code_fournisseur, s.code_compta as code_compta_client, s.code_compta_fournisseur,';
$sql .= ' typent.code as typent_code,';
$sql .= ' state.code_departement as state_code, state.nom as state_name,';
$sql .= ' country.code as country_code,';
$sql .= ' p.rowid as project_id, p.ref as project_ref, p.title as project_label,';
$sql .= ' u.login, u.lastname, u.firstname, u.email as user_email, u.statut as user_statut, u.entity, u.photo, u.office_phone, u.office_fax, u.user_mobile, u.job, u.gender';
// We need dynamount_payed to be able to sort on status (value is surely wrong because we can count several lines several times due to other left join or link with contacts. But what we need is just 0 or > 0)
// TODO Better solution to be able to sort on already payed or remain to pay is to store amount_payed in a denormalized field.
if (!$sall) {
	$sql .= ', SUM(pf.amount) as dynamount_payed, SUM(pf.multicurrency_amount) as multicurrency_dynamount_payed';
}
if ($search_categ_cus && $search_categ_cus != -1) {
	$sql .= ", cc.fk_categorie, cc.fk_soc";
}
// Add fields from extrafields
if (!empty($extrafields->attributes[$object->table_element]['label'])) {
	foreach ($extrafields->attributes[$object->table_element]['label'] as $key => $val) {
		$sql .= ($extrafields->attributes[$object->table_element]['type'][$key] != 'separate' ? ", ef.".$key." as options_".$key : '');
	}
}
// Add fields from hooks
$parameters = array();
$reshook = $hookmanager->executeHooks('printFieldListSelect', $parameters); // Note that $action and $object may have been modified by hook
$sql .= $hookmanager->resPrint;
$sql .= ' FROM '.MAIN_DB_PREFIX.'societe as s';
$sql .= " LEFT JOIN ".MAIN_DB_PREFIX."c_country as country on (country.rowid = s.fk_pays)";
$sql .= " LEFT JOIN ".MAIN_DB_PREFIX."c_typent as typent on (typent.id = s.fk_typent)";
$sql .= " LEFT JOIN ".MAIN_DB_PREFIX."c_departements as state on (state.rowid = s.fk_departement)";
if (!empty($search_categ_cus) && $search_categ_cus != '-1') {
	$sql .= ' LEFT JOIN '.MAIN_DB_PREFIX."categorie_societe as cc ON s.rowid = cc.fk_soc"; // We'll need this table joined to the select in order to filter by categ
}

$sql .= ', '.MAIN_DB_PREFIX.'facture as f';
if (is_array($extrafields->attributes[$object->table_element]['label']) && count($extrafields->attributes[$object->table_element]['label'])) {
	$sql .= " LEFT JOIN ".MAIN_DB_PREFIX.$object->table_element."_extrafields as ef on (f.rowid = ef.fk_object)";
}
if (!$sall) {
	$sql .= ' LEFT JOIN '.MAIN_DB_PREFIX.'paiement_facture as pf ON pf.fk_facture = f.rowid';
}
if ($sall || $search_product_category > 0) {
	$sql .= ' LEFT JOIN '.MAIN_DB_PREFIX.'facturedet as pd ON f.rowid=pd.fk_facture';
}
if ($search_product_category > 0) {
	$sql .= ' LEFT JOIN '.MAIN_DB_PREFIX.'categorie_product as cp ON cp.fk_product=pd.fk_product';
}
$sql .= " LEFT JOIN ".MAIN_DB_PREFIX."projet as p ON p.rowid = f.fk_projet";
$sql .= ' LEFT JOIN '.MAIN_DB_PREFIX.'user AS u ON f.fk_user_author = u.rowid';
// We'll need this table joined to the select in order to filter by sale
if ($search_sale > 0 || (empty($user->rights->societe->client->voir) && !$socid)) {
	$sql .= ", ".MAIN_DB_PREFIX."societe_commerciaux as sc";
}
if ($search_user > 0) {
	$sql .= ", ".MAIN_DB_PREFIX."element_contact as ec";
	$sql .= ", ".MAIN_DB_PREFIX."c_type_contact as tc";
}
// Add table from hooks
$parameters = array();
$reshook = $hookmanager->executeHooks('printFieldListFrom', $parameters, $object); // Note that $action and $object may have been modified by hook
$sql .= $hookmanager->resPrint;

$sql .= ' WHERE f.fk_soc = s.rowid';
$sql .= ' AND f.entity IN ('.getEntity('invoice').')';
if (empty($user->rights->societe->client->voir) && !$socid) {
	$sql .= " AND s.rowid = sc.fk_soc AND sc.fk_user = ".((int) $user->id);
}
if ($search_product_category > 0) {
	$sql .= " AND cp.fk_categorie = ".((int) $search_product_category);
}
if ($socid > 0) {
	$sql .= ' AND s.rowid = '.((int) $socid);
}
if ($userid) {
	if ($userid == -1) {
		$sql .= ' AND f.fk_user_author IS NULL';
	} else {
		$sql .= ' AND f.fk_user_author = '.((int) $userid);
	}
}
if ($search_ref) {
	$sql .= natural_search('f.ref', $search_ref);
}
if ($search_refcustomer) {
	$sql .= natural_search('f.ref_client', $search_refcustomer);
}
if ($search_type != '' && $search_type != '-1') {
	$sql .= " AND f.type IN (".$db->sanitize($db->escape($search_type)).")";
}
if ($search_project_ref) {
	$sql .= natural_search('p.ref', $search_project_ref);
}
if ($search_project) {
	$sql .= natural_search('p.title', $search_project);
}
if ($search_company) {
	$sql .= natural_search('s.nom', $search_company);
}
if ($search_company_alias) {
	$sql .= natural_search('s.name_alias', $search_company_alias);
}
if ($search_town) {
	$sql .= natural_search('s.town', $search_town);
}
if ($search_zip) {
	$sql .= natural_search("s.zip", $search_zip);
}
if ($search_state) {
	$sql .= natural_search("state.nom", $search_state);
}
if (strlen(trim($search_country))) {
	$arrayofcode = getCountriesInEEC();
	$country_code_in_EEC = $country_code_in_EEC_without_me = '';
	foreach ($arrayofcode as $key => $value) {
		$country_code_in_EEC .= ($country_code_in_EEC ? "," : "")."'".$value."'";
		if ($value != $mysoc->country_code) {
			$country_code_in_EEC_without_me .= ($country_code_in_EEC_without_me ? "," : "")."'".$value."'";
		}
	}
	if ($search_country == 'special_allnotme') {
		$sql .= " AND country.code <> '".$db->escape($mysoc->country_code)."'";
	} elseif ($search_country == 'special_eec') {
		$sql .= " AND country.code IN (".$db->sanitize($country_code_in_EEC, 1).")";
	} elseif ($search_country == 'special_eecnotme') {
		$sql .= " AND country.code IN (".$db->sanitize($country_code_in_EEC_without_me, 1).")";
	} elseif ($search_country == 'special_noteec') {
		$sql .= " AND country.code NOT IN (".$db->sanitize($country_code_in_EEC, 1).")";
	} else {
		$sql .= natural_search("country.code", $search_country);
	}
}
if ($search_type_thirdparty != '' && $search_type_thirdparty != '-1') {
	$sql .= " AND s.fk_typent IN (".$db->sanitize($db->escape($search_type_thirdparty)).')';
}
if ($search_montant_ht != '') {
	$sql .= natural_search('f.total_ht', $search_montant_ht, 1);
}
if ($search_montant_vat != '') {
	$sql .= natural_search('f.total_tva', $search_montant_vat, 1);
}
if ($search_montant_localtax1 != '') {
	$sql .= natural_search('f.localtax1', $search_montant_localtax1, 1);
}
if ($search_montant_localtax2 != '') {
	$sql .= natural_search('f.localtax2', $search_montant_localtax2, 1);
}
if ($search_montant_ttc != '') {
	$sql .= natural_search('f.total_ttc', $search_montant_ttc, 1);
}
if ($search_multicurrency_code != '') {
	$sql .= " AND f.multicurrency_code = '".$db->escape($search_multicurrency_code)."'";
}
if ($search_multicurrency_tx != '') {
	$sql .= natural_search('f.multicurrency_tx', $search_multicurrency_tx, 1);
}
if ($search_multicurrency_montant_ht != '') {
	$sql .= natural_search('f.multicurrency_total_ht', $search_multicurrency_montant_ht, 1);
}
if ($search_multicurrency_montant_vat != '') {
	$sql .= natural_search('f.multicurrency_total_tva', $search_multicurrency_montant_vat, 1);
}
if ($search_multicurrency_montant_ttc != '') {
	$sql .= natural_search('f.multicurrency_total_ttc', $search_multicurrency_montant_ttc, 1);
}
if ($search_login) {
	$sql .= natural_search(array('u.login', 'u.firstname', 'u.lastname'), $search_login);
}
if ($search_categ_cus > 0) {
	$sql .= " AND cc.fk_categorie = ".((int) $search_categ_cus);
}
if ($search_categ_cus == -2) {
	$sql .= " AND cc.fk_categorie IS NULL";
}
if ($search_status != '-1' && $search_status != '') {
	if (is_numeric($search_status) && $search_status >= 0) {
		if ($search_status == '0') {
			$sql .= " AND f.fk_statut = 0"; // draft
		}
		if ($search_status == '1') {
			$sql .= " AND f.fk_statut = 1"; // unpayed
		}
		if ($search_status == '2') {
			$sql .= " AND f.fk_statut = 2"; // payed     Not that some corrupted data may contains f.fk_statut = 1 AND f.paye = 1 (it means payed too but should not happend. If yes, reopen and reclassify billed)
		}
		if ($search_status == '3') {
			$sql .= " AND f.fk_statut = 3"; // abandonned
		}
	} else {
		$sql .= " AND f.fk_statut IN (".$db->sanitize($db->escape($search_status)).")"; // When search_status is '1,2' for example
	}
}

if ($search_paymentmode > 0) {
	$sql .= " AND f.fk_mode_reglement = ".((int) $search_paymentmode);
}
if ($search_paymentterms > 0) {
	$sql .= " AND f.fk_cond_reglement = ".((int) $search_paymentterms);
}
if ($search_module_source) {
	$sql .= natural_search("f.module_source", $search_module_source);
}
if ($search_pos_source) {
	$sql .= natural_search("f.pos_source", $search_pos_source);
}
if ($search_date_start) {
	$sql .= " AND f.datef >= '".$db->idate($search_date_start)."'";
}
if ($search_date_end) {
	$sql .= " AND f.datef <= '".$db->idate($search_date_end)."'";
}
if ($search_date_valid_start) {
	$sql .= " AND f.date_valid >= '".$db->idate($search_date_valid_start)."'";
}
if ($search_date_valid_end) {
	$sql .= " AND f.date_valid <= '".$db->idate($search_date_valid_end)."'";
}
if ($search_datelimit_start) {
	$sql .= " AND f.date_lim_reglement >= '".$db->idate($search_datelimit_start)."'";
}
if ($search_datelimit_end) {
	$sql .= " AND f.date_lim_reglement <= '".$db->idate($search_datelimit_end)."'";
}
if ($option == 'late') {
	$sql .= " AND f.date_lim_reglement < '".$db->idate(dol_now() - $conf->facture->client->warning_delay)."'";
}
if ($search_sale > 0) {
	$sql .= " AND s.rowid = sc.fk_soc AND sc.fk_user = ".((int) $search_sale);
}
if ($search_user > 0) {
	$sql .= " AND ec.fk_c_type_contact = tc.rowid AND tc.element='facture' AND tc.source='internal' AND ec.element_id = f.rowid AND ec.fk_socpeople = ".((int) $search_user);
}
// Add where from extra fields
include DOL_DOCUMENT_ROOT.'/core/tpl/extrafields_list_search_sql.tpl.php';
// Add where from hooks
$parameters = array();
$reshook = $hookmanager->executeHooks('printFieldListWhere', $parameters); // Note that $action and $object may have been modified by hook
$sql .= $hookmanager->resPrint;

if (!$sall) {
	$sql .= ' GROUP BY f.rowid, f.ref, ref_client, f.fk_soc, f.type, f.note_private, f.note_public, f.increment, f.fk_mode_reglement, f.fk_cond_reglement, f.total_ht, f.total_tva, f.total_ttc,';
	$sql .= ' f.localtax1, f.localtax2,';
	$sql .= ' f.datef, f.date_valid, f.date_lim_reglement, f.module_source, f.pos_source,';
	$sql .= ' f.paye, f.fk_statut, f.close_code,';
	$sql .= ' f.datec, f.tms, f.date_closing,';
	$sql .= ' f.retained_warranty, f.retained_warranty_date_limit, f.situation_final, f.situation_cycle_ref, f.situation_counter,';
	$sql .= ' f.fk_user_author, f.fk_multicurrency, f.multicurrency_code, f.multicurrency_tx, f.multicurrency_total_ht,';
	$sql .= ' f.multicurrency_total_tva, f.multicurrency_total_ttc,';
	$sql .= ' s.rowid, s.nom, s.name_alias, s.email, s.phone, s.fax, s.address, s.town, s.zip, s.fk_pays, s.client, s.fournisseur, s.code_client, s.code_fournisseur, s.code_compta, s.code_compta_fournisseur,';
	$sql .= ' typent.code,';
	$sql .= ' state.code_departement, state.nom,';
	$sql .= ' country.code,';
	$sql .= " p.rowid, p.ref, p.title,";
	$sql .= " u.login, u.lastname, u.firstname, u.email, u.statut, u.entity, u.photo, u.office_phone, u.office_fax, u.user_mobile, u.job, u.gender";
	if ($search_categ_cus && $search_categ_cus != -1) {
		$sql .= ", cc.fk_categorie, cc.fk_soc";
	}
	// Add fields from extrafields
	if (!empty($extrafields->attributes[$object->table_element]['label'])) {
		foreach ($extrafields->attributes[$object->table_element]['label'] as $key => $val) {
			$sql .= ($extrafields->attributes[$object->table_element]['type'][$key] != 'separate' ? ", ef.".$key : '');
		}
	}
	// Add GroupBy from hooks
	$parameters = array('all' => !empty($all) ? $all : 0, 'fieldstosearchall' => $fieldstosearchall);
	$reshook = $hookmanager->executeHooks('printFieldListGroupBy', $parameters, $object); // Note that $action and $object may have been modified by hook
	$sql .= $hookmanager->resPrint;
} else {
	$sql .= natural_search(array_keys($fieldstosearchall), $sall);
}

// Add HAVING from hooks
$parameters = array();
$reshook = $hookmanager->executeHooks('printFieldListHaving', $parameters, $object); // Note that $action and $object may have been modified by hook
$sql .= empty($hookmanager->resPrint) ? "" : " HAVING 1=1 ".$hookmanager->resPrint;

$sql .= ' ORDER BY ';
$listfield = explode(',', $sortfield);
$listorder = explode(',', $sortorder);
foreach ($listfield as $key => $value) {
	$sql .= $listfield[$key].' '.($listorder[$key] ? $listorder[$key] : 'DESC').',';
}
$sql .= ' f.rowid DESC ';

$nbtotalofrecords = '';
if (empty($conf->global->MAIN_DISABLE_FULL_SCANLIST)) {
	$result = $db->query($sql);
	$nbtotalofrecords = $db->num_rows($result);
	if (($page * $limit) > $nbtotalofrecords) {	// if total resultset is smaller then paging size (filtering), goto and load page 0
		$page = 0;
		$offset = 0;
	}
}

$sql .= $db->plimit($limit + 1, $offset);

$resql = $db->query($sql);

if ($resql) {
	$num = $db->num_rows($resql);

	$arrayofselected = is_array($toselect) ? $toselect : array();

	if ($num == 1 && !empty($conf->global->MAIN_SEARCH_DIRECT_OPEN_IF_ONLY_ONE) && $sall) {
		$obj = $db->fetch_object($resql);
		$id = $obj->id;

		header("Location: ".DOL_URL_ROOT.'/compta/facture/card.php?facid='.$id);
		exit;
	}

	llxHeader('', $langs->trans('CustomersInvoices'), 'EN:Customers_Invoices|FR:Factures_Clients|ES:Facturas_a_clientes');

	if ($socid) {
		$soc = new Societe($db);
		$soc->fetch($socid);
		if (empty($search_company)) {
			$search_company = $soc->name;
		}
	}

	$param = '&socid='.urlencode($socid);
	if (!empty($contextpage) && $contextpage != $_SERVER["PHP_SELF"]) {
		$param .= '&contextpage='.urlencode($contextpage);
	}
	if ($limit > 0 && $limit != $conf->liste_limit) {
		$param .= '&limit='.urlencode($limit);
	}
	if ($sall) {
		$param .= '&sall='.urlencode($sall);
	}
	if ($search_date_startday) {
		$param .= '&search_date_startday='.urlencode($search_date_startday);
	}
	if ($search_date_startmonth) {
		$param .= '&search_date_startmonth='.urlencode($search_date_startmonth);
	}
	if ($search_date_startyear) {
		$param .= '&search_date_startyear='.urlencode($search_date_startyear);
	}
	if ($search_date_endday) {
		$param .= '&search_date_endday='.urlencode($search_date_endday);
	}
	if ($search_date_endmonth) {
		$param .= '&search_date_endmonth='.urlencode($search_date_endmonth);
	}
	if ($search_date_endyear) {
		$param .= '&search_date_endyear='.urlencode($search_date_endyear);
	}
	if ($search_date_valid_startday) {
		$param .= '&search_date_valid_startday='.urlencode($search_date_valid_startday);
	}
	if ($search_date_valid_startmonth) {
		$param .= '&search_date_valid_startmonth='.urlencode($search_date_valid_startmonth);
	}
	if ($search_date_valid_startyear) {
		$param .= '&search_date_valid_startyear='.urlencode($search_date_valid_startyear);
	}
	if ($search_date_valid_endday) {
		$param .= '&search_date_valid_endday='.urlencode($search_date_valid_endday);
	}
	if ($search_date_valid_endmonth) {
		$param .= '&search_date_valid_endmonth='.urlencode($search_date_valid_endmonth);
	}
	if ($search_date_valid_endyear) {
		$param .= '&search_date_valid_endyear='.urlencode($search_date_valid_endyear);
	}
	if ($search_datelimit_startday) {
		$param .= '&search_datelimit_startday='.urlencode($search_datelimit_startday);
	}
	if ($search_datelimit_startmonth) {
		$param .= '&search_datelimit_startmonth='.urlencode($search_datelimit_startmonth);
	}
	if ($search_datelimit_startyear) {
		$param .= '&search_datelimit_startyear='.urlencode($search_datelimit_startyear);
	}
	if ($search_datelimit_endday) {
		$param .= '&search_datelimit_endday='.urlencode($search_datelimit_endday);
	}
	if ($search_datelimit_endmonth) {
		$param .= '&search_datelimit_endmonth='.urlencode($search_datelimit_endmonth);
	}
	if ($search_datelimit_endyear) {
		$param .= '&search_datelimit_endyear='.urlencode($search_datelimit_endyear);
	}
	if ($search_ref) {
		$param .= '&search_ref='.urlencode($search_ref);
	}
	if ($search_refcustomer) {
		$param .= '&search_refcustomer='.urlencode($search_refcustomer);
	}
	if ($search_project_ref) {
		$param .= '&search_project_ref='.urlencode($search_project_ref);
	}
	if ($search_project) {
		$param .= '&search_project='.urlencode($search_project);
	}
	if ($search_type != '') {
		$param .= '&search_type='.urlencode($search_type);
	}
	if ($search_company) {
		$param .= '&search_societe='.urlencode($search_company);
	}
	if ($search_company_alias) {
		$param .= '&search_societe_alias='.urlencode($search_company_alias);
	}
	if ($search_town) {
		$param .= '&search_town='.urlencode($search_town);
	}
	if ($search_zip) {
		$param .= '&search_zip='.urlencode($search_zip);
	}
	if ($search_country) {
		$param .= "&search_country=".urlencode($search_country);
	}
	if ($search_sale > 0) {
		$param .= '&search_sale='.urlencode($search_sale);
	}
	if ($search_user > 0) {
		$param .= '&search_user='.urlencode($search_user);
	}
	if ($search_login) {
		$param .= '&search_login='.urlencode($search_login);
	}
	if ($search_product_category > 0) {
		$param .= '&search_product_category='.urlencode($search_product_category);
	}
	if ($search_montant_ht != '') {
		$param .= '&search_montant_ht='.urlencode($search_montant_ht);
	}
	if ($search_montant_vat != '') {
		$param .= '&search_montant_vat='.urlencode($search_montant_vat);
	}
	if ($search_montant_localtax1 != '') {
		$param .= '&search_montant_localtax1='.urlencode($search_montant_localtax1);
	}
	if ($search_montant_localtax2 != '') {
		$param .= '&search_montant_localtax2='.urlencode($search_montant_localtax2);
	}
	if ($search_montant_ttc != '') {
		$param .= '&search_montant_ttc='.urlencode($search_montant_ttc);
	}
	if ($search_multicurrency_code != '') {
		$param .= '&search_multicurrency_code='.urlencode($search_multicurrency_code);
	}
	if ($search_multicurrency_tx != '') {
		$param .= '&search_multicurrency_tx='.urlencode($search_multicurrency_tx);
	}
	if ($search_multicurrency_montant_ht != '') {
		$param .= '&search_multicurrency_montant_ht='.urlencode($search_multicurrency_montant_ht);
	}
	if ($search_multicurrency_montant_vat != '') {
		$param .= '&search_multicurrency_montant_vat='.urlencode($search_multicurrency_montant_vat);
	}
	if ($search_multicurrency_montant_ttc != '') {
		$param .= '&search_multicurrency_montant_ttc='.urlencode($search_multicurrency_montant_ttc);
	}
	if ($search_status != '') {
		$param .= '&search_status='.urlencode($search_status);
	}
	if ($search_paymentmode > 0) {
		$param .= '&search_paymentmode='.urlencode($search_paymentmode);
	}
	if ($search_paymentterms > 0) {
		$param .= '&search_paymentterms='.urlencode($search_paymentterms);
	}
	if ($search_module_source) {
		$param .= '&search_module_source='.urlencode($search_module_source);
	}
	if ($search_pos_source) {
		$param .= '&search_pos_source='.urlencode($search_pos_source);
	}
	if ($show_files) {
		$param .= '&show_files='.urlencode($show_files);
	}
	if ($option) {
		$param .= "&search_option=".urlencode($option);
	}
	if ($optioncss != '') {
		$param .= '&optioncss='.urlencode($optioncss);
	}
	if ($search_categ_cus > 0) {
		$param .= '&search_categ_cus='.urlencode($search_categ_cus);
	}

	// Add $param from extra fields
	include DOL_DOCUMENT_ROOT.'/core/tpl/extrafields_list_search_param.tpl.php';
	// Add $param from hooks
	$parameters = array();
	$reshook = $hookmanager->executeHooks('printFieldListSearchParam', $parameters, $object); // Note that $action and $object may have been modified by hook
	$param .= $hookmanager->resPrint;

	$arrayofmassactions = array(
		'validate'=>img_picto('', 'check', 'class="pictofixedwidth"').$langs->trans("Validate"),
		'generate_doc'=>img_picto('', 'pdf', 'class="pictofixedwidth"').$langs->trans("ReGeneratePDF"),
		'builddoc'=>img_picto('', 'pdf', 'class="pictofixedwidth"').$langs->trans("PDFMerge"),
		'presend'=>img_picto('', 'email', 'class="pictofixedwidth"').$langs->trans("SendByMail"),
	);
	if ($user->rights->facture->paiement) {
		$arrayofmassactions['makepayment'] = $langs->trans("RegisterPaymentAndClasiffiedPayed");
	}
	if ($conf->prelevement->enabled && !empty($user->rights->prelevement->bons->creer)) {
			$langs->load("withdrawals");
			$arrayofmassactions['withdrawrequest'] = img_picto('', 'payment', 'class="pictofixedwidth"').$langs->trans("MakeWithdrawRequest");
	}
	if ($user->rights->facture->supprimer) {
		if (!empty($conf->global->INVOICE_CAN_REMOVE_DRAFT_ONLY)) {
			$arrayofmassactions['predeletedraft'] = img_picto('', 'delete', 'class="pictofixedwidth"').$langs->trans("Deletedraft");
		} elseif (!empty($conf->global->INVOICE_CAN_ALWAYS_BE_REMOVED)) {	// mass deletion never possible on invoices on such situation
			$arrayofmassactions['predelete'] = img_picto('', 'delete', 'class="pictofixedwidth"').$langs->trans("Delete");
		}
	}
	if (in_array($massaction, array('presend', 'predelete', 'makepayment'))) {
		$arrayofmassactions = array();
	}
	$massactionbutton = $form->selectMassAction('', $arrayofmassactions);

	// Show the new button only when this page is not opend from the Extended POS
	if ($contextpage != 'poslist') {
		$url = DOL_URL_ROOT.'/compta/facture/card.php?action=create';
		if (!empty($socid)) {
			$url .= '&socid='.$socid;
		}
		$newcardbutton = dolGetButtonTitle($langs->trans('NewBill'), '', 'fa fa-plus-circle', $url, '', $user->rights->facture->creer);
	}

	$i = 0;
	print '<form method="POST" name="searchFormList" action="'.$_SERVER["PHP_SELF"].'">'."\n";

	if ($optioncss != '') {
		print '<input type="hidden" name="optioncss" value="'.$optioncss.'">';
	}
	print '<input type="hidden" name="token" value="'.newToken().'">';
	print '<input type="hidden" name="formfilteraction" id="formfilteraction" value="list">';
	if (!in_array($massaction, array('makepayment'))) {
		print '<input type="hidden" name="action" value="list">';
	}
	print '<input type="hidden" name="sortfield" value="'.$sortfield.'">';
	print '<input type="hidden" name="sortorder" value="'.$sortorder.'">';
	print '<input type="hidden" name="search_status" value="'.$search_status.'">';
	print '<input type="hidden" name="contextpage" value="'.$contextpage.'">';

	print_barre_liste($langs->trans('BillsCustomers').' '.($socid ? ' '.$soc->name : ''), $page, $_SERVER["PHP_SELF"], $param, $sortfield, $sortorder, $massactionbutton, $num, $nbtotalofrecords, 'bill', 0, $newcardbutton, '', $limit, 0, 0, 1);

	$topicmail = "SendBillRef";
	$modelmail = "facture_send";
	$objecttmp = new Facture($db);
	$trackid = 'inv'.$object->id;
	include DOL_DOCUMENT_ROOT.'/core/tpl/massactions_pre.tpl.php';

	if ($massaction == 'makepayment') {
		$formconfirm = '';
		$formquestion = array(
			// 'text' => $langs->trans("ConfirmClone"),
			// array('type' => 'checkbox', 'name' => 'clone_content', 'label' => $langs->trans("CloneMainAttributes"), 'value' => 1),
			// array('type' => 'checkbox', 'name' => 'update_prices', 'label' => $langs->trans("PuttingPricesUpToDate"), 'value' => 1),
			array('type' => 'date', 'name' => 'datepaiment', 'label' => $langs->trans("Date")),
			array('type' => 'other', 'name' => 'paiementid', 'label' => $langs->trans("PaymentMode"), 'value' => $form->select_types_paiements(GETPOST('search_paymentmode'), 'paiementid', '', 0, 0, 1, 0, 1, '', 1)),
			array('type' => 'other', 'name' => 'bankid', 'label' => $langs->trans("BankAccount"), 'value'=>$form->select_comptes('', 'bankid', 0, '', 0, '', 0, '', 1)),
			//array('type' => 'other', 'name' => 'invoicesid', 'label' => '', 'value'=>'<input type="hidden" id="invoicesid" name="invoicesid" value="'.implode('#',GETPOST('toselect','array')).'">'),
		);
		$formconfirm = $form->formconfirm($_SERVER["PHP_SELF"], $langs->trans('RegisterPaymentAndClasiffiedPayed'), $langs->trans('RegisterPaymentAndClasiffiedPayed', $object->ref), 'makepayment_confirm', $formquestion, 1, 0, 200, 500, 1);
		print $formconfirm;
	}

	if ($sall) {
		foreach ($fieldstosearchall as $key => $val) {
			$fieldstosearchall[$key] = $langs->trans($val);
		}
		print '<div class="divsearchfieldfilter">'.$langs->trans("FilterOnInto", $sall).join(', ', $fieldstosearchall).'</div>';
	}

	// If the user can view prospects other than his'
	$moreforfilter = '';
	if ($user->rights->societe->client->voir || $socid) {
		$langs->load("commercial");
		$moreforfilter .= '<div class="divsearchfield">';
		$tmptitle = $langs->trans('ThirdPartiesOfSaleRepresentative');
		$moreforfilter .= img_picto($tmptitle, 'user', 'class="pictofixedwidth"').$formother->select_salesrepresentatives($search_sale, 'search_sale', $user, 0, $tmptitle, 'maxwidth250');
		$moreforfilter .= '</div>';
	}
	// If the user can view prospects other than his'
	if ($user->rights->societe->client->voir || $socid) {
		$moreforfilter .= '<div class="divsearchfield">';
		$tmptitle = $langs->trans('LinkedToSpecificUsers');
		$moreforfilter .= img_picto($tmptitle, 'user', 'class="pictofixedwidth"').$form->select_dolusers($search_user, 'search_user', $tmptitle, '', 0, '', '', 0, 0, 0, '', 0, '', 'maxwidth250');
		$moreforfilter .= '</div>';
	}
	// Filter on product tags
	if (!empty($conf->categorie->enabled) && $user->rights->categorie->lire && ($user->rights->produit->lire || $user->rights->service->lire)) {
		include_once DOL_DOCUMENT_ROOT.'/categories/class/categorie.class.php';
		$moreforfilter .= '<div class="divsearchfield">';
		$tmptitle = $langs->trans('IncludingProductWithTag');
		$cate_arbo = $form->select_all_categories(Categorie::TYPE_PRODUCT, null, 'parent', null, null, 1);
		$moreforfilter .= img_picto($tmptitle, 'category', 'class="pictofixedwidth"').$form->selectarray('search_product_category', $cate_arbo, $search_product_category, $tmptitle, 0, 0, '', 0, 0, 0, 0, 'maxwidth250', 1);
		$moreforfilter .= '</div>';
	}
	if (!empty($conf->categorie->enabled) && $user->rights->categorie->lire) {
		require_once DOL_DOCUMENT_ROOT.'/categories/class/categorie.class.php';
		$moreforfilter .= '<div class="divsearchfield">';
		$tmptitle = $langs->trans('CustomersProspectsCategoriesShort');
		$moreforfilter .= img_picto($tmptitle, 'category', 'class="pictofixedwidth"').$formother->select_categories('customer', $search_categ_cus, 'search_categ_cus', 1, $tmptitle);
		$moreforfilter .= '</div>';
	}
	$parameters = array();
	$reshook = $hookmanager->executeHooks('printFieldPreListTitle', $parameters); // Note that $action and $object may have been modified by hook
	if (empty($reshook)) {
		$moreforfilter .= $hookmanager->resPrint;
	} else {
		$moreforfilter = $hookmanager->resPrint;
	}

	if ($moreforfilter) {
		print '<div class="liste_titre liste_titre_bydiv centpercent">';
		print $moreforfilter;
		print '</div>';
	}

	$varpage = empty($contextpage) ? $_SERVER["PHP_SELF"] : $contextpage;
	$selectedfields = $form->multiSelectArrayWithCheckbox('selectedfields', $arrayfields, $varpage); // This also change content of $arrayfields

	// Show the massaction checkboxes only when this page is not opend from the Extended POS
	if ($massactionbutton && $contextpage != 'poslist') {
		$selectedfields .= $form->showCheckAddButtons('checkforselect', 1);
	}

	print '<div class="div-table-responsive">';
	print '<table class="tagtable liste'.($moreforfilter ? " listwithfilterbefore" : "").'">'."\n";

	// Filters lines
	print '<tr class="liste_titre_filter">';
	if (!empty($conf->global->MAIN_VIEW_LINE_NUMBER_IN_LIST)) {
		print '<td class="liste_titre">';
		print '</td>';
	}
	// Ref
	if (!empty($arrayfields['f.ref']['checked'])) {
		print '<td class="liste_titre" align="left">';
		print '<input class="flat maxwidth50imp" type="text" name="search_ref" value="'.dol_escape_htmltag($search_ref).'">';
		print '</td>';
	}
	// Ref customer
	if (!empty($arrayfields['f.ref_client']['checked'])) {
		print '<td class="liste_titre">';
		print '<input class="flat maxwidth50imp" type="text" name="search_refcustomer" value="'.dol_escape_htmltag($search_refcustomer).'">';
		print '</td>';
	}
	// Type
	if (!empty($arrayfields['f.type']['checked'])) {
		print '<td class="liste_titre maxwidthonsmartphone">';
		$listtype = array(
			Facture::TYPE_STANDARD=>$langs->trans("InvoiceStandard"),
			Facture::TYPE_REPLACEMENT=>$langs->trans("InvoiceReplacement"),
			Facture::TYPE_CREDIT_NOTE=>$langs->trans("InvoiceAvoir"),
			Facture::TYPE_DEPOSIT=>$langs->trans("InvoiceDeposit"),
		);
		if (!empty($conf->global->INVOICE_USE_SITUATION)) {
			$listtype[Facture::TYPE_SITUATION] = $langs->trans("InvoiceSituation");
		}
		//$listtype[Facture::TYPE_PROFORMA]=$langs->trans("InvoiceProForma");     // A proformat invoice is not an invoice but must be an order.
		print $form->selectarray('search_type', $listtype, $search_type, 1, 0, 0, '', 0, 0, 0, 'ASC', 'maxwidth100');
		print '</td>';
	}
	// Date invoice
	if (!empty($arrayfields['f.datef']['checked'])) {
		print '<td class="liste_titre center">';
		print '<div class="nowrap">';
		print $form->selectDate($search_date_start ? $search_date_start : -1, 'search_date_start', 0, 0, 1, '', 1, 0, 0, '', '', '', '', 1, '', $langs->trans('From'));
		print '</div>';
		print '<div class="nowrap">';
		print $form->selectDate($search_date_end ? $search_date_end : -1, 'search_date_end', 0, 0, 1, '', 1, 0, 0, '', '', '', '', 1, '', $langs->trans('to'));
		print '</div>';
		print '</td>';
	}
	// Date valid
	if (!empty($arrayfields['f.date_valid']['checked'])) {
		print '<td class="liste_titre center">';
		print '<div class="nowrap">';
		print $form->selectDate($search_date_valid_start ? $search_date_valid_start : -1, 'search_date_valid_start', 0, 0, 1, '', 1, 0, 0, '', '', '', '', 1, '', $langs->trans('From'));
		print '</div>';
		print '<div class="nowrap">';
		print $form->selectDate($search_date_valid_end ? $search_date_valid_end : -1, 'search_date_valid_end', 0, 0, 1, '', 1, 0, 0, '', '', '', '', 1, '', $langs->trans('to'));
		print '</div>';
		print '</td>';
	}
	// Date due
	if (!empty($arrayfields['f.date_lim_reglement']['checked'])) {
		print '<td class="liste_titre center">';
		print '<div class="nowrap">';
		/*
		print $langs->trans('From').' ';
		print $form->selectDate($search_datelimit_start ? $search_datelimit_start : -1, 'search_datelimit_start', 0, 0, 1);
		print '</div>';
		print '<div class="nowrap">';
		print $langs->trans('to').' ';*/
		print $form->selectDate($search_datelimit_end ? $search_datelimit_end : -1, 'search_datelimit_end', 0, 0, 1, '', 1, 0, 0, '', '', '', '', 1, '', $langs->trans("Before"));
		print '<br><input type="checkbox" name="search_option" value="late"'.($option == 'late' ? ' checked' : '').'> '.$langs->trans("Alert");
		print '</div>';
		print '</td>';
	}
	// Project ref
	if (!empty($arrayfields['p.ref']['checked'])) {
		print '<td class="liste_titre"><input class="flat maxwidth50imp" type="text" name="search_project_ref" value="'.$search_project_ref.'"></td>';
	}
	// Project label
	if (!empty($arrayfields['p.title']['checked'])) {
		print '<td class="liste_titre"><input class="flat maxwidth50imp" type="text" name="search_project" value="'.$search_project.'"></td>';
	}
	// Thirdparty
	if (!empty($arrayfields['s.nom']['checked'])) {
		print '<td class="liste_titre"><input class="flat maxwidth75imp" type="text" name="search_company" value="'.$search_company.'"></td>';
	}
	// Alias
	if (!empty($arrayfields['s.name_alias']['checked'])) {
		print '<td class="liste_titre"><input class="flat maxwidth75imp" type="text" name="search_company_alias" value="'.$search_company_alias.'"></td>';
	}
	// Town
	if (!empty($arrayfields['s.town']['checked'])) {
		print '<td class="liste_titre"><input class="flat maxwidth75imp" type="text" name="search_town" value="'.dol_escape_htmltag($search_town).'"></td>';
	}
	// Zip
	if (!empty($arrayfields['s.zip']['checked'])) {
		print '<td class="liste_titre"><input class="flat maxwidth50imp" type="text" name="search_zip" value="'.dol_escape_htmltag($search_zip).'"></td>';
	}
	// State
	if (!empty($arrayfields['state.nom']['checked'])) {
		print '<td class="liste_titre">';
		print '<input class="flat maxwidth50imp" type="text" name="search_state" value="'.dol_escape_htmltag($search_state).'">';
		print '</td>';
	}
	// Country
	if (!empty($arrayfields['country.code_iso']['checked'])) {
		print '<td class="liste_titre" align="center">';
		print $form->select_country($search_country, 'search_country', '', 0, 'minwidth150imp maxwidth150', 'code2', 1, 0, 1, null, 1);
		print '</td>';
	}
	// Company type
	if (!empty($arrayfields['typent.code']['checked'])) {
		print '<td class="liste_titre maxwidthonsmartphone" align="center">';
		print $form->selectarray("search_type_thirdparty", $formcompany->typent_array(0), $search_type_thirdparty, 1, 0, 0, '', 0, 0, 0, (empty($conf->global->SOCIETE_SORT_ON_TYPEENT) ? 'ASC' : $conf->global->SOCIETE_SORT_ON_TYPEENT), 'maxwidth100', 1);
		print '</td>';
	}
	// Payment mode
	if (!empty($arrayfields['f.fk_mode_reglement']['checked'])) {
		print '<td class="liste_titre">';
		$form->select_types_paiements($search_paymentmode, 'search_paymentmode', '', 0, 1, 1, 10);
		print '</td>';
	}
	// Payment terms
	if (!empty($arrayfields['f.fk_cond_reglement']['checked'])) {
		print '<td class="liste_titre">';
		$form->select_conditions_paiements($search_paymentterms, 'search_paymentterms', -1, 1, 1);
		print '</td>';
	}
	// Module source
	if (!empty($arrayfields['f.module_source']['checked'])) {
		print '<td class="liste_titre">';
		print '<input class="flat maxwidth75" type="text" name="search_module_source" value="'.dol_escape_htmltag($search_module_source).'">';
		print '</td>';
	}
	// POS Terminal
	if (!empty($arrayfields['f.pos_source']['checked'])) {
		print '<td class="liste_titre">';
		print '<input class="flat maxwidth50" type="text" name="search_pos_source" value="'.dol_escape_htmltag($search_pos_source).'">';
		print '</td>';
	}
	if (!empty($arrayfields['f.total_ht']['checked'])) {
		// Amount
		print '<td class="liste_titre right">';
		print '<input class="flat" type="text" size="4" name="search_montant_ht" value="'.dol_escape_htmltag($search_montant_ht).'">';
		print '</td>';
	}
	if (!empty($arrayfields['f.total_tva']['checked'])) {
		// Amount
		print '<td class="liste_titre right">';
		print '<input class="flat" type="text" size="4" name="search_montant_vat" value="'.dol_escape_htmltag($search_montant_vat).'">';
		print '</td>';
	}
	if (!empty($arrayfields['f.total_localtax1']['checked'])) {
		// Localtax1
		print '<td class="liste_titre right">';
		print '<input class="flat" type="text" size="4" name="search_montant_localtax1" value="'.$search_montant_localtax1.'">';
		print '</td>';
	}
	if (!empty($arrayfields['f.total_localtax2']['checked'])) {
		// Localtax2
		print '<td class="liste_titre right">';
		print '<input class="flat" type="text" size="4" name="search_montant_localtax2" value="'.$search_montant_localtax2.'">';
		print '</td>';
	}
	if (!empty($arrayfields['f.total_ttc']['checked'])) {
		// Amount
		print '<td class="liste_titre right">';
		print '<input class="flat" type="text" size="4" name="search_montant_ttc" value="'.dol_escape_htmltag($search_montant_ttc).'">';
		print '</td>';
	}
	if (!empty($arrayfields['u.login']['checked'])) {
		// Author
		print '<td class="liste_titre" align="center">';
		print '<input class="flat" size="4" type="text" name="search_login" value="'.dol_escape_htmltag($search_login).'">';
		print '</td>';
	}
	if (!empty($arrayfields['sale_representative']['checked'])) {
		print '<td class="liste_titre"></td>';
	}
	if (!empty($arrayfields['f.retained_warranty']['checked'])) {
		print '<td class="liste_titre" align="right">';
		print '</td>';
	}
	if (!empty($arrayfields['dynamount_payed']['checked'])) {
		print '<td class="liste_titre right">';
		print '</td>';
	}
	if (!empty($arrayfields['rtp']['checked'])) {
		print '<td class="liste_titre right">';
		print '</td>';
	}
	if (!empty($arrayfields['f.multicurrency_code']['checked'])) {
		// Currency
		print '<td class="liste_titre">';
		print $form->selectMultiCurrency($search_multicurrency_code, 'search_multicurrency_code', 1);
		print '</td>';
	}
	if (!empty($arrayfields['f.multicurrency_tx']['checked'])) {
		// Currency rate
		print '<td class="liste_titre">';
		print '<input class="flat" type="text" size="4" name="search_multicurrency_tx" value="'.dol_escape_htmltag($search_multicurrency_tx).'">';
		print '</td>';
	}
	if (!empty($arrayfields['f.multicurrency_total_ht']['checked'])) {
		// Amount
		print '<td class="liste_titre right">';
		print '<input class="flat" type="text" size="4" name="search_multicurrency_montant_ht" value="'.dol_escape_htmltag($search_multicurrency_montant_ht).'">';
		print '</td>';
	}
	if (!empty($arrayfields['f.multicurrency_total_vat']['checked'])) {
		// Amount
		print '<td class="liste_titre right">';
		print '<input class="flat" type="text" size="4" name="search_multicurrency_montant_vat" value="'.dol_escape_htmltag($search_multicurrency_montant_vat).'">';
		print '</td>';
	}
	if (!empty($arrayfields['f.multicurrency_total_ttc']['checked'])) {
		// Amount
		print '<td class="liste_titre right">';
		print '<input class="flat" type="text" size="4" name="search_multicurrency_montant_ttc" value="'.dol_escape_htmltag($search_multicurrency_montant_ttc).'">';
		print '</td>';
	}
	if (!empty($arrayfields['multicurrency_dynamount_payed']['checked'])) {
		print '<td class="liste_titre">';
		print '</td>';
	}
	if (!empty($arrayfields['multicurrency_rtp']['checked'])) {
		print '<td class="liste_titre right">';
		print '</td>';
	}
	if (!empty($arrayfields['total_pa']['checked'])) {
		print '<td class="liste_titre right">';
		print '</td>';
	}
	if (!empty($arrayfields['total_margin']['checked'])) {
		print '<td class="liste_titre right">';
		print '</td>';
	}
	if (!empty($arrayfields['total_margin_rate']['checked'])) {
		print '<td class="liste_titre right">';
		print '</td>';
	}
	if (!empty($arrayfields['total_mark_rate']['checked'])) {
		print '<td class="liste_titre right">';
		print '</td>';
	}

	// Extra fields
	include DOL_DOCUMENT_ROOT.'/core/tpl/extrafields_list_search_input.tpl.php';

	// Fields from hook
	$parameters = array('arrayfields'=>$arrayfields);
	$reshook = $hookmanager->executeHooks('printFieldListOption', $parameters); // Note that $action and $object may have been modified by hook
	print $hookmanager->resPrint;
	// Date creation
	if (!empty($arrayfields['f.datec']['checked'])) {
		print '<td class="liste_titre">';
		print '</td>';
	}
	// Date modification
	if (!empty($arrayfields['f.tms']['checked'])) {
		print '<td class="liste_titre">';
		print '</td>';
	}
	// Date closing
	if (!empty($arrayfields['f.date_closing']['checked'])) {
		print '<td class="liste_titre">';
		print '</td>';
	}
	if (!empty($arrayfields['f.note_public']['checked'])) {
		// Note public
		print '<td class="liste_titre">';
		print '</td>';
	}
	if (!empty($arrayfields['f.note_private']['checked'])) {
		// Note private
		print '<td class="liste_titre">';
		print '</td>';
	}
	// Status
	if (!empty($arrayfields['f.fk_statut']['checked'])) {
		print '<td class="liste_titre maxwidthonsmartphone right">';
		$liststatus = array('0'=>$langs->trans("BillShortStatusDraft"), '1'=>$langs->trans("BillShortStatusNotPaid"), '0,1'=>$langs->trans("BillShortStatusDraft").'+'.$langs->trans("BillShortStatusNotPaid"), '2'=>$langs->trans("BillShortStatusPaid"), '1,2'=>$langs->trans("BillShortStatusNotPaid").'+'.$langs->trans("BillShortStatusPaid"), '3'=>$langs->trans("BillShortStatusCanceled"));
		print $form->selectarray('search_status', $liststatus, $search_status, 1, 0, 0, '', 0, 0, 0, '', '', 1);
		print '</td>';
	}
	// Action column
	print '<td class="liste_titre" align="middle">';
	$searchpicto = $form->showFilterButtons();
	print $searchpicto;
	print '</td>';
	print "</tr>\n";

	print '<tr class="liste_titre">';
	if (!empty($conf->global->MAIN_VIEW_LINE_NUMBER_IN_LIST)) {
		print_liste_field_titre('#', $_SERVER['PHP_SELF'], '', '', $param, '', $sortfield, $sortorder);
	}
	if (!empty($arrayfields['f.ref']['checked'])) {
		print_liste_field_titre($arrayfields['f.ref']['label'], $_SERVER['PHP_SELF'], 'f.ref', '', $param, '', $sortfield, $sortorder);
	}
	if (!empty($arrayfields['f.ref_client']['checked'])) {
		print_liste_field_titre($arrayfields['f.ref_client']['label'], $_SERVER["PHP_SELF"], 'f.ref_client', '', $param, '', $sortfield, $sortorder);
	}
	if (!empty($arrayfields['f.type']['checked'])) {
		print_liste_field_titre($arrayfields['f.type']['label'], $_SERVER["PHP_SELF"], 'f.type', '', $param, '', $sortfield, $sortorder);
	}
	if (!empty($arrayfields['f.datef']['checked'])) {
		print_liste_field_titre($arrayfields['f.datef']['label'], $_SERVER['PHP_SELF'], 'f.datef', '', $param, 'align="center"', $sortfield, $sortorder);
	}
	if (!empty($arrayfields['f.date_valid']['checked'])) {
		print_liste_field_titre($arrayfields['f.date_valid']['label'], $_SERVER['PHP_SELF'], 'f.date_valid', '', $param, 'align="center"', $sortfield, $sortorder);
	}
	if (!empty($arrayfields['f.date_lim_reglement']['checked'])) {
		print_liste_field_titre($arrayfields['f.date_lim_reglement']['label'], $_SERVER['PHP_SELF'], "f.date_lim_reglement", '', $param, 'align="center"', $sortfield, $sortorder);
	}
	if (!empty($arrayfields['p.ref']['checked'])) {
		print_liste_field_titre($arrayfields['p.ref']['label'], $_SERVER['PHP_SELF'], "p.ref", '', $param, '', $sortfield, $sortorder);
	}
	if (!empty($arrayfields['p.title']['checked'])) {
		print_liste_field_titre($arrayfields['p.title']['label'], $_SERVER['PHP_SELF'], "p.title", '', $param, '', $sortfield, $sortorder);
	}
	if (!empty($arrayfields['s.nom']['checked'])) {
		print_liste_field_titre($arrayfields['s.nom']['label'], $_SERVER['PHP_SELF'], 's.nom', '', $param, '', $sortfield, $sortorder);
	}
	if (!empty($arrayfields['s.name_alias']['checked'])) {
		print_liste_field_titre($arrayfields['s.name_alias']['label'], $_SERVER['PHP_SELF'], 's.name_alias', '', $param, '', $sortfield, $sortorder);
	}
	if (!empty($arrayfields['s.town']['checked'])) {
		print_liste_field_titre($arrayfields['s.town']['label'], $_SERVER["PHP_SELF"], 's.town', '', $param, '', $sortfield, $sortorder);
	}
	if (!empty($arrayfields['s.zip']['checked'])) {
		print_liste_field_titre($arrayfields['s.zip']['label'], $_SERVER["PHP_SELF"], 's.zip', '', $param, '', $sortfield, $sortorder);
	}
	if (!empty($arrayfields['state.nom']['checked'])) {
		print_liste_field_titre($arrayfields['state.nom']['label'], $_SERVER["PHP_SELF"], "state.nom", "", $param, '', $sortfield, $sortorder);
	}
	if (!empty($arrayfields['country.code_iso']['checked'])) {
		print_liste_field_titre($arrayfields['country.code_iso']['label'], $_SERVER["PHP_SELF"], "country.code_iso", "", $param, 'align="center"', $sortfield, $sortorder);
	}
	if (!empty($arrayfields['typent.code']['checked'])) {
		print_liste_field_titre($arrayfields['typent.code']['label'], $_SERVER["PHP_SELF"], "typent.code", "", $param, 'align="center"', $sortfield, $sortorder);
	}
	if (!empty($arrayfields['f.fk_mode_reglement']['checked'])) {
		print_liste_field_titre($arrayfields['f.fk_mode_reglement']['label'], $_SERVER["PHP_SELF"], "f.fk_mode_reglement", "", $param, "", $sortfield, $sortorder);
	}
	if (!empty($arrayfields['f.fk_cond_reglement']['checked'])) {
		print_liste_field_titre($arrayfields['f.fk_cond_reglement']['label'], $_SERVER["PHP_SELF"], "f.fk_cond_reglement", "", $param, "", $sortfield, $sortorder);
	}
	if (!empty($arrayfields['f.module_source']['checked'])) {
		print_liste_field_titre($arrayfields['f.module_source']['label'], $_SERVER["PHP_SELF"], "f.module_source", "", $param, "", $sortfield, $sortorder);
	}
	if (!empty($arrayfields['f.pos_source']['checked'])) {
		print_liste_field_titre($arrayfields['f.pos_source']['label'], $_SERVER["PHP_SELF"], "f.pos_source", "", $param, "", $sortfield, $sortorder);
	}
	if (!empty($arrayfields['f.total_ht']['checked'])) {
		print_liste_field_titre($arrayfields['f.total_ht']['label'], $_SERVER['PHP_SELF'], 'f.total_ht', '', $param, 'class="right"', $sortfield, $sortorder);
	}
	if (!empty($arrayfields['f.total_tva']['checked'])) {
		print_liste_field_titre($arrayfields['f.total_tva']['label'], $_SERVER['PHP_SELF'], 'f.total_tva', '', $param, 'class="right"', $sortfield, $sortorder);
	}
	if (!empty($arrayfields['f.total_localtax1']['checked'])) {
		print_liste_field_titre($arrayfields['f.total_localtax1']['label'], $_SERVER['PHP_SELF'], 'f.localtax1', '', $param, 'class="right"', $sortfield, $sortorder);
	}
	if (!empty($arrayfields['f.total_localtax2']['checked'])) {
		print_liste_field_titre($arrayfields['f.total_localtax2']['label'], $_SERVER['PHP_SELF'], 'f.localtax2', '', $param, 'class="right"', $sortfield, $sortorder);
	}
	if (!empty($arrayfields['f.total_ttc']['checked'])) {
		print_liste_field_titre($arrayfields['f.total_ttc']['label'], $_SERVER['PHP_SELF'], 'f.total_ttc', '', $param, 'class="right"', $sortfield, $sortorder);
	}
	if (!empty($arrayfields['u.login']['checked'])) {
		print_liste_field_titre($arrayfields['u.login']['label'], $_SERVER["PHP_SELF"], 'u.login', '', $param, 'align="center"', $sortfield, $sortorder);
	}
	if (!empty($arrayfields['sale_representative']['checked'])) {
		print_liste_field_titre($arrayfields['sale_representative']['label'], $_SERVER["PHP_SELF"], "", "", "$param", '', $sortfield, $sortorder);
	}
	if (!empty($arrayfields['f.retained_warranty']['checked'])) {
		print_liste_field_titre($arrayfields['f.retained_warranty']['label'], $_SERVER['PHP_SELF'], '', '', $param, 'align="right"', $sortfield, $sortorder);
	}
	if (!empty($arrayfields['dynamount_payed']['checked'])) {
		print_liste_field_titre($arrayfields['dynamount_payed']['label'], $_SERVER['PHP_SELF'], '', '', $param, 'class="right"', $sortfield, $sortorder);
	}
	if (!empty($arrayfields['rtp']['checked'])) {
		print_liste_field_titre($arrayfields['rtp']['label'], $_SERVER['PHP_SELF'], '', '', $param, 'class="right"', $sortfield, $sortorder);
	}
	if (!empty($arrayfields['f.multicurrency_code']['checked'])) {
		print_liste_field_titre($arrayfields['f.multicurrency_code']['label'], $_SERVER['PHP_SELF'], 'f.multicurrency_code', '', $param, '', $sortfield, $sortorder);
	}
	if (!empty($arrayfields['f.multicurrency_tx']['checked'])) {
		print_liste_field_titre($arrayfields['f.multicurrency_tx']['label'], $_SERVER['PHP_SELF'], 'f.multicurrency_tx', '', $param, '', $sortfield, $sortorder);
	}
	if (!empty($arrayfields['f.multicurrency_total_ht']['checked'])) {
		print_liste_field_titre($arrayfields['f.multicurrency_total_ht']['label'], $_SERVER['PHP_SELF'], 'f.multicurrency_total_ht', '', $param, 'class="right"', $sortfield, $sortorder);
	}
	if (!empty($arrayfields['f.multicurrency_total_vat']['checked'])) {
		print_liste_field_titre($arrayfields['f.multicurrency_total_vat']['label'], $_SERVER['PHP_SELF'], 'f.multicurrency_total_tva', '', $param, 'class="right"', $sortfield, $sortorder);
	}
	if (!empty($arrayfields['f.multicurrency_total_ttc']['checked'])) {
		print_liste_field_titre($arrayfields['f.multicurrency_total_ttc']['label'], $_SERVER['PHP_SELF'], 'f.multicurrency_total_ttc', '', $param, 'class="right"', $sortfield, $sortorder);
	}
	if (!empty($arrayfields['multicurrency_dynamount_payed']['checked'])) {
		print_liste_field_titre($arrayfields['multicurrency_dynamount_payed']['label'], $_SERVER['PHP_SELF'], '', '', $param, 'class="right"', $sortfield, $sortorder);
	}
	if (!empty($arrayfields['multicurrency_rtp']['checked'])) {
		print_liste_field_titre($arrayfields['multicurrency_rtp']['label'], $_SERVER['PHP_SELF'], '', '', $param, 'class="right"', $sortfield, $sortorder);
	}
	if (!empty($arrayfields['total_pa']['checked'])) {
		print_liste_field_titre($arrayfields['total_pa']['label'], $_SERVER['PHP_SELF'], '', '', $param, 'class="right"', $sortfield, $sortorder);
	}
	if (!empty($arrayfields['total_margin']['checked'])) {
		print_liste_field_titre($arrayfields['total_margin']['label'], $_SERVER['PHP_SELF'], '', '', $param, 'class="right"', $sortfield, $sortorder);
	}
	if (!empty($arrayfields['total_margin_rate']['checked'])) {
		print_liste_field_titre($arrayfields['total_margin_rate']['label'], $_SERVER['PHP_SELF'], '', '', $param, 'class="right"', $sortfield, $sortorder);
	}
	if (!empty($arrayfields['total_mark_rate']['checked'])) {
		print_liste_field_titre($arrayfields['total_mark_rate']['label'], $_SERVER['PHP_SELF'], '', '', $param, 'class="right"', $sortfield, $sortorder);
	}
	// Extra fields
	include DOL_DOCUMENT_ROOT.'/core/tpl/extrafields_list_search_title.tpl.php';
	// Hook fields
	$parameters = array('arrayfields'=>$arrayfields, 'param'=>$param, 'sortfield'=>$sortfield, 'sortorder'=>$sortorder);
	$reshook = $hookmanager->executeHooks('printFieldListTitle', $parameters); // Note that $action and $object may have been modified by hook
	print $hookmanager->resPrint;
	if (!empty($arrayfields['f.datec']['checked'])) {
		print_liste_field_titre($arrayfields['f.datec']['label'], $_SERVER["PHP_SELF"], "f.datec", "", $param, 'align="center" class="nowrap"', $sortfield, $sortorder);
	}
	if (!empty($arrayfields['f.tms']['checked'])) {
		print_liste_field_titre($arrayfields['f.tms']['label'], $_SERVER["PHP_SELF"], "f.tms", "", $param, 'align="center" class="nowrap"', $sortfield, $sortorder);
	}
	if (!empty($arrayfields['f.date_closing']['checked'])) {
		print_liste_field_titre($arrayfields['f.date_closing']['label'], $_SERVER["PHP_SELF"], "f.date_closing", "", $param, 'align="center" class="nowrap"', $sortfield, $sortorder);
	}
	if (!empty($arrayfields['f.note_public']['checked'])) {
		print_liste_field_titre($arrayfields['f.note_public']['label'], $_SERVER["PHP_SELF"], "f.note_public", "", $param, '', $sortfield, $sortorder, 'center nowrap ');
	}
	if (!empty($arrayfields['f.note_private']['checked'])) {
		print_liste_field_titre($arrayfields['f.note_private']['label'], $_SERVER["PHP_SELF"], "f.note_private", "", $param, '', $sortfield, $sortorder, 'center nowrap ');
	}
	if (!empty($arrayfields['f.fk_statut']['checked'])) {
		print_liste_field_titre($arrayfields['f.fk_statut']['label'], $_SERVER["PHP_SELF"], "f.fk_statut,f.paye,f.type,dynamount_payed", "", $param, 'class="right"', $sortfield, $sortorder);
	}
	print_liste_field_titre($selectedfields, $_SERVER["PHP_SELF"], "", '', '', 'align="center"', $sortfield, $sortorder, 'maxwidthsearch ');
	print "</tr>\n";

	$projectstatic = new Project($db);
	$discount = new DiscountAbsolute($db);
	$userstatic = new User($db);

	if ($num > 0) {
		$i = 0;
		$totalarray = array();
		$totalarray['nbfield'] = 0;
		$totalarray['val'] = array();
		$totalarray['val']['f.total_ht'] = 0;
		$totalarray['val']['f.total_ttc'] = 0;
		while ($i < min($num, $limit)) {
			$obj = $db->fetch_object($resql);

			$datelimit = $db->jdate($obj->datelimite);

			$facturestatic->id = $obj->id;
			$facturestatic->ref = $obj->ref;
			$facturestatic->ref_client = $obj->ref_client;
			$facturestatic->type = $obj->type;
			$facturestatic->total_ht = $obj->total_ht;
			$facturestatic->total_tva = $obj->total_tva;
			$facturestatic->total_ttc = $obj->total_ttc;
			$facturestatic->multicurrency_code = $obj->multicurrency_code;
			$facturestatic->multicurrency_tx = $obj->multicurrency_tx;
			$facturestatic->multicurrency_total_ht = $obj->multicurrency_total_ht;
			$facturestatic->multicurrency_total_tva = $obj->multicurrency_total_vat;
			$facturestatic->multicurrency_total_ttc = $obj->multicurrency_total_ttc;
			$facturestatic->statut = $obj->fk_statut;
			$facturestatic->close_code = $obj->close_code;
			$facturestatic->total_ttc = $obj->total_ttc;
			$facturestatic->paye = $obj->paye;
			$facturestatic->fk_soc = $obj->fk_soc;

			$facturestatic->date = $db->jdate($obj->datef);
			$facturestatic->date_valid = $db->jdate($obj->date_valid);
			$facturestatic->date_lim_reglement = $db->jdate($obj->datelimite);

			$facturestatic->note_public = $obj->note_public;
			$facturestatic->note_private = $obj->note_private;
			if (!empty($conf->global->INVOICE_USE_SITUATION) && !empty($conf->global->INVOICE_USE_RETAINED_WARRANTY)) {
				 $facturestatic->retained_warranty = $obj->retained_warranty;
				 $facturestatic->retained_warranty_date_limit = $obj->retained_warranty_date_limit;
				 $facturestatic->situation_final = $obj->retained_warranty_date_limit;
				 $facturestatic->situation_final = $obj->retained_warranty_date_limit;
				 $facturestatic->situation_cycle_ref = $obj->situation_cycle_ref;
				 $facturestatic->situation_counter = $obj->situation_counter;
			}
			$companystatic->id = $obj->socid;
			$companystatic->name = $obj->name;
			$companystatic->name_alias = $obj->alias;
			$companystatic->client = $obj->client;
			$companystatic->fournisseur = $obj->fournisseur;
			$companystatic->code_client = $obj->code_client;
			$companystatic->code_compta_client = $obj->code_compta_client;
			$companystatic->code_fournisseur = $obj->code_fournisseur;
			$companystatic->code_compta_fournisseur = $obj->code_compta_fournisseur;
			$companystatic->email = $obj->email;
			$companystatic->phone = $obj->phone;
			$companystatic->fax = $obj->fax;
			$companystatic->address = $obj->address;
			$companystatic->zip = $obj->zip;
			$companystatic->town = $obj->town;
			$companystatic->country_code = $obj->country_code;

			$projectstatic->id = $obj->project_id;
			$projectstatic->ref = $obj->project_ref;
			$projectstatic->title = $obj->project_label;

			$paiement = $facturestatic->getSommePaiement();
			$totalcreditnotes = $facturestatic->getSumCreditNotesUsed();
			$totaldeposits = $facturestatic->getSumDepositsUsed();
			$totalpay = $paiement + $totalcreditnotes + $totaldeposits;
			$remaintopay = price2num($facturestatic->total_ttc - $totalpay);
			$multicurrency_paiement = $facturestatic->getSommePaiement(1);
			$multicurrency_totalcreditnotes = $facturestatic->getSumCreditNotesUsed(1);
			$multicurrency_totaldeposits = $facturestatic->getSumDepositsUsed(1);
			$multicurrency_totalpay = $multicurrency_paiement + $multicurrency_totalcreditnotes + $multicurrency_totaldeposits;
			$multicurrency_remaintopay = price2num($facturestatic->multicurrency_total_ttc - $multicurrency_totalpay);

			if ($facturestatic->statut == Facture::STATUS_CLOSED && $facturestatic->close_code == 'discount_vat') {		// If invoice closed with discount for anticipated payment
				$remaintopay = 0;
				$multicurrency_remaintopay = 0;
			}
			if ($facturestatic->type == Facture::TYPE_CREDIT_NOTE && $obj->paye == 1) {		// If credit note closed, we take into account the amount not yet consummed
				$remaincreditnote = $discount->getAvailableDiscounts($companystatic, '', 'rc.fk_facture_source='.$facturestatic->id);
				$remaintopay = -$remaincreditnote;
				$totalpay = price2num($facturestatic->total_ttc - $remaintopay);
				$multicurrency_remaincreditnote = $discount->getAvailableDiscounts($companystatic, '', 'rc.fk_facture_source='.$facturestatic->id, 0, 0, 1);
				$multicurrency_remaintopay = -$multicurrency_remaincreditnote;
				$multicurrency_totalpay = price2num($facturestatic->multicurrency_total_ttc - $multicurrency_remaintopay);
			}

			$facturestatic->alreadypaid = $paiement;

			$marginInfo = array();
			if (!empty($conf->margin->enabled)) {
				$facturestatic->fetch_lines();
				$marginInfo = $formmargin->getMarginInfosArray($facturestatic);
			}

			print '<tr class="oddeven"';
			if ($contextpage == 'poslist') {
				print ' onclick="parent.$(\'#poslines\').load(\'invoice.php?action=history&placeid='.$obj->id.'\', function() {parent.$.colorbox.close();';
				if (strpos($obj->ref, 'PROV') !== false) {
					//If is a draft invoice, load var to be able to add products
					$place = str_replace(")", "", str_replace("(PROV-POS".$_SESSION["takeposterminal"]."-", "", $obj->ref));
					print 'parent.place=\''.$place.'\'';
				}
				print '});"';
			}
			print '>';

			// No
			if (!empty($conf->global->MAIN_VIEW_LINE_NUMBER_IN_LIST)) {
				print '<td>'.(($offset * $limit) + $i).'</td>';
			}

			// Ref
			if (!empty($arrayfields['f.ref']['checked'])) {
				print '<td class="nowraponall">';

				print '<table class="nobordernopadding"><tr class="nocellnopadd">';

				print '<td class="nobordernopadding nowraponall">';
				if ($contextpage == 'poslist') {
					print dol_escape_htmltag($obj->ref);
				} else {
					print $facturestatic->getNomUrl(1, '', 200, 0, '', 0, 1);
				}

				$filename = dol_sanitizeFileName($obj->ref);
				$filedir = $conf->facture->dir_output.'/'.dol_sanitizeFileName($obj->ref);
				$urlsource = $_SERVER['PHP_SELF'].'?id='.$obj->id;
				print $formfile->getDocumentsLink($facturestatic->element, $filename, $filedir);
				print '</td>';
				print '</tr>';
				print '</table>';

				print "</td>\n";
				if (!$i) {
					$totalarray['nbfield']++;
				}
			}

			// Customer ref
			if (!empty($arrayfields['f.ref_client']['checked'])) {
				print '<td class="nowrap tdoverflowmax200">';
				print dol_escape_htmltag($obj->ref_client);
				print '</td>';
				if (!$i) {
					$totalarray['nbfield']++;
				}
			}

			// Type
			if (!empty($arrayfields['f.type']['checked'])) {
				print '<td class="nowraponall tdoverflowmax100" title="'.$facturestatic->getLibType().'">';
				print $facturestatic->getLibType();
				print "</td>";
				if (!$i) {
					$totalarray['nbfield']++;
				}
			}

			// Date
			if (!empty($arrayfields['f.datef']['checked'])) {
				print '<td align="center" class="nowraponall">';
				print dol_print_date($db->jdate($obj->datef), 'day');
				print '</td>';
				if (!$i) {
					$totalarray['nbfield']++;
				}
			}

			// Date
			if (!empty($arrayfields['f.date_valid']['checked'])) {
				print '<td align="center" class="nowraponall">';
				print dol_print_date($db->jdate($obj->date_valid), 'day');
				print '</td>';
				if (!$i) {
					$totalarray['nbfield']++;
				}
			}

			// Date limit
			if (!empty($arrayfields['f.date_lim_reglement']['checked'])) {
				print '<td align="center" class="nowraponall">'.dol_print_date($datelimit, 'day');
				if ($facturestatic->hasDelay()) {
					print img_warning($langs->trans('Alert').' - '.$langs->trans('Late'));
				}
				print '</td>';
				if (!$i) {
					$totalarray['nbfield']++;
				}
			}

			// Project ref
			if (!empty($arrayfields['p.ref']['checked'])) {
				print '<td class="nocellnopadd nowraponall">';
				if ($obj->project_id > 0) {
					print $projectstatic->getNomUrl(1);
				}
				print '</td>';
				if (!$i) {
					$totalarray['nbfield']++;
				}
			}

			// Project title
			if (!empty($arrayfields['p.title']['checked'])) {
				print '<td class="nowraponall">';
				if ($obj->project_id > 0) {
					print dol_escape_htmltag($projectstatic->title);
				}
				print '</td>';
				if (!$i) {
					$totalarray['nbfield']++;
				}
			}

			// Third party
			if (!empty($arrayfields['s.nom']['checked'])) {
				print '<td class="tdoverflowmax200">';
				if ($contextpage == 'poslist') {
					print dol_escape_htmltag($companystatic->name);
				} else {
					print $companystatic->getNomUrl(1, 'customer', 0, 0, -1, empty($arrayfields['s.name_alias']['checked']) ? 0 : 1);
				}
				print '</td>';
				if (!$i) {
					$totalarray['nbfield']++;
				}
			}
			// Alias
			if (!empty($arrayfields['s.name_alias']['checked'])) {
<<<<<<< HEAD
				print '<td class="tdoverflowmax150" title="'.dol_escape_htmltag((!empty($obj->name_alias)) ? $obj->name_alias : '').'">';
				print dol_escape_htmltag((!empty($obj->name_alias) ? $obj->name_alias : ''));
=======
				print '<td class="tdoverflowmax150" title="'.dol_escape_htmltag($companystatic->name_alias).'">';
				print dol_escape_htmltag($companystatic->name_alias);
>>>>>>> 623133dd
				print '</td>';
				if (!$i) {
					$totalarray['nbfield']++;
				}
			}
			// Town
			if (!empty($arrayfields['s.town']['checked'])) {
<<<<<<< HEAD
				print '<td class="tdoverflowmax100" title="'.dol_escape_htmltag($obj->town).'">';
=======
				print '<td>';
>>>>>>> 623133dd
				print dol_escape_htmltag($obj->town);
				print '</td>';
				if (!$i) {
					$totalarray['nbfield']++;
				}
			}
			// Zip
			if (!empty($arrayfields['s.zip']['checked'])) {
				print '<td class="nowraponall">';
				print dol_escape_htmltag($obj->zip);
				print '</td>';
				if (!$i) {
					$totalarray['nbfield']++;
				}
			}
			// State
			if (!empty($arrayfields['state.nom']['checked'])) {
				print "<td>".dol_escape_htmltag($obj->state_name)."</td>\n";
				if (!$i) {
					$totalarray['nbfield']++;
				}
			}
			// Country
			if (!empty($arrayfields['country.code_iso']['checked'])) {
				print '<td class="center">';
				$tmparray = getCountry($obj->fk_pays, 'all');
				print $tmparray['label'];
				print '</td>';
				if (!$i) {
					$totalarray['nbfield']++;
				}
			}
			// Type ent
			if (!empty($arrayfields['typent.code']['checked'])) {
				print '<td class="center">';
				if (!is_array($typenArray) || count($typenArray) == 0) {
					$typenArray = $formcompany->typent_array(1);
				}
				print $typenArray[$obj->typent_code];
				print '</td>';
				if (!$i) {
					$totalarray['nbfield']++;
				}
			}
			// Staff
			if (!empty($arrayfields['staff.code']['checked'])) {
				print '<td class="center">';
				if (!is_array($conf->cache['staff']) || count($conf->cache['staff']) == 0) {
					$conf->cache['staff'] = $formcompany->effectif_array(1);
				}
				print $conf->cache['staff'][$obj->staff_code];
				print '</td>';
				if (!$i) {
					$totalarray['nbfield']++;
				}
			}

			// Payment mode
			if (!empty($arrayfields['f.fk_mode_reglement']['checked'])) {
				print '<td class="tdoverflowmax100">';
				$form->form_modes_reglement($_SERVER['PHP_SELF'], $obj->fk_mode_reglement, 'none', '', -1);
				print '</td>';
				if (!$i) {
					$totalarray['nbfield']++;
				}
			}

			// Payment terms
			if (!empty($arrayfields['f.fk_cond_reglement']['checked'])) {
				print '<td>';
				$form->form_conditions_reglement($_SERVER['PHP_SELF'], $obj->fk_cond_reglement, 'none');
				print '</td>';
				if (!$i) {
					$totalarray['nbfield']++;
				}
			}

			// Module Source
			if (!empty($arrayfields['f.module_source']['checked'])) {
				print '<td>';
				print dol_escape_htmltag($obj->module_source);
				print '</td>';
				if (!$i) {
					$totalarray['nbfield']++;
				}
			}

			// POS Terminal
			if (!empty($arrayfields['f.pos_source']['checked'])) {
				print '<td>';
				print dol_escape_htmltag($obj->pos_source);
				print '</td>';
				if (!$i) {
					$totalarray['nbfield']++;
				}
			}

			// Amount HT
			if (!empty($arrayfields['f.total_ht']['checked'])) {
				  print '<td class="right nowraponall">'.price($obj->total_ht)."</td>\n";
				if (!$i) {
					$totalarray['nbfield']++;
				}
				if (!$i) {
					$totalarray['pos'][$totalarray['nbfield']] = 'f.total_ht';
				}
				  $totalarray['val']['f.total_ht'] += $obj->total_ht;
			}
			// Amount VAT
			if (!empty($arrayfields['f.total_tva']['checked'])) {
				print '<td class="right nowraponall amount">'.price($obj->total_tva)."</td>\n";
				if (!$i) {
					$totalarray['nbfield']++;
				}
				if (!$i) {
					$totalarray['pos'][$totalarray['nbfield']] = 'f.total_tva';
				}
				$totalarray['val']['f.total_tva'] += $obj->total_tva;
			}
			// Amount LocalTax1
			if (!empty($arrayfields['f.total_localtax1']['checked'])) {
				print '<td class="right nowraponall amount">'.price($obj->total_localtax1)."</td>\n";
				if (!$i) {
					$totalarray['nbfield']++;
				}
				if (!$i) {
					$totalarray['pos'][$totalarray['nbfield']] = 'f.total_localtax1';
				}
				$totalarray['val']['f.total_localtax1'] += $obj->total_localtax1;
			}
			// Amount LocalTax2
			if (!empty($arrayfields['f.total_localtax2']['checked'])) {
				print '<td class="right nowraponall amount">'.price($obj->total_localtax2)."</td>\n";
				if (!$i) {
					$totalarray['nbfield']++;
				}
				if (!$i) {
					$totalarray['pos'][$totalarray['nbfield']] = 'f.total_localtax2';
				}
				$totalarray['val']['f.total_localtax2'] += $obj->total_localtax2;
			}
			// Amount TTC
			if (!empty($arrayfields['f.total_ttc']['checked'])) {
				print '<td class="right nowraponall amount">'.price($obj->total_ttc)."</td>\n";
				if (!$i) {
					$totalarray['nbfield']++;
				}
				if (!$i) {
					$totalarray['pos'][$totalarray['nbfield']] = 'f.total_ttc';
				}
				$totalarray['val']['f.total_ttc'] += $obj->total_ttc;
			}

			$userstatic->id = $obj->fk_user_author;
			$userstatic->login = $obj->login;
			$userstatic->lastname = $obj->lastname;
			$userstatic->firstname = $obj->firstname;
			$userstatic->email = $obj->user_email;
			$userstatic->statut = $obj->user_statut;
			$userstatic->entity = $obj->entity;
			$userstatic->photo = $obj->photo;
			$userstatic->office_phone = $obj->office_phone;
			$userstatic->office_fax = $obj->office_fax;
			$userstatic->user_mobile = $obj->user_mobile;
			$userstatic->job = $obj->job;
			$userstatic->gender = $obj->gender;

			// Author
			if (!empty($arrayfields['u.login']['checked'])) {
				print '<td class="tdoverflowmax200">';
				if ($userstatic->id) {
					print $userstatic->getNomUrl(-1);
				} else {
					print '&nbsp;';
				}
				print "</td>\n";
				if (!$i) {
					$totalarray['nbfield']++;
				}
			}

			if (!empty($arrayfields['sale_representative']['checked'])) {
				// Sales representatives
				print '<td>';
				if ($obj->socid > 0) {
					$listsalesrepresentatives = $thirdpartystatic->getSalesRepresentatives($user);
					if ($listsalesrepresentatives < 0) {
						dol_print_error($db);
					}
					$nbofsalesrepresentative = count($listsalesrepresentatives);
					if ($nbofsalesrepresentative > 6) {
						// We print only number
						print $nbofsalesrepresentative;
					} elseif ($nbofsalesrepresentative > 0) {
						$j = 0;
						foreach ($listsalesrepresentatives as $val) {
							$userstatic->id = $val['id'];
							$userstatic->lastname = $val['lastname'];
							$userstatic->firstname = $val['firstname'];
							$userstatic->email = $val['email'];
							$userstatic->statut = $val['statut'];
							$userstatic->entity = $val['entity'];
							$userstatic->photo = $val['photo'];
							$userstatic->login = $val['login'];
							$userstatic->office_phone = $val['office_phone'];
							$userstatic->office_fax = $val['office_fax'];
							$userstatic->user_mobile = $val['user_mobile'];
							$userstatic->job = $val['job'];
							$userstatic->gender = $val['gender'];
							//print '<div class="float">':
							print ($nbofsalesrepresentative < 2) ? $userstatic->getNomUrl(-1, '', 0, 0, 12) : $userstatic->getNomUrl(-2);
							$j++;
							if ($j < $nbofsalesrepresentative) {
								print ' ';
							}
							//print '</div>';
						}
					}
					//else print $langs->trans("NoSalesRepresentativeAffected");
				} else {
					print '&nbsp;';
				}
				print '</td>';
				if (!$i) {
					$totalarray['nbfield']++;
				}
			}

			if (!empty($arrayfields['f.retained_warranty']['checked'])) {
				print '<td align="right">'.(!empty($obj->retained_warranty) ? price($obj->retained_warranty).'%' : '&nbsp;').'</td>';
			}

			if (!empty($arrayfields['dynamount_payed']['checked'])) {
				print '<td class="right nowraponall amount">'.(!empty($totalpay) ? price($totalpay, 0, $langs) : '&nbsp;').'</td>'; // TODO Use a denormalized field
				if (!$i) {
					$totalarray['nbfield']++;
				}
				if (!$i) {
					$totalarray['pos'][$totalarray['nbfield']] = 'totalam';
				}
				$totalarray['val']['totalam'] += $totalpay;
			}

			// Pending amount
			if (!empty($arrayfields['rtp']['checked'])) {
				print '<td class="right nowraponall amount">';
				print (!empty($remaintopay) ? price($remaintopay, 0, $langs) : '&nbsp;');
				print '</td>'; // TODO Use a denormalized field
				if (!$i) {
					$totalarray['nbfield']++;
				}
				if (!$i) {
					$totalarray['pos'][$totalarray['nbfield']] = 'rtp';
				}
				$totalarray['val']['rtp'] += $remaintopay;
			}


			// Currency
			if (!empty($arrayfields['f.multicurrency_code']['checked'])) {
				print '<td class="nowraponall">'.dol_escape_htmltag($obj->multicurrency_code).' - '.$langs->trans('Currency'.$obj->multicurrency_code)."</td>\n";
				if (!$i) {
					$totalarray['nbfield']++;
				}
			}

			// Currency rate
			if (!empty($arrayfields['f.multicurrency_tx']['checked'])) {
				  print '<td class="nowraponall">';
				  $form->form_multicurrency_rate($_SERVER['PHP_SELF'].'?id='.$obj->rowid, $obj->multicurrency_tx, 'none', $obj->multicurrency_code);
				  print "</td>\n";
				if (!$i) {
					$totalarray['nbfield']++;
				}
			}
			// Amount HT
			if (!empty($arrayfields['f.multicurrency_total_ht']['checked'])) {
				  print '<td class="right nowraponall amount">'.price($obj->multicurrency_total_ht)."</td>\n";
				if (!$i) {
					$totalarray['nbfield']++;
				}
			}
			// Amount VAT
			if (!empty($arrayfields['f.multicurrency_total_vat']['checked'])) {
				print '<td class="right nowraponall amount">'.price($obj->multicurrency_total_vat)."</td>\n";
				if (!$i) {
					$totalarray['nbfield']++;
				}
			}
			// Amount TTC
			if (!empty($arrayfields['f.multicurrency_total_ttc']['checked'])) {
				print '<td class="right nowraponall amount">'.price($obj->multicurrency_total_ttc)."</td>\n";
				if (!$i) {
					$totalarray['nbfield']++;
				}
			}
			if (!empty($arrayfields['multicurrency_dynamount_payed']['checked'])) {
				print '<td class="right nowraponall amount">'.(!empty($multicurrency_totalpay) ?price($multicurrency_totalpay, 0, $langs) : '&nbsp;').'</td>'; // TODO Use a denormalized field
				if (!$i) {
					$totalarray['nbfield']++;
				}
			}

			// Pending amount
			if (!empty($arrayfields['multicurrency_rtp']['checked'])) {
				print '<td class="right nowraponall">';
				print (!empty($multicurrency_remaintopay) ? price($multicurrency_remaintopay, 0, $langs) : '&nbsp;');
				print '</td>'; // TODO Use a denormalized field
				if (!$i) {
					$totalarray['nbfield']++;
				}
			}

			// Total buying or cost price
			if (!empty($arrayfields['total_pa']['checked'])) {
				print '<td class="right nowrap">'.price($marginInfo['pa_total']).'</td>';
				if (!$i) {
					$totalarray['nbfield']++;
				}
			}
			// Total margin
			if (!empty($arrayfields['total_margin']['checked'])) {
				print '<td class="right nowrap">'.price($marginInfo['total_margin']).'</td>';
				if (!$i) {
					$totalarray['nbfield']++;
				}
				if (!$i) {
					$totalarray['pos'][$totalarray['nbfield']] = 'total_margin';
				}
				$totalarray['val']['total_margin'] += $marginInfo['total_margin'];
			}
			// Total margin rate
			if (!empty($arrayfields['total_margin_rate']['checked'])) {
				print '<td class="right nowrap">'.(($marginInfo['total_margin_rate'] == '') ? '' : price($marginInfo['total_margin_rate'], null, null, null, null, 2).'%').'</td>';
				if (!$i) {
					$totalarray['nbfield']++;
				}
			}
			// total mark rate
			if (!empty($arrayfields['total_mark_rate']['checked'])) {
				print '<td class="right nowrap">'.(($marginInfo['total_mark_rate'] == '') ? '' : price($marginInfo['total_mark_rate'], null, null, null, null, 2).'%').'</td>';
				if (!$i) {
					$totalarray['nbfield']++;
				}
			}

			// Extra fields
			include DOL_DOCUMENT_ROOT.'/core/tpl/extrafields_list_print_fields.tpl.php';
			// Fields from hook
			$parameters = array('arrayfields'=>$arrayfields, 'obj'=>$obj, 'i'=>$i, 'totalarray'=>&$totalarray);
			$reshook = $hookmanager->executeHooks('printFieldListValue', $parameters); // Note that $action and $object may have been modified by hook
			print $hookmanager->resPrint;
			// Date creation
			if (!empty($arrayfields['f.datec']['checked'])) {
				print '<td class="nowrap center">';
				print dol_print_date($db->jdate($obj->date_creation), 'dayhour', 'tzuser');
				print '</td>';
				if (!$i) {
					$totalarray['nbfield']++;
				}
			}
			// Date modification
			if (!empty($arrayfields['f.tms']['checked'])) {
				print '<td class="nowrap center">';
				print dol_print_date($db->jdate($obj->date_update), 'dayhour', 'tzuser');
				print '</td>';
				if (!$i) {
					$totalarray['nbfield']++;
				}
			}
			// Date closing
			if (!empty($arrayfields['f.date_closing']['checked'])) {
				print '<td class="nowrap center">';
				print dol_print_date($db->jdate($obj->date_closing), 'dayhour', 'tzuser');
				print '</td>';
				if (!$i) {
					$totalarray['nbfield']++;
				}
			}
			// Note public
			if (!empty($arrayfields['f.note_public']['checked'])) {
				print '<td class="center">';
				print dol_escape_htmltag($obj->note_public);
				print '</td>';
				if (!$i) {
					$totalarray['nbfield']++;
				}
			}
			// Note private
			if (!empty($arrayfields['f.note_private']['checked'])) {
				print '<td class="center">';
				print dol_escape_htmltag($obj->note_private);
				print '</td>';
				if (!$i) {
					$totalarray['nbfield']++;
				}
			}
			// Status
			if (!empty($arrayfields['f.fk_statut']['checked'])) {
				print '<td class="nowrap right">';
				print $facturestatic->LibStatut($obj->paye, $obj->fk_statut, 5, $paiement, $obj->type);
				print "</td>";
				if (!$i) {
					$totalarray['nbfield']++;
				}
			}

			// Action column (Show the massaction button only when this page is not opend from the Extended POS)
			print '<td class="nowrap" align="center">';
			if (($massactionbutton || $massaction) && $contextpage != 'poslist') {   // If we are in select mode (massactionbutton defined) or if we have already selected and sent an action ($massaction) defined
				$selected = 0;
				if (in_array($obj->id, $arrayofselected)) {
					$selected = 1;
				}
				print '<input id="cb'.$obj->id.'" class="flat checkforselect" type="checkbox" name="toselect[]" value="'.$obj->id.'"'.($selected ? ' checked="checked"' : '').'>';
			}
			print '</td>';
			if (!$i) {
				$totalarray['nbfield']++;
			}

			print "</tr>\n";

			$i++;
		}

		// Show total line
		include DOL_DOCUMENT_ROOT.'/core/tpl/list_print_total.tpl.php';
	}

	$db->free($resql);

	$parameters = array('arrayfields'=>$arrayfields, 'sql'=>$sql);
	$reshook = $hookmanager->executeHooks('printFieldListFooter', $parameters); // Note that $action and $object may have been modified by hook
	print $hookmanager->resPrint;

	print "</table>\n";
	print '</div>';

	print "</form>\n";

	// Show the file area only when this page is not opend from the Extended POS
	if ($contextpage != 'poslist') {
		$hidegeneratedfilelistifempty = 1;
		if ($massaction == 'builddoc' || $action == 'remove_file' || $show_files) {
			$hidegeneratedfilelistifempty = 0;
		}

		// Show list of available documents
		$urlsource = $_SERVER['PHP_SELF'].'?sortfield='.$sortfield.'&sortorder='.$sortorder;
		$urlsource .= str_replace('&amp;', '&', $param);

		$filedir = $diroutputmassaction;
		$genallowed = $user->rights->facture->lire;
		$delallowed = $user->rights->facture->creer;
		$title = '';

		print $formfile->showdocuments('massfilesarea_invoices', '', $filedir, $urlsource, 0, $delallowed, '', 1, 1, 0, 48, 1, $param, $title, '', '', '', null, $hidegeneratedfilelistifempty);
	}
} else {
	dol_print_error($db);
}

// End of page
llxFooter();
$db->close();<|MERGE_RESOLUTION|>--- conflicted
+++ resolved
@@ -1846,13 +1846,8 @@
 			}
 			// Alias
 			if (!empty($arrayfields['s.name_alias']['checked'])) {
-<<<<<<< HEAD
-				print '<td class="tdoverflowmax150" title="'.dol_escape_htmltag((!empty($obj->name_alias)) ? $obj->name_alias : '').'">';
-				print dol_escape_htmltag((!empty($obj->name_alias) ? $obj->name_alias : ''));
-=======
 				print '<td class="tdoverflowmax150" title="'.dol_escape_htmltag($companystatic->name_alias).'">';
 				print dol_escape_htmltag($companystatic->name_alias);
->>>>>>> 623133dd
 				print '</td>';
 				if (!$i) {
 					$totalarray['nbfield']++;
@@ -1860,11 +1855,7 @@
 			}
 			// Town
 			if (!empty($arrayfields['s.town']['checked'])) {
-<<<<<<< HEAD
 				print '<td class="tdoverflowmax100" title="'.dol_escape_htmltag($obj->town).'">';
-=======
-				print '<td>';
->>>>>>> 623133dd
 				print dol_escape_htmltag($obj->town);
 				print '</td>';
 				if (!$i) {
