--- conflicted
+++ resolved
@@ -16,14 +16,11 @@
  * Copyright (C) 2019-2024	Alexandre Spangaro		<alexandre@inovea-conseil.com>
  * Copyright (C) 2021-2024	Anthony Berton			<anthony.berton@bb2a.fr>
  * Copyright (C) 2023		Nick Fragoulis
-<<<<<<< HEAD
  * Copyright (C) 2023		Joachim Kueter			<git-jk@bloxera.com>
  * Copyright (C) 2024		MDW						<mdeweerd@users.noreply.github.com>
  * Copyright (C) 2024		Frédéric France			<frederic.france@free.fr>
  * Copyright (C) 2024		Solution Libre SAS		<contact@solution-libre.fr>
-=======
- * Copyright (C) 2024		William Mead		<william.mead@manchenumerique.fr>
->>>>>>> 082ef748
+ * Copyright (C) 2024		William Mead			<william.mead@manchenumerique.fr>
  *
  * This program is free software; you can redistribute it and/or modify
  * it under the terms of the GNU General Public License as published by
@@ -400,14 +397,10 @@
 	$search_datelimit_start = '';
 	$search_datelimit_end = '';
 	$search_fac_rec_source_title = '';
+	$search_option = '';
+	$search_categ_cus = 0;
 	$toselect = array();
 	$search_array_options = array();
-	$search_categ_cus = 0;
-	$search_option = '';
-<<<<<<< HEAD
-=======
-	$socid = 0;
->>>>>>> 082ef748
 }
 
 if (empty($reshook)) {
@@ -1331,11 +1324,7 @@
 }
 // alert on due date
 $moreforfilter .= '<div class="divsearchfield">';
-<<<<<<< HEAD
 $moreforfilter .= '<label for="search_option">'.$langs->trans('Alert').' </label><input type="checkbox" name="search_option" id="search_option" value="late"'.($search_option == 'late' ? ' checked' : '').'>';
-=======
-$moreforfilter .= $langs->trans('Alert').' <input type="checkbox" name="search_option" value="late"'.($search_option == 'late' ? ' checked' : '').'>';
->>>>>>> 082ef748
 $moreforfilter .= '</div>';
 
 $parameters = array();
