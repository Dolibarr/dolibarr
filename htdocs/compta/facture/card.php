--- conflicted
+++ resolved
@@ -3066,15 +3066,9 @@
 				$remise_percent 	= (!empty($expesrc->remise_percent) ? $expesrc->remise_percent : (!empty($soc->remise_percent) ? $soc->remise_percent : 0));
 				$remise_absolue 	= (!empty($expesrc->remise_absolue) ? $expesrc->remise_absolue : (!empty($soc->remise_absolue) ? $soc->remise_absolue : 0));
 
-<<<<<<< HEAD
 				if (isModEnabled('multicurrency')) {
-					$currency_code 	= (!empty($expesrc->currency_code) ? $expesrc->currency_code : (!empty($soc->currency_code) ? $soc->currency_code : $objectsrc->multicurrency_code));
-					$currency_tx 	= (!empty($expesrc->currency_tx) ? $expesrc->currency_tx : (!empty($soc->currency_tx) ? $soc->currency_tx : $objectsrc->currency_tx));
-=======
-				if (!empty($conf->multicurrency->enabled)) {
 					$currency_code 	= (!empty($expesrc->multicurrency_code) ? $expesrc->multicurrency_code : (!empty($soc->multicurrency_code) ? $soc->multicurrency_code : $objectsrc->multicurrency_code));
 					$currency_tx 	= (!empty($expesrc->multicurrency_tx) ? $expesrc->multicurrency_tx : (!empty($soc->multicurrency_tx) ? $soc->multicurrency_tx : $objectsrc->multicurrency_tx));
->>>>>>> 96f44ab5
 				}
 
 				//Replicate extrafields
