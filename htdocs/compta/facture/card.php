<?php
/* Copyright (C) 2002-2006  Rodolphe Quiedeville    <rodolphe@quiedeville.org>
 * Copyright (C) 2004       Eric Seigne             <eric.seigne@ryxeo.com>
 * Copyright (C) 2004-2020  Laurent Destailleur     <eldy@users.sourceforge.net>
 * Copyright (C) 2005       Marc Barilley / Ocebo   <marc@ocebo.com>
 * Copyright (C) 2005-2015  Regis Houssin           <regis.houssin@inodbox.com>
 * Copyright (C) 2006       Andre Cianfarani        <acianfa@free.fr>
 * Copyright (C) 2010-2015  Juanjo Menent           <jmenent@2byte.es>
 * Copyright (C) 2012-2013  Christophe Battarel     <christophe.battarel@altairis.fr>
 * Copyright (C) 2012-2013  Cédric Salvador         <csalvador@gpcsolutions.fr>
 * Copyright (C) 2012-2014  Raphaël Doursenaud      <rdoursenaud@gpcsolutions.fr>
 * Copyright (C) 2013       Jean-Francois FERRY     <jfefe@aternatik.fr>
 * Copyright (C) 2013-2014  Florian Henry           <florian.henry@open-concept.pro>
 * Copyright (C) 2013       Cédric Salvador         <csalvador@gpcsolutions.fr>
 * Copyright (C) 2014-2019  Ferran Marcet           <fmarcet@2byte.es>
 * Copyright (C) 2015-2016  Marcos García           <marcosgdf@gmail.com>
 * Copyright (C) 2018-2019  Frédéric France         <frederic.france@netlogic.fr>
 *
 * This program is free software; you can redistribute it and/or modify
 * it under the terms of the GNU General Public License as published by
 * the Free Software Foundation; either version 3 of the License, or
 * (at your option) any later version.
 *
 * This program is distributed in the hope that it will be useful,
 * but WITHOUT ANY WARRANTY; without even the implied warranty of
 * MERCHANTABILITY or FITNESS FOR A PARTICULAR PURPOSE.  See the
 * GNU General Public License for more details.
 *
 * You should have received a copy of the GNU General Public License
 * along with this program. If not, see <https://www.gnu.org/licenses/>.
 */

/**
 * \file 	htdocs/compta/facture/card.php
 * \ingroup facture
 * \brief 	Page to create/see an invoice
 */

require '../../main.inc.php';
require_once DOL_DOCUMENT_ROOT.'/compta/facture/class/facture.class.php';
require_once DOL_DOCUMENT_ROOT.'/compta/facture/class/facture-rec.class.php';
require_once DOL_DOCUMENT_ROOT.'/compta/bank/class/account.class.php';
require_once DOL_DOCUMENT_ROOT.'/compta/paiement/class/paiement.class.php';
require_once DOL_DOCUMENT_ROOT.'/core/modules/facture/modules_facture.php';
require_once DOL_DOCUMENT_ROOT.'/core/class/discount.class.php';
require_once DOL_DOCUMENT_ROOT.'/core/class/html.formfile.class.php';
require_once DOL_DOCUMENT_ROOT.'/core/class/html.formother.class.php';
require_once DOL_DOCUMENT_ROOT.'/core/class/html.formmargin.class.php';
require_once DOL_DOCUMENT_ROOT.'/core/lib/invoice.lib.php';
require_once DOL_DOCUMENT_ROOT.'/core/lib/functions2.lib.php';
require_once DOL_DOCUMENT_ROOT.'/core/lib/date.lib.php';
require_once DOL_DOCUMENT_ROOT.'/core/class/extrafields.class.php';
if (!empty($conf->commande->enabled))
	require_once DOL_DOCUMENT_ROOT.'/commande/class/commande.class.php';
if (!empty($conf->projet->enabled)) {
	require_once DOL_DOCUMENT_ROOT.'/projet/class/project.class.php';
	require_once DOL_DOCUMENT_ROOT.'/core/class/html.formprojet.class.php';
}
require_once DOL_DOCUMENT_ROOT.'/core/class/doleditor.class.php';

if (!empty($conf->variants->enabled)) {
	require_once DOL_DOCUMENT_ROOT.'/variants/class/ProductCombination.class.php';
}
if (!empty($conf->accounting->enabled)) {
	require_once DOL_DOCUMENT_ROOT.'/accountancy/class/accountingjournal.class.php';
}

// Load translation files required by the page
$langs->loadLangs(array('bills', 'companies', 'compta', 'products', 'banks', 'main', 'withdrawals'));
if (!empty($conf->incoterm->enabled)) $langs->load('incoterm');
if (!empty($conf->margin->enabled)) $langs->load('margins');

$projectid = (GETPOST('projectid', 'int') ? GETPOST('projectid', 'int') : 0);

$id = (GETPOST('id', 'int') ? GETPOST('id', 'int') : GETPOST('facid', 'int')); // For backward compatibility
$ref = GETPOST('ref', 'alpha');
$socid = GETPOST('socid', 'int');
$action = GETPOST('action', 'aZ09');
$confirm = GETPOST('confirm', 'alpha');
$cancel = GETPOST('cancel', 'alpha');
$lineid = GETPOST('lineid', 'int');
$userid = GETPOST('userid', 'int');
$search_ref = GETPOST('sf_ref', 'alpha') ? GETPOST('sf_ref', 'alpha') : GETPOST('search_ref', 'alpha');
$search_societe = GETPOST('search_societe', 'alpha');
$search_montant_ht = GETPOST('search_montant_ht', 'alpha');
$search_montant_ttc = GETPOST('search_montant_ttc', 'alpha');
$origin = GETPOST('origin', 'alpha');
$originid = (GETPOST('originid', 'int') ? GETPOST('originid', 'int') : GETPOST('origin_id', 'int')); // For backward compatibility
$fac_rec = GETPOST('fac_rec', 'int');

// PDF
$hidedetails = (GETPOST('hidedetails', 'int') ? GETPOST('hidedetails', 'int') : (!empty($conf->global->MAIN_GENERATE_DOCUMENTS_HIDE_DETAILS) ? 1 : 0));
$hidedesc = (GETPOST('hidedesc', 'int') ? GETPOST('hidedesc', 'int') : (!empty($conf->global->MAIN_GENERATE_DOCUMENTS_HIDE_DESC) ? 1 : 0));
$hideref = (GETPOST('hideref', 'int') ? GETPOST('hideref', 'int') : (!empty($conf->global->MAIN_GENERATE_DOCUMENTS_HIDE_REF) ? 1 : 0));

// Nombre de ligne pour choix de produit/service predefinis
$NBLINES = 4;

$usehm = (!empty($conf->global->MAIN_USE_HOURMIN_IN_DATE_RANGE) ? $conf->global->MAIN_USE_HOURMIN_IN_DATE_RANGE : 0);

$object = new Facture($db);
$extrafields = new ExtraFields($db);

// Fetch optionals attributes and labels
$extrafields->fetch_name_optionals_label($object->table_element);

// Load object
if ($id > 0 || !empty($ref)) {
	if ($action != 'add') {
		$ret = $object->fetch($id, $ref, '', '', $conf->global->INVOICE_USE_SITUATION);
	}
}

// Initialize technical object to manage hooks of page. Note that conf->hooks_modules contains array of hook context
$hookmanager->initHooks(array('invoicecard', 'globalcard'));

$usercanread = $user->rights->facture->lire;
$usercancreate = $user->rights->facture->creer;
$usercanissuepayment = $user->rights->facture->paiement;
$usercandelete = $user->rights->facture->supprimer;
$usercanvalidate = ((empty($conf->global->MAIN_USE_ADVANCED_PERMS) && $usercancreate) || (!empty($conf->global->MAIN_USE_ADVANCED_PERMS) && !empty($user->rights->facture->invoice_advance->validate)));
$usercansend = (empty($conf->global->MAIN_USE_ADVANCED_PERMS) || $user->rights->facture->invoice_advance->send);
$usercanreopen = (empty($conf->global->MAIN_USE_ADVANCED_PERMS) || $user->rights->facture->invoice_advance->reopen);
$usercanunvalidate = ((empty($conf->global->MAIN_USE_ADVANCED_PERMS) && !empty($usercancreate)) || (!empty($conf->global->MAIN_USE_ADVANCED_PERMS) && !empty($user->rights->facture->invoice_advance->unvalidate)));

$usercanproductignorepricemin = ((!empty($conf->global->MAIN_USE_ADVANCED_PERMS) && empty($user->rights->produit->ignore_price_min_advance)) || empty($conf->global->MAIN_USE_ADVANCED_PERMS));
$usercancreatemargin = $user->rights->margins->creer;
$usercanreadallmargin = $user->rights->margins->liretous;
$usercancreatewithdrarequest = $user->rights->prelevement->bons->creer;

$permissionnote = $usercancreate; // Used by the include of actions_setnotes.inc.php
$permissiondellink = $usercancreate; // Used by the include of actions_dellink.inc.php
$permissiontoedit = $usercancreate; // Used by the include of actions_lineupdonw.inc.php
$permissiontoadd = $usercancreate; // Used by the include of actions_addupdatedelete.inc.php

// Security check
$fieldid = (!empty($ref) ? 'ref' : 'rowid');
if ($user->socid) $socid = $user->socid;
$isdraft = (($object->statut == Facture::STATUS_DRAFT) ? 1 : 0);
$result = restrictedArea($user, 'facture', $id, '', '', 'fk_soc', $fieldid, $isdraft);

// retained warranty invoice available type
$retainedWarrantyInvoiceAvailableType = array();
if (!empty($conf->global->INVOICE_USE_RETAINED_WARRANTY)) {
	$retainedWarrantyInvoiceAvailableType = explode('+', $conf->global->INVOICE_USE_RETAINED_WARRANTY);
}


/*
 * Actions
 */

$parameters = array('socid' => $socid);
$reshook = $hookmanager->executeHooks('doActions', $parameters, $object, $action); // Note that $action and $object may have been modified by some hooks
if ($reshook < 0) setEventMessages($hookmanager->error, $hookmanager->errors, 'errors');

if (empty($reshook))
{
	if ($cancel)
	{
		if (!empty($backtopage))
		{
			header("Location: ".$backtopage);
			exit;
		}
		$action = '';
	}

	include DOL_DOCUMENT_ROOT.'/core/actions_setnotes.inc.php'; // Must be include, not include_once

	include DOL_DOCUMENT_ROOT.'/core/actions_dellink.inc.php'; // Must be include, not include_once

	include DOL_DOCUMENT_ROOT.'/core/actions_lineupdown.inc.php'; // Must be include, not include_once

	// Action clone object
	if ($action == 'confirm_clone' && $confirm == 'yes' && $permissiontoadd)
	{
	    $objectutil = dol_clone($object, 1); // To avoid to denaturate loaded object when setting some properties for clone. We use native clone to keep this->db valid.

	    $objectutil->date = dol_mktime(12, 0, 0, GETPOST('newdatemonth', 'int'), GETPOST('newdateday', 'int'), GETPOST('newdateyear', 'int'));
	    $objectutil->socid = $socid;
	    $result = $objectutil->createFromClone($user, $id);
	    if ($result > 0) {
       		header("Location: ".$_SERVER['PHP_SELF'].'?facid='.$result);
       		exit();
       	} else {
       	    $langs->load("errors");
       		setEventMessages($object->error, $object->errors, 'errors');
       		$action = '';
        }
	} // Change status of invoice
	elseif ($action == 'reopen' && $usercancreate) {
		$result = $object->fetch($id);

		if ($object->statut == Facture::STATUS_CLOSED || ($object->statut == Facture::STATUS_ABANDONED && ($object->close_code != 'replaced' || $object->getIdReplacingInvoice() == 0)) || ($object->statut == Facture::STATUS_VALIDATED && $object->paye == 1)) {    // ($object->statut == 1 && $object->paye == 1) should not happened but can be found when data are corrupted
			$result = $object->set_unpaid($user);
			if ($result > 0) {
				header('Location: '.$_SERVER["PHP_SELF"].'?facid='.$id);
				exit();
			} else {
				setEventMessages($object->error, $object->errors, 'errors');
			}
		}
	} // Delete invoice
	elseif ($action == 'confirm_delete' && $confirm == 'yes') {
		$result = $object->fetch($id);
		$object->fetch_thirdparty();

		$idwarehouse = GETPOST('idwarehouse');

		$qualified_for_stock_change = 0;
		if (empty($conf->global->STOCK_SUPPORTS_SERVICES)) {
			$qualified_for_stock_change = $object->hasProductsOrServices(2);
		} else {
			$qualified_for_stock_change = $object->hasProductsOrServices(1);
		}

		$isErasable = $object->is_erasable();

		if (($usercandelete && $isErasable > 0)
			|| ($usercancreate && $isErasable == 1))
		{
			$result = $object->delete($user, 0, $idwarehouse);
			if ($result > 0) {
				header('Location: '.DOL_URL_ROOT.'/compta/facture/list.php?restore_lastsearch_values=1');
				exit();
			} else {
				setEventMessages($object->error, $object->errors, 'errors');
				$action = '';
			}
		}
	} // Delete line
	elseif ($action == 'confirm_deleteline' && $confirm == 'yes' && $usercancreate)
	{
		$object->fetch($id);
		$object->fetch_thirdparty();

		$result = $object->deleteline(GETPOST('lineid'));
		if ($result > 0) {
			// Define output language
			$outputlangs = $langs;
			$newlang = '';
			if ($conf->global->MAIN_MULTILANGS && empty($newlang) && !empty($_REQUEST['lang_id']))
				$newlang = $_REQUEST['lang_id'];
			if ($conf->global->MAIN_MULTILANGS && empty($newlang))
				$newlang = $object->thirdparty->default_lang;
			if (!empty($newlang)) {
				$outputlangs = new Translate("", $conf);
				$outputlangs->setDefaultLang($newlang);
				$outputlangs->load('products');
			}
			if (empty($conf->global->MAIN_DISABLE_PDF_AUTOUPDATE)) {
				$ret = $object->fetch($id); // Reload to get new records
				$result = $object->generateDocument($object->model_pdf, $outputlangs, $hidedetails, $hidedesc, $hideref);
			}
			if ($result >= 0) {
				header('Location: '.$_SERVER["PHP_SELF"].'?facid='.$id);
				exit();
			}
		} else {
			setEventMessages($object->error, $object->errors, 'errors');
			$action = '';
		}
	} // Delete link of credit note to invoice
	elseif ($action == 'unlinkdiscount' && $usercancreate)
	{
		$discount = new DiscountAbsolute($db);
		$result = $discount->fetch(GETPOST("discountid"));
		$discount->unlink_invoice();
	} // Validation
	elseif ($action == 'valid' && $usercancreate)
	{
		$object->fetch($id);

		// On verifie signe facture
		if ($object->type == Facture::TYPE_CREDIT_NOTE) {
			// Si avoir, le signe doit etre negatif
			if ($object->total_ht >= 0) {
				setEventMessages($langs->trans("ErrorInvoiceAvoirMustBeNegative"), null, 'errors');
				$action = '';
			}
		} else {
			// If not a credit note, amount with tax must be positive or nul.
			// Note that amount excluding tax can be negative because you can have a invoice of 100 with vat of 20 that
			// consumes a credit note of 100 with vat 0 (total with tax is 0 but without tax is -20).
			// For some cases, credit notes can have a vat of 0 (for example when selling goods in France).
			if (empty($conf->global->FACTURE_ENABLE_NEGATIVE) && $object->total_ttc < 0) {
				setEventMessages($langs->trans("ErrorInvoiceOfThisTypeMustBePositive"), null, 'errors');
				$action = '';
			}

			// Also negative lines should not be allowed on 'non Credit notes' invoices. A test is done when adding or updating lines but we must
			// do it again in validation to avoid cases where invoice is created from another object that allow negative lines.
			// Note that we can accept the negative line if sum with other lines with same vat makes total positive: Because all the lines will be merged together
			// when converted into 'available credit' and we will get a positive available credit line.
			// Note: Other solution if you want to add a negative line on invoice, is to create a discount for customer and consumme it (but this is possible on standard invoice only).
			$array_of_total_ht_per_vat_rate = array();
			$array_of_total_ht_devise_per_vat_rate = array();
			foreach ($object->lines as $line) {
				//$vat_src_code_for_line = $line->vat_src_code;		// TODO We chek sign of total per vat without taking into account the vat code because for the moment the vat code is lost/unknown when we add a down payment.
				$vat_src_code_for_line = '';
				if (empty($array_of_total_ht_per_vat_rate[$line->tva_tx.'_'.$vat_src_code_for_line])) $array_of_total_ht_per_vat_rate[$line->tva_tx.'_'.$vat_src_code_for_line] = 0;
				if (empty($array_of_total_ht_devise_per_vat_rate[$line->tva_tx.'_'.$vat_src_code_for_line])) $array_of_total_ht_devise_per_vat_rate[$line->tva_tx.'_'.$vat_src_code_for_line] = 0;
				$array_of_total_ht_per_vat_rate[$line->tva_tx.'_'.$vat_src_code_for_line] += $line->total_ht;
				$array_of_total_ht_devise_per_vat_rate[$line->tva_tx.'_'.$vat_src_code_for_line] += $line->multicurrency_total_ht;
			}

			//var_dump($array_of_total_ht_per_vat_rate);exit;
			foreach ($array_of_total_ht_per_vat_rate as $vatrate => $tmpvalue)
			{
				$tmp_total_ht = $array_of_total_ht_per_vat_rate[$vatrate];
				$tmp_total_ht_devise = $array_of_total_ht_devise_per_vat_rate[$vatrate];

				if (($tmp_total_ht < 0 || $tmp_total_ht_devise < 0) && empty($conf->global->FACTURE_ENABLE_NEGATIVE_LINES))
				{
					if ($object->type == $object::TYPE_DEPOSIT) {
						$langs->load("errors");
						// Using negative lines on deposit lead to headach and blocking problems when you want to consume them.
						setEventMessages($langs->trans("ErrorLinesCantBeNegativeOnDeposits"), null, 'errors');
						$error++;
						$action = '';
					} else {
						$tmpvatratetoshow = explode('_', $vatrate);
						$tmpvatratetoshow[0] = round($tmpvatratetoshow[0], 2);

						if ($tmpvatratetoshow[0] != 0) {
							$langs->load("errors");
							setEventMessages($langs->trans("ErrorLinesCantBeNegativeForOneVATRate", $tmpvatratetoshow[0]), null, 'errors');
							$error++;
							$action = '';
						}
					}
				}
			}
		}
	} elseif ($action == 'set_thirdparty' && $usercancreate)
	{
		$object->fetch($id);
		$object->setValueFrom('fk_soc', $socid, '', null, 'int', '', $user, 'BILL_MODIFY');

		header('Location: '.$_SERVER["PHP_SELF"].'?facid='.$id);
		exit();
	} elseif ($action == 'classin' && $usercancreate)
	{
		$object->fetch($id);
		$object->setProject($_POST['projectid']);
	} elseif ($action == 'setmode' && $usercancreate)
	{
		$object->fetch($id);
		$result = $object->setPaymentMethods(GETPOST('mode_reglement_id', 'int'));
		if ($result < 0)
			dol_print_error($db, $object->error);
	} elseif ($action == 'setretainedwarrantyconditions' && $user->rights->facture->creer)
	{
	    $object->fetch($id);
	    $object->retained_warranty_fk_cond_reglement = 0; // To clean property
	    $result = $object->setRetainedWarrantyPaymentTerms(GETPOST('retained_warranty_fk_cond_reglement', 'int'));
	    if ($result < 0) dol_print_error($db, $object->error);

	    $old_rw_date_lim_reglement = $object->retained_warranty_date_limit;
	    $new_rw_date_lim_reglement = $object->calculate_date_lim_reglement($object->retained_warranty_fk_cond_reglement);
	    if ($new_rw_date_lim_reglement > $old_rw_date_lim_reglement) $object->retained_warranty_date_limit = $new_rw_date_lim_reglement;
	    if ($object->retained_warranty_date_limit < $object->date) $object->retained_warranty_date_limit = $object->date;
	    $result = $object->update($user);
	    if ($result < 0) dol_print_error($db, $object->error);
	} elseif ($action == 'setretainedwarranty' && $user->rights->facture->creer)
	{
	    $object->fetch($id);
	    $result = $object->setRetainedWarranty(GETPOST('retained_warranty', 'float'));
	    if ($result < 0)
	        dol_print_error($db, $object->error);
	} elseif ($action == 'setretainedwarrantydatelimit' && $user->rights->facture->creer)
	{
	    $object->fetch($id);
	    $result = $object->setRetainedWarrantyDateLimit(GETPOST('retained_warranty_date_limit', 'float'));
	    if ($result < 0)
	        dol_print_error($db, $object->error);
	} // Multicurrency Code
	elseif ($action == 'setmulticurrencycode' && $usercancreate) {
		$result = $object->setMulticurrencyCode(GETPOST('multicurrency_code', 'alpha'));
	} // Multicurrency rate
	elseif ($action == 'setmulticurrencyrate' && $usercancreate) {
		$result = $object->setMulticurrencyRate(price2num(GETPOST('multicurrency_tx')), GETPOST('calculation_mode', 'int'));
	} elseif ($action == 'setinvoicedate' && $usercancreate)
	{
		$object->fetch($id);
		$old_date_lim_reglement = $object->date_lim_reglement;
		$date = dol_mktime(12, 0, 0, $_POST['invoicedatemonth'], $_POST['invoicedateday'], $_POST['invoicedateyear']);
		if (empty($date))
		{
			setEventMessages($langs->trans("ErrorFieldRequired", $langs->transnoentitiesnoconv("Date")), null, 'errors');
			header('Location: '.$_SERVER["PHP_SELF"].'?facid='.$id.'&action=editinvoicedate');
			exit;
		}
		$object->date = $date;
		$new_date_lim_reglement = $object->calculate_date_lim_reglement();
		if ($new_date_lim_reglement > $old_date_lim_reglement) $object->date_lim_reglement = $new_date_lim_reglement;
		if ($object->date_lim_reglement < $object->date) $object->date_lim_reglement = $object->date;
		$result = $object->update($user);
		if ($result < 0) {
			dol_print_error($db, $object->error);
		}
	} elseif ($action == 'setdate_pointoftax' && $usercancreate)
	{
		$object->fetch($id);
		$date_pointoftax = dol_mktime(12, 0, 0, $_POST['date_pointoftaxmonth'], $_POST['date_pointoftaxday'], $_POST['date_pointoftaxyear']);
		$object->date_pointoftax = $date_pointoftax;
		$result = $object->update($user);
		if ($result < 0) {
			dol_print_error($db, $object->error);
		}
	} elseif ($action == 'setconditions' && $usercancreate)
	{
		$object->fetch($id);
		$object->cond_reglement_code = 0; // To clean property
		$object->cond_reglement_id = 0; // To clean property

		$error = 0;

		$db->begin();

		if (! $error) {
			$result = $object->setPaymentTerms(GETPOST('cond_reglement_id', 'int'));
			if ($result < 0) {
			    $error++;
				setEventMessages($object->error, $object->errors, 'errors');
			}
		}

		if (! $error) {
			$old_date_lim_reglement = $object->date_lim_reglement;
			$new_date_lim_reglement = $object->calculate_date_lim_reglement();
			if ($new_date_lim_reglement > $old_date_lim_reglement) $object->date_lim_reglement = $new_date_lim_reglement;
			if ($object->date_lim_reglement < $object->date) $object->date_lim_reglement = $object->date;
			$result = $object->update($user);
			if ($result < 0) {
			    $error++;
				setEventMessages($object->error, $object->errors, 'errors');
			}
		}

		if ($error) {
			$db->rollback();
		} else {
			$db->commit();
		}
	} elseif ($action == 'setpaymentterm' && $usercancreate)
	{
		$object->fetch($id);
		$object->date_lim_reglement = dol_mktime(12, 0, 0, $_POST['paymenttermmonth'], $_POST['paymenttermday'], $_POST['paymenttermyear']);
		if ($object->date_lim_reglement < $object->date) {
			$object->date_lim_reglement = $object->calculate_date_lim_reglement();
			setEventMessages($langs->trans("DatePaymentTermCantBeLowerThanObjectDate"), null, 'warnings');
		}
		$result = $object->update($user);
		if ($result < 0) {
			dol_print_error($db, $object->error);
		}
	} elseif ($action == 'setrevenuestamp' && $usercancreate)
	{
		$object->fetch($id);
		$object->revenuestamp = GETPOST('revenuestamp');
		$result = $object->update($user);
		$object->update_price(1);
		if ($result < 0) {
			dol_print_error($db, $object->error);
		} else {
			// Define output language
			if (empty($conf->global->MAIN_DISABLE_PDF_AUTOUPDATE))
			{
				$outputlangs = $langs;
				$newlang = '';
				if ($conf->global->MAIN_MULTILANGS && empty($newlang) && GETPOST('lang_id', 'aZ09')) $newlang = GETPOST('lang_id', 'aZ09');
				if ($conf->global->MAIN_MULTILANGS && empty($newlang))	$newlang = $object->thirdparty->default_lang;
				if (!empty($newlang)) {
					$outputlangs = new Translate("", $conf);
					$outputlangs->setDefaultLang($newlang);
					$outputlangs->load('products');
				}
				$model = $object->model_pdf;
				$ret = $object->fetch($id); // Reload to get new records

				$result = $object->generateDocument($model, $outputlangs, $hidedetails, $hidedesc, $hideref);
				if ($result < 0) setEventMessages($object->error, $object->errors, 'errors');
			}
		}
	} // Set incoterm
	elseif ($action == 'set_incoterms' && !empty($conf->incoterm->enabled))
	{
		$result = $object->setIncoterms(GETPOST('incoterm_id', 'int'), GETPOST('location_incoterms', 'alpha'));
	} // bank account
	elseif ($action == 'setbankaccount' && $usercancreate)
	{
		$result = $object->setBankAccount(GETPOST('fk_account', 'int'));
	} elseif ($action == 'setremisepercent' && $usercancreate)
	{
		$object->fetch($id);
		$result = $object->set_remise($user, $_POST['remise_percent']);
	} elseif ($action == "setabsolutediscount" && $usercancreate)
	{
		// POST[remise_id] or POST[remise_id_for_payment]

		// We use the credit to reduce amount of invoice
		if (GETPOST("remise_id", 'int') > 0) {
			$ret = $object->fetch($id);
			if ($ret > 0) {
				$result = $object->insert_discount(GETPOST("remise_id", 'int'));
				if ($result < 0) {
					setEventMessages($object->error, $object->errors, 'errors');
				}
			} else {
				dol_print_error($db, $object->error);
			}
		}
		// We use the credit to reduce remain to pay
		if (GETPOST("remise_id_for_payment", 'int') > 0)
		{
			require_once DOL_DOCUMENT_ROOT.'/core/class/discount.class.php';
			$discount = new DiscountAbsolute($db);
			$discount->fetch(GETPOST("remise_id_for_payment", 'int'));

			//var_dump($object->getRemainToPay(0));
			//var_dump($discount->amount_ttc);exit;
			if (price2num($discount->amount_ttc) > price2num($object->getRemainToPay(0)))
			{
				// TODO Split the discount in 2 automatically
				$error++;
				setEventMessages($langs->trans("ErrorDiscountLargerThanRemainToPaySplitItBefore"), null, 'errors');
			}

			if (!$error)
			{
				$result = $discount->link_to_invoice(0, $id);
				if ($result < 0) {
					setEventMessages($discount->error, $discount->errors, 'errors');
				}
			}
		}

		if (empty($conf->global->MAIN_DISABLE_PDF_AUTOUPDATE))
		{
			$outputlangs = $langs;
			$newlang = '';
			if ($conf->global->MAIN_MULTILANGS && empty($newlang) && GETPOST('lang_id', 'aZ09')) $newlang = GETPOST('lang_id', 'aZ09');
			if ($conf->global->MAIN_MULTILANGS && empty($newlang))	$newlang = $object->thirdparty->default_lang;
			if (!empty($newlang)) {
				$outputlangs = new Translate("", $conf);
				$outputlangs->setDefaultLang($newlang);
			}
			$ret = $object->fetch($id); // Reload to get new records

			$result = $object->generateDocument($object->model_pdf, $outputlangs, $hidedetails, $hidedesc, $hideref);
			if ($result < 0) setEventMessages($object->error, $object->errors, 'errors');
		}
	} elseif ($action == 'setref' && $usercancreate)
	{
		$object->fetch($id);
		$object->setValueFrom('ref', GETPOST('ref'), '', null, '', '', $user, 'BILL_MODIFY');
	} elseif ($action == 'setref_client' && $usercancreate)
	{
		$object->fetch($id);
		$object->set_ref_client(GETPOST('ref_client'));
	} // Classify to validated
	elseif ($action == 'confirm_valid' && $confirm == 'yes' && $usercanvalidate)
	{
		$idwarehouse = GETPOST('idwarehouse', 'int');

		$object->fetch($id);
		$object->fetch_thirdparty();

		// Check parameters

		// Check for mandatory fields in thirdparty (defined into setup)
		$array_to_check = array('IDPROF1', 'IDPROF2', 'IDPROF3', 'IDPROF4', 'IDPROF5', 'IDPROF6', 'EMAIL');
		foreach ($array_to_check as $key)
		{
			$keymin = strtolower($key);
			$i = (int) preg_replace('/[^0-9]/', '', $key);
			$vallabel = $object->thirdparty->$keymin;

			if ($i > 0)
			{
				if ($object->thirdparty->isACompany())
				{
					// Check for mandatory prof id (but only if country is other than ours)
					if ($mysoc->country_id > 0 && $object->thirdparty->country_id == $mysoc->country_id)
					{
						$idprof_mandatory = 'SOCIETE_'.$key.'_INVOICE_MANDATORY';
						if (!$vallabel && !empty($conf->global->$idprof_mandatory))
						{
							$langs->load("errors");
							$error++;
							setEventMessages($langs->trans('ErrorProdIdIsMandatory', $langs->transcountry('ProfId'.$i, $object->thirdparty->country_code)).' ('.$langs->trans("ForbiddenBySetupRules").')', null, 'errors');
						}
					}
				}
			} else {
				//var_dump($conf->global->SOCIETE_EMAIL_MANDATORY);
				if ($key == 'EMAIL')
				{
					// Check for mandatory
					if (!empty($conf->global->SOCIETE_EMAIL_INVOICE_MANDATORY) && !isValidEMail($object->thirdparty->email))
					{
						$langs->load("errors");
						$error++;
						setEventMessages($langs->trans("ErrorBadEMail", $object->thirdparty->email).' ('.$langs->trans("ForbiddenBySetupRules").')', null, 'errors');
					}
				}
			}
		}

		// Check for mandatory fields in invoice
		$array_to_check = array('REF_CUSTOMER'=>'RefCustomer');
		foreach ($array_to_check as $key => $val)
		{
			$keymin = strtolower($key);
			$vallabel = $object->$keymin;

			// Check for mandatory
			$keymandatory = 'INVOICE_'.$key.'_MANDATORY_FOR_VALIDATION';
			if (!$vallabel && !empty($conf->global->$keymandatory))
			{
				$langs->load("errors");
				$error++;
				setEventMessages($langs->trans("ErrorFieldRequired", $langs->transnoentitiesnoconv($val)), null, 'errors');
			}
		}

		// Check for warehouse
		if ($object->type != Facture::TYPE_DEPOSIT && !empty($conf->global->STOCK_CALCULATE_ON_BILL))
		{
			$qualified_for_stock_change = 0;
			if (empty($conf->global->STOCK_SUPPORTS_SERVICES)) {
				$qualified_for_stock_change = $object->hasProductsOrServices(2);
			} else {
				$qualified_for_stock_change = $object->hasProductsOrServices(1);
			}

			if ($qualified_for_stock_change)
			{
				if (!$idwarehouse || $idwarehouse == - 1) {
					$error++;
					setEventMessages($langs->trans('ErrorFieldRequired', $langs->transnoentitiesnoconv("Warehouse")), null, 'errors');
					$action = '';
				}
			}
		}

		if (!$error)
		{
			$result = $object->validate($user, '', $idwarehouse);
			if ($result >= 0)
			{
				// Define output language
				if (empty($conf->global->MAIN_DISABLE_PDF_AUTOUPDATE))
				{
					$outputlangs = $langs;
					$newlang = '';
					if ($conf->global->MAIN_MULTILANGS && empty($newlang) && GETPOST('lang_id', 'aZ09')) $newlang = GETPOST('lang_id', 'aZ09');
					if ($conf->global->MAIN_MULTILANGS && empty($newlang))	$newlang = $object->thirdparty->default_lang;
					if (!empty($newlang)) {
						$outputlangs = new Translate("", $conf);
						$outputlangs->setDefaultLang($newlang);
						$outputlangs->load('products');
					}
					$model = $object->model_pdf;
					$ret = $object->fetch($id); // Reload to get new records

					$result = $object->generateDocument($model, $outputlangs, $hidedetails, $hidedesc, $hideref);
					if ($result < 0) setEventMessages($object->error, $object->errors, 'errors');
				}
			} else {
				if (count($object->errors)) setEventMessages(null, $object->errors, 'errors');
				else setEventMessages($object->error, $object->errors, 'errors');
			}
		}
	} // Go back to draft status (unvalidate)
	elseif ($action == 'confirm_modif' && $usercanunvalidate)
	{
		$idwarehouse = GETPOST('idwarehouse', 'int');

		$object->fetch($id);
		$object->fetch_thirdparty();

		// Check parameters
		if ($object->type != Facture::TYPE_DEPOSIT && !empty($conf->global->STOCK_CALCULATE_ON_BILL))
		{
			$qualified_for_stock_change = 0;
			if (empty($conf->global->STOCK_SUPPORTS_SERVICES)) {
				$qualified_for_stock_change = $object->hasProductsOrServices(2);
			} else {
				$qualified_for_stock_change = $object->hasProductsOrServices(1);
			}

			if ($qualified_for_stock_change)
			{
				if (!$idwarehouse || $idwarehouse == - 1) {
					$error++;
					setEventMessages($langs->trans('ErrorFieldRequired', $langs->transnoentitiesnoconv("Warehouse")), null, 'errors');
					$action = '';
				}
			}
		}

		if (!$error) {
			// On verifie si la facture a des paiements
			$sql = 'SELECT pf.amount';
			$sql .= ' FROM '.MAIN_DB_PREFIX.'paiement_facture as pf';
			$sql .= ' WHERE pf.fk_facture = '.$object->id;

			$result = $db->query($sql);
			if ($result) {
				$i = 0;
				$num = $db->num_rows($result);

				while ($i < $num) {
					$objp = $db->fetch_object($result);
					$totalpaye += $objp->amount;
					$i++;
				}
			} else {
				dol_print_error($db, '');
			}

			$resteapayer = $object->total_ttc - $totalpaye;

			// We check that invlice lines are transferred into accountancy
			$ventilExportCompta = $object->getVentilExportCompta();

			// On verifie si aucun paiement n'a ete effectue
			if ($ventilExportCompta == 0)
			{
				if (!empty($conf->global->INVOICE_CAN_ALWAYS_BE_EDITED) || ($resteapayer == $object->total_ttc && empty($object->paye)))
				{
					$result = $object->setDraft($user, $idwarehouse);
					if ($result < 0) setEventMessages($object->error, $object->errors, 'errors');

					// Define output language
					if (empty($conf->global->MAIN_DISABLE_PDF_AUTOUPDATE))
					{
						$outputlangs = $langs;
						$newlang = '';
						if ($conf->global->MAIN_MULTILANGS && empty($newlang) && GETPOST('lang_id', 'aZ09')) $newlang = GETPOST('lang_id', 'aZ09');
						if ($conf->global->MAIN_MULTILANGS && empty($newlang))	$newlang = $object->thirdparty->default_lang;
						if (!empty($newlang)) {
							$outputlangs = new Translate("", $conf);
							$outputlangs->setDefaultLang($newlang);
							$outputlangs->load('products');
						}
						$model = $object->model_pdf;
						$ret = $object->fetch($id); // Reload to get new records

						$object->generateDocument($model, $outputlangs, $hidedetails, $hidedesc, $hideref);
					}
				}
			}
		}
	} // Classify "paid"
	elseif ($action == 'confirm_paid' && $confirm == 'yes' && $usercanissuepayment)
	{
		$object->fetch($id);
		$result = $object->set_paid($user);
		if ($result < 0) setEventMessages($object->error, $object->errors, 'errors');
	} // Classif "paid partialy"
	elseif ($action == 'confirm_paid_partially' && $confirm == 'yes' && $usercanissuepayment)
	{
		$object->fetch($id);
		$close_code = GETPOST("close_code", 'restricthtml');
		$close_note = GETPOST("close_note", 'restricthtml');
		if ($close_code) {
			$result = $object->set_paid($user, $close_code, $close_note);
			if ($result < 0) setEventMessages($object->error, $object->errors, 'errors');
		} else {
			setEventMessages($langs->trans("ErrorFieldRequired", $langs->transnoentitiesnoconv("Reason")), null, 'errors');
		}
	} // Classify "abandoned"
	elseif ($action == 'confirm_canceled' && $confirm == 'yes') {
		$object->fetch($id);
		$close_code = GETPOST("close_code", 'restricthtml');
		$close_note = GETPOST("close_note", 'restricthtml');
		if ($close_code) {
			$result = $object->set_canceled($user, $close_code, $close_note);
			if ($result < 0) setEventMessages($object->error, $object->errors, 'errors');
		} else {
			setEventMessages($langs->trans("ErrorFieldRequired", $langs->transnoentitiesnoconv("Reason")), null, 'errors');
		}
	} // Convertir en reduc
	elseif ($action == 'confirm_converttoreduc' && $confirm == 'yes' && $usercancreate)
	{
		$object->fetch($id);
		$object->fetch_thirdparty();
		//$object->fetch_lines();	// Already done into fetch

		// Check if there is already a discount (protection to avoid duplicate creation when resubmit post)
		$discountcheck = new DiscountAbsolute($db);
		$result = $discountcheck->fetch(0, $object->id);

		$canconvert = 0;
		if ($object->type == Facture::TYPE_DEPOSIT && empty($discountcheck->id)) $canconvert = 1; // we can convert deposit into discount if deposit is payed (completely, partially or not at all) and not already converted (see real condition into condition used to show button converttoreduc)
		if (($object->type == Facture::TYPE_CREDIT_NOTE || $object->type == Facture::TYPE_STANDARD || $object->type == Facture::TYPE_SITUATION) && $object->paye == 0 && empty($discountcheck->id)) $canconvert = 1; // we can convert credit note into discount if credit note is not payed back and not already converted and amount of payment is 0 (see real condition into condition used to show button converttoreduc)
		if ($canconvert)
		{
			$db->begin();

			$amount_ht = $amount_tva = $amount_ttc = array();
			$multicurrency_amount_ht = $multicurrency_amount_tva = $multicurrency_amount_ttc = array();

			// Loop on each vat rate
			$i = 0;
			foreach ($object->lines as $line)
			{
				if ($line->product_type < 9 && $line->total_ht != 0) // Remove lines with product_type greater than or equal to 9 and no need to create discount if amount is null
				{
					$keyforvatrate = $line->tva_tx.($line->vat_src_code ? ' ('.$line->vat_src_code.')' : '');

					$amount_ht[$keyforvatrate] += $line->total_ht;
					$amount_tva[$keyforvatrate] += $line->total_tva;
					$amount_ttc[$keyforvatrate] += $line->total_ttc;
					$multicurrency_amount_ht[$keyforvatrate] += $line->multicurrency_total_ht;
					$multicurrency_amount_tva[$keyforvatrate] += $line->multicurrency_total_tva;
					$multicurrency_amount_ttc[$keyforvatrate] += $line->multicurrency_total_ttc;
					$i++;
				}
			}

			// If some payments were already done, we change the amount to pay using same prorate
			if (!empty($conf->global->INVOICE_ALLOW_REUSE_OF_CREDIT_WHEN_PARTIALLY_REFUNDED)) {
				$alreadypaid = $object->getSommePaiement(); // This can be not 0 if we allow to create credit to reuse from credit notes partially refunded.
				if ($alreadypaid && abs($alreadypaid) < abs($object->total_ttc)) {
					$ratio = abs(($object->total_ttc - $alreadypaid) / $object->total_ttc);
					foreach ($amount_ht as $vatrate => $val) {
						$amount_ht[$vatrate] = price2num($amount_ht[$vatrate] * $ratio, 'MU');
						$amount_tva[$vatrate] = price2num($amount_tva[$vatrate] * $ratio, 'MU');
						$amount_ttc[$vatrate] = price2num($amount_ttc[$vatrate] * $ratio, 'MU');
						$multicurrency_amount_ht[$vatrate] = price2num($multicurrency_amount_ht[$vatrate] * $ratio, 'MU');
						$multicurrency_amount_tva[$vatrate] = price2num($multicurrency_amount_tva[$vatrate] * $ratio, 'MU');
						$multicurrency_amount_ttc[$vatrate] = price2num($multicurrency_amount_ttc[$vatrate] * $ratio, 'MU');
					}
				}
			}
			//var_dump($amount_ht);var_dump($amount_tva);var_dump($amount_ttc);exit;

			// Insert one discount by VAT rate category
			$discount = new DiscountAbsolute($db);
			if ($object->type == Facture::TYPE_CREDIT_NOTE)
				$discount->description = '(CREDIT_NOTE)';
			elseif ($object->type == Facture::TYPE_DEPOSIT)
				$discount->description = '(DEPOSIT)';
			elseif ($object->type == Facture::TYPE_STANDARD || $object->type == Facture::TYPE_REPLACEMENT || $object->type == Facture::TYPE_SITUATION)
				$discount->description = '(EXCESS RECEIVED)';
			else {
				setEventMessages($langs->trans('CantConvertToReducAnInvoiceOfThisType'), null, 'errors');
			}
			$discount->fk_soc = $object->socid;
			$discount->fk_facture_source = $object->id;

			$error = 0;

			if ($object->type == Facture::TYPE_STANDARD || $object->type == Facture::TYPE_REPLACEMENT || $object->type == Facture::TYPE_SITUATION)
			{
				// If we're on a standard invoice, we have to get excess received to create a discount in TTC without VAT

				// Total payments
				$sql = 'SELECT SUM(pf.amount) as total_paiements';
				$sql .= ' FROM '.MAIN_DB_PREFIX.'paiement_facture as pf, '.MAIN_DB_PREFIX.'paiement as p';
				$sql .= ' LEFT JOIN '.MAIN_DB_PREFIX.'c_paiement as c ON p.fk_paiement = c.id';
				$sql .= ' WHERE pf.fk_facture = '.$object->id;
				$sql .= ' AND pf.fk_paiement = p.rowid';
				$sql .= ' AND p.entity IN ('.getEntity('invoice').')';
				$resql = $db->query($sql);
				if (!$resql) dol_print_error($db);

				$res = $db->fetch_object($resql);
				$total_paiements = $res->total_paiements;

				// Total credit note and deposit
				$total_creditnote_and_deposit = 0;
                $sql = "SELECT re.rowid, re.amount_ht, re.amount_tva, re.amount_ttc,";
                $sql .= " re.description, re.fk_facture_source";
                $sql .= " FROM ".MAIN_DB_PREFIX."societe_remise_except as re";
                $sql .= " WHERE fk_facture = ".$object->id;
                $resql = $db->query($sql);
                if (!empty($resql)) {
                    while ($obj = $db->fetch_object($resql)) {
                        $total_creditnote_and_deposit += $obj->amount_ttc;
                    }
                } else dol_print_error($db);

				$discount->amount_ht = $discount->amount_ttc = $total_paiements + $total_creditnote_and_deposit - $object->total_ttc;
				$discount->amount_tva = 0;
				$discount->tva_tx = 0;
				$discount->vat_src_code = '';

				$result = $discount->create($user);
				if ($result < 0)
				{
					$error++;
				}
			}
			if ($object->type == Facture::TYPE_CREDIT_NOTE || $object->type == Facture::TYPE_DEPOSIT)
			{
				foreach ($amount_ht as $tva_tx => $xxx)
				{
					$discount->amount_ht = abs($amount_ht[$tva_tx]);
					$discount->amount_tva = abs($amount_tva[$tva_tx]);
					$discount->amount_ttc = abs($amount_ttc[$tva_tx]);
					$discount->multicurrency_amount_ht = abs($multicurrency_amount_ht[$tva_tx]);
					$discount->multicurrency_amount_tva = abs($multicurrency_amount_tva[$tva_tx]);
					$discount->multicurrency_amount_ttc = abs($multicurrency_amount_ttc[$tva_tx]);

					// Clean vat code
					$reg = array();
					$vat_src_code = '';
					if (preg_match('/\((.*)\)/', $tva_tx, $reg))
					{
						$vat_src_code = $reg[1];
						$tva_tx = preg_replace('/\s*\(.*\)/', '', $tva_tx); // Remove code into vatrate.
					}

					$discount->tva_tx = abs($tva_tx);
					$discount->vat_src_code = $vat_src_code;

					$result = $discount->create($user);
					if ($result < 0)
					{
						$error++;
						break;
					}
				}
			}

			if (empty($error))
			{
				if ($object->type != Facture::TYPE_DEPOSIT) {
					// Classe facture
					$result = $object->set_paid($user);
					if ($result >= 0)
					{
						$db->commit();
					} else {
						setEventMessages($object->error, $object->errors, 'errors');
						$db->rollback();
					}
				} else {
					$db->commit();
				}
			} else {
				setEventMessages($discount->error, $discount->errors, 'errors');
				$db->rollback();
			}
		}
	} // Delete payment
	elseif ($action == 'confirm_delete_paiement' && $confirm == 'yes' && $usercancreate)
	{
		$object->fetch($id);
		if ($object->statut == Facture::STATUS_VALIDATED && $object->paye == 0)
		{
			$paiement = new Paiement($db);
			$result = $paiement->fetch(GETPOST('paiement_id'));
			if ($result > 0) {
				$result = $paiement->delete(); // If fetch ok and found
				header("Location: ".$_SERVER['PHP_SELF']."?id=".$id);
			}
			if ($result < 0) {
				setEventMessages($paiement->error, $paiement->errors, 'errors');
			}
		}
	} /*
	 * Insert new invoice in database
	 */
	elseif ($action == 'add' && $usercancreate)
	{
		if ($socid > 0) $object->socid = GETPOST('socid', 'int');
		$selectedLines = GETPOST('toselect', 'array');

		$db->begin();

		$error = 0;
		$originentity = GETPOST('originentity');
		// Fill array 'array_options' with data from add form
		$ret = $extrafields->setOptionalsFromPost(null, $object);
		if ($ret < 0) $error++;

		// Replacement invoice
		if ($_POST['type'] == Facture::TYPE_REPLACEMENT)
		{
			$dateinvoice = dol_mktime(12, 0, 0, GETPOST('remonth', 'int'), GETPOST('reday', 'int'), GETPOST('reyear', 'int'));
			if (empty($dateinvoice))
			{
				$error++;
				setEventMessages($langs->trans("ErrorFieldRequired", $langs->transnoentitiesnoconv("Date")), null, 'errors');
				$action = 'create';
			}

			if (!($_POST['fac_replacement'] > 0)) {
				$error++;
				setEventMessages($langs->trans("ErrorFieldRequired", $langs->transnoentitiesnoconv("ReplaceInvoice")), null, 'errors');
				$action = 'create';
			}

			$date_pointoftax = dol_mktime(12, 0, 0, $_POST['date_pointoftaxmonth'], $_POST['date_pointoftaxday'], $_POST['date_pointoftaxyear']);

			if (!$error) {
				// This is a replacement invoice
				$result = $object->fetch($_POST['fac_replacement']);
				$object->fetch_thirdparty();

				$object->date = $dateinvoice;
				$object->date_pointoftax = $date_pointoftax;
				$object->note_public		= trim(GETPOST('note_public', 'restricthtml'));
				// We do not copy the private note
				$object->ref_client			= $_POST['ref_client'];
				$object->ref_int = $_POST['ref_int'];
				$object->model_pdf = $_POST['model'];
				$object->fk_project			= $_POST['projectid'];
				$object->cond_reglement_id	= $_POST['cond_reglement_id'];
				$object->mode_reglement_id	= $_POST['mode_reglement_id'];
				$object->fk_account = GETPOST('fk_account', 'int');
				$object->remise_absolue		= $_POST['remise_absolue'];
				$object->remise_percent		= $_POST['remise_percent'];
				$object->fk_incoterms = GETPOST('incoterm_id', 'int');
				$object->location_incoterms = GETPOST('location_incoterms', 'alpha');
				$object->multicurrency_code = GETPOST('multicurrency_code', 'alpha');
				$object->multicurrency_tx   = GETPOST('originmulticurrency_tx', 'int');

				// Proprietes particulieres a facture de remplacement
				$object->fk_facture_source = $_POST['fac_replacement'];
				$object->type = Facture::TYPE_REPLACEMENT;

				$id = $object->createFromCurrent($user);
				if ($id <= 0) {
					setEventMessages($object->error, $object->errors, 'errors');
				}
			}
		}

		// Credit note invoice
		if (GETPOST('type') == Facture::TYPE_CREDIT_NOTE)
		{
			$sourceinvoice = GETPOST('fac_avoir');
			if (!($sourceinvoice > 0) && empty($conf->global->INVOICE_CREDIT_NOTE_STANDALONE))
			{
				$error++;
				setEventMessages($langs->trans("ErrorFieldRequired", $langs->transnoentitiesnoconv("CorrectInvoice")), null, 'errors');
				$action = 'create';
			}

			$dateinvoice = dol_mktime(12, 0, 0, GETPOST('remonth', 'int'), GETPOST('reday', 'int'), GETPOST('reyear', 'int'));
			if (empty($dateinvoice))
			{
				$error++;
				setEventMessages($langs->trans("ErrorFieldRequired", $langs->transnoentitiesnoconv("Date")), null, 'errors');
				$action = 'create';
			}

			$date_pointoftax = dol_mktime(12, 0, 0, GETPOST('date_pointoftaxmonth', 'int'), GETPOST('date_pointoftaxday', 'int'), GETPOST('date_pointoftaxyear', 'int'));

			if (!$error)
			{
				if (!empty($originentity)) {
					$object->entity = $originentity;
				}
				$object->socid = GETPOST('socid', 'int');
				$object->ref = GETPOST('ref');
				$object->date = $dateinvoice;
				$object->date_pointoftax = $date_pointoftax;
				$object->note_public		= trim(GETPOST('note_public', 'restricthtml'));
				// We do not copy the private note
				$object->ref_client			= GETPOST('ref_client');
				$object->model_pdf = GETPOST('model');
				$object->fk_project			= GETPOST('projectid', 'int');
				$object->cond_reglement_id	= 0;
				$object->mode_reglement_id	= GETPOST('mode_reglement_id');
				$object->fk_account = GETPOST('fk_account', 'int');
				$object->remise_absolue		= GETPOST('remise_absolue');
				$object->remise_percent		= GETPOST('remise_percent');
				$object->fk_incoterms = GETPOST('incoterm_id', 'int');
				$object->location_incoterms = GETPOST('location_incoterms', 'alpha');
				$object->multicurrency_code = GETPOST('multicurrency_code', 'alpha');
				$object->multicurrency_tx   = GETPOST('originmulticurrency_tx', 'int');

				// Proprietes particulieres a facture avoir
				$object->fk_facture_source = $sourceinvoice > 0 ? $sourceinvoice : '';
				$object->type = Facture::TYPE_CREDIT_NOTE;

				$facture_source = new Facture($db); // fetch origin object
				if ($facture_source->fetch($object->fk_facture_source) > 0)
				{
				    if ($facture_source->type == Facture::TYPE_SITUATION)
				    {
				        $object->situation_counter = $facture_source->situation_counter;
				        $object->situation_cycle_ref = $facture_source->situation_cycle_ref;
				        $facture_source->fetchPreviousNextSituationInvoice();
				    }
				}
				$id = $object->create($user);

				// NOTE: Pb with situation invoice
				// NOTE: fields total on situation invoice are stored as cumulative values on total of lines (bad) but delta on invoice total
				// NOTE: fields total on credit note are stored as delta both on total of lines and on invoice total (good)
				// NOTE: fields situation_percent on situation invoice are stored as cumulative values on lines (bad)
				// NOTE: fields situation_percent on credit note are stored as delta on lines (good)
				if (GETPOST('invoiceAvoirWithLines', 'int') == 1 && $id > 0)
				{
					if (!empty($facture_source->lines))
					{
						$fk_parent_line = 0;

						foreach ($facture_source->lines as $line)
						{
							// Extrafields
							if (method_exists($line, 'fetch_optionals')) {
								// load extrafields
								$line->fetch_optionals();
							}

							// Reset fk_parent_line for no child products and special product
							if (($line->product_type != 9 && empty($line->fk_parent_line)) || $line->product_type == 9) {
								$fk_parent_line = 0;
							}


							if ($facture_source->type == Facture::TYPE_SITUATION)
							{
							    $source_fk_prev_id = $line->fk_prev_id; // temporary storing situation invoice fk_prev_id
							    $line->fk_prev_id  = $line->id; // The new line of the new credit note we are creating must be linked to the situation invoice line it is created from

							    if (!empty($facture_source->tab_previous_situation_invoice))
							    {
							        // search the last standard invoice in cycle and the possible credit note between this last and facture_source
							    	// TODO Move this out of loop of $facture_source->lines
							    	$tab_jumped_credit_notes = array();
							    	$lineIndex = count($facture_source->tab_previous_situation_invoice) - 1;
							        $searchPreviousInvoice = true;
							        while ($searchPreviousInvoice)
							        {
							            if ($facture_source->tab_previous_situation_invoice[$lineIndex]->type == Facture::TYPE_SITUATION || $lineIndex < 1)
							            {
							                $searchPreviousInvoice = false; // find, exit;
							                break;
							            } else {
							            	if ($facture_source->tab_previous_situation_invoice[$lineIndex]->type == Facture::TYPE_CREDIT_NOTE) {
							            		$tab_jumped_credit_notes[$lineIndex] = $facture_source->tab_previous_situation_invoice[$lineIndex]->id;
							            	}
							                $lineIndex--; // go to previous invoice in cycle
							            }
							        }

							        $maxPrevSituationPercent = 0;
							        foreach ($facture_source->tab_previous_situation_invoice[$lineIndex]->lines as $prevLine)
							        {
							            if ($prevLine->id == $source_fk_prev_id)
							            {
							                $maxPrevSituationPercent = max($maxPrevSituationPercent, $prevLine->situation_percent);

							                //$line->subprice  = $line->subprice - $prevLine->subprice;
							                $line->total_ht  = $line->total_ht - $prevLine->total_ht;
							                $line->total_tva = $line->total_tva - $prevLine->total_tva;
							                $line->total_ttc = $line->total_ttc - $prevLine->total_ttc;
							                $line->total_localtax1 = $line->total_localtax1 - $prevLine->total_localtax1;
							                $line->total_localtax2 = $line->total_localtax2 - $prevLine->total_localtax2;

							                $line->multicurrency_subprice  = $line->multicurrency_subprice - $prevLine->multicurrency_subprice;
							                $line->multicurrency_total_ht  = $line->multicurrency_total_ht - $prevLine->multicurrency_total_ht;
							                $line->multicurrency_total_tva = $line->multicurrency_total_tva - $prevLine->multicurrency_total_tva;
							                $line->multicurrency_total_ttc = $line->multicurrency_total_ttc - $prevLine->multicurrency_total_ttc;
							            }
							        }

							        // prorata
							        $line->situation_percent = $maxPrevSituationPercent - $line->situation_percent;

							        //print 'New line based on invoice id '.$facture_source->tab_previous_situation_invoice[$lineIndex]->id.' fk_prev_id='.$source_fk_prev_id.' will be fk_prev_id='.$line->fk_prev_id.' '.$line->total_ht.' '.$line->situation_percent.'<br>';

							        // If there is some credit note between last situation invoice and invoice used for credit note generation (note: credit notes are stored as delta)
							        $maxPrevSituationPercent = 0;
							        foreach ($tab_jumped_credit_notes as $index => $creditnoteid) {
							        	foreach ($facture_source->tab_previous_situation_invoice[$index]->lines as $prevLine)
							        	{
							        		if ($prevLine->fk_prev_id == $source_fk_prev_id)
							        		{
							        			$maxPrevSituationPercent = $prevLine->situation_percent;

							        			$line->total_ht  -= $prevLine->total_ht;
							        			$line->total_tva -= $prevLine->total_tva;
							        			$line->total_ttc -= $prevLine->total_ttc;
							        			$line->total_localtax1 -= $prevLine->total_localtax1;
							        			$line->total_localtax2 -= $prevLine->total_localtax2;

							        			$line->multicurrency_subprice  -= $prevLine->multicurrency_subprice;
							        			$line->multicurrency_total_ht  -= $prevLine->multicurrency_total_ht;
							        			$line->multicurrency_total_tva -= $prevLine->multicurrency_total_tva;
							        			$line->multicurrency_total_ttc -= $prevLine->multicurrency_total_ttc;
							        		}
							        	}
							        }

							        // prorata
							        $line->situation_percent += $maxPrevSituationPercent;

							        //print 'New line based on invoice id '.$facture_source->tab_previous_situation_invoice[$lineIndex]->id.' fk_prev_id='.$source_fk_prev_id.' will be fk_prev_id='.$line->fk_prev_id.' '.$line->total_ht.' '.$line->situation_percent.'<br>';
							    }
							}

							$line->fk_facture = $object->id;
							$line->fk_parent_line = $fk_parent_line;

							$line->subprice = -$line->subprice; // invert price for object
							$line->pa_ht = $line->pa_ht; // we choosed to have buy/cost price always positive, so no revert of sign here
							$line->total_ht = -$line->total_ht;
							$line->total_tva = -$line->total_tva;
							$line->total_ttc = -$line->total_ttc;
							$line->total_localtax1 = -$line->total_localtax1;
							$line->total_localtax2 = -$line->total_localtax2;

							$line->multicurrency_subprice = -$line->multicurrency_subprice;
							$line->multicurrency_total_ht = -$line->multicurrency_total_ht;
							$line->multicurrency_total_tva = -$line->multicurrency_total_tva;
							$line->multicurrency_total_ttc = -$line->multicurrency_total_ttc;

							$result = $line->insert(0, 1); // When creating credit note with same lines than source, we must ignore error if discount alreayd linked

							$object->lines[] = $line; // insert new line in current object

							// Defined the new fk_parent_line
							if ($result > 0 && $line->product_type == 9) {
								$fk_parent_line = $result;
							}
						}

						$object->update_price(1);
					}
				}

				if (GETPOST('invoiceAvoirWithPaymentRestAmount', 'int') == 1 && $id > 0)
				{
					if ($facture_source->fetch($object->fk_facture_source) > 0)
					{
						$totalpaye = $facture_source->getSommePaiement();
						$totalcreditnotes = $facture_source->getSumCreditNotesUsed();
						$totaldeposits = $facture_source->getSumDepositsUsed();
						$remain_to_pay = abs($facture_source->total_ttc - $totalpaye - $totalcreditnotes - $totaldeposits);

						$object->addline($langs->trans('invoiceAvoirLineWithPaymentRestAmount'), $remain_to_pay, 1, 0, 0, 0, 0, 0, '', '', 'TTC');
					}
				}

				// Add link between credit note and origin
				if (!empty($object->fk_facture_source) && $id > 0) {
					$facture_source->fetch($object->fk_facture_source);
					$facture_source->fetchObjectLinked();

					if (!empty($facture_source->linkedObjectsIds)) {
						foreach ($facture_source->linkedObjectsIds as $sourcetype => $TIds) {
							$object->add_object_linked($sourcetype, current($TIds));
						}
					}
				}
			}
		}

		// Standard invoice or Deposit invoice, created from a Predefined template invoice
		if (($_POST['type'] == Facture::TYPE_STANDARD || $_POST['type'] == Facture::TYPE_DEPOSIT) && GETPOST('fac_rec', 'int') > 0)
		{
			$dateinvoice = dol_mktime(12, 0, 0, GETPOST('remonth', 'int'), GETPOST('reday', 'int'), GETPOST('reyear', 'int'));
			if (empty($dateinvoice))
			{
				$error++;
				setEventMessages($langs->trans("ErrorFieldRequired", $langs->transnoentitiesnoconv("Date")), null, 'errors');
				$action = 'create';
			}

			$date_pointoftax = dol_mktime(12, 0, 0, $_POST['date_pointoftaxmonth'], $_POST['date_pointoftaxday'], $_POST['date_pointoftaxyear']);

			if (!$error)
			{
				$object->socid = GETPOST('socid', 'int');
				$object->type            = GETPOST('type');
				$object->ref             = GETPOST('ref');
				$object->date            = $dateinvoice;
				$object->date_pointoftax = $date_pointoftax;
				$object->note_public = trim(GETPOST('note_public', 'restricthtml'));
				$object->note_private    = trim(GETPOST('note_private', 'restricthtml'));
				$object->ref_client      = GETPOST('ref_client');
				$object->model_pdf        = GETPOST('model');
				$object->fk_project = GETPOST('projectid', 'int');
				$object->cond_reglement_id	= (GETPOST('type') == 3 ? 1 : GETPOST('cond_reglement_id'));
				$object->mode_reglement_id	= GETPOST('mode_reglement_id', 'int');
				$object->fk_account = GETPOST('fk_account', 'int');
				$object->amount = price2num(GETPOST('amount'));
				$object->remise_absolue		= GETPOST('remise_absolue');
				$object->remise_percent		= GETPOST('remise_percent');
				$object->fk_incoterms = GETPOST('incoterm_id', 'int');
				$object->location_incoterms = GETPOST('location_incoterms', 'alpha');
				$object->multicurrency_code = GETPOST('multicurrency_code', 'alpha');
				$object->multicurrency_tx   = GETPOST('originmulticurrency_tx', 'int');

				// Source facture
				$object->fac_rec = GETPOST('fac_rec', 'int');

				$id = $object->create($user); // This include recopy of links from recurring invoice and recurring invoice lines
			}
		}

		// Standard or deposit or proforma invoice, not from a Predefined template invoice
		if (($_POST['type'] == Facture::TYPE_STANDARD || $_POST['type'] == Facture::TYPE_DEPOSIT || $_POST['type'] == Facture::TYPE_PROFORMA || ($_POST['type'] == Facture::TYPE_SITUATION && empty($_POST['situations']))) && GETPOST('fac_rec') <= 0)
		{
			if (GETPOST('socid', 'int') < 1)
			{
				$error++;
				setEventMessages($langs->trans("ErrorFieldRequired", $langs->transnoentitiesnoconv("Customer")), null, 'errors');
				$action = 'create';
			}

			$dateinvoice = dol_mktime(12, 0, 0, GETPOST('remonth', 'int'), GETPOST('reday', 'int'), GETPOST('reyear', 'int'));
			if (empty($dateinvoice))
			{
				$error++;
				setEventMessages($langs->trans("ErrorFieldRequired", $langs->transnoentitiesnoconv("Date")), null, 'errors');
				$action = 'create';
			}

			$date_pointoftax = dol_mktime(12, 0, 0, $_POST['date_pointoftaxmonth'], $_POST['date_pointoftaxday'], $_POST['date_pointoftaxyear']);

			if (!$error)
			{
				// Si facture standard
				$object->socid = GETPOST('socid', 'int');
				$object->type				= GETPOST('type');
				$object->ref = GETPOST('ref');
				$object->date				= $dateinvoice;
				$object->date_pointoftax = $date_pointoftax;
				$object->note_public		= trim(GETPOST('note_public', 'restricthtml'));
				$object->note_private = trim(GETPOST('note_private', 'restricthtml'));
				$object->ref_client			= GETPOST('ref_client');
				$object->model_pdf = GETPOST('model');
				$object->fk_project			= GETPOST('projectid');
				$object->cond_reglement_id	= (GETPOST('type') == 3 ? 1 : GETPOST('cond_reglement_id'));
				$object->mode_reglement_id	= GETPOST('mode_reglement_id');
				$object->fk_account = GETPOST('fk_account', 'int');
				$object->amount = price2num(GETPOST('amount'));
				$object->remise_absolue		= GETPOST('remise_absolue');
				$object->remise_percent		= GETPOST('remise_percent');
				$object->fk_incoterms = GETPOST('incoterm_id', 'int');
				$object->location_incoterms = GETPOST('location_incoterms', 'alpha');
				$object->multicurrency_code = GETPOST('multicurrency_code', 'alpha');
				$object->multicurrency_tx   = GETPOST('originmulticurrency_tx', 'int');

				if (GETPOST('type') == Facture::TYPE_SITUATION)
				{
					$object->situation_counter = 1;
					$object->situation_final = 0;
					$object->situation_cycle_ref = $object->newCycle();
				}

				if (in_array($object->type, $retainedWarrantyInvoiceAvailableType)) {
					$object->retained_warranty = GETPOST('retained_warranty', 'int');
					$object->retained_warranty_fk_cond_reglement = GETPOST('retained_warranty_fk_cond_reglement', 'int');
				} else {
					$object->retained_warranty = 0;
					$object->retained_warranty_fk_cond_reglement = 0;
				}

			    $retained_warranty_date_limit = GETPOST('retained_warranty_date_limit');
			    if (!empty($retained_warranty_date_limit) && $db->jdate($retained_warranty_date_limit)) {
			        $object->retained_warranty_date_limit = $db->jdate($retained_warranty_date_limit);
			    }
			    $object->retained_warranty_date_limit = !empty($object->retained_warranty_date_limit) ? $object->retained_warranty_date_limit : $object->calculate_date_lim_reglement($object->retained_warranty_fk_cond_reglement);

				$object->fetch_thirdparty();

				// If creation from another object of another module (Example: origin=propal, originid=1)
				if (!empty($origin) && !empty($originid))
				{
					// Parse element/subelement (ex: project_task)
					$element = $subelement = $origin;
					if (preg_match('/^([^_]+)_([^_]+)/i', $origin, $regs)) {
						$element = $regs [1];
						$subelement = $regs [2];
					}

					// For compatibility
					if ($element == 'order') {
						$element = $subelement = 'commande';
					}
					if ($element == 'propal') {
						$element = 'comm/propal';
						$subelement = 'propal';
					}
					if ($element == 'contract') {
						$element = $subelement = 'contrat';
					}
					if ($element == 'inter') {
						$element = $subelement = 'ficheinter';
					}
					if ($element == 'shipping') {
						$element = $subelement = 'expedition';
					}

					$object->origin = $origin;
					$object->origin_id = $originid;

					// Possibility to add external linked objects with hooks
					$object->linked_objects[$object->origin] = $object->origin_id;
					// link with order if it is a shipping invoice
					if ($object->origin == 'shipping')
					{
						require_once DOL_DOCUMENT_ROOT.'/expedition/class/expedition.class.php';
						$exp = new Expedition($db);
						$exp->fetch($object->origin_id);
						$exp->fetchObjectLinked();
						if (is_array($exp->linkedObjectsIds['commande']) && count($exp->linkedObjectsIds['commande']) > 0) {
							foreach ($exp->linkedObjectsIds['commande'] as $key => $value) {
								$object->linked_objects['commande'] = $value;
							}
						}
					}

					if (is_array($_POST['other_linked_objects']) && !empty($_POST['other_linked_objects']))
					{
						$object->linked_objects = array_merge($object->linked_objects, $_POST['other_linked_objects']);
					}

					$id = $object->create($user); // This include class to add_object_linked() and add add_contact()

					if ($id > 0)
					{
						dol_include_once('/'.$element.'/class/'.$subelement.'.class.php');

						$classname = ucfirst($subelement);
						$srcobject = new $classname($db);

						dol_syslog("Try to find source object origin=".$object->origin." originid=".$object->origin_id." to add lines or deposit lines");
						$result = $srcobject->fetch($object->origin_id);

						$typeamount = GETPOST('typedeposit', 'aZ09');
						$valuedeposit = price2num(GETPOST('valuedeposit', 'alpha'), 'MU');

						// If deposit invoice
						if ($_POST['type'] == Facture::TYPE_DEPOSIT && in_array($typeamount, array('amount', 'variable')))
						{
							$amountdeposit = array();
							if (!empty($conf->global->MAIN_DEPOSIT_MULTI_TVA))
							{
								if ($typeamount == 'amount') $amount = $valuedeposit;
								else $amount = $srcobject->total_ttc * ($valuedeposit / 100);

								$TTotalByTva = array();
								foreach ($srcobject->lines as &$line)
								{
									if (!empty($line->special_code)) continue;
									$TTotalByTva[$line->tva_tx] += $line->total_ttc;
								}

								foreach ($TTotalByTva as $tva => &$total)
								{
									$coef = $total / $srcobject->total_ttc; // Calc coef
									$am = $amount * $coef;
									$amount_ttc_diff += $am;
									$amountdeposit[$tva] += $am / (1 + $tva / 100); // Convert into HT for the addline
								}
							} else {
								if ($typeamount == 'amount')
								{
									$amountdeposit[0] = $valuedeposit;
								} elseif ($typeamount == 'variable')
								{
									if ($result > 0)
									{
										$totalamount = 0;
										$lines = $srcobject->lines;
										$numlines = count($lines);
										for ($i = 0; $i < $numlines; $i++)
										{
											$qualified = 1;
											if (empty($lines[$i]->qty)) $qualified = 0; // We discard qty=0, it is an option
											if (!empty($lines[$i]->special_code)) $qualified = 0; // We discard special_code (frais port, ecotaxe, option, ...)
											if ($qualified) {
												$totalamount += $lines[$i]->total_ht; // Fixme : is it not for the customer ? Shouldn't we take total_ttc ?
												$tva_tx = $lines[$i]->tva_tx;
												$amountdeposit[$tva_tx] += ($lines[$i]->total_ht * $valuedeposit) / 100;
											}
										}

										if ($totalamount == 0) {
											$amountdeposit[0] = 0;
										}
									} else {
										setEventMessages($srcobject->error, $srcobject->errors, 'errors');
										$error++;
									}
								}

								$amount_ttc_diff = $amountdeposit[0];
							}

							foreach ($amountdeposit as $tva => $amount)
							{
								if (empty($amount)) continue;

								$arraylist = array(
									'amount' => 'FixAmount',
									'variable' => 'VarAmount'
								);
								$descline = '(DEPOSIT)';
								//$descline.= ' - '.$langs->trans($arraylist[$typeamount]);
								if ($typeamount == 'amount') {
									$descline .= ' ('.price($valuedeposit, '', $langs, 0, - 1, - 1, (!empty($object->multicurrency_code) ? $object->multicurrency_code : $conf->currency)).')';
								} elseif ($typeamount == 'variable') {
									$descline .= ' ('.$valuedeposit.'%)';
								}

								$descline .= ' - '.$srcobject->ref;
								$result = $object->addline(
										$descline,
										$amount, // subprice
										1, // quantity
										$tva, // vat rate
										0, // localtax1_tx
										0, // localtax2_tx
										(empty($conf->global->INVOICE_PRODUCTID_DEPOSIT) ? 0 : $conf->global->INVOICE_PRODUCTID_DEPOSIT), // fk_product
										0, // remise_percent
										0, // date_start
										0, // date_end
										0,
										$lines[$i]->info_bits, // info_bits
										0,
										'HT',
										0,
										0, // product_type
										1,
										$lines[$i]->special_code,
										$object->origin,
										0,
										0,
										0,
										0
										//,$langs->trans('Deposit') //Deprecated
									);
							}

							$diff = $object->total_ttc - $amount_ttc_diff;

							if (!empty($conf->global->MAIN_DEPOSIT_MULTI_TVA) && $diff != 0)
							{
								$object->fetch_lines();
								$subprice_diff = $object->lines[0]->subprice - $diff / (1 + $object->lines[0]->tva_tx / 100);
								$object->updateline($object->lines[0]->id, $object->lines[0]->desc, $subprice_diff, $object->lines[0]->qty, $object->lines[0]->remise_percent, $object->lines[0]->date_start, $object->lines[0]->date_end, $object->lines[0]->tva_tx, 0, 0, 'HT', $object->lines[0]->info_bits, $object->lines[0]->product_type, 0, 0, 0, $object->lines[0]->pa_ht, $object->lines[0]->label, 0, array(), 100);
							}
						}

						if ($_POST['type'] != Facture::TYPE_DEPOSIT || ($_POST['type'] == Facture::TYPE_DEPOSIT && $typeamount == 'variablealllines'))
						{
							if ($result > 0)
							{
								$lines = $srcobject->lines;
								if (empty($lines) && method_exists($srcobject, 'fetch_lines'))
								{
									$srcobject->fetch_lines();
									$lines = $srcobject->lines;
								}

								// If we create a deposit with all lines and a percent, we change amount
								if ($_POST['type'] == Facture::TYPE_DEPOSIT && $typeamount == 'variablealllines') {
									if (is_array($lines)) {
										foreach ($lines as $line) {
											// We keep ->subprice and ->pa_ht, but we change the qty
											$line->qty = price2num($line->qty * $valuedeposit / 100, 'MS');
										}
									}
								}

								$fk_parent_line = 0;
								$num = count($lines);

								for ($i = 0; $i < $num; $i++)
								{
									if (!in_array($lines[$i]->id, $selectedLines)) continue; // Skip unselected lines

									// Don't add lines with qty 0 when coming from a shipment including all order lines
									if ($srcobject->element == 'shipping' && $conf->global->SHIPMENT_GETS_ALL_ORDER_PRODUCTS && $lines[$i]->qty == 0) continue;
									// Don't add closed lines when coming from a contract (Set constant to '0,5' to exclude also inactive lines)
									if (!isset($conf->global->CONTRACT_EXCLUDE_SERVICES_STATUS_FOR_INVOICE)) $conf->global->CONTRACT_EXCLUDE_SERVICES_STATUS_FOR_INVOICE = '5';
									if ($srcobject->element == 'contrat' && in_array($lines[$i]->statut, explode(',', $conf->global->CONTRACT_EXCLUDE_SERVICES_STATUS_FOR_INVOICE))) continue;

									$label = (!empty($lines[$i]->label) ? $lines[$i]->label : '');
									$desc = (!empty($lines[$i]->desc) ? $lines[$i]->desc : $lines[$i]->libelle);
									if ($object->situation_counter == 1) $lines[$i]->situation_percent = 0;

									if ($lines[$i]->subprice < 0 && empty($conf->global->INVOICE_KEEP_DISCOUNT_LINES_AS_IN_ORIGIN))
									{
										// Negative line, we create a discount line
										$discount = new DiscountAbsolute($db);
										$discount->fk_soc = $object->socid;
										$discount->amount_ht = abs($lines[$i]->total_ht);
										$discount->amount_tva = abs($lines[$i]->total_tva);
										$discount->amount_ttc = abs($lines[$i]->total_ttc);
										$discount->tva_tx = $lines[$i]->tva_tx;
										$discount->fk_user = $user->id;
										$discount->description = $desc;
										$discountid = $discount->create($user);
										if ($discountid > 0) {
											$result = $object->insert_discount($discountid); // This include link_to_invoice
										} else {
											setEventMessages($discount->error, $discount->errors, 'errors');
											$error++;
											break;
										}
									} else {
										// Positive line
										$product_type = ($lines[$i]->product_type ? $lines[$i]->product_type : 0);

										// Date start
										$date_start = false;
										if ($lines[$i]->date_debut_prevue)
											$date_start = $lines[$i]->date_debut_prevue;
										if ($lines[$i]->date_debut_reel)
											$date_start = $lines[$i]->date_debut_reel;
										if ($lines[$i]->date_start)
											$date_start = $lines[$i]->date_start;

											// Date end
										$date_end = false;
										if ($lines[$i]->date_fin_prevue)
											$date_end = $lines[$i]->date_fin_prevue;
										if ($lines[$i]->date_fin_reel)
											$date_end = $lines[$i]->date_fin_reel;
										if ($lines[$i]->date_end)
											$date_end = $lines[$i]->date_end;

											// Reset fk_parent_line for no child products and special product
										if (($lines[$i]->product_type != 9 && empty($lines[$i]->fk_parent_line)) || $lines[$i]->product_type == 9) {
											$fk_parent_line = 0;
										}

										// Extrafields
										if (method_exists($lines[$i], 'fetch_optionals')) {
											$lines[$i]->fetch_optionals();
											$array_options = $lines[$i]->array_options;
										}

										$tva_tx = $lines[$i]->tva_tx;
										if (!empty($lines[$i]->vat_src_code) && !preg_match('/\(/', $tva_tx)) $tva_tx .= ' ('.$lines[$i]->vat_src_code.')';

										// View third's localtaxes for NOW and do not use value from origin.
										// TODO Is this really what we want ? Yes if source is template invoice but what if proposal or order ?
										$localtax1_tx = get_localtax($tva_tx, 1, $object->thirdparty);
										$localtax2_tx = get_localtax($tva_tx, 2, $object->thirdparty);

                                        $result = $object->addline(
											$desc, $lines[$i]->subprice, $lines[$i]->qty, $tva_tx, $localtax1_tx, $localtax2_tx, $lines[$i]->fk_product,
											$lines[$i]->remise_percent, $date_start, $date_end, 0, $lines[$i]->info_bits, $lines[$i]->fk_remise_except,
											'HT', 0, $product_type, $lines[$i]->rang, $lines[$i]->special_code, $object->origin, $lines[$i]->rowid,
											$fk_parent_line, $lines[$i]->fk_fournprice, $lines[$i]->pa_ht, $label, $array_options,
											$lines[$i]->situation_percent, $lines[$i]->fk_prev_id, $lines[$i]->fk_unit
										);

										if ($result > 0) {
											$lineid = $result;
										} else {
											$lineid = 0;
											$error++;
											break;
										}

										// Defined the new fk_parent_line
										if ($result > 0 && $lines[$i]->product_type == 9) {
											$fk_parent_line = $result;
										}
									}
								}
							} else {
								setEventMessages($srcobject->error, $srcobject->errors, 'errors');
								$error++;
							}
						}

						// Now we create same links to contact than the ones found on origin object
						/* Useless, already into the create
						if (! empty($conf->global->MAIN_PROPAGATE_CONTACTS_FROM_ORIGIN))
						{
    						$originforcontact = $object->origin;
    						$originidforcontact = $object->origin_id;
    						if ($originforcontact == 'shipping')     // shipment and order share the same contacts. If creating from shipment we take data of order
    						{
    						    $originforcontact=$srcobject->origin;
    						    $originidforcontact=$srcobject->origin_id;
    						}
    						$sqlcontact = "SELECT code, fk_socpeople FROM ".MAIN_DB_PREFIX."element_contact as ec, ".MAIN_DB_PREFIX."c_type_contact as ctc";
    						$sqlcontact.= " WHERE element_id = ".$originidforcontact." AND ec.fk_c_type_contact = ctc.rowid AND ctc.element = '".$db->escape($originforcontact)."'";

    						$resqlcontact = $db->query($sqlcontact);
    						if ($resqlcontact)
    						{
                                while($objcontact = $db->fetch_object($resqlcontact))
                                {
                                    //print $objcontact->code.'-'.$objcontact->fk_socpeople."\n";
                                    $object->add_contact($objcontact->fk_socpeople, $objcontact->code);
                                }
    						}
    						else dol_print_error($resqlcontact);
						}*/

						// Hooks
						$parameters = array('objFrom' => $srcobject);
						$reshook = $hookmanager->executeHooks('createFrom', $parameters, $object, $action); // Note that $action and $object may have been
						// modified by hook
						if ($reshook < 0)
						{
							setEventMessages($hookmanager->error, $hookmanager->errors, 'errors');
							$error++;
						}
					} else {
						setEventMessages($object->error, $object->errors, 'errors');
						$error++;
					}
				} else {   // If some invoice's lines coming from page
					$id = $object->create($user);

					for ($i = 1; $i <= $NBLINES; $i++) {
						if ($_POST['idprod'.$i]) {
							$product = new Product($db);
							$product->fetch($_POST['idprod'.$i]);
							$startday = dol_mktime(12, 0, 0, $_POST['date_start'.$i.'month'], $_POST['date_start'.$i.'day'], $_POST['date_start'.$i.'year']);
							$endday = dol_mktime(12, 0, 0, $_POST['date_end'.$i.'month'], $_POST['date_end'.$i.'day'], $_POST['date_end'.$i.'year']);
							$result = $object->addline($product->description, $product->price, $_POST['qty'.$i], $product->tva_tx, $product->localtax1_tx, $product->localtax2_tx, $_POST['idprod'.$i], $_POST['remise_percent'.$i], $startday, $endday, 0, 0, '', $product->price_base_type, $product->price_ttc, $product->type, -1, 0, '', 0, 0, null, 0, '', 0, 100, '', $product->fk_unit);
						}
					}
				}
			}
		}

		// Situation invoices
		if (GETPOST('type') == Facture::TYPE_SITUATION && (!empty($_POST['situations'])))
		{
			$datefacture = dol_mktime(12, 0, 0, GETPOST('remonth', 'int'), GETPOST('reday', 'int'), GETPOST('reyear', 'int'));
			if (empty($datefacture)) {
				$error++;
				$mesg = $langs->trans("ErrorFieldRequired", $langs->transnoentitiesnoconv("Date"));
                setEventMessages($mesg, null, 'errors');
			}

			$date_pointoftax = dol_mktime(12, 0, 0, $_POST['date_pointoftaxmonth'], $_POST['date_pointoftaxday'], $_POST['date_pointoftaxyear']);

			if (!($_POST['situations'] > 0)) {
				$error++;
				$mesg = $langs->trans("ErrorFieldRequired", $langs->transnoentitiesnoconv("InvoiceSituation"));
                setEventMessages($mesg, null, 'errors');
                $action = 'create';
			}

			if (!$error) {
				$result = $object->fetch($_POST['situations']);
				$object->fk_facture_source = $_POST['situations'];
				$object->type = Facture::TYPE_SITUATION;

				if (!empty($origin) && !empty($originid))
				{
					include_once DOL_DOCUMENT_ROOT.'/core/lib/price.lib.php';

					$object->origin = $origin;
					$object->origin_id = $originid;

					// retained warranty
					if (!empty($conf->global->INVOICE_USE_RETAINED_WARRANTY))
					{
					    $retained_warranty = GETPOST('retained_warranty', 'int');
					    if (price2num($retained_warranty) > 0)
					    {
					        $object->retained_warranty = price2num($retained_warranty);
					    }

					    if (GETPOST('retained_warranty_fk_cond_reglement', 'int') > 0)
					    {
                			$object->retained_warranty_fk_cond_reglement = GETPOST('retained_warranty_fk_cond_reglement', 'int');
					    }

				        $retained_warranty_date_limit = GETPOST('retained_warranty_date_limit');
				        if (!empty($retained_warranty_date_limit) && $db->jdate($retained_warranty_date_limit)) {
				            $object->retained_warranty_date_limit = $db->jdate($retained_warranty_date_limit);
				        }
					    $object->retained_warranty_date_limit = !empty($object->retained_warranty_date_limit) ? $object->retained_warranty_date_limit : $object->calculate_date_lim_reglement($object->retained_warranty_fk_cond_reglement);
                	}

					foreach ($object->lines as $i => &$line)
					{
						$line->origin = $object->origin;
						$line->origin_id = $line->id;
						$line->fk_prev_id = $line->id;
						$line->fetch_optionals();
						$line->situation_percent = $line->get_prev_progress($object->id); // get good progress including credit note

						// The $line->situation_percent has been modified, so we must recalculate all amounts
						$tabprice = calcul_price_total($line->qty, $line->subprice, $line->remise_percent, $line->tva_tx, $line->localtax1_tx, $line->localtax2_tx, 0, 'HT', 0, $line->product_type, $mysoc, '', $line->situation_percent);
						$line->total_ht = $tabprice[0];
						$line->total_tva = $tabprice[1];
						$line->total_ttc = $tabprice[2];
						$line->total_localtax1 = $tabprice[9];
						$line->total_localtax2 = $tabprice[10];
						$line->multicurrency_total_ht  = $tabprice[16];
						$line->multicurrency_total_tva = $tabprice[17];
						$line->multicurrency_total_ttc = $tabprice[18];

						// Si fk_remise_except defini on vérifie si la réduction à déjà été appliquée
						if ($line->fk_remise_except)
						{
						    $discount = new DiscountAbsolute($line->db);
						    $result = $discount->fetch($line->fk_remise_except);
						    if ($result > 0)
						    {
						        // Check if discount not already affected to another invoice
						        if ($discount->fk_facture_line > 0)
						        {
						            $line->fk_remise_except = 0;
						        }
						    }
						}
					}
				}

				$object->fetch_thirdparty();
				$object->date = $datefacture;
				$object->date_pointoftax = $date_pointoftax;
				$object->note_public = trim(GETPOST('note_public', 'restricthtml'));
				$object->note = trim(GETPOST('note', 'restricthtml'));
				$object->note_private = trim(GETPOST('note', 'restricthtml'));
				$object->ref_client = GETPOST('ref_client', 'alpha');
				$object->model_pdf = GETPOST('model', 'alpha');
				$object->fk_project = GETPOST('projectid', 'int');
				$object->cond_reglement_id = GETPOST('cond_reglement_id', 'int');
				$object->mode_reglement_id = GETPOST('mode_reglement_id', 'int');
				$object->remise_absolue = GETPOST('remise_absolue', 'int');
				$object->remise_percent = GETPOST('remise_percent', 'int');

				// Proprietes particulieres a facture de remplacement

				$object->situation_counter = $object->situation_counter + 1;
				$id = $object->createFromCurrent($user);
				if ($id <= 0)
				{
					$mesg = $object->error;
				} else {
					$nextSituationInvoice = new Facture($db);
					$nextSituationInvoice->fetch($id);

					// create extrafields with data from create form
					$extrafields->fetch_name_optionals_label($nextSituationInvoice->table_element);
					$ret = $extrafields->setOptionalsFromPost(null, $nextSituationInvoice);
					if ($ret > 0) {
						$nextSituationInvoice->insertExtraFields();
					}
				}
			}
		}

		// End of object creation, we show it
		if ($id > 0 && !$error)
		{
			$db->commit();

			// Define output language
			if (empty($conf->global->MAIN_DISABLE_PDF_AUTOUPDATE) && count($object->lines))
			{
				$outputlangs = $langs;
				$newlang = '';
				if ($conf->global->MAIN_MULTILANGS && empty($newlang) && GETPOST('lang_id', 'aZ09')) $newlang = GETPOST('lang_id', 'aZ09');
				if ($conf->global->MAIN_MULTILANGS && empty($newlang))	$newlang = $object->thirdparty->default_lang;
				if (!empty($newlang)) {
					$outputlangs = new Translate("", $conf);
					$outputlangs->setDefaultLang($newlang);
					$outputlangs->load('products');
				}
				$model = $object->model_pdf;
				$ret = $object->fetch($id); // Reload to get new records

				$result = $object->generateDocument($model, $outputlangs, $hidedetails, $hidedesc, $hideref);
				if ($result < 0) setEventMessages($object->error, $object->errors, 'errors');
			}

			header('Location: '.$_SERVER["PHP_SELF"].'?facid='.$id);
			exit();
		} else {
			$db->rollback();
			$action = 'create';
			$_GET["origin"] = $_POST["origin"];
			$_GET["originid"] = $_POST["originid"];
			setEventMessages($object->error, $object->errors, 'errors');
		}
	} elseif ($action == 'addline' && GETPOST('submitforalllines', 'aZ09') && GETPOST('vatforalllines', 'alpha')) {
		// Define vat_rate
		$vat_rate = (GETPOST('vatforalllines') ? GETPOST('vatforalllines') : 0);
		$vat_rate = str_replace('*', '', $vat_rate);
		$localtax1_rate = get_localtax($vat_rate, 1, $object->thirdparty, $mysoc);
		$localtax2_rate = get_localtax($vat_rate, 2, $object->thirdparty, $mysoc);
		foreach ($object->lines as $line) {
			$result = $object->updateline($line->id, $line->desc, $line->subprice, $line->qty, $line->remise_percent, $line->date_start, $line->date_end, $vat_rate, $localtax1_rate, $localtax2_rate, 'HT', $line->info_bits, $line->product_type, $line->fk_parent_line, 0, $line->fk_fournprice, $line->pa_ht, $line->label, $line->special_code, $line->array_options, $line->situation_percent, $line->fk_unit, $line->multicurrency_subprice);
		}
	} elseif ($action == 'addline' && $usercancreate)		// Add a new line
	{
		$langs->load('errors');
		$error = 0;

		// Set if we used free entry or predefined product
		$predef = '';
		$product_desc = (GETPOST('dp_desc', 'none') ?GETPOST('dp_desc', 'restricthtml') : '');
		$price_ht = price2num(GETPOST('price_ht'));
		$price_ht_devise = price2num(GETPOST('multicurrency_price_ht'));
		$prod_entry_mode = GETPOST('prod_entry_mode', 'alpha');
		if ($prod_entry_mode == 'free')
		{
			$idprod = 0;
			$tva_tx = (GETPOST('tva_tx', 'alpha') ? GETPOST('tva_tx', 'alpha') : 0);
		} else {
			$idprod = GETPOST('idprod', 'int');
			$tva_tx = '';
		}

		$qty = GETPOST('qty'.$predef);
		$remise_percent = GETPOST('remise_percent'.$predef);

		// Extrafields
		$extralabelsline = $extrafields->fetch_name_optionals_label($object->table_element_line);
		$array_options = $extrafields->getOptionalsFromPost($object->table_element_line, $predef);
		// Unset extrafield
		if (is_array($extralabelsline)) {
			// Get extra fields
			foreach ($extralabelsline as $key => $value) {
				unset($_POST["options_".$key.$predef]);
			}
		}

		if (empty($idprod) && ($price_ht < 0) && ($qty < 0)) {
			setEventMessages($langs->trans('ErrorBothFieldCantBeNegative', $langs->transnoentitiesnoconv('UnitPriceHT'), $langs->transnoentitiesnoconv('Qty')), null, 'errors');
			$error++;
		}
		if (!$prod_entry_mode)
		{
			if (GETPOST('type') < 0 && !GETPOST('search_idprod'))
			{
				setEventMessages($langs->trans('ErrorChooseBetweenFreeEntryOrPredefinedProduct'), null, 'errors');
				$error++;
			}
		}
		if ($prod_entry_mode == 'free' && empty($idprod) && GETPOST('type') < 0) {
			setEventMessages($langs->trans('ErrorFieldRequired', $langs->transnoentitiesnoconv('Type')), null, 'errors');
			$error++;
		}
		if (($prod_entry_mode == 'free' && empty($idprod) && (($price_ht < 0 && empty($conf->global->FACTURE_ENABLE_NEGATIVE_LINES)) || $price_ht == '') && $price_ht_devise == '') && $object->type != Facture::TYPE_CREDIT_NOTE) 	// Unit price can be 0 but not ''
		{
			if ($price_ht < 0 && empty($conf->global->FACTURE_ENABLE_NEGATIVE_LINES))
			{
				$langs->load("errors");
				if ($object->type == $object::TYPE_DEPOSIT) {
					// Using negative lines on deposit lead to headach and blocking problems when you want to consume them.
					setEventMessages($langs->trans("ErrorLinesCantBeNegativeOnDeposits"), null, 'errors');
				} else {
					setEventMessages($langs->trans("ErrorFieldCantBeNegativeOnInvoice", $langs->transnoentitiesnoconv("UnitPriceHT"), $langs->transnoentitiesnoconv("CustomerAbsoluteDiscountShort")), null, 'errors');
				}
				$error++;
			} else {
				setEventMessages($langs->trans("ErrorFieldRequired", $langs->transnoentitiesnoconv("UnitPriceHT")), null, 'errors');
				$error++;
			}
		}
		if ($qty == '') {
			setEventMessages($langs->trans('ErrorFieldRequired', $langs->transnoentitiesnoconv('Qty')), null, 'errors');
			$error++;
		}
		if ($prod_entry_mode == 'free' && empty($idprod) && empty($product_desc)) {
			setEventMessages($langs->trans('ErrorFieldRequired', $langs->transnoentitiesnoconv('Description')), null, 'errors');
			$error++;
		}
		if ($qty < 0) {
			$langs->load("errors");
			setEventMessages($langs->trans('ErrorQtyForCustomerInvoiceCantBeNegative'), null, 'errors');
			$error++;
		}

		if (!$error && !empty($conf->variants->enabled) && $prod_entry_mode != 'free') {
			if ($combinations = GETPOST('combinations', 'array')) {
				//Check if there is a product with the given combination
				$prodcomb = new ProductCombination($db);

				if ($res = $prodcomb->fetchByProductCombination2ValuePairs($idprod, $combinations)) {
					$idprod = $res->fk_product_child;
				} else {
					setEventMessages($langs->trans('ErrorProductCombinationNotFound'), null, 'errors');
					$error++;
				}
			}
		}

		if (!$error && ($qty >= 0) && (!empty($product_desc) || !empty($idprod))) {
			$ret = $object->fetch($id);
			if ($ret < 0) {
				dol_print_error($db, $object->error);
				exit();
			}
			$ret = $object->fetch_thirdparty();

			// Clean parameters
			$date_start = dol_mktime(GETPOST('date_start'.$predef.'hour'), GETPOST('date_start'.$predef.'min'), GETPOST('date_start'.$predef.'sec'), GETPOST('date_start'.$predef.'month'), GETPOST('date_start'.$predef.'day'), GETPOST('date_start'.$predef.'year'));
			$date_end = dol_mktime(GETPOST('date_end'.$predef.'hour'), GETPOST('date_end'.$predef.'min'), GETPOST('date_end'.$predef.'sec'), GETPOST('date_end'.$predef.'month'), GETPOST('date_end'.$predef.'day'), GETPOST('date_end'.$predef.'year'));
			$price_base_type = (GETPOST('price_base_type', 'alpha') ? GETPOST('price_base_type', 'alpha') : 'HT');

			// Define special_code for special lines
			$special_code = 0;
			// if (empty($_POST['qty'])) $special_code=3; // Options should not exists on invoices

			// Ecrase $pu par celui du produit
			// Ecrase $desc par celui du produit
			// Ecrase $tva_tx par celui du produit
			// Ecrase $base_price_type par celui du produit
			// Replaces $fk_unit with the product's
			if (!empty($idprod))
			{
				$prod = new Product($db);
				$prod->fetch($idprod);

				$label = ((GETPOST('product_label') && GETPOST('product_label') != $prod->label) ? GETPOST('product_label') : '');

				// Search the correct price into loaded array product_price_by_qty using id of array retrieved into POST['pqp'].
				$pqp = (GETPOST('pbq', 'int') ? GETPOST('pbq', 'int') : 0);

				$datapriceofproduct = $prod->getSellPrice($mysoc, $object->thirdparty, $pqp);

				$pu_ht = $datapriceofproduct['pu_ht'];
				$pu_ttc = $datapriceofproduct['pu_ttc'];
				$price_min = $datapriceofproduct['price_min'];
				$price_base_type = $datapriceofproduct['price_base_type'];
				$tva_tx = $datapriceofproduct['tva_tx'];
				$tva_npr = $datapriceofproduct['tva_npr'];

				$tmpvat = price2num(preg_replace('/\s*\(.*\)/', '', $tva_tx));
				$tmpprodvat = price2num(preg_replace('/\s*\(.*\)/', '', $prod->tva_tx));

				// if price ht was forced (ie: from gui when calculated by margin rate and cost price). TODO Why this ?
				if (!empty($price_ht) || $price_ht === '0')
				{
					$pu_ht = price2num($price_ht, 'MU');
					$pu_ttc = price2num($pu_ht * (1 + ($tmpvat / 100)), 'MU');
				} // On reevalue prix selon taux tva car taux tva transaction peut etre different
				// de ceux du produit par defaut (par exemple si pays different entre vendeur et acheteur).
				elseif ($tmpvat != $tmpprodvat)
				{
					if ($price_base_type != 'HT')
					{
						$pu_ht = price2num($pu_ttc / (1 + ($tmpvat / 100)), 'MU');
					} else {
						$pu_ttc = price2num($pu_ht * (1 + ($tmpvat / 100)), 'MU');
					}
				}

				$desc = '';

				// Define output language
				if (!empty($conf->global->MAIN_MULTILANGS) && !empty($conf->global->PRODUIT_TEXTS_IN_THIRDPARTY_LANGUAGE)) {
					$outputlangs = $langs;
					$newlang = '';
					if (empty($newlang) && GETPOST('lang_id', 'aZ09'))
						$newlang = GETPOST('lang_id', 'aZ09');
					if (empty($newlang))
						$newlang = $object->thirdparty->default_lang;
					if (!empty($newlang)) {
						$outputlangs = new Translate("", $conf);
						$outputlangs->setDefaultLang($newlang);
						$outputlangs->load('products');
					}

					$desc = (!empty($prod->multilangs [$outputlangs->defaultlang] ["description"])) ? $prod->multilangs [$outputlangs->defaultlang] ["description"] : $prod->description;
				} else {
					$desc = $prod->description;
				}

				if (!empty($product_desc) && !empty($conf->global->MAIN_NO_CONCAT_DESCRIPTION)) $desc = $product_desc;
				else $desc = dol_concatdesc($desc, $product_desc, '', !empty($conf->global->MAIN_CHANGE_ORDER_CONCAT_DESCRIPTION));

				// Add custom code and origin country into description
				if (empty($conf->global->MAIN_PRODUCT_DISABLE_CUSTOMCOUNTRYCODE) && (!empty($prod->customcode) || !empty($prod->country_code))) {
					$tmptxt = '(';
					// Define output language
					if (!empty($conf->global->MAIN_MULTILANGS) && !empty($conf->global->PRODUIT_TEXTS_IN_THIRDPARTY_LANGUAGE)) {
						$outputlangs = $langs;
						$newlang = '';
						if (empty($newlang) && GETPOST('lang_id', 'alpha'))
							$newlang = GETPOST('lang_id', 'alpha');
						if (empty($newlang))
							$newlang = $object->thirdparty->default_lang;
						if (!empty($newlang)) {
							$outputlangs = new Translate("", $conf);
							$outputlangs->setDefaultLang($newlang);
							$outputlangs->load('products');
						}
						if (!empty($prod->customcode))
							$tmptxt .= $outputlangs->transnoentitiesnoconv("CustomCode").': '.$prod->customcode;
						if (!empty($prod->customcode) && !empty($prod->country_code))
							$tmptxt .= ' - ';
						if (!empty($prod->country_code))
							$tmptxt .= $outputlangs->transnoentitiesnoconv("CountryOrigin").': '.getCountry($prod->country_code, 0, $db, $outputlangs, 0);
					} else {
						if (!empty($prod->customcode))
							$tmptxt .= $langs->transnoentitiesnoconv("CustomCode").': '.$prod->customcode;
						if (!empty($prod->customcode) && !empty($prod->country_code))
							$tmptxt .= ' - ';
						if (!empty($prod->country_code))
							$tmptxt .= $langs->transnoentitiesnoconv("CountryOrigin").': '.getCountry($prod->country_code, 0, $db, $langs, 0);
					}
					$tmptxt .= ')';
					$desc = dol_concatdesc($desc, $tmptxt);
				}

				$type = $prod->type;
				$fk_unit = $prod->fk_unit;
			} else {
				$pu_ht = price2num($price_ht, 'MU');
				$pu_ttc = price2num(GETPOST('price_ttc'), 'MU');
				$tva_npr = (preg_match('/\*/', $tva_tx) ? 1 : 0);
				$tva_tx = str_replace('*', '', $tva_tx);
				if (empty($tva_tx)) $tva_npr = 0;
				$label = (GETPOST('product_label') ? GETPOST('product_label') : '');
				$desc = $product_desc;
				$type = GETPOST('type');
				$fk_unit = GETPOST('units', 'alpha');
				$pu_ht_devise = price2num($price_ht_devise, 'MU');
			}

			// Margin
			$fournprice = price2num(GETPOST('fournprice'.$predef) ? GETPOST('fournprice'.$predef) : '');
			$buyingprice = price2num(GETPOST('buying_price'.$predef) != '' ? GETPOST('buying_price'.$predef) : ''); // If buying_price is '0', we must keep this value

			// Local Taxes
			$localtax1_tx = get_localtax($tva_tx, 1, $object->thirdparty, $mysoc, $tva_npr);
			$localtax2_tx = get_localtax($tva_tx, 2, $object->thirdparty, $mysoc, $tva_npr);

			$info_bits = 0;
			if ($tva_npr)
				$info_bits |= 0x01;

			$price2num_pu_ht = price2num($pu_ht);
			$price2num_remise_percent = price2num($remise_percent);
			$price2num_price_min = price2num($price_min);
			if (empty($price2num_pu_ht)) $price2num_pu_ht = 0;
			if (empty($price2num_remise_percent)) $price2num_remise_percent = 0;
			if (empty($price2num_price_min)) $price2num_price_min = 0;

			if ($usercanproductignorepricemin && (!empty($price_min) && ($price2num_pu_ht * (1 - $price2num_remise_percent / 100) < $price2num_price_min))) {
				$mesg = $langs->trans("CantBeLessThanMinPrice", price(price2num($price_min, 'MU'), 0, $langs, 0, 0, - 1, $conf->currency));
				setEventMessages($mesg, null, 'errors');
			} else {
				// Insert line
				$result = $object->addline($desc, $pu_ht, $qty, $tva_tx, $localtax1_tx, $localtax2_tx, $idprod, $remise_percent, $date_start, $date_end, 0, $info_bits, '', $price_base_type, $pu_ttc, $type, - 1, $special_code, '', 0, GETPOST('fk_parent_line'), $fournprice, $buyingprice, $label, $array_options, $_POST['progress'], '', $fk_unit, $pu_ht_devise);

				if ($result > 0)
				{
					// Define output language and generate document
					if (empty($conf->global->MAIN_DISABLE_PDF_AUTOUPDATE))
					{
						$outputlangs = $langs;
						$newlang = '';
						if ($conf->global->MAIN_MULTILANGS && empty($newlang) && GETPOST('lang_id', 'aZ09')) $newlang = GETPOST('lang_id', 'aZ09');
						if ($conf->global->MAIN_MULTILANGS && empty($newlang))	$newlang = $object->thirdparty->default_lang;
						if (!empty($newlang)) {
							$outputlangs = new Translate("", $conf);
							$outputlangs->setDefaultLang($newlang);
							$outputlangs->load('products');
						}
						$model = $object->model_pdf;
						$ret = $object->fetch($id); // Reload to get new records

						$result = $object->generateDocument($model, $outputlangs, $hidedetails, $hidedesc, $hideref);
						if ($result < 0) setEventMessages($object->error, $object->errors, 'errors');
					}

					unset($_POST['prod_entry_mode']);

					unset($_POST['qty']);
					unset($_POST['type']);
					unset($_POST['remise_percent']);
					unset($_POST['price_ht']);
					unset($_POST['multicurrency_price_ht']);
					unset($_POST['price_ttc']);
					unset($_POST['tva_tx']);
					unset($_POST['product_ref']);
					unset($_POST['product_label']);
					unset($_POST['product_desc']);
					unset($_POST['fournprice']);
					unset($_POST['buying_price']);
					unset($_POST['np_marginRate']);
					unset($_POST['np_markRate']);
					unset($_POST['dp_desc']);
					unset($_POST['idprod']);
					unset($_POST['units']);

					unset($_POST['date_starthour']);
					unset($_POST['date_startmin']);
					unset($_POST['date_startsec']);
					unset($_POST['date_startday']);
					unset($_POST['date_startmonth']);
					unset($_POST['date_startyear']);
					unset($_POST['date_endhour']);
					unset($_POST['date_endmin']);
					unset($_POST['date_endsec']);
					unset($_POST['date_endday']);
					unset($_POST['date_endmonth']);
					unset($_POST['date_endyear']);

					unset($_POST['situations']);
					unset($_POST['progress']);
				} else {
					setEventMessages($object->error, $object->errors, 'errors');
				}

				$action = '';
			}
		}
	} elseif ($action == 'updateline' && $usercancreate && !GETPOST('cancel', 'alpha'))
	{
		if (!$object->fetch($id) > 0)	dol_print_error($db);
		$object->fetch_thirdparty();

		// Clean parameters
		$date_start = '';
		$date_end = '';
		$date_start = dol_mktime(GETPOST('date_starthour'), GETPOST('date_startmin'), GETPOST('date_startsec'), GETPOST('date_startmonth'), GETPOST('date_startday'), GETPOST('date_startyear'));
		$date_end = dol_mktime(GETPOST('date_endhour'), GETPOST('date_endmin'), GETPOST('date_endsec'), GETPOST('date_endmonth'), GETPOST('date_endday'), GETPOST('date_endyear'));
		$description = dol_htmlcleanlastbr(GETPOST('product_desc', 'restricthtml') ? GETPOST('product_desc', 'restricthtml') : GETPOST('desc', 'restricthtml'));
		$pu_ht = GETPOST('price_ht');
		$vat_rate = (GETPOST('tva_tx') ? GETPOST('tva_tx') : 0);
		$qty = GETPOST('qty');
		$pu_ht_devise = GETPOST('multicurrency_subprice');

		// Define info_bits
		$info_bits = 0;
		if (preg_match('/\*/', $vat_rate)) $info_bits |= 0x01;

		// Define vat_rate
		$vat_rate = str_replace('*', '', $vat_rate);
		$localtax1_rate = get_localtax($vat_rate, 1, $object->thirdparty);
		$localtax2_rate = get_localtax($vat_rate, 2, $object->thirdparty);

		// Add buying price
		$fournprice = price2num(GETPOST('fournprice') ? GETPOST('fournprice') : '');
		$buyingprice = price2num(GETPOST('buying_price') != '' ? GETPOST('buying_price') : ''); // If buying_price is '0', we muste keep this value

		// Extrafields
		$extralabelsline = $extrafields->fetch_name_optionals_label($object->table_element_line);
		$array_options = $extrafields->getOptionalsFromPost($object->table_element_line);
		// Unset extrafield
		if (is_array($extralabelsline)) {
			// Get extra fields
			foreach ($extralabelsline as $key => $value) {
				unset($_POST["options_".$key]);
			}
		}

		// Define special_code for special lines
		$special_code = GETPOST('special_code');
		if (!GETPOST('qty')) $special_code = 3;

		$line = new FactureLigne($db);
		$line->fetch(GETPOST('lineid', 'int'));
		$percent = $line->get_prev_progress($object->id);

		if ($object->type == Facture::TYPE_CREDIT_NOTE && $object->situation_cycle_ref > 0)
		{
		    // in case of situation credit note
		    if (GETPOST('progress') >= 0)
		    {
		        $mesg = $langs->trans("CantBeNullOrPositive");
		        setEventMessages($mesg, null, 'warnings');
		        $error++;
		        $result = -1;
		    } elseif (GETPOST('progress') < $line->situation_percent) // TODO : use a modified $line->get_prev_progress($object->id) result
		    {
		        $mesg = $langs->trans("CantBeLessThanMinPercent");
		        setEventMessages($mesg, null, 'warnings');
		        $error++;
		        $result = -1;
		    }
		} elseif (GETPOST('progress') < $percent)
		{
			$mesg = '<div class="warning">'.$langs->trans("CantBeLessThanMinPercent").'</div>';
			setEventMessages($mesg, null, 'warnings');
			$error++;
			$result = -1;
		}

		// Check minimum price
		$productid = GETPOST('productid', 'int');
		if (!empty($productid))
		{
			$product = new Product($db);
			$product->fetch($productid);

			$type = $product->type;

			$price_min = $product->price_min;
			if ((!empty($conf->global->PRODUIT_MULTIPRICES) || !empty($conf->global->PRODUIT_CUSTOMER_PRICES_BY_QTY_MULTIPRICES)) && !empty($object->thirdparty->price_level))
				$price_min = $product->multiprices_min [$object->thirdparty->price_level];

			$label = ((GETPOST('update_label') && GETPOST('product_label')) ? GETPOST('product_label') : '');

			// Check price is not lower than minimum (check is done only for standard or replacement invoices)
			if ($usercanproductignorepricemin && (($object->type == Facture::TYPE_STANDARD || $object->type == Facture::TYPE_REPLACEMENT) && $price_min && (price2num($pu_ht) * (1 - price2num(GETPOST('remise_percent')) / 100) < price2num($price_min)))) {
				setEventMessages($langs->trans("CantBeLessThanMinPrice", price(price2num($price_min, 'MU'), 0, $langs, 0, 0, - 1, $conf->currency)), null, 'errors');
				$error++;
			}
		} else {
			$type = GETPOST('type');
			$label = (GETPOST('product_label') ? GETPOST('product_label') : '');

			// Check parameters
			if (GETPOST('type') < 0) {
				setEventMessages($langs->trans("ErrorFieldRequired", $langs->transnoentitiesnoconv("Type")), null, 'errors');
				$error++;
			}
		}
		if ($qty < 0) {
			$langs->load("errors");
			setEventMessages($langs->trans('ErrorQtyForCustomerInvoiceCantBeNegative'), null, 'errors');
			$error++;
		}
		if ((empty($productid) && (($pu_ht < 0 && empty($conf->global->FACTURE_ENABLE_NEGATIVE_LINES)) || $pu_ht == '') && $pu_ht_devise == '') && $object->type != Facture::TYPE_CREDIT_NOTE) 	// Unit price can be 0 but not ''
		{
			if ($pu_ht < 0 && empty($conf->global->FACTURE_ENABLE_NEGATIVE_LINES))
			{
				$langs->load("errors");
				if ($object->type == $object::TYPE_DEPOSIT) {
					// Using negative lines on deposit lead to headach and blocking problems when you want to consume them.
					setEventMessages($langs->trans("ErrorLinesCantBeNegativeOnDeposits"), null, 'errors');
				} else {
					setEventMessages($langs->trans("ErrorFieldCantBeNegativeOnInvoice", $langs->transnoentitiesnoconv("UnitPriceHT"), $langs->transnoentitiesnoconv("CustomerAbsoluteDiscountShort")), null, 'errors');
				}
				$error++;
			} else {
				setEventMessages($langs->trans("ErrorFieldRequired", $langs->transnoentitiesnoconv("UnitPriceHT")), null, 'errors');
				$error++;
			}
		}


		// Update line
		if (!$error) {
			if (empty($usercancreatemargin))
			{
				foreach ($object->lines as &$line)
				{
					if ($line->id == GETPOST('lineid'))
					{
						$fournprice = $line->fk_fournprice;
						$buyingprice = $line->pa_ht;
						break;
					}
				}
			}

			$result = $object->updateline(GETPOST('lineid', 'int'), $description, $pu_ht, $qty, price2num(GETPOST('remise_percent', 'alpha')),
				$date_start, $date_end, $vat_rate, $localtax1_rate, $localtax2_rate, 'HT', $info_bits, $type,
				GETPOST('fk_parent_line', 'int'), 0, $fournprice, $buyingprice, $label, $special_code, $array_options, price2num(GETPOST('progress', 'alpha')),
				GETPOST('units', 'alpha'), $pu_ht_devise);

			if ($result >= 0) {
				if (empty($conf->global->MAIN_DISABLE_PDF_AUTOUPDATE)) {
					// Define output language
					$outputlangs = $langs;
					$newlang = '';
					if ($conf->global->MAIN_MULTILANGS && empty($newlang) && GETPOST('lang_id', 'aZ09'))
						$newlang = GETPOST('lang_id', 'aZ09');
					if ($conf->global->MAIN_MULTILANGS && empty($newlang))
						$newlang = $object->thirdparty->default_lang;
					if (!empty($newlang)) {
						$outputlangs = new Translate("", $conf);
						$outputlangs->setDefaultLang($newlang);
						$outputlangs->load('products');
					}

					$ret = $object->fetch($id); // Reload to get new records
					$object->generateDocument($object->model_pdf, $outputlangs, $hidedetails, $hidedesc, $hideref);
				}

				unset($_POST['qty']);
				unset($_POST['type']);
				unset($_POST['productid']);
				unset($_POST['remise_percent']);
				unset($_POST['price_ht']);
				unset($_POST['multicurrency_price_ht']);
				unset($_POST['price_ttc']);
				unset($_POST['tva_tx']);
				unset($_POST['product_ref']);
				unset($_POST['product_label']);
				unset($_POST['product_desc']);
				unset($_POST['fournprice']);
				unset($_POST['buying_price']);
				unset($_POST['np_marginRate']);
				unset($_POST['np_markRate']);

				unset($_POST['dp_desc']);
				unset($_POST['idprod']);
				unset($_POST['units']);

				unset($_POST['date_starthour']);
				unset($_POST['date_startmin']);
				unset($_POST['date_startsec']);
				unset($_POST['date_startday']);
				unset($_POST['date_startmonth']);
				unset($_POST['date_startyear']);
				unset($_POST['date_endhour']);
				unset($_POST['date_endmin']);
				unset($_POST['date_endsec']);
				unset($_POST['date_endday']);
				unset($_POST['date_endmonth']);
				unset($_POST['date_endyear']);

				unset($_POST['situations']);
				unset($_POST['progress']);
			} else {
				setEventMessages($object->error, $object->errors, 'errors');
			}
		}
	} elseif ($action == 'updatealllines' && $usercancreate && $_POST['all_percent'] == $langs->trans('Modifier'))	// Update all lines of situation invoice
	{
		if (!$object->fetch($id) > 0) dol_print_error($db);
		if (GETPOST('all_progress') != "")
		{
            $all_progress = GETPOST('all_progress', 'int');
			foreach ($object->lines as $line)
			{
				$percent = $line->get_prev_progress($object->id);
				if (floatval($all_progress) < floatval($percent)) {
                    $mesg = $langs->trans("Line").' '.$i.' : '.$langs->trans("CantBeLessThanMinPercent");
                    setEventMessages($mesg, null, 'warnings');
					$result = -1;
				} else $object->update_percent($line, $_POST['all_progress']);
			}
		}
	} elseif ($action == 'updateline' && $usercancreate && $_POST['cancel'] == $langs->trans('Cancel')) {
		header('Location: '.$_SERVER["PHP_SELF"].'?facid='.$id); // To show again edited page
		exit();
	} // Outing situation invoice from cycle
	elseif ($action == 'confirm_situationout' && $confirm == 'yes' && $usercancreate)
	{
	    $object->fetch($id, '', '', '', true);

	    if ($object->statut == Facture::STATUS_VALIDATED
	        && $object->type == Facture::TYPE_SITUATION
	        && $usercancreate
	        && !$objectidnext
	        && $object->is_last_in_cycle()
	    	&& $usercanunvalidate
	        )
	    {
	        $outingError = 0;
	        $newCycle = $object->newCycle(); // we need to keep the "situation behavior" so we place it on a new situation cycle
	        if ($newCycle > 1)
	        {
	            // Search credit notes
	            $lastCycle = $object->situation_cycle_ref;
	            $lastSituationCounter = $object->situation_counter;
	            $linkedCreditNotesList = array();

                if (count($object->tab_next_situation_invoice) > 0) {
                    foreach ($object->tab_next_situation_invoice as $next_invoice) {
                        if ($next_invoice->type == Facture::TYPE_CREDIT_NOTE
                            && $next_invoice->situation_counter == $object->situation_counter
                            && $next_invoice->fk_facture_source == $object->id
                          )
                        {
                            $linkedCreditNotesList[] = $next_invoice->id;
                        }
                    }
                }

	            $object->situation_cycle_ref = $newCycle;
	            $object->situation_counter = 1;
	            $object->situation_final = 0;
	            if ($object->update($user) > 0)
	            {
	                $errors = 0;
	                if (count($linkedCreditNotesList) > 0)
	                {
	                    // now, credit note must follow
	                    $sql = 'UPDATE '.MAIN_DB_PREFIX.'facture ';
	                    $sql .= ' SET situation_cycle_ref='.$newCycle;
	                    $sql .= ' , situation_final=0';
	                    $sql .= ' , situation_counter='.$object->situation_counter;
	                    $sql .= ' WHERE rowid IN ('.implode(',', $linkedCreditNotesList).')';

	                    $resql = $db->query($sql);
	                    if (!$resql) $errors++;

	                    // Change each progression persent on each lines
	                    foreach ($object->lines as $line)
	                    {
	                        // no traitement for special product
	                        if ($line->product_type == 9)  continue;


	                        if (!empty($object->tab_previous_situation_invoice))
	                        {
                                // search the last invoice in cycle
	                            $lineIndex = count($object->tab_previous_situation_invoice) - 1;
                                $searchPreviousInvoice = true;
                                while ($searchPreviousInvoice)
                                {
                                    if ($object->tab_previous_situation_invoice[$lineIndex]->type == Facture::TYPE_SITUATION || $lineIndex < 1)
                                    {
                                        $searchPreviousInvoice = false; // find, exit;
                                        break;
                                    } else {
                                        $lineIndex--; // go to previous invoice in cycle
                                    }
                                }


                                $maxPrevSituationPercent = 0;
                                foreach ($object->tab_previous_situation_invoice[$lineIndex]->lines as $prevLine)
                                {
                                    if ($prevLine->id == $line->fk_prev_id)
                                    {
                                        $maxPrevSituationPercent = max($maxPrevSituationPercent, $prevLine->situation_percent);
                                    }
                                }


                                $line->situation_percent = $line->situation_percent - $maxPrevSituationPercent;

                                if ($line->update() < 0) $errors++;
	                        }
	                    }
	                }

                    if (!$errors)
                    {
                        setEventMessages($langs->trans('Updated'), '', 'mesgs');
                        header("Location: ".$_SERVER['PHP_SELF']."?id=".$id);
                    } else {
                        setEventMessages($langs->trans('ErrorOutingSituationInvoiceCreditNote'), array(), 'errors');
                    }
	            } else {
	                setEventMessages($langs->trans('ErrorOutingSituationInvoiceOnUpdate'), array(), 'errors');
	            }
	        } else {
	            setEventMessages($langs->trans('ErrorFindNextSituationInvoice'), array(), 'errors');
	        }
	    }
	} // add lines from objectlinked
	elseif ($action == 'import_lines_from_object'
	    && $usercancreate
	    && $object->statut == Facture::STATUS_DRAFT
	    && ($object->type == Facture::TYPE_STANDARD || $object->type == Facture::TYPE_REPLACEMENT || $object->type == Facture::TYPE_DEPOSIT || $object->type == Facture::TYPE_PROFORMA || $object->type == Facture::TYPE_SITUATION))
	{
	    $fromElement = GETPOST('fromelement');
	    $fromElementid = GETPOST('fromelementid');
	    $importLines = GETPOST('line_checkbox');

	    if (!empty($importLines) && is_array($importLines) && !empty($fromElement) && ctype_alpha($fromElement) && !empty($fromElementid))
	    {
	        if ($fromElement == 'commande')
	        {
	            dol_include_once('/'.$fromElement.'/class/'.$fromElement.'.class.php');
	            $lineClassName = 'OrderLine';
	        } elseif ($fromElement == 'propal')
	        {
	            dol_include_once('/comm/'.$fromElement.'/class/'.$fromElement.'.class.php');
	            $lineClassName = 'PropaleLigne';
	        }
	        $nextRang = count($object->lines) + 1;
	        $importCount = 0;
	        $error = 0;
	        foreach ($importLines as $lineId)
	        {
	            $lineId = intval($lineId);
                $originLine = new $lineClassName($db);
                if (intval($fromElementid) > 0 && $originLine->fetch($lineId) > 0)
                {
                    $originLine->fetch_optionals();
                    $desc = $originLine->desc;
                    $pu_ht = $originLine->subprice;
                    $qty = $originLine->qty;
                    $txtva = $originLine->tva_tx;
                    $txlocaltax1 = $originLine->localtax1_tx;
                    $txlocaltax2 = $originLine->localtax2_tx;
                    $fk_product = $originLine->fk_product;
                    $remise_percent = $originLine->remise_percent;
                    $date_start = $originLine->date_start;
                    $date_end = $originLine->date_end;
                    $ventil = 0;
                    $info_bits = $originLine->info_bits;
                    $fk_remise_except = $originLine->fk_remise_except;
                    $price_base_type = 'HT';
                    $pu_ttc = 0;
                    $type = $originLine->product_type;
                    $rang = $nextRang++;
                    $special_code = $originLine->special_code;
                    $origin = $originLine->element;
                    $origin_id = $originLine->id;
                    $fk_parent_line = 0;
                    $fk_fournprice = $originLine->fk_fournprice;
                    $pa_ht = $originLine->pa_ht;
                    $label = $originLine->label;
                    $array_options = $originLine->array_options;
                    if ($object->type == Facture::TYPE_SITUATION) {
                        $situation_percent = 0;
                    } else {
                        $situation_percent = 100;
                    }
                    $fk_prev_id = '';
                    $fk_unit = $originLine->fk_unit;
                    $pu_ht_devise = $originLine->multicurrency_subprice;

                    $res = $object->addline($desc, $pu_ht, $qty, $txtva, $txlocaltax1, $txlocaltax2, $fk_product, $remise_percent, $date_start, $date_end, $ventil, $info_bits, $fk_remise_except, $price_base_type, $pu_ttc, $type, $rang, $special_code, $origin, $origin_id, $fk_parent_line, $fk_fournprice, $pa_ht, $label, $array_options, $situation_percent, $fk_prev_id, $fk_unit, $pu_ht_devise);

                    if ($res > 0) {
                        $importCount++;
                    } else {
                        $error++;
                    }
                } else {
                    $error++;
                }
	        }

	        if ($error)
	        {
	            setEventMessages($langs->trans('ErrorsOnXLines', $error), null, 'errors');
	        }
	    }
	}

	// Actions when printing a doc from card
	include DOL_DOCUMENT_ROOT.'/core/actions_printing.inc.php';

	// Actions to send emails
	if (empty($id)) $id = $facid;
	$triggersendname = 'BILL_SENTBYMAIL';
	$paramname = 'id';
	$autocopy = 'MAIN_MAIL_AUTOCOPY_INVOICE_TO';
	$trackid = 'inv'.$object->id;
	include DOL_DOCUMENT_ROOT.'/core/actions_sendmails.inc.php';

	// Actions to build doc
	$upload_dir = $conf->facture->multidir_output[$object->entity];
	$permissiontoadd = $usercancreate;
	include DOL_DOCUMENT_ROOT.'/core/actions_builddoc.inc.php';


	if ($action == 'update_extras') {
		$object->oldcopy = dol_clone($object);

		// Fill array 'array_options' with data from add form
		$ret = $extrafields->setOptionalsFromPost(null, $object, GETPOST('attribute', 'restricthtml'));
		if ($ret < 0) $error++;

		if (!$error)
		{
			// Actions on extra fields
			$result = $object->insertExtraFields('BILL_MODIFY');
			if ($result < 0)
			{
				setEventMessages($object->error, $object->errors, 'errors');
				$error++;
			}
		}

		if ($error)
			$action = 'edit_extras';
	}

	if (!empty($conf->global->MAIN_DISABLE_CONTACTS_TAB) && $usercancreate) {
		if ($action == 'addcontact') {
			$result = $object->fetch($id);

			if ($result > 0 && $id > 0) {
				$contactid = (GETPOST('userid') ? GETPOST('userid') : GETPOST('contactid'));
				$result = $object->add_contact($contactid, $_POST["type"], $_POST["source"]);
			}

			if ($result >= 0) {
				header("Location: ".$_SERVER['PHP_SELF']."?id=".$object->id);
				exit();
			} else {
				if ($object->error == 'DB_ERROR_RECORD_ALREADY_EXISTS') {
					$langs->load("errors");
					setEventMessages($langs->trans("ErrorThisContactIsAlreadyDefinedAsThisType"), null, 'errors');
				} else {
					setEventMessages($object->error, $object->errors, 'errors');
				}
			}
		} // bascule du statut d'un contact
		elseif ($action == 'swapstatut') {
			if ($object->fetch($id)) {
				$result = $object->swapContactStatus(GETPOST('ligne'));
			} else {
				dol_print_error($db);
			}
		} // Efface un contact
		elseif ($action == 'deletecontact') {
			$object->fetch($id);
			$result = $object->delete_contact($lineid);

			if ($result >= 0) {
				header("Location: ".$_SERVER['PHP_SELF']."?id=".$object->id);
				exit();
			} else {
				dol_print_error($db);
			}
		}

		if ($error)
			$action = 'edit_extras';
	}
}


/*
 * View
 */

$form = new Form($db);
$formother = new FormOther($db);
$formfile = new FormFile($db);
$formmargin = new FormMargin($db);
$soc = new Societe($db);
$paymentstatic = new Paiement($db);
$bankaccountstatic = new Account($db);
if (!empty($conf->projet->enabled)) { $formproject = new FormProjets($db); }

$now = dol_now();

$title = $langs->trans('InvoiceCustomer')." - ".$langs->trans('Card');
$helpurl = "EN:Customers_Invoices|FR:Factures_Clients|ES:Facturas_a_clientes";
llxHeader('', $title, $helpurl);

// Mode creation

if ($action == 'create')
{
	$facturestatic = new Facture($db);
	$extrafields->fetch_name_optionals_label($facturestatic->table_element);

	print load_fiche_titre($langs->trans('NewBill'), '', 'bill');

	if ($socid > 0)
		$res = $soc->fetch($socid);

	$currency_code = $conf->currency;

	// Load objectsrc
	$remise_absolue = 0;
	if (!empty($origin) && !empty($originid))
	{
		// Parse element/subelement (ex: project_task)
		$element = $subelement = $origin;
		$regs = array();
		if (preg_match('/^([^_]+)_([^_]+)/i', $origin, $regs)) {
			$element = $regs[1];
			$subelement = $regs[2];
		}

		if ($element == 'project') {
			$projectid = $originid;

			if (empty($cond_reglement_id)) {
				$cond_reglement_id = $soc->cond_reglement_id;
			}
			if (empty($mode_reglement_id)) {
				$mode_reglement_id = $soc->mode_reglement_id;
			}
			if (!$remise_percent) {
				$remise_percent = $soc->remise_percent;
			}
			if (!$dateinvoice) {
				// Do not set 0 here (0 for a date is 1970)
				$dateinvoice = (empty($dateinvoice) ? (empty($conf->global->MAIN_AUTOFILL_DATE) ?-1 : '') : $dateinvoice);
			}
		} else {
			// For compatibility
			if ($element == 'order' || $element == 'commande') {
				$element = $subelement = 'commande';
			}
			if ($element == 'propal') {
				$element = 'comm/propal';
				$subelement = 'propal';
			}
			if ($element == 'contract') {
				$element = $subelement = 'contrat';
			}
			if ($element == 'shipping') {
				$element = $subelement = 'expedition';
			}

			dol_include_once('/'.$element.'/class/'.$subelement.'.class.php');

			$classname = ucfirst($subelement);
			$objectsrc = new $classname($db);
			$objectsrc->fetch($originid);
			if (empty($objectsrc->lines) && method_exists($objectsrc, 'fetch_lines'))
				$objectsrc->fetch_lines();
			$objectsrc->fetch_thirdparty();

			$projectid = (!empty($projectid) ? $projectid : $objectsrc->fk_project);
			$ref_client = (!empty($objectsrc->ref_client) ? $objectsrc->ref_client : (!empty($objectsrc->ref_customer) ? $objectsrc->ref_customer : ''));
			$ref_int = (!empty($objectsrc->ref_int) ? $objectsrc->ref_int : '');

			// only if socid not filled else it's allready done upper
			if (empty($socid))
				$soc = $objectsrc->thirdparty;

			$dateinvoice = (empty($dateinvoice) ? (empty($conf->global->MAIN_AUTOFILL_DATE) ?-1 : '') : $dateinvoice);

			if ($element == 'expedition') {
				$ref_client = (!empty($objectsrc->ref_customer) ? $objectsrc->ref_customer : '');

				$elem = $subelem = $objectsrc->origin;
				$expeoriginid = $objectsrc->origin_id;
				dol_include_once('/'.$elem.'/class/'.$subelem.'.class.php');
				$classname = ucfirst($subelem);

				$expesrc = new $classname($db);
				$expesrc->fetch($expeoriginid);

				$cond_reglement_id 	= (!empty($expesrc->cond_reglement_id) ? $expesrc->cond_reglement_id : (!empty($soc->cond_reglement_id) ? $soc->cond_reglement_id : 1));
				$mode_reglement_id 	= (!empty($expesrc->mode_reglement_id) ? $expesrc->mode_reglement_id : (!empty($soc->mode_reglement_id) ? $soc->mode_reglement_id : 0));
				$fk_account         = (!empty($expesrc->fk_account) ? $expesrc->fk_account : (!empty($soc->fk_account) ? $soc->fk_account : 0));
				$remise_percent 	= (!empty($expesrc->remise_percent) ? $expesrc->remise_percent : (!empty($soc->remise_percent) ? $soc->remise_percent : 0));
				$remise_absolue 	= (!empty($expesrc->remise_absolue) ? $expesrc->remise_absolue : (!empty($soc->remise_absolue) ? $soc->remise_absolue : 0));

				//Replicate extrafields
				$expesrc->fetch_optionals();
				$object->array_options = $expesrc->array_options;
			} else {
				$cond_reglement_id 	= (!empty($objectsrc->cond_reglement_id) ? $objectsrc->cond_reglement_id : (!empty($soc->cond_reglement_id) ? $soc->cond_reglement_id : 0));
				$mode_reglement_id 	= (!empty($objectsrc->mode_reglement_id) ? $objectsrc->mode_reglement_id : (!empty($soc->mode_reglement_id) ? $soc->mode_reglement_id : 0));
				$fk_account         = (!empty($objectsrc->fk_account) ? $objectsrc->fk_account : (!empty($soc->fk_account) ? $soc->fk_account : 0));
				$remise_percent 	= (!empty($objectsrc->remise_percent) ? $objectsrc->remise_percent : (!empty($soc->remise_percent) ? $soc->remise_percent : 0));
				$remise_absolue 	= (!empty($objectsrc->remise_absolue) ? $objectsrc->remise_absolue : (!empty($soc->remise_absolue) ? $soc->remise_absolue : 0));

				if (!empty($conf->multicurrency->enabled))
				{
					if (!empty($objectsrc->multicurrency_code)) $currency_code = $objectsrc->multicurrency_code;
					if (!empty($conf->global->MULTICURRENCY_USE_ORIGIN_TX) && !empty($objectsrc->multicurrency_tx))	$currency_tx = $objectsrc->multicurrency_tx;
				}

				// Replicate extrafields
				$objectsrc->fetch_optionals();
				$object->array_options = $objectsrc->array_options;
			}
		}
	} else {
		$cond_reglement_id 	= $soc->cond_reglement_id;
		$mode_reglement_id 	= $soc->mode_reglement_id;
		$fk_account        	= $soc->fk_account;
		$remise_percent 	= $soc->remise_percent;
		$remise_absolue 	= 0;
		$dateinvoice = (empty($dateinvoice) ? (empty($conf->global->MAIN_AUTOFILL_DATE) ?-1 : '') : $dateinvoice); // Do not set 0 here (0 for a date is 1970)

		if (!empty($conf->multicurrency->enabled) && !empty($soc->multicurrency_code)) $currency_code = $soc->multicurrency_code;
	}

	// when payment condition is empty (means not override by payment condition form a other object, like third-party), try to use default value
	if (empty($cond_reglement_id)) {
		$cond_reglement_id = GETPOST("cond_reglement_id");
	}

	// when payment mode is empty (means not override by payment mode form a other object, like third-party), try to use default value
	if (empty($mode_reglement_id)) {
		$mode_reglement_id = GETPOST("mode_reglement_id");
	}

	if (!empty($soc->id)) $absolute_discount = $soc->getAvailableDiscounts();
	$note_public = $object->getDefaultCreateValueFor('note_public', ((!empty($origin) && !empty($originid) && is_object($objectsrc) && !empty($conf->global->FACTURE_REUSE_NOTES_ON_CREATE_FROM)) ? $objectsrc->note_public : null));
	$note_private = $object->getDefaultCreateValueFor('note_private', ((!empty($origin) && !empty($originid) && is_object($objectsrc) && !empty($conf->global->FACTURE_REUSE_NOTES_ON_CREATE_FROM)) ? $objectsrc->note_private : null));

	if (!empty($conf->use_javascript_ajax)) {
		require_once DOL_DOCUMENT_ROOT.'/core/lib/ajax.lib.php';
		print ajax_combobox('fac_replacement');
		print ajax_combobox('fac_avoir');
		print ajax_combobox('situations');
	}

	if ($origin == 'contrat')
	{
		$langs->load("admin");
		$text = $langs->trans("ToCreateARecurringInvoice");
		$text .= ' '.$langs->trans("ToCreateARecurringInvoiceGene", $langs->transnoentitiesnoconv("MenuFinancial"), $langs->transnoentitiesnoconv("BillsCustomers"), $langs->transnoentitiesnoconv("ListOfTemplates"));
		if (empty($conf->global->INVOICE_DISABLE_AUTOMATIC_RECURRING_INVOICE))
		{
		    $text .= ' '.$langs->trans("ToCreateARecurringInvoiceGeneAuto", $langs->transnoentitiesnoconv('Module2300Name'));
		}
		print info_admin($text, 0, 0, 0).'<br>';
	}

	print '<form name="add" action="'.$_SERVER["PHP_SELF"].'" method="POST">';
	print '<input type="hidden" name="token" value="'.newToken().'">';
	print '<input type="hidden" name="action" value="add">';
	if ($soc->id > 0) print '<input type="hidden" name="socid" value="'.$soc->id.'">'."\n";
	print '<input name="ref" type="hidden" value="provisoire">';
	print '<input name="ref_client" type="hidden" value="'.$ref_client.'">';
	print '<input name="ref_int" type="hidden" value="'.$ref_int.'">';
	print '<input type="hidden" name="origin" value="'.$origin.'">';
	print '<input type="hidden" name="originid" value="'.$originid.'">';
	print '<input type="hidden" name="originentity" value="'.GETPOST('originentity').'">';
	if (!empty($currency_tx)) print '<input type="hidden" name="originmulticurrency_tx" value="'.$currency_tx.'">';

	print dol_get_fiche_head('');

	print '<table class="border centpercent">';

	// Ref
	print '<tr><td class="titlefieldcreate fieldrequired">'.$langs->trans('Ref').'</td><td colspan="2">'.$langs->trans('Draft').'</td></tr>';

	$exampletemplateinvoice = new FactureRec($db);
	$invoice_predefined = new FactureRec($db);
	if (empty($origin) && empty($originid) && GETPOST('fac_rec', 'int') > 0)
	{
		$invoice_predefined->fetch(GETPOST('fac_rec', 'int'));
	}

	// Thirdparty
	if ($soc->id > 0 && (!GETPOST('fac_rec', 'int') || !empty($invoice_predefined->frequency)))
	{
		// If thirdparty known and not a predefined invoiced without a recurring rule
		print '<tr><td class="fieldrequired">'.$langs->trans('Customer').'</td>';
		print '<td colspan="2">';
		print $soc->getNomUrl(1);
		print '<input type="hidden" name="socid" value="'.$soc->id.'">';
		// Outstanding Bill
		$arrayoutstandingbills = $soc->getOutstandingBills();
		$outstandingBills = $arrayoutstandingbills['opened'];
		print ' ('.$langs->trans('CurrentOutstandingBill').': ';
		print price($outstandingBills, '', $langs, 0, 0, -1, $conf->currency);
		if ($soc->outstanding_limit != '')
		{
			if ($outstandingBills > $soc->outstanding_limit) print img_warning($langs->trans("OutstandingBillReached"));
			print ' / '.price($soc->outstanding_limit, '', $langs, 0, 0, -1, $conf->currency);
		}
		print ')';
		print '</td>';
		print '</tr>'."\n";
	} else {
		print '<tr><td class="fieldrequired">'.$langs->trans('Customer').'</td>';
		print '<td colspan="2">';
		print $form->select_company($soc->id, 'socid', '((s.client = 1 OR s.client = 3) AND s.status=1)', 'SelectThirdParty', 0, 0, null, 0, 'minwidth300');
		// Option to reload page to retrieve customer informations. Note, this clear other input
		if (!empty($conf->global->RELOAD_PAGE_ON_CUSTOMER_CHANGE))
		{
			print '<script type="text/javascript">
			$(document).ready(function() {
				$("#socid").change(function() {
					var socid = $(this).val();
			        var fac_rec = $(\'#fac_rec\').val();
					// reload page
        			window.location.href = "'.$_SERVER["PHP_SELF"].'?action=create&socid="+socid+"&fac_rec="+fac_rec;
				});
			});
			</script>';
		}
		if (!GETPOST('fac_rec', 'int')) print ' <a href="'.DOL_URL_ROOT.'/societe/card.php?action=create&client=3&fournisseur=0&backtopage='.urlencode($_SERVER["PHP_SELF"].'?action=create').'"><span class="fa fa-plus-circle valignmiddle paddingleft" title="'.$langs->trans("AddThirdParty").'"></span></a>';
		print '</td>';
		print '</tr>'."\n";
	}

	// Overwrite some values if creation of invoice is from a predefined invoice
	if (empty($origin) && empty($originid) && GETPOST('fac_rec', 'int') > 0)
	{
		$invoice_predefined->fetch(GETPOST('fac_rec', 'int'));

		$dateinvoice = $invoice_predefined->date_when; // To use next gen date by default later
		if (empty($projectid)) $projectid = $invoice_predefined->fk_project;
		$cond_reglement_id = $invoice_predefined->cond_reglement_id;
		$mode_reglement_id = $invoice_predefined->mode_reglement_id;
		$fk_account = $invoice_predefined->fk_account;
		$note_public = $invoice_predefined->note_public;
		$note_private = $invoice_predefined->note_private;

		if (!empty($invoice_predefined->multicurrency_code)) $currency_code = $invoice_predefined->multicurrency_code;
		if (!empty($invoice_predefined->multicurrency_tx)) $currency_tx = $invoice_predefined->multicurrency_tx;

		$sql = 'SELECT r.rowid, r.titre as title, r.total_ttc';
		$sql .= ' FROM '.MAIN_DB_PREFIX.'facture_rec as r';
		$sql .= ' WHERE r.fk_soc = '.$invoice_predefined->socid;

		$resql = $db->query($sql);
		if ($resql)
		{
			$num = $db->num_rows($resql);
			$i = 0;

			if ($num > 0)
			{
				print '<tr><td>'.$langs->trans('CreateFromRepeatableInvoice').'</td><td>';
				//print '<input type="hidden" name="fac_rec" id="fac_rec" value="'.GETPOST('fac_rec', 'int').'">';
				print '<select class="flat" id="fac_rec" name="fac_rec">'; // We may want to change the template to use
				print '<option value="0" selected></option>';
				while ($i < $num)
				{
					$objp = $db->fetch_object($resql);
					print '<option value="'.$objp->rowid.'"';
					if (GETPOST('fac_rec', 'int') == $objp->rowid)
					{
						print ' selected';
						$exampletemplateinvoice->fetch(GETPOST('fac_rec', 'int'));
					}
					print '>'.$objp->title.' ('.price($objp->total_ttc).' '.$langs->trans("TTC").')</option>';
					$i++;
				}
				print '</select>';
				// Option to reload page to retrieve customer informations. Note, this clear other input
				if (!empty($conf->global->RELOAD_PAGE_ON_TEMPLATE_CHANGE))
				{
					print '<script type="text/javascript">
        			$(document).ready(function() {
        				$("#fac_rec").change(function() {
							console.log("We changed the template invoice");
        					var fac_rec = $(this).val();
        			        var socid = $(\'#socid\').val();
        					// reload page
        					window.location.href = "'.$_SERVER["PHP_SELF"].'?action=create&socid="+socid+"&fac_rec="+fac_rec;
        				});
        			});
        			</script>';
				}
				print '</td></tr>';
			}
			$db->free($resql);
		} else {
			dol_print_error($db);
		}
	}

	print '<tr><td class="tdtop fieldrequired">'.$langs->trans('Type').'</td><td colspan="2">';

	print '<div class="tagtable">'."\n";

	// Standard invoice
	print '<div class="tagtr listofinvoicetype"><div class="tagtd listofinvoicetype">';
	$tmp = '<input type="radio" id="radio_standard" name="type" value="0"'.(GETPOST('type') == 0 ? ' checked' : '').'> ';
	$tmp  = $tmp.'<label for="radio_standard" >'.$langs->trans("InvoiceStandardAsk").'</label>';
	$desc = $form->textwithpicto($tmp, $langs->transnoentities("InvoiceStandardDesc"), 1, 'help', '', 0, 3);
	print $desc;
	print '</div></div>';

	if ((empty($origin)) || ((($origin == 'propal') || ($origin == 'commande')) && (!empty($originid))))
	{
		// Deposit
		if (empty($conf->global->INVOICE_DISABLE_DEPOSIT))
   		{
			print '<div class="tagtr listofinvoicetype"><div class="tagtd listofinvoicetype">';
			$tmp = '<input type="radio" id="radio_deposit" name="type" value="3"'.(GETPOST('type') == 3 ? ' checked' : '').'> ';
			print '<script type="text/javascript" language="javascript">
    		jQuery(document).ready(function() {
    			jQuery("#typedeposit, #valuedeposit").click(function() {
    				jQuery("#radio_deposit").prop("checked", true);
    			});
    		});
    		</script>';

			$tmp  = $tmp.'<label for="radio_deposit" >'.$langs->trans("InvoiceDeposit").'</label>';
			$desc = $form->textwithpicto($tmp, $langs->transnoentities("InvoiceDepositDesc"), 1, 'help', '', 0, 3);
			print '<table class="nobordernopadding"><tr><td>';
			print $desc;
			print '</td>';
			if (($origin == 'propal') || ($origin == 'commande'))
			{
				print '<td class="nowrap" style="padding-left: 5px">';
				$arraylist = array(
					'amount' => $langs->transnoentitiesnoconv('FixAmount', $langs->transnoentitiesnoconv('Deposit')),
					'variable' => $langs->transnoentitiesnoconv('VarAmountOneLine', $langs->transnoentitiesnoconv('Deposit')),
					'variablealllines' => $langs->transnoentitiesnoconv('VarAmountAllLines')
				);
				print $form->selectarray('typedeposit', $arraylist, GETPOST('typedeposit', 'aZ09'), 0, 0, 0, '', 1);
				print '</td>';
				print '<td class="nowrap" style="padding-left: 5px">'.$langs->trans('Value').':<input type="text" id="valuedeposit" name="valuedeposit" size="3" value="'.GETPOST('valuedeposit', 'int').'"/>';
			}
			print '</td></tr></table>';

			print '</div></div>';
   		}
	}

	if ($socid > 0)
	{
		if (!empty($conf->global->INVOICE_USE_SITUATION))
		{
			// First situation invoice
			print '<div class="tagtr listofinvoicetype"><div class="tagtd listofinvoicetype">';
			$tmp = '<input id="radio_situation" type="radio" name="type" value="5"'.(GETPOST('type') == 5 ? ' checked' : '').'> ';
			$tmp  = $tmp.'<label for="radio_situation" >'.$langs->trans("InvoiceFirstSituationAsk").'</label>';
			$desc = $form->textwithpicto($tmp, $langs->transnoentities("InvoiceFirstSituationDesc"), 1, 'help', '', 0, 3);
			print $desc;
			print '</div></div>';

			// Next situation invoice
			$opt = $form->selectSituationInvoices(GETPOST('originid', 'int'), $socid);

			print '<div class="tagtr listofinvoicetype"><div class="tagtd listofinvoicetype">';
			$tmp = '<input type="radio" name="type" value="5"'.(GETPOST('type') == 5 && GETPOST('originid', 'int') ? ' checked' : '');
			if ($opt == ('<option value ="0" selected>'.$langs->trans('NoSituations').'</option>') || (GETPOST('origin') && GETPOST('origin') != 'facture' && GETPOST('origin') != 'commande'))
				$tmp .= ' disabled';
			$tmp .= '> ';
			$text = '<label>'.$tmp.$langs->trans("InvoiceSituationAsk").'</label> ';
			$text .= '<select class="flat" id="situations" name="situations"';
			if ($opt == ('<option value ="0" selected>'.$langs->trans('NoSituations').'</option>') || (GETPOST('origin') && GETPOST('origin') != 'facture' && GETPOST('origin') != 'commande'))
				$text .= ' disabled';
			$text .= '>';
			$text .= $opt;
			$text .= '</select>';
			$desc = $form->textwithpicto($text, $langs->transnoentities("InvoiceSituationDesc"), 1, 'help', '', 0, 3);
			print $desc;
			print '</div></div>';
		}

		// Replacement
		if (empty($conf->global->INVOICE_DISABLE_REPLACEMENT))
		{
			// Type de facture
			$facids = $facturestatic->list_replacable_invoices($soc->id);
			if ($facids < 0) {
				dol_print_error($db, $facturestatic);
				exit();
			}
			$options = "";
			if (is_array($facids)) {
				foreach ($facids as $facparam)
				{
					$options .= '<option value="'.$facparam ['id'].'"';
					if ($facparam ['id'] == $_POST['fac_replacement'])
						$options .= ' selected';
					$options .= '>'.$facparam ['ref'];
					$options .= ' ('.$facturestatic->LibStatut(0, $facparam ['status']).')';
					$options .= '</option>';
				}
			}

			print '<!-- replacement line -->';
			print '<div class="tagtr listofinvoicetype"><div class="tagtd listofinvoicetype">';
			$tmp = '<input type="radio" name="type" id="radio_replacement" value="1"'.(GETPOST('type') == 1 ? ' checked' : '');
			if (!$options || $invoice_predefined->id > 0) $tmp .= ' disabled';
			$tmp .= '> ';
			print '<script type="text/javascript" language="javascript">
    		jQuery(document).ready(function() {
    			jQuery("#fac_replacement").change(function() {
    				jQuery("#radio_replacement").prop("checked", true);
    			});
    		});
    		</script>';
			$text = '<label>'.$tmp.$langs->trans("InvoiceReplacementAsk").'</label>';
			$text .= '<select class="flat" name="fac_replacement" id="fac_replacement"';
			if (!$options || $invoice_predefined->id > 0)
				$text .= ' disabled';
			$text .= '>';
			if ($options) {
				$text .= '<option value="-1">&nbsp;</option>';
				$text .= $options;
			} else {
				$text .= '<option value="-1">'.$langs->trans("NoReplacableInvoice").'</option>';
			}
			$text .= '</select>';
			$desc = $form->textwithpicto($text, $langs->transnoentities("InvoiceReplacementDesc"), 1, 'help', '', 0, 3);
			print $desc;
			print '</div></div>';
		}
	} else {
	    if (!empty($conf->global->INVOICE_USE_SITUATION))
	    {
    	    print '<div class="tagtr listofinvoicetype"><div class="tagtd listofinvoicetype">';
    	    $tmp = '<input type="radio" name="type" id="radio_situation" value="0" disabled> ';
    	    $text = '<label>'.$tmp.$langs->trans("InvoiceFirstSituationAsk").'</label> ';
    	    $text .= '<span class="opacitymedium">('.$langs->trans("YouMustCreateInvoiceFromThird").')</span> ';
    	    $desc = $form->textwithpicto($text, $langs->transnoentities("InvoiceFirstSituationDesc"), 1, 'help', '', 0, 3);
    	    print $desc;
    	    print '</div></div>';

    	    print '<div class="tagtr listofinvoicetype"><div class="tagtd listofinvoicetype">';
    	    $tmp = '<input type="radio" name="type" id="radio_situation" value="0" disabled> ';
    	    $text = '<label>'.$tmp.$langs->trans("InvoiceSituationAsk").'</label> ';
    	    $text .= '<span class="opacitymedium">('.$langs->trans("YouMustCreateInvoiceFromThird").')</span> ';
    	    $desc = $form->textwithpicto($text, $langs->transnoentities("InvoiceFirstSituationDesc"), 1, 'help', '', 0, 3);
    	    print $desc;
    	    print '</div></div>';
	    }

	    print '<div class="tagtr listofinvoicetype"><div class="tagtd listofinvoicetype">';
		$tmp = '<input type="radio" name="type" id="radio_replacement" value="0" disabled> ';
		$text = '<label>'.$tmp.$langs->trans("InvoiceReplacement").'</label> ';
		$text .= '<span class="opacitymedium">('.$langs->trans("YouMustCreateInvoiceFromThird").')</span> ';
		$desc = $form->textwithpicto($text, $langs->transnoentities("InvoiceReplacementDesc"), 1, 'help', '', 0, 3);
		print $desc;
		print '</div></div>';
	}


	if (empty($origin))
	{
		if ($socid > 0)
		{
			// Credit note
			if (empty($conf->global->INVOICE_DISABLE_CREDIT_NOTE))
			{
				// Show link for credit note
				$facids = $facturestatic->list_qualified_avoir_invoices($soc->id);
				if ($facids < 0)
				{
					dol_print_error($db, $facturestatic);
					exit;
				}
				$optionsav = "";
				$newinvoice_static = new Facture($db);
				foreach ($facids as $key => $valarray)
				{
					$newinvoice_static->id = $key;
					$newinvoice_static->ref = $valarray ['ref'];
					$newinvoice_static->statut = $valarray ['status'];
					$newinvoice_static->type = $valarray ['type'];
					$newinvoice_static->paye = $valarray ['paye'];

					$optionsav .= '<option value="'.$key.'"';
					if ($key == GETPOST('fac_avoir'))
						$optionsav .= ' selected';
					$optionsav .= '>';
					$optionsav .= $newinvoice_static->ref;
					$optionsav .= ' ('.$newinvoice_static->getLibStatut(1, $valarray ['paymentornot']).')';
					$optionsav .= '</option>';
				}

				print '<div class="tagtr listofinvoicetype"><div class="tagtd listofinvoicetype">';
				$tmp = '<input type="radio" id="radio_creditnote" name="type" value="2"'.(GETPOST('type') == 2 ? ' checked' : '');
				if ((!$optionsav && empty($conf->global->INVOICE_CREDIT_NOTE_STANDALONE)) || $invoice_predefined->id > 0) $tmp .= ' disabled';
				$tmp .= '> ';
				// Show credit note options only if we checked credit note
				print '<script type="text/javascript" language="javascript">
    			jQuery(document).ready(function() {
    				if (! jQuery("#radio_creditnote").is(":checked"))
    				{
    					jQuery("#credit_note_options").hide();
    				}
    				jQuery("#radio_creditnote").click(function() {
    					jQuery("#credit_note_options").show();
    				});
    				jQuery("#radio_standard, #radio_replacement, #radio_deposit").click(function() {
    					jQuery("#credit_note_options").hide();
    				});
    			});
    			</script>';
				$text = '<label>'.$tmp.$langs->transnoentities("InvoiceAvoirAsk").'</label> ';
				// $text.='<input type="text" value="">';
				$text .= '<select class="flat valignmiddle" name="fac_avoir" id="fac_avoir"';
				if (!$optionsav || $invoice_predefined->id > 0)
					$text .= ' disabled';
				$text .= '>';
				if ($optionsav) {
					$text .= '<option value="-1"></option>';
					$text .= $optionsav;
				} else {
					$text .= '<option value="-1">'.$langs->trans("NoInvoiceToCorrect").'</option>';
				}
				$text .= '</select>';
				$desc = $form->textwithpicto($text, $langs->transnoentities("InvoiceAvoirDesc"), 1, 'help', '', 0, 3);
				print $desc;

				print '<div id="credit_note_options" class="clearboth">';
				print '&nbsp;&nbsp;&nbsp; <input type="checkbox" name="invoiceAvoirWithLines" id="invoiceAvoirWithLines" value="1" onclick="$(\'#credit_note_options input[type=checkbox]\').not(this).prop(\'checked\', false);" '.(GETPOST('invoiceAvoirWithLines', 'int') > 0 ? 'checked' : '').' /> <label for="invoiceAvoirWithLines">'.$langs->trans('invoiceAvoirWithLines')."</label>";
				print '<br>&nbsp;&nbsp;&nbsp; <input type="checkbox" name="invoiceAvoirWithPaymentRestAmount" id="invoiceAvoirWithPaymentRestAmount" value="1" onclick="$(\'#credit_note_options input[type=checkbox]\').not(this).prop(\'checked\', false);" '.(GETPOST('invoiceAvoirWithPaymentRestAmount', 'int') > 0 ? 'checked' : '').' /> <label for="invoiceAvoirWithPaymentRestAmount">'.$langs->trans('invoiceAvoirWithPaymentRestAmount')."</label>";
				print '</div>';

    			print '</div></div>';
    		}
		} else {
			print '<div class="tagtr listofinvoicetype"><div class="tagtd listofinvoicetype">';
			if (empty($conf->global->INVOICE_CREDIT_NOTE_STANDALONE)) $tmp = '<input type="radio" name="type" id="radio_creditnote" value="0" disabled> ';
			else $tmp = '<input type="radio" name="type" id="radio_creditnote" value="2" > ';
			$text = '<label>'.$tmp.$langs->trans("InvoiceAvoir").'</label> ';
			$text .= '<span class="opacitymedium">('.$langs->trans("YouMustCreateInvoiceFromThird").')</span> ';
			$desc = $form->textwithpicto($text, $langs->transnoentities("InvoiceAvoirDesc"), 1, 'help', '', 0, 3);
			print $desc;
			print '</div></div>'."\n";
		}
	}

	// Template invoice
	print '<div class="tagtr listofinvoicetype"><div class="tagtd listofinvoicetype">';
	$tmp = '<input type="radio" name="type" id="radio_template" value="0" disabled> ';
	$text = '<label>'.$tmp.$langs->trans("RepeatableInvoice").'</label> ';
	//$text.= '('.$langs->trans("YouMustCreateStandardInvoiceFirst").') ';
	$desc = $form->textwithpicto($text, $langs->transnoentities("YouMustCreateStandardInvoiceFirstDesc"), 1, 'help', '', 0, 3);
	print $desc;
	print '</div></div>';

	print '</div>';


	if (!empty($conf->global->INVOICE_USE_DEFAULT_DOCUMENT)) // Hidden conf
	{
    	// Add auto select default document model
    	$listtType = array(Facture::TYPE_STANDARD, Facture::TYPE_REPLACEMENT, Facture::TYPE_CREDIT_NOTE, Facture::TYPE_DEPOSIT, Facture::TYPE_SITUATION);
    	$jsListType = '';
    	foreach ($listtType as $type)
    	{
    	    $thisTypeConfName = 'FACTURE_ADDON_PDF_'.$type;
    	    $curent = !empty($conf->global->{$thisTypeConfName}) ? $conf->global->{$thisTypeConfName}:$conf->global->FACTURE_ADDON_PDF;
    	    $jsListType .= (!empty($jsListType) ? ',' : '').'"'.$type.'":"'.$curent.'"';
    	}

    	print '<script type="text/javascript" language="javascript">
        		$(document).ready(function() {
                    var listType = {'.$jsListType.'};
        			$("[name=\'type\'").change(function() {
        				if($( this ).prop("checked"))
                        {
                            if(($( this ).val() in listType))
                            {
                                $("#model").val(listType[$( this ).val()]);
                            }
                            else
                            {
                                $("#model").val("'.$conf->global->FACTURE_ADDON_PDF.'");
                            }
                        }
        			});
        		});
        		</script>';
	}



	print '</td></tr>';

	if ($socid > 0)
	{
		// Discounts for third party
		print '<tr><td>'.$langs->trans('Discounts').'</td><td colspan="2">';

		$thirdparty = $soc;
		$discount_type = 0;
		$backtopage = urlencode($_SERVER["PHP_SELF"].'?socid='.$thirdparty->id.'&action='.$action.'&origin='.GETPOST('origin', 'alpha').'&originid='.GETPOST('originid', 'int'));
		include DOL_DOCUMENT_ROOT.'/core/tpl/object_discounts.tpl.php';

		print '</td></tr>';
	}

	$datefacture = dol_mktime(12, 0, 0, GETPOST('remonth', 'int'), GETPOST('reday', 'int'), GETPOST('reyear', 'int'));

	// Date invoice
	print '<tr><td class="fieldrequired">'.$langs->trans('DateInvoice').'</td><td colspan="2">';
	print $form->selectDate($datefacture ? $datefacture : $dateinvoice, '', '', '', '', "add", 1, 1);
	print '</td></tr>';

	// Date point of tax
	if (!empty($conf->global->INVOICE_POINTOFTAX_DATE))
	{
		print '<tr><td class="fieldrequired">'.$langs->trans('DatePointOfTax').'</td><td colspan="2">';
		$date_pointoftax = dol_mktime(12, 0, 0, GETPOST('date_pointoftaxmonth', 'int'), GETPOST('date_pointoftaxday', 'int'), GETPOST('date_pointoftaxyear', 'int'));
		print $form->selectDate($date_pointoftax ? $date_pointoftax : -1, 'date_pointoftax', '', '', '', "add", 1, 1);
		print '</td></tr>';
	}

	// Payment term
	print '<tr><td class="nowrap fieldrequired">'.$langs->trans('PaymentConditionsShort').'</td><td colspan="2">';
	$form->select_conditions_paiements(GETPOSTISSET('cond_reglement_id') ? GETPOST('cond_reglement_id', 'int') : $cond_reglement_id, 'cond_reglement_id');
	print '</td></tr>';


	if ($conf->global->INVOICE_USE_RETAINED_WARRANTY) {
		$rwStyle = 'display:none;';
		if (in_array(GETPOST('type', 'int'), $retainedWarrantyInvoiceAvailableType)) {
			$rwStyle = '';
		}

		$retained_warranty = GETPOST('retained_warranty', 'int');
		if (empty($retained_warranty)) {
			if (!empty($objectsrc->retained_warranty)) { // use previous situation value
				$retained_warranty = $objectsrc->retained_warranty;
			}
		}
		$retained_warranty_js_default = !empty($retained_warranty) ? $retained_warranty : $conf->global->INVOICE_SITUATION_DEFAULT_RETAINED_WARRANTY_PERCENT;

		print '<tr class="retained-warranty-line" style="'.$rwStyle.'" ><td class="nowrap">'.$langs->trans('RetainedWarranty').'</td><td colspan="2">';
		print '<input id="new-situation-invoice-retained-warranty" name="retained_warranty" type="number" value="'.$retained_warranty.'" step="0.01" min="0" max="100" />%';

		// Retained warranty payment term
		print '<tr class="retained-warranty-line" style="'.$rwStyle.'" ><td class="nowrap">'.$langs->trans('PaymentConditionsShortRetainedWarranty').'</td><td colspan="2">';
		$retained_warranty_fk_cond_reglement = GETPOST('retained_warranty_fk_cond_reglement', 'int');
		if (empty($retained_warranty_fk_cond_reglement)) {
			$retained_warranty_fk_cond_reglement = $conf->global->INVOICE_SITUATION_DEFAULT_RETAINED_WARRANTY_COND_ID;
			if (!empty($objectsrc->retained_warranty_fk_cond_reglement)) { // use previous situation value
				$retained_warranty_fk_cond_reglement = $objectsrc->retained_warranty_fk_cond_reglement;
			} else {
				$retained_warranty_fk_cond_reglement = $conf->global->INVOICE_SITUATION_DEFAULT_RETAINED_WARRANTY_COND_ID;
			}
		}
		$form->select_conditions_paiements($retained_warranty_fk_cond_reglement, 'retained_warranty_fk_cond_reglement', -1, 1);
		print '</td></tr>';

		print '<script type="text/javascript" language="javascript">
		$(document).ready(function() {
		$("[name=\'type\']").change(function() {
				if($( this ).prop("checked") && $.inArray($( this ).val(), '.json_encode($retainedWarrantyInvoiceAvailableType).' ) !== -1)
				{
					$(".retained-warranty-line").show();
					$("#new-situation-invoice-retained-warranty").val("'.doubleval($retained_warranty_js_default).'");
				}
				else{
					$(".retained-warranty-line").hide();
					$("#new-situation-invoice-retained-warranty").val("");
				}
			});

			$("[name=\'type\']:checked").trigger("change");
		});
		</script>';
	}

	// Payment mode
	print '<tr><td>'.$langs->trans('PaymentMode').'</td><td colspan="2">';
	$form->select_types_paiements(isset($_POST['mode_reglement_id']) ? $_POST['mode_reglement_id'] : $mode_reglement_id, 'mode_reglement_id', 'CRDT');
	print '</td></tr>';

	// Bank Account
	if (!empty($conf->banque->enabled))
	{
		if (GETPOSTISSET('fk_account')) {
			$fk_account = GETPOST('fk_account');
		}

		print '<tr><td>'.$langs->trans('BankAccount').'</td><td colspan="2">';
		$form->select_comptes($fk_account, 'fk_account', 0, '', 1);
		print '</td></tr>';
	}

	// Project
	if (!empty($conf->projet->enabled))
	{
		$langs->load('projects');
		print '<tr><td>'.$langs->trans('Project').'</td><td colspan="2">';
		$numprojet = $formproject->select_projects(($socid > 0 ? $socid : -1), $projectid, 'projectid', 0, 0, 1, 1, 0, 0, 0, '', 0, 0, 'maxwidth500');
		print ' <a href="'.DOL_URL_ROOT.'/projet/card.php?socid='.$soc->id.'&action=create&status=1&backtopage='.urlencode($_SERVER["PHP_SELF"].'?action=create&socid='.$soc->id.($fac_rec ? '&fac_rec='.$fac_rec : '')).'"><span class="fa fa-plus-circle valignmiddle" title="'.$langs->trans("AddProject").'"></span></a>';
		print '</td></tr>';
	}

	// Incoterms
	if (!empty($conf->incoterm->enabled))
	{
		print '<tr>';
		print '<td><label for="incoterm_id">'.$form->textwithpicto($langs->trans("IncotermLabel"), $objectsrc->label_incoterms, 1).'</label></td>';
		print '<td colspan="2" class="maxwidthonsmartphone">';
		$incoterm_id = GETPOST('incoterm_id');
		$incoterm_location = GETPOST('location_incoterms');
		if (empty($incoterm_id))
		{
			$incoterm_id = (!empty($objectsrc->fk_incoterms) ? $objectsrc->fk_incoterms : $soc->fk_incoterms);
			$incoterm_location = (!empty($objectsrc->location_incoterms) ? $objectsrc->location_incoterms : $soc->location_incoterms);
		}
		print $form->select_incoterms($incoterm_id, $incoterm_location);
		print '</td></tr>';
	}

	// Other attributes
	$parameters = array('objectsrc' => $objectsrc, 'colspan' => ' colspan="2"', 'cols' => '2', 'socid'=>$socid);
	$reshook = $hookmanager->executeHooks('formObjectOptions', $parameters, $object, $action); // Note that $action and $object may have been modified by hook
	print $hookmanager->resPrint;
	if (empty($reshook)) {
		if (!empty($conf->global->THIRDPARTY_PROPAGATE_EXTRAFIELDS_TO_INVOICE)) {
			// copy from thirdparty
			$tpExtrafields = new Extrafields($db);
			$tpExtrafieldLabels = $tpExtrafields->fetch_name_optionals_label($soc->table_element);
			if ($soc->fetch_optionals() > 0) {
				$object->array_options = array_merge($object->array_options, $soc->array_options);
			}
		};

		print $object->showOptionals($extrafields, 'edit', $parameters);
	}

	// Template to use by default
	print '<tr><td>'.$langs->trans('Model').'</td>';
	print '<td colspan="2">';
	include_once DOL_DOCUMENT_ROOT.'/core/modules/facture/modules_facture.php';
	$liste = ModelePDFFactures::liste_modeles($db);
	if (!empty($conf->global->INVOICE_USE_DEFAULT_DOCUMENT)) {
		// Hidden conf
	    $paramkey = 'FACTURE_ADDON_PDF_'.$object->type;
	    $curent = !empty($conf->global->$paramkey) ? $conf->global->$paramkey : $conf->global->FACTURE_ADDON_PDF;
	} else {
	    $curent = $conf->global->FACTURE_ADDON_PDF;
	}
	print $form->selectarray('model', $liste, $curent);
	print "</td></tr>";

	// Multicurrency
	if (!empty($conf->multicurrency->enabled))
	{
		print '<tr>';
		print '<td>'.$form->editfieldkey('Currency', 'multicurrency_code', '', $object, 0).'</td>';
		print '<td colspan="2" class="maxwidthonsmartphone">';
		print $form->selectMultiCurrency($currency_code, 'multicurrency_code');
		print '</td></tr>';
	}

	// Help of substitution key
	$htmltext = '';
	if (GETPOST('fac_rec', 'int') > 0)
	{
		$dateexample = ($datefacture ? $datefacture : $dateinvoice);
		if (empty($dateexample)) $dateexample = dol_now();
		$substitutionarray = array(
			'__TOTAL_HT__' => $langs->trans("AmountHT").' ('.$langs->trans("Example").': '.price($exampletemplateinvoice->total_ht).')',
			'__TOTAL_TTC__' =>  $langs->trans("AmountTTC").' ('.$langs->trans("Example").': '.price($exampletemplateinvoice->total_ttc).')',
			'__INVOICE_PREVIOUS_MONTH__' => $langs->trans("PreviousMonthOfInvoice").' ('.$langs->trans("Example").': '.dol_print_date(dol_time_plus_duree($dateexample, -1, 'm'), '%m').')',
			'__INVOICE_MONTH__' =>  $langs->trans("MonthOfInvoice").' ('.$langs->trans("Example").': '.dol_print_date($dateexample, '%m').')',
			'__INVOICE_NEXT_MONTH__' => $langs->trans("NextMonthOfInvoice").' ('.$langs->trans("Example").': '.dol_print_date(dol_time_plus_duree($dateexample, 1, 'm'), '%m').')',
			'__INVOICE_PREVIOUS_MONTH_TEXT__' => $langs->trans("TextPreviousMonthOfInvoice").' ('.$langs->trans("Example").': '.dol_print_date(dol_time_plus_duree($dateexample, -1, 'm'), '%B').')',
			'__INVOICE_MONTH_TEXT__' =>  $langs->trans("TextMonthOfInvoice").' ('.$langs->trans("Example").': '.dol_print_date($dateexample, '%B').')',
			'__INVOICE_NEXT_MONTH_TEXT__' => $langs->trans("TextNextMonthOfInvoice").' ('.$langs->trans("Example").': '.dol_print_date(dol_time_plus_duree($dateexample, 1, 'm'), '%B').')',
			'__INVOICE_PREVIOUS_YEAR__' => $langs->trans("PreviousYearOfInvoice").' ('.$langs->trans("Example").': '.dol_print_date(dol_time_plus_duree($dateexample, -1, 'y'), '%Y').')',
			'__INVOICE_YEAR__' =>  $langs->trans("YearOfInvoice").' ('.$langs->trans("Example").': '.dol_print_date($dateexample, '%Y').')',
			'__INVOICE_NEXT_YEAR__' => $langs->trans("NextYearOfInvoice").' ('.$langs->trans("Example").': '.dol_print_date(dol_time_plus_duree($dateexample, 1, 'y'), '%Y').')'
		);

		$htmltext = '<i>'.$langs->trans("FollowingConstantsWillBeSubstituted").':<br>';
		foreach ($substitutionarray as $key => $val)
		{
			$htmltext .= $key.' = '.$langs->trans($val).'<br>';
		}
		$htmltext .= '</i>';
	}

	// Public note
	print '<tr>';
	print '<td class="tdtop">';
	print $form->textwithpicto($langs->trans('NotePublic'), $htmltext);
	print '</td>';
	print '<td valign="top" colspan="2">';
	$doleditor = new DolEditor('note_public', $note_public, '', 80, 'dolibarr_notes', 'In', 0, false, true, ROWS_3, '90%');
	print $doleditor->Create(1);

	// Private note
	if (empty($user->socid))
	{
		print '<tr>';
		print '<td class="tdtop">';
		print $form->textwithpicto($langs->trans('NotePrivate'), $htmltext);
		print '</td>';
		print '<td valign="top" colspan="2">';
		$doleditor = new DolEditor('note_private', $note_private, '', 80, 'dolibarr_notes', 'In', 0, false, true, ROWS_3, '90%');
		print $doleditor->Create(1);
		// print '<textarea name="note_private" wrap="soft" cols="70" rows="'.ROWS_3.'">'.$note_private.'.</textarea>
		print '</td></tr>';
	}

	// Lines from source (TODO Show them also when creating invoice from tempalte invoice)
	if (!empty($origin) && !empty($originid) && is_object($objectsrc))
	{
		// TODO for compatibility
		if ($origin == 'contrat') {
			// Calcul contrat->price (HT), contrat->total (TTC), contrat->tva
			$objectsrc->remise_absolue = $remise_absolue;
			$objectsrc->remise_percent = $remise_percent;
			$objectsrc->update_price(1, - 1, 1);
		}

		print "\n<!-- ".$classname." info -->";
		print "\n";
		print '<input type="hidden" name="amount"         value="'.$objectsrc->total_ht.'">'."\n";
		print '<input type="hidden" name="total"          value="'.$objectsrc->total_ttc.'">'."\n";
		print '<input type="hidden" name="tva"            value="'.$objectsrc->total_tva.'">'."\n";
		print '<input type="hidden" name="origin"         value="'.$objectsrc->element.'">';
		print '<input type="hidden" name="originid"       value="'.$objectsrc->id.'">';

		switch (get_class($objectsrc)) {
			case 'Propal':
				$newclassname = 'CommercialProposal';
				break;
			case 'Commande':
				$newclassname = 'Order';
				break;
			case 'Expedition':
				$newclassname = 'Sending';
				break;
			case 'Contrat':
				$newclassname = 'Contract';
				break;
			case 'Fichinter':
				$newclassname = 'Intervention';
				break;
			default:
				$newclassname = get_class($objectsrc);
		}

		print '<tr><td>'.$langs->trans($newclassname).'</td><td colspan="2">'.$objectsrc->getNomUrl(1);
		// We check if Origin document (id and type is known) has already at least one invoice attached to it
		$objectsrc->fetchObjectLinked($originid, $origin, '', 'facture');
		if (is_array($objectsrc->linkedObjects['facture']) && count($objectsrc->linkedObjects['facture']) >= 1)
		{
			setEventMessages('WarningBillExist', null, 'warnings');
			echo ' ('.$langs->trans('LatestRelatedBill').end($objectsrc->linkedObjects['facture'])->getNomUrl(1).')';
		}
		echo '</td></tr>';
		print '<tr><td>'.$langs->trans('AmountHT').'</td><td colspan="2">'.price($objectsrc->total_ht).'</td></tr>';
		print '<tr><td>'.$langs->trans('AmountVAT').'</td><td colspan="2">'.price($objectsrc->total_tva)."</td></tr>";
		if ($mysoc->localtax1_assuj == "1" || $objectsrc->total_localtax1 != 0) 		// Localtax1
		{
			print '<tr><td>'.$langs->transcountry("AmountLT1", $mysoc->country_code).'</td><td colspan="2">'.price($objectsrc->total_localtax1)."</td></tr>";
		}

		if ($mysoc->localtax2_assuj == "1" || $objectsrc->total_localtax2 != 0) 		// Localtax2
		{
			print '<tr><td>'.$langs->transcountry("AmountLT2", $mysoc->country_code).'</td><td colspan="2">'.price($objectsrc->total_localtax2)."</td></tr>";
		}
		print '<tr><td>'.$langs->trans('AmountTTC').'</td><td colspan="2">'.price($objectsrc->total_ttc)."</td></tr>";

		if (!empty($conf->multicurrency->enabled))
		{
			print '<tr><td>'.$langs->trans('MulticurrencyAmountHT').'</td><td colspan="2">'.price($objectsrc->multicurrency_total_ht).'</td></tr>';
			print '<tr><td>'.$langs->trans('MulticurrencyAmountVAT').'</td><td colspan="2">'.price($objectsrc->multicurrency_total_tva)."</td></tr>";
			print '<tr><td>'.$langs->trans('MulticurrencyAmountTTC').'</td><td colspan="2">'.price($objectsrc->multicurrency_total_ttc)."</td></tr>";
		}
	}

	print "</table>\n";

	dol_fiche_end();

	// Button "Create Draft"
	print '<div class="center">';
	print '<input type="submit" class="button" name="bouton" value="'.$langs->trans('CreateDraft').'">';
	print '&nbsp;&nbsp;&nbsp;&nbsp;&nbsp;';
	print '<input type="button" class="button" value="'.$langs->trans("Cancel").'" onClick="javascript:history.go(-1)">';
	print '</div>';

	// Show origin lines
	if (!empty($origin) && !empty($originid) && is_object($objectsrc)) {
		print '<br>';

		$title = $langs->trans('ProductsAndServices');
		print load_fiche_titre($title);

		print '<table class="noborder centpercent">';

		$objectsrc->printOriginLinesList('', $selectedLines);

		print '</table>';
	}

<<<<<<< HEAD
	print '<br>';
} elseif ($id > 0 || !empty($ref))
=======
	print "</form>\n";
}
elseif ($id > 0 || !empty($ref))
>>>>>>> ec0da692
{
	/*
	 * Show object in view mode
	 */

	$result = $object->fetch($id, $ref);
	if ($result <= 0) {
		dol_print_error($db, $object->error);
		exit();
	}

	// fetch optionals attributes and labels
	$extrafields->fetch_name_optionals_label($object->table_element);

	if ($user->socid > 0 && $user->socid != $object->socid)
	{
		accessforbidden('', 0, 1);
	}

	$result = $object->fetch_thirdparty();

	$result = $soc->fetch($object->socid);
	if ($result < 0) dol_print_error($db);
	$selleruserevenustamp = $mysoc->useRevenueStamp();

	$totalpaye = $object->getSommePaiement();
	$totalcreditnotes = $object->getSumCreditNotesUsed();
	$totaldeposits = $object->getSumDepositsUsed();
	// print "totalpaye=".$totalpaye." totalcreditnotes=".$totalcreditnotes." totaldeposts=".$totaldeposits."
	// selleruserrevenuestamp=".$selleruserevenustamp;

	// We can also use bcadd to avoid pb with floating points
	// For example print 239.2 - 229.3 - 9.9; does not return 0.
	// $resteapayer=bcadd($object->total_ttc,$totalpaye,$conf->global->MAIN_MAX_DECIMALS_TOT);
	// $resteapayer=bcadd($resteapayer,$totalavoir,$conf->global->MAIN_MAX_DECIMALS_TOT);
	$resteapayer = price2num($object->total_ttc - $totalpaye - $totalcreditnotes - $totaldeposits, 'MT');

	if ($object->paye)
	{
		$resteapayer = 0;
	}
	$resteapayeraffiche = $resteapayer;

	if (!empty($conf->global->FACTURE_DEPOSITS_ARE_JUST_PAYMENTS)) {	// Never use this
		$filterabsolutediscount = "fk_facture_source IS NULL"; // If we want deposit to be substracted to payments only and not to total of final invoice
		$filtercreditnote = "fk_facture_source IS NOT NULL"; // If we want deposit to be substracted to payments only and not to total of final invoice
	} else {
		$filterabsolutediscount = "fk_facture_source IS NULL OR (description LIKE '(DEPOSIT)%' AND description NOT LIKE '(EXCESS RECEIVED)%')";
		$filtercreditnote = "fk_facture_source IS NOT NULL AND (description NOT LIKE '(DEPOSIT)%' OR description LIKE '(EXCESS RECEIVED)%')";
	}

	$absolute_discount = $soc->getAvailableDiscounts('', $filterabsolutediscount);
	$absolute_creditnote = $soc->getAvailableDiscounts('', $filtercreditnote);
	$absolute_discount = price2num($absolute_discount, 'MT');
	$absolute_creditnote = price2num($absolute_creditnote, 'MT');

	$author = new User($db);
	if ($object->user_author) {
		$author->fetch($object->user_author);
	}

	$objectidnext = $object->getIdReplacingInvoice();

	$head = facture_prepare_head($object);

	print dol_get_fiche_head($head, 'compta', $langs->trans('InvoiceCustomer'), -1, 'bill');

	$formconfirm = '';

	// Confirmation de la conversion de l'avoir en reduc
	if ($action == 'converttoreduc') {
		if ($object->type == Facture::TYPE_STANDARD || $object->type == Facture::TYPE_SITUATION) $type_fac = 'ExcessReceived';
		elseif ($object->type == Facture::TYPE_CREDIT_NOTE) $type_fac = 'CreditNote';
		elseif ($object->type == Facture::TYPE_DEPOSIT) $type_fac = 'Deposit';
		$text = $langs->trans('ConfirmConvertToReduc', strtolower($langs->transnoentities($type_fac)));
		$text .= '<br>'.$langs->trans('ConfirmConvertToReduc2');
		$formconfirm = $form->formconfirm($_SERVER['PHP_SELF'].'?facid='.$object->id, $langs->trans('ConvertToReduc'), $text, 'confirm_converttoreduc', '', "yes", 2);
	}

	// Confirmation to delete invoice
	if ($action == 'delete') {
		$text = $langs->trans('ConfirmDeleteBill', $object->ref);
		$formquestion = array();

		if ($object->type != Facture::TYPE_DEPOSIT && !empty($conf->global->STOCK_CALCULATE_ON_BILL) && $object->statut >= 1)
		{
			$qualified_for_stock_change = 0;
			if (empty($conf->global->STOCK_SUPPORTS_SERVICES)) {
				$qualified_for_stock_change = $object->hasProductsOrServices(2);
			} else {
				$qualified_for_stock_change = $object->hasProductsOrServices(1);
			}

			if ($qualified_for_stock_change)
			{
				$langs->load("stocks");
				require_once DOL_DOCUMENT_ROOT.'/product/class/html.formproduct.class.php';
				$formproduct = new FormProduct($db);
				$label = $object->type == Facture::TYPE_CREDIT_NOTE ? $langs->trans("SelectWarehouseForStockDecrease") : $langs->trans("SelectWarehouseForStockIncrease");
				$forcecombo = 0;
				if ($conf->browser->name == 'ie') $forcecombo = 1; // There is a bug in IE10 that make combo inside popup crazy
				$formquestion = array(
					// 'text' => $langs->trans("ConfirmClone"),
					// array('type' => 'checkbox', 'name' => 'clone_content', 'label' => $langs->trans("CloneMainAttributes"), 'value' => 1),
					// array('type' => 'checkbox', 'name' => 'update_prices', 'label' => $langs->trans("PuttingPricesUpToDate"), 'value' => 1),
					array('type' => 'other', 'name' => 'idwarehouse', 'label' => $label, 'value' => $formproduct->selectWarehouses(GETPOST('idwarehouse') ?GETPOST('idwarehouse') : 'ifone', 'idwarehouse', '', 1, 0, 0, $langs->trans("NoStockAction"), 0, $forcecombo))
				);
				$formconfirm = $form->formconfirm($_SERVER['PHP_SELF'].'?facid='.$object->id, $langs->trans('DeleteBill'), $text, 'confirm_delete', $formquestion, "yes", 1);
			} else {
				$formconfirm = $form->formconfirm($_SERVER['PHP_SELF'].'?facid='.$object->id, $langs->trans('DeleteBill'), $text, 'confirm_delete', '', 'no', 1);
			}
		} else {
			$formconfirm = $form->formconfirm($_SERVER['PHP_SELF'].'?facid='.$object->id, $langs->trans('DeleteBill'), $text, 'confirm_delete', '', 'no', 1);
		}
	}

	// Confirmation to remove invoice from cycle
	if ($action == 'situationout') {
	    $text = $langs->trans('ConfirmRemoveSituationFromCycle', $object->ref);
	    $label = $langs->trans("ConfirmOuting");
	    $formquestion = array();
	    // remove situation from cycle
	    if ($object->statut == Facture::STATUS_VALIDATED
	        && $usercancreate
	        && !$objectidnext
	        && $object->is_last_in_cycle()
	    	&& $usercanunvalidate
	        )
	    {
	        $formconfirm = $form->formconfirm($_SERVER['PHP_SELF'].'?facid='.$object->id, $label, $text, 'confirm_situationout', $formquestion, "yes", 1);
		}
	}

	// Confirmation of validation
	if ($action == 'valid')
	{
		// we check object has a draft number
		$objectref = substr($object->ref, 1, 4);
		if ($objectref == 'PROV') {
			$savdate = $object->date;
			if (!empty($conf->global->FAC_FORCE_DATE_VALIDATION)) {
				$object->date = dol_now();
				$object->date_lim_reglement = $object->calculate_date_lim_reglement();
			}
			$numref = $object->getNextNumRef($soc);
			// $object->date=$savdate;
		} else {
			$numref = $object->ref;
		}

		$text = $langs->trans('ConfirmValidateBill', $numref);
		if (!empty($conf->notification->enabled)) {
			require_once DOL_DOCUMENT_ROOT.'/core/class/notify.class.php';
			$notify = new Notify($db);
			$text .= '<br>';
			$text .= $notify->confirmMessage('BILL_VALIDATE', $object->socid, $object);
		}
		$formquestion = array();

		if ($object->type != Facture::TYPE_DEPOSIT && !empty($conf->global->STOCK_CALCULATE_ON_BILL))
		{
			$qualified_for_stock_change = 0;
			if (empty($conf->global->STOCK_SUPPORTS_SERVICES)) {
				$qualified_for_stock_change = $object->hasProductsOrServices(2);
			} else {
				$qualified_for_stock_change = $object->hasProductsOrServices(1);
			}

			if ($qualified_for_stock_change)
			{
				$langs->load("stocks");
				require_once DOL_DOCUMENT_ROOT.'/product/class/html.formproduct.class.php';
				require_once DOL_DOCUMENT_ROOT.'/product/stock/class/entrepot.class.php';
				$formproduct = new FormProduct($db);
				$warehouse = new Entrepot($db);
				$warehouse_array = $warehouse->list_array();
				if (count($warehouse_array) == 1) {
					$label = $object->type == Facture::TYPE_CREDIT_NOTE ? $langs->trans("WarehouseForStockIncrease", current($warehouse_array)) : $langs->trans("WarehouseForStockDecrease", current($warehouse_array));
					$value = '<input type="hidden" id="idwarehouse" name="idwarehouse" value="'.key($warehouse_array).'">';
				} else {
					$label = $object->type == Facture::TYPE_CREDIT_NOTE ? $langs->trans("SelectWarehouseForStockIncrease") : $langs->trans("SelectWarehouseForStockDecrease");
					$value = $formproduct->selectWarehouses(GETPOST('idwarehouse') ?GETPOST('idwarehouse') : 'ifone', 'idwarehouse', '', 1);
				}
				$formquestion = array(
									// 'text' => $langs->trans("ConfirmClone"),
									// array('type' => 'checkbox', 'name' => 'clone_content', 'label' => $langs->trans("CloneMainAttributes"), 'value' =>
									// 1),
									// array('type' => 'checkbox', 'name' => 'update_prices', 'label' => $langs->trans("PuttingPricesUpToDate"), 'value'
									// => 1),
									array('type' => 'other', 'name' => 'idwarehouse', 'label' => $label, 'value' => $value));
			}
		}
		if ($object->type != Facture::TYPE_CREDIT_NOTE && $object->total_ttc < 0) 		// Can happen only if $conf->global->FACTURE_ENABLE_NEGATIVE is on
		{
			$text .= '<br>'.img_warning().' '.$langs->trans("ErrorInvoiceOfThisTypeMustBePositive");
		}
		$formconfirm = $form->formconfirm($_SERVER["PHP_SELF"].'?facid='.$object->id, $langs->trans('ValidateBill'), $text, 'confirm_valid', $formquestion, (($object->type != Facture::TYPE_CREDIT_NOTE && $object->total_ttc < 0) ? "no" : "yes"), 2);
	}

	// Confirm back to draft status
	if ($action == 'modif') {
		$text = $langs->trans('ConfirmUnvalidateBill', $object->ref);
		$formquestion = array();

		if ($object->type != Facture::TYPE_DEPOSIT && !empty($conf->global->STOCK_CALCULATE_ON_BILL))
		{
			$qualified_for_stock_change = 0;
			if (empty($conf->global->STOCK_SUPPORTS_SERVICES)) {
				$qualified_for_stock_change = $object->hasProductsOrServices(2);
			} else {
				$qualified_for_stock_change = $object->hasProductsOrServices(1);
			}

			if ($qualified_for_stock_change)
			{
				$langs->load("stocks");
				require_once DOL_DOCUMENT_ROOT.'/product/class/html.formproduct.class.php';
				require_once DOL_DOCUMENT_ROOT.'/product/stock/class/entrepot.class.php';
				$formproduct = new FormProduct($db);
				$warehouse = new Entrepot($db);
				$warehouse_array = $warehouse->list_array();
				if (count($warehouse_array) == 1) {
					$label = $object->type == Facture::TYPE_CREDIT_NOTE ? $langs->trans("WarehouseForStockDecrease", current($warehouse_array)) : $langs->trans("WarehouseForStockIncrease", current($warehouse_array));
					$value = '<input type="hidden" id="idwarehouse" name="idwarehouse" value="'.key($warehouse_array).'">';
				} else {
					$label = $object->type == Facture::TYPE_CREDIT_NOTE ? $langs->trans("SelectWarehouseForStockDecrease") : $langs->trans("SelectWarehouseForStockIncrease");
					$value = $formproduct->selectWarehouses(GETPOST('idwarehouse') ?GETPOST('idwarehouse') : 'ifone', 'idwarehouse', '', 1);
				}
				$formquestion = array(
									// 'text' => $langs->trans("ConfirmClone"),
									// array('type' => 'checkbox', 'name' => 'clone_content', 'label' => $langs->trans("CloneMainAttributes"), 'value' =>
									// 1),
									// array('type' => 'checkbox', 'name' => 'update_prices', 'label' => $langs->trans("PuttingPricesUpToDate"), 'value'
									// => 1),
									array('type' => 'other', 'name' => 'idwarehouse', 'label' => $label, 'value' => $value));
			}
		}

		$formconfirm = $form->formconfirm($_SERVER["PHP_SELF"].'?facid='.$object->id, $langs->trans('UnvalidateBill'), $text, 'confirm_modif', $formquestion, "yes", 1);
	}

	// Confirmation du classement paye
	if ($action == 'paid' && $resteapayer <= 0) {
		$formconfirm = $form->formconfirm($_SERVER["PHP_SELF"].'?facid='.$object->id, $langs->trans('ClassifyPaid'), $langs->trans('ConfirmClassifyPaidBill', $object->ref), 'confirm_paid', '', "yes", 1);
	}
	if ($action == 'paid' && $resteapayer > 0) {
		// Code
		$i = 0;
		$close[$i]['code'] = 'discount_vat'; // escompte
		$i++;
		$close[$i]['code'] = 'badcustomer';
		$i++;
		$close[$i]['code'] = 'other';
		$i++;
		// Help
		$i = 0;
		$close[$i]['label'] = $langs->trans("HelpEscompte").'<br><br>'.$langs->trans("ConfirmClassifyPaidPartiallyReasonDiscountVatDesc");
		$i++;
		$close[$i]['label'] = $langs->trans("ConfirmClassifyPaidPartiallyReasonBadCustomerDesc");
		$i++;
		$close[$i]['label'] = $langs->trans("Other");
		$i++;
		// Texte
		$i = 0;
		$close[$i]['reason'] = $form->textwithpicto($langs->transnoentities("ConfirmClassifyPaidPartiallyReasonDiscount", $resteapayer, $langs->trans("Currency".$conf->currency)), $close[$i]['label'], 1);
		$i++;
		$close[$i]['reason'] = $form->textwithpicto($langs->transnoentities("ConfirmClassifyPaidPartiallyReasonBadCustomer", $resteapayer, $langs->trans("Currency".$conf->currency)), $close[$i]['label'], 1);
		$i++;
		$close[$i]['reason'] = $form->textwithpicto($langs->transnoentities("Other"), $close[$i]['label'], 1);
		$i++;
		// arrayreasons[code]=reason
		foreach ($close as $key => $val) {
			$arrayreasons[$close [$key]['code']] = $close[$key]['reason'];
		}

		// Cree un tableau formulaire
		$formquestion = array('text' => $langs->trans("ConfirmClassifyPaidPartiallyQuestion"), array('type' => 'radio', 'name' => 'close_code', 'label' => $langs->trans("Reason"), 'values' => $arrayreasons), array('type' => 'text', 'name' => 'close_note', 'label' => $langs->trans("Comment"), 'value' => '', 'morecss' => 'minwidth300'));
		// Paiement incomplet. On demande si motif = escompte ou autre
		$formconfirm = $form->formconfirm($_SERVER["PHP_SELF"].'?facid='.$object->id, $langs->trans('ClassifyPaid'), $langs->trans('ConfirmClassifyPaidPartially', $object->ref), 'confirm_paid_partially', $formquestion, "yes", 1, 310);
	}

	// Confirmation du classement abandonne
	if ($action == 'canceled') {
		// S'il y a une facture de remplacement pas encore validee (etat brouillon),
		// on ne permet pas de classer abandonner la facture.
		if ($objectidnext) {
			$facturereplacement = new Facture($db);
			$facturereplacement->fetch($objectidnext);
			$statusreplacement = $facturereplacement->statut;
		}
		if ($objectidnext && $statusreplacement == 0) {
			print '<div class="error">'.$langs->trans("ErrorCantCancelIfReplacementInvoiceNotValidated").'</div>';
		} else {
			// Code
			$close[1]['code'] = 'badcustomer';
			$close[2]['code'] = 'abandon';
			// Help
			$close[1]['label'] = $langs->trans("ConfirmClassifyPaidPartiallyReasonBadCustomerDesc");
			$close[2]['label'] = $langs->trans("ConfirmClassifyAbandonReasonOtherDesc");
			// Texte
			$close[1]['reason'] = $form->textwithpicto($langs->transnoentities("ConfirmClassifyPaidPartiallyReasonBadCustomer", $object->ref), $close[1]['label'], 1);
			$close[2]['reason'] = $form->textwithpicto($langs->transnoentities("ConfirmClassifyAbandonReasonOther"), $close[2]['label'], 1);
			// arrayreasons
			$arrayreasons[$close[1]['code']] = $close[1]['reason'];
			$arrayreasons[$close[2]['code']] = $close[2]['reason'];

			// Cree un tableau formulaire
			$formquestion = array('text' => $langs->trans("ConfirmCancelBillQuestion"), array('type' => 'radio', 'name' => 'close_code', 'label' => $langs->trans("Reason"), 'values' => $arrayreasons), array('type' => 'text', 'name' => 'close_note', 'label' => $langs->trans("Comment"), 'value' => '', 'morecss' => 'minwidth300'));

			$formconfirm = $form->formconfirm($_SERVER['PHP_SELF'].'?facid='.$object->id, $langs->trans('CancelBill'), $langs->trans('ConfirmCancelBill', $object->ref), 'confirm_canceled', $formquestion, "yes", 1, 250);
		}
	}

	if ($action == 'deletepayment')
	{
		$payment_id = GETPOST('paiement_id');
		$formconfirm = $form->formconfirm($_SERVER["PHP_SELF"].'?id='.$object->id.'&paiement_id='.$payment_id, $langs->trans('DeletePayment'), $langs->trans('ConfirmDeletePayment'), 'confirm_delete_paiement', '', 'no', 1);
	}

	// Confirmation de la suppression d'une ligne produit
	if ($action == 'ask_deleteline') {
		$formconfirm = $form->formconfirm($_SERVER["PHP_SELF"].'?facid='.$object->id.'&lineid='.$lineid, $langs->trans('DeleteProductLine'), $langs->trans('ConfirmDeleteProductLine'), 'confirm_deleteline', '', 'no', 1);
	}

	// Clone confirmation
	if ($action == 'clone')
	{
		// Create an array for form
		$formquestion = array(
			array('type' => 'other', 'name' => 'socid', 'label' => $langs->trans("SelectThirdParty"), 'value' => $form->select_company($object->socid, 'socid', '(s.client=1 OR s.client=2 OR s.client=3)', 1)),
		    array('type' => 'date', 'name' => 'newdate', 'label' => $langs->trans("Date"), 'value' => dol_now())
		);
		// Ask confirmatio to clone
		$formconfirm = $form->formconfirm($_SERVER["PHP_SELF"].'?facid='.$object->id, $langs->trans('ToClone'), $langs->trans('ConfirmCloneInvoice', $object->ref), 'confirm_clone', $formquestion, 'yes', 1, 250);
	}

	if ($action == "remove_file_comfirm")
	{
		$file = GETPOST('file', 'alpha');

		$formconfirm = $form->formconfirm(
			$_SERVER["PHP_SELF"].'?facid='.$object->id.'&file='.$file,
			$langs->trans('DeleteFileHeader'),
			$langs->trans('DeleteFileText')."<br><br>".$file,
			'remove_file',
			'',
			'no',
			2);
	}

	// Call Hook formConfirm
	$parameters = array('formConfirm' => $formconfirm, 'lineid' => $lineid, 'remainingtopay' => &$resteapayer);
	$reshook = $hookmanager->executeHooks('formConfirm', $parameters, $object, $action); // Note that $action and $object may have been modified by hook
	if (empty($reshook)) $formconfirm .= $hookmanager->resPrint;
	elseif ($reshook > 0) $formconfirm = $hookmanager->resPrint;

	// Print form confirm
	print $formconfirm;

	// Invoice content

	$linkback = '<a href="'.DOL_URL_ROOT.'/compta/facture/list.php?restore_lastsearch_values=1'.(!empty($socid) ? '&socid='.$socid : '').'">'.$langs->trans("BackToList").'</a>';

	$morehtmlref = '<div class="refidno">';
	// Ref invoice
	if ($object->status == $object::STATUS_DRAFT && !$mysoc->isInEEC() && !empty($conf->global->INVOICE_ALLOW_FREE_REF)) {
		$morehtmlref .= $form->editfieldkey("Ref", 'ref', $object->ref, $object, $usercancreate, 'string', '', 0, 1);
		$morehtmlref .= $form->editfieldval("Ref", 'ref', $object->ref, $object, $usercancreate, 'string', '', null, null, '', 1);
		$morehtmlref .= '<br>';
	}
	// Ref customer
	$morehtmlref .= $form->editfieldkey("RefCustomer", 'ref_client', $object->ref_client, $object, $usercancreate, 'string', '', 0, 1);
	$morehtmlref .= $form->editfieldval("RefCustomer", 'ref_client', $object->ref_client, $object, $usercancreate, 'string', '', null, null, '', 1);
	// Thirdparty
	$morehtmlref .= '<br>'.$langs->trans('ThirdParty').' : '.$object->thirdparty->getNomUrl(1, 'customer');
	if (empty($conf->global->MAIN_DISABLE_OTHER_LINK) && $object->thirdparty->id > 0) $morehtmlref .= ' (<a href="'.DOL_URL_ROOT.'/compta/facture/list.php?socid='.$object->thirdparty->id.'&search_societe='.urlencode($object->thirdparty->name).'">'.$langs->trans("OtherBills").'</a>)';
	// Project
	if (!empty($conf->projet->enabled))
	{
		$langs->load("projects");
		$morehtmlref .= '<br>'.$langs->trans('Project').' ';
		if ($usercancreate)
		{
			if ($action != 'classify') {
				$morehtmlref .= '<a class="editfielda" href="'.$_SERVER['PHP_SELF'].'?action=classify&amp;id='.$object->id.'">'.img_edit($langs->transnoentitiesnoconv('SetProject')).'</a> : ';
			}
			if ($action == 'classify') {
				//$morehtmlref.=$form->form_project($_SERVER['PHP_SELF'] . '?id=' . $object->id, $object->socid, $object->fk_project, 'projectid', 0, 0, 1, 1);
				$morehtmlref .= '<form method="post" action="'.$_SERVER['PHP_SELF'].'?id='.$object->id.'">';
				$morehtmlref .= '<input type="hidden" name="action" value="classin">';
				$morehtmlref .= '<input type="hidden" name="token" value="'.newToken().'">';
				$morehtmlref .= $formproject->select_projects($object->socid, $object->fk_project, 'projectid', $maxlength, 0, 1, 0, 1, 0, 0, '', 1);
				$morehtmlref .= '<input type="submit" class="button valignmiddle" value="'.$langs->trans("Modify").'">';
				$morehtmlref .= '</form>';
			} else {
				$morehtmlref .= $form->form_project($_SERVER['PHP_SELF'].'?id='.$object->id, $object->socid, $object->fk_project, 'none', 0, 0, 0, 1);
			}
		} else {
			if (!empty($object->fk_project)) {
				$proj = new Project($db);
				$proj->fetch($object->fk_project);
				$morehtmlref .= '<a href="'.DOL_URL_ROOT.'/projet/card.php?id='.$object->fk_project.'" title="'.$langs->trans('ShowProject').'">';
				$morehtmlref .= $proj->ref;
				$morehtmlref .= '</a>';
			} else {
				$morehtmlref .= '';
			}
		}
	}
	$morehtmlref .= '</div>';

	$object->totalpaye = $totalpaye; // To give a chance to dol_banner_tab to use already paid amount to show correct status

	dol_banner_tab($object, 'ref', $linkback, 1, 'ref', 'ref', $morehtmlref, '', 0, '', '');

	print '<div class="fichecenter">';
	print '<div class="fichehalfleft">';
	print '<div class="underbanner clearboth"></div>';

	print '<table class="border tableforfield" width="100%">';

	// Type
	print '<tr><td class="titlefield fieldname_type">'.$langs->trans('Type').'</td><td class="valuefield fieldname_type">';
	print $object->getLibType();
	if ($object->module_source) {
		print ' <span class="opacitymediumbycolor">('.$langs->trans("POS").' '.$object->module_source.' - '.$langs->trans("Terminal").' '.$object->pos_source.')</span>';
	}
	if ($object->type == Facture::TYPE_REPLACEMENT) {
		$facreplaced = new Facture($db);
		$facreplaced->fetch($object->fk_facture_source);
		print ' <span class="opacitymediumbycolor">('.$langs->transnoentities("ReplaceInvoice", $facreplaced->getNomUrl(1)).')</span>';
	}
	if ($object->type == Facture::TYPE_CREDIT_NOTE && !empty($object->fk_facture_source)) {
		$facusing = new Facture($db);
		$facusing->fetch($object->fk_facture_source);
		print ' <span class="opacitymediumbycolor">('.$langs->transnoentities("CorrectInvoice", $facusing->getNomUrl(1)).')</span>';
	}

	$facidavoir = $object->getListIdAvoirFromInvoice();
	if (count($facidavoir) > 0) {
		print ' <span class="opacitymediumbycolor">('.$langs->transnoentities("InvoiceHasAvoir");
		$i = 0;
		foreach ($facidavoir as $id) {
			if ($i == 0)
				print ' ';
			else print ',';
			$facavoir = new Facture($db);
			$facavoir->fetch($id);
			print $facavoir->getNomUrl(1);
		}
		print ')</span>';
	}
	if ($objectidnext > 0) {
		$facthatreplace = new Facture($db);
		$facthatreplace->fetch($objectidnext);
		print ' <span class="opacitymediumbycolor">('.$langs->transnoentities("ReplacedByInvoice", $facthatreplace->getNomUrl(1)).')</span>';
	}

	if ($object->type == Facture::TYPE_CREDIT_NOTE || $object->type == Facture::TYPE_DEPOSIT) {
		$discount = new DiscountAbsolute($db);
		$result = $discount->fetch(0, $object->id);
		if ($result > 0) {
			print '. <span class="opacitymediumbycolor">'.$langs->trans("CreditNoteConvertedIntoDiscount", $object->getLibType(1), $discount->getNomUrl(1, 'discount')).'</span><br>';
		}
	}

	if ($object->fk_fac_rec_source > 0)
	{
		$tmptemplate = new FactureRec($db);
		$result = $tmptemplate->fetch($object->fk_fac_rec_source);
		if ($result > 0) {
			print '. <span class="opacitymediumbycolor">'.$langs->trans(
				"GeneratedFromTemplate",
				'<a href="'.DOL_MAIN_URL_ROOT.'/compta/facture/card-rec.php?facid='.$tmptemplate->id.'">'.$tmptemplate->ref.'</a>'
			).'</span>';
		}
	}
	print '</td></tr>';

	// Relative and absolute discounts
	print '<!-- Discounts -->'."\n";
	print '<tr><td>'.$langs->trans('Discounts');

	print '</td><td>';
	$thirdparty = $soc;
	$discount_type = 0;
	$backtopage = urlencode($_SERVER["PHP_SELF"].'?facid='.$object->id);
	include DOL_DOCUMENT_ROOT.'/core/tpl/object_discounts.tpl.php';

	print '</td></tr>';

	// Date invoice
	print '<tr><td>';
	print '<table class="nobordernopadding" width="100%"><tr><td>';
	print $langs->trans('DateInvoice');
	print '</td>';
	if ($action != 'editinvoicedate' && !empty($object->brouillon) && $usercancreate && empty($conf->global->FAC_FORCE_DATE_VALIDATION))
		print '<td class="right"><a class="editfielda" href="'.$_SERVER["PHP_SELF"].'?action=editinvoicedate&amp;facid='.$object->id.'">'.img_edit($langs->trans('SetDate'), 1).'</a></td>';
	print '</tr></table>';
	print '</td><td>';

	if ($action == 'editinvoicedate') {
		$form->form_date($_SERVER['PHP_SELF'].'?facid='.$object->id, $object->date, 'invoicedate');
	} else {
		print dol_print_date($object->date, 'day');
	}
	print '</td>';

	print '</tr>';

	if (!empty($conf->global->INVOICE_POINTOFTAX_DATE))
	{
		// Date invoice
		print '<tr><td>';
		print '<table class="nobordernopadding" width="100%"><tr><td>';
		print $langs->trans('DatePointOfTax');
		print '</td>';
		print '<td class="right"><a class="editfielda" href="'.$_SERVER["PHP_SELF"].'?action=editdate_pointoftax&amp;facid='.$object->id.'">'.img_edit($langs->trans('SetDate'), 1).'</a></td>';
		print '</tr></table>';
		print '</td><td>';
		if ($action == 'editdate_pointoftax') {
			$form->form_date($_SERVER['PHP_SELF'].'?facid='.$object->id, $object->date_pointoftax, 'date_pointoftax');
		} else {
			print dol_print_date($object->date_pointoftax, 'day');
		}
		print '</td></tr>';
	}

	// Payment term
	print '<tr><td>';
	print '<table class="nobordernopadding" width="100%"><tr><td>';
	print $langs->trans('PaymentConditionsShort');
	print '</td>';
	if ($object->type != Facture::TYPE_CREDIT_NOTE && $action != 'editconditions' && $usercancreate)
		print '<td class="right"><a class="editfielda" href="'.$_SERVER["PHP_SELF"].'?action=editconditions&amp;facid='.$object->id.'">'.img_edit($langs->trans('SetConditions'), 1).'</a></td>';
	print '</tr></table>';
	print '</td><td>';
	if ($object->type != Facture::TYPE_CREDIT_NOTE)
	{
		if ($action == 'editconditions') {
			$form->form_conditions_reglement($_SERVER['PHP_SELF'].'?facid='.$object->id, $object->cond_reglement_id, 'cond_reglement_id');
		} else {
			$form->form_conditions_reglement($_SERVER['PHP_SELF'].'?facid='.$object->id, $object->cond_reglement_id, 'none');
		}
	} else {
		print '&nbsp;';
	}
	print '</td></tr>';

	// Date payment term
	print '<tr><td>';
	print '<table class="nobordernopadding" width="100%"><tr><td>';
	print $langs->trans('DateMaxPayment');
	print '</td>';
	if ($object->type != Facture::TYPE_CREDIT_NOTE && $action != 'editpaymentterm' && $usercancreate)
		print '<td class="right"><a class="editfielda" href="'.$_SERVER["PHP_SELF"].'?action=editpaymentterm&amp;facid='.$object->id.'">'.img_edit($langs->trans('SetDate'), 1).'</a></td>';
	print '</tr></table>';
	print '</td><td>';
	if ($object->type != Facture::TYPE_CREDIT_NOTE)
	{
		if ($action == 'editpaymentterm') {
			$form->form_date($_SERVER['PHP_SELF'].'?facid='.$object->id, $object->date_lim_reglement, 'paymentterm');
		} else {
			print dol_print_date($object->date_lim_reglement, 'day');
			if ($object->hasDelay()) {
				print img_warning($langs->trans('Late'));
			}
		}
	} else {
		print '&nbsp;';
	}
	print '</td></tr>';

	// Payment mode
	print '<tr><td>';
	print '<table class="nobordernopadding" width="100%"><tr><td>';
	print $langs->trans('PaymentMode');
	print '</td>';
	if ($action != 'editmode' && $usercancreate)
		print '<td class="right"><a class="editfielda" href="'.$_SERVER["PHP_SELF"].'?action=editmode&amp;facid='.$object->id.'">'.img_edit($langs->trans('SetMode'), 1).'</a></td>';
	print '</tr></table>';
	print '</td><td>';
	if ($action == 'editmode')
	{
		$form->form_modes_reglement($_SERVER['PHP_SELF'].'?facid='.$object->id, $object->mode_reglement_id, 'mode_reglement_id', 'CRDT', 1, 1);
	} else {
		$form->form_modes_reglement($_SERVER['PHP_SELF'].'?facid='.$object->id, $object->mode_reglement_id, 'none', 'CRDT');
	}
	print '</td></tr>';

	// Multicurrency
	if (!empty($conf->multicurrency->enabled))
	{
		// Multicurrency code
		print '<tr>';
		print '<td>';
		print '<table class="nobordernopadding" width="100%"><tr><td>';
		print $form->editfieldkey('Currency', 'multicurrency_code', '', $object, 0);
		print '</td>';
		if ($usercancreate && $action != 'editmulticurrencycode' && !empty($object->brouillon))
			print '<td class="right"><a class="editfielda" href="'.$_SERVER["PHP_SELF"].'?action=editmulticurrencycode&amp;id='.$object->id.'">'.img_edit($langs->transnoentitiesnoconv('SetMultiCurrencyCode'), 1).'</a></td>';
		print '</tr></table>';
		print '</td><td>';
		$htmlname = (($usercancreate && $action == 'editmulticurrencycode') ? 'multicurrency_code' : 'none');
		$form->form_multicurrency_code($_SERVER['PHP_SELF'].'?id='.$object->id, $object->multicurrency_code, $htmlname);
		print '</td></tr>';

		// Multicurrency rate
		if ($object->multicurrency_code != $conf->currency || $object->multicurrency_tx != 1)
		{
			print '<tr>';
			print '<td>';
			print '<table class="nobordernopadding" width="100%"><tr><td>';
			print $form->editfieldkey('CurrencyRate', 'multicurrency_tx', '', $object, 0);
			print '</td>';
			if ($usercancreate && $action != 'editmulticurrencyrate' && !empty($object->brouillon) && $object->multicurrency_code && $object->multicurrency_code != $conf->currency)
				print '<td class="right"><a href="'.$_SERVER["PHP_SELF"].'?action=editmulticurrencyrate&amp;id='.$object->id.'">'.img_edit($langs->transnoentitiesnoconv('SetMultiCurrencyCode'), 1).'</a></td>';
			print '</tr></table>';
			print '</td><td>';
			if ($action == 'editmulticurrencyrate' || $action == 'actualizemulticurrencyrate') {
				if ($action == 'actualizemulticurrencyrate') {
					list($object->fk_multicurrency, $object->multicurrency_tx) = MultiCurrency::getIdAndTxFromCode($object->db, $object->multicurrency_code);
				}
				$form->form_multicurrency_rate($_SERVER['PHP_SELF'].'?id='.$object->id, $object->multicurrency_tx, ($usercancreate ? 'multicurrency_tx' : 'none'), $object->multicurrency_code);
			} else {
				$form->form_multicurrency_rate($_SERVER['PHP_SELF'].'?id='.$object->id, $object->multicurrency_tx, 'none', $object->multicurrency_code);
				if ($object->statut == $object::STATUS_DRAFT && $object->multicurrency_code && $object->multicurrency_code != $conf->currency) {
					print '<div class="inline-block"> &nbsp; &nbsp; &nbsp; &nbsp; ';
					print '<a href="'.$_SERVER["PHP_SELF"].'?id='.$object->id.'&action=actualizemulticurrencyrate">'.$langs->trans("ActualizeCurrency").'</a>';
					print '</div>';
				}
			}
			print '</td></tr>';
		}
	}

	// Bank Account
	if (!empty($conf->banque->enabled))
	{
		print '<tr><td class="nowrap">';
		print '<table width="100%" class="nobordernopadding"><tr><td class="nowrap">';
		print $langs->trans('BankAccount');
		print '<td>';
		if (($action != 'editbankaccount') && $usercancreate)
			print '<td class="right"><a class="editfielda" href="'.$_SERVER["PHP_SELF"].'?action=editbankaccount&amp;id='.$object->id.'">'.img_edit($langs->trans('SetBankAccount'), 1).'</a></td>';
		print '</tr></table>';
		print '</td><td>';
		if ($action == 'editbankaccount')
		{
			$form->formSelectAccount($_SERVER['PHP_SELF'].'?id='.$object->id, $object->fk_account, 'fk_account', 1);
		} else {
			$form->formSelectAccount($_SERVER['PHP_SELF'].'?id='.$object->id, $object->fk_account, 'none');
		}
		print "</td>";
		print '</tr>';
	}

	// Incoterms
	if (!empty($conf->incoterm->enabled))
	{
		print '<tr><td>';
		print '<table width="100%" class="nobordernopadding"><tr><td>';
		print $langs->trans('IncotermLabel');
		print '<td><td class="right">';
		if ($usercancreate) print '<a class="editfielda" href="'.DOL_URL_ROOT.'/compta/facture/card.php?facid='.$object->id.'&action=editincoterm">'.img_edit().'</a>';
		else print '&nbsp;';
		print '</td></tr></table>';
		print '</td>';
		print '<td>';
		if ($action != 'editincoterm')
		{
			print $form->textwithpicto($object->display_incoterms(), $object->label_incoterms, 1);
		} else {
			print $form->select_incoterms((!empty($object->fk_incoterms) ? $object->fk_incoterms : ''), (!empty($object->location_incoterms) ? $object->location_incoterms : ''), $_SERVER['PHP_SELF'].'?id='.$object->id);
		}
		print '</td></tr>';
	}



	if (!empty($object->retained_warranty) || !empty($conf->global->INVOICE_USE_RETAINED_WARRANTY)) {
        $displayWarranty = true;
		if (!in_array($object->type, $retainedWarrantyInvoiceAvailableType) && empty($object->retained_warranty)) {
			$displayWarranty = false;
		}

		if ($displayWarranty) {
			// Retained Warranty
			print '<tr class="retained-warranty-lines"  ><td>';
			print '<table id="retained-warranty-table" class="nobordernopadding" width="100%"><tr><td>';
			print $langs->trans('RetainedWarranty');
			print '</td>';
			if ($action != 'editretainedwarranty' && $user->rights->facture->creer) {
			    print '<td align="right"><a class="editfielda" href="'.$_SERVER["PHP_SELF"].'?action=editretainedwarranty&amp;facid='.$object->id.'">'.img_edit($langs->trans('setretainedwarranty'), 1).'</a></td>';
			}

		    print '</tr></table>';
		    print '</td><td>';
		    if ($action == 'editretainedwarranty')
		    {
		        print '<form  id="retained-warranty-form"  method="POST" action="'.$_SERVER['PHP_SELF'].'?facid='.$object->id.'">';
		        print '<input type="hidden" name="action" value="setretainedwarranty">';
		        print '<input type="hidden" name="token" value="'.newToken().'">';
		        print '<input name="retained_warranty" type="number" step="0.01" min="0" max="100" value="'.$object->retained_warranty.'" >';
		        print '<input type="submit" class="button valignmiddle" value="'.$langs->trans("Modify").'">';
		        print '</form>';
		    } else {
		        print price($object->retained_warranty).'%';
		    }
		    print '</td></tr>';

		    // Retained warranty payment term
		    print '<tr class="retained-warranty-lines"  ><td>';
		    print '<table id="retained-warranty-cond-reglement-table"  class="nobordernopadding" width="100%"><tr><td>';
		    print $langs->trans('PaymentConditionsShortRetainedWarranty');
		    print '</td>';
		    if ($action != 'editretainedwarrantypaymentterms' && $user->rights->facture->creer) {
		        print '<td align="right"><a class="editfielda" href="'.$_SERVER["PHP_SELF"].'?action=editretainedwarrantypaymentterms&amp;facid='.$object->id.'">'.img_edit($langs->trans('setPaymentConditionsShortRetainedWarranty'), 1).'</a></td>';
		    }

		    print '</tr></table>';
		    print '</td><td>';
		    $defaultDate = !empty($object->retained_warranty_date_limit) ? $object->retained_warranty_date_limit : strtotime('-1 years', $object->date_lim_reglement);
		    if ($object->date > $defaultDate) {
		        $defaultDate = $object->date;
		    }

		    if ($action == 'editretainedwarrantypaymentterms')
		    {
		        //date('Y-m-d',$object->date_lim_reglement)
		        print '<form method="POST" action="'.$_SERVER['PHP_SELF'].'?facid='.$object->id.'">';
		        print '<input type="hidden" name="action" value="setretainedwarrantyconditions">';
		        print '<input type="hidden" name="token" value="'.newToken().'">';
		        $retained_warranty_fk_cond_reglement = GETPOST('retained_warranty_fk_cond_reglement', 'int');
		        $retained_warranty_fk_cond_reglement = !empty($retained_warranty_fk_cond_reglement) ? $retained_warranty_fk_cond_reglement : $object->retained_warranty_fk_cond_reglement;
		        $retained_warranty_fk_cond_reglement = !empty($retained_warranty_fk_cond_reglement) ? $retained_warranty_fk_cond_reglement : $conf->global->INVOICE_SITUATION_DEFAULT_RETAINED_WARRANTY_COND_ID;
		        $form->select_conditions_paiements($retained_warranty_fk_cond_reglement, 'retained_warranty_fk_cond_reglement', -1, 1);
		        print '<input type="submit" class="button valignmiddle" value="'.$langs->trans("Modify").'">';
		        print '</form>';
		    } else {
		        $form->form_conditions_reglement($_SERVER['PHP_SELF'].'?facid='.$object->id, $object->retained_warranty_fk_cond_reglement, 'none');
		        if (!$displayWarranty) {
		            print img_picto($langs->trans('RetainedWarrantyNeed100Percent'), 'warning.png', 'class="pictowarning valignmiddle" ');
		        }
		    }
		    print '</td></tr>';

            // Retained Warranty payment date limit
            print '<tr class="retained-warranty-lines"  ><td>';
            print '<table id="retained-warranty-date-limit-table"  class="nobordernopadding" width="100%"><tr><td>';
            print $langs->trans('RetainedWarrantyDateLimit');
            print '</td>';
            if ($action != 'editretainedwarrantydatelimit' && $user->rights->facture->creer) {
                print '<td align="right"><a class="editfielda" href="'.$_SERVER["PHP_SELF"].'?action=editretainedwarrantydatelimit&amp;facid='.$object->id.'">'.img_edit($langs->trans('setretainedwarrantyDateLimit'), 1).'</a></td>';
            }

            print '</tr></table>';
            print '</td><td>';
            $defaultDate = !empty($object->retained_warranty_date_limit) ? $object->retained_warranty_date_limit : strtotime('-1 years', $object->date_lim_reglement);
            if ($object->date > $defaultDate) {
                $defaultDate = $object->date;
            }

            if ($action == 'editretainedwarrantydatelimit')
            {
                //date('Y-m-d',$object->date_lim_reglement)
                print '<form method="POST" action="'.$_SERVER['PHP_SELF'].'?facid='.$object->id.'">';
                print '<input type="hidden" name="action" value="setretainedwarrantydatelimit">';
                print '<input type="hidden" name="token" value="'.newToken().'">';
                print '<input name="retained_warranty_date_limit" type="date" step="1" min="'.dol_print_date($object->date, '%Y-%m-%d').'" value="'.dol_print_date($defaultDate, '%Y-%m-%d').'" >';
                print '<input type="submit" class="button valignmiddle" value="'.$langs->trans("Modify").'">';
                print '</form>';
            } else {
                print dol_print_date($object->retained_warranty_date_limit, 'day');
            }
            print '</td></tr>';
        }
	}


	// Other attributes
	$cols = 2;
	include DOL_DOCUMENT_ROOT.'/core/tpl/extrafields_view.tpl.php';

	print '</table>';

	print '</div>';
	print '<div class="fichehalfright">';
	print '<div class="ficheaddleft">';

	print '<!-- amounts -->'."\n";
	print '<table class="border bordertop tableforfield centpercent">';

	$sign = 1;
	if (!empty($conf->global->INVOICE_POSITIVE_CREDIT_NOTE_SCREEN) && $object->type == $object::TYPE_CREDIT_NOTE) {
		$sign = -1;	// We invert sign for output
	}

	if (!empty($conf->multicurrency->enabled) && ($object->multicurrency_code != $conf->currency))
	{
		// Multicurrency Amount HT
		print '<tr><td class="titlefieldmiddle">'.$form->editfieldkey('MulticurrencyAmountHT', 'multicurrency_total_ht', '', $object, 0).'</td>';
		print '<td class="nowrap amountcard">'.price($sign * $object->multicurrency_total_ht, '', $langs, 0, -1, -1, (!empty($object->multicurrency_code) ? $object->multicurrency_code : $conf->currency)).'</td>';
		print '</tr>';

		// Multicurrency Amount VAT
		print '<tr><td>'.$form->editfieldkey('MulticurrencyAmountVAT', 'multicurrency_total_tva', '', $object, 0).'</td>';
		print '<td class="nowrap amountcard">'.price($sign * $object->multicurrency_total_tva, '', $langs, 0, -1, -1, (!empty($object->multicurrency_code) ? $object->multicurrency_code : $conf->currency)).'</td>';
		print '</tr>';

		// Multicurrency Amount TTC
		print '<tr><td>'.$form->editfieldkey('MulticurrencyAmountTTC', 'multicurrency_total_ttc', '', $object, 0).'</td>';
		print '<td class="nowrap amountcard">'.price($sign * $object->multicurrency_total_ttc, '', $langs, 0, -1, -1, (!empty($object->multicurrency_code) ? $object->multicurrency_code : $conf->currency)).'</td>';
		print '</tr>';
	}

	// Amount
	print '<tr><td class="titlefieldmiddle">'.$langs->trans('AmountHT').'</td>';
	print '<td class="nowrap amountcard">'.price($sign * $object->total_ht, 1, '', 1, - 1, - 1, $conf->currency).'</td></tr>';

	// Vat
	print '<tr><td>'.$langs->trans('AmountVAT').'</td><td colspan="3" class="nowrap amountcard">'.price($sign * $object->total_tva, 1, '', 1, - 1, - 1, $conf->currency).'</td></tr>';
	print '</tr>';

	// Amount Local Taxes
	if (($mysoc->localtax1_assuj == "1" && $mysoc->useLocalTax(1)) || $object->total_localtax1 != 0) 	// Localtax1
	{
		print '<tr><td>'.$langs->transcountry("AmountLT1", $mysoc->country_code).'</td>';
		print '<td class="nowrap amountcard">'.price($sign * $object->total_localtax1, 1, '', 1, - 1, - 1, $conf->currency).'</td></tr>';
	}
	if (($mysoc->localtax2_assuj == "1" && $mysoc->useLocalTax(2)) || $object->total_localtax2 != 0) 	// Localtax2
	{
		print '<tr><td>'.$langs->transcountry("AmountLT2", $mysoc->country_code).'</td>';
		print '<td class=nowrap amountcard">'.price($sign * $object->total_localtax2, 1, '', 1, - 1, - 1, $conf->currency).'</td></tr>';
	}

	// Revenue stamp
	if ($selleruserevenustamp) 	// Test company use revenue stamp
	{
		print '<tr><td>';
		print '<table class="nobordernopadding" width="100%"><tr><td>';
		print $langs->trans('RevenueStamp');
		print '</td>';
		if ($action != 'editrevenuestamp' && !empty($object->brouillon) && $usercancreate)
		{
			print '<td class="right"><a class="editfielda" href="'.$_SERVER["PHP_SELF"].'?action=editrevenuestamp&amp;facid='.$object->id.'">'.img_edit($langs->trans('SetRevenuStamp'), 1).'</a></td>';
		}
		print '</tr></table>';
		print '</td><td>';
		if ($action == 'editrevenuestamp') {
			print '<form action="'.$_SERVER["PHP_SELF"].'?id='.$object->id.'" method="post">';
			print '<input type="hidden" name="token" value="'.newToken().'">';
			print '<input type="hidden" name="action" value="setrevenuestamp">';
			print '<input type="hidden" name="revenuestamp" id="revenuestamp_val" value="'.price2num($object->revenuestamp).'">';
			print $formother->select_revenue_stamp('', 'revenuestamp_type', $mysoc->country_code);
			print ' &rarr; <span id="revenuestamp_span"></span>';
			print ' <input type="submit" class="button buttongen" value="'.$langs->trans('Modify').'">';
			print '</form>';
			print " <script>
                $(document).ready(function(){
                    js_recalculate_revenuestamp();
                    $('select[name=revenuestamp_type]').on('change',function(){
                        js_recalculate_revenuestamp();
                    });
                });
                function js_recalculate_revenuestamp(){
					var valselected = $('select[name=revenuestamp_type]').val();
					console.log('Calculate revenue stamp from '+valselected);
					var revenue = 0;
					if (valselected.indexOf('%') == -1)
					{
						revenue = valselected;
					}
					else
					{
	                    var revenue_type = parseFloat(valselected);
	                    var amount_net = ".round($object->total_ht, 2).";
	                    revenue = revenue_type * amount_net / 100;
	                    revenue = revenue.toFixed(2);
					}
                    $('#revenuestamp_val').val(revenue);
                    $('#revenuestamp_span').html(revenue);
                }
            </script>";
		} else {
			print price($object->revenuestamp, 1, '', 1, - 1, - 1, $conf->currency);
		}
		print '</td></tr>';
	}

	// Total with tax
	print '<tr><td>'.$langs->trans('AmountTTC').'</td><td class="nowrap amountcard">'.price($sign * $object->total_ttc, 1, '', 1, - 1, - 1, $conf->currency).'</td></tr>';

	print '</table>';


	$nbrows = 8;
	$nbcols = 3;
	if (!empty($conf->projet->enabled))
		$nbrows++;
	if (!empty($conf->banque->enabled)) {
		$nbrows++;
		$nbcols++;
	}
	if ($mysoc->localtax1_assuj == "1" || $object->total_localtax1 != 0)
		$nbrows++;
	if ($mysoc->localtax2_assuj == "1" || $object->total_localtax2 != 0)
		$nbrows++;
	if ($selleruserevenustamp)
		$nbrows++;
	if (!empty($conf->multicurrency->enabled))
		$nbrows += 5;
	if (!empty($conf->incoterm->enabled))
		$nbrows += 1;

	// List of previous situation invoices
	if (($object->situation_cycle_ref > 0) && !empty($conf->global->INVOICE_USE_SITUATION))
	{
	    print '<table class="noborder situationstable" width="100%">';


	    print '<tr class="liste_titre">';
	    print '<td>'.$langs->trans('ListOfSituationInvoices').'</td>';
	    print '<td></td>';
	    print '<td class="center">'.$langs->trans('Situation').'</td>';
	    if (!empty($conf->banque->enabled)) print '<td class="right"></td>';
	    print '<td class="right">'.$langs->trans('AmountHT').'</td>';
	    print '<td class="right">'.$langs->trans('AmountTTC').'</td>';
	    print '<td width="18">&nbsp;</td>';
	    print '</tr>';


	    $total_prev_ht = $total_prev_ttc = 0;
	    $total_global_ht = $total_global_ttc = 0;

	    if (count($object->tab_previous_situation_invoice) > 0) {
	        // List of previous invoices

	        $current_situation_counter = array();
	        foreach ($object->tab_previous_situation_invoice as $prev_invoice) {
	            $tmptotalpaidforthisinvoice = $prev_invoice->getSommePaiement();
	            $total_prev_ht += $prev_invoice->total_ht;
	            $total_prev_ttc += $prev_invoice->total_ttc;
	            $current_situation_counter[] = (($prev_invoice->type == Facture::TYPE_CREDIT_NOTE) ?-1 : 1) * $prev_invoice->situation_counter;
	            print '<tr class="oddeven">';
	            print '<td>'.$prev_invoice->getNomUrl(1).'</td>';
	            print '<td></td>';
	            print '<td align="center" >'.(($prev_invoice->type == Facture::TYPE_CREDIT_NOTE) ? $langs->trans('situationInvoiceShortcode_AS') : $langs->trans('situationInvoiceShortcode_S')).$prev_invoice->situation_counter.'</td>';
	            if (!empty($conf->banque->enabled)) print '<td class="right"></td>';
	            print '<td class="right">'.price($prev_invoice->total_ht).'</td>';
	            print '<td class="right">'.price($prev_invoice->total_ttc).'</td>';
	            print '<td class="right">'.$prev_invoice->getLibStatut(3, $tmptotalpaidforthisinvoice).'</td>';
	            print '</tr>';
	        }
	    }


	    $total_global_ht += $total_prev_ht;
	    $total_global_ttc += $total_prev_ttc;
	    $total_global_ht += $object->total_ht;
	    $total_global_ttc += $object->total_ttc;
	    $current_situation_counter[] = (($object->type == Facture::TYPE_CREDIT_NOTE) ?-1 : 1) * $object->situation_counter;
	    print '<tr class="oddeven">';
	    print '<td>'.$object->getNomUrl(1).'</td>';
	    print '<td></td>';
	    print '<td class="center">'.(($object->type == Facture::TYPE_CREDIT_NOTE) ? $langs->trans('situationInvoiceShortcode_AS') : $langs->trans('situationInvoiceShortcode_S')).$object->situation_counter.'</td>';
	    if (!empty($conf->banque->enabled)) print '<td class="right"></td>';
	    print '<td class="right">'.price($object->total_ht).'</td>';
	    print '<td class="right">'.price($object->total_ttc).'</td>';
	    print '<td class="right">'.$object->getLibStatut(3, $object->getSommePaiement()).'</td>';
	    print '</tr>';


	    print '<tr class="oddeven">';
	    print '<td colspan="2" class="left"><b>'.$langs->trans('CurrentSituationTotal').'</b></td>';
	    print '<td>';
	    $i = 0;
	    foreach ($current_situation_counter as $sit)
	    {
	        $curSign = $sit > 0 ? '+' : '-';
	        $curType = $sit > 0 ? $langs->trans('situationInvoiceShortcode_S') : $langs->trans('situationInvoiceShortcode_AS');
	        if ($i > 0) print ' '.$curSign.' ';
	        print $curType.abs($sit);
	        $i++;
	    }
	    print '</td>';
	    if (!empty($conf->banque->enabled)) print '<td></td>';
	    print '<td class="right"><b>'.price($total_global_ht).'</b></td>';
	    print '<td class="right"><b>'.price($total_global_ttc).'</b></td>';
	    print '<td width="18">&nbsp;</td>';
	    print '</tr>';


	    if (count($object->tab_next_situation_invoice) > 0) {
	        // List of next invoices
	        /*print '<tr class="liste_titre">';
	         print '<td>' . $langs->trans('ListOfNextSituationInvoices') . '</td>';
	         print '<td></td>';
	         print '<td></td>';
	         if (! empty($conf->banque->enabled)) print '<td class="right"></td>';
	         print '<td class="right">' . $langs->trans('AmountHT') . '</td>';
	         print '<td class="right">' . $langs->trans('AmountTTC') . '</td>';
	         print '<td width="18">&nbsp;</td>';
	         print '</tr>';*/

	        $total_next_ht = $total_next_ttc = 0;

	        foreach ($object->tab_next_situation_invoice as $next_invoice) {
	            $totalpaye = $next_invoice->getSommePaiement();
	            $total_next_ht += $next_invoice->total_ht;
	            $total_next_ttc += $next_invoice->total_ttc;

	            print '<tr class="oddeven">';
	            print '<td>'.$next_invoice->getNomUrl(1).'</td>';
	            print '<td></td>';
	            print '<td class="center">'.(($next_invoice->type == Facture::TYPE_CREDIT_NOTE) ? $langs->trans('situationInvoiceShortcode_AS') : $langs->trans('situationInvoiceShortcode_S')).$next_invoice->situation_counter.'</td>';
	            if (!empty($conf->banque->enabled)) print '<td class="right"></td>';
	            print '<td class="right">'.price($next_invoice->total_ht).'</td>';
	            print '<td class="right">'.price($next_invoice->total_ttc).'</td>';
	            print '<td class="right">'.$next_invoice->getLibStatut(3, $totalpaye).'</td>';
	            print '</tr>';
	        }

	        $total_global_ht += $total_next_ht;
	        $total_global_ttc += $total_next_ttc;

	        print '<tr class="oddeven">';
	        print '<td colspan="3" class="right"></td>';
	        if (!empty($conf->banque->enabled)) print '<td class="right"></td>';
	        print '<td class="right"><b>'.price($total_global_ht).'</b></td>';
	        print '<td class="right"><b>'.price($total_global_ttc).'</b></td>';
	        print '<td width="18">&nbsp;</td>';
	        print '</tr>';
	    }

	    print '</table>';
	}

	$sign = 1;
	if ($object->type == $object::TYPE_CREDIT_NOTE) $sign = -1;

	// List of payments already done

	print '<div class="div-table-responsive-no-min">';
	print '<table class="noborder paymenttable" width="100%">';

	print '<tr class="liste_titre">';
	print '<td class="liste_titre">'.($object->type == Facture::TYPE_CREDIT_NOTE ? $langs->trans("PaymentsBack") : $langs->trans('Payments')).'</td>';
	print '<td class="liste_titre">'.$langs->trans('Date').'</td>';
	print '<td class="liste_titre">'.$langs->trans('Type').'</td>';
	if (!empty($conf->banque->enabled)) {
		print '<td class="liste_titre right">'.$langs->trans('BankAccount').'</td>';
	}
	print '<td class="liste_titre right">'.$langs->trans('Amount').'</td>';
	print '<td class="liste_titre" width="18">&nbsp;</td>';
	print '</tr>';

	// Payments already done (from payment on this invoice)
	$sql = 'SELECT p.datep as dp, p.ref, p.num_paiement as num_payment, p.rowid, p.fk_bank,';
	$sql .= ' c.code as payment_code, c.libelle as payment_label,';
	$sql .= ' pf.amount,';
	$sql .= ' ba.rowid as baid, ba.ref as baref, ba.label, ba.number as banumber, ba.account_number, ba.fk_accountancy_journal';
	$sql .= ' FROM '.MAIN_DB_PREFIX.'paiement_facture as pf, '.MAIN_DB_PREFIX.'paiement as p';
	$sql .= ' LEFT JOIN '.MAIN_DB_PREFIX.'c_paiement as c ON p.fk_paiement = c.id';
	$sql .= ' LEFT JOIN '.MAIN_DB_PREFIX.'bank as b ON p.fk_bank = b.rowid';
	$sql .= ' LEFT JOIN '.MAIN_DB_PREFIX.'bank_account as ba ON b.fk_account = ba.rowid';
	$sql .= ' WHERE pf.fk_facture = '.$object->id.' AND pf.fk_paiement = p.rowid';
	$sql .= ' AND p.entity IN ('.getEntity('invoice').')';
	$sql .= ' ORDER BY p.datep, p.tms';

	$result = $db->query($sql);
	if ($result) {
		$num = $db->num_rows($result);
		$i = 0;

		// if ($object->type != 2)
		// {
		if ($num > 0) {
			while ($i < $num) {
				$objp = $db->fetch_object($result);

				$paymentstatic->id = $objp->rowid;
				$paymentstatic->datepaye = $db->jdate($objp->dp);
				$paymentstatic->ref = $objp->ref;
				$paymentstatic->num_payment = $objp->num_payment;
				$paymentstatic->payment_code = $objp->payment_code;

				print '<tr class="oddeven"><td>';
				print $paymentstatic->getNomUrl(1);
				print '</td>';
				print '<td>'.dol_print_date($db->jdate($objp->dp), 'dayhour').'</td>';
				$label = ($langs->trans("PaymentType".$objp->payment_code) != ("PaymentType".$objp->payment_code)) ? $langs->trans("PaymentType".$objp->payment_code) : $objp->payment_label;
				print '<td>'.$label.' '.$objp->num_payment.'</td>';
				if (!empty($conf->banque->enabled))
				{
					$bankaccountstatic->id = $objp->baid;
					$bankaccountstatic->ref = $objp->baref;
					$bankaccountstatic->label = $objp->baref;
					$bankaccountstatic->number = $objp->banumber;

					if (!empty($conf->accounting->enabled)) {
						$bankaccountstatic->account_number = $objp->account_number;

						$accountingjournal = new AccountingJournal($db);
						$accountingjournal->fetch($objp->fk_accountancy_journal);
						$bankaccountstatic->accountancy_journal = $accountingjournal->getNomUrl(0, 1, 1, '', 1);
					}

					print '<td class="right">';
					if ($bankaccountstatic->id)
						print $bankaccountstatic->getNomUrl(1, 'transactions');
					print '</td>';
				}
				print '<td class="right">'.price($sign * $objp->amount).'</td>';
				print '<td class="center">';
				if ($object->statut == Facture::STATUS_VALIDATED && $object->paye == 0 && $user->socid == 0)
				{
					print '<a href="'.$_SERVER["PHP_SELF"].'?id='.$object->id.'&action=deletepayment&token='.newToken().'&paiement_id='.$objp->rowid.'">';
					print img_delete();
					print '</a>';
				}
				print '</td>';
				print '</tr>';
				$i++;
			}
		}
		/*else {
            print '<tr class="oddeven"><td colspan="' . $nbcols . '" class="opacitymedium">' . $langs->trans("None") . '</td><td></td><td></td></tr>';
        }*/
		// }
		$db->free($result);
	} else {
		dol_print_error($db);
	}

	if ($object->type != Facture::TYPE_CREDIT_NOTE) {
		// Total already paid
		print '<tr><td colspan="'.$nbcols.'" class="right">';
		if ($object->type != Facture::TYPE_DEPOSIT)
			print $langs->trans('AlreadyPaidNoCreditNotesNoDeposits');
		else print $langs->trans('AlreadyPaid');
		print ' :</td><td class="right'.(($totalpaye > 0) ? ' amountalreadypaid' : '').'">'.price($totalpaye).'</td><td>&nbsp;</td></tr>';

		$resteapayeraffiche = $resteapayer;
		$cssforamountpaymentcomplete = 'amountpaymentcomplete';

		// Loop on each credit note or deposit amount applied
		$creditnoteamount = 0;
		$depositamount = 0;
		$sql = "SELECT re.rowid, re.amount_ht, re.amount_tva, re.amount_ttc,";
		$sql .= " re.description, re.fk_facture_source";
		$sql .= " FROM ".MAIN_DB_PREFIX."societe_remise_except as re";
		$sql .= " WHERE fk_facture = ".$object->id;
		$resql = $db->query($sql);
		if ($resql) {
			$num = $db->num_rows($resql);
			$i = 0;
			$invoice = new Facture($db);
			while ($i < $num) {
				$obj = $db->fetch_object($resql);
				$invoice->fetch($obj->fk_facture_source);
				print '<tr><td colspan="'.$nbcols.'" class="right">';
				if ($invoice->type == Facture::TYPE_CREDIT_NOTE)
					print $langs->trans("CreditNote").' ';
				if ($invoice->type == Facture::TYPE_DEPOSIT)
					print $langs->trans("Deposit").' ';
				print $invoice->getNomUrl(0);
				print ' :</td>';
				print '<td class="right">'.price($obj->amount_ttc).'</td>';
				print '<td class="right">';
				print '<a href="'.$_SERVER["PHP_SELF"].'?facid='.$object->id.'&action=unlinkdiscount&discountid='.$obj->rowid.'">'.img_delete().'</a>';
				print '</td></tr>';
				$i++;
				if ($invoice->type == Facture::TYPE_CREDIT_NOTE)
					$creditnoteamount += $obj->amount_ttc;
				if ($invoice->type == Facture::TYPE_DEPOSIT)
					$depositamount += $obj->amount_ttc;
			}
		} else {
			dol_print_error($db);
		}

		// Paye partiellement 'escompte'
		if (($object->statut == Facture::STATUS_CLOSED || $object->statut == Facture::STATUS_ABANDONED) && $object->close_code == 'discount_vat') {
			print '<tr><td colspan="'.$nbcols.'" class="nowrap right">';
			print $form->textwithpicto($langs->trans("Discount").':', $langs->trans("HelpEscompte"), - 1);
			print '</td><td class="right">'.price(price2num($object->total_ttc - $creditnoteamount - $depositamount - $totalpaye, 'MT')).'</td><td>&nbsp;</td></tr>';
			$resteapayeraffiche = 0;
			$cssforamountpaymentcomplete = 'amountpaymentneutral';
		}
		// Paye partiellement ou Abandon 'badcustomer'
		if (($object->statut == Facture::STATUS_CLOSED || $object->statut == Facture::STATUS_ABANDONED) && $object->close_code == 'badcustomer') {
			print '<tr><td colspan="'.$nbcols.'" class="nowrap right">';
			print $form->textwithpicto($langs->trans("Abandoned").':', $langs->trans("HelpAbandonBadCustomer"), - 1);
			print '</td><td class="right">'.price(price2num($object->total_ttc - $creditnoteamount - $depositamount - $totalpaye, 'MT')).'</td><td>&nbsp;</td></tr>';
			// $resteapayeraffiche=0;
			$cssforamountpaymentcomplete = 'amountpaymentneutral';
		}
		// Paye partiellement ou Abandon 'product_returned'
		if (($object->statut == Facture::STATUS_CLOSED || $object->statut == Facture::STATUS_ABANDONED) && $object->close_code == 'product_returned') {
			print '<tr><td colspan="'.$nbcols.'" class="nowrap right">';
			print $form->textwithpicto($langs->trans("ProductReturned").':', $langs->trans("HelpAbandonProductReturned"), - 1);
			print '</td><td class="right">'.price(price2num($object->total_ttc - $creditnoteamount - $depositamount - $totalpaye, 'MT')).'</td><td>&nbsp;</td></tr>';
			$resteapayeraffiche = 0;
			$cssforamountpaymentcomplete = 'amountpaymentneutral';
		}
		// Paye partiellement ou Abandon 'abandon'
		if (($object->statut == Facture::STATUS_CLOSED || $object->statut == Facture::STATUS_ABANDONED) && $object->close_code == 'abandon') {
			print '<tr><td colspan="'.$nbcols.'" class="nowrap right">';
			$text = $langs->trans("HelpAbandonOther");
			if ($object->close_note)
				$text .= '<br><br><b>'.$langs->trans("Reason").'</b>:'.$object->close_note;
			print $form->textwithpicto($langs->trans("Abandoned").':', $text, - 1);
			print '</td><td class="right">'.price(price2num($object->total_ttc - $creditnoteamount - $depositamount - $totalpaye, 'MT')).'</td><td>&nbsp;</td></tr>';
			$resteapayeraffiche = 0;
			$cssforamountpaymentcomplete = 'amountpaymentneutral';
		}

		// Billed
		print '<tr><td colspan="'.$nbcols.'" class="right">'.$langs->trans("Billed").' :</td><td class="right">'.price($object->total_ttc).'</td><td>&nbsp;</td></tr>';
		// Remainder to pay
		print '<tr><td colspan="'.$nbcols.'" class="right">';
		print $langs->trans('RemainderToPay');
		if ($resteapayeraffiche < 0)
		    print ' ('.$langs->trans('ExcessReceived').')';
		print ' :</td>';
		print '<td class="right'.($resteapayeraffiche ? ' amountremaintopay' : (' '.$cssforamountpaymentcomplete)).'">'.price($resteapayeraffiche).'</td>';
		print '<td class="nowrap">&nbsp;</td></tr>';

		// Retained warranty : usualy use on construction industry
		if (!empty($object->situation_final) && !empty($object->retained_warranty) && $displayWarranty) {
		    // Billed - retained warranty
		    if ($object->type == Facture::TYPE_SITUATION)
		    {
		        $retainedWarranty = $total_global_ttc * $object->retained_warranty / 100;
		    } else {
		        // Because one day retained warranty could be used on standard invoices
		        $retainedWarranty = $object->total_ttc * $object->retained_warranty / 100;
		    }

		    $billedWithRetainedWarranty = $object->total_ttc - $retainedWarranty;

		    print '<tr><td colspan="'.$nbcols.'" align="right">'.$langs->trans("ToPayOn", dol_print_date($object->date_lim_reglement, 'day')).' :</td><td align="right">'.price($billedWithRetainedWarranty).'</td><td>&nbsp;</td></tr>';

		    // retained warranty
		    print '<tr><td colspan="'.$nbcols.'" align="right">';
		    print $langs->trans("RetainedWarranty").' ('.$object->retained_warranty.'%)';
		    print !empty($object->retained_warranty_date_limit) ? ' '.$langs->trans("ToPayOn", dol_print_date($object->retained_warranty_date_limit, 'day')) : '';
		    print ' :</td><td align="right">'.price($retainedWarranty).'</td><td>&nbsp;</td></tr>';
		}
	} else // Credit note
	{
		$cssforamountpaymentcomplete = 'amountpaymentneutral';

		// Total already paid back
		print '<tr><td colspan="'.$nbcols.'" class="right">';
		print $langs->trans('AlreadyPaidBack');
		print ' :</td><td class="right">'.price($sign * $totalpaye).'</td><td>&nbsp;</td></tr>';

		// Billed
		print '<tr><td colspan="'.$nbcols.'" class="right">'.$langs->trans("Billed").' :</td><td class="right">'.price($sign * $object->total_ttc).'</td><td>&nbsp;</td></tr>';

		// Remainder to pay back
		print '<tr><td colspan="'.$nbcols.'" class="right">';
		print $langs->trans('RemainderToPayBack');
		if ($resteapayeraffiche > 0)
			print ' ('.$langs->trans('ExcessPaid').')';
		print ' :</td>';
		print '<td class="right'.($resteapayeraffiche ? ' amountremaintopayback' : (' '.$cssforamountpaymentcomplete)).'">'.price($sign * $resteapayeraffiche).'</td>';
		print '<td class="nowrap">&nbsp;</td></tr>';

		// Sold credit note
		// print '<tr><td colspan="'.$nbcols.'" class="right">'.$langs->trans('TotalTTC').' :</td>';
		// print '<td class="right" style="border: 1px solid;" bgcolor="#f0f0f0"><b>'.price($sign *
		// $object->total_ttc).'</b></td><td>&nbsp;</td></tr>';
	}

	print '</table>';
	print '</div>';

	// Margin Infos
	if (!empty($conf->margin->enabled)) {
		$formmargin->displayMarginInfos($object);
	}

	print '</div>';
	print '</div>';
	print '</div>';

	print '<div class="clearboth"></div><br>';

	if (!empty($conf->global->MAIN_DISABLE_CONTACTS_TAB)) {
		$blocname = 'contacts';
		$title = $langs->trans('ContactsAddresses');
		include DOL_DOCUMENT_ROOT.'/core/tpl/bloc_showhide.tpl.php';
	}

	if (!empty($conf->global->MAIN_DISABLE_NOTES_TAB)) {
		$blocname = 'notes';
		$title = $langs->trans('Notes');
		include DOL_DOCUMENT_ROOT.'/core/tpl/bloc_showhide.tpl.php';
	}

	// Lines
	$result = $object->getLinesArray();

	// Show global modifiers
	if (!empty($conf->global->INVOICE_USE_SITUATION))
	{
		if ($object->situation_cycle_ref && $object->statut == 0)
		{
		    print '<!-- Area to change globally the situation percent -->'."\n";
			print '<div class="div-table-responsive">';

			print '<form name="updatealllines" id="updatealllines" action="'.$_SERVER['PHP_SELF'].'?id='.$object->id.'#updatealllines" method="POST">';
			print '<input type="hidden" name="token" value="'.newToken().'" />';
			print '<input type="hidden" name="action" value="updatealllines" />';
			print '<input type="hidden" name="id" value="'.$object->id.'" />';

			print '<table id="tablelines_all_progress" class="noborder noshadow" width="100%">';

			print '<tr class="liste_titre nodrag nodrop">';

			// Adds a line numbering column
			if (!empty($conf->global->MAIN_VIEW_LINE_NUMBER)) {
				print '<td align="center" width="5">&nbsp;</td>';
			}
			print '<td class="minwidth500imp">'.$langs->trans('ModifyAllLines').'</td>';
			print '<td class="right">'.$langs->trans('Progress').'</td>';
			print '<td>&nbsp;</td>';
			print "</tr>\n";

			print '<tr class="nodrag nodrop">';
			// Adds a line numbering column
			if (!empty($conf->global->MAIN_VIEW_LINE_NUMBER)) {
			    print '<td align="center" width="5">&nbsp;</td>';
			}
			print '<td>&nbsp;</td>';
			print '<td class="nowrap right"><input type="text" size="1" value="" name="all_progress">%</td>';
			print '<td class="right"><input class="button" type="submit" name="all_percent" value="Modifier" /></td>';
			print '</tr>';

			print '</table>';

			print '</form>';

			print '</div>';
		}
	}

	print '	<form name="addproduct" id="addproduct" action="'.$_SERVER["PHP_SELF"].'?id='.$object->id.(($action != 'editline') ? '#addline' : '#line_'.GETPOST('lineid')).'" method="POST">
	<input type="hidden" name="token" value="' . newToken().'">
	<input type="hidden" name="action" value="' . (($action != 'editline') ? 'addline' : 'updateline').'">
	<input type="hidden" name="mode" value="">
	<input type="hidden" name="id" value="' . $object->id.'">
	';

	if (!empty($conf->use_javascript_ajax) && $object->statut == 0) {
		include DOL_DOCUMENT_ROOT.'/core/tpl/ajaxrow.tpl.php';
	}

	print '<div class="div-table-responsive-no-min">';
	print '<table id="tablelines" class="noborder noshadow" width="100%">';

	// Show object lines
	if (!empty($object->lines)) {
		$ret = $object->printObjectLines($action, $mysoc, $soc, $lineid, 1);
	}

	// Form to add new line
	if ($object->statut == 0 && $usercancreate && $action != 'valid' && $action != 'editline')
	{
	    if ($action != 'editline' && $action != 'selectlines')
		{
			// Add free products/services
			$object->formAddObjectLine(1, $mysoc, $soc);

			$parameters = array();
			$reshook = $hookmanager->executeHooks('formAddObjectLine', $parameters, $object, $action); // Note that $action and $object may have been modified by hook
		}
	}

	print "</table>\n";
	print "</div>";

	print "</form>\n";

	dol_fiche_end();


	// Actions buttons

	if ($action != 'prerelance' && $action != 'presend' && $action != 'valid' && $action != 'editline')
	{
		print '<div class="tabsAction">';

		$parameters = array();
		$reshook = $hookmanager->executeHooks('addMoreActionsButtons', $parameters, $object, $action); // Note that $action and $object may have been modified by hook
		if (empty($reshook)) {
			// Editer une facture deja validee, sans paiement effectue et pas exporte en compta
			if ($object->statut == Facture::STATUS_VALIDATED)
			{
				// We check if lines of invoice are not already transfered into accountancy
				$ventilExportCompta = $object->getVentilExportCompta();

				if ($ventilExportCompta == 0)
				{
					if (!empty($conf->global->INVOICE_CAN_ALWAYS_BE_EDITED) || ($resteapayer == price2num($object->total_ttc, 'MT', 1) && empty($object->paye)))
					{
						if (!$objectidnext && $object->is_last_in_cycle())
						{
							if ($usercanunvalidate)
							{
								print '<a class="butAction'.($conf->use_javascript_ajax ? ' reposition' : '').'" href="'.$_SERVER['PHP_SELF'].'?facid='.$object->id.'&amp;action=modif">'.$langs->trans('Modify').'</a>';
							} else {
								print '<span class="butActionRefused classfortooltip" title="'.$langs->trans("NotEnoughPermissions").'">'.$langs->trans('Modify').'</span>';
							}
						} elseif (!$object->is_last_in_cycle()) {
							print '<span class="butActionRefused classfortooltip" title="'.$langs->trans("NotLastInCycle").'">'.$langs->trans('Modify').'</span>';
						} else {
							print '<span class="butActionRefused classfortooltip" title="'.$langs->trans("DisabledBecauseReplacedInvoice").'">'.$langs->trans('Modify').'</span>';
						}
					}
				} else {
					print '<span class="butActionRefused classfortooltip" title="'.$langs->trans("DisabledBecauseDispatchedInBookkeeping").'">'.$langs->trans('Modify').'</span>';
				}
			}

			$discount = new DiscountAbsolute($db);
			$result = $discount->fetch(0, $object->id);

			// Reopen a standard paid invoice
			if ((($object->type == Facture::TYPE_STANDARD || $object->type == Facture::TYPE_REPLACEMENT)
				|| ($object->type == Facture::TYPE_CREDIT_NOTE && empty($discount->id))
				|| ($object->type == Facture::TYPE_DEPOSIT && empty($discount->id)))
				&& ($object->statut == Facture::STATUS_CLOSED || $object->statut == Facture::STATUS_ABANDONED || ($object->statut == 1 && $object->paye == 1))   // Condition ($object->statut == 1 && $object->paye == 1) should not happened but can be found due to corrupted data
				&& ((empty($conf->global->MAIN_USE_ADVANCED_PERMS) && $usercancreate) || $usercanreopen))				// A paid invoice (partially or completely)
			{
			    if ($object->close_code != 'replaced' || (!$objectidnext)) 				// Not replaced by another invoice or replaced but the replacement invoice has been deleted
				{
					print '<a class="butAction'.($conf->use_javascript_ajax ? ' reposition' : '').'" href="'.$_SERVER['PHP_SELF'].'?facid='.$object->id.'&amp;action=reopen">'.$langs->trans('ReOpen').'</a>';
				} else {
					print '<span class="butActionRefused classfortooltip" title="'.$langs->trans("DisabledBecauseReplacedInvoice").'">'.$langs->trans('ReOpen').'</span>';
				}
			}

			// Validate
			if ($object->statut == Facture::STATUS_DRAFT && count($object->lines) > 0 && ((($object->type == Facture::TYPE_STANDARD || $object->type == Facture::TYPE_REPLACEMENT || $object->type == Facture::TYPE_DEPOSIT || $object->type == Facture::TYPE_PROFORMA || $object->type == Facture::TYPE_SITUATION) && (!empty($conf->global->FACTURE_ENABLE_NEGATIVE) || $object->total_ttc >= 0)) || ($object->type == Facture::TYPE_CREDIT_NOTE && $object->total_ttc <= 0))) {
				if ($usercanvalidate)
				{
					print '<a class="butAction'.($conf->use_javascript_ajax ? ' reposition' : '').'" href="'.$_SERVER["PHP_SELF"].'?facid='.$object->id.'&amp;action=valid">'.$langs->trans('Validate').'</a>';
				}
			}

			// Send by mail
			if (empty($user->socid)) {
				if (($object->statut == Facture::STATUS_VALIDATED || $object->statut == Facture::STATUS_CLOSED) || !empty($conf->global->FACTURE_SENDBYEMAIL_FOR_ALL_STATUS)) {
					if ($objectidnext) {
						print '<span class="butActionRefused classfortooltip" title="'.$langs->trans("DisabledBecauseReplacedInvoice").'">'.$langs->trans('SendMail').'</span>';
					} else {
						if ($usercansend) {
							print '<a class="butAction" href="'.$_SERVER['PHP_SELF'].'?facid='.$object->id.'&action=presend&mode=init#formmailbeforetitle">'.$langs->trans('SendMail').'</a>';
						} else print '<a class="butActionRefused classfortooltip" href="#">'.$langs->trans('SendMail').'</a>';
					}
				}
			}

			// Request a direct debit order
			if ($object->statut > Facture::STATUS_DRAFT && $object->paye == 0 && $num == 0)
			{
				if ($resteapayer > 0)
				{
					if ($usercancreatewithdrarequest)
					{
						if (!$objectidnext && $object->close_code != 'replaced') 				// Not replaced by another invoice
						{
							print '<a class="butAction" href="'.DOL_URL_ROOT.'/compta/facture/prelevement.php?facid='.$object->id.'" title="'.dol_escape_htmltag($langs->trans("MakeWithdrawRequest")).'">'.$langs->trans("MakeWithdrawRequest").'</a>';
						} else {
							print '<span class="butActionRefused classfortooltip" title="'.$langs->trans("DisabledBecauseReplacedInvoice").'">'.$langs->trans('MakeWithdrawRequest').'</span>';
						}
					} else {
						//print '<a class="butActionRefused classfortooltip" href="#" title="'.dol_escape_htmltag($langs->trans("NotEnoughPermissions")).'">'.$langs->trans("MakeWithdrawRequest").'</a>';
					}
				} else {
					//print '<a class="butActionRefused classfortooltip" href="#" title="'.dol_escape_htmltag($langs->trans("AmountMustBePositive")).'">'.$langs->trans("MakeWithdrawRequest").'</a>';
				}
			}

			// POS Ticket
			if (!empty($conf->takepos->enabled) && $object->module_source == 'takepos')
			{
			    $langs->load("cashdesk");
			    $receipt_url = DOL_URL_ROOT."/takepos/receipt.php";
			    print '<a target="_blank" class="butAction" href="'.$receipt_url.'?facid='.$object->id.'">'.$langs->trans('POSTicket').'</a>';
			}

			// Create payment
			if ($object->type != Facture::TYPE_CREDIT_NOTE && $object->statut == 1 && $object->paye == 0 && $usercanissuepayment) {
				if ($objectidnext) {
					print '<span class="butActionRefused classfortooltip" title="'.$langs->trans("DisabledBecauseReplacedInvoice").'">'.$langs->trans('DoPayment').'</span>';
				} else {
					//if ($resteapayer == 0) {		// Sometimes we can receive more, so we accept to enter more and will offer a button to convert into discount (but it is not a credit note, just a prepayment done)
					//	print '<div class="inline-block divButAction"><span class="butActionRefused classfortooltip" title="' . $langs->trans("DisabledBecauseRemainderToPayIsZero") . '">' . $langs->trans('DoPayment') . '</span></div>';
					//} else {
						print '<a class="butAction" href="'.DOL_URL_ROOT.'/compta/paiement.php?facid='.$object->id.'&amp;action=create&amp;accountid='.$object->fk_account.'">'.$langs->trans('DoPayment').'</a>';
					//}
				}
			}

			// Reverse back money or convert to reduction
			if ($object->type == Facture::TYPE_CREDIT_NOTE || $object->type == Facture::TYPE_DEPOSIT || $object->type == Facture::TYPE_STANDARD || $object->type == Facture::TYPE_SITUATION) {
				// For credit note only
				if ($object->type == Facture::TYPE_CREDIT_NOTE && $object->statut == Facture::STATUS_VALIDATED && $object->paye == 0 && $usercanissuepayment)
				{
					if ($resteapayer == 0)
					{
						print '<span class="butActionRefused classfortooltip" title="'.$langs->trans("DisabledBecauseRemainderToPayIsZero").'">'.$langs->trans('DoPaymentBack').'</span>';
					} else {
						print '<a class="butAction" href="'.DOL_URL_ROOT.'/compta/paiement.php?facid='.$object->id.'&amp;action=create&amp;accountid='.$object->fk_account.'">'.$langs->trans('DoPaymentBack').'</a>';
					}
				}

				// For standard invoice with excess received
				if (($object->type == Facture::TYPE_STANDARD || $object->type == Facture::TYPE_SITUATION) && $object->statut == Facture::STATUS_VALIDATED && empty($object->paye) && $resteapayer < 0 && $usercancreate && empty($discount->id))
				{
					print '<a class="butAction'.($conf->use_javascript_ajax ? ' reposition' : '').'" href="'.$_SERVER["PHP_SELF"].'?facid='.$object->id.'&amp;action=converttoreduc">'.$langs->trans('ConvertExcessReceivedToReduc').'</a>';
				}
				// For credit note
				if ($object->type == Facture::TYPE_CREDIT_NOTE && $object->statut == Facture::STATUS_VALIDATED && $object->paye == 0 && $usercancreate
					&& (!empty($conf->global->INVOICE_ALLOW_REUSE_OF_CREDIT_WHEN_PARTIALLY_REFUNDED) || $object->getSommePaiement() == 0)
					) {
					print '<a class="butAction'.($conf->use_javascript_ajax ? ' reposition' : '').'" href="'.$_SERVER["PHP_SELF"].'?facid='.$object->id.'&amp;action=converttoreduc" title="'.dol_escape_htmltag($langs->trans("ConfirmConvertToReduc2")).'">'.$langs->trans('ConvertToReduc').'</a>';
				}
				// For deposit invoice
				if ($object->type == Facture::TYPE_DEPOSIT && $usercancreate && $object->statut > 0 && empty($discount->id))
				{
					print '<a class="butAction'.($conf->use_javascript_ajax ? ' reposition' : '').'" href="'.$_SERVER["PHP_SELF"].'?facid='.$object->id.'&amp;action=converttoreduc">'.$langs->trans('ConvertToReduc').'</a>';
				}
			}

			// Classify paid
			if (($object->statut == Facture::STATUS_VALIDATED && $object->paye == 0 && $usercanissuepayment && (($object->type != Facture::TYPE_CREDIT_NOTE && $object->type != Facture::TYPE_DEPOSIT && $resteapayer <= 0) || ($object->type == Facture::TYPE_CREDIT_NOTE && $resteapayer >= 0)))
				|| ($object->type == Facture::TYPE_DEPOSIT && $object->paye == 0 && $object->total_ttc > 0 && $resteapayer == 0 && $usercanissuepayment && empty($discount->id))
			)
			{
				print '<a class="butAction'.($conf->use_javascript_ajax ? ' reposition' : '').'" href="'.$_SERVER['PHP_SELF'].'?facid='.$object->id.'&amp;action=paid">'.$langs->trans('ClassifyPaid').'</a>';
			}

			// Classify 'closed not completely paid' (possible si validee et pas encore classee payee)

			if ($object->statut == Facture::STATUS_VALIDATED && $object->paye == 0 && $resteapayer > 0 && $usercanissuepayment)
			{
				if ($totalpaye > 0 || $totalcreditnotes > 0)
				{
					// If one payment or one credit note was linked to this invoice
					print '<a class="butAction'.($conf->use_javascript_ajax ? ' reposition' : '').'" href="'.$_SERVER['PHP_SELF'].'?facid='.$object->id.'&amp;action=paid">'.$langs->trans('ClassifyPaidPartially').'</a>';
				} else {
					if (empty($conf->global->INVOICE_CAN_NEVER_BE_CANCELED))
					{
						if ($objectidnext)
						{
							print '<span class="butActionRefused classfortooltip" title="'.$langs->trans("DisabledBecauseReplacedInvoice").'">'.$langs->trans('ClassifyCanceled').'</span>';
						} else {
							print '<a class="butAction'.($conf->use_javascript_ajax ? ' reposition' : '').'" href="'.$_SERVER['PHP_SELF'].'?facid='.$object->id.'&amp;action=canceled">'.$langs->trans('ClassifyCanceled').'</a>';
						}
					}
				}
			}

			// Create a credit note
			if (($object->type == Facture::TYPE_STANDARD || $object->type == Facture::TYPE_DEPOSIT || $object->type == Facture::TYPE_PROFORMA) && $object->statut > 0 && $usercancreate)
			{
				if (!$objectidnext)
				{
					print '<a class="butAction" href="'.$_SERVER['PHP_SELF'].'?socid='.$object->socid.'&amp;fac_avoir='.$object->id.'&amp;action=create&amp;type=2'.($object->fk_project > 0 ? '&amp;projectid='.$object->fk_project : '').($object->entity > 0 ? '&amp;originentity='.$object->entity : '').'">'.$langs->trans("CreateCreditNote").'</a>';
				}
			}

			// For situation invoice with excess received
			if ($object->statut > Facture::STATUS_DRAFT
				&& $object->type == Facture::TYPE_SITUATION
			    && ($object->total_ttc - $totalpaye - $totalcreditnotes - $totaldeposits) > 0
			    && $usercancreate
			    && !$objectidnext
			    && $object->is_last_in_cycle()
			    && $conf->global->INVOICE_USE_SITUATION_CREDIT_NOTE
			    )
			{
				if ($usercanunvalidate)
			    {
			        print '<a class="butAction" href="'.$_SERVER['PHP_SELF'].'?socid='.$object->socid.'&amp;fac_avoir='.$object->id.'&amp;invoiceAvoirWithLines=1&amp;action=create&amp;type=2'.($object->fk_project > 0 ? '&amp;projectid='.$object->fk_project : '').'">'.$langs->trans("CreateCreditNote").'</a>';
			    } else {
			        print '<span class="butActionRefused classfortooltip" title="'.$langs->trans("NotEnoughPermissions").'">'.$langs->trans("CreateCreditNote").'</span>';
			    }
			}

			// Clone
			if (($object->type == Facture::TYPE_STANDARD || $object->type == Facture::TYPE_DEPOSIT || $object->type == Facture::TYPE_PROFORMA) && $usercancreate)
			{
				print '<a class="butAction'.($conf->use_javascript_ajax ? ' reposition' : '').'" href="'.$_SERVER['PHP_SELF'].'?facid='.$object->id.'&amp;action=clone&amp;object=invoice">'.$langs->trans("ToClone").'</a>';
			}

			// Clone as predefined / Create template
			if (($object->type == Facture::TYPE_STANDARD || $object->type == Facture::TYPE_DEPOSIT || $object->type == Facture::TYPE_PROFORMA) && $object->statut == 0 && $usercancreate)
			{
				if (!$objectidnext && count($object->lines) > 0)
				{
					print '<a class="butAction" href="'.DOL_URL_ROOT.'/compta/facture/card-rec.php?facid='.$object->id.'&amp;action=create">'.$langs->trans("ChangeIntoRepeatableInvoice").'</a>';
				}
			}

			// Remove situation from cycle
			if ($object->statut > Facture::STATUS_DRAFT
			    && $object->type == Facture::TYPE_SITUATION
			    && $usercancreate
			    && !$objectidnext
			    && $object->situation_counter > 1
			    && $object->is_last_in_cycle()
				&& $usercanunvalidate
			    )
			{
			    if (($object->total_ttc - $totalcreditnotes) == 0)
			    {
			        print '<a id="butSituationOut" class="butAction" href="'.$_SERVER['PHP_SELF'].'?facid='.$object->id.'&amp;action=situationout">'.$langs->trans("RemoveSituationFromCycle").'</a>';
			    } else {
			        print '<a id="butSituationOutRefused" class="butActionRefused classfortooltip" href="#" title="'.$langs->trans("DisabledBecauseNotEnouthCreditNote").'" >'.$langs->trans("RemoveSituationFromCycle").'</a>';
			    }
			}

			// Create next situation invoice
			if ($usercancreate && ($object->type == 5) && ($object->statut == 1 || $object->statut == 2)) {
				if ($object->is_last_in_cycle() && $object->situation_final != 1) {
					print '<a class="butAction" href="'.$_SERVER['PHP_SELF'].'?action=create&amp;type=5&amp;origin=facture&amp;originid='.$object->id.'&amp;socid='.$object->socid.'" >'.$langs->trans('CreateNextSituationInvoice').'</a>';
				} elseif (!$object->is_last_in_cycle()) {
					print '<a class="butActionRefused classfortooltip" href="#" title="'.$langs->trans("DisabledBecauseNotLastInCycle").'">'.$langs->trans('CreateNextSituationInvoice').'</a>';
				} else {
					print '<a class="butActionRefused classfortooltip" href="#" title="'.$langs->trans("DisabledBecauseFinal").'">'.$langs->trans('CreateNextSituationInvoice').'</a>';
				}
			}

			// Delete
			$isErasable = $object->is_erasable();
			if ($usercandelete || ($usercancreate && $isErasable == 1))	// isErasable = 1 means draft with temporary ref (draft can always be deleted with no need of permissions)
			{
				//var_dump($isErasable);
				if ($isErasable == -4) {
					print '<a class="butActionRefused classfortooltip" href="#" title="'.$langs->trans("DisabledBecausePayments").'">'.$langs->trans('Delete').'</a>';
				} elseif ($isErasable == -3) {
					print '<a class="butActionRefused classfortooltip" href="#" title="'.$langs->trans("DisabledBecauseNotLastSituationInvoice").'">'.$langs->trans('Delete').'</a>';
				} elseif ($isErasable == -2) {
					print '<a class="butActionRefused classfortooltip" href="#" title="'.$langs->trans("DisabledBecauseNotLastInvoice").'">'.$langs->trans('Delete').'</a>';
				} elseif ($isErasable == -1) {
					print '<a class="butActionRefused classfortooltip" href="#" title="'.$langs->trans("DisabledBecauseDispatchedInBookkeeping").'">'.$langs->trans('Delete').'</a>';
				} elseif ($isErasable <= 0)	// Any other cases
				{
					print '<a class="butActionRefused classfortooltip" href="#" title="'.$langs->trans("DisabledBecauseNotErasable").'">'.$langs->trans('Delete').'</a>';
				} elseif ($objectidnext)
				{
					print '<a class="butActionRefused classfortooltip" href="#" title="'.$langs->trans("DisabledBecauseReplacedInvoice").'">'.$langs->trans('Delete').'</a>';
				} else {
					print '<a class="butActionDelete'.($conf->use_javascript_ajax ? ' reposition' : '').'" href="'.$_SERVER["PHP_SELF"].'?facid='.$object->id.'&amp;action=delete&amp;token='.newToken().'">'.$langs->trans('Delete').'</a>';
				}
			} else {
				print '<a class="butActionRefused classfortooltip" href="#" title="'.$langs->trans("NotAllowed").'">'.$langs->trans('Delete').'</a>';
			}
		}
		print '</div>';
	}

	// Select mail models is same action as presend
	if (GETPOST('modelselected', 'alpha')) {
		$action = 'presend';
	}
	if ($action != 'prerelance' && $action != 'presend')
	{
		print '<div class="fichecenter"><div class="fichehalfleft">';
		print '<a name="builddoc"></a>'; // ancre

		// Documents generes
		$filename = dol_sanitizeFileName($object->ref);
		$filedir = $conf->facture->multidir_output[$object->entity].'/'.dol_sanitizeFileName($object->ref);
		$urlsource = $_SERVER['PHP_SELF'].'?facid='.$object->id;
		$genallowed = $usercanread;
		$delallowed = $usercancreate;

		print $formfile->showdocuments(
			'facture', $filename, $filedir, $urlsource, $genallowed,
			$delallowed, $object->model_pdf, 1, 0, 0, 28, 0, '', '', '',
			$soc->default_lang, '', $object, 0, 'remove_file_comfirm');

		$somethingshown = $formfile->numoffiles;

		// Show links to link elements
		$linktoelem = $form->showLinkToObjectBlock($object, null, array('invoice'));

		$compatibleImportElementsList = false;
		if ($usercancreate
		    && $object->statut == Facture::STATUS_DRAFT
		    && ($object->type == Facture::TYPE_STANDARD || $object->type == Facture::TYPE_REPLACEMENT || $object->type == Facture::TYPE_DEPOSIT || $object->type == Facture::TYPE_PROFORMA || $object->type == Facture::TYPE_SITUATION))
		{
		    $compatibleImportElementsList = array('commande', 'propal'); // import from linked elements
		}
		$somethingshown = $form->showLinkedObjectBlock($object, $linktoelem, $compatibleImportElementsList);


		// Show online payment link
		$useonlinepayment = (!empty($conf->paypal->enabled) || !empty($conf->stripe->enabled) || !empty($conf->paybox->enabled));

		if ($object->statut != Facture::STATUS_DRAFT && $useonlinepayment)
		{
			print '<br><!-- Link to pay -->'."\n";
			require_once DOL_DOCUMENT_ROOT.'/core/lib/payments.lib.php';
			print showOnlinePaymentUrl('invoice', $object->ref).'<br>';
		}

		// Show direct download link
		if ($object->statut != Facture::STATUS_DRAFT && !empty($conf->global->INVOICE_ALLOW_EXTERNAL_DOWNLOAD))
		{
			print '<br><!-- Link to download main doc -->'."\n";
			print showDirectDownloadLink($object).'<br>';
		}

		print '</div><div class="fichehalfright"><div class="ficheaddleft">';

		// List of actions on element
		include_once DOL_DOCUMENT_ROOT.'/core/class/html.formactions.class.php';
		$formactions = new FormActions($db);
		$somethingshown = $formactions->showactions($object, 'invoice', $socid, 1);

		print '</div></div></div>';
	}


	// Presend form
	$modelmail = 'facture_send';
	$defaulttopic = 'SendBillRef';
	$diroutput = $conf->facture->multidir_output[$object->entity];
	$trackid = 'inv'.$object->id;

	include DOL_DOCUMENT_ROOT.'/core/tpl/card_presend.tpl.php';
}

// End of page
llxFooter();
$db->close();<|MERGE_RESOLUTION|>--- conflicted
+++ resolved
@@ -3641,14 +3641,8 @@
 		print '</table>';
 	}
 
-<<<<<<< HEAD
-	print '<br>';
+	print '</form>';
 } elseif ($id > 0 || !empty($ref))
-=======
-	print "</form>\n";
-}
-elseif ($id > 0 || !empty($ref))
->>>>>>> ec0da692
 {
 	/*
 	 * Show object in view mode
