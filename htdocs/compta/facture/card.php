--- conflicted
+++ resolved
@@ -3649,24 +3649,16 @@
 		print '</table>';
 	}
 
-<<<<<<< HEAD
-	print '</form>';
+	print "</form>\n";
 } elseif ($id > 0 || !empty($ref)) {
-=======
-	print "</form>\n";
-}
-elseif ($id > 0 || !empty($ref))
-{
 	if (empty($object->id)) {
 		llxHeader();
 		$langs->load('errors');
-		echo '<div class="error">'.$langs->trans("ErrorRecordNotFound");
-		echo ' <a href="javascript:history.go(-1)">'.$langs->trans('GoBack').'</div>';
+		echo '<div class="error">'.$langs->trans("ErrorRecordNotFound").'</div>';
 		llxFooter();
 		exit;
 	}
 
->>>>>>> 01c6de10
 	/*
 	 * Show object in view mode
 	 */
