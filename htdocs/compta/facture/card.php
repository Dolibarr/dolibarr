<?php
/* Copyright (C) 2002-2006  Rodolphe Quiedeville    <rodolphe@quiedeville.org>
 * Copyright (C) 2004       Eric Seigne             <eric.seigne@ryxeo.com>
 * Copyright (C) 2004-2020  Laurent Destailleur     <eldy@users.sourceforge.net>
 * Copyright (C) 2005       Marc Barilley / Ocebo   <marc@ocebo.com>
 * Copyright (C) 2005-2015  Regis Houssin           <regis.houssin@inodbox.com>
 * Copyright (C) 2006       Andre Cianfarani        <acianfa@free.fr>
 * Copyright (C) 2010-2015  Juanjo Menent           <jmenent@2byte.es>
 * Copyright (C) 2012-2013  Christophe Battarel     <christophe.battarel@altairis.fr>
 * Copyright (C) 2012-2013  Cédric Salvador         <csalvador@gpcsolutions.fr>
 * Copyright (C) 2012-2014  Raphaël Doursenaud      <rdoursenaud@gpcsolutions.fr>
 * Copyright (C) 2013       Jean-Francois FERRY     <jfefe@aternatik.fr>
 * Copyright (C) 2013-2014  Florian Henry           <florian.henry@open-concept.pro>
 * Copyright (C) 2013       Cédric Salvador         <csalvador@gpcsolutions.fr>
 * Copyright (C) 2014-2019  Ferran Marcet           <fmarcet@2byte.es>
 * Copyright (C) 2015-2016  Marcos García           <marcosgdf@gmail.com>
 * Copyright (C) 2018-2021  Frédéric France         <frederic.france@netlogic.fr>
 *
 * This program is free software; you can redistribute it and/or modify
 * it under the terms of the GNU General Public License as published by
 * the Free Software Foundation; either version 3 of the License, or
 * (at your option) any later version.
 *
 * This program is distributed in the hope that it will be useful,
 * but WITHOUT ANY WARRANTY; without even the implied warranty of
 * MERCHANTABILITY or FITNESS FOR A PARTICULAR PURPOSE.  See the
 * GNU General Public License for more details.
 *
 * You should have received a copy of the GNU General Public License
 * along with this program. If not, see <https://www.gnu.org/licenses/>.
 */

/**
 * \file 	htdocs/compta/facture/card.php
 * \ingroup facture
 * \brief 	Page to create/see an invoice
 */

require '../../main.inc.php';
require_once DOL_DOCUMENT_ROOT.'/compta/facture/class/facture.class.php';
require_once DOL_DOCUMENT_ROOT.'/compta/facture/class/facture-rec.class.php';
require_once DOL_DOCUMENT_ROOT.'/compta/bank/class/account.class.php';
require_once DOL_DOCUMENT_ROOT.'/compta/paiement/class/paiement.class.php';
require_once DOL_DOCUMENT_ROOT.'/core/modules/facture/modules_facture.php';
require_once DOL_DOCUMENT_ROOT.'/core/class/discount.class.php';
require_once DOL_DOCUMENT_ROOT.'/core/class/html.formfile.class.php';
require_once DOL_DOCUMENT_ROOT.'/core/class/html.formother.class.php';
require_once DOL_DOCUMENT_ROOT.'/core/class/html.formmargin.class.php';
require_once DOL_DOCUMENT_ROOT.'/core/lib/invoice.lib.php';
require_once DOL_DOCUMENT_ROOT.'/core/lib/functions2.lib.php';
require_once DOL_DOCUMENT_ROOT.'/core/lib/date.lib.php';
require_once DOL_DOCUMENT_ROOT.'/core/class/extrafields.class.php';
if (!empty($conf->commande->enabled)) {
	require_once DOL_DOCUMENT_ROOT.'/commande/class/commande.class.php';
}
if (!empty($conf->projet->enabled)) {
	require_once DOL_DOCUMENT_ROOT.'/projet/class/project.class.php';
	require_once DOL_DOCUMENT_ROOT.'/core/class/html.formprojet.class.php';
}
require_once DOL_DOCUMENT_ROOT.'/core/class/doleditor.class.php';

if (!empty($conf->variants->enabled)) {
	require_once DOL_DOCUMENT_ROOT.'/variants/class/ProductCombination.class.php';
}
if (!empty($conf->accounting->enabled)) {
	require_once DOL_DOCUMENT_ROOT.'/accountancy/class/accountingjournal.class.php';
}

// Load translation files required by the page
$langs->loadLangs(array('bills', 'companies', 'compta', 'products', 'banks', 'main', 'withdrawals'));
if (!empty($conf->incoterm->enabled)) {
	$langs->load('incoterm');
}
if (!empty($conf->margin->enabled)) {
	$langs->load('margins');
}

$projectid = (GETPOST('projectid', 'int') ? GETPOST('projectid', 'int') : 0);

$id = (GETPOST('id', 'int') ? GETPOST('id', 'int') : GETPOST('facid', 'int')); // For backward compatibility
$ref = GETPOST('ref', 'alpha');
$socid = GETPOST('socid', 'int');
$action = GETPOST('action', 'aZ09');
$confirm = GETPOST('confirm', 'alpha');
$cancel = GETPOST('cancel', 'alpha');
$lineid = GETPOST('lineid', 'int');
$userid = GETPOST('userid', 'int');
$search_ref = GETPOST('sf_ref', 'alpha') ? GETPOST('sf_ref', 'alpha') : GETPOST('search_ref', 'alpha');
$search_societe = GETPOST('search_societe', 'alpha');
$search_montant_ht = GETPOST('search_montant_ht', 'alpha');
$search_montant_ttc = GETPOST('search_montant_ttc', 'alpha');
$origin = GETPOST('origin', 'alpha');
$originid = (GETPOST('originid', 'int') ? GETPOST('originid', 'int') : GETPOST('origin_id', 'int')); // For backward compatibility
$fac_rec = GETPOST('fac_rec', 'int');

// PDF
$hidedetails = (GETPOST('hidedetails', 'int') ? GETPOST('hidedetails', 'int') : (!empty($conf->global->MAIN_GENERATE_DOCUMENTS_HIDE_DETAILS) ? 1 : 0));
$hidedesc = (GETPOST('hidedesc', 'int') ? GETPOST('hidedesc', 'int') : (!empty($conf->global->MAIN_GENERATE_DOCUMENTS_HIDE_DESC) ? 1 : 0));
$hideref = (GETPOST('hideref', 'int') ? GETPOST('hideref', 'int') : (!empty($conf->global->MAIN_GENERATE_DOCUMENTS_HIDE_REF) ? 1 : 0));

// Nombre de ligne pour choix de produit/service predefinis
$NBLINES = 4;

$usehm = (!empty($conf->global->MAIN_USE_HOURMIN_IN_DATE_RANGE) ? $conf->global->MAIN_USE_HOURMIN_IN_DATE_RANGE : 0);

$object = new Facture($db);
$extrafields = new ExtraFields($db);

// Fetch optionals attributes and labels
$extrafields->fetch_name_optionals_label($object->table_element);

// Load object
if ($id > 0 || !empty($ref)) {
	if ($action != 'add') {
		$ret = $object->fetch($id, $ref, '', '', $conf->global->INVOICE_USE_SITUATION);
	}
}

// Initialize technical object to manage hooks of page. Note that conf->hooks_modules contains array of hook context
$hookmanager->initHooks(array('invoicecard', 'globalcard'));

$usercanread = $user->rights->facture->lire;
$usercancreate = $user->rights->facture->creer;
$usercanissuepayment = $user->rights->facture->paiement;
$usercandelete = $user->rights->facture->supprimer;
$usercanvalidate = ((empty($conf->global->MAIN_USE_ADVANCED_PERMS) && $usercancreate) || (!empty($conf->global->MAIN_USE_ADVANCED_PERMS) && !empty($user->rights->facture->invoice_advance->validate)));
$usercansend = (empty($conf->global->MAIN_USE_ADVANCED_PERMS) || (!empty($conf->global->MAIN_USE_ADVANCED_PERMS) && !empty($user->rights->facture->invoice_advance->send)));
$usercanreopen = ((empty($conf->global->MAIN_USE_ADVANCED_PERMS) && $usercancreate) || (!empty($conf->global->MAIN_USE_ADVANCED_PERMS) && !empty($user->rights->facture->invoice_advance->reopen)));
if (!empty($conf->global->INVOICE_DISALLOW_REOPEN)) {
	$usercanreopen = false;
}
$usercanunvalidate = ((empty($conf->global->MAIN_USE_ADVANCED_PERMS) && !empty($usercancreate)) || (!empty($conf->global->MAIN_USE_ADVANCED_PERMS) && !empty($user->rights->facture->invoice_advance->unvalidate)));

$usercanproductignorepricemin = ((!empty($conf->global->MAIN_USE_ADVANCED_PERMS) && empty($user->rights->produit->ignore_price_min_advance)) || empty($conf->global->MAIN_USE_ADVANCED_PERMS));
$usercancreatemargin = $user->rights->margins->creer;
$usercanreadallmargin = $user->rights->margins->liretous;
$usercancreatewithdrarequest = $user->rights->prelevement->bons->creer;

$permissionnote = $usercancreate; // Used by the include of actions_setnotes.inc.php
$permissiondellink = $usercancreate; // Used by the include of actions_dellink.inc.php
$permissiontoedit = $usercancreate; // Used by the include of actions_lineupdonw.inc.php
$permissiontoadd = $usercancreate; // Used by the include of actions_addupdatedelete.inc.php

// retained warranty invoice available type
$retainedWarrantyInvoiceAvailableType = array();
if (!empty($conf->global->INVOICE_USE_RETAINED_WARRANTY)) {
	$retainedWarrantyInvoiceAvailableType = explode('+', $conf->global->INVOICE_USE_RETAINED_WARRANTY);
}

// Security check
$fieldid = (!empty($ref) ? 'ref' : 'rowid');
if ($user->socid) {
	$socid = $user->socid;
}
$isdraft = (($object->statut == Facture::STATUS_DRAFT) ? 1 : 0);
$result = restrictedArea($user, 'facture', $object->id, '', '', 'fk_soc', $fieldid, $isdraft);


/*
 * Actions
 */

$parameters = array('socid' => $socid);
$reshook = $hookmanager->executeHooks('doActions', $parameters, $object, $action); // Note that $action and $object may have been modified by some hooks
if ($reshook < 0) {
	setEventMessages($hookmanager->error, $hookmanager->errors, 'errors');
}

if (empty($reshook)) {
	if ($cancel) {
		if (!empty($backtopage)) {
			header("Location: ".$backtopage);
			exit;
		}
		$action = '';
	}

	include DOL_DOCUMENT_ROOT.'/core/actions_setnotes.inc.php'; // Must be include, not include_once

	include DOL_DOCUMENT_ROOT.'/core/actions_dellink.inc.php'; // Must be include, not include_once

	include DOL_DOCUMENT_ROOT.'/core/actions_lineupdown.inc.php'; // Must be include, not include_once

	// Action clone object
	if ($action == 'confirm_clone' && $confirm == 'yes' && $permissiontoadd) {
		$objectutil = dol_clone($object, 1); // To avoid to denaturate loaded object when setting some properties for clone. We use native clone to keep this->db valid.

		$objectutil->date = dol_mktime(12, 0, 0, GETPOST('newdatemonth', 'int'), GETPOST('newdateday', 'int'), GETPOST('newdateyear', 'int'));
		$objectutil->socid = $socid;
		$result = $objectutil->createFromClone($user, $id);
		if ($result > 0) {
<<<<<<< HEAD
	   		header("Location: ".$_SERVER['PHP_SELF'].'?facid='.$result);
	   		exit();
	   	} else {
	   		$langs->load("errors");
	   		setEventMessages($object->error, $object->errors, 'errors');
	   		$action = '';
		}
	} // Change status of invoice
	elseif ($action == 'reopen' && $usercanreopen) {
=======
			header("Location: ".$_SERVER['PHP_SELF'].'?facid='.$result);
			exit();
		} else {
			$langs->load("errors");
			setEventMessages($object->error, $object->errors, 'errors');
			$action = '';
		}
	} elseif ($action == 'reopen' && $usercancreate) {
		// Change status of invoice
>>>>>>> c3d3b793
		$result = $object->fetch($id);

		if ($object->statut == Facture::STATUS_CLOSED || ($object->statut == Facture::STATUS_ABANDONED && ($object->close_code != 'replaced' || $object->getIdReplacingInvoice() == 0)) || ($object->statut == Facture::STATUS_VALIDATED && $object->paye == 1)) {    // ($object->statut == 1 && $object->paye == 1) should not happened but can be found when data are corrupted
			$result = $object->setUnpaid($user);
			if ($result > 0) {
				header('Location: '.$_SERVER["PHP_SELF"].'?facid='.$id);
				exit();
			} else {
				setEventMessages($object->error, $object->errors, 'errors');
			}
		}
	} elseif ($action == 'confirm_delete' && $confirm == 'yes') {
		// Delete invoice
		$result = $object->fetch($id);
		$object->fetch_thirdparty();

		$idwarehouse = GETPOST('idwarehouse');

		$qualified_for_stock_change = 0;
		if (empty($conf->global->STOCK_SUPPORTS_SERVICES)) {
			$qualified_for_stock_change = $object->hasProductsOrServices(2);
		} else {
			$qualified_for_stock_change = $object->hasProductsOrServices(1);
		}

		$isErasable = $object->is_erasable();

		if (($usercandelete && $isErasable > 0)
			|| ($usercancreate && $isErasable == 1)) {
			$result = $object->delete($user, 0, $idwarehouse);
			if ($result > 0) {
				header('Location: '.DOL_URL_ROOT.'/compta/facture/list.php?restore_lastsearch_values=1');
				exit();
			} else {
				setEventMessages($object->error, $object->errors, 'errors');
				$action = '';
			}
		}
	} elseif ($action == 'confirm_deleteline' && $confirm == 'yes' && $usercancreate) {
		// Delete line
		$object->fetch($id);
		$object->fetch_thirdparty();

		$result = $object->deleteline(GETPOST('lineid', 'int'));
		if ($result > 0) {
			// Define output language
			$outputlangs = $langs;
			$newlang = '';
			if ($conf->global->MAIN_MULTILANGS && empty($newlang) && GETPOST('lang_id')) {
				$newlang = GETPOST('lang_id');
			}
			if ($conf->global->MAIN_MULTILANGS && empty($newlang)) {
				$newlang = $object->thirdparty->default_lang;
			}
			if (!empty($newlang)) {
				$outputlangs = new Translate("", $conf);
				$outputlangs->setDefaultLang($newlang);
				$outputlangs->load('products');
			}
			if (empty($conf->global->MAIN_DISABLE_PDF_AUTOUPDATE)) {
				$ret = $object->fetch($id); // Reload to get new records
				$result = $object->generateDocument($object->model_pdf, $outputlangs, $hidedetails, $hidedesc, $hideref);
			}
			if ($result >= 0) {
				header('Location: '.$_SERVER["PHP_SELF"].'?facid='.$id);
				exit();
			}
		} else {
			setEventMessages($object->error, $object->errors, 'errors');
			$action = '';
		}
	} elseif ($action == 'unlinkdiscount' && $usercancreate) {
		// Delete link of credit note to invoice
		$discount = new DiscountAbsolute($db);
		$result = $discount->fetch(GETPOST("discountid"));
		$discount->unlink_invoice();
	} elseif ($action == 'valid' && $usercancreate) {
		// Validation
		$object->fetch($id);

		// On verifie signe facture
		if ($object->type == Facture::TYPE_CREDIT_NOTE) {
			// Si avoir, le signe doit etre negatif
			if ($object->total_ht >= 0) {
				setEventMessages($langs->trans("ErrorInvoiceAvoirMustBeNegative"), null, 'errors');
				$action = '';
			}
		} else {
			// If not a credit note, amount with tax must be positive or nul.
			// Note that amount excluding tax can be negative because you can have a invoice of 100 with vat of 20 that
			// consumes a credit note of 100 with vat 0 (total with tax is 0 but without tax is -20).
			// For some cases, credit notes can have a vat of 0 (for example when selling goods in France).
			if (empty($conf->global->FACTURE_ENABLE_NEGATIVE) && $object->total_ttc < 0) {
				setEventMessages($langs->trans("ErrorInvoiceOfThisTypeMustBePositive"), null, 'errors');
				$action = '';
			}

			// Also negative lines should not be allowed on 'non Credit notes' invoices. A test is done when adding or updating lines but we must
			// do it again in validation to avoid cases where invoice is created from another object that allow negative lines.
			// Note that we can accept the negative line if sum with other lines with same vat makes total positive: Because all the lines will be merged together
			// when converted into 'available credit' and we will get a positive available credit line.
			// Note: Other solution if you want to add a negative line on invoice, is to create a discount for customer and consumme it (but this is possible on standard invoice only).
			$array_of_total_ht_per_vat_rate = array();
			$array_of_total_ht_devise_per_vat_rate = array();
			foreach ($object->lines as $line) {
				//$vat_src_code_for_line = $line->vat_src_code;		// TODO We chek sign of total per vat without taking into account the vat code because for the moment the vat code is lost/unknown when we add a down payment.
				$vat_src_code_for_line = '';
				if (empty($array_of_total_ht_per_vat_rate[$line->tva_tx.'_'.$vat_src_code_for_line])) {
					$array_of_total_ht_per_vat_rate[$line->tva_tx.'_'.$vat_src_code_for_line] = 0;
				}
				if (empty($array_of_total_ht_devise_per_vat_rate[$line->tva_tx.'_'.$vat_src_code_for_line])) {
					$array_of_total_ht_devise_per_vat_rate[$line->tva_tx.'_'.$vat_src_code_for_line] = 0;
				}
				$array_of_total_ht_per_vat_rate[$line->tva_tx.'_'.$vat_src_code_for_line] += $line->total_ht;
				$array_of_total_ht_devise_per_vat_rate[$line->tva_tx.'_'.$vat_src_code_for_line] += $line->multicurrency_total_ht;
			}

			//var_dump($array_of_total_ht_per_vat_rate);exit;
			foreach ($array_of_total_ht_per_vat_rate as $vatrate => $tmpvalue) {
				$tmp_total_ht = $array_of_total_ht_per_vat_rate[$vatrate];
				$tmp_total_ht_devise = $array_of_total_ht_devise_per_vat_rate[$vatrate];

				if (($tmp_total_ht < 0 || $tmp_total_ht_devise < 0) && empty($conf->global->FACTURE_ENABLE_NEGATIVE_LINES)) {
					if ($object->type == $object::TYPE_DEPOSIT) {
						$langs->load("errors");
						// Using negative lines on deposit lead to headach and blocking problems when you want to consume them.
						setEventMessages($langs->trans("ErrorLinesCantBeNegativeOnDeposits"), null, 'errors');
						$error++;
						$action = '';
					} else {
						$tmpvatratetoshow = explode('_', $vatrate);
						$tmpvatratetoshow[0] = round($tmpvatratetoshow[0], 2);

						if ($tmpvatratetoshow[0] != 0) {
							$langs->load("errors");
							setEventMessages($langs->trans("ErrorLinesCantBeNegativeForOneVATRate", $tmpvatratetoshow[0]), null, 'errors');
							$error++;
							$action = '';
						}
					}
				}
			}
		}
	} elseif ($action == 'classin' && $usercancreate) {
		$object->fetch($id);
		$object->setProject($_POST['projectid']);
	} elseif ($action == 'setmode' && $usercancreate) {
		$object->fetch($id);
		$result = $object->setPaymentMethods(GETPOST('mode_reglement_id', 'int'));
		if ($result < 0) {
			dol_print_error($db, $object->error);
		}
	} elseif ($action == 'setretainedwarrantyconditions' && $user->rights->facture->creer) {
		$object->fetch($id);
		$object->retained_warranty_fk_cond_reglement = 0; // To clean property
		$result = $object->setRetainedWarrantyPaymentTerms(GETPOST('retained_warranty_fk_cond_reglement', 'int'));
		if ($result < 0) {
			dol_print_error($db, $object->error);
		}

		$old_rw_date_lim_reglement = $object->retained_warranty_date_limit;
		$new_rw_date_lim_reglement = $object->calculate_date_lim_reglement($object->retained_warranty_fk_cond_reglement);
		if ($new_rw_date_lim_reglement > $old_rw_date_lim_reglement) {
			$object->retained_warranty_date_limit = $new_rw_date_lim_reglement;
		}
		if ($object->retained_warranty_date_limit < $object->date) {
			$object->retained_warranty_date_limit = $object->date;
		}
		$result = $object->update($user);
		if ($result < 0) {
			dol_print_error($db, $object->error);
		}
	} elseif ($action == 'setretainedwarranty' && $user->rights->facture->creer) {
		$object->fetch($id);
		$result = $object->setRetainedWarranty(GETPOST('retained_warranty', 'float'));
		if ($result < 0) {
			dol_print_error($db, $object->error);
		}
	} elseif ($action == 'setretainedwarrantydatelimit' && $user->rights->facture->creer) {
		$object->fetch($id);
		$result = $object->setRetainedWarrantyDateLimit(GETPOST('retained_warranty_date_limit', 'float'));
		if ($result < 0) {
			dol_print_error($db, $object->error);
		}
	} elseif ($action == 'setmulticurrencycode' && $usercancreate) {	 // Multicurrency Code
		$result = $object->setMulticurrencyCode(GETPOST('multicurrency_code', 'alpha'));
	} elseif ($action == 'setmulticurrencyrate' && $usercancreate) {	// Multicurrency rate
		$result = $object->setMulticurrencyRate(price2num(GETPOST('multicurrency_tx')), GETPOST('calculation_mode', 'int'));
	} elseif ($action == 'setinvoicedate' && $usercancreate) {
		$object->fetch($id);
		$old_date_lim_reglement = $object->date_lim_reglement;
		$date = dol_mktime(12, 0, 0, GETPOST('invoicedatemonth', 'int'), GETPOST('invoicedateday', 'int'), GETPOST('invoicedateyear', 'int'));
		if (empty($date)) {
			setEventMessages($langs->trans("ErrorFieldRequired", $langs->transnoentitiesnoconv("Date")), null, 'errors');
			header('Location: '.$_SERVER["PHP_SELF"].'?facid='.$id.'&action=editinvoicedate');
			exit;
		}
		$object->date = $date;
		$new_date_lim_reglement = $object->calculate_date_lim_reglement();
		if ($new_date_lim_reglement > $old_date_lim_reglement) {
			$object->date_lim_reglement = $new_date_lim_reglement;
		}
		if ($object->date_lim_reglement < $object->date) {
			$object->date_lim_reglement = $object->date;
		}
		$result = $object->update($user);
		if ($result < 0) {
			dol_print_error($db, $object->error);
		}
	} elseif ($action == 'setdate_pointoftax' && $usercancreate) {
		$object->fetch($id);
		$date_pointoftax = dol_mktime(12, 0, 0, $_POST['date_pointoftaxmonth'], $_POST['date_pointoftaxday'], $_POST['date_pointoftaxyear']);
		$object->date_pointoftax = $date_pointoftax;
		$result = $object->update($user);
		if ($result < 0) {
			dol_print_error($db, $object->error);
		}
	} elseif ($action == 'setconditions' && $usercancreate) {
		$object->fetch($id);
		$object->cond_reglement_code = 0; // To clean property
		$object->cond_reglement_id = 0; // To clean property

		$error = 0;

		$db->begin();

		if (!$error) {
			$result = $object->setPaymentTerms(GETPOST('cond_reglement_id', 'int'));
			if ($result < 0) {
				$error++;
				setEventMessages($object->error, $object->errors, 'errors');
			}
		}

		if (!$error) {
			$old_date_lim_reglement = $object->date_lim_reglement;
			$new_date_lim_reglement = $object->calculate_date_lim_reglement();
			if ($new_date_lim_reglement > $old_date_lim_reglement) {
				$object->date_lim_reglement = $new_date_lim_reglement;
			}
			if ($object->date_lim_reglement < $object->date) {
				$object->date_lim_reglement = $object->date;
			}
			$result = $object->update($user);
			if ($result < 0) {
				$error++;
				setEventMessages($object->error, $object->errors, 'errors');
			}
		}

		if ($error) {
			$db->rollback();
		} else {
			$db->commit();
		}
	} elseif ($action == 'setpaymentterm' && $usercancreate) {
		$object->fetch($id);
		$object->date_lim_reglement = dol_mktime(12, 0, 0, $_POST['paymenttermmonth'], $_POST['paymenttermday'], $_POST['paymenttermyear']);
		if ($object->date_lim_reglement < $object->date) {
			$object->date_lim_reglement = $object->calculate_date_lim_reglement();
			setEventMessages($langs->trans("DatePaymentTermCantBeLowerThanObjectDate"), null, 'warnings');
		}
		$result = $object->update($user);
		if ($result < 0) {
			dol_print_error($db, $object->error);
		}
	} elseif ($action == 'setrevenuestamp' && $usercancreate) {
		$object->fetch($id);
		$object->revenuestamp = GETPOST('revenuestamp');
		$result = $object->update($user);
		$object->update_price(1);
		if ($result < 0) {
			dol_print_error($db, $object->error);
		} else {
			// Define output language
			if (empty($conf->global->MAIN_DISABLE_PDF_AUTOUPDATE)) {
				$outputlangs = $langs;
				$newlang = '';
				if ($conf->global->MAIN_MULTILANGS && empty($newlang) && GETPOST('lang_id', 'aZ09')) {
					$newlang = GETPOST('lang_id', 'aZ09');
				}
				if ($conf->global->MAIN_MULTILANGS && empty($newlang)) {
					$newlang = $object->thirdparty->default_lang;
				}
				if (!empty($newlang)) {
					$outputlangs = new Translate("", $conf);
					$outputlangs->setDefaultLang($newlang);
					$outputlangs->load('products');
				}
				$model = $object->model_pdf;
				$ret = $object->fetch($id); // Reload to get new records

				$result = $object->generateDocument($model, $outputlangs, $hidedetails, $hidedesc, $hideref);
				if ($result < 0) {
					setEventMessages($object->error, $object->errors, 'errors');
				}
			}
		}
	} elseif ($action == 'set_incoterms' && !empty($conf->incoterm->enabled)) {		// Set incoterm
		$result = $object->setIncoterms(GETPOST('incoterm_id', 'int'), GETPOST('location_incoterms', 'alpha'));
	} elseif ($action == 'setbankaccount' && $usercancreate) {	// bank account
		$result = $object->setBankAccount(GETPOST('fk_account', 'int'));
	} elseif ($action == 'setremisepercent' && $usercancreate) {
		$object->fetch($id);
		$result = $object->setDiscount($user, price2num(GETPOST('remise_percent'), 2));
	} elseif ($action == "setabsolutediscount" && $usercancreate) {
		// POST[remise_id] or POST[remise_id_for_payment]

		// We use the credit to reduce amount of invoice
		if (GETPOST("remise_id", 'int') > 0) {
			$ret = $object->fetch($id);
			if ($ret > 0) {
				$result = $object->insert_discount(GETPOST("remise_id", 'int'));
				if ($result < 0) {
					setEventMessages($object->error, $object->errors, 'errors');
				}
			} else {
				dol_print_error($db, $object->error);
			}
		}
		// We use the credit to reduce remain to pay
		if (GETPOST("remise_id_for_payment", 'int') > 0) {
			require_once DOL_DOCUMENT_ROOT.'/core/class/discount.class.php';
			$discount = new DiscountAbsolute($db);
			$discount->fetch(GETPOST("remise_id_for_payment", 'int'));

			//var_dump($object->getRemainToPay(0));
			//var_dump($discount->amount_ttc);exit;
			if (price2num($discount->amount_ttc) > price2num($object->getRemainToPay(0))) {
				// TODO Split the discount in 2 automatically
				$error++;
				setEventMessages($langs->trans("ErrorDiscountLargerThanRemainToPaySplitItBefore"), null, 'errors');
			}

			if (!$error) {
				$result = $discount->link_to_invoice(0, $id);
				if ($result < 0) {
					setEventMessages($discount->error, $discount->errors, 'errors');
				}
			}
		}

		if (empty($conf->global->MAIN_DISABLE_PDF_AUTOUPDATE)) {
			$outputlangs = $langs;
			$newlang = '';
			if ($conf->global->MAIN_MULTILANGS && empty($newlang) && GETPOST('lang_id', 'aZ09')) {
				$newlang = GETPOST('lang_id', 'aZ09');
			}
			if ($conf->global->MAIN_MULTILANGS && empty($newlang)) {
				$newlang = $object->thirdparty->default_lang;
			}
			if (!empty($newlang)) {
				$outputlangs = new Translate("", $conf);
				$outputlangs->setDefaultLang($newlang);
			}
			$ret = $object->fetch($id); // Reload to get new records

			$result = $object->generateDocument($object->model_pdf, $outputlangs, $hidedetails, $hidedesc, $hideref);
			if ($result < 0) {
				setEventMessages($object->error, $object->errors, 'errors');
			}
		}
	} elseif ($action == 'setref' && $usercancreate) {
		$object->fetch($id);
		$object->setValueFrom('ref', GETPOST('ref'), '', null, '', '', $user, 'BILL_MODIFY');
	} elseif ($action == 'setref_client' && $usercancreate) {
		$object->fetch($id);
		$object->set_ref_client(GETPOST('ref_client'));
	} elseif ($action == 'confirm_valid' && $confirm == 'yes' && $usercanvalidate) {
		// Classify to validated
		$idwarehouse = GETPOST('idwarehouse', 'int');

		$object->fetch($id);
		$object->fetch_thirdparty();

		// Check parameters

		// Check for mandatory fields in thirdparty (defined into setup)
		$array_to_check = array('IDPROF1', 'IDPROF2', 'IDPROF3', 'IDPROF4', 'IDPROF5', 'IDPROF6', 'EMAIL');
		foreach ($array_to_check as $key) {
			$keymin = strtolower($key);
			$i = (int) preg_replace('/[^0-9]/', '', $key);
			$vallabel = $object->thirdparty->$keymin;

			if ($i > 0) {
				if ($object->thirdparty->isACompany()) {
					// Check for mandatory prof id (but only if country is other than ours)
					if ($mysoc->country_id > 0 && $object->thirdparty->country_id == $mysoc->country_id) {
						$idprof_mandatory = 'SOCIETE_'.$key.'_INVOICE_MANDATORY';
						if (!$vallabel && !empty($conf->global->$idprof_mandatory)) {
							$langs->load("errors");
							$error++;
							setEventMessages($langs->trans('ErrorProdIdIsMandatory', $langs->transcountry('ProfId'.$i, $object->thirdparty->country_code)).' ('.$langs->trans("ForbiddenBySetupRules").')', null, 'errors');
						}
					}
				}
			} else {
				//var_dump($conf->global->SOCIETE_EMAIL_MANDATORY);
				if ($key == 'EMAIL') {
					// Check for mandatory
					if (!empty($conf->global->SOCIETE_EMAIL_INVOICE_MANDATORY) && !isValidEMail($object->thirdparty->email)) {
						$langs->load("errors");
						$error++;
						setEventMessages($langs->trans("ErrorBadEMail", $object->thirdparty->email).' ('.$langs->trans("ForbiddenBySetupRules").')', null, 'errors');
					}
				}
			}
		}

		// Check for mandatory fields in invoice
		$array_to_check = array('REF_CUSTOMER'=>'RefCustomer');
		foreach ($array_to_check as $key => $val) {
			$keymin = strtolower($key);
			$vallabel = $object->$keymin;

			// Check for mandatory
			$keymandatory = 'INVOICE_'.$key.'_MANDATORY_FOR_VALIDATION';
			if (!$vallabel && !empty($conf->global->$keymandatory)) {
				$langs->load("errors");
				$error++;
				setEventMessages($langs->trans("ErrorFieldRequired", $langs->transnoentitiesnoconv($val)), null, 'errors');
			}
		}

		// Check for warehouse
		if ($object->type != Facture::TYPE_DEPOSIT && !empty($conf->global->STOCK_CALCULATE_ON_BILL)) {
			$qualified_for_stock_change = 0;
			if (empty($conf->global->STOCK_SUPPORTS_SERVICES)) {
				$qualified_for_stock_change = $object->hasProductsOrServices(2);
			} else {
				$qualified_for_stock_change = $object->hasProductsOrServices(1);
			}

			if ($qualified_for_stock_change) {
				if (!$idwarehouse || $idwarehouse == - 1) {
					$error++;
					setEventMessages($langs->trans('ErrorFieldRequired', $langs->transnoentitiesnoconv("Warehouse")), null, 'errors');
					$action = '';
				}
			}
		}

		if (!$error) {
			$result = $object->validate($user, '', $idwarehouse);
			if ($result >= 0) {
				// Define output language
				if (empty($conf->global->MAIN_DISABLE_PDF_AUTOUPDATE)) {
					$outputlangs = $langs;
					$newlang = '';
					if ($conf->global->MAIN_MULTILANGS && empty($newlang) && GETPOST('lang_id', 'aZ09')) {
						$newlang = GETPOST('lang_id', 'aZ09');
					}
					if ($conf->global->MAIN_MULTILANGS && empty($newlang)) {
						$newlang = $object->thirdparty->default_lang;
					}
					if (!empty($newlang)) {
						$outputlangs = new Translate("", $conf);
						$outputlangs->setDefaultLang($newlang);
						$outputlangs->load('products');
					}
					$model = $object->model_pdf;

					$ret = $object->fetch($id); // Reload to get new records

					$result = $object->generateDocument($model, $outputlangs, $hidedetails, $hidedesc, $hideref);
					if ($result < 0) {
						setEventMessages($object->error, $object->errors, 'errors');
					}
				}
			} else {
				if (count($object->errors)) {
					setEventMessages(null, $object->errors, 'errors');
				} else {
					setEventMessages($object->error, $object->errors, 'errors');
				}
			}
		}
	} elseif ($action == 'confirm_modif' && $usercanunvalidate) {
		// Go back to draft status (unvalidate)
		$idwarehouse = GETPOST('idwarehouse', 'int');

		$object->fetch($id);
		$object->fetch_thirdparty();

		// Check parameters
		if ($object->type != Facture::TYPE_DEPOSIT && !empty($conf->global->STOCK_CALCULATE_ON_BILL)) {
			$qualified_for_stock_change = 0;
			if (empty($conf->global->STOCK_SUPPORTS_SERVICES)) {
				$qualified_for_stock_change = $object->hasProductsOrServices(2);
			} else {
				$qualified_for_stock_change = $object->hasProductsOrServices(1);
			}

			if ($qualified_for_stock_change) {
				if (!$idwarehouse || $idwarehouse == - 1) {
					$error++;
					setEventMessages($langs->trans('ErrorFieldRequired', $langs->transnoentitiesnoconv("Warehouse")), null, 'errors');
					$action = '';
				}
			}
		}

		if (!$error) {
			// On verifie si la facture a des paiements
			$sql = 'SELECT pf.amount';
			$sql .= ' FROM '.MAIN_DB_PREFIX.'paiement_facture as pf';
			$sql .= ' WHERE pf.fk_facture = '.$object->id;

			$result = $db->query($sql);
			if ($result) {
				$i = 0;
				$num = $db->num_rows($result);

				while ($i < $num) {
					$objp = $db->fetch_object($result);
					$totalpaye += $objp->amount;
					$i++;
				}
			} else {
				dol_print_error($db, '');
			}

			$resteapayer = $object->total_ttc - $totalpaye;

			// We check that invlice lines are transferred into accountancy
			$ventilExportCompta = $object->getVentilExportCompta();

			// On verifie si aucun paiement n'a ete effectue
			if ($ventilExportCompta == 0) {
				if (!empty($conf->global->INVOICE_CAN_ALWAYS_BE_EDITED) || ($resteapayer == $object->total_ttc && empty($object->paye))) {
					$result = $object->setDraft($user, $idwarehouse);
					if ($result < 0) {
						setEventMessages($object->error, $object->errors, 'errors');
					}

					// Define output language
					if (empty($conf->global->MAIN_DISABLE_PDF_AUTOUPDATE)) {
						$outputlangs = $langs;
						$newlang = '';
						if ($conf->global->MAIN_MULTILANGS && empty($newlang) && GETPOST('lang_id', 'aZ09')) {
							$newlang = GETPOST('lang_id', 'aZ09');
						}
						if ($conf->global->MAIN_MULTILANGS && empty($newlang)) {
							$newlang = $object->thirdparty->default_lang;
						}
						if (!empty($newlang)) {
							$outputlangs = new Translate("", $conf);
							$outputlangs->setDefaultLang($newlang);
							$outputlangs->load('products');
						}
						$model = $object->model_pdf;
						$ret = $object->fetch($id); // Reload to get new records

						$object->generateDocument($model, $outputlangs, $hidedetails, $hidedesc, $hideref);
					}
				}
			}
		}
	} elseif ($action == 'confirm_paid' && $confirm == 'yes' && $usercanissuepayment) {
		// Classify "paid"
		$object->fetch($id);
		$result = $object->setPaid($user);
		if ($result < 0) {
			setEventMessages($object->error, $object->errors, 'errors');
		}
	} elseif ($action == 'confirm_paid_partially' && $confirm == 'yes' && $usercanissuepayment) {
		// Classif "paid partialy"
		$object->fetch($id);
		$close_code = GETPOST("close_code", 'restricthtml');
		$close_note = GETPOST("close_note", 'restricthtml');
		if ($close_code) {
			$result = $object->setPaid($user, $close_code, $close_note);
			if ($result < 0) {
				setEventMessages($object->error, $object->errors, 'errors');
			}
		} else {
			setEventMessages($langs->trans("ErrorFieldRequired", $langs->transnoentitiesnoconv("Reason")), null, 'errors');
		}
	} elseif ($action == 'confirm_canceled' && $confirm == 'yes') {
		// Classify "abandoned"
		$object->fetch($id);
		$close_code = GETPOST("close_code", 'restricthtml');
		$close_note = GETPOST("close_note", 'restricthtml');
		if ($close_code) {
			$result = $object->setCanceled($user, $close_code, $close_note);
			if ($result < 0) {
				setEventMessages($object->error, $object->errors, 'errors');
			}
		} else {
			setEventMessages($langs->trans("ErrorFieldRequired", $langs->transnoentitiesnoconv("Reason")), null, 'errors');
		}
	} elseif ($action == 'confirm_converttoreduc' && $confirm == 'yes' && $usercancreate) {
		// Convertir en reduc
		$object->fetch($id);
		$object->fetch_thirdparty();
		//$object->fetch_lines();	// Already done into fetch

		// Check if there is already a discount (protection to avoid duplicate creation when resubmit post)
		$discountcheck = new DiscountAbsolute($db);
		$result = $discountcheck->fetch(0, $object->id);

		$canconvert = 0;
		if ($object->type == Facture::TYPE_DEPOSIT && empty($discountcheck->id)) {
			$canconvert = 1; // we can convert deposit into discount if deposit is payed (completely, partially or not at all) and not already converted (see real condition into condition used to show button converttoreduc)
		}
		if (($object->type == Facture::TYPE_CREDIT_NOTE || $object->type == Facture::TYPE_STANDARD || $object->type == Facture::TYPE_SITUATION) && $object->paye == 0 && empty($discountcheck->id)) {
			$canconvert = 1; // we can convert credit note into discount if credit note is not payed back and not already converted and amount of payment is 0 (see real condition into condition used to show button converttoreduc)
		}

		if ($canconvert) {
			$db->begin();

			$amount_ht = $amount_tva = $amount_ttc = array();
			$multicurrency_amount_ht = $multicurrency_amount_tva = $multicurrency_amount_ttc = array();

			// Loop on each vat rate
			$i = 0;
			foreach ($object->lines as $line) {
				if ($line->product_type < 9 && $line->total_ht != 0) { // Remove lines with product_type greater than or equal to 9 and no need to create discount if amount is null
					$keyforvatrate = $line->tva_tx.($line->vat_src_code ? ' ('.$line->vat_src_code.')' : '');

					$amount_ht[$keyforvatrate] += $line->total_ht;
					$amount_tva[$keyforvatrate] += $line->total_tva;
					$amount_ttc[$keyforvatrate] += $line->total_ttc;
					$multicurrency_amount_ht[$keyforvatrate] += $line->multicurrency_total_ht;
					$multicurrency_amount_tva[$keyforvatrate] += $line->multicurrency_total_tva;
					$multicurrency_amount_ttc[$keyforvatrate] += $line->multicurrency_total_ttc;
					$i++;
				}
			}

			// If some payments were already done, we change the amount to pay using same prorate
			if (!empty($conf->global->INVOICE_ALLOW_REUSE_OF_CREDIT_WHEN_PARTIALLY_REFUNDED)) {
				$alreadypaid = $object->getSommePaiement(); // This can be not 0 if we allow to create credit to reuse from credit notes partially refunded.
				if ($alreadypaid && abs($alreadypaid) < abs($object->total_ttc)) {
					$ratio = abs(($object->total_ttc - $alreadypaid) / $object->total_ttc);
					foreach ($amount_ht as $vatrate => $val) {
						$amount_ht[$vatrate] = price2num($amount_ht[$vatrate] * $ratio, 'MU');
						$amount_tva[$vatrate] = price2num($amount_tva[$vatrate] * $ratio, 'MU');
						$amount_ttc[$vatrate] = price2num($amount_ttc[$vatrate] * $ratio, 'MU');
						$multicurrency_amount_ht[$vatrate] = price2num($multicurrency_amount_ht[$vatrate] * $ratio, 'MU');
						$multicurrency_amount_tva[$vatrate] = price2num($multicurrency_amount_tva[$vatrate] * $ratio, 'MU');
						$multicurrency_amount_ttc[$vatrate] = price2num($multicurrency_amount_ttc[$vatrate] * $ratio, 'MU');
					}
				}
			}
			//var_dump($amount_ht);var_dump($amount_tva);var_dump($amount_ttc);exit;

			// Insert one discount by VAT rate category
			$discount = new DiscountAbsolute($db);
			if ($object->type == Facture::TYPE_CREDIT_NOTE) {
				$discount->description = '(CREDIT_NOTE)';
			} elseif ($object->type == Facture::TYPE_DEPOSIT) {
				$discount->description = '(DEPOSIT)';
			} elseif ($object->type == Facture::TYPE_STANDARD || $object->type == Facture::TYPE_REPLACEMENT || $object->type == Facture::TYPE_SITUATION) {
				$discount->description = '(EXCESS RECEIVED)';
			} else {
				setEventMessages($langs->trans('CantConvertToReducAnInvoiceOfThisType'), null, 'errors');
			}
			$discount->fk_soc = $object->socid;
			$discount->fk_facture_source = $object->id;

			$error = 0;

			if ($object->type == Facture::TYPE_STANDARD || $object->type == Facture::TYPE_REPLACEMENT || $object->type == Facture::TYPE_SITUATION) {
				// If we're on a standard invoice, we have to get excess received to create a discount in TTC without VAT

				// Total payments
				$sql = 'SELECT SUM(pf.amount) as total_paiements';
				$sql .= ' FROM '.MAIN_DB_PREFIX.'paiement_facture as pf, '.MAIN_DB_PREFIX.'paiement as p';
				$sql .= ' LEFT JOIN '.MAIN_DB_PREFIX.'c_paiement as c ON p.fk_paiement = c.id';
				$sql .= ' WHERE pf.fk_facture = '.$object->id;
				$sql .= ' AND pf.fk_paiement = p.rowid';
				$sql .= ' AND p.entity IN ('.getEntity('invoice').')';
				$resql = $db->query($sql);
				if (!$resql) {
					dol_print_error($db);
				}

				$res = $db->fetch_object($resql);
				$total_paiements = $res->total_paiements;

				// Total credit note and deposit
				$total_creditnote_and_deposit = 0;
				$sql = "SELECT re.rowid, re.amount_ht, re.amount_tva, re.amount_ttc,";
				$sql .= " re.description, re.fk_facture_source";
				$sql .= " FROM ".MAIN_DB_PREFIX."societe_remise_except as re";
				$sql .= " WHERE fk_facture = ".$object->id;
				$resql = $db->query($sql);
				if (!empty($resql)) {
					while ($obj = $db->fetch_object($resql)) {
						$total_creditnote_and_deposit += $obj->amount_ttc;
					}
				} else {
					dol_print_error($db);
				}

				$discount->amount_ht = $discount->amount_ttc = $total_paiements + $total_creditnote_and_deposit - $object->total_ttc;
				$discount->amount_tva = 0;
				$discount->tva_tx = 0;
				$discount->vat_src_code = '';

				$result = $discount->create($user);
				if ($result < 0) {
					$error++;
				}
			}
			if ($object->type == Facture::TYPE_CREDIT_NOTE || $object->type == Facture::TYPE_DEPOSIT) {
				foreach ($amount_ht as $tva_tx => $xxx) {
					$discount->amount_ht = abs($amount_ht[$tva_tx]);
					$discount->amount_tva = abs($amount_tva[$tva_tx]);
					$discount->amount_ttc = abs($amount_ttc[$tva_tx]);
					$discount->multicurrency_amount_ht = abs($multicurrency_amount_ht[$tva_tx]);
					$discount->multicurrency_amount_tva = abs($multicurrency_amount_tva[$tva_tx]);
					$discount->multicurrency_amount_ttc = abs($multicurrency_amount_ttc[$tva_tx]);

					// Clean vat code
					$reg = array();
					$vat_src_code = '';
					if (preg_match('/\((.*)\)/', $tva_tx, $reg)) {
						$vat_src_code = $reg[1];
						$tva_tx = preg_replace('/\s*\(.*\)/', '', $tva_tx); // Remove code into vatrate.
					}

					$discount->tva_tx = abs($tva_tx);
					$discount->vat_src_code = $vat_src_code;

					$result = $discount->create($user);
					if ($result < 0) {
						$error++;
						break;
					}
				}
			}

			if (empty($error)) {
				if ($object->type != Facture::TYPE_DEPOSIT) {
					// Classe facture
					$result = $object->setPaid($user);
					if ($result >= 0) {
						$db->commit();
					} else {
						setEventMessages($object->error, $object->errors, 'errors');
						$db->rollback();
					}
				} else {
					$db->commit();
				}
			} else {
				setEventMessages($discount->error, $discount->errors, 'errors');
				$db->rollback();
			}
		}
	} elseif ($action == 'confirm_delete_paiement' && $confirm == 'yes' && $usercancreate) {
		// Delete payment
		$object->fetch($id);
		if ($object->statut == Facture::STATUS_VALIDATED && $object->paye == 0) {
			$paiement = new Paiement($db);
			$result = $paiement->fetch(GETPOST('paiement_id'));
			if ($result > 0) {
				$result = $paiement->delete(); // If fetch ok and found
				header("Location: ".$_SERVER['PHP_SELF']."?id=".$id);
			}
			if ($result < 0) {
				setEventMessages($paiement->error, $paiement->errors, 'errors');
			}
		}
	} elseif ($action == 'add' && $usercancreate) {
		// Insert new invoice in database
		if ($socid > 0) {
			$object->socid = GETPOST('socid', 'int');
		}
		$selectedLines = GETPOST('toselect', 'array');

		$db->begin();

		$error = 0;
		$originentity = GETPOST('originentity');
		// Fill array 'array_options' with data from add form
		$ret = $extrafields->setOptionalsFromPost(null, $object);
		if ($ret < 0) {
			$error++;
		}

		// Replacement invoice
		if (GETPOST('type') == Facture::TYPE_REPLACEMENT) {
			$dateinvoice = dol_mktime(12, 0, 0, GETPOST('remonth', 'int'), GETPOST('reday', 'int'), GETPOST('reyear', 'int'));
			if (empty($dateinvoice)) {
				$error++;
				setEventMessages($langs->trans("ErrorFieldRequired", $langs->transnoentitiesnoconv("Date")), null, 'errors');
				$action = 'create';
			} elseif ($dateinvoice > (dol_get_last_hour(dol_now()) + (empty($conf->global->INVOICE_MAX_FUTURE_DELAY) ? 0 : $conf->global->INVOICE_MAX_FUTURE_DELAY))) {
				$error++;
				setEventMessages($langs->trans("ErrorDateIsInFuture"), null, 'errors');
				$action = 'create';
			}

			if (!(GETPOST('fac_replacement', 'int') > 0)) {
				$error++;
				setEventMessages($langs->trans("ErrorFieldRequired", $langs->transnoentitiesnoconv("ReplaceInvoice")), null, 'errors');
				$action = 'create';
			}

			$date_pointoftax = dol_mktime(12, 0, 0, GETPOST('date_pointoftaxmonth', 'int'), GETPOST('date_pointoftaxday', 'int'), GETPOST('date_pointoftaxyear', 'int'));

			if (!$error) {
				// This is a replacement invoice
				$result = $object->fetch(GETPOST('fac_replacement', 'int'));
				$object->fetch_thirdparty();

				$object->date = $dateinvoice;
				$object->date_pointoftax = $date_pointoftax;
				$object->note_public		= trim(GETPOST('note_public', 'restricthtml'));
				// We do not copy the private note
				$object->ref_client			= GETPOST('ref_client', 'alphanohtml');
				$object->model_pdf = GETPOST('model', 'alphanohtml');
				$object->fk_project			= GETPOST('projectid', 'int');
				$object->cond_reglement_id	= GETPOST('cond_reglement_id', 'int');
				$object->mode_reglement_id	= GETPOST('mode_reglement_id', 'int');
				$object->fk_account = GETPOST('fk_account', 'int');
				$object->remise_absolue		= price2num(GETPOST('remise_absolue'), 'MU');
				$object->remise_percent		= price2num(GETPOST('remise_percent'), 2);
				$object->fk_incoterms = GETPOST('incoterm_id', 'int');
				$object->location_incoterms = GETPOST('location_incoterms', 'alpha');
				$object->multicurrency_code = GETPOST('multicurrency_code', 'alpha');
				$object->multicurrency_tx   = GETPOST('originmulticurrency_tx', 'int');

				// Proprietes particulieres a facture de remplacement
				$object->fk_facture_source = GETPOST('fac_replacement', 'int');
				$object->type = Facture::TYPE_REPLACEMENT;

				$id = $object->createFromCurrent($user);
				if ($id <= 0) {
					setEventMessages($object->error, $object->errors, 'errors');
				}
			}
		}

		// Credit note invoice
		if (GETPOST('type') == Facture::TYPE_CREDIT_NOTE) {
			$sourceinvoice = GETPOST('fac_avoir', 'int');
			if (!($sourceinvoice > 0) && empty($conf->global->INVOICE_CREDIT_NOTE_STANDALONE)) {
				$error++;
				setEventMessages($langs->trans("ErrorFieldRequired", $langs->transnoentitiesnoconv("CorrectInvoice")), null, 'errors');
				$action = 'create';
			}

			$dateinvoice = dol_mktime(12, 0, 0, GETPOST('remonth', 'int'), GETPOST('reday', 'int'), GETPOST('reyear', 'int'));
			if (empty($dateinvoice)) {
				$error++;
				setEventMessages($langs->trans("ErrorFieldRequired", $langs->transnoentitiesnoconv("Date")), null, 'errors');
				$action = 'create';
			} elseif ($dateinvoice > (dol_get_last_hour(dol_now()) + (empty($conf->global->INVOICE_MAX_FUTURE_DELAY) ? 0 : $conf->global->INVOICE_MAX_FUTURE_DELAY))) {
				$error++;
				setEventMessages($langs->trans("ErrorDateIsInFuture"), null, 'errors');
				$action = 'create';
			}

			$date_pointoftax = dol_mktime(12, 0, 0, GETPOST('date_pointoftaxmonth', 'int'), GETPOST('date_pointoftaxday', 'int'), GETPOST('date_pointoftaxyear', 'int'));

			if (!$error) {
				if (!empty($originentity)) {
					$object->entity = $originentity;
				}
				$object->socid = GETPOST('socid', 'int');
				$object->ref = GETPOST('ref');
				$object->date = $dateinvoice;
				$object->date_pointoftax = $date_pointoftax;
				$object->note_public		= trim(GETPOST('note_public', 'restricthtml'));
				// We do not copy the private note
				$object->ref_client			= GETPOST('ref_client');
				$object->model_pdf = GETPOST('model');
				$object->fk_project			= GETPOST('projectid', 'int');
				$object->cond_reglement_id	= 0;		// No payment term for a credit note
				$object->mode_reglement_id	= GETPOST('mode_reglement_id', 'int');
				$object->fk_account = GETPOST('fk_account', 'int');
				$object->remise_absolue		= price2num(GETPOST('remise_absolue'), 'MU');
				$object->remise_percent		= price2num(GETPOST('remise_percent'), 2);
				$object->fk_incoterms = GETPOST('incoterm_id', 'int');
				$object->location_incoterms = GETPOST('location_incoterms', 'alpha');
				$object->multicurrency_code = GETPOST('multicurrency_code', 'alpha');
				$object->multicurrency_tx   = GETPOST('originmulticurrency_tx', 'int');

				// Proprietes particulieres a facture avoir
				$object->fk_facture_source = $sourceinvoice > 0 ? $sourceinvoice : '';
				$object->type = Facture::TYPE_CREDIT_NOTE;

				$facture_source = new Facture($db); // fetch origin object
				if ($facture_source->fetch($object->fk_facture_source) > 0) {
					if ($facture_source->type == Facture::TYPE_SITUATION) {
						$object->situation_counter = $facture_source->situation_counter;
						$object->situation_cycle_ref = $facture_source->situation_cycle_ref;
						$facture_source->fetchPreviousNextSituationInvoice();
					}
				}
				$id = $object->create($user);

				// NOTE: Pb with situation invoice
				// NOTE: fields total on situation invoice are stored as cumulative values on total of lines (bad) but delta on invoice total
				// NOTE: fields total on credit note are stored as delta both on total of lines and on invoice total (good)
				// NOTE: fields situation_percent on situation invoice are stored as cumulative values on lines (bad)
				// NOTE: fields situation_percent on credit note are stored as delta on lines (good)
				if (GETPOST('invoiceAvoirWithLines', 'int') == 1 && $id > 0) {
					if (!empty($facture_source->lines)) {
						$fk_parent_line = 0;

						foreach ($facture_source->lines as $line) {
							// Extrafields
							if (method_exists($line, 'fetch_optionals')) {
								// load extrafields
								$line->fetch_optionals();
							}

							// Reset fk_parent_line for no child products and special product
							if (($line->product_type != 9 && empty($line->fk_parent_line)) || $line->product_type == 9) {
								$fk_parent_line = 0;
							}


							if ($facture_source->type == Facture::TYPE_SITUATION) {
								$source_fk_prev_id = $line->fk_prev_id; // temporary storing situation invoice fk_prev_id
								$line->fk_prev_id  = $line->id; // The new line of the new credit note we are creating must be linked to the situation invoice line it is created from

								if (!empty($facture_source->tab_previous_situation_invoice)) {
									// search the last standard invoice in cycle and the possible credit note between this last and facture_source
									// TODO Move this out of loop of $facture_source->lines
									$tab_jumped_credit_notes = array();
									$lineIndex = count($facture_source->tab_previous_situation_invoice) - 1;
									$searchPreviousInvoice = true;
									while ($searchPreviousInvoice) {
										if ($facture_source->tab_previous_situation_invoice[$lineIndex]->type == Facture::TYPE_SITUATION || $lineIndex < 1) {
											$searchPreviousInvoice = false; // find, exit;
											break;
										} else {
											if ($facture_source->tab_previous_situation_invoice[$lineIndex]->type == Facture::TYPE_CREDIT_NOTE) {
												$tab_jumped_credit_notes[$lineIndex] = $facture_source->tab_previous_situation_invoice[$lineIndex]->id;
											}
											$lineIndex--; // go to previous invoice in cycle
										}
									}

									$maxPrevSituationPercent = 0;
									foreach ($facture_source->tab_previous_situation_invoice[$lineIndex]->lines as $prevLine) {
										if ($prevLine->id == $source_fk_prev_id) {
											$maxPrevSituationPercent = max($maxPrevSituationPercent, $prevLine->situation_percent);

											//$line->subprice  = $line->subprice - $prevLine->subprice;
											$line->total_ht  = $line->total_ht - $prevLine->total_ht;
											$line->total_tva = $line->total_tva - $prevLine->total_tva;
											$line->total_ttc = $line->total_ttc - $prevLine->total_ttc;
											$line->total_localtax1 = $line->total_localtax1 - $prevLine->total_localtax1;
											$line->total_localtax2 = $line->total_localtax2 - $prevLine->total_localtax2;

											$line->multicurrency_subprice  = $line->multicurrency_subprice - $prevLine->multicurrency_subprice;
											$line->multicurrency_total_ht  = $line->multicurrency_total_ht - $prevLine->multicurrency_total_ht;
											$line->multicurrency_total_tva = $line->multicurrency_total_tva - $prevLine->multicurrency_total_tva;
											$line->multicurrency_total_ttc = $line->multicurrency_total_ttc - $prevLine->multicurrency_total_ttc;
										}
									}

									// prorata
									$line->situation_percent = $maxPrevSituationPercent - $line->situation_percent;

									//print 'New line based on invoice id '.$facture_source->tab_previous_situation_invoice[$lineIndex]->id.' fk_prev_id='.$source_fk_prev_id.' will be fk_prev_id='.$line->fk_prev_id.' '.$line->total_ht.' '.$line->situation_percent.'<br>';

									// If there is some credit note between last situation invoice and invoice used for credit note generation (note: credit notes are stored as delta)
									$maxPrevSituationPercent = 0;
									foreach ($tab_jumped_credit_notes as $index => $creditnoteid) {
										foreach ($facture_source->tab_previous_situation_invoice[$index]->lines as $prevLine) {
											if ($prevLine->fk_prev_id == $source_fk_prev_id) {
												$maxPrevSituationPercent = $prevLine->situation_percent;

												$line->total_ht  -= $prevLine->total_ht;
												$line->total_tva -= $prevLine->total_tva;
												$line->total_ttc -= $prevLine->total_ttc;
												$line->total_localtax1 -= $prevLine->total_localtax1;
												$line->total_localtax2 -= $prevLine->total_localtax2;

												$line->multicurrency_subprice  -= $prevLine->multicurrency_subprice;
												$line->multicurrency_total_ht  -= $prevLine->multicurrency_total_ht;
												$line->multicurrency_total_tva -= $prevLine->multicurrency_total_tva;
												$line->multicurrency_total_ttc -= $prevLine->multicurrency_total_ttc;
											}
										}
									}

									// prorata
									$line->situation_percent += $maxPrevSituationPercent;

									//print 'New line based on invoice id '.$facture_source->tab_previous_situation_invoice[$lineIndex]->id.' fk_prev_id='.$source_fk_prev_id.' will be fk_prev_id='.$line->fk_prev_id.' '.$line->total_ht.' '.$line->situation_percent.'<br>';
								}
							}

							$line->fk_facture = $object->id;
							$line->fk_parent_line = $fk_parent_line;

							$line->subprice = -$line->subprice; // invert price for object
							$line->pa_ht = $line->pa_ht; // we choosed to have buy/cost price always positive, so no revert of sign here
							$line->total_ht = -$line->total_ht;
							$line->total_tva = -$line->total_tva;
							$line->total_ttc = -$line->total_ttc;
							$line->total_localtax1 = -$line->total_localtax1;
							$line->total_localtax2 = -$line->total_localtax2;

							$line->multicurrency_subprice = -$line->multicurrency_subprice;
							$line->multicurrency_total_ht = -$line->multicurrency_total_ht;
							$line->multicurrency_total_tva = -$line->multicurrency_total_tva;
							$line->multicurrency_total_ttc = -$line->multicurrency_total_ttc;

							$result = $line->insert(0, 1); // When creating credit note with same lines than source, we must ignore error if discount alreayd linked

							$object->lines[] = $line; // insert new line in current object

							// Defined the new fk_parent_line
							if ($result > 0 && $line->product_type == 9) {
								$fk_parent_line = $result;
							}
						}

						$object->update_price(1);
					}
				}

				if (GETPOST('invoiceAvoirWithPaymentRestAmount', 'int') == 1 && $id > 0) {
					if ($facture_source->fetch($object->fk_facture_source) > 0) {
						$totalpaye = $facture_source->getSommePaiement();
						$totalcreditnotes = $facture_source->getSumCreditNotesUsed();
						$totaldeposits = $facture_source->getSumDepositsUsed();
						$remain_to_pay = abs($facture_source->total_ttc - $totalpaye - $totalcreditnotes - $totaldeposits);

						$object->addline($langs->trans('invoiceAvoirLineWithPaymentRestAmount'), $remain_to_pay, 1, 0, 0, 0, 0, 0, '', '', 'TTC');
					}
				}

				// Add link between credit note and origin
				if (!empty($object->fk_facture_source) && $id > 0) {
					$facture_source->fetch($object->fk_facture_source);
					$facture_source->fetchObjectLinked();

					if (!empty($facture_source->linkedObjectsIds)) {
						foreach ($facture_source->linkedObjectsIds as $sourcetype => $TIds) {
							$object->add_object_linked($sourcetype, current($TIds));
						}
					}
				}
			}
		}

		// Standard invoice or Deposit invoice, created from a Predefined template invoice
		if ((GETPOST('type') == Facture::TYPE_STANDARD || GETPOST('type') == Facture::TYPE_DEPOSIT) && GETPOST('fac_rec', 'int') > 0) {
			$dateinvoice = dol_mktime(12, 0, 0, GETPOST('remonth', 'int'), GETPOST('reday', 'int'), GETPOST('reyear', 'int'));
			if (empty($dateinvoice)) {
				$error++;
				setEventMessages($langs->trans("ErrorFieldRequired", $langs->transnoentitiesnoconv("Date")), null, 'errors');
				$action = 'create';
			} elseif ($dateinvoice > (dol_get_last_hour(dol_now()) + (empty($conf->global->INVOICE_MAX_FUTURE_DELAY) ? 0 : $conf->global->INVOICE_MAX_FUTURE_DELAY))) {
				$error++;
				setEventMessages($langs->trans("ErrorDateIsInFuture"), null, 'errors');
				$action = 'create';
			}

			$date_pointoftax = dol_mktime(12, 0, 0, $_POST['date_pointoftaxmonth'], $_POST['date_pointoftaxday'], $_POST['date_pointoftaxyear']);

			if (!$error) {
				$object->socid = GETPOST('socid', 'int');
				$object->type            = GETPOST('type');
				$object->ref             = GETPOST('ref');
				$object->date            = $dateinvoice;
				$object->date_pointoftax = $date_pointoftax;
				$object->note_public = trim(GETPOST('note_public', 'restricthtml'));
				$object->note_private    = trim(GETPOST('note_private', 'restricthtml'));
				$object->ref_client      = GETPOST('ref_client');
				$object->model_pdf = GETPOST('model');
				$object->fk_project = GETPOST('projectid', 'int');
				$object->cond_reglement_id	= (GETPOST('type') == 3 ? 1 : GETPOST('cond_reglement_id'));
				$object->mode_reglement_id	= GETPOST('mode_reglement_id', 'int');
				$object->fk_account = GETPOST('fk_account', 'int');
				$object->amount = price2num(GETPOST('amount'));
				$object->remise_absolue		= price2num(GETPOST('remise_absolue'), 'MU');
				$object->remise_percent		= price2num(GETPOST('remise_percent'), 2);
				$object->fk_incoterms = GETPOST('incoterm_id', 'int');
				$object->location_incoterms = GETPOST('location_incoterms', 'alpha');
				$object->multicurrency_code = GETPOST('multicurrency_code', 'alpha');
				$object->multicurrency_tx   = GETPOST('originmulticurrency_tx', 'int');

				// Source facture
				$object->fac_rec = GETPOST('fac_rec', 'int');

				$id = $object->create($user); // This include recopy of links from recurring invoice and recurring invoice lines
			}
		}

		// Standard or deposit invoice, not from a Predefined template invoice
		if ((GETPOST('type') == Facture::TYPE_STANDARD || GETPOST('type') == Facture::TYPE_DEPOSIT || GETPOST('type') == Facture::TYPE_PROFORMA || (GETPOST('type') == Facture::TYPE_SITUATION && !GETPOST('situations'))) && GETPOST('fac_rec') <= 0) {
			$typeamount = GETPOST('typedeposit', 'aZ09');
			$valuestandardinvoice = price2num(str_replace('%', '', GETPOST('valuestandardinvoice', 'alpha')), 'MU');
			$valuedeposit = price2num(str_replace('%', '', GETPOST('valuedeposit', 'alpha')), 'MU');
			$dateinvoice = dol_mktime(12, 0, 0, GETPOST('remonth', 'int'), GETPOST('reday', 'int'), GETPOST('reyear', 'int'));
			$date_pointoftax = dol_mktime(12, 0, 0, GETPOST('date_pointoftaxmonth', 'int'), GETPOST('date_pointoftaxday', 'int'), GETPOST('date_pointoftaxyear', 'int'));

			if (GETPOST('socid', 'int') < 1) {
				$error++;
				setEventMessages($langs->trans("ErrorFieldRequired", $langs->transnoentitiesnoconv("Customer")), null, 'errors');
				$action = 'create';
			}

			if (empty($dateinvoice)) {
				$error++;
				setEventMessages($langs->trans("ErrorFieldRequired", $langs->transnoentitiesnoconv("Date")), null, 'errors');
				$action = 'create';
			} elseif ($dateinvoice > (dol_get_last_hour(dol_now()) + (empty($conf->global->INVOICE_MAX_FUTURE_DELAY) ? 0 : $conf->global->INVOICE_MAX_FUTURE_DELAY))) {
				$error++;
				setEventMessages($langs->trans("ErrorDateIsInFuture"), null, 'errors');
				$action = 'create';
			}


			if (GETPOST('type') == Facture::TYPE_STANDARD) {
				if ($valuestandardinvoice < 0 || $valuestandardinvoice > 100) {
					setEventMessages($langs->trans("ErrorAPercentIsRequired"), null, 'errors');
					$error++;
					$action = 'create';
				}
			} elseif (GETPOST('type') == Facture::TYPE_DEPOSIT) {
				if ($typeamount && !empty($origin) && !empty($originid)) {
					if ($typeamount == 'amount' && $valuedeposit <= 0) {
						setEventMessages($langs->trans("ErrorAnAmountWithoutTaxIsRequired"), null, 'errors');
						$error++;
						$action = 'create';
					}
					if ($typeamount == 'variable' && $valuedeposit <= 0) {
						setEventMessages($langs->trans("ErrorAPercentIsRequired"), null, 'errors');
						$error++;
						$action = 'create';
					}
					if ($typeamount == 'variablealllines' && $valuedeposit <= 0) {
						setEventMessages($langs->trans("ErrorAPercentIsRequired"), null, 'errors');
						$error++;
						$action = 'create';
					}
				}
			}

			if (!$error) {
				// Si facture standard
				$object->socid = GETPOST('socid', 'int');
				$object->type				= GETPOST('type');
				$object->ref = GETPOST('ref');
				$object->date				= $dateinvoice;
				$object->date_pointoftax = $date_pointoftax;
				$object->note_public		= trim(GETPOST('note_public', 'restricthtml'));
				$object->note_private = trim(GETPOST('note_private', 'restricthtml'));
				$object->ref_client			= GETPOST('ref_client');
				$object->model_pdf = GETPOST('model');
				$object->fk_project			= GETPOST('projectid');
				$object->cond_reglement_id	= (GETPOST('type') == 3 ? 1 : GETPOST('cond_reglement_id'));
				$object->mode_reglement_id	= GETPOST('mode_reglement_id');
				$object->fk_account = GETPOST('fk_account', 'int');
				$object->amount = price2num(GETPOST('amount'));
				$object->remise_absolue		= price2num(GETPOST('remise_absolue'), 'MU');
				$object->remise_percent		= price2num(GETPOST('remise_percent'), 2);
				$object->fk_incoterms = GETPOST('incoterm_id', 'int');
				$object->location_incoterms = GETPOST('location_incoterms', 'alpha');
				$object->multicurrency_code = GETPOST('multicurrency_code', 'alpha');
				$object->multicurrency_tx   = GETPOST('originmulticurrency_tx', 'int');

				if (GETPOST('type') == Facture::TYPE_SITUATION) {
					$object->situation_counter = 1;
					$object->situation_final = 0;
					$object->situation_cycle_ref = $object->newCycle();
				}

				if (in_array($object->type, $retainedWarrantyInvoiceAvailableType)) {
					$object->retained_warranty = GETPOST('retained_warranty', 'int');
					$object->retained_warranty_fk_cond_reglement = GETPOST('retained_warranty_fk_cond_reglement', 'int');
				} else {
					$object->retained_warranty = 0;
					$object->retained_warranty_fk_cond_reglement = 0;
				}

				$retained_warranty_date_limit = GETPOST('retained_warranty_date_limit');
				if (!empty($retained_warranty_date_limit) && dol_stringtotime($retained_warranty_date_limit)) {
					$object->retained_warranty_date_limit = dol_stringtotime($retained_warranty_date_limit);
				}
				$object->retained_warranty_date_limit = !empty($object->retained_warranty_date_limit) ? $object->retained_warranty_date_limit : $object->calculate_date_lim_reglement($object->retained_warranty_fk_cond_reglement);

				$object->fetch_thirdparty();

				// If creation from another object of another module (Example: origin=propal, originid=1)
				if (!empty($origin) && !empty($originid)) {
					$regs = array();
					// Parse element/subelement (ex: project_task)
					$element = $subelement = $origin;
					if (preg_match('/^([^_]+)_([^_]+)/i', $origin, $regs)) {
						$element = $regs[1];
						$subelement = $regs[2];
					}

					// For compatibility
					if ($element == 'order') {
						$element = $subelement = 'commande';
					}
					if ($element == 'propal') {
						$element = 'comm/propal';
						$subelement = 'propal';
					}
					if ($element == 'contract') {
						$element = $subelement = 'contrat';
					}
					if ($element == 'inter') {
						$element = $subelement = 'ficheinter';
					}
					if ($element == 'shipping') {
						$element = $subelement = 'expedition';
					}

					$object->origin = $origin;
					$object->origin_id = $originid;

					// Possibility to add external linked objects with hooks
					$object->linked_objects[$object->origin] = $object->origin_id;
					// link with order if it is a shipping invoice
					if ($object->origin == 'shipping') {
						require_once DOL_DOCUMENT_ROOT.'/expedition/class/expedition.class.php';
						$exp = new Expedition($db);
						$exp->fetch($object->origin_id);
						$exp->fetchObjectLinked();
						if (is_array($exp->linkedObjectsIds['commande']) && count($exp->linkedObjectsIds['commande']) > 0) {
							foreach ($exp->linkedObjectsIds['commande'] as $key => $value) {
								$object->linked_objects['commande'] = $value;
							}
						}
					}

					if (is_array($_POST['other_linked_objects']) && !empty($_POST['other_linked_objects'])) {
						$object->linked_objects = array_merge($object->linked_objects, $_POST['other_linked_objects']);
					}

					$id = $object->create($user); // This include class to add_object_linked() and add add_contact()

					if ($id > 0) {
						dol_include_once('/'.$element.'/class/'.$subelement.'.class.php');

						$classname = ucfirst($subelement);
						$srcobject = new $classname($db);

						dol_syslog("Try to find source object origin=".$object->origin." originid=".$object->origin_id." to add lines or deposit lines");
						$result = $srcobject->fetch($object->origin_id);

						// If deposit invoice - down payment with 1 line (fixed amount or percent)
						if (GETPOST('type') == Facture::TYPE_DEPOSIT && in_array($typeamount, array('amount', 'variable'))) {
							// Define the array $amountdeposit
							$amountdeposit = array();
							if (!empty($conf->global->MAIN_DEPOSIT_MULTI_TVA)) {
								if ($typeamount == 'amount') {
									$amount = $valuedeposit;
								} else {
									$amount = $srcobject->total_ttc * ($valuedeposit / 100);
								}

								$TTotalByTva = array();
								foreach ($srcobject->lines as &$line) {
									if (!empty($line->special_code)) {
										continue;
									}
									$TTotalByTva[$line->tva_tx] += $line->total_ttc;
								}

								foreach ($TTotalByTva as $tva => &$total) {
									$coef = $total / $srcobject->total_ttc; // Calc coef
									$am = $amount * $coef;
									$amount_ttc_diff += $am;
									$amountdeposit[$tva] += $am / (1 + $tva / 100); // Convert into HT for the addline
								}
							} else {
								if ($typeamount == 'amount') {
									$amountdeposit[0] = $valuedeposit;
								} elseif ($typeamount == 'variable') {
									if ($result > 0) {
										$totalamount = 0;
										$lines = $srcobject->lines;
										$numlines = count($lines);
										for ($i = 0; $i < $numlines; $i++) {
											$qualified = 1;
											if (empty($lines[$i]->qty)) {
												$qualified = 0; // We discard qty=0, it is an option
											}
											if (!empty($lines[$i]->special_code)) {
												$qualified = 0; // We discard special_code (frais port, ecotaxe, option, ...)
											}
											if ($qualified) {
												$totalamount += $lines[$i]->total_ht; // Fixme : is it not for the customer ? Shouldn't we take total_ttc ?
												$tva_tx = $lines[$i]->tva_tx;
												$amountdeposit[$tva_tx] += ($lines[$i]->total_ht * $valuedeposit) / 100;
											}
										}

										if ($totalamount == 0) {
											$amountdeposit[0] = 0;
										}
									} else {
										setEventMessages($srcobject->error, $srcobject->errors, 'errors');
										$error++;
									}
								}

								$amount_ttc_diff = $amountdeposit[0];
							}

							foreach ($amountdeposit as $tva => $amount) {
								if (empty($amount)) {
									continue;
								}

								$arraylist = array(
									'amount' => 'FixAmount',
									'variable' => 'VarAmount'
								);
								$descline = '(DEPOSIT)';
								//$descline.= ' - '.$langs->trans($arraylist[$typeamount]);
								if ($typeamount == 'amount') {
									$descline .= ' ('.price($valuedeposit, '', $langs, 0, - 1, - 1, (!empty($object->multicurrency_code) ? $object->multicurrency_code : $conf->currency)).')';
								} elseif ($typeamount == 'variable') {
									$descline .= ' ('.$valuedeposit.'%)';
								}

								$descline .= ' - '.$srcobject->ref;
								$result = $object->addline(
									$descline,
									$amount, // subprice
									1, // quantity
									$tva, // vat rate
									0, // localtax1_tx
									0, // localtax2_tx
									(empty($conf->global->INVOICE_PRODUCTID_DEPOSIT) ? 0 : $conf->global->INVOICE_PRODUCTID_DEPOSIT), // fk_product
									0, // remise_percent
									0, // date_start
									0, // date_end
									0,
									$lines[$i]->info_bits, // info_bits
									0,
									'HT',
									0,
									0, // product_type
									1,
									$lines[$i]->special_code,
									$object->origin,
									0,
									0,
									0,
									0
									//,$langs->trans('Deposit') //Deprecated
								);
							}

							$diff = $object->total_ttc - $amount_ttc_diff;

							if (!empty($conf->global->MAIN_DEPOSIT_MULTI_TVA) && $diff != 0) {
								$object->fetch_lines();
								$subprice_diff = $object->lines[0]->subprice - $diff / (1 + $object->lines[0]->tva_tx / 100);
								$object->updateline($object->lines[0]->id, $object->lines[0]->desc, $subprice_diff, $object->lines[0]->qty, $object->lines[0]->remise_percent, $object->lines[0]->date_start, $object->lines[0]->date_end, $object->lines[0]->tva_tx, 0, 0, 'HT', $object->lines[0]->info_bits, $object->lines[0]->product_type, 0, 0, 0, $object->lines[0]->pa_ht, $object->lines[0]->label, 0, array(), 100);
							}
						}

						// standard invoice, credit note, or down payment from a percent of all lines
						if (GETPOST('type') != Facture::TYPE_DEPOSIT || (GETPOST('type') == Facture::TYPE_DEPOSIT && $typeamount == 'variablealllines')) {
							if ($result > 0) {
								$lines = $srcobject->lines;
								if (empty($lines) && method_exists($srcobject, 'fetch_lines')) {
									$srcobject->fetch_lines();
									$lines = $srcobject->lines;
								}

								// If we create a standard invoice with a percent, we change amount by changing the qty
								if (GETPOST('type') == Facture::TYPE_STANDARD && $valuestandardinvoice > 0 && $valuestandardinvoice < 100) {
									if (is_array($lines)) {
										foreach ($lines as $line) {
											// We keep ->subprice and ->pa_ht, but we change the qty
											$line->qty = price2num($line->qty * $valuestandardinvoice / 100, 'MS');
										}
									}
								}
								// If we create a down payment with a percent on all lines, we change amount by changing the qty
								if (GETPOST('type') == Facture::TYPE_DEPOSIT && $typeamount == 'variablealllines') {
									if (is_array($lines)) {
										foreach ($lines as $line) {
											// We keep ->subprice and ->pa_ht, but we change the qty
											$line->qty = price2num($line->qty * $valuedeposit / 100, 'MS');
										}
									}
								}

								$fk_parent_line = 0;
								$num = count($lines);

								for ($i = 0; $i < $num; $i++) {
									if (!in_array($lines[$i]->id, $selectedLines)) {
										continue; // Skip unselected lines
									}

									// Don't add lines with qty 0 when coming from a shipment including all order lines
									if ($srcobject->element == 'shipping' && $conf->global->SHIPMENT_GETS_ALL_ORDER_PRODUCTS && $lines[$i]->qty == 0) {
										continue;
									}
									// Don't add closed lines when coming from a contract (Set constant to '0,5' to exclude also inactive lines)
									if (!isset($conf->global->CONTRACT_EXCLUDE_SERVICES_STATUS_FOR_INVOICE)) {
										$conf->global->CONTRACT_EXCLUDE_SERVICES_STATUS_FOR_INVOICE = '5';
									}
									if ($srcobject->element == 'contrat' && in_array($lines[$i]->statut, explode(',', $conf->global->CONTRACT_EXCLUDE_SERVICES_STATUS_FOR_INVOICE))) {
										continue;
									}

									$label = (!empty($lines[$i]->label) ? $lines[$i]->label : '');
									$desc = (!empty($lines[$i]->desc) ? $lines[$i]->desc : $lines[$i]->libelle);
									if ($object->situation_counter == 1) {
										$lines[$i]->situation_percent = 0;
									}

									if ($lines[$i]->subprice < 0 && empty($conf->global->INVOICE_KEEP_DISCOUNT_LINES_AS_IN_ORIGIN)) {
										// Negative line, we create a discount line
										$discount = new DiscountAbsolute($db);
										$discount->fk_soc = $object->socid;
										$discount->amount_ht = abs($lines[$i]->total_ht);
										$discount->amount_tva = abs($lines[$i]->total_tva);
										$discount->amount_ttc = abs($lines[$i]->total_ttc);
										$discount->tva_tx = $lines[$i]->tva_tx;
										$discount->fk_user = $user->id;
										$discount->description = $desc;
										$discountid = $discount->create($user);
										if ($discountid > 0) {
											$result = $object->insert_discount($discountid); // This include link_to_invoice
										} else {
											setEventMessages($discount->error, $discount->errors, 'errors');
											$error++;
											break;
										}
									} else {
										// Positive line
										$product_type = ($lines[$i]->product_type ? $lines[$i]->product_type : 0);

										// Date start
										$date_start = false;
										if ($lines[$i]->date_debut_prevue) {
											$date_start = $lines[$i]->date_debut_prevue;
										}
										if ($lines[$i]->date_debut_reel) {
											$date_start = $lines[$i]->date_debut_reel;
										}
										if ($lines[$i]->date_start) {
											$date_start = $lines[$i]->date_start;
										}

										// Date end
										$date_end = false;
										if ($lines[$i]->date_fin_prevue) {
											$date_end = $lines[$i]->date_fin_prevue;
										}
										if ($lines[$i]->date_fin_reel) {
											$date_end = $lines[$i]->date_fin_reel;
										}
										if ($lines[$i]->date_end) {
											$date_end = $lines[$i]->date_end;
										}

										// Reset fk_parent_line for no child products and special product
										if (($lines[$i]->product_type != 9 && empty($lines[$i]->fk_parent_line)) || $lines[$i]->product_type == 9) {
											$fk_parent_line = 0;
										}

										// Extrafields
										if (method_exists($lines[$i], 'fetch_optionals')) {
											$lines[$i]->fetch_optionals();
											$array_options = $lines[$i]->array_options;
										}

										$tva_tx = $lines[$i]->tva_tx;
										if (!empty($lines[$i]->vat_src_code) && !preg_match('/\(/', $tva_tx)) {
											$tva_tx .= ' ('.$lines[$i]->vat_src_code.')';
										}

										// View third's localtaxes for NOW and do not use value from origin.
										// TODO Is this really what we want ? Yes if source is template invoice but what if proposal or order ?
										$localtax1_tx = get_localtax($tva_tx, 1, $object->thirdparty);
										$localtax2_tx = get_localtax($tva_tx, 2, $object->thirdparty);

										$result = $object->addline(
											$desc,
											$lines[$i]->subprice,
											$lines[$i]->qty,
											$tva_tx,
											$localtax1_tx,
											$localtax2_tx,
											$lines[$i]->fk_product,
											$lines[$i]->remise_percent,
											$date_start,
											$date_end,
											0,
											$lines[$i]->info_bits,
											$lines[$i]->fk_remise_except,
											'HT',
											0,
											$product_type,
											$lines[$i]->rang,
											$lines[$i]->special_code,
											$object->origin,
											$lines[$i]->rowid,
											$fk_parent_line,
											$lines[$i]->fk_fournprice,
											$lines[$i]->pa_ht,
											$label,
											$array_options,
											$lines[$i]->situation_percent,
											$lines[$i]->fk_prev_id,
											$lines[$i]->fk_unit
										);

										if ($result > 0) {
											$lineid = $result;
										} else {
											$lineid = 0;
											$error++;
											break;
										}

										// Defined the new fk_parent_line
										if ($result > 0 && $lines[$i]->product_type == 9) {
											$fk_parent_line = $result;
										}
									}
								}
							} else {
								setEventMessages($srcobject->error, $srcobject->errors, 'errors');
								$error++;
							}
						}

						// Now we create same links to contact than the ones found on origin object
						/* Useless, already into the create
						if (! empty($conf->global->MAIN_PROPAGATE_CONTACTS_FROM_ORIGIN))
						{
							$originforcontact = $object->origin;
							$originidforcontact = $object->origin_id;
							if ($originforcontact == 'shipping')     // shipment and order share the same contacts. If creating from shipment we take data of order
							{
								$originforcontact=$srcobject->origin;
								$originidforcontact=$srcobject->origin_id;
							}
							$sqlcontact = "SELECT code, fk_socpeople FROM ".MAIN_DB_PREFIX."element_contact as ec, ".MAIN_DB_PREFIX."c_type_contact as ctc";
							$sqlcontact.= " WHERE element_id = ".((int) $originidforcontact)." AND ec.fk_c_type_contact = ctc.rowid AND ctc.element = '".$db->escape($originforcontact)."'";

							$resqlcontact = $db->query($sqlcontact);
							if ($resqlcontact)
							{
								while($objcontact = $db->fetch_object($resqlcontact))
								{
									//print $objcontact->code.'-'.$objcontact->fk_socpeople."\n";
									$object->add_contact($objcontact->fk_socpeople, $objcontact->code);
								}
							}
							else dol_print_error($resqlcontact);
						}*/

						// Hooks
						$parameters = array('objFrom' => $srcobject);
						$reshook = $hookmanager->executeHooks('createFrom', $parameters, $object, $action); // Note that $action and $object may have been
						// modified by hook
						if ($reshook < 0) {
							setEventMessages($hookmanager->error, $hookmanager->errors, 'errors');
							$error++;
						}
					} else {
						setEventMessages($object->error, $object->errors, 'errors');
						$error++;
					}
				} else {   // If some invoice's lines coming from page
					$id = $object->create($user);

					for ($i = 1; $i <= $NBLINES; $i++) {
						if (GETPOST('idprod'.$i, 'int')) {
							$product = new Product($db);
							$product->fetch(GETPOST('idprod'.$i, 'int'));
							$startday = dol_mktime(12, 0, 0, GETPOST('date_start'.$i.'month'), GETPOST('date_start'.$i.'day'), GETPOST('date_start'.$i.'year'));
							$endday = dol_mktime(12, 0, 0, GETPOST('date_end'.$i.'month'), GETPOST('date_end'.$i.'day'), GETPOST('date_end'.$i.'year'));
							$result = $object->addline($product->description, $product->price, price2num(GETPOST('qty'.$i), 'MS'), $product->tva_tx, $product->localtax1_tx, $product->localtax2_tx, GETPOST('idprod'.$i, 'int'), price2num(GETPOST('remise_percent'.$i)), $startday, $endday, 0, 0, '', $product->price_base_type, $product->price_ttc, $product->type, -1, 0, '', 0, 0, null, 0, '', 0, 100, '', $product->fk_unit);
						}
					}
				}
			}
		}

		// Situation invoices
		if (GETPOST('type') == Facture::TYPE_SITUATION && GETPOST('situations')) {
			$dateinvoice = dol_mktime(12, 0, 0, GETPOST('remonth', 'int'), GETPOST('reday', 'int'), GETPOST('reyear', 'int'));
			if (empty($dateinvoice)) {
				$error++;
				$mesg = $langs->trans("ErrorFieldRequired", $langs->transnoentitiesnoconv("Date"));
				setEventMessages($mesg, null, 'errors');
			} elseif ($dateinvoice > (dol_get_last_hour(dol_now()) + (empty($conf->global->INVOICE_MAX_FUTURE_DELAY) ? 0 : $conf->global->INVOICE_MAX_FUTURE_DELAY))) {
				$error++;
				setEventMessages($langs->trans("ErrorDateIsInFuture"), null, 'errors');
				$action = 'create';
			}

			$date_pointoftax = dol_mktime(12, 0, 0, GETPOST('date_pointoftaxmonth', 'int'), GETPOST('date_pointoftaxday', 'int'), GETPOST('date_pointoftaxyear', 'int'));

			if (!(GETPOST('situations', 'int') > 0)) {
				$error++;
				$mesg = $langs->trans("ErrorFieldRequired", $langs->transnoentitiesnoconv("InvoiceSituation"));
				setEventMessages($mesg, null, 'errors');
				$action = 'create';
			}

			if (!$error) {
				$result = $object->fetch(GETPOST('situations', 'int'));
				$object->fk_facture_source = GETPOST('situations', 'int');
				$object->type = Facture::TYPE_SITUATION;

				if (!empty($origin) && !empty($originid)) {
					include_once DOL_DOCUMENT_ROOT.'/core/lib/price.lib.php';

					$object->origin = $origin;
					$object->origin_id = $originid;

					// retained warranty
					if (!empty($conf->global->INVOICE_USE_RETAINED_WARRANTY)) {
						$retained_warranty = GETPOST('retained_warranty', 'int');
						if (price2num($retained_warranty) > 0) {
							$object->retained_warranty = price2num($retained_warranty);
						}

						if (GETPOST('retained_warranty_fk_cond_reglement', 'int') > 0) {
							$object->retained_warranty_fk_cond_reglement = GETPOST('retained_warranty_fk_cond_reglement', 'int');
						}

						$retained_warranty_date_limit = GETPOST('retained_warranty_date_limit');
						if (!empty($retained_warranty_date_limit) && $db->jdate($retained_warranty_date_limit)) {
							$object->retained_warranty_date_limit = $db->jdate($retained_warranty_date_limit);
						}
						$object->retained_warranty_date_limit = !empty($object->retained_warranty_date_limit) ? $object->retained_warranty_date_limit : $object->calculate_date_lim_reglement($object->retained_warranty_fk_cond_reglement);
					}

					foreach ($object->lines as $i => &$line) {
						$line->origin = $object->origin;
						$line->origin_id = $line->id;
						$line->fk_prev_id = $line->id;
						$line->fetch_optionals();
						$line->situation_percent = $line->get_prev_progress($object->id); // get good progress including credit note

						// The $line->situation_percent has been modified, so we must recalculate all amounts
						$tabprice = calcul_price_total($line->qty, $line->subprice, $line->remise_percent, $line->tva_tx, $line->localtax1_tx, $line->localtax2_tx, 0, 'HT', 0, $line->product_type, $mysoc, '', $line->situation_percent);
						$line->total_ht = $tabprice[0];
						$line->total_tva = $tabprice[1];
						$line->total_ttc = $tabprice[2];
						$line->total_localtax1 = $tabprice[9];
						$line->total_localtax2 = $tabprice[10];
						$line->multicurrency_total_ht  = $tabprice[16];
						$line->multicurrency_total_tva = $tabprice[17];
						$line->multicurrency_total_ttc = $tabprice[18];

						// Si fk_remise_except defini on vérifie si la réduction à déjà été appliquée
						if ($line->fk_remise_except) {
							$discount = new DiscountAbsolute($line->db);
							$result = $discount->fetch($line->fk_remise_except);
							if ($result > 0) {
								// Check if discount not already affected to another invoice
								if ($discount->fk_facture_line > 0) {
									$line->fk_remise_except = 0;
								}
							}
						}
					}
				}

				$object->fetch_thirdparty();
				$object->date = $dateinvoice;
				$object->date_pointoftax = $date_pointoftax;
				$object->note_public = trim(GETPOST('note_public', 'restricthtml'));
				$object->note = trim(GETPOST('note', 'restricthtml'));
				$object->note_private = trim(GETPOST('note', 'restricthtml'));
				$object->ref_client = GETPOST('ref_client', 'alpha');
				$object->model_pdf = GETPOST('model', 'alpha');
				$object->fk_project = GETPOST('projectid', 'int');
				$object->cond_reglement_id = GETPOST('cond_reglement_id', 'int');
				$object->mode_reglement_id = GETPOST('mode_reglement_id', 'int');
				$object->remise_absolue =price2num(GETPOST('remise_absolue'), 'MU');
				$object->remise_percent = price2num(GETPOST('remise_percent'), 2);

				// Proprietes particulieres a facture de remplacement

				$object->situation_counter = $object->situation_counter + 1;
				$id = $object->createFromCurrent($user);
				if ($id <= 0) {
					$mesg = $object->error;
				} else {
					$nextSituationInvoice = new Facture($db);
					$nextSituationInvoice->fetch($id);

					// create extrafields with data from create form
					$extrafields->fetch_name_optionals_label($nextSituationInvoice->table_element);
					$ret = $extrafields->setOptionalsFromPost(null, $nextSituationInvoice);
					if ($ret > 0) {
						$nextSituationInvoice->insertExtraFields();
					}
				}
			}
		}

		// End of object creation, we show it
		if ($id > 0 && !$error) {
			$db->commit();

			// Define output language
			if (empty($conf->global->MAIN_DISABLE_PDF_AUTOUPDATE) && count($object->lines)) {
				$outputlangs = $langs;
				$newlang = '';
				if ($conf->global->MAIN_MULTILANGS && empty($newlang) && GETPOST('lang_id', 'aZ09')) {
					$newlang = GETPOST('lang_id', 'aZ09');
				}
				if ($conf->global->MAIN_MULTILANGS && empty($newlang)) {
					$newlang = $object->thirdparty->default_lang;
				}
				if (!empty($newlang)) {
					$outputlangs = new Translate("", $conf);
					$outputlangs->setDefaultLang($newlang);
					$outputlangs->load('products');
				}
				$model = $object->model_pdf;
				$ret = $object->fetch($id); // Reload to get new records

				$result = $object->generateDocument($model, $outputlangs, $hidedetails, $hidedesc, $hideref);
				if ($result < 0) {
					setEventMessages($object->error, $object->errors, 'errors');
				}
			}

			header('Location: '.$_SERVER["PHP_SELF"].'?facid='.$id);
			exit();
		} else {
			$db->rollback();
			$action = 'create';
			$_GET["origin"] = $_POST["origin"];
			$_GET["originid"] = $_POST["originid"];
			setEventMessages($object->error, $object->errors, 'errors');
		}
	} elseif ($action == 'addline' && GETPOST('submitforalllines', 'alpha') && GETPOST('vatforalllines', 'alpha') !== '') {
		// Define vat_rate
		$vat_rate = (GETPOST('vatforalllines') ? GETPOST('vatforalllines') : 0);
		$vat_rate = str_replace('*', '', $vat_rate);
		$localtax1_rate = get_localtax($vat_rate, 1, $object->thirdparty, $mysoc);
		$localtax2_rate = get_localtax($vat_rate, 2, $object->thirdparty, $mysoc);
		foreach ($object->lines as $line) {
			$result = $object->updateline($line->id, $line->desc, $line->subprice, $line->qty, $line->remise_percent, $line->date_start, $line->date_end, $vat_rate, $localtax1_rate, $localtax2_rate, 'HT', $line->info_bits, $line->product_type, $line->fk_parent_line, 0, $line->fk_fournprice, $line->pa_ht, $line->label, $line->special_code, $line->array_options, $line->situation_percent, $line->fk_unit, $line->multicurrency_subprice);
		}
	} elseif ($action == 'addline' && $usercancreate) {		// Add a new line
		$langs->load('errors');
		$error = 0;

		// Set if we used free entry or predefined product
		$predef = '';
		$product_desc =(GETPOSTISSET('dp_desc') ? GETPOST('dp_desc', 'restricthtml') : '');
		$price_ht = price2num(GETPOST('price_ht'), 'MU', 2);
		$price_ht_devise = price2num(GETPOST('multicurrency_price_ht'), 'CU', 2);
		$prod_entry_mode = GETPOST('prod_entry_mode', 'alpha');
		if ($prod_entry_mode == 'free') {
			$idprod = 0;
			$tva_tx = (GETPOST('tva_tx', 'alpha') ? GETPOST('tva_tx', 'alpha') : 0);
		} else {
			$idprod = GETPOST('idprod', 'int');
			$tva_tx = '';
		}

		$qty = price2num(GETPOST('qty'.$predef), 'MS');
		$remise_percent = price2num(GETPOST('remise_percent'.$predef), 2);

		// Extrafields
		$extralabelsline = $extrafields->fetch_name_optionals_label($object->table_element_line);
		$array_options = $extrafields->getOptionalsFromPost($object->table_element_line, $predef);
		// Unset extrafield
		if (is_array($extralabelsline)) {
			// Get extra fields
			foreach ($extralabelsline as $key => $value) {
				unset($_POST["options_".$key.$predef]);
			}
		}

		if (empty($idprod) && ($price_ht < 0) && ($qty < 0)) {
			setEventMessages($langs->trans('ErrorBothFieldCantBeNegative', $langs->transnoentitiesnoconv('UnitPriceHT'), $langs->transnoentitiesnoconv('Qty')), null, 'errors');
			$error++;
		}
		if (!$prod_entry_mode) {
			if (GETPOST('type') < 0 && !GETPOST('search_idprod')) {
				setEventMessages($langs->trans('ErrorChooseBetweenFreeEntryOrPredefinedProduct'), null, 'errors');
				$error++;
			}
		}
		if ($prod_entry_mode == 'free' && empty($idprod) && GETPOST('type') < 0) {
			setEventMessages($langs->trans('ErrorFieldRequired', $langs->transnoentitiesnoconv('Type')), null, 'errors');
			$error++;
		}
		if (($prod_entry_mode == 'free' && empty($idprod) && (($price_ht < 0 && empty($conf->global->FACTURE_ENABLE_NEGATIVE_LINES)) || $price_ht == '') && $price_ht_devise == '') && $object->type != Facture::TYPE_CREDIT_NOTE) { 	// Unit price can be 0 but not ''
			if ($price_ht < 0 && empty($conf->global->FACTURE_ENABLE_NEGATIVE_LINES)) {
				$langs->load("errors");
				if ($object->type == $object::TYPE_DEPOSIT) {
					// Using negative lines on deposit lead to headach and blocking problems when you want to consume them.
					setEventMessages($langs->trans("ErrorLinesCantBeNegativeOnDeposits"), null, 'errors');
				} else {
					setEventMessages($langs->trans("ErrorFieldCantBeNegativeOnInvoice", $langs->transnoentitiesnoconv("UnitPriceHT"), $langs->transnoentitiesnoconv("CustomerAbsoluteDiscountShort")), null, 'errors');
				}
				$error++;
			} else {
				setEventMessages($langs->trans("ErrorFieldRequired", $langs->transnoentitiesnoconv("UnitPriceHT")), null, 'errors');
				$error++;
			}
		}
		if ($qty == '') {
			setEventMessages($langs->trans('ErrorFieldRequired', $langs->transnoentitiesnoconv('Qty')), null, 'errors');
			$error++;
		}
		if ($prod_entry_mode == 'free' && empty($idprod) && empty($product_desc)) {
			setEventMessages($langs->trans('ErrorFieldRequired', $langs->transnoentitiesnoconv('Description')), null, 'errors');
			$error++;
		}
		if ($qty < 0) {
			$langs->load("errors");
			setEventMessages($langs->trans('ErrorQtyForCustomerInvoiceCantBeNegative'), null, 'errors');
			$error++;
		}

		if (!$error && !empty($conf->variants->enabled) && $prod_entry_mode != 'free') {
			if ($combinations = GETPOST('combinations', 'array')) {
				//Check if there is a product with the given combination
				$prodcomb = new ProductCombination($db);

				if ($res = $prodcomb->fetchByProductCombination2ValuePairs($idprod, $combinations)) {
					$idprod = $res->fk_product_child;
				} else {
					setEventMessages($langs->trans('ErrorProductCombinationNotFound'), null, 'errors');
					$error++;
				}
			}
		}

		if (!$error && ($qty >= 0) && (!empty($product_desc) || !empty($idprod))) {
			$ret = $object->fetch($id);
			if ($ret < 0) {
				dol_print_error($db, $object->error);
				exit();
			}
			$ret = $object->fetch_thirdparty();

			// Clean parameters
			$date_start = dol_mktime(GETPOST('date_start'.$predef.'hour'), GETPOST('date_start'.$predef.'min'), GETPOST('date_start'.$predef.'sec'), GETPOST('date_start'.$predef.'month'), GETPOST('date_start'.$predef.'day'), GETPOST('date_start'.$predef.'year'));
			$date_end = dol_mktime(GETPOST('date_end'.$predef.'hour'), GETPOST('date_end'.$predef.'min'), GETPOST('date_end'.$predef.'sec'), GETPOST('date_end'.$predef.'month'), GETPOST('date_end'.$predef.'day'), GETPOST('date_end'.$predef.'year'));
			$price_base_type = (GETPOST('price_base_type', 'alpha') ? GETPOST('price_base_type', 'alpha') : 'HT');

			// Define special_code for special lines
			$special_code = 0;
			// if (empty($_POST['qty'])) $special_code=3; // Options should not exists on invoices

			// Ecrase $pu par celui du produit
			// Ecrase $desc par celui du produit
			// Ecrase $tva_tx par celui du produit
			// Ecrase $base_price_type par celui du produit
			// Replaces $fk_unit with the product's
			if (!empty($idprod)) {
				$prod = new Product($db);
				$prod->fetch($idprod);

				$label = ((GETPOST('product_label') && GETPOST('product_label') != $prod->label) ? GETPOST('product_label') : '');

				// Search the correct price into loaded array product_price_by_qty using id of array retrieved into POST['pqp'].
				$pqp = (GETPOST('pbq', 'int') ? GETPOST('pbq', 'int') : 0);

				$datapriceofproduct = $prod->getSellPrice($mysoc, $object->thirdparty, $pqp);

				$pu_ht = $datapriceofproduct['pu_ht'];
				$pu_ttc = $datapriceofproduct['pu_ttc'];
				$price_min = $datapriceofproduct['price_min'];
				$price_base_type = $datapriceofproduct['price_base_type'];
				$tva_tx = $datapriceofproduct['tva_tx'];
				$tva_npr = $datapriceofproduct['tva_npr'];

				$tmpvat = price2num(preg_replace('/\s*\(.*\)/', '', $tva_tx));
				$tmpprodvat = price2num(preg_replace('/\s*\(.*\)/', '', $prod->tva_tx));

				// if price ht was forced (ie: from gui when calculated by margin rate and cost price). TODO Why this ?
				if (!empty($price_ht) || $price_ht === '0') {
					$pu_ht = price2num($price_ht, 'MU');
					$pu_ttc = price2num($pu_ht * (1 + ($tmpvat / 100)), 'MU');
				} elseif ($tmpvat != $tmpprodvat) {
					// On reevalue prix selon taux tva car taux tva transaction peut etre different
					// de ceux du produit par defaut (par exemple si pays different entre vendeur et acheteur).
					if ($price_base_type != 'HT') {
						$pu_ht = price2num($pu_ttc / (1 + ($tmpvat / 100)), 'MU');
					} else {
						$pu_ttc = price2num($pu_ht * (1 + ($tmpvat / 100)), 'MU');
					}
				}

				$desc = '';

				// Define output language
				if (!empty($conf->global->MAIN_MULTILANGS) && !empty($conf->global->PRODUIT_TEXTS_IN_THIRDPARTY_LANGUAGE)) {
					$outputlangs = $langs;
					$newlang = '';
					if (empty($newlang) && GETPOST('lang_id', 'aZ09')) {
						$newlang = GETPOST('lang_id', 'aZ09');
					}
					if (empty($newlang)) {
						$newlang = $object->thirdparty->default_lang;
					}
					if (!empty($newlang)) {
						$outputlangs = new Translate("", $conf);
						$outputlangs->setDefaultLang($newlang);
						$outputlangs->load('products');
					}

					$desc = (!empty($prod->multilangs [$outputlangs->defaultlang] ["description"])) ? $prod->multilangs [$outputlangs->defaultlang] ["description"] : $prod->description;
				} else {
					$desc = $prod->description;
				}

				//If text set in desc is the same as product descpription (as now it's preloaded) whe add it only one time
				if ($product_desc==$desc && !empty($conf->global->PRODUIT_AUTOFILL_DESC)) {
					$product_desc='';
				}

				if (!empty($product_desc) && !empty($conf->global->MAIN_NO_CONCAT_DESCRIPTION)) {
					$desc = $product_desc;
				} else {
					$desc = dol_concatdesc($desc, $product_desc, '', !empty($conf->global->MAIN_CHANGE_ORDER_CONCAT_DESCRIPTION));
				}

				// Add custom code and origin country into description
				if (empty($conf->global->MAIN_PRODUCT_DISABLE_CUSTOMCOUNTRYCODE) && (!empty($prod->customcode) || !empty($prod->country_code))) {
					$tmptxt = '(';
					// Define output language
					if (!empty($conf->global->MAIN_MULTILANGS) && !empty($conf->global->PRODUIT_TEXTS_IN_THIRDPARTY_LANGUAGE)) {
						$outputlangs = $langs;
						$newlang = '';
						if (empty($newlang) && GETPOST('lang_id', 'alpha')) {
							$newlang = GETPOST('lang_id', 'alpha');
						}
						if (empty($newlang)) {
							$newlang = $object->thirdparty->default_lang;
						}
						if (!empty($newlang)) {
							$outputlangs = new Translate("", $conf);
							$outputlangs->setDefaultLang($newlang);
							$outputlangs->load('products');
						}
						if (!empty($prod->customcode)) {
							$tmptxt .= $outputlangs->transnoentitiesnoconv("CustomCode").': '.$prod->customcode;
						}
						if (!empty($prod->customcode) && !empty($prod->country_code)) {
							$tmptxt .= ' - ';
						}
						if (!empty($prod->country_code)) {
							$tmptxt .= $outputlangs->transnoentitiesnoconv("CountryOrigin").': '.getCountry($prod->country_code, 0, $db, $outputlangs, 0);
						}
					} else {
						if (!empty($prod->customcode)) {
							$tmptxt .= $langs->transnoentitiesnoconv("CustomCode").': '.$prod->customcode;
						}
						if (!empty($prod->customcode) && !empty($prod->country_code)) {
							$tmptxt .= ' - ';
						}
						if (!empty($prod->country_code)) {
							$tmptxt .= $langs->transnoentitiesnoconv("CountryOrigin").': '.getCountry($prod->country_code, 0, $db, $langs, 0);
						}
					}
					$tmptxt .= ')';
					$desc = dol_concatdesc($desc, $tmptxt);
				}

				$type = $prod->type;
				$fk_unit = $prod->fk_unit;
			} else {
				$pu_ht = price2num($price_ht, 'MU');
				$pu_ttc = price2num(GETPOST('price_ttc'), 'MU');
				$tva_npr = (preg_match('/\*/', $tva_tx) ? 1 : 0);
				$tva_tx = str_replace('*', '', $tva_tx);
				if (empty($tva_tx)) {
					$tva_npr = 0;
				}
				$label = (GETPOST('product_label') ? GETPOST('product_label') : '');
				$desc = $product_desc;
				$type = GETPOST('type');
				$fk_unit = GETPOST('units', 'alpha');
				$pu_ht_devise = price2num($price_ht_devise, 'MU');
			}

			// Margin
			$fournprice = price2num(GETPOST('fournprice'.$predef) ? GETPOST('fournprice'.$predef) : '');
			$buyingprice = price2num(GETPOST('buying_price'.$predef) != '' ? GETPOST('buying_price'.$predef) : ''); // If buying_price is '0', we must keep this value

			// Local Taxes
			$localtax1_tx = get_localtax($tva_tx, 1, $object->thirdparty, $mysoc, $tva_npr);
			$localtax2_tx = get_localtax($tva_tx, 2, $object->thirdparty, $mysoc, $tva_npr);

			$info_bits = 0;
			if ($tva_npr) {
				$info_bits |= 0x01;
			}

			$price2num_pu_ht = price2num($pu_ht);
			$price2num_remise_percent = price2num($remise_percent);
			$price2num_price_min = price2num($price_min);
			if (empty($price2num_pu_ht)) {
				$price2num_pu_ht = 0;
			}
			if (empty($price2num_remise_percent)) {
				$price2num_remise_percent = 0;
			}
			if (empty($price2num_price_min)) {
				$price2num_price_min = 0;
			}

			if ($usercanproductignorepricemin && (!empty($price_min) && ($price2num_pu_ht * (1 - $price2num_remise_percent / 100) < $price2num_price_min))) {
				$mesg = $langs->trans("CantBeLessThanMinPrice", price(price2num($price_min, 'MU'), 0, $langs, 0, 0, - 1, $conf->currency));
				setEventMessages($mesg, null, 'errors');
			} else {
				// Insert line
				$result = $object->addline($desc, $pu_ht, $qty, $tva_tx, $localtax1_tx, $localtax2_tx, $idprod, $remise_percent, $date_start, $date_end, 0, $info_bits, '', $price_base_type, $pu_ttc, $type, - 1, $special_code, '', 0, GETPOST('fk_parent_line'), $fournprice, $buyingprice, $label, $array_options, $_POST['progress'], '', $fk_unit, $pu_ht_devise);

				if ($result > 0) {
					// Define output language and generate document
					if (empty($conf->global->MAIN_DISABLE_PDF_AUTOUPDATE)) {
						$outputlangs = $langs;
						$newlang = '';
						if ($conf->global->MAIN_MULTILANGS && empty($newlang) && GETPOST('lang_id', 'aZ09')) {
							$newlang = GETPOST('lang_id', 'aZ09');
						}
						if ($conf->global->MAIN_MULTILANGS && empty($newlang)) {
							$newlang = $object->thirdparty->default_lang;
						}
						if (!empty($newlang)) {
							$outputlangs = new Translate("", $conf);
							$outputlangs->setDefaultLang($newlang);
							$outputlangs->load('products');
						}
						$model = $object->model_pdf;
						$ret = $object->fetch($id); // Reload to get new records

						$result = $object->generateDocument($model, $outputlangs, $hidedetails, $hidedesc, $hideref);
						if ($result < 0) {
							setEventMessages($object->error, $object->errors, 'errors');
						}
					}

					unset($_POST['prod_entry_mode']);

					unset($_POST['qty']);
					unset($_POST['type']);
					unset($_POST['remise_percent']);
					unset($_POST['price_ht']);
					unset($_POST['multicurrency_price_ht']);
					unset($_POST['price_ttc']);
					unset($_POST['tva_tx']);
					unset($_POST['product_ref']);
					unset($_POST['product_label']);
					unset($_POST['product_desc']);
					unset($_POST['fournprice']);
					unset($_POST['buying_price']);
					unset($_POST['np_marginRate']);
					unset($_POST['np_markRate']);
					unset($_POST['dp_desc']);
					unset($_POST['idprod']);
					unset($_POST['units']);

					unset($_POST['date_starthour']);
					unset($_POST['date_startmin']);
					unset($_POST['date_startsec']);
					unset($_POST['date_startday']);
					unset($_POST['date_startmonth']);
					unset($_POST['date_startyear']);
					unset($_POST['date_endhour']);
					unset($_POST['date_endmin']);
					unset($_POST['date_endsec']);
					unset($_POST['date_endday']);
					unset($_POST['date_endmonth']);
					unset($_POST['date_endyear']);

					unset($_POST['situations']);
					unset($_POST['progress']);
				} else {
					setEventMessages($object->error, $object->errors, 'errors');
				}

				$action = '';
			}
		}
	} elseif ($action == 'updateline' && $usercancreate && !GETPOST('cancel', 'alpha')) {
		if (!$object->fetch($id) > 0) {
			dol_print_error($db);
		}
		$object->fetch_thirdparty();

		// Clean parameters
		$date_start = '';
		$date_end = '';
		$date_start = dol_mktime(GETPOST('date_starthour'), GETPOST('date_startmin'), GETPOST('date_startsec'), GETPOST('date_startmonth'), GETPOST('date_startday'), GETPOST('date_startyear'));
		$date_end = dol_mktime(GETPOST('date_endhour'), GETPOST('date_endmin'), GETPOST('date_endsec'), GETPOST('date_endmonth'), GETPOST('date_endday'), GETPOST('date_endyear'));
		$description = dol_htmlcleanlastbr(GETPOST('product_desc', 'restricthtml') ? GETPOST('product_desc', 'restricthtml') : GETPOST('desc', 'restricthtml'));
		$pu_ht = price2num(GETPOST('price_ht'), '', 2);
		$vat_rate = (GETPOST('tva_tx') ? GETPOST('tva_tx') : 0);
		$qty = GETPOST('qty');
		$pu_ht_devise = price2num(GETPOST('multicurrency_subprice'), '', 2);

		// Define info_bits
		$info_bits = 0;
		if (preg_match('/\*/', $vat_rate)) {
			$info_bits |= 0x01;
		}

		// Define vat_rate
		$vat_rate = str_replace('*', '', $vat_rate);
		$localtax1_rate = get_localtax($vat_rate, 1, $object->thirdparty);
		$localtax2_rate = get_localtax($vat_rate, 2, $object->thirdparty);

		// Add buying price
		$fournprice = price2num(GETPOST('fournprice') ? GETPOST('fournprice') : '');
		$buyingprice = price2num(GETPOST('buying_price') != '' ? GETPOST('buying_price') : ''); // If buying_price is '0', we muste keep this value

		// Extrafields
		$extralabelsline = $extrafields->fetch_name_optionals_label($object->table_element_line);
		$array_options = $extrafields->getOptionalsFromPost($object->table_element_line);
		// Unset extrafield
		if (is_array($extralabelsline)) {
			// Get extra fields
			foreach ($extralabelsline as $key => $value) {
				unset($_POST["options_".$key]);
			}
		}

		// Define special_code for special lines
		$special_code = GETPOST('special_code');
		if (!GETPOST('qty')) {
			$special_code = 3;
		}

		$line = new FactureLigne($db);
		$line->fetch(GETPOST('lineid', 'int'));
		$percent = $line->get_prev_progress($object->id);

		if ($object->type == Facture::TYPE_CREDIT_NOTE && $object->situation_cycle_ref > 0) {
			// in case of situation credit note
			if (GETPOST('progress') >= 0) {
				$mesg = $langs->trans("CantBeNullOrPositive");
				setEventMessages($mesg, null, 'warnings');
				$error++;
				$result = -1;
			} elseif (GETPOST('progress') < $line->situation_percent) { // TODO : use a modified $line->get_prev_progress($object->id) result
				$mesg = $langs->trans("CantBeLessThanMinPercent");
				setEventMessages($mesg, null, 'warnings');
				$error++;
				$result = -1;
			}
		} elseif (GETPOST('progress') < $percent) {
			$mesg = '<div class="warning">'.$langs->trans("CantBeLessThanMinPercent").'</div>';
			setEventMessages($mesg, null, 'warnings');
			$error++;
			$result = -1;
		}

		// Check minimum price
		$productid = GETPOST('productid', 'int');
		if (!empty($productid)) {
			$product = new Product($db);
			$product->fetch($productid);

			$type = $product->type;

			$price_min = $product->price_min;
			if ((!empty($conf->global->PRODUIT_MULTIPRICES) || !empty($conf->global->PRODUIT_CUSTOMER_PRICES_BY_QTY_MULTIPRICES)) && !empty($object->thirdparty->price_level)) {
				$price_min = $product->multiprices_min [$object->thirdparty->price_level];
			}

			$label = ((GETPOST('update_label') && GETPOST('product_label')) ? GETPOST('product_label') : '');

			// Check price is not lower than minimum (check is done only for standard or replacement invoices)
			if ($usercanproductignorepricemin && (($object->type == Facture::TYPE_STANDARD || $object->type == Facture::TYPE_REPLACEMENT) && $price_min && (price2num($pu_ht) * (1 - price2num(GETPOST('remise_percent'), 2) / 100) < price2num($price_min)))) {
				setEventMessages($langs->trans("CantBeLessThanMinPrice", price(price2num($price_min, 'MU'), 0, $langs, 0, 0, - 1, $conf->currency)), null, 'errors');
				$error++;
			}
		} else {
			$type = GETPOST('type');
			$label = (GETPOST('product_label') ? GETPOST('product_label') : '');

			// Check parameters
			if (GETPOST('type') < 0) {
				setEventMessages($langs->trans("ErrorFieldRequired", $langs->transnoentitiesnoconv("Type")), null, 'errors');
				$error++;
			}
		}
		if ($qty < 0) {
			$langs->load("errors");
			setEventMessages($langs->trans('ErrorQtyForCustomerInvoiceCantBeNegative'), null, 'errors');
			$error++;
		}
		if ((empty($productid) && (($pu_ht < 0 && empty($conf->global->FACTURE_ENABLE_NEGATIVE_LINES)) || $pu_ht == '') && $pu_ht_devise == '') && $object->type != Facture::TYPE_CREDIT_NOTE) { 	// Unit price can be 0 but not ''
			if ($pu_ht < 0 && empty($conf->global->FACTURE_ENABLE_NEGATIVE_LINES)) {
				$langs->load("errors");
				if ($object->type == $object::TYPE_DEPOSIT) {
					// Using negative lines on deposit lead to headach and blocking problems when you want to consume them.
					setEventMessages($langs->trans("ErrorLinesCantBeNegativeOnDeposits"), null, 'errors');
				} else {
					setEventMessages($langs->trans("ErrorFieldCantBeNegativeOnInvoice", $langs->transnoentitiesnoconv("UnitPriceHT"), $langs->transnoentitiesnoconv("CustomerAbsoluteDiscountShort")), null, 'errors');
				}
				$error++;
			} else {
				setEventMessages($langs->trans("ErrorFieldRequired", $langs->transnoentitiesnoconv("UnitPriceHT")), null, 'errors');
				$error++;
			}
		}


		// Update line
		if (!$error) {
			if (empty($usercancreatemargin)) {
				foreach ($object->lines as &$line) {
					if ($line->id == GETPOST('lineid', 'int')) {
						$fournprice = $line->fk_fournprice;
						$buyingprice = $line->pa_ht;
						break;
					}
				}
			}

			$result = $object->updateline(
				GETPOST('lineid', 'int'),
				$description,
				$pu_ht,
				$qty,
				price2num(GETPOST('remise_percent'), 2),
				$date_start,
				$date_end,
				$vat_rate,
				$localtax1_rate,
				$localtax2_rate,
				'HT',
				$info_bits,
				$type,
				GETPOST('fk_parent_line', 'int'),
				0,
				$fournprice,
				$buyingprice,
				$label,
				$special_code,
				$array_options,
				price2num(GETPOST('progress', 'alpha')),
				GETPOST('units', 'alpha'),
				$pu_ht_devise
			);

			if ($result >= 0) {
				if (empty($conf->global->MAIN_DISABLE_PDF_AUTOUPDATE)) {
					// Define output language
					$outputlangs = $langs;
					$newlang = '';
					if ($conf->global->MAIN_MULTILANGS && empty($newlang) && GETPOST('lang_id', 'aZ09')) {
						$newlang = GETPOST('lang_id', 'aZ09');
					}
					if ($conf->global->MAIN_MULTILANGS && empty($newlang)) {
						$newlang = $object->thirdparty->default_lang;
					}
					if (!empty($newlang)) {
						$outputlangs = new Translate("", $conf);
						$outputlangs->setDefaultLang($newlang);
						$outputlangs->load('products');
					}

					$ret = $object->fetch($id); // Reload to get new records
					$object->generateDocument($object->model_pdf, $outputlangs, $hidedetails, $hidedesc, $hideref);
				}

				unset($_POST['qty']);
				unset($_POST['type']);
				unset($_POST['productid']);
				unset($_POST['remise_percent']);
				unset($_POST['price_ht']);
				unset($_POST['multicurrency_price_ht']);
				unset($_POST['price_ttc']);
				unset($_POST['tva_tx']);
				unset($_POST['product_ref']);
				unset($_POST['product_label']);
				unset($_POST['product_desc']);
				unset($_POST['fournprice']);
				unset($_POST['buying_price']);
				unset($_POST['np_marginRate']);
				unset($_POST['np_markRate']);

				unset($_POST['dp_desc']);
				unset($_POST['idprod']);
				unset($_POST['units']);

				unset($_POST['date_starthour']);
				unset($_POST['date_startmin']);
				unset($_POST['date_startsec']);
				unset($_POST['date_startday']);
				unset($_POST['date_startmonth']);
				unset($_POST['date_startyear']);
				unset($_POST['date_endhour']);
				unset($_POST['date_endmin']);
				unset($_POST['date_endsec']);
				unset($_POST['date_endday']);
				unset($_POST['date_endmonth']);
				unset($_POST['date_endyear']);

				unset($_POST['situations']);
				unset($_POST['progress']);
			} else {
				setEventMessages($object->error, $object->errors, 'errors');
			}
		}
	} elseif ($action == 'updatealllines' && $usercancreate && $_POST['all_percent'] == $langs->trans('Modifier')) {	// Update all lines of situation invoice
		if (!$object->fetch($id) > 0) {
			dol_print_error($db);
		}
		if (GETPOST('all_progress') != "") {
			$all_progress = GETPOST('all_progress', 'int');
			foreach ($object->lines as $line) {
				$percent = $line->get_prev_progress($object->id);
				if (floatval($all_progress) < floatval($percent)) {
					$mesg = $langs->trans("Line").' '.$i.' : '.$langs->trans("CantBeLessThanMinPercent");
					setEventMessages($mesg, null, 'warnings');
					$result = -1;
				} else {
					$object->update_percent($line, $_POST['all_progress']);
				}
			}
		}
	} elseif ($action == 'updateline' && $usercancreate && $_POST['cancel'] == $langs->trans("Cancel")) {
		header('Location: '.$_SERVER["PHP_SELF"].'?facid='.$id); // To show again edited page
		exit();
	} elseif ($action == 'confirm_situationout' && $confirm == 'yes' && $usercancreate) {
		// Outing situation invoice from cycle
		$object->fetch($id, '', '', '', true);

		if (in_array($object->statut, array(Facture::STATUS_CLOSED, Facture::STATUS_VALIDATED))
			&& $object->type == Facture::TYPE_SITUATION
			&& $usercancreate
			&& !$objectidnext
			&& $object->is_last_in_cycle()
			&& $usercanunvalidate
			) {
			$outingError = 0;
			$newCycle = $object->newCycle(); // we need to keep the "situation behavior" so we place it on a new situation cycle
			if ($newCycle > 1) {
				// Search credit notes
				$lastCycle = $object->situation_cycle_ref;
				$lastSituationCounter = $object->situation_counter;
				$linkedCreditNotesList = array();

				if (count($object->tab_next_situation_invoice) > 0) {
					foreach ($object->tab_next_situation_invoice as $next_invoice) {
						if ($next_invoice->type == Facture::TYPE_CREDIT_NOTE
							&& $next_invoice->situation_counter == $object->situation_counter
							&& $next_invoice->fk_facture_source == $object->id
						  ) {
							$linkedCreditNotesList[] = $next_invoice->id;
						}
					}
				}

				$object->situation_cycle_ref = $newCycle;
				$object->situation_counter = 1;
				$object->situation_final = 0;
				if ($object->update($user) > 0) {
					$errors = 0;
					if (count($linkedCreditNotesList) > 0) {
						// now, credit note must follow
						$sql = 'UPDATE '.MAIN_DB_PREFIX.'facture ';
						$sql .= ' SET situation_cycle_ref='.$newCycle;
						$sql .= ' , situation_final=0';
						$sql .= ' , situation_counter='.$object->situation_counter;
						$sql .= ' WHERE rowid IN ('.$db->sanitize(implode(',', $linkedCreditNotesList)).')';

						$resql = $db->query($sql);
						if (!$resql) {
							$errors++;
						}

						// Change each progression persent on each lines
						foreach ($object->lines as $line) {
							// no traitement for special product
							if ($line->product_type == 9) {
								continue;
							}


							if (!empty($object->tab_previous_situation_invoice)) {
								// search the last invoice in cycle
								$lineIndex = count($object->tab_previous_situation_invoice) - 1;
								$searchPreviousInvoice = true;
								while ($searchPreviousInvoice) {
									if ($object->tab_previous_situation_invoice[$lineIndex]->type == Facture::TYPE_SITUATION || $lineIndex < 1) {
										$searchPreviousInvoice = false; // find, exit;
										break;
									} else {
										$lineIndex--; // go to previous invoice in cycle
									}
								}


								$maxPrevSituationPercent = 0;
								foreach ($object->tab_previous_situation_invoice[$lineIndex]->lines as $prevLine) {
									if ($prevLine->id == $line->fk_prev_id) {
										$maxPrevSituationPercent = max($maxPrevSituationPercent, $prevLine->situation_percent);
									}
								}


								$line->situation_percent = $line->situation_percent - $maxPrevSituationPercent;

								if ($line->update() < 0) {
									$errors++;
								}
							}
						}
					}

					if (!$errors) {
						setEventMessages($langs->trans('Updated'), '', 'mesgs');
						header("Location: ".$_SERVER['PHP_SELF']."?id=".$id);
					} else {
						setEventMessages($langs->trans('ErrorOutingSituationInvoiceCreditNote'), array(), 'errors');
					}
				} else {
					setEventMessages($langs->trans('ErrorOutingSituationInvoiceOnUpdate'), array(), 'errors');
				}
			} else {
				setEventMessages($langs->trans('ErrorFindNextSituationInvoice'), array(), 'errors');
			}
		}
	} elseif ($action == 'import_lines_from_object'
		&& $usercancreate
		&& $object->statut == Facture::STATUS_DRAFT
		&& ($object->type == Facture::TYPE_STANDARD || $object->type == Facture::TYPE_REPLACEMENT || $object->type == Facture::TYPE_DEPOSIT || $object->type == Facture::TYPE_PROFORMA || $object->type == Facture::TYPE_SITUATION)) {
		// add lines from objectlinked
		$fromElement = GETPOST('fromelement');
		$fromElementid = GETPOST('fromelementid');
		$importLines = GETPOST('line_checkbox');

		if (!empty($importLines) && is_array($importLines) && !empty($fromElement) && ctype_alpha($fromElement) && !empty($fromElementid)) {
			if ($fromElement == 'commande') {
				dol_include_once('/'.$fromElement.'/class/'.$fromElement.'.class.php');
				$lineClassName = 'OrderLine';
			} elseif ($fromElement == 'propal') {
				dol_include_once('/comm/'.$fromElement.'/class/'.$fromElement.'.class.php');
				$lineClassName = 'PropaleLigne';
			}
			$nextRang = count($object->lines) + 1;
			$importCount = 0;
			$error = 0;
			foreach ($importLines as $lineId) {
				$lineId = intval($lineId);
				$originLine = new $lineClassName($db);
				if (intval($fromElementid) > 0 && $originLine->fetch($lineId) > 0) {
					$originLine->fetch_optionals();
					$desc = $originLine->desc;
					$pu_ht = $originLine->subprice;
					$qty = $originLine->qty;
					$txtva = $originLine->tva_tx;
					$txlocaltax1 = $originLine->localtax1_tx;
					$txlocaltax2 = $originLine->localtax2_tx;
					$fk_product = $originLine->fk_product;
					$remise_percent = $originLine->remise_percent;
					$date_start = $originLine->date_start;
					$date_end = $originLine->date_end;
					$ventil = 0;
					$info_bits = $originLine->info_bits;
					$fk_remise_except = $originLine->fk_remise_except;
					$price_base_type = 'HT';
					$pu_ttc = 0;
					$type = $originLine->product_type;
					$rang = $nextRang++;
					$special_code = $originLine->special_code;
					$origin = $originLine->element;
					$origin_id = $originLine->id;
					$fk_parent_line = 0;
					$fk_fournprice = $originLine->fk_fournprice;
					$pa_ht = $originLine->pa_ht;
					$label = $originLine->label;
					$array_options = $originLine->array_options;
					if ($object->type == Facture::TYPE_SITUATION) {
						$situation_percent = 0;
					} else {
						$situation_percent = 100;
					}
					$fk_prev_id = '';
					$fk_unit = $originLine->fk_unit;
					$pu_ht_devise = $originLine->multicurrency_subprice;

					$res = $object->addline($desc, $pu_ht, $qty, $txtva, $txlocaltax1, $txlocaltax2, $fk_product, $remise_percent, $date_start, $date_end, $ventil, $info_bits, $fk_remise_except, $price_base_type, $pu_ttc, $type, $rang, $special_code, $origin, $origin_id, $fk_parent_line, $fk_fournprice, $pa_ht, $label, $array_options, $situation_percent, $fk_prev_id, $fk_unit, $pu_ht_devise);

					if ($res > 0) {
						$importCount++;
					} else {
						$error++;
					}
				} else {
					$error++;
				}
			}

			if ($error) {
				setEventMessages($langs->trans('ErrorsOnXLines', $error), null, 'errors');
			}
		}
	}

	// Actions when printing a doc from card
	include DOL_DOCUMENT_ROOT.'/core/actions_printing.inc.php';

	// Actions to send emails
	if (empty($id)) {
		$id = $facid;
	}
	$triggersendname = 'BILL_SENTBYMAIL';
	$paramname = 'id';
	$autocopy = 'MAIN_MAIL_AUTOCOPY_INVOICE_TO';
	$trackid = 'inv'.$object->id;
	include DOL_DOCUMENT_ROOT.'/core/actions_sendmails.inc.php';

	// Actions to build doc
	$upload_dir = $conf->facture->multidir_output[$object->entity];
	$permissiontoadd = $usercancreate;
	include DOL_DOCUMENT_ROOT.'/core/actions_builddoc.inc.php';


	if ($action == 'update_extras') {
		$object->oldcopy = dol_clone($object);

		// Fill array 'array_options' with data from add form
		$ret = $extrafields->setOptionalsFromPost(null, $object, GETPOST('attribute', 'restricthtml'));
		if ($ret < 0) {
			$error++;
		}

		if (!$error) {
			// Actions on extra fields
			$result = $object->insertExtraFields('BILL_MODIFY');
			if ($result < 0) {
				setEventMessages($object->error, $object->errors, 'errors');
				$error++;
			}
		}

		if ($error) {
			$action = 'edit_extras';
		}
	}

	if (!empty($conf->global->MAIN_DISABLE_CONTACTS_TAB) && $usercancreate) {
		if ($action == 'addcontact') {
			$result = $object->fetch($id);

			if ($result > 0 && $id > 0) {
				$contactid = (GETPOST('userid') ? GETPOST('userid') : GETPOST('contactid'));
				$typeid = (GETPOST('typecontact') ? GETPOST('typecontact') : GETPOST('type'));
				$result = $object->add_contact($contactid, $typeid, GETPOST("source", 'aZ09'));
			}

			if ($result >= 0) {
				header("Location: ".$_SERVER['PHP_SELF']."?id=".$object->id);
				exit();
			} else {
				if ($object->error == 'DB_ERROR_RECORD_ALREADY_EXISTS') {
					$langs->load("errors");
					setEventMessages($langs->trans("ErrorThisContactIsAlreadyDefinedAsThisType"), null, 'errors');
				} else {
					setEventMessages($object->error, $object->errors, 'errors');
				}
			}
		} elseif ($action == 'swapstatut') {
			// bascule du statut d'un contact
			if ($object->fetch($id)) {
				$result = $object->swapContactStatus(GETPOST('ligne', 'int'));
			} else {
				dol_print_error($db);
			}
		} elseif ($action == 'deletecontact') {
			// Efface un contact
			$object->fetch($id);
			$result = $object->delete_contact($lineid);

			if ($result >= 0) {
				header("Location: ".$_SERVER['PHP_SELF']."?id=".$object->id);
				exit();
			} else {
				dol_print_error($db);
			}
		}

		if ($error) {
			$action = 'edit_extras';
		}
	}
}


/*
 * View
 */

$form = new Form($db);
$formother = new FormOther($db);
$formfile = new FormFile($db);
$formmargin = new FormMargin($db);
$soc = new Societe($db);
$paymentstatic = new Paiement($db);
$bankaccountstatic = new Account($db);
if (!empty($conf->projet->enabled)) {
	$formproject = new FormProjets($db);
}

$now = dol_now();

$title = $langs->trans('InvoiceCustomer')." - ".$langs->trans('Card');

$help_url = "EN:Customers_Invoices|FR:Factures_Clients|ES:Facturas_a_clientes";

llxHeader('', $title, $help_url);

// Mode creation

if ($action == 'create') {
	$facturestatic = new Facture($db);
	$extrafields->fetch_name_optionals_label($facturestatic->table_element);

	print load_fiche_titre($langs->trans('NewBill'), '', 'bill');

	if ($socid > 0) {
		$res = $soc->fetch($socid);
	}

	$currency_code = $conf->currency;

	// Load objectsrc
	$remise_absolue = 0;
	if (!empty($origin) && !empty($originid)) {
		// Parse element/subelement (ex: project_task)
		$element = $subelement = $origin;
		$regs = array();
		if (preg_match('/^([^_]+)_([^_]+)/i', $origin, $regs)) {
			$element = $regs[1];
			$subelement = $regs[2];
		}

		if ($element == 'project') {
			$projectid = $originid;

			if (empty($cond_reglement_id)) {
				$cond_reglement_id = $soc->cond_reglement_id;
			}
			if (empty($mode_reglement_id)) {
				$mode_reglement_id = $soc->mode_reglement_id;
			}
			if (!$remise_percent) {
				$remise_percent = $soc->remise_percent;
			}
			if (!$dateinvoice) {
				// Do not set 0 here (0 for a date is 1970)
				$dateinvoice = (empty($dateinvoice) ? (empty($conf->global->MAIN_AUTOFILL_DATE) ?-1 : '') : $dateinvoice);
			}
		} else {
			// For compatibility
			if ($element == 'order' || $element == 'commande') {
				$element = $subelement = 'commande';
			}
			if ($element == 'propal') {
				$element = 'comm/propal';
				$subelement = 'propal';
			}
			if ($element == 'contract') {
				$element = $subelement = 'contrat';
			}
			if ($element == 'shipping') {
				$element = $subelement = 'expedition';
			}

			dol_include_once('/'.$element.'/class/'.$subelement.'.class.php');

			$classname = ucfirst($subelement);
			$objectsrc = new $classname($db);
			$objectsrc->fetch($originid);
			if (empty($objectsrc->lines) && method_exists($objectsrc, 'fetch_lines')) {
				$objectsrc->fetch_lines();
			}
			$objectsrc->fetch_thirdparty();

			$projectid = (!empty($projectid) ? $projectid : $objectsrc->fk_project);
			$ref_client = (!empty($objectsrc->ref_client) ? $objectsrc->ref_client : (!empty($objectsrc->ref_customer) ? $objectsrc->ref_customer : ''));

			// only if socid not filled else it's allready done upper
			if (empty($socid)) {
				$soc = $objectsrc->thirdparty;
			}

			$dateinvoice = (empty($dateinvoice) ? (empty($conf->global->MAIN_AUTOFILL_DATE) ?-1 : '') : $dateinvoice);

			if ($element == 'expedition') {
				$ref_client = (!empty($objectsrc->ref_customer) ? $objectsrc->ref_customer : '');

				$elem = $subelem = $objectsrc->origin;
				$expeoriginid = $objectsrc->origin_id;
				dol_include_once('/'.$elem.'/class/'.$subelem.'.class.php');
				$classname = ucfirst($subelem);

				$expesrc = new $classname($db);
				$expesrc->fetch($expeoriginid);

				$cond_reglement_id 	= (!empty($expesrc->cond_reglement_id) ? $expesrc->cond_reglement_id : (!empty($soc->cond_reglement_id) ? $soc->cond_reglement_id : 1));
				$mode_reglement_id 	= (!empty($expesrc->mode_reglement_id) ? $expesrc->mode_reglement_id : (!empty($soc->mode_reglement_id) ? $soc->mode_reglement_id : 0));
				$fk_account         = (!empty($expesrc->fk_account) ? $expesrc->fk_account : (!empty($soc->fk_account) ? $soc->fk_account : 0));
				$remise_percent 	= (!empty($expesrc->remise_percent) ? $expesrc->remise_percent : (!empty($soc->remise_percent) ? $soc->remise_percent : 0));
				$remise_absolue 	= (!empty($expesrc->remise_absolue) ? $expesrc->remise_absolue : (!empty($soc->remise_absolue) ? $soc->remise_absolue : 0));

				//Replicate extrafields
				$expesrc->fetch_optionals();
				$object->array_options = $expesrc->array_options;
			} else {
				$cond_reglement_id 	= (!empty($objectsrc->cond_reglement_id) ? $objectsrc->cond_reglement_id : (!empty($soc->cond_reglement_id) ? $soc->cond_reglement_id : 0));
				$mode_reglement_id 	= (!empty($objectsrc->mode_reglement_id) ? $objectsrc->mode_reglement_id : (!empty($soc->mode_reglement_id) ? $soc->mode_reglement_id : 0));
				$fk_account         = (!empty($objectsrc->fk_account) ? $objectsrc->fk_account : (!empty($soc->fk_account) ? $soc->fk_account : 0));
				$remise_percent 	= (!empty($objectsrc->remise_percent) ? $objectsrc->remise_percent : (!empty($soc->remise_percent) ? $soc->remise_percent : 0));
				$remise_absolue 	= (!empty($objectsrc->remise_absolue) ? $objectsrc->remise_absolue : (!empty($soc->remise_absolue) ? $soc->remise_absolue : 0));

				if (!empty($conf->multicurrency->enabled)) {
					if (!empty($objectsrc->multicurrency_code)) {
						$currency_code = $objectsrc->multicurrency_code;
					}
					if (!empty($conf->global->MULTICURRENCY_USE_ORIGIN_TX) && !empty($objectsrc->multicurrency_tx)) {
						$currency_tx = $objectsrc->multicurrency_tx;
					}
				}

				// Replicate extrafields
				$objectsrc->fetch_optionals();
				$object->array_options = $objectsrc->array_options;
			}
		}
	} else {
		$cond_reglement_id 	= $soc->cond_reglement_id;
		$mode_reglement_id 	= $soc->mode_reglement_id;
		$fk_account        	= $soc->fk_account;
		$remise_percent 	= $soc->remise_percent;
		$remise_absolue 	= 0;
		$dateinvoice = (empty($dateinvoice) ? (empty($conf->global->MAIN_AUTOFILL_DATE) ?-1 : '') : $dateinvoice); // Do not set 0 here (0 for a date is 1970)

		if (!empty($conf->multicurrency->enabled) && !empty($soc->multicurrency_code)) {
			$currency_code = $soc->multicurrency_code;
		}
	}

	// when payment condition is empty (means not override by payment condition form a other object, like third-party), try to use default value
	if (empty($cond_reglement_id)) {
		$cond_reglement_id = GETPOST("cond_reglement_id");
	}

	// when payment mode is empty (means not override by payment mode form a other object, like third-party), try to use default value
	if (empty($mode_reglement_id)) {
		$mode_reglement_id = GETPOST("mode_reglement_id");
	}

	if (!empty($soc->id)) {
		$absolute_discount = $soc->getAvailableDiscounts();
	}
	$note_public = $object->getDefaultCreateValueFor('note_public', ((!empty($origin) && !empty($originid) && is_object($objectsrc) && !empty($conf->global->FACTURE_REUSE_NOTES_ON_CREATE_FROM)) ? $objectsrc->note_public : null));
	$note_private = $object->getDefaultCreateValueFor('note_private', ((!empty($origin) && !empty($originid) && is_object($objectsrc) && !empty($conf->global->FACTURE_REUSE_NOTES_ON_CREATE_FROM)) ? $objectsrc->note_private : null));

	if (!empty($conf->use_javascript_ajax)) {
		require_once DOL_DOCUMENT_ROOT.'/core/lib/ajax.lib.php';
		print ajax_combobox('fac_replacement');
		print ajax_combobox('fac_avoir');
		print ajax_combobox('situations');
	}

	if ($origin == 'contrat') {
		$langs->load("admin");
		$text = $langs->trans("ToCreateARecurringInvoice");
		$text .= ' '.$langs->trans("ToCreateARecurringInvoiceGene", $langs->transnoentitiesnoconv("MenuFinancial"), $langs->transnoentitiesnoconv("BillsCustomers"), $langs->transnoentitiesnoconv("ListOfTemplates"));
		if (empty($conf->global->INVOICE_DISABLE_AUTOMATIC_RECURRING_INVOICE)) {
			$text .= ' '.$langs->trans("ToCreateARecurringInvoiceGeneAuto", $langs->transnoentitiesnoconv('Module2300Name'));
		}
		print info_admin($text, 0, 0, 0).'<br>';
	}

	print '<form name="add" action="'.$_SERVER["PHP_SELF"].'" method="POST" id="formtocreate" name="formtocreate">';
	print '<input type="hidden" name="token" value="'.newToken().'">';
	print '<input type="hidden" name="action" value="add">';
	if ($soc->id > 0) {
		print '<input type="hidden" name="socid" value="'.$soc->id.'">'."\n";
	}
	print '<input name="ref" type="hidden" value="provisoire">';
	print '<input name="ref_client" type="hidden" value="'.$ref_client.'">';
	print '<input name="force_cond_reglement_id" type="hidden" value="0">';
	print '<input name="force_mode_reglement_id" type="hidden" value="0">';
	print '<input name="force_fk_account" type="hidden" value="0">';
	print '<input type="hidden" name="origin" value="'.$origin.'">';
	print '<input type="hidden" name="originid" value="'.$originid.'">';
	print '<input type="hidden" name="originentity" value="'.GETPOST('originentity').'">';
	if (!empty($currency_tx)) {
		print '<input type="hidden" name="originmulticurrency_tx" value="'.$currency_tx.'">';
	}

	print dol_get_fiche_head('');

	print '<table class="border centpercent">';

	// Ref
	//print '<tr><td class="titlefieldcreate fieldrequired">'.$langs->trans('Ref').'</td><td colspan="2">'.$langs->trans('Draft').'</td></tr>';

	$exampletemplateinvoice = new FactureRec($db);
	$invoice_predefined = new FactureRec($db);
	if (empty($origin) && empty($originid) && GETPOST('fac_rec', 'int') > 0) {
		$invoice_predefined->fetch(GETPOST('fac_rec', 'int'));
	}

	// Thirdparty
	if ($soc->id > 0 && (!GETPOST('fac_rec', 'int') || !empty($invoice_predefined->frequency))) {
		// If thirdparty known and not a predefined invoiced without a recurring rule
		print '<tr><td class="fieldrequired">'.$langs->trans('Customer').'</td>';
		print '<td colspan="2">';
		print $soc->getNomUrl(1);
		print '<input type="hidden" name="socid" value="'.$soc->id.'">';
		// Outstanding Bill
		$arrayoutstandingbills = $soc->getOutstandingBills();
		$outstandingBills = $arrayoutstandingbills['opened'];
		print ' - <span class="opacitymedium">'.$langs->trans('CurrentOutstandingBill').':</span> ';
		print price($outstandingBills, '', $langs, 0, 0, -1, $conf->currency);
		if ($soc->outstanding_limit != '') {
			if ($outstandingBills > $soc->outstanding_limit) {
				print img_warning($langs->trans("OutstandingBillReached"));
			}
			print ' / '.price($soc->outstanding_limit, '', $langs, 0, 0, -1, $conf->currency);
		}
		print '</td>';
		print '</tr>'."\n";
	} else {
		print '<tr><td class="fieldrequired">'.$langs->trans('Customer').'</td>';
		print '<td colspan="2">';
		print img_picto('', 'company').$form->select_company($soc->id, 'socid', '((s.client = 1 OR s.client = 3) AND s.status=1)', 'SelectThirdParty', 0, 0, null, 0, 'minwidth300');
		// Option to reload page to retrieve customer informations.
		if (empty($conf->global->RELOAD_PAGE_ON_CUSTOMER_CHANGE_DISABLED)) {
			print '<script type="text/javascript">
			$(document).ready(function() {
				$("#socid").change(function() {
					/*
					console.log("Submit page");
					$(\'input[name="action"]\').val(\'create\');
					$(\'input[name="force_cond_reglement_id"]\').val(\'1\');
					$(\'input[name="force_mode_reglement_id"]\').val(\'1\');
					$(\'input[name="force_fk_account"]\').val(\'1\');
					$("#formtocreate").submit(); */

   					// For company change, we must reuse data of comany, not input already done, so we call a GET with action=create, not a POST submit.
					console.log("We have changed the company - Reload page");
					var socid = $(this).val();
			        var fac_rec = $(\'#fac_rec\').val();
        			window.location.href = "'.$_SERVER["PHP_SELF"].'?action=create&socid="+socid+"&fac_rec="+fac_rec;
				});
			});
			</script>';
		}
		if (!GETPOST('fac_rec', 'int')) {
			print ' <a href="'.DOL_URL_ROOT.'/societe/card.php?action=create&client=3&fournisseur=0&backtopage='.urlencode($_SERVER["PHP_SELF"].'?action=create').'"><span class="fa fa-plus-circle valignmiddle paddingleft" title="'.$langs->trans("AddThirdParty").'"></span></a>';
		}
		print '</td>';
		print '</tr>'."\n";
	}

	// Overwrite some values if creation of invoice is from a predefined invoice
	if (empty($origin) && empty($originid) && GETPOST('fac_rec', 'int') > 0) {
		$invoice_predefined->fetch(GETPOST('fac_rec', 'int'));

		$dateinvoice = $invoice_predefined->date_when; // To use next gen date by default later
		if (empty($projectid)) {
			$projectid = $invoice_predefined->fk_project;
		}
		$cond_reglement_id = $invoice_predefined->cond_reglement_id;
		$mode_reglement_id = $invoice_predefined->mode_reglement_id;
		$fk_account = $invoice_predefined->fk_account;
		$note_public = $invoice_predefined->note_public;
		$note_private = $invoice_predefined->note_private;

		if (!empty($invoice_predefined->multicurrency_code)) {
			$currency_code = $invoice_predefined->multicurrency_code;
		}
		if (!empty($invoice_predefined->multicurrency_tx)) {
			$currency_tx = $invoice_predefined->multicurrency_tx;
		}

		$sql = 'SELECT r.rowid, r.titre as title, r.total_ttc';
		$sql .= ' FROM '.MAIN_DB_PREFIX.'facture_rec as r';
		$sql .= ' WHERE r.fk_soc = '.((int) $invoice_predefined->socid);

		$resql = $db->query($sql);
		if ($resql) {
			$num = $db->num_rows($resql);
			$i = 0;

			if ($num > 0) {
				print '<tr><td>'.$langs->trans('CreateFromRepeatableInvoice').'</td><td>';
				//print '<input type="hidden" name="fac_rec" id="fac_rec" value="'.GETPOST('fac_rec', 'int').'">';
				print '<select class="flat" id="fac_rec" name="fac_rec">'; // We may want to change the template to use
				print '<option value="0" selected></option>';
				while ($i < $num) {
					$objp = $db->fetch_object($resql);
					print '<option value="'.$objp->rowid.'"';
					if (GETPOST('fac_rec', 'int') == $objp->rowid) {
						print ' selected';
						$exampletemplateinvoice->fetch(GETPOST('fac_rec', 'int'));
					}
					print '>'.$objp->title.' ('.price($objp->total_ttc).' '.$langs->trans("TTC").')</option>';
					$i++;
				}
				print '</select>';
				// Option to reload page to retrieve customer informations. Note, this clear other input
				if (empty($conf->global->RELOAD_PAGE_ON_TEMPLATE_CHANGE_DISABLED)) {
					print '<script type="text/javascript">
        			$(document).ready(function() {
        				$("#fac_rec").change(function() {
							console.log("We have changed the template invoice - Reload page");
        					var fac_rec = $(this).val();
        			        var socid = $(\'#socid\').val();
        					// For template invoice change, we must reuse data of template, not input already done, so we call a GET with action=create, not a POST submit.
        					window.location.href = "'.$_SERVER["PHP_SELF"].'?action=create&socid="+socid+"&fac_rec="+fac_rec;
        				});
        			});
        			</script>';
				}
				print '</td></tr>';
			}
			$db->free($resql);
		} else {
			dol_print_error($db);
		}
	}

	print '<tr><td class="tdtop fieldrequired">'.$langs->trans('Type').'</td><td colspan="2">';
	print '<div class="tagtable">'."\n";

	// Standard invoice
	print '<div class="tagtr listofinvoicetype"><div class="tagtd listofinvoicetype">';
	$tmp = '<input type="radio" id="radio_standard" name="type" value="0"'.(GETPOST('type') == 0 ? ' checked' : '').'> ';
	$tmp  = $tmp.'<label for="radio_standard" >'.$langs->trans("InvoiceStandardAsk").'</label>';
	$desc = $form->textwithpicto($tmp, $langs->transnoentities("InvoiceStandardDesc"), 1, 'help', '', 0, 3);
	print '<table class="nobordernopadding"><tr>';
	print '<td>';
	print $desc;
	print '</td>';
	if ((($origin == 'propal') || ($origin == 'commande')) && (!empty($originid))) {
		/*print '<td class="nowrap" style="padding-left: 5px">';
		$arraylist = array(
			//'amount' => $langs->transnoentitiesnoconv('FixAmount', $langs->transnoentitiesnoconv('Deposit')),
			//'variable' => $langs->transnoentitiesnoconv('VarAmountOneLine', $langs->transnoentitiesnoconv('Deposit')),
			'variablealllines' => $langs->transnoentitiesnoconv('VarAmountAllLines')
		);
		print $form->selectarray('typestandard', $arraylist, GETPOST('typestandard', 'aZ09'), 0, 0, 0, '', 1);
		print '</td>';*/
		print '<td class="nowrap" style="padding-left: 15px">';
		print '<span class="opacitymedium">'.$langs->trans('PercentOfOriginalObject').'</span>:<input class="right" placeholder="100%" type="text" id="valuestandardinvoice" name="valuestandardinvoice" size="3" value="'.(GETPOSTISSET('valuestandardinvoice') ? GETPOST('valuestandardinvoice', 'alpha') : '100%').'"/>';
		print '</td>';
	}
	print '</tr></table>';
	print '</div></div>';

	if ((empty($origin)) || ((($origin == 'propal') || ($origin == 'commande')) && (!empty($originid)))) {
		// Deposit - Down payment
		if (empty($conf->global->INVOICE_DISABLE_DEPOSIT)) {
			print '<div class="tagtr listofinvoicetype"><div class="tagtd listofinvoicetype">';
			$tmp = '<input type="radio" id="radio_deposit" name="type" value="3"'.(GETPOST('type') == 3 ? ' checked' : '').'> ';
			print '<script type="text/javascript" language="javascript">
    		jQuery(document).ready(function() {
    			jQuery("#typestandardinvoice, #valuestandardinvoice").click(function() {
    				jQuery("#radio_standard").prop("checked", true);
    			});
    			jQuery("#typedeposit, #valuedeposit").click(function() {
    				jQuery("#radio_deposit").prop("checked", true);
    			});
				jQuery("#typedeposit").change(function() {
					console.log("We change type of down payment");
					jQuery("#radio_deposit").prop("checked", true);
					setRadioForTypeOfIncoice();
				});
    			jQuery("#radio_standard, #radio_deposit, #radio_replacement, #radio_template").change(function() {
					setRadioForTypeOfIncoice();
				});
				function setRadioForTypeOfIncoice() {
					console.log("Change radio");
					if (jQuery("#radio_deposit").prop("checked") && (jQuery("#typedeposit").val() == \'amount\' || jQuery("#typedeposit").val() == \'variable\')) {
						jQuery(".checkforselect").prop("disabled", true);
						jQuery(".checkforselect").prop("checked", false);
					} else {
						jQuery(".checkforselect").prop("disabled", false);
						jQuery(".checkforselect").prop("checked", true);
					}
				};
    		});
    		</script>';

			$tmp  = $tmp.'<label for="radio_deposit" >'.$langs->trans("InvoiceDeposit").'</label>';
			$desc = $form->textwithpicto($tmp, $langs->transnoentities("InvoiceDepositDesc"), 1, 'help', '', 0, 3);
			print '<table class="nobordernopadding"><tr>';
			print '<td>';
			print $desc;
			print '</td>';
			if (($origin == 'propal') || ($origin == 'commande')) {
				print '<td class="nowrap" style="padding-left: 15px">';
				$arraylist = array(
					'amount' => $langs->transnoentitiesnoconv('FixAmount', $langs->transnoentitiesnoconv('Deposit')),
					'variable' => $langs->transnoentitiesnoconv('VarAmountOneLine', $langs->transnoentitiesnoconv('Deposit')),
					'variablealllines' => $langs->transnoentitiesnoconv('VarAmountAllLines')
				);
				print $form->selectarray('typedeposit', $arraylist, GETPOST('typedeposit', 'aZ09'), 0, 0, 0, '', 1);
				print '</td>';
				print '<td class="nowrap" style="padding-left: 5px">';
				print '<span class="opacitymedium paddingleft">'.$langs->trans("AmountOrPercent").'</span><input type="text" id="valuedeposit" name="valuedeposit" class="width75 right" value="'.GETPOST('valuedeposit', 'int').'"/>';
				print '</td>';
			}
			print '</tr></table>';

			print '</div></div>';
		}
	}

	if ($socid > 0) {
		if (!empty($conf->global->INVOICE_USE_SITUATION)) {
			// First situation invoice
			print '<div class="tagtr listofinvoicetype"><div class="tagtd listofinvoicetype">';
			$tmp = '<input id="radio_situation" type="radio" name="type" value="5"'.(GETPOST('type') == 5 ? ' checked' : '').'> ';
			$tmp  = $tmp.'<label for="radio_situation" >'.$langs->trans("InvoiceFirstSituationAsk").'</label>';
			$desc = $form->textwithpicto($tmp, $langs->transnoentities("InvoiceFirstSituationDesc"), 1, 'help', '', 0, 3);
			print $desc;
			print '</div></div>';

			// Next situation invoice
			$opt = $form->selectSituationInvoices(GETPOST('originid', 'int'), $socid);

			print '<div class="tagtr listofinvoicetype"><div class="tagtd listofinvoicetype">';
			$tmp = '<input type="radio" name="type" value="5"'.(GETPOST('type') == 5 && GETPOST('originid', 'int') ? ' checked' : '');
			if ($opt == ('<option value ="0" selected>'.$langs->trans('NoSituations').'</option>') || (GETPOST('origin') && GETPOST('origin') != 'facture' && GETPOST('origin') != 'commande')) {
				$tmp .= ' disabled';
			}
			$tmp .= '> ';
			$text = '<label>'.$tmp.$langs->trans("InvoiceSituationAsk").'</label> ';
			$text .= '<select class="flat" id="situations" name="situations"';
			if ($opt == ('<option value ="0" selected>'.$langs->trans('NoSituations').'</option>') || (GETPOST('origin') && GETPOST('origin') != 'facture' && GETPOST('origin') != 'commande')) {
				$text .= ' disabled';
			}
			$text .= '>';
			$text .= $opt;
			$text .= '</select>';
			$desc = $form->textwithpicto($text, $langs->transnoentities("InvoiceSituationDesc"), 1, 'help', '', 0, 3);
			print $desc;
			print '</div></div>';
		}

		// Replacement
		if (empty($conf->global->INVOICE_DISABLE_REPLACEMENT)) {
			// Type de facture
			$facids = $facturestatic->list_replacable_invoices($soc->id);
			if ($facids < 0) {
				dol_print_error($db, $facturestatic);
				exit();
			}
			$options = "";
			if (is_array($facids)) {
				foreach ($facids as $facparam) {
					$options .= '<option value="'.$facparam ['id'].'"';
					if ($facparam ['id'] == $_POST['fac_replacement']) {
						$options .= ' selected';
					}
					$options .= '>'.$facparam ['ref'];
					$options .= ' ('.$facturestatic->LibStatut(0, $facparam ['status']).')';
					$options .= '</option>';
				}
			}

			print '<!-- replacement line -->';
			print '<div class="tagtr listofinvoicetype"><div class="tagtd listofinvoicetype">';
			$tmp = '<input type="radio" name="type" id="radio_replacement" value="1"'.(GETPOST('type') == 1 ? ' checked' : '');
			if (!$options || $invoice_predefined->id > 0) {
				$tmp .= ' disabled';
			}
			$tmp .= '> ';
			print '<script type="text/javascript" language="javascript">
    		jQuery(document).ready(function() {
    			jQuery("#fac_replacement").change(function() {
    				jQuery("#radio_replacement").prop("checked", true);
    			});
    		});
    		</script>';
			$text = '<label>'.$tmp.$langs->trans("InvoiceReplacementAsk").'</label>';
			$text .= '<select class="flat" name="fac_replacement" id="fac_replacement"';
			if (!$options || $invoice_predefined->id > 0) {
				$text .= ' disabled';
			}
			$text .= '>';
			if ($options) {
				$text .= '<option value="-1">&nbsp;</option>';
				$text .= $options;
			} else {
				$text .= '<option value="-1">'.$langs->trans("NoReplacableInvoice").'</option>';
			}
			$text .= '</select>';
			$desc = $form->textwithpicto($text, $langs->transnoentities("InvoiceReplacementDesc"), 1, 'help', '', 0, 3);
			print $desc;
			print '</div></div>';
		}
	} else {
		if (!empty($conf->global->INVOICE_USE_SITUATION)) {
			print '<div class="tagtr listofinvoicetype"><div class="tagtd listofinvoicetype">';
			$tmp = '<input type="radio" name="type" id="radio_situation" value="0" disabled> ';
			$text = '<label>'.$tmp.$langs->trans("InvoiceFirstSituationAsk").'</label> ';
			$text .= '<span class="opacitymedium">('.$langs->trans("YouMustCreateInvoiceFromThird").')</span> ';
			$desc = $form->textwithpicto($text, $langs->transnoentities("InvoiceFirstSituationDesc"), 1, 'help', '', 0, 3);
			print $desc;
			print '</div></div>';

			print '<div class="tagtr listofinvoicetype"><div class="tagtd listofinvoicetype">';
			$tmp = '<input type="radio" name="type" id="radio_situation" value="0" disabled> ';
			$text = '<label>'.$tmp.$langs->trans("InvoiceSituationAsk").'</label> ';
			$text .= '<span class="opacitymedium">('.$langs->trans("YouMustCreateInvoiceFromThird").')</span> ';
			$desc = $form->textwithpicto($text, $langs->transnoentities("InvoiceFirstSituationDesc"), 1, 'help', '', 0, 3);
			print $desc;
			print '</div></div>';
		}

		print '<div class="tagtr listofinvoicetype"><div class="tagtd listofinvoicetype">';
		$tmp = '<input type="radio" name="type" id="radio_replacement" value="0" disabled> ';
		$text = '<label>'.$tmp.$langs->trans("InvoiceReplacement").'</label> ';
		$text .= '<span class="opacitymedium">('.$langs->trans("YouMustCreateInvoiceFromThird").')</span> ';
		$desc = $form->textwithpicto($text, $langs->transnoentities("InvoiceReplacementDesc"), 1, 'help', '', 0, 3);
		print $desc;
		print '</div></div>';
	}


	if (empty($origin)) {
		if ($socid > 0) {
			// Credit note
			if (empty($conf->global->INVOICE_DISABLE_CREDIT_NOTE)) {
				// Show link for credit note
				$facids = $facturestatic->list_qualified_avoir_invoices($soc->id);
				if ($facids < 0) {
					dol_print_error($db, $facturestatic);
					exit;
				}
				$optionsav = "";
				$newinvoice_static = new Facture($db);
				foreach ($facids as $key => $valarray) {
					$newinvoice_static->id = $key;
					$newinvoice_static->ref = $valarray ['ref'];
					$newinvoice_static->statut = $valarray ['status'];
					$newinvoice_static->type = $valarray ['type'];
					$newinvoice_static->paye = $valarray ['paye'];

					$optionsav .= '<option value="'.$key.'"';
					if ($key == GETPOST('fac_avoir')) {
						$optionsav .= ' selected';
					}
					$optionsav .= '>';
					$optionsav .= $newinvoice_static->ref;
					$optionsav .= ' ('.$newinvoice_static->getLibStatut(1, $valarray ['paymentornot']).')';
					$optionsav .= '</option>';
				}

				print '<div class="tagtr listofinvoicetype"><div class="tagtd listofinvoicetype">';
				$tmp = '<input type="radio" id="radio_creditnote" name="type" value="2"'.(GETPOST('type') == 2 ? ' checked' : '');
				if ((!$optionsav && empty($conf->global->INVOICE_CREDIT_NOTE_STANDALONE)) || $invoice_predefined->id > 0) {
					$tmp .= ' disabled';
				}
				$tmp .= '> ';
				// Show credit note options only if we checked credit note
				print '<script type="text/javascript" language="javascript">
    			jQuery(document).ready(function() {
    				if (! jQuery("#radio_creditnote").is(":checked"))
    				{
    					jQuery("#credit_note_options").hide();
    				}
    				jQuery("#radio_creditnote").click(function() {
    					jQuery("#credit_note_options").show();
    				});
    				jQuery("#radio_standard, #radio_replacement, #radio_deposit").click(function() {
    					jQuery("#credit_note_options").hide();
    				});
    			});
    			</script>';
				$text = '<label>'.$tmp.$langs->transnoentities("InvoiceAvoirAsk").'</label> ';
				// $text.='<input type="text" value="">';
				$text .= '<select class="flat valignmiddle" name="fac_avoir" id="fac_avoir"';
				if (!$optionsav || $invoice_predefined->id > 0) {
					$text .= ' disabled';
				}
				$text .= '>';
				if ($optionsav) {
					$text .= '<option value="-1"></option>';
					$text .= $optionsav;
				} else {
					$text .= '<option value="-1">'.$langs->trans("NoInvoiceToCorrect").'</option>';
				}
				$text .= '</select>';
				$desc = $form->textwithpicto($text, $langs->transnoentities("InvoiceAvoirDesc"), 1, 'help', '', 0, 3);
				print $desc;

				print '<div id="credit_note_options" class="clearboth">';
				print '&nbsp;&nbsp;&nbsp; <input type="checkbox" name="invoiceAvoirWithLines" id="invoiceAvoirWithLines" value="1" onclick="$(\'#credit_note_options input[type=checkbox]\').not(this).prop(\'checked\', false);" '.(GETPOST('invoiceAvoirWithLines', 'int') > 0 ? 'checked' : '').' /> <label for="invoiceAvoirWithLines">'.$langs->trans('invoiceAvoirWithLines')."</label>";
				print '<br>&nbsp;&nbsp;&nbsp; <input type="checkbox" name="invoiceAvoirWithPaymentRestAmount" id="invoiceAvoirWithPaymentRestAmount" value="1" onclick="$(\'#credit_note_options input[type=checkbox]\').not(this).prop(\'checked\', false);" '.(GETPOST('invoiceAvoirWithPaymentRestAmount', 'int') > 0 ? 'checked' : '').' /> <label for="invoiceAvoirWithPaymentRestAmount">'.$langs->trans('invoiceAvoirWithPaymentRestAmount')."</label>";
				print '</div>';

				print '</div></div>';
			}
		} else {
			print '<div class="tagtr listofinvoicetype"><div class="tagtd listofinvoicetype">';
			if (empty($conf->global->INVOICE_CREDIT_NOTE_STANDALONE)) {
				$tmp = '<input type="radio" name="type" id="radio_creditnote" value="0" disabled> ';
			} else {
				$tmp = '<input type="radio" name="type" id="radio_creditnote" value="2" > ';
			}
			$text = '<label>'.$tmp.$langs->trans("InvoiceAvoir").'</label> ';
			$text .= '<span class="opacitymedium">('.$langs->trans("YouMustCreateInvoiceFromThird").')</span> ';
			$desc = $form->textwithpicto($text, $langs->transnoentities("InvoiceAvoirDesc"), 1, 'help', '', 0, 3);
			print $desc;
			print '</div></div>'."\n";
		}
	}

	// Template invoice
	print '<div class="tagtr listofinvoicetype"><div class="tagtd listofinvoicetype">';
	$tmp = '<input type="radio" name="type" id="radio_template" value="0" disabled> ';
	$text = '<label>'.$tmp.$langs->trans("RepeatableInvoice").'</label> ';
	//$text.= '('.$langs->trans("YouMustCreateStandardInvoiceFirst").') ';
	$desc = $form->textwithpicto($text, $langs->transnoentities("YouMustCreateStandardInvoiceFirstDesc"), 1, 'help', '', 0, 3);
	print $desc;
	print '</div></div>';

	print '</div>';


	if (!empty($conf->global->INVOICE_USE_DEFAULT_DOCUMENT)) { // Hidden conf
		// Add auto select default document model
		$listtType = array(Facture::TYPE_STANDARD, Facture::TYPE_REPLACEMENT, Facture::TYPE_CREDIT_NOTE, Facture::TYPE_DEPOSIT, Facture::TYPE_SITUATION);
		$jsListType = '';
		foreach ($listtType as $type) {
			$thisTypeConfName = 'FACTURE_ADDON_PDF_'.$type;
			$curent = !empty($conf->global->{$thisTypeConfName}) ? $conf->global->{$thisTypeConfName}:$conf->global->FACTURE_ADDON_PDF;
			$jsListType .= (!empty($jsListType) ? ',' : '').'"'.$type.'":"'.$curent.'"';
		}

		print '<script type="text/javascript" language="javascript">
        		$(document).ready(function() {
                    var listType = {'.$jsListType.'};
        			$("[name=\'type\'").change(function() {
        				if($( this ).prop("checked"))
                        {
                            if(($( this ).val() in listType))
                            {
                                $("#model").val(listType[$( this ).val()]);
                            }
                            else
                            {
                                $("#model").val("'.$conf->global->FACTURE_ADDON_PDF.'");
                            }
                        }
        			});
        		});
        		</script>';
	}



	print '</td></tr>';

	if ($socid > 0) {
		// Discounts for third party
		print '<tr><td>'.$langs->trans('Discounts').'</td><td colspan="2">';

		$thirdparty = $soc;
		$discount_type = 0;
		$backtopage = urlencode($_SERVER["PHP_SELF"].'?socid='.$thirdparty->id.'&action='.$action.'&origin='.GETPOST('origin', 'alpha').'&originid='.GETPOST('originid', 'int'));
		include DOL_DOCUMENT_ROOT.'/core/tpl/object_discounts.tpl.php';

		print '</td></tr>';
	}

	$newdateinvoice = dol_mktime(12, 0, 0, GETPOST('remonth', 'int'), GETPOST('reday', 'int'), GETPOST('reyear', 'int'));

	// Date invoice
	print '<tr><td class="fieldrequired">'.$langs->trans('DateInvoice').'</td><td colspan="2">';
	print $form->selectDate($newdateinvoice ? $newdateinvoice : $dateinvoice, '', '', '', '', "add", 1, 1);
	print '</td></tr>';

	// Date point of tax
	if (!empty($conf->global->INVOICE_POINTOFTAX_DATE)) {
		print '<tr><td class="fieldrequired">'.$langs->trans('DatePointOfTax').'</td><td colspan="2">';
		$date_pointoftax = dol_mktime(12, 0, 0, GETPOST('date_pointoftaxmonth', 'int'), GETPOST('date_pointoftaxday', 'int'), GETPOST('date_pointoftaxyear', 'int'));
		print $form->selectDate($date_pointoftax ? $date_pointoftax : -1, 'date_pointoftax', '', '', '', "add", 1, 1);
		print '</td></tr>';
	}

	// Payment term
	print '<tr><td class="nowrap fieldrequired">'.$langs->trans('PaymentConditionsShort').'</td><td colspan="2">';
	$form->select_conditions_paiements(GETPOSTISSET('cond_reglement_id') ? GETPOST('cond_reglement_id', 'int') : $cond_reglement_id, 'cond_reglement_id');
	print '</td></tr>';


	if ($conf->global->INVOICE_USE_RETAINED_WARRANTY) {
		$rwStyle = 'display:none;';
		if (in_array(GETPOST('type', 'int'), $retainedWarrantyInvoiceAvailableType)) {
			$rwStyle = '';
		}

		$retained_warranty = GETPOST('retained_warranty', 'int');
		if (empty($retained_warranty)) {
			if (!empty($objectsrc->retained_warranty)) { // use previous situation value
				$retained_warranty = $objectsrc->retained_warranty;
			}
		}
		$retained_warranty_js_default = !empty($retained_warranty) ? $retained_warranty : $conf->global->INVOICE_SITUATION_DEFAULT_RETAINED_WARRANTY_PERCENT;

		print '<tr class="retained-warranty-line" style="'.$rwStyle.'" ><td class="nowrap">'.$langs->trans('RetainedWarranty').'</td><td colspan="2">';
		print '<input id="new-situation-invoice-retained-warranty" name="retained_warranty" type="number" value="'.$retained_warranty.'" step="0.01" min="0" max="100" />%';

		// Retained warranty payment term
		print '<tr class="retained-warranty-line" style="'.$rwStyle.'" ><td class="nowrap">'.$langs->trans('PaymentConditionsShortRetainedWarranty').'</td><td colspan="2">';
		$retained_warranty_fk_cond_reglement = GETPOST('retained_warranty_fk_cond_reglement', 'int');
		if (empty($retained_warranty_fk_cond_reglement)) {
			$retained_warranty_fk_cond_reglement = $conf->global->INVOICE_SITUATION_DEFAULT_RETAINED_WARRANTY_COND_ID;
			if (!empty($objectsrc->retained_warranty_fk_cond_reglement)) { // use previous situation value
				$retained_warranty_fk_cond_reglement = $objectsrc->retained_warranty_fk_cond_reglement;
			} else {
				$retained_warranty_fk_cond_reglement = $conf->global->INVOICE_SITUATION_DEFAULT_RETAINED_WARRANTY_COND_ID;
			}
		}
		$form->select_conditions_paiements($retained_warranty_fk_cond_reglement, 'retained_warranty_fk_cond_reglement', -1, 1);
		print '</td></tr>';

		print '<script type="text/javascript" language="javascript">
		$(document).ready(function() {
		$("[name=\'type\']").change(function() {
				if($( this ).prop("checked") && $.inArray($( this ).val(), '.json_encode($retainedWarrantyInvoiceAvailableType).' ) !== -1)
				{
					$(".retained-warranty-line").show();
					$("#new-situation-invoice-retained-warranty").val("'.doubleval($retained_warranty_js_default).'");
				}
				else{
					$(".retained-warranty-line").hide();
					$("#new-situation-invoice-retained-warranty").val("");
				}
			});

			$("[name=\'type\']:checked").trigger("change");
		});
		</script>';
	}

	// Payment mode
	print '<tr><td>'.$langs->trans('PaymentMode').'</td><td colspan="2">';
	$form->select_types_paiements(GETPOSTISSET('mode_reglement_id') ? GETPOST('mode_reglement_id') : $mode_reglement_id, 'mode_reglement_id', 'CRDT');
	print '</td></tr>';

	// Bank Account
	if (!empty($conf->banque->enabled)) {
		if (GETPOSTISSET('fk_account')) {
			$fk_account = GETPOST('fk_account', 'int');
		}

		print '<tr><td>'.$langs->trans('BankAccount').'</td><td colspan="2">';
		print img_picto('', 'bank_account', 'class="paddingrightonly"').$form->select_comptes($fk_account, 'fk_account', 0, '', 1, '', 0, '', 1);
		print '</td></tr>';
	}

	// Project
	if (!empty($conf->projet->enabled)) {
		$langs->load('projects');
		print '<tr><td>'.$langs->trans('Project').'</td><td colspan="2">';
		print img_picto('', 'project').$formproject->select_projects(($socid > 0 ? $socid : -1), $projectid, 'projectid', 0, 0, 1, 1, 0, 0, 0, '', 1, 0, 'maxwidth500');
		print ' <a href="'.DOL_URL_ROOT.'/projet/card.php?socid='.$soc->id.'&action=create&status=1&backtopage='.urlencode($_SERVER["PHP_SELF"].'?action=create&socid='.$soc->id.($fac_rec ? '&fac_rec='.$fac_rec : '')).'"><span class="fa fa-plus-circle valignmiddle" title="'.$langs->trans("AddProject").'"></span></a>';
		print '</td></tr>';
	}

	// Incoterms
	if (!empty($conf->incoterm->enabled)) {
		print '<tr>';
		print '<td><label for="incoterm_id">'.$form->textwithpicto($langs->trans("IncotermLabel"), $objectsrc->label_incoterms, 1).'</label></td>';
		print '<td colspan="2" class="maxwidthonsmartphone">';
		$incoterm_id = GETPOST('incoterm_id');
		$incoterm_location = GETPOST('location_incoterms');
		if (empty($incoterm_id)) {
			$incoterm_id = (!empty($objectsrc->fk_incoterms) ? $objectsrc->fk_incoterms : $soc->fk_incoterms);
			$incoterm_location = (!empty($objectsrc->location_incoterms) ? $objectsrc->location_incoterms : $soc->location_incoterms);
		}
		print $form->select_incoterms($incoterm_id, $incoterm_location);
		print '</td></tr>';
	}

	// Other attributes
	$parameters = array('objectsrc' => $objectsrc, 'colspan' => ' colspan="2"', 'cols' => '2', 'socid'=>$socid);
	$reshook = $hookmanager->executeHooks('formObjectOptions', $parameters, $object, $action); // Note that $action and $object may have been modified by hook
	print $hookmanager->resPrint;
	if (empty($reshook)) {
		if (!empty($conf->global->THIRDPARTY_PROPAGATE_EXTRAFIELDS_TO_INVOICE) && !empty($soc->id)) {
			// copy from thirdparty
			$tpExtrafields = new Extrafields($db);
			$tpExtrafieldLabels = $tpExtrafields->fetch_name_optionals_label($soc->table_element);
			if ($soc->fetch_optionals() > 0) {
				$object->array_options = array_merge($object->array_options, $soc->array_options);
			}
		};

		print $object->showOptionals($extrafields, 'edit', $parameters);
	}

	// Template to use by default
	print '<tr><td>'.$langs->trans('Model').'</td>';
	print '<td colspan="2">';
	include_once DOL_DOCUMENT_ROOT.'/core/modules/facture/modules_facture.php';
	$liste = ModelePDFFactures::liste_modeles($db);
	if (!empty($conf->global->INVOICE_USE_DEFAULT_DOCUMENT)) {
		// Hidden conf
		$paramkey = 'FACTURE_ADDON_PDF_'.$object->type;
		$preselected = !empty($conf->global->$paramkey) ? $conf->global->$paramkey : $conf->global->FACTURE_ADDON_PDF;
	} else {
		$preselected = $conf->global->FACTURE_ADDON_PDF;
	}
	print $form->selectarray('model', $liste, $preselected, 0, 0, 0, '', 0, 0, 0, '', '', 1);
	print "</td></tr>";

	// Multicurrency
	if (!empty($conf->multicurrency->enabled)) {
		print '<tr>';
		print '<td>'.$form->editfieldkey('Currency', 'multicurrency_code', '', $object, 0).'</td>';
		print '<td colspan="2" class="maxwidthonsmartphone">';
		print $form->selectMultiCurrency($currency_code, 'multicurrency_code');
		print '</td></tr>';
	}

	// Help of substitution key
	$htmltext = '';
	if (GETPOST('fac_rec', 'int') > 0) {
		$dateexample = ($newdateinvoice ? $newdateinvoice : $dateinvoice);
		if (empty($dateexample)) {
			$dateexample = dol_now();
		}
		$substitutionarray = array(
			'__TOTAL_HT__' => $langs->trans("AmountHT").' ('.$langs->trans("Example").': '.price($exampletemplateinvoice->total_ht).')',
			'__TOTAL_TTC__' =>  $langs->trans("AmountTTC").' ('.$langs->trans("Example").': '.price($exampletemplateinvoice->total_ttc).')',
			'__INVOICE_PREVIOUS_MONTH__' => $langs->trans("PreviousMonthOfInvoice").' ('.$langs->trans("Example").': '.dol_print_date(dol_time_plus_duree($dateexample, -1, 'm'), '%m').')',
			'__INVOICE_MONTH__' =>  $langs->trans("MonthOfInvoice").' ('.$langs->trans("Example").': '.dol_print_date($dateexample, '%m').')',
			'__INVOICE_NEXT_MONTH__' => $langs->trans("NextMonthOfInvoice").' ('.$langs->trans("Example").': '.dol_print_date(dol_time_plus_duree($dateexample, 1, 'm'), '%m').')',
			'__INVOICE_PREVIOUS_MONTH_TEXT__' => $langs->trans("TextPreviousMonthOfInvoice").' ('.$langs->trans("Example").': '.dol_print_date(dol_time_plus_duree($dateexample, -1, 'm'), '%B').')',
			'__INVOICE_MONTH_TEXT__' =>  $langs->trans("TextMonthOfInvoice").' ('.$langs->trans("Example").': '.dol_print_date($dateexample, '%B').')',
			'__INVOICE_NEXT_MONTH_TEXT__' => $langs->trans("TextNextMonthOfInvoice").' ('.$langs->trans("Example").': '.dol_print_date(dol_time_plus_duree($dateexample, 1, 'm'), '%B').')',
			'__INVOICE_PREVIOUS_YEAR__' => $langs->trans("PreviousYearOfInvoice").' ('.$langs->trans("Example").': '.dol_print_date(dol_time_plus_duree($dateexample, -1, 'y'), '%Y').')',
			'__INVOICE_YEAR__' =>  $langs->trans("YearOfInvoice").' ('.$langs->trans("Example").': '.dol_print_date($dateexample, '%Y').')',
			'__INVOICE_NEXT_YEAR__' => $langs->trans("NextYearOfInvoice").' ('.$langs->trans("Example").': '.dol_print_date(dol_time_plus_duree($dateexample, 1, 'y'), '%Y').')'
		);

		$htmltext = '<i>'.$langs->trans("FollowingConstantsWillBeSubstituted").':<br>';
		foreach ($substitutionarray as $key => $val) {
			$htmltext .= $key.' = '.$langs->trans($val).'<br>';
		}
		$htmltext .= '</i>';
	}

	// Public note
	print '<tr>';
	print '<td class="tdtop">';
	print $form->textwithpicto($langs->trans('NotePublic'), $htmltext);
	print '</td>';
	print '<td valign="top" colspan="2">';
	$doleditor = new DolEditor('note_public', $note_public, '', 80, 'dolibarr_notes', 'In', 0, false, empty($conf->global->FCKEDITOR_ENABLE_NOTE_PUBLIC) ? 0 : 1, ROWS_3, '90%');
	print $doleditor->Create(1);

	// Private note
	if (empty($user->socid)) {
		print '<tr>';
		print '<td class="tdtop">';
		print $form->textwithpicto($langs->trans('NotePrivate'), $htmltext);
		print '</td>';
		print '<td valign="top" colspan="2">';
		$doleditor = new DolEditor('note_private', $note_private, '', 80, 'dolibarr_notes', 'In', 0, false, empty($conf->global->FCKEDITOR_ENABLE_NOTE_PRIVATE) ? 0 : 1, ROWS_3, '90%');
		print $doleditor->Create(1);
		// print '<textarea name="note_private" wrap="soft" cols="70" rows="'.ROWS_3.'">'.$note_private.'.</textarea>
		print '</td></tr>';
	}

	// Lines from source (TODO Show them also when creating invoice from template invoice)
	if (!empty($origin) && !empty($originid) && is_object($objectsrc)) {
		$langs->loadLangs(array('orders', 'propal'));

		// TODO for compatibility
		if ($origin == 'contrat') {
			// Calcul contrat->price (HT), contrat->total (TTC), contrat->tva
			$objectsrc->remise_absolue = $remise_absolue;
			$objectsrc->remise_percent = $remise_percent;
			$objectsrc->update_price(1, - 1, 1);
		}

		print "\n<!-- Show ref of origin ".$classname." -->\n";
		print '<input type="hidden" name="amount"   value="'.$objectsrc->total_ht.'">'."\n";
		print '<input type="hidden" name="total"    value="'.$objectsrc->total_ttc.'">'."\n";
		print '<input type="hidden" name="tva"      value="'.$objectsrc->total_tva.'">'."\n";
		print '<input type="hidden" name="origin"   value="'.$objectsrc->element.'">';
		print '<input type="hidden" name="originid" value="'.$objectsrc->id.'">';

		switch (get_class($objectsrc)) {
			case 'Propal':
				$newclassname = 'CommercialProposal';
				break;
			case 'Commande':
				$newclassname = 'Order';
				break;
			case 'Expedition':
				$newclassname = 'Sending';
				break;
			case 'Contrat':
				$newclassname = 'Contract';
				break;
			case 'Fichinter':
				$newclassname = 'Intervention';
				break;
			default:
				$newclassname = get_class($objectsrc);
		}

		// Ref of origin
		print '<tr><td>'.$langs->trans($newclassname).'</td>';
		print '<td colspan="2">';
		print $objectsrc->getNomUrl(1);
		// We check if Origin document (id and type is known) has already at least one invoice attached to it
		$objectsrc->fetchObjectLinked($originid, $origin, '', 'facture');
		if (is_array($objectsrc->linkedObjects['facture']) && count($objectsrc->linkedObjects['facture']) >= 1) {
			setEventMessages('WarningBillExist', null, 'warnings');
			echo ' - '.$langs->trans('LatestRelatedBill').' '.end($objectsrc->linkedObjects['facture'])->getNomUrl(1);
		}
		echo '</td></tr>';
		print '<tr><td>'.$langs->trans('AmountHT').'</td><td colspan="2">'.price($objectsrc->total_ht).'</td></tr>';
		print '<tr><td>'.$langs->trans('AmountVAT').'</td><td colspan="2">'.price($objectsrc->total_tva)."</td></tr>";
		if ($mysoc->localtax1_assuj == "1" || $objectsrc->total_localtax1 != 0) {		// Localtax1
			print '<tr><td>'.$langs->transcountry("AmountLT1", $mysoc->country_code).'</td><td colspan="2">'.price($objectsrc->total_localtax1)."</td></tr>";
		}

		if ($mysoc->localtax2_assuj == "1" || $objectsrc->total_localtax2 != 0) {		// Localtax2
			print '<tr><td>'.$langs->transcountry("AmountLT2", $mysoc->country_code).'</td><td colspan="2">'.price($objectsrc->total_localtax2)."</td></tr>";
		}
		print '<tr><td>'.$langs->trans('AmountTTC').'</td><td colspan="2">'.price($objectsrc->total_ttc)."</td></tr>";

		if (!empty($conf->multicurrency->enabled)) {
			print '<tr><td>'.$langs->trans('MulticurrencyAmountHT').'</td><td colspan="2">'.price($objectsrc->multicurrency_total_ht).'</td></tr>';
			print '<tr><td>'.$langs->trans('MulticurrencyAmountVAT').'</td><td colspan="2">'.price($objectsrc->multicurrency_total_tva)."</td></tr>";
			print '<tr><td>'.$langs->trans('MulticurrencyAmountTTC').'</td><td colspan="2">'.price($objectsrc->multicurrency_total_ttc)."</td></tr>";
		}
	}

	print "</table>\n";

	print dol_get_fiche_end();

	// Button "Create Draft"
	print '<div class="center">';
	print '<input type="submit" class="button" name="bouton" value="'.$langs->trans('CreateDraft').'">';
	print '&nbsp;&nbsp;&nbsp;&nbsp;&nbsp;';
	print '<input type="button" class="button button-cancel" value="'.$langs->trans("Cancel").'" onClick="javascript:history.go(-1)">';
	print '</div>';

	// Show origin lines
	if (!empty($origin) && !empty($originid) && is_object($objectsrc)) {
		print '<br>';

		$title = $langs->trans('ProductsAndServices');
		print load_fiche_titre($title);

		print '<table class="noborder centpercent">';

		$objectsrc->printOriginLinesList('', $selectedLines);

		print '</table>';
	}

	print '</form>';
} elseif ($id > 0 || !empty($ref)) {
	/*
	 * Show object in view mode
	 */

	$result = $object->fetch($id, $ref);
	if ($result <= 0) {
		dol_print_error($db, $object->error);
		exit();
	}

	// fetch optionals attributes and labels
	$extrafields->fetch_name_optionals_label($object->table_element);

	if ($user->socid > 0 && $user->socid != $object->socid) {
		accessforbidden('', 0, 1);
	}

	$result = $object->fetch_thirdparty();

	$result = $soc->fetch($object->socid);
	if ($result < 0) {
		dol_print_error($db);
	}
	$selleruserevenustamp = $mysoc->useRevenueStamp();

	$totalpaye = $object->getSommePaiement();
	$totalcreditnotes = $object->getSumCreditNotesUsed();
	$totaldeposits = $object->getSumDepositsUsed();
	// print "totalpaye=".$totalpaye." totalcreditnotes=".$totalcreditnotes." totaldeposts=".$totaldeposits."
	// selleruserrevenuestamp=".$selleruserevenustamp;

	// We can also use bcadd to avoid pb with floating points
	// For example print 239.2 - 229.3 - 9.9; does not return 0.
	// $resteapayer=bcadd($object->total_ttc,$totalpaye,$conf->global->MAIN_MAX_DECIMALS_TOT);
	// $resteapayer=bcadd($resteapayer,$totalavoir,$conf->global->MAIN_MAX_DECIMALS_TOT);
	$resteapayer = price2num($object->total_ttc - $totalpaye - $totalcreditnotes - $totaldeposits, 'MT');

	if ($object->paye) {
		$resteapayer = 0;
	}
	$resteapayeraffiche = $resteapayer;

	if (!empty($conf->global->FACTURE_DEPOSITS_ARE_JUST_PAYMENTS)) {	// Never use this
		$filterabsolutediscount = "fk_facture_source IS NULL"; // If we want deposit to be substracted to payments only and not to total of final invoice
		$filtercreditnote = "fk_facture_source IS NOT NULL"; // If we want deposit to be substracted to payments only and not to total of final invoice
	} else {
		$filterabsolutediscount = "fk_facture_source IS NULL OR (description LIKE '(DEPOSIT)%' AND description NOT LIKE '(EXCESS RECEIVED)%')";
		$filtercreditnote = "fk_facture_source IS NOT NULL AND (description NOT LIKE '(DEPOSIT)%' OR description LIKE '(EXCESS RECEIVED)%')";
	}

	$absolute_discount = $soc->getAvailableDiscounts('', $filterabsolutediscount);
	$absolute_creditnote = $soc->getAvailableDiscounts('', $filtercreditnote);
	$absolute_discount = price2num($absolute_discount, 'MT');
	$absolute_creditnote = price2num($absolute_creditnote, 'MT');

	$author = new User($db);
	if ($object->user_author) {
		$author->fetch($object->user_author);
	}

	$objectidnext = $object->getIdReplacingInvoice();

	$head = facture_prepare_head($object);

	print dol_get_fiche_head($head, 'compta', $langs->trans('InvoiceCustomer'), -1, 'bill');

	$formconfirm = '';

	// Confirmation de la conversion de l'avoir en reduc
	if ($action == 'converttoreduc') {
		if ($object->type == Facture::TYPE_STANDARD || $object->type == Facture::TYPE_SITUATION) {
			$type_fac = 'ExcessReceived';
		} elseif ($object->type == Facture::TYPE_CREDIT_NOTE) {
			$type_fac = 'CreditNote';
		} elseif ($object->type == Facture::TYPE_DEPOSIT) {
			$type_fac = 'Deposit';
		}
		$text = $langs->trans('ConfirmConvertToReduc', strtolower($langs->transnoentities($type_fac)));
		$text .= '<br>'.$langs->trans('ConfirmConvertToReduc2');
		$formconfirm = $form->formconfirm($_SERVER['PHP_SELF'].'?facid='.$object->id, $langs->trans('ConvertToReduc'), $text, 'confirm_converttoreduc', '', "yes", 2);
	}

	// Confirmation to delete invoice
	if ($action == 'delete') {
		$text = $langs->trans('ConfirmDeleteBill', $object->ref);
		$formquestion = array();

		if ($object->type != Facture::TYPE_DEPOSIT && !empty($conf->global->STOCK_CALCULATE_ON_BILL) && $object->statut >= 1) {
			$qualified_for_stock_change = 0;
			if (empty($conf->global->STOCK_SUPPORTS_SERVICES)) {
				$qualified_for_stock_change = $object->hasProductsOrServices(2);
			} else {
				$qualified_for_stock_change = $object->hasProductsOrServices(1);
			}

			if ($qualified_for_stock_change) {
				$langs->load("stocks");
				require_once DOL_DOCUMENT_ROOT.'/product/class/html.formproduct.class.php';
				$formproduct = new FormProduct($db);
				$label = $object->type == Facture::TYPE_CREDIT_NOTE ? $langs->trans("SelectWarehouseForStockDecrease") : $langs->trans("SelectWarehouseForStockIncrease");
				$forcecombo = 0;
				if ($conf->browser->name == 'ie') {
					$forcecombo = 1; // There is a bug in IE10 that make combo inside popup crazy
				}
				$formquestion = array(
					// 'text' => $langs->trans("ConfirmClone"),
					// array('type' => 'checkbox', 'name' => 'clone_content', 'label' => $langs->trans("CloneMainAttributes"), 'value' => 1),
					// array('type' => 'checkbox', 'name' => 'update_prices', 'label' => $langs->trans("PuttingPricesUpToDate"), 'value' => 1),
					array('type' => 'other', 'name' => 'idwarehouse', 'label' => $label, 'value' => $formproduct->selectWarehouses(GETPOST('idwarehouse') ?GETPOST('idwarehouse') : 'ifone', 'idwarehouse', '', 1, 0, 0, $langs->trans("NoStockAction"), 0, $forcecombo))
				);
				$formconfirm = $form->formconfirm($_SERVER['PHP_SELF'].'?facid='.$object->id, $langs->trans('DeleteBill'), $text, 'confirm_delete', $formquestion, "yes", 1);
			} else {
				$formconfirm = $form->formconfirm($_SERVER['PHP_SELF'].'?facid='.$object->id, $langs->trans('DeleteBill'), $text, 'confirm_delete', '', 'no', 1);
			}
		} else {
			$formconfirm = $form->formconfirm($_SERVER['PHP_SELF'].'?facid='.$object->id, $langs->trans('DeleteBill'), $text, 'confirm_delete', '', 'no', 1);
		}
	}

	// Confirmation to remove invoice from cycle
	if ($action == 'situationout') {
		$text = $langs->trans('ConfirmRemoveSituationFromCycle', $object->ref);
		$label = $langs->trans("ConfirmOuting");
		$formquestion = array();
		// remove situation from cycle
		if (in_array($object->statut, array(Facture::STATUS_CLOSED, Facture::STATUS_VALIDATED))
			&& $usercancreate
			&& !$objectidnext
			&& $object->is_last_in_cycle()
			&& $usercanunvalidate
			) {
			$formconfirm = $form->formconfirm($_SERVER['PHP_SELF'].'?facid='.$object->id, $label, $text, 'confirm_situationout', $formquestion, "yes", 1);
		}
	}

	// Confirmation of validation
	if ($action == 'valid') {
		// we check object has a draft number
		$objectref = substr($object->ref, 1, 4);
		if ($objectref == 'PROV') {
			$savdate = $object->date;
			if (!empty($conf->global->FAC_FORCE_DATE_VALIDATION)) {
				$object->date = dol_now();
				$object->date_lim_reglement = $object->calculate_date_lim_reglement();
			}
			$numref = $object->getNextNumRef($soc);
			// $object->date=$savdate;
		} else {
			$numref = $object->ref;
		}

		$text = $langs->trans('ConfirmValidateBill', $numref);
		if (!empty($conf->notification->enabled)) {
			require_once DOL_DOCUMENT_ROOT.'/core/class/notify.class.php';
			$notify = new Notify($db);
			$text .= '<br>';
			$text .= $notify->confirmMessage('BILL_VALIDATE', $object->socid, $object);
		}
		$formquestion = array();

		if ($object->type != Facture::TYPE_DEPOSIT && !empty($conf->global->STOCK_CALCULATE_ON_BILL)) {
			$qualified_for_stock_change = 0;
			if (empty($conf->global->STOCK_SUPPORTS_SERVICES)) {
				$qualified_for_stock_change = $object->hasProductsOrServices(2);
			} else {
				$qualified_for_stock_change = $object->hasProductsOrServices(1);
			}

			if ($qualified_for_stock_change) {
				$langs->load("stocks");
				require_once DOL_DOCUMENT_ROOT.'/product/class/html.formproduct.class.php';
				require_once DOL_DOCUMENT_ROOT.'/product/stock/class/entrepot.class.php';
				$formproduct = new FormProduct($db);
				$warehouse = new Entrepot($db);
				$warehouse_array = $warehouse->list_array();
				if (count($warehouse_array) == 1) {
					$label = $object->type == Facture::TYPE_CREDIT_NOTE ? $langs->trans("WarehouseForStockIncrease", current($warehouse_array)) : $langs->trans("WarehouseForStockDecrease", current($warehouse_array));
					$value = '<input type="hidden" id="idwarehouse" name="idwarehouse" value="'.key($warehouse_array).'">';
				} else {
					$label = $object->type == Facture::TYPE_CREDIT_NOTE ? $langs->trans("SelectWarehouseForStockIncrease") : $langs->trans("SelectWarehouseForStockDecrease");
					$value = $formproduct->selectWarehouses(GETPOST('idwarehouse') ?GETPOST('idwarehouse') : 'ifone', 'idwarehouse', '', 1);
				}
				$formquestion = array(
									// 'text' => $langs->trans("ConfirmClone"),
									// array('type' => 'checkbox', 'name' => 'clone_content', 'label' => $langs->trans("CloneMainAttributes"), 'value' =>
									// 1),
									// array('type' => 'checkbox', 'name' => 'update_prices', 'label' => $langs->trans("PuttingPricesUpToDate"), 'value'
									// => 1),
									array('type' => 'other', 'name' => 'idwarehouse', 'label' => $label, 'value' => $value));
			}
		}
		if ($object->type != Facture::TYPE_CREDIT_NOTE && $object->total_ttc < 0) { 		// Can happen only if $conf->global->FACTURE_ENABLE_NEGATIVE is on
			$text .= '<br>'.img_warning().' '.$langs->trans("ErrorInvoiceOfThisTypeMustBePositive");
		}
		$formconfirm = $form->formconfirm($_SERVER["PHP_SELF"].'?facid='.$object->id, $langs->trans('ValidateBill'), $text, 'confirm_valid', $formquestion, (($object->type != Facture::TYPE_CREDIT_NOTE && $object->total_ttc < 0) ? "no" : "yes"), 2);
	}

	// Confirm back to draft status
	if ($action == 'modif') {
		$text = $langs->trans('ConfirmUnvalidateBill', $object->ref);
		$formquestion = array();

		if ($object->type != Facture::TYPE_DEPOSIT && !empty($conf->global->STOCK_CALCULATE_ON_BILL)) {
			$qualified_for_stock_change = 0;
			if (empty($conf->global->STOCK_SUPPORTS_SERVICES)) {
				$qualified_for_stock_change = $object->hasProductsOrServices(2);
			} else {
				$qualified_for_stock_change = $object->hasProductsOrServices(1);
			}

			if ($qualified_for_stock_change) {
				$langs->load("stocks");
				require_once DOL_DOCUMENT_ROOT.'/product/class/html.formproduct.class.php';
				require_once DOL_DOCUMENT_ROOT.'/product/stock/class/entrepot.class.php';
				$formproduct = new FormProduct($db);
				$warehouse = new Entrepot($db);
				$warehouse_array = $warehouse->list_array();
				if (count($warehouse_array) == 1) {
					$label = $object->type == Facture::TYPE_CREDIT_NOTE ? $langs->trans("WarehouseForStockDecrease", current($warehouse_array)) : $langs->trans("WarehouseForStockIncrease", current($warehouse_array));
					$value = '<input type="hidden" id="idwarehouse" name="idwarehouse" value="'.key($warehouse_array).'">';
				} else {
					$label = $object->type == Facture::TYPE_CREDIT_NOTE ? $langs->trans("SelectWarehouseForStockDecrease") : $langs->trans("SelectWarehouseForStockIncrease");
					$value = $formproduct->selectWarehouses(GETPOST('idwarehouse') ?GETPOST('idwarehouse') : 'ifone', 'idwarehouse', '', 1);
				}
				$formquestion = array(
									// 'text' => $langs->trans("ConfirmClone"),
									// array('type' => 'checkbox', 'name' => 'clone_content', 'label' => $langs->trans("CloneMainAttributes"), 'value' =>
									// 1),
									// array('type' => 'checkbox', 'name' => 'update_prices', 'label' => $langs->trans("PuttingPricesUpToDate"), 'value'
									// => 1),
									array('type' => 'other', 'name' => 'idwarehouse', 'label' => $label, 'value' => $value));
			}
		}

		$formconfirm = $form->formconfirm($_SERVER["PHP_SELF"].'?facid='.$object->id, $langs->trans('UnvalidateBill'), $text, 'confirm_modif', $formquestion, "yes", 1);
	}

	// Confirmation du classement paye
	if ($action == 'paid' && $resteapayer <= 0) {
		$formconfirm = $form->formconfirm($_SERVER["PHP_SELF"].'?facid='.$object->id, $langs->trans('ClassifyPaid'), $langs->trans('ConfirmClassifyPaidBill', $object->ref), 'confirm_paid', '', "yes", 1);
	}
	if ($action == 'paid' && $resteapayer > 0) {
		$close = array();
		// Code
		$i = 0;
		$close[$i]['code'] = 'discount_vat'; // escompte
		$i++;
		$close[$i]['code'] = 'badcustomer';
		$i++;
		$close[$i]['code'] = 'other';
		$i++;
		// Help
		$i = 0;
		$close[$i]['label'] = $langs->trans("HelpEscompte").'<br><br>'.$langs->trans("ConfirmClassifyPaidPartiallyReasonDiscountVatDesc");
		$i++;
		$close[$i]['label'] = $langs->trans("ConfirmClassifyPaidPartiallyReasonBadCustomerDesc");
		$i++;
		$close[$i]['label'] = $langs->trans("Other");
		$i++;
		// Texte
		$i = 0;
		$close[$i]['reason'] = $form->textwithpicto($langs->transnoentities("ConfirmClassifyPaidPartiallyReasonDiscount", $resteapayer, $langs->trans("Currency".$conf->currency)), $close[$i]['label'], 1);
		$i++;
		$close[$i]['reason'] = $form->textwithpicto($langs->transnoentities("ConfirmClassifyPaidPartiallyReasonBadCustomer", $resteapayer, $langs->trans("Currency".$conf->currency)), $close[$i]['label'], 1);
		$i++;
		$close[$i]['reason'] = $form->textwithpicto($langs->transnoentities("Other"), $close[$i]['label'], 1);
		$i++;
		// arrayreasons[code]=reason
		foreach ($close as $key => $val) {
			$arrayreasons[$close[$key]['code']] = $close[$key]['reason'];
		}

		// Cree un tableau formulaire
		$formquestion = array('text' => $langs->trans("ConfirmClassifyPaidPartiallyQuestion"), array('type' => 'radio', 'name' => 'close_code', 'label' => $langs->trans("Reason"), 'values' => $arrayreasons), array('type' => 'text', 'name' => 'close_note', 'label' => $langs->trans("Comment"), 'value' => '', 'morecss' => 'minwidth300'));
		// Paiement incomplet. On demande si motif = escompte ou autre
		$formconfirm = $form->formconfirm($_SERVER["PHP_SELF"].'?facid='.$object->id, $langs->trans('ClassifyPaid'), $langs->trans('ConfirmClassifyPaidPartially', $object->ref), 'confirm_paid_partially', $formquestion, "yes", 1, 310);
	}

	// Confirmation du classement abandonne
	if ($action == 'canceled') {
		// S'il y a une facture de remplacement pas encore validee (etat brouillon),
		// on ne permet pas de classer abandonner la facture.
		if ($objectidnext) {
			$facturereplacement = new Facture($db);
			$facturereplacement->fetch($objectidnext);
			$statusreplacement = $facturereplacement->statut;
		}
		if ($objectidnext && $statusreplacement == 0) {
			print '<div class="error">'.$langs->trans("ErrorCantCancelIfReplacementInvoiceNotValidated").'</div>';
		} else {
			// Code
			$close[1]['code'] = 'badcustomer';
			$close[2]['code'] = 'abandon';
			// Help
			$close[1]['label'] = $langs->trans("ConfirmClassifyPaidPartiallyReasonBadCustomerDesc");
			$close[2]['label'] = $langs->trans("ConfirmClassifyAbandonReasonOtherDesc");
			// Texte
			$close[1]['reason'] = $form->textwithpicto($langs->transnoentities("ConfirmClassifyPaidPartiallyReasonBadCustomer", $object->ref), $close[1]['label'], 1);
			$close[2]['reason'] = $form->textwithpicto($langs->transnoentities("ConfirmClassifyAbandonReasonOther"), $close[2]['label'], 1);
			// arrayreasons
			$arrayreasons[$close[1]['code']] = $close[1]['reason'];
			$arrayreasons[$close[2]['code']] = $close[2]['reason'];

			// Cree un tableau formulaire
			$formquestion = array('text' => $langs->trans("ConfirmCancelBillQuestion"), array('type' => 'radio', 'name' => 'close_code', 'label' => $langs->trans("Reason"), 'values' => $arrayreasons), array('type' => 'text', 'name' => 'close_note', 'label' => $langs->trans("Comment"), 'value' => '', 'morecss' => 'minwidth300'));

			$formconfirm = $form->formconfirm($_SERVER['PHP_SELF'].'?facid='.$object->id, $langs->trans('CancelBill'), $langs->trans('ConfirmCancelBill', $object->ref), 'confirm_canceled', $formquestion, "yes", 1, 250);
		}
	}

	if ($action == 'deletepayment') {
		$payment_id = GETPOST('paiement_id');
		$formconfirm = $form->formconfirm($_SERVER["PHP_SELF"].'?id='.$object->id.'&paiement_id='.$payment_id, $langs->trans('DeletePayment'), $langs->trans('ConfirmDeletePayment'), 'confirm_delete_paiement', '', 'no', 1);
	}

	// Confirmation de la suppression d'une ligne produit
	if ($action == 'ask_deleteline') {
		$formconfirm = $form->formconfirm($_SERVER["PHP_SELF"].'?facid='.$object->id.'&lineid='.$lineid, $langs->trans('DeleteProductLine'), $langs->trans('ConfirmDeleteProductLine'), 'confirm_deleteline', '', 'no', 1);
	}

	// Clone confirmation
	if ($action == 'clone') {
		// Create an array for form
		$formquestion = array(
			array('type' => 'other', 'name' => 'socid', 'label' => $langs->trans("SelectThirdParty"), 'value' => $form->select_company($object->socid, 'socid', '(s.client=1 OR s.client=2 OR s.client=3)', 1)),
			array('type' => 'date', 'name' => 'newdate', 'label' => $langs->trans("Date"), 'value' => dol_now())
		);
		// Ask confirmatio to clone
		$formconfirm = $form->formconfirm($_SERVER["PHP_SELF"].'?facid='.$object->id, $langs->trans('ToClone'), $langs->trans('ConfirmCloneInvoice', $object->ref), 'confirm_clone', $formquestion, 'yes', 1, 250);
	}

	if ($action == "remove_file_comfirm") {
		$file = GETPOST('file', 'alpha');

		$formconfirm = $form->formconfirm(
			$_SERVER["PHP_SELF"].'?facid='.$object->id.'&file='.$file,
			$langs->trans('DeleteFileHeader'),
			$langs->trans('DeleteFileText')."<br><br>".$file,
			'remove_file',
			'',
			'no',
			2
		);
	}

	// Call Hook formConfirm
	$parameters = array('formConfirm' => $formconfirm, 'lineid' => $lineid, 'remainingtopay' => &$resteapayer);
	$reshook = $hookmanager->executeHooks('formConfirm', $parameters, $object, $action); // Note that $action and $object may have been modified by hook
	if (empty($reshook)) {
		$formconfirm .= $hookmanager->resPrint;
	} elseif ($reshook > 0) {
		$formconfirm = $hookmanager->resPrint;
	}

	// Print form confirm
	print $formconfirm;

	// Invoice content

	$linkback = '<a href="'.DOL_URL_ROOT.'/compta/facture/list.php?restore_lastsearch_values=1'.(!empty($socid) ? '&socid='.$socid : '').'">'.$langs->trans("BackToList").'</a>';

	$morehtmlref = '<div class="refidno">';
	// Ref invoice
	if ($object->status == $object::STATUS_DRAFT && !$mysoc->isInEEC() && !empty($conf->global->INVOICE_ALLOW_FREE_REF)) {
		$morehtmlref .= $form->editfieldkey("Ref", 'ref', $object->ref, $object, $usercancreate, 'string', '', 0, 1);
		$morehtmlref .= $form->editfieldval("Ref", 'ref', $object->ref, $object, $usercancreate, 'string', '', null, null, '', 1);
		$morehtmlref .= '<br>';
	}
	// Ref customer
	$morehtmlref .= $form->editfieldkey("RefCustomer", 'ref_client', $object->ref_client, $object, $usercancreate, 'string', '', 0, 1);
	$morehtmlref .= $form->editfieldval("RefCustomer", 'ref_client', $object->ref_client, $object, $usercancreate, 'string', '', null, null, '', 1);
	// Thirdparty
	$morehtmlref .= '<br>'.$langs->trans('ThirdParty').' : '.$object->thirdparty->getNomUrl(1, 'customer');
	if (empty($conf->global->MAIN_DISABLE_OTHER_LINK) && $object->thirdparty->id > 0) {
		$morehtmlref .= ' (<a href="'.DOL_URL_ROOT.'/compta/facture/list.php?socid='.$object->thirdparty->id.'&search_societe='.urlencode($object->thirdparty->name).'">'.$langs->trans("OtherBills").'</a>)';
	}
	// Project
	if (!empty($conf->projet->enabled)) {
		$langs->load("projects");
		$morehtmlref .= '<br>'.$langs->trans('Project').' ';
		if ($usercancreate) {
			if ($action != 'classify') {
				$morehtmlref .= '<a class="editfielda" href="'.$_SERVER['PHP_SELF'].'?action=classify&amp;id='.$object->id.'">'.img_edit($langs->transnoentitiesnoconv('SetProject')).'</a> : ';
			}
			if ($action == 'classify') {
				//$morehtmlref.=$form->form_project($_SERVER['PHP_SELF'] . '?id=' . $object->id, $object->socid, $object->fk_project, 'projectid', 0, 0, 1, 1);
				$morehtmlref .= '<form method="post" action="'.$_SERVER['PHP_SELF'].'?id='.$object->id.'">';
				$morehtmlref .= '<input type="hidden" name="action" value="classin">';
				$morehtmlref .= '<input type="hidden" name="token" value="'.newToken().'">';
				$morehtmlref .= $formproject->select_projects($object->socid, $object->fk_project, 'projectid', $maxlength, 0, 1, 0, 1, 0, 0, '', 1);
				$morehtmlref .= '<input type="submit" class="button valignmiddle" value="'.$langs->trans("Modify").'">';
				$morehtmlref .= '</form>';
			} else {
				$morehtmlref .= $form->form_project($_SERVER['PHP_SELF'].'?id='.$object->id, $object->socid, $object->fk_project, 'none', 0, 0, 0, 1);
			}
		} else {
			if (!empty($object->fk_project)) {
				$proj = new Project($db);
				$proj->fetch($object->fk_project);
				$morehtmlref .= '<a href="'.DOL_URL_ROOT.'/projet/card.php?id='.$object->fk_project.'" title="'.$langs->trans('ShowProject').'">';
				$morehtmlref .= $proj->ref;
				$morehtmlref .= '</a>';
			} else {
				$morehtmlref .= '';
			}
		}
	}
	$morehtmlref .= '</div>';

	$object->totalpaye = $totalpaye; // To give a chance to dol_banner_tab to use already paid amount to show correct status

	dol_banner_tab($object, 'ref', $linkback, 1, 'ref', 'ref', $morehtmlref, '', 0, '', '');

	print '<div class="fichecenter">';
	print '<div class="fichehalfleft">';
	print '<div class="underbanner clearboth"></div>';

	print '<table class="border tableforfield" width="100%">';

	// Type
	print '<tr><td class="titlefield fieldname_type">'.$langs->trans('Type').'</td><td class="valuefield fieldname_type">';
	print '<span class="badgeneutral">';
	print $object->getLibType();
	print '</span>';
	if ($object->module_source) {
		print ' <span class="opacitymediumbycolor paddingleft">('.$langs->trans("POS").' '.ucfirst($object->module_source).' - '.$langs->trans("Terminal").' '.$object->pos_source.')</span>';
	}
	if ($object->type == Facture::TYPE_REPLACEMENT) {
		$facreplaced = new Facture($db);
		$facreplaced->fetch($object->fk_facture_source);
		print ' <span class="opacitymediumbycolor paddingleft">('.$langs->transnoentities("ReplaceInvoice", $facreplaced->getNomUrl(1)).')</span>';
	}
	if ($object->type == Facture::TYPE_CREDIT_NOTE && !empty($object->fk_facture_source)) {
		$facusing = new Facture($db);
		$facusing->fetch($object->fk_facture_source);
		print ' <span class="opacitymediumbycolor paddingleft">('.$langs->transnoentities("CorrectInvoice", $facusing->getNomUrl(1)).')</span>';
	}

	$facidavoir = $object->getListIdAvoirFromInvoice();
	if (count($facidavoir) > 0) {
		print ' <span class="opacitymediumbycolor paddingleft">('.$langs->transnoentities("InvoiceHasAvoir");
		$i = 0;
		foreach ($facidavoir as $id) {
			if ($i == 0) {
				print ' ';
			} else {
				print ',';
			}
			$facavoir = new Facture($db);
			$facavoir->fetch($id);
			print $facavoir->getNomUrl(1);
		}
		print ')</span>';
	}
	if ($objectidnext > 0) {
		$facthatreplace = new Facture($db);
		$facthatreplace->fetch($objectidnext);
		print ' <span class="opacitymediumbycolor paddingleft">('.str_replace('{s1}', $facthatreplace->getNomUrl(1), $langs->transnoentities("ReplacedByInvoice", '{s1}')).')</span>';
	}

	if ($object->type == Facture::TYPE_CREDIT_NOTE || $object->type == Facture::TYPE_DEPOSIT) {
		$discount = new DiscountAbsolute($db);
		$result = $discount->fetch(0, $object->id);
		if ($result > 0) {
			print ' <span class="opacitymediumbycolor paddingleft">';
			$s = $langs->trans("CreditNoteConvertedIntoDiscount", '{s1}', '{s2}');
			$s = str_replace('{s1}', $object->getLibType(1), $s);
			$s = str_replace('{s2}', $discount->getNomUrl(1, 'discount'), $s);
			print $s;
			print '</span><br>';
		}
	}

	if ($object->fk_fac_rec_source > 0) {
		$tmptemplate = new FactureRec($db);
		$result = $tmptemplate->fetch($object->fk_fac_rec_source);
		if ($result > 0) {
			print ' <span class="opacitymediumbycolor paddingleft">';
			$s = $langs->transnoentities("GeneratedFromTemplate", '{s1}');
			$s = str_replace('{s1}', '<a href="'.DOL_URL_ROOT.'/compta/facture/card-rec.php?facid='.$tmptemplate->id.'">'.dol_escape_htmltag($tmptemplate->ref).'</a>', $s);
			print $s;
			print '</span>';
		}
	}
	print '</td></tr>';

	// Relative and absolute discounts
	print '<!-- Discounts -->'."\n";
	print '<tr><td>'.$langs->trans('Discounts');
	print '</td><td>';
	$thirdparty = $soc;
	$discount_type = 0;
	$backtopage = urlencode($_SERVER["PHP_SELF"].'?facid='.$object->id);
	include DOL_DOCUMENT_ROOT.'/core/tpl/object_discounts.tpl.php';
	print '</td></tr>';

	// Date invoice
	print '<tr><td>';
	print '<table class="nobordernopadding" width="100%"><tr><td>';
	print $langs->trans('DateInvoice');
	print '</td>';
	if ($action != 'editinvoicedate' && !empty($object->brouillon) && $usercancreate && empty($conf->global->FAC_FORCE_DATE_VALIDATION)) {
		print '<td class="right"><a class="editfielda" href="'.$_SERVER["PHP_SELF"].'?action=editinvoicedate&amp;facid='.$object->id.'">'.img_edit($langs->trans('SetDate'), 1).'</a></td>';
	}
	print '</tr></table>';
	print '</td><td>';

	if ($action == 'editinvoicedate') {
		$form->form_date($_SERVER['PHP_SELF'].'?facid='.$object->id, $object->date, 'invoicedate');
	} else {
		print '<span class="valuedate">'.dol_print_date($object->date, 'day').'</span>';
	}
	print '</td>';

	print '</tr>';

	if (!empty($conf->global->INVOICE_POINTOFTAX_DATE)) {
		// Date invoice
		print '<tr><td>';
		print '<table class="nobordernopadding" width="100%"><tr><td>';
		print $langs->trans('DatePointOfTax');
		print '</td>';
		print '<td class="right"><a class="editfielda" href="'.$_SERVER["PHP_SELF"].'?action=editdate_pointoftax&amp;facid='.$object->id.'">'.img_edit($langs->trans('SetDate'), 1).'</a></td>';
		print '</tr></table>';
		print '</td><td>';
		if ($action == 'editdate_pointoftax') {
			$form->form_date($_SERVER['PHP_SELF'].'?facid='.$object->id, $object->date_pointoftax, 'date_pointoftax');
		} else {
			print '<span class="valuedate">'.dol_print_date($object->date_pointoftax, 'day').'</span>';
		}
		print '</td></tr>';
	}

	// Payment term
	print '<tr><td>';
	print '<table class="nobordernopadding" width="100%"><tr><td>';
	print $langs->trans('PaymentConditionsShort');
	print '</td>';
	if ($object->type != Facture::TYPE_CREDIT_NOTE && $action != 'editconditions' && $usercancreate) {
		print '<td class="right"><a class="editfielda" href="'.$_SERVER["PHP_SELF"].'?action=editconditions&amp;facid='.$object->id.'">'.img_edit($langs->trans('SetConditions'), 1).'</a></td>';
	}
	print '</tr></table>';
	print '</td><td>';
	if ($object->type != Facture::TYPE_CREDIT_NOTE) {
		if ($action == 'editconditions') {
			$form->form_conditions_reglement($_SERVER['PHP_SELF'].'?facid='.$object->id, $object->cond_reglement_id, 'cond_reglement_id');
		} else {
			$form->form_conditions_reglement($_SERVER['PHP_SELF'].'?facid='.$object->id, $object->cond_reglement_id, 'none');
		}
	} else {
		print '&nbsp;';
	}
	print '</td></tr>';

	// Date payment term
	print '<tr><td>';
	print '<table class="nobordernopadding" width="100%"><tr><td>';
	print $langs->trans('DateMaxPayment');
	print '</td>';
	if ($object->type != Facture::TYPE_CREDIT_NOTE && $action != 'editpaymentterm' && $usercancreate) {
		print '<td class="right"><a class="editfielda" href="'.$_SERVER["PHP_SELF"].'?action=editpaymentterm&amp;facid='.$object->id.'">'.img_edit($langs->trans('SetDate'), 1).'</a></td>';
	}
	print '</tr></table>';
	print '</td><td>';
	if ($object->type != Facture::TYPE_CREDIT_NOTE) {
		if ($action == 'editpaymentterm') {
			$form->form_date($_SERVER['PHP_SELF'].'?facid='.$object->id, $object->date_lim_reglement, 'paymentterm');
		} else {
			print '<span class="valuedate">'.dol_print_date($object->date_lim_reglement, 'day').'</span>';
			if ($object->hasDelay()) {
				print img_warning($langs->trans('Late'));
			}
		}
	} else {
		print '&nbsp;';
	}
	print '</td></tr>';

	// Payment mode
	print '<tr><td>';
	print '<table class="nobordernopadding" width="100%"><tr><td>';
	print $langs->trans('PaymentMode');
	print '</td>';
	if ($action != 'editmode' && $usercancreate) {
		print '<td class="right"><a class="editfielda" href="'.$_SERVER["PHP_SELF"].'?action=editmode&amp;facid='.$object->id.'">'.img_edit($langs->trans('SetMode'), 1).'</a></td>';
	}
	print '</tr></table>';
	print '</td><td>';
	if ($action == 'editmode') {
		$form->form_modes_reglement($_SERVER['PHP_SELF'].'?facid='.$object->id, $object->mode_reglement_id, 'mode_reglement_id', 'CRDT', 1, 1);
	} else {
		$form->form_modes_reglement($_SERVER['PHP_SELF'].'?facid='.$object->id, $object->mode_reglement_id, 'none', 'CRDT');
	}
	print '</td></tr>';

	// Multicurrency
	if (!empty($conf->multicurrency->enabled)) {
		// Multicurrency code
		print '<tr>';
		print '<td>';
		print '<table class="nobordernopadding" width="100%"><tr><td>';
		print $form->editfieldkey('Currency', 'multicurrency_code', '', $object, 0);
		print '</td>';
		if ($usercancreate && $action != 'editmulticurrencycode' && !empty($object->brouillon)) {
			print '<td class="right"><a class="editfielda" href="'.$_SERVER["PHP_SELF"].'?action=editmulticurrencycode&amp;id='.$object->id.'">'.img_edit($langs->transnoentitiesnoconv('SetMultiCurrencyCode'), 1).'</a></td>';
		}
		print '</tr></table>';
		print '</td><td>';
		$htmlname = (($usercancreate && $action == 'editmulticurrencycode') ? 'multicurrency_code' : 'none');
		$form->form_multicurrency_code($_SERVER['PHP_SELF'].'?id='.$object->id, $object->multicurrency_code, $htmlname);
		print '</td></tr>';

		// Multicurrency rate
		if ($object->multicurrency_code != $conf->currency || $object->multicurrency_tx != 1) {
			print '<tr>';
			print '<td>';
			print '<table class="nobordernopadding" width="100%"><tr><td>';
			print $form->editfieldkey('CurrencyRate', 'multicurrency_tx', '', $object, 0);
			print '</td>';
			if ($usercancreate && $action != 'editmulticurrencyrate' && !empty($object->brouillon) && $object->multicurrency_code && $object->multicurrency_code != $conf->currency) {
				print '<td class="right"><a class="editfielda" href="'.$_SERVER["PHP_SELF"].'?action=editmulticurrencyrate&amp;id='.$object->id.'">'.img_edit($langs->transnoentitiesnoconv('SetMultiCurrencyCode'), 1).'</a></td>';
			}
			print '</tr></table>';
			print '</td><td>';
			if ($action == 'editmulticurrencyrate' || $action == 'actualizemulticurrencyrate') {
				if ($action == 'actualizemulticurrencyrate') {
					list($object->fk_multicurrency, $object->multicurrency_tx) = MultiCurrency::getIdAndTxFromCode($object->db, $object->multicurrency_code);
				}
				$form->form_multicurrency_rate($_SERVER['PHP_SELF'].'?id='.$object->id, $object->multicurrency_tx, ($usercancreate ? 'multicurrency_tx' : 'none'), $object->multicurrency_code);
			} else {
				$form->form_multicurrency_rate($_SERVER['PHP_SELF'].'?id='.$object->id, $object->multicurrency_tx, 'none', $object->multicurrency_code);
				if ($object->statut == $object::STATUS_DRAFT && $object->multicurrency_code && $object->multicurrency_code != $conf->currency) {
					print '<div class="inline-block"> &nbsp; &nbsp; &nbsp; &nbsp; ';
					print '<a href="'.$_SERVER["PHP_SELF"].'?id='.$object->id.'&action=actualizemulticurrencyrate">'.$langs->trans("ActualizeCurrency").'</a>';
					print '</div>';
				}
			}
			print '</td></tr>';
		}
	}

	// Bank Account
	if (!empty($conf->banque->enabled)) {
		print '<tr><td class="nowrap">';
		print '<table width="100%" class="nobordernopadding"><tr><td class="nowrap">';
		print $langs->trans('BankAccount');
		print '<td>';
		if (($action != 'editbankaccount') && $usercancreate) {
			print '<td class="right"><a class="editfielda" href="'.$_SERVER["PHP_SELF"].'?action=editbankaccount&amp;id='.$object->id.'">'.img_edit($langs->trans('SetBankAccount'), 1).'</a></td>';
		}
		print '</tr></table>';
		print '</td><td>';
		if ($action == 'editbankaccount') {
			$form->formSelectAccount($_SERVER['PHP_SELF'].'?id='.$object->id, $object->fk_account, 'fk_account', 1);
		} else {
			$form->formSelectAccount($_SERVER['PHP_SELF'].'?id='.$object->id, $object->fk_account, 'none');
		}
		print "</td>";
		print '</tr>';
	}

	// Incoterms
	if (!empty($conf->incoterm->enabled)) {
		print '<tr><td>';
		print '<table width="100%" class="nobordernopadding"><tr><td>';
		print $langs->trans('IncotermLabel');
		print '<td><td class="right">';
		if ($usercancreate) {
			print '<a class="editfielda" href="'.DOL_URL_ROOT.'/compta/facture/card.php?facid='.$object->id.'&action=editincoterm">'.img_edit().'</a>';
		} else {
			print '&nbsp;';
		}
		print '</td></tr></table>';
		print '</td>';
		print '<td>';
		if ($action != 'editincoterm') {
			print $form->textwithpicto($object->display_incoterms(), $object->label_incoterms, 1);
		} else {
			print $form->select_incoterms((!empty($object->fk_incoterms) ? $object->fk_incoterms : ''), (!empty($object->location_incoterms) ? $object->location_incoterms : ''), $_SERVER['PHP_SELF'].'?id='.$object->id);
		}
		print '</td></tr>';
	}



	if (!empty($object->retained_warranty) || !empty($conf->global->INVOICE_USE_RETAINED_WARRANTY)) {
		$displayWarranty = true;
		if (!in_array($object->type, $retainedWarrantyInvoiceAvailableType) && empty($object->retained_warranty)) {
			$displayWarranty = false;
		}

		if ($displayWarranty) {
			// Retained Warranty
			print '<tr class="retained-warranty-lines"  ><td>';
			print '<table id="retained-warranty-table" class="nobordernopadding" width="100%"><tr><td>';
			print $langs->trans('RetainedWarranty');
			print '</td>';
			if ($action != 'editretainedwarranty' && $user->rights->facture->creer) {
				print '<td align="right"><a class="editfielda" href="'.$_SERVER["PHP_SELF"].'?action=editretainedwarranty&amp;facid='.$object->id.'">'.img_edit($langs->trans('setretainedwarranty'), 1).'</a></td>';
			}

			print '</tr></table>';
			print '</td><td>';
			if ($action == 'editretainedwarranty') {
				print '<form  id="retained-warranty-form"  method="POST" action="'.$_SERVER['PHP_SELF'].'?facid='.$object->id.'">';
				print '<input type="hidden" name="action" value="setretainedwarranty">';
				print '<input type="hidden" name="token" value="'.newToken().'">';
				print '<input name="retained_warranty" type="number" step="0.01" min="0" max="100" value="'.$object->retained_warranty.'" >';
				print '<input type="submit" class="button valignmiddle" value="'.$langs->trans("Modify").'">';
				print '</form>';
			} else {
				print price($object->retained_warranty).'%';
			}
			print '</td></tr>';

			// Retained warranty payment term
			print '<tr class="retained-warranty-lines"  ><td>';
			print '<table id="retained-warranty-cond-reglement-table"  class="nobordernopadding" width="100%"><tr><td>';
			print $langs->trans('PaymentConditionsShortRetainedWarranty');
			print '</td>';
			if ($action != 'editretainedwarrantypaymentterms' && $user->rights->facture->creer) {
				print '<td align="right"><a class="editfielda" href="'.$_SERVER["PHP_SELF"].'?action=editretainedwarrantypaymentterms&amp;facid='.$object->id.'">'.img_edit($langs->trans('setPaymentConditionsShortRetainedWarranty'), 1).'</a></td>';
			}

			print '</tr></table>';
			print '</td><td>';
			$defaultDate = !empty($object->retained_warranty_date_limit) ? $object->retained_warranty_date_limit : strtotime('-1 years', $object->date_lim_reglement);
			if ($object->date > $defaultDate) {
				$defaultDate = $object->date;
			}

			if ($action == 'editretainedwarrantypaymentterms') {
				//date('Y-m-d',$object->date_lim_reglement)
				print '<form method="POST" action="'.$_SERVER['PHP_SELF'].'?facid='.$object->id.'">';
				print '<input type="hidden" name="action" value="setretainedwarrantyconditions">';
				print '<input type="hidden" name="token" value="'.newToken().'">';
				$retained_warranty_fk_cond_reglement = GETPOST('retained_warranty_fk_cond_reglement', 'int');
				$retained_warranty_fk_cond_reglement = !empty($retained_warranty_fk_cond_reglement) ? $retained_warranty_fk_cond_reglement : $object->retained_warranty_fk_cond_reglement;
				$retained_warranty_fk_cond_reglement = !empty($retained_warranty_fk_cond_reglement) ? $retained_warranty_fk_cond_reglement : $conf->global->INVOICE_SITUATION_DEFAULT_RETAINED_WARRANTY_COND_ID;
				$form->select_conditions_paiements($retained_warranty_fk_cond_reglement, 'retained_warranty_fk_cond_reglement', -1, 1);
				print '<input type="submit" class="button valignmiddle" value="'.$langs->trans("Modify").'">';
				print '</form>';
			} else {
				$form->form_conditions_reglement($_SERVER['PHP_SELF'].'?facid='.$object->id, $object->retained_warranty_fk_cond_reglement, 'none');
				if (!$displayWarranty) {
					print img_picto($langs->trans('RetainedWarrantyNeed100Percent'), 'warning.png', 'class="pictowarning valignmiddle" ');
				}
			}
			print '</td></tr>';

			// Retained Warranty payment date limit
			print '<tr class="retained-warranty-lines"  ><td>';
			print '<table id="retained-warranty-date-limit-table"  class="nobordernopadding" width="100%"><tr><td>';
			print $langs->trans('RetainedWarrantyDateLimit');
			print '</td>';
			if ($action != 'editretainedwarrantydatelimit' && $user->rights->facture->creer) {
				print '<td align="right"><a class="editfielda" href="'.$_SERVER["PHP_SELF"].'?action=editretainedwarrantydatelimit&amp;facid='.$object->id.'">'.img_edit($langs->trans('setretainedwarrantyDateLimit'), 1).'</a></td>';
			}

			print '</tr></table>';
			print '</td><td>';
			$defaultDate = !empty($object->retained_warranty_date_limit) ? $object->retained_warranty_date_limit : strtotime('-1 years', $object->date_lim_reglement);
			if ($object->date > $defaultDate) {
				$defaultDate = $object->date;
			}

			if ($action == 'editretainedwarrantydatelimit') {
				//date('Y-m-d',$object->date_lim_reglement)
				print '<form method="POST" action="'.$_SERVER['PHP_SELF'].'?facid='.$object->id.'">';
				print '<input type="hidden" name="action" value="setretainedwarrantydatelimit">';
				print '<input type="hidden" name="token" value="'.newToken().'">';
				print '<input name="retained_warranty_date_limit" type="date" step="1" min="'.dol_print_date($object->date, '%Y-%m-%d').'" value="'.dol_print_date($defaultDate, '%Y-%m-%d').'" >';
				print '<input type="submit" class="button valignmiddle" value="'.$langs->trans("Modify").'">';
				print '</form>';
			} else {
				print dol_print_date($object->retained_warranty_date_limit, 'day');
			}
			print '</td></tr>';
		}
	}


	// Other attributes
	$cols = 2;
	include DOL_DOCUMENT_ROOT.'/core/tpl/extrafields_view.tpl.php';

	print '</table>';

	print '</div>';
	print '<div class="fichehalfright">';
	print '<div class="ficheaddleft">';

	print '<!-- amounts -->'."\n";
	print '<table class="border bordertop tableforfield centpercent">';

	$sign = 1;
	if (!empty($conf->global->INVOICE_POSITIVE_CREDIT_NOTE_SCREEN) && $object->type == $object::TYPE_CREDIT_NOTE) {
		$sign = -1; // We invert sign for output
	}

	if (!empty($conf->multicurrency->enabled) && ($object->multicurrency_code != $conf->currency)) {
		// Multicurrency Amount HT
		print '<tr><td class="titlefieldmiddle">'.$form->editfieldkey('MulticurrencyAmountHT', 'multicurrency_total_ht', '', $object, 0).'</td>';
		print '<td class="nowrap amountcard">'.price($sign * $object->multicurrency_total_ht, '', $langs, 0, -1, -1, (!empty($object->multicurrency_code) ? $object->multicurrency_code : $conf->currency)).'</td>';
		print '</tr>';

		// Multicurrency Amount VAT
		print '<tr><td>'.$form->editfieldkey('MulticurrencyAmountVAT', 'multicurrency_total_tva', '', $object, 0).'</td>';
		print '<td class="nowrap amountcard">'.price($sign * $object->multicurrency_total_tva, '', $langs, 0, -1, -1, (!empty($object->multicurrency_code) ? $object->multicurrency_code : $conf->currency)).'</td>';
		print '</tr>';

		// Multicurrency Amount TTC
		print '<tr><td>'.$form->editfieldkey('MulticurrencyAmountTTC', 'multicurrency_total_ttc', '', $object, 0).'</td>';
		print '<td class="nowrap amountcard">'.price($sign * $object->multicurrency_total_ttc, '', $langs, 0, -1, -1, (!empty($object->multicurrency_code) ? $object->multicurrency_code : $conf->currency)).'</td>';
		print '</tr>';
	}

	// Amount
	print '<tr><td class="titlefieldmiddle">'.$langs->trans('AmountHT').'</td>';
	print '<td class="nowrap amountcard">'.price($sign * $object->total_ht, 1, '', 1, - 1, - 1, $conf->currency).'</td></tr>';

	// Vat
	print '<tr><td>'.$langs->trans('AmountVAT').'</td><td colspan="3" class="nowrap amountcard">'.price($sign * $object->total_tva, 1, '', 1, - 1, - 1, $conf->currency).'</td></tr>';
	print '</tr>';

	// Amount Local Taxes
	if (($mysoc->localtax1_assuj == "1" && $mysoc->useLocalTax(1)) || $object->total_localtax1 != 0) { 	// Localtax1
		print '<tr><td>'.$langs->transcountry("AmountLT1", $mysoc->country_code).'</td>';
		print '<td class="nowrap amountcard">'.price($sign * $object->total_localtax1, 1, '', 1, - 1, - 1, $conf->currency).'</td></tr>';
	}
	if (($mysoc->localtax2_assuj == "1" && $mysoc->useLocalTax(2)) || $object->total_localtax2 != 0) {	// Localtax2
		print '<tr><td>'.$langs->transcountry("AmountLT2", $mysoc->country_code).'</td>';
		print '<td class=nowrap amountcard">'.price($sign * $object->total_localtax2, 1, '', 1, - 1, - 1, $conf->currency).'</td></tr>';
	}

	// Revenue stamp
	if ($selleruserevenustamp) {	// Test company use revenue stamp
		print '<tr><td>';
		print '<table class="nobordernopadding" width="100%"><tr><td>';
		print $langs->trans('RevenueStamp');
		print '</td>';
		if ($action != 'editrevenuestamp' && !empty($object->brouillon) && $usercancreate) {
			print '<td class="right"><a class="editfielda" href="'.$_SERVER["PHP_SELF"].'?action=editrevenuestamp&amp;facid='.$object->id.'">'.img_edit($langs->trans('SetRevenuStamp'), 1).'</a></td>';
		}
		print '</tr></table>';
		print '</td><td>';
		if ($action == 'editrevenuestamp') {
			print '<form action="'.$_SERVER["PHP_SELF"].'?id='.$object->id.'" method="post">';
			print '<input type="hidden" name="token" value="'.newToken().'">';
			print '<input type="hidden" name="action" value="setrevenuestamp">';
			print '<input type="hidden" name="revenuestamp" id="revenuestamp_val" value="'.price2num($object->revenuestamp).'">';
			print $formother->select_revenue_stamp('', 'revenuestamp_type', $mysoc->country_code);
			print ' &rarr; <span id="revenuestamp_span"></span>';
			print ' <input type="submit" class="button buttongen" value="'.$langs->trans('Modify').'">';
			print '</form>';
			print " <script>
                $(document).ready(function(){
                    js_recalculate_revenuestamp();
                    $('select[name=revenuestamp_type]').on('change',function(){
                        js_recalculate_revenuestamp();
                    });
                });
                function js_recalculate_revenuestamp(){
					var valselected = $('select[name=revenuestamp_type]').val();
					console.log('Calculate revenue stamp from '+valselected);
					var revenue = 0;
					if (valselected.indexOf('%') == -1)
					{
						revenue = valselected;
					}
					else
					{
	                    var revenue_type = parseFloat(valselected);
	                    var amount_net = ".round($object->total_ht, 2).";
	                    revenue = revenue_type * amount_net / 100;
	                    revenue = revenue.toFixed(2);
					}
                    $('#revenuestamp_val').val(revenue);
                    $('#revenuestamp_span').html(revenue);
                }
            </script>";
		} else {
			print price($object->revenuestamp, 1, '', 1, - 1, - 1, $conf->currency);
		}
		print '</td></tr>';
	}

	// Total with tax
	print '<tr><td>'.$langs->trans('AmountTTC').'</td><td class="nowrap amountcard">'.price($sign * $object->total_ttc, 1, '', 1, - 1, - 1, $conf->currency).'</td></tr>';

	print '</table>';


	$nbrows = 8;
	$nbcols = 3;
	if (!empty($conf->projet->enabled)) {
		$nbrows++;
	}
	if (!empty($conf->banque->enabled)) {
		$nbrows++;
		$nbcols++;
	}
	if ($mysoc->localtax1_assuj == "1" || $object->total_localtax1 != 0) {
		$nbrows++;
	}
	if ($mysoc->localtax2_assuj == "1" || $object->total_localtax2 != 0) {
		$nbrows++;
	}
	if ($selleruserevenustamp) {
		$nbrows++;
	}
	if (!empty($conf->multicurrency->enabled)) {
		$nbrows += 5;
	}
	if (!empty($conf->incoterm->enabled)) {
		$nbrows += 1;
	}

	// List of previous situation invoices
	if (($object->situation_cycle_ref > 0) && !empty($conf->global->INVOICE_USE_SITUATION)) {
		print '<table class="noborder situationstable" width="100%">';

		print '<tr class="liste_titre">';
		print '<td>'.$langs->trans('ListOfSituationInvoices').'</td>';
		print '<td></td>';
		print '<td class="center">'.$langs->trans('Situation').'</td>';
		if (!empty($conf->banque->enabled)) {
			print '<td class="right"></td>';
		}
		print '<td class="right">'.$langs->trans('AmountHT').'</td>';
		print '<td class="right">'.$langs->trans('AmountTTC').'</td>';
		print '<td width="18">&nbsp;</td>';
		print '</tr>';

		$total_prev_ht = $total_prev_ttc = 0;
		$total_global_ht = $total_global_ttc = 0;

		if (count($object->tab_previous_situation_invoice) > 0) {
			// List of previous invoices

			$current_situation_counter = array();
			foreach ($object->tab_previous_situation_invoice as $prev_invoice) {
				$tmptotalpaidforthisinvoice = $prev_invoice->getSommePaiement();
				$total_prev_ht += $prev_invoice->total_ht;
				$total_prev_ttc += $prev_invoice->total_ttc;
				$current_situation_counter[] = (($prev_invoice->type == Facture::TYPE_CREDIT_NOTE) ?-1 : 1) * $prev_invoice->situation_counter;
				print '<tr class="oddeven">';
				print '<td>'.$prev_invoice->getNomUrl(1).'</td>';
				print '<td></td>';
				print '<td align="center" >'.(($prev_invoice->type == Facture::TYPE_CREDIT_NOTE) ? $langs->trans('situationInvoiceShortcode_AS') : $langs->trans('situationInvoiceShortcode_S')).$prev_invoice->situation_counter.'</td>';
				if (!empty($conf->banque->enabled)) {
					print '<td class="right"></td>';
				}
				print '<td class="right"><span class="amount">'.price($prev_invoice->total_ht).'</span></td>';
				print '<td class="right"><span class="amount">'.price($prev_invoice->total_ttc).'</span></td>';
				print '<td class="right">'.$prev_invoice->getLibStatut(3, $tmptotalpaidforthisinvoice).'</td>';
				print '</tr>';
			}
		}


		$total_global_ht += $total_prev_ht;
		$total_global_ttc += $total_prev_ttc;
		$total_global_ht += $object->total_ht;
		$total_global_ttc += $object->total_ttc;
		$current_situation_counter[] = (($object->type == Facture::TYPE_CREDIT_NOTE) ?-1 : 1) * $object->situation_counter;
		print '<tr class="oddeven">';
		print '<td>'.$object->getNomUrl(1).'</td>';
		print '<td></td>';
		print '<td class="center">'.(($object->type == Facture::TYPE_CREDIT_NOTE) ? $langs->trans('situationInvoiceShortcode_AS') : $langs->trans('situationInvoiceShortcode_S')).$object->situation_counter.'</td>';
		if (!empty($conf->banque->enabled)) {
			print '<td class="right"></td>';
		}
		print '<td class="right"><span class="amount">'.price($object->total_ht).'</span></td>';
		print '<td class="right"><span class="amount">'.price($object->total_ttc).'</span></td>';
		print '<td class="right">'.$object->getLibStatut(3, $object->getSommePaiement()).'</td>';
		print '</tr>';


		print '<tr class="oddeven">';
		print '<td colspan="2" class="left"><b>'.$langs->trans('CurrentSituationTotal').'</b></td>';
		print '<td>';
		$i = 0;
		foreach ($current_situation_counter as $sit) {
			$curSign = $sit > 0 ? '+' : '-';
			$curType = $sit > 0 ? $langs->trans('situationInvoiceShortcode_S') : $langs->trans('situationInvoiceShortcode_AS');
			if ($i > 0) {
				print ' '.$curSign.' ';
			}
			print $curType.abs($sit);
			$i++;
		}
		print '</td>';
		if (!empty($conf->banque->enabled)) {
			print '<td></td>';
		}
		print '<td class="right"><b>'.price($total_global_ht).'</b></td>';
		print '<td class="right"><b>'.price($total_global_ttc).'</b></td>';
		print '<td width="18">&nbsp;</td>';
		print '</tr>';


		if (count($object->tab_next_situation_invoice) > 0) {
			// List of next invoices
			/*print '<tr class="liste_titre">';
			 print '<td>' . $langs->trans('ListOfNextSituationInvoices') . '</td>';
			 print '<td></td>';
			 print '<td></td>';
			 if (! empty($conf->banque->enabled)) print '<td class="right"></td>';
			 print '<td class="right">' . $langs->trans('AmountHT') . '</td>';
			 print '<td class="right">' . $langs->trans('AmountTTC') . '</td>';
			 print '<td width="18">&nbsp;</td>';
			 print '</tr>';*/

			$total_next_ht = $total_next_ttc = 0;

			foreach ($object->tab_next_situation_invoice as $next_invoice) {
				$totalpaye = $next_invoice->getSommePaiement();
				$total_next_ht += $next_invoice->total_ht;
				$total_next_ttc += $next_invoice->total_ttc;

				print '<tr class="oddeven">';
				print '<td>'.$next_invoice->getNomUrl(1).'</td>';
				print '<td></td>';
				print '<td class="center">'.(($next_invoice->type == Facture::TYPE_CREDIT_NOTE) ? $langs->trans('situationInvoiceShortcode_AS') : $langs->trans('situationInvoiceShortcode_S')).$next_invoice->situation_counter.'</td>';
				if (!empty($conf->banque->enabled)) {
					print '<td class="right"></td>';
				}
				print '<td class="right"><span class="amount">'.price($next_invoice->total_ht).'</span></td>';
				print '<td class="right"><span class="amount">'.price($next_invoice->total_ttc).'</span></td>';
				print '<td class="right">'.$next_invoice->getLibStatut(3, $totalpaye).'</td>';
				print '</tr>';
			}

			$total_global_ht += $total_next_ht;
			$total_global_ttc += $total_next_ttc;

			print '<tr class="oddeven">';
			print '<td colspan="3" class="right"></td>';
			if (!empty($conf->banque->enabled)) {
				print '<td class="right"></td>';
			}
			print '<td class="right"><b>'.price($total_global_ht).'</b></td>';
			print '<td class="right"><b>'.price($total_global_ttc).'</b></td>';
			print '<td width="18">&nbsp;</td>';
			print '</tr>';
		}

		print '</table>';
	}

	$sign = 1;
	if ($object->type == $object::TYPE_CREDIT_NOTE) {
		$sign = -1;
	}

	// List of payments already done

	print '<div class="div-table-responsive-no-min">';
	print '<table class="noborder paymenttable" width="100%">';

	print '<tr class="liste_titre">';
	print '<td class="liste_titre">'.($object->type == Facture::TYPE_CREDIT_NOTE ? $langs->trans("PaymentsBack") : $langs->trans('Payments')).'</td>';
	print '<td class="liste_titre">'.$langs->trans('Date').'</td>';
	print '<td class="liste_titre">'.$langs->trans('Type').'</td>';
	if (!empty($conf->banque->enabled)) {
		print '<td class="liste_titre right">'.$langs->trans('BankAccount').'</td>';
	}
	print '<td class="liste_titre right">'.$langs->trans('Amount').'</td>';
	print '<td class="liste_titre" width="18">&nbsp;</td>';
	print '</tr>';

	// Payments already done (from payment on this invoice)
	$sql = 'SELECT p.datep as dp, p.ref, p.num_paiement as num_payment, p.rowid, p.fk_bank,';
	$sql .= ' c.code as payment_code, c.libelle as payment_label,';
	$sql .= ' pf.amount,';
	$sql .= ' ba.rowid as baid, ba.ref as baref, ba.label, ba.number as banumber, ba.account_number, ba.fk_accountancy_journal';
	$sql .= ' FROM '.MAIN_DB_PREFIX.'paiement_facture as pf, '.MAIN_DB_PREFIX.'paiement as p';
	$sql .= ' LEFT JOIN '.MAIN_DB_PREFIX.'c_paiement as c ON p.fk_paiement = c.id';
	$sql .= ' LEFT JOIN '.MAIN_DB_PREFIX.'bank as b ON p.fk_bank = b.rowid';
	$sql .= ' LEFT JOIN '.MAIN_DB_PREFIX.'bank_account as ba ON b.fk_account = ba.rowid';
	$sql .= ' WHERE pf.fk_facture = '.$object->id.' AND pf.fk_paiement = p.rowid';
	$sql .= ' AND p.entity IN ('.getEntity('invoice').')';
	$sql .= ' ORDER BY p.datep, p.tms';

	$result = $db->query($sql);
	if ($result) {
		$num = $db->num_rows($result);
		$i = 0;

		if ($num > 0) {
			while ($i < $num) {
				$objp = $db->fetch_object($result);

				$paymentstatic->id = $objp->rowid;
				$paymentstatic->datepaye = $db->jdate($objp->dp);
				$paymentstatic->ref = $objp->ref;
				$paymentstatic->num_payment = $objp->num_payment;
				$paymentstatic->payment_code = $objp->payment_code;

				print '<tr class="oddeven"><td class="nowraponall">';
				print $paymentstatic->getNomUrl(1);
				print '</td>';
				print '<td>';
				$dateofpayment = $db->jdate($objp->dp);
				$tmparray = dol_getdate($dateofpayment);
				if ($tmparray['seconds'] == 0 && $tmparray['minutes'] == 0 && ($tmparray['hours'] == 0 || $tmparray['hours'] == 12)) {	// We set hours to 0:00 or 12:00 because we don't know it
					print dol_print_date($dateofpayment, 'day');
				} else {	// Hours was set to real date of payment (special case for POS for example)
					print dol_print_date($dateofpayment, 'dayhour', 'tzuser');
				}
				print '</td>';
				$label = ($langs->trans("PaymentType".$objp->payment_code) != ("PaymentType".$objp->payment_code)) ? $langs->trans("PaymentType".$objp->payment_code) : $objp->payment_label;
				print '<td>'.$label.' '.$objp->num_payment.'</td>';
				if (!empty($conf->banque->enabled)) {
					$bankaccountstatic->id = $objp->baid;
					$bankaccountstatic->ref = $objp->baref;
					$bankaccountstatic->label = $objp->baref;
					$bankaccountstatic->number = $objp->banumber;

					if (!empty($conf->accounting->enabled)) {
						$bankaccountstatic->account_number = $objp->account_number;

						$accountingjournal = new AccountingJournal($db);
						$accountingjournal->fetch($objp->fk_accountancy_journal);
						$bankaccountstatic->accountancy_journal = $accountingjournal->getNomUrl(0, 1, 1, '', 1);
					}

					print '<td class="nowraponall">';
					if ($bankaccountstatic->id) {
						print $bankaccountstatic->getNomUrl(1, 'transactions');
					}
					print '</td>';
				}
				print '<td class="right"><span class="amount">'.price($sign * $objp->amount).'</span></td>';
				print '<td class="center">';
				if ($object->statut == Facture::STATUS_VALIDATED && $object->paye == 0 && $user->socid == 0) {
					print '<a href="'.$_SERVER["PHP_SELF"].'?id='.$object->id.'&action=deletepayment&token='.newToken().'&paiement_id='.$objp->rowid.'">';
					print img_delete();
					print '</a>';
				}
				print '</td>';
				print '</tr>';
				$i++;
			}
		}

		$db->free($result);
	} else {
		dol_print_error($db);
	}

	if ($object->type != Facture::TYPE_CREDIT_NOTE) {
		// Total already paid
		print '<tr><td colspan="'.$nbcols.'" class="right">';
		print '<span class="opacitymedium">';
		if ($object->type != Facture::TYPE_DEPOSIT) {
			print $langs->trans('AlreadyPaidNoCreditNotesNoDeposits');
		} else {
			print $langs->trans('AlreadyPaid');
		}
		print '</span></td><td class="right'.(($totalpaye > 0) ? ' amountalreadypaid' : '').'">'.price($totalpaye).'</td><td>&nbsp;</td></tr>';

		$resteapayeraffiche = $resteapayer;
		$cssforamountpaymentcomplete = 'amountpaymentcomplete';

		// Loop on each credit note or deposit amount applied
		$creditnoteamount = 0;
		$depositamount = 0;
		$sql = "SELECT re.rowid, re.amount_ht, re.amount_tva, re.amount_ttc,";
		$sql .= " re.description, re.fk_facture_source";
		$sql .= " FROM ".MAIN_DB_PREFIX."societe_remise_except as re";
		$sql .= " WHERE fk_facture = ".$object->id;
		$resql = $db->query($sql);
		if ($resql) {
			$num = $db->num_rows($resql);
			$i = 0;
			$invoice = new Facture($db);
			while ($i < $num) {
				$obj = $db->fetch_object($resql);
				$invoice->fetch($obj->fk_facture_source);
				print '<tr><td colspan="'.$nbcols.'" class="right">';
				print '<span class="opacitymedium">';
				if ($invoice->type == Facture::TYPE_CREDIT_NOTE) {
					print $langs->trans("CreditNote").' ';
				}
				if ($invoice->type == Facture::TYPE_DEPOSIT) {
					print $langs->trans("Deposit").' ';
				}
				print $invoice->getNomUrl(0);
				print '</span>';
				print '</td>';
				print '<td class="right"><span class="amount">'.price($obj->amount_ttc).'</span></td>';
				print '<td class="right">';
				print '<a href="'.$_SERVER["PHP_SELF"].'?facid='.$object->id.'&action=unlinkdiscount&discountid='.$obj->rowid.'">'.img_delete().'</a>';
				print '</td></tr>';
				$i++;
				if ($invoice->type == Facture::TYPE_CREDIT_NOTE) {
					$creditnoteamount += $obj->amount_ttc;
				}
				if ($invoice->type == Facture::TYPE_DEPOSIT) {
					$depositamount += $obj->amount_ttc;
				}
			}
		} else {
			dol_print_error($db);
		}

		// Paye partiellement 'escompte'
		if (($object->statut == Facture::STATUS_CLOSED || $object->statut == Facture::STATUS_ABANDONED) && $object->close_code == 'discount_vat') {
			print '<tr><td colspan="'.$nbcols.'" class="nowrap right">';
			print '<span class="opacitymedium">';
			print $form->textwithpicto($langs->trans("Discount"), $langs->trans("HelpEscompte"), - 1);
			print '</span>';
			print '</td><td class="right"><span class="amount">'.price(price2num($object->total_ttc - $creditnoteamount - $depositamount - $totalpaye, 'MT')).'</span></td><td>&nbsp;</td></tr>';
			$resteapayeraffiche = 0;
			$cssforamountpaymentcomplete = 'amountpaymentneutral';
		}
		// Paye partiellement ou Abandon 'badcustomer'
		if (($object->statut == Facture::STATUS_CLOSED || $object->statut == Facture::STATUS_ABANDONED) && $object->close_code == 'badcustomer') {
			print '<tr><td colspan="'.$nbcols.'" class="nowrap right">';
			print '<span class="opacitymedium">';
			print $form->textwithpicto($langs->trans("Abandoned"), $langs->trans("HelpAbandonBadCustomer"), - 1);
			print '</span>';
			print '</td><td class="right">'.price(price2num($object->total_ttc - $creditnoteamount - $depositamount - $totalpaye, 'MT')).'</td><td>&nbsp;</td></tr>';
			// $resteapayeraffiche=0;
			$cssforamountpaymentcomplete = 'amountpaymentneutral';
		}
		// Paye partiellement ou Abandon 'product_returned'
		if (($object->statut == Facture::STATUS_CLOSED || $object->statut == Facture::STATUS_ABANDONED) && $object->close_code == 'product_returned') {
			print '<tr><td colspan="'.$nbcols.'" class="nowrap right">';
			print '<span class="opacitymedium">';
			print $form->textwithpicto($langs->trans("ProductReturned"), $langs->trans("HelpAbandonProductReturned"), - 1);
			print '</span>';
			print '</td><td class="right"><span class="amount">'.price(price2num($object->total_ttc - $creditnoteamount - $depositamount - $totalpaye, 'MT')).'</span></td><td>&nbsp;</td></tr>';
			$resteapayeraffiche = 0;
			$cssforamountpaymentcomplete = 'amountpaymentneutral';
		}
		// Paye partiellement ou Abandon 'abandon'
		if (($object->statut == Facture::STATUS_CLOSED || $object->statut == Facture::STATUS_ABANDONED) && $object->close_code == 'abandon') {
			print '<tr><td colspan="'.$nbcols.'" class="nowrap right">';
			$text = $langs->trans("HelpAbandonOther");
			if ($object->close_note) {
				$text .= '<br><br><b>'.$langs->trans("Reason").'</b>:'.$object->close_note;
			}
			print '<span class="opacitymedium">';
			print $form->textwithpicto($langs->trans("Abandoned"), $text, - 1);
			print '</span>';
			print '</td><td class="right"><span class="amount">'.price(price2num($object->total_ttc - $creditnoteamount - $depositamount - $totalpaye, 'MT')).'</span></td><td>&nbsp;</td></tr>';
			$resteapayeraffiche = 0;
			$cssforamountpaymentcomplete = 'amountpaymentneutral';
		}

		// Billed
		print '<tr><td colspan="'.$nbcols.'" class="right">';
		print '<span class="opacitymedium">';
		print $langs->trans("Billed");
		print '</td><td class="right">'.price($object->total_ttc).'</td><td>&nbsp;</td></tr>';
		// Remainder to pay
		print '<tr><td colspan="'.$nbcols.'" class="right">';
		print '<span class="opacitymedium">';
		print $langs->trans('RemainderToPay');
		if ($resteapayeraffiche < 0) {
			print ' ('.$langs->trans('ExcessReceived').')';
		}
		print '</span>';
		print '</td>';
		print '<td class="right'.($resteapayeraffiche ? ' amountremaintopay' : (' '.$cssforamountpaymentcomplete)).'">'.price($resteapayeraffiche).'</td>';
		print '<td class="nowrap">&nbsp;</td></tr>';

		// Retained warranty : usualy use on construction industry
		if (!empty($object->situation_final) && !empty($object->retained_warranty) && $displayWarranty) {
			// Billed - retained warranty
			if ($object->type == Facture::TYPE_SITUATION) {
				$retainedWarranty = $total_global_ttc * $object->retained_warranty / 100;
			} else {
				// Because one day retained warranty could be used on standard invoices
				$retainedWarranty = $object->total_ttc * $object->retained_warranty / 100;
			}

			$billedWithRetainedWarranty = $object->total_ttc - $retainedWarranty;

			print '<tr><td colspan="'.$nbcols.'" align="right">'.$langs->trans("ToPayOn", dol_print_date($object->date_lim_reglement, 'day')).' :</td><td align="right">'.price($billedWithRetainedWarranty).'</td><td>&nbsp;</td></tr>';

			// retained warranty
			print '<tr><td colspan="'.$nbcols.'" align="right">';
			print $langs->trans("RetainedWarranty").' ('.$object->retained_warranty.'%)';
			print !empty($object->retained_warranty_date_limit) ? ' '.$langs->trans("ToPayOn", dol_print_date($object->retained_warranty_date_limit, 'day')) : '';
			print ' :</td><td align="right">'.price($retainedWarranty).'</td><td>&nbsp;</td></tr>';
		}
	} else { // Credit note
		$cssforamountpaymentcomplete = 'amountpaymentneutral';

		// Total already paid back
		print '<tr><td colspan="'.$nbcols.'" class="right">';
		print $langs->trans('AlreadyPaidBack');
		print ' :</td><td class="right"><span class="amount">'.price($sign * $totalpaye).'</span></td><td>&nbsp;</td></tr>';

		// Billed
		print '<tr><td colspan="'.$nbcols.'" class="right">'.$langs->trans("Billed").' :</td><td class="right">'.price($sign * $object->total_ttc).'</td><td>&nbsp;</td></tr>';

		// Remainder to pay back
		print '<tr><td colspan="'.$nbcols.'" class="right">';
		print $langs->trans('RemainderToPayBack');
		if ($resteapayeraffiche > 0) {
			print ' ('.$langs->trans('ExcessPaid').')';
		}
		print ' :</td>';
		print '<td class="right'.($resteapayeraffiche ? ' amountremaintopayback' : (' '.$cssforamountpaymentcomplete)).'">'.price($sign * $resteapayeraffiche).'</td>';
		print '<td class="nowrap">&nbsp;</td></tr>';

		// Sold credit note
		// print '<tr><td colspan="'.$nbcols.'" class="right">'.$langs->trans('TotalTTC').' :</td>';
		// print '<td class="right" style="border: 1px solid;" bgcolor="#f0f0f0"><b>'.price($sign *
		// $object->total_ttc).'</b></td><td>&nbsp;</td></tr>';
	}

	print '</table>';
	print '</div>';

	// Margin Infos
	if (!empty($conf->margin->enabled)) {
		$formmargin->displayMarginInfos($object);
	}

	print '</div>';
	print '</div>';
	print '</div>';

	print '<div class="clearboth"></div><br>';

	if (!empty($conf->global->MAIN_DISABLE_CONTACTS_TAB)) {
		$blocname = 'contacts';
		$title = $langs->trans('ContactsAddresses');
		include DOL_DOCUMENT_ROOT.'/core/tpl/bloc_showhide.tpl.php';
	}

	if (!empty($conf->global->MAIN_DISABLE_NOTES_TAB)) {
		$blocname = 'notes';
		$title = $langs->trans('Notes');
		include DOL_DOCUMENT_ROOT.'/core/tpl/bloc_showhide.tpl.php';
	}

	// Lines
	$result = $object->getLinesArray();

	// Show global modifiers
	if (!empty($conf->global->INVOICE_USE_SITUATION)) {
		if ($object->situation_cycle_ref && $object->statut == 0) {
			print '<!-- Area to change globally the situation percent -->'."\n";
			print '<div class="div-table-responsive">';

			print '<form name="updatealllines" id="updatealllines" action="'.$_SERVER['PHP_SELF'].'?id='.$object->id.'#updatealllines" method="POST">';
			print '<input type="hidden" name="token" value="'.newToken().'" />';
			print '<input type="hidden" name="action" value="updatealllines" />';
			print '<input type="hidden" name="id" value="'.$object->id.'" />';

			print '<table id="tablelines_all_progress" class="noborder noshadow" width="100%">';

			print '<tr class="liste_titre nodrag nodrop">';

			// Adds a line numbering column
			if (!empty($conf->global->MAIN_VIEW_LINE_NUMBER)) {
				print '<td align="center" width="5">&nbsp;</td>';
			}
			print '<td class="minwidth500imp">'.$langs->trans('ModifyAllLines').'</td>';
			print '<td class="right">'.$langs->trans('Progress').'</td>';
			print '<td>&nbsp;</td>';
			print "</tr>\n";

			print '<tr class="nodrag nodrop">';
			// Adds a line numbering column
			if (!empty($conf->global->MAIN_VIEW_LINE_NUMBER)) {
				print '<td align="center" width="5">&nbsp;</td>';
			}
			print '<td>&nbsp;</td>';
			print '<td class="nowrap right"><input type="text" size="1" value="" name="all_progress">%</td>';
			print '<td class="right"><input class="button" type="submit" name="all_percent" value="Modifier" /></td>';
			print '</tr>';

			print '</table>';

			print '</form>';

			print '</div>';
		}
	}

	print '	<form name="addproduct" id="addproduct" action="'.$_SERVER["PHP_SELF"].'?id='.$object->id.(($action != 'editline') ? '#addline' : '#line_'.GETPOST('lineid', 'int')).'" method="POST">
	<input type="hidden" name="token" value="' . newToken().'">
	<input type="hidden" name="action" value="' . (($action != 'editline') ? 'addline' : 'updateline').'">
	<input type="hidden" name="mode" value="">
	<input type="hidden" name="id" value="' . $object->id.'">
	';

	if (!empty($conf->use_javascript_ajax) && $object->statut == 0) {
		include DOL_DOCUMENT_ROOT.'/core/tpl/ajaxrow.tpl.php';
	}

	print '<div class="div-table-responsive-no-min">';
	print '<table id="tablelines" class="noborder noshadow" width="100%">';

	// Show object lines
	if (!empty($object->lines)) {
		$ret = $object->printObjectLines($action, $mysoc, $soc, $lineid, 1);
	}

	// Form to add new line
	if ($object->statut == 0 && $usercancreate && $action != 'valid' && $action != 'editline') {
		if ($action != 'editline' && $action != 'selectlines') {
			// Add free products/services
			$object->formAddObjectLine(1, $mysoc, $soc);

			$parameters = array();
			$reshook = $hookmanager->executeHooks('formAddObjectLine', $parameters, $object, $action); // Note that $action and $object may have been modified by hook
		}
	}

	print "</table>\n";
	print "</div>";

	print "</form>\n";

	print dol_get_fiche_end();


	// Actions buttons

	if ($action != 'prerelance' && $action != 'presend' && $action != 'valid' && $action != 'editline') {
		print '<div class="tabsAction">';

		$parameters = array();
		$reshook = $hookmanager->executeHooks('addMoreActionsButtons', $parameters, $object, $action); // Note that $action and $object may have been modified by hook
		if (empty($reshook)) {
			// Editer une facture deja validee, sans paiement effectue et pas exporte en compta
			if ($object->statut == Facture::STATUS_VALIDATED) {
				// We check if lines of invoice are not already transfered into accountancy
				$ventilExportCompta = $object->getVentilExportCompta();

				if ($ventilExportCompta == 0) {
					if (!empty($conf->global->INVOICE_CAN_ALWAYS_BE_EDITED) || ($resteapayer == price2num($object->total_ttc, 'MT', 1) && empty($object->paye))) {
						if (!$objectidnext && $object->is_last_in_cycle()) {
							if ($usercanunvalidate) {
								print '<a class="butAction'.($conf->use_javascript_ajax ? ' reposition' : '').'" href="'.$_SERVER['PHP_SELF'].'?facid='.$object->id.'&amp;action=modif">'.$langs->trans('Modify').'</a>';
							} else {
								print '<span class="butActionRefused classfortooltip" title="'.$langs->trans("NotEnoughPermissions").'">'.$langs->trans('Modify').'</span>';
							}
						} elseif (!$object->is_last_in_cycle()) {
							print '<span class="butActionRefused classfortooltip" title="'.$langs->trans("NotLastInCycle").'">'.$langs->trans('Modify').'</span>';
						} else {
							print '<span class="butActionRefused classfortooltip" title="'.$langs->trans("DisabledBecauseReplacedInvoice").'">'.$langs->trans('Modify').'</span>';
						}
					}
				} else {
					print '<span class="butActionRefused classfortooltip" title="'.$langs->trans("DisabledBecauseDispatchedInBookkeeping").'">'.$langs->trans('Modify').'</span>';
				}
			}

			$discount = new DiscountAbsolute($db);
			$result = $discount->fetch(0, $object->id);

			// Reopen a standard paid invoice
			if ((($object->type == Facture::TYPE_STANDARD || $object->type == Facture::TYPE_REPLACEMENT)
				|| ($object->type == Facture::TYPE_CREDIT_NOTE && empty($discount->id))
				|| ($object->type == Facture::TYPE_DEPOSIT && empty($discount->id)))
				&& ($object->statut == Facture::STATUS_CLOSED || $object->statut == Facture::STATUS_ABANDONED || ($object->statut == 1 && $object->paye == 1))   // Condition ($object->statut == 1 && $object->paye == 1) should not happened but can be found due to corrupted data
				&& ((empty($conf->global->MAIN_USE_ADVANCED_PERMS) && $usercancreate) || $usercanreopen)) {				// A paid invoice (partially or completely)
				if ($object->close_code != 'replaced' || (!$objectidnext)) { 				// Not replaced by another invoice or replaced but the replacement invoice has been deleted
					print '<a class="butAction'.($conf->use_javascript_ajax ? ' reposition' : '').'" href="'.$_SERVER['PHP_SELF'].'?facid='.$object->id.'&amp;action=reopen">'.$langs->trans('ReOpen').'</a>';
				} else {
					print '<span class="butActionRefused classfortooltip" title="'.$langs->trans("DisabledBecauseReplacedInvoice").'">'.$langs->trans('ReOpen').'</span>';
				}
			}

			// Validate
			if ($object->statut == Facture::STATUS_DRAFT && count($object->lines) > 0 && ((($object->type == Facture::TYPE_STANDARD || $object->type == Facture::TYPE_REPLACEMENT || $object->type == Facture::TYPE_DEPOSIT || $object->type == Facture::TYPE_PROFORMA || $object->type == Facture::TYPE_SITUATION) && (!empty($conf->global->FACTURE_ENABLE_NEGATIVE) || $object->total_ttc >= 0)) || ($object->type == Facture::TYPE_CREDIT_NOTE && $object->total_ttc <= 0))) {
				if ($usercanvalidate) {
					print '<a class="butAction'.($conf->use_javascript_ajax ? ' reposition' : '').'" href="'.$_SERVER["PHP_SELF"].'?facid='.$object->id.'&amp;action=valid">'.$langs->trans('Validate').'</a>';
				}
			}

			// Send by mail
			if (empty($user->socid)) {
				if (($object->statut == Facture::STATUS_VALIDATED || $object->statut == Facture::STATUS_CLOSED) || !empty($conf->global->FACTURE_SENDBYEMAIL_FOR_ALL_STATUS)) {
					if ($objectidnext) {
						print '<span class="butActionRefused classfortooltip" title="'.$langs->trans("DisabledBecauseReplacedInvoice").'">'.$langs->trans('SendMail').'</span>';
					} else {
						if ($usercansend) {
							print '<a class="butAction" href="'.$_SERVER['PHP_SELF'].'?facid='.$object->id.'&action=presend&mode=init#formmailbeforetitle">'.$langs->trans('SendMail').'</a>';
						} else {
							print '<a class="butActionRefused classfortooltip" href="#">'.$langs->trans('SendMail').'</a>';
						}
					}
				}
			}

			// Request a direct debit order
			if ($object->statut > Facture::STATUS_DRAFT && $object->paye == 0 && $num == 0) {
				if ($resteapayer > 0) {
					if ($usercancreatewithdrarequest) {
						if (!$objectidnext && $object->close_code != 'replaced') { 				// Not replaced by another invoice
							print '<a class="butAction" href="'.DOL_URL_ROOT.'/compta/facture/prelevement.php?facid='.$object->id.'" title="'.dol_escape_htmltag($langs->trans("MakeWithdrawRequest")).'">'.$langs->trans("MakeWithdrawRequest").'</a>';
						} else {
							print '<span class="butActionRefused classfortooltip" title="'.$langs->trans("DisabledBecauseReplacedInvoice").'">'.$langs->trans('MakeWithdrawRequest').'</span>';
						}
					} else {
						//print '<a class="butActionRefused classfortooltip" href="#" title="'.dol_escape_htmltag($langs->trans("NotEnoughPermissions")).'">'.$langs->trans("MakeWithdrawRequest").'</a>';
					}
				} else {
					//print '<a class="butActionRefused classfortooltip" href="#" title="'.dol_escape_htmltag($langs->trans("AmountMustBePositive")).'">'.$langs->trans("MakeWithdrawRequest").'</a>';
				}
			}

			// POS Ticket
			if (!empty($conf->takepos->enabled) && $object->module_source == 'takepos') {
				$langs->load("cashdesk");
				$receipt_url = DOL_URL_ROOT."/takepos/receipt.php";
				print '<a target="_blank" class="butAction" href="'.$receipt_url.'?facid='.$object->id.'">'.$langs->trans('POSTicket').'</a>';
			}

			// Create payment
			if ($object->type != Facture::TYPE_CREDIT_NOTE && $object->statut == 1 && $object->paye == 0 && $usercanissuepayment) {
				if ($objectidnext) {
					print '<span class="butActionRefused classfortooltip" title="'.$langs->trans("DisabledBecauseReplacedInvoice").'">'.$langs->trans('DoPayment').'</span>';
				} else {
					//if ($resteapayer == 0) {		// Sometimes we can receive more, so we accept to enter more and will offer a button to convert into discount (but it is not a credit note, just a prepayment done)
					//	print '<div class="inline-block divButAction"><span class="butActionRefused classfortooltip" title="' . $langs->trans("DisabledBecauseRemainderToPayIsZero") . '">' . $langs->trans('DoPayment') . '</span></div>';
					//} else {
						print '<a class="butAction" href="'.DOL_URL_ROOT.'/compta/paiement.php?facid='.$object->id.'&amp;action=create&amp;accountid='.$object->fk_account.'">'.$langs->trans('DoPayment').'</a>';
					//}
				}
			}

			// Reverse back money or convert to reduction
			if ($object->type == Facture::TYPE_CREDIT_NOTE || $object->type == Facture::TYPE_DEPOSIT || $object->type == Facture::TYPE_STANDARD || $object->type == Facture::TYPE_SITUATION) {
				// For credit note only
				if ($object->type == Facture::TYPE_CREDIT_NOTE && $object->statut == Facture::STATUS_VALIDATED && $object->paye == 0 && $usercanissuepayment) {
					if ($resteapayer == 0) {
						print '<span class="butActionRefused classfortooltip" title="'.$langs->trans("DisabledBecauseRemainderToPayIsZero").'">'.$langs->trans('DoPaymentBack').'</span>';
					} else {
						print '<a class="butAction" href="'.DOL_URL_ROOT.'/compta/paiement.php?facid='.$object->id.'&amp;action=create&amp;accountid='.$object->fk_account.'">'.$langs->trans('DoPaymentBack').'</a>';
					}
				}

				// For standard invoice with excess received
				if (($object->type == Facture::TYPE_STANDARD || $object->type == Facture::TYPE_SITUATION) && $object->statut == Facture::STATUS_VALIDATED && empty($object->paye) && $resteapayer < 0 && $usercancreate && empty($discount->id)) {
					print '<a class="butAction'.($conf->use_javascript_ajax ? ' reposition' : '').'" href="'.$_SERVER["PHP_SELF"].'?facid='.$object->id.'&amp;action=converttoreduc">'.$langs->trans('ConvertExcessReceivedToReduc').'</a>';
				}
				// For credit note
				if ($object->type == Facture::TYPE_CREDIT_NOTE && $object->statut == Facture::STATUS_VALIDATED && $object->paye == 0 && $usercancreate
					&& (!empty($conf->global->INVOICE_ALLOW_REUSE_OF_CREDIT_WHEN_PARTIALLY_REFUNDED) || $object->getSommePaiement() == 0)
					) {
					print '<a class="butAction'.($conf->use_javascript_ajax ? ' reposition' : '').'" href="'.$_SERVER["PHP_SELF"].'?facid='.$object->id.'&amp;action=converttoreduc" title="'.dol_escape_htmltag($langs->trans("ConfirmConvertToReduc2")).'">'.$langs->trans('ConvertToReduc').'</a>';
				}
				// For deposit invoice
				if ($object->type == Facture::TYPE_DEPOSIT && $usercancreate && $object->statut > 0 && empty($discount->id)) {
					print '<a class="butAction'.($conf->use_javascript_ajax ? ' reposition' : '').'" href="'.$_SERVER["PHP_SELF"].'?facid='.$object->id.'&amp;action=converttoreduc">'.$langs->trans('ConvertToReduc').'</a>';
				}
			}

			// Classify paid
			if (($object->statut == Facture::STATUS_VALIDATED && $object->paye == 0 && $usercanissuepayment && (($object->type != Facture::TYPE_CREDIT_NOTE && $object->type != Facture::TYPE_DEPOSIT && $resteapayer <= 0) || ($object->type == Facture::TYPE_CREDIT_NOTE && $resteapayer >= 0)))
				|| ($object->type == Facture::TYPE_DEPOSIT && $object->paye == 0 && $object->total_ttc > 0 && $resteapayer == 0 && $usercanissuepayment && empty($discount->id))
			) {
				print '<a class="butAction'.($conf->use_javascript_ajax ? ' reposition' : '').'" href="'.$_SERVER['PHP_SELF'].'?facid='.$object->id.'&amp;action=paid">'.$langs->trans('ClassifyPaid').'</a>';
			}

			// Classify 'closed not completely paid' (possible if validated and not yet filed paid)
			if ($object->statut == Facture::STATUS_VALIDATED && $object->paye == 0 && $resteapayer > 0 && $usercanissuepayment) {
				if ($totalpaye > 0 || $totalcreditnotes > 0) {
					// If one payment or one credit note was linked to this invoice
					print '<a class="butAction'.($conf->use_javascript_ajax ? ' reposition' : '').'" href="'.$_SERVER['PHP_SELF'].'?facid='.$object->id.'&amp;action=paid">'.$langs->trans('ClassifyPaidPartially').'</a>';
				} else {
					if (empty($conf->global->INVOICE_CAN_NEVER_BE_CANCELED)) {
						if ($objectidnext) {
							print '<span class="butActionRefused classfortooltip" title="'.$langs->trans("DisabledBecauseReplacedInvoice").'">'.$langs->trans('ClassifyCanceled').'</span>';
						} else {
							print '<a class="butAction'.($conf->use_javascript_ajax ? ' reposition' : '').'" href="'.$_SERVER['PHP_SELF'].'?facid='.$object->id.'&amp;action=canceled">'.$langs->trans('ClassifyCanceled').'</a>';
						}
					}
				}
			}

			// Create a credit note
			if (($object->type == Facture::TYPE_STANDARD || $object->type == Facture::TYPE_DEPOSIT || $object->type == Facture::TYPE_PROFORMA) && $object->statut > 0 && $usercancreate) {
				if (!$objectidnext) {
					print '<a class="butAction" href="'.$_SERVER['PHP_SELF'].'?socid='.$object->socid.'&amp;fac_avoir='.$object->id.'&amp;action=create&amp;type=2'.($object->fk_project > 0 ? '&amp;projectid='.$object->fk_project : '').($object->entity > 0 ? '&amp;originentity='.$object->entity : '').'">'.$langs->trans("CreateCreditNote").'</a>';
				}
			}

			// For situation invoice with excess received
			if ($object->statut > Facture::STATUS_DRAFT
				&& $object->type == Facture::TYPE_SITUATION
				&& ($object->total_ttc - $totalpaye - $totalcreditnotes - $totaldeposits) > 0
				&& $usercancreate
				&& !$objectidnext
				&& $object->is_last_in_cycle()
				&& $conf->global->INVOICE_USE_SITUATION_CREDIT_NOTE
				) {
				if ($usercanunvalidate) {
					print '<a class="butAction" href="'.$_SERVER['PHP_SELF'].'?socid='.$object->socid.'&amp;fac_avoir='.$object->id.'&amp;invoiceAvoirWithLines=1&amp;action=create&amp;type=2'.($object->fk_project > 0 ? '&amp;projectid='.$object->fk_project : '').'">'.$langs->trans("CreateCreditNote").'</a>';
				} else {
					print '<span class="butActionRefused classfortooltip" title="'.$langs->trans("NotEnoughPermissions").'">'.$langs->trans("CreateCreditNote").'</span>';
				}
			}

			// Clone
			if (($object->type == Facture::TYPE_STANDARD || $object->type == Facture::TYPE_DEPOSIT || $object->type == Facture::TYPE_PROFORMA) && $usercancreate) {
				print '<a class="butAction'.($conf->use_javascript_ajax ? ' reposition' : '').'" href="'.$_SERVER['PHP_SELF'].'?facid='.$object->id.'&amp;action=clone&amp;object=invoice">'.$langs->trans("ToClone").'</a>';
			}

			// Clone as predefined / Create template
			if (($object->type == Facture::TYPE_STANDARD || $object->type == Facture::TYPE_DEPOSIT || $object->type == Facture::TYPE_PROFORMA) && $object->statut == 0 && $usercancreate) {
				if (!$objectidnext && count($object->lines) > 0) {
					print '<a class="butAction" href="'.DOL_URL_ROOT.'/compta/facture/card-rec.php?facid='.$object->id.'&amp;action=create">'.$langs->trans("ChangeIntoRepeatableInvoice").'</a>';
				}
			}

			// Remove situation from cycle
			if (in_array($object->statut, array(Facture::STATUS_CLOSED, Facture::STATUS_VALIDATED))
				&& $object->type == Facture::TYPE_SITUATION
				&& $usercancreate
				&& !$objectidnext
				&& $object->situation_counter > 1
				&& $object->is_last_in_cycle()
				&& $usercanunvalidate
				) {
				if (($object->total_ttc - $totalcreditnotes) == 0) {
					print '<a id="butSituationOut" class="butAction" href="'.$_SERVER['PHP_SELF'].'?facid='.$object->id.'&amp;action=situationout">'.$langs->trans("RemoveSituationFromCycle").'</a>';
				} else {
					print '<a id="butSituationOutRefused" class="butActionRefused classfortooltip" href="#" title="'.$langs->trans("DisabledBecauseNotEnouthCreditNote").'" >'.$langs->trans("RemoveSituationFromCycle").'</a>';
				}
			}

			// Create next situation invoice
			if ($usercancreate && ($object->type == 5) && ($object->statut == 1 || $object->statut == 2)) {
				if ($object->is_last_in_cycle() && $object->situation_final != 1) {
					print '<a class="butAction" href="'.$_SERVER['PHP_SELF'].'?action=create&amp;type=5&amp;origin=facture&amp;originid='.$object->id.'&amp;socid='.$object->socid.'" >'.$langs->trans('CreateNextSituationInvoice').'</a>';
				} elseif (!$object->is_last_in_cycle()) {
					print '<a class="butActionRefused classfortooltip" href="#" title="'.$langs->trans("DisabledBecauseNotLastInCycle").'">'.$langs->trans('CreateNextSituationInvoice').'</a>';
				} else {
					print '<a class="butActionRefused classfortooltip" href="#" title="'.$langs->trans("DisabledBecauseFinal").'">'.$langs->trans('CreateNextSituationInvoice').'</a>';
				}
			}

			// Delete
			$isErasable = $object->is_erasable();
			if ($usercandelete || ($usercancreate && $isErasable == 1)) {	// isErasable = 1 means draft with temporary ref (draft can always be deleted with no need of permissions)
				//var_dump($isErasable);
				if ($isErasable == -4) {
					print '<a class="butActionRefused classfortooltip" href="#" title="'.$langs->trans("DisabledBecausePayments").'">'.$langs->trans('Delete').'</a>';
				} elseif ($isErasable == -3) {
					print '<a class="butActionRefused classfortooltip" href="#" title="'.$langs->trans("DisabledBecauseNotLastSituationInvoice").'">'.$langs->trans('Delete').'</a>';
				} elseif ($isErasable == -2) {
					print '<a class="butActionRefused classfortooltip" href="#" title="'.$langs->trans("DisabledBecauseNotLastInvoice").'">'.$langs->trans('Delete').'</a>';
				} elseif ($isErasable == -1) {
					print '<a class="butActionRefused classfortooltip" href="#" title="'.$langs->trans("DisabledBecauseDispatchedInBookkeeping").'">'.$langs->trans('Delete').'</a>';
				} elseif ($isErasable <= 0) {	// Any other cases
					print '<a class="butActionRefused classfortooltip" href="#" title="'.$langs->trans("DisabledBecauseNotErasable").'">'.$langs->trans('Delete').'</a>';
				} elseif ($objectidnext) {
					print '<a class="butActionRefused classfortooltip" href="#" title="'.$langs->trans("DisabledBecauseReplacedInvoice").'">'.$langs->trans('Delete').'</a>';
				} else {
					print '<a class="butActionDelete'.($conf->use_javascript_ajax ? ' reposition' : '').'" href="'.$_SERVER["PHP_SELF"].'?facid='.$object->id.'&amp;action=delete&amp;token='.newToken().'">'.$langs->trans('Delete').'</a>';
				}
			} else {
				print '<a class="butActionRefused classfortooltip" href="#" title="'.$langs->trans("NotAllowed").'">'.$langs->trans('Delete').'</a>';
			}
		}
		print '</div>';
	}

	// Select mail models is same action as presend
	if (GETPOST('modelselected', 'alpha')) {
		$action = 'presend';
	}
	if ($action != 'prerelance' && $action != 'presend') {
		print '<div class="fichecenter"><div class="fichehalfleft">';
		print '<a name="builddoc"></a>'; // ancre

		// Generated documents
		$filename = dol_sanitizeFileName($object->ref);
		$filedir = $conf->facture->multidir_output[$object->entity].'/'.dol_sanitizeFileName($object->ref);
		$urlsource = $_SERVER['PHP_SELF'].'?facid='.$object->id;
		$genallowed = $usercanread;
		$delallowed = $usercancreate;

		print $formfile->showdocuments(
			'facture',
			$filename,
			$filedir,
			$urlsource,
			$genallowed,
			$delallowed,
			$object->model_pdf,
			1,
			0,
			0,
			28,
			0,
			'',
			'',
			'',
			$soc->default_lang,
			'',
			$object,
			0,
			'remove_file_comfirm'
		);

		$somethingshown = $formfile->numoffiles;

		// Show links to link elements
		$linktoelem = $form->showLinkToObjectBlock($object, null, array('invoice'));

		$compatibleImportElementsList = false;
		if ($usercancreate
			&& $object->statut == Facture::STATUS_DRAFT
			&& ($object->type == Facture::TYPE_STANDARD || $object->type == Facture::TYPE_REPLACEMENT || $object->type == Facture::TYPE_DEPOSIT || $object->type == Facture::TYPE_PROFORMA || $object->type == Facture::TYPE_SITUATION)) {
			$compatibleImportElementsList = array('commande', 'propal'); // import from linked elements
		}
		$somethingshown = $form->showLinkedObjectBlock($object, $linktoelem, $compatibleImportElementsList);


		// Show online payment link
		$useonlinepayment = (!empty($conf->paypal->enabled) || !empty($conf->stripe->enabled) || !empty($conf->paybox->enabled));

		if ($object->statut != Facture::STATUS_DRAFT && $useonlinepayment) {
			print '<br><!-- Link to pay -->'."\n";
			require_once DOL_DOCUMENT_ROOT.'/core/lib/payments.lib.php';
			print showOnlinePaymentUrl('invoice', $object->ref).'<br>';
		}

		print '</div><div class="fichehalfright"><div class="ficheaddleft">';

		// List of actions on element
		include_once DOL_DOCUMENT_ROOT.'/core/class/html.formactions.class.php';
		$formactions = new FormActions($db);
		$somethingshown = $formactions->showactions($object, 'invoice', $socid, 1);

		print '</div></div></div>';
	}


	// Presend form
	$modelmail = 'facture_send';
	$defaulttopic = 'SendBillRef';
	$diroutput = $conf->facture->multidir_output[$object->entity];
	$trackid = 'inv'.$object->id;

	include DOL_DOCUMENT_ROOT.'/core/tpl/card_presend.tpl.php';
}

// End of page
llxFooter();
$db->close();<|MERGE_RESOLUTION|>--- conflicted
+++ resolved
@@ -189,7 +189,6 @@
 		$objectutil->socid = $socid;
 		$result = $objectutil->createFromClone($user, $id);
 		if ($result > 0) {
-<<<<<<< HEAD
 	   		header("Location: ".$_SERVER['PHP_SELF'].'?facid='.$result);
 	   		exit();
 	   	} else {
@@ -199,17 +198,6 @@
 		}
 	} // Change status of invoice
 	elseif ($action == 'reopen' && $usercanreopen) {
-=======
-			header("Location: ".$_SERVER['PHP_SELF'].'?facid='.$result);
-			exit();
-		} else {
-			$langs->load("errors");
-			setEventMessages($object->error, $object->errors, 'errors');
-			$action = '';
-		}
-	} elseif ($action == 'reopen' && $usercancreate) {
-		// Change status of invoice
->>>>>>> c3d3b793
 		$result = $object->fetch($id);
 
 		if ($object->statut == Facture::STATUS_CLOSED || ($object->statut == Facture::STATUS_ABANDONED && ($object->close_code != 'replaced' || $object->getIdReplacingInvoice() == 0)) || ($object->statut == Facture::STATUS_VALIDATED && $object->paye == 1)) {    // ($object->statut == 1 && $object->paye == 1) should not happened but can be found when data are corrupted
