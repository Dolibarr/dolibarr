<?php
/* Copyright (C) 2002-2006  Rodolphe Quiedeville    <rodolphe@quiedeville.org>
 * Copyright (C) 2004       Eric Seigne             <eric.seigne@ryxeo.com>
 * Copyright (C) 2004-2016  Laurent Destailleur     <eldy@users.sourceforge.net>
 * Copyright (C) 2005       Marc Barilley / Ocebo   <marc@ocebo.com>
 * Copyright (C) 2005-2015  Regis Houssin           <regis.houssin@inodbox.com>
 * Copyright (C) 2006       Andre Cianfarani        <acianfa@free.fr>
 * Copyright (C) 2010-2015  Juanjo Menent           <jmenent@2byte.es>
 * Copyright (C) 2012-2013  Christophe Battarel     <christophe.battarel@altairis.fr>
 * Copyright (C) 2012-2013  Cédric Salvador         <csalvador@gpcsolutions.fr>
 * Copyright (C) 2012-2014  Raphaël Doursenaud      <rdoursenaud@gpcsolutions.fr>
 * Copyright (C) 2013       Jean-Francois FERRY     <jfefe@aternatik.fr>
 * Copyright (C) 2013-2014  Florian Henry           <florian.henry@open-concept.pro>
 * Copyright (C) 2013       Cédric Salvador         <csalvador@gpcsolutions.fr>
 * Copyright (C) 2014-2019  Ferran Marcet           <fmarcet@2byte.es>
 * Copyright (C) 2015-2016  Marcos García           <marcosgdf@gmail.com>
 * Copyright (C) 2018-2019  Frédéric France         <frederic.france@netlogic.fr>
 *
 * This program is free software; you can redistribute it and/or modify
 * it under the terms of the GNU General Public License as published by
 * the Free Software Foundation; either version 3 of the License, or
 * (at your option) any later version.
 *
 * This program is distributed in the hope that it will be useful,
 * but WITHOUT ANY WARRANTY; without even the implied warranty of
 * MERCHANTABILITY or FITNESS FOR A PARTICULAR PURPOSE.  See the
 * GNU General Public License for more details.
 *
 * You should have received a copy of the GNU General Public License
 * along with this program. If not, see <https://www.gnu.org/licenses/>.
 */

/**
 * \file 	htdocs/compta/facture/card.php
 * \ingroup facture
 * \brief 	Page to create/see an invoice
 */

require '../../main.inc.php';
require_once DOL_DOCUMENT_ROOT.'/compta/facture/class/facture.class.php';
require_once DOL_DOCUMENT_ROOT.'/compta/facture/class/facture-rec.class.php';
require_once DOL_DOCUMENT_ROOT.'/compta/bank/class/account.class.php';
require_once DOL_DOCUMENT_ROOT.'/compta/paiement/class/paiement.class.php';
require_once DOL_DOCUMENT_ROOT.'/core/modules/facture/modules_facture.php';
require_once DOL_DOCUMENT_ROOT.'/core/class/discount.class.php';
require_once DOL_DOCUMENT_ROOT.'/core/class/html.formfile.class.php';
require_once DOL_DOCUMENT_ROOT.'/core/class/html.formother.class.php';
require_once DOL_DOCUMENT_ROOT.'/core/class/html.formmargin.class.php';
require_once DOL_DOCUMENT_ROOT.'/core/lib/invoice.lib.php';
require_once DOL_DOCUMENT_ROOT.'/core/lib/functions2.lib.php';
require_once DOL_DOCUMENT_ROOT.'/core/lib/date.lib.php';
require_once DOL_DOCUMENT_ROOT.'/core/class/extrafields.class.php';
if (!empty($conf->commande->enabled))
	require_once DOL_DOCUMENT_ROOT.'/commande/class/commande.class.php';
if (!empty($conf->projet->enabled)) {
	require_once DOL_DOCUMENT_ROOT.'/projet/class/project.class.php';
	require_once DOL_DOCUMENT_ROOT.'/core/class/html.formprojet.class.php';
}
require_once DOL_DOCUMENT_ROOT.'/core/class/doleditor.class.php';

if (!empty($conf->variants->enabled)) {
	require_once DOL_DOCUMENT_ROOT.'/variants/class/ProductCombination.class.php';
}
if (!empty($conf->accounting->enabled)) {
	require_once DOL_DOCUMENT_ROOT.'/accountancy/class/accountingjournal.class.php';
}

// Load translation files required by the page
$langs->loadLangs(array('bills', 'companies', 'compta', 'products', 'banks', 'main', 'withdrawals'));
if (!empty($conf->incoterm->enabled)) $langs->load('incoterm');
if (!empty($conf->margin->enabled)) $langs->load('margins');

$projectid = (GETPOST('projectid', 'int') ? GETPOST('projectid', 'int') : 0);

$id = (GETPOST('id', 'int') ? GETPOST('id', 'int') : GETPOST('facid', 'int')); // For backward compatibility
$ref = GETPOST('ref', 'alpha');
$socid = GETPOST('socid', 'int');
$action = GETPOST('action', 'alpha');
$confirm = GETPOST('confirm', 'alpha');
$cancel = GETPOST('cancel', 'alpha');
$lineid = GETPOST('lineid', 'int');
$userid = GETPOST('userid', 'int');
$search_ref = GETPOST('sf_ref', 'alpha') ? GETPOST('sf_ref', 'alpha') : GETPOST('search_ref', 'alpha');
$search_societe = GETPOST('search_societe', 'alpha');
$search_montant_ht = GETPOST('search_montant_ht', 'alpha');
$search_montant_ttc = GETPOST('search_montant_ttc', 'alpha');
$origin = GETPOST('origin', 'alpha');
$originid = (GETPOST('originid', 'int') ? GETPOST('originid', 'int') : GETPOST('origin_id', 'int')); // For backward compatibility
$fac_rec = GETPOST('fac_rec', 'int');

// PDF
$hidedetails = (GETPOST('hidedetails', 'int') ? GETPOST('hidedetails', 'int') : (!empty($conf->global->MAIN_GENERATE_DOCUMENTS_HIDE_DETAILS) ? 1 : 0));
$hidedesc = (GETPOST('hidedesc', 'int') ? GETPOST('hidedesc', 'int') : (!empty($conf->global->MAIN_GENERATE_DOCUMENTS_HIDE_DESC) ? 1 : 0));
$hideref = (GETPOST('hideref', 'int') ? GETPOST('hideref', 'int') : (!empty($conf->global->MAIN_GENERATE_DOCUMENTS_HIDE_REF) ? 1 : 0));

// Nombre de ligne pour choix de produit/service predefinis
$NBLINES = 4;

$usehm = (!empty($conf->global->MAIN_USE_HOURMIN_IN_DATE_RANGE) ? $conf->global->MAIN_USE_HOURMIN_IN_DATE_RANGE : 0);

$object = new Facture($db);
$extrafields = new ExtraFields($db);

// Fetch optionals attributes and labels
$extrafields->fetch_name_optionals_label($object->table_element);

// Load object
if ($id > 0 || !empty($ref)) {
	if ($action != 'add') {
		$ret = $object->fetch($id, $ref, '', '', $conf->global->INVOICE_USE_SITUATION);
	}
}

// Initialize technical object to manage hooks of page. Note that conf->hooks_modules contains array of hook context
$hookmanager->initHooks(array('invoicecard', 'globalcard'));

$usercanread = $user->rights->facture->lire;
$usercancreate = $user->rights->facture->creer;
$usercanissuepayment = $user->rights->facture->paiement;
$usercandelete = $user->rights->facture->supprimer;
$usercanvalidate = ((empty($conf->global->MAIN_USE_ADVANCED_PERMS) && $usercancreate) || (!empty($conf->global->MAIN_USE_ADVANCED_PERMS) && !empty($user->rights->facture->invoice_advance->validate)));
$usercansend = (empty($conf->global->MAIN_USE_ADVANCED_PERMS) || $user->rights->facture->invoice_advance->send);
$usercanreopen = (empty($conf->global->MAIN_USE_ADVANCED_PERMS) || $user->rights->facture->invoice_advance->reopen);
$usercanunvalidate = ((empty($conf->global->MAIN_USE_ADVANCED_PERMS) && !empty($usercancreate)) || (!empty($conf->global->MAIN_USE_ADVANCED_PERMS) && !empty($user->rights->facture->invoice_advance->unvalidate)));

$usercanproductignorepricemin = ((!empty($conf->global->MAIN_USE_ADVANCED_PERMS) && empty($user->rights->produit->ignore_price_min_advance)) || empty($conf->global->MAIN_USE_ADVANCED_PERMS));
$usercancreatemargin = $user->rights->margins->creer;
$usercanreadallmargin = $user->rights->margins->liretous;
$usercancreatewithdrarequest = $user->rights->prelevement->bons->creer;

$permissionnote = $usercancreate; // Used by the include of actions_setnotes.inc.php
$permissiondellink = $usercancreate; // Used by the include of actions_dellink.inc.php
$permissiontoedit = $usercancreate; // Used by the include of actions_lineupdonw.inc.php
$permissiontoadd = $usercancreate; // Used by the include of actions_addupdatedelete.inc.php

// Security check
$fieldid = (!empty($ref) ? 'ref' : 'rowid');
if ($user->socid) $socid = $user->socid;
$isdraft = (($object->statut == Facture::STATUS_DRAFT) ? 1 : 0);
$result = restrictedArea($user, 'facture', $id, '', '', 'fk_soc', $fieldid, $isdraft);




/*
 * Actions
 */

$parameters = array('socid' => $socid);
$reshook = $hookmanager->executeHooks('doActions', $parameters, $object, $action); // Note that $action and $object may have been modified by some hooks
if ($reshook < 0) setEventMessages($hookmanager->error, $hookmanager->errors, 'errors');

if (empty($reshook))
{
	if ($cancel)
	{
		if (!empty($backtopage))
		{
			header("Location: ".$backtopage);
			exit;
		}
		$action = '';
	}

	include DOL_DOCUMENT_ROOT.'/core/actions_setnotes.inc.php'; // Must be include, not include_once

	include DOL_DOCUMENT_ROOT.'/core/actions_dellink.inc.php'; // Must be include, not include_once

	include DOL_DOCUMENT_ROOT.'/core/actions_lineupdown.inc.php'; // Must be include, not include_once

	// Action clone object
	if ($action == 'confirm_clone' && $confirm == 'yes' && $permissiontoadd)
	{
	    $objectutil = dol_clone($object, 1); // To avoid to denaturate loaded object when setting some properties for clone. We use native clone to keep this->db valid.

	    $objectutil->date = dol_mktime(12, 0, 0, GETPOST('newdatemonth', 'int'), GETPOST('newdateday', 'int'), GETPOST('newdateyear', 'int'));
	    $objectutil->socid = $socid;
	    $result = $objectutil->createFromClone($user, $id);
	    if ($result > 0) {
       		header("Location: ".$_SERVER['PHP_SELF'].'?facid='.$result);
       		exit();
       	} else {
       	    $langs->load("errors");
       		setEventMessages($object->error, $object->errors, 'errors');
       		$action = '';
        }
	}

	// Change status of invoice
	elseif ($action == 'reopen' && $usercancreate) {
		$result = $object->fetch($id);

		if ($object->statut == Facture::STATUS_CLOSED || ($object->statut == Facture::STATUS_ABANDONED && ($object->close_code != 'replaced' || $object->getIdReplacingInvoice() == 0)) || ($object->statut == Facture::STATUS_VALIDATED && $object->paye == 1)) {    // ($object->statut == 1 && $object->paye == 1) should not happened but can be found when data are corrupted
			$result = $object->set_unpaid($user);
			if ($result > 0) {
				header('Location: '.$_SERVER["PHP_SELF"].'?facid='.$id);
				exit();
			} else {
				setEventMessages($object->error, $object->errors, 'errors');
			}
		}
	}

	// Delete invoice
	elseif ($action == 'confirm_delete' && $confirm == 'yes') {
		$result = $object->fetch($id);
		$object->fetch_thirdparty();

		$idwarehouse = GETPOST('idwarehouse');

		$qualified_for_stock_change = 0;
		if (empty($conf->global->STOCK_SUPPORTS_SERVICES)) {
			$qualified_for_stock_change = $object->hasProductsOrServices(2);
		} else {
			$qualified_for_stock_change = $object->hasProductsOrServices(1);
		}

		$isErasable = $object->is_erasable();

		if (($usercandelete && $isErasable > 0)
			|| ($usercancreate && $isErasable == 1))
		{
			$result = $object->delete($user, 0, $idwarehouse);
			if ($result > 0) {
				header('Location: '.DOL_URL_ROOT.'/compta/facture/list.php?restore_lastsearch_values=1');
				exit();
			} else {
				setEventMessages($object->error, $object->errors, 'errors');
				$action = '';
			}
		}
	}

	// Delete line
	elseif ($action == 'confirm_deleteline' && $confirm == 'yes' && $usercancreate)
	{
		$object->fetch($id);
		$object->fetch_thirdparty();

		$result = $object->deleteline(GETPOST('lineid'));
		if ($result > 0) {
			// Define output language
			$outputlangs = $langs;
			$newlang = '';
			if ($conf->global->MAIN_MULTILANGS && empty($newlang) && !empty($_REQUEST['lang_id']))
				$newlang = $_REQUEST['lang_id'];
			if ($conf->global->MAIN_MULTILANGS && empty($newlang))
				$newlang = $object->thirdparty->default_lang;
			if (!empty($newlang)) {
				$outputlangs = new Translate("", $conf);
				$outputlangs->setDefaultLang($newlang);
				$outputlangs->load('products');
			}
			if (empty($conf->global->MAIN_DISABLE_PDF_AUTOUPDATE)) {
				$ret = $object->fetch($id); // Reload to get new records
				$result = $object->generateDocument($object->modelpdf, $outputlangs, $hidedetails, $hidedesc, $hideref);
			}
			if ($result >= 0) {
				header('Location: '.$_SERVER["PHP_SELF"].'?facid='.$id);
				exit();
			}
		} else {
			setEventMessages($object->error, $object->errors, 'errors');
			$action = '';
		}
	}

	// Delete link of credit note to invoice
	elseif ($action == 'unlinkdiscount' && $usercancreate)
	{
		$discount = new DiscountAbsolute($db);
		$result = $discount->fetch(GETPOST("discountid"));
		$discount->unlink_invoice();
	}

	// Validation
	elseif ($action == 'valid' && $usercancreate)
	{
		$object->fetch($id);

		// On verifie signe facture
		if ($object->type == Facture::TYPE_CREDIT_NOTE) {
			// Si avoir, le signe doit etre negatif
			if ($object->total_ht >= 0) {
				setEventMessages($langs->trans("ErrorInvoiceAvoirMustBeNegative"), null, 'errors');
				$action = '';
			}
		} else {
			// If not a credit note, amount with tax must be positive or nul.
			// Note that amount excluding tax can be negative because you can have a invoice of 100 with vat of 20 that
			// consumes a credit note of 100 with vat 0 (total with tax is 0 but without tax is -20).
			// For some cases, credit notes can have a vat of 0 (for example when selling goods in France).
			if (empty($conf->global->FACTURE_ENABLE_NEGATIVE) && $object->total_ttc < 0) {
				setEventMessages($langs->trans("ErrorInvoiceOfThisTypeMustBePositive"), null, 'errors');
				$action = '';
			}

			// Also negative lines should not be allowed on 'non Credit notes' invoices. A test is done when adding or updating lines but we must
			// do it again in validation to avoid cases where invoice is created from another object that allow negative lines.
			// Note that we can accept the negative line if sum with other lines with same vat makes total positive: Because all the lines will be merged together
			// when converted into 'available credit' and we will get a positive available credit line.
			// Note: Other solution if you want to add a negative line on invoice, is to create a discount for customer and consumme it (but this is possible on standard invoice only).
			$array_of_total_ht_per_vat_rate = array();
			$array_of_total_ht_devise_per_vat_rate = array();
			foreach ($object->lines as $line) {
				//$vat_src_code_for_line = $line->vat_src_code;		// TODO We chek sign of total per vat without taking into account the vat code because for the moment the vat code is lost/unknown when we add a down payment.
				$vat_src_code_for_line = '';
				if (empty($array_of_total_ht_per_vat_rate[$line->tva_tx.'_'.$vat_src_code_for_line])) $array_of_total_ht_per_vat_rate[$line->tva_tx.'_'.$vat_src_code_for_line] = 0;
				if (empty($array_of_total_ht_devise_per_vat_rate[$line->tva_tx.'_'.$vat_src_code_for_line])) $array_of_total_ht_devise_per_vat_rate[$line->tva_tx.'_'.$vat_src_code_for_line] = 0;
				$array_of_total_ht_per_vat_rate[$line->tva_tx.'_'.$vat_src_code_for_line] += $line->total_ht;
				$array_of_total_ht_devise_per_vat_rate[$line->tva_tx.'_'.$vat_src_code_for_line] += $line->multicurrency_total_ht;
			}

			//var_dump($array_of_total_ht_per_vat_rate);exit;
			foreach($array_of_total_ht_per_vat_rate as $vatrate => $tmpvalue)
			{
				$tmp_total_ht = $array_of_total_ht_per_vat_rate[$vatrate];
				$tmp_total_ht_devise = $array_of_total_ht_devise_per_vat_rate[$vatrate];

				if (($tmp_total_ht < 0 || $tmp_total_ht_devise < 0) && empty($conf->global->FACTURE_ENABLE_NEGATIVE_LINES))
				{
					$langs->load("errors");
					if ($object->type == $object::TYPE_DEPOSIT) {
						// Using negative lines on deposit lead to headach and blocking problems when you want to consume them.
						setEventMessages($langs->trans("ErrorLinesCantBeNegativeOnDeposits"), null, 'errors');
					} else {
						setEventMessages($langs->trans("ErrorLinesCantBeNegativeForOneVATRate"), null, 'errors');
					}
					$error++;
					$action = '';
				}
			}
		}
	}

	elseif ($action == 'set_thirdparty' && $usercancreate)
	{
		$object->fetch($id);
		$object->setValueFrom('fk_soc', $socid, '', null, 'int', '', $user, 'BILL_MODIFY');

		header('Location: '.$_SERVER["PHP_SELF"].'?facid='.$id);
		exit();
	}

	elseif ($action == 'classin' && $usercancreate)
	{
		$object->fetch($id);
		$object->setProject($_POST['projectid']);
	}

	elseif ($action == 'setmode' && $usercancreate)
	{
		$object->fetch($id);
		$result = $object->setPaymentMethods(GETPOST('mode_reglement_id', 'int'));
		if ($result < 0)
			dol_print_error($db, $object->error);
	}

	elseif ($action == 'setretainedwarrantyconditions' && $user->rights->facture->creer)
	{
	    $object->fetch($id);
	    $object->retained_warranty_fk_cond_reglement = 0; // To clean property
	    $result = $object->setRetainedWarrantyPaymentTerms(GETPOST('retained_warranty_fk_cond_reglement', 'int'));
	    if ($result < 0) dol_print_error($db, $object->error);

	    $old_rw_date_lim_reglement = $object->retained_warranty_date_limit;
	    $new_rw_date_lim_reglement = $object->calculate_date_lim_reglement($object->retained_warranty_fk_cond_reglement);
	    if ($new_rw_date_lim_reglement > $old_rw_date_lim_reglement) $object->retained_warranty_date_limit = $new_rw_date_lim_reglement;
	    if ($object->retained_warranty_date_limit < $object->date) $object->retained_warranty_date_limit = $object->date;
	    $result = $object->update($user);
	    if ($result < 0) dol_print_error($db, $object->error);
	}

	elseif ($action == 'setretainedwarranty' && $user->rights->facture->creer)
	{
	    $object->fetch($id);
	    $result = $object->setRetainedWarranty(GETPOST('retained_warranty', 'float'));
	    if ($result < 0)
	        dol_print_error($db, $object->error);
	}

	elseif ($action == 'setretainedwarrantydatelimit' && $user->rights->facture->creer)
	{
	    $object->fetch($id);
	    $result = $object->setRetainedWarrantyDateLimit(GETPOST('retained_warranty_date_limit', 'float'));
	    if ($result < 0)
	        dol_print_error($db, $object->error);
	}


	// Multicurrency Code
	elseif ($action == 'setmulticurrencycode' && $usercancreate) {
		$result = $object->setMulticurrencyCode(GETPOST('multicurrency_code', 'alpha'));
	}

	// Multicurrency rate
	elseif ($action == 'setmulticurrencyrate' && $usercancreate) {
		$result = $object->setMulticurrencyRate(price2num(GETPOST('multicurrency_tx')), GETPOST('calculation_mode', 'int'));
	}

	elseif ($action == 'setinvoicedate' && $usercancreate)
	{
		$object->fetch($id);
		$old_date_lim_reglement = $object->date_lim_reglement;
		$date = dol_mktime(12, 0, 0, $_POST['invoicedatemonth'], $_POST['invoicedateday'], $_POST['invoicedateyear']);
		if (empty($date))
		{
			setEventMessages($langs->trans("ErrorFieldRequired", $langs->transnoentitiesnoconv("Date")), null, 'errors');
			header('Location: '.$_SERVER["PHP_SELF"].'?facid='.$id.'&action=editinvoicedate');
			exit;
		}
		$object->date = $date;
		$new_date_lim_reglement = $object->calculate_date_lim_reglement();
		if ($new_date_lim_reglement > $old_date_lim_reglement) $object->date_lim_reglement = $new_date_lim_reglement;
		if ($object->date_lim_reglement < $object->date) $object->date_lim_reglement = $object->date;
		$result = $object->update($user);
		if ($result < 0) dol_print_error($db, $object->error);
	}

	elseif ($action == 'setdate_pointoftax' && $usercancreate)
	{
		$object->fetch($id);
		$date_pointoftax = dol_mktime(12, 0, 0, $_POST['date_pointoftaxmonth'], $_POST['date_pointoftaxday'], $_POST['date_pointoftaxyear']);
		$object->date_pointoftax = $date_pointoftax;
		$result = $object->update($user);
		if ($result < 0) dol_print_error($db, $object->error);
	}

	elseif ($action == 'setconditions' && $usercancreate)
	{
		$object->fetch($id);
		$object->cond_reglement_code = 0; // To clean property
		$object->cond_reglement_id = 0; // To clean property
		$result = $object->setPaymentTerms(GETPOST('cond_reglement_id', 'int'));
		if ($result < 0) dol_print_error($db, $object->error);

		$old_date_lim_reglement = $object->date_lim_reglement;
		$new_date_lim_reglement = $object->calculate_date_lim_reglement();
		if ($new_date_lim_reglement > $old_date_lim_reglement) $object->date_lim_reglement = $new_date_lim_reglement;
		if ($object->date_lim_reglement < $object->date) $object->date_lim_reglement = $object->date;
		$result = $object->update($user);
		if ($result < 0) dol_print_error($db, $object->error);
	}

	elseif ($action == 'setpaymentterm' && $usercancreate)
	{
		$object->fetch($id);
		$object->date_lim_reglement = dol_mktime(12, 0, 0, $_POST['paymenttermmonth'], $_POST['paymenttermday'], $_POST['paymenttermyear']);
		if ($object->date_lim_reglement < $object->date) {
			$object->date_lim_reglement = $object->calculate_date_lim_reglement();
			setEventMessages($langs->trans("DatePaymentTermCantBeLowerThanObjectDate"), null, 'warnings');
		}
		$result = $object->update($user);
		if ($result < 0)
			dol_print_error($db, $object->error);
	}

	elseif ($action == 'setrevenuestamp' && $usercancreate)
	{
		$object->fetch($id);
		$object->revenuestamp = GETPOST('revenuestamp');
		$result = $object->update($user);
		$object->update_price(1);
		if ($result < 0)
			dol_print_error($db, $object->error);
	}

	// Set incoterm
	elseif ($action == 'set_incoterms' && !empty($conf->incoterm->enabled))
	{
		$result = $object->setIncoterms(GETPOST('incoterm_id', 'int'), GETPOST('location_incoterms', 'alpha'));
	}

	// bank account
	elseif ($action == 'setbankaccount' && $usercancreate)
	{
		$result = $object->setBankAccount(GETPOST('fk_account', 'int'));
	}

	elseif ($action == 'setremisepercent' && $usercancreate)
	{
		$object->fetch($id);
		$result = $object->set_remise($user, $_POST['remise_percent']);
	}

	elseif ($action == "setabsolutediscount" && $usercancreate)
	{
		// POST[remise_id] or POST[remise_id_for_payment]

		// We use the credit to reduce amount of invoice
		if (!empty($_POST["remise_id"])) {
			$ret = $object->fetch($id);
			if ($ret > 0) {
				$result = $object->insert_discount($_POST["remise_id"]);
				if ($result < 0) {
					setEventMessages($object->error, $object->errors, 'errors');
				}
			} else {
				dol_print_error($db, $object->error);
			}
		}
		// We use the credit to reduce remain to pay
		if (!empty($_POST["remise_id_for_payment"]))
		{
			require_once DOL_DOCUMENT_ROOT.'/core/class/discount.class.php';
			$discount = new DiscountAbsolute($db);
			$discount->fetch($_POST["remise_id_for_payment"]);

			//var_dump($object->getRemainToPay(0));
			//var_dump($discount->amount_ttc);exit;
			if (price2num($discount->amount_ttc) > price2num($object->getRemainToPay(0)))
			{
				// TODO Split the discount in 2 automatically
				$error++;
				setEventMessages($langs->trans("ErrorDiscountLargerThanRemainToPaySplitItBefore"), null, 'errors');
			}

			if (!$error)
			{
				$result = $discount->link_to_invoice(0, $id);
				if ($result < 0) {
					setEventMessages($discount->error, $discount->errors, 'errors');
				}
			}
		}

		if (empty($conf->global->MAIN_DISABLE_PDF_AUTOUPDATE))
		{
			$outputlangs = $langs;
			$newlang = '';
			if ($conf->global->MAIN_MULTILANGS && empty($newlang) && GETPOST('lang_id', 'aZ09')) $newlang = GETPOST('lang_id', 'aZ09');
			if ($conf->global->MAIN_MULTILANGS && empty($newlang))	$newlang = $object->thirdparty->default_lang;
			if (!empty($newlang)) {
				$outputlangs = new Translate("", $conf);
				$outputlangs->setDefaultLang($newlang);
			}
			$ret = $object->fetch($id); // Reload to get new records

			$result = $object->generateDocument($object->modelpdf, $outputlangs, $hidedetails, $hidedesc, $hideref);
			if ($result < 0) setEventMessages($object->error, $object->errors, 'errors');
		}
	}

	elseif ($action == 'setref' && $usercancreate)
	{
		$object->fetch($id);
		$object->setValueFrom('ref', GETPOST('ref'), '', null, '', '', $user, 'BILL_MODIFY');
	}

	elseif ($action == 'setref_client' && $usercancreate)
	{
		$object->fetch($id);
		$object->set_ref_client(GETPOST('ref_client'));
	}

	// Classify to validated
	elseif ($action == 'confirm_valid' && $confirm == 'yes' && $usercanvalidate)
	{
		$idwarehouse = GETPOST('idwarehouse', 'int');

		$object->fetch($id);
		$object->fetch_thirdparty();

		// Check parameters

		// Check for mandatory fields in thirdparty (defined into setup)
		$array_to_check = array('IDPROF1', 'IDPROF2', 'IDPROF3', 'IDPROF4', 'IDPROF5', 'IDPROF6', 'EMAIL');
		foreach ($array_to_check as $key)
		{
			$keymin = strtolower($key);
			$i = (int) preg_replace('/[^0-9]/', '', $key);
			$vallabel = $object->thirdparty->$keymin;

			if ($i > 0)
			{
				if ($object->thirdparty->isACompany())
				{
					// Check for mandatory prof id (but only if country is other than ours)
					if ($mysoc->country_id > 0 && $object->thirdparty->country_id == $mysoc->country_id)
					{
						$idprof_mandatory = 'SOCIETE_'.$key.'_INVOICE_MANDATORY';
						if (!$vallabel && !empty($conf->global->$idprof_mandatory))
						{
							$langs->load("errors");
							$error++;
							setEventMessages($langs->trans('ErrorProdIdIsMandatory', $langs->transcountry('ProfId'.$i, $object->thirdparty->country_code)).' ('.$langs->trans("ForbiddenBySetupRules").')', null, 'errors');
						}
					}
				}
			}
			else
			{
				//var_dump($conf->global->SOCIETE_EMAIL_MANDATORY);
				if ($key == 'EMAIL')
				{
					// Check for mandatory
					if (!empty($conf->global->SOCIETE_EMAIL_INVOICE_MANDATORY) && !isValidEMail($object->thirdparty->email))
					{
						$langs->load("errors");
						$error++;
						setEventMessages($langs->trans("ErrorBadEMail", $object->thirdparty->email).' ('.$langs->trans("ForbiddenBySetupRules").')', null, 'errors');
					}
				}
			}
		}

		// Check for mandatory fields in invoice
		$array_to_check = array('REF_CUSTOMER'=>'RefCustomer');
		foreach ($array_to_check as $key => $val)
		{
			$keymin = strtolower($key);
			$vallabel = $object->$keymin;

			// Check for mandatory
			$keymandatory = 'INVOICE_'.$key.'_MANDATORY_FOR_VALIDATION';
			if (!$vallabel && !empty($conf->global->$keymandatory))
			{
				$langs->load("errors");
				$error++;
				setEventMessages($langs->trans("ErrorFieldRequired", $langs->transnoentitiesnoconv($val)), null, 'errors');
			}
		}

		// Check for warehouse
		if ($object->type != Facture::TYPE_DEPOSIT && !empty($conf->global->STOCK_CALCULATE_ON_BILL))
		{
			$qualified_for_stock_change = 0;
			if (empty($conf->global->STOCK_SUPPORTS_SERVICES)) {
				$qualified_for_stock_change = $object->hasProductsOrServices(2);
			} else {
				$qualified_for_stock_change = $object->hasProductsOrServices(1);
			}

			if ($qualified_for_stock_change)
			{
				if (!$idwarehouse || $idwarehouse == - 1) {
					$error++;
					setEventMessages($langs->trans('ErrorFieldRequired', $langs->transnoentitiesnoconv("Warehouse")), null, 'errors');
					$action = '';
				}
			}
		}

		if (!$error)
		{
			$result = $object->validate($user, '', $idwarehouse);
			if ($result >= 0)
			{
				// Define output language
				if (empty($conf->global->MAIN_DISABLE_PDF_AUTOUPDATE))
				{
					$outputlangs = $langs;
					$newlang = '';
					if ($conf->global->MAIN_MULTILANGS && empty($newlang) && GETPOST('lang_id', 'aZ09')) $newlang = GETPOST('lang_id', 'aZ09');
					if ($conf->global->MAIN_MULTILANGS && empty($newlang))	$newlang = $object->thirdparty->default_lang;
					if (!empty($newlang)) {
						$outputlangs = new Translate("", $conf);
						$outputlangs->setDefaultLang($newlang);
						$outputlangs->load('products');
					}
					$model = $object->modelpdf;
					$ret = $object->fetch($id); // Reload to get new records

					$result = $object->generateDocument($model, $outputlangs, $hidedetails, $hidedesc, $hideref);
					if ($result < 0) setEventMessages($object->error, $object->errors, 'errors');
				}
			}
			else
			{
				if (count($object->errors)) setEventMessages(null, $object->errors, 'errors');
				else setEventMessages($object->error, $object->errors, 'errors');
			}
		}
	}

	// Go back to draft status (unvalidate)
	elseif ($action == 'confirm_modif' && $usercanunvalidate)
	{
		$idwarehouse = GETPOST('idwarehouse', 'int');

		$object->fetch($id);
		$object->fetch_thirdparty();

		// Check parameters
		if ($object->type != Facture::TYPE_DEPOSIT && !empty($conf->global->STOCK_CALCULATE_ON_BILL))
		{
			$qualified_for_stock_change = 0;
			if (empty($conf->global->STOCK_SUPPORTS_SERVICES)) {
				$qualified_for_stock_change = $object->hasProductsOrServices(2);
			} else {
				$qualified_for_stock_change = $object->hasProductsOrServices(1);
			}

			if ($qualified_for_stock_change)
			{
				if (!$idwarehouse || $idwarehouse == - 1) {
					$error++;
					setEventMessages($langs->trans('ErrorFieldRequired', $langs->transnoentitiesnoconv("Warehouse")), null, 'errors');
					$action = '';
				}
			}
		}

		if (!$error) {
			// On verifie si la facture a des paiements
			$sql = 'SELECT pf.amount';
			$sql .= ' FROM '.MAIN_DB_PREFIX.'paiement_facture as pf';
			$sql .= ' WHERE pf.fk_facture = '.$object->id;

			$result = $db->query($sql);
			if ($result) {
				$i = 0;
				$num = $db->num_rows($result);

				while ($i < $num) {
					$objp = $db->fetch_object($result);
					$totalpaye += $objp->amount;
					$i++;
				}
			} else {
				dol_print_error($db, '');
			}

			$resteapayer = $object->total_ttc - $totalpaye;

			// We check that invlice lines are transferred into accountancy
			$ventilExportCompta = $object->getVentilExportCompta();

			// On verifie si aucun paiement n'a ete effectue
			if ($ventilExportCompta == 0)
			{
				if (!empty($conf->global->INVOICE_CAN_ALWAYS_BE_EDITED) || ($resteapayer == $object->total_ttc && empty($object->paye)))
				{
					$result = $object->setDraft($user, $idwarehouse);
					if ($result < 0) setEventMessages($object->error, $object->errors, 'errors');

					// Define output language
					if (empty($conf->global->MAIN_DISABLE_PDF_AUTOUPDATE))
					{
						$outputlangs = $langs;
						$newlang = '';
						if ($conf->global->MAIN_MULTILANGS && empty($newlang) && GETPOST('lang_id', 'aZ09')) $newlang = GETPOST('lang_id', 'aZ09');
						if ($conf->global->MAIN_MULTILANGS && empty($newlang))	$newlang = $object->thirdparty->default_lang;
						if (!empty($newlang)) {
							$outputlangs = new Translate("", $conf);
							$outputlangs->setDefaultLang($newlang);
							$outputlangs->load('products');
						}
						$model = $object->modelpdf;
						$ret = $object->fetch($id); // Reload to get new records

						$object->generateDocument($model, $outputlangs, $hidedetails, $hidedesc, $hideref);
					}
				}
			}
		}
	}

	// Classify "paid"
	elseif ($action == 'confirm_paid' && $confirm == 'yes' && $usercanissuepayment)
	{
		$object->fetch($id);
		$result = $object->set_paid($user);
		if ($result < 0) setEventMessages($object->error, $object->errors, 'errors');
	} // Classif "paid partialy"
	elseif ($action == 'confirm_paid_partially' && $confirm == 'yes' && $usercanissuepayment)
	{
		$object->fetch($id);
		$close_code = GETPOST("close_code", 'none');
		$close_note = GETPOST("close_note", 'none');
		if ($close_code) {
			$result = $object->set_paid($user, $close_code, $close_note);
			if ($result < 0) setEventMessages($object->error, $object->errors, 'errors');
		} else {
			setEventMessages($langs->trans("ErrorFieldRequired", $langs->transnoentitiesnoconv("Reason")), null, 'errors');
		}
	} // Classify "abandoned"
	elseif ($action == 'confirm_canceled' && $confirm == 'yes') {
		$object->fetch($id);
		$close_code = GETPOST("close_code", 'none');
		$close_note = GETPOST("close_note", 'none');
		if ($close_code) {
			$result = $object->set_canceled($user, $close_code, $close_note);
			if ($result < 0) setEventMessages($object->error, $object->errors, 'errors');
		} else {
			setEventMessages($langs->trans("ErrorFieldRequired", $langs->transnoentitiesnoconv("Reason")), null, 'errors');
		}
	}

	// Convertir en reduc
	elseif ($action == 'confirm_converttoreduc' && $confirm == 'yes' && $usercancreate)
	{
		$object->fetch($id);
		$object->fetch_thirdparty();
		//$object->fetch_lines();	// Already done into fetch

		// Check if there is already a discount (protection to avoid duplicate creation when resubmit post)
		$discountcheck = new DiscountAbsolute($db);
		$result = $discountcheck->fetch(0, $object->id);

		$canconvert = 0;
		if ($object->type == Facture::TYPE_DEPOSIT && empty($discountcheck->id)) $canconvert = 1; // we can convert deposit into discount if deposit is payed (completely, partially or not at all) and not already converted (see real condition into condition used to show button converttoreduc)
		if (($object->type == Facture::TYPE_CREDIT_NOTE || $object->type == Facture::TYPE_STANDARD || $object->type == Facture::TYPE_SITUATION) && $object->paye == 0 && empty($discountcheck->id)) $canconvert = 1; // we can convert credit note into discount if credit note is not payed back and not already converted and amount of payment is 0 (see real condition into condition used to show button converttoreduc)
		if ($canconvert)
		{
			$db->begin();

			$amount_ht = $amount_tva = $amount_ttc = array();
			$multicurrency_amount_ht = $multicurrency_amount_tva = $multicurrency_amount_ttc = array();

			// Loop on each vat rate
			$i = 0;
			foreach ($object->lines as $line)
			{
				if ($line->product_type < 9 && $line->total_ht != 0) // Remove lines with product_type greater than or equal to 9
				{ 	// no need to create discount if amount is null
					$amount_ht[$line->tva_tx] += $line->total_ht;
					$amount_tva[$line->tva_tx] += $line->total_tva;
					$amount_ttc[$line->tva_tx] += $line->total_ttc;
					$multicurrency_amount_ht[$line->tva_tx] += $line->multicurrency_total_ht;
					$multicurrency_amount_tva[$line->tva_tx] += $line->multicurrency_total_tva;
					$multicurrency_amount_ttc[$line->tva_tx] += $line->multicurrency_total_ttc;
					$i++;
				}
			}

			// If some payments were already done, we change the amount to pay using same prorate
			if (! empty($conf->global->INVOICE_ALLOW_REUSE_OF_CREDIT_WHEN_PARTIALLY_REFUNDED)) {
				$alreadypaid = $object->getSommePaiement();		// This can be not 0 if we allow to create credit to reuse from credit notes partially refunded.
				if ($alreadypaid && abs($alreadypaid) < abs($object->total_ttc)) {
					$ratio = abs(($object->total_ttc - $alreadypaid) / $object->total_ttc);
					foreach($amount_ht as $vatrate => $val) {
						$amount_ht[$vatrate] = price2num($amount_ht[$vatrate] * $ratio, 'MU');
						$amount_tva[$vatrate] = price2num($amount_tva[$vatrate] * $ratio, 'MU');
						$amount_ttc[$vatrate] = price2num($amount_ttc[$vatrate] * $ratio, 'MU');
						$multicurrency_amount_ht[$vatrate] = price2num($multicurrency_amount_ht[$vatrate] * $ratio, 'MU');
						$multicurrency_amount_tva[$vatrate] = price2num($multicurrency_amount_tva[$vatrate] * $ratio, 'MU');
						$multicurrency_amount_ttc[$vatrate] = price2num($multicurrency_amount_ttc[$vatrate] * $ratio, 'MU');
					}
				}
			}
			//var_dump($amount_ht);var_dump($amount_tva);var_dump($amount_ttc);exit;

			// Insert one discount by VAT rate category
			$discount = new DiscountAbsolute($db);
			if ($object->type == Facture::TYPE_CREDIT_NOTE)
				$discount->description = '(CREDIT_NOTE)';
			elseif ($object->type == Facture::TYPE_DEPOSIT)
				$discount->description = '(DEPOSIT)';
			elseif ($object->type == Facture::TYPE_STANDARD || $object->type == Facture::TYPE_REPLACEMENT || $object->type == Facture::TYPE_SITUATION)
				$discount->description = '(EXCESS RECEIVED)';
			else {
				setEventMessages($langs->trans('CantConvertToReducAnInvoiceOfThisType'), null, 'errors');
			}
			$discount->fk_soc = $object->socid;
			$discount->fk_facture_source = $object->id;

			$error = 0;

			if ($object->type == Facture::TYPE_STANDARD || $object->type == Facture::TYPE_REPLACEMENT || $object->type == Facture::TYPE_SITUATION)
			{
				// If we're on a standard invoice, we have to get excess received to create a discount in TTC without VAT

				// Total payments
				$sql = 'SELECT SUM(pf.amount) as total_paiements';
				$sql .= ' FROM '.MAIN_DB_PREFIX.'paiement_facture as pf, '.MAIN_DB_PREFIX.'paiement as p';
				$sql .= ' LEFT JOIN '.MAIN_DB_PREFIX.'c_paiement as c ON p.fk_paiement = c.id';
				$sql .= ' WHERE pf.fk_facture = '.$object->id;
				$sql .= ' AND pf.fk_paiement = p.rowid';
				$sql .= ' AND p.entity IN ('.getEntity('invoice').')';
				$resql = $db->query($sql);
				if (!$resql) dol_print_error($db);

				$res = $db->fetch_object($resql);
				$total_paiements = $res->total_paiements;

				// Total credit note and deposit
				$total_creditnote_and_deposit = 0;
                $sql = "SELECT re.rowid, re.amount_ht, re.amount_tva, re.amount_ttc,";
                $sql .= " re.description, re.fk_facture_source";
                $sql .= " FROM ".MAIN_DB_PREFIX."societe_remise_except as re";
                $sql .= " WHERE fk_facture = ".$object->id;
                $resql = $db->query($sql);
                if (!empty($resql)) {
                    while ($obj = $db->fetch_object($resql)) {
                        $total_creditnote_and_deposit += $obj->amount_ttc;
                    }
                } else dol_print_error($db);

				$discount->amount_ht = $discount->amount_ttc = $total_paiements + $total_creditnote_and_deposit - $object->total_ttc;
				$discount->amount_tva = 0;
				$discount->tva_tx = 0;

				$result = $discount->create($user);
				if ($result < 0)
				{
					$error++;
				}
			}
			if ($object->type == Facture::TYPE_CREDIT_NOTE || $object->type == Facture::TYPE_DEPOSIT)
			{
				foreach ($amount_ht as $tva_tx => $xxx)
				{
					$discount->amount_ht = abs($amount_ht[$tva_tx]);
					$discount->amount_tva = abs($amount_tva[$tva_tx]);
					$discount->amount_ttc = abs($amount_ttc[$tva_tx]);
					$discount->multicurrency_amount_ht = abs($multicurrency_amount_ht[$tva_tx]);
					$discount->multicurrency_amount_tva = abs($multicurrency_amount_tva[$tva_tx]);
					$discount->multicurrency_amount_ttc = abs($multicurrency_amount_ttc[$tva_tx]);
					$discount->tva_tx = abs($tva_tx);

					$result = $discount->create($user);
					if ($result < 0)
					{
						$error++;
						break;
					}
				}
			}

			if (empty($error))
			{
				if ($object->type != Facture::TYPE_DEPOSIT) {
					// Classe facture
					$result = $object->set_paid($user);
					if ($result >= 0)
					{
						$db->commit();
					}
					else
					{
						setEventMessages($object->error, $object->errors, 'errors');
						$db->rollback();
					}
				} else {
					$db->commit();
				}
			}
			else
			{
				setEventMessages($discount->error, $discount->errors, 'errors');
				$db->rollback();
			}
		}
	}

	// Delete payment
	elseif ($action == 'confirm_delete_paiement' && $confirm == 'yes' && $usercancreate)
	{
		$object->fetch($id);
		if ($object->statut == Facture::STATUS_VALIDATED && $object->paye == 0)
		{
			$paiement = new Paiement($db);
			$result = $paiement->fetch(GETPOST('paiement_id'));
			if ($result > 0) {
				$result = $paiement->delete(); // If fetch ok and found
				header("Location: ".$_SERVER['PHP_SELF']."?id=".$id);
			}
			if ($result < 0) {
				setEventMessages($paiement->error, $paiement->errors, 'errors');
			}
		}
	}

	/*
	 * Insert new invoice in database
	 */
	elseif ($action == 'add' && $usercancreate)
	{
		if ($socid > 0) $object->socid = GETPOST('socid', 'int');

		$db->begin();

		$error = 0;
		$originentity = GETPOST('originentity');
		// Fill array 'array_options' with data from add form
		$ret = $extrafields->setOptionalsFromPost(null, $object);
		if ($ret < 0) $error++;

		// Replacement invoice
		if ($_POST['type'] == Facture::TYPE_REPLACEMENT)
		{
			$dateinvoice = dol_mktime(12, 0, 0, $_POST['remonth'], $_POST['reday'], $_POST['reyear']);
			if (empty($dateinvoice))
			{
				$error++;
				setEventMessages($langs->trans("ErrorFieldRequired", $langs->transnoentitiesnoconv("Date")), null, 'errors');
				$action = 'create';
			}

			if (!($_POST['fac_replacement'] > 0)) {
				$error++;
				setEventMessages($langs->trans("ErrorFieldRequired", $langs->transnoentitiesnoconv("ReplaceInvoice")), null, 'errors');
				$action = 'create';
			}

			$date_pointoftax = dol_mktime(12, 0, 0, $_POST['date_pointoftaxmonth'], $_POST['date_pointoftaxday'], $_POST['date_pointoftaxyear']);

			if (!$error) {
				// This is a replacement invoice
				$result = $object->fetch($_POST['fac_replacement']);
				$object->fetch_thirdparty();

				$object->date = $dateinvoice;
				$object->date_pointoftax = $date_pointoftax;
				$object->note_public		= trim(GETPOST('note_public', 'none'));
				// We do not copy the private note
				$object->ref_client			= $_POST['ref_client'];
				$object->ref_int = $_POST['ref_int'];
				$object->modelpdf = $_POST['model'];
				$object->fk_project			= $_POST['projectid'];
				$object->cond_reglement_id	= $_POST['cond_reglement_id'];
				$object->mode_reglement_id	= $_POST['mode_reglement_id'];
				$object->fk_account = GETPOST('fk_account', 'int');
				$object->remise_absolue		= $_POST['remise_absolue'];
				$object->remise_percent		= $_POST['remise_percent'];
				$object->fk_incoterms = GETPOST('incoterm_id', 'int');
				$object->location_incoterms = GETPOST('location_incoterms', 'alpha');
				$object->multicurrency_code = GETPOST('multicurrency_code', 'alpha');
				$object->multicurrency_tx   = GETPOST('originmulticurrency_tx', 'int');

				// Proprietes particulieres a facture de remplacement
				$object->fk_facture_source = $_POST['fac_replacement'];
				$object->type = Facture::TYPE_REPLACEMENT;

				$id = $object->createFromCurrent($user);
				if ($id <= 0) {
					setEventMessages($object->error, $object->errors, 'errors');
				}
			}
		}

		// Credit note invoice
		if ($_POST['type'] == Facture::TYPE_CREDIT_NOTE)
		{
			$sourceinvoice = GETPOST('fac_avoir');
			if (!($sourceinvoice > 0) && empty($conf->global->INVOICE_CREDIT_NOTE_STANDALONE))
			{
				$error++;
				setEventMessages($langs->trans("ErrorFieldRequired", $langs->transnoentitiesnoconv("CorrectInvoice")), null, 'errors');
				$action = 'create';
			}

			$dateinvoice = dol_mktime(12, 0, 0, $_POST['remonth'], $_POST['reday'], $_POST['reyear']);
			if (empty($dateinvoice))
			{
				$error++;
				setEventMessages($langs->trans("ErrorFieldRequired", $langs->transnoentitiesnoconv("Date")), null, 'errors');
				$action = 'create';
			}

			$date_pointoftax = dol_mktime(12, 0, 0, $_POST['date_pointoftaxmonth'], $_POST['date_pointoftaxday'], $_POST['date_pointoftaxyear']);

			if (!$error)
			{
				if (!empty($originentity)) {
					$object->entity = $originentity;
				}
				$object->socid = GETPOST('socid', 'int');
				$object->ref = $_POST['ref'];
				$object->date = $dateinvoice;
				$object->date_pointoftax = $date_pointoftax;
				$object->note_public		= trim(GETPOST('note_public', 'none'));
				// We do not copy the private note
				$object->ref_client			= $_POST['ref_client'];
				$object->ref_int = $_POST['ref_int'];
				$object->modelpdf = $_POST['model'];
				$object->fk_project			= $_POST['projectid'];
				$object->cond_reglement_id	= 0;
				$object->mode_reglement_id	= $_POST['mode_reglement_id'];
				$object->fk_account = GETPOST('fk_account', 'int');
				$object->remise_absolue		= $_POST['remise_absolue'];
				$object->remise_percent		= $_POST['remise_percent'];
				$object->fk_incoterms = GETPOST('incoterm_id', 'int');
				$object->location_incoterms = GETPOST('location_incoterms', 'alpha');
				$object->multicurrency_code = GETPOST('multicurrency_code', 'alpha');
				$object->multicurrency_tx   = GETPOST('originmulticurrency_tx', 'int');

				// Proprietes particulieres a facture avoir
				$object->fk_facture_source = $sourceinvoice > 0 ? $sourceinvoice : '';
				$object->type = Facture::TYPE_CREDIT_NOTE;

				$facture_source = new Facture($db); // fetch origin object
				if ($facture_source->fetch($object->fk_facture_source) > 0)
				{
				    if ($facture_source->type == Facture::TYPE_SITUATION)
				    {
				        $object->situation_counter = $facture_source->situation_counter;
				        $object->situation_cycle_ref = $facture_source->situation_cycle_ref;
				        $facture_source->fetchPreviousNextSituationInvoice();
				    }
				}
				$id = $object->create($user);

				if (GETPOST('invoiceAvoirWithLines', 'int') == 1 && $id > 0)
				{
					if (!empty($facture_source->lines))
					{
						$fk_parent_line = 0;

						foreach ($facture_source->lines as $line)
						{
							// Extrafields
							if (empty($conf->global->MAIN_EXTRAFIELDS_DISABLED) && method_exists($line, 'fetch_optionals')) {
								// load extrafields
								$line->fetch_optionals();
							}

							// Reset fk_parent_line for no child products and special product
							if (($line->product_type != 9 && empty($line->fk_parent_line)) || $line->product_type == 9) {
								$fk_parent_line = 0;
							}




							if ($facture_source->type == Facture::TYPE_SITUATION)
							{
							    $source_fk_prev_id = $line->fk_prev_id; // temporary storing situation invoice fk_prev_id
							    $line->fk_prev_id  = $line->id; // Credit note line need to be linked to the situation invoice it is create from

							    if (!empty($facture_source->tab_previous_situation_invoice))
							    {
							        // search the last invoice in cycle
							        $lineIndex = count($facture_source->tab_previous_situation_invoice) - 1;
							        $searchPreviousInvoice = true;
							        while ($searchPreviousInvoice)
							        {
							            if ($facture_source->tab_previous_situation_invoice[$lineIndex]->type == Facture::TYPE_SITUATION || $lineIndex < 1)
							            {
							                $searchPreviousInvoice = false; // find, exit;
							                break;
							            }
							            else
							            {
							                $lineIndex--; // go to previous invoice in cycle
							            }
							        }


							        $maxPrevSituationPercent = 0;
							        foreach ($facture_source->tab_previous_situation_invoice[$lineIndex]->lines as $prevLine)
							        {
							            if ($prevLine->id == $source_fk_prev_id)
							            {
							                $maxPrevSituationPercent = max($maxPrevSituationPercent, $prevLine->situation_percent);

							                //$line->subprice  = $line->subprice - $prevLine->subprice;
							                $line->total_ht  = $line->total_ht - $prevLine->total_ht;
							                $line->total_tva = $line->total_tva - $prevLine->total_tva;
							                $line->total_ttc = $line->total_ttc - $prevLine->total_ttc;
							                $line->total_localtax1 = $line->total_localtax1 - $prevLine->total_localtax1;
							                $line->total_localtax2 = $line->total_localtax2 - $prevLine->total_localtax2;

							                $line->multicurrency_subprice  = $line->multicurrency_subprice - $prevLine->multicurrency_subprice;
							                $line->multicurrency_total_ht  = $line->multicurrency_total_ht - $prevLine->multicurrency_total_ht;
							                $line->multicurrency_total_tva = $line->multicurrency_total_tva - $prevLine->multicurrency_total_tva;
							                $line->multicurrency_total_ttc = $line->multicurrency_total_ttc - $prevLine->multicurrency_total_ttc;
							            }
							        }

							        // prorata
							        $line->situation_percent = $maxPrevSituationPercent - $line->situation_percent;
							    }
							}

							$line->fk_facture = $object->id;
							$line->fk_parent_line = $fk_parent_line;

							$line->subprice = -$line->subprice; // invert price for object
							$line->pa_ht = $line->pa_ht; // we choosed to have buy/cost price always positive, so no revert of sign here
							$line->total_ht = -$line->total_ht;
							$line->total_tva = -$line->total_tva;
							$line->total_ttc = -$line->total_ttc;
							$line->total_localtax1 = -$line->total_localtax1;
							$line->total_localtax2 = -$line->total_localtax2;

							$line->multicurrency_subprice = -$line->multicurrency_subprice;
							$line->multicurrency_total_ht = -$line->multicurrency_total_ht;
							$line->multicurrency_total_tva = -$line->multicurrency_total_tva;
							$line->multicurrency_total_ttc = -$line->multicurrency_total_ttc;

							$result = $line->insert(0, 1); // When creating credit note with same lines than source, we must ignore error if discount alreayd linked

							$object->lines[] = $line; // insert new line in current object

							// Defined the new fk_parent_line
							if ($result > 0 && $line->product_type == 9) {
								$fk_parent_line = $result;
							}
						}

						$object->update_price(1);
					}
				}

				if (GETPOST('invoiceAvoirWithPaymentRestAmount', 'int') == 1 && $id > 0)
				{
					if ($facture_source->fetch($object->fk_facture_source) > 0)
					{
						$totalpaye = $facture_source->getSommePaiement();
						$totalcreditnotes = $facture_source->getSumCreditNotesUsed();
						$totaldeposits = $facture_source->getSumDepositsUsed();
						$remain_to_pay = abs($facture_source->total_ttc - $totalpaye - $totalcreditnotes - $totaldeposits);

						$object->addline($langs->trans('invoiceAvoirLineWithPaymentRestAmount'), $remain_to_pay, 1, 0, 0, 0, 0, 0, '', '', 'TTC');
					}
				}

				// Add link between credit note and origin
				if (!empty($object->fk_facture_source)) {
					$facture_source->fetch($object->fk_facture_source);
					$facture_source->fetchObjectLinked();

					if (!empty($facture_source->linkedObjectsIds)) {
						foreach ($facture_source->linkedObjectsIds as $sourcetype => $TIds) {
							$object->add_object_linked($sourcetype, current($TIds));
						}
					}
				}
			}
		}

		// Standard invoice or Deposit invoice, created from a Predefined template invoice
		if (($_POST['type'] == Facture::TYPE_STANDARD || $_POST['type'] == Facture::TYPE_DEPOSIT) && GETPOST('fac_rec', 'int') > 0)
		{
			$dateinvoice = dol_mktime(12, 0, 0, $_POST['remonth'], $_POST['reday'], $_POST['reyear']);
			if (empty($dateinvoice))
			{
				$error++;
				setEventMessages($langs->trans("ErrorFieldRequired", $langs->transnoentitiesnoconv("Date")), null, 'errors');
				$action = 'create';
			}

			$date_pointoftax = dol_mktime(12, 0, 0, $_POST['date_pointoftaxmonth'], $_POST['date_pointoftaxday'], $_POST['date_pointoftaxyear']);

			if (!$error)
			{
				$object->socid = GETPOST('socid', 'int');
				$object->type            = $_POST['type'];
				$object->ref             = $_POST['ref'];
				$object->date            = $dateinvoice;
				$object->date_pointoftax = $date_pointoftax;
				$object->note_public = trim(GETPOST('note_public', 'none'));
				$object->note_private    = trim(GETPOST('note_private', 'none'));
				$object->ref_client      = $_POST['ref_client'];
				$object->ref_int = $_POST['ref_int'];
				$object->modelpdf        = $_POST['model'];
				$object->fk_project = $_POST['projectid'];
				$object->cond_reglement_id	= ($_POST['type'] == 3 ? 1 : $_POST['cond_reglement_id']);
				$object->mode_reglement_id	= $_POST['mode_reglement_id'];
				$object->fk_account = GETPOST('fk_account', 'int');
				$object->amount = $_POST['amount'];
				$object->remise_absolue		= $_POST['remise_absolue'];
				$object->remise_percent		= $_POST['remise_percent'];
				$object->fk_incoterms = GETPOST('incoterm_id', 'int');
				$object->location_incoterms = GETPOST('location_incoterms', 'alpha');
				$object->multicurrency_code = GETPOST('multicurrency_code', 'alpha');
				$object->multicurrency_tx   = GETPOST('originmulticurrency_tx', 'int');

				// Source facture
				$object->fac_rec = GETPOST('fac_rec', 'int');

				$id = $object->create($user); // This include recopy of links from recurring invoice and recurring invoice lines
			}
		}

		// Standard or deposit or proforma invoice, not from a Predefined template invoice
		if (($_POST['type'] == Facture::TYPE_STANDARD || $_POST['type'] == Facture::TYPE_DEPOSIT || $_POST['type'] == Facture::TYPE_PROFORMA || ($_POST['type'] == Facture::TYPE_SITUATION && empty($_POST['situations']))) && GETPOST('fac_rec') <= 0)
		{
			if (GETPOST('socid', 'int') < 1)
			{
				$error++;
				setEventMessages($langs->trans("ErrorFieldRequired", $langs->transnoentitiesnoconv("Customer")), null, 'errors');
				$action = 'create';
			}

			$dateinvoice = dol_mktime(12, 0, 0, $_POST['remonth'], $_POST['reday'], $_POST['reyear']);
			if (empty($dateinvoice))
			{
				$error++;
				setEventMessages($langs->trans("ErrorFieldRequired", $langs->transnoentitiesnoconv("Date")), null, 'errors');
				$action = 'create';
			}

			$date_pointoftax = dol_mktime(12, 0, 0, $_POST['date_pointoftaxmonth'], $_POST['date_pointoftaxday'], $_POST['date_pointoftaxyear']);

			if (!$error)
			{
				// Si facture standard
				$object->socid = GETPOST('socid', 'int');
				$object->type				= GETPOST('type');
				$object->ref = $_POST['ref'];
				$object->date				= $dateinvoice;
				$object->date_pointoftax = $date_pointoftax;
				$object->note_public		= trim(GETPOST('note_public', 'none'));
				$object->note_private = trim(GETPOST('note_private', 'none'));
				$object->ref_client			= $_POST['ref_client'];
				$object->ref_int = $_POST['ref_int'];
				$object->modelpdf = $_POST['model'];
				$object->fk_project			= $_POST['projectid'];
				$object->cond_reglement_id	= ($_POST['type'] == 3 ? 1 : $_POST['cond_reglement_id']);
				$object->mode_reglement_id	= $_POST['mode_reglement_id'];
				$object->fk_account = GETPOST('fk_account', 'int');
				$object->amount = $_POST['amount'];
				$object->remise_absolue		= $_POST['remise_absolue'];
				$object->remise_percent		= $_POST['remise_percent'];
				$object->fk_incoterms = GETPOST('incoterm_id', 'int');
				$object->location_incoterms = GETPOST('location_incoterms', 'alpha');
				$object->multicurrency_code = GETPOST('multicurrency_code', 'alpha');
				$object->multicurrency_tx   = GETPOST('originmulticurrency_tx', 'int');

				if (GETPOST('type') == Facture::TYPE_SITUATION)
				{
					$object->situation_counter = 1;
					$object->situation_final = 0;
					$object->situation_cycle_ref = $object->newCycle();


					$object->retained_warranty = GETPOST('retained_warranty', 'int');
					$object->retained_warranty_fk_cond_reglement = GETPOST('retained_warranty_fk_cond_reglement', 'int');

				    $retained_warranty_date_limit = GETPOST('retained_warranty_date_limit');
				    if (!empty($retained_warranty_date_limit) && $db->jdate($retained_warranty_date_limit)) {
				        $object->retained_warranty_date_limit = $db->jdate($retained_warranty_date_limit);
				    }
				    $object->retained_warranty_date_limit = !empty($object->retained_warranty_date_limit) ? $object->retained_warranty_date_limit : $object->calculate_date_lim_reglement($object->retained_warranty_fk_cond_reglement);
				}

				$object->fetch_thirdparty();

				// If creation from another object of another module (Example: origin=propal, originid=1)
				if (!empty($origin) && !empty($originid))
				{
					// Parse element/subelement (ex: project_task)
					$element = $subelement = $origin;
					if (preg_match('/^([^_]+)_([^_]+)/i', $origin, $regs)) {
						$element = $regs [1];
						$subelement = $regs [2];
					}

					// For compatibility
					if ($element == 'order') {
						$element = $subelement = 'commande';
					}
					if ($element == 'propal') {
						$element = 'comm/propal';
						$subelement = 'propal';
					}
					if ($element == 'contract') {
						$element = $subelement = 'contrat';
					}
					if ($element == 'inter') {
						$element = $subelement = 'ficheinter';
					}
					if ($element == 'shipping') {
						$element = $subelement = 'expedition';
					}

					$object->origin = $origin;
					$object->origin_id = $originid;

					// Possibility to add external linked objects with hooks
					$object->linked_objects[$object->origin] = $object->origin_id;
					// link with order if it is a shipping invoice
					if ($object->origin == 'shipping')
					{
						require_once DOL_DOCUMENT_ROOT.'/expedition/class/expedition.class.php';
						$exp = new Expedition($db);
						$exp->fetch($object->origin_id);
						$exp->fetchObjectLinked();
						if (is_array($exp->linkedObjectsIds['commande']) && count($exp->linkedObjectsIds['commande']) > 0) {
							foreach ($exp->linkedObjectsIds['commande'] as $key => $value) {
								$object->linked_objects['commande'] = $value;
							}
						}
					}

					if (is_array($_POST['other_linked_objects']) && !empty($_POST['other_linked_objects']))
					{
						$object->linked_objects = array_merge($object->linked_objects, $_POST['other_linked_objects']);
					}

					$id = $object->create($user); // This include class to add_object_linked() and add add_contact()

					if ($id > 0)
					{
						dol_include_once('/'.$element.'/class/'.$subelement.'.class.php');

						$classname = ucfirst($subelement);
						$srcobject = new $classname($db);

						dol_syslog("Try to find source object origin=".$object->origin." originid=".$object->origin_id." to add lines or deposit lines");
						$result = $srcobject->fetch($object->origin_id);

						// If deposit invoice
						if ($_POST['type'] == Facture::TYPE_DEPOSIT)
						{
							$typeamount = GETPOST('typedeposit', 'alpha');
							$valuedeposit = GETPOST('valuedeposit', 'int');

							$amountdeposit = array();
							if (!empty($conf->global->MAIN_DEPOSIT_MULTI_TVA))
							{
								if ($typeamount == 'amount') $amount = $valuedeposit;
								else $amount = $srcobject->total_ttc * ($valuedeposit / 100);

								$TTotalByTva = array();
								foreach ($srcobject->lines as &$line)
								{
									if (!empty($line->special_code)) continue;
									$TTotalByTva[$line->tva_tx] += $line->total_ttc;
								}

								foreach ($TTotalByTva as $tva => &$total)
								{
									$coef = $total / $srcobject->total_ttc; // Calc coef
									$am = $amount * $coef;
									$amount_ttc_diff += $am;
									$amountdeposit[$tva] += $am / (1 + $tva / 100); // Convert into HT for the addline
								}
							}
							else
							{
								if ($typeamount == 'amount')
								{
									$amountdeposit[0] = $valuedeposit;
								}
								else
								{
									if ($result > 0)
									{
										$totalamount = 0;
										$lines = $srcobject->lines;
										$numlines = count($lines);
										for ($i = 0; $i < $numlines; $i++)
										{
											$qualified = 1;
											if (empty($lines[$i]->qty)) $qualified = 0; // We discard qty=0, it is an option
											if (!empty($lines[$i]->special_code)) $qualified = 0; // We discard special_code (frais port, ecotaxe, option, ...)
											if ($qualified) {
												$totalamount += $lines[$i]->total_ht; // Fixme : is it not for the customer ? Shouldn't we take total_ttc ?
												$tva_tx = $lines[$i]->tva_tx;
												$amountdeposit[$tva_tx] += ($lines[$i]->total_ht * $valuedeposit) / 100;
											}
										}

										if ($totalamount == 0) {
											$amountdeposit[0] = 0;
										}
									} else {
										setEventMessages($srcobject->error, $srcobject->errors, 'errors');
										$error++;
									}
								}

								$amount_ttc_diff = $amountdeposit[0];
							}
							foreach ($amountdeposit as $tva => $amount)
							{
								if (empty($amount)) continue;

								$arraylist = array('amount' => 'FixAmount', 'variable' => 'VarAmount');
								$descline = '(DEPOSIT)';
								//$descline.= ' - '.$langs->trans($arraylist[$typeamount]);
								if ($typeamount == 'amount') {
									$descline .= ' ('.price($valuedeposit, '', $langs, 0, - 1, - 1, (!empty($object->multicurrency_code) ? $object->multicurrency_code : $conf->currency)).')';
								} elseif ($typeamount == 'variable') {
									$descline .= ' ('.$valuedeposit.'%)';
								}

								$descline .= ' - '.$srcobject->ref;
								$result = $object->addline(
										$descline,
										$amount, // subprice
										1, // quantity
										$tva, // vat rate
										0, // localtax1_tx
										0, // localtax2_tx
										(empty($conf->global->INVOICE_PRODUCTID_DEPOSIT) ? 0 : $conf->global->INVOICE_PRODUCTID_DEPOSIT), // fk_product
										0, // remise_percent
										0, // date_start
										0, // date_end
										0,
										$lines[$i]->info_bits, // info_bits
										0,
										'HT',
										0,
										0, // product_type
										1,
										$lines[$i]->special_code,
										$object->origin,
										0,
										0,
										0,
										0
										//,$langs->trans('Deposit') //Deprecated
									);
							}

							$diff = $object->total_ttc - $amount_ttc_diff;

							if (!empty($conf->global->MAIN_DEPOSIT_MULTI_TVA) && $diff != 0)
							{
								$object->fetch_lines();
								$subprice_diff = $object->lines[0]->subprice - $diff / (1 + $object->lines[0]->tva_tx / 100);
								$object->updateline($object->lines[0]->id, $object->lines[0]->desc, $subprice_diff, $object->lines[0]->qty, $object->lines[0]->remise_percent, $object->lines[0]->date_start, $object->lines[0]->date_end, $object->lines[0]->tva_tx, 0, 0, 'HT', $object->lines[0]->info_bits, $object->lines[0]->product_type, 0, 0, 0, $object->lines[0]->pa_ht, $object->lines[0]->label, 0, array(), 100);
							}
						}
						else
						{
							if ($result > 0)
							{
								$lines = $srcobject->lines;
								if (empty($lines) && method_exists($srcobject, 'fetch_lines'))
								{
									$srcobject->fetch_lines();
									$lines = $srcobject->lines;
								}

								$fk_parent_line = 0;
								$num = count($lines);
								for ($i = 0; $i < $num; $i++)
								{
									// Don't add lines with qty 0 when coming from a shipment including all order lines
									if ($srcobject->element == 'shipping' && $conf->global->SHIPMENT_GETS_ALL_ORDER_PRODUCTS && $lines[$i]->qty == 0) continue;
									// Don't add closed lines when coming from a contract (Set constant to '0,5' to exclude also inactive lines)
									if (!isset($conf->global->CONTRACT_EXCLUDE_SERVICES_STATUS_FOR_INVOICE)) $conf->global->CONTRACT_EXCLUDE_SERVICES_STATUS_FOR_INVOICE = '5';
									if ($srcobject->element == 'contrat' && in_array($lines[$i]->statut, explode(',', $conf->global->CONTRACT_EXCLUDE_SERVICES_STATUS_FOR_INVOICE))) continue;

									$label = (!empty($lines[$i]->label) ? $lines[$i]->label : '');
									$desc = (!empty($lines[$i]->desc) ? $lines[$i]->desc : $lines[$i]->libelle);
									if ($object->situation_counter == 1) $lines[$i]->situation_percent = 0;

									if ($lines[$i]->subprice < 0 && empty($conf->global->INVOICE_KEEP_DISCOUNT_LINES_AS_IN_ORIGIN))
									{
										// Negative line, we create a discount line
										$discount = new DiscountAbsolute($db);
										$discount->fk_soc = $object->socid;
										$discount->amount_ht = abs($lines[$i]->total_ht);
										$discount->amount_tva = abs($lines[$i]->total_tva);
										$discount->amount_ttc = abs($lines[$i]->total_ttc);
										$discount->tva_tx = $lines[$i]->tva_tx;
										$discount->fk_user = $user->id;
										$discount->description = $desc;
										$discountid = $discount->create($user);
										if ($discountid > 0) {
											$result = $object->insert_discount($discountid); // This include link_to_invoice
										} else {
											setEventMessages($discount->error, $discount->errors, 'errors');
											$error++;
											break;
										}
									} else {
										// Positive line
										$product_type = ($lines[$i]->product_type ? $lines[$i]->product_type : 0);

										// Date start
										$date_start = false;
										if ($lines[$i]->date_debut_prevue)
											$date_start = $lines[$i]->date_debut_prevue;
										if ($lines[$i]->date_debut_reel)
											$date_start = $lines[$i]->date_debut_reel;
										if ($lines[$i]->date_start)
											$date_start = $lines[$i]->date_start;

											// Date end
										$date_end = false;
										if ($lines[$i]->date_fin_prevue)
											$date_end = $lines[$i]->date_fin_prevue;
										if ($lines[$i]->date_fin_reel)
											$date_end = $lines[$i]->date_fin_reel;
										if ($lines[$i]->date_end)
											$date_end = $lines[$i]->date_end;

											// Reset fk_parent_line for no child products and special product
										if (($lines[$i]->product_type != 9 && empty($lines[$i]->fk_parent_line)) || $lines[$i]->product_type == 9) {
											$fk_parent_line = 0;
										}

										// Extrafields
										if (empty($conf->global->MAIN_EXTRAFIELDS_DISABLED) && method_exists($lines[$i], 'fetch_optionals')) {
											$lines[$i]->fetch_optionals($lines[$i]->rowid);
											$array_options = $lines[$i]->array_options;
										}

										$tva_tx = $lines[$i]->tva_tx;
										if (!empty($lines[$i]->vat_src_code) && !preg_match('/\(/', $tva_tx)) $tva_tx .= ' ('.$lines[$i]->vat_src_code.')';

										// View third's localtaxes for NOW and do not use value from origin.
										// TODO Is this really what we want ? Yes if source is template invoice but what if proposal or order ?
										$localtax1_tx = get_localtax($tva_tx, 1, $object->thirdparty);
										$localtax2_tx = get_localtax($tva_tx, 2, $object->thirdparty);

                                        $result = $object->addline(
											$desc, $lines[$i]->subprice, $lines[$i]->qty, $tva_tx, $localtax1_tx, $localtax2_tx, $lines[$i]->fk_product,
											$lines[$i]->remise_percent, $date_start, $date_end, 0, $lines[$i]->info_bits, $lines[$i]->fk_remise_except,
											'HT', 0, $product_type, $lines[$i]->rang, $lines[$i]->special_code, $object->origin, $lines[$i]->rowid,
											$fk_parent_line, $lines[$i]->fk_fournprice, $lines[$i]->pa_ht, $label, $array_options,
											$lines[$i]->situation_percent, $lines[$i]->fk_prev_id, $lines[$i]->fk_unit
										);

										if ($result > 0) {
											$lineid = $result;
										} else {
											$lineid = 0;
											$error++;
											break;
										}

										// Defined the new fk_parent_line
										if ($result > 0 && $lines[$i]->product_type == 9) {
											$fk_parent_line = $result;
										}
									}
								}
							} else {
								setEventMessages($srcobject->error, $srcobject->errors, 'errors');
								$error++;
							}
						}

						// Now we create same links to contact than the ones found on origin object
						/* Useless, already into the create
						if (! empty($conf->global->MAIN_PROPAGATE_CONTACTS_FROM_ORIGIN))
						{
    						$originforcontact = $object->origin;
    						$originidforcontact = $object->origin_id;
    						if ($originforcontact == 'shipping')     // shipment and order share the same contacts. If creating from shipment we take data of order
    						{
    						    $originforcontact=$srcobject->origin;
    						    $originidforcontact=$srcobject->origin_id;
    						}
    						$sqlcontact = "SELECT code, fk_socpeople FROM ".MAIN_DB_PREFIX."element_contact as ec, ".MAIN_DB_PREFIX."c_type_contact as ctc";
    						$sqlcontact.= " WHERE element_id = ".$originidforcontact." AND ec.fk_c_type_contact = ctc.rowid AND ctc.element = '".$originforcontact."'";

    						$resqlcontact = $db->query($sqlcontact);
    						if ($resqlcontact)
    						{
                                while($objcontact = $db->fetch_object($resqlcontact))
                                {
                                    //print $objcontact->code.'-'.$objcontact->fk_socpeople."\n";
                                    $object->add_contact($objcontact->fk_socpeople, $objcontact->code);
                                }
    						}
    						else dol_print_error($resqlcontact);
						}*/

						// Hooks
						$parameters = array('objFrom' => $srcobject);
						$reshook = $hookmanager->executeHooks('createFrom', $parameters, $object, $action); // Note that $action and $object may have been
						// modified by hook
						if ($reshook < 0)
						{
							setEventMessages($hookmanager->error, $hookmanager->errors, 'errors');
							$error++;
						}
					} else {
						setEventMessages($object->error, $object->errors, 'errors');
						$error++;
					}
				}
				else
				{   // If some invoice's lines coming from page
					$id = $object->create($user);

					for ($i = 1; $i <= $NBLINES; $i++) {
						if ($_POST['idprod'.$i]) {
							$product = new Product($db);
							$product->fetch($_POST['idprod'.$i]);
							$startday = dol_mktime(12, 0, 0, $_POST['date_start'.$i.'month'], $_POST['date_start'.$i.'day'], $_POST['date_start'.$i.'year']);
							$endday = dol_mktime(12, 0, 0, $_POST['date_end'.$i.'month'], $_POST['date_end'.$i.'day'], $_POST['date_end'.$i.'year']);
							$result = $object->addline($product->description, $product->price, $_POST['qty'.$i], $product->tva_tx, $product->localtax1_tx, $product->localtax2_tx, $_POST['idprod'.$i], $_POST['remise_percent'.$i], $startday, $endday, 0, 0, '', $product->price_base_type, $product->price_ttc, $product->type, -1, 0, '', 0, 0, null, 0, '', 0, 100, '', $product->fk_unit);
						}
					}
				}
			}
		}

		// Situation invoices
		if (GETPOST('type') == Facture::TYPE_SITUATION && (!empty($_POST['situations'])))
		{
			$datefacture = dol_mktime(12, 0, 0, $_POST['remonth'], $_POST['reday'], $_POST['reyear']);
			if (empty($datefacture)) {
				$error++;
				$mesg = $langs->trans("ErrorFieldRequired", $langs->transnoentitiesnoconv("Date"));
                setEventMessages($mesg, null, 'errors');
			}

			$date_pointoftax = dol_mktime(12, 0, 0, $_POST['date_pointoftaxmonth'], $_POST['date_pointoftaxday'], $_POST['date_pointoftaxyear']);

			if (!($_POST['situations'] > 0)) {
				$error++;
				$mesg = $langs->trans("ErrorFieldRequired", $langs->transnoentitiesnoconv("InvoiceSituation"));
                setEventMessages($mesg, null, 'errors');
                $action = 'create';
			}

			if (!$error) {
				$result = $object->fetch($_POST['situations']);
				$object->fk_facture_source = $_POST['situations'];
				$object->type = Facture::TYPE_SITUATION;


                $object->retained_warranty = GETPOST('retained_warranty', 'int');
                $object->retained_warranty_fk_cond_reglement = GETPOST('retained_warranty_fk_cond_reglement', 'int');

                $retained_warranty_date_limit = GETPOST('retained_warranty_date_limit');
                if (!empty($retained_warranty_date_limit) && $db->jdate($retained_warranty_date_limit)) {
                    $object->retained_warranty_date_limit = $db->jdate($retained_warranty_date_limit);
                }
                $object->retained_warranty_date_limit = !empty($object->retained_warranty_date_limit) ? $object->retained_warranty_date_limit : $object->calculate_date_lim_reglement($object->retained_warranty_fk_cond_reglement);

                if (!empty($origin) && !empty($originid))
				{
					include_once DOL_DOCUMENT_ROOT.'/core/lib/price.lib.php';

					$object->origin = $origin;
					$object->origin_id = $originid;

					foreach ($object->lines as $i => &$line)
					{
						$line->origin = $object->origin;
						$line->origin_id = $line->id;
						$line->fk_prev_id = $line->id;
						$line->fetch_optionals($line->id);
						$line->situation_percent = $line->get_prev_progress($object->id); // get good progress including credit note

						// The $line->situation_percent has been modified, so we must recalculate all amounts
						$tabprice = calcul_price_total($line->qty, $line->subprice, $line->remise_percent, $line->tva_tx, $line->localtax1_tx, $line->localtax2_tx, 0, 'HT', 0, $line->product_type, $mysoc, '', $line->situation_percent);
						$line->total_ht = $tabprice[0];
						$line->total_tva = $tabprice[1];
						$line->total_ttc = $tabprice[2];
						$line->total_localtax1 = $tabprice[9];
						$line->total_localtax2 = $tabprice[10];
						$line->multicurrency_total_ht  = $tabprice[16];
						$line->multicurrency_total_tva = $tabprice[17];
						$line->multicurrency_total_ttc = $tabprice[18];

						// Si fk_remise_except defini on vérifie si la réduction à déjà été appliquée
						if ($line->fk_remise_except)
						{
						    $discount = new DiscountAbsolute($line->db);
						    $result = $discount->fetch($line->fk_remise_except);
						    if ($result > 0)
						    {
						        // Check if discount not already affected to another invoice
						        if ($discount->fk_facture_line > 0)
						        {
						            $line->fk_remise_except = 0;
						        }
						    }
						}
					}
				}

				$object->fetch_thirdparty();
				$object->date = $datefacture;
				$object->date_pointoftax = $date_pointoftax;
				$object->note_public = trim(GETPOST('note_public', 'none'));
				$object->note = trim(GETPOST('note', 'none'));
				$object->note_private = trim(GETPOST('note', 'none'));
				$object->ref_client = GETPOST('ref_client', 'alpha');
				$object->ref_int = GETPOST('ref_int', 'alpha');
				$object->modelpdf = GETPOST('model', 'alpha');
				$object->fk_project = GETPOST('projectid', 'int');
				$object->cond_reglement_id = GETPOST('cond_reglement_id', 'int');
				$object->mode_reglement_id = GETPOST('mode_reglement_id', 'int');
				$object->remise_absolue = GETPOST('remise_absolue', 'int');
				$object->remise_percent = GETPOST('remise_percent', 'int');

				// Proprietes particulieres a facture de remplacement

				$object->situation_counter = $object->situation_counter + 1;
				$id = $object->createFromCurrent($user);
				if ($id <= 0)
				{
					$mesg = $object->error;
				}
				else
				{
					$nextSituationInvoice = new Facture($db);
					$nextSituationInvoice->fetch($id);

					// create extrafields with data from create form
					$extrafields->fetch_name_optionals_label($nextSituationInvoice->table_element);
					$ret = $extrafields->setOptionalsFromPost(null, $nextSituationInvoice);
					if ($ret > 0) {
						$nextSituationInvoice->insertExtraFields();
					}
				}
			}
		}

		// End of object creation, we show it
		if ($id > 0 && !$error)
		{
			$db->commit();

			// Define output language
			if (empty($conf->global->MAIN_DISABLE_PDF_AUTOUPDATE) && count($object->lines))
			{
				$outputlangs = $langs;
				$newlang = '';
				if ($conf->global->MAIN_MULTILANGS && empty($newlang) && GETPOST('lang_id', 'aZ09')) $newlang = GETPOST('lang_id', 'aZ09');
				if ($conf->global->MAIN_MULTILANGS && empty($newlang))	$newlang = $object->thirdparty->default_lang;
				if (!empty($newlang)) {
					$outputlangs = new Translate("", $conf);
					$outputlangs->setDefaultLang($newlang);
					$outputlangs->load('products');
				}
				$model = $object->modelpdf;
				$ret = $object->fetch($id); // Reload to get new records

				$result = $object->generateDocument($model, $outputlangs, $hidedetails, $hidedesc, $hideref);
				if ($result < 0) setEventMessages($object->error, $object->errors, 'errors');
			}

			header('Location: '.$_SERVER["PHP_SELF"].'?facid='.$id);
			exit();
		}
		else
		{
			$db->rollback();
			$action = 'create';
			$_GET["origin"] = $_POST["origin"];
			$_GET["originid"] = $_POST["originid"];
			setEventMessages($object->error, $object->errors, 'errors');
		}
	}

	// Add a new line
	elseif ($action == 'addline' && $usercancreate)
	{
		$langs->load('errors');
		$error = 0;

		// Set if we used free entry or predefined product
		$predef = '';
		$product_desc = (GETPOST('dp_desc', 'none') ?GETPOST('dp_desc', 'none') : '');
		$price_ht = GETPOST('price_ht');
		$price_ht_devise = GETPOST('multicurrency_price_ht');
		$prod_entry_mode = GETPOST('prod_entry_mode', 'alpha');
		if ($prod_entry_mode == 'free')
		{
			$idprod = 0;
			$tva_tx = (GETPOST('tva_tx', 'alpha') ? GETPOST('tva_tx', 'alpha') : 0);
		}
		else
		{
			$idprod = GETPOST('idprod', 'int');
			$tva_tx = '';
		}

		$qty = GETPOST('qty'.$predef);
		$remise_percent = GETPOST('remise_percent'.$predef);

		// Extrafields
		$extralabelsline = $extrafields->fetch_name_optionals_label($object->table_element_line);
		$array_options = $extrafields->getOptionalsFromPost($object->table_element_line, $predef);
		// Unset extrafield
		if (is_array($extralabelsline)) {
			// Get extra fields
			foreach ($extralabelsline as $key => $value) {
				unset($_POST["options_".$key.$predef]);
			}
		}

		if (empty($idprod) && ($price_ht < 0) && ($qty < 0)) {
			setEventMessages($langs->trans('ErrorBothFieldCantBeNegative', $langs->transnoentitiesnoconv('UnitPriceHT'), $langs->transnoentitiesnoconv('Qty')), null, 'errors');
			$error++;
		}
		if (!$prod_entry_mode)
		{
			if (GETPOST('type') < 0 && !GETPOST('search_idprod'))
			{
				setEventMessages($langs->trans('ErrorChooseBetweenFreeEntryOrPredefinedProduct'), null, 'errors');
				$error++;
			}
		}
		if ($prod_entry_mode == 'free' && empty($idprod) && GETPOST('type') < 0) {
			setEventMessages($langs->trans('ErrorFieldRequired', $langs->transnoentitiesnoconv('Type')), null, 'errors');
			$error++;
		}
		if (($prod_entry_mode == 'free' && empty($idprod) && (($price_ht < 0 && empty($conf->global->FACTURE_ENABLE_NEGATIVE_LINES)) || $price_ht == '') && $price_ht_devise == '') && $object->type != Facture::TYPE_CREDIT_NOTE) 	// Unit price can be 0 but not ''
		{
			if ($price_ht < 0 && empty($conf->global->FACTURE_ENABLE_NEGATIVE_LINES))
			{
				$langs->load("errors");
				if ($object->type == $object::TYPE_DEPOSIT) {
					// Using negative lines on deposit lead to headach and blocking problems when you want to consume them.
					setEventMessages($langs->trans("ErrorLinesCantBeNegativeOnDeposits"), null, 'errors');
				} else {
					setEventMessages($langs->trans("ErrorFieldCantBeNegativeOnInvoice", $langs->transnoentitiesnoconv("UnitPriceHT"), $langs->transnoentitiesnoconv("CustomerAbsoluteDiscountShort")), null, 'errors');
				}
				$error++;
			}
			else
			{
				setEventMessages($langs->trans("ErrorFieldRequired", $langs->transnoentitiesnoconv("UnitPriceHT")), null, 'errors');
				$error++;
			}
		}
		if ($qty == '') {
			setEventMessages($langs->trans('ErrorFieldRequired', $langs->transnoentitiesnoconv('Qty')), null, 'errors');
			$error++;
		}
		if ($prod_entry_mode == 'free' && empty($idprod) && empty($product_desc)) {
			setEventMessages($langs->trans('ErrorFieldRequired', $langs->transnoentitiesnoconv('Description')), null, 'errors');
			$error++;
		}
		if ($qty < 0) {
			$langs->load("errors");
			setEventMessages($langs->trans('ErrorQtyForCustomerInvoiceCantBeNegative'), null, 'errors');
			$error++;
		}

		if (!$error && !empty($conf->variants->enabled) && $prod_entry_mode != 'free') {
			if ($combinations = GETPOST('combinations', 'array')) {
				//Check if there is a product with the given combination
				$prodcomb = new ProductCombination($db);

				if ($res = $prodcomb->fetchByProductCombination2ValuePairs($idprod, $combinations)) {
					$idprod = $res->fk_product_child;
				}
				else
				{
					setEventMessages($langs->trans('ErrorProductCombinationNotFound'), null, 'errors');
					$error++;
				}
			}
		}

		if (!$error && ($qty >= 0) && (!empty($product_desc) || !empty($idprod))) {
			$ret = $object->fetch($id);
			if ($ret < 0) {
				dol_print_error($db, $object->error);
				exit();
			}
			$ret = $object->fetch_thirdparty();

			// Clean parameters
			$date_start = dol_mktime(GETPOST('date_start'.$predef.'hour'), GETPOST('date_start'.$predef.'min'), GETPOST('date_start'.$predef.'sec'), GETPOST('date_start'.$predef.'month'), GETPOST('date_start'.$predef.'day'), GETPOST('date_start'.$predef.'year'));
			$date_end = dol_mktime(GETPOST('date_end'.$predef.'hour'), GETPOST('date_end'.$predef.'min'), GETPOST('date_end'.$predef.'sec'), GETPOST('date_end'.$predef.'month'), GETPOST('date_end'.$predef.'day'), GETPOST('date_end'.$predef.'year'));
			$price_base_type = (GETPOST('price_base_type', 'alpha') ? GETPOST('price_base_type', 'alpha') : 'HT');

			// Define special_code for special lines
			$special_code = 0;
			// if (empty($_POST['qty'])) $special_code=3; // Options should not exists on invoices

			// Ecrase $pu par celui du produit
			// Ecrase $desc par celui du produit
			// Ecrase $tva_tx par celui du produit
			// Ecrase $base_price_type par celui du produit
			// Replaces $fk_unit with the product's
			if (!empty($idprod))
			{
				$prod = new Product($db);
				$prod->fetch($idprod);

				$label = ((GETPOST('product_label') && GETPOST('product_label') != $prod->label) ? GETPOST('product_label') : '');

				// Search the correct price into loaded array product_price_by_qty using id of array retrieved into POST['pqp'].
				$pqp = (GETPOST('pbq', 'int') ? GETPOST('pbq', 'int') : 0);

				$datapriceofproduct = $prod->getSellPrice($mysoc, $object->thirdparty, $pqp);

				$pu_ht = $datapriceofproduct['pu_ht'];
				$pu_ttc = $datapriceofproduct['pu_ttc'];
				$price_min = $datapriceofproduct['price_min'];
				$price_base_type = $datapriceofproduct['price_base_type'];
				$tva_tx = $datapriceofproduct['tva_tx'];
				$tva_npr = $datapriceofproduct['tva_npr'];

				$tmpvat = price2num(preg_replace('/\s*\(.*\)/', '', $tva_tx));
				$tmpprodvat = price2num(preg_replace('/\s*\(.*\)/', '', $prod->tva_tx));

				// if price ht was forced (ie: from gui when calculated by margin rate and cost price). TODO Why this ?
				if (!empty($price_ht))
				{
					$pu_ht = price2num($price_ht, 'MU');
					$pu_ttc = price2num($pu_ht * (1 + ($tmpvat / 100)), 'MU');
				}
				// On reevalue prix selon taux tva car taux tva transaction peut etre different
				// de ceux du produit par defaut (par exemple si pays different entre vendeur et acheteur).
				elseif ($tmpvat != $tmpprodvat)
				{
					if ($price_base_type != 'HT')
					{
						$pu_ht = price2num($pu_ttc / (1 + ($tmpvat / 100)), 'MU');
					}
					else
					{
						$pu_ttc = price2num($pu_ht * (1 + ($tmpvat / 100)), 'MU');
					}
				}

				$desc = '';

				// Define output language
				if (!empty($conf->global->MAIN_MULTILANGS) && !empty($conf->global->PRODUIT_TEXTS_IN_THIRDPARTY_LANGUAGE)) {
					$outputlangs = $langs;
					$newlang = '';
					if (empty($newlang) && GETPOST('lang_id', 'aZ09'))
						$newlang = GETPOST('lang_id', 'aZ09');
					if (empty($newlang))
						$newlang = $object->thirdparty->default_lang;
					if (!empty($newlang)) {
						$outputlangs = new Translate("", $conf);
						$outputlangs->setDefaultLang($newlang);
						$outputlangs->load('products');
					}

					$desc = (!empty($prod->multilangs [$outputlangs->defaultlang] ["description"])) ? $prod->multilangs [$outputlangs->defaultlang] ["description"] : $prod->description;
				} else {
					$desc = $prod->description;
				}

				if (!empty($product_desc) && !empty($conf->global->MAIN_NO_CONCAT_DESCRIPTION)) $desc = $product_desc;
				else $desc = dol_concatdesc($desc, $product_desc, '', !empty($conf->global->MAIN_CHANGE_ORDER_CONCAT_DESCRIPTION));

				// Add custom code and origin country into description
				if (empty($conf->global->MAIN_PRODUCT_DISABLE_CUSTOMCOUNTRYCODE) && (!empty($prod->customcode) || !empty($prod->country_code))) {
					$tmptxt = '(';
					// Define output language
					if (!empty($conf->global->MAIN_MULTILANGS) && !empty($conf->global->PRODUIT_TEXTS_IN_THIRDPARTY_LANGUAGE)) {
						$outputlangs = $langs;
						$newlang = '';
						if (empty($newlang) && GETPOST('lang_id', 'alpha'))
							$newlang = GETPOST('lang_id', 'alpha');
						if (empty($newlang))
							$newlang = $object->thirdparty->default_lang;
						if (!empty($newlang)) {
							$outputlangs = new Translate("", $conf);
							$outputlangs->setDefaultLang($newlang);
							$outputlangs->load('products');
						}
						if (!empty($prod->customcode))
							$tmptxt .= $outputlangs->transnoentitiesnoconv("CustomCode").': '.$prod->customcode;
						if (!empty($prod->customcode) && !empty($prod->country_code))
							$tmptxt .= ' - ';
						if (!empty($prod->country_code))
							$tmptxt .= $outputlangs->transnoentitiesnoconv("CountryOrigin").': '.getCountry($prod->country_code, 0, $db, $outputlangs, 0);
					} else {
						if (!empty($prod->customcode))
							$tmptxt .= $langs->transnoentitiesnoconv("CustomCode").': '.$prod->customcode;
						if (!empty($prod->customcode) && !empty($prod->country_code))
							$tmptxt .= ' - ';
						if (!empty($prod->country_code))
							$tmptxt .= $langs->transnoentitiesnoconv("CountryOrigin").': '.getCountry($prod->country_code, 0, $db, $langs, 0);
					}
					$tmptxt .= ')';
					$desc = dol_concatdesc($desc, $tmptxt);
				}

				$type = $prod->type;
				$fk_unit = $prod->fk_unit;
			} else {
				$pu_ht = price2num($price_ht, 'MU');
				$pu_ttc = price2num(GETPOST('price_ttc'), 'MU');
				$tva_npr = (preg_match('/\*/', $tva_tx) ? 1 : 0);
				$tva_tx = str_replace('*', '', $tva_tx);
				if (empty($tva_tx)) $tva_npr = 0;
				$label = (GETPOST('product_label') ? GETPOST('product_label') : '');
				$desc = $product_desc;
				$type = GETPOST('type');
				$fk_unit = GETPOST('units', 'alpha');
				$pu_ht_devise = price2num($price_ht_devise, 'MU');
			}

			// Margin
			$fournprice = price2num(GETPOST('fournprice'.$predef) ? GETPOST('fournprice'.$predef) : '');
			$buyingprice = price2num(GETPOST('buying_price'.$predef) != '' ? GETPOST('buying_price'.$predef) : ''); // If buying_price is '0', we must keep this value

			// Local Taxes
			$localtax1_tx = get_localtax($tva_tx, 1, $object->thirdparty, $mysoc, $tva_npr);
			$localtax2_tx = get_localtax($tva_tx, 2, $object->thirdparty, $mysoc, $tva_npr);

			$info_bits = 0;
			if ($tva_npr)
				$info_bits |= 0x01;

			$price2num_pu_ht = price2num($pu_ht);
			$price2num_remise_percent = price2num($remise_percent);
			$price2num_price_min = price2num($price_min);
			if (empty($price2num_pu_ht)) $price2num_pu_ht = 0;
			if (empty($price2num_remise_percent)) $price2num_remise_percent = 0;
			if (empty($price2num_price_min)) $price2num_price_min = 0;

			if ($usercanproductignorepricemin && (!empty($price_min) && ($price2num_pu_ht * (1 - $price2num_remise_percent / 100) < $price2num_price_min))) {
				$mesg = $langs->trans("CantBeLessThanMinPrice", price(price2num($price_min, 'MU'), 0, $langs, 0, 0, - 1, $conf->currency));
				setEventMessages($mesg, null, 'errors');
			} else {
				// Insert line
				$result = $object->addline($desc, $pu_ht, $qty, $tva_tx, $localtax1_tx, $localtax2_tx, $idprod, $remise_percent, $date_start, $date_end, 0, $info_bits, '', $price_base_type, $pu_ttc, $type, - 1, $special_code, '', 0, GETPOST('fk_parent_line'), $fournprice, $buyingprice, $label, $array_options, $_POST['progress'], '', $fk_unit, $pu_ht_devise);

				if ($result > 0)
				{
					// Define output language and generate document
					if (empty($conf->global->MAIN_DISABLE_PDF_AUTOUPDATE))
					{
						$outputlangs = $langs;
						$newlang = '';
						if ($conf->global->MAIN_MULTILANGS && empty($newlang) && GETPOST('lang_id', 'aZ09')) $newlang = GETPOST('lang_id', 'aZ09');
						if ($conf->global->MAIN_MULTILANGS && empty($newlang))	$newlang = $object->thirdparty->default_lang;
						if (!empty($newlang)) {
							$outputlangs = new Translate("", $conf);
							$outputlangs->setDefaultLang($newlang);
							$outputlangs->load('products');
						}
						$model = $object->modelpdf;
						$ret = $object->fetch($id); // Reload to get new records

						$result = $object->generateDocument($model, $outputlangs, $hidedetails, $hidedesc, $hideref);
						if ($result < 0) setEventMessages($object->error, $object->errors, 'errors');
					}

					unset($_POST['prod_entry_mode']);

					unset($_POST['qty']);
					unset($_POST['type']);
					unset($_POST['remise_percent']);
					unset($_POST['price_ht']);
					unset($_POST['multicurrency_price_ht']);
					unset($_POST['price_ttc']);
					unset($_POST['tva_tx']);
					unset($_POST['product_ref']);
					unset($_POST['product_label']);
					unset($_POST['product_desc']);
					unset($_POST['fournprice']);
					unset($_POST['buying_price']);
					unset($_POST['np_marginRate']);
					unset($_POST['np_markRate']);
					unset($_POST['dp_desc']);
					unset($_POST['idprod']);
					unset($_POST['units']);

					unset($_POST['date_starthour']);
					unset($_POST['date_startmin']);
					unset($_POST['date_startsec']);
					unset($_POST['date_startday']);
					unset($_POST['date_startmonth']);
					unset($_POST['date_startyear']);
					unset($_POST['date_endhour']);
					unset($_POST['date_endmin']);
					unset($_POST['date_endsec']);
					unset($_POST['date_endday']);
					unset($_POST['date_endmonth']);
					unset($_POST['date_endyear']);

					unset($_POST['situations']);
					unset($_POST['progress']);
				} else {
					setEventMessages($object->error, $object->errors, 'errors');
				}

				$action = '';
			}
		}
	}

	elseif ($action == 'updateline' && $usercancreate && !GETPOST('cancel', 'alpha'))
	{
		if (!$object->fetch($id) > 0)	dol_print_error($db);
		$object->fetch_thirdparty();

		// Clean parameters
		$date_start = '';
		$date_end = '';
		$date_start = dol_mktime(GETPOST('date_starthour'), GETPOST('date_startmin'), GETPOST('date_startsec'), GETPOST('date_startmonth'), GETPOST('date_startday'), GETPOST('date_startyear'));
		$date_end = dol_mktime(GETPOST('date_endhour'), GETPOST('date_endmin'), GETPOST('date_endsec'), GETPOST('date_endmonth'), GETPOST('date_endday'), GETPOST('date_endyear'));
		$description = dol_htmlcleanlastbr(GETPOST('product_desc', 'none') ? GETPOST('product_desc', 'none') : GETPOST('desc', 'none'));
		$pu_ht = GETPOST('price_ht');
		$vat_rate = (GETPOST('tva_tx') ? GETPOST('tva_tx') : 0);
		$qty = GETPOST('qty');
		$pu_ht_devise = GETPOST('multicurrency_subprice');

		// Define info_bits
		$info_bits = 0;
		if (preg_match('/\*/', $vat_rate)) $info_bits |= 0x01;

		// Define vat_rate
		$vat_rate = str_replace('*', '', $vat_rate);
		$localtax1_rate = get_localtax($vat_rate, 1, $object->thirdparty);
		$localtax2_rate = get_localtax($vat_rate, 2, $object->thirdparty);

		// Add buying price
		$fournprice = price2num(GETPOST('fournprice') ? GETPOST('fournprice') : '');
		$buyingprice = price2num(GETPOST('buying_price') != '' ? GETPOST('buying_price') : ''); // If buying_price is '0', we muste keep this value

		// Extrafields
		$extralabelsline = $extrafields->fetch_name_optionals_label($object->table_element_line);
		$array_options = $extrafields->getOptionalsFromPost($object->table_element_line);
		// Unset extrafield
		if (is_array($extralabelsline)) {
			// Get extra fields
			foreach ($extralabelsline as $key => $value) {
				unset($_POST["options_".$key]);
			}
		}

		// Define special_code for special lines
		$special_code = GETPOST('special_code');
		if (!GETPOST('qty')) $special_code = 3;

		$line = new FactureLigne($db);
		$line->fetch(GETPOST('lineid', 'int'));
		$percent = $line->get_prev_progress($object->id);

		if ($object->type == Facture::TYPE_CREDIT_NOTE && $object->situation_cycle_ref > 0)
		{
		    // in case of situation credit note
		    if (GETPOST('progress') >= 0)
		    {
		        $mesg = $langs->trans("CantBeNullOrPositive");
		        setEventMessages($mesg, null, 'warnings');
		        $error++;
		        $result = -1;
		    }
		    elseif (GETPOST('progress') < $line->situation_percent) // TODO : use a modified $line->get_prev_progress($object->id) result
		    {
		        $mesg = $langs->trans("CantBeLessThanMinPercent");
		        setEventMessages($mesg, null, 'warnings');
		        $error++;
		        $result = -1;
		    }
		}
		elseif (GETPOST('progress') < $percent)
		{
			$mesg = '<div class="warning">'.$langs->trans("CantBeLessThanMinPercent").'</div>';
			setEventMessages($mesg, null, 'warnings');
			$error++;
			$result = -1;
		}

		// Check minimum price
		$productid = GETPOST('productid', 'int');
		if (!empty($productid))
		{
			$product = new Product($db);
			$product->fetch($productid);

			$type = $product->type;

			$price_min = $product->price_min;
			if ((!empty($conf->global->PRODUIT_MULTIPRICES) || !empty($conf->global->PRODUIT_CUSTOMER_PRICES_BY_QTY_MULTIPRICES)) && !empty($object->thirdparty->price_level))
				$price_min = $product->multiprices_min [$object->thirdparty->price_level];

			$label = ((GETPOST('update_label') && GETPOST('product_label')) ? GETPOST('product_label') : '');

			// Check price is not lower than minimum (check is done only for standard or replacement invoices)
			if ($usercanproductignorepricemin && (($object->type == Facture::TYPE_STANDARD || $object->type == Facture::TYPE_REPLACEMENT) && $price_min && (price2num($pu_ht) * (1 - price2num(GETPOST('remise_percent')) / 100) < price2num($price_min)))) {
				setEventMessages($langs->trans("CantBeLessThanMinPrice", price(price2num($price_min, 'MU'), 0, $langs, 0, 0, - 1, $conf->currency)), null, 'errors');
				$error++;
			}
		} else {
			$type = GETPOST('type');
			$label = (GETPOST('product_label') ? GETPOST('product_label') : '');

			// Check parameters
			if (GETPOST('type') < 0) {
				setEventMessages($langs->trans("ErrorFieldRequired", $langs->transnoentitiesnoconv("Type")), null, 'errors');
				$error++;
			}
		}
		if ($qty < 0) {
			$langs->load("errors");
			setEventMessages($langs->trans('ErrorQtyForCustomerInvoiceCantBeNegative'), null, 'errors');
			$error++;
		}
		if ((empty($productid) && (($pu_ht < 0 && empty($conf->global->FACTURE_ENABLE_NEGATIVE_LINES)) || $pu_ht == '') && $pu_ht_devise == '') && $object->type != Facture::TYPE_CREDIT_NOTE) 	// Unit price can be 0 but not ''
		{
			if ($pu_ht < 0 && empty($conf->global->FACTURE_ENABLE_NEGATIVE_LINES))
			{
				$langs->load("errors");
				if ($object->type == $object::TYPE_DEPOSIT) {
					// Using negative lines on deposit lead to headach and blocking problems when you want to consume them.
					setEventMessages($langs->trans("ErrorLinesCantBeNegativeOnDeposits"), null, 'errors');
				} else {
					setEventMessages($langs->trans("ErrorFieldCantBeNegativeOnInvoice", $langs->transnoentitiesnoconv("UnitPriceHT"), $langs->transnoentitiesnoconv("CustomerAbsoluteDiscountShort")), null, 'errors');
				}
				$error++;
			}
			else
			{
				setEventMessages($langs->trans("ErrorFieldRequired", $langs->transnoentitiesnoconv("UnitPriceHT")), null, 'errors');
				$error++;
			}
		}


		// Update line
		if (!$error) {
			if (empty($usercancreatemargin))
			{
				foreach ($object->lines as &$line)
				{
					if ($line->id == GETPOST('lineid'))
					{
						$fournprice = $line->fk_fournprice;
						$buyingprice = $line->pa_ht;
						break;
					}
				}
			}

			$result = $object->updateline(GETPOST('lineid'), $description, $pu_ht, $qty, GETPOST('remise_percent'),
				$date_start, $date_end, $vat_rate, $localtax1_rate, $localtax2_rate, 'HT', $info_bits, $type,
				GETPOST('fk_parent_line'), 0, $fournprice, $buyingprice, $label, $special_code, $array_options, GETPOST('progress'),
				$_POST['units'], $pu_ht_devise);

			if ($result >= 0) {
				if (empty($conf->global->MAIN_DISABLE_PDF_AUTOUPDATE)) {
					// Define output language
					$outputlangs = $langs;
					$newlang = '';
					if ($conf->global->MAIN_MULTILANGS && empty($newlang) && GETPOST('lang_id', 'aZ09'))
						$newlang = GETPOST('lang_id', 'aZ09');
					if ($conf->global->MAIN_MULTILANGS && empty($newlang))
						$newlang = $object->thirdparty->default_lang;
					if (!empty($newlang)) {
						$outputlangs = new Translate("", $conf);
						$outputlangs->setDefaultLang($newlang);
						$outputlangs->load('products');
					}

					$ret = $object->fetch($id); // Reload to get new records
					$object->generateDocument($object->modelpdf, $outputlangs, $hidedetails, $hidedesc, $hideref);
				}

				unset($_POST['qty']);
				unset($_POST['type']);
				unset($_POST['productid']);
				unset($_POST['remise_percent']);
				unset($_POST['price_ht']);
				unset($_POST['multicurrency_price_ht']);
				unset($_POST['price_ttc']);
				unset($_POST['tva_tx']);
				unset($_POST['product_ref']);
				unset($_POST['product_label']);
				unset($_POST['product_desc']);
				unset($_POST['fournprice']);
				unset($_POST['buying_price']);
				unset($_POST['np_marginRate']);
				unset($_POST['np_markRate']);

				unset($_POST['dp_desc']);
				unset($_POST['idprod']);
				unset($_POST['units']);

				unset($_POST['date_starthour']);
				unset($_POST['date_startmin']);
				unset($_POST['date_startsec']);
				unset($_POST['date_startday']);
				unset($_POST['date_startmonth']);
				unset($_POST['date_startyear']);
				unset($_POST['date_endhour']);
				unset($_POST['date_endmin']);
				unset($_POST['date_endsec']);
				unset($_POST['date_endday']);
				unset($_POST['date_endmonth']);
				unset($_POST['date_endyear']);

				unset($_POST['situations']);
				unset($_POST['progress']);
			} else {
				setEventMessages($object->error, $object->errors, 'errors');
			}
		}
	}

	elseif ($action == 'updatealllines' && $usercancreate && $_POST['all_percent'] == $langs->trans('Modifier'))	// Update all lines of situation invoice
	{
		if (!$object->fetch($id) > 0) dol_print_error($db);
		if (GETPOST('all_progress') != "")
		{
            $all_progress = GETPOST('all_progress', 'int');
			foreach ($object->lines as $line)
			{
				$percent = $line->get_prev_progress($object->id);
				if (floatval($all_progress) < floatval($percent)) {
                    $mesg = $langs->trans("Line").' '.$i.' : '.$langs->trans("CantBeLessThanMinPercent");
                    setEventMessages($mesg, null, 'warnings');
					$result = -1;
				} else
					$object->update_percent($line, $_POST['all_progress']);
			}
		}
	}

	elseif ($action == 'updateline' && $usercancreate && $_POST['cancel'] == $langs->trans('Cancel')) {
		header('Location: '.$_SERVER["PHP_SELF"].'?facid='.$id); // To show again edited page
		exit();
	}

	// Outing situation invoice from cycle
	elseif ($action == 'confirm_situationout' && $confirm == 'yes' && $usercancreate)
	{
	    $object->fetch($id, '', '', '', true);

	    if ($object->statut == Facture::STATUS_VALIDATED
	        && $object->type == Facture::TYPE_SITUATION
	        && $usercancreate
	        && !$objectidnext
	        && $object->is_last_in_cycle()
	    	&& $usercanunvalidate
	        )
	    {
	        $outingError = 0;
	        $newCycle = $object->newCycle(); // we need to keep the "situation behavior" so we place it on a new situation cycle
	        if ($newCycle > 1)
	        {
	            // Search credit notes
	            $lastCycle = $object->situation_cycle_ref;
	            $lastSituationCounter = $object->situation_counter;
	            $linkedCreditNotesList = array();

                if (count($object->tab_next_situation_invoice) > 0) {
                    foreach ($object->tab_next_situation_invoice as $next_invoice) {
                        if ($next_invoice->type == Facture::TYPE_CREDIT_NOTE
                            && $next_invoice->situation_counter == $object->situation_counter
                            && $next_invoice->fk_facture_source == $object->id
                          )
                        {
                            $linkedCreditNotesList[] = $next_invoice->id;
                        }
                    }
                }

	            $object->situation_cycle_ref = $newCycle;
	            $object->situation_counter = 1;
	            $object->situation_final = 0;
	            if ($object->update($user) > 0)
	            {
	                $errors = 0;
	                if (count($linkedCreditNotesList) > 0)
	                {
	                    // now, credit note must follow
	                    $sql = 'UPDATE '.MAIN_DB_PREFIX.'facture ';
	                    $sql .= ' SET situation_cycle_ref='.$newCycle;
	                    $sql .= ' , situation_final=0';
	                    $sql .= ' , situation_counter='.$object->situation_counter;
	                    $sql .= ' WHERE rowid IN ('.implode(',', $linkedCreditNotesList).')';

	                    $resql = $db->query($sql);
	                    if (!$resql) $errors++;

	                    // Change each progression persent on each lines
	                    foreach ($object->lines as $line)
	                    {
	                        // no traitement for special product
	                        if ($line->product_type == 9)  continue;


	                        if (!empty($object->tab_previous_situation_invoice))
	                        {
                                // search the last invoice in cycle
	                            $lineIndex = count($object->tab_previous_situation_invoice) - 1;
                                $searchPreviousInvoice = true;
                                while ($searchPreviousInvoice)
                                {
                                    if ($object->tab_previous_situation_invoice[$lineIndex]->type == Facture::TYPE_SITUATION || $lineIndex < 1)
                                    {
                                        $searchPreviousInvoice = false; // find, exit;
                                        break;
                                    }
                                    else
                                    {
                                        $lineIndex--; // go to previous invoice in cycle
                                    }
                                }


                                $maxPrevSituationPercent = 0;
                                foreach ($object->tab_previous_situation_invoice[$lineIndex]->lines as $prevLine)
                                {
                                    if ($prevLine->id == $line->fk_prev_id)
                                    {
                                        $maxPrevSituationPercent = max($maxPrevSituationPercent, $prevLine->situation_percent);
                                    }
                                }


                                $line->situation_percent = $line->situation_percent - $maxPrevSituationPercent;

                                if ($line->update() < 0) $errors++;
	                        }
	                    }
	                }

                    if (!$errors)
                    {
                        setEventMessages($langs->trans('Updated'), '', 'mesgs');
                        header("Location: ".$_SERVER['PHP_SELF']."?id=".$id);
                    }
                    else
                    {
                        setEventMessages($langs->trans('ErrorOutingSituationInvoiceCreditNote'), array(), 'errors');
                    }
	            }
	            else
	            {
	                setEventMessages($langs->trans('ErrorOutingSituationInvoiceOnUpdate'), array(), 'errors');
	            }
	        }
	        else
	        {
	            setEventMessages($langs->trans('ErrorFindNextSituationInvoice'), array(), 'errors');
	        }
	    }
	}

	// add lines from objectlinked
	elseif ($action == 'import_lines_from_object'
	    && $usercancreate
	    && $object->statut == Facture::STATUS_DRAFT
	    && ($object->type == Facture::TYPE_STANDARD || $object->type == Facture::TYPE_REPLACEMENT || $object->type == Facture::TYPE_DEPOSIT || $object->type == Facture::TYPE_PROFORMA || $object->type == Facture::TYPE_SITUATION))
	{
	    $fromElement = GETPOST('fromelement');
	    $fromElementid = GETPOST('fromelementid');
	    $importLines = GETPOST('line_checkbox');

	    if (!empty($importLines) && is_array($importLines) && !empty($fromElement) && ctype_alpha($fromElement) && !empty($fromElementid))
	    {
	        if ($fromElement == 'commande')
	        {
	            dol_include_once('/'.$fromElement.'/class/'.$fromElement.'.class.php');
	            $lineClassName = 'OrderLine';
	        }
	        elseif ($fromElement == 'propal')
	        {
	            dol_include_once('/comm/'.$fromElement.'/class/'.$fromElement.'.class.php');
	            $lineClassName = 'PropaleLigne';
	        }
	        $nextRang = count($object->lines) + 1;
	        $importCount = 0;
	        $error = 0;
	        foreach ($importLines as $lineId)
	        {
	            $lineId = intval($lineId);
                $originLine = new $lineClassName($db);
                if (intval($fromElementid) > 0 && $originLine->fetch($lineId) > 0)
                {
                    $originLine->fetch_optionals($lineId);
                    $desc = $originLine->desc;
                    $pu_ht = $originLine->subprice;
                    $qty = $originLine->qty;
                    $txtva = $originLine->tva_tx;
                    $txlocaltax1 = $originLine->localtax1_tx;
                    $txlocaltax2 = $originLine->localtax2_tx;
                    $fk_product = $originLine->fk_product;
                    $remise_percent = $originLine->remise_percent;
                    $date_start = $originLine->date_start;
                    $date_end = $originLine->date_end;
                    $ventil = 0;
                    $info_bits = $originLine->info_bits;
                    $fk_remise_except = $originLine->fk_remise_except;
                    $price_base_type = 'HT';
                    $pu_ttc = 0;
                    $type = $originLine->product_type;
                    $rang = $nextRang++;
                    $special_code = $originLine->special_code;
                    $origin = $originLine->element;
                    $origin_id = $originLine->id;
                    $fk_parent_line = 0;
                    $fk_fournprice = $originLine->fk_fournprice;
                    $pa_ht = $originLine->pa_ht;
                    $label = $originLine->label;
                    $array_options = $originLine->array_options;
                    if($object->type == Facture::TYPE_SITUATION){
                        $situation_percent = 0;
                    }
                    else{
                        $situation_percent = 100;
                    }
                    $fk_prev_id = '';
                    $fk_unit = $originLine->fk_unit;
                    $pu_ht_devise = $originLine->multicurrency_subprice;

                    $res = $object->addline($desc, $pu_ht, $qty, $txtva, $txlocaltax1, $txlocaltax2, $fk_product, $remise_percent, $date_start, $date_end, $ventil, $info_bits, $fk_remise_except, $price_base_type, $pu_ttc, $type, $rang, $special_code, $origin, $origin_id, $fk_parent_line, $fk_fournprice, $pa_ht, $label, $array_options, $situation_percent, $fk_prev_id, $fk_unit, $pu_ht_devise);

                    if ($res > 0) {
                        $importCount++;
                    } else {
                        $error++;
                    }
                }
                else {
                    $error++;
                }
	        }

	        if ($error)
	        {
	            setEventMessages($langs->trans('ErrorsOnXLines', $error), null, 'errors');
	        }
	    }
	}

	// Actions when printing a doc from card
	include DOL_DOCUMENT_ROOT.'/core/actions_printing.inc.php';

	// Actions to send emails
	if (empty($id)) $id = $facid;
	$triggersendname = 'BILL_SENTBYMAIL';
	$paramname = 'id';
	$autocopy = 'MAIN_MAIL_AUTOCOPY_INVOICE_TO';
	$trackid = 'inv'.$object->id;
	include DOL_DOCUMENT_ROOT.'/core/actions_sendmails.inc.php';

	// Actions to build doc
	$upload_dir = $conf->facture->multidir_output[$object->entity];
	$permissiontoadd = $usercancreate;
	include DOL_DOCUMENT_ROOT.'/core/actions_builddoc.inc.php';


	if ($action == 'update_extras') {
		$object->oldcopy = dol_clone($object);

		// Fill array 'array_options' with data from add form
		$ret = $extrafields->setOptionalsFromPost(null, $object, GETPOST('attribute', 'none'));
		if ($ret < 0) $error++;

		if (!$error)
		{
			// Actions on extra fields
			$result = $object->insertExtraFields('BILL_MODIFY');
			if ($result < 0)
			{
				setEventMessages($object->error, $object->errors, 'errors');
				$error++;
			}
		}

		if ($error)
			$action = 'edit_extras';
	}

	if (!empty($conf->global->MAIN_DISABLE_CONTACTS_TAB) && $usercancreate) {
		if ($action == 'addcontact') {
			$result = $object->fetch($id);

			if ($result > 0 && $id > 0) {
				$contactid = (GETPOST('userid') ? GETPOST('userid') : GETPOST('contactid'));
				$result = $object->add_contact($contactid, $_POST["type"], $_POST["source"]);
			}

			if ($result >= 0) {
				header("Location: ".$_SERVER['PHP_SELF']."?id=".$object->id);
				exit();
			} else {
				if ($object->error == 'DB_ERROR_RECORD_ALREADY_EXISTS') {
					$langs->load("errors");
					setEventMessages($langs->trans("ErrorThisContactIsAlreadyDefinedAsThisType"), null, 'errors');
				} else {
					setEventMessages($object->error, $object->errors, 'errors');
				}
			}
		} // bascule du statut d'un contact
		elseif ($action == 'swapstatut') {
			if ($object->fetch($id)) {
				$result = $object->swapContactStatus(GETPOST('ligne'));
			} else {
				dol_print_error($db);
			}
		} // Efface un contact
		elseif ($action == 'deletecontact') {
			$object->fetch($id);
			$result = $object->delete_contact($lineid);

			if ($result >= 0) {
				header("Location: ".$_SERVER['PHP_SELF']."?id=".$object->id);
				exit();
			} else {
				dol_print_error($db);
			}
		}

		if ($error)
			$action = 'edit_extras';
	}
}


/*
 * View
 */

$form = new Form($db);
$formother = new FormOther($db);
$formfile = new FormFile($db);
$formmargin = new FormMargin($db);
$soc = new Societe($db);
$paymentstatic = new Paiement($db);
$bankaccountstatic = new Account($db);
if (!empty($conf->projet->enabled)) { $formproject = new FormProjets($db); }

$now = dol_now();

$title = $langs->trans('InvoiceCustomer')." - ".$langs->trans('Card');
$helpurl = "EN:Customers_Invoices|FR:Factures_Clients|ES:Facturas_a_clientes";
llxHeader('', $title, $helpurl);

// Mode creation

if ($action == 'create')
{
	$facturestatic = new Facture($db);
	$extrafields->fetch_name_optionals_label($facturestatic->table_element);

	print load_fiche_titre($langs->trans('NewBill'), '', 'invoicing');

	if ($socid > 0)
		$res = $soc->fetch($socid);

	$currency_code = $conf->currency;

	// Load objectsrc
	$remise_absolue = 0;
	if (!empty($origin) && !empty($originid))
	{
		// Parse element/subelement (ex: project_task)
		$element = $subelement = $origin;
		$regs = array();
		if (preg_match('/^([^_]+)_([^_]+)/i', $origin, $regs)) {
			$element = $regs[1];
			$subelement = $regs[2];
		}

		if ($element == 'project') {
			$projectid = $originid;

			if (empty($cond_reglement_id)) {
				$cond_reglement_id = $soc->cond_reglement_id;
			}
			if (empty($mode_reglement_id)) {
				$mode_reglement_id = $soc->mode_reglement_id;
			}
			if (!$remise_percent) {
				$remise_percent = $soc->remise_percent;
			}
			if (!$dateinvoice) {
				// Do not set 0 here (0 for a date is 1970)
				$dateinvoice = (empty($dateinvoice) ? (empty($conf->global->MAIN_AUTOFILL_DATE) ?-1 : '') : $dateinvoice);
			}
		} else {
			// For compatibility
			if ($element == 'order' || $element == 'commande') {
				$element = $subelement = 'commande';
			}
			if ($element == 'propal') {
				$element = 'comm/propal';
				$subelement = 'propal';
			}
			if ($element == 'contract') {
				$element = $subelement = 'contrat';
			}
			if ($element == 'shipping') {
				$element = $subelement = 'expedition';
			}

			dol_include_once('/'.$element.'/class/'.$subelement.'.class.php');

			$classname = ucfirst($subelement);
			$objectsrc = new $classname($db);
			$objectsrc->fetch($originid);
			if (empty($objectsrc->lines) && method_exists($objectsrc, 'fetch_lines'))
				$objectsrc->fetch_lines();
			$objectsrc->fetch_thirdparty();

			$projectid = (!empty($projectid) ? $projectid : $objectsrc->fk_project);
			$ref_client = (!empty($objectsrc->ref_client) ? $objectsrc->ref_client : (!empty($objectsrc->ref_customer) ? $objectsrc->ref_customer : ''));
			$ref_int = (!empty($objectsrc->ref_int) ? $objectsrc->ref_int : '');

			// only if socid not filled else it's allready done upper
			if (empty($socid))
				$soc = $objectsrc->thirdparty;

			$dateinvoice = (empty($dateinvoice) ? (empty($conf->global->MAIN_AUTOFILL_DATE) ?-1 : '') : $dateinvoice);

			if ($element == 'expedition') {
				$ref_client = (!empty($objectsrc->ref_customer) ? $objectsrc->ref_customer : '');

				$elem = $subelem = $objectsrc->origin;
				$expeoriginid = $objectsrc->origin_id;
				dol_include_once('/'.$elem.'/class/'.$subelem.'.class.php');
				$classname = ucfirst($subelem);

				$expesrc = new $classname($db);
				$expesrc->fetch($expeoriginid);

				$cond_reglement_id 	= (!empty($expesrc->cond_reglement_id) ? $expesrc->cond_reglement_id : (!empty($soc->cond_reglement_id) ? $soc->cond_reglement_id : 1));
				$mode_reglement_id 	= (!empty($expesrc->mode_reglement_id) ? $expesrc->mode_reglement_id : (!empty($soc->mode_reglement_id) ? $soc->mode_reglement_id : 0));
				$fk_account         = (!empty($expesrc->fk_account) ? $expesrc->fk_account : (!empty($soc->fk_account) ? $soc->fk_account : 0));
				$remise_percent 	= (!empty($expesrc->remise_percent) ? $expesrc->remise_percent : (!empty($soc->remise_percent) ? $soc->remise_percent : 0));
				$remise_absolue 	= (!empty($expesrc->remise_absolue) ? $expesrc->remise_absolue : (!empty($soc->remise_absolue) ? $soc->remise_absolue : 0));

				//Replicate extrafields
				$expesrc->fetch_optionals($expeoriginid);
				$object->array_options = $expesrc->array_options;
			}
			else
			{
				$cond_reglement_id 	= (!empty($objectsrc->cond_reglement_id) ? $objectsrc->cond_reglement_id : (!empty($soc->cond_reglement_id) ? $soc->cond_reglement_id : 0));
				$mode_reglement_id 	= (!empty($objectsrc->mode_reglement_id) ? $objectsrc->mode_reglement_id : (!empty($soc->mode_reglement_id) ? $soc->mode_reglement_id : 0));
				$fk_account         = (!empty($objectsrc->fk_account) ? $objectsrc->fk_account : (!empty($soc->fk_account) ? $soc->fk_account : 0));
				$remise_percent 	= (!empty($objectsrc->remise_percent) ? $objectsrc->remise_percent : (!empty($soc->remise_percent) ? $soc->remise_percent : 0));
				$remise_absolue 	= (!empty($objectsrc->remise_absolue) ? $objectsrc->remise_absolue : (!empty($soc->remise_absolue) ? $soc->remise_absolue : 0));

				if (!empty($conf->multicurrency->enabled))
				{
					if (!empty($objectsrc->multicurrency_code)) $currency_code = $objectsrc->multicurrency_code;
					if (!empty($conf->global->MULTICURRENCY_USE_ORIGIN_TX) && !empty($objectsrc->multicurrency_tx))	$currency_tx = $objectsrc->multicurrency_tx;
				}

				// Replicate extrafields
				$objectsrc->fetch_optionals($originid);
				$object->array_options = $objectsrc->array_options;
			}
		}
	}
	else
	{
		$cond_reglement_id 	= $soc->cond_reglement_id;
		$mode_reglement_id 	= $soc->mode_reglement_id;
		$fk_account        	= $soc->fk_account;
		$remise_percent 	= $soc->remise_percent;
		$remise_absolue 	= 0;
		$dateinvoice = (empty($dateinvoice) ? (empty($conf->global->MAIN_AUTOFILL_DATE) ?-1 : '') : $dateinvoice); // Do not set 0 here (0 for a date is 1970)

		if (!empty($conf->multicurrency->enabled) && !empty($soc->multicurrency_code)) $currency_code = $soc->multicurrency_code;
	}

	if (!empty($soc->id)) $absolute_discount = $soc->getAvailableDiscounts();
	$note_public = $object->getDefaultCreateValueFor('note_public', ((!empty($origin) && !empty($originid) && is_object($objectsrc) && !empty($conf->global->FACTURE_REUSE_NOTES_ON_CREATE_FROM)) ? $objectsrc->note_public : null));
	$note_private = $object->getDefaultCreateValueFor('note_private', ((!empty($origin) && !empty($originid) && is_object($objectsrc) && !empty($conf->global->FACTURE_REUSE_NOTES_ON_CREATE_FROM)) ? $objectsrc->note_private : null));

	if (!empty($conf->use_javascript_ajax))
	{
		require_once DOL_DOCUMENT_ROOT.'/core/lib/ajax.lib.php';
		print ajax_combobox('fac_replacement');
		print ajax_combobox('fac_avoir');
		print ajax_combobox('situations');
	}

	if ($origin == 'contrat')
	{
		$langs->load("admin");
		$text = $langs->trans("ToCreateARecurringInvoice");
		$text .= ' '.$langs->trans("ToCreateARecurringInvoiceGene", $langs->transnoentitiesnoconv("MenuFinancial"), $langs->transnoentitiesnoconv("BillsCustomers"), $langs->transnoentitiesnoconv("ListOfTemplates"));
		if (empty($conf->global->INVOICE_DISABLE_AUTOMATIC_RECURRING_INVOICE))
		{
		    $text .= ' '.$langs->trans("ToCreateARecurringInvoiceGeneAuto", $langs->transnoentitiesnoconv('Module2300Name'));
		}
		print info_admin($text, 0, 0, 0).'<br>';
	}

	print '<form name="add" action="'.$_SERVER["PHP_SELF"].'" method="POST">';
	print '<input type="hidden" name="token" value="'.newToken().'">';
	print '<input type="hidden" name="action" value="add">';
	if ($soc->id > 0) print '<input type="hidden" name="socid" value="'.$soc->id.'">'."\n";
	print '<input name="ref" type="hidden" value="provisoire">';
	print '<input name="ref_client" type="hidden" value="'.$ref_client.'">';
	print '<input name="ref_int" type="hidden" value="'.$ref_int.'">';
	print '<input type="hidden" name="origin" value="'.$origin.'">';
	print '<input type="hidden" name="originid" value="'.$originid.'">';
	print '<input type="hidden" name="originentity" value="'.GETPOST('originentity').'">';
	if (!empty($currency_tx)) print '<input type="hidden" name="originmulticurrency_tx" value="'.$currency_tx.'">';

	dol_fiche_head('');

	print '<table class="border centpercent">';

	// Ref
	print '<tr><td class="titlefieldcreate fieldrequired">'.$langs->trans('Ref').'</td><td colspan="2">'.$langs->trans('Draft').'</td></tr>';

	$exampletemplateinvoice = new FactureRec($db);
	$invoice_predefined = new FactureRec($db);
	if (empty($origin) && empty($originid) && GETPOST('fac_rec', 'int') > 0)
	{
		$invoice_predefined->fetch(GETPOST('fac_rec', 'int'));
	}

	// Thirdparty
	if ($soc->id > 0 && (!GETPOST('fac_rec', 'int') || !empty($invoice_predefined->frequency)))
	{
		// If thirdparty known and not a predefined invoiced without a recurring rule
		print '<tr><td class="fieldrequired">'.$langs->trans('Customer').'</td>';
		print '<td colspan="2">';
		print $soc->getNomUrl(1);
		print '<input type="hidden" name="socid" value="'.$soc->id.'">';
		// Outstanding Bill
		$arrayoutstandingbills = $soc->getOutstandingBills();
		$outstandingBills = $arrayoutstandingbills['opened'];
		print ' ('.$langs->trans('CurrentOutstandingBill').': ';
		print price($outstandingBills, '', $langs, 0, 0, -1, $conf->currency);
		if ($soc->outstanding_limit != '')
		{
			if ($outstandingBills > $soc->outstanding_limit) print img_warning($langs->trans("OutstandingBillReached"));
			print ' / '.price($soc->outstanding_limit, '', $langs, 0, 0, -1, $conf->currency);
		}
		print ')';
		print '</td>';
		print '</tr>'."\n";
	}
	else
	{
		print '<tr><td class="fieldrequired">'.$langs->trans('Customer').'</td>';
		print '<td colspan="2">';
		print $form->select_company($soc->id, 'socid', '((s.client = 1 OR s.client = 3) AND s.status=1)', 'SelectThirdParty', 0, 0, null, 0, 'minwidth300');
		// Option to reload page to retrieve customer informations. Note, this clear other input
		if (!empty($conf->global->RELOAD_PAGE_ON_CUSTOMER_CHANGE))
		{
			print '<script type="text/javascript">
			$(document).ready(function() {
				$("#socid").change(function() {
					var socid = $(this).val();
			        var fac_rec = $(\'#fac_rec\').val();
					// reload page
        			window.location.href = "'.$_SERVER["PHP_SELF"].'?action=create&socid="+socid+"&fac_rec="+fac_rec;
				});
			});
			</script>';
		}
		if (!GETPOST('fac_rec', 'int')) print ' <a href="'.DOL_URL_ROOT.'/societe/card.php?action=create&client=3&fournisseur=0&backtopage='.urlencode($_SERVER["PHP_SELF"].'?action=create').'"><span class="fa fa-plus-circle valignmiddle paddingleft" title="'.$langs->trans("AddThirdParty").'"></span></a>';
		print '</td>';
		print '</tr>'."\n";
	}

	// Overwrite some values if creation of invoice is from a predefined invoice
	if (empty($origin) && empty($originid) && GETPOST('fac_rec', 'int') > 0)
	{
		$invoice_predefined->fetch(GETPOST('fac_rec', 'int'));

		$dateinvoice = $invoice_predefined->date_when; // To use next gen date by default later
		if (empty($projectid)) $projectid = $invoice_predefined->fk_project;
		$cond_reglement_id = $invoice_predefined->cond_reglement_id;
		$mode_reglement_id = $invoice_predefined->mode_reglement_id;
		$fk_account = $invoice_predefined->fk_account;
		$note_public = $invoice_predefined->note_public;
		$note_private = $invoice_predefined->note_private;

		if (!empty($invoice_predefined->multicurrency_code)) $currency_code = $invoice_predefined->multicurrency_code;
		if (!empty($invoice_predefined->multicurrency_tx)) $currency_tx = $invoice_predefined->multicurrency_tx;

		$sql = 'SELECT r.rowid, r.titre as title, r.total_ttc';
		$sql .= ' FROM '.MAIN_DB_PREFIX.'facture_rec as r';
		$sql .= ' WHERE r.fk_soc = '.$invoice_predefined->socid;

		$resql = $db->query($sql);
		if ($resql)
		{
			$num = $db->num_rows($resql);
			$i = 0;

			if ($num > 0)
			{
				print '<tr><td>'.$langs->trans('CreateFromRepeatableInvoice').'</td><td>';
				//print '<input type="hidden" name="fac_rec" id="fac_rec" value="'.GETPOST('fac_rec', 'int').'">';
				print '<select class="flat" id="fac_rec" name="fac_rec">'; // We may want to change the template to use
				print '<option value="0" selected></option>';
				while ($i < $num)
				{
					$objp = $db->fetch_object($resql);
					print '<option value="'.$objp->rowid.'"';
					if (GETPOST('fac_rec', 'int') == $objp->rowid)
					{
						print ' selected';
						$exampletemplateinvoice->fetch(GETPOST('fac_rec', 'int'));
					}
					print '>'.$objp->title.' ('.price($objp->total_ttc).' '.$langs->trans("TTC").')</option>';
					$i++;
				}
				print '</select>';
				// Option to reload page to retrieve customer informations. Note, this clear other input
				if (!empty($conf->global->RELOAD_PAGE_ON_TEMPLATE_CHANGE))
				{
					print '<script type="text/javascript">
        			$(document).ready(function() {
        				$("#fac_rec").change(function() {
							console.log("We changed the template invoice");
        					var fac_rec = $(this).val();
        			        var socid = $(\'#socid\').val();
        					// reload page
        					window.location.href = "'.$_SERVER["PHP_SELF"].'?action=create&socid="+socid+"&fac_rec="+fac_rec;
        				});
        			});
        			</script>';
				}
				print '</td></tr>';
			}
			$db->free($resql);
		} else {
			dol_print_error($db);
		}
	}

	print '<tr><td class="tdtop fieldrequired">'.$langs->trans('Type').'</td><td colspan="2">';

	print '<div class="tagtable">'."\n";

	// Standard invoice
	print '<div class="tagtr listofinvoicetype"><div class="tagtd listofinvoicetype">';
	$tmp = '<input type="radio" id="radio_standard" name="type" value="0"'.(GETPOST('type') == 0 ? ' checked' : '').'> ';
	$tmp  = $tmp.'<label for="radio_standard" >'.$langs->trans("InvoiceStandardAsk").'</label>';
	$desc = $form->textwithpicto($tmp, $langs->transnoentities("InvoiceStandardDesc"), 1, 'help', '', 0, 3);
	print $desc;
	print '</div></div>';

	if ((empty($origin)) || ((($origin == 'propal') || ($origin == 'commande')) && (!empty($originid))))
	{
		// Deposit
		if (empty($conf->global->INVOICE_DISABLE_DEPOSIT))
   		{
			print '<div class="tagtr listofinvoicetype"><div class="tagtd listofinvoicetype">';
			$tmp = '<input type="radio" id="radio_deposit" name="type" value="3"'.(GETPOST('type') == 3 ? ' checked' : '').'> ';
			print '<script type="text/javascript" language="javascript">
    		jQuery(document).ready(function() {
    			jQuery("#typedeposit, #valuedeposit").click(function() {
    				jQuery("#radio_deposit").prop("checked", true);
    			});
    		});
    		</script>';

			$tmp  = $tmp.'<label for="radio_deposit" >'.$langs->trans("InvoiceDeposit").'</label>';
			$desc = $form->textwithpicto($tmp, $langs->transnoentities("InvoiceDepositDesc"), 1, 'help', '', 0, 3);
			print '<table class="nobordernopadding"><tr><td>';
			print $desc;
			print '</td>';
			if (($origin == 'propal') || ($origin == 'commande'))
			{
				print '<td class="nowrap" style="padding-left: 5px">';
				$arraylist = array('amount' => $langs->transnoentitiesnoconv('FixAmount', $langs->transnoentitiesnoconv('Deposit')), 'variable' => $langs->transnoentitiesnoconv('VarAmountOneLine', $langs->transnoentitiesnoconv('Deposit')));
				print $form->selectarray('typedeposit', $arraylist, GETPOST('typedeposit'), 0, 0, 0, '', 1);
				print '</td>';
				print '<td class="nowrap" style="padding-left: 5px">'.$langs->trans('Value').':<input type="text" id="valuedeposit" name="valuedeposit" size="3" value="'.GETPOST('valuedeposit', 'int').'"/>';
			}
			print '</td></tr></table>';

			print '</div></div>';
   		}
	}

	if ($socid > 0)
	{
		if (!empty($conf->global->INVOICE_USE_SITUATION))
		{
			// First situation invoice
			print '<div class="tagtr listofinvoicetype"><div class="tagtd listofinvoicetype">';
			$tmp = '<input id="radio_situation" type="radio" name="type" value="5"'.(GETPOST('type') == 5 ? ' checked' : '').'> ';
			$tmp  = $tmp.'<label for="radio_situation" >'.$langs->trans("InvoiceFirstSituationAsk").'</label>';
			$desc = $form->textwithpicto($tmp, $langs->transnoentities("InvoiceFirstSituationDesc"), 1, 'help', '', 0, 3);
			print $desc;
			print '</div></div>';

			// Next situation invoice
			$opt = $form->selectSituationInvoices(GETPOST('originid'), $socid);

			print '<div class="tagtr listofinvoicetype"><div class="tagtd listofinvoicetype">';
			$tmp = '<input type="radio" name="type" value="5"'.(GETPOST('type') == 5 && GETPOST('originid') ? ' checked' : '');
			if ($opt == ('<option value ="0" selected>'.$langs->trans('NoSituations').'</option>') || (GETPOST('origin') && GETPOST('origin') != 'facture' && GETPOST('origin') != 'commande'))
				$tmp .= ' disabled';
			$tmp .= '> ';
			$text = '<label>'.$tmp.$langs->trans("InvoiceSituationAsk").'</label> ';
			$text .= '<select class="flat" id="situations" name="situations"';
			if ($opt == ('<option value ="0" selected>'.$langs->trans('NoSituations').'</option>') || (GETPOST('origin') && GETPOST('origin') != 'facture' && GETPOST('origin') != 'commande'))
				$text .= ' disabled';
			$text .= '>';
			$text .= $opt;
			$text .= '</select>';
			$desc = $form->textwithpicto($text, $langs->transnoentities("InvoiceSituationDesc"), 1, 'help', '', 0, 3);
			print $desc;
			print '</div></div>';
		}

		// Replacement
		if (empty($conf->global->INVOICE_DISABLE_REPLACEMENT))
		{
			// Type de facture
			$facids = $facturestatic->list_replacable_invoices($soc->id);
			if ($facids < 0) {
				dol_print_error($db, $facturestatic);
				exit();
			}
			$options = "";
			if (is_array($facids)) {
				foreach ($facids as $facparam)
				{
					$options .= '<option value="'.$facparam ['id'].'"';
					if ($facparam ['id'] == $_POST['fac_replacement'])
						$options .= ' selected';
					$options .= '>'.$facparam ['ref'];
					$options .= ' ('.$facturestatic->LibStatut(0, $facparam ['status']).')';
					$options .= '</option>';
				}
			}

			print '<!-- replacement line -->';
			print '<div class="tagtr listofinvoicetype"><div class="tagtd listofinvoicetype">';
			$tmp = '<input type="radio" name="type" id="radio_replacement" value="1"'.(GETPOST('type') == 1 ? ' checked' : '');
			if (!$options || $invoice_predefined->id > 0) $tmp .= ' disabled';
			$tmp .= '> ';
			print '<script type="text/javascript" language="javascript">
    		jQuery(document).ready(function() {
    			jQuery("#fac_replacement").change(function() {
    				jQuery("#radio_replacement").prop("checked", true);
    			});
    		});
    		</script>';
			$text = '<label>'.$tmp.$langs->trans("InvoiceReplacementAsk").'</label>';
			$text .= '<select class="flat" name="fac_replacement" id="fac_replacement"';
			if (!$options || $invoice_predefined->id > 0)
				$text .= ' disabled';
			$text .= '>';
			if ($options) {
				$text .= '<option value="-1">&nbsp;</option>';
				$text .= $options;
			} else {
				$text .= '<option value="-1">'.$langs->trans("NoReplacableInvoice").'</option>';
			}
			$text .= '</select>';
			$desc = $form->textwithpicto($text, $langs->transnoentities("InvoiceReplacementDesc"), 1, 'help', '', 0, 3);
			print $desc;
			print '</div></div>';
		}
	}
	else
	{
	    if (!empty($conf->global->INVOICE_USE_SITUATION))
	    {
    	    print '<div class="tagtr listofinvoicetype"><div class="tagtd listofinvoicetype">';
    	    $tmp = '<input type="radio" name="type" id="radio_situation" value="0" disabled> ';
    	    $text = '<label>'.$tmp.$langs->trans("InvoiceFirstSituationAsk").'</label> ';
    	    $text .= '<span class="opacitymedium">('.$langs->trans("YouMustCreateInvoiceFromThird").')</span> ';
    	    $desc = $form->textwithpicto($text, $langs->transnoentities("InvoiceFirstSituationDesc"), 1, 'help', '', 0, 3);
    	    print $desc;
    	    print '</div></div>';

    	    print '<div class="tagtr listofinvoicetype"><div class="tagtd listofinvoicetype">';
    	    $tmp = '<input type="radio" name="type" id="radio_situation" value="0" disabled> ';
    	    $text = '<label>'.$tmp.$langs->trans("InvoiceSituationAsk").'</label> ';
    	    $text .= '<span class="opacitymedium">('.$langs->trans("YouMustCreateInvoiceFromThird").')</span> ';
    	    $desc = $form->textwithpicto($text, $langs->transnoentities("InvoiceFirstSituationDesc"), 1, 'help', '', 0, 3);
    	    print $desc;
    	    print '</div></div>';
	    }

	    print '<div class="tagtr listofinvoicetype"><div class="tagtd listofinvoicetype">';
		$tmp = '<input type="radio" name="type" id="radio_replacement" value="0" disabled> ';
		$text = '<label>'.$tmp.$langs->trans("InvoiceReplacement").'</label> ';
		$text .= '<span class="opacitymedium">('.$langs->trans("YouMustCreateInvoiceFromThird").')</span> ';
		$desc = $form->textwithpicto($text, $langs->transnoentities("InvoiceReplacementDesc"), 1, 'help', '', 0, 3);
		print $desc;
		print '</div></div>';
	}


	if (empty($origin))
	{
		if ($socid > 0)
		{
			// Credit note
			if (empty($conf->global->INVOICE_DISABLE_CREDIT_NOTE))
			{
				// Show link for credit note
				$facids = $facturestatic->list_qualified_avoir_invoices($soc->id);
				if ($facids < 0)
				{
					dol_print_error($db, $facturestatic);
					exit;
				}
				$optionsav = "";
				$newinvoice_static = new Facture($db);
				foreach ($facids as $key => $valarray)
				{
					$newinvoice_static->id = $key;
					$newinvoice_static->ref = $valarray ['ref'];
					$newinvoice_static->statut = $valarray ['status'];
					$newinvoice_static->type = $valarray ['type'];
					$newinvoice_static->paye = $valarray ['paye'];

					$optionsav .= '<option value="'.$key.'"';
					if ($key == GETPOST('fac_avoir'))
						$optionsav .= ' selected';
					$optionsav .= '>';
					$optionsav .= $newinvoice_static->ref;
					$optionsav .= ' ('.$newinvoice_static->getLibStatut(1, $valarray ['paymentornot']).')';
					$optionsav .= '</option>';
				}

				print '<div class="tagtr listofinvoicetype"><div class="tagtd listofinvoicetype">';
				$tmp = '<input type="radio" id="radio_creditnote" name="type" value="2"'.(GETPOST('type') == 2 ? ' checked' : '');
				if ((!$optionsav && empty($conf->global->INVOICE_CREDIT_NOTE_STANDALONE)) || $invoice_predefined->id > 0) $tmp .= ' disabled';
				$tmp .= '> ';
				// Show credit note options only if we checked credit note
				print '<script type="text/javascript" language="javascript">
    			jQuery(document).ready(function() {
    				if (! jQuery("#radio_creditnote").is(":checked"))
    				{
    					jQuery("#credit_note_options").hide();
    				}
    				jQuery("#radio_creditnote").click(function() {
    					jQuery("#credit_note_options").show();
    				});
    				jQuery("#radio_standard, #radio_replacement, #radio_deposit").click(function() {
    					jQuery("#credit_note_options").hide();
    				});
    			});
    			</script>';
				$text = '<label>'.$tmp.$langs->transnoentities("InvoiceAvoirAsk").'</label> ';
				// $text.='<input type="text" value="">';
				$text .= '<select class="flat valignmiddle" name="fac_avoir" id="fac_avoir"';
				if (!$optionsav || $invoice_predefined->id > 0)
					$text .= ' disabled';
				$text .= '>';
				if ($optionsav) {
					$text .= '<option value="-1"></option>';
					$text .= $optionsav;
				} else {
					$text .= '<option value="-1">'.$langs->trans("NoInvoiceToCorrect").'</option>';
				}
				$text .= '</select>';
				$desc = $form->textwithpicto($text, $langs->transnoentities("InvoiceAvoirDesc"), 1, 'help', '', 0, 3);
				print $desc;

				print '<div id="credit_note_options" class="clearboth">';
				print '&nbsp;&nbsp;&nbsp; <input type="checkbox" name="invoiceAvoirWithLines" id="invoiceAvoirWithLines" value="1" onclick="$(\'#credit_note_options input[type=checkbox]\').not(this).prop(\'checked\', false);" '.(GETPOST('invoiceAvoirWithLines', 'int') > 0 ? 'checked' : '').' /> <label for="invoiceAvoirWithLines">'.$langs->trans('invoiceAvoirWithLines')."</label>";
				print '<br>&nbsp;&nbsp;&nbsp; <input type="checkbox" name="invoiceAvoirWithPaymentRestAmount" id="invoiceAvoirWithPaymentRestAmount" value="1" onclick="$(\'#credit_note_options input[type=checkbox]\').not(this).prop(\'checked\', false);" '.(GETPOST('invoiceAvoirWithPaymentRestAmount', 'int') > 0 ? 'checked' : '').' /> <label for="invoiceAvoirWithPaymentRestAmount">'.$langs->trans('invoiceAvoirWithPaymentRestAmount')."</label>";
				print '</div>';

    			print '</div></div>';
    		}
		}
		else
		{
			print '<div class="tagtr listofinvoicetype"><div class="tagtd listofinvoicetype">';
			if (empty($conf->global->INVOICE_CREDIT_NOTE_STANDALONE)) $tmp = '<input type="radio" name="type" id="radio_creditnote" value="0" disabled> ';
			else $tmp = '<input type="radio" name="type" id="radio_creditnote" value="2" > ';
			$text = '<label>'.$tmp.$langs->trans("InvoiceAvoir").'</label> ';
			$text .= '<span class="opacitymedium">('.$langs->trans("YouMustCreateInvoiceFromThird").')</span> ';
			$desc = $form->textwithpicto($text, $langs->transnoentities("InvoiceAvoirDesc"), 1, 'help', '', 0, 3);
			print $desc;
			print '</div></div>'."\n";
		}
	}

	// Template invoice
	print '<div class="tagtr listofinvoicetype"><div class="tagtd listofinvoicetype">';
	$tmp = '<input type="radio" name="type" id="radio_template" value="0" disabled> ';
	$text = '<label>'.$tmp.$langs->trans("RepeatableInvoice").'</label> ';
	//$text.= '('.$langs->trans("YouMustCreateStandardInvoiceFirst").') ';
	$desc = $form->textwithpicto($text, $langs->transnoentities("YouMustCreateStandardInvoiceFirstDesc"), 1, 'help', '', 0, 3);
	print $desc;
	print '</div></div>';

	print '</div>';


	if (!empty($conf->global->INVOICE_USE_DEFAULT_DOCUMENT)) // Hidden conf
	{
    	// Add auto select default document model
    	$listtType = array(Facture::TYPE_STANDARD, Facture::TYPE_REPLACEMENT, Facture::TYPE_CREDIT_NOTE, Facture::TYPE_DEPOSIT, Facture::TYPE_SITUATION);
    	$jsListType = '';
    	foreach ($listtType as $type)
    	{
    	    $thisTypeConfName = 'FACTURE_ADDON_PDF_'.$type;
    	    $curent = !empty($conf->global->{$thisTypeConfName}) ? $conf->global->{$thisTypeConfName}:$conf->global->FACTURE_ADDON_PDF;
    	    $jsListType .= (!empty($jsListType) ? ',' : '').'"'.$type.'":"'.$curent.'"';
    	}

    	print '<script type="text/javascript" language="javascript">
        		$(document).ready(function() {
                    var listType = {'.$jsListType.'};
        			$("[name=\'type\'").change(function() {
        				if($( this ).prop("checked"))
                        {
                            if(($( this ).val() in listType))
                            {
                                $("#model").val(listType[$( this ).val()]);
                            }
                            else
                            {
                                $("#model").val("'.$conf->global->FACTURE_ADDON_PDF.'");
                            }
                        }
        			});
        		});
        		</script>';
	}



	print '</td></tr>';

	if ($socid > 0)
	{
		// Discounts for third party
		print '<tr><td>'.$langs->trans('Discounts').'</td><td colspan="2">';

		$thirdparty = $soc;
		$discount_type = 0;
		$backtopage = urlencode($_SERVER["PHP_SELF"].'?socid='.$thirdparty->id.'&action='.$action.'&origin='.GETPOST('origin', 'alpha').'&originid='.GETPOST('originid', 'int'));
		include DOL_DOCUMENT_ROOT.'/core/tpl/object_discounts.tpl.php';

		print '</td></tr>';
	}

	$datefacture = dol_mktime(12, 0, 0, GETPOST('remonth', 'int'), GETPOST('reday', 'int'), GETPOST('reyear', 'int'));

	// Date invoice
	print '<tr><td class="fieldrequired">'.$langs->trans('DateInvoice').'</td><td colspan="2">';
	print $form->selectDate($datefacture ? $datefacture : $dateinvoice, '', '', '', '', "add", 1, 1);
	print '</td></tr>';

	// Date point of tax
	if (!empty($conf->global->INVOICE_POINTOFTAX_DATE))
	{
		print '<tr><td class="fieldrequired">'.$langs->trans('DatePointOfTax').'</td><td colspan="2">';
		$date_pointoftax = dol_mktime(12, 0, 0, GETPOST('date_pointoftaxmonth', 'int'), GETPOST('date_pointoftaxday', 'int'), GETPOST('date_pointoftaxyear', 'int'));
		print $form->selectDate($date_pointoftax ? $date_pointoftax : -1, 'date_pointoftax', '', '', '', "add", 1, 1);
		print '</td></tr>';
	}

	// Payment term
	print '<tr><td class="nowrap fieldrequired">'.$langs->trans('PaymentConditionsShort').'</td><td colspan="2">';
	$form->select_conditions_paiements(GETPOSTISSET('cond_reglement_id') ? GETPOST('cond_reglement_id', 'int') : $cond_reglement_id, 'cond_reglement_id');
	print '</td></tr>';

	if (!empty($conf->global->INVOICE_USE_SITUATION))
	{
	    if ($conf->global->INVOICE_USE_SITUATION_RETAINED_WARRANTY) {
	        $rwStyle = 'display:none;';
	        if (GETPOST('type', 'int') == Facture::TYPE_SITUATION) {
	            $rwStyle = '';
	        }

	        $retained_warranty = GETPOST('retained_warranty', 'int');
	        if(empty($retained_warranty)){
                if(!empty($objectsrc->retained_warranty)){ // use previous situation value
                    $retained_warranty = $objectsrc->retained_warranty;
                }else{
                    $retained_warranty = $conf->global->INVOICE_SITUATION_DEFAULT_RETAINED_WARRANTY_PERCENT;
                }
            }

	        print '<tr class="retained-warranty-line" style="'.$rwStyle.'" ><td class="nowrap">'.$langs->trans('RetainedWarranty').'</td><td colspan="2">';
	        print '<input id="new-situation-invoice-retained-warranty" name="retained_warranty" type="number" value="'.$retained_warranty.'" step="0.01" min="0" max="100" />%';

	        // Retained warranty payment term
	        print '<tr class="retained-warranty-line" style="'.$rwStyle.'" ><td class="nowrap">'.$langs->trans('PaymentConditionsShortRetainedWarranty').'</td><td colspan="2">';
	        $retained_warranty_fk_cond_reglement = GETPOST('retained_warranty_fk_cond_reglement', 'int');
	        if(empty($retained_warranty_fk_cond_reglement)){
                $retained_warranty_fk_cond_reglement = $conf->global->INVOICE_SITUATION_DEFAULT_RETAINED_WARRANTY_COND_ID;
                if(!empty($objectsrc->retained_warranty_fk_cond_reglement)){ // use previous situation value
                    $retained_warranty_fk_cond_reglement = $objectsrc->retained_warranty_fk_cond_reglement;
                }else{
                    $retained_warranty_fk_cond_reglement = $conf->global->INVOICE_SITUATION_DEFAULT_RETAINED_WARRANTY_COND_ID;
                }
            }
	        $form->select_conditions_paiements($retained_warranty_fk_cond_reglement, 'retained_warranty_fk_cond_reglement', -1, 1);
	        print '</td></tr>';

	        print '<script type="text/javascript" language="javascript">
    		$(document).ready(function() {
    			$("[name=\'type\'").change(function() {
    				if($( this ).prop("checked") && $( this ).val() == '.Facture::TYPE_SITUATION.')
                    {
                        $(".retained-warranty-line").show();
                    }
                    else{
                        $(".retained-warranty-line").hide();
                    }
    			});
    		});
    		</script>';
	    }
	}

	// Payment mode
	print '<tr><td>'.$langs->trans('PaymentMode').'</td><td colspan="2">';
	$form->select_types_paiements(isset($_POST['mode_reglement_id']) ? $_POST['mode_reglement_id'] : $mode_reglement_id, 'mode_reglement_id', 'CRDT');
	print '</td></tr>';

	// Bank Account
	if (isset($_POST['fk_account'])) {
		$fk_account = $_POST['fk_account'];
	}

	print '<tr><td>'.$langs->trans('BankAccount').'</td><td colspan="2">';
	$form->select_comptes($fk_account, 'fk_account', 0, '', 1);
	print '</td></tr>';

	// Project
	if (!empty($conf->projet->enabled))
	{
		$langs->load('projects');
		print '<tr><td>'.$langs->trans('Project').'</td><td colspan="2">';
		$numprojet = $formproject->select_projects(($socid > 0 ? $socid : -1), $projectid, 'projectid', 0, 0, 1, 1);
		print ' <a href="'.DOL_URL_ROOT.'/projet/card.php?socid='.$soc->id.'&action=create&status=1&backtopage='.urlencode($_SERVER["PHP_SELF"].'?action=create&socid='.$soc->id.($fac_rec ? '&fac_rec='.$fac_rec : '')).'"><span class="fa fa-plus-circle valignmiddle" title="'.$langs->trans("AddProject").'"></span></a>';
		print '</td></tr>';
	}

	// Incoterms
	if (!empty($conf->incoterm->enabled))
	{
		print '<tr>';
		print '<td><label for="incoterm_id">'.$form->textwithpicto($langs->trans("IncotermLabel"), $objectsrc->label_incoterms, 1).'</label></td>';
		print '<td colspan="2" class="maxwidthonsmartphone">';
		$incoterm_id = GETPOST('incoterm_id');
		$incoterm_location = GETPOST('location_incoterms');
		if (empty($incoterm_id))
		{
			$incoterm_id = (!empty($objectsrc->fk_incoterms) ? $objectsrc->fk_incoterms : $soc->fk_incoterms);
			$incoterm_location = (!empty($objectsrc->location_incoterms) ? $objectsrc->location_incoterms : $soc->location_incoterms);
		}
		print $form->select_incoterms($incoterm_id, $incoterm_location);
		print '</td></tr>';
	}

	// Other attributes
	$parameters = array('objectsrc' => $objectsrc, 'colspan' => ' colspan="2"', 'cols' => '2');
	$reshook = $hookmanager->executeHooks('formObjectOptions', $parameters, $object, $action); // Note that $action and $object may have been modified by hook
	print $hookmanager->resPrint;
	if (empty($reshook)) {
		print $object->showOptionals($extrafields, 'edit', $parameters);
	}

	// Template to use by default
	print '<tr><td>'.$langs->trans('Model').'</td>';
	print '<td colspan="2">';
	include_once DOL_DOCUMENT_ROOT.'/core/modules/facture/modules_facture.php';
	$liste = ModelePDFFactures::liste_modeles($db);
	if (!empty($conf->global->INVOICE_USE_DEFAULT_DOCUMENT)) {
		// Hidden conf
	    $paramkey = 'FACTURE_ADDON_PDF_'.$object->type;
	    $curent = !empty($conf->global->$paramkey) ? $conf->global->$paramkey : $conf->global->FACTURE_ADDON_PDF;
	} else {
	    $curent = $conf->global->FACTURE_ADDON_PDF;
	}
	print $form->selectarray('model', $liste, $curent);
	print "</td></tr>";

	// Multicurrency
	if (!empty($conf->multicurrency->enabled))
	{
		print '<tr>';
		print '<td>'.$form->editfieldkey('Currency', 'multicurrency_code', '', $object, 0).'</td>';
		print '<td colspan="2" class="maxwidthonsmartphone">';
		print $form->selectMultiCurrency($currency_code, 'multicurrency_code');
		print '</td></tr>';
	}

	// Help of substitution key
	$htmltext = '';
	if (GETPOST('fac_rec', 'int') > 0)
	{
		$dateexample = ($datefacture ? $datefacture : $dateinvoice);
		if (empty($dateexample)) $dateexample = dol_now();
		$substitutionarray = array(
			'__TOTAL_HT__' => $langs->trans("AmountHT").' ('.$langs->trans("Example").': '.price($exampletemplateinvoice->total_ht).')',
			'__TOTAL_TTC__' =>  $langs->trans("AmountTTC").' ('.$langs->trans("Example").': '.price($exampletemplateinvoice->total_ttc).')',
			'__INVOICE_PREVIOUS_MONTH__' => $langs->trans("PreviousMonthOfInvoice").' ('.$langs->trans("Example").': '.dol_print_date(dol_time_plus_duree($dateexample, -1, 'm'), '%m').')',
			'__INVOICE_MONTH__' =>  $langs->trans("MonthOfInvoice").' ('.$langs->trans("Example").': '.dol_print_date($dateexample, '%m').')',
			'__INVOICE_NEXT_MONTH__' => $langs->trans("NextMonthOfInvoice").' ('.$langs->trans("Example").': '.dol_print_date(dol_time_plus_duree($dateexample, 1, 'm'), '%m').')',
			'__INVOICE_PREVIOUS_MONTH_TEXT__' => $langs->trans("TextPreviousMonthOfInvoice").' ('.$langs->trans("Example").': '.dol_print_date(dol_time_plus_duree($dateexample, -1, 'm'), '%B').')',
			'__INVOICE_MONTH_TEXT__' =>  $langs->trans("TextMonthOfInvoice").' ('.$langs->trans("Example").': '.dol_print_date($dateexample, '%B').')',
			'__INVOICE_NEXT_MONTH_TEXT__' => $langs->trans("TextNextMonthOfInvoice").' ('.$langs->trans("Example").': '.dol_print_date(dol_time_plus_duree($dateexample, 1, 'm'), '%B').')',
			'__INVOICE_PREVIOUS_YEAR__' => $langs->trans("PreviousYearOfInvoice").' ('.$langs->trans("Example").': '.dol_print_date(dol_time_plus_duree($dateexample, -1, 'y'), '%Y').')',
			'__INVOICE_YEAR__' =>  $langs->trans("YearOfInvoice").' ('.$langs->trans("Example").': '.dol_print_date($dateexample, '%Y').')',
			'__INVOICE_NEXT_YEAR__' => $langs->trans("NextYearOfInvoice").' ('.$langs->trans("Example").': '.dol_print_date(dol_time_plus_duree($dateexample, 1, 'y'), '%Y').')'
		);

		$htmltext = '<i>'.$langs->trans("FollowingConstantsWillBeSubstituted").':<br>';
		foreach ($substitutionarray as $key => $val)
		{
			$htmltext .= $key.' = '.$langs->trans($val).'<br>';
		}
		$htmltext .= '</i>';
	}

	// Public note
	print '<tr>';
	print '<td class="tdtop">';
	print $form->textwithpicto($langs->trans('NotePublic'), $htmltext);
	print '</td>';
	print '<td valign="top" colspan="2">';
	$doleditor = new DolEditor('note_public', $note_public, '', 80, 'dolibarr_notes', 'In', 0, false, true, ROWS_3, '90%');
	print $doleditor->Create(1);

	// Private note
	if (empty($user->socid))
	{
		print '<tr>';
		print '<td class="tdtop">';
		print $form->textwithpicto($langs->trans('NotePrivate'), $htmltext);
		print '</td>';
		print '<td valign="top" colspan="2">';
		$doleditor = new DolEditor('note_private', $note_private, '', 80, 'dolibarr_notes', 'In', 0, false, true, ROWS_3, '90%');
		print $doleditor->Create(1);
		// print '<textarea name="note_private" wrap="soft" cols="70" rows="'.ROWS_3.'">'.$note_private.'.</textarea>
		print '</td></tr>';
	}

	// Lines from source (TODO Show them also when creating invoice from tempalte invoice)
	if (!empty($origin) && !empty($originid) && is_object($objectsrc))
	{
		// TODO for compatibility
		if ($origin == 'contrat') {
			// Calcul contrat->price (HT), contrat->total (TTC), contrat->tva
			$objectsrc->remise_absolue = $remise_absolue;
			$objectsrc->remise_percent = $remise_percent;
			$objectsrc->update_price(1, - 1, 1);
		}

		print "\n<!-- ".$classname." info -->";
		print "\n";
		print '<input type="hidden" name="amount"         value="'.$objectsrc->total_ht.'">'."\n";
		print '<input type="hidden" name="total"          value="'.$objectsrc->total_ttc.'">'."\n";
		print '<input type="hidden" name="tva"            value="'.$objectsrc->total_tva.'">'."\n";
		print '<input type="hidden" name="origin"         value="'.$objectsrc->element.'">';
		print '<input type="hidden" name="originid"       value="'.$objectsrc->id.'">';

		switch (get_class($objectsrc)) {
			case 'Propal':
				$newclassname = 'CommercialProposal';
				break;
			case 'Commande':
				$newclassname = 'Order';
				break;
			case 'Expedition':
				$newclassname = 'Sending';
				break;
			case 'Contrat':
				$newclassname = 'Contract';
				break;
			case 'Fichinter':
				$newclassname = 'Intervention';
				break;
			default:
				$newclassname = get_class($objectsrc);
		}

		print '<tr><td>'.$langs->trans($newclassname).'</td><td colspan="2">'.$objectsrc->getNomUrl(1);
		// We check if Origin document (id and type is known) has already at least one invoice attached to it
		$objectsrc->fetchObjectLinked($originid, $origin, '', 'facture');
		if (is_array($objectsrc->linkedObjects['facture']) && count($objectsrc->linkedObjects['facture']) >= 1)
		{
			setEventMessages('WarningBillExist', null, 'warnings');
			echo ' ('.$langs->trans('LatestRelatedBill').end($objectsrc->linkedObjects['facture'])->getNomUrl(1).')';
		}
		echo '</td></tr>';
		print '<tr><td>'.$langs->trans('AmountHT').'</td><td colspan="2">'.price($objectsrc->total_ht).'</td></tr>';
		print '<tr><td>'.$langs->trans('AmountVAT').'</td><td colspan="2">'.price($objectsrc->total_tva)."</td></tr>";
		if ($mysoc->localtax1_assuj == "1" || $objectsrc->total_localtax1 != 0) 		// Localtax1
		{
			print '<tr><td>'.$langs->transcountry("AmountLT1", $mysoc->country_code).'</td><td colspan="2">'.price($objectsrc->total_localtax1)."</td></tr>";
		}

		if ($mysoc->localtax2_assuj == "1" || $objectsrc->total_localtax2 != 0) 		// Localtax2
		{
			print '<tr><td>'.$langs->transcountry("AmountLT2", $mysoc->country_code).'</td><td colspan="2">'.price($objectsrc->total_localtax2)."</td></tr>";
		}
		print '<tr><td>'.$langs->trans('AmountTTC').'</td><td colspan="2">'.price($objectsrc->total_ttc)."</td></tr>";

		if (!empty($conf->multicurrency->enabled))
		{
			print '<tr><td>'.$langs->trans('MulticurrencyAmountHT').'</td><td colspan="2">'.price($objectsrc->multicurrency_total_ht).'</td></tr>';
			print '<tr><td>'.$langs->trans('MulticurrencyAmountVAT').'</td><td colspan="2">'.price($objectsrc->multicurrency_total_tva)."</td></tr>";
			print '<tr><td>'.$langs->trans('MulticurrencyAmountTTC').'</td><td colspan="2">'.price($objectsrc->multicurrency_total_ttc)."</td></tr>";
		}
	}

	print "</table>\n";

	dol_fiche_end();

	// Button "Create Draft"
	print '<div class="center">';
	print '<input type="submit" class="button" name="bouton" value="'.$langs->trans('CreateDraft').'">';
	print '&nbsp;&nbsp;&nbsp;&nbsp;&nbsp;';
	print '<input type="button" class="button" value="'.$langs->trans("Cancel").'" onClick="javascript:history.go(-1)">';
	print '</div>';

	print "</form>\n";

	// Show origin lines
	if (!empty($origin) && !empty($originid) && is_object($objectsrc)) {
		print '<br>';

		$title = $langs->trans('ProductsAndServices');
		print load_fiche_titre($title);

		print '<table class="noborder centpercent">';

		$objectsrc->printOriginLinesList();

		print '</table>';
	}

	print '<br>';
}
elseif ($id > 0 || !empty($ref))
{
	/*
	 * Show object in view mode
	 */

	$result = $object->fetch($id, $ref);
	if ($result <= 0) {
		dol_print_error($db, $object->error);
		exit();
	}

	// fetch optionals attributes and labels
	$extrafields->fetch_name_optionals_label($object->table_element);

	if ($user->socid > 0 && $user->socid != $object->socid)
	{
		accessforbidden('', 0, 1);
	}

	$result = $object->fetch_thirdparty();

	$result = $soc->fetch($object->socid);
	if ($result < 0) dol_print_error($db);
	$selleruserevenustamp = $mysoc->useRevenueStamp();

	$totalpaye = $object->getSommePaiement();
	$totalcreditnotes = $object->getSumCreditNotesUsed();
	$totaldeposits = $object->getSumDepositsUsed();
	// print "totalpaye=".$totalpaye." totalcreditnotes=".$totalcreditnotes." totaldeposts=".$totaldeposits."
	// selleruserrevenuestamp=".$selleruserevenustamp;

	// We can also use bcadd to avoid pb with floating points
	// For example print 239.2 - 229.3 - 9.9; does not return 0.
	// $resteapayer=bcadd($object->total_ttc,$totalpaye,$conf->global->MAIN_MAX_DECIMALS_TOT);
	// $resteapayer=bcadd($resteapayer,$totalavoir,$conf->global->MAIN_MAX_DECIMALS_TOT);
	$resteapayer = price2num($object->total_ttc - $totalpaye - $totalcreditnotes - $totaldeposits, 'MT');

	if ($object->paye)
	{
		$resteapayer = 0;
	}
	$resteapayeraffiche = $resteapayer;

	if (!empty($conf->global->FACTURE_DEPOSITS_ARE_JUST_PAYMENTS)) {	// Never use this
		$filterabsolutediscount = "fk_facture_source IS NULL"; // If we want deposit to be substracted to payments only and not to total of final invoice
		$filtercreditnote = "fk_facture_source IS NOT NULL"; // If we want deposit to be substracted to payments only and not to total of final invoice
	} else {
		$filterabsolutediscount = "fk_facture_source IS NULL OR (description LIKE '(DEPOSIT)%' AND description NOT LIKE '(EXCESS RECEIVED)%')";
		$filtercreditnote = "fk_facture_source IS NOT NULL AND (description NOT LIKE '(DEPOSIT)%' OR description LIKE '(EXCESS RECEIVED)%')";
	}

	$absolute_discount = $soc->getAvailableDiscounts('', $filterabsolutediscount);
	$absolute_creditnote = $soc->getAvailableDiscounts('', $filtercreditnote);
	$absolute_discount = price2num($absolute_discount, 'MT');
	$absolute_creditnote = price2num($absolute_creditnote, 'MT');

	$author = new User($db);
	if ($object->user_author) {
		$author->fetch($object->user_author);
	}

	$objectidnext = $object->getIdReplacingInvoice();

	$head = facture_prepare_head($object);

	dol_fiche_head($head, 'compta', $langs->trans('InvoiceCustomer'), -1, 'bill');

	$formconfirm = '';

	// Confirmation de la conversion de l'avoir en reduc
	if ($action == 'converttoreduc') {
		if ($object->type == Facture::TYPE_STANDARD || $object->type == Facture::TYPE_SITUATION) $type_fac = 'ExcessReceived';
		elseif ($object->type == Facture::TYPE_CREDIT_NOTE) $type_fac = 'CreditNote';
		elseif ($object->type == Facture::TYPE_DEPOSIT) $type_fac = 'Deposit';
		$text = $langs->trans('ConfirmConvertToReduc', strtolower($langs->transnoentities($type_fac)));
		$text .= '<br>'.$langs->trans('ConfirmConvertToReduc2');
		$formconfirm = $form->formconfirm($_SERVER['PHP_SELF'].'?facid='.$object->id, $langs->trans('ConvertToReduc'), $text, 'confirm_converttoreduc', '', "yes", 2);
	}

	// Confirmation to delete invoice
	if ($action == 'delete') {
		$text = $langs->trans('ConfirmDeleteBill', $object->ref);
		$formquestion = array();

		if ($object->type != Facture::TYPE_DEPOSIT && !empty($conf->global->STOCK_CALCULATE_ON_BILL) && $object->statut >= 1)
		{
			$qualified_for_stock_change = 0;
			if (empty($conf->global->STOCK_SUPPORTS_SERVICES)) {
				$qualified_for_stock_change = $object->hasProductsOrServices(2);
			} else {
				$qualified_for_stock_change = $object->hasProductsOrServices(1);
			}

			if ($qualified_for_stock_change)
			{
				$langs->load("stocks");
				require_once DOL_DOCUMENT_ROOT.'/product/class/html.formproduct.class.php';
				$formproduct = new FormProduct($db);
				$label = $object->type == Facture::TYPE_CREDIT_NOTE ? $langs->trans("SelectWarehouseForStockDecrease") : $langs->trans("SelectWarehouseForStockIncrease");
				$forcecombo = 0;
				if ($conf->browser->name == 'ie') $forcecombo = 1; // There is a bug in IE10 that make combo inside popup crazy
				$formquestion = array(
					// 'text' => $langs->trans("ConfirmClone"),
					// array('type' => 'checkbox', 'name' => 'clone_content', 'label' => $langs->trans("CloneMainAttributes"), 'value' => 1),
					// array('type' => 'checkbox', 'name' => 'update_prices', 'label' => $langs->trans("PuttingPricesUpToDate"), 'value' => 1),
					array('type' => 'other', 'name' => 'idwarehouse', 'label' => $label, 'value' => $formproduct->selectWarehouses(GETPOST('idwarehouse') ?GETPOST('idwarehouse') : 'ifone', 'idwarehouse', '', 1, 0, 0, $langs->trans("NoStockAction"), 0, $forcecombo))
				);
				$formconfirm = $form->formconfirm($_SERVER['PHP_SELF'].'?facid='.$object->id, $langs->trans('DeleteBill'), $text, 'confirm_delete', $formquestion, "yes", 1);
			}
			else
			{
				$formconfirm = $form->formconfirm($_SERVER['PHP_SELF'].'?facid='.$object->id, $langs->trans('DeleteBill'), $text, 'confirm_delete', '', 'no', 1);
			}
		} else {
			$formconfirm = $form->formconfirm($_SERVER['PHP_SELF'].'?facid='.$object->id, $langs->trans('DeleteBill'), $text, 'confirm_delete', '', 'no', 1);
		}
	}

	// Confirmation to remove invoice from cycle
	if ($action == 'situationout') {
	    $text = $langs->trans('ConfirmRemoveSituationFromCycle', $object->ref);
	    $label = $langs->trans("ConfirmOuting");
	    $formquestion = array();
	    // remove situation from cycle
	    if ($object->statut == Facture::STATUS_VALIDATED
	        && $usercancreate
	        && !$objectidnext
	        && $object->is_last_in_cycle()
	    	&& $usercanunvalidate
	        )
	    {
	        $formconfirm = $form->formconfirm($_SERVER['PHP_SELF'].'?facid='.$object->id, $label, $text, 'confirm_situationout', $formquestion, "yes", 1);
		}
	}

	// Confirmation of validation
	if ($action == 'valid')
	{
		// we check object has a draft number
		$objectref = substr($object->ref, 1, 4);
		if ($objectref == 'PROV') {
			$savdate = $object->date;
			if (!empty($conf->global->FAC_FORCE_DATE_VALIDATION)) {
				$object->date = dol_now();
				$object->date_lim_reglement = $object->calculate_date_lim_reglement();
			}
			$numref = $object->getNextNumRef($soc);
			// $object->date=$savdate;
		} else {
			$numref = $object->ref;
		}

		$text = $langs->trans('ConfirmValidateBill', $numref);
		if (!empty($conf->notification->enabled)) {
			require_once DOL_DOCUMENT_ROOT.'/core/class/notify.class.php';
			$notify = new Notify($db);
			$text .= '<br>';
			$text .= $notify->confirmMessage('BILL_VALIDATE', $object->socid, $object);
		}
		$formquestion = array();

		if ($object->type != Facture::TYPE_DEPOSIT && !empty($conf->global->STOCK_CALCULATE_ON_BILL))
		{
			$qualified_for_stock_change = 0;
			if (empty($conf->global->STOCK_SUPPORTS_SERVICES)) {
				$qualified_for_stock_change = $object->hasProductsOrServices(2);
			} else {
				$qualified_for_stock_change = $object->hasProductsOrServices(1);
			}

			if ($qualified_for_stock_change)
			{
				$langs->load("stocks");
				require_once DOL_DOCUMENT_ROOT.'/product/class/html.formproduct.class.php';
				require_once DOL_DOCUMENT_ROOT.'/product/stock/class/entrepot.class.php';
				$formproduct = new FormProduct($db);
				$warehouse = new Entrepot($db);
				$warehouse_array = $warehouse->list_array();
				if (count($warehouse_array) == 1) {
					$label = $object->type == Facture::TYPE_CREDIT_NOTE ? $langs->trans("WarehouseForStockIncrease", current($warehouse_array)) : $langs->trans("WarehouseForStockDecrease", current($warehouse_array));
					$value = '<input type="hidden" id="idwarehouse" name="idwarehouse" value="'.key($warehouse_array).'">';
				} else {
					$label = $object->type == Facture::TYPE_CREDIT_NOTE ? $langs->trans("SelectWarehouseForStockIncrease") : $langs->trans("SelectWarehouseForStockDecrease");
					$value = $formproduct->selectWarehouses(GETPOST('idwarehouse') ?GETPOST('idwarehouse') : 'ifone', 'idwarehouse', '', 1);
				}
				$formquestion = array(
									// 'text' => $langs->trans("ConfirmClone"),
									// array('type' => 'checkbox', 'name' => 'clone_content', 'label' => $langs->trans("CloneMainAttributes"), 'value' =>
									// 1),
									// array('type' => 'checkbox', 'name' => 'update_prices', 'label' => $langs->trans("PuttingPricesUpToDate"), 'value'
									// => 1),
									array('type' => 'other', 'name' => 'idwarehouse', 'label' => $label, 'value' => $value));
			}
		}
		if ($object->type != Facture::TYPE_CREDIT_NOTE && $object->total_ttc < 0) 		// Can happen only if $conf->global->FACTURE_ENABLE_NEGATIVE is on
		{
			$text .= '<br>'.img_warning().' '.$langs->trans("ErrorInvoiceOfThisTypeMustBePositive");
		}
		$formconfirm = $form->formconfirm($_SERVER["PHP_SELF"].'?facid='.$object->id, $langs->trans('ValidateBill'), $text, 'confirm_valid', $formquestion, (($object->type != Facture::TYPE_CREDIT_NOTE && $object->total_ttc < 0) ? "no" : "yes"), 2);
	}

	// Confirm back to draft status
	if ($action == 'modif') {
		$text = $langs->trans('ConfirmUnvalidateBill', $object->ref);
		$formquestion = array();

		if ($object->type != Facture::TYPE_DEPOSIT && !empty($conf->global->STOCK_CALCULATE_ON_BILL))
		{
			$qualified_for_stock_change = 0;
			if (empty($conf->global->STOCK_SUPPORTS_SERVICES)) {
				$qualified_for_stock_change = $object->hasProductsOrServices(2);
			} else {
				$qualified_for_stock_change = $object->hasProductsOrServices(1);
			}

			if ($qualified_for_stock_change)
			{
				$langs->load("stocks");
				require_once DOL_DOCUMENT_ROOT.'/product/class/html.formproduct.class.php';
				require_once DOL_DOCUMENT_ROOT.'/product/stock/class/entrepot.class.php';
				$formproduct = new FormProduct($db);
				$warehouse = new Entrepot($db);
				$warehouse_array = $warehouse->list_array();
				if (count($warehouse_array) == 1) {
					$label = $object->type == Facture::TYPE_CREDIT_NOTE ? $langs->trans("WarehouseForStockDecrease", current($warehouse_array)) : $langs->trans("WarehouseForStockIncrease", current($warehouse_array));
					$value = '<input type="hidden" id="idwarehouse" name="idwarehouse" value="'.key($warehouse_array).'">';
				} else {
					$label = $object->type == Facture::TYPE_CREDIT_NOTE ? $langs->trans("SelectWarehouseForStockDecrease") : $langs->trans("SelectWarehouseForStockIncrease");
					$value = $formproduct->selectWarehouses(GETPOST('idwarehouse') ?GETPOST('idwarehouse') : 'ifone', 'idwarehouse', '', 1);
				}
				$formquestion = array(
									// 'text' => $langs->trans("ConfirmClone"),
									// array('type' => 'checkbox', 'name' => 'clone_content', 'label' => $langs->trans("CloneMainAttributes"), 'value' =>
									// 1),
									// array('type' => 'checkbox', 'name' => 'update_prices', 'label' => $langs->trans("PuttingPricesUpToDate"), 'value'
									// => 1),
									array('type' => 'other', 'name' => 'idwarehouse', 'label' => $label, 'value' => $value));
			}
		}

		$formconfirm = $form->formconfirm($_SERVER["PHP_SELF"].'?facid='.$object->id, $langs->trans('UnvalidateBill'), $text, 'confirm_modif', $formquestion, "yes", 1);
	}

	// Confirmation du classement paye
	if ($action == 'paid' && $resteapayer <= 0) {
		$formconfirm = $form->formconfirm($_SERVER["PHP_SELF"].'?facid='.$object->id, $langs->trans('ClassifyPaid'), $langs->trans('ConfirmClassifyPaidBill', $object->ref), 'confirm_paid', '', "yes", 1);
	}
	if ($action == 'paid' && $resteapayer > 0) {
		// Code
		$i = 0;
		$close[$i]['code'] = 'discount_vat'; // escompte
		$i++;
		$close[$i]['code'] = 'badcustomer';
		$i++;
		$close[$i]['code'] = 'other';
		$i++;
		// Help
		$i = 0;
		$close[$i]['label'] = $langs->trans("HelpEscompte").'<br><br>'.$langs->trans("ConfirmClassifyPaidPartiallyReasonDiscountVatDesc");
		$i++;
		$close[$i]['label'] = $langs->trans("ConfirmClassifyPaidPartiallyReasonBadCustomerDesc");
		$i++;
		$close[$i]['label'] = $langs->trans("Other");
		$i++;
		// Texte
		$i = 0;
		$close[$i]['reason'] = $form->textwithpicto($langs->transnoentities("ConfirmClassifyPaidPartiallyReasonDiscount", $resteapayer, $langs->trans("Currency".$conf->currency)), $close[$i]['label'], 1);
		$i++;
		$close[$i]['reason'] = $form->textwithpicto($langs->transnoentities("ConfirmClassifyPaidPartiallyReasonBadCustomer", $resteapayer, $langs->trans("Currency".$conf->currency)), $close[$i]['label'], 1);
		$i++;
		$close[$i]['reason'] = $form->textwithpicto($langs->transnoentities("Other"), $close[$i]['label'], 1);
		$i++;
		// arrayreasons[code]=reason
		foreach ($close as $key => $val) {
			$arrayreasons[$close [$key]['code']] = $close[$key]['reason'];
		}

		// Cree un tableau formulaire
		$formquestion = array('text' => $langs->trans("ConfirmClassifyPaidPartiallyQuestion"), array('type' => 'radio', 'name' => 'close_code', 'label' => $langs->trans("Reason"), 'values' => $arrayreasons), array('type' => 'text', 'name' => 'close_note', 'label' => $langs->trans("Comment"), 'value' => '', 'morecss' => 'minwidth300'));
		// Paiement incomplet. On demande si motif = escompte ou autre
		$formconfirm = $form->formconfirm($_SERVER["PHP_SELF"].'?facid='.$object->id, $langs->trans('ClassifyPaid'), $langs->trans('ConfirmClassifyPaidPartially', $object->ref), 'confirm_paid_partially', $formquestion, "yes", 1, 310);
	}

	// Confirmation du classement abandonne
	if ($action == 'canceled') {
		// S'il y a une facture de remplacement pas encore validee (etat brouillon),
		// on ne permet pas de classer abandonner la facture.
		if ($objectidnext) {
			$facturereplacement = new Facture($db);
			$facturereplacement->fetch($objectidnext);
			$statusreplacement = $facturereplacement->statut;
		}
		if ($objectidnext && $statusreplacement == 0) {
			print '<div class="error">'.$langs->trans("ErrorCantCancelIfReplacementInvoiceNotValidated").'</div>';
		} else {
			// Code
			$close[1]['code'] = 'badcustomer';
			$close[2]['code'] = 'abandon';
			// Help
			$close[1]['label'] = $langs->trans("ConfirmClassifyPaidPartiallyReasonBadCustomerDesc");
			$close[2]['label'] = $langs->trans("ConfirmClassifyAbandonReasonOtherDesc");
			// Texte
			$close[1]['reason'] = $form->textwithpicto($langs->transnoentities("ConfirmClassifyPaidPartiallyReasonBadCustomer", $object->ref), $close[1]['label'], 1);
			$close[2]['reason'] = $form->textwithpicto($langs->transnoentities("ConfirmClassifyAbandonReasonOther"), $close[2]['label'], 1);
			// arrayreasons
			$arrayreasons[$close[1]['code']] = $close[1]['reason'];
			$arrayreasons[$close[2]['code']] = $close[2]['reason'];

			// Cree un tableau formulaire
			$formquestion = array('text' => $langs->trans("ConfirmCancelBillQuestion"), array('type' => 'radio', 'name' => 'close_code', 'label' => $langs->trans("Reason"), 'values' => $arrayreasons), array('type' => 'text', 'name' => 'close_note', 'label' => $langs->trans("Comment"), 'value' => '', 'morecss' => 'minwidth300'));

			$formconfirm = $form->formconfirm($_SERVER['PHP_SELF'].'?facid='.$object->id, $langs->trans('CancelBill'), $langs->trans('ConfirmCancelBill', $object->ref), 'confirm_canceled', $formquestion, "yes", 1, 250);
		}
	}

	if ($action == 'deletepaiement')
	{
		$payment_id = GETPOST('paiement_id');
		$formconfirm = $form->formconfirm($_SERVER["PHP_SELF"].'?id='.$object->id.'&paiement_id='.$payment_id, $langs->trans('DeletePayment'), $langs->trans('ConfirmDeletePayment'), 'confirm_delete_paiement', '', 'no', 1);
	}

	// Confirmation de la suppression d'une ligne produit
	if ($action == 'ask_deleteline') {
		$formconfirm = $form->formconfirm($_SERVER["PHP_SELF"].'?facid='.$object->id.'&lineid='.$lineid, $langs->trans('DeleteProductLine'), $langs->trans('ConfirmDeleteProductLine'), 'confirm_deleteline', '', 'no', 1);
	}

	// Clone confirmation
	if ($action == 'clone')
	{
		// Create an array for form
		$formquestion = array(
			array('type' => 'other', 'name' => 'socid', 'label' => $langs->trans("SelectThirdParty"), 'value' => $form->select_company($object->socid, 'socid', '(s.client=1 OR s.client=2 OR s.client=3)', 1)),
		    array('type' => 'date', 'name' => 'newdate', 'label' => $langs->trans("Date"), 'value' => dol_now())
		);
		// Ask confirmatio to clone
		$formconfirm = $form->formconfirm($_SERVER["PHP_SELF"].'?facid='.$object->id, $langs->trans('ToClone'), $langs->trans('ConfirmCloneInvoice', $object->ref), 'confirm_clone', $formquestion, 'yes', 1, 250);
	}

	// Call Hook formConfirm
	$parameters = array('formConfirm' => $formconfirm, 'lineid' => $lineid, 'remainingtopay' => &$resteapayer);
	$reshook = $hookmanager->executeHooks('formConfirm', $parameters, $object, $action); // Note that $action and $object may have been modified by hook
	if (empty($reshook)) $formconfirm .= $hookmanager->resPrint;
	elseif ($reshook > 0) $formconfirm = $hookmanager->resPrint;

	// Print form confirm
	print $formconfirm;

	// Invoice content

	$linkback = '<a href="'.DOL_URL_ROOT.'/compta/facture/list.php?restore_lastsearch_values=1'.(!empty($socid) ? '&socid='.$socid : '').'">'.$langs->trans("BackToList").'</a>';

	$morehtmlref = '<div class="refidno">';
	// Ref invoice
	if ($object->status == $object::STATUS_DRAFT && ! $mysoc->isInEEC() && ! empty($conf->global->INVOICE_ALLOW_FREE_REF)) {
		$morehtmlref .= $form->editfieldkey("Ref", 'ref', $object->ref, $object, $usercancreate, 'string', '', 0, 1);
		$morehtmlref .= $form->editfieldval("Ref", 'ref', $object->ref, $object, $usercancreate, 'string', '', null, null, '', 1);
		$morehtmlref .= '<br>';
	}
	// Ref customer
	$morehtmlref .= $form->editfieldkey("RefCustomer", 'ref_client', $object->ref_client, $object, $usercancreate, 'string', '', 0, 1);
	$morehtmlref .= $form->editfieldval("RefCustomer", 'ref_client', $object->ref_client, $object, $usercancreate, 'string', '', null, null, '', 1);
	// Thirdparty
	$morehtmlref .= '<br>'.$langs->trans('ThirdParty').' : '.$object->thirdparty->getNomUrl(1, 'customer');
	if (empty($conf->global->MAIN_DISABLE_OTHER_LINK) && $object->thirdparty->id > 0) $morehtmlref .= ' (<a href="'.DOL_URL_ROOT.'/compta/facture/list.php?socid='.$object->thirdparty->id.'&search_societe='.urlencode($object->thirdparty->name).'">'.$langs->trans("OtherBills").'</a>)';
	// Project
	if (!empty($conf->projet->enabled))
	{
		$langs->load("projects");
		$morehtmlref .= '<br>'.$langs->trans('Project').' ';
		if ($usercancreate)
		{
			if ($action != 'classify') {
				$morehtmlref .= '<a class="editfielda" href="'.$_SERVER['PHP_SELF'].'?action=classify&amp;id='.$object->id.'">'.img_edit($langs->transnoentitiesnoconv('SetProject')).'</a> : ';
			}
			if ($action == 'classify') {
				//$morehtmlref.=$form->form_project($_SERVER['PHP_SELF'] . '?id=' . $object->id, $object->socid, $object->fk_project, 'projectid', 0, 0, 1, 1);
				$morehtmlref .= '<form method="post" action="'.$_SERVER['PHP_SELF'].'?id='.$object->id.'">';
				$morehtmlref .= '<input type="hidden" name="action" value="classin">';
				$morehtmlref .= '<input type="hidden" name="token" value="'.newToken().'">';
				$morehtmlref .= $formproject->select_projects($object->socid, $object->fk_project, 'projectid', $maxlength, 0, 1, 0, 1, 0, 0, '', 1);
				$morehtmlref .= '<input type="submit" class="button valignmiddle" value="'.$langs->trans("Modify").'">';
				$morehtmlref .= '</form>';
			} else {
				$morehtmlref .= $form->form_project($_SERVER['PHP_SELF'].'?id='.$object->id, $object->socid, $object->fk_project, 'none', 0, 0, 0, 1);
			}
		} else {
			if (!empty($object->fk_project)) {
				$proj = new Project($db);
				$proj->fetch($object->fk_project);
				$morehtmlref .= '<a href="'.DOL_URL_ROOT.'/projet/card.php?id='.$object->fk_project.'" title="'.$langs->trans('ShowProject').'">';
				$morehtmlref .= $proj->ref;
				$morehtmlref .= '</a>';
			} else {
				$morehtmlref .= '';
			}
		}
	}
	$morehtmlref .= '</div>';

	$object->totalpaye = $totalpaye; // To give a chance to dol_banner_tab to use already paid amount to show correct status

	dol_banner_tab($object, 'ref', $linkback, 1, 'ref', 'ref', $morehtmlref, '', 0, '', '');

	print '<div class="fichecenter">';
	print '<div class="fichehalfleft">';
	print '<div class="underbanner clearboth"></div>';

	print '<table class="border tableforfield" width="100%">';

	// Type
	print '<tr><td class="titlefield fieldname_type">'.$langs->trans('Type').'</td><td class="valuefield fieldname_type">';
	print $object->getLibType();
	if ($object->module_source) {
		print ' <span class="opacitymediumbycolor">('.$langs->trans("POS").' '.$object->module_source.' - '.$langs->trans("Terminal").' '.$object->pos_source.')</span>';
	}
	if ($object->type == Facture::TYPE_REPLACEMENT) {
		$facreplaced = new Facture($db);
		$facreplaced->fetch($object->fk_facture_source);
		print ' <span class="opacitymediumbycolor">('.$langs->transnoentities("ReplaceInvoice", $facreplaced->getNomUrl(1)).')</span>';
	}
	if ($object->type == Facture::TYPE_CREDIT_NOTE && !empty($object->fk_facture_source)) {
		$facusing = new Facture($db);
		$facusing->fetch($object->fk_facture_source);
		print ' <span class="opacitymediumbycolor">('.$langs->transnoentities("CorrectInvoice", $facusing->getNomUrl(1)).')</span>';
	}

	$facidavoir = $object->getListIdAvoirFromInvoice();
	if (count($facidavoir) > 0) {
		print ' <span class="opacitymediumbycolor">('.$langs->transnoentities("InvoiceHasAvoir");
		$i = 0;
		foreach ($facidavoir as $id) {
			if ($i == 0)
				print ' ';
			else
				print ',';
			$facavoir = new Facture($db);
			$facavoir->fetch($id);
			print $facavoir->getNomUrl(1);
		}
		print ')</span>';
	}
	if ($objectidnext > 0) {
		$facthatreplace = new Facture($db);
		$facthatreplace->fetch($objectidnext);
		print ' <span class="opacitymediumbycolor">('.$langs->transnoentities("ReplacedByInvoice", $facthatreplace->getNomUrl(1)).')</span>';
	}

	if ($object->type == Facture::TYPE_CREDIT_NOTE || $object->type == Facture::TYPE_DEPOSIT) {
		$discount = new DiscountAbsolute($db);
		$result = $discount->fetch(0, $object->id);
		if ($result > 0) {
			print '. <span class="opacitymediumbycolor">'.$langs->trans("CreditNoteConvertedIntoDiscount", $object->getLibType(1), $discount->getNomUrl(1, 'discount')).'</span><br>';
		}
	}

	if ($object->fk_fac_rec_source > 0)
	{
		$tmptemplate = new FactureRec($db);
		$result = $tmptemplate->fetch($object->fk_fac_rec_source);
		if ($result > 0) {
			print '. <span class="opacitymediumbycolor">'.$langs->trans(
				"GeneratedFromTemplate",
				'<a href="'.DOL_MAIN_URL_ROOT.'/compta/facture/card-rec.php?facid='.$tmptemplate->id.'">'.$tmptemplate->ref.'</a>'
			).'</span>';
		}
	}
	print '</td></tr>';

	// Relative and absolute discounts
	print '<!-- Discounts -->'."\n";
	print '<tr><td>'.$langs->trans('Discounts');

	print '</td><td>';
	$thirdparty = $soc;
	$discount_type = 0;
	$backtopage = urlencode($_SERVER["PHP_SELF"].'?facid='.$object->id);
	include DOL_DOCUMENT_ROOT.'/core/tpl/object_discounts.tpl.php';

	print '</td></tr>';

	// Date invoice
	print '<tr><td>';
	print '<table class="nobordernopadding" width="100%"><tr><td>';
	print $langs->trans('DateInvoice');
	print '</td>';
	if ($object->type != Facture::TYPE_CREDIT_NOTE && $action != 'editinvoicedate' && !empty($object->brouillon) && $usercancreate && empty($conf->global->FAC_FORCE_DATE_VALIDATION))
		print '<td class="right"><a class="editfielda" href="'.$_SERVER["PHP_SELF"].'?action=editinvoicedate&amp;facid='.$object->id.'">'.img_edit($langs->trans('SetDate'), 1).'</a></td>';
	print '</tr></table>';
	print '</td><td>';

	if ($object->type != Facture::TYPE_CREDIT_NOTE) {
		if ($action == 'editinvoicedate') {
			$form->form_date($_SERVER['PHP_SELF'].'?facid='.$object->id, $object->date, 'invoicedate');
		} else {
			print dol_print_date($object->date, 'day');
		}
	} else {
		print dol_print_date($object->date, 'day');
	}
	print '</td>';

	print '</tr>';

	if (!empty($conf->global->INVOICE_POINTOFTAX_DATE))
	{
		// Date invoice
		print '<tr><td>';
		print '<table class="nobordernopadding" width="100%"><tr><td>';
		print $langs->trans('DatePointOfTax');
		print '</td>';
		print '<td class="right"><a class="editfielda" href="'.$_SERVER["PHP_SELF"].'?action=editdate_pointoftax&amp;facid='.$object->id.'">'.img_edit($langs->trans('SetDate'), 1).'</a></td>';
		print '</tr></table>';
		print '</td><td>';
		if ($action == 'editdate_pointoftax') {
			$form->form_date($_SERVER['PHP_SELF'].'?facid='.$object->id, $object->date_pointoftax, 'date_pointoftax');
		} else {
			print dol_print_date($object->date_pointoftax, 'day');
		}
		print '</td></tr>';
	}

	// Payment term
	print '<tr><td>';
	print '<table class="nobordernopadding" width="100%"><tr><td>';
	print $langs->trans('PaymentConditionsShort');
	print '</td>';
	if ($object->type != Facture::TYPE_CREDIT_NOTE && $action != 'editconditions' && $usercancreate)
		print '<td class="right"><a class="editfielda" href="'.$_SERVER["PHP_SELF"].'?action=editconditions&amp;facid='.$object->id.'">'.img_edit($langs->trans('SetConditions'), 1).'</a></td>';
	print '</tr></table>';
	print '</td><td>';
	if ($object->type != Facture::TYPE_CREDIT_NOTE)
	{
		if ($action == 'editconditions') {
			$form->form_conditions_reglement($_SERVER['PHP_SELF'].'?facid='.$object->id, $object->cond_reglement_id, 'cond_reglement_id');
		} else {
			$form->form_conditions_reglement($_SERVER['PHP_SELF'].'?facid='.$object->id, $object->cond_reglement_id, 'none');
		}
	} else {
		print '&nbsp;';
	}
	print '</td></tr>';

	// Date payment term
	print '<tr><td>';
	print '<table class="nobordernopadding" width="100%"><tr><td>';
	print $langs->trans('DateMaxPayment');
	print '</td>';
	if ($object->type != Facture::TYPE_CREDIT_NOTE && $action != 'editpaymentterm' && $usercancreate)
		print '<td class="right"><a class="editfielda" href="'.$_SERVER["PHP_SELF"].'?action=editpaymentterm&amp;facid='.$object->id.'">'.img_edit($langs->trans('SetDate'), 1).'</a></td>';
	print '</tr></table>';
	print '</td><td>';
	if ($object->type != Facture::TYPE_CREDIT_NOTE)
	{
		if ($action == 'editpaymentterm') {
			$form->form_date($_SERVER['PHP_SELF'].'?facid='.$object->id, $object->date_lim_reglement, 'paymentterm');
		} else {
			print dol_print_date($object->date_lim_reglement, 'day');
			if ($object->hasDelay()) {
				print img_warning($langs->trans('Late'));
			}
		}
	} else {
		print '&nbsp;';
	}
	print '</td></tr>';

	// Payment mode
	print '<tr><td>';
	print '<table class="nobordernopadding" width="100%"><tr><td>';
	print $langs->trans('PaymentMode');
	print '</td>';
	if ($action != 'editmode' && $usercancreate)
		print '<td class="right"><a class="editfielda" href="'.$_SERVER["PHP_SELF"].'?action=editmode&amp;facid='.$object->id.'">'.img_edit($langs->trans('SetMode'), 1).'</a></td>';
	print '</tr></table>';
	print '</td><td>';
	if ($action == 'editmode')
	{
		$form->form_modes_reglement($_SERVER['PHP_SELF'].'?facid='.$object->id, $object->mode_reglement_id, 'mode_reglement_id', 'CRDT', 1, 1);
	}
	else
	{
		$form->form_modes_reglement($_SERVER['PHP_SELF'].'?facid='.$object->id, $object->mode_reglement_id, 'none', 'CRDT');
	}
	print '</td></tr>';

	// Multicurrency
	if (!empty($conf->multicurrency->enabled))
	{
		// Multicurrency code
		print '<tr>';
		print '<td>';
		print '<table class="nobordernopadding" width="100%"><tr><td>';
		print $form->editfieldkey('Currency', 'multicurrency_code', '', $object, 0);
		print '</td>';
		if ($usercancreate && $action != 'editmulticurrencycode' && !empty($object->brouillon))
			print '<td class="right"><a class="editfielda" href="'.$_SERVER["PHP_SELF"].'?action=editmulticurrencycode&amp;id='.$object->id.'">'.img_edit($langs->transnoentitiesnoconv('SetMultiCurrencyCode'), 1).'</a></td>';
		print '</tr></table>';
		print '</td><td>';
		$htmlname = (($usercancreate && $action == 'editmulticurrencycode') ? 'multicurrency_code' : 'none');
		$form->form_multicurrency_code($_SERVER['PHP_SELF'].'?id='.$object->id, $object->multicurrency_code, $htmlname);
		print '</td></tr>';

		// Multicurrency rate
		if ($object->multicurrency_code != $conf->currency || $object->multicurrency_tx != 1)
		{
			print '<tr>';
			print '<td>';
			print '<table class="nobordernopadding" width="100%"><tr><td>';
			print $form->editfieldkey('CurrencyRate', 'multicurrency_tx', '', $object, 0);
			print '</td>';
			if ($usercancreate && $action != 'editmulticurrencyrate' && !empty($object->brouillon) && $object->multicurrency_code && $object->multicurrency_code != $conf->currency)
				print '<td class="right"><a href="'.$_SERVER["PHP_SELF"].'?action=editmulticurrencyrate&amp;id='.$object->id.'">'.img_edit($langs->transnoentitiesnoconv('SetMultiCurrencyCode'), 1).'</a></td>';
			print '</tr></table>';
			print '</td><td>';
			if ($action == 'editmulticurrencyrate' || $action == 'actualizemulticurrencyrate') {
				if ($action == 'actualizemulticurrencyrate') {
					list($object->fk_multicurrency, $object->multicurrency_tx) = MultiCurrency::getIdAndTxFromCode($object->db, $object->multicurrency_code);
				}
				$form->form_multicurrency_rate($_SERVER['PHP_SELF'].'?id='.$object->id, $object->multicurrency_tx, ($usercancreate ? 'multicurrency_tx' : 'none'), $object->multicurrency_code);
			} else {
				$form->form_multicurrency_rate($_SERVER['PHP_SELF'].'?id='.$object->id, $object->multicurrency_tx, 'none', $object->multicurrency_code);
				if ($object->statut == $object::STATUS_DRAFT && $object->multicurrency_code && $object->multicurrency_code != $conf->currency) {
					print '<div class="inline-block"> &nbsp; &nbsp; &nbsp; &nbsp; ';
					print '<a href="'.$_SERVER["PHP_SELF"].'?id='.$object->id.'&action=actualizemulticurrencyrate">'.$langs->trans("ActualizeCurrency").'</a>';
					print '</div>';
				}
			}
			print '</td></tr>';
		}
	}

	// Bank Account
	print '<tr><td class="nowrap">';
	print '<table width="100%" class="nobordernopadding"><tr><td class="nowrap">';
	print $langs->trans('BankAccount');
	print '<td>';
	if (($action != 'editbankaccount') && $usercancreate)
		print '<td class="right"><a class="editfielda" href="'.$_SERVER["PHP_SELF"].'?action=editbankaccount&amp;id='.$object->id.'">'.img_edit($langs->trans('SetBankAccount'), 1).'</a></td>';
	print '</tr></table>';
	print '</td><td>';
	if ($action == 'editbankaccount')
	{
		$form->formSelectAccount($_SERVER['PHP_SELF'].'?id='.$object->id, $object->fk_account, 'fk_account', 1);
	}
	else
	{
		$form->formSelectAccount($_SERVER['PHP_SELF'].'?id='.$object->id, $object->fk_account, 'none');
	}
	print "</td>";
	print '</tr>';

	// Incoterms
	if (!empty($conf->incoterm->enabled))
	{
		print '<tr><td>';
		print '<table width="100%" class="nobordernopadding"><tr><td>';
		print $langs->trans('IncotermLabel');
		print '<td><td class="right">';
		if ($usercancreate) print '<a class="editfielda" href="'.DOL_URL_ROOT.'/compta/facture/card.php?facid='.$object->id.'&action=editincoterm">'.img_edit().'</a>';
		else print '&nbsp;';
		print '</td></tr></table>';
		print '</td>';
		print '<td>';
		if ($action != 'editincoterm')
		{
			print $form->textwithpicto($object->display_incoterms(), $object->label_incoterms, 1);
		}
		else
		{
			print $form->select_incoterms((!empty($object->fk_incoterms) ? $object->fk_incoterms : ''), (!empty($object->location_incoterms) ? $object->location_incoterms : ''), $_SERVER['PHP_SELF'].'?id='.$object->id);
		}
		print '</td></tr>';
	}

	$displayWarranty = false;
	if (($object->type == Facture::TYPE_SITUATION && (!empty($object->retained_warranty) || !empty($conf->global->INVOICE_USE_SITUATION_RETAINED_WARRANTY))))
	{
	    // Check if this situation invoice is 100% for real
	    if (!empty($object->situation_final) && !empty($object->lines)) {
	        $displayWarranty = true;
	        foreach ($object->lines as $i => $line) {
	            if ($line->product_type < 2 && $line->situation_percent < 100) {
	                $displayWarranty = false;
	                break;
	            }
	        }
	    }



    	// Retained Warranty
    	print '<tr class="retained-warranty-lines"  ><td>';
    	print '<table id="retained-warranty-table" class="nobordernopadding" width="100%"><tr><td>';
    	print $langs->trans('RetainedWarranty');
    	print '</td>';
    	if ($action != 'editretainedwarranty' && $user->rights->facture->creer) {
    	    print '<td align="right"><a class="editfielda" href="'.$_SERVER["PHP_SELF"].'?action=editretainedwarranty&amp;facid='.$object->id.'">'.img_edit($langs->trans('setretainedwarranty'), 1).'</a></td>';
    	}

        print '</tr></table>';
        print '</td><td>';
        if ($action == 'editretainedwarranty')
        {
            print '<form  id="retained-warranty-form"  method="POST" action="'.$_SERVER['PHP_SELF'].'?facid='.$object->id.'">';
            print '<input type="hidden" name="action" value="setretainedwarranty">';
            print '<input type="hidden" name="token" value="'.newToken().'">';
            print '<input name="retained_warranty" type="number" step="0.01" min="0" max="100" value="'.$object->retained_warranty.'" >';
            print '<input type="submit" class="button valignmiddle" value="'.$langs->trans("Modify").'">';
            print '</form>';
        }
        else
        {
            print price($object->retained_warranty).'%';
        }
        print '</td></tr>';

        // Retained warranty payment term
        print '<tr class="retained-warranty-lines"  ><td>';
        print '<table id="retained-warranty-cond-reglement-table"  class="nobordernopadding" width="100%"><tr><td>';
        print $langs->trans('PaymentConditionsShortRetainedWarranty');
        print '</td>';
        if ($action != 'editretainedwarrantypaymentterms' && $user->rights->facture->creer) {
            print '<td align="right"><a class="editfielda" href="'.$_SERVER["PHP_SELF"].'?action=editretainedwarrantypaymentterms&amp;facid='.$object->id.'">'.img_edit($langs->trans('setPaymentConditionsShortRetainedWarranty'), 1).'</a></td>';
        }

        print '</tr></table>';
        print '</td><td>';
        $defaultDate = !empty($object->retained_warranty_date_limit) ? $object->retained_warranty_date_limit : strtotime('-1 years', $object->date_lim_reglement);
        if ($object->date > $defaultDate) {
            $defaultDate = $object->date;
        }

        if ($action == 'editretainedwarrantypaymentterms')
        {
            //date('Y-m-d',$object->date_lim_reglement)
            print '<form method="POST" action="'.$_SERVER['PHP_SELF'].'?facid='.$object->id.'">';
            print '<input type="hidden" name="action" value="setretainedwarrantyconditions">';
            print '<input type="hidden" name="token" value="'.newToken().'">';
            $retained_warranty_fk_cond_reglement = GETPOST('retained_warranty_fk_cond_reglement', 'int');
            $retained_warranty_fk_cond_reglement = !empty($retained_warranty_fk_cond_reglement) ? $retained_warranty_fk_cond_reglement : $object->retained_warranty_fk_cond_reglement;
            $retained_warranty_fk_cond_reglement = !empty($retained_warranty_fk_cond_reglement) ? $retained_warranty_fk_cond_reglement : $conf->global->INVOICE_SITUATION_DEFAULT_RETAINED_WARRANTY_COND_ID;
            $form->select_conditions_paiements($retained_warranty_fk_cond_reglement, 'retained_warranty_fk_cond_reglement', -1, 1);
            print '<input type="submit" class="button valignmiddle" value="'.$langs->trans("Modify").'">';
            print '</form>';
        }
        else
        {
            $form->form_conditions_reglement($_SERVER['PHP_SELF'].'?facid='.$object->id, $object->retained_warranty_fk_cond_reglement, 'none');
            if (!$displayWarranty) {
                print img_picto($langs->trans('RetainedWarrantyNeed100Percent'), 'warning.png', 'class="pictowarning valignmiddle" ');
            }
        }
        print '</td></tr>';


        if ($displayWarranty)
        {
            // Retained Warranty payment date limit
            print '<tr class="retained-warranty-lines"  ><td>';
            print '<table id="retained-warranty-date-limit-table"  class="nobordernopadding" width="100%"><tr><td>';
            print $langs->trans('RetainedWarrantyDateLimit');
            print '</td>';
            if ($action != 'editretainedwarrantydatelimit' && $user->rights->facture->creer) {
                print '<td align="right"><a class="editfielda" href="'.$_SERVER["PHP_SELF"].'?action=editretainedwarrantydatelimit&amp;facid='.$object->id.'">'.img_edit($langs->trans('setretainedwarrantyDateLimit'), 1).'</a></td>';
            }

            print '</tr></table>';
            print '</td><td>';
            $defaultDate = !empty($object->retained_warranty_date_limit) ? $object->retained_warranty_date_limit : strtotime('-1 years', $object->date_lim_reglement);
            if ($object->date > $defaultDate) {
                $defaultDate = $object->date;
            }

            if ($action == 'editretainedwarrantydatelimit')
            {
                //date('Y-m-d',$object->date_lim_reglement)
                print '<form method="POST" action="'.$_SERVER['PHP_SELF'].'?facid='.$object->id.'">';
                print '<input type="hidden" name="action" value="setretainedwarrantydatelimit">';
                print '<input type="hidden" name="token" value="'.newToken().'">';
                print '<input name="retained_warranty_date_limit" type="date" step="1" min="'.dol_print_date($object->date, '%Y-%m-%d').'" value="'.dol_print_date($defaultDate, '%Y-%m-%d').'" >';
                print '<input type="submit" class="button valignmiddle" value="'.$langs->trans("Modify").'">';
                print '</form>';
            }
            else
            {
                print dol_print_date($object->retained_warranty_date_limit, 'day');
            }
            print '</td></tr>';
        }
	}


	// Other attributes
	$cols = 2;
	include DOL_DOCUMENT_ROOT.'/core/tpl/extrafields_view.tpl.php';

	print '</table>';

	print '</div>';
	print '<div class="fichehalfright">';
	print '<div class="ficheaddleft">';

	print '<table class="border bordertop tableforfield centpercent">';

	if (!empty($conf->multicurrency->enabled) && ($object->multicurrency_code != $conf->currency))
	{
		// Multicurrency Amount HT
		print '<tr><td class="titlefieldmiddle">'.$form->editfieldkey('MulticurrencyAmountHT', 'multicurrency_total_ht', '', $object, 0).'</td>';
		print '<td class="nowrap amountcard">'.price($object->multicurrency_total_ht, '', $langs, 0, - 1, - 1, (!empty($object->multicurrency_code) ? $object->multicurrency_code : $conf->currency)).'</td>';
		print '</tr>';

		// Multicurrency Amount VAT
		print '<tr><td>'.$form->editfieldkey('MulticurrencyAmountVAT', 'multicurrency_total_tva', '', $object, 0).'</td>';
		print '<td class="nowrap amountcard">'.price($object->multicurrency_total_tva, '', $langs, 0, - 1, - 1, (!empty($object->multicurrency_code) ? $object->multicurrency_code : $conf->currency)).'</td>';
		print '</tr>';

		// Multicurrency Amount TTC
		print '<tr><td>'.$form->editfieldkey('MulticurrencyAmountTTC', 'multicurrency_total_ttc', '', $object, 0).'</td>';
		print '<td class="nowrap amountcard">'.price($object->multicurrency_total_ttc, '', $langs, 0, - 1, - 1, (!empty($object->multicurrency_code) ? $object->multicurrency_code : $conf->currency)).'</td>';
		print '</tr>';
	}

	// Amount
	print '<tr><td class="titlefieldmiddle">'.$langs->trans('AmountHT').'</td>';
	print '<td class="nowrap amountcard">'.price($object->total_ht, 1, '', 1, - 1, - 1, $conf->currency).'</td></tr>';

	// Vat
	print '<tr><td>'.$langs->trans('AmountVAT').'</td><td colspan="3" class="nowrap amountcard">'.price($object->total_tva, 1, '', 1, - 1, - 1, $conf->currency).'</td></tr>';
	print '</tr>';

	// Amount Local Taxes
	if (($mysoc->localtax1_assuj == "1" && $mysoc->useLocalTax(1)) || $object->total_localtax1 != 0) 	// Localtax1
	{
		print '<tr><td>'.$langs->transcountry("AmountLT1", $mysoc->country_code).'</td>';
		print '<td class="nowrap amountcard">'.price($object->total_localtax1, 1, '', 1, - 1, - 1, $conf->currency).'</td></tr>';
	}
	if (($mysoc->localtax2_assuj == "1" && $mysoc->useLocalTax(2)) || $object->total_localtax2 != 0) 	// Localtax2
	{
		print '<tr><td>'.$langs->transcountry("AmountLT2", $mysoc->country_code).'</td>';
		print '<td class=nowrap amountcard">'.price($object->total_localtax2, 1, '', 1, - 1, - 1, $conf->currency).'</td></tr>';
	}

	// Revenue stamp
	if ($selleruserevenustamp) 	// Test company use revenue stamp
	{
		print '<tr><td>';
		print '<table class="nobordernopadding" width="100%"><tr><td>';
		print $langs->trans('RevenueStamp');
		print '</td>';
		if ($action != 'editrevenuestamp' && !empty($object->brouillon) && $usercancreate)
		{
			print '<td class="right"><a class="editfielda" href="'.$_SERVER["PHP_SELF"].'?action=editrevenuestamp&amp;facid='.$object->id.'">'.img_edit($langs->trans('SetRevenuStamp'), 1).'</a></td>';
		}
		print '</tr></table>';
		print '</td><td>';
		if ($action == 'editrevenuestamp') {
			print '<form action="'.$_SERVER["PHP_SELF"].'?id='.$object->id.'" method="post">';
			print '<input type="hidden" name="token" value="'.newToken().'">';
			print '<input type="hidden" name="action" value="setrevenuestamp">';
			print '<input type="hidden" name="revenuestamp" id="revenuestamp_val" value="'.price2num($object->revenuestamp).'">';
			print $formother->select_revenue_stamp('', 'revenuestamp_type', $mysoc->country_code);
			print ' &rarr; <span id="revenuestamp_span"></span>';
			print ' <input type="submit" class="button" value="'.$langs->trans('Modify').'">';
			print '</form>';
			print " <script>
                $(document).ready(function(){
                    js_recalculate_revenuestamp();
                    $('select[name=revenuestamp_type]').on('change',function(){
                        js_recalculate_revenuestamp();
                    });
                });
                function js_recalculate_revenuestamp(){
					var valselected = $('select[name=revenuestamp_type]').val();
					console.log('Calculate revenue stamp from '+valselected);
					var revenue = 0;
					if (valselected.indexOf('%') == -1)
					{
						revenue = valselected;
					}
					else
					{
	                    var revenue_type = parseFloat(valselected);
	                    var amount_net = ".round($object->total_ht, 2).";
	                    revenue = revenue_type * amount_net / 100;
	                    revenue = revenue.toFixed(2);
					}
                    $('#revenuestamp_val').val(revenue);
                    $('#revenuestamp_span').html(revenue);
                }
            </script>";
		} else {
			print price($object->revenuestamp, 1, '', 1, - 1, - 1, $conf->currency);
		}
		print '</td></tr>';
	}

	// Total with tax
	print '<tr><td>'.$langs->trans('AmountTTC').'</td><td class="nowrap amountcard">'.price($object->total_ttc, 1, '', 1, - 1, - 1, $conf->currency).'</td></tr>';

	print '</table>';


	$sign = 1;
	if ($object->type == Facture::TYPE_CREDIT_NOTE) $sign = - 1;
	$nbrows = 8;
	$nbcols = 3;
	if (!empty($conf->projet->enabled))
		$nbrows++;
	if (!empty($conf->banque->enabled)) {
		$nbrows++;
		$nbcols++;
	}
	if ($mysoc->localtax1_assuj == "1" || $object->total_localtax1 != 0)
		$nbrows++;
	if ($mysoc->localtax2_assuj == "1" || $object->total_localtax2 != 0)
		$nbrows++;
	if ($selleruserevenustamp)
		$nbrows++;
	if (!empty($conf->multicurrency->enabled))
		$nbrows += 5;
	if (!empty($conf->incoterm->enabled))
		$nbrows += 1;

	// List of previous situation invoices
	if (($object->situation_cycle_ref > 0) && !empty($conf->global->INVOICE_USE_SITUATION))
	{
	    print '<table class="noborder situationstable" width="100%">';


	    print '<tr class="liste_titre">';
	    print '<td>'.$langs->trans('ListOfSituationInvoices').'</td>';
	    print '<td></td>';
	    print '<td class="center">'.$langs->trans('Situation').'</td>';
	    if (!empty($conf->banque->enabled)) print '<td class="right"></td>';
	    print '<td class="right">'.$langs->trans('AmountHT').'</td>';
	    print '<td class="right">'.$langs->trans('AmountTTC').'</td>';
	    print '<td width="18">&nbsp;</td>';
	    print '</tr>';


	    $total_prev_ht = $total_prev_ttc = 0;
	    $total_global_ht = $total_global_ttc = 0;

	    if (count($object->tab_previous_situation_invoice) > 0) {
	        // List of previous invoices

	        $current_situation_counter = array();
	        foreach ($object->tab_previous_situation_invoice as $prev_invoice) {
<<<<<<< HEAD
	            $totalpaye_prev = $prev_invoice->getSommePaiement();
=======
	            $tmptotalpaidforthisinvoice = $prev_invoice->getSommePaiement();
>>>>>>> b1495e12
	            $total_prev_ht += $prev_invoice->total_ht;
	            $total_prev_ttc += $prev_invoice->total_ttc;
	            $current_situation_counter[] = (($prev_invoice->type == Facture::TYPE_CREDIT_NOTE) ?-1 : 1) * $prev_invoice->situation_counter;
	            print '<tr class="oddeven">';
	            print '<td>'.$prev_invoice->getNomUrl(1).'</td>';
	            print '<td></td>';
<<<<<<< HEAD
	            print '<td align="center" >'.(($prev_invoice->type == Facture::TYPE_CREDIT_NOTE) ? $langs->trans('situationInvoiceShortcode_AS') : $langs->trans('situationInvoiceShortcode_S')).$prev_invoice->situation_counter.'</td>';
	            if (!empty($conf->banque->enabled)) print '<td class="right"></td>';
	            print '<td class="right">'.price($prev_invoice->total_ht).'</td>';
	            print '<td class="right">'.price($prev_invoice->total_ttc).'</td>';
	            print '<td class="right">'.$prev_invoice->getLibStatut(3, $totalpaye_prev).'</td>';
=======
	            print '<td align="center" >'.(($prev_invoice->type == Facture::TYPE_CREDIT_NOTE)?$langs->trans('situationInvoiceShortcode_AS'):$langs->trans('situationInvoiceShortcode_S')) . $prev_invoice->situation_counter.'</td>';
	            if (! empty($conf->banque->enabled)) print '<td class="right"></td>';
	            print '<td class="right">' . price($prev_invoice->total_ht) . '</td>';
	            print '<td class="right">' . price($prev_invoice->total_ttc) . '</td>';
	            print '<td class="right">' . $prev_invoice->getLibStatut(3, $tmptotalpaidforthisinvoice) . '</td>';
>>>>>>> b1495e12
	            print '</tr>';
	        }
	    }


	    $total_global_ht += $total_prev_ht;
	    $total_global_ttc += $total_prev_ttc;
	    $total_global_ht += $object->total_ht;
	    $total_global_ttc += $object->total_ttc;
	    $current_situation_counter[] = (($object->type == Facture::TYPE_CREDIT_NOTE) ?-1 : 1) * $object->situation_counter;
	    print '<tr class="oddeven">';
	    print '<td>'.$object->getNomUrl(1).'</td>';
	    print '<td></td>';
	    print '<td class="center">'.(($object->type == Facture::TYPE_CREDIT_NOTE) ? $langs->trans('situationInvoiceShortcode_AS') : $langs->trans('situationInvoiceShortcode_S')).$object->situation_counter.'</td>';
	    if (!empty($conf->banque->enabled)) print '<td class="right"></td>';
	    print '<td class="right">'.price($object->total_ht).'</td>';
	    print '<td class="right">'.price($object->total_ttc).'</td>';
	    print '<td class="right">'.$object->getLibStatut(3, $object->getSommePaiement()).'</td>';
	    print '</tr>';


	    print '<tr class="oddeven">';
	    print '<td colspan="2" class="left"><b>'.$langs->trans('CurrentSituationTotal').'</b></td>';
	    print '<td>';
	    $i = 0;
	    foreach ($current_situation_counter as $sit)
	    {
	        $curSign = $sit > 0 ? '+' : '-';
	        $curType = $sit > 0 ? $langs->trans('situationInvoiceShortcode_S') : $langs->trans('situationInvoiceShortcode_AS');
	        if ($i > 0) print ' '.$curSign.' ';
	        print $curType.abs($sit);
	        $i++;
	    }
	    print '</td>';
	    if (!empty($conf->banque->enabled)) print '<td></td>';
	    print '<td class="right"><b>'.price($total_global_ht).'</b></td>';
	    print '<td class="right"><b>'.price($total_global_ttc).'</b></td>';
	    print '<td width="18">&nbsp;</td>';
	    print '</tr>';


	    if (count($object->tab_next_situation_invoice) > 0) {
	        // List of next invoices
	        /*print '<tr class="liste_titre">';
	         print '<td>' . $langs->trans('ListOfNextSituationInvoices') . '</td>';
	         print '<td></td>';
	         print '<td></td>';
	         if (! empty($conf->banque->enabled)) print '<td class="right"></td>';
	         print '<td class="right">' . $langs->trans('AmountHT') . '</td>';
	         print '<td class="right">' . $langs->trans('AmountTTC') . '</td>';
	         print '<td width="18">&nbsp;</td>';
	         print '</tr>';*/

	        $total_next_ht = $total_next_ttc = 0;

	        foreach ($object->tab_next_situation_invoice as $next_invoice) {
	            $totalpaye = $next_invoice->getSommePaiement();
	            $total_next_ht += $next_invoice->total_ht;
	            $total_next_ttc += $next_invoice->total_ttc;

	            print '<tr class="oddeven">';
	            print '<td>'.$next_invoice->getNomUrl(1).'</td>';
	            print '<td></td>';
	            print '<td class="center">'.(($next_invoice->type == Facture::TYPE_CREDIT_NOTE) ? $langs->trans('situationInvoiceShortcode_AS') : $langs->trans('situationInvoiceShortcode_S')).$next_invoice->situation_counter.'</td>';
	            if (!empty($conf->banque->enabled)) print '<td class="right"></td>';
	            print '<td class="right">'.price($next_invoice->total_ht).'</td>';
	            print '<td class="right">'.price($next_invoice->total_ttc).'</td>';
	            print '<td class="right">'.$next_invoice->getLibStatut(3, $totalpaye).'</td>';
	            print '</tr>';
	        }

	        $total_global_ht += $total_next_ht;
	        $total_global_ttc += $total_next_ttc;

	        print '<tr class="oddeven">';
	        print '<td colspan="3" class="right"></td>';
	        if (!empty($conf->banque->enabled)) print '<td class="right"></td>';
	        print '<td class="right"><b>'.price($total_global_ht).'</b></td>';
	        print '<td class="right"><b>'.price($total_global_ttc).'</b></td>';
	        print '<td width="18">&nbsp;</td>';
	        print '</tr>';
	    }

	    print '</table>';
	}


	// List of payments already done

	print '<div class="div-table-responsive-no-min">';
	print '<table class="noborder paymenttable" width="100%">';

	print '<tr class="liste_titre">';
	print '<td class="liste_titre">'.($object->type == Facture::TYPE_CREDIT_NOTE ? $langs->trans("PaymentsBack") : $langs->trans('Payments')).'</td>';
	print '<td class="liste_titre">'.$langs->trans('Date').'</td>';
	print '<td class="liste_titre">'.$langs->trans('Type').'</td>';
	if (!empty($conf->banque->enabled)) {
		print '<td class="liste_titre right">'.$langs->trans('BankAccount').'</td>';
	}
	print '<td class="liste_titre right">'.$langs->trans('Amount').'</td>';
	print '<td class="liste_titre" width="18">&nbsp;</td>';
	print '</tr>';

	// Payments already done (from payment on this invoice)
	$sql = 'SELECT p.datep as dp, p.ref, p.num_paiement as num_payment, p.rowid, p.fk_bank,';
	$sql .= ' c.code as payment_code, c.libelle as payment_label,';
	$sql .= ' pf.amount,';
	$sql .= ' ba.rowid as baid, ba.ref as baref, ba.label, ba.number as banumber, ba.account_number, ba.fk_accountancy_journal';
	$sql .= ' FROM '.MAIN_DB_PREFIX.'paiement_facture as pf, '.MAIN_DB_PREFIX.'paiement as p';
	$sql .= ' LEFT JOIN '.MAIN_DB_PREFIX.'c_paiement as c ON p.fk_paiement = c.id';
	$sql .= ' LEFT JOIN '.MAIN_DB_PREFIX.'bank as b ON p.fk_bank = b.rowid';
	$sql .= ' LEFT JOIN '.MAIN_DB_PREFIX.'bank_account as ba ON b.fk_account = ba.rowid';
	$sql .= ' WHERE pf.fk_facture = '.$object->id.' AND pf.fk_paiement = p.rowid';
	$sql .= ' AND p.entity IN ('.getEntity('invoice').')';
	$sql .= ' ORDER BY p.datep, p.tms';

	$result = $db->query($sql);
	if ($result) {
		$num = $db->num_rows($result);
		$i = 0;

		// if ($object->type != 2)
		// {
		if ($num > 0) {
			while ($i < $num) {
				$objp = $db->fetch_object($result);

				$paymentstatic->id = $objp->rowid;
				$paymentstatic->datepaye = $db->jdate($objp->dp);
				$paymentstatic->ref = $objp->ref;
				$paymentstatic->num_payment = $objp->num_payment;
				$paymentstatic->payment_code = $objp->payment_code;

				print '<tr class="oddeven"><td>';
				print $paymentstatic->getNomUrl(1);
				print '</td>';
				print '<td>'.dol_print_date($db->jdate($objp->dp), 'dayhour').'</td>';
				$label = ($langs->trans("PaymentType".$objp->payment_code) != ("PaymentType".$objp->payment_code)) ? $langs->trans("PaymentType".$objp->payment_code) : $objp->payment_label;
				print '<td>'.$label.' '.$objp->num_payment.'</td>';
				if (!empty($conf->banque->enabled))
				{
					$bankaccountstatic->id = $objp->baid;
					$bankaccountstatic->ref = $objp->baref;
					$bankaccountstatic->label = $objp->baref;
					$bankaccountstatic->number = $objp->banumber;

					if (!empty($conf->accounting->enabled)) {
						$bankaccountstatic->account_number = $objp->account_number;

						$accountingjournal = new AccountingJournal($db);
						$accountingjournal->fetch($objp->fk_accountancy_journal);
						$bankaccountstatic->accountancy_journal = $accountingjournal->getNomUrl(0, 1, 1, '', 1);
					}

					print '<td class="right">';
					if ($bankaccountstatic->id)
						print $bankaccountstatic->getNomUrl(1, 'transactions');
					print '</td>';
				}
				print '<td class="right">'.price($sign * $objp->amount).'</td>';
				print '<td class="center">';
				if ($object->statut == Facture::STATUS_VALIDATED && $object->paye == 0 && $user->socid == 0)
				{
					print '<a href="'.$_SERVER["PHP_SELF"].'?id='.$object->id.'&action=deletepaiement&paiement_id='.$objp->rowid.'">';
					print img_delete();
					print '</a>';
				}
				print '</td>';
				print '</tr>';
				$i++;
			}
		}
		/*else {
            print '<tr class="oddeven"><td colspan="' . $nbcols . '" class="opacitymedium">' . $langs->trans("None") . '</td><td></td><td></td></tr>';
        }*/
		// }
		$db->free($result);
	} else {
		dol_print_error($db);
	}

	if ($object->type != Facture::TYPE_CREDIT_NOTE) {
		// Total already paid
		print '<tr><td colspan="'.$nbcols.'" class="right">';
		if ($object->type != Facture::TYPE_DEPOSIT)
			print $langs->trans('AlreadyPaidNoCreditNotesNoDeposits');
		else
			print $langs->trans('AlreadyPaid');
		print ' :</td><td class="right'.(($totalpaye > 0) ? ' amountalreadypaid' : '').'">'.price($totalpaye).'</td><td>&nbsp;</td></tr>';

		$resteapayeraffiche = $resteapayer;
		$cssforamountpaymentcomplete = 'amountpaymentcomplete';

		// Loop on each credit note or deposit amount applied
		$creditnoteamount = 0;
		$depositamount = 0;
		$sql = "SELECT re.rowid, re.amount_ht, re.amount_tva, re.amount_ttc,";
		$sql .= " re.description, re.fk_facture_source";
		$sql .= " FROM ".MAIN_DB_PREFIX."societe_remise_except as re";
		$sql .= " WHERE fk_facture = ".$object->id;
		$resql = $db->query($sql);
		if ($resql) {
			$num = $db->num_rows($resql);
			$i = 0;
			$invoice = new Facture($db);
			while ($i < $num) {
				$obj = $db->fetch_object($resql);
				$invoice->fetch($obj->fk_facture_source);
				print '<tr><td colspan="'.$nbcols.'" class="right">';
				if ($invoice->type == Facture::TYPE_CREDIT_NOTE)
					print $langs->trans("CreditNote").' ';
				if ($invoice->type == Facture::TYPE_DEPOSIT)
					print $langs->trans("Deposit").' ';
				print $invoice->getNomUrl(0);
				print ' :</td>';
				print '<td class="right">'.price($obj->amount_ttc).'</td>';
				print '<td class="right">';
				print '<a href="'.$_SERVER["PHP_SELF"].'?facid='.$object->id.'&action=unlinkdiscount&discountid='.$obj->rowid.'">'.img_delete().'</a>';
				print '</td></tr>';
				$i++;
				if ($invoice->type == Facture::TYPE_CREDIT_NOTE)
					$creditnoteamount += $obj->amount_ttc;
				if ($invoice->type == Facture::TYPE_DEPOSIT)
					$depositamount += $obj->amount_ttc;
			}
		} else {
			dol_print_error($db);
		}

		// Paye partiellement 'escompte'
		if (($object->statut == Facture::STATUS_CLOSED || $object->statut == Facture::STATUS_ABANDONED) && $object->close_code == 'discount_vat') {
			print '<tr><td colspan="'.$nbcols.'" class="nowrap right">';
			print $form->textwithpicto($langs->trans("Discount").':', $langs->trans("HelpEscompte"), - 1);
			print '</td><td class="right">'.price(price2num($object->total_ttc - $creditnoteamount - $depositamount - $totalpaye, 'MT')).'</td><td>&nbsp;</td></tr>';
			$resteapayeraffiche = 0;
			$cssforamountpaymentcomplete = 'amountpaymentneutral';
		}
		// Paye partiellement ou Abandon 'badcustomer'
		if (($object->statut == Facture::STATUS_CLOSED || $object->statut == Facture::STATUS_ABANDONED) && $object->close_code == 'badcustomer') {
			print '<tr><td colspan="'.$nbcols.'" class="nowrap right">';
			print $form->textwithpicto($langs->trans("Abandoned").':', $langs->trans("HelpAbandonBadCustomer"), - 1);
			print '</td><td class="right">'.price(price2num($object->total_ttc - $creditnoteamount - $depositamount - $totalpaye, 'MT')).'</td><td>&nbsp;</td></tr>';
			// $resteapayeraffiche=0;
			$cssforamountpaymentcomplete = 'amountpaymentneutral';
		}
		// Paye partiellement ou Abandon 'product_returned'
		if (($object->statut == Facture::STATUS_CLOSED || $object->statut == Facture::STATUS_ABANDONED) && $object->close_code == 'product_returned') {
			print '<tr><td colspan="'.$nbcols.'" class="nowrap right">';
			print $form->textwithpicto($langs->trans("ProductReturned").':', $langs->trans("HelpAbandonProductReturned"), - 1);
			print '</td><td class="right">'.price(price2num($object->total_ttc - $creditnoteamount - $depositamount - $totalpaye, 'MT')).'</td><td>&nbsp;</td></tr>';
			$resteapayeraffiche = 0;
			$cssforamountpaymentcomplete = 'amountpaymentneutral';
		}
		// Paye partiellement ou Abandon 'abandon'
		if (($object->statut == Facture::STATUS_CLOSED || $object->statut == Facture::STATUS_ABANDONED) && $object->close_code == 'abandon') {
			print '<tr><td colspan="'.$nbcols.'" class="nowrap right">';
			$text = $langs->trans("HelpAbandonOther");
			if ($object->close_note)
				$text .= '<br><br><b>'.$langs->trans("Reason").'</b>:'.$object->close_note;
			print $form->textwithpicto($langs->trans("Abandoned").':', $text, - 1);
			print '</td><td class="right">'.price(price2num($object->total_ttc - $creditnoteamount - $depositamount - $totalpaye, 'MT')).'</td><td>&nbsp;</td></tr>';
			$resteapayeraffiche = 0;
			$cssforamountpaymentcomplete = 'amountpaymentneutral';
		}

		// Billed
		print '<tr><td colspan="'.$nbcols.'" class="right">'.$langs->trans("Billed").' :</td><td class="right">'.price($object->total_ttc).'</td><td>&nbsp;</td></tr>';
		// Remainder to pay
		print '<tr><td colspan="'.$nbcols.'" class="right">';
		print $langs->trans('RemainderToPay');
		if ($resteapayeraffiche < 0)
		    print ' ('.$langs->trans('ExcessReceived').')';
		print ' :</td>';
		print '<td class="right'.($resteapayeraffiche ? ' amountremaintopay' : (' '.$cssforamountpaymentcomplete)).'">'.price($resteapayeraffiche).'</td>';
		print '<td class="nowrap">&nbsp;</td></tr>';

		// Retained warranty : usualy use on construction industry
		if (!empty($object->situation_final) && !empty($object->retained_warranty) && $displayWarranty) {
		    // Billed - retained warranty
		    if ($object->type == Facture::TYPE_SITUATION)
		    {
		        $retainedWarranty = $total_global_ttc * $object->retained_warranty / 100;
		    }
		    else
		    {
		        // Because one day retained warranty could be used on standard invoices
		        $retainedWarranty = $object->total_ttc * $object->retained_warranty / 100;
		    }

		    $billedWithRetainedWarranty = $object->total_ttc - $retainedWarranty;

		    print '<tr><td colspan="'.$nbcols.'" align="right">'.$langs->trans("ToPayOn", dol_print_date($object->date_lim_reglement, 'day')).' :</td><td align="right">'.price($billedWithRetainedWarranty).'</td><td>&nbsp;</td></tr>';

		    // retained warranty
		    print '<tr><td colspan="'.$nbcols.'" align="right">';
		    print $langs->trans("RetainedWarranty").' ('.$object->retained_warranty.'%)';
		    print !empty($object->retained_warranty_date_limit) ? ' '.$langs->trans("ToPayOn", dol_print_date($object->retained_warranty_date_limit, 'day')) : '';
		    print ' :</td><td align="right">'.price($retainedWarranty).'</td><td>&nbsp;</td></tr>';
		}
	}
	else // Credit note
	{
		$cssforamountpaymentcomplete = 'amountpaymentneutral';

		// Total already paid back
		print '<tr><td colspan="'.$nbcols.'" class="right">';
		print $langs->trans('AlreadyPaidBack');
		print ' :</td><td class="right">'.price($sign * $totalpaye).'</td><td>&nbsp;</td></tr>';

		// Billed
		print '<tr><td colspan="'.$nbcols.'" class="right">'.$langs->trans("Billed").' :</td><td class="right">'.price($sign * $object->total_ttc).'</td><td>&nbsp;</td></tr>';

		// Remainder to pay back
		print '<tr><td colspan="'.$nbcols.'" class="right">';
		print $langs->trans('RemainderToPayBack');
		if ($resteapayeraffiche > 0)
			print ' ('.$langs->trans('ExcessPaid').')';
		print ' :</td>';
		print '<td class="right'.($resteapayeraffiche ? ' amountremaintopayback' : (' '.$cssforamountpaymentcomplete)).'">'.price($sign * $resteapayeraffiche).'</td>';
		print '<td class="nowrap">&nbsp;</td></tr>';

		// Sold credit note
		// print '<tr><td colspan="'.$nbcols.'" class="right">'.$langs->trans('TotalTTC').' :</td>';
		// print '<td class="right" style="border: 1px solid;" bgcolor="#f0f0f0"><b>'.price($sign *
		// $object->total_ttc).'</b></td><td>&nbsp;</td></tr>';
	}

	print '</table>';
	print '</div>';

	// Margin Infos
	if (!empty($conf->margin->enabled)) {
		$formmargin->displayMarginInfos($object);
	}

	print '</div>';
	print '</div>';
	print '</div>';

	print '<div class="clearboth"></div><br>';

	if (!empty($conf->global->MAIN_DISABLE_CONTACTS_TAB)) {
		$blocname = 'contacts';
		$title = $langs->trans('ContactsAddresses');
		include DOL_DOCUMENT_ROOT.'/core/tpl/bloc_showhide.tpl.php';
	}

	if (!empty($conf->global->MAIN_DISABLE_NOTES_TAB)) {
		$blocname = 'notes';
		$title = $langs->trans('Notes');
		include DOL_DOCUMENT_ROOT.'/core/tpl/bloc_showhide.tpl.php';
	}

	// Lines
	$result = $object->getLinesArray();

	// Show global modifiers
	if (!empty($conf->global->INVOICE_USE_SITUATION))
	{
		if ($object->situation_cycle_ref && $object->statut == 0)
		{
		    print '<!-- Area to change globally the situation percent -->'."\n";
			print '<div class="div-table-responsive">';

			print '<form name="updatealllines" id="updatealllines" action="'.$_SERVER['PHP_SELF'].'?id='.$object->id.'#updatealllines" method="POST">';
			print '<input type="hidden" name="token" value="'.newToken().'" />';
			print '<input type="hidden" name="action" value="updatealllines" />';
			print '<input type="hidden" name="id" value="'.$object->id.'" />';

			print '<table id="tablelines_all_progress" class="noborder noshadow" width="100%">';

			print '<tr class="liste_titre nodrag nodrop">';

			// Adds a line numbering column
			if (!empty($conf->global->MAIN_VIEW_LINE_NUMBER)) {
				print '<td align="center" width="5">&nbsp;</td>';
			}
			print '<td class="minwidth500imp">'.$langs->trans('ModifyAllLines').'</td>';
			print '<td class="right">'.$langs->trans('Progress').'</td>';
			print '<td>&nbsp;</td>';
			print "</tr>\n";

			print '<tr class="nodrag nodrop">';
			// Adds a line numbering column
			if (!empty($conf->global->MAIN_VIEW_LINE_NUMBER)) {
			    print '<td align="center" width="5">&nbsp;</td>';
			}
			print '<td>&nbsp;</td>';
			print '<td class="nowrap right"><input type="text" size="1" value="" name="all_progress">%</td>';
			print '<td class="right"><input class="button" type="submit" name="all_percent" value="Modifier" /></td>';
			print '</tr>';

			print '</table>';

			print '</form>';

			print '</div>';
		}
	}

	print '	<form name="addproduct" id="addproduct" action="'.$_SERVER["PHP_SELF"].'?id='.$object->id.(($action != 'editline') ? '#addline' : '#line_'.GETPOST('lineid')).'" method="POST">
	<input type="hidden" name="token" value="' . newToken().'">
	<input type="hidden" name="action" value="' . (($action != 'editline') ? 'addline' : 'updateline').'">
	<input type="hidden" name="mode" value="">
	<input type="hidden" name="id" value="' . $object->id.'">
	';

	if (!empty($conf->use_javascript_ajax) && $object->statut == 0) {
		include DOL_DOCUMENT_ROOT.'/core/tpl/ajaxrow.tpl.php';
	}

	print '<div class="div-table-responsive-no-min">';
	print '<table id="tablelines" class="noborder noshadow" width="100%">';

	// Show object lines
	if (!empty($object->lines))
		$ret = $object->printObjectLines($action, $mysoc, $soc, $lineid, 1);

	// Form to add new line
	if ($object->statut == 0 && $usercancreate && $action != 'valid' && $action != 'editline')
	{
	    if ($action != 'editline' && $action != 'selectlines')
		{
			// Add free products/services
			$object->formAddObjectLine(1, $mysoc, $soc);

			$parameters = array();
			$reshook = $hookmanager->executeHooks('formAddObjectLine', $parameters, $object, $action); // Note that $action and $object may have been modified by hook
		}
	}

	print "</table>\n";
	print "</div>";

	print "</form>\n";

	dol_fiche_end();


	// Actions buttons

	if ($action != 'prerelance' && $action != 'presend' && $action != 'valid' && $action != 'editline')
	{
		print '<div class="tabsAction">';

		$parameters = array();
		$reshook = $hookmanager->executeHooks('addMoreActionsButtons', $parameters, $object, $action); // Note that $action and $object may have been modified by hook
		if (empty($reshook)) {
			// Editer une facture deja validee, sans paiement effectue et pas exporte en compta
			if ($object->statut == Facture::STATUS_VALIDATED)
			{
				// We check if lines of invoice are not already transfered into accountancy
				$ventilExportCompta = $object->getVentilExportCompta();

				if ($ventilExportCompta == 0)
				{
					if (!empty($conf->global->INVOICE_CAN_ALWAYS_BE_EDITED) || ($resteapayer == price2num($object->total_ttc, 'MT', 1) && empty($object->paye)))
					{
						if (!$objectidnext && $object->is_last_in_cycle())
						{
							if ($usercanunvalidate)
							{
								print '<a class="butAction'.($conf->use_javascript_ajax ? ' reposition' : '').'" href="'.$_SERVER['PHP_SELF'].'?facid='.$object->id.'&amp;action=modif">'.$langs->trans('Modify').'</a>';
							} else {
								print '<span class="butActionRefused classfortooltip" title="'.$langs->trans("NotEnoughPermissions").'">'.$langs->trans('Modify').'</span>';
							}
						} elseif (!$object->is_last_in_cycle()) {
							print '<span class="butActionRefused classfortooltip" title="'.$langs->trans("NotLastInCycle").'">'.$langs->trans('Modify').'</span>';
						} else {
							print '<span class="butActionRefused classfortooltip" title="'.$langs->trans("DisabledBecauseReplacedInvoice").'">'.$langs->trans('Modify').'</span>';
						}
					}
				}
				else
				{
					print '<span class="butActionRefused classfortooltip" title="'.$langs->trans("DisabledBecauseDispatchedInBookkeeping").'">'.$langs->trans('Modify').'</span>';
				}
			}

			$discount = new DiscountAbsolute($db);
			$result = $discount->fetch(0, $object->id);

			// Reopen a standard paid invoice
			if ((($object->type == Facture::TYPE_STANDARD || $object->type == Facture::TYPE_REPLACEMENT)
				|| ($object->type == Facture::TYPE_CREDIT_NOTE && empty($discount->id))
				|| ($object->type == Facture::TYPE_DEPOSIT && empty($discount->id)))
				&& ($object->statut == Facture::STATUS_CLOSED || $object->statut == Facture::STATUS_ABANDONED || ($object->statut == 1 && $object->paye == 1))   // Condition ($object->statut == 1 && $object->paye == 1) should not happened but can be found due to corrupted data
				&& ((empty($conf->global->MAIN_USE_ADVANCED_PERMS) && $usercancreate) || $usercanreopen))				// A paid invoice (partially or completely)
			{
			    if ($object->close_code != 'replaced' || (!$objectidnext)) 				// Not replaced by another invoice or replaced but the replacement invoice has been deleted
				{
					print '<a class="butAction'.($conf->use_javascript_ajax ? ' reposition' : '').'" href="'.$_SERVER['PHP_SELF'].'?facid='.$object->id.'&amp;action=reopen">'.$langs->trans('ReOpen').'</a>';
				} else {
					print '<span class="butActionRefused classfortooltip" title="'.$langs->trans("DisabledBecauseReplacedInvoice").'">'.$langs->trans('ReOpen').'</span>';
				}
			}

			// Validate
			if ($object->statut == Facture::STATUS_DRAFT && count($object->lines) > 0 && ((($object->type == Facture::TYPE_STANDARD || $object->type == Facture::TYPE_REPLACEMENT || $object->type == Facture::TYPE_DEPOSIT || $object->type == Facture::TYPE_PROFORMA || $object->type == Facture::TYPE_SITUATION) && (!empty($conf->global->FACTURE_ENABLE_NEGATIVE) || $object->total_ttc >= 0)) || ($object->type == Facture::TYPE_CREDIT_NOTE && $object->total_ttc <= 0))) {
				if ($usercanvalidate)
				{
					print '<a class="butAction'.($conf->use_javascript_ajax ? ' reposition' : '').'" href="'.$_SERVER["PHP_SELF"].'?facid='.$object->id.'&amp;action=valid">'.$langs->trans('Validate').'</a>';
				}
			}

			// Send by mail
			if (empty($user->socid)) {
				if (($object->statut == Facture::STATUS_VALIDATED || $object->statut == Facture::STATUS_CLOSED) || !empty($conf->global->FACTURE_SENDBYEMAIL_FOR_ALL_STATUS)) {
					if ($objectidnext) {
						print '<span class="butActionRefused classfortooltip" title="'.$langs->trans("DisabledBecauseReplacedInvoice").'">'.$langs->trans('SendMail').'</span>';
					} else {
						if ($usercansend) {
							print '<a class="butAction" href="'.$_SERVER['PHP_SELF'].'?facid='.$object->id.'&action=presend&mode=init#formmailbeforetitle">'.$langs->trans('SendMail').'</a>';
						} else
							print '<a class="butActionRefused classfortooltip" href="#">'.$langs->trans('SendMail').'</a>';
					}
				}
			}

			// Request a direct debit order
			if ($object->statut > Facture::STATUS_DRAFT && $object->paye == 0 && $num == 0)
			{
				if ($resteapayer > 0)
				{
					if ($usercancreatewithdrarequest)
					{
						if (!$objectidnext && $object->close_code != 'replaced') 				// Not replaced by another invoice
						{
							print '<a class="butAction" href="'.DOL_URL_ROOT.'/compta/facture/prelevement.php?facid='.$object->id.'" title="'.dol_escape_htmltag($langs->trans("MakeWithdrawRequest")).'">'.$langs->trans("MakeWithdrawRequest").'</a>';
						} else {
							print '<span class="butActionRefused classfortooltip" title="'.$langs->trans("DisabledBecauseReplacedInvoice").'">'.$langs->trans('MakeWithdrawRequest').'</span>';
						}
					}
					else
					{
						//print '<a class="butActionRefused classfortooltip" href="#" title="'.dol_escape_htmltag($langs->trans("NotEnoughPermissions")).'">'.$langs->trans("MakeWithdrawRequest").'</a>';
					}
				}
				else
				{
					//print '<a class="butActionRefused classfortooltip" href="#" title="'.dol_escape_htmltag($langs->trans("AmountMustBePositive")).'">'.$langs->trans("MakeWithdrawRequest").'</a>';
				}
			}

			// POS Ticket
			if (!empty($conf->takepos->enabled) && $object->module_source == 'takepos')
			{
			    $langs->load("cashdesk");
			    $receipt_url = DOL_URL_ROOT."/takepos/receipt.php";
			    print '<a target="_blank" class="butAction" href="'.$receipt_url.'?facid='.$object->id.'">'.$langs->trans('POSTicket').'</a>';
			}

			// Create payment
			if ($object->type != Facture::TYPE_CREDIT_NOTE && $object->statut == 1 && $object->paye == 0 && $usercanissuepayment) {
				if ($objectidnext) {
					print '<span class="butActionRefused classfortooltip" title="'.$langs->trans("DisabledBecauseReplacedInvoice").'">'.$langs->trans('DoPayment').'</span>';
				} else {
					//if ($resteapayer == 0) {		// Sometimes we can receive more, so we accept to enter more and will offer a button to convert into discount (but it is not a credit note, just a prepayment done)
					//	print '<div class="inline-block divButAction"><span class="butActionRefused classfortooltip" title="' . $langs->trans("DisabledBecauseRemainderToPayIsZero") . '">' . $langs->trans('DoPayment') . '</span></div>';
					//} else {
						print '<a class="butAction" href="'.DOL_URL_ROOT.'/compta/paiement.php?facid='.$object->id.'&amp;action=create&amp;accountid='.$object->fk_account.'">'.$langs->trans('DoPayment').'</a>';
					//}
				}
			}

			// Reverse back money or convert to reduction
			if ($object->type == Facture::TYPE_CREDIT_NOTE || $object->type == Facture::TYPE_DEPOSIT || $object->type == Facture::TYPE_STANDARD || $object->type == Facture::TYPE_SITUATION) {
				// For credit note only
				if ($object->type == Facture::TYPE_CREDIT_NOTE && $object->statut == Facture::STATUS_VALIDATED && $object->paye == 0 && $usercanissuepayment)
				{
					if ($resteapayer == 0)
					{
						print '<span class="butActionRefused classfortooltip" title="'.$langs->trans("DisabledBecauseRemainderToPayIsZero").'">'.$langs->trans('DoPaymentBack').'</span>';
					}
					else
					{
						print '<a class="butAction" href="'.DOL_URL_ROOT.'/compta/paiement.php?facid='.$object->id.'&amp;action=create&amp;accountid='.$object->fk_account.'">'.$langs->trans('DoPaymentBack').'</a>';
					}
				}

				// For standard invoice with excess received
				if (($object->type == Facture::TYPE_STANDARD || $object->type == Facture::TYPE_SITUATION) && $object->statut == Facture::STATUS_VALIDATED && empty($object->paye) && $resteapayer < 0 && $usercancreate && empty($discount->id))
				{
					print '<a class="butAction'.($conf->use_javascript_ajax ? ' reposition' : '').'" href="'.$_SERVER["PHP_SELF"].'?facid='.$object->id.'&amp;action=converttoreduc">'.$langs->trans('ConvertExcessReceivedToReduc').'</a>';
				}
				// For credit note
				if ($object->type == Facture::TYPE_CREDIT_NOTE && $object->statut == Facture::STATUS_VALIDATED && $object->paye == 0 && $usercancreate
					&& (! empty($conf->global->INVOICE_ALLOW_REUSE_OF_CREDIT_WHEN_PARTIALLY_REFUNDED) || $object->getSommePaiement() == 0)
					) {
					print '<a class="butAction'.($conf->use_javascript_ajax ? ' reposition' : '').'" href="'.$_SERVER["PHP_SELF"].'?facid='.$object->id.'&amp;action=converttoreduc" title="'.dol_escape_htmltag($langs->trans("ConfirmConvertToReduc2")).'">'.$langs->trans('ConvertToReduc').'</a>';
				}
				// For deposit invoice
				if ($object->type == Facture::TYPE_DEPOSIT && $usercancreate && $object->statut > 0 && empty($discount->id))
				{
					print '<a class="butAction'.($conf->use_javascript_ajax ? ' reposition' : '').'" href="'.$_SERVER["PHP_SELF"].'?facid='.$object->id.'&amp;action=converttoreduc">'.$langs->trans('ConvertToReduc').'</a>';
				}
			}

			// Classify paid
			if (($object->statut == Facture::STATUS_VALIDATED && $object->paye == 0 && $usercanissuepayment && (($object->type != Facture::TYPE_CREDIT_NOTE && $object->type != Facture::TYPE_DEPOSIT && $resteapayer <= 0) || ($object->type == Facture::TYPE_CREDIT_NOTE && $resteapayer >= 0)))
				|| ($object->type == Facture::TYPE_DEPOSIT && $object->paye == 0 && $object->total_ttc > 0 && $resteapayer == 0 && $usercanissuepayment && empty($discount->id))
			)
			{
				print '<a class="butAction'.($conf->use_javascript_ajax ? ' reposition' : '').'" href="'.$_SERVER['PHP_SELF'].'?facid='.$object->id.'&amp;action=paid">'.$langs->trans('ClassifyPaid').'</a>';
			}

			// Classify 'closed not completely paid' (possible si validee et pas encore classee payee)

			if ($object->statut == Facture::STATUS_VALIDATED && $object->paye == 0 && $resteapayer > 0 && $usercanissuepayment)
			{
				if ($totalpaye > 0 || $totalcreditnotes > 0)
				{
					// If one payment or one credit note was linked to this invoice
					print '<a class="butAction'.($conf->use_javascript_ajax ? ' reposition' : '').'" href="'.$_SERVER['PHP_SELF'].'?facid='.$object->id.'&amp;action=paid">'.$langs->trans('ClassifyPaidPartially').'</a>';
				}
				else
				{
					if (empty($conf->global->INVOICE_CAN_NEVER_BE_CANCELED))
					{
						if ($objectidnext)
						{
							print '<span class="butActionRefused classfortooltip" title="'.$langs->trans("DisabledBecauseReplacedInvoice").'">'.$langs->trans('ClassifyCanceled').'</span>';
						}
						else
						{
							print '<a class="butAction'.($conf->use_javascript_ajax ? ' reposition' : '').'" href="'.$_SERVER['PHP_SELF'].'?facid='.$object->id.'&amp;action=canceled">'.$langs->trans('ClassifyCanceled').'</a>';
						}
					}
				}
			}

			// Create a credit note
			if (($object->type == Facture::TYPE_STANDARD || $object->type == Facture::TYPE_DEPOSIT || $object->type == Facture::TYPE_PROFORMA) && $object->statut > 0 && $usercancreate)
			{
				if (!$objectidnext)
				{
					print '<a class="butAction" href="'.$_SERVER['PHP_SELF'].'?socid='.$object->socid.'&amp;fac_avoir='.$object->id.'&amp;action=create&amp;type=2'.($object->fk_project > 0 ? '&amp;projectid='.$object->fk_project : '').''.$object->id.'&amp;action=create&amp;type=2'.($object->entity > 0 ? '&amp;originentity='.$object->entity : '').'">'.$langs->trans("CreateCreditNote").'</a>';
				}
			}

			// For situation invoice with excess received
			if ($object->statut > Facture::STATUS_DRAFT
				&& $object->type == Facture::TYPE_SITUATION
			    && ($object->total_ttc - $totalpaye - $totalcreditnotes - $totaldeposits) > 0
			    && $usercancreate
			    && !$objectidnext
			    && $object->is_last_in_cycle()
			    && $conf->global->INVOICE_USE_SITUATION_CREDIT_NOTE
			    )
			{
				if ($usercanunvalidate)
			    {
			        print '<a class="butAction" href="'.$_SERVER['PHP_SELF'].'?socid='.$object->socid.'&amp;fac_avoir='.$object->id.'&amp;invoiceAvoirWithLines=1&amp;action=create&amp;type=2'.($object->fk_project > 0 ? '&amp;projectid='.$object->fk_project : '').'">'.$langs->trans("CreateCreditNote").'</a>';
			    } else {
			        print '<span class="butActionRefused classfortooltip" title="'.$langs->trans("NotEnoughPermissions").'">'.$langs->trans("CreateCreditNote").'</span>';
			    }
			}

			// Clone
			if (($object->type == Facture::TYPE_STANDARD || $object->type == Facture::TYPE_DEPOSIT || $object->type == Facture::TYPE_PROFORMA) && $usercancreate)
			{
				print '<a class="butAction'.($conf->use_javascript_ajax ? ' reposition' : '').'" href="'.$_SERVER['PHP_SELF'].'?facid='.$object->id.'&amp;action=clone&amp;object=invoice">'.$langs->trans("ToClone").'</a>';
			}

			// Clone as predefined / Create template
			if (($object->type == Facture::TYPE_STANDARD || $object->type == Facture::TYPE_DEPOSIT || $object->type == Facture::TYPE_PROFORMA) && $object->statut == 0 && $usercancreate)
			{
				if (!$objectidnext && count($object->lines) > 0)
				{
					print '<a class="butAction" href="'.DOL_URL_ROOT.'/compta/facture/card-rec.php?facid='.$object->id.'&amp;action=create">'.$langs->trans("ChangeIntoRepeatableInvoice").'</a>';
				}
			}

			// Remove situation from cycle
			if ($object->statut > Facture::STATUS_DRAFT
			    && $object->type == Facture::TYPE_SITUATION
			    && $usercancreate
			    && !$objectidnext
			    && $object->situation_counter > 1
			    && $object->is_last_in_cycle()
				&& $usercanunvalidate
			    )
			{
			    if (($object->total_ttc - $totalcreditnotes) == 0)
			    {
			        print '<a id="butSituationOut" class="butAction" href="'.$_SERVER['PHP_SELF'].'?facid='.$object->id.'&amp;action=situationout">'.$langs->trans("RemoveSituationFromCycle").'</a>';
			    }
			    else
			    {
			        print '<a id="butSituationOutRefused" class="butActionRefused classfortooltip" href="#" title="'.$langs->trans("DisabledBecauseNotEnouthCreditNote").'" >'.$langs->trans("RemoveSituationFromCycle").'</a>';
			    }
			}

			// Create next situation invoice
			if ($usercancreate && ($object->type == 5) && ($object->statut == 1 || $object->statut == 2)) {
				if ($object->is_last_in_cycle() && $object->situation_final != 1) {
					print '<a class="butAction" href="'.$_SERVER['PHP_SELF'].'?action=create&amp;type=5&amp;origin=facture&amp;originid='.$object->id.'&amp;socid='.$object->socid.'" >'.$langs->trans('CreateNextSituationInvoice').'</a>';
				} elseif (!$object->is_last_in_cycle()) {
					print '<a class="butActionRefused classfortooltip" href="#" title="'.$langs->trans("DisabledBecauseNotLastInCycle").'">'.$langs->trans('CreateNextSituationInvoice').'</a>';
				} else {
					print '<a class="butActionRefused classfortooltip" href="#" title="'.$langs->trans("DisabledBecauseFinal").'">'.$langs->trans('CreateNextSituationInvoice').'</a>';
				}
			}

			// Delete
			$isErasable = $object->is_erasable();
			if ($usercandelete || ($usercancreate && $isErasable == 1))	// isErasable = 1 means draft with temporary ref (draft can always be deleted with no need of permissions)
			{
				//var_dump($isErasable);
				if ($isErasable == -4) {
					print '<a class="butActionRefused classfortooltip" href="#" title="'.$langs->trans("DisabledBecausePayments").'">'.$langs->trans('Delete').'</a>';
				}
				elseif ($isErasable == -3) {
					print '<a class="butActionRefused classfortooltip" href="#" title="'.$langs->trans("DisabledBecauseNotLastSituationInvoice").'">'.$langs->trans('Delete').'</a>';
				}
				elseif ($isErasable == -2) {
					print '<a class="butActionRefused classfortooltip" href="#" title="'.$langs->trans("DisabledBecauseNotLastInvoice").'">'.$langs->trans('Delete').'</a>';
				}
				elseif ($isErasable == -1) {
					print '<a class="butActionRefused classfortooltip" href="#" title="'.$langs->trans("DisabledBecauseDispatchedInBookkeeping").'">'.$langs->trans('Delete').'</a>';
				}
				elseif ($isErasable <= 0)	// Any other cases
				{
					print '<a class="butActionRefused classfortooltip" href="#" title="'.$langs->trans("DisabledBecauseNotErasable").'">'.$langs->trans('Delete').'</a>';
				}
				elseif ($objectidnext)
				{
					print '<a class="butActionRefused classfortooltip" href="#" title="'.$langs->trans("DisabledBecauseReplacedInvoice").'">'.$langs->trans('Delete').'</a>';
				}
				else
				{
					print '<a class="butActionDelete'.($conf->use_javascript_ajax ? ' reposition' : '').'" href="'.$_SERVER["PHP_SELF"].'?facid='.$object->id.'&amp;action=delete">'.$langs->trans('Delete').'</a>';
				}
			} else {
				print '<a class="butActionRefused classfortooltip" href="#" title="'.$langs->trans("NotAllowed").'">'.$langs->trans('Delete').'</a>';
			}
		}
		print '</div>';
	}

	// Select mail models is same action as presend
	if (GETPOST('modelselected', 'alpha')) {
		$action = 'presend';
	}
	if ($action != 'prerelance' && $action != 'presend')
	{
		print '<div class="fichecenter"><div class="fichehalfleft">';
		print '<a name="builddoc"></a>'; // ancre

		// Documents generes
		$filename = dol_sanitizeFileName($object->ref);
		$filedir = $conf->facture->multidir_output[$object->entity].'/'.dol_sanitizeFileName($object->ref);
		$urlsource = $_SERVER['PHP_SELF'].'?facid='.$object->id;
		$genallowed = $usercanread;
		$delallowed = $usercancreate;

		print $formfile->showdocuments('facture', $filename, $filedir, $urlsource, $genallowed, $delallowed, $object->modelpdf, 1, 0, 0, 28, 0, '', '', '', $soc->default_lang, '', $object);
		$somethingshown = $formfile->numoffiles;

		// Show links to link elements
		$linktoelem = $form->showLinkToObjectBlock($object, null, array('invoice'));

		$compatibleImportElementsList = false;
		if ($usercancreate
		    && $object->statut == Facture::STATUS_DRAFT
		    && ($object->type == Facture::TYPE_STANDARD || $object->type == Facture::TYPE_REPLACEMENT || $object->type == Facture::TYPE_DEPOSIT || $object->type == Facture::TYPE_PROFORMA || $object->type == Facture::TYPE_SITUATION))
		{
		    $compatibleImportElementsList = array('commande', 'propal'); // import from linked elements
		}
		$somethingshown = $form->showLinkedObjectBlock($object, $linktoelem, $compatibleImportElementsList);


		// Show online payment link
		$useonlinepayment = (!empty($conf->paypal->enabled) || !empty($conf->stripe->enabled) || !empty($conf->paybox->enabled));

		if ($object->statut != Facture::STATUS_DRAFT && $useonlinepayment)
		{
			print '<br><!-- Link to pay -->'."\n";
			require_once DOL_DOCUMENT_ROOT.'/core/lib/payments.lib.php';
			print showOnlinePaymentUrl('invoice', $object->ref).'<br>';
		}

		// Show direct download link
		if ($object->statut != Facture::STATUS_DRAFT && !empty($conf->global->INVOICE_ALLOW_EXTERNAL_DOWNLOAD))
		{
			print '<br><!-- Link to download main doc -->'."\n";
			print showDirectDownloadLink($object).'<br>';
		}

		print '</div><div class="fichehalfright"><div class="ficheaddleft">';

		// List of actions on element
		include_once DOL_DOCUMENT_ROOT.'/core/class/html.formactions.class.php';
		$formactions = new FormActions($db);
		$somethingshown = $formactions->showactions($object, 'invoice', $socid, 1);

		print '</div></div></div>';
	}


	// Presend form
	$modelmail = 'facture_send';
	$defaulttopic = 'SendBillRef';
	$diroutput = $conf->facture->multidir_output[$object->entity];
	$trackid = 'inv'.$object->id;

	include DOL_DOCUMENT_ROOT.'/core/tpl/card_presend.tpl.php';
}

// End of page
llxFooter();
$db->close();<|MERGE_RESOLUTION|>--- conflicted
+++ resolved
@@ -4548,30 +4548,18 @@
 
 	        $current_situation_counter = array();
 	        foreach ($object->tab_previous_situation_invoice as $prev_invoice) {
-<<<<<<< HEAD
-	            $totalpaye_prev = $prev_invoice->getSommePaiement();
-=======
 	            $tmptotalpaidforthisinvoice = $prev_invoice->getSommePaiement();
->>>>>>> b1495e12
 	            $total_prev_ht += $prev_invoice->total_ht;
 	            $total_prev_ttc += $prev_invoice->total_ttc;
 	            $current_situation_counter[] = (($prev_invoice->type == Facture::TYPE_CREDIT_NOTE) ?-1 : 1) * $prev_invoice->situation_counter;
 	            print '<tr class="oddeven">';
 	            print '<td>'.$prev_invoice->getNomUrl(1).'</td>';
 	            print '<td></td>';
-<<<<<<< HEAD
 	            print '<td align="center" >'.(($prev_invoice->type == Facture::TYPE_CREDIT_NOTE) ? $langs->trans('situationInvoiceShortcode_AS') : $langs->trans('situationInvoiceShortcode_S')).$prev_invoice->situation_counter.'</td>';
 	            if (!empty($conf->banque->enabled)) print '<td class="right"></td>';
 	            print '<td class="right">'.price($prev_invoice->total_ht).'</td>';
 	            print '<td class="right">'.price($prev_invoice->total_ttc).'</td>';
-	            print '<td class="right">'.$prev_invoice->getLibStatut(3, $totalpaye_prev).'</td>';
-=======
-	            print '<td align="center" >'.(($prev_invoice->type == Facture::TYPE_CREDIT_NOTE)?$langs->trans('situationInvoiceShortcode_AS'):$langs->trans('situationInvoiceShortcode_S')) . $prev_invoice->situation_counter.'</td>';
-	            if (! empty($conf->banque->enabled)) print '<td class="right"></td>';
-	            print '<td class="right">' . price($prev_invoice->total_ht) . '</td>';
-	            print '<td class="right">' . price($prev_invoice->total_ttc) . '</td>';
-	            print '<td class="right">' . $prev_invoice->getLibStatut(3, $tmptotalpaidforthisinvoice) . '</td>';
->>>>>>> b1495e12
+	            print '<td class="right">'.$prev_invoice->getLibStatut(3, $tmptotalpaidforthisinvoice).'</td>';
 	            print '</tr>';
 	        }
 	    }
