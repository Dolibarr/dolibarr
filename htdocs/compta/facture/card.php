<?php
/* Copyright (C) 2002-2006  Rodolphe Quiedeville    <rodolphe@quiedeville.org>
 * Copyright (C) 2004       Eric Seigne             <eric.seigne@ryxeo.com>
 * Copyright (C) 2004-2020  Laurent Destailleur     <eldy@users.sourceforge.net>
 * Copyright (C) 2005       Marc Barilley / Ocebo   <marc@ocebo.com>
 * Copyright (C) 2005-2015  Regis Houssin           <regis.houssin@inodbox.com>
 * Copyright (C) 2006       Andre Cianfarani        <acianfa@free.fr>
 * Copyright (C) 2010-2015  Juanjo Menent           <jmenent@2byte.es>
 * Copyright (C) 2012-2013  Christophe Battarel     <christophe.battarel@altairis.fr>
 * Copyright (C) 2012-2013  Cédric Salvador         <csalvador@gpcsolutions.fr>
 * Copyright (C) 2012-2014  Raphaël Doursenaud      <rdoursenaud@gpcsolutions.fr>
 * Copyright (C) 2013       Jean-Francois FERRY     <jfefe@aternatik.fr>
 * Copyright (C) 2013-2014  Florian Henry           <florian.henry@open-concept.pro>
 * Copyright (C) 2013       Cédric Salvador         <csalvador@gpcsolutions.fr>
 * Copyright (C) 2014-2019  Ferran Marcet           <fmarcet@2byte.es>
 * Copyright (C) 2015-2016  Marcos García           <marcosgdf@gmail.com>
 * Copyright (C) 2018-2021  Frédéric France         <frederic.france@netlogic.fr>
 * Copyright (C) 2022       Gauthier VERDOL         <gauthier.verdol@atm-consulting.fr>
 *
 * This program is free software; you can redistribute it and/or modify
 * it under the terms of the GNU General Public License as published by
 * the Free Software Foundation; either version 3 of the License, or
 * (at your option) any later version.
 *
 * This program is distributed in the hope that it will be useful,
 * but WITHOUT ANY WARRANTY; without even the implied warranty of
 * MERCHANTABILITY or FITNESS FOR A PARTICULAR PURPOSE.  See the
 * GNU General Public License for more details.
 *
 * You should have received a copy of the GNU General Public License
 * along with this program. If not, see <https://www.gnu.org/licenses/>.
 */

/**
 * \file 	htdocs/compta/facture/card.php
 * \ingroup facture
 * \brief 	Page to create/see an invoice
 */

require '../../main.inc.php';
require_once DOL_DOCUMENT_ROOT.'/compta/facture/class/facture.class.php';
require_once DOL_DOCUMENT_ROOT.'/compta/facture/class/facture-rec.class.php';
require_once DOL_DOCUMENT_ROOT.'/compta/bank/class/account.class.php';
require_once DOL_DOCUMENT_ROOT.'/compta/paiement/class/paiement.class.php';
require_once DOL_DOCUMENT_ROOT.'/core/modules/facture/modules_facture.php';
require_once DOL_DOCUMENT_ROOT.'/core/class/discount.class.php';
require_once DOL_DOCUMENT_ROOT.'/core/class/html.formfile.class.php';
require_once DOL_DOCUMENT_ROOT.'/core/class/html.formother.class.php';
require_once DOL_DOCUMENT_ROOT.'/core/class/html.formmargin.class.php';
require_once DOL_DOCUMENT_ROOT.'/core/lib/invoice.lib.php';
require_once DOL_DOCUMENT_ROOT.'/core/lib/functions2.lib.php';
require_once DOL_DOCUMENT_ROOT.'/core/lib/date.lib.php';
require_once DOL_DOCUMENT_ROOT.'/core/class/extrafields.class.php';
if (!empty($conf->commande->enabled)) {
	require_once DOL_DOCUMENT_ROOT.'/commande/class/commande.class.php';
}
if (!empty($conf->projet->enabled)) {
	require_once DOL_DOCUMENT_ROOT.'/projet/class/project.class.php';
	require_once DOL_DOCUMENT_ROOT.'/core/class/html.formprojet.class.php';
}
require_once DOL_DOCUMENT_ROOT.'/core/class/doleditor.class.php';

if (!empty($conf->variants->enabled)) {
	require_once DOL_DOCUMENT_ROOT.'/variants/class/ProductCombination.class.php';
}
if (!empty($conf->accounting->enabled)) {
	require_once DOL_DOCUMENT_ROOT.'/accountancy/class/accountingjournal.class.php';
}

// Load translation files required by the page
$langs->loadLangs(array('bills', 'companies', 'compta', 'products', 'banks', 'main', 'withdrawals'));
if (!empty($conf->incoterm->enabled)) {
	$langs->load('incoterm');
}
if (!empty($conf->margin->enabled)) {
	$langs->load('margins');
}

$projectid = (GETPOST('projectid', 'int') ? GETPOST('projectid', 'int') : 0);

$id = (GETPOST('id', 'int') ? GETPOST('id', 'int') : GETPOST('facid', 'int')); // For backward compatibility
$ref = GETPOST('ref', 'alpha');
$socid = GETPOST('socid', 'int');
$action = GETPOST('action', 'aZ09');
$confirm = GETPOST('confirm', 'alpha');
$cancel = GETPOST('cancel', 'alpha');
$lineid = GETPOST('lineid', 'int');
$userid = GETPOST('userid', 'int');
$search_ref = GETPOST('sf_ref', 'alpha') ? GETPOST('sf_ref', 'alpha') : GETPOST('search_ref', 'alpha');
$search_societe = GETPOST('search_societe', 'alpha');
$search_montant_ht = GETPOST('search_montant_ht', 'alpha');
$search_montant_ttc = GETPOST('search_montant_ttc', 'alpha');
$origin = GETPOST('origin', 'alpha');
$originid = (GETPOST('originid', 'int') ? GETPOST('originid', 'int') : GETPOST('origin_id', 'int')); // For backward compatibility
$fac_rec = GETPOST('fac_rec', 'int');
$facid = GETPOST('facid', 'int');
$ref_client = GETPOST('ref_client', 'int');
<<<<<<< HEAD
=======
$rank = (GETPOST('rank', 'int') > 0) ? GETPOST('rank', 'int') : -1;
>>>>>>> 503d1a04

// PDF
$hidedetails = (GETPOST('hidedetails', 'int') ? GETPOST('hidedetails', 'int') : (!empty($conf->global->MAIN_GENERATE_DOCUMENTS_HIDE_DETAILS) ? 1 : 0));
$hidedesc = (GETPOST('hidedesc', 'int') ? GETPOST('hidedesc', 'int') : (!empty($conf->global->MAIN_GENERATE_DOCUMENTS_HIDE_DESC) ? 1 : 0));
$hideref = (GETPOST('hideref', 'int') ? GETPOST('hideref', 'int') : (!empty($conf->global->MAIN_GENERATE_DOCUMENTS_HIDE_REF) ? 1 : 0));

// Nombre de ligne pour choix de produit/service predefinis
$NBLINES = 4;

$usehm = (!empty($conf->global->MAIN_USE_HOURMIN_IN_DATE_RANGE) ? $conf->global->MAIN_USE_HOURMIN_IN_DATE_RANGE : 0);

$object = new Facture($db);
$extrafields = new ExtraFields($db);

// Fetch optionals attributes and labels
$extrafields->fetch_name_optionals_label($object->table_element);

// Load object
if ($id > 0 || !empty($ref)) {
	if ($action != 'add') {
		if (empty($conf->global->INVOICE_USE_SITUATION)) {
			$fetch_situation = false;
		} else {
			$fetch_situation = true;
		}
		$ret = $object->fetch($id, $ref, '', '', $fetch_situation);
	}
}

// Initialize technical object to manage hooks of page. Note that conf->hooks_modules contains array of hook context
$hookmanager->initHooks(array('invoicecard', 'globalcard'));

$usercanread = $user->rights->facture->lire;
$usercancreate = $user->rights->facture->creer;
$usercanissuepayment = $user->rights->facture->paiement;
$usercandelete = $user->rights->facture->supprimer;
$usercancreatecontract = $user->rights->contrat->creer;
$usercanvalidate = ((empty($conf->global->MAIN_USE_ADVANCED_PERMS) && $usercancreate) || (!empty($conf->global->MAIN_USE_ADVANCED_PERMS) && !empty($user->rights->facture->invoice_advance->validate)));
$usercansend = (empty($conf->global->MAIN_USE_ADVANCED_PERMS) || (!empty($conf->global->MAIN_USE_ADVANCED_PERMS) && !empty($user->rights->facture->invoice_advance->send)));
$usercanreopen = ((empty($conf->global->MAIN_USE_ADVANCED_PERMS) && $usercancreate) || (!empty($conf->global->MAIN_USE_ADVANCED_PERMS) && !empty($user->rights->facture->invoice_advance->reopen)));
if (!empty($conf->global->INVOICE_DISALLOW_REOPEN)) {
	$usercanreopen = false;
}
$usercanunvalidate = ((empty($conf->global->MAIN_USE_ADVANCED_PERMS) && !empty($usercancreate)) || (!empty($conf->global->MAIN_USE_ADVANCED_PERMS) && !empty($user->rights->facture->invoice_advance->unvalidate)));

$usercanproductignorepricemin = ((!empty($conf->global->MAIN_USE_ADVANCED_PERMS) && empty($user->rights->produit->ignore_price_min_advance)) || empty($conf->global->MAIN_USE_ADVANCED_PERMS));
$usercancreatemargin = (!empty($user->rights->margins->creer) ? $user->rights->margins->creer : 0);
$usercanreadallmargin = (!empty($user->rights->margins->liretous) ? $user->rights->margins->liretous : 0);
$usercancreatewithdrarequest = (!empty($user->rights->prelevement->bons->creer) ? $user->rights->prelevement->bons->creer : 0);

$permissionnote = $usercancreate; // Used by the include of actions_setnotes.inc.php
$permissiondellink = $usercancreate; // Used by the include of actions_dellink.inc.php
$permissiontoedit = $usercancreate; // Used by the include of actions_lineupdonw.inc.php
$permissiontoadd = $usercancreate; // Used by the include of actions_addupdatedelete.inc.php

// retained warranty invoice available type
$retainedWarrantyInvoiceAvailableType = array();
if (!empty($conf->global->INVOICE_USE_RETAINED_WARRANTY)) {
	$retainedWarrantyInvoiceAvailableType = explode('+', $conf->global->INVOICE_USE_RETAINED_WARRANTY);
}

// Security check
if ($user->socid) {
	$socid = $user->socid;
}
$isdraft = (($object->statut == Facture::STATUS_DRAFT) ? 1 : 0);
<<<<<<< HEAD
=======

>>>>>>> 503d1a04
$result = restrictedArea($user, 'facture', $object->id, '', '', 'fk_soc', 'rowid', $isdraft);


/*
 * Actions
 */

$parameters = array('socid' => $socid);
$reshook = $hookmanager->executeHooks('doActions', $parameters, $object, $action); // Note that $action and $object may have been modified by some hooks
if ($reshook < 0) {
	setEventMessages($hookmanager->error, $hookmanager->errors, 'errors');
}

if (empty($reshook)) {
	$backurlforlist = DOL_URL_ROOT.'/compta/facture/list.php';

	if (empty($backtopage) || ($cancel && empty($id))) {
		if (empty($backtopage) || ($cancel && strpos($backtopage, '__ID__'))) {
			if (empty($id) && (($action != 'add' && $action != 'create') || $cancel)) {
				$backtopage = $backurlforlist;
			} else {
				$backtopage = DOL_URL_ROOT.'/compta/facture/card.php?id='.((!empty($id) && $id > 0) ? $id : '__ID__');
			}
		}
	}

	if ($cancel) {
		if (!empty($backtopageforcancel)) {
			header("Location: ".$backtopageforcancel);
			exit;
		} elseif (!empty($backtopage)) {
			header("Location: ".$backtopage);
			exit;
		}
		$action = '';
	}

	include DOL_DOCUMENT_ROOT.'/core/actions_setnotes.inc.php'; // Must be include, not include_once

	include DOL_DOCUMENT_ROOT.'/core/actions_dellink.inc.php'; // Must be include, not include_once

	include DOL_DOCUMENT_ROOT.'/core/actions_lineupdown.inc.php'; // Must be include, not include_once

	// Action clone object
	if ($action == 'confirm_clone' && $confirm == 'yes' && $permissiontoadd) {
		$objectutil = dol_clone($object, 1); // To avoid to denaturate loaded object when setting some properties for clone. We use native clone to keep this->db valid.

		$objectutil->date = dol_mktime(12, 0, 0, GETPOST('newdatemonth', 'int'), GETPOST('newdateday', 'int'), GETPOST('newdateyear', 'int'));
		$objectutil->socid = $socid;
		$result = $objectutil->createFromClone($user, $id);
		if ($result > 0) {
			header("Location: ".$_SERVER['PHP_SELF'].'?facid='.$result);
			exit();
		} else {
			$langs->load("errors");
			setEventMessages($objectutil->error, $objectutil->errors, 'errors');
			$action = '';
		}
	} elseif ($action == 'reopen' && $usercanreopen) {
		$result = $object->fetch($id);

		if ($object->statut == Facture::STATUS_CLOSED || ($object->statut == Facture::STATUS_ABANDONED && ($object->close_code != 'replaced' || $object->getIdReplacingInvoice() == 0)) || ($object->statut == Facture::STATUS_VALIDATED && $object->paye == 1)) {    // ($object->statut == 1 && $object->paye == 1) should not happened but can be found when data are corrupted
			$result = $object->setUnpaid($user);
			if ($result > 0) {
				header('Location: '.$_SERVER["PHP_SELF"].'?facid='.$id);
				exit();
			} else {
				setEventMessages($object->error, $object->errors, 'errors');
			}
		}
	} elseif ($action == 'confirm_delete' && $confirm == 'yes') {
		// Delete invoice
		$result = $object->fetch($id);
		$object->fetch_thirdparty();

		$idwarehouse = GETPOST('idwarehouse');

		$qualified_for_stock_change = 0;
		if (empty($conf->global->STOCK_SUPPORTS_SERVICES)) {
			$qualified_for_stock_change = $object->hasProductsOrServices(2);
		} else {
			$qualified_for_stock_change = $object->hasProductsOrServices(1);
		}

		$isErasable = $object->is_erasable();

		if (($usercandelete && $isErasable > 0)
			|| ($usercancreate && $isErasable == 1)) {
			$result = $object->delete($user, 0, $idwarehouse);
			if ($result > 0) {
				header('Location: '.DOL_URL_ROOT.'/compta/facture/list.php?restore_lastsearch_values=1');
				exit();
			} else {
				setEventMessages($object->error, $object->errors, 'errors');
				$action = '';
			}
		}
	} elseif ($action == 'confirm_deleteline' && $confirm == 'yes' && $usercancreate) {
		// Delete line
		$object->fetch($id);
		$object->fetch_thirdparty();

		$result = $object->deleteline(GETPOST('lineid', 'int'));
		if ($result > 0) {
			// reorder lines
			$object->line_order(true);
			// Define output language
			$outputlangs = $langs;
			$newlang = '';
			if ($conf->global->MAIN_MULTILANGS && empty($newlang) && GETPOST('lang_id')) {
				$newlang = GETPOST('lang_id');
			}
			if ($conf->global->MAIN_MULTILANGS && empty($newlang)) {
				$newlang = $object->thirdparty->default_lang;
			}
			if (!empty($newlang)) {
				$outputlangs = new Translate("", $conf);
				$outputlangs->setDefaultLang($newlang);
				$outputlangs->load('products');
			}
			if (empty($conf->global->MAIN_DISABLE_PDF_AUTOUPDATE)) {
				$ret = $object->fetch($id); // Reload to get new records
				$result = $object->generateDocument($object->model_pdf, $outputlangs, $hidedetails, $hidedesc, $hideref);
			}
			if ($result >= 0) {
				header('Location: '.$_SERVER["PHP_SELF"].'?facid='.$id);
				exit();
			}
		} else {
			setEventMessages($object->error, $object->errors, 'errors');
			$action = '';
		}
	} elseif ($action == 'unlinkdiscount' && $usercancreate) {
		// Delete link of credit note to invoice
		$discount = new DiscountAbsolute($db);
		$result = $discount->fetch(GETPOST("discountid"));
		$discount->unlink_invoice();
	} elseif ($action == 'valid' && $usercancreate) {
		// Validation
		$object->fetch($id);

		if (!empty($conf->global-> INVOICE_CHECK_POSTERIOR_DATE)) {
			$last_of_type = $object->willBeLastOfSameType(true);
			if (empty($object->date_validation) && !$last_of_type[0]) {
				setEventMessages($langs->transnoentities("ErrorInvoiceIsNotLastOfSameType", $object->ref, dol_print_date($object->date, 'day'), dol_print_date($last_of_type[1], 'day')), null, 'errors');
				$action = '';
			}
		}

		// On verifie signe facture
		if ($object->type == Facture::TYPE_CREDIT_NOTE) {
			// Si avoir, le signe doit etre negatif
			if ($object->total_ht >= 0) {
				setEventMessages($langs->trans("ErrorInvoiceAvoirMustBeNegative"), null, 'errors');
				$action = '';
			}
		} else {
			// If not a credit note, amount with tax must be positive or nul.
			// Note that amount excluding tax can be negative because you can have a invoice of 100 with vat of 20 that
			// consumes a credit note of 100 with vat 0 (total with tax is 0 but without tax is -20).
			// For some cases, credit notes can have a vat of 0 (for example when selling goods in France).
			if (empty($conf->global->FACTURE_ENABLE_NEGATIVE) && $object->total_ttc < 0) {
				setEventMessages($langs->trans("ErrorInvoiceOfThisTypeMustBePositive"), null, 'errors');
				$action = '';
			}

			// Also negative lines should not be allowed on 'non Credit notes' invoices. A test is done when adding or updating lines but we must
			// do it again in validation to avoid cases where invoice is created from another object that allow negative lines.
			// Note that we can accept the negative line if sum with other lines with same vat makes total positive: Because all the lines will be merged together
			// when converted into 'available credit' and we will get a positive available credit line.
			// Note: Other solution if you want to add a negative line on invoice, is to create a discount for customer and consumme it (but this is possible on standard invoice only).
			$array_of_total_ht_per_vat_rate = array();
			$array_of_total_ht_devise_per_vat_rate = array();
			foreach ($object->lines as $line) {
				//$vat_src_code_for_line = $line->vat_src_code;		// TODO We chek sign of total per vat without taking into account the vat code because for the moment the vat code is lost/unknown when we add a down payment.
				$vat_src_code_for_line = '';
				if (empty($array_of_total_ht_per_vat_rate[$line->tva_tx.'_'.$vat_src_code_for_line])) {
					$array_of_total_ht_per_vat_rate[$line->tva_tx.'_'.$vat_src_code_for_line] = 0;
				}
				if (empty($array_of_total_ht_devise_per_vat_rate[$line->tva_tx.'_'.$vat_src_code_for_line])) {
					$array_of_total_ht_devise_per_vat_rate[$line->tva_tx.'_'.$vat_src_code_for_line] = 0;
				}
				$array_of_total_ht_per_vat_rate[$line->tva_tx.'_'.$vat_src_code_for_line] += $line->total_ht;
				$array_of_total_ht_devise_per_vat_rate[$line->tva_tx.'_'.$vat_src_code_for_line] += $line->multicurrency_total_ht;
			}

			//var_dump($array_of_total_ht_per_vat_rate);exit;
			foreach ($array_of_total_ht_per_vat_rate as $vatrate => $tmpvalue) {
				$tmp_total_ht = price2num($array_of_total_ht_per_vat_rate[$vatrate]);
				$tmp_total_ht_devise = price2num($array_of_total_ht_devise_per_vat_rate[$vatrate]);

				if (($tmp_total_ht < 0 || $tmp_total_ht_devise < 0) && empty($conf->global->FACTURE_ENABLE_NEGATIVE_LINES)) {
					if ($object->type == $object::TYPE_DEPOSIT) {
						$langs->load("errors");
						// Using negative lines on deposit lead to headach and blocking problems when you want to consume them.
						setEventMessages($langs->trans("ErrorLinesCantBeNegativeOnDeposits"), null, 'errors');
						$error++;
						$action = '';
					} else {
						$tmpvatratetoshow = explode('_', $vatrate);
						$tmpvatratetoshow[0] = round($tmpvatratetoshow[0], 2);

						if ($tmpvatratetoshow[0] != 0) {
							$langs->load("errors");
							setEventMessages($langs->trans("ErrorLinesCantBeNegativeForOneVATRate", $tmpvatratetoshow[0]), null, 'errors');
							$error++;
							$action = '';
						}
					}
				}
			}
		}
	} elseif ($action == 'classin' && $usercancreate) {
		$object->fetch($id);
		$object->setProject(GETPOST('projectid', 'int'));
	} elseif ($action == 'setmode' && $usercancreate) {
		$object->fetch($id);
		$result = $object->setPaymentMethods(GETPOST('mode_reglement_id', 'int'));
		if ($result < 0) {
			dol_print_error($db, $object->error);
		}
	} elseif ($action == 'setretainedwarrantyconditions' && $user->rights->facture->creer) {
		$object->fetch($id);
		$object->retained_warranty_fk_cond_reglement = 0; // To clean property
		$result = $object->setRetainedWarrantyPaymentTerms(GETPOST('retained_warranty_fk_cond_reglement', 'int'));
		if ($result < 0) {
			dol_print_error($db, $object->error);
		}

		$old_rw_date_lim_reglement = $object->retained_warranty_date_limit;
		$new_rw_date_lim_reglement = $object->calculate_date_lim_reglement($object->retained_warranty_fk_cond_reglement);
		if ($new_rw_date_lim_reglement > $old_rw_date_lim_reglement) {
			$object->retained_warranty_date_limit = $new_rw_date_lim_reglement;
		}
		if ($object->retained_warranty_date_limit < $object->date) {
			$object->retained_warranty_date_limit = $object->date;
		}
		$result = $object->update($user);
		if ($result < 0) {
			dol_print_error($db, $object->error);
		}
	} elseif ($action == 'setretainedwarranty' && $user->rights->facture->creer) {
		$object->fetch($id);
		$result = $object->setRetainedWarranty(GETPOST('retained_warranty', 'float'));
		if ($result < 0) {
			dol_print_error($db, $object->error);
		}
	} elseif ($action == 'setretainedwarrantydatelimit' && $user->rights->facture->creer) {
		$object->fetch($id);
		$result = $object->setRetainedWarrantyDateLimit(GETPOST('retained_warranty_date_limit', 'float'));
		if ($result < 0) {
			dol_print_error($db, $object->error);
		}
	} elseif ($action == 'setmulticurrencycode' && $usercancreate) {	 // Multicurrency Code
		$result = $object->setMulticurrencyCode(GETPOST('multicurrency_code', 'alpha'));
	} elseif ($action == 'setmulticurrencyrate' && $usercancreate) {	// Multicurrency rate
		$result = $object->setMulticurrencyRate(price2num(GETPOST('multicurrency_tx')), GETPOST('calculation_mode', 'int'));
	} elseif ($action == 'setinvoicedate' && $usercancreate) {
		$object->fetch($id);
		$old_date_lim_reglement = $object->date_lim_reglement;
		$newdate = dol_mktime(0, 0, 0, GETPOST('invoicedatemonth', 'int'), GETPOST('invoicedateday', 'int'), GETPOST('invoicedateyear', 'int'), 'tzserver');
		if (empty($newdate)) {
			setEventMessages($langs->trans("ErrorFieldRequired", $langs->transnoentitiesnoconv("Date")), null, 'errors');
			header('Location: '.$_SERVER["PHP_SELF"].'?facid='.$id.'&action=editinvoicedate&token='.newToken());
			exit;
		}
		if ($newdate > (dol_now('tzuserrel') + (empty($conf->global->INVOICE_MAX_FUTURE_DELAY) ? 0 : $conf->global->INVOICE_MAX_FUTURE_DELAY))) {
			if (empty($conf->global->INVOICE_MAX_FUTURE_DELAY)) {
				setEventMessages($langs->trans("WarningInvoiceDateInFuture"), null, 'warnings');
			} else {
				setEventMessages($langs->trans("WarningInvoiceDateTooFarInFuture"), null, 'warnings');
			}
		}

		$object->date = $newdate;
		$new_date_lim_reglement = $object->calculate_date_lim_reglement();
		if ($new_date_lim_reglement > $old_date_lim_reglement) {
			$object->date_lim_reglement = $new_date_lim_reglement;
		}
		if ($object->date_lim_reglement < $object->date) {
			$object->date_lim_reglement = $object->date;
		}
		$result = $object->update($user);
		if ($result < 0) {
			dol_print_error($db, $object->error);
		}
	} elseif ($action == 'setdate_pointoftax' && $usercancreate) {
		$object->fetch($id);

		$date_pointoftax = dol_mktime(0, 0, 0, GETPOST('date_pointoftaxmonth', 'int'), GETPOST('date_pointoftaxday', 'int'), GETPOST('date_pointoftaxyear', 'int'), 'tzserver');

		$object->date_pointoftax = $date_pointoftax;
		$result = $object->update($user);
		if ($result < 0) {
			dol_print_error($db, $object->error);
		}
	} elseif ($action == 'setconditions' && $usercancreate) {
		$object->fetch($id);
		$object->cond_reglement_code = 0; // To clean property
		$object->cond_reglement_id = 0; // To clean property

		$error = 0;

		$db->begin();

		if (!$error) {
			$result = $object->setPaymentTerms(GETPOST('cond_reglement_id', 'int'));
			if ($result < 0) {
				$error++;
				setEventMessages($object->error, $object->errors, 'errors');
			}
		}

		if (!$error) {
			$old_date_lim_reglement = $object->date_lim_reglement;
			$new_date_lim_reglement = $object->calculate_date_lim_reglement();
			if ($new_date_lim_reglement > $old_date_lim_reglement) {
				$object->date_lim_reglement = $new_date_lim_reglement;
			}
			if ($object->date_lim_reglement < $object->date) {
				$object->date_lim_reglement = $object->date;
			}
			$result = $object->update($user);
			if ($result < 0) {
				$error++;
				setEventMessages($object->error, $object->errors, 'errors');
			}
		}

		if ($error) {
			$db->rollback();
		} else {
			$db->commit();
		}
	} elseif ($action == 'setpaymentterm' && $usercancreate) {
		$object->fetch($id);
		$object->date_lim_reglement = dol_mktime(12, 0, 0, GETPOST('paymenttermmonth', 'int'), GETPOST('paymenttermday', 'int'), GETPOST('paymenttermyear', 'int'));
		if ($object->date_lim_reglement < $object->date) {
			$object->date_lim_reglement = $object->calculate_date_lim_reglement();
			setEventMessages($langs->trans("DatePaymentTermCantBeLowerThanObjectDate"), null, 'warnings');
		}
		$result = $object->update($user);
		if ($result < 0) {
			dol_print_error($db, $object->error);
		}
	} elseif ($action == 'setrevenuestamp' && $usercancreate) {
		$object->fetch($id);
		$object->revenuestamp = GETPOST('revenuestamp');
		$result = $object->update($user);
		$object->update_price(1);
		if ($result < 0) {
			dol_print_error($db, $object->error);
		} else {
			// Define output language
			if (empty($conf->global->MAIN_DISABLE_PDF_AUTOUPDATE)) {
				$outputlangs = $langs;
				$newlang = '';
				if ($conf->global->MAIN_MULTILANGS && empty($newlang) && GETPOST('lang_id', 'aZ09')) {
					$newlang = GETPOST('lang_id', 'aZ09');
				}
				if ($conf->global->MAIN_MULTILANGS && empty($newlang)) {
					$newlang = $object->thirdparty->default_lang;
				}
				if (!empty($newlang)) {
					$outputlangs = new Translate("", $conf);
					$outputlangs->setDefaultLang($newlang);
					$outputlangs->load('products');
				}
				$model = $object->model_pdf;
				$ret = $object->fetch($id); // Reload to get new records

				$result = $object->generateDocument($model, $outputlangs, $hidedetails, $hidedesc, $hideref);
				if ($result < 0) {
					setEventMessages($object->error, $object->errors, 'errors');
				}
			}
		}
	} elseif ($action == 'set_incoterms' && !empty($conf->incoterm->enabled)) {		// Set incoterm
		$result = $object->setIncoterms(GETPOST('incoterm_id', 'int'), GETPOST('location_incoterms', 'alpha'));
	} elseif ($action == 'setbankaccount' && $usercancreate) {	// bank account
		$result = $object->setBankAccount(GETPOST('fk_account', 'int'));
	} elseif ($action == 'setremisepercent' && $usercancreate) {
		$object->fetch($id);
		$result = $object->setDiscount($user, price2num(GETPOST('remise_percent'), '', 2));
	} elseif ($action == "setabsolutediscount" && $usercancreate) {
		// We have POST[remise_id] or POST[remise_id_for_payment]
		$db->begin();

		// We use the credit to reduce amount of invoice
		if (GETPOST("remise_id", 'int') > 0) {
			$ret = $object->fetch($id);
			if ($ret > 0) {
				$result = $object->insert_discount(GETPOST("remise_id", 'int'));
				if ($result < 0) {
					setEventMessages($object->error, $object->errors, 'errors');
				}
			} else {
				$error++;
				setEventMessages($object->error, $object->errors, 'errors');
			}
		}
		// We use the credit to reduce remain to pay
		if (GETPOST("remise_id_for_payment", 'int') > 0) {
			require_once DOL_DOCUMENT_ROOT.'/core/class/discount.class.php';
			$discount = new DiscountAbsolute($db);
			$discount->fetch(GETPOST("remise_id_for_payment", 'int'));

			//var_dump($object->getRemainToPay(0));
			//var_dump($discount->amount_ttc);exit;
			$remaintopay = $object->getRemainToPay(0);
			if (price2num($discount->amount_ttc) > price2num($remaintopay)) {
				// TODO Split the discount in 2 automatically
				$error++;
				setEventMessages($langs->trans("ErrorDiscountLargerThanRemainToPaySplitItBefore"), null, 'errors');
			}

			if (!$error) {
				$result = $discount->link_to_invoice(0, $id);
				if ($result < 0) {
					$error++;
					setEventMessages($discount->error, $discount->errors, 'errors');
				}
			}

			if (!$error) {
				$newremaintopay = $object->getRemainToPay(0);
				if ($newremaintopay == 0) {
					$object->setPaid($user);
				}
			}
		}

		if (!$error) {
			$db->commit();
		} else {
			$db->rollback();
		}

		if (empty($error) && empty($conf->global->MAIN_DISABLE_PDF_AUTOUPDATE)) {
			$outputlangs = $langs;
			$newlang = '';
			if ($conf->global->MAIN_MULTILANGS && empty($newlang) && GETPOST('lang_id', 'aZ09')) {
				$newlang = GETPOST('lang_id', 'aZ09');
			}
			if ($conf->global->MAIN_MULTILANGS && empty($newlang)) {
				$newlang = $object->thirdparty->default_lang;
			}
			if (!empty($newlang)) {
				$outputlangs = new Translate("", $conf);
				$outputlangs->setDefaultLang($newlang);
			}
			$ret = $object->fetch($id); // Reload to get new records

			$result = $object->generateDocument($object->model_pdf, $outputlangs, $hidedetails, $hidedesc, $hideref);
			if ($result < 0) {
				setEventMessages($object->error, $object->errors, 'errors');
			}
		}
	} elseif ($action == 'setref' && $usercancreate) {
		$object->fetch($id);
		$object->setValueFrom('ref', GETPOST('ref'), '', null, '', '', $user, 'BILL_MODIFY');
	} elseif ($action == 'setref_client' && $usercancreate) {
		$object->fetch($id);
		$object->set_ref_client(GETPOST('ref_client'));
	} elseif ($action == 'confirm_valid' && $confirm == 'yes' && $usercanvalidate) {
		// Classify to validated
		$idwarehouse = GETPOST('idwarehouse', 'int');

		$object->fetch($id);
		$object->fetch_thirdparty();

		// Check for warehouse
		if ($object->type != Facture::TYPE_DEPOSIT && !empty($conf->global->STOCK_CALCULATE_ON_BILL)) {
			$qualified_for_stock_change = 0;
			if (empty($conf->global->STOCK_SUPPORTS_SERVICES)) {
				$qualified_for_stock_change = $object->hasProductsOrServices(2);
			} else {
				$qualified_for_stock_change = $object->hasProductsOrServices(1);
			}

			if ($qualified_for_stock_change) {
				if (!$idwarehouse || $idwarehouse == - 1) {
					$error++;
					setEventMessages($langs->trans('ErrorFieldRequired', $langs->transnoentitiesnoconv("Warehouse")), null, 'errors');
					$action = '';
				}
			}
		}

		if (!$error) {
			$result = $object->validate($user, '', $idwarehouse);
			if ($result >= 0) {
				// Define output language
				if (empty($conf->global->MAIN_DISABLE_PDF_AUTOUPDATE)) {
					$outputlangs = $langs;
					$newlang = '';
					if ($conf->global->MAIN_MULTILANGS && empty($newlang) && GETPOST('lang_id', 'aZ09')) {
						$newlang = GETPOST('lang_id', 'aZ09');
					}
					if ($conf->global->MAIN_MULTILANGS && empty($newlang)) {
						$newlang = $object->thirdparty->default_lang;
					}
					if (!empty($newlang)) {
						$outputlangs = new Translate("", $conf);
						$outputlangs->setDefaultLang($newlang);
						$outputlangs->load('products');
					}
					$model = $object->model_pdf;

					$ret = $object->fetch($id); // Reload to get new records

					$result = $object->generateDocument($model, $outputlangs, $hidedetails, $hidedesc, $hideref);
					if ($result < 0) {
						setEventMessages($object->error, $object->errors, 'errors');
					}
				}
			} else {
				if (count($object->errors)) {
					setEventMessages(null, $object->errors, 'errors');
				} else {
					setEventMessages($object->error, $object->errors, 'errors');
				}
			}
		}
	} elseif ($action == 'confirm_modif' && $usercanunvalidate) {
		// Go back to draft status (unvalidate)
		$idwarehouse = GETPOST('idwarehouse', 'int');

		$object->fetch($id);
		$object->fetch_thirdparty();

		// Check parameters
		if ($object->type != Facture::TYPE_DEPOSIT && !empty($conf->global->STOCK_CALCULATE_ON_BILL)) {
			$qualified_for_stock_change = 0;
			if (empty($conf->global->STOCK_SUPPORTS_SERVICES)) {
				$qualified_for_stock_change = $object->hasProductsOrServices(2);
			} else {
				$qualified_for_stock_change = $object->hasProductsOrServices(1);
			}

			if ($qualified_for_stock_change) {
				if (!$idwarehouse || $idwarehouse == - 1) {
					$error++;
					setEventMessages($langs->trans('ErrorFieldRequired', $langs->transnoentitiesnoconv("Warehouse")), null, 'errors');
					$action = '';
				}
			}
		}

		if (!$error) {
			// We check if invoice has payments
			$sql = 'SELECT pf.amount';
			$sql .= ' FROM '.MAIN_DB_PREFIX.'paiement_facture as pf';
			$sql .= ' WHERE pf.fk_facture = '.((int) $object->id);

			$result = $db->query($sql);
			if ($result) {
				$i = 0;
				$num = $db->num_rows($result);

				while ($i < $num) {
					$objp = $db->fetch_object($result);
					$totalpaid += $objp->amount;
					$i++;
				}
			} else {
				dol_print_error($db, '');
			}

			$resteapayer = $object->total_ttc - $totalpaid;

			// We check that invlice lines are transferred into accountancy
			$ventilExportCompta = $object->getVentilExportCompta();

			// On verifie si aucun paiement n'a ete effectue
			if ($ventilExportCompta == 0) {
				if (!empty($conf->global->INVOICE_CAN_BE_EDITED_EVEN_IF_PAYMENT_DONE) || ($resteapayer == $object->total_ttc && empty($object->paye))) {
					$result = $object->setDraft($user, $idwarehouse);
					if ($result < 0) {
						setEventMessages($object->error, $object->errors, 'errors');
					}

					// Define output language
					if (empty($conf->global->MAIN_DISABLE_PDF_AUTOUPDATE)) {
						$outputlangs = $langs;
						$newlang = '';
						if ($conf->global->MAIN_MULTILANGS && empty($newlang) && GETPOST('lang_id', 'aZ09')) {
							$newlang = GETPOST('lang_id', 'aZ09');
						}
						if ($conf->global->MAIN_MULTILANGS && empty($newlang)) {
							$newlang = $object->thirdparty->default_lang;
						}
						if (!empty($newlang)) {
							$outputlangs = new Translate("", $conf);
							$outputlangs->setDefaultLang($newlang);
							$outputlangs->load('products');
						}
						$model = $object->model_pdf;
						$ret = $object->fetch($id); // Reload to get new records

						$object->generateDocument($model, $outputlangs, $hidedetails, $hidedesc, $hideref);
					}
				}
			}
		}
	} elseif ($action == 'confirm_paid' && $confirm == 'yes' && $usercanissuepayment) {
		// Classify "paid"
		$object->fetch($id);
		$result = $object->setPaid($user);
		if ($result < 0) {
			setEventMessages($object->error, $object->errors, 'errors');
		}
	} elseif ($action == 'confirm_paid_partially' && $confirm == 'yes' && $usercanissuepayment) {
		// Classif "paid partialy"
		$object->fetch($id);
		$close_code = GETPOST("close_code", 'restricthtml');
		$close_note = GETPOST("close_note", 'restricthtml');
		if ($close_code) {
			$result = $object->setPaid($user, $close_code, $close_note);
			if ($result < 0) {
				setEventMessages($object->error, $object->errors, 'errors');
			}
		} else {
			setEventMessages($langs->trans("ErrorFieldRequired", $langs->transnoentitiesnoconv("Reason")), null, 'errors');
		}
	} elseif ($action == 'confirm_canceled' && $confirm == 'yes') {
		// Classify "abandoned"
		$object->fetch($id);
		$close_code = GETPOST("close_code", 'restricthtml');
		$close_note = GETPOST("close_note", 'restricthtml');
		if ($close_code) {
			$result = $object->setCanceled($user, $close_code, $close_note);
			if ($result < 0) {
				setEventMessages($object->error, $object->errors, 'errors');
			}
		} else {
			setEventMessages($langs->trans("ErrorFieldRequired", $langs->transnoentitiesnoconv("Reason")), null, 'errors');
		}
	} elseif ($action == 'confirm_converttoreduc' && $confirm == 'yes' && $usercancreate) {
		// Convertir en reduc
		$object->fetch($id);
		$object->fetch_thirdparty();
		//$object->fetch_lines();	// Already done into fetch

		// Check if there is already a discount (protection to avoid duplicate creation when resubmit post)
		$discountcheck = new DiscountAbsolute($db);
		$result = $discountcheck->fetch(0, $object->id);

		$canconvert = 0;
		if ($object->type == Facture::TYPE_DEPOSIT && empty($discountcheck->id)) {
			$canconvert = 1; // we can convert deposit into discount if deposit is payed (completely, partially or not at all) and not already converted (see real condition into condition used to show button converttoreduc)
		}
		if (($object->type == Facture::TYPE_CREDIT_NOTE || $object->type == Facture::TYPE_STANDARD || $object->type == Facture::TYPE_SITUATION) && $object->paye == 0 && empty($discountcheck->id)) {
			$canconvert = 1; // we can convert credit note into discount if credit note is not payed back and not already converted and amount of payment is 0 (see real condition into condition used to show button converttoreduc)
		}

		if ($canconvert) {
			$db->begin();

			$amount_ht = $amount_tva = $amount_ttc = array();
			$multicurrency_amount_ht = $multicurrency_amount_tva = $multicurrency_amount_ttc = array();

			// Loop on each vat rate
			$i = 0;
			foreach ($object->lines as $line) {
				if ($line->product_type < 9 && $line->total_ht != 0) { // Remove lines with product_type greater than or equal to 9 and no need to create discount if amount is null
					$keyforvatrate = $line->tva_tx.($line->vat_src_code ? ' ('.$line->vat_src_code.')' : '');

					$amount_ht[$keyforvatrate] += $line->total_ht;
					$amount_tva[$keyforvatrate] += $line->total_tva;
					$amount_ttc[$keyforvatrate] += $line->total_ttc;
					$multicurrency_amount_ht[$keyforvatrate] += $line->multicurrency_total_ht;
					$multicurrency_amount_tva[$keyforvatrate] += $line->multicurrency_total_tva;
					$multicurrency_amount_ttc[$keyforvatrate] += $line->multicurrency_total_ttc;
					$i++;
				}
			}

			// If some payments were already done, we change the amount to pay using same prorate
			if (!empty($conf->global->INVOICE_ALLOW_REUSE_OF_CREDIT_WHEN_PARTIALLY_REFUNDED) && $object->type == Facture::TYPE_CREDIT_NOTE) {
				$alreadypaid = $object->getSommePaiement(); // This can be not 0 if we allow to create credit to reuse from credit notes partially refunded.
				if ($alreadypaid && abs($alreadypaid) < abs($object->total_ttc)) {
					$ratio = abs(($object->total_ttc - $alreadypaid) / $object->total_ttc);
					foreach ($amount_ht as $vatrate => $val) {
						$amount_ht[$vatrate] = price2num($amount_ht[$vatrate] * $ratio, 'MU');
						$amount_tva[$vatrate] = price2num($amount_tva[$vatrate] * $ratio, 'MU');
						$amount_ttc[$vatrate] = price2num($amount_ttc[$vatrate] * $ratio, 'MU');
						$multicurrency_amount_ht[$vatrate] = price2num($multicurrency_amount_ht[$vatrate] * $ratio, 'MU');
						$multicurrency_amount_tva[$vatrate] = price2num($multicurrency_amount_tva[$vatrate] * $ratio, 'MU');
						$multicurrency_amount_ttc[$vatrate] = price2num($multicurrency_amount_ttc[$vatrate] * $ratio, 'MU');
					}
				}
			}
			//var_dump($amount_ht);var_dump($amount_tva);var_dump($amount_ttc);exit;

			// Insert one discount by VAT rate category
			$discount = new DiscountAbsolute($db);
			if ($object->type == Facture::TYPE_CREDIT_NOTE) {
				$discount->description = '(CREDIT_NOTE)';
			} elseif ($object->type == Facture::TYPE_DEPOSIT) {
				$discount->description = '(DEPOSIT)';
			} elseif ($object->type == Facture::TYPE_STANDARD || $object->type == Facture::TYPE_REPLACEMENT || $object->type == Facture::TYPE_SITUATION) {
				$discount->description = '(EXCESS RECEIVED)';
			} else {
				setEventMessages($langs->trans('CantConvertToReducAnInvoiceOfThisType'), null, 'errors');
			}
			$discount->fk_soc = $object->socid;
			$discount->fk_facture_source = $object->id;

			$error = 0;

			if ($object->type == Facture::TYPE_STANDARD || $object->type == Facture::TYPE_REPLACEMENT || $object->type == Facture::TYPE_SITUATION) {
				// If we're on a standard invoice, we have to get excess received to create a discount in TTC without VAT

				// Total payments
				$sql = 'SELECT SUM(pf.amount) as total_paiements';
				$sql .= ' FROM '.MAIN_DB_PREFIX.'paiement_facture as pf, '.MAIN_DB_PREFIX.'paiement as p';
				$sql .= ' LEFT JOIN '.MAIN_DB_PREFIX.'c_paiement as c ON p.fk_paiement = c.id';
				$sql .= ' WHERE pf.fk_facture = '.((int) $object->id);
				$sql .= ' AND pf.fk_paiement = p.rowid';
				$sql .= ' AND p.entity IN ('.getEntity('invoice').')';
				$resql = $db->query($sql);
				if (!$resql) {
					dol_print_error($db);
				}

				$res = $db->fetch_object($resql);
				$total_paiements = $res->total_paiements;

				// Total credit note and deposit
				$total_creditnote_and_deposit = 0;
				$sql = "SELECT re.rowid, re.amount_ht, re.amount_tva, re.amount_ttc,";
				$sql .= " re.description, re.fk_facture_source";
				$sql .= " FROM ".MAIN_DB_PREFIX."societe_remise_except as re";
				$sql .= " WHERE fk_facture = ".((int) $object->id);
				$resql = $db->query($sql);
				if (!empty($resql)) {
					while ($obj = $db->fetch_object($resql)) {
						$total_creditnote_and_deposit += $obj->amount_ttc;
					}
				} else {
					dol_print_error($db);
				}

				$discount->amount_ht = $discount->amount_ttc = $total_paiements + $total_creditnote_and_deposit - $object->total_ttc;
				$discount->amount_tva = 0;
				$discount->tva_tx = 0;
				$discount->vat_src_code = '';

				$result = $discount->create($user);
				if ($result < 0) {
					$error++;
				}
			}
			if ($object->type == Facture::TYPE_CREDIT_NOTE || $object->type == Facture::TYPE_DEPOSIT) {
				foreach ($amount_ht as $tva_tx => $xxx) {
					$discount->amount_ht = abs($amount_ht[$tva_tx]);
					$discount->amount_tva = abs($amount_tva[$tva_tx]);
					$discount->amount_ttc = abs($amount_ttc[$tva_tx]);
					$discount->multicurrency_amount_ht = abs($multicurrency_amount_ht[$tva_tx]);
					$discount->multicurrency_amount_tva = abs($multicurrency_amount_tva[$tva_tx]);
					$discount->multicurrency_amount_ttc = abs($multicurrency_amount_ttc[$tva_tx]);

					// Clean vat code
					$reg = array();
					$vat_src_code = '';
					if (preg_match('/\((.*)\)/', $tva_tx, $reg)) {
						$vat_src_code = $reg[1];
						$tva_tx = preg_replace('/\s*\(.*\)/', '', $tva_tx); // Remove code into vatrate.
					}

					$discount->tva_tx = abs($tva_tx);
					$discount->vat_src_code = $vat_src_code;

					$result = $discount->create($user);
					if ($result < 0) {
						$error++;
						break;
					}
				}
			}

			if (empty($error)) {
				if ($object->type != Facture::TYPE_DEPOSIT) {
					// Classe facture
					$result = $object->setPaid($user);
					if ($result >= 0) {
						$db->commit();
					} else {
						setEventMessages($object->error, $object->errors, 'errors');
						$db->rollback();
					}
				} else {
					$db->commit();
				}
			} else {
				setEventMessages($discount->error, $discount->errors, 'errors');
				$db->rollback();
			}
		}
	} elseif ($action == 'confirm_delete_paiement' && $confirm == 'yes' && $usercanissuepayment) {
		// Delete payment
		$object->fetch($id);
		if ($object->statut == Facture::STATUS_VALIDATED && $object->paye == 0) {
			$paiement = new Paiement($db);
			$result = $paiement->fetch(GETPOST('paiement_id', 'int'));
			if ($result > 0) {
				$result = $paiement->delete(); // If fetch ok and found
				if ($result >= 0) {
					header("Location: ".$_SERVER['PHP_SELF']."?id=".$id);
					exit;
				}
			}
			if ($result < 0) {
				setEventMessages($paiement->error, $paiement->errors, 'errors');
			}
		}
	} elseif ($action == 'add' && $usercancreate) {
		// Insert new invoice in database
		if ($socid > 0) {
			$object->socid = GETPOST('socid', 'int');
		}
		$selectedLines = GETPOST('toselect', 'array');

		if (GETPOST('type', 'int') === '') {
			setEventMessages($langs->trans("ErrorFieldRequired", $langs->transnoentitiesnoconv("Type")), null, 'errors');
		}

		$db->begin();

		$error = 0;
		$originentity = GETPOST('originentity');
		// Fill array 'array_options' with data from add form
		$ret = $extrafields->setOptionalsFromPost(null, $object);
		if ($ret < 0) {
			$error++;
		}

		$dateinvoice = dol_mktime(0, 0, 0, GETPOST('remonth', 'int'), GETPOST('reday', 'int'), GETPOST('reyear', 'int'), 'tzserver');	// If we enter the 02 january, we need to save the 02 january for server
		$date_pointoftax = dol_mktime(0, 0, 0, GETPOST('date_pointoftaxmonth', 'int'), GETPOST('date_pointoftaxday', 'int'), GETPOST('date_pointoftaxyear', 'int'), 'tzserver');

		// Replacement invoice
		if (GETPOST('type') == Facture::TYPE_REPLACEMENT) {
			if (empty($dateinvoice)) {
				$error++;
				setEventMessages($langs->trans("ErrorFieldRequired", $langs->transnoentitiesnoconv("Date")), null, 'errors');
				$action = 'create';
			} elseif ($dateinvoice > (dol_get_last_hour(dol_now('tzuserrel')) + (empty($conf->global->INVOICE_MAX_FUTURE_DELAY) ? 0 : $conf->global->INVOICE_MAX_FUTURE_DELAY))) {
				$error++;
				setEventMessages($langs->trans("ErrorDateIsInFuture"), null, 'errors');
				$action = 'create';
			}

			if (!(GETPOST('fac_replacement', 'int') > 0)) {
				$error++;
				setEventMessages($langs->trans("ErrorFieldRequired", $langs->transnoentitiesnoconv("ReplaceInvoice")), null, 'errors');
				$action = 'create';
			}

			if (!$error) {
				// This is a replacement invoice
				$result = $object->fetch(GETPOST('fac_replacement', 'int'));
				$object->fetch_thirdparty();

				$object->date = $dateinvoice;
				$object->date_pointoftax = $date_pointoftax;
				$object->note_public		= trim(GETPOST('note_public', 'restricthtml'));
				// We do not copy the private note
				$object->ref_client			= GETPOST('ref_client', 'alphanohtml');
				$object->model_pdf = GETPOST('model', 'alphanohtml');
				$object->fk_project			= GETPOST('projectid', 'int');
				$object->cond_reglement_id	= GETPOST('cond_reglement_id', 'int');
				$object->mode_reglement_id	= GETPOST('mode_reglement_id', 'int');
				$object->fk_account = GETPOST('fk_account', 'int');
				$object->remise_absolue		= price2num(GETPOST('remise_absolue'), 'MU', 2);
				$object->remise_percent		= price2num(GETPOST('remise_percent'), '', 2);
				$object->fk_incoterms = GETPOST('incoterm_id', 'int');
				$object->location_incoterms = GETPOST('location_incoterms', 'alpha');
				$object->multicurrency_code = GETPOST('multicurrency_code', 'alpha');
				$object->multicurrency_tx   = GETPOST('originmulticurrency_tx', 'int');

				// Proprietes particulieres a facture de remplacement
				$object->fk_facture_source = GETPOST('fac_replacement', 'int');
				$object->type = Facture::TYPE_REPLACEMENT;

				$id = $object->createFromCurrent($user);
				if ($id <= 0) {
					setEventMessages($object->error, $object->errors, 'errors');
				}
			}
		}

		// Credit note invoice
		if (GETPOST('type') == Facture::TYPE_CREDIT_NOTE) {
			$sourceinvoice = GETPOST('fac_avoir', 'int');
			if (!($sourceinvoice > 0) && empty($conf->global->INVOICE_CREDIT_NOTE_STANDALONE)) {
				$error++;
				setEventMessages($langs->trans("ErrorFieldRequired", $langs->transnoentitiesnoconv("CorrectInvoice")), null, 'errors');
				$action = 'create';
			}

			if (empty($dateinvoice)) {
				$error++;
				setEventMessages($langs->trans("ErrorFieldRequired", $langs->transnoentitiesnoconv("Date")), null, 'errors');
				$action = 'create';
			} elseif ($dateinvoice > (dol_get_last_hour(dol_now('tzuserrel')) + (empty($conf->global->INVOICE_MAX_FUTURE_DELAY) ? 0 : $conf->global->INVOICE_MAX_FUTURE_DELAY))) {
				$error++;
				setEventMessages($langs->trans("ErrorDateIsInFuture"), null, 'errors');
				$action = 'create';
			}

			if (!$error) {
				if (!empty($originentity)) {
					$object->entity = $originentity;
				}
				$object->socid = GETPOST('socid', 'int');
				$object->ref = GETPOST('ref');
				$object->date = $dateinvoice;
				$object->date_pointoftax = $date_pointoftax;
				$object->note_public		= trim(GETPOST('note_public', 'restricthtml'));
				// We do not copy the private note
				$object->ref_client			= GETPOST('ref_client');
				$object->model_pdf = GETPOST('model');
				$object->fk_project			= GETPOST('projectid', 'int');
				$object->cond_reglement_id	= 0;		// No payment term for a credit note
				$object->mode_reglement_id	= GETPOST('mode_reglement_id', 'int');
				$object->fk_account = GETPOST('fk_account', 'int');
				$object->remise_absolue		= price2num(GETPOST('remise_absolue'), 'MU');
				$object->remise_percent		= price2num(GETPOST('remise_percent'), '', 2);
				$object->fk_incoterms = GETPOST('incoterm_id', 'int');
				$object->location_incoterms = GETPOST('location_incoterms', 'alpha');
				$object->multicurrency_code = GETPOST('multicurrency_code', 'alpha');
				$object->multicurrency_tx   = GETPOST('originmulticurrency_tx', 'int');

				// Proprietes particulieres a facture avoir
				$object->fk_facture_source = $sourceinvoice > 0 ? $sourceinvoice : '';
				$object->type = Facture::TYPE_CREDIT_NOTE;

				$facture_source = new Facture($db); // fetch origin object
				if ($facture_source->fetch($object->fk_facture_source) > 0) {
					if ($facture_source->type == Facture::TYPE_SITUATION) {
						$object->situation_counter = $facture_source->situation_counter;
						$object->situation_cycle_ref = $facture_source->situation_cycle_ref;
						$facture_source->fetchPreviousNextSituationInvoice();
					}
				}


				$id = $object->create($user);
				if ($id < 0) {
					$error++;
				} else {
					// copy internal contacts
					if ($object->copy_linked_contact($facture_source, 'internal') < 0) {
						$error++;
					} elseif ($facture_source->socid == $object->socid) {
						// copy external contacts if same company
						if ($object->copy_linked_contact($facture_source, 'external') < 0) {
							$error++;
						}
					}
				}

				// NOTE: Pb with situation invoice
				// NOTE: fields total on situation invoice are stored as cumulative values on total of lines (bad) but delta on invoice total
				// NOTE: fields total on credit note are stored as delta both on total of lines and on invoice total (good)
				// NOTE: fields situation_percent on situation invoice are stored as cumulative values on lines (bad)
				// NOTE: fields situation_percent on credit note are stored as delta on lines (good)
				if (GETPOST('invoiceAvoirWithLines', 'int') == 1 && $id > 0) {
					if (!empty($facture_source->lines)) {
						$fk_parent_line = 0;

						foreach ($facture_source->lines as $line) {
							// Extrafields
							if (method_exists($line, 'fetch_optionals')) {
								// load extrafields
								$line->fetch_optionals();
							}

							// Reset fk_parent_line for no child products and special product
							if (($line->product_type != 9 && empty($line->fk_parent_line)) || $line->product_type == 9) {
								$fk_parent_line = 0;
							}


							if ($facture_source->type == Facture::TYPE_SITUATION) {
								$source_fk_prev_id = $line->fk_prev_id; // temporary storing situation invoice fk_prev_id
								$line->fk_prev_id  = $line->id; // The new line of the new credit note we are creating must be linked to the situation invoice line it is created from

								if (!empty($facture_source->tab_previous_situation_invoice)) {
									// search the last standard invoice in cycle and the possible credit note between this last and facture_source
									// TODO Move this out of loop of $facture_source->lines
									$tab_jumped_credit_notes = array();
									$lineIndex = count($facture_source->tab_previous_situation_invoice) - 1;
									$searchPreviousInvoice = true;
									while ($searchPreviousInvoice) {
										if ($facture_source->tab_previous_situation_invoice[$lineIndex]->type == Facture::TYPE_SITUATION || $lineIndex < 1) {
											$searchPreviousInvoice = false; // find, exit;
											break;
										} else {
											if ($facture_source->tab_previous_situation_invoice[$lineIndex]->type == Facture::TYPE_CREDIT_NOTE) {
												$tab_jumped_credit_notes[$lineIndex] = $facture_source->tab_previous_situation_invoice[$lineIndex]->id;
											}
											$lineIndex--; // go to previous invoice in cycle
										}
									}

									$maxPrevSituationPercent = 0;
									foreach ($facture_source->tab_previous_situation_invoice[$lineIndex]->lines as $prevLine) {
										if ($prevLine->id == $source_fk_prev_id) {
											$maxPrevSituationPercent = max($maxPrevSituationPercent, $prevLine->situation_percent);

											//$line->subprice  = $line->subprice - $prevLine->subprice;
											$line->total_ht  = $line->total_ht - $prevLine->total_ht;
											$line->total_tva = $line->total_tva - $prevLine->total_tva;
											$line->total_ttc = $line->total_ttc - $prevLine->total_ttc;
											$line->total_localtax1 = $line->total_localtax1 - $prevLine->total_localtax1;
											$line->total_localtax2 = $line->total_localtax2 - $prevLine->total_localtax2;

											$line->multicurrency_subprice  = $line->multicurrency_subprice - $prevLine->multicurrency_subprice;
											$line->multicurrency_total_ht  = $line->multicurrency_total_ht - $prevLine->multicurrency_total_ht;
											$line->multicurrency_total_tva = $line->multicurrency_total_tva - $prevLine->multicurrency_total_tva;
											$line->multicurrency_total_ttc = $line->multicurrency_total_ttc - $prevLine->multicurrency_total_ttc;
										}
									}

									// prorata
									$line->situation_percent = $maxPrevSituationPercent - $line->situation_percent;

									//print 'New line based on invoice id '.$facture_source->tab_previous_situation_invoice[$lineIndex]->id.' fk_prev_id='.$source_fk_prev_id.' will be fk_prev_id='.$line->fk_prev_id.' '.$line->total_ht.' '.$line->situation_percent.'<br>';

									// If there is some credit note between last situation invoice and invoice used for credit note generation (note: credit notes are stored as delta)
									$maxPrevSituationPercent = 0;
									foreach ($tab_jumped_credit_notes as $index => $creditnoteid) {
										foreach ($facture_source->tab_previous_situation_invoice[$index]->lines as $prevLine) {
											if ($prevLine->fk_prev_id == $source_fk_prev_id) {
												$maxPrevSituationPercent = $prevLine->situation_percent;

												$line->total_ht  -= $prevLine->total_ht;
												$line->total_tva -= $prevLine->total_tva;
												$line->total_ttc -= $prevLine->total_ttc;
												$line->total_localtax1 -= $prevLine->total_localtax1;
												$line->total_localtax2 -= $prevLine->total_localtax2;

												$line->multicurrency_subprice  -= $prevLine->multicurrency_subprice;
												$line->multicurrency_total_ht  -= $prevLine->multicurrency_total_ht;
												$line->multicurrency_total_tva -= $prevLine->multicurrency_total_tva;
												$line->multicurrency_total_ttc -= $prevLine->multicurrency_total_ttc;
											}
										}
									}

									// prorata
									$line->situation_percent += $maxPrevSituationPercent;

									//print 'New line based on invoice id '.$facture_source->tab_previous_situation_invoice[$lineIndex]->id.' fk_prev_id='.$source_fk_prev_id.' will be fk_prev_id='.$line->fk_prev_id.' '.$line->total_ht.' '.$line->situation_percent.'<br>';
								}
							}

							$line->fk_facture = $object->id;
							$line->fk_parent_line = $fk_parent_line;

							$line->subprice = -$line->subprice; // invert price for object
							$line->pa_ht = $line->pa_ht; // we choosed to have buy/cost price always positive, so no revert of sign here
							$line->total_ht = -$line->total_ht;
							$line->total_tva = -$line->total_tva;
							$line->total_ttc = -$line->total_ttc;
							$line->total_localtax1 = -$line->total_localtax1;
							$line->total_localtax2 = -$line->total_localtax2;

							$line->multicurrency_subprice = -$line->multicurrency_subprice;
							$line->multicurrency_total_ht = -$line->multicurrency_total_ht;
							$line->multicurrency_total_tva = -$line->multicurrency_total_tva;
							$line->multicurrency_total_ttc = -$line->multicurrency_total_ttc;

							$line->context['createcreditnotefrominvoice'] = 1;
							$result = $line->insert(0, 1); // When creating credit note with same lines than source, we must ignore error if discount alreayd linked

							$object->lines[] = $line; // insert new line in current object

							// Defined the new fk_parent_line
							if ($result > 0) {
								$fk_parent_line = $result;
							}
						}

						$object->update_price(1);
					}
				}

				if (GETPOST('invoiceAvoirWithPaymentRestAmount', 'int') == 1 && $id > 0) {
					if ($facture_source->fetch($object->fk_facture_source) > 0) {
						$totalpaid = $facture_source->getSommePaiement();
						$totalcreditnotes = $facture_source->getSumCreditNotesUsed();
						$totaldeposits = $facture_source->getSumDepositsUsed();
						$remain_to_pay = abs($facture_source->total_ttc - $totalpaid - $totalcreditnotes - $totaldeposits);

						$object->addline($langs->trans('invoiceAvoirLineWithPaymentRestAmount'), $remain_to_pay, 1, 0, 0, 0, 0, 0, '', '', 'TTC');
					}
				}

				// Add link between credit note and origin
				if (!empty($object->fk_facture_source) && $id > 0) {
					$facture_source->fetch($object->fk_facture_source);
					$facture_source->fetchObjectLinked();

					if (!empty($facture_source->linkedObjectsIds)) {
						foreach ($facture_source->linkedObjectsIds as $sourcetype => $TIds) {
							$object->add_object_linked($sourcetype, current($TIds));
						}
					}
				}
			}
		}

		// Standard invoice or Deposit invoice, created from a Predefined template invoice
		if ((GETPOST('type') == Facture::TYPE_STANDARD || GETPOST('type') == Facture::TYPE_DEPOSIT) && GETPOST('fac_rec', 'int') > 0) {
			if (empty($dateinvoice)) {
				$error++;
				setEventMessages($langs->trans("ErrorFieldRequired", $langs->transnoentitiesnoconv("Date")), null, 'errors');
				$action = 'create';
			} elseif ($dateinvoice > (dol_get_last_hour(dol_now('tzuserrel')) + (empty($conf->global->INVOICE_MAX_FUTURE_DELAY) ? 0 : $conf->global->INVOICE_MAX_FUTURE_DELAY))) {
				$error++;
				setEventMessages($langs->trans("ErrorDateIsInFuture"), null, 'errors');
				$action = 'create';
			}

			if (!$error) {
				$object->socid = GETPOST('socid', 'int');
				$object->type            = GETPOST('type');
				$object->ref             = GETPOST('ref');
				$object->date            = $dateinvoice;
				$object->date_pointoftax = $date_pointoftax;
				$object->note_public = trim(GETPOST('note_public', 'restricthtml'));
				$object->note_private    = trim(GETPOST('note_private', 'restricthtml'));
				$object->ref_client      = GETPOST('ref_client');
				$object->model_pdf = GETPOST('model');
				$object->fk_project = GETPOST('projectid', 'int');
				$object->cond_reglement_id	= (GETPOST('type') == 3 ? 1 : GETPOST('cond_reglement_id'));
				$object->mode_reglement_id	= GETPOST('mode_reglement_id', 'int');
				$object->fk_account = GETPOST('fk_account', 'int');
				$object->amount = price2num(GETPOST('amount'));
				$object->remise_absolue		= price2num(GETPOST('remise_absolue'), 'MU');
				$object->remise_percent		= price2num(GETPOST('remise_percent'), '', 2);
				$object->fk_incoterms = GETPOST('incoterm_id', 'int');
				$object->location_incoterms = GETPOST('location_incoterms', 'alpha');
				$object->multicurrency_code = GETPOST('multicurrency_code', 'alpha');
				$object->multicurrency_tx   = GETPOST('originmulticurrency_tx', 'int');

				// Source facture
				$object->fac_rec = GETPOST('fac_rec', 'int');

				$id = $object->create($user); // This include recopy of links from recurring invoice and recurring invoice lines
			}
		}

		// Standard or deposit invoice, not from a Predefined template invoice
		if ((GETPOST('type') == Facture::TYPE_STANDARD || GETPOST('type') == Facture::TYPE_DEPOSIT || GETPOST('type') == Facture::TYPE_PROFORMA || (GETPOST('type') == Facture::TYPE_SITUATION && !GETPOST('situations'))) && GETPOST('fac_rec') <= 0) {
			$typeamount = GETPOST('typedeposit', 'aZ09');
			$valuestandardinvoice = price2num(str_replace('%', '', GETPOST('valuestandardinvoice', 'alpha')), 'MU');
			$valuedeposit = price2num(str_replace('%', '', GETPOST('valuedeposit', 'alpha')), 'MU');

			if (GETPOST('socid', 'int') < 1) {
				$error++;
				setEventMessages($langs->trans("ErrorFieldRequired", $langs->transnoentitiesnoconv("Customer")), null, 'errors');
				$action = 'create';
			}

			if (empty($dateinvoice)) {
				$error++;
				setEventMessages($langs->trans("ErrorFieldRequired", $langs->transnoentitiesnoconv("Date")), null, 'errors');
				$action = 'create';
			} elseif ($dateinvoice > (dol_get_last_hour(dol_now('tzuserrel')) + (empty($conf->global->INVOICE_MAX_FUTURE_DELAY) ? 0 : $conf->global->INVOICE_MAX_FUTURE_DELAY))) {
				$error++;
				setEventMessages($langs->trans("ErrorDateIsInFuture"), null, 'errors');
				$action = 'create';
			}


			if (GETPOST('type') == Facture::TYPE_STANDARD) {
				if ($valuestandardinvoice < 0 || $valuestandardinvoice > 100) {
					setEventMessages($langs->trans("ErrorAPercentIsRequired"), null, 'errors');
					$error++;
					$action = 'create';
				}
			} elseif (GETPOST('type') == Facture::TYPE_DEPOSIT) {
				if ($typeamount && !empty($origin) && !empty($originid)) {
					if ($typeamount == 'amount' && $valuedeposit <= 0) {
						setEventMessages($langs->trans("ErrorAnAmountWithoutTaxIsRequired"), null, 'errors');
						$error++;
						$action = 'create';
					}
					if ($typeamount == 'variable' && $valuedeposit <= 0) {
						setEventMessages($langs->trans("ErrorAPercentIsRequired"), null, 'errors');
						$error++;
						$action = 'create';
					}
					if ($typeamount == 'variablealllines' && $valuedeposit <= 0) {
						setEventMessages($langs->trans("ErrorAPercentIsRequired"), null, 'errors');
						$error++;
						$action = 'create';
					}
				}
			}

			if (!$error) {
				// Si facture standard
				$object->socid = GETPOST('socid', 'int');
				$object->type				= GETPOST('type');
				$object->ref = GETPOST('ref');
				$object->date				= $dateinvoice;
				$object->date_pointoftax = $date_pointoftax;
				$object->note_public		= trim(GETPOST('note_public', 'restricthtml'));
				$object->note_private = trim(GETPOST('note_private', 'restricthtml'));
				$object->ref_client			= GETPOST('ref_client');
				$object->model_pdf = GETPOST('model');
				$object->fk_project			= GETPOST('projectid', 'int');
				$object->cond_reglement_id	= (GETPOST('type') == 3 ? 1 : GETPOST('cond_reglement_id'));
				$object->mode_reglement_id	= GETPOST('mode_reglement_id');
				$object->fk_account = GETPOST('fk_account', 'int');
				$object->amount = price2num(GETPOST('amount'));
				$object->remise_absolue		= price2num(GETPOST('remise_absolue'), 'MU');
				$object->remise_percent		= price2num(GETPOST('remise_percent'), '', 2);
				$object->fk_incoterms = GETPOST('incoterm_id', 'int');
				$object->location_incoterms = GETPOST('location_incoterms', 'alpha');
				$object->multicurrency_code = GETPOST('multicurrency_code', 'alpha');
				$object->multicurrency_tx   = GETPOST('originmulticurrency_tx', 'int');

				if (GETPOST('type') == Facture::TYPE_SITUATION) {
					$object->situation_counter = 1;
					$object->situation_final = 0;
					$object->situation_cycle_ref = $object->newCycle();
				}

				if (in_array($object->type, $retainedWarrantyInvoiceAvailableType)) {
					$object->retained_warranty = GETPOST('retained_warranty', 'int');
					$object->retained_warranty_fk_cond_reglement = GETPOST('retained_warranty_fk_cond_reglement', 'int');
				} else {
					$object->retained_warranty = 0;
					$object->retained_warranty_fk_cond_reglement = 0;
				}

				$retained_warranty_date_limit = GETPOST('retained_warranty_date_limit');
				if (!empty($retained_warranty_date_limit) && dol_stringtotime($retained_warranty_date_limit)) {
					$object->retained_warranty_date_limit = dol_stringtotime($retained_warranty_date_limit);
				}
				$object->retained_warranty_date_limit = !empty($object->retained_warranty_date_limit) ? $object->retained_warranty_date_limit : $object->calculate_date_lim_reglement($object->retained_warranty_fk_cond_reglement);

				$object->fetch_thirdparty();

				// If creation from another object of another module (Example: origin=propal, originid=1)
				if (!empty($origin) && !empty($originid)) {
					$regs = array();
					// Parse element/subelement (ex: project_task)
					$element = $subelement = $origin;
					if (preg_match('/^([^_]+)_([^_]+)/i', $origin, $regs)) {
						$element = $regs[1];
						$subelement = $regs[2];
					}

					// For compatibility
					if ($element == 'order') {
						$element = $subelement = 'commande';
					}
					if ($element == 'propal') {
						$element = 'comm/propal';
						$subelement = 'propal';
					}
					if ($element == 'contract') {
						$element = $subelement = 'contrat';
					}
					if ($element == 'inter') {
						$element = $subelement = 'ficheinter';
					}
					if ($element == 'shipping') {
						$element = $subelement = 'expedition';
					}

					$object->origin = $origin;
					$object->origin_id = $originid;

					// Possibility to add external linked objects with hooks
					$object->linked_objects[$object->origin] = $object->origin_id;
					// link with order if it is a shipping invoice
					if ($object->origin == 'shipping') {
						require_once DOL_DOCUMENT_ROOT.'/expedition/class/expedition.class.php';
						$exp = new Expedition($db);
						$exp->fetch($object->origin_id);
						$exp->fetchObjectLinked();
						if (is_array($exp->linkedObjectsIds['commande']) && count($exp->linkedObjectsIds['commande']) > 0) {
							foreach ($exp->linkedObjectsIds['commande'] as $key => $value) {
								$object->linked_objects['commande'] = $value;
							}
						}
					}

					if (is_array($_POST['other_linked_objects']) && !empty($_POST['other_linked_objects'])) {
						$object->linked_objects = array_merge($object->linked_objects, $_POST['other_linked_objects']);
					}

					$id = $object->create($user); // This include class to add_object_linked() and add add_contact()

					if ($id > 0) {
						dol_include_once('/'.$element.'/class/'.$subelement.'.class.php');

						$classname = ucfirst($subelement);
						$srcobject = new $classname($db);

						dol_syslog("Try to find source object origin=".$object->origin." originid=".$object->origin_id." to add lines or deposit lines");
						$result = $srcobject->fetch($object->origin_id);

						// If deposit invoice - down payment with 1 line (fixed amount or percent)
						if (GETPOST('type') == Facture::TYPE_DEPOSIT && in_array($typeamount, array('amount', 'variable'))) {
							// Define the array $amountdeposit
							$amountdeposit = array();
							if (!empty($conf->global->MAIN_DEPOSIT_MULTI_TVA)) {
								if ($typeamount == 'amount') {
									$amount = $valuedeposit;
								} else {
									$amount = $srcobject->total_ttc * ($valuedeposit / 100);
								}

								$TTotalByTva = array();
								foreach ($srcobject->lines as &$line) {
									if (!empty($line->special_code)) {
										continue;
									}
									$TTotalByTva[$line->tva_tx] += $line->total_ttc;
								}

								foreach ($TTotalByTva as $tva => &$total) {
									$coef = $total / $srcobject->total_ttc; // Calc coef
									$am = $amount * $coef;
									$amount_ttc_diff += $am;
									$amountdeposit[$tva] += $am / (1 + $tva / 100); // Convert into HT for the addline
								}
							} else {
								if ($typeamount == 'amount') {
									$amountdeposit[0] = $valuedeposit;
								} elseif ($typeamount == 'variable') {
									if ($result > 0) {
										$totalamount = 0;
										$lines = $srcobject->lines;
										$numlines = count($lines);
										for ($i = 0; $i < $numlines; $i++) {
											$qualified = 1;
											if (empty($lines[$i]->qty)) {
												$qualified = 0; // We discard qty=0, it is an option
											}
											if (!empty($lines[$i]->special_code)) {
												$qualified = 0; // We discard special_code (frais port, ecotaxe, option, ...)
											}
											if ($qualified) {
												$totalamount += $lines[$i]->total_ht; // Fixme : is it not for the customer ? Shouldn't we take total_ttc ?
												$tva_tx = $lines[$i]->tva_tx;
												$amountdeposit[$tva_tx] += ($lines[$i]->total_ht * $valuedeposit) / 100;
											}
										}

										if ($totalamount == 0) {
											$amountdeposit[0] = 0;
										}
									} else {
										setEventMessages($srcobject->error, $srcobject->errors, 'errors');
										$error++;
									}
								}

								$amount_ttc_diff = $amountdeposit[0];
							}

							foreach ($amountdeposit as $tva => $amount) {
								if (empty($amount)) {
									continue;
								}

								$arraylist = array(
									'amount' => 'FixAmount',
									'variable' => 'VarAmount'
								);
								$descline = '(DEPOSIT)';
								//$descline.= ' - '.$langs->trans($arraylist[$typeamount]);
								if ($typeamount == 'amount') {
									$descline .= ' ('.price($valuedeposit, '', $langs, 0, - 1, - 1, (!empty($object->multicurrency_code) ? $object->multicurrency_code : $conf->currency)).')';
								} elseif ($typeamount == 'variable') {
									$descline .= ' ('.$valuedeposit.'%)';
								}

								$descline .= ' - '.$srcobject->ref;
								$result = $object->addline(
									$descline,
									$amount, // subprice
									1, // quantity
									$tva, // vat rate
									0, // localtax1_tx
									0, // localtax2_tx
									(empty($conf->global->INVOICE_PRODUCTID_DEPOSIT) ? 0 : $conf->global->INVOICE_PRODUCTID_DEPOSIT), // fk_product
									0, // remise_percent
									0, // date_start
									0, // date_end
									0,
									$lines[$i]->info_bits, // info_bits
									0,
									'HT',
									0,
									0, // product_type
									1,
									$lines[$i]->special_code,
									$object->origin,
									0,
									0,
									0,
									0,
									'',
									0,
									100,
									0,
									null,
									0,
									'',
									1
								);
							}

							$diff = $object->total_ttc - $amount_ttc_diff;

							if (!empty($conf->global->MAIN_DEPOSIT_MULTI_TVA) && $diff != 0) {
								$object->fetch_lines();
								$subprice_diff = $object->lines[0]->subprice - $diff / (1 + $object->lines[0]->tva_tx / 100);
								$object->updateline($object->lines[0]->id, $object->lines[0]->desc, $subprice_diff, $object->lines[0]->qty, $object->lines[0]->remise_percent, $object->lines[0]->date_start, $object->lines[0]->date_end, $object->lines[0]->tva_tx, 0, 0, 'HT', $object->lines[0]->info_bits, $object->lines[0]->product_type, 0, 0, 0, $object->lines[0]->pa_ht, $object->lines[0]->label, 0, array(), 100);
							}
						}

						// standard invoice, credit note, or down payment from a percent of all lines
						if (GETPOST('type') != Facture::TYPE_DEPOSIT || (GETPOST('type') == Facture::TYPE_DEPOSIT && $typeamount == 'variablealllines')) {
							if ($result > 0) {
								$lines = $srcobject->lines;
								if (empty($lines) && method_exists($srcobject, 'fetch_lines')) {
									$srcobject->fetch_lines();
									$lines = $srcobject->lines;
								}

								// If we create a standard invoice with a percent, we change amount by changing the qty
								if (GETPOST('type') == Facture::TYPE_STANDARD && $valuestandardinvoice > 0 && $valuestandardinvoice < 100) {
									if (is_array($lines)) {
										foreach ($lines as $line) {
											// We keep ->subprice and ->pa_ht, but we change the qty
											$line->qty = price2num($line->qty * $valuestandardinvoice / 100, 'MS');
										}
									}
								}
								// If we create a down payment with a percent on all lines, we change amount by changing the qty
								if (GETPOST('type') == Facture::TYPE_DEPOSIT && $typeamount == 'variablealllines') {
									if (is_array($lines)) {
										foreach ($lines as $line) {
											// We keep ->subprice and ->pa_ht, but we change the qty
											$line->qty = price2num($line->qty * $valuedeposit / 100, 'MS');
										}
									}
								}

								$fk_parent_line = 0;
								$num = count($lines);

								for ($i = 0; $i < $num; $i++) {
									if (!in_array($lines[$i]->id, $selectedLines)) {
										continue; // Skip unselected lines
									}

									// Don't add lines with qty 0 when coming from a shipment including all order lines
									if ($srcobject->element == 'shipping' && $conf->global->SHIPMENT_GETS_ALL_ORDER_PRODUCTS && $lines[$i]->qty == 0) {
										continue;
									}
									// Don't add closed lines when coming from a contract (Set constant to '0,5' to exclude also inactive lines)
									if (!isset($conf->global->CONTRACT_EXCLUDE_SERVICES_STATUS_FOR_INVOICE)) {
										$conf->global->CONTRACT_EXCLUDE_SERVICES_STATUS_FOR_INVOICE = '5';
									}
									if ($srcobject->element == 'contrat' && in_array($lines[$i]->statut, explode(',', $conf->global->CONTRACT_EXCLUDE_SERVICES_STATUS_FOR_INVOICE))) {
										continue;
									}

									$label = (!empty($lines[$i]->label) ? $lines[$i]->label : '');
									$desc = (!empty($lines[$i]->desc) ? $lines[$i]->desc : $lines[$i]->libelle);
									if ($object->situation_counter == 1) {
										$lines[$i]->situation_percent = 0;
									}

									if ($lines[$i]->subprice < 0 && empty($conf->global->INVOICE_KEEP_DISCOUNT_LINES_AS_IN_ORIGIN)) {
										// Negative line, we create a discount line
										$discount = new DiscountAbsolute($db);
										$discount->fk_soc = $object->socid;
										$discount->amount_ht = abs($lines[$i]->total_ht);
										$discount->amount_tva = abs($lines[$i]->total_tva);
										$discount->amount_ttc = abs($lines[$i]->total_ttc);
										$discount->tva_tx = $lines[$i]->tva_tx;
										$discount->fk_user = $user->id;
										$discount->description = $desc;
										$discount->multicurrency_subprice = abs($lines[$i]->multicurrency_subprice);
										$discount->multicurrency_amount_ht = abs($lines[$i]->multicurrency_total_ht);
										$discount->multicurrency_amount_tva = abs($lines[$i]->multicurrency_total_tva);
										$discount->multicurrency_amount_ttc = abs($lines[$i]->multicurrency_total_ttc);

										$discountid = $discount->create($user);
										if ($discountid > 0) {
											$result = $object->insert_discount($discountid); // This include link_to_invoice
										} else {
											setEventMessages($discount->error, $discount->errors, 'errors');
											$error++;
											break;
										}
									} else {
										// Positive line
										$product_type = ($lines[$i]->product_type ? $lines[$i]->product_type : 0);

										// Date start
										$date_start = false;
										if ($lines[$i]->date_debut_prevue) {
											$date_start = $lines[$i]->date_debut_prevue;
										}
										if ($lines[$i]->date_debut_reel) {
											$date_start = $lines[$i]->date_debut_reel;
										}
										if ($lines[$i]->date_start) {
											$date_start = $lines[$i]->date_start;
										}

										// Date end
										$date_end = false;
										if ($lines[$i]->date_fin_prevue) {
											$date_end = $lines[$i]->date_fin_prevue;
										}
										if ($lines[$i]->date_fin_reel) {
											$date_end = $lines[$i]->date_fin_reel;
										}
										if ($lines[$i]->date_end) {
											$date_end = $lines[$i]->date_end;
										}

										// Reset fk_parent_line for no child products and special product
										if (($lines[$i]->product_type != 9 && empty($lines[$i]->fk_parent_line)) || $lines[$i]->product_type == 9) {
											$fk_parent_line = 0;
										}

										// Extrafields
										if (method_exists($lines[$i], 'fetch_optionals')) {
											$lines[$i]->fetch_optionals();
											$array_options = $lines[$i]->array_options;
										}

										$tva_tx = $lines[$i]->tva_tx;
										if (!empty($lines[$i]->vat_src_code) && !preg_match('/\(/', $tva_tx)) {
											$tva_tx .= ' ('.$lines[$i]->vat_src_code.')';
										}

										// View third's localtaxes for NOW and do not use value from origin.
										// TODO Is this really what we want ? Yes if source is template invoice but what if proposal or order ?
										$localtax1_tx = get_localtax($tva_tx, 1, $object->thirdparty);
										$localtax2_tx = get_localtax($tva_tx, 2, $object->thirdparty);

										$result = $object->addline(
											$desc,
											$lines[$i]->subprice,
											$lines[$i]->qty,
											$tva_tx,
											$localtax1_tx,
											$localtax2_tx,
											$lines[$i]->fk_product,
											$lines[$i]->remise_percent,
											$date_start,
											$date_end,
											0,
											$lines[$i]->info_bits,
											$lines[$i]->fk_remise_except,
											'HT',
											0,
											$product_type,
											$lines[$i]->rang,
											$lines[$i]->special_code,
											$object->origin,
											$lines[$i]->rowid,
											$fk_parent_line,
											$lines[$i]->fk_fournprice,
											$lines[$i]->pa_ht,
											$label,
											$array_options,
											$lines[$i]->situation_percent,
											$lines[$i]->fk_prev_id,
											$lines[$i]->fk_unit,
											0,
											'',
											1
										);

										if ($result > 0) {
											$lineid = $result;
										} else {
											$lineid = 0;
											$error++;
											break;
										}

										// Defined the new fk_parent_line
										if ($result > 0) {
											$fk_parent_line = $result;
										}
									}
								}
							} else {
								setEventMessages($srcobject->error, $srcobject->errors, 'errors');
								$error++;
							}
						}

						$object->update_price(1, 'auto', 0, $mysoc);

						// Now we create same links to contact than the ones found on origin object
						/* Useless, already into the create
						if (! empty($conf->global->MAIN_PROPAGATE_CONTACTS_FROM_ORIGIN))
						{
							$originforcontact = $object->origin;
							$originidforcontact = $object->origin_id;
							if ($originforcontact == 'shipping')     // shipment and order share the same contacts. If creating from shipment we take data of order
							{
								$originforcontact=$srcobject->origin;
								$originidforcontact=$srcobject->origin_id;
							}
							$sqlcontact = "SELECT code, fk_socpeople FROM ".MAIN_DB_PREFIX."element_contact as ec, ".MAIN_DB_PREFIX."c_type_contact as ctc";
							$sqlcontact.= " WHERE element_id = ".((int) $originidforcontact)." AND ec.fk_c_type_contact = ctc.rowid AND ctc.element = '".$db->escape($originforcontact)."'";

							$resqlcontact = $db->query($sqlcontact);
							if ($resqlcontact)
							{
								while($objcontact = $db->fetch_object($resqlcontact))
								{
									//print $objcontact->code.'-'.$objcontact->fk_socpeople."\n";
									$object->add_contact($objcontact->fk_socpeople, $objcontact->code);
								}
							}
							else dol_print_error($resqlcontact);
						}*/

						// Hooks
						$parameters = array('objFrom' => $srcobject);
						$reshook = $hookmanager->executeHooks('createFrom', $parameters, $object, $action); // Note that $action and $object may have been
						// modified by hook
						if ($reshook < 0) {
							setEventMessages($hookmanager->error, $hookmanager->errors, 'errors');
							$error++;
						}
					} else {
						setEventMessages($object->error, $object->errors, 'errors');
						$error++;
					}
				} else {   // If some invoice's lines coming from page
					$id = $object->create($user);

					for ($i = 1; $i <= $NBLINES; $i++) {
						if (GETPOST('idprod'.$i, 'int')) {
							$product = new Product($db);
							$product->fetch(GETPOST('idprod'.$i, 'int'));
							$startday = dol_mktime(12, 0, 0, GETPOST('date_start'.$i.'month'), GETPOST('date_start'.$i.'day'), GETPOST('date_start'.$i.'year'));
							$endday = dol_mktime(12, 0, 0, GETPOST('date_end'.$i.'month'), GETPOST('date_end'.$i.'day'), GETPOST('date_end'.$i.'year'));
							$result = $object->addline($product->description, $product->price, price2num(GETPOST('qty'.$i), 'MS'), $product->tva_tx, $product->localtax1_tx, $product->localtax2_tx, GETPOST('idprod'.$i, 'int'), price2num(GETPOST('remise_percent'.$i), '', 2), $startday, $endday, 0, 0, '', $product->price_base_type, $product->price_ttc, $product->type, -1, 0, '', 0, 0, null, 0, '', 0, 100, '', $product->fk_unit, 0, '', 1);
						}
					}

					$object->update_price(1, 'auto', 0, $mysoc);
				}
			}
		}

		// Situation invoices
		if (GETPOST('type') == Facture::TYPE_SITUATION && GETPOST('situations')) {
			if (empty($dateinvoice)) {
				$error++;
				$mesg = $langs->trans("ErrorFieldRequired", $langs->transnoentitiesnoconv("Date"));
				setEventMessages($mesg, null, 'errors');
			} elseif ($dateinvoice > (dol_get_last_hour(dol_now('tzuserrel')) + (empty($conf->global->INVOICE_MAX_FUTURE_DELAY) ? 0 : $conf->global->INVOICE_MAX_FUTURE_DELAY))) {
				$error++;
				setEventMessages($langs->trans("ErrorDateIsInFuture"), null, 'errors');
				$action = 'create';
			}

			if (!(GETPOST('situations', 'int') > 0)) {
				$error++;
				$mesg = $langs->trans("ErrorFieldRequired", $langs->transnoentitiesnoconv("InvoiceSituation"));
				setEventMessages($mesg, null, 'errors');
				$action = 'create';
			}

			if (!$error) {
				$result = $object->fetch(GETPOST('situations', 'int'));
				$object->fk_facture_source = GETPOST('situations', 'int');
				$object->type = Facture::TYPE_SITUATION;

				if (!empty($origin) && !empty($originid)) {
					include_once DOL_DOCUMENT_ROOT.'/core/lib/price.lib.php';

					$object->origin = $origin;
					$object->origin_id = $originid;

					// retained warranty
					if (!empty($conf->global->INVOICE_USE_RETAINED_WARRANTY)) {
						$retained_warranty = GETPOST('retained_warranty', 'int');
						if (price2num($retained_warranty) > 0) {
							$object->retained_warranty = price2num($retained_warranty);
						}

						if (GETPOST('retained_warranty_fk_cond_reglement', 'int') > 0) {
							$object->retained_warranty_fk_cond_reglement = GETPOST('retained_warranty_fk_cond_reglement', 'int');
						}

						$retained_warranty_date_limit = GETPOST('retained_warranty_date_limit');
						if (!empty($retained_warranty_date_limit) && $db->jdate($retained_warranty_date_limit)) {
							$object->retained_warranty_date_limit = $db->jdate($retained_warranty_date_limit);
						}
						$object->retained_warranty_date_limit = !empty($object->retained_warranty_date_limit) ? $object->retained_warranty_date_limit : $object->calculate_date_lim_reglement($object->retained_warranty_fk_cond_reglement);
					}

					foreach ($object->lines as $i => &$line) {
						$line->origin = $object->origin;
						$line->origin_id = $line->id;
						$line->fk_prev_id = $line->id;
						$line->fetch_optionals();
						$line->situation_percent = $line->get_prev_progress($object->id); // get good progress including credit note

						// The $line->situation_percent has been modified, so we must recalculate all amounts
						$tabprice = calcul_price_total($line->qty, $line->subprice, $line->remise_percent, $line->tva_tx, $line->localtax1_tx, $line->localtax2_tx, 0, 'HT', 0, $line->product_type, $mysoc, '', $line->situation_percent);
						$line->total_ht = $tabprice[0];
						$line->total_tva = $tabprice[1];
						$line->total_ttc = $tabprice[2];
						$line->total_localtax1 = $tabprice[9];
						$line->total_localtax2 = $tabprice[10];
						$line->multicurrency_total_ht  = $tabprice[16];
						$line->multicurrency_total_tva = $tabprice[17];
						$line->multicurrency_total_ttc = $tabprice[18];

						// Si fk_remise_except defini on vérifie si la réduction à déjà été appliquée
						if ($line->fk_remise_except) {
							$discount = new DiscountAbsolute($line->db);
							$result = $discount->fetch($line->fk_remise_except);
							if ($result > 0) {
								// Check if discount not already affected to another invoice
								if ($discount->fk_facture_line > 0) {
									$line->fk_remise_except = 0;
								}
							}
						}
					}
				}

				$object->fetch_thirdparty();
				$object->date = $dateinvoice;
				$object->date_pointoftax = $date_pointoftax;
				$object->note_public = trim(GETPOST('note_public', 'restricthtml'));
				$object->note = trim(GETPOST('note', 'restricthtml'));
				$object->note_private = trim(GETPOST('note', 'restricthtml'));
				$object->ref_client = GETPOST('ref_client', 'alpha');
				$object->model_pdf = GETPOST('model', 'alpha');
				$object->fk_project = GETPOST('projectid', 'int');
				$object->cond_reglement_id = GETPOST('cond_reglement_id', 'int');
				$object->mode_reglement_id = GETPOST('mode_reglement_id', 'int');
				$object->remise_absolue =price2num(GETPOST('remise_absolue'), 'MU', 2);
				$object->remise_percent = price2num(GETPOST('remise_percent'), '', 2);

				// Proprietes particulieres a facture de remplacement

				$object->situation_counter = $object->situation_counter + 1;
				$id = $object->createFromCurrent($user);
				if ($id <= 0) {
					$mesg = $object->error;
				} else {
					$nextSituationInvoice = new Facture($db);
					$nextSituationInvoice->fetch($id);

					// create extrafields with data from create form
					$extrafields->fetch_name_optionals_label($nextSituationInvoice->table_element);
					$ret = $extrafields->setOptionalsFromPost(null, $nextSituationInvoice);
					if ($ret > 0) {
						$nextSituationInvoice->insertExtraFields();
					}
				}
			}
		}

		// End of object creation, we show it
		if ($id > 0 && !$error) {
			$db->commit();

			// Define output language
			if (empty($conf->global->MAIN_DISABLE_PDF_AUTOUPDATE) && count($object->lines)) {
				$outputlangs = $langs;
				$newlang = '';
				if ($conf->global->MAIN_MULTILANGS && empty($newlang) && GETPOST('lang_id', 'aZ09')) {
					$newlang = GETPOST('lang_id', 'aZ09');
				}
				if ($conf->global->MAIN_MULTILANGS && empty($newlang)) {
					$newlang = $object->thirdparty->default_lang;
				}
				if (!empty($newlang)) {
					$outputlangs = new Translate("", $conf);
					$outputlangs->setDefaultLang($newlang);
					$outputlangs->load('products');
				}
				$model = $object->model_pdf;
				$ret = $object->fetch($id); // Reload to get new records

				$result = $object->generateDocument($model, $outputlangs, $hidedetails, $hidedesc, $hideref);
				if ($result < 0) {
					setEventMessages($object->error, $object->errors, 'errors');
				}
			}

			header('Location: '.$_SERVER["PHP_SELF"].'?facid='.$id);
			exit();
		} else {
			$db->rollback();
			$action = 'create';
			$_GET["origin"] = $_POST["origin"];
			$_GET["originid"] = $_POST["originid"];
			setEventMessages($object->error, $object->errors, 'errors');
		}
	} elseif ($action == 'addline' && GETPOST('submitforalllines', 'alpha') && GETPOST('vatforalllines', 'alpha') !== '') {
		// Define vat_rate
		$vat_rate = (GETPOST('vatforalllines') ? GETPOST('vatforalllines') : 0);
		$vat_rate = str_replace('*', '', $vat_rate);
		$localtax1_rate = get_localtax($vat_rate, 1, $object->thirdparty, $mysoc);
		$localtax2_rate = get_localtax($vat_rate, 2, $object->thirdparty, $mysoc);
		foreach ($object->lines as $line) {
			$result = $object->updateline($line->id, $line->desc, $line->subprice, $line->qty, $line->remise_percent, $line->date_start, $line->date_end, $vat_rate, $localtax1_rate, $localtax2_rate, 'HT', $line->info_bits, $line->product_type, $line->fk_parent_line, 0, $line->fk_fournprice, $line->pa_ht, $line->label, $line->special_code, $line->array_options, $line->situation_percent, $line->fk_unit, $line->multicurrency_subprice);
		}
	} elseif ($action == 'addline' && GETPOST('submitforalllines', 'alpha') && GETPOST('remiseforalllines', 'alpha') !== '' && $usercancreate) {
		// Define vat_rate
		$remise_percent = (GETPOST('remiseforalllines') ? GETPOST('remiseforalllines') : 0);
		$remise_percent = str_replace('*', '', $remise_percent);
		foreach ($object->lines as $line) {
			$result = $object->updateline($line->id, $line->desc, $line->subprice, $line->qty, $remise_percent, $line->date_start, $line->date_end, $line->tva_tx, $line->localtax1_tx, $line->localtax2_tx, 'HT', $line->info_bits, $line->product_type, $line->fk_parent_line, 0, $line->fk_fournprice, $line->pa_ht, $line->label, $line->special_code, $line->array_options, $line->situation_percent, $line->fk_unit, $line->multicurrency_subprice);
		}
	} elseif ($action == 'addline' && $usercancreate) {		// Add a new line
		$langs->load('errors');
		$error = 0;

		// Set if we used free entry or predefined product
		$predef = '';
		$product_desc =(GETPOSTISSET('dp_desc') ? GETPOST('dp_desc', 'restricthtml') : '');
		$price_ht = price2num(GETPOST('price_ht'), 'MU', 2);
		$price_ht_devise = price2num(GETPOST('multicurrency_price_ht'), 'CU', 2);
		$prod_entry_mode = GETPOST('prod_entry_mode', 'alpha');
		if ($prod_entry_mode == 'free') {
			$idprod = 0;
			$tva_tx = (GETPOST('tva_tx', 'alpha') ? GETPOST('tva_tx', 'alpha') : 0);
		} else {
			$idprod = GETPOST('idprod', 'int');
			$tva_tx = '';
		}

		$qty = price2num(GETPOST('qty'.$predef), 'MS', 2);
		$remise_percent = price2num(GETPOST('remise_percent'.$predef), '', 2);

		// Extrafields
		$extralabelsline = $extrafields->fetch_name_optionals_label($object->table_element_line);
		$array_options = $extrafields->getOptionalsFromPost($object->table_element_line, $predef);
		// Unset extrafield
		if (is_array($extralabelsline)) {
			// Get extra fields
			foreach ($extralabelsline as $key => $value) {
				unset($_POST["options_".$key.$predef]);
			}
		}

		if ((empty($idprod) || $idprod < 0) && ($price_ht < 0) && ($qty < 0)) {
			setEventMessages($langs->trans('ErrorBothFieldCantBeNegative', $langs->transnoentitiesnoconv('UnitPriceHT'), $langs->transnoentitiesnoconv('Qty')), null, 'errors');
			$error++;
		}
		if (!$prod_entry_mode) {
			if (GETPOST('type') < 0 && !GETPOST('search_idprod')) {
				setEventMessages($langs->trans('ErrorChooseBetweenFreeEntryOrPredefinedProduct'), null, 'errors');
				$error++;
			}
		}
		if ($prod_entry_mode == 'free' && (empty($idprod) || $idprod < 0) && GETPOST('type') < 0) {
			setEventMessages($langs->trans('ErrorFieldRequired', $langs->transnoentitiesnoconv('Type')), null, 'errors');
			$error++;
		}
		if (($prod_entry_mode == 'free' && (empty($idprod) || $idprod < 0) && (($price_ht < 0 && empty($conf->global->FACTURE_ENABLE_NEGATIVE_LINES)) || $price_ht == '') && $price_ht_devise == '') && $object->type != Facture::TYPE_CREDIT_NOTE) { 	// Unit price can be 0 but not ''
			if ($price_ht < 0 && empty($conf->global->FACTURE_ENABLE_NEGATIVE_LINES)) {
				$langs->load("errors");
				if ($object->type == $object::TYPE_DEPOSIT) {
					// Using negative lines on deposit lead to headach and blocking problems when you want to consume them.
					setEventMessages($langs->trans("ErrorLinesCantBeNegativeOnDeposits"), null, 'errors');
				} else {
					setEventMessages($langs->trans("ErrorFieldCantBeNegativeOnInvoice", $langs->transnoentitiesnoconv("UnitPriceHT"), $langs->transnoentitiesnoconv("CustomerAbsoluteDiscountShort")), null, 'errors');
				}
				$error++;
			} else {
				setEventMessages($langs->trans("ErrorFieldRequired", $langs->transnoentitiesnoconv("UnitPriceHT")), null, 'errors');
				$error++;
			}
		}
		if ($qty == '') {
			setEventMessages($langs->trans('ErrorFieldRequired', $langs->transnoentitiesnoconv('Qty')), null, 'errors');
			$error++;
		}
		if ($prod_entry_mode == 'free' && empty($idprod) && empty($product_desc)) {
			setEventMessages($langs->trans('ErrorFieldRequired', $langs->transnoentitiesnoconv('Description')), null, 'errors');
			$error++;
		}
		if ($qty < 0) {
			$langs->load("errors");
			setEventMessages($langs->trans('ErrorQtyForCustomerInvoiceCantBeNegative'), null, 'errors');
			$error++;
		}

		if (!$error && !empty($conf->variants->enabled) && $prod_entry_mode != 'free') {
			if ($combinations = GETPOST('combinations', 'array')) {
				//Check if there is a product with the given combination
				$prodcomb = new ProductCombination($db);

				if ($res = $prodcomb->fetchByProductCombination2ValuePairs($idprod, $combinations)) {
					$idprod = $res->fk_product_child;
				} else {
					setEventMessages($langs->trans('ErrorProductCombinationNotFound'), null, 'errors');
					$error++;
				}
			}
		}

		if (!$error && ($qty >= 0) && (!empty($product_desc) || (!empty($idprod) && $idprod > 0))) {
			$ret = $object->fetch($id);
			if ($ret < 0) {
				dol_print_error($db, $object->error);
				exit();
			}
			$ret = $object->fetch_thirdparty();

			// Clean parameters
			$date_start = dol_mktime(GETPOST('date_start'.$predef.'hour'), GETPOST('date_start'.$predef.'min'), GETPOST('date_start'.$predef.'sec'), GETPOST('date_start'.$predef.'month'), GETPOST('date_start'.$predef.'day'), GETPOST('date_start'.$predef.'year'));
			$date_end = dol_mktime(GETPOST('date_end'.$predef.'hour'), GETPOST('date_end'.$predef.'min'), GETPOST('date_end'.$predef.'sec'), GETPOST('date_end'.$predef.'month'), GETPOST('date_end'.$predef.'day'), GETPOST('date_end'.$predef.'year'));
			$price_base_type = (GETPOST('price_base_type', 'alpha') ? GETPOST('price_base_type', 'alpha') : 'HT');

			// Define special_code for special lines
			$special_code = 0;
			// if (!GETPOST(qty)) $special_code=3; // Options should not exists on invoices

			// Ecrase $pu par celui du produit
			// Ecrase $desc par celui du produit
			// Ecrase $tva_tx par celui du produit
			// Ecrase $base_price_type par celui du produit
			// Replaces $fk_unit with the product's
			if (!empty($idprod) && $idprod > 0) {
				$prod = new Product($db);
				$prod->fetch($idprod);

				$label = ((GETPOST('product_label') && GETPOST('product_label') != $prod->label) ? GETPOST('product_label') : '');

				// Search the correct price into loaded array product_price_by_qty using id of array retrieved into POST['pqp'].
				$pqp = (GETPOST('pbq', 'int') ? GETPOST('pbq', 'int') : 0);

				$datapriceofproduct = $prod->getSellPrice($mysoc, $object->thirdparty, $pqp);

				$pu_ht = $datapriceofproduct['pu_ht'];
				$pu_ttc = $datapriceofproduct['pu_ttc'];
				$price_min = $datapriceofproduct['price_min'];
				$price_base_type = $datapriceofproduct['price_base_type'];
				$tva_tx = $datapriceofproduct['tva_tx'];
				$tva_npr = $datapriceofproduct['tva_npr'];

				$tmpvat = price2num(preg_replace('/\s*\(.*\)/', '', $tva_tx));
				$tmpprodvat = price2num(preg_replace('/\s*\(.*\)/', '', $prod->tva_tx));

				// if price ht was forced (ie: from gui when calculated by margin rate and cost price). TODO Why this ?
				if (!empty($price_ht) || $price_ht === '0') {
					$pu_ht = price2num($price_ht, 'MU');
					$pu_ttc = price2num($pu_ht * (1 + ($tmpvat / 100)), 'MU');
				} elseif ($tmpvat != $tmpprodvat) {
					// On reevalue prix selon taux tva car taux tva transaction peut etre different
					// de ceux du produit par defaut (par exemple si pays different entre vendeur et acheteur).
					if ($price_base_type != 'HT') {
						$pu_ht = price2num($pu_ttc / (1 + ($tmpvat / 100)), 'MU');
					} else {
						$pu_ttc = price2num($pu_ht * (1 + ($tmpvat / 100)), 'MU');
					}
				}

				$desc = '';

				// Define output language
				if (!empty($conf->global->MAIN_MULTILANGS) && !empty($conf->global->PRODUIT_TEXTS_IN_THIRDPARTY_LANGUAGE)) {
					$outputlangs = $langs;
					$newlang = '';
					if (empty($newlang) && GETPOST('lang_id', 'aZ09')) {
						$newlang = GETPOST('lang_id', 'aZ09');
					}
					if (empty($newlang)) {
						$newlang = $object->thirdparty->default_lang;
					}
					if (!empty($newlang)) {
						$outputlangs = new Translate("", $conf);
						$outputlangs->setDefaultLang($newlang);
						$outputlangs->load('products');
					}

					$desc = (!empty($prod->multilangs [$outputlangs->defaultlang] ["description"])) ? $prod->multilangs [$outputlangs->defaultlang] ["description"] : $prod->description;
				} else {
					$desc = $prod->description;
				}

				//If text set in desc is the same as product descpription (as now it's preloaded) whe add it only one time
				if ($product_desc==$desc && !empty($conf->global->PRODUIT_AUTOFILL_DESC)) {
					$product_desc='';
				}

				if (!empty($product_desc) && !empty($conf->global->MAIN_NO_CONCAT_DESCRIPTION)) {
					$desc = $product_desc;
				} else {
					$desc = dol_concatdesc($desc, $product_desc, '', !empty($conf->global->MAIN_CHANGE_ORDER_CONCAT_DESCRIPTION));
				}

				// Add custom code and origin country into description
				if (empty($conf->global->MAIN_PRODUCT_DISABLE_CUSTOMCOUNTRYCODE) && (!empty($prod->customcode) || !empty($prod->country_code))) {
					$tmptxt = '(';
					// Define output language
					if (!empty($conf->global->MAIN_MULTILANGS) && !empty($conf->global->PRODUIT_TEXTS_IN_THIRDPARTY_LANGUAGE)) {
						$outputlangs = $langs;
						$newlang = '';
						if (empty($newlang) && GETPOST('lang_id', 'alpha')) {
							$newlang = GETPOST('lang_id', 'alpha');
						}
						if (empty($newlang)) {
							$newlang = $object->thirdparty->default_lang;
						}
						if (!empty($newlang)) {
							$outputlangs = new Translate("", $conf);
							$outputlangs->setDefaultLang($newlang);
							$outputlangs->load('products');
						}
						if (!empty($prod->customcode)) {
							$tmptxt .= $outputlangs->transnoentitiesnoconv("CustomCode").': '.$prod->customcode;
						}
						if (!empty($prod->customcode) && !empty($prod->country_code)) {
							$tmptxt .= ' - ';
						}
						if (!empty($prod->country_code)) {
							$tmptxt .= $outputlangs->transnoentitiesnoconv("CountryOrigin").': '.getCountry($prod->country_code, 0, $db, $outputlangs, 0);
						}
					} else {
						if (!empty($prod->customcode)) {
							$tmptxt .= $langs->transnoentitiesnoconv("CustomCode").': '.$prod->customcode;
						}
						if (!empty($prod->customcode) && !empty($prod->country_code)) {
							$tmptxt .= ' - ';
						}
						if (!empty($prod->country_code)) {
							$tmptxt .= $langs->transnoentitiesnoconv("CountryOrigin").': '.getCountry($prod->country_code, 0, $db, $langs, 0);
						}
					}
					$tmptxt .= ')';
					$desc = dol_concatdesc($desc, $tmptxt);
				}

				$type = $prod->type;
				$fk_unit = $prod->fk_unit;
			} else {
				$pu_ht = price2num($price_ht, 'MU');
				$pu_ttc = price2num(GETPOST('price_ttc'), 'MU');
				$tva_npr = (preg_match('/\*/', $tva_tx) ? 1 : 0);
				$tva_tx = str_replace('*', '', $tva_tx);
				if (empty($tva_tx)) {
					$tva_npr = 0;
				}
				$label = (GETPOST('product_label') ? GETPOST('product_label') : '');
				$desc = $product_desc;
				$type = GETPOST('type');
				$fk_unit = GETPOST('units', 'alpha');
				$pu_ht_devise = price2num($price_ht_devise, 'MU');
			}

			// Margin
			$fournprice = price2num(GETPOST('fournprice'.$predef) ? GETPOST('fournprice'.$predef) : '');
			$buyingprice = price2num(GETPOST('buying_price'.$predef) != '' ? GETPOST('buying_price'.$predef) : ''); // If buying_price is '0', we must keep this value

			// Local Taxes
			$localtax1_tx = get_localtax($tva_tx, 1, $object->thirdparty, $mysoc, $tva_npr);
			$localtax2_tx = get_localtax($tva_tx, 2, $object->thirdparty, $mysoc, $tva_npr);

			$info_bits = 0;
			if ($tva_npr) {
				$info_bits |= 0x01;
			}

			$price2num_pu_ht = price2num($pu_ht);
			$price2num_remise_percent = price2num($remise_percent);
			$price2num_price_min = price2num($price_min);
			if (empty($price2num_pu_ht)) {
				$price2num_pu_ht = 0;
			}
			if (empty($price2num_remise_percent)) {
				$price2num_remise_percent = 0;
			}
			if (empty($price2num_price_min)) {
				$price2num_price_min = 0;
			}

			if ($usercanproductignorepricemin && (!empty($price_min) && ($price2num_pu_ht * (1 - $price2num_remise_percent / 100) < $price2num_price_min))) {
				$mesg = $langs->trans("CantBeLessThanMinPrice", price(price2num($price_min, 'MU'), 0, $langs, 0, 0, - 1, $conf->currency));
				setEventMessages($mesg, null, 'errors');
			} else {
				// Add batchinfo if the detail_batch array is defined
				if (!empty($conf->productbatch->enabled) && !empty($lines[$i]->detail_batch) && is_array($lines[$i]->detail_batch) && !empty($conf->global->INVOICE_INCUDE_DETAILS_OF_LOTS_SERIALS)) {
					$langs->load('productbatch');
					foreach ($lines[$i]->detail_batch as $batchline) {
						$desc .= ' '.$langs->trans('Batch').' '.$batchline->batch.' '.$langs->trans('printQty', $batchline->qty).' ';
					}
				}

				// Insert line
				$result = $object->addline($desc, $pu_ht, $qty, $tva_tx, $localtax1_tx, $localtax2_tx, $idprod, $remise_percent, $date_start, $date_end, 0, $info_bits, '', $price_base_type, $pu_ttc, $type, min($rank, count($object->lines) + 1), $special_code, '', 0, GETPOST('fk_parent_line'), $fournprice, $buyingprice, $label, $array_options, GETPOST('progress'), '', $fk_unit, $pu_ht_devise);

				if ($result > 0) {
					// Define output language and generate document
					if (empty($conf->global->MAIN_DISABLE_PDF_AUTOUPDATE)) {
						$outputlangs = $langs;
						$newlang = '';
						if ($conf->global->MAIN_MULTILANGS && empty($newlang) && GETPOST('lang_id', 'aZ09')) {
							$newlang = GETPOST('lang_id', 'aZ09');
						}
						if ($conf->global->MAIN_MULTILANGS && empty($newlang)) {
							$newlang = $object->thirdparty->default_lang;
						}
						if (!empty($newlang)) {
							$outputlangs = new Translate("", $conf);
							$outputlangs->setDefaultLang($newlang);
							$outputlangs->load('products');
						}
						$model = $object->model_pdf;
						$ret = $object->fetch($id); // Reload to get new records

						$result = $object->generateDocument($model, $outputlangs, $hidedetails, $hidedesc, $hideref);
						if ($result < 0) {
							setEventMessages($object->error, $object->errors, 'errors');
						}
					}

					unset($_POST['prod_entry_mode']);

					unset($_POST['qty']);
					unset($_POST['type']);
					unset($_POST['remise_percent']);
					unset($_POST['price_ht']);
					unset($_POST['multicurrency_price_ht']);
					unset($_POST['price_ttc']);
					unset($_POST['tva_tx']);
					unset($_POST['product_ref']);
					unset($_POST['product_label']);
					unset($_POST['product_desc']);
					unset($_POST['fournprice']);
					unset($_POST['buying_price']);
					unset($_POST['np_marginRate']);
					unset($_POST['np_markRate']);
					unset($_POST['dp_desc']);
					unset($_POST['idprod']);
					unset($_POST['units']);

					unset($_POST['date_starthour']);
					unset($_POST['date_startmin']);
					unset($_POST['date_startsec']);
					unset($_POST['date_startday']);
					unset($_POST['date_startmonth']);
					unset($_POST['date_startyear']);
					unset($_POST['date_endhour']);
					unset($_POST['date_endmin']);
					unset($_POST['date_endsec']);
					unset($_POST['date_endday']);
					unset($_POST['date_endmonth']);
					unset($_POST['date_endyear']);

					unset($_POST['situations']);
					unset($_POST['progress']);
				} else {
					setEventMessages($object->error, $object->errors, 'errors');
				}

				$action = '';
			}
		}
	} elseif ($action == 'updateline' && $usercancreate && !GETPOST('cancel', 'alpha')) {
		if (!$object->fetch($id) > 0) {
			dol_print_error($db);
		}
		$object->fetch_thirdparty();

		// Clean parameters
		$date_start = '';
		$date_end = '';
		$date_start = dol_mktime(GETPOST('date_starthour'), GETPOST('date_startmin'), GETPOST('date_startsec'), GETPOST('date_startmonth'), GETPOST('date_startday'), GETPOST('date_startyear'));
		$date_end = dol_mktime(GETPOST('date_endhour'), GETPOST('date_endmin'), GETPOST('date_endsec'), GETPOST('date_endmonth'), GETPOST('date_endday'), GETPOST('date_endyear'));
		$description = dol_htmlcleanlastbr(GETPOST('product_desc', 'restricthtml') ? GETPOST('product_desc', 'restricthtml') : GETPOST('desc', 'restricthtml'));
		$pu_ht = price2num(GETPOST('price_ht'), '', 2);
		$vat_rate = (GETPOST('tva_tx') ? GETPOST('tva_tx') : 0);
		$qty = GETPOST('qty');
		$pu_ht_devise = price2num(GETPOST('multicurrency_subprice'), '', 2);

		// Define info_bits
		$info_bits = 0;
		if (preg_match('/\*/', $vat_rate)) {
			$info_bits |= 0x01;
		}

		// Define vat_rate
		$vat_rate = str_replace('*', '', $vat_rate);
		$localtax1_rate = get_localtax($vat_rate, 1, $object->thirdparty);
		$localtax2_rate = get_localtax($vat_rate, 2, $object->thirdparty);

		// Add buying price
		$fournprice = price2num(GETPOST('fournprice') ? GETPOST('fournprice') : '');
		$buyingprice = price2num(GETPOST('buying_price') != '' ? GETPOST('buying_price') : ''); // If buying_price is '0', we muste keep this value

		// Extrafields
		$extralabelsline = $extrafields->fetch_name_optionals_label($object->table_element_line);
		$array_options = $extrafields->getOptionalsFromPost($object->table_element_line);
		// Unset extrafield
		if (is_array($extralabelsline)) {
			// Get extra fields
			foreach ($extralabelsline as $key => $value) {
				unset($_POST["options_".$key]);
			}
		}

		// Define special_code for special lines
		$special_code = GETPOST('special_code', 'int');
		if ($special_code == 3) {
			$special_code = 0;	// Options should not exists on invoices
		}

		$line = new FactureLigne($db);
		$line->fetch(GETPOST('lineid', 'int'));
		$percent = $line->get_prev_progress($object->id);
		$progress = price2num(GETPOST('progress', 'alpha'));

		if ($object->type == Facture::TYPE_CREDIT_NOTE && $object->situation_cycle_ref > 0) {
			// in case of situation credit note
			if ($progress >= 0) {
				$mesg = $langs->trans("CantBeNullOrPositive");
				setEventMessages($mesg, null, 'warnings');
				$error++;
				$result = -1;
			} elseif ($progress < $line->situation_percent) { // TODO : use a modified $line->get_prev_progress($object->id) result
				$mesg = $langs->trans("CantBeLessThanMinPercent");
				setEventMessages($mesg, null, 'warnings');
				$error++;
				$result = -1;
			} elseif ($progress < $percent) {
				$mesg = '<div class="warning">'.$langs->trans("CantBeLessThanMinPercent").'</div>';
				setEventMessages($mesg, null, 'warnings');
				$error++;
				$result = -1;
			}
		}

		$remise_percent = price2num(GETPOST('remise_percent'), '', 2);

		// Check minimum price
		$productid = GETPOST('productid', 'int');
		if (!empty($productid)) {
			$product = new Product($db);
			$product->fetch($productid);

			$type = $product->type;

			$price_min = $product->price_min;
			if ((!empty($conf->global->PRODUIT_MULTIPRICES) || !empty($conf->global->PRODUIT_CUSTOMER_PRICES_BY_QTY_MULTIPRICES)) && !empty($object->thirdparty->price_level)) {
				$price_min = $product->multiprices_min [$object->thirdparty->price_level];
			}

			$label = ((GETPOST('update_label') && GETPOST('product_label')) ? GETPOST('product_label') : '');

			// Check price is not lower than minimum (check is done only for standard or replacement invoices)
			if ($usercanproductignorepricemin && (($object->type == Facture::TYPE_STANDARD || $object->type == Facture::TYPE_REPLACEMENT) && $price_min && (price2num($pu_ht) * (1 - $remise_percent / 100) < price2num($price_min)))) {
				setEventMessages($langs->trans("CantBeLessThanMinPrice", price(price2num($price_min, 'MU'), 0, $langs, 0, 0, - 1, $conf->currency)), null, 'errors');
				$error++;
			}
		} else {
			$type = GETPOST('type');
			$label = (GETPOST('product_label') ? GETPOST('product_label') : '');

			// Check parameters
			if (GETPOST('type') < 0) {
				setEventMessages($langs->trans("ErrorFieldRequired", $langs->transnoentitiesnoconv("Type")), null, 'errors');
				$error++;
			}
		}
		if ($qty < 0) {
			$langs->load("errors");
			setEventMessages($langs->trans('ErrorQtyForCustomerInvoiceCantBeNegative'), null, 'errors');
			$error++;
		}
		if ((empty($productid) && (($pu_ht < 0 && empty($conf->global->FACTURE_ENABLE_NEGATIVE_LINES)) || $pu_ht == '') && $pu_ht_devise == '') && $object->type != Facture::TYPE_CREDIT_NOTE) { 	// Unit price can be 0 but not ''
			if ($pu_ht < 0 && empty($conf->global->FACTURE_ENABLE_NEGATIVE_LINES)) {
				$langs->load("errors");
				if ($object->type == $object::TYPE_DEPOSIT) {
					// Using negative lines on deposit lead to headach and blocking problems when you want to consume them.
					setEventMessages($langs->trans("ErrorLinesCantBeNegativeOnDeposits"), null, 'errors');
				} else {
					setEventMessages($langs->trans("ErrorFieldCantBeNegativeOnInvoice", $langs->transnoentitiesnoconv("UnitPriceHT"), $langs->transnoentitiesnoconv("CustomerAbsoluteDiscountShort")), null, 'errors');
				}
				$error++;
			} else {
				setEventMessages($langs->trans("ErrorFieldRequired", $langs->transnoentitiesnoconv("UnitPriceHT")), null, 'errors');
				$error++;
			}
		}


		// Update line
		if (!$error) {
			if (empty($usercancreatemargin)) {
				foreach ($object->lines as &$line) {
					if ($line->id == GETPOST('lineid', 'int')) {
						$fournprice = $line->fk_fournprice;
						$buyingprice = $line->pa_ht;
						break;
					}
				}
			}

			$result = $object->updateline(
				GETPOST('lineid', 'int'),
				$description,
				$pu_ht,
				$qty,
				$remise_percent,
				$date_start,
				$date_end,
				$vat_rate,
				$localtax1_rate,
				$localtax2_rate,
				'HT',
				$info_bits,
				$type,
				GETPOST('fk_parent_line', 'int'),
				0,
				$fournprice,
				$buyingprice,
				$label,
				$special_code,
				$array_options,
				price2num(GETPOST('progress', 'alpha')),
				GETPOST('units', 'alpha'),
				$pu_ht_devise
			);

			if ($result >= 0) {
				if (empty($conf->global->MAIN_DISABLE_PDF_AUTOUPDATE)) {
					// Define output language
					$outputlangs = $langs;
					$newlang = '';
					if ($conf->global->MAIN_MULTILANGS && empty($newlang) && GETPOST('lang_id', 'aZ09')) {
						$newlang = GETPOST('lang_id', 'aZ09');
					}
					if ($conf->global->MAIN_MULTILANGS && empty($newlang)) {
						$newlang = $object->thirdparty->default_lang;
					}
					if (!empty($newlang)) {
						$outputlangs = new Translate("", $conf);
						$outputlangs->setDefaultLang($newlang);
						$outputlangs->load('products');
					}

					$ret = $object->fetch($id); // Reload to get new records
					$object->generateDocument($object->model_pdf, $outputlangs, $hidedetails, $hidedesc, $hideref);
				}

				unset($_POST['qty']);
				unset($_POST['type']);
				unset($_POST['productid']);
				unset($_POST['remise_percent']);
				unset($_POST['price_ht']);
				unset($_POST['multicurrency_price_ht']);
				unset($_POST['price_ttc']);
				unset($_POST['tva_tx']);
				unset($_POST['product_ref']);
				unset($_POST['product_label']);
				unset($_POST['product_desc']);
				unset($_POST['fournprice']);
				unset($_POST['buying_price']);
				unset($_POST['np_marginRate']);
				unset($_POST['np_markRate']);

				unset($_POST['dp_desc']);
				unset($_POST['idprod']);
				unset($_POST['units']);

				unset($_POST['date_starthour']);
				unset($_POST['date_startmin']);
				unset($_POST['date_startsec']);
				unset($_POST['date_startday']);
				unset($_POST['date_startmonth']);
				unset($_POST['date_startyear']);
				unset($_POST['date_endhour']);
				unset($_POST['date_endmin']);
				unset($_POST['date_endsec']);
				unset($_POST['date_endday']);
				unset($_POST['date_endmonth']);
				unset($_POST['date_endyear']);

				unset($_POST['situations']);
				unset($_POST['progress']);
			} else {
				setEventMessages($object->error, $object->errors, 'errors');
			}
		}
	} elseif ($action == 'updatealllines' && $usercancreate && GETPOST('all_percent') == $langs->trans('Modifier')) {	// Update all lines of situation invoice
		if (!$object->fetch($id) > 0) {
			dol_print_error($db);
		}
		if (GETPOST('all_progress') != "") {
			$all_progress = GETPOST('all_progress', 'int');
			foreach ($object->lines as $line) {
				$percent = $line->get_prev_progress($object->id);
				if (floatval($all_progress) < floatval($percent)) {
					$mesg = $langs->trans("Line").' '.$i.' : '.$langs->trans("CantBeLessThanMinPercent");
					setEventMessages($mesg, null, 'warnings');
					$result = -1;
				} else {
					$object->update_percent($line, GETPOST('all_progress'), false);
				}
			}
			$object->update_price(1);
		}
	} elseif ($action == 'updateline' && $usercancreate && !$cancel) {
		header('Location: '.$_SERVER["PHP_SELF"].'?facid='.$id); // To show again edited page
		exit();
	} elseif ($action == 'confirm_situationout' && $confirm == 'yes' && $usercancreate) {
		// Outing situation invoice from cycle
		$object->fetch($id, '', '', '', true);

		if (in_array($object->statut, array(Facture::STATUS_CLOSED, Facture::STATUS_VALIDATED))
			&& $object->type == Facture::TYPE_SITUATION
			&& $usercancreate
			&& !$objectidnext
			&& $object->is_last_in_cycle()
			&& $usercanunvalidate
			) {
			$outingError = 0;
			$newCycle = $object->newCycle(); // we need to keep the "situation behavior" so we place it on a new situation cycle
			if ($newCycle > 1) {
				// Search credit notes
				$lastCycle = $object->situation_cycle_ref;
				$lastSituationCounter = $object->situation_counter;
				$linkedCreditNotesList = array();

				if (count($object->tab_next_situation_invoice) > 0) {
					foreach ($object->tab_next_situation_invoice as $next_invoice) {
						if ($next_invoice->type == Facture::TYPE_CREDIT_NOTE
							&& $next_invoice->situation_counter == $object->situation_counter
							&& $next_invoice->fk_facture_source == $object->id
						  ) {
							$linkedCreditNotesList[] = $next_invoice->id;
						}
					}
				}

				$object->situation_cycle_ref = $newCycle;
				$object->situation_counter = 1;
				$object->situation_final = 0;
				if ($object->update($user) > 0) {
					$errors = 0;
					if (count($linkedCreditNotesList) > 0) {
						// now, credit note must follow
						$sql = 'UPDATE '.MAIN_DB_PREFIX.'facture';
						$sql .= ' SET situation_cycle_ref = '.((int) $newCycle);
						$sql .= ' , situation_final=0';
						$sql .= ' , situation_counter='.((int) $object->situation_counter);
						$sql .= ' WHERE rowid IN ('.$db->sanitize(implode(',', $linkedCreditNotesList)).')';

						$resql = $db->query($sql);
						if (!$resql) {
							$errors++;
						}

						// Change each progression persent on each lines
						foreach ($object->lines as $line) {
							// no traitement for special product
							if ($line->product_type == 9) {
								continue;
							}


							if (!empty($object->tab_previous_situation_invoice)) {
								// search the last invoice in cycle
								$lineIndex = count($object->tab_previous_situation_invoice) - 1;
								$searchPreviousInvoice = true;
								while ($searchPreviousInvoice) {
									if ($object->tab_previous_situation_invoice[$lineIndex]->type == Facture::TYPE_SITUATION || $lineIndex < 1) {
										$searchPreviousInvoice = false; // find, exit;
										break;
									} else {
										$lineIndex--; // go to previous invoice in cycle
									}
								}


								$maxPrevSituationPercent = 0;
								foreach ($object->tab_previous_situation_invoice[$lineIndex]->lines as $prevLine) {
									if ($prevLine->id == $line->fk_prev_id) {
										$maxPrevSituationPercent = max($maxPrevSituationPercent, $prevLine->situation_percent);
									}
								}


								$line->situation_percent = $line->situation_percent - $maxPrevSituationPercent;

								if ($line->update() < 0) {
									$errors++;
								}
							}
						}
					}

					if (!$errors) {
						setEventMessages($langs->trans('Updated'), '', 'mesgs');
						header("Location: ".$_SERVER['PHP_SELF']."?id=".$id);
					} else {
						setEventMessages($langs->trans('ErrorOutingSituationInvoiceCreditNote'), array(), 'errors');
					}
				} else {
					setEventMessages($langs->trans('ErrorOutingSituationInvoiceOnUpdate'), array(), 'errors');
				}
			} else {
				setEventMessages($langs->trans('ErrorFindNextSituationInvoice'), array(), 'errors');
			}
		}
	} elseif ($action == 'import_lines_from_object'
		&& $usercancreate
		&& $object->statut == Facture::STATUS_DRAFT
		&& ($object->type == Facture::TYPE_STANDARD || $object->type == Facture::TYPE_REPLACEMENT || $object->type == Facture::TYPE_DEPOSIT || $object->type == Facture::TYPE_PROFORMA || $object->type == Facture::TYPE_SITUATION)) {
		// add lines from objectlinked
		$fromElement = GETPOST('fromelement');
		$fromElementid = GETPOST('fromelementid');
		$importLines = GETPOST('line_checkbox');

		if (!empty($importLines) && is_array($importLines) && !empty($fromElement) && ctype_alpha($fromElement) && !empty($fromElementid)) {
			if ($fromElement == 'commande') {
				dol_include_once('/'.$fromElement.'/class/'.$fromElement.'.class.php');
				$lineClassName = 'OrderLine';
			} elseif ($fromElement == 'propal') {
				dol_include_once('/comm/'.$fromElement.'/class/'.$fromElement.'.class.php');
				$lineClassName = 'PropaleLigne';
			}
			$nextRang = count($object->lines) + 1;
			$importCount = 0;
			$error = 0;
			foreach ($importLines as $lineId) {
				$lineId = intval($lineId);
				$originLine = new $lineClassName($db);
				if (intval($fromElementid) > 0 && $originLine->fetch($lineId) > 0) {
					$originLine->fetch_optionals();
					$desc = $originLine->desc;
					$pu_ht = $originLine->subprice;
					$qty = $originLine->qty;
					$txtva = $originLine->tva_tx;
					$txlocaltax1 = $originLine->localtax1_tx;
					$txlocaltax2 = $originLine->localtax2_tx;
					$fk_product = $originLine->fk_product;
					$remise_percent = $originLine->remise_percent;
					$date_start = $originLine->date_start;
					$date_end = $originLine->date_end;
					$ventil = 0;
					$info_bits = $originLine->info_bits;
					$fk_remise_except = $originLine->fk_remise_except;
					$price_base_type = 'HT';
					$pu_ttc = 0;
					$type = $originLine->product_type;
					$rang = $nextRang++;
					$special_code = $originLine->special_code;
					$origin = $originLine->element;
					$origin_id = $originLine->id;
					$fk_parent_line = 0;
					$fk_fournprice = $originLine->fk_fournprice;
					$pa_ht = $originLine->pa_ht;
					$label = $originLine->label;
					$array_options = $originLine->array_options;
					if ($object->type == Facture::TYPE_SITUATION) {
						$situation_percent = 0;
					} else {
						$situation_percent = 100;
					}
					$fk_prev_id = '';
					$fk_unit = $originLine->fk_unit;
					$pu_ht_devise = $originLine->multicurrency_subprice;

					$res = $object->addline($desc, $pu_ht, $qty, $txtva, $txlocaltax1, $txlocaltax2, $fk_product, $remise_percent, $date_start, $date_end, $ventil, $info_bits, $fk_remise_except, $price_base_type, $pu_ttc, $type, $rang, $special_code, $origin, $origin_id, $fk_parent_line, $fk_fournprice, $pa_ht, $label, $array_options, $situation_percent, $fk_prev_id, $fk_unit, $pu_ht_devise);

					if ($res > 0) {
						$importCount++;
					} else {
						$error++;
					}
				} else {
					$error++;
				}
			}

			if ($error) {
				setEventMessages($langs->trans('ErrorsOnXLines', $error), null, 'errors');
			}
		}
	}

	// Actions when printing a doc from card
	include DOL_DOCUMENT_ROOT.'/core/actions_printing.inc.php';

	// Actions to send emails
	if (empty($id)) {
		$id = $facid;
	}
	$triggersendname = 'BILL_SENTBYMAIL';
	$paramname = 'id';
	$autocopy = 'MAIN_MAIL_AUTOCOPY_INVOICE_TO';
	$trackid = 'inv'.$object->id;
	include DOL_DOCUMENT_ROOT.'/core/actions_sendmails.inc.php';

	// Actions to build doc
	$upload_dir = $conf->facture->multidir_output[!empty($object->entity) ? $object->entity : $conf->entity];
	$permissiontoadd = $usercancreate;
	include DOL_DOCUMENT_ROOT.'/core/actions_builddoc.inc.php';


	if ($action == 'update_extras') {
		$object->oldcopy = dol_clone($object);

		// Fill array 'array_options' with data from add form
		$ret = $extrafields->setOptionalsFromPost(null, $object, GETPOST('attribute', 'restricthtml'));
		if ($ret < 0) {
			$error++;
		}

		if (!$error) {
			// Actions on extra fields
			$result = $object->insertExtraFields('BILL_MODIFY');
			if ($result < 0) {
				setEventMessages($object->error, $object->errors, 'errors');
				$error++;
			}
		}

		if ($error) {
			$action = 'edit_extras';
		}
	}

	if (!empty($conf->global->MAIN_DISABLE_CONTACTS_TAB) && $usercancreate) {
		if ($action == 'addcontact') {
			$result = $object->fetch($id);

			if ($result > 0 && $id > 0) {
				$contactid = (GETPOST('userid') ? GETPOST('userid') : GETPOST('contactid'));
				$typeid = (GETPOST('typecontact') ? GETPOST('typecontact') : GETPOST('type'));
				$result = $object->add_contact($contactid, $typeid, GETPOST("source", 'aZ09'));
			}

			if ($result >= 0) {
				header("Location: ".$_SERVER['PHP_SELF']."?id=".$object->id);
				exit();
			} else {
				if ($object->error == 'DB_ERROR_RECORD_ALREADY_EXISTS') {
					$langs->load("errors");
					setEventMessages($langs->trans("ErrorThisContactIsAlreadyDefinedAsThisType"), null, 'errors');
				} else {
					setEventMessages($object->error, $object->errors, 'errors');
				}
			}
		} elseif ($action == 'swapstatut') {
			// bascule du statut d'un contact
			if ($object->fetch($id)) {
				$result = $object->swapContactStatus(GETPOST('ligne', 'int'));
			} else {
				dol_print_error($db);
			}
		} elseif ($action == 'deletecontact') {
			// Efface un contact
			$object->fetch($id);
			$result = $object->delete_contact($lineid);

			if ($result >= 0) {
				header("Location: ".$_SERVER['PHP_SELF']."?id=".$object->id);
				exit();
			} else {
				dol_print_error($db);
			}
		}

		if ($error) {
			$action = 'edit_extras';
		}
	}
}


/*
 * View
 */


$form = new Form($db);
$formother = new FormOther($db);
$formfile = new FormFile($db);
$formmargin = new FormMargin($db);
$soc = new Societe($db);
$paymentstatic = new Paiement($db);
$bankaccountstatic = new Account($db);
if (!empty($conf->projet->enabled)) {
	$formproject = new FormProjets($db);
}

$now = dol_now();

$title = $langs->trans('InvoiceCustomer')." - ".$langs->trans('Card');

$help_url = "EN:Customers_Invoices|FR:Factures_Clients|ES:Facturas_a_clientes";

llxHeader('', $title, $help_url);

// Mode creation

if ($action == 'create') {
	$facturestatic = new Facture($db);
	$extrafields->fetch_name_optionals_label($facturestatic->table_element);

	print load_fiche_titre($langs->trans('NewBill'), '', 'bill');

	if ($socid > 0) {
		$res = $soc->fetch($socid);
	}

	$currency_code = $conf->currency;
	$fk_account = 0;

	// Load objectsrc
	$remise_absolue = 0;
	if (!empty($origin) && !empty($originid)) {
		// Parse element/subelement (ex: project_task)
		$element = $subelement = $origin;
		$regs = array();
		if (preg_match('/^([^_]+)_([^_]+)/i', $origin, $regs)) {
			$element = $regs[1];
			$subelement = $regs[2];
		}

		if ($element == 'project') {
			$projectid = $originid;

			if (empty($cond_reglement_id)) {
				$cond_reglement_id = $soc->cond_reglement_id;
			}
			if (empty($mode_reglement_id)) {
				$mode_reglement_id = $soc->mode_reglement_id;
			}
			if (empty($fk_account)) {
				$fk_account = $soc->fk_account;
			}
			if (!$remise_percent) {
				$remise_percent = $soc->remise_percent;
			}
			if (!$dateinvoice) {
				// Do not set 0 here (0 for a date is 1970)
				$dateinvoice = (empty($dateinvoice) ? (empty($conf->global->MAIN_AUTOFILL_DATE) ?-1 : '') : $dateinvoice);
			}
		} else {
			// For compatibility
			if ($element == 'order' || $element == 'commande') {
				$element = $subelement = 'commande';
			}
			if ($element == 'propal') {
				$element = 'comm/propal';
				$subelement = 'propal';
			}
			if ($element == 'contract') {
				$element = $subelement = 'contrat';
			}
			if ($element == 'shipping') {
				$element = $subelement = 'expedition';
			}

			dol_include_once('/'.$element.'/class/'.$subelement.'.class.php');

			$classname = ucfirst($subelement);
			$objectsrc = new $classname($db);
			$objectsrc->fetch($originid);
			if (empty($objectsrc->lines) && method_exists($objectsrc, 'fetch_lines')) {
				$objectsrc->fetch_lines();
			}
			$objectsrc->fetch_thirdparty();

			$projectid = (!empty($projectid) ? $projectid : $objectsrc->fk_project);
			$ref_client = (!empty($objectsrc->ref_client) ? $objectsrc->ref_client : (!empty($objectsrc->ref_customer) ? $objectsrc->ref_customer : ''));

			// only if socid not filled else it's allready done upper
			if (empty($socid)) {
				$soc = $objectsrc->thirdparty;
			}

			$dateinvoice = (empty($dateinvoice) ? (empty($conf->global->MAIN_AUTOFILL_DATE) ?-1 : '') : $dateinvoice);

			if ($element == 'expedition') {
				$ref_client = (!empty($objectsrc->ref_customer) ? $objectsrc->ref_customer : '');

				$elem = $subelem = $objectsrc->origin;
				$expeoriginid = $objectsrc->origin_id;
				dol_include_once('/'.$elem.'/class/'.$subelem.'.class.php');
				$classname = ucfirst($subelem);

				$expesrc = new $classname($db);
				$expesrc->fetch($expeoriginid);

				$cond_reglement_id 	= (!empty($expesrc->cond_reglement_id) ? $expesrc->cond_reglement_id : (!empty($soc->cond_reglement_id) ? $soc->cond_reglement_id : 1));
				$mode_reglement_id 	= (!empty($expesrc->mode_reglement_id) ? $expesrc->mode_reglement_id : (!empty($soc->mode_reglement_id) ? $soc->mode_reglement_id : 0));
				$fk_account         = (!empty($expesrc->fk_account) ? $expesrc->fk_account : (!empty($soc->fk_account) ? $soc->fk_account : 0));
				$remise_percent 	= (!empty($expesrc->remise_percent) ? $expesrc->remise_percent : (!empty($soc->remise_percent) ? $soc->remise_percent : 0));
				$remise_absolue 	= (!empty($expesrc->remise_absolue) ? $expesrc->remise_absolue : (!empty($soc->remise_absolue) ? $soc->remise_absolue : 0));

				//Replicate extrafields
				$expesrc->fetch_optionals();
				$object->array_options = $expesrc->array_options;
			} else {
				$cond_reglement_id 	= (!empty($objectsrc->cond_reglement_id) ? $objectsrc->cond_reglement_id : (!empty($soc->cond_reglement_id) ? $soc->cond_reglement_id : 0));
				$mode_reglement_id 	= (!empty($objectsrc->mode_reglement_id) ? $objectsrc->mode_reglement_id : (!empty($soc->mode_reglement_id) ? $soc->mode_reglement_id : 0));
				$fk_account         = (!empty($objectsrc->fk_account) ? $objectsrc->fk_account : (!empty($soc->fk_account) ? $soc->fk_account : 0));
				$remise_percent 	= (!empty($objectsrc->remise_percent) ? $objectsrc->remise_percent : (!empty($soc->remise_percent) ? $soc->remise_percent : 0));
				$remise_absolue 	= (!empty($objectsrc->remise_absolue) ? $objectsrc->remise_absolue : (!empty($soc->remise_absolue) ? $soc->remise_absolue : 0));

				if (!empty($conf->multicurrency->enabled)) {
					if (!empty($objectsrc->multicurrency_code)) {
						$currency_code = $objectsrc->multicurrency_code;
					}
					if (!empty($conf->global->MULTICURRENCY_USE_ORIGIN_TX) && !empty($objectsrc->multicurrency_tx)) {
						$currency_tx = $objectsrc->multicurrency_tx;
					}
				}

				// Replicate extrafields
				$objectsrc->fetch_optionals();
				$object->array_options = $objectsrc->array_options;
			}
		}
	} else {
		$cond_reglement_id 	= $soc->cond_reglement_id;
		$mode_reglement_id 	= $soc->mode_reglement_id;
		$fk_account        	= $soc->fk_account;
		$remise_percent 	= $soc->remise_percent;
		$remise_absolue 	= 0;
		$dateinvoice = (empty($dateinvoice) ? (empty($conf->global->MAIN_AUTOFILL_DATE) ?-1 : '') : $dateinvoice); // Do not set 0 here (0 for a date is 1970)

		if (!empty($conf->multicurrency->enabled) && !empty($soc->multicurrency_code)) {
			$currency_code = $soc->multicurrency_code;
		}
	}

	// when payment condition is empty (means not override by payment condition form a other object, like third-party), try to use default value
	if (empty($cond_reglement_id)) {
		$cond_reglement_id = GETPOST("cond_reglement_id", 'int');
	}

	// when payment mode is empty (means not override by payment mode form a other object, like third-party), try to use default value
	if (empty($mode_reglement_id)) {
		$mode_reglement_id = GETPOST("mode_reglement_id", 'int');
	}

	// when bank account is empty (means not override by payment mode form a other object, like third-party), try to use default value
	$fk_account = GETPOSTISSET("fk_account") ? GETPOST("fk_account", 'int') : $fk_account;

	if (!empty($soc->id)) {
		$absolute_discount = $soc->getAvailableDiscounts();
	}
	$note_public = $object->getDefaultCreateValueFor('note_public', ((!empty($origin) && !empty($originid) && is_object($objectsrc) && !empty($conf->global->FACTURE_REUSE_NOTES_ON_CREATE_FROM)) ? $objectsrc->note_public : null));
	$note_private = $object->getDefaultCreateValueFor('note_private', ((!empty($origin) && !empty($originid) && is_object($objectsrc) && !empty($conf->global->FACTURE_REUSE_NOTES_ON_CREATE_FROM)) ? $objectsrc->note_private : null));

	if (!empty($conf->use_javascript_ajax)) {
		require_once DOL_DOCUMENT_ROOT.'/core/lib/ajax.lib.php';
		print ajax_combobox('fac_replacement');
		print ajax_combobox('fac_avoir');
		print ajax_combobox('situations');
	}

	if ($origin == 'contrat') {
		$langs->load("admin");
		$text = $langs->trans("ToCreateARecurringInvoice");
		$text .= ' '.$langs->trans("ToCreateARecurringInvoiceGene", $langs->transnoentitiesnoconv("MenuFinancial"), $langs->transnoentitiesnoconv("BillsCustomers"), $langs->transnoentitiesnoconv("ListOfTemplates"));
		if (empty($conf->global->INVOICE_DISABLE_AUTOMATIC_RECURRING_INVOICE)) {
			$text .= ' '.$langs->trans("ToCreateARecurringInvoiceGeneAuto", $langs->transnoentitiesnoconv('Module2300Name'));
		}
		print info_admin($text, 0, 0, 0, 'opacitymedium').'<br>';
	}

	print '<form name="add" action="'.$_SERVER["PHP_SELF"].'" method="POST" id="formtocreate" name="formtocreate">';
	print '<input type="hidden" name="token" value="'.newToken().'">';
	print '<input type="hidden" name="action" value="add">';
	if ($soc->id > 0) {
		print '<input type="hidden" name="socid" value="'.$soc->id.'">'."\n";
	}
	print '<input name="ref" type="hidden" value="provisoire">';
	print '<input name="ref_client" type="hidden" value="'.$ref_client.'">';
	print '<input name="force_cond_reglement_id" type="hidden" value="0">';
	print '<input name="force_mode_reglement_id" type="hidden" value="0">';
	print '<input name="force_fk_account" type="hidden" value="0">';
	print '<input type="hidden" name="origin" value="'.$origin.'">';
	print '<input type="hidden" name="originid" value="'.$originid.'">';
	print '<input type="hidden" name="originentity" value="'.GETPOST('originentity').'">';
	if (!empty($currency_tx)) {
		print '<input type="hidden" name="originmulticurrency_tx" value="'.$currency_tx.'">';
	}

	print dol_get_fiche_head('');

	print '<table class="border centpercent">';

	// Ref
	//print '<tr><td class="titlefieldcreate fieldrequired">'.$langs->trans('Ref').'</td><td colspan="2">'.$langs->trans('Draft').'</td></tr>';

	$exampletemplateinvoice = new FactureRec($db);
	$invoice_predefined = new FactureRec($db);
	if (empty($origin) && empty($originid) && GETPOST('fac_rec', 'int') > 0) {
		$invoice_predefined->fetch(GETPOST('fac_rec', 'int'));
	}

	// Thirdparty
	if ($soc->id > 0 && (!GETPOST('fac_rec', 'int') || !empty($invoice_predefined->frequency))) {
		// If thirdparty known and not a predefined invoiced without a recurring rule
		print '<tr><td class="fieldrequired">'.$langs->trans('Customer').'</td>';
		print '<td colspan="2">';
		print $soc->getNomUrl(1);
		print '<input type="hidden" name="socid" value="'.$soc->id.'">';
		// Outstanding Bill
		$arrayoutstandingbills = $soc->getOutstandingBills();
		$outstandingBills = $arrayoutstandingbills['opened'];
		print ' - <span class="opacitymedium">'.$langs->trans('CurrentOutstandingBill').':</span> ';
		print price($outstandingBills, '', $langs, 0, 0, -1, $conf->currency);
		if ($soc->outstanding_limit != '') {
			if ($outstandingBills > $soc->outstanding_limit) {
				print img_warning($langs->trans("OutstandingBillReached"));
			}
			print ' / '.price($soc->outstanding_limit, '', $langs, 0, 0, -1, $conf->currency);
		}
		print '</td>';
		print '</tr>'."\n";
	} else {
		print '<tr><td class="fieldrequired">'.$langs->trans('Customer').'</td>';
		print '<td colspan="2">';
		print img_picto('', 'company').$form->select_company($soc->id, 'socid', '((s.client = 1 OR s.client = 3) AND s.status=1)', 'SelectThirdParty', 0, 0, null, 0, 'minwidth300 widthcentpercentminusxx maxwidth500');
		// Option to reload page to retrieve customer informations.
		if (empty($conf->global->RELOAD_PAGE_ON_CUSTOMER_CHANGE_DISABLED)) {
			print '<script type="text/javascript">
			$(document).ready(function() {
				$("#socid").change(function() {
					/*
					console.log("Submit page");
					$(\'input[name="action"]\').val(\'create\');
					$(\'input[name="force_cond_reglement_id"]\').val(\'1\');
					$(\'input[name="force_mode_reglement_id"]\').val(\'1\');
					$(\'input[name="force_fk_account"]\').val(\'1\');
					$("#formtocreate").submit(); */

   					// For company change, we must reuse data of comany, not input already done, so we call a GET with action=create, not a POST submit.
					console.log("We have changed the company - Reload page");
					var socid = $(this).val();
			        var fac_rec = $(\'#fac_rec\').val();
        			window.location.href = "'.$_SERVER["PHP_SELF"].'?action=create&socid="+socid+"&fac_rec="+fac_rec;
				});
			});
			</script>';
		}
		if (!GETPOST('fac_rec', 'int')) {
			print ' <a href="'.DOL_URL_ROOT.'/societe/card.php?action=create&client=3&fournisseur=0&backtopage='.urlencode($_SERVER["PHP_SELF"].'?action=create').'"><span class="fa fa-plus-circle valignmiddle paddingleft" title="'.$langs->trans("AddThirdParty").'"></span></a>';
		}
		print '</td>';
		print '</tr>'."\n";
	}

	// Overwrite some values if creation of invoice is from a predefined invoice
	if (empty($origin) && empty($originid) && GETPOST('fac_rec', 'int') > 0) {
		$invoice_predefined->fetch(GETPOST('fac_rec', 'int'));

		$dateinvoice = $invoice_predefined->date_when; // To use next gen date by default later
		if (empty($projectid)) {
			$projectid = $invoice_predefined->fk_project;
		}
		$cond_reglement_id = $invoice_predefined->cond_reglement_id;
		$mode_reglement_id = $invoice_predefined->mode_reglement_id;
		$fk_account = $invoice_predefined->fk_account;
		$note_public = $invoice_predefined->note_public;
		$note_private = $invoice_predefined->note_private;

		if (!empty($invoice_predefined->multicurrency_code)) {
			$currency_code = $invoice_predefined->multicurrency_code;
		}
		if (!empty($invoice_predefined->multicurrency_tx)) {
			$currency_tx = $invoice_predefined->multicurrency_tx;
		}

		$sql = 'SELECT r.rowid, r.titre as title, r.total_ttc';
		$sql .= ' FROM '.MAIN_DB_PREFIX.'facture_rec as r';
		$sql .= ' WHERE r.fk_soc = '.((int) $invoice_predefined->socid);

		$resql = $db->query($sql);
		if ($resql) {
			$num = $db->num_rows($resql);
			$i = 0;

			if ($num > 0) {
				print '<tr><td>'.$langs->trans('CreateFromRepeatableInvoice').'</td><td>';
				//print '<input type="hidden" name="fac_rec" id="fac_rec" value="'.GETPOST('fac_rec', 'int').'">';
				print '<select class="flat" id="fac_rec" name="fac_rec">'; // We may want to change the template to use
				print '<option value="0" selected></option>';
				while ($i < $num) {
					$objp = $db->fetch_object($resql);
					print '<option value="'.$objp->rowid.'"';
					if (GETPOST('fac_rec', 'int') == $objp->rowid) {
						print ' selected';
						$exampletemplateinvoice->fetch(GETPOST('fac_rec', 'int'));
					}
					print '>'.$objp->title.' ('.price($objp->total_ttc).' '.$langs->trans("TTC").')</option>';
					$i++;
				}
				print '</select>';

				print ajax_combobox("fac_rec");

				// Option to reload page to retrieve customer informations. Note, this clear other input
				if (empty($conf->global->RELOAD_PAGE_ON_TEMPLATE_CHANGE_DISABLED)) {
					print '<script type="text/javascript">
        			$(document).ready(function() {
        				$("#fac_rec").change(function() {
							console.log("We have changed the template invoice - Reload page");
        					var fac_rec = $(this).val();
        			        var socid = $(\'#socid\').val();
        					// For template invoice change, we must reuse data of template, not input already done, so we call a GET with action=create, not a POST submit.
        					window.location.href = "'.$_SERVER["PHP_SELF"].'?action=create&socid="+socid+"&fac_rec="+fac_rec;
        				});
        			});
        			</script>';
				}
				print '</td></tr>';
			}
			$db->free($resql);
		} else {
			dol_print_error($db);
		}
	}

	print '<tr><td class="tdtop fieldrequired">'.$langs->trans('Type').'</td><td colspan="2">';
	print '<div class="tagtable">'."\n";

	// Standard invoice
	print '<div class="tagtr listofinvoicetype"><div class="tagtd listofinvoicetype">';
	$tmp = '<input type="radio" id="radio_standard" name="type" value="0"'.(GETPOST('type', 'int') ? '' : ' checked').'> ';
	$tmp  = $tmp.'<label for="radio_standard" >'.$langs->trans("InvoiceStandardAsk").'</label>';
	$desc = $form->textwithpicto($tmp, $langs->transnoentities("InvoiceStandardDesc"), 1, 'help', '', 0, 3);
	print '<table class="nobordernopadding"><tr>';
	print '<td>';
	print $desc;
	print '</td>';
	if ((($origin == 'propal') || ($origin == 'commande')) && (!empty($originid))) {
		/*print '<td class="nowrap" style="padding-left: 5px">';
		$arraylist = array(
			//'amount' => $langs->transnoentitiesnoconv('FixAmount', $langs->transnoentitiesnoconv('Deposit')),
			//'variable' => $langs->transnoentitiesnoconv('VarAmountOneLine', $langs->transnoentitiesnoconv('Deposit')),
			'variablealllines' => $langs->transnoentitiesnoconv('VarAmountAllLines')
		);
		print $form->selectarray('typestandard', $arraylist, GETPOST('typestandard', 'aZ09'), 0, 0, 0, '', 1);
		print '</td>';*/
		print '<td class="nowrap" style="padding-left: 15px">';
		print '<span class="opacitymedium">'.$langs->trans('PercentOfOriginalObject').'</span>:<input class="right" placeholder="100%" type="text" id="valuestandardinvoice" name="valuestandardinvoice" size="3" value="'.(GETPOSTISSET('valuestandardinvoice') ? GETPOST('valuestandardinvoice', 'alpha') : '100%').'"/>';
		print '</td>';
	}
	print '</tr></table>';
	print '</div></div>';

	if ((empty($origin)) || ((($origin == 'propal') || ($origin == 'commande')) && (!empty($originid)))) {
		// Deposit - Down payment
		if (empty($conf->global->INVOICE_DISABLE_DEPOSIT)) {
			print '<div class="tagtr listofinvoicetype"><div class="tagtd listofinvoicetype">';
			$tmp = '<input type="radio" id="radio_deposit" name="type" value="3"'.(GETPOST('type') == 3 ? ' checked' : '').'> ';
			print '<script type="text/javascript">
    		jQuery(document).ready(function() {
    			jQuery("#typestandardinvoice, #valuestandardinvoice").click(function() {
    				jQuery("#radio_standard").prop("checked", true);
    			});
    			jQuery("#typedeposit, #valuedeposit").click(function() {
    				jQuery("#radio_deposit").prop("checked", true);
    			});
				jQuery("#typedeposit").change(function() {
					console.log("We change type of down payment");
					jQuery("#radio_deposit").prop("checked", true);
					setRadioForTypeOfIncoice();
				});
    			jQuery("#radio_standard, #radio_deposit, #radio_replacement, #radio_template").change(function() {
					setRadioForTypeOfIncoice();
				});
				function setRadioForTypeOfIncoice() {
					console.log("Change radio");
					if (jQuery("#radio_deposit").prop("checked") && (jQuery("#typedeposit").val() == \'amount\' || jQuery("#typedeposit").val() == \'variable\')) {
						jQuery(".checkforselect").prop("disabled", true);
						jQuery(".checkforselect").prop("checked", false);
					} else {
						jQuery(".checkforselect").prop("disabled", false);
						jQuery(".checkforselect").prop("checked", true);
					}
				};
    		});
    		</script>';

			$tmp  = $tmp.'<label for="radio_deposit" >'.$langs->trans("InvoiceDeposit").'</label>';
			$desc = $form->textwithpicto($tmp, $langs->transnoentities("InvoiceDepositDesc"), 1, 'help', '', 0, 3);
			print '<table class="nobordernopadding"><tr>';
			print '<td>';
			print $desc;
			print '</td>';
			if (($origin == 'propal') || ($origin == 'commande')) {
				print '<td class="nowrap" style="padding-left: 15px">';
				$arraylist = array(
					'amount' => $langs->transnoentitiesnoconv('FixAmount', $langs->transnoentitiesnoconv('Deposit')),
					'variable' => $langs->transnoentitiesnoconv('VarAmountOneLine', $langs->transnoentitiesnoconv('Deposit')),
					'variablealllines' => $langs->transnoentitiesnoconv('VarAmountAllLines')
				);
				$typedeposit = GETPOST('typedeposit', 'aZ09');
				$valuedeposit = GETPOST('valuedeposit', 'int');
				if (empty($typedeposit) && ! empty($objectsrc->deposit_percent)) {
					$origin_payment_conditions_deposit_percent = getDictionaryValue('c_payment_term', 'deposit_percent', $objectsrc->cond_reglement_id);
					if (! empty($origin_payment_conditions_deposit_percent)) {
						$typedeposit = 'variable';
					}
				}
				if (empty($valuedeposit) && $typedeposit == 'variable' && ! empty($objectsrc->deposit_percent)) {
					$valuedeposit = $objectsrc->deposit_percent;
				}
				print $form->selectarray('typedeposit', $arraylist, $typedeposit, 0, 0, 0, '', 1);
				print '</td>';
				print '<td class="nowrap" style="padding-left: 5px">';
				print '<span class="opacitymedium paddingleft">'.$langs->trans("AmountOrPercent").'</span><input type="text" id="valuedeposit" name="valuedeposit" class="width75 right" value="'.$valuedeposit.'"/>';
				print '</td>';
			}
			print '</tr></table>';

			print '</div></div>';
		}
	}

	if ($socid > 0) {
		if (!empty($conf->global->INVOICE_USE_SITUATION)) {
			// First situation invoice
			print '<div class="tagtr listofinvoicetype"><div class="tagtd listofinvoicetype">';
			$tmp = '<input id="radio_situation" type="radio" name="type" value="5"'.(GETPOST('type') == 5 ? ' checked' : '').'> ';
			$tmp  = $tmp.'<label for="radio_situation" >'.$langs->trans("InvoiceFirstSituationAsk").'</label>';
			$desc = $form->textwithpicto($tmp, $langs->transnoentities("InvoiceFirstSituationDesc"), 1, 'help', '', 0, 3);
			print $desc;
			print '</div></div>';

			// Next situation invoice
			$opt = $form->selectSituationInvoices(GETPOST('originid', 'int'), $socid);

			print '<div class="tagtr listofinvoicetype"><div class="tagtd listofinvoicetype">';
			$tmp = '<input type="radio" name="type" value="5"'.(GETPOST('type') == 5 && GETPOST('originid', 'int') ? ' checked' : '');
			if ($opt == ('<option value ="0" selected>'.$langs->trans('NoSituations').'</option>') || (GETPOST('origin') && GETPOST('origin') != 'facture' && GETPOST('origin') != 'commande')) {
				$tmp .= ' disabled';
			}
			$tmp .= '> ';
			$text = '<label>'.$tmp.$langs->trans("InvoiceSituationAsk").'</label> ';
			$text .= '<select class="flat" id="situations" name="situations"';
			if ($opt == ('<option value ="0" selected>'.$langs->trans('NoSituations').'</option>') || (GETPOST('origin') && GETPOST('origin') != 'facture' && GETPOST('origin') != 'commande')) {
				$text .= ' disabled';
			}
			$text .= '>';
			$text .= $opt;
			$text .= '</select>';
			$desc = $form->textwithpicto($text, $langs->transnoentities("InvoiceSituationDesc"), 1, 'help', '', 0, 3);
			print $desc;
			print '</div></div>';
		}

		// Replacement
		if (empty($conf->global->INVOICE_DISABLE_REPLACEMENT)) {
			// Type de facture
			$facids = $facturestatic->list_replacable_invoices($soc->id);
			if ($facids < 0) {
				dol_print_error($db, $facturestatic->error, $facturestatic->errors);
				exit();
			}
			$options = "";
			if (is_array($facids)) {
				foreach ($facids as $facparam) {
					$options .= '<option value="'.$facparam ['id'].'"';
					if ($facparam['id'] == GETPOST('fac_replacement', 'int')) {
						$options .= ' selected';
					}
					$options .= '>'.$facparam['ref'];
					$options .= ' ('.$facturestatic->LibStatut($facparam['paid'], $facparam['status'], 0, $facparam['alreadypaid']).')';
					$options .= '</option>';
				}
			}

			print '<!-- replacement line -->';
			print '<div class="tagtr listofinvoicetype"><div class="tagtd listofinvoicetype">';
			$tmp = '<input type="radio" name="type" id="radio_replacement" value="1"'.(GETPOST('type') == 1 ? ' checked' : '');
			if (!$options || $invoice_predefined->id > 0) {
				$tmp .= ' disabled';
			}
			$tmp .= '> ';
			print '<script type="text/javascript">
    		jQuery(document).ready(function() {
    			jQuery("#fac_replacement").change(function() {
    				jQuery("#radio_replacement").prop("checked", true);
    			});
    		});
    		</script>';
			$text = '<label>'.$tmp.$langs->trans("InvoiceReplacementAsk").'</label>';
			$text .= '<select class="flat" name="fac_replacement" id="fac_replacement"';
			if (!$options || $invoice_predefined->id > 0) {
				$text .= ' disabled';
			}
			$text .= '>';
			if ($options) {
				$text .= '<option value="-1">&nbsp;</option>';
				$text .= $options;
			} else {
				$text .= '<option value="-1">'.$langs->trans("NoReplacableInvoice").'</option>';
			}
			$text .= '</select>';
			$desc = $form->textwithpicto($text, $langs->transnoentities("InvoiceReplacementDesc"), 1, 'help', '', 0, 3);
			print $desc;
			print '</div></div>';
		}
	} else {
		if (!empty($conf->global->INVOICE_USE_SITUATION)) {
			print '<div class="tagtr listofinvoicetype"><div class="tagtd listofinvoicetype">';
			$tmp = '<input type="radio" name="type" id="radio_situation" value="0" disabled> ';
			$text = '<label>'.$tmp.$langs->trans("InvoiceFirstSituationAsk").'</label> ';
			$text .= '<span class="opacitymedium">('.$langs->trans("YouMustCreateInvoiceFromThird").')</span> ';
			$desc = $form->textwithpicto($text, $langs->transnoentities("InvoiceFirstSituationDesc"), 1, 'help', '', 0, 3);
			print $desc;
			print '</div></div>';

			print '<div class="tagtr listofinvoicetype"><div class="tagtd listofinvoicetype">';
			$tmp = '<input type="radio" name="type" id="radio_situation" value="0" disabled> ';
			$text = '<label>'.$tmp.$langs->trans("InvoiceSituationAsk").'</label> ';
			$text .= '<span class="opacitymedium">('.$langs->trans("YouMustCreateInvoiceFromThird").')</span> ';
			$desc = $form->textwithpicto($text, $langs->transnoentities("InvoiceFirstSituationDesc"), 1, 'help', '', 0, 3);
			print $desc;
			print '</div></div>';
		}

		print '<div class="tagtr listofinvoicetype"><div class="tagtd listofinvoicetype">';
		$tmp = '<input type="radio" name="type" id="radio_replacement" value="0" disabled> ';
		$text = '<label>'.$tmp.$langs->trans("InvoiceReplacement").'</label> ';
		$text .= '<span class="opacitymedium">('.$langs->trans("YouMustCreateInvoiceFromThird").')</span> ';
		$desc = $form->textwithpicto($text, $langs->transnoentities("InvoiceReplacementDesc"), 1, 'help', '', 0, 3);
		print $desc;
		print '</div></div>';
	}

	if (empty($origin)) {
		if ($socid > 0) {
			// Credit note
			if (empty($conf->global->INVOICE_DISABLE_CREDIT_NOTE)) {
				// Show link for credit note
				$facids = $facturestatic->list_qualified_avoir_invoices($soc->id);
				if ($facids < 0) {
					dol_print_error($db, $facturestatic->error, $facturestatic->errors);
					exit;
				}
				$optionsav = "";
				$newinvoice_static = new Facture($db);
				foreach ($facids as $key => $valarray) {
					$newinvoice_static->id = $key;
					$newinvoice_static->ref = $valarray ['ref'];
					$newinvoice_static->statut = $valarray ['status'];
					$newinvoice_static->type = $valarray ['type'];
					$newinvoice_static->paye = $valarray ['paye'];

					$optionsav .= '<option value="'.$key.'"';
					if ($key == GETPOST('fac_avoir')) {
						$optionsav .= ' selected';

						// pre-filled extra fields with selected credit note
						$newinvoice_static->fetch_optionals($key);
						$object->array_options = $newinvoice_static->array_options;
					}
					$optionsav .= '>';
					$optionsav .= $newinvoice_static->ref;
					$optionsav .= ' ('.$newinvoice_static->getLibStatut(1, $valarray ['paymentornot']).')';
					$optionsav .= '</option>';
				}

				print '<div class="tagtr listofinvoicetype"><div class="tagtd listofinvoicetype">';
				$tmp = '<input type="radio" id="radio_creditnote" name="type" value="2"'.(GETPOST('type') == 2 ? ' checked' : '');
				if ((!$optionsav && empty($conf->global->INVOICE_CREDIT_NOTE_STANDALONE)) || $invoice_predefined->id > 0) {
					$tmp .= ' disabled';
				}
				$tmp .= '> ';
				// Show credit note options only if we checked credit note
				print '<script type="text/javascript">
    			jQuery(document).ready(function() {
    				if (! jQuery("#radio_creditnote").is(":checked"))
    				{
    					jQuery("#credit_note_options").hide();
    				}
    				jQuery("#radio_creditnote").click(function() {
    					jQuery("#credit_note_options").show();
    				});
    				jQuery("#radio_standard, #radio_replacement, #radio_deposit").click(function() {
    					jQuery("#credit_note_options").hide();
    				});
    			});
    			</script>';
				$text = '<label>'.$tmp.$langs->transnoentities("InvoiceAvoirAsk").'</label> ';
				// $text.='<input type="text" value="">';
				$text .= '<select class="flat valignmiddle" name="fac_avoir" id="fac_avoir"';
				if (!$optionsav || $invoice_predefined->id > 0) {
					$text .= ' disabled';
				}
				$text .= '>';
				if ($optionsav) {
					$text .= '<option value="-1"></option>';
					$text .= $optionsav;
				} else {
					$text .= '<option value="-1">'.$langs->trans("NoInvoiceToCorrect").'</option>';
				}
				$text .= '</select>';
				$desc = $form->textwithpicto($text, $langs->transnoentities("InvoiceAvoirDesc"), 1, 'help', '', 0, 3);
				print $desc;

				print '<div id="credit_note_options" class="clearboth">';
				print '&nbsp;&nbsp;&nbsp; <input type="checkbox" name="invoiceAvoirWithLines" id="invoiceAvoirWithLines" value="1" onclick="$(\'#credit_note_options input[type=checkbox]\').not(this).prop(\'checked\', false);" '.(GETPOST('invoiceAvoirWithLines', 'int') > 0 ? 'checked' : '').' /> <label for="invoiceAvoirWithLines">'.$langs->trans('invoiceAvoirWithLines')."</label>";
				print '<br>&nbsp;&nbsp;&nbsp; <input type="checkbox" name="invoiceAvoirWithPaymentRestAmount" id="invoiceAvoirWithPaymentRestAmount" value="1" onclick="$(\'#credit_note_options input[type=checkbox]\').not(this).prop(\'checked\', false);" '.(GETPOST('invoiceAvoirWithPaymentRestAmount', 'int') > 0 ? 'checked' : '').' /> <label for="invoiceAvoirWithPaymentRestAmount">'.$langs->trans('invoiceAvoirWithPaymentRestAmount')."</label>";
				print '</div>';

				print '</div></div>';
			}
		} else {
			print '<div class="tagtr listofinvoicetype"><div class="tagtd listofinvoicetype">';
			if (empty($conf->global->INVOICE_CREDIT_NOTE_STANDALONE)) {
				$tmp = '<input type="radio" name="type" id="radio_creditnote" value="0" disabled> ';
			} else {
				$tmp = '<input type="radio" name="type" id="radio_creditnote" value="2" > ';
			}
			$text = '<label>'.$tmp.$langs->trans("InvoiceAvoir").'</label> ';
			$text .= '<span class="opacitymedium">('.$langs->trans("YouMustCreateInvoiceFromThird").')</span> ';
			$desc = $form->textwithpicto($text, $langs->transnoentities("InvoiceAvoirDesc"), 1, 'help', '', 0, 3);
			print $desc;
			print '</div></div>'."\n";
		}
	}

	// Template invoice
	print '<div class="tagtr listofinvoicetype"><div class="tagtd listofinvoicetype">';
	$tmp = '<input type="radio" name="type" id="radio_template" value="0" disabled> ';
	$text = '<label>'.$tmp.$langs->trans("RepeatableInvoice").'</label> ';
	//$text.= '('.$langs->trans("YouMustCreateStandardInvoiceFirst").') ';
	$desc = $form->textwithpicto($text, $langs->transnoentities("YouMustCreateStandardInvoiceFirstDesc"), 1, 'help', '', 0, 3);
	print $desc;
	print '</div></div>';

	print '</div>';


	if (!empty($conf->global->INVOICE_USE_DEFAULT_DOCUMENT)) { // Hidden conf
		// Add auto select default document model
		$listtType = array(Facture::TYPE_STANDARD, Facture::TYPE_REPLACEMENT, Facture::TYPE_CREDIT_NOTE, Facture::TYPE_DEPOSIT, Facture::TYPE_SITUATION);
		$jsListType = '';
		foreach ($listtType as $type) {
			$thisTypeConfName = 'FACTURE_ADDON_PDF_'.$type;
			$curent = !empty($conf->global->{$thisTypeConfName}) ? $conf->global->{$thisTypeConfName}:$conf->global->FACTURE_ADDON_PDF;
			$jsListType .= (!empty($jsListType) ? ',' : '').'"'.$type.'":"'.$curent.'"';
		}

		print '<script type="text/javascript">
        		$(document).ready(function() {
                    var listType = {'.$jsListType.'};
        			$("[name=\'type\'").change(function() {
        				if($( this ).prop("checked"))
                        {
                            if(($( this ).val() in listType))
                            {
                                $("#model").val(listType[$( this ).val()]);
                            }
                            else
                            {
                                $("#model").val("'.$conf->global->FACTURE_ADDON_PDF.'");
                            }
                        }
        			});
        		});
        		</script>';
	}


	print '</td></tr>';

	if ($socid > 0) {
		// Discounts for third party
		print '<tr><td>'.$langs->trans('DiscountStillRemaining').'</td><td colspan="2">';

		$thirdparty = $soc;
		$discount_type = 0;
		$backtopage = urlencode($_SERVER["PHP_SELF"].'?socid='.$thirdparty->id.'&action='.$action.'&origin='.GETPOST('origin', 'alpha').'&originid='.GETPOST('originid', 'int'));
		include DOL_DOCUMENT_ROOT.'/core/tpl/object_discounts.tpl.php';

		print '</td></tr>';
	}

	$newdateinvoice = dol_mktime(0, 0, 0, GETPOST('remonth', 'int'), GETPOST('reday', 'int'), GETPOST('reyear', 'int'), 'tzserver');
	$date_pointoftax = dol_mktime(0, 0, 0, GETPOST('date_pointoftaxmonth', 'int'), GETPOST('date_pointoftaxday', 'int'), GETPOST('date_pointoftaxyear', 'int'), 'tzserver');

	// Date invoice
	print '<tr><td class="fieldrequired">'.$langs->trans('DateInvoice').'</td><td colspan="2">';
	print $form->selectDate($newdateinvoice ? $newdateinvoice : $dateinvoice, '', '', '', '', "add", 1, 1);
	print '</td></tr>';

	// Date point of tax
	if (!empty($conf->global->INVOICE_POINTOFTAX_DATE)) {
		print '<tr><td class="fieldrequired">'.$langs->trans('DatePointOfTax').'</td><td colspan="2">';
		print $form->selectDate($date_pointoftax ? $date_pointoftax : -1, 'date_pointoftax', '', '', '', "add", 1, 1);
		print '</td></tr>';
	}

	// Payment term
	print '<tr><td class="nowrap fieldrequired">'.$langs->trans('PaymentConditionsShort').'</td><td colspan="2">';
	$form->select_conditions_paiements(GETPOSTISSET('cond_reglement_id') ? GETPOST('cond_reglement_id', 'int') : $cond_reglement_id, 'cond_reglement_id');
	print '</td></tr>';


	if (!empty($conf->global->INVOICE_USE_RETAINED_WARRANTY)) {
		$rwStyle = 'display:none;';
		if (in_array(GETPOST('type', 'int'), $retainedWarrantyInvoiceAvailableType)) {
			$rwStyle = '';
		}

		$retained_warranty = GETPOST('retained_warranty', 'int');
		if (empty($retained_warranty)) {
			if (!empty($objectsrc->retained_warranty)) { // use previous situation value
				$retained_warranty = $objectsrc->retained_warranty;
			}
		}
		$retained_warranty_js_default = !empty($retained_warranty) ? $retained_warranty : $conf->global->INVOICE_SITUATION_DEFAULT_RETAINED_WARRANTY_PERCENT;

		print '<tr class="retained-warranty-line" style="'.$rwStyle.'" ><td class="nowrap">'.$langs->trans('RetainedWarranty').'</td><td colspan="2">';
		print '<input id="new-situation-invoice-retained-warranty" name="retained_warranty" type="number" value="'.$retained_warranty.'" step="0.01" min="0" max="100" />%';

		// Retained warranty payment term
		print '<tr class="retained-warranty-line" style="'.$rwStyle.'" ><td class="nowrap">'.$langs->trans('PaymentConditionsShortRetainedWarranty').'</td><td colspan="2">';
		$retained_warranty_fk_cond_reglement = GETPOST('retained_warranty_fk_cond_reglement', 'int');
		if (empty($retained_warranty_fk_cond_reglement)) {
			$retained_warranty_fk_cond_reglement = $conf->global->INVOICE_SITUATION_DEFAULT_RETAINED_WARRANTY_COND_ID;
			if (!empty($objectsrc->retained_warranty_fk_cond_reglement)) { // use previous situation value
				$retained_warranty_fk_cond_reglement = $objectsrc->retained_warranty_fk_cond_reglement;
			} else {
				$retained_warranty_fk_cond_reglement = $conf->global->INVOICE_SITUATION_DEFAULT_RETAINED_WARRANTY_COND_ID;
			}
		}
		$form->select_conditions_paiements($retained_warranty_fk_cond_reglement, 'retained_warranty_fk_cond_reglement', -1, 1);
		print '</td></tr>';

		print '<script type="text/javascript">
		$(document).ready(function() {
		$("[name=\'type\']").change(function() {
				if($( this ).prop("checked") && $.inArray($( this ).val(), '.json_encode($retainedWarrantyInvoiceAvailableType).' ) !== -1)
				{
					$(".retained-warranty-line").show();
					$("#new-situation-invoice-retained-warranty").val("'.floatval($retained_warranty_js_default).'");
				}
				else{
					$(".retained-warranty-line").hide();
					$("#new-situation-invoice-retained-warranty").val("");
				}
			});

			$("[name=\'type\']:checked").trigger("change");
		});
		</script>';
	}

	// Payment mode
	print '<tr><td>'.$langs->trans('PaymentMode').'</td><td colspan="2">';
	print img_picto('', 'payment', 'class="pictofixedwidth"');
	print $form->select_types_paiements(GETPOSTISSET('mode_reglement_id') ? GETPOST('mode_reglement_id') : $mode_reglement_id, 'mode_reglement_id', 'CRDT', 0, 1, 0, 0, 1, 'maxwidth200 widthcentpercentminusx', 1);
	print '</td></tr>';

	// Bank Account
	if (!empty($conf->banque->enabled)) {
		print '<tr><td>'.$langs->trans('BankAccount').'</td><td colspan="2">';
		print img_picto('', 'bank_account', 'class="pictofixedwidth"');
		print $form->select_comptes(($fk_account < 0 ? '' : $fk_account), 'fk_account', 0, '', 1, '', 0, 'maxwidth200 widthcentpercentminusx', 1);
		print '</td></tr>';
	}

	// Project
	if (!empty($conf->projet->enabled)) {
		$langs->load('projects');
		print '<tr><td>'.$langs->trans('Project').'</td><td colspan="2">';
		print img_picto('', 'project').$formproject->select_projects(($socid > 0 ? $socid : -1), $projectid, 'projectid', 0, 0, 1, 1, 0, 0, 0, '', 1, 0, 'maxwidth500 widthcentpercentminusxx');
		print ' <a href="'.DOL_URL_ROOT.'/projet/card.php?socid='.$soc->id.'&action=create&status=1&backtopage='.urlencode($_SERVER["PHP_SELF"].'?action=create&socid='.$soc->id.($fac_rec ? '&fac_rec='.$fac_rec : '')).'"><span class="fa fa-plus-circle valignmiddle" title="'.$langs->trans("AddProject").'"></span></a>';
		print '</td></tr>';
	}

	// Incoterms
	if (!empty($conf->incoterm->enabled)) {
		print '<tr>';
		print '<td><label for="incoterm_id">'.$form->textwithpicto($langs->trans("IncotermLabel"), !empty($objectsrc->label_incoterms) ? $objectsrc->label_incoterms : '', 1).'</label></td>';
		print '<td colspan="2" class="maxwidthonsmartphone">';
		$incoterm_id = GETPOST('incoterm_id');
		$incoterm_location = GETPOST('location_incoterms');
		if (empty($incoterm_id)) {
			$incoterm_id = (!empty($objectsrc->fk_incoterms) ? $objectsrc->fk_incoterms : $soc->fk_incoterms);
			$incoterm_location = (!empty($objectsrc->location_incoterms) ? $objectsrc->location_incoterms : $soc->location_incoterms);
		}
		print $form->select_incoterms($incoterm_id, $incoterm_location);
		print '</td></tr>';
	}

	// Other attributes
	$parameters = array('objectsrc' => !empty($objectsrc) ? $objectsrc : 0, 'colspan' => ' colspan="2"', 'cols' => '2', 'socid'=>$socid);
	$reshook = $hookmanager->executeHooks('formObjectOptions', $parameters, $object, $action); // Note that $action and $object may have been modified by hook
	print $hookmanager->resPrint;
	if (empty($reshook)) {
		if (!empty($conf->global->THIRDPARTY_PROPAGATE_EXTRAFIELDS_TO_INVOICE) && !empty($soc->id)) {
			// copy from thirdparty
			$tpExtrafields = new Extrafields($db);
			$tpExtrafieldLabels = $tpExtrafields->fetch_name_optionals_label($soc->table_element);
			if ($soc->fetch_optionals() > 0) {
				$object->array_options = array_merge($object->array_options, $soc->array_options);
			}
		};

		print $object->showOptionals($extrafields, 'create', $parameters);
	}

	// Template to use by default
	print '<tr><td>'.$langs->trans('Model').'</td>';
	print '<td colspan="2">';
	print img_picto('', 'pdf', 'class="pictofixedwidth"');
	include_once DOL_DOCUMENT_ROOT.'/core/modules/facture/modules_facture.php';
	$liste = ModelePDFFactures::liste_modeles($db);
	if (!empty($conf->global->INVOICE_USE_DEFAULT_DOCUMENT)) {
		// Hidden conf
		$paramkey = 'FACTURE_ADDON_PDF_'.$object->type;
		$preselected = !empty($conf->global->$paramkey) ? $conf->global->$paramkey : $conf->global->FACTURE_ADDON_PDF;
	} else {
		$preselected = $conf->global->FACTURE_ADDON_PDF;
	}
	print $form->selectarray('model', $liste, $preselected, 0, 0, 0, '', 0, 0, 0, '', 'maxwidth200 widthcentpercentminusx', 1);
	print "</td></tr>";

	// Multicurrency
	if (!empty($conf->multicurrency->enabled)) {
		print '<tr>';
		print '<td>'.$form->editfieldkey('Currency', 'multicurrency_code', '', $object, 0).'</td>';
		print '<td colspan="2" class="maxwidthonsmartphone">';
		print img_picto('', 'currency', 'class="pictofixedwidth"');
		print $form->selectMultiCurrency($currency_code, 'multicurrency_code');
		print '</td></tr>';
	}

	// Help of substitution key
	$htmltext = '';
	if (GETPOST('fac_rec', 'int') > 0) {
		$dateexample = ($newdateinvoice ? $newdateinvoice : $dateinvoice);
		if (empty($dateexample)) {
			$dateexample = dol_now();
		}
		$substitutionarray = array(
			'__TOTAL_HT__' => $langs->trans("AmountHT").' ('.$langs->trans("Example").': '.price($exampletemplateinvoice->total_ht).')',
			'__TOTAL_TTC__' =>  $langs->trans("AmountTTC").' ('.$langs->trans("Example").': '.price($exampletemplateinvoice->total_ttc).')',
			'__INVOICE_PREVIOUS_MONTH__' => $langs->trans("PreviousMonthOfInvoice").' ('.$langs->trans("Example").': '.dol_print_date(dol_time_plus_duree($dateexample, -1, 'm'), '%m').')',
			'__INVOICE_MONTH__' =>  $langs->trans("MonthOfInvoice").' ('.$langs->trans("Example").': '.dol_print_date($dateexample, '%m').')',
			'__INVOICE_NEXT_MONTH__' => $langs->trans("NextMonthOfInvoice").' ('.$langs->trans("Example").': '.dol_print_date(dol_time_plus_duree($dateexample, 1, 'm'), '%m').')',
			'__INVOICE_PREVIOUS_MONTH_TEXT__' => $langs->trans("TextPreviousMonthOfInvoice").' ('.$langs->trans("Example").': '.dol_print_date(dol_time_plus_duree($dateexample, -1, 'm'), '%B').')',
			'__INVOICE_MONTH_TEXT__' =>  $langs->trans("TextMonthOfInvoice").' ('.$langs->trans("Example").': '.dol_print_date($dateexample, '%B').')',
			'__INVOICE_NEXT_MONTH_TEXT__' => $langs->trans("TextNextMonthOfInvoice").' ('.$langs->trans("Example").': '.dol_print_date(dol_time_plus_duree($dateexample, 1, 'm'), '%B').')',
			'__INVOICE_PREVIOUS_YEAR__' => $langs->trans("PreviousYearOfInvoice").' ('.$langs->trans("Example").': '.dol_print_date(dol_time_plus_duree($dateexample, -1, 'y'), '%Y').')',
			'__INVOICE_YEAR__' =>  $langs->trans("YearOfInvoice").' ('.$langs->trans("Example").': '.dol_print_date($dateexample, '%Y').')',
			'__INVOICE_NEXT_YEAR__' => $langs->trans("NextYearOfInvoice").' ('.$langs->trans("Example").': '.dol_print_date(dol_time_plus_duree($dateexample, 1, 'y'), '%Y').')'
		);

		$htmltext = '<i>'.$langs->trans("FollowingConstantsWillBeSubstituted").':<br>';
		foreach ($substitutionarray as $key => $val) {
			$htmltext .= $key.' = '.$langs->trans($val).'<br>';
		}
		$htmltext .= '</i>';
	}

	// Public note
	print '<tr>';
	print '<td class="tdtop">';
	print $form->textwithpicto($langs->trans('NotePublic'), $htmltext);
	print '</td>';
	print '<td valign="top" colspan="2">';
	$doleditor = new DolEditor('note_public', $note_public, '', 80, 'dolibarr_notes', 'In', 0, false, empty($conf->global->FCKEDITOR_ENABLE_NOTE_PUBLIC) ? 0 : 1, ROWS_3, '90%');
	print $doleditor->Create(1);

	// Private note
	if (empty($user->socid)) {
		print '<tr>';
		print '<td class="tdtop">';
		print $form->textwithpicto($langs->trans('NotePrivate'), $htmltext);
		print '</td>';
		print '<td valign="top" colspan="2">';
		$doleditor = new DolEditor('note_private', $note_private, '', 80, 'dolibarr_notes', 'In', 0, false, empty($conf->global->FCKEDITOR_ENABLE_NOTE_PRIVATE) ? 0 : 1, ROWS_3, '90%');
		print $doleditor->Create(1);
		// print '<textarea name="note_private" wrap="soft" cols="70" rows="'.ROWS_3.'">'.$note_private.'.</textarea>
		print '</td></tr>';
	}

	// Lines from source (TODO Show them also when creating invoice from template invoice)
	if (!empty($origin) && !empty($originid) && is_object($objectsrc)) {
		$langs->loadLangs(array('orders', 'propal'));

		// TODO for compatibility
		if ($origin == 'contrat') {
			// Calcul contrat->price (HT), contrat->total (TTC), contrat->tva
			$objectsrc->remise_absolue = $remise_absolue;
			$objectsrc->remise_percent = $remise_percent;
			$objectsrc->update_price(1, - 1, 1);
		}

		print "\n<!-- Show ref of origin ".$classname." -->\n";
		print '<input type="hidden" name="amount"   value="'.$objectsrc->total_ht.'">'."\n";
		print '<input type="hidden" name="total"    value="'.$objectsrc->total_ttc.'">'."\n";
		print '<input type="hidden" name="tva"      value="'.$objectsrc->total_tva.'">'."\n";
		// The commented lines below are fields already added as hidden parameters before
		//print '<input type="hidden" name="origin"   value="'.$objectsrc->element.'">';
		//print '<input type="hidden" name="originid" value="'.$objectsrc->id.'">';

		switch (get_class($objectsrc)) {
			case 'Propal':
				$newclassname = 'CommercialProposal';
				break;
			case 'Commande':
				$newclassname = 'Order';
				break;
			case 'Expedition':
				$newclassname = 'Sending';
				break;
			case 'Contrat':
				$newclassname = 'Contract';
				break;
			case 'Fichinter':
				$newclassname = 'Intervention';
				break;
			default:
				$newclassname = get_class($objectsrc);
		}

		// Ref of origin
		print '<tr><td>'.$langs->trans($newclassname).'</td>';
		print '<td colspan="2">';
		print $objectsrc->getNomUrl(1);
		// We check if Origin document (id and type is known) has already at least one invoice attached to it
		$objectsrc->fetchObjectLinked($originid, $origin, '', 'facture');
		if (is_array($objectsrc->linkedObjects['facture']) && count($objectsrc->linkedObjects['facture']) >= 1) {
			setEventMessages('WarningBillExist', null, 'warnings');
			echo ' - '.$langs->trans('LatestRelatedBill').' '.end($objectsrc->linkedObjects['facture'])->getNomUrl(1);
		}
		echo '</td></tr>';
		print '<tr><td>'.$langs->trans('AmountHT').'</td><td colspan="2">'.price($objectsrc->total_ht).'</td></tr>';
		print '<tr><td>'.$langs->trans('AmountVAT').'</td><td colspan="2">'.price($objectsrc->total_tva)."</td></tr>";
		if ($mysoc->localtax1_assuj == "1" || $objectsrc->total_localtax1 != 0) {		// Localtax1
			print '<tr><td>'.$langs->transcountry("AmountLT1", $mysoc->country_code).'</td><td colspan="2">'.price($objectsrc->total_localtax1)."</td></tr>";
		}

		if ($mysoc->localtax2_assuj == "1" || $objectsrc->total_localtax2 != 0) {		// Localtax2
			print '<tr><td>'.$langs->transcountry("AmountLT2", $mysoc->country_code).'</td><td colspan="2">'.price($objectsrc->total_localtax2)."</td></tr>";
		}
		print '<tr><td>'.$langs->trans('AmountTTC').'</td><td colspan="2">'.price($objectsrc->total_ttc)."</td></tr>";

		if (!empty($conf->multicurrency->enabled)) {
			print '<tr><td>'.$langs->trans('MulticurrencyAmountHT').'</td><td colspan="2">'.price($objectsrc->multicurrency_total_ht).'</td></tr>';
			print '<tr><td>'.$langs->trans('MulticurrencyAmountVAT').'</td><td colspan="2">'.price($objectsrc->multicurrency_total_tva)."</td></tr>";
			print '<tr><td>'.$langs->trans('MulticurrencyAmountTTC').'</td><td colspan="2">'.price($objectsrc->multicurrency_total_ttc)."</td></tr>";
		}
	}

	print "</table>\n";

	print dol_get_fiche_end();

	print $form->buttonsSaveCancel("CreateDraft");

	// Show origin lines
	if (!empty($origin) && !empty($originid) && is_object($objectsrc)) {
		print '<br>';

		$title = $langs->trans('ProductsAndServices');
		print load_fiche_titre($title);

		print '<div class="div-table-responsive-no-min">';
		print '<table class="noborder centpercent">';

		$objectsrc->printOriginLinesList('', $selectedLines);

		print '</table>';
		print '</div>';
	}

	print "</form>\n";
} elseif ($id > 0 || !empty($ref)) {
	if (empty($object->id)) {
		$langs->load('errors');
		echo '<div class="error">'.$langs->trans("ErrorRecordNotFound").'</div>';
		llxFooter();
		exit;
	}

	/*
	 * Show object in view mode
	 */

	$result = $object->fetch($id, $ref);
	if ($result <= 0) {
		dol_print_error($db, $object->error, $object->errors);
		exit();
	}

	// fetch optionals attributes and labels
	$extrafields->fetch_name_optionals_label($object->table_element);

	if ($user->socid > 0 && $user->socid != $object->socid) {
		accessforbidden('', 0, 1);
	}

	$result = $object->fetch_thirdparty();

	$result = $soc->fetch($object->socid);
	if ($result < 0) {
		dol_print_error($db);
	}
	$selleruserevenustamp = $mysoc->useRevenueStamp();

	$totalpaid = $object->getSommePaiement();
	$totalcreditnotes = $object->getSumCreditNotesUsed();
	$totaldeposits = $object->getSumDepositsUsed();
	//print "totalpaid=".$totalpaid." totalcreditnotes=".$totalcreditnotes." totaldeposts=".$totaldeposits."
	// selleruserrevenuestamp=".$selleruserevenustamp;

	// We can also use bcadd to avoid pb with floating points
	// For example print 239.2 - 229.3 - 9.9; does not return 0.
	// $resteapayer=bcadd($object->total_ttc,$totalpaid,$conf->global->MAIN_MAX_DECIMALS_TOT);
	// $resteapayer=bcadd($resteapayer,$totalavoir,$conf->global->MAIN_MAX_DECIMALS_TOT);
	$resteapayer = price2num($object->total_ttc - $totalpaid - $totalcreditnotes - $totaldeposits, 'MT');

	// Multicurrency
	if (!empty($conf->multicurrency->enabled)) {
		$multicurrency_totalpaid = $object->getSommePaiement(1);
		$multicurrency_totalcreditnotes = $object->getSumCreditNotesUsed(1);
		$multicurrency_totaldeposits = $object->getSumDepositsUsed(1);
		$multicurrency_resteapayer = price2num($object->multicurrency_total_ttc - $multicurrency_totalpaid - $multicurrency_totalcreditnotes - $multicurrency_totaldeposits, 'MT');
		// Code to fix case of corrupted data
		if ($resteapayer == 0 && $multicurrency_resteapayer != 0) {
			$resteapayer = price2num($multicurrency_resteapayer / $object->multicurrency_tx, 'MT');
		}
	}

	if ($object->paye) {
		$resteapayer = 0;
	}
	$resteapayeraffiche = $resteapayer;

	if (!empty($conf->global->FACTURE_DEPOSITS_ARE_JUST_PAYMENTS)) {	// Never use this
		$filterabsolutediscount = "fk_facture_source IS NULL"; // If we want deposit to be substracted to payments only and not to total of final invoice
		$filtercreditnote = "fk_facture_source IS NOT NULL"; // If we want deposit to be substracted to payments only and not to total of final invoice
	} else {
		$filterabsolutediscount = "fk_facture_source IS NULL OR (description LIKE '(DEPOSIT)%' AND description NOT LIKE '(EXCESS RECEIVED)%')";
		$filtercreditnote = "fk_facture_source IS NOT NULL AND (description NOT LIKE '(DEPOSIT)%' OR description LIKE '(EXCESS RECEIVED)%')";
	}

	$absolute_discount = $soc->getAvailableDiscounts('', $filterabsolutediscount);
	$absolute_creditnote = $soc->getAvailableDiscounts('', $filtercreditnote);
	$absolute_discount = price2num($absolute_discount, 'MT');
	$absolute_creditnote = price2num($absolute_creditnote, 'MT');

	$author = new User($db);
	if ($object->user_author) {
		$author->fetch($object->user_author);
	}

	$objectidnext = $object->getIdReplacingInvoice();

	$head = facture_prepare_head($object);

	print dol_get_fiche_head($head, 'compta', $langs->trans('InvoiceCustomer'), -1, 'bill');

	$formconfirm = '';

	// Confirmation de la conversion de l'avoir en reduc
	if ($action == 'converttoreduc') {
		if ($object->type == Facture::TYPE_STANDARD || $object->type == Facture::TYPE_SITUATION) {
			$type_fac = 'ExcessReceived';
		} elseif ($object->type == Facture::TYPE_CREDIT_NOTE) {
			$type_fac = 'CreditNote';
		} elseif ($object->type == Facture::TYPE_DEPOSIT) {
			$type_fac = 'Deposit';
		}
		$text = $langs->trans('ConfirmConvertToReduc', strtolower($langs->transnoentities($type_fac)));
		$text .= '<br>'.$langs->trans('ConfirmConvertToReduc2');
		$formconfirm = $form->formconfirm($_SERVER['PHP_SELF'].'?facid='.$object->id, $langs->trans('ConvertToReduc'), $text, 'confirm_converttoreduc', '', "yes", 2);
	}

	// Confirmation to delete invoice
	if ($action == 'delete') {
		$text = $langs->trans('ConfirmDeleteBill', $object->ref);
		$formquestion = array();

		if ($object->type != Facture::TYPE_DEPOSIT && !empty($conf->global->STOCK_CALCULATE_ON_BILL) && $object->statut >= 1) {
			$qualified_for_stock_change = 0;
			if (empty($conf->global->STOCK_SUPPORTS_SERVICES)) {
				$qualified_for_stock_change = $object->hasProductsOrServices(2);
			} else {
				$qualified_for_stock_change = $object->hasProductsOrServices(1);
			}

			if ($qualified_for_stock_change) {
				$langs->load("stocks");
				require_once DOL_DOCUMENT_ROOT.'/product/class/html.formproduct.class.php';
				$formproduct = new FormProduct($db);
				$label = $object->type == Facture::TYPE_CREDIT_NOTE ? $langs->trans("SelectWarehouseForStockDecrease") : $langs->trans("SelectWarehouseForStockIncrease");
				$forcecombo = 0;
				if ($conf->browser->name == 'ie') {
					$forcecombo = 1; // There is a bug in IE10 that make combo inside popup crazy
				}
				$formquestion = array(
					// 'text' => $langs->trans("ConfirmClone"),
					// array('type' => 'checkbox', 'name' => 'clone_content', 'label' => $langs->trans("CloneMainAttributes"), 'value' => 1),
					// array('type' => 'checkbox', 'name' => 'update_prices', 'label' => $langs->trans("PuttingPricesUpToDate"), 'value' => 1),
					array('type' => 'other', 'name' => 'idwarehouse', 'label' => $label, 'value' => $formproduct->selectWarehouses(GETPOST('idwarehouse') ?GETPOST('idwarehouse') : 'ifone', 'idwarehouse', '', 1, 0, 0, $langs->trans("NoStockAction"), 0, $forcecombo))
				);
				$formconfirm = $form->formconfirm($_SERVER['PHP_SELF'].'?facid='.$object->id, $langs->trans('DeleteBill'), $text, 'confirm_delete', $formquestion, "yes", 1);
			} else {
				$formconfirm = $form->formconfirm($_SERVER['PHP_SELF'].'?facid='.$object->id, $langs->trans('DeleteBill'), $text, 'confirm_delete', '', 'no', 1);
			}
		} else {
			$formconfirm = $form->formconfirm($_SERVER['PHP_SELF'].'?facid='.$object->id, $langs->trans('DeleteBill'), $text, 'confirm_delete', '', 'no', 1);
		}
	}

	// Confirmation to remove invoice from cycle
	if ($action == 'situationout') {
		$text = $langs->trans('ConfirmRemoveSituationFromCycle', $object->ref);
		$label = $langs->trans("ConfirmOuting");
		$formquestion = array();
		// remove situation from cycle
		if (in_array($object->statut, array(Facture::STATUS_CLOSED, Facture::STATUS_VALIDATED))
			&& $usercancreate
			&& !$objectidnext
			&& $object->is_last_in_cycle()
			&& $usercanunvalidate
			) {
			$formconfirm = $form->formconfirm($_SERVER['PHP_SELF'].'?facid='.$object->id, $label, $text, 'confirm_situationout', $formquestion, "yes", 1);
		}
	}

	// Confirmation of validation
	if ($action == 'valid') {
		// we check object has a draft number
		$objectref = substr($object->ref, 1, 4);
		if ($objectref == 'PROV') {
			$savdate = $object->date;
			if (!empty($conf->global->FAC_FORCE_DATE_VALIDATION)) {
				$object->date = dol_now();
				$object->date_lim_reglement = $object->calculate_date_lim_reglement();
			}
			$numref = $object->getNextNumRef($soc);
			// $object->date=$savdate;
		} else {
			$numref = $object->ref;
		}

		$text = $langs->trans('ConfirmValidateBill', $numref);
		if (!empty($conf->notification->enabled)) {
			require_once DOL_DOCUMENT_ROOT.'/core/class/notify.class.php';
			$notify = new Notify($db);
			$text .= '<br>';
			$text .= $notify->confirmMessage('BILL_VALIDATE', $object->socid, $object);
		}
		$formquestion = array();

		if ($object->type != Facture::TYPE_DEPOSIT && !empty($conf->global->STOCK_CALCULATE_ON_BILL)) {
			$qualified_for_stock_change = 0;
			if (empty($conf->global->STOCK_SUPPORTS_SERVICES)) {
				$qualified_for_stock_change = $object->hasProductsOrServices(2);
			} else {
				$qualified_for_stock_change = $object->hasProductsOrServices(1);
			}

			if ($qualified_for_stock_change) {
				$langs->load("stocks");
				require_once DOL_DOCUMENT_ROOT.'/product/class/html.formproduct.class.php';
				require_once DOL_DOCUMENT_ROOT.'/product/stock/class/entrepot.class.php';
				$formproduct = new FormProduct($db);
				$warehouse = new Entrepot($db);
				$warehouse_array = $warehouse->list_array();
				if (count($warehouse_array) == 1) {
					$label = $object->type == Facture::TYPE_CREDIT_NOTE ? $langs->trans("WarehouseForStockIncrease", current($warehouse_array)) : $langs->trans("WarehouseForStockDecrease", current($warehouse_array));
					$value = '<input type="hidden" id="idwarehouse" name="idwarehouse" value="'.key($warehouse_array).'">';
				} else {
					$label = $object->type == Facture::TYPE_CREDIT_NOTE ? $langs->trans("SelectWarehouseForStockIncrease") : $langs->trans("SelectWarehouseForStockDecrease");
					$value = $formproduct->selectWarehouses(GETPOST('idwarehouse') ?GETPOST('idwarehouse') : 'ifone', 'idwarehouse', '', 1);
				}
				$formquestion = array(
									// 'text' => $langs->trans("ConfirmClone"),
									// array('type' => 'checkbox', 'name' => 'clone_content', 'label' => $langs->trans("CloneMainAttributes"), 'value' =>
									// 1),
									// array('type' => 'checkbox', 'name' => 'update_prices', 'label' => $langs->trans("PuttingPricesUpToDate"), 'value'
									// => 1),
									array('type' => 'other', 'name' => 'idwarehouse', 'label' => $label, 'value' => $value));
			}
		}
		if ($object->type != Facture::TYPE_CREDIT_NOTE && $object->total_ttc < 0) { 		// Can happen only if $conf->global->FACTURE_ENABLE_NEGATIVE is on
			$text .= '<br>'.img_warning().' '.$langs->trans("ErrorInvoiceOfThisTypeMustBePositive");
		}

		// mandatoryPeriod
		$nbMandated = 0;
		foreach ($object->lines as $line) {
			$res = $line->fetch_product();
			if ($res  > 0  ) {
				if ($line->product->isService() && $line->product->isMandatoryPeriod() && (empty($line->date_start) || empty($line->date_end) )) {
					$nbMandated++;
					break;
				}
			}
		}
		if ($nbMandated > 0 ) $text .= '<div><span class="clearboth nowraponall warning">'.$langs->trans("mandatoryPeriodNeedTobeSetMsgValidate").'</span></div>';


		$formconfirm = $form->formconfirm($_SERVER["PHP_SELF"].'?facid='.$object->id, $langs->trans('ValidateBill'), $text, 'confirm_valid', $formquestion, (($object->type != Facture::TYPE_CREDIT_NOTE && $object->total_ttc < 0) ? "no" : "yes"), 2);
	}

	// Confirm back to draft status
	if ($action == 'modif') {
		$text = $langs->trans('ConfirmUnvalidateBill', $object->ref);
		$formquestion = array();

		if ($object->type != Facture::TYPE_DEPOSIT && !empty($conf->global->STOCK_CALCULATE_ON_BILL)) {
			$qualified_for_stock_change = 0;
			if (empty($conf->global->STOCK_SUPPORTS_SERVICES)) {
				$qualified_for_stock_change = $object->hasProductsOrServices(2);
			} else {
				$qualified_for_stock_change = $object->hasProductsOrServices(1);
			}

			if ($qualified_for_stock_change) {
				$langs->load("stocks");
				require_once DOL_DOCUMENT_ROOT.'/product/class/html.formproduct.class.php';
				require_once DOL_DOCUMENT_ROOT.'/product/stock/class/entrepot.class.php';
				$formproduct = new FormProduct($db);
				$warehouse = new Entrepot($db);
				$warehouse_array = $warehouse->list_array();
				if (count($warehouse_array) == 1) {
					$label = $object->type == Facture::TYPE_CREDIT_NOTE ? $langs->trans("WarehouseForStockDecrease", current($warehouse_array)) : $langs->trans("WarehouseForStockIncrease", current($warehouse_array));
					$value = '<input type="hidden" id="idwarehouse" name="idwarehouse" value="'.key($warehouse_array).'">';
				} else {
					$label = $object->type == Facture::TYPE_CREDIT_NOTE ? $langs->trans("SelectWarehouseForStockDecrease") : $langs->trans("SelectWarehouseForStockIncrease");
					$value = $formproduct->selectWarehouses(GETPOST('idwarehouse') ?GETPOST('idwarehouse') : 'ifone', 'idwarehouse', '', 1);
				}
				$formquestion = array(
									// 'text' => $langs->trans("ConfirmClone"),
									// array('type' => 'checkbox', 'name' => 'clone_content', 'label' => $langs->trans("CloneMainAttributes"), 'value' =>
									// 1),
									// array('type' => 'checkbox', 'name' => 'update_prices', 'label' => $langs->trans("PuttingPricesUpToDate"), 'value'
									// => 1),
									array('type' => 'other', 'name' => 'idwarehouse', 'label' => $label, 'value' => $value));
			}
		}

		$formconfirm = $form->formconfirm($_SERVER["PHP_SELF"].'?facid='.$object->id, $langs->trans('UnvalidateBill'), $text, 'confirm_modif', $formquestion, "yes", 1);
	}

	// Confirmation du classement paye
	if ($action == 'paid' && ($resteapayer <= 0 || (!empty($conf->global->INVOICE_CAN_SET_PAID_EVEN_IF_PARTIALLY_PAID) && $resteapayer == $object->total_ttc))) {
		$formconfirm = $form->formconfirm($_SERVER["PHP_SELF"].'?facid='.$object->id, $langs->trans('ClassifyPaid'), $langs->trans('ConfirmClassifyPaidBill', $object->ref), 'confirm_paid', '', "yes", 1);
	}
	if ($action == 'paid' && $resteapayer > 0 && (empty($conf->global->INVOICE_CAN_SET_PAID_EVEN_IF_PARTIALLY_PAID) || $resteapayer != $object->total_ttc)) {
		$close = array();
		// Code
		$i = 0;
		$close[$i]['code'] = 'discount_vat'; // escompte
		$i++;
		$close[$i]['code'] = 'badcustomer';
		$i++;
		$close[$i]['code'] = 'bankcharge';
		$i++;
		$close[$i]['code'] = 'other';
		$i++;
		// Help
		$i = 0;
		$close[$i]['label'] = $langs->trans("HelpEscompte").'<br><br>'.$langs->trans("ConfirmClassifyPaidPartiallyReasonDiscountVatDesc");
		$i++;
		$close[$i]['label'] = $langs->trans("ConfirmClassifyPaidPartiallyReasonBadCustomerDesc");
		$i++;
		$close[$i]['label'] = $langs->trans("ConfirmClassifyPaidPartiallyReasonBankChargeDesc");
		$i++;
		$close[$i]['label'] = $langs->trans("Other");
		$i++;
		// Texte
		$i = 0;
		$close[$i]['reason'] = $form->textwithpicto($langs->transnoentities("ConfirmClassifyPaidPartiallyReasonDiscount", $resteapayer, $langs->trans("Currency".$conf->currency)), $close[$i]['label'], 1);
		$i++;
		$close[$i]['reason'] = $form->textwithpicto($langs->transnoentities("ConfirmClassifyPaidPartiallyReasonBadCustomer", $resteapayer, $langs->trans("Currency".$conf->currency)), $close[$i]['label'], 1);
		$i++;
		$close[$i]['reason'] = $form->textwithpicto($langs->transnoentities("ConfirmClassifyPaidPartiallyReasonBankCharge", $resteapayer, $langs->trans("Currency".$conf->currency)), $close[$i]['label'], 1);
		$i++;
		$close[$i]['reason'] = $form->textwithpicto($langs->transnoentities("Other"), $close[$i]['label'], 1);
		$i++;
		// arrayreasons[code]=reason
		foreach ($close as $key => $val) {
			$arrayreasons[$close[$key]['code']] = $close[$key]['reason'];
		}

		// Cree un tableau formulaire
		$formquestion = array('text' => $langs->trans("ConfirmClassifyPaidPartiallyQuestion"), array('type' => 'radio', 'name' => 'close_code', 'label' => $langs->trans("Reason"), 'values' => $arrayreasons), array('type' => 'text', 'name' => 'close_note', 'label' => $langs->trans("Comment"), 'value' => '', 'morecss' => 'minwidth300'));
		// Paiement incomplet. On demande si motif = escompte ou autre
		$formconfirm = $form->formconfirm($_SERVER["PHP_SELF"].'?facid='.$object->id, $langs->trans('ClassifyPaid'), $langs->trans('ConfirmClassifyPaidPartially', $object->ref), 'confirm_paid_partially', $formquestion, "yes", 1, 310);
	}

	// Confirmation du classement abandonne
	if ($action == 'canceled') {
		// S'il y a une facture de remplacement pas encore validee (etat brouillon),
		// on ne permet pas de classer abandonner la facture.
		if ($objectidnext) {
			$facturereplacement = new Facture($db);
			$facturereplacement->fetch($objectidnext);
			$statusreplacement = $facturereplacement->statut;
		}
		if ($objectidnext && $statusreplacement == 0) {
			print '<div class="error">'.$langs->trans("ErrorCantCancelIfReplacementInvoiceNotValidated").'</div>';
		} else {
			// Code
			$close[1]['code'] = 'badcustomer';
			$close[2]['code'] = 'abandon';
			// Help
			$close[1]['label'] = $langs->trans("ConfirmClassifyPaidPartiallyReasonBadCustomerDesc");
			$close[2]['label'] = $langs->trans("ConfirmClassifyAbandonReasonOtherDesc");
			// Texte
			$close[1]['reason'] = $form->textwithpicto($langs->transnoentities("ConfirmClassifyPaidPartiallyReasonBadCustomer", $object->ref), $close[1]['label'], 1);
			$close[2]['reason'] = $form->textwithpicto($langs->transnoentities("ConfirmClassifyAbandonReasonOther"), $close[2]['label'], 1);
			// arrayreasons
			$arrayreasons[$close[1]['code']] = $close[1]['reason'];
			$arrayreasons[$close[2]['code']] = $close[2]['reason'];

			// Cree un tableau formulaire
			$formquestion = array('text' => $langs->trans("ConfirmCancelBillQuestion"), array('type' => 'radio', 'name' => 'close_code', 'label' => $langs->trans("Reason"), 'values' => $arrayreasons), array('type' => 'text', 'name' => 'close_note', 'label' => $langs->trans("Comment"), 'value' => '', 'morecss' => 'minwidth300'));

			$formconfirm = $form->formconfirm($_SERVER['PHP_SELF'].'?facid='.$object->id, $langs->trans('CancelBill'), $langs->trans('ConfirmCancelBill', $object->ref), 'confirm_canceled', $formquestion, "yes", 1, 250);
		}
	}

	if ($action == 'deletepayment') {
		$payment_id = GETPOST('paiement_id');
		$formconfirm = $form->formconfirm($_SERVER["PHP_SELF"].'?id='.$object->id.'&paiement_id='.$payment_id, $langs->trans('DeletePayment'), $langs->trans('ConfirmDeletePayment'), 'confirm_delete_paiement', '', 'no', 1);
	}

	// Confirmation de la suppression d'une ligne produit
	if ($action == 'ask_deleteline') {
		$formconfirm = $form->formconfirm($_SERVER["PHP_SELF"].'?facid='.$object->id.'&lineid='.$lineid, $langs->trans('DeleteProductLine'), $langs->trans('ConfirmDeleteProductLine'), 'confirm_deleteline', '', 'no', 1);
	}

	// Clone confirmation
	if ($action == 'clone') {
		// Create an array for form
		$formquestion = array(
			array('type' => 'other', 'name' => 'socid', 'label' => $langs->trans("SelectThirdParty"), 'value' => $form->select_company($object->socid, 'socid', '(s.client=1 OR s.client=2 OR s.client=3)', 1)),
			array('type' => 'date', 'name' => 'newdate', 'label' => $langs->trans("Date"), 'value' => dol_now())
		);
		// Ask confirmatio to clone
		$formconfirm = $form->formconfirm($_SERVER["PHP_SELF"].'?facid='.$object->id, $langs->trans('ToClone'), $langs->trans('ConfirmCloneInvoice', $object->ref), 'confirm_clone', $formquestion, 'yes', 1, 250);
	}

	if ($action == "remove_file_comfirm") {
		$file = GETPOST('file', 'alpha');

		$formconfirm = $form->formconfirm(
			$_SERVER["PHP_SELF"].'?facid='.$object->id.'&file='.$file,
			$langs->trans('DeleteFileHeader'),
			$langs->trans('DeleteFileText')."<br><br>".$file,
			'remove_file',
			'',
			'no',
			2
		);
	}

	// Call Hook formConfirm
	$parameters = array('formConfirm' => $formconfirm, 'lineid' => $lineid, 'remainingtopay' => &$resteapayer);
	$reshook = $hookmanager->executeHooks('formConfirm', $parameters, $object, $action); // Note that $action and $object may have been modified by hook
	if (empty($reshook)) {
		$formconfirm .= $hookmanager->resPrint;
	} elseif ($reshook > 0) {
		$formconfirm = $hookmanager->resPrint;
	}

	// Print form confirm
	print $formconfirm;

	// Invoice content

	$linkback = '<a href="'.DOL_URL_ROOT.'/compta/facture/list.php?restore_lastsearch_values=1'.(!empty($socid) ? '&socid='.$socid : '').'">'.$langs->trans("BackToList").'</a>';

	$morehtmlref = '<div class="refidno">';
	// Ref invoice
	if ($object->status == $object::STATUS_DRAFT && !$mysoc->isInEEC() && !empty($conf->global->INVOICE_ALLOW_FREE_REF)) {
		$morehtmlref .= $form->editfieldkey("Ref", 'ref', $object->ref, $object, $usercancreate, 'string', '', 0, 1);
		$morehtmlref .= $form->editfieldval("Ref", 'ref', $object->ref, $object, $usercancreate, 'string', '', null, null, '', 1);
		$morehtmlref .= '<br>';
	}
	// Ref customer
	$morehtmlref .= $form->editfieldkey("RefCustomer", 'ref_client', $object->ref_client, $object, $usercancreate, 'string', '', 0, 1);
	$morehtmlref .= $form->editfieldval("RefCustomer", 'ref_client', $object->ref_client, $object, $usercancreate, 'string', '', null, null, '', 1);
	// Thirdparty
	$morehtmlref .= '<br>'.$langs->trans('ThirdParty').' : '.$object->thirdparty->getNomUrl(1, 'customer');
	if (empty($conf->global->MAIN_DISABLE_OTHER_LINK) && $object->thirdparty->id > 0) {
		$morehtmlref .= ' (<a href="'.DOL_URL_ROOT.'/compta/facture/list.php?socid='.$object->thirdparty->id.'&search_societe='.urlencode($object->thirdparty->name).'">'.$langs->trans("OtherBills").'</a>)';
	}
	// Project
	if (!empty($conf->projet->enabled)) {
		$langs->load("projects");
		$morehtmlref .= '<br>'.$langs->trans('Project').' ';
		if ($usercancreate) {
			if ($action != 'classify') {
				$morehtmlref .= '<a class="editfielda" href="'.$_SERVER['PHP_SELF'].'?action=classify&token='.newToken().'&id='.$object->id.'">'.img_edit($langs->transnoentitiesnoconv('SetProject')).'</a> : ';
			}
			if ($action == 'classify') {
				//$morehtmlref.=$form->form_project($_SERVER['PHP_SELF'] . '?id=' . $object->id, $object->socid, $object->fk_project, 'projectid', 0, 0, 1, 1);
				$morehtmlref .= '<form method="post" action="'.$_SERVER['PHP_SELF'].'?id='.$object->id.'">';
				$morehtmlref .= '<input type="hidden" name="action" value="classin">';
				$morehtmlref .= '<input type="hidden" name="token" value="'.newToken().'">';
				$morehtmlref .= $formproject->select_projects($object->socid, $object->fk_project, 'projectid', $maxlength, 0, 1, 0, 1, 0, 0, '', 1);
				$morehtmlref .= '<input type="submit" class="button valignmiddle" value="'.$langs->trans("Modify").'">';
				$morehtmlref .= '</form>';
			} else {
				$morehtmlref .= $form->form_project($_SERVER['PHP_SELF'].'?id='.$object->id, $object->socid, $object->fk_project, 'none', 0, 0, 0, 1);
			}
		} else {
			if (!empty($object->fk_project)) {
				$proj = new Project($db);
				$proj->fetch($object->fk_project);
				$morehtmlref .= ' : '.$proj->getNomUrl(1);
				if ($proj->title) {
					$morehtmlref .= ' - '.$proj->title;
				}
			} else {
				$morehtmlref .= '';
			}
		}
	}
	$morehtmlref .= '</div>';

	$object->totalpaid = $totalpaid; // To give a chance to dol_banner_tab to use already paid amount to show correct status

	dol_banner_tab($object, 'ref', $linkback, 1, 'ref', 'ref', $morehtmlref, '', 0, '', '');

	print '<div class="fichecenter">';
	print '<div class="fichehalfleft">';
	print '<div class="underbanner clearboth"></div>';

<<<<<<< HEAD
	print '<table class="border tableforfield centpercent">';
=======
	print '<table class="border centpercent tableforfield">';
>>>>>>> 503d1a04

	// Type
	print '<tr><td class="titlefield fieldname_type">'.$langs->trans('Type').'</td><td class="valuefield fieldname_type">';
	print '<span class="badgeneutral">';
	print $object->getLibType();
	print '</span>';
	if ($object->module_source) {
		print ' <span class="opacitymediumbycolor paddingleft">('.$langs->trans("POS").' '.ucfirst($object->module_source).' - '.$langs->trans("Terminal").' '.$object->pos_source.')</span>';
	}
	if ($object->type == Facture::TYPE_REPLACEMENT) {
		$facreplaced = new Facture($db);
		$facreplaced->fetch($object->fk_facture_source);
		print ' <span class="opacitymediumbycolor paddingleft">'.$langs->transnoentities("ReplaceInvoice", $facreplaced->getNomUrl(1)).'</span>';
	}
	if ($object->type == Facture::TYPE_CREDIT_NOTE && !empty($object->fk_facture_source)) {
		$facusing = new Facture($db);
		$facusing->fetch($object->fk_facture_source);
		print ' <span class="opacitymediumbycolor paddingleft">'.$langs->transnoentities("CorrectInvoice", $facusing->getNomUrl(1)).'</span>';
	}

	$facidavoir = $object->getListIdAvoirFromInvoice();
	if (count($facidavoir) > 0) {
		print ' <span class="opacitymediumbycolor paddingleft">'.$langs->transnoentities("InvoiceHasAvoir");
		$i = 0;
		foreach ($facidavoir as $id) {
			if ($i == 0) {
				print ' ';
			} else {
				print ',';
			}
			$facavoir = new Facture($db);
			$facavoir->fetch($id);
			print $facavoir->getNomUrl(1);
		}
		print '</span>';
	}
	if ($objectidnext > 0) {
		$facthatreplace = new Facture($db);
		$facthatreplace->fetch($objectidnext);
		print ' <span class="opacitymediumbycolor paddingleft">'.str_replace('{s1}', $facthatreplace->getNomUrl(1), $langs->transnoentities("ReplacedByInvoice", '{s1}')).'</span>';
	}

	if ($object->type == Facture::TYPE_CREDIT_NOTE || $object->type == Facture::TYPE_DEPOSIT) {
		$discount = new DiscountAbsolute($db);
		$result = $discount->fetch(0, $object->id);
		if ($result > 0) {
			print ' <span class="opacitymediumbycolor paddingleft">';
			$s = $langs->trans("CreditNoteConvertedIntoDiscount", '{s1}', '{s2}');
			$s = str_replace('{s1}', $object->getLibType(1), $s);
			$s = str_replace('{s2}', $discount->getNomUrl(1, 'discount'), $s);
			print $s;
			print '</span><br>';
		}
	}

	if ($object->fk_fac_rec_source > 0) {
		$tmptemplate = new FactureRec($db);
		$result = $tmptemplate->fetch($object->fk_fac_rec_source);
		if ($result > 0) {
			print ' <span class="opacitymediumbycolor paddingleft">';
			$s = $langs->transnoentities("GeneratedFromTemplate", '{s1}');
			$s = str_replace('{s1}', '<a href="'.DOL_URL_ROOT.'/compta/facture/card-rec.php?facid='.$tmptemplate->id.'">'.dol_escape_htmltag($tmptemplate->ref).'</a>', $s);
			print $s;
			print '</span>';
		}
	}
	print '</td></tr>';

	// Relative and absolute discounts
	print '<!-- Discounts -->'."\n";
	print '<tr><td>'.$langs->trans('DiscountStillRemaining').'</td>';
	print '<td>';
	$thirdparty = $soc;
	$discount_type = 0;
	$backtopage = urlencode($_SERVER["PHP_SELF"].'?facid='.$object->id);
	include DOL_DOCUMENT_ROOT.'/core/tpl/object_discounts.tpl.php';
	print '</td></tr>';

	// Date invoice
	print '<tr><td>';
	print '<table class="nobordernopadding centpercent"><tr><td>';
	print $langs->trans('DateInvoice');
	print '</td>';
	if ($action != 'editinvoicedate' && !empty($object->brouillon) && $usercancreate && empty($conf->global->FAC_FORCE_DATE_VALIDATION)) {
		print '<td class="right"><a class="editfielda" href="'.$_SERVER["PHP_SELF"].'?action=editinvoicedate&token='.newToken().'&facid='.$object->id.'">'.img_edit($langs->trans('SetDate'), 1).'</a></td>';
	}
	print '</tr></table>';
	print '</td><td>';

	if ($action == 'editinvoicedate') {
		$form->form_date($_SERVER['PHP_SELF'].'?facid='.$object->id, $object->date, 'invoicedate');
	} else {
		print '<span class="valuedate">'.dol_print_date($object->date, 'day').'</span>';
	}
	print '</td>';

	print '</tr>';

	if (!empty($conf->global->INVOICE_POINTOFTAX_DATE)) {
		// Date invoice point of tax
		print '<tr><td>';
		print '<table class="nobordernopadding centpercent"><tr><td>';
		print $langs->trans('DatePointOfTax');
		print '</td>';
		print '<td class="right"><a class="editfielda" href="'.$_SERVER["PHP_SELF"].'?action=editdate_pointoftax&token='.newToken().'&facid='.$object->id.'">'.img_edit($langs->trans('SetDate'), 1).'</a></td>';
		print '</tr></table>';
		print '</td><td>';
		if ($action == 'editdate_pointoftax') {
			$form->form_date($_SERVER['PHP_SELF'].'?facid='.$object->id, $object->date_pointoftax, 'date_pointoftax');
		} else {
			print '<span class="valuedate">'.dol_print_date($object->date_pointoftax, 'day').'</span>';
		}
		print '</td></tr>';
	}

	// Payment term
	print '<tr><td>';
	print '<table class="nobordernopadding centpercent"><tr><td>';
	print $langs->trans('PaymentConditionsShort');
	print '</td>';
	if ($object->type != Facture::TYPE_CREDIT_NOTE && $action != 'editconditions' && $usercancreate) {
		print '<td class="right"><a class="editfielda" href="'.$_SERVER["PHP_SELF"].'?action=editconditions&token='.newToken().'&facid='.$object->id.'">'.img_edit($langs->trans('SetConditions'), 1).'</a></td>';
	}
	print '</tr></table>';
	print '</td><td>';
	if ($object->type != Facture::TYPE_CREDIT_NOTE) {
		if ($action == 'editconditions') {
			$form->form_conditions_reglement($_SERVER['PHP_SELF'].'?facid='.$object->id, $object->cond_reglement_id, 'cond_reglement_id');
		} else {
			$form->form_conditions_reglement($_SERVER['PHP_SELF'].'?facid='.$object->id, $object->cond_reglement_id, 'none');
		}
	} else {
		print '&nbsp;';
	}
	print '</td></tr>';

	// Date payment term
	print '<tr><td>';
	print '<table class="nobordernopadding centpercent"><tr><td>';
	print $langs->trans('DateMaxPayment');
	print '</td>';
	if ($object->type != Facture::TYPE_CREDIT_NOTE && $action != 'editpaymentterm' && $usercancreate) {
		print '<td class="right"><a class="editfielda" href="'.$_SERVER["PHP_SELF"].'?action=editpaymentterm&token='.newToken().'&facid='.$object->id.'">'.img_edit($langs->trans('SetDate'), 1).'</a></td>';
	}
	print '</tr></table>';
	print '</td><td>';
	if ($object->type != Facture::TYPE_CREDIT_NOTE) {
		if ($action == 'editpaymentterm') {
			$form->form_date($_SERVER['PHP_SELF'].'?facid='.$object->id, $object->date_lim_reglement, 'paymentterm');
		} else {
			print '<span class="valuedate">'.dol_print_date($object->date_lim_reglement, 'day').'</span>';
			if ($object->hasDelay()) {
				print img_warning($langs->trans('Late'));
			}
		}
	} else {
		print '&nbsp;';
	}
	print '</td></tr>';

	// Payment mode
	print '<tr><td>';
	print '<table class="nobordernopadding centpercent"><tr><td>';
	print $langs->trans('PaymentMode');
	print '</td>';
	if ($action != 'editmode' && $usercancreate) {
		print '<td class="right"><a class="editfielda" href="'.$_SERVER["PHP_SELF"].'?action=editmode&token='.newToken().'&facid='.$object->id.'">'.img_edit($langs->trans('SetMode'), 1).'</a></td>';
	}
	print '</tr></table>';
	print '</td><td>';
	if ($action == 'editmode') {
		$form->form_modes_reglement($_SERVER['PHP_SELF'].'?facid='.$object->id, $object->mode_reglement_id, 'mode_reglement_id', 'CRDT', 1, 1);
	} else {
		$form->form_modes_reglement($_SERVER['PHP_SELF'].'?facid='.$object->id, $object->mode_reglement_id, 'none', 'CRDT');
	}
	print '</td></tr>';

	// Multicurrency
	if (!empty($conf->multicurrency->enabled)) {
		// Multicurrency code
		print '<tr>';
		print '<td>';
		print '<table class="nobordernopadding centpercent"><tr><td>';
		print $form->editfieldkey('Currency', 'multicurrency_code', '', $object, 0);
		print '</td>';
		if ($usercancreate && $action != 'editmulticurrencycode' && !empty($object->brouillon)) {
			print '<td class="right"><a class="editfielda" href="'.$_SERVER["PHP_SELF"].'?action=editmulticurrencycode&token='.newToken().'&id='.$object->id.'">'.img_edit($langs->transnoentitiesnoconv('SetMultiCurrencyCode'), 1).'</a></td>';
		}
		print '</tr></table>';
		print '</td><td>';
		$htmlname = (($usercancreate && $action == 'editmulticurrencycode') ? 'multicurrency_code' : 'none');
		$form->form_multicurrency_code($_SERVER['PHP_SELF'].'?id='.$object->id, $object->multicurrency_code, $htmlname);
		print '</td></tr>';

		// Multicurrency rate
		if ($object->multicurrency_code != $conf->currency || $object->multicurrency_tx != 1) {
			print '<tr>';
			print '<td>';
			print '<table class="nobordernopadding" width="100%"><tr><td>';
			print $form->editfieldkey('CurrencyRate', 'multicurrency_tx', '', $object, 0);
			print '</td>';
			if ($usercancreate && $action != 'editmulticurrencyrate' && !empty($object->brouillon) && $object->multicurrency_code && $object->multicurrency_code != $conf->currency) {
				print '<td class="right"><a class="editfielda" href="'.$_SERVER["PHP_SELF"].'?action=editmulticurrencyrate&token='.newToken().'&id='.$object->id.'">'.img_edit($langs->transnoentitiesnoconv('SetMultiCurrencyCode'), 1).'</a></td>';
			}
			print '</tr></table>';
			print '</td><td>';
			if ($action == 'editmulticurrencyrate' || $action == 'actualizemulticurrencyrate') {
				if ($action == 'actualizemulticurrencyrate') {
					list($object->fk_multicurrency, $object->multicurrency_tx) = MultiCurrency::getIdAndTxFromCode($object->db, $object->multicurrency_code);
				}
				$form->form_multicurrency_rate($_SERVER['PHP_SELF'].'?id='.$object->id, $object->multicurrency_tx, ($usercancreate ? 'multicurrency_tx' : 'none'), $object->multicurrency_code);
			} else {
				$form->form_multicurrency_rate($_SERVER['PHP_SELF'].'?id='.$object->id, $object->multicurrency_tx, 'none', $object->multicurrency_code);
				if ($object->statut == $object::STATUS_DRAFT && $object->multicurrency_code && $object->multicurrency_code != $conf->currency) {
					print '<div class="inline-block"> &nbsp; &nbsp; &nbsp; &nbsp; ';
					print '<a href="'.$_SERVER["PHP_SELF"].'?id='.$object->id.'&action=actualizemulticurrencyrate">'.$langs->trans("ActualizeCurrency").'</a>';
					print '</div>';
				}
			}
			print '</td></tr>';
		}
	}

	// Bank Account
	if (!empty($conf->banque->enabled)) {
		print '<tr><td class="nowrap">';
		print '<table class="nobordernopadding centpercent"><tr><td class="nowrap">';
		print $langs->trans('BankAccount');
		print '<td>';
		if (($action != 'editbankaccount') && $usercancreate) {
			print '<td class="right"><a class="editfielda" href="'.$_SERVER["PHP_SELF"].'?action=editbankaccount&token='.newToken().'&id='.$object->id.'">'.img_edit($langs->trans('SetBankAccount'), 1).'</a></td>';
		}
		print '</tr></table>';
		print '</td><td>';
		if ($action == 'editbankaccount') {
			$form->formSelectAccount($_SERVER['PHP_SELF'].'?id='.$object->id, $object->fk_account, 'fk_account', 1);
		} else {
			$form->formSelectAccount($_SERVER['PHP_SELF'].'?id='.$object->id, $object->fk_account, 'none');
		}
		print "</td>";
		print '</tr>';
	}

	// Incoterms
	if (!empty($conf->incoterm->enabled)) {
		print '<tr><td>';
		print '<table class="nobordernopadding centpercent"><tr><td>';
		print $langs->trans('IncotermLabel');
		print '<td><td class="right">';
		if ($usercancreate) {
			print '<a class="editfielda" href="'.DOL_URL_ROOT.'/compta/facture/card.php?facid='.$object->id.'&action=editincoterm&token='.newToken().'">'.img_edit().'</a>';
		} else {
			print '&nbsp;';
		}
		print '</td></tr></table>';
		print '</td>';
		print '<td>';
		if ($action != 'editincoterm') {
			print $form->textwithpicto($object->display_incoterms(), $object->label_incoterms, 1);
		} else {
			print $form->select_incoterms((!empty($object->fk_incoterms) ? $object->fk_incoterms : ''), (!empty($object->location_incoterms) ? $object->location_incoterms : ''), $_SERVER['PHP_SELF'].'?id='.$object->id);
		}
		print '</td></tr>';
	}



	if (!empty($object->retained_warranty) || !empty($conf->global->INVOICE_USE_RETAINED_WARRANTY)) {
		$displayWarranty = true;
		if (!in_array($object->type, $retainedWarrantyInvoiceAvailableType) && empty($object->retained_warranty)) {
			$displayWarranty = false;
		}

		if ($displayWarranty) {
			// Retained Warranty
			print '<tr class="retained-warranty-lines"  ><td>';
			print '<table id="retained-warranty-table" class="nobordernopadding" width="100%"><tr><td>';
			print $langs->trans('RetainedWarranty');
			print '</td>';
			if ($action != 'editretainedwarranty' && $user->rights->facture->creer) {
				print '<td align="right"><a class="editfielda" href="'.$_SERVER["PHP_SELF"].'?action=editretainedwarranty&token='.newToken().'&facid='.$object->id.'">'.img_edit($langs->trans('setretainedwarranty'), 1).'</a></td>';
			}

			print '</tr></table>';
			print '</td><td>';
			if ($action == 'editretainedwarranty') {
				print '<form  id="retained-warranty-form"  method="POST" action="'.$_SERVER['PHP_SELF'].'?facid='.$object->id.'">';
				print '<input type="hidden" name="action" value="setretainedwarranty">';
				print '<input type="hidden" name="token" value="'.newToken().'">';
				print '<input name="retained_warranty" type="number" step="0.01" min="0" max="100" value="'.$object->retained_warranty.'" >';
				print '<input type="submit" class="button valignmiddle" value="'.$langs->trans("Modify").'">';
				print '</form>';
			} else {
				print price($object->retained_warranty).'%';
			}
			print '</td></tr>';

			// Retained warranty payment term
			print '<tr class="retained-warranty-lines"  ><td>';
			print '<table id="retained-warranty-cond-reglement-table"  class="nobordernopadding" width="100%"><tr><td>';
			print $langs->trans('PaymentConditionsShortRetainedWarranty');
			print '</td>';
			if ($action != 'editretainedwarrantypaymentterms' && $user->rights->facture->creer) {
				print '<td align="right"><a class="editfielda" href="'.$_SERVER["PHP_SELF"].'?action=editretainedwarrantypaymentterms&token='.newToken().'&facid='.$object->id.'">'.img_edit($langs->trans('setPaymentConditionsShortRetainedWarranty'), 1).'</a></td>';
			}

			print '</tr></table>';
			print '</td><td>';
			$defaultDate = !empty($object->retained_warranty_date_limit) ? $object->retained_warranty_date_limit : strtotime('-1 years', $object->date_lim_reglement);
			if ($object->date > $defaultDate) {
				$defaultDate = $object->date;
			}

			if ($action == 'editretainedwarrantypaymentterms') {
				//date('Y-m-d',$object->date_lim_reglement)
				print '<form method="POST" action="'.$_SERVER['PHP_SELF'].'?facid='.$object->id.'">';
				print '<input type="hidden" name="action" value="setretainedwarrantyconditions">';
				print '<input type="hidden" name="token" value="'.newToken().'">';
				$retained_warranty_fk_cond_reglement = GETPOST('retained_warranty_fk_cond_reglement', 'int');
				$retained_warranty_fk_cond_reglement = !empty($retained_warranty_fk_cond_reglement) ? $retained_warranty_fk_cond_reglement : $object->retained_warranty_fk_cond_reglement;
				$retained_warranty_fk_cond_reglement = !empty($retained_warranty_fk_cond_reglement) ? $retained_warranty_fk_cond_reglement : $conf->global->INVOICE_SITUATION_DEFAULT_RETAINED_WARRANTY_COND_ID;
				$form->select_conditions_paiements($retained_warranty_fk_cond_reglement, 'retained_warranty_fk_cond_reglement', -1, 1);
				print '<input type="submit" class="button valignmiddle" value="'.$langs->trans("Modify").'">';
				print '</form>';
			} else {
				$form->form_conditions_reglement($_SERVER['PHP_SELF'].'?facid='.$object->id, $object->retained_warranty_fk_cond_reglement, 'none');
				if (!$displayWarranty) {
					print img_picto($langs->trans('RetainedWarrantyNeed100Percent'), 'warning.png', 'class="pictowarning valignmiddle" ');
				}
			}
			print '</td></tr>';

			// Retained Warranty payment date limit
			print '<tr class="retained-warranty-lines"  ><td>';
			print '<table id="retained-warranty-date-limit-table"  class="nobordernopadding" width="100%"><tr><td>';
			print $langs->trans('RetainedWarrantyDateLimit');
			print '</td>';
			if ($action != 'editretainedwarrantydatelimit' && $user->rights->facture->creer) {
				print '<td align="right"><a class="editfielda" href="'.$_SERVER["PHP_SELF"].'?action=editretainedwarrantydatelimit&token='.newToken().'&facid='.$object->id.'">'.img_edit($langs->trans('setretainedwarrantyDateLimit'), 1).'</a></td>';
			}

			print '</tr></table>';
			print '</td><td>';
			$defaultDate = !empty($object->retained_warranty_date_limit) ? $object->retained_warranty_date_limit : strtotime('-1 years', $object->date_lim_reglement);
			if ($object->date > $defaultDate) {
				$defaultDate = $object->date;
			}

			if ($action == 'editretainedwarrantydatelimit') {
				//date('Y-m-d',$object->date_lim_reglement)
				print '<form method="POST" action="'.$_SERVER['PHP_SELF'].'?facid='.$object->id.'">';
				print '<input type="hidden" name="action" value="setretainedwarrantydatelimit">';
				print '<input type="hidden" name="token" value="'.newToken().'">';
				print '<input name="retained_warranty_date_limit" type="date" step="1" min="'.dol_print_date($object->date, '%Y-%m-%d').'" value="'.dol_print_date($defaultDate, '%Y-%m-%d').'" >';
				print '<input type="submit" class="button valignmiddle" value="'.$langs->trans("Modify").'">';
				print '</form>';
			} else {
				print dol_print_date($object->retained_warranty_date_limit, 'day');
			}
			print '</td></tr>';
		}
	}


	// Other attributes
	$cols = 2;
	include DOL_DOCUMENT_ROOT.'/core/tpl/extrafields_view.tpl.php';

	print '</table>';

	print '</div>';
	print '<div class="fichehalfright">';

	print '<!-- amounts -->'."\n";
	print '<div class="underbanner clearboth"></div>'."\n";
	print '<table class="border tableforfield centpercent">';

	$sign = 1;
	if (!empty($conf->global->INVOICE_POSITIVE_CREDIT_NOTE_SCREEN) && $object->type == $object::TYPE_CREDIT_NOTE) {
		$sign = -1; // We invert sign for output
	}

	if (!empty($conf->multicurrency->enabled) && ($object->multicurrency_code != $conf->currency)) {
		// Multicurrency Amount HT
		print '<tr><td class="titlefieldmiddle">'.$form->editfieldkey('MulticurrencyAmountHT', 'multicurrency_total_ht', '', $object, 0).'</td>';
		print '<td class="nowrap amountcard">'.price($sign * $object->multicurrency_total_ht, '', $langs, 0, -1, -1, (!empty($object->multicurrency_code) ? $object->multicurrency_code : $conf->currency)).'</td>';
		print '</tr>';

		// Multicurrency Amount VAT
		print '<tr><td>'.$form->editfieldkey('MulticurrencyAmountVAT', 'multicurrency_total_tva', '', $object, 0).'</td>';
		print '<td class="nowrap amountcard">'.price($sign * $object->multicurrency_total_tva, '', $langs, 0, -1, -1, (!empty($object->multicurrency_code) ? $object->multicurrency_code : $conf->currency)).'</td>';
		print '</tr>';

		// Multicurrency Amount TTC
		print '<tr><td>'.$form->editfieldkey('MulticurrencyAmountTTC', 'multicurrency_total_ttc', '', $object, 0).'</td>';
		print '<td class="nowrap amountcard">'.price($sign * $object->multicurrency_total_ttc, '', $langs, 0, -1, -1, (!empty($object->multicurrency_code) ? $object->multicurrency_code : $conf->currency)).'</td>';
		print '</tr>';
	}

	// Amount
	print '<tr><td class="titlefieldmiddle">'.$langs->trans('AmountHT').'</td>';
	print '<td class="nowrap amountcard">'.price($sign * $object->total_ht, 1, '', 1, - 1, - 1, $conf->currency).'</td></tr>';

	// Vat
	print '<tr><td>'.$langs->trans('AmountVAT').'</td><td colspan="3" class="nowrap amountcard">'.price($sign * $object->total_tva, 1, '', 1, - 1, - 1, $conf->currency).'</td></tr>';
	print '</tr>';

	// Amount Local Taxes
	if (($mysoc->localtax1_assuj == "1" && $mysoc->useLocalTax(1)) || $object->total_localtax1 != 0) { 	// Localtax1
		print '<tr><td>'.$langs->transcountry("AmountLT1", $mysoc->country_code).'</td>';
		print '<td class="nowrap amountcard">'.price($sign * $object->total_localtax1, 1, '', 1, - 1, - 1, $conf->currency).'</td></tr>';
	}
	if (($mysoc->localtax2_assuj == "1" && $mysoc->useLocalTax(2)) || $object->total_localtax2 != 0) {	// Localtax2
		print '<tr><td>'.$langs->transcountry("AmountLT2", $mysoc->country_code).'</td>';
		print '<td class="nowrap amountcard">'.price($sign * $object->total_localtax2, 1, '', 1, - 1, - 1, $conf->currency).'</td></tr>';
	}

	// Revenue stamp
	if ($selleruserevenustamp) {	// Test company use revenue stamp
		print '<tr><td>';
		print '<table class="nobordernopadding" width="100%"><tr><td>';
		print $langs->trans('RevenueStamp');
		print '</td>';
		if ($action != 'editrevenuestamp' && !empty($object->brouillon) && $usercancreate) {
			print '<td class="right"><a class="editfielda" href="'.$_SERVER["PHP_SELF"].'?action=editrevenuestamp&token='.newToken().'&facid='.$object->id.'">'.img_edit($langs->trans('SetRevenuStamp'), 1).'</a></td>';
		}
		print '</tr></table>';
		print '</td><td>';
		if ($action == 'editrevenuestamp') {
			print '<form action="'.$_SERVER["PHP_SELF"].'?id='.$object->id.'" method="post">';
			print '<input type="hidden" name="token" value="'.newToken().'">';
			print '<input type="hidden" name="action" value="setrevenuestamp">';
			print '<input type="hidden" name="revenuestamp" id="revenuestamp_val" value="'.price2num($object->revenuestamp).'">';
			print $formother->select_revenue_stamp('', 'revenuestamp_type', $mysoc->country_code);
			print ' &rarr; <span id="revenuestamp_span"></span>';
			print ' <input type="submit" class="button buttongen button-save" value="'.$langs->trans('Modify').'">';
			print '</form>';
			print " <script>
                $(document).ready(function(){
                    js_recalculate_revenuestamp();
                    $('select[name=revenuestamp_type]').on('change',function(){
                        js_recalculate_revenuestamp();
                    });
                });
                function js_recalculate_revenuestamp(){
					var valselected = $('select[name=revenuestamp_type]').val();
					console.log('Calculate revenue stamp from '+valselected);
					var revenue = 0;
					if (valselected.indexOf('%') == -1)
					{
						revenue = valselected;
					}
					else
					{
	                    var revenue_type = parseFloat(valselected);
	                    var amount_net = ".round($object->total_ht, 2).";
	                    revenue = revenue_type * amount_net / 100;
	                    revenue = revenue.toFixed(2);
					}
                    $('#revenuestamp_val').val(revenue);
                    $('#revenuestamp_span').html(revenue);
                }
            </script>";
		} else {
			print price($object->revenuestamp, 1, '', 1, - 1, - 1, $conf->currency);
		}
		print '</td></tr>';
	}

	// Total with tax
	print '<tr><td>'.$langs->trans('AmountTTC').'</td><td class="nowrap amountcard">'.price($sign * $object->total_ttc, 1, '', 1, - 1, - 1, $conf->currency).'</td></tr>';

	print '</table>';


	$nbrows = 8;
	$nbcols = 3;
	if (!empty($conf->projet->enabled)) {
		$nbrows++;
	}
	if (!empty($conf->banque->enabled)) {
		$nbrows++;
		$nbcols++;
	}
	if ($mysoc->localtax1_assuj == "1" || $object->total_localtax1 != 0) {
		$nbrows++;
	}
	if ($mysoc->localtax2_assuj == "1" || $object->total_localtax2 != 0) {
		$nbrows++;
	}
	if ($selleruserevenustamp) {
		$nbrows++;
	}
	if (!empty($conf->multicurrency->enabled)) {
		$nbrows += 5;
	}
	if (!empty($conf->incoterm->enabled)) {
		$nbrows += 1;
	}

	// List of previous situation invoices
	if (($object->situation_cycle_ref > 0) && !empty($conf->global->INVOICE_USE_SITUATION)) {
		print '<!-- List of situation invoices -->';
		print '<table class="noborder situationstable" width="100%">';

		print '<tr class="liste_titre">';
		print '<td>'.$langs->trans('ListOfSituationInvoices').'</td>';
		print '<td></td>';
		print '<td class="center">'.$langs->trans('Situation').'</td>';
		if (!empty($conf->banque->enabled)) {
			print '<td class="right"></td>';
		}
		print '<td class="right">'.$langs->trans('AmountHT').'</td>';
		print '<td class="right">'.$langs->trans('AmountTTC').'</td>';
		print '<td width="18">&nbsp;</td>';
		print '</tr>';

		$total_prev_ht = $total_prev_ttc = 0;
		$total_global_ht = $total_global_ttc = 0;

		if (count($object->tab_previous_situation_invoice) > 0) {
			// List of previous invoices

			$current_situation_counter = array();
			foreach ($object->tab_previous_situation_invoice as $prev_invoice) {
				$tmptotalpaidforthisinvoice = $prev_invoice->getSommePaiement();
				$total_prev_ht += $prev_invoice->total_ht;
				$total_prev_ttc += $prev_invoice->total_ttc;
				$current_situation_counter[] = (($prev_invoice->type == Facture::TYPE_CREDIT_NOTE) ?-1 : 1) * $prev_invoice->situation_counter;
				print '<tr class="oddeven">';
				print '<td>'.$prev_invoice->getNomUrl(1).'</td>';
				print '<td></td>';
				print '<td align="center" >'.(($prev_invoice->type == Facture::TYPE_CREDIT_NOTE) ? $langs->trans('situationInvoiceShortcode_AS') : $langs->trans('situationInvoiceShortcode_S')).$prev_invoice->situation_counter.'</td>';
				if (!empty($conf->banque->enabled)) {
					print '<td class="right"></td>';
				}
				print '<td class="right"><span class="amount">'.price($prev_invoice->total_ht).'</span></td>';
				print '<td class="right"><span class="amount">'.price($prev_invoice->total_ttc).'</span></td>';
				print '<td class="right">'.$prev_invoice->getLibStatut(3, $tmptotalpaidforthisinvoice).'</td>';
				print '</tr>';
			}
		}


		$total_global_ht += $total_prev_ht;
		$total_global_ttc += $total_prev_ttc;
		$total_global_ht += $object->total_ht;
		$total_global_ttc += $object->total_ttc;
		$current_situation_counter[] = (($object->type == Facture::TYPE_CREDIT_NOTE) ?-1 : 1) * $object->situation_counter;
		print '<tr class="oddeven">';
		print '<td>'.$object->getNomUrl(1).'</td>';
		print '<td></td>';
		print '<td class="center">'.(($object->type == Facture::TYPE_CREDIT_NOTE) ? $langs->trans('situationInvoiceShortcode_AS') : $langs->trans('situationInvoiceShortcode_S')).$object->situation_counter.'</td>';
		if (!empty($conf->banque->enabled)) {
			print '<td class="right"></td>';
		}
		print '<td class="right"><span class="amount">'.price($object->total_ht).'</span></td>';
		print '<td class="right"><span class="amount">'.price($object->total_ttc).'</span></td>';
		print '<td class="right">'.$object->getLibStatut(3, $object->getSommePaiement()).'</td>';
		print '</tr>';


		print '<tr class="oddeven">';
		print '<td colspan="2" class="left"><b>'.$langs->trans('CurrentSituationTotal').'</b></td>';
		print '<td>';
		$i = 0;
		foreach ($current_situation_counter as $sit) {
			$curSign = $sit > 0 ? '+' : '-';
			$curType = $sit > 0 ? $langs->trans('situationInvoiceShortcode_S') : $langs->trans('situationInvoiceShortcode_AS');
			if ($i > 0) {
				print ' '.$curSign.' ';
			}
			print $curType.abs($sit);
			$i++;
		}
		print '</td>';
		if (!empty($conf->banque->enabled)) {
			print '<td></td>';
		}
		print '<td class="right"><b>'.price($total_global_ht).'</b></td>';
		print '<td class="right"><b>'.price($total_global_ttc).'</b></td>';
		print '<td width="18">&nbsp;</td>';
		print '</tr>';


		if (count($object->tab_next_situation_invoice) > 0) {
			// List of next invoices
			/*print '<tr class="liste_titre">';
			 print '<td>' . $langs->trans('ListOfNextSituationInvoices') . '</td>';
			 print '<td></td>';
			 print '<td></td>';
			 if (! empty($conf->banque->enabled)) print '<td class="right"></td>';
			 print '<td class="right">' . $langs->trans('AmountHT') . '</td>';
			 print '<td class="right">' . $langs->trans('AmountTTC') . '</td>';
			 print '<td width="18">&nbsp;</td>';
			 print '</tr>';*/

			$total_next_ht = $total_next_ttc = 0;

			foreach ($object->tab_next_situation_invoice as $next_invoice) {
				$totalpaid = $next_invoice->getSommePaiement();
				$total_next_ht += $next_invoice->total_ht;
				$total_next_ttc += $next_invoice->total_ttc;

				print '<tr class="oddeven">';
				print '<td>'.$next_invoice->getNomUrl(1).'</td>';
				print '<td></td>';
				print '<td class="center">'.(($next_invoice->type == Facture::TYPE_CREDIT_NOTE) ? $langs->trans('situationInvoiceShortcode_AS') : $langs->trans('situationInvoiceShortcode_S')).$next_invoice->situation_counter.'</td>';
				if (!empty($conf->banque->enabled)) {
					print '<td class="right"></td>';
				}
				print '<td class="right"><span class="amount">'.price($next_invoice->total_ht).'</span></td>';
				print '<td class="right"><span class="amount">'.price($next_invoice->total_ttc).'</span></td>';
				print '<td class="right">'.$next_invoice->getLibStatut(3, $totalpaid).'</td>';
				print '</tr>';
			}

			$total_global_ht += $total_next_ht;
			$total_global_ttc += $total_next_ttc;

			print '<tr class="oddeven">';
			print '<td colspan="3" class="right"></td>';
			if (!empty($conf->banque->enabled)) {
				print '<td class="right"></td>';
			}
			print '<td class="right"><b>'.price($total_global_ht).'</b></td>';
			print '<td class="right"><b>'.price($total_global_ttc).'</b></td>';
			print '<td width="18">&nbsp;</td>';
			print '</tr>';
		}

		print '</table>';
	}

	$sign = 1;
	if ($object->type == $object::TYPE_CREDIT_NOTE) {
		$sign = -1;
	}

	// List of payments already done

	print '<!-- List of payments already done -->';
	print '<div class="div-table-responsive-no-min">';
	print '<table class="noborder paymenttable centpercent">';

	print '<tr class="liste_titre">';
	print '<td class="liste_titre">'.($object->type == Facture::TYPE_CREDIT_NOTE ? $langs->trans("PaymentsBack") : $langs->trans('Payments')).'</td>';
	print '<td class="liste_titre"><span class="hideonsmartphone">'.$langs->trans('Date').'</span></td>';
	print '<td class="liste_titre"><span class="hideonsmartphone">'.$langs->trans('Type').'</span></td>';
	if (!empty($conf->banque->enabled)) {
		print '<td class="liste_titre"><span class="hideonsmartphone">'.$langs->trans('BankAccount').'</span></td>';
	}
	print '<td class="liste_titre right">'.$langs->trans('Amount').'</td>';
	print '<td class="liste_titre" width="18">&nbsp;</td>';
	print '</tr>';

	// Payments already done (from payment on this invoice)
	$sql = 'SELECT p.datep as dp, p.ref, p.num_paiement as num_payment, p.rowid, p.fk_bank,';
	$sql .= ' c.code as payment_code, c.libelle as payment_label,';
	$sql .= ' pf.amount,';
	$sql .= ' ba.rowid as baid, ba.ref as baref, ba.label, ba.number as banumber, ba.account_number, ba.fk_accountancy_journal, ba.currency_code as bacurrency_code';
	$sql .= ' FROM '.MAIN_DB_PREFIX.'paiement_facture as pf, '.MAIN_DB_PREFIX.'paiement as p';
	$sql .= ' LEFT JOIN '.MAIN_DB_PREFIX.'c_paiement as c ON p.fk_paiement = c.id';
	$sql .= ' LEFT JOIN '.MAIN_DB_PREFIX.'bank as b ON p.fk_bank = b.rowid';
	$sql .= ' LEFT JOIN '.MAIN_DB_PREFIX.'bank_account as ba ON b.fk_account = ba.rowid';
	$sql .= ' WHERE pf.fk_facture = '.((int) $object->id).' AND pf.fk_paiement = p.rowid';
	$sql .= ' AND p.entity IN ('.getEntity('invoice').')';
	$sql .= ' ORDER BY p.datep, p.tms';

	$result = $db->query($sql);
	if ($result) {
		$num = $db->num_rows($result);
		$i = 0;

		if ($num > 0) {
			while ($i < $num) {
				$objp = $db->fetch_object($result);

				$paymentstatic->id = $objp->rowid;
				$paymentstatic->datepaye = $db->jdate($objp->dp);
				$paymentstatic->ref = $objp->ref;
				$paymentstatic->num_payment = $objp->num_payment;
				$paymentstatic->paiementcode = $objp->payment_code;

				print '<tr class="oddeven"><td class="nowraponall">';
				print $paymentstatic->getNomUrl(1);
				print '</td>';
				print '<td>';
				$dateofpayment = $db->jdate($objp->dp);
				$tmparray = dol_getdate($dateofpayment);
				if ($tmparray['seconds'] == 0 && $tmparray['minutes'] == 0 && ($tmparray['hours'] == 0 || $tmparray['hours'] == 12)) {	// We set hours to 0:00 or 12:00 because we don't know it
					print dol_print_date($dateofpayment, 'day');
				} else {	// Hours was set to real date of payment (special case for POS for example)
					print dol_print_date($dateofpayment, 'dayhour', 'tzuser');
				}
				print '</td>';
				$label = ($langs->trans("PaymentType".$objp->payment_code) != ("PaymentType".$objp->payment_code)) ? $langs->trans("PaymentType".$objp->payment_code) : $objp->payment_label;
				print '<td>'.$label.' '.$objp->num_payment.'</td>';
				if (!empty($conf->banque->enabled)) {
					$bankaccountstatic->id = $objp->baid;
					$bankaccountstatic->ref = $objp->baref;
					$bankaccountstatic->label = $objp->baref;
					$bankaccountstatic->number = $objp->banumber;
					$bankaccountstatic->currency_code = $objp->bacurrency_code;

					if (!empty($conf->accounting->enabled)) {
						$bankaccountstatic->account_number = $objp->account_number;

						$accountingjournal = new AccountingJournal($db);
						$accountingjournal->fetch($objp->fk_accountancy_journal);
						$bankaccountstatic->accountancy_journal = $accountingjournal->getNomUrl(0, 1, 1, '', 1);
					}

					print '<td class="nowraponall">';
					if ($bankaccountstatic->id) {
						print $bankaccountstatic->getNomUrl(1, 'transactions');
					}
					print '</td>';
				}
				print '<td class="right"><span class="amount">'.price($sign * $objp->amount).'</span></td>';
				print '<td class="center">';
				if ($object->statut == Facture::STATUS_VALIDATED && $object->paye == 0 && $user->socid == 0) {
					print '<a href="'.$_SERVER["PHP_SELF"].'?id='.$object->id.'&action=deletepayment&token='.newToken().'&paiement_id='.$objp->rowid.'">';
					print img_delete();
					print '</a>';
				}
				print '</td>';
				print '</tr>';
				$i++;
			}
		}

		$db->free($result);
	} else {
		dol_print_error($db);
	}

	if ($object->type != Facture::TYPE_CREDIT_NOTE) {
		// Total already paid
		print '<tr><td colspan="'.$nbcols.'" class="right">';
		print '<span class="opacitymedium">';
		if ($object->type != Facture::TYPE_DEPOSIT) {
			print $langs->trans('AlreadyPaidNoCreditNotesNoDeposits');
		} else {
			print $langs->trans('AlreadyPaid');
		}
		print '</span></td><td class="right'.(($totalpaid > 0) ? ' amountalreadypaid' : '').'">'.price($totalpaid).'</td><td>&nbsp;</td></tr>';

		$resteapayeraffiche = $resteapayer;
		$cssforamountpaymentcomplete = 'amountpaymentcomplete';

		// Loop on each credit note or deposit amount applied
		$creditnoteamount = 0;
		$depositamount = 0;
		$sql = "SELECT re.rowid, re.amount_ht, re.amount_tva, re.amount_ttc,";
		$sql .= " re.description, re.fk_facture_source";
		$sql .= " FROM ".MAIN_DB_PREFIX."societe_remise_except as re";
		$sql .= " WHERE fk_facture = ".((int) $object->id);
		$resql = $db->query($sql);
		if ($resql) {
			$num = $db->num_rows($resql);
			$i = 0;
			$invoice = new Facture($db);
			while ($i < $num) {
				$obj = $db->fetch_object($resql);
				$invoice->fetch($obj->fk_facture_source);
				print '<tr><td colspan="'.$nbcols.'" class="right">';
				print '<span class="opacitymedium">';
				if ($invoice->type == Facture::TYPE_CREDIT_NOTE) {
					print $langs->trans("CreditNote").' ';
				}
				if ($invoice->type == Facture::TYPE_DEPOSIT) {
					print $langs->trans("Deposit").' ';
				}
				print $invoice->getNomUrl(0);
				print '</span>';
				print '</td>';
				print '<td class="right"><span class="amount">'.price($obj->amount_ttc).'</span></td>';
				print '<td class="right">';
				print '<a href="'.$_SERVER["PHP_SELF"].'?facid='.$object->id.'&action=unlinkdiscount&discountid='.$obj->rowid.'">'.img_delete().'</a>';
				print '</td></tr>';
				$i++;
				if ($invoice->type == Facture::TYPE_CREDIT_NOTE) {
					$creditnoteamount += $obj->amount_ttc;
				}
				if ($invoice->type == Facture::TYPE_DEPOSIT) {
					$depositamount += $obj->amount_ttc;
				}
			}
		} else {
			dol_print_error($db);
		}

		// Paye partiellement 'escompte'
		if (($object->statut == Facture::STATUS_CLOSED || $object->statut == Facture::STATUS_ABANDONED) && $object->close_code == 'discount_vat') {
			print '<tr><td colspan="'.$nbcols.'" class="nowrap right">';
			print '<span class="opacitymedium">';
			print $form->textwithpicto($langs->trans("Discount"), $langs->trans("HelpEscompte"), - 1);
			print '</span>';
			print '</td><td class="right"><span class="amount">'.price(price2num($object->total_ttc - $creditnoteamount - $depositamount - $totalpaid, 'MT')).'</span></td><td>&nbsp;</td></tr>';
			$resteapayeraffiche = 0;
			$cssforamountpaymentcomplete = 'amountpaymentneutral';
		}
		// Paye partiellement ou Abandon 'badcustomer'
		if (($object->statut == Facture::STATUS_CLOSED || $object->statut == Facture::STATUS_ABANDONED) && $object->close_code == 'badcustomer') {
			print '<tr><td colspan="'.$nbcols.'" class="nowrap right">';
			print '<span class="opacitymedium">';
			print $form->textwithpicto($langs->trans("Abandoned"), $langs->trans("HelpAbandonBadCustomer"), - 1);
			print '</span>';
			print '</td><td class="right">'.price(price2num($object->total_ttc - $creditnoteamount - $depositamount - $totalpaid, 'MT')).'</td><td>&nbsp;</td></tr>';
			// $resteapayeraffiche=0;
			$cssforamountpaymentcomplete = 'amountpaymentneutral';
		}
		// Paye partiellement ou Abandon 'product_returned'
		if (($object->statut == Facture::STATUS_CLOSED || $object->statut == Facture::STATUS_ABANDONED) && $object->close_code == 'product_returned') {
			print '<tr><td colspan="'.$nbcols.'" class="nowrap right">';
			print '<span class="opacitymedium">';
			print $form->textwithpicto($langs->trans("ProductReturned"), $langs->trans("HelpAbandonProductReturned"), - 1);
			print '</span>';
			print '</td><td class="right"><span class="amount">'.price(price2num($object->total_ttc - $creditnoteamount - $depositamount - $totalpaid, 'MT')).'</span></td><td>&nbsp;</td></tr>';
			$resteapayeraffiche = 0;
			$cssforamountpaymentcomplete = 'amountpaymentneutral';
		}
		// Paye partiellement ou Abandon 'abandon'
		if (($object->statut == Facture::STATUS_CLOSED || $object->statut == Facture::STATUS_ABANDONED) && $object->close_code == 'abandon') {
			print '<tr><td colspan="'.$nbcols.'" class="nowrap right">';
			$text = $langs->trans("HelpAbandonOther");
			if ($object->close_note) {
				$text .= '<br><br><b>'.$langs->trans("Reason").'</b>:'.$object->close_note;
			}
			print '<span class="opacitymedium">';
			print $form->textwithpicto($langs->trans("Abandoned"), $text, - 1);
			print '</span>';
			print '</td><td class="right"><span class="amount">'.price(price2num($object->total_ttc - $creditnoteamount - $depositamount - $totalpaid, 'MT')).'</span></td><td>&nbsp;</td></tr>';
			$resteapayeraffiche = 0;
			$cssforamountpaymentcomplete = 'amountpaymentneutral';
		}

		// Billed
		print '<tr><td colspan="'.$nbcols.'" class="right">';
		print '<span class="opacitymedium">';
		print $langs->trans("Billed");
		print '</td><td class="right">'.price($object->total_ttc).'</td><td>&nbsp;</td></tr>';
		// Remainder to pay
		print '<tr><td colspan="'.$nbcols.'" class="right">';
		print '<span class="opacitymedium">';
		print $langs->trans('RemainderToPay');
		if ($resteapayeraffiche < 0) {
			print ' ('.$langs->trans('NegativeIfExcessReceived').')';
		}
		print '</span>';
		print '</td>';
		print '<td class="right'.($resteapayeraffiche ? ' amountremaintopay' : (' '.$cssforamountpaymentcomplete)).'">'.price($resteapayeraffiche).'</td><td>&nbsp;</td></tr>';

		// Remainder to pay Multicurrency
		if ($object->multicurrency_code != $conf->currency || $object->multicurrency_tx != 1) {
			print '<tr><td colspan="'.$nbcols.'" class="right">';
			print '<span class="opacitymedium">';
			print $langs->trans('RemainderToPayMulticurrency');
			if ($resteapayeraffiche < 0) {
				print ' ('.$langs->trans('NegativeIfExcessReceived').')';
			}
			print '</span>';
			print '</td>';
			print '<td class="right'.($resteapayeraffiche ? ' amountremaintopay' : (' '.$cssforamountpaymentcomplete)).'">'.(!empty($object->multicurrency_code) ? $object->multicurrency_code : $conf->currency).' '.price(price2num($object->multicurrency_tx*$resteapayeraffiche, 'MT')).'</td><td>&nbsp;</td></tr>';
		}

		// Retained warranty : usualy use on construction industry
		if (!empty($object->situation_final) && !empty($object->retained_warranty) && $displayWarranty) {
			// Billed - retained warranty
			if ($object->type == Facture::TYPE_SITUATION) {
				$retainedWarranty = $total_global_ttc * $object->retained_warranty / 100;
			} else {
				// Because one day retained warranty could be used on standard invoices
				$retainedWarranty = $object->total_ttc * $object->retained_warranty / 100;
			}

			$billedWithRetainedWarranty = $object->total_ttc - $retainedWarranty;

			print '<tr><td colspan="'.$nbcols.'" align="right">'.$langs->trans("ToPayOn", dol_print_date($object->date_lim_reglement, 'day')).' :</td><td align="right">'.price($billedWithRetainedWarranty).'</td><td>&nbsp;</td></tr>';

			// retained warranty
			print '<tr><td colspan="'.$nbcols.'" align="right">';
			print $langs->trans("RetainedWarranty").' ('.$object->retained_warranty.'%)';
			print !empty($object->retained_warranty_date_limit) ? ' '.$langs->trans("ToPayOn", dol_print_date($object->retained_warranty_date_limit, 'day')) : '';
			print ' :</td><td align="right">'.price($retainedWarranty).'</td><td>&nbsp;</td></tr>';
		}
	} else { // Credit note
		$resteapayeraffiche = $resteapayer;
		$cssforamountpaymentcomplete = 'amountpaymentneutral';

		// Total already paid back
		print '<tr><td colspan="'.$nbcols.'" class="right">';
		print '<span class="opacitymedium">'.$langs->trans('AlreadyPaidBack').'</span>';
		print '</td><td class="right"><span class="amount">'.price($sign * $totalpaid).'</span></td><td>&nbsp;</td></tr>';

		// Billed
		print '<tr><td colspan="'.$nbcols.'" class="right"><span class="opacitymedium">'.$langs->trans("Billed").'</span></td><td class="right">'.price($sign * $object->total_ttc).'</td><td>&nbsp;</td></tr>';

		// Remainder to pay back
		print '<tr><td colspan="'.$nbcols.'" class="right">';
		print '<span class="opacitymedium">'.$langs->trans('RemainderToPayBack');
		if ($resteapayeraffiche > 0) {
			print ' ('.$langs->trans('NegativeIfExcessRefunded').')';
		}
		print '</span></td>';
		print '<td class="right'.($resteapayeraffiche ? ' amountremaintopayback' : (' '.$cssforamountpaymentcomplete)).'">'.price($sign * $resteapayeraffiche).'</td>';
		print '<td class="nowrap">&nbsp;</td></tr>';

		// Remainder to pay back Multicurrency
		if ($object->multicurrency_code != $conf->currency || $object->multicurrency_tx != 1) {
			print '<tr><td colspan="'.$nbcols.'" class="right">';
			print '<span class="opacitymedium">'.$langs->trans('RemainderToPayBackMulticurrency');
			if ($resteapayeraffiche > 0) {
				print ' ('.$langs->trans('NegativeIfExcessRefunded').')';
			}
			print '</span>';
			print '</td>';
			print '<td class="right'.($resteapayeraffiche ? ' amountremaintopayback' : (' '.$cssforamountpaymentcomplete)).'">'.(!empty($object->multicurrency_code) ? $object->multicurrency_code : $conf->currency).' '.price(price2num($sign * $object->multicurrency_tx * $resteapayeraffiche, 'MT')).'</td><td>&nbsp;</td></tr>';
		}

		// Sold credit note
		// print '<tr><td colspan="'.$nbcols.'" class="right">'.$langs->trans('TotalTTC').' :</td>';
		// print '<td class="right" style="border: 1px solid;" bgcolor="#f0f0f0"><b>'.price($sign *
		// $object->total_ttc).'</b></td><td>&nbsp;</td></tr>';
	}

	print '</table>';
	print '</div>';

	// Margin Infos
	if (!empty($conf->margin->enabled)) {
		$formmargin->displayMarginInfos($object);
	}

	print '</div>';
	print '</div>';

	print '<div class="clearboth"></div><br><br>';

	if (!empty($conf->global->MAIN_DISABLE_CONTACTS_TAB)) {
		$blocname = 'contacts';
		$title = $langs->trans('ContactsAddresses');
		include DOL_DOCUMENT_ROOT.'/core/tpl/bloc_showhide.tpl.php';
	}

	if (!empty($conf->global->MAIN_DISABLE_NOTES_TAB)) {
		$blocname = 'notes';
		$title = $langs->trans('Notes');
		include DOL_DOCUMENT_ROOT.'/core/tpl/bloc_showhide.tpl.php';
	}

	// Lines
	$result = $object->getLinesArray();

	// Show global modifiers
	if (!empty($conf->global->INVOICE_USE_SITUATION)) {
		if ($object->situation_cycle_ref && $object->statut == 0) {
			print '<!-- Area to change globally the situation percent -->'."\n";
			print '<div class="div-table-responsive">';

			print '<form name="updatealllines" id="updatealllines" action="'.$_SERVER['PHP_SELF'].'?id='.$object->id.'#updatealllines" method="POST">';
			print '<input type="hidden" name="token" value="'.newToken().'" />';
			print '<input type="hidden" name="action" value="updatealllines" />';
			print '<input type="hidden" name="id" value="'.$object->id.'" />';

			print '<table id="tablelines_all_progress" class="noborder noshadow" width="100%">';

			print '<tr class="liste_titre nodrag nodrop">';

			// Adds a line numbering column
			if (!empty($conf->global->MAIN_VIEW_LINE_NUMBER)) {
				print '<td align="center" width="5">&nbsp;</td>';
			}
			print '<td class="minwidth500imp">'.$langs->trans('ModifyAllLines').'</td>';
			print '<td class="right">'.$langs->trans('Progress').'</td>';
			print '<td>&nbsp;</td>';
			print "</tr>\n";

			print '<tr class="nodrag nodrop">';
			// Adds a line numbering column
			if (!empty($conf->global->MAIN_VIEW_LINE_NUMBER)) {
				print '<td align="center" width="5">&nbsp;</td>';
			}
			print '<td>&nbsp;</td>';
			print '<td class="nowrap right"><input type="text" size="1" value="" name="all_progress">%</td>';
			print '<td class="right"><input type="submit" class="button" name="all_percent" value="Modifier" /></td>';
			print '</tr>';

			print '</table>';

			print '</form>';

			print '</div>';
		}
	}

	print '	<form name="addproduct" id="addproduct" action="'.$_SERVER["PHP_SELF"].'?id='.$object->id.(($action != 'editline') ? '' : '#line_'.GETPOST('lineid', 'int')).'" method="POST">
	<input type="hidden" name="token" value="' . newToken().'">
	<input type="hidden" name="action" value="' . (($action != 'editline') ? 'addline' : 'updateline').'">
	<input type="hidden" name="mode" value="">
	<input type="hidden" name="page_y" value="">
	<input type="hidden" name="id" value="' . $object->id.'">
	';

	if (!empty($conf->use_javascript_ajax) && $object->statut == 0) {
		include DOL_DOCUMENT_ROOT.'/core/tpl/ajaxrow.tpl.php';
	}

	print '<div class="div-table-responsive-no-min">';
	print '<table id="tablelines" class="noborder noshadow" width="100%">';

	// Show object lines
	if (!empty($object->lines)) {
		$ret = $object->printObjectLines($action, $mysoc, $soc, $lineid, 1);
	}

	// Form to add new line
	if ($object->statut == 0 && $usercancreate && $action != 'valid' && $action != 'editline') {
		if ($action != 'editline' && $action != 'selectlines') {
			// Add free products/services

			$parameters = array();
			$reshook = $hookmanager->executeHooks('formAddObjectLine', $parameters, $object, $action); // Note that $action and $object may have been modified by hook
			if ($reshook < 0) setEventMessages($hookmanager->error, $hookmanager->errors, 'errors');
			if (empty($reshook))
				$object->formAddObjectLine(1, $mysoc, $soc);
		}
	}

	print "</table>\n";
	print "</div>";

	print "</form>\n";

	print dol_get_fiche_end();


	// Actions buttons

	if ($action != 'prerelance' && $action != 'presend' && $action != 'valid' && $action != 'editline') {
		print '<div class="tabsAction">';

		$parameters = array();
		$reshook = $hookmanager->executeHooks('addMoreActionsButtons', $parameters, $object, $action); // Note that $action and $object may have been modified by hook
		if (empty($reshook)) {
			$params = array(
				'attr' => array(
					'title' => '',
					'class' => 'classfortooltip'
				)
			);
			// Editer une facture deja validee, sans paiement effectue et pas exporte en compta
			if ($object->statut == Facture::STATUS_VALIDATED) {
				// We check if lines of invoice are not already transfered into accountancy
				$ventilExportCompta = $object->getVentilExportCompta();

				if ($ventilExportCompta == 0) {
					if (!empty($conf->global->INVOICE_CAN_BE_EDITED_EVEN_IF_PAYMENT_DONE) || ($resteapayer == price2num($object->total_ttc, 'MT', 1) && empty($object->paye))) {
						if (!$objectidnext && $object->is_last_in_cycle()) {
							if ($usercanunvalidate) {
								print dolGetButtonAction($langs->trans('Modify'), '', 'default', $_SERVER['PHP_SELF'].'?facid='.$object->id.'&action=modif&token='.newToken(), '', true, $params);
							} else {
								$params['attr']['title'] = $langs->trans('NotEnoughPermissions');
								print dolGetButtonAction($langs->trans('Modify'), '', 'default', $_SERVER['PHP_SELF'].'?facid='.$object->id.'&action=modif&token='.newToken(), '', false, $params);
							}
						} elseif (!$object->is_last_in_cycle()) {
							$params['attr']['title'] = $langs->trans('NotLastInCycle');
							print dolGetButtonAction($langs->trans('Modify'), '', 'default', '#', '', false, $params);
						} else {
							$params['attr']['title'] = $langs->trans('DisabledBecauseReplacedInvoice');
							print dolGetButtonAction($langs->trans('Modify'), '', 'default', '#', '', false, $params);
						}
					}
				} else {
					$params['attr']['title'] = $langs->trans('DisabledBecauseDispatchedInBookkeeping');
					print dolGetButtonAction($langs->trans('Modify'), '', 'default', '#', '', false, $params);
				}
			}

			$discount = new DiscountAbsolute($db);
			$result = $discount->fetch(0, $object->id);

			// Reopen an invoice
			if ((($object->type == Facture::TYPE_STANDARD || $object->type == Facture::TYPE_REPLACEMENT)
				|| ($object->type == Facture::TYPE_CREDIT_NOTE && empty($discount->id))
				|| ($object->type == Facture::TYPE_DEPOSIT && empty($discount->id))
				|| ($object->type == Facture::TYPE_SITUATION && empty($discount->id)))
				&& ($object->statut == Facture::STATUS_CLOSED || $object->statut == Facture::STATUS_ABANDONED || ($object->statut == 1 && $object->paye == 1))   // Condition ($object->statut == 1 && $object->paye == 1) should not happened but can be found due to corrupted data
				&& ((empty($conf->global->MAIN_USE_ADVANCED_PERMS) && $usercancreate) || $usercanreopen)) {				// A paid invoice (partially or completely)
				if ($object->close_code != 'replaced' || (!$objectidnext)) { 				// Not replaced by another invoice or replaced but the replacement invoice has been deleted
<<<<<<< HEAD
					print '<a class="butAction'.($conf->use_javascript_ajax ? ' reposition' : '').'" href="'.$_SERVER['PHP_SELF'].'?facid='.$object->id.'&action=reopen&token='.newToken().'">'.$langs->trans('ReOpen').'</a>';
=======
					print dolGetButtonAction($langs->trans('ReOpen'), '', 'default', $_SERVER['PHP_SELF'].'?facid='.$object->id.'&action=reopen&token='.newToken(), '', true, $params);
>>>>>>> 503d1a04
				} else {
					$params['attr']['title'] = $langs->trans("DisabledBecauseReplacedInvoice");
					print dolGetButtonAction($langs->trans('ReOpen'), '', 'default', '#', '', false, $params);
				}
			}

			// Create contract
			if (!empty($conf->global->CONTRACT_CREATE_FROM_INVOICE)) {
				if (!empty($conf->contrat->enabled) && $object->statut == Facture::STATUS_VALIDATED) {
					$langs->load("contracts");

					if ($usercancreatecontract) {
						print '<a class="butAction" href="' . DOL_URL_ROOT . '/contrat/card.php?action=create&amp;origin=' . $object->element . '&amp;originid=' . $object->id . '&amp;socid=' . $object->socid . '">' . $langs->trans('AddContract') . '</a>';
					}
				}
			}

			// Validate
			if ($object->statut == Facture::STATUS_DRAFT && count($object->lines) > 0 && ((($object->type == Facture::TYPE_STANDARD || $object->type == Facture::TYPE_REPLACEMENT || $object->type == Facture::TYPE_DEPOSIT || $object->type == Facture::TYPE_PROFORMA || $object->type == Facture::TYPE_SITUATION) && (!empty($conf->global->FACTURE_ENABLE_NEGATIVE) || $object->total_ttc >= 0)) || ($object->type == Facture::TYPE_CREDIT_NOTE && $object->total_ttc <= 0))) {
				if ($usercanvalidate) {
<<<<<<< HEAD
					print '<a class="butAction'.($conf->use_javascript_ajax ? ' reposition' : '').'" href="'.$_SERVER["PHP_SELF"].'?facid='.$object->id.'&action=valid&token='.newToken().'">'.$langs->trans('Validate').'</a>';
=======
					print dolGetButtonAction($langs->trans('Validate'), '', 'default', $_SERVER["PHP_SELF"].'?facid='.$object->id.'&action=valid&token='.newToken(), '', true, $params);
>>>>>>> 503d1a04
				}
			}

			// Send by mail
			if (empty($user->socid)) {
				if (($object->statut == Facture::STATUS_VALIDATED || $object->statut == Facture::STATUS_CLOSED) || !empty($conf->global->FACTURE_SENDBYEMAIL_FOR_ALL_STATUS)) {
					if ($objectidnext) {
						print '<span class="butActionRefused classfortooltip" title="'.$langs->trans("DisabledBecauseReplacedInvoice").'">'.$langs->trans('SendMail').'</span>';
					} else {
						if ($usercansend) {
							print dolGetButtonAction($langs->trans('SendMail'), '', 'default', $_SERVER['PHP_SELF'].'?facid='.$object->id.'&action=presend&mode=init#formmailbeforetitle', '', true, $params);
						} else {
							print dolGetButtonAction($langs->trans('SendMail'), '', 'default', '#', '', false, $params);
						}
					}
				}
			}

			// Request a direct debit order
			if ($object->statut > Facture::STATUS_DRAFT && $object->paye == 0 && $num == 0) {
				if ($resteapayer > 0) {
					if ($usercancreatewithdrarequest) {
						if (!$objectidnext && $object->close_code != 'replaced') { 				// Not replaced by another invoice
							print '<a class="butAction" href="'.DOL_URL_ROOT.'/compta/facture/prelevement.php?facid='.$object->id.'" title="'.dol_escape_htmltag($langs->trans("MakeWithdrawRequest")).'">'.$langs->trans("MakeWithdrawRequest").'</a>';
						} else {
							print '<span class="butActionRefused classfortooltip" title="'.$langs->trans("DisabledBecauseReplacedInvoice").'">'.$langs->trans('MakeWithdrawRequest').'</span>';
						}
					} else {
						//print '<a class="butActionRefused classfortooltip" href="#" title="'.dol_escape_htmltag($langs->trans("NotEnoughPermissions")).'">'.$langs->trans("MakeWithdrawRequest").'</a>';
					}
				} else {
					//print '<a class="butActionRefused classfortooltip" href="#" title="'.dol_escape_htmltag($langs->trans("AmountMustBePositive")).'">'.$langs->trans("MakeWithdrawRequest").'</a>';
				}
			}

			// POS Ticket
			if (!empty($conf->takepos->enabled) && $object->module_source == 'takepos') {
				$langs->load("cashdesk");
				$receipt_url = DOL_URL_ROOT."/takepos/receipt.php";
				print '<a target="_blank" rel="noopener noreferrer" class="butAction" href="'.$receipt_url.'?facid='.((int) $object->id).'">'.$langs->trans('POSTicket').'</a>';
			}

			// Create payment
			if ($object->type != Facture::TYPE_CREDIT_NOTE && $object->statut == 1 && $object->paye == 0 && $usercanissuepayment) {
				if ($objectidnext) {
					print '<span class="butActionRefused classfortooltip" title="'.$langs->trans("DisabledBecauseReplacedInvoice").'">'.$langs->trans('DoPayment').'</span>';
				} else {
					if ($object->type == Facture::TYPE_DEPOSIT && $resteapayer == 0) {
						// For down payment, we refuse to receive more than amount to pay.
						$params['attr']['title'] = $langs->trans('DisabledBecauseRemainderToPayIsZero');
						print dolGetButtonAction($langs->trans('DoPayment'), '', 'default', '#', '', false, $params);
					} else {
						// Sometimes we can receive more, so we accept to enter more and will offer a button to convert into discount (but it is not a credit note, just a prepayment done)
						//print '<a class="butAction" href="'.DOL_URL_ROOT.'/compta/paiement.php?facid='.$object->id.'&amp;action=create&amp;accountid='.$object->fk_account.'">'.$langs->trans('DoPayment').'</a>';
						print dolGetButtonAction($langs->trans('DoPayment'), '', 'default', DOL_URL_ROOT.'/compta/paiement.php?facid='.$object->id.'&amp;action=create&amp;accountid='.$object->fk_account, '', true, $params);
					}
				}
			}

			$sumofpayment = $totalpaid;
			$sumofpaymentall = $totalpaid + $totalcreditnotes + $totaldeposits;

			// Reverse back money or convert to reduction
			if ($object->type == Facture::TYPE_CREDIT_NOTE || $object->type == Facture::TYPE_DEPOSIT || $object->type == Facture::TYPE_STANDARD || $object->type == Facture::TYPE_SITUATION) {
				// For credit note only
				if ($object->type == Facture::TYPE_CREDIT_NOTE && $object->statut == Facture::STATUS_VALIDATED && $object->paye == 0 && $usercanissuepayment) {
					if ($resteapayer == 0) {
						print '<span class="butActionRefused classfortooltip" title="'.$langs->trans("DisabledBecauseRemainderToPayIsZero").'">'.$langs->trans('DoPaymentBack').'</span>';
					} else {
						print '<a class="butAction" href="'.DOL_URL_ROOT.'/compta/paiement.php?facid='.$object->id.'&amp;action=create&amp;accountid='.$object->fk_account.'">'.$langs->trans('DoPaymentBack').'</a>';
					}
				}

				// For standard invoice with excess received
				if (($object->type == Facture::TYPE_STANDARD || $object->type == Facture::TYPE_SITUATION) && $object->statut == Facture::STATUS_VALIDATED && empty($object->paye) && $resteapayer < 0 && $usercancreate && empty($discount->id)) {
					print '<a class="butAction'.($conf->use_javascript_ajax ? ' reposition' : '').'" href="'.$_SERVER["PHP_SELF"].'?facid='.$object->id.'&amp;action=converttoreduc">'.$langs->trans('ConvertExcessReceivedToReduc').'</a>';
				}
				// For credit note
				if ($object->type == Facture::TYPE_CREDIT_NOTE && $object->statut == Facture::STATUS_VALIDATED && $object->paye == 0 && $usercancreate
					&& (!empty($conf->global->INVOICE_ALLOW_REUSE_OF_CREDIT_WHEN_PARTIALLY_REFUNDED) || $sumofpayment == 0)
					) {
					print '<a class="butAction'.($conf->use_javascript_ajax ? ' reposition' : '').'" href="'.$_SERVER["PHP_SELF"].'?facid='.$object->id.'&amp;action=converttoreduc" title="'.dol_escape_htmltag($langs->trans("ConfirmConvertToReduc2")).'">'.$langs->trans('ConvertToReduc').'</a>';
				}
				// For deposit invoice
				if ($object->type == Facture::TYPE_DEPOSIT && $usercancreate && $object->statut > Facture::STATUS_DRAFT && empty($discount->id)) {
					if (price2num($object->total_ttc, 'MT') == price2num($sumofpaymentall, 'MT')) {
						// We can close a down payment only if paid amount is same than amount of down payment (by definition)
						print '<a class="butAction'.($conf->use_javascript_ajax ? ' reposition' : '').'" href="'.$_SERVER["PHP_SELF"].'?facid='.$object->id.'&amp;action=converttoreduc">'.$langs->trans('ConvertToReduc').'</a>';
					} else {
						print '<span class="butActionRefused" title="'.$langs->trans("AmountPaidMustMatchAmountOfDownPayment").'">'.$langs->trans('ConvertToReduc').'</span>';
					}
				}
			}

			// Classify paid
			if ($object->statut == Facture::STATUS_VALIDATED && $object->paye == 0 && $usercanissuepayment && (
					($object->type != Facture::TYPE_CREDIT_NOTE && $object->type != Facture::TYPE_DEPOSIT && ($resteapayer <= 0 || (!empty($conf->global->INVOICE_CAN_SET_PAID_EVEN_IF_PARTIALLY_PAID) && $object->total_ttc == $resteapayer))) ||
					($object->type == Facture::TYPE_CREDIT_NOTE && $resteapayer >= 0) ||
					($object->type == Facture::TYPE_DEPOSIT && $object->total_ttc > 0)
				)
			) {
				if ($object->type == Facture::TYPE_DEPOSIT && price2num($object->total_ttc, 'MT') != price2num($sumofpaymentall, 'MT')) {
					// We can close a down payment only if paid amount is same than amount of down payment (by definition)
					$params['attr']['title'] = $langs->trans('AmountPaidMustMatchAmountOfDownPayment');
					print dolGetButtonAction($langs->trans('ClassifyPaid'), '', 'default', '#', '', false, $params);
				} else {
					print dolGetButtonAction($langs->trans('ClassifyPaid'), '', 'default', $_SERVER['PHP_SELF'].'?facid='.$object->id.'&amp;action=paid', '', true, $params);
				}
			}

			// Classify 'closed not completely paid' (possible if validated and not yet filed paid)
			if ($object->statut == Facture::STATUS_VALIDATED && $object->paye == 0 && $resteapayer > 0 && (empty($conf->global->INVOICE_CAN_SET_PAID_EVEN_IF_PARTIALLY_PAID) || $resteapayer != $object->total_ttc) && $usercanissuepayment) {
<<<<<<< HEAD
				if ($totalpaye > 0 || $totalcreditnotes > 0) {
=======
				if ($totalpaid > 0 || $totalcreditnotes > 0) {
>>>>>>> 503d1a04
					// If one payment or one credit note was linked to this invoice
					print '<a class="butAction'.($conf->use_javascript_ajax ? ' reposition' : '').'" href="'.$_SERVER['PHP_SELF'].'?facid='.$object->id.'&amp;action=paid">'.$langs->trans('ClassifyPaidPartially').'</a>';
				} else {
					if (empty($conf->global->INVOICE_CAN_NEVER_BE_CANCELED)) {
						if ($objectidnext) {
							print '<span class="butActionRefused classfortooltip" title="'.$langs->trans("DisabledBecauseReplacedInvoice").'">'.$langs->trans('ClassifyCanceled').'</span>';
						} else {
							print '<a class="butAction'.($conf->use_javascript_ajax ? ' reposition' : '').'" href="'.$_SERVER['PHP_SELF'].'?facid='.$object->id.'&amp;action=canceled">'.$langs->trans('ClassifyCanceled').'</a>';
						}
					}
				}
			}

			// Create a credit note
			if (($object->type == Facture::TYPE_STANDARD || ($object->type == Facture::TYPE_DEPOSIT && empty($conf->global->FACTURE_DEPOSITS_ARE_JUST_PAYMENTS)) || $object->type == Facture::TYPE_PROFORMA) && $object->statut > 0 && $usercancreate) {
				if (!$objectidnext) {
					print '<a class="butAction" href="'.$_SERVER['PHP_SELF'].'?socid='.$object->socid.'&amp;fac_avoir='.$object->id.'&amp;action=create&amp;type=2'.($object->fk_project > 0 ? '&amp;projectid='.$object->fk_project : '').($object->entity > 0 ? '&amp;originentity='.$object->entity : '').'">'.$langs->trans("CreateCreditNote").'</a>';
				}
			}

			// For situation invoice with excess received
			if ($object->statut > Facture::STATUS_DRAFT
				&& $object->type == Facture::TYPE_SITUATION
				&& ($object->total_ttc - $totalpaid - $totalcreditnotes - $totaldeposits) > 0
				&& $usercancreate
				&& !$objectidnext
				&& $object->is_last_in_cycle()
				&& $conf->global->INVOICE_USE_SITUATION_CREDIT_NOTE
				) {
				if ($usercanunvalidate) {
					print '<a class="butAction" href="'.$_SERVER['PHP_SELF'].'?socid='.$object->socid.'&amp;fac_avoir='.$object->id.'&amp;invoiceAvoirWithLines=1&amp;action=create&amp;type=2'.($object->fk_project > 0 ? '&amp;projectid='.$object->fk_project : '').'">'.$langs->trans("CreateCreditNote").'</a>';
				} else {
					print '<span class="butActionRefused classfortooltip" title="'.$langs->trans("NotEnoughPermissions").'">'.$langs->trans("CreateCreditNote").'</span>';
				}
			}

			// Clone
			if (($object->type == Facture::TYPE_STANDARD || $object->type == Facture::TYPE_DEPOSIT || $object->type == Facture::TYPE_PROFORMA) && $usercancreate) {
				print dolGetButtonAction($langs->trans('ToClone'), '', 'default', $_SERVER['PHP_SELF'].'?facid='.$object->id.'&amp;action=clone&amp;object=invoice', '', true, $params);
			}

			// Clone as predefined / Create template
			if (($object->type == Facture::TYPE_STANDARD || $object->type == Facture::TYPE_DEPOSIT || $object->type == Facture::TYPE_PROFORMA) && $object->statut == 0 && $usercancreate) {
				if (!$objectidnext && count($object->lines) > 0) {
					print dolGetButtonAction($langs->trans('ChangeIntoRepeatableInvoice'), '', 'default', DOL_URL_ROOT.'/compta/facture/card-rec.php?facid='.$object->id.'&amp;action=create', '', true, $params);
				}
			}

			// Remove situation from cycle
			if (in_array($object->statut, array(Facture::STATUS_CLOSED, Facture::STATUS_VALIDATED))
				&& $object->type == Facture::TYPE_SITUATION
				&& $usercancreate
				&& !$objectidnext
				&& $object->situation_counter > 1
				&& $object->is_last_in_cycle()
				&& $usercanunvalidate
				) {
				if (($object->total_ttc - $totalcreditnotes) == 0) {
					print '<a id="butSituationOut" class="butAction" href="'.$_SERVER['PHP_SELF'].'?facid='.$object->id.'&amp;action=situationout">'.$langs->trans("RemoveSituationFromCycle").'</a>';
				} else {
					print '<a id="butSituationOutRefused" class="butActionRefused classfortooltip" href="#" title="'.$langs->trans("DisabledBecauseNotEnouthCreditNote").'" >'.$langs->trans("RemoveSituationFromCycle").'</a>';
				}
			}

			// Create next situation invoice
			if ($usercancreate && ($object->type == 5) && ($object->statut == 1 || $object->statut == 2)) {
				if ($object->is_last_in_cycle() && $object->situation_final != 1) {
					print '<a class="butAction" href="'.$_SERVER['PHP_SELF'].'?action=create&amp;type=5&amp;origin=facture&amp;originid='.$object->id.'&amp;socid='.$object->socid.'" >'.$langs->trans('CreateNextSituationInvoice').'</a>';
				} elseif (!$object->is_last_in_cycle()) {
					print '<a class="butActionRefused classfortooltip" href="#" title="'.$langs->trans("DisabledBecauseNotLastInCycle").'">'.$langs->trans('CreateNextSituationInvoice').'</a>';
				} else {
					print '<a class="butActionRefused classfortooltip" href="#" title="'.$langs->trans("DisabledBecauseFinal").'">'.$langs->trans('CreateNextSituationInvoice').'</a>';
				}
			}

			// Delete
			$isErasable = $object->is_erasable();
			$params = array(
				'attr' => array(
					'title' => '',
					'class' => 'classfortooltip'
				)
			);
			if ($usercandelete || ($usercancreate && $isErasable == 1)) {	// isErasable = 1 means draft with temporary ref (draft can always be deleted with no need of permissions)
				$enableDelete = false;
				$deleteHref = '#';
				if ($isErasable == -4) {
					$params['attr']['title'] = $langs->trans('DisabledBecausePayments');
				} elseif ($isErasable == -3) {
					$params['attr']['title'] = $langs->trans('DisabledBecauseNotLastSituationInvoice');
				} elseif ($isErasable == -2) {
					$params['attr']['title'] = $langs->trans('DisabledBecauseNotLastInvoice');
				} elseif ($isErasable == -1) {
					$params['attr']['title'] = $langs->trans('DisabledBecauseDispatchedInBookkeeping');
				} elseif ($isErasable <= 0) {	// Any other cases
					$params['attr']['title'] = $langs->trans('DisabledBecauseNotErasable');
				} elseif ($objectidnext) {
					$params['attr']['title'] = $langs->trans('DisabledBecauseReplacedInvoice');
				} else {
<<<<<<< HEAD
					print '<a class="butActionDelete'.($conf->use_javascript_ajax ? ' reposition' : '').'" href="'.$_SERVER["PHP_SELF"].'?facid='.$object->id.'&action=delete&token='.newToken().'">'.$langs->trans('Delete').'</a>';
=======
					$deleteHref = $_SERVER["PHP_SELF"].'?facid='.$object->id.'&action=delete&token='.newToken();
					$enableDelete = true;
>>>>>>> 503d1a04
				}
				print dolGetButtonAction($langs->trans('Delete'), '', 'delete', $deleteHref, '', $enableDelete, $params);
			} else {
				$params['attr']['title'] = $langs->trans('NotAllowed');
				print dolGetButtonAction($langs->trans('Delete'), '', 'delete', '#', '', false, $params);
			}
		}
		print '</div>';
	}

	// Select mail models is same action as presend
	if (GETPOST('modelselected', 'alpha')) {
		$action = 'presend';
	}
	if ($action != 'prerelance' && $action != 'presend') {
		print '<div class="fichecenter"><div class="fichehalfleft">';
		print '<a name="builddoc"></a>'; // ancre

		// Generated documents
		$filename = dol_sanitizeFileName($object->ref);
		$filedir = $conf->facture->multidir_output[$object->entity].'/'.dol_sanitizeFileName($object->ref);
		$urlsource = $_SERVER['PHP_SELF'].'?facid='.$object->id;
		$genallowed = $usercanread;
		$delallowed = $usercancreate;

		print $formfile->showdocuments(
			'facture',
			$filename,
			$filedir,
			$urlsource,
			$genallowed,
			$delallowed,
			$object->model_pdf,
			1,
			0,
			0,
			28,
			0,
			'',
			'',
			'',
			$soc->default_lang,
			'',
			$object,
			0,
			'remove_file_comfirm'
		);

		$somethingshown = $formfile->numoffiles;

		// Show links to link elements
		$linktoelem = $form->showLinkToObjectBlock($object, null, array('invoice'));

		$compatibleImportElementsList = false;
		if ($usercancreate
			&& $object->statut == Facture::STATUS_DRAFT
			&& ($object->type == Facture::TYPE_STANDARD || $object->type == Facture::TYPE_REPLACEMENT || $object->type == Facture::TYPE_DEPOSIT || $object->type == Facture::TYPE_PROFORMA || $object->type == Facture::TYPE_SITUATION)) {
			$compatibleImportElementsList = array('commande', 'propal'); // import from linked elements
		}
		$somethingshown = $form->showLinkedObjectBlock($object, $linktoelem, $compatibleImportElementsList);


		// Show online payment link
		$useonlinepayment = (!empty($conf->paypal->enabled) || !empty($conf->stripe->enabled) || !empty($conf->paybox->enabled));

		if ($object->statut != Facture::STATUS_DRAFT && $useonlinepayment) {
			print '<br><!-- Link to pay -->'."\n";
			require_once DOL_DOCUMENT_ROOT.'/core/lib/payments.lib.php';
			print showOnlinePaymentUrl('invoice', $object->ref).'<br>';
		}

		print '</div><div class="fichehalfright">';

		// List of actions on element
		include_once DOL_DOCUMENT_ROOT.'/core/class/html.formactions.class.php';
		$formactions = new FormActions($db);
		$somethingshown = $formactions->showactions($object, 'invoice', $socid, 1);

		print '</div></div>';
	}


	// Presend form
	$modelmail = 'facture_send';
	$defaulttopic = 'SendBillRef';
	$diroutput = $conf->facture->multidir_output[$object->entity];
	$trackid = 'inv'.$object->id;

	include DOL_DOCUMENT_ROOT.'/core/tpl/card_presend.tpl.php';
}

// End of page
llxFooter();
$db->close();<|MERGE_RESOLUTION|>--- conflicted
+++ resolved
@@ -95,10 +95,7 @@
 $fac_rec = GETPOST('fac_rec', 'int');
 $facid = GETPOST('facid', 'int');
 $ref_client = GETPOST('ref_client', 'int');
-<<<<<<< HEAD
-=======
 $rank = (GETPOST('rank', 'int') > 0) ? GETPOST('rank', 'int') : -1;
->>>>>>> 503d1a04
 
 // PDF
 $hidedetails = (GETPOST('hidedetails', 'int') ? GETPOST('hidedetails', 'int') : (!empty($conf->global->MAIN_GENERATE_DOCUMENTS_HIDE_DETAILS) ? 1 : 0));
@@ -165,10 +162,7 @@
 	$socid = $user->socid;
 }
 $isdraft = (($object->statut == Facture::STATUS_DRAFT) ? 1 : 0);
-<<<<<<< HEAD
-=======
-
->>>>>>> 503d1a04
+
 $result = restrictedArea($user, 'facture', $object->id, '', '', 'fk_soc', 'rowid', $isdraft);
 
 
@@ -4331,11 +4325,7 @@
 	print '<div class="fichehalfleft">';
 	print '<div class="underbanner clearboth"></div>';
 
-<<<<<<< HEAD
-	print '<table class="border tableforfield centpercent">';
-=======
 	print '<table class="border centpercent tableforfield">';
->>>>>>> 503d1a04
 
 	// Type
 	print '<tr><td class="titlefield fieldname_type">'.$langs->trans('Type').'</td><td class="valuefield fieldname_type">';
@@ -5427,11 +5417,7 @@
 				&& ($object->statut == Facture::STATUS_CLOSED || $object->statut == Facture::STATUS_ABANDONED || ($object->statut == 1 && $object->paye == 1))   // Condition ($object->statut == 1 && $object->paye == 1) should not happened but can be found due to corrupted data
 				&& ((empty($conf->global->MAIN_USE_ADVANCED_PERMS) && $usercancreate) || $usercanreopen)) {				// A paid invoice (partially or completely)
 				if ($object->close_code != 'replaced' || (!$objectidnext)) { 				// Not replaced by another invoice or replaced but the replacement invoice has been deleted
-<<<<<<< HEAD
-					print '<a class="butAction'.($conf->use_javascript_ajax ? ' reposition' : '').'" href="'.$_SERVER['PHP_SELF'].'?facid='.$object->id.'&action=reopen&token='.newToken().'">'.$langs->trans('ReOpen').'</a>';
-=======
 					print dolGetButtonAction($langs->trans('ReOpen'), '', 'default', $_SERVER['PHP_SELF'].'?facid='.$object->id.'&action=reopen&token='.newToken(), '', true, $params);
->>>>>>> 503d1a04
 				} else {
 					$params['attr']['title'] = $langs->trans("DisabledBecauseReplacedInvoice");
 					print dolGetButtonAction($langs->trans('ReOpen'), '', 'default', '#', '', false, $params);
@@ -5452,11 +5438,7 @@
 			// Validate
 			if ($object->statut == Facture::STATUS_DRAFT && count($object->lines) > 0 && ((($object->type == Facture::TYPE_STANDARD || $object->type == Facture::TYPE_REPLACEMENT || $object->type == Facture::TYPE_DEPOSIT || $object->type == Facture::TYPE_PROFORMA || $object->type == Facture::TYPE_SITUATION) && (!empty($conf->global->FACTURE_ENABLE_NEGATIVE) || $object->total_ttc >= 0)) || ($object->type == Facture::TYPE_CREDIT_NOTE && $object->total_ttc <= 0))) {
 				if ($usercanvalidate) {
-<<<<<<< HEAD
-					print '<a class="butAction'.($conf->use_javascript_ajax ? ' reposition' : '').'" href="'.$_SERVER["PHP_SELF"].'?facid='.$object->id.'&action=valid&token='.newToken().'">'.$langs->trans('Validate').'</a>';
-=======
 					print dolGetButtonAction($langs->trans('Validate'), '', 'default', $_SERVER["PHP_SELF"].'?facid='.$object->id.'&action=valid&token='.newToken(), '', true, $params);
->>>>>>> 503d1a04
 				}
 			}
 
@@ -5569,11 +5551,7 @@
 
 			// Classify 'closed not completely paid' (possible if validated and not yet filed paid)
 			if ($object->statut == Facture::STATUS_VALIDATED && $object->paye == 0 && $resteapayer > 0 && (empty($conf->global->INVOICE_CAN_SET_PAID_EVEN_IF_PARTIALLY_PAID) || $resteapayer != $object->total_ttc) && $usercanissuepayment) {
-<<<<<<< HEAD
-				if ($totalpaye > 0 || $totalcreditnotes > 0) {
-=======
 				if ($totalpaid > 0 || $totalcreditnotes > 0) {
->>>>>>> 503d1a04
 					// If one payment or one credit note was linked to this invoice
 					print '<a class="butAction'.($conf->use_javascript_ajax ? ' reposition' : '').'" href="'.$_SERVER['PHP_SELF'].'?facid='.$object->id.'&amp;action=paid">'.$langs->trans('ClassifyPaidPartially').'</a>';
 				} else {
@@ -5673,12 +5651,8 @@
 				} elseif ($objectidnext) {
 					$params['attr']['title'] = $langs->trans('DisabledBecauseReplacedInvoice');
 				} else {
-<<<<<<< HEAD
-					print '<a class="butActionDelete'.($conf->use_javascript_ajax ? ' reposition' : '').'" href="'.$_SERVER["PHP_SELF"].'?facid='.$object->id.'&action=delete&token='.newToken().'">'.$langs->trans('Delete').'</a>';
-=======
 					$deleteHref = $_SERVER["PHP_SELF"].'?facid='.$object->id.'&action=delete&token='.newToken();
 					$enableDelete = true;
->>>>>>> 503d1a04
 				}
 				print dolGetButtonAction($langs->trans('Delete'), '', 'delete', $deleteHref, '', $enableDelete, $params);
 			} else {
