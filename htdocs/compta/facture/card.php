<?php
/* Copyright (C) 2002-2006 Rodolphe Quiedeville  <rodolphe@quiedeville.org>
 * Copyright (C) 2004      Eric Seigne           <eric.seigne@ryxeo.com>
 * Copyright (C) 2004-2016 Laurent Destailleur   <eldy@users.sourceforge.net>
 * Copyright (C) 2005      Marc Barilley / Ocebo <marc@ocebo.com>
 * Copyright (C) 2005-2015 Regis Houssin         <regis.houssin@capnetworks.com>
 * Copyright (C) 2006      Andre Cianfarani      <acianfa@free.fr>
 * Copyright (C) 2010-2015 Juanjo Menent         <jmenent@2byte.es>
 * Copyright (C) 2012-2013 Christophe Battarel   <christophe.battarel@altairis.fr>
 * Copyright (C) 2012-2013 Cédric Salvador       <csalvador@gpcsolutions.fr>
 * Copyright (C) 2012-2014 Raphaël Doursenaud    <rdoursenaud@gpcsolutions.fr>
 * Copyright (C) 2013      Jean-Francois FERRY   <jfefe@aternatik.fr>
 * Copyright (C) 2013-2014 Florian Henry         <florian.henry@open-concept.pro>
 * Copyright (C) 2013      Cédric Salvador       <csalvador@gpcsolutions.fr>
 * Copyright (C) 2014	   Ferran Marcet	 	 <fmarcet@2byte.es>
 * Copyright (C) 2015-2016 Marcos García         <marcosgdf@gmail.com>
 *
 * This program is free software; you can redistribute it and/or modify
 * it under the terms of the GNU General Public License as published by
 * the Free Software Foundation; either version 3 of the License, or
 * (at your option) any later version.
 *
 * This program is distributed in the hope that it will be useful,
 * but WITHOUT ANY WARRANTY; without even the implied warranty of
 * MERCHANTABILITY or FITNESS FOR A PARTICULAR PURPOSE.  See the
 * GNU General Public License for more details.
 *
 * You should have received a copy of the GNU General Public License
 * along with this program. If not, see <http://www.gnu.org/licenses/>.
 */

/**
 * \file 	htdocs/compta/facture/card.php
 * \ingroup facture
 * \brief 	Page to create/see an invoice
 */

require '../../main.inc.php';
require_once DOL_DOCUMENT_ROOT . '/compta/facture/class/facture.class.php';
require_once DOL_DOCUMENT_ROOT . '/compta/facture/class/facture-rec.class.php';
require_once DOL_DOCUMENT_ROOT . '/compta/paiement/class/paiement.class.php';
require_once DOL_DOCUMENT_ROOT . '/core/modules/facture/modules_facture.php';
require_once DOL_DOCUMENT_ROOT . '/core/class/discount.class.php';
require_once DOL_DOCUMENT_ROOT . '/core/class/html.formfile.class.php';
require_once DOL_DOCUMENT_ROOT . '/core/class/html.formother.class.php';
require_once DOL_DOCUMENT_ROOT . '/core/class/html.formmargin.class.php';
require_once DOL_DOCUMENT_ROOT . '/core/lib/invoice.lib.php';
require_once DOL_DOCUMENT_ROOT . '/core/lib/functions2.lib.php';
require_once DOL_DOCUMENT_ROOT . '/core/lib/date.lib.php';
require_once DOL_DOCUMENT_ROOT . '/core/class/extrafields.class.php';
if (! empty($conf->commande->enabled))
	require_once DOL_DOCUMENT_ROOT . '/commande/class/commande.class.php';
if (! empty($conf->projet->enabled)) {
	require_once DOL_DOCUMENT_ROOT . '/projet/class/project.class.php';
	require_once DOL_DOCUMENT_ROOT . '/core/class/html.formprojet.class.php';
}
require_once DOL_DOCUMENT_ROOT . '/core/class/doleditor.class.php';

if (!empty($conf->variants->enabled)) {
	require_once DOL_DOCUMENT_ROOT.'/variants/class/ProductCombination.class.php';
}
if (! empty($conf->accounting->enabled)) {
	require_once DOL_DOCUMENT_ROOT . '/accountancy/class/accountingjournal.class.php';
}

$langs->load('bills');
$langs->load('companies');
$langs->load('compta');
$langs->load('products');
$langs->load('banks');
$langs->load('main');
if (!empty($conf->incoterm->enabled)) $langs->load('incoterm');
if (! empty($conf->margin->enabled))
	$langs->load('margins');

$projectid = (GETPOST('projectid') ? GETPOST('projectid', 'int') : 0);

$id = (GETPOST('id', 'int') ? GETPOST('id', 'int') : GETPOST('facid', 'int')); // For backward compatibility
$ref = GETPOST('ref', 'alpha');
$socid = GETPOST('socid', 'int');
$action = GETPOST('action', 'alpha');
$confirm = GETPOST('confirm', 'alpha');
$cancel = GETPOST('cancel', 'alpha');
$lineid = GETPOST('lineid', 'int');
$userid = GETPOST('userid', 'int');
$search_ref = GETPOST('sf_ref') ? GETPOST('sf_ref', 'alpha') : GETPOST('search_ref', 'alpha');
$search_societe = GETPOST('search_societe', 'alpha');
$search_montant_ht = GETPOST('search_montant_ht', 'alpha');
$search_montant_ttc = GETPOST('search_montant_ttc', 'alpha');
$origin = GETPOST('origin', 'alpha');
$originid = (GETPOST('originid', 'int') ? GETPOST('originid', 'int') : GETPOST('origin_id', 'int')); // For backward compatibility
$fac_rec=GETPOST('fac_rec','int');

// PDF
$hidedetails = (GETPOST('hidedetails', 'int') ? GETPOST('hidedetails', 'int') : (! empty($conf->global->MAIN_GENERATE_DOCUMENTS_HIDE_DETAILS) ? 1 : 0));
$hidedesc = (GETPOST('hidedesc', 'int') ? GETPOST('hidedesc', 'int') : (! empty($conf->global->MAIN_GENERATE_DOCUMENTS_HIDE_DESC) ? 1 : 0));
$hideref = (GETPOST('hideref', 'int') ? GETPOST('hideref', 'int') : (! empty($conf->global->MAIN_GENERATE_DOCUMENTS_HIDE_REF) ? 1 : 0));

// Security check
$fieldid = (! empty($ref) ? 'facnumber' : 'rowid');
if ($user->societe_id) $socid = $user->societe_id;
$result = restrictedArea($user, 'facture', $id, '', '', 'fk_soc', $fieldid);

// Nombre de ligne pour choix de produit/service predefinis
$NBLINES = 4;

$usehm = (! empty($conf->global->MAIN_USE_HOURMIN_IN_DATE_RANGE) ? $conf->global->MAIN_USE_HOURMIN_IN_DATE_RANGE : 0);

$object = new Facture($db);
$extrafields = new ExtraFields($db);

// Load object
if ($id > 0 || ! empty($ref)) {
	$ret = $object->fetch($id, $ref, '', '', $conf->global->INVOICE_USE_SITUATION);
}

// Initialize technical object to manage hooks of page. Note that conf->hooks_modules contains array of hook context
$hookmanager->initHooks(array('invoicecard','globalcard'));

$permissionnote = $user->rights->facture->creer; // Used by the include of actions_setnotes.inc.php
$permissiondellink=$user->rights->facture->creer;	// Used by the include of actions_dellink.inc.php
$permissiontoedit = $user->rights->facture->creer; // Used by the include of actions_lineupdonw.inc.php


/*
 * Actions
 */

$parameters = array('socid' => $socid);
$reshook = $hookmanager->executeHooks('doActions', $parameters, $object, $action); // Note that $action and $object may have been modified by some hooks
if ($reshook < 0) setEventMessages($hookmanager->error, $hookmanager->errors, 'errors');

if (empty($reshook))
{
    if ($cancel) $action='';

	include DOL_DOCUMENT_ROOT.'/core/actions_setnotes.inc.php'; // Must be include, not include_once

	include DOL_DOCUMENT_ROOT.'/core/actions_dellink.inc.php';		// Must be include, not include_once

	include DOL_DOCUMENT_ROOT.'/core/actions_lineupdown.inc.php';	// Must be include, not include_once

	// Action clone object
	if ($action == 'confirm_clone' && $confirm == 'yes' && $user->rights->facture->creer) {
	//	if (1 == 0 && empty($_REQUEST["clone_content"]) && empty($_REQUEST["clone_receivers"])) {
	//		$mesgs [] = '<div class="error">' . $langs->trans("NoCloneOptionsSpecified") . '</div>';
	//	} else {
			if ($object->fetch($id) > 0) {
				$result = $object->createFromClone($socid);
				if ($result > 0) {
					header("Location: " . $_SERVER['PHP_SELF'] . '?facid=' . $result);
					exit();
				} else {
					setEventMessages($object->error, $object->errors, 'errors');
					$action = '';
				}
			}
	//	}
	}

	// Change status of invoice
	else if ($action == 'reopen' && $user->rights->facture->creer) {
		$result = $object->fetch($id);
		if ($object->statut == 2 || ($object->statut == 3 && $object->close_code != 'replaced') || ($object->statut == 1 && $object->paye == 1)) {    // ($object->statut == 1 && $object->paye == 1) should not happened but can be found when data are corrupted
			$result = $object->set_unpaid($user);
			if ($result > 0) {
				header('Location: ' . $_SERVER["PHP_SELF"] . '?facid=' . $id);
				exit();
			} else {
				setEventMessages($object->error, $object->errors, 'errors');
			}
		}
	}

	// Delete invoice
	else if ($action == 'confirm_delete' && $confirm == 'yes' && $user->rights->facture->supprimer) {
		$result = $object->fetch($id);
		$object->fetch_thirdparty();

		$idwarehouse = GETPOST('idwarehouse');

		$qualified_for_stock_change = 0;
		if (empty($conf->global->STOCK_SUPPORTS_SERVICES)) {
			$qualified_for_stock_change = $object->hasProductsOrServices(2);
		} else {
			$qualified_for_stock_change = $object->hasProductsOrServices(1);
		}

		$result = $object->delete($user, 0, $idwarehouse);
		if ($result > 0) {
			header('Location: ' . DOL_URL_ROOT . '/compta/facture/list.php');
			exit();
		} else {
			setEventMessages($object->error, $object->errors, 'errors');
			$action='';
		}
	}

	// Delete line
	else if ($action == 'confirm_deleteline' && $confirm == 'yes' && $user->rights->facture->creer)
	{
		$object->fetch($id);
		$object->fetch_thirdparty();

		$result = $object->deleteline(GETPOST('lineid'));
		if ($result > 0) {
			// Define output language
			$outputlangs = $langs;
			$newlang = '';
			if ($conf->global->MAIN_MULTILANGS && empty($newlang) && ! empty($_REQUEST['lang_id']))
				$newlang = $_REQUEST['lang_id'];
			if ($conf->global->MAIN_MULTILANGS && empty($newlang))
				$newlang = $object->thirdparty->default_lang;
			if (! empty($newlang)) {
				$outputlangs = new Translate("", $conf);
				$outputlangs->setDefaultLang($newlang);
			}
			if (empty($conf->global->MAIN_DISABLE_PDF_AUTOUPDATE)) {
				$ret = $object->fetch($id); // Reload to get new records
				$result = $object->generateDocument($object->modelpdf, $outputlangs, $hidedetails, $hidedesc, $hideref);
			}
			if ($result >= 0) {
				header('Location: ' . $_SERVER["PHP_SELF"] . '?facid=' . $id);
				exit();
			}
		} else {
			setEventMessages($object->error, $object->errors, 'errors');
			$action = '';
		}
	}

	// Delete link of credit note to invoice
	else if ($action == 'unlinkdiscount' && $user->rights->facture->creer)
	{
		$discount = new DiscountAbsolute($db);
		$result = $discount->fetch(GETPOST("discountid"));
		$discount->unlink_invoice();
	}

	// Validation
	else if ($action == 'valid' && $user->rights->facture->creer)
	{
		$object->fetch($id);

		// On verifie signe facture
		if ($object->type == Facture::TYPE_CREDIT_NOTE) {
			// Si avoir, le signe doit etre negatif
			if ($object->total_ht >= 0) {
				setEventMessages($langs->trans("ErrorInvoiceAvoirMustBeNegative"), null, 'errors');
				$action = '';
			}
		} else {
			// Si non avoir, le signe doit etre positif
			if (empty($conf->global->FACTURE_ENABLE_NEGATIVE) && $object->total_ht < 0) {
				setEventMessages($langs->trans("ErrorInvoiceOfThisTypeMustBePositive"), null, 'errors');
				$action = '';
			}
		}
	}

	else if ($action == 'set_thirdparty' && $user->rights->facture->creer)
	{
		$object->fetch($id);
		$object->setValueFrom('fk_soc', $socid, '', null, 'int', '', $user, 'BILL_MODIFY');

		header('Location: ' . $_SERVER["PHP_SELF"] . '?facid=' . $id);
		exit();
	}

	else if ($action == 'classin' && $user->rights->facture->creer)
	{
		$object->fetch($id);
		$object->setProject($_POST['projectid']);
	}

	else if ($action == 'setmode' && $user->rights->facture->creer)
	{
		$object->fetch($id);
		$result = $object->setPaymentMethods(GETPOST('mode_reglement_id', 'int'));
		if ($result < 0)
			dol_print_error($db, $object->error);
	}

	// Multicurrency Code
	else if ($action == 'setmulticurrencycode' && $user->rights->facture->creer) {
		$result = $object->setMulticurrencyCode(GETPOST('multicurrency_code', 'alpha'));
	}

	// Multicurrency rate
	else if ($action == 'setmulticurrencyrate' && $user->rights->facture->creer) {
		$result = $object->setMulticurrencyRate(price2num(GETPOST('multicurrency_tx')), GETPOST('calculation_mode', 'int'));
	}

	else if ($action == 'setinvoicedate' && $user->rights->facture->creer)
	{
		$object->fetch($id);
		$old_date_lim_reglement = $object->date_lim_reglement;
		$date = dol_mktime(12, 0, 0, $_POST['invoicedatemonth'], $_POST['invoicedateday'], $_POST['invoicedateyear']);
		if (empty($date))
		{
		    setEventMessages($langs->trans("ErrorFieldRequired", $langs->transnoentitiesnoconv("Date")), null, 'errors');
		    header('Location: '.$_SERVER["PHP_SELF"].'?facid='.$id.'&action=editinvoicedate');
		    exit;
		}
	    $object->date=$date;
		$new_date_lim_reglement = $object->calculate_date_lim_reglement();
		if ($new_date_lim_reglement > $old_date_lim_reglement) $object->date_lim_reglement = $new_date_lim_reglement;
		if ($object->date_lim_reglement < $object->date) $object->date_lim_reglement = $object->date;
		$result = $object->update($user);
		if ($result < 0) dol_print_error($db, $object->error);
	}

	else if ($action == 'setdate_pointoftax' && $user->rights->facture->creer)
	{
		$object->fetch($id);
		$date_pointoftax = dol_mktime(12, 0, 0, $_POST['date_pointoftaxmonth'], $_POST['date_pointoftaxday'], $_POST['date_pointoftaxyear']);
	    $object->date_pointoftax=$date_pointoftax;
		$result = $object->update($user);
		if ($result < 0) dol_print_error($db, $object->error);
	}

	else if ($action == 'setconditions' && $user->rights->facture->creer)
	{
		$object->fetch($id);
		$object->cond_reglement_code = 0; // To clean property
		$object->cond_reglement_id = 0; // To clean property
		$result = $object->setPaymentTerms(GETPOST('cond_reglement_id', 'int'));
		if ($result < 0) dol_print_error($db, $object->error);

		$old_date_lim_reglement = $object->date_lim_reglement;
		$new_date_lim_reglement = $object->calculate_date_lim_reglement();
		if ($new_date_lim_reglement > $old_date_lim_reglement) $object->date_lim_reglement = $new_date_lim_reglement;
		if ($object->date_lim_reglement < $object->date) $object->date_lim_reglement = $object->date;
		$result = $object->update($user);
		if ($result < 0) dol_print_error($db, $object->error);
	}

	else if ($action == 'setpaymentterm' && $user->rights->facture->creer)
	{
		$object->fetch($id);
		$object->date_lim_reglement = dol_mktime(12, 0, 0, $_POST['paymenttermmonth'], $_POST['paymenttermday'], $_POST['paymenttermyear']);
		if ($object->date_lim_reglement < $object->date) {
			$object->date_lim_reglement = $object->calculate_date_lim_reglement();
			setEventMessages($langs->trans("DatePaymentTermCantBeLowerThanObjectDate"), null, 'warnings');
		}
		$result = $object->update($user);
		if ($result < 0)
			dol_print_error($db, $object->error);
	}

	else if ($action == 'setrevenuestamp' && $user->rights->facture->creer)
	{
		$object->fetch($id);
		$object->revenuestamp = GETPOST('revenuestamp');
		$result = $object->update($user);
		$object->update_price(1);
		if ($result < 0)
			dol_print_error($db, $object->error);
	}

	// Set incoterm
	elseif ($action == 'set_incoterms' && !empty($conf->incoterm->enabled))
    {
    	$result = $object->setIncoterms(GETPOST('incoterm_id', 'int'), GETPOST('location_incoterms', 'alpha'));
    }

	// bank account
	else if ($action == 'setbankaccount' && $user->rights->facture->creer)
	{
	    $result=$object->setBankAccount(GETPOST('fk_account', 'int'));
	}

	else if ($action == 'setremisepercent' && $user->rights->facture->creer)
	{
		$object->fetch($id);
		$result = $object->set_remise($user, $_POST['remise_percent']);
	}

	else if ($action == "setabsolutediscount" && $user->rights->facture->creer)
	{
		// POST[remise_id] ou POST[remise_id_for_payment]
		if (! empty($_POST["remise_id"])) {
			$ret = $object->fetch($id);
			if ($ret > 0) {
				$result = $object->insert_discount($_POST["remise_id"]);
				if ($result < 0) {
					setEventMessages($object->error, $object->errors, 'errors');
				}
			} else {
				dol_print_error($db, $object->error);
			}
		}
		if (! empty($_POST["remise_id_for_payment"])) {
			require_once DOL_DOCUMENT_ROOT . '/core/class/discount.class.php';
			$discount = new DiscountAbsolute($db);
			$discount->fetch($_POST["remise_id_for_payment"]);

			$result = $discount->link_to_invoice(0, $id);
			if ($result < 0) {
				setEventMessages($discount->error, $discount->errors, 'errors');
			}
		}

		if (empty($conf->global->MAIN_DISABLE_PDF_AUTOUPDATE))
		{
			$outputlangs = $langs;
			$newlang = '';
			if ($conf->global->MAIN_MULTILANGS && empty($newlang) && GETPOST('lang_id','aZ09')) $newlang = GETPOST('lang_id','aZ09');
			if ($conf->global->MAIN_MULTILANGS && empty($newlang))	$newlang = $object->thirdparty->default_lang;
			if (! empty($newlang)) {
				$outputlangs = new Translate("", $conf);
				$outputlangs->setDefaultLang($newlang);
			}
			$ret = $object->fetch($id); // Reload to get new records

			$result = $object->generateDocument($object->modelpdf, $outputlangs, $hidedetails, $hidedesc, $hideref);
			if ($result < 0) setEventMessages($object->error, $object->errors, 'errors');
		}
	}

	else if ($action == 'setref_client' && $user->rights->facture->creer)
	{
		$object->fetch($id);
		$object->set_ref_client(GETPOST('ref_client'));
	}

	// Classify to validated
	else if ($action == 'confirm_valid' && $confirm == 'yes' &&
        ((empty($conf->global->MAIN_USE_ADVANCED_PERMS) && ! empty($user->rights->facture->creer))
       	|| (! empty($conf->global->MAIN_USE_ADVANCED_PERMS) && ! empty($user->rights->facture->invoice_advance->validate)))
	)
	{
		$idwarehouse = GETPOST('idwarehouse');

		$object->fetch($id);
		$object->fetch_thirdparty();

		// Check parameters

		// Check for mandatory prof id (but only if country is than than ours)
		if ($mysoc->country_id > 0 && $object->thirdparty->country_id == $mysoc->country_id)
		{
    		for ($i = 1; $i <= 6; $i++)
    		{
    			$idprof_mandatory = 'SOCIETE_IDPROF' . ($i) . '_INVOICE_MANDATORY';
    			$idprof = 'idprof' . $i;
    			if (! $object->thirdparty->$idprof && ! empty($conf->global->$idprof_mandatory))
    			{
    				if (! $error) $langs->load("errors");
    				$error++;
    				setEventMessages($langs->trans('ErrorProdIdIsMandatory', $langs->transcountry('ProfId' . $i, $object->thirdparty->country_code)), null, 'errors');
    			}
    		}
		}

		$qualified_for_stock_change = 0;
		if (empty($conf->global->STOCK_SUPPORTS_SERVICES)) {
			$qualified_for_stock_change = $object->hasProductsOrServices(2);
		} else {
			$qualified_for_stock_change = $object->hasProductsOrServices(1);
		}

		// Check for warehouse
		if ($object->type != Facture::TYPE_DEPOSIT && ! empty($conf->global->STOCK_CALCULATE_ON_BILL) && $qualified_for_stock_change)
		{
			if (! $idwarehouse || $idwarehouse == - 1) {
				$error ++;
				setEventMessages($langs->trans('ErrorFieldRequired', $langs->transnoentitiesnoconv("Warehouse")), null, 'errors');
				$action = '';
			}
		}

		if (! $error)
		{
			$result = $object->validate($user, '', $idwarehouse);
			if ($result >= 0)
			{
				// Define output language
				if (empty($conf->global->MAIN_DISABLE_PDF_AUTOUPDATE))
				{
					$outputlangs = $langs;
					$newlang = '';
					if ($conf->global->MAIN_MULTILANGS && empty($newlang) && GETPOST('lang_id','aZ09')) $newlang = GETPOST('lang_id','aZ09');
					if ($conf->global->MAIN_MULTILANGS && empty($newlang))	$newlang = $object->thirdparty->default_lang;
					if (! empty($newlang)) {
						$outputlangs = new Translate("", $conf);
						$outputlangs->setDefaultLang($newlang);
					}
					$model=$object->modelpdf;
					$ret = $object->fetch($id); // Reload to get new records

					$result = $object->generateDocument($model, $outputlangs, $hidedetails, $hidedesc, $hideref);
	    			if ($result < 0) setEventMessages($object->error, $object->errors, 'errors');
				}
			}
			else
			{
				if (count($object->errors)) setEventMessages(null, $object->errors, 'errors');
				else setEventMessages($object->error, $object->errors, 'errors');
			}
		}
	}

	// Go back to draft status (unvalidate)
	else if ($action == 'confirm_modif' &&
		((empty($conf->global->MAIN_USE_ADVANCED_PERMS) && ! empty($user->rights->facture->creer))
       	|| (! empty($conf->global->MAIN_USE_ADVANCED_PERMS) && ! empty($user->rights->facture->invoice_advance->unvalidate)))
	)
	{
		$idwarehouse = GETPOST('idwarehouse');

		$object->fetch($id);
		$object->fetch_thirdparty();

		$qualified_for_stock_change = 0;
		if (empty($conf->global->STOCK_SUPPORTS_SERVICES)) {
			$qualified_for_stock_change = $object->hasProductsOrServices(2);
		} else {
			$qualified_for_stock_change = $object->hasProductsOrServices(1);
		}

		// Check parameters
		if ($object->type != Facture::TYPE_DEPOSIT && ! empty($conf->global->STOCK_CALCULATE_ON_BILL) && $qualified_for_stock_change)
		{
			if (! $idwarehouse || $idwarehouse == - 1) {
				$error ++;
				setEventMessages($langs->trans('ErrorFieldRequired', $langs->transnoentitiesnoconv("Warehouse")), null, 'errors');
				$action = '';
			}
		}

		if (! $error) {
			// On verifie si la facture a des paiements
			$sql = 'SELECT pf.amount';
			$sql .= ' FROM ' . MAIN_DB_PREFIX . 'paiement_facture as pf';
			$sql .= ' WHERE pf.fk_facture = ' . $object->id;

			$result = $db->query($sql);
			if ($result) {
				$i = 0;
				$num = $db->num_rows($result);

				while ($i < $num) {
					$objp = $db->fetch_object($result);
					$totalpaye += $objp->amount;
					$i ++;
				}
			} else {
				dol_print_error($db, '');
			}

			$resteapayer = $object->total_ttc - $totalpaye;

			// On verifie si les lignes de factures ont ete exportees en compta et/ou ventilees
			$ventilExportCompta = $object->getVentilExportCompta();

			// On verifie si aucun paiement n'a ete effectue
			if ($resteapayer == $object->total_ttc && $object->paye == 0 && $ventilExportCompta == 0)
			{
				$result=$object->set_draft($user, $idwarehouse);
				if ($result<0) setEventMessages($object->error, $object->errors, 'errors');


				// Define output language
				if (empty($conf->global->MAIN_DISABLE_PDF_AUTOUPDATE))
				{
					$outputlangs = $langs;
					$newlang = '';
					if ($conf->global->MAIN_MULTILANGS && empty($newlang) && GETPOST('lang_id','aZ09')) $newlang = GETPOST('lang_id','aZ09');
					if ($conf->global->MAIN_MULTILANGS && empty($newlang))	$newlang = $object->thirdparty->default_lang;
					if (! empty($newlang)) {
						$outputlangs = new Translate("", $conf);
						$outputlangs->setDefaultLang($newlang);
					}
					$model=$object->modelpdf;
					$ret = $object->fetch($id); // Reload to get new records

					$object->generateDocument($model, $outputlangs, $hidedetails, $hidedesc, $hideref);
				}
			}
		}
	}

	// Classify "paid"
	else if ($action == 'confirm_paid' && $confirm == 'yes' && $user->rights->facture->paiement)
	{
		$object->fetch($id);
		$result = $object->set_paid($user);
		if ($result<0) setEventMessages($object->error, $object->errors, 'errors');
	} // Classif "paid partialy"
	else if ($action == 'confirm_paid_partially' && $confirm == 'yes' && $user->rights->facture->paiement)
	{
		$object->fetch($id);
		$close_code = $_POST["close_code"];
		$close_note = $_POST["close_note"];
		if ($close_code) {
			$result = $object->set_paid($user, $close_code, $close_note);
			if ($result<0) setEventMessages($object->error, $object->errors, 'errors');
		} else {
			setEventMessages($langs->trans("ErrorFieldRequired", $langs->transnoentitiesnoconv("Reason")), null, 'errors');
		}
	} // Classify "abandoned"
	else if ($action == 'confirm_canceled' && $confirm == 'yes') {
		$object->fetch($id);
		$close_code = $_POST["close_code"];
		$close_note = $_POST["close_note"];
		if ($close_code) {
			$result = $object->set_canceled($user, $close_code, $close_note);
			if ($result<0) setEventMessages($object->error, $object->errors, 'errors');
		} else {
			setEventMessages($langs->trans("ErrorFieldRequired", $langs->transnoentitiesnoconv("Reason")), null, 'errors');
		}
	}

	// Convertir en reduc
	else if ($action == 'confirm_converttoreduc' && $confirm == 'yes' && $user->rights->facture->creer)
	{
		$object->fetch($id);
		$object->fetch_thirdparty();
		//$object->fetch_lines();	// Already done into fetch

		// Check if there is already a discount (protection to avoid duplicate creation when resubmit post)
		$discountcheck=new DiscountAbsolute($db);
		$result=$discountcheck->fetch(0,$object->id);

		$canconvert=0;
		if ($object->type == Facture::TYPE_DEPOSIT && $object->paye == 1 && empty($discountcheck->id)) $canconvert=1;	// we can convert deposit into discount if deposit is payed completely and not already converted (see real condition into condition used to show button converttoreduc)
		if (($object->type == Facture::TYPE_CREDIT_NOTE || $object->type == Facture::TYPE_STANDARD) && $object->paye == 0 && empty($discountcheck->id)) $canconvert=1;	// we can convert credit note into discount if credit note is not payed back and not already converted and amount of payment is 0 (see real condition into condition used to show button converttoreduc)
		if ($canconvert)
		{
			$db->begin();

			$amount_ht = $amount_tva = $amount_ttc = array();

			// Loop on each vat rate
			$i = 0;
			foreach ($object->lines as $line)
			{
				if ($line->total_ht!=0)
				{ 	// no need to create discount if amount is null
					$amount_ht[$line->tva_tx] += $line->total_ht;
					$amount_tva[$line->tva_tx] += $line->total_tva;
					$amount_ttc[$line->tva_tx] += $line->total_ttc;
					$i ++;
				}
			}

			// Insert one discount by VAT rate category
			$discount = new DiscountAbsolute($db);
			if ($object->type == Facture::TYPE_CREDIT_NOTE)
				$discount->description = '(CREDIT_NOTE)';
			elseif ($object->type == Facture::TYPE_DEPOSIT)
				$discount->description = '(DEPOSIT)';
			elseif ($object->type == Facture::TYPE_STANDARD || $object->type == Facture::TYPE_REPLACEMENT || $object->type == Facture::TYPE_SITUATION)
				$discount->description = '(EXCESS RECEIVED)';
			else {
				setEventMessages($langs->trans('CantConvertToReducAnInvoiceOfThisType'), null, 'errors');
			}
			$discount->fk_soc = $object->socid;
			$discount->fk_facture_source = $object->id;

			$error = 0;

			if ($object->type == Facture::TYPE_STANDARD || $object->type == Facture::TYPE_REPLACEMENT || $object->type == Facture::TYPE_SITUATION)
			{
				// If we're on a standard invoice, we have to get excess received to create a discount in TTC without VAT
<<<<<<< HEAD

				$sql = 'SELECT SUM(pf.amount) as total_paiements';
				$sql.= ' FROM '.MAIN_DB_PREFIX.'c_paiement as c, '.MAIN_DB_PREFIX.'paiement_facture as pf, '.MAIN_DB_PREFIX.'paiement as p';
				$sql.= ' WHERE pf.fk_facture = '.$object->id;
				$sql.= ' AND p.fk_paiement = c.id AND pf.fk_paiement = p.rowid';
				$sql.= ' AND c.entity = ' . getEntity('c_paiement', 2);
				$sql.= ' ORDER BY p.datep, p.tms';
=======
				$sql = 'SELECT SUM(pf.amount) as total_paiements
						FROM llx_c_paiement as c, llx_paiement_facture as pf, llx_paiement as p
						WHERE pf.fk_facture = '.$object->id.' AND p.fk_paiement = c.id AND pf.fk_paiement = p.rowid';
>>>>>>> 5c885e9f

				$resql = $db->query($sql);
				if (! $resql) dol_print_error($db);

				$res = $db->fetch_object($resql);
				$total_paiements = $res->total_paiements;

				$discount->amount_ht = $discount->amount_ttc = $total_paiements - $object->total_ttc;
				$discount->amount_tva = 0;
				$discount->tva_tx = 0;

				$result = $discount->create($user);
				if ($result < 0)
				{
					$error++;
				}

			}
			if ($object->type == Facture::TYPE_CREDIT_NOTE || $object->type == Facture::TYPE_DEPOSIT)
			{
				foreach ($amount_ht as $tva_tx => $xxx)
				{
					$discount->amount_ht = abs($amount_ht[$tva_tx]);
					$discount->amount_tva = abs($amount_tva[$tva_tx]);
					$discount->amount_ttc = abs($amount_ttc[$tva_tx]);
					$discount->tva_tx = abs($tva_tx);

					$result = $discount->create($user);
					if ($result < 0)
					{
						$error++;
						break;
					}
				}

			}

			if (empty($error))
			{
				// Classe facture
				$result = $object->set_paid($user);
				if ($result >= 0)
				{
					$db->commit();
				}
				else
				{
					setEventMessages($object->error, $object->errors, 'errors');
					$db->rollback();
				}
			}
			else
			{
				setEventMessages($discount->error, $discount->errors, 'errors');
				$db->rollback();
			}
		}
	}

	/*
	 * Insert new invoice in database
	 */
	else if ($action == 'add' && $user->rights->facture->creer)
	{
		if ($socid > 0) $object->socid = GETPOST('socid', 'int');

		$db->begin();

		$error = 0;

		// Fill array 'array_options' with data from add form
		$extralabels = $extrafields->fetch_name_optionals_label($object->table_element);
		$ret = $extrafields->setOptionalsFromPost($extralabels, $object);
		if ($ret < 0) $error++;

		// Replacement invoice
		if ($_POST['type'] == Facture::TYPE_REPLACEMENT)
		{
			$dateinvoice = dol_mktime(12, 0, 0, $_POST['remonth'], $_POST['reday'], $_POST['reyear']);
			if (empty($dateinvoice))
			{
				$error++;
				setEventMessages($langs->trans("ErrorFieldRequired", $langs->transnoentitiesnoconv("Date")), null, 'errors');
			}

			if (! ($_POST['fac_replacement'] > 0)) {
				$error ++;
				setEventMessages($langs->trans("ErrorFieldRequired", $langs->transnoentitiesnoconv("ReplaceInvoice")), null, 'errors');
			}

			$date_pointoftax = dol_mktime(12, 0, 0, $_POST['date_pointoftaxmonth'], $_POST['date_pointoftaxday'], $_POST['date_pointoftaxyear']);

			if (! $error) {
				// This is a replacement invoice
				$result = $object->fetch($_POST['fac_replacement']);
				$object->fetch_thirdparty();

				$object->date				= $dateinvoice;
				$object->date_pointoftax	= $date_pointoftax;
				$object->note_public		= trim($_POST['note_public']);
				$object->note				= trim($_POST['note']);
				$object->ref_client			= $_POST['ref_client'];
				$object->ref_int			= $_POST['ref_int'];
				$object->modelpdf			= $_POST['model'];
				$object->fk_project			= $_POST['projectid'];
				$object->cond_reglement_id	= $_POST['cond_reglement_id'];
				$object->mode_reglement_id	= $_POST['mode_reglement_id'];
	            $object->fk_account         = GETPOST('fk_account', 'int');
				$object->remise_absolue		= $_POST['remise_absolue'];
				$object->remise_percent		= $_POST['remise_percent'];
				$object->fk_incoterms 		= GETPOST('incoterm_id', 'int');
				$object->location_incoterms = GETPOST('location_incoterms', 'alpha');
				$object->multicurrency_code = GETPOST('multicurrency_code', 'alpha');
				$object->multicurrency_tx = GETPOST('originmulticurrency_tx', 'int');

				// Proprietes particulieres a facture de remplacement
				$object->fk_facture_source = $_POST['fac_replacement'];
				$object->type = Facture::TYPE_REPLACEMENT;

				$id = $object->createFromCurrent($user);
				if ($id <= 0) {
					setEventMessages($object->error, $object->errors, 'errors');
				}
			}
		}

		// Credit note invoice
		if ($_POST['type'] == Facture::TYPE_CREDIT_NOTE)
		{
			$sourceinvoice = GETPOST('fac_avoir');
			if (! ($sourceinvoice > 0) && empty($conf->global->INVOICE_CREDIT_NOTE_STANDALONE))
			{
				$error ++;
				setEventMessages($langs->trans("ErrorFieldRequired", $langs->transnoentitiesnoconv("CorrectInvoice")), null, 'errors');
			}

			$dateinvoice = dol_mktime(12, 0, 0, $_POST['remonth'], $_POST['reday'], $_POST['reyear']);
			if (empty($dateinvoice))
			{
				$error ++;
				setEventMessages($langs->trans("ErrorFieldRequired", $langs->trans("Date")), null, 'errors');
			}

			$date_pointoftax = dol_mktime(12, 0, 0, $_POST['date_pointoftaxmonth'], $_POST['date_pointoftaxday'], $_POST['date_pointoftaxyear']);

			if (! $error)
			{
				$object->socid				= GETPOST('socid','int');
				$object->number				= $_POST['facnumber'];
				$object->date				= $dateinvoice;
				$object->date_pointoftax	= $date_pointoftax;
				$object->note_public		= trim($_POST['note_public']);
				$object->note				= trim($_POST['note']);
				$object->ref_client			= $_POST['ref_client'];
				$object->ref_int			= $_POST['ref_int'];
				$object->modelpdf			= $_POST['model'];
				$object->fk_project			= $_POST['projectid'];
				$object->cond_reglement_id	= 0;
				$object->mode_reglement_id	= $_POST['mode_reglement_id'];
	            $object->fk_account         = GETPOST('fk_account', 'int');
				$object->remise_absolue		= $_POST['remise_absolue'];
				$object->remise_percent		= $_POST['remise_percent'];
				$object->fk_incoterms 		= GETPOST('incoterm_id', 'int');
				$object->location_incoterms = GETPOST('location_incoterms', 'alpha');
				$object->multicurrency_code = GETPOST('multicurrency_code', 'alpha');
				$object->multicurrency_tx = GETPOST('originmulticurrency_tx', 'int');

				// Proprietes particulieres a facture avoir
				$object->fk_facture_source = $sourceinvoice > 0 ? $sourceinvoice : '';
				$object->type = Facture::TYPE_CREDIT_NOTE;

				$id = $object->create($user);

				if (GETPOST('invoiceAvoirWithLines', 'int')==1 && $id>0)
				{
	                $facture_source = new Facture($db); // fetch origin object
	                if ($facture_source->fetch($object->fk_facture_source)>0)
	                {
	                	$fk_parent_line = 0;

	                    foreach($facture_source->lines as $line)
	                    {
	                    	// Reset fk_parent_line for no child products and special product
	                    	if (($line->product_type != 9 && empty($line->fk_parent_line)) || $line->product_type == 9) {
	                    		$fk_parent_line = 0;
	                    	}

	                        $line->fk_facture = $object->id;
	                        $line->fk_parent_line = $fk_parent_line;

	                        $line->subprice =-$line->subprice; // invert price for object
	                        $line->pa_ht = $line->pa_ht;       // we choosed to have buy/cost price always positive, so no revert of sign here
	                        $line->total_ht=-$line->total_ht;
	                        $line->total_tva=-$line->total_tva;
	                        $line->total_ttc=-$line->total_ttc;
	                        $line->total_localtax1=-$line->total_localtax1;
	                        $line->total_localtax2=-$line->total_localtax2;

	                        $result = $line->insert(0, 1);     // When creating credit note with same lines than source, we must ignore error if discount alreayd linked

	                        $object->lines[] = $line; // insert new line in current object

	                        // Defined the new fk_parent_line
	                        if ($result > 0 && $line->product_type == 9) {
	                        	$fk_parent_line = $result;
	                        }
	                    }

	                    $object->update_price(1);
	                }

				}

	            if(GETPOST('invoiceAvoirWithPaymentRestAmount', 'int')==1 && $id>0)
	            {
	                $facture_source = new Facture($db); // fetch origin object if not previously defined
	                if ($facture_source->fetch($object->fk_facture_source)>0)
	                {
	                    $totalpaye = $facture_source->getSommePaiement();
	                    $totalcreditnotes = $facture_source->getSumCreditNotesUsed();
	                    $totaldeposits = $facture_source->getSumDepositsUsed();
	                    $remain_to_pay = abs($facture_source->total_ttc - $totalpaye - $totalcreditnotes - $totaldeposits);

	                    $object->addline($langs->trans('invoiceAvoirLineWithPaymentRestAmount'),$remain_to_pay,1,0,0,0,0,0,'','','TTC');
	                }
	            }
			}
		}

		// Standard invoice or Deposit invoice, created from a Predefined template invoice
		if (($_POST['type'] == Facture::TYPE_STANDARD || $_POST['type'] == Facture::TYPE_DEPOSIT) && GETPOST('fac_rec') > 0)
		{
			$dateinvoice = dol_mktime(12, 0, 0, $_POST['remonth'], $_POST['reday'], $_POST['reyear']);
			if (empty($dateinvoice))
			{
				$error++;
				setEventMessages($langs->trans("ErrorFieldRequired", $langs->transnoentitiesnoconv("Date")), null, 'errors');
			}

			$date_pointoftax = dol_mktime(12, 0, 0, $_POST['date_pointoftaxmonth'], $_POST['date_pointoftaxday'], $_POST['date_pointoftaxyear']);

			if (! $error)
			{
				$object->socid			= GETPOST('socid','int');
				$object->type           = $_POST['type'];
				$object->number         = $_POST['facnumber'];
				$object->date            = $dateinvoice;
				$object->date_pointoftax = $date_pointoftax;
				$object->note_public	= trim($_POST['note_public']);
				$object->note_private   = trim($_POST['note_private']);
				$object->ref_client     = $_POST['ref_client'];
				$object->ref_int     	= $_POST['ref_int'];
				$object->modelpdf       = $_POST['model'];
				$object->fk_project		= $_POST['projectid'];
				$object->cond_reglement_id	= ($_POST['type'] == 3?1:$_POST['cond_reglement_id']);
				$object->mode_reglement_id	= $_POST['mode_reglement_id'];
	            $object->fk_account         = GETPOST('fk_account', 'int');
				$object->amount				= $_POST['amount'];
				$object->remise_absolue		= $_POST['remise_absolue'];
				$object->remise_percent		= $_POST['remise_percent'];
				$object->fk_incoterms 		= GETPOST('incoterm_id', 'int');
				$object->location_incoterms = GETPOST('location_incoterms', 'alpha');
				$object->multicurrency_code = GETPOST('multicurrency_code', 'alpha');
				$object->multicurrency_tx = GETPOST('originmulticurrency_tx', 'int');

				// Source facture
				$object->fac_rec = GETPOST('fac_rec');

				$id = $object->create($user);       // This include recopy of links from recurring invoice
			}
		}

		// Standard or deposit or proforma invoice, not from a Predefined template invoice
		if (($_POST['type'] == Facture::TYPE_STANDARD || $_POST['type'] == Facture::TYPE_DEPOSIT || $_POST['type'] == Facture::TYPE_PROFORMA || ($_POST['type'] == Facture::TYPE_SITUATION && empty($_POST['situations']))) && GETPOST('fac_rec') <= 0)
		{
			if (GETPOST('socid', 'int') < 1)
			{
				$error ++;
				setEventMessages($langs->trans("ErrorFieldRequired", $langs->transnoentitiesnoconv("Customer")), null, 'errors');
			}

			$dateinvoice = dol_mktime(12, 0, 0, $_POST['remonth'], $_POST['reday'], $_POST['reyear']);
			if (empty($dateinvoice))
			{
				$error++;
				setEventMessages($langs->trans("ErrorFieldRequired", $langs->transnoentitiesnoconv("Date")), null, 'errors');
			}

			$date_pointoftax = dol_mktime(12, 0, 0, $_POST['date_pointoftaxmonth'], $_POST['date_pointoftaxday'], $_POST['date_pointoftaxyear']);

			if (! $error)
			{
				// Si facture standard
				$object->socid				= GETPOST('socid','int');
				$object->type				= GETPOST('type');
				$object->number				= $_POST['facnumber'];
				$object->date				= $dateinvoice;
				$object->date_pointoftax	= $date_pointoftax;
				$object->note_public		= trim($_POST['note_public']);
				$object->note_private		= trim($_POST['note_private']);
				$object->ref_client			= $_POST['ref_client'];
				$object->ref_int			= $_POST['ref_int'];
				$object->modelpdf			= $_POST['model'];
				$object->fk_project			= $_POST['projectid'];
				$object->cond_reglement_id	= ($_POST['type'] == 3?1:$_POST['cond_reglement_id']);
				$object->mode_reglement_id	= $_POST['mode_reglement_id'];
	            $object->fk_account         = GETPOST('fk_account', 'int');
				$object->amount				= $_POST['amount'];
				$object->remise_absolue		= $_POST['remise_absolue'];
				$object->remise_percent		= $_POST['remise_percent'];
				$object->fk_incoterms 		= GETPOST('incoterm_id', 'int');
				$object->location_incoterms = GETPOST('location_incoterms', 'alpha');
				$object->multicurrency_code = GETPOST('multicurrency_code', 'alpha');
				$object->multicurrency_tx = GETPOST('originmulticurrency_tx', 'int');

				if (GETPOST('type') == Facture::TYPE_SITUATION)
				{
					$object->situation_counter = 1;
					$object->situation_final = 0;
					$object->situation_cycle_ref = $object->newCycle();
				}

				$object->fetch_thirdparty();

				// If creation from another object of another module (Example: origin=propal, originid=1)
				if (! empty($origin) && ! empty($originid))
				{
					// Parse element/subelement (ex: project_task)
					$element = $subelement = $origin;
					if (preg_match('/^([^_]+)_([^_]+)/i', $origin, $regs)) {
						$element = $regs [1];
						$subelement = $regs [2];
					}

					// For compatibility
					if ($element == 'order') {
						$element = $subelement = 'commande';
					}
					if ($element == 'propal') {
						$element = 'comm/propal';
						$subelement = 'propal';
					}
					if ($element == 'contract') {
						$element = $subelement = 'contrat';
					}
					if ($element == 'inter') {
						$element = $subelement = 'ficheinter';
					}
					if ($element == 'shipping') {
						$element = $subelement = 'expedition';
					}

					$object->origin = $origin;
					$object->origin_id = $originid;

					// Possibility to add external linked objects with hooks
					$object->linked_objects[$object->origin] = $object->origin_id;
					// link with order if it is a shipping invoice
					if ($object->origin == 'shipping')
					{
						require_once DOL_DOCUMENT_ROOT . '/expedition/class/expedition.class.php';
						$exp = new Expedition($db);
						$exp->fetch($object->origin_id);
						$exp->fetchObjectLinked();
						if (count($exp->linkedObjectsIds['commande']) > 0) {
							foreach ($exp->linkedObjectsIds['commande'] as $key => $value){
								$object->linked_objects['commande'] = $value;
							}
						}
					}

					if (is_array($_POST['other_linked_objects']) && ! empty($_POST['other_linked_objects']))
					{
						$object->linked_objects = array_merge($object->linked_objects, $_POST['other_linked_objects']);
					}

					$id = $object->create($user);      // This include class to add_object_linked() and add add_contact()

					if ($id > 0)
					{
						dol_include_once('/' . $element . '/class/' . $subelement . '.class.php');

						$classname = ucfirst($subelement);
						$srcobject = new $classname($db);

						dol_syslog("Try to find source object origin=" . $object->origin . " originid=" . $object->origin_id . " to add lines or deposit lines");
						$result = $srcobject->fetch($object->origin_id);

					    // If deposit invoice
						if ($_POST['type'] == Facture::TYPE_DEPOSIT)
						{
							$typeamount = GETPOST('typedeposit', 'alpha');
							$valuedeposit = GETPOST('valuedeposit', 'int');

							$amountdeposit = array();
							if (!empty($conf->global->MAIN_DEPOSIT_MULTI_TVA))
							{
								if ($typeamount == 'amount') $amount = $valuedeposit;
								else $amount = $srcobject->total_ttc * ($valuedeposit / 100);

								$TTotalByTva = array();
								foreach ($srcobject->lines as &$line)
								{
									$TTotalByTva[$line->tva_tx] += $line->total_ttc ;
								}

								$amount_to_diff = 0;
								foreach ($TTotalByTva as $tva => &$total)
								{
									$coef = $total / $srcobject->total_ttc; // Calc coef
									$am = $amount * $coef;
									$amount_ttc_diff += $am;
									$amountdeposit[$tva] += $am / (1 + $tva / 100); // Convert into HT for the addline
								}
							}
							else
							{
								if ($typeamount == 'amount')
								{
									$amountdeposit[0] = $valuedeposit;
								}
								else
								{
									if ($result > 0)
									{
										$totalamount = 0;
										$lines = $srcobject->lines;
										$numlines=count($lines);
										for ($i=0; $i<$numlines; $i++)
										{
											$qualified=1;
											if (empty($lines[$i]->qty)) $qualified=0;	// We discard qty=0, it is an option
											if (! empty($lines[$i]->special_code)) $qualified=0;	// We discard special_code (frais port, ecotaxe, option, ...)
											if ($qualified) $totalamount += $lines[$i]->total_ht; // Fixme : is it not for the customer ? Shouldn't we take total_ttc ?
										}

										if ($totalamount != 0) {
											if ($numlines > 0) $numlines = $numlines-1;
										    $tva_tx = $lines[$numlines]->tva_tx;
										    if (! empty($lines[$numlines]->vat_src_code) && ! preg_match('/\(/', $tva_tx)) $tva_tx .= ' ('.$lines[$numlines]->vat_src_code.')';
											$amountdeposit[$tva_tx] = ($totalamount * $valuedeposit) / 100;
										} else {
											$amountdeposit[0] = 0;
										}
									} else {
										setEventMessages($srcobject->error, $srcobject->errors, 'errors');
										$error ++;
									}
								}

								$amount_ttc_diff = $amountdeposit[0];
							}

							foreach ($amountdeposit as $tva => $amount)
							{
								$arraylist = array('amount' => 'FixAmount','variable' => 'VarAmount');
								$descline = $langs->trans('Deposit');
								$descline.= ' - '.$langs->trans($arraylist[$typeamount]);
								if ($typeamount=='amount') {
									$descline.= ' ('. price($valuedeposit, '', $langs, 0, - 1, - 1, (!empty($object->multicurrency_code) ? $object->multicurrency_code : $conf->currency)).')';
								} elseif ($typeamount=='variable') {
									$descline.= ' ('. $valuedeposit.'%)';
								}
								$descline.= ' - '.$srcobject->ref;
								$result = $object->addline(
										$descline,
										$amount,		 	// subprice
										1, 						// quantity
										$tva,     // vat rate
										0,                      // localtax1_tx
										0, 						// localtax2_tx
										(empty($conf->global->INVOICE_PRODUCTID_DEPOSIT)?0:$conf->global->INVOICE_PRODUCTID_DEPOSIT), 	// fk_product
										0, 						// remise_percent
										0, 						// date_start
										0, 						// date_end
										0,
								        $lines[$i]->info_bits,  // info_bits
										0,
										'HT',
										0,
										0, 						// product_type
										1,
										$lines[$i]->special_code,
										$object->origin,
										0,
										0,
										0,
										0
										//,$langs->trans('Deposit') //Deprecated
									);
							}

							$diff = $object->total_ttc - $amount_ttc_diff;

							if (!empty($conf->global->MAIN_DEPOSIT_MULTI_TVA) && $diff != 0)
							{
								$object->fetch_lines();
								$subprice_diff = $object->lines[0]->subprice - $diff / (1 + $object->lines[0]->tva_tx / 100);
								$object->updateline($object->lines[0]->id, $object->lines[0]->desc, $subprice_diff, $object->lines[0]->qty, $object->lines[0]->remise_percent, $object->lines[0]->date_start, $object->lines[0]->date_end, $object->lines[0]->tva_tx, 0, 0, 'HT', $object->lines[0]->info_bits, $object->lines[0]->product_type, 0, 0, 0, $object->lines[0]->pa_ht, $object->lines[0]->label, 0, array(), 100);
							}

						}
						else
						{
							if ($result > 0)
							{
								$lines = $srcobject->lines;
								if (empty($lines) && method_exists($srcobject, 'fetch_lines'))
								{
									$srcobject->fetch_lines();
									$lines = $srcobject->lines;
								}

								$fk_parent_line=0;
								$num=count($lines);
								for ($i=0;$i<$num;$i++)
								{
									// Don't add lines with qty 0 when coming from a shipment including all order lines
									if($srcobject->element == 'shipping' && $conf->global->SHIPMENT_GETS_ALL_ORDER_PRODUCTS && $lines[$i]->qty == 0) continue;

									$label=(! empty($lines[$i]->label)?$lines[$i]->label:'');
									$desc=(! empty($lines[$i]->desc)?$lines[$i]->desc:$lines[$i]->libelle);
									if ($object->situation_counter == 1) $lines[$i]->situation_percent =  0;

									if ($lines[$i]->subprice < 0)
									{
										// Negative line, we create a discount line
										$discount = new DiscountAbsolute($db);
										$discount->fk_soc = $object->socid;
										$discount->amount_ht = abs($lines[$i]->total_ht);
										$discount->amount_tva = abs($lines[$i]->total_tva);
										$discount->amount_ttc = abs($lines[$i]->total_ttc);
										$discount->tva_tx = $lines[$i]->tva_tx;
										$discount->fk_user = $user->id;
										$discount->description = $desc;
										$discountid = $discount->create($user);
										if ($discountid > 0) {
											$result = $object->insert_discount($discountid); // This include link_to_invoice
										} else {
											setEventMessages($discount->error, $discount->errors, 'errors');
											$error ++;
											break;
										}
									} else {
										// Positive line
										$product_type = ($lines[$i]->product_type ? $lines[$i]->product_type : 0);

										// Date start
										$date_start = false;
										if ($lines[$i]->date_debut_prevue)
											$date_start = $lines[$i]->date_debut_prevue;
										if ($lines[$i]->date_debut_reel)
											$date_start = $lines[$i]->date_debut_reel;
										if ($lines[$i]->date_start)
											$date_start = $lines[$i]->date_start;

											// Date end
										$date_end = false;
										if ($lines[$i]->date_fin_prevue)
											$date_end = $lines[$i]->date_fin_prevue;
										if ($lines[$i]->date_fin_reel)
											$date_end = $lines[$i]->date_fin_reel;
										if ($lines[$i]->date_end)
											$date_end = $lines[$i]->date_end;

											// Reset fk_parent_line for no child products and special product
										if (($lines[$i]->product_type != 9 && empty($lines[$i]->fk_parent_line)) || $lines[$i]->product_type == 9) {
											$fk_parent_line = 0;
										}

										// Extrafields
										if (empty($conf->global->MAIN_EXTRAFIELDS_DISABLED) && method_exists($lines[$i], 'fetch_optionals')) {
											$lines[$i]->fetch_optionals($lines[$i]->rowid);
											$array_options = $lines[$i]->array_options;
										}

										$tva_tx = $lines[$i]->tva_tx;
										if (! empty($lines[$i]->vat_src_code) && ! preg_match('/\(/', $tva_tx)) $tva_tx .= ' ('.$lines[$i]->vat_src_code.')';

										// View third's localtaxes for NOW and do not use value from origin.
										// TODO Is this really what we want ? Yes if source if template invoice but what if proposal or order ?
										$localtax1_tx = get_localtax($tva_tx, 1, $object->thirdparty);
										$localtax2_tx = get_localtax($tva_tx, 2, $object->thirdparty);

										$result = $object->addline($desc, $lines[$i]->subprice, $lines[$i]->qty, $tva_tx, $localtax1_tx, $localtax2_tx, $lines[$i]->fk_product, $lines[$i]->remise_percent, $date_start, $date_end, 0, $lines[$i]->info_bits, $lines[$i]->fk_remise_except, 'HT', 0, $product_type, $lines[$i]->rang, $lines[$i]->special_code, $object->origin, $lines[$i]->rowid, $fk_parent_line, $lines[$i]->fk_fournprice, $lines[$i]->pa_ht, $label, $array_options, $lines[$i]->situation_percent, $lines[$i]->fk_prev_id, $lines[$i]->fk_unit);

										if ($result > 0) {
											$lineid = $result;
										} else {
											$lineid = 0;
											$error ++;
											break;
										}

										// Defined the new fk_parent_line
										if ($result > 0 && $lines[$i]->product_type == 9) {
											$fk_parent_line = $result;
										}
									}
								}
							} else {
								setEventMessages($srcobject->error, $srcobject->errors, 'errors');
								$error ++;
							}
						}

						// Now we create same links to contact than the ones found on origin object
						if (! empty($conf->global->MAIN_PROPAGATE_CONTACTS_FROM_ORIGIN))
						{
    						$originforcontact = $object->origin;
    						$originidforcontact = $object->origin_id;
    						if ($originforcontact == 'shipping')     // shipment and order share the same contacts. If creating from shipment we take data of order
    						{
    						    $originforcontact=$srcobject->origin;
    						    $originidforcontact=$srcobject->origin_id;
    						}
    						$sqlcontact = "SELECT code, fk_socpeople FROM ".MAIN_DB_PREFIX."element_contact as ec, ".MAIN_DB_PREFIX."c_type_contact as ctc";
    						$sqlcontact.= " WHERE element_id = ".$originidforcontact." AND ec.fk_c_type_contact = ctc.rowid AND ctc.element = '".$originforcontact."'";

    						$resqlcontact = $db->query($sqlcontact);
    						if ($resqlcontact)
    						{
                                while($objcontact = $db->fetch_object($resqlcontact))
                                {
                                    //print $objcontact->code.'-'.$objcontact->fk_socpeople."\n";
                                    $object->add_contact($objcontact->fk_socpeople, $objcontact->code);
                                }
    						}
    						else dol_print_error($resqlcontact);
						}

						// Hooks
						$parameters = array('objFrom' => $srcobject);
						$reshook = $hookmanager->executeHooks('createFrom', $parameters, $object, $action); // Note that $action and $object may have been
						// modified by hook
						if ($reshook < 0)
						{
						    setEventMessages($hookmanager->error, $hookmanager->errors, 'errors');
						    $error++;
						}

					} else {
						setEventMessages($object->error, $object->errors, 'errors');
						$error++;
					}
				}
				else
				{   // If some invoice's lines coming from page
					$id = $object->create($user);

					for ($i = 1; $i <= $NBLINES; $i ++) {
						if ($_POST['idprod' . $i]) {
							$product = new Product($db);
							$product->fetch($_POST['idprod' . $i]);
							$startday = dol_mktime(12, 0, 0, $_POST['date_start' . $i . 'month'], $_POST['date_start' . $i . 'day'], $_POST['date_start' . $i . 'year']);
							$endday = dol_mktime(12, 0, 0, $_POST['date_end' . $i . 'month'], $_POST['date_end' . $i . 'day'], $_POST['date_end' . $i . 'year']);
							$result = $object->addline($product->description, $product->price, $_POST['qty' . $i], $product->tva_tx, $product->localtax1_tx, $product->localtax2_tx, $_POST['idprod' . $i], $_POST['remise_percent' . $i], $startday, $endday, 0, 0, '', $product->price_base_type, $product->price_ttc, $product->type, -1, 0, '', 0, 0, null, 0, '', 0, 100, '', $product->fk_unit);
						}
					}
				}
			}
		}

		if (GETPOST('type') == Facture::TYPE_SITUATION && (!empty($_POST['situations'])))
		{
			$datefacture = dol_mktime(12, 0, 0, $_POST['remonth'], $_POST['reday'], $_POST['reyear']);
			if (empty($datefacture)) {
				$error++;
				$mesg = '<div class="error">' . $langs->trans("ErrorFieldRequired", $langs->trans("Date")) . '</div>';
			}

			$date_pointoftax = dol_mktime(12, 0, 0, $_POST['date_pointoftaxmonth'], $_POST['date_pointoftaxday'], $_POST['date_pointoftaxyear']);

			if (!($_POST['situations'] > 0)) {
				$error++;
				$mesg = '<div class="error">' . $langs->trans("ErrorFieldRequired", $langs->trans("InvoiceSituation")) . '</div>';
			}

			if (!$error) {
				$result = $object->fetch($_POST['situations']);
				$object->fk_facture_source = $_POST['situations'];
				$object->type = Facture::TYPE_SITUATION;

				if (!empty($origin) && !empty($originid))
				{
					$object->origin = $origin;
					$object->origin_id = $originid;

					foreach ($object->lines as &$line)
					{
						$line->origin = $object->origin;
						$line->origin_id = $line->id;
					}
				}

				$object->fetch_thirdparty();
				$object->date = $datefacture;
				$object->date_pointoftax = $date_pointoftax;
				$object->note_public = trim($_POST['note_public']);
				$object->note = trim($_POST['note']);
				$object->ref_client = $_POST['ref_client'];
				$object->ref_int = $_POST['ref_int'];
				$object->modelpdf = $_POST['model'];
				$object->fk_project = $_POST['projectid'];
				$object->cond_reglement_id = $_POST['cond_reglement_id'];
				$object->mode_reglement_id = $_POST['mode_reglement_id'];
				$object->remise_absolue = $_POST['remise_absolue'];
				$object->remise_percent = $_POST['remise_percent'];

				// Proprietes particulieres a facture de remplacement

				$object->situation_counter = $object->situation_counter + 1;
				$id = $object->createFromCurrent($user);
				if ($id <= 0) $mesg = $object->error;
			}
		}

		// End of object creation, we show it
		if ($id > 0 && ! $error)
		{
			$db->commit();

			// Define output language
			if (empty($conf->global->MAIN_DISABLE_PDF_AUTOUPDATE) && count($object->lines))
			{
				$outputlangs = $langs;
				$newlang = '';
				if ($conf->global->MAIN_MULTILANGS && empty($newlang) && GETPOST('lang_id','aZ09')) $newlang = GETPOST('lang_id','aZ09');
				if ($conf->global->MAIN_MULTILANGS && empty($newlang))	$newlang = $object->thirdparty->default_lang;
				if (! empty($newlang)) {
					$outputlangs = new Translate("", $conf);
					$outputlangs->setDefaultLang($newlang);
				}
				$model=$object->modelpdf;
				$ret = $object->fetch($id); // Reload to get new records

				$result = $object->generateDocument($model, $outputlangs, $hidedetails, $hidedesc, $hideref);
				if ($result < 0) setEventMessages($object->error, $object->errors, 'errors');
			}

			header('Location: ' . $_SERVER["PHP_SELF"] . '?facid=' . $id);
			exit();
		}
		else
		{
			$db->rollback();
			$action = 'create';
			$_GET["origin"] = $_POST["origin"];
			$_GET["originid"] = $_POST["originid"];
			setEventMessages($object->error, $object->errors, 'errors');
		}
	}

	// Add a new line
	else if ($action == 'addline' && $user->rights->facture->creer)
	{
		$langs->load('errors');
		$error = 0;

		// Set if we used free entry or predefined product
		$predef='';
		$product_desc=(GETPOST('dp_desc')?GETPOST('dp_desc'):'');
		$price_ht = GETPOST('price_ht');
		$price_ht_devise = GETPOST('multicurrency_price_ht');
		$prod_entry_mode = GETPOST('prod_entry_mode','alpha');
		if ($prod_entry_mode == 'free')
		{
			$idprod=0;
			$tva_tx = (GETPOST('tva_tx') ? GETPOST('tva_tx') : 0);
		}
		else
		{
			$idprod=GETPOST('idprod', 'int');
			$tva_tx = '';
		}

		$qty = GETPOST('qty' . $predef);
		$remise_percent = GETPOST('remise_percent' . $predef);

		// Extrafields
		$extrafieldsline = new ExtraFields($db);
		$extralabelsline = $extrafieldsline->fetch_name_optionals_label($object->table_element_line);
		$array_options = $extrafieldsline->getOptionalsFromPost($extralabelsline, $predef);
		// Unset extrafield
		if (is_array($extralabelsline)) {
			// Get extra fields
			foreach ($extralabelsline as $key => $value) {
				unset($_POST["options_" . $key . $predef]);
			}
		}

		if (empty($idprod) && ($price_ht < 0) && ($qty < 0)) {
			setEventMessages($langs->trans('ErrorBothFieldCantBeNegative', $langs->transnoentitiesnoconv('UnitPriceHT'), $langs->transnoentitiesnoconv('Qty')), null, 'errors');
			$error ++;
		}
        if (!$prod_entry_mode)
        {
            if (GETPOST('type') < 0 && ! GETPOST('search_idprod'))
            {
                setEventMessages($langs->trans('ErrorChooseBetweenFreeEntryOrPredefinedProduct'), null, 'errors');
                $error ++;
            }
        }
		if ($prod_entry_mode == 'free' && empty($idprod) && GETPOST('type') < 0) {
            setEventMessages($langs->trans('ErrorFieldRequired', $langs->transnoentitiesnoconv('Type')), null, 'errors');
			$error ++;
		}
		if ($prod_entry_mode == 'free' && empty($idprod) && (! ($price_ht >= 0) || $price_ht == '') && $price_ht_devise == '') 	// Unit price can be 0 but not ''
		{
			setEventMessages($langs->trans("ErrorFieldRequired", $langs->transnoentitiesnoconv("UnitPriceHT")), null, 'errors');
			$error ++;
		}
		if ($qty == '') {
			setEventMessages($langs->trans('ErrorFieldRequired', $langs->transnoentitiesnoconv('Qty')), null, 'errors');
			$error ++;
		}
		if ($prod_entry_mode == 'free' && empty($idprod) && empty($product_desc)) {
			setEventMessages($langs->trans('ErrorFieldRequired', $langs->transnoentitiesnoconv('Description')), null, 'errors');
			$error ++;
		}
		if ($qty < 0) {
			$langs->load("errors");
			setEventMessages($langs->trans('ErrorQtyForCustomerInvoiceCantBeNegative'), null, 'errors');
			$error ++;
		}

		if (!$error && !empty($conf->variants->enabled) && $prod_entry_mode != 'free') {
			if ($combinations = GETPOST('combinations', 'array')) {
				//Check if there is a product with the given combination
				$prodcomb = new ProductCombination($db);

				if ($res = $prodcomb->fetchByProductCombination2ValuePairs($idprod, $combinations)) {
					$idprod = $res->fk_product_child;
				} else {
					setEventMessage($langs->trans('ErrorProductCombinationNotFound'), 'errors');
					$error ++;
				}
			}
		}

		if (! $error && ($qty >= 0) && (! empty($product_desc) || ! empty($idprod))) {

			$ret = $object->fetch($id);
			if ($ret < 0) {
				dol_print_error($db, $object->error);
				exit();
			}
			$ret = $object->fetch_thirdparty();

			// Clean parameters
			$date_start = dol_mktime(GETPOST('date_start' . $predef . 'hour'), GETPOST('date_start' . $predef . 'min'), GETPOST('date_start' . $predef . 'sec'), GETPOST('date_start' . $predef . 'month'), GETPOST('date_start' . $predef . 'day'), GETPOST('date_start' . $predef . 'year'));
			$date_end = dol_mktime(GETPOST('date_end' . $predef . 'hour'), GETPOST('date_end' . $predef . 'min'), GETPOST('date_end' . $predef . 'sec'), GETPOST('date_end' . $predef . 'month'), GETPOST('date_end' . $predef . 'day'), GETPOST('date_end' . $predef . 'year'));
			$price_base_type = (GETPOST('price_base_type', 'alpha') ? GETPOST('price_base_type', 'alpha') : 'HT');

			// Define special_code for special lines
			$special_code = 0;
			// if (empty($_POST['qty'])) $special_code=3; // Options should not exists on invoices

			// Ecrase $pu par celui du produit
			// Ecrase $desc par celui du produit
			// Ecrase $tva_tx par celui du produit
			// Ecrase $base_price_type par celui du produit
			// Replaces $fk_unit with the product's
			if (! empty($idprod))
			{
				$prod = new Product($db);
				$prod->fetch($idprod);

				$label = ((GETPOST('product_label') && GETPOST('product_label') != $prod->label) ? GETPOST('product_label') : '');

				// Update if prices fields are defined
				$tva_tx = get_default_tva($mysoc, $object->thirdparty, $prod->id);
				$tva_npr = get_default_npr($mysoc, $object->thirdparty, $prod->id);
				if (empty($tva_tx)) $tva_npr=0;

				$pu_ht = $prod->price;
				$pu_ttc = $prod->price_ttc;
				$price_min = $prod->price_min;
				$price_base_type = $prod->price_base_type;

				// We define price for product
				if (! empty($conf->global->PRODUIT_MULTIPRICES) && ! empty($object->thirdparty->price_level))
				{
					$pu_ht = $prod->multiprices[$object->thirdparty->price_level];
					$pu_ttc = $prod->multiprices_ttc[$object->thirdparty->price_level];
					$price_min = $prod->multiprices_min[$object->thirdparty->price_level];
					$price_base_type = $prod->multiprices_base_type[$object->thirdparty->price_level];
					if (! empty($conf->global->PRODUIT_MULTIPRICES_USE_VAT_PER_LEVEL))  // using this option is a bug. kept for backward compatibility
					{
                        if (isset($prod->multiprices_tva_tx[$object->thirdparty->price_level])) $tva_tx=$prod->multiprices_tva_tx[$object->thirdparty->price_level];
                        if (isset($prod->multiprices_recuperableonly[$object->thirdparty->price_level])) $tva_npr=$prod->multiprices_recuperableonly[$object->thirdparty->price_level];
						if (empty($tva_tx)) $tva_npr=0;
					}
				}
				elseif (! empty($conf->global->PRODUIT_CUSTOMER_PRICES))
				{
					require_once DOL_DOCUMENT_ROOT . '/product/class/productcustomerprice.class.php';

					$prodcustprice = new Productcustomerprice($db);

					$filter = array('t.fk_product' => $prod->id,'t.fk_soc' => $object->thirdparty->id);

					$result = $prodcustprice->fetch_all('', '', 0, 0, $filter);
					if ($result) {
						if (count($prodcustprice->lines) > 0) {
							$pu_ht = price($prodcustprice->lines[0]->price);
							$pu_ttc = price($prodcustprice->lines[0]->price_ttc);
							$price_base_type = $prodcustprice->lines[0]->price_base_type;
							$tva_tx = $prodcustprice->lines[0]->tva_tx;
						}
					}
				}

				$tmpvat = price2num(preg_replace('/\s*\(.*\)/', '', $tva_tx));
				$tmpprodvat = price2num(preg_replace('/\s*\(.*\)/', '', $prod->tva_tx));

				// if price ht was forced (ie: from gui when calculated by margin rate and cost price). TODO Why this ?
				if (! empty($price_ht))
				{
					$pu_ht = price2num($price_ht, 'MU');
					$pu_ttc = price2num($pu_ht * (1 + ($tmpvat / 100)), 'MU');
				}
				// On reevalue prix selon taux tva car taux tva transaction peut etre different
				// de ceux du produit par defaut (par exemple si pays different entre vendeur et acheteur).
				elseif ($tmpvat != $tmpprodvat)
				{
					if ($price_base_type != 'HT')
					{
						$pu_ht = price2num($pu_ttc / (1 + ($tmpvat / 100)), 'MU');
					}
					else
					{
						$pu_ttc = price2num($pu_ht * (1 + ($tmpvat / 100)), 'MU');
					}
				}

				$desc = '';

				// Define output language
				if (! empty($conf->global->MAIN_MULTILANGS) && ! empty($conf->global->PRODUIT_TEXTS_IN_THIRDPARTY_LANGUAGE)) {
					$outputlangs = $langs;
					$newlang = '';
					if (empty($newlang) && GETPOST('lang_id','aZ09'))
						$newlang = GETPOST('lang_id','aZ09');
					if (empty($newlang))
						$newlang = $object->thirdparty->default_lang;
					if (! empty($newlang)) {
						$outputlangs = new Translate("", $conf);
						$outputlangs->setDefaultLang($newlang);
					}

					$desc = (! empty($prod->multilangs [$outputlangs->defaultlang] ["description"])) ? $prod->multilangs [$outputlangs->defaultlang] ["description"] : $prod->description;
				} else {
					$desc = $prod->description;
				}

				$desc = dol_concatdesc($desc, $product_desc);

				// Add custom code and origin country into description
				if (empty($conf->global->MAIN_PRODUCT_DISABLE_CUSTOMCOUNTRYCODE) && (! empty($prod->customcode) || ! empty($prod->country_code))) {
					$tmptxt = '(';
					if (! empty($prod->customcode))
						$tmptxt .= $langs->transnoentitiesnoconv("CustomCode") . ': ' . $prod->customcode;
					if (! empty($prod->customcode) && ! empty($prod->country_code))
						$tmptxt .= ' - ';
					if (! empty($prod->country_code))
						$tmptxt .= $langs->transnoentitiesnoconv("CountryOrigin") . ': ' . getCountry($prod->country_code, 0, $db, $langs, 0);
					$tmptxt .= ')';
					$desc = dol_concatdesc($desc, $tmptxt);
				}

				$type = $prod->type;
				$fk_unit = $prod->fk_unit;
			} else {
				$pu_ht = price2num($price_ht, 'MU');
				$pu_ttc = price2num(GETPOST('price_ttc'), 'MU');
				$tva_npr = (preg_match('/\*/', $tva_tx) ? 1 : 0);
				$tva_tx = str_replace('*', '', $tva_tx);
				if (empty($tva_tx)) $tva_npr=0;
				$label = (GETPOST('product_label') ? GETPOST('product_label') : '');
				$desc = $product_desc;
				$type = GETPOST('type');
				$fk_unit= GETPOST('units', 'alpha');
				$pu_ht_devise = price2num($price_ht_devise, 'MU');
			}

			// Margin
			$fournprice = price2num(GETPOST('fournprice' . $predef) ? GETPOST('fournprice' . $predef) : '');
			$buyingprice = price2num(GETPOST('buying_price' . $predef) != '' ? GETPOST('buying_price' . $predef) : '');    // If buying_price is '0', we must keep this value

			// Local Taxes
			$localtax1_tx = get_localtax($tva_tx, 1, $object->thirdparty, $mysoc, $tva_npr);
			$localtax2_tx = get_localtax($tva_tx, 2, $object->thirdparty, $mysoc, $tva_npr);

			$info_bits = 0;
			if ($tva_npr)
				$info_bits |= 0x01;

			if (! empty($price_min) && (price2num($pu_ht) * (1 - price2num($remise_percent) / 100) < price2num($price_min))) {
				$mesg = $langs->trans("CantBeLessThanMinPrice", price(price2num($price_min, 'MU'), 0, $langs, 0, 0, - 1, $conf->currency));
				setEventMessages($mesg, null, 'errors');
			} else {
				// Insert line
				$result = $object->addline($desc, $pu_ht, $qty, $tva_tx, $localtax1_tx, $localtax2_tx, $idprod, $remise_percent, $date_start, $date_end, 0, $info_bits, '', $price_base_type, $pu_ttc, $type, - 1, $special_code, '', 0, GETPOST('fk_parent_line'), $fournprice, $buyingprice, $label, $array_options, $_POST['progress'], '', $fk_unit, $pu_ht_devise);

				if ($result > 0)
				{
					// Define output language
					if (empty($conf->global->MAIN_DISABLE_PDF_AUTOUPDATE))
					{
						$outputlangs = $langs;
						$newlang = '';
						if ($conf->global->MAIN_MULTILANGS && empty($newlang) && GETPOST('lang_id','aZ09')) $newlang = GETPOST('lang_id','aZ09');
						if ($conf->global->MAIN_MULTILANGS && empty($newlang))	$newlang = $object->thirdparty->default_lang;
						if (! empty($newlang)) {
							$outputlangs = new Translate("", $conf);
							$outputlangs->setDefaultLang($newlang);
						}
						$model=$object->modelpdf;
						$ret = $object->fetch($id); // Reload to get new records

						$result = $object->generateDocument($model, $outputlangs, $hidedetails, $hidedesc, $hideref);
						if ($result < 0) setEventMessages($object->error, $object->errors, 'errors');
					}

					unset($_POST['prod_entry_mode']);

					unset($_POST['qty']);
					unset($_POST['type']);
					unset($_POST['remise_percent']);
					unset($_POST['price_ht']);
					unset($_POST['multicurrency_price_ht']);
					unset($_POST['price_ttc']);
					unset($_POST['tva_tx']);
					unset($_POST['product_ref']);
					unset($_POST['product_label']);
					unset($_POST['product_desc']);
					unset($_POST['fournprice']);
					unset($_POST['buying_price']);
					unset($_POST['np_marginRate']);
					unset($_POST['np_markRate']);
					unset($_POST['dp_desc']);
					unset($_POST['idprod']);
					unset($_POST['units']);

			    	unset($_POST['date_starthour']);
			    	unset($_POST['date_startmin']);
			    	unset($_POST['date_startsec']);
			    	unset($_POST['date_startday']);
			    	unset($_POST['date_startmonth']);
			    	unset($_POST['date_startyear']);
			    	unset($_POST['date_endhour']);
			    	unset($_POST['date_endmin']);
			    	unset($_POST['date_endsec']);
			    	unset($_POST['date_endday']);
			    	unset($_POST['date_endmonth']);
			    	unset($_POST['date_endyear']);

					unset($_POST['situations']);
					unset($_POST['progress']);
				} else {
					setEventMessages($object->error, $object->errors, 'errors');
				}

				$action = '';
			}
		}
	}

	elseif ($action == 'updateligne' && $user->rights->facture->creer && ! GETPOST('cancel'))
	{
		if (! $object->fetch($id) > 0)	dol_print_error($db);
		$object->fetch_thirdparty();

		// Clean parameters
		$date_start = '';
		$date_end = '';
		$date_start = dol_mktime(GETPOST('date_starthour'), GETPOST('date_startmin'), GETPOST('date_startsec'), GETPOST('date_startmonth'), GETPOST('date_startday'), GETPOST('date_startyear'));
		$date_end = dol_mktime(GETPOST('date_endhour'), GETPOST('date_endmin'), GETPOST('date_endsec'), GETPOST('date_endmonth'), GETPOST('date_endday'), GETPOST('date_endyear'));
		$description = dol_htmlcleanlastbr(GETPOST('product_desc') ? GETPOST('product_desc') : GETPOST('desc'));
		$pu_ht = GETPOST('price_ht');
		$vat_rate = (GETPOST('tva_tx') ? GETPOST('tva_tx') : 0);
		$qty = GETPOST('qty');
		$pu_ht_devise = GETPOST('multicurrency_subprice');

		// Define info_bits
		$info_bits = 0;
		if (preg_match('/\*/', $vat_rate))
			$info_bits |= 0x01;

		// Define vat_rate
		$vat_rate = str_replace('*', '', $vat_rate);
		$localtax1_rate = get_localtax($vat_rate, 1, $object->thirdparty);
		$localtax2_rate = get_localtax($vat_rate, 2, $object->thirdparty);

		// Add buying price
		$fournprice = price2num(GETPOST('fournprice') ? GETPOST('fournprice') : '');
		$buyingprice = price2num(GETPOST('buying_price') != '' ? GETPOST('buying_price') : '');       // If buying_price is '0', we muste keep this value

		// Extrafields
		$extrafieldsline = new ExtraFields($db);
		$extralabelsline = $extrafieldsline->fetch_name_optionals_label($object->table_element_line);
		$array_options = $extrafieldsline->getOptionalsFromPost($extralabelsline);
		// Unset extrafield
		if (is_array($extralabelsline)) {
			// Get extra fields
			foreach ($extralabelsline as $key => $value) {
				unset($_POST["options_" . $key]);
			}
		}

		// Define special_code for special lines
		$special_code=GETPOST('special_code');
		if (! GETPOST('qty')) $special_code=3;

		$line = new FactureLigne($db);
		$line->fetch(GETPOST('lineid'));
		$percent = $line->get_prev_progress($object->id);

		if (GETPOST('progress') < $percent)
		{
			$mesg = '<div class="warning">' . $langs->trans("CantBeLessThanMinPercent") . '</div>';
			setEventMessages($mesg, null, 'warnings');
			$error++;
			$result = -1;
		}

		// Check minimum price
		$productid = GETPOST('productid', 'int');
		if (! empty($productid))
		{
			$product = new Product($db);
			$product->fetch($productid);

			$type = $product->type;

			$price_min = $product->price_min;
			if (! empty($conf->global->PRODUIT_MULTIPRICES) && ! empty($object->thirdparty->price_level))
				$price_min = $product->multiprices_min [$object->thirdparty->price_level];

			$label = ((GETPOST('update_label') && GETPOST('product_label')) ? GETPOST('product_label') : '');

			// Check price is not lower than minimum (check is done only for standard or replacement invoices)
			if (($object->type == Facture::TYPE_STANDARD || $object->type == Facture::TYPE_REPLACEMENT) && $price_min && (price2num($pu_ht) * (1 - price2num(GETPOST('remise_percent')) / 100) < price2num($price_min))) {
				setEventMessages($langs->trans("CantBeLessThanMinPrice", price(price2num($price_min, 'MU'), 0, $langs, 0, 0, - 1, $conf->currency)), null, 'errors');
				$error ++;
			}
		} else {
			$type = GETPOST('type');
			$label = (GETPOST('product_label') ? GETPOST('product_label') : '');

			// Check parameters
			if (GETPOST('type') < 0) {
				setEventMessages($langs->trans("ErrorFieldRequired", $langs->transnoentitiesnoconv("Type")), null, 'errors');
				$error ++;
			}
		}
		if ($qty < 0) {
			$langs->load("errors");
			setEventMessages($langs->trans('ErrorQtyForCustomerInvoiceCantBeNegative'), null, 'errors');
			$error ++;
		}

		// Update line
		if (! $error) {
			if (empty($user->rights->margins->creer))
			{
				foreach ($object->lines as &$line)
				{
					if ($line->id == GETPOST('lineid'))
					{
						$fournprice = $line->fk_fournprice;
						$buyingprice = $line->pa_ht;
						break;
					}
				}
			}

			$result = $object->updateline(GETPOST('lineid'), $description, $pu_ht, $qty, GETPOST('remise_percent'),
				$date_start, $date_end, $vat_rate, $localtax1_rate, $localtax2_rate, 'HT', $info_bits, $type,
				GETPOST('fk_parent_line'), 0, $fournprice, $buyingprice, $label, $special_code, $array_options, GETPOST('progress'),
				$_POST['units'],$pu_ht_devise);

			if ($result >= 0) {
				if (empty($conf->global->MAIN_DISABLE_PDF_AUTOUPDATE)) {
					// Define output language
					$outputlangs = $langs;
					$newlang = '';
					if ($conf->global->MAIN_MULTILANGS && empty($newlang) && GETPOST('lang_id','aZ09'))
						$newlang = GETPOST('lang_id','aZ09');
					if ($conf->global->MAIN_MULTILANGS && empty($newlang))
						$newlang = $object->thirdparty->default_lang;
					if (! empty($newlang)) {
						$outputlangs = new Translate("", $conf);
						$outputlangs->setDefaultLang($newlang);
					}

					$ret = $object->fetch($id); // Reload to get new records
					$object->generateDocument($object->modelpdf, $outputlangs, $hidedetails, $hidedesc, $hideref);
				}

				unset($_POST['qty']);
				unset($_POST['type']);
				unset($_POST['productid']);
				unset($_POST['remise_percent']);
				unset($_POST['price_ht']);
				unset($_POST['multicurrency_price_ht']);
				unset($_POST['price_ttc']);
				unset($_POST['tva_tx']);
				unset($_POST['product_ref']);
				unset($_POST['product_label']);
				unset($_POST['product_desc']);
				unset($_POST['fournprice']);
				unset($_POST['buying_price']);
				unset($_POST['np_marginRate']);
				unset($_POST['np_markRate']);

				unset($_POST['dp_desc']);
				unset($_POST['idprod']);
				unset($_POST['units']);

		    	unset($_POST['date_starthour']);
		    	unset($_POST['date_startmin']);
		    	unset($_POST['date_startsec']);
		    	unset($_POST['date_startday']);
		    	unset($_POST['date_startmonth']);
		    	unset($_POST['date_startyear']);
		    	unset($_POST['date_endhour']);
		    	unset($_POST['date_endmin']);
		    	unset($_POST['date_endsec']);
		    	unset($_POST['date_endday']);
		    	unset($_POST['date_endmonth']);
		    	unset($_POST['date_endyear']);

				unset($_POST['situations']);
				unset($_POST['progress']);
			} else {
				setEventMessages($object->error, $object->errors, 'errors');
			}
		}
	}

	else if ($action == 'updatealllines' && $user->rights->facture->creer && $_POST['all_percent'] == $langs->trans('Modifier'))
	{
		if (!$object->fetch($id) > 0) dol_print_error($db);
		if (!is_null(GETPOST('all_progress')) && GETPOST('all_progress') != "")
		{
			foreach ($object->lines as $line)
			{
				$percent = $line->get_prev_progress($object->id);
				if (GETPOST('all_progress') < $percent) {
					$mesg = '<div class="warning">' . $langs->trans("CantBeLessThanMinPercent") . '</div>';
					$result = -1;
				} else
					$object->update_percent($line, $_POST['all_progress']);
			}
		}
	}

	else if ($action == 'updateligne' && $user->rights->facture->creer && $_POST['cancel'] == $langs->trans('Cancel')) {
		header('Location: ' . $_SERVER["PHP_SELF"] . '?facid=' . $id); // Pour reaffichage de la fiche en cours d'edition
		exit();
	}


	/*
	 * Send mail
	 */

	// Actions to send emails
	if (empty($id)) $id=$facid;
	$trigger_name='BILL_SENTBYMAIL';
	$paramname='id';
	$mode='emailfrominvoice';
	$trackid='inv'.$object->id;
	include DOL_DOCUMENT_ROOT.'/core/actions_sendmails.inc.php';


    // Actions to build doc
    $upload_dir = $conf->facture->dir_output;
    $permissioncreate=$user->rights->facture->creer;
    include DOL_DOCUMENT_ROOT.'/core/actions_builddoc.inc.php';


	if ($action == 'update_extras') {
		// Fill array 'array_options' with data from add form
		$extralabels = $extrafields->fetch_name_optionals_label($object->table_element);
		$ret = $extrafields->setOptionalsFromPost($extralabels, $object, GETPOST('attribute'));
		if ($ret < 0) $error++;

		if (! $error) {
			// Actions on extra fields (by external module or standard code)
			// TODO le hook fait double emploi avec le trigger !!
			$hookmanager->initHooks(array('invoicedao'));
			$parameters = array('id' => $object->id);
			$reshook = $hookmanager->executeHooks('insertExtraFields', $parameters, $object, $action); // Note that $action and $object may have been modified by
			// some hooks
			if (empty($reshook)) {
				$result = $object->insertExtraFields();
				if ($result < 0) {
					$error ++;
				}
			} else if ($reshook < 0)
				$error ++;
		}

		if ($error)
			$action = 'edit_extras';
	}

	include DOL_DOCUMENT_ROOT.'/core/actions_printing.inc.php';

	if (! empty($conf->global->MAIN_DISABLE_CONTACTS_TAB) && $user->rights->facture->creer) {
		if ($action == 'addcontact') {
			$result = $object->fetch($id);

			if ($result > 0 && $id > 0) {
				$contactid = (GETPOST('userid') ? GETPOST('userid') : GETPOST('contactid'));
				$result = $object->add_contact($contactid, $_POST["type"], $_POST["source"]);
			}

			if ($result >= 0) {
				header("Location: ".$_SERVER['PHP_SELF']."?id=".$object->id);
				exit();
			} else {
				if ($object->error == 'DB_ERROR_RECORD_ALREADY_EXISTS') {
					$langs->load("errors");
					setEventMessages($langs->trans("ErrorThisContactIsAlreadyDefinedAsThisType"), null, 'errors');
				} else {
					setEventMessages($object->error, $object->errors, 'errors');
				}
			}
		} // bascule du statut d'un contact
		elseif ($action == 'swapstatut') {
			if ($object->fetch($id)) {
				$result = $object->swapContactStatus(GETPOST('ligne'));
			} else {
				dol_print_error($db);
			}
		} // Efface un contact
		elseif ($action == 'deletecontact') {
			$object->fetch($id);
			$result = $object->delete_contact($lineid);

			if ($result >= 0) {
				header("Location: ".$_SERVER['PHP_SELF']."?id=".$object->id);
				exit();
			} else {
				dol_print_error($db);
			}
		}

		if ($error)
			$action = 'edit_extras';
	}
}


/*
 * View
 */

$form = new Form($db);
$formother = new FormOther($db);
$formfile = new FormFile($db);
$formmargin = new FormMargin($db);
$paymentstatic=new Paiement($db);
$bankaccountstatic = new Account($db);
if (! empty($conf->projet->enabled)) { $formproject = new FormProjets($db); }

$now = dol_now();

$title = $langs->trans('InvoiceCustomer') . " - " . $langs->trans('Card');
$helpurl = "EN:Customers_Invoices|FR:Factures_Clients|ES:Facturas_a_clientes";
llxHeader('', $title, $helpurl);


// Mode creation

if ($action == 'create')
{
	$facturestatic = new Facture($db);
	$extralabels = $extrafields->fetch_name_optionals_label($facturestatic->table_element);

	print load_fiche_titre($langs->trans('NewBill'));

	$soc = new Societe($db);
	if ($socid > 0)
		$res = $soc->fetch($socid);

	$currency_code = $conf->currency;

	// Load objectsrc
	$remise_absolue = 0;

	if (! empty($origin) && ! empty($originid))
	{
		// Parse element/subelement (ex: project_task)
		$element = $subelement = $origin;
		if (preg_match('/^([^_]+)_([^_]+)/i', $origin, $regs)) {
			$element = $regs [1];
			$subelement = $regs [2];
		}

		if ($element == 'project') {
			$projectid = $originid;

			if (!$cond_reglement_id) {
				$cond_reglement_id = $soc->cond_reglement_id;
			}
			if (!$mode_reglement_id) {
				$mode_reglement_id = $soc->mode_reglement_id;
			}
			if (!$remise_percent) {
				$remise_percent = $soc->remise_percent;
			}
			if (!$dateinvoice) {
				// Do not set 0 here (0 for a date is 1970)
				$dateinvoice = (empty($dateinvoice)?(empty($conf->global->MAIN_AUTOFILL_DATE)?-1:''):$dateinvoice);
			}
		} else {
			// For compatibility
			if ($element == 'order' || $element == 'commande') {
				$element = $subelement = 'commande';
			}
			if ($element == 'propal') {
				$element = 'comm/propal';
				$subelement = 'propal';
			}
			if ($element == 'contract') {
				$element = $subelement = 'contrat';
			}
			if ($element == 'shipping') {
				$element = $subelement = 'expedition';
			}

			dol_include_once('/' . $element . '/class/' . $subelement . '.class.php');

			$classname = ucfirst($subelement);
			$objectsrc = new $classname($db);
			$objectsrc->fetch($originid);
			if (empty($objectsrc->lines) && method_exists($objectsrc, 'fetch_lines'))
				$objectsrc->fetch_lines();
			$objectsrc->fetch_thirdparty();

			$projectid = (! empty($projectid) ? $projectid : $objectsrc->fk_project);
			$ref_client = (! empty($objectsrc->ref_client) ? $objectsrc->ref_client : (! empty($objectsrc->ref_customer) ? $objectsrc->ref_customer:''));
			$ref_int = (! empty($objectsrc->ref_int) ? $objectsrc->ref_int : '');

			// only if socid not filled else it's allready done upper
			if (empty($socid))
				$soc = $objectsrc->thirdparty;

			$cond_reglement_id 	= (! empty($objectsrc->cond_reglement_id)?$objectsrc->cond_reglement_id:(! empty($soc->cond_reglement_id)?$soc->cond_reglement_id:0));
			$mode_reglement_id 	= (! empty($objectsrc->mode_reglement_id)?$objectsrc->mode_reglement_id:(! empty($soc->mode_reglement_id)?$soc->mode_reglement_id:0));
            $fk_account         = (! empty($objectsrc->fk_account)?$objectsrc->fk_account:(! empty($soc->fk_account)?$soc->fk_account:0));
			$remise_percent 	= (! empty($objectsrc->remise_percent)?$objectsrc->remise_percent:(! empty($soc->remise_percent)?$soc->remise_percent:0));
			$remise_absolue 	= (! empty($objectsrc->remise_absolue)?$objectsrc->remise_absolue:(! empty($soc->remise_absolue)?$soc->remise_absolue:0));
			$dateinvoice		= (empty($dateinvoice)?(empty($conf->global->MAIN_AUTOFILL_DATE)?-1:''):$dateinvoice);

			if (!empty($conf->multicurrency->enabled))
			{
				if (!empty($objectsrc->multicurrency_code)) $currency_code = $objectsrc->multicurrency_code;
				if (!empty($conf->global->MULTICURRENCY_USE_ORIGIN_TX) && !empty($objectsrc->multicurrency_tx))	$currency_tx = $objectsrc->multicurrency_tx;
			}

			// Replicate extrafields
			$objectsrc->fetch_optionals($originid);
			$object->array_options = $objectsrc->array_options;
		}
	}
	else
	{
		$cond_reglement_id 	= $soc->cond_reglement_id;
		$mode_reglement_id 	= $soc->mode_reglement_id;
		$fk_account        	= $soc->fk_account;
		$remise_percent 	= $soc->remise_percent;
		$remise_absolue 	= 0;
		$dateinvoice		= (empty($dateinvoice)?(empty($conf->global->MAIN_AUTOFILL_DATE)?-1:''):$dateinvoice);		// Do not set 0 here (0 for a date is 1970)

		if (!empty($conf->multicurrency->enabled) && !empty($soc->multicurrency_code)) $currency_code = $soc->multicurrency_code;
	}

	if (!empty($soc->id)) $absolute_discount = $soc->getAvailableDiscounts();
	$note_public = $object->getDefaultCreateValueFor('note_public', (is_object($objectsrc)?$objectsrc->note_public:null));
	$note_private = $object->getDefaultCreateValueFor('note_private', ((! empty($origin) && ! empty($originid) && is_object($objectsrc))?$objectsrc->note_private:null));

	if (! empty($conf->use_javascript_ajax))
	{
		require_once DOL_DOCUMENT_ROOT . '/core/lib/ajax.lib.php';
		print ajax_combobox('fac_replacement');
		print ajax_combobox('fac_avoir');
		print ajax_combobox('situations');

	}

	if ($origin == 'contrat')
	{
	    $langs->load("admin");
	    $text=$langs->trans("ToCreateARecurringInvoice");
	    $text.=' '.$langs->trans("ToCreateARecurringInvoiceGene", $langs->transnoentitiesnoconv("MenuFinancial"), $langs->transnoentitiesnoconv("BillsCustomers"), $langs->transnoentitiesnoconv("ListOfTemplates"));
	    if (empty($conf->global->INVOICE_DISABLE_AUTOMATIC_RECURRING_INVOICE))
	    {
	       $text.=' '.$langs->trans("ToCreateARecurringInvoiceGeneAuto", $langs->transnoentitiesnoconv('Module2300Name'));
	    }
	    print info_admin($text, 0, 0, 0).'<br>';
	}

	print '<form name="add" action="' . $_SERVER["PHP_SELF"] . '" method="POST">';
	print '<input type="hidden" name="token" value="' . $_SESSION ['newtoken'] . '">';
	print '<input type="hidden" name="action" value="add">';
	if ($soc->id > 0) print '<input type="hidden" name="socid" value="' . $soc->id . '">' . "\n";
	print '<input name="facnumber" type="hidden" value="provisoire">';
	print '<input name="ref_client" type="hidden" value="' . $ref_client . '">';
	print '<input name="ref_int" type="hidden" value="' . $ref_int . '">';
	print '<input type="hidden" name="origin" value="' . $origin . '">';
	print '<input type="hidden" name="originid" value="' . $originid . '">';
	if (!empty($currency_tx)) print '<input type="hidden" name="originmulticurrency_tx" value="' . $currency_tx . '">';

	dol_fiche_head('');

	print '<table class="border" width="100%">';

	// Ref
	print '<tr><td class="titlefieldcreate fieldrequired">' . $langs->trans('Ref') . '</td><td colspan="2">' . $langs->trans('Draft') . '</td></tr>';

	// Thirdparty
	print '<td class="fieldrequired">' . $langs->trans('Customer') . '</td>';
	if ($soc->id > 0 && ! GETPOST('fac_rec','alpha'))
	{
		print '<td colspan="2">';
		print $soc->getNomUrl(1);
		print '<input type="hidden" name="socid" value="' . $soc->id . '">';
		// Outstanding Bill
		$outstandingBills = $soc->get_OutstandingBill();
		print ' (' . $langs->trans('CurrentOutstandingBill') . ': ';
		print price($outstandingBills, '', $langs, 0, 0, -1, $conf->currency);
		if ($soc->outstanding_limit != '')
		{
			if ($outstandingBills > $soc->outstanding_limit) print img_warning($langs->trans("OutstandingBillReached"));
			print ' / ' . price($soc->outstanding_limit, '', $langs, 0, 0, -1, $conf->currency);
		}
		print ')';
        print ' <a href="'.DOL_URL_ROOT.'/societe/card.php?action=create&backtopage='.urlencode($_SERVER["PHP_SELF"].'?action=create&fac_rec='.GETPOST('fac_rec','alpha')).'">'.$langs->trans("AddThirdParty").'</a>';
		print '</td>';
	}
	else
	{
		print '<td colspan="2">';
		print $form->select_company($soc->id, 'socid', '(s.client = 1 OR s.client = 3) AND status=1', 'SelectThirdParty', 0, 0, null, 0, 'minwidth300');
		// Option to reload page to retrieve customer informations. Note, this clear other input
		if (!empty($conf->global->RELOAD_PAGE_ON_CUSTOMER_CHANGE))
		{
			print '<script type="text/javascript">
			$(document).ready(function() {
				$("#socid").change(function() {
					var socid = $(this).val();
			        var fac_rec = $(\'#fac_rec\').val();
					// reload page
        			window.location.href = "'.$_SERVER["PHP_SELF"].'?action=create&socid="+socid+"&fac_rec="+fac_rec;
				});
			});
			</script>';
		}
        print ' <a href="'.DOL_URL_ROOT.'/societe/card.php?action=create&backtopage='.urlencode($_SERVER["PHP_SELF"].'?action=create').'">'.$langs->trans("AddThirdParty").'</a>';
		print '</td>';
	}
	print '</tr>' . "\n";

	$exampletemplateinvoice=new FactureRec($db);

	// Overwrite value if creation of invoice is from a predefined invoice
	if (empty($origin) && empty($originid) && GETPOST('fac_rec','int') > 0)
	{
	    $invoice_predefined = new FactureRec($db);
	    $invoice_predefined->fetch(GETPOST('fac_rec','int'));

	    $dateinvoice = $invoice_predefined->date_when;     // To use next gen date by default later
	    if (empty($projectid)) $projectid = $invoice_predefined->fk_project;
	    $cond_reglement_id = $invoice_predefined->cond_reglement_id;
	    $mode_reglement_id = $invoice_predefined->mode_reglement_id;
	    $fk_account = $invoice_predefined->fk_account;
	    $note_public = $invoice_predefined->note_public;
	    $note_private = $invoice_predefined->note_private;

		$sql = 'SELECT r.rowid, r.titre, r.total_ttc';
		$sql .= ' FROM ' . MAIN_DB_PREFIX . 'facture_rec as r';
		$sql .= ' WHERE r.fk_soc = ' . $invoice_predefined->socid;

		$resql = $db->query($sql);
		if ($resql)
		{
			$num = $db->num_rows($resql);
			$i = 0;

			if ($num > 0)
			{
				print '<tr><td>' . $langs->trans('CreateFromRepeatableInvoice') . '</td><td>';
				print '<select class="flat" id="fac_rec" name="fac_rec">';
				print '<option value="0" selected></option>';
				while ($i < $num)
				{
					$objp = $db->fetch_object($resql);
					print '<option value="' . $objp->rowid . '"';
					if (GETPOST('fac_rec') == $objp->rowid)
					{
					    print ' selected';
                        $exampletemplateinvoice->fetch(GETPOST('fac_rec'));
					}
					print '>' . $objp->titre . ' (' . price($objp->total_ttc) . ' ' . $langs->trans("TTC") . ')</option>';
					$i ++;
				}
				print '</select>';
				// Option to reload page to retrieve customer informations. Note, this clear other input
        		if (!empty($conf->global->RELOAD_PAGE_ON_TEMPLATE_CHANGE))
        		{
        			print '<script type="text/javascript">
        			$(document).ready(function() {
        				$("#fac_rec").change(function() {
        					var fac_rec = $(this).val();
        			        var socid = $(\'#socid\').val();
        					// reload page
        					window.location.href = "'.$_SERVER["PHP_SELF"].'?action=create&socid="+socid+"&fac_rec="+fac_rec;
        				});
        			});
        			</script>';
        		}
				print '</td></tr>';
			}
			$db->free($resql);
		} else {
			dol_print_error($db);
		}
	}

	// Type de facture
	$facids = $facturestatic->list_replacable_invoices($soc->id);
	if ($facids < 0) {
		dol_print_error($db, $facturestatic);
		exit();
	}
	$options = "";
	foreach ($facids as $facparam)
	{
		$options .= '<option value="' . $facparam ['id'] . '"';
		if ($facparam ['id'] == $_POST['fac_replacement'])
			$options .= ' selected';
		$options .= '>' . $facparam ['ref'];
		$options .= ' (' . $facturestatic->LibStatut(0, $facparam ['status']) . ')';
		$options .= '</option>';
	}

	// Show link for credit note
	$facids=$facturestatic->list_qualified_avoir_invoices($soc->id);
	if ($facids < 0)
	{
		dol_print_error($db,$facturestatic);
		exit;
	}
	$optionsav = "";
	$newinvoice_static = new Facture($db);
	foreach ($facids as $key => $valarray)
	{
		$newinvoice_static->id = $key;
		$newinvoice_static->ref = $valarray ['ref'];
		$newinvoice_static->statut = $valarray ['status'];
		$newinvoice_static->type = $valarray ['type'];
		$newinvoice_static->paye = $valarray ['paye'];

		$optionsav .= '<option value="' . $key . '"';
		if ($key == GETPOST('fac_avoir'))
			$optionsav .= ' selected';
		$optionsav .= '>';
		$optionsav .= $newinvoice_static->ref;
		$optionsav .= ' (' . $newinvoice_static->getLibStatut(1, $valarray ['paymentornot']) . ')';
		$optionsav .= '</option>';
	}

	print '<tr><td class="tdtop fieldrequired">' . $langs->trans('Type') . '</td><td colspan="2">';

	print '<div class="tagtable">' . "\n";

	// Standard invoice
	print '<div class="tagtr listofinvoicetype"><div class="tagtd listofinvoicetype">';
	$tmp='<input type="radio" id="radio_standard" name="type" value="0"' . (GETPOST('type') == 0 ? ' checked' : '') . '> ';
	$desc = $form->textwithpicto($tmp.$langs->trans("InvoiceStandardAsk"), $langs->transnoentities("InvoiceStandardDesc"), 1, 'help', '', 0, 3);
	print $desc;
	print '</div></div>';

	if ((empty($origin)) || ((($origin == 'propal') || ($origin == 'commande')) && (! empty($originid))))
	{
		// Deposit
		if (empty($conf->global->INVOICE_DISABLE_DEPOSIT))
   		{
    	    print '<div class="tagtr listofinvoicetype"><div class="tagtd listofinvoicetype">';
    		$tmp='<input type="radio" id="radio_deposit" name="type" value="3"' . (GETPOST('type') == 3 ? ' checked' : '') . '> ';
    		print '<script type="text/javascript" language="javascript">
    		jQuery(document).ready(function() {
    			jQuery("#typedeposit, #valuedeposit").click(function() {
    				jQuery("#radio_deposit").prop("checked", true);
    			});
    		});
    		</script>';

    		$desc = $form->textwithpicto($tmp.$langs->trans("InvoiceDeposit"), $langs->transnoentities("InvoiceDepositDesc"), 1, 'help', '', 0, 3);
    		print '<table class="nobordernopadding"><tr><td>';
    		print $desc;
    		print '</td>';
    		if (($origin == 'propal') || ($origin == 'commande'))
    		{
    			print '<td class="nowrap" style="padding-left: 5px">';
    			$arraylist = array('amount' => 'FixAmount','variable' => 'VarAmount');
    			print $form->selectarray('typedeposit', $arraylist, GETPOST('typedeposit'), 0, 0, 0, '', 1);
    			print '</td>';
    			print '<td class="nowrap" style="padding-left: 5px">' . $langs->trans('Value') . ':<input type="text" id="valuedeposit" name="valuedeposit" size="3" value="' . GETPOST('valuedeposit', 'int') . '"/>';
    		}
    		print '</td></tr></table>';

    		print '</div></div>';
   		}
	}

	if ($socid > 0)
	{
		if (! empty($conf->global->INVOICE_USE_SITUATION))
		{
			// First situation invoice
			print '<div class="tagtr listofinvoicetype"><div class="tagtd listofinvoicetype">';
			$tmp='<input type="radio" name="type" value="5"' . (GETPOST('type') == 5 ? ' checked' : '') . '> ';
			$desc = $form->textwithpicto($tmp.$langs->trans("InvoiceFirstSituationAsk"), $langs->transnoentities("InvoiceFirstSituationDesc"), 1, 'help', '', 0, 3);
			print $desc;
			print '</div></div>';

			// Next situation invoice
			$opt = $form->selectSituationInvoices(GETPOST('originid'), $socid);
			print '<div class="tagtr listofinvoicetype"><div class="tagtd listofinvoicetype">';
			$tmp='<input type="radio" name="type" value="5"' . (GETPOST('type') == 5 && GETPOST('originid') ? ' checked' : '');
			if ($opt == ('<option value ="0" selected>' . $langs->trans('NoSituations') . '</option>') || (GETPOST('origin') && GETPOST('origin') != 'facture' && GETPOST('origin') != 'commande')) $tmp.=' disabled';
			$tmp.= '> ';
			$text = $tmp.$langs->trans("InvoiceSituationAsk") . ' ';
			$text .= '<select class="flat" id="situations" name="situations">';
			$text .= $opt;
			$text .= '</select>';
			$desc = $form->textwithpicto($text, $langs->transnoentities("InvoiceSituationDesc"), 1, 'help', '', 0, 3);
			print $desc;
			print '</div></div>';
		}

		// Replacement
		if (empty($conf->global->INVOICE_DISABLE_REPLACEMENT))
		{
    		print '<!-- replacement line -->';
    		print '<div class="tagtr listofinvoicetype"><div class="tagtd listofinvoicetype">';
    		$tmp='<input type="radio" name="type" id="radio_replacement" value="1"' . (GETPOST('type') == 1 ? ' checked' : '');
    		if (! $options) $tmp.=' disabled';
    		$tmp.='> ';
    		print '<script type="text/javascript" language="javascript">
    		jQuery(document).ready(function() {
    			jQuery("#fac_replacement").change(function() {
    				jQuery("#radio_replacement").prop("checked", true);
    			});
    		});
    		</script>';
    		$text = $tmp.$langs->trans("InvoiceReplacementAsk") . ' ';
    		$text .= '<select class="flat" name="fac_replacement" id="fac_replacement"';
    		if (! $options)
    			$text .= ' disabled';
    		$text .= '>';
    		if ($options) {
    			$text .= '<option value="-1">&nbsp;</option>';
    			$text .= $options;
    		} else {
    			$text .= '<option value="-1">' . $langs->trans("NoReplacableInvoice") . '</option>';
    		}
    		$text .= '</select>';
    		$desc = $form->textwithpicto($text, $langs->transnoentities("InvoiceReplacementDesc"), 1, 'help', '', 0, 3);
    		print $desc;
    		print '</div></div>';
		}
	}
	else
	{
		print '<div class="tagtr listofinvoicetype"><div class="tagtd listofinvoicetype">';
		$tmp='<input type="radio" name="type" id="radio_replacement" value="0" disabled> ';
		$text = $tmp.$langs->trans("InvoiceReplacement") . ' ';
		$text.= '('.$langs->trans("YouMustCreateInvoiceFromThird").') ';
		$desc = $form->textwithpicto($text, $langs->transnoentities("InvoiceReplacementDesc"), 1, 'help', '', 0, 3);
		print $desc;
		print '</div></div>';
	}

	if (empty($origin))
	{
		if ($socid > 0)
		{
    		// Credit note
		    if (empty($conf->global->INVOICE_DISABLE_CREDIT_NOTE))
    		{
    			print '<div class="tagtr listofinvoicetype"><div class="tagtd listofinvoicetype">';
    			$tmp='<input type="radio" id="radio_creditnote" name="type" value="2"' . (GETPOST('type') == 2 ? ' checked' : '');
    			if (! $optionsav) $tmp.=' disabled';
    			$tmp.= '> ';
    			// Show credit note options only if we checked credit note
    			print '<script type="text/javascript" language="javascript">
    			jQuery(document).ready(function() {
    				if (! jQuery("#radio_creditnote").is(":checked"))
    				{
    					jQuery("#credit_note_options").hide();
    				}
    				jQuery("#radio_creditnote").click(function() {
    					jQuery("#credit_note_options").show();
    				});
    				jQuery("#radio_standard, #radio_replacement, #radio_deposit").click(function() {
    					jQuery("#credit_note_options").hide();
    				});
    			});
    			</script>';
    			$text = $tmp.$langs->transnoentities("InvoiceAvoirAsk") . ' ';
    			// $text.='<input type="text" value="">';
    			$text .= '<select class="flat valignmiddle" name="fac_avoir" id="fac_avoir"';
    			if (! $optionsav)
    				$text .= ' disabled';
    			$text .= '>';
    			if ($optionsav) {
    				$text .= '<option value="-1"></option>';
    				$text .= $optionsav;
    			} else {
    				$text .= '<option value="-1">' . $langs->trans("NoInvoiceToCorrect") . '</option>';
    			}
    			$text .= '</select>';
    			$desc = $form->textwithpicto($text, $langs->transnoentities("InvoiceAvoirDesc"), 1, 'help', '', 0, 3);
    			print $desc;

    			print '<div id="credit_note_options" class="clearboth">';
    	        print '&nbsp;&nbsp;&nbsp; <input data-role="none" type="checkbox" name="invoiceAvoirWithLines" id="invoiceAvoirWithLines" value="1" onclick="if($(this).is(\':checked\') ) { $(\'#radio_creditnote\').prop(\'checked\', true); $(\'#invoiceAvoirWithPaymentRestAmount\').removeAttr(\'checked\');   }" '.(GETPOST('invoiceAvoirWithLines','int')>0 ? 'checked':'').' /> <label for="invoiceAvoirWithLines">'.$langs->trans('invoiceAvoirWithLines')."</label>";
    	        print '<br>&nbsp;&nbsp;&nbsp; <input data-role="none" type="checkbox" name="invoiceAvoirWithPaymentRestAmount" id="invoiceAvoirWithPaymentRestAmount" value="1" onclick="if($(this).is(\':checked\') ) { $(\'#radio_creditnote\').prop(\'checked\', true);  $(\'#invoiceAvoirWithLines\').removeAttr(\'checked\');   }" '.(GETPOST('invoiceAvoirWithPaymentRestAmount','int')>0 ? 'checked':'').' /> <label for="invoiceAvoirWithPaymentRestAmount">'.$langs->trans('invoiceAvoirWithPaymentRestAmount')."</label>";
    			print '</div>';

    			print '</div></div>';
    		}
		}
		else
		{
			print '<div class="tagtr listofinvoicetype"><div class="tagtd listofinvoicetype">';
			if (empty($conf->global->INVOICE_CREDIT_NOTE_STANDALONE)) $tmp='<input type="radio" name="type" id="radio_creditnote" value="0" disabled> ';
			else $tmp='<input type="radio" name="type" id="radio_creditnote" value="2" > ';
			$text = $tmp.$langs->trans("InvoiceAvoir") . ' ';
			$text.= '('.$langs->trans("YouMustCreateInvoiceFromThird").') ';
			$desc = $form->textwithpicto($text, $langs->transnoentities("InvoiceAvoirDesc"), 1, 'help', '', 0, 3);
			print $desc;
			print '</div></div>' . "\n";
		}
	}

	// Template invoice
	print '<div class="tagtr listofinvoicetype"><div class="tagtd listofinvoicetype">';
	$tmp='<input type="radio" name="type" id="radio_template" value="0" disabled> ';
	$text = $tmp.$langs->trans("RepeatableInvoice") . ' ';
	//$text.= '('.$langs->trans("YouMustCreateStandardInvoiceFirst").') ';
	$desc = $form->textwithpicto($text, $langs->transnoentities("YouMustCreateStandardInvoiceFirstDesc"), 1, 'help', '', 0, 3);
	print $desc;
	print '</div></div>';

	print '</div>';

	print '</td></tr>';

	if ($socid > 0)
	{
		// Discounts for third party
		print '<tr><td>' . $langs->trans('Discounts') . '</td><td colspan="2">';
		if ($soc->remise_percent)
			print $langs->trans("CompanyHasRelativeDiscount", '<a href="' . DOL_URL_ROOT . '/comm/remise.php?id=' . $soc->id . '&backtopage=' . urlencode($_SERVER["PHP_SELF"] . '?socid=' . $soc->id . '&action=' . $action . '&origin=' . GETPOST('origin') . '&originid=' . GETPOST('originid')) . '">' . $soc->remise_percent . '</a>');
		else
			print $langs->trans("CompanyHasNoRelativeDiscount");
		print ' <a href="' . DOL_URL_ROOT . '/comm/remise.php?id=' . $soc->id . '&backtopage=' . urlencode($_SERVER["PHP_SELF"] . '?socid=' . $soc->id . '&action=' . $action . '&origin=' . GETPOST('origin') . '&originid=' . GETPOST('originid')) . '">(' . $langs->trans("EditRelativeDiscount") . ')</a>';
		print '. ';
		print '<br>';
		if ($absolute_discount)
			print $langs->trans("CompanyHasAbsoluteDiscount", '<a href="' . DOL_URL_ROOT . '/comm/remx.php?id=' . $soc->id . '&backtopage=' . urlencode($_SERVER["PHP_SELF"] . '?socid=' . $soc->id . '&action=' . $action . '&origin=' . GETPOST('origin') . '&originid=' . GETPOST('originid')) . '">' . price($absolute_discount) . '</a>', $langs->trans("Currency" . $conf->currency));
		else
			print $langs->trans("CompanyHasNoAbsoluteDiscount");
		print ' <a href="' . DOL_URL_ROOT . '/comm/remx.php?id=' . $soc->id . '&backtopage=' . urlencode($_SERVER["PHP_SELF"] . '?socid=' . $soc->id . '&action=' . $action . '&origin=' . GETPOST('origin') . '&originid=' . GETPOST('originid')) . '">(' . $langs->trans("EditGlobalDiscounts") . ')</a>';
		print '.';
		print '</td></tr>';
	}

	$datefacture = dol_mktime(12, 0, 0, $_POST['remonth'], $_POST['reday'], $_POST['reyear']);

	// Date invoice
	print '<tr><td class="fieldrequired">' . $langs->trans('DateInvoice') . '</td><td colspan="2">';
	print $form->select_date($datefacture?$datefacture:$dateinvoice, '', '', '', '', "add", 1, 1, 1);
	print '</td></tr>';

	// Date point of tax
	if (! empty($conf->global->INVOICE_POINTOFTAX_DATE))
	{
		print '<tr><td class="fieldrequired">' . $langs->trans('DatePointOfTax') . '</td><td colspan="2">';
		$date_pointoftax = dol_mktime(12, 0, 0, $_POST['date_pointoftaxmonth'], $_POST['date_pointoftaxday'], $_POST['date_pointoftaxyear']);
		print $form->select_date($date_pointoftax?$date_pointoftax:-1, 'date_pointoftax', '', '', '', "add", 1, 1, 1);
		print '</td></tr>';
	}

	// Payment term
	print '<tr><td class="nowrap fieldrequired">' . $langs->trans('PaymentConditionsShort') . '</td><td colspan="2">';
	$form->select_conditions_paiements(isset($_POST['cond_reglement_id']) ? $_POST['cond_reglement_id'] : $cond_reglement_id, 'cond_reglement_id');
	print '</td></tr>';

	// Payment mode
	print '<tr><td>' . $langs->trans('PaymentMode') . '</td><td colspan="2">';
	$form->select_types_paiements(isset($_POST['mode_reglement_id']) ? $_POST['mode_reglement_id'] : $mode_reglement_id, 'mode_reglement_id', 'CRDT');
	print '</td></tr>';

    // Bank Account
	if (isset($_POST['fk_account'])) {
		$fk_account = $_POST['fk_account'];
	}

    print '<tr><td>' . $langs->trans('BankAccount') . '</td><td colspan="2">';
    $form->select_comptes($fk_account, 'fk_account', 0, '', 1);
    print '</td></tr>';

	// Project
	if (! empty($conf->projet->enabled) && $socid > 0)
	{
		$langs->load('projects');
		print '<tr><td>' . $langs->trans('Project') . '</td><td colspan="2">';
		$numprojet = $formproject->select_projects($socid, $projectid, 'projectid', 0);
		print ' &nbsp; <a href="'.DOL_URL_ROOT.'/projet/card.php?socid=' . $soc->id . '&action=create&status=1&backtopage='.urlencode($_SERVER["PHP_SELF"].'?action=create&socid='.$soc->id.($fac_rec?'&fac_rec='.$fac_rec:'')).'">' . $langs->trans("AddProject") . '</a>';
		print '</td></tr>';
	}

	// Incoterms
	if (!empty($conf->incoterm->enabled))
	{
		print '<tr>';
		print '<td><label for="incoterm_id">'.$form->textwithpicto($langs->trans("IncotermLabel"), $objectsrc->libelle_incoterms, 1).'</label></td>';
        print '<td colspan="2" class="maxwidthonsmartphone">';
        $incoterm_id = GETPOST('incoterm_id');
        $incoterm_location = GETPOST('location_incoterms');
        if (empty($incoterm_id))
        {
            $incoterm_id = (!empty($objectsrc->fk_incoterms) ? $objectsrc->fk_incoterms : $soc->fk_incoterms);
            $incoterm_location = (!empty($objectsrc->location_incoterms) ? $objectsrc->location_incoterms : $soc->location_incoterms);
        }
        print $form->select_incoterms($incoterm_id, $incoterm_location);
		print '</td></tr>';
	}

	// Other attributes
	$parameters = array('objectsrc' => $objectsrc,'colspan' => ' colspan="2"', 'cols'=>2);
	$reshook = $hookmanager->executeHooks('formObjectOptions', $parameters, $object, $action); // Note that $action and $object may have been modified by hook
    print $hookmanager->resPrint;
	if (empty($reshook) && ! empty($extrafields->attribute_label)) {
		print $object->showOptionals($extrafields, 'edit');
	}

	// Template to use by default
	print '<tr><td>' . $langs->trans('Model') . '</td>';
	print '<td colspan="2">';
	include_once DOL_DOCUMENT_ROOT . '/core/modules/facture/modules_facture.php';
	$liste = ModelePDFFactures::liste_modeles($db);
	print $form->selectarray('model', $liste, $conf->global->FACTURE_ADDON_PDF);
	print "</td></tr>";

	// Multicurrency
	if (! empty($conf->multicurrency->enabled))
	{
		print '<tr>';
		print '<td>'.fieldLabel('Currency','multicurrency_code').'</td>';
        print '<td colspan="2" class="maxwidthonsmartphone">';
	    print $form->selectMultiCurrency($currency_code, 'multicurrency_code');
		print '</td></tr>';
	}

	// Help of substitution key
	$htmltext='';
	if (GETPOST('fac_rec','int') > 0)
	{
    	$dateexample=($datefacture ? $datefacture : $dateinvoice);
    	if (empty($dateexample)) $dateexample=dol_now();
    	$substitutionarray=array(
    	    '__TOTAL_HT__' => $langs->trans("AmountHT").' ('.$langs->trans("Example").': '.price($exampletemplateinvoice->total_ht).')',
    	    '__TOTAL_TTC__' =>  $langs->trans("AmountTTC").' ('.$langs->trans("Example").': '.price($exampletemplateinvoice->total_ttc).')',
    	    '__INVOICE_PREVIOUS_MONTH__' => $langs->trans("PreviousMonthOfInvoice").' ('.$langs->trans("Example").': '.dol_print_date(dol_time_plus_duree($dateexample, -1, 'm'),'%m').')',
    	    '__INVOICE_MONTH__' =>  $langs->trans("MonthOfInvoice").' ('.$langs->trans("Example").': '.dol_print_date($dateexample,'%m').')',
    	    '__INVOICE_NEXT_MONTH__' => $langs->trans("NextMonthOfInvoice").' ('.$langs->trans("Example").': '.dol_print_date(dol_time_plus_duree($dateexample, 1, 'm'),'%m').')',
    	    '__INVOICE_PREVIOUS_MONTH_TEXT__' => $langs->trans("TextPreviousMonthOfInvoice").' ('.$langs->trans("Example").': '.dol_print_date(dol_time_plus_duree($dateexample, -1, 'm'),'%B').')',
    	    '__INVOICE_MONTH_TEXT__' =>  $langs->trans("TextMonthOfInvoice").' ('.$langs->trans("Example").': '.dol_print_date($dateexample,'%B').')',
    	    '__INVOICE_NEXT_MONTH_TEXT__' => $langs->trans("TextNextMonthOfInvoice").' ('.$langs->trans("Example").': '.dol_print_date(dol_time_plus_duree($dateexample, 1, 'm'), '%B').')',
    	    '__INVOICE_PREVIOUS_YEAR__' => $langs->trans("YearOfInvoice").' ('.$langs->trans("Example").': '.dol_print_date(dol_time_plus_duree($dateexample, -1, 'y'),'%Y').')',
    	    '__INVOICE_YEAR__' =>  $langs->trans("PreviousYearOfInvoice").' ('.$langs->trans("Example").': '.dol_print_date($dateexample,'%Y').')',
    	    '__INVOICE_NEXT_YEAR__' => $langs->trans("NextYearOfInvoice").' ('.$langs->trans("Example").': '.dol_print_date(dol_time_plus_duree($dateexample, 1, 'y'),'%Y').')'
    	);

    	$htmltext = '<i>'.$langs->trans("FollowingConstantsWillBeSubstituted").':<br>';
    	foreach($substitutionarray as $key => $val)
    	{
    	    $htmltext.=$key.' = '.$langs->trans($val).'<br>';
    	}
    	$htmltext.='</i>';
	}

	// Public note
	print '<tr>';
	print '<td class="tdtop">';
	print $form->textwithpicto($langs->trans('NotePublic'), $htmltext);
	print '</td>';
	print '<td valign="top" colspan="2">';
	$doleditor = new DolEditor('note_public', $note_public, '', 80, 'dolibarr_notes', 'In', 0, false, true, ROWS_3, '90%');
	print $doleditor->Create(1);

	// Private note
	if (empty($user->societe_id))
	{
		print '<tr>';
		print '<td class="tdtop">';
		print $form->textwithpicto($langs->trans('NotePrivate'), $htmltext);
		print '</td>';
		print '<td valign="top" colspan="2">';
		$doleditor = new DolEditor('note_private', $note_private, '', 80, 'dolibarr_notes', 'In', 0, false, true, ROWS_3, '90%');
		print $doleditor->Create(1);
		// print '<textarea name="note_private" wrap="soft" cols="70" rows="'.ROWS_3.'">'.$note_private.'.</textarea>
		print '</td></tr>';
	}

	// Lines from source
	if (! empty($origin) && ! empty($originid) && is_object($objectsrc))
	{
		// TODO for compatibility
		if ($origin == 'contrat') {
			// Calcul contrat->price (HT), contrat->total (TTC), contrat->tva
			$objectsrc->remise_absolue = $remise_absolue;
			$objectsrc->remise_percent = $remise_percent;
			$objectsrc->update_price(1, - 1, 1);
		}

		print "\n<!-- " . $classname . " info -->";
		print "\n";
		print '<input type="hidden" name="amount"         value="' . $objectsrc->total_ht . '">' . "\n";
		print '<input type="hidden" name="total"          value="' . $objectsrc->total_ttc . '">' . "\n";
		print '<input type="hidden" name="tva"            value="' . $objectsrc->total_tva . '">' . "\n";
		print '<input type="hidden" name="origin"         value="' . $objectsrc->element . '">';
		print '<input type="hidden" name="originid"       value="' . $objectsrc->id . '">';

		switch ($classname) {
			case 'Propal':
				$newclassname = 'CommercialProposal';
				break;
			case 'Commande':
				$newclassname = 'Order';
				break;
			case 'Expedition':
				$newclassname = 'Sending';
				break;
			case 'Contrat':
				$newclassname = 'Contract';
				break;
			case 'Fichinter':
				$newclassname = 'Intervention';
				break;
			default:
				$newclassname = $classname;
		}

		print '<tr><td>' . $langs->trans($newclassname) . '</td><td colspan="2">' . $objectsrc->getNomUrl(1);
		// We check if Origin document (id and type is known) has already at least one invoice attached to it
		$objectsrc->fetchObjectLinked($originid,$origin,'','facture');
		$cntinvoice=count($objectsrc->linkedObjects['facture']);
		if ($cntinvoice>=1)
		{
		    setEventMessages('WarningBillExist', null, 'warnings');
		    echo ' ('.$langs->trans('LatestRelatedBill').end($objectsrc->linkedObjects['facture'])->getNomUrl(1).')';
		}
		echo '</td></tr>';
		print '<tr><td>' . $langs->trans('TotalHT') . '</td><td colspan="2">' . price($objectsrc->total_ht) . '</td></tr>';
		print '<tr><td>' . $langs->trans('TotalVAT') . '</td><td colspan="2">' . price($objectsrc->total_tva) . "</td></tr>";
		if ($mysoc->localtax1_assuj == "1" || $objectsrc->total_localtax1 != 0) 		// Localtax1
		{
			print '<tr><td>' . $langs->transcountry("AmountLT1", $mysoc->country_code) . '</td><td colspan="2">' . price($objectsrc->total_localtax1) . "</td></tr>";
		}

		if ($mysoc->localtax2_assuj == "1" || $objectsrc->total_localtax2 != 0) 		// Localtax2
		{
			print '<tr><td>' . $langs->transcountry("AmountLT2", $mysoc->country_code) . '</td><td colspan="2">' . price($objectsrc->total_localtax2) . "</td></tr>";
		}
		print '<tr><td>' . $langs->trans('TotalTTC') . '</td><td colspan="2">' . price($objectsrc->total_ttc) . "</td></tr>";

		if (!empty($conf->multicurrency->enabled))
		{
			print '<tr><td>' . $langs->trans('MulticurrencyAmountHT') . '</td><td colspan="2">' . price($objectsrc->multicurrency_total_ht) . '</td></tr>';
			print '<tr><td>' . $langs->trans('MulticurrencyAmountVAT') . '</td><td colspan="2">' . price($objectsrc->multicurrency_total_tva) . "</td></tr>";
			print '<tr><td>' . $langs->trans('MulticurrencyAmountTTC') . '</td><td colspan="2">' . price($objectsrc->multicurrency_total_ttc) . "</td></tr>";
		}
	}

	print "</table>\n";

	dol_fiche_end();

	// Button "Create Draft"
	print '<div class="center">';
	print '<input type="submit" class="button" name="bouton" value="' . $langs->trans('CreateDraft') . '">';
	print '&nbsp;&nbsp;&nbsp;&nbsp;&nbsp;';
	print '<input type="button" class="button" value="' . $langs->trans("Cancel") . '" onClick="javascript:history.go(-1)">';
	print '</div>';

	print "</form>\n";

	// Show origin lines
	if (! empty($origin) && ! empty($originid) && is_object($objectsrc)) {
		print '<br>';

		$title = $langs->trans('ProductsAndServices');
		print load_fiche_titre($title);

		print '<table class="noborder" width="100%">';

		$objectsrc->printOriginLinesList();

		print '</table>';
	}

	print '<br>';
}
else if ($id > 0 || ! empty($ref))
{
	/*
	 * Show object in view mode
	 */

	$result = $object->fetch($id, $ref);
	if ($result <= 0) {
		dol_print_error($db, $object->error);
		exit();
	}

	// fetch optionals attributes and labels
	$extralabels = $extrafields->fetch_name_optionals_label($object->table_element);

	if ($user->societe_id > 0 && $user->societe_id != $object->socid)
		accessforbidden('', 0);

	$result = $object->fetch_thirdparty();

	$soc = new Societe($db);
	$result=$soc->fetch($object->socid);
	if ($result < 0) dol_print_error($db);
	$selleruserevenustamp = $mysoc->useRevenueStamp();

	$totalpaye = $object->getSommePaiement();
	$totalcreditnotes = $object->getSumCreditNotesUsed();
	$totaldeposits = $object->getSumDepositsUsed();
	// print "totalpaye=".$totalpaye." totalcreditnotes=".$totalcreditnotes." totaldeposts=".$totaldeposits."
	// selleruserrevenuestamp=".$selleruserevenustamp;

	// We can also use bcadd to avoid pb with floating points
	// For example print 239.2 - 229.3 - 9.9; does not return 0.
	// $resteapayer=bcadd($object->total_ttc,$totalpaye,$conf->global->MAIN_MAX_DECIMALS_TOT);
	// $resteapayer=bcadd($resteapayer,$totalavoir,$conf->global->MAIN_MAX_DECIMALS_TOT);
	$resteapayer = price2num($object->total_ttc - $totalpaye - $totalcreditnotes - $totaldeposits, 'MT');

	if ($object->paye)
		$resteapayer = 0;
	$resteapayeraffiche = $resteapayer;

	if (! empty($conf->global->FACTURE_DEPOSITS_ARE_JUST_PAYMENTS)) {
		$filterabsolutediscount = "fk_facture_source IS NULL"; // If we want deposit to be substracted to payments only and not to total of final invoice
		$filtercreditnote = "fk_facture_source IS NOT NULL"; // If we want deposit to be substracted to payments only and not to total of final invoice
	} else {
		$filterabsolutediscount = "fk_facture_source IS NULL OR (fk_facture_source IS NOT NULL AND (description LIKE '(DEPOSIT)%' OR description LIKE '(EXCESS RECEIVED)%'))";
		$filtercreditnote = "fk_facture_source IS NOT NULL AND description NOT LIKE '(DEPOSIT)%' AND description NOT LIKE '(EXCESS RECEIVED)%'";
	}

	$absolute_discount = $soc->getAvailableDiscounts('', $filterabsolutediscount);
	$absolute_creditnote = $soc->getAvailableDiscounts('', $filtercreditnote);
	$absolute_discount = price2num($absolute_discount, 'MT');
	$absolute_creditnote = price2num($absolute_creditnote, 'MT');

	$author = new User($db);
	if ($object->user_author) {
		$author->fetch($object->user_author);
	}

	$objectidnext = $object->getIdReplacingInvoice();

	$head = facture_prepare_head($object);

	dol_fiche_head($head, 'compta', $langs->trans('InvoiceCustomer'), -1, 'bill');

	$formconfirm = '';

	// Confirmation de la conversion de l'avoir en reduc
	if ($action == 'converttoreduc') {
		if($object->type == 0) $type_fac = 'ExcessReceived';
		elseif($object->type == 2) $type_fac = 'CreditNote';
		elseif($object->type == 3) $type_fac = 'Deposit';
		$text = $langs->trans('ConfirmConvertToReduc', strtolower($langs->transnoentities($type_fac)));
		$formconfirm = $form->formconfirm($_SERVER['PHP_SELF'] . '?facid=' . $object->id, $langs->trans('ConvertToReduc'), $text, 'confirm_converttoreduc', '', "yes", 2);
	}

	// Confirmation to delete invoice
	if ($action == 'delete') {
		$text = $langs->trans('ConfirmDeleteBill', $object->ref);
		$formquestion = array();

		$qualified_for_stock_change = 0;
		if (empty($conf->global->STOCK_SUPPORTS_SERVICES)) {
			$qualified_for_stock_change = $object->hasProductsOrServices(2);
		} else {
			$qualified_for_stock_change = $object->hasProductsOrServices(1);
		}

		if ($object->type != Facture::TYPE_DEPOSIT && ! empty($conf->global->STOCK_CALCULATE_ON_BILL) && $qualified_for_stock_change && $object->statut >= 1)
		{
			$langs->load("stocks");
			require_once DOL_DOCUMENT_ROOT . '/product/class/html.formproduct.class.php';
			$formproduct = new FormProduct($db);
			$label = $object->type == Facture::TYPE_CREDIT_NOTE ? $langs->trans("SelectWarehouseForStockDecrease") : $langs->trans("SelectWarehouseForStockIncrease");
			$formquestion = array(
								// 'text' => $langs->trans("ConfirmClone"),
								// array('type' => 'checkbox', 'name' => 'clone_content', 'label' => $langs->trans("CloneMainAttributes"), 'value' =>
								// 1),
								// array('type' => 'checkbox', 'name' => 'update_prices', 'label' => $langs->trans("PuttingPricesUpToDate"), 'value'
								// => 1),
								array('type' => 'other','name' => 'idwarehouse','label' => $label,'value' => $formproduct->selectWarehouses(GETPOST('idwarehouse')?GETPOST('idwarehouse'):'ifone', 'idwarehouse', '', 1, 0, 0, $langs->trans("NoStockAction"))));
			$formconfirm = $form->formconfirm($_SERVER['PHP_SELF'] . '?facid=' . $object->id, $langs->trans('DeleteBill'), $text, 'confirm_delete', $formquestion, "yes", 1);
		} else {
			$formconfirm = $form->formconfirm($_SERVER['PHP_SELF'] . '?facid=' . $object->id, $langs->trans('DeleteBill'), $text, 'confirm_delete', '', '', 1);
		}
	}

	// Confirmation de la validation
	if ($action == 'valid')
	{
		// on verifie si l'objet est en numerotation provisoire
		$objectref = substr($object->ref, 1, 4);
		if ($objectref == 'PROV') {
			$savdate = $object->date;
			if (! empty($conf->global->FAC_FORCE_DATE_VALIDATION)) {
				$object->date = dol_now();
				$object->date_lim_reglement = $object->calculate_date_lim_reglement();
			}
			$numref = $object->getNextNumRef($soc);
			// $object->date=$savdate;
		} else {
			$numref = $object->ref;
		}

		$text = $langs->trans('ConfirmValidateBill', $numref);
		if (! empty($conf->notification->enabled)) {
			require_once DOL_DOCUMENT_ROOT . '/core/class/notify.class.php';
			$notify = new Notify($db);
			$text .= '<br>';
			$text .= $notify->confirmMessage('BILL_VALIDATE', $object->socid, $object);
		}
		$formquestion = array();

		$qualified_for_stock_change = 0;
		if (empty($conf->global->STOCK_SUPPORTS_SERVICES)) {
			$qualified_for_stock_change = $object->hasProductsOrServices(2);
		} else {
			$qualified_for_stock_change = $object->hasProductsOrServices(1);
		}

		if ($object->type != Facture::TYPE_DEPOSIT && ! empty($conf->global->STOCK_CALCULATE_ON_BILL) && $qualified_for_stock_change)
		{
			$langs->load("stocks");
			require_once DOL_DOCUMENT_ROOT . '/product/class/html.formproduct.class.php';
			require_once DOL_DOCUMENT_ROOT . '/product/stock/class/entrepot.class.php';
			$formproduct = new FormProduct($db);
			$warehouse = new Entrepot($db);
			$warehouse_array = $warehouse->list_array();
			if (count($warehouse_array) == 1) {
				$label = $object->type == Facture::TYPE_CREDIT_NOTE ? $langs->trans("WarehouseForStockIncrease", current($warehouse_array)) : $langs->trans("WarehouseForStockDecrease", current($warehouse_array));
				$value = '<input type="hidden" id="idwarehouse" name="idwarehouse" value="' . key($warehouse_array) . '">';
			} else {
				$label = $object->type == Facture::TYPE_CREDIT_NOTE ? $langs->trans("SelectWarehouseForStockIncrease") : $langs->trans("SelectWarehouseForStockDecrease");
				$value = $formproduct->selectWarehouses(GETPOST('idwarehouse')?GETPOST('idwarehouse'):'ifone', 'idwarehouse', '', 1);
			}
			$formquestion = array(
								// 'text' => $langs->trans("ConfirmClone"),
								// array('type' => 'checkbox', 'name' => 'clone_content', 'label' => $langs->trans("CloneMainAttributes"), 'value' =>
								// 1),
								// array('type' => 'checkbox', 'name' => 'update_prices', 'label' => $langs->trans("PuttingPricesUpToDate"), 'value'
								// => 1),
								array('type' => 'other','name' => 'idwarehouse','label' => $label,'value' => $value));
		}
		if ($object->type != Facture::TYPE_CREDIT_NOTE && $object->total_ttc < 0) 		// Can happen only if $conf->global->FACTURE_ENABLE_NEGATIVE is on
		{
			$text .= '<br>' . img_warning() . ' ' . $langs->trans("ErrorInvoiceOfThisTypeMustBePositive");
		}
		$formconfirm = $form->formconfirm($_SERVER["PHP_SELF"] . '?facid=' . $object->id, $langs->trans('ValidateBill'), $text, 'confirm_valid', $formquestion, (($object->type != Facture::TYPE_CREDIT_NOTE && $object->total_ttc < 0) ? "no" : "yes"), 2);
	}

	// Confirm back to draft status
	if ($action == 'modif') {
		$text = $langs->trans('ConfirmUnvalidateBill', $object->ref);
		$formquestion = array();

		$qualified_for_stock_change = 0;
		if (empty($conf->global->STOCK_SUPPORTS_SERVICES)) {
			$qualified_for_stock_change = $object->hasProductsOrServices(2);
		} else {
			$qualified_for_stock_change = $object->hasProductsOrServices(1);
		}
		if ($object->type != Facture::TYPE_DEPOSIT && ! empty($conf->global->STOCK_CALCULATE_ON_BILL) && $qualified_for_stock_change) {
			$langs->load("stocks");
			require_once DOL_DOCUMENT_ROOT . '/product/class/html.formproduct.class.php';
			require_once DOL_DOCUMENT_ROOT . '/product/stock/class/entrepot.class.php';
			$formproduct = new FormProduct($db);
			$warehouse = new Entrepot($db);
			$warehouse_array = $warehouse->list_array();
			if (count($warehouse_array) == 1) {
				$label = $object->type == Facture::TYPE_CREDIT_NOTE ? $langs->trans("WarehouseForStockDecrease", current($warehouse_array)) : $langs->trans("WarehouseForStockIncrease", current($warehouse_array));
				$value = '<input type="hidden" id="idwarehouse" name="idwarehouse" value="' . key($warehouse_array) . '">';
			} else {
				$label = $object->type == Facture::TYPE_CREDIT_NOTE ? $langs->trans("SelectWarehouseForStockDecrease") : $langs->trans("SelectWarehouseForStockIncrease");
				$value = $formproduct->selectWarehouses(GETPOST('idwarehouse')?GETPOST('idwarehouse'):'ifone', 'idwarehouse', '', 1);
			}
			$formquestion = array(
								// 'text' => $langs->trans("ConfirmClone"),
								// array('type' => 'checkbox', 'name' => 'clone_content', 'label' => $langs->trans("CloneMainAttributes"), 'value' =>
								// 1),
								// array('type' => 'checkbox', 'name' => 'update_prices', 'label' => $langs->trans("PuttingPricesUpToDate"), 'value'
								// => 1),
								array('type' => 'other','name' => 'idwarehouse','label' => $label,'value' => $value));
		}

		$formconfirm = $form->formconfirm($_SERVER["PHP_SELF"] . '?facid=' . $object->id, $langs->trans('UnvalidateBill'), $text, 'confirm_modif', $formquestion, "yes", 1);
	}

	// Confirmation du classement paye
	if ($action == 'paid' && $resteapayer <= 0) {
		$formconfirm = $form->formconfirm($_SERVER["PHP_SELF"] . '?facid=' . $object->id, $langs->trans('ClassifyPaid'), $langs->trans('ConfirmClassifyPaidBill', $object->ref), 'confirm_paid', '', "yes", 1);
	}
	if ($action == 'paid' && $resteapayer > 0) {
		// Code
		$i = 0;
		$close [$i] ['code'] = 'discount_vat';
		$i ++;
		$close [$i] ['code'] = 'badcustomer';
		$i ++;
		// Help
		$i = 0;
		$close [$i] ['label'] = $langs->trans("HelpEscompte") . '<br><br>' . $langs->trans("ConfirmClassifyPaidPartiallyReasonDiscountVatDesc");
		$i ++;
		$close [$i] ['label'] = $langs->trans("ConfirmClassifyPaidPartiallyReasonBadCustomerDesc");
		$i ++;
		// Texte
		$i = 0;
		$close [$i] ['reason'] = $form->textwithpicto($langs->transnoentities("ConfirmClassifyPaidPartiallyReasonDiscountVat", $resteapayer, $langs->trans("Currency" . $conf->currency)), $close [$i] ['label'], 1);
		$i ++;
		$close [$i] ['reason'] = $form->textwithpicto($langs->transnoentities("ConfirmClassifyPaidPartiallyReasonBadCustomer", $resteapayer, $langs->trans("Currency" . $conf->currency)), $close [$i] ['label'], 1);
		$i ++;
		// arrayreasons[code]=reason
		foreach ($close as $key => $val) {
			$arrayreasons [$close [$key] ['code']] = $close [$key] ['reason'];
		}

		// Cree un tableau formulaire
		$formquestion = array('text' => $langs->trans("ConfirmClassifyPaidPartiallyQuestion"),array('type' => 'radio','name' => 'close_code','label' => $langs->trans("Reason"),'values' => $arrayreasons),array('type' => 'text','name' => 'close_note','label' => $langs->trans("Comment"),'value' => '','size' => '100'));
		// Paiement incomplet. On demande si motif = escompte ou autre
		$formconfirm = $form->formconfirm($_SERVER["PHP_SELF"] . '?facid=' . $object->id, $langs->trans('ClassifyPaid'), $langs->trans('ConfirmClassifyPaidPartially', $object->ref), 'confirm_paid_partially', $formquestion, "yes");
	}

	// Confirmation du classement abandonne
	if ($action == 'canceled') {
		// S'il y a une facture de remplacement pas encore validee (etat brouillon),
		// on ne permet pas de classer abandonner la facture.
		if ($objectidnext) {
			$facturereplacement = new Facture($db);
			$facturereplacement->fetch($objectidnext);
			$statusreplacement = $facturereplacement->statut;
		}
		if ($objectidnext && $statusreplacement == 0) {
			print '<div class="error">' . $langs->trans("ErrorCantCancelIfReplacementInvoiceNotValidated") . '</div>';
		} else {
			// Code
			$close [1] ['code'] = 'badcustomer';
			$close [2] ['code'] = 'abandon';
			// Help
			$close [1] ['label'] = $langs->trans("ConfirmClassifyPaidPartiallyReasonBadCustomerDesc");
			$close [2] ['label'] = $langs->trans("ConfirmClassifyAbandonReasonOtherDesc");
			// Texte
			$close [1] ['reason'] = $form->textwithpicto($langs->transnoentities("ConfirmClassifyPaidPartiallyReasonBadCustomer", $object->ref), $close [1] ['label'], 1);
			$close [2] ['reason'] = $form->textwithpicto($langs->transnoentities("ConfirmClassifyAbandonReasonOther"), $close [2] ['label'], 1);
			// arrayreasons
			$arrayreasons [$close [1] ['code']] = $close [1] ['reason'];
			$arrayreasons [$close [2] ['code']] = $close [2] ['reason'];

			// Cree un tableau formulaire
			$formquestion = array('text' => $langs->trans("ConfirmCancelBillQuestion"),array('type' => 'radio','name' => 'close_code','label' => $langs->trans("Reason"),'values' => $arrayreasons),array('type' => 'text','name' => 'close_note','label' => $langs->trans("Comment"),'value' => '','size' => '100'));

			$formconfirm = $form->formconfirm($_SERVER['PHP_SELF'] . '?facid=' . $object->id, $langs->trans('CancelBill'), $langs->trans('ConfirmCancelBill', $object->ref), 'confirm_canceled', $formquestion, "yes");
		}
	}

	// Confirmation de la suppression d'une ligne produit
	if ($action == 'ask_deleteline') {
		$formconfirm = $form->formconfirm($_SERVER["PHP_SELF"] . '?facid=' . $object->id . '&lineid=' . $lineid, $langs->trans('DeleteProductLine'), $langs->trans('ConfirmDeleteProductLine'), 'confirm_deleteline', '', 'no', 1);
	}

	// Clone confirmation
	if ($action == 'clone')
	{
		// Create an array for form
		$formquestion = array(
							// 'text' => $langs->trans("ConfirmClone"),
							// array('type' => 'checkbox', 'name' => 'clone_content', 'label' => $langs->trans("CloneMainAttributes"), 'value' => 1)
							array('type' => 'other','name' => 'socid','label' => $langs->trans("SelectThirdParty"),'value' => $form->select_company($object->socid, 'socid', '(s.client=1 OR s.client=2 OR s.client=3)', 1)));
		// Paiement incomplet. On demande si motif = escompte ou autre
		$formconfirm = $form->formconfirm($_SERVER["PHP_SELF"] . '?facid=' . $object->id, $langs->trans('CloneInvoice'), $langs->trans('ConfirmCloneInvoice', $object->ref), 'confirm_clone', $formquestion, 'yes', 1);
	}

	if (! $formconfirm)
	{
		$parameters = array('lineid' => $lineid);
		$reshook = $hookmanager->executeHooks('formConfirm', $parameters, $object, $action); // Note that $action and $object may have been modified by hook
		if (empty($reshook)) $formconfirm.=$hookmanager->resPrint;
		elseif ($reshook > 0) $formconfirm=$hookmanager->resPrint;
	}

	// Print form confirm
	print $formconfirm;

	// Invoice content

	$linkback = '<a href="' . DOL_URL_ROOT . '/compta/facture/list.php' . (! empty($socid) ? '?socid=' . $socid : '') . '">' . $langs->trans("BackToList") . '</a>';

	$morehtmlref='<div class="refidno">';
	// Ref customer
	$morehtmlref.=$form->editfieldkey("RefCustomer", 'ref_client', $object->ref_client, $object, $user->rights->facture->creer, 'string', '', 0, 1);
	$morehtmlref.=$form->editfieldval("RefCustomer", 'ref_client', $object->ref_client, $object, $user->rights->facture->creer, 'string', '', null, null, '', 1);
	// Thirdparty
	$morehtmlref.='<br>'.$langs->trans('ThirdParty') . ' : ' . $object->thirdparty->getNomUrl(1);
	if (empty($conf->global->MAIN_DISABLE_OTHER_LINK) && $object->thirdparty->id > 0) $morehtmlref.=' (<a href="'.DOL_URL_ROOT.'/compta/facture/list.php?socid='.$object->thirdparty->id.'">'.$langs->trans("OtherBills").'</a>)';
	// Project
	if (! empty($conf->projet->enabled))
	{
	    $langs->load("projects");
	    $morehtmlref.='<br>'.$langs->trans('Project') . ' ';
	    if ($user->rights->facture->creer)
	    {
	        if ($action != 'classify')
	            $morehtmlref.='<a href="' . $_SERVER['PHP_SELF'] . '?action=classify&amp;id=' . $object->id . '">' . img_edit($langs->transnoentitiesnoconv('SetProject')) . '</a> : ';
	            if ($action == 'classify') {
	                //$morehtmlref.=$form->form_project($_SERVER['PHP_SELF'] . '?id=' . $object->id, $object->socid, $object->fk_project, 'projectid', 0, 0, 1, 1);
	                $morehtmlref.='<form method="post" action="'.$_SERVER['PHP_SELF'].'?id='.$object->id.'">';
	                $morehtmlref.='<input type="hidden" name="action" value="classin">';
	                $morehtmlref.='<input type="hidden" name="token" value="'.$_SESSION['newtoken'].'">';
	                $morehtmlref.=$formproject->select_projects($object->socid, $object->fk_project, 'projectid', $maxlength, 0, 1, 0, 1, 0, 0, '', 1);
	                $morehtmlref.='<input type="submit" class="button valignmiddle" value="'.$langs->trans("Modify").'">';
	                $morehtmlref.='</form>';
	            } else {
	                $morehtmlref.=$form->form_project($_SERVER['PHP_SELF'] . '?id=' . $object->id, $object->socid, $object->fk_project, 'none', 0, 0, 0, 1);
	            }
	    } else {
	        if (! empty($object->fk_project)) {
	            $proj = new Project($db);
	            $proj->fetch($object->fk_project);
	            $morehtmlref.='<a href="'.DOL_URL_ROOT.'/projet/card.php?id=' . $object->fk_project . '" title="' . $langs->trans('ShowProject') . '">';
	            $morehtmlref.=$proj->ref;
	            $morehtmlref.='</a>';
	        } else {
	            $morehtmlref.='';
	        }
	    }
	}
	$morehtmlref.='</div>';

	$object->totalpaye = $totalpaye;   // To give a chance to dol_banner_tab to use already paid amount to show correct status

	dol_banner_tab($object, 'ref', $linkback, 1, 'facnumber', 'ref', $morehtmlref, '', 0, '', '');

	print '<div class="fichecenter">';
	print '<div class="fichehalfleft">';
	print '<div class="underbanner clearboth"></div>';

	print '<table class="border" width="100%">';

	// Type
	print '<tr><td class="titlefield">' . $langs->trans('Type') . '</td><td>';
	print $object->getLibType();
	if ($object->type == Facture::TYPE_REPLACEMENT) {
		$facreplaced = new Facture($db);
		$facreplaced->fetch($object->fk_facture_source);
		print ' (' . $langs->transnoentities("ReplaceInvoice", $facreplaced->getNomUrl(1)) . ')';
	}
	if ($object->type == Facture::TYPE_CREDIT_NOTE && !empty($object->fk_facture_source)) {
		$facusing = new Facture($db);
		$facusing->fetch($object->fk_facture_source);
		print ' (' . $langs->transnoentities("CorrectInvoice", $facusing->getNomUrl(1)) . ')';
	}

	$facidavoir = $object->getListIdAvoirFromInvoice();
	if (count($facidavoir) > 0) {
		print ' (' . $langs->transnoentities("InvoiceHasAvoir");
		$i = 0;
		foreach ($facidavoir as $id) {
			if ($i == 0)
				print ' ';
			else
				print ',';
			$facavoir = new Facture($db);
			$facavoir->fetch($id);
			print $facavoir->getNomUrl(1);
		}
		print ')';
	}
	if ($objectidnext > 0) {
		$facthatreplace = new Facture($db);
		$facthatreplace->fetch($objectidnext);
		print ' (' . $langs->transnoentities("ReplacedByInvoice", $facthatreplace->getNomUrl(1)) . ')';
	}
	print '</td></tr>';

	// Relative and absolute discounts
	$addrelativediscount = '<a href="' . DOL_URL_ROOT . '/comm/remise.php?id=' . $soc->id . '&backtopage=' . urlencode($_SERVER["PHP_SELF"]) . '?facid=' . $object->id . '">' . $langs->trans("EditRelativeDiscounts") . '</a>';
	$addabsolutediscount = '<a href="' . DOL_URL_ROOT . '/comm/remx.php?id=' . $soc->id . '&backtopage=' . urlencode($_SERVER["PHP_SELF"]) . '?facid=' . $object->id . '">' . $langs->trans("EditGlobalDiscounts") . '</a>';
	$addcreditnote = '<a href="' . DOL_URL_ROOT . '/compta/facture/card.php?action=create&socid=' . $soc->id . '&type=2&backtopage=' . urlencode($_SERVER["PHP_SELF"]) . '?facid=' . $object->id . '">' . $langs->trans("AddCreditNote") . '</a>';

	print '<!-- Discounts --><tr><td>' . $langs->trans('Discounts');
	print '</td><td>';
	if ($soc->remise_percent)
		print $langs->trans("CompanyHasRelativeDiscount", $soc->remise_percent);
	else
		print $langs->trans("CompanyHasNoRelativeDiscount");
		// print ' ('.$addrelativediscount.')';

	// Is there commercial discount or down payment available ?
	if ($absolute_discount > 0) {
		print '. ';
		if ($object->statut > 0 || $object->type == Facture::TYPE_CREDIT_NOTE || $object->type == Facture::TYPE_DEPOSIT) {
			if ($object->statut == 0) {
				print $langs->trans("CompanyHasAbsoluteDiscount", price($absolute_discount), $langs->transnoentities("Currency" . $conf->currency));
				print '. ';
			} else {
				if ($object->statut < 1 || $object->type == Facture::TYPE_CREDIT_NOTE || $object->type == Facture::TYPE_DEPOSIT) {
					$text = $langs->trans("CompanyHasAbsoluteDiscount", price($absolute_discount), $langs->transnoentities("Currency" . $conf->currency));
					print '<br>' . $text . '.<br>';
				} else {
					$text = $langs->trans("CompanyHasAbsoluteDiscount", price($absolute_discount), $langs->transnoentities("Currency" . $conf->currency));
					$text2 = $langs->trans("AbsoluteDiscountUse");
					print $form->textwithpicto($text, $text2);
				}
			}
		} else {
			// Discount available of type fixed amount (not credit note)
			print '<br>';
			$form->form_remise_dispo($_SERVER["PHP_SELF"] . '?facid=' . $object->id, GETPOST('discountid'), 'remise_id', $soc->id, $absolute_discount, $filterabsolutediscount, $resteapayer, ' (' . $addabsolutediscount . ')');
		}
	} else {
		if ($absolute_creditnote > 0) 		// If not, link will be added later
		{
			if ($object->statut == 0 && $object->type != Facture::TYPE_CREDIT_NOTE && $object->type != Facture::TYPE_DEPOSIT)
				print ' (' . $addabsolutediscount . ')<br>';
			else
				print '. ';
		} else
			print '. ';
	}
	// Is there credit notes availables ?
	if ($absolute_creditnote > 0)
	{
		// If validated, we show link "add credit note to payment"
		if ($object->statut != 1 || $object->type == Facture::TYPE_CREDIT_NOTE) {
			if ($object->statut == 0 && $object->type != Facture::TYPE_DEPOSIT) {
				$text = $langs->trans("CompanyHasCreditNote", price($absolute_creditnote), $langs->transnoentities("Currency" . $conf->currency));
				print $form->textwithpicto($text, $langs->trans("CreditNoteDepositUse"));
			} else {
				print $langs->trans("CompanyHasCreditNote", price($absolute_creditnote), $langs->transnoentities("Currency" . $conf->currency)) . '.';
			}
		} else {  // We can add a credit note on a down payment or standard invoice or situation invoice
			// There is credit notes discounts available
			if (! $absolute_discount) print '<br>';
			// $form->form_remise_dispo($_SERVER["PHP_SELF"].'?facid='.$object->id, 0, 'remise_id_for_payment', $soc->id, $absolute_creditnote, $filtercreditnote, $resteapayer);
			$more=' ('.$addcreditnote.')';
			$form->form_remise_dispo($_SERVER["PHP_SELF"] . '?facid=' . $object->id, 0, 'remise_id_for_payment', $soc->id, $absolute_creditnote, $filtercreditnote, 0, $more); // We allow credit note even if amount is higher
		}
	}
	if (! $absolute_discount && ! $absolute_creditnote) {
		print $langs->trans("CompanyHasNoAbsoluteDiscount");
		if ($object->statut == 0 && $object->type != Facture::TYPE_CREDIT_NOTE && $object->type != Facture::TYPE_DEPOSIT)
			print ' (' . $addabsolutediscount . ')<br>';
		else
			print '. ';
	}
	// if ($object->statut == 0 && $object->type != 2 && $object->type != 3)
	// {
	// if (! $absolute_discount && ! $absolute_creditnote) print '<br>';
	// print ' &nbsp; - &nbsp; ';
	// print $addabsolutediscount;
	// print ' &nbsp; - &nbsp; '.$addcreditnote; // We disbale link to credit note
	// }
	print '</td></tr>';

	// Date invoice
	print '<tr><td>';
	print '<table class="nobordernopadding" width="100%"><tr><td>';
	print $langs->trans('DateInvoice');
	print '</td>';
	if ($object->type != Facture::TYPE_CREDIT_NOTE && $action != 'editinvoicedate' && ! empty($object->brouillon) && $user->rights->facture->creer && empty($conf->global->FAC_FORCE_DATE_VALIDATION))
		print '<td align="right"><a href="' . $_SERVER["PHP_SELF"] . '?action=editinvoicedate&amp;facid=' . $object->id . '">' . img_edit($langs->trans('SetDate'), 1) . '</a></td>';
	print '</tr></table>';
	print '</td><td>';

	if ($object->type != Facture::TYPE_CREDIT_NOTE) {
		if ($action == 'editinvoicedate') {
			$form->form_date($_SERVER['PHP_SELF'] . '?facid=' . $object->id, $object->date, 'invoicedate');
		} else {
			print dol_print_date($object->date, 'day');
		}
	} else {
		print dol_print_date($object->date, 'day');
	}
	print '</td>';

	print '</tr>';

	if (! empty($conf->global->INVOICE_POINTOFTAX_DATE))
	{
		// Date invoice
		print '<tr><td>';
		print '<table class="nobordernopadding" width="100%"><tr><td>';
		print $langs->trans('DatePointOfTax');
		print '</td>';
		print '<td align="right"><a href="' . $_SERVER["PHP_SELF"] . '?action=editdate_pointoftax&amp;facid=' . $object->id . '">' . img_edit($langs->trans('SetDate'), 1) . '</a></td>';
		print '</tr></table>';
		print '</td><td>';
		if ($action == 'editdate_pointoftax') {
			$form->form_date($_SERVER['PHP_SELF'] . '?facid=' . $object->id, $object->date_pointoftax, 'date_pointoftax');
		} else {
			print dol_print_date($object->date_pointoftax, 'day');
		}
		print '</td></tr>';
	}

	// Payment term
	print '<tr><td>';
	print '<table class="nobordernopadding" width="100%"><tr><td>';
	print $langs->trans('PaymentConditionsShort');
	print '</td>';
	if ($object->type != Facture::TYPE_CREDIT_NOTE && $action != 'editconditions' && ! empty($object->brouillon) && $user->rights->facture->creer)
		print '<td align="right"><a href="' . $_SERVER["PHP_SELF"] . '?action=editconditions&amp;facid=' . $object->id . '">' . img_edit($langs->trans('SetConditions'), 1) . '</a></td>';
	print '</tr></table>';
	print '</td><td>';
	if ($object->type != Facture::TYPE_CREDIT_NOTE)
	{
		if ($action == 'editconditions') {
			$form->form_conditions_reglement($_SERVER['PHP_SELF'] . '?facid=' . $object->id, $object->cond_reglement_id, 'cond_reglement_id');
		} else {
			$form->form_conditions_reglement($_SERVER['PHP_SELF'] . '?facid=' . $object->id, $object->cond_reglement_id, 'none');
		}
	} else {
		print '&nbsp;';
	}
	print '</td></tr>';

	// Date payment term
	print '<tr><td>';
	print '<table class="nobordernopadding" width="100%"><tr><td>';
	print $langs->trans('DateMaxPayment');
	print '</td>';
	if ($object->type != Facture::TYPE_CREDIT_NOTE && $action != 'editpaymentterm' && ! empty($object->brouillon) && $user->rights->facture->creer)
		print '<td align="right"><a href="' . $_SERVER["PHP_SELF"] . '?action=editpaymentterm&amp;facid=' . $object->id . '">' . img_edit($langs->trans('SetDate'), 1) . '</a></td>';
	print '</tr></table>';
	print '</td><td>';
	if ($object->type != Facture::TYPE_CREDIT_NOTE)
	{
		if ($action == 'editpaymentterm') {
			$form->form_date($_SERVER['PHP_SELF'] . '?facid=' . $object->id, $object->date_lim_reglement, 'paymentterm');
		} else {
			print dol_print_date($object->date_lim_reglement, 'day');
			if ($object->hasDelay()) {
				print img_warning($langs->trans('Late'));
			}
		}
	} else {
		print '&nbsp;';
	}
	print '</td></tr>';

	// Payment mode
	print '<tr><td>';
	print '<table class="nobordernopadding" width="100%"><tr><td>';
	print $langs->trans('PaymentMode');
	print '</td>';
	if ($action != 'editmode' && ! empty($object->brouillon) && $user->rights->facture->creer)
		print '<td align="right"><a href="' . $_SERVER["PHP_SELF"] . '?action=editmode&amp;facid=' . $object->id . '">' . img_edit($langs->trans('SetMode'), 1) . '</a></td>';
	print '</tr></table>';
	print '</td><td>';
	if ($action == 'editmode')
	{
		$form->form_modes_reglement($_SERVER['PHP_SELF'].'?facid='.$object->id, $object->mode_reglement_id, 'mode_reglement_id', 'CRDT');
	}
	else
	{
		$form->form_modes_reglement($_SERVER['PHP_SELF'].'?facid='.$object->id, $object->mode_reglement_id, 'none', 'CRDT');
	}
	print '</td></tr>';

	// Multicurrency
	if (! empty($conf->multicurrency->enabled))
	{
		// Multicurrency code
		print '<tr>';
		print '<td>';
		print '<table class="nobordernopadding" width="100%"><tr><td>';
		print fieldLabel('Currency','multicurrency_code');
		print '</td>';
		if ($action != 'editmulticurrencycode' && ! empty($object->brouillon))
			print '<td align="right"><a href="' . $_SERVER["PHP_SELF"] . '?action=editmulticurrencycode&amp;id=' . $object->id . '">' . img_edit($langs->transnoentitiesnoconv('SetMultiCurrencyCode'), 1) . '</a></td>';
		print '</tr></table>';
		print '</td><td>';
		if ($action == 'editmulticurrencycode') {
			$form->form_multicurrency_code($_SERVER['PHP_SELF'] . '?id=' . $object->id, $object->multicurrency_code, 'multicurrency_code');
		} else {
			$form->form_multicurrency_code($_SERVER['PHP_SELF'] . '?id=' . $object->id, $object->multicurrency_code, 'none');
		}
		print '</td></tr>';

		print '<tr>';
		print '<td>';
		print '<table class="nobordernopadding" width="100%"><tr><td>';
		print fieldLabel('CurrencyRate','multicurrency_tx');
		print '</td>';
		if ($action != 'editmulticurrencyrate' && ! empty($object->brouillon) && $object->multicurrency_code && $object->multicurrency_code != $conf->currency)
			print '<td align="right"><a href="' . $_SERVER["PHP_SELF"] . '?action=editmulticurrencyrate&amp;id=' . $object->id . '">' . img_edit($langs->transnoentitiesnoconv('SetMultiCurrencyCode'), 1) . '</a></td>';
		print '</tr></table>';
		print '</td><td>';
		if ($action == 'editmulticurrencyrate' || $action == 'actualizemulticurrencyrate') {
			if($action == 'actualizemulticurrencyrate') {
				list($object->fk_multicurrency, $object->multicurrency_tx) = MultiCurrency::getIdAndTxFromCode($object->db, $object->multicurrency_code);
			}
			$form->form_multicurrency_rate($_SERVER['PHP_SELF'] . '?id=' . $object->id, $object->multicurrency_tx, 'multicurrency_tx', $object->multicurrency_code);
		} else {
			$form->form_multicurrency_rate($_SERVER['PHP_SELF'] . '?id=' . $object->id, $object->multicurrency_tx, 'none', $object->multicurrency_code);
			if($object->statut == $object::STATUS_DRAFT && $object->multicurrency_code && $object->multicurrency_code != $conf->currency) {
				print '<div class="inline-block"> &nbsp; &nbsp; &nbsp; &nbsp; ';
				print '<a href="'.$_SERVER["PHP_SELF"].'?id='.$object->id.'&action=actualizemulticurrencyrate">'.$langs->trans("ActualizeCurrency").'</a>';
				print '</div>';
			}
		}
		print '</td></tr>';
	}

	// Bank Account
	print '<tr><td class="nowrap">';
	print '<table width="100%" class="nobordernopadding"><tr><td class="nowrap">';
	print $langs->trans('BankAccount');
	print '<td>';
	if (($action != 'editbankaccount') && $user->rights->facture->creer && ! empty($object->brouillon))
	    print '<td align="right"><a href="'.$_SERVER["PHP_SELF"].'?action=editbankaccount&amp;id='.$object->id.'">'.img_edit($langs->trans('SetBankAccount'),1).'</a></td>';
	print '</tr></table>';
	print '</td><td>';
	if ($action == 'editbankaccount')
	{
	    $form->formSelectAccount($_SERVER['PHP_SELF'].'?id='.$object->id, $object->fk_account, 'fk_account', 1);
	}
	else
	{
	    $form->formSelectAccount($_SERVER['PHP_SELF'].'?id='.$object->id, $object->fk_account, 'none');
	}
	print "</td>";
	print '</tr>';

	// Situations
	if (! empty($conf->global->INVOICE_USE_SITUATION))
	{
		if ($object->type == 5 && ($object->situation_counter > 1))
		{
			$prevsits = $object->get_prev_sits();
			print '<tr><td>';
			print $langs->trans('SituationAmount');
			print ' ';

			print $prevsits[0]->situation_counter;
			$cprevsits = count($prevsits);

		  for ($i = 1; $i < $cprevsits; $i++) {
				print ' + ';
				print $prevsits[$i]->situation_counter;
			}
			print ' + ';
			print $object->situation_counter;

			print '</td>';
			print '<td class="nowrap">';

			$prevsits_total_amount = 0;
			foreach ($prevsits as $situation) {
				$prevsits_total_amount += $situation->total_ht;
			}
			$prevsits_total_amount += $object->total_ht;

			print price($prevsits_total_amount, 0, $langs, 1, -1, -1, (!empty($object->multicurrency_code) ? $object->multicurrency_code : $conf->currency) );

			print '</td></tr>';

			// Previous situation(s) deduction(s)
			for ($i = 0; $i < $cprevsits; $i++) {
				print '<tr><td>';
				print '<a href="' . $_SERVER['PHP_SELF'] . '?facid=' . $prevsits[$i]->id . '">';
				print $langs->trans('SituationDeduction');
				print ' ';
				print $prevsits[$i]->situation_counter;
				print '</a></td>';

				print '<td class="nowrap">';
				print '- ' . price($prevsits[$i]->total_ht, 0, $langs, 1, -1, -1, (!empty($object->multicurrency_code) ? $object->multicurrency_code : $conf->currency) );
				print '</td></tr>';
			}
		}
	}

	// Incoterms
	if (!empty($conf->incoterm->enabled))
	{
		print '<tr><td>';
        print '<table width="100%" class="nobordernopadding"><tr><td>';
        print $langs->trans('IncotermLabel');
        print '<td><td align="right">';
        if ($user->rights->facture->creer) print '<a href="'.DOL_URL_ROOT.'/compta/facture/card.php?facid='.$object->id.'&action=editincoterm">'.img_edit().'</a>';
        else print '&nbsp;';
        print '</td></tr></table>';
        print '</td>';
        print '<td>';
		if ($action != 'editincoterm')
		{
			print $form->textwithpicto($object->display_incoterms(), $object->libelle_incoterms, 1);
		}
		else
		{
			print $form->select_incoterms((!empty($object->fk_incoterms) ? $object->fk_incoterms : ''), (!empty($object->location_incoterms)?$object->location_incoterms:''), $_SERVER['PHP_SELF'].'?id='.$object->id);
		}
        print '</td></tr>';
	}

	// Other attributes
	$cols = 2;
	include DOL_DOCUMENT_ROOT . '/core/tpl/extrafields_view.tpl.php';

	print '</table>';

	print '</div>';
	print '<div class="fichehalfright">';
	print '<div class="ficheaddleft">';
	print '<div class="underbanner clearboth"></div>';

	print '<table class="border centpercent">';

	if (!empty($conf->multicurrency->enabled) && ($object->multicurrency_code != $conf->currency))
	{
	    // Multicurrency Amount HT
	    print '<tr><td class="titlefieldmiddle">' . fieldLabel('MulticurrencyAmountHT','multicurrency_total_ht') . '</td>';
	    print '<td class="nowrap amountcard">' . price($object->multicurrency_total_ht, '', $langs, 0, - 1, - 1, (!empty($object->multicurrency_code) ? $object->multicurrency_code : $conf->currency)) . '</td>';
	    print '</tr>';

	    // Multicurrency Amount VAT
	    print '<tr><td>' . fieldLabel('MulticurrencyAmountVAT','multicurrency_total_tva') . '</td>';
	    print '<td class="nowrap amountcard">' . price($object->multicurrency_total_tva, '', $langs, 0, - 1, - 1, (!empty($object->multicurrency_code) ? $object->multicurrency_code : $conf->currency)) . '</td>';
	    print '</tr>';

	    // Multicurrency Amount TTC
	    print '<tr><td>' . fieldLabel('MulticurrencyAmountTTC','multicurrency_total_ttc') . '</td>';
	    print '<td class="nowrap amountcard">' . price($object->multicurrency_total_ttc, '', $langs, 0, - 1, - 1, (!empty($object->multicurrency_code) ? $object->multicurrency_code : $conf->currency)) . '</td>';
	    print '</tr>';
	}

	// Amount
	print '<tr><td class="titlefieldmiddle">' . $langs->trans('AmountHT') . '</td>';
	print '<td class="nowrap amountcard">' . price($object->total_ht, 1, '', 1, - 1, - 1, $conf->currency) . '</td></tr>';

	// Vat
	print '<tr><td>' . $langs->trans('AmountVAT') . '</td><td colspan="3" class="nowrap amountcard">' . price($object->total_tva, 1, '', 1, - 1, - 1, $conf->currency) . '</td></tr>';
	print '</tr>';

	// Amount Local Taxes
	if (($mysoc->localtax1_assuj == "1" && $mysoc->useLocalTax(1)) || $object->total_localtax1 != 0) 	// Localtax1
	{
	    print '<tr><td>' . $langs->transcountry("AmountLT1", $mysoc->country_code) . '</td>';
	    print '<td class="nowrap amountcard">' . price($object->total_localtax1, 1, '', 1, - 1, - 1, $conf->currency) . '</td></tr>';
	}
	if (($mysoc->localtax2_assuj == "1" && $mysoc->useLocalTax(2)) || $object->total_localtax2 != 0) 	// Localtax2
	{
	    print '<tr><td>' . $langs->transcountry("AmountLT2", $mysoc->country_code) . '</td>';
	    print '<td class=nowrap amountcard">' . price($object->total_localtax2, 1, '', 1, - 1, - 1, $conf->currency) . '</td></tr>';
	}

	// Revenue stamp
	if ($selleruserevenustamp) 	// Test company use revenue stamp
	{
	    print '<tr><td>';
	    print '<table class="nobordernopadding" width="100%"><tr><td>';
	    print $langs->trans('RevenueStamp');
	    print '</td>';
	    if ($action != 'editrevenuestamp' && ! empty($object->brouillon) && $user->rights->facture->creer)
	    {
	        print '<td align="right"><a href="' . $_SERVER["PHP_SELF"] . '?action=editrevenuestamp&amp;facid=' . $object->id . '">' . img_edit($langs->trans('SetRevenuStamp'), 1) . '</a></td>';
	    }
        print '</tr></table>';
        print '</td><td>';
        if ($action == 'editrevenuestamp') {
            print '<form action="' . $_SERVER["PHP_SELF"] . '?id=' . $object->id . '" method="post">';
            print '<input type="hidden" name="token" value="' . $_SESSION ['newtoken'] . '">';
            print '<input type="hidden" name="action" value="setrevenuestamp">';
            print $formother->select_revenue_stamp(GETPOST('revenuestamp'), 'revenuestamp', $mysoc->country_code);
            // print '<input type="text" class="flat" size="4" name="revenuestamp" value="'.price2num($object->revenuestamp).'">';
            print ' <input type="submit" class="button" value="' . $langs->trans('Modify') . '">';
            print '</form>';
        } else {
            print price($object->revenuestamp, 1, '', 1, - 1, - 1, $conf->currency);
        }
        print '</td></tr>';
	}

	// Total with tax
	print '<tr><td>' . $langs->trans('AmountTTC') . '</td><td class="nowrap amountcard">' . price($object->total_ttc, 1, '', 1, - 1, - 1, $conf->currency) . '</td></tr>';

	print '</table>';


	// List of previous situation invoices

	$sign = 1;
	if ($object->type == Facture::TYPE_CREDIT_NOTE) $sign = - 1;
    $nbrows = 8;
    $nbcols = 3;
    if (! empty($conf->projet->enabled))
        $nbrows ++;
    if (! empty($conf->banque->enabled)) {
        $nbrows ++;
        $nbcols ++;
    }
    if ($mysoc->localtax1_assuj == "1" || $object->total_localtax1 != 0)
        $nbrows ++;
    if ($mysoc->localtax2_assuj == "1" || $object->total_localtax2 != 0)
        $nbrows ++;
    if ($selleruserevenustamp)
        $nbrows ++;
    if (! empty($conf->multicurrency->enabled))
        $nbrows += 5;
    if (! empty($conf->incoterm->enabled))
        $nbrows += 1;

    if ($object->type == Facture::TYPE_SITUATION && ! empty($conf->global->INVOICE_USE_SITUATION))
    {
        if (count($object->tab_previous_situation_invoice) > 0 || count($object->tab_next_situation_invoice) > 0)
            print '<table class="noborder situationstable" width="100%">';

        if (count($object->tab_previous_situation_invoice) > 0) {
            // List of previous invoices
            print '<tr class="liste_titre">';
            print '<td>' . $langs->trans('ListOfPreviousSituationInvoices') . '</td>';
            print '<td></td>';
            if (! empty($conf->banque->enabled)) print '<td align="right"></td>';
            print '<td align="right">' . $langs->trans('AmountHT') . '</td>';
            print '<td align="right">' . $langs->trans('AmountTTC') . '</td>';
            print '<td width="18">&nbsp;</td>';
            print '</tr>';

            $total_prev_ht = $total_prev_ttc = 0;
            foreach ($object->tab_previous_situation_invoice as $prev_invoice) {
                $totalpaye = $prev_invoice->getSommePaiement();
                $total_prev_ht += $prev_invoice->total_ht;
                $total_prev_ttc += $prev_invoice->total_ttc;
                print '<tr class="oddeven">';
                print '<td>' . $prev_invoice->getNomUrl(1) . '</td>';
                print '<td></td>';
                if (! empty($conf->banque->enabled)) print '<td align="right"></td>';
                print '<td align="right">' . price($prev_invoice->total_ht) . '</td>';
                print '<td align="right">' . price($prev_invoice->total_ttc) . '</td>';
                print '<td align="right">' . $prev_invoice->getLibStatut(3, $totalpaye) . '</td>';
                print '</tr>';

            }

            print '<tr class="oddeven">';
            print '<td></td>';
            print '<td></td>';
            if (! empty($conf->banque->enabled)) print '<td></td>';
            print '<td align="right"><b>' . price($total_prev_ht) . '</b></td>';
            print '<td align="right"><b>' . price($total_prev_ttc) . '</b></td>';
            print '<td width="18">&nbsp;</td>';
            print '</tr>';
        }

        if (count($object->tab_next_situation_invoice) > 0) {
            // List of next invoices
            print '<tr class="liste_titre">';
            print '<td>' . $langs->trans('ListOfNextSituationInvoices') . '</td>';
            print '<td></td>';
            if (! empty($conf->banque->enabled)) print '<td align="right"></td>';
            print '<td align="right">' . $langs->trans('AmountHT') . '</td>';
            print '<td align="right">' . $langs->trans('AmountTTC') . '</td>';
            print '<td width="18">&nbsp;</td>';
            print '</tr>';

            $total_next_ht = $total_next_ttc = 0;

            foreach ($object->tab_next_situation_invoice as $next_invoice) {
                $totalpaye = $next_invoice->getSommePaiement();
                $total_next_ht += $next_invoice->total_ht;
                $total_next_ttc += $next_invoice->total_ttc;
                print '<tr class="oddeven">';
                print '<td>' . $next_invoice->getNomUrl(1) . '</td>';
                print '<td></td>';
                if (! empty($conf->banque->enabled)) print '<td align="right"></td>';
                print '<td align="right">' . price($next_invoice->total_ht) . '</td>';
                print '<td align="right">' . price($next_invoice->total_ttc) . '</td>';
                print '<td align="right">' . $next_invoice->getLibStatut(3, $totalpaye) . '</td>';
                print '</tr>';

            }

            print '<tr class="oddeven">';
            print '<td colspan="2" align="right"></td>';
		    if (! empty($conf->banque->enabled)) print '<td align="right"></td>';

            print '<td align="right"><b>' . price($total_next_ht) . '</b></td>';
            print '<td align="right"><b>' . price($total_next_ttc) . '</b></td>';
            print '<td width="18">&nbsp;</td>';
            print '</tr>';
        }

        if (count($object->tab_previous_situation_invoice) > 0 || count($object->tab_next_situation_invoice) > 0)
            print '</table>';
    }


    // List of payments already done

    print '<table class="noborder paymenttable" width="100%">';

    print '<tr class="liste_titre">';
    print '<td class="liste_titre">' . ($object->type == Facture::TYPE_CREDIT_NOTE ? $langs->trans("PaymentsBack") : $langs->trans('Payments')) . '</td>';
    print '<td class="liste_titre">' . $langs->trans('Date') . '</td>';
    print '<td class="liste_titre">' . $langs->trans('Type') . '</td>';
    if (! empty($conf->banque->enabled)) {
        print '<td class="liste_titre" align="right">' . $langs->trans('BankAccount') . '</td>';
    }
    print '<td class="liste_titre" align="right">' . $langs->trans('Amount') . '</td>';
    print '<td class="liste_titre" width="18">&nbsp;</td>';
    print '</tr>';

    // Payments already done (from payment on this invoice)
    $sql = 'SELECT p.datep as dp, p.ref, p.num_paiement, p.rowid, p.fk_bank,';
    $sql .= ' c.code as payment_code, c.libelle as payment_label,';
    $sql .= ' pf.amount,';
    $sql .= ' ba.rowid as baid, ba.ref as baref, ba.label, ba.number as banumber, ba.account_number, ba.fk_accountancy_journal';
    $sql .= ' FROM ' . MAIN_DB_PREFIX . 'c_paiement as c, ' . MAIN_DB_PREFIX . 'paiement_facture as pf, ' . MAIN_DB_PREFIX . 'paiement as p';
    $sql .= ' LEFT JOIN ' . MAIN_DB_PREFIX . 'bank as b ON p.fk_bank = b.rowid';
    $sql .= ' LEFT JOIN ' . MAIN_DB_PREFIX . 'bank_account as ba ON b.fk_account = ba.rowid';
    $sql .= ' WHERE pf.fk_facture = ' . $object->id . ' AND p.fk_paiement = c.id AND pf.fk_paiement = p.rowid';
    $sql .= ' AND c.entity = ' . getEntity('c_paiement', 2);
    $sql .= ' ORDER BY p.datep, p.tms';

    $result = $db->query($sql);
    if ($result) {
        $num = $db->num_rows($result);
        $i = 0;

        // if ($object->type != 2)
        // {
        if ($num > 0) {
            while ($i < $num) {
                $objp = $db->fetch_object($result);
                print '<tr class="oddeven"><td>';
                $paymentstatic->id = $objp->rowid;
                $paymentstatic->datepaye = $db->jdate($objp->dp);
                $paymentstatic->ref = $objp->ref;
                $paymentstatic->num_paiement = $objp->num_paiement;
                $paymentstatic->payment_code = $objp->payment_code;
                print $paymentstatic->getNomUrl(1);
                print '</td>';
                print '<td>' . dol_print_date($db->jdate($objp->dp), 'day') . '</td>';
                $label = ($langs->trans("PaymentType" . $objp->payment_code) != ("PaymentType" . $objp->payment_code)) ? $langs->trans("PaymentType" . $objp->payment_code) : $objp->payment_label;
                print '<td>' . $label . ' ' . $objp->num_paiement . '</td>';
                if (! empty($conf->banque->enabled)) {
                    $bankaccountstatic->id = $objp->baid;
                    $bankaccountstatic->ref = $objp->baref;
                    $bankaccountstatic->label = $objp->baref;
					$bankaccountstatic->number = $objp->banumber;

					if (! empty($conf->accounting->enabled)) {
						$bankaccountstatic->account_number = $objp->account_number;

						$accountingjournal = new AccountingJournal($db);
						$accountingjournal->fetch($objp->fk_accountancy_journal);
						$bankaccountstatic->accountancy_journal = $accountingjournal->getNomUrl(0,1,1,'',1);
					}

					print '<td align="right">';
                    if ($bankaccountstatic->id)
                        print $bankaccountstatic->getNomUrl(1, 'transactions');
                    print '</td>';
                }
                print '<td align="right">' . price($sign * $objp->amount) . '</td>';
                print '<td>&nbsp;</td>';
                print '</tr>';
                $i ++;
            }
        }
        /*else {
            print '<tr class="oddeven"><td colspan="' . $nbcols . '" class="opacitymedium">' . $langs->trans("None") . '</td><td></td><td></td></tr>';
        }*/
        // }
        $db->free($result);
    } else {
        dol_print_error($db);
    }

    if ($object->type != Facture::TYPE_CREDIT_NOTE) {
        // Total already paid
        print '<tr><td colspan="' . $nbcols . '" align="right">';
        if ($object->type != Facture::TYPE_DEPOSIT)
            print $langs->trans('AlreadyPaidNoCreditNotesNoDeposits');
        else
            print $langs->trans('AlreadyPaid');
        print ' :</td><td align="right"'.(($totalpaye > 0)?' class="amountalreadypaid"':'').'>' . price($totalpaye) . '</td><td>&nbsp;</td></tr>';

        $resteapayeraffiche = $resteapayer;
        $cssforamountpaymentcomplete = 'amountpaymentcomplete';

        // Loop on each credit note or deposit amount applied
        $creditnoteamount = 0;
        $depositamount = 0;
        $sql = "SELECT re.rowid, re.amount_ht, re.amount_tva, re.amount_ttc,";
        $sql .= " re.description, re.fk_facture_source";
        $sql .= " FROM " . MAIN_DB_PREFIX . "societe_remise_except as re";
        $sql .= " WHERE fk_facture = " . $object->id;
        $resql = $db->query($sql);
        if ($resql) {
            $num = $db->num_rows($resql);
            $i = 0;
            $invoice = new Facture($db);
            while ($i < $num) {
                $obj = $db->fetch_object($resql);
                $invoice->fetch($obj->fk_facture_source);
                print '<tr><td colspan="' . $nbcols . '" align="right">';
                if ($invoice->type == Facture::TYPE_CREDIT_NOTE)
                    print $langs->trans("CreditNote") . ' ';
                if ($invoice->type == Facture::TYPE_DEPOSIT)
                    print $langs->trans("Deposit") . ' ';
                print $invoice->getNomUrl(0);
                print ' :</td>';
                print '<td align="right">' . price($obj->amount_ttc) . '</td>';
                print '<td align="right">';
                print '<a href="' . $_SERVER["PHP_SELF"] . '?facid=' . $object->id . '&action=unlinkdiscount&discountid=' . $obj->rowid . '">' . img_delete() . '</a>';
                print '</td></tr>';
                $i ++;
                if ($invoice->type == Facture::TYPE_CREDIT_NOTE)
                    $creditnoteamount += $obj->amount_ttc;
                if ($invoice->type == Facture::TYPE_DEPOSIT)
                    $depositamount += $obj->amount_ttc;
            }
        } else {
            dol_print_error($db);
        }

        // Paye partiellement 'escompte'
        if (($object->statut == Facture::STATUS_CLOSED || $object->statut == Facture::STATUS_ABANDONED) && $object->close_code == 'discount_vat') {
            print '<tr><td colspan="' . $nbcols . '" align="right" class="nowrap">';
            print $form->textwithpicto($langs->trans("Discount") . ':', $langs->trans("HelpEscompte"), - 1);
            print '</td><td align="right">' . price($object->total_ttc - $creditnoteamount - $depositamount - $totalpaye) . '</td><td>&nbsp;</td></tr>';
            $resteapayeraffiche = 0;
            $cssforamountpaymentcomplete = '';
        }
        // Paye partiellement ou Abandon 'badcustomer'
        if (($object->statut == Facture::STATUS_CLOSED || $object->statut == Facture::STATUS_ABANDONED) && $object->close_code == 'badcustomer') {
            print '<tr><td colspan="' . $nbcols . '" align="right" class="nowrap">';
            print $form->textwithpicto($langs->trans("Abandoned") . ':', $langs->trans("HelpAbandonBadCustomer"), - 1);
            print '</td><td align="right">' . price($object->total_ttc - $creditnoteamount - $depositamount - $totalpaye) . '</td><td>&nbsp;</td></tr>';
            // $resteapayeraffiche=0;
            $cssforamountpaymentcomplete = '';
        }
        // Paye partiellement ou Abandon 'product_returned'
        if (($object->statut == Facture::STATUS_CLOSED || $object->statut == Facture::STATUS_ABANDONED) && $object->close_code == 'product_returned') {
            print '<tr><td colspan="' . $nbcols . '" align="right" class="nowrap">';
            print $form->textwithpicto($langs->trans("ProductReturned") . ':', $langs->trans("HelpAbandonProductReturned"), - 1);
            print '</td><td align="right">' . price($object->total_ttc - $creditnoteamount - $depositamount - $totalpaye) . '</td><td>&nbsp;</td></tr>';
            $resteapayeraffiche = 0;
            $cssforamountpaymentcomplete = '';
        }
        // Paye partiellement ou Abandon 'abandon'
        if (($object->statut == Facture::STATUS_CLOSED || $object->statut == Facture::STATUS_ABANDONED) && $object->close_code == 'abandon') {
            print '<tr><td colspan="' . $nbcols . '" align="right" class="nowrap">';
            $text = $langs->trans("HelpAbandonOther");
            if ($object->close_note)
                $text .= '<br><br><b>' . $langs->trans("Reason") . '</b>:' . $object->close_note;
            print $form->textwithpicto($langs->trans("Abandoned") . ':', $text, - 1);
            print '</td><td align="right">' . price($object->total_ttc - $creditnoteamount - $depositamount - $totalpaye) . '</td><td>&nbsp;</td></tr>';
            $resteapayeraffiche = 0;
            $cssforamountpaymentcomplete = '';
        }

        // Billed
        print '<tr><td colspan="' . $nbcols . '" align="right">' . $langs->trans("Billed") . ' :</td><td align="right">' . price($object->total_ttc) . '</td><td>&nbsp;</td></tr>';

        // Remainder to pay
        print '<tr><td colspan="' . $nbcols . '" align="right">';
        if ($resteapayeraffiche >= 0)
            print $langs->trans('RemainderToPay');
        else
            print $langs->trans('ExcessReceived');
        print ' :</td>';
        print '<td align="right"'.($resteapayeraffiche?' class="amountremaintopay"':(' class="'.$cssforamountpaymentcomplete.'"')).'>' . price($resteapayeraffiche) . '</td>';
        print '<td class="nowrap">&nbsp;</td></tr>';
    }
    else // Credit note
    {
        $cssforamountpaymentcomplete='';

        // Total already paid back
        print '<tr><td colspan="' . $nbcols . '" align="right">';
        print $langs->trans('AlreadyPaidBack');
        print ' :</td><td align="right">' . price($sign * $totalpaye) . '</td><td>&nbsp;</td></tr>';

        // Billed
        print '<tr><td colspan="' . $nbcols . '" align="right">' . $langs->trans("Billed") . ' :</td><td align="right">' . price($sign * $object->total_ttc) . '</td><td>&nbsp;</td></tr>';

        // Remainder to pay back
        print '<tr><td colspan="' . $nbcols . '" align="right">';
        if ($resteapayeraffiche <= 0)
            print $langs->trans('RemainderToPayBack');
        else
            print $langs->trans('ExcessPaydBack');
        print ' :</td>';
        print '<td align="right"'.($resteapayeraffiche?' class="amountremaintopayback"':(' class="'.$cssforamountpaymentcomplete.'"')).'>' . price($sign * $resteapayeraffiche) . '</td>';
        print '<td class="nowrap">&nbsp;</td></tr>';

        // Sold credit note
        // print '<tr><td colspan="'.$nbcols.'" align="right">'.$langs->trans('TotalTTC').' :</td>';
        // print '<td align="right" style="border: 1px solid;" bgcolor="#f0f0f0"><b>'.price($sign *
        // $object->total_ttc).'</b></td><td>&nbsp;</td></tr>';
    }

    print '</table>';

	// Margin Infos
	if (! empty($conf->margin->enabled)) {
	    $formmargin->displayMarginInfos($object);
	}

	print '</div>';
	print '</div>';
	print '</div>';

	print '<div class="clearboth"></div><br>';

	if (! empty($conf->global->MAIN_DISABLE_CONTACTS_TAB)) {
		$blocname = 'contacts';
		$title = $langs->trans('ContactsAddresses');
		include DOL_DOCUMENT_ROOT . '/core/tpl/bloc_showhide.tpl.php';
	}

	if (! empty($conf->global->MAIN_DISABLE_NOTES_TAB)) {
		$blocname = 'notes';
		$title = $langs->trans('Notes');
		include DOL_DOCUMENT_ROOT . '/core/tpl/bloc_showhide.tpl.php';
	}

	// Lines
	$result = $object->getLinesArray();

	// Show global modifiers
	if (! empty($conf->global->INVOICE_USE_SITUATION))
	{
		if ($object->situation_cycle_ref && $object->statut == 0) {
			print '<div class="div-table-responsive">';

			print '<form name="updatealllines" id="updatealllines" action="' . $_SERVER['PHP_SELF'] . '?id=' . $object->id . '#updatealllines" method="POST">';
			print '<input type="hidden" name="token" value="' . $_SESSION['newtoken'] . '" />';
			print '<input type="hidden" name="action" value="updatealllines" />';
			print '<input type="hidden" name="id" value="' . $object->id . '" />';

			print '<table id="tablelines_all_progress" class="noborder noshadow" width="100%">';

			print '<tr class="liste_titre nodrag nodrop">';

			if (!empty($conf->global->MAIN_VIEW_LINE_NUMBER)) {
				print '<td align="center" width="5">&nbsp;</td>';
			}
			print '<td>' . $langs->trans('ModifyAllLines') . '</td>';
			print '<td align="right" width="50">&nbsp;</td>';
			print '<td align="right" width="80">&nbsp;</td>';
			if ($inputalsopricewithtax) print '<td align="right" width="80">&nbsp;</td>';
			print '<td align="right" width="50">&nbsp</td>';
			print '<td align="right" width="50">&nbsp</td>';
			print '<td align="right" width="50">' . $langs->trans('Progress') . '</td>';
			if (! empty($conf->margin->enabled) && empty($user->societe_id))
			{
				print '<td align="right" class="margininfos" width="80">&nbsp;</td>';
				if ((! empty($conf->global->DISPLAY_MARGIN_RATES) || ! empty($conf->global->DISPLAY_MARK_RATES)) && $user->rights->margins->liretous) {
					print '<td align="right" class="margininfos" width="50">&nbsp;</td>';
				}
			}
			print '<td align="right" width="50">&nbsp;</td>';
			print '<td>&nbsp;</td>';
			print '<td width="10">&nbsp;</td>';
			print '<td width="10">&nbsp;</td>';
			print "</tr>\n";

			if (!empty($conf->global->MAIN_VIEW_LINE_NUMBER)) {
				print '<td align="center" width="5">&nbsp;</td>';
			}
			print '<tr width="100%" class="nodrag nodrop">';
			print '<td>&nbsp;</td>';
			print '<td width="50">&nbsp;</td>';
			print '<td width="80">&nbsp;</td>';
			print '<td width="50">&nbsp;</td>';
			print '<td width="50">&nbsp;</td>';
			print '<td align="right" class="nowrap"><input type="text" size="1" value="" name="all_progress">%</td>';
			print '<td colspan="4" align="right"><input class="button" type="submit" name="all_percent" value="Modifier" /></td>';
			print '</tr>';

			print '</table>';

			print '</form>';

			print '</div>';
		}
	}

	print '	<form name="addproduct" id="addproduct" action="' . $_SERVER["PHP_SELF"] . '?id=' . $object->id . (($action != 'editline') ? '#add' : '#line_' . GETPOST('lineid')) . '" method="POST">
	<input type="hidden" name="token" value="' . $_SESSION ['newtoken'] . '">
	<input type="hidden" name="action" value="' . (($action != 'editline') ? 'addline' : 'updateligne') . '">
	<input type="hidden" name="mode" value="">
	<input type="hidden" name="id" value="' . $object->id . '">
	';

	if (! empty($conf->use_javascript_ajax) && $object->statut == 0) {
	    include DOL_DOCUMENT_ROOT . '/core/tpl/ajaxrow.tpl.php';
	}

	print '<div class="div-table-responsive">';
	print '<table id="tablelines" class="noborder noshadow" width="100%">';

	// Show object lines
	if (! empty($object->lines))
		$ret = $object->printObjectLines($action, $mysoc, $soc, $lineid, 1);

	// Form to add new line
	if ($object->statut == 0 && $user->rights->facture->creer && $action != 'valid' && $action != 'editline' && ($object->is_first() || !$object->situation_cycle_ref))
	{
		if ($action != 'editline')
		{
			$var = true;

			// Add free products/services
			$object->formAddObjectLine(1, $mysoc, $soc);

			$parameters = array();
			$reshook = $hookmanager->executeHooks('formAddObjectLine', $parameters, $object, $action); // Note that $action and $object may have been modified by hook
		}
	}

	print "</table>\n";
    print "</div>";

	print "</form>\n";

	dol_fiche_end();


	// Actions buttons

	if ($action != 'prerelance' && $action != 'presend' && $action != 'valid' && $action != 'editline')
	{
		print '<div class="tabsAction">';

		$parameters = array();
		$reshook = $hookmanager->executeHooks('addMoreActionsButtons', $parameters, $object, $action); // Note that $action and $object may have been modified by hook
		if (empty($reshook)) {
			// Editer une facture deja validee, sans paiement effectue et pas exporte en compta
			if ($object->statut == 1)
			{
				// On verifie si les lignes de factures ont ete exportees en compta et/ou ventilees
				$ventilExportCompta = $object->getVentilExportCompta();

				if ($resteapayer == $object->total_ttc && empty($object->paye) && $ventilExportCompta == 0)
				{
					if (! $objectidnext && $object->is_last_in_cycle())
					{
					    if ((empty($conf->global->MAIN_USE_ADVANCED_PERMS) && ! empty($user->rights->facture->creer))
       						|| (! empty($conf->global->MAIN_USE_ADVANCED_PERMS) && ! empty($user->rights->facture->invoice_advance->unvalidate)))
						{
							print '<div class="inline-block divButAction"><a class="butAction" href="' . $_SERVER['PHP_SELF'] . '?facid=' . $object->id . '&amp;action=modif">' . $langs->trans('Modify') . '</a></div>';
						} else {
							print '<div class="inline-block divButAction"><span class="butActionRefused" title="' . $langs->trans("NotEnoughPermissions") . '">' . $langs->trans('Modify') . '</span></div>';
						}
					} else if (!$object->is_last_in_cycle()) {
						print '<div class="inline-block divButAction"><span class="butActionRefused" title="' . $langs->trans("NotLastInCycle") . '">' . $langs->trans('Modify') . '</span></div>';
					} else {
						print '<div class="inline-block divButAction"><span class="butActionRefused" title="' . $langs->trans("DisabledBecauseReplacedInvoice") . '">' . $langs->trans('Modify') . '</span></div>';
					}
				}
			}

			$discount = new DiscountAbsolute($db);
			$result = $discount->fetch(0, $object->id);

			// Reopen a standard paid invoice
			if ((($object->type == Facture::TYPE_STANDARD || $object->type == Facture::TYPE_REPLACEMENT)
				|| ($object->type == Facture::TYPE_CREDIT_NOTE && empty($discount->id))
				|| ($object->type == Facture::TYPE_DEPOSIT && empty($discount->id)))
				&& ($object->statut == 2 || $object->statut == 3 || ($object->statut == 1 && $object->paye == 1))   // Condition ($object->statut == 1 && $object->paye == 1) should not happened but can be found due to corrupted data
			    && ((empty($conf->global->MAIN_USE_ADVANCED_PERMS) && $user->rights->facture->creer) || (!empty($conf->global->MAIN_USE_ADVANCED_PERMS) && $user->rights->facture->invoice_advance->reopen)))				// A paid invoice (partially or completely)
			{
				if (! $objectidnext && $object->close_code != 'replaced') 				// Not replaced by another invoice
				{
					print '<div class="inline-block divButAction"><a class="butAction" href="' . $_SERVER['PHP_SELF'] . '?facid=' . $object->id . '&amp;action=reopen">' . $langs->trans('ReOpen') . '</a></div>';
				} else {
					print '<div class="inline-block divButAction"><span class="butActionRefused" title="' . $langs->trans("DisabledBecauseReplacedInvoice") . '">' . $langs->trans('ReOpen') . '</span></div>';
				}
			}

			// Validate
			if ($object->statut == 0 && count($object->lines) > 0 && ((($object->type == Facture::TYPE_STANDARD || $object->type == Facture::TYPE_REPLACEMENT || $object->type == Facture::TYPE_DEPOSIT || $object->type == Facture::TYPE_PROFORMA || $object->type == Facture::TYPE_SITUATION) && (! empty($conf->global->FACTURE_ENABLE_NEGATIVE) || $object->total_ttc >= 0)) || ($object->type == Facture::TYPE_CREDIT_NOTE && $object->total_ttc <= 0))) {
				if ((empty($conf->global->MAIN_USE_ADVANCED_PERMS) && ! empty($user->rights->facture->creer))
          	    || (! empty($conf->global->MAIN_USE_ADVANCED_PERMS) && ! empty($user->rights->facture->invoice_advance->validate)))
				{
					print '<div class="inline-block divButAction"><a class="butAction" href="' . $_SERVER["PHP_SELF"] . '?facid=' . $object->id . '&amp;action=valid">' . $langs->trans('Validate') . '</a></div>';
				}
			}

			// Send by mail
			if (($object->statut == Facture::STATUS_VALIDATED || $object->statut == Facture::STATUS_CLOSED) || ! empty($conf->global->FACTURE_SENDBYEMAIL_FOR_ALL_STATUS)) {
				if ($objectidnext) {
					print '<div class="inline-block divButAction"><span class="butActionRefused" title="' . $langs->trans("DisabledBecauseReplacedInvoice") . '">' . $langs->trans('SendByMail') . '</span></div>';
				} else {
					if (empty($conf->global->MAIN_USE_ADVANCED_PERMS) || $user->rights->facture->invoice_advance->send) {
						print '<div class="inline-block divButAction"><a class="butAction" href="' . $_SERVER['PHP_SELF'] . '?facid=' . $object->id . '&action=presend&mode=init#formmailbeforetitle">' . $langs->trans('SendByMail') . '</a></div>';
					} else
						print '<div class="inline-block divButAction"><a class="butActionRefused" href="#">' . $langs->trans('SendByMail') . '</a></div>';
				}
			}

			// Request a direct debit order
			if ($object->statut > Facture::STATUS_DRAFT && $object->paye == 0 && $num == 0)
			{
			    if ($resteapayer > 0)
			    {
			        if ($user->rights->prelevement->bons->creer)
			        {
			            $langs->load("withdrawals");
			            print '<a class="butAction" href="'.DOL_URL_ROOT.'/compta/facture/prelevement.php?facid='.$object->id.'" title="'.dol_escape_htmltag($langs->trans("MakeWithdrawRequest")).'">'.$langs->trans("MakeWithdrawRequest").'</a>';
			        }
			        else
			        {
			            //print '<a class="butActionRefused" href="#" title="'.dol_escape_htmltag($langs->trans("NotEnoughPermissions")).'">'.$langs->trans("MakeWithdrawRequest").'</a>';
			        }
			    }
			    else
			    {
			        //print '<a class="butActionRefused" href="#" title="'.dol_escape_htmltag($langs->trans("AmountMustBePositive")).'">'.$langs->trans("MakeWithdrawRequest").'</a>';
			    }
			}

			// Create payment
			if ($object->type != Facture::TYPE_CREDIT_NOTE && $object->statut == 1 && $object->paye == 0 && $user->rights->facture->paiement) {
				if ($objectidnext) {
					print '<div class="inline-block divButAction"><span class="butActionRefused" title="' . $langs->trans("DisabledBecauseReplacedInvoice") . '">' . $langs->trans('DoPayment') . '</span></div>';
				} else {
					//if ($resteapayer == 0) {
					//	print '<div class="inline-block divButAction"><span class="butActionRefused" title="' . $langs->trans("DisabledBecauseRemainderToPayIsZero") . '">' . $langs->trans('DoPayment') . '</span></div>';
					//} else {
						print '<div class="inline-block divButAction"><a class="butAction" href="'. DOL_URL_ROOT .'/compta/paiement.php?facid=' . $object->id . '&amp;action=create&amp;accountid='.$object->fk_account.'">' . $langs->trans('DoPayment') . '</a></div>';
					//}
				}
			}

			// Reverse back money or convert to reduction
			if ($object->type == Facture::TYPE_CREDIT_NOTE || $object->type == Facture::TYPE_DEPOSIT || $object->type == Facture::TYPE_STANDARD) {
				// For credit note only
				if ($object->type == Facture::TYPE_CREDIT_NOTE && $object->statut == 1 && $object->paye == 0 && $user->rights->facture->paiement)
				{
					if ($resteapayer == 0)
					{
						print '<div class="inline-block divButAction"><span class="butActionRefused" title="'.$langs->trans("DisabledBecauseRemainderToPayIsZero").'">'.$langs->trans('DoPaymentBack').'</span></div>';
					}
					else
					{
						print '<div class="inline-block divButAction"><a class="butAction" href="'. DOL_URL_ROOT .'/compta/paiement.php?facid='.$object->id.'&amp;action=create&amp;accountid='.$object->fk_account.'">'.$langs->trans('DoPaymentBack').'</a></div>';
					}
				}

				// For standard invoice with excess received
				if ($object->type == Facture::TYPE_STANDARD && empty($object->paye) && ($object->total_ttc - $totalpaye - $totalcreditnotes - $totaldeposits) < 0 && $user->rights->facture->creer && empty($discount->id))
				{
					print '<div class="inline-block divButAction"><a class="butAction" href="'.$_SERVER["PHP_SELF"].'?facid='.$object->id.'&amp;action=converttoreduc">'.$langs->trans('ConvertExcessReceivedToReduc').'</a></div>';
				}
				// For credit note
				if ($object->type == Facture::TYPE_CREDIT_NOTE && $object->statut == 1 && $object->paye == 0 && $user->rights->facture->creer && $object->getSommePaiement() == 0) {
					print '<div class="inline-block divButAction"><a class="butAction" href="' . $_SERVER["PHP_SELF"] . '?facid=' . $object->id . '&amp;action=converttoreduc">' . $langs->trans('ConvertToReduc') . '</a></div>';
				}
				// For deposit invoice
				if ($object->type == Facture::TYPE_DEPOSIT && $object->paye == 1 && $resteapayer == 0 && $user->rights->facture->creer && empty($discount->id))
				{
					print '<div class="inline-block divButAction"><a class="butAction" href="'.$_SERVER["PHP_SELF"].'?facid='.$object->id.'&amp;action=converttoreduc">'.$langs->trans('ConvertToReduc').'</a></div>';
				}
			}

			// Classify paid
			if ($object->statut == 1 && $object->paye == 0 && $user->rights->facture->paiement && (($object->type != Facture::TYPE_CREDIT_NOTE && $object->type != Facture::TYPE_DEPOSIT && $resteapayer <= 0) || ($object->type == Facture::TYPE_CREDIT_NOTE && $resteapayer >= 0))
				|| ($object->type == Facture::TYPE_DEPOSIT && $object->paye == 0 && $object->total_ttc > 0 && $resteapayer == 0 && $user->rights->facture->paiement && empty($discount->id))
			)
			{
				print '<div class="inline-block divButAction"><a class="butAction" href="'.$_SERVER['PHP_SELF'].'?facid='.$object->id.'&amp;action=paid">'.$langs->trans('ClassifyPaid').'</a></div>';
			}

			// Classify 'closed not completely paid' (possible si validee et pas encore classee payee)

			if ($object->statut == 1 && $object->paye == 0 && $resteapayer > 0 && $user->rights->facture->paiement)
			{
				if ($totalpaye > 0 || $totalcreditnotes > 0)
				{
					// If one payment or one credit note was linked to this invoice
					print '<div class="inline-block divButAction"><a class="butAction" href="' . $_SERVER['PHP_SELF'] . '?facid=' . $object->id . '&amp;action=paid">' . $langs->trans('ClassifyPaidPartially') . '</a></div>';
				}
				else
				{
					if ( empty($conf->global->INVOICE_CAN_NEVER_BE_CANCELED))
					{
						if ($objectidnext)
						{
							print '<div class="inline-block divButAction"><span class="butActionRefused" title="' . $langs->trans("DisabledBecauseReplacedInvoice") . '">' . $langs->trans('ClassifyCanceled') . '</span></div>';
						}
						else
						{
							print '<div class="inline-block divButAction"><a class="butAction" href="' . $_SERVER['PHP_SELF'] . '?facid=' . $object->id . '&amp;action=canceled">' . $langs->trans('ClassifyCanceled') . '</a></div>';
						}
					}
				}
			}

			// Clone
			if (($object->type == Facture::TYPE_STANDARD || $object->type == Facture::TYPE_DEPOSIT || $object->type == Facture::TYPE_PROFORMA) && $user->rights->facture->creer)
			{
				print '<div class="inline-block divButAction"><a class="butAction" href="' . $_SERVER['PHP_SELF'] . '?facid=' . $object->id . '&amp;action=clone&amp;object=invoice">' . $langs->trans("ToClone") . '</a></div>';
			}

			// Clone as predefined / Create template
			if (($object->type == Facture::TYPE_STANDARD || $object->type == Facture::TYPE_DEPOSIT || $object->type == Facture::TYPE_PROFORMA) && $object->statut == 0 && $user->rights->facture->creer)
			{
				if (! $objectidnext && count($object->lines) > 0)
				{
					print '<div class="inline-block divButAction"><a class="butAction" href="'.DOL_URL_ROOT.'/compta/facture/fiche-rec.php?facid=' . $object->id . '&amp;action=create">' . $langs->trans("ChangeIntoRepeatableInvoice") . '</a></div>';
				}
			}

			// Create a credit note
			if (($object->type == Facture::TYPE_STANDARD || $object->type == Facture::TYPE_DEPOSIT || $object->type == Facture::TYPE_PROFORMA) && $object->statut > 0 && $user->rights->facture->creer)
			{
				if (! $objectidnext)
				{
					print '<div class="inline-block divButAction"><a class="butAction" href="' . $_SERVER['PHP_SELF'] . '?socid=' . $object->socid .'&amp;fac_avoir=' . $object->id . '&amp;action=create&amp;type=2'.($object->fk_project > 0 ? '&amp;projectid='.$object->fk_project : '').'">' . $langs->trans("CreateCreditNote") . '</a></div>';
				}
			}

			// Create next situation invoice
			if ($user->rights->facture->creer && ($object->type == 5) && ($object->statut == 1 || $object->statut == 2)) {
				if ($object->is_last_in_cycle() && $object->situation_final != 1) {
					print '<div class="inline-block divButAction"><a class="butAction" href="' . $_SERVER['PHP_SELF'] . '?action=create&amp;type=5&amp;origin=facture&amp;originid=' . $object->id . '&amp;socid=' . $object->socid . '" >' . $langs->trans('CreateNextSituationInvoice') . '</a></div>';
				} else if (!$object->is_last_in_cycle()) {
					print '<div class="inline-block divButAction"><a class="butActionRefused" href="#" title="' . $langs->trans("DisabledBecauseNotLastInCycle") . '">' . $langs->trans('CreateNextSituationInvoice') . '</a></div>';
				} else {
					print '<div class="inline-block divButAction"><a class="butActionRefused" href="#" title="' . $langs->trans("DisabledBecauseFinal") . '">' . $langs->trans('CreateNextSituationInvoice') . '</a></div>';
				}
			}

			// Delete
			if ($user->rights->facture->supprimer)
			{
				if (! $object->is_erasable()) {
					print '<div class="inline-block divButAction"><a class="butActionRefused" href="#" title="' . $langs->trans("DisabledBecauseNotErasable") . '">' . $langs->trans('Delete') . '</a></div>';
				} else if ($objectidnext) {
					print '<div class="inline-block divButAction"><a class="butActionRefused" href="#" title="' . $langs->trans("DisabledBecauseReplacedInvoice") . '">' . $langs->trans('Delete') . '</a></div>';
				} elseif ($object->getSommePaiement()) {
					print '<div class="inline-block divButAction"><a class="butActionRefused" href="#" title="' . $langs->trans("DisabledBecausePayments") . '">' . $langs->trans('Delete') . '</a></div>';
				} else {
					print '<div class="inline-block divButAction"><a class="butActionDelete" href="' . $_SERVER["PHP_SELF"] . '?facid=' . $object->id . '&amp;action=delete">' . $langs->trans('Delete') . '</a></div>';
				}
			} else {
				print '<div class="inline-block divButAction"><a class="butActionRefused" href="#" title="' . $langs->trans("NotAllowed") . '">' . $langs->trans('Delete') . '</a></div>';
			}

			print '</div>';
		}
	}
	print '<br>';

	// Select mail models is same action as presend
	if (GETPOST('modelselected')) {
		$action = 'presend';
	}
	if ($action != 'prerelance' && $action != 'presend')
	{
		print '<div class="fichecenter"><div class="fichehalfleft">';
		print '<a name="builddoc"></a>'; // ancre

		// Documents generes
		$filename = dol_sanitizeFileName($object->ref);
		$filedir = $conf->facture->dir_output . '/' . dol_sanitizeFileName($object->ref);
		$urlsource = $_SERVER['PHP_SELF'] . '?facid=' . $object->id;
		$genallowed = $user->rights->facture->creer;
		$delallowed = $user->rights->facture->supprimer;

		print $formfile->showdocuments('facture', $filename, $filedir, $urlsource, $genallowed, $delallowed, $object->modelpdf, 1, 0, 0, 28, 0, '', '', '', $soc->default_lang);
		$somethingshown = $formfile->numoffiles;

		// Show links to link elements
		$linktoelem = $form->showLinkToObjectBlock($object, null, array('invoice'));
		$somethingshown = $form->showLinkedObjectBlock($object, $linktoelem);

		// Link for paypal payment
		if (! empty($conf->paypal->enabled) && $object->statut != 0) {
			include_once DOL_DOCUMENT_ROOT . '/paypal/lib/paypal.lib.php';
			print showPaypalPaymentUrl('invoice', $object->ref);
		}

		// Link for stripe payment
		if (! empty($conf->stripe->enabled) && $object->statut != 0) {
			include_once DOL_DOCUMENT_ROOT . '/stripe/lib/stripe.lib.php';
			print showStripePaymentUrl('invoice', $object->ref);
		}

		print '</div><div class="fichehalfright"><div class="ficheaddleft">';

		// List of actions on element
		include_once DOL_DOCUMENT_ROOT . '/core/class/html.formactions.class.php';
		$formactions = new FormActions($db);
		$somethingshown = $formactions->showactions($object, 'invoice', $socid);

		print '</div></div></div>';
	}
	else
	{
		/*
		 * Action presend (or prerelance)
		 */

		$object->fetch_projet();

		// By default if $action=='presend'
		$titreform = 'SendBillByMail';
		$topicmail = 'SendBillRef';
		$modelmail = 'facture_send';

		if ($action == 'prerelance') 		// For backward compatibility
		{
			$titrefrom = 'SendReminderBillByMail';
			$topicmail = 'SendReminderBillRef';
			$modelmail = 'facture_relance';
			$action = 'relance';
		} else
			$action = 'send';

		$ref = dol_sanitizeFileName($object->ref);
		include_once DOL_DOCUMENT_ROOT . '/core/lib/files.lib.php';
		$fileparams = dol_most_recent_file($conf->facture->dir_output . '/' . $ref, preg_quote($ref, '/').'[^\-]+');
		$file = $fileparams['fullname'];

		// Define output language
		$outputlangs = $langs;
		$newlang = '';
		if ($conf->global->MAIN_MULTILANGS && empty($newlang) && ! empty($_REQUEST['lang_id']))
			$newlang = $_REQUEST['lang_id'];
		if ($conf->global->MAIN_MULTILANGS && empty($newlang))
			$newlang = $object->thirdparty->default_lang;

		if (!empty($newlang))
		{
			$outputlangs = new Translate('', $conf);
			$outputlangs->setDefaultLang($newlang);
			$outputlangs->load('bills');
		}

		// Build document if it not exists
		if (! $file || ! is_readable($file)) {
			$result = $object->generateDocument(GETPOST('model') ? GETPOST('model') : $object->modelpdf, $outputlangs, $hidedetails, $hidedesc, $hideref);
			if ($result <= 0) {
				dol_print_error($db, $object->error, $object->errors);
				exit();
			}
			$fileparams = dol_most_recent_file($conf->facture->dir_output . '/' . $ref, preg_quote($ref, '/').'[^\-]+');
			$file = $fileparams['fullname'];
		}

		print '<div id="formmailbeforetitle" name="formmailbeforetitle"></div>';
		print '<div class="clearboth"></div>';
		print '<br>';
		print load_fiche_titre($langs->trans($titreform));

		// Cree l'objet formulaire mail
		dol_fiche_head();

		include_once DOL_DOCUMENT_ROOT . '/core/class/html.formmail.class.php';
		$formmail = new FormMail($db);
		$formmail->param['langsmodels']=(empty($newlang)?$langs->defaultlang:$newlang);
        $formmail->fromtype = (GETPOST('fromtype')?GETPOST('fromtype'):(!empty($conf->global->MAIN_MAIL_DEFAULT_FROMTYPE)?$conf->global->MAIN_MAIL_DEFAULT_FROMTYPE:'user'));

        if($formmail->fromtype === 'user'){
            $formmail->fromid = $user->id;

        }
		$formmail->trackid='inv'.$object->id;
		if (! empty($conf->global->MAIN_EMAIL_ADD_TRACK_ID) && ($conf->global->MAIN_EMAIL_ADD_TRACK_ID & 2))	// If bit 2 is set
		{
			include DOL_DOCUMENT_ROOT.'/core/lib/functions2.lib.php';
			$formmail->frommail=dolAddEmailTrackId($formmail->frommail, 'inv'.$object->id);
		}
		$formmail->withfrom = 1;
		$liste = array();
		foreach ($object->thirdparty->thirdparty_and_contact_email_array(1) as $key => $value) {
			$liste [$key] = $value;
		}
		$formmail->withto = GETPOST('sendto') ? GETPOST('sendto') : $liste; // List suggested for send to
		$formmail->withtocc = $liste; // List suggested for CC
		$formmail->withtoccc = $conf->global->MAIN_EMAIL_USECCC;
		if (empty($object->ref_client)) {
			$formmail->withtopic = $outputlangs->transnoentities($topicmail, '__REF__');
		} else if (! empty($object->ref_client)) {
			$formmail->withtopic = $outputlangs->transnoentities($topicmail, '__REF__ (__REFCLIENT__)');
		}

		$formmail->withfile = 2;
		$formmail->withbody = 1;
		$formmail->withdeliveryreceipt = 1;
		$formmail->withcancel = 1;
		// Tableau des substitutions
		$formmail->setSubstitFromObject($object, $outputlangs);
		$formmail->substit['__INVREF__'] = $object->ref;

		// Find the good contact adress
		$custcontact = '';
		$contactarr = array();
		$contactarr = $object->liste_contact(- 1, 'external');

		if (is_array($contactarr) && count($contactarr) > 0) {
			foreach ($contactarr as $contact) {
				if ($contact['libelle'] == $langs->trans('TypeContact_facture_external_BILLING')) {	// TODO Use code and not label

					require_once DOL_DOCUMENT_ROOT . '/contact/class/contact.class.php';

					$contactstatic = new Contact($db);
					$contactstatic->fetch($contact ['id']);
					$custcontact = $contactstatic->getFullName($langs, 1);
				}
			}

			if (! empty($custcontact)) {
				$formmail->substit['__CONTACTCIVNAME__'] = $custcontact;
			}
		}

		// Tableau des parametres complementaires du post
		$formmail->param['action'] = $action;
		$formmail->param['models'] = $modelmail;
		$formmail->param['models_id']=GETPOST('modelmailselected','int');
		$formmail->param['facid'] = $object->id;
		$formmail->param['returnurl'] = $_SERVER["PHP_SELF"] . '?id=' . $object->id;

		// Init list of files
		if (GETPOST("mode") == 'init') {
			$formmail->clear_attached_files();
			$formmail->add_attached_files($file, basename($file), dol_mimetype($file));
		}

		print $formmail->get_form();

		dol_fiche_end();
	}
}

llxFooter();
$db->close();<|MERGE_RESOLUTION|>--- conflicted
+++ resolved
@@ -664,7 +664,6 @@
 			if ($object->type == Facture::TYPE_STANDARD || $object->type == Facture::TYPE_REPLACEMENT || $object->type == Facture::TYPE_SITUATION)
 			{
 				// If we're on a standard invoice, we have to get excess received to create a discount in TTC without VAT
-<<<<<<< HEAD
 
 				$sql = 'SELECT SUM(pf.amount) as total_paiements';
 				$sql.= ' FROM '.MAIN_DB_PREFIX.'c_paiement as c, '.MAIN_DB_PREFIX.'paiement_facture as pf, '.MAIN_DB_PREFIX.'paiement as p';
@@ -672,11 +671,6 @@
 				$sql.= ' AND p.fk_paiement = c.id AND pf.fk_paiement = p.rowid';
 				$sql.= ' AND c.entity = ' . getEntity('c_paiement', 2);
 				$sql.= ' ORDER BY p.datep, p.tms';
-=======
-				$sql = 'SELECT SUM(pf.amount) as total_paiements
-						FROM llx_c_paiement as c, llx_paiement_facture as pf, llx_paiement as p
-						WHERE pf.fk_facture = '.$object->id.' AND p.fk_paiement = c.id AND pf.fk_paiement = p.rowid';
->>>>>>> 5c885e9f
 
 				$resql = $db->query($sql);
 				if (! $resql) dol_print_error($db);
