<?php
/* Copyright (C) 2002-2006  Rodolphe Quiedeville    <rodolphe@quiedeville.org>
 * Copyright (C) 2004       Eric Seigne             <eric.seigne@ryxeo.com>
 * Copyright (C) 2004-2020  Laurent Destailleur     <eldy@users.sourceforge.net>
 * Copyright (C) 2005       Marc Barilley / Ocebo   <marc@ocebo.com>
 * Copyright (C) 2005-2015  Regis Houssin           <regis.houssin@inodbox.com>
 * Copyright (C) 2006       Andre Cianfarani        <acianfa@free.fr>
 * Copyright (C) 2010-2015  Juanjo Menent           <jmenent@2byte.es>
 * Copyright (C) 2012-2023  Christophe Battarel     <christophe.battarel@altairis.fr>
 * Copyright (C) 2012-2013  Cédric Salvador         <csalvador@gpcsolutions.fr>
 * Copyright (C) 2012-2014  Raphaël Doursenaud      <rdoursenaud@gpcsolutions.fr>
 * Copyright (C) 2013       Jean-Francois FERRY     <jfefe@aternatik.fr>
 * Copyright (C) 2013-2014  Florian Henry           <florian.henry@open-concept.pro>
 * Copyright (C) 2013       Cédric Salvador         <csalvador@gpcsolutions.fr>
 * Copyright (C) 2014-2019  Ferran Marcet           <fmarcet@2byte.es>
 * Copyright (C) 2015-2016  Marcos García           <marcosgdf@gmail.com>
 * Copyright (C) 2018-2023  Frédéric France         <frederic.france@netlogic.fr>
 * Copyright (C) 2022       Gauthier VERDOL         <gauthier.verdol@atm-consulting.fr>
 * Copyright (C) 2023		Nick Fragoulis
 *
 * This program is free software; you can redistribute it and/or modify
 * it under the terms of the GNU General Public License as published by
 * the Free Software Foundation; either version 3 of the License, or
 * (at your option) any later version.
 *
 * This program is distributed in the hope that it will be useful,
 * but WITHOUT ANY WARRANTY; without even the implied warranty of
 * MERCHANTABILITY or FITNESS FOR A PARTICULAR PURPOSE.  See the
 * GNU General Public License for more details.
 *
 * You should have received a copy of the GNU General Public License
 * along with this program. If not, see <https://www.gnu.org/licenses/>.
 */

/**
 * \file 	htdocs/compta/facture/card.php
 * \ingroup facture
 * \brief 	Page to create/see an invoice
 */

// Libraries
require '../../main.inc.php';
require_once DOL_DOCUMENT_ROOT.'/compta/facture/class/facture.class.php';
require_once DOL_DOCUMENT_ROOT.'/compta/facture/class/facture-rec.class.php';
require_once DOL_DOCUMENT_ROOT.'/compta/bank/class/account.class.php';
require_once DOL_DOCUMENT_ROOT.'/compta/paiement/class/paiement.class.php';
require_once DOL_DOCUMENT_ROOT.'/core/modules/facture/modules_facture.php';
require_once DOL_DOCUMENT_ROOT.'/core/class/discount.class.php';
require_once DOL_DOCUMENT_ROOT.'/core/class/extrafields.class.php';
require_once DOL_DOCUMENT_ROOT.'/core/class/html.formfile.class.php';
require_once DOL_DOCUMENT_ROOT.'/core/class/html.formother.class.php';
require_once DOL_DOCUMENT_ROOT.'/core/class/html.formmargin.class.php';
require_once DOL_DOCUMENT_ROOT.'/core/lib/invoice.lib.php';
require_once DOL_DOCUMENT_ROOT.'/core/lib/functions2.lib.php';
require_once DOL_DOCUMENT_ROOT.'/core/lib/date.lib.php';
if (isModEnabled('commande')) {
	require_once DOL_DOCUMENT_ROOT.'/commande/class/commande.class.php';
}
if (isModEnabled('project')) {
	require_once DOL_DOCUMENT_ROOT.'/projet/class/project.class.php';
	require_once DOL_DOCUMENT_ROOT.'/core/class/html.formprojet.class.php';
}
require_once DOL_DOCUMENT_ROOT.'/core/class/doleditor.class.php';

if (isModEnabled('variants')) {
	require_once DOL_DOCUMENT_ROOT.'/variants/class/ProductCombination.class.php';
}
if (isModEnabled('accounting')) {
	require_once DOL_DOCUMENT_ROOT.'/accountancy/class/accountingjournal.class.php';
}

// Load translation files required by the page
$langs->loadLangs(array('bills', 'companies', 'compta', 'products', 'banks', 'main', 'withdrawals'));
if (isModEnabled('incoterm')) {
	$langs->load('incoterm');
}
if (isModEnabled('margin')) {
	$langs->load('margins');
}

// General $Variables
$id = (GETPOST('id', 'int') ? GETPOST('id', 'int') : GETPOST('facid', 'int'));    // For backward compatibility
$ref = GETPOST('ref', 'alpha');
$socid = GETPOST('socid', 'int');
$action = GETPOST('action', 'aZ09');
$confirm = GETPOST('confirm', 'alpha');
$cancel = GETPOST('cancel', 'alpha');
$backtopage = GETPOST('backtopage', 'alpha');
$lineid = GETPOST('lineid', 'int');
$userid = GETPOST('userid', 'int');
$search_ref = GETPOST('sf_ref', 'alpha') ? GETPOST('sf_ref', 'alpha') : GETPOST('search_ref', 'alpha');
$search_societe = GETPOST('search_societe', 'alpha');
$search_montant_ht = GETPOST('search_montant_ht', 'alpha');
$search_montant_ttc = GETPOST('search_montant_ttc', 'alpha');
$origin = GETPOST('origin', 'alpha');
$originid = (GETPOST('originid', 'int') ? GETPOST('originid', 'int') : GETPOST('origin_id', 'int')); // For backward compatibility
$fac_rec = GETPOST('fac_rec', 'int');
$facid = GETPOST('facid', 'int');
$ref_client = GETPOST('ref_client', 'int');
$rank = (GETPOST('rank', 'int') > 0) ? GETPOST('rank', 'int') : -1;
$projectid = (GETPOST('projectid', 'int') ? GETPOST('projectid', 'int') : 0);
$selectedLines = GETPOST('toselect', 'array');

// PDF
$hidedetails = (GETPOST('hidedetails', 'int') ? GETPOST('hidedetails', 'int') : (getDolGlobalString('MAIN_GENERATE_DOCUMENTS_HIDE_DETAILS') ? 1 : 0));
$hidedesc = (GETPOST('hidedesc', 'int') ? GETPOST('hidedesc', 'int') : (getDolGlobalString('MAIN_GENERATE_DOCUMENTS_HIDE_DESC') ? 1 : 0));
$hideref = (GETPOST('hideref', 'int') ? GETPOST('hideref', 'int') : (getDolGlobalString('MAIN_GENERATE_DOCUMENTS_HIDE_REF') ? 1 : 0));

// Number of lines for predefined product/service choices
$NBLINES = 4;

$usehm = (getDolGlobalString('MAIN_USE_HOURMIN_IN_DATE_RANGE') ? $conf->global->MAIN_USE_HOURMIN_IN_DATE_RANGE : 0);

$object = new Facture($db);
$extrafields = new ExtraFields($db);

// Fetch optionals attributes and labels
$extrafields->fetch_name_optionals_label($object->table_element);

// Load object
if ($id > 0 || !empty($ref)) {
	if ($action != 'add') {
		if (!getDolGlobalString('INVOICE_USE_SITUATION')) {
			$fetch_situation = false;
		} else {
			$fetch_situation = true;
		}
		$ret = $object->fetch($id, $ref, '', '', $fetch_situation);
		if ($ret > 0 && isset($object->fk_project)) {
			$ret = $object->fetch_project();
		}
	}
}

// Initialize technical object to manage hooks of page. Note that conf->hooks_modules contains array of hook context
$hookmanager->initHooks(array('invoicecard', 'globalcard'));

// Permissions
$usercanread = $user->hasRight("facture", "lire");
$usercancreate = $user->hasRight("facture", "creer");
$usercanissuepayment = $user->hasRight("facture", "paiement");
$usercandelete = $user->hasRight("facture", "supprimer");
$usercancreatecontract = $user->hasRight("contrat", "creer");

// Advanced Permissions
$usercanvalidate = ((!getDolGlobalString('MAIN_USE_ADVANCED_PERMS') && $usercancreate) || (getDolGlobalString('MAIN_USE_ADVANCED_PERMS') && $user->hasRight('facture', 'invoice_advance', 'validate')));
$usercansend = (!getDolGlobalString('MAIN_USE_ADVANCED_PERMS') || (getDolGlobalString('MAIN_USE_ADVANCED_PERMS') && $user->hasRight('facture', 'invoice_advance', 'send')));
$usercanreopen = ((!getDolGlobalString('MAIN_USE_ADVANCED_PERMS') && $usercancreate) || (getDolGlobalString('MAIN_USE_ADVANCED_PERMS') && $user->hasRight('facture', 'invoice_advance', 'reopen')));
if (getDolGlobalString('INVOICE_DISALLOW_REOPEN')) {
	$usercanreopen = false;
}
$usercanunvalidate = ((!getDolGlobalString('MAIN_USE_ADVANCED_PERMS') && !empty($usercancreate)) || (getDolGlobalString('MAIN_USE_ADVANCED_PERMS') && $user->hasRight('facture', 'invoice_advance', 'unvalidate')));

$usermustrespectpricemin = ((getDolGlobalString('MAIN_USE_ADVANCED_PERMS') && !$user->hasRight('produit', 'ignore_price_min_advance')) || !getDolGlobalString('MAIN_USE_ADVANCED_PERMS'));
$usercancreatemargin = $user->hasRight('margins', 'creer');
$usercanreadallmargin = $user->hasRight('margins', 'liretous');
$usercancreatewithdrarequest = $user->hasRight('prelevement', 'bons', 'creer');

$permissionnote = $usercancreate; // Used by the include of actions_setnotes.inc.php
$permissiondellink = $usercancreate; // Used by the include of actions_dellink.inc.php
$permissiontoedit = $usercancreate; // Used by the include of actions_lineupdonw.inc.php
$permissiontoadd = $usercancreate; // Used by the include of actions_addupdatedelete.inc.php

// retained warranty invoice available type
$retainedWarrantyInvoiceAvailableType = array();
if (getDolGlobalString('INVOICE_USE_RETAINED_WARRANTY')) {
	$retainedWarrantyInvoiceAvailableType = explode('+', getDolGlobalString('INVOICE_USE_RETAINED_WARRANTY'));
}

// Security check
if ($user->socid) {
	$socid = $user->socid;
}
$isdraft = (($object->status == Facture::STATUS_DRAFT) ? 1 : 0);

$result = restrictedArea($user, 'facture', $object->id, '', '', 'fk_soc', 'rowid', $isdraft);


/*
 * Actions
 */

$parameters = array('socid' => $socid);
$reshook = $hookmanager->executeHooks('doActions', $parameters, $object, $action); // Note that $action and $object may have been modified by some hooks
if ($reshook < 0) {
	setEventMessages($hookmanager->error, $hookmanager->errors, 'errors');
}

if (empty($reshook)) {
	$backurlforlist = DOL_URL_ROOT.'/compta/facture/list.php';

	if (empty($backtopage) || ($cancel && empty($id))) {
		if (empty($backtopage) || ($cancel && strpos($backtopage, '__ID__'))) {
			if (empty($id) && (($action != 'add' && $action != 'create') || $cancel)) {
				$backtopage = $backurlforlist;
			} else {
				$backtopage = DOL_URL_ROOT.'/compta/facture/card.php?id='.((!empty($id) && $id > 0) ? $id : '__ID__');
			}
		}
	}

	if ($cancel) {
		if (!empty($backtopageforcancel)) {
			header("Location: ".$backtopageforcancel);
			exit;
		} elseif (!empty($backtopage)) {
			header("Location: ".$backtopage);
			exit;
		}
		$action = '';
	}

	include DOL_DOCUMENT_ROOT.'/core/actions_setnotes.inc.php'; // Must be include, not include_once

	include DOL_DOCUMENT_ROOT.'/core/actions_dellink.inc.php'; // Must be include, not include_once

	include DOL_DOCUMENT_ROOT.'/core/actions_lineupdown.inc.php'; // Must be include, not include_once

	// Action clone object
	if ($action == 'confirm_clone' && $confirm == 'yes' && $permissiontoadd) {
		$objectutil = dol_clone($object, 1); // To avoid to denaturate loaded object when setting some properties for clone. We use native clone to keep this->db valid.

		$objectutil->date = dol_mktime(12, 0, 0, GETPOST('newdatemonth', 'int'), GETPOST('newdateday', 'int'), GETPOST('newdateyear', 'int'));
		$objectutil->socid = $socid;
		$result = $objectutil->createFromClone($user, $id);
		if ($result > 0) {
			header("Location: ".$_SERVER['PHP_SELF'].'?facid='.$result);
			exit();
		} else {
			$langs->load("errors");
			setEventMessages($objectutil->error, $objectutil->errors, 'errors');
			$action = '';
		}
	} elseif ($action == 'reopen' && $usercanreopen) {
		$result = $object->fetch($id);

		if ($object->status == Facture::STATUS_CLOSED || ($object->status == Facture::STATUS_ABANDONED && ($object->close_code != 'replaced' || $object->getIdReplacingInvoice() == 0)) || ($object->status == Facture::STATUS_VALIDATED && $object->paye == 1)) {    // ($object->status == 1 && $object->paye == 1) should not happened but can be found when data are corrupted
			$result = $object->setUnpaid($user);
			if ($result > 0) {
				header('Location: '.$_SERVER["PHP_SELF"].'?facid='.$id);
				exit();
			} else {
				setEventMessages($object->error, $object->errors, 'errors');
			}
		}
	} elseif ($action == 'confirm_delete' && $confirm == 'yes') {
		// Delete invoice
		$result = $object->fetch($id);
		$object->fetch_thirdparty();

		$idwarehouse = GETPOST('idwarehouse');

		$qualified_for_stock_change = 0;
		if (!getDolGlobalString('STOCK_SUPPORTS_SERVICES')) {
			$qualified_for_stock_change = $object->hasProductsOrServices(2);
		} else {
			$qualified_for_stock_change = $object->hasProductsOrServices(1);
		}

		$isErasable = $object->is_erasable();

		if (($usercandelete && $isErasable > 0)
			|| ($usercancreate && $isErasable == 1)) {
			$result = $object->delete($user, 0, $idwarehouse);
			if ($result > 0) {
				header('Location: '.DOL_URL_ROOT.'/compta/facture/list.php?restore_lastsearch_values=1');
				exit();
			} else {
				setEventMessages($object->error, $object->errors, 'errors');
				$action = '';
			}
		}
	} elseif ($action == 'confirm_deleteline' && $confirm == 'yes' && $usercancreate) {
		// Delete line
		$object->fetch($id);
		$object->fetch_thirdparty();

		$result = $object->deleteLine(GETPOST('lineid', 'int'));
		if ($result > 0) {
			// reorder lines
			$object->line_order(true);
			// Define output language
			$outputlangs = $langs;
			$newlang = '';
			if (getDolGlobalInt('MAIN_MULTILANGS') && empty($newlang) && GETPOST('lang_id')) {
				$newlang = GETPOST('lang_id');
			}
			if (getDolGlobalInt('MAIN_MULTILANGS') && empty($newlang)) {
				$newlang = $object->thirdparty->default_lang;
			}
			if (!empty($newlang)) {
				$outputlangs = new Translate("", $conf);
				$outputlangs->setDefaultLang($newlang);
				$outputlangs->load('products');
			}
			if (!getDolGlobalString('MAIN_DISABLE_PDF_AUTOUPDATE')) {
				$ret = $object->fetch($id); // Reload to get new records
				$result = $object->generateDocument($object->model_pdf, $outputlangs, $hidedetails, $hidedesc, $hideref);
			}
			if ($result >= 0) {
				header('Location: '.$_SERVER["PHP_SELF"].'?facid='.$id);
				exit();
			}
		} else {
			setEventMessages($object->error, $object->errors, 'errors');
			$action = '';
		}
	} elseif ($action == 'unlinkdiscount' && $usercancreate) {
		// Delete link of credit note to invoice
		$discount = new DiscountAbsolute($db);
		$result = $discount->fetch(GETPOSTINT("discountid"));
		$discount->unlink_invoice();
	} elseif ($action == 'valid' && $usercancreate) {
		// Validation
		$object->fetch($id);

		if ((preg_match('/^[\(]?PROV/i', $object->ref) || empty($object->ref)) &&	// empty should not happened, but when it occurs, the test save life
			getDolGlobalString('FAC_FORCE_DATE_VALIDATION')								// If option enabled, we force invoice date
		) {
			$object->date = dol_now();
		}

		if (getDolGlobalString('INVOICE_CHECK_POSTERIOR_DATE')) {
			$last_of_type = $object->willBeLastOfSameType(true);
			if (empty($object->date_validation) && !$last_of_type[0]) {
				setEventMessages($langs->transnoentities("ErrorInvoiceIsNotLastOfSameType", $object->ref, dol_print_date($object->date, 'day'), dol_print_date($last_of_type[1], 'day')), null, 'errors');
				$action = '';
			}
		}

		// We check invoice sign
		if ($object->type == Facture::TYPE_CREDIT_NOTE) {
			// If a credit note, the sign must be negative
			if ($object->total_ht > 0) {
				setEventMessages($langs->trans("ErrorInvoiceAvoirMustBeNegative"), null, 'errors');
				$action = '';
			}
		} else {
			// If not a credit note, amount with tax must be positive or nul.
			// Note that amount excluding tax can be negative because you can have a invoice of 100 with vat of 20 that
			// consumes a credit note of 100 with vat 0 (total with tax is 0 but without tax is -20).
			// For some cases, credit notes can have a vat of 0 (for example when selling goods in France).
			if (!getDolGlobalString('FACTURE_ENABLE_NEGATIVE') && $object->total_ttc < 0) {
				setEventMessages($langs->trans("ErrorInvoiceOfThisTypeMustBePositive"), null, 'errors');
				$action = '';
			}

			// Also negative lines should not be allowed on 'non Credit notes' invoices. A test is done when adding or updating lines but we must
			// do it again in validation to avoid cases where invoice is created from another object that allow negative lines.
			// Note that we can accept the negative line if sum with other lines with same vat makes total positive: Because all the lines will be merged together
			// when converted into 'available credit' and we will get a positive available credit line.
			// Note: Other solution if you want to add a negative line on invoice, is to create a discount for customer and consumme it (but this is possible on standard invoice only).
			$array_of_total_ht_per_vat_rate = array();
			$array_of_total_ht_devise_per_vat_rate = array();
			foreach ($object->lines as $line) {
				//$vat_src_code_for_line = $line->vat_src_code;		// TODO We check sign of total per vat without taking into account the vat code because for the moment the vat code is lost/unknown when we add a down payment.
				$vat_src_code_for_line = '';
				if (empty($array_of_total_ht_per_vat_rate[$line->tva_tx.'_'.$vat_src_code_for_line])) {
					$array_of_total_ht_per_vat_rate[$line->tva_tx.'_'.$vat_src_code_for_line] = 0;
				}
				if (empty($array_of_total_ht_devise_per_vat_rate[$line->tva_tx.'_'.$vat_src_code_for_line])) {
					$array_of_total_ht_devise_per_vat_rate[$line->tva_tx.'_'.$vat_src_code_for_line] = 0;
				}
				$array_of_total_ht_per_vat_rate[$line->tva_tx.'_'.$vat_src_code_for_line] += $line->total_ht;
				$array_of_total_ht_devise_per_vat_rate[$line->tva_tx.'_'.$vat_src_code_for_line] += $line->multicurrency_total_ht;
			}

			//var_dump($array_of_total_ht_per_vat_rate);exit;
			foreach ($array_of_total_ht_per_vat_rate as $vatrate => $tmpvalue) {
				$tmp_total_ht = price2num($array_of_total_ht_per_vat_rate[$vatrate]);
				$tmp_total_ht_devise = price2num($array_of_total_ht_devise_per_vat_rate[$vatrate]);

				if (($tmp_total_ht < 0 || $tmp_total_ht_devise < 0) && !getDolGlobalString('FACTURE_ENABLE_NEGATIVE_LINES')) {
					if ($object->type == $object::TYPE_DEPOSIT) {
						$langs->load("errors");
						// Using negative lines on deposit lead to headach and blocking problems when you want to consume them.
						setEventMessages($langs->trans("ErrorLinesCantBeNegativeOnDeposits"), null, 'errors');
						$error++;
						$action = '';
					} else {
						$tmpvatratetoshow = explode('_', $vatrate);
						$tmpvatratetoshow[0] = round($tmpvatratetoshow[0], 2);

						if ($tmpvatratetoshow[0] != 0) {
							$langs->load("errors");
							setEventMessages($langs->trans("ErrorLinesCantBeNegativeForOneVATRate", $tmpvatratetoshow[0]), null, 'errors');
							$error++;
							$action = '';
						}
					}
				}
			}
		}
	} elseif ($action == 'classin' && $usercancreate) {
		$object->fetch($id);
		$object->setProject(GETPOST('projectid', 'int'));
	} elseif ($action == 'setmode' && $usercancreate) {
		$object->fetch($id);
		$result = $object->setPaymentMethods(GETPOST('mode_reglement_id', 'int'));
		if ($result < 0) {
			dol_print_error($db, $object->error);
		}
	} elseif ($action == 'setretainedwarrantyconditions' && $user->hasRight('facture', 'creer')) {
		$object->fetch($id);
		$object->retained_warranty_fk_cond_reglement = 0; // To clean property
		$result = $object->setRetainedWarrantyPaymentTerms(GETPOST('retained_warranty_fk_cond_reglement', 'int'));
		if ($result < 0) {
			dol_print_error($db, $object->error);
		}

		$old_rw_date_lim_reglement = $object->retained_warranty_date_limit;
		$new_rw_date_lim_reglement = $object->calculate_date_lim_reglement($object->retained_warranty_fk_cond_reglement);
		if ($new_rw_date_lim_reglement > $old_rw_date_lim_reglement) {
			$object->retained_warranty_date_limit = $new_rw_date_lim_reglement;
		}
		if ($object->retained_warranty_date_limit < $object->date) {
			$object->retained_warranty_date_limit = $object->date;
		}
		$result = $object->update($user);
		if ($result < 0) {
			dol_print_error($db, $object->error);
		}
	} elseif ($action == 'setretainedwarranty' && $user->hasRight('facture', 'creer')) {
		$object->fetch($id);
		$result = $object->setRetainedWarranty(GETPOST('retained_warranty', 'float'));
		if ($result < 0) {
			dol_print_error($db, $object->error);
		}
	} elseif ($action == 'setretainedwarrantydatelimit' && $user->hasRight('facture', 'creer')) {
		$object->fetch($id);
		$result = $object->setRetainedWarrantyDateLimit(GETPOST('retained_warranty_date_limit', 'float'));
		if ($result < 0) {
			dol_print_error($db, $object->error);
		}
	} elseif ($action == 'setmulticurrencycode' && $usercancreate) {	 // Multicurrency Code
		$result = $object->setMulticurrencyCode(GETPOST('multicurrency_code', 'alpha'));
	} elseif ($action == 'setmulticurrencyrate' && $usercancreate) {	// Multicurrency rate
		$result = $object->setMulticurrencyRate(price2num(GETPOST('multicurrency_tx')), GETPOST('calculation_mode', 'int'));
	} elseif ($action == 'setinvoicedate' && $usercancreate) {
		$object->fetch($id);
		$old_date_lim_reglement = $object->date_lim_reglement;
		$newdate = dol_mktime(0, 0, 0, GETPOST('invoicedatemonth', 'int'), GETPOST('invoicedateday', 'int'), GETPOST('invoicedateyear', 'int'), 'tzserver');
		if (empty($newdate)) {
			setEventMessages($langs->trans("ErrorFieldRequired", $langs->transnoentitiesnoconv("Date")), null, 'errors');
			header('Location: '.$_SERVER["PHP_SELF"].'?facid='.$id.'&action=editinvoicedate&token='.newToken());
			exit;
		}
		if ($newdate > (dol_now('tzuserrel') + (!getDolGlobalString('INVOICE_MAX_FUTURE_DELAY') ? 0 : $conf->global->INVOICE_MAX_FUTURE_DELAY))) {
			if (!getDolGlobalString('INVOICE_MAX_FUTURE_DELAY')) {
				setEventMessages($langs->trans("WarningInvoiceDateInFuture"), null, 'warnings');
			} else {
				setEventMessages($langs->trans("WarningInvoiceDateTooFarInFuture"), null, 'warnings');
			}
		}

		$object->date = $newdate;
		$new_date_lim_reglement = $object->calculate_date_lim_reglement();
		if ($new_date_lim_reglement > $old_date_lim_reglement) {
			$object->date_lim_reglement = $new_date_lim_reglement;
		}
		if ($object->date_lim_reglement < $object->date) {
			$object->date_lim_reglement = $object->date;
		}
		$result = $object->update($user);
		if ($result < 0) {
			setEventMessages($object->error, $object->errors, 'errors');
			$action = 'editinvoicedate';
		}
	} elseif ($action == 'setdate_pointoftax' && $usercancreate) {
		$object->fetch($id);

		$date_pointoftax = dol_mktime(0, 0, 0, GETPOST('date_pointoftaxmonth', 'int'), GETPOST('date_pointoftaxday', 'int'), GETPOST('date_pointoftaxyear', 'int'), 'tzserver');

		$object->date_pointoftax = $date_pointoftax;
		$result = $object->update($user);
		if ($result < 0) {
			dol_print_error($db, $object->error);
		}
	} elseif ($action == 'setconditions' && $usercancreate) {
		$object->fetch($id);
		$object->cond_reglement_code = 0; // To clean property
		$object->cond_reglement_id = 0; // To clean property

		$error = 0;

		$db->begin();

		if (!$error) {
			$result = $object->setPaymentTerms(GETPOST('cond_reglement_id', 'int'));
			if ($result < 0) {
				$error++;
				setEventMessages($object->error, $object->errors, 'errors');
			}
		}

		if (!$error) {
			$old_date_lim_reglement = $object->date_lim_reglement;
			$new_date_lim_reglement = $object->calculate_date_lim_reglement();
			if ($new_date_lim_reglement > $old_date_lim_reglement) {
				$object->date_lim_reglement = $new_date_lim_reglement;
			}
			if ($object->date_lim_reglement < $object->date) {
				$object->date_lim_reglement = $object->date;
			}
			$result = $object->update($user);
			if ($result < 0) {
				$error++;
				setEventMessages($object->error, $object->errors, 'errors');
			}
		}

		if ($error) {
			$db->rollback();
		} else {
			$db->commit();
		}
	} elseif ($action == 'setpaymentterm' && $usercancreate) {
		$object->fetch($id);
		$object->date_lim_reglement = dol_mktime(12, 0, 0, GETPOST('paymenttermmonth', 'int'), GETPOST('paymenttermday', 'int'), GETPOST('paymenttermyear', 'int'));
		if ($object->date_lim_reglement < $object->date) {
			$object->date_lim_reglement = $object->calculate_date_lim_reglement();
			setEventMessages($langs->trans("DatePaymentTermCantBeLowerThanObjectDate"), null, 'warnings');
		}
		$result = $object->update($user);
		if ($result < 0) {
			dol_print_error($db, $object->error);
		}
	} elseif ($action == 'setrevenuestamp' && $usercancreate) {
		$object->fetch($id);
		$object->revenuestamp = (float) price2num(GETPOST('revenuestamp'));
		$result = $object->update($user);
		$object->update_price(1);
		if ($result < 0) {
			dol_print_error($db, $object->error);
		} else {
			// Define output language
			if (!getDolGlobalString('MAIN_DISABLE_PDF_AUTOUPDATE')) {
				$outputlangs = $langs;
				$newlang = '';
				if (getDolGlobalInt('MAIN_MULTILANGS') && empty($newlang) && GETPOST('lang_id', 'aZ09')) {
					$newlang = GETPOST('lang_id', 'aZ09');
				}
				if (getDolGlobalInt('MAIN_MULTILANGS') && empty($newlang)) {
					$newlang = $object->thirdparty->default_lang;
				}
				if (!empty($newlang)) {
					$outputlangs = new Translate("", $conf);
					$outputlangs->setDefaultLang($newlang);
					$outputlangs->load('products');
				}
				$model = $object->model_pdf;
				$ret = $object->fetch($id); // Reload to get new records

				$result = $object->generateDocument($model, $outputlangs, $hidedetails, $hidedesc, $hideref);
				if ($result < 0) {
					setEventMessages($object->error, $object->errors, 'errors');
				}
			}
		}
	} elseif ($action == 'set_incoterms' && isModEnabled('incoterm')) {		// Set incoterm
		$result = $object->setIncoterms(GETPOST('incoterm_id', 'int'), GETPOST('location_incoterms', 'alpha'));
	} elseif ($action == 'setbankaccount' && $usercancreate) {	// bank account
		$result = $object->setBankAccount(GETPOST('fk_account', 'int'));
	} elseif ($action == 'setremisepercent' && $usercancreate) {
		$object->fetch($id);
		$result = $object->setDiscount($user, price2num(GETPOST('remise_percent'), '', 2));
	} elseif ($action == "setabsolutediscount" && $usercancreate) {
		// We have POST[remise_id] or POST[remise_id_for_payment]
		$db->begin();

		// We use the credit to reduce amount of invoice
		if (GETPOST("remise_id", 'int') > 0) {
			$ret = $object->fetch($id);
			if ($ret > 0) {
				$result = $object->insert_discount(GETPOST("remise_id", 'int'));
				if ($result < 0) {
					setEventMessages($object->error, $object->errors, 'errors');
				}
			} else {
				$error++;
				setEventMessages($object->error, $object->errors, 'errors');
			}
		}
		// We use the credit to reduce remain to pay
		if (GETPOST("remise_id_for_payment", 'int') > 0) {
			require_once DOL_DOCUMENT_ROOT.'/core/class/discount.class.php';
			$discount = new DiscountAbsolute($db);
			$discount->fetch(GETPOST("remise_id_for_payment", 'int'));

			//var_dump($object->getRemainToPay(0));
			//var_dump($discount->amount_ttc);exit;
			$remaintopay = $object->getRemainToPay(0);
			if (price2num($discount->amount_ttc) > price2num($remaintopay)) {
				// TODO Split the discount in 2 automatically
				$error++;
				setEventMessages($langs->trans("ErrorDiscountLargerThanRemainToPaySplitItBefore"), null, 'errors');
			}

			if (!$error) {
				$result = $discount->link_to_invoice(0, $id);
				if ($result < 0) {
					$error++;
					setEventMessages($discount->error, $discount->errors, 'errors');
				}
			}

			if (!$error) {
				$newremaintopay = $object->getRemainToPay(0);
				if ($newremaintopay == 0) {
					$object->setPaid($user);
				}
			}
		}

		if (!$error) {
			$db->commit();
		} else {
			$db->rollback();
		}

		if (empty($error) && !getDolGlobalString('MAIN_DISABLE_PDF_AUTOUPDATE')) {
			$outputlangs = $langs;
			$newlang = '';
			if (getDolGlobalInt('MAIN_MULTILANGS') && empty($newlang) && GETPOST('lang_id', 'aZ09')) {
				$newlang = GETPOST('lang_id', 'aZ09');
			}
			if (getDolGlobalInt('MAIN_MULTILANGS') && empty($newlang)) {
				$object->fetch_thirdparty();
				$newlang = $object->thirdparty->default_lang;
			}
			if (!empty($newlang)) {
				$outputlangs = new Translate("", $conf);
				$outputlangs->setDefaultLang($newlang);
			}
			$ret = $object->fetch($id); // Reload to get new records

			$result = $object->generateDocument($object->model_pdf, $outputlangs, $hidedetails, $hidedesc, $hideref);
			if ($result < 0) {
				setEventMessages($object->error, $object->errors, 'errors');
			}
		}
	} elseif ($action == 'setref' && $usercancreate) {
		$object->fetch($id);
		$object->setValueFrom('ref', GETPOST('ref'), '', null, '', '', $user, 'BILL_MODIFY');
	} elseif ($action == 'setref_client' && $usercancreate) {
		$object->fetch($id);
		$object->set_ref_client(GETPOST('ref_client'));
	} elseif ($action == 'confirm_valid' && $confirm == 'yes' && $usercanvalidate) {
		// Classify to validated
		$idwarehouse = GETPOST('idwarehouse', 'int');

		$object->fetch($id);
		$object->fetch_thirdparty();

		// Check for warehouse
		if ($object->type != Facture::TYPE_DEPOSIT && getDolGlobalString('STOCK_CALCULATE_ON_BILL')) {
			$qualified_for_stock_change = 0;
			if (!getDolGlobalString('STOCK_SUPPORTS_SERVICES')) {
				$qualified_for_stock_change = $object->hasProductsOrServices(2);
			} else {
				$qualified_for_stock_change = $object->hasProductsOrServices(1);
			}

			if ($qualified_for_stock_change) {
				if (!$idwarehouse || $idwarehouse == - 1) {
					$error++;
					setEventMessages($langs->trans('ErrorFieldRequired', $langs->transnoentitiesnoconv("Warehouse")), null, 'errors');
					$action = '';
				}
			}
		}

		if (!$error) {
			$result = $object->validate($user, '', $idwarehouse);
			if ($result >= 0) {
				// Define output language
				if (!getDolGlobalString('MAIN_DISABLE_PDF_AUTOUPDATE')) {
					$outputlangs = $langs;
					$newlang = '';
					if (getDolGlobalInt('MAIN_MULTILANGS') && empty($newlang) && GETPOST('lang_id', 'aZ09')) {
						$newlang = GETPOST('lang_id', 'aZ09');
					}
					if (getDolGlobalInt('MAIN_MULTILANGS') && empty($newlang)) {
						$newlang = $object->thirdparty->default_lang;
					}
					if (!empty($newlang)) {
						$outputlangs = new Translate("", $conf);
						$outputlangs->setDefaultLang($newlang);
						$outputlangs->load('products');
					}
					$model = $object->model_pdf;

					$ret = $object->fetch($id); // Reload to get new records

					$result = $object->generateDocument($model, $outputlangs, $hidedetails, $hidedesc, $hideref);
					if ($result < 0) {
						setEventMessages($object->error, $object->errors, 'errors');
					}
				}
			} else {
				if (count($object->errors)) {
					setEventMessages(null, $object->errors, 'errors');
				} else {
					setEventMessages($object->error, $object->errors, 'errors');
				}
			}
		}
	} elseif ($action == 'confirm_modif' && $usercanunvalidate) {
		// Go back to draft status (unvalidate)
		$idwarehouse = GETPOST('idwarehouse', 'int');

		$object->fetch($id);
		$object->fetch_thirdparty();

		// Check parameters
		if ($object->type != Facture::TYPE_DEPOSIT && getDolGlobalString('STOCK_CALCULATE_ON_BILL')) {
			$qualified_for_stock_change = 0;
			if (!getDolGlobalString('STOCK_SUPPORTS_SERVICES')) {
				$qualified_for_stock_change = $object->hasProductsOrServices(2);
			} else {
				$qualified_for_stock_change = $object->hasProductsOrServices(1);
			}

			if ($qualified_for_stock_change) {
				if (!$idwarehouse || $idwarehouse == - 1) {
					$error++;
					setEventMessages($langs->trans('ErrorFieldRequired', $langs->transnoentitiesnoconv("Warehouse")), null, 'errors');
					$action = '';
				}
			}
		}

		if (!$error) {
			// We check if invoice has payments
			$totalpaid = 0;
			$sql = 'SELECT pf.amount';
			$sql .= ' FROM '.MAIN_DB_PREFIX.'paiement_facture as pf';
			$sql .= ' WHERE pf.fk_facture = '.((int) $object->id);

			$result = $db->query($sql);
			if ($result) {
				$i = 0;
				$num = $db->num_rows($result);

				while ($i < $num) {
					$objp = $db->fetch_object($result);
					$totalpaid += $objp->amount;
					$i++;
				}
			} else {
				dol_print_error($db, '');
			}

			$resteapayer = $object->total_ttc - $totalpaid;

			// We check that invoice lines are transferred into accountancy
			$ventilExportCompta = $object->getVentilExportCompta();

			// We check if no payment has been made
			if ($ventilExportCompta == 0) {
				if (getDolGlobalString('INVOICE_CAN_BE_EDITED_EVEN_IF_PAYMENT_DONE') || ($resteapayer == $object->total_ttc && empty($object->paye))) {
					$result = $object->setDraft($user, $idwarehouse);
					if ($result < 0) {
						setEventMessages($object->error, $object->errors, 'errors');
					}

					// Define output language
					if (!getDolGlobalString('MAIN_DISABLE_PDF_AUTOUPDATE')) {
						$outputlangs = $langs;
						$newlang = '';
						if (getDolGlobalInt('MAIN_MULTILANGS') && empty($newlang) && GETPOST('lang_id', 'aZ09')) {
							$newlang = GETPOST('lang_id', 'aZ09');
						}
						if (getDolGlobalInt('MAIN_MULTILANGS') && empty($newlang)) {
							$newlang = $object->thirdparty->default_lang;
						}
						if (!empty($newlang)) {
							$outputlangs = new Translate("", $conf);
							$outputlangs->setDefaultLang($newlang);
							$outputlangs->load('products');
						}
						$model = $object->model_pdf;
						$ret = $object->fetch($id); // Reload to get new records

						$object->generateDocument($model, $outputlangs, $hidedetails, $hidedesc, $hideref);
					}
				}
			}
		}
	} elseif ($action == 'confirm_paid' && $confirm == 'yes' && $usercanissuepayment) {
		// Classify "paid"
		$object->fetch($id);
		$result = $object->setPaid($user);
		if ($result < 0) {
			setEventMessages($object->error, $object->errors, 'errors');
		}
	} elseif ($action == 'confirm_paid_partially' && $confirm == 'yes' && $usercanissuepayment) {
		// Classif "paid partially"
		$object->fetch($id);
		$close_code = GETPOST("close_code", 'restricthtml');
		$close_note = GETPOST("close_note", 'restricthtml');
		if ($close_code) {
			$result = $object->setPaid($user, $close_code, $close_note);
			if ($result < 0) {
				setEventMessages($object->error, $object->errors, 'errors');
			}
		} else {
			setEventMessages($langs->trans("ErrorFieldRequired", $langs->transnoentitiesnoconv("Reason")), null, 'errors');
		}
	} elseif ($action == 'confirm_canceled' && $confirm == 'yes') {
		// Classify "abandoned"
		$object->fetch($id);
		$close_code = GETPOST("close_code", 'restricthtml');
		$close_note = GETPOST("close_note", 'restricthtml');
		if ($close_code) {
			$result = $object->setCanceled($user, $close_code, $close_note);
			if ($result < 0) {
				setEventMessages($object->error, $object->errors, 'errors');
			}
		} else {
			setEventMessages($langs->trans("ErrorFieldRequired", $langs->transnoentitiesnoconv("Reason")), null, 'errors');
		}
	} elseif ($action == 'confirm_converttoreduc' && $confirm == 'yes' && $usercancreate) {
		// Convert to reduce
		$object->fetch($id);
		$object->fetch_thirdparty();
		//$object->fetch_lines();	// Already done into fetch

		// Check if there is already a discount (protection to avoid duplicate creation when resubmit post)
		$discountcheck = new DiscountAbsolute($db);
		$result = $discountcheck->fetch(0, $object->id);

		$canconvert = 0;
		if ($object->type == Facture::TYPE_DEPOSIT && empty($discountcheck->id)) {
			$canconvert = 1; // we can convert deposit into discount if deposit is paid (completely, partially or not at all) and not already converted (see real condition into condition used to show button converttoreduc)
		}
		if (($object->type == Facture::TYPE_CREDIT_NOTE || $object->type == Facture::TYPE_STANDARD || $object->type == Facture::TYPE_SITUATION) && $object->paye == 0 && empty($discountcheck->id)) {
			$canconvert = 1; // we can convert credit note into discount if credit note is not paid back and not already converted and amount of payment is 0 (see real condition into condition used to show button converttoreduc)
		}

		if ($canconvert) {
			$db->begin();

			$amount_ht = $amount_tva = $amount_ttc = array();
			$multicurrency_amount_ht = $multicurrency_amount_tva = $multicurrency_amount_ttc = array();

			// Loop on each vat rate
			$i = 0;
			foreach ($object->lines as $line) {
				if ($line->product_type < 9 && $line->total_ht != 0) { // Remove lines with product_type greater than or equal to 9 and no need to create discount if amount is null
					$keyforvatrate = $line->tva_tx.($line->vat_src_code ? ' ('.$line->vat_src_code.')' : '');

					$amount_ht[$keyforvatrate] += $line->total_ht;
					$amount_tva[$keyforvatrate] += $line->total_tva;
					$amount_ttc[$keyforvatrate] += $line->total_ttc;
					$multicurrency_amount_ht[$keyforvatrate] += $line->multicurrency_total_ht;
					$multicurrency_amount_tva[$keyforvatrate] += $line->multicurrency_total_tva;
					$multicurrency_amount_ttc[$keyforvatrate] += $line->multicurrency_total_ttc;
					$i++;
				}
			}

			// If some payments were already done, we change the amount to pay using same prorate
			if (getDolGlobalString('INVOICE_ALLOW_REUSE_OF_CREDIT_WHEN_PARTIALLY_REFUNDED') && $object->type == Facture::TYPE_CREDIT_NOTE) {
				$alreadypaid = $object->getSommePaiement(); // This can be not 0 if we allow to create credit to reuse from credit notes partially refunded.
				if ($alreadypaid && abs($alreadypaid) < abs($object->total_ttc)) {
					$ratio = abs(($object->total_ttc - $alreadypaid) / $object->total_ttc);
					foreach ($amount_ht as $vatrate => $val) {
						$amount_ht[$vatrate] = price2num($amount_ht[$vatrate] * $ratio, 'MU');
						$amount_tva[$vatrate] = price2num($amount_tva[$vatrate] * $ratio, 'MU');
						$amount_ttc[$vatrate] = price2num($amount_ttc[$vatrate] * $ratio, 'MU');
						$multicurrency_amount_ht[$vatrate] = price2num($multicurrency_amount_ht[$vatrate] * $ratio, 'MU');
						$multicurrency_amount_tva[$vatrate] = price2num($multicurrency_amount_tva[$vatrate] * $ratio, 'MU');
						$multicurrency_amount_ttc[$vatrate] = price2num($multicurrency_amount_ttc[$vatrate] * $ratio, 'MU');
					}
				}
			}
			//var_dump($amount_ht);var_dump($amount_tva);var_dump($amount_ttc);exit;

			// Insert one discount by VAT rate category
			$discount = new DiscountAbsolute($db);
			if ($object->type == Facture::TYPE_CREDIT_NOTE) {
				$discount->description = '(CREDIT_NOTE)';
			} elseif ($object->type == Facture::TYPE_DEPOSIT) {
				$discount->description = '(DEPOSIT)';
			} elseif ($object->type == Facture::TYPE_STANDARD || $object->type == Facture::TYPE_REPLACEMENT || $object->type == Facture::TYPE_SITUATION) {
				$discount->description = '(EXCESS RECEIVED)';
			} else {
				setEventMessages($langs->trans('CantConvertToReducAnInvoiceOfThisType'), null, 'errors');
			}
			$discount->fk_soc = $object->socid;
			$discount->fk_facture_source = $object->id;

			$error = 0;

			if ($object->type == Facture::TYPE_STANDARD || $object->type == Facture::TYPE_REPLACEMENT || $object->type == Facture::TYPE_SITUATION) {
				// If we're on a standard invoice, we have to get excess received to create a discount in TTC without VAT

				// Total payments
				$sql = 'SELECT SUM(pf.amount) as total_paiements';
				$sql .= ' FROM '.MAIN_DB_PREFIX.'paiement_facture as pf, '.MAIN_DB_PREFIX.'paiement as p';
				$sql .= ' LEFT JOIN '.MAIN_DB_PREFIX.'c_paiement as c ON p.fk_paiement = c.id';
				$sql .= ' WHERE pf.fk_facture = '.((int) $object->id);
				$sql .= ' AND pf.fk_paiement = p.rowid';
				$sql .= ' AND p.entity IN ('.getEntity('invoice').')';
				$resql = $db->query($sql);
				if (!$resql) {
					dol_print_error($db);
				}

				$res = $db->fetch_object($resql);
				$total_paiements = $res->total_paiements;

				// Total credit note and deposit
				$total_creditnote_and_deposit = 0;
				$sql = "SELECT re.rowid, re.amount_ht, re.amount_tva, re.amount_ttc,";
				$sql .= " re.description, re.fk_facture_source";
				$sql .= " FROM ".MAIN_DB_PREFIX."societe_remise_except as re";
				$sql .= " WHERE fk_facture = ".((int) $object->id);
				$resql = $db->query($sql);
				if (!empty($resql)) {
					while ($obj = $db->fetch_object($resql)) {
						$total_creditnote_and_deposit += $obj->amount_ttc;
					}
				} else {
					dol_print_error($db);
				}

				$discount->amount_ht = $discount->amount_ttc = $total_paiements + $total_creditnote_and_deposit - $object->total_ttc;
				$discount->amount_tva = 0;
				$discount->tva_tx = 0;
				$discount->vat_src_code = '';

				$result = $discount->create($user);
				if ($result < 0) {
					$error++;
				}
			}
			if ($object->type == Facture::TYPE_CREDIT_NOTE || $object->type == Facture::TYPE_DEPOSIT) {
				foreach ($amount_ht as $tva_tx => $xxx) {
					$discount->amount_ht = abs($amount_ht[$tva_tx]);
					$discount->amount_tva = abs($amount_tva[$tva_tx]);
					$discount->amount_ttc = abs($amount_ttc[$tva_tx]);
					$discount->multicurrency_amount_ht = abs($multicurrency_amount_ht[$tva_tx]);
					$discount->multicurrency_amount_tva = abs($multicurrency_amount_tva[$tva_tx]);
					$discount->multicurrency_amount_ttc = abs($multicurrency_amount_ttc[$tva_tx]);

					// Clean vat code
					$reg = array();
					$vat_src_code = '';
					if (preg_match('/\((.*)\)/', $tva_tx, $reg)) {
						$vat_src_code = $reg[1];
						$tva_tx = preg_replace('/\s*\(.*\)/', '', $tva_tx); // Remove code into vatrate.
					}

					$discount->tva_tx = abs($tva_tx);
					$discount->vat_src_code = $vat_src_code;

					$result = $discount->create($user);
					if ($result < 0) {
						$error++;
						break;
					}
				}
			}

			if (empty($error)) {
				if ($object->type != Facture::TYPE_DEPOSIT) {
					// Set invoice as paid
					$result = $object->setPaid($user);
					if ($result >= 0) {
						$db->commit();
					} else {
						setEventMessages($object->error, $object->errors, 'errors');
						$db->rollback();
					}
				} else {
					$db->commit();
				}
			} else {
				setEventMessages($discount->error, $discount->errors, 'errors');
				$db->rollback();
			}
		}
	} elseif ($action == 'confirm_delete_paiement' && $confirm == 'yes' && $usercanissuepayment) {
		// Delete payment
		$object->fetch($id);
		if ($object->status == Facture::STATUS_VALIDATED && $object->paye == 0) {
			$paiement = new Paiement($db);
			$result = $paiement->fetch(GETPOST('paiement_id', 'int'));
			if ($result > 0) {
				$result = $paiement->delete(); // If fetch ok and found
				if ($result >= 0) {
					header("Location: ".$_SERVER['PHP_SELF']."?id=".$id);
					exit;
				}
			}
			if ($result < 0) {
				setEventMessages($paiement->error, $paiement->errors, 'errors');
			}
		}
	} elseif ($action == 'add' && $usercancreate) {
		// Insert new invoice in database
		if ($socid > 0) {
			$object->socid = GETPOSTINT('socid');
		}

		if (GETPOST('type', 'int') === '') {
			setEventMessages($langs->trans("ErrorFieldRequired", $langs->transnoentitiesnoconv("Type")), null, 'errors');
		}

		$db->begin();

		$error = 0;
		$originentity = GETPOST('originentity');
		// Fill array 'array_options' with data from add form
		$ret = $extrafields->setOptionalsFromPost(null, $object);
		if ($ret < 0) {
			$error++;
		}

		$dateinvoice = dol_mktime(0, 0, 0, GETPOST('remonth', 'int'), GETPOST('reday', 'int'), GETPOST('reyear', 'int'), 'tzserver');	// If we enter the 02 january, we need to save the 02 january for server
		$date_pointoftax = dol_mktime(0, 0, 0, GETPOST('date_pointoftaxmonth', 'int'), GETPOST('date_pointoftaxday', 'int'), GETPOST('date_pointoftaxyear', 'int'), 'tzserver');

		// Replacement invoice
		if (GETPOST('type') == Facture::TYPE_REPLACEMENT) {
			if (empty($dateinvoice)) {
				$error++;
				setEventMessages($langs->trans("ErrorFieldRequired", $langs->transnoentitiesnoconv("Date")), null, 'errors');
				$action = 'create';
			} elseif ($dateinvoice > (dol_get_last_hour(dol_now('tzuserrel')) + (!getDolGlobalString('INVOICE_MAX_FUTURE_DELAY') ? 0 : $conf->global->INVOICE_MAX_FUTURE_DELAY))) {
				$error++;
				setEventMessages($langs->trans("ErrorDateIsInFuture"), null, 'errors');
				$action = 'create';
			}

			if (!(GETPOST('fac_replacement', 'int') > 0)) {
				$error++;
				setEventMessages($langs->trans("ErrorFieldRequired", $langs->transnoentitiesnoconv("ReplaceInvoice")), null, 'errors');
				$action = 'create';
			}

			if (!$error) {
				// This is a replacement invoice
				$result = $object->fetch(GETPOST('fac_replacement', 'int'));
				$object->fetch_thirdparty();

				$object->date               = $dateinvoice;
				$object->date_pointoftax    = $date_pointoftax;
				$object->note_public		= trim(GETPOST('note_public', 'restricthtml'));
				$object->note_private		= trim(GETPOST('note_private', 'restricthtml'));
				$object->ref_client			= GETPOST('ref_client', 'alphanohtml');
				$object->ref_customer		= GETPOST('ref_client', 'alphanohtml');
				$object->model_pdf          = GETPOST('model', 'alphanohtml');
				$object->fk_project			= GETPOST('projectid', 'int');
				$object->cond_reglement_id	= GETPOST('cond_reglement_id', 'int');
				$object->mode_reglement_id	= GETPOST('mode_reglement_id', 'int');
				$object->fk_account         = GETPOST('fk_account', 'int');
				//$object->remise_absolue		= price2num(GETPOST('remise_absolue'), 'MU', 2);
				//$object->remise_percent		= price2num(GETPOST('remise_percent'), '', 2);
				$object->fk_incoterms       = GETPOST('incoterm_id', 'int');
				$object->location_incoterms = GETPOST('location_incoterms', 'alpha');
				$object->multicurrency_code = GETPOST('multicurrency_code', 'alpha');
				$object->multicurrency_tx   = GETPOST('originmulticurrency_tx', 'int');

				// Special properties of replacement invoice
				$object->fk_facture_source = GETPOST('fac_replacement', 'int');
				$object->type              = Facture::TYPE_REPLACEMENT;

				$id = $object->createFromCurrent($user);
				if ($id <= 0) {
					setEventMessages($object->error, $object->errors, 'errors');
				}
			}
		}

		// Credit note invoice
		if (GETPOST('type') == Facture::TYPE_CREDIT_NOTE) {
			$sourceinvoice = GETPOST('fac_avoir', 'int');
			if (!($sourceinvoice > 0) && !getDolGlobalString('INVOICE_CREDIT_NOTE_STANDALONE')) {
				$error++;
				setEventMessages($langs->trans("ErrorFieldRequired", $langs->transnoentitiesnoconv("CorrectInvoice")), null, 'errors');
				$action = 'create';
			}

			if (empty($dateinvoice)) {
				$error++;
				setEventMessages($langs->trans("ErrorFieldRequired", $langs->transnoentitiesnoconv("Date")), null, 'errors');
				$action = 'create';
			} elseif ($dateinvoice > (dol_get_last_hour(dol_now('tzuserrel')) + (!getDolGlobalString('INVOICE_MAX_FUTURE_DELAY') ? 0 : $conf->global->INVOICE_MAX_FUTURE_DELAY))) {
				$error++;
				setEventMessages($langs->trans("ErrorDateIsInFuture"), null, 'errors');
				$action = 'create';
			}

			if (getDolGlobalInt('INVOICE_SUBTYPE_ENABLED') && empty(GETPOST("subtype"))) {
				$error++;
				setEventMessages($langs->trans("ErrorFieldRequired", $langs->transnoentitiesnoconv("InvoiceSubtype")), null, 'errors');
				$action = 'create';
			}

			if (!$error) {
				if (!empty($originentity)) {
					$object->entity = $originentity;
				}
				$object->socid              = GETPOSTINT('socid');
				$object->subtype            = GETPOST('subtype');
				$object->ref                = GETPOST('ref');
				$object->date               = $dateinvoice;
				$object->date_pointoftax    = $date_pointoftax;
				$object->note_public		= trim(GETPOST('note_public', 'restricthtml'));
				$object->note_private		= trim(GETPOST('note_private', 'restricthtml'));
				$object->ref_client			= GETPOST('ref_client', 'alphanohtml');
				$object->ref_customer		= GETPOST('ref_client', 'alphanohtml');
				$object->model_pdf          = GETPOST('model');
				$object->fk_project			= GETPOST('projectid', 'int');
				$object->cond_reglement_id	= 0;		// No payment term for a credit note
				$object->mode_reglement_id	= GETPOST('mode_reglement_id', 'int');
				$object->fk_account         = GETPOST('fk_account', 'int');
				//$object->remise_absolue		= price2num(GETPOST('remise_absolue'), 'MU');
				//$object->remise_percent		= price2num(GETPOST('remise_percent'), '', 2);
				$object->fk_incoterms       = GETPOST('incoterm_id', 'int');
				$object->location_incoterms = GETPOST('location_incoterms', 'alpha');
				$object->multicurrency_code = GETPOST('multicurrency_code', 'alpha');
				$object->multicurrency_tx   = GETPOST('originmulticurrency_tx', 'int');

				// Special properties of replacement invoice
				$object->fk_facture_source = $sourceinvoice > 0 ? $sourceinvoice : '';
				$object->type = Facture::TYPE_CREDIT_NOTE;

				$facture_source = new Facture($db); // fetch origin object
				if ($facture_source->fetch($object->fk_facture_source) > 0) {
					if ($facture_source->type == Facture::TYPE_SITUATION) {
						$object->situation_counter = $facture_source->situation_counter;
						$object->situation_cycle_ref = $facture_source->situation_cycle_ref;
						$facture_source->fetchPreviousNextSituationInvoice();
					}
				}


				$id = $object->create($user);
				if ($id < 0) {
					$error++;
				} else {
					// copy internal contacts
					if ($object->copy_linked_contact($facture_source, 'internal') < 0) {
						$error++;
					} elseif ($facture_source->socid == $object->socid) {
						// copy external contacts if same company
						if ($object->copy_linked_contact($facture_source, 'external') < 0) {
							$error++;
						}
					}
				}

				// NOTE: Pb with situation invoice
				// NOTE: fields total on situation invoice are stored as cumulative values on total of lines (bad) but delta on invoice total
				// NOTE: fields total on credit note are stored as delta both on total of lines and on invoice total (good)
				// NOTE: fields situation_percent on situation invoice are stored as cumulative values on lines (bad)
				// NOTE: fields situation_percent on credit note are stored as delta on lines (good)
				if (GETPOST('invoiceAvoirWithLines', 'int') == 1 && $id > 0) {
					if (!empty($facture_source->lines)) {
						$fk_parent_line = 0;

						foreach ($facture_source->lines as $line) {
							// Extrafields
							if (method_exists($line, 'fetch_optionals')) {
								// load extrafields
								$line->fetch_optionals();
							}

							// Reset fk_parent_line for no child products and special product
							if (($line->product_type != 9 && empty($line->fk_parent_line)) || $line->product_type == 9) {
								$fk_parent_line = 0;
							}


							if ($facture_source->type == Facture::TYPE_SITUATION) {
								$source_fk_prev_id = $line->fk_prev_id; // temporary storing situation invoice fk_prev_id
								$line->fk_prev_id  = $line->id; // The new line of the new credit note we are creating must be linked to the situation invoice line it is created from

								if (!empty($facture_source->tab_previous_situation_invoice)) {
									// search the last standard invoice in cycle and the possible credit note between this last and facture_source
									// TODO Move this out of loop of $facture_source->lines
									$tab_jumped_credit_notes = array();
									$lineIndex = count($facture_source->tab_previous_situation_invoice) - 1;
									$searchPreviousInvoice = true;
									while ($searchPreviousInvoice) {
										if ($facture_source->tab_previous_situation_invoice[$lineIndex]->type == Facture::TYPE_SITUATION || $lineIndex < 1) {
											$searchPreviousInvoice = false; // find, exit;
											break;
										} else {
											if ($facture_source->tab_previous_situation_invoice[$lineIndex]->type == Facture::TYPE_CREDIT_NOTE) {
												$tab_jumped_credit_notes[$lineIndex] = $facture_source->tab_previous_situation_invoice[$lineIndex]->id;
											}
											$lineIndex--; // go to previous invoice in cycle
										}
									}

									$maxPrevSituationPercent = 0;
									foreach ($facture_source->tab_previous_situation_invoice[$lineIndex]->lines as $prevLine) {
										if ($prevLine->id == $source_fk_prev_id) {
											$maxPrevSituationPercent = max($maxPrevSituationPercent, $prevLine->situation_percent);

											//$line->subprice  = $line->subprice - $prevLine->subprice;
											$line->total_ht  = $line->total_ht - $prevLine->total_ht;
											$line->total_tva = $line->total_tva - $prevLine->total_tva;
											$line->total_ttc = $line->total_ttc - $prevLine->total_ttc;
											$line->total_localtax1 = $line->total_localtax1 - $prevLine->total_localtax1;
											$line->total_localtax2 = $line->total_localtax2 - $prevLine->total_localtax2;

											$line->multicurrency_subprice  = $line->multicurrency_subprice - $prevLine->multicurrency_subprice;
											$line->multicurrency_total_ht  = $line->multicurrency_total_ht - $prevLine->multicurrency_total_ht;
											$line->multicurrency_total_tva = $line->multicurrency_total_tva - $prevLine->multicurrency_total_tva;
											$line->multicurrency_total_ttc = $line->multicurrency_total_ttc - $prevLine->multicurrency_total_ttc;
										}
									}

									// prorata
									$line->situation_percent = $maxPrevSituationPercent - $line->situation_percent;

									//print 'New line based on invoice id '.$facture_source->tab_previous_situation_invoice[$lineIndex]->id.' fk_prev_id='.$source_fk_prev_id.' will be fk_prev_id='.$line->fk_prev_id.' '.$line->total_ht.' '.$line->situation_percent.'<br>';

									// If there is some credit note between last situation invoice and invoice used for credit note generation (note: credit notes are stored as delta)
									$maxPrevSituationPercent = 0;
									foreach ($tab_jumped_credit_notes as $index => $creditnoteid) {
										foreach ($facture_source->tab_previous_situation_invoice[$index]->lines as $prevLine) {
											if ($prevLine->fk_prev_id == $source_fk_prev_id) {
												$maxPrevSituationPercent = $prevLine->situation_percent;

												$line->total_ht  -= $prevLine->total_ht;
												$line->total_tva -= $prevLine->total_tva;
												$line->total_ttc -= $prevLine->total_ttc;
												$line->total_localtax1 -= $prevLine->total_localtax1;
												$line->total_localtax2 -= $prevLine->total_localtax2;

												$line->multicurrency_subprice  -= $prevLine->multicurrency_subprice;
												$line->multicurrency_total_ht  -= $prevLine->multicurrency_total_ht;
												$line->multicurrency_total_tva -= $prevLine->multicurrency_total_tva;
												$line->multicurrency_total_ttc -= $prevLine->multicurrency_total_ttc;
											}
										}
									}

									// prorata
									$line->situation_percent += $maxPrevSituationPercent;

									//print 'New line based on invoice id '.$facture_source->tab_previous_situation_invoice[$lineIndex]->id.' fk_prev_id='.$source_fk_prev_id.' will be fk_prev_id='.$line->fk_prev_id.' '.$line->total_ht.' '.$line->situation_percent.'<br>';
								}
							}

							$line->fk_facture = $object->id;
							$line->fk_parent_line = $fk_parent_line;

							$line->subprice = -$line->subprice; // invert price for object
							$line->pa_ht = $line->pa_ht; // we chose to have buy/cost price always positive, so no revert of sign here
							$line->total_ht = -$line->total_ht;
							$line->total_tva = -$line->total_tva;
							$line->total_ttc = -$line->total_ttc;
							$line->total_localtax1 = -$line->total_localtax1;
							$line->total_localtax2 = -$line->total_localtax2;

							$line->multicurrency_subprice = -$line->multicurrency_subprice;
							$line->multicurrency_total_ht = -$line->multicurrency_total_ht;
							$line->multicurrency_total_tva = -$line->multicurrency_total_tva;
							$line->multicurrency_total_ttc = -$line->multicurrency_total_ttc;

							$line->context['createcreditnotefrominvoice'] = 1;
							$result = $line->insert(0, 1); // When creating credit note with same lines than source, we must ignore error if discount already linked

							$object->lines[] = $line; // insert new line in current object

							// Defined the new fk_parent_line
							if ($result > 0 && $line->product_type == 9) {
								$fk_parent_line = $result;
							}
						}

						$object->update_price(1);
					}
				}

				if (GETPOST('invoiceAvoirWithPaymentRestAmount', 'int') == 1 && $id > 0) {
					if ($facture_source->fetch($object->fk_facture_source) > 0) {
						$totalpaid = $facture_source->getSommePaiement();
						$totalcreditnotes = $facture_source->getSumCreditNotesUsed();
						$totaldeposits = $facture_source->getSumDepositsUsed();
						$remain_to_pay = abs($facture_source->total_ttc - $totalpaid - $totalcreditnotes - $totaldeposits);

						$object->addline($langs->trans('invoiceAvoirLineWithPaymentRestAmount'), $remain_to_pay, 1, 0, 0, 0, 0, 0, '', '', 'TTC');
					}
				}

				// Add link between credit note and origin
				if (!empty($object->fk_facture_source) && $id > 0) {
					$facture_source->fetch($object->fk_facture_source);
					$facture_source->fetchObjectLinked();

					if (!empty($facture_source->linkedObjectsIds)) {
						foreach ($facture_source->linkedObjectsIds as $sourcetype => $TIds) {
							$object->add_object_linked($sourcetype, current($TIds));
						}
					}
				}
			}
		}

		// Standard invoice or Deposit invoice, created from a Predefined template invoice
		if ((GETPOST('type') == Facture::TYPE_STANDARD || GETPOST('type') == Facture::TYPE_DEPOSIT) && GETPOST('fac_rec', 'int') > 0) {
			if (empty($dateinvoice)) {
				$error++;
				setEventMessages($langs->trans("ErrorFieldRequired", $langs->transnoentitiesnoconv("Date")), null, 'errors');
				$action = 'create';
			} elseif ($dateinvoice > (dol_get_last_hour(dol_now('tzuserrel')) + (!getDolGlobalString('INVOICE_MAX_FUTURE_DELAY') ? 0 : $conf->global->INVOICE_MAX_FUTURE_DELAY))) {
				$error++;
				setEventMessages($langs->trans("ErrorDateIsInFuture"), null, 'errors');
				$action = 'create';
			}


			if (getDolGlobalInt('INVOICE_SUBTYPE_ENABLED') && empty(GETPOST("subtype"))) {
				$error++;
				setEventMessages($langs->trans("ErrorFieldRequired", $langs->transnoentitiesnoconv("InvoiceSubtype")), null, 'errors');
				$action = 'create';
			}

			if (!$error) {
				$object->socid              = GETPOSTINT('socid');
				$object->type               = GETPOST('type');
				$object->subtype            = GETPOST('subtype');
				$object->ref                = GETPOST('ref');
				$object->date               = $dateinvoice;
				$object->date_pointoftax    = $date_pointoftax;
				$object->note_public        = trim(GETPOST('note_public', 'restricthtml'));
				$object->note_private       = trim(GETPOST('note_private', 'restricthtml'));
				$object->ref_customer       = GETPOST('ref_client');
				$object->ref_client         = $object->ref_customer;
				$object->model_pdf          = GETPOST('model');
				$object->fk_project         = GETPOST('projectid', 'int');
				$object->cond_reglement_id	= (GETPOST('type') == 3 ? 1 : GETPOST('cond_reglement_id'));
				$object->mode_reglement_id	= GETPOST('mode_reglement_id', 'int');
				$object->fk_account         = GETPOST('fk_account', 'int');
				$object->amount             = price2num(GETPOST('amount'));
				//$object->remise_absolue		= price2num(GETPOST('remise_absolue'), 'MU');
				//$object->remise_percent		= price2num(GETPOST('remise_percent'), '', 2);
				$object->fk_incoterms       = GETPOST('incoterm_id', 'int');
				$object->location_incoterms = GETPOST('location_incoterms', 'alpha');
				$object->multicurrency_code = GETPOST('multicurrency_code', 'alpha');
				$object->multicurrency_tx   = GETPOST('originmulticurrency_tx', 'int');

				// Source facture
				$object->fac_rec = GETPOST('fac_rec', 'int');

				$id = $object->create($user); // This include recopy of links from recurring invoice and recurring invoice lines
			}
		}

		// Standard or deposit invoice, not from a Predefined template invoice
		if ((GETPOST('type') == Facture::TYPE_STANDARD || GETPOST('type') == Facture::TYPE_DEPOSIT || GETPOST('type') == Facture::TYPE_PROFORMA || (GETPOST('type') == Facture::TYPE_SITUATION && !GETPOST('situations'))) && GETPOST('fac_rec') <= 0) {
			$typeamount = GETPOST('typedeposit', 'aZ09');
			$valuestandardinvoice = price2num(str_replace('%', '', GETPOST('valuestandardinvoice', 'alpha')), 'MU');
			$valuedeposit = price2num(str_replace('%', '', GETPOST('valuedeposit', 'alpha')), 'MU');

			if (GETPOST('socid', 'int') < 1) {
				$error++;
				setEventMessages($langs->trans("ErrorFieldRequired", $langs->transnoentitiesnoconv("Customer")), null, 'errors');
				$action = 'create';
			}

			if (empty($dateinvoice)) {
				$error++;
				setEventMessages($langs->trans("ErrorFieldRequired", $langs->transnoentitiesnoconv("Date")), null, 'errors');
				$action = 'create';
			} elseif ($dateinvoice > (dol_get_last_hour(dol_now('tzuserrel')) + (!getDolGlobalString('INVOICE_MAX_FUTURE_DELAY') ? 0 : $conf->global->INVOICE_MAX_FUTURE_DELAY))) {
				$error++;
				setEventMessages($langs->trans("ErrorDateIsInFuture"), null, 'errors');
				$action = 'create';
			}


			if (GETPOST('type') == Facture::TYPE_STANDARD) {
				if ($valuestandardinvoice < 0 || $valuestandardinvoice > 100) {
					setEventMessages($langs->trans("ErrorAPercentIsRequired"), null, 'errors');
					$error++;
					$action = 'create';
				}
			} elseif (GETPOST('type') == Facture::TYPE_DEPOSIT) {
				if ($typeamount && !empty($origin) && !empty($originid)) {
					if ($typeamount == 'amount' && $valuedeposit <= 0) {
						setEventMessages($langs->trans("ErrorAnAmountWithoutTaxIsRequired"), null, 'errors');
						$error++;
						$action = 'create';
					}
					if ($typeamount == 'variable' && $valuedeposit <= 0) {
						setEventMessages($langs->trans("ErrorAPercentIsRequired"), null, 'errors');
						$error++;
						$action = 'create';
					}
					if ($typeamount == 'variablealllines' && $valuedeposit <= 0) {
						setEventMessages($langs->trans("ErrorAPercentIsRequired"), null, 'errors');
						$error++;
						$action = 'create';
					}
				}
			}


			if (getDolGlobalInt('INVOICE_SUBTYPE_ENABLED') && empty(GETPOST("subtype"))) {
				$error++;
				setEventMessages($langs->trans("ErrorFieldRequired", $langs->transnoentitiesnoconv("InvoiceSubtype")), null, 'errors');
				$action = 'create';
			}

			if (!$error) {
				$object->socid              = GETPOSTINT('socid');
				$object->type				= GETPOST('type');
				$object->subtype            = GETPOST('subtype');
				$object->ref                = GETPOST('ref');
				$object->date				= $dateinvoice;
				$object->date_pointoftax    = $date_pointoftax;
				$object->note_public		= trim(GETPOST('note_public', 'restricthtml'));
				$object->note_private       = trim(GETPOST('note_private', 'restricthtml'));
				$object->ref_client			= GETPOST('ref_client');
				$object->ref_customer		= GETPOST('ref_client');
				$object->model_pdf          = GETPOST('model');
				$object->fk_project			= GETPOST('projectid', 'int');
				$object->cond_reglement_id	= (GETPOST('type') == 3 ? 1 : GETPOST('cond_reglement_id'));
				$object->mode_reglement_id	= GETPOST('mode_reglement_id');
				$object->fk_account         = GETPOST('fk_account', 'int');
				$object->amount             = price2num(GETPOST('amount'));
				//$object->remise_absolue		= price2num(GETPOST('remise_absolue'), 'MU');
				//$object->remise_percent		= price2num(GETPOST('remise_percent'), '', 2);
				$object->fk_incoterms       = GETPOST('incoterm_id', 'int');
				$object->location_incoterms = GETPOST('location_incoterms', 'alpha');
				$object->multicurrency_code = GETPOST('multicurrency_code', 'alpha');
				$object->multicurrency_tx   = GETPOST('originmulticurrency_tx', 'int');

				if (GETPOST('type') == Facture::TYPE_SITUATION) {
					$object->situation_counter = 1;
					$object->situation_final = 0;
					$object->situation_cycle_ref = $object->newCycle();
				}

				if (in_array($object->type, $retainedWarrantyInvoiceAvailableType)) {
					$object->retained_warranty = GETPOST('retained_warranty', 'int');
					$object->retained_warranty_fk_cond_reglement = GETPOST('retained_warranty_fk_cond_reglement', 'int');
				} else {
					$object->retained_warranty = 0;
					$object->retained_warranty_fk_cond_reglement = 0;
				}

				$retained_warranty_date_limit = GETPOST('retained_warranty_date_limit');
				if (!empty($retained_warranty_date_limit) && dol_stringtotime($retained_warranty_date_limit)) {
					$object->retained_warranty_date_limit = dol_stringtotime($retained_warranty_date_limit);
				}
				$object->retained_warranty_date_limit = !empty($object->retained_warranty_date_limit) ? $object->retained_warranty_date_limit : $object->calculate_date_lim_reglement($object->retained_warranty_fk_cond_reglement);

				$object->fetch_thirdparty();

				// If creation from another object of another module (Example: origin=propal, originid=1)
				if (!empty($origin) && !empty($originid)) {
					$regs = array();
					// Parse element/subelement (ex: project_task)
					$element = $subelement = $origin;
					if (preg_match('/^([^_]+)_([^_]+)/i', $origin, $regs)) {
						$element = $regs[1];
						$subelement = $regs[2];
					}

					// For compatibility
					if ($element == 'order') {
						$element = $subelement = 'commande';
					}
					if ($element == 'propal') {
						$element = 'comm/propal';
						$subelement = 'propal';
					}
					if ($element == 'contract') {
						$element = $subelement = 'contrat';
					}
					if ($element == 'inter') {
						$element = $subelement = 'ficheinter';
					}
					if ($element == 'shipping') {
						$element = $subelement = 'expedition';
					}

					$object->origin = $origin;
					$object->origin_id = $originid;

					// Possibility to add external linked objects with hooks
					$object->linked_objects[$object->origin] = $object->origin_id;
					// link with order if it is a shipping invoice
					if ($object->origin == 'shipping') {
						require_once DOL_DOCUMENT_ROOT.'/expedition/class/expedition.class.php';
						$exp = new Expedition($db);
						$exp->fetch($object->origin_id);
						$exp->fetchObjectLinked();
						if (is_array($exp->linkedObjectsIds['commande']) && count($exp->linkedObjectsIds['commande']) > 0) {
							foreach ($exp->linkedObjectsIds['commande'] as $key => $value) {
								$object->linked_objects['commande'] = $value;
							}
						}
					}

					if (is_array($_POST['other_linked_objects']) && !empty($_POST['other_linked_objects'])) {
						$object->linked_objects = array_merge($object->linked_objects, $_POST['other_linked_objects']);
					}

					$id = $object->create($user); // This include class to add_object_linked() and add add_contact()

					if ($id > 0) {
						dol_include_once('/'.$element.'/class/'.$subelement.'.class.php');

						$classname = ucfirst($subelement);
						$srcobject = new $classname($db);

						dol_syslog("Try to find source object origin=".$object->origin." originid=".$object->origin_id." to add lines or deposit lines");
						$result = $srcobject->fetch($object->origin_id);

						// If deposit invoice - down payment with 1 line (fixed amount or percent)
						if (GETPOST('type') == Facture::TYPE_DEPOSIT && in_array($typeamount, array('amount', 'variable'))) {
							// Define the array $amountdeposit
							$amountdeposit = array();
							if (getDolGlobalString('MAIN_DEPOSIT_MULTI_TVA')) {
								if ($typeamount == 'amount') {
									$amount = $valuedeposit;
								} else {
									$amount = $srcobject->total_ttc * ($valuedeposit / 100);
								}

								$TTotalByTva = array();
								foreach ($srcobject->lines as &$line) {
									if (!empty($line->special_code)) {
										continue;
									}
									$TTotalByTva[$line->tva_tx] += $line->total_ttc;
								}

								foreach ($TTotalByTva as $tva => &$total) {
									$coef = $total / $srcobject->total_ttc; // Calc coef
									$am = $amount * $coef;
									$amount_ttc_diff += $am;
									$amountdeposit[$tva] += $am / (1 + $tva / 100); // Convert into HT for the addline
								}
							} else {
								if ($typeamount == 'amount') {
									$amountdeposit[0] = $valuedeposit;
								} elseif ($typeamount == 'variable') {
									if ($result > 0) {
										$totalamount = 0;
										$lines = $srcobject->lines;
										$numlines = count($lines);
										for ($i = 0; $i < $numlines; $i++) {
											$qualified = 1;
											if (empty($lines[$i]->qty)) {
												$qualified = 0; // We discard qty=0, it is an option
											}
											if (!empty($lines[$i]->special_code)) {
												$qualified = 0; // We discard special_code (frais port, ecotaxe, option, ...)
											}
											if ($qualified) {
												$totalamount += $lines[$i]->total_ht; // Fixme : is it not for the customer ? Shouldn't we take total_ttc ?
												$tva_tx = $lines[$i]->tva_tx;
												$amountdeposit[$tva_tx] += ($lines[$i]->total_ht * $valuedeposit) / 100;
											}
										}

										if ($totalamount == 0) {
											$amountdeposit[0] = 0;
										}
									} else {
										setEventMessages($srcobject->error, $srcobject->errors, 'errors');
										$error++;
									}
								}

								$amount_ttc_diff = $amountdeposit[0];
							}

							foreach ($amountdeposit as $tva => $amount) {
								if (empty($amount)) {
									continue;
								}

								$arraylist = array(
									'amount' => 'FixAmount',
									'variable' => 'VarAmount'
								);
								$descline = '(DEPOSIT)';
								//$descline.= ' - '.$langs->trans($arraylist[$typeamount]);
								if ($typeamount == 'amount') {
									$descline .= ' ('.price($valuedeposit, '', $langs, 0, - 1, - 1, (!empty($object->multicurrency_code) ? $object->multicurrency_code : $conf->currency)).')';
								} elseif ($typeamount == 'variable') {
									$descline .= ' ('.$valuedeposit.'%)';
								}

								$descline .= ' - '.$srcobject->ref;
								$result = $object->addline(
									$descline,
									$amount, // subprice
									1, // quantity
									$tva, // vat rate
									0, // localtax1_tx
									0, // localtax2_tx
									(!getDolGlobalString('INVOICE_PRODUCTID_DEPOSIT') ? 0 : $conf->global->INVOICE_PRODUCTID_DEPOSIT), // fk_product
									0, // remise_percent
									0, // date_start
									0, // date_end
									0,
									$lines[$i]->info_bits, // info_bits
									0,
									'HT',
									0,
									0, // product_type
									1,
									$lines[$i]->special_code,
									$object->origin,
									0,
									0,
									0,
									0,
									'',
									0,
									100,
									0,
									null,
									0,
									'',
									1
								);
							}

							$diff = $object->total_ttc - $amount_ttc_diff;

							if (getDolGlobalString('MAIN_DEPOSIT_MULTI_TVA') && $diff != 0) {
								$object->fetch_lines();
								$subprice_diff = $object->lines[0]->subprice - $diff / (1 + $object->lines[0]->tva_tx / 100);
								$object->updateline($object->lines[0]->id, $object->lines[0]->desc, $subprice_diff, $object->lines[0]->qty, $object->lines[0]->remise_percent, $object->lines[0]->date_start, $object->lines[0]->date_end, $object->lines[0]->tva_tx, 0, 0, 'HT', $object->lines[0]->info_bits, $object->lines[0]->product_type, 0, 0, 0, $object->lines[0]->pa_ht, $object->lines[0]->label, 0, array(), 100);
							}
						}

						// standard invoice, credit note, or down payment from a percent of all lines
						if (GETPOST('type') != Facture::TYPE_DEPOSIT || (GETPOST('type') == Facture::TYPE_DEPOSIT && $typeamount == 'variablealllines')) {
							if ($result > 0) {
								$lines = $srcobject->lines;
								if (empty($lines) && method_exists($srcobject, 'fetch_lines')) {
									$srcobject->fetch_lines();
									$lines = $srcobject->lines;
								}

								// If we create a standard invoice with a percent, we change amount by changing the qty
								if (GETPOST('type') == Facture::TYPE_STANDARD && $valuestandardinvoice > 0 && $valuestandardinvoice < 100) {
									if (is_array($lines)) {
										foreach ($lines as $line) {
											// We keep ->subprice and ->pa_ht, but we change the qty
											$line->qty = price2num($line->qty * $valuestandardinvoice / 100, 'MS');
										}
									}
								}
								// If we create a down payment with a percent on all lines, we change amount by changing the qty
								if (GETPOST('type') == Facture::TYPE_DEPOSIT && $typeamount == 'variablealllines') {
									if (is_array($lines)) {
										foreach ($lines as $line) {
											// We keep ->subprice and ->pa_ht, but we change the qty
											$line->qty = price2num($line->qty * $valuedeposit / 100, 'MS');
										}
									}
								}

								$fk_parent_line = 0;
								$num = count($lines);

								for ($i = 0; $i < $num; $i++) {
									if (!in_array($lines[$i]->id, $selectedLines)) {
										continue; // Skip unselected lines
									}

									// Don't add lines with qty 0 when coming from a shipment including all order lines
									if ($srcobject->element == 'shipping' && getDolGlobalString('SHIPMENT_GETS_ALL_ORDER_PRODUCTS') && $lines[$i]->qty == 0) {
										continue;
									}
									// Don't add closed lines when coming from a contract (Set constant to '0,5' to exclude also inactive lines)
									if (!isset($conf->global->CONTRACT_EXCLUDE_SERVICES_STATUS_FOR_INVOICE)) {
										$conf->global->CONTRACT_EXCLUDE_SERVICES_STATUS_FOR_INVOICE = '5';
									}
									if ($srcobject->element == 'contrat' && in_array($lines[$i]->statut, explode(',', getDolGlobalString('CONTRACT_EXCLUDE_SERVICES_STATUS_FOR_INVOICE')))) {
										continue;
									}

									$label = (!empty($lines[$i]->label) ? $lines[$i]->label : '');
									$desc = (!empty($lines[$i]->desc) ? $lines[$i]->desc : '');
<<<<<<< HEAD

=======
>>>>>>> 25617ab9
									if ($object->situation_counter == 1) {
										$lines[$i]->situation_percent = 0;
									}

									if ($lines[$i]->subprice < 0 && !getDolGlobalString('INVOICE_KEEP_DISCOUNT_LINES_AS_IN_ORIGIN')) {
										// Negative line, we create a discount line
										if (empty($desc)) {
											$desc = $label ? $label : $langs->trans('Discount');
										}

										$discount = new DiscountAbsolute($db);
										$discount->fk_soc = $object->socid;
										$discount->amount_ht = abs($lines[$i]->total_ht);
										$discount->amount_tva = abs($lines[$i]->total_tva);
										$discount->amount_ttc = abs($lines[$i]->total_ttc);
										$discount->tva_tx = $lines[$i]->tva_tx;
										$discount->fk_user = $user->id;
										$discount->description = $desc;
										$discount->multicurrency_subprice = abs($lines[$i]->multicurrency_subprice);
										$discount->multicurrency_amount_ht = abs($lines[$i]->multicurrency_total_ht);
										$discount->multicurrency_amount_tva = abs($lines[$i]->multicurrency_total_tva);
										$discount->multicurrency_amount_ttc = abs($lines[$i]->multicurrency_total_ttc);

										$discountid = $discount->create($user);
										if ($discountid > 0) {
											$result = $object->insert_discount($discountid); // This include link_to_invoice
										} else {
											setEventMessages($discount->error, $discount->errors, 'errors');
											$error++;
											break;
										}
									} else {
										// Positive line
										// we keep first type from product if exist, otherwise we keep type from line (free line) and at last default Product
										$product_type = $lines[$i]->product_type ?? ($lines[$i]->type ?? Product::TYPE_PRODUCT);

										// Date start
										$date_start = false;
										if ($lines[$i]->date_debut_prevue) {
											$date_start = $lines[$i]->date_debut_prevue;
										}
										if ($lines[$i]->date_debut_reel) {
											$date_start = $lines[$i]->date_debut_reel;
										}
										if ($lines[$i]->date_start) {
											$date_start = $lines[$i]->date_start;
										}

										// Date end
										$date_end = false;
										if ($lines[$i]->date_fin_prevue) {
											$date_end = $lines[$i]->date_fin_prevue;
										}
										if ($lines[$i]->date_fin_reel) {
											$date_end = $lines[$i]->date_fin_reel;
										}
										if ($lines[$i]->date_end) {
											$date_end = $lines[$i]->date_end;
										}

										// Reset fk_parent_line for no child products and special product
										if (($lines[$i]->product_type != 9 && empty($lines[$i]->fk_parent_line)) || $lines[$i]->product_type == 9) {
											$fk_parent_line = 0;
										}

										// Extrafields
										if (method_exists($lines[$i], 'fetch_optionals')) {
											$lines[$i]->fetch_optionals();
											$array_options = $lines[$i]->array_options;
										}

										$tva_tx = $lines[$i]->tva_tx;
										if (!empty($lines[$i]->vat_src_code) && !preg_match('/\(/', $tva_tx)) {
											$tva_tx .= ' ('.$lines[$i]->vat_src_code.')';
										}

										// View third's localtaxes for NOW and do not use value from origin.
										// TODO Is this really what we want ? Yes if source is template invoice but what if proposal or order ?
										$localtax1_tx = get_localtax($tva_tx, 1, $object->thirdparty);
										$localtax2_tx = get_localtax($tva_tx, 2, $object->thirdparty);

										$result = $object->addline(
											$desc,
											$lines[$i]->subprice,
											$lines[$i]->qty,
											$tva_tx,
											$localtax1_tx,
											$localtax2_tx,
											$lines[$i]->fk_product,
											$lines[$i]->remise_percent,
											$date_start,
											$date_end,
											0,
											$lines[$i]->info_bits,
											$lines[$i]->fk_remise_except,
											'HT',
											0,
											$product_type,
											$lines[$i]->rang,
											$lines[$i]->special_code,
											$object->origin,
											$lines[$i]->rowid,
											$fk_parent_line,
											$lines[$i]->fk_fournprice,
											$lines[$i]->pa_ht,
											$label,
											$array_options,
											$lines[$i]->situation_percent ?? 100,
											$lines[$i]->fk_prev_id ?? 0,
											$lines[$i]->fk_unit,
											0,
											'',
											1
										);

										if ($result > 0) {
											$lineid = $result;
										} else {
											$lineid = 0;
											$error++;
											break;
										}

										// Defined the new fk_parent_line
										if ($result > 0 && $lines[$i]->product_type == 9) {
											$fk_parent_line = $result;
										}
									}
								}
							} else {
								setEventMessages($srcobject->error, $srcobject->errors, 'errors');
								$error++;
							}
						}

						$object->update_price(1, 'auto', 0, $mysoc);

						// Now we create same links to contact than the ones found on origin object
						/* Useless, already into the create
						if (!empty($conf->global->MAIN_PROPAGATE_CONTACTS_FROM_ORIGIN))
						{
							$originforcontact = $object->origin;
							$originidforcontact = $object->origin_id;
							if ($originforcontact == 'shipping')     // shipment and order share the same contacts. If creating from shipment we take data of order
							{
								$originforcontact=$srcobject->origin;
								$originidforcontact=$srcobject->origin_id;
							}
							$sqlcontact = "SELECT code, fk_socpeople FROM ".MAIN_DB_PREFIX."element_contact as ec, ".MAIN_DB_PREFIX."c_type_contact as ctc";
							$sqlcontact.= " WHERE element_id = ".((int) $originidforcontact)." AND ec.fk_c_type_contact = ctc.rowid AND ctc.element = '".$db->escape($originforcontact)."'";

							$resqlcontact = $db->query($sqlcontact);
							if ($resqlcontact)
							{
								while($objcontact = $db->fetch_object($resqlcontact))
								{
									//print $objcontact->code.'-'.$objcontact->fk_socpeople."\n";
									$object->add_contact($objcontact->fk_socpeople, $objcontact->code);
								}
							}
							else dol_print_error($resqlcontact);
						}*/

						// Hooks
						$parameters = array('objFrom' => $srcobject);
						$reshook = $hookmanager->executeHooks('createFrom', $parameters, $object, $action); // Note that $action and $object may have been
						// modified by hook
						if ($reshook < 0) {
							setEventMessages($hookmanager->error, $hookmanager->errors, 'errors');
							$error++;
						}
					} else {
						setEventMessages($object->error, $object->errors, 'errors');
						$error++;
					}
				} else {   // If some invoice's lines coming from page
					$id = $object->create($user);

					for ($i = 1; $i <= $NBLINES; $i++) {
						if (GETPOST('idprod'.$i, 'int')) {
							$product = new Product($db);
							$product->fetch(GETPOST('idprod'.$i, 'int'));
							$startday = dol_mktime(12, 0, 0, GETPOST('date_start'.$i.'month'), GETPOST('date_start'.$i.'day'), GETPOST('date_start'.$i.'year'));
							$endday = dol_mktime(12, 0, 0, GETPOST('date_end'.$i.'month'), GETPOST('date_end'.$i.'day'), GETPOST('date_end'.$i.'year'));
							$result = $object->addline($product->description, $product->price, price2num(GETPOST('qty'.$i), 'MS'), $product->tva_tx, $product->localtax1_tx, $product->localtax2_tx, GETPOST('idprod'.$i, 'int'), price2num(GETPOST('remise_percent'.$i), '', 2), $startday, $endday, 0, 0, '', $product->price_base_type, $product->price_ttc, $product->type, -1, 0, '', 0, 0, null, 0, '', 0, 100, '', $product->fk_unit, 0, '', 1);
						}
					}

					$object->update_price(1, 'auto', 0, $mysoc);
				}
			}
		}

		// Situation invoices
		if (GETPOST('type') == Facture::TYPE_SITUATION && GETPOST('situations')) {
			if (empty($dateinvoice)) {
				$error++;
				$mesg = $langs->trans("ErrorFieldRequired", $langs->transnoentitiesnoconv("Date"));
				setEventMessages($mesg, null, 'errors');
			} elseif ($dateinvoice > (dol_get_last_hour(dol_now('tzuserrel')) + (!getDolGlobalString('INVOICE_MAX_FUTURE_DELAY') ? 0 : $conf->global->INVOICE_MAX_FUTURE_DELAY))) {
				$error++;
				setEventMessages($langs->trans("ErrorDateIsInFuture"), null, 'errors');
				$action = 'create';
			}

			if (!(GETPOST('situations', 'int') > 0)) {
				$error++;
				$mesg = $langs->trans("ErrorFieldRequired", $langs->transnoentitiesnoconv("InvoiceSituation"));
				setEventMessages($mesg, null, 'errors');
				$action = 'create';
			}

			if (!$error) {
				$result = $object->fetch(GETPOST('situations', 'int'));
				$object->fk_facture_source = GETPOST('situations', 'int');
				$object->type = Facture::TYPE_SITUATION;

				if (!empty($origin) && !empty($originid)) {
					include_once DOL_DOCUMENT_ROOT.'/core/lib/price.lib.php';

					$object->origin = $origin;
					$object->origin_id = $originid;

					// retained warranty
					if (getDolGlobalString('INVOICE_USE_RETAINED_WARRANTY')) {
						$retained_warranty = GETPOST('retained_warranty', 'int');
						if (price2num($retained_warranty) > 0) {
							$object->retained_warranty = price2num($retained_warranty);
						}

						if (GETPOST('retained_warranty_fk_cond_reglement', 'int') > 0) {
							$object->retained_warranty_fk_cond_reglement = GETPOST('retained_warranty_fk_cond_reglement', 'int');
						}

						$retained_warranty_date_limit = GETPOST('retained_warranty_date_limit');
						if (!empty($retained_warranty_date_limit) && $db->jdate($retained_warranty_date_limit)) {
							$object->retained_warranty_date_limit = $db->jdate($retained_warranty_date_limit);
						}
						$object->retained_warranty_date_limit = !empty($object->retained_warranty_date_limit) ? $object->retained_warranty_date_limit : $object->calculate_date_lim_reglement($object->retained_warranty_fk_cond_reglement);
					}

					foreach ($object->lines as $i => &$line) {
						$line->origin = $object->origin;
						$line->origin_id = $line->id;
						$line->fk_prev_id = $line->id;
						$line->fetch_optionals();
						$line->situation_percent = $line->get_prev_progress($object->id); // get good progress including credit note

						// The $line->situation_percent has been modified, so we must recalculate all amounts
						$tabprice = calcul_price_total($line->qty, $line->subprice, $line->remise_percent, $line->tva_tx, $line->localtax1_tx, $line->localtax2_tx, 0, 'HT', 0, $line->product_type, $mysoc, '', $line->situation_percent);
						$line->total_ht = $tabprice[0];
						$line->total_tva = $tabprice[1];
						$line->total_ttc = $tabprice[2];
						$line->total_localtax1 = $tabprice[9];
						$line->total_localtax2 = $tabprice[10];
						$line->multicurrency_total_ht  = $tabprice[16];
						$line->multicurrency_total_tva = $tabprice[17];
						$line->multicurrency_total_ttc = $tabprice[18];

						// If fk_remise_except defined we check if the reduction has already been applied
						if ($line->fk_remise_except) {
							$discount = new DiscountAbsolute($line->db);
							$result = $discount->fetch($line->fk_remise_except);
							if ($result > 0) {
								// Check if discount not already affected to another invoice
								if ($discount->fk_facture_line > 0) {
									$line->fk_remise_except = 0;
								}
							}
						}
					}
				}

				$object->fetch_thirdparty();
				$object->date = $dateinvoice;
				$object->date_pointoftax = $date_pointoftax;
				$object->note_public = trim(GETPOST('note_public', 'restricthtml'));
				$object->note = trim(GETPOST('note', 'restricthtml'));
				$object->note_private = trim(GETPOST('note', 'restricthtml'));
				$object->ref_client = GETPOST('ref_client', 'alpha');
				$object->model_pdf = GETPOST('model', 'alpha');
				$object->fk_project = GETPOST('projectid', 'int');
				$object->cond_reglement_id = GETPOST('cond_reglement_id', 'int');
				$object->mode_reglement_id = GETPOST('mode_reglement_id', 'int');
				//$object->remise_absolue =price2num(GETPOST('remise_absolue'), 'MU', 2);
				//$object->remise_percent = price2num(GETPOST('remise_percent'), '', 2);
				$object->fk_account = GETPOST('fk_account', 'int');


				// Special properties of replacement invoice

				$object->situation_counter = $object->situation_counter + 1;
				$id = $object->createFromCurrent($user);
				if ($id <= 0) {
					$mesg = $object->error;
				} else {
					$nextSituationInvoice = new Facture($db);
					$nextSituationInvoice->fetch($id);

					// create extrafields with data from create form
					$extrafields->fetch_name_optionals_label($nextSituationInvoice->table_element);
					$ret = $extrafields->setOptionalsFromPost(null, $nextSituationInvoice);
					if ($ret > 0) {
						$nextSituationInvoice->insertExtraFields();
					}
				}
			}
		}

		// End of object creation, we show it
		if ($id > 0 && !$error) {
			$db->commit();

			// Define output language
			if (!getDolGlobalString('MAIN_DISABLE_PDF_AUTOUPDATE') && count($object->lines)) {
				$outputlangs = $langs;
				$newlang = '';
				if (getDolGlobalInt('MAIN_MULTILANGS') && empty($newlang) && GETPOST('lang_id', 'aZ09')) {
					$newlang = GETPOST('lang_id', 'aZ09');
				}
				if (getDolGlobalInt('MAIN_MULTILANGS') && empty($newlang)) {
					$newlang = $object->thirdparty->default_lang;
				}
				if (!empty($newlang)) {
					$outputlangs = new Translate("", $conf);
					$outputlangs->setDefaultLang($newlang);
					$outputlangs->load('products');
				}
				$model = $object->model_pdf;
				$ret = $object->fetch($id); // Reload to get new records

				$result = $object->generateDocument($model, $outputlangs, $hidedetails, $hidedesc, $hideref);
				if ($result < 0) {
					setEventMessages($object->error, $object->errors, 'errors');
				}
			}

			header('Location: '.$_SERVER["PHP_SELF"].'?facid='.$id);
			exit();
		} else {
			$db->rollback();
			$action = 'create';
			$_GET["origin"] = $_POST["origin"];
			$_GET["originid"] = $_POST["originid"];
			setEventMessages($object->error, $object->errors, 'errors');
		}
	} elseif ($action == 'addline' && GETPOST('submitforalllines', 'alpha') && GETPOST('vatforalllines', 'alpha') !== '') {
		// Define vat_rate
		$vat_rate = (GETPOST('vatforalllines') ? GETPOST('vatforalllines') : 0);
		$vat_rate = str_replace('*', '', $vat_rate);
		$localtax1_rate = get_localtax($vat_rate, 1, $object->thirdparty, $mysoc);
		$localtax2_rate = get_localtax($vat_rate, 2, $object->thirdparty, $mysoc);
		foreach ($object->lines as $line) {
			$result = $object->updateline($line->id, $line->desc, $line->subprice, $line->qty, $line->remise_percent, $line->date_start, $line->date_end, $vat_rate, $localtax1_rate, $localtax2_rate, 'HT', $line->info_bits, $line->product_type, $line->fk_parent_line, 0, $line->fk_fournprice, $line->pa_ht, $line->label, $line->special_code, $line->array_options, $line->situation_percent, $line->fk_unit, $line->multicurrency_subprice);
		}
	} elseif ($action == 'addline' && GETPOST('submitforalllines', 'alpha') && GETPOST('remiseforalllines', 'alpha') !== '' && $usercancreate) {
		// Define vat_rate
		$remise_percent = (GETPOST('remiseforalllines') ? GETPOST('remiseforalllines') : 0);
		$remise_percent = str_replace('*', '', $remise_percent);
		foreach ($object->lines as $line) {
			$result = $object->updateline($line->id, $line->desc, $line->subprice, $line->qty, $remise_percent, $line->date_start, $line->date_end, $line->tva_tx, $line->localtax1_tx, $line->localtax2_tx, 'HT', $line->info_bits, $line->product_type, $line->fk_parent_line, 0, $line->fk_fournprice, $line->pa_ht, $line->label, $line->special_code, $line->array_options, $line->situation_percent, $line->fk_unit, $line->multicurrency_subprice);
		}
	} elseif ($action == 'addline' && $usercancreate) {		// Add a new line
		$langs->load('errors');
		$error = 0;

		// Set if we used free entry or predefined product
		$predef = '';
		$product_desc =(GETPOSTISSET('dp_desc') ? GETPOST('dp_desc', 'restricthtml') : '');

		$price_ht = '';
		$price_ht_devise = '';
		$price_ttc = '';
		$price_ttc_devise = '';
		$price_min = '';
		$price_min_ttc = '';

		if (GETPOST('price_ht') !== '') {
			$price_ht = price2num(GETPOST('price_ht'), 'MU', 2);
		}
		if (GETPOST('multicurrency_price_ht') !== '') {
			$price_ht_devise = price2num(GETPOST('multicurrency_price_ht'), 'CU', 2);
		}
		if (GETPOST('price_ttc') !== '') {
			$price_ttc = price2num(GETPOST('price_ttc'), 'MU', 2);
		}
		if (GETPOST('multicurrency_price_ttc') !== '') {
			$price_ttc_devise = price2num(GETPOST('multicurrency_price_ttc'), 'CU', 2);
		}

		$prod_entry_mode = GETPOST('prod_entry_mode', 'aZ09');
		if ($prod_entry_mode == 'free') {
			$idprod = 0;
		} else {
			$idprod = GETPOST('idprod', 'int');

			if (getDolGlobalString('MAIN_DISABLE_FREE_LINES') && $idprod <= 0) {
				setEventMessages($langs->trans("ErrorFieldRequired", $langs->transnoentitiesnoconv("ProductOrService")), null, 'errors');
				$error++;
			}
		}

		$tva_tx = GETPOST('tva_tx', 'alpha');

		$qty = price2num(GETPOST('qty'.$predef, 'alpha'), 'MS', 2);
		$remise_percent = (GETPOSTISSET('remise_percent'.$predef) ? price2num(GETPOST('remise_percent'.$predef, 'alpha'), '', 2) : 0);
		if (empty($remise_percent)) {
			$remise_percent = 0;
		}

		// Extrafields
		$extralabelsline = $extrafields->fetch_name_optionals_label($object->table_element_line);
		$array_options = $extrafields->getOptionalsFromPost($object->table_element_line, $predef);
		// Unset extrafield
		if (is_array($extralabelsline)) {
			// Get extra fields
			foreach ($extralabelsline as $key => $value) {
				unset($_POST["options_".$key.$predef]);
			}
		}

		if ((empty($idprod) || $idprod < 0) && ($price_ht < 0) && ($qty < 0)) {
			setEventMessages($langs->trans('ErrorBothFieldCantBeNegative', $langs->transnoentitiesnoconv('UnitPriceHT'), $langs->transnoentitiesnoconv('Qty')), null, 'errors');
			$error++;
		}
		if (!$prod_entry_mode) {
			if (GETPOST('type') < 0 && !GETPOST('search_idprod')) {
				setEventMessages($langs->trans('ErrorChooseBetweenFreeEntryOrPredefinedProduct'), null, 'errors');
				$error++;
			}
		}
		if ($prod_entry_mode == 'free' && (empty($idprod) || $idprod < 0) && GETPOST('type') < 0) {
			setEventMessages($langs->trans('ErrorFieldRequired', $langs->transnoentitiesnoconv('Type')), null, 'errors');
			$error++;
		}
		if ($prod_entry_mode == 'free' && (empty($idprod) || $idprod < 0) && (($price_ht < 0 && !getDolGlobalString('FACTURE_ENABLE_NEGATIVE_LINES')) || $price_ht == '') && (($price_ht_devise < 0 && !getDolGlobalString('FACTURE_ENABLE_NEGATIVE_LINES')) || $price_ht_devise == '') && $price_ttc === '' && $price_ttc_devise === '' && $object->type != Facture::TYPE_CREDIT_NOTE) { 	// Unit price can be 0 but not ''
			if (($price_ht < 0 || $price_ttc < 0) && !getDolGlobalString('FACTURE_ENABLE_NEGATIVE_LINES')) {
				$langs->load("errors");
				if ($object->type == $object::TYPE_DEPOSIT) {
					// Using negative lines on deposit lead to headach and blocking problems when you want to consume them.
					setEventMessages($langs->trans("ErrorLinesCantBeNegativeOnDeposits"), null, 'errors');
				} else {
					setEventMessages($langs->trans("ErrorFieldCantBeNegativeOnInvoice", $langs->transnoentitiesnoconv("UnitPriceHT"), $langs->transnoentitiesnoconv("CustomerAbsoluteDiscountShort")), null, 'errors');
				}
				$error++;
			} else {
				setEventMessages($langs->trans("ErrorFieldRequired", $langs->transnoentitiesnoconv("UnitPriceHT")), null, 'errors');
				$error++;
			}
		}
		if ($qty == '') {
			setEventMessages($langs->trans('ErrorFieldRequired', $langs->transnoentitiesnoconv('Qty')), null, 'errors');
			$error++;
		}
		if ($prod_entry_mode == 'free' && empty($idprod) && empty($product_desc)) {
			setEventMessages($langs->trans('ErrorFieldRequired', $langs->transnoentitiesnoconv('Description')), null, 'errors');
			$error++;
		}
		if ($qty < 0) {
			$langs->load("errors");
			setEventMessages($langs->trans('ErrorQtyForCustomerInvoiceCantBeNegative'), null, 'errors');
			$error++;
		}

		if (!$error && isModEnabled('variants') && $prod_entry_mode != 'free') {
			if ($combinations = GETPOST('combinations', 'array')) {
				//Check if there is a product with the given combination
				$prodcomb = new ProductCombination($db);

				if ($res = $prodcomb->fetchByProductCombination2ValuePairs($idprod, $combinations)) {
					$idprod = $res->fk_product_child;
				} else {
					setEventMessages($langs->trans('ErrorProductCombinationNotFound'), null, 'errors');
					$error++;
				}
			}
		}

		if (!$error && ($qty >= 0) && (!empty($product_desc) || (!empty($idprod) && $idprod > 0))) {
			$ret = $object->fetch($id);
			if ($ret < 0) {
				dol_print_error($db, $object->error);
				exit();
			}
			$ret = $object->fetch_thirdparty();

			// Clean parameters
			$date_start = dol_mktime(GETPOST('date_start'.$predef.'hour'), GETPOST('date_start'.$predef.'min'), GETPOST('date_start'.$predef.'sec'), GETPOST('date_start'.$predef.'month'), GETPOST('date_start'.$predef.'day'), GETPOST('date_start'.$predef.'year'));
			$date_end = dol_mktime(GETPOST('date_end'.$predef.'hour'), GETPOST('date_end'.$predef.'min'), GETPOST('date_end'.$predef.'sec'), GETPOST('date_end'.$predef.'month'), GETPOST('date_end'.$predef.'day'), GETPOST('date_end'.$predef.'year'));
			$price_base_type = (GETPOST('price_base_type', 'alpha') ? GETPOST('price_base_type', 'alpha') : 'HT');
			$tva_npr = "";

			// Define special_code for special lines
			$special_code = 0;
			// if (!GETPOST(qty)) $special_code=3; // Options should not exists on invoices

			// Replaces $pu with that of the product
			// Replaces $desc with that of the product
			// Replaces $base_price_type with that of the product
			// Replaces $fk_unit with that of the product
			if (!empty($idprod) && $idprod > 0) {
				$prod = new Product($db);
				$prod->fetch($idprod);

				$label = ((GETPOST('product_label') && GETPOST('product_label') != $prod->label) ? GETPOST('product_label') : '');

				// Search the correct price into loaded array product_price_by_qty using id of array retrieved into POST['pqp'].
				$pqp = (GETPOST('pbq', 'int') ? GETPOST('pbq', 'int') : 0);

				$datapriceofproduct = $prod->getSellPrice($mysoc, $object->thirdparty, $pqp);

				$pu_ht = $datapriceofproduct['pu_ht'];
				$pu_ttc = $datapriceofproduct['pu_ttc'];
				$price_min = $datapriceofproduct['price_min'];
				$price_min_ttc = (isset($datapriceofproduct['price_min_ttc'])) ? $datapriceofproduct['price_min_ttc'] : null;
				$price_base_type = empty($datapriceofproduct['price_base_type']) ? 'HT' : $datapriceofproduct['price_base_type'];

				//$tva_tx = $datapriceofproduct['tva_tx'];
				//$tva_npr = $datapriceofproduct['tva_npr'];
				$tmpvat = (float) price2num(preg_replace('/\s*\(.*\)/', '', $tva_tx));
				$tmpprodvat = price2num(preg_replace('/\s*\(.*\)/', '', $prod->tva_tx));

				// Set unit price to use
				// TODO We should not have this
				if (!empty($price_ht) || $price_ht === '0') {
					$pu_ht = price2num($price_ht, 'MU');
					$pu_ttc = price2num($pu_ht * (1 + ($tmpvat / 100)), 'MU');
				} elseif (!empty($price_ht_devise) || $price_ht_devise === '0') {
					$pu_ht_devise = price2num($price_ht_devise, 'MU');
					$pu_ht = '';
					$pu_ttc = '';
				} elseif (!empty($price_ttc) || $price_ttc === '0') {
					$pu_ttc = price2num($price_ttc, 'MU');
					$pu_ht = price2num($pu_ttc / (1 + ($tmpvat / 100)), 'MU');
				} elseif ($tmpvat != $tmpprodvat) {
					// Is this still used ?
					if ($price_base_type != 'HT') {
						$pu_ht = price2num($pu_ttc / (1 + ($tmpvat / 100)), 'MU');
					} else {
						$pu_ttc = price2num($pu_ht * (1 + ($tmpvat / 100)), 'MU');
					}
				}

				$desc = '';

				// Define output language
				if (getDolGlobalInt('MAIN_MULTILANGS') && getDolGlobalString('PRODUIT_TEXTS_IN_THIRDPARTY_LANGUAGE')) {
					$outputlangs = $langs;
					$newlang = '';
					if (empty($newlang) && GETPOST('lang_id', 'aZ09')) {
						$newlang = GETPOST('lang_id', 'aZ09');
					}
					if (empty($newlang)) {
						$newlang = $object->thirdparty->default_lang;
					}
					if (!empty($newlang)) {
						$outputlangs = new Translate("", $conf);
						$outputlangs->setDefaultLang($newlang);
						$outputlangs->load('products');
					}

					$desc = (!empty($prod->multilangs [$outputlangs->defaultlang] ["description"])) ? $prod->multilangs [$outputlangs->defaultlang] ["description"] : $prod->description;
				} else {
					$desc = $prod->description;
				}

				//If text set in desc is the same as product descpription (as now it's preloaded) we add it only one time
				if ($product_desc==$desc && getDolGlobalString('PRODUIT_AUTOFILL_DESC')) {
					$product_desc='';
				}

				if (!empty($product_desc) && getDolGlobalString('MAIN_NO_CONCAT_DESCRIPTION')) {
					$desc = $product_desc;
				} else {
					$desc = dol_concatdesc($desc, $product_desc, '', getDolGlobalString('MAIN_CHANGE_ORDER_CONCAT_DESCRIPTION'));
				}

				// Add custom code and origin country into description
				if (!getDolGlobalString('MAIN_PRODUCT_DISABLE_CUSTOMCOUNTRYCODE') && (!empty($prod->customcode) || !empty($prod->country_code))) {
					$tmptxt = '(';
					// Define output language
					if (getDolGlobalInt('MAIN_MULTILANGS') && getDolGlobalString('PRODUIT_TEXTS_IN_THIRDPARTY_LANGUAGE')) {
						$outputlangs = $langs;
						$newlang = '';
						if (empty($newlang) && GETPOST('lang_id', 'alpha')) {
							$newlang = GETPOST('lang_id', 'alpha');
						}
						if (empty($newlang)) {
							$newlang = $object->thirdparty->default_lang;
						}
						if (!empty($newlang)) {
							$outputlangs = new Translate("", $conf);
							$outputlangs->setDefaultLang($newlang);
							$outputlangs->load('products');
						}
						if (!empty($prod->customcode)) {
							$tmptxt .= $outputlangs->transnoentitiesnoconv("CustomCode").': '.$prod->customcode;
						}
						if (!empty($prod->customcode) && !empty($prod->country_code)) {
							$tmptxt .= ' - ';
						}
						if (!empty($prod->country_code)) {
							$tmptxt .= $outputlangs->transnoentitiesnoconv("CountryOrigin").': '.getCountry($prod->country_code, 0, $db, $outputlangs, 0);
						}
					} else {
						if (!empty($prod->customcode)) {
							$tmptxt .= $langs->transnoentitiesnoconv("CustomCode").': '.$prod->customcode;
						}
						if (!empty($prod->customcode) && !empty($prod->country_code)) {
							$tmptxt .= ' - ';
						}
						if (!empty($prod->country_code)) {
							$tmptxt .= $langs->transnoentitiesnoconv("CountryOrigin").': '.getCountry($prod->country_code, 0, $db, $langs, 0);
						}
					}
					$tmptxt .= ')';
					$desc = dol_concatdesc($desc, $tmptxt);
				}

				$type = $prod->type;
				$fk_unit = $prod->fk_unit;
			} else {
				if (!empty($price_ht)) $pu_ht = price2num($price_ht, 'MU');
				else $pu_ht = '';
				if (!empty($price_ttc)) $pu_ttc = price2num($price_ttc, 'MU');
				else $pu_ttc = '';
				$tva_npr = (preg_match('/\*/', $tva_tx) ? 1 : 0);
				$tva_tx = str_replace('*', '', $tva_tx);
				if (empty($tva_tx)) {
					$tva_npr = 0;
				}
				$label = (GETPOST('product_label') ? GETPOST('product_label') : '');
				$desc = $product_desc;
				$type = GETPOST('type');
				$fk_unit = GETPOST('units', 'alpha');

				if ($pu_ttc && !$pu_ht) {
					$price_base_type = 'TTC';
				}
			}

			// Define info_bits
			$info_bits = 0;
			if ($tva_npr) {
				$info_bits |= 0x01;
			}

			// Local Taxes
			$localtax1_tx = get_localtax($tva_tx, 1, $object->thirdparty, $mysoc, $tva_npr);
			$localtax2_tx = get_localtax($tva_tx, 2, $object->thirdparty, $mysoc, $tva_npr);

			$pu_ht_devise = price2num($price_ht_devise, '', 2);
			$pu_ttc_devise = price2num($price_ttc_devise, '', 2);

			// Prepare a price equivalent for minimum price check
			$pu_equivalent = $pu_ht;
			$pu_equivalent_ttc = $pu_ttc;

			$currency_tx = $object->multicurrency_tx;

			// Check if we have a foreign currency
			// If so, we update the pu_equiv as the equivalent price in base currency
			if ($pu_ht == '' && $pu_ht_devise != '' && $currency_tx != '') {
				$pu_equivalent = $pu_ht_devise * $currency_tx;
			}
			if ($pu_ttc == '' && $pu_ttc_devise != '' && $currency_tx != '') {
				$pu_equivalent_ttc = $pu_ttc_devise * $currency_tx;
			}

			// TODO $pu_equivalent or $pu_equivalent_ttc must be calculated from the one not null taking into account all taxes
			/*
			 if ($pu_equivalent) {
			 $tmp = calcul_price_total(1, $pu_equivalent, 0, $tva_tx, -1, -1, 0, 'HT', $info_bits, $type);
			 $pu_equivalent_ttc = ...
			 } else {
			 $tmp = calcul_price_total(1, $pu_equivalent_ttc, 0, $tva_tx, -1, -1, 0, 'TTC', $info_bits, $type);
			 $pu_equivalent_ht = ...
			 }
			 */

			// Margin
			$fournprice = price2num(GETPOST('fournprice'.$predef) ? GETPOST('fournprice'.$predef) : '');
			$buyingprice = price2num(GETPOST('buying_price'.$predef) != '' ? GETPOST('buying_price'.$predef) : ''); // If buying_price is '0', we must keep this value


			$price2num_pu_ht = price2num($pu_ht);
			$price2num_remise_percent = price2num($remise_percent);
			$price2num_price_min = price2num($price_min);
			$price2num_price_min_ttc = price2num($price_min_ttc);
			if (empty($price2num_pu_ht)) {
				$price2num_pu_ht = 0;
			}
			if (empty($price2num_remise_percent)) {
				$price2num_remise_percent = 0;
			}
			if (empty($price2num_price_min)) {
				$price2num_price_min = 0;
			}
			if (empty($price2num_price_min_ttc)) {
				$price2num_price_min_ttc = 0;
			}

			// Check price is not lower than minimum (check is done only for standard or replacement invoices)
			if ($usermustrespectpricemin && ($object->type == Facture::TYPE_STANDARD || $object->type == Facture::TYPE_REPLACEMENT)) {
				if ($pu_equivalent && $price_min && ((price2num($pu_equivalent) * (1 - $remise_percent / 100)) < price2num($price_min)) && $price_base_type == 'HT') {
					$mesg = $langs->trans("CantBeLessThanMinPrice", price(price2num($price_min, 'MU'), 0, $langs, 0, 0, -1, $conf->currency));
					setEventMessages($mesg, null, 'errors');
					$error++;
				} elseif ($pu_equivalent_ttc && $price_min_ttc && ((price2num($pu_equivalent_ttc) * (1 - $remise_percent / 100)) < price2num($price_min_ttc)) && $price_base_type == 'TTC') {
					$mesg = $langs->trans("CantBeLessThanMinPriceInclTax", price(price2num($price_min_ttc, 'MU'), 0, $langs, 0, 0, -1, $conf->currency));
					setEventMessages($mesg, null, 'errors');
					$error++;
				}
			}

			if (!$error) {
				// Add batchinfo if the detail_batch array is defined
				if (isModEnabled('productbatch') && !empty($lines[$i]->detail_batch) && is_array($lines[$i]->detail_batch) && getDolGlobalString('INVOICE_INCUDE_DETAILS_OF_LOTS_SERIALS')) {
					$langs->load('productbatch');
					foreach ($lines[$i]->detail_batch as $batchline) {
						$desc .= ' '.$langs->trans('Batch').' '.$batchline->batch.' '.$langs->trans('printQty', $batchline->qty).' ';
					}
				}

				// Insert line
				$result = $object->addline($desc, $pu_ht, $qty, $tva_tx, $localtax1_tx, $localtax2_tx, $idprod, $remise_percent, $date_start, $date_end, 0, $info_bits, '', $price_base_type, $pu_ttc, $type, min($rank, count($object->lines) + 1), $special_code, '', 0, GETPOST('fk_parent_line'), $fournprice, $buyingprice, $label, $array_options, GETPOST('progress'), '', $fk_unit, $pu_ht_devise);

				if ($result > 0) {
					// Define output language and generate document
					if (!getDolGlobalString('MAIN_DISABLE_PDF_AUTOUPDATE')) {
						$outputlangs = $langs;
						$newlang = '';
						if (getDolGlobalInt('MAIN_MULTILANGS') && empty($newlang) && GETPOST('lang_id', 'aZ09')) {
							$newlang = GETPOST('lang_id', 'aZ09');
						}
						if (getDolGlobalInt('MAIN_MULTILANGS') && empty($newlang)) {
							$newlang = $object->thirdparty->default_lang;
						}
						if (!empty($newlang)) {
							$outputlangs = new Translate("", $conf);
							$outputlangs->setDefaultLang($newlang);
							$outputlangs->load('products');
						}
						$model = $object->model_pdf;
						$ret = $object->fetch($id); // Reload to get new records

						$result = $object->generateDocument($model, $outputlangs, $hidedetails, $hidedesc, $hideref);
						if ($result < 0) {
							setEventMessages($object->error, $object->errors, 'errors');
						}
					}

					unset($_POST['prod_entry_mode']);
					unset($_POST['qty']);
					unset($_POST['type']);
					unset($_POST['remise_percent']);
					unset($_POST['price_ht']);
					unset($_POST['multicurrency_price_ht']);
					unset($_POST['price_ttc']);
					unset($_POST['tva_tx']);
					unset($_POST['product_ref']);
					unset($_POST['product_label']);
					unset($_POST['product_desc']);
					unset($_POST['fournprice']);
					unset($_POST['buying_price']);
					unset($_POST['np_marginRate']);
					unset($_POST['np_markRate']);
					unset($_POST['dp_desc']);
					unset($_POST['idprod']);
					unset($_POST['units']);
					unset($_POST['date_starthour']);
					unset($_POST['date_startmin']);
					unset($_POST['date_startsec']);
					unset($_POST['date_startday']);
					unset($_POST['date_startmonth']);
					unset($_POST['date_startyear']);
					unset($_POST['date_endhour']);
					unset($_POST['date_endmin']);
					unset($_POST['date_endsec']);
					unset($_POST['date_endday']);
					unset($_POST['date_endmonth']);
					unset($_POST['date_endyear']);
					unset($_POST['situations']);
					unset($_POST['progress']);
				} else {
					setEventMessages($object->error, $object->errors, 'errors');
				}

				$action = '';
			}
		}
	} elseif ($action == 'updateline' && $usercancreate && !GETPOST('cancel', 'alpha')) {
		if (!$object->fetch($id) > 0) {
			dol_print_error($db);
		}
		$object->fetch_thirdparty();

		// Clean parameters
		$date_start = '';
		$date_end = '';
		$date_start = dol_mktime(GETPOST('date_starthour'), GETPOST('date_startmin'), GETPOST('date_startsec'), GETPOST('date_startmonth'), GETPOST('date_startday'), GETPOST('date_startyear'));
		$date_end = dol_mktime(GETPOST('date_endhour'), GETPOST('date_endmin'), GETPOST('date_endsec'), GETPOST('date_endmonth'), GETPOST('date_endday'), GETPOST('date_endyear'));
		$description = dol_htmlcleanlastbr(GETPOST('product_desc', 'restricthtml') ? GETPOST('product_desc', 'restricthtml') : GETPOST('desc', 'restricthtml'));
		$vat_rate = (GETPOST('tva_tx') ? GETPOST('tva_tx') : 0);
		$vat_rate = str_replace('*', '', $vat_rate);

		$pu_ht = price2num(GETPOST('price_ht'), '', 2);
		$pu_ttc = price2num(GETPOST('price_ttc'), '', 2);

		$pu_ht_devise = price2num(GETPOST('multicurrency_subprice'), '', 2);
		$pu_ttc_devise = price2num(GETPOST('multicurrency_subprice_ttc'), '', 2);

		$qty = price2num(GETPOST('qty', 'alpha'), 'MS');

		// Define info_bits
		$info_bits = 0;
		if (preg_match('/\*/', $vat_rate)) {
			$info_bits |= 0x01;
		}

		// Define vat_rate
		$vat_rate = str_replace('*', '', $vat_rate);
		$localtax1_rate = get_localtax($vat_rate, 1, $object->thirdparty);
		$localtax2_rate = get_localtax($vat_rate, 2, $object->thirdparty);

		// Add buying price
		$fournprice = price2num(GETPOST('fournprice') ? GETPOST('fournprice') : '');
		$buyingprice = price2num(GETPOST('buying_price') != '' ? GETPOST('buying_price') : ''); // If buying_price is '0', we must keep this value

		// Prepare a price equivalent for minimum price check
		$pu_equivalent = $pu_ht;
		$pu_equivalent_ttc = $pu_ttc;

		$currency_tx = $object->multicurrency_tx;

		// Check if we have a foreign currency
		// If so, we update the pu_equiv as the equivalent price in base currency
		if ($pu_ht == '' && $pu_ht_devise != '' && $currency_tx != '') {
			$pu_equivalent = $pu_ht_devise * $currency_tx;
		}
		if ($pu_ttc == '' && $pu_ttc_devise != '' && $currency_tx != '') {
			$pu_equivalent_ttc = $pu_ttc_devise * $currency_tx;
		}

		// TODO $pu_equivalent or $pu_equivalent_ttc must be calculated from the one not null taking into account all taxes
		/*
		 if ($pu_equivalent) {
		 $tmp = calcul_price_total(1, $pu_equivalent, 0, $vat_rate, -1, -1, 0, 'HT', $info_bits, $type);
		 $pu_equivalent_ttc = ...
		 } else {
		 $tmp = calcul_price_total(1, $pu_equivalent_ttc, 0, $vat_rate, -1, -1, 0, 'TTC', $info_bits, $type);
		 $pu_equivalent_ht = ...
		 }
		 */

		// Extrafields
		$extralabelsline = $extrafields->fetch_name_optionals_label($object->table_element_line);
		$array_options = $extrafields->getOptionalsFromPost($object->table_element_line);
		// Unset extrafield
		if (is_array($extralabelsline)) {
			// Get extra fields
			foreach ($extralabelsline as $key => $value) {
				unset($_POST["options_".$key]);
			}
		}

		// Define special_code for special lines
		$special_code = GETPOST('special_code', 'int');
		if ($special_code == 3) {
			$special_code = 0;	// Options should not exists on invoices
		}

		$line = new FactureLigne($db);
		$line->fetch(GETPOST('lineid', 'int'));
		$percent = $line->get_prev_progress($object->id);
		$progress = price2num(GETPOST('progress', 'alpha'));

		if ($object->type == Facture::TYPE_CREDIT_NOTE && $object->situation_cycle_ref > 0) {
			// in case of situation credit note
			if ($progress >= 0) {
				$mesg = $langs->trans("CantBeNullOrPositive");
				setEventMessages($mesg, null, 'warnings');
				$error++;
				$result = -1;
			} elseif ($progress < $line->situation_percent) { // TODO : use a modified $line->get_prev_progress($object->id) result
				$mesg = $langs->trans("CantBeLessThanMinPercent");
				setEventMessages($mesg, null, 'warnings');
				$error++;
				$result = -1;
			} elseif ($progress < $percent) {
				$mesg = '<div class="warning">'.$langs->trans("CantBeLessThanMinPercent").'</div>';
				setEventMessages($mesg, null, 'warnings');
				$error++;
				$result = -1;
			}
		}

		$remise_percent = price2num(GETPOST('remise_percent'), '', 2);

		// Check minimum price
		$productid = GETPOST('productid', 'int');
		if (!empty($productid)) {
			$product = new Product($db);
			$product->fetch($productid);

			$type = $product->type;

			$price_min = $product->price_min;
			if ((getDolGlobalString('PRODUIT_MULTIPRICES') || getDolGlobalString('PRODUIT_CUSTOMER_PRICES_BY_QTY_MULTIPRICES')) && !empty($object->thirdparty->price_level)) {
				$price_min = $product->multiprices_min[$object->thirdparty->price_level];
			}
			$price_min_ttc = $product->price_min_ttc;
			if ((getDolGlobalString('PRODUIT_MULTIPRICES') || getDolGlobalString('PRODUIT_CUSTOMER_PRICES_BY_QTY_MULTIPRICES')) && !empty($object->thirdparty->price_level)) {
				$price_min_ttc = $product->multiprices_min_ttc[$object->thirdparty->price_level];
			}

			$label = ((GETPOST('update_label') && GETPOST('product_label')) ? GETPOST('product_label') : '');

			// Check price is not lower than minimum (check is done only for standard or replacement invoices)
			if ($usermustrespectpricemin && ($object->type == Facture::TYPE_STANDARD || $object->type == Facture::TYPE_REPLACEMENT)) {
				if ($pu_equivalent && $price_min && (((float) price2num($pu_equivalent) * (1 - (float) $remise_percent / 100)) < (float) price2num($price_min)) && $price_base_type == 'HT') {
					$mesg = $langs->trans("CantBeLessThanMinPrice", price(price2num($price_min, 'MU'), 0, $langs, 0, 0, -1, $conf->currency));
					setEventMessages($mesg, null, 'errors');
					$error++;
					$action = 'editline';
				} elseif ($pu_equivalent_ttc && $price_min_ttc && ((price2num($pu_equivalent_ttc) * (1 - (float) $remise_percent / 100)) < price2num($price_min_ttc)) && $price_base_type == 'TTC') {
					$mesg = $langs->trans("CantBeLessThanMinPriceInclTax", price(price2num($price_min_ttc, 'MU'), 0, $langs, 0, 0, -1, $conf->currency));
					setEventMessages($mesg, null, 'errors');
					$error++;
					$action = 'editline';
				}
			}
		} else {
			$type = GETPOST('type');
			$label = (GETPOST('product_label') ? GETPOST('product_label') : '');

			// Check parameters
			if (GETPOST('type') < 0) {
				setEventMessages($langs->trans("ErrorFieldRequired", $langs->transnoentitiesnoconv("Type")), null, 'errors');
				$error++;
			}
		}
		if ($qty < 0) {
			$langs->load("errors");
			setEventMessages($langs->trans('ErrorQtyForCustomerInvoiceCantBeNegative'), null, 'errors');
			$error++;
		}
		if (empty($productid) && (($pu_ht < 0 && !getDolGlobalString('FACTURE_ENABLE_NEGATIVE_LINES')) || $pu_ht == '') && (($pu_ht_devise < 0 && !getDolGlobalString('FACTURE_ENABLE_NEGATIVE_LINES')) || $pu_ht_devise == '') && $pu_ttc === '' && $pu_ttc_devise === '' && $object->type != Facture::TYPE_CREDIT_NOTE) { 	// Unit price can be 0 but not ''
			if (($pu_ht < 0 || $pu_ttc < 0) && !getDolGlobalString('FACTURE_ENABLE_NEGATIVE_LINES')) {
				$langs->load("errors");
				if ($object->type == $object::TYPE_DEPOSIT) {
					// Using negative lines on deposit lead to headach and blocking problems when you want to consume them.
					setEventMessages($langs->trans("ErrorLinesCantBeNegativeOnDeposits"), null, 'errors');
				} else {
					setEventMessages($langs->trans("ErrorFieldCantBeNegativeOnInvoice", $langs->transnoentitiesnoconv("UnitPriceHT"), $langs->transnoentitiesnoconv("CustomerAbsoluteDiscountShort")), null, 'errors');
				}
				$error++;
			} else {
				setEventMessages($langs->trans("ErrorFieldRequired", $langs->transnoentitiesnoconv("UnitPriceHT")), null, 'errors');
				$error++;
			}
		}


		// Update line
		if (!$error) {
			if (empty($usercancreatemargin)) {
				foreach ($object->lines as &$line) {
					if ($line->id == GETPOST('lineid', 'int')) {
						$fournprice = $line->fk_fournprice;
						$buyingprice = $line->pa_ht;
						break;
					}
				}
			}

			$price_base_type = 'HT';
			$pu = $pu_ht;
			if (empty($pu) && !empty($pu_ttc)) {
				$pu = $pu_ttc;
				$price_base_type = 'TTC';
			}

			$result = $object->updateline(
				GETPOST('lineid', 'int'),
				$description,
				$pu,
				$qty,
				$remise_percent,
				$date_start,
				$date_end,
				$vat_rate,
				$localtax1_rate,
				$localtax2_rate,
				$price_base_type,
				$info_bits,
				$type,
				GETPOST('fk_parent_line', 'int'),
				0,
				$fournprice,
				$buyingprice,
				$label,
				$special_code,
				$array_options,
				price2num(GETPOST('progress', 'alpha')),
				GETPOST('units', 'alpha'),
				$pu_ht_devise
			);

			if ($result >= 0) {
				if (!getDolGlobalString('MAIN_DISABLE_PDF_AUTOUPDATE')) {
					// Define output language
					$outputlangs = $langs;
					$newlang = '';
					if (getDolGlobalInt('MAIN_MULTILANGS') && empty($newlang) && GETPOST('lang_id', 'aZ09')) {
						$newlang = GETPOST('lang_id', 'aZ09');
					}
					if (getDolGlobalInt('MAIN_MULTILANGS') && empty($newlang)) {
						$newlang = $object->thirdparty->default_lang;
					}
					if (!empty($newlang)) {
						$outputlangs = new Translate("", $conf);
						$outputlangs->setDefaultLang($newlang);
						$outputlangs->load('products');
					}

					$ret = $object->fetch($id); // Reload to get new records
					$object->generateDocument($object->model_pdf, $outputlangs, $hidedetails, $hidedesc, $hideref);
				}

				unset($_POST['qty']);
				unset($_POST['type']);
				unset($_POST['productid']);
				unset($_POST['remise_percent']);
				unset($_POST['price_ht']);
				unset($_POST['multicurrency_price_ht']);
				unset($_POST['price_ttc']);
				unset($_POST['tva_tx']);
				unset($_POST['product_ref']);
				unset($_POST['product_label']);
				unset($_POST['product_desc']);
				unset($_POST['fournprice']);
				unset($_POST['buying_price']);
				unset($_POST['np_marginRate']);
				unset($_POST['np_markRate']);
				unset($_POST['dp_desc']);
				unset($_POST['idprod']);
				unset($_POST['units']);
				unset($_POST['date_starthour']);
				unset($_POST['date_startmin']);
				unset($_POST['date_startsec']);
				unset($_POST['date_startday']);
				unset($_POST['date_startmonth']);
				unset($_POST['date_startyear']);
				unset($_POST['date_endhour']);
				unset($_POST['date_endmin']);
				unset($_POST['date_endsec']);
				unset($_POST['date_endday']);
				unset($_POST['date_endmonth']);
				unset($_POST['date_endyear']);
				unset($_POST['situations']);
				unset($_POST['progress']);
			} else {
				setEventMessages($object->error, $object->errors, 'errors');
			}
		}
	} elseif ($action == 'updatealllines' && $usercancreate && GETPOST('all_percent') == $langs->trans('Modifier')) {	// Update all lines of situation invoice
		if (!$object->fetch($id) > 0) {
			dol_print_error($db);
		}
		if (GETPOST('all_progress') != "") {
			$all_progress = GETPOST('all_progress', 'int');
			foreach ($object->lines as $line) {
				$percent = $line->get_prev_progress($object->id);
				if ((float) $all_progress < (float) $percent) {
					$mesg = $langs->trans("Line").' '.$i.' : '.$langs->trans("CantBeLessThanMinPercent");
					setEventMessages($mesg, null, 'warnings');
					$result = -1;
				} else {
					$object->update_percent($line, GETPOST('all_progress'), false);
				}
			}
			$object->update_price(1);
		}
	} elseif ($action == 'updateline' && $usercancreate && !$cancel) {
		header('Location: '.$_SERVER["PHP_SELF"].'?facid='.$id); // To show again edited page
		exit();
	} elseif ($action == 'confirm_situationout' && $confirm == 'yes' && $usercancreate) {
		// Outing situation invoice from cycle
		$object->fetch($id, '', '', '', true);

		if (in_array($object->status, array(Facture::STATUS_CLOSED, Facture::STATUS_VALIDATED))
			&& $object->type == Facture::TYPE_SITUATION
			&& $usercancreate
			&& !$objectidnext
			&& $object->is_last_in_cycle()
			&& $usercanunvalidate
			) {
			$outingError = 0;
			$newCycle = $object->newCycle(); // we need to keep the "situation behavior" so we place it on a new situation cycle
			if ($newCycle > 1) {
				// Search credit notes
				$lastCycle = $object->situation_cycle_ref;
				$lastSituationCounter = $object->situation_counter;
				$linkedCreditNotesList = array();

				if (count($object->tab_next_situation_invoice) > 0) {
					foreach ($object->tab_next_situation_invoice as $next_invoice) {
						if ($next_invoice->type == Facture::TYPE_CREDIT_NOTE
							&& $next_invoice->situation_counter == $object->situation_counter
							&& $next_invoice->fk_facture_source == $object->id
						  ) {
							$linkedCreditNotesList[] = $next_invoice->id;
						}
					}
				}

				$object->situation_cycle_ref = $newCycle;
				$object->situation_counter = 1;
				$object->situation_final = 0;
				if ($object->update($user) > 0) {
					$errors = 0;
					if (count($linkedCreditNotesList) > 0) {
						// now, credit note must follow
						$sql = 'UPDATE '.MAIN_DB_PREFIX.'facture';
						$sql .= ' SET situation_cycle_ref = '.((int) $newCycle);
						$sql .= ' , situation_final=0';
						$sql .= ' , situation_counter='.((int) $object->situation_counter);
						$sql .= ' WHERE rowid IN ('.$db->sanitize(implode(',', $linkedCreditNotesList)).')';

						$resql = $db->query($sql);
						if (!$resql) {
							$errors++;
						}

						// Change each progression percent on each lines
						foreach ($object->lines as $line) {
							// no traitement for special product
							if ($line->product_type == 9) {
								continue;
							}


							if (!empty($object->tab_previous_situation_invoice)) {
								// search the last invoice in cycle
								$lineIndex = count($object->tab_previous_situation_invoice) - 1;
								$searchPreviousInvoice = true;
								while ($searchPreviousInvoice) {
									if ($object->tab_previous_situation_invoice[$lineIndex]->type == Facture::TYPE_SITUATION || $lineIndex < 1) {
										$searchPreviousInvoice = false; // find, exit;
										break;
									} else {
										$lineIndex--; // go to previous invoice in cycle
									}
								}


								$maxPrevSituationPercent = 0;
								foreach ($object->tab_previous_situation_invoice[$lineIndex]->lines as $prevLine) {
									if ($prevLine->id == $line->fk_prev_id) {
										$maxPrevSituationPercent = max($maxPrevSituationPercent, $prevLine->situation_percent);
									}
								}


								$line->situation_percent = $line->situation_percent - $maxPrevSituationPercent;

								if ($line->update() < 0) {
									$errors++;
								}
							}
						}
					}

					if (!$errors) {
						setEventMessages($langs->trans('Updated'), null, 'mesgs');
						header("Location: ".$_SERVER['PHP_SELF']."?id=".$id);
					} else {
						setEventMessages($langs->trans('ErrorOutingSituationInvoiceCreditNote'), array(), 'errors');
					}
				} else {
					setEventMessages($langs->trans('ErrorOutingSituationInvoiceOnUpdate'), array(), 'errors');
				}
			} else {
				setEventMessages($langs->trans('ErrorFindNextSituationInvoice'), array(), 'errors');
			}
		}
	} elseif ($action == 'import_lines_from_object'
		&& $usercancreate
		&& $object->status == Facture::STATUS_DRAFT
		&& ($object->type == Facture::TYPE_STANDARD || $object->type == Facture::TYPE_REPLACEMENT || $object->type == Facture::TYPE_DEPOSIT || $object->type == Facture::TYPE_PROFORMA || $object->type == Facture::TYPE_SITUATION)) {
		// add lines from objectlinked
		$fromElement = GETPOST('fromelement');
		$fromElementid = GETPOST('fromelementid');
		$importLines = GETPOST('line_checkbox');

		if (!empty($importLines) && is_array($importLines) && !empty($fromElement) && ctype_alpha($fromElement) && !empty($fromElementid)) {
			if ($fromElement == 'commande') {
				dol_include_once('/'.$fromElement.'/class/'.$fromElement.'.class.php');
				$lineClassName = 'OrderLine';
			} elseif ($fromElement == 'propal') {
				dol_include_once('/comm/'.$fromElement.'/class/'.$fromElement.'.class.php');
				$lineClassName = 'PropaleLigne';
			}
			$nextRang = count($object->lines) + 1;
			$importCount = 0;
			$error = 0;
			foreach ($importLines as $lineId) {
				$lineId = intval($lineId);
				$originLine = new $lineClassName($db);
				if (intval($fromElementid) > 0 && $originLine->fetch($lineId) > 0) {
					$originLine->fetch_optionals();
					$desc = $originLine->desc;
					$pu_ht = $originLine->subprice;
					$qty = $originLine->qty;
					$txtva = $originLine->tva_tx;
					$txlocaltax1 = $originLine->localtax1_tx;
					$txlocaltax2 = $originLine->localtax2_tx;
					$fk_product = $originLine->fk_product;
					$remise_percent = $originLine->remise_percent;
					$date_start = $originLine->date_start;
					$date_end = $originLine->date_end;
					$fk_code_ventilation = 0;
					$info_bits = $originLine->info_bits;
					$fk_remise_except = $originLine->fk_remise_except;
					$price_base_type = 'HT';
					$pu_ttc = 0;
					$type = $originLine->product_type;
					$rang = $nextRang++;
					$special_code = $originLine->special_code;
					$origin = $originLine->element;
					$origin_id = $originLine->id;
					$fk_parent_line = 0;
					$fk_fournprice = $originLine->fk_fournprice;
					$pa_ht = $originLine->pa_ht;
					$label = $originLine->label;
					$array_options = $originLine->array_options;
					if ($object->type == Facture::TYPE_SITUATION) {
						$situation_percent = 0;
					} else {
						$situation_percent = 100;
					}
					$fk_prev_id = '';
					$fk_unit = $originLine->fk_unit;
					$pu_ht_devise = $originLine->multicurrency_subprice;

					$res = $object->addline($desc, $pu_ht, $qty, $txtva, $txlocaltax1, $txlocaltax2, $fk_product, $remise_percent, $date_start, $date_end, $fk_code_ventilation, $info_bits, $fk_remise_except, $price_base_type, $pu_ttc, $type, $rang, $special_code, $origin, $origin_id, $fk_parent_line, $fk_fournprice, $pa_ht, $label, $array_options, $situation_percent, $fk_prev_id, $fk_unit, $pu_ht_devise);

					if ($res > 0) {
						$importCount++;
					} else {
						$error++;
					}
				} else {
					$error++;
				}
			}

			if ($error) {
				setEventMessages($langs->trans('ErrorsOnXLines', $error), null, 'errors');
			}
		}
	}

	// Actions when printing a doc from card
	include DOL_DOCUMENT_ROOT.'/core/actions_printing.inc.php';

	// Actions to send emails
	if (empty($id)) {
		$id = $facid;
	}
	$triggersendname = 'BILL_SENTBYMAIL';
	$paramname = 'id';
	$autocopy = 'MAIN_MAIL_AUTOCOPY_INVOICE_TO';
	$trackid = 'inv'.$object->id;
	include DOL_DOCUMENT_ROOT.'/core/actions_sendmails.inc.php';

	// Actions to build doc
	$upload_dir = $conf->facture->multidir_output[!empty($object->entity) ? $object->entity : $conf->entity];
	$permissiontoadd = $usercancreate;
	include DOL_DOCUMENT_ROOT.'/core/actions_builddoc.inc.php';


	if ($action == 'update_extras') {
		$object->oldcopy = dol_clone($object, 2);

		// Fill array 'array_options' with data from add form
		$ret = $extrafields->setOptionalsFromPost(null, $object, GETPOST('attribute', 'restricthtml'));
		if ($ret < 0) {
			$error++;
		}

		if (!$error) {
			// Actions on extra fields
			$result = $object->insertExtraFields('BILL_MODIFY');
			if ($result < 0) {
				setEventMessages($object->error, $object->errors, 'errors');
				$error++;
			}
		}

		if ($error) {
			$action = 'edit_extras';
		}
	}

	if (getDolGlobalString('MAIN_DISABLE_CONTACTS_TAB') && $usercancreate) {
		if ($action == 'addcontact') {
			$result = $object->fetch($id);

			if ($result > 0 && $id > 0) {
				$contactid = (GETPOST('userid') ? GETPOST('userid') : GETPOST('contactid'));
				$typeid = (GETPOST('typecontact') ? GETPOST('typecontact') : GETPOST('type'));
				$result = $object->add_contact($contactid, $typeid, GETPOST("source", 'aZ09'));
			}

			if ($result >= 0) {
				header("Location: ".$_SERVER['PHP_SELF']."?id=".$object->id);
				exit();
			} else {
				if ($object->error == 'DB_ERROR_RECORD_ALREADY_EXISTS') {
					$langs->load("errors");
					setEventMessages($langs->trans("ErrorThisContactIsAlreadyDefinedAsThisType"), null, 'errors');
				} else {
					setEventMessages($object->error, $object->errors, 'errors');
				}
			}
		} elseif ($action == 'swapstatut') {
			// toggle the status of a contact
			if ($object->fetch($id)) {
				$result = $object->swapContactStatus(GETPOST('ligne', 'int'));
			} else {
				dol_print_error($db);
			}
		} elseif ($action == 'deletecontact') {
			// Delete a contact
			$object->fetch($id);
			$result = $object->delete_contact($lineid);

			if ($result >= 0) {
				header("Location: ".$_SERVER['PHP_SELF']."?id=".$object->id);
				exit();
			} else {
				dol_print_error($db);
			}
		}

		if ($error) {
			$action = 'edit_extras';
		}
	}
}


/*
 * View
 */


$form = new Form($db);
$formother = new FormOther($db);
$formfile = new FormFile($db);
$formmargin = new FormMargin($db);
$soc = new Societe($db);
$paymentstatic = new Paiement($db);
$bankaccountstatic = new Account($db);
if (isModEnabled('project')) {
	$formproject = new FormProjets($db);
}

$now = dol_now();

$title = $object->ref." - ".$langs->trans('Card');
if ($action == 'create') {
	$title = $langs->trans("NewBill");
}
$help_url = "EN:Customers_Invoices|FR:Factures_Clients|ES:Facturas_a_clientes";

llxHeader('', $title, $help_url);

// Mode creation

if ($action == 'create') {
	$facturestatic = new Facture($db);
	$extrafields->fetch_name_optionals_label($facturestatic->table_element);

	print load_fiche_titre($langs->trans('NewBill'), '', 'bill');

	if ($socid > 0) {
		$res = $soc->fetch($socid);
	}

	$currency_code = $conf->currency;

	$cond_reglement_id = GETPOST('cond_reglement_id', 'int');
	$mode_reglement_id = GETPOST('mode_reglement_id', 'int');
	$fk_account = GETPOST('fk_account', 'int');

	// Load objectsrc
	//$remise_absolue = 0;
	if (!empty($origin) && !empty($originid)) {
		// Parse element/subelement (ex: project_task)
		$element = $subelement = $origin;
		$regs = array();
		if (preg_match('/^([^_]+)_([^_]+)/i', $origin, $regs)) {
			$element = $regs[1];
			$subelement = $regs[2];
		}

		if ($element == 'project') {
			$projectid = $originid;

			if (empty($cond_reglement_id)) {
				$cond_reglement_id = $soc->cond_reglement_id;
			}
			if (empty($mode_reglement_id)) {
				$mode_reglement_id = $soc->mode_reglement_id;
			}
			if (empty($fk_account)) {
				$fk_account = $soc->fk_account;
			}
			if (!$remise_percent) {
				$remise_percent = $soc->remise_percent;
			}
			if (!$dateinvoice) {
				// Do not set 0 here (0 for a date is 1970)
				$dateinvoice = (empty($dateinvoice) ? (!getDolGlobalString('MAIN_AUTOFILL_DATE') ? -1 : '') : $dateinvoice);
			}
		} else {
			// For compatibility
			if ($element == 'order' || $element == 'commande') {
				$element = $subelement = 'commande';
			}
			if ($element == 'propal') {
				$element = 'comm/propal';
				$subelement = 'propal';
			}
			if ($element == 'contract') {
				$element = $subelement = 'contrat';
			}
			if ($element == 'shipping') {
				$element = $subelement = 'expedition';
			}

			dol_include_once('/'.$element.'/class/'.$subelement.'.class.php');

			$classname = ucfirst($subelement);
			$objectsrc = new $classname($db);
			$objectsrc->fetch($originid);
			if (empty($objectsrc->lines) && method_exists($objectsrc, 'fetch_lines')) {
				$objectsrc->fetch_lines();
			}
			$objectsrc->fetch_thirdparty();

			$projectid = (!empty($projectid) ? $projectid : $objectsrc->fk_project);
			$ref_client = (!empty($objectsrc->ref_client) ? $objectsrc->ref_client : (!empty($objectsrc->ref_customer) ? $objectsrc->ref_customer : ''));

			// only if socid not filled else it's already done above
			if (empty($socid)) {
				$soc = $objectsrc->thirdparty;
			}

			$dateinvoice = (empty($dateinvoice) ? (!getDolGlobalString('MAIN_AUTOFILL_DATE') ? -1 : '') : $dateinvoice);

			if ($element == 'expedition') {
				$ref_client = (!empty($objectsrc->ref_customer) ? $objectsrc->ref_customer : '');

				$elem = $subelem = $objectsrc->origin;
				$expeoriginid = $objectsrc->origin_id;
				dol_include_once('/'.$elem.'/class/'.$subelem.'.class.php');
				$classname = ucfirst($subelem);

				$expesrc = new $classname($db);
				$expesrc->fetch($expeoriginid);

				$cond_reglement_id 	= (!empty($expesrc->cond_reglement_id) ? $expesrc->cond_reglement_id : (!empty($soc->cond_reglement_id) ? $soc->cond_reglement_id : 1));
				$mode_reglement_id 	= (!empty($expesrc->mode_reglement_id) ? $expesrc->mode_reglement_id : (!empty($soc->mode_reglement_id) ? $soc->mode_reglement_id : 0));
				$fk_account         = (!empty($expesrc->fk_account) ? $expesrc->fk_account : (!empty($soc->fk_account) ? $soc->fk_account : 0));
				//$remise_percent 	= (!empty($expesrc->remise_percent) ? $expesrc->remise_percent : (!empty($soc->remise_percent) ? $soc->remise_percent : 0));
				//$remise_absolue 	= (!empty($expesrc->remise_absolue) ? $expesrc->remise_absolue : (!empty($soc->remise_absolue) ? $soc->remise_absolue : 0));

				if (isModEnabled('multicurrency')) {
					$currency_code 	= (!empty($expesrc->multicurrency_code) ? $expesrc->multicurrency_code : (!empty($soc->multicurrency_code) ? $soc->multicurrency_code : $objectsrc->multicurrency_code));
					$currency_tx 	= (!empty($expesrc->multicurrency_tx) ? $expesrc->multicurrency_tx : (!empty($soc->multicurrency_tx) ? $soc->multicurrency_tx : $objectsrc->multicurrency_tx));
				}

				//Replicate extrafields
				$expesrc->fetch_optionals();
				$object->array_options = $expesrc->array_options;
			} else {
				$cond_reglement_id 	= (!empty($objectsrc->cond_reglement_id) ? $objectsrc->cond_reglement_id : (!empty($soc->cond_reglement_id) ? $soc->cond_reglement_id : 0));
				$mode_reglement_id 	= (!empty($objectsrc->mode_reglement_id) ? $objectsrc->mode_reglement_id : (!empty($soc->mode_reglement_id) ? $soc->mode_reglement_id : 0));
				$fk_account         = (!empty($objectsrc->fk_account) ? $objectsrc->fk_account : (!empty($soc->fk_account) ? $soc->fk_account : 0));
				//$remise_percent 	= (!empty($objectsrc->remise_percent) ? $objectsrc->remise_percent : (!empty($soc->remise_percent) ? $soc->remise_percent : 0));
				//$remise_absolue 	= (!empty($objectsrc->remise_absolue) ? $objectsrc->remise_absolue : (!empty($soc->remise_absolue) ? $soc->remise_absolue : 0));

				if (isModEnabled('multicurrency')) {
					if (!empty($objectsrc->multicurrency_code)) {
						$currency_code = $objectsrc->multicurrency_code;
					}
					if (getDolGlobalString('MULTICURRENCY_USE_ORIGIN_TX') && !empty($objectsrc->multicurrency_tx)) {
						$currency_tx = $objectsrc->multicurrency_tx;
					}
				}

				// Replicate extrafields
				$objectsrc->fetch_optionals();
				$object->array_options = $objectsrc->array_options;
			}
		}
	} else {
		$cond_reglement_id 	= empty($soc->cond_reglement_id) ? $cond_reglement_id : $soc->cond_reglement_id;
		$mode_reglement_id  = empty($soc->mode_reglement_id) ? $mode_reglement_id : $soc->mode_reglement_id;
		$fk_account         = empty($soc->fk_account) ? $fk_account : $soc->fk_account;
		//$remise_percent 	= $soc->remise_percent;
		//$remise_absolue 	= 0;
		$dateinvoice = (empty($dateinvoice) ? (!getDolGlobalString('MAIN_AUTOFILL_DATE') ? -1 : '') : $dateinvoice); // Do not set 0 here (0 for a date is 1970)

		if (isModEnabled('multicurrency') && !empty($soc->multicurrency_code)) {
			$currency_code = $soc->multicurrency_code;
		}
	}

	// If form was posted (but error returned), we must reuse the value posted in priority (standard Dolibarr behaviour)
	if (!GETPOST('changecompany')) {
		if (GETPOSTISSET('cond_reglement_id')) {
			$cond_reglement_id = GETPOST('cond_reglement_id', 'int');
		}
		if (GETPOSTISSET('mode_reglement_id')) {
			$mode_reglement_id = GETPOST('mode_reglement_id', 'int');
		}
		if (GETPOSTISSET('cond_reglement_id')) {
			$fk_account = GETPOST('fk_account', 'int');
		}
	}

	// when payment condition is empty (means not override by payment condition form a other object, like third-party), try to use default value
	if (empty($cond_reglement_id)) {
		$cond_reglement_id = GETPOST("cond_reglement_id", 'int');
	}

	// when payment mode is empty (means not override by payment mode form a other object, like third-party), try to use default value
	if (empty($mode_reglement_id)) {
		$mode_reglement_id = GETPOST("mode_reglement_id", 'int');
	}

	// when bank account is empty (means not override by payment mode form a other object, like third-party), try to use default value
	// if ($socid > 0 && $fk_account) {	// A company has already been set and it has a default fk_account
	// 	$fk_account = GETPOSTISSET('fk_account') ? GETPOST("fk_account", 'int') : $fk_account;	// The GETPOST is used only if form was posted to avoid to take default value, because in such case, the default must be the one of the company
	// } else {	// No company forced
	// 	$fk_account = GETPOST("fk_account", 'int');
	// }

	if (!empty($soc->id)) {
		$absolute_discount = $soc->getAvailableDiscounts();
	}
	$note_public = $object->getDefaultCreateValueFor('note_public', ((!empty($origin) && !empty($originid) && is_object($objectsrc) && getDolGlobalString('FACTURE_REUSE_NOTES_ON_CREATE_FROM')) ? $objectsrc->note_public : null));
	$note_private = $object->getDefaultCreateValueFor('note_private', ((!empty($origin) && !empty($originid) && is_object($objectsrc) && getDolGlobalString('FACTURE_REUSE_NOTES_ON_CREATE_FROM')) ? $objectsrc->note_private : null));

	if (!empty($conf->use_javascript_ajax)) {
		require_once DOL_DOCUMENT_ROOT.'/core/lib/ajax.lib.php';
		print ajax_combobox('fac_replacement');
		print ajax_combobox('fac_avoir');
		print ajax_combobox('situations');
	}

	if ($origin == 'contrat') {
		$langs->load("admin");
		$text = $langs->trans("ToCreateARecurringInvoice");
		$text .= ' '.$langs->trans("ToCreateARecurringInvoiceGene", $langs->transnoentitiesnoconv("MenuFinancial"), $langs->transnoentitiesnoconv("BillsCustomers"), $langs->transnoentitiesnoconv("ListOfTemplates"));
		if (!getDolGlobalString('INVOICE_DISABLE_AUTOMATIC_RECURRING_INVOICE')) {
			$text .= ' '.$langs->trans("ToCreateARecurringInvoiceGeneAuto", $langs->transnoentitiesnoconv('Module2300Name'));
		}
		print info_admin($text, 0, 0, 0, 'opacitymedium').'<br>';
	}

	print '<form name="add" action="'.$_SERVER["PHP_SELF"].'" method="POST" id="formtocreate" name="formtocreate">';
	print '<input type="hidden" name="token" value="'.newToken().'">';
	print '<input type="hidden" name="action" id="formtocreateaction" value="add">';
	print '<input type="hidden" name="changecompany" value="0">';	// will be set to 1 by javascript so we know post is done after a company change
	if ($soc->id > 0) {
		print '<input type="hidden" name="socid" value="'.$soc->id.'">'."\n";
	}
	print '<input type="hidden" name="backtopage" value="'.$backtopage.'">';
	print '<input name="ref" type="hidden" value="provisoire">';
	print '<input name="ref_client" type="hidden" value="'.$ref_client.'">';
	print '<input name="force_cond_reglement_id" type="hidden" value="0">';
	print '<input name="force_mode_reglement_id" type="hidden" value="0">';
	print '<input name="force_fk_account" type="hidden" value="0">';
	print '<input type="hidden" name="origin" value="'.$origin.'">';
	print '<input type="hidden" name="originid" value="'.$originid.'">';
	print '<input type="hidden" name="originentity" value="'.GETPOST('originentity').'">';
	if (!empty($currency_tx)) {
		print '<input type="hidden" name="originmulticurrency_tx" value="'.$currency_tx.'">';
	}

	print dol_get_fiche_head('');

	// Call Hook tabContentCreateInvoice
	$parameters = array();
	// Note that $action and $object may be modified by hook
	$reshook = $hookmanager->executeHooks('tabContentCreateInvoice', $parameters, $object, $action);
	if (empty($reshook)) {
		print '<table class="border centpercent">';

		// Ref
		//print '<tr><td class="titlefieldcreate fieldrequired">'.$langs->trans('Ref').'</td><td colspan="2">'.$langs->trans('Draft').'</td></tr>';

		$exampletemplateinvoice = new FactureRec($db);
		$invoice_predefined = new FactureRec($db);
		if (empty($origin) && empty($originid) && GETPOST('fac_rec', 'int') > 0) {
			$invoice_predefined->fetch(GETPOST('fac_rec', 'int'));
		}

		// Thirdparty
		if ($soc->id > 0 && (!GETPOST('fac_rec', 'int') || !empty($invoice_predefined->frequency))) {
			// If thirdparty known and not a predefined invoiced without a recurring rule
			print '<tr><td class="fieldrequired">'.$langs->trans('Customer').'</td>';
			print '<td colspan="2">';
			print $soc->getNomUrl(1, 'customer');
			print '<input type="hidden" name="socid" value="'.$soc->id.'">';
			// Outstanding Bill
			$arrayoutstandingbills = $soc->getOutstandingBills();
			$outstandingBills = $arrayoutstandingbills['opened'];
			print ' - <span class="opacitymedium">'.$langs->trans('CurrentOutstandingBill').':</span> ';
			print '<span class="amount">'.price($outstandingBills, '', $langs, 0, 0, -1, $conf->currency).'</span>';
			if ($soc->outstanding_limit != '') {
				if ($outstandingBills > $soc->outstanding_limit) {
					print img_warning($langs->trans("OutstandingBillReached"));
				}
				print ' / '.price($soc->outstanding_limit, '', $langs, 0, 0, -1, $conf->currency);
			}
			print '</td>';
			print '</tr>'."\n";
		} else {
			print '<tr><td class="fieldrequired">'.$langs->trans('Customer').'</td>';
			print '<td colspan="2">';
			$filter = '((s.client:IN:1,2,3) AND (s.status:=:1))';
			print img_picto('', 'company', 'class="pictofixedwidth"').$form->select_company($soc->id, 'socid', $filter, 'SelectThirdParty', 1, 0, null, 0, 'minwidth300 widthcentpercentminusxx maxwidth500');
			// Option to reload page to retrieve customer information.
			if (!getDolGlobalString('RELOAD_PAGE_ON_CUSTOMER_CHANGE_DISABLED')) {
				print '<script>
				$(document).ready(function() {
					$("#socid").change(function() {
						/*
						console.log("Submit page");
						$(\'input[name="action"]\').val(\'create\');
						$(\'input[name="force_cond_reglement_id"]\').val(\'1\');
						$(\'input[name="force_mode_reglement_id"]\').val(\'1\');
						$(\'input[name="force_fk_account"]\').val(\'1\');
						$("#formtocreate").submit(); */

						// For company change, we must submit page with action=create instead of action=add
						console.log("We have changed the company - Resubmit page");
						jQuery("input[name=changecompany]").val("1");
						jQuery("#formtocreateaction").val("create");
						jQuery("#formtocreate").submit();
					});
				});
				</script>';
			}
			if (!GETPOST('fac_rec', 'int')) {
				print ' <a href="'.DOL_URL_ROOT.'/societe/card.php?action=create&client=3&fournisseur=0&backtopage='.urlencode($_SERVER["PHP_SELF"].'?action=create').'"><span class="fa fa-plus-circle valignmiddle paddingleft" title="'.$langs->trans("AddThirdParty").'"></span></a>';
			}
			print '</td>';
			print '</tr>'."\n";
		}

		// Overwrite some values if creation of invoice is from a predefined invoice
		if (empty($origin) && empty($originid) && GETPOST('fac_rec', 'int') > 0) {
			$invoice_predefined->fetch(GETPOST('fac_rec', 'int'));

			$dateinvoice = $invoice_predefined->date_when; // To use next gen date by default later
			if (empty($projectid)) {
				$projectid = $invoice_predefined->fk_project;
			}
			$cond_reglement_id = $invoice_predefined->cond_reglement_id;
			$mode_reglement_id = $invoice_predefined->mode_reglement_id;
			$fk_account = $invoice_predefined->fk_account;
			$note_public = $invoice_predefined->note_public;
			$note_private = $invoice_predefined->note_private;

			if (!empty($invoice_predefined->multicurrency_code)) {
				$currency_code = $invoice_predefined->multicurrency_code;
			}
			if (!empty($invoice_predefined->multicurrency_tx)) {
				$currency_tx = $invoice_predefined->multicurrency_tx;
			}

			$sql = 'SELECT r.rowid, r.titre as title, r.total_ttc';
			$sql .= ' FROM '.MAIN_DB_PREFIX.'facture_rec as r';
			$sql .= ' WHERE r.fk_soc = '.((int) $invoice_predefined->socid);

			$resql = $db->query($sql);
			if ($resql) {
				$num = $db->num_rows($resql);
				$i = 0;

				if ($num > 0) {
					print '<tr><td>'.$langs->trans('CreateFromRepeatableInvoice').'</td><td>';
					//print '<input type="hidden" name="fac_rec" id="fac_rec" value="'.GETPOST('fac_rec', 'int').'">';
					print '<select class="flat" id="fac_rec" name="fac_rec">'; // We may want to change the template to use
					print '<option value="0" selected></option>';
					while ($i < $num) {
						$objp = $db->fetch_object($resql);
						print '<option value="'.$objp->rowid.'"';
						if (GETPOST('fac_rec', 'int') == $objp->rowid) {
							print ' selected';
							$exampletemplateinvoice->fetch(GETPOST('fac_rec', 'int'));
						}
						print '>'.$objp->title.' ('.price($objp->total_ttc).' '.$langs->trans("TTC").')</option>';
						$i++;
					}
					print '</select>';

					print ajax_combobox("fac_rec");

					// Option to reload page to retrieve customer information. Note, this clear other input
					if (!getDolGlobalString('RELOAD_PAGE_ON_TEMPLATE_CHANGE_DISABLED')) {
						print '<script type="text/javascript">
						$(document).ready(function() {
							$("#fac_rec").change(function() {
								console.log("We have changed the template invoice - Reload page");
								var fac_rec = $(this).val();
								var socid = $(\'#socid\').val();
								// For template invoice change, we must reuse data of template, not input already done, so we call a GET with action=create, not a POST submit.
								window.location.href = "'.$_SERVER["PHP_SELF"].'?action=create&socid="+socid+"&fac_rec="+fac_rec;
							});
						});
						</script>';
					}
					print '</td></tr>';
				}
				$db->free($resql);
			} else {
				dol_print_error($db);
			}
		}

		print '<tr><td class="tdtop fieldrequired">'.$langs->trans('Type').'</td><td colspan="2">';
		print '<div class="tagtable">'."\n";

		// Standard invoice
		print '<div class="tagtr listofinvoicetype"><div class="tagtd listofinvoicetype">';
		$tmp = '<input type="radio" id="radio_standard" name="type" value="0"'.(GETPOST('type', 'int') ? '' : ' checked').'> ';
		$tmp  = $tmp.'<label for="radio_standard" >'.$langs->trans("InvoiceStandardAsk").'</label>';
		$desc = $form->textwithpicto($tmp, $langs->transnoentities("InvoiceStandardDesc"), 1, 'help', '', 0, 3, 'standardonsmartphone');
		print '<table class="nobordernopadding"><tr>';
		print '<td>';
		print $desc;
		print '</td>';
		if ((($origin == 'propal') || ($origin == 'commande')) && (!empty($originid))) {
			/*print '<td class="nowrap" style="padding-left: 5px">';
			$arraylist = array(
				//'amount' => $langs->transnoentitiesnoconv('FixAmount', $langs->transnoentitiesnoconv('Deposit')),
				//'variable' => $langs->transnoentitiesnoconv('VarAmountOneLine', $langs->transnoentitiesnoconv('Deposit')),
				'variablealllines' => $langs->transnoentitiesnoconv('VarAmountAllLines')
			);
			print $form->selectarray('typestandard', $arraylist, GETPOST('typestandard', 'aZ09'), 0, 0, 0, '', 1);
			print '</td>';*/
			print '<td class="nowrap" style="padding-left: 15px">';
			print '<span class="opacitymedium">'.$langs->trans('PercentOfOriginalObject').'</span>:<input class="right" placeholder="100%" type="text" id="valuestandardinvoice" name="valuestandardinvoice" size="3" value="'.(GETPOSTISSET('valuestandardinvoice') ? GETPOST('valuestandardinvoice', 'alpha') : '100%').'"/>';
			print '</td>';
		}
		print '</tr></table>';
		print '</div></div>';

		if ((empty($origin)) || ((($origin == 'propal') || ($origin == 'commande')) && (!empty($originid)))) {
			// Deposit - Down payment
			if (!getDolGlobalString('INVOICE_DISABLE_DEPOSIT')) {
				print '<div class="tagtr listofinvoicetype"><div class="tagtd listofinvoicetype">';
				$tmp = '<input type="radio" id="radio_deposit" name="type" value="3"'.(GETPOST('type') == 3 ? ' checked' : '').'> ';
				print '<script type="text/javascript">
				jQuery(document).ready(function() {
					jQuery("#typestandardinvoice, #valuestandardinvoice").click(function() {
						jQuery("#radio_standard").prop("checked", true);
					});
					jQuery("#typedeposit, #valuedeposit").click(function() {
						jQuery("#radio_deposit").prop("checked", true);
					});
					jQuery("#typedeposit").change(function() {
						console.log("We change type of down payment");
						jQuery("#radio_deposit").prop("checked", true);
						setRadioForTypeOfInvoice();
					});
					jQuery("#radio_standard, #radio_deposit, #radio_replacement, #radio_creditnote, #radio_template").change(function() {
						setRadioForTypeOfInvoice();
					});
					function setRadioForTypeOfInvoice() {
						console.log("Change radio");
						if (jQuery("#radio_deposit").prop("checked") && (jQuery("#typedeposit").val() == \'amount\' || jQuery("#typedeposit").val() == \'variable\')) {
							jQuery(".checkforselect").prop("disabled", true);
							jQuery(".checkforselect").prop("checked", false);
						} else {
							jQuery(".checkforselect").prop("disabled", false);
							jQuery(".checkforselect").prop("checked", true);
						}
					}
				});
				</script>';

				print '<table class="nobordernopadding"><tr>';
				print '<td>';
				$tmp  = $tmp.'<label for="radio_deposit">'.$langs->trans("InvoiceDeposit").'</label>';
				$desc = $form->textwithpicto($tmp, $langs->transnoentities("InvoiceDepositDesc"), 1, 'help', '', 0, 3, 'depositonsmartphone');
				print $desc;
				print '</td>';
				if (($origin == 'propal') || ($origin == 'commande')) {
					print '<td class="nowrap" style="padding-left: 15px">';
					$arraylist = array(
						'amount' => $langs->transnoentitiesnoconv('FixAmount', $langs->transnoentitiesnoconv('Deposit')),
						'variable' => $langs->transnoentitiesnoconv('VarAmountOneLine', $langs->transnoentitiesnoconv('Deposit')),
						'variablealllines' => $langs->transnoentitiesnoconv('VarAmountAllLines')
					);
					$typedeposit = GETPOST('typedeposit', 'aZ09');
					$valuedeposit = GETPOST('valuedeposit', 'int');
					if (empty($typedeposit) && !empty($objectsrc->deposit_percent)) {
						$origin_payment_conditions_deposit_percent = getDictionaryValue('c_payment_term', 'deposit_percent', $objectsrc->cond_reglement_id);
						if (!empty($origin_payment_conditions_deposit_percent)) {
							$typedeposit = 'variable';
						}
					}
					if (empty($valuedeposit) && $typedeposit == 'variable' && !empty($objectsrc->deposit_percent)) {
						$valuedeposit = $objectsrc->deposit_percent;
					}
					print $form->selectarray('typedeposit', $arraylist, $typedeposit, 0, 0, 0, '', 1);
					print '</td>';
					print '<td class="nowrap" style="padding-left: 5px">';
					print '<span class="opacitymedium paddingleft">'.$langs->trans("AmountOrPercent").'</span><input type="text" id="valuedeposit" name="valuedeposit" class="width75 right" value="'.$valuedeposit.'"/>';
					print '</td>';
				}
				print '</tr></table>';

				print '</div></div>';
			}
		}

		if ($socid > 0) {
			if (getDolGlobalString('INVOICE_USE_SITUATION')) {
				// First situation invoice
				print '<div class="tagtr listofinvoicetype"><div class="tagtd listofinvoicetype">';
				$tmp = '<input id="radio_situation" type="radio" name="type" value="5"'.(GETPOST('type') == 5 ? ' checked' : '').'> ';
				$tmp  = $tmp.'<label for="radio_situation" >'.$langs->trans("InvoiceFirstSituationAsk").'</label>';
				$desc = $form->textwithpicto($tmp, $langs->transnoentities("InvoiceFirstSituationDesc"), 1, 'help', '', 0, 3, 'firstsituationonsmartphone');
				print $desc;
				print '</div></div>';

				// Next situation invoice
				$opt = $form->selectSituationInvoices(GETPOST('originid', 'int'), $socid);

				print '<div class="tagtr listofinvoicetype"><div class="tagtd listofinvoicetype">';
				$tmp = '<input type="radio" name="type" value="5"'.(GETPOST('type') == 5 && GETPOST('originid', 'int') ? ' checked' : '');
				if ($opt == ('<option value ="0" selected>'.$langs->trans('NoSituations').'</option>') || (GETPOST('origin') && GETPOST('origin') != 'facture' && GETPOST('origin') != 'commande')) {
					$tmp .= ' disabled';
				}
				$tmp .= '> ';
				$text = $tmp.'<label>'.$langs->trans("InvoiceSituationAsk").'</label> ';
				$text .= '<select class="flat" id="situations" name="situations"';
				if ($opt == ('<option value ="0" selected>'.$langs->trans('NoSituations').'</option>') || (GETPOST('origin') && GETPOST('origin') != 'facture' && GETPOST('origin') != 'commande')) {
					$text .= ' disabled';
				}
				$text .= '>';
				$text .= $opt;
				$text .= '</select>';
				$desc = $form->textwithpicto($text, $langs->transnoentities("InvoiceSituationDesc"), 1, 'help', '', 0, 3);
				print $desc;
				print '</div></div>';
			}

			// Replacement
			if (!getDolGlobalString('INVOICE_DISABLE_REPLACEMENT')) {
				// Type de facture
				$facids = $facturestatic->list_replacable_invoices($soc->id);
				if ($facids < 0) {
					dol_print_error($db, $facturestatic->error, $facturestatic->errors);
					exit();
				}
				$options = "";
				if (is_array($facids)) {
					foreach ($facids as $facparam) {
						$options .= '<option value="'.$facparam ['id'].'"';
						if ($facparam['id'] == GETPOST('fac_replacement', 'int')) {
							$options .= ' selected';
						}
						$options .= '>'.$facparam['ref'];
						$options .= ' ('.$facturestatic->LibStatut($facparam['paid'], $facparam['status'], 0, $facparam['alreadypaid']).')';
						$options .= '</option>';
					}
				}

				print '<!-- replacement line -->';
				print '<div class="tagtr listofinvoicetype"><div class="tagtd listofinvoicetype">';
				$tmp = '<input type="radio" name="type" id="radio_replacement" value="1"'.(GETPOST('type') == 1 ? ' checked' : '');
				if (!$options || $invoice_predefined->id > 0) {
					$tmp .= ' disabled';
				}
				$tmp .= '> ';
				print '<script type="text/javascript">
				jQuery(document).ready(function() {
					jQuery("#fac_replacement").change(function() {
						jQuery("#radio_replacement").prop("checked", true);
					});
				});
				</script>';
				$text = $tmp.'<label for="radio_replacement">'.$langs->trans("InvoiceReplacementAsk").'</label>';
				$text .= '<select class="flat" name="fac_replacement" id="fac_replacement"';
				if (!$options || $invoice_predefined->id > 0) {
					$text .= ' disabled';
				}
				$text .= '>';
				if ($options) {
					$text .= '<option value="-1">&nbsp;</option>';
					$text .= $options;
				} else {
					$text .= '<option value="-1">'.$langs->trans("NoReplacableInvoice").'</option>';
				}
				$text .= '</select>';
				$desc = $form->textwithpicto($text, $langs->transnoentities("InvoiceReplacementDesc"), 1, 'help', '', 0, 3);
				print $desc;
				print '</div></div>';
			}
		} else {
			if (getDolGlobalString('INVOICE_USE_SITUATION')) {
				print '<div class="tagtr listofinvoicetype"><div class="tagtd listofinvoicetype">';
				$tmp = '<input type="radio" name="type" id="radio_situation" value="0" disabled> ';
				$text = $tmp.'<label>'.$langs->trans("InvoiceSituationAsk").'</label> ';
				$text .= '<span class="opacitymedium">('.$langs->trans("YouMustCreateInvoiceFromThird").')</span> ';
				$desc = $form->textwithpicto($text, $langs->transnoentities("InvoiceFirstSituationDesc"), 1, 'help', '', 0, 3, 'firstsituationonsmartphone');
				print $desc;
				print '</div></div>';
			}

			print '<div class="tagtr listofinvoicetype"><div class="tagtd listofinvoicetype">';
			$tmp = '<input type="radio" name="type" id="radio_replacement" value="0" disabled> ';
			$text = $tmp.'<label for="radio_replacement" class="opacitymedium">'.$langs->trans("InvoiceReplacement").'</label> ';
			//$text .= '<span class="opacitymedium hideonsmartphone">('.$langs->trans("YouMustCreateInvoiceFromThird").')</span> ';
			$desc = $form->textwithpicto($text, $langs->transnoentities("InvoiceReplacementDesc").'<br><br>'.$langs->trans("YouMustCreateInvoiceFromThird"), 1, 'help', '', 0, 3, 'replacementonsmartphone');
			print $desc;
			print '</div></div>';
		}

		if (empty($origin)) {
			if ($socid > 0) {
				// Credit note
				if (!getDolGlobalString('INVOICE_DISABLE_CREDIT_NOTE')) {
					// Show link for credit note
					$facids = $facturestatic->list_qualified_avoir_invoices($soc->id);
					if ($facids < 0) {
						dol_print_error($db, $facturestatic->error, $facturestatic->errors);
						exit;
					}
					$optionsav = "";
					$newinvoice_static = new Facture($db);
					foreach ($facids as $key => $valarray) {
						$newinvoice_static->id = $key;
						$newinvoice_static->ref = $valarray ['ref'];
						$newinvoice_static->statut = $valarray ['status'];
						$newinvoice_static->type = $valarray ['type'];
						$newinvoice_static->paye = $valarray ['paye'];

						$optionsav .= '<option value="'.$key.'"';
						if ($key == GETPOST('fac_avoir')) {
							$optionsav .= ' selected';

							// pre-filled extra fields with selected credit note
							$newinvoice_static->fetch_optionals($key);
							$object->array_options = $newinvoice_static->array_options;
						}
						$optionsav .= '>';
						$optionsav .= $newinvoice_static->ref;
						$optionsav .= ' ('.$newinvoice_static->getLibStatut(1, $valarray ['paymentornot']).')';
						$optionsav .= '</option>';
					}

					print '<div class="tagtr listofinvoicetype"><div class="tagtd listofinvoicetype">';
					$tmp = '<input type="radio" id="radio_creditnote" name="type" value="2"'.(GETPOST('type') == 2 ? ' checked' : '');
					if ((!$optionsav && !getDolGlobalString('INVOICE_CREDIT_NOTE_STANDALONE')) || $invoice_predefined->id > 0) {
						$tmp .= ' disabled';
					}
					$tmp .= '> ';
					// Show credit note options only if we checked credit note and disable standard invoice if "create credit note" button is pressed
					print '<script type="text/javascript">
					jQuery(document).ready(function() {
						if (jQuery("#radio_creditnote").is(":checked"))
						{
							jQuery("#radio_standard").prop("disabled", true);
						} else {
							jQuery("#radio_standard").prop("disabled", false);
						}
						if (! jQuery("#radio_creditnote").is(":checked"))
						{
							jQuery("#credit_note_options").hide();
						}
						jQuery("#radio_creditnote").click(function() {
							jQuery("#credit_note_options").show();
						});
						jQuery("#radio_standard, #radio_replacement, #radio_deposit").click(function() {
							jQuery("#credit_note_options").hide();
						});
					});
					</script>';
					$text = '<label>'.$tmp.$langs->transnoentities("InvoiceAvoirAsk").'</label> ';
					$text .= '<select class="flat valignmiddle" name="fac_avoir" id="fac_avoir"';
					if (!$optionsav || $invoice_predefined->id > 0) {
						$text .= ' disabled';
					}
					$text .= '>';
					if ($optionsav) {
						$text .= '<option value="-1"></option>';
						$text .= $optionsav;
					} else {
						$text .= '<option value="-1">'.$langs->trans("NoInvoiceToCorrect").'</option>';
					}
					$text .= '</select>';
					$desc = $form->textwithpicto($text, $langs->transnoentities("InvoiceAvoirDesc"), 1, 'help', '', 0, 3);
					print $desc;

					print '<div id="credit_note_options" class="clearboth paddingtop marginbottomonly">';
					print '&nbsp;&nbsp;&nbsp; <input type="checkbox" name="invoiceAvoirWithLines" id="invoiceAvoirWithLines" value="1" onclick="$(\'#credit_note_options input[type=checkbox]\').not(this).prop(\'checked\', false);" '.(GETPOST('invoiceAvoirWithLines', 'int') > 0 ? 'checked' : '').' /> <label for="invoiceAvoirWithLines">'.$langs->trans('invoiceAvoirWithLines')."</label>";
					print '<br>&nbsp;&nbsp;&nbsp; <input type="checkbox" name="invoiceAvoirWithPaymentRestAmount" id="invoiceAvoirWithPaymentRestAmount" value="1" onclick="$(\'#credit_note_options input[type=checkbox]\').not(this).prop(\'checked\', false);" '.(GETPOST('invoiceAvoirWithPaymentRestAmount', 'int') > 0 ? 'checked' : '').' /> <label for="invoiceAvoirWithPaymentRestAmount">'.$langs->trans('invoiceAvoirWithPaymentRestAmount')."</label>";
					print '</div>';

					print '</div></div>';
				}
			} else {
				print '<div class="tagtr listofinvoicetype"><div class="tagtd listofinvoicetype">';
				if (!getDolGlobalString('INVOICE_CREDIT_NOTE_STANDALONE')) {
					$tmp = '<input type="radio" name="type" id="radio_creditnote" value="0" disabled> ';
				} else {
					$tmp = '<input type="radio" name="type" id="radio_creditnote" value="2" > ';
				}
				$text = $tmp.'<label class="opacitymedium" for="radio_creditnote">'.$langs->trans("InvoiceAvoir").'</label> ';
				//$text .= '<span class="opacitymedium hideonsmartphone">('.$langs->trans("YouMustCreateInvoiceFromThird").')</span> ';
				$desc = $form->textwithpicto($text, $langs->transnoentities("InvoiceAvoirDesc").'<br><br>'.$langs->trans("CreateCreditNoteWhenClientInvoiceExists"), 1, 'help', '', 0, 3, 'creditnoteonsmartphone');
				print $desc;
				print '</div></div>'."\n";
			}
		}

		// Template invoice
		print '<div class="tagtr listofinvoicetype"><div class="tagtd listofinvoicetype">';
		$tmp = '<input type="radio" name="type" id="radio_template" value="0" disabled> ';
		$text = $tmp.'<label class="opacitymedium" for="radio_template">'.$langs->trans("RepeatableInvoice").'</label> ';
		$desc = $form->textwithpicto($text, $langs->transnoentities("YouMustCreateStandardInvoiceFirstDesc"), 1, 'help', '', 0, 3, 'templateonsmartphone');
		print $desc;
		print '</div></div>';

		print '</div>';


		if (getDolGlobalString('INVOICE_USE_DEFAULT_DOCUMENT')) { // Hidden conf
			// Add auto select default document model
			$listtType = array(Facture::TYPE_STANDARD, Facture::TYPE_REPLACEMENT, Facture::TYPE_CREDIT_NOTE, Facture::TYPE_DEPOSIT, Facture::TYPE_SITUATION);
			$jsListType = '';
			foreach ($listtType as $type) {
				$thisTypeConfName = 'FACTURE_ADDON_PDF_'.$type;
				$current = getDolGlobalString($thisTypeConfName, getDolGlobalString('FACTURE_ADDON_PDF'));
				$jsListType .= (!empty($jsListType) ? ',' : '').'"'.$type.'":"'.$current.'"';
			}

			print '<script type="text/javascript">
					$(document).ready(function() {
						var listType = {'.$jsListType.'};
						$("[name=\'type\'").change(function() {
							console.log("change name=type");
							if ($( this ).prop("checked"))
							{
								if(($( this ).val() in listType))
								{
									$("#model").val(listType[$( this ).val()]);
								}
								else
								{
									$("#model").val("' . getDolGlobalString('FACTURE_ADDON_PDF').'");
								}
							}
						});
					});
					</script>';
		}


		print '</td></tr>';

		// Invoice Subtype
		if (getDolGlobalInt('INVOICE_SUBTYPE_ENABLED')) {
			print '<tr><td class="fieldrequired">'.$langs->trans('InvoiceSubtype').'</td><td colspan="2">';
			print $form->getSelectInvoiceSubtype(GETPOST('subtype'), 'subtype', 1, 0, '');
			print '</td></tr>';
		}

		if ($socid > 0) {
			// Discounts for third party
			print '<tr><td>'.$langs->trans('DiscountStillRemaining').'</td><td colspan="2">';

			$thirdparty = $soc;
			$discount_type = 0;
			$backtopage = $_SERVER["PHP_SELF"].'?socid='.$thirdparty->id.'&action='.$action.'&origin='.urlencode(GETPOST('origin')).'&originid='.urlencode(GETPOSTINT('originid'));
			include DOL_DOCUMENT_ROOT.'/core/tpl/object_discounts.tpl.php';

			print '</td></tr>';
		}

		$newdateinvoice = dol_mktime(0, 0, 0, GETPOST('remonth', 'int'), GETPOST('reday', 'int'), GETPOST('reyear', 'int'), 'tzserver');
		$date_pointoftax = dol_mktime(0, 0, 0, GETPOST('date_pointoftaxmonth', 'int'), GETPOST('date_pointoftaxday', 'int'), GETPOST('date_pointoftaxyear', 'int'), 'tzserver');

		// Date invoice
		print '<tr><td class="fieldrequired">'.$langs->trans('DateInvoice').'</td><td colspan="2">';
		print img_picto('', 'action', 'class="pictofixedwidth"');
		print $form->selectDate($newdateinvoice ? $newdateinvoice : $dateinvoice, '', '', '', '', "add", 1, 1);
		print '</td></tr>';

		// Date point of tax
		if (getDolGlobalString('INVOICE_POINTOFTAX_DATE')) {
			print '<tr><td class="fieldrequired">'.$langs->trans('DatePointOfTax').'</td><td colspan="2">';
			print img_picto('', 'action', 'class="pictofixedwidth"');
			print $form->selectDate($date_pointoftax ? $date_pointoftax : -1, 'date_pointoftax', '', '', '', "add", 1, 1);
			print '</td></tr>';
		}

		// Payment term
		print '<tr><td class="nowrap fieldrequired">'.$langs->trans('PaymentConditionsShort').'</td><td colspan="2">';
		print img_picto('', 'payment', 'class="pictofixedwidth"');
		print $form->getSelectConditionsPaiements($cond_reglement_id, 'cond_reglement_id', -1, 1, 0, 'maxwidth500 widthcentpercentminusx');
		print '</td></tr>';


		if (getDolGlobalString('INVOICE_USE_RETAINED_WARRANTY')) {
			$rwStyle = 'display:none;';
			if (in_array(GETPOST('type', 'int'), $retainedWarrantyInvoiceAvailableType)) {
				$rwStyle = '';
			}

			$retained_warranty = GETPOST('retained_warranty', 'int');
			if (empty($retained_warranty)) {
				if (!empty($objectsrc->retained_warranty)) { // use previous situation value
					$retained_warranty = $objectsrc->retained_warranty;
				}
			}
			$retained_warranty_js_default = !empty($retained_warranty) ? $retained_warranty : $conf->global->INVOICE_SITUATION_DEFAULT_RETAINED_WARRANTY_PERCENT;

			print '<tr class="retained-warranty-line" style="'.$rwStyle.'" ><td class="nowrap">'.$langs->trans('RetainedWarranty').'</td><td colspan="2">';
			print '<input id="new-situation-invoice-retained-warranty" name="retained_warranty" type="number" value="'.$retained_warranty.'" step="0.01" min="0" max="100" />%';

			// Retained warranty payment term
			print '<tr class="retained-warranty-line" style="'.$rwStyle.'" ><td class="nowrap">'.$langs->trans('PaymentConditionsShortRetainedWarranty').'</td><td colspan="2">';
			$retained_warranty_fk_cond_reglement = GETPOST('retained_warranty_fk_cond_reglement', 'int');
			if (empty($retained_warranty_fk_cond_reglement)) {
				$retained_warranty_fk_cond_reglement = getDolGlobalString('INVOICE_SITUATION_DEFAULT_RETAINED_WARRANTY_COND_ID');
				if (!empty($objectsrc->retained_warranty_fk_cond_reglement)) { // use previous situation value
					$retained_warranty_fk_cond_reglement = $objectsrc->retained_warranty_fk_cond_reglement;
				} else {
					$retained_warranty_fk_cond_reglement = getDolGlobalString('INVOICE_SITUATION_DEFAULT_RETAINED_WARRANTY_COND_ID');
				}
			}
			print $form->getSelectConditionsPaiements($retained_warranty_fk_cond_reglement, 'retained_warranty_fk_cond_reglement', -1, 1);
			print '</td></tr>';

			print '<script type="text/javascript">
			$(document).ready(function() {
			$("[name=\'type\']").change(function() {
					if($( this ).prop("checked") && $.inArray($( this ).val(), '.json_encode($retainedWarrantyInvoiceAvailableType).' ) !== -1)
					{
						$(".retained-warranty-line").show();
						$("#new-situation-invoice-retained-warranty").val("'.(float) $retained_warranty_js_default.'");
					}
					else{
						$(".retained-warranty-line").hide();
						$("#new-situation-invoice-retained-warranty").val("");
					}
				});

				$("[name=\'type\']:checked").trigger("change");
			});
			</script>';
		}

		// Payment mode
		print '<tr><td>'.$langs->trans('PaymentMode').'</td><td colspan="2">';
		print img_picto('', 'bank', 'class="pictofixedwidth"');
		print $form->select_types_paiements($mode_reglement_id, 'mode_reglement_id', 'CRDT', 0, 1, 0, 0, 1, 'maxwidth200 widthcentpercentminusx', 1);
		print '</td></tr>';

		// Bank Account
		if (isModEnabled("banque")) {
			print '<tr><td>'.$langs->trans('BankAccount').'</td><td colspan="2">';
			print img_picto('', 'bank_account', 'class="pictofixedwidth"');
			print $form->select_comptes($fk_account, 'fk_account', 0, '', 1, '', 0, 'maxwidth200 widthcentpercentminusx', 1);
			print '</td></tr>';
		}

		// Project
		if (isModEnabled('project')) {
			$langs->load('projects');
			print '<tr><td>'.$langs->trans('Project').'</td><td colspan="2">';
			print img_picto('', 'project', 'class="pictofixedwidth"').$formproject->select_projects(($socid > 0 ? $socid : -1), $projectid, 'projectid', 0, 0, 1, 1, 0, 0, 0, '', 1, 0, 'maxwidth500 widthcentpercentminusxx');
			print ' <a href="'.DOL_URL_ROOT.'/projet/card.php?socid='.$soc->id.'&action=create&status=1&backtopage='.urlencode($_SERVER["PHP_SELF"].'?action=create&socid='.$soc->id.($fac_rec ? '&fac_rec='.$fac_rec : '')).'"><span class="fa fa-plus-circle valignmiddle" title="'.$langs->trans("AddProject").'"></span></a>';
			print '</td></tr>';
		}

		// Incoterms
		if (isModEnabled('incoterm')) {
			print '<tr>';
			print '<td><label for="incoterm_id">'.$form->textwithpicto($langs->trans("IncotermLabel"), !empty($objectsrc->label_incoterms) ? $objectsrc->label_incoterms : '', 1).'</label></td>';
			print '<td colspan="2" class="maxwidthonsmartphone">';
			$incoterm_id = GETPOST('incoterm_id');
			$incoterm_location = GETPOST('location_incoterms');
			if (empty($incoterm_id)) {
				$incoterm_id = (!empty($objectsrc->fk_incoterms) ? $objectsrc->fk_incoterms : $soc->fk_incoterms);
				$incoterm_location = (!empty($objectsrc->location_incoterms) ? $objectsrc->location_incoterms : $soc->location_incoterms);
			}
			print img_picto('', 'incoterm', 'class="pictofixedwidth"');
			print $form->select_incoterms($incoterm_id, $incoterm_location);
			print '</td></tr>';
		}

		// Other attributes
		$parameters = array('objectsrc' => !empty($objectsrc) ? $objectsrc : 0, 'colspan' => ' colspan="2"', 'cols' => '2', 'socid'=>$socid);
		$reshook = $hookmanager->executeHooks('formObjectOptions', $parameters, $object, $action); // Note that $action and $object may have been modified by hook
		print $hookmanager->resPrint;
		if (empty($reshook)) {
			if (getDolGlobalString('THIRDPARTY_PROPAGATE_EXTRAFIELDS_TO_INVOICE') && !empty($soc->id)) {
				// copy from thirdparty
				$tpExtrafields = new ExtraFields($db);
				$tpExtrafieldLabels = $tpExtrafields->fetch_name_optionals_label($soc->table_element);
				if ($soc->fetch_optionals() > 0) {
					$object->array_options = array_merge($object->array_options, $soc->array_options);
				}
			}

			print $object->showOptionals($extrafields, 'create', $parameters);
		}

		// Template to use by default
		print '<tr><td>'.$langs->trans('Model').'</td>';
		print '<td colspan="2">';
		print img_picto('', 'pdf', 'class="pictofixedwidth"');
		include_once DOL_DOCUMENT_ROOT.'/core/modules/facture/modules_facture.php';
		$liste = ModelePDFFactures::liste_modeles($db);
		if (getDolGlobalString('INVOICE_USE_DEFAULT_DOCUMENT')) {
			// Hidden conf
			$paramkey = 'FACTURE_ADDON_PDF_'.$object->type;
			$preselected = getDolGlobalString($paramkey, getDolGlobalString('FACTURE_ADDON_PDF'));
		} else {
			$preselected = getDolGlobalString('FACTURE_ADDON_PDF');
		}
		print $form->selectarray('model', $liste, $preselected, 0, 0, 0, '', 0, 0, 0, '', 'maxwidth200 widthcentpercentminusx', 1);
		print "</td></tr>";

		// Multicurrency
		if (isModEnabled('multicurrency')) {
			print '<tr>';
			print '<td>'.$form->editfieldkey('Currency', 'multicurrency_code', '', $object, 0).'</td>';
			print '<td colspan="2" class="maxwidthonsmartphone">';
			print img_picto('', 'currency', 'class="pictofixedwidth"');
			print $form->selectMultiCurrency(((GETPOSTISSET('multicurrency_code') && !GETPOST('changecompany')) ? GETPOST('multicurrency_code') : $currency_code), 'multicurrency_code');
			print '</td></tr>';
		}

		// Help of substitution key
		$htmltext = '';
		if (GETPOST('fac_rec', 'int') > 0) {
			$dateexample = ($newdateinvoice ? $newdateinvoice : $dateinvoice);
			if (empty($dateexample)) {
				$dateexample = dol_now();
			}
			$substitutionarray = array(
				'__TOTAL_HT__' => $langs->trans("AmountHT").' ('.$langs->trans("Example").': '.price($exampletemplateinvoice->total_ht).')',
				'__TOTAL_TTC__' =>  $langs->trans("AmountTTC").' ('.$langs->trans("Example").': '.price($exampletemplateinvoice->total_ttc).')',
				'__INVOICE_PREVIOUS_MONTH__' => $langs->trans("PreviousMonthOfInvoice").' ('.$langs->trans("Example").': '.dol_print_date(dol_time_plus_duree($dateexample, -1, 'm'), '%m').')',
				'__INVOICE_MONTH__' =>  $langs->trans("MonthOfInvoice").' ('.$langs->trans("Example").': '.dol_print_date($dateexample, '%m').')',
				'__INVOICE_NEXT_MONTH__' => $langs->trans("NextMonthOfInvoice").' ('.$langs->trans("Example").': '.dol_print_date(dol_time_plus_duree($dateexample, 1, 'm'), '%m').')',
				'__INVOICE_PREVIOUS_MONTH_TEXT__' => $langs->trans("TextPreviousMonthOfInvoice").' ('.$langs->trans("Example").': '.dol_print_date(dol_time_plus_duree($dateexample, -1, 'm'), '%B').')',
				'__INVOICE_MONTH_TEXT__' =>  $langs->trans("TextMonthOfInvoice").' ('.$langs->trans("Example").': '.dol_print_date($dateexample, '%B').')',
				'__INVOICE_NEXT_MONTH_TEXT__' => $langs->trans("TextNextMonthOfInvoice").' ('.$langs->trans("Example").': '.dol_print_date(dol_time_plus_duree($dateexample, 1, 'm'), '%B').')',
				'__INVOICE_PREVIOUS_YEAR__' => $langs->trans("PreviousYearOfInvoice").' ('.$langs->trans("Example").': '.dol_print_date(dol_time_plus_duree($dateexample, -1, 'y'), '%Y').')',
				'__INVOICE_YEAR__' =>  $langs->trans("YearOfInvoice").' ('.$langs->trans("Example").': '.dol_print_date($dateexample, '%Y').')',
				'__INVOICE_NEXT_YEAR__' => $langs->trans("NextYearOfInvoice").' ('.$langs->trans("Example").': '.dol_print_date(dol_time_plus_duree($dateexample, 1, 'y'), '%Y').')'
			);

			$htmltext = '<i>'.$langs->trans("FollowingConstantsWillBeSubstituted").':<br>';
			foreach ($substitutionarray as $key => $val) {
				$htmltext .= $key.' = '.$langs->trans($val).'<br>';
			}
			$htmltext .= '</i>';
		}

		// Public note
		print '<tr>';
		print '<td class="tdtop">';
		print $form->textwithpicto($langs->trans('NotePublic'), $htmltext);
		print '</td>';
		print '<td valign="top" colspan="2">';
		$doleditor = new DolEditor('note_public', $note_public, '', 80, 'dolibarr_notes', 'In', 0, false, !getDolGlobalString('FCKEDITOR_ENABLE_NOTE_PUBLIC') ? 0 : 1, ROWS_3, '90%');
		print $doleditor->Create(1);

		// Private note
		if (empty($user->socid)) {
			print '<tr>';
			print '<td class="tdtop">';
			print $form->textwithpicto($langs->trans('NotePrivate'), $htmltext);
			print '</td>';
			print '<td valign="top" colspan="2">';
			$doleditor = new DolEditor('note_private', $note_private, '', 80, 'dolibarr_notes', 'In', 0, false, !getDolGlobalString('FCKEDITOR_ENABLE_NOTE_PRIVATE') ? 0 : 1, ROWS_3, '90%');
			print $doleditor->Create(1);
			// print '<textarea name="note_private" wrap="soft" cols="70" rows="'.ROWS_3.'">'.$note_private.'.</textarea>
			print '</td></tr>';
		}

		// Lines from source (TODO Show them also when creating invoice from template invoice)
		if (!empty($origin) && !empty($originid) && is_object($objectsrc)) {
			$langs->loadLangs(array('orders', 'propal'));

			// TODO for compatibility
			if ($origin == 'contrat') {
				// Calcul contrat->price (HT), contrat->total (TTC), contrat->tva
				//$objectsrc->remise_absolue = $remise_absolue;
				//$objectsrc->remise_percent = $remise_percent;
				$objectsrc->update_price(1, 'auto', 1);
			}

			print "\n<!-- Show ref of origin ".$classname." -->\n";
			print '<input type="hidden" name="amount"   value="'.$objectsrc->total_ht.'">'."\n";
			print '<input type="hidden" name="total"    value="'.$objectsrc->total_ttc.'">'."\n";
			print '<input type="hidden" name="tva"      value="'.$objectsrc->total_tva.'">'."\n";
			// The commented lines below are fields already added as hidden parameters before
			//print '<input type="hidden" name="origin"   value="'.$objectsrc->element.'">';
			//print '<input type="hidden" name="originid" value="'.$objectsrc->id.'">';

			switch (get_class($objectsrc)) {
				case 'Propal':
					$newclassname = 'CommercialProposal';
					break;
				case 'Commande':
					$newclassname = 'Order';
					break;
				case 'Expedition':
					$newclassname = 'Sending';
					break;
				case 'Contrat':
					$newclassname = 'Contract';
					break;
				case 'Fichinter':
					$newclassname = 'Intervention';
					break;
				default:
					$newclassname = get_class($objectsrc);
			}

			// Ref of origin
			print '<tr><td>'.$langs->trans($newclassname).'</td>';
			print '<td colspan="2">';
			print $objectsrc->getNomUrl(1);
			// We check if Origin document (id and type is known) has already at least one invoice attached to it
			$objectsrc->fetchObjectLinked($originid, $origin, '', 'facture');
			if (isset($objectsrc->linkedObjects['facture']) && is_array($objectsrc->linkedObjects['facture']) && count($objectsrc->linkedObjects['facture']) >= 1) {
				setEventMessages('WarningBillExist', null, 'warnings');
				echo ' - '.$langs->trans('LatestRelatedBill').' '.end($objectsrc->linkedObjects['facture'])->getNomUrl(1);
			}
			echo '</td></tr>';
			print '<tr><td>'.$langs->trans('AmountHT').'</td><td colspan="2">'.price($objectsrc->total_ht).'</td></tr>';
			print '<tr><td>'.$langs->trans('AmountVAT').'</td><td colspan="2">'.price($objectsrc->total_tva)."</td></tr>";
			if ($mysoc->localtax1_assuj == "1" || $objectsrc->total_localtax1 != 0) {		// Localtax1
				print '<tr><td>'.$langs->transcountry("AmountLT1", $mysoc->country_code).'</td><td colspan="2">'.price($objectsrc->total_localtax1)."</td></tr>";
			}

			if ($mysoc->localtax2_assuj == "1" || $objectsrc->total_localtax2 != 0) {		// Localtax2
				print '<tr><td>'.$langs->transcountry("AmountLT2", $mysoc->country_code).'</td><td colspan="2">'.price($objectsrc->total_localtax2)."</td></tr>";
			}
			print '<tr><td>'.$langs->trans('AmountTTC').'</td><td colspan="2">'.price($objectsrc->total_ttc)."</td></tr>";

			if (isModEnabled('multicurrency')) {
				print '<tr><td>'.$langs->trans('MulticurrencyAmountHT').'</td><td colspan="2">'.price($objectsrc->multicurrency_total_ht).'</td></tr>';
				print '<tr><td>'.$langs->trans('MulticurrencyAmountVAT').'</td><td colspan="2">'.price($objectsrc->multicurrency_total_tva)."</td></tr>";
				print '<tr><td>'.$langs->trans('MulticurrencyAmountTTC').'</td><td colspan="2">'.price($objectsrc->multicurrency_total_ttc)."</td></tr>";
			}
		}

		print "</table>\n";
	}
	print dol_get_fiche_end();

	print $form->buttonsSaveCancel("CreateDraft");

	// Show origin lines
	if (!empty($origin) && !empty($originid) && is_object($objectsrc)) {
		print '<br>';

		$title = $langs->trans('ProductsAndServices');
		print load_fiche_titre($title);

		print '<div class="div-table-responsive-no-min">';
		print '<table class="noborder centpercent">';

		$objectsrc->printOriginLinesList('', $selectedLines);

		print '</table>';
		print '</div>';
	}

	print "</form>\n";
} elseif ($id > 0 || !empty($ref)) {
	if (empty($object->id)) {
		$langs->load('errors');
		echo '<div class="error">'.$langs->trans("ErrorRecordNotFound").'</div>';
		llxFooter();
		exit;
	}

	/*
	 * Show object in view mode
	 */

	$result = $object->fetch($id, $ref);
	if ($result <= 0) {
		dol_print_error($db, $object->error, $object->errors);
		exit();
	}

	// fetch optionals attributes and labels
	$extrafields->fetch_name_optionals_label($object->table_element);

	if ($user->socid > 0 && $user->socid != $object->socid) {
		accessforbidden('', 0, 1);
	}

	$result = $object->fetch_thirdparty();

	$result = $soc->fetch($object->socid);
	if ($result < 0) {
		dol_print_error($db);
	}
	$selleruserevenustamp = $mysoc->useRevenueStamp();

	$totalpaid = $object->getSommePaiement();
	$totalcreditnotes = $object->getSumCreditNotesUsed();
	$totaldeposits = $object->getSumDepositsUsed();
	//print "totalpaid=".$totalpaid." totalcreditnotes=".$totalcreditnotes." totaldeposts=".$totaldeposits."
	// selleruserrevenuestamp=".$selleruserevenustamp;

	// We can also use bcadd to avoid pb with floating points
	// For example print 239.2 - 229.3 - 9.9; does not return 0.
	// $resteapayer=bcadd($object->total_ttc,$totalpaid,$conf->global->MAIN_MAX_DECIMALS_TOT);
	// $resteapayer=bcadd($resteapayer,$totalavoir,$conf->global->MAIN_MAX_DECIMALS_TOT);
	$resteapayer = price2num($object->total_ttc - $totalpaid - $totalcreditnotes - $totaldeposits, 'MT');

	// Multicurrency
	if (isModEnabled('multicurrency')) {
		$multicurrency_totalpaid = $object->getSommePaiement(1);
		$multicurrency_totalcreditnotes = $object->getSumCreditNotesUsed(1);
		$multicurrency_totaldeposits = $object->getSumDepositsUsed(1);
		$multicurrency_resteapayer = price2num($object->multicurrency_total_ttc - $multicurrency_totalpaid - $multicurrency_totalcreditnotes - $multicurrency_totaldeposits, 'MT');
		// Code to fix case of corrupted data
		// TODO We should not need this. Also data comes from a not reliable value of $object->multicurrency_total_ttc that may be wrong if it was
		// calculated by summing lines that were in a currency for some of them and into another for others (lines from discount/down payment into another currency for example)
		if ($resteapayer == 0 && $multicurrency_resteapayer != 0 && $object->multicurrency_code != $conf->currency) {
			$resteapayer = price2num($multicurrency_resteapayer / $object->multicurrency_tx, 'MT');
		}
	}

	if ($object->paye) {
		$resteapayer = 0;
	}
	$resteapayeraffiche = $resteapayer;

	if (getDolGlobalString('FACTURE_DEPOSITS_ARE_JUST_PAYMENTS')) {	// Never use this
		$filterabsolutediscount = "fk_facture_source IS NULL"; // If we want deposit to be subtracted to payments only and not to total of final invoice
		$filtercreditnote = "fk_facture_source IS NOT NULL"; // If we want deposit to be subtracted to payments only and not to total of final invoice
	} else {
		$filterabsolutediscount = "fk_facture_source IS NULL OR (description LIKE '(DEPOSIT)%' AND description NOT LIKE '(EXCESS RECEIVED)%')";
		$filtercreditnote = "fk_facture_source IS NOT NULL AND (description NOT LIKE '(DEPOSIT)%' OR description LIKE '(EXCESS RECEIVED)%')";
	}

	$absolute_discount = $soc->getAvailableDiscounts('', $filterabsolutediscount);
	$absolute_creditnote = $soc->getAvailableDiscounts('', $filtercreditnote);
	$absolute_discount = price2num($absolute_discount, 'MT');
	$absolute_creditnote = price2num($absolute_creditnote, 'MT');

	$author = new User($db);
	if ($object->fk_user_author) {
		$author->fetch($object->fk_user_author);
	}

	$objectidnext = $object->getIdReplacingInvoice();

	$head = facture_prepare_head($object);

	print dol_get_fiche_head($head, 'compta', $langs->trans('InvoiceCustomer'), -1, 'bill');

	$formconfirm = '';

	// Confirmation of the conversion of the credit into a reduction
	if ($action == 'converttoreduc') {
		if ($object->type == Facture::TYPE_STANDARD || $object->type == Facture::TYPE_SITUATION) {
			$type_fac = 'ExcessReceived';
		} elseif ($object->type == Facture::TYPE_CREDIT_NOTE) {
			$type_fac = 'CreditNote';
		} elseif ($object->type == Facture::TYPE_DEPOSIT) {
			$type_fac = 'Deposit';
		}
		$text = $langs->trans('ConfirmConvertToReduc', strtolower($langs->transnoentities($type_fac)));
		$text .= '<br>'.$langs->trans('ConfirmConvertToReduc2');
		$formconfirm = $form->formconfirm($_SERVER['PHP_SELF'].'?facid='.$object->id, $langs->trans('ConvertToReduc'), $text, 'confirm_converttoreduc', '', "yes", 2);
	}

	// Confirmation to delete invoice
	if ($action == 'delete') {
		$text = $langs->trans('ConfirmDeleteBill', $object->ref);
		$formquestion = array();

		if ($object->type != Facture::TYPE_DEPOSIT && getDolGlobalString('STOCK_CALCULATE_ON_BILL') && $object->status >= 1) {
			$qualified_for_stock_change = 0;
			if (!getDolGlobalString('STOCK_SUPPORTS_SERVICES')) {
				$qualified_for_stock_change = $object->hasProductsOrServices(2);
			} else {
				$qualified_for_stock_change = $object->hasProductsOrServices(1);
			}

			if ($qualified_for_stock_change) {
				$langs->load("stocks");
				require_once DOL_DOCUMENT_ROOT.'/product/class/html.formproduct.class.php';
				$formproduct = new FormProduct($db);
				$label = $object->type == Facture::TYPE_CREDIT_NOTE ? $langs->trans("SelectWarehouseForStockDecrease") : $langs->trans("SelectWarehouseForStockIncrease");
				$forcecombo = 0;
				if ($conf->browser->name == 'ie') {
					$forcecombo = 1; // There is a bug in IE10 that make combo inside popup crazy
				}
				$formquestion = array(
					// 'text' => $langs->trans("ConfirmClone"),
					// array('type' => 'checkbox', 'name' => 'clone_content', 'label' => $langs->trans("CloneMainAttributes"), 'value' => 1),
					// array('type' => 'checkbox', 'name' => 'update_prices', 'label' => $langs->trans("PuttingPricesUpToDate"), 'value' => 1),
					array('type' => 'other', 'name' => 'idwarehouse', 'label' => $label, 'value' => $formproduct->selectWarehouses(GETPOST('idwarehouse') ? GETPOST('idwarehouse') : 'ifone', 'idwarehouse', '', 1, 0, 0, $langs->trans("NoStockAction"), 0, $forcecombo))
				);
				$formconfirm = $form->formconfirm($_SERVER['PHP_SELF'].'?facid='.$object->id, $langs->trans('DeleteBill'), $text, 'confirm_delete', $formquestion, "yes", 1);
			} else {
				$formconfirm = $form->formconfirm($_SERVER['PHP_SELF'].'?facid='.$object->id, $langs->trans('DeleteBill'), $text, 'confirm_delete', '', 'no', 1);
			}
		} else {
			$formconfirm = $form->formconfirm($_SERVER['PHP_SELF'].'?facid='.$object->id, $langs->trans('DeleteBill'), $text, 'confirm_delete', '', 'no', 1);
		}
	}

	// Confirmation to remove invoice from cycle
	if ($action == 'situationout') {
		$text = $langs->trans('ConfirmRemoveSituationFromCycle', $object->ref);
		$label = $langs->trans("ConfirmOuting");
		$formquestion = array();
		// remove situation from cycle
		if (in_array($object->status, array(Facture::STATUS_CLOSED, Facture::STATUS_VALIDATED))
			&& $usercancreate
			&& !$objectidnext
			&& $object->is_last_in_cycle()
			&& $usercanunvalidate
			) {
			$formconfirm = $form->formconfirm($_SERVER['PHP_SELF'].'?facid='.$object->id, $label, $text, 'confirm_situationout', $formquestion, "yes", 1);
		}
	}

	// Confirmation of validation
	if ($action == 'valid') {
		// we check object has a draft number
		$objectref = substr($object->ref, 1, 4);
		if ($objectref == 'PROV') {
			$savdate = $object->date;
			if (getDolGlobalString('FAC_FORCE_DATE_VALIDATION')) {
				$object->date = dol_now();
				$object->date_lim_reglement = $object->calculate_date_lim_reglement();
			}
			$numref = $object->getNextNumRef($soc);
			// $object->date=$savdate;
		} else {
			$numref = $object->ref;
		}

		$text = $langs->trans('ConfirmValidateBill', $numref);
		if (isModEnabled('notification')) {
			require_once DOL_DOCUMENT_ROOT.'/core/class/notify.class.php';
			$notify = new Notify($db);
			$text .= '<br>';
			$text .= $notify->confirmMessage('BILL_VALIDATE', $object->socid, $object);
		}
		$formquestion = array();

		if ($object->type != Facture::TYPE_DEPOSIT && getDolGlobalString('STOCK_CALCULATE_ON_BILL')) {
			$qualified_for_stock_change = 0;
			if (!getDolGlobalString('STOCK_SUPPORTS_SERVICES')) {
				$qualified_for_stock_change = $object->hasProductsOrServices(2);
			} else {
				$qualified_for_stock_change = $object->hasProductsOrServices(1);
			}

			if ($qualified_for_stock_change) {
				$langs->load("stocks");
				require_once DOL_DOCUMENT_ROOT.'/product/class/html.formproduct.class.php';
				require_once DOL_DOCUMENT_ROOT.'/product/stock/class/entrepot.class.php';
				$formproduct = new FormProduct($db);
				$warehouse = new Entrepot($db);
				$warehouse_array = $warehouse->list_array();
				if (count($warehouse_array) == 1) {
					$label = $object->type == Facture::TYPE_CREDIT_NOTE ? $langs->trans("WarehouseForStockIncrease", current($warehouse_array)) : $langs->trans("WarehouseForStockDecrease", current($warehouse_array));
					$value = '<input type="hidden" id="idwarehouse" name="idwarehouse" value="'.key($warehouse_array).'">';
				} else {
					$label = $object->type == Facture::TYPE_CREDIT_NOTE ? $langs->trans("SelectWarehouseForStockIncrease") : $langs->trans("SelectWarehouseForStockDecrease");
					$value = $formproduct->selectWarehouses(GETPOST('idwarehouse') ? GETPOST('idwarehouse') : 'ifone', 'idwarehouse', '', 1);
				}
				$formquestion = array(
									// 'text' => $langs->trans("ConfirmClone"),
									// array('type' => 'checkbox', 'name' => 'clone_content', 'label' => $langs->trans("CloneMainAttributes"), 'value' =>
									// 1),
									// array('type' => 'checkbox', 'name' => 'update_prices', 'label' => $langs->trans("PuttingPricesUpToDate"), 'value'
									// => 1),
									array('type' => 'other', 'name' => 'idwarehouse', 'label' => $label, 'value' => $value));
			}
		}
		if ($object->type != Facture::TYPE_CREDIT_NOTE && $object->total_ttc < 0) { 		// Can happen only if $conf->global->FACTURE_ENABLE_NEGATIVE is on
			$text .= '<br>'.img_warning().' '.$langs->trans("ErrorInvoiceOfThisTypeMustBePositive");
		}

		// mandatoryPeriod
		$nbMandated = 0;
		foreach ($object->lines as $line) {
			$res = $line->fetch_product();
			if ($res  > 0) {
				if ($line->product->isService() && $line->product->isMandatoryPeriod() && (empty($line->date_start) || empty($line->date_end))) {
					$nbMandated++;
					break;
				}
			}
		}
		if ($nbMandated > 0) {
			$text .= '<div><span class="clearboth nowraponall warning">'.$langs->trans("mandatoryPeriodNeedTobeSetMsgValidate").'</span></div>';
		}


		$formconfirm = $form->formconfirm($_SERVER["PHP_SELF"].'?facid='.$object->id, $langs->trans('ValidateBill'), $text, 'confirm_valid', $formquestion, (($object->type != Facture::TYPE_CREDIT_NOTE && $object->total_ttc < 0) ? "no" : "yes"), 2);
	}

	// Confirm back to draft status
	if ($action == 'modif') {
		$text = $langs->trans('ConfirmUnvalidateBill', $object->ref);
		$formquestion = array();

		if ($object->type != Facture::TYPE_DEPOSIT && getDolGlobalString('STOCK_CALCULATE_ON_BILL')) {
			$qualified_for_stock_change = 0;
			if (!getDolGlobalString('STOCK_SUPPORTS_SERVICES')) {
				$qualified_for_stock_change = $object->hasProductsOrServices(2);
			} else {
				$qualified_for_stock_change = $object->hasProductsOrServices(1);
			}

			if ($qualified_for_stock_change) {
				$langs->load("stocks");
				require_once DOL_DOCUMENT_ROOT.'/product/class/html.formproduct.class.php';
				require_once DOL_DOCUMENT_ROOT.'/product/stock/class/entrepot.class.php';
				$formproduct = new FormProduct($db);
				$warehouse = new Entrepot($db);
				$warehouse_array = $warehouse->list_array();
				if (count($warehouse_array) == 1) {
					$label = $object->type == Facture::TYPE_CREDIT_NOTE ? $langs->trans("WarehouseForStockDecrease", current($warehouse_array)) : $langs->trans("WarehouseForStockIncrease", current($warehouse_array));
					$value = '<input type="hidden" id="idwarehouse" name="idwarehouse" value="'.key($warehouse_array).'">';
				} else {
					$label = $object->type == Facture::TYPE_CREDIT_NOTE ? $langs->trans("SelectWarehouseForStockDecrease") : $langs->trans("SelectWarehouseForStockIncrease");
					$value = $formproduct->selectWarehouses(GETPOST('idwarehouse') ? GETPOST('idwarehouse') : 'ifone', 'idwarehouse', '', 1);
				}
				$formquestion = array(
									// 'text' => $langs->trans("ConfirmClone"),
									// array('type' => 'checkbox', 'name' => 'clone_content', 'label' => $langs->trans("CloneMainAttributes"), 'value' =>
									// 1),
									// array('type' => 'checkbox', 'name' => 'update_prices', 'label' => $langs->trans("PuttingPricesUpToDate"), 'value'
									// => 1),
									array('type' => 'other', 'name' => 'idwarehouse', 'label' => $label, 'value' => $value));
			}
		}

		$formconfirm = $form->formconfirm($_SERVER["PHP_SELF"].'?facid='.$object->id, $langs->trans('UnvalidateBill'), $text, 'confirm_modif', $formquestion, "yes", 1);
	}

	// Confirmation of payment classification
	if ($action == 'paid' && ($resteapayer <= 0 || (getDolGlobalString('INVOICE_CAN_SET_PAID_EVEN_IF_PARTIALLY_PAID') && $resteapayer == $object->total_ttc))) {
		$formconfirm = $form->formconfirm($_SERVER["PHP_SELF"].'?facid='.$object->id, $langs->trans('ClassifyPaid'), $langs->trans('ConfirmClassifyPaidBill', $object->ref), 'confirm_paid', '', "yes", 1);
	}
	if ($action == 'paid' && $resteapayer > 0 && (!getDolGlobalString('INVOICE_CAN_SET_PAID_EVEN_IF_PARTIALLY_PAID') || $resteapayer != $object->total_ttc)) {
		$close = array();
		// Code
		$i = 0;
		$close[$i]['code'] = 'discount_vat'; // escompte
		$i++;
		$close[$i]['code'] = 'badcustomer';
		$i++;
		$close[$i]['code'] = 'bankcharge';
		$i++;
		$close[$i]['code'] = 'withholdingtax';
		$i++;
		$close[$i]['code'] = 'other';
		$i++;
		// Help
		$i = 0;
		$close[$i]['label'] = $langs->trans("HelpEscompte").'<br><br>'.$langs->trans("ConfirmClassifyPaidPartiallyReasonDiscountVatDesc");
		$i++;
		$close[$i]['label'] = $langs->trans("ConfirmClassifyPaidPartiallyReasonBadCustomerDesc");
		$i++;
		$close[$i]['label'] = $langs->trans("ConfirmClassifyPaidPartiallyReasonBankChargeDesc");
		$i++;
		$close[$i]['label'] = $langs->trans("ConfirmClassifyPaidPartiallyReasonWithholdingTaxDesc");
		$i++;
		$close[$i]['label'] = $langs->trans("Other");
		$i++;
		// Texte
		$i = 0;
		$close[$i]['reason'] = $form->textwithpicto($langs->transnoentities("ConfirmClassifyPaidPartiallyReasonDiscount", $resteapayer, $langs->trans("Currency".$conf->currency)), $close[$i]['label'], 1);
		$i++;
		$close[$i]['reason'] = $form->textwithpicto($langs->transnoentities("ConfirmClassifyPaidPartiallyReasonBadCustomer", $resteapayer, $langs->trans("Currency".$conf->currency)), $close[$i]['label'], 1);
		$i++;
		$close[$i]['reason'] = $form->textwithpicto($langs->transnoentities("ConfirmClassifyPaidPartiallyReasonBankCharge", $resteapayer, $langs->trans("Currency".$conf->currency)), $close[$i]['label'], 1);
		$i++;
		$close[$i]['reason'] = $form->textwithpicto($langs->transnoentities("ConfirmClassifyPaidPartiallyReasonWithholdingTax"), $close[$i]['label'], 1);
		$i++;
		$close[$i]['reason'] = $form->textwithpicto($langs->transnoentities("Other"), $close[$i]['label'], 1);
		$i++;
		// arrayreasons[code]=reason
		foreach ($close as $key => $val) {
			$arrayreasons[$close[$key]['code']] = $close[$key]['reason'];
		}

		// Create a form table
		$formquestion = array('text' => $langs->trans("ConfirmClassifyPaidPartiallyQuestion"), array('type' => 'radio', 'name' => 'close_code', 'label' => $langs->trans("Reason"), 'values' => $arrayreasons), array('type' => 'text', 'name' => 'close_note', 'label' => $langs->trans("Comment"), 'value' => '', 'morecss' => 'minwidth300'));
		// Incomplete payment. We ask if reason = discount or other
		$formconfirm = $form->formconfirm($_SERVER["PHP_SELF"].'?facid='.$object->id, $langs->trans('ClassifyPaid'), $langs->trans('ConfirmClassifyPaidPartially', $object->ref), 'confirm_paid_partially', $formquestion, "yes", 1, 380, 600);
	}

	// Confirmation of status abandoned
	if ($action == 'canceled') {
		// If there is a replacement invoice not yet validated (draft state),
		// it is not allowed to classify the invoice as abandoned.
		if ($objectidnext) {
			$facturereplacement = new Facture($db);
			$facturereplacement->fetch($objectidnext);
			$statusreplacement = $facturereplacement->statut;
		}
		if ($objectidnext && $statusreplacement == 0) {
			print '<div class="error">'.$langs->trans("ErrorCantCancelIfReplacementInvoiceNotValidated").'</div>';
		} else {
			// Code
			$close[1]['code'] = 'badcustomer';
			$close[2]['code'] = 'abandon';
			// Help
			$close[1]['label'] = $langs->trans("ConfirmClassifyPaidPartiallyReasonBadCustomerDesc");
			$close[2]['label'] = $langs->trans("ConfirmClassifyAbandonReasonOtherDesc");
			// Text
			$close[1]['reason'] = $form->textwithpicto($langs->transnoentities("ConfirmClassifyPaidPartiallyReasonBadCustomer", $object->ref), $close[1]['label'], 1);
			$close[2]['reason'] = $form->textwithpicto($langs->transnoentities("ConfirmClassifyAbandonReasonOther"), $close[2]['label'], 1);
			// arrayreasons
			$arrayreasons[$close[1]['code']] = $close[1]['reason'];
			$arrayreasons[$close[2]['code']] = $close[2]['reason'];

			// Create a form table
			$formquestion = array('text' => $langs->trans("ConfirmCancelBillQuestion"), array('type' => 'radio', 'name' => 'close_code', 'label' => $langs->trans("Reason"), 'values' => $arrayreasons), array('type' => 'text', 'name' => 'close_note', 'label' => $langs->trans("Comment"), 'value' => '', 'morecss' => 'minwidth300'));

			$formconfirm = $form->formconfirm($_SERVER['PHP_SELF'].'?facid='.$object->id, $langs->trans('CancelBill'), $langs->trans('ConfirmCancelBill', $object->ref), 'confirm_canceled', $formquestion, "yes", 1, 270);
		}
	}

	if ($action == 'deletepayment') {
		$payment_id = GETPOST('paiement_id');
		$formconfirm = $form->formconfirm($_SERVER["PHP_SELF"].'?id='.$object->id.'&paiement_id='.$payment_id, $langs->trans('DeletePayment'), $langs->trans('ConfirmDeletePayment'), 'confirm_delete_paiement', '', 'no', 1);
	}

	// Confirmation de la suppression d'une ligne produit
	if ($action == 'ask_deleteline') {
		$formconfirm = $form->formconfirm($_SERVER["PHP_SELF"].'?facid='.$object->id.'&lineid='.$lineid, $langs->trans('DeleteProductLine'), $langs->trans('ConfirmDeleteProductLine'), 'confirm_deleteline', '', 'no', 1);
	}

	// Clone confirmation
	if ($action == 'clone') {
		$filter = '(s.client:IN:1,2,3)';
		// Create an array for form
		$formquestion = array(
			array('type' => 'other', 'name' => 'socid', 'label' => $langs->trans("SelectThirdParty"), 'value' => $form->select_company($object->socid, 'socid', $filter, 1)),
			array('type' => 'date', 'name' => 'newdate', 'label' => $langs->trans("Date"), 'value' => dol_now())
		);
		// Request confirmation to clone
		$formconfirm = $form->formconfirm($_SERVER["PHP_SELF"].'?facid='.$object->id, $langs->trans('ToClone'), $langs->trans('ConfirmCloneInvoice', $object->ref), 'confirm_clone', $formquestion, 'yes', 1, 250);
	}

	if ($action == "remove_file_comfirm") {
		$file = GETPOST('file', 'alpha');

		$formconfirm = $form->formconfirm(
			$_SERVER["PHP_SELF"].'?facid='.$object->id.'&file='.$file,
			$langs->trans('DeleteFileHeader'),
			$langs->trans('DeleteFileText')."<br><br>".$file,
			'remove_file',
			'',
			'no',
			2
		);
	}

	// Call Hook formConfirm
	$parameters = array('formConfirm' => $formconfirm, 'lineid' => $lineid, 'remainingtopay' => &$resteapayer);
	$reshook = $hookmanager->executeHooks('formConfirm', $parameters, $object, $action); // Note that $action and $object may have been modified by hook
	if (empty($reshook)) {
		$formconfirm .= $hookmanager->resPrint;
	} elseif ($reshook > 0) {
		$formconfirm = $hookmanager->resPrint;
	}

	// Print form confirm
	print $formconfirm;

	// Invoice content

	$linkback = '<a href="'.DOL_URL_ROOT.'/compta/facture/list.php?restore_lastsearch_values=1'.(!empty($socid) ? '&socid='.$socid : '').'">'.$langs->trans("BackToList").'</a>';

	$morehtmlref = '<div class="refidno">';
	// Ref invoice
	if ($object->status == $object::STATUS_DRAFT && !$mysoc->isInEEC() && getDolGlobalString('INVOICE_ALLOW_FREE_REF')) {
		$morehtmlref .= $form->editfieldkey("Ref", 'ref', $object->ref, $object, $usercancreate, 'string', '', 0, 1);
		$morehtmlref .= $form->editfieldval("Ref", 'ref', $object->ref, $object, $usercancreate, 'string', '', null, null, '', 1);
		$morehtmlref .= '<br>';
	}
	// Ref customer
	$morehtmlref .= $form->editfieldkey("RefCustomer", 'ref_client', $object->ref_client, $object, $usercancreate, 'string', '', 0, 1);
	$morehtmlref .= $form->editfieldval("RefCustomer", 'ref_client', $object->ref_client, $object, $usercancreate, 'string'.(isset($conf->global->THIRDPARTY_REF_INPUT_SIZE) ? ':' . getDolGlobalString('THIRDPARTY_REF_INPUT_SIZE') : ''), '', null, null, '', 1);
	// Thirdparty
	$morehtmlref .= '<br>'.$object->thirdparty->getNomUrl(1, 'customer');
	if (!getDolGlobalString('MAIN_DISABLE_OTHER_LINK') && $object->thirdparty->id > 0) {
		$morehtmlref .= ' (<a href="'.DOL_URL_ROOT.'/compta/facture/list.php?socid='.$object->thirdparty->id.'&search_societe='.urlencode($object->thirdparty->name).'">'.$langs->trans("OtherBills").'</a>)';
	}
	// Project
	if (isModEnabled('project')) {
		$langs->load("projects");
		$morehtmlref .= '<br>';
		if ($usercancreate) {
			$morehtmlref .= img_picto($langs->trans("Project"), 'project', 'class="pictofixedwidth"');
			if ($action != 'classify') {
				$morehtmlref .= '<a class="editfielda" href="'.$_SERVER['PHP_SELF'].'?action=classify&token='.newToken().'&id='.$object->id.'">'.img_edit($langs->transnoentitiesnoconv('SetProject')).'</a> ';
			}
			$morehtmlref .= $form->form_project($_SERVER['PHP_SELF'].'?id='.$object->id, $object->socid, $object->fk_project, ($action == 'classify' ? 'projectid' : 'none'), 0, 0, 0, 1, '', 'maxwidth300');
		} else {
			if (!empty($object->fk_project)) {
				$proj = new Project($db);
				$proj->fetch($object->fk_project);
				$morehtmlref .= $proj->getNomUrl(1);
				if ($proj->title) {
					$morehtmlref .= '<span class="opacitymedium"> - '.dol_escape_htmltag($proj->title).'</span>';
				}
			}
		}
	}
	$morehtmlref .= '</div>';

	$object->totalpaid = $totalpaid; // To give a chance to dol_banner_tab to use already paid amount to show correct status

	dol_banner_tab($object, 'ref', $linkback, 1, 'ref', 'ref', $morehtmlref, '', 0, '', '');

	// Call Hook tabContentViewInvoice
	$parameters = array();
	// Note that $action and $object may be modified by hook
	$reshook = $hookmanager->executeHooks('tabContentViewInvoice', $parameters, $object, $action);
	if (empty($reshook)) {
		print '<div class="fichecenter">';
		print '<div class="fichehalfleft">';
		print '<div class="underbanner clearboth"></div>';

		print '<table class="border centpercent tableforfield">';

		// Type
		print '<tr><td class="titlefield fieldname_type">'.$langs->trans('Type').'</td><td class="valuefield fieldname_type">';
		print $object->getLibType(2);
		if ($object->subtype > 0) {
			print ' '.$object->getSubtypeLabel('facture');
		}
		if ($object->module_source) {
			print ' <span class="opacitymediumbycolor paddingleft">('.$langs->trans("POS").' '.dol_escape_htmltag(ucfirst($object->module_source)).' - '.$langs->trans("Terminal").' '.dol_escape_htmltag($object->pos_source).')</span>';
		}
		if ($object->type == Facture::TYPE_REPLACEMENT) {
			$facreplaced = new Facture($db);
			$facreplaced->fetch($object->fk_facture_source);
			print ' <span class="opacitymediumbycolor paddingleft">'.$langs->transnoentities("ReplaceInvoice", $facreplaced->getNomUrl(1, '', 32)).'</span>';
		}
		if ($object->type == Facture::TYPE_CREDIT_NOTE && !empty($object->fk_facture_source)) {
			$facusing = new Facture($db);
			$facusing->fetch($object->fk_facture_source);
			print ' <span class="opacitymediumbycolor paddingleft">'.$langs->transnoentities("CorrectInvoice", $facusing->getNomUrl(1, '', 32)).'</span>';
		}

		$facidavoir = $object->getListIdAvoirFromInvoice();
		if (count($facidavoir) > 0) {
			print ' <span class="opacitymediumbycolor paddingleft">'.$langs->transnoentities("InvoiceHasAvoir");
			$i = 0;
			foreach ($facidavoir as $id) {
				if ($i == 0) {
					print ' ';
				} else {
					print ',';
				}
				$facavoir = new Facture($db);
				$facavoir->fetch($id);
				print $facavoir->getNomUrl(1, '', 32);
			}
			print '</span>';
		}
		if ($objectidnext > 0) {
			$facthatreplace = new Facture($db);
			$facthatreplace->fetch($objectidnext);
			print ' <span class="opacitymediumbycolor paddingleft">'.str_replace('{s1}', $facthatreplace->getNomUrl(1), $langs->transnoentities("ReplacedByInvoice", '{s1}')).'</span>';
		}

		if ($object->type == Facture::TYPE_CREDIT_NOTE || $object->type == Facture::TYPE_DEPOSIT) {
			$discount = new DiscountAbsolute($db);
			$result = $discount->fetch(0, $object->id);
			if ($result > 0) {
				print ' <span class="opacitymediumbycolor paddingleft">';
				$s = $langs->trans("CreditNoteConvertedIntoDiscount", '{s1}', '{s2}');
				$s = str_replace('{s1}', $object->getLibType(0), $s);
				$s = str_replace('{s2}', $discount->getNomUrl(1, 'discount'), $s);
				print $s;
				print '</span><br>';
			}
		}

		if ($object->fk_fac_rec_source > 0) {
			$tmptemplate = new FactureRec($db);
			$result = $tmptemplate->fetch($object->fk_fac_rec_source);
			if ($result > 0) {
				print ' <span class="opacitymediumbycolor paddingleft">';
				$s = $langs->transnoentities("GeneratedFromTemplate", '{s1}');
				$s = str_replace('{s1}', $tmptemplate->getNomUrl(1, '', 32), $s);
				print $s;
				print '</span>';
			}
		}
		print '</td></tr>';

		// Relative and absolute discounts
		print '<!-- Discounts -->'."\n";
		print '<tr><td>'.$langs->trans('DiscountStillRemaining').'</td>';
		print '<td>';
		$thirdparty = $soc;
		$discount_type = 0;
		$backtopage = $_SERVER["PHP_SELF"].'?facid='.$object->id;
		include DOL_DOCUMENT_ROOT.'/core/tpl/object_discounts.tpl.php';
		print '</td></tr>';

		// Date invoice
		print '<tr><td>';
		print '<table class="nobordernopadding centpercent"><tr><td>';
		print $langs->trans('DateInvoice');
		print '</td>';
		if ($action != 'editinvoicedate' && $object->status == $object::STATUS_DRAFT && $usercancreate && !getDolGlobalString('FAC_FORCE_DATE_VALIDATION')) {
			print '<td class="right"><a class="editfielda" href="'.$_SERVER["PHP_SELF"].'?action=editinvoicedate&token='.newToken().'&facid='.$object->id.'">'.img_edit($langs->trans('SetDate'), 1).'</a></td>';
		}
		print '</tr></table>';
		print '</td><td>';

		if ($action == 'editinvoicedate') {
			$form->form_date($_SERVER['PHP_SELF'].'?facid='.$object->id, $object->date, 'invoicedate');
		} else {
			print '<span class="valuedate">'.dol_print_date($object->date, 'day').'</span>';
		}
		print '</td>';

		print '</tr>';

		if (getDolGlobalString('INVOICE_POINTOFTAX_DATE')) {
			// Date invoice point of tax
			print '<tr><td>';
			print '<table class="nobordernopadding centpercent"><tr><td>';
			print $langs->trans('DatePointOfTax');
			print '</td>';
			print '<td class="right"><a class="editfielda" href="'.$_SERVER["PHP_SELF"].'?action=editdate_pointoftax&token='.newToken().'&facid='.$object->id.'">'.img_edit($langs->trans('SetDate'), 1).'</a></td>';
			print '</tr></table>';
			print '</td><td>';
			if ($action == 'editdate_pointoftax') {
				$form->form_date($_SERVER['PHP_SELF'].'?facid='.$object->id, $object->date_pointoftax, 'date_pointoftax');
			} else {
				print '<span class="valuedate">'.dol_print_date($object->date_pointoftax, 'day').'</span>';
			}
			print '</td></tr>';
		}

		// Payment term
		print '<tr><td>';
		print '<table class="nobordernopadding centpercent"><tr><td>';
		print $langs->trans('PaymentConditionsShort');
		print '</td>';
		if ($object->type != Facture::TYPE_CREDIT_NOTE && $action != 'editconditions' && $usercancreate) {
			print '<td class="right"><a class="editfielda" href="'.$_SERVER["PHP_SELF"].'?action=editconditions&token='.newToken().'&facid='.$object->id.'">'.img_edit($langs->trans('SetConditions'), 1).'</a></td>';
		}
		print '</tr></table>';
		print '</td><td>';
		if ($object->type != Facture::TYPE_CREDIT_NOTE) {
			if ($action == 'editconditions') {
				$form->form_conditions_reglement($_SERVER['PHP_SELF'].'?facid='.$object->id, $object->cond_reglement_id, 'cond_reglement_id');
			} else {
				$form->form_conditions_reglement($_SERVER['PHP_SELF'].'?facid='.$object->id, $object->cond_reglement_id, 'none');
			}
		} else {
			print '&nbsp;';
		}
		print '</td></tr>';

		// Date payment term
		print '<tr><td>';
		print '<table class="nobordernopadding centpercent"><tr><td>';
		print $langs->trans('DateMaxPayment');
		print '</td>';
		if ($object->type != Facture::TYPE_CREDIT_NOTE && $action != 'editpaymentterm' && $usercancreate) {
			print '<td class="right"><a class="editfielda" href="'.$_SERVER["PHP_SELF"].'?action=editpaymentterm&token='.newToken().'&facid='.$object->id.'">'.img_edit($langs->trans('SetDate'), 1).'</a></td>';
		}
		print '</tr></table>';
		print '</td><td>';
		if ($object->type != Facture::TYPE_CREDIT_NOTE) {
			if ($action == 'editpaymentterm') {
				$form->form_date($_SERVER['PHP_SELF'].'?facid='.$object->id, $object->date_lim_reglement, 'paymentterm');
			} else {
				print '<span class="valuedate">'.dol_print_date($object->date_lim_reglement, 'day').'</span>';
				if ($object->hasDelay()) {
					print img_warning($langs->trans('Late'));
				}
			}
		} else {
			print '&nbsp;';
		}
		print '</td></tr>';

		// Payment mode
		print '<tr><td>';
		print '<table class="nobordernopadding centpercent"><tr><td>';
		print $langs->trans('PaymentMode');
		print '</td>';
		if ($action != 'editmode' && $usercancreate) {
			print '<td class="right"><a class="editfielda" href="'.$_SERVER["PHP_SELF"].'?action=editmode&token='.newToken().'&facid='.$object->id.'">'.img_edit($langs->trans('SetMode'), 1).'</a></td>';
		}
		print '</tr></table>';
		print '</td><td>';
		if ($action == 'editmode') {
			$form->form_modes_reglement($_SERVER['PHP_SELF'].'?facid='.$object->id, $object->mode_reglement_id, 'mode_reglement_id', 'CRDT', 1, 1);
		} else {
			$form->form_modes_reglement($_SERVER['PHP_SELF'].'?facid='.$object->id, $object->mode_reglement_id, 'none', 'CRDT');
		}
		print '</td></tr>';

		// Multicurrency
		if (isModEnabled('multicurrency')) {
			// Multicurrency code
			print '<tr>';
			print '<td>';
			print '<table class="nobordernopadding centpercent"><tr><td>';
			print $form->editfieldkey('Currency', 'multicurrency_code', '', $object, 0);
			print '</td>';
			if ($usercancreate && $action != 'editmulticurrencycode' && $object->status == $object::STATUS_DRAFT) {
				print '<td class="right"><a class="editfielda" href="'.$_SERVER["PHP_SELF"].'?action=editmulticurrencycode&token='.newToken().'&id='.$object->id.'">'.img_edit($langs->transnoentitiesnoconv('SetMultiCurrencyCode'), 1).'</a></td>';
			}
			print '</tr></table>';
			print '</td><td>';
			$htmlname = (($usercancreate && $action == 'editmulticurrencycode') ? 'multicurrency_code' : 'none');
			$form->form_multicurrency_code($_SERVER['PHP_SELF'].'?id='.$object->id, $object->multicurrency_code, $htmlname);
			print '</td></tr>';

			// Multicurrency rate
			if ($object->multicurrency_code != $conf->currency || $object->multicurrency_tx != 1) {
				print '<tr>';
				print '<td>';
				print '<table class="nobordernopadding" width="100%"><tr><td>';
				print $form->editfieldkey('CurrencyRate', 'multicurrency_tx', '', $object, 0);
				print '</td>';
				if ($usercancreate && $action != 'editmulticurrencyrate' && $object->status == $object::STATUS_DRAFT && $object->multicurrency_code && $object->multicurrency_code != $conf->currency) {
					print '<td class="right"><a class="editfielda" href="'.$_SERVER["PHP_SELF"].'?action=editmulticurrencyrate&token='.newToken().'&id='.$object->id.'">'.img_edit($langs->transnoentitiesnoconv('SetMultiCurrencyCode'), 1).'</a></td>';
				}
				print '</tr></table>';
				print '</td><td>';
				if ($action == 'editmulticurrencyrate' || $action == 'actualizemulticurrencyrate') {
					if ($action == 'actualizemulticurrencyrate') {
						list($object->fk_multicurrency, $object->multicurrency_tx) = MultiCurrency::getIdAndTxFromCode($object->db, $object->multicurrency_code);
					}
					$form->form_multicurrency_rate($_SERVER['PHP_SELF'].'?id='.$object->id, $object->multicurrency_tx, ($usercancreate ? 'multicurrency_tx' : 'none'), $object->multicurrency_code);
				} else {
					$form->form_multicurrency_rate($_SERVER['PHP_SELF'].'?id='.$object->id, $object->multicurrency_tx, 'none', $object->multicurrency_code);
					if ($object->status == $object::STATUS_DRAFT && $object->multicurrency_code && $object->multicurrency_code != $conf->currency) {
						print '<div class="inline-block"> &nbsp; &nbsp; &nbsp; &nbsp; ';
						print '<a href="'.$_SERVER["PHP_SELF"].'?id='.$object->id.'&action=actualizemulticurrencyrate">'.$langs->trans("ActualizeCurrency").'</a>';
						print '</div>';
					}
				}
				print '</td></tr>';
			}
		}

		// Bank Account
		if (isModEnabled("banque")) {
			print '<tr><td class="nowrap">';
			print '<table class="nobordernopadding centpercent"><tr><td class="nowrap">';
			print $langs->trans('BankAccount');
			print '<td>';
			if (($action != 'editbankaccount') && $usercancreate) {
				print '<td class="right"><a class="editfielda" href="'.$_SERVER["PHP_SELF"].'?action=editbankaccount&token='.newToken().'&id='.$object->id.'">'.img_edit($langs->trans('SetBankAccount'), 1).'</a></td>';
			}
			print '</tr></table>';
			print '</td><td>';
			if ($action == 'editbankaccount') {
				$form->formSelectAccount($_SERVER['PHP_SELF'].'?id='.$object->id, $object->fk_account, 'fk_account', 1);
			} else {
				$form->formSelectAccount($_SERVER['PHP_SELF'].'?id='.$object->id, $object->fk_account, 'none');
			}
			print "</td>";
			print '</tr>';
		}

		// Incoterms
		if (isModEnabled('incoterm')) {
			print '<tr><td>';
			print '<table class="nobordernopadding centpercent"><tr><td>';
			print $langs->trans('IncotermLabel');
			print '<td><td class="right">';
			if ($usercancreate) {
				print '<a class="editfielda" href="'.DOL_URL_ROOT.'/compta/facture/card.php?facid='.$object->id.'&action=editincoterm&token='.newToken().'">'.img_edit().'</a>';
			} else {
				print '&nbsp;';
			}
			print '</td></tr></table>';
			print '</td>';
			print '<td>';
			if ($action != 'editincoterm') {
				print $form->textwithpicto($object->display_incoterms(), $object->label_incoterms, 1);
			} else {
				print $form->select_incoterms((!empty($object->fk_incoterms) ? $object->fk_incoterms : ''), (!empty($object->location_incoterms) ? $object->location_incoterms : ''), $_SERVER['PHP_SELF'].'?id='.$object->id);
			}
			print '</td></tr>';
		}



		if (!empty($object->retained_warranty) || getDolGlobalString('INVOICE_USE_RETAINED_WARRANTY')) {
			$displayWarranty = true;
			if (!in_array($object->type, $retainedWarrantyInvoiceAvailableType) && empty($object->retained_warranty)) {
				$displayWarranty = false;
			}

			if ($displayWarranty) {
				// Retained Warranty
				print '<tr class="retained-warranty-lines"  ><td>';
				print '<table id="retained-warranty-table" class="nobordernopadding centpercent"><tr><td>';
				print $langs->trans('RetainedWarranty');
				print '</td>';
				if ($action != 'editretainedwarranty' && $user->hasRight('facture', 'creer') && $object->status == Facture::STATUS_DRAFT) {
					print '<td align="right"><a class="editfielda" href="'.$_SERVER["PHP_SELF"].'?action=editretainedwarranty&token='.newToken().'&facid='.$object->id.'">'.img_edit($langs->trans('setretainedwarranty'), 1).'</a></td>';
				}

				print '</tr></table>';
				print '</td><td>';
				if ($action == 'editretainedwarranty' && $object->status == Facture::STATUS_DRAFT) {
					print '<form  id="retained-warranty-form"  method="POST" action="'.$_SERVER['PHP_SELF'].'?facid='.$object->id.'">';
					print '<input type="hidden" name="action" value="setretainedwarranty">';
					print '<input type="hidden" name="token" value="'.newToken().'">';
					print '<input type="hidden" name="backtopage" value="'.$backtopage.'">';
					print '<input name="retained_warranty" type="number" step="0.01" min="0" max="100" value="'.$object->retained_warranty.'" >';
					print '<input type="submit" class="button valignmiddle smallpaddingimp" value="'.$langs->trans("Modify").'">';
					print '</form>';
				} else {
					print price($object->retained_warranty).'%';
				}
				print '</td></tr>';

				// Retained warranty payment term
				print '<tr class="retained-warranty-lines"  ><td>';
				print '<table id="retained-warranty-cond-reglement-table"  class="nobordernopadding" width="100%"><tr><td>';
				print $langs->trans('PaymentConditionsShortRetainedWarranty');
				print '</td>';
				if ($action != 'editretainedwarrantypaymentterms' && $user->hasRight('facture', 'creer') && $object->status == Facture::STATUS_DRAFT) {
					print '<td align="right"><a class="editfielda" href="'.$_SERVER["PHP_SELF"].'?action=editretainedwarrantypaymentterms&token='.newToken().'&facid='.$object->id.'">'.img_edit($langs->trans('setPaymentConditionsShortRetainedWarranty'), 1).'</a></td>';
				}

				print '</tr></table>';
				print '</td><td>';
				$defaultDate = !empty($object->retained_warranty_date_limit) ? $object->retained_warranty_date_limit : strtotime('-1 years', $object->date_lim_reglement);
				if ($object->date > $defaultDate) {
					$defaultDate = $object->date;
				}

				if ($action == 'editretainedwarrantypaymentterms' && $object->status == Facture::STATUS_DRAFT) {
					//date('Y-m-d',$object->date_lim_reglement)
					print '<form method="POST" action="'.$_SERVER['PHP_SELF'].'?facid='.$object->id.'">';
					print '<input type="hidden" name="action" value="setretainedwarrantyconditions">';
					print '<input type="hidden" name="token" value="'.newToken().'">';
					print '<input type="hidden" name="backtopage" value="'.$backtopage.'">';
					$retained_warranty_fk_cond_reglement = GETPOST('retained_warranty_fk_cond_reglement', 'int');
					$retained_warranty_fk_cond_reglement = !empty($retained_warranty_fk_cond_reglement) ? $retained_warranty_fk_cond_reglement : $object->retained_warranty_fk_cond_reglement;
					$retained_warranty_fk_cond_reglement = !empty($retained_warranty_fk_cond_reglement) ? $retained_warranty_fk_cond_reglement : $conf->global->INVOICE_SITUATION_DEFAULT_RETAINED_WARRANTY_COND_ID;
					print $form->getSelectConditionsPaiements($retained_warranty_fk_cond_reglement, 'retained_warranty_fk_cond_reglement', -1, 1);
					print '<input type="submit" class="button valignmiddle" value="'.$langs->trans("Modify").'">';
					print '</form>';
				} else {
					$form->form_conditions_reglement($_SERVER['PHP_SELF'].'?facid='.$object->id, $object->retained_warranty_fk_cond_reglement, 'none');
					if (!$displayWarranty) {
						print img_picto($langs->trans('RetainedWarrantyNeed100Percent'), 'warning.png', 'class="pictowarning valignmiddle" ');
					}
				}
				print '</td></tr>';

				// Retained Warranty payment date limit
				print '<tr class="retained-warranty-lines"  ><td>';
				print '<table id="retained-warranty-date-limit-table"  class="nobordernopadding" width="100%"><tr><td>';
				print $langs->trans('RetainedWarrantyDateLimit');
				print '</td>';
				if ($action != 'editretainedwarrantydatelimit' && $user->hasRight('facture', 'creer') && $object->status == Facture::STATUS_DRAFT) {
					print '<td align="right"><a class="editfielda" href="'.$_SERVER["PHP_SELF"].'?action=editretainedwarrantydatelimit&token='.newToken().'&facid='.$object->id.'">'.img_edit($langs->trans('setretainedwarrantyDateLimit'), 1).'</a></td>';
				}

				print '</tr></table>';
				print '</td><td>';
				$defaultDate = !empty($object->retained_warranty_date_limit) ? $object->retained_warranty_date_limit : strtotime('-1 years', $object->date_lim_reglement);
				if ($object->date > $defaultDate) {
					$defaultDate = $object->date;
				}

				if ($action == 'editretainedwarrantydatelimit' && $object->status == Facture::STATUS_DRAFT) {
					//date('Y-m-d',$object->date_lim_reglement)
					print '<form method="POST" action="'.$_SERVER['PHP_SELF'].'?facid='.$object->id.'">';
					print '<input type="hidden" name="action" value="setretainedwarrantydatelimit">';
					print '<input type="hidden" name="token" value="'.newToken().'">';
					print '<input type="hidden" name="backtopage" value="'.$backtopage.'">';
					print '<input name="retained_warranty_date_limit" type="date" step="1" min="'.dol_print_date($object->date, '%Y-%m-%d').'" value="'.dol_print_date($defaultDate, '%Y-%m-%d').'" >';
					print '<input type="submit" class="button valignmiddle" value="'.$langs->trans("Modify").'">';
					print '</form>';
				} else {
					print dol_print_date($object->retained_warranty_date_limit, 'day');
				}
				print '</td></tr>';
			}
		}


		// Other attributes
		$cols = 2;
		include DOL_DOCUMENT_ROOT.'/core/tpl/extrafields_view.tpl.php';

		print '</table>';

		print '</div>';
		print '<div class="fichehalfright">';

		print '<!-- amounts -->'."\n";
		print '<div class="underbanner clearboth"></div>'."\n";

		print '<table class="border tableforfield centpercent">';

		$sign = 1;
		if (getDolGlobalString('INVOICE_POSITIVE_CREDIT_NOTE_SCREEN') && $object->type == $object::TYPE_CREDIT_NOTE) {
			$sign = -1; // We invert sign for output
		}
		print '<tr>';
		// Amount HT
		print '<td class="titlefieldmiddle">' . $langs->trans('AmountHT') . '</td>';
		print '<td class="nowrap amountcard right">' . price($sign * $object->total_ht, '', $langs, 0, -1, -1, $conf->currency) . '</td>';
		if (isModEnabled("multicurrency") && ($object->multicurrency_code && $object->multicurrency_code != $conf->currency)) {
			// Multicurrency Amount HT
			print '<td class="nowrap amountcard right">' . price($sign * $object->multicurrency_total_ht, '', $langs, 0, -1, -1, $object->multicurrency_code) . '</td>';
		}
		print '</tr>';

		print '<tr>';
		// Amount VAT
		print '<td class="titlefieldmiddle">' . $langs->trans('AmountVAT') . '</td>';
		print '<td class="nowrap amountcard right">' . price($sign * $object->total_tva, '', $langs, 0, -1, -1, $conf->currency) . '</td>';
		if (isModEnabled("multicurrency") && ($object->multicurrency_code && $object->multicurrency_code != $conf->currency)) {
			// Multicurrency Amount VAT
			print '<td class="nowrap amountcard right">' . price($sign * $object->multicurrency_total_tva, '', $langs, 0, -1, -1, $object->multicurrency_code) . '</td>';
		}
		print '</tr>';

		// Amount Local Taxes
		if (($mysoc->localtax1_assuj == "1" && $mysoc->useLocalTax(1)) || $object->total_localtax1 != 0) {
			print '<tr>';
			print '<td class="titlefieldmiddle">' . $langs->transcountry("AmountLT1", $mysoc->country_code) . '</td>';
			print '<td class="nowrap amountcard right">' . price($sign * $object->total_localtax1, '', $langs, 0, -1, -1, $conf->currency) . '</td>';
			if (isModEnabled("multicurrency") && ($object->multicurrency_code && $object->multicurrency_code != $conf->currency)) {
				print '<td class="nowrap amountcard right">' . price($sign * $object->total_localtax1, '', $langs, 0, -1, -1, $object->multicurrency_code) . '</td>';
			}
			print '</tr>';

			if (($mysoc->localtax2_assuj == "1" && $mysoc->useLocalTax(2)) || $object->total_localtax2 != 0) {
				print '<tr>';
				print '<td>' . $langs->transcountry("AmountLT2", $mysoc->country_code) . '</td>';
				print '<td class="nowrap amountcard right">' . price($sign * $object->total_localtax2, '', $langs, 0, -1, -1, $conf->currency) . '</td>';
				if (isModEnabled("multicurrency") && ($object->multicurrency_code && $object->multicurrency_code != $conf->currency)) {
					print '<td class="nowrap amountcard right">' . price($sign * $object->total_localtax2, '', $langs, 0, -1, -1, $object->multicurrency_code) . '</td>';
				}
				print '</tr>';
			}
		}


		// Add the revenue stamp
		if ($selleruserevenustamp) {
			print '<tr><td class="titlefieldmiddle">';
			print '<table class="nobordernopadding centpercent"><tr><td>';
			print $langs->trans('RevenueStamp');
			print '</td>';
			if ($action != 'editrevenuestamp' && $object->status == $object::STATUS_DRAFT && $usercancreate) {
				print '<td class="right"><a class="editfielda" href="'.$_SERVER["PHP_SELF"].'?action=editrevenuestamp&token='.newToken().'&facid='.$object->id.'">'.img_edit($langs->trans('SetRevenuStamp'), 1).'</a></td>';
			}
			print '</tr></table>';
			print '</td><td class="nowrap amountcard right">';
			if ($action == 'editrevenuestamp') {
				print '<form action="'.$_SERVER["PHP_SELF"].'?id='.$object->id.'" method="post">';
				print '<input type="hidden" name="token" value="'.newToken().'">';
				print '<input type="hidden" name="action" value="setrevenuestamp">';
				print '<input type="hidden" name="revenuestamp" id="revenuestamp_val" value="'.price2num($object->revenuestamp).'">';
				print '<input type="hidden" name="backtopage" value="'.$backtopage.'">';
				print $formother->select_revenue_stamp('', 'revenuestamp_type', $mysoc->country_code);
				print ' &rarr; <span id="revenuestamp_span"></span>';
				print ' <input type="submit" class="button buttongen button-save small" value="'.$langs->trans('Modify').'">';
				print '</form>';
				print " <script>
					$(document).ready(function(){
						js_recalculate_revenuestamp();
						$('select[name=revenuestamp_type]').on('change',function(){
							js_recalculate_revenuestamp();
						});
					});
					function js_recalculate_revenuestamp(){
						var valselected = $('select[name=revenuestamp_type]').val();
						console.log('Calculate revenue stamp from '+valselected);
						var revenue = 0;
						if (valselected.indexOf('%') == -1)
						{
							revenue = valselected;
						}
						else
						{
							var revenue_type = parseFloat(valselected);
							var amount_net = ".round($object->total_ht, 2).";
							revenue = revenue_type * amount_net / 100;
							revenue = revenue.toFixed(2);
						}
						$('#revenuestamp_val').val(revenue);
						$('#revenuestamp_span').html(revenue);
					}
				</script>";
			} else {
				print price($object->revenuestamp, 1, '', 1, -1, -1, $conf->currency);
			}
			print '</td></tr>';
		}

		print '<tr>';
		// Amount TTC
		print '<td>' . $langs->trans('AmountTTC') . '</td>';
		print '<td class="nowrap amountcard right">' . price($sign * $object->total_ttc, '', $langs, 0, -1, -1, $conf->currency) . '</td>';
		if (isModEnabled("multicurrency") && ($object->multicurrency_code && $object->multicurrency_code != $conf->currency)) {
			// Multicurrency Amount TTC
			print '<td class="nowrap amountcard right">' . price($sign * $object->multicurrency_total_ttc, '', $langs, 0, -1, -1, $object->multicurrency_code) . '</td>';
		}
		print '</tr>';

		print '</table>';

		$nbrows = 8;
		$nbcols = 3;
		if (isModEnabled('project')) {
			$nbrows++;
		}
		if (isModEnabled("banque")) {
			$nbrows++;
			$nbcols++;
		}
		if ($mysoc->localtax1_assuj == "1" || $object->total_localtax1 != 0) {
			$nbrows++;
		}
		if ($mysoc->localtax2_assuj == "1" || $object->total_localtax2 != 0) {
			$nbrows++;
		}
		if ($selleruserevenustamp) {
			$nbrows++;
		}
		if (isModEnabled('multicurrency')) {
			$nbrows += 5;
		}
		if (isModEnabled('incoterm')) {
			$nbrows += 1;
		}

		// List of previous situation invoices
		if (($object->situation_cycle_ref > 0) && getDolGlobalString('INVOICE_USE_SITUATION')) {
			print '<!-- List of situation invoices -->';
			print '<table class="noborder situationstable" width="100%">';

			print '<tr class="liste_titre">';
			print '<td>'.$langs->trans('ListOfSituationInvoices').'</td>';
			print '<td></td>';
			print '<td class="center">'.$langs->trans('Situation').'</td>';
			if (isModEnabled("banque")) {
				print '<td class="right"></td>';
			}
			print '<td class="right">'.$langs->trans('AmountHT').'</td>';
			print '<td class="right">'.$langs->trans('AmountTTC').'</td>';
			print '<td width="18">&nbsp;</td>';
			print '</tr>';

			$total_prev_ht = $total_prev_ttc = 0;
			$total_global_ht = $total_global_ttc = 0;

			if (count($object->tab_previous_situation_invoice) > 0) {
				// List of previous invoices

				$current_situation_counter = array();
				foreach ($object->tab_previous_situation_invoice as $prev_invoice) {
					$tmptotalpaidforthisinvoice = $prev_invoice->getSommePaiement();
					$total_prev_ht += $prev_invoice->total_ht;
					$total_prev_ttc += $prev_invoice->total_ttc;
					$current_situation_counter[] = (($prev_invoice->type == Facture::TYPE_CREDIT_NOTE) ? -1 : 1) * $prev_invoice->situation_counter;
					print '<tr class="oddeven">';
					print '<td>'.$prev_invoice->getNomUrl(1).'</td>';
					print '<td></td>';
					print '<td align="center" >'.(($prev_invoice->type == Facture::TYPE_CREDIT_NOTE) ? $langs->trans('situationInvoiceShortcode_AS') : $langs->trans('situationInvoiceShortcode_S')).$prev_invoice->situation_counter.'</td>';
					if (isModEnabled("banque")) {
						print '<td class="right"></td>';
					}
					print '<td class="right"><span class="amount">'.price($prev_invoice->total_ht).'</span></td>';
					print '<td class="right"><span class="amount">'.price($prev_invoice->total_ttc).'</span></td>';
					print '<td class="right">'.$prev_invoice->getLibStatut(3, $tmptotalpaidforthisinvoice).'</td>';
					print '</tr>';
				}
			}


			$total_global_ht += $total_prev_ht;
			$total_global_ttc += $total_prev_ttc;
			$total_global_ht += $object->total_ht;
			$total_global_ttc += $object->total_ttc;
			$current_situation_counter[] = (($object->type == Facture::TYPE_CREDIT_NOTE) ? -1 : 1) * $object->situation_counter;
			print '<tr class="oddeven">';
			print '<td>'.$object->getNomUrl(1).'</td>';
			print '<td></td>';
			print '<td class="center">'.(($object->type == Facture::TYPE_CREDIT_NOTE) ? $langs->trans('situationInvoiceShortcode_AS') : $langs->trans('situationInvoiceShortcode_S')).$object->situation_counter.'</td>';
			if (isModEnabled("banque")) {
				print '<td class="right"></td>';
			}
			print '<td class="right"><span class="amount">'.price($object->total_ht).'</span></td>';
			print '<td class="right"><span class="amount">'.price($object->total_ttc).'</span></td>';
			print '<td class="right">'.$object->getLibStatut(3, $object->getSommePaiement()).'</td>';
			print '</tr>';


			print '<tr class="oddeven">';
			print '<td colspan="2" class="left"><b>'.$langs->trans('CurrentSituationTotal').'</b></td>';
			print '<td>';
			$i = 0;
			foreach ($current_situation_counter as $sit) {
				$curSign = $sit > 0 ? '+' : '-';
				$curType = $sit > 0 ? $langs->trans('situationInvoiceShortcode_S') : $langs->trans('situationInvoiceShortcode_AS');
				if ($i > 0) {
					print ' '.$curSign.' ';
				}
				print $curType.abs($sit);
				$i++;
			}
			print '</td>';
			if (isModEnabled("banque")) {
				print '<td></td>';
			}
			print '<td class="right"><b>'.price($total_global_ht).'</b></td>';
			print '<td class="right"><b>'.price($total_global_ttc).'</b></td>';
			print '<td width="18">&nbsp;</td>';
			print '</tr>';


			if (count($object->tab_next_situation_invoice) > 0) {
				// List of next invoices
				/*print '<tr class="liste_titre">';
				 print '<td>' . $langs->trans('ListOfNextSituationInvoices') . '</td>';
				 print '<td></td>';
				 print '<td></td>';
				 if (isModEnabled('banque')) print '<td class="right"></td>';
				 print '<td class="right">' . $langs->trans('AmountHT') . '</td>';
				 print '<td class="right">' . $langs->trans('AmountTTC') . '</td>';
				 print '<td width="18">&nbsp;</td>';
				 print '</tr>';*/

				$total_next_ht = $total_next_ttc = 0;

				foreach ($object->tab_next_situation_invoice as $next_invoice) {
					$totalpaid = $next_invoice->getSommePaiement();
					$total_next_ht += $next_invoice->total_ht;
					$total_next_ttc += $next_invoice->total_ttc;

					print '<tr class="oddeven">';
					print '<td>'.$next_invoice->getNomUrl(1).'</td>';
					print '<td></td>';
					print '<td class="center">'.(($next_invoice->type == Facture::TYPE_CREDIT_NOTE) ? $langs->trans('situationInvoiceShortcode_AS') : $langs->trans('situationInvoiceShortcode_S')).$next_invoice->situation_counter.'</td>';
					if (isModEnabled("banque")) {
						print '<td class="right"></td>';
					}
					print '<td class="right"><span class="amount">'.price($next_invoice->total_ht).'</span></td>';
					print '<td class="right"><span class="amount">'.price($next_invoice->total_ttc).'</span></td>';
					print '<td class="right">'.$next_invoice->getLibStatut(3, $totalpaid).'</td>';
					print '</tr>';
				}

				$total_global_ht += $total_next_ht;
				$total_global_ttc += $total_next_ttc;

				print '<tr class="oddeven">';
				print '<td colspan="3" class="right"></td>';
				if (isModEnabled("banque")) {
					print '<td class="right"></td>';
				}
				print '<td class="right"><b>'.price($total_global_ht).'</b></td>';
				print '<td class="right"><b>'.price($total_global_ttc).'</b></td>';
				print '<td width="18">&nbsp;</td>';
				print '</tr>';
			}

			print '</table>';
		}

		$sign = 1;
		if ($object->type == $object::TYPE_CREDIT_NOTE) {
			$sign = -1;
		}

		// List of payments already done

		print '<!-- List of payments already done -->';
		print '<div class="div-table-responsive-no-min">';
		print '<table class="noborder paymenttable centpercent">';

		print '<tr class="liste_titre">';
		print '<td class="liste_titre">'.($object->type == Facture::TYPE_CREDIT_NOTE ? $langs->trans("PaymentsBack") : $langs->trans('Payments')).'</td>';
		print '<td class="liste_titre"><span class="hideonsmartphone">'.$langs->trans('Date').'</span></td>';
		print '<td class="liste_titre"><span class="hideonsmartphone">'.$langs->trans('Type').'</span></td>';
		if (isModEnabled("banque")) {
			print '<td class="liste_titre"><span class="hideonsmartphone">'.$langs->trans('BankAccount').'</span></td>';
		}
		print '<td class="liste_titre right">'.$langs->trans('Amount').'</td>';
		print '<td class="liste_titre" width="18">&nbsp;</td>';
		print '</tr>';

		// Payments already done (from payment on this invoice)
		$sql = 'SELECT p.datep as dp, p.ref, p.num_paiement as num_payment, p.rowid, p.fk_bank,';
		$sql .= ' c.code as payment_code, c.libelle as payment_label,';
		$sql .= ' pf.amount,';
		$sql .= ' ba.rowid as baid, ba.ref as baref, ba.label, ba.number as banumber, ba.account_number, ba.fk_accountancy_journal, ba.currency_code as bacurrency_code';
		$sql .= ' FROM '.MAIN_DB_PREFIX.'paiement_facture as pf, '.MAIN_DB_PREFIX.'paiement as p';
		$sql .= ' LEFT JOIN '.MAIN_DB_PREFIX.'c_paiement as c ON p.fk_paiement = c.id';
		$sql .= ' LEFT JOIN '.MAIN_DB_PREFIX.'bank as b ON p.fk_bank = b.rowid';
		$sql .= ' LEFT JOIN '.MAIN_DB_PREFIX.'bank_account as ba ON b.fk_account = ba.rowid';
		$sql .= ' WHERE pf.fk_facture = '.((int) $object->id).' AND pf.fk_paiement = p.rowid';
		$sql .= ' AND p.entity IN ('.getEntity('invoice').')';
		$sql .= ' ORDER BY p.datep, p.tms';

		$result = $db->query($sql);
		if ($result) {
			$num = $db->num_rows($result);
			$i = 0;

			if ($num > 0) {
				while ($i < $num) {
					$objp = $db->fetch_object($result);

					$paymentstatic->id = $objp->rowid;
					$paymentstatic->datepaye = $db->jdate($objp->dp);
					$paymentstatic->ref = $objp->ref;
					$paymentstatic->num_payment = $objp->num_payment;
					$paymentstatic->paiementcode = $objp->payment_code;

					print '<tr class="oddeven"><td class="nowraponall">';
					print $paymentstatic->getNomUrl(1);
					print '</td>';
					print '<td>';
					$dateofpayment = $db->jdate($objp->dp);
					$tmparray = dol_getdate($dateofpayment);
					if ($tmparray['seconds'] == 0 && $tmparray['minutes'] == 0 && ($tmparray['hours'] == 0 || $tmparray['hours'] == 12)) {	// We set hours to 0:00 or 12:00 because we don't know it
						print dol_print_date($dateofpayment, 'day');
					} else {	// Hours was set to real date of payment (special case for POS for example)
						print dol_print_date($dateofpayment, 'dayhour', 'tzuser');
					}
					print '</td>';

					$label = ($langs->trans("PaymentType".$objp->payment_code) != "PaymentType".$objp->payment_code) ? $langs->trans("PaymentType".$objp->payment_code) : $objp->payment_label;
					print '<td class="tdoverflowmax80" title="'.dol_escape_htmltag($label.' '.$objp->num_payment).'">'.dol_escape_htmltag($label.' '.$objp->num_payment).'</td>';
					if (isModEnabled("banque")) {
						$bankaccountstatic->id = $objp->baid;
						$bankaccountstatic->ref = $objp->baref;
						$bankaccountstatic->label = $objp->baref;
						$bankaccountstatic->number = $objp->banumber;
						$bankaccountstatic->currency_code = $objp->bacurrency_code;

						if (isModEnabled('accounting')) {
							$bankaccountstatic->account_number = $objp->account_number;

							$accountingjournal = new AccountingJournal($db);
							$accountingjournal->fetch($objp->fk_accountancy_journal);
							$bankaccountstatic->accountancy_journal = $accountingjournal->getNomUrl(0, 1, 1, '', 1);
						}

						print '<td class="nowraponall">';
						if ($bankaccountstatic->id) {
							print $bankaccountstatic->getNomUrl(1, 'transactions');
						}
						print '</td>';
					}
					print '<td class="right"><span class="amount">'.price($sign * $objp->amount).'</span></td>';
					print '<td class="center">';

					$paiement = new Paiement($db);
					$paiement->fetch($objp->rowid);
					if ($object->status == Facture::STATUS_VALIDATED && $object->paye == 0 && $user->socid == 0 && !$paiement->isReconciled()) {
						print '<a href="'.$_SERVER["PHP_SELF"].'?id='.$object->id.'&action=deletepayment&token='.newToken().'&paiement_id='.$objp->rowid.'">';
						print img_delete();
						print '</a>';
					}
					print '</td>';
					print '</tr>';
					$i++;
				}
			}

			$db->free($result);
		} else {
			dol_print_error($db);
		}

		if ($object->type != Facture::TYPE_CREDIT_NOTE) {
			// Total already paid
			print '<tr><td colspan="'.$nbcols.'" class="right">';
			print '<span class="opacitymedium">';
			if ($object->type != Facture::TYPE_DEPOSIT) {
				print $langs->trans('AlreadyPaidNoCreditNotesNoDeposits');
			} else {
				print $langs->trans('AlreadyPaid');
			}
			print '</span></td><td class="right'.(($totalpaid > 0) ? ' amountalreadypaid' : '').'">'.price($totalpaid).'</td><td>&nbsp;</td></tr>';

			$resteapayeraffiche = $resteapayer;
			$cssforamountpaymentcomplete = 'amountpaymentcomplete';

			// Loop on each credit note or deposit amount applied
			$creditnoteamount = 0;
			$depositamount = 0;
			$sql = "SELECT re.rowid, re.amount_ht, re.amount_tva, re.amount_ttc,";
			$sql .= " re.description, re.fk_facture_source";
			$sql .= " FROM ".MAIN_DB_PREFIX."societe_remise_except as re";
			$sql .= " WHERE fk_facture = ".((int) $object->id);
			$resql = $db->query($sql);
			if ($resql) {
				$num = $db->num_rows($resql);
				$i = 0;
				$invoice = new Facture($db);
				while ($i < $num) {
					$obj = $db->fetch_object($resql);
					$invoice->fetch($obj->fk_facture_source);
					print '<tr><td colspan="'.$nbcols.'" class="right">';
					print '<span class="opacitymedium">';
					if ($invoice->type == Facture::TYPE_CREDIT_NOTE) {
						print $langs->trans("CreditNote").' ';
					}
					if ($invoice->type == Facture::TYPE_DEPOSIT) {
						print $langs->trans("Deposit").' ';
					}
					print $invoice->getNomUrl(0);
					print '</span>';
					print '</td>';
					print '<td class="right"><span class="amount">'.price($obj->amount_ttc).'</span></td>';
					print '<td class="right">';
					print '<a href="'.$_SERVER["PHP_SELF"].'?facid='.$object->id.'&action=unlinkdiscount&token='.newToken().'&discountid='.$obj->rowid.'">';
					print img_picto($langs->transnoentitiesnoconv("RemoveDiscount"), 'unlink');
					print '</a>';
					print '</td></tr>';
					$i++;
					if ($invoice->type == Facture::TYPE_CREDIT_NOTE) {
						$creditnoteamount += $obj->amount_ttc;
					}
					if ($invoice->type == Facture::TYPE_DEPOSIT) {
						$depositamount += $obj->amount_ttc;
					}
				}
			} else {
				dol_print_error($db);
			}

			// Partially paid 'discount'
			if (($object->status == Facture::STATUS_CLOSED || $object->status == Facture::STATUS_ABANDONED) && $object->close_code == 'discount_vat') {
				print '<tr><td colspan="'.$nbcols.'" class="nowrap right">';
				print '<span class="opacitymedium">';
				print $form->textwithpicto($langs->trans("Discount"), $langs->trans("HelpEscompte"), - 1);
				print '</span>';
				print '</td><td class="right"><span class="amount">'.price(price2num($object->total_ttc - $creditnoteamount - $depositamount - $totalpaid, 'MT')).'</span></td><td>&nbsp;</td></tr>';
				$resteapayeraffiche = 0;
				$cssforamountpaymentcomplete = 'amountpaymentneutral';
			}
			// Partially paid or abandoned 'badcustomer'
			if (($object->status == Facture::STATUS_CLOSED || $object->status == Facture::STATUS_ABANDONED) && $object->close_code == 'badcustomer') {
				print '<tr><td colspan="'.$nbcols.'" class="nowrap right">';
				print '<span class="opacitymedium">';
				print $form->textwithpicto($langs->trans("Abandoned"), $langs->trans("HelpAbandonBadCustomer"), - 1);
				print '</span>';
				print '</td><td class="right">'.price(price2num($object->total_ttc - $creditnoteamount - $depositamount - $totalpaid, 'MT')).'</td><td>&nbsp;</td></tr>';
				// $resteapayeraffiche=0;
				$cssforamountpaymentcomplete = 'amountpaymentneutral';
			}
			// Partially paid or abandoned 'product_returned'
			if (($object->status == Facture::STATUS_CLOSED || $object->status == Facture::STATUS_ABANDONED) && $object->close_code == 'product_returned') {
				print '<tr><td colspan="'.$nbcols.'" class="nowrap right">';
				print '<span class="opacitymedium">';
				print $form->textwithpicto($langs->trans("ProductReturned"), $langs->trans("HelpAbandonProductReturned"), - 1);
				print '</span>';
				print '</td><td class="right"><span class="amount">'.price(price2num($object->total_ttc - $creditnoteamount - $depositamount - $totalpaid, 'MT')).'</span></td><td>&nbsp;</td></tr>';
				$resteapayeraffiche = 0;
				$cssforamountpaymentcomplete = 'amountpaymentneutral';
			}
			// Partially paid or abandoned 'abandoned'
			if (($object->status == Facture::STATUS_CLOSED || $object->status == Facture::STATUS_ABANDONED) && $object->close_code == 'abandon') {
				print '<tr><td colspan="'.$nbcols.'" class="nowrap right">';
				$text = $langs->trans("HelpAbandonOther");
				if ($object->close_note) {
					$text .= '<br><br><b>'.$langs->trans("Reason").'</b>:'.$object->close_note;
				}
				print '<span class="opacitymedium">';
				print $form->textwithpicto($langs->trans("Abandoned"), $text, - 1);
				print '</span>';
				print '</td><td class="right"><span class="amount">'.price(price2num($object->total_ttc - $creditnoteamount - $depositamount - $totalpaid, 'MT')).'</span></td><td>&nbsp;</td></tr>';
				$resteapayeraffiche = 0;
				$cssforamountpaymentcomplete = 'amountpaymentneutral';
			}

			// Billed
			print '<tr><td colspan="'.$nbcols.'" class="right">';
			print '<span class="opacitymedium">';
			print $langs->trans("Billed");
			print '</td><td class="right">'.price($object->total_ttc).'</td><td>&nbsp;</td></tr>';
			// Remainder to pay
			print '<tr><td colspan="'.$nbcols.'" class="right">';
			print '<span class="opacitymedium">';
			print $langs->trans('RemainderToPay');
			if ($resteapayeraffiche < 0) {
				print ' ('.$langs->trans('NegativeIfExcessReceived').')';
			}
			print '</span>';
			print '</td>';
			print '<td class="right'.($resteapayeraffiche ? ' amountremaintopay' : (' '.$cssforamountpaymentcomplete)).'">'.price($resteapayeraffiche).'</td><td>&nbsp;</td></tr>';

			// Remainder to pay Multicurrency
			if ($object->multicurrency_code != $conf->currency || $object->multicurrency_tx != 1) {
				print '<tr><td colspan="'.$nbcols.'" class="right">';
				print '<span class="opacitymedium">';
				print $langs->trans('RemainderToPayMulticurrency');
				if ($resteapayeraffiche < 0) {
					print ' ('.$langs->trans('NegativeIfExcessReceived').')';
				}
				print '</span>';
				print '</td>';
				print '<td class="right'.($resteapayeraffiche ? ' amountremaintopay' : (' '.$cssforamountpaymentcomplete)).'">';
				//print (empty($object->multicurrency_code) ? $conf->currency : $object->multicurrency_code).' ';
				print price(price2num($object->multicurrency_tx*$resteapayeraffiche, 'MT'), 1, $langs, 1, -1, -1, (empty($object->multicurrency_code) ? $conf->currency : $object->multicurrency_code)).'</td><td>&nbsp;</td></tr>';
			}

			// Retained warranty : usually use on construction industry
			if (!empty($object->situation_final) && !empty($object->retained_warranty) && $displayWarranty) {
				// Billed - retained warranty
				if ($object->type == Facture::TYPE_SITUATION) {
					$retainedWarranty = $total_global_ttc * $object->retained_warranty / 100;
				} else {
					// Because one day retained warranty could be used on standard invoices
					$retainedWarranty = $object->total_ttc * $object->retained_warranty / 100;
				}

				$billedWithRetainedWarranty = $object->total_ttc - $retainedWarranty;

				print '<tr><td colspan="'.$nbcols.'" align="right">'.$langs->trans("ToPayOn", dol_print_date($object->date_lim_reglement, 'day')).' :</td><td align="right">'.price($billedWithRetainedWarranty).'</td><td>&nbsp;</td></tr>';

				// retained warranty
				print '<tr><td colspan="'.$nbcols.'" align="right">';
				print $langs->trans("RetainedWarranty").' ('.$object->retained_warranty.'%)';
				print !empty($object->retained_warranty_date_limit) ? ' '.$langs->trans("ToPayOn", dol_print_date($object->retained_warranty_date_limit, 'day')) : '';
				print ' :</td><td align="right">'.price($retainedWarranty).'</td><td>&nbsp;</td></tr>';
			}
		} else { // Credit note
			$resteapayeraffiche = $resteapayer;
			$cssforamountpaymentcomplete = 'amountpaymentneutral';

			// Total already paid back
			print '<tr><td colspan="'.$nbcols.'" class="right">';
			print '<span class="opacitymedium">'.$langs->trans('AlreadyPaidBack').'</span>';
			print '</td><td class="right"><span class="amount">'.price($sign * $totalpaid).'</span></td><td>&nbsp;</td></tr>';

			// Billed
			print '<tr><td colspan="'.$nbcols.'" class="right"><span class="opacitymedium">'.$langs->trans("Billed").'</span></td><td class="right">'.price($sign * $object->total_ttc).'</td><td>&nbsp;</td></tr>';

			// Remainder to pay back
			print '<tr><td colspan="'.$nbcols.'" class="right">';
			print '<span class="opacitymedium">'.$langs->trans('RemainderToPayBack');
			if ($resteapayeraffiche > 0) {
				print ' ('.$langs->trans('NegativeIfExcessRefunded').')';
			}
			print '</span></td>';
			print '<td class="right'.($resteapayeraffiche ? ' amountremaintopayback' : (' '.$cssforamountpaymentcomplete)).'">'.price($sign * $resteapayeraffiche).'</td>';
			print '<td class="nowrap">&nbsp;</td></tr>';

			// Remainder to pay back Multicurrency
			if ($object->multicurrency_code != $conf->currency || $object->multicurrency_tx != 1) {
				print '<tr><td colspan="'.$nbcols.'" class="right">';
				print '<span class="opacitymedium">'.$langs->trans('RemainderToPayBackMulticurrency');
				if ($resteapayeraffiche > 0) {
					print ' ('.$langs->trans('NegativeIfExcessRefunded').')';
				}
				print '</span>';
				print '</td>';
				print '<td class="right'.($resteapayeraffiche ? ' amountremaintopayback' : (' '.$cssforamountpaymentcomplete)).'">'.(!empty($object->multicurrency_code) ? $object->multicurrency_code : $conf->currency).' '.price(price2num($sign * $object->multicurrency_tx * $resteapayeraffiche, 'MT')).'</td><td>&nbsp;</td></tr>';
			}

			// Sold credit note
			// print '<tr><td colspan="'.$nbcols.'" class="right">'.$langs->trans('TotalTTC').' :</td>';
			// print '<td class="right" style="border: 1px solid;" bgcolor="#f0f0f0"><b>'.price($sign *
			// $object->total_ttc).'</b></td><td>&nbsp;</td></tr>';
		}

		print '</table>';
		print '</div>';

		// Margin Infos
		if (isModEnabled('margin')) {
			$formmargin->displayMarginInfos($object);
		}

		print '</div>';
		print '</div>';

		print '<div class="clearboth"></div><br><br>';

		if (getDolGlobalString('MAIN_DISABLE_CONTACTS_TAB')) {
			$blocname = 'contacts';
			$title = $langs->trans('ContactsAddresses');
			include DOL_DOCUMENT_ROOT.'/core/tpl/bloc_showhide.tpl.php';
		}

		if (getDolGlobalString('MAIN_DISABLE_NOTES_TAB')) {
			$blocname = 'notes';
			$title = $langs->trans('Notes');
			include DOL_DOCUMENT_ROOT.'/core/tpl/bloc_showhide.tpl.php';
		}

		// Get object lines
		$result = $object->getLinesArray();

		// Add products/services form
		//$forceall = 1;
		global $inputalsopricewithtax;
		$inputalsopricewithtax = 1;

		// Show global modifiers for situation invoices
		if (getDolGlobalString('INVOICE_USE_SITUATION')) {
			if ($object->situation_cycle_ref && $object->status == 0) {
				print '<!-- Area to change globally the situation percent -->'."\n";
				print '<div class="div-table-responsive">';

				print '<form name="updatealllines" id="updatealllines" action="'.$_SERVER['PHP_SELF'].'?id='.$object->id.'#updatealllines" method="POST">';
				print '<input type="hidden" name="token" value="'.newToken().'" />';
				print '<input type="hidden" name="action" value="updatealllines" />';
				print '<input type="hidden" name="id" value="'.$object->id.'" />';
				print '<input type="hidden" name="backtopage" value="'.$backtopage.'">';

				print '<table id="tablelines_all_progress" class="noborder noshadow" width="100%">';

				print '<tr class="liste_titre nodrag nodrop">';

				// Adds a line numbering column
				if (getDolGlobalString('MAIN_VIEW_LINE_NUMBER')) {
					print '<td align="center" width="5">&nbsp;</td>';
				}
				print '<td class="minwidth500imp">'.$langs->trans('ModifyAllLines').'</td>';
				print '<td class="right">'.$langs->trans('Progress').'</td>';
				print '<td>&nbsp;</td>';
				print "</tr>\n";

				print '<tr class="nodrag nodrop">';
				// Adds a line numbering column
				if (getDolGlobalString('MAIN_VIEW_LINE_NUMBER')) {
					print '<td align="center" width="5">&nbsp;</td>';
				}
				print '<td>&nbsp;</td>';
				print '<td class="nowrap right"><input type="text" size="1" value="" name="all_progress">%</td>';
				print '<td class="right"><input type="submit" class="button" name="all_percent" value="Modifier" /></td>';
				print '</tr>';

				print '</table>';

				print '</form>';

				print '</div>';
			}
		}

		print '	<form name="addproduct" id="addproduct" action="'.$_SERVER["PHP_SELF"].'?id='.$object->id.'" method="POST">
		<input type="hidden" name="token" value="' . newToken().'">
		<input type="hidden" name="action" value="' . (($action != 'editline') ? 'addline' : 'updateline').'">
		<input type="hidden" name="mode" value="">
		<input type="hidden" name="page_y" value="">
		<input type="hidden" name="id" value="' . $object->id.'">
		<input type="hidden" name="backtopage" value="'.$backtopage.'">
		';

		if (!empty($conf->use_javascript_ajax) && $object->status == 0) {
			include DOL_DOCUMENT_ROOT.'/core/tpl/ajaxrow.tpl.php';
		}

		print '<div class="div-table-responsive-no-min">';
		print '<table id="tablelines" class="noborder noshadow" width="100%">';

		// Show object lines
		if (!empty($object->lines)) {
			$object->printObjectLines($action, $mysoc, $soc, $lineid, 1);
		}

		// Form to add new line
		if ($object->status == 0 && $usercancreate && $action != 'valid') {
			if ($action != 'editline' && $action != 'selectlines') {
				// Add free products/services

				$parameters = array();
				$reshook = $hookmanager->executeHooks('formAddObjectLine', $parameters, $object, $action); // Note that $action and $object may have been modified by hook
				if ($reshook < 0) {
					setEventMessages($hookmanager->error, $hookmanager->errors, 'errors');
				}
				if (empty($reshook)) {
					$object->formAddObjectLine(1, $mysoc, $soc);
				}
			} else {
				$parameters = array();
				$reshook = $hookmanager->executeHooks('formEditObjectLine', $parameters, $object, $action); // Note that $action and $object may have been modified by hook
			}
		}

		print "</table>\n";
		print "</div>";

		print "</form>\n";
	}
	print dol_get_fiche_end();


	// Actions buttons

	if ($action != 'prerelance' && $action != 'presend' && $action != 'valid' && $action != 'editline') {
		print '<div class="tabsAction">';

		$parameters = array();
		$reshook = $hookmanager->executeHooks('addMoreActionsButtons', $parameters, $object, $action); // Note that $action and $object may have been modified by hook
		if (empty($reshook)) {
			$params = array(
				'attr' => array(
					'class' => 'classfortooltip',
					'title' => ''
				)
			);
			// Edit a validated invoice without any payment and not transferred to accounting
			if ($object->status == Facture::STATUS_VALIDATED) {
				// We check if lines of invoice are not already transferred into accountancy
				$ventilExportCompta = $object->getVentilExportCompta();

				if ($ventilExportCompta == 0) {
					if (getDolGlobalString('INVOICE_CAN_BE_EDITED_EVEN_IF_PAYMENT_DONE') || ($resteapayer == price2num($object->total_ttc, 'MT', 1) && empty($object->paye))) {
						if (!$objectidnext && $object->is_last_in_cycle()) {
							if ($usercanunvalidate) {
								unset($params['attr']['title']);
								print dolGetButtonAction($langs->trans('Modify'), '', 'default', $_SERVER['PHP_SELF'].'?facid='.$object->id.'&action=modif&token='.newToken(), '', true, $params);
							} else {
								$params['attr']['title'] = $langs->trans('NotEnoughPermissions');
								print dolGetButtonAction($langs->trans('Modify'), '', 'default', $_SERVER['PHP_SELF'].'?facid='.$object->id.'&action=modif&token='.newToken(), '', false, $params);
							}
						} elseif (!$object->is_last_in_cycle()) {
							$params['attr']['title'] = $langs->trans('NotLastInCycle');
							print dolGetButtonAction($langs->trans('Modify'), '', 'default', '#', '', false, $params);
						} else {
							$params['attr']['title'] = $langs->trans('DisabledBecauseReplacedInvoice');
							print dolGetButtonAction($langs->trans('Modify'), '', 'default', '#', '', false, $params);
						}
					}
				} else {
					$params['attr']['title'] = $langs->trans('DisabledBecauseDispatchedInBookkeeping');
					print dolGetButtonAction($langs->trans('Modify'), '', 'default', '#', '', false, $params);
				}
			}

			$discount = new DiscountAbsolute($db);
			$result = $discount->fetch(0, $object->id);

			// Reopen an invoice
			if ((($object->type == Facture::TYPE_STANDARD || $object->type == Facture::TYPE_REPLACEMENT)
				|| ($object->type == Facture::TYPE_CREDIT_NOTE && empty($discount->id))
				|| ($object->type == Facture::TYPE_DEPOSIT && empty($discount->id))
				|| ($object->type == Facture::TYPE_SITUATION && empty($discount->id)))
				&& ($object->statut == Facture::STATUS_CLOSED || $object->status == Facture::STATUS_ABANDONED || ($object->status == 1 && $object->paye == 1))   // Condition ($object->statut == 1 && $object->paye == 1) should not happened but can be found due to corrupted data
				&& ((!getDolGlobalString('MAIN_USE_ADVANCED_PERMS') && $usercancreate) || $usercanreopen)) {				// A paid invoice (partially or completely)
				if ($object->close_code != 'replaced' || (!$objectidnext)) { 				// Not replaced by another invoice or replaced but the replacement invoice has been deleted
					unset($params['attr']['title']);
					print dolGetButtonAction($langs->trans('ReOpen'), '', 'default', $_SERVER['PHP_SELF'].'?facid='.$object->id.'&action=reopen&token='.newToken(), '', true, $params);
				} else {
					$params['attr']['title'] = $langs->trans("DisabledBecauseReplacedInvoice");
					print dolGetButtonAction($langs->trans('ReOpen'), '', 'default', '#', '', false, $params);
				}
			}

			// Create contract
			if (getDolGlobalString('CONTRACT_CREATE_FROM_INVOICE')) {
				if (isModEnabled('contrat') && $object->status == Facture::STATUS_VALIDATED) {
					$langs->load("contracts");

					if ($usercancreatecontract) {
						print '<a class="butAction" href="' . DOL_URL_ROOT . '/contrat/card.php?action=create&amp;origin=' . $object->element . '&amp;originid=' . $object->id . '&amp;socid=' . $object->socid . '">' . $langs->trans('AddContract') . '</a>';
					}
				}
			}

			// Validate
			if ($object->status == Facture::STATUS_DRAFT && count($object->lines) > 0 && ((($object->type == Facture::TYPE_STANDARD || $object->type == Facture::TYPE_REPLACEMENT || $object->type == Facture::TYPE_DEPOSIT || $object->type == Facture::TYPE_PROFORMA || $object->type == Facture::TYPE_SITUATION) && (getDolGlobalString('FACTURE_ENABLE_NEGATIVE') || $object->total_ttc >= 0)) || ($object->type == Facture::TYPE_CREDIT_NOTE && $object->total_ttc <= 0))) {
				if ($usercanvalidate) {
					unset($params['attr']['title']);
					print dolGetButtonAction($langs->trans('Validate'), '', 'default', $_SERVER["PHP_SELF"].'?facid='.$object->id.'&action=valid&token='.newToken(), '', true, $params);
				}
			}

			// Send by mail
			if (empty($user->socid)) {
				if (($object->status == Facture::STATUS_VALIDATED || $object->status == Facture::STATUS_CLOSED) || getDolGlobalString('FACTURE_SENDBYEMAIL_FOR_ALL_STATUS')) {
					if ($objectidnext) {
						print '<span class="butActionRefused classfortooltip" title="'.$langs->trans("DisabledBecauseReplacedInvoice").'">'.$langs->trans('SendMail').'</span>';
					} else {
						if ($usercansend) {
							unset($params['attr']['title']);
							print dolGetButtonAction('', $langs->trans('SendMail'), 'default', $_SERVER['PHP_SELF'].'?facid='.$object->id.'&action=presend&mode=init#formmailbeforetitle', '', true, $params);
						} else {
							unset($params['attr']['title']);
							print dolGetButtonAction('', $langs->trans('SendMail'), 'default', '#', '', false, $params);
						}
					}
				}
			}

			// Request a direct debit order
			if ($object->status > Facture::STATUS_DRAFT && $object->paye == 0 && $num == 0) {
				if ($resteapayer > 0) {
					if ($usercancreatewithdrarequest) {
						if (!$objectidnext && $object->close_code != 'replaced') { 				// Not replaced by another invoice
							print '<a class="butAction" href="'.DOL_URL_ROOT.'/compta/facture/prelevement.php?facid='.$object->id.'" title="'.dol_escape_htmltag($langs->trans("MakeWithdrawRequest")).'">'.$langs->trans("MakeWithdrawRequest").'</a>';
						} else {
							print '<span class="butActionRefused classfortooltip" title="'.$langs->trans("DisabledBecauseReplacedInvoice").'">'.$langs->trans('MakeWithdrawRequest').'</span>';
						}
					} else {
						//print '<a class="butActionRefused classfortooltip" href="#" title="'.dol_escape_htmltag($langs->trans("NotEnoughPermissions")).'">'.$langs->trans("MakeWithdrawRequest").'</a>';
					}
				} else {
					//print '<a class="butActionRefused classfortooltip" href="#" title="'.dol_escape_htmltag($langs->trans("AmountMustBePositive")).'">'.$langs->trans("MakeWithdrawRequest").'</a>';
				}
			}

			// POS Ticket
			if (isModEnabled('takepos') && $object->module_source == 'takepos') {
				$langs->load("cashdesk");
				$receipt_url = DOL_URL_ROOT."/takepos/receipt.php";
				print '<a target="_blank" rel="noopener noreferrer" class="butAction" href="'.$receipt_url.'?facid='.((int) $object->id).'">'.$langs->trans('POSTicket').'</a>';
			}

			// Create payment
			if ($object->type != Facture::TYPE_CREDIT_NOTE && $object->status == 1 && $object->paye == 0 && $usercanissuepayment) {
				if ($objectidnext) {
					print '<span class="butActionRefused classfortooltip" title="'.$langs->trans("DisabledBecauseReplacedInvoice").'">'.$langs->trans('DoPayment').'</span>';
				} else {
					if ($object->type == Facture::TYPE_DEPOSIT && $resteapayer == 0) {
						// For down payment, we refuse to receive more than amount to pay.
						$params['attr']['title'] = $langs->trans('DisabledBecauseRemainderToPayIsZero');
						print dolGetButtonAction($langs->trans('DoPayment'), '', 'default', '#', '', false, $params);
					} else {
						// Sometimes we can receive more, so we accept to enter more and will offer a button to convert into discount (but it is not a credit note, just a prepayment done)
						//print '<a class="butAction" href="'.DOL_URL_ROOT.'/compta/paiement.php?facid='.$object->id.'&amp;action=create&amp;accountid='.$object->fk_account.'">'.$langs->trans('DoPayment').'</a>';
						unset($params['attr']['title']);
						print dolGetButtonAction($langs->trans('DoPayment'), '', 'default', DOL_URL_ROOT.'/compta/paiement.php?facid='.$object->id.'&amp;action=create'.($object->fk_account > 0 ? '&amp;accountid='.$object->fk_account : ''), '', true, $params);
					}
				}
			}

			$sumofpayment = $totalpaid;
			$sumofpaymentall = $totalpaid + $totalcreditnotes + $totaldeposits;

			// Reverse back money or convert to reduction
			if ($object->type == Facture::TYPE_CREDIT_NOTE || $object->type == Facture::TYPE_DEPOSIT || $object->type == Facture::TYPE_STANDARD || $object->type == Facture::TYPE_SITUATION) {
				// For credit note only
				if ($object->type == Facture::TYPE_CREDIT_NOTE && $object->status == Facture::STATUS_VALIDATED && $object->paye == 0 && $usercanissuepayment) {
					if ($resteapayer == 0) {
						print '<span class="butActionRefused classfortooltip" title="'.$langs->trans("DisabledBecauseRemainderToPayIsZero").'">'.$langs->trans('DoPaymentBack').'</span>';
					} else {
						print '<a class="butAction" href="'.DOL_URL_ROOT.'/compta/paiement.php?facid='.$object->id.'&amp;action=create&amp;accountid='.$object->fk_account.'">'.$langs->trans('DoPaymentBack').'</a>';
					}
				}

				// For standard invoice with excess received
				if (($object->type == Facture::TYPE_STANDARD || $object->type == Facture::TYPE_SITUATION) && $object->status == Facture::STATUS_VALIDATED && empty($object->paye) && $resteapayer < 0 && $usercancreate && empty($discount->id)) {
					print '<a class="butAction'.($conf->use_javascript_ajax ? ' reposition' : '').'" href="'.$_SERVER["PHP_SELF"].'?facid='.$object->id.'&amp;action=converttoreduc">'.$langs->trans('ConvertExcessReceivedToReduc').'</a>';
				}
				// For credit note
				if ($object->type == Facture::TYPE_CREDIT_NOTE && $object->status == Facture::STATUS_VALIDATED && $object->paye == 0 && $usercancreate
					&& (getDolGlobalString('INVOICE_ALLOW_REUSE_OF_CREDIT_WHEN_PARTIALLY_REFUNDED') || $sumofpayment == 0) && $object->total_ht < 0
					) {
					print '<a class="butAction classfortooltip'.($conf->use_javascript_ajax ? ' reposition' : '').'" href="'.$_SERVER["PHP_SELF"].'?facid='.$object->id.'&amp;action=converttoreduc" title="'.dol_escape_htmltag($langs->trans("ConfirmConvertToReduc2")).'">'.$langs->trans('ConvertToReduc').'</a>';
				}
				// For down payment invoice (deposit)

				if ($object->type == Facture::TYPE_DEPOSIT && $usercancreate && $object->status > Facture::STATUS_DRAFT && empty($discount->id)) {
					// We can close a down payment only if paid amount is same than amount of down payment (by definition). We can bypass this if hidden and unstable option DEPOSIT_AS_CREDIT_AVAILABLE_EVEN_UNPAID is set.
					if (price2num($object->total_ttc, 'MT') == price2num($sumofpaymentall, 'MT') || getDolGlobalInt('DEPOSIT_AS_CREDIT_AVAILABLE_EVEN_UNPAID') || ($object->type == Facture::STATUS_ABANDONED && in_array($object->close_code, array('bankcharge', 'discount_vat', 'other')))) {
						print '<a class="butAction'.($conf->use_javascript_ajax ? ' reposition' : '').'" href="'.$_SERVER["PHP_SELF"].'?facid='.$object->id.'&amp;action=converttoreduc">'.$langs->trans('ConvertToReduc').'</a>';
					} else {
						print '<span class="butActionRefused classfortooltip" title="'.$langs->trans("AmountPaidMustMatchAmountOfDownPayment").'">'.$langs->trans('ConvertToReduc').'</span>';
					}
				}
			}

			// Classify paid
			if ($object->status == Facture::STATUS_VALIDATED && $object->paye == 0 && $usercanissuepayment && (
				($object->type != Facture::TYPE_CREDIT_NOTE && $object->type != Facture::TYPE_DEPOSIT && ($resteapayer <= 0 || (getDolGlobalString('INVOICE_CAN_SET_PAID_EVEN_IF_PARTIALLY_PAID') && $object->total_ttc == $resteapayer))) ||
				($object->type == Facture::TYPE_CREDIT_NOTE && $resteapayer >= 0) ||
				($object->type == Facture::TYPE_DEPOSIT && $object->total_ttc > 0)
			)
			) {
				if ($object->type == Facture::TYPE_DEPOSIT && price2num($object->total_ttc, 'MT') != price2num($sumofpaymentall, 'MT')) {
					// We can close a down payment only if paid amount is same than amount of down payment (by definition)
					$params['attr']['title'] = $langs->trans('AmountPaidMustMatchAmountOfDownPayment');
					print dolGetButtonAction($langs->trans('ClassifyPaid'), '', 'default', '#', '', false, $params);
				} else {
					unset($params['attr']['title']);
					print dolGetButtonAction($langs->trans('ClassifyPaid'), '', 'default', $_SERVER['PHP_SELF'].'?facid='.$object->id.'&amp;action=paid', '', true, $params);
				}
			}

			// Classify 'closed not completely paid' (possible if validated and not yet filed paid)
			if ($object->status == Facture::STATUS_VALIDATED && $object->paye == 0 && $resteapayer > 0 && (!getDolGlobalString('INVOICE_CAN_SET_PAID_EVEN_IF_PARTIALLY_PAID') || $resteapayer != $object->total_ttc) && $usercanissuepayment) {
				if ($totalpaid > 0 || $totalcreditnotes > 0) {
					// If one payment or one credit note was linked to this invoice
					print '<a class="butAction'.($conf->use_javascript_ajax ? ' reposition' : '').'" href="'.$_SERVER['PHP_SELF'].'?facid='.$object->id.'&amp;action=paid">'.$langs->trans('ClassifyPaidPartially').'</a>';
				} else {
					if (!getDolGlobalString('INVOICE_CAN_NEVER_BE_CANCELED')) {
						if ($objectidnext) {
							print '<span class="butActionRefused classfortooltip" title="'.$langs->trans("DisabledBecauseReplacedInvoice").'">'.$langs->trans('ClassifyCanceled').'</span>';
						} else {
							print '<a class="butAction'.($conf->use_javascript_ajax ? ' reposition' : '').'" href="'.$_SERVER['PHP_SELF'].'?facid='.$object->id.'&amp;action=canceled">'.$langs->trans('ClassifyCanceled').'</a>';
						}
					}
				}
			}

			// Create a credit note
			if (($object->type == Facture::TYPE_STANDARD || ($object->type == Facture::TYPE_DEPOSIT && !getDolGlobalString('FACTURE_DEPOSITS_ARE_JUST_PAYMENTS')) || $object->type == Facture::TYPE_PROFORMA) && $object->status > 0 && $usercancreate) {
				if (!$objectidnext) {
					print '<a class="butAction" href="'.$_SERVER['PHP_SELF'].'?socid='.$object->socid.'&amp;fac_avoir='.$object->id.'&amp;action=create&amp;type=2'.($object->fk_project > 0 ? '&amp;projectid='.$object->fk_project : '').($object->entity > 0 ? '&amp;originentity='.$object->entity : '').'">'.$langs->trans("CreateCreditNote").'</a>';
				}
			}

			// For situation invoice with excess received
			if ($object->status > Facture::STATUS_DRAFT
				&& $object->type == Facture::TYPE_SITUATION
				&& ($object->total_ttc - $totalpaid - $totalcreditnotes - $totaldeposits) > 0
				&& $usercancreate
				&& !$objectidnext
				&& $object->is_last_in_cycle()
				&& getDolGlobalInt('INVOICE_USE_SITUATION_CREDIT_NOTE')
				) {
				if ($usercanunvalidate) {
					print '<a class="butAction" href="'.$_SERVER['PHP_SELF'].'?socid='.$object->socid.'&amp;fac_avoir='.$object->id.'&amp;invoiceAvoirWithLines=1&amp;action=create&amp;type=2'.($object->fk_project > 0 ? '&amp;projectid='.$object->fk_project : '').'">'.$langs->trans("CreateCreditNote").'</a>';
				} else {
					print '<span class="butActionRefused classfortooltip" title="'.$langs->trans("NotEnoughPermissions").'">'.$langs->trans("CreateCreditNote").'</span>';
				}
			}

			// Clone
			if (($object->type == Facture::TYPE_STANDARD || $object->type == Facture::TYPE_DEPOSIT || $object->type == Facture::TYPE_PROFORMA) && $usercancreate) {
				unset($params['attr']['title']);
				print dolGetButtonAction($langs->trans('ToClone'), '', 'default', $_SERVER['PHP_SELF'].'?facid='.$object->id.'&amp;action=clone&amp;object=invoice', '', true, $params);
			}

			// Clone as predefined / Create template
			if (($object->type == Facture::TYPE_STANDARD || $object->type == Facture::TYPE_DEPOSIT || $object->type == Facture::TYPE_PROFORMA) && $object->status == 0 && $usercancreate) {
				if (!$objectidnext && count($object->lines) > 0) {
					unset($params['attr']['title']);
					print dolGetButtonAction($langs->trans('ChangeIntoRepeatableInvoice'), '', 'default', DOL_URL_ROOT.'/compta/facture/card-rec.php?facid='.$object->id.'&amp;action=create', '', true, $params);
				}
			}

			// Remove situation from cycle
			if (in_array($object->status, array(Facture::STATUS_CLOSED, Facture::STATUS_VALIDATED))
				&& $object->type == Facture::TYPE_SITUATION
				&& $usercancreate
				&& !$objectidnext
				&& $object->situation_counter > 1
				&& $object->is_last_in_cycle()
				&& $usercanunvalidate
				) {
				if (($object->total_ttc - $totalcreditnotes) == 0) {
					print '<a id="butSituationOut" class="butAction" href="'.$_SERVER['PHP_SELF'].'?facid='.$object->id.'&amp;action=situationout">'.$langs->trans("RemoveSituationFromCycle").'</a>';
				} else {
					print '<a id="butSituationOutRefused" class="butActionRefused classfortooltip" href="#" title="'.$langs->trans("DisabledBecauseNotEnouthCreditNote").'" >'.$langs->trans("RemoveSituationFromCycle").'</a>';
				}
			}

			// Create next situation invoice
			if ($usercancreate && ($object->type == 5) && ($object->status == 1 || $object->status == 2)) {
				if ($object->is_last_in_cycle() && $object->situation_final != 1) {
					print '<a class="butAction" href="'.$_SERVER['PHP_SELF'].'?action=create&amp;type=5&amp;origin=facture&amp;originid='.$object->id.'&amp;socid='.$object->socid.'" >'.$langs->trans('CreateNextSituationInvoice').'</a>';
				} elseif (!$object->is_last_in_cycle()) {
					print '<a class="butActionRefused classfortooltip" href="#" title="'.$langs->trans("DisabledBecauseNotLastInCycle").'">'.$langs->trans('CreateNextSituationInvoice').'</a>';
				} else {
					print '<a class="butActionRefused classfortooltip" href="#" title="'.$langs->trans("DisabledBecauseFinal").'">'.$langs->trans('CreateNextSituationInvoice').'</a>';
				}
			}

			// Delete
			$isErasable = $object->is_erasable();
			if ($usercandelete || ($usercancreate && $isErasable == 1)) {	// isErasable = 1 means draft with temporary ref (draft can always be deleted with no need of permissions)
				$enableDelete = false;
				$deleteHref = '#';
				$htmltooltip = '';
				if ($isErasable == -4) {
					$htmltooltip = $langs->trans('DisabledBecausePayments');
				} elseif ($isErasable == -3) {
					$htmltooltip = $langs->trans('DisabledBecauseNotLastSituationInvoice');
				} elseif ($isErasable == -2) {
					$htmltooltip = $langs->trans('DisabledBecauseNotLastInvoice');
				} elseif ($isErasable == -1) {
					$htmltooltip = $langs->trans('DisabledBecauseDispatchedInBookkeeping');
				} elseif ($isErasable <= 0) {	// Any other cases
					$htmltooltip = $langs->trans('DisabledBecauseNotErasable');
				} elseif ($objectidnext) {
					$htmltooltip = $langs->trans('DisabledBecauseReplacedInvoice');
				} else {
					$deleteHref = $_SERVER["PHP_SELF"].'?facid='.$object->id.'&action=delete&token='.newToken();
					$enableDelete = true;
				}
				unset($params['attr']['title']);
				print dolGetButtonAction($htmltooltip, $langs->trans('Delete'), 'delete', $deleteHref, '', $enableDelete, $params);
			} else {
				unset($params['attr']['title']);
				print dolGetButtonAction($htmltooltip, $langs->trans('Delete'), 'delete', '#', '', false);
			}
		}
		print '</div>';
	}

	// Select mail models is same action as presend
	if (GETPOST('modelselected', 'alpha')) {
		$action = 'presend';
	}
	if ($action != 'prerelance' && $action != 'presend') {
		print '<div class="fichecenter"><div class="fichehalfleft">';
		print '<a name="builddoc"></a>'; // ancre

		// Generated documents
		$filename = dol_sanitizeFileName($object->ref);
		$filedir = $conf->facture->multidir_output[$object->entity].'/'.dol_sanitizeFileName($object->ref);
		$urlsource = $_SERVER['PHP_SELF'].'?facid='.$object->id;
		$genallowed = $usercanread;
		$delallowed = $usercancreate;

		print $formfile->showdocuments(
			'facture',
			$filename,
			$filedir,
			$urlsource,
			$genallowed,
			$delallowed,
			$object->model_pdf,
			1,
			0,
			0,
			28,
			0,
			'',
			'',
			'',
			$soc->default_lang,
			'',
			$object,
			0,
			'remove_file_comfirm'
		);

		$somethingshown = $formfile->numoffiles;

		// Show links to link elements
		$linktoelem = $form->showLinkToObjectBlock($object, null, array('invoice'));

		$compatibleImportElementsList = false;
		if ($usercancreate
			&& $object->status == Facture::STATUS_DRAFT
			&& ($object->type == Facture::TYPE_STANDARD || $object->type == Facture::TYPE_REPLACEMENT || $object->type == Facture::TYPE_DEPOSIT || $object->type == Facture::TYPE_PROFORMA || $object->type == Facture::TYPE_SITUATION)) {
			$compatibleImportElementsList = array('commande', 'propal'); // import from linked elements
		}
		$somethingshown = $form->showLinkedObjectBlock($object, $linktoelem, $compatibleImportElementsList);


		// Show online payment link
		$useonlinepayment = (isModEnabled('paypal') || isModEnabled('stripe') || isModEnabled('paybox'));

		$parameters = array();
		$reshook = $hookmanager->executeHooks('doShowOnlinePaymentUrl', $parameters, $object, $action); // Note that $action and $object may have been modified by some hooks
		if ($reshook > 0) {
			if (isset($hookmanager->resArray['showonlinepaymenturl'])) {
				$useonlinepayment = $hookmanager->resArray['showonlinepaymenturl'];
			}
		}

		if ($object->status != Facture::STATUS_DRAFT && $useonlinepayment) {
			print '<br><!-- Link to pay -->'."\n";
			require_once DOL_DOCUMENT_ROOT.'/core/lib/payments.lib.php';
			print showOnlinePaymentUrl('invoice', $object->ref).'<br>';
		}

		print '</div><div class="fichehalfright">';

		$MAXEVENT = 10;

		$morehtmlcenter = dolGetButtonTitle($langs->trans('SeeAll'), '', 'fa fa-bars imgforviewmode', DOL_URL_ROOT.'/compta/facture/agenda.php?id='.$object->id);

		// List of actions on element
		include_once DOL_DOCUMENT_ROOT.'/core/class/html.formactions.class.php';
		$formactions = new FormActions($db);
		$somethingshown = $formactions->showactions($object, 'invoice', $socid, 1, '', $MAXEVENT, '', $morehtmlcenter); // Show all action for thirdparty

		print '</div></div>';
	}


	// Presend form
	$modelmail = 'facture_send';
	$defaulttopic = 'SendBillRef';
	$diroutput = $conf->facture->multidir_output[$object->entity];
	$trackid = 'inv'.$object->id;

	include DOL_DOCUMENT_ROOT.'/core/tpl/card_presend.tpl.php';
}

// End of page
llxFooter();
$db->close();<|MERGE_RESOLUTION|>--- conflicted
+++ resolved
@@ -1690,10 +1690,7 @@
 
 									$label = (!empty($lines[$i]->label) ? $lines[$i]->label : '');
 									$desc = (!empty($lines[$i]->desc) ? $lines[$i]->desc : '');
-<<<<<<< HEAD
-
-=======
->>>>>>> 25617ab9
+
 									if ($object->situation_counter == 1) {
 										$lines[$i]->situation_percent = 0;
 									}
