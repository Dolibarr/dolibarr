<?php
/* Copyright (C) 2002-2006 Rodolphe Quiedeville  <rodolphe@quiedeville.org>
 * Copyright (C) 2004      Eric Seigne           <eric.seigne@ryxeo.com>
 * Copyright (C) 2004-2016 Laurent Destailleur   <eldy@users.sourceforge.net>
 * Copyright (C) 2005      Marc Barilley / Ocebo <marc@ocebo.com>
 * Copyright (C) 2005-2015 Regis Houssin         <regis.houssin@capnetworks.com>
 * Copyright (C) 2006      Andre Cianfarani      <acianfa@free.fr>
 * Copyright (C) 2010-2015 Juanjo Menent         <jmenent@2byte.es>
 * Copyright (C) 2012-2013 Christophe Battarel   <christophe.battarel@altairis.fr>
 * Copyright (C) 2012-2013 Cédric Salvador       <csalvador@gpcsolutions.fr>
 * Copyright (C) 2012-2014 Raphaël Doursenaud    <rdoursenaud@gpcsolutions.fr>
 * Copyright (C) 2013      Jean-Francois FERRY   <jfefe@aternatik.fr>
 * Copyright (C) 2013-2014 Florian Henry         <florian.henry@open-concept.pro>
 * Copyright (C) 2013      Cédric Salvador       <csalvador@gpcsolutions.fr>
 * Copyright (C) 2014-2018 Ferran Marcet	 	 <fmarcet@2byte.es>
 * Copyright (C) 2015-2016 Marcos García         <marcosgdf@gmail.com>
 *
 * This program is free software; you can redistribute it and/or modify
 * it under the terms of the GNU General Public License as published by
 * the Free Software Foundation; either version 3 of the License, or
 * (at your option) any later version.
 *
 * This program is distributed in the hope that it will be useful,
 * but WITHOUT ANY WARRANTY; without even the implied warranty of
 * MERCHANTABILITY or FITNESS FOR A PARTICULAR PURPOSE.  See the
 * GNU General Public License for more details.
 *
 * You should have received a copy of the GNU General Public License
 * along with this program. If not, see <http://www.gnu.org/licenses/>.
 */

/**
 * \file 	htdocs/compta/facture/card.php
 * \ingroup facture
 * \brief 	Page to create/see an invoice
 */

require '../../main.inc.php';
require_once DOL_DOCUMENT_ROOT . '/compta/facture/class/facture.class.php';
require_once DOL_DOCUMENT_ROOT . '/compta/facture/class/facture-rec.class.php';
require_once DOL_DOCUMENT_ROOT . '/compta/bank/class/account.class.php';
require_once DOL_DOCUMENT_ROOT . '/compta/paiement/class/paiement.class.php';
require_once DOL_DOCUMENT_ROOT . '/core/modules/facture/modules_facture.php';
require_once DOL_DOCUMENT_ROOT . '/core/class/discount.class.php';
require_once DOL_DOCUMENT_ROOT . '/core/class/html.formfile.class.php';
require_once DOL_DOCUMENT_ROOT . '/core/class/html.formother.class.php';
require_once DOL_DOCUMENT_ROOT . '/core/class/html.formmargin.class.php';
require_once DOL_DOCUMENT_ROOT . '/core/lib/invoice.lib.php';
require_once DOL_DOCUMENT_ROOT . '/core/lib/functions2.lib.php';
require_once DOL_DOCUMENT_ROOT . '/core/lib/date.lib.php';
require_once DOL_DOCUMENT_ROOT . '/core/class/extrafields.class.php';
if (! empty($conf->commande->enabled))
	require_once DOL_DOCUMENT_ROOT . '/commande/class/commande.class.php';
if (! empty($conf->projet->enabled)) {
	require_once DOL_DOCUMENT_ROOT . '/projet/class/project.class.php';
	require_once DOL_DOCUMENT_ROOT . '/core/class/html.formprojet.class.php';
}
require_once DOL_DOCUMENT_ROOT . '/core/class/doleditor.class.php';

if (!empty($conf->variants->enabled)) {
	require_once DOL_DOCUMENT_ROOT.'/variants/class/ProductCombination.class.php';
}
if (! empty($conf->accounting->enabled)) {
	require_once DOL_DOCUMENT_ROOT . '/accountancy/class/accountingjournal.class.php';
}

// Load translation files required by the page
$langs->loadLangs(array('bills','companies','compta','products','banks','main','withdrawals'));
if (! empty($conf->incoterm->enabled)) $langs->load('incoterm');
if (! empty($conf->margin->enabled)) $langs->load('margins');

$projectid = (GETPOST('projectid','int') ? GETPOST('projectid', 'int') : 0);

$id = (GETPOST('id', 'int') ? GETPOST('id', 'int') : GETPOST('facid', 'int')); // For backward compatibility
$ref = GETPOST('ref', 'alpha');
$socid = GETPOST('socid', 'int');
$action = GETPOST('action', 'alpha');
$confirm = GETPOST('confirm', 'alpha');
$cancel = GETPOST('cancel', 'alpha');
$lineid = GETPOST('lineid', 'int');
$userid = GETPOST('userid', 'int');
$search_ref = GETPOST('sf_ref','alpha') ? GETPOST('sf_ref', 'alpha') : GETPOST('search_ref', 'alpha');
$search_societe = GETPOST('search_societe', 'alpha');
$search_montant_ht = GETPOST('search_montant_ht', 'alpha');
$search_montant_ttc = GETPOST('search_montant_ttc', 'alpha');
$origin = GETPOST('origin', 'alpha');
$originid = (GETPOST('originid', 'int') ? GETPOST('originid', 'int') : GETPOST('origin_id', 'int')); // For backward compatibility
$fac_rec=GETPOST('fac_rec','int');

// PDF
$hidedetails = (GETPOST('hidedetails', 'int') ? GETPOST('hidedetails', 'int') : (! empty($conf->global->MAIN_GENERATE_DOCUMENTS_HIDE_DETAILS) ? 1 : 0));
$hidedesc = (GETPOST('hidedesc', 'int') ? GETPOST('hidedesc', 'int') : (! empty($conf->global->MAIN_GENERATE_DOCUMENTS_HIDE_DESC) ? 1 : 0));
$hideref = (GETPOST('hideref', 'int') ? GETPOST('hideref', 'int') : (! empty($conf->global->MAIN_GENERATE_DOCUMENTS_HIDE_REF) ? 1 : 0));

// Security check
$fieldid = (! empty($ref) ? 'facnumber' : 'rowid');
if ($user->societe_id) $socid = $user->societe_id;
$result = restrictedArea($user, 'facture', $id, '', '', 'fk_soc', $fieldid);

// Nombre de ligne pour choix de produit/service predefinis
$NBLINES = 4;

$usehm = (! empty($conf->global->MAIN_USE_HOURMIN_IN_DATE_RANGE) ? $conf->global->MAIN_USE_HOURMIN_IN_DATE_RANGE : 0);

$object = new Facture($db);
$extrafields = new ExtraFields($db);

// Load object
if ($id > 0 || ! empty($ref)) {
	$ret = $object->fetch($id, $ref, '', '', $conf->global->INVOICE_USE_SITUATION);
}

// Initialize technical object to manage hooks of page. Note that conf->hooks_modules contains array of hook context
$hookmanager->initHooks(array('invoicecard','globalcard'));

$permissionnote = $user->rights->facture->creer; // Used by the include of actions_setnotes.inc.php
$permissiondellink=$user->rights->facture->creer;	// Used by the include of actions_dellink.inc.php
$permissiontoedit = $user->rights->facture->creer; // Used by the include of actions_lineupdonw.inc.php


/*
 * Actions
 */

$parameters = array('socid' => $socid);
$reshook = $hookmanager->executeHooks('doActions', $parameters, $object, $action); // Note that $action and $object may have been modified by some hooks
if ($reshook < 0) setEventMessages($hookmanager->error, $hookmanager->errors, 'errors');

if (empty($reshook))
{
	if ($cancel)
	{
		if (! empty($backtopage))
		{
			header("Location: ".$backtopage);
			exit;
		}
		$action='';
	}

	include DOL_DOCUMENT_ROOT.'/core/actions_setnotes.inc.php'; // Must be include, not include_once

	include DOL_DOCUMENT_ROOT.'/core/actions_dellink.inc.php';		// Must be include, not include_once

	include DOL_DOCUMENT_ROOT.'/core/actions_lineupdown.inc.php';	// Must be include, not include_once

	// Action clone object
	if ($action == 'confirm_clone' && $confirm == 'yes' && $user->rights->facture->creer) {
	//	if (1 == 0 && empty($_REQUEST["clone_content"]) && empty($_REQUEST["clone_receivers"])) {
	//		$mesgs [] = '<div class="error">' . $langs->trans("NoCloneOptionsSpecified") . '</div>';
	//	} else {
			if ($object->fetch($id) > 0) {
				$result = $object->createFromClone($socid);
				if ($result > 0) {
					header("Location: " . $_SERVER['PHP_SELF'] . '?facid=' . $result);
					exit();
				} else {
					setEventMessages($object->error, $object->errors, 'errors');
					$action = '';
				}
			}
	//	}
	}

	// Change status of invoice
	else if ($action == 'reopen' && $user->rights->facture->creer) {
		$result = $object->fetch($id);
		if ($object->statut == 2 || ($object->statut == 3 && $object->close_code != 'replaced') || ($object->statut == 1 && $object->paye == 1)) {    // ($object->statut == 1 && $object->paye == 1) should not happened but can be found when data are corrupted
			$result = $object->set_unpaid($user);
			if ($result > 0) {
				header('Location: ' . $_SERVER["PHP_SELF"] . '?facid=' . $id);
				exit();
			} else {
				setEventMessages($object->error, $object->errors, 'errors');
			}
		}
	}

	// Delete invoice
	else if ($action == 'confirm_delete' && $confirm == 'yes' && $user->rights->facture->supprimer) {
		$result = $object->fetch($id);
		$object->fetch_thirdparty();

		$idwarehouse = GETPOST('idwarehouse');

		$qualified_for_stock_change = 0;
		if (empty($conf->global->STOCK_SUPPORTS_SERVICES)) {
			$qualified_for_stock_change = $object->hasProductsOrServices(2);
		} else {
			$qualified_for_stock_change = $object->hasProductsOrServices(1);
		}

		if ($object->is_erasable())
		{
			$result = $object->delete($user, 0, $idwarehouse);
			if ($result > 0) {
				header('Location: ' . DOL_URL_ROOT . '/compta/facture/list.php?restore_lastsearch_values=1');
				exit();
			} else {
				setEventMessages($object->error, $object->errors, 'errors');
				$action='';
			}
		}
	}

	// Delete line
	else if ($action == 'confirm_deleteline' && $confirm == 'yes' && $user->rights->facture->creer)
	{
		$object->fetch($id);
		$object->fetch_thirdparty();

		$result = $object->deleteline(GETPOST('lineid'));
		if ($result > 0) {
			// Define output language
			$outputlangs = $langs;
			$newlang = '';
			if ($conf->global->MAIN_MULTILANGS && empty($newlang) && ! empty($_REQUEST['lang_id']))
				$newlang = $_REQUEST['lang_id'];
			if ($conf->global->MAIN_MULTILANGS && empty($newlang))
				$newlang = $object->thirdparty->default_lang;
			if (! empty($newlang)) {
				$outputlangs = new Translate("", $conf);
				$outputlangs->setDefaultLang($newlang);
				$outputlangs->load('products');
			}
			if (empty($conf->global->MAIN_DISABLE_PDF_AUTOUPDATE)) {
				$ret = $object->fetch($id); // Reload to get new records
				$result = $object->generateDocument($object->modelpdf, $outputlangs, $hidedetails, $hidedesc, $hideref);
			}
			if ($result >= 0) {
				header('Location: ' . $_SERVER["PHP_SELF"] . '?facid=' . $id);
				exit();
			}
		} else {
			setEventMessages($object->error, $object->errors, 'errors');
			$action = '';
		}
	}

	// Delete link of credit note to invoice
	else if ($action == 'unlinkdiscount' && $user->rights->facture->creer)
	{
		$discount = new DiscountAbsolute($db);
		$result = $discount->fetch(GETPOST("discountid"));
		$discount->unlink_invoice();
	}

	// Validation
	else if ($action == 'valid' && $user->rights->facture->creer)
	{
		$object->fetch($id);

		// On verifie signe facture
		if ($object->type == Facture::TYPE_CREDIT_NOTE) {
			// Si avoir, le signe doit etre negatif
			if ($object->total_ht >= 0) {
				setEventMessages($langs->trans("ErrorInvoiceAvoirMustBeNegative"), null, 'errors');
				$action = '';
			}
		} else {
			// Si non avoir, le signe doit etre positif
			if (empty($conf->global->FACTURE_ENABLE_NEGATIVE) && $object->total_ht < 0) {
				setEventMessages($langs->trans("ErrorInvoiceOfThisTypeMustBePositive"), null, 'errors');
				$action = '';
			}
		}
	}

	else if ($action == 'set_thirdparty' && $user->rights->facture->creer)
	{
		$object->fetch($id);
		$object->setValueFrom('fk_soc', $socid, '', null, 'int', '', $user, 'BILL_MODIFY');

		header('Location: ' . $_SERVER["PHP_SELF"] . '?facid=' . $id);
		exit();
	}

	else if ($action == 'classin' && $user->rights->facture->creer)
	{
		$object->fetch($id);
		$object->setProject($_POST['projectid']);
	}

	else if ($action == 'setmode' && $user->rights->facture->creer)
	{
		$object->fetch($id);
		$result = $object->setPaymentMethods(GETPOST('mode_reglement_id', 'int'));
		if ($result < 0)
			dol_print_error($db, $object->error);
	}

	// Multicurrency Code
	else if ($action == 'setmulticurrencycode' && $user->rights->facture->creer) {
		$result = $object->setMulticurrencyCode(GETPOST('multicurrency_code', 'alpha'));
	}

	// Multicurrency rate
	else if ($action == 'setmulticurrencyrate' && $user->rights->facture->creer) {
		$result = $object->setMulticurrencyRate(price2num(GETPOST('multicurrency_tx')), GETPOST('calculation_mode', 'int'));
	}

	else if ($action == 'setinvoicedate' && $user->rights->facture->creer)
	{
		$object->fetch($id);
		$old_date_lim_reglement = $object->date_lim_reglement;
		$date = dol_mktime(12, 0, 0, $_POST['invoicedatemonth'], $_POST['invoicedateday'], $_POST['invoicedateyear']);
		if (empty($date))
		{
			setEventMessages($langs->trans("ErrorFieldRequired", $langs->transnoentitiesnoconv("Date")), null, 'errors');
			header('Location: '.$_SERVER["PHP_SELF"].'?facid='.$id.'&action=editinvoicedate');
			exit;
		}
		$object->date=$date;
		$new_date_lim_reglement = $object->calculate_date_lim_reglement();
		if ($new_date_lim_reglement > $old_date_lim_reglement) $object->date_lim_reglement = $new_date_lim_reglement;
		if ($object->date_lim_reglement < $object->date) $object->date_lim_reglement = $object->date;
		$result = $object->update($user);
		if ($result < 0) dol_print_error($db, $object->error);
	}

	else if ($action == 'setdate_pointoftax' && $user->rights->facture->creer)
	{
		$object->fetch($id);
		$date_pointoftax = dol_mktime(12, 0, 0, $_POST['date_pointoftaxmonth'], $_POST['date_pointoftaxday'], $_POST['date_pointoftaxyear']);
		$object->date_pointoftax=$date_pointoftax;
		$result = $object->update($user);
		if ($result < 0) dol_print_error($db, $object->error);
	}

	else if ($action == 'setconditions' && $user->rights->facture->creer)
	{
		$object->fetch($id);
		$object->cond_reglement_code = 0; // To clean property
		$object->cond_reglement_id = 0; // To clean property
		$result = $object->setPaymentTerms(GETPOST('cond_reglement_id', 'int'));
		if ($result < 0) dol_print_error($db, $object->error);

		$old_date_lim_reglement = $object->date_lim_reglement;
		$new_date_lim_reglement = $object->calculate_date_lim_reglement();
		if ($new_date_lim_reglement > $old_date_lim_reglement) $object->date_lim_reglement = $new_date_lim_reglement;
		if ($object->date_lim_reglement < $object->date) $object->date_lim_reglement = $object->date;
		$result = $object->update($user);
		if ($result < 0) dol_print_error($db, $object->error);
	}

	else if ($action == 'setpaymentterm' && $user->rights->facture->creer)
	{
		$object->fetch($id);
		$object->date_lim_reglement = dol_mktime(12, 0, 0, $_POST['paymenttermmonth'], $_POST['paymenttermday'], $_POST['paymenttermyear']);
		if ($object->date_lim_reglement < $object->date) {
			$object->date_lim_reglement = $object->calculate_date_lim_reglement();
			setEventMessages($langs->trans("DatePaymentTermCantBeLowerThanObjectDate"), null, 'warnings');
		}
		$result = $object->update($user);
		if ($result < 0)
			dol_print_error($db, $object->error);
	}

	else if ($action == 'setrevenuestamp' && $user->rights->facture->creer)
	{
		$object->fetch($id);
		$object->revenuestamp = GETPOST('revenuestamp');
		$result = $object->update($user);
		$object->update_price(1);
		if ($result < 0)
			dol_print_error($db, $object->error);
	}

	// Set incoterm
	elseif ($action == 'set_incoterms' && !empty($conf->incoterm->enabled))
	{
		$result = $object->setIncoterms(GETPOST('incoterm_id', 'int'), GETPOST('location_incoterms', 'alpha'));
	}

	// bank account
	else if ($action == 'setbankaccount' && $user->rights->facture->creer)
	{
		$result=$object->setBankAccount(GETPOST('fk_account', 'int'));
	}

	else if ($action == 'setremisepercent' && $user->rights->facture->creer)
	{
		$object->fetch($id);
		$result = $object->set_remise($user, $_POST['remise_percent']);
	}

	else if ($action == "setabsolutediscount" && $user->rights->facture->creer)
	{
		// POST[remise_id] or POST[remise_id_for_payment]

		// We use the credit to reduce amount of invoice
		if (! empty($_POST["remise_id"])) {
			$ret = $object->fetch($id);
			if ($ret > 0) {
				$result = $object->insert_discount($_POST["remise_id"]);
				if ($result < 0) {
					setEventMessages($object->error, $object->errors, 'errors');
				}
			} else {
				dol_print_error($db, $object->error);
			}
		}
		// We use the credit to reduce remain to pay
		if (! empty($_POST["remise_id_for_payment"]))
		{
			require_once DOL_DOCUMENT_ROOT . '/core/class/discount.class.php';
			$discount = new DiscountAbsolute($db);
			$discount->fetch($_POST["remise_id_for_payment"]);

			//var_dump($object->getRemainToPay(0));
			//var_dump($discount->amount_ttc);exit;
			if (price2num($discount->amount_ttc) > price2num($object->getRemainToPay(0)))
			{
				// TODO Split the discount in 2 automatically
				$error++;
				setEventMessages($langs->trans("ErrorDiscountLargerThanRemainToPaySplitItBefore"), null, 'errors');
			}

			if (! $error)
			{
				$result = $discount->link_to_invoice(0, $id);
				if ($result < 0) {
					setEventMessages($discount->error, $discount->errors, 'errors');
				}
			}
		}

		if (empty($conf->global->MAIN_DISABLE_PDF_AUTOUPDATE))
		{
			$outputlangs = $langs;
			$newlang = '';
			if ($conf->global->MAIN_MULTILANGS && empty($newlang) && GETPOST('lang_id','aZ09')) $newlang = GETPOST('lang_id','aZ09');
			if ($conf->global->MAIN_MULTILANGS && empty($newlang))	$newlang = $object->thirdparty->default_lang;
			if (! empty($newlang)) {
				$outputlangs = new Translate("", $conf);
				$outputlangs->setDefaultLang($newlang);
			}
			$ret = $object->fetch($id); // Reload to get new records

			$result = $object->generateDocument($object->modelpdf, $outputlangs, $hidedetails, $hidedesc, $hideref);
			if ($result < 0) setEventMessages($object->error, $object->errors, 'errors');
		}
	}

	else if ($action == 'setref_client' && $user->rights->facture->creer)
	{
		$object->fetch($id);
		$object->set_ref_client(GETPOST('ref_client'));
	}

	// Classify to validated
	else if ($action == 'confirm_valid' && $confirm == 'yes' &&
		((empty($conf->global->MAIN_USE_ADVANCED_PERMS) && ! empty($user->rights->facture->creer))
	   	|| (! empty($conf->global->MAIN_USE_ADVANCED_PERMS) && ! empty($user->rights->facture->invoice_advance->validate)))
	)
	{
		$idwarehouse = GETPOST('idwarehouse','int');

		$object->fetch($id);
		$object->fetch_thirdparty();

		// Check parameters

		// Check for mandatory fields defined into setup
		$array_to_check=array('IDPROF1','IDPROF2','IDPROF3','IDPROF4','IDPROF5','IDPROF6','EMAIL');
		foreach($array_to_check as $key)
		{
			$keymin=strtolower($key);
			$i=(int) preg_replace('/[^0-9]/','',$key);
			$vallabel=$object->thirdparty->$keymin;

			if ($i > 0)
			{
				if ($object->thirdparty->isACompany())
				{
					// Check for mandatory prof id (but only if country is other than ours)
					if ($mysoc->country_id > 0 && $object->thirdparty->country_id == $mysoc->country_id)
					{
						$idprof_mandatory ='SOCIETE_'.$key.'_INVOICE_MANDATORY';
						if (! $vallabel && ! empty($conf->global->$idprof_mandatory))
						{
							$langs->load("errors");
							$error++;
							setEventMessages($langs->trans('ErrorProdIdIsMandatory', $langs->transcountry('ProfId'.$i, $object->thirdparty->country_code)).' ('.$langs->trans("ForbiddenBySetupRules").')', null, 'errors');
						}
					}
				}
			}
			else
			{
				//var_dump($conf->global->SOCIETE_EMAIL_MANDATORY);
				if ($key == 'EMAIL')
				{
					// Check for mandatory
					if (! empty($conf->global->SOCIETE_EMAIL_INVOICE_MANDATORY) && ! isValidEMail($object->thirdparty->email))
					{
						$langs->load("errors");
						$error++;
						setEventMessages($langs->trans("ErrorBadEMail", $object->thirdparty->email).' ('.$langs->trans("ForbiddenBySetupRules").')', null, 'errors');
					}
				}
			}
		}

		$qualified_for_stock_change = 0;
		if (empty($conf->global->STOCK_SUPPORTS_SERVICES)) {
			$qualified_for_stock_change = $object->hasProductsOrServices(2);
		} else {
			$qualified_for_stock_change = $object->hasProductsOrServices(1);
		}

		// Check for warehouse
		if ($object->type != Facture::TYPE_DEPOSIT && ! empty($conf->global->STOCK_CALCULATE_ON_BILL) && $qualified_for_stock_change)
		{
			if (! $idwarehouse || $idwarehouse == - 1) {
				$error++;
				setEventMessages($langs->trans('ErrorFieldRequired', $langs->transnoentitiesnoconv("Warehouse")), null, 'errors');
				$action = '';
			}
		}

		if (! $error)
		{
			$result = $object->validate($user, '', $idwarehouse);
			if ($result >= 0)
			{
				// Define output language
				if (empty($conf->global->MAIN_DISABLE_PDF_AUTOUPDATE))
				{
					$outputlangs = $langs;
					$newlang = '';
					if ($conf->global->MAIN_MULTILANGS && empty($newlang) && GETPOST('lang_id','aZ09')) $newlang = GETPOST('lang_id','aZ09');
					if ($conf->global->MAIN_MULTILANGS && empty($newlang))	$newlang = $object->thirdparty->default_lang;
					if (! empty($newlang)) {
						$outputlangs = new Translate("", $conf);
						$outputlangs->setDefaultLang($newlang);
						$outputlangs->load('products');
					}
					$model=$object->modelpdf;
					$ret = $object->fetch($id); // Reload to get new records

					$result = $object->generateDocument($model, $outputlangs, $hidedetails, $hidedesc, $hideref);
					if ($result < 0) setEventMessages($object->error, $object->errors, 'errors');
				}
			}
			else
			{
				if (count($object->errors)) setEventMessages(null, $object->errors, 'errors');
				else setEventMessages($object->error, $object->errors, 'errors');
			}
		}
	}

	// Go back to draft status (unvalidate)
	else if ($action == 'confirm_modif' &&
		((empty($conf->global->MAIN_USE_ADVANCED_PERMS) && ! empty($user->rights->facture->creer))
	   	|| (! empty($conf->global->MAIN_USE_ADVANCED_PERMS) && ! empty($user->rights->facture->invoice_advance->unvalidate)))
	)
	{
		$idwarehouse = GETPOST('idwarehouse','int');

		$object->fetch($id);
		$object->fetch_thirdparty();

		$qualified_for_stock_change = 0;
		if (empty($conf->global->STOCK_SUPPORTS_SERVICES)) {
			$qualified_for_stock_change = $object->hasProductsOrServices(2);
		} else {
			$qualified_for_stock_change = $object->hasProductsOrServices(1);
		}

		// Check parameters
		if ($object->type != Facture::TYPE_DEPOSIT && ! empty($conf->global->STOCK_CALCULATE_ON_BILL) && $qualified_for_stock_change)
		{
			if (! $idwarehouse || $idwarehouse == - 1) {
				$error++;
				setEventMessages($langs->trans('ErrorFieldRequired', $langs->transnoentitiesnoconv("Warehouse")), null, 'errors');
				$action = '';
			}
		}

		if (! $error) {
			// On verifie si la facture a des paiements
			$sql = 'SELECT pf.amount';
			$sql .= ' FROM ' . MAIN_DB_PREFIX . 'paiement_facture as pf';
			$sql .= ' WHERE pf.fk_facture = ' . $object->id;

			$result = $db->query($sql);
			if ($result) {
				$i = 0;
				$num = $db->num_rows($result);

				while ($i < $num) {
					$objp = $db->fetch_object($result);
					$totalpaye += $objp->amount;
					$i ++;
				}
			} else {
				dol_print_error($db, '');
			}

			$resteapayer = $object->total_ttc - $totalpaye;

			// On verifie si les lignes de factures ont ete exportees en compta et/ou ventilees
			$ventilExportCompta = $object->getVentilExportCompta();

			// On verifie si aucun paiement n'a ete effectue
			if ($ventilExportCompta == 0)
			{
				if (! empty($conf->global->INVOICE_CAN_ALWAYS_BE_EDITED) || ($resteapayer == $object->total_ttc && empty($object->paye)))
				{
					$result=$object->set_draft($user, $idwarehouse);
					if ($result<0) setEventMessages($object->error, $object->errors, 'errors');

					// Define output language
					if (empty($conf->global->MAIN_DISABLE_PDF_AUTOUPDATE))
					{
						$outputlangs = $langs;
						$newlang = '';
						if ($conf->global->MAIN_MULTILANGS && empty($newlang) && GETPOST('lang_id','aZ09')) $newlang = GETPOST('lang_id','aZ09');
						if ($conf->global->MAIN_MULTILANGS && empty($newlang))	$newlang = $object->thirdparty->default_lang;
						if (! empty($newlang)) {
							$outputlangs = new Translate("", $conf);
							$outputlangs->setDefaultLang($newlang);
							$outputlangs->load('products');
						}
						$model=$object->modelpdf;
						$ret = $object->fetch($id); // Reload to get new records

						$object->generateDocument($model, $outputlangs, $hidedetails, $hidedesc, $hideref);
					}
				}
			}
		}
	}

	// Classify "paid"
	else if ($action == 'confirm_paid' && $confirm == 'yes' && $user->rights->facture->paiement)
	{
		$object->fetch($id);
		$result = $object->set_paid($user);
		if ($result<0) setEventMessages($object->error, $object->errors, 'errors');
	} // Classif "paid partialy"
	else if ($action == 'confirm_paid_partially' && $confirm == 'yes' && $user->rights->facture->paiement)
	{
		$object->fetch($id);
		$close_code = GETPOST("close_code",'none');
		$close_note = GETPOST("close_note",'none');
		if ($close_code) {
			$result = $object->set_paid($user, $close_code, $close_note);
			if ($result<0) setEventMessages($object->error, $object->errors, 'errors');
		} else {
			setEventMessages($langs->trans("ErrorFieldRequired", $langs->transnoentitiesnoconv("Reason")), null, 'errors');
		}
	} // Classify "abandoned"
	else if ($action == 'confirm_canceled' && $confirm == 'yes') {
		$object->fetch($id);
		$close_code = GETPOST("close_code",'none');
		$close_note = GETPOST("close_note",'none');
		if ($close_code) {
			$result = $object->set_canceled($user, $close_code, $close_note);
			if ($result<0) setEventMessages($object->error, $object->errors, 'errors');
		} else {
			setEventMessages($langs->trans("ErrorFieldRequired", $langs->transnoentitiesnoconv("Reason")), null, 'errors');
		}
	}

	// Convertir en reduc
	else if ($action == 'confirm_converttoreduc' && $confirm == 'yes' && $user->rights->facture->creer)
	{
		$object->fetch($id);
		$object->fetch_thirdparty();
		//$object->fetch_lines();	// Already done into fetch

		// Check if there is already a discount (protection to avoid duplicate creation when resubmit post)
		$discountcheck=new DiscountAbsolute($db);
		$result=$discountcheck->fetch(0,$object->id);

		$canconvert=0;
		if ($object->type == Facture::TYPE_DEPOSIT && empty($discountcheck->id)) $canconvert=1;	// we can convert deposit into discount if deposit is payed (completely, partially or not at all) and not already converted (see real condition into condition used to show button converttoreduc)
		if (($object->type == Facture::TYPE_CREDIT_NOTE || $object->type == Facture::TYPE_STANDARD) && $object->paye == 0 && empty($discountcheck->id)) $canconvert=1;	// we can convert credit note into discount if credit note is not payed back and not already converted and amount of payment is 0 (see real condition into condition used to show button converttoreduc)
		if ($canconvert)
		{
			$db->begin();

			$amount_ht = $amount_tva = $amount_ttc = array();

			// Loop on each vat rate
			$i = 0;
			foreach ($object->lines as $line)
			{
				if ($line->product_type < 9 && $line->total_ht != 0) // Remove lines with product_type greater than or equal to 9
				{ 	// no need to create discount if amount is null
					$amount_ht[$line->tva_tx] += $line->total_ht;
					$amount_tva[$line->tva_tx] += $line->total_tva;
					$amount_ttc[$line->tva_tx] += $line->total_ttc;
					$i ++;
				}
			}

			// Insert one discount by VAT rate category
			$discount = new DiscountAbsolute($db);
			if ($object->type == Facture::TYPE_CREDIT_NOTE)
				$discount->description = '(CREDIT_NOTE)';
			elseif ($object->type == Facture::TYPE_DEPOSIT)
				$discount->description = '(DEPOSIT)';
			elseif ($object->type == Facture::TYPE_STANDARD || $object->type == Facture::TYPE_REPLACEMENT || $object->type == Facture::TYPE_SITUATION)
				$discount->description = '(EXCESS RECEIVED)';
			else {
				setEventMessages($langs->trans('CantConvertToReducAnInvoiceOfThisType'), null, 'errors');
			}
			$discount->fk_soc = $object->socid;
			$discount->fk_facture_source = $object->id;

			$error = 0;

			if ($object->type == Facture::TYPE_STANDARD || $object->type == Facture::TYPE_REPLACEMENT || $object->type == Facture::TYPE_SITUATION)
			{
				// If we're on a standard invoice, we have to get excess received to create a discount in TTC without VAT

				$sql = 'SELECT SUM(pf.amount) as total_paiements';
				$sql.= ' FROM '.MAIN_DB_PREFIX.'paiement_facture as pf, '.MAIN_DB_PREFIX.'paiement as p';
				$sql.= ' LEFT JOIN '.MAIN_DB_PREFIX.'c_paiement as c ON p.fk_paiement = c.id';
				$sql.= ' WHERE pf.fk_facture = '.$object->id;
				$sql.= ' AND pf.fk_paiement = p.rowid';
				$sql.= ' AND p.entity IN (' . getEntity('facture').')';

				$resql = $db->query($sql);
				if (! $resql) dol_print_error($db);

				$res = $db->fetch_object($resql);
				$total_paiements = $res->total_paiements;

				$discount->amount_ht = $discount->amount_ttc = $total_paiements - $object->total_ttc;
				$discount->amount_tva = 0;
				$discount->tva_tx = 0;

				$result = $discount->create($user);
				if ($result < 0)
				{
					$error++;
				}

			}
			if ($object->type == Facture::TYPE_CREDIT_NOTE || $object->type == Facture::TYPE_DEPOSIT)
			{
				foreach ($amount_ht as $tva_tx => $xxx)
				{
					$discount->amount_ht = abs($amount_ht[$tva_tx]);
					$discount->amount_tva = abs($amount_tva[$tva_tx]);
					$discount->amount_ttc = abs($amount_ttc[$tva_tx]);
					$discount->tva_tx = abs($tva_tx);

					$result = $discount->create($user);
					if ($result < 0)
					{
						$error++;
						break;
					}
				}

			}

			if (empty($error))
			{
				if($object->type != Facture::TYPE_DEPOSIT) {
					// Classe facture
					$result = $object->set_paid($user);
					if ($result >= 0)
					{
						$db->commit();
					}
					else
					{
						setEventMessages($object->error, $object->errors, 'errors');
						$db->rollback();
					}
				} else {
					$db->commit();
				}
			}
			else
			{
				setEventMessages($discount->error, $discount->errors, 'errors');
				$db->rollback();
			}
		}
	}

	// Delete payment
	elseif ($action == 'confirm_delete_paiement' && $confirm == 'yes' && $user->rights->facture->creer)
	{
		$object->fetch($id);
		if ($object->statut == Facture::STATUS_VALIDATED && $object->paye == 0)
		{
			$paiement = new Paiement($db);
			$result=$paiement->fetch(GETPOST('paiement_id'));
			if ($result > 0) {
				$result=$paiement->delete(); // If fetch ok and found
				header("Location: ".$_SERVER['PHP_SELF']."?id=".$id);
			}
			if ($result < 0) {
				setEventMessages($paiement->error, $paiement->errors, 'errors');
			}
		}
	}

	/*
	 * Insert new invoice in database
	 */
	else if ($action == 'add' && $user->rights->facture->creer)
	{
		if ($socid > 0) $object->socid = GETPOST('socid', 'int');

		$db->begin();

		$error = 0;

		// Fill array 'array_options' with data from add form
		$extralabels = $extrafields->fetch_name_optionals_label($object->table_element);
		$ret = $extrafields->setOptionalsFromPost($extralabels, $object);
		if ($ret < 0) $error++;

		// Replacement invoice
		if ($_POST['type'] == Facture::TYPE_REPLACEMENT)
		{
			$dateinvoice = dol_mktime(12, 0, 0, $_POST['remonth'], $_POST['reday'], $_POST['reyear']);
			if (empty($dateinvoice))
			{
				$error++;
				setEventMessages($langs->trans("ErrorFieldRequired", $langs->transnoentitiesnoconv("Date")), null, 'errors');
			}

			if (! ($_POST['fac_replacement'] > 0)) {
				$error++;
				setEventMessages($langs->trans("ErrorFieldRequired", $langs->transnoentitiesnoconv("ReplaceInvoice")), null, 'errors');
			}

			$date_pointoftax = dol_mktime(12, 0, 0, $_POST['date_pointoftaxmonth'], $_POST['date_pointoftaxday'], $_POST['date_pointoftaxyear']);

			if (! $error) {
				// This is a replacement invoice
				$result = $object->fetch($_POST['fac_replacement']);
				$object->fetch_thirdparty();

				$object->date				= $dateinvoice;
				$object->date_pointoftax	= $date_pointoftax;
				$object->note_public		= trim(GETPOST('note_public','none'));
				// We do not copy the private note
				$object->ref_client			= $_POST['ref_client'];
				$object->ref_int			= $_POST['ref_int'];
				$object->modelpdf			= $_POST['model'];
				$object->fk_project			= $_POST['projectid'];
				$object->cond_reglement_id	= $_POST['cond_reglement_id'];
				$object->mode_reglement_id	= $_POST['mode_reglement_id'];
				$object->fk_account         = GETPOST('fk_account', 'int');
				$object->remise_absolue		= $_POST['remise_absolue'];
				$object->remise_percent		= $_POST['remise_percent'];
				$object->fk_incoterms 		= GETPOST('incoterm_id', 'int');
				$object->location_incoterms = GETPOST('location_incoterms', 'alpha');
				$object->multicurrency_code = GETPOST('multicurrency_code', 'alpha');
				$object->multicurrency_tx   = GETPOST('originmulticurrency_tx', 'int');

				// Proprietes particulieres a facture de remplacement
				$object->fk_facture_source = $_POST['fac_replacement'];
				$object->type = Facture::TYPE_REPLACEMENT;

				$id = $object->createFromCurrent($user);
				if ($id <= 0) {
					setEventMessages($object->error, $object->errors, 'errors');
				}
			}
		}

		// Credit note invoice
		if ($_POST['type'] == Facture::TYPE_CREDIT_NOTE)
		{
			$sourceinvoice = GETPOST('fac_avoir');
			if (! ($sourceinvoice > 0) && empty($conf->global->INVOICE_CREDIT_NOTE_STANDALONE))
			{
				$error++;
				setEventMessages($langs->trans("ErrorFieldRequired", $langs->transnoentitiesnoconv("CorrectInvoice")), null, 'errors');
			}

			$dateinvoice = dol_mktime(12, 0, 0, $_POST['remonth'], $_POST['reday'], $_POST['reyear']);
			if (empty($dateinvoice))
			{
				$error++;
				setEventMessages($langs->trans("ErrorFieldRequired", $langs->trans("Date")), null, 'errors');
			}

			$date_pointoftax = dol_mktime(12, 0, 0, $_POST['date_pointoftaxmonth'], $_POST['date_pointoftaxday'], $_POST['date_pointoftaxyear']);

			if (! $error)
			{
				$object->socid				= GETPOST('socid','int');
				$object->number				= $_POST['facnumber'];
				$object->date				= $dateinvoice;
				$object->date_pointoftax	= $date_pointoftax;
				$object->note_public		= trim(GETPOST('note_public','none'));
				// We do not copy the private note
				$object->ref_client			= $_POST['ref_client'];
				$object->ref_int			= $_POST['ref_int'];
				$object->modelpdf			= $_POST['model'];
				$object->fk_project			= $_POST['projectid'];
				$object->cond_reglement_id	= 0;
				$object->mode_reglement_id	= $_POST['mode_reglement_id'];
				$object->fk_account         = GETPOST('fk_account', 'int');
				$object->remise_absolue		= $_POST['remise_absolue'];
				$object->remise_percent		= $_POST['remise_percent'];
				$object->fk_incoterms 		= GETPOST('incoterm_id', 'int');
				$object->location_incoterms = GETPOST('location_incoterms', 'alpha');
				$object->multicurrency_code = GETPOST('multicurrency_code', 'alpha');
				$object->multicurrency_tx   = GETPOST('originmulticurrency_tx', 'int');

				// Proprietes particulieres a facture avoir
				$object->fk_facture_source = $sourceinvoice > 0 ? $sourceinvoice : '';
				$object->type = Facture::TYPE_CREDIT_NOTE;

				$facture_source = new Facture($db); // fetch origin object
				if ($facture_source->fetch($object->fk_facture_source)>0)
				{
				    if ($facture_source->type == Facture::TYPE_SITUATION)
				    {
				        $object->situation_counter =  $facture_source->situation_counter;
				        $object->situation_cycle_ref = $facture_source->situation_cycle_ref;
				        $facture_source->fetchPreviousNextSituationInvoice();
				    }
				}
				$id = $object->create($user);

				if (GETPOST('invoiceAvoirWithLines', 'int')==1 && $id>0)
				{
					if (!empty($facture_source->lines))
					{
						$fk_parent_line = 0;

						foreach($facture_source->lines as $line)
						{
							// Extrafields
							if (empty($conf->global->MAIN_EXTRAFIELDS_DISABLED) && method_exists($line, 'fetch_optionals')) {
								// load extrafields
								$line->fetch_optionals();
							}

							// Reset fk_parent_line for no child products and special product
							if (($line->product_type != 9 && empty($line->fk_parent_line)) || $line->product_type == 9) {
								$fk_parent_line = 0;
							}




							if($facture_source->type == Facture::TYPE_SITUATION)
							{

							    if(!empty($facture_source->tab_previous_situation_invoice))
							    {
							        // search the last invoice in cycle
							        $lineIndex = count($facture_source->tab_previous_situation_invoice) - 1;
							        $searchPreviousInvoice = true;
							        while( $searchPreviousInvoice )
							        {
							            if($facture_source->tab_previous_situation_invoice[$lineIndex]->type  == Facture::TYPE_SITUATION || $lineIndex < 1)
							            {
							                $searchPreviousInvoice=false; // find, exit;
							                break;
							            }
							            else
							            {
							                $lineIndex--; // go to previous invoice in cycle
							            }
							        }


							        $maxPrevSituationPercent = 0;
							        foreach($facture_source->tab_previous_situation_invoice[$lineIndex]->lines as $prevLine)
							        {
							            if($prevLine->id == $line->fk_prev_id)
							            {
							                $maxPrevSituationPercent = max($maxPrevSituationPercent,$prevLine->situation_percent);

							                //$line->subprice  = $line->subprice - $prevLine->subprice;
							                $line->total_ht  = $line->total_ht - $prevLine->total_ht;
							                $line->total_tva = $line->total_tva - $prevLine->total_tva;
							                $line->total_ttc = $line->total_ttc - $prevLine->total_ttc;
							                $line->total_localtax1 = $line->total_localtax1 - $prevLine->total_localtax1;
							                $line->total_localtax2 = $line->total_localtax2 - $prevLine->total_localtax2;

							                $line->multicurrency_subprice  = $line->multicurrency_subprice  - $prevLine->multicurrency_subprice;
							                $line->multicurrency_total_ht  = $line->multicurrency_total_ht  - $prevLine->multicurrency_total_ht;
							                $line->multicurrency_total_tva = $line->multicurrency_total_tva - $prevLine->multicurrency_total_tva;
							                $line->multicurrency_total_ttc = $line->multicurrency_total_ttc - $prevLine->multicurrency_total_ttc;


							            }
							        }

							        // prorata
							        $line->situation_percent = $maxPrevSituationPercent - $line->situation_percent;


							    }
							}

							$line->fk_facture = $object->id;
							$line->fk_parent_line = $fk_parent_line;

							$line->subprice = -$line->subprice; // invert price for object
							$line->pa_ht = $line->pa_ht;       // we choosed to have buy/cost price always positive, so no revert of sign here
							$line->total_ht = -$line->total_ht;
							$line->total_tva = -$line->total_tva;
							$line->total_ttc = -$line->total_ttc;
							$line->total_localtax1 = -$line->total_localtax1;
							$line->total_localtax2 = -$line->total_localtax2;

							$line->multicurrency_subprice = -$line->multicurrency_subprice;
							$line->multicurrency_total_ht = -$line->multicurrency_total_ht;
							$line->multicurrency_total_tva = -$line->multicurrency_total_tva;
							$line->multicurrency_total_ttc = -$line->multicurrency_total_ttc;

							$result = $line->insert(0, 1);     // When creating credit note with same lines than source, we must ignore error if discount alreayd linked

							$object->lines[] = $line; // insert new line in current object

							// Defined the new fk_parent_line
							if ($result > 0 && $line->product_type == 9) {
								$fk_parent_line = $result;
							}
						}

						$object->update_price(1);
					}

				}

				if(GETPOST('invoiceAvoirWithPaymentRestAmount', 'int')==1 && $id>0)
				{
					if ($facture_source->fetch($object->fk_facture_source)>0)
					{
						$totalpaye = $facture_source->getSommePaiement();
						$totalcreditnotes = $facture_source->getSumCreditNotesUsed();
						$totaldeposits = $facture_source->getSumDepositsUsed();
						$remain_to_pay = abs($facture_source->total_ttc - $totalpaye - $totalcreditnotes - $totaldeposits);

						$object->addline($langs->trans('invoiceAvoirLineWithPaymentRestAmount'),$remain_to_pay,1,0,0,0,0,0,'','','TTC');
					}
				}

				// Add link between credit note and origin
				if(! empty($object->fk_facture_source)) {
					$facture_source->fetch($object->fk_facture_source);
					$facture_source->fetchObjectLinked();

					if(! empty($facture_source->linkedObjectsIds)) {
						foreach($facture_source->linkedObjectsIds as $sourcetype => $TIds) {
							$object->add_object_linked($sourcetype, current($TIds));
						}
					}
				}
			}
		}

		// Standard invoice or Deposit invoice, created from a Predefined template invoice
		if (($_POST['type'] == Facture::TYPE_STANDARD || $_POST['type'] == Facture::TYPE_DEPOSIT) && GETPOST('fac_rec') > 0)
		{
			$dateinvoice = dol_mktime(12, 0, 0, $_POST['remonth'], $_POST['reday'], $_POST['reyear']);
			if (empty($dateinvoice))
			{
				$error++;
				setEventMessages($langs->trans("ErrorFieldRequired", $langs->transnoentitiesnoconv("Date")), null, 'errors');
			}

			$date_pointoftax = dol_mktime(12, 0, 0, $_POST['date_pointoftaxmonth'], $_POST['date_pointoftaxday'], $_POST['date_pointoftaxyear']);

			if (! $error)
			{
				$object->socid			 = GETPOST('socid','int');
				$object->type            = $_POST['type'];
				$object->number          = $_POST['facnumber'];
				$object->date            = $dateinvoice;
				$object->date_pointoftax = $date_pointoftax;
				$object->note_public	 = trim(GETPOST('note_public','none'));
				$object->note_private    = trim(GETPOST('note_private','none'));
				$object->ref_client      = $_POST['ref_client'];
				$object->ref_int     	 = $_POST['ref_int'];
				$object->modelpdf        = $_POST['model'];
				$object->fk_project		 = $_POST['projectid'];
				$object->cond_reglement_id	= ($_POST['type'] == 3?1:$_POST['cond_reglement_id']);
				$object->mode_reglement_id	= $_POST['mode_reglement_id'];
				$object->fk_account         = GETPOST('fk_account', 'int');
				$object->amount				= $_POST['amount'];
				$object->remise_absolue		= $_POST['remise_absolue'];
				$object->remise_percent		= $_POST['remise_percent'];
				$object->fk_incoterms 		= GETPOST('incoterm_id', 'int');
				$object->location_incoterms = GETPOST('location_incoterms', 'alpha');
				$object->multicurrency_code = GETPOST('multicurrency_code', 'alpha');
				$object->multicurrency_tx   = GETPOST('originmulticurrency_tx', 'int');

				// Source facture
				$object->fac_rec = GETPOST('fac_rec', 'int');

				$id = $object->create($user);       // This include recopy of links from recurring invoice and invoice lines
			}
		}

		// Standard or deposit or proforma invoice, not from a Predefined template invoice
		if (($_POST['type'] == Facture::TYPE_STANDARD || $_POST['type'] == Facture::TYPE_DEPOSIT || $_POST['type'] == Facture::TYPE_PROFORMA || ($_POST['type'] == Facture::TYPE_SITUATION && empty($_POST['situations']))) && GETPOST('fac_rec') <= 0)
		{
			if (GETPOST('socid', 'int') < 1)
			{
				$error++;
				setEventMessages($langs->trans("ErrorFieldRequired", $langs->transnoentitiesnoconv("Customer")), null, 'errors');
			}

			$dateinvoice = dol_mktime(12, 0, 0, $_POST['remonth'], $_POST['reday'], $_POST['reyear']);
			if (empty($dateinvoice))
			{
				$error++;
				setEventMessages($langs->trans("ErrorFieldRequired", $langs->transnoentitiesnoconv("Date")), null, 'errors');
			}

			$date_pointoftax = dol_mktime(12, 0, 0, $_POST['date_pointoftaxmonth'], $_POST['date_pointoftaxday'], $_POST['date_pointoftaxyear']);

			if (! $error)
			{
				// Si facture standard
				$object->socid				= GETPOST('socid','int');
				$object->type				= GETPOST('type');
				$object->number				= $_POST['facnumber'];
				$object->date				= $dateinvoice;
				$object->date_pointoftax	= $date_pointoftax;
				$object->note_public		= trim(GETPOST('note_public','none'));
				$object->note_private		= trim(GETPOST('note_private','none'));
				$object->ref_client			= $_POST['ref_client'];
				$object->ref_int			= $_POST['ref_int'];
				$object->modelpdf			= $_POST['model'];
				$object->fk_project			= $_POST['projectid'];
				$object->cond_reglement_id	= ($_POST['type'] == 3?1:$_POST['cond_reglement_id']);
				$object->mode_reglement_id	= $_POST['mode_reglement_id'];
				$object->fk_account         = GETPOST('fk_account', 'int');
				$object->amount				= $_POST['amount'];
				$object->remise_absolue		= $_POST['remise_absolue'];
				$object->remise_percent		= $_POST['remise_percent'];
				$object->fk_incoterms 		= GETPOST('incoterm_id', 'int');
				$object->location_incoterms = GETPOST('location_incoterms', 'alpha');
				$object->multicurrency_code = GETPOST('multicurrency_code', 'alpha');
				$object->multicurrency_tx   = GETPOST('originmulticurrency_tx', 'int');

				if (GETPOST('type') == Facture::TYPE_SITUATION)
				{
					$object->situation_counter = 1;
					$object->situation_final = 0;
					$object->situation_cycle_ref = $object->newCycle();
				}

				$object->fetch_thirdparty();

				// If creation from another object of another module (Example: origin=propal, originid=1)
				if (! empty($origin) && ! empty($originid))
				{
					// Parse element/subelement (ex: project_task)
					$element = $subelement = $origin;
					if (preg_match('/^([^_]+)_([^_]+)/i', $origin, $regs)) {
						$element = $regs [1];
						$subelement = $regs [2];
					}

					// For compatibility
					if ($element == 'order') {
						$element = $subelement = 'commande';
					}
					if ($element == 'propal') {
						$element = 'comm/propal';
						$subelement = 'propal';
					}
					if ($element == 'contract') {
						$element = $subelement = 'contrat';
					}
					if ($element == 'inter') {
						$element = $subelement = 'ficheinter';
					}
					if ($element == 'shipping') {
						$element = $subelement = 'expedition';
					}

					$object->origin = $origin;
					$object->origin_id = $originid;

					// Possibility to add external linked objects with hooks
					$object->linked_objects[$object->origin] = $object->origin_id;
					// link with order if it is a shipping invoice
					if ($object->origin == 'shipping')
					{
						require_once DOL_DOCUMENT_ROOT . '/expedition/class/expedition.class.php';
						$exp = new Expedition($db);
						$exp->fetch($object->origin_id);
						$exp->fetchObjectLinked();
						if (is_array($exp->linkedObjectsIds['commande']) && count($exp->linkedObjectsIds['commande']) > 0) {
							foreach ($exp->linkedObjectsIds['commande'] as $key => $value){
								$object->linked_objects['commande'] = $value;
							}
						}
					}

					if (is_array($_POST['other_linked_objects']) && ! empty($_POST['other_linked_objects']))
					{
						$object->linked_objects = array_merge($object->linked_objects, $_POST['other_linked_objects']);
					}

					$id = $object->create($user);      // This include class to add_object_linked() and add add_contact()

					if ($id > 0)
					{
						dol_include_once('/' . $element . '/class/' . $subelement . '.class.php');

						$classname = ucfirst($subelement);
						$srcobject = new $classname($db);

						dol_syslog("Try to find source object origin=" . $object->origin . " originid=" . $object->origin_id . " to add lines or deposit lines");
						$result = $srcobject->fetch($object->origin_id);

						// If deposit invoice
						if ($_POST['type'] == Facture::TYPE_DEPOSIT)
						{
							$typeamount = GETPOST('typedeposit', 'alpha');
							$valuedeposit = GETPOST('valuedeposit', 'int');

							$amountdeposit = array();
							if (!empty($conf->global->MAIN_DEPOSIT_MULTI_TVA))
							{
								if ($typeamount == 'amount') $amount = $valuedeposit;
								else $amount = $srcobject->total_ttc * ($valuedeposit / 100);

								$TTotalByTva = array();
								foreach ($srcobject->lines as &$line)
								{
									if(! empty($line->special_code)) continue;
									$TTotalByTva[$line->tva_tx] += $line->total_ttc ;
								}

								$amount_to_diff = 0;
								foreach ($TTotalByTva as $tva => &$total)
								{
									$coef = $total / $srcobject->total_ttc; // Calc coef
									$am = $amount * $coef;
									$amount_ttc_diff += $am;
									$amountdeposit[$tva] += $am / (1 + $tva / 100); // Convert into HT for the addline
								}
							}
							else
							{
								if ($typeamount == 'amount')
								{
									$amountdeposit[0] = $valuedeposit;
								}
								else
								{
									if ($result > 0)
									{
										$totalamount = 0;
										$lines = $srcobject->lines;
										$numlines=count($lines);
										for ($i=0; $i<$numlines; $i++)
										{
											$qualified=1;
											if (empty($lines[$i]->qty)) $qualified=0;	// We discard qty=0, it is an option
											if (! empty($lines[$i]->special_code)) $qualified=0;	// We discard special_code (frais port, ecotaxe, option, ...)
											if ($qualified) $totalamount += $lines[$i]->total_ht; // Fixme : is it not for the customer ? Shouldn't we take total_ttc ?
										}

										if ($totalamount != 0) {
											if ($numlines > 0) $numlines = $numlines-1;
											$tva_tx = $lines[$numlines]->tva_tx;
											if (! empty($lines[$numlines]->vat_src_code) && ! preg_match('/\(/', $tva_tx)) $tva_tx .= ' ('.$lines[$numlines]->vat_src_code.')';
											$amountdeposit[$tva_tx] = ($totalamount * $valuedeposit) / 100;
										} else {
											$amountdeposit[0] = 0;
										}
									} else {
										setEventMessages($srcobject->error, $srcobject->errors, 'errors');
										$error++;
									}
								}

								$amount_ttc_diff = $amountdeposit[0];
							}

							foreach ($amountdeposit as $tva => $amount)
							{
								$arraylist = array('amount' => 'FixAmount','variable' => 'VarAmount');
								$descline = $langs->trans('Deposit');
								//$descline.= ' - '.$langs->trans($arraylist[$typeamount]);
								if ($typeamount=='amount') {
									$descline.= ' ('. price($valuedeposit, '', $langs, 0, - 1, - 1, (!empty($object->multicurrency_code) ? $object->multicurrency_code : $conf->currency)).')';
								} elseif ($typeamount=='variable') {
									$descline.= ' ('. $valuedeposit.'%)';
								}
								$descline.= ' - '.$srcobject->ref;
								$result = $object->addline(
										$descline,
										$amount,		 	// subprice
										1, 						// quantity
										$tva,     // vat rate
										0,                      // localtax1_tx
										0, 						// localtax2_tx
										(empty($conf->global->INVOICE_PRODUCTID_DEPOSIT)?0:$conf->global->INVOICE_PRODUCTID_DEPOSIT), 	// fk_product
										0, 						// remise_percent
										0, 						// date_start
										0, 						// date_end
										0,
										$lines[$i]->info_bits,  // info_bits
										0,
										'HT',
										0,
										0, 						// product_type
										1,
										$lines[$i]->special_code,
										$object->origin,
										0,
										0,
										0,
										0
										//,$langs->trans('Deposit') //Deprecated
									);
							}

							$diff = $object->total_ttc - $amount_ttc_diff;

							if (!empty($conf->global->MAIN_DEPOSIT_MULTI_TVA) && $diff != 0)
							{
								$object->fetch_lines();
								$subprice_diff = $object->lines[0]->subprice - $diff / (1 + $object->lines[0]->tva_tx / 100);
								$object->updateline($object->lines[0]->id, $object->lines[0]->desc, $subprice_diff, $object->lines[0]->qty, $object->lines[0]->remise_percent, $object->lines[0]->date_start, $object->lines[0]->date_end, $object->lines[0]->tva_tx, 0, 0, 'HT', $object->lines[0]->info_bits, $object->lines[0]->product_type, 0, 0, 0, $object->lines[0]->pa_ht, $object->lines[0]->label, 0, array(), 100);
							}

						}
						else
						{
							if ($result > 0)
							{
								$lines = $srcobject->lines;
								if (empty($lines) && method_exists($srcobject, 'fetch_lines'))
								{
									$srcobject->fetch_lines();
									$lines = $srcobject->lines;
								}

								$fk_parent_line=0;
								$num=count($lines);
								for ($i=0;$i<$num;$i++)
								{
									// Don't add lines with qty 0 when coming from a shipment including all order lines
									if($srcobject->element == 'shipping' && $conf->global->SHIPMENT_GETS_ALL_ORDER_PRODUCTS && $lines[$i]->qty == 0) continue;

									$label=(! empty($lines[$i]->label)?$lines[$i]->label:'');
									$desc=(! empty($lines[$i]->desc)?$lines[$i]->desc:$lines[$i]->libelle);
									if ($object->situation_counter == 1) $lines[$i]->situation_percent =  0;

									if ($lines[$i]->subprice < 0)
									{
										// Negative line, we create a discount line
										$discount = new DiscountAbsolute($db);
										$discount->fk_soc = $object->socid;
										$discount->amount_ht = abs($lines[$i]->total_ht);
										$discount->amount_tva = abs($lines[$i]->total_tva);
										$discount->amount_ttc = abs($lines[$i]->total_ttc);
										$discount->tva_tx = $lines[$i]->tva_tx;
										$discount->fk_user = $user->id;
										$discount->description = $desc;
										$discountid = $discount->create($user);
										if ($discountid > 0) {
											$result = $object->insert_discount($discountid); // This include link_to_invoice
										} else {
											setEventMessages($discount->error, $discount->errors, 'errors');
											$error++;
											break;
										}
									} else {
										// Positive line
										$product_type = ($lines[$i]->product_type ? $lines[$i]->product_type : 0);

										// Date start
										$date_start = false;
										if ($lines[$i]->date_debut_prevue)
											$date_start = $lines[$i]->date_debut_prevue;
										if ($lines[$i]->date_debut_reel)
											$date_start = $lines[$i]->date_debut_reel;
										if ($lines[$i]->date_start)
											$date_start = $lines[$i]->date_start;

											// Date end
										$date_end = false;
										if ($lines[$i]->date_fin_prevue)
											$date_end = $lines[$i]->date_fin_prevue;
										if ($lines[$i]->date_fin_reel)
											$date_end = $lines[$i]->date_fin_reel;
										if ($lines[$i]->date_end)
											$date_end = $lines[$i]->date_end;

											// Reset fk_parent_line for no child products and special product
										if (($lines[$i]->product_type != 9 && empty($lines[$i]->fk_parent_line)) || $lines[$i]->product_type == 9) {
											$fk_parent_line = 0;
										}

										// Extrafields
										if (empty($conf->global->MAIN_EXTRAFIELDS_DISABLED) && method_exists($lines[$i], 'fetch_optionals')) {
											$lines[$i]->fetch_optionals($lines[$i]->rowid);
											$array_options = $lines[$i]->array_options;
										}

										$tva_tx = $lines[$i]->tva_tx;
										if (! empty($lines[$i]->vat_src_code) && ! preg_match('/\(/', $tva_tx)) $tva_tx .= ' ('.$lines[$i]->vat_src_code.')';

										// View third's localtaxes for NOW and do not use value from origin.
										// TODO Is this really what we want ? Yes if source if template invoice but what if proposal or order ?
										$localtax1_tx = get_localtax($tva_tx, 1, $object->thirdparty);
										$localtax2_tx = get_localtax($tva_tx, 2, $object->thirdparty);

										$result = $object->addline(
											$desc, $lines[$i]->subprice, $lines[$i]->qty, $tva_tx, $localtax1_tx, $localtax2_tx, $lines[$i]->fk_product,
											$lines[$i]->remise_percent, $date_start, $date_end, 0, $lines[$i]->info_bits, $lines[$i]->fk_remise_except,
											'HT', 0, $product_type, $lines[$i]->rang, $lines[$i]->special_code, $object->origin, $lines[$i]->rowid,
											$fk_parent_line, $lines[$i]->fk_fournprice, $lines[$i]->pa_ht, $label, $array_options,
											$lines[$i]->situation_percent, $lines[$i]->fk_prev_id, $lines[$i]->fk_unit
										);

										if ($result > 0) {
											$lineid = $result;
										} else {
											$lineid = 0;
											$error++;
											break;
										}

										// Defined the new fk_parent_line
										if ($result > 0 && $lines[$i]->product_type == 9) {
											$fk_parent_line = $result;
										}
									}
								}
							} else {
								setEventMessages($srcobject->error, $srcobject->errors, 'errors');
								$error++;
							}
						}

						// Now we create same links to contact than the ones found on origin object
						/* Useless, already into the create
						if (! empty($conf->global->MAIN_PROPAGATE_CONTACTS_FROM_ORIGIN))
						{
    						$originforcontact = $object->origin;
    						$originidforcontact = $object->origin_id;
    						if ($originforcontact == 'shipping')     // shipment and order share the same contacts. If creating from shipment we take data of order
    						{
    						    $originforcontact=$srcobject->origin;
    						    $originidforcontact=$srcobject->origin_id;
    						}
    						$sqlcontact = "SELECT code, fk_socpeople FROM ".MAIN_DB_PREFIX."element_contact as ec, ".MAIN_DB_PREFIX."c_type_contact as ctc";
    						$sqlcontact.= " WHERE element_id = ".$originidforcontact." AND ec.fk_c_type_contact = ctc.rowid AND ctc.element = '".$originforcontact."'";

    						$resqlcontact = $db->query($sqlcontact);
    						if ($resqlcontact)
    						{
                                while($objcontact = $db->fetch_object($resqlcontact))
                                {
                                    //print $objcontact->code.'-'.$objcontact->fk_socpeople."\n";
                                    $object->add_contact($objcontact->fk_socpeople, $objcontact->code);
                                }
    						}
    						else dol_print_error($resqlcontact);
						}*/

						// Hooks
						$parameters = array('objFrom' => $srcobject);
						$reshook = $hookmanager->executeHooks('createFrom', $parameters, $object, $action); // Note that $action and $object may have been
						// modified by hook
						if ($reshook < 0)
						{
							setEventMessages($hookmanager->error, $hookmanager->errors, 'errors');
							$error++;
						}

					} else {
						setEventMessages($object->error, $object->errors, 'errors');
						$error++;
					}
				}
				else
				{   // If some invoice's lines coming from page
					$id = $object->create($user);

					for ($i = 1; $i <= $NBLINES; $i ++) {
						if ($_POST['idprod' . $i]) {
							$product = new Product($db);
							$product->fetch($_POST['idprod' . $i]);
							$startday = dol_mktime(12, 0, 0, $_POST['date_start' . $i . 'month'], $_POST['date_start' . $i . 'day'], $_POST['date_start' . $i . 'year']);
							$endday = dol_mktime(12, 0, 0, $_POST['date_end' . $i . 'month'], $_POST['date_end' . $i . 'day'], $_POST['date_end' . $i . 'year']);
							$result = $object->addline($product->description, $product->price, $_POST['qty' . $i], $product->tva_tx, $product->localtax1_tx, $product->localtax2_tx, $_POST['idprod' . $i], $_POST['remise_percent' . $i], $startday, $endday, 0, 0, '', $product->price_base_type, $product->price_ttc, $product->type, -1, 0, '', 0, 0, null, 0, '', 0, 100, '', $product->fk_unit);
						}
					}
				}
			}
		}

		// Situation invoices
		if (GETPOST('type') == Facture::TYPE_SITUATION && (!empty($_POST['situations'])))
		{
			$datefacture = dol_mktime(12, 0, 0, $_POST['remonth'], $_POST['reday'], $_POST['reyear']);
			if (empty($datefacture)) {
				$error++;
				$mesg = '<div class="error">' . $langs->trans("ErrorFieldRequired", $langs->trans("Date")) . '</div>';
			}

			$date_pointoftax = dol_mktime(12, 0, 0, $_POST['date_pointoftaxmonth'], $_POST['date_pointoftaxday'], $_POST['date_pointoftaxyear']);

			if (!($_POST['situations'] > 0)) {
				$error++;
				$mesg = '<div class="error">' . $langs->trans("ErrorFieldRequired", $langs->trans("InvoiceSituation")) . '</div>';
			}

			if (!$error) {
				$result = $object->fetch($_POST['situations']);
				$object->fk_facture_source = $_POST['situations'];
				$object->type = Facture::TYPE_SITUATION;

				if (!empty($origin) && !empty($originid))
				{
					$object->origin = $origin;
					$object->origin_id = $originid;

					foreach ($object->lines as $i => &$line)
					{
						$line->origin = $object->origin;
						$line->origin_id = $line->id;
						$line->fetch_optionals($line->id);

						// Si fk_remise_except defini on vérifie si la réduction à déjà été appliquée
						if ($line->fk_remise_except)
						{
						    $discount=new DiscountAbsolute($line->db);
						    $result=$discount->fetch($line->fk_remise_except);
						    if ($result > 0)
						    {
						        // Check if discount not already affected to another invoice
						        if ($discount->fk_facture_line > 0)
						        {
						            $line->fk_remise_except = 0;
						        }
						    }
						}
					}
				}

				$object->fetch_thirdparty();
				$object->date = $datefacture;
				$object->date_pointoftax = $date_pointoftax;
				$object->note_public = trim(GETPOST('note_public','none'));
				$object->note = trim(GETPOST('note','none'));
				$object->ref_client = GETPOST('ref_client','alpha');
				$object->ref_int = GETPOST('ref_int','alpha');
				$object->modelpdf = GETPOST('model','alpha');
				$object->fk_project = GETPOST('projectid','int');
				$object->cond_reglement_id = GETPOST('cond_reglement_id','int');
				$object->mode_reglement_id = GETPOST('mode_reglement_id','int');
				$object->remise_absolue = GETPOST('remise_absolue','int');
				$object->remise_percent = GETPOST('remise_percent','int');

				// Proprietes particulieres a facture de remplacement

				$object->situation_counter = $object->situation_counter + 1;
				$id = $object->createFromCurrent($user);
				if ($id <= 0)
				{
					$mesg = $object->error;
				}
				else
				{
					$nextSituationInvoice = new Facture($db);
					$nextSituationInvoice->fetch($id);
					// create extrafields with data from create form
					$extralabels = $extrafields->fetch_name_optionals_label($nextSituationInvoice->table_element);
					$ret = $extrafields->setOptionalsFromPost($extralabels, $nextSituationInvoice);
					if ($ret > 0) {
						$nextSituationInvoice->insertExtraFields();
					}
				}
			}
		}

		// End of object creation, we show it
		if ($id > 0 && ! $error)
		{
			$db->commit();

			// Define output language
			if (empty($conf->global->MAIN_DISABLE_PDF_AUTOUPDATE) && count($object->lines))
			{
				$outputlangs = $langs;
				$newlang = '';
				if ($conf->global->MAIN_MULTILANGS && empty($newlang) && GETPOST('lang_id','aZ09')) $newlang = GETPOST('lang_id','aZ09');
				if ($conf->global->MAIN_MULTILANGS && empty($newlang))	$newlang = $object->thirdparty->default_lang;
				if (! empty($newlang)) {
					$outputlangs = new Translate("", $conf);
					$outputlangs->setDefaultLang($newlang);
					$outputlangs->load('products');
				}
				$model=$object->modelpdf;
				$ret = $object->fetch($id); // Reload to get new records

				$result = $object->generateDocument($model, $outputlangs, $hidedetails, $hidedesc, $hideref);
				if ($result < 0) setEventMessages($object->error, $object->errors, 'errors');
			}

			header('Location: ' . $_SERVER["PHP_SELF"] . '?facid=' . $id);
			exit();
		}
		else
		{
			$db->rollback();
			$action = 'create';
			$_GET["origin"] = $_POST["origin"];
			$_GET["originid"] = $_POST["originid"];
			setEventMessages($object->error, $object->errors, 'errors');
		}
	}

	// Add a new line
	else if ($action == 'addline' && $user->rights->facture->creer)
	{
		$langs->load('errors');
		$error = 0;

		// Set if we used free entry or predefined product
		$predef='';
		$product_desc=(GETPOST('dp_desc','none')?GETPOST('dp_desc','none'):'');
		$price_ht = GETPOST('price_ht');
		$price_ht_devise = GETPOST('multicurrency_price_ht');
		$prod_entry_mode = GETPOST('prod_entry_mode','alpha');
		if ($prod_entry_mode == 'free')
		{
			$idprod=0;
			$tva_tx = (GETPOST('tva_tx','alpha') ? GETPOST('tva_tx','alpha') : 0);
		}
		else
		{
			$idprod=GETPOST('idprod', 'int');
			$tva_tx = '';
		}

		$qty = GETPOST('qty' . $predef);
		$remise_percent = GETPOST('remise_percent' . $predef);

		// Extrafields
		$extrafieldsline = new ExtraFields($db);
		$extralabelsline = $extrafieldsline->fetch_name_optionals_label($object->table_element_line);
		$array_options = $extrafieldsline->getOptionalsFromPost($extralabelsline, $predef);
		// Unset extrafield
		if (is_array($extralabelsline)) {
			// Get extra fields
			foreach ($extralabelsline as $key => $value) {
				unset($_POST["options_" . $key . $predef]);
			}
		}

		if (empty($idprod) && ($price_ht < 0) && ($qty < 0)) {
			setEventMessages($langs->trans('ErrorBothFieldCantBeNegative', $langs->transnoentitiesnoconv('UnitPriceHT'), $langs->transnoentitiesnoconv('Qty')), null, 'errors');
			$error++;
		}
		if (!$prod_entry_mode)
		{
			if (GETPOST('type') < 0 && ! GETPOST('search_idprod'))
			{
				setEventMessages($langs->trans('ErrorChooseBetweenFreeEntryOrPredefinedProduct'), null, 'errors');
				$error++;
			}
		}
		if ($prod_entry_mode == 'free' && empty($idprod) && GETPOST('type') < 0) {
			setEventMessages($langs->trans('ErrorFieldRequired', $langs->transnoentitiesnoconv('Type')), null, 'errors');
			$error++;
		}
		if ($prod_entry_mode == 'free' && empty($idprod) && (($price_ht < 0 && empty($conf->global->FACTURE_ENABLE_NEGATIVE_LINES)) || $price_ht == '') && $price_ht_devise == '') 	// Unit price can be 0 but not ''
		{
			if ($price_ht < 0 && empty($conf->global->FACTURE_ENABLE_NEGATIVE_LINES))
			{
				$langs->load("errors");
				setEventMessages($langs->trans("ErrorFieldCantBeNegativeOnInvoice", $langs->transnoentitiesnoconv("UnitPriceHT")), null, 'errors');
				$error++;
			}
			else
			{
				setEventMessages($langs->trans("ErrorFieldRequired", $langs->transnoentitiesnoconv("UnitPriceHT")), null, 'errors');
				$error++;
			}
		}
		if ($qty == '') {
			setEventMessages($langs->trans('ErrorFieldRequired', $langs->transnoentitiesnoconv('Qty')), null, 'errors');
			$error++;
		}
		if ($prod_entry_mode == 'free' && empty($idprod) && empty($product_desc)) {
			setEventMessages($langs->trans('ErrorFieldRequired', $langs->transnoentitiesnoconv('Description')), null, 'errors');
			$error++;
		}
		if ($qty < 0) {
			$langs->load("errors");
			setEventMessages($langs->trans('ErrorQtyForCustomerInvoiceCantBeNegative'), null, 'errors');
			$error++;
		}

		if (!$error && !empty($conf->variants->enabled) && $prod_entry_mode != 'free') {
			if ($combinations = GETPOST('combinations', 'array')) {
				//Check if there is a product with the given combination
				$prodcomb = new ProductCombination($db);

				if ($res = $prodcomb->fetchByProductCombination2ValuePairs($idprod, $combinations)) {
					$idprod = $res->fk_product_child;
<<<<<<< HEAD
				}
				else
				{
					setEventMessages($langs->trans('ErrorProductCombinationNotFound'), null, 'errors');
					$error ++;
=======
				} else {
					setEventMessage($langs->trans('ErrorProductCombinationNotFound'), 'errors');
					$error++;
>>>>>>> aec0d402
				}
			}
		}

		if (! $error && ($qty >= 0) && (! empty($product_desc) || ! empty($idprod))) {

			$ret = $object->fetch($id);
			if ($ret < 0) {
				dol_print_error($db, $object->error);
				exit();
			}
			$ret = $object->fetch_thirdparty();

			// Clean parameters
			$date_start = dol_mktime(GETPOST('date_start' . $predef . 'hour'), GETPOST('date_start' . $predef . 'min'), GETPOST('date_start' . $predef . 'sec'), GETPOST('date_start' . $predef . 'month'), GETPOST('date_start' . $predef . 'day'), GETPOST('date_start' . $predef . 'year'));
			$date_end = dol_mktime(GETPOST('date_end' . $predef . 'hour'), GETPOST('date_end' . $predef . 'min'), GETPOST('date_end' . $predef . 'sec'), GETPOST('date_end' . $predef . 'month'), GETPOST('date_end' . $predef . 'day'), GETPOST('date_end' . $predef . 'year'));
			$price_base_type = (GETPOST('price_base_type', 'alpha') ? GETPOST('price_base_type', 'alpha') : 'HT');

			// Define special_code for special lines
			$special_code = 0;
			// if (empty($_POST['qty'])) $special_code=3; // Options should not exists on invoices

			// Ecrase $pu par celui du produit
			// Ecrase $desc par celui du produit
			// Ecrase $tva_tx par celui du produit
			// Ecrase $base_price_type par celui du produit
			// Replaces $fk_unit with the product's
			if (! empty($idprod))
			{
				$prod = new Product($db);
				$prod->fetch($idprod);

				$label = ((GETPOST('product_label') && GETPOST('product_label') != $prod->label) ? GETPOST('product_label') : '');

				// Update if prices fields are defined
				$tva_tx = get_default_tva($mysoc, $object->thirdparty, $prod->id);
				$tva_npr = get_default_npr($mysoc, $object->thirdparty, $prod->id);
				if (empty($tva_tx)) $tva_npr=0;

				$pu_ht = $prod->price;
				$pu_ttc = $prod->price_ttc;
				$price_min = $prod->price_min;
				$price_base_type = $prod->price_base_type;

				// If price per segment
				if (! empty($conf->global->PRODUIT_MULTIPRICES) && ! empty($object->thirdparty->price_level))
				{
					$pu_ht = $prod->multiprices[$object->thirdparty->price_level];
					$pu_ttc = $prod->multiprices_ttc[$object->thirdparty->price_level];
					$price_min = $prod->multiprices_min[$object->thirdparty->price_level];
					$price_base_type = $prod->multiprices_base_type[$object->thirdparty->price_level];
					if (! empty($conf->global->PRODUIT_MULTIPRICES_USE_VAT_PER_LEVEL))  // using this option is a bug. kept for backward compatibility
					{
						if (isset($prod->multiprices_tva_tx[$object->thirdparty->price_level])) $tva_tx=$prod->multiprices_tva_tx[$object->thirdparty->price_level];
						if (isset($prod->multiprices_recuperableonly[$object->thirdparty->price_level])) $tva_npr=$prod->multiprices_recuperableonly[$object->thirdparty->price_level];
						if (empty($tva_tx)) $tva_npr=0;
					}
				}
				// If price per customer
				elseif (! empty($conf->global->PRODUIT_CUSTOMER_PRICES))
				{
					require_once DOL_DOCUMENT_ROOT . '/product/class/productcustomerprice.class.php';

					$prodcustprice = new Productcustomerprice($db);

					$filter = array('t.fk_product' => $prod->id,'t.fk_soc' => $object->thirdparty->id);

					$result = $prodcustprice->fetch_all('', '', 0, 0, $filter);
					if ($result) {
						if (count($prodcustprice->lines) > 0) {
							$pu_ht = price($prodcustprice->lines[0]->price);
							$pu_ttc = price($prodcustprice->lines[0]->price_ttc);
							$price_base_type = $prodcustprice->lines[0]->price_base_type;
							$tva_tx = $prodcustprice->lines[0]->tva_tx;
							if ($prodcustprice->lines[0]->default_vat_code && ! preg_match('/\(.*\)/', $tva_tx)) $tva_tx.= ' ('.$prodcustprice->lines[0]->default_vat_code.')';
							$tva_npr = $prodcustprice->lines[0]->recuperableonly;
							if (empty($tva_tx)) $tva_npr=0;
						}
					}
				}
				// If price per quantity
				elseif (! empty($conf->global->PRODUIT_CUSTOMER_PRICES_BY_QTY))
				{
					if ($prod->prices_by_qty[0])	// yes, this product has some prices per quantity
					{
						// Search the correct price into loaded array product_price_by_qty using id of array retrieved into POST['pqp'].
						$pqp = GETPOST('pbq','int');

						// Search price into product_price_by_qty from $prod->id
						foreach($prod->prices_by_qty_list[0] as $priceforthequantityarray)
						{
							if ($priceforthequantityarray['rowid'] != $pqp) continue;
							// We found the price
							if ($priceforthequantityarray['price_base_type'] == 'HT')
							{
								$pu_ht = $priceforthequantityarray['unitprice'];
							}
							else
							{
								$pu_ttc = $priceforthequantityarray['unitprice'];
							}
							// Note: the remise_percent or price by qty is used to set data on form, so we will use value from POST.
							break;
						}
					}
				}
				// If price per quantity and customer
				elseif (! empty($conf->global->PRODUIT_CUSTOMER_PRICES_BY_QTY_MULTIPRICES))
				{
					if ($prod->prices_by_qty[$object->thirdparty->price_level]) // yes, this product has some prices per quantity
					{
						// Search the correct price into loaded array product_price_by_qty using id of array retrieved into POST['pqp'].
						$pqp = GETPOST('pbq','int');

						// Search price into product_price_by_qty from $prod->id
						foreach($prod->prices_by_qty_list[$object->thirdparty->price_level] as $priceforthequantityarray)
						{
							if ($priceforthequantityarray['rowid'] != $pqp) continue;
							// We found the price
							if ($priceforthequantityarray['price_base_type'] == 'HT')
							{
								$pu_ht = $priceforthequantityarray['unitprice'];
							}
							else
							{
								$pu_ttc = $priceforthequantityarray['unitprice'];
							}
							// Note: the remise_percent or price by qty is used to set data on form, so we will use value from POST.
							break;
						}
					}
				}

				$tmpvat = price2num(preg_replace('/\s*\(.*\)/', '', $tva_tx));
				$tmpprodvat = price2num(preg_replace('/\s*\(.*\)/', '', $prod->tva_tx));

				// if price ht was forced (ie: from gui when calculated by margin rate and cost price). TODO Why this ?
				if (! empty($price_ht))
				{
					$pu_ht = price2num($price_ht, 'MU');
					$pu_ttc = price2num($pu_ht * (1 + ($tmpvat / 100)), 'MU');
				}
				// On reevalue prix selon taux tva car taux tva transaction peut etre different
				// de ceux du produit par defaut (par exemple si pays different entre vendeur et acheteur).
				elseif ($tmpvat != $tmpprodvat)
				{
					if ($price_base_type != 'HT')
					{
						$pu_ht = price2num($pu_ttc / (1 + ($tmpvat / 100)), 'MU');
					}
					else
					{
						$pu_ttc = price2num($pu_ht * (1 + ($tmpvat / 100)), 'MU');
					}
				}

				$desc = '';

				// Define output language
				if (! empty($conf->global->MAIN_MULTILANGS) && ! empty($conf->global->PRODUIT_TEXTS_IN_THIRDPARTY_LANGUAGE)) {
					$outputlangs = $langs;
					$newlang = '';
					if (empty($newlang) && GETPOST('lang_id','aZ09'))
						$newlang = GETPOST('lang_id','aZ09');
					if (empty($newlang))
						$newlang = $object->thirdparty->default_lang;
					if (! empty($newlang)) {
						$outputlangs = new Translate("", $conf);
						$outputlangs->setDefaultLang($newlang);
						$outputlangs->load('products');
					}

					$desc = (! empty($prod->multilangs [$outputlangs->defaultlang] ["description"])) ? $prod->multilangs [$outputlangs->defaultlang] ["description"] : $prod->description;
				} else {
					$desc = $prod->description;
				}

				$desc = dol_concatdesc($desc, $product_desc);

				// Add custom code and origin country into description
				if (empty($conf->global->MAIN_PRODUCT_DISABLE_CUSTOMCOUNTRYCODE) && (! empty($prod->customcode) || ! empty($prod->country_code))) {
					$tmptxt = '(';
					// Define output language
					if (! empty($conf->global->MAIN_MULTILANGS) && ! empty($conf->global->PRODUIT_TEXTS_IN_THIRDPARTY_LANGUAGE)) {
						$outputlangs = $langs;
						$newlang = '';
						if (empty($newlang) && GETPOST('lang_id','alpha'))
							$newlang = GETPOST('lang_id','alpha');
						if (empty($newlang))
							$newlang = $object->thirdparty->default_lang;
						if (! empty($newlang)) {
							$outputlangs = new Translate("", $conf);
							$outputlangs->setDefaultLang($newlang);
							$outputlangs->load('products');
						}
						if (! empty($prod->customcode))
							$tmptxt .= $outputlangs->transnoentitiesnoconv("CustomCode") . ': ' . $prod->customcode;
						if (! empty($prod->customcode) && ! empty($prod->country_code))
							$tmptxt .= ' - ';
						if (! empty($prod->country_code))
							$tmptxt .= $outputlangs->transnoentitiesnoconv("CountryOrigin") . ': ' . getCountry($prod->country_code, 0, $db, $outputlangs, 0);
					} else {
						if (! empty($prod->customcode))
							$tmptxt .= $langs->transnoentitiesnoconv("CustomCode") . ': ' . $prod->customcode;
						if (! empty($prod->customcode) && ! empty($prod->country_code))
							$tmptxt .= ' - ';
						if (! empty($prod->country_code))
							$tmptxt .= $langs->transnoentitiesnoconv("CountryOrigin") . ': ' . getCountry($prod->country_code, 0, $db, $langs, 0);
					}
					$tmptxt .= ')';
					$desc = dol_concatdesc($desc, $tmptxt);
				}

				$type = $prod->type;
				$fk_unit = $prod->fk_unit;
			} else {
				$pu_ht = price2num($price_ht, 'MU');
				$pu_ttc = price2num(GETPOST('price_ttc'), 'MU');
				$tva_npr = (preg_match('/\*/', $tva_tx) ? 1 : 0);
				$tva_tx = str_replace('*', '', $tva_tx);
				if (empty($tva_tx)) $tva_npr=0;
				$label = (GETPOST('product_label') ? GETPOST('product_label') : '');
				$desc = $product_desc;
				$type = GETPOST('type');
				$fk_unit= GETPOST('units', 'alpha');
				$pu_ht_devise = price2num($price_ht_devise, 'MU');
			}

			// Margin
			$fournprice = price2num(GETPOST('fournprice' . $predef) ? GETPOST('fournprice' . $predef) : '');
			$buyingprice = price2num(GETPOST('buying_price' . $predef) != '' ? GETPOST('buying_price' . $predef) : '');    // If buying_price is '0', we must keep this value

			// Local Taxes
			$localtax1_tx = get_localtax($tva_tx, 1, $object->thirdparty, $mysoc, $tva_npr);
			$localtax2_tx = get_localtax($tva_tx, 2, $object->thirdparty, $mysoc, $tva_npr);

			$info_bits = 0;
			if ($tva_npr)
				$info_bits |= 0x01;

			if (! empty($price_min) && (price2num($pu_ht) * (1 - price2num($remise_percent) / 100) < price2num($price_min))) {
				$mesg = $langs->trans("CantBeLessThanMinPrice", price(price2num($price_min, 'MU'), 0, $langs, 0, 0, - 1, $conf->currency));
				setEventMessages($mesg, null, 'errors');
			} else {
				// Insert line
				$result = $object->addline($desc, $pu_ht, $qty, $tva_tx, $localtax1_tx, $localtax2_tx, $idprod, $remise_percent, $date_start, $date_end, 0, $info_bits, '', $price_base_type, $pu_ttc, $type, - 1, $special_code, '', 0, GETPOST('fk_parent_line'), $fournprice, $buyingprice, $label, $array_options, $_POST['progress'], '', $fk_unit, $pu_ht_devise);

				if ($result > 0)
				{
					// Define output language
					if (empty($conf->global->MAIN_DISABLE_PDF_AUTOUPDATE))
					{
						$outputlangs = $langs;
						$newlang = '';
						if ($conf->global->MAIN_MULTILANGS && empty($newlang) && GETPOST('lang_id','aZ09')) $newlang = GETPOST('lang_id','aZ09');
						if ($conf->global->MAIN_MULTILANGS && empty($newlang))	$newlang = $object->thirdparty->default_lang;
						if (! empty($newlang)) {
							$outputlangs = new Translate("", $conf);
							$outputlangs->setDefaultLang($newlang);
							$outputlangs->load('products');
						}
						$model=$object->modelpdf;
						$ret = $object->fetch($id); // Reload to get new records

						$result = $object->generateDocument($model, $outputlangs, $hidedetails, $hidedesc, $hideref);
						if ($result < 0) setEventMessages($object->error, $object->errors, 'errors');
					}

					unset($_POST['prod_entry_mode']);

					unset($_POST['qty']);
					unset($_POST['type']);
					unset($_POST['remise_percent']);
					unset($_POST['price_ht']);
					unset($_POST['multicurrency_price_ht']);
					unset($_POST['price_ttc']);
					unset($_POST['tva_tx']);
					unset($_POST['product_ref']);
					unset($_POST['product_label']);
					unset($_POST['product_desc']);
					unset($_POST['fournprice']);
					unset($_POST['buying_price']);
					unset($_POST['np_marginRate']);
					unset($_POST['np_markRate']);
					unset($_POST['dp_desc']);
					unset($_POST['idprod']);
					unset($_POST['units']);

					unset($_POST['date_starthour']);
					unset($_POST['date_startmin']);
					unset($_POST['date_startsec']);
					unset($_POST['date_startday']);
					unset($_POST['date_startmonth']);
					unset($_POST['date_startyear']);
					unset($_POST['date_endhour']);
					unset($_POST['date_endmin']);
					unset($_POST['date_endsec']);
					unset($_POST['date_endday']);
					unset($_POST['date_endmonth']);
					unset($_POST['date_endyear']);

					unset($_POST['situations']);
					unset($_POST['progress']);
				} else {
					setEventMessages($object->error, $object->errors, 'errors');
				}

				$action = '';
			}
		}
	}

	elseif ($action == 'updateligne' && $user->rights->facture->creer && ! GETPOST('cancel','alpha'))
	{
		if (! $object->fetch($id) > 0)	dol_print_error($db);
		$object->fetch_thirdparty();

		// Clean parameters
		$date_start = '';
		$date_end = '';
		$date_start = dol_mktime(GETPOST('date_starthour'), GETPOST('date_startmin'), GETPOST('date_startsec'), GETPOST('date_startmonth'), GETPOST('date_startday'), GETPOST('date_startyear'));
		$date_end = dol_mktime(GETPOST('date_endhour'), GETPOST('date_endmin'), GETPOST('date_endsec'), GETPOST('date_endmonth'), GETPOST('date_endday'), GETPOST('date_endyear'));
		$description = dol_htmlcleanlastbr(GETPOST('product_desc','none') ? GETPOST('product_desc','none') : GETPOST('desc','none'));
		$pu_ht = GETPOST('price_ht');
		$vat_rate = (GETPOST('tva_tx') ? GETPOST('tva_tx') : 0);
		$qty = GETPOST('qty');
		$pu_ht_devise = GETPOST('multicurrency_subprice');

		// Define info_bits
		$info_bits = 0;
		if (preg_match('/\*/', $vat_rate)) $info_bits |= 0x01;

		// Define vat_rate
		$vat_rate = str_replace('*', '', $vat_rate);
		$localtax1_rate = get_localtax($vat_rate, 1, $object->thirdparty);
		$localtax2_rate = get_localtax($vat_rate, 2, $object->thirdparty);

		// Add buying price
		$fournprice = price2num(GETPOST('fournprice') ? GETPOST('fournprice') : '');
		$buyingprice = price2num(GETPOST('buying_price') != '' ? GETPOST('buying_price') : '');       // If buying_price is '0', we muste keep this value

		// Extrafields
		$extrafieldsline = new ExtraFields($db);
		$extralabelsline = $extrafieldsline->fetch_name_optionals_label($object->table_element_line);
		$array_options = $extrafieldsline->getOptionalsFromPost($extralabelsline);
		// Unset extrafield
		if (is_array($extralabelsline)) {
			// Get extra fields
			foreach ($extralabelsline as $key => $value) {
				unset($_POST["options_" . $key]);
			}
		}

		// Define special_code for special lines
		$special_code=GETPOST('special_code');
		if (! GETPOST('qty')) $special_code=3;

		$line = new FactureLigne($db);
		$line->fetch(GETPOST('lineid'));
		$percent = $line->get_prev_progress($object->id);

		if($object->type == Facture::TYPE_CREDIT_NOTE && $object->situation_cycle_ref>0)
		{
		    // in case of situation credit note
		    if(GETPOST('progress') >= 0 )
		    {
		        $mesg = $langs->trans("CantBeNullOrPositive");
		        setEventMessages($mesg, null, 'warnings');
		        $error++;
		        $result = -1;
		    }
		    elseif (GETPOST('progress') < $line->situation_percent) // TODO : use a modified $line->get_prev_progress($object->id) result
		    {
		        $mesg = $langs->trans("CantBeLessThanMinPercent");
		        setEventMessages($mesg, null, 'warnings');
		        $error++;
		        $result = -1;
		    }
		}
		elseif (GETPOST('progress') < $percent)
		{
			$mesg = '<div class="warning">' . $langs->trans("CantBeLessThanMinPercent") . '</div>';
			setEventMessages($mesg, null, 'warnings');
			$error++;
			$result = -1;
		}

		// Check minimum price
		$productid = GETPOST('productid', 'int');
		if (! empty($productid))
		{
			$product = new Product($db);
			$product->fetch($productid);

			$type = $product->type;

			$price_min = $product->price_min;
			if ((! empty($conf->global->PRODUIT_MULTIPRICES)  || ! empty($conf->global->PRODUIT_CUSTOMER_PRICES_BY_QTY_MULTIPRICES)) && ! empty($object->thirdparty->price_level))
				$price_min = $product->multiprices_min [$object->thirdparty->price_level];

			$label = ((GETPOST('update_label') && GETPOST('product_label')) ? GETPOST('product_label') : '');

			// Check price is not lower than minimum (check is done only for standard or replacement invoices)
			if (($object->type == Facture::TYPE_STANDARD || $object->type == Facture::TYPE_REPLACEMENT) && $price_min && (price2num($pu_ht) * (1 - price2num(GETPOST('remise_percent')) / 100) < price2num($price_min))) {
				setEventMessages($langs->trans("CantBeLessThanMinPrice", price(price2num($price_min, 'MU'), 0, $langs, 0, 0, - 1, $conf->currency)), null, 'errors');
				$error++;
			}
		} else {
			$type = GETPOST('type');
			$label = (GETPOST('product_label') ? GETPOST('product_label') : '');

			// Check parameters
			if (GETPOST('type') < 0) {
				setEventMessages($langs->trans("ErrorFieldRequired", $langs->transnoentitiesnoconv("Type")), null, 'errors');
				$error++;
			}
		}
		if ($qty < 0) {
			$langs->load("errors");
			setEventMessages($langs->trans('ErrorQtyForCustomerInvoiceCantBeNegative'), null, 'errors');
			$error++;
		}
		if (empty($productid) && (($pu_ht < 0 && empty($conf->global->FACTURE_ENABLE_NEGATIVE_LINES)) || $pu_ht == '') && $pu_ht_devise == '') 	// Unit price can be 0 but not ''
		{
			if ($pu_ht < 0 && empty($conf->global->FACTURE_ENABLE_NEGATIVE_LINES))
			{
				$langs->load("errors");
				setEventMessages($langs->trans("ErrorFieldCantBeNegativeOnInvoice", $langs->transnoentitiesnoconv("UnitPriceHT")), null, 'errors');
				$error++;
			}
			else
			{
				setEventMessages($langs->trans("ErrorFieldRequired", $langs->transnoentitiesnoconv("UnitPriceHT")), null, 'errors');
				$error++;
			}
		}


		// Update line
		if (! $error) {
			if (empty($user->rights->margins->creer))
			{
				foreach ($object->lines as &$line)
				{
					if ($line->id == GETPOST('lineid'))
					{
						$fournprice = $line->fk_fournprice;
						$buyingprice = $line->pa_ht;
						break;
					}
				}
			}

			$result = $object->updateline(GETPOST('lineid'), $description, $pu_ht, $qty, GETPOST('remise_percent'),
				$date_start, $date_end, $vat_rate, $localtax1_rate, $localtax2_rate, 'HT', $info_bits, $type,
				GETPOST('fk_parent_line'), 0, $fournprice, $buyingprice, $label, $special_code, $array_options, GETPOST('progress'),
				$_POST['units'],$pu_ht_devise);

			if ($result >= 0) {
				if (empty($conf->global->MAIN_DISABLE_PDF_AUTOUPDATE)) {
					// Define output language
					$outputlangs = $langs;
					$newlang = '';
					if ($conf->global->MAIN_MULTILANGS && empty($newlang) && GETPOST('lang_id','aZ09'))
						$newlang = GETPOST('lang_id','aZ09');
					if ($conf->global->MAIN_MULTILANGS && empty($newlang))
						$newlang = $object->thirdparty->default_lang;
					if (! empty($newlang)) {
						$outputlangs = new Translate("", $conf);
						$outputlangs->setDefaultLang($newlang);
						$outputlangs->load('products');
					}

					$ret = $object->fetch($id); // Reload to get new records
					$object->generateDocument($object->modelpdf, $outputlangs, $hidedetails, $hidedesc, $hideref);
				}

				unset($_POST['qty']);
				unset($_POST['type']);
				unset($_POST['productid']);
				unset($_POST['remise_percent']);
				unset($_POST['price_ht']);
				unset($_POST['multicurrency_price_ht']);
				unset($_POST['price_ttc']);
				unset($_POST['tva_tx']);
				unset($_POST['product_ref']);
				unset($_POST['product_label']);
				unset($_POST['product_desc']);
				unset($_POST['fournprice']);
				unset($_POST['buying_price']);
				unset($_POST['np_marginRate']);
				unset($_POST['np_markRate']);

				unset($_POST['dp_desc']);
				unset($_POST['idprod']);
				unset($_POST['units']);

				unset($_POST['date_starthour']);
				unset($_POST['date_startmin']);
				unset($_POST['date_startsec']);
				unset($_POST['date_startday']);
				unset($_POST['date_startmonth']);
				unset($_POST['date_startyear']);
				unset($_POST['date_endhour']);
				unset($_POST['date_endmin']);
				unset($_POST['date_endsec']);
				unset($_POST['date_endday']);
				unset($_POST['date_endmonth']);
				unset($_POST['date_endyear']);

				unset($_POST['situations']);
				unset($_POST['progress']);
			} else {
				setEventMessages($object->error, $object->errors, 'errors');
			}
		}
	}

	else if ($action == 'updatealllines' && $user->rights->facture->creer && $_POST['all_percent'] == $langs->trans('Modifier'))
	{
		if (!$object->fetch($id) > 0) dol_print_error($db);
		if (!is_null(GETPOST('all_progress')) && GETPOST('all_progress') != "")
		{
			foreach ($object->lines as $line)
			{
				$percent = $line->get_prev_progress($object->id);
				if (GETPOST('all_progress') < $percent) {
					$mesg = '<div class="warning">' . $langs->trans("CantBeLessThanMinPercent") . '</div>';
					$result = -1;
				} else
					$object->update_percent($line, $_POST['all_progress']);
			}
		}
	}

	else if ($action == 'updateligne' && $user->rights->facture->creer && $_POST['cancel'] == $langs->trans('Cancel')) {
		header('Location: ' . $_SERVER["PHP_SELF"] . '?facid=' . $id); // Pour reaffichage de la fiche en cours d'edition
		exit();
	}

	// Outing situation invoice from cycle
	elseif ($action == 'confirm_situationout' && $confirm == 'yes' && $user->rights->facture->creer)
	{
	    $object->fetch($id,'', '','', true);

	    if ($object->statut == Facture::STATUS_VALIDATED
	        && $object->type == Facture::TYPE_SITUATION
	        && $user->rights->facture->creer
	        && !$objectidnext
	        && $object->is_last_in_cycle()
	        && ((empty($conf->global->MAIN_USE_ADVANCED_PERMS) && ! empty($user->rights->facture->creer))
	            || (! empty($conf->global->MAIN_USE_ADVANCED_PERMS) && ! empty($user->rights->facture->invoice_advance->unvalidate)))
	        )
	    {
	        $outingError = 0;
	        $newCycle = $object->newCycle(); // we need to keep the "situation behavior" so we place it on a new situation cycle
	        if($newCycle > 1)
	        {
	            // Search credit notes
	            $lastCycle = $object->situation_cycle_ref;
	            $lastSituationCounter = $object->situation_counter;
	            $linkedCreditNotesList = array();

                if (count($object->tab_next_situation_invoice) > 0) {
                    foreach ($object->tab_next_situation_invoice as $next_invoice) {
                        if($next_invoice->type == Facture::TYPE_CREDIT_NOTE
                            && $next_invoice->situation_counter == $object->situation_counter
                            && $next_invoice->fk_facture_source == $object->id
                          )
                        {
                            $linkedCreditNotesList[] = $next_invoice->id ;
                        }
                    }
                }

	            $object->situation_cycle_ref = $newCycle;
	            $object->situation_counter = 1;
	            $object->situation_final = 0;
	            if($object->update($user) > 0)
	            {
	                $errors = 0;
	                if(count($linkedCreditNotesList) > 0)
	                {
	                    // now, credit note must follow
	                    $sql = 'UPDATE '.MAIN_DB_PREFIX.'facture ';
	                    $sql.= ' SET situation_cycle_ref='.$newCycle;
	                    $sql.= ' , situation_final=0';
	                    $sql.= ' , situation_counter='.$object->situation_counter;
	                    $sql.= ' WHERE rowid IN ('.implode(',',$linkedCreditNotesList).')';

	                    $resql=$db->query($sql);
	                    if (!$resql) $errors++;

	                    // Change each progression persent on each lines
	                    foreach($object->lines as $line)
	                    {

	                        // no traitement for special product
	                        if ($line->product_type == 9 )  continue;


	                        if(!empty($object->tab_previous_situation_invoice))
	                        {
                                // search the last invoice in cycle
	                            $lineIndex = count($object->tab_previous_situation_invoice) - 1;
                                $searchPreviousInvoice = true;
                                while( $searchPreviousInvoice )
                                {
                                    if($object->tab_previous_situation_invoice[$lineIndex]->type  == Facture::TYPE_SITUATION || $lineIndex < 1)
                                    {
                                        $searchPreviousInvoice=false; // find, exit;
                                        break;
                                    }
                                    else
                                    {
                                        $lineIndex--; // go to previous invoice in cycle
                                    }
                                }


                                $maxPrevSituationPercent = 0;
                                foreach($object->tab_previous_situation_invoice[$lineIndex]->lines as $prevLine)
                                {
                                    if($prevLine->id == $line->fk_prev_id)
                                    {
                                        $maxPrevSituationPercent = max($maxPrevSituationPercent,$prevLine->situation_percent);
                                    }
                                }


                                $line->situation_percent = $line->situation_percent - $maxPrevSituationPercent;

                                if($line->update()<0) $errors++;

	                        }
	                    }
	                }

                    if (!$errors)
                    {
                        setEventMessages($langs->trans('Updated'), '', 'mesgs');
                        header("Location: ".$_SERVER['PHP_SELF']."?id=".$id);
                    }
                    else
                    {
                        setEventMessages($langs->trans('ErrorOutingSituationInvoiceCreditNote'), array(), 'errors');
                    }
	            }
	            else
	            {
	                setEventMessages($langs->trans('ErrorOutingSituationInvoiceOnUpdate'), array(), 'errors');
	            }
	        }
	        else
	        {
	            setEventMessages($langs->trans('ErrorFindNextSituationInvoice'), array(), 'errors');
	        }
	    }
	}

	// add lines from objectlinked
	elseif($action == 'import_lines_from_object'
	    && $user->rights->facture->creer
	    && $object->statut == Facture::STATUS_DRAFT
	    && ($object->type == Facture::TYPE_STANDARD || $object->type == Facture::TYPE_REPLACEMENT || $object->type == Facture::TYPE_DEPOSIT || $object->type == Facture::TYPE_PROFORMA || $object->type == Facture::TYPE_SITUATION))
	{
	    $fromElement = GETPOST('fromelement');
	    $fromElementid = GETPOST('fromelementid');
	    $importLines = GETPOST('line_checkbox');

	    if(!empty($importLines) && is_array($importLines) && !empty($fromElement) && ctype_alpha($fromElement) && !empty($fromElementid))
	    {
	        if($fromElement == 'commande')
	        {
	            dol_include_once('/'.$fromElement.'/class/'.$fromElement.'.class.php');
	            $lineClassName = 'OrderLine';
	        }
	        elseif($fromElement == 'propal')
	        {
	            dol_include_once('/comm/'.$fromElement.'/class/'.$fromElement.'.class.php');
	            $lineClassName = 'PropaleLigne';
	        }
	        $nextRang = count($object->lines) + 1;
	        $importCount = 0;
	        $error = 0;
	        foreach($importLines as $lineId)
	        {
	            $lineId = intval($lineId);
                $originLine = new $lineClassName($db);
                if(intval($fromElementid) > 0 && $originLine->fetch( $lineId ) > 0)
                {
                    $originLine->fetch_optionals($lineId);
                    $desc = $originLine->desc;
                    $pu_ht = $originLine->subprice;
                    $qty = $originLine->qty;
                    $txtva = $originLine->tva_tx;
                    $txlocaltax1 = $originLine->localtax1_tx;
                    $txlocaltax2 = $originLine->localtax2_tx;
                    $fk_product = $originLine->fk_product;
                    $remise_percent = $originLine->remise_percent;
                    $date_start = $originLine->date_start;
                    $date_end = $originLine->date_end;
                    $ventil = 0;
                    $info_bits = $originLine->info_bits;
                    $fk_remise_except = $originLine->fk_remise_except;
                    $price_base_type='HT';
                    $pu_ttc=0;
                    $type = $originLine->product_type;
                    $rang=$nextRang++;
                    $special_code = $originLine->special_code;
                    $origin = $originLine->element;
                    $origin_id = $originLine->id;
                    $fk_parent_line=0;
                    $fk_fournprice=$originLine->fk_fournprice;
                    $pa_ht = $originLine->pa_ht;
                    $label = $originLine->label;
                    $array_options = $originLine->array_options;
                    $situation_percent = 100;
                    $fk_prev_id = '';
                    $fk_unit = $originLine->fk_unit;
                    $pu_ht_devise = $originLine->multicurrency_subprice;

                    $res = $object->addline($desc, $pu_ht, $qty, $txtva, $txlocaltax1, $txlocaltax2, $fk_product, $remise_percent, $date_start, $date_end, $ventil, $info_bits, $fk_remise_except, $price_base_type, $pu_ttc, $type, $rang, $special_code, $origin, $origin_id, $fk_parent_line, $fk_fournprice, $pa_ht, $label, $array_options, $situation_percent, $fk_prev_id, $fk_unit,$pu_ht_devise);

                    if($res > 0){
                        $importCount++;
                    }else{
                        $error++;
                    }
                }
                else{
                    $error++;
                }
	        }

	        if($error)
	        {
	            setEventMessages($langs->trans('ErrorsOnXLines',$error), null, 'errors');
	        }
	    }
	}

	// Actions when printing a doc from card
	include DOL_DOCUMENT_ROOT.'/core/actions_printing.inc.php';

	// Actions to send emails
	if (empty($id)) $id=$facid;
	$trigger_name='BILL_SENTBYMAIL';
	$paramname='id';
	$autocopy='MAIN_MAIL_AUTOCOPY_INVOICE_TO';
	$trackid='inv'.$object->id;
	include DOL_DOCUMENT_ROOT.'/core/actions_sendmails.inc.php';

	// Actions to build doc
	$upload_dir = $conf->facture->dir_output;
	$permissioncreate=$user->rights->facture->creer;
	include DOL_DOCUMENT_ROOT.'/core/actions_builddoc.inc.php';


	if ($action == 'update_extras') {
		$object->oldcopy = dol_clone($object);

		// Fill array 'array_options' with data from add form
		$extralabels = $extrafields->fetch_name_optionals_label($object->table_element);
		$ret = $extrafields->setOptionalsFromPost($extralabels, $object, GETPOST('attribute','none'));
		if ($ret < 0) $error++;

		if (! $error)
		{
			// Actions on extra fields
			$result = $object->insertExtraFields('BILL_MODIFY');
			if ($result < 0)
			{
				setEventMessages($object->error, $object->errors, 'errors');
				$error++;
			}
		}

		if ($error)
			$action = 'edit_extras';
	}

	if (! empty($conf->global->MAIN_DISABLE_CONTACTS_TAB) && $user->rights->facture->creer) {
		if ($action == 'addcontact') {
			$result = $object->fetch($id);

			if ($result > 0 && $id > 0) {
				$contactid = (GETPOST('userid') ? GETPOST('userid') : GETPOST('contactid'));
				$result = $object->add_contact($contactid, $_POST["type"], $_POST["source"]);
			}

			if ($result >= 0) {
				header("Location: ".$_SERVER['PHP_SELF']."?id=".$object->id);
				exit();
			} else {
				if ($object->error == 'DB_ERROR_RECORD_ALREADY_EXISTS') {
					$langs->load("errors");
					setEventMessages($langs->trans("ErrorThisContactIsAlreadyDefinedAsThisType"), null, 'errors');
				} else {
					setEventMessages($object->error, $object->errors, 'errors');
				}
			}
		} // bascule du statut d'un contact
		elseif ($action == 'swapstatut') {
			if ($object->fetch($id)) {
				$result = $object->swapContactStatus(GETPOST('ligne'));
			} else {
				dol_print_error($db);
			}
		} // Efface un contact
		elseif ($action == 'deletecontact') {
			$object->fetch($id);
			$result = $object->delete_contact($lineid);

			if ($result >= 0) {
				header("Location: ".$_SERVER['PHP_SELF']."?id=".$object->id);
				exit();
			} else {
				dol_print_error($db);
			}
		}

		if ($error)
			$action = 'edit_extras';
	}
}


/*
 * View
 */

$form = new Form($db);
$formother = new FormOther($db);
$formfile = new FormFile($db);
$formmargin = new FormMargin($db);
$paymentstatic=new Paiement($db);
$bankaccountstatic = new Account($db);
if (! empty($conf->projet->enabled)) { $formproject = new FormProjets($db); }

$now = dol_now();

$title = $langs->trans('InvoiceCustomer') . " - " . $langs->trans('Card');
$helpurl = "EN:Customers_Invoices|FR:Factures_Clients|ES:Facturas_a_clientes";
llxHeader('', $title, $helpurl);


// Mode creation

if ($action == 'create')
{
	$facturestatic = new Facture($db);
	$extralabels = $extrafields->fetch_name_optionals_label($facturestatic->table_element);

	print load_fiche_titre($langs->trans('NewBill'));

	$soc = new Societe($db);
	if ($socid > 0)
		$res = $soc->fetch($socid);

	$currency_code = $conf->currency;

	// Load objectsrc
	$remise_absolue = 0;

	if (! empty($origin) && ! empty($originid))
	{
		// Parse element/subelement (ex: project_task)
		$element = $subelement = $origin;
		if (preg_match('/^([^_]+)_([^_]+)/i', $origin, $regs)) {
			$element = $regs [1];
			$subelement = $regs [2];
		}

		if ($element == 'project') {
			$projectid = $originid;

			if (!$cond_reglement_id) {
				$cond_reglement_id = $soc->cond_reglement_id;
			}
			if (!$mode_reglement_id) {
				$mode_reglement_id = $soc->mode_reglement_id;
			}
			if (!$remise_percent) {
				$remise_percent = $soc->remise_percent;
			}
			if (!$dateinvoice) {
				// Do not set 0 here (0 for a date is 1970)
				$dateinvoice = (empty($dateinvoice)?(empty($conf->global->MAIN_AUTOFILL_DATE)?-1:''):$dateinvoice);
			}
		} else {
			// For compatibility
			if ($element == 'order' || $element == 'commande') {
				$element = $subelement = 'commande';
			}
			if ($element == 'propal') {
				$element = 'comm/propal';
				$subelement = 'propal';
			}
			if ($element == 'contract') {
				$element = $subelement = 'contrat';
			}
			if ($element == 'shipping') {
				$element = $subelement = 'expedition';
			}

			dol_include_once('/' . $element . '/class/' . $subelement . '.class.php');

			$classname = ucfirst($subelement);
			$objectsrc = new $classname($db);
			$objectsrc->fetch($originid);
			if (empty($objectsrc->lines) && method_exists($objectsrc, 'fetch_lines'))
				$objectsrc->fetch_lines();
			$objectsrc->fetch_thirdparty();

			$projectid = (! empty($projectid) ? $projectid : $objectsrc->fk_project);
			$ref_client = (! empty($objectsrc->ref_client) ? $objectsrc->ref_client : (! empty($objectsrc->ref_customer) ? $objectsrc->ref_customer:''));
			$ref_int = (! empty($objectsrc->ref_int) ? $objectsrc->ref_int : '');

			// only if socid not filled else it's allready done upper
			if (empty($socid))
				$soc = $objectsrc->thirdparty;

			$cond_reglement_id 	= (! empty($objectsrc->cond_reglement_id)?$objectsrc->cond_reglement_id:(! empty($soc->cond_reglement_id)?$soc->cond_reglement_id:0));
			$mode_reglement_id 	= (! empty($objectsrc->mode_reglement_id)?$objectsrc->mode_reglement_id:(! empty($soc->mode_reglement_id)?$soc->mode_reglement_id:0));
			$fk_account         = (! empty($objectsrc->fk_account)?$objectsrc->fk_account:(! empty($soc->fk_account)?$soc->fk_account:0));
			$remise_percent 	= (! empty($objectsrc->remise_percent)?$objectsrc->remise_percent:(! empty($soc->remise_percent)?$soc->remise_percent:0));
			$remise_absolue 	= (! empty($objectsrc->remise_absolue)?$objectsrc->remise_absolue:(! empty($soc->remise_absolue)?$soc->remise_absolue:0));
			$dateinvoice		= (empty($dateinvoice)?(empty($conf->global->MAIN_AUTOFILL_DATE)?-1:''):$dateinvoice);

			if (!empty($conf->multicurrency->enabled))
			{
				if (!empty($objectsrc->multicurrency_code)) $currency_code = $objectsrc->multicurrency_code;
				if (!empty($conf->global->MULTICURRENCY_USE_ORIGIN_TX) && !empty($objectsrc->multicurrency_tx))	$currency_tx = $objectsrc->multicurrency_tx;
			}

			// Replicate extrafields
			$objectsrc->fetch_optionals($originid);
			$object->array_options = $objectsrc->array_options;
		}
	}
	else
	{
		$cond_reglement_id 	= $soc->cond_reglement_id;
		$mode_reglement_id 	= $soc->mode_reglement_id;
		$fk_account        	= $soc->fk_account;
		$remise_percent 	= $soc->remise_percent;
		$remise_absolue 	= 0;
		$dateinvoice		= (empty($dateinvoice)?(empty($conf->global->MAIN_AUTOFILL_DATE)?-1:''):$dateinvoice);		// Do not set 0 here (0 for a date is 1970)

		if (!empty($conf->multicurrency->enabled) && !empty($soc->multicurrency_code)) $currency_code = $soc->multicurrency_code;
	}

	if (!empty($soc->id)) $absolute_discount = $soc->getAvailableDiscounts();
	$note_public = $object->getDefaultCreateValueFor('note_public', (is_object($objectsrc)?$objectsrc->note_public:null));
	$note_private = $object->getDefaultCreateValueFor('note_private', ((! empty($origin) && ! empty($originid) && is_object($objectsrc))?$objectsrc->note_private:null));

	if (! empty($conf->use_javascript_ajax))
	{
		require_once DOL_DOCUMENT_ROOT . '/core/lib/ajax.lib.php';
		print ajax_combobox('fac_replacement');
		print ajax_combobox('fac_avoir');
		print ajax_combobox('situations');

	}

	if ($origin == 'contrat')
	{
		$langs->load("admin");
		$text=$langs->trans("ToCreateARecurringInvoice");
		$text.=' '.$langs->trans("ToCreateARecurringInvoiceGene", $langs->transnoentitiesnoconv("MenuFinancial"), $langs->transnoentitiesnoconv("BillsCustomers"), $langs->transnoentitiesnoconv("ListOfTemplates"));
		if (empty($conf->global->INVOICE_DISABLE_AUTOMATIC_RECURRING_INVOICE))
		{
		   $text.=' '.$langs->trans("ToCreateARecurringInvoiceGeneAuto", $langs->transnoentitiesnoconv('Module2300Name'));
		}
		print info_admin($text, 0, 0, 0).'<br>';
	}

	print '<form name="add" action="' . $_SERVER["PHP_SELF"] . '" method="POST">';
	print '<input type="hidden" name="token" value="' . $_SESSION ['newtoken'] . '">';
	print '<input type="hidden" name="action" value="add">';
	if ($soc->id > 0) print '<input type="hidden" name="socid" value="' . $soc->id . '">' . "\n";
	print '<input name="facnumber" type="hidden" value="provisoire">';
	print '<input name="ref_client" type="hidden" value="' . $ref_client . '">';
	print '<input name="ref_int" type="hidden" value="' . $ref_int . '">';
	print '<input type="hidden" name="origin" value="' . $origin . '">';
	print '<input type="hidden" name="originid" value="' . $originid . '">';
	if (!empty($currency_tx)) print '<input type="hidden" name="originmulticurrency_tx" value="' . $currency_tx . '">';

	dol_fiche_head('');

	print '<table class="border" width="100%">';

	// Ref
	print '<tr><td class="titlefieldcreate fieldrequired">' . $langs->trans('Ref') . '</td><td colspan="2">' . $langs->trans('Draft') . '</td></tr>';

	// Thirdparty
	print '<td class="fieldrequired">' . $langs->trans('Customer') . '</td>';
	if ($soc->id > 0 && ! GETPOST('fac_rec','alpha'))
	{
		print '<td colspan="2">';
		print $soc->getNomUrl(1);
		print '<input type="hidden" name="socid" value="' . $soc->id . '">';
		// Outstanding Bill
		$outstandingBills = $soc->get_OutstandingBill();
		print ' (' . $langs->trans('CurrentOutstandingBill') . ': ';
		print price($outstandingBills, '', $langs, 0, 0, -1, $conf->currency);
		if ($soc->outstanding_limit != '')
		{
			if ($outstandingBills > $soc->outstanding_limit) print img_warning($langs->trans("OutstandingBillReached"));
			print ' / ' . price($soc->outstanding_limit, '', $langs, 0, 0, -1, $conf->currency);
		}
		print ')';
		print '</td>';
	}
	else
	{
		print '<td colspan="2">';
		print $form->select_company($soc->id, 'socid', '(s.client = 1 OR s.client = 3) AND status=1', 'SelectThirdParty', 0, 0, null, 0, 'minwidth300');
		// Option to reload page to retrieve customer informations. Note, this clear other input
		if (!empty($conf->global->RELOAD_PAGE_ON_CUSTOMER_CHANGE))
		{
			print '<script type="text/javascript">
			$(document).ready(function() {
				$("#socid").change(function() {
					var socid = $(this).val();
			        var fac_rec = $(\'#fac_rec\').val();
					// reload page
        			window.location.href = "'.$_SERVER["PHP_SELF"].'?action=create&socid="+socid+"&fac_rec="+fac_rec;
				});
			});
			</script>';
		}
		print ' <a href="'.DOL_URL_ROOT.'/societe/card.php?action=create&client=3&fournisseur=0&backtopage='.urlencode($_SERVER["PHP_SELF"].'?action=create').'">'.$langs->trans("AddThirdParty").'</a>';
		print '</td>';
	}
	print '</tr>' . "\n";

	$exampletemplateinvoice=new FactureRec($db);

	// Overwrite value if creation of invoice is from a predefined invoice
	if (empty($origin) && empty($originid) && GETPOST('fac_rec','int') > 0)
	{
		$invoice_predefined = new FactureRec($db);
		$invoice_predefined->fetch(GETPOST('fac_rec','int'));

		$dateinvoice = $invoice_predefined->date_when;     // To use next gen date by default later
		if (empty($projectid)) $projectid = $invoice_predefined->fk_project;
		$cond_reglement_id = $invoice_predefined->cond_reglement_id;
		$mode_reglement_id = $invoice_predefined->mode_reglement_id;
		$fk_account = $invoice_predefined->fk_account;
		$note_public = $invoice_predefined->note_public;
		$note_private = $invoice_predefined->note_private;

		$sql = 'SELECT r.rowid, r.titre, r.total_ttc';
		$sql .= ' FROM ' . MAIN_DB_PREFIX . 'facture_rec as r';
		$sql .= ' WHERE r.fk_soc = ' . $invoice_predefined->socid;

		$resql = $db->query($sql);
		if ($resql)
		{
			$num = $db->num_rows($resql);
			$i = 0;

			if ($num > 0)
			{
				print '<tr><td>' . $langs->trans('CreateFromRepeatableInvoice') . '</td><td>';
				print '<select class="flat" id="fac_rec" name="fac_rec">';
				print '<option value="0" selected></option>';
				while ($i < $num)
				{
					$objp = $db->fetch_object($resql);
					print '<option value="' . $objp->rowid . '"';
					if (GETPOST('fac_rec') == $objp->rowid)
					{
						print ' selected';
						$exampletemplateinvoice->fetch(GETPOST('fac_rec'));
					}
					print '>' . $objp->titre . ' (' . price($objp->total_ttc) . ' ' . $langs->trans("TTC") . ')</option>';
					$i ++;
				}
				print '</select>';
				// Option to reload page to retrieve customer informations. Note, this clear other input
				if (!empty($conf->global->RELOAD_PAGE_ON_TEMPLATE_CHANGE))
				{
					print '<script type="text/javascript">
        			$(document).ready(function() {
        				$("#fac_rec").change(function() {
        					var fac_rec = $(this).val();
        			        var socid = $(\'#socid\').val();
        					// reload page
        					window.location.href = "'.$_SERVER["PHP_SELF"].'?action=create&socid="+socid+"&fac_rec="+fac_rec;
        				});
        			});
        			</script>';
				}
				print '</td></tr>';
			}
			$db->free($resql);
		} else {
			dol_print_error($db);
		}
	}

	// Type de facture
	$facids = $facturestatic->list_replacable_invoices($soc->id);
	if ($facids < 0) {
		dol_print_error($db, $facturestatic);
		exit();
	}
	$options = "";
	foreach ($facids as $facparam)
	{
		$options .= '<option value="' . $facparam ['id'] . '"';
		if ($facparam ['id'] == $_POST['fac_replacement'])
			$options .= ' selected';
		$options .= '>' . $facparam ['ref'];
		$options .= ' (' . $facturestatic->LibStatut(0, $facparam ['status']) . ')';
		$options .= '</option>';
	}

	// Show link for credit note
	$facids=$facturestatic->list_qualified_avoir_invoices($soc->id);
	if ($facids < 0)
	{
		dol_print_error($db,$facturestatic);
		exit;
	}
	$optionsav = "";
	$newinvoice_static = new Facture($db);
	foreach ($facids as $key => $valarray)
	{
		$newinvoice_static->id = $key;
		$newinvoice_static->ref = $valarray ['ref'];
		$newinvoice_static->statut = $valarray ['status'];
		$newinvoice_static->type = $valarray ['type'];
		$newinvoice_static->paye = $valarray ['paye'];

		$optionsav .= '<option value="' . $key . '"';
		if ($key == GETPOST('fac_avoir'))
			$optionsav .= ' selected';
		$optionsav .= '>';
		$optionsav .= $newinvoice_static->ref;
		$optionsav .= ' (' . $newinvoice_static->getLibStatut(1, $valarray ['paymentornot']) . ')';
		$optionsav .= '</option>';
	}

	print '<tr><td class="tdtop fieldrequired">' . $langs->trans('Type') . '</td><td colspan="2">';

	print '<div class="tagtable">' . "\n";

	// Standard invoice
	print '<div class="tagtr listofinvoicetype"><div class="tagtd listofinvoicetype">';
	$tmp='<input type="radio" id="radio_standard" name="type" value="0"' . (GETPOST('type') == 0 ? ' checked' : '') . '> ';
	$desc = $form->textwithpicto($tmp.$langs->trans("InvoiceStandardAsk"), $langs->transnoentities("InvoiceStandardDesc"), 1, 'help', '', 0, 3);
	print $desc;
	print '</div></div>';

	if ((empty($origin)) || ((($origin == 'propal') || ($origin == 'commande')) && (! empty($originid))))
	{
		// Deposit
		if (empty($conf->global->INVOICE_DISABLE_DEPOSIT))
   		{
			print '<div class="tagtr listofinvoicetype"><div class="tagtd listofinvoicetype">';
			$tmp='<input type="radio" id="radio_deposit" name="type" value="3"' . (GETPOST('type') == 3 ? ' checked' : '') . '> ';
			print '<script type="text/javascript" language="javascript">
    		jQuery(document).ready(function() {
    			jQuery("#typedeposit, #valuedeposit").click(function() {
    				jQuery("#radio_deposit").prop("checked", true);
    			});
    		});
    		</script>';

			$desc = $form->textwithpicto($tmp.$langs->trans("InvoiceDeposit"), $langs->transnoentities("InvoiceDepositDesc"), 1, 'help', '', 0, 3);
			print '<table class="nobordernopadding"><tr><td>';
			print $desc;
			print '</td>';
			if (($origin == 'propal') || ($origin == 'commande'))
			{
				print '<td class="nowrap" style="padding-left: 5px">';
				$arraylist = array('amount' => $langs->transnoentitiesnoconv('FixAmount'), 'variable' => $langs->transnoentitiesnoconv('VarAmountOneLine', $langs->transnoentitiesnoconv('Deposit')));
				print $form->selectarray('typedeposit', $arraylist, GETPOST('typedeposit'), 0, 0, 0, '', 1);
				print '</td>';
				print '<td class="nowrap" style="padding-left: 5px">' . $langs->trans('Value') . ':<input type="text" id="valuedeposit" name="valuedeposit" size="3" value="' . GETPOST('valuedeposit', 'int') . '"/>';
			}
			print '</td></tr></table>';

			print '</div></div>';
   		}
	}

	if ($socid > 0)
	{
		if (! empty($conf->global->INVOICE_USE_SITUATION))
		{
			// First situation invoice
			print '<div class="tagtr listofinvoicetype"><div class="tagtd listofinvoicetype">';
			$tmp='<input type="radio" name="type" value="5"' . (GETPOST('type') == 5 ? ' checked' : '') . '> ';
			$desc = $form->textwithpicto($tmp.$langs->trans("InvoiceFirstSituationAsk"), $langs->transnoentities("InvoiceFirstSituationDesc"), 1, 'help', '', 0, 3);
			print $desc;
			print '</div></div>';

			// Next situation invoice
			$opt = $form->selectSituationInvoices(GETPOST('originid'), $socid);
			print '<div class="tagtr listofinvoicetype"><div class="tagtd listofinvoicetype">';
			$tmp='<input type="radio" name="type" value="5"' . (GETPOST('type') == 5 && GETPOST('originid') ? ' checked' : '');
			if ($opt == ('<option value ="0" selected>' . $langs->trans('NoSituations') . '</option>') || (GETPOST('origin') && GETPOST('origin') != 'facture' && GETPOST('origin') != 'commande')) $tmp.=' disabled';
			$tmp.= '> ';
			$text = $tmp.$langs->trans("InvoiceSituationAsk") . ' ';
			$text .= '<select class="flat" id="situations" name="situations">';
			$text .= $opt;
			$text .= '</select>';
			$desc = $form->textwithpicto($text, $langs->transnoentities("InvoiceSituationDesc"), 1, 'help', '', 0, 3);
			print $desc;
			print '</div></div>';
		}

		// Replacement
		if (empty($conf->global->INVOICE_DISABLE_REPLACEMENT))
		{
			print '<!-- replacement line -->';
			print '<div class="tagtr listofinvoicetype"><div class="tagtd listofinvoicetype">';
			$tmp='<input type="radio" name="type" id="radio_replacement" value="1"' . (GETPOST('type') == 1 ? ' checked' : '');
			if (! $options) $tmp.=' disabled';
			$tmp.='> ';
			print '<script type="text/javascript" language="javascript">
    		jQuery(document).ready(function() {
    			jQuery("#fac_replacement").change(function() {
    				jQuery("#radio_replacement").prop("checked", true);
    			});
    		});
    		</script>';
			$text = $tmp.$langs->trans("InvoiceReplacementAsk") . ' ';
			$text .= '<select class="flat" name="fac_replacement" id="fac_replacement"';
			if (! $options)
				$text .= ' disabled';
			$text .= '>';
			if ($options) {
				$text .= '<option value="-1">&nbsp;</option>';
				$text .= $options;
			} else {
				$text .= '<option value="-1">' . $langs->trans("NoReplacableInvoice") . '</option>';
			}
			$text .= '</select>';
			$desc = $form->textwithpicto($text, $langs->transnoentities("InvoiceReplacementDesc"), 1, 'help', '', 0, 3);
			print $desc;
			print '</div></div>';
		}
	}
	else
	{
		print '<div class="tagtr listofinvoicetype"><div class="tagtd listofinvoicetype">';
		$tmp='<input type="radio" name="type" id="radio_replacement" value="0" disabled> ';
		$text = $tmp.$langs->trans("InvoiceReplacement") . ' ';
		$text.= '('.$langs->trans("YouMustCreateInvoiceFromThird").') ';
		$desc = $form->textwithpicto($text, $langs->transnoentities("InvoiceReplacementDesc"), 1, 'help', '', 0, 3);
		print $desc;
		print '</div></div>';
	}

	if (empty($origin))
	{
		if ($socid > 0)
		{
			// Credit note
			if (empty($conf->global->INVOICE_DISABLE_CREDIT_NOTE))
			{
				print '<div class="tagtr listofinvoicetype"><div class="tagtd listofinvoicetype">';
				$tmp='<input type="radio" id="radio_creditnote" name="type" value="2"' . (GETPOST('type') == 2 ? ' checked' : '');
				if (! $optionsav) $tmp.=' disabled';
				$tmp.= '> ';
				// Show credit note options only if we checked credit note
				print '<script type="text/javascript" language="javascript">
    			jQuery(document).ready(function() {
    				if (! jQuery("#radio_creditnote").is(":checked"))
    				{
    					jQuery("#credit_note_options").hide();
    				}
    				jQuery("#radio_creditnote").click(function() {
    					jQuery("#credit_note_options").show();
    				});
    				jQuery("#radio_standard, #radio_replacement, #radio_deposit").click(function() {
    					jQuery("#credit_note_options").hide();
    				});
    			});
    			</script>';
				$text = $tmp.$langs->transnoentities("InvoiceAvoirAsk") . ' ';
				// $text.='<input type="text" value="">';
				$text .= '<select class="flat valignmiddle" name="fac_avoir" id="fac_avoir"';
				if (! $optionsav)
					$text .= ' disabled';
				$text .= '>';
				if ($optionsav) {
					$text .= '<option value="-1"></option>';
					$text .= $optionsav;
				} else {
					$text .= '<option value="-1">' . $langs->trans("NoInvoiceToCorrect") . '</option>';
				}
				$text .= '</select>';
				$desc = $form->textwithpicto($text, $langs->transnoentities("InvoiceAvoirDesc"), 1, 'help', '', 0, 3);
				print $desc;

				print '<div id="credit_note_options" class="clearboth">';
				print '&nbsp;&nbsp;&nbsp; <input type="checkbox" name="invoiceAvoirWithLines" id="invoiceAvoirWithLines" value="1" onclick="$(\'#credit_note_options input[type=checkbox]\').not(this).prop(\'checked\', false);" '.(GETPOST('invoiceAvoirWithLines','int')>0 ? 'checked':'').' /> <label for="invoiceAvoirWithLines">'.$langs->trans('invoiceAvoirWithLines')."</label>";
				print '<br>&nbsp;&nbsp;&nbsp; <input type="checkbox" name="invoiceAvoirWithPaymentRestAmount" id="invoiceAvoirWithPaymentRestAmount" value="1" onclick="$(\'#credit_note_options input[type=checkbox]\').not(this).prop(\'checked\', false);" '.(GETPOST('invoiceAvoirWithPaymentRestAmount','int')>0 ? 'checked':'').' /> <label for="invoiceAvoirWithPaymentRestAmount">'.$langs->trans('invoiceAvoirWithPaymentRestAmount')."</label>";
				print '</div>';

    			print '</div></div>';
    		}
		}
		else
		{
			print '<div class="tagtr listofinvoicetype"><div class="tagtd listofinvoicetype">';
			if (empty($conf->global->INVOICE_CREDIT_NOTE_STANDALONE)) $tmp='<input type="radio" name="type" id="radio_creditnote" value="0" disabled> ';
			else $tmp='<input type="radio" name="type" id="radio_creditnote" value="2" > ';
			$text = $tmp.$langs->trans("InvoiceAvoir") . ' ';
			$text.= '('.$langs->trans("YouMustCreateInvoiceFromThird").') ';
			$desc = $form->textwithpicto($text, $langs->transnoentities("InvoiceAvoirDesc"), 1, 'help', '', 0, 3);
			print $desc;
			print '</div></div>' . "\n";
		}
	}

	// Template invoice
	print '<div class="tagtr listofinvoicetype"><div class="tagtd listofinvoicetype">';
	$tmp='<input type="radio" name="type" id="radio_template" value="0" disabled> ';
	$text = $tmp.$langs->trans("RepeatableInvoice") . ' ';
	//$text.= '('.$langs->trans("YouMustCreateStandardInvoiceFirst").') ';
	$desc = $form->textwithpicto($text, $langs->transnoentities("YouMustCreateStandardInvoiceFirstDesc"), 1, 'help', '', 0, 3);
	print $desc;
	print '</div></div>';

	print '</div>';

	print '</td></tr>';

	if ($socid > 0)
	{
		// Discounts for third party
		print '<tr><td>' . $langs->trans('Discounts') . '</td><td colspan="2">';

		$thirdparty = $soc;
		$discount_type = 0;
		$backtopage = urlencode($_SERVER["PHP_SELF"] . '?socid=' . $thirdparty->id . '&action=' . $action . '&origin=' . GETPOST('origin') . '&originid=' . GETPOST('originid'));
		include DOL_DOCUMENT_ROOT.'/core/tpl/object_discounts.tpl.php';

		print '</td></tr>';
	}

	$datefacture = dol_mktime(12, 0, 0, $_POST['remonth'], $_POST['reday'], $_POST['reyear']);

	// Date invoice
	print '<tr><td class="fieldrequired">' . $langs->trans('DateInvoice') . '</td><td colspan="2">';
	print $form->select_date($datefacture?$datefacture:$dateinvoice, '', '', '', '', "add", 1, 1, 1);
	print '</td></tr>';

	// Date point of tax
	if (! empty($conf->global->INVOICE_POINTOFTAX_DATE))
	{
		print '<tr><td class="fieldrequired">' . $langs->trans('DatePointOfTax') . '</td><td colspan="2">';
		$date_pointoftax = dol_mktime(12, 0, 0, $_POST['date_pointoftaxmonth'], $_POST['date_pointoftaxday'], $_POST['date_pointoftaxyear']);
		print $form->select_date($date_pointoftax?$date_pointoftax:-1, 'date_pointoftax', '', '', '', "add", 1, 1, 1);
		print '</td></tr>';
	}

	// Payment term
	print '<tr><td class="nowrap fieldrequired">' . $langs->trans('PaymentConditionsShort') . '</td><td colspan="2">';
	$form->select_conditions_paiements(isset($_POST['cond_reglement_id']) ? $_POST['cond_reglement_id'] : $cond_reglement_id, 'cond_reglement_id');
	print '</td></tr>';

	// Payment mode
	print '<tr><td>' . $langs->trans('PaymentMode') . '</td><td colspan="2">';
	$form->select_types_paiements(isset($_POST['mode_reglement_id']) ? $_POST['mode_reglement_id'] : $mode_reglement_id, 'mode_reglement_id', 'CRDT');
	print '</td></tr>';

	// Bank Account
	if (isset($_POST['fk_account'])) {
		$fk_account = $_POST['fk_account'];
	}

	print '<tr><td>' . $langs->trans('BankAccount') . '</td><td colspan="2">';
	$form->select_comptes($fk_account, 'fk_account', 0, '', 1);
	print '</td></tr>';

	// Project
	if (! empty($conf->projet->enabled))
	{
		$langs->load('projects');
		print '<tr><td>' . $langs->trans('Project') . '</td><td colspan="2">';
		$numprojet = $formproject->select_projects(($socid > 0 ? $socid : -1), $projectid, 'projectid', 0, 0, 1, 1);
		print ' &nbsp; <a href="'.DOL_URL_ROOT.'/projet/card.php?socid=' . $soc->id . '&action=create&status=1&backtopage='.urlencode($_SERVER["PHP_SELF"].'?action=create&socid='.$soc->id.($fac_rec?'&fac_rec='.$fac_rec:'')).'">' . $langs->trans("AddProject") . '</a>';
		print '</td></tr>';
	}

	// Incoterms
	if (!empty($conf->incoterm->enabled))
	{
		print '<tr>';
		print '<td><label for="incoterm_id">'.$form->textwithpicto($langs->trans("IncotermLabel"), $objectsrc->libelle_incoterms, 1).'</label></td>';
		print '<td colspan="2" class="maxwidthonsmartphone">';
		$incoterm_id = GETPOST('incoterm_id');
		$incoterm_location = GETPOST('location_incoterms');
		if (empty($incoterm_id))
		{
			$incoterm_id = (!empty($objectsrc->fk_incoterms) ? $objectsrc->fk_incoterms : $soc->fk_incoterms);
			$incoterm_location = (!empty($objectsrc->location_incoterms) ? $objectsrc->location_incoterms : $soc->location_incoterms);
		}
		print $form->select_incoterms($incoterm_id, $incoterm_location);
		print '</td></tr>';
	}

	// Other attributes
	$parameters = array('objectsrc' => $objectsrc,'colspan' => ' colspan="2"', 'cols'=>2);
	$reshook = $hookmanager->executeHooks('formObjectOptions', $parameters, $object, $action); // Note that $action and $object may have been modified by hook
	print $hookmanager->resPrint;
	if (empty($reshook)) {
		print $object->showOptionals($extrafields, 'edit');
	}

	// Template to use by default
	print '<tr><td>' . $langs->trans('Model') . '</td>';
	print '<td colspan="2">';
	include_once DOL_DOCUMENT_ROOT . '/core/modules/facture/modules_facture.php';
	$liste = ModelePDFFactures::liste_modeles($db);
	print $form->selectarray('model', $liste, $conf->global->FACTURE_ADDON_PDF);
	print "</td></tr>";

	// Multicurrency
	if (! empty($conf->multicurrency->enabled))
	{
		print '<tr>';
		print '<td>'.fieldLabel('Currency','multicurrency_code').'</td>';
		print '<td colspan="2" class="maxwidthonsmartphone">';
		print $form->selectMultiCurrency($currency_code, 'multicurrency_code');
		print '</td></tr>';
	}

	// Help of substitution key
	$htmltext='';
	if (GETPOST('fac_rec','int') > 0)
	{
		$dateexample=($datefacture ? $datefacture : $dateinvoice);
		if (empty($dateexample)) $dateexample=dol_now();
		$substitutionarray=array(
			'__TOTAL_HT__' => $langs->trans("AmountHT").' ('.$langs->trans("Example").': '.price($exampletemplateinvoice->total_ht).')',
			'__TOTAL_TTC__' =>  $langs->trans("AmountTTC").' ('.$langs->trans("Example").': '.price($exampletemplateinvoice->total_ttc).')',
			'__INVOICE_PREVIOUS_MONTH__' => $langs->trans("PreviousMonthOfInvoice").' ('.$langs->trans("Example").': '.dol_print_date(dol_time_plus_duree($dateexample, -1, 'm'),'%m').')',
			'__INVOICE_MONTH__' =>  $langs->trans("MonthOfInvoice").' ('.$langs->trans("Example").': '.dol_print_date($dateexample,'%m').')',
			'__INVOICE_NEXT_MONTH__' => $langs->trans("NextMonthOfInvoice").' ('.$langs->trans("Example").': '.dol_print_date(dol_time_plus_duree($dateexample, 1, 'm'),'%m').')',
			'__INVOICE_PREVIOUS_MONTH_TEXT__' => $langs->trans("TextPreviousMonthOfInvoice").' ('.$langs->trans("Example").': '.dol_print_date(dol_time_plus_duree($dateexample, -1, 'm'),'%B').')',
			'__INVOICE_MONTH_TEXT__' =>  $langs->trans("TextMonthOfInvoice").' ('.$langs->trans("Example").': '.dol_print_date($dateexample,'%B').')',
			'__INVOICE_NEXT_MONTH_TEXT__' => $langs->trans("TextNextMonthOfInvoice").' ('.$langs->trans("Example").': '.dol_print_date(dol_time_plus_duree($dateexample, 1, 'm'), '%B').')',
			'__INVOICE_PREVIOUS_YEAR__' => $langs->trans("YearOfInvoice").' ('.$langs->trans("Example").': '.dol_print_date(dol_time_plus_duree($dateexample, -1, 'y'),'%Y').')',
			'__INVOICE_YEAR__' =>  $langs->trans("PreviousYearOfInvoice").' ('.$langs->trans("Example").': '.dol_print_date($dateexample,'%Y').')',
			'__INVOICE_NEXT_YEAR__' => $langs->trans("NextYearOfInvoice").' ('.$langs->trans("Example").': '.dol_print_date(dol_time_plus_duree($dateexample, 1, 'y'),'%Y').')'
		);

		$htmltext = '<i>'.$langs->trans("FollowingConstantsWillBeSubstituted").':<br>';
		foreach($substitutionarray as $key => $val)
		{
			$htmltext.=$key.' = '.$langs->trans($val).'<br>';
		}
		$htmltext.='</i>';
	}

	// Public note
	print '<tr>';
	print '<td class="tdtop">';
	print $form->textwithpicto($langs->trans('NotePublic'), $htmltext);
	print '</td>';
	print '<td valign="top" colspan="2">';
	$doleditor = new DolEditor('note_public', $note_public, '', 80, 'dolibarr_notes', 'In', 0, false, true, ROWS_3, '90%');
	print $doleditor->Create(1);

	// Private note
	if (empty($user->societe_id))
	{
		print '<tr>';
		print '<td class="tdtop">';
		print $form->textwithpicto($langs->trans('NotePrivate'), $htmltext);
		print '</td>';
		print '<td valign="top" colspan="2">';
		$doleditor = new DolEditor('note_private', $note_private, '', 80, 'dolibarr_notes', 'In', 0, false, true, ROWS_3, '90%');
		print $doleditor->Create(1);
		// print '<textarea name="note_private" wrap="soft" cols="70" rows="'.ROWS_3.'">'.$note_private.'.</textarea>
		print '</td></tr>';
	}

	// Lines from source
	if (! empty($origin) && ! empty($originid) && is_object($objectsrc))
	{
		// TODO for compatibility
		if ($origin == 'contrat') {
			// Calcul contrat->price (HT), contrat->total (TTC), contrat->tva
			$objectsrc->remise_absolue = $remise_absolue;
			$objectsrc->remise_percent = $remise_percent;
			$objectsrc->update_price(1, - 1, 1);
		}

		print "\n<!-- " . $classname . " info -->";
		print "\n";
		print '<input type="hidden" name="amount"         value="' . $objectsrc->total_ht . '">' . "\n";
		print '<input type="hidden" name="total"          value="' . $objectsrc->total_ttc . '">' . "\n";
		print '<input type="hidden" name="tva"            value="' . $objectsrc->total_tva . '">' . "\n";
		print '<input type="hidden" name="origin"         value="' . $objectsrc->element . '">';
		print '<input type="hidden" name="originid"       value="' . $objectsrc->id . '">';

		switch (get_class($objectsrc)) {
			case 'Propal':
				$newclassname = 'CommercialProposal';
				break;
			case 'Commande':
				$newclassname = 'Order';
				break;
			case 'Expedition':
				$newclassname = 'Sending';
				break;
			case 'Contrat':
				$newclassname = 'Contract';
				break;
			case 'Fichinter':
				$newclassname = 'Intervention';
				break;
			default:
				$newclassname = get_class($objectsrc);
		}

		print '<tr><td>' . $langs->trans($newclassname) . '</td><td colspan="2">' . $objectsrc->getNomUrl(1);
		// We check if Origin document (id and type is known) has already at least one invoice attached to it
		$objectsrc->fetchObjectLinked($originid,$origin,'','facture');
		$cntinvoice=count($objectsrc->linkedObjects['facture']);
		if ($cntinvoice>=1)
		{
			setEventMessages('WarningBillExist', null, 'warnings');
			echo ' ('.$langs->trans('LatestRelatedBill').end($objectsrc->linkedObjects['facture'])->getNomUrl(1).')';
		}
		echo '</td></tr>';
		print '<tr><td>' . $langs->trans('TotalHT') . '</td><td colspan="2">' . price($objectsrc->total_ht) . '</td></tr>';
		print '<tr><td>' . $langs->trans('TotalVAT') . '</td><td colspan="2">' . price($objectsrc->total_tva) . "</td></tr>";
		if ($mysoc->localtax1_assuj == "1" || $objectsrc->total_localtax1 != 0) 		// Localtax1
		{
			print '<tr><td>' . $langs->transcountry("AmountLT1", $mysoc->country_code) . '</td><td colspan="2">' . price($objectsrc->total_localtax1) . "</td></tr>";
		}

		if ($mysoc->localtax2_assuj == "1" || $objectsrc->total_localtax2 != 0) 		// Localtax2
		{
			print '<tr><td>' . $langs->transcountry("AmountLT2", $mysoc->country_code) . '</td><td colspan="2">' . price($objectsrc->total_localtax2) . "</td></tr>";
		}
		print '<tr><td>' . $langs->trans('TotalTTC') . '</td><td colspan="2">' . price($objectsrc->total_ttc) . "</td></tr>";

		if (!empty($conf->multicurrency->enabled))
		{
			print '<tr><td>' . $langs->trans('MulticurrencyAmountHT') . '</td><td colspan="2">' . price($objectsrc->multicurrency_total_ht) . '</td></tr>';
			print '<tr><td>' . $langs->trans('MulticurrencyAmountVAT') . '</td><td colspan="2">' . price($objectsrc->multicurrency_total_tva) . "</td></tr>";
			print '<tr><td>' . $langs->trans('MulticurrencyAmountTTC') . '</td><td colspan="2">' . price($objectsrc->multicurrency_total_ttc) . "</td></tr>";
		}
	}

	print "</table>\n";

	dol_fiche_end();

	// Button "Create Draft"
	print '<div class="center">';
	print '<input type="submit" class="button" name="bouton" value="' . $langs->trans('CreateDraft') . '">';
	print '&nbsp;&nbsp;&nbsp;&nbsp;&nbsp;';
	print '<input type="button" class="button" value="' . $langs->trans("Cancel") . '" onClick="javascript:history.go(-1)">';
	print '</div>';

	print "</form>\n";

	// Show origin lines
	if (! empty($origin) && ! empty($originid) && is_object($objectsrc)) {
		print '<br>';

		$title = $langs->trans('ProductsAndServices');
		print load_fiche_titre($title);

		print '<table class="noborder" width="100%">';

		$objectsrc->printOriginLinesList();

		print '</table>';
	}

	print '<br>';
}
else if ($id > 0 || ! empty($ref))
{
	/*
	 * Show object in view mode
	 */

	$result = $object->fetch($id, $ref);
	if ($result <= 0) {
		dol_print_error($db, $object->error);
		exit();
	}

	// fetch optionals attributes and labels
	$extralabels = $extrafields->fetch_name_optionals_label($object->table_element);

	if ($user->societe_id > 0 && $user->societe_id != $object->socid)
		accessforbidden('', 0);

	$result = $object->fetch_thirdparty();

	$soc = new Societe($db);
	$result=$soc->fetch($object->socid);
	if ($result < 0) dol_print_error($db);
	$selleruserevenustamp = $mysoc->useRevenueStamp();

	$totalpaye = $object->getSommePaiement();
	$totalcreditnotes = $object->getSumCreditNotesUsed();
	$totaldeposits = $object->getSumDepositsUsed();
	// print "totalpaye=".$totalpaye." totalcreditnotes=".$totalcreditnotes." totaldeposts=".$totaldeposits."
	// selleruserrevenuestamp=".$selleruserevenustamp;

	// We can also use bcadd to avoid pb with floating points
	// For example print 239.2 - 229.3 - 9.9; does not return 0.
	// $resteapayer=bcadd($object->total_ttc,$totalpaye,$conf->global->MAIN_MAX_DECIMALS_TOT);
	// $resteapayer=bcadd($resteapayer,$totalavoir,$conf->global->MAIN_MAX_DECIMALS_TOT);
	$resteapayer = price2num($object->total_ttc - $totalpaye - $totalcreditnotes - $totaldeposits, 'MT');

	if ($object->paye)
	{
		$resteapayer = 0;
	}
	$resteapayeraffiche = $resteapayer;

	if (! empty($conf->global->FACTURE_DEPOSITS_ARE_JUST_PAYMENTS)) {	// Never use this
		$filterabsolutediscount = "fk_facture_source IS NULL"; // If we want deposit to be substracted to payments only and not to total of final invoice
		$filtercreditnote = "fk_facture_source IS NOT NULL"; // If we want deposit to be substracted to payments only and not to total of final invoice
	} else {
		$filterabsolutediscount = "fk_facture_source IS NULL OR (description LIKE '(DEPOSIT)%' AND description NOT LIKE '(EXCESS RECEIVED)%')";
		$filtercreditnote = "fk_facture_source IS NOT NULL AND (description NOT LIKE '(DEPOSIT)%' OR description LIKE '(EXCESS RECEIVED)%')";
	}

	$absolute_discount = $soc->getAvailableDiscounts('', $filterabsolutediscount);
	$absolute_creditnote = $soc->getAvailableDiscounts('', $filtercreditnote);
	$absolute_discount = price2num($absolute_discount, 'MT');
	$absolute_creditnote = price2num($absolute_creditnote, 'MT');

	$author = new User($db);
	if ($object->user_author) {
		$author->fetch($object->user_author);
	}

	$objectidnext = $object->getIdReplacingInvoice();

	$head = facture_prepare_head($object);

	dol_fiche_head($head, 'compta', $langs->trans('InvoiceCustomer'), -1, 'bill');

	$formconfirm = '';

	// Confirmation de la conversion de l'avoir en reduc
	if ($action == 'converttoreduc') {
		if($object->type == Facture::TYPE_STANDARD) $type_fac = 'ExcessReceived';
		elseif($object->type == Facture::TYPE_CREDIT_NOTE) $type_fac = 'CreditNote';
		elseif($object->type == Facture::TYPE_DEPOSIT) $type_fac = 'Deposit';
		$text = $langs->trans('ConfirmConvertToReduc', strtolower($langs->transnoentities($type_fac)));
		$formconfirm = $form->formconfirm($_SERVER['PHP_SELF'] . '?facid=' . $object->id, $langs->trans('ConvertToReduc'), $text, 'confirm_converttoreduc', '', "yes", 2);
	}

	// Confirmation to delete invoice
	if ($action == 'delete') {
		$text = $langs->trans('ConfirmDeleteBill', $object->ref);
		$formquestion = array();

		$qualified_for_stock_change = 0;
		if (empty($conf->global->STOCK_SUPPORTS_SERVICES)) {
			$qualified_for_stock_change = $object->hasProductsOrServices(2);
		} else {
			$qualified_for_stock_change = $object->hasProductsOrServices(1);
		}

		if ($object->type != Facture::TYPE_DEPOSIT && ! empty($conf->global->STOCK_CALCULATE_ON_BILL) && $qualified_for_stock_change && $object->statut >= 1)
		{
			$langs->load("stocks");
			require_once DOL_DOCUMENT_ROOT . '/product/class/html.formproduct.class.php';
			$formproduct = new FormProduct($db);
			$label = $object->type == Facture::TYPE_CREDIT_NOTE ? $langs->trans("SelectWarehouseForStockDecrease") : $langs->trans("SelectWarehouseForStockIncrease");
			$forcecombo=0;
			if ($conf->browser->name == 'ie') $forcecombo = 1;	// There is a bug in IE10 that make combo inside popup crazy
			$formquestion = array(
				// 'text' => $langs->trans("ConfirmClone"),
				// array('type' => 'checkbox', 'name' => 'clone_content', 'label' => $langs->trans("CloneMainAttributes"), 'value' => 1),
				// array('type' => 'checkbox', 'name' => 'update_prices', 'label' => $langs->trans("PuttingPricesUpToDate"), 'value' => 1),
				array('type' => 'other','name' => 'idwarehouse','label' => $label,'value' => $formproduct->selectWarehouses(GETPOST('idwarehouse')?GETPOST('idwarehouse'):'ifone', 'idwarehouse', '', 1, 0, 0, $langs->trans("NoStockAction"), 0, $forcecombo))
			);
			$formconfirm = $form->formconfirm($_SERVER['PHP_SELF'] . '?facid=' . $object->id, $langs->trans('DeleteBill'), $text, 'confirm_delete', $formquestion, "yes", 1);
		} else {
			$formconfirm = $form->formconfirm($_SERVER['PHP_SELF'] . '?facid=' . $object->id, $langs->trans('DeleteBill'), $text, 'confirm_delete', '', 'no', 1);
		}
	}

	// Confirmation to remove invoice from cycle
	if ($action == 'situationout') {
	    $text = $langs->trans('ConfirmRemoveSituationFromCycle', $object->ref);
	    $label = $langs->trans("ConfirmOuting");
	    $formquestion = array();
	    // remove situation from cycle
	    if ($object->statut == Facture::STATUS_VALIDATED
	        && $user->rights->facture->creer
	        && !$objectidnext
	        && $object->is_last_in_cycle()
	        && ((empty($conf->global->MAIN_USE_ADVANCED_PERMS) && ! empty($user->rights->facture->creer))
	            || (! empty($conf->global->MAIN_USE_ADVANCED_PERMS) && ! empty($user->rights->facture->invoice_advance->unvalidate)))
	        )
	    {
	        $formconfirm = $form->formconfirm($_SERVER['PHP_SELF'] . '?facid=' . $object->id, $label, $text, 'confirm_situationout', $formquestion, "yes", 1);
		}
	}

	// Confirmation of validation
	if ($action == 'valid')
	{
		// we check object has a draft number
		$objectref = substr($object->ref, 1, 4);
		if ($objectref == 'PROV') {
			$savdate = $object->date;
			if (! empty($conf->global->FAC_FORCE_DATE_VALIDATION)) {
				$object->date = dol_now();
				$object->date_lim_reglement = $object->calculate_date_lim_reglement();
			}
			$numref = $object->getNextNumRef($soc);
			// $object->date=$savdate;
		} else {
			$numref = $object->ref;
		}

		$text = $langs->trans('ConfirmValidateBill', $numref);
		if (! empty($conf->notification->enabled)) {
			require_once DOL_DOCUMENT_ROOT . '/core/class/notify.class.php';
			$notify = new Notify($db);
			$text .= '<br>';
			$text .= $notify->confirmMessage('BILL_VALIDATE', $object->socid, $object);
		}
		$formquestion = array();

		$qualified_for_stock_change = 0;
		if (empty($conf->global->STOCK_SUPPORTS_SERVICES)) {
			$qualified_for_stock_change = $object->hasProductsOrServices(2);
		} else {
			$qualified_for_stock_change = $object->hasProductsOrServices(1);
		}

		if ($object->type != Facture::TYPE_DEPOSIT && ! empty($conf->global->STOCK_CALCULATE_ON_BILL) && $qualified_for_stock_change)
		{
			$langs->load("stocks");
			require_once DOL_DOCUMENT_ROOT . '/product/class/html.formproduct.class.php';
			require_once DOL_DOCUMENT_ROOT . '/product/stock/class/entrepot.class.php';
			$formproduct = new FormProduct($db);
			$warehouse = new Entrepot($db);
			$warehouse_array = $warehouse->list_array();
			if (count($warehouse_array) == 1) {
				$label = $object->type == Facture::TYPE_CREDIT_NOTE ? $langs->trans("WarehouseForStockIncrease", current($warehouse_array)) : $langs->trans("WarehouseForStockDecrease", current($warehouse_array));
				$value = '<input type="hidden" id="idwarehouse" name="idwarehouse" value="' . key($warehouse_array) . '">';
			} else {
				$label = $object->type == Facture::TYPE_CREDIT_NOTE ? $langs->trans("SelectWarehouseForStockIncrease") : $langs->trans("SelectWarehouseForStockDecrease");
				$value = $formproduct->selectWarehouses(GETPOST('idwarehouse')?GETPOST('idwarehouse'):'ifone', 'idwarehouse', '', 1);
			}
			$formquestion = array(
								// 'text' => $langs->trans("ConfirmClone"),
								// array('type' => 'checkbox', 'name' => 'clone_content', 'label' => $langs->trans("CloneMainAttributes"), 'value' =>
								// 1),
								// array('type' => 'checkbox', 'name' => 'update_prices', 'label' => $langs->trans("PuttingPricesUpToDate"), 'value'
								// => 1),
								array('type' => 'other','name' => 'idwarehouse','label' => $label,'value' => $value));
		}
		if ($object->type != Facture::TYPE_CREDIT_NOTE && $object->total_ttc < 0) 		// Can happen only if $conf->global->FACTURE_ENABLE_NEGATIVE is on
		{
			$text .= '<br>' . img_warning() . ' ' . $langs->trans("ErrorInvoiceOfThisTypeMustBePositive");
		}
		$formconfirm = $form->formconfirm($_SERVER["PHP_SELF"] . '?facid=' . $object->id, $langs->trans('ValidateBill'), $text, 'confirm_valid', $formquestion, (($object->type != Facture::TYPE_CREDIT_NOTE && $object->total_ttc < 0) ? "no" : "yes"), 2);
	}

	// Confirm back to draft status
	if ($action == 'modif') {
		$text = $langs->trans('ConfirmUnvalidateBill', $object->ref);
		$formquestion = array();

		$qualified_for_stock_change = 0;
		if (empty($conf->global->STOCK_SUPPORTS_SERVICES)) {
			$qualified_for_stock_change = $object->hasProductsOrServices(2);
		} else {
			$qualified_for_stock_change = $object->hasProductsOrServices(1);
		}
		if ($object->type != Facture::TYPE_DEPOSIT && ! empty($conf->global->STOCK_CALCULATE_ON_BILL) && $qualified_for_stock_change) {
			$langs->load("stocks");
			require_once DOL_DOCUMENT_ROOT . '/product/class/html.formproduct.class.php';
			require_once DOL_DOCUMENT_ROOT . '/product/stock/class/entrepot.class.php';
			$formproduct = new FormProduct($db);
			$warehouse = new Entrepot($db);
			$warehouse_array = $warehouse->list_array();
			if (count($warehouse_array) == 1) {
				$label = $object->type == Facture::TYPE_CREDIT_NOTE ? $langs->trans("WarehouseForStockDecrease", current($warehouse_array)) : $langs->trans("WarehouseForStockIncrease", current($warehouse_array));
				$value = '<input type="hidden" id="idwarehouse" name="idwarehouse" value="' . key($warehouse_array) . '">';
			} else {
				$label = $object->type == Facture::TYPE_CREDIT_NOTE ? $langs->trans("SelectWarehouseForStockDecrease") : $langs->trans("SelectWarehouseForStockIncrease");
				$value = $formproduct->selectWarehouses(GETPOST('idwarehouse')?GETPOST('idwarehouse'):'ifone', 'idwarehouse', '', 1);
			}
			$formquestion = array(
								// 'text' => $langs->trans("ConfirmClone"),
								// array('type' => 'checkbox', 'name' => 'clone_content', 'label' => $langs->trans("CloneMainAttributes"), 'value' =>
								// 1),
								// array('type' => 'checkbox', 'name' => 'update_prices', 'label' => $langs->trans("PuttingPricesUpToDate"), 'value'
								// => 1),
								array('type' => 'other','name' => 'idwarehouse','label' => $label,'value' => $value));
		}

		$formconfirm = $form->formconfirm($_SERVER["PHP_SELF"] . '?facid=' . $object->id, $langs->trans('UnvalidateBill'), $text, 'confirm_modif', $formquestion, "yes", 1);
	}

	// Confirmation du classement paye
	if ($action == 'paid' && $resteapayer <= 0) {
		$formconfirm = $form->formconfirm($_SERVER["PHP_SELF"] . '?facid=' . $object->id, $langs->trans('ClassifyPaid'), $langs->trans('ConfirmClassifyPaidBill', $object->ref), 'confirm_paid', '', "yes", 1);
	}
	if ($action == 'paid' && $resteapayer > 0) {
		// Code
		$i = 0;
		$close [$i]['code'] = 'discount_vat';	// escompte
		$i ++;
		$close [$i]['code'] = 'badcustomer';
		$i ++;
		// Help
		$i = 0;
		$close [$i]['label'] = $langs->trans("HelpEscompte") . '<br><br>' . $langs->trans("ConfirmClassifyPaidPartiallyReasonDiscountVatDesc");
		$i ++;
		$close [$i]['label'] = $langs->trans("ConfirmClassifyPaidPartiallyReasonBadCustomerDesc");
		$i ++;
		// Texte
		$i = 0;
		$close [$i]['reason'] = $form->textwithpicto($langs->transnoentities("ConfirmClassifyPaidPartiallyReasonDiscount", $resteapayer, $langs->trans("Currency" . $conf->currency)), $close[$i]['label'], 1);
		$i ++;
		$close [$i]['reason'] = $form->textwithpicto($langs->transnoentities("ConfirmClassifyPaidPartiallyReasonBadCustomer", $resteapayer, $langs->trans("Currency" . $conf->currency)), $close[$i]['label'], 1);
		$i ++;
		// arrayreasons[code]=reason
		foreach ($close as $key => $val) {
			$arrayreasons[$close [$key]['code']] = $close[$key]['reason'];
		}

		// Cree un tableau formulaire
		$formquestion = array('text' => $langs->trans("ConfirmClassifyPaidPartiallyQuestion"),array('type' => 'radio','name' => 'close_code','label' => $langs->trans("Reason"),'values' => $arrayreasons),array('type' => 'text','name' => 'close_note','label' => $langs->trans("Comment"),'value' => '','morecss' => 'minwidth300'));
		// Paiement incomplet. On demande si motif = escompte ou autre
		$formconfirm = $form->formconfirm($_SERVER["PHP_SELF"] . '?facid=' . $object->id, $langs->trans('ClassifyPaid'), $langs->trans('ConfirmClassifyPaidPartially', $object->ref), 'confirm_paid_partially', $formquestion, "yes", 1, 310);
	}

	// Confirmation du classement abandonne
	if ($action == 'canceled') {
		// S'il y a une facture de remplacement pas encore validee (etat brouillon),
		// on ne permet pas de classer abandonner la facture.
		if ($objectidnext) {
			$facturereplacement = new Facture($db);
			$facturereplacement->fetch($objectidnext);
			$statusreplacement = $facturereplacement->statut;
		}
		if ($objectidnext && $statusreplacement == 0) {
			print '<div class="error">' . $langs->trans("ErrorCantCancelIfReplacementInvoiceNotValidated") . '</div>';
		} else {
			// Code
			$close [1] ['code'] = 'badcustomer';
			$close [2] ['code'] = 'abandon';
			// Help
			$close [1] ['label'] = $langs->trans("ConfirmClassifyPaidPartiallyReasonBadCustomerDesc");
			$close [2] ['label'] = $langs->trans("ConfirmClassifyAbandonReasonOtherDesc");
			// Texte
			$close [1] ['reason'] = $form->textwithpicto($langs->transnoentities("ConfirmClassifyPaidPartiallyReasonBadCustomer", $object->ref), $close [1] ['label'], 1);
			$close [2] ['reason'] = $form->textwithpicto($langs->transnoentities("ConfirmClassifyAbandonReasonOther"), $close [2] ['label'], 1);
			// arrayreasons
			$arrayreasons [$close [1] ['code']] = $close [1] ['reason'];
			$arrayreasons [$close [2] ['code']] = $close [2] ['reason'];

			// Cree un tableau formulaire
			$formquestion = array('text' => $langs->trans("ConfirmCancelBillQuestion"),array('type' => 'radio','name' => 'close_code','label' => $langs->trans("Reason"),'values' => $arrayreasons),array('type' => 'text','name' => 'close_note','label' => $langs->trans("Comment"),'value' => '','morecss' => 'minwidth300'));

			$formconfirm = $form->formconfirm($_SERVER['PHP_SELF'] . '?facid=' . $object->id, $langs->trans('CancelBill'), $langs->trans('ConfirmCancelBill', $object->ref), 'confirm_canceled', $formquestion, "yes", 1, 250);
		}
	}

	if ($action == 'deletepaiement')
	{
		$payment_id = GETPOST('paiement_id');
		$formconfirm = $form->formconfirm($_SERVER["PHP_SELF"].'?id='.$object->id.'&paiement_id='.$payment_id, $langs->trans('DeletePayment'), $langs->trans('ConfirmDeletePayment'), 'confirm_delete_paiement', '', 'no', 1);

	}

	// Confirmation de la suppression d'une ligne produit
	if ($action == 'ask_deleteline') {
		$formconfirm = $form->formconfirm($_SERVER["PHP_SELF"] . '?facid=' . $object->id . '&lineid=' . $lineid, $langs->trans('DeleteProductLine'), $langs->trans('ConfirmDeleteProductLine'), 'confirm_deleteline', '', 'no', 1);
	}

	// Clone confirmation
	if ($action == 'clone')
	{
		// Create an array for form
		$formquestion = array(
							// 'text' => $langs->trans("ConfirmClone"),
							// array('type' => 'checkbox', 'name' => 'clone_content', 'label' => $langs->trans("CloneMainAttributes"), 'value' => 1)
							array('type' => 'other','name' => 'socid','label' => $langs->trans("SelectThirdParty"),'value' => $form->select_company($object->socid, 'socid', '(s.client=1 OR s.client=2 OR s.client=3)', 1)));
		// Paiement incomplet. On demande si motif = escompte ou autre
		$formconfirm = $form->formconfirm($_SERVER["PHP_SELF"] . '?facid=' . $object->id, $langs->trans('CloneInvoice'), $langs->trans('ConfirmCloneInvoice', $object->ref), 'confirm_clone', $formquestion, 'yes', 1);
	}

	// Call Hook formConfirm
	$parameters = array('lineid' => $lineid);
	$reshook = $hookmanager->executeHooks('formConfirm', $parameters, $object, $action); // Note that $action and $object may have been modified by hook
	if (empty($reshook)) $formconfirm.=$hookmanager->resPrint;
	elseif ($reshook > 0) $formconfirm=$hookmanager->resPrint;

	// Print form confirm
	print $formconfirm;

	// Invoice content

	$linkback = '<a href="' . DOL_URL_ROOT . '/compta/facture/list.php?restore_lastsearch_values=1' . (! empty($socid) ? '&socid=' . $socid : '') . '">' . $langs->trans("BackToList") . '</a>';

	$morehtmlref='<div class="refidno">';
	// Ref customer
	$morehtmlref.=$form->editfieldkey("RefCustomer", 'ref_client', $object->ref_client, $object, $user->rights->facture->creer, 'string', '', 0, 1);
	$morehtmlref.=$form->editfieldval("RefCustomer", 'ref_client', $object->ref_client, $object, $user->rights->facture->creer, 'string', '', null, null, '', 1);
	// Thirdparty
	$morehtmlref.='<br>'.$langs->trans('ThirdParty') . ' : ' . $object->thirdparty->getNomUrl(1,'customer');
	if (empty($conf->global->MAIN_DISABLE_OTHER_LINK) && $object->thirdparty->id > 0) $morehtmlref.=' (<a href="'.DOL_URL_ROOT.'/compta/facture/list.php?socid='.$object->thirdparty->id.'">'.$langs->trans("OtherBills").'</a>)';
	// Project
	if (! empty($conf->projet->enabled))
	{
		$langs->load("projects");
		$morehtmlref.='<br>'.$langs->trans('Project') . ' ';
		if ($user->rights->facture->creer)
		{
			if ($action != 'classify')
				$morehtmlref.='<a href="' . $_SERVER['PHP_SELF'] . '?action=classify&amp;id=' . $object->id . '">' . img_edit($langs->transnoentitiesnoconv('SetProject')) . '</a> : ';
				if ($action == 'classify') {
					//$morehtmlref.=$form->form_project($_SERVER['PHP_SELF'] . '?id=' . $object->id, $object->socid, $object->fk_project, 'projectid', 0, 0, 1, 1);
					$morehtmlref.='<form method="post" action="'.$_SERVER['PHP_SELF'].'?id='.$object->id.'">';
					$morehtmlref.='<input type="hidden" name="action" value="classin">';
					$morehtmlref.='<input type="hidden" name="token" value="'.$_SESSION['newtoken'].'">';
					$morehtmlref.=$formproject->select_projects($object->socid, $object->fk_project, 'projectid', $maxlength, 0, 1, 0, 1, 0, 0, '', 1);
					$morehtmlref.='<input type="submit" class="button valignmiddle" value="'.$langs->trans("Modify").'">';
					$morehtmlref.='</form>';
				} else {
					$morehtmlref.=$form->form_project($_SERVER['PHP_SELF'] . '?id=' . $object->id, $object->socid, $object->fk_project, 'none', 0, 0, 0, 1);
				}
		} else {
			if (! empty($object->fk_project)) {
				$proj = new Project($db);
				$proj->fetch($object->fk_project);
				$morehtmlref.='<a href="'.DOL_URL_ROOT.'/projet/card.php?id=' . $object->fk_project . '" title="' . $langs->trans('ShowProject') . '">';
				$morehtmlref.=$proj->ref;
				$morehtmlref.='</a>';
			} else {
				$morehtmlref.='';
			}
		}
	}
	$morehtmlref.='</div>';

	$object->totalpaye = $totalpaye;   // To give a chance to dol_banner_tab to use already paid amount to show correct status

	dol_banner_tab($object, 'ref', $linkback, 1, 'facnumber', 'ref', $morehtmlref, '', 0, '', '');

	print '<div class="fichecenter">';
	print '<div class="fichehalfleft">';
	print '<div class="underbanner clearboth"></div>';

	print '<table class="border" width="100%">';

	// Type
	print '<tr><td class="titlefield">' . $langs->trans('Type') . '</td><td>';
	print $object->getLibType();
	if ($object->type == Facture::TYPE_REPLACEMENT) {
		$facreplaced = new Facture($db);
		$facreplaced->fetch($object->fk_facture_source);
		print ' (' . $langs->transnoentities("ReplaceInvoice", $facreplaced->getNomUrl(1)) . ')';
	}
	if ($object->type == Facture::TYPE_CREDIT_NOTE && !empty($object->fk_facture_source)) {
		$facusing = new Facture($db);
		$facusing->fetch($object->fk_facture_source);
		print ' (' . $langs->transnoentities("CorrectInvoice", $facusing->getNomUrl(1)) . ')';
	}

	$facidavoir = $object->getListIdAvoirFromInvoice();
	if (count($facidavoir) > 0) {
		print ' (' . $langs->transnoentities("InvoiceHasAvoir");
		$i = 0;
		foreach ($facidavoir as $id) {
			if ($i == 0)
				print ' ';
			else
				print ',';
			$facavoir = new Facture($db);
			$facavoir->fetch($id);
			print $facavoir->getNomUrl(1);
		}
		print ')';
	}
	if ($objectidnext > 0) {
		$facthatreplace = new Facture($db);
		$facthatreplace->fetch($objectidnext);
		print ' (' . $langs->transnoentities("ReplacedByInvoice", $facthatreplace->getNomUrl(1)) . ')';
	}

	if ($object->type == Facture::TYPE_CREDIT_NOTE || $object->type == Facture::TYPE_DEPOSIT) {
		$discount = new DiscountAbsolute($db);
		$result = $discount->fetch(0, $object->id);
		if ($result > 0){
			print '. '.$langs->trans("CreditNoteConvertedIntoDiscount", $object->getLibType(1), $discount->getNomUrl(1, 'discount')).'<br>';
		}
	}
	print '</td></tr>';

	// Relative and absolute discounts
	print '<!-- Discounts --><tr><td>' . $langs->trans('Discounts');

	print '</td><td>';
	$thirdparty = $soc;
	$discount_type = 0;
	$backtopage = urlencode($_SERVER["PHP_SELF"] . '?facid=' . $object->id);
	include DOL_DOCUMENT_ROOT.'/core/tpl/object_discounts.tpl.php';

	print '</td></tr>';

	// Date invoice
	print '<tr><td>';
	print '<table class="nobordernopadding" width="100%"><tr><td>';
	print $langs->trans('DateInvoice');
	print '</td>';
	if ($object->type != Facture::TYPE_CREDIT_NOTE && $action != 'editinvoicedate' && ! empty($object->brouillon) && $user->rights->facture->creer && empty($conf->global->FAC_FORCE_DATE_VALIDATION))
		print '<td align="right"><a href="' . $_SERVER["PHP_SELF"] . '?action=editinvoicedate&amp;facid=' . $object->id . '">' . img_edit($langs->trans('SetDate'), 1) . '</a></td>';
	print '</tr></table>';
	print '</td><td>';

	if ($object->type != Facture::TYPE_CREDIT_NOTE) {
		if ($action == 'editinvoicedate') {
			$form->form_date($_SERVER['PHP_SELF'] . '?facid=' . $object->id, $object->date, 'invoicedate');
		} else {
			print dol_print_date($object->date, 'day');
		}
	} else {
		print dol_print_date($object->date, 'day');
	}
	print '</td>';

	print '</tr>';

	if (! empty($conf->global->INVOICE_POINTOFTAX_DATE))
	{
		// Date invoice
		print '<tr><td>';
		print '<table class="nobordernopadding" width="100%"><tr><td>';
		print $langs->trans('DatePointOfTax');
		print '</td>';
		print '<td align="right"><a href="' . $_SERVER["PHP_SELF"] . '?action=editdate_pointoftax&amp;facid=' . $object->id . '">' . img_edit($langs->trans('SetDate'), 1) . '</a></td>';
		print '</tr></table>';
		print '</td><td>';
		if ($action == 'editdate_pointoftax') {
			$form->form_date($_SERVER['PHP_SELF'] . '?facid=' . $object->id, $object->date_pointoftax, 'date_pointoftax');
		} else {
			print dol_print_date($object->date_pointoftax, 'day');
		}
		print '</td></tr>';
	}

	// Payment term
	print '<tr><td>';
	print '<table class="nobordernopadding" width="100%"><tr><td>';
	print $langs->trans('PaymentConditionsShort');
	print '</td>';
	if ($object->type != Facture::TYPE_CREDIT_NOTE && $action != 'editconditions' && $user->rights->facture->creer)
		print '<td align="right"><a href="' . $_SERVER["PHP_SELF"] . '?action=editconditions&amp;facid=' . $object->id . '">' . img_edit($langs->trans('SetConditions'), 1) . '</a></td>';
	print '</tr></table>';
	print '</td><td>';
	if ($object->type != Facture::TYPE_CREDIT_NOTE)
	{
		if ($action == 'editconditions') {
			$form->form_conditions_reglement($_SERVER['PHP_SELF'] . '?facid=' . $object->id, $object->cond_reglement_id, 'cond_reglement_id');
		} else {
			$form->form_conditions_reglement($_SERVER['PHP_SELF'] . '?facid=' . $object->id, $object->cond_reglement_id, 'none');
		}
	} else {
		print '&nbsp;';
	}
	print '</td></tr>';

	// Date payment term
	print '<tr><td>';
	print '<table class="nobordernopadding" width="100%"><tr><td>';
	print $langs->trans('DateMaxPayment');
	print '</td>';
	if ($object->type != Facture::TYPE_CREDIT_NOTE && $action != 'editpaymentterm' && $user->rights->facture->creer)
		print '<td align="right"><a href="' . $_SERVER["PHP_SELF"] . '?action=editpaymentterm&amp;facid=' . $object->id . '">' . img_edit($langs->trans('SetDate'), 1) . '</a></td>';
	print '</tr></table>';
	print '</td><td>';
	if ($object->type != Facture::TYPE_CREDIT_NOTE)
	{
		if ($action == 'editpaymentterm') {
			$form->form_date($_SERVER['PHP_SELF'] . '?facid=' . $object->id, $object->date_lim_reglement, 'paymentterm');
		} else {
			print dol_print_date($object->date_lim_reglement, 'day');
			if ($object->hasDelay()) {
				print img_warning($langs->trans('Late'));
			}
		}
	} else {
		print '&nbsp;';
	}
	print '</td></tr>';

	// Payment mode
	print '<tr><td>';
	print '<table class="nobordernopadding" width="100%"><tr><td>';
	print $langs->trans('PaymentMode');
	print '</td>';
	if ($action != 'editmode' && $user->rights->facture->creer)
		print '<td align="right"><a href="' . $_SERVER["PHP_SELF"] . '?action=editmode&amp;facid=' . $object->id . '">' . img_edit($langs->trans('SetMode'), 1) . '</a></td>';
	print '</tr></table>';
	print '</td><td>';
	if ($action == 'editmode')
	{
		$form->form_modes_reglement($_SERVER['PHP_SELF'].'?facid='.$object->id, $object->mode_reglement_id, 'mode_reglement_id', 'CRDT');
	}
	else
	{
		$form->form_modes_reglement($_SERVER['PHP_SELF'].'?facid='.$object->id, $object->mode_reglement_id, 'none', 'CRDT');
	}
	print '</td></tr>';

	// Multicurrency
	if (! empty($conf->multicurrency->enabled))
	{
		// Multicurrency code
		print '<tr>';
		print '<td>';
		print '<table class="nobordernopadding" width="100%"><tr><td>';
		print fieldLabel('Currency','multicurrency_code');
		print '</td>';
		if ($action != 'editmulticurrencycode' && ! empty($object->brouillon))
			print '<td align="right"><a href="' . $_SERVER["PHP_SELF"] . '?action=editmulticurrencycode&amp;id=' . $object->id . '">' . img_edit($langs->transnoentitiesnoconv('SetMultiCurrencyCode'), 1) . '</a></td>';
		print '</tr></table>';
		print '</td><td>';
		if ($action == 'editmulticurrencycode') {
			$form->form_multicurrency_code($_SERVER['PHP_SELF'] . '?id=' . $object->id, $object->multicurrency_code, 'multicurrency_code');
		} else {
			$form->form_multicurrency_code($_SERVER['PHP_SELF'] . '?id=' . $object->id, $object->multicurrency_code, 'none');
		}
		print '</td></tr>';

		print '<tr>';
		print '<td>';
		print '<table class="nobordernopadding" width="100%"><tr><td>';
		print fieldLabel('CurrencyRate','multicurrency_tx');
		print '</td>';
		if ($action != 'editmulticurrencyrate' && ! empty($object->brouillon) && $object->multicurrency_code && $object->multicurrency_code != $conf->currency)
			print '<td align="right"><a href="' . $_SERVER["PHP_SELF"] . '?action=editmulticurrencyrate&amp;id=' . $object->id . '">' . img_edit($langs->transnoentitiesnoconv('SetMultiCurrencyCode'), 1) . '</a></td>';
		print '</tr></table>';
		print '</td><td>';
		if ($action == 'editmulticurrencyrate' || $action == 'actualizemulticurrencyrate') {
			if($action == 'actualizemulticurrencyrate') {
				list($object->fk_multicurrency, $object->multicurrency_tx) = MultiCurrency::getIdAndTxFromCode($object->db, $object->multicurrency_code);
			}
			$form->form_multicurrency_rate($_SERVER['PHP_SELF'] . '?id=' . $object->id, $object->multicurrency_tx, 'multicurrency_tx', $object->multicurrency_code);
		} else {
			$form->form_multicurrency_rate($_SERVER['PHP_SELF'] . '?id=' . $object->id, $object->multicurrency_tx, 'none', $object->multicurrency_code);
			if($object->statut == $object::STATUS_DRAFT && $object->multicurrency_code && $object->multicurrency_code != $conf->currency) {
				print '<div class="inline-block"> &nbsp; &nbsp; &nbsp; &nbsp; ';
				print '<a href="'.$_SERVER["PHP_SELF"].'?id='.$object->id.'&action=actualizemulticurrencyrate">'.$langs->trans("ActualizeCurrency").'</a>';
				print '</div>';
			}
		}
		print '</td></tr>';
	}

	// Bank Account
	print '<tr><td class="nowrap">';
	print '<table width="100%" class="nobordernopadding"><tr><td class="nowrap">';
	print $langs->trans('BankAccount');
	print '<td>';
	if (($action != 'editbankaccount') && $user->rights->facture->creer)
		print '<td align="right"><a href="'.$_SERVER["PHP_SELF"].'?action=editbankaccount&amp;id='.$object->id.'">'.img_edit($langs->trans('SetBankAccount'),1).'</a></td>';
	print '</tr></table>';
	print '</td><td>';
	if ($action == 'editbankaccount')
	{
		$form->formSelectAccount($_SERVER['PHP_SELF'].'?id='.$object->id, $object->fk_account, 'fk_account', 1);
	}
	else
	{
		$form->formSelectAccount($_SERVER['PHP_SELF'].'?id='.$object->id, $object->fk_account, 'none');
	}
	print "</td>";
	print '</tr>';






	// Incoterms
	if (!empty($conf->incoterm->enabled))
	{
		print '<tr><td>';
		print '<table width="100%" class="nobordernopadding"><tr><td>';
		print $langs->trans('IncotermLabel');
		print '<td><td align="right">';
		if ($user->rights->facture->creer) print '<a href="'.DOL_URL_ROOT.'/compta/facture/card.php?facid='.$object->id.'&action=editincoterm">'.img_edit().'</a>';
		else print '&nbsp;';
		print '</td></tr></table>';
		print '</td>';
		print '<td>';
		if ($action != 'editincoterm')
		{
			print $form->textwithpicto($object->display_incoterms(), $object->libelle_incoterms, 1);
		}
		else
		{
			print $form->select_incoterms((!empty($object->fk_incoterms) ? $object->fk_incoterms : ''), (!empty($object->location_incoterms)?$object->location_incoterms:''), $_SERVER['PHP_SELF'].'?id='.$object->id);
		}
		print '</td></tr>';
	}

	// Other attributes
	$cols = 2;
	include DOL_DOCUMENT_ROOT . '/core/tpl/extrafields_view.tpl.php';

	print '</table>';

	print '</div>';
	print '<div class="fichehalfright">';
	print '<div class="ficheaddleft">';
	print '<div class="underbanner clearboth"></div>';

	print '<table class="border centpercent">';

	if (!empty($conf->multicurrency->enabled) && ($object->multicurrency_code != $conf->currency))
	{
		// Multicurrency Amount HT
		print '<tr><td class="titlefieldmiddle">' . fieldLabel('MulticurrencyAmountHT','multicurrency_total_ht') . '</td>';
		print '<td class="nowrap amountcard">' . price($object->multicurrency_total_ht, '', $langs, 0, - 1, - 1, (!empty($object->multicurrency_code) ? $object->multicurrency_code : $conf->currency)) . '</td>';
		print '</tr>';

		// Multicurrency Amount VAT
		print '<tr><td>' . fieldLabel('MulticurrencyAmountVAT','multicurrency_total_tva') . '</td>';
		print '<td class="nowrap amountcard">' . price($object->multicurrency_total_tva, '', $langs, 0, - 1, - 1, (!empty($object->multicurrency_code) ? $object->multicurrency_code : $conf->currency)) . '</td>';
		print '</tr>';

		// Multicurrency Amount TTC
		print '<tr><td>' . fieldLabel('MulticurrencyAmountTTC','multicurrency_total_ttc') . '</td>';
		print '<td class="nowrap amountcard">' . price($object->multicurrency_total_ttc, '', $langs, 0, - 1, - 1, (!empty($object->multicurrency_code) ? $object->multicurrency_code : $conf->currency)) . '</td>';
		print '</tr>';
	}

	// Amount
	print '<tr><td class="titlefieldmiddle">' . $langs->trans('AmountHT') . '</td>';
	print '<td class="nowrap amountcard">' . price($object->total_ht, 1, '', 1, - 1, - 1, $conf->currency) . '</td></tr>';

	// Vat
	print '<tr><td>' . $langs->trans('AmountVAT') . '</td><td colspan="3" class="nowrap amountcard">' . price($object->total_tva, 1, '', 1, - 1, - 1, $conf->currency) . '</td></tr>';
	print '</tr>';

	// Amount Local Taxes
	if (($mysoc->localtax1_assuj == "1" && $mysoc->useLocalTax(1)) || $object->total_localtax1 != 0) 	// Localtax1
	{
		print '<tr><td>' . $langs->transcountry("AmountLT1", $mysoc->country_code) . '</td>';
		print '<td class="nowrap amountcard">' . price($object->total_localtax1, 1, '', 1, - 1, - 1, $conf->currency) . '</td></tr>';
	}
	if (($mysoc->localtax2_assuj == "1" && $mysoc->useLocalTax(2)) || $object->total_localtax2 != 0) 	// Localtax2
	{
		print '<tr><td>' . $langs->transcountry("AmountLT2", $mysoc->country_code) . '</td>';
		print '<td class=nowrap amountcard">' . price($object->total_localtax2, 1, '', 1, - 1, - 1, $conf->currency) . '</td></tr>';
	}

	// Revenue stamp
	if ($selleruserevenustamp) 	// Test company use revenue stamp
	{
		print '<tr><td>';
		print '<table class="nobordernopadding" width="100%"><tr><td>';
		print $langs->trans('RevenueStamp');
		print '</td>';
		if ($action != 'editrevenuestamp' && ! empty($object->brouillon) && $user->rights->facture->creer)
		{
			print '<td align="right"><a href="' . $_SERVER["PHP_SELF"] . '?action=editrevenuestamp&amp;facid=' . $object->id . '">' . img_edit($langs->trans('SetRevenuStamp'), 1) . '</a></td>';
		}
		print '</tr></table>';
		print '</td><td>';
		if ($action == 'editrevenuestamp') {
			print '<form action="' . $_SERVER["PHP_SELF"] . '?id=' . $object->id . '" method="post">';
			print '<input type="hidden" name="token" value="' . $_SESSION ['newtoken'] . '">';
			print '<input type="hidden" name="action" value="setrevenuestamp">';
			print '<input type="hidden" name="revenuestamp" id="revenuestamp_val" value="'.price2num($object->revenuestamp).'">';
			print $formother->select_revenue_stamp('', 'revenuestamp_type', $mysoc->country_code);
			print ' &rarr; <span id="revenuestamp_span"></span>';
			print ' <input type="submit" class="button" value="' . $langs->trans('Modify') . '">';
			print '</form>';
			print " <script>
                $(document).ready(function(){
                    js_recalculate_revenuestamp();
                    $('select[name=revenuestamp_type]').on('change',function(){
                        js_recalculate_revenuestamp();
                    });
                });
                function js_recalculate_revenuestamp(){
					var valselected = $('select[name=revenuestamp_type]').val();
					console.log('Calculate revenue stamp from '+valselected);
					var revenue = 0;
					if (valselected.indexOf('%') == -1)
					{
						revenue = valselected;
					}
					else
					{
	                    var revenue_type = parseFloat(valselected);
	                    var amount_net = ".round($object->total_ht, 2).";
	                    revenue = revenue_type * amount_net / 100;
	                    revenue = revenue.toFixed(2);
					}
                    $('#revenuestamp_val').val(revenue);
                    $('#revenuestamp_span').html(revenue);
                }
            </script>";
		} else {
			print price($object->revenuestamp, 1, '', 1, - 1, - 1, $conf->currency);
		}
		print '</td></tr>';
	}

	// Total with tax
	print '<tr><td>' . $langs->trans('AmountTTC') . '</td><td class="nowrap amountcard">' . price($object->total_ttc, 1, '', 1, - 1, - 1, $conf->currency) . '</td></tr>';

	print '</table>';


	$sign = 1;
	if ($object->type == Facture::TYPE_CREDIT_NOTE) $sign = - 1;
	$nbrows = 8;
	$nbcols = 3;
	if (! empty($conf->projet->enabled))
		$nbrows ++;
	if (! empty($conf->banque->enabled)) {
		$nbrows ++;
		$nbcols ++;
	}
	if ($mysoc->localtax1_assuj == "1" || $object->total_localtax1 != 0)
		$nbrows ++;
	if ($mysoc->localtax2_assuj == "1" || $object->total_localtax2 != 0)
		$nbrows ++;
	if ($selleruserevenustamp)
		$nbrows ++;
	if (! empty($conf->multicurrency->enabled))
		$nbrows += 5;
	if (! empty($conf->incoterm->enabled))
		$nbrows += 1;

	// List of previous situation invoices
	if (($object->situation_cycle_ref > 0) && ! empty($conf->global->INVOICE_USE_SITUATION))
	{

	    print '<table class="noborder situationstable" width="100%">';


	    print '<tr class="liste_titre">';
	    print '<td>' . $langs->trans('ListOfSituationInvoices') . '</td>';
	    print '<td></td>';
	    print '<td align="center">' . $langs->trans('Situation') . '</td>';
	    if (! empty($conf->banque->enabled)) print '<td align="right"></td>';
	    print '<td align="right">' . $langs->trans('AmountHT') . '</td>';
	    print '<td align="right">' . $langs->trans('AmountTTC') . '</td>';
	    print '<td width="18">&nbsp;</td>';
	    print '</tr>';


	    $total_prev_ht = $total_prev_ttc = 0;
	    $total_global_ht = $total_global_ttc = 0;

	    if (count($object->tab_previous_situation_invoice) > 0) {
	        // List of previous invoices

	        $current_situation_counter = array();
	        foreach ($object->tab_previous_situation_invoice as $prev_invoice) {
	            $totalpaye = $prev_invoice->getSommePaiement();
	            $total_prev_ht += $prev_invoice->total_ht;
	            $total_prev_ttc += $prev_invoice->total_ttc;
	            $current_situation_counter[] = (($prev_invoice->type == Facture::TYPE_CREDIT_NOTE)?-1:1) * $prev_invoice->situation_counter;
	            print '<tr class="oddeven">';
	            print '<td>' . $prev_invoice->getNomUrl(1) . '</td>';
	            print '<td></td>';
	            print '<td align="center" >'.(($prev_invoice->type == Facture::TYPE_CREDIT_NOTE)?$langs->trans('situationInvoiceShortcode_AS'):$langs->trans('situationInvoiceShortcode_S')) . $prev_invoice->situation_counter.'</td>';
	            if (! empty($conf->banque->enabled)) print '<td align="right"></td>';
	            print '<td align="right">' . price($prev_invoice->total_ht) . '</td>';
	            print '<td align="right">' . price($prev_invoice->total_ttc) . '</td>';
	            print '<td align="right">' . $prev_invoice->getLibStatut(3, $totalpaye) . '</td>';
	            print '</tr>';
	        }
	    }


	    $total_global_ht += $total_prev_ht ;
	    $total_global_ttc += $total_prev_ttc ;
	    $total_global_ht += $object->total_ht;
	    $total_global_ttc += $object->total_ttc;
	    $current_situation_counter[] = (($object->type == Facture::TYPE_CREDIT_NOTE)?-1:1) * $object->situation_counter;
	    print '<tr class="oddeven">';
	    print '<td>' . $object->getNomUrl(1) . '</td>';
	    print '<td></td>';
	    print '<td align="center">'.(($object->type == Facture::TYPE_CREDIT_NOTE)?$langs->trans('situationInvoiceShortcode_AS'):$langs->trans('situationInvoiceShortcode_S')) . $object->situation_counter.'</td>';
	    if (! empty($conf->banque->enabled)) print '<td align="right"></td>';
	    print '<td align="right">' . price($object->total_ht) . '</td>';
	    print '<td align="right">' . price($object->total_ttc) . '</td>';
	    print '<td align="right">' . $object->getLibStatut(3, $object->getSommePaiement()) . '</td>';
	    print '</tr>';


	    print '<tr class="oddeven">';
	    print '<td colspan="2" align="left"><b>' . $langs->trans('CurrentSituationTotal') . '</b></td>';
	    print '<td>';
	    $i =0;
	    foreach ($current_situation_counter as $sit)
	    {
	        $curSign = $sit>0?'+':'-';
	        $curType = $sit>0?$langs->trans('situationInvoiceShortcode_S'):$langs->trans('situationInvoiceShortcode_AS');
	        if($i>0) print ' '.$curSign.' ';
	        print $curType . abs($sit);
	        $i++;
	    }
	    print '</td>';
	    if (! empty($conf->banque->enabled)) print '<td></td>';
	    print '<td align="right"><b>' . price($total_global_ht) . '</b></td>';
	    print '<td align="right"><b>' . price($total_global_ttc) . '</b></td>';
	    print '<td width="18">&nbsp;</td>';
	    print '</tr>';


	    if (count($object->tab_next_situation_invoice) > 0) {
	        // List of next invoices
	        /*print '<tr class="liste_titre">';
	         print '<td>' . $langs->trans('ListOfNextSituationInvoices') . '</td>';
	         print '<td></td>';
	         print '<td></td>';
	         if (! empty($conf->banque->enabled)) print '<td align="right"></td>';
	         print '<td align="right">' . $langs->trans('AmountHT') . '</td>';
	         print '<td align="right">' . $langs->trans('AmountTTC') . '</td>';
	         print '<td width="18">&nbsp;</td>';
	         print '</tr>';*/

	        $total_next_ht = $total_next_ttc = 0;

	        foreach ($object->tab_next_situation_invoice as $next_invoice) {
	            $totalpaye = $next_invoice->getSommePaiement();
	            $total_next_ht += $next_invoice->total_ht;
	            $total_next_ttc += $next_invoice->total_ttc;

	            print '<tr class="oddeven">';
	            print '<td>' . $next_invoice->getNomUrl(1) . '</td>';
	            print '<td></td>';
	            print '<td align="center">'.(($next_invoice->type == Facture::TYPE_CREDIT_NOTE)?$langs->trans('situationInvoiceShortcode_AS'):$langs->trans('situationInvoiceShortcode_S')) . $next_invoice->situation_counter.'</td>';
	            if (! empty($conf->banque->enabled)) print '<td align="right"></td>';
	            print '<td align="right">' . price($next_invoice->total_ht) . '</td>';
	            print '<td align="right">' . price($next_invoice->total_ttc) . '</td>';
	            print '<td align="right">' . $next_invoice->getLibStatut(3, $totalpaye) . '</td>';
	            print '</tr>';

	        }

	        $total_global_ht += $total_next_ht;
	        $total_global_ttc += $total_next_ttc;

	        print '<tr class="oddeven">';
	        print '<td colspan="3" align="right"></td>';
	        if (! empty($conf->banque->enabled)) print '<td align="right"></td>';
	        print '<td align="right"><b>' . price($total_global_ht) . '</b></td>';
	        print '<td align="right"><b>' . price($total_global_ttc) . '</b></td>';
	        print '<td width="18">&nbsp;</td>';
	        print '</tr>';
	    }

	    print '</table>';
	}


	// List of payments already done

	print '<div class="div-table-responsive-no-min">';
	print '<table class="noborder paymenttable" width="100%">';

	print '<tr class="liste_titre">';
	print '<td class="liste_titre">' . ($object->type == Facture::TYPE_CREDIT_NOTE ? $langs->trans("PaymentsBack") : $langs->trans('Payments')) . '</td>';
	print '<td class="liste_titre">' . $langs->trans('Date') . '</td>';
	print '<td class="liste_titre">' . $langs->trans('Type') . '</td>';
	if (! empty($conf->banque->enabled)) {
		print '<td class="liste_titre" align="right">' . $langs->trans('BankAccount') . '</td>';
	}
	print '<td class="liste_titre" align="right">' . $langs->trans('Amount') . '</td>';
	print '<td class="liste_titre" width="18">&nbsp;</td>';
	print '</tr>';

	// Payments already done (from payment on this invoice)
	$sql = 'SELECT p.datep as dp, p.ref, p.num_paiement, p.rowid, p.fk_bank,';
	$sql .= ' c.code as payment_code, c.libelle as payment_label,';
	$sql .= ' pf.amount,';
	$sql .= ' ba.rowid as baid, ba.ref as baref, ba.label, ba.number as banumber, ba.account_number, ba.fk_accountancy_journal';
	$sql .= ' FROM ' . MAIN_DB_PREFIX . 'paiement_facture as pf, ' . MAIN_DB_PREFIX . 'paiement as p';
	$sql .= ' LEFT JOIN ' . MAIN_DB_PREFIX . 'c_paiement as c ON p.fk_paiement = c.id' ;
	$sql .= ' LEFT JOIN ' . MAIN_DB_PREFIX . 'bank as b ON p.fk_bank = b.rowid';
	$sql .= ' LEFT JOIN ' . MAIN_DB_PREFIX . 'bank_account as ba ON b.fk_account = ba.rowid';
	$sql .= ' WHERE pf.fk_facture = ' . $object->id . ' AND pf.fk_paiement = p.rowid';
	$sql .= ' AND p.entity IN (' . getEntity('facture').')';
	$sql .= ' ORDER BY p.datep, p.tms';

	$result = $db->query($sql);
	if ($result) {
		$num = $db->num_rows($result);
		$i = 0;

		// if ($object->type != 2)
		// {
		if ($num > 0) {
			while ($i < $num) {
				$objp = $db->fetch_object($result);

				$paymentstatic->id = $objp->rowid;
				$paymentstatic->datepaye = $db->jdate($objp->dp);
				$paymentstatic->ref = $objp->ref;
				$paymentstatic->num_paiement = $objp->num_paiement;
				$paymentstatic->payment_code = $objp->payment_code;

				print '<tr class="oddeven"><td>';
				print $paymentstatic->getNomUrl(1);
				print '</td>';
				print '<td>' . dol_print_date($db->jdate($objp->dp), 'day') . '</td>';
				$label = ($langs->trans("PaymentType" . $objp->payment_code) != ("PaymentType" . $objp->payment_code)) ? $langs->trans("PaymentType" . $objp->payment_code) : $objp->payment_label;
				print '<td>' . $label . ' ' . $objp->num_paiement . '</td>';
				if (! empty($conf->banque->enabled))
				{
					$bankaccountstatic->id = $objp->baid;
					$bankaccountstatic->ref = $objp->baref;
					$bankaccountstatic->label = $objp->baref;
					$bankaccountstatic->number = $objp->banumber;

					if (! empty($conf->accounting->enabled)) {
						$bankaccountstatic->account_number = $objp->account_number;

						$accountingjournal = new AccountingJournal($db);
						$accountingjournal->fetch($objp->fk_accountancy_journal);
						$bankaccountstatic->accountancy_journal = $accountingjournal->getNomUrl(0,1,1,'',1);
					}

					print '<td align="right">';
					if ($bankaccountstatic->id)
						print $bankaccountstatic->getNomUrl(1, 'transactions');
					print '</td>';
				}
				print '<td align="right">' . price($sign * $objp->amount) . '</td>';
				print '<td align="center">';
				if ($object->statut == Facture::STATUS_VALIDATED && $object->paye == 0 && $user->societe_id == 0)
				{
					print '<a href="'.$_SERVER["PHP_SELF"].'?id='.$object->id.'&action=deletepaiement&paiement_id='.$objp->rowid.'">';
					print img_delete();
					print '</a>';
				}
				print '</td>';
				print '</tr>';
				$i ++;
			}
		}
		/*else {
            print '<tr class="oddeven"><td colspan="' . $nbcols . '" class="opacitymedium">' . $langs->trans("None") . '</td><td></td><td></td></tr>';
        }*/
		// }
		$db->free($result);
	} else {
		dol_print_error($db);
	}

	if ($object->type != Facture::TYPE_CREDIT_NOTE) {
		// Total already paid
		print '<tr><td colspan="' . $nbcols . '" align="right">';
		if ($object->type != Facture::TYPE_DEPOSIT)
			print $langs->trans('AlreadyPaidNoCreditNotesNoDeposits');
		else
			print $langs->trans('AlreadyPaid');
		print ' :</td><td align="right"'.(($totalpaye > 0)?' class="amountalreadypaid"':'').'>' . price($totalpaye) . '</td><td>&nbsp;</td></tr>';

		$resteapayeraffiche = $resteapayer;
		$cssforamountpaymentcomplete = 'amountpaymentcomplete';

		// Loop on each credit note or deposit amount applied
		$creditnoteamount = 0;
		$depositamount = 0;
		$sql = "SELECT re.rowid, re.amount_ht, re.amount_tva, re.amount_ttc,";
		$sql .= " re.description, re.fk_facture_source";
		$sql .= " FROM " . MAIN_DB_PREFIX . "societe_remise_except as re";
		$sql .= " WHERE fk_facture = " . $object->id;
		$resql = $db->query($sql);
		if ($resql) {
			$num = $db->num_rows($resql);
			$i = 0;
			$invoice = new Facture($db);
			while ($i < $num) {
				$obj = $db->fetch_object($resql);
				$invoice->fetch($obj->fk_facture_source);
				print '<tr><td colspan="' . $nbcols . '" align="right">';
				if ($invoice->type == Facture::TYPE_CREDIT_NOTE)
					print $langs->trans("CreditNote") . ' ';
				if ($invoice->type == Facture::TYPE_DEPOSIT)
					print $langs->trans("Deposit") . ' ';
				print $invoice->getNomUrl(0);
				print ' :</td>';
				print '<td align="right">' . price($obj->amount_ttc) . '</td>';
				print '<td align="right">';
				print '<a href="' . $_SERVER["PHP_SELF"] . '?facid=' . $object->id . '&action=unlinkdiscount&discountid=' . $obj->rowid . '">' . img_delete() . '</a>';
				print '</td></tr>';
				$i ++;
				if ($invoice->type == Facture::TYPE_CREDIT_NOTE)
					$creditnoteamount += $obj->amount_ttc;
				if ($invoice->type == Facture::TYPE_DEPOSIT)
					$depositamount += $obj->amount_ttc;
			}
		} else {
			dol_print_error($db);
		}

		// Paye partiellement 'escompte'
		if (($object->statut == Facture::STATUS_CLOSED || $object->statut == Facture::STATUS_ABANDONED) && $object->close_code == 'discount_vat') {
			print '<tr><td colspan="' . $nbcols . '" align="right" class="nowrap">';
			print $form->textwithpicto($langs->trans("Discount") . ':', $langs->trans("HelpEscompte"), - 1);
			print '</td><td align="right">' . price(price2num($object->total_ttc - $creditnoteamount - $depositamount - $totalpaye, 'MT')) . '</td><td>&nbsp;</td></tr>';
			$resteapayeraffiche = 0;
			$cssforamountpaymentcomplete = 'amountpaymentneutral';
		}
		// Paye partiellement ou Abandon 'badcustomer'
		if (($object->statut == Facture::STATUS_CLOSED || $object->statut == Facture::STATUS_ABANDONED) && $object->close_code == 'badcustomer') {
			print '<tr><td colspan="' . $nbcols . '" align="right" class="nowrap">';
			print $form->textwithpicto($langs->trans("Abandoned") . ':', $langs->trans("HelpAbandonBadCustomer"), - 1);
			print '</td><td align="right">' . price(price2num($object->total_ttc - $creditnoteamount - $depositamount - $totalpaye, 'MT')) . '</td><td>&nbsp;</td></tr>';
			// $resteapayeraffiche=0;
			$cssforamountpaymentcomplete = 'amountpaymentneutral';
		}
		// Paye partiellement ou Abandon 'product_returned'
		if (($object->statut == Facture::STATUS_CLOSED || $object->statut == Facture::STATUS_ABANDONED) && $object->close_code == 'product_returned') {
			print '<tr><td colspan="' . $nbcols . '" align="right" class="nowrap">';
			print $form->textwithpicto($langs->trans("ProductReturned") . ':', $langs->trans("HelpAbandonProductReturned"), - 1);
			print '</td><td align="right">' . price(price2num($object->total_ttc - $creditnoteamount - $depositamount - $totalpaye, 'MT')) . '</td><td>&nbsp;</td></tr>';
			$resteapayeraffiche = 0;
			$cssforamountpaymentcomplete = 'amountpaymentneutral';
		}
		// Paye partiellement ou Abandon 'abandon'
		if (($object->statut == Facture::STATUS_CLOSED || $object->statut == Facture::STATUS_ABANDONED) && $object->close_code == 'abandon') {
			print '<tr><td colspan="' . $nbcols . '" align="right" class="nowrap">';
			$text = $langs->trans("HelpAbandonOther");
			if ($object->close_note)
				$text .= '<br><br><b>' . $langs->trans("Reason") . '</b>:' . $object->close_note;
			print $form->textwithpicto($langs->trans("Abandoned") . ':', $text, - 1);
			print '</td><td align="right">' . price(price2num($object->total_ttc - $creditnoteamount - $depositamount - $totalpaye, 'MT')) . '</td><td>&nbsp;</td></tr>';
			$resteapayeraffiche = 0;
			$cssforamountpaymentcomplete = 'amountpaymentneutral';
		}

		// Billed
		print '<tr><td colspan="' . $nbcols . '" align="right">' . $langs->trans("Billed") . ' :</td><td align="right">' . price($object->total_ttc) . '</td><td>&nbsp;</td></tr>';

		// Remainder to pay
		print '<tr><td colspan="' . $nbcols . '" align="right">';
		if ($resteapayeraffiche >= 0)
			print $langs->trans('RemainderToPay');
		else
			print $langs->trans('ExcessReceived');
		print ' :</td>';
		print '<td align="right"'.($resteapayeraffiche?' class="amountremaintopay"':(' class="'.$cssforamountpaymentcomplete.'"')).'>' . price($resteapayeraffiche) . '</td>';
		print '<td class="nowrap">&nbsp;</td></tr>';
	}
	else // Credit note
	{
		$cssforamountpaymentcomplete='amountpaymentneutral';

		// Total already paid back
		print '<tr><td colspan="' . $nbcols . '" align="right">';
		print $langs->trans('AlreadyPaidBack');
		print ' :</td><td align="right">' . price($sign * $totalpaye) . '</td><td>&nbsp;</td></tr>';

		// Billed
		print '<tr><td colspan="' . $nbcols . '" align="right">' . $langs->trans("Billed") . ' :</td><td align="right">' . price($sign * $object->total_ttc) . '</td><td>&nbsp;</td></tr>';

		// Remainder to pay back
		print '<tr><td colspan="' . $nbcols . '" align="right">';
		if ($resteapayeraffiche <= 0)
			print $langs->trans('RemainderToPayBack');
		else
			print $langs->trans('ExcessPaid');
		print ' :</td>';
		print '<td align="right"'.($resteapayeraffiche?' class="amountremaintopayback"':(' class="'.$cssforamountpaymentcomplete.'"')).'>' . price($sign * $resteapayeraffiche) . '</td>';
		print '<td class="nowrap">&nbsp;</td></tr>';

		// Sold credit note
		// print '<tr><td colspan="'.$nbcols.'" align="right">'.$langs->trans('TotalTTC').' :</td>';
		// print '<td align="right" style="border: 1px solid;" bgcolor="#f0f0f0"><b>'.price($sign *
		// $object->total_ttc).'</b></td><td>&nbsp;</td></tr>';
	}

	print '</table>';
	print '</div>';

	// Margin Infos
	if (! empty($conf->margin->enabled)) {
		$formmargin->displayMarginInfos($object);
	}

	print '</div>';
	print '</div>';
	print '</div>';

	print '<div class="clearboth"></div><br>';

	if (! empty($conf->global->MAIN_DISABLE_CONTACTS_TAB)) {
		$blocname = 'contacts';
		$title = $langs->trans('ContactsAddresses');
		include DOL_DOCUMENT_ROOT . '/core/tpl/bloc_showhide.tpl.php';
	}

	if (! empty($conf->global->MAIN_DISABLE_NOTES_TAB)) {
		$blocname = 'notes';
		$title = $langs->trans('Notes');
		include DOL_DOCUMENT_ROOT . '/core/tpl/bloc_showhide.tpl.php';
	}

	// Lines
	$result = $object->getLinesArray();

	// Show global modifiers
	if (! empty($conf->global->INVOICE_USE_SITUATION))
	{
		if ($object->situation_cycle_ref && $object->statut == 0) {
			print '<div class="div-table-responsive">';

			print '<form name="updatealllines" id="updatealllines" action="' . $_SERVER['PHP_SELF'] . '?id=' . $object->id . '#updatealllines" method="POST">';
			print '<input type="hidden" name="token" value="' . $_SESSION['newtoken'] . '" />';
			print '<input type="hidden" name="action" value="updatealllines" />';
			print '<input type="hidden" name="id" value="' . $object->id . '" />';

			print '<table id="tablelines_all_progress" class="noborder noshadow" width="100%">';

			print '<tr class="liste_titre nodrag nodrop">';

			if (!empty($conf->global->MAIN_VIEW_LINE_NUMBER)) {
				print '<td align="center" width="5">&nbsp;</td>';
			}
			print '<td>' . $langs->trans('ModifyAllLines') . '</td>';
			print '<td align="right" width="50">&nbsp;</td>';
			print '<td align="right" width="80">&nbsp;</td>';
			if ($inputalsopricewithtax) print '<td align="right" width="80">&nbsp;</td>';
			print '<td align="right" width="50">&nbsp</td>';
			print '<td align="right" width="50">&nbsp</td>';
			print '<td align="right" width="50">' . $langs->trans('Progress') . '</td>';
			if (! empty($conf->margin->enabled) && empty($user->societe_id))
			{
				print '<td align="right" class="margininfos" width="80">&nbsp;</td>';
				if ((! empty($conf->global->DISPLAY_MARGIN_RATES) || ! empty($conf->global->DISPLAY_MARK_RATES)) && $user->rights->margins->liretous) {
					print '<td align="right" class="margininfos" width="50">&nbsp;</td>';
				}
			}
			print '<td align="right" width="50">&nbsp;</td>';
			print '<td>&nbsp;</td>';
			print '<td width="10">&nbsp;</td>';
			print '<td width="10">&nbsp;</td>';
			print "</tr>\n";

			if (!empty($conf->global->MAIN_VIEW_LINE_NUMBER)) {
				print '<td align="center" width="5">&nbsp;</td>';
			}
			print '<tr width="100%" class="nodrag nodrop">';
			print '<td>&nbsp;</td>';
			print '<td width="50">&nbsp;</td>';
			print '<td width="80">&nbsp;</td>';
			print '<td width="50">&nbsp;</td>';
			print '<td width="50">&nbsp;</td>';
			print '<td align="right" class="nowrap"><input type="text" size="1" value="" name="all_progress">%</td>';
			print '<td colspan="4" align="right"><input class="button" type="submit" name="all_percent" value="Modifier" /></td>';
			print '</tr>';

			print '</table>';

			print '</form>';

			print '</div>';
		}
	}

	print '	<form name="addproduct" id="addproduct" action="' . $_SERVER["PHP_SELF"] . '?id=' . $object->id . (($action != 'editline') ? '#addline' : '#line_' . GETPOST('lineid')) . '" method="POST">
	<input type="hidden" name="token" value="' . $_SESSION ['newtoken'] . '">
	<input type="hidden" name="action" value="' . (($action != 'editline') ? 'addline' : 'updateligne') . '">
	<input type="hidden" name="mode" value="">
	<input type="hidden" name="id" value="' . $object->id . '">
	';

	if (! empty($conf->use_javascript_ajax) && $object->statut == 0) {
		include DOL_DOCUMENT_ROOT . '/core/tpl/ajaxrow.tpl.php';
	}

	print '<div class="div-table-responsive-no-min">';
	print '<table id="tablelines" class="noborder noshadow" width="100%">';

	// Show object lines
	if (! empty($object->lines))
		$ret = $object->printObjectLines($action, $mysoc, $soc, $lineid, 1);

	// Form to add new line
	if ($object->statut == 0 && $user->rights->facture->creer && $action != 'valid' && $action != 'editline' && ($object->is_first() || !$object->situation_cycle_ref))
	{
	    if ($action != 'editline' && $action != 'selectlines')
		{
			// Add free products/services
			$object->formAddObjectLine(1, $mysoc, $soc);

			$parameters = array();
			$reshook = $hookmanager->executeHooks('formAddObjectLine', $parameters, $object, $action); // Note that $action and $object may have been modified by hook
		}
	}

	print "</table>\n";
	print "</div>";

	print "</form>\n";

	dol_fiche_end();


	// Actions buttons

	if ($action != 'prerelance' && $action != 'presend' && $action != 'valid' && $action != 'editline')
	{
		print '<div class="tabsAction">';

		$parameters = array();
		$reshook = $hookmanager->executeHooks('addMoreActionsButtons', $parameters, $object, $action); // Note that $action and $object may have been modified by hook
		if (empty($reshook)) {
			// Editer une facture deja validee, sans paiement effectue et pas exporte en compta
			if ($object->statut == Facture::STATUS_VALIDATED)
			{
				// On verifie si les lignes de factures ont ete exportees en compta et/ou ventilees
				$ventilExportCompta = $object->getVentilExportCompta();

				if ($ventilExportCompta == 0)
				{
					if (! empty($conf->global->INVOICE_CAN_ALWAYS_BE_EDITED) || ($resteapayer == $object->total_ttc && empty($object->paye)))
					{
						if (! $objectidnext && $object->is_last_in_cycle())
						{
							if ((empty($conf->global->MAIN_USE_ADVANCED_PERMS) && ! empty($user->rights->facture->creer))
		   						|| (! empty($conf->global->MAIN_USE_ADVANCED_PERMS) && ! empty($user->rights->facture->invoice_advance->unvalidate)))
							{
								print '<div class="inline-block divButAction"><a class="butAction'.($conf->use_javascript_ajax?' reposition':'').'" href="' . $_SERVER['PHP_SELF'] . '?facid=' . $object->id . '&amp;action=modif">' . $langs->trans('Modify') . '</a></div>';
							} else {
								print '<div class="inline-block divButAction"><span class="butActionRefused" title="' . $langs->trans("NotEnoughPermissions") . '">' . $langs->trans('Modify') . '</span></div>';
							}
						} else if (!$object->is_last_in_cycle()) {
							print '<div class="inline-block divButAction"><span class="butActionRefused" title="' . $langs->trans("NotLastInCycle") . '">' . $langs->trans('Modify') . '</span></div>';
						} else {
							print '<div class="inline-block divButAction"><span class="butActionRefused" title="' . $langs->trans("DisabledBecauseReplacedInvoice") . '">' . $langs->trans('Modify') . '</span></div>';
						}
					}
				}
				else
				{
					print '<div class="inline-block divButAction"><span class="butActionRefused" title="' . $langs->trans("DisabledBecauseDispatchedInAccounting") . '">' . $langs->trans('Modify') . '</span></div>';
				}
			}

			$discount = new DiscountAbsolute($db);
			$result = $discount->fetch(0, $object->id);

			// Reopen a standard paid invoice
			if ((($object->type == Facture::TYPE_STANDARD || $object->type == Facture::TYPE_REPLACEMENT)
				|| ($object->type == Facture::TYPE_CREDIT_NOTE && empty($discount->id))
				|| ($object->type == Facture::TYPE_DEPOSIT && empty($discount->id)))
				&& ($object->statut == 2 || $object->statut == 3 || ($object->statut == 1 && $object->paye == 1))   // Condition ($object->statut == 1 && $object->paye == 1) should not happened but can be found due to corrupted data
				&& ((empty($conf->global->MAIN_USE_ADVANCED_PERMS) && $user->rights->facture->creer) || (!empty($conf->global->MAIN_USE_ADVANCED_PERMS) && $user->rights->facture->invoice_advance->reopen)))				// A paid invoice (partially or completely)
			{
				if (! $objectidnext && $object->close_code != 'replaced') 				// Not replaced by another invoice
				{
					print '<div class="inline-block divButAction"><a class="butAction'.($conf->use_javascript_ajax?' reposition':'').'" href="' . $_SERVER['PHP_SELF'] . '?facid=' . $object->id . '&amp;action=reopen">' . $langs->trans('ReOpen') . '</a></div>';
				} else {
					print '<div class="inline-block divButAction"><span class="butActionRefused" title="' . $langs->trans("DisabledBecauseReplacedInvoice") . '">' . $langs->trans('ReOpen') . '</span></div>';
				}
			}

			// Validate
			if ($object->statut == Facture::STATUS_DRAFT && count($object->lines) > 0 && ((($object->type == Facture::TYPE_STANDARD || $object->type == Facture::TYPE_REPLACEMENT || $object->type == Facture::TYPE_DEPOSIT || $object->type == Facture::TYPE_PROFORMA || $object->type == Facture::TYPE_SITUATION) && (! empty($conf->global->FACTURE_ENABLE_NEGATIVE) || $object->total_ttc >= 0)) || ($object->type == Facture::TYPE_CREDIT_NOTE && $object->total_ttc <= 0))) {
				if ((empty($conf->global->MAIN_USE_ADVANCED_PERMS) && ! empty($user->rights->facture->creer))
		  		|| (! empty($conf->global->MAIN_USE_ADVANCED_PERMS) && ! empty($user->rights->facture->invoice_advance->validate)))
				{
					print '<div class="inline-block divButAction"><a class="butAction'.($conf->use_javascript_ajax?' reposition':'').'" href="' . $_SERVER["PHP_SELF"] . '?facid=' . $object->id . '&amp;action=valid">' . $langs->trans('Validate') . '</a></div>';
				}
			}

			// Send by mail
			if (($object->statut == Facture::STATUS_VALIDATED || $object->statut == Facture::STATUS_CLOSED) || ! empty($conf->global->FACTURE_SENDBYEMAIL_FOR_ALL_STATUS)) {
				if ($objectidnext) {
					print '<div class="inline-block divButAction"><span class="butActionRefused" title="' . $langs->trans("DisabledBecauseReplacedInvoice") . '">' . $langs->trans('SendMail') . '</span></div>';
				} else {
					if (empty($conf->global->MAIN_USE_ADVANCED_PERMS) || $user->rights->facture->invoice_advance->send) {
						print '<div class="inline-block divButAction"><a class="butAction" href="' . $_SERVER['PHP_SELF'] . '?facid=' . $object->id . '&action=presend&mode=init#formmailbeforetitle">' . $langs->trans('SendMail') . '</a></div>';
					} else
						print '<div class="inline-block divButAction"><a class="butActionRefused" href="#">' . $langs->trans('SendMail') . '</a></div>';
				}
			}

			// Request a direct debit order
			if ($object->statut > Facture::STATUS_DRAFT && $object->paye == 0 && $num == 0)
			{
				if ($resteapayer > 0)
				{
					if ($user->rights->prelevement->bons->creer)
					{
						if (! $objectidnext && $object->close_code != 'replaced') 				// Not replaced by another invoice
						{
							print '<a class="butAction" href="'.DOL_URL_ROOT.'/compta/facture/prelevement.php?facid='.$object->id.'" title="'.dol_escape_htmltag($langs->trans("MakeWithdrawRequest")).'">'.$langs->trans("MakeWithdrawRequest").'</a>';
						} else {
							print '<div class="inline-block divButAction"><span class="butActionRefused" title="' . $langs->trans("DisabledBecauseReplacedInvoice") . '">' . $langs->trans('MakeWithdrawRequest') . '</span></div>';
						}
					}
					else
					{
						//print '<a class="butActionRefused" href="#" title="'.dol_escape_htmltag($langs->trans("NotEnoughPermissions")).'">'.$langs->trans("MakeWithdrawRequest").'</a>';
					}
				}
				else
				{
					//print '<a class="butActionRefused" href="#" title="'.dol_escape_htmltag($langs->trans("AmountMustBePositive")).'">'.$langs->trans("MakeWithdrawRequest").'</a>';
				}
			}

			// Create payment
			if ($object->type != Facture::TYPE_CREDIT_NOTE && $object->statut == 1 && $object->paye == 0 && $user->rights->facture->paiement) {
				if ($objectidnext) {
					print '<div class="inline-block divButAction"><span class="butActionRefused" title="' . $langs->trans("DisabledBecauseReplacedInvoice") . '">' . $langs->trans('DoPayment') . '</span></div>';
				} else {
					//if ($resteapayer == 0) {		// Sometimes we can receive more, so we accept to enter more and will offer a button to convert into discount (but it is not a credit note, just a prepayment done)
					//	print '<div class="inline-block divButAction"><span class="butActionRefused" title="' . $langs->trans("DisabledBecauseRemainderToPayIsZero") . '">' . $langs->trans('DoPayment') . '</span></div>';
					//} else {
						print '<div class="inline-block divButAction"><a class="butAction" href="'. DOL_URL_ROOT .'/compta/paiement.php?facid=' . $object->id . '&amp;action=create&amp;accountid='.$object->fk_account.'">' . $langs->trans('DoPayment') . '</a></div>';
					//}
				}
			}

			// Reverse back money or convert to reduction
			if ($object->type == Facture::TYPE_CREDIT_NOTE || $object->type == Facture::TYPE_DEPOSIT || $object->type == Facture::TYPE_STANDARD) {
				// For credit note only
				if ($object->type == Facture::TYPE_CREDIT_NOTE && $object->statut == 1 && $object->paye == 0 && $user->rights->facture->paiement)
				{
					if ($resteapayer == 0)
					{
						print '<div class="inline-block divButAction"><span class="butActionRefused" title="'.$langs->trans("DisabledBecauseRemainderToPayIsZero").'">'.$langs->trans('DoPaymentBack').'</span></div>';
					}
					else
					{
						print '<div class="inline-block divButAction"><a class="butAction" href="'. DOL_URL_ROOT .'/compta/paiement.php?facid='.$object->id.'&amp;action=create&amp;accountid='.$object->fk_account.'">'.$langs->trans('DoPaymentBack').'</a></div>';
					}
				}

				// For standard invoice with excess received
				if ($object->type == Facture::TYPE_STANDARD && empty($object->paye) && ($object->total_ttc - $totalpaye - $totalcreditnotes - $totaldeposits) < 0 && $user->rights->facture->creer && empty($discount->id))
				{
					print '<div class="inline-block divButAction"><a class="butAction'.($conf->use_javascript_ajax?' reposition':'').'" href="'.$_SERVER["PHP_SELF"].'?facid='.$object->id.'&amp;action=converttoreduc">'.$langs->trans('ConvertExcessReceivedToReduc').'</a></div>';
				}
				// For credit note
				if ($object->type == Facture::TYPE_CREDIT_NOTE && $object->statut == 1 && $object->paye == 0 && $user->rights->facture->creer && $object->getSommePaiement() == 0) {
					print '<div class="inline-block divButAction"><a class="butAction'.($conf->use_javascript_ajax?' reposition':'').'" href="' . $_SERVER["PHP_SELF"] . '?facid=' . $object->id . '&amp;action=converttoreduc">' . $langs->trans('ConvertToReduc') . '</a></div>';
				}
				// For deposit invoice
				if ($object->type == Facture::TYPE_DEPOSIT && $user->rights->facture->creer && $object->statut > 0 && empty($discount->id))
				{
					print '<div class="inline-block divButAction"><a class="butAction'.($conf->use_javascript_ajax?' reposition':'').'" href="'.$_SERVER["PHP_SELF"].'?facid='.$object->id.'&amp;action=converttoreduc">'.$langs->trans('ConvertToReduc').'</a></div>';
				}
			}

			// Classify paid
			if ($object->statut == 1 && $object->paye == 0 && $user->rights->facture->paiement && (($object->type != Facture::TYPE_CREDIT_NOTE && $object->type != Facture::TYPE_DEPOSIT && $resteapayer <= 0) || ($object->type == Facture::TYPE_CREDIT_NOTE && $resteapayer >= 0))
				|| ($object->type == Facture::TYPE_DEPOSIT && $object->paye == 0 && $object->total_ttc > 0 && $resteapayer == 0 && $user->rights->facture->paiement && empty($discount->id))
			)
			{
				print '<div class="inline-block divButAction"><a class="butAction'.($conf->use_javascript_ajax?' reposition':'').'" href="'.$_SERVER['PHP_SELF'].'?facid='.$object->id.'&amp;action=paid">'.$langs->trans('ClassifyPaid').'</a></div>';
			}

			// Classify 'closed not completely paid' (possible si validee et pas encore classee payee)

			if ($object->statut == 1 && $object->paye == 0 && $resteapayer > 0 && $user->rights->facture->paiement)
			{
				if ($totalpaye > 0 || $totalcreditnotes > 0)
				{
					// If one payment or one credit note was linked to this invoice
					print '<div class="inline-block divButAction"><a class="butAction'.($conf->use_javascript_ajax?' reposition':'').'" href="' . $_SERVER['PHP_SELF'] . '?facid=' . $object->id . '&amp;action=paid">' . $langs->trans('ClassifyPaidPartially') . '</a></div>';
				}
				else
				{
					if ( empty($conf->global->INVOICE_CAN_NEVER_BE_CANCELED))
					{
						if ($objectidnext)
						{
							print '<div class="inline-block divButAction"><span class="butActionRefused" title="' . $langs->trans("DisabledBecauseReplacedInvoice") . '">' . $langs->trans('ClassifyCanceled') . '</span></div>';
						}
						else
						{
							print '<div class="inline-block divButAction"><a class="butAction'.($conf->use_javascript_ajax?' reposition':'').'" href="' . $_SERVER['PHP_SELF'] . '?facid=' . $object->id . '&amp;action=canceled">' . $langs->trans('ClassifyCanceled') . '</a></div>';
						}
					}
				}
			}

			// Clone
			if (($object->type == Facture::TYPE_STANDARD || $object->type == Facture::TYPE_DEPOSIT || $object->type == Facture::TYPE_PROFORMA) && $user->rights->facture->creer)
			{
				print '<div class="inline-block divButAction"><a class="butAction'.($conf->use_javascript_ajax?' reposition':'').'" href="' . $_SERVER['PHP_SELF'] . '?facid=' . $object->id . '&amp;action=clone&amp;object=invoice">' . $langs->trans("ToClone") . '</a></div>';
			}

			// Clone as predefined / Create template
			if (($object->type == Facture::TYPE_STANDARD || $object->type == Facture::TYPE_DEPOSIT || $object->type == Facture::TYPE_PROFORMA) && $object->statut == 0 && $user->rights->facture->creer)
			{
				if (! $objectidnext && count($object->lines) > 0)
				{
					print '<div class="inline-block divButAction"><a class="butAction" href="'.DOL_URL_ROOT.'/compta/facture/fiche-rec.php?facid=' . $object->id . '&amp;action=create">' . $langs->trans("ChangeIntoRepeatableInvoice") . '</a></div>';
				}
			}

			// Create a credit note
			if (($object->type == Facture::TYPE_STANDARD || $object->type == Facture::TYPE_DEPOSIT || $object->type == Facture::TYPE_PROFORMA) && $object->statut > 0 && $user->rights->facture->creer)
			{
				if (! $objectidnext)
				{
					print '<div class="inline-block divButAction"><a class="butAction" href="' . $_SERVER['PHP_SELF'] . '?socid=' . $object->socid .'&amp;fac_avoir=' . $object->id . '&amp;action=create&amp;type=2'.($object->fk_project > 0 ? '&amp;projectid='.$object->fk_project : '').'">' . $langs->trans("CreateCreditNote") . '</a></div>';
				}
			}

			// For situation invoice with excess received
			if ($object->statut > Facture::STATUS_DRAFT
			    && ($object->total_ttc - $totalpaye - $totalcreditnotes - $totaldeposits) > 0
			    && $user->rights->facture->creer
			    && !$objectidnext
			    && $object->is_last_in_cycle()
			    && $conf->global->INVOICE_USE_SITUATION_CREDIT_NOTE
			    )
			{
			    if ((empty($conf->global->MAIN_USE_ADVANCED_PERMS) && ! empty($user->rights->facture->creer))
			        || (! empty($conf->global->MAIN_USE_ADVANCED_PERMS) && ! empty($user->rights->facture->invoice_advance->unvalidate)))
			    {
			        print '<div class="inline-block divButAction"><a class="butAction" href="' . $_SERVER['PHP_SELF'] . '?socid=' . $object->socid .'&amp;fac_avoir=' . $object->id . '&amp;invoiceAvoirWithLines=1&amp;action=create&amp;type=2'.($object->fk_project > 0 ? '&amp;projectid='.$object->fk_project : '').'">' . $langs->trans("CreateCreditNote") . '</a></div>';
			    } else {
			        print '<div class="inline-block divButAction"><span class="butActionRefused" title="' . $langs->trans("NotEnoughPermissions") . '">' . $langs->trans("CreateCreditNote") . '</span></div>';
			    }
			}

			// remove situation from cycle
			if ($object->statut > Facture::STATUS_DRAFT
			    && $object->type == Facture::TYPE_SITUATION
			    && $user->rights->facture->creer
			    && !$objectidnext
			    && $object->situation_counter > 1
			    && $object->is_last_in_cycle()
			    && ((empty($conf->global->MAIN_USE_ADVANCED_PERMS) && ! empty($user->rights->facture->creer))
			        || (! empty($conf->global->MAIN_USE_ADVANCED_PERMS) && ! empty($user->rights->facture->invoice_advance->unvalidate)))
			    )
			{
			    if(($object->total_ttc - $totalcreditnotes  ) == 0 )
			    {
			        print '<div class="inline-block divButAction"><a id="butSituationOut" class="butAction" href="' . $_SERVER['PHP_SELF'] . '?facid=' . $object->id . '&amp;action=situationout">' . $langs->trans("RemoveSituationFromCycle") . '</a></div>';
			    }
			    else
			    {
			        print '<div class="inline-block divButAction"><a id="butSituationOutRefused" class="butActionRefused" href="#" title="' . $langs->trans("DisabledBecauseNotEnouthCreditNote") . '" >' . $langs->trans("RemoveSituationFromCycle") . '</a></div>';
			    }
			}

			// Create next situation invoice
			if ($user->rights->facture->creer && ($object->type == 5) && ($object->statut == 1 || $object->statut == 2)) {
				if ($object->is_last_in_cycle() && $object->situation_final != 1) {
					print '<div class="inline-block divButAction"><a class="butAction" href="' . $_SERVER['PHP_SELF'] . '?action=create&amp;type=5&amp;origin=facture&amp;originid=' . $object->id . '&amp;socid=' . $object->socid . '" >' . $langs->trans('CreateNextSituationInvoice') . '</a></div>';
				} else if (!$object->is_last_in_cycle()) {
					print '<div class="inline-block divButAction"><a class="butActionRefused" href="#" title="' . $langs->trans("DisabledBecauseNotLastInCycle") . '">' . $langs->trans('CreateNextSituationInvoice') . '</a></div>';
				} else {
					print '<div class="inline-block divButAction"><a class="butActionRefused" href="#" title="' . $langs->trans("DisabledBecauseFinal") . '">' . $langs->trans('CreateNextSituationInvoice') . '</a></div>';
				}
			}

			// Delete
			if ($user->rights->facture->supprimer)
			{
				$isErasable = $object->is_erasable();
				//var_dump($isErasable);
				if ($isErasable == -4) {
					print '<div class="inline-block divButAction"><a class="butActionRefused" href="#" title="' . $langs->trans("DisabledBecausePayments") . '">' . $langs->trans('Delete') . '</a></div>';
				}
				elseif ($isErasable == -3) {
					print '<div class="inline-block divButAction"><a class="butActionRefused" href="#" title="' . $langs->trans("DisabledBecauseNotLastSituationInvoice") . '">' . $langs->trans('Delete') . '</a></div>';
				}
				elseif ($isErasable == -2) {
					print '<div class="inline-block divButAction"><a class="butActionRefused" href="#" title="' . $langs->trans("DisabledBecauseNotLastInvoice") . '">' . $langs->trans('Delete') . '</a></div>';
				}
				elseif ($isErasable == -1) {
					print '<div class="inline-block divButAction"><a class="butActionRefused" href="#" title="' . $langs->trans("DisabledBecauseDispatchedInBookkeeping") . '">' . $langs->trans('Delete') . '</a></div>';
				}
				elseif ($isErasable <= 0)	// Any other cases
				{
					print '<div class="inline-block divButAction"><a class="butActionRefused" href="#" title="' . $langs->trans("DisabledBecauseNotErasable") . '">' . $langs->trans('Delete') . '</a></div>';
				}
				elseif ($objectidnext)
				{
					print '<div class="inline-block divButAction"><a class="butActionRefused" href="#" title="' . $langs->trans("DisabledBecauseReplacedInvoice") . '">' . $langs->trans('Delete') . '</a></div>';
				}
				else
				{
					print '<div class="inline-block divButAction"><a class="butActionDelete'.($conf->use_javascript_ajax?' reposition':'').'" href="' . $_SERVER["PHP_SELF"] . '?facid=' . $object->id . '&amp;action=delete">' . $langs->trans('Delete') . '</a></div>';
				}
			} else {
				print '<div class="inline-block divButAction"><a class="butActionRefused" href="#" title="' . $langs->trans("NotAllowed") . '">' . $langs->trans('Delete') . '</a></div>';
			}
		}
		print '</div>';
	}

	// Select mail models is same action as presend
	if (GETPOST('modelselected','alpha')) {
		$action = 'presend';
	}
	if ($action != 'prerelance' && $action != 'presend')
	{
		print '<div class="fichecenter"><div class="fichehalfleft">';
		print '<a name="builddoc"></a>'; // ancre

		// Documents generes
		$filename = dol_sanitizeFileName($object->ref);
		$filedir = $conf->facture->dir_output . '/' . dol_sanitizeFileName($object->ref);
		$urlsource = $_SERVER['PHP_SELF'] . '?facid=' . $object->id;
		$genallowed = $user->rights->facture->lire;
		$delallowed = $user->rights->facture->creer;

		print $formfile->showdocuments('facture', $filename, $filedir, $urlsource, $genallowed, $delallowed, $object->modelpdf, 1, 0, 0, 28, 0, '', '', '', $soc->default_lang);
		$somethingshown = $formfile->numoffiles;

		// Show links to link elements
		$linktoelem = $form->showLinkToObjectBlock($object, null, array('invoice'));

		$compatibleImportElementsList = false;
		if($user->rights->facture->creer
		    && $object->statut == Facture::STATUS_DRAFT
		    && ($object->type == Facture::TYPE_STANDARD || $object->type == Facture::TYPE_REPLACEMENT || $object->type == Facture::TYPE_DEPOSIT || $object->type == Facture::TYPE_PROFORMA || $object->type == Facture::TYPE_SITUATION) )
		{
		    $compatibleImportElementsList = array('commande','propal'); // import from linked elements
		}
		$somethingshown = $form->showLinkedObjectBlock($object, $linktoelem,$compatibleImportElementsList);


		// Show online payment link
		$useonlinepayment = (! empty($conf->paypal->enabled) || ! empty($conf->stripe->enabled) || ! empty($conf->paybox->enabled));

		if ($object->statut != Facture::STATUS_DRAFT && $useonlinepayment)
		{
			print '<br><!-- Link to pay -->'."\n";
			require_once DOL_DOCUMENT_ROOT.'/core/lib/payments.lib.php';
			print showOnlinePaymentUrl('invoice', $object->ref).'<br>';
		}

		// Show direct download link
		if ($object->statut != Facture::STATUS_DRAFT && ! empty($conf->global->INVOICE_ALLOW_EXTERNAL_DOWNLOAD))
		{
			print '<br><!-- Link to download main doc -->'."\n";
			print showDirectDownloadLink($object).'<br>';
		}

		print '</div><div class="fichehalfright"><div class="ficheaddleft">';

		// List of actions on element
		include_once DOL_DOCUMENT_ROOT . '/core/class/html.formactions.class.php';
		$formactions = new FormActions($db);
		$somethingshown = $formactions->showactions($object, 'invoice', $socid, 1);

		print '</div></div></div>';
	}


	// Presend form
	$modelmail='facture_send';
	$defaulttopic='SendBillRef';
	$diroutput = $conf->facture->dir_output;
	$trackid = 'inv'.$object->id;

	include DOL_DOCUMENT_ROOT.'/core/tpl/card_presend.tpl.php';
}

// End of page
llxFooter();
$db->close();<|MERGE_RESOLUTION|>--- conflicted
+++ resolved
@@ -1714,17 +1714,11 @@
 
 				if ($res = $prodcomb->fetchByProductCombination2ValuePairs($idprod, $combinations)) {
 					$idprod = $res->fk_product_child;
-<<<<<<< HEAD
 				}
 				else
 				{
 					setEventMessages($langs->trans('ErrorProductCombinationNotFound'), null, 'errors');
-					$error ++;
-=======
-				} else {
-					setEventMessage($langs->trans('ErrorProductCombinationNotFound'), 'errors');
 					$error++;
->>>>>>> aec0d402
 				}
 			}
 		}
