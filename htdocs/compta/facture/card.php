<?php
/* Copyright (C) 2002-2006  Rodolphe Quiedeville    <rodolphe@quiedeville.org>
 * Copyright (C) 2004       Eric Seigne             <eric.seigne@ryxeo.com>
 * Copyright (C) 2004-2020  Laurent Destailleur     <eldy@users.sourceforge.net>
 * Copyright (C) 2005       Marc Barilley / Ocebo   <marc@ocebo.com>
 * Copyright (C) 2005-2015  Regis Houssin           <regis.houssin@inodbox.com>
 * Copyright (C) 2006       Andre Cianfarani        <acianfa@free.fr>
 * Copyright (C) 2010-2015  Juanjo Menent           <jmenent@2byte.es>
 * Copyright (C) 2012-2013  Christophe Battarel     <christophe.battarel@altairis.fr>
 * Copyright (C) 2012-2013  Cédric Salvador         <csalvador@gpcsolutions.fr>
 * Copyright (C) 2012-2014  Raphaël Doursenaud      <rdoursenaud@gpcsolutions.fr>
 * Copyright (C) 2013       Jean-Francois FERRY     <jfefe@aternatik.fr>
 * Copyright (C) 2013-2014  Florian Henry           <florian.henry@open-concept.pro>
 * Copyright (C) 2013       Cédric Salvador         <csalvador@gpcsolutions.fr>
 * Copyright (C) 2014-2019  Ferran Marcet           <fmarcet@2byte.es>
 * Copyright (C) 2015-2016  Marcos García           <marcosgdf@gmail.com>
 * Copyright (C) 2018-2019  Frédéric France         <frederic.france@netlogic.fr>
 *
 * This program is free software; you can redistribute it and/or modify
 * it under the terms of the GNU General Public License as published by
 * the Free Software Foundation; either version 3 of the License, or
 * (at your option) any later version.
 *
 * This program is distributed in the hope that it will be useful,
 * but WITHOUT ANY WARRANTY; without even the implied warranty of
 * MERCHANTABILITY or FITNESS FOR A PARTICULAR PURPOSE.  See the
 * GNU General Public License for more details.
 *
 * You should have received a copy of the GNU General Public License
 * along with this program. If not, see <https://www.gnu.org/licenses/>.
 */

/**
 * \file 	htdocs/compta/facture/card.php
 * \ingroup facture
 * \brief 	Page to create/see an invoice
 */

require '../../main.inc.php';
require_once DOL_DOCUMENT_ROOT.'/compta/facture/class/facture.class.php';
require_once DOL_DOCUMENT_ROOT.'/compta/facture/class/facture-rec.class.php';
require_once DOL_DOCUMENT_ROOT.'/compta/bank/class/account.class.php';
require_once DOL_DOCUMENT_ROOT.'/compta/paiement/class/paiement.class.php';
require_once DOL_DOCUMENT_ROOT.'/core/modules/facture/modules_facture.php';
require_once DOL_DOCUMENT_ROOT.'/core/class/discount.class.php';
require_once DOL_DOCUMENT_ROOT.'/core/class/html.formfile.class.php';
require_once DOL_DOCUMENT_ROOT.'/core/class/html.formother.class.php';
require_once DOL_DOCUMENT_ROOT.'/core/class/html.formmargin.class.php';
require_once DOL_DOCUMENT_ROOT.'/core/lib/invoice.lib.php';
require_once DOL_DOCUMENT_ROOT.'/core/lib/functions2.lib.php';
require_once DOL_DOCUMENT_ROOT.'/core/lib/date.lib.php';
require_once DOL_DOCUMENT_ROOT.'/core/class/extrafields.class.php';
if (!empty($conf->commande->enabled))
	require_once DOL_DOCUMENT_ROOT.'/commande/class/commande.class.php';
if (!empty($conf->projet->enabled)) {
	require_once DOL_DOCUMENT_ROOT.'/projet/class/project.class.php';
	require_once DOL_DOCUMENT_ROOT.'/core/class/html.formprojet.class.php';
}
require_once DOL_DOCUMENT_ROOT.'/core/class/doleditor.class.php';

if (!empty($conf->variants->enabled)) {
	require_once DOL_DOCUMENT_ROOT.'/variants/class/ProductCombination.class.php';
}
if (!empty($conf->accounting->enabled)) {
	require_once DOL_DOCUMENT_ROOT.'/accountancy/class/accountingjournal.class.php';
}

// Load translation files required by the page
$langs->loadLangs(array('bills', 'companies', 'compta', 'products', 'banks', 'main', 'withdrawals'));
if (!empty($conf->incoterm->enabled)) $langs->load('incoterm');
if (!empty($conf->margin->enabled)) $langs->load('margins');

$projectid = (GETPOST('projectid', 'int') ? GETPOST('projectid', 'int') : 0);

$id = (GETPOST('id', 'int') ? GETPOST('id', 'int') : GETPOST('facid', 'int')); // For backward compatibility
$ref = GETPOST('ref', 'alpha');
$socid = GETPOST('socid', 'int');
$action = GETPOST('action', 'alpha');
$confirm = GETPOST('confirm', 'alpha');
$cancel = GETPOST('cancel', 'alpha');
$lineid = GETPOST('lineid', 'int');
$userid = GETPOST('userid', 'int');
$search_ref = GETPOST('sf_ref', 'alpha') ? GETPOST('sf_ref', 'alpha') : GETPOST('search_ref', 'alpha');
$search_societe = GETPOST('search_societe', 'alpha');
$search_montant_ht = GETPOST('search_montant_ht', 'alpha');
$search_montant_ttc = GETPOST('search_montant_ttc', 'alpha');
$origin = GETPOST('origin', 'alpha');
$originid = (GETPOST('originid', 'int') ? GETPOST('originid', 'int') : GETPOST('origin_id', 'int')); // For backward compatibility
$fac_rec = GETPOST('fac_rec', 'int');

// PDF
$hidedetails = (GETPOST('hidedetails', 'int') ? GETPOST('hidedetails', 'int') : (!empty($conf->global->MAIN_GENERATE_DOCUMENTS_HIDE_DETAILS) ? 1 : 0));
$hidedesc = (GETPOST('hidedesc', 'int') ? GETPOST('hidedesc', 'int') : (!empty($conf->global->MAIN_GENERATE_DOCUMENTS_HIDE_DESC) ? 1 : 0));
$hideref = (GETPOST('hideref', 'int') ? GETPOST('hideref', 'int') : (!empty($conf->global->MAIN_GENERATE_DOCUMENTS_HIDE_REF) ? 1 : 0));

// Nombre de ligne pour choix de produit/service predefinis
$NBLINES = 4;

$usehm = (!empty($conf->global->MAIN_USE_HOURMIN_IN_DATE_RANGE) ? $conf->global->MAIN_USE_HOURMIN_IN_DATE_RANGE : 0);

$object = new Facture($db);
$extrafields = new ExtraFields($db);

// Fetch optionals attributes and labels
$extrafields->fetch_name_optionals_label($object->table_element);

// Load object
if ($id > 0 || !empty($ref)) {
	if ($action != 'add') {
		$ret = $object->fetch($id, $ref, '', '', $conf->global->INVOICE_USE_SITUATION);
	}
}

// Initialize technical object to manage hooks of page. Note that conf->hooks_modules contains array of hook context
$hookmanager->initHooks(array('invoicecard', 'globalcard'));

$usercanread = $user->rights->facture->lire;
$usercancreate = $user->rights->facture->creer;
$usercanissuepayment = $user->rights->facture->paiement;
$usercandelete = $user->rights->facture->supprimer;
$usercanvalidate = ((empty($conf->global->MAIN_USE_ADVANCED_PERMS) && $usercancreate) || (!empty($conf->global->MAIN_USE_ADVANCED_PERMS) && !empty($user->rights->facture->invoice_advance->validate)));
$usercansend = (empty($conf->global->MAIN_USE_ADVANCED_PERMS) || $user->rights->facture->invoice_advance->send);
$usercanreopen = (empty($conf->global->MAIN_USE_ADVANCED_PERMS) || $user->rights->facture->invoice_advance->reopen);
$usercanunvalidate = ((empty($conf->global->MAIN_USE_ADVANCED_PERMS) && !empty($usercancreate)) || (!empty($conf->global->MAIN_USE_ADVANCED_PERMS) && !empty($user->rights->facture->invoice_advance->unvalidate)));

$usercanproductignorepricemin = ((!empty($conf->global->MAIN_USE_ADVANCED_PERMS) && empty($user->rights->produit->ignore_price_min_advance)) || empty($conf->global->MAIN_USE_ADVANCED_PERMS));
$usercancreatemargin = $user->rights->margins->creer;
$usercanreadallmargin = $user->rights->margins->liretous;
$usercancreatewithdrarequest = $user->rights->prelevement->bons->creer;

$permissionnote = $usercancreate; // Used by the include of actions_setnotes.inc.php
$permissiondellink = $usercancreate; // Used by the include of actions_dellink.inc.php
$permissiontoedit = $usercancreate; // Used by the include of actions_lineupdonw.inc.php
$permissiontoadd = $usercancreate; // Used by the include of actions_addupdatedelete.inc.php

// Security check
$fieldid = (!empty($ref) ? 'ref' : 'rowid');
if ($user->socid) $socid = $user->socid;
$isdraft = (($object->statut == Facture::STATUS_DRAFT) ? 1 : 0);
$result = restrictedArea($user, 'facture', $id, '', '', 'fk_soc', $fieldid, $isdraft);

// retained warranty invoice available type
$retainedWarrantyInvoiceAvailableType = array();
if (!empty($conf->global->INVOICE_USE_RETAINED_WARRANTY)) {
	$retainedWarrantyInvoiceAvailableType = explode('+', $conf->global->INVOICE_USE_RETAINED_WARRANTY);
}


/*
 * Actions
 */

$parameters = array('socid' => $socid);
$reshook = $hookmanager->executeHooks('doActions', $parameters, $object, $action); // Note that $action and $object may have been modified by some hooks
if ($reshook < 0) setEventMessages($hookmanager->error, $hookmanager->errors, 'errors');

if (empty($reshook))
{
	if ($cancel)
	{
		if (!empty($backtopage))
		{
			header("Location: ".$backtopage);
			exit;
		}
		$action = '';
	}

	include DOL_DOCUMENT_ROOT.'/core/actions_setnotes.inc.php'; // Must be include, not include_once

	include DOL_DOCUMENT_ROOT.'/core/actions_dellink.inc.php'; // Must be include, not include_once

	include DOL_DOCUMENT_ROOT.'/core/actions_lineupdown.inc.php'; // Must be include, not include_once

	// Action clone object
	if ($action == 'confirm_clone' && $confirm == 'yes' && $permissiontoadd)
	{
	    $objectutil = dol_clone($object, 1); // To avoid to denaturate loaded object when setting some properties for clone. We use native clone to keep this->db valid.

	    $objectutil->date = dol_mktime(12, 0, 0, GETPOST('newdatemonth', 'int'), GETPOST('newdateday', 'int'), GETPOST('newdateyear', 'int'));
	    $objectutil->socid = $socid;
	    $result = $objectutil->createFromClone($user, $id);
	    if ($result > 0) {
       		header("Location: ".$_SERVER['PHP_SELF'].'?facid='.$result);
       		exit();
       	} else {
       	    $langs->load("errors");
       		setEventMessages($object->error, $object->errors, 'errors');
       		$action = '';
        }
	}

	// Change status of invoice
	elseif ($action == 'reopen' && $usercancreate) {
		$result = $object->fetch($id);

		if ($object->statut == Facture::STATUS_CLOSED || ($object->statut == Facture::STATUS_ABANDONED && ($object->close_code != 'replaced' || $object->getIdReplacingInvoice() == 0)) || ($object->statut == Facture::STATUS_VALIDATED && $object->paye == 1)) {    // ($object->statut == 1 && $object->paye == 1) should not happened but can be found when data are corrupted
			$result = $object->set_unpaid($user);
			if ($result > 0) {
				header('Location: '.$_SERVER["PHP_SELF"].'?facid='.$id);
				exit();
			} else {
				setEventMessages($object->error, $object->errors, 'errors');
			}
		}
	}

	// Delete invoice
	elseif ($action == 'confirm_delete' && $confirm == 'yes') {
		$result = $object->fetch($id);
		$object->fetch_thirdparty();

		$idwarehouse = GETPOST('idwarehouse');

		$qualified_for_stock_change = 0;
		if (empty($conf->global->STOCK_SUPPORTS_SERVICES)) {
			$qualified_for_stock_change = $object->hasProductsOrServices(2);
		} else {
			$qualified_for_stock_change = $object->hasProductsOrServices(1);
		}

		$isErasable = $object->is_erasable();

		if (($usercandelete && $isErasable > 0)
			|| ($usercancreate && $isErasable == 1))
		{
			$result = $object->delete($user, 0, $idwarehouse);
			if ($result > 0) {
				header('Location: '.DOL_URL_ROOT.'/compta/facture/list.php?restore_lastsearch_values=1');
				exit();
			} else {
				setEventMessages($object->error, $object->errors, 'errors');
				$action = '';
			}
		}
	}

	// Delete line
	elseif ($action == 'confirm_deleteline' && $confirm == 'yes' && $usercancreate)
	{
		$object->fetch($id);
		$object->fetch_thirdparty();

		$result = $object->deleteline(GETPOST('lineid'));
		if ($result > 0) {
			// Define output language
			$outputlangs = $langs;
			$newlang = '';
			if ($conf->global->MAIN_MULTILANGS && empty($newlang) && !empty($_REQUEST['lang_id']))
				$newlang = $_REQUEST['lang_id'];
			if ($conf->global->MAIN_MULTILANGS && empty($newlang))
				$newlang = $object->thirdparty->default_lang;
			if (!empty($newlang)) {
				$outputlangs = new Translate("", $conf);
				$outputlangs->setDefaultLang($newlang);
				$outputlangs->load('products');
			}
			if (empty($conf->global->MAIN_DISABLE_PDF_AUTOUPDATE)) {
				$ret = $object->fetch($id); // Reload to get new records
				$result = $object->generateDocument($object->modelpdf, $outputlangs, $hidedetails, $hidedesc, $hideref);
			}
			if ($result >= 0) {
				header('Location: '.$_SERVER["PHP_SELF"].'?facid='.$id);
				exit();
			}
		} else {
			setEventMessages($object->error, $object->errors, 'errors');
			$action = '';
		}
	}

	// Delete link of credit note to invoice
	elseif ($action == 'unlinkdiscount' && $usercancreate)
	{
		$discount = new DiscountAbsolute($db);
		$result = $discount->fetch(GETPOST("discountid"));
		$discount->unlink_invoice();
	}

	// Validation
	elseif ($action == 'valid' && $usercancreate)
	{
		$object->fetch($id);

		// On verifie signe facture
		if ($object->type == Facture::TYPE_CREDIT_NOTE) {
			// Si avoir, le signe doit etre negatif
			if ($object->total_ht >= 0) {
				setEventMessages($langs->trans("ErrorInvoiceAvoirMustBeNegative"), null, 'errors');
				$action = '';
			}
		} else {
			// If not a credit note, amount with tax must be positive or nul.
			// Note that amount excluding tax can be negative because you can have a invoice of 100 with vat of 20 that
			// consumes a credit note of 100 with vat 0 (total with tax is 0 but without tax is -20).
			// For some cases, credit notes can have a vat of 0 (for example when selling goods in France).
			if (empty($conf->global->FACTURE_ENABLE_NEGATIVE) && $object->total_ttc < 0) {
				setEventMessages($langs->trans("ErrorInvoiceOfThisTypeMustBePositive"), null, 'errors');
				$action = '';
			}

			// Also negative lines should not be allowed on 'non Credit notes' invoices. A test is done when adding or updating lines but we must
			// do it again in validation to avoid cases where invoice is created from another object that allow negative lines.
			// Note that we can accept the negative line if sum with other lines with same vat makes total positive: Because all the lines will be merged together
			// when converted into 'available credit' and we will get a positive available credit line.
			// Note: Other solution if you want to add a negative line on invoice, is to create a discount for customer and consumme it (but this is possible on standard invoice only).
			$array_of_total_ht_per_vat_rate = array();
			$array_of_total_ht_devise_per_vat_rate = array();
			foreach ($object->lines as $line) {
				//$vat_src_code_for_line = $line->vat_src_code;		// TODO We chek sign of total per vat without taking into account the vat code because for the moment the vat code is lost/unknown when we add a down payment.
				$vat_src_code_for_line = '';
				if (empty($array_of_total_ht_per_vat_rate[$line->tva_tx.'_'.$vat_src_code_for_line])) $array_of_total_ht_per_vat_rate[$line->tva_tx.'_'.$vat_src_code_for_line] = 0;
				if (empty($array_of_total_ht_devise_per_vat_rate[$line->tva_tx.'_'.$vat_src_code_for_line])) $array_of_total_ht_devise_per_vat_rate[$line->tva_tx.'_'.$vat_src_code_for_line] = 0;
				$array_of_total_ht_per_vat_rate[$line->tva_tx.'_'.$vat_src_code_for_line] += $line->total_ht;
				$array_of_total_ht_devise_per_vat_rate[$line->tva_tx.'_'.$vat_src_code_for_line] += $line->multicurrency_total_ht;
			}

			//var_dump($array_of_total_ht_per_vat_rate);exit;
			foreach ($array_of_total_ht_per_vat_rate as $vatrate => $tmpvalue)
			{
				$tmp_total_ht = $array_of_total_ht_per_vat_rate[$vatrate];
				$tmp_total_ht_devise = $array_of_total_ht_devise_per_vat_rate[$vatrate];

				if (($tmp_total_ht < 0 || $tmp_total_ht_devise < 0) && empty($conf->global->FACTURE_ENABLE_NEGATIVE_LINES))
				{
					if ($object->type == $object::TYPE_DEPOSIT) {
						$langs->load("errors");
						// Using negative lines on deposit lead to headach and blocking problems when you want to consume them.
						setEventMessages($langs->trans("ErrorLinesCantBeNegativeOnDeposits"), null, 'errors');
						$error++;
						$action = '';
					} else {
						$tmpvatratetoshow = explode('_', $vatrate);
						$tmpvatratetoshow[0] = round($tmpvatratetoshow[0], 2);

						if ($tmpvatratetoshow[0] != 0) {
							$langs->load("errors");
							setEventMessages($langs->trans("ErrorLinesCantBeNegativeForOneVATRate", $tmpvatratetoshow[0]), null, 'errors');
							$error++;
							$action = '';
						}
					}
				}
			}
		}
	}

	elseif ($action == 'set_thirdparty' && $usercancreate)
	{
		$object->fetch($id);
		$object->setValueFrom('fk_soc', $socid, '', null, 'int', '', $user, 'BILL_MODIFY');

		header('Location: '.$_SERVER["PHP_SELF"].'?facid='.$id);
		exit();
	}

	elseif ($action == 'classin' && $usercancreate)
	{
		$object->fetch($id);
		$object->setProject($_POST['projectid']);
	}

	elseif ($action == 'setmode' && $usercancreate)
	{
		$object->fetch($id);
		$result = $object->setPaymentMethods(GETPOST('mode_reglement_id', 'int'));
		if ($result < 0)
			dol_print_error($db, $object->error);
	}

	elseif ($action == 'setretainedwarrantyconditions' && $user->rights->facture->creer)
	{
	    $object->fetch($id);
	    $object->retained_warranty_fk_cond_reglement = 0; // To clean property
	    $result = $object->setRetainedWarrantyPaymentTerms(GETPOST('retained_warranty_fk_cond_reglement', 'int'));
	    if ($result < 0) dol_print_error($db, $object->error);

	    $old_rw_date_lim_reglement = $object->retained_warranty_date_limit;
	    $new_rw_date_lim_reglement = $object->calculate_date_lim_reglement($object->retained_warranty_fk_cond_reglement);
	    if ($new_rw_date_lim_reglement > $old_rw_date_lim_reglement) $object->retained_warranty_date_limit = $new_rw_date_lim_reglement;
	    if ($object->retained_warranty_date_limit < $object->date) $object->retained_warranty_date_limit = $object->date;
	    $result = $object->update($user);
	    if ($result < 0) dol_print_error($db, $object->error);
	}

	elseif ($action == 'setretainedwarranty' && $user->rights->facture->creer)
	{
	    $object->fetch($id);
	    $result = $object->setRetainedWarranty(GETPOST('retained_warranty', 'float'));
	    if ($result < 0)
	        dol_print_error($db, $object->error);
	}

	elseif ($action == 'setretainedwarrantydatelimit' && $user->rights->facture->creer)
	{
	    $object->fetch($id);
	    $result = $object->setRetainedWarrantyDateLimit(GETPOST('retained_warranty_date_limit', 'float'));
	    if ($result < 0)
	        dol_print_error($db, $object->error);
	}


	// Multicurrency Code
	elseif ($action == 'setmulticurrencycode' && $usercancreate) {
		$result = $object->setMulticurrencyCode(GETPOST('multicurrency_code', 'alpha'));
	}

	// Multicurrency rate
	elseif ($action == 'setmulticurrencyrate' && $usercancreate) {
		$result = $object->setMulticurrencyRate(price2num(GETPOST('multicurrency_tx')), GETPOST('calculation_mode', 'int'));
	}

	elseif ($action == 'setinvoicedate' && $usercancreate)
	{
		$object->fetch($id);
		$old_date_lim_reglement = $object->date_lim_reglement;
		$date = dol_mktime(12, 0, 0, $_POST['invoicedatemonth'], $_POST['invoicedateday'], $_POST['invoicedateyear']);
		if (empty($date))
		{
			setEventMessages($langs->trans("ErrorFieldRequired", $langs->transnoentitiesnoconv("Date")), null, 'errors');
			header('Location: '.$_SERVER["PHP_SELF"].'?facid='.$id.'&action=editinvoicedate');
			exit;
		}
		$object->date = $date;
		$new_date_lim_reglement = $object->calculate_date_lim_reglement();
		if ($new_date_lim_reglement > $old_date_lim_reglement) $object->date_lim_reglement = $new_date_lim_reglement;
		if ($object->date_lim_reglement < $object->date) $object->date_lim_reglement = $object->date;
		$result = $object->update($user);
		if ($result < 0) {
			dol_print_error($db, $object->error);
		}
	}

	elseif ($action == 'setdate_pointoftax' && $usercancreate)
	{
		$object->fetch($id);
		$date_pointoftax = dol_mktime(12, 0, 0, $_POST['date_pointoftaxmonth'], $_POST['date_pointoftaxday'], $_POST['date_pointoftaxyear']);
		$object->date_pointoftax = $date_pointoftax;
		$result = $object->update($user);
		if ($result < 0) {
			dol_print_error($db, $object->error);
		}
	}

	elseif ($action == 'setconditions' && $usercancreate)
	{
		$object->fetch($id);
		$object->cond_reglement_code = 0; // To clean property
		$object->cond_reglement_id = 0; // To clean property

<<<<<<< HEAD
		$old_date_lim_reglement = $object->date_lim_reglement;
		$new_date_lim_reglement = $object->calculate_date_lim_reglement();
		if ($new_date_lim_reglement > $old_date_lim_reglement) $object->date_lim_reglement = $new_date_lim_reglement;
		if ($object->date_lim_reglement < $object->date) $object->date_lim_reglement = $object->date;
		$result = $object->update($user);
		if ($result < 0) {
			dol_print_error($db, $object->error);
=======
		$error = 0;

		$db->begin();

		if (! $error) {
			$result = $object->setPaymentTerms(GETPOST('cond_reglement_id', 'int'));
			if ($result < 0) {
			    $error++;
				setEventMessages($object->error, $object->errors, 'errors');
			}
		}

		if (! $error) {
			$old_date_lim_reglement = $object->date_lim_reglement;
			$new_date_lim_reglement = $object->calculate_date_lim_reglement();
			if ($new_date_lim_reglement > $old_date_lim_reglement) $object->date_lim_reglement = $new_date_lim_reglement;
			if ($object->date_lim_reglement < $object->date) $object->date_lim_reglement = $object->date;
			$result = $object->update($user);
			if ($result < 0) {
			    $error++;
				setEventMessages($object->error, $object->errors, 'errors');
			}
		}

		if ($error) {
			$db->rollback();
		} else {
			$db->commit();
>>>>>>> 62420c5e
		}
	}

	elseif ($action == 'setpaymentterm' && $usercancreate)
	{
		$object->fetch($id);
		$object->date_lim_reglement = dol_mktime(12, 0, 0, $_POST['paymenttermmonth'], $_POST['paymenttermday'], $_POST['paymenttermyear']);
		if ($object->date_lim_reglement < $object->date) {
			$object->date_lim_reglement = $object->calculate_date_lim_reglement();
			setEventMessages($langs->trans("DatePaymentTermCantBeLowerThanObjectDate"), null, 'warnings');
		}
		$result = $object->update($user);
		if ($result < 0) {
			dol_print_error($db, $object->error);
		}
	}

	elseif ($action == 'setrevenuestamp' && $usercancreate)
	{
		$object->fetch($id);
		$object->revenuestamp = GETPOST('revenuestamp');
		$result = $object->update($user);
		$object->update_price(1);
		if ($result < 0) {
			dol_print_error($db, $object->error);
		} else {
			// Define output language
			if (empty($conf->global->MAIN_DISABLE_PDF_AUTOUPDATE))
			{
				$outputlangs = $langs;
				$newlang = '';
				if ($conf->global->MAIN_MULTILANGS && empty($newlang) && GETPOST('lang_id', 'aZ09')) $newlang = GETPOST('lang_id', 'aZ09');
				if ($conf->global->MAIN_MULTILANGS && empty($newlang))	$newlang = $object->thirdparty->default_lang;
				if (!empty($newlang)) {
					$outputlangs = new Translate("", $conf);
					$outputlangs->setDefaultLang($newlang);
					$outputlangs->load('products');
				}
				$model = $object->modelpdf;
				$ret = $object->fetch($id); // Reload to get new records

				$result = $object->generateDocument($model, $outputlangs, $hidedetails, $hidedesc, $hideref);
				if ($result < 0) setEventMessages($object->error, $object->errors, 'errors');
			}
		}
	}

	// Set incoterm
	elseif ($action == 'set_incoterms' && !empty($conf->incoterm->enabled))
	{
		$result = $object->setIncoterms(GETPOST('incoterm_id', 'int'), GETPOST('location_incoterms', 'alpha'));
	}

	// bank account
	elseif ($action == 'setbankaccount' && $usercancreate)
	{
		$result = $object->setBankAccount(GETPOST('fk_account', 'int'));
	}

	elseif ($action == 'setremisepercent' && $usercancreate)
	{
		$object->fetch($id);
		$result = $object->set_remise($user, $_POST['remise_percent']);
	}

	elseif ($action == "setabsolutediscount" && $usercancreate)
	{
		// POST[remise_id] or POST[remise_id_for_payment]

		// We use the credit to reduce amount of invoice
		if (GETPOST("remise_id", 'int') > 0) {
			$ret = $object->fetch($id);
			if ($ret > 0) {
				$result = $object->insert_discount(GETPOST("remise_id", 'int'));
				if ($result < 0) {
					setEventMessages($object->error, $object->errors, 'errors');
				}
			} else {
				dol_print_error($db, $object->error);
			}
		}
		// We use the credit to reduce remain to pay
		if (GETPOST("remise_id_for_payment", 'int') > 0)
		{
			require_once DOL_DOCUMENT_ROOT.'/core/class/discount.class.php';
			$discount = new DiscountAbsolute($db);
			$discount->fetch(GETPOST("remise_id_for_payment", 'int'));

			//var_dump($object->getRemainToPay(0));
			//var_dump($discount->amount_ttc);exit;
			if (price2num($discount->amount_ttc) > price2num($object->getRemainToPay(0)))
			{
				// TODO Split the discount in 2 automatically
				$error++;
				setEventMessages($langs->trans("ErrorDiscountLargerThanRemainToPaySplitItBefore"), null, 'errors');
			}

			if (!$error)
			{
				$result = $discount->link_to_invoice(0, $id);
				if ($result < 0) {
					setEventMessages($discount->error, $discount->errors, 'errors');
				}
			}
		}

		if (empty($conf->global->MAIN_DISABLE_PDF_AUTOUPDATE))
		{
			$outputlangs = $langs;
			$newlang = '';
			if ($conf->global->MAIN_MULTILANGS && empty($newlang) && GETPOST('lang_id', 'aZ09')) $newlang = GETPOST('lang_id', 'aZ09');
			if ($conf->global->MAIN_MULTILANGS && empty($newlang))	$newlang = $object->thirdparty->default_lang;
			if (!empty($newlang)) {
				$outputlangs = new Translate("", $conf);
				$outputlangs->setDefaultLang($newlang);
			}
			$ret = $object->fetch($id); // Reload to get new records

			$result = $object->generateDocument($object->modelpdf, $outputlangs, $hidedetails, $hidedesc, $hideref);
			if ($result < 0) setEventMessages($object->error, $object->errors, 'errors');
		}
	}

	elseif ($action == 'setref' && $usercancreate)
	{
		$object->fetch($id);
		$object->setValueFrom('ref', GETPOST('ref'), '', null, '', '', $user, 'BILL_MODIFY');
	}

	elseif ($action == 'setref_client' && $usercancreate)
	{
		$object->fetch($id);
		$object->set_ref_client(GETPOST('ref_client'));
	}

	// Classify to validated
	elseif ($action == 'confirm_valid' && $confirm == 'yes' && $usercanvalidate)
	{
		$idwarehouse = GETPOST('idwarehouse', 'int');

		$object->fetch($id);
		$object->fetch_thirdparty();

		// Check parameters

		// Check for mandatory fields in thirdparty (defined into setup)
		$array_to_check = array('IDPROF1', 'IDPROF2', 'IDPROF3', 'IDPROF4', 'IDPROF5', 'IDPROF6', 'EMAIL');
		foreach ($array_to_check as $key)
		{
			$keymin = strtolower($key);
			$i = (int) preg_replace('/[^0-9]/', '', $key);
			$vallabel = $object->thirdparty->$keymin;

			if ($i > 0)
			{
				if ($object->thirdparty->isACompany())
				{
					// Check for mandatory prof id (but only if country is other than ours)
					if ($mysoc->country_id > 0 && $object->thirdparty->country_id == $mysoc->country_id)
					{
						$idprof_mandatory = 'SOCIETE_'.$key.'_INVOICE_MANDATORY';
						if (!$vallabel && !empty($conf->global->$idprof_mandatory))
						{
							$langs->load("errors");
							$error++;
							setEventMessages($langs->trans('ErrorProdIdIsMandatory', $langs->transcountry('ProfId'.$i, $object->thirdparty->country_code)).' ('.$langs->trans("ForbiddenBySetupRules").')', null, 'errors');
						}
					}
				}
			}
			else
			{
				//var_dump($conf->global->SOCIETE_EMAIL_MANDATORY);
				if ($key == 'EMAIL')
				{
					// Check for mandatory
					if (!empty($conf->global->SOCIETE_EMAIL_INVOICE_MANDATORY) && !isValidEMail($object->thirdparty->email))
					{
						$langs->load("errors");
						$error++;
						setEventMessages($langs->trans("ErrorBadEMail", $object->thirdparty->email).' ('.$langs->trans("ForbiddenBySetupRules").')', null, 'errors');
					}
				}
			}
		}

		// Check for mandatory fields in invoice
		$array_to_check = array('REF_CUSTOMER'=>'RefCustomer');
		foreach ($array_to_check as $key => $val)
		{
			$keymin = strtolower($key);
			$vallabel = $object->$keymin;

			// Check for mandatory
			$keymandatory = 'INVOICE_'.$key.'_MANDATORY_FOR_VALIDATION';
			if (!$vallabel && !empty($conf->global->$keymandatory))
			{
				$langs->load("errors");
				$error++;
				setEventMessages($langs->trans("ErrorFieldRequired", $langs->transnoentitiesnoconv($val)), null, 'errors');
			}
		}

		// Check for warehouse
		if ($object->type != Facture::TYPE_DEPOSIT && !empty($conf->global->STOCK_CALCULATE_ON_BILL))
		{
			$qualified_for_stock_change = 0;
			if (empty($conf->global->STOCK_SUPPORTS_SERVICES)) {
				$qualified_for_stock_change = $object->hasProductsOrServices(2);
			} else {
				$qualified_for_stock_change = $object->hasProductsOrServices(1);
			}

			if ($qualified_for_stock_change)
			{
				if (!$idwarehouse || $idwarehouse == - 1) {
					$error++;
					setEventMessages($langs->trans('ErrorFieldRequired', $langs->transnoentitiesnoconv("Warehouse")), null, 'errors');
					$action = '';
				}
			}
		}

		if (!$error)
		{
			$result = $object->validate($user, '', $idwarehouse);
			if ($result >= 0)
			{
				// Define output language
				if (empty($conf->global->MAIN_DISABLE_PDF_AUTOUPDATE))
				{
					$outputlangs = $langs;
					$newlang = '';
					if ($conf->global->MAIN_MULTILANGS && empty($newlang) && GETPOST('lang_id', 'aZ09')) $newlang = GETPOST('lang_id', 'aZ09');
					if ($conf->global->MAIN_MULTILANGS && empty($newlang))	$newlang = $object->thirdparty->default_lang;
					if (!empty($newlang)) {
						$outputlangs = new Translate("", $conf);
						$outputlangs->setDefaultLang($newlang);
						$outputlangs->load('products');
					}
					$model = $object->modelpdf;
					$ret = $object->fetch($id); // Reload to get new records

					$result = $object->generateDocument($model, $outputlangs, $hidedetails, $hidedesc, $hideref);
					if ($result < 0) setEventMessages($object->error, $object->errors, 'errors');
				}
			}
			else
			{
				if (count($object->errors)) setEventMessages(null, $object->errors, 'errors');
				else setEventMessages($object->error, $object->errors, 'errors');
			}
		}
	}

	// Go back to draft status (unvalidate)
	elseif ($action == 'confirm_modif' && $usercanunvalidate)
	{
		$idwarehouse = GETPOST('idwarehouse', 'int');

		$object->fetch($id);
		$object->fetch_thirdparty();

		// Check parameters
		if ($object->type != Facture::TYPE_DEPOSIT && !empty($conf->global->STOCK_CALCULATE_ON_BILL))
		{
			$qualified_for_stock_change = 0;
			if (empty($conf->global->STOCK_SUPPORTS_SERVICES)) {
				$qualified_for_stock_change = $object->hasProductsOrServices(2);
			} else {
				$qualified_for_stock_change = $object->hasProductsOrServices(1);
			}

			if ($qualified_for_stock_change)
			{
				if (!$idwarehouse || $idwarehouse == - 1) {
					$error++;
					setEventMessages($langs->trans('ErrorFieldRequired', $langs->transnoentitiesnoconv("Warehouse")), null, 'errors');
					$action = '';
				}
			}
		}

		if (!$error) {
			// On verifie si la facture a des paiements
			$sql = 'SELECT pf.amount';
			$sql .= ' FROM '.MAIN_DB_PREFIX.'paiement_facture as pf';
			$sql .= ' WHERE pf.fk_facture = '.$object->id;

			$result = $db->query($sql);
			if ($result) {
				$i = 0;
				$num = $db->num_rows($result);

				while ($i < $num) {
					$objp = $db->fetch_object($result);
					$totalpaye += $objp->amount;
					$i++;
				}
			} else {
				dol_print_error($db, '');
			}

			$resteapayer = $object->total_ttc - $totalpaye;

			// We check that invlice lines are transferred into accountancy
			$ventilExportCompta = $object->getVentilExportCompta();

			// On verifie si aucun paiement n'a ete effectue
			if ($ventilExportCompta == 0)
			{
				if (!empty($conf->global->INVOICE_CAN_ALWAYS_BE_EDITED) || ($resteapayer == $object->total_ttc && empty($object->paye)))
				{
					$result = $object->setDraft($user, $idwarehouse);
					if ($result < 0) setEventMessages($object->error, $object->errors, 'errors');

					// Define output language
					if (empty($conf->global->MAIN_DISABLE_PDF_AUTOUPDATE))
					{
						$outputlangs = $langs;
						$newlang = '';
						if ($conf->global->MAIN_MULTILANGS && empty($newlang) && GETPOST('lang_id', 'aZ09')) $newlang = GETPOST('lang_id', 'aZ09');
						if ($conf->global->MAIN_MULTILANGS && empty($newlang))	$newlang = $object->thirdparty->default_lang;
						if (!empty($newlang)) {
							$outputlangs = new Translate("", $conf);
							$outputlangs->setDefaultLang($newlang);
							$outputlangs->load('products');
						}
						$model = $object->modelpdf;
						$ret = $object->fetch($id); // Reload to get new records

						$object->generateDocument($model, $outputlangs, $hidedetails, $hidedesc, $hideref);
					}
				}
			}
		}
	}

	// Classify "paid"
	elseif ($action == 'confirm_paid' && $confirm == 'yes' && $usercanissuepayment)
	{
		$object->fetch($id);
		$result = $object->set_paid($user);
		if ($result < 0) setEventMessages($object->error, $object->errors, 'errors');
	} // Classif "paid partialy"
	elseif ($action == 'confirm_paid_partially' && $confirm == 'yes' && $usercanissuepayment)
	{
		$object->fetch($id);
		$close_code = GETPOST("close_code", 'none');
		$close_note = GETPOST("close_note", 'none');
		if ($close_code) {
			$result = $object->set_paid($user, $close_code, $close_note);
			if ($result < 0) setEventMessages($object->error, $object->errors, 'errors');
		} else {
			setEventMessages($langs->trans("ErrorFieldRequired", $langs->transnoentitiesnoconv("Reason")), null, 'errors');
		}
	} // Classify "abandoned"
	elseif ($action == 'confirm_canceled' && $confirm == 'yes') {
		$object->fetch($id);
		$close_code = GETPOST("close_code", 'none');
		$close_note = GETPOST("close_note", 'none');
		if ($close_code) {
			$result = $object->set_canceled($user, $close_code, $close_note);
			if ($result < 0) setEventMessages($object->error, $object->errors, 'errors');
		} else {
			setEventMessages($langs->trans("ErrorFieldRequired", $langs->transnoentitiesnoconv("Reason")), null, 'errors');
		}
	}

	// Convertir en reduc
	elseif ($action == 'confirm_converttoreduc' && $confirm == 'yes' && $usercancreate)
	{
		$object->fetch($id);
		$object->fetch_thirdparty();
		//$object->fetch_lines();	// Already done into fetch

		// Check if there is already a discount (protection to avoid duplicate creation when resubmit post)
		$discountcheck = new DiscountAbsolute($db);
		$result = $discountcheck->fetch(0, $object->id);

		$canconvert = 0;
		if ($object->type == Facture::TYPE_DEPOSIT && empty($discountcheck->id)) $canconvert = 1; // we can convert deposit into discount if deposit is payed (completely, partially or not at all) and not already converted (see real condition into condition used to show button converttoreduc)
		if (($object->type == Facture::TYPE_CREDIT_NOTE || $object->type == Facture::TYPE_STANDARD || $object->type == Facture::TYPE_SITUATION) && $object->paye == 0 && empty($discountcheck->id)) $canconvert = 1; // we can convert credit note into discount if credit note is not payed back and not already converted and amount of payment is 0 (see real condition into condition used to show button converttoreduc)
		if ($canconvert)
		{
			$db->begin();

			$amount_ht = $amount_tva = $amount_ttc = array();
			$multicurrency_amount_ht = $multicurrency_amount_tva = $multicurrency_amount_ttc = array();

			// Loop on each vat rate
			$i = 0;
			foreach ($object->lines as $line)
			{
				if ($line->product_type < 9 && $line->total_ht != 0) // Remove lines with product_type greater than or equal to 9 and no need to create discount if amount is null
				{
					$keyforvatrate = $line->tva_tx.($line->vat_src_code ? ' ('.$line->vat_src_code.')' : '');

					$amount_ht[$keyforvatrate] += $line->total_ht;
					$amount_tva[$keyforvatrate] += $line->total_tva;
					$amount_ttc[$keyforvatrate] += $line->total_ttc;
					$multicurrency_amount_ht[$keyforvatrate] += $line->multicurrency_total_ht;
					$multicurrency_amount_tva[$keyforvatrate] += $line->multicurrency_total_tva;
					$multicurrency_amount_ttc[$keyforvatrate] += $line->multicurrency_total_ttc;
					$i++;
				}
			}

			// If some payments were already done, we change the amount to pay using same prorate
			if (!empty($conf->global->INVOICE_ALLOW_REUSE_OF_CREDIT_WHEN_PARTIALLY_REFUNDED)) {
				$alreadypaid = $object->getSommePaiement(); // This can be not 0 if we allow to create credit to reuse from credit notes partially refunded.
				if ($alreadypaid && abs($alreadypaid) < abs($object->total_ttc)) {
					$ratio = abs(($object->total_ttc - $alreadypaid) / $object->total_ttc);
					foreach ($amount_ht as $vatrate => $val) {
						$amount_ht[$vatrate] = price2num($amount_ht[$vatrate] * $ratio, 'MU');
						$amount_tva[$vatrate] = price2num($amount_tva[$vatrate] * $ratio, 'MU');
						$amount_ttc[$vatrate] = price2num($amount_ttc[$vatrate] * $ratio, 'MU');
						$multicurrency_amount_ht[$vatrate] = price2num($multicurrency_amount_ht[$vatrate] * $ratio, 'MU');
						$multicurrency_amount_tva[$vatrate] = price2num($multicurrency_amount_tva[$vatrate] * $ratio, 'MU');
						$multicurrency_amount_ttc[$vatrate] = price2num($multicurrency_amount_ttc[$vatrate] * $ratio, 'MU');
					}
				}
			}
			//var_dump($amount_ht);var_dump($amount_tva);var_dump($amount_ttc);exit;

			// Insert one discount by VAT rate category
			$discount = new DiscountAbsolute($db);
			if ($object->type == Facture::TYPE_CREDIT_NOTE)
				$discount->description = '(CREDIT_NOTE)';
			elseif ($object->type == Facture::TYPE_DEPOSIT)
				$discount->description = '(DEPOSIT)';
			elseif ($object->type == Facture::TYPE_STANDARD || $object->type == Facture::TYPE_REPLACEMENT || $object->type == Facture::TYPE_SITUATION)
				$discount->description = '(EXCESS RECEIVED)';
			else {
				setEventMessages($langs->trans('CantConvertToReducAnInvoiceOfThisType'), null, 'errors');
			}
			$discount->fk_soc = $object->socid;
			$discount->fk_facture_source = $object->id;

			$error = 0;

			if ($object->type == Facture::TYPE_STANDARD || $object->type == Facture::TYPE_REPLACEMENT || $object->type == Facture::TYPE_SITUATION)
			{
				// If we're on a standard invoice, we have to get excess received to create a discount in TTC without VAT

				// Total payments
				$sql = 'SELECT SUM(pf.amount) as total_paiements';
				$sql .= ' FROM '.MAIN_DB_PREFIX.'paiement_facture as pf, '.MAIN_DB_PREFIX.'paiement as p';
				$sql .= ' LEFT JOIN '.MAIN_DB_PREFIX.'c_paiement as c ON p.fk_paiement = c.id';
				$sql .= ' WHERE pf.fk_facture = '.$object->id;
				$sql .= ' AND pf.fk_paiement = p.rowid';
				$sql .= ' AND p.entity IN ('.getEntity('invoice').')';
				$resql = $db->query($sql);
				if (!$resql) dol_print_error($db);

				$res = $db->fetch_object($resql);
				$total_paiements = $res->total_paiements;

				// Total credit note and deposit
				$total_creditnote_and_deposit = 0;
                $sql = "SELECT re.rowid, re.amount_ht, re.amount_tva, re.amount_ttc,";
                $sql .= " re.description, re.fk_facture_source";
                $sql .= " FROM ".MAIN_DB_PREFIX."societe_remise_except as re";
                $sql .= " WHERE fk_facture = ".$object->id;
                $resql = $db->query($sql);
                if (!empty($resql)) {
                    while ($obj = $db->fetch_object($resql)) {
                        $total_creditnote_and_deposit += $obj->amount_ttc;
                    }
                } else dol_print_error($db);

				$discount->amount_ht = $discount->amount_ttc = $total_paiements + $total_creditnote_and_deposit - $object->total_ttc;
				$discount->amount_tva = 0;
				$discount->tva_tx = 0;
				$discount->vat_src_code = '';

				$result = $discount->create($user);
				if ($result < 0)
				{
					$error++;
				}
			}
			if ($object->type == Facture::TYPE_CREDIT_NOTE || $object->type == Facture::TYPE_DEPOSIT)
			{
				foreach ($amount_ht as $tva_tx => $xxx)
				{
					$discount->amount_ht = abs($amount_ht[$tva_tx]);
					$discount->amount_tva = abs($amount_tva[$tva_tx]);
					$discount->amount_ttc = abs($amount_ttc[$tva_tx]);
					$discount->multicurrency_amount_ht = abs($multicurrency_amount_ht[$tva_tx]);
					$discount->multicurrency_amount_tva = abs($multicurrency_amount_tva[$tva_tx]);
					$discount->multicurrency_amount_ttc = abs($multicurrency_amount_ttc[$tva_tx]);

					// Clean vat code
					$reg = array();
					$vat_src_code = '';
					if (preg_match('/\((.*)\)/', $tva_tx, $reg))
					{
						$vat_src_code = $reg[1];
						$tva_tx = preg_replace('/\s*\(.*\)/', '', $tva_tx); // Remove code into vatrate.
					}

					$discount->tva_tx = abs($tva_tx);
					$discount->vat_src_code = $vat_src_code;

					$result = $discount->create($user);
					if ($result < 0)
					{
						$error++;
						break;
					}
				}
			}

			if (empty($error))
			{
				if ($object->type != Facture::TYPE_DEPOSIT) {
					// Classe facture
					$result = $object->set_paid($user);
					if ($result >= 0)
					{
						$db->commit();
					}
					else
					{
						setEventMessages($object->error, $object->errors, 'errors');
						$db->rollback();
					}
				} else {
					$db->commit();
				}
			}
			else
			{
				setEventMessages($discount->error, $discount->errors, 'errors');
				$db->rollback();
			}
		}
	}

	// Delete payment
	elseif ($action == 'confirm_delete_paiement' && $confirm == 'yes' && $usercancreate)
	{
		$object->fetch($id);
		if ($object->statut == Facture::STATUS_VALIDATED && $object->paye == 0)
		{
			$paiement = new Paiement($db);
			$result = $paiement->fetch(GETPOST('paiement_id'));
			if ($result > 0) {
				$result = $paiement->delete(); // If fetch ok and found
				header("Location: ".$_SERVER['PHP_SELF']."?id=".$id);
			}
			if ($result < 0) {
				setEventMessages($paiement->error, $paiement->errors, 'errors');
			}
		}
	}

	/*
	 * Insert new invoice in database
	 */
	elseif ($action == 'add' && $usercancreate)
	{
		if ($socid > 0) $object->socid = GETPOST('socid', 'int');

		$db->begin();

		$error = 0;
		$originentity = GETPOST('originentity');
		// Fill array 'array_options' with data from add form
		$ret = $extrafields->setOptionalsFromPost(null, $object);
		if ($ret < 0) $error++;

		// Replacement invoice
		if ($_POST['type'] == Facture::TYPE_REPLACEMENT)
		{
			$dateinvoice = dol_mktime(12, 0, 0, GETPOST('remonth', 'int'), GETPOST('reday', 'int'), GETPOST('reyear', 'int'));
			if (empty($dateinvoice))
			{
				$error++;
				setEventMessages($langs->trans("ErrorFieldRequired", $langs->transnoentitiesnoconv("Date")), null, 'errors');
				$action = 'create';
			}

			if (!($_POST['fac_replacement'] > 0)) {
				$error++;
				setEventMessages($langs->trans("ErrorFieldRequired", $langs->transnoentitiesnoconv("ReplaceInvoice")), null, 'errors');
				$action = 'create';
			}

			$date_pointoftax = dol_mktime(12, 0, 0, $_POST['date_pointoftaxmonth'], $_POST['date_pointoftaxday'], $_POST['date_pointoftaxyear']);

			if (!$error) {
				// This is a replacement invoice
				$result = $object->fetch($_POST['fac_replacement']);
				$object->fetch_thirdparty();

				$object->date = $dateinvoice;
				$object->date_pointoftax = $date_pointoftax;
				$object->note_public		= trim(GETPOST('note_public', 'none'));
				// We do not copy the private note
				$object->ref_client			= $_POST['ref_client'];
				$object->ref_int = $_POST['ref_int'];
				$object->modelpdf = $_POST['model'];
				$object->fk_project			= $_POST['projectid'];
				$object->cond_reglement_id	= $_POST['cond_reglement_id'];
				$object->mode_reglement_id	= $_POST['mode_reglement_id'];
				$object->fk_account = GETPOST('fk_account', 'int');
				$object->remise_absolue		= $_POST['remise_absolue'];
				$object->remise_percent		= $_POST['remise_percent'];
				$object->fk_incoterms = GETPOST('incoterm_id', 'int');
				$object->location_incoterms = GETPOST('location_incoterms', 'alpha');
				$object->multicurrency_code = GETPOST('multicurrency_code', 'alpha');
				$object->multicurrency_tx   = GETPOST('originmulticurrency_tx', 'int');

				// Proprietes particulieres a facture de remplacement
				$object->fk_facture_source = $_POST['fac_replacement'];
				$object->type = Facture::TYPE_REPLACEMENT;

				$id = $object->createFromCurrent($user);
				if ($id <= 0) {
					setEventMessages($object->error, $object->errors, 'errors');
				}
			}
		}

		// Credit note invoice
		if ($_POST['type'] == Facture::TYPE_CREDIT_NOTE)
		{
			$sourceinvoice = GETPOST('fac_avoir');
			if (!($sourceinvoice > 0) && empty($conf->global->INVOICE_CREDIT_NOTE_STANDALONE))
			{
				$error++;
				setEventMessages($langs->trans("ErrorFieldRequired", $langs->transnoentitiesnoconv("CorrectInvoice")), null, 'errors');
				$action = 'create';
			}

			$dateinvoice = dol_mktime(12, 0, 0, GETPOST('remonth', 'int'), GETPOST('reday', 'int'), GETPOST('reyear', 'int'));
			if (empty($dateinvoice))
			{
				$error++;
				setEventMessages($langs->trans("ErrorFieldRequired", $langs->transnoentitiesnoconv("Date")), null, 'errors');
				$action = 'create';
			}

			$date_pointoftax = dol_mktime(12, 0, 0, $_POST['date_pointoftaxmonth'], $_POST['date_pointoftaxday'], $_POST['date_pointoftaxyear']);

			if (!$error)
			{
				if (!empty($originentity)) {
					$object->entity = $originentity;
				}
				$object->socid = GETPOST('socid', 'int');
				$object->ref = $_POST['ref'];
				$object->date = $dateinvoice;
				$object->date_pointoftax = $date_pointoftax;
				$object->note_public		= trim(GETPOST('note_public', 'none'));
				// We do not copy the private note
				$object->ref_client			= $_POST['ref_client'];
				$object->ref_int = $_POST['ref_int'];
				$object->modelpdf = $_POST['model'];
				$object->fk_project			= $_POST['projectid'];
				$object->cond_reglement_id	= 0;
				$object->mode_reglement_id	= $_POST['mode_reglement_id'];
				$object->fk_account = GETPOST('fk_account', 'int');
				$object->remise_absolue		= $_POST['remise_absolue'];
				$object->remise_percent		= $_POST['remise_percent'];
				$object->fk_incoterms = GETPOST('incoterm_id', 'int');
				$object->location_incoterms = GETPOST('location_incoterms', 'alpha');
				$object->multicurrency_code = GETPOST('multicurrency_code', 'alpha');
				$object->multicurrency_tx   = GETPOST('originmulticurrency_tx', 'int');

				// Proprietes particulieres a facture avoir
				$object->fk_facture_source = $sourceinvoice > 0 ? $sourceinvoice : '';
				$object->type = Facture::TYPE_CREDIT_NOTE;

				$facture_source = new Facture($db); // fetch origin object
				if ($facture_source->fetch($object->fk_facture_source) > 0)
				{
				    if ($facture_source->type == Facture::TYPE_SITUATION)
				    {
				        $object->situation_counter = $facture_source->situation_counter;
				        $object->situation_cycle_ref = $facture_source->situation_cycle_ref;
				        $facture_source->fetchPreviousNextSituationInvoice();
				    }
				}
				$id = $object->create($user);

				// NOTE: Pb with situation invoice
				// NOTE: fields total on situation invoice are stored as cumulative values on total of lines (bad) but delta on invoice total
				// NOTE: fields total on credit note are stored as delta both on total of lines and on invoice total (good)
				// NOTE: fields situation_percent on situation invoice are stored as cumulative values on lines (bad)
				// NOTE: fields situation_percent on credit note are stored as delta on lines (good)
				if (GETPOST('invoiceAvoirWithLines', 'int') == 1 && $id > 0)
				{
					if (!empty($facture_source->lines))
					{
						$fk_parent_line = 0;

						foreach ($facture_source->lines as $line)
						{
							// Extrafields
							if (method_exists($line, 'fetch_optionals')) {
								// load extrafields
								$line->fetch_optionals();
							}

							// Reset fk_parent_line for no child products and special product
							if (($line->product_type != 9 && empty($line->fk_parent_line)) || $line->product_type == 9) {
								$fk_parent_line = 0;
							}


							if ($facture_source->type == Facture::TYPE_SITUATION)
							{
							    $source_fk_prev_id = $line->fk_prev_id; // temporary storing situation invoice fk_prev_id
							    $line->fk_prev_id  = $line->id; // The new line of the new credit note we are creating must be linked to the situation invoice line it is created from

							    if (!empty($facture_source->tab_previous_situation_invoice))
							    {
							        // search the last standard invoice in cycle and the possible credit note between this last and facture_source
							    	// TODO Move this out of loop of $facture_source->lines
							    	$tab_jumped_credit_notes = array();
							    	$lineIndex = count($facture_source->tab_previous_situation_invoice) - 1;
							        $searchPreviousInvoice = true;
							        while ($searchPreviousInvoice)
							        {
							            if ($facture_source->tab_previous_situation_invoice[$lineIndex]->type == Facture::TYPE_SITUATION || $lineIndex < 1)
							            {
							                $searchPreviousInvoice = false; // find, exit;
							                break;
							            }
							            else
							            {
							            	if ($facture_source->tab_previous_situation_invoice[$lineIndex]->type == Facture::TYPE_CREDIT_NOTE) {
							            		$tab_jumped_credit_notes[$lineIndex] = $facture_source->tab_previous_situation_invoice[$lineIndex]->id;
							            	}
							                $lineIndex--; // go to previous invoice in cycle
							            }
							        }

							        $maxPrevSituationPercent = 0;
							        foreach ($facture_source->tab_previous_situation_invoice[$lineIndex]->lines as $prevLine)
							        {
							            if ($prevLine->id == $source_fk_prev_id)
							            {
							                $maxPrevSituationPercent = max($maxPrevSituationPercent, $prevLine->situation_percent);

							                //$line->subprice  = $line->subprice - $prevLine->subprice;
							                $line->total_ht  = $line->total_ht - $prevLine->total_ht;
							                $line->total_tva = $line->total_tva - $prevLine->total_tva;
							                $line->total_ttc = $line->total_ttc - $prevLine->total_ttc;
							                $line->total_localtax1 = $line->total_localtax1 - $prevLine->total_localtax1;
							                $line->total_localtax2 = $line->total_localtax2 - $prevLine->total_localtax2;

							                $line->multicurrency_subprice  = $line->multicurrency_subprice - $prevLine->multicurrency_subprice;
							                $line->multicurrency_total_ht  = $line->multicurrency_total_ht - $prevLine->multicurrency_total_ht;
							                $line->multicurrency_total_tva = $line->multicurrency_total_tva - $prevLine->multicurrency_total_tva;
							                $line->multicurrency_total_ttc = $line->multicurrency_total_ttc - $prevLine->multicurrency_total_ttc;
							            }
							        }

							        // prorata
							        $line->situation_percent = $maxPrevSituationPercent - $line->situation_percent;

							        //print 'New line based on invoice id '.$facture_source->tab_previous_situation_invoice[$lineIndex]->id.' fk_prev_id='.$source_fk_prev_id.' will be fk_prev_id='.$line->fk_prev_id.' '.$line->total_ht.' '.$line->situation_percent.'<br>';

							        // If there is some credit note between last situation invoice and invoice used for credit note generation (note: credit notes are stored as delta)
							        $maxPrevSituationPercent = 0;
							        foreach ($tab_jumped_credit_notes as $index => $creditnoteid) {
							        	foreach ($facture_source->tab_previous_situation_invoice[$index]->lines as $prevLine)
							        	{
							        		if ($prevLine->fk_prev_id == $source_fk_prev_id)
							        		{
							        			$maxPrevSituationPercent = $prevLine->situation_percent;

							        			$line->total_ht  -= $prevLine->total_ht;
							        			$line->total_tva -= $prevLine->total_tva;
							        			$line->total_ttc -= $prevLine->total_ttc;
							        			$line->total_localtax1 -= $prevLine->total_localtax1;
							        			$line->total_localtax2 -= $prevLine->total_localtax2;

							        			$line->multicurrency_subprice  -= $prevLine->multicurrency_subprice;
							        			$line->multicurrency_total_ht  -= $prevLine->multicurrency_total_ht;
							        			$line->multicurrency_total_tva -= $prevLine->multicurrency_total_tva;
							        			$line->multicurrency_total_ttc -= $prevLine->multicurrency_total_ttc;
							        		}
							        	}
							        }

							        // prorata
							        $line->situation_percent += $maxPrevSituationPercent;

							        //print 'New line based on invoice id '.$facture_source->tab_previous_situation_invoice[$lineIndex]->id.' fk_prev_id='.$source_fk_prev_id.' will be fk_prev_id='.$line->fk_prev_id.' '.$line->total_ht.' '.$line->situation_percent.'<br>';
							    }
							}

							$line->fk_facture = $object->id;
							$line->fk_parent_line = $fk_parent_line;

							$line->subprice = -$line->subprice; // invert price for object
							$line->pa_ht = $line->pa_ht; // we choosed to have buy/cost price always positive, so no revert of sign here
							$line->total_ht = -$line->total_ht;
							$line->total_tva = -$line->total_tva;
							$line->total_ttc = -$line->total_ttc;
							$line->total_localtax1 = -$line->total_localtax1;
							$line->total_localtax2 = -$line->total_localtax2;

							$line->multicurrency_subprice = -$line->multicurrency_subprice;
							$line->multicurrency_total_ht = -$line->multicurrency_total_ht;
							$line->multicurrency_total_tva = -$line->multicurrency_total_tva;
							$line->multicurrency_total_ttc = -$line->multicurrency_total_ttc;

							$result = $line->insert(0, 1); // When creating credit note with same lines than source, we must ignore error if discount alreayd linked

							$object->lines[] = $line; // insert new line in current object

							// Defined the new fk_parent_line
							if ($result > 0 && $line->product_type == 9) {
								$fk_parent_line = $result;
							}
						}

						$object->update_price(1);
					}
				}

				if (GETPOST('invoiceAvoirWithPaymentRestAmount', 'int') == 1 && $id > 0)
				{
					if ($facture_source->fetch($object->fk_facture_source) > 0)
					{
						$totalpaye = $facture_source->getSommePaiement();
						$totalcreditnotes = $facture_source->getSumCreditNotesUsed();
						$totaldeposits = $facture_source->getSumDepositsUsed();
						$remain_to_pay = abs($facture_source->total_ttc - $totalpaye - $totalcreditnotes - $totaldeposits);

						$object->addline($langs->trans('invoiceAvoirLineWithPaymentRestAmount'), $remain_to_pay, 1, 0, 0, 0, 0, 0, '', '', 'TTC');
					}
				}

				// Add link between credit note and origin
				if (!empty($object->fk_facture_source) && $id > 0) {
					$facture_source->fetch($object->fk_facture_source);
					$facture_source->fetchObjectLinked();

					if (!empty($facture_source->linkedObjectsIds)) {
						foreach ($facture_source->linkedObjectsIds as $sourcetype => $TIds) {
							$object->add_object_linked($sourcetype, current($TIds));
						}
					}
				}
			}
		}

		// Standard invoice or Deposit invoice, created from a Predefined template invoice
		if (($_POST['type'] == Facture::TYPE_STANDARD || $_POST['type'] == Facture::TYPE_DEPOSIT) && GETPOST('fac_rec', 'int') > 0)
		{
			$dateinvoice = dol_mktime(12, 0, 0, GETPOST('remonth', 'int'), GETPOST('reday', 'int'), GETPOST('reyear', 'int'));
			if (empty($dateinvoice))
			{
				$error++;
				setEventMessages($langs->trans("ErrorFieldRequired", $langs->transnoentitiesnoconv("Date")), null, 'errors');
				$action = 'create';
			}

			$date_pointoftax = dol_mktime(12, 0, 0, $_POST['date_pointoftaxmonth'], $_POST['date_pointoftaxday'], $_POST['date_pointoftaxyear']);

			if (!$error)
			{
				$object->socid = GETPOST('socid', 'int');
				$object->type            = $_POST['type'];
				$object->ref             = $_POST['ref'];
				$object->date            = $dateinvoice;
				$object->date_pointoftax = $date_pointoftax;
				$object->note_public = trim(GETPOST('note_public', 'none'));
				$object->note_private    = trim(GETPOST('note_private', 'none'));
				$object->ref_client      = $_POST['ref_client'];
				$object->ref_int = $_POST['ref_int'];
				$object->modelpdf        = $_POST['model'];
				$object->fk_project = $_POST['projectid'];
				$object->cond_reglement_id	= ($_POST['type'] == 3 ? 1 : $_POST['cond_reglement_id']);
				$object->mode_reglement_id	= $_POST['mode_reglement_id'];
				$object->fk_account = GETPOST('fk_account', 'int');
				$object->amount = $_POST['amount'];
				$object->remise_absolue		= $_POST['remise_absolue'];
				$object->remise_percent		= $_POST['remise_percent'];
				$object->fk_incoterms = GETPOST('incoterm_id', 'int');
				$object->location_incoterms = GETPOST('location_incoterms', 'alpha');
				$object->multicurrency_code = GETPOST('multicurrency_code', 'alpha');
				$object->multicurrency_tx   = GETPOST('originmulticurrency_tx', 'int');

				// Source facture
				$object->fac_rec = GETPOST('fac_rec', 'int');

				$id = $object->create($user); // This include recopy of links from recurring invoice and recurring invoice lines
			}
		}

		// Standard or deposit or proforma invoice, not from a Predefined template invoice
		if (($_POST['type'] == Facture::TYPE_STANDARD || $_POST['type'] == Facture::TYPE_DEPOSIT || $_POST['type'] == Facture::TYPE_PROFORMA || ($_POST['type'] == Facture::TYPE_SITUATION && empty($_POST['situations']))) && GETPOST('fac_rec') <= 0)
		{
			if (GETPOST('socid', 'int') < 1)
			{
				$error++;
				setEventMessages($langs->trans("ErrorFieldRequired", $langs->transnoentitiesnoconv("Customer")), null, 'errors');
				$action = 'create';
			}

			$dateinvoice = dol_mktime(12, 0, 0, GETPOST('remonth', 'int'), GETPOST('reday', 'int'), GETPOST('reyear', 'int'));
			if (empty($dateinvoice))
			{
				$error++;
				setEventMessages($langs->trans("ErrorFieldRequired", $langs->transnoentitiesnoconv("Date")), null, 'errors');
				$action = 'create';
			}

			$date_pointoftax = dol_mktime(12, 0, 0, $_POST['date_pointoftaxmonth'], $_POST['date_pointoftaxday'], $_POST['date_pointoftaxyear']);

			if (!$error)
			{
				// Si facture standard
				$object->socid = GETPOST('socid', 'int');
				$object->type				= GETPOST('type');
				$object->ref = $_POST['ref'];
				$object->date				= $dateinvoice;
				$object->date_pointoftax = $date_pointoftax;
				$object->note_public		= trim(GETPOST('note_public', 'none'));
				$object->note_private = trim(GETPOST('note_private', 'none'));
				$object->ref_client			= $_POST['ref_client'];
				$object->ref_int = $_POST['ref_int'];
				$object->modelpdf = $_POST['model'];
				$object->fk_project			= $_POST['projectid'];
				$object->cond_reglement_id	= ($_POST['type'] == 3 ? 1 : $_POST['cond_reglement_id']);
				$object->mode_reglement_id	= $_POST['mode_reglement_id'];
				$object->fk_account = GETPOST('fk_account', 'int');
				$object->amount = $_POST['amount'];
				$object->remise_absolue		= $_POST['remise_absolue'];
				$object->remise_percent		= $_POST['remise_percent'];
				$object->fk_incoterms = GETPOST('incoterm_id', 'int');
				$object->location_incoterms = GETPOST('location_incoterms', 'alpha');
				$object->multicurrency_code = GETPOST('multicurrency_code', 'alpha');
				$object->multicurrency_tx   = GETPOST('originmulticurrency_tx', 'int');

				if (GETPOST('type') == Facture::TYPE_SITUATION)
				{
					$object->situation_counter = 1;
					$object->situation_final = 0;
					$object->situation_cycle_ref = $object->newCycle();
				}

				if (in_array($object->type, $retainedWarrantyInvoiceAvailableType)) {
					$object->retained_warranty = GETPOST('retained_warranty', 'int');
					$object->retained_warranty_fk_cond_reglement = GETPOST('retained_warranty_fk_cond_reglement', 'int');
				}
				else {
					$object->retained_warranty = 0;
					$object->retained_warranty_fk_cond_reglement = 0;
				}

			    $retained_warranty_date_limit = GETPOST('retained_warranty_date_limit');
			    if (!empty($retained_warranty_date_limit) && $db->jdate($retained_warranty_date_limit)) {
			        $object->retained_warranty_date_limit = $db->jdate($retained_warranty_date_limit);
			    }
			    $object->retained_warranty_date_limit = !empty($object->retained_warranty_date_limit) ? $object->retained_warranty_date_limit : $object->calculate_date_lim_reglement($object->retained_warranty_fk_cond_reglement);

				$object->fetch_thirdparty();

				// If creation from another object of another module (Example: origin=propal, originid=1)
				if (!empty($origin) && !empty($originid))
				{
					// Parse element/subelement (ex: project_task)
					$element = $subelement = $origin;
					if (preg_match('/^([^_]+)_([^_]+)/i', $origin, $regs)) {
						$element = $regs [1];
						$subelement = $regs [2];
					}

					// For compatibility
					if ($element == 'order') {
						$element = $subelement = 'commande';
					}
					if ($element == 'propal') {
						$element = 'comm/propal';
						$subelement = 'propal';
					}
					if ($element == 'contract') {
						$element = $subelement = 'contrat';
					}
					if ($element == 'inter') {
						$element = $subelement = 'ficheinter';
					}
					if ($element == 'shipping') {
						$element = $subelement = 'expedition';
					}

					$object->origin = $origin;
					$object->origin_id = $originid;

					// Possibility to add external linked objects with hooks
					$object->linked_objects[$object->origin] = $object->origin_id;
					// link with order if it is a shipping invoice
					if ($object->origin == 'shipping')
					{
						require_once DOL_DOCUMENT_ROOT.'/expedition/class/expedition.class.php';
						$exp = new Expedition($db);
						$exp->fetch($object->origin_id);
						$exp->fetchObjectLinked();
						if (is_array($exp->linkedObjectsIds['commande']) && count($exp->linkedObjectsIds['commande']) > 0) {
							foreach ($exp->linkedObjectsIds['commande'] as $key => $value) {
								$object->linked_objects['commande'] = $value;
							}
						}
					}

					if (is_array($_POST['other_linked_objects']) && !empty($_POST['other_linked_objects']))
					{
						$object->linked_objects = array_merge($object->linked_objects, $_POST['other_linked_objects']);
					}

					$id = $object->create($user); // This include class to add_object_linked() and add add_contact()

					if ($id > 0)
					{
						dol_include_once('/'.$element.'/class/'.$subelement.'.class.php');

						$classname = ucfirst($subelement);
						$srcobject = new $classname($db);

						dol_syslog("Try to find source object origin=".$object->origin." originid=".$object->origin_id." to add lines or deposit lines");
						$result = $srcobject->fetch($object->origin_id);

						$typeamount = GETPOST('typedeposit', 'aZ09');
						$valuedeposit = price2num(GETPOST('valuedeposit', 'alpha'), 'MU');

						// If deposit invoice
						if ($_POST['type'] == Facture::TYPE_DEPOSIT && in_array($typeamount, array('amount', 'variable')))
						{
							$amountdeposit = array();
							if (!empty($conf->global->MAIN_DEPOSIT_MULTI_TVA))
							{
								if ($typeamount == 'amount') $amount = $valuedeposit;
								else $amount = $srcobject->total_ttc * ($valuedeposit / 100);

								$TTotalByTva = array();
								foreach ($srcobject->lines as &$line)
								{
									if (!empty($line->special_code)) continue;
									$TTotalByTva[$line->tva_tx] += $line->total_ttc;
								}

								foreach ($TTotalByTva as $tva => &$total)
								{
									$coef = $total / $srcobject->total_ttc; // Calc coef
									$am = $amount * $coef;
									$amount_ttc_diff += $am;
									$amountdeposit[$tva] += $am / (1 + $tva / 100); // Convert into HT for the addline
								}
							}
							else
							{
								if ($typeamount == 'amount')
								{
									$amountdeposit[0] = $valuedeposit;
								}
								elseif ($typeamount == 'variable')
								{
									if ($result > 0)
									{
										$totalamount = 0;
										$lines = $srcobject->lines;
										$numlines = count($lines);
										for ($i = 0; $i < $numlines; $i++)
										{
											$qualified = 1;
											if (empty($lines[$i]->qty)) $qualified = 0; // We discard qty=0, it is an option
											if (!empty($lines[$i]->special_code)) $qualified = 0; // We discard special_code (frais port, ecotaxe, option, ...)
											if ($qualified) {
												$totalamount += $lines[$i]->total_ht; // Fixme : is it not for the customer ? Shouldn't we take total_ttc ?
												$tva_tx = $lines[$i]->tva_tx;
												$amountdeposit[$tva_tx] += ($lines[$i]->total_ht * $valuedeposit) / 100;
											}
										}

										if ($totalamount == 0) {
											$amountdeposit[0] = 0;
										}
									} else {
										setEventMessages($srcobject->error, $srcobject->errors, 'errors');
										$error++;
									}
								}

								$amount_ttc_diff = $amountdeposit[0];
							}

							foreach ($amountdeposit as $tva => $amount)
							{
								if (empty($amount)) continue;

								$arraylist = array(
									'amount' => 'FixAmount',
									'variable' => 'VarAmount'
								);
								$descline = '(DEPOSIT)';
								//$descline.= ' - '.$langs->trans($arraylist[$typeamount]);
								if ($typeamount == 'amount') {
									$descline .= ' ('.price($valuedeposit, '', $langs, 0, - 1, - 1, (!empty($object->multicurrency_code) ? $object->multicurrency_code : $conf->currency)).')';
								} elseif ($typeamount == 'variable') {
									$descline .= ' ('.$valuedeposit.'%)';
								}

								$descline .= ' - '.$srcobject->ref;
								$result = $object->addline(
										$descline,
										$amount, // subprice
										1, // quantity
										$tva, // vat rate
										0, // localtax1_tx
										0, // localtax2_tx
										(empty($conf->global->INVOICE_PRODUCTID_DEPOSIT) ? 0 : $conf->global->INVOICE_PRODUCTID_DEPOSIT), // fk_product
										0, // remise_percent
										0, // date_start
										0, // date_end
										0,
										$lines[$i]->info_bits, // info_bits
										0,
										'HT',
										0,
										0, // product_type
										1,
										$lines[$i]->special_code,
										$object->origin,
										0,
										0,
										0,
										0
										//,$langs->trans('Deposit') //Deprecated
									);
							}

							$diff = $object->total_ttc - $amount_ttc_diff;

							if (!empty($conf->global->MAIN_DEPOSIT_MULTI_TVA) && $diff != 0)
							{
								$object->fetch_lines();
								$subprice_diff = $object->lines[0]->subprice - $diff / (1 + $object->lines[0]->tva_tx / 100);
								$object->updateline($object->lines[0]->id, $object->lines[0]->desc, $subprice_diff, $object->lines[0]->qty, $object->lines[0]->remise_percent, $object->lines[0]->date_start, $object->lines[0]->date_end, $object->lines[0]->tva_tx, 0, 0, 'HT', $object->lines[0]->info_bits, $object->lines[0]->product_type, 0, 0, 0, $object->lines[0]->pa_ht, $object->lines[0]->label, 0, array(), 100);
							}
						}

						if ($_POST['type'] != Facture::TYPE_DEPOSIT || ($_POST['type'] == Facture::TYPE_DEPOSIT && $typeamount == 'variablealllines'))
						{
							if ($result > 0)
							{
								$lines = $srcobject->lines;
								if (empty($lines) && method_exists($srcobject, 'fetch_lines'))
								{
									$srcobject->fetch_lines();
									$lines = $srcobject->lines;
								}

								// If we create a deposit with all lines and a percent, we change amount
								if ($_POST['type'] == Facture::TYPE_DEPOSIT && $typeamount == 'variablealllines') {
									if (is_array($lines)) {
										foreach ($lines as $line) {
											// We keep ->subprice and ->pa_ht, but we change the qty
											$line->qty = price2num($line->qty * $valuedeposit / 100, 'MS');
										}
									}
								}

								$fk_parent_line = 0;
								$num = count($lines);
								for ($i = 0; $i < $num; $i++)
								{
									// Don't add lines with qty 0 when coming from a shipment including all order lines
									if ($srcobject->element == 'shipping' && $conf->global->SHIPMENT_GETS_ALL_ORDER_PRODUCTS && $lines[$i]->qty == 0) continue;
									// Don't add closed lines when coming from a contract (Set constant to '0,5' to exclude also inactive lines)
									if (!isset($conf->global->CONTRACT_EXCLUDE_SERVICES_STATUS_FOR_INVOICE)) $conf->global->CONTRACT_EXCLUDE_SERVICES_STATUS_FOR_INVOICE = '5';
									if ($srcobject->element == 'contrat' && in_array($lines[$i]->statut, explode(',', $conf->global->CONTRACT_EXCLUDE_SERVICES_STATUS_FOR_INVOICE))) continue;

									$label = (!empty($lines[$i]->label) ? $lines[$i]->label : '');
									$desc = (!empty($lines[$i]->desc) ? $lines[$i]->desc : $lines[$i]->libelle);
									if ($object->situation_counter == 1) $lines[$i]->situation_percent = 0;

									if ($lines[$i]->subprice < 0 && empty($conf->global->INVOICE_KEEP_DISCOUNT_LINES_AS_IN_ORIGIN))
									{
										// Negative line, we create a discount line
										$discount = new DiscountAbsolute($db);
										$discount->fk_soc = $object->socid;
										$discount->amount_ht = abs($lines[$i]->total_ht);
										$discount->amount_tva = abs($lines[$i]->total_tva);
										$discount->amount_ttc = abs($lines[$i]->total_ttc);
										$discount->tva_tx = $lines[$i]->tva_tx;
										$discount->fk_user = $user->id;
										$discount->description = $desc;
										$discountid = $discount->create($user);
										if ($discountid > 0) {
											$result = $object->insert_discount($discountid); // This include link_to_invoice
										} else {
											setEventMessages($discount->error, $discount->errors, 'errors');
											$error++;
											break;
										}
									} else {
										// Positive line
										$product_type = ($lines[$i]->product_type ? $lines[$i]->product_type : 0);

										// Date start
										$date_start = false;
										if ($lines[$i]->date_debut_prevue)
											$date_start = $lines[$i]->date_debut_prevue;
										if ($lines[$i]->date_debut_reel)
											$date_start = $lines[$i]->date_debut_reel;
										if ($lines[$i]->date_start)
											$date_start = $lines[$i]->date_start;

											// Date end
										$date_end = false;
										if ($lines[$i]->date_fin_prevue)
											$date_end = $lines[$i]->date_fin_prevue;
										if ($lines[$i]->date_fin_reel)
											$date_end = $lines[$i]->date_fin_reel;
										if ($lines[$i]->date_end)
											$date_end = $lines[$i]->date_end;

											// Reset fk_parent_line for no child products and special product
										if (($lines[$i]->product_type != 9 && empty($lines[$i]->fk_parent_line)) || $lines[$i]->product_type == 9) {
											$fk_parent_line = 0;
										}

										// Extrafields
										if (method_exists($lines[$i], 'fetch_optionals')) {
											$lines[$i]->fetch_optionals();
											$array_options = $lines[$i]->array_options;
										}

										$tva_tx = $lines[$i]->tva_tx;
										if (!empty($lines[$i]->vat_src_code) && !preg_match('/\(/', $tva_tx)) $tva_tx .= ' ('.$lines[$i]->vat_src_code.')';

										// View third's localtaxes for NOW and do not use value from origin.
										// TODO Is this really what we want ? Yes if source is template invoice but what if proposal or order ?
										$localtax1_tx = get_localtax($tva_tx, 1, $object->thirdparty);
										$localtax2_tx = get_localtax($tva_tx, 2, $object->thirdparty);

                                        $result = $object->addline(
											$desc, $lines[$i]->subprice, $lines[$i]->qty, $tva_tx, $localtax1_tx, $localtax2_tx, $lines[$i]->fk_product,
											$lines[$i]->remise_percent, $date_start, $date_end, 0, $lines[$i]->info_bits, $lines[$i]->fk_remise_except,
											'HT', 0, $product_type, $lines[$i]->rang, $lines[$i]->special_code, $object->origin, $lines[$i]->rowid,
											$fk_parent_line, $lines[$i]->fk_fournprice, $lines[$i]->pa_ht, $label, $array_options,
											$lines[$i]->situation_percent, $lines[$i]->fk_prev_id, $lines[$i]->fk_unit
										);

										if ($result > 0) {
											$lineid = $result;
										} else {
											$lineid = 0;
											$error++;
											break;
										}

										// Defined the new fk_parent_line
										if ($result > 0 && $lines[$i]->product_type == 9) {
											$fk_parent_line = $result;
										}
									}
								}
							} else {
								setEventMessages($srcobject->error, $srcobject->errors, 'errors');
								$error++;
							}
						}

						// Now we create same links to contact than the ones found on origin object
						/* Useless, already into the create
						if (! empty($conf->global->MAIN_PROPAGATE_CONTACTS_FROM_ORIGIN))
						{
    						$originforcontact = $object->origin;
    						$originidforcontact = $object->origin_id;
    						if ($originforcontact == 'shipping')     // shipment and order share the same contacts. If creating from shipment we take data of order
    						{
    						    $originforcontact=$srcobject->origin;
    						    $originidforcontact=$srcobject->origin_id;
    						}
    						$sqlcontact = "SELECT code, fk_socpeople FROM ".MAIN_DB_PREFIX."element_contact as ec, ".MAIN_DB_PREFIX."c_type_contact as ctc";
    						$sqlcontact.= " WHERE element_id = ".$originidforcontact." AND ec.fk_c_type_contact = ctc.rowid AND ctc.element = '".$originforcontact."'";

    						$resqlcontact = $db->query($sqlcontact);
    						if ($resqlcontact)
    						{
                                while($objcontact = $db->fetch_object($resqlcontact))
                                {
                                    //print $objcontact->code.'-'.$objcontact->fk_socpeople."\n";
                                    $object->add_contact($objcontact->fk_socpeople, $objcontact->code);
                                }
    						}
    						else dol_print_error($resqlcontact);
						}*/

						// Hooks
						$parameters = array('objFrom' => $srcobject);
						$reshook = $hookmanager->executeHooks('createFrom', $parameters, $object, $action); // Note that $action and $object may have been
						// modified by hook
						if ($reshook < 0)
						{
							setEventMessages($hookmanager->error, $hookmanager->errors, 'errors');
							$error++;
						}
					} else {
						setEventMessages($object->error, $object->errors, 'errors');
						$error++;
					}
				}
				else
				{   // If some invoice's lines coming from page
					$id = $object->create($user);

					for ($i = 1; $i <= $NBLINES; $i++) {
						if ($_POST['idprod'.$i]) {
							$product = new Product($db);
							$product->fetch($_POST['idprod'.$i]);
							$startday = dol_mktime(12, 0, 0, $_POST['date_start'.$i.'month'], $_POST['date_start'.$i.'day'], $_POST['date_start'.$i.'year']);
							$endday = dol_mktime(12, 0, 0, $_POST['date_end'.$i.'month'], $_POST['date_end'.$i.'day'], $_POST['date_end'.$i.'year']);
							$result = $object->addline($product->description, $product->price, $_POST['qty'.$i], $product->tva_tx, $product->localtax1_tx, $product->localtax2_tx, $_POST['idprod'.$i], $_POST['remise_percent'.$i], $startday, $endday, 0, 0, '', $product->price_base_type, $product->price_ttc, $product->type, -1, 0, '', 0, 0, null, 0, '', 0, 100, '', $product->fk_unit);
						}
					}
				}
			}
		}

		// Situation invoices
		if (GETPOST('type') == Facture::TYPE_SITUATION && (!empty($_POST['situations'])))
		{
			$datefacture = dol_mktime(12, 0, 0, GETPOST('remonth', 'int'), GETPOST('reday', 'int'), GETPOST('reyear', 'int'));
			if (empty($datefacture)) {
				$error++;
				$mesg = $langs->trans("ErrorFieldRequired", $langs->transnoentitiesnoconv("Date"));
                setEventMessages($mesg, null, 'errors');
			}

			$date_pointoftax = dol_mktime(12, 0, 0, $_POST['date_pointoftaxmonth'], $_POST['date_pointoftaxday'], $_POST['date_pointoftaxyear']);

			if (!($_POST['situations'] > 0)) {
				$error++;
				$mesg = $langs->trans("ErrorFieldRequired", $langs->transnoentitiesnoconv("InvoiceSituation"));
                setEventMessages($mesg, null, 'errors');
                $action = 'create';
			}

			if (!$error) {
				$result = $object->fetch($_POST['situations']);
				$object->fk_facture_source = $_POST['situations'];
				$object->type = Facture::TYPE_SITUATION;

				if (!empty($origin) && !empty($originid))
				{
					include_once DOL_DOCUMENT_ROOT.'/core/lib/price.lib.php';

					$object->origin = $origin;
					$object->origin_id = $originid;

					// retained warranty
					if (!empty($conf->global->INVOICE_USE_RETAINED_WARRANTY))
					{
					    $retained_warranty = GETPOST('retained_warranty', 'int');
					    if (price2num($retained_warranty) > 0)
					    {
					        $object->retained_warranty = price2num($retained_warranty);
					    }

					    if (GETPOST('retained_warranty_fk_cond_reglement', 'int') > 0)
					    {
                			$object->retained_warranty_fk_cond_reglement = GETPOST('retained_warranty_fk_cond_reglement', 'int');
					    }

				        $retained_warranty_date_limit = GETPOST('retained_warranty_date_limit');
				        if (!empty($retained_warranty_date_limit) && $db->jdate($retained_warranty_date_limit)) {
				            $object->retained_warranty_date_limit = $db->jdate($retained_warranty_date_limit);
				        }
					    $object->retained_warranty_date_limit = !empty($object->retained_warranty_date_limit) ? $object->retained_warranty_date_limit : $object->calculate_date_lim_reglement($object->retained_warranty_fk_cond_reglement);
                	}

					foreach ($object->lines as $i => &$line)
					{
						$line->origin = $object->origin;
						$line->origin_id = $line->id;
						$line->fk_prev_id = $line->id;
						$line->fetch_optionals();
						$line->situation_percent = $line->get_prev_progress($object->id); // get good progress including credit note

						// The $line->situation_percent has been modified, so we must recalculate all amounts
						$tabprice = calcul_price_total($line->qty, $line->subprice, $line->remise_percent, $line->tva_tx, $line->localtax1_tx, $line->localtax2_tx, 0, 'HT', 0, $line->product_type, $mysoc, '', $line->situation_percent);
						$line->total_ht = $tabprice[0];
						$line->total_tva = $tabprice[1];
						$line->total_ttc = $tabprice[2];
						$line->total_localtax1 = $tabprice[9];
						$line->total_localtax2 = $tabprice[10];
						$line->multicurrency_total_ht  = $tabprice[16];
						$line->multicurrency_total_tva = $tabprice[17];
						$line->multicurrency_total_ttc = $tabprice[18];

						// Si fk_remise_except defini on vérifie si la réduction à déjà été appliquée
						if ($line->fk_remise_except)
						{
						    $discount = new DiscountAbsolute($line->db);
						    $result = $discount->fetch($line->fk_remise_except);
						    if ($result > 0)
						    {
						        // Check if discount not already affected to another invoice
						        if ($discount->fk_facture_line > 0)
						        {
						            $line->fk_remise_except = 0;
						        }
						    }
						}
					}
				}

				$object->fetch_thirdparty();
				$object->date = $datefacture;
				$object->date_pointoftax = $date_pointoftax;
				$object->note_public = trim(GETPOST('note_public', 'none'));
				$object->note = trim(GETPOST('note', 'none'));
				$object->note_private = trim(GETPOST('note', 'none'));
				$object->ref_client = GETPOST('ref_client', 'alpha');
				$object->ref_int = GETPOST('ref_int', 'alpha');
				$object->modelpdf = GETPOST('model', 'alpha');
				$object->fk_project = GETPOST('projectid', 'int');
				$object->cond_reglement_id = GETPOST('cond_reglement_id', 'int');
				$object->mode_reglement_id = GETPOST('mode_reglement_id', 'int');
				$object->remise_absolue = GETPOST('remise_absolue', 'int');
				$object->remise_percent = GETPOST('remise_percent', 'int');

				// Proprietes particulieres a facture de remplacement

				$object->situation_counter = $object->situation_counter + 1;
				$id = $object->createFromCurrent($user);
				if ($id <= 0)
				{
					$mesg = $object->error;
				}
				else
				{
					$nextSituationInvoice = new Facture($db);
					$nextSituationInvoice->fetch($id);

					// create extrafields with data from create form
					$extrafields->fetch_name_optionals_label($nextSituationInvoice->table_element);
					$ret = $extrafields->setOptionalsFromPost(null, $nextSituationInvoice);
					if ($ret > 0) {
						$nextSituationInvoice->insertExtraFields();
					}
				}
			}
		}

		// End of object creation, we show it
		if ($id > 0 && !$error)
		{
			$db->commit();

			// Define output language
			if (empty($conf->global->MAIN_DISABLE_PDF_AUTOUPDATE) && count($object->lines))
			{
				$outputlangs = $langs;
				$newlang = '';
				if ($conf->global->MAIN_MULTILANGS && empty($newlang) && GETPOST('lang_id', 'aZ09')) $newlang = GETPOST('lang_id', 'aZ09');
				if ($conf->global->MAIN_MULTILANGS && empty($newlang))	$newlang = $object->thirdparty->default_lang;
				if (!empty($newlang)) {
					$outputlangs = new Translate("", $conf);
					$outputlangs->setDefaultLang($newlang);
					$outputlangs->load('products');
				}
				$model = $object->modelpdf;
				$ret = $object->fetch($id); // Reload to get new records

				$result = $object->generateDocument($model, $outputlangs, $hidedetails, $hidedesc, $hideref);
				if ($result < 0) setEventMessages($object->error, $object->errors, 'errors');
			}

			header('Location: '.$_SERVER["PHP_SELF"].'?facid='.$id);
			exit();
		}
		else
		{
			$db->rollback();
			$action = 'create';
			$_GET["origin"] = $_POST["origin"];
			$_GET["originid"] = $_POST["originid"];
			setEventMessages($object->error, $object->errors, 'errors');
		}
	}

	// Add a new line
	elseif ($action == 'addline' && $usercancreate)
	{
		$langs->load('errors');
		$error = 0;

		// Set if we used free entry or predefined product
		$predef = '';
		$product_desc = (GETPOST('dp_desc', 'none') ?GETPOST('dp_desc', 'none') : '');
		$price_ht = GETPOST('price_ht');
		$price_ht_devise = GETPOST('multicurrency_price_ht');
		$prod_entry_mode = GETPOST('prod_entry_mode', 'alpha');
		if ($prod_entry_mode == 'free')
		{
			$idprod = 0;
			$tva_tx = (GETPOST('tva_tx', 'alpha') ? GETPOST('tva_tx', 'alpha') : 0);
		}
		else
		{
			$idprod = GETPOST('idprod', 'int');
			$tva_tx = '';
		}

		$qty = GETPOST('qty'.$predef);
		$remise_percent = GETPOST('remise_percent'.$predef);

		// Extrafields
		$extralabelsline = $extrafields->fetch_name_optionals_label($object->table_element_line);
		$array_options = $extrafields->getOptionalsFromPost($object->table_element_line, $predef);
		// Unset extrafield
		if (is_array($extralabelsline)) {
			// Get extra fields
			foreach ($extralabelsline as $key => $value) {
				unset($_POST["options_".$key.$predef]);
			}
		}

		if (empty($idprod) && ($price_ht < 0) && ($qty < 0)) {
			setEventMessages($langs->trans('ErrorBothFieldCantBeNegative', $langs->transnoentitiesnoconv('UnitPriceHT'), $langs->transnoentitiesnoconv('Qty')), null, 'errors');
			$error++;
		}
		if (!$prod_entry_mode)
		{
			if (GETPOST('type') < 0 && !GETPOST('search_idprod'))
			{
				setEventMessages($langs->trans('ErrorChooseBetweenFreeEntryOrPredefinedProduct'), null, 'errors');
				$error++;
			}
		}
		if ($prod_entry_mode == 'free' && empty($idprod) && GETPOST('type') < 0) {
			setEventMessages($langs->trans('ErrorFieldRequired', $langs->transnoentitiesnoconv('Type')), null, 'errors');
			$error++;
		}
		if (($prod_entry_mode == 'free' && empty($idprod) && (($price_ht < 0 && empty($conf->global->FACTURE_ENABLE_NEGATIVE_LINES)) || $price_ht == '') && $price_ht_devise == '') && $object->type != Facture::TYPE_CREDIT_NOTE) 	// Unit price can be 0 but not ''
		{
			if ($price_ht < 0 && empty($conf->global->FACTURE_ENABLE_NEGATIVE_LINES))
			{
				$langs->load("errors");
				if ($object->type == $object::TYPE_DEPOSIT) {
					// Using negative lines on deposit lead to headach and blocking problems when you want to consume them.
					setEventMessages($langs->trans("ErrorLinesCantBeNegativeOnDeposits"), null, 'errors');
				} else {
					setEventMessages($langs->trans("ErrorFieldCantBeNegativeOnInvoice", $langs->transnoentitiesnoconv("UnitPriceHT"), $langs->transnoentitiesnoconv("CustomerAbsoluteDiscountShort")), null, 'errors');
				}
				$error++;
			}
			else
			{
				setEventMessages($langs->trans("ErrorFieldRequired", $langs->transnoentitiesnoconv("UnitPriceHT")), null, 'errors');
				$error++;
			}
		}
		if ($qty == '') {
			setEventMessages($langs->trans('ErrorFieldRequired', $langs->transnoentitiesnoconv('Qty')), null, 'errors');
			$error++;
		}
		if ($prod_entry_mode == 'free' && empty($idprod) && empty($product_desc)) {
			setEventMessages($langs->trans('ErrorFieldRequired', $langs->transnoentitiesnoconv('Description')), null, 'errors');
			$error++;
		}
		if ($qty < 0) {
			$langs->load("errors");
			setEventMessages($langs->trans('ErrorQtyForCustomerInvoiceCantBeNegative'), null, 'errors');
			$error++;
		}

		if (!$error && !empty($conf->variants->enabled) && $prod_entry_mode != 'free') {
			if ($combinations = GETPOST('combinations', 'array')) {
				//Check if there is a product with the given combination
				$prodcomb = new ProductCombination($db);

				if ($res = $prodcomb->fetchByProductCombination2ValuePairs($idprod, $combinations)) {
					$idprod = $res->fk_product_child;
				}
				else
				{
					setEventMessages($langs->trans('ErrorProductCombinationNotFound'), null, 'errors');
					$error++;
				}
			}
		}

		if (!$error && ($qty >= 0) && (!empty($product_desc) || !empty($idprod))) {
			$ret = $object->fetch($id);
			if ($ret < 0) {
				dol_print_error($db, $object->error);
				exit();
			}
			$ret = $object->fetch_thirdparty();

			// Clean parameters
			$date_start = dol_mktime(GETPOST('date_start'.$predef.'hour'), GETPOST('date_start'.$predef.'min'), GETPOST('date_start'.$predef.'sec'), GETPOST('date_start'.$predef.'month'), GETPOST('date_start'.$predef.'day'), GETPOST('date_start'.$predef.'year'));
			$date_end = dol_mktime(GETPOST('date_end'.$predef.'hour'), GETPOST('date_end'.$predef.'min'), GETPOST('date_end'.$predef.'sec'), GETPOST('date_end'.$predef.'month'), GETPOST('date_end'.$predef.'day'), GETPOST('date_end'.$predef.'year'));
			$price_base_type = (GETPOST('price_base_type', 'alpha') ? GETPOST('price_base_type', 'alpha') : 'HT');

			// Define special_code for special lines
			$special_code = 0;
			// if (empty($_POST['qty'])) $special_code=3; // Options should not exists on invoices

			// Ecrase $pu par celui du produit
			// Ecrase $desc par celui du produit
			// Ecrase $tva_tx par celui du produit
			// Ecrase $base_price_type par celui du produit
			// Replaces $fk_unit with the product's
			if (!empty($idprod))
			{
				$prod = new Product($db);
				$prod->fetch($idprod);

				$label = ((GETPOST('product_label') && GETPOST('product_label') != $prod->label) ? GETPOST('product_label') : '');

				// Search the correct price into loaded array product_price_by_qty using id of array retrieved into POST['pqp'].
				$pqp = (GETPOST('pbq', 'int') ? GETPOST('pbq', 'int') : 0);

				$datapriceofproduct = $prod->getSellPrice($mysoc, $object->thirdparty, $pqp);

				$pu_ht = $datapriceofproduct['pu_ht'];
				$pu_ttc = $datapriceofproduct['pu_ttc'];
				$price_min = $datapriceofproduct['price_min'];
				$price_base_type = $datapriceofproduct['price_base_type'];
				$tva_tx = $datapriceofproduct['tva_tx'];
				$tva_npr = $datapriceofproduct['tva_npr'];

				$tmpvat = price2num(preg_replace('/\s*\(.*\)/', '', $tva_tx));
				$tmpprodvat = price2num(preg_replace('/\s*\(.*\)/', '', $prod->tva_tx));

				// if price ht was forced (ie: from gui when calculated by margin rate and cost price). TODO Why this ?
				if (!empty($price_ht))
				{
					$pu_ht = price2num($price_ht, 'MU');
					$pu_ttc = price2num($pu_ht * (1 + ($tmpvat / 100)), 'MU');
				}
				// On reevalue prix selon taux tva car taux tva transaction peut etre different
				// de ceux du produit par defaut (par exemple si pays different entre vendeur et acheteur).
				elseif ($tmpvat != $tmpprodvat)
				{
					if ($price_base_type != 'HT')
					{
						$pu_ht = price2num($pu_ttc / (1 + ($tmpvat / 100)), 'MU');
					}
					else
					{
						$pu_ttc = price2num($pu_ht * (1 + ($tmpvat / 100)), 'MU');
					}
				}

				$desc = '';

				// Define output language
				if (!empty($conf->global->MAIN_MULTILANGS) && !empty($conf->global->PRODUIT_TEXTS_IN_THIRDPARTY_LANGUAGE)) {
					$outputlangs = $langs;
					$newlang = '';
					if (empty($newlang) && GETPOST('lang_id', 'aZ09'))
						$newlang = GETPOST('lang_id', 'aZ09');
					if (empty($newlang))
						$newlang = $object->thirdparty->default_lang;
					if (!empty($newlang)) {
						$outputlangs = new Translate("", $conf);
						$outputlangs->setDefaultLang($newlang);
						$outputlangs->load('products');
					}

					$desc = (!empty($prod->multilangs [$outputlangs->defaultlang] ["description"])) ? $prod->multilangs [$outputlangs->defaultlang] ["description"] : $prod->description;
				} else {
					$desc = $prod->description;
				}

				if (!empty($product_desc) && !empty($conf->global->MAIN_NO_CONCAT_DESCRIPTION)) $desc = $product_desc;
				else $desc = dol_concatdesc($desc, $product_desc, '', !empty($conf->global->MAIN_CHANGE_ORDER_CONCAT_DESCRIPTION));

				// Add custom code and origin country into description
				if (empty($conf->global->MAIN_PRODUCT_DISABLE_CUSTOMCOUNTRYCODE) && (!empty($prod->customcode) || !empty($prod->country_code))) {
					$tmptxt = '(';
					// Define output language
					if (!empty($conf->global->MAIN_MULTILANGS) && !empty($conf->global->PRODUIT_TEXTS_IN_THIRDPARTY_LANGUAGE)) {
						$outputlangs = $langs;
						$newlang = '';
						if (empty($newlang) && GETPOST('lang_id', 'alpha'))
							$newlang = GETPOST('lang_id', 'alpha');
						if (empty($newlang))
							$newlang = $object->thirdparty->default_lang;
						if (!empty($newlang)) {
							$outputlangs = new Translate("", $conf);
							$outputlangs->setDefaultLang($newlang);
							$outputlangs->load('products');
						}
						if (!empty($prod->customcode))
							$tmptxt .= $outputlangs->transnoentitiesnoconv("CustomCode").': '.$prod->customcode;
						if (!empty($prod->customcode) && !empty($prod->country_code))
							$tmptxt .= ' - ';
						if (!empty($prod->country_code))
							$tmptxt .= $outputlangs->transnoentitiesnoconv("CountryOrigin").': '.getCountry($prod->country_code, 0, $db, $outputlangs, 0);
					} else {
						if (!empty($prod->customcode))
							$tmptxt .= $langs->transnoentitiesnoconv("CustomCode").': '.$prod->customcode;
						if (!empty($prod->customcode) && !empty($prod->country_code))
							$tmptxt .= ' - ';
						if (!empty($prod->country_code))
							$tmptxt .= $langs->transnoentitiesnoconv("CountryOrigin").': '.getCountry($prod->country_code, 0, $db, $langs, 0);
					}
					$tmptxt .= ')';
					$desc = dol_concatdesc($desc, $tmptxt);
				}

				$type = $prod->type;
				$fk_unit = $prod->fk_unit;
			} else {
				$pu_ht = price2num($price_ht, 'MU');
				$pu_ttc = price2num(GETPOST('price_ttc'), 'MU');
				$tva_npr = (preg_match('/\*/', $tva_tx) ? 1 : 0);
				$tva_tx = str_replace('*', '', $tva_tx);
				if (empty($tva_tx)) $tva_npr = 0;
				$label = (GETPOST('product_label') ? GETPOST('product_label') : '');
				$desc = $product_desc;
				$type = GETPOST('type');
				$fk_unit = GETPOST('units', 'alpha');
				$pu_ht_devise = price2num($price_ht_devise, 'MU');
			}

			// Margin
			$fournprice = price2num(GETPOST('fournprice'.$predef) ? GETPOST('fournprice'.$predef) : '');
			$buyingprice = price2num(GETPOST('buying_price'.$predef) != '' ? GETPOST('buying_price'.$predef) : ''); // If buying_price is '0', we must keep this value

			// Local Taxes
			$localtax1_tx = get_localtax($tva_tx, 1, $object->thirdparty, $mysoc, $tva_npr);
			$localtax2_tx = get_localtax($tva_tx, 2, $object->thirdparty, $mysoc, $tva_npr);

			$info_bits = 0;
			if ($tva_npr)
				$info_bits |= 0x01;

			$price2num_pu_ht = price2num($pu_ht);
			$price2num_remise_percent = price2num($remise_percent);
			$price2num_price_min = price2num($price_min);
			if (empty($price2num_pu_ht)) $price2num_pu_ht = 0;
			if (empty($price2num_remise_percent)) $price2num_remise_percent = 0;
			if (empty($price2num_price_min)) $price2num_price_min = 0;

			if ($usercanproductignorepricemin && (!empty($price_min) && ($price2num_pu_ht * (1 - $price2num_remise_percent / 100) < $price2num_price_min))) {
				$mesg = $langs->trans("CantBeLessThanMinPrice", price(price2num($price_min, 'MU'), 0, $langs, 0, 0, - 1, $conf->currency));
				setEventMessages($mesg, null, 'errors');
			} else {
				// Insert line
				$result = $object->addline($desc, $pu_ht, $qty, $tva_tx, $localtax1_tx, $localtax2_tx, $idprod, $remise_percent, $date_start, $date_end, 0, $info_bits, '', $price_base_type, $pu_ttc, $type, - 1, $special_code, '', 0, GETPOST('fk_parent_line'), $fournprice, $buyingprice, $label, $array_options, $_POST['progress'], '', $fk_unit, $pu_ht_devise);

				if ($result > 0)
				{
					// Define output language and generate document
					if (empty($conf->global->MAIN_DISABLE_PDF_AUTOUPDATE))
					{
						$outputlangs = $langs;
						$newlang = '';
						if ($conf->global->MAIN_MULTILANGS && empty($newlang) && GETPOST('lang_id', 'aZ09')) $newlang = GETPOST('lang_id', 'aZ09');
						if ($conf->global->MAIN_MULTILANGS && empty($newlang))	$newlang = $object->thirdparty->default_lang;
						if (!empty($newlang)) {
							$outputlangs = new Translate("", $conf);
							$outputlangs->setDefaultLang($newlang);
							$outputlangs->load('products');
						}
						$model = $object->modelpdf;
						$ret = $object->fetch($id); // Reload to get new records

						$result = $object->generateDocument($model, $outputlangs, $hidedetails, $hidedesc, $hideref);
						if ($result < 0) setEventMessages($object->error, $object->errors, 'errors');
					}

					unset($_POST['prod_entry_mode']);

					unset($_POST['qty']);
					unset($_POST['type']);
					unset($_POST['remise_percent']);
					unset($_POST['price_ht']);
					unset($_POST['multicurrency_price_ht']);
					unset($_POST['price_ttc']);
					unset($_POST['tva_tx']);
					unset($_POST['product_ref']);
					unset($_POST['product_label']);
					unset($_POST['product_desc']);
					unset($_POST['fournprice']);
					unset($_POST['buying_price']);
					unset($_POST['np_marginRate']);
					unset($_POST['np_markRate']);
					unset($_POST['dp_desc']);
					unset($_POST['idprod']);
					unset($_POST['units']);

					unset($_POST['date_starthour']);
					unset($_POST['date_startmin']);
					unset($_POST['date_startsec']);
					unset($_POST['date_startday']);
					unset($_POST['date_startmonth']);
					unset($_POST['date_startyear']);
					unset($_POST['date_endhour']);
					unset($_POST['date_endmin']);
					unset($_POST['date_endsec']);
					unset($_POST['date_endday']);
					unset($_POST['date_endmonth']);
					unset($_POST['date_endyear']);

					unset($_POST['situations']);
					unset($_POST['progress']);
				} else {
					setEventMessages($object->error, $object->errors, 'errors');
				}

				$action = '';
			}
		}
	}

	elseif ($action == 'updateline' && $usercancreate && !GETPOST('cancel', 'alpha'))
	{
		if (!$object->fetch($id) > 0)	dol_print_error($db);
		$object->fetch_thirdparty();

		// Clean parameters
		$date_start = '';
		$date_end = '';
		$date_start = dol_mktime(GETPOST('date_starthour'), GETPOST('date_startmin'), GETPOST('date_startsec'), GETPOST('date_startmonth'), GETPOST('date_startday'), GETPOST('date_startyear'));
		$date_end = dol_mktime(GETPOST('date_endhour'), GETPOST('date_endmin'), GETPOST('date_endsec'), GETPOST('date_endmonth'), GETPOST('date_endday'), GETPOST('date_endyear'));
		$description = dol_htmlcleanlastbr(GETPOST('product_desc', 'none') ? GETPOST('product_desc', 'none') : GETPOST('desc', 'none'));
		$pu_ht = GETPOST('price_ht');
		$vat_rate = (GETPOST('tva_tx') ? GETPOST('tva_tx') : 0);
		$qty = GETPOST('qty');
		$pu_ht_devise = GETPOST('multicurrency_subprice');

		// Define info_bits
		$info_bits = 0;
		if (preg_match('/\*/', $vat_rate)) $info_bits |= 0x01;

		// Define vat_rate
		$vat_rate = str_replace('*', '', $vat_rate);
		$localtax1_rate = get_localtax($vat_rate, 1, $object->thirdparty);
		$localtax2_rate = get_localtax($vat_rate, 2, $object->thirdparty);

		// Add buying price
		$fournprice = price2num(GETPOST('fournprice') ? GETPOST('fournprice') : '');
		$buyingprice = price2num(GETPOST('buying_price') != '' ? GETPOST('buying_price') : ''); // If buying_price is '0', we muste keep this value

		// Extrafields
		$extralabelsline = $extrafields->fetch_name_optionals_label($object->table_element_line);
		$array_options = $extrafields->getOptionalsFromPost($object->table_element_line);
		// Unset extrafield
		if (is_array($extralabelsline)) {
			// Get extra fields
			foreach ($extralabelsline as $key => $value) {
				unset($_POST["options_".$key]);
			}
		}

		// Define special_code for special lines
		$special_code = GETPOST('special_code');
		if (!GETPOST('qty')) $special_code = 3;

		$line = new FactureLigne($db);
		$line->fetch(GETPOST('lineid', 'int'));
		$percent = $line->get_prev_progress($object->id);

		if ($object->type == Facture::TYPE_CREDIT_NOTE && $object->situation_cycle_ref > 0)
		{
		    // in case of situation credit note
		    if (GETPOST('progress') >= 0)
		    {
		        $mesg = $langs->trans("CantBeNullOrPositive");
		        setEventMessages($mesg, null, 'warnings');
		        $error++;
		        $result = -1;
		    }
		    elseif (GETPOST('progress') < $line->situation_percent) // TODO : use a modified $line->get_prev_progress($object->id) result
		    {
		        $mesg = $langs->trans("CantBeLessThanMinPercent");
		        setEventMessages($mesg, null, 'warnings');
		        $error++;
		        $result = -1;
		    }
		}
		elseif (GETPOST('progress') < $percent)
		{
			$mesg = '<div class="warning">'.$langs->trans("CantBeLessThanMinPercent").'</div>';
			setEventMessages($mesg, null, 'warnings');
			$error++;
			$result = -1;
		}

		// Check minimum price
		$productid = GETPOST('productid', 'int');
		if (!empty($productid))
		{
			$product = new Product($db);
			$product->fetch($productid);

			$type = $product->type;

			$price_min = $product->price_min;
			if ((!empty($conf->global->PRODUIT_MULTIPRICES) || !empty($conf->global->PRODUIT_CUSTOMER_PRICES_BY_QTY_MULTIPRICES)) && !empty($object->thirdparty->price_level))
				$price_min = $product->multiprices_min [$object->thirdparty->price_level];

			$label = ((GETPOST('update_label') && GETPOST('product_label')) ? GETPOST('product_label') : '');

			// Check price is not lower than minimum (check is done only for standard or replacement invoices)
			if ($usercanproductignorepricemin && (($object->type == Facture::TYPE_STANDARD || $object->type == Facture::TYPE_REPLACEMENT) && $price_min && (price2num($pu_ht) * (1 - price2num(GETPOST('remise_percent')) / 100) < price2num($price_min)))) {
				setEventMessages($langs->trans("CantBeLessThanMinPrice", price(price2num($price_min, 'MU'), 0, $langs, 0, 0, - 1, $conf->currency)), null, 'errors');
				$error++;
			}
		} else {
			$type = GETPOST('type');
			$label = (GETPOST('product_label') ? GETPOST('product_label') : '');

			// Check parameters
			if (GETPOST('type') < 0) {
				setEventMessages($langs->trans("ErrorFieldRequired", $langs->transnoentitiesnoconv("Type")), null, 'errors');
				$error++;
			}
		}
		if ($qty < 0) {
			$langs->load("errors");
			setEventMessages($langs->trans('ErrorQtyForCustomerInvoiceCantBeNegative'), null, 'errors');
			$error++;
		}
		if ((empty($productid) && (($pu_ht < 0 && empty($conf->global->FACTURE_ENABLE_NEGATIVE_LINES)) || $pu_ht == '') && $pu_ht_devise == '') && $object->type != Facture::TYPE_CREDIT_NOTE) 	// Unit price can be 0 but not ''
		{
			if ($pu_ht < 0 && empty($conf->global->FACTURE_ENABLE_NEGATIVE_LINES))
			{
				$langs->load("errors");
				if ($object->type == $object::TYPE_DEPOSIT) {
					// Using negative lines on deposit lead to headach and blocking problems when you want to consume them.
					setEventMessages($langs->trans("ErrorLinesCantBeNegativeOnDeposits"), null, 'errors');
				} else {
					setEventMessages($langs->trans("ErrorFieldCantBeNegativeOnInvoice", $langs->transnoentitiesnoconv("UnitPriceHT"), $langs->transnoentitiesnoconv("CustomerAbsoluteDiscountShort")), null, 'errors');
				}
				$error++;
			}
			else
			{
				setEventMessages($langs->trans("ErrorFieldRequired", $langs->transnoentitiesnoconv("UnitPriceHT")), null, 'errors');
				$error++;
			}
		}


		// Update line
		if (!$error) {
			if (empty($usercancreatemargin))
			{
				foreach ($object->lines as &$line)
				{
					if ($line->id == GETPOST('lineid'))
					{
						$fournprice = $line->fk_fournprice;
						$buyingprice = $line->pa_ht;
						break;
					}
				}
			}

			$result = $object->updateline(GETPOST('lineid'), $description, $pu_ht, $qty, GETPOST('remise_percent'),
				$date_start, $date_end, $vat_rate, $localtax1_rate, $localtax2_rate, 'HT', $info_bits, $type,
				GETPOST('fk_parent_line'), 0, $fournprice, $buyingprice, $label, $special_code, $array_options, GETPOST('progress'),
				$_POST['units'], $pu_ht_devise);

			if ($result >= 0) {
				if (empty($conf->global->MAIN_DISABLE_PDF_AUTOUPDATE)) {
					// Define output language
					$outputlangs = $langs;
					$newlang = '';
					if ($conf->global->MAIN_MULTILANGS && empty($newlang) && GETPOST('lang_id', 'aZ09'))
						$newlang = GETPOST('lang_id', 'aZ09');
					if ($conf->global->MAIN_MULTILANGS && empty($newlang))
						$newlang = $object->thirdparty->default_lang;
					if (!empty($newlang)) {
						$outputlangs = new Translate("", $conf);
						$outputlangs->setDefaultLang($newlang);
						$outputlangs->load('products');
					}

					$ret = $object->fetch($id); // Reload to get new records
					$object->generateDocument($object->modelpdf, $outputlangs, $hidedetails, $hidedesc, $hideref);
				}

				unset($_POST['qty']);
				unset($_POST['type']);
				unset($_POST['productid']);
				unset($_POST['remise_percent']);
				unset($_POST['price_ht']);
				unset($_POST['multicurrency_price_ht']);
				unset($_POST['price_ttc']);
				unset($_POST['tva_tx']);
				unset($_POST['product_ref']);
				unset($_POST['product_label']);
				unset($_POST['product_desc']);
				unset($_POST['fournprice']);
				unset($_POST['buying_price']);
				unset($_POST['np_marginRate']);
				unset($_POST['np_markRate']);

				unset($_POST['dp_desc']);
				unset($_POST['idprod']);
				unset($_POST['units']);

				unset($_POST['date_starthour']);
				unset($_POST['date_startmin']);
				unset($_POST['date_startsec']);
				unset($_POST['date_startday']);
				unset($_POST['date_startmonth']);
				unset($_POST['date_startyear']);
				unset($_POST['date_endhour']);
				unset($_POST['date_endmin']);
				unset($_POST['date_endsec']);
				unset($_POST['date_endday']);
				unset($_POST['date_endmonth']);
				unset($_POST['date_endyear']);

				unset($_POST['situations']);
				unset($_POST['progress']);
			} else {
				setEventMessages($object->error, $object->errors, 'errors');
			}
		}
	}

	elseif ($action == 'updatealllines' && $usercancreate && $_POST['all_percent'] == $langs->trans('Modifier'))	// Update all lines of situation invoice
	{
		if (!$object->fetch($id) > 0) dol_print_error($db);
		if (GETPOST('all_progress') != "")
		{
            $all_progress = GETPOST('all_progress', 'int');
			foreach ($object->lines as $line)
			{
				$percent = $line->get_prev_progress($object->id);
				if (floatval($all_progress) < floatval($percent)) {
                    $mesg = $langs->trans("Line").' '.$i.' : '.$langs->trans("CantBeLessThanMinPercent");
                    setEventMessages($mesg, null, 'warnings');
					$result = -1;
				} else
					$object->update_percent($line, $_POST['all_progress']);
			}
		}
	}

	elseif ($action == 'updateline' && $usercancreate && $_POST['cancel'] == $langs->trans('Cancel')) {
		header('Location: '.$_SERVER["PHP_SELF"].'?facid='.$id); // To show again edited page
		exit();
	}

	// Outing situation invoice from cycle
	elseif ($action == 'confirm_situationout' && $confirm == 'yes' && $usercancreate)
	{
	    $object->fetch($id, '', '', '', true);

	    if ($object->statut == Facture::STATUS_VALIDATED
	        && $object->type == Facture::TYPE_SITUATION
	        && $usercancreate
	        && !$objectidnext
	        && $object->is_last_in_cycle()
	    	&& $usercanunvalidate
	        )
	    {
	        $outingError = 0;
	        $newCycle = $object->newCycle(); // we need to keep the "situation behavior" so we place it on a new situation cycle
	        if ($newCycle > 1)
	        {
	            // Search credit notes
	            $lastCycle = $object->situation_cycle_ref;
	            $lastSituationCounter = $object->situation_counter;
	            $linkedCreditNotesList = array();

                if (count($object->tab_next_situation_invoice) > 0) {
                    foreach ($object->tab_next_situation_invoice as $next_invoice) {
                        if ($next_invoice->type == Facture::TYPE_CREDIT_NOTE
                            && $next_invoice->situation_counter == $object->situation_counter
                            && $next_invoice->fk_facture_source == $object->id
                          )
                        {
                            $linkedCreditNotesList[] = $next_invoice->id;
                        }
                    }
                }

	            $object->situation_cycle_ref = $newCycle;
	            $object->situation_counter = 1;
	            $object->situation_final = 0;
	            if ($object->update($user) > 0)
	            {
	                $errors = 0;
	                if (count($linkedCreditNotesList) > 0)
	                {
	                    // now, credit note must follow
	                    $sql = 'UPDATE '.MAIN_DB_PREFIX.'facture ';
	                    $sql .= ' SET situation_cycle_ref='.$newCycle;
	                    $sql .= ' , situation_final=0';
	                    $sql .= ' , situation_counter='.$object->situation_counter;
	                    $sql .= ' WHERE rowid IN ('.implode(',', $linkedCreditNotesList).')';

	                    $resql = $db->query($sql);
	                    if (!$resql) $errors++;

	                    // Change each progression persent on each lines
	                    foreach ($object->lines as $line)
	                    {
	                        // no traitement for special product
	                        if ($line->product_type == 9)  continue;


	                        if (!empty($object->tab_previous_situation_invoice))
	                        {
                                // search the last invoice in cycle
	                            $lineIndex = count($object->tab_previous_situation_invoice) - 1;
                                $searchPreviousInvoice = true;
                                while ($searchPreviousInvoice)
                                {
                                    if ($object->tab_previous_situation_invoice[$lineIndex]->type == Facture::TYPE_SITUATION || $lineIndex < 1)
                                    {
                                        $searchPreviousInvoice = false; // find, exit;
                                        break;
                                    }
                                    else
                                    {
                                        $lineIndex--; // go to previous invoice in cycle
                                    }
                                }


                                $maxPrevSituationPercent = 0;
                                foreach ($object->tab_previous_situation_invoice[$lineIndex]->lines as $prevLine)
                                {
                                    if ($prevLine->id == $line->fk_prev_id)
                                    {
                                        $maxPrevSituationPercent = max($maxPrevSituationPercent, $prevLine->situation_percent);
                                    }
                                }


                                $line->situation_percent = $line->situation_percent - $maxPrevSituationPercent;

                                if ($line->update() < 0) $errors++;
	                        }
	                    }
	                }

                    if (!$errors)
                    {
                        setEventMessages($langs->trans('Updated'), '', 'mesgs');
                        header("Location: ".$_SERVER['PHP_SELF']."?id=".$id);
                    }
                    else
                    {
                        setEventMessages($langs->trans('ErrorOutingSituationInvoiceCreditNote'), array(), 'errors');
                    }
	            }
	            else
	            {
	                setEventMessages($langs->trans('ErrorOutingSituationInvoiceOnUpdate'), array(), 'errors');
	            }
	        }
	        else
	        {
	            setEventMessages($langs->trans('ErrorFindNextSituationInvoice'), array(), 'errors');
	        }
	    }
	}

	// add lines from objectlinked
	elseif ($action == 'import_lines_from_object'
	    && $usercancreate
	    && $object->statut == Facture::STATUS_DRAFT
	    && ($object->type == Facture::TYPE_STANDARD || $object->type == Facture::TYPE_REPLACEMENT || $object->type == Facture::TYPE_DEPOSIT || $object->type == Facture::TYPE_PROFORMA || $object->type == Facture::TYPE_SITUATION))
	{
	    $fromElement = GETPOST('fromelement');
	    $fromElementid = GETPOST('fromelementid');
	    $importLines = GETPOST('line_checkbox');

	    if (!empty($importLines) && is_array($importLines) && !empty($fromElement) && ctype_alpha($fromElement) && !empty($fromElementid))
	    {
	        if ($fromElement == 'commande')
	        {
	            dol_include_once('/'.$fromElement.'/class/'.$fromElement.'.class.php');
	            $lineClassName = 'OrderLine';
	        }
	        elseif ($fromElement == 'propal')
	        {
	            dol_include_once('/comm/'.$fromElement.'/class/'.$fromElement.'.class.php');
	            $lineClassName = 'PropaleLigne';
	        }
	        $nextRang = count($object->lines) + 1;
	        $importCount = 0;
	        $error = 0;
	        foreach ($importLines as $lineId)
	        {
	            $lineId = intval($lineId);
                $originLine = new $lineClassName($db);
                if (intval($fromElementid) > 0 && $originLine->fetch($lineId) > 0)
                {
                    $originLine->fetch_optionals();
                    $desc = $originLine->desc;
                    $pu_ht = $originLine->subprice;
                    $qty = $originLine->qty;
                    $txtva = $originLine->tva_tx;
                    $txlocaltax1 = $originLine->localtax1_tx;
                    $txlocaltax2 = $originLine->localtax2_tx;
                    $fk_product = $originLine->fk_product;
                    $remise_percent = $originLine->remise_percent;
                    $date_start = $originLine->date_start;
                    $date_end = $originLine->date_end;
                    $ventil = 0;
                    $info_bits = $originLine->info_bits;
                    $fk_remise_except = $originLine->fk_remise_except;
                    $price_base_type = 'HT';
                    $pu_ttc = 0;
                    $type = $originLine->product_type;
                    $rang = $nextRang++;
                    $special_code = $originLine->special_code;
                    $origin = $originLine->element;
                    $origin_id = $originLine->id;
                    $fk_parent_line = 0;
                    $fk_fournprice = $originLine->fk_fournprice;
                    $pa_ht = $originLine->pa_ht;
                    $label = $originLine->label;
                    $array_options = $originLine->array_options;
                    if ($object->type == Facture::TYPE_SITUATION) {
                        $situation_percent = 0;
                    }
                    else {
                        $situation_percent = 100;
                    }
                    $fk_prev_id = '';
                    $fk_unit = $originLine->fk_unit;
                    $pu_ht_devise = $originLine->multicurrency_subprice;

                    $res = $object->addline($desc, $pu_ht, $qty, $txtva, $txlocaltax1, $txlocaltax2, $fk_product, $remise_percent, $date_start, $date_end, $ventil, $info_bits, $fk_remise_except, $price_base_type, $pu_ttc, $type, $rang, $special_code, $origin, $origin_id, $fk_parent_line, $fk_fournprice, $pa_ht, $label, $array_options, $situation_percent, $fk_prev_id, $fk_unit, $pu_ht_devise);

                    if ($res > 0) {
                        $importCount++;
                    } else {
                        $error++;
                    }
                }
                else {
                    $error++;
                }
	        }

	        if ($error)
	        {
	            setEventMessages($langs->trans('ErrorsOnXLines', $error), null, 'errors');
	        }
	    }
	}

	// Actions when printing a doc from card
	include DOL_DOCUMENT_ROOT.'/core/actions_printing.inc.php';

	// Actions to send emails
	if (empty($id)) $id = $facid;
	$triggersendname = 'BILL_SENTBYMAIL';
	$paramname = 'id';
	$autocopy = 'MAIN_MAIL_AUTOCOPY_INVOICE_TO';
	$trackid = 'inv'.$object->id;
	include DOL_DOCUMENT_ROOT.'/core/actions_sendmails.inc.php';

	// Actions to build doc
	$upload_dir = $conf->facture->multidir_output[$object->entity];
	$permissiontoadd = $usercancreate;
	include DOL_DOCUMENT_ROOT.'/core/actions_builddoc.inc.php';


	if ($action == 'update_extras') {
		$object->oldcopy = dol_clone($object);

		// Fill array 'array_options' with data from add form
		$ret = $extrafields->setOptionalsFromPost(null, $object, GETPOST('attribute', 'none'));
		if ($ret < 0) $error++;

		if (!$error)
		{
			// Actions on extra fields
			$result = $object->insertExtraFields('BILL_MODIFY');
			if ($result < 0)
			{
				setEventMessages($object->error, $object->errors, 'errors');
				$error++;
			}
		}

		if ($error)
			$action = 'edit_extras';
	}

	if (!empty($conf->global->MAIN_DISABLE_CONTACTS_TAB) && $usercancreate) {
		if ($action == 'addcontact') {
			$result = $object->fetch($id);

			if ($result > 0 && $id > 0) {
				$contactid = (GETPOST('userid') ? GETPOST('userid') : GETPOST('contactid'));
				$result = $object->add_contact($contactid, $_POST["type"], $_POST["source"]);
			}

			if ($result >= 0) {
				header("Location: ".$_SERVER['PHP_SELF']."?id=".$object->id);
				exit();
			} else {
				if ($object->error == 'DB_ERROR_RECORD_ALREADY_EXISTS') {
					$langs->load("errors");
					setEventMessages($langs->trans("ErrorThisContactIsAlreadyDefinedAsThisType"), null, 'errors');
				} else {
					setEventMessages($object->error, $object->errors, 'errors');
				}
			}
		} // bascule du statut d'un contact
		elseif ($action == 'swapstatut') {
			if ($object->fetch($id)) {
				$result = $object->swapContactStatus(GETPOST('ligne'));
			} else {
				dol_print_error($db);
			}
		} // Efface un contact
		elseif ($action == 'deletecontact') {
			$object->fetch($id);
			$result = $object->delete_contact($lineid);

			if ($result >= 0) {
				header("Location: ".$_SERVER['PHP_SELF']."?id=".$object->id);
				exit();
			} else {
				dol_print_error($db);
			}
		}

		if ($error)
			$action = 'edit_extras';
	}
}


/*
 * View
 */

$form = new Form($db);
$formother = new FormOther($db);
$formfile = new FormFile($db);
$formmargin = new FormMargin($db);
$soc = new Societe($db);
$paymentstatic = new Paiement($db);
$bankaccountstatic = new Account($db);
if (!empty($conf->projet->enabled)) { $formproject = new FormProjets($db); }

$now = dol_now();

$title = $langs->trans('InvoiceCustomer')." - ".$langs->trans('Card');
$helpurl = "EN:Customers_Invoices|FR:Factures_Clients|ES:Facturas_a_clientes";
llxHeader('', $title, $helpurl);

// Mode creation

if ($action == 'create')
{
	$facturestatic = new Facture($db);
	$extrafields->fetch_name_optionals_label($facturestatic->table_element);

	print load_fiche_titre($langs->trans('NewBill'), '', 'bill');

	if ($socid > 0)
		$res = $soc->fetch($socid);

	$currency_code = $conf->currency;

	// Load objectsrc
	$remise_absolue = 0;
	if (!empty($origin) && !empty($originid))
	{
		// Parse element/subelement (ex: project_task)
		$element = $subelement = $origin;
		$regs = array();
		if (preg_match('/^([^_]+)_([^_]+)/i', $origin, $regs)) {
			$element = $regs[1];
			$subelement = $regs[2];
		}

		if ($element == 'project') {
			$projectid = $originid;

			if (empty($cond_reglement_id)) {
				$cond_reglement_id = $soc->cond_reglement_id;
			}
			if (empty($mode_reglement_id)) {
				$mode_reglement_id = $soc->mode_reglement_id;
			}
			if (!$remise_percent) {
				$remise_percent = $soc->remise_percent;
			}
			if (!$dateinvoice) {
				// Do not set 0 here (0 for a date is 1970)
				$dateinvoice = (empty($dateinvoice) ? (empty($conf->global->MAIN_AUTOFILL_DATE) ?-1 : '') : $dateinvoice);
			}
		} else {
			// For compatibility
			if ($element == 'order' || $element == 'commande') {
				$element = $subelement = 'commande';
			}
			if ($element == 'propal') {
				$element = 'comm/propal';
				$subelement = 'propal';
			}
			if ($element == 'contract') {
				$element = $subelement = 'contrat';
			}
			if ($element == 'shipping') {
				$element = $subelement = 'expedition';
			}

			dol_include_once('/'.$element.'/class/'.$subelement.'.class.php');

			$classname = ucfirst($subelement);
			$objectsrc = new $classname($db);
			$objectsrc->fetch($originid);
			if (empty($objectsrc->lines) && method_exists($objectsrc, 'fetch_lines'))
				$objectsrc->fetch_lines();
			$objectsrc->fetch_thirdparty();

			$projectid = (!empty($projectid) ? $projectid : $objectsrc->fk_project);
			$ref_client = (!empty($objectsrc->ref_client) ? $objectsrc->ref_client : (!empty($objectsrc->ref_customer) ? $objectsrc->ref_customer : ''));
			$ref_int = (!empty($objectsrc->ref_int) ? $objectsrc->ref_int : '');

			// only if socid not filled else it's allready done upper
			if (empty($socid))
				$soc = $objectsrc->thirdparty;

			$dateinvoice = (empty($dateinvoice) ? (empty($conf->global->MAIN_AUTOFILL_DATE) ?-1 : '') : $dateinvoice);

			if ($element == 'expedition') {
				$ref_client = (!empty($objectsrc->ref_customer) ? $objectsrc->ref_customer : '');

				$elem = $subelem = $objectsrc->origin;
				$expeoriginid = $objectsrc->origin_id;
				dol_include_once('/'.$elem.'/class/'.$subelem.'.class.php');
				$classname = ucfirst($subelem);

				$expesrc = new $classname($db);
				$expesrc->fetch($expeoriginid);

				$cond_reglement_id 	= (!empty($expesrc->cond_reglement_id) ? $expesrc->cond_reglement_id : (!empty($soc->cond_reglement_id) ? $soc->cond_reglement_id : 1));
				$mode_reglement_id 	= (!empty($expesrc->mode_reglement_id) ? $expesrc->mode_reglement_id : (!empty($soc->mode_reglement_id) ? $soc->mode_reglement_id : 0));
				$fk_account         = (!empty($expesrc->fk_account) ? $expesrc->fk_account : (!empty($soc->fk_account) ? $soc->fk_account : 0));
				$remise_percent 	= (!empty($expesrc->remise_percent) ? $expesrc->remise_percent : (!empty($soc->remise_percent) ? $soc->remise_percent : 0));
				$remise_absolue 	= (!empty($expesrc->remise_absolue) ? $expesrc->remise_absolue : (!empty($soc->remise_absolue) ? $soc->remise_absolue : 0));

				//Replicate extrafields
				$expesrc->fetch_optionals();
				$object->array_options = $expesrc->array_options;
			}
			else
			{
				$cond_reglement_id 	= (!empty($objectsrc->cond_reglement_id) ? $objectsrc->cond_reglement_id : (!empty($soc->cond_reglement_id) ? $soc->cond_reglement_id : 0));
				$mode_reglement_id 	= (!empty($objectsrc->mode_reglement_id) ? $objectsrc->mode_reglement_id : (!empty($soc->mode_reglement_id) ? $soc->mode_reglement_id : 0));
				$fk_account         = (!empty($objectsrc->fk_account) ? $objectsrc->fk_account : (!empty($soc->fk_account) ? $soc->fk_account : 0));
				$remise_percent 	= (!empty($objectsrc->remise_percent) ? $objectsrc->remise_percent : (!empty($soc->remise_percent) ? $soc->remise_percent : 0));
				$remise_absolue 	= (!empty($objectsrc->remise_absolue) ? $objectsrc->remise_absolue : (!empty($soc->remise_absolue) ? $soc->remise_absolue : 0));

				if (!empty($conf->multicurrency->enabled))
				{
					if (!empty($objectsrc->multicurrency_code)) $currency_code = $objectsrc->multicurrency_code;
					if (!empty($conf->global->MULTICURRENCY_USE_ORIGIN_TX) && !empty($objectsrc->multicurrency_tx))	$currency_tx = $objectsrc->multicurrency_tx;
				}

				// Replicate extrafields
				$objectsrc->fetch_optionals();
				$object->array_options = $objectsrc->array_options;
			}
		}
	}
	else
	{
		$cond_reglement_id 	= $soc->cond_reglement_id;
		$mode_reglement_id 	= $soc->mode_reglement_id;
		$fk_account        	= $soc->fk_account;
		$remise_percent 	= $soc->remise_percent;
		$remise_absolue 	= 0;
		$dateinvoice = (empty($dateinvoice) ? (empty($conf->global->MAIN_AUTOFILL_DATE) ?-1 : '') : $dateinvoice); // Do not set 0 here (0 for a date is 1970)

		if (!empty($conf->multicurrency->enabled) && !empty($soc->multicurrency_code)) $currency_code = $soc->multicurrency_code;
	}

	if (!empty($soc->id)) $absolute_discount = $soc->getAvailableDiscounts();
	$note_public = $object->getDefaultCreateValueFor('note_public', ((!empty($origin) && !empty($originid) && is_object($objectsrc) && !empty($conf->global->FACTURE_REUSE_NOTES_ON_CREATE_FROM)) ? $objectsrc->note_public : null));
	$note_private = $object->getDefaultCreateValueFor('note_private', ((!empty($origin) && !empty($originid) && is_object($objectsrc) && !empty($conf->global->FACTURE_REUSE_NOTES_ON_CREATE_FROM)) ? $objectsrc->note_private : null));

	if (!empty($conf->use_javascript_ajax))
	{
		require_once DOL_DOCUMENT_ROOT.'/core/lib/ajax.lib.php';
		print ajax_combobox('fac_replacement');
		print ajax_combobox('fac_avoir');
		print ajax_combobox('situations');
	}

	if ($origin == 'contrat')
	{
		$langs->load("admin");
		$text = $langs->trans("ToCreateARecurringInvoice");
		$text .= ' '.$langs->trans("ToCreateARecurringInvoiceGene", $langs->transnoentitiesnoconv("MenuFinancial"), $langs->transnoentitiesnoconv("BillsCustomers"), $langs->transnoentitiesnoconv("ListOfTemplates"));
		if (empty($conf->global->INVOICE_DISABLE_AUTOMATIC_RECURRING_INVOICE))
		{
		    $text .= ' '.$langs->trans("ToCreateARecurringInvoiceGeneAuto", $langs->transnoentitiesnoconv('Module2300Name'));
		}
		print info_admin($text, 0, 0, 0).'<br>';
	}

	print '<form name="add" action="'.$_SERVER["PHP_SELF"].'" method="POST">';
	print '<input type="hidden" name="token" value="'.newToken().'">';
	print '<input type="hidden" name="action" value="add">';
	if ($soc->id > 0) print '<input type="hidden" name="socid" value="'.$soc->id.'">'."\n";
	print '<input name="ref" type="hidden" value="provisoire">';
	print '<input name="ref_client" type="hidden" value="'.$ref_client.'">';
	print '<input name="ref_int" type="hidden" value="'.$ref_int.'">';
	print '<input type="hidden" name="origin" value="'.$origin.'">';
	print '<input type="hidden" name="originid" value="'.$originid.'">';
	print '<input type="hidden" name="originentity" value="'.GETPOST('originentity').'">';
	if (!empty($currency_tx)) print '<input type="hidden" name="originmulticurrency_tx" value="'.$currency_tx.'">';

	dol_fiche_head('');

	print '<table class="border centpercent">';

	// Ref
	print '<tr><td class="titlefieldcreate fieldrequired">'.$langs->trans('Ref').'</td><td colspan="2">'.$langs->trans('Draft').'</td></tr>';

	$exampletemplateinvoice = new FactureRec($db);
	$invoice_predefined = new FactureRec($db);
	if (empty($origin) && empty($originid) && GETPOST('fac_rec', 'int') > 0)
	{
		$invoice_predefined->fetch(GETPOST('fac_rec', 'int'));
	}

	// Thirdparty
	if ($soc->id > 0 && (!GETPOST('fac_rec', 'int') || !empty($invoice_predefined->frequency)))
	{
		// If thirdparty known and not a predefined invoiced without a recurring rule
		print '<tr><td class="fieldrequired">'.$langs->trans('Customer').'</td>';
		print '<td colspan="2">';
		print $soc->getNomUrl(1);
		print '<input type="hidden" name="socid" value="'.$soc->id.'">';
		// Outstanding Bill
		$arrayoutstandingbills = $soc->getOutstandingBills();
		$outstandingBills = $arrayoutstandingbills['opened'];
		print ' ('.$langs->trans('CurrentOutstandingBill').': ';
		print price($outstandingBills, '', $langs, 0, 0, -1, $conf->currency);
		if ($soc->outstanding_limit != '')
		{
			if ($outstandingBills > $soc->outstanding_limit) print img_warning($langs->trans("OutstandingBillReached"));
			print ' / '.price($soc->outstanding_limit, '', $langs, 0, 0, -1, $conf->currency);
		}
		print ')';
		print '</td>';
		print '</tr>'."\n";
	}
	else
	{
		print '<tr><td class="fieldrequired">'.$langs->trans('Customer').'</td>';
		print '<td colspan="2">';
		print $form->select_company($soc->id, 'socid', '((s.client = 1 OR s.client = 3) AND s.status=1)', 'SelectThirdParty', 0, 0, null, 0, 'minwidth300');
		// Option to reload page to retrieve customer informations. Note, this clear other input
		if (!empty($conf->global->RELOAD_PAGE_ON_CUSTOMER_CHANGE))
		{
			print '<script type="text/javascript">
			$(document).ready(function() {
				$("#socid").change(function() {
					var socid = $(this).val();
			        var fac_rec = $(\'#fac_rec\').val();
					// reload page
        			window.location.href = "'.$_SERVER["PHP_SELF"].'?action=create&socid="+socid+"&fac_rec="+fac_rec;
				});
			});
			</script>';
		}
		if (!GETPOST('fac_rec', 'int')) print ' <a href="'.DOL_URL_ROOT.'/societe/card.php?action=create&client=3&fournisseur=0&backtopage='.urlencode($_SERVER["PHP_SELF"].'?action=create').'"><span class="fa fa-plus-circle valignmiddle paddingleft" title="'.$langs->trans("AddThirdParty").'"></span></a>';
		print '</td>';
		print '</tr>'."\n";
	}

	// Overwrite some values if creation of invoice is from a predefined invoice
	if (empty($origin) && empty($originid) && GETPOST('fac_rec', 'int') > 0)
	{
		$invoice_predefined->fetch(GETPOST('fac_rec', 'int'));

		$dateinvoice = $invoice_predefined->date_when; // To use next gen date by default later
		if (empty($projectid)) $projectid = $invoice_predefined->fk_project;
		$cond_reglement_id = $invoice_predefined->cond_reglement_id;
		$mode_reglement_id = $invoice_predefined->mode_reglement_id;
		$fk_account = $invoice_predefined->fk_account;
		$note_public = $invoice_predefined->note_public;
		$note_private = $invoice_predefined->note_private;

		if (!empty($invoice_predefined->multicurrency_code)) $currency_code = $invoice_predefined->multicurrency_code;
		if (!empty($invoice_predefined->multicurrency_tx)) $currency_tx = $invoice_predefined->multicurrency_tx;

		$sql = 'SELECT r.rowid, r.titre as title, r.total_ttc';
		$sql .= ' FROM '.MAIN_DB_PREFIX.'facture_rec as r';
		$sql .= ' WHERE r.fk_soc = '.$invoice_predefined->socid;

		$resql = $db->query($sql);
		if ($resql)
		{
			$num = $db->num_rows($resql);
			$i = 0;

			if ($num > 0)
			{
				print '<tr><td>'.$langs->trans('CreateFromRepeatableInvoice').'</td><td>';
				//print '<input type="hidden" name="fac_rec" id="fac_rec" value="'.GETPOST('fac_rec', 'int').'">';
				print '<select class="flat" id="fac_rec" name="fac_rec">'; // We may want to change the template to use
				print '<option value="0" selected></option>';
				while ($i < $num)
				{
					$objp = $db->fetch_object($resql);
					print '<option value="'.$objp->rowid.'"';
					if (GETPOST('fac_rec', 'int') == $objp->rowid)
					{
						print ' selected';
						$exampletemplateinvoice->fetch(GETPOST('fac_rec', 'int'));
					}
					print '>'.$objp->title.' ('.price($objp->total_ttc).' '.$langs->trans("TTC").')</option>';
					$i++;
				}
				print '</select>';
				// Option to reload page to retrieve customer informations. Note, this clear other input
				if (!empty($conf->global->RELOAD_PAGE_ON_TEMPLATE_CHANGE))
				{
					print '<script type="text/javascript">
        			$(document).ready(function() {
        				$("#fac_rec").change(function() {
							console.log("We changed the template invoice");
        					var fac_rec = $(this).val();
        			        var socid = $(\'#socid\').val();
        					// reload page
        					window.location.href = "'.$_SERVER["PHP_SELF"].'?action=create&socid="+socid+"&fac_rec="+fac_rec;
        				});
        			});
        			</script>';
				}
				print '</td></tr>';
			}
			$db->free($resql);
		} else {
			dol_print_error($db);
		}
	}

	print '<tr><td class="tdtop fieldrequired">'.$langs->trans('Type').'</td><td colspan="2">';

	print '<div class="tagtable">'."\n";

	// Standard invoice
	print '<div class="tagtr listofinvoicetype"><div class="tagtd listofinvoicetype">';
	$tmp = '<input type="radio" id="radio_standard" name="type" value="0"'.(GETPOST('type') == 0 ? ' checked' : '').'> ';
	$tmp  = $tmp.'<label for="radio_standard" >'.$langs->trans("InvoiceStandardAsk").'</label>';
	$desc = $form->textwithpicto($tmp, $langs->transnoentities("InvoiceStandardDesc"), 1, 'help', '', 0, 3);
	print $desc;
	print '</div></div>';

	if ((empty($origin)) || ((($origin == 'propal') || ($origin == 'commande')) && (!empty($originid))))
	{
		// Deposit
		if (empty($conf->global->INVOICE_DISABLE_DEPOSIT))
   		{
			print '<div class="tagtr listofinvoicetype"><div class="tagtd listofinvoicetype">';
			$tmp = '<input type="radio" id="radio_deposit" name="type" value="3"'.(GETPOST('type') == 3 ? ' checked' : '').'> ';
			print '<script type="text/javascript" language="javascript">
    		jQuery(document).ready(function() {
    			jQuery("#typedeposit, #valuedeposit").click(function() {
    				jQuery("#radio_deposit").prop("checked", true);
    			});
    		});
    		</script>';

			$tmp  = $tmp.'<label for="radio_deposit" >'.$langs->trans("InvoiceDeposit").'</label>';
			$desc = $form->textwithpicto($tmp, $langs->transnoentities("InvoiceDepositDesc"), 1, 'help', '', 0, 3);
			print '<table class="nobordernopadding"><tr><td>';
			print $desc;
			print '</td>';
			if (($origin == 'propal') || ($origin == 'commande'))
			{
				print '<td class="nowrap" style="padding-left: 5px">';
				$arraylist = array(
					'amount' => $langs->transnoentitiesnoconv('FixAmount', $langs->transnoentitiesnoconv('Deposit')),
					'variable' => $langs->transnoentitiesnoconv('VarAmountOneLine', $langs->transnoentitiesnoconv('Deposit')),
					'variablealllines' => $langs->transnoentitiesnoconv('VarAmountAllLines')
				);
				print $form->selectarray('typedeposit', $arraylist, GETPOST('typedeposit', 'aZ09'), 0, 0, 0, '', 1);
				print '</td>';
				print '<td class="nowrap" style="padding-left: 5px">'.$langs->trans('Value').':<input type="text" id="valuedeposit" name="valuedeposit" size="3" value="'.GETPOST('valuedeposit', 'int').'"/>';
			}
			print '</td></tr></table>';

			print '</div></div>';
   		}
	}

	if ($socid > 0)
	{
		if (!empty($conf->global->INVOICE_USE_SITUATION))
		{
			// First situation invoice
			print '<div class="tagtr listofinvoicetype"><div class="tagtd listofinvoicetype">';
			$tmp = '<input id="radio_situation" type="radio" name="type" value="5"'.(GETPOST('type') == 5 ? ' checked' : '').'> ';
			$tmp  = $tmp.'<label for="radio_situation" >'.$langs->trans("InvoiceFirstSituationAsk").'</label>';
			$desc = $form->textwithpicto($tmp, $langs->transnoentities("InvoiceFirstSituationDesc"), 1, 'help', '', 0, 3);
			print $desc;
			print '</div></div>';

			// Next situation invoice
			$opt = $form->selectSituationInvoices(GETPOST('originid'), $socid);

			print '<div class="tagtr listofinvoicetype"><div class="tagtd listofinvoicetype">';
			$tmp = '<input type="radio" name="type" value="5"'.(GETPOST('type') == 5 && GETPOST('originid') ? ' checked' : '');
			if ($opt == ('<option value ="0" selected>'.$langs->trans('NoSituations').'</option>') || (GETPOST('origin') && GETPOST('origin') != 'facture' && GETPOST('origin') != 'commande'))
				$tmp .= ' disabled';
			$tmp .= '> ';
			$text = '<label>'.$tmp.$langs->trans("InvoiceSituationAsk").'</label> ';
			$text .= '<select class="flat" id="situations" name="situations"';
			if ($opt == ('<option value ="0" selected>'.$langs->trans('NoSituations').'</option>') || (GETPOST('origin') && GETPOST('origin') != 'facture' && GETPOST('origin') != 'commande'))
				$text .= ' disabled';
			$text .= '>';
			$text .= $opt;
			$text .= '</select>';
			$desc = $form->textwithpicto($text, $langs->transnoentities("InvoiceSituationDesc"), 1, 'help', '', 0, 3);
			print $desc;
			print '</div></div>';
		}

		// Replacement
		if (empty($conf->global->INVOICE_DISABLE_REPLACEMENT))
		{
			// Type de facture
			$facids = $facturestatic->list_replacable_invoices($soc->id);
			if ($facids < 0) {
				dol_print_error($db, $facturestatic);
				exit();
			}
			$options = "";
			if (is_array($facids)) {
				foreach ($facids as $facparam)
				{
					$options .= '<option value="'.$facparam ['id'].'"';
					if ($facparam ['id'] == $_POST['fac_replacement'])
						$options .= ' selected';
					$options .= '>'.$facparam ['ref'];
					$options .= ' ('.$facturestatic->LibStatut(0, $facparam ['status']).')';
					$options .= '</option>';
				}
			}

			print '<!-- replacement line -->';
			print '<div class="tagtr listofinvoicetype"><div class="tagtd listofinvoicetype">';
			$tmp = '<input type="radio" name="type" id="radio_replacement" value="1"'.(GETPOST('type') == 1 ? ' checked' : '');
			if (!$options || $invoice_predefined->id > 0) $tmp .= ' disabled';
			$tmp .= '> ';
			print '<script type="text/javascript" language="javascript">
    		jQuery(document).ready(function() {
    			jQuery("#fac_replacement").change(function() {
    				jQuery("#radio_replacement").prop("checked", true);
    			});
    		});
    		</script>';
			$text = '<label>'.$tmp.$langs->trans("InvoiceReplacementAsk").'</label>';
			$text .= '<select class="flat" name="fac_replacement" id="fac_replacement"';
			if (!$options || $invoice_predefined->id > 0)
				$text .= ' disabled';
			$text .= '>';
			if ($options) {
				$text .= '<option value="-1">&nbsp;</option>';
				$text .= $options;
			} else {
				$text .= '<option value="-1">'.$langs->trans("NoReplacableInvoice").'</option>';
			}
			$text .= '</select>';
			$desc = $form->textwithpicto($text, $langs->transnoentities("InvoiceReplacementDesc"), 1, 'help', '', 0, 3);
			print $desc;
			print '</div></div>';
		}
	}
	else
	{
	    if (!empty($conf->global->INVOICE_USE_SITUATION))
	    {
    	    print '<div class="tagtr listofinvoicetype"><div class="tagtd listofinvoicetype">';
    	    $tmp = '<input type="radio" name="type" id="radio_situation" value="0" disabled> ';
    	    $text = '<label>'.$tmp.$langs->trans("InvoiceFirstSituationAsk").'</label> ';
    	    $text .= '<span class="opacitymedium">('.$langs->trans("YouMustCreateInvoiceFromThird").')</span> ';
    	    $desc = $form->textwithpicto($text, $langs->transnoentities("InvoiceFirstSituationDesc"), 1, 'help', '', 0, 3);
    	    print $desc;
    	    print '</div></div>';

    	    print '<div class="tagtr listofinvoicetype"><div class="tagtd listofinvoicetype">';
    	    $tmp = '<input type="radio" name="type" id="radio_situation" value="0" disabled> ';
    	    $text = '<label>'.$tmp.$langs->trans("InvoiceSituationAsk").'</label> ';
    	    $text .= '<span class="opacitymedium">('.$langs->trans("YouMustCreateInvoiceFromThird").')</span> ';
    	    $desc = $form->textwithpicto($text, $langs->transnoentities("InvoiceFirstSituationDesc"), 1, 'help', '', 0, 3);
    	    print $desc;
    	    print '</div></div>';
	    }

	    print '<div class="tagtr listofinvoicetype"><div class="tagtd listofinvoicetype">';
		$tmp = '<input type="radio" name="type" id="radio_replacement" value="0" disabled> ';
		$text = '<label>'.$tmp.$langs->trans("InvoiceReplacement").'</label> ';
		$text .= '<span class="opacitymedium">('.$langs->trans("YouMustCreateInvoiceFromThird").')</span> ';
		$desc = $form->textwithpicto($text, $langs->transnoentities("InvoiceReplacementDesc"), 1, 'help', '', 0, 3);
		print $desc;
		print '</div></div>';
	}


	if (empty($origin))
	{
		if ($socid > 0)
		{
			// Credit note
			if (empty($conf->global->INVOICE_DISABLE_CREDIT_NOTE))
			{
				// Show link for credit note
				$facids = $facturestatic->list_qualified_avoir_invoices($soc->id);
				if ($facids < 0)
				{
					dol_print_error($db, $facturestatic);
					exit;
				}
				$optionsav = "";
				$newinvoice_static = new Facture($db);
				foreach ($facids as $key => $valarray)
				{
					$newinvoice_static->id = $key;
					$newinvoice_static->ref = $valarray ['ref'];
					$newinvoice_static->statut = $valarray ['status'];
					$newinvoice_static->type = $valarray ['type'];
					$newinvoice_static->paye = $valarray ['paye'];

					$optionsav .= '<option value="'.$key.'"';
					if ($key == GETPOST('fac_avoir'))
						$optionsav .= ' selected';
					$optionsav .= '>';
					$optionsav .= $newinvoice_static->ref;
					$optionsav .= ' ('.$newinvoice_static->getLibStatut(1, $valarray ['paymentornot']).')';
					$optionsav .= '</option>';
				}

				print '<div class="tagtr listofinvoicetype"><div class="tagtd listofinvoicetype">';
				$tmp = '<input type="radio" id="radio_creditnote" name="type" value="2"'.(GETPOST('type') == 2 ? ' checked' : '');
				if ((!$optionsav && empty($conf->global->INVOICE_CREDIT_NOTE_STANDALONE)) || $invoice_predefined->id > 0) $tmp .= ' disabled';
				$tmp .= '> ';
				// Show credit note options only if we checked credit note
				print '<script type="text/javascript" language="javascript">
    			jQuery(document).ready(function() {
    				if (! jQuery("#radio_creditnote").is(":checked"))
    				{
    					jQuery("#credit_note_options").hide();
    				}
    				jQuery("#radio_creditnote").click(function() {
    					jQuery("#credit_note_options").show();
    				});
    				jQuery("#radio_standard, #radio_replacement, #radio_deposit").click(function() {
    					jQuery("#credit_note_options").hide();
    				});
    			});
    			</script>';
				$text = '<label>'.$tmp.$langs->transnoentities("InvoiceAvoirAsk").'</label> ';
				// $text.='<input type="text" value="">';
				$text .= '<select class="flat valignmiddle" name="fac_avoir" id="fac_avoir"';
				if (!$optionsav || $invoice_predefined->id > 0)
					$text .= ' disabled';
				$text .= '>';
				if ($optionsav) {
					$text .= '<option value="-1"></option>';
					$text .= $optionsav;
				} else {
					$text .= '<option value="-1">'.$langs->trans("NoInvoiceToCorrect").'</option>';
				}
				$text .= '</select>';
				$desc = $form->textwithpicto($text, $langs->transnoentities("InvoiceAvoirDesc"), 1, 'help', '', 0, 3);
				print $desc;

				print '<div id="credit_note_options" class="clearboth">';
				print '&nbsp;&nbsp;&nbsp; <input type="checkbox" name="invoiceAvoirWithLines" id="invoiceAvoirWithLines" value="1" onclick="$(\'#credit_note_options input[type=checkbox]\').not(this).prop(\'checked\', false);" '.(GETPOST('invoiceAvoirWithLines', 'int') > 0 ? 'checked' : '').' /> <label for="invoiceAvoirWithLines">'.$langs->trans('invoiceAvoirWithLines')."</label>";
				print '<br>&nbsp;&nbsp;&nbsp; <input type="checkbox" name="invoiceAvoirWithPaymentRestAmount" id="invoiceAvoirWithPaymentRestAmount" value="1" onclick="$(\'#credit_note_options input[type=checkbox]\').not(this).prop(\'checked\', false);" '.(GETPOST('invoiceAvoirWithPaymentRestAmount', 'int') > 0 ? 'checked' : '').' /> <label for="invoiceAvoirWithPaymentRestAmount">'.$langs->trans('invoiceAvoirWithPaymentRestAmount')."</label>";
				print '</div>';

    			print '</div></div>';
    		}
		}
		else
		{
			print '<div class="tagtr listofinvoicetype"><div class="tagtd listofinvoicetype">';
			if (empty($conf->global->INVOICE_CREDIT_NOTE_STANDALONE)) $tmp = '<input type="radio" name="type" id="radio_creditnote" value="0" disabled> ';
			else $tmp = '<input type="radio" name="type" id="radio_creditnote" value="2" > ';
			$text = '<label>'.$tmp.$langs->trans("InvoiceAvoir").'</label> ';
			$text .= '<span class="opacitymedium">('.$langs->trans("YouMustCreateInvoiceFromThird").')</span> ';
			$desc = $form->textwithpicto($text, $langs->transnoentities("InvoiceAvoirDesc"), 1, 'help', '', 0, 3);
			print $desc;
			print '</div></div>'."\n";
		}
	}

	// Template invoice
	print '<div class="tagtr listofinvoicetype"><div class="tagtd listofinvoicetype">';
	$tmp = '<input type="radio" name="type" id="radio_template" value="0" disabled> ';
	$text = '<label>'.$tmp.$langs->trans("RepeatableInvoice").'</label> ';
	//$text.= '('.$langs->trans("YouMustCreateStandardInvoiceFirst").') ';
	$desc = $form->textwithpicto($text, $langs->transnoentities("YouMustCreateStandardInvoiceFirstDesc"), 1, 'help', '', 0, 3);
	print $desc;
	print '</div></div>';

	print '</div>';


	if (!empty($conf->global->INVOICE_USE_DEFAULT_DOCUMENT)) // Hidden conf
	{
    	// Add auto select default document model
    	$listtType = array(Facture::TYPE_STANDARD, Facture::TYPE_REPLACEMENT, Facture::TYPE_CREDIT_NOTE, Facture::TYPE_DEPOSIT, Facture::TYPE_SITUATION);
    	$jsListType = '';
    	foreach ($listtType as $type)
    	{
    	    $thisTypeConfName = 'FACTURE_ADDON_PDF_'.$type;
    	    $curent = !empty($conf->global->{$thisTypeConfName}) ? $conf->global->{$thisTypeConfName}:$conf->global->FACTURE_ADDON_PDF;
    	    $jsListType .= (!empty($jsListType) ? ',' : '').'"'.$type.'":"'.$curent.'"';
    	}

    	print '<script type="text/javascript" language="javascript">
        		$(document).ready(function() {
                    var listType = {'.$jsListType.'};
        			$("[name=\'type\'").change(function() {
        				if($( this ).prop("checked"))
                        {
                            if(($( this ).val() in listType))
                            {
                                $("#model").val(listType[$( this ).val()]);
                            }
                            else
                            {
                                $("#model").val("'.$conf->global->FACTURE_ADDON_PDF.'");
                            }
                        }
        			});
        		});
        		</script>';
	}



	print '</td></tr>';

	if ($socid > 0)
	{
		// Discounts for third party
		print '<tr><td>'.$langs->trans('Discounts').'</td><td colspan="2">';

		$thirdparty = $soc;
		$discount_type = 0;
		$backtopage = urlencode($_SERVER["PHP_SELF"].'?socid='.$thirdparty->id.'&action='.$action.'&origin='.GETPOST('origin', 'alpha').'&originid='.GETPOST('originid', 'int'));
		include DOL_DOCUMENT_ROOT.'/core/tpl/object_discounts.tpl.php';

		print '</td></tr>';
	}

	$datefacture = dol_mktime(12, 0, 0, GETPOST('remonth', 'int'), GETPOST('reday', 'int'), GETPOST('reyear', 'int'));

	// Date invoice
	print '<tr><td class="fieldrequired">'.$langs->trans('DateInvoice').'</td><td colspan="2">';
	print $form->selectDate($datefacture ? $datefacture : $dateinvoice, '', '', '', '', "add", 1, 1);
	print '</td></tr>';

	// Date point of tax
	if (!empty($conf->global->INVOICE_POINTOFTAX_DATE))
	{
		print '<tr><td class="fieldrequired">'.$langs->trans('DatePointOfTax').'</td><td colspan="2">';
		$date_pointoftax = dol_mktime(12, 0, 0, GETPOST('date_pointoftaxmonth', 'int'), GETPOST('date_pointoftaxday', 'int'), GETPOST('date_pointoftaxyear', 'int'));
		print $form->selectDate($date_pointoftax ? $date_pointoftax : -1, 'date_pointoftax', '', '', '', "add", 1, 1);
		print '</td></tr>';
	}

	// Payment term
	print '<tr><td class="nowrap fieldrequired">'.$langs->trans('PaymentConditionsShort').'</td><td colspan="2">';
	$form->select_conditions_paiements(GETPOSTISSET('cond_reglement_id') ? GETPOST('cond_reglement_id', 'int') : $cond_reglement_id, 'cond_reglement_id');
	print '</td></tr>';


	if ($conf->global->INVOICE_USE_RETAINED_WARRANTY) {
		$rwStyle = 'display:none;';
		if (in_array(GETPOST('type', 'int'), $retainedWarrantyInvoiceAvailableType)) {
			$rwStyle = '';
		}

		$retained_warranty = GETPOST('retained_warranty', 'int');
		if (empty($retained_warranty)) {
			if (!empty($objectsrc->retained_warranty)) { // use previous situation value
				$retained_warranty = $objectsrc->retained_warranty;
			}
		}
		$retained_warranty_js_default = !empty($retained_warranty) ? $retained_warranty : $conf->global->INVOICE_SITUATION_DEFAULT_RETAINED_WARRANTY_PERCENT;

		print '<tr class="retained-warranty-line" style="'.$rwStyle.'" ><td class="nowrap">'.$langs->trans('RetainedWarranty').'</td><td colspan="2">';
		print '<input id="new-situation-invoice-retained-warranty" name="retained_warranty" type="number" value="'.$retained_warranty.'" step="0.01" min="0" max="100" />%';

		// Retained warranty payment term
		print '<tr class="retained-warranty-line" style="'.$rwStyle.'" ><td class="nowrap">'.$langs->trans('PaymentConditionsShortRetainedWarranty').'</td><td colspan="2">';
		$retained_warranty_fk_cond_reglement = GETPOST('retained_warranty_fk_cond_reglement', 'int');
		if (empty($retained_warranty_fk_cond_reglement)) {
			$retained_warranty_fk_cond_reglement = $conf->global->INVOICE_SITUATION_DEFAULT_RETAINED_WARRANTY_COND_ID;
			if (!empty($objectsrc->retained_warranty_fk_cond_reglement)) { // use previous situation value
				$retained_warranty_fk_cond_reglement = $objectsrc->retained_warranty_fk_cond_reglement;
			} else {
				$retained_warranty_fk_cond_reglement = $conf->global->INVOICE_SITUATION_DEFAULT_RETAINED_WARRANTY_COND_ID;
			}
		}
		$form->select_conditions_paiements($retained_warranty_fk_cond_reglement, 'retained_warranty_fk_cond_reglement', -1, 1);
		print '</td></tr>';

		print '<script type="text/javascript" language="javascript">
		$(document).ready(function() {
		$("[name=\'type\']").change(function() {
				if($( this ).prop("checked") && $.inArray($( this ).val(), '.json_encode($retainedWarrantyInvoiceAvailableType).' ) !== -1)
				{
					$(".retained-warranty-line").show();
					$("#new-situation-invoice-retained-warranty").val("'.doubleval($retained_warranty_js_default).'");
				}
				else{
					$(".retained-warranty-line").hide();
					$("#new-situation-invoice-retained-warranty").val("");
				}
			});

			$("[name=\'type\']:checked").trigger("change");
		});
		</script>';
	}

	// Payment mode
	print '<tr><td>'.$langs->trans('PaymentMode').'</td><td colspan="2">';
	$form->select_types_paiements(isset($_POST['mode_reglement_id']) ? $_POST['mode_reglement_id'] : $mode_reglement_id, 'mode_reglement_id', 'CRDT');
	print '</td></tr>';

	// Bank Account
	if (GETPOSTISSET('fk_account')) {
		$fk_account = GETPOST('fk_account');
	}

	print '<tr><td>'.$langs->trans('BankAccount').'</td><td colspan="2">';
	$form->select_comptes($fk_account, 'fk_account', 0, '', 1);
	print '</td></tr>';

	// Project
	if (!empty($conf->projet->enabled))
	{
		$langs->load('projects');
		print '<tr><td>'.$langs->trans('Project').'</td><td colspan="2">';
		$numprojet = $formproject->select_projects(($socid > 0 ? $socid : -1), $projectid, 'projectid', 0, 0, 1, 1, 0, 0, 0, '', 0, 0, 'maxwidth500');
		print ' <a href="'.DOL_URL_ROOT.'/projet/card.php?socid='.$soc->id.'&action=create&status=1&backtopage='.urlencode($_SERVER["PHP_SELF"].'?action=create&socid='.$soc->id.($fac_rec ? '&fac_rec='.$fac_rec : '')).'"><span class="fa fa-plus-circle valignmiddle" title="'.$langs->trans("AddProject").'"></span></a>';
		print '</td></tr>';
	}

	// Incoterms
	if (!empty($conf->incoterm->enabled))
	{
		print '<tr>';
		print '<td><label for="incoterm_id">'.$form->textwithpicto($langs->trans("IncotermLabel"), $objectsrc->label_incoterms, 1).'</label></td>';
		print '<td colspan="2" class="maxwidthonsmartphone">';
		$incoterm_id = GETPOST('incoterm_id');
		$incoterm_location = GETPOST('location_incoterms');
		if (empty($incoterm_id))
		{
			$incoterm_id = (!empty($objectsrc->fk_incoterms) ? $objectsrc->fk_incoterms : $soc->fk_incoterms);
			$incoterm_location = (!empty($objectsrc->location_incoterms) ? $objectsrc->location_incoterms : $soc->location_incoterms);
		}
		print $form->select_incoterms($incoterm_id, $incoterm_location);
		print '</td></tr>';
	}

	// Other attributes
	$parameters = array('objectsrc' => $objectsrc, 'colspan' => ' colspan="2"', 'cols' => '2', 'socid'=>$socid);
	$reshook = $hookmanager->executeHooks('formObjectOptions', $parameters, $object, $action); // Note that $action and $object may have been modified by hook
	print $hookmanager->resPrint;
	if (empty($reshook)) {
		if (!empty($conf->global->THIRDPARTY_PROPAGATE_EXTRAFIELDS_TO_INVOICE)) {
			// copy from thirdparty
			$tpExtrafields = new Extrafields($db);
			$tpExtrafieldLabels = $tpExtrafields->fetch_name_optionals_label($soc->table_element);
			if ($soc->fetch_optionals() > 0) {
				$object->array_options = array_merge($object->array_options, $soc->array_options);
			}
		};

		print $object->showOptionals($extrafields, 'edit', $parameters);
	}

	// Template to use by default
	print '<tr><td>'.$langs->trans('Model').'</td>';
	print '<td colspan="2">';
	include_once DOL_DOCUMENT_ROOT.'/core/modules/facture/modules_facture.php';
	$liste = ModelePDFFactures::liste_modeles($db);
	if (!empty($conf->global->INVOICE_USE_DEFAULT_DOCUMENT)) {
		// Hidden conf
	    $paramkey = 'FACTURE_ADDON_PDF_'.$object->type;
	    $curent = !empty($conf->global->$paramkey) ? $conf->global->$paramkey : $conf->global->FACTURE_ADDON_PDF;
	} else {
	    $curent = $conf->global->FACTURE_ADDON_PDF;
	}
	print $form->selectarray('model', $liste, $curent);
	print "</td></tr>";

	// Multicurrency
	if (!empty($conf->multicurrency->enabled))
	{
		print '<tr>';
		print '<td>'.$form->editfieldkey('Currency', 'multicurrency_code', '', $object, 0).'</td>';
		print '<td colspan="2" class="maxwidthonsmartphone">';
		print $form->selectMultiCurrency($currency_code, 'multicurrency_code');
		print '</td></tr>';
	}

	// Help of substitution key
	$htmltext = '';
	if (GETPOST('fac_rec', 'int') > 0)
	{
		$dateexample = ($datefacture ? $datefacture : $dateinvoice);
		if (empty($dateexample)) $dateexample = dol_now();
		$substitutionarray = array(
			'__TOTAL_HT__' => $langs->trans("AmountHT").' ('.$langs->trans("Example").': '.price($exampletemplateinvoice->total_ht).')',
			'__TOTAL_TTC__' =>  $langs->trans("AmountTTC").' ('.$langs->trans("Example").': '.price($exampletemplateinvoice->total_ttc).')',
			'__INVOICE_PREVIOUS_MONTH__' => $langs->trans("PreviousMonthOfInvoice").' ('.$langs->trans("Example").': '.dol_print_date(dol_time_plus_duree($dateexample, -1, 'm'), '%m').')',
			'__INVOICE_MONTH__' =>  $langs->trans("MonthOfInvoice").' ('.$langs->trans("Example").': '.dol_print_date($dateexample, '%m').')',
			'__INVOICE_NEXT_MONTH__' => $langs->trans("NextMonthOfInvoice").' ('.$langs->trans("Example").': '.dol_print_date(dol_time_plus_duree($dateexample, 1, 'm'), '%m').')',
			'__INVOICE_PREVIOUS_MONTH_TEXT__' => $langs->trans("TextPreviousMonthOfInvoice").' ('.$langs->trans("Example").': '.dol_print_date(dol_time_plus_duree($dateexample, -1, 'm'), '%B').')',
			'__INVOICE_MONTH_TEXT__' =>  $langs->trans("TextMonthOfInvoice").' ('.$langs->trans("Example").': '.dol_print_date($dateexample, '%B').')',
			'__INVOICE_NEXT_MONTH_TEXT__' => $langs->trans("TextNextMonthOfInvoice").' ('.$langs->trans("Example").': '.dol_print_date(dol_time_plus_duree($dateexample, 1, 'm'), '%B').')',
			'__INVOICE_PREVIOUS_YEAR__' => $langs->trans("PreviousYearOfInvoice").' ('.$langs->trans("Example").': '.dol_print_date(dol_time_plus_duree($dateexample, -1, 'y'), '%Y').')',
			'__INVOICE_YEAR__' =>  $langs->trans("YearOfInvoice").' ('.$langs->trans("Example").': '.dol_print_date($dateexample, '%Y').')',
			'__INVOICE_NEXT_YEAR__' => $langs->trans("NextYearOfInvoice").' ('.$langs->trans("Example").': '.dol_print_date(dol_time_plus_duree($dateexample, 1, 'y'), '%Y').')'
		);

		$htmltext = '<i>'.$langs->trans("FollowingConstantsWillBeSubstituted").':<br>';
		foreach ($substitutionarray as $key => $val)
		{
			$htmltext .= $key.' = '.$langs->trans($val).'<br>';
		}
		$htmltext .= '</i>';
	}

	// Public note
	print '<tr>';
	print '<td class="tdtop">';
	print $form->textwithpicto($langs->trans('NotePublic'), $htmltext);
	print '</td>';
	print '<td valign="top" colspan="2">';
	$doleditor = new DolEditor('note_public', $note_public, '', 80, 'dolibarr_notes', 'In', 0, false, true, ROWS_3, '90%');
	print $doleditor->Create(1);

	// Private note
	if (empty($user->socid))
	{
		print '<tr>';
		print '<td class="tdtop">';
		print $form->textwithpicto($langs->trans('NotePrivate'), $htmltext);
		print '</td>';
		print '<td valign="top" colspan="2">';
		$doleditor = new DolEditor('note_private', $note_private, '', 80, 'dolibarr_notes', 'In', 0, false, true, ROWS_3, '90%');
		print $doleditor->Create(1);
		// print '<textarea name="note_private" wrap="soft" cols="70" rows="'.ROWS_3.'">'.$note_private.'.</textarea>
		print '</td></tr>';
	}

	// Lines from source (TODO Show them also when creating invoice from tempalte invoice)
	if (!empty($origin) && !empty($originid) && is_object($objectsrc))
	{
		// TODO for compatibility
		if ($origin == 'contrat') {
			// Calcul contrat->price (HT), contrat->total (TTC), contrat->tva
			$objectsrc->remise_absolue = $remise_absolue;
			$objectsrc->remise_percent = $remise_percent;
			$objectsrc->update_price(1, - 1, 1);
		}

		print "\n<!-- ".$classname." info -->";
		print "\n";
		print '<input type="hidden" name="amount"         value="'.$objectsrc->total_ht.'">'."\n";
		print '<input type="hidden" name="total"          value="'.$objectsrc->total_ttc.'">'."\n";
		print '<input type="hidden" name="tva"            value="'.$objectsrc->total_tva.'">'."\n";
		print '<input type="hidden" name="origin"         value="'.$objectsrc->element.'">';
		print '<input type="hidden" name="originid"       value="'.$objectsrc->id.'">';

		switch (get_class($objectsrc)) {
			case 'Propal':
				$newclassname = 'CommercialProposal';
				break;
			case 'Commande':
				$newclassname = 'Order';
				break;
			case 'Expedition':
				$newclassname = 'Sending';
				break;
			case 'Contrat':
				$newclassname = 'Contract';
				break;
			case 'Fichinter':
				$newclassname = 'Intervention';
				break;
			default:
				$newclassname = get_class($objectsrc);
		}

		print '<tr><td>'.$langs->trans($newclassname).'</td><td colspan="2">'.$objectsrc->getNomUrl(1);
		// We check if Origin document (id and type is known) has already at least one invoice attached to it
		$objectsrc->fetchObjectLinked($originid, $origin, '', 'facture');
		if (is_array($objectsrc->linkedObjects['facture']) && count($objectsrc->linkedObjects['facture']) >= 1)
		{
			setEventMessages('WarningBillExist', null, 'warnings');
			echo ' ('.$langs->trans('LatestRelatedBill').end($objectsrc->linkedObjects['facture'])->getNomUrl(1).')';
		}
		echo '</td></tr>';
		print '<tr><td>'.$langs->trans('AmountHT').'</td><td colspan="2">'.price($objectsrc->total_ht).'</td></tr>';
		print '<tr><td>'.$langs->trans('AmountVAT').'</td><td colspan="2">'.price($objectsrc->total_tva)."</td></tr>";
		if ($mysoc->localtax1_assuj == "1" || $objectsrc->total_localtax1 != 0) 		// Localtax1
		{
			print '<tr><td>'.$langs->transcountry("AmountLT1", $mysoc->country_code).'</td><td colspan="2">'.price($objectsrc->total_localtax1)."</td></tr>";
		}

		if ($mysoc->localtax2_assuj == "1" || $objectsrc->total_localtax2 != 0) 		// Localtax2
		{
			print '<tr><td>'.$langs->transcountry("AmountLT2", $mysoc->country_code).'</td><td colspan="2">'.price($objectsrc->total_localtax2)."</td></tr>";
		}
		print '<tr><td>'.$langs->trans('AmountTTC').'</td><td colspan="2">'.price($objectsrc->total_ttc)."</td></tr>";

		if (!empty($conf->multicurrency->enabled))
		{
			print '<tr><td>'.$langs->trans('MulticurrencyAmountHT').'</td><td colspan="2">'.price($objectsrc->multicurrency_total_ht).'</td></tr>';
			print '<tr><td>'.$langs->trans('MulticurrencyAmountVAT').'</td><td colspan="2">'.price($objectsrc->multicurrency_total_tva)."</td></tr>";
			print '<tr><td>'.$langs->trans('MulticurrencyAmountTTC').'</td><td colspan="2">'.price($objectsrc->multicurrency_total_ttc)."</td></tr>";
		}
	}

	print "</table>\n";

	dol_fiche_end();

	// Button "Create Draft"
	print '<div class="center">';
	print '<input type="submit" class="button" name="bouton" value="'.$langs->trans('CreateDraft').'">';
	print '&nbsp;&nbsp;&nbsp;&nbsp;&nbsp;';
	print '<input type="button" class="button" value="'.$langs->trans("Cancel").'" onClick="javascript:history.go(-1)">';
	print '</div>';

	print "</form>\n";

	// Show origin lines
	if (!empty($origin) && !empty($originid) && is_object($objectsrc)) {
		print '<br>';

		$title = $langs->trans('ProductsAndServices');
		print load_fiche_titre($title);

		print '<table class="noborder centpercent">';

		$objectsrc->printOriginLinesList();

		print '</table>';
	}

	print '<br>';
}
elseif ($id > 0 || !empty($ref))
{
	/*
	 * Show object in view mode
	 */

	$result = $object->fetch($id, $ref);
	if ($result <= 0) {
		dol_print_error($db, $object->error);
		exit();
	}

	// fetch optionals attributes and labels
	$extrafields->fetch_name_optionals_label($object->table_element);

	if ($user->socid > 0 && $user->socid != $object->socid)
	{
		accessforbidden('', 0, 1);
	}

	$result = $object->fetch_thirdparty();

	$result = $soc->fetch($object->socid);
	if ($result < 0) dol_print_error($db);
	$selleruserevenustamp = $mysoc->useRevenueStamp();

	$totalpaye = $object->getSommePaiement();
	$totalcreditnotes = $object->getSumCreditNotesUsed();
	$totaldeposits = $object->getSumDepositsUsed();
	// print "totalpaye=".$totalpaye." totalcreditnotes=".$totalcreditnotes." totaldeposts=".$totaldeposits."
	// selleruserrevenuestamp=".$selleruserevenustamp;

	// We can also use bcadd to avoid pb with floating points
	// For example print 239.2 - 229.3 - 9.9; does not return 0.
	// $resteapayer=bcadd($object->total_ttc,$totalpaye,$conf->global->MAIN_MAX_DECIMALS_TOT);
	// $resteapayer=bcadd($resteapayer,$totalavoir,$conf->global->MAIN_MAX_DECIMALS_TOT);
	$resteapayer = price2num($object->total_ttc - $totalpaye - $totalcreditnotes - $totaldeposits, 'MT');

	if ($object->paye)
	{
		$resteapayer = 0;
	}
	$resteapayeraffiche = $resteapayer;

	if (!empty($conf->global->FACTURE_DEPOSITS_ARE_JUST_PAYMENTS)) {	// Never use this
		$filterabsolutediscount = "fk_facture_source IS NULL"; // If we want deposit to be substracted to payments only and not to total of final invoice
		$filtercreditnote = "fk_facture_source IS NOT NULL"; // If we want deposit to be substracted to payments only and not to total of final invoice
	} else {
		$filterabsolutediscount = "fk_facture_source IS NULL OR (description LIKE '(DEPOSIT)%' AND description NOT LIKE '(EXCESS RECEIVED)%')";
		$filtercreditnote = "fk_facture_source IS NOT NULL AND (description NOT LIKE '(DEPOSIT)%' OR description LIKE '(EXCESS RECEIVED)%')";
	}

	$absolute_discount = $soc->getAvailableDiscounts('', $filterabsolutediscount);
	$absolute_creditnote = $soc->getAvailableDiscounts('', $filtercreditnote);
	$absolute_discount = price2num($absolute_discount, 'MT');
	$absolute_creditnote = price2num($absolute_creditnote, 'MT');

	$author = new User($db);
	if ($object->user_author) {
		$author->fetch($object->user_author);
	}

	$objectidnext = $object->getIdReplacingInvoice();

	$head = facture_prepare_head($object);

	dol_fiche_head($head, 'compta', $langs->trans('InvoiceCustomer'), -1, 'bill');

	$formconfirm = '';

	// Confirmation de la conversion de l'avoir en reduc
	if ($action == 'converttoreduc') {
		if ($object->type == Facture::TYPE_STANDARD || $object->type == Facture::TYPE_SITUATION) $type_fac = 'ExcessReceived';
		elseif ($object->type == Facture::TYPE_CREDIT_NOTE) $type_fac = 'CreditNote';
		elseif ($object->type == Facture::TYPE_DEPOSIT) $type_fac = 'Deposit';
		$text = $langs->trans('ConfirmConvertToReduc', strtolower($langs->transnoentities($type_fac)));
		$text .= '<br>'.$langs->trans('ConfirmConvertToReduc2');
		$formconfirm = $form->formconfirm($_SERVER['PHP_SELF'].'?facid='.$object->id, $langs->trans('ConvertToReduc'), $text, 'confirm_converttoreduc', '', "yes", 2);
	}

	// Confirmation to delete invoice
	if ($action == 'delete') {
		$text = $langs->trans('ConfirmDeleteBill', $object->ref);
		$formquestion = array();

		if ($object->type != Facture::TYPE_DEPOSIT && !empty($conf->global->STOCK_CALCULATE_ON_BILL) && $object->statut >= 1)
		{
			$qualified_for_stock_change = 0;
			if (empty($conf->global->STOCK_SUPPORTS_SERVICES)) {
				$qualified_for_stock_change = $object->hasProductsOrServices(2);
			} else {
				$qualified_for_stock_change = $object->hasProductsOrServices(1);
			}

			if ($qualified_for_stock_change)
			{
				$langs->load("stocks");
				require_once DOL_DOCUMENT_ROOT.'/product/class/html.formproduct.class.php';
				$formproduct = new FormProduct($db);
				$label = $object->type == Facture::TYPE_CREDIT_NOTE ? $langs->trans("SelectWarehouseForStockDecrease") : $langs->trans("SelectWarehouseForStockIncrease");
				$forcecombo = 0;
				if ($conf->browser->name == 'ie') $forcecombo = 1; // There is a bug in IE10 that make combo inside popup crazy
				$formquestion = array(
					// 'text' => $langs->trans("ConfirmClone"),
					// array('type' => 'checkbox', 'name' => 'clone_content', 'label' => $langs->trans("CloneMainAttributes"), 'value' => 1),
					// array('type' => 'checkbox', 'name' => 'update_prices', 'label' => $langs->trans("PuttingPricesUpToDate"), 'value' => 1),
					array('type' => 'other', 'name' => 'idwarehouse', 'label' => $label, 'value' => $formproduct->selectWarehouses(GETPOST('idwarehouse') ?GETPOST('idwarehouse') : 'ifone', 'idwarehouse', '', 1, 0, 0, $langs->trans("NoStockAction"), 0, $forcecombo))
				);
				$formconfirm = $form->formconfirm($_SERVER['PHP_SELF'].'?facid='.$object->id, $langs->trans('DeleteBill'), $text, 'confirm_delete', $formquestion, "yes", 1);
			}
			else
			{
				$formconfirm = $form->formconfirm($_SERVER['PHP_SELF'].'?facid='.$object->id, $langs->trans('DeleteBill'), $text, 'confirm_delete', '', 'no', 1);
			}
		} else {
			$formconfirm = $form->formconfirm($_SERVER['PHP_SELF'].'?facid='.$object->id, $langs->trans('DeleteBill'), $text, 'confirm_delete', '', 'no', 1);
		}
	}

	// Confirmation to remove invoice from cycle
	if ($action == 'situationout') {
	    $text = $langs->trans('ConfirmRemoveSituationFromCycle', $object->ref);
	    $label = $langs->trans("ConfirmOuting");
	    $formquestion = array();
	    // remove situation from cycle
	    if ($object->statut == Facture::STATUS_VALIDATED
	        && $usercancreate
	        && !$objectidnext
	        && $object->is_last_in_cycle()
	    	&& $usercanunvalidate
	        )
	    {
	        $formconfirm = $form->formconfirm($_SERVER['PHP_SELF'].'?facid='.$object->id, $label, $text, 'confirm_situationout', $formquestion, "yes", 1);
		}
	}

	// Confirmation of validation
	if ($action == 'valid')
	{
		// we check object has a draft number
		$objectref = substr($object->ref, 1, 4);
		if ($objectref == 'PROV') {
			$savdate = $object->date;
			if (!empty($conf->global->FAC_FORCE_DATE_VALIDATION)) {
				$object->date = dol_now();
				$object->date_lim_reglement = $object->calculate_date_lim_reglement();
			}
			$numref = $object->getNextNumRef($soc);
			// $object->date=$savdate;
		} else {
			$numref = $object->ref;
		}

		$text = $langs->trans('ConfirmValidateBill', $numref);
		if (!empty($conf->notification->enabled)) {
			require_once DOL_DOCUMENT_ROOT.'/core/class/notify.class.php';
			$notify = new Notify($db);
			$text .= '<br>';
			$text .= $notify->confirmMessage('BILL_VALIDATE', $object->socid, $object);
		}
		$formquestion = array();

		if ($object->type != Facture::TYPE_DEPOSIT && !empty($conf->global->STOCK_CALCULATE_ON_BILL))
		{
			$qualified_for_stock_change = 0;
			if (empty($conf->global->STOCK_SUPPORTS_SERVICES)) {
				$qualified_for_stock_change = $object->hasProductsOrServices(2);
			} else {
				$qualified_for_stock_change = $object->hasProductsOrServices(1);
			}

			if ($qualified_for_stock_change)
			{
				$langs->load("stocks");
				require_once DOL_DOCUMENT_ROOT.'/product/class/html.formproduct.class.php';
				require_once DOL_DOCUMENT_ROOT.'/product/stock/class/entrepot.class.php';
				$formproduct = new FormProduct($db);
				$warehouse = new Entrepot($db);
				$warehouse_array = $warehouse->list_array();
				if (count($warehouse_array) == 1) {
					$label = $object->type == Facture::TYPE_CREDIT_NOTE ? $langs->trans("WarehouseForStockIncrease", current($warehouse_array)) : $langs->trans("WarehouseForStockDecrease", current($warehouse_array));
					$value = '<input type="hidden" id="idwarehouse" name="idwarehouse" value="'.key($warehouse_array).'">';
				} else {
					$label = $object->type == Facture::TYPE_CREDIT_NOTE ? $langs->trans("SelectWarehouseForStockIncrease") : $langs->trans("SelectWarehouseForStockDecrease");
					$value = $formproduct->selectWarehouses(GETPOST('idwarehouse') ?GETPOST('idwarehouse') : 'ifone', 'idwarehouse', '', 1);
				}
				$formquestion = array(
									// 'text' => $langs->trans("ConfirmClone"),
									// array('type' => 'checkbox', 'name' => 'clone_content', 'label' => $langs->trans("CloneMainAttributes"), 'value' =>
									// 1),
									// array('type' => 'checkbox', 'name' => 'update_prices', 'label' => $langs->trans("PuttingPricesUpToDate"), 'value'
									// => 1),
									array('type' => 'other', 'name' => 'idwarehouse', 'label' => $label, 'value' => $value));
			}
		}
		if ($object->type != Facture::TYPE_CREDIT_NOTE && $object->total_ttc < 0) 		// Can happen only if $conf->global->FACTURE_ENABLE_NEGATIVE is on
		{
			$text .= '<br>'.img_warning().' '.$langs->trans("ErrorInvoiceOfThisTypeMustBePositive");
		}
		$formconfirm = $form->formconfirm($_SERVER["PHP_SELF"].'?facid='.$object->id, $langs->trans('ValidateBill'), $text, 'confirm_valid', $formquestion, (($object->type != Facture::TYPE_CREDIT_NOTE && $object->total_ttc < 0) ? "no" : "yes"), 2);
	}

	// Confirm back to draft status
	if ($action == 'modif') {
		$text = $langs->trans('ConfirmUnvalidateBill', $object->ref);
		$formquestion = array();

		if ($object->type != Facture::TYPE_DEPOSIT && !empty($conf->global->STOCK_CALCULATE_ON_BILL))
		{
			$qualified_for_stock_change = 0;
			if (empty($conf->global->STOCK_SUPPORTS_SERVICES)) {
				$qualified_for_stock_change = $object->hasProductsOrServices(2);
			} else {
				$qualified_for_stock_change = $object->hasProductsOrServices(1);
			}

			if ($qualified_for_stock_change)
			{
				$langs->load("stocks");
				require_once DOL_DOCUMENT_ROOT.'/product/class/html.formproduct.class.php';
				require_once DOL_DOCUMENT_ROOT.'/product/stock/class/entrepot.class.php';
				$formproduct = new FormProduct($db);
				$warehouse = new Entrepot($db);
				$warehouse_array = $warehouse->list_array();
				if (count($warehouse_array) == 1) {
					$label = $object->type == Facture::TYPE_CREDIT_NOTE ? $langs->trans("WarehouseForStockDecrease", current($warehouse_array)) : $langs->trans("WarehouseForStockIncrease", current($warehouse_array));
					$value = '<input type="hidden" id="idwarehouse" name="idwarehouse" value="'.key($warehouse_array).'">';
				} else {
					$label = $object->type == Facture::TYPE_CREDIT_NOTE ? $langs->trans("SelectWarehouseForStockDecrease") : $langs->trans("SelectWarehouseForStockIncrease");
					$value = $formproduct->selectWarehouses(GETPOST('idwarehouse') ?GETPOST('idwarehouse') : 'ifone', 'idwarehouse', '', 1);
				}
				$formquestion = array(
									// 'text' => $langs->trans("ConfirmClone"),
									// array('type' => 'checkbox', 'name' => 'clone_content', 'label' => $langs->trans("CloneMainAttributes"), 'value' =>
									// 1),
									// array('type' => 'checkbox', 'name' => 'update_prices', 'label' => $langs->trans("PuttingPricesUpToDate"), 'value'
									// => 1),
									array('type' => 'other', 'name' => 'idwarehouse', 'label' => $label, 'value' => $value));
			}
		}

		$formconfirm = $form->formconfirm($_SERVER["PHP_SELF"].'?facid='.$object->id, $langs->trans('UnvalidateBill'), $text, 'confirm_modif', $formquestion, "yes", 1);
	}

	// Confirmation du classement paye
	if ($action == 'paid' && $resteapayer <= 0) {
		$formconfirm = $form->formconfirm($_SERVER["PHP_SELF"].'?facid='.$object->id, $langs->trans('ClassifyPaid'), $langs->trans('ConfirmClassifyPaidBill', $object->ref), 'confirm_paid', '', "yes", 1);
	}
	if ($action == 'paid' && $resteapayer > 0) {
		// Code
		$i = 0;
		$close[$i]['code'] = 'discount_vat'; // escompte
		$i++;
		$close[$i]['code'] = 'badcustomer';
		$i++;
		$close[$i]['code'] = 'other';
		$i++;
		// Help
		$i = 0;
		$close[$i]['label'] = $langs->trans("HelpEscompte").'<br><br>'.$langs->trans("ConfirmClassifyPaidPartiallyReasonDiscountVatDesc");
		$i++;
		$close[$i]['label'] = $langs->trans("ConfirmClassifyPaidPartiallyReasonBadCustomerDesc");
		$i++;
		$close[$i]['label'] = $langs->trans("Other");
		$i++;
		// Texte
		$i = 0;
		$close[$i]['reason'] = $form->textwithpicto($langs->transnoentities("ConfirmClassifyPaidPartiallyReasonDiscount", $resteapayer, $langs->trans("Currency".$conf->currency)), $close[$i]['label'], 1);
		$i++;
		$close[$i]['reason'] = $form->textwithpicto($langs->transnoentities("ConfirmClassifyPaidPartiallyReasonBadCustomer", $resteapayer, $langs->trans("Currency".$conf->currency)), $close[$i]['label'], 1);
		$i++;
		$close[$i]['reason'] = $form->textwithpicto($langs->transnoentities("Other"), $close[$i]['label'], 1);
		$i++;
		// arrayreasons[code]=reason
		foreach ($close as $key => $val) {
			$arrayreasons[$close [$key]['code']] = $close[$key]['reason'];
		}

		// Cree un tableau formulaire
		$formquestion = array('text' => $langs->trans("ConfirmClassifyPaidPartiallyQuestion"), array('type' => 'radio', 'name' => 'close_code', 'label' => $langs->trans("Reason"), 'values' => $arrayreasons), array('type' => 'text', 'name' => 'close_note', 'label' => $langs->trans("Comment"), 'value' => '', 'morecss' => 'minwidth300'));
		// Paiement incomplet. On demande si motif = escompte ou autre
		$formconfirm = $form->formconfirm($_SERVER["PHP_SELF"].'?facid='.$object->id, $langs->trans('ClassifyPaid'), $langs->trans('ConfirmClassifyPaidPartially', $object->ref), 'confirm_paid_partially', $formquestion, "yes", 1, 310);
	}

	// Confirmation du classement abandonne
	if ($action == 'canceled') {
		// S'il y a une facture de remplacement pas encore validee (etat brouillon),
		// on ne permet pas de classer abandonner la facture.
		if ($objectidnext) {
			$facturereplacement = new Facture($db);
			$facturereplacement->fetch($objectidnext);
			$statusreplacement = $facturereplacement->statut;
		}
		if ($objectidnext && $statusreplacement == 0) {
			print '<div class="error">'.$langs->trans("ErrorCantCancelIfReplacementInvoiceNotValidated").'</div>';
		} else {
			// Code
			$close[1]['code'] = 'badcustomer';
			$close[2]['code'] = 'abandon';
			// Help
			$close[1]['label'] = $langs->trans("ConfirmClassifyPaidPartiallyReasonBadCustomerDesc");
			$close[2]['label'] = $langs->trans("ConfirmClassifyAbandonReasonOtherDesc");
			// Texte
			$close[1]['reason'] = $form->textwithpicto($langs->transnoentities("ConfirmClassifyPaidPartiallyReasonBadCustomer", $object->ref), $close[1]['label'], 1);
			$close[2]['reason'] = $form->textwithpicto($langs->transnoentities("ConfirmClassifyAbandonReasonOther"), $close[2]['label'], 1);
			// arrayreasons
			$arrayreasons[$close[1]['code']] = $close[1]['reason'];
			$arrayreasons[$close[2]['code']] = $close[2]['reason'];

			// Cree un tableau formulaire
			$formquestion = array('text' => $langs->trans("ConfirmCancelBillQuestion"), array('type' => 'radio', 'name' => 'close_code', 'label' => $langs->trans("Reason"), 'values' => $arrayreasons), array('type' => 'text', 'name' => 'close_note', 'label' => $langs->trans("Comment"), 'value' => '', 'morecss' => 'minwidth300'));

			$formconfirm = $form->formconfirm($_SERVER['PHP_SELF'].'?facid='.$object->id, $langs->trans('CancelBill'), $langs->trans('ConfirmCancelBill', $object->ref), 'confirm_canceled', $formquestion, "yes", 1, 250);
		}
	}

	if ($action == 'deletepaiement')
	{
		$payment_id = GETPOST('paiement_id');
		$formconfirm = $form->formconfirm($_SERVER["PHP_SELF"].'?id='.$object->id.'&paiement_id='.$payment_id, $langs->trans('DeletePayment'), $langs->trans('ConfirmDeletePayment'), 'confirm_delete_paiement', '', 'no', 1);
	}

	// Confirmation de la suppression d'une ligne produit
	if ($action == 'ask_deleteline') {
		$formconfirm = $form->formconfirm($_SERVER["PHP_SELF"].'?facid='.$object->id.'&lineid='.$lineid, $langs->trans('DeleteProductLine'), $langs->trans('ConfirmDeleteProductLine'), 'confirm_deleteline', '', 'no', 1);
	}

	// Clone confirmation
	if ($action == 'clone')
	{
		// Create an array for form
		$formquestion = array(
			array('type' => 'other', 'name' => 'socid', 'label' => $langs->trans("SelectThirdParty"), 'value' => $form->select_company($object->socid, 'socid', '(s.client=1 OR s.client=2 OR s.client=3)', 1)),
		    array('type' => 'date', 'name' => 'newdate', 'label' => $langs->trans("Date"), 'value' => dol_now())
		);
		// Ask confirmatio to clone
		$formconfirm = $form->formconfirm($_SERVER["PHP_SELF"].'?facid='.$object->id, $langs->trans('ToClone'), $langs->trans('ConfirmCloneInvoice', $object->ref), 'confirm_clone', $formquestion, 'yes', 1, 250);
	}

	if ($action == "remove_file_comfirm")
	{
		$file = GETPOST('file', 'alpha');

		$formconfirm = $form->formconfirm(
			$_SERVER["PHP_SELF"].'?facid='.$object->id.'&file='.$file,
			$langs->trans('DeleteFileHeader'),
			$langs->trans('DeleteFileText')."<br><br>".$file,
			'remove_file',
			'',
			'no',
			2);
	}

	// Call Hook formConfirm
	$parameters = array('formConfirm' => $formconfirm, 'lineid' => $lineid, 'remainingtopay' => &$resteapayer);
	$reshook = $hookmanager->executeHooks('formConfirm', $parameters, $object, $action); // Note that $action and $object may have been modified by hook
	if (empty($reshook)) $formconfirm .= $hookmanager->resPrint;
	elseif ($reshook > 0) $formconfirm = $hookmanager->resPrint;

	// Print form confirm
	print $formconfirm;

	// Invoice content

	$linkback = '<a href="'.DOL_URL_ROOT.'/compta/facture/list.php?restore_lastsearch_values=1'.(!empty($socid) ? '&socid='.$socid : '').'">'.$langs->trans("BackToList").'</a>';

	$morehtmlref = '<div class="refidno">';
	// Ref invoice
	if ($object->status == $object::STATUS_DRAFT && !$mysoc->isInEEC() && !empty($conf->global->INVOICE_ALLOW_FREE_REF)) {
		$morehtmlref .= $form->editfieldkey("Ref", 'ref', $object->ref, $object, $usercancreate, 'string', '', 0, 1);
		$morehtmlref .= $form->editfieldval("Ref", 'ref', $object->ref, $object, $usercancreate, 'string', '', null, null, '', 1);
		$morehtmlref .= '<br>';
	}
	// Ref customer
	$morehtmlref .= $form->editfieldkey("RefCustomer", 'ref_client', $object->ref_client, $object, $usercancreate, 'string', '', 0, 1);
	$morehtmlref .= $form->editfieldval("RefCustomer", 'ref_client', $object->ref_client, $object, $usercancreate, 'string', '', null, null, '', 1);
	// Thirdparty
	$morehtmlref .= '<br>'.$langs->trans('ThirdParty').' : '.$object->thirdparty->getNomUrl(1, 'customer');
	if (empty($conf->global->MAIN_DISABLE_OTHER_LINK) && $object->thirdparty->id > 0) $morehtmlref .= ' (<a href="'.DOL_URL_ROOT.'/compta/facture/list.php?socid='.$object->thirdparty->id.'&search_societe='.urlencode($object->thirdparty->name).'">'.$langs->trans("OtherBills").'</a>)';
	// Project
	if (!empty($conf->projet->enabled))
	{
		$langs->load("projects");
		$morehtmlref .= '<br>'.$langs->trans('Project').' ';
		if ($usercancreate)
		{
			if ($action != 'classify') {
				$morehtmlref .= '<a class="editfielda" href="'.$_SERVER['PHP_SELF'].'?action=classify&amp;id='.$object->id.'">'.img_edit($langs->transnoentitiesnoconv('SetProject')).'</a> : ';
			}
			if ($action == 'classify') {
				//$morehtmlref.=$form->form_project($_SERVER['PHP_SELF'] . '?id=' . $object->id, $object->socid, $object->fk_project, 'projectid', 0, 0, 1, 1);
				$morehtmlref .= '<form method="post" action="'.$_SERVER['PHP_SELF'].'?id='.$object->id.'">';
				$morehtmlref .= '<input type="hidden" name="action" value="classin">';
				$morehtmlref .= '<input type="hidden" name="token" value="'.newToken().'">';
				$morehtmlref .= $formproject->select_projects($object->socid, $object->fk_project, 'projectid', $maxlength, 0, 1, 0, 1, 0, 0, '', 1);
				$morehtmlref .= '<input type="submit" class="button valignmiddle" value="'.$langs->trans("Modify").'">';
				$morehtmlref .= '</form>';
			} else {
				$morehtmlref .= $form->form_project($_SERVER['PHP_SELF'].'?id='.$object->id, $object->socid, $object->fk_project, 'none', 0, 0, 0, 1);
			}
		} else {
			if (!empty($object->fk_project)) {
				$proj = new Project($db);
				$proj->fetch($object->fk_project);
				$morehtmlref .= '<a href="'.DOL_URL_ROOT.'/projet/card.php?id='.$object->fk_project.'" title="'.$langs->trans('ShowProject').'">';
				$morehtmlref .= $proj->ref;
				$morehtmlref .= '</a>';
			} else {
				$morehtmlref .= '';
			}
		}
	}
	$morehtmlref .= '</div>';

	$object->totalpaye = $totalpaye; // To give a chance to dol_banner_tab to use already paid amount to show correct status

	dol_banner_tab($object, 'ref', $linkback, 1, 'ref', 'ref', $morehtmlref, '', 0, '', '');

	print '<div class="fichecenter">';
	print '<div class="fichehalfleft">';
	print '<div class="underbanner clearboth"></div>';

	print '<table class="border tableforfield" width="100%">';

	// Type
	print '<tr><td class="titlefield fieldname_type">'.$langs->trans('Type').'</td><td class="valuefield fieldname_type">';
	print $object->getLibType();
	if ($object->module_source) {
		print ' <span class="opacitymediumbycolor">('.$langs->trans("POS").' '.$object->module_source.' - '.$langs->trans("Terminal").' '.$object->pos_source.')</span>';
	}
	if ($object->type == Facture::TYPE_REPLACEMENT) {
		$facreplaced = new Facture($db);
		$facreplaced->fetch($object->fk_facture_source);
		print ' <span class="opacitymediumbycolor">('.$langs->transnoentities("ReplaceInvoice", $facreplaced->getNomUrl(1)).')</span>';
	}
	if ($object->type == Facture::TYPE_CREDIT_NOTE && !empty($object->fk_facture_source)) {
		$facusing = new Facture($db);
		$facusing->fetch($object->fk_facture_source);
		print ' <span class="opacitymediumbycolor">('.$langs->transnoentities("CorrectInvoice", $facusing->getNomUrl(1)).')</span>';
	}

	$facidavoir = $object->getListIdAvoirFromInvoice();
	if (count($facidavoir) > 0) {
		print ' <span class="opacitymediumbycolor">('.$langs->transnoentities("InvoiceHasAvoir");
		$i = 0;
		foreach ($facidavoir as $id) {
			if ($i == 0)
				print ' ';
			else
				print ',';
			$facavoir = new Facture($db);
			$facavoir->fetch($id);
			print $facavoir->getNomUrl(1);
		}
		print ')</span>';
	}
	if ($objectidnext > 0) {
		$facthatreplace = new Facture($db);
		$facthatreplace->fetch($objectidnext);
		print ' <span class="opacitymediumbycolor">('.$langs->transnoentities("ReplacedByInvoice", $facthatreplace->getNomUrl(1)).')</span>';
	}

	if ($object->type == Facture::TYPE_CREDIT_NOTE || $object->type == Facture::TYPE_DEPOSIT) {
		$discount = new DiscountAbsolute($db);
		$result = $discount->fetch(0, $object->id);
		if ($result > 0) {
			print '. <span class="opacitymediumbycolor">'.$langs->trans("CreditNoteConvertedIntoDiscount", $object->getLibType(1), $discount->getNomUrl(1, 'discount')).'</span><br>';
		}
	}

	if ($object->fk_fac_rec_source > 0)
	{
		$tmptemplate = new FactureRec($db);
		$result = $tmptemplate->fetch($object->fk_fac_rec_source);
		if ($result > 0) {
			print '. <span class="opacitymediumbycolor">'.$langs->trans(
				"GeneratedFromTemplate",
				'<a href="'.DOL_MAIN_URL_ROOT.'/compta/facture/card-rec.php?facid='.$tmptemplate->id.'">'.$tmptemplate->ref.'</a>'
			).'</span>';
		}
	}
	print '</td></tr>';

	// Relative and absolute discounts
	print '<!-- Discounts -->'."\n";
	print '<tr><td>'.$langs->trans('Discounts');

	print '</td><td>';
	$thirdparty = $soc;
	$discount_type = 0;
	$backtopage = urlencode($_SERVER["PHP_SELF"].'?facid='.$object->id);
	include DOL_DOCUMENT_ROOT.'/core/tpl/object_discounts.tpl.php';

	print '</td></tr>';

	// Date invoice
	print '<tr><td>';
	print '<table class="nobordernopadding" width="100%"><tr><td>';
	print $langs->trans('DateInvoice');
	print '</td>';
	if ($object->type != Facture::TYPE_CREDIT_NOTE && $action != 'editinvoicedate' && !empty($object->brouillon) && $usercancreate && empty($conf->global->FAC_FORCE_DATE_VALIDATION))
		print '<td class="right"><a class="editfielda" href="'.$_SERVER["PHP_SELF"].'?action=editinvoicedate&amp;facid='.$object->id.'">'.img_edit($langs->trans('SetDate'), 1).'</a></td>';
	print '</tr></table>';
	print '</td><td>';

	if ($object->type != Facture::TYPE_CREDIT_NOTE) {
		if ($action == 'editinvoicedate') {
			$form->form_date($_SERVER['PHP_SELF'].'?facid='.$object->id, $object->date, 'invoicedate');
		} else {
			print dol_print_date($object->date, 'day');
		}
	} else {
		print dol_print_date($object->date, 'day');
	}
	print '</td>';

	print '</tr>';

	if (!empty($conf->global->INVOICE_POINTOFTAX_DATE))
	{
		// Date invoice
		print '<tr><td>';
		print '<table class="nobordernopadding" width="100%"><tr><td>';
		print $langs->trans('DatePointOfTax');
		print '</td>';
		print '<td class="right"><a class="editfielda" href="'.$_SERVER["PHP_SELF"].'?action=editdate_pointoftax&amp;facid='.$object->id.'">'.img_edit($langs->trans('SetDate'), 1).'</a></td>';
		print '</tr></table>';
		print '</td><td>';
		if ($action == 'editdate_pointoftax') {
			$form->form_date($_SERVER['PHP_SELF'].'?facid='.$object->id, $object->date_pointoftax, 'date_pointoftax');
		} else {
			print dol_print_date($object->date_pointoftax, 'day');
		}
		print '</td></tr>';
	}

	// Payment term
	print '<tr><td>';
	print '<table class="nobordernopadding" width="100%"><tr><td>';
	print $langs->trans('PaymentConditionsShort');
	print '</td>';
	if ($object->type != Facture::TYPE_CREDIT_NOTE && $action != 'editconditions' && $usercancreate)
		print '<td class="right"><a class="editfielda" href="'.$_SERVER["PHP_SELF"].'?action=editconditions&amp;facid='.$object->id.'">'.img_edit($langs->trans('SetConditions'), 1).'</a></td>';
	print '</tr></table>';
	print '</td><td>';
	if ($object->type != Facture::TYPE_CREDIT_NOTE)
	{
		if ($action == 'editconditions') {
			$form->form_conditions_reglement($_SERVER['PHP_SELF'].'?facid='.$object->id, $object->cond_reglement_id, 'cond_reglement_id');
		} else {
			$form->form_conditions_reglement($_SERVER['PHP_SELF'].'?facid='.$object->id, $object->cond_reglement_id, 'none');
		}
	} else {
		print '&nbsp;';
	}
	print '</td></tr>';

	// Date payment term
	print '<tr><td>';
	print '<table class="nobordernopadding" width="100%"><tr><td>';
	print $langs->trans('DateMaxPayment');
	print '</td>';
	if ($object->type != Facture::TYPE_CREDIT_NOTE && $action != 'editpaymentterm' && $usercancreate)
		print '<td class="right"><a class="editfielda" href="'.$_SERVER["PHP_SELF"].'?action=editpaymentterm&amp;facid='.$object->id.'">'.img_edit($langs->trans('SetDate'), 1).'</a></td>';
	print '</tr></table>';
	print '</td><td>';
	if ($object->type != Facture::TYPE_CREDIT_NOTE)
	{
		if ($action == 'editpaymentterm') {
			$form->form_date($_SERVER['PHP_SELF'].'?facid='.$object->id, $object->date_lim_reglement, 'paymentterm');
		} else {
			print dol_print_date($object->date_lim_reglement, 'day');
			if ($object->hasDelay()) {
				print img_warning($langs->trans('Late'));
			}
		}
	} else {
		print '&nbsp;';
	}
	print '</td></tr>';

	// Payment mode
	print '<tr><td>';
	print '<table class="nobordernopadding" width="100%"><tr><td>';
	print $langs->trans('PaymentMode');
	print '</td>';
	if ($action != 'editmode' && $usercancreate)
		print '<td class="right"><a class="editfielda" href="'.$_SERVER["PHP_SELF"].'?action=editmode&amp;facid='.$object->id.'">'.img_edit($langs->trans('SetMode'), 1).'</a></td>';
	print '</tr></table>';
	print '</td><td>';
	if ($action == 'editmode')
	{
		$form->form_modes_reglement($_SERVER['PHP_SELF'].'?facid='.$object->id, $object->mode_reglement_id, 'mode_reglement_id', 'CRDT', 1, 1);
	}
	else
	{
		$form->form_modes_reglement($_SERVER['PHP_SELF'].'?facid='.$object->id, $object->mode_reglement_id, 'none', 'CRDT');
	}
	print '</td></tr>';

	// Multicurrency
	if (!empty($conf->multicurrency->enabled))
	{
		// Multicurrency code
		print '<tr>';
		print '<td>';
		print '<table class="nobordernopadding" width="100%"><tr><td>';
		print $form->editfieldkey('Currency', 'multicurrency_code', '', $object, 0);
		print '</td>';
		if ($usercancreate && $action != 'editmulticurrencycode' && !empty($object->brouillon))
			print '<td class="right"><a class="editfielda" href="'.$_SERVER["PHP_SELF"].'?action=editmulticurrencycode&amp;id='.$object->id.'">'.img_edit($langs->transnoentitiesnoconv('SetMultiCurrencyCode'), 1).'</a></td>';
		print '</tr></table>';
		print '</td><td>';
		$htmlname = (($usercancreate && $action == 'editmulticurrencycode') ? 'multicurrency_code' : 'none');
		$form->form_multicurrency_code($_SERVER['PHP_SELF'].'?id='.$object->id, $object->multicurrency_code, $htmlname);
		print '</td></tr>';

		// Multicurrency rate
		if ($object->multicurrency_code != $conf->currency || $object->multicurrency_tx != 1)
		{
			print '<tr>';
			print '<td>';
			print '<table class="nobordernopadding" width="100%"><tr><td>';
			print $form->editfieldkey('CurrencyRate', 'multicurrency_tx', '', $object, 0);
			print '</td>';
			if ($usercancreate && $action != 'editmulticurrencyrate' && !empty($object->brouillon) && $object->multicurrency_code && $object->multicurrency_code != $conf->currency)
				print '<td class="right"><a href="'.$_SERVER["PHP_SELF"].'?action=editmulticurrencyrate&amp;id='.$object->id.'">'.img_edit($langs->transnoentitiesnoconv('SetMultiCurrencyCode'), 1).'</a></td>';
			print '</tr></table>';
			print '</td><td>';
			if ($action == 'editmulticurrencyrate' || $action == 'actualizemulticurrencyrate') {
				if ($action == 'actualizemulticurrencyrate') {
					list($object->fk_multicurrency, $object->multicurrency_tx) = MultiCurrency::getIdAndTxFromCode($object->db, $object->multicurrency_code);
				}
				$form->form_multicurrency_rate($_SERVER['PHP_SELF'].'?id='.$object->id, $object->multicurrency_tx, ($usercancreate ? 'multicurrency_tx' : 'none'), $object->multicurrency_code);
			} else {
				$form->form_multicurrency_rate($_SERVER['PHP_SELF'].'?id='.$object->id, $object->multicurrency_tx, 'none', $object->multicurrency_code);
				if ($object->statut == $object::STATUS_DRAFT && $object->multicurrency_code && $object->multicurrency_code != $conf->currency) {
					print '<div class="inline-block"> &nbsp; &nbsp; &nbsp; &nbsp; ';
					print '<a href="'.$_SERVER["PHP_SELF"].'?id='.$object->id.'&action=actualizemulticurrencyrate">'.$langs->trans("ActualizeCurrency").'</a>';
					print '</div>';
				}
			}
			print '</td></tr>';
		}
	}

	// Bank Account
	print '<tr><td class="nowrap">';
	print '<table width="100%" class="nobordernopadding"><tr><td class="nowrap">';
	print $langs->trans('BankAccount');
	print '<td>';
	if (($action != 'editbankaccount') && $usercancreate)
		print '<td class="right"><a class="editfielda" href="'.$_SERVER["PHP_SELF"].'?action=editbankaccount&amp;id='.$object->id.'">'.img_edit($langs->trans('SetBankAccount'), 1).'</a></td>';
	print '</tr></table>';
	print '</td><td>';
	if ($action == 'editbankaccount')
	{
		$form->formSelectAccount($_SERVER['PHP_SELF'].'?id='.$object->id, $object->fk_account, 'fk_account', 1);
	}
	else
	{
		$form->formSelectAccount($_SERVER['PHP_SELF'].'?id='.$object->id, $object->fk_account, 'none');
	}
	print "</td>";
	print '</tr>';

	// Incoterms
	if (!empty($conf->incoterm->enabled))
	{
		print '<tr><td>';
		print '<table width="100%" class="nobordernopadding"><tr><td>';
		print $langs->trans('IncotermLabel');
		print '<td><td class="right">';
		if ($usercancreate) print '<a class="editfielda" href="'.DOL_URL_ROOT.'/compta/facture/card.php?facid='.$object->id.'&action=editincoterm">'.img_edit().'</a>';
		else print '&nbsp;';
		print '</td></tr></table>';
		print '</td>';
		print '<td>';
		if ($action != 'editincoterm')
		{
			print $form->textwithpicto($object->display_incoterms(), $object->label_incoterms, 1);
		}
		else
		{
			print $form->select_incoterms((!empty($object->fk_incoterms) ? $object->fk_incoterms : ''), (!empty($object->location_incoterms) ? $object->location_incoterms : ''), $_SERVER['PHP_SELF'].'?id='.$object->id);
		}
		print '</td></tr>';
	}



	if (!empty($object->retained_warranty) || !empty($conf->global->INVOICE_USE_RETAINED_WARRANTY)) {
        $displayWarranty = true;
		if (!in_array($object->type, $retainedWarrantyInvoiceAvailableType) && empty($object->retained_warranty)) {
			$displayWarranty = false;
		}

		if($displayWarranty) {
			// Retained Warranty
			print '<tr class="retained-warranty-lines"  ><td>';
			print '<table id="retained-warranty-table" class="nobordernopadding" width="100%"><tr><td>';
			print $langs->trans('RetainedWarranty');
			print '</td>';
			if ($action != 'editretainedwarranty' && $user->rights->facture->creer) {
			    print '<td align="right"><a class="editfielda" href="'.$_SERVER["PHP_SELF"].'?action=editretainedwarranty&amp;facid='.$object->id.'">'.img_edit($langs->trans('setretainedwarranty'), 1).'</a></td>';
			}

		    print '</tr></table>';
		    print '</td><td>';
		    if ($action == 'editretainedwarranty')
		    {
		        print '<form  id="retained-warranty-form"  method="POST" action="'.$_SERVER['PHP_SELF'].'?facid='.$object->id.'">';
		        print '<input type="hidden" name="action" value="setretainedwarranty">';
		        print '<input type="hidden" name="token" value="'.newToken().'">';
		        print '<input name="retained_warranty" type="number" step="0.01" min="0" max="100" value="'.$object->retained_warranty.'" >';
		        print '<input type="submit" class="button valignmiddle" value="'.$langs->trans("Modify").'">';
		        print '</form>';
		    }
		    else
		    {
		        print price($object->retained_warranty).'%';
		    }
		    print '</td></tr>';

		    // Retained warranty payment term
		    print '<tr class="retained-warranty-lines"  ><td>';
		    print '<table id="retained-warranty-cond-reglement-table"  class="nobordernopadding" width="100%"><tr><td>';
		    print $langs->trans('PaymentConditionsShortRetainedWarranty');
		    print '</td>';
		    if ($action != 'editretainedwarrantypaymentterms' && $user->rights->facture->creer) {
		        print '<td align="right"><a class="editfielda" href="'.$_SERVER["PHP_SELF"].'?action=editretainedwarrantypaymentterms&amp;facid='.$object->id.'">'.img_edit($langs->trans('setPaymentConditionsShortRetainedWarranty'), 1).'</a></td>';
		    }

		    print '</tr></table>';
		    print '</td><td>';
		    $defaultDate = !empty($object->retained_warranty_date_limit) ? $object->retained_warranty_date_limit : strtotime('-1 years', $object->date_lim_reglement);
		    if ($object->date > $defaultDate) {
		        $defaultDate = $object->date;
		    }

		    if ($action == 'editretainedwarrantypaymentterms')
		    {
		        //date('Y-m-d',$object->date_lim_reglement)
		        print '<form method="POST" action="'.$_SERVER['PHP_SELF'].'?facid='.$object->id.'">';
		        print '<input type="hidden" name="action" value="setretainedwarrantyconditions">';
		        print '<input type="hidden" name="token" value="'.newToken().'">';
		        $retained_warranty_fk_cond_reglement = GETPOST('retained_warranty_fk_cond_reglement', 'int');
		        $retained_warranty_fk_cond_reglement = !empty($retained_warranty_fk_cond_reglement) ? $retained_warranty_fk_cond_reglement : $object->retained_warranty_fk_cond_reglement;
		        $retained_warranty_fk_cond_reglement = !empty($retained_warranty_fk_cond_reglement) ? $retained_warranty_fk_cond_reglement : $conf->global->INVOICE_SITUATION_DEFAULT_RETAINED_WARRANTY_COND_ID;
		        $form->select_conditions_paiements($retained_warranty_fk_cond_reglement, 'retained_warranty_fk_cond_reglement', -1, 1);
		        print '<input type="submit" class="button valignmiddle" value="'.$langs->trans("Modify").'">';
		        print '</form>';
		    }
		    else
		    {
		        $form->form_conditions_reglement($_SERVER['PHP_SELF'].'?facid='.$object->id, $object->retained_warranty_fk_cond_reglement, 'none');
		        if (!$displayWarranty) {
		            print img_picto($langs->trans('RetainedWarrantyNeed100Percent'), 'warning.png', 'class="pictowarning valignmiddle" ');
		        }
		    }
		    print '</td></tr>';

            // Retained Warranty payment date limit
            print '<tr class="retained-warranty-lines"  ><td>';
            print '<table id="retained-warranty-date-limit-table"  class="nobordernopadding" width="100%"><tr><td>';
            print $langs->trans('RetainedWarrantyDateLimit');
            print '</td>';
            if ($action != 'editretainedwarrantydatelimit' && $user->rights->facture->creer) {
                print '<td align="right"><a class="editfielda" href="'.$_SERVER["PHP_SELF"].'?action=editretainedwarrantydatelimit&amp;facid='.$object->id.'">'.img_edit($langs->trans('setretainedwarrantyDateLimit'), 1).'</a></td>';
            }

            print '</tr></table>';
            print '</td><td>';
            $defaultDate = !empty($object->retained_warranty_date_limit) ? $object->retained_warranty_date_limit : strtotime('-1 years', $object->date_lim_reglement);
            if ($object->date > $defaultDate) {
                $defaultDate = $object->date;
            }

            if ($action == 'editretainedwarrantydatelimit')
            {
                //date('Y-m-d',$object->date_lim_reglement)
                print '<form method="POST" action="'.$_SERVER['PHP_SELF'].'?facid='.$object->id.'">';
                print '<input type="hidden" name="action" value="setretainedwarrantydatelimit">';
                print '<input type="hidden" name="token" value="'.newToken().'">';
                print '<input name="retained_warranty_date_limit" type="date" step="1" min="'.dol_print_date($object->date, '%Y-%m-%d').'" value="'.dol_print_date($defaultDate, '%Y-%m-%d').'" >';
                print '<input type="submit" class="button valignmiddle" value="'.$langs->trans("Modify").'">';
                print '</form>';
            }
            else
            {
                print dol_print_date($object->retained_warranty_date_limit, 'day');
            }
            print '</td></tr>';
        }
	}


	// Other attributes
	$cols = 2;
	include DOL_DOCUMENT_ROOT.'/core/tpl/extrafields_view.tpl.php';

	print '</table>';

	print '</div>';
	print '<div class="fichehalfright">';
	print '<div class="ficheaddleft">';

	print '<table class="border bordertop tableforfield centpercent">';

	if (!empty($conf->multicurrency->enabled) && ($object->multicurrency_code != $conf->currency))
	{
		// Multicurrency Amount HT
		print '<tr><td class="titlefieldmiddle">'.$form->editfieldkey('MulticurrencyAmountHT', 'multicurrency_total_ht', '', $object, 0).'</td>';
		print '<td class="nowrap amountcard">'.price($object->multicurrency_total_ht, '', $langs, 0, - 1, - 1, (!empty($object->multicurrency_code) ? $object->multicurrency_code : $conf->currency)).'</td>';
		print '</tr>';

		// Multicurrency Amount VAT
		print '<tr><td>'.$form->editfieldkey('MulticurrencyAmountVAT', 'multicurrency_total_tva', '', $object, 0).'</td>';
		print '<td class="nowrap amountcard">'.price($object->multicurrency_total_tva, '', $langs, 0, - 1, - 1, (!empty($object->multicurrency_code) ? $object->multicurrency_code : $conf->currency)).'</td>';
		print '</tr>';

		// Multicurrency Amount TTC
		print '<tr><td>'.$form->editfieldkey('MulticurrencyAmountTTC', 'multicurrency_total_ttc', '', $object, 0).'</td>';
		print '<td class="nowrap amountcard">'.price($object->multicurrency_total_ttc, '', $langs, 0, - 1, - 1, (!empty($object->multicurrency_code) ? $object->multicurrency_code : $conf->currency)).'</td>';
		print '</tr>';
	}

	// Amount
	print '<tr><td class="titlefieldmiddle">'.$langs->trans('AmountHT').'</td>';
	print '<td class="nowrap amountcard">'.price($object->total_ht, 1, '', 1, - 1, - 1, $conf->currency).'</td></tr>';

	// Vat
	print '<tr><td>'.$langs->trans('AmountVAT').'</td><td colspan="3" class="nowrap amountcard">'.price($object->total_tva, 1, '', 1, - 1, - 1, $conf->currency).'</td></tr>';
	print '</tr>';

	// Amount Local Taxes
	if (($mysoc->localtax1_assuj == "1" && $mysoc->useLocalTax(1)) || $object->total_localtax1 != 0) 	// Localtax1
	{
		print '<tr><td>'.$langs->transcountry("AmountLT1", $mysoc->country_code).'</td>';
		print '<td class="nowrap amountcard">'.price($object->total_localtax1, 1, '', 1, - 1, - 1, $conf->currency).'</td></tr>';
	}
	if (($mysoc->localtax2_assuj == "1" && $mysoc->useLocalTax(2)) || $object->total_localtax2 != 0) 	// Localtax2
	{
		print '<tr><td>'.$langs->transcountry("AmountLT2", $mysoc->country_code).'</td>';
		print '<td class=nowrap amountcard">'.price($object->total_localtax2, 1, '', 1, - 1, - 1, $conf->currency).'</td></tr>';
	}

	// Revenue stamp
	if ($selleruserevenustamp) 	// Test company use revenue stamp
	{
		print '<tr><td>';
		print '<table class="nobordernopadding" width="100%"><tr><td>';
		print $langs->trans('RevenueStamp');
		print '</td>';
		if ($action != 'editrevenuestamp' && !empty($object->brouillon) && $usercancreate)
		{
			print '<td class="right"><a class="editfielda" href="'.$_SERVER["PHP_SELF"].'?action=editrevenuestamp&amp;facid='.$object->id.'">'.img_edit($langs->trans('SetRevenuStamp'), 1).'</a></td>';
		}
		print '</tr></table>';
		print '</td><td>';
		if ($action == 'editrevenuestamp') {
			print '<form action="'.$_SERVER["PHP_SELF"].'?id='.$object->id.'" method="post">';
			print '<input type="hidden" name="token" value="'.newToken().'">';
			print '<input type="hidden" name="action" value="setrevenuestamp">';
			print '<input type="hidden" name="revenuestamp" id="revenuestamp_val" value="'.price2num($object->revenuestamp).'">';
			print $formother->select_revenue_stamp('', 'revenuestamp_type', $mysoc->country_code);
			print ' &rarr; <span id="revenuestamp_span"></span>';
			print ' <input type="submit" class="button buttongen" value="'.$langs->trans('Modify').'">';
			print '</form>';
			print " <script>
                $(document).ready(function(){
                    js_recalculate_revenuestamp();
                    $('select[name=revenuestamp_type]').on('change',function(){
                        js_recalculate_revenuestamp();
                    });
                });
                function js_recalculate_revenuestamp(){
					var valselected = $('select[name=revenuestamp_type]').val();
					console.log('Calculate revenue stamp from '+valselected);
					var revenue = 0;
					if (valselected.indexOf('%') == -1)
					{
						revenue = valselected;
					}
					else
					{
	                    var revenue_type = parseFloat(valselected);
	                    var amount_net = ".round($object->total_ht, 2).";
	                    revenue = revenue_type * amount_net / 100;
	                    revenue = revenue.toFixed(2);
					}
                    $('#revenuestamp_val').val(revenue);
                    $('#revenuestamp_span').html(revenue);
                }
            </script>";
		} else {
			print price($object->revenuestamp, 1, '', 1, - 1, - 1, $conf->currency);
		}
		print '</td></tr>';
	}

	// Total with tax
	print '<tr><td>'.$langs->trans('AmountTTC').'</td><td class="nowrap amountcard">'.price($object->total_ttc, 1, '', 1, - 1, - 1, $conf->currency).'</td></tr>';

	print '</table>';


	$sign = 1;
	if ($object->type == Facture::TYPE_CREDIT_NOTE) $sign = - 1;
	$nbrows = 8;
	$nbcols = 3;
	if (!empty($conf->projet->enabled))
		$nbrows++;
	if (!empty($conf->banque->enabled)) {
		$nbrows++;
		$nbcols++;
	}
	if ($mysoc->localtax1_assuj == "1" || $object->total_localtax1 != 0)
		$nbrows++;
	if ($mysoc->localtax2_assuj == "1" || $object->total_localtax2 != 0)
		$nbrows++;
	if ($selleruserevenustamp)
		$nbrows++;
	if (!empty($conf->multicurrency->enabled))
		$nbrows += 5;
	if (!empty($conf->incoterm->enabled))
		$nbrows += 1;

	// List of previous situation invoices
	if (($object->situation_cycle_ref > 0) && !empty($conf->global->INVOICE_USE_SITUATION))
	{
	    print '<table class="noborder situationstable" width="100%">';


	    print '<tr class="liste_titre">';
	    print '<td>'.$langs->trans('ListOfSituationInvoices').'</td>';
	    print '<td></td>';
	    print '<td class="center">'.$langs->trans('Situation').'</td>';
	    if (!empty($conf->banque->enabled)) print '<td class="right"></td>';
	    print '<td class="right">'.$langs->trans('AmountHT').'</td>';
	    print '<td class="right">'.$langs->trans('AmountTTC').'</td>';
	    print '<td width="18">&nbsp;</td>';
	    print '</tr>';


	    $total_prev_ht = $total_prev_ttc = 0;
	    $total_global_ht = $total_global_ttc = 0;

	    if (count($object->tab_previous_situation_invoice) > 0) {
	        // List of previous invoices

	        $current_situation_counter = array();
	        foreach ($object->tab_previous_situation_invoice as $prev_invoice) {
	            $tmptotalpaidforthisinvoice = $prev_invoice->getSommePaiement();
	            $total_prev_ht += $prev_invoice->total_ht;
	            $total_prev_ttc += $prev_invoice->total_ttc;
	            $current_situation_counter[] = (($prev_invoice->type == Facture::TYPE_CREDIT_NOTE) ?-1 : 1) * $prev_invoice->situation_counter;
	            print '<tr class="oddeven">';
	            print '<td>'.$prev_invoice->getNomUrl(1).'</td>';
	            print '<td></td>';
	            print '<td align="center" >'.(($prev_invoice->type == Facture::TYPE_CREDIT_NOTE) ? $langs->trans('situationInvoiceShortcode_AS') : $langs->trans('situationInvoiceShortcode_S')).$prev_invoice->situation_counter.'</td>';
	            if (!empty($conf->banque->enabled)) print '<td class="right"></td>';
	            print '<td class="right">'.price($prev_invoice->total_ht).'</td>';
	            print '<td class="right">'.price($prev_invoice->total_ttc).'</td>';
	            print '<td class="right">'.$prev_invoice->getLibStatut(3, $tmptotalpaidforthisinvoice).'</td>';
	            print '</tr>';
	        }
	    }


	    $total_global_ht += $total_prev_ht;
	    $total_global_ttc += $total_prev_ttc;
	    $total_global_ht += $object->total_ht;
	    $total_global_ttc += $object->total_ttc;
	    $current_situation_counter[] = (($object->type == Facture::TYPE_CREDIT_NOTE) ?-1 : 1) * $object->situation_counter;
	    print '<tr class="oddeven">';
	    print '<td>'.$object->getNomUrl(1).'</td>';
	    print '<td></td>';
	    print '<td class="center">'.(($object->type == Facture::TYPE_CREDIT_NOTE) ? $langs->trans('situationInvoiceShortcode_AS') : $langs->trans('situationInvoiceShortcode_S')).$object->situation_counter.'</td>';
	    if (!empty($conf->banque->enabled)) print '<td class="right"></td>';
	    print '<td class="right">'.price($object->total_ht).'</td>';
	    print '<td class="right">'.price($object->total_ttc).'</td>';
	    print '<td class="right">'.$object->getLibStatut(3, $object->getSommePaiement()).'</td>';
	    print '</tr>';


	    print '<tr class="oddeven">';
	    print '<td colspan="2" class="left"><b>'.$langs->trans('CurrentSituationTotal').'</b></td>';
	    print '<td>';
	    $i = 0;
	    foreach ($current_situation_counter as $sit)
	    {
	        $curSign = $sit > 0 ? '+' : '-';
	        $curType = $sit > 0 ? $langs->trans('situationInvoiceShortcode_S') : $langs->trans('situationInvoiceShortcode_AS');
	        if ($i > 0) print ' '.$curSign.' ';
	        print $curType.abs($sit);
	        $i++;
	    }
	    print '</td>';
	    if (!empty($conf->banque->enabled)) print '<td></td>';
	    print '<td class="right"><b>'.price($total_global_ht).'</b></td>';
	    print '<td class="right"><b>'.price($total_global_ttc).'</b></td>';
	    print '<td width="18">&nbsp;</td>';
	    print '</tr>';


	    if (count($object->tab_next_situation_invoice) > 0) {
	        // List of next invoices
	        /*print '<tr class="liste_titre">';
	         print '<td>' . $langs->trans('ListOfNextSituationInvoices') . '</td>';
	         print '<td></td>';
	         print '<td></td>';
	         if (! empty($conf->banque->enabled)) print '<td class="right"></td>';
	         print '<td class="right">' . $langs->trans('AmountHT') . '</td>';
	         print '<td class="right">' . $langs->trans('AmountTTC') . '</td>';
	         print '<td width="18">&nbsp;</td>';
	         print '</tr>';*/

	        $total_next_ht = $total_next_ttc = 0;

	        foreach ($object->tab_next_situation_invoice as $next_invoice) {
	            $totalpaye = $next_invoice->getSommePaiement();
	            $total_next_ht += $next_invoice->total_ht;
	            $total_next_ttc += $next_invoice->total_ttc;

	            print '<tr class="oddeven">';
	            print '<td>'.$next_invoice->getNomUrl(1).'</td>';
	            print '<td></td>';
	            print '<td class="center">'.(($next_invoice->type == Facture::TYPE_CREDIT_NOTE) ? $langs->trans('situationInvoiceShortcode_AS') : $langs->trans('situationInvoiceShortcode_S')).$next_invoice->situation_counter.'</td>';
	            if (!empty($conf->banque->enabled)) print '<td class="right"></td>';
	            print '<td class="right">'.price($next_invoice->total_ht).'</td>';
	            print '<td class="right">'.price($next_invoice->total_ttc).'</td>';
	            print '<td class="right">'.$next_invoice->getLibStatut(3, $totalpaye).'</td>';
	            print '</tr>';
	        }

	        $total_global_ht += $total_next_ht;
	        $total_global_ttc += $total_next_ttc;

	        print '<tr class="oddeven">';
	        print '<td colspan="3" class="right"></td>';
	        if (!empty($conf->banque->enabled)) print '<td class="right"></td>';
	        print '<td class="right"><b>'.price($total_global_ht).'</b></td>';
	        print '<td class="right"><b>'.price($total_global_ttc).'</b></td>';
	        print '<td width="18">&nbsp;</td>';
	        print '</tr>';
	    }

	    print '</table>';
	}


	// List of payments already done

	print '<div class="div-table-responsive-no-min">';
	print '<table class="noborder paymenttable" width="100%">';

	print '<tr class="liste_titre">';
	print '<td class="liste_titre">'.($object->type == Facture::TYPE_CREDIT_NOTE ? $langs->trans("PaymentsBack") : $langs->trans('Payments')).'</td>';
	print '<td class="liste_titre">'.$langs->trans('Date').'</td>';
	print '<td class="liste_titre">'.$langs->trans('Type').'</td>';
	if (!empty($conf->banque->enabled)) {
		print '<td class="liste_titre right">'.$langs->trans('BankAccount').'</td>';
	}
	print '<td class="liste_titre right">'.$langs->trans('Amount').'</td>';
	print '<td class="liste_titre" width="18">&nbsp;</td>';
	print '</tr>';

	// Payments already done (from payment on this invoice)
	$sql = 'SELECT p.datep as dp, p.ref, p.num_paiement as num_payment, p.rowid, p.fk_bank,';
	$sql .= ' c.code as payment_code, c.libelle as payment_label,';
	$sql .= ' pf.amount,';
	$sql .= ' ba.rowid as baid, ba.ref as baref, ba.label, ba.number as banumber, ba.account_number, ba.fk_accountancy_journal';
	$sql .= ' FROM '.MAIN_DB_PREFIX.'paiement_facture as pf, '.MAIN_DB_PREFIX.'paiement as p';
	$sql .= ' LEFT JOIN '.MAIN_DB_PREFIX.'c_paiement as c ON p.fk_paiement = c.id';
	$sql .= ' LEFT JOIN '.MAIN_DB_PREFIX.'bank as b ON p.fk_bank = b.rowid';
	$sql .= ' LEFT JOIN '.MAIN_DB_PREFIX.'bank_account as ba ON b.fk_account = ba.rowid';
	$sql .= ' WHERE pf.fk_facture = '.$object->id.' AND pf.fk_paiement = p.rowid';
	$sql .= ' AND p.entity IN ('.getEntity('invoice').')';
	$sql .= ' ORDER BY p.datep, p.tms';

	$result = $db->query($sql);
	if ($result) {
		$num = $db->num_rows($result);
		$i = 0;

		// if ($object->type != 2)
		// {
		if ($num > 0) {
			while ($i < $num) {
				$objp = $db->fetch_object($result);

				$paymentstatic->id = $objp->rowid;
				$paymentstatic->datepaye = $db->jdate($objp->dp);
				$paymentstatic->ref = $objp->ref;
				$paymentstatic->num_payment = $objp->num_payment;
				$paymentstatic->payment_code = $objp->payment_code;

				print '<tr class="oddeven"><td>';
				print $paymentstatic->getNomUrl(1);
				print '</td>';
				print '<td>'.dol_print_date($db->jdate($objp->dp), 'dayhour').'</td>';
				$label = ($langs->trans("PaymentType".$objp->payment_code) != ("PaymentType".$objp->payment_code)) ? $langs->trans("PaymentType".$objp->payment_code) : $objp->payment_label;
				print '<td>'.$label.' '.$objp->num_payment.'</td>';
				if (!empty($conf->banque->enabled))
				{
					$bankaccountstatic->id = $objp->baid;
					$bankaccountstatic->ref = $objp->baref;
					$bankaccountstatic->label = $objp->baref;
					$bankaccountstatic->number = $objp->banumber;

					if (!empty($conf->accounting->enabled)) {
						$bankaccountstatic->account_number = $objp->account_number;

						$accountingjournal = new AccountingJournal($db);
						$accountingjournal->fetch($objp->fk_accountancy_journal);
						$bankaccountstatic->accountancy_journal = $accountingjournal->getNomUrl(0, 1, 1, '', 1);
					}

					print '<td class="right">';
					if ($bankaccountstatic->id)
						print $bankaccountstatic->getNomUrl(1, 'transactions');
					print '</td>';
				}
				print '<td class="right">'.price($sign * $objp->amount).'</td>';
				print '<td class="center">';
				if ($object->statut == Facture::STATUS_VALIDATED && $object->paye == 0 && $user->socid == 0)
				{
					print '<a href="'.$_SERVER["PHP_SELF"].'?id='.$object->id.'&action=deletepaiement&paiement_id='.$objp->rowid.'">';
					print img_delete();
					print '</a>';
				}
				print '</td>';
				print '</tr>';
				$i++;
			}
		}
		/*else {
            print '<tr class="oddeven"><td colspan="' . $nbcols . '" class="opacitymedium">' . $langs->trans("None") . '</td><td></td><td></td></tr>';
        }*/
		// }
		$db->free($result);
	} else {
		dol_print_error($db);
	}

	if ($object->type != Facture::TYPE_CREDIT_NOTE) {
		// Total already paid
		print '<tr><td colspan="'.$nbcols.'" class="right">';
		if ($object->type != Facture::TYPE_DEPOSIT)
			print $langs->trans('AlreadyPaidNoCreditNotesNoDeposits');
		else
			print $langs->trans('AlreadyPaid');
		print ' :</td><td class="right'.(($totalpaye > 0) ? ' amountalreadypaid' : '').'">'.price($totalpaye).'</td><td>&nbsp;</td></tr>';

		$resteapayeraffiche = $resteapayer;
		$cssforamountpaymentcomplete = 'amountpaymentcomplete';

		// Loop on each credit note or deposit amount applied
		$creditnoteamount = 0;
		$depositamount = 0;
		$sql = "SELECT re.rowid, re.amount_ht, re.amount_tva, re.amount_ttc,";
		$sql .= " re.description, re.fk_facture_source";
		$sql .= " FROM ".MAIN_DB_PREFIX."societe_remise_except as re";
		$sql .= " WHERE fk_facture = ".$object->id;
		$resql = $db->query($sql);
		if ($resql) {
			$num = $db->num_rows($resql);
			$i = 0;
			$invoice = new Facture($db);
			while ($i < $num) {
				$obj = $db->fetch_object($resql);
				$invoice->fetch($obj->fk_facture_source);
				print '<tr><td colspan="'.$nbcols.'" class="right">';
				if ($invoice->type == Facture::TYPE_CREDIT_NOTE)
					print $langs->trans("CreditNote").' ';
				if ($invoice->type == Facture::TYPE_DEPOSIT)
					print $langs->trans("Deposit").' ';
				print $invoice->getNomUrl(0);
				print ' :</td>';
				print '<td class="right">'.price($obj->amount_ttc).'</td>';
				print '<td class="right">';
				print '<a href="'.$_SERVER["PHP_SELF"].'?facid='.$object->id.'&action=unlinkdiscount&discountid='.$obj->rowid.'">'.img_delete().'</a>';
				print '</td></tr>';
				$i++;
				if ($invoice->type == Facture::TYPE_CREDIT_NOTE)
					$creditnoteamount += $obj->amount_ttc;
				if ($invoice->type == Facture::TYPE_DEPOSIT)
					$depositamount += $obj->amount_ttc;
			}
		} else {
			dol_print_error($db);
		}

		// Paye partiellement 'escompte'
		if (($object->statut == Facture::STATUS_CLOSED || $object->statut == Facture::STATUS_ABANDONED) && $object->close_code == 'discount_vat') {
			print '<tr><td colspan="'.$nbcols.'" class="nowrap right">';
			print $form->textwithpicto($langs->trans("Discount").':', $langs->trans("HelpEscompte"), - 1);
			print '</td><td class="right">'.price(price2num($object->total_ttc - $creditnoteamount - $depositamount - $totalpaye, 'MT')).'</td><td>&nbsp;</td></tr>';
			$resteapayeraffiche = 0;
			$cssforamountpaymentcomplete = 'amountpaymentneutral';
		}
		// Paye partiellement ou Abandon 'badcustomer'
		if (($object->statut == Facture::STATUS_CLOSED || $object->statut == Facture::STATUS_ABANDONED) && $object->close_code == 'badcustomer') {
			print '<tr><td colspan="'.$nbcols.'" class="nowrap right">';
			print $form->textwithpicto($langs->trans("Abandoned").':', $langs->trans("HelpAbandonBadCustomer"), - 1);
			print '</td><td class="right">'.price(price2num($object->total_ttc - $creditnoteamount - $depositamount - $totalpaye, 'MT')).'</td><td>&nbsp;</td></tr>';
			// $resteapayeraffiche=0;
			$cssforamountpaymentcomplete = 'amountpaymentneutral';
		}
		// Paye partiellement ou Abandon 'product_returned'
		if (($object->statut == Facture::STATUS_CLOSED || $object->statut == Facture::STATUS_ABANDONED) && $object->close_code == 'product_returned') {
			print '<tr><td colspan="'.$nbcols.'" class="nowrap right">';
			print $form->textwithpicto($langs->trans("ProductReturned").':', $langs->trans("HelpAbandonProductReturned"), - 1);
			print '</td><td class="right">'.price(price2num($object->total_ttc - $creditnoteamount - $depositamount - $totalpaye, 'MT')).'</td><td>&nbsp;</td></tr>';
			$resteapayeraffiche = 0;
			$cssforamountpaymentcomplete = 'amountpaymentneutral';
		}
		// Paye partiellement ou Abandon 'abandon'
		if (($object->statut == Facture::STATUS_CLOSED || $object->statut == Facture::STATUS_ABANDONED) && $object->close_code == 'abandon') {
			print '<tr><td colspan="'.$nbcols.'" class="nowrap right">';
			$text = $langs->trans("HelpAbandonOther");
			if ($object->close_note)
				$text .= '<br><br><b>'.$langs->trans("Reason").'</b>:'.$object->close_note;
			print $form->textwithpicto($langs->trans("Abandoned").':', $text, - 1);
			print '</td><td class="right">'.price(price2num($object->total_ttc - $creditnoteamount - $depositamount - $totalpaye, 'MT')).'</td><td>&nbsp;</td></tr>';
			$resteapayeraffiche = 0;
			$cssforamountpaymentcomplete = 'amountpaymentneutral';
		}

		// Billed
		print '<tr><td colspan="'.$nbcols.'" class="right">'.$langs->trans("Billed").' :</td><td class="right">'.price($object->total_ttc).'</td><td>&nbsp;</td></tr>';
		// Remainder to pay
		print '<tr><td colspan="'.$nbcols.'" class="right">';
		print $langs->trans('RemainderToPay');
		if ($resteapayeraffiche < 0)
		    print ' ('.$langs->trans('ExcessReceived').')';
		print ' :</td>';
		print '<td class="right'.($resteapayeraffiche ? ' amountremaintopay' : (' '.$cssforamountpaymentcomplete)).'">'.price($resteapayeraffiche).'</td>';
		print '<td class="nowrap">&nbsp;</td></tr>';

		// Retained warranty : usualy use on construction industry
		if (!empty($object->situation_final) && !empty($object->retained_warranty) && $displayWarranty) {
		    // Billed - retained warranty
		    if ($object->type == Facture::TYPE_SITUATION)
		    {
		        $retainedWarranty = $total_global_ttc * $object->retained_warranty / 100;
		    }
		    else
		    {
		        // Because one day retained warranty could be used on standard invoices
		        $retainedWarranty = $object->total_ttc * $object->retained_warranty / 100;
		    }

		    $billedWithRetainedWarranty = $object->total_ttc - $retainedWarranty;

		    print '<tr><td colspan="'.$nbcols.'" align="right">'.$langs->trans("ToPayOn", dol_print_date($object->date_lim_reglement, 'day')).' :</td><td align="right">'.price($billedWithRetainedWarranty).'</td><td>&nbsp;</td></tr>';

		    // retained warranty
		    print '<tr><td colspan="'.$nbcols.'" align="right">';
		    print $langs->trans("RetainedWarranty").' ('.$object->retained_warranty.'%)';
		    print !empty($object->retained_warranty_date_limit) ? ' '.$langs->trans("ToPayOn", dol_print_date($object->retained_warranty_date_limit, 'day')) : '';
		    print ' :</td><td align="right">'.price($retainedWarranty).'</td><td>&nbsp;</td></tr>';
		}
	}
	else // Credit note
	{
		$cssforamountpaymentcomplete = 'amountpaymentneutral';

		// Total already paid back
		print '<tr><td colspan="'.$nbcols.'" class="right">';
		print $langs->trans('AlreadyPaidBack');
		print ' :</td><td class="right">'.price($sign * $totalpaye).'</td><td>&nbsp;</td></tr>';

		// Billed
		print '<tr><td colspan="'.$nbcols.'" class="right">'.$langs->trans("Billed").' :</td><td class="right">'.price($sign * $object->total_ttc).'</td><td>&nbsp;</td></tr>';

		// Remainder to pay back
		print '<tr><td colspan="'.$nbcols.'" class="right">';
		print $langs->trans('RemainderToPayBack');
		if ($resteapayeraffiche > 0)
			print ' ('.$langs->trans('ExcessPaid').')';
		print ' :</td>';
		print '<td class="right'.($resteapayeraffiche ? ' amountremaintopayback' : (' '.$cssforamountpaymentcomplete)).'">'.price($sign * $resteapayeraffiche).'</td>';
		print '<td class="nowrap">&nbsp;</td></tr>';

		// Sold credit note
		// print '<tr><td colspan="'.$nbcols.'" class="right">'.$langs->trans('TotalTTC').' :</td>';
		// print '<td class="right" style="border: 1px solid;" bgcolor="#f0f0f0"><b>'.price($sign *
		// $object->total_ttc).'</b></td><td>&nbsp;</td></tr>';
	}

	print '</table>';
	print '</div>';

	// Margin Infos
	if (!empty($conf->margin->enabled)) {
		$formmargin->displayMarginInfos($object);
	}

	print '</div>';
	print '</div>';
	print '</div>';

	print '<div class="clearboth"></div><br>';

	if (!empty($conf->global->MAIN_DISABLE_CONTACTS_TAB)) {
		$blocname = 'contacts';
		$title = $langs->trans('ContactsAddresses');
		include DOL_DOCUMENT_ROOT.'/core/tpl/bloc_showhide.tpl.php';
	}

	if (!empty($conf->global->MAIN_DISABLE_NOTES_TAB)) {
		$blocname = 'notes';
		$title = $langs->trans('Notes');
		include DOL_DOCUMENT_ROOT.'/core/tpl/bloc_showhide.tpl.php';
	}

	// Lines
	$result = $object->getLinesArray();

	// Show global modifiers
	if (!empty($conf->global->INVOICE_USE_SITUATION))
	{
		if ($object->situation_cycle_ref && $object->statut == 0)
		{
		    print '<!-- Area to change globally the situation percent -->'."\n";
			print '<div class="div-table-responsive">';

			print '<form name="updatealllines" id="updatealllines" action="'.$_SERVER['PHP_SELF'].'?id='.$object->id.'#updatealllines" method="POST">';
			print '<input type="hidden" name="token" value="'.newToken().'" />';
			print '<input type="hidden" name="action" value="updatealllines" />';
			print '<input type="hidden" name="id" value="'.$object->id.'" />';

			print '<table id="tablelines_all_progress" class="noborder noshadow" width="100%">';

			print '<tr class="liste_titre nodrag nodrop">';

			// Adds a line numbering column
			if (!empty($conf->global->MAIN_VIEW_LINE_NUMBER)) {
				print '<td align="center" width="5">&nbsp;</td>';
			}
			print '<td class="minwidth500imp">'.$langs->trans('ModifyAllLines').'</td>';
			print '<td class="right">'.$langs->trans('Progress').'</td>';
			print '<td>&nbsp;</td>';
			print "</tr>\n";

			print '<tr class="nodrag nodrop">';
			// Adds a line numbering column
			if (!empty($conf->global->MAIN_VIEW_LINE_NUMBER)) {
			    print '<td align="center" width="5">&nbsp;</td>';
			}
			print '<td>&nbsp;</td>';
			print '<td class="nowrap right"><input type="text" size="1" value="" name="all_progress">%</td>';
			print '<td class="right"><input class="button" type="submit" name="all_percent" value="Modifier" /></td>';
			print '</tr>';

			print '</table>';

			print '</form>';

			print '</div>';
		}
	}

	print '	<form name="addproduct" id="addproduct" action="'.$_SERVER["PHP_SELF"].'?id='.$object->id.(($action != 'editline') ? '#addline' : '#line_'.GETPOST('lineid')).'" method="POST">
	<input type="hidden" name="token" value="' . newToken().'">
	<input type="hidden" name="action" value="' . (($action != 'editline') ? 'addline' : 'updateline').'">
	<input type="hidden" name="mode" value="">
	<input type="hidden" name="id" value="' . $object->id.'">
	';

	if (!empty($conf->use_javascript_ajax) && $object->statut == 0) {
		include DOL_DOCUMENT_ROOT.'/core/tpl/ajaxrow.tpl.php';
	}

	print '<div class="div-table-responsive-no-min">';
	print '<table id="tablelines" class="noborder noshadow" width="100%">';

	// Show object lines
	if (!empty($object->lines)) {
		$ret = $object->printObjectLines($action, $mysoc, $soc, $lineid, 1);
	}

	// Form to add new line
	if ($object->statut == 0 && $usercancreate && $action != 'valid' && $action != 'editline')
	{
	    if ($action != 'editline' && $action != 'selectlines')
		{
			// Add free products/services
			$object->formAddObjectLine(1, $mysoc, $soc);

			$parameters = array();
			$reshook = $hookmanager->executeHooks('formAddObjectLine', $parameters, $object, $action); // Note that $action and $object may have been modified by hook
		}
	}

	print "</table>\n";
	print "</div>";

	print "</form>\n";

	dol_fiche_end();


	// Actions buttons

	if ($action != 'prerelance' && $action != 'presend' && $action != 'valid' && $action != 'editline')
	{
		print '<div class="tabsAction">';

		$parameters = array();
		$reshook = $hookmanager->executeHooks('addMoreActionsButtons', $parameters, $object, $action); // Note that $action and $object may have been modified by hook
		if (empty($reshook)) {
			// Editer une facture deja validee, sans paiement effectue et pas exporte en compta
			if ($object->statut == Facture::STATUS_VALIDATED)
			{
				// We check if lines of invoice are not already transfered into accountancy
				$ventilExportCompta = $object->getVentilExportCompta();

				if ($ventilExportCompta == 0)
				{
					if (!empty($conf->global->INVOICE_CAN_ALWAYS_BE_EDITED) || ($resteapayer == price2num($object->total_ttc, 'MT', 1) && empty($object->paye)))
					{
						if (!$objectidnext && $object->is_last_in_cycle())
						{
							if ($usercanunvalidate)
							{
								print '<a class="butAction'.($conf->use_javascript_ajax ? ' reposition' : '').'" href="'.$_SERVER['PHP_SELF'].'?facid='.$object->id.'&amp;action=modif">'.$langs->trans('Modify').'</a>';
							} else {
								print '<span class="butActionRefused classfortooltip" title="'.$langs->trans("NotEnoughPermissions").'">'.$langs->trans('Modify').'</span>';
							}
						} elseif (!$object->is_last_in_cycle()) {
							print '<span class="butActionRefused classfortooltip" title="'.$langs->trans("NotLastInCycle").'">'.$langs->trans('Modify').'</span>';
						} else {
							print '<span class="butActionRefused classfortooltip" title="'.$langs->trans("DisabledBecauseReplacedInvoice").'">'.$langs->trans('Modify').'</span>';
						}
					}
				}
				else
				{
					print '<span class="butActionRefused classfortooltip" title="'.$langs->trans("DisabledBecauseDispatchedInBookkeeping").'">'.$langs->trans('Modify').'</span>';
				}
			}

			$discount = new DiscountAbsolute($db);
			$result = $discount->fetch(0, $object->id);

			// Reopen a standard paid invoice
			if ((($object->type == Facture::TYPE_STANDARD || $object->type == Facture::TYPE_REPLACEMENT)
				|| ($object->type == Facture::TYPE_CREDIT_NOTE && empty($discount->id))
				|| ($object->type == Facture::TYPE_DEPOSIT && empty($discount->id)))
				&& ($object->statut == Facture::STATUS_CLOSED || $object->statut == Facture::STATUS_ABANDONED || ($object->statut == 1 && $object->paye == 1))   // Condition ($object->statut == 1 && $object->paye == 1) should not happened but can be found due to corrupted data
				&& ((empty($conf->global->MAIN_USE_ADVANCED_PERMS) && $usercancreate) || $usercanreopen))				// A paid invoice (partially or completely)
			{
			    if ($object->close_code != 'replaced' || (!$objectidnext)) 				// Not replaced by another invoice or replaced but the replacement invoice has been deleted
				{
					print '<a class="butAction'.($conf->use_javascript_ajax ? ' reposition' : '').'" href="'.$_SERVER['PHP_SELF'].'?facid='.$object->id.'&amp;action=reopen">'.$langs->trans('ReOpen').'</a>';
				} else {
					print '<span class="butActionRefused classfortooltip" title="'.$langs->trans("DisabledBecauseReplacedInvoice").'">'.$langs->trans('ReOpen').'</span>';
				}
			}

			// Validate
			if ($object->statut == Facture::STATUS_DRAFT && count($object->lines) > 0 && ((($object->type == Facture::TYPE_STANDARD || $object->type == Facture::TYPE_REPLACEMENT || $object->type == Facture::TYPE_DEPOSIT || $object->type == Facture::TYPE_PROFORMA || $object->type == Facture::TYPE_SITUATION) && (!empty($conf->global->FACTURE_ENABLE_NEGATIVE) || $object->total_ttc >= 0)) || ($object->type == Facture::TYPE_CREDIT_NOTE && $object->total_ttc <= 0))) {
				if ($usercanvalidate)
				{
					print '<a class="butAction'.($conf->use_javascript_ajax ? ' reposition' : '').'" href="'.$_SERVER["PHP_SELF"].'?facid='.$object->id.'&amp;action=valid">'.$langs->trans('Validate').'</a>';
				}
			}

			// Send by mail
			if (empty($user->socid)) {
				if (($object->statut == Facture::STATUS_VALIDATED || $object->statut == Facture::STATUS_CLOSED) || !empty($conf->global->FACTURE_SENDBYEMAIL_FOR_ALL_STATUS)) {
					if ($objectidnext) {
						print '<span class="butActionRefused classfortooltip" title="'.$langs->trans("DisabledBecauseReplacedInvoice").'">'.$langs->trans('SendMail').'</span>';
					} else {
						if ($usercansend) {
							print '<a class="butAction" href="'.$_SERVER['PHP_SELF'].'?facid='.$object->id.'&action=presend&mode=init#formmailbeforetitle">'.$langs->trans('SendMail').'</a>';
						} else
							print '<a class="butActionRefused classfortooltip" href="#">'.$langs->trans('SendMail').'</a>';
					}
				}
			}

			// Request a direct debit order
			if ($object->statut > Facture::STATUS_DRAFT && $object->paye == 0 && $num == 0)
			{
				if ($resteapayer > 0)
				{
					if ($usercancreatewithdrarequest)
					{
						if (!$objectidnext && $object->close_code != 'replaced') 				// Not replaced by another invoice
						{
							print '<a class="butAction" href="'.DOL_URL_ROOT.'/compta/facture/prelevement.php?facid='.$object->id.'" title="'.dol_escape_htmltag($langs->trans("MakeWithdrawRequest")).'">'.$langs->trans("MakeWithdrawRequest").'</a>';
						} else {
							print '<span class="butActionRefused classfortooltip" title="'.$langs->trans("DisabledBecauseReplacedInvoice").'">'.$langs->trans('MakeWithdrawRequest').'</span>';
						}
					}
					else
					{
						//print '<a class="butActionRefused classfortooltip" href="#" title="'.dol_escape_htmltag($langs->trans("NotEnoughPermissions")).'">'.$langs->trans("MakeWithdrawRequest").'</a>';
					}
				}
				else
				{
					//print '<a class="butActionRefused classfortooltip" href="#" title="'.dol_escape_htmltag($langs->trans("AmountMustBePositive")).'">'.$langs->trans("MakeWithdrawRequest").'</a>';
				}
			}

			// POS Ticket
			if (!empty($conf->takepos->enabled) && $object->module_source == 'takepos')
			{
			    $langs->load("cashdesk");
			    $receipt_url = DOL_URL_ROOT."/takepos/receipt.php";
			    print '<a target="_blank" class="butAction" href="'.$receipt_url.'?facid='.$object->id.'">'.$langs->trans('POSTicket').'</a>';
			}

			// Create payment
			if ($object->type != Facture::TYPE_CREDIT_NOTE && $object->statut == 1 && $object->paye == 0 && $usercanissuepayment) {
				if ($objectidnext) {
					print '<span class="butActionRefused classfortooltip" title="'.$langs->trans("DisabledBecauseReplacedInvoice").'">'.$langs->trans('DoPayment').'</span>';
				} else {
					//if ($resteapayer == 0) {		// Sometimes we can receive more, so we accept to enter more and will offer a button to convert into discount (but it is not a credit note, just a prepayment done)
					//	print '<div class="inline-block divButAction"><span class="butActionRefused classfortooltip" title="' . $langs->trans("DisabledBecauseRemainderToPayIsZero") . '">' . $langs->trans('DoPayment') . '</span></div>';
					//} else {
						print '<a class="butAction" href="'.DOL_URL_ROOT.'/compta/paiement.php?facid='.$object->id.'&amp;action=create&amp;accountid='.$object->fk_account.'">'.$langs->trans('DoPayment').'</a>';
					//}
				}
			}

			// Reverse back money or convert to reduction
			if ($object->type == Facture::TYPE_CREDIT_NOTE || $object->type == Facture::TYPE_DEPOSIT || $object->type == Facture::TYPE_STANDARD || $object->type == Facture::TYPE_SITUATION) {
				// For credit note only
				if ($object->type == Facture::TYPE_CREDIT_NOTE && $object->statut == Facture::STATUS_VALIDATED && $object->paye == 0 && $usercanissuepayment)
				{
					if ($resteapayer == 0)
					{
						print '<span class="butActionRefused classfortooltip" title="'.$langs->trans("DisabledBecauseRemainderToPayIsZero").'">'.$langs->trans('DoPaymentBack').'</span>';
					}
					else
					{
						print '<a class="butAction" href="'.DOL_URL_ROOT.'/compta/paiement.php?facid='.$object->id.'&amp;action=create&amp;accountid='.$object->fk_account.'">'.$langs->trans('DoPaymentBack').'</a>';
					}
				}

				// For standard invoice with excess received
				if (($object->type == Facture::TYPE_STANDARD || $object->type == Facture::TYPE_SITUATION) && $object->statut == Facture::STATUS_VALIDATED && empty($object->paye) && $resteapayer < 0 && $usercancreate && empty($discount->id))
				{
					print '<a class="butAction'.($conf->use_javascript_ajax ? ' reposition' : '').'" href="'.$_SERVER["PHP_SELF"].'?facid='.$object->id.'&amp;action=converttoreduc">'.$langs->trans('ConvertExcessReceivedToReduc').'</a>';
				}
				// For credit note
				if ($object->type == Facture::TYPE_CREDIT_NOTE && $object->statut == Facture::STATUS_VALIDATED && $object->paye == 0 && $usercancreate
					&& (!empty($conf->global->INVOICE_ALLOW_REUSE_OF_CREDIT_WHEN_PARTIALLY_REFUNDED) || $object->getSommePaiement() == 0)
					) {
					print '<a class="butAction'.($conf->use_javascript_ajax ? ' reposition' : '').'" href="'.$_SERVER["PHP_SELF"].'?facid='.$object->id.'&amp;action=converttoreduc" title="'.dol_escape_htmltag($langs->trans("ConfirmConvertToReduc2")).'">'.$langs->trans('ConvertToReduc').'</a>';
				}
				// For deposit invoice
				if ($object->type == Facture::TYPE_DEPOSIT && $usercancreate && $object->statut > 0 && empty($discount->id))
				{
					print '<a class="butAction'.($conf->use_javascript_ajax ? ' reposition' : '').'" href="'.$_SERVER["PHP_SELF"].'?facid='.$object->id.'&amp;action=converttoreduc">'.$langs->trans('ConvertToReduc').'</a>';
				}
			}

			// Classify paid
			if (($object->statut == Facture::STATUS_VALIDATED && $object->paye == 0 && $usercanissuepayment && (($object->type != Facture::TYPE_CREDIT_NOTE && $object->type != Facture::TYPE_DEPOSIT && $resteapayer <= 0) || ($object->type == Facture::TYPE_CREDIT_NOTE && $resteapayer >= 0)))
				|| ($object->type == Facture::TYPE_DEPOSIT && $object->paye == 0 && $object->total_ttc > 0 && $resteapayer == 0 && $usercanissuepayment && empty($discount->id))
			)
			{
				print '<a class="butAction'.($conf->use_javascript_ajax ? ' reposition' : '').'" href="'.$_SERVER['PHP_SELF'].'?facid='.$object->id.'&amp;action=paid">'.$langs->trans('ClassifyPaid').'</a>';
			}

			// Classify 'closed not completely paid' (possible si validee et pas encore classee payee)

			if ($object->statut == Facture::STATUS_VALIDATED && $object->paye == 0 && $resteapayer > 0 && $usercanissuepayment)
			{
				if ($totalpaye > 0 || $totalcreditnotes > 0)
				{
					// If one payment or one credit note was linked to this invoice
					print '<a class="butAction'.($conf->use_javascript_ajax ? ' reposition' : '').'" href="'.$_SERVER['PHP_SELF'].'?facid='.$object->id.'&amp;action=paid">'.$langs->trans('ClassifyPaidPartially').'</a>';
				}
				else
				{
					if (empty($conf->global->INVOICE_CAN_NEVER_BE_CANCELED))
					{
						if ($objectidnext)
						{
							print '<span class="butActionRefused classfortooltip" title="'.$langs->trans("DisabledBecauseReplacedInvoice").'">'.$langs->trans('ClassifyCanceled').'</span>';
						}
						else
						{
							print '<a class="butAction'.($conf->use_javascript_ajax ? ' reposition' : '').'" href="'.$_SERVER['PHP_SELF'].'?facid='.$object->id.'&amp;action=canceled">'.$langs->trans('ClassifyCanceled').'</a>';
						}
					}
				}
			}

			// Create a credit note
			if (($object->type == Facture::TYPE_STANDARD || $object->type == Facture::TYPE_DEPOSIT || $object->type == Facture::TYPE_PROFORMA) && $object->statut > 0 && $usercancreate)
			{
				if (!$objectidnext)
				{
					print '<a class="butAction" href="'.$_SERVER['PHP_SELF'].'?socid='.$object->socid.'&amp;fac_avoir='.$object->id.'&amp;action=create&amp;type=2'.($object->fk_project > 0 ? '&amp;projectid='.$object->fk_project : '').''.($object->entity > 0 ? '&amp;originentity='.$object->entity : '').'">'.$langs->trans("CreateCreditNote").'</a>';
				}
			}

			// For situation invoice with excess received
			if ($object->statut > Facture::STATUS_DRAFT
				&& $object->type == Facture::TYPE_SITUATION
			    && ($object->total_ttc - $totalpaye - $totalcreditnotes - $totaldeposits) > 0
			    && $usercancreate
			    && !$objectidnext
			    && $object->is_last_in_cycle()
			    && $conf->global->INVOICE_USE_SITUATION_CREDIT_NOTE
			    )
			{
				if ($usercanunvalidate)
			    {
			        print '<a class="butAction" href="'.$_SERVER['PHP_SELF'].'?socid='.$object->socid.'&amp;fac_avoir='.$object->id.'&amp;invoiceAvoirWithLines=1&amp;action=create&amp;type=2'.($object->fk_project > 0 ? '&amp;projectid='.$object->fk_project : '').'">'.$langs->trans("CreateCreditNote").'</a>';
			    } else {
			        print '<span class="butActionRefused classfortooltip" title="'.$langs->trans("NotEnoughPermissions").'">'.$langs->trans("CreateCreditNote").'</span>';
			    }
			}

			// Clone
			if (($object->type == Facture::TYPE_STANDARD || $object->type == Facture::TYPE_DEPOSIT || $object->type == Facture::TYPE_PROFORMA) && $usercancreate)
			{
				print '<a class="butAction'.($conf->use_javascript_ajax ? ' reposition' : '').'" href="'.$_SERVER['PHP_SELF'].'?facid='.$object->id.'&amp;action=clone&amp;object=invoice">'.$langs->trans("ToClone").'</a>';
			}

			// Clone as predefined / Create template
			if (($object->type == Facture::TYPE_STANDARD || $object->type == Facture::TYPE_DEPOSIT || $object->type == Facture::TYPE_PROFORMA) && $object->statut == 0 && $usercancreate)
			{
				if (!$objectidnext && count($object->lines) > 0)
				{
					print '<a class="butAction" href="'.DOL_URL_ROOT.'/compta/facture/card-rec.php?facid='.$object->id.'&amp;action=create">'.$langs->trans("ChangeIntoRepeatableInvoice").'</a>';
				}
			}

			// Remove situation from cycle
			if ($object->statut > Facture::STATUS_DRAFT
			    && $object->type == Facture::TYPE_SITUATION
			    && $usercancreate
			    && !$objectidnext
			    && $object->situation_counter > 1
			    && $object->is_last_in_cycle()
				&& $usercanunvalidate
			    )
			{
			    if (($object->total_ttc - $totalcreditnotes) == 0)
			    {
			        print '<a id="butSituationOut" class="butAction" href="'.$_SERVER['PHP_SELF'].'?facid='.$object->id.'&amp;action=situationout">'.$langs->trans("RemoveSituationFromCycle").'</a>';
			    }
			    else
			    {
			        print '<a id="butSituationOutRefused" class="butActionRefused classfortooltip" href="#" title="'.$langs->trans("DisabledBecauseNotEnouthCreditNote").'" >'.$langs->trans("RemoveSituationFromCycle").'</a>';
			    }
			}

			// Create next situation invoice
			if ($usercancreate && ($object->type == 5) && ($object->statut == 1 || $object->statut == 2)) {
				if ($object->is_last_in_cycle() && $object->situation_final != 1) {
					print '<a class="butAction" href="'.$_SERVER['PHP_SELF'].'?action=create&amp;type=5&amp;origin=facture&amp;originid='.$object->id.'&amp;socid='.$object->socid.'" >'.$langs->trans('CreateNextSituationInvoice').'</a>';
				} elseif (!$object->is_last_in_cycle()) {
					print '<a class="butActionRefused classfortooltip" href="#" title="'.$langs->trans("DisabledBecauseNotLastInCycle").'">'.$langs->trans('CreateNextSituationInvoice').'</a>';
				} else {
					print '<a class="butActionRefused classfortooltip" href="#" title="'.$langs->trans("DisabledBecauseFinal").'">'.$langs->trans('CreateNextSituationInvoice').'</a>';
				}
			}

			// Delete
			$isErasable = $object->is_erasable();
			if ($usercandelete || ($usercancreate && $isErasable == 1))	// isErasable = 1 means draft with temporary ref (draft can always be deleted with no need of permissions)
			{
				//var_dump($isErasable);
				if ($isErasable == -4) {
					print '<a class="butActionRefused classfortooltip" href="#" title="'.$langs->trans("DisabledBecausePayments").'">'.$langs->trans('Delete').'</a>';
				}
				elseif ($isErasable == -3) {
					print '<a class="butActionRefused classfortooltip" href="#" title="'.$langs->trans("DisabledBecauseNotLastSituationInvoice").'">'.$langs->trans('Delete').'</a>';
				}
				elseif ($isErasable == -2) {
					print '<a class="butActionRefused classfortooltip" href="#" title="'.$langs->trans("DisabledBecauseNotLastInvoice").'">'.$langs->trans('Delete').'</a>';
				}
				elseif ($isErasable == -1) {
					print '<a class="butActionRefused classfortooltip" href="#" title="'.$langs->trans("DisabledBecauseDispatchedInBookkeeping").'">'.$langs->trans('Delete').'</a>';
				}
				elseif ($isErasable <= 0)	// Any other cases
				{
					print '<a class="butActionRefused classfortooltip" href="#" title="'.$langs->trans("DisabledBecauseNotErasable").'">'.$langs->trans('Delete').'</a>';
				}
				elseif ($objectidnext)
				{
					print '<a class="butActionRefused classfortooltip" href="#" title="'.$langs->trans("DisabledBecauseReplacedInvoice").'">'.$langs->trans('Delete').'</a>';
				}
				else
				{
					print '<a class="butActionDelete'.($conf->use_javascript_ajax ? ' reposition' : '').'" href="'.$_SERVER["PHP_SELF"].'?facid='.$object->id.'&amp;action=delete">'.$langs->trans('Delete').'</a>';
				}
			} else {
				print '<a class="butActionRefused classfortooltip" href="#" title="'.$langs->trans("NotAllowed").'">'.$langs->trans('Delete').'</a>';
			}
		}
		print '</div>';
	}

	// Select mail models is same action as presend
	if (GETPOST('modelselected', 'alpha')) {
		$action = 'presend';
	}
	if ($action != 'prerelance' && $action != 'presend')
	{
		print '<div class="fichecenter"><div class="fichehalfleft">';
		print '<a name="builddoc"></a>'; // ancre

		// Documents generes
		$filename = dol_sanitizeFileName($object->ref);
		$filedir = $conf->facture->multidir_output[$object->entity].'/'.dol_sanitizeFileName($object->ref);
		$urlsource = $_SERVER['PHP_SELF'].'?facid='.$object->id;
		$genallowed = $usercanread;
		$delallowed = $usercancreate;

		print $formfile->showdocuments(
			'facture', $filename, $filedir, $urlsource, $genallowed,
			$delallowed, $object->modelpdf, 1, 0, 0, 28, 0, '', '', '',
			$soc->default_lang, '', $object, 0, 'remove_file_comfirm');

		$somethingshown = $formfile->numoffiles;

		// Show links to link elements
		$linktoelem = $form->showLinkToObjectBlock($object, null, array('invoice'));

		$compatibleImportElementsList = false;
		if ($usercancreate
		    && $object->statut == Facture::STATUS_DRAFT
		    && ($object->type == Facture::TYPE_STANDARD || $object->type == Facture::TYPE_REPLACEMENT || $object->type == Facture::TYPE_DEPOSIT || $object->type == Facture::TYPE_PROFORMA || $object->type == Facture::TYPE_SITUATION))
		{
		    $compatibleImportElementsList = array('commande', 'propal'); // import from linked elements
		}
		$somethingshown = $form->showLinkedObjectBlock($object, $linktoelem, $compatibleImportElementsList);


		// Show online payment link
		$useonlinepayment = (!empty($conf->paypal->enabled) || !empty($conf->stripe->enabled) || !empty($conf->paybox->enabled));

		if ($object->statut != Facture::STATUS_DRAFT && $useonlinepayment)
		{
			print '<br><!-- Link to pay -->'."\n";
			require_once DOL_DOCUMENT_ROOT.'/core/lib/payments.lib.php';
			print showOnlinePaymentUrl('invoice', $object->ref).'<br>';
		}

		// Show direct download link
		if ($object->statut != Facture::STATUS_DRAFT && !empty($conf->global->INVOICE_ALLOW_EXTERNAL_DOWNLOAD))
		{
			print '<br><!-- Link to download main doc -->'."\n";
			print showDirectDownloadLink($object).'<br>';
		}

		print '</div><div class="fichehalfright"><div class="ficheaddleft">';

		// List of actions on element
		include_once DOL_DOCUMENT_ROOT.'/core/class/html.formactions.class.php';
		$formactions = new FormActions($db);
		$somethingshown = $formactions->showactions($object, 'invoice', $socid, 1);

		print '</div></div></div>';
	}


	// Presend form
	$modelmail = 'facture_send';
	$defaulttopic = 'SendBillRef';
	$diroutput = $conf->facture->multidir_output[$object->entity];
	$trackid = 'inv'.$object->id;

	include DOL_DOCUMENT_ROOT.'/core/tpl/card_presend.tpl.php';
}

// End of page
llxFooter();
$db->close();<|MERGE_RESOLUTION|>--- conflicted
+++ resolved
@@ -448,15 +448,6 @@
 		$object->cond_reglement_code = 0; // To clean property
 		$object->cond_reglement_id = 0; // To clean property
 
-<<<<<<< HEAD
-		$old_date_lim_reglement = $object->date_lim_reglement;
-		$new_date_lim_reglement = $object->calculate_date_lim_reglement();
-		if ($new_date_lim_reglement > $old_date_lim_reglement) $object->date_lim_reglement = $new_date_lim_reglement;
-		if ($object->date_lim_reglement < $object->date) $object->date_lim_reglement = $object->date;
-		$result = $object->update($user);
-		if ($result < 0) {
-			dol_print_error($db, $object->error);
-=======
 		$error = 0;
 
 		$db->begin();
@@ -485,7 +476,6 @@
 			$db->rollback();
 		} else {
 			$db->commit();
->>>>>>> 62420c5e
 		}
 	}
 
