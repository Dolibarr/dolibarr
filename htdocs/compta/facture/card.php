<?php
/* Copyright (C) 2002-2006 Rodolphe Quiedeville  <rodolphe@quiedeville.org>
 * Copyright (C) 2004      Eric Seigne           <eric.seigne@ryxeo.com>
 * Copyright (C) 2004-2016 Laurent Destailleur   <eldy@users.sourceforge.net>
 * Copyright (C) 2005      Marc Barilley / Ocebo <marc@ocebo.com>
 * Copyright (C) 2005-2015 Regis Houssin         <regis.houssin@capnetworks.com>
 * Copyright (C) 2006      Andre Cianfarani      <acianfa@free.fr>
 * Copyright (C) 2010-2015 Juanjo Menent         <jmenent@2byte.es>
 * Copyright (C) 2012-2013 Christophe Battarel   <christophe.battarel@altairis.fr>
 * Copyright (C) 2012-2013 Cédric Salvador       <csalvador@gpcsolutions.fr>
 * Copyright (C) 2012-2014 Raphaël Doursenaud    <rdoursenaud@gpcsolutions.fr>
 * Copyright (C) 2013      Jean-Francois FERRY   <jfefe@aternatik.fr>
 * Copyright (C) 2013-2014 Florian Henry         <florian.henry@open-concept.pro>
 * Copyright (C) 2013      Cédric Salvador       <csalvador@gpcsolutions.fr>
 * Copyright (C) 2014-2018 Ferran Marcet	 	 <fmarcet@2byte.es>
 * Copyright (C) 2015-2016 Marcos García         <marcosgdf@gmail.com>
 *
 * This program is free software; you can redistribute it and/or modify
 * it under the terms of the GNU General Public License as published by
 * the Free Software Foundation; either version 3 of the License, or
 * (at your option) any later version.
 *
 * This program is distributed in the hope that it will be useful,
 * but WITHOUT ANY WARRANTY; without even the implied warranty of
 * MERCHANTABILITY or FITNESS FOR A PARTICULAR PURPOSE.  See the
 * GNU General Public License for more details.
 *
 * You should have received a copy of the GNU General Public License
 * along with this program. If not, see <http://www.gnu.org/licenses/>.
 */

/**
 * \file 	htdocs/compta/facture/card.php
 * \ingroup facture
 * \brief 	Page to create/see an invoice
 */

require '../../main.inc.php';
require_once DOL_DOCUMENT_ROOT . '/compta/facture/class/facture.class.php';
require_once DOL_DOCUMENT_ROOT . '/compta/facture/class/facture-rec.class.php';
require_once DOL_DOCUMENT_ROOT . '/compta/bank/class/account.class.php';
require_once DOL_DOCUMENT_ROOT . '/compta/paiement/class/paiement.class.php';
require_once DOL_DOCUMENT_ROOT . '/core/modules/facture/modules_facture.php';
require_once DOL_DOCUMENT_ROOT . '/core/class/discount.class.php';
require_once DOL_DOCUMENT_ROOT . '/core/class/html.formfile.class.php';
require_once DOL_DOCUMENT_ROOT . '/core/class/html.formother.class.php';
require_once DOL_DOCUMENT_ROOT . '/core/class/html.formmargin.class.php';
require_once DOL_DOCUMENT_ROOT . '/core/lib/invoice.lib.php';
require_once DOL_DOCUMENT_ROOT . '/core/lib/functions2.lib.php';
require_once DOL_DOCUMENT_ROOT . '/core/lib/date.lib.php';
require_once DOL_DOCUMENT_ROOT . '/core/class/extrafields.class.php';
if (! empty($conf->commande->enabled))
	require_once DOL_DOCUMENT_ROOT . '/commande/class/commande.class.php';
if (! empty($conf->projet->enabled)) {
	require_once DOL_DOCUMENT_ROOT . '/projet/class/project.class.php';
	require_once DOL_DOCUMENT_ROOT . '/core/class/html.formprojet.class.php';
}
require_once DOL_DOCUMENT_ROOT . '/core/class/doleditor.class.php';

if (!empty($conf->variants->enabled)) {
	require_once DOL_DOCUMENT_ROOT.'/variants/class/ProductCombination.class.php';
}
if (! empty($conf->accounting->enabled)) {
	require_once DOL_DOCUMENT_ROOT . '/accountancy/class/accountingjournal.class.php';
}

// Load translation files required by the page
$langs->loadLangs(array('bills','companies','compta','products','banks','main','withdrawals'));
if (! empty($conf->incoterm->enabled)) $langs->load('incoterm');
if (! empty($conf->margin->enabled)) $langs->load('margins');

$projectid = (GETPOST('projectid','int') ? GETPOST('projectid', 'int') : 0);

$id = (GETPOST('id', 'int') ? GETPOST('id', 'int') : GETPOST('facid', 'int')); // For backward compatibility
$ref = GETPOST('ref', 'alpha');
$socid = GETPOST('socid', 'int');
$action = GETPOST('action', 'alpha');
$confirm = GETPOST('confirm', 'alpha');
$cancel = GETPOST('cancel', 'alpha');
$lineid = GETPOST('lineid', 'int');
$userid = GETPOST('userid', 'int');
$search_ref = GETPOST('sf_ref','alpha') ? GETPOST('sf_ref', 'alpha') : GETPOST('search_ref', 'alpha');
$search_societe = GETPOST('search_societe', 'alpha');
$search_montant_ht = GETPOST('search_montant_ht', 'alpha');
$search_montant_ttc = GETPOST('search_montant_ttc', 'alpha');
$origin = GETPOST('origin', 'alpha');
$originid = (GETPOST('originid', 'int') ? GETPOST('originid', 'int') : GETPOST('origin_id', 'int')); // For backward compatibility
$fac_rec=GETPOST('fac_rec','int');

// PDF
$hidedetails = (GETPOST('hidedetails', 'int') ? GETPOST('hidedetails', 'int') : (! empty($conf->global->MAIN_GENERATE_DOCUMENTS_HIDE_DETAILS) ? 1 : 0));
$hidedesc = (GETPOST('hidedesc', 'int') ? GETPOST('hidedesc', 'int') : (! empty($conf->global->MAIN_GENERATE_DOCUMENTS_HIDE_DESC) ? 1 : 0));
$hideref = (GETPOST('hideref', 'int') ? GETPOST('hideref', 'int') : (! empty($conf->global->MAIN_GENERATE_DOCUMENTS_HIDE_REF) ? 1 : 0));

// Security check
$fieldid = (! empty($ref) ? 'facnumber' : 'rowid');
if ($user->societe_id) $socid = $user->societe_id;
$result = restrictedArea($user, 'facture', $id, '', '', 'fk_soc', $fieldid);

// Nombre de ligne pour choix de produit/service predefinis
$NBLINES = 4;

$usehm = (! empty($conf->global->MAIN_USE_HOURMIN_IN_DATE_RANGE) ? $conf->global->MAIN_USE_HOURMIN_IN_DATE_RANGE : 0);

$object = new Facture($db);
$extrafields = new ExtraFields($db);

// Load object
if ($id > 0 || ! empty($ref)) {
	$ret = $object->fetch($id, $ref, '', '', $conf->global->INVOICE_USE_SITUATION);
}

// Initialize technical object to manage hooks of page. Note that conf->hooks_modules contains array of hook context
$hookmanager->initHooks(array('invoicecard','globalcard'));

$permissionnote = $user->rights->facture->creer; // Used by the include of actions_setnotes.inc.php
$permissiondellink=$user->rights->facture->creer;	// Used by the include of actions_dellink.inc.php
$permissiontoedit = $user->rights->facture->creer; // Used by the include of actions_lineupdonw.inc.php


/*
 * Actions
 */

$parameters = array('socid' => $socid);
$reshook = $hookmanager->executeHooks('doActions', $parameters, $object, $action); // Note that $action and $object may have been modified by some hooks
if ($reshook < 0) setEventMessages($hookmanager->error, $hookmanager->errors, 'errors');

if (empty($reshook))
{
	if ($cancel)
	{
		if (! empty($backtopage))
		{
			header("Location: ".$backtopage);
			exit;
		}
		$action='';
	}

	include DOL_DOCUMENT_ROOT.'/core/actions_setnotes.inc.php'; // Must be include, not include_once

	include DOL_DOCUMENT_ROOT.'/core/actions_dellink.inc.php';		// Must be include, not include_once

	include DOL_DOCUMENT_ROOT.'/core/actions_lineupdown.inc.php';	// Must be include, not include_once

	// Action clone object
	if ($action == 'confirm_clone' && $confirm == 'yes' && $user->rights->facture->creer) {
	//	if (1 == 0 && empty($_REQUEST["clone_content"]) && empty($_REQUEST["clone_receivers"])) {
	//		$mesgs [] = '<div class="error">' . $langs->trans("NoCloneOptionsSpecified") . '</div>';
	//	} else {
			if ($object->fetch($id) > 0) {
				$result = $object->createFromClone($socid);
				if ($result > 0) {
					header("Location: " . $_SERVER['PHP_SELF'] . '?facid=' . $result);
					exit();
				} else {
					setEventMessages($object->error, $object->errors, 'errors');
					$action = '';
				}
			}
	//	}
	}

	// Change status of invoice
	else if ($action == 'reopen' && $user->rights->facture->creer) {
		$result = $object->fetch($id);
		if ($object->statut == 2 || ($object->statut == 3 && $object->close_code != 'replaced') || ($object->statut == 1 && $object->paye == 1)) {    // ($object->statut == 1 && $object->paye == 1) should not happened but can be found when data are corrupted
			$result = $object->set_unpaid($user);
			if ($result > 0) {
				header('Location: ' . $_SERVER["PHP_SELF"] . '?facid=' . $id);
				exit();
			} else {
				setEventMessages($object->error, $object->errors, 'errors');
			}
		}
	}

	// Delete invoice
	else if ($action == 'confirm_delete' && $confirm == 'yes' && $user->rights->facture->supprimer) {
		$result = $object->fetch($id);
		$object->fetch_thirdparty();

		$idwarehouse = GETPOST('idwarehouse');

		$qualified_for_stock_change = 0;
		if (empty($conf->global->STOCK_SUPPORTS_SERVICES)) {
			$qualified_for_stock_change = $object->hasProductsOrServices(2);
		} else {
			$qualified_for_stock_change = $object->hasProductsOrServices(1);
		}

		if ($object->is_erasable())
		{
			$result = $object->delete($user, 0, $idwarehouse);
			if ($result > 0) {
				header('Location: ' . DOL_URL_ROOT . '/compta/facture/list.php?restore_lastsearch_values=1');
				exit();
			} else {
				setEventMessages($object->error, $object->errors, 'errors');
				$action='';
			}
		}
	}

	// Delete line
	else if ($action == 'confirm_deleteline' && $confirm == 'yes' && $user->rights->facture->creer)
	{
		$object->fetch($id);
		$object->fetch_thirdparty();

		$result = $object->deleteline(GETPOST('lineid'));
		if ($result > 0) {
			// Define output language
			$outputlangs = $langs;
			$newlang = '';
			if ($conf->global->MAIN_MULTILANGS && empty($newlang) && ! empty($_REQUEST['lang_id']))
				$newlang = $_REQUEST['lang_id'];
			if ($conf->global->MAIN_MULTILANGS && empty($newlang))
				$newlang = $object->thirdparty->default_lang;
			if (! empty($newlang)) {
				$outputlangs = new Translate("", $conf);
				$outputlangs->setDefaultLang($newlang);
				$outputlangs->load('products');
			}
			if (empty($conf->global->MAIN_DISABLE_PDF_AUTOUPDATE)) {
				$ret = $object->fetch($id); // Reload to get new records
				$result = $object->generateDocument($object->modelpdf, $outputlangs, $hidedetails, $hidedesc, $hideref);
			}
			if ($result >= 0) {
				header('Location: ' . $_SERVER["PHP_SELF"] . '?facid=' . $id);
				exit();
			}
		} else {
			setEventMessages($object->error, $object->errors, 'errors');
			$action = '';
		}
	}

	// Delete link of credit note to invoice
	else if ($action == 'unlinkdiscount' && $user->rights->facture->creer)
	{
		$discount = new DiscountAbsolute($db);
		$result = $discount->fetch(GETPOST("discountid"));
		$discount->unlink_invoice();
	}

	// Validation
	else if ($action == 'valid' && $user->rights->facture->creer)
	{
		$object->fetch($id);

		// On verifie signe facture
		if ($object->type == Facture::TYPE_CREDIT_NOTE) {
			// Si avoir, le signe doit etre negatif
			if ($object->total_ht >= 0) {
				setEventMessages($langs->trans("ErrorInvoiceAvoirMustBeNegative"), null, 'errors');
				$action = '';
			}
		} else {
			// Si non avoir, le signe doit etre positif
			if (empty($conf->global->FACTURE_ENABLE_NEGATIVE) && $object->total_ht < 0) {
				setEventMessages($langs->trans("ErrorInvoiceOfThisTypeMustBePositive"), null, 'errors');
				$action = '';
			}
		}
	}

	else if ($action == 'set_thirdparty' && $user->rights->facture->creer)
	{
		$object->fetch($id);
		$object->setValueFrom('fk_soc', $socid, '', null, 'int', '', $user, 'BILL_MODIFY');

		header('Location: ' . $_SERVER["PHP_SELF"] . '?facid=' . $id);
		exit();
	}

	else if ($action == 'classin' && $user->rights->facture->creer)
	{
		$object->fetch($id);
		$object->setProject($_POST['projectid']);
	}

	else if ($action == 'setmode' && $user->rights->facture->creer)
	{
		$object->fetch($id);
		$result = $object->setPaymentMethods(GETPOST('mode_reglement_id', 'int'));
		if ($result < 0)
			dol_print_error($db, $object->error);
	}

	// Multicurrency Code
	else if ($action == 'setmulticurrencycode' && $user->rights->facture->creer) {
		$result = $object->setMulticurrencyCode(GETPOST('multicurrency_code', 'alpha'));
	}

	// Multicurrency rate
	else if ($action == 'setmulticurrencyrate' && $user->rights->facture->creer) {
		$result = $object->setMulticurrencyRate(price2num(GETPOST('multicurrency_tx')), GETPOST('calculation_mode', 'int'));
	}

	else if ($action == 'setinvoicedate' && $user->rights->facture->creer)
	{
		$object->fetch($id);
		$old_date_lim_reglement = $object->date_lim_reglement;
		$date = dol_mktime(12, 0, 0, $_POST['invoicedatemonth'], $_POST['invoicedateday'], $_POST['invoicedateyear']);
		if (empty($date))
		{
			setEventMessages($langs->trans("ErrorFieldRequired", $langs->transnoentitiesnoconv("Date")), null, 'errors');
			header('Location: '.$_SERVER["PHP_SELF"].'?facid='.$id.'&action=editinvoicedate');
			exit;
		}
		$object->date=$date;
		$new_date_lim_reglement = $object->calculate_date_lim_reglement();
		if ($new_date_lim_reglement > $old_date_lim_reglement) $object->date_lim_reglement = $new_date_lim_reglement;
		if ($object->date_lim_reglement < $object->date) $object->date_lim_reglement = $object->date;
		$result = $object->update($user);
		if ($result < 0) dol_print_error($db, $object->error);
	}

	else if ($action == 'setdate_pointoftax' && $user->rights->facture->creer)
	{
		$object->fetch($id);
		$date_pointoftax = dol_mktime(12, 0, 0, $_POST['date_pointoftaxmonth'], $_POST['date_pointoftaxday'], $_POST['date_pointoftaxyear']);
		$object->date_pointoftax=$date_pointoftax;
		$result = $object->update($user);
		if ($result < 0) dol_print_error($db, $object->error);
	}

	else if ($action == 'setconditions' && $user->rights->facture->creer)
	{
		$object->fetch($id);
		$object->cond_reglement_code = 0; // To clean property
		$object->cond_reglement_id = 0; // To clean property
		$result = $object->setPaymentTerms(GETPOST('cond_reglement_id', 'int'));
		if ($result < 0) dol_print_error($db, $object->error);

		$old_date_lim_reglement = $object->date_lim_reglement;
		$new_date_lim_reglement = $object->calculate_date_lim_reglement();
		if ($new_date_lim_reglement > $old_date_lim_reglement) $object->date_lim_reglement = $new_date_lim_reglement;
		if ($object->date_lim_reglement < $object->date) $object->date_lim_reglement = $object->date;
		$result = $object->update($user);
		if ($result < 0) dol_print_error($db, $object->error);
	}

	else if ($action == 'setpaymentterm' && $user->rights->facture->creer)
	{
		$object->fetch($id);
		$object->date_lim_reglement = dol_mktime(12, 0, 0, $_POST['paymenttermmonth'], $_POST['paymenttermday'], $_POST['paymenttermyear']);
		if ($object->date_lim_reglement < $object->date) {
			$object->date_lim_reglement = $object->calculate_date_lim_reglement();
			setEventMessages($langs->trans("DatePaymentTermCantBeLowerThanObjectDate"), null, 'warnings');
		}
		$result = $object->update($user);
		if ($result < 0)
			dol_print_error($db, $object->error);
	}

	else if ($action == 'setrevenuestamp' && $user->rights->facture->creer)
	{
		$object->fetch($id);
		$object->revenuestamp = GETPOST('revenuestamp');
		$result = $object->update($user);
		$object->update_price(1);
		if ($result < 0)
			dol_print_error($db, $object->error);
	}

	// Set incoterm
	elseif ($action == 'set_incoterms' && !empty($conf->incoterm->enabled))
	{
		$result = $object->setIncoterms(GETPOST('incoterm_id', 'int'), GETPOST('location_incoterms', 'alpha'));
	}

	// bank account
	else if ($action == 'setbankaccount' && $user->rights->facture->creer)
	{
		$result=$object->setBankAccount(GETPOST('fk_account', 'int'));
	}

	else if ($action == 'setremisepercent' && $user->rights->facture->creer)
	{
		$object->fetch($id);
		$result = $object->set_remise($user, $_POST['remise_percent']);
	}

	else if ($action == "setabsolutediscount" && $user->rights->facture->creer)
	{
		// POST[remise_id] or POST[remise_id_for_payment]

		// We use the credit to reduce amount of invoice
		if (! empty($_POST["remise_id"])) {
			$ret = $object->fetch($id);
			if ($ret > 0) {
				$result = $object->insert_discount($_POST["remise_id"]);
				if ($result < 0) {
					setEventMessages($object->error, $object->errors, 'errors');
				}
			} else {
				dol_print_error($db, $object->error);
			}
		}
		// We use the credit to reduce remain to pay
		if (! empty($_POST["remise_id_for_payment"]))
		{
			require_once DOL_DOCUMENT_ROOT . '/core/class/discount.class.php';
			$discount = new DiscountAbsolute($db);
			$discount->fetch($_POST["remise_id_for_payment"]);

			//var_dump($object->getRemainToPay(0));
			//var_dump($discount->amount_ttc);exit;
			if (price2num($discount->amount_ttc) > price2num($object->getRemainToPay(0)))
			{
				// TODO Split the discount in 2 automatically
				$error++;
				setEventMessages($langs->trans("ErrorDiscountLargerThanRemainToPaySplitItBefore"), null, 'errors');
			}

			if (! $error)
			{
				$result = $discount->link_to_invoice(0, $id);
				if ($result < 0) {
					setEventMessages($discount->error, $discount->errors, 'errors');
				}
			}
		}

		if (empty($conf->global->MAIN_DISABLE_PDF_AUTOUPDATE))
		{
			$outputlangs = $langs;
			$newlang = '';
			if ($conf->global->MAIN_MULTILANGS && empty($newlang) && GETPOST('lang_id','aZ09')) $newlang = GETPOST('lang_id','aZ09');
			if ($conf->global->MAIN_MULTILANGS && empty($newlang))	$newlang = $object->thirdparty->default_lang;
			if (! empty($newlang)) {
				$outputlangs = new Translate("", $conf);
				$outputlangs->setDefaultLang($newlang);
			}
			$ret = $object->fetch($id); // Reload to get new records

			$result = $object->generateDocument($object->modelpdf, $outputlangs, $hidedetails, $hidedesc, $hideref);
			if ($result < 0) setEventMessages($object->error, $object->errors, 'errors');
		}
	}

	else if ($action == 'setref_client' && $user->rights->facture->creer)
	{
		$object->fetch($id);
		$object->set_ref_client(GETPOST('ref_client'));
	}

	// Classify to validated
	else if ($action == 'confirm_valid' && $confirm == 'yes' &&
		((empty($conf->global->MAIN_USE_ADVANCED_PERMS) && ! empty($user->rights->facture->creer))
	   	|| (! empty($conf->global->MAIN_USE_ADVANCED_PERMS) && ! empty($user->rights->facture->invoice_advance->validate)))
	)
	{
		$idwarehouse = GETPOST('idwarehouse','int');

		$object->fetch($id);
		$object->fetch_thirdparty();

		// Check parameters

		// Check for mandatory fields defined into setup
		$array_to_check=array('IDPROF1','IDPROF2','IDPROF3','IDPROF4','IDPROF5','IDPROF6','EMAIL');
		foreach($array_to_check as $key)
		{
			$keymin=strtolower($key);
			$i=(int) preg_replace('/[^0-9]/','',$key);
			$vallabel=$object->thirdparty->$keymin;

			if ($i > 0)
			{
				if ($object->thirdparty->isACompany())
				{
					// Check for mandatory prof id (but only if country is other than ours)
					if ($mysoc->country_id > 0 && $object->thirdparty->country_id == $mysoc->country_id)
					{
						$idprof_mandatory ='SOCIETE_'.$key.'_INVOICE_MANDATORY';
						if (! $vallabel && ! empty($conf->global->$idprof_mandatory))
						{
							$langs->load("errors");
							$error++;
							setEventMessages($langs->trans('ErrorProdIdIsMandatory', $langs->transcountry('ProfId'.$i, $object->thirdparty->country_code)).' ('.$langs->trans("ForbiddenBySetupRules").')', null, 'errors');
						}
					}
				}
			}
			else
			{
				//var_dump($conf->global->SOCIETE_EMAIL_MANDATORY);
				if ($key == 'EMAIL')
				{
					// Check for mandatory
					if (! empty($conf->global->SOCIETE_EMAIL_INVOICE_MANDATORY) && ! isValidEMail($object->thirdparty->email))
					{
						$langs->load("errors");
						$error++;
						setEventMessages($langs->trans("ErrorBadEMail", $object->thirdparty->email).' ('.$langs->trans("ForbiddenBySetupRules").')', null, 'errors');
					}
				}
			}
		}

		$qualified_for_stock_change = 0;
		if (empty($conf->global->STOCK_SUPPORTS_SERVICES)) {
			$qualified_for_stock_change = $object->hasProductsOrServices(2);
		} else {
			$qualified_for_stock_change = $object->hasProductsOrServices(1);
		}

		// Check for warehouse
		if ($object->type != Facture::TYPE_DEPOSIT && ! empty($conf->global->STOCK_CALCULATE_ON_BILL) && $qualified_for_stock_change)
		{
			if (! $idwarehouse || $idwarehouse == - 1) {
				$error ++;
				setEventMessages($langs->trans('ErrorFieldRequired', $langs->transnoentitiesnoconv("Warehouse")), null, 'errors');
				$action = '';
			}
		}

		if (! $error)
		{
			$result = $object->validate($user, '', $idwarehouse);
			if ($result >= 0)
			{
				// Define output language
				if (empty($conf->global->MAIN_DISABLE_PDF_AUTOUPDATE))
				{
					$outputlangs = $langs;
					$newlang = '';
					if ($conf->global->MAIN_MULTILANGS && empty($newlang) && GETPOST('lang_id','aZ09')) $newlang = GETPOST('lang_id','aZ09');
					if ($conf->global->MAIN_MULTILANGS && empty($newlang))	$newlang = $object->thirdparty->default_lang;
					if (! empty($newlang)) {
						$outputlangs = new Translate("", $conf);
						$outputlangs->setDefaultLang($newlang);
						$outputlangs->load('products');
					}
					$model=$object->modelpdf;
					$ret = $object->fetch($id); // Reload to get new records

					$result = $object->generateDocument($model, $outputlangs, $hidedetails, $hidedesc, $hideref);
					if ($result < 0) setEventMessages($object->error, $object->errors, 'errors');
				}
			}
			else
			{
				if (count($object->errors)) setEventMessages(null, $object->errors, 'errors');
				else setEventMessages($object->error, $object->errors, 'errors');
			}
		}
	}

	// Go back to draft status (unvalidate)
	else if ($action == 'confirm_modif' &&
		((empty($conf->global->MAIN_USE_ADVANCED_PERMS) && ! empty($user->rights->facture->creer))
	   	|| (! empty($conf->global->MAIN_USE_ADVANCED_PERMS) && ! empty($user->rights->facture->invoice_advance->unvalidate)))
	)
	{
		$idwarehouse = GETPOST('idwarehouse','int');

		$object->fetch($id);
		$object->fetch_thirdparty();

		$qualified_for_stock_change = 0;
		if (empty($conf->global->STOCK_SUPPORTS_SERVICES)) {
			$qualified_for_stock_change = $object->hasProductsOrServices(2);
		} else {
			$qualified_for_stock_change = $object->hasProductsOrServices(1);
		}

		// Check parameters
		if ($object->type != Facture::TYPE_DEPOSIT && ! empty($conf->global->STOCK_CALCULATE_ON_BILL) && $qualified_for_stock_change)
		{
			if (! $idwarehouse || $idwarehouse == - 1) {
				$error ++;
				setEventMessages($langs->trans('ErrorFieldRequired', $langs->transnoentitiesnoconv("Warehouse")), null, 'errors');
				$action = '';
			}
		}

		if (! $error) {
			// On verifie si la facture a des paiements
			$sql = 'SELECT pf.amount';
			$sql .= ' FROM ' . MAIN_DB_PREFIX . 'paiement_facture as pf';
			$sql .= ' WHERE pf.fk_facture = ' . $object->id;

			$result = $db->query($sql);
			if ($result) {
				$i = 0;
				$num = $db->num_rows($result);

				while ($i < $num) {
					$objp = $db->fetch_object($result);
					$totalpaye += $objp->amount;
					$i ++;
				}
			} else {
				dol_print_error($db, '');
			}

			$resteapayer = $object->total_ttc - $totalpaye;

			// On verifie si les lignes de factures ont ete exportees en compta et/ou ventilees
			$ventilExportCompta = $object->getVentilExportCompta();

			// On verifie si aucun paiement n'a ete effectue
			if ($ventilExportCompta == 0)
			{
				if (! empty($conf->global->INVOICE_CAN_ALWAYS_BE_EDITED) || ($resteapayer == $object->total_ttc && empty($object->paye)))
				{
					$result=$object->set_draft($user, $idwarehouse);
					if ($result<0) setEventMessages($object->error, $object->errors, 'errors');

					// Define output language
					if (empty($conf->global->MAIN_DISABLE_PDF_AUTOUPDATE))
					{
						$outputlangs = $langs;
						$newlang = '';
						if ($conf->global->MAIN_MULTILANGS && empty($newlang) && GETPOST('lang_id','aZ09')) $newlang = GETPOST('lang_id','aZ09');
						if ($conf->global->MAIN_MULTILANGS && empty($newlang))	$newlang = $object->thirdparty->default_lang;
						if (! empty($newlang)) {
							$outputlangs = new Translate("", $conf);
							$outputlangs->setDefaultLang($newlang);
							$outputlangs->load('products');
						}
						$model=$object->modelpdf;
						$ret = $object->fetch($id); // Reload to get new records

						$object->generateDocument($model, $outputlangs, $hidedetails, $hidedesc, $hideref);
					}
				}
			}
		}
	}

	// Classify "paid"
	else if ($action == 'confirm_paid' && $confirm == 'yes' && $user->rights->facture->paiement)
	{
		$object->fetch($id);
		$result = $object->set_paid($user);
		if ($result<0) setEventMessages($object->error, $object->errors, 'errors');
	} // Classif "paid partialy"
	else if ($action == 'confirm_paid_partially' && $confirm == 'yes' && $user->rights->facture->paiement)
	{
		$object->fetch($id);
		$close_code = GETPOST("close_code",'none');
		$close_note = GETPOST("close_note",'none');
		if ($close_code) {
			$result = $object->set_paid($user, $close_code, $close_note);
			if ($result<0) setEventMessages($object->error, $object->errors, 'errors');
		} else {
			setEventMessages($langs->trans("ErrorFieldRequired", $langs->transnoentitiesnoconv("Reason")), null, 'errors');
		}
	} // Classify "abandoned"
	else if ($action == 'confirm_canceled' && $confirm == 'yes') {
		$object->fetch($id);
		$close_code = GETPOST("close_code",'none');
		$close_note = GETPOST("close_note",'none');
		if ($close_code) {
			$result = $object->set_canceled($user, $close_code, $close_note);
			if ($result<0) setEventMessages($object->error, $object->errors, 'errors');
		} else {
			setEventMessages($langs->trans("ErrorFieldRequired", $langs->transnoentitiesnoconv("Reason")), null, 'errors');
		}
	}

	// Convertir en reduc
	else if ($action == 'confirm_converttoreduc' && $confirm == 'yes' && $user->rights->facture->creer)
	{
		$object->fetch($id);
		$object->fetch_thirdparty();
		//$object->fetch_lines();	// Already done into fetch

		// Check if there is already a discount (protection to avoid duplicate creation when resubmit post)
		$discountcheck=new DiscountAbsolute($db);
		$result=$discountcheck->fetch(0,$object->id);

		$canconvert=0;
		if ($object->type == Facture::TYPE_DEPOSIT && empty($discountcheck->id)) $canconvert=1;	// we can convert deposit into discount if deposit is payed (completely, partially or not at all) and not already converted (see real condition into condition used to show button converttoreduc)
		if (($object->type == Facture::TYPE_CREDIT_NOTE || $object->type == Facture::TYPE_STANDARD) && $object->paye == 0 && empty($discountcheck->id)) $canconvert=1;	// we can convert credit note into discount if credit note is not payed back and not already converted and amount of payment is 0 (see real condition into condition used to show button converttoreduc)
		if ($canconvert)
		{
			$db->begin();

			$amount_ht = $amount_tva = $amount_ttc = array();

			// Loop on each vat rate
			$i = 0;
			foreach ($object->lines as $line)
			{
				if ($line->product_type < 9 && $line->total_ht != 0) // Remove lines with product_type greater than or equal to 9
				{ 	// no need to create discount if amount is null
					$amount_ht[$line->tva_tx] += $line->total_ht;
					$amount_tva[$line->tva_tx] += $line->total_tva;
					$amount_ttc[$line->tva_tx] += $line->total_ttc;
					$i ++;
				}
			}

			// Insert one discount by VAT rate category
			$discount = new DiscountAbsolute($db);
			if ($object->type == Facture::TYPE_CREDIT_NOTE)
				$discount->description = '(CREDIT_NOTE)';
			elseif ($object->type == Facture::TYPE_DEPOSIT)
				$discount->description = '(DEPOSIT)';
			elseif ($object->type == Facture::TYPE_STANDARD || $object->type == Facture::TYPE_REPLACEMENT || $object->type == Facture::TYPE_SITUATION)
				$discount->description = '(EXCESS RECEIVED)';
			else {
				setEventMessages($langs->trans('CantConvertToReducAnInvoiceOfThisType'), null, 'errors');
			}
			$discount->fk_soc = $object->socid;
			$discount->fk_facture_source = $object->id;

			$error = 0;

			if ($object->type == Facture::TYPE_STANDARD || $object->type == Facture::TYPE_REPLACEMENT || $object->type == Facture::TYPE_SITUATION)
			{
				// If we're on a standard invoice, we have to get excess received to create a discount in TTC without VAT

				$sql = 'SELECT SUM(pf.amount) as total_paiements';
				$sql.= ' FROM '.MAIN_DB_PREFIX.'paiement_facture as pf, '.MAIN_DB_PREFIX.'paiement as p';
				$sql.= ' LEFT JOIN '.MAIN_DB_PREFIX.'c_paiement as c ON p.fk_paiement = c.id';
				$sql.= ' WHERE pf.fk_facture = '.$object->id;
				$sql.= ' AND pf.fk_paiement = p.rowid';
				$sql.= ' AND p.entity IN (' . getEntity('facture').')';

				$resql = $db->query($sql);
				if (! $resql) dol_print_error($db);

				$res = $db->fetch_object($resql);
				$total_paiements = $res->total_paiements;

				$discount->amount_ht = $discount->amount_ttc = $total_paiements - $object->total_ttc;
				$discount->amount_tva = 0;
				$discount->tva_tx = 0;

				$result = $discount->create($user);
				if ($result < 0)
				{
					$error++;
				}

			}
			if ($object->type == Facture::TYPE_CREDIT_NOTE || $object->type == Facture::TYPE_DEPOSIT)
			{
				foreach ($amount_ht as $tva_tx => $xxx)
				{
					$discount->amount_ht = abs($amount_ht[$tva_tx]);
					$discount->amount_tva = abs($amount_tva[$tva_tx]);
					$discount->amount_ttc = abs($amount_ttc[$tva_tx]);
					$discount->tva_tx = abs($tva_tx);

					$result = $discount->create($user);
					if ($result < 0)
					{
						$error++;
						break;
					}
				}

			}

			if (empty($error))
			{
				if($object->type != Facture::TYPE_DEPOSIT) {
					// Classe facture
					$result = $object->set_paid($user);
					if ($result >= 0)
					{
						$db->commit();
					}
					else
					{
						setEventMessages($object->error, $object->errors, 'errors');
						$db->rollback();
					}
				} else {
					$db->commit();
				}
			}
			else
			{
				setEventMessages($discount->error, $discount->errors, 'errors');
				$db->rollback();
			}
		}
	}

	// Delete payment
	elseif ($action == 'confirm_delete_paiement' && $confirm == 'yes' && $user->rights->facture->creer)
	{
		$object->fetch($id);
		if ($object->statut == Facture::STATUS_VALIDATED && $object->paye == 0)
		{
			$paiement = new Paiement($db);
			$result=$paiement->fetch(GETPOST('paiement_id'));
			if ($result > 0) {
				$result=$paiement->delete(); // If fetch ok and found
				header("Location: ".$_SERVER['PHP_SELF']."?id=".$id);
			}
			if ($result < 0) {
				setEventMessages($paiement->error, $paiement->errors, 'errors');
			}
		}
	}

	/*
	 * Insert new invoice in database
	 */
	else if ($action == 'add' && $user->rights->facture->creer)
	{
		if ($socid > 0) $object->socid = GETPOST('socid', 'int');

		$db->begin();

		$error = 0;

		// Fill array 'array_options' with data from add form
		$extralabels = $extrafields->fetch_name_optionals_label($object->table_element);
		$ret = $extrafields->setOptionalsFromPost($extralabels, $object);
		if ($ret < 0) $error++;

		// Replacement invoice
		if ($_POST['type'] == Facture::TYPE_REPLACEMENT)
		{
			$dateinvoice = dol_mktime(12, 0, 0, $_POST['remonth'], $_POST['reday'], $_POST['reyear']);
			if (empty($dateinvoice))
			{
				$error++;
				setEventMessages($langs->trans("ErrorFieldRequired", $langs->transnoentitiesnoconv("Date")), null, 'errors');
			}

			if (! ($_POST['fac_replacement'] > 0)) {
				$error ++;
				setEventMessages($langs->trans("ErrorFieldRequired", $langs->transnoentitiesnoconv("ReplaceInvoice")), null, 'errors');
			}

			$date_pointoftax = dol_mktime(12, 0, 0, $_POST['date_pointoftaxmonth'], $_POST['date_pointoftaxday'], $_POST['date_pointoftaxyear']);

			if (! $error) {
				// This is a replacement invoice
				$result = $object->fetch($_POST['fac_replacement']);
				$object->fetch_thirdparty();

				$object->date				= $dateinvoice;
				$object->date_pointoftax	= $date_pointoftax;
				$object->note_public		= trim(GETPOST('note_public','none'));
				// We do not copy the private note
				$object->ref_client			= $_POST['ref_client'];
				$object->ref_int			= $_POST['ref_int'];
				$object->modelpdf			= $_POST['model'];
				$object->fk_project			= $_POST['projectid'];
				$object->cond_reglement_id	= $_POST['cond_reglement_id'];
				$object->mode_reglement_id	= $_POST['mode_reglement_id'];
				$object->fk_account         = GETPOST('fk_account', 'int');
				$object->remise_absolue		= $_POST['remise_absolue'];
				$object->remise_percent		= $_POST['remise_percent'];
				$object->fk_incoterms 		= GETPOST('incoterm_id', 'int');
				$object->location_incoterms = GETPOST('location_incoterms', 'alpha');
				$object->multicurrency_code = GETPOST('multicurrency_code', 'alpha');
				$object->multicurrency_tx   = GETPOST('originmulticurrency_tx', 'int');

				// Proprietes particulieres a facture de remplacement
				$object->fk_facture_source = $_POST['fac_replacement'];
				$object->type = Facture::TYPE_REPLACEMENT;

				$id = $object->createFromCurrent($user);
				if ($id <= 0) {
					setEventMessages($object->error, $object->errors, 'errors');
				}
			}
		}

		// Credit note invoice
		if ($_POST['type'] == Facture::TYPE_CREDIT_NOTE)
		{
			$sourceinvoice = GETPOST('fac_avoir');
			if (! ($sourceinvoice > 0) && empty($conf->global->INVOICE_CREDIT_NOTE_STANDALONE))
			{
				$error ++;
				setEventMessages($langs->trans("ErrorFieldRequired", $langs->transnoentitiesnoconv("CorrectInvoice")), null, 'errors');
			}

			$dateinvoice = dol_mktime(12, 0, 0, $_POST['remonth'], $_POST['reday'], $_POST['reyear']);
			if (empty($dateinvoice))
			{
				$error ++;
				setEventMessages($langs->trans("ErrorFieldRequired", $langs->trans("Date")), null, 'errors');
			}

			$date_pointoftax = dol_mktime(12, 0, 0, $_POST['date_pointoftaxmonth'], $_POST['date_pointoftaxday'], $_POST['date_pointoftaxyear']);

			if (! $error)
			{
				$object->socid				= GETPOST('socid','int');
				$object->number				= $_POST['facnumber'];
				$object->date				= $dateinvoice;
				$object->date_pointoftax	= $date_pointoftax;
				$object->note_public		= trim(GETPOST('note_public','none'));
				// We do not copy the private note
				$object->ref_client			= $_POST['ref_client'];
				$object->ref_int			= $_POST['ref_int'];
				$object->modelpdf			= $_POST['model'];
				$object->fk_project			= $_POST['projectid'];
				$object->cond_reglement_id	= 0;
				$object->mode_reglement_id	= $_POST['mode_reglement_id'];
				$object->fk_account         = GETPOST('fk_account', 'int');
				$object->remise_absolue		= $_POST['remise_absolue'];
				$object->remise_percent		= $_POST['remise_percent'];
				$object->fk_incoterms 		= GETPOST('incoterm_id', 'int');
				$object->location_incoterms = GETPOST('location_incoterms', 'alpha');
				$object->multicurrency_code = GETPOST('multicurrency_code', 'alpha');
				$object->multicurrency_tx   = GETPOST('originmulticurrency_tx', 'int');

				// Proprietes particulieres a facture avoir
				$object->fk_facture_source = $sourceinvoice > 0 ? $sourceinvoice : '';
				$object->type = Facture::TYPE_CREDIT_NOTE;

				$facture_source = new Facture($db); // fetch origin object
				if ($facture_source->fetch($object->fk_facture_source)>0)
				{
				    if ($facture_source->type == Facture::TYPE_SITUATION)
				    {
				        $object->situation_counter =  $facture_source->situation_counter;
				        $object->situation_cycle_ref = $facture_source->situation_cycle_ref;
				        $facture_source->fetchPreviousNextSituationInvoice();
				    }
				}
				$id = $object->create($user);

				if (GETPOST('invoiceAvoirWithLines', 'int')==1 && $id>0)
				{
					if (!empty($facture_source->lines))
					{
						$fk_parent_line = 0;

						foreach($facture_source->lines as $line)
						{
							// Extrafields
							if (empty($conf->global->MAIN_EXTRAFIELDS_DISABLED) && method_exists($line, 'fetch_optionals')) {
								// load extrafields
								$line->fetch_optionals();
							}

							// Reset fk_parent_line for no child products and special product
							if (($line->product_type != 9 && empty($line->fk_parent_line)) || $line->product_type == 9) {
								$fk_parent_line = 0;
							}




							if($facture_source->type == Facture::TYPE_SITUATION)
							{

							    if(!empty($facture_source->tab_previous_situation_invoice))
							    {
							        // search the last invoice in cycle
							        $lineIndex = count($facture_source->tab_previous_situation_invoice) - 1;
							        $searchPreviousInvoice = true;
							        while( $searchPreviousInvoice )
							        {
							            if($facture_source->tab_previous_situation_invoice[$lineIndex]->type  == Facture::TYPE_SITUATION || $lineIndex < 1)
							            {
							                $searchPreviousInvoice=false; // find, exit;
							                break;
							            }
							            else
							            {
							                $lineIndex--; // go to previous invoice in cycle
							            }
							        }


							        $maxPrevSituationPercent = 0;
							        foreach($facture_source->tab_previous_situation_invoice[$lineIndex]->lines as $prevLine)
							        {
							            if($prevLine->id == $line->fk_prev_id)
							            {
							                $maxPrevSituationPercent = max($maxPrevSituationPercent,$prevLine->situation_percent);

							                //$line->subprice  = $line->subprice - $prevLine->subprice;
							                $line->total_ht  = $line->total_ht - $prevLine->total_ht;
							                $line->total_tva = $line->total_tva - $prevLine->total_tva;
							                $line->total_ttc = $line->total_ttc - $prevLine->total_ttc;
							                $line->total_localtax1 = $line->total_localtax1 - $prevLine->total_localtax1;
							                $line->total_localtax2 = $line->total_localtax2 - $prevLine->total_localtax2;

							                $line->multicurrency_subprice  = $line->multicurrency_subprice  - $prevLine->multicurrency_subprice;
							                $line->multicurrency_total_ht  = $line->multicurrency_total_ht  - $prevLine->multicurrency_total_ht;
							                $line->multicurrency_total_tva = $line->multicurrency_total_tva - $prevLine->multicurrency_total_tva;
							                $line->multicurrency_total_ttc = $line->multicurrency_total_ttc - $prevLine->multicurrency_total_ttc;


							            }
							        }

							        // prorata
							        $line->situation_percent = $maxPrevSituationPercent - $line->situation_percent;


							    }
							}

							$line->fk_facture = $object->id;
							$line->fk_parent_line = $fk_parent_line;

							$line->subprice = -$line->subprice; // invert price for object
							$line->pa_ht = $line->pa_ht;       // we choosed to have buy/cost price always positive, so no revert of sign here
							$line->total_ht = -$line->total_ht;
							$line->total_tva = -$line->total_tva;
							$line->total_ttc = -$line->total_ttc;
							$line->total_localtax1 = -$line->total_localtax1;
							$line->total_localtax2 = -$line->total_localtax2;

							$line->multicurrency_subprice = -$line->multicurrency_subprice;
							$line->multicurrency_total_ht = -$line->multicurrency_total_ht;
							$line->multicurrency_total_tva = -$line->multicurrency_total_tva;
							$line->multicurrency_total_ttc = -$line->multicurrency_total_ttc;

							$result = $line->insert(0, 1);     // When creating credit note with same lines than source, we must ignore error if discount alreayd linked

							$object->lines[] = $line; // insert new line in current object

							// Defined the new fk_parent_line
							if ($result > 0 && $line->product_type == 9) {
								$fk_parent_line = $result;
							}
						}

						$object->update_price(1);
					}

				}

				if(GETPOST('invoiceAvoirWithPaymentRestAmount', 'int')==1 && $id>0)
				{
					if ($facture_source->fetch($object->fk_facture_source)>0)
					{
						$totalpaye = $facture_source->getSommePaiement();
						$totalcreditnotes = $facture_source->getSumCreditNotesUsed();
						$totaldeposits = $facture_source->getSumDepositsUsed();
						$remain_to_pay = abs($facture_source->total_ttc - $totalpaye - $totalcreditnotes - $totaldeposits);

						$object->addline($langs->trans('invoiceAvoirLineWithPaymentRestAmount'),$remain_to_pay,1,0,0,0,0,0,'','','TTC');
					}
				}

				// Add link between credit note and origin
				if(! empty($object->fk_facture_source)) {
					$facture_source->fetch($object->fk_facture_source);
					$facture_source->fetchObjectLinked();

					if(! empty($facture_source->linkedObjectsIds)) {
						foreach($facture_source->linkedObjectsIds as $sourcetype => $TIds) {
							$object->add_object_linked($sourcetype, current($TIds));
						}
					}
				}
			}
		}

		// Standard invoice or Deposit invoice, created from a Predefined template invoice
		if (($_POST['type'] == Facture::TYPE_STANDARD || $_POST['type'] == Facture::TYPE_DEPOSIT) && GETPOST('fac_rec') > 0)
		{
			$dateinvoice = dol_mktime(12, 0, 0, $_POST['remonth'], $_POST['reday'], $_POST['reyear']);
			if (empty($dateinvoice))
			{
				$error++;
				setEventMessages($langs->trans("ErrorFieldRequired", $langs->transnoentitiesnoconv("Date")), null, 'errors');
			}

			$date_pointoftax = dol_mktime(12, 0, 0, $_POST['date_pointoftaxmonth'], $_POST['date_pointoftaxday'], $_POST['date_pointoftaxyear']);

			if (! $error)
			{
				$object->socid			 = GETPOST('socid','int');
				$object->type            = $_POST['type'];
				$object->number          = $_POST['facnumber'];
				$object->date            = $dateinvoice;
				$object->date_pointoftax = $date_pointoftax;
				$object->note_public	 = trim(GETPOST('note_public','none'));
				$object->note_private    = trim(GETPOST('note_private','none'));
				$object->ref_client      = $_POST['ref_client'];
				$object->ref_int     	 = $_POST['ref_int'];
				$object->modelpdf        = $_POST['model'];
				$object->fk_project		 = $_POST['projectid'];
				$object->cond_reglement_id	= ($_POST['type'] == 3?1:$_POST['cond_reglement_id']);
				$object->mode_reglement_id	= $_POST['mode_reglement_id'];
				$object->fk_account         = GETPOST('fk_account', 'int');
				$object->amount				= $_POST['amount'];
				$object->remise_absolue		= $_POST['remise_absolue'];
				$object->remise_percent		= $_POST['remise_percent'];
				$object->fk_incoterms 		= GETPOST('incoterm_id', 'int');
				$object->location_incoterms = GETPOST('location_incoterms', 'alpha');
				$object->multicurrency_code = GETPOST('multicurrency_code', 'alpha');
				$object->multicurrency_tx   = GETPOST('originmulticurrency_tx', 'int');

				// Source facture
				$object->fac_rec = GETPOST('fac_rec', 'int');

				$id = $object->create($user);       // This include recopy of links from recurring invoice and invoice lines
			}
		}

		// Standard or deposit or proforma invoice, not from a Predefined template invoice
		if (($_POST['type'] == Facture::TYPE_STANDARD || $_POST['type'] == Facture::TYPE_DEPOSIT || $_POST['type'] == Facture::TYPE_PROFORMA || ($_POST['type'] == Facture::TYPE_SITUATION && empty($_POST['situations']))) && GETPOST('fac_rec') <= 0)
		{
			if (GETPOST('socid', 'int') < 1)
			{
				$error ++;
				setEventMessages($langs->trans("ErrorFieldRequired", $langs->transnoentitiesnoconv("Customer")), null, 'errors');
			}

			$dateinvoice = dol_mktime(12, 0, 0, $_POST['remonth'], $_POST['reday'], $_POST['reyear']);
			if (empty($dateinvoice))
			{
				$error++;
				setEventMessages($langs->trans("ErrorFieldRequired", $langs->transnoentitiesnoconv("Date")), null, 'errors');
			}

			$date_pointoftax = dol_mktime(12, 0, 0, $_POST['date_pointoftaxmonth'], $_POST['date_pointoftaxday'], $_POST['date_pointoftaxyear']);

			if (! $error)
			{
				// Si facture standard
				$object->socid				= GETPOST('socid','int');
				$object->type				= GETPOST('type');
				$object->number				= $_POST['facnumber'];
				$object->date				= $dateinvoice;
				$object->date_pointoftax	= $date_pointoftax;
				$object->note_public		= trim(GETPOST('note_public','none'));
				$object->note_private		= trim(GETPOST('note_private','none'));
				$object->ref_client			= $_POST['ref_client'];
				$object->ref_int			= $_POST['ref_int'];
				$object->modelpdf			= $_POST['model'];
				$object->fk_project			= $_POST['projectid'];
				$object->cond_reglement_id	= ($_POST['type'] == 3?1:$_POST['cond_reglement_id']);
				$object->mode_reglement_id	= $_POST['mode_reglement_id'];
				$object->fk_account         = GETPOST('fk_account', 'int');
				$object->amount				= $_POST['amount'];
				$object->remise_absolue		= $_POST['remise_absolue'];
				$object->remise_percent		= $_POST['remise_percent'];
				$object->fk_incoterms 		= GETPOST('incoterm_id', 'int');
				$object->location_incoterms = GETPOST('location_incoterms', 'alpha');
				$object->multicurrency_code = GETPOST('multicurrency_code', 'alpha');
				$object->multicurrency_tx   = GETPOST('originmulticurrency_tx', 'int');

				if (GETPOST('type') == Facture::TYPE_SITUATION)
				{
					$object->situation_counter = 1;
					$object->situation_final = 0;
					$object->situation_cycle_ref = $object->newCycle();
				}

				$object->fetch_thirdparty();

				// If creation from another object of another module (Example: origin=propal, originid=1)
				if (! empty($origin) && ! empty($originid))
				{
					// Parse element/subelement (ex: project_task)
					$element = $subelement = $origin;
					if (preg_match('/^([^_]+)_([^_]+)/i', $origin, $regs)) {
						$element = $regs [1];
						$subelement = $regs [2];
					}

					// For compatibility
					if ($element == 'order') {
						$element = $subelement = 'commande';
					}
					if ($element == 'propal') {
						$element = 'comm/propal';
						$subelement = 'propal';
					}
					if ($element == 'contract') {
						$element = $subelement = 'contrat';
					}
					if ($element == 'inter') {
						$element = $subelement = 'ficheinter';
					}
					if ($element == 'shipping') {
						$element = $subelement = 'expedition';
					}

					$object->origin = $origin;
					$object->origin_id = $originid;

					// Possibility to add external linked objects with hooks
					$object->linked_objects[$object->origin] = $object->origin_id;
					// link with order if it is a shipping invoice
					if ($object->origin == 'shipping')
					{
						require_once DOL_DOCUMENT_ROOT . '/expedition/class/expedition.class.php';
						$exp = new Expedition($db);
						$exp->fetch($object->origin_id);
						$exp->fetchObjectLinked();
						if (is_array($exp->linkedObjectsIds['commande']) && count($exp->linkedObjectsIds['commande']) > 0) {
							foreach ($exp->linkedObjectsIds['commande'] as $key => $value){
								$object->linked_objects['commande'] = $value;
							}
						}
					}

					if (is_array($_POST['other_linked_objects']) && ! empty($_POST['other_linked_objects']))
					{
						$object->linked_objects = array_merge($object->linked_objects, $_POST['other_linked_objects']);
					}

					$id = $object->create($user);      // This include class to add_object_linked() and add add_contact()

					if ($id > 0)
					{
						dol_include_once('/' . $element . '/class/' . $subelement . '.class.php');

						$classname = ucfirst($subelement);
						$srcobject = new $classname($db);

						dol_syslog("Try to find source object origin=" . $object->origin . " originid=" . $object->origin_id . " to add lines or deposit lines");
						$result = $srcobject->fetch($object->origin_id);

						// If deposit invoice
						if ($_POST['type'] == Facture::TYPE_DEPOSIT)
						{
							$typeamount = GETPOST('typedeposit', 'alpha');
							$valuedeposit = GETPOST('valuedeposit', 'int');

							$amountdeposit = array();
							if (!empty($conf->global->MAIN_DEPOSIT_MULTI_TVA))
							{
								if ($typeamount == 'amount') $amount = $valuedeposit;
								else $amount = $srcobject->total_ttc * ($valuedeposit / 100);

								$TTotalByTva = array();
								foreach ($srcobject->lines as &$line)
								{
									if(! empty($line->special_code)) continue;
									$TTotalByTva[$line->tva_tx] += $line->total_ttc ;
								}

								$amount_to_diff = 0;
								foreach ($TTotalByTva as $tva => &$total)
								{
									$coef = $total / $srcobject->total_ttc; // Calc coef
									$am = $amount * $coef;
									$amount_ttc_diff += $am;
									$amountdeposit[$tva] += $am / (1 + $tva / 100); // Convert into HT for the addline
								}
							}
							else
							{
								if ($typeamount == 'amount')
								{
									$amountdeposit[0] = $valuedeposit;
								}
								else
								{
									if ($result > 0)
									{
										$totalamount = 0;
										$lines = $srcobject->lines;
										$numlines=count($lines);
										for ($i=0; $i<$numlines; $i++)
										{
											$qualified=1;
											if (empty($lines[$i]->qty)) $qualified=0;	// We discard qty=0, it is an option
											if (! empty($lines[$i]->special_code)) $qualified=0;	// We discard special_code (frais port, ecotaxe, option, ...)
											if ($qualified) $totalamount += $lines[$i]->total_ht; // Fixme : is it not for the customer ? Shouldn't we take total_ttc ?
										}

										if ($totalamount != 0) {
											if ($numlines > 0) $numlines = $numlines-1;
											$tva_tx = $lines[$numlines]->tva_tx;
											if (! empty($lines[$numlines]->vat_src_code) && ! preg_match('/\(/', $tva_tx)) $tva_tx .= ' ('.$lines[$numlines]->vat_src_code.')';
											$amountdeposit[$tva_tx] = ($totalamount * $valuedeposit) / 100;
										} else {
											$amountdeposit[0] = 0;
										}
									} else {
										setEventMessages($srcobject->error, $srcobject->errors, 'errors');
										$error ++;
									}
								}

								$amount_ttc_diff = $amountdeposit[0];
							}

							foreach ($amountdeposit as $tva => $amount)
							{
								$arraylist = array('amount' => 'FixAmount','variable' => 'VarAmount');
								$descline = $langs->trans('Deposit');
								//$descline.= ' - '.$langs->trans($arraylist[$typeamount]);
								if ($typeamount=='amount') {
									$descline.= ' ('. price($valuedeposit, '', $langs, 0, - 1, - 1, (!empty($object->multicurrency_code) ? $object->multicurrency_code : $conf->currency)).')';
								} elseif ($typeamount=='variable') {
									$descline.= ' ('. $valuedeposit.'%)';
								}
								$descline.= ' - '.$srcobject->ref;
								$result = $object->addline(
										$descline,
										$amount,		 	// subprice
										1, 						// quantity
										$tva,     // vat rate
										0,                      // localtax1_tx
										0, 						// localtax2_tx
										(empty($conf->global->INVOICE_PRODUCTID_DEPOSIT)?0:$conf->global->INVOICE_PRODUCTID_DEPOSIT), 	// fk_product
										0, 						// remise_percent
										0, 						// date_start
										0, 						// date_end
										0,
										$lines[$i]->info_bits,  // info_bits
										0,
										'HT',
										0,
										0, 						// product_type
										1,
										$lines[$i]->special_code,
										$object->origin,
										0,
										0,
										0,
										0
										//,$langs->trans('Deposit') //Deprecated
									);
							}

							$diff = $object->total_ttc - $amount_ttc_diff;

							if (!empty($conf->global->MAIN_DEPOSIT_MULTI_TVA) && $diff != 0)
							{
								$object->fetch_lines();
								$subprice_diff = $object->lines[0]->subprice - $diff / (1 + $object->lines[0]->tva_tx / 100);
								$object->updateline($object->lines[0]->id, $object->lines[0]->desc, $subprice_diff, $object->lines[0]->qty, $object->lines[0]->remise_percent, $object->lines[0]->date_start, $object->lines[0]->date_end, $object->lines[0]->tva_tx, 0, 0, 'HT', $object->lines[0]->info_bits, $object->lines[0]->product_type, 0, 0, 0, $object->lines[0]->pa_ht, $object->lines[0]->label, 0, array(), 100);
							}

						}
						else
						{
							if ($result > 0)
							{
								$lines = $srcobject->lines;
								if (empty($lines) && method_exists($srcobject, 'fetch_lines'))
								{
									$srcobject->fetch_lines();
									$lines = $srcobject->lines;
								}

								$fk_parent_line=0;
								$num=count($lines);
								for ($i=0;$i<$num;$i++)
								{
									// Don't add lines with qty 0 when coming from a shipment including all order lines
									if($srcobject->element == 'shipping' && $conf->global->SHIPMENT_GETS_ALL_ORDER_PRODUCTS && $lines[$i]->qty == 0) continue;

									$label=(! empty($lines[$i]->label)?$lines[$i]->label:'');
									$desc=(! empty($lines[$i]->desc)?$lines[$i]->desc:$lines[$i]->libelle);
									if ($object->situation_counter == 1) $lines[$i]->situation_percent =  0;

									if ($lines[$i]->subprice < 0)
									{
										// Negative line, we create a discount line
										$discount = new DiscountAbsolute($db);
										$discount->fk_soc = $object->socid;
										$discount->amount_ht = abs($lines[$i]->total_ht);
										$discount->amount_tva = abs($lines[$i]->total_tva);
										$discount->amount_ttc = abs($lines[$i]->total_ttc);
										$discount->tva_tx = $lines[$i]->tva_tx;
										$discount->fk_user = $user->id;
										$discount->description = $desc;
										$discountid = $discount->create($user);
										if ($discountid > 0) {
											$result = $object->insert_discount($discountid); // This include link_to_invoice
										} else {
											setEventMessages($discount->error, $discount->errors, 'errors');
											$error ++;
											break;
										}
									} else {
										// Positive line
										$product_type = ($lines[$i]->product_type ? $lines[$i]->product_type : 0);

										// Date start
										$date_start = false;
										if ($lines[$i]->date_debut_prevue)
											$date_start = $lines[$i]->date_debut_prevue;
										if ($lines[$i]->date_debut_reel)
											$date_start = $lines[$i]->date_debut_reel;
										if ($lines[$i]->date_start)
											$date_start = $lines[$i]->date_start;

											// Date end
										$date_end = false;
										if ($lines[$i]->date_fin_prevue)
											$date_end = $lines[$i]->date_fin_prevue;
										if ($lines[$i]->date_fin_reel)
											$date_end = $lines[$i]->date_fin_reel;
										if ($lines[$i]->date_end)
											$date_end = $lines[$i]->date_end;

											// Reset fk_parent_line for no child products and special product
										if (($lines[$i]->product_type != 9 && empty($lines[$i]->fk_parent_line)) || $lines[$i]->product_type == 9) {
											$fk_parent_line = 0;
										}

										// Extrafields
										if (empty($conf->global->MAIN_EXTRAFIELDS_DISABLED) && method_exists($lines[$i], 'fetch_optionals')) {
											$lines[$i]->fetch_optionals($lines[$i]->rowid);
											$array_options = $lines[$i]->array_options;
										}

										$tva_tx = $lines[$i]->tva_tx;
										if (! empty($lines[$i]->vat_src_code) && ! preg_match('/\(/', $tva_tx)) $tva_tx .= ' ('.$lines[$i]->vat_src_code.')';

										// View third's localtaxes for NOW and do not use value from origin.
										// TODO Is this really what we want ? Yes if source if template invoice but what if proposal or order ?
										$localtax1_tx = get_localtax($tva_tx, 1, $object->thirdparty);
										$localtax2_tx = get_localtax($tva_tx, 2, $object->thirdparty);

										$result = $object->addline(
											$desc, $lines[$i]->subprice, $lines[$i]->qty, $tva_tx, $localtax1_tx, $localtax2_tx, $lines[$i]->fk_product,
											$lines[$i]->remise_percent, $date_start, $date_end, 0, $lines[$i]->info_bits, $lines[$i]->fk_remise_except,
											'HT', 0, $product_type, $lines[$i]->rang, $lines[$i]->special_code, $object->origin, $lines[$i]->rowid,
											$fk_parent_line, $lines[$i]->fk_fournprice, $lines[$i]->pa_ht, $label, $array_options,
											$lines[$i]->situation_percent, $lines[$i]->fk_prev_id, $lines[$i]->fk_unit
										);

										if ($result > 0) {
											$lineid = $result;
										} else {
											$lineid = 0;
											$error ++;
											break;
										}

										// Defined the new fk_parent_line
										if ($result > 0 && $lines[$i]->product_type == 9) {
											$fk_parent_line = $result;
										}
									}
								}
							} else {
								setEventMessages($srcobject->error, $srcobject->errors, 'errors');
								$error ++;
							}
						}

						// Now we create same links to contact than the ones found on origin object
						/* Useless, already into the create
						if (! empty($conf->global->MAIN_PROPAGATE_CONTACTS_FROM_ORIGIN))
						{
    						$originforcontact = $object->origin;
    						$originidforcontact = $object->origin_id;
    						if ($originforcontact == 'shipping')     // shipment and order share the same contacts. If creating from shipment we take data of order
    						{
    						    $originforcontact=$srcobject->origin;
    						    $originidforcontact=$srcobject->origin_id;
    						}
    						$sqlcontact = "SELECT code, fk_socpeople FROM ".MAIN_DB_PREFIX."element_contact as ec, ".MAIN_DB_PREFIX."c_type_contact as ctc";
    						$sqlcontact.= " WHERE element_id = ".$originidforcontact." AND ec.fk_c_type_contact = ctc.rowid AND ctc.element = '".$originforcontact."'";

    						$resqlcontact = $db->query($sqlcontact);
    						if ($resqlcontact)
    						{
                                while($objcontact = $db->fetch_object($resqlcontact))
                                {
                                    //print $objcontact->code.'-'.$objcontact->fk_socpeople."\n";
                                    $object->add_contact($objcontact->fk_socpeople, $objcontact->code);
                                }
    						}
    						else dol_print_error($resqlcontact);
						}*/

						// Hooks
						$parameters = array('objFrom' => $srcobject);
						$reshook = $hookmanager->executeHooks('createFrom', $parameters, $object, $action); // Note that $action and $object may have been
						// modified by hook
						if ($reshook < 0)
						{
							setEventMessages($hookmanager->error, $hookmanager->errors, 'errors');
							$error++;
						}

					} else {
						setEventMessages($object->error, $object->errors, 'errors');
						$error++;
					}
				}
				else
				{   // If some invoice's lines coming from page
					$id = $object->create($user);

					for ($i = 1; $i <= $NBLINES; $i ++) {
						if ($_POST['idprod' . $i]) {
							$product = new Product($db);
							$product->fetch($_POST['idprod' . $i]);
							$startday = dol_mktime(12, 0, 0, $_POST['date_start' . $i . 'month'], $_POST['date_start' . $i . 'day'], $_POST['date_start' . $i . 'year']);
							$endday = dol_mktime(12, 0, 0, $_POST['date_end' . $i . 'month'], $_POST['date_end' . $i . 'day'], $_POST['date_end' . $i . 'year']);
							$result = $object->addline($product->description, $product->price, $_POST['qty' . $i], $product->tva_tx, $product->localtax1_tx, $product->localtax2_tx, $_POST['idprod' . $i], $_POST['remise_percent' . $i], $startday, $endday, 0, 0, '', $product->price_base_type, $product->price_ttc, $product->type, -1, 0, '', 0, 0, null, 0, '', 0, 100, '', $product->fk_unit);
						}
					}
				}
			}
		}

		// Situation invoices
		if (GETPOST('type') == Facture::TYPE_SITUATION && (!empty($_POST['situations'])))
		{
			$datefacture = dol_mktime(12, 0, 0, $_POST['remonth'], $_POST['reday'], $_POST['reyear']);
			if (empty($datefacture)) {
				$error++;
				$mesg = '<div class="error">' . $langs->trans("ErrorFieldRequired", $langs->trans("Date")) . '</div>';
			}

			$date_pointoftax = dol_mktime(12, 0, 0, $_POST['date_pointoftaxmonth'], $_POST['date_pointoftaxday'], $_POST['date_pointoftaxyear']);

			if (!($_POST['situations'] > 0)) {
				$error++;
				$mesg = '<div class="error">' . $langs->trans("ErrorFieldRequired", $langs->trans("InvoiceSituation")) . '</div>';
			}

			if (!$error) {
				$result = $object->fetch($_POST['situations']);
				$object->fk_facture_source = $_POST['situations'];
				$object->type = Facture::TYPE_SITUATION;

				if (!empty($origin) && !empty($originid))
				{
					$object->origin = $origin;
					$object->origin_id = $originid;

					foreach ($object->lines as $i => &$line)
					{
						$line->origin = $object->origin;
						$line->origin_id = $line->id;
						$line->fetch_optionals($line->id);

						// Si fk_remise_except defini on vérifie si la réduction à déjà été appliquée
						if ($line->fk_remise_except)
						{
						    $discount=new DiscountAbsolute($line->db);
						    $result=$discount->fetch($line->fk_remise_except);
						    if ($result > 0)
						    {
						        // Check if discount not already affected to another invoice
						        if ($discount->fk_facture_line > 0)
						        {
						            $line->fk_remise_except = 0;
						        }
						    }
						}
					}
				}

				$object->fetch_thirdparty();
				$object->date = $datefacture;
				$object->date_pointoftax = $date_pointoftax;
				$object->note_public = trim(GETPOST('note_public','none'));
				$object->note = trim(GETPOST('note','none'));
				$object->ref_client = GETPOST('ref_client','alpha');
				$object->ref_int = GETPOST('ref_int','alpha');
				$object->modelpdf = GETPOST('model','alpha');
				$object->fk_project = GETPOST('projectid','int');
				$object->cond_reglement_id = GETPOST('cond_reglement_id','int');
				$object->mode_reglement_id = GETPOST('mode_reglement_id','int');
				$object->remise_absolue = GETPOST('remise_absolue','int');
				$object->remise_percent = GETPOST('remise_percent','int');

				// Proprietes particulieres a facture de remplacement

				$object->situation_counter = $object->situation_counter + 1;
				$id = $object->createFromCurrent($user);
				if ($id <= 0)
				{
					$mesg = $object->error;
				}
				else
				{
					$nextSituationInvoice = new Facture($db);
					$nextSituationInvoice->fetch($id);
					// create extrafields with data from create form
					$extralabels = $extrafields->fetch_name_optionals_label($nextSituationInvoice->table_element);
					$ret = $extrafields->setOptionalsFromPost($extralabels, $nextSituationInvoice);
					if ($ret > 0) {
						$nextSituationInvoice->insertExtraFields();
					}
				}
			}
		}

		// End of object creation, we show it
		if ($id > 0 && ! $error)
		{
			$db->commit();

			// Define output language
			if (empty($conf->global->MAIN_DISABLE_PDF_AUTOUPDATE) && count($object->lines))
			{
				$outputlangs = $langs;
				$newlang = '';
				if ($conf->global->MAIN_MULTILANGS && empty($newlang) && GETPOST('lang_id','aZ09')) $newlang = GETPOST('lang_id','aZ09');
				if ($conf->global->MAIN_MULTILANGS && empty($newlang))	$newlang = $object->thirdparty->default_lang;
				if (! empty($newlang)) {
					$outputlangs = new Translate("", $conf);
					$outputlangs->setDefaultLang($newlang);
					$outputlangs->load('products');
				}
				$model=$object->modelpdf;
				$ret = $object->fetch($id); // Reload to get new records

				$result = $object->generateDocument($model, $outputlangs, $hidedetails, $hidedesc, $hideref);
				if ($result < 0) setEventMessages($object->error, $object->errors, 'errors');
			}

			header('Location: ' . $_SERVER["PHP_SELF"] . '?facid=' . $id);
			exit();
		}
		else
		{
			$db->rollback();
			$action = 'create';
			$_GET["origin"] = $_POST["origin"];
			$_GET["originid"] = $_POST["originid"];
			setEventMessages($object->error, $object->errors, 'errors');
		}
	}

	// Add a new line
	else if ($action == 'addline' && $user->rights->facture->creer)
	{
		$langs->load('errors');
		$error = 0;

		// Set if we used free entry or predefined product
		$predef='';
		$product_desc=(GETPOST('dp_desc','none')?GETPOST('dp_desc','none'):'');
		$price_ht = GETPOST('price_ht');
		$price_ht_devise = GETPOST('multicurrency_price_ht');
		$prod_entry_mode = GETPOST('prod_entry_mode','alpha');
		if ($prod_entry_mode == 'free')
		{
			$idprod=0;
			$tva_tx = (GETPOST('tva_tx','alpha') ? GETPOST('tva_tx','alpha') : 0);
		}
		else
		{
			$idprod=GETPOST('idprod', 'int');
			$tva_tx = '';
		}

		$qty = GETPOST('qty' . $predef);
		$remise_percent = GETPOST('remise_percent' . $predef);

		// Extrafields
		$extrafieldsline = new ExtraFields($db);
		$extralabelsline = $extrafieldsline->fetch_name_optionals_label($object->table_element_line);
		$array_options = $extrafieldsline->getOptionalsFromPost($extralabelsline, $predef);
		// Unset extrafield
		if (is_array($extralabelsline)) {
			// Get extra fields
			foreach ($extralabelsline as $key => $value) {
				unset($_POST["options_" . $key . $predef]);
			}
		}

		if (empty($idprod) && ($price_ht < 0) && ($qty < 0)) {
			setEventMessages($langs->trans('ErrorBothFieldCantBeNegative', $langs->transnoentitiesnoconv('UnitPriceHT'), $langs->transnoentitiesnoconv('Qty')), null, 'errors');
			$error ++;
		}
		if (!$prod_entry_mode)
		{
			if (GETPOST('type') < 0 && ! GETPOST('search_idprod'))
			{
				setEventMessages($langs->trans('ErrorChooseBetweenFreeEntryOrPredefinedProduct'), null, 'errors');
				$error ++;
			}
		}
		if ($prod_entry_mode == 'free' && empty($idprod) && GETPOST('type') < 0) {
			setEventMessages($langs->trans('ErrorFieldRequired', $langs->transnoentitiesnoconv('Type')), null, 'errors');
			$error ++;
		}
		if ($prod_entry_mode == 'free' && empty($idprod) && (($price_ht < 0 && empty($conf->global->FACTURE_ENABLE_NEGATIVE_LINES)) || $price_ht == '') && $price_ht_devise == '') 	// Unit price can be 0 but not ''
		{
			setEventMessages($langs->trans("ErrorFieldRequired", $langs->transnoentitiesnoconv("UnitPriceHT")), null, 'errors');
			$error ++;
		}
		if ($qty == '') {
			setEventMessages($langs->trans('ErrorFieldRequired', $langs->transnoentitiesnoconv('Qty')), null, 'errors');
			$error ++;
		}
		if ($prod_entry_mode == 'free' && empty($idprod) && empty($product_desc)) {
			setEventMessages($langs->trans('ErrorFieldRequired', $langs->transnoentitiesnoconv('Description')), null, 'errors');
			$error ++;
		}
		if ($qty < 0) {
			$langs->load("errors");
			setEventMessages($langs->trans('ErrorQtyForCustomerInvoiceCantBeNegative'), null, 'errors');
			$error ++;
		}

		if (!$error && !empty($conf->variants->enabled) && $prod_entry_mode != 'free') {
			if ($combinations = GETPOST('combinations', 'array')) {
				//Check if there is a product with the given combination
				$prodcomb = new ProductCombination($db);

				if ($res = $prodcomb->fetchByProductCombination2ValuePairs($idprod, $combinations)) {
					$idprod = $res->fk_product_child;
				}
				else
				{
					setEventMessages($langs->trans('ErrorProductCombinationNotFound'), null, 'errors');
					$error ++;
				}
			}
		}

		if (! $error && ($qty >= 0) && (! empty($product_desc) || ! empty($idprod))) {

			$ret = $object->fetch($id);
			if ($ret < 0) {
				dol_print_error($db, $object->error);
				exit();
			}
			$ret = $object->fetch_thirdparty();

			// Clean parameters
			$date_start = dol_mktime(GETPOST('date_start' . $predef . 'hour'), GETPOST('date_start' . $predef . 'min'), GETPOST('date_start' . $predef . 'sec'), GETPOST('date_start' . $predef . 'month'), GETPOST('date_start' . $predef . 'day'), GETPOST('date_start' . $predef . 'year'));
			$date_end = dol_mktime(GETPOST('date_end' . $predef . 'hour'), GETPOST('date_end' . $predef . 'min'), GETPOST('date_end' . $predef . 'sec'), GETPOST('date_end' . $predef . 'month'), GETPOST('date_end' . $predef . 'day'), GETPOST('date_end' . $predef . 'year'));
			$price_base_type = (GETPOST('price_base_type', 'alpha') ? GETPOST('price_base_type', 'alpha') : 'HT');

			// Define special_code for special lines
			$special_code = 0;
			// if (empty($_POST['qty'])) $special_code=3; // Options should not exists on invoices

			// Ecrase $pu par celui du produit
			// Ecrase $desc par celui du produit
			// Ecrase $tva_tx par celui du produit
			// Ecrase $base_price_type par celui du produit
			// Replaces $fk_unit with the product's
			if (! empty($idprod))
			{
				$prod = new Product($db);
				$prod->fetch($idprod);

				$label = ((GETPOST('product_label') && GETPOST('product_label') != $prod->label) ? GETPOST('product_label') : '');

				// Update if prices fields are defined
				$tva_tx = get_default_tva($mysoc, $object->thirdparty, $prod->id);
				$tva_npr = get_default_npr($mysoc, $object->thirdparty, $prod->id);
				if (empty($tva_tx)) $tva_npr=0;

				$pu_ht = $prod->price;
				$pu_ttc = $prod->price_ttc;
				$price_min = $prod->price_min;
				$price_base_type = $prod->price_base_type;

				// If price per segment
				if (! empty($conf->global->PRODUIT_MULTIPRICES) && ! empty($object->thirdparty->price_level))
				{
					$pu_ht = $prod->multiprices[$object->thirdparty->price_level];
					$pu_ttc = $prod->multiprices_ttc[$object->thirdparty->price_level];
					$price_min = $prod->multiprices_min[$object->thirdparty->price_level];
					$price_base_type = $prod->multiprices_base_type[$object->thirdparty->price_level];
					if (! empty($conf->global->PRODUIT_MULTIPRICES_USE_VAT_PER_LEVEL))  // using this option is a bug. kept for backward compatibility
					{
						if (isset($prod->multiprices_tva_tx[$object->thirdparty->price_level])) $tva_tx=$prod->multiprices_tva_tx[$object->thirdparty->price_level];
						if (isset($prod->multiprices_recuperableonly[$object->thirdparty->price_level])) $tva_npr=$prod->multiprices_recuperableonly[$object->thirdparty->price_level];
						if (empty($tva_tx)) $tva_npr=0;
					}
				}
				// If price per customer
				elseif (! empty($conf->global->PRODUIT_CUSTOMER_PRICES))
				{
					require_once DOL_DOCUMENT_ROOT . '/product/class/productcustomerprice.class.php';

					$prodcustprice = new Productcustomerprice($db);

					$filter = array('t.fk_product' => $prod->id,'t.fk_soc' => $object->thirdparty->id);

					$result = $prodcustprice->fetch_all('', '', 0, 0, $filter);
					if ($result) {
						if (count($prodcustprice->lines) > 0) {
							$pu_ht = price($prodcustprice->lines[0]->price);
							$pu_ttc = price($prodcustprice->lines[0]->price_ttc);
							$price_base_type = $prodcustprice->lines[0]->price_base_type;
							$tva_tx = $prodcustprice->lines[0]->tva_tx;
							if ($prodcustprice->lines[0]->default_vat_code && ! preg_match('/\(.*\)/', $tva_tx)) $tva_tx.= ' ('.$prodcustprice->lines[0]->default_vat_code.')';
							$tva_npr = $prodcustprice->lines[0]->recuperableonly;
							if (empty($tva_tx)) $tva_npr=0;
						}
					}
				}
				// If price per quantity
				elseif (! empty($conf->global->PRODUIT_CUSTOMER_PRICES_BY_QTY))
				{
					if ($prod->prices_by_qty[0])	// yes, this product has some prices per quantity
					{
						// Search the correct price into loaded array product_price_by_qty using id of array retrieved into POST['pqp'].
						$pqp = GETPOST('pbq','int');

						// Search price into product_price_by_qty from $prod->id
						foreach($prod->prices_by_qty_list[0] as $priceforthequantityarray)
						{
							if ($priceforthequantityarray['rowid'] != $pqp) continue;
							// We found the price
							if ($priceforthequantityarray['price_base_type'] == 'HT')
							{
								$pu_ht = $priceforthequantityarray['unitprice'];
							}
							else
							{
								$pu_ttc = $priceforthequantityarray['unitprice'];
							}
							// Note: the remise_percent or price by qty is used to set data on form, so we will use value from POST.
							break;
						}
					}
				}
				// If price per quantity and customer
				elseif (! empty($conf->global->PRODUIT_CUSTOMER_PRICES_BY_QTY_MULTIPRICES))
				{
					if ($prod->prices_by_qty[$object->thirdparty->price_level]) // yes, this product has some prices per quantity
					{
						// Search the correct price into loaded array product_price_by_qty using id of array retrieved into POST['pqp'].
						$pqp = GETPOST('pbq','int');

						// Search price into product_price_by_qty from $prod->id
						foreach($prod->prices_by_qty_list[$object->thirdparty->price_level] as $priceforthequantityarray)
						{
							if ($priceforthequantityarray['rowid'] != $pqp) continue;
							// We found the price
							if ($priceforthequantityarray['price_base_type'] == 'HT')
							{
								$pu_ht = $priceforthequantityarray['unitprice'];
							}
							else
							{
								$pu_ttc = $priceforthequantityarray['unitprice'];
							}
							// Note: the remise_percent or price by qty is used to set data on form, so we will use value from POST.
							break;
						}
					}
				}

				$tmpvat = price2num(preg_replace('/\s*\(.*\)/', '', $tva_tx));
				$tmpprodvat = price2num(preg_replace('/\s*\(.*\)/', '', $prod->tva_tx));

				// if price ht was forced (ie: from gui when calculated by margin rate and cost price). TODO Why this ?
				if (! empty($price_ht))
				{
					$pu_ht = price2num($price_ht, 'MU');
					$pu_ttc = price2num($pu_ht * (1 + ($tmpvat / 100)), 'MU');
				}
				// On reevalue prix selon taux tva car taux tva transaction peut etre different
				// de ceux du produit par defaut (par exemple si pays different entre vendeur et acheteur).
				elseif ($tmpvat != $tmpprodvat)
				{
					if ($price_base_type != 'HT')
					{
						$pu_ht = price2num($pu_ttc / (1 + ($tmpvat / 100)), 'MU');
					}
					else
					{
						$pu_ttc = price2num($pu_ht * (1 + ($tmpvat / 100)), 'MU');
					}
				}

				$desc = '';

				// Define output language
				if (! empty($conf->global->MAIN_MULTILANGS) && ! empty($conf->global->PRODUIT_TEXTS_IN_THIRDPARTY_LANGUAGE)) {
					$outputlangs = $langs;
					$newlang = '';
					if (empty($newlang) && GETPOST('lang_id','aZ09'))
						$newlang = GETPOST('lang_id','aZ09');
					if (empty($newlang))
						$newlang = $object->thirdparty->default_lang;
					if (! empty($newlang)) {
						$outputlangs = new Translate("", $conf);
						$outputlangs->setDefaultLang($newlang);
						$outputlangs->load('products');
					}

					$desc = (! empty($prod->multilangs [$outputlangs->defaultlang] ["description"])) ? $prod->multilangs [$outputlangs->defaultlang] ["description"] : $prod->description;
				} else {
					$desc = $prod->description;
				}

				$desc = dol_concatdesc($desc, $product_desc);

				// Add custom code and origin country into description
				if (empty($conf->global->MAIN_PRODUCT_DISABLE_CUSTOMCOUNTRYCODE) && (! empty($prod->customcode) || ! empty($prod->country_code))) {
					$tmptxt = '(';
					// Define output language
					if (! empty($conf->global->MAIN_MULTILANGS) && ! empty($conf->global->PRODUIT_TEXTS_IN_THIRDPARTY_LANGUAGE)) {
						$outputlangs = $langs;
						$newlang = '';
						if (empty($newlang) && GETPOST('lang_id','alpha'))
							$newlang = GETPOST('lang_id','alpha');
						if (empty($newlang))
							$newlang = $object->thirdparty->default_lang;
						if (! empty($newlang)) {
							$outputlangs = new Translate("", $conf);
							$outputlangs->setDefaultLang($newlang);
							$outputlangs->load('products');
						}
						if (! empty($prod->customcode))
							$tmptxt .= $outputlangs->transnoentitiesnoconv("CustomCode") . ': ' . $prod->customcode;
						if (! empty($prod->customcode) && ! empty($prod->country_code))
							$tmptxt .= ' - ';
						if (! empty($prod->country_code))
							$tmptxt .= $outputlangs->transnoentitiesnoconv("CountryOrigin") . ': ' . getCountry($prod->country_code, 0, $db, $outputlangs, 0);
					} else {
						if (! empty($prod->customcode))
							$tmptxt .= $langs->transnoentitiesnoconv("CustomCode") . ': ' . $prod->customcode;
						if (! empty($prod->customcode) && ! empty($prod->country_code))
							$tmptxt .= ' - ';
						if (! empty($prod->country_code))
							$tmptxt .= $langs->transnoentitiesnoconv("CountryOrigin") . ': ' . getCountry($prod->country_code, 0, $db, $langs, 0);
					}
					$tmptxt .= ')';
					$desc = dol_concatdesc($desc, $tmptxt);
				}

				$type = $prod->type;
				$fk_unit = $prod->fk_unit;
			} else {
				$pu_ht = price2num($price_ht, 'MU');
				$pu_ttc = price2num(GETPOST('price_ttc'), 'MU');
				$tva_npr = (preg_match('/\*/', $tva_tx) ? 1 : 0);
				$tva_tx = str_replace('*', '', $tva_tx);
				if (empty($tva_tx)) $tva_npr=0;
				$label = (GETPOST('product_label') ? GETPOST('product_label') : '');
				$desc = $product_desc;
				$type = GETPOST('type');
				$fk_unit= GETPOST('units', 'alpha');
				$pu_ht_devise = price2num($price_ht_devise, 'MU');
			}

			// Margin
			$fournprice = price2num(GETPOST('fournprice' . $predef) ? GETPOST('fournprice' . $predef) : '');
			$buyingprice = price2num(GETPOST('buying_price' . $predef) != '' ? GETPOST('buying_price' . $predef) : '');    // If buying_price is '0', we must keep this value

			// Local Taxes
			$localtax1_tx = get_localtax($tva_tx, 1, $object->thirdparty, $mysoc, $tva_npr);
			$localtax2_tx = get_localtax($tva_tx, 2, $object->thirdparty, $mysoc, $tva_npr);

			$info_bits = 0;
			if ($tva_npr)
				$info_bits |= 0x01;

			if (! empty($price_min) && (price2num($pu_ht) * (1 - price2num($remise_percent) / 100) < price2num($price_min))) {
				$mesg = $langs->trans("CantBeLessThanMinPrice", price(price2num($price_min, 'MU'), 0, $langs, 0, 0, - 1, $conf->currency));
				setEventMessages($mesg, null, 'errors');
			} else {
				// Insert line
				$result = $object->addline($desc, $pu_ht, $qty, $tva_tx, $localtax1_tx, $localtax2_tx, $idprod, $remise_percent, $date_start, $date_end, 0, $info_bits, '', $price_base_type, $pu_ttc, $type, - 1, $special_code, '', 0, GETPOST('fk_parent_line'), $fournprice, $buyingprice, $label, $array_options, $_POST['progress'], '', $fk_unit, $pu_ht_devise);

				if ($result > 0)
				{
					// Define output language
					if (empty($conf->global->MAIN_DISABLE_PDF_AUTOUPDATE))
					{
						$outputlangs = $langs;
						$newlang = '';
						if ($conf->global->MAIN_MULTILANGS && empty($newlang) && GETPOST('lang_id','aZ09')) $newlang = GETPOST('lang_id','aZ09');
						if ($conf->global->MAIN_MULTILANGS && empty($newlang))	$newlang = $object->thirdparty->default_lang;
						if (! empty($newlang)) {
							$outputlangs = new Translate("", $conf);
							$outputlangs->setDefaultLang($newlang);
							$outputlangs->load('products');
						}
						$model=$object->modelpdf;
						$ret = $object->fetch($id); // Reload to get new records

						$result = $object->generateDocument($model, $outputlangs, $hidedetails, $hidedesc, $hideref);
						if ($result < 0) setEventMessages($object->error, $object->errors, 'errors');
					}

					unset($_POST['prod_entry_mode']);

					unset($_POST['qty']);
					unset($_POST['type']);
					unset($_POST['remise_percent']);
					unset($_POST['price_ht']);
					unset($_POST['multicurrency_price_ht']);
					unset($_POST['price_ttc']);
					unset($_POST['tva_tx']);
					unset($_POST['product_ref']);
					unset($_POST['product_label']);
					unset($_POST['product_desc']);
					unset($_POST['fournprice']);
					unset($_POST['buying_price']);
					unset($_POST['np_marginRate']);
					unset($_POST['np_markRate']);
					unset($_POST['dp_desc']);
					unset($_POST['idprod']);
					unset($_POST['units']);

					unset($_POST['date_starthour']);
					unset($_POST['date_startmin']);
					unset($_POST['date_startsec']);
					unset($_POST['date_startday']);
					unset($_POST['date_startmonth']);
					unset($_POST['date_startyear']);
					unset($_POST['date_endhour']);
					unset($_POST['date_endmin']);
					unset($_POST['date_endsec']);
					unset($_POST['date_endday']);
					unset($_POST['date_endmonth']);
					unset($_POST['date_endyear']);

					unset($_POST['situations']);
					unset($_POST['progress']);
				} else {
					setEventMessages($object->error, $object->errors, 'errors');
				}

				$action = '';
			}
		}
	}

	elseif ($action == 'updateligne' && $user->rights->facture->creer && ! GETPOST('cancel','alpha'))
	{
		if (! $object->fetch($id) > 0)	dol_print_error($db);
		$object->fetch_thirdparty();

		// Clean parameters
		$date_start = '';
		$date_end = '';
		$date_start = dol_mktime(GETPOST('date_starthour'), GETPOST('date_startmin'), GETPOST('date_startsec'), GETPOST('date_startmonth'), GETPOST('date_startday'), GETPOST('date_startyear'));
		$date_end = dol_mktime(GETPOST('date_endhour'), GETPOST('date_endmin'), GETPOST('date_endsec'), GETPOST('date_endmonth'), GETPOST('date_endday'), GETPOST('date_endyear'));
		$description = dol_htmlcleanlastbr(GETPOST('product_desc','none') ? GETPOST('product_desc','none') : GETPOST('desc','none'));
		$pu_ht = GETPOST('price_ht');
		$vat_rate = (GETPOST('tva_tx') ? GETPOST('tva_tx') : 0);
		$qty = GETPOST('qty');
		$pu_ht_devise = GETPOST('multicurrency_subprice');

		// Define info_bits
		$info_bits = 0;
		if (preg_match('/\*/', $vat_rate)) $info_bits |= 0x01;

		// Define vat_rate
		$vat_rate = str_replace('*', '', $vat_rate);
		$localtax1_rate = get_localtax($vat_rate, 1, $object->thirdparty);
		$localtax2_rate = get_localtax($vat_rate, 2, $object->thirdparty);

		// Add buying price
		$fournprice = price2num(GETPOST('fournprice') ? GETPOST('fournprice') : '');
		$buyingprice = price2num(GETPOST('buying_price') != '' ? GETPOST('buying_price') : '');       // If buying_price is '0', we muste keep this value

		// Extrafields
		$extrafieldsline = new ExtraFields($db);
		$extralabelsline = $extrafieldsline->fetch_name_optionals_label($object->table_element_line);
		$array_options = $extrafieldsline->getOptionalsFromPost($extralabelsline);
		// Unset extrafield
		if (is_array($extralabelsline)) {
			// Get extra fields
			foreach ($extralabelsline as $key => $value) {
				unset($_POST["options_" . $key]);
			}
		}

		// Define special_code for special lines
		$special_code=GETPOST('special_code');
		if (! GETPOST('qty')) $special_code=3;

		$line = new FactureLigne($db);
		$line->fetch(GETPOST('lineid'));
		$percent = $line->get_prev_progress($object->id);

		if($object->type == Facture::TYPE_CREDIT_NOTE && $object->situation_cycle_ref>0)
		{
		    // in case of situation credit note
		    if(GETPOST('progress') >= 0 )
		    {
		        $mesg = $langs->trans("CantBeNullOrPositive");
		        setEventMessages($mesg, null, 'warnings');
		        $error++;
		        $result = -1;
		    }
		    elseif (GETPOST('progress') < $line->situation_percent) // TODO : use a modified $line->get_prev_progress($object->id) result
		    {
		        $mesg = $langs->trans("CantBeLessThanMinPercent");
		        setEventMessages($mesg, null, 'warnings');
		        $error++;
		        $result = -1;
		    }
		}
		elseif (GETPOST('progress') < $percent)
		{
			$mesg = '<div class="warning">' . $langs->trans("CantBeLessThanMinPercent") . '</div>';
			setEventMessages($mesg, null, 'warnings');
			$error++;
			$result = -1;
		}

		// Check minimum price
		$productid = GETPOST('productid', 'int');
		if (! empty($productid))
		{
			$product = new Product($db);
			$product->fetch($productid);

			$type = $product->type;

			$price_min = $product->price_min;
			if ((! empty($conf->global->PRODUIT_MULTIPRICES)  || ! empty($conf->global->PRODUIT_CUSTOMER_PRICES_BY_QTY_MULTIPRICES)) && ! empty($object->thirdparty->price_level))
				$price_min = $product->multiprices_min [$object->thirdparty->price_level];

			$label = ((GETPOST('update_label') && GETPOST('product_label')) ? GETPOST('product_label') : '');

			// Check price is not lower than minimum (check is done only for standard or replacement invoices)
			if (($object->type == Facture::TYPE_STANDARD || $object->type == Facture::TYPE_REPLACEMENT) && $price_min && (price2num($pu_ht) * (1 - price2num(GETPOST('remise_percent')) / 100) < price2num($price_min))) {
				setEventMessages($langs->trans("CantBeLessThanMinPrice", price(price2num($price_min, 'MU'), 0, $langs, 0, 0, - 1, $conf->currency)), null, 'errors');
				$error ++;
			}
		} else {
			$type = GETPOST('type');
			$label = (GETPOST('product_label') ? GETPOST('product_label') : '');

			// Check parameters
			if (GETPOST('type') < 0) {
				setEventMessages($langs->trans("ErrorFieldRequired", $langs->transnoentitiesnoconv("Type")), null, 'errors');
				$error ++;
			}
		}
		if ($qty < 0) {
			$langs->load("errors");
			setEventMessages($langs->trans('ErrorQtyForCustomerInvoiceCantBeNegative'), null, 'errors');
			$error ++;
		}

		// Update line
		if (! $error) {
			if (empty($user->rights->margins->creer))
			{
				foreach ($object->lines as &$line)
				{
					if ($line->id == GETPOST('lineid'))
					{
						$fournprice = $line->fk_fournprice;
						$buyingprice = $line->pa_ht;
						break;
					}
				}
			}

			$result = $object->updateline(GETPOST('lineid'), $description, $pu_ht, $qty, GETPOST('remise_percent'),
				$date_start, $date_end, $vat_rate, $localtax1_rate, $localtax2_rate, 'HT', $info_bits, $type,
				GETPOST('fk_parent_line'), 0, $fournprice, $buyingprice, $label, $special_code, $array_options, GETPOST('progress'),
				$_POST['units'],$pu_ht_devise);

			if ($result >= 0) {
				if (empty($conf->global->MAIN_DISABLE_PDF_AUTOUPDATE)) {
					// Define output language
					$outputlangs = $langs;
					$newlang = '';
					if ($conf->global->MAIN_MULTILANGS && empty($newlang) && GETPOST('lang_id','aZ09'))
						$newlang = GETPOST('lang_id','aZ09');
					if ($conf->global->MAIN_MULTILANGS && empty($newlang))
						$newlang = $object->thirdparty->default_lang;
					if (! empty($newlang)) {
						$outputlangs = new Translate("", $conf);
						$outputlangs->setDefaultLang($newlang);
						$outputlangs->load('products');
					}

					$ret = $object->fetch($id); // Reload to get new records
					$object->generateDocument($object->modelpdf, $outputlangs, $hidedetails, $hidedesc, $hideref);
				}

				unset($_POST['qty']);
				unset($_POST['type']);
				unset($_POST['productid']);
				unset($_POST['remise_percent']);
				unset($_POST['price_ht']);
				unset($_POST['multicurrency_price_ht']);
				unset($_POST['price_ttc']);
				unset($_POST['tva_tx']);
				unset($_POST['product_ref']);
				unset($_POST['product_label']);
				unset($_POST['product_desc']);
				unset($_POST['fournprice']);
				unset($_POST['buying_price']);
				unset($_POST['np_marginRate']);
				unset($_POST['np_markRate']);

				unset($_POST['dp_desc']);
				unset($_POST['idprod']);
				unset($_POST['units']);

				unset($_POST['date_starthour']);
				unset($_POST['date_startmin']);
				unset($_POST['date_startsec']);
				unset($_POST['date_startday']);
				unset($_POST['date_startmonth']);
				unset($_POST['date_startyear']);
				unset($_POST['date_endhour']);
				unset($_POST['date_endmin']);
				unset($_POST['date_endsec']);
				unset($_POST['date_endday']);
				unset($_POST['date_endmonth']);
				unset($_POST['date_endyear']);

				unset($_POST['situations']);
				unset($_POST['progress']);
			} else {
				setEventMessages($object->error, $object->errors, 'errors');
			}
		}
	}

	else if ($action == 'updatealllines' && $user->rights->facture->creer && $_POST['all_percent'] == $langs->trans('Modifier'))
	{
		if (!$object->fetch($id) > 0) dol_print_error($db);
		if (!is_null(GETPOST('all_progress')) && GETPOST('all_progress') != "")
		{
			foreach ($object->lines as $line)
			{
				$percent = $line->get_prev_progress($object->id);
				if (GETPOST('all_progress') < $percent) {
					$mesg = '<div class="warning">' . $langs->trans("CantBeLessThanMinPercent") . '</div>';
					$result = -1;
				} else
					$object->update_percent($line, $_POST['all_progress']);
			}
		}
	}

	else if ($action == 'updateligne' && $user->rights->facture->creer && $_POST['cancel'] == $langs->trans('Cancel')) {
		header('Location: ' . $_SERVER["PHP_SELF"] . '?facid=' . $id); // Pour reaffichage de la fiche en cours d'edition
		exit();
	}

	// Outing situation invoice from cycle
	elseif ($action == 'confirm_situationout' && $confirm == 'yes' && $user->rights->facture->creer)
	{
	    $object->fetch($id,'', '','', true);

	    if ($object->statut == Facture::STATUS_VALIDATED
	        && $object->type == Facture::TYPE_SITUATION
	        && $user->rights->facture->creer
	        && !$objectidnext
	        && $object->is_last_in_cycle()
	        && ((empty($conf->global->MAIN_USE_ADVANCED_PERMS) && ! empty($user->rights->facture->creer))
	            || (! empty($conf->global->MAIN_USE_ADVANCED_PERMS) && ! empty($user->rights->facture->invoice_advance->unvalidate)))
	        )
	    {
	        $outingError = 0;
	        $newCycle = $object->newCycle(); // we need to keep the "situation behavior" so we place it on a new situation cycle
	        if($newCycle > 1)
	        {
	            // Search credit notes
	            $lastCycle = $object->situation_cycle_ref;
	            $lastSituationCounter = $object->situation_counter;
	            $linkedCreditNotesList = array();

                if (count($object->tab_next_situation_invoice) > 0) {
                    foreach ($object->tab_next_situation_invoice as $next_invoice) {
                        if($next_invoice->type == Facture::TYPE_CREDIT_NOTE
                            && $next_invoice->situation_counter == $object->situation_counter
                            && $next_invoice->fk_facture_source == $object->id
                          )
                        {
                            $linkedCreditNotesList[] = $next_invoice->id ;
                        }
                    }
                }

	            $object->situation_cycle_ref = $newCycle;
	            $object->situation_counter = 1;
	            $object->situation_final = 0;
	            if($object->update($user) > 0)
	            {
	                $errors = 0;
	                if(count($linkedCreditNotesList) > 0)
	                {
	                    // now, credit note must follow
	                    $sql = 'UPDATE '.MAIN_DB_PREFIX.'facture ';
	                    $sql.= ' SET situation_cycle_ref='.$newCycle;
	                    $sql.= ' , situation_final=0';
	                    $sql.= ' , situation_counter='.$object->situation_counter;
	                    $sql.= ' WHERE rowid IN ('.implode(',',$linkedCreditNotesList).')';

	                    $resql=$db->query($sql);
	                    if (!$resql) $errors++;

	                    // Change each progression persent on each lines
	                    foreach($object->lines as $line)
	                    {

	                        // no traitement for special product
	                        if ($line->product_type == 9 )  continue;


	                        if(!empty($object->tab_previous_situation_invoice))
	                        {
                                // search the last invoice in cycle
	                            $lineIndex = count($object->tab_previous_situation_invoice) - 1;
                                $searchPreviousInvoice = true;
                                while( $searchPreviousInvoice )
                                {
                                    if($object->tab_previous_situation_invoice[$lineIndex]->type  == Facture::TYPE_SITUATION || $lineIndex < 1)
                                    {
                                        $searchPreviousInvoice=false; // find, exit;
                                        break;
                                    }
                                    else
                                    {
                                        $lineIndex--; // go to previous invoice in cycle
                                    }
                                }


                                $maxPrevSituationPercent = 0;
                                foreach($object->tab_previous_situation_invoice[$lineIndex]->lines as $prevLine)
                                {
                                    if($prevLine->id == $line->fk_prev_id)
                                    {
                                        $maxPrevSituationPercent = max($maxPrevSituationPercent,$prevLine->situation_percent);
                                    }
                                }


                                $line->situation_percent = $line->situation_percent - $maxPrevSituationPercent;

                                if($line->update()<0) $errors++;

	                        }
	                    }
	                }

                    if (!$errors)
                    {
                        setEventMessages($langs->trans('Updated'), '', 'mesgs');
                        header("Location: ".$_SERVER['PHP_SELF']."?id=".$id);
                    }
                    else
                    {
                        setEventMessages($langs->trans('ErrorOutingSituationInvoiceCreditNote'), array(), 'errors');
                    }
	            }
	            else
	            {
	                setEventMessages($langs->trans('ErrorOutingSituationInvoiceOnUpdate'), array(), 'errors');
	            }
	        }
	        else
	        {
	            setEventMessages($langs->trans('ErrorFindNextSituationInvoice'), array(), 'errors');
	        }
	    }
	}

	// add lines from objectlinked
	elseif($action == 'import_lines_from_object'
	    && $user->rights->facture->creer
	    && $object->statut == Facture::STATUS_DRAFT
	    && ($object->type == Facture::TYPE_STANDARD || $object->type == Facture::TYPE_REPLACEMENT || $object->type == Facture::TYPE_DEPOSIT || $object->type == Facture::TYPE_PROFORMA || $object->type == Facture::TYPE_SITUATION))
	{
	    $fromElement = GETPOST('fromelement');
	    $fromElementid = GETPOST('fromelementid');
	    $importLines = GETPOST('line_checkbox');

	    if(!empty($importLines) && is_array($importLines) && !empty($fromElement) && ctype_alpha($fromElement) && !empty($fromElementid))
	    {
	        if($fromElement == 'commande')
	        {
	            dol_include_once('/'.$fromElement.'/class/'.$fromElement.'.class.php');
	            $lineClassName = 'OrderLine';
	        }
	        elseif($fromElement == 'propal')
	        {
	            dol_include_once('/comm/'.$fromElement.'/class/'.$fromElement.'.class.php');
	            $lineClassName = 'PropaleLigne';
	        }
	        $nextRang = count($object->lines) + 1;
	        $importCount = 0;
	        $error = 0;
	        foreach($importLines as $lineId)
	        {
	            $lineId = intval($lineId);
                $originLine = new $lineClassName($db);
                if(intval($fromElementid) > 0 && $originLine->fetch( $lineId ) > 0)
                {
                    $originLine->fetch_optionals($lineId);
                    $desc = $originLine->desc;
                    $pu_ht = $originLine->subprice;
                    $qty = $originLine->qty;
                    $txtva = $originLine->tva_tx;
                    $txlocaltax1 = $originLine->localtax1_tx;
                    $txlocaltax2 = $originLine->localtax2_tx;
                    $fk_product = $originLine->fk_product;
                    $remise_percent = $originLine->remise_percent;
                    $date_start = $originLine->date_start;
                    $date_end = $originLine->date_end;
                    $ventil = 0;
                    $info_bits = $originLine->info_bits;
                    $fk_remise_except = $originLine->fk_remise_except;
                    $price_base_type='HT';
                    $pu_ttc=0;
                    $type = $originLine->product_type;
                    $rang=$nextRang++;
                    $special_code = $originLine->special_code;
                    $origin = $originLine->element;
                    $origin_id = $originLine->id;
                    $fk_parent_line=0;
                    $fk_fournprice=$originLine->fk_fournprice;
                    $pa_ht = $originLine->pa_ht;
                    $label = $originLine->label;
                    $array_options = $originLine->array_options;
                    $situation_percent = 100;
                    $fk_prev_id = '';
                    $fk_unit = $originLine->fk_unit;
                    $pu_ht_devise = $originLine->multicurrency_subprice;

                    $res = $object->addline($desc, $pu_ht, $qty, $txtva, $txlocaltax1, $txlocaltax2, $fk_product, $remise_percent, $date_start, $date_end, $ventil, $info_bits, $fk_remise_except, $price_base_type, $pu_ttc, $type, $rang, $special_code, $origin, $origin_id, $fk_parent_line, $fk_fournprice, $pa_ht, $label, $array_options, $situation_percent, $fk_prev_id, $fk_unit,$pu_ht_devise);

                    if($res > 0){
                        $importCount++;
                    }else{
                        $error++;
                    }
                }
                else{
                    $error++;
                }
	        }

	        if($error)
	        {
<<<<<<< HEAD
	            setEventMessage($langs->trans('ErrorsOnXLines',$error), 'errors');
=======
	            setEventMessages($langs->trans('ErrorsOnXLines',$error), null, 'errors');
>>>>>>> e8f85084
	        }
	    }
	}

	// Actions when printing a doc from card
	include DOL_DOCUMENT_ROOT.'/core/actions_printing.inc.php';

	// Actions to send emails
	if (empty($id)) $id=$facid;
	$trigger_name='BILL_SENTBYMAIL';
	$paramname='id';
	$autocopy='MAIN_MAIL_AUTOCOPY_INVOICE_TO';
	$trackid='inv'.$object->id;
	include DOL_DOCUMENT_ROOT.'/core/actions_sendmails.inc.php';

	// Actions to build doc
	$upload_dir = $conf->facture->dir_output;
	$permissioncreate=$user->rights->facture->creer;
	include DOL_DOCUMENT_ROOT.'/core/actions_builddoc.inc.php';


	if ($action == 'update_extras') {
		$object->oldcopy = dol_clone($object);

		// Fill array 'array_options' with data from add form
		$extralabels = $extrafields->fetch_name_optionals_label($object->table_element);
		$ret = $extrafields->setOptionalsFromPost($extralabels, $object, GETPOST('attribute','none'));
		if ($ret < 0) $error++;

		if (! $error)
		{
			// Actions on extra fields
			$result = $object->insertExtraFields('BILL_MODIFY');
			if ($result < 0)
			{
				setEventMessages($object->error, $object->errors, 'errors');
				$error++;
			}
		}

		if ($error)
			$action = 'edit_extras';
	}

	if (! empty($conf->global->MAIN_DISABLE_CONTACTS_TAB) && $user->rights->facture->creer) {
		if ($action == 'addcontact') {
			$result = $object->fetch($id);

			if ($result > 0 && $id > 0) {
				$contactid = (GETPOST('userid') ? GETPOST('userid') : GETPOST('contactid'));
				$result = $object->add_contact($contactid, $_POST["type"], $_POST["source"]);
			}

			if ($result >= 0) {
				header("Location: ".$_SERVER['PHP_SELF']."?id=".$object->id);
				exit();
			} else {
				if ($object->error == 'DB_ERROR_RECORD_ALREADY_EXISTS') {
					$langs->load("errors");
					setEventMessages($langs->trans("ErrorThisContactIsAlreadyDefinedAsThisType"), null, 'errors');
				} else {
					setEventMessages($object->error, $object->errors, 'errors');
				}
			}
		} // bascule du statut d'un contact
		elseif ($action == 'swapstatut') {
			if ($object->fetch($id)) {
				$result = $object->swapContactStatus(GETPOST('ligne'));
			} else {
				dol_print_error($db);
			}
		} // Efface un contact
		elseif ($action == 'deletecontact') {
			$object->fetch($id);
			$result = $object->delete_contact($lineid);

			if ($result >= 0) {
				header("Location: ".$_SERVER['PHP_SELF']."?id=".$object->id);
				exit();
			} else {
				dol_print_error($db);
			}
		}

		if ($error)
			$action = 'edit_extras';
	}
}


/*
 * View
 */

$form = new Form($db);
$formother = new FormOther($db);
$formfile = new FormFile($db);
$formmargin = new FormMargin($db);
$paymentstatic=new Paiement($db);
$bankaccountstatic = new Account($db);
if (! empty($conf->projet->enabled)) { $formproject = new FormProjets($db); }

$now = dol_now();

$title = $langs->trans('InvoiceCustomer') . " - " . $langs->trans('Card');
$helpurl = "EN:Customers_Invoices|FR:Factures_Clients|ES:Facturas_a_clientes";
llxHeader('', $title, $helpurl);


// Mode creation

if ($action == 'create')
{
	$facturestatic = new Facture($db);
	$extralabels = $extrafields->fetch_name_optionals_label($facturestatic->table_element);

	print load_fiche_titre($langs->trans('NewBill'));

	$soc = new Societe($db);
	if ($socid > 0)
		$res = $soc->fetch($socid);

	$currency_code = $conf->currency;

	// Load objectsrc
	$remise_absolue = 0;

	if (! empty($origin) && ! empty($originid))
	{
		// Parse element/subelement (ex: project_task)
		$element = $subelement = $origin;
		if (preg_match('/^([^_]+)_([^_]+)/i', $origin, $regs)) {
			$element = $regs [1];
			$subelement = $regs [2];
		}

		if ($element == 'project') {
			$projectid = $originid;

			if (!$cond_reglement_id) {
				$cond_reglement_id = $soc->cond_reglement_id;
			}
			if (!$mode_reglement_id) {
				$mode_reglement_id = $soc->mode_reglement_id;
			}
			if (!$remise_percent) {
				$remise_percent = $soc->remise_percent;
			}
			if (!$dateinvoice) {
				// Do not set 0 here (0 for a date is 1970)
				$dateinvoice = (empty($dateinvoice)?(empty($conf->global->MAIN_AUTOFILL_DATE)?-1:''):$dateinvoice);
			}
		} else {
			// For compatibility
			if ($element == 'order' || $element == 'commande') {
				$element = $subelement = 'commande';
			}
			if ($element == 'propal') {
				$element = 'comm/propal';
				$subelement = 'propal';
			}
			if ($element == 'contract') {
				$element = $subelement = 'contrat';
			}
			if ($element == 'shipping') {
				$element = $subelement = 'expedition';
			}

			dol_include_once('/' . $element . '/class/' . $subelement . '.class.php');

			$classname = ucfirst($subelement);
			$objectsrc = new $classname($db);
			$objectsrc->fetch($originid);
			if (empty($objectsrc->lines) && method_exists($objectsrc, 'fetch_lines'))
				$objectsrc->fetch_lines();
			$objectsrc->fetch_thirdparty();

			$projectid = (! empty($projectid) ? $projectid : $objectsrc->fk_project);
			$ref_client = (! empty($objectsrc->ref_client) ? $objectsrc->ref_client : (! empty($objectsrc->ref_customer) ? $objectsrc->ref_customer:''));
			$ref_int = (! empty($objectsrc->ref_int) ? $objectsrc->ref_int : '');

			// only if socid not filled else it's allready done upper
			if (empty($socid))
				$soc = $objectsrc->thirdparty;

			$cond_reglement_id 	= (! empty($objectsrc->cond_reglement_id)?$objectsrc->cond_reglement_id:(! empty($soc->cond_reglement_id)?$soc->cond_reglement_id:0));
			$mode_reglement_id 	= (! empty($objectsrc->mode_reglement_id)?$objectsrc->mode_reglement_id:(! empty($soc->mode_reglement_id)?$soc->mode_reglement_id:0));
			$fk_account         = (! empty($objectsrc->fk_account)?$objectsrc->fk_account:(! empty($soc->fk_account)?$soc->fk_account:0));
			$remise_percent 	= (! empty($objectsrc->remise_percent)?$objectsrc->remise_percent:(! empty($soc->remise_percent)?$soc->remise_percent:0));
			$remise_absolue 	= (! empty($objectsrc->remise_absolue)?$objectsrc->remise_absolue:(! empty($soc->remise_absolue)?$soc->remise_absolue:0));
			$dateinvoice		= (empty($dateinvoice)?(empty($conf->global->MAIN_AUTOFILL_DATE)?-1:''):$dateinvoice);

			if (!empty($conf->multicurrency->enabled))
			{
				if (!empty($objectsrc->multicurrency_code)) $currency_code = $objectsrc->multicurrency_code;
				if (!empty($conf->global->MULTICURRENCY_USE_ORIGIN_TX) && !empty($objectsrc->multicurrency_tx))	$currency_tx = $objectsrc->multicurrency_tx;
			}

			// Replicate extrafields
			$objectsrc->fetch_optionals($originid);
			$object->array_options = $objectsrc->array_options;
		}
	}
	else
	{
		$cond_reglement_id 	= $soc->cond_reglement_id;
		$mode_reglement_id 	= $soc->mode_reglement_id;
		$fk_account        	= $soc->fk_account;
		$remise_percent 	= $soc->remise_percent;
		$remise_absolue 	= 0;
		$dateinvoice		= (empty($dateinvoice)?(empty($conf->global->MAIN_AUTOFILL_DATE)?-1:''):$dateinvoice);		// Do not set 0 here (0 for a date is 1970)

		if (!empty($conf->multicurrency->enabled) && !empty($soc->multicurrency_code)) $currency_code = $soc->multicurrency_code;
	}

	if (!empty($soc->id)) $absolute_discount = $soc->getAvailableDiscounts();
	$note_public = $object->getDefaultCreateValueFor('note_public', (is_object($objectsrc)?$objectsrc->note_public:null));
	$note_private = $object->getDefaultCreateValueFor('note_private', ((! empty($origin) && ! empty($originid) && is_object($objectsrc))?$objectsrc->note_private:null));

	if (! empty($conf->use_javascript_ajax))
	{
		require_once DOL_DOCUMENT_ROOT . '/core/lib/ajax.lib.php';
		print ajax_combobox('fac_replacement');
		print ajax_combobox('fac_avoir');
		print ajax_combobox('situations');

	}

	if ($origin == 'contrat')
	{
		$langs->load("admin");
		$text=$langs->trans("ToCreateARecurringInvoice");
		$text.=' '.$langs->trans("ToCreateARecurringInvoiceGene", $langs->transnoentitiesnoconv("MenuFinancial"), $langs->transnoentitiesnoconv("BillsCustomers"), $langs->transnoentitiesnoconv("ListOfTemplates"));
		if (empty($conf->global->INVOICE_DISABLE_AUTOMATIC_RECURRING_INVOICE))
		{
		   $text.=' '.$langs->trans("ToCreateARecurringInvoiceGeneAuto", $langs->transnoentitiesnoconv('Module2300Name'));
		}
		print info_admin($text, 0, 0, 0).'<br>';
	}

	print '<form name="add" action="' . $_SERVER["PHP_SELF"] . '" method="POST">';
	print '<input type="hidden" name="token" value="' . $_SESSION ['newtoken'] . '">';
	print '<input type="hidden" name="action" value="add">';
	if ($soc->id > 0) print '<input type="hidden" name="socid" value="' . $soc->id . '">' . "\n";
	print '<input name="facnumber" type="hidden" value="provisoire">';
	print '<input name="ref_client" type="hidden" value="' . $ref_client . '">';
	print '<input name="ref_int" type="hidden" value="' . $ref_int . '">';
	print '<input type="hidden" name="origin" value="' . $origin . '">';
	print '<input type="hidden" name="originid" value="' . $originid . '">';
	if (!empty($currency_tx)) print '<input type="hidden" name="originmulticurrency_tx" value="' . $currency_tx . '">';

	dol_fiche_head('');

	print '<table class="border" width="100%">';

	// Ref
	print '<tr><td class="titlefieldcreate fieldrequired">' . $langs->trans('Ref') . '</td><td colspan="2">' . $langs->trans('Draft') . '</td></tr>';

	// Thirdparty
	print '<td class="fieldrequired">' . $langs->trans('Customer') . '</td>';
	if ($soc->id > 0 && ! GETPOST('fac_rec','alpha'))
	{
		print '<td colspan="2">';
		print $soc->getNomUrl(1);
		print '<input type="hidden" name="socid" value="' . $soc->id . '">';
		// Outstanding Bill
		$outstandingBills = $soc->get_OutstandingBill();
		print ' (' . $langs->trans('CurrentOutstandingBill') . ': ';
		print price($outstandingBills, '', $langs, 0, 0, -1, $conf->currency);
		if ($soc->outstanding_limit != '')
		{
			if ($outstandingBills > $soc->outstanding_limit) print img_warning($langs->trans("OutstandingBillReached"));
			print ' / ' . price($soc->outstanding_limit, '', $langs, 0, 0, -1, $conf->currency);
		}
		print ')';
		print '</td>';
	}
	else
	{
		print '<td colspan="2">';
		print $form->select_company($soc->id, 'socid', '(s.client = 1 OR s.client = 3) AND status=1', 'SelectThirdParty', 0, 0, null, 0, 'minwidth300');
		// Option to reload page to retrieve customer informations. Note, this clear other input
		if (!empty($conf->global->RELOAD_PAGE_ON_CUSTOMER_CHANGE))
		{
			print '<script type="text/javascript">
			$(document).ready(function() {
				$("#socid").change(function() {
					var socid = $(this).val();
			        var fac_rec = $(\'#fac_rec\').val();
					// reload page
        			window.location.href = "'.$_SERVER["PHP_SELF"].'?action=create&socid="+socid+"&fac_rec="+fac_rec;
				});
			});
			</script>';
		}
		print ' <a href="'.DOL_URL_ROOT.'/societe/card.php?action=create&client=3&fournisseur=0&backtopage='.urlencode($_SERVER["PHP_SELF"].'?action=create').'">'.$langs->trans("AddThirdParty").'</a>';
		print '</td>';
	}
	print '</tr>' . "\n";

	$exampletemplateinvoice=new FactureRec($db);

	// Overwrite value if creation of invoice is from a predefined invoice
	if (empty($origin) && empty($originid) && GETPOST('fac_rec','int') > 0)
	{
		$invoice_predefined = new FactureRec($db);
		$invoice_predefined->fetch(GETPOST('fac_rec','int'));

		$dateinvoice = $invoice_predefined->date_when;     // To use next gen date by default later
		if (empty($projectid)) $projectid = $invoice_predefined->fk_project;
		$cond_reglement_id = $invoice_predefined->cond_reglement_id;
		$mode_reglement_id = $invoice_predefined->mode_reglement_id;
		$fk_account = $invoice_predefined->fk_account;
		$note_public = $invoice_predefined->note_public;
		$note_private = $invoice_predefined->note_private;

		$sql = 'SELECT r.rowid, r.titre, r.total_ttc';
		$sql .= ' FROM ' . MAIN_DB_PREFIX . 'facture_rec as r';
		$sql .= ' WHERE r.fk_soc = ' . $invoice_predefined->socid;

		$resql = $db->query($sql);
		if ($resql)
		{
			$num = $db->num_rows($resql);
			$i = 0;

			if ($num > 0)
			{
				print '<tr><td>' . $langs->trans('CreateFromRepeatableInvoice') . '</td><td>';
				print '<select class="flat" id="fac_rec" name="fac_rec">';
				print '<option value="0" selected></option>';
				while ($i < $num)
				{
					$objp = $db->fetch_object($resql);
					print '<option value="' . $objp->rowid . '"';
					if (GETPOST('fac_rec') == $objp->rowid)
					{
						print ' selected';
						$exampletemplateinvoice->fetch(GETPOST('fac_rec'));
					}
					print '>' . $objp->titre . ' (' . price($objp->total_ttc) . ' ' . $langs->trans("TTC") . ')</option>';
					$i ++;
				}
				print '</select>';
				// Option to reload page to retrieve customer informations. Note, this clear other input
				if (!empty($conf->global->RELOAD_PAGE_ON_TEMPLATE_CHANGE))
				{
					print '<script type="text/javascript">
        			$(document).ready(function() {
        				$("#fac_rec").change(function() {
        					var fac_rec = $(this).val();
        			        var socid = $(\'#socid\').val();
        					// reload page
        					window.location.href = "'.$_SERVER["PHP_SELF"].'?action=create&socid="+socid+"&fac_rec="+fac_rec;
        				});
        			});
        			</script>';
				}
				print '</td></tr>';
			}
			$db->free($resql);
		} else {
			dol_print_error($db);
		}
	}

	// Type de facture
	$facids = $facturestatic->list_replacable_invoices($soc->id);
	if ($facids < 0) {
		dol_print_error($db, $facturestatic);
		exit();
	}
	$options = "";
	foreach ($facids as $facparam)
	{
		$options .= '<option value="' . $facparam ['id'] . '"';
		if ($facparam ['id'] == $_POST['fac_replacement'])
			$options .= ' selected';
		$options .= '>' . $facparam ['ref'];
		$options .= ' (' . $facturestatic->LibStatut(0, $facparam ['status']) . ')';
		$options .= '</option>';
	}

	// Show link for credit note
	$facids=$facturestatic->list_qualified_avoir_invoices($soc->id);
	if ($facids < 0)
	{
		dol_print_error($db,$facturestatic);
		exit;
	}
	$optionsav = "";
	$newinvoice_static = new Facture($db);
	foreach ($facids as $key => $valarray)
	{
		$newinvoice_static->id = $key;
		$newinvoice_static->ref = $valarray ['ref'];
		$newinvoice_static->statut = $valarray ['status'];
		$newinvoice_static->type = $valarray ['type'];
		$newinvoice_static->paye = $valarray ['paye'];

		$optionsav .= '<option value="' . $key . '"';
		if ($key == GETPOST('fac_avoir'))
			$optionsav .= ' selected';
		$optionsav .= '>';
		$optionsav .= $newinvoice_static->ref;
		$optionsav .= ' (' . $newinvoice_static->getLibStatut(1, $valarray ['paymentornot']) . ')';
		$optionsav .= '</option>';
	}

	print '<tr><td class="tdtop fieldrequired">' . $langs->trans('Type') . '</td><td colspan="2">';

	print '<div class="tagtable">' . "\n";

	// Standard invoice
	print '<div class="tagtr listofinvoicetype"><div class="tagtd listofinvoicetype">';
	$tmp='<input type="radio" id="radio_standard" name="type" value="0"' . (GETPOST('type') == 0 ? ' checked' : '') . '> ';
	$desc = $form->textwithpicto($tmp.$langs->trans("InvoiceStandardAsk"), $langs->transnoentities("InvoiceStandardDesc"), 1, 'help', '', 0, 3);
	print $desc;
	print '</div></div>';

	if ((empty($origin)) || ((($origin == 'propal') || ($origin == 'commande')) && (! empty($originid))))
	{
		// Deposit
		if (empty($conf->global->INVOICE_DISABLE_DEPOSIT))
   		{
			print '<div class="tagtr listofinvoicetype"><div class="tagtd listofinvoicetype">';
			$tmp='<input type="radio" id="radio_deposit" name="type" value="3"' . (GETPOST('type') == 3 ? ' checked' : '') . '> ';
			print '<script type="text/javascript" language="javascript">
    		jQuery(document).ready(function() {
    			jQuery("#typedeposit, #valuedeposit").click(function() {
    				jQuery("#radio_deposit").prop("checked", true);
    			});
    		});
    		</script>';

			$desc = $form->textwithpicto($tmp.$langs->trans("InvoiceDeposit"), $langs->transnoentities("InvoiceDepositDesc"), 1, 'help', '', 0, 3);
			print '<table class="nobordernopadding"><tr><td>';
			print $desc;
			print '</td>';
			if (($origin == 'propal') || ($origin == 'commande'))
			{
				print '<td class="nowrap" style="padding-left: 5px">';
				$arraylist = array('amount' => $langs->transnoentitiesnoconv('FixAmount'), 'variable' => $langs->transnoentitiesnoconv('VarAmountOneLine', $langs->transnoentitiesnoconv('Deposit')));
				print $form->selectarray('typedeposit', $arraylist, GETPOST('typedeposit'), 0, 0, 0, '', 1);
				print '</td>';
				print '<td class="nowrap" style="padding-left: 5px">' . $langs->trans('Value') . ':<input type="text" id="valuedeposit" name="valuedeposit" size="3" value="' . GETPOST('valuedeposit', 'int') . '"/>';
			}
			print '</td></tr></table>';

			print '</div></div>';
   		}
	}

	if ($socid > 0)
	{
		if (! empty($conf->global->INVOICE_USE_SITUATION))
		{
			// First situation invoice
			print '<div class="tagtr listofinvoicetype"><div class="tagtd listofinvoicetype">';
			$tmp='<input type="radio" name="type" value="5"' . (GETPOST('type') == 5 ? ' checked' : '') . '> ';
			$desc = $form->textwithpicto($tmp.$langs->trans("InvoiceFirstSituationAsk"), $langs->transnoentities("InvoiceFirstSituationDesc"), 1, 'help', '', 0, 3);
			print $desc;
			print '</div></div>';

			// Next situation invoice
			$opt = $form->selectSituationInvoices(GETPOST('originid'), $socid);
			print '<div class="tagtr listofinvoicetype"><div class="tagtd listofinvoicetype">';
			$tmp='<input type="radio" name="type" value="5"' . (GETPOST('type') == 5 && GETPOST('originid') ? ' checked' : '');
			if ($opt == ('<option value ="0" selected>' . $langs->trans('NoSituations') . '</option>') || (GETPOST('origin') && GETPOST('origin') != 'facture' && GETPOST('origin') != 'commande')) $tmp.=' disabled';
			$tmp.= '> ';
			$text = $tmp.$langs->trans("InvoiceSituationAsk") . ' ';
			$text .= '<select class="flat" id="situations" name="situations">';
			$text .= $opt;
			$text .= '</select>';
			$desc = $form->textwithpicto($text, $langs->transnoentities("InvoiceSituationDesc"), 1, 'help', '', 0, 3);
			print $desc;
			print '</div></div>';
		}

		// Replacement
		if (empty($conf->global->INVOICE_DISABLE_REPLACEMENT))
		{
			print '<!-- replacement line -->';
			print '<div class="tagtr listofinvoicetype"><div class="tagtd listofinvoicetype">';
			$tmp='<input type="radio" name="type" id="radio_replacement" value="1"' . (GETPOST('type') == 1 ? ' checked' : '');
			if (! $options) $tmp.=' disabled';
			$tmp.='> ';
			print '<script type="text/javascript" language="javascript">
    		jQuery(document).ready(function() {
    			jQuery("#fac_replacement").change(function() {
    				jQuery("#radio_replacement").prop("checked", true);
    			});
    		});
    		</script>';
			$text = $tmp.$langs->trans("InvoiceReplacementAsk") . ' ';
			$text .= '<select class="flat" name="fac_replacement" id="fac_replacement"';
			if (! $options)
				$text .= ' disabled';
			$text .= '>';
			if ($options) {
				$text .= '<option value="-1">&nbsp;</option>';
				$text .= $options;
			} else {
				$text .= '<option value="-1">' . $langs->trans("NoReplacableInvoice") . '</option>';
			}
			$text .= '</select>';
			$desc = $form->textwithpicto($text, $langs->transnoentities("InvoiceReplacementDesc"), 1, 'help', '', 0, 3);
			print $desc;
			print '</div></div>';
		}
	}
	else
	{
		print '<div class="tagtr listofinvoicetype"><div class="tagtd listofinvoicetype">';
		$tmp='<input type="radio" name="type" id="radio_replacement" value="0" disabled> ';
		$text = $tmp.$langs->trans("InvoiceReplacement") . ' ';
		$text.= '('.$langs->trans("YouMustCreateInvoiceFromThird").') ';
		$desc = $form->textwithpicto($text, $langs->transnoentities("InvoiceReplacementDesc"), 1, 'help', '', 0, 3);
		print $desc;
		print '</div></div>';
	}

	if (empty($origin))
	{
		if ($socid > 0)
		{
			// Credit note
			if (empty($conf->global->INVOICE_DISABLE_CREDIT_NOTE))
			{
				print '<div class="tagtr listofinvoicetype"><div class="tagtd listofinvoicetype">';
				$tmp='<input type="radio" id="radio_creditnote" name="type" value="2"' . (GETPOST('type') == 2 ? ' checked' : '');
				if (! $optionsav) $tmp.=' disabled';
				$tmp.= '> ';
				// Show credit note options only if we checked credit note
				print '<script type="text/javascript" language="javascript">
    			jQuery(document).ready(function() {
    				if (! jQuery("#radio_creditnote").is(":checked"))
    				{
    					jQuery("#credit_note_options").hide();
    				}
    				jQuery("#radio_creditnote").click(function() {
    					jQuery("#credit_note_options").show();
    				});
    				jQuery("#radio_standard, #radio_replacement, #radio_deposit").click(function() {
    					jQuery("#credit_note_options").hide();
    				});
    			});
    			</script>';
				$text = $tmp.$langs->transnoentities("InvoiceAvoirAsk") . ' ';
				// $text.='<input type="text" value="">';
				$text .= '<select class="flat valignmiddle" name="fac_avoir" id="fac_avoir"';
				if (! $optionsav)
					$text .= ' disabled';
				$text .= '>';
				if ($optionsav) {
					$text .= '<option value="-1"></option>';
					$text .= $optionsav;
				} else {
					$text .= '<option value="-1">' . $langs->trans("NoInvoiceToCorrect") . '</option>';
				}
				$text .= '</select>';
				$desc = $form->textwithpicto($text, $langs->transnoentities("InvoiceAvoirDesc"), 1, 'help', '', 0, 3);
				print $desc;

				print '<div id="credit_note_options" class="clearboth">';
				print '&nbsp;&nbsp;&nbsp; <input type="checkbox" name="invoiceAvoirWithLines" id="invoiceAvoirWithLines" value="1" onclick="$(\'#credit_note_options input[type=checkbox]\').not(this).prop(\'checked\', false);" '.(GETPOST('invoiceAvoirWithLines','int')>0 ? 'checked':'').' /> <label for="invoiceAvoirWithLines">'.$langs->trans('invoiceAvoirWithLines')."</label>";
				print '<br>&nbsp;&nbsp;&nbsp; <input type="checkbox" name="invoiceAvoirWithPaymentRestAmount" id="invoiceAvoirWithPaymentRestAmount" value="1" onclick="$(\'#credit_note_options input[type=checkbox]\').not(this).prop(\'checked\', false);" '.(GETPOST('invoiceAvoirWithPaymentRestAmount','int')>0 ? 'checked':'').' /> <label for="invoiceAvoirWithPaymentRestAmount">'.$langs->trans('invoiceAvoirWithPaymentRestAmount')."</label>";
				print '</div>';

    			print '</div></div>';
    		}
		}
		else
		{
			print '<div class="tagtr listofinvoicetype"><div class="tagtd listofinvoicetype">';
			if (empty($conf->global->INVOICE_CREDIT_NOTE_STANDALONE)) $tmp='<input type="radio" name="type" id="radio_creditnote" value="0" disabled> ';
			else $tmp='<input type="radio" name="type" id="radio_creditnote" value="2" > ';
			$text = $tmp.$langs->trans("InvoiceAvoir") . ' ';
			$text.= '('.$langs->trans("YouMustCreateInvoiceFromThird").') ';
			$desc = $form->textwithpicto($text, $langs->transnoentities("InvoiceAvoirDesc"), 1, 'help', '', 0, 3);
			print $desc;
			print '</div></div>' . "\n";
		}
	}

	// Template invoice
	print '<div class="tagtr listofinvoicetype"><div class="tagtd listofinvoicetype">';
	$tmp='<input type="radio" name="type" id="radio_template" value="0" disabled> ';
	$text = $tmp.$langs->trans("RepeatableInvoice") . ' ';
	//$text.= '('.$langs->trans("YouMustCreateStandardInvoiceFirst").') ';
	$desc = $form->textwithpicto($text, $langs->transnoentities("YouMustCreateStandardInvoiceFirstDesc"), 1, 'help', '', 0, 3);
	print $desc;
	print '</div></div>';

	print '</div>';

	print '</td></tr>';

	if ($socid > 0)
	{
		// Discounts for third party
		print '<tr><td>' . $langs->trans('Discounts') . '</td><td colspan="2">';

		$thirdparty = $soc;
		$discount_type = 0;
		$backtopage = urlencode($_SERVER["PHP_SELF"] . '?socid=' . $thirdparty->id . '&action=' . $action . '&origin=' . GETPOST('origin') . '&originid=' . GETPOST('originid'));
		include DOL_DOCUMENT_ROOT.'/core/tpl/object_discounts.tpl.php';

		print '</td></tr>';
	}

	$datefacture = dol_mktime(12, 0, 0, $_POST['remonth'], $_POST['reday'], $_POST['reyear']);

	// Date invoice
	print '<tr><td class="fieldrequired">' . $langs->trans('DateInvoice') . '</td><td colspan="2">';
	print $form->select_date($datefacture?$datefacture:$dateinvoice, '', '', '', '', "add", 1, 1, 1);
	print '</td></tr>';

	// Date point of tax
	if (! empty($conf->global->INVOICE_POINTOFTAX_DATE))
	{
		print '<tr><td class="fieldrequired">' . $langs->trans('DatePointOfTax') . '</td><td colspan="2">';
		$date_pointoftax = dol_mktime(12, 0, 0, $_POST['date_pointoftaxmonth'], $_POST['date_pointoftaxday'], $_POST['date_pointoftaxyear']);
		print $form->select_date($date_pointoftax?$date_pointoftax:-1, 'date_pointoftax', '', '', '', "add", 1, 1, 1);
		print '</td></tr>';
	}

	// Payment term
	print '<tr><td class="nowrap fieldrequired">' . $langs->trans('PaymentConditionsShort') . '</td><td colspan="2">';
	$form->select_conditions_paiements(isset($_POST['cond_reglement_id']) ? $_POST['cond_reglement_id'] : $cond_reglement_id, 'cond_reglement_id');
	print '</td></tr>';

	// Payment mode
	print '<tr><td>' . $langs->trans('PaymentMode') . '</td><td colspan="2">';
	$form->select_types_paiements(isset($_POST['mode_reglement_id']) ? $_POST['mode_reglement_id'] : $mode_reglement_id, 'mode_reglement_id', 'CRDT');
	print '</td></tr>';

	// Bank Account
	if (isset($_POST['fk_account'])) {
		$fk_account = $_POST['fk_account'];
	}

	print '<tr><td>' . $langs->trans('BankAccount') . '</td><td colspan="2">';
	$form->select_comptes($fk_account, 'fk_account', 0, '', 1);
	print '</td></tr>';

	// Project
	if (! empty($conf->projet->enabled))
	{
		$langs->load('projects');
		print '<tr><td>' . $langs->trans('Project') . '</td><td colspan="2">';
		$numprojet = $formproject->select_projects(($socid > 0 ? $socid : -1), $projectid, 'projectid', 0, 0, 1, 1);
		print ' &nbsp; <a href="'.DOL_URL_ROOT.'/projet/card.php?socid=' . $soc->id . '&action=create&status=1&backtopage='.urlencode($_SERVER["PHP_SELF"].'?action=create&socid='.$soc->id.($fac_rec?'&fac_rec='.$fac_rec:'')).'">' . $langs->trans("AddProject") . '</a>';
		print '</td></tr>';
	}

	// Incoterms
	if (!empty($conf->incoterm->enabled))
	{
		print '<tr>';
		print '<td><label for="incoterm_id">'.$form->textwithpicto($langs->trans("IncotermLabel"), $objectsrc->libelle_incoterms, 1).'</label></td>';
		print '<td colspan="2" class="maxwidthonsmartphone">';
		$incoterm_id = GETPOST('incoterm_id');
		$incoterm_location = GETPOST('location_incoterms');
		if (empty($incoterm_id))
		{
			$incoterm_id = (!empty($objectsrc->fk_incoterms) ? $objectsrc->fk_incoterms : $soc->fk_incoterms);
			$incoterm_location = (!empty($objectsrc->location_incoterms) ? $objectsrc->location_incoterms : $soc->location_incoterms);
		}
		print $form->select_incoterms($incoterm_id, $incoterm_location);
		print '</td></tr>';
	}

	// Other attributes
	$parameters = array('objectsrc' => $objectsrc,'colspan' => ' colspan="2"', 'cols'=>2);
	$reshook = $hookmanager->executeHooks('formObjectOptions', $parameters, $object, $action); // Note that $action and $object may have been modified by hook
	print $hookmanager->resPrint;
	if (empty($reshook)) {
		print $object->showOptionals($extrafields, 'edit');
	}

	// Template to use by default
	print '<tr><td>' . $langs->trans('Model') . '</td>';
	print '<td colspan="2">';
	include_once DOL_DOCUMENT_ROOT . '/core/modules/facture/modules_facture.php';
	$liste = ModelePDFFactures::liste_modeles($db);
	print $form->selectarray('model', $liste, $conf->global->FACTURE_ADDON_PDF);
	print "</td></tr>";

	// Multicurrency
	if (! empty($conf->multicurrency->enabled))
	{
		print '<tr>';
		print '<td>'.fieldLabel('Currency','multicurrency_code').'</td>';
		print '<td colspan="2" class="maxwidthonsmartphone">';
		print $form->selectMultiCurrency($currency_code, 'multicurrency_code');
		print '</td></tr>';
	}

	// Help of substitution key
	$htmltext='';
	if (GETPOST('fac_rec','int') > 0)
	{
		$dateexample=($datefacture ? $datefacture : $dateinvoice);
		if (empty($dateexample)) $dateexample=dol_now();
		$substitutionarray=array(
			'__TOTAL_HT__' => $langs->trans("AmountHT").' ('.$langs->trans("Example").': '.price($exampletemplateinvoice->total_ht).')',
			'__TOTAL_TTC__' =>  $langs->trans("AmountTTC").' ('.$langs->trans("Example").': '.price($exampletemplateinvoice->total_ttc).')',
			'__INVOICE_PREVIOUS_MONTH__' => $langs->trans("PreviousMonthOfInvoice").' ('.$langs->trans("Example").': '.dol_print_date(dol_time_plus_duree($dateexample, -1, 'm'),'%m').')',
			'__INVOICE_MONTH__' =>  $langs->trans("MonthOfInvoice").' ('.$langs->trans("Example").': '.dol_print_date($dateexample,'%m').')',
			'__INVOICE_NEXT_MONTH__' => $langs->trans("NextMonthOfInvoice").' ('.$langs->trans("Example").': '.dol_print_date(dol_time_plus_duree($dateexample, 1, 'm'),'%m').')',
			'__INVOICE_PREVIOUS_MONTH_TEXT__' => $langs->trans("TextPreviousMonthOfInvoice").' ('.$langs->trans("Example").': '.dol_print_date(dol_time_plus_duree($dateexample, -1, 'm'),'%B').')',
			'__INVOICE_MONTH_TEXT__' =>  $langs->trans("TextMonthOfInvoice").' ('.$langs->trans("Example").': '.dol_print_date($dateexample,'%B').')',
			'__INVOICE_NEXT_MONTH_TEXT__' => $langs->trans("TextNextMonthOfInvoice").' ('.$langs->trans("Example").': '.dol_print_date(dol_time_plus_duree($dateexample, 1, 'm'), '%B').')',
			'__INVOICE_PREVIOUS_YEAR__' => $langs->trans("YearOfInvoice").' ('.$langs->trans("Example").': '.dol_print_date(dol_time_plus_duree($dateexample, -1, 'y'),'%Y').')',
			'__INVOICE_YEAR__' =>  $langs->trans("PreviousYearOfInvoice").' ('.$langs->trans("Example").': '.dol_print_date($dateexample,'%Y').')',
			'__INVOICE_NEXT_YEAR__' => $langs->trans("NextYearOfInvoice").' ('.$langs->trans("Example").': '.dol_print_date(dol_time_plus_duree($dateexample, 1, 'y'),'%Y').')'
		);

		$htmltext = '<i>'.$langs->trans("FollowingConstantsWillBeSubstituted").':<br>';
		foreach($substitutionarray as $key => $val)
		{
			$htmltext.=$key.' = '.$langs->trans($val).'<br>';
		}
		$htmltext.='</i>';
	}

	// Public note
	print '<tr>';
	print '<td class="tdtop">';
	print $form->textwithpicto($langs->trans('NotePublic'), $htmltext);
	print '</td>';
	print '<td valign="top" colspan="2">';
	$doleditor = new DolEditor('note_public', $note_public, '', 80, 'dolibarr_notes', 'In', 0, false, true, ROWS_3, '90%');
	print $doleditor->Create(1);

	// Private note
	if (empty($user->societe_id))
	{
		print '<tr>';
		print '<td class="tdtop">';
		print $form->textwithpicto($langs->trans('NotePrivate'), $htmltext);
		print '</td>';
		print '<td valign="top" colspan="2">';
		$doleditor = new DolEditor('note_private', $note_private, '', 80, 'dolibarr_notes', 'In', 0, false, true, ROWS_3, '90%');
		print $doleditor->Create(1);
		// print '<textarea name="note_private" wrap="soft" cols="70" rows="'.ROWS_3.'">'.$note_private.'.</textarea>
		print '</td></tr>';
	}

	// Lines from source
	if (! empty($origin) && ! empty($originid) && is_object($objectsrc))
	{
		// TODO for compatibility
		if ($origin == 'contrat') {
			// Calcul contrat->price (HT), contrat->total (TTC), contrat->tva
			$objectsrc->remise_absolue = $remise_absolue;
			$objectsrc->remise_percent = $remise_percent;
			$objectsrc->update_price(1, - 1, 1);
		}

		print "\n<!-- " . $classname . " info -->";
		print "\n";
		print '<input type="hidden" name="amount"         value="' . $objectsrc->total_ht . '">' . "\n";
		print '<input type="hidden" name="total"          value="' . $objectsrc->total_ttc . '">' . "\n";
		print '<input type="hidden" name="tva"            value="' . $objectsrc->total_tva . '">' . "\n";
		print '<input type="hidden" name="origin"         value="' . $objectsrc->element . '">';
		print '<input type="hidden" name="originid"       value="' . $objectsrc->id . '">';

		switch (get_class($objectsrc)) {
			case 'Propal':
				$newclassname = 'CommercialProposal';
				break;
			case 'Commande':
				$newclassname = 'Order';
				break;
			case 'Expedition':
				$newclassname = 'Sending';
				break;
			case 'Contrat':
				$newclassname = 'Contract';
				break;
			case 'Fichinter':
				$newclassname = 'Intervention';
				break;
			default:
				$newclassname = get_class($objectsrc);
		}

		print '<tr><td>' . $langs->trans($newclassname) . '</td><td colspan="2">' . $objectsrc->getNomUrl(1);
		// We check if Origin document (id and type is known) has already at least one invoice attached to it
		$objectsrc->fetchObjectLinked($originid,$origin,'','facture');
		$cntinvoice=count($objectsrc->linkedObjects['facture']);
		if ($cntinvoice>=1)
		{
			setEventMessages('WarningBillExist', null, 'warnings');
			echo ' ('.$langs->trans('LatestRelatedBill').end($objectsrc->linkedObjects['facture'])->getNomUrl(1).')';
		}
		echo '</td></tr>';
		print '<tr><td>' . $langs->trans('TotalHT') . '</td><td colspan="2">' . price($objectsrc->total_ht) . '</td></tr>';
		print '<tr><td>' . $langs->trans('TotalVAT') . '</td><td colspan="2">' . price($objectsrc->total_tva) . "</td></tr>";
		if ($mysoc->localtax1_assuj == "1" || $objectsrc->total_localtax1 != 0) 		// Localtax1
		{
			print '<tr><td>' . $langs->transcountry("AmountLT1", $mysoc->country_code) . '</td><td colspan="2">' . price($objectsrc->total_localtax1) . "</td></tr>";
		}

		if ($mysoc->localtax2_assuj == "1" || $objectsrc->total_localtax2 != 0) 		// Localtax2
		{
			print '<tr><td>' . $langs->transcountry("AmountLT2", $mysoc->country_code) . '</td><td colspan="2">' . price($objectsrc->total_localtax2) . "</td></tr>";
		}
		print '<tr><td>' . $langs->trans('TotalTTC') . '</td><td colspan="2">' . price($objectsrc->total_ttc) . "</td></tr>";

		if (!empty($conf->multicurrency->enabled))
		{
			print '<tr><td>' . $langs->trans('MulticurrencyAmountHT') . '</td><td colspan="2">' . price($objectsrc->multicurrency_total_ht) . '</td></tr>';
			print '<tr><td>' . $langs->trans('MulticurrencyAmountVAT') . '</td><td colspan="2">' . price($objectsrc->multicurrency_total_tva) . "</td></tr>";
			print '<tr><td>' . $langs->trans('MulticurrencyAmountTTC') . '</td><td colspan="2">' . price($objectsrc->multicurrency_total_ttc) . "</td></tr>";
		}
	}

	print "</table>\n";

	dol_fiche_end();

	// Button "Create Draft"
	print '<div class="center">';
	print '<input type="submit" class="button" name="bouton" value="' . $langs->trans('CreateDraft') . '">';
	print '&nbsp;&nbsp;&nbsp;&nbsp;&nbsp;';
	print '<input type="button" class="button" value="' . $langs->trans("Cancel") . '" onClick="javascript:history.go(-1)">';
	print '</div>';

	print "</form>\n";

	// Show origin lines
	if (! empty($origin) && ! empty($originid) && is_object($objectsrc)) {
		print '<br>';

		$title = $langs->trans('ProductsAndServices');
		print load_fiche_titre($title);

		print '<table class="noborder" width="100%">';

		$objectsrc->printOriginLinesList();

		print '</table>';
	}

	print '<br>';
}
else if ($id > 0 || ! empty($ref))
{
	/*
	 * Show object in view mode
	 */

	$result = $object->fetch($id, $ref);
	if ($result <= 0) {
		dol_print_error($db, $object->error);
		exit();
	}

	// fetch optionals attributes and labels
	$extralabels = $extrafields->fetch_name_optionals_label($object->table_element);

	if ($user->societe_id > 0 && $user->societe_id != $object->socid)
		accessforbidden('', 0);

	$result = $object->fetch_thirdparty();

	$soc = new Societe($db);
	$result=$soc->fetch($object->socid);
	if ($result < 0) dol_print_error($db);
	$selleruserevenustamp = $mysoc->useRevenueStamp();

	$totalpaye = $object->getSommePaiement();
	$totalcreditnotes = $object->getSumCreditNotesUsed();
	$totaldeposits = $object->getSumDepositsUsed();
	// print "totalpaye=".$totalpaye." totalcreditnotes=".$totalcreditnotes." totaldeposts=".$totaldeposits."
	// selleruserrevenuestamp=".$selleruserevenustamp;

	// We can also use bcadd to avoid pb with floating points
	// For example print 239.2 - 229.3 - 9.9; does not return 0.
	// $resteapayer=bcadd($object->total_ttc,$totalpaye,$conf->global->MAIN_MAX_DECIMALS_TOT);
	// $resteapayer=bcadd($resteapayer,$totalavoir,$conf->global->MAIN_MAX_DECIMALS_TOT);
	$resteapayer = price2num($object->total_ttc - $totalpaye - $totalcreditnotes - $totaldeposits, 'MT');

	if ($object->paye)
	{
		$resteapayer = 0;
	}
	$resteapayeraffiche = $resteapayer;

	if (! empty($conf->global->FACTURE_DEPOSITS_ARE_JUST_PAYMENTS)) {	// Never use this
		$filterabsolutediscount = "fk_facture_source IS NULL"; // If we want deposit to be substracted to payments only and not to total of final invoice
		$filtercreditnote = "fk_facture_source IS NOT NULL"; // If we want deposit to be substracted to payments only and not to total of final invoice
	} else {
		$filterabsolutediscount = "fk_facture_source IS NULL OR (description LIKE '(DEPOSIT)%' AND description NOT LIKE '(EXCESS RECEIVED)%')";
		$filtercreditnote = "fk_facture_source IS NOT NULL AND (description NOT LIKE '(DEPOSIT)%' OR description LIKE '(EXCESS RECEIVED)%')";
	}

	$absolute_discount = $soc->getAvailableDiscounts('', $filterabsolutediscount);
	$absolute_creditnote = $soc->getAvailableDiscounts('', $filtercreditnote);
	$absolute_discount = price2num($absolute_discount, 'MT');
	$absolute_creditnote = price2num($absolute_creditnote, 'MT');

	$author = new User($db);
	if ($object->user_author) {
		$author->fetch($object->user_author);
	}

	$objectidnext = $object->getIdReplacingInvoice();

	$head = facture_prepare_head($object);

	dol_fiche_head($head, 'compta', $langs->trans('InvoiceCustomer'), -1, 'bill');

	$formconfirm = '';

	// Confirmation de la conversion de l'avoir en reduc
	if ($action == 'converttoreduc') {
		if($object->type == Facture::TYPE_STANDARD) $type_fac = 'ExcessReceived';
		elseif($object->type == Facture::TYPE_CREDIT_NOTE) $type_fac = 'CreditNote';
		elseif($object->type == Facture::TYPE_DEPOSIT) $type_fac = 'Deposit';
		$text = $langs->trans('ConfirmConvertToReduc', strtolower($langs->transnoentities($type_fac)));
		$formconfirm = $form->formconfirm($_SERVER['PHP_SELF'] . '?facid=' . $object->id, $langs->trans('ConvertToReduc'), $text, 'confirm_converttoreduc', '', "yes", 2);
	}

	// Confirmation to delete invoice
	if ($action == 'delete') {
		$text = $langs->trans('ConfirmDeleteBill', $object->ref);
		$formquestion = array();

		$qualified_for_stock_change = 0;
		if (empty($conf->global->STOCK_SUPPORTS_SERVICES)) {
			$qualified_for_stock_change = $object->hasProductsOrServices(2);
		} else {
			$qualified_for_stock_change = $object->hasProductsOrServices(1);
		}

		if ($object->type != Facture::TYPE_DEPOSIT && ! empty($conf->global->STOCK_CALCULATE_ON_BILL) && $qualified_for_stock_change && $object->statut >= 1)
		{
			$langs->load("stocks");
			require_once DOL_DOCUMENT_ROOT . '/product/class/html.formproduct.class.php';
			$formproduct = new FormProduct($db);
			$label = $object->type == Facture::TYPE_CREDIT_NOTE ? $langs->trans("SelectWarehouseForStockDecrease") : $langs->trans("SelectWarehouseForStockIncrease");
			$forcecombo=0;
			if ($conf->browser->name == 'ie') $forcecombo = 1;	// There is a bug in IE10 that make combo inside popup crazy
			$formquestion = array(
				// 'text' => $langs->trans("ConfirmClone"),
				// array('type' => 'checkbox', 'name' => 'clone_content', 'label' => $langs->trans("CloneMainAttributes"), 'value' => 1),
				// array('type' => 'checkbox', 'name' => 'update_prices', 'label' => $langs->trans("PuttingPricesUpToDate"), 'value' => 1),
				array('type' => 'other','name' => 'idwarehouse','label' => $label,'value' => $formproduct->selectWarehouses(GETPOST('idwarehouse')?GETPOST('idwarehouse'):'ifone', 'idwarehouse', '', 1, 0, 0, $langs->trans("NoStockAction"), 0, $forcecombo))
			);
			$formconfirm = $form->formconfirm($_SERVER['PHP_SELF'] . '?facid=' . $object->id, $langs->trans('DeleteBill'), $text, 'confirm_delete', $formquestion, "yes", 1);
		} else {
			$formconfirm = $form->formconfirm($_SERVER['PHP_SELF'] . '?facid=' . $object->id, $langs->trans('DeleteBill'), $text, 'confirm_delete', '', 'no', 1);
		}
	}

	// Confirmation to remove invoice from cycle
	if ($action == 'situationout') {
	    $text = $langs->trans('ConfirmRemoveSituationFromCycle', $object->ref);
	    $label = $langs->trans("ConfirmOuting");
	    $formquestion = array();
	    // remove situation from cycle
	    if ($object->statut == Facture::STATUS_VALIDATED
	        && $user->rights->facture->creer
	        && !$objectidnext
	        && $object->is_last_in_cycle()
	        && ((empty($conf->global->MAIN_USE_ADVANCED_PERMS) && ! empty($user->rights->facture->creer))
	            || (! empty($conf->global->MAIN_USE_ADVANCED_PERMS) && ! empty($user->rights->facture->invoice_advance->unvalidate)))
	        )
	    {
	        $formconfirm = $form->formconfirm($_SERVER['PHP_SELF'] . '?facid=' . $object->id, $label, $text, 'confirm_situationout', $formquestion, "yes", 1);
		}
	}

	// Confirmation of validation
	if ($action == 'valid')
	{
		// we check object has a draft number
		$objectref = substr($object->ref, 1, 4);
		if ($objectref == 'PROV') {
			$savdate = $object->date;
			if (! empty($conf->global->FAC_FORCE_DATE_VALIDATION)) {
				$object->date = dol_now();
				$object->date_lim_reglement = $object->calculate_date_lim_reglement();
			}
			$numref = $object->getNextNumRef($soc);
			// $object->date=$savdate;
		} else {
			$numref = $object->ref;
		}

		$text = $langs->trans('ConfirmValidateBill', $numref);
		if (! empty($conf->notification->enabled)) {
			require_once DOL_DOCUMENT_ROOT . '/core/class/notify.class.php';
			$notify = new Notify($db);
			$text .= '<br>';
			$text .= $notify->confirmMessage('BILL_VALIDATE', $object->socid, $object);
		}
		$formquestion = array();

		$qualified_for_stock_change = 0;
		if (empty($conf->global->STOCK_SUPPORTS_SERVICES)) {
			$qualified_for_stock_change = $object->hasProductsOrServices(2);
		} else {
			$qualified_for_stock_change = $object->hasProductsOrServices(1);
		}

		if ($object->type != Facture::TYPE_DEPOSIT && ! empty($conf->global->STOCK_CALCULATE_ON_BILL) && $qualified_for_stock_change)
		{
			$langs->load("stocks");
			require_once DOL_DOCUMENT_ROOT . '/product/class/html.formproduct.class.php';
			require_once DOL_DOCUMENT_ROOT . '/product/stock/class/entrepot.class.php';
			$formproduct = new FormProduct($db);
			$warehouse = new Entrepot($db);
			$warehouse_array = $warehouse->list_array();
			if (count($warehouse_array) == 1) {
				$label = $object->type == Facture::TYPE_CREDIT_NOTE ? $langs->trans("WarehouseForStockIncrease", current($warehouse_array)) : $langs->trans("WarehouseForStockDecrease", current($warehouse_array));
				$value = '<input type="hidden" id="idwarehouse" name="idwarehouse" value="' . key($warehouse_array) . '">';
			} else {
				$label = $object->type == Facture::TYPE_CREDIT_NOTE ? $langs->trans("SelectWarehouseForStockIncrease") : $langs->trans("SelectWarehouseForStockDecrease");
				$value = $formproduct->selectWarehouses(GETPOST('idwarehouse')?GETPOST('idwarehouse'):'ifone', 'idwarehouse', '', 1);
			}
			$formquestion = array(
								// 'text' => $langs->trans("ConfirmClone"),
								// array('type' => 'checkbox', 'name' => 'clone_content', 'label' => $langs->trans("CloneMainAttributes"), 'value' =>
								// 1),
								// array('type' => 'checkbox', 'name' => 'update_prices', 'label' => $langs->trans("PuttingPricesUpToDate"), 'value'
								// => 1),
								array('type' => 'other','name' => 'idwarehouse','label' => $label,'value' => $value));
		}
		if ($object->type != Facture::TYPE_CREDIT_NOTE && $object->total_ttc < 0) 		// Can happen only if $conf->global->FACTURE_ENABLE_NEGATIVE is on
		{
			$text .= '<br>' . img_warning() . ' ' . $langs->trans("ErrorInvoiceOfThisTypeMustBePositive");
		}
		$formconfirm = $form->formconfirm($_SERVER["PHP_SELF"] . '?facid=' . $object->id, $langs->trans('ValidateBill'), $text, 'confirm_valid', $formquestion, (($object->type != Facture::TYPE_CREDIT_NOTE && $object->total_ttc < 0) ? "no" : "yes"), 2);
	}

	// Confirm back to draft status
	if ($action == 'modif') {
		$text = $langs->trans('ConfirmUnvalidateBill', $object->ref);
		$formquestion = array();

		$qualified_for_stock_change = 0;
		if (empty($conf->global->STOCK_SUPPORTS_SERVICES)) {
			$qualified_for_stock_change = $object->hasProductsOrServices(2);
		} else {
			$qualified_for_stock_change = $object->hasProductsOrServices(1);
		}
		if ($object->type != Facture::TYPE_DEPOSIT && ! empty($conf->global->STOCK_CALCULATE_ON_BILL) && $qualified_for_stock_change) {
			$langs->load("stocks");
			require_once DOL_DOCUMENT_ROOT . '/product/class/html.formproduct.class.php';
			require_once DOL_DOCUMENT_ROOT . '/product/stock/class/entrepot.class.php';
			$formproduct = new FormProduct($db);
			$warehouse = new Entrepot($db);
			$warehouse_array = $warehouse->list_array();
			if (count($warehouse_array) == 1) {
				$label = $object->type == Facture::TYPE_CREDIT_NOTE ? $langs->trans("WarehouseForStockDecrease", current($warehouse_array)) : $langs->trans("WarehouseForStockIncrease", current($warehouse_array));
				$value = '<input type="hidden" id="idwarehouse" name="idwarehouse" value="' . key($warehouse_array) . '">';
			} else {
				$label = $object->type == Facture::TYPE_CREDIT_NOTE ? $langs->trans("SelectWarehouseForStockDecrease") : $langs->trans("SelectWarehouseForStockIncrease");
				$value = $formproduct->selectWarehouses(GETPOST('idwarehouse')?GETPOST('idwarehouse'):'ifone', 'idwarehouse', '', 1);
			}
			$formquestion = array(
								// 'text' => $langs->trans("ConfirmClone"),
								// array('type' => 'checkbox', 'name' => 'clone_content', 'label' => $langs->trans("CloneMainAttributes"), 'value' =>
								// 1),
								// array('type' => 'checkbox', 'name' => 'update_prices', 'label' => $langs->trans("PuttingPricesUpToDate"), 'value'
								// => 1),
								array('type' => 'other','name' => 'idwarehouse','label' => $label,'value' => $value));
		}

		$formconfirm = $form->formconfirm($_SERVER["PHP_SELF"] . '?facid=' . $object->id, $langs->trans('UnvalidateBill'), $text, 'confirm_modif', $formquestion, "yes", 1);
	}

	// Confirmation du classement paye
	if ($action == 'paid' && $resteapayer <= 0) {
		$formconfirm = $form->formconfirm($_SERVER["PHP_SELF"] . '?facid=' . $object->id, $langs->trans('ClassifyPaid'), $langs->trans('ConfirmClassifyPaidBill', $object->ref), 'confirm_paid', '', "yes", 1);
	}
	if ($action == 'paid' && $resteapayer > 0) {
		// Code
		$i = 0;
		$close [$i]['code'] = 'discount_vat';	// escompte
		$i ++;
		$close [$i]['code'] = 'badcustomer';
		$i ++;
		// Help
		$i = 0;
		$close [$i]['label'] = $langs->trans("HelpEscompte") . '<br><br>' . $langs->trans("ConfirmClassifyPaidPartiallyReasonDiscountVatDesc");
		$i ++;
		$close [$i]['label'] = $langs->trans("ConfirmClassifyPaidPartiallyReasonBadCustomerDesc");
		$i ++;
		// Texte
		$i = 0;
		$close [$i]['reason'] = $form->textwithpicto($langs->transnoentities("ConfirmClassifyPaidPartiallyReasonDiscount", $resteapayer, $langs->trans("Currency" . $conf->currency)), $close[$i]['label'], 1);
		$i ++;
		$close [$i]['reason'] = $form->textwithpicto($langs->transnoentities("ConfirmClassifyPaidPartiallyReasonBadCustomer", $resteapayer, $langs->trans("Currency" . $conf->currency)), $close[$i]['label'], 1);
		$i ++;
		// arrayreasons[code]=reason
		foreach ($close as $key => $val) {
			$arrayreasons[$close [$key]['code']] = $close[$key]['reason'];
		}

		// Cree un tableau formulaire
		$formquestion = array('text' => $langs->trans("ConfirmClassifyPaidPartiallyQuestion"),array('type' => 'radio','name' => 'close_code','label' => $langs->trans("Reason"),'values' => $arrayreasons),array('type' => 'text','name' => 'close_note','label' => $langs->trans("Comment"),'value' => '','morecss' => 'minwidth300'));
		// Paiement incomplet. On demande si motif = escompte ou autre
		$formconfirm = $form->formconfirm($_SERVER["PHP_SELF"] . '?facid=' . $object->id, $langs->trans('ClassifyPaid'), $langs->trans('ConfirmClassifyPaidPartially', $object->ref), 'confirm_paid_partially', $formquestion, "yes", 1, 310);
	}

	// Confirmation du classement abandonne
	if ($action == 'canceled') {
		// S'il y a une facture de remplacement pas encore validee (etat brouillon),
		// on ne permet pas de classer abandonner la facture.
		if ($objectidnext) {
			$facturereplacement = new Facture($db);
			$facturereplacement->fetch($objectidnext);
			$statusreplacement = $facturereplacement->statut;
		}
		if ($objectidnext && $statusreplacement == 0) {
			print '<div class="error">' . $langs->trans("ErrorCantCancelIfReplacementInvoiceNotValidated") . '</div>';
		} else {
			// Code
			$close [1] ['code'] = 'badcustomer';
			$close [2] ['code'] = 'abandon';
			// Help
			$close [1] ['label'] = $langs->trans("ConfirmClassifyPaidPartiallyReasonBadCustomerDesc");
			$close [2] ['label'] = $langs->trans("ConfirmClassifyAbandonReasonOtherDesc");
			// Texte
			$close [1] ['reason'] = $form->textwithpicto($langs->transnoentities("ConfirmClassifyPaidPartiallyReasonBadCustomer", $object->ref), $close [1] ['label'], 1);
			$close [2] ['reason'] = $form->textwithpicto($langs->transnoentities("ConfirmClassifyAbandonReasonOther"), $close [2] ['label'], 1);
			// arrayreasons
			$arrayreasons [$close [1] ['code']] = $close [1] ['reason'];
			$arrayreasons [$close [2] ['code']] = $close [2] ['reason'];

			// Cree un tableau formulaire
			$formquestion = array('text' => $langs->trans("ConfirmCancelBillQuestion"),array('type' => 'radio','name' => 'close_code','label' => $langs->trans("Reason"),'values' => $arrayreasons),array('type' => 'text','name' => 'close_note','label' => $langs->trans("Comment"),'value' => '','morecss' => 'minwidth300'));

			$formconfirm = $form->formconfirm($_SERVER['PHP_SELF'] . '?facid=' . $object->id, $langs->trans('CancelBill'), $langs->trans('ConfirmCancelBill', $object->ref), 'confirm_canceled', $formquestion, "yes", 1, 250);
		}
	}

	if ($action == 'deletepaiement')
	{
		$payment_id = GETPOST('paiement_id');
		$formconfirm = $form->formconfirm($_SERVER["PHP_SELF"].'?id='.$object->id.'&paiement_id='.$payment_id, $langs->trans('DeletePayment'), $langs->trans('ConfirmDeletePayment'), 'confirm_delete_paiement', '', 'no', 1);

	}

	// Confirmation de la suppression d'une ligne produit
	if ($action == 'ask_deleteline') {
		$formconfirm = $form->formconfirm($_SERVER["PHP_SELF"] . '?facid=' . $object->id . '&lineid=' . $lineid, $langs->trans('DeleteProductLine'), $langs->trans('ConfirmDeleteProductLine'), 'confirm_deleteline', '', 'no', 1);
	}

	// Clone confirmation
	if ($action == 'clone')
	{
		// Create an array for form
		$formquestion = array(
							// 'text' => $langs->trans("ConfirmClone"),
							// array('type' => 'checkbox', 'name' => 'clone_content', 'label' => $langs->trans("CloneMainAttributes"), 'value' => 1)
							array('type' => 'other','name' => 'socid','label' => $langs->trans("SelectThirdParty"),'value' => $form->select_company($object->socid, 'socid', '(s.client=1 OR s.client=2 OR s.client=3)', 1)));
		// Paiement incomplet. On demande si motif = escompte ou autre
		$formconfirm = $form->formconfirm($_SERVER["PHP_SELF"] . '?facid=' . $object->id, $langs->trans('CloneInvoice'), $langs->trans('ConfirmCloneInvoice', $object->ref), 'confirm_clone', $formquestion, 'yes', 1);
	}

	if (! $formconfirm)
	{
		$parameters = array('lineid' => $lineid);
		$reshook = $hookmanager->executeHooks('formConfirm', $parameters, $object, $action); // Note that $action and $object may have been modified by hook
		if (empty($reshook)) $formconfirm.=$hookmanager->resPrint;
		elseif ($reshook > 0) $formconfirm=$hookmanager->resPrint;
	}

	// Print form confirm
	print $formconfirm;

	// Invoice content

	$linkback = '<a href="' . DOL_URL_ROOT . '/compta/facture/list.php?restore_lastsearch_values=1' . (! empty($socid) ? '&socid=' . $socid : '') . '">' . $langs->trans("BackToList") . '</a>';

	$morehtmlref='<div class="refidno">';
	// Ref customer
	$morehtmlref.=$form->editfieldkey("RefCustomer", 'ref_client', $object->ref_client, $object, $user->rights->facture->creer, 'string', '', 0, 1);
	$morehtmlref.=$form->editfieldval("RefCustomer", 'ref_client', $object->ref_client, $object, $user->rights->facture->creer, 'string', '', null, null, '', 1);
	// Thirdparty
	$morehtmlref.='<br>'.$langs->trans('ThirdParty') . ' : ' . $object->thirdparty->getNomUrl(1,'customer');
	if (empty($conf->global->MAIN_DISABLE_OTHER_LINK) && $object->thirdparty->id > 0) $morehtmlref.=' (<a href="'.DOL_URL_ROOT.'/compta/facture/list.php?socid='.$object->thirdparty->id.'">'.$langs->trans("OtherBills").'</a>)';
	// Project
	if (! empty($conf->projet->enabled))
	{
		$langs->load("projects");
		$morehtmlref.='<br>'.$langs->trans('Project') . ' ';
		if ($user->rights->facture->creer)
		{
			if ($action != 'classify')
				$morehtmlref.='<a href="' . $_SERVER['PHP_SELF'] . '?action=classify&amp;id=' . $object->id . '">' . img_edit($langs->transnoentitiesnoconv('SetProject')) . '</a> : ';
				if ($action == 'classify') {
					//$morehtmlref.=$form->form_project($_SERVER['PHP_SELF'] . '?id=' . $object->id, $object->socid, $object->fk_project, 'projectid', 0, 0, 1, 1);
					$morehtmlref.='<form method="post" action="'.$_SERVER['PHP_SELF'].'?id='.$object->id.'">';
					$morehtmlref.='<input type="hidden" name="action" value="classin">';
					$morehtmlref.='<input type="hidden" name="token" value="'.$_SESSION['newtoken'].'">';
					$morehtmlref.=$formproject->select_projects($object->socid, $object->fk_project, 'projectid', $maxlength, 0, 1, 0, 1, 0, 0, '', 1);
					$morehtmlref.='<input type="submit" class="button valignmiddle" value="'.$langs->trans("Modify").'">';
					$morehtmlref.='</form>';
				} else {
					$morehtmlref.=$form->form_project($_SERVER['PHP_SELF'] . '?id=' . $object->id, $object->socid, $object->fk_project, 'none', 0, 0, 0, 1);
				}
		} else {
			if (! empty($object->fk_project)) {
				$proj = new Project($db);
				$proj->fetch($object->fk_project);
				$morehtmlref.='<a href="'.DOL_URL_ROOT.'/projet/card.php?id=' . $object->fk_project . '" title="' . $langs->trans('ShowProject') . '">';
				$morehtmlref.=$proj->ref;
				$morehtmlref.='</a>';
			} else {
				$morehtmlref.='';
			}
		}
	}
	$morehtmlref.='</div>';

	$object->totalpaye = $totalpaye;   // To give a chance to dol_banner_tab to use already paid amount to show correct status

	dol_banner_tab($object, 'ref', $linkback, 1, 'facnumber', 'ref', $morehtmlref, '', 0, '', '');

	print '<div class="fichecenter">';
	print '<div class="fichehalfleft">';
	print '<div class="underbanner clearboth"></div>';

	print '<table class="border" width="100%">';

	// Type
	print '<tr><td class="titlefield">' . $langs->trans('Type') . '</td><td>';
	print $object->getLibType();
	if ($object->type == Facture::TYPE_REPLACEMENT) {
		$facreplaced = new Facture($db);
		$facreplaced->fetch($object->fk_facture_source);
		print ' (' . $langs->transnoentities("ReplaceInvoice", $facreplaced->getNomUrl(1)) . ')';
	}
	if ($object->type == Facture::TYPE_CREDIT_NOTE && !empty($object->fk_facture_source)) {
		$facusing = new Facture($db);
		$facusing->fetch($object->fk_facture_source);
		print ' (' . $langs->transnoentities("CorrectInvoice", $facusing->getNomUrl(1)) . ')';
	}

	$facidavoir = $object->getListIdAvoirFromInvoice();
	if (count($facidavoir) > 0) {
		print ' (' . $langs->transnoentities("InvoiceHasAvoir");
		$i = 0;
		foreach ($facidavoir as $id) {
			if ($i == 0)
				print ' ';
			else
				print ',';
			$facavoir = new Facture($db);
			$facavoir->fetch($id);
			print $facavoir->getNomUrl(1);
		}
		print ')';
	}
	if ($objectidnext > 0) {
		$facthatreplace = new Facture($db);
		$facthatreplace->fetch($objectidnext);
		print ' (' . $langs->transnoentities("ReplacedByInvoice", $facthatreplace->getNomUrl(1)) . ')';
	}

	if ($object->type == Facture::TYPE_CREDIT_NOTE || $object->type == Facture::TYPE_DEPOSIT) {
		$discount = new DiscountAbsolute($db);
		$result = $discount->fetch(0, $object->id);
		if ($result > 0){
			print '. '.$langs->trans("CreditNoteConvertedIntoDiscount", $object->getLibType(), $discount->getNomUrl(1, 'discount')).'<br>';
		}
	}
	print '</td></tr>';

	// Relative and absolute discounts
	print '<!-- Discounts --><tr><td>' . $langs->trans('Discounts');

	print '</td><td>';
	$thirdparty = $soc;
	$discount_type = 0;
	$backtopage = urlencode($_SERVER["PHP_SELF"] . '?facid=' . $object->id);
	include DOL_DOCUMENT_ROOT.'/core/tpl/object_discounts.tpl.php';

	print '</td></tr>';

	// Date invoice
	print '<tr><td>';
	print '<table class="nobordernopadding" width="100%"><tr><td>';
	print $langs->trans('DateInvoice');
	print '</td>';
	if ($object->type != Facture::TYPE_CREDIT_NOTE && $action != 'editinvoicedate' && ! empty($object->brouillon) && $user->rights->facture->creer && empty($conf->global->FAC_FORCE_DATE_VALIDATION))
		print '<td align="right"><a href="' . $_SERVER["PHP_SELF"] . '?action=editinvoicedate&amp;facid=' . $object->id . '">' . img_edit($langs->trans('SetDate'), 1) . '</a></td>';
	print '</tr></table>';
	print '</td><td>';

	if ($object->type != Facture::TYPE_CREDIT_NOTE) {
		if ($action == 'editinvoicedate') {
			$form->form_date($_SERVER['PHP_SELF'] . '?facid=' . $object->id, $object->date, 'invoicedate');
		} else {
			print dol_print_date($object->date, 'day');
		}
	} else {
		print dol_print_date($object->date, 'day');
	}
	print '</td>';

	print '</tr>';

	if (! empty($conf->global->INVOICE_POINTOFTAX_DATE))
	{
		// Date invoice
		print '<tr><td>';
		print '<table class="nobordernopadding" width="100%"><tr><td>';
		print $langs->trans('DatePointOfTax');
		print '</td>';
		print '<td align="right"><a href="' . $_SERVER["PHP_SELF"] . '?action=editdate_pointoftax&amp;facid=' . $object->id . '">' . img_edit($langs->trans('SetDate'), 1) . '</a></td>';
		print '</tr></table>';
		print '</td><td>';
		if ($action == 'editdate_pointoftax') {
			$form->form_date($_SERVER['PHP_SELF'] . '?facid=' . $object->id, $object->date_pointoftax, 'date_pointoftax');
		} else {
			print dol_print_date($object->date_pointoftax, 'day');
		}
		print '</td></tr>';
	}

	// Payment term
	print '<tr><td>';
	print '<table class="nobordernopadding" width="100%"><tr><td>';
	print $langs->trans('PaymentConditionsShort');
	print '</td>';
	if ($object->type != Facture::TYPE_CREDIT_NOTE && $action != 'editconditions' && $user->rights->facture->creer)
		print '<td align="right"><a href="' . $_SERVER["PHP_SELF"] . '?action=editconditions&amp;facid=' . $object->id . '">' . img_edit($langs->trans('SetConditions'), 1) . '</a></td>';
	print '</tr></table>';
	print '</td><td>';
	if ($object->type != Facture::TYPE_CREDIT_NOTE)
	{
		if ($action == 'editconditions') {
			$form->form_conditions_reglement($_SERVER['PHP_SELF'] . '?facid=' . $object->id, $object->cond_reglement_id, 'cond_reglement_id');
		} else {
			$form->form_conditions_reglement($_SERVER['PHP_SELF'] . '?facid=' . $object->id, $object->cond_reglement_id, 'none');
		}
	} else {
		print '&nbsp;';
	}
	print '</td></tr>';

	// Date payment term
	print '<tr><td>';
	print '<table class="nobordernopadding" width="100%"><tr><td>';
	print $langs->trans('DateMaxPayment');
	print '</td>';
	if ($object->type != Facture::TYPE_CREDIT_NOTE && $action != 'editpaymentterm' && $user->rights->facture->creer)
		print '<td align="right"><a href="' . $_SERVER["PHP_SELF"] . '?action=editpaymentterm&amp;facid=' . $object->id . '">' . img_edit($langs->trans('SetDate'), 1) . '</a></td>';
	print '</tr></table>';
	print '</td><td>';
	if ($object->type != Facture::TYPE_CREDIT_NOTE)
	{
		if ($action == 'editpaymentterm') {
			$form->form_date($_SERVER['PHP_SELF'] . '?facid=' . $object->id, $object->date_lim_reglement, 'paymentterm');
		} else {
			print dol_print_date($object->date_lim_reglement, 'day');
			if ($object->hasDelay()) {
				print img_warning($langs->trans('Late'));
			}
		}
	} else {
		print '&nbsp;';
	}
	print '</td></tr>';

	// Payment mode
	print '<tr><td>';
	print '<table class="nobordernopadding" width="100%"><tr><td>';
	print $langs->trans('PaymentMode');
	print '</td>';
	if ($action != 'editmode' && $user->rights->facture->creer)
		print '<td align="right"><a href="' . $_SERVER["PHP_SELF"] . '?action=editmode&amp;facid=' . $object->id . '">' . img_edit($langs->trans('SetMode'), 1) . '</a></td>';
	print '</tr></table>';
	print '</td><td>';
	if ($action == 'editmode')
	{
		$form->form_modes_reglement($_SERVER['PHP_SELF'].'?facid='.$object->id, $object->mode_reglement_id, 'mode_reglement_id', 'CRDT');
	}
	else
	{
		$form->form_modes_reglement($_SERVER['PHP_SELF'].'?facid='.$object->id, $object->mode_reglement_id, 'none', 'CRDT');
	}
	print '</td></tr>';

	// Multicurrency
	if (! empty($conf->multicurrency->enabled))
	{
		// Multicurrency code
		print '<tr>';
		print '<td>';
		print '<table class="nobordernopadding" width="100%"><tr><td>';
		print fieldLabel('Currency','multicurrency_code');
		print '</td>';
		if ($action != 'editmulticurrencycode' && ! empty($object->brouillon))
			print '<td align="right"><a href="' . $_SERVER["PHP_SELF"] . '?action=editmulticurrencycode&amp;id=' . $object->id . '">' . img_edit($langs->transnoentitiesnoconv('SetMultiCurrencyCode'), 1) . '</a></td>';
		print '</tr></table>';
		print '</td><td>';
		if ($action == 'editmulticurrencycode') {
			$form->form_multicurrency_code($_SERVER['PHP_SELF'] . '?id=' . $object->id, $object->multicurrency_code, 'multicurrency_code');
		} else {
			$form->form_multicurrency_code($_SERVER['PHP_SELF'] . '?id=' . $object->id, $object->multicurrency_code, 'none');
		}
		print '</td></tr>';

		print '<tr>';
		print '<td>';
		print '<table class="nobordernopadding" width="100%"><tr><td>';
		print fieldLabel('CurrencyRate','multicurrency_tx');
		print '</td>';
		if ($action != 'editmulticurrencyrate' && ! empty($object->brouillon) && $object->multicurrency_code && $object->multicurrency_code != $conf->currency)
			print '<td align="right"><a href="' . $_SERVER["PHP_SELF"] . '?action=editmulticurrencyrate&amp;id=' . $object->id . '">' . img_edit($langs->transnoentitiesnoconv('SetMultiCurrencyCode'), 1) . '</a></td>';
		print '</tr></table>';
		print '</td><td>';
		if ($action == 'editmulticurrencyrate' || $action == 'actualizemulticurrencyrate') {
			if($action == 'actualizemulticurrencyrate') {
				list($object->fk_multicurrency, $object->multicurrency_tx) = MultiCurrency::getIdAndTxFromCode($object->db, $object->multicurrency_code);
			}
			$form->form_multicurrency_rate($_SERVER['PHP_SELF'] . '?id=' . $object->id, $object->multicurrency_tx, 'multicurrency_tx', $object->multicurrency_code);
		} else {
			$form->form_multicurrency_rate($_SERVER['PHP_SELF'] . '?id=' . $object->id, $object->multicurrency_tx, 'none', $object->multicurrency_code);
			if($object->statut == $object::STATUS_DRAFT && $object->multicurrency_code && $object->multicurrency_code != $conf->currency) {
				print '<div class="inline-block"> &nbsp; &nbsp; &nbsp; &nbsp; ';
				print '<a href="'.$_SERVER["PHP_SELF"].'?id='.$object->id.'&action=actualizemulticurrencyrate">'.$langs->trans("ActualizeCurrency").'</a>';
				print '</div>';
			}
		}
		print '</td></tr>';
	}

	// Bank Account
	print '<tr><td class="nowrap">';
	print '<table width="100%" class="nobordernopadding"><tr><td class="nowrap">';
	print $langs->trans('BankAccount');
	print '<td>';
	if (($action != 'editbankaccount') && $user->rights->facture->creer)
		print '<td align="right"><a href="'.$_SERVER["PHP_SELF"].'?action=editbankaccount&amp;id='.$object->id.'">'.img_edit($langs->trans('SetBankAccount'),1).'</a></td>';
	print '</tr></table>';
	print '</td><td>';
	if ($action == 'editbankaccount')
	{
		$form->formSelectAccount($_SERVER['PHP_SELF'].'?id='.$object->id, $object->fk_account, 'fk_account', 1);
	}
	else
	{
		$form->formSelectAccount($_SERVER['PHP_SELF'].'?id='.$object->id, $object->fk_account, 'none');
	}
	print "</td>";
	print '</tr>';

<<<<<<< HEAD




=======




>>>>>>> e8f85084

	// Incoterms
	if (!empty($conf->incoterm->enabled))
	{
		print '<tr><td>';
		print '<table width="100%" class="nobordernopadding"><tr><td>';
		print $langs->trans('IncotermLabel');
		print '<td><td align="right">';
		if ($user->rights->facture->creer) print '<a href="'.DOL_URL_ROOT.'/compta/facture/card.php?facid='.$object->id.'&action=editincoterm">'.img_edit().'</a>';
		else print '&nbsp;';
		print '</td></tr></table>';
		print '</td>';
		print '<td>';
		if ($action != 'editincoterm')
		{
			print $form->textwithpicto($object->display_incoterms(), $object->libelle_incoterms, 1);
		}
		else
		{
			print $form->select_incoterms((!empty($object->fk_incoterms) ? $object->fk_incoterms : ''), (!empty($object->location_incoterms)?$object->location_incoterms:''), $_SERVER['PHP_SELF'].'?id='.$object->id);
		}
		print '</td></tr>';
	}

	// Other attributes
	$cols = 2;
	include DOL_DOCUMENT_ROOT . '/core/tpl/extrafields_view.tpl.php';

	print '</table>';

	print '</div>';
	print '<div class="fichehalfright">';
	print '<div class="ficheaddleft">';
	print '<div class="underbanner clearboth"></div>';

	print '<table class="border centpercent">';

	if (!empty($conf->multicurrency->enabled) && ($object->multicurrency_code != $conf->currency))
	{
		// Multicurrency Amount HT
		print '<tr><td class="titlefieldmiddle">' . fieldLabel('MulticurrencyAmountHT','multicurrency_total_ht') . '</td>';
		print '<td class="nowrap amountcard">' . price($object->multicurrency_total_ht, '', $langs, 0, - 1, - 1, (!empty($object->multicurrency_code) ? $object->multicurrency_code : $conf->currency)) . '</td>';
		print '</tr>';

		// Multicurrency Amount VAT
		print '<tr><td>' . fieldLabel('MulticurrencyAmountVAT','multicurrency_total_tva') . '</td>';
		print '<td class="nowrap amountcard">' . price($object->multicurrency_total_tva, '', $langs, 0, - 1, - 1, (!empty($object->multicurrency_code) ? $object->multicurrency_code : $conf->currency)) . '</td>';
		print '</tr>';

		// Multicurrency Amount TTC
		print '<tr><td>' . fieldLabel('MulticurrencyAmountTTC','multicurrency_total_ttc') . '</td>';
		print '<td class="nowrap amountcard">' . price($object->multicurrency_total_ttc, '', $langs, 0, - 1, - 1, (!empty($object->multicurrency_code) ? $object->multicurrency_code : $conf->currency)) . '</td>';
		print '</tr>';
	}

	// Amount
	print '<tr><td class="titlefieldmiddle">' . $langs->trans('AmountHT') . '</td>';
	print '<td class="nowrap amountcard">' . price($object->total_ht, 1, '', 1, - 1, - 1, $conf->currency) . '</td></tr>';

	// Vat
	print '<tr><td>' . $langs->trans('AmountVAT') . '</td><td colspan="3" class="nowrap amountcard">' . price($object->total_tva, 1, '', 1, - 1, - 1, $conf->currency) . '</td></tr>';
	print '</tr>';

	// Amount Local Taxes
	if (($mysoc->localtax1_assuj == "1" && $mysoc->useLocalTax(1)) || $object->total_localtax1 != 0) 	// Localtax1
	{
		print '<tr><td>' . $langs->transcountry("AmountLT1", $mysoc->country_code) . '</td>';
		print '<td class="nowrap amountcard">' . price($object->total_localtax1, 1, '', 1, - 1, - 1, $conf->currency) . '</td></tr>';
	}
	if (($mysoc->localtax2_assuj == "1" && $mysoc->useLocalTax(2)) || $object->total_localtax2 != 0) 	// Localtax2
	{
		print '<tr><td>' . $langs->transcountry("AmountLT2", $mysoc->country_code) . '</td>';
		print '<td class=nowrap amountcard">' . price($object->total_localtax2, 1, '', 1, - 1, - 1, $conf->currency) . '</td></tr>';
	}

	// Revenue stamp
	if ($selleruserevenustamp) 	// Test company use revenue stamp
	{
		print '<tr><td>';
		print '<table class="nobordernopadding" width="100%"><tr><td>';
		print $langs->trans('RevenueStamp');
		print '</td>';
		if ($action != 'editrevenuestamp' && ! empty($object->brouillon) && $user->rights->facture->creer)
		{
			print '<td align="right"><a href="' . $_SERVER["PHP_SELF"] . '?action=editrevenuestamp&amp;facid=' . $object->id . '">' . img_edit($langs->trans('SetRevenuStamp'), 1) . '</a></td>';
		}
		print '</tr></table>';
		print '</td><td>';
		if ($action == 'editrevenuestamp') {
			print '<form action="' . $_SERVER["PHP_SELF"] . '?id=' . $object->id . '" method="post">';
			print '<input type="hidden" name="token" value="' . $_SESSION ['newtoken'] . '">';
			print '<input type="hidden" name="action" value="setrevenuestamp">';
			print '<input type="hidden" name="revenuestamp" id="revenuestamp_val" value="'.price2num($object->revenuestamp).'">';
			print $formother->select_revenue_stamp('', 'revenuestamp_type', $mysoc->country_code);
			print ' &rarr; <span id="revenuestamp_span"></span>';
			print ' <input type="submit" class="button" value="' . $langs->trans('Modify') . '">';
			print '</form>';
			print " <script>
                $(document).ready(function(){
                    js_recalculate_revenuestamp();
                    $('select[name=revenuestamp_type]').on('change',function(){
                        js_recalculate_revenuestamp();
                    });
                });
                function js_recalculate_revenuestamp(){
					var valselected = $('select[name=revenuestamp_type]').val();
					console.log('Calculate revenue stamp from '+valselected);
					var revenue = 0;
					if (valselected.indexOf('%') == -1)
					{
						revenue = valselected;
					}
					else
					{
	                    var revenue_type = parseFloat(valselected);
	                    var amount_net = ".round($object->total_ht, 2).";
	                    revenue = revenue_type * amount_net / 100;
	                    revenue = revenue.toFixed(2);
					}
                    $('#revenuestamp_val').val(revenue);
                    $('#revenuestamp_span').html(revenue);
                }
            </script>";
		} else {
			print price($object->revenuestamp, 1, '', 1, - 1, - 1, $conf->currency);
		}
		print '</td></tr>';
	}

	// Total with tax
	print '<tr><td>' . $langs->trans('AmountTTC') . '</td><td class="nowrap amountcard">' . price($object->total_ttc, 1, '', 1, - 1, - 1, $conf->currency) . '</td></tr>';

	print '</table>';


	// List of previous situation invoices

	$sign = 1;
	if ($object->type == Facture::TYPE_CREDIT_NOTE) $sign = - 1;
	$nbrows = 8;
	$nbcols = 3;
	if (! empty($conf->projet->enabled))
		$nbrows ++;
	if (! empty($conf->banque->enabled)) {
		$nbrows ++;
		$nbcols ++;
	}
	if ($mysoc->localtax1_assuj == "1" || $object->total_localtax1 != 0)
		$nbrows ++;
	if ($mysoc->localtax2_assuj == "1" || $object->total_localtax2 != 0)
		$nbrows ++;
	if ($selleruserevenustamp)
		$nbrows ++;
	if (! empty($conf->multicurrency->enabled))
		$nbrows += 5;
	if (! empty($conf->incoterm->enabled))
		$nbrows += 1;

	// List of previous situation invoices
	if (($object->situation_cycle_ref > 0) && ! empty($conf->global->INVOICE_USE_SITUATION))
	{

	    print '<table class="noborder situationstable" width="100%">';


	    print '<tr class="liste_titre">';
	    print '<td>' . $langs->trans('ListOfSituationInvoices') . '</td>';
	    print '<td></td>';
	    print '<td align="center">' . $langs->trans('Situation') . '</td>';
	    if (! empty($conf->banque->enabled)) print '<td align="right"></td>';
	    print '<td align="right">' . $langs->trans('AmountHT') . '</td>';
	    print '<td align="right">' . $langs->trans('AmountTTC') . '</td>';
	    print '<td width="18">&nbsp;</td>';
	    print '</tr>';


	    $total_prev_ht = $total_prev_ttc = 0;
	    $total_global_ht = $total_global_ttc = 0;

	    if (count($object->tab_previous_situation_invoice) > 0) {
	        // List of previous invoices

	        $current_situation_counter = array();
	        foreach ($object->tab_previous_situation_invoice as $prev_invoice) {
	            $totalpaye = $prev_invoice->getSommePaiement();
	            $total_prev_ht += $prev_invoice->total_ht;
	            $total_prev_ttc += $prev_invoice->total_ttc;
	            $current_situation_counter[] = (($prev_invoice->type == Facture::TYPE_CREDIT_NOTE)?-1:1) * $prev_invoice->situation_counter;
	            print '<tr class="oddeven">';
	            print '<td>' . $prev_invoice->getNomUrl(1) . '</td>';
	            print '<td></td>';
	            print '<td align="center" >'.(($prev_invoice->type == Facture::TYPE_CREDIT_NOTE)?$langs->trans('situationInvoiceShortcode_AS'):$langs->trans('situationInvoiceShortcode_S')) . $prev_invoice->situation_counter.'</td>';
	            if (! empty($conf->banque->enabled)) print '<td align="right"></td>';
	            print '<td align="right">' . price($prev_invoice->total_ht) . '</td>';
	            print '<td align="right">' . price($prev_invoice->total_ttc) . '</td>';
	            print '<td align="right">' . $prev_invoice->getLibStatut(3, $totalpaye) . '</td>';
	            print '</tr>';
	        }
	    }


	    $total_global_ht += $total_prev_ht ;
	    $total_global_ttc += $total_prev_ttc ;
	    $total_global_ht += $object->total_ht;
	    $total_global_ttc += $object->total_ttc;
	    $current_situation_counter[] = (($object->type == Facture::TYPE_CREDIT_NOTE)?-1:1) * $object->situation_counter;
	    print '<tr class="oddeven">';
	    print '<td>' . $object->getNomUrl(1) . '</td>';
	    print '<td></td>';
	    print '<td align="center">'.(($object->type == Facture::TYPE_CREDIT_NOTE)?$langs->trans('situationInvoiceShortcode_AS'):$langs->trans('situationInvoiceShortcode_S')) . $object->situation_counter.'</td>';
	    if (! empty($conf->banque->enabled)) print '<td align="right"></td>';
	    print '<td align="right">' . price($object->total_ht) . '</td>';
	    print '<td align="right">' . price($object->total_ttc) . '</td>';
	    print '<td align="right">' . $object->getLibStatut(3, $object->getSommePaiement()) . '</td>';
	    print '</tr>';


	    print '<tr class="oddeven">';
	    print '<td colspan="2" align="left"><b>' . $langs->trans('CurrentSituationTotal') . '</b></td>';
	    print '<td>';
	    $i =0;
	    foreach ($current_situation_counter as $sit)
	    {
	        $curSign = $sit>0?'+':'-';
	        $curType = $sit>0?$langs->trans('situationInvoiceShortcode_S'):$langs->trans('situationInvoiceShortcode_AS');
	        if($i>0) print ' '.$curSign.' ';
	        print $curType . abs($sit);
	        $i++;
	    }
	    print '</td>';
	    if (! empty($conf->banque->enabled)) print '<td></td>';
	    print '<td align="right"><b>' . price($total_global_ht) . '</b></td>';
	    print '<td align="right"><b>' . price($total_global_ttc) . '</b></td>';
	    print '<td width="18">&nbsp;</td>';
	    print '</tr>';


	    if (count($object->tab_next_situation_invoice) > 0) {
	        // List of next invoices
	        /*print '<tr class="liste_titre">';
	         print '<td>' . $langs->trans('ListOfNextSituationInvoices') . '</td>';
	         print '<td></td>';
	         print '<td></td>';
	         if (! empty($conf->banque->enabled)) print '<td align="right"></td>';
	         print '<td align="right">' . $langs->trans('AmountHT') . '</td>';
	         print '<td align="right">' . $langs->trans('AmountTTC') . '</td>';
	         print '<td width="18">&nbsp;</td>';
	         print '</tr>';*/

	        $total_next_ht = $total_next_ttc = 0;

	        foreach ($object->tab_next_situation_invoice as $next_invoice) {
	            $totalpaye = $next_invoice->getSommePaiement();
	            $total_next_ht += $next_invoice->total_ht;
	            $total_next_ttc += $next_invoice->total_ttc;

	            print '<tr class="oddeven">';
	            print '<td>' . $next_invoice->getNomUrl(1) . '</td>';
	            print '<td></td>';
	            print '<td align="center">'.(($next_invoice->type == Facture::TYPE_CREDIT_NOTE)?$langs->trans('situationInvoiceShortcode_AS'):$langs->trans('situationInvoiceShortcode_S')) . $next_invoice->situation_counter.'</td>';
	            if (! empty($conf->banque->enabled)) print '<td align="right"></td>';
	            print '<td align="right">' . price($next_invoice->total_ht) . '</td>';
	            print '<td align="right">' . price($next_invoice->total_ttc) . '</td>';
	            print '<td align="right">' . $next_invoice->getLibStatut(3, $totalpaye) . '</td>';
	            print '</tr>';

	        }

	        $total_global_ht += $total_next_ht;
	        $total_global_ttc += $total_next_ttc;

	        print '<tr class="oddeven">';
	        print '<td colspan="3" align="right"></td>';
	        if (! empty($conf->banque->enabled)) print '<td align="right"></td>';
	        print '<td align="right"><b>' . price($total_global_ht) . '</b></td>';
	        print '<td align="right"><b>' . price($total_global_ttc) . '</b></td>';
	        print '<td width="18">&nbsp;</td>';
	        print '</tr>';
	    }

	    print '</table>';
	}


	// List of payments already done

	print '<div class="div-table-responsive-no-min">';
	print '<table class="noborder paymenttable" width="100%">';

	print '<tr class="liste_titre">';
	print '<td class="liste_titre">' . ($object->type == Facture::TYPE_CREDIT_NOTE ? $langs->trans("PaymentsBack") : $langs->trans('Payments')) . '</td>';
	print '<td class="liste_titre">' . $langs->trans('Date') . '</td>';
	print '<td class="liste_titre">' . $langs->trans('Type') . '</td>';
	if (! empty($conf->banque->enabled)) {
		print '<td class="liste_titre" align="right">' . $langs->trans('BankAccount') . '</td>';
	}
	print '<td class="liste_titre" align="right">' . $langs->trans('Amount') . '</td>';
	print '<td class="liste_titre" width="18">&nbsp;</td>';
	print '</tr>';

	// Payments already done (from payment on this invoice)
	$sql = 'SELECT p.datep as dp, p.ref, p.num_paiement, p.rowid, p.fk_bank,';
	$sql .= ' c.code as payment_code, c.libelle as payment_label,';
	$sql .= ' pf.amount,';
	$sql .= ' ba.rowid as baid, ba.ref as baref, ba.label, ba.number as banumber, ba.account_number, ba.fk_accountancy_journal';
	$sql .= ' FROM ' . MAIN_DB_PREFIX . 'paiement_facture as pf, ' . MAIN_DB_PREFIX . 'paiement as p';
	$sql .= ' LEFT JOIN ' . MAIN_DB_PREFIX . 'c_paiement as c ON p.fk_paiement = c.id' ;
	$sql .= ' LEFT JOIN ' . MAIN_DB_PREFIX . 'bank as b ON p.fk_bank = b.rowid';
	$sql .= ' LEFT JOIN ' . MAIN_DB_PREFIX . 'bank_account as ba ON b.fk_account = ba.rowid';
	$sql .= ' WHERE pf.fk_facture = ' . $object->id . ' AND pf.fk_paiement = p.rowid';
	$sql .= ' AND p.entity IN (' . getEntity('facture').')';
	$sql .= ' ORDER BY p.datep, p.tms';

	$result = $db->query($sql);
	if ($result) {
		$num = $db->num_rows($result);
		$i = 0;

		// if ($object->type != 2)
		// {
		if ($num > 0) {
			while ($i < $num) {
				$objp = $db->fetch_object($result);

				$paymentstatic->id = $objp->rowid;
				$paymentstatic->datepaye = $db->jdate($objp->dp);
				$paymentstatic->ref = $objp->ref;
				$paymentstatic->num_paiement = $objp->num_paiement;
				$paymentstatic->payment_code = $objp->payment_code;

				print '<tr class="oddeven"><td>';
				print $paymentstatic->getNomUrl(1);
				print '</td>';
				print '<td>' . dol_print_date($db->jdate($objp->dp), 'day') . '</td>';
				$label = ($langs->trans("PaymentType" . $objp->payment_code) != ("PaymentType" . $objp->payment_code)) ? $langs->trans("PaymentType" . $objp->payment_code) : $objp->payment_label;
				print '<td>' . $label . ' ' . $objp->num_paiement . '</td>';
				if (! empty($conf->banque->enabled))
				{
					$bankaccountstatic->id = $objp->baid;
					$bankaccountstatic->ref = $objp->baref;
					$bankaccountstatic->label = $objp->baref;
					$bankaccountstatic->number = $objp->banumber;

					if (! empty($conf->accounting->enabled)) {
						$bankaccountstatic->account_number = $objp->account_number;

						$accountingjournal = new AccountingJournal($db);
						$accountingjournal->fetch($objp->fk_accountancy_journal);
						$bankaccountstatic->accountancy_journal = $accountingjournal->getNomUrl(0,1,1,'',1);
					}

					print '<td align="right">';
					if ($bankaccountstatic->id)
						print $bankaccountstatic->getNomUrl(1, 'transactions');
					print '</td>';
				}
				print '<td align="right">' . price($sign * $objp->amount) . '</td>';
				print '<td align="center">';
				if ($object->statut == Facture::STATUS_VALIDATED && $object->paye == 0 && $user->societe_id == 0)
				{
					print '<a href="'.$_SERVER["PHP_SELF"].'?id='.$object->id.'&action=deletepaiement&paiement_id='.$objp->rowid.'">';
					print img_delete();
					print '</a>';
				}
				print '</td>';
				print '</tr>';
				$i ++;
			}
		}
		/*else {
            print '<tr class="oddeven"><td colspan="' . $nbcols . '" class="opacitymedium">' . $langs->trans("None") . '</td><td></td><td></td></tr>';
        }*/
		// }
		$db->free($result);
	} else {
		dol_print_error($db);
	}

	if ($object->type != Facture::TYPE_CREDIT_NOTE) {
		// Total already paid
		print '<tr><td colspan="' . $nbcols . '" align="right">';
		if ($object->type != Facture::TYPE_DEPOSIT)
			print $langs->trans('AlreadyPaidNoCreditNotesNoDeposits');
		else
			print $langs->trans('AlreadyPaid');
		print ' :</td><td align="right"'.(($totalpaye > 0)?' class="amountalreadypaid"':'').'>' . price($totalpaye) . '</td><td>&nbsp;</td></tr>';

		$resteapayeraffiche = $resteapayer;
		$cssforamountpaymentcomplete = 'amountpaymentcomplete';

		// Loop on each credit note or deposit amount applied
		$creditnoteamount = 0;
		$depositamount = 0;
		$sql = "SELECT re.rowid, re.amount_ht, re.amount_tva, re.amount_ttc,";
		$sql .= " re.description, re.fk_facture_source";
		$sql .= " FROM " . MAIN_DB_PREFIX . "societe_remise_except as re";
		$sql .= " WHERE fk_facture = " . $object->id;
		$resql = $db->query($sql);
		if ($resql) {
			$num = $db->num_rows($resql);
			$i = 0;
			$invoice = new Facture($db);
			while ($i < $num) {
				$obj = $db->fetch_object($resql);
				$invoice->fetch($obj->fk_facture_source);
				print '<tr><td colspan="' . $nbcols . '" align="right">';
				if ($invoice->type == Facture::TYPE_CREDIT_NOTE)
					print $langs->trans("CreditNote") . ' ';
				if ($invoice->type == Facture::TYPE_DEPOSIT)
					print $langs->trans("Deposit") . ' ';
				print $invoice->getNomUrl(0);
				print ' :</td>';
				print '<td align="right">' . price($obj->amount_ttc) . '</td>';
				print '<td align="right">';
				print '<a href="' . $_SERVER["PHP_SELF"] . '?facid=' . $object->id . '&action=unlinkdiscount&discountid=' . $obj->rowid . '">' . img_delete() . '</a>';
				print '</td></tr>';
				$i ++;
				if ($invoice->type == Facture::TYPE_CREDIT_NOTE)
					$creditnoteamount += $obj->amount_ttc;
				if ($invoice->type == Facture::TYPE_DEPOSIT)
					$depositamount += $obj->amount_ttc;
			}
		} else {
			dol_print_error($db);
		}

		// Paye partiellement 'escompte'
		if (($object->statut == Facture::STATUS_CLOSED || $object->statut == Facture::STATUS_ABANDONED) && $object->close_code == 'discount_vat') {
			print '<tr><td colspan="' . $nbcols . '" align="right" class="nowrap">';
			print $form->textwithpicto($langs->trans("Discount") . ':', $langs->trans("HelpEscompte"), - 1);
			print '</td><td align="right">' . price(price2num($object->total_ttc - $creditnoteamount - $depositamount - $totalpaye, 'MT')) . '</td><td>&nbsp;</td></tr>';
			$resteapayeraffiche = 0;
			$cssforamountpaymentcomplete = 'amountpaymentneutral';
		}
		// Paye partiellement ou Abandon 'badcustomer'
		if (($object->statut == Facture::STATUS_CLOSED || $object->statut == Facture::STATUS_ABANDONED) && $object->close_code == 'badcustomer') {
			print '<tr><td colspan="' . $nbcols . '" align="right" class="nowrap">';
			print $form->textwithpicto($langs->trans("Abandoned") . ':', $langs->trans("HelpAbandonBadCustomer"), - 1);
			print '</td><td align="right">' . price(price2num($object->total_ttc - $creditnoteamount - $depositamount - $totalpaye, 'MT')) . '</td><td>&nbsp;</td></tr>';
			// $resteapayeraffiche=0;
			$cssforamountpaymentcomplete = 'amountpaymentneutral';
		}
		// Paye partiellement ou Abandon 'product_returned'
		if (($object->statut == Facture::STATUS_CLOSED || $object->statut == Facture::STATUS_ABANDONED) && $object->close_code == 'product_returned') {
			print '<tr><td colspan="' . $nbcols . '" align="right" class="nowrap">';
			print $form->textwithpicto($langs->trans("ProductReturned") . ':', $langs->trans("HelpAbandonProductReturned"), - 1);
			print '</td><td align="right">' . price(price2num($object->total_ttc - $creditnoteamount - $depositamount - $totalpaye, 'MT')) . '</td><td>&nbsp;</td></tr>';
			$resteapayeraffiche = 0;
			$cssforamountpaymentcomplete = 'amountpaymentneutral';
		}
		// Paye partiellement ou Abandon 'abandon'
		if (($object->statut == Facture::STATUS_CLOSED || $object->statut == Facture::STATUS_ABANDONED) && $object->close_code == 'abandon') {
			print '<tr><td colspan="' . $nbcols . '" align="right" class="nowrap">';
			$text = $langs->trans("HelpAbandonOther");
			if ($object->close_note)
				$text .= '<br><br><b>' . $langs->trans("Reason") . '</b>:' . $object->close_note;
			print $form->textwithpicto($langs->trans("Abandoned") . ':', $text, - 1);
			print '</td><td align="right">' . price(price2num($object->total_ttc - $creditnoteamount - $depositamount - $totalpaye, 'MT')) . '</td><td>&nbsp;</td></tr>';
			$resteapayeraffiche = 0;
			$cssforamountpaymentcomplete = 'amountpaymentneutral';
		}

		// Billed
		print '<tr><td colspan="' . $nbcols . '" align="right">' . $langs->trans("Billed") . ' :</td><td align="right">' . price($object->total_ttc) . '</td><td>&nbsp;</td></tr>';

		// Remainder to pay
		print '<tr><td colspan="' . $nbcols . '" align="right">';
		if ($resteapayeraffiche >= 0)
			print $langs->trans('RemainderToPay');
		else
			print $langs->trans('ExcessReceived');
		print ' :</td>';
		print '<td align="right"'.($resteapayeraffiche?' class="amountremaintopay"':(' class="'.$cssforamountpaymentcomplete.'"')).'>' . price($resteapayeraffiche) . '</td>';
		print '<td class="nowrap">&nbsp;</td></tr>';
	}
	else // Credit note
	{
		$cssforamountpaymentcomplete='';

		// Total already paid back
		print '<tr><td colspan="' . $nbcols . '" align="right">';
		print $langs->trans('AlreadyPaidBack');
		print ' :</td><td align="right">' . price($sign * $totalpaye) . '</td><td>&nbsp;</td></tr>';

		// Billed
		print '<tr><td colspan="' . $nbcols . '" align="right">' . $langs->trans("Billed") . ' :</td><td align="right">' . price($sign * $object->total_ttc) . '</td><td>&nbsp;</td></tr>';

		// Remainder to pay back
		print '<tr><td colspan="' . $nbcols . '" align="right">';
		if ($resteapayeraffiche <= 0)
			print $langs->trans('RemainderToPayBack');
		else
			print $langs->trans('ExcessPaydBack');
		print ' :</td>';
		print '<td align="right"'.($resteapayeraffiche?' class="amountremaintopayback"':(' class="'.$cssforamountpaymentcomplete.'"')).'>' . price($sign * $resteapayeraffiche) . '</td>';
		print '<td class="nowrap">&nbsp;</td></tr>';

		// Sold credit note
		// print '<tr><td colspan="'.$nbcols.'" align="right">'.$langs->trans('TotalTTC').' :</td>';
		// print '<td align="right" style="border: 1px solid;" bgcolor="#f0f0f0"><b>'.price($sign *
		// $object->total_ttc).'</b></td><td>&nbsp;</td></tr>';
	}

	print '</table>';
	print '</div>';

	// Margin Infos
	if (! empty($conf->margin->enabled)) {
		$formmargin->displayMarginInfos($object);
	}

	print '</div>';
	print '</div>';
	print '</div>';

	print '<div class="clearboth"></div><br>';

	if (! empty($conf->global->MAIN_DISABLE_CONTACTS_TAB)) {
		$blocname = 'contacts';
		$title = $langs->trans('ContactsAddresses');
		include DOL_DOCUMENT_ROOT . '/core/tpl/bloc_showhide.tpl.php';
	}

	if (! empty($conf->global->MAIN_DISABLE_NOTES_TAB)) {
		$blocname = 'notes';
		$title = $langs->trans('Notes');
		include DOL_DOCUMENT_ROOT . '/core/tpl/bloc_showhide.tpl.php';
	}

	// Lines
	$result = $object->getLinesArray();

	// Show global modifiers
	if (! empty($conf->global->INVOICE_USE_SITUATION))
	{
		if ($object->situation_cycle_ref && $object->statut == 0) {
			print '<div class="div-table-responsive">';

			print '<form name="updatealllines" id="updatealllines" action="' . $_SERVER['PHP_SELF'] . '?id=' . $object->id . '#updatealllines" method="POST">';
			print '<input type="hidden" name="token" value="' . $_SESSION['newtoken'] . '" />';
			print '<input type="hidden" name="action" value="updatealllines" />';
			print '<input type="hidden" name="id" value="' . $object->id . '" />';

			print '<table id="tablelines_all_progress" class="noborder noshadow" width="100%">';

			print '<tr class="liste_titre nodrag nodrop">';

			if (!empty($conf->global->MAIN_VIEW_LINE_NUMBER)) {
				print '<td align="center" width="5">&nbsp;</td>';
			}
			print '<td>' . $langs->trans('ModifyAllLines') . '</td>';
			print '<td align="right" width="50">&nbsp;</td>';
			print '<td align="right" width="80">&nbsp;</td>';
			if ($inputalsopricewithtax) print '<td align="right" width="80">&nbsp;</td>';
			print '<td align="right" width="50">&nbsp</td>';
			print '<td align="right" width="50">&nbsp</td>';
			print '<td align="right" width="50">' . $langs->trans('Progress') . '</td>';
			if (! empty($conf->margin->enabled) && empty($user->societe_id))
			{
				print '<td align="right" class="margininfos" width="80">&nbsp;</td>';
				if ((! empty($conf->global->DISPLAY_MARGIN_RATES) || ! empty($conf->global->DISPLAY_MARK_RATES)) && $user->rights->margins->liretous) {
					print '<td align="right" class="margininfos" width="50">&nbsp;</td>';
				}
			}
			print '<td align="right" width="50">&nbsp;</td>';
			print '<td>&nbsp;</td>';
			print '<td width="10">&nbsp;</td>';
			print '<td width="10">&nbsp;</td>';
			print "</tr>\n";

			if (!empty($conf->global->MAIN_VIEW_LINE_NUMBER)) {
				print '<td align="center" width="5">&nbsp;</td>';
			}
			print '<tr width="100%" class="nodrag nodrop">';
			print '<td>&nbsp;</td>';
			print '<td width="50">&nbsp;</td>';
			print '<td width="80">&nbsp;</td>';
			print '<td width="50">&nbsp;</td>';
			print '<td width="50">&nbsp;</td>';
			print '<td align="right" class="nowrap"><input type="text" size="1" value="" name="all_progress">%</td>';
			print '<td colspan="4" align="right"><input class="button" type="submit" name="all_percent" value="Modifier" /></td>';
			print '</tr>';

			print '</table>';

			print '</form>';

			print '</div>';
		}
	}

	print '	<form name="addproduct" id="addproduct" action="' . $_SERVER["PHP_SELF"] . '?id=' . $object->id . (($action != 'editline') ? '#addline' : '#line_' . GETPOST('lineid')) . '" method="POST">
	<input type="hidden" name="token" value="' . $_SESSION ['newtoken'] . '">
	<input type="hidden" name="action" value="' . (($action != 'editline') ? 'addline' : 'updateligne') . '">
	<input type="hidden" name="mode" value="">
	<input type="hidden" name="id" value="' . $object->id . '">
	';

	if (! empty($conf->use_javascript_ajax) && $object->statut == 0) {
		include DOL_DOCUMENT_ROOT . '/core/tpl/ajaxrow.tpl.php';
	}

	print '<div class="div-table-responsive-no-min">';
	print '<table id="tablelines" class="noborder noshadow" width="100%">';

	// Show object lines
	if (! empty($object->lines))
		$ret = $object->printObjectLines($action, $mysoc, $soc, $lineid, 1);

	// Form to add new line
	if ($object->statut == 0 && $user->rights->facture->creer && $action != 'valid' && $action != 'editline' && ($object->is_first() || !$object->situation_cycle_ref))
	{
	    if ($action != 'editline' && $action != 'selectlines')
		{
			// Add free products/services
			$object->formAddObjectLine(1, $mysoc, $soc);

			$parameters = array();
			$reshook = $hookmanager->executeHooks('formAddObjectLine', $parameters, $object, $action); // Note that $action and $object may have been modified by hook
		}
	}

	print "</table>\n";
	print "</div>";

	print "</form>\n";

	dol_fiche_end();


	// Actions buttons

	if ($action != 'prerelance' && $action != 'presend' && $action != 'valid' && $action != 'editline')
	{
		print '<div class="tabsAction">';

		$parameters = array();
		$reshook = $hookmanager->executeHooks('addMoreActionsButtons', $parameters, $object, $action); // Note that $action and $object may have been modified by hook
		if (empty($reshook)) {
			// Editer une facture deja validee, sans paiement effectue et pas exporte en compta
			if ($object->statut == Facture::STATUS_VALIDATED)
			{
				// On verifie si les lignes de factures ont ete exportees en compta et/ou ventilees
				$ventilExportCompta = $object->getVentilExportCompta();

				if ($ventilExportCompta == 0)
				{
					if (! empty($conf->global->INVOICE_CAN_ALWAYS_BE_EDITED) || ($resteapayer == $object->total_ttc && empty($object->paye)))
					{
						if (! $objectidnext && $object->is_last_in_cycle())
						{
							if ((empty($conf->global->MAIN_USE_ADVANCED_PERMS) && ! empty($user->rights->facture->creer))
		   						|| (! empty($conf->global->MAIN_USE_ADVANCED_PERMS) && ! empty($user->rights->facture->invoice_advance->unvalidate)))
							{
								print '<div class="inline-block divButAction"><a class="butAction'.($conf->use_javascript_ajax?' reposition':'').'" href="' . $_SERVER['PHP_SELF'] . '?facid=' . $object->id . '&amp;action=modif">' . $langs->trans('Modify') . '</a></div>';
							} else {
								print '<div class="inline-block divButAction"><span class="butActionRefused" title="' . $langs->trans("NotEnoughPermissions") . '">' . $langs->trans('Modify') . '</span></div>';
							}
						} else if (!$object->is_last_in_cycle()) {
							print '<div class="inline-block divButAction"><span class="butActionRefused" title="' . $langs->trans("NotLastInCycle") . '">' . $langs->trans('Modify') . '</span></div>';
						} else {
							print '<div class="inline-block divButAction"><span class="butActionRefused" title="' . $langs->trans("DisabledBecauseReplacedInvoice") . '">' . $langs->trans('Modify') . '</span></div>';
						}
					}
				}
				else
				{
					print '<div class="inline-block divButAction"><span class="butActionRefused" title="' . $langs->trans("DisabledBecauseDispatchedInAccounting") . '">' . $langs->trans('Modify') . '</span></div>';
				}
			}

			$discount = new DiscountAbsolute($db);
			$result = $discount->fetch(0, $object->id);

			// Reopen a standard paid invoice
			if ((($object->type == Facture::TYPE_STANDARD || $object->type == Facture::TYPE_REPLACEMENT)
				|| ($object->type == Facture::TYPE_CREDIT_NOTE && empty($discount->id))
				|| ($object->type == Facture::TYPE_DEPOSIT && empty($discount->id)))
				&& ($object->statut == 2 || $object->statut == 3 || ($object->statut == 1 && $object->paye == 1))   // Condition ($object->statut == 1 && $object->paye == 1) should not happened but can be found due to corrupted data
				&& ((empty($conf->global->MAIN_USE_ADVANCED_PERMS) && $user->rights->facture->creer) || (!empty($conf->global->MAIN_USE_ADVANCED_PERMS) && $user->rights->facture->invoice_advance->reopen)))				// A paid invoice (partially or completely)
			{
				if (! $objectidnext && $object->close_code != 'replaced') 				// Not replaced by another invoice
				{
					print '<div class="inline-block divButAction"><a class="butAction'.($conf->use_javascript_ajax?' reposition':'').'" href="' . $_SERVER['PHP_SELF'] . '?facid=' . $object->id . '&amp;action=reopen">' . $langs->trans('ReOpen') . '</a></div>';
				} else {
					print '<div class="inline-block divButAction"><span class="butActionRefused" title="' . $langs->trans("DisabledBecauseReplacedInvoice") . '">' . $langs->trans('ReOpen') . '</span></div>';
				}
			}

			// Validate
			if ($object->statut == Facture::STATUS_DRAFT && count($object->lines) > 0 && ((($object->type == Facture::TYPE_STANDARD || $object->type == Facture::TYPE_REPLACEMENT || $object->type == Facture::TYPE_DEPOSIT || $object->type == Facture::TYPE_PROFORMA || $object->type == Facture::TYPE_SITUATION) && (! empty($conf->global->FACTURE_ENABLE_NEGATIVE) || $object->total_ttc >= 0)) || ($object->type == Facture::TYPE_CREDIT_NOTE && $object->total_ttc <= 0))) {
				if ((empty($conf->global->MAIN_USE_ADVANCED_PERMS) && ! empty($user->rights->facture->creer))
		  		|| (! empty($conf->global->MAIN_USE_ADVANCED_PERMS) && ! empty($user->rights->facture->invoice_advance->validate)))
				{
					print '<div class="inline-block divButAction"><a class="butAction'.($conf->use_javascript_ajax?' reposition':'').'" href="' . $_SERVER["PHP_SELF"] . '?facid=' . $object->id . '&amp;action=valid">' . $langs->trans('Validate') . '</a></div>';
				}
			}

			// Send by mail
			if (($object->statut == Facture::STATUS_VALIDATED || $object->statut == Facture::STATUS_CLOSED) || ! empty($conf->global->FACTURE_SENDBYEMAIL_FOR_ALL_STATUS)) {
				if ($objectidnext) {
					print '<div class="inline-block divButAction"><span class="butActionRefused" title="' . $langs->trans("DisabledBecauseReplacedInvoice") . '">' . $langs->trans('SendMail') . '</span></div>';
				} else {
					if (empty($conf->global->MAIN_USE_ADVANCED_PERMS) || $user->rights->facture->invoice_advance->send) {
						print '<div class="inline-block divButAction"><a class="butAction" href="' . $_SERVER['PHP_SELF'] . '?facid=' . $object->id . '&action=presend&mode=init#formmailbeforetitle">' . $langs->trans('SendMail') . '</a></div>';
					} else
						print '<div class="inline-block divButAction"><a class="butActionRefused" href="#">' . $langs->trans('SendMail') . '</a></div>';
				}
			}

			// Request a direct debit order
			if ($object->statut > Facture::STATUS_DRAFT && $object->paye == 0 && $num == 0)
			{
				if ($resteapayer > 0)
				{
					if ($user->rights->prelevement->bons->creer)
					{
						if (! $objectidnext && $object->close_code != 'replaced') 				// Not replaced by another invoice
						{
							print '<a class="butAction" href="'.DOL_URL_ROOT.'/compta/facture/prelevement.php?facid='.$object->id.'" title="'.dol_escape_htmltag($langs->trans("MakeWithdrawRequest")).'">'.$langs->trans("MakeWithdrawRequest").'</a>';
						} else {
							print '<div class="inline-block divButAction"><span class="butActionRefused" title="' . $langs->trans("DisabledBecauseReplacedInvoice") . '">' . $langs->trans('MakeWithdrawRequest') . '</span></div>';
						}
					}
					else
					{
						//print '<a class="butActionRefused" href="#" title="'.dol_escape_htmltag($langs->trans("NotEnoughPermissions")).'">'.$langs->trans("MakeWithdrawRequest").'</a>';
					}
				}
				else
				{
					//print '<a class="butActionRefused" href="#" title="'.dol_escape_htmltag($langs->trans("AmountMustBePositive")).'">'.$langs->trans("MakeWithdrawRequest").'</a>';
				}
			}

			// Create payment
			if ($object->type != Facture::TYPE_CREDIT_NOTE && $object->statut == 1 && $object->paye == 0 && $user->rights->facture->paiement) {
				if ($objectidnext) {
					print '<div class="inline-block divButAction"><span class="butActionRefused" title="' . $langs->trans("DisabledBecauseReplacedInvoice") . '">' . $langs->trans('DoPayment') . '</span></div>';
				} else {
					//if ($resteapayer == 0) {		// Sometimes we can receive more, so we accept to enter more and will offer a button to convert into discount (but it is not a credit note, just a prepayment done)
					//	print '<div class="inline-block divButAction"><span class="butActionRefused" title="' . $langs->trans("DisabledBecauseRemainderToPayIsZero") . '">' . $langs->trans('DoPayment') . '</span></div>';
					//} else {
						print '<div class="inline-block divButAction"><a class="butAction" href="'. DOL_URL_ROOT .'/compta/paiement.php?facid=' . $object->id . '&amp;action=create&amp;accountid='.$object->fk_account.'">' . $langs->trans('DoPayment') . '</a></div>';
					//}
				}
			}

			// Reverse back money or convert to reduction
			if ($object->type == Facture::TYPE_CREDIT_NOTE || $object->type == Facture::TYPE_DEPOSIT || $object->type == Facture::TYPE_STANDARD) {
				// For credit note only
				if ($object->type == Facture::TYPE_CREDIT_NOTE && $object->statut == 1 && $object->paye == 0 && $user->rights->facture->paiement)
				{
					if ($resteapayer == 0)
					{
						print '<div class="inline-block divButAction"><span class="butActionRefused" title="'.$langs->trans("DisabledBecauseRemainderToPayIsZero").'">'.$langs->trans('DoPaymentBack').'</span></div>';
					}
					else
					{
						print '<div class="inline-block divButAction"><a class="butAction" href="'. DOL_URL_ROOT .'/compta/paiement.php?facid='.$object->id.'&amp;action=create&amp;accountid='.$object->fk_account.'">'.$langs->trans('DoPaymentBack').'</a></div>';
					}
				}

				// For standard invoice with excess received
				if ($object->type == Facture::TYPE_STANDARD && empty($object->paye) && ($object->total_ttc - $totalpaye - $totalcreditnotes - $totaldeposits) < 0 && $user->rights->facture->creer && empty($discount->id))
				{
					print '<div class="inline-block divButAction"><a class="butAction'.($conf->use_javascript_ajax?' reposition':'').'" href="'.$_SERVER["PHP_SELF"].'?facid='.$object->id.'&amp;action=converttoreduc">'.$langs->trans('ConvertExcessReceivedToReduc').'</a></div>';
				}
				// For credit note
				if ($object->type == Facture::TYPE_CREDIT_NOTE && $object->statut == 1 && $object->paye == 0 && $user->rights->facture->creer && $object->getSommePaiement() == 0) {
					print '<div class="inline-block divButAction"><a class="butAction'.($conf->use_javascript_ajax?' reposition':'').'" href="' . $_SERVER["PHP_SELF"] . '?facid=' . $object->id . '&amp;action=converttoreduc">' . $langs->trans('ConvertToReduc') . '</a></div>';
				}
				// For deposit invoice
				if ($object->type == Facture::TYPE_DEPOSIT && $user->rights->facture->creer && $object->statut > 0 && empty($discount->id))
				{
					print '<div class="inline-block divButAction"><a class="butAction'.($conf->use_javascript_ajax?' reposition':'').'" href="'.$_SERVER["PHP_SELF"].'?facid='.$object->id.'&amp;action=converttoreduc">'.$langs->trans('ConvertToReduc').'</a></div>';
				}
			}

			// Classify paid
			if ($object->statut == 1 && $object->paye == 0 && $user->rights->facture->paiement && (($object->type != Facture::TYPE_CREDIT_NOTE && $object->type != Facture::TYPE_DEPOSIT && $resteapayer <= 0) || ($object->type == Facture::TYPE_CREDIT_NOTE && $resteapayer >= 0))
				|| ($object->type == Facture::TYPE_DEPOSIT && $object->paye == 0 && $object->total_ttc > 0 && $resteapayer == 0 && $user->rights->facture->paiement && empty($discount->id))
			)
			{
				print '<div class="inline-block divButAction"><a class="butAction'.($conf->use_javascript_ajax?' reposition':'').'" href="'.$_SERVER['PHP_SELF'].'?facid='.$object->id.'&amp;action=paid">'.$langs->trans('ClassifyPaid').'</a></div>';
			}

			// Classify 'closed not completely paid' (possible si validee et pas encore classee payee)

			if ($object->statut == 1 && $object->paye == 0 && $resteapayer > 0 && $user->rights->facture->paiement)
			{
				if ($totalpaye > 0 || $totalcreditnotes > 0)
				{
					// If one payment or one credit note was linked to this invoice
					print '<div class="inline-block divButAction"><a class="butAction'.($conf->use_javascript_ajax?' reposition':'').'" href="' . $_SERVER['PHP_SELF'] . '?facid=' . $object->id . '&amp;action=paid">' . $langs->trans('ClassifyPaidPartially') . '</a></div>';
				}
				else
				{
					if ( empty($conf->global->INVOICE_CAN_NEVER_BE_CANCELED))
					{
						if ($objectidnext)
						{
							print '<div class="inline-block divButAction"><span class="butActionRefused" title="' . $langs->trans("DisabledBecauseReplacedInvoice") . '">' . $langs->trans('ClassifyCanceled') . '</span></div>';
						}
						else
						{
							print '<div class="inline-block divButAction"><a class="butAction'.($conf->use_javascript_ajax?' reposition':'').'" href="' . $_SERVER['PHP_SELF'] . '?facid=' . $object->id . '&amp;action=canceled">' . $langs->trans('ClassifyCanceled') . '</a></div>';
						}
					}
				}
			}

			// Clone
			if (($object->type == Facture::TYPE_STANDARD || $object->type == Facture::TYPE_DEPOSIT || $object->type == Facture::TYPE_PROFORMA) && $user->rights->facture->creer)
			{
				print '<div class="inline-block divButAction"><a class="butAction'.($conf->use_javascript_ajax?' reposition':'').'" href="' . $_SERVER['PHP_SELF'] . '?facid=' . $object->id . '&amp;action=clone&amp;object=invoice">' . $langs->trans("ToClone") . '</a></div>';
			}

			// Clone as predefined / Create template
			if (($object->type == Facture::TYPE_STANDARD || $object->type == Facture::TYPE_DEPOSIT || $object->type == Facture::TYPE_PROFORMA) && $object->statut == 0 && $user->rights->facture->creer)
			{
				if (! $objectidnext && count($object->lines) > 0)
				{
					print '<div class="inline-block divButAction"><a class="butAction" href="'.DOL_URL_ROOT.'/compta/facture/fiche-rec.php?facid=' . $object->id . '&amp;action=create">' . $langs->trans("ChangeIntoRepeatableInvoice") . '</a></div>';
				}
			}

			// Create a credit note
			if (($object->type == Facture::TYPE_STANDARD || $object->type == Facture::TYPE_DEPOSIT || $object->type == Facture::TYPE_PROFORMA) && $object->statut > 0 && $user->rights->facture->creer)
			{
				if (! $objectidnext)
				{
					print '<div class="inline-block divButAction"><a class="butAction" href="' . $_SERVER['PHP_SELF'] . '?socid=' . $object->socid .'&amp;fac_avoir=' . $object->id . '&amp;action=create&amp;type=2'.($object->fk_project > 0 ? '&amp;projectid='.$object->fk_project : '').'">' . $langs->trans("CreateCreditNote") . '</a></div>';
				}
			}

			// For situation invoice with excess received
			if ($object->statut > Facture::STATUS_DRAFT
			    && ($object->total_ttc - $totalpaye - $totalcreditnotes - $totaldeposits) > 0
			    && $user->rights->facture->creer
			    && !$objectidnext
			    && $object->is_last_in_cycle()
			    && $conf->global->INVOICE_USE_SITUATION_CREDIT_NOTE
			    )
			{
			    if ((empty($conf->global->MAIN_USE_ADVANCED_PERMS) && ! empty($user->rights->facture->creer))
			        || (! empty($conf->global->MAIN_USE_ADVANCED_PERMS) && ! empty($user->rights->facture->invoice_advance->unvalidate)))
			    {
			        print '<div class="inline-block divButAction"><a class="butAction" href="' . $_SERVER['PHP_SELF'] . '?socid=' . $object->socid .'&amp;fac_avoir=' . $object->id . '&amp;invoiceAvoirWithLines=1&amp;action=create&amp;type=2'.($object->fk_project > 0 ? '&amp;projectid='.$object->fk_project : '').'">' . $langs->trans("CreateCreditNote") . '</a></div>';
			    } else {
			        print '<div class="inline-block divButAction"><span class="butActionRefused" title="' . $langs->trans("NotEnoughPermissions") . '">' . $langs->trans("CreateCreditNote") . '</span></div>';
			    }
			}

			// remove situation from cycle
			if ($object->statut > Facture::STATUS_DRAFT
			    && $object->type == Facture::TYPE_SITUATION
			    && $user->rights->facture->creer
			    && !$objectidnext
			    && $object->situation_counter > 1
			    && $object->is_last_in_cycle()
			    && ((empty($conf->global->MAIN_USE_ADVANCED_PERMS) && ! empty($user->rights->facture->creer))
			        || (! empty($conf->global->MAIN_USE_ADVANCED_PERMS) && ! empty($user->rights->facture->invoice_advance->unvalidate)))
			    )
			{
			    if(($object->total_ttc - $totalcreditnotes  ) == 0 )
			    {
			        print '<div class="inline-block divButAction"><a id="butSituationOut" class="butAction" href="' . $_SERVER['PHP_SELF'] . '?facid=' . $object->id . '&amp;action=situationout">' . $langs->trans("RemoveSituationFromCycle") . '</a></div>';
			    }
			    else
			    {
			        print '<div class="inline-block divButAction"><a id="butSituationOutRefused" class="butActionRefused" href="#" title="' . $langs->trans("DisabledBecauseNotEnouthCreditNote") . '" >' . $langs->trans("RemoveSituationFromCycle") . '</a></div>';
			    }
			}

			// Create next situation invoice
			if ($user->rights->facture->creer && ($object->type == 5) && ($object->statut == 1 || $object->statut == 2)) {
				if ($object->is_last_in_cycle() && $object->situation_final != 1) {
					print '<div class="inline-block divButAction"><a class="butAction" href="' . $_SERVER['PHP_SELF'] . '?action=create&amp;type=5&amp;origin=facture&amp;originid=' . $object->id . '&amp;socid=' . $object->socid . '" >' . $langs->trans('CreateNextSituationInvoice') . '</a></div>';
				} else if (!$object->is_last_in_cycle()) {
					print '<div class="inline-block divButAction"><a class="butActionRefused" href="#" title="' . $langs->trans("DisabledBecauseNotLastInCycle") . '">' . $langs->trans('CreateNextSituationInvoice') . '</a></div>';
				} else {
					print '<div class="inline-block divButAction"><a class="butActionRefused" href="#" title="' . $langs->trans("DisabledBecauseFinal") . '">' . $langs->trans('CreateNextSituationInvoice') . '</a></div>';
				}
			}

			// Delete
			if ($user->rights->facture->supprimer)
			{
				$isErasable = $object->is_erasable();
				//var_dump($isErasable);
				if ($isErasable == -4) {
					print '<div class="inline-block divButAction"><a class="butActionRefused" href="#" title="' . $langs->trans("DisabledBecausePayments") . '">' . $langs->trans('Delete') . '</a></div>';
				}
				elseif ($isErasable == -3) {
					print '<div class="inline-block divButAction"><a class="butActionRefused" href="#" title="' . $langs->trans("DisabledBecauseNotLastSituationInvoice") . '">' . $langs->trans('Delete') . '</a></div>';
				}
				elseif ($isErasable == -2) {
					print '<div class="inline-block divButAction"><a class="butActionRefused" href="#" title="' . $langs->trans("DisabledBecauseNotLastInvoice") . '">' . $langs->trans('Delete') . '</a></div>';
				}
				elseif ($isErasable == -1) {
					print '<div class="inline-block divButAction"><a class="butActionRefused" href="#" title="' . $langs->trans("DisabledBecauseDispatchedInBookkeeping") . '">' . $langs->trans('Delete') . '</a></div>';
				}
				elseif ($isErasable <= 0)	// Any other cases
				{
					print '<div class="inline-block divButAction"><a class="butActionRefused" href="#" title="' . $langs->trans("DisabledBecauseNotErasable") . '">' . $langs->trans('Delete') . '</a></div>';
				}
				elseif ($objectidnext)
				{
					print '<div class="inline-block divButAction"><a class="butActionRefused" href="#" title="' . $langs->trans("DisabledBecauseReplacedInvoice") . '">' . $langs->trans('Delete') . '</a></div>';
				}
				else
				{
					print '<div class="inline-block divButAction"><a class="butActionDelete'.($conf->use_javascript_ajax?' reposition':'').'" href="' . $_SERVER["PHP_SELF"] . '?facid=' . $object->id . '&amp;action=delete">' . $langs->trans('Delete') . '</a></div>';
				}
			} else {
				print '<div class="inline-block divButAction"><a class="butActionRefused" href="#" title="' . $langs->trans("NotAllowed") . '">' . $langs->trans('Delete') . '</a></div>';
			}
		}
		print '</div>';
	}

	// Select mail models is same action as presend
	if (GETPOST('modelselected','alpha')) {
		$action = 'presend';
	}
	if ($action != 'prerelance' && $action != 'presend')
	{
		print '<div class="fichecenter"><div class="fichehalfleft">';
		print '<a name="builddoc"></a>'; // ancre

		// Documents generes
		$filename = dol_sanitizeFileName($object->ref);
		$filedir = $conf->facture->dir_output . '/' . dol_sanitizeFileName($object->ref);
		$urlsource = $_SERVER['PHP_SELF'] . '?facid=' . $object->id;
		$genallowed = $user->rights->facture->lire;
		$delallowed = $user->rights->facture->creer;

		print $formfile->showdocuments('facture', $filename, $filedir, $urlsource, $genallowed, $delallowed, $object->modelpdf, 1, 0, 0, 28, 0, '', '', '', $soc->default_lang);
		$somethingshown = $formfile->numoffiles;

		// Show links to link elements
		$linktoelem = $form->showLinkToObjectBlock($object, null, array('invoice'));

		$compatibleImportElementsList = false;
		if($user->rights->facture->creer
		    && $object->statut == Facture::STATUS_DRAFT
		    && ($object->type == Facture::TYPE_STANDARD || $object->type == Facture::TYPE_REPLACEMENT || $object->type == Facture::TYPE_DEPOSIT || $object->type == Facture::TYPE_PROFORMA || $object->type == Facture::TYPE_SITUATION) )
		{
		    $compatibleImportElementsList = array('commande','propal'); // import from linked elements
		}
		$somethingshown = $form->showLinkedObjectBlock($object, $linktoelem,$compatibleImportElementsList);


		// Show online payment link
		$useonlinepayment = (! empty($conf->paypal->enabled) || ! empty($conf->stripe->enabled) || ! empty($conf->paybox->enabled));

		if ($object->statut != Facture::STATUS_DRAFT && $useonlinepayment)
		{
			print '<br><!-- Link to pay -->'."\n";
			require_once DOL_DOCUMENT_ROOT.'/core/lib/payments.lib.php';
			print showOnlinePaymentUrl('invoice', $object->ref).'<br>';
		}

		// Show direct download link
		if ($object->statut != Facture::STATUS_DRAFT && ! empty($conf->global->INVOICE_ALLOW_EXTERNAL_DOWNLOAD))
		{
			print '<br><!-- Link to download main doc -->'."\n";
			print showDirectDownloadLink($object).'<br>';
		}

		print '</div><div class="fichehalfright"><div class="ficheaddleft">';

		// List of actions on element
		include_once DOL_DOCUMENT_ROOT . '/core/class/html.formactions.class.php';
		$formactions = new FormActions($db);
		$somethingshown = $formactions->showactions($object, 'invoice', $socid, 1);

		print '</div></div></div>';
	}


	// Presend form
	$modelmail='facture_send';
	$defaulttopic='SendBillRef';
	$diroutput = $conf->facture->dir_output;
	$trackid = 'inv'.$object->id;

	include DOL_DOCUMENT_ROOT.'/core/tpl/card_presend.tpl.php';
}

// End of page
llxFooter();
$db->close();<|MERGE_RESOLUTION|>--- conflicted
+++ resolved
@@ -2432,11 +2432,7 @@
 
 	        if($error)
 	        {
-<<<<<<< HEAD
-	            setEventMessage($langs->trans('ErrorsOnXLines',$error), 'errors');
-=======
 	            setEventMessages($langs->trans('ErrorsOnXLines',$error), null, 'errors');
->>>>>>> e8f85084
 	        }
 	    }
 	}
@@ -3895,17 +3891,10 @@
 	print "</td>";
 	print '</tr>';
 
-<<<<<<< HEAD
-
-
-
-
-=======
-
-
-
-
->>>>>>> e8f85084
+
+
+
+
 
 	// Incoterms
 	if (!empty($conf->incoterm->enabled))
