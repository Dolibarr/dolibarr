--- conflicted
+++ resolved
@@ -315,17 +315,13 @@
 		// Validation
 		$object->fetch($id);
 
-<<<<<<< HEAD
-		if (getDolGlobalString('INVOICE_CHECK_POSTERIOR_DATE')) {
-=======
 		if ((preg_match('/^[\(]?PROV/i', $object->ref) || empty($object->ref)) &&	// empty should not happened, but when it occurs, the test save life
-			!empty($conf->global->FAC_FORCE_DATE_VALIDATION)								// If option enabled, we force invoice date
+			getDolGlobalString('FAC_FORCE_DATE_VALIDATION')								// If option enabled, we force invoice date
 		) {
 			$object->date = dol_now();
 		}
 
-		if (!empty($conf->global-> INVOICE_CHECK_POSTERIOR_DATE)) {
->>>>>>> 9b8d0096
+		if (getDolGlobalString('INVOICE_CHECK_POSTERIOR_DATE')) {
 			$last_of_type = $object->willBeLastOfSameType(true);
 			if (empty($object->date_validation) && !$last_of_type[0]) {
 				setEventMessages($langs->transnoentities("ErrorInvoiceIsNotLastOfSameType", $object->ref, dol_print_date($object->date, 'day'), dol_print_date($last_of_type[1], 'day')), null, 'errors');
