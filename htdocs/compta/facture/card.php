--- conflicted
+++ resolved
@@ -952,7 +952,7 @@
 					}
 
 					$discount->tva_tx = abs($tva_tx);
-					$discount->vat_src_code = $vat_src_code;
+					$discount->vat_src_code =$vat_src_code;
 
 					$result = $discount->create($user);
 					if ($result < 0)
@@ -1570,7 +1570,7 @@
 								// If we create a deposit with all lines and a percent, we change amount
 								if ($_POST['type'] == Facture::TYPE_DEPOSIT && $typeamount == 'variablealllines') {
 									if (is_array($lines)) {
-										foreach($lines as $line) {
+										foreach ($lines as $line) {
 											// We keep ->subprice and ->pa_ht, but we change the qty
 											$line->qty = price2num($line->qty * $valuedeposit / 100, 'MS');
 										}
@@ -1768,7 +1768,7 @@
 					// retained warranty
 					if(!empty($conf->global->INVOICE_USE_RETAINED_WARRANTY))
 					{
-					    $retained_warranty = GETPOST('retained_warranty');
+					    $retained_warranty = GETPOST('retained_warranty', 'int');
 					    if(price2num($retained_warranty) > 0)
 					    {
 					        $object->retained_warranty  = price2num($retained_warranty);
@@ -1776,11 +1776,15 @@
 
 					    if(GETPOST('retained_warranty_fk_cond_reglement', 'int') > 0)
 					    {
-					        $object->retained_warranty_fk_cond_reglement  = GETPOST('retained_warranty_fk_cond_reglement', 'int');
+                			$object->retained_warranty_fk_cond_reglement = GETPOST('retained_warranty_fk_cond_reglement', 'int');
 					    }
 
+				        $retained_warranty_date_limit = GETPOST('retained_warranty_date_limit');
+				        if (!empty($retained_warranty_date_limit) && $db->jdate($retained_warranty_date_limit)) {
+				            $object->retained_warranty_date_limit = $db->jdate($retained_warranty_date_limit);
+				        }
 					    $object->retained_warranty_date_limit = !empty($object->retained_warranty_date_limit) ? $object->retained_warranty_date_limit : $object->calculate_date_lim_reglement($object->retained_warranty_fk_cond_reglement);
-					}
+                	}
 
 					foreach ($object->lines as $i => &$line)
 					{
@@ -2619,16 +2623,11 @@
                     $pa_ht = $originLine->pa_ht;
                     $label = $originLine->label;
                     $array_options = $originLine->array_options;
-                    if ($object->type == Facture::TYPE_SITUATION) {
+                    if($object->type == Facture::TYPE_SITUATION){
                         $situation_percent = 0;
                     }
-<<<<<<< HEAD
                     else{
-                    	$situation_percent = 100;
-=======
-                    else {
                         $situation_percent = 100;
->>>>>>> 8363b1a5
                     }
                     $fk_prev_id = '';
                     $fk_unit = $originLine->fk_unit;
@@ -3390,28 +3389,18 @@
 
 	if($conf->global->INVOICE_USE_RETAINED_WARRANTY){
 	        $rwStyle = 'display:none;';
-		if(in_array(GETPOST('type', 'int'), $retainedWarrantyInvoiceAvailableType)){
-			$rwStyle = '';
-		}
+			if(in_array(GETPOST('type', 'int'), $retainedWarrantyInvoiceAvailableType)){
+	            $rwStyle = '';
+	        }
 
 	        $retained_warranty = GETPOST('retained_warranty', 'int');
-<<<<<<< HEAD
-		if(empty($retained_warranty)){
-			if(!empty($objectsrc->retained_warranty)){ // use previous situation value
-				$retained_warranty = $objectsrc->retained_warranty;
-			}else{
-				$retained_warranty = $conf->global->INVOICE_SITUATION_DEFAULT_RETAINED_WARRANTY_PERCENT;
-			}
-		}
-=======
-	        if (empty($retained_warranty)) {
-                if (!empty($objectsrc->retained_warranty)) { // use previous situation value
+	        if(empty($retained_warranty)){
+                if(!empty($objectsrc->retained_warranty)){ // use previous situation value
                     $retained_warranty = $objectsrc->retained_warranty;
-                } else {
+                }else{
                     $retained_warranty = $conf->global->INVOICE_SITUATION_DEFAULT_RETAINED_WARRANTY_PERCENT;
                 }
             }
->>>>>>> 8363b1a5
 
 	        print '<tr class="retained-warranty-line" style="'.$rwStyle.'" ><td class="nowrap">'.$langs->trans('RetainedWarranty').'</td><td colspan="2">';
 	        print '<input id="new-situation-invoice-retained-warranty" name="retained_warranty" type="number" value="'.$retained_warranty.'" step="0.01" min="0" max="100" />%';
@@ -3419,11 +3408,11 @@
 	        // Retained warranty payment term
 	        print '<tr class="retained-warranty-line" style="'.$rwStyle.'" ><td class="nowrap">'.$langs->trans('PaymentConditionsShortRetainedWarranty').'</td><td colspan="2">';
 	        $retained_warranty_fk_cond_reglement = GETPOST('retained_warranty_fk_cond_reglement', 'int');
-	        if (empty($retained_warranty_fk_cond_reglement)) {
+	        if(empty($retained_warranty_fk_cond_reglement)){
                 $retained_warranty_fk_cond_reglement = $conf->global->INVOICE_SITUATION_DEFAULT_RETAINED_WARRANTY_COND_ID;
-                if (!empty($objectsrc->retained_warranty_fk_cond_reglement)) { // use previous situation value
+                if(!empty($objectsrc->retained_warranty_fk_cond_reglement)){ // use previous situation value
                     $retained_warranty_fk_cond_reglement = $objectsrc->retained_warranty_fk_cond_reglement;
-                } else {
+                }else{
                     $retained_warranty_fk_cond_reglement = $conf->global->INVOICE_SITUATION_DEFAULT_RETAINED_WARRANTY_COND_ID;
                 }
             }
@@ -4362,10 +4351,10 @@
 
 	if(!empty($object->retained_warranty) || !empty($conf->global->INVOICE_USE_RETAINED_WARRANTY)) {
 
-	    $displayWarranty = true;
+        $displayWarranty = true;
 		if(!in_array($object->type, $retainedWarrantyInvoiceAvailableType) && empty($object->retained_warranty)){
-	         $displayWarranty = false;
-	    }
+			$displayWarranty = false;
+		}
 
 		if($displayWarranty)
 		{
@@ -5038,7 +5027,7 @@
 	}
 
 	print '	<form name="addproduct" id="addproduct" action="'.$_SERVER["PHP_SELF"].'?id='.$object->id.(($action != 'editline') ? '#addline' : '#line_'.GETPOST('lineid')).'" method="POST">
-	<input type="hidden" name="token" value="' . newToken() . '">
+	<input type="hidden" name="token" value="' . newToken().'">
 	<input type="hidden" name="action" value="' . (($action != 'editline') ? 'addline' : 'updateline').'">
 	<input type="hidden" name="mode" value="">
 	<input type="hidden" name="id" value="' . $object->id.'">
