--- conflicted
+++ resolved
@@ -4657,15 +4657,11 @@
 	}
 	$morehtmlref .= '</div>';
 
-<<<<<<< HEAD
-	$object->totalpaid = $totalpaid + $totalcreditnotes + $totaldeposits; // To give a chance to dol_banner_tab to use already paid amount to show correct status
-=======
 	$object->totalpaid = $totalpaid; // To give a chance to dol_banner_tab to use already paid amount to show correct status
 	$object->totalcreditnotes = $totalcreditnotes;
 	$object->totaldeposits = $totaldeposits;
 	$object->remaintopay = price2num($object->invoice->total_ttc - $object->invoice->totalpaid - $object->invoice->totalcreditnotes - $object->invoice->totaldeposits, 'MT');
 
->>>>>>> e437d151
 	dol_banner_tab($object, 'ref', $linkback, 1, 'ref', 'ref', $morehtmlref, '', 0, '', '');
 
 	// Call Hook tabContentViewInvoice
