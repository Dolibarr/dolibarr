<?php
/* Copyright (C) 2002-2006  Rodolphe Quiedeville    <rodolphe@quiedeville.org>
 * Copyright (C) 2004       Eric Seigne             <eric.seigne@ryxeo.com>
 * Copyright (C) 2004-2020  Laurent Destailleur     <eldy@users.sourceforge.net>
 * Copyright (C) 2005       Marc Barilley / Ocebo   <marc@ocebo.com>
 * Copyright (C) 2005-2015  Regis Houssin           <regis.houssin@inodbox.com>
 * Copyright (C) 2006       Andre Cianfarani        <acianfa@free.fr>
 * Copyright (C) 2010-2015  Juanjo Menent           <jmenent@2byte.es>
 * Copyright (C) 2012-2013  Christophe Battarel     <christophe.battarel@altairis.fr>
 * Copyright (C) 2012-2013  Cédric Salvador         <csalvador@gpcsolutions.fr>
 * Copyright (C) 2012-2014  Raphaël Doursenaud      <rdoursenaud@gpcsolutions.fr>
 * Copyright (C) 2013       Jean-Francois FERRY     <jfefe@aternatik.fr>
 * Copyright (C) 2013-2014  Florian Henry           <florian.henry@open-concept.pro>
 * Copyright (C) 2013       Cédric Salvador         <csalvador@gpcsolutions.fr>
 * Copyright (C) 2014-2019  Ferran Marcet           <fmarcet@2byte.es>
 * Copyright (C) 2015-2016  Marcos García           <marcosgdf@gmail.com>
 * Copyright (C) 2018-2021  Frédéric France         <frederic.france@netlogic.fr>
 * Copyright (C) 2022       Gauthier VERDOL         <gauthier.verdol@atm-consulting.fr>
 *
 * This program is free software; you can redistribute it and/or modify
 * it under the terms of the GNU General Public License as published by
 * the Free Software Foundation; either version 3 of the License, or
 * (at your option) any later version.
 *
 * This program is distributed in the hope that it will be useful,
 * but WITHOUT ANY WARRANTY; without even the implied warranty of
 * MERCHANTABILITY or FITNESS FOR A PARTICULAR PURPOSE.  See the
 * GNU General Public License for more details.
 *
 * You should have received a copy of the GNU General Public License
 * along with this program. If not, see <https://www.gnu.org/licenses/>.
 */

/**
 * \file 	htdocs/compta/facture/card.php
 * \ingroup facture
 * \brief 	Page to create/see an invoice
 */

// Libraries
require '../../main.inc.php';
require_once DOL_DOCUMENT_ROOT.'/compta/facture/class/facture.class.php';
require_once DOL_DOCUMENT_ROOT.'/compta/facture/class/facture-rec.class.php';
require_once DOL_DOCUMENT_ROOT.'/compta/bank/class/account.class.php';
require_once DOL_DOCUMENT_ROOT.'/compta/paiement/class/paiement.class.php';

require_once DOL_DOCUMENT_ROOT.'/core/modules/facture/modules_facture.php';
require_once DOL_DOCUMENT_ROOT.'/core/class/discount.class.php';
require_once DOL_DOCUMENT_ROOT.'/core/class/html.formfile.class.php';
require_once DOL_DOCUMENT_ROOT.'/core/class/html.formother.class.php';
require_once DOL_DOCUMENT_ROOT.'/core/class/html.formmargin.class.php';
require_once DOL_DOCUMENT_ROOT.'/core/lib/invoice.lib.php';
require_once DOL_DOCUMENT_ROOT.'/core/lib/functions2.lib.php';
require_once DOL_DOCUMENT_ROOT.'/core/lib/date.lib.php';
require_once DOL_DOCUMENT_ROOT.'/core/class/extrafields.class.php';
<<<<<<< HEAD

if (!empty($conf->commande->enabled)) {
=======
if (isModEnabled('commande')) {
>>>>>>> 4d46da95
	require_once DOL_DOCUMENT_ROOT.'/commande/class/commande.class.php';
}
if (isModEnabled('project')) {
	require_once DOL_DOCUMENT_ROOT.'/projet/class/project.class.php';
	require_once DOL_DOCUMENT_ROOT.'/core/class/html.formprojet.class.php';
}
require_once DOL_DOCUMENT_ROOT.'/core/class/doleditor.class.php';

if (isModEnabled('variants')) {
	require_once DOL_DOCUMENT_ROOT.'/variants/class/ProductCombination.class.php';
}
if (isModEnabled('accounting')) {
	require_once DOL_DOCUMENT_ROOT.'/accountancy/class/accountingjournal.class.php';
}

// Load translation files required by the page
$langs->loadLangs(array('bills', 'companies', 'compta', 'products', 'banks', 'main', 'withdrawals'));
<<<<<<< HEAD

if (!empty($conf->incoterm->enabled)) {
	$langs->load('incoterm');
}

if (!empty($conf->margin->enabled)) {
=======
if (isModEnabled('incoterm')) {
	$langs->load('incoterm');
}
if (isModEnabled('margin')) {
>>>>>>> 4d46da95
	$langs->load('margins');
}

// General $Variables
$projectid = (GETPOST('projectid', 'int') ? GETPOST('projectid', 'int') : 0);

$id = (GETPOST('id', 'int') ? GETPOST('id', 'int') : GETPOST('facid', 'int'));    // For backward compatibility
$ref = GETPOST('ref', 'alpha');
$socid = GETPOST('socid', 'int');
$action = GETPOST('action', 'aZ09');
$confirm = GETPOST('confirm', 'alpha');
$cancel = GETPOST('cancel', 'alpha');
$lineid = GETPOST('lineid', 'int');
$userid = GETPOST('userid', 'int');
$search_ref = GETPOST('sf_ref', 'alpha') ? GETPOST('sf_ref', 'alpha') : GETPOST('search_ref', 'alpha');
$search_societe = GETPOST('search_societe', 'alpha');
$search_montant_ht = GETPOST('search_montant_ht', 'alpha');
$search_montant_ttc = GETPOST('search_montant_ttc', 'alpha');
$origin = GETPOST('origin', 'alpha');
$originid = (GETPOST('originid', 'int') ? GETPOST('originid', 'int') : GETPOST('origin_id', 'int')); // For backward compatibility
$fac_rec = GETPOST('fac_rec', 'int');
$facid = GETPOST('facid', 'int');
$ref_client = GETPOST('ref_client', 'int');
$rank = (GETPOST('rank', 'int') > 0) ? GETPOST('rank', 'int') : -1;

// PDF
$hidedetails = (GETPOST('hidedetails', 'int') ? GETPOST('hidedetails', 'int') : (!empty($conf->global->MAIN_GENERATE_DOCUMENTS_HIDE_DETAILS) ? 1 : 0));
$hidedesc = (GETPOST('hidedesc', 'int') ? GETPOST('hidedesc', 'int') : (!empty($conf->global->MAIN_GENERATE_DOCUMENTS_HIDE_DESC) ? 1 : 0));
$hideref = (GETPOST('hideref', 'int') ? GETPOST('hideref', 'int') : (!empty($conf->global->MAIN_GENERATE_DOCUMENTS_HIDE_REF) ? 1 : 0));

// Number of lines for predefined product/service choices
$NBLINES = 4;

$usehm = (!empty($conf->global->MAIN_USE_HOURMIN_IN_DATE_RANGE) ? $conf->global->MAIN_USE_HOURMIN_IN_DATE_RANGE : 0);

$object = new Facture($db);
$extrafields = new ExtraFields($db);

// Fetch optionals attributes and labels
$extrafields->fetch_name_optionals_label($object->table_element);

// Load object
if ($id > 0 || !empty($ref)) {
	if ($action != 'add') {
		if (empty($conf->global->INVOICE_USE_SITUATION)) {
			$fetch_situation = false;
		} else {
			$fetch_situation = true;
		}
		$ret = $object->fetch($id, $ref, '', '', $fetch_situation);
	}
}

// Initialize technical object to manage hooks of page. Note that conf->hooks_modules contains array of hook context
$hookmanager->initHooks(array('invoicecard', 'globalcard'));

// Permissions
$usercanread = $user->hasRight("facture", "lire");
$usercancreate = $user->hasRight("facture", "creer");
$usercanissuepayment = $user->hasRight("facture", "paiement");
$usercandelete = $user->hasRight("facture", "supprimer");
$usercancreatecontract = $user->hasRight("contrat", "creer");

// Advanced Permissions
$usercanvalidate = ((empty($conf->global->MAIN_USE_ADVANCED_PERMS) && $usercancreate) || (!empty($conf->global->MAIN_USE_ADVANCED_PERMS) && !empty($user->rights->facture->invoice_advance->validate)));
$usercansend = (empty($conf->global->MAIN_USE_ADVANCED_PERMS) || (!empty($conf->global->MAIN_USE_ADVANCED_PERMS) && !empty($user->rights->facture->invoice_advance->send)));
$usercanreopen = ((empty($conf->global->MAIN_USE_ADVANCED_PERMS) && $usercancreate) || (!empty($conf->global->MAIN_USE_ADVANCED_PERMS) && !empty($user->rights->facture->invoice_advance->reopen)));
if (!empty($conf->global->INVOICE_DISALLOW_REOPEN)) {
	$usercanreopen = false;
}
$usercanunvalidate = ((empty($conf->global->MAIN_USE_ADVANCED_PERMS) && !empty($usercancreate)) || (!empty($conf->global->MAIN_USE_ADVANCED_PERMS) && !empty($user->rights->facture->invoice_advance->unvalidate)));

$usermustrespectpricemin = ((!empty($conf->global->MAIN_USE_ADVANCED_PERMS) && empty($user->rights->produit->ignore_price_min_advance)) || empty($conf->global->MAIN_USE_ADVANCED_PERMS));
$usercancreatemargin = (!empty($user->rights->margins->creer) ? $user->rights->margins->creer : 0);
$usercanreadallmargin = (!empty($user->rights->margins->liretous) ? $user->rights->margins->liretous : 0);
$usercancreatewithdrarequest = (!empty($user->rights->prelevement->bons->creer) ? $user->rights->prelevement->bons->creer : 0);

$permissionnote = $usercancreate; // Used by the include of actions_setnotes.inc.php
$permissiondellink = $usercancreate; // Used by the include of actions_dellink.inc.php
$permissiontoedit = $usercancreate; // Used by the include of actions_lineupdonw.inc.php
$permissiontoadd = $usercancreate; // Used by the include of actions_addupdatedelete.inc.php

// retained warranty invoice available type
$retainedWarrantyInvoiceAvailableType = array();
if (!empty($conf->global->INVOICE_USE_RETAINED_WARRANTY)) {
	$retainedWarrantyInvoiceAvailableType = explode('+', $conf->global->INVOICE_USE_RETAINED_WARRANTY);
}

// Security check
if ($user->socid) {
	$socid = $user->socid;
}
$isdraft = (($object->statut == Facture::STATUS_DRAFT) ? 1 : 0);

$result = restrictedArea($user, 'facture', $object->id, '', '', 'fk_soc', 'rowid', $isdraft);


/*
 * Actions
 */

$parameters = array('socid' => $socid);
$reshook = $hookmanager->executeHooks('doActions', $parameters, $object, $action); // Note that $action and $object may have been modified by some hooks
if ($reshook < 0) {
	setEventMessages($hookmanager->error, $hookmanager->errors, 'errors');
}

if (empty($reshook)) {
	$backurlforlist = DOL_URL_ROOT.'/compta/facture/list.php';

	if (empty($backtopage) || ($cancel && empty($id))) {
		if (empty($backtopage) || ($cancel && strpos($backtopage, '__ID__'))) {
			if (empty($id) && (($action != 'add' && $action != 'create') || $cancel)) {
				$backtopage = $backurlforlist;
			} else {
				$backtopage = DOL_URL_ROOT.'/compta/facture/card.php?id='.((!empty($id) && $id > 0) ? $id : '__ID__');
			}
		}
	}

	if ($cancel) {
		if (!empty($backtopageforcancel)) {
			header("Location: ".$backtopageforcancel);
			exit;
		} elseif (!empty($backtopage)) {
			header("Location: ".$backtopage);
			exit;
		}
		$action = '';
	}

	include DOL_DOCUMENT_ROOT.'/core/actions_setnotes.inc.php'; // Must be include, not include_once

	include DOL_DOCUMENT_ROOT.'/core/actions_dellink.inc.php'; // Must be include, not include_once

	include DOL_DOCUMENT_ROOT.'/core/actions_lineupdown.inc.php'; // Must be include, not include_once

	// Action clone object
	if ($action == 'confirm_clone' && $confirm == 'yes' && $permissiontoadd) {
		$objectutil = dol_clone($object, 1); // To avoid to denaturate loaded object when setting some properties for clone. We use native clone to keep this->db valid.

		$objectutil->date = dol_mktime(12, 0, 0, GETPOST('newdatemonth', 'int'), GETPOST('newdateday', 'int'), GETPOST('newdateyear', 'int'));
		$objectutil->socid = $socid;
		$result = $objectutil->createFromClone($user, $id);
		if ($result > 0) {
			header("Location: ".$_SERVER['PHP_SELF'].'?facid='.$result);
			exit();
		} else {
			$langs->load("errors");
			setEventMessages($objectutil->error, $objectutil->errors, 'errors');
			$action = '';
		}
	} elseif ($action == 'reopen' && $usercanreopen) {
		$result = $object->fetch($id);

		if ($object->statut == Facture::STATUS_CLOSED || ($object->statut == Facture::STATUS_ABANDONED && ($object->close_code != 'replaced' || $object->getIdReplacingInvoice() == 0)) || ($object->statut == Facture::STATUS_VALIDATED && $object->paye == 1)) {    // ($object->statut == 1 && $object->paye == 1) should not happened but can be found when data are corrupted
			$result = $object->setUnpaid($user);
			if ($result > 0) {
				header('Location: '.$_SERVER["PHP_SELF"].'?facid='.$id);
				exit();
			} else {
				setEventMessages($object->error, $object->errors, 'errors');
			}
		}
	} elseif ($action == 'confirm_delete' && $confirm == 'yes') {
		// Delete invoice
		$result = $object->fetch($id);
		$object->fetch_thirdparty();

		$idwarehouse = GETPOST('idwarehouse');

		$qualified_for_stock_change = 0;
		if (empty($conf->global->STOCK_SUPPORTS_SERVICES)) {
			$qualified_for_stock_change = $object->hasProductsOrServices(2);
		} else {
			$qualified_for_stock_change = $object->hasProductsOrServices(1);
		}

		$isErasable = $object->is_erasable();

		if (($usercandelete && $isErasable > 0)
			|| ($usercancreate && $isErasable == 1)) {
			$result = $object->delete($user, 0, $idwarehouse);
			if ($result > 0) {
				header('Location: '.DOL_URL_ROOT.'/compta/facture/list.php?restore_lastsearch_values=1');
				exit();
			} else {
				setEventMessages($object->error, $object->errors, 'errors');
				$action = '';
			}
		}
	} elseif ($action == 'confirm_deleteline' && $confirm == 'yes' && $usercancreate) {
		// Delete line
		$object->fetch($id);
		$object->fetch_thirdparty();

		$result = $object->deleteline(GETPOST('lineid', 'int'));
		if ($result > 0) {
			// reorder lines
			$object->line_order(true);
			// Define output language
			$outputlangs = $langs;
			$newlang = '';
			if (!empty($conf->global->MAIN_MULTILANGS) && empty($newlang) && GETPOST('lang_id')) {
				$newlang = GETPOST('lang_id');
			}
			if (!empty($conf->global->MAIN_MULTILANGS) && empty($newlang)) {
				$newlang = $object->thirdparty->default_lang;
			}
			if (!empty($newlang)) {
				$outputlangs = new Translate("", $conf);
				$outputlangs->setDefaultLang($newlang);
				$outputlangs->load('products');
			}
			if (empty($conf->global->MAIN_DISABLE_PDF_AUTOUPDATE)) {
				$ret = $object->fetch($id); // Reload to get new records
				$result = $object->generateDocument($object->model_pdf, $outputlangs, $hidedetails, $hidedesc, $hideref);
			}
			if ($result >= 0) {
				header('Location: '.$_SERVER["PHP_SELF"].'?facid='.$id);
				exit();
			}
		} else {
			setEventMessages($object->error, $object->errors, 'errors');
			$action = '';
		}
	} elseif ($action == 'unlinkdiscount' && $usercancreate) {
		// Delete link of credit note to invoice
		$discount = new DiscountAbsolute($db);
		$result = $discount->fetch(GETPOST("discountid"));
		$discount->unlink_invoice();
	} elseif ($action == 'valid' && $usercancreate) {
		// Validation
		$object->fetch($id);

		if (!empty($conf->global-> INVOICE_CHECK_POSTERIOR_DATE)) {
			$last_of_type = $object->willBeLastOfSameType(true);
			if (empty($object->date_validation) && !$last_of_type[0]) {
				setEventMessages($langs->transnoentities("ErrorInvoiceIsNotLastOfSameType", $object->ref, dol_print_date($object->date, 'day'), dol_print_date($last_of_type[1], 'day')), null, 'errors');
				$action = '';
			}
		}

		// On verifie signe facture
		if ($object->type == Facture::TYPE_CREDIT_NOTE) {
			// Si avoir, le signe doit etre negatif
			if ($object->total_ht >= 0) {
				setEventMessages($langs->trans("ErrorInvoiceAvoirMustBeNegative"), null, 'errors');
				$action = '';
			}
		} else {
			// If not a credit note, amount with tax must be positive or nul.
			// Note that amount excluding tax can be negative because you can have a invoice of 100 with vat of 20 that
			// consumes a credit note of 100 with vat 0 (total with tax is 0 but without tax is -20).
			// For some cases, credit notes can have a vat of 0 (for example when selling goods in France).
			if (empty($conf->global->FACTURE_ENABLE_NEGATIVE) && $object->total_ttc < 0) {
				setEventMessages($langs->trans("ErrorInvoiceOfThisTypeMustBePositive"), null, 'errors');
				$action = '';
			}

			// Also negative lines should not be allowed on 'non Credit notes' invoices. A test is done when adding or updating lines but we must
			// do it again in validation to avoid cases where invoice is created from another object that allow negative lines.
			// Note that we can accept the negative line if sum with other lines with same vat makes total positive: Because all the lines will be merged together
			// when converted into 'available credit' and we will get a positive available credit line.
			// Note: Other solution if you want to add a negative line on invoice, is to create a discount for customer and consumme it (but this is possible on standard invoice only).
			$array_of_total_ht_per_vat_rate = array();
			$array_of_total_ht_devise_per_vat_rate = array();
			foreach ($object->lines as $line) {
				//$vat_src_code_for_line = $line->vat_src_code;		// TODO We chek sign of total per vat without taking into account the vat code because for the moment the vat code is lost/unknown when we add a down payment.
				$vat_src_code_for_line = '';
				if (empty($array_of_total_ht_per_vat_rate[$line->tva_tx.'_'.$vat_src_code_for_line])) {
					$array_of_total_ht_per_vat_rate[$line->tva_tx.'_'.$vat_src_code_for_line] = 0;
				}
				if (empty($array_of_total_ht_devise_per_vat_rate[$line->tva_tx.'_'.$vat_src_code_for_line])) {
					$array_of_total_ht_devise_per_vat_rate[$line->tva_tx.'_'.$vat_src_code_for_line] = 0;
				}
				$array_of_total_ht_per_vat_rate[$line->tva_tx.'_'.$vat_src_code_for_line] += $line->total_ht;
				$array_of_total_ht_devise_per_vat_rate[$line->tva_tx.'_'.$vat_src_code_for_line] += $line->multicurrency_total_ht;
			}

			//var_dump($array_of_total_ht_per_vat_rate);exit;
			foreach ($array_of_total_ht_per_vat_rate as $vatrate => $tmpvalue) {
				$tmp_total_ht = price2num($array_of_total_ht_per_vat_rate[$vatrate]);
				$tmp_total_ht_devise = price2num($array_of_total_ht_devise_per_vat_rate[$vatrate]);

				if (($tmp_total_ht < 0 || $tmp_total_ht_devise < 0) && empty($conf->global->FACTURE_ENABLE_NEGATIVE_LINES)) {
					if ($object->type == $object::TYPE_DEPOSIT) {
						$langs->load("errors");
						// Using negative lines on deposit lead to headach and blocking problems when you want to consume them.
						setEventMessages($langs->trans("ErrorLinesCantBeNegativeOnDeposits"), null, 'errors');
						$error++;
						$action = '';
					} else {
						$tmpvatratetoshow = explode('_', $vatrate);
						$tmpvatratetoshow[0] = round($tmpvatratetoshow[0], 2);

						if ($tmpvatratetoshow[0] != 0) {
							$langs->load("errors");
							setEventMessages($langs->trans("ErrorLinesCantBeNegativeForOneVATRate", $tmpvatratetoshow[0]), null, 'errors');
							$error++;
							$action = '';
						}
					}
				}
			}
		}
	} elseif ($action == 'classin' && $usercancreate) {
		$object->fetch($id);
		$object->setProject(GETPOST('projectid', 'int'));
	} elseif ($action == 'setmode' && $usercancreate) {
		$object->fetch($id);
		$result = $object->setPaymentMethods(GETPOST('mode_reglement_id', 'int'));
		if ($result < 0) {
			dol_print_error($db, $object->error);
		}
	} elseif ($action == 'setretainedwarrantyconditions' && $user->rights->facture->creer) {
		$object->fetch($id);
		$object->retained_warranty_fk_cond_reglement = 0; // To clean property
		$result = $object->setRetainedWarrantyPaymentTerms(GETPOST('retained_warranty_fk_cond_reglement', 'int'));
		if ($result < 0) {
			dol_print_error($db, $object->error);
		}

		$old_rw_date_lim_reglement = $object->retained_warranty_date_limit;
		$new_rw_date_lim_reglement = $object->calculate_date_lim_reglement($object->retained_warranty_fk_cond_reglement);
		if ($new_rw_date_lim_reglement > $old_rw_date_lim_reglement) {
			$object->retained_warranty_date_limit = $new_rw_date_lim_reglement;
		}
		if ($object->retained_warranty_date_limit < $object->date) {
			$object->retained_warranty_date_limit = $object->date;
		}
		$result = $object->update($user);
		if ($result < 0) {
			dol_print_error($db, $object->error);
		}
	} elseif ($action == 'setretainedwarranty' && $user->rights->facture->creer) {
		$object->fetch($id);
		$result = $object->setRetainedWarranty(GETPOST('retained_warranty', 'float'));
		if ($result < 0) {
			dol_print_error($db, $object->error);
		}
	} elseif ($action == 'setretainedwarrantydatelimit' && $user->rights->facture->creer) {
		$object->fetch($id);
		$result = $object->setRetainedWarrantyDateLimit(GETPOST('retained_warranty_date_limit', 'float'));
		if ($result < 0) {
			dol_print_error($db, $object->error);
		}
	} elseif ($action == 'setmulticurrencycode' && $usercancreate) {	 // Multicurrency Code
		$result = $object->setMulticurrencyCode(GETPOST('multicurrency_code', 'alpha'));
	} elseif ($action == 'setmulticurrencyrate' && $usercancreate) {	// Multicurrency rate
		$result = $object->setMulticurrencyRate(price2num(GETPOST('multicurrency_tx')), GETPOST('calculation_mode', 'int'));
	} elseif ($action == 'setinvoicedate' && $usercancreate) {
		$object->fetch($id);
		$old_date_lim_reglement = $object->date_lim_reglement;
		$newdate = dol_mktime(0, 0, 0, GETPOST('invoicedatemonth', 'int'), GETPOST('invoicedateday', 'int'), GETPOST('invoicedateyear', 'int'), 'tzserver');
		if (empty($newdate)) {
			setEventMessages($langs->trans("ErrorFieldRequired", $langs->transnoentitiesnoconv("Date")), null, 'errors');
			header('Location: '.$_SERVER["PHP_SELF"].'?facid='.$id.'&action=editinvoicedate&token='.newToken());
			exit;
		}
		if ($newdate > (dol_now('tzuserrel') + (empty($conf->global->INVOICE_MAX_FUTURE_DELAY) ? 0 : $conf->global->INVOICE_MAX_FUTURE_DELAY))) {
			if (empty($conf->global->INVOICE_MAX_FUTURE_DELAY)) {
				setEventMessages($langs->trans("WarningInvoiceDateInFuture"), null, 'warnings');
			} else {
				setEventMessages($langs->trans("WarningInvoiceDateTooFarInFuture"), null, 'warnings');
			}
		}

		$object->date = $newdate;
		$new_date_lim_reglement = $object->calculate_date_lim_reglement();
		if ($new_date_lim_reglement > $old_date_lim_reglement) {
			$object->date_lim_reglement = $new_date_lim_reglement;
		}
		if ($object->date_lim_reglement < $object->date) {
			$object->date_lim_reglement = $object->date;
		}
		$result = $object->update($user);
		if ($result < 0) {
			dol_print_error($db, $object->error);
		}
	} elseif ($action == 'setdate_pointoftax' && $usercancreate) {
		$object->fetch($id);

		$date_pointoftax = dol_mktime(0, 0, 0, GETPOST('date_pointoftaxmonth', 'int'), GETPOST('date_pointoftaxday', 'int'), GETPOST('date_pointoftaxyear', 'int'), 'tzserver');

		$object->date_pointoftax = $date_pointoftax;
		$result = $object->update($user);
		if ($result < 0) {
			dol_print_error($db, $object->error);
		}
	} elseif ($action == 'setconditions' && $usercancreate) {
		$object->fetch($id);
		$object->cond_reglement_code = 0; // To clean property
		$object->cond_reglement_id = 0; // To clean property

		$error = 0;

		$db->begin();

		if (!$error) {
			$result = $object->setPaymentTerms(GETPOST('cond_reglement_id', 'int'));
			if ($result < 0) {
				$error++;
				setEventMessages($object->error, $object->errors, 'errors');
			}
		}

		if (!$error) {
			$old_date_lim_reglement = $object->date_lim_reglement;
			$new_date_lim_reglement = $object->calculate_date_lim_reglement();
			if ($new_date_lim_reglement > $old_date_lim_reglement) {
				$object->date_lim_reglement = $new_date_lim_reglement;
			}
			if ($object->date_lim_reglement < $object->date) {
				$object->date_lim_reglement = $object->date;
			}
			$result = $object->update($user);
			if ($result < 0) {
				$error++;
				setEventMessages($object->error, $object->errors, 'errors');
			}
		}

		if ($error) {
			$db->rollback();
		} else {
			$db->commit();
		}
	} elseif ($action == 'setpaymentterm' && $usercancreate) {
		$object->fetch($id);
		$object->date_lim_reglement = dol_mktime(12, 0, 0, GETPOST('paymenttermmonth', 'int'), GETPOST('paymenttermday', 'int'), GETPOST('paymenttermyear', 'int'));
		if ($object->date_lim_reglement < $object->date) {
			$object->date_lim_reglement = $object->calculate_date_lim_reglement();
			setEventMessages($langs->trans("DatePaymentTermCantBeLowerThanObjectDate"), null, 'warnings');
		}
		$result = $object->update($user);
		if ($result < 0) {
			dol_print_error($db, $object->error);
		}
	} elseif ($action == 'setrevenuestamp' && $usercancreate) {
		$object->fetch($id);
		$object->revenuestamp = GETPOST('revenuestamp');
		$result = $object->update($user);
		$object->update_price(1);
		if ($result < 0) {
			dol_print_error($db, $object->error);
		} else {
			// Define output language
			if (empty($conf->global->MAIN_DISABLE_PDF_AUTOUPDATE)) {
				$outputlangs = $langs;
				$newlang = '';
				if (!empty($conf->global->MAIN_MULTILANGS) && empty($newlang) && GETPOST('lang_id', 'aZ09')) {
					$newlang = GETPOST('lang_id', 'aZ09');
				}
				if (!empty($conf->global->MAIN_MULTILANGS) && empty($newlang)) {
					$newlang = $object->thirdparty->default_lang;
				}
				if (!empty($newlang)) {
					$outputlangs = new Translate("", $conf);
					$outputlangs->setDefaultLang($newlang);
					$outputlangs->load('products');
				}
				$model = $object->model_pdf;
				$ret = $object->fetch($id); // Reload to get new records

				$result = $object->generateDocument($model, $outputlangs, $hidedetails, $hidedesc, $hideref);
				if ($result < 0) {
					setEventMessages($object->error, $object->errors, 'errors');
				}
			}
		}
	} elseif ($action == 'set_incoterms' && isModEnabled('incoterm')) {		// Set incoterm
		$result = $object->setIncoterms(GETPOST('incoterm_id', 'int'), GETPOST('location_incoterms', 'alpha'));
	} elseif ($action == 'setbankaccount' && $usercancreate) {	// bank account
		$result = $object->setBankAccount(GETPOST('fk_account', 'int'));
	} elseif ($action == 'setremisepercent' && $usercancreate) {
		$object->fetch($id);
		$result = $object->setDiscount($user, price2num(GETPOST('remise_percent'), '', 2));
	} elseif ($action == "setabsolutediscount" && $usercancreate) {
		// We have POST[remise_id] or POST[remise_id_for_payment]
		$db->begin();

		// We use the credit to reduce amount of invoice
		if (GETPOST("remise_id", 'int') > 0) {
			$ret = $object->fetch($id);
			if ($ret > 0) {
				$result = $object->insert_discount(GETPOST("remise_id", 'int'));
				if ($result < 0) {
					setEventMessages($object->error, $object->errors, 'errors');
				}
			} else {
				$error++;
				setEventMessages($object->error, $object->errors, 'errors');
			}
		}
		// We use the credit to reduce remain to pay
		if (GETPOST("remise_id_for_payment", 'int') > 0) {
			require_once DOL_DOCUMENT_ROOT.'/core/class/discount.class.php';
			$discount = new DiscountAbsolute($db);
			$discount->fetch(GETPOST("remise_id_for_payment", 'int'));

			//var_dump($object->getRemainToPay(0));
			//var_dump($discount->amount_ttc);exit;
			$remaintopay = $object->getRemainToPay(0);
			if (price2num($discount->amount_ttc) > price2num($remaintopay)) {
				// TODO Split the discount in 2 automatically
				$error++;
				setEventMessages($langs->trans("ErrorDiscountLargerThanRemainToPaySplitItBefore"), null, 'errors');
			}

			if (!$error) {
				$result = $discount->link_to_invoice(0, $id);
				if ($result < 0) {
					$error++;
					setEventMessages($discount->error, $discount->errors, 'errors');
				}
			}

			if (!$error) {
				$newremaintopay = $object->getRemainToPay(0);
				if ($newremaintopay == 0) {
					$object->setPaid($user);
				}
			}
		}

		if (!$error) {
			$db->commit();
		} else {
			$db->rollback();
		}

		if (empty($error) && empty($conf->global->MAIN_DISABLE_PDF_AUTOUPDATE)) {
			$outputlangs = $langs;
			$newlang = '';
			if (!empty($conf->global->MAIN_MULTILANGS) && empty($newlang) && GETPOST('lang_id', 'aZ09')) {
				$newlang = GETPOST('lang_id', 'aZ09');
			}
			if (!empty($conf->global->MAIN_MULTILANGS) && empty($newlang)) {
				$newlang = $object->thirdparty->default_lang;
			}
			if (!empty($newlang)) {
				$outputlangs = new Translate("", $conf);
				$outputlangs->setDefaultLang($newlang);
			}
			$ret = $object->fetch($id); // Reload to get new records

			$result = $object->generateDocument($object->model_pdf, $outputlangs, $hidedetails, $hidedesc, $hideref);
			if ($result < 0) {
				setEventMessages($object->error, $object->errors, 'errors');
			}
		}
	} elseif ($action == 'setref' && $usercancreate) {
		$object->fetch($id);
		$object->setValueFrom('ref', GETPOST('ref'), '', null, '', '', $user, 'BILL_MODIFY');
	} elseif ($action == 'setref_client' && $usercancreate) {
		$object->fetch($id);
		$object->set_ref_client(GETPOST('ref_client'));
	} elseif ($action == 'confirm_valid' && $confirm == 'yes' && $usercanvalidate) {
		// Classify to validated
		$idwarehouse = GETPOST('idwarehouse', 'int');

		$object->fetch($id);
		$object->fetch_thirdparty();

		// Check for warehouse
		if ($object->type != Facture::TYPE_DEPOSIT && !empty($conf->global->STOCK_CALCULATE_ON_BILL)) {
			$qualified_for_stock_change = 0;
			if (empty($conf->global->STOCK_SUPPORTS_SERVICES)) {
				$qualified_for_stock_change = $object->hasProductsOrServices(2);
			} else {
				$qualified_for_stock_change = $object->hasProductsOrServices(1);
			}

			if ($qualified_for_stock_change) {
				if (!$idwarehouse || $idwarehouse == - 1) {
					$error++;
					setEventMessages($langs->trans('ErrorFieldRequired', $langs->transnoentitiesnoconv("Warehouse")), null, 'errors');
					$action = '';
				}
			}
		}

		if (!$error) {
			$result = $object->validate($user, '', $idwarehouse);
			if ($result >= 0) {
				// Define output language
				if (empty($conf->global->MAIN_DISABLE_PDF_AUTOUPDATE)) {
					$outputlangs = $langs;
					$newlang = '';
					if (!empty($conf->global->MAIN_MULTILANGS) && empty($newlang) && GETPOST('lang_id', 'aZ09')) {
						$newlang = GETPOST('lang_id', 'aZ09');
					}
					if (!empty($conf->global->MAIN_MULTILANGS) && empty($newlang)) {
						$newlang = $object->thirdparty->default_lang;
					}
					if (!empty($newlang)) {
						$outputlangs = new Translate("", $conf);
						$outputlangs->setDefaultLang($newlang);
						$outputlangs->load('products');
					}
					$model = $object->model_pdf;

					$ret = $object->fetch($id); // Reload to get new records

					$result = $object->generateDocument($model, $outputlangs, $hidedetails, $hidedesc, $hideref);
					if ($result < 0) {
						setEventMessages($object->error, $object->errors, 'errors');
					}
				}
			} else {
				if (count($object->errors)) {
					setEventMessages(null, $object->errors, 'errors');
				} else {
					setEventMessages($object->error, $object->errors, 'errors');
				}
			}
		}
	} elseif ($action == 'confirm_modif' && $usercanunvalidate) {
		// Go back to draft status (unvalidate)
		$idwarehouse = GETPOST('idwarehouse', 'int');

		$object->fetch($id);
		$object->fetch_thirdparty();

		// Check parameters
		if ($object->type != Facture::TYPE_DEPOSIT && !empty($conf->global->STOCK_CALCULATE_ON_BILL)) {
			$qualified_for_stock_change = 0;
			if (empty($conf->global->STOCK_SUPPORTS_SERVICES)) {
				$qualified_for_stock_change = $object->hasProductsOrServices(2);
			} else {
				$qualified_for_stock_change = $object->hasProductsOrServices(1);
			}

			if ($qualified_for_stock_change) {
				if (!$idwarehouse || $idwarehouse == - 1) {
					$error++;
					setEventMessages($langs->trans('ErrorFieldRequired', $langs->transnoentitiesnoconv("Warehouse")), null, 'errors');
					$action = '';
				}
			}
		}

		if (!$error) {
			// We check if invoice has payments
			$sql = 'SELECT pf.amount';
			$sql .= ' FROM '.MAIN_DB_PREFIX.'paiement_facture as pf';
			$sql .= ' WHERE pf.fk_facture = '.((int) $object->id);

			$result = $db->query($sql);
			if ($result) {
				$i = 0;
				$num = $db->num_rows($result);

				while ($i < $num) {
					$objp = $db->fetch_object($result);
					$totalpaid += $objp->amount;
					$i++;
				}
			} else {
				dol_print_error($db, '');
			}

			$resteapayer = $object->total_ttc - $totalpaid;

			// We check that invlice lines are transferred into accountancy
			$ventilExportCompta = $object->getVentilExportCompta();

			// On verifie si aucun paiement n'a ete effectue
			if ($ventilExportCompta == 0) {
				if (!empty($conf->global->INVOICE_CAN_BE_EDITED_EVEN_IF_PAYMENT_DONE) || ($resteapayer == $object->total_ttc && empty($object->paye))) {
					$result = $object->setDraft($user, $idwarehouse);
					if ($result < 0) {
						setEventMessages($object->error, $object->errors, 'errors');
					}

					// Define output language
					if (empty($conf->global->MAIN_DISABLE_PDF_AUTOUPDATE)) {
						$outputlangs = $langs;
						$newlang = '';
						if (!empty($conf->global->MAIN_MULTILANGS) && empty($newlang) && GETPOST('lang_id', 'aZ09')) {
							$newlang = GETPOST('lang_id', 'aZ09');
						}
						if (!empty($conf->global->MAIN_MULTILANGS) && empty($newlang)) {
							$newlang = $object->thirdparty->default_lang;
						}
						if (!empty($newlang)) {
							$outputlangs = new Translate("", $conf);
							$outputlangs->setDefaultLang($newlang);
							$outputlangs->load('products');
						}
						$model = $object->model_pdf;
						$ret = $object->fetch($id); // Reload to get new records

						$object->generateDocument($model, $outputlangs, $hidedetails, $hidedesc, $hideref);
					}
				}
			}
		}
	} elseif ($action == 'confirm_paid' && $confirm == 'yes' && $usercanissuepayment) {
		// Classify "paid"
		$object->fetch($id);
		$result = $object->setPaid($user);
		if ($result < 0) {
			setEventMessages($object->error, $object->errors, 'errors');
		}
	} elseif ($action == 'confirm_paid_partially' && $confirm == 'yes' && $usercanissuepayment) {
		// Classif "paid partialy"
		$object->fetch($id);
		$close_code = GETPOST("close_code", 'restricthtml');
		$close_note = GETPOST("close_note", 'restricthtml');
		if ($close_code) {
			$result = $object->setPaid($user, $close_code, $close_note);
			if ($result < 0) {
				setEventMessages($object->error, $object->errors, 'errors');
			}
		} else {
			setEventMessages($langs->trans("ErrorFieldRequired", $langs->transnoentitiesnoconv("Reason")), null, 'errors');
		}
	} elseif ($action == 'confirm_canceled' && $confirm == 'yes') {
		// Classify "abandoned"
		$object->fetch($id);
		$close_code = GETPOST("close_code", 'restricthtml');
		$close_note = GETPOST("close_note", 'restricthtml');
		if ($close_code) {
			$result = $object->setCanceled($user, $close_code, $close_note);
			if ($result < 0) {
				setEventMessages($object->error, $object->errors, 'errors');
			}
		} else {
			setEventMessages($langs->trans("ErrorFieldRequired", $langs->transnoentitiesnoconv("Reason")), null, 'errors');
		}
	} elseif ($action == 'confirm_converttoreduc' && $confirm == 'yes' && $usercancreate) {
		// Convertir en reduc
		$object->fetch($id);
		$object->fetch_thirdparty();
		//$object->fetch_lines();	// Already done into fetch

		// Check if there is already a discount (protection to avoid duplicate creation when resubmit post)
		$discountcheck = new DiscountAbsolute($db);
		$result = $discountcheck->fetch(0, $object->id);

		$canconvert = 0;
		if ($object->type == Facture::TYPE_DEPOSIT && empty($discountcheck->id)) {
			$canconvert = 1; // we can convert deposit into discount if deposit is payed (completely, partially or not at all) and not already converted (see real condition into condition used to show button converttoreduc)
		}
		if (($object->type == Facture::TYPE_CREDIT_NOTE || $object->type == Facture::TYPE_STANDARD || $object->type == Facture::TYPE_SITUATION) && $object->paye == 0 && empty($discountcheck->id)) {
			$canconvert = 1; // we can convert credit note into discount if credit note is not payed back and not already converted and amount of payment is 0 (see real condition into condition used to show button converttoreduc)
		}

		if ($canconvert) {
			$db->begin();

			$amount_ht = $amount_tva = $amount_ttc = array();
			$multicurrency_amount_ht = $multicurrency_amount_tva = $multicurrency_amount_ttc = array();

			// Loop on each vat rate
			$i = 0;
			foreach ($object->lines as $line) {
				if ($line->product_type < 9 && $line->total_ht != 0) { // Remove lines with product_type greater than or equal to 9 and no need to create discount if amount is null
					$keyforvatrate = $line->tva_tx.($line->vat_src_code ? ' ('.$line->vat_src_code.')' : '');

					$amount_ht[$keyforvatrate] += $line->total_ht;
					$amount_tva[$keyforvatrate] += $line->total_tva;
					$amount_ttc[$keyforvatrate] += $line->total_ttc;
					$multicurrency_amount_ht[$keyforvatrate] += $line->multicurrency_total_ht;
					$multicurrency_amount_tva[$keyforvatrate] += $line->multicurrency_total_tva;
					$multicurrency_amount_ttc[$keyforvatrate] += $line->multicurrency_total_ttc;
					$i++;
				}
			}

			// If some payments were already done, we change the amount to pay using same prorate
			if (!empty($conf->global->INVOICE_ALLOW_REUSE_OF_CREDIT_WHEN_PARTIALLY_REFUNDED) && $object->type == Facture::TYPE_CREDIT_NOTE) {
				$alreadypaid = $object->getSommePaiement(); // This can be not 0 if we allow to create credit to reuse from credit notes partially refunded.
				if ($alreadypaid && abs($alreadypaid) < abs($object->total_ttc)) {
					$ratio = abs(($object->total_ttc - $alreadypaid) / $object->total_ttc);
					foreach ($amount_ht as $vatrate => $val) {
						$amount_ht[$vatrate] = price2num($amount_ht[$vatrate] * $ratio, 'MU');
						$amount_tva[$vatrate] = price2num($amount_tva[$vatrate] * $ratio, 'MU');
						$amount_ttc[$vatrate] = price2num($amount_ttc[$vatrate] * $ratio, 'MU');
						$multicurrency_amount_ht[$vatrate] = price2num($multicurrency_amount_ht[$vatrate] * $ratio, 'MU');
						$multicurrency_amount_tva[$vatrate] = price2num($multicurrency_amount_tva[$vatrate] * $ratio, 'MU');
						$multicurrency_amount_ttc[$vatrate] = price2num($multicurrency_amount_ttc[$vatrate] * $ratio, 'MU');
					}
				}
			}
			//var_dump($amount_ht);var_dump($amount_tva);var_dump($amount_ttc);exit;

			// Insert one discount by VAT rate category
			$discount = new DiscountAbsolute($db);
			if ($object->type == Facture::TYPE_CREDIT_NOTE) {
				$discount->description = '(CREDIT_NOTE)';
			} elseif ($object->type == Facture::TYPE_DEPOSIT) {
				$discount->description = '(DEPOSIT)';
			} elseif ($object->type == Facture::TYPE_STANDARD || $object->type == Facture::TYPE_REPLACEMENT || $object->type == Facture::TYPE_SITUATION) {
				$discount->description = '(EXCESS RECEIVED)';
			} else {
				setEventMessages($langs->trans('CantConvertToReducAnInvoiceOfThisType'), null, 'errors');
			}
			$discount->fk_soc = $object->socid;
			$discount->fk_facture_source = $object->id;

			$error = 0;

			if ($object->type == Facture::TYPE_STANDARD || $object->type == Facture::TYPE_REPLACEMENT || $object->type == Facture::TYPE_SITUATION) {
				// If we're on a standard invoice, we have to get excess received to create a discount in TTC without VAT

				// Total payments
				$sql = 'SELECT SUM(pf.amount) as total_paiements';
				$sql .= ' FROM '.MAIN_DB_PREFIX.'paiement_facture as pf, '.MAIN_DB_PREFIX.'paiement as p';
				$sql .= ' LEFT JOIN '.MAIN_DB_PREFIX.'c_paiement as c ON p.fk_paiement = c.id';
				$sql .= ' WHERE pf.fk_facture = '.((int) $object->id);
				$sql .= ' AND pf.fk_paiement = p.rowid';
				$sql .= ' AND p.entity IN ('.getEntity('invoice').')';
				$resql = $db->query($sql);
				if (!$resql) {
					dol_print_error($db);
				}

				$res = $db->fetch_object($resql);
				$total_paiements = $res->total_paiements;

				// Total credit note and deposit
				$total_creditnote_and_deposit = 0;
				$sql = "SELECT re.rowid, re.amount_ht, re.amount_tva, re.amount_ttc,";
				$sql .= " re.description, re.fk_facture_source";
				$sql .= " FROM ".MAIN_DB_PREFIX."societe_remise_except as re";
				$sql .= " WHERE fk_facture = ".((int) $object->id);
				$resql = $db->query($sql);
				if (!empty($resql)) {
					while ($obj = $db->fetch_object($resql)) {
						$total_creditnote_and_deposit += $obj->amount_ttc;
					}
				} else {
					dol_print_error($db);
				}

				$discount->amount_ht = $discount->amount_ttc = $total_paiements + $total_creditnote_and_deposit - $object->total_ttc;
				$discount->amount_tva = 0;
				$discount->tva_tx = 0;
				$discount->vat_src_code = '';

				$result = $discount->create($user);
				if ($result < 0) {
					$error++;
				}
			}
			if ($object->type == Facture::TYPE_CREDIT_NOTE || $object->type == Facture::TYPE_DEPOSIT) {
				foreach ($amount_ht as $tva_tx => $xxx) {
					$discount->amount_ht = abs($amount_ht[$tva_tx]);
					$discount->amount_tva = abs($amount_tva[$tva_tx]);
					$discount->amount_ttc = abs($amount_ttc[$tva_tx]);
					$discount->multicurrency_amount_ht = abs($multicurrency_amount_ht[$tva_tx]);
					$discount->multicurrency_amount_tva = abs($multicurrency_amount_tva[$tva_tx]);
					$discount->multicurrency_amount_ttc = abs($multicurrency_amount_ttc[$tva_tx]);

					// Clean vat code
					$reg = array();
					$vat_src_code = '';
					if (preg_match('/\((.*)\)/', $tva_tx, $reg)) {
						$vat_src_code = $reg[1];
						$tva_tx = preg_replace('/\s*\(.*\)/', '', $tva_tx); // Remove code into vatrate.
					}

					$discount->tva_tx = abs($tva_tx);
					$discount->vat_src_code = $vat_src_code;

					$result = $discount->create($user);
					if ($result < 0) {
						$error++;
						break;
					}
				}
			}

			if (empty($error)) {
				if ($object->type != Facture::TYPE_DEPOSIT) {
					// Classe facture
					$result = $object->setPaid($user);
					if ($result >= 0) {
						$db->commit();
					} else {
						setEventMessages($object->error, $object->errors, 'errors');
						$db->rollback();
					}
				} else {
					$db->commit();
				}
			} else {
				setEventMessages($discount->error, $discount->errors, 'errors');
				$db->rollback();
			}
		}
	} elseif ($action == 'confirm_delete_paiement' && $confirm == 'yes' && $usercanissuepayment) {
		// Delete payment
		$object->fetch($id);
		if ($object->statut == Facture::STATUS_VALIDATED && $object->paye == 0) {
			$paiement = new Paiement($db);
			$result = $paiement->fetch(GETPOST('paiement_id', 'int'));
			if ($result > 0) {
				$result = $paiement->delete(); // If fetch ok and found
				if ($result >= 0) {
					header("Location: ".$_SERVER['PHP_SELF']."?id=".$id);
					exit;
				}
			}
			if ($result < 0) {
				setEventMessages($paiement->error, $paiement->errors, 'errors');
			}
		}
	} elseif ($action == 'add' && $usercancreate) {
		// Insert new invoice in database
		if ($socid > 0) {
			$object->socid = GETPOST('socid', 'int');
		}
		$selectedLines = GETPOST('toselect', 'array');

		if (GETPOST('type', 'int') === '') {
			setEventMessages($langs->trans("ErrorFieldRequired", $langs->transnoentitiesnoconv("Type")), null, 'errors');
		}

		$db->begin();

		$error = 0;
		$originentity = GETPOST('originentity');
		// Fill array 'array_options' with data from add form
		$ret = $extrafields->setOptionalsFromPost(null, $object);
		if ($ret < 0) {
			$error++;
		}

		$dateinvoice = dol_mktime(0, 0, 0, GETPOST('remonth', 'int'), GETPOST('reday', 'int'), GETPOST('reyear', 'int'), 'tzserver');	// If we enter the 02 january, we need to save the 02 january for server
		$date_pointoftax = dol_mktime(0, 0, 0, GETPOST('date_pointoftaxmonth', 'int'), GETPOST('date_pointoftaxday', 'int'), GETPOST('date_pointoftaxyear', 'int'), 'tzserver');

		// Replacement invoice
		if (GETPOST('type') == Facture::TYPE_REPLACEMENT) {
			if (empty($dateinvoice)) {
				$error++;
				setEventMessages($langs->trans("ErrorFieldRequired", $langs->transnoentitiesnoconv("Date")), null, 'errors');
				$action = 'create';
			} elseif ($dateinvoice > (dol_get_last_hour(dol_now('tzuserrel')) + (empty($conf->global->INVOICE_MAX_FUTURE_DELAY) ? 0 : $conf->global->INVOICE_MAX_FUTURE_DELAY))) {
				$error++;
				setEventMessages($langs->trans("ErrorDateIsInFuture"), null, 'errors');
				$action = 'create';
			}

			if (!(GETPOST('fac_replacement', 'int') > 0)) {
				$error++;
				setEventMessages($langs->trans("ErrorFieldRequired", $langs->transnoentitiesnoconv("ReplaceInvoice")), null, 'errors');
				$action = 'create';
			}

			if (!$error) {
				// This is a replacement invoice
				$result = $object->fetch(GETPOST('fac_replacement', 'int'));
				$object->fetch_thirdparty();

				$object->date = $dateinvoice;
				$object->date_pointoftax = $date_pointoftax;
				$object->note_public		= trim(GETPOST('note_public', 'restricthtml'));
				$object->note_private		= trim(GETPOST('note_private', 'restricthtml'));
				$object->ref_client			= GETPOST('ref_client', 'alphanohtml');
				$object->model_pdf = GETPOST('model', 'alphanohtml');
				$object->fk_project			= GETPOST('projectid', 'int');
				$object->cond_reglement_id	= GETPOST('cond_reglement_id', 'int');
				$object->mode_reglement_id	= GETPOST('mode_reglement_id', 'int');
				$object->fk_account = GETPOST('fk_account', 'int');
				$object->remise_absolue		= price2num(GETPOST('remise_absolue'), 'MU', 2);
				$object->remise_percent		= price2num(GETPOST('remise_percent'), '', 2);
				$object->fk_incoterms = GETPOST('incoterm_id', 'int');
				$object->location_incoterms = GETPOST('location_incoterms', 'alpha');
				$object->multicurrency_code = GETPOST('multicurrency_code', 'alpha');
				$object->multicurrency_tx   = GETPOST('originmulticurrency_tx', 'int');

				// Proprietes particulieres a facture de remplacement
				$object->fk_facture_source = GETPOST('fac_replacement', 'int');
				$object->type = Facture::TYPE_REPLACEMENT;

				$id = $object->createFromCurrent($user);
				if ($id <= 0) {
					setEventMessages($object->error, $object->errors, 'errors');
				}
			}
		}

		// Credit note invoice
		if (GETPOST('type') == Facture::TYPE_CREDIT_NOTE) {
			$sourceinvoice = GETPOST('fac_avoir', 'int');
			if (!($sourceinvoice > 0) && empty($conf->global->INVOICE_CREDIT_NOTE_STANDALONE)) {
				$error++;
				setEventMessages($langs->trans("ErrorFieldRequired", $langs->transnoentitiesnoconv("CorrectInvoice")), null, 'errors');
				$action = 'create';
			}

			if (empty($dateinvoice)) {
				$error++;
				setEventMessages($langs->trans("ErrorFieldRequired", $langs->transnoentitiesnoconv("Date")), null, 'errors');
				$action = 'create';
			} elseif ($dateinvoice > (dol_get_last_hour(dol_now('tzuserrel')) + (empty($conf->global->INVOICE_MAX_FUTURE_DELAY) ? 0 : $conf->global->INVOICE_MAX_FUTURE_DELAY))) {
				$error++;
				setEventMessages($langs->trans("ErrorDateIsInFuture"), null, 'errors');
				$action = 'create';
			}

			if (!$error) {
				if (!empty($originentity)) {
					$object->entity = $originentity;
				}
				$object->socid = GETPOST('socid', 'int');
				$object->ref = GETPOST('ref');
				$object->date = $dateinvoice;
				$object->date_pointoftax = $date_pointoftax;
				$object->note_public		= trim(GETPOST('note_public', 'restricthtml'));
				$object->note_private		= trim(GETPOST('note_private', 'restricthtml'));
				$object->ref_client			= GETPOST('ref_client');
				$object->model_pdf = GETPOST('model');
				$object->fk_project			= GETPOST('projectid', 'int');
				$object->cond_reglement_id	= 0;		// No payment term for a credit note
				$object->mode_reglement_id	= GETPOST('mode_reglement_id', 'int');
				$object->fk_account = GETPOST('fk_account', 'int');
				$object->remise_absolue		= price2num(GETPOST('remise_absolue'), 'MU');
				$object->remise_percent		= price2num(GETPOST('remise_percent'), '', 2);
				$object->fk_incoterms = GETPOST('incoterm_id', 'int');
				$object->location_incoterms = GETPOST('location_incoterms', 'alpha');
				$object->multicurrency_code = GETPOST('multicurrency_code', 'alpha');
				$object->multicurrency_tx   = GETPOST('originmulticurrency_tx', 'int');

				// Proprietes particulieres a facture avoir
				$object->fk_facture_source = $sourceinvoice > 0 ? $sourceinvoice : '';
				$object->type = Facture::TYPE_CREDIT_NOTE;

				$facture_source = new Facture($db); // fetch origin object
				if ($facture_source->fetch($object->fk_facture_source) > 0) {
					if ($facture_source->type == Facture::TYPE_SITUATION) {
						$object->situation_counter = $facture_source->situation_counter;
						$object->situation_cycle_ref = $facture_source->situation_cycle_ref;
						$facture_source->fetchPreviousNextSituationInvoice();
					}
				}


				$id = $object->create($user);
				if ($id < 0) {
					$error++;
				} else {
					// copy internal contacts
					if ($object->copy_linked_contact($facture_source, 'internal') < 0) {
						$error++;
					} elseif ($facture_source->socid == $object->socid) {
						// copy external contacts if same company
						if ($object->copy_linked_contact($facture_source, 'external') < 0) {
							$error++;
						}
					}
				}

				// NOTE: Pb with situation invoice
				// NOTE: fields total on situation invoice are stored as cumulative values on total of lines (bad) but delta on invoice total
				// NOTE: fields total on credit note are stored as delta both on total of lines and on invoice total (good)
				// NOTE: fields situation_percent on situation invoice are stored as cumulative values on lines (bad)
				// NOTE: fields situation_percent on credit note are stored as delta on lines (good)
				if (GETPOST('invoiceAvoirWithLines', 'int') == 1 && $id > 0) {
					if (!empty($facture_source->lines)) {
						$fk_parent_line = 0;

						foreach ($facture_source->lines as $line) {
							// Extrafields
							if (method_exists($line, 'fetch_optionals')) {
								// load extrafields
								$line->fetch_optionals();
							}

							// Reset fk_parent_line for no child products and special product
							if (($line->product_type != 9 && empty($line->fk_parent_line)) || $line->product_type == 9) {
								$fk_parent_line = 0;
							}


							if ($facture_source->type == Facture::TYPE_SITUATION) {
								$source_fk_prev_id = $line->fk_prev_id; // temporary storing situation invoice fk_prev_id
								$line->fk_prev_id  = $line->id; // The new line of the new credit note we are creating must be linked to the situation invoice line it is created from

								if (!empty($facture_source->tab_previous_situation_invoice)) {
									// search the last standard invoice in cycle and the possible credit note between this last and facture_source
									// TODO Move this out of loop of $facture_source->lines
									$tab_jumped_credit_notes = array();
									$lineIndex = count($facture_source->tab_previous_situation_invoice) - 1;
									$searchPreviousInvoice = true;
									while ($searchPreviousInvoice) {
										if ($facture_source->tab_previous_situation_invoice[$lineIndex]->type == Facture::TYPE_SITUATION || $lineIndex < 1) {
											$searchPreviousInvoice = false; // find, exit;
											break;
										} else {
											if ($facture_source->tab_previous_situation_invoice[$lineIndex]->type == Facture::TYPE_CREDIT_NOTE) {
												$tab_jumped_credit_notes[$lineIndex] = $facture_source->tab_previous_situation_invoice[$lineIndex]->id;
											}
											$lineIndex--; // go to previous invoice in cycle
										}
									}

									$maxPrevSituationPercent = 0;
									foreach ($facture_source->tab_previous_situation_invoice[$lineIndex]->lines as $prevLine) {
										if ($prevLine->id == $source_fk_prev_id) {
											$maxPrevSituationPercent = max($maxPrevSituationPercent, $prevLine->situation_percent);

											//$line->subprice  = $line->subprice - $prevLine->subprice;
											$line->total_ht  = $line->total_ht - $prevLine->total_ht;
											$line->total_tva = $line->total_tva - $prevLine->total_tva;
											$line->total_ttc = $line->total_ttc - $prevLine->total_ttc;
											$line->total_localtax1 = $line->total_localtax1 - $prevLine->total_localtax1;
											$line->total_localtax2 = $line->total_localtax2 - $prevLine->total_localtax2;

											$line->multicurrency_subprice  = $line->multicurrency_subprice - $prevLine->multicurrency_subprice;
											$line->multicurrency_total_ht  = $line->multicurrency_total_ht - $prevLine->multicurrency_total_ht;
											$line->multicurrency_total_tva = $line->multicurrency_total_tva - $prevLine->multicurrency_total_tva;
											$line->multicurrency_total_ttc = $line->multicurrency_total_ttc - $prevLine->multicurrency_total_ttc;
										}
									}

									// prorata
									$line->situation_percent = $maxPrevSituationPercent - $line->situation_percent;

									//print 'New line based on invoice id '.$facture_source->tab_previous_situation_invoice[$lineIndex]->id.' fk_prev_id='.$source_fk_prev_id.' will be fk_prev_id='.$line->fk_prev_id.' '.$line->total_ht.' '.$line->situation_percent.'<br>';

									// If there is some credit note between last situation invoice and invoice used for credit note generation (note: credit notes are stored as delta)
									$maxPrevSituationPercent = 0;
									foreach ($tab_jumped_credit_notes as $index => $creditnoteid) {
										foreach ($facture_source->tab_previous_situation_invoice[$index]->lines as $prevLine) {
											if ($prevLine->fk_prev_id == $source_fk_prev_id) {
												$maxPrevSituationPercent = $prevLine->situation_percent;

												$line->total_ht  -= $prevLine->total_ht;
												$line->total_tva -= $prevLine->total_tva;
												$line->total_ttc -= $prevLine->total_ttc;
												$line->total_localtax1 -= $prevLine->total_localtax1;
												$line->total_localtax2 -= $prevLine->total_localtax2;

												$line->multicurrency_subprice  -= $prevLine->multicurrency_subprice;
												$line->multicurrency_total_ht  -= $prevLine->multicurrency_total_ht;
												$line->multicurrency_total_tva -= $prevLine->multicurrency_total_tva;
												$line->multicurrency_total_ttc -= $prevLine->multicurrency_total_ttc;
											}
										}
									}

									// prorata
									$line->situation_percent += $maxPrevSituationPercent;

									//print 'New line based on invoice id '.$facture_source->tab_previous_situation_invoice[$lineIndex]->id.' fk_prev_id='.$source_fk_prev_id.' will be fk_prev_id='.$line->fk_prev_id.' '.$line->total_ht.' '.$line->situation_percent.'<br>';
								}
							}

							$line->fk_facture = $object->id;
							$line->fk_parent_line = $fk_parent_line;

							$line->subprice = -$line->subprice; // invert price for object
							$line->pa_ht = $line->pa_ht; // we choosed to have buy/cost price always positive, so no revert of sign here
							$line->total_ht = -$line->total_ht;
							$line->total_tva = -$line->total_tva;
							$line->total_ttc = -$line->total_ttc;
							$line->total_localtax1 = -$line->total_localtax1;
							$line->total_localtax2 = -$line->total_localtax2;

							$line->multicurrency_subprice = -$line->multicurrency_subprice;
							$line->multicurrency_total_ht = -$line->multicurrency_total_ht;
							$line->multicurrency_total_tva = -$line->multicurrency_total_tva;
							$line->multicurrency_total_ttc = -$line->multicurrency_total_ttc;

							$line->context['createcreditnotefrominvoice'] = 1;
							$result = $line->insert(0, 1); // When creating credit note with same lines than source, we must ignore error if discount alreayd linked

							$object->lines[] = $line; // insert new line in current object

							// Defined the new fk_parent_line
							if ($result > 0) {
								$fk_parent_line = $result;
							}
						}

						$object->update_price(1);
					}
				}

				if (GETPOST('invoiceAvoirWithPaymentRestAmount', 'int') == 1 && $id > 0) {
					if ($facture_source->fetch($object->fk_facture_source) > 0) {
						$totalpaid = $facture_source->getSommePaiement();
						$totalcreditnotes = $facture_source->getSumCreditNotesUsed();
						$totaldeposits = $facture_source->getSumDepositsUsed();
						$remain_to_pay = abs($facture_source->total_ttc - $totalpaid - $totalcreditnotes - $totaldeposits);

						$object->addline($langs->trans('invoiceAvoirLineWithPaymentRestAmount'), $remain_to_pay, 1, 0, 0, 0, 0, 0, '', '', 'TTC');
					}
				}

				// Add link between credit note and origin
				if (!empty($object->fk_facture_source) && $id > 0) {
					$facture_source->fetch($object->fk_facture_source);
					$facture_source->fetchObjectLinked();

					if (!empty($facture_source->linkedObjectsIds)) {
						foreach ($facture_source->linkedObjectsIds as $sourcetype => $TIds) {
							$object->add_object_linked($sourcetype, current($TIds));
						}
					}
				}
			}
		}

		// Standard invoice or Deposit invoice, created from a Predefined template invoice
		if ((GETPOST('type') == Facture::TYPE_STANDARD || GETPOST('type') == Facture::TYPE_DEPOSIT) && GETPOST('fac_rec', 'int') > 0) {
			if (empty($dateinvoice)) {
				$error++;
				setEventMessages($langs->trans("ErrorFieldRequired", $langs->transnoentitiesnoconv("Date")), null, 'errors');
				$action = 'create';
			} elseif ($dateinvoice > (dol_get_last_hour(dol_now('tzuserrel')) + (empty($conf->global->INVOICE_MAX_FUTURE_DELAY) ? 0 : $conf->global->INVOICE_MAX_FUTURE_DELAY))) {
				$error++;
				setEventMessages($langs->trans("ErrorDateIsInFuture"), null, 'errors');
				$action = 'create';
			}

			if (!$error) {
				$object->socid = GETPOST('socid', 'int');
				$object->type            = GETPOST('type');
				$object->ref             = GETPOST('ref');
				$object->date            = $dateinvoice;
				$object->date_pointoftax = $date_pointoftax;
				$object->note_public = trim(GETPOST('note_public', 'restricthtml'));
				$object->note_private    = trim(GETPOST('note_private', 'restricthtml'));
				$object->ref_client      = GETPOST('ref_client');
				$object->model_pdf = GETPOST('model');
				$object->fk_project = GETPOST('projectid', 'int');
				$object->cond_reglement_id	= (GETPOST('type') == 3 ? 1 : GETPOST('cond_reglement_id'));
				$object->mode_reglement_id	= GETPOST('mode_reglement_id', 'int');
				$object->fk_account = GETPOST('fk_account', 'int');
				$object->amount = price2num(GETPOST('amount'));
				$object->remise_absolue		= price2num(GETPOST('remise_absolue'), 'MU');
				$object->remise_percent		= price2num(GETPOST('remise_percent'), '', 2);
				$object->fk_incoterms = GETPOST('incoterm_id', 'int');
				$object->location_incoterms = GETPOST('location_incoterms', 'alpha');
				$object->multicurrency_code = GETPOST('multicurrency_code', 'alpha');
				$object->multicurrency_tx   = GETPOST('originmulticurrency_tx', 'int');

				// Source facture
				$object->fac_rec = GETPOST('fac_rec', 'int');

				$id = $object->create($user); // This include recopy of links from recurring invoice and recurring invoice lines
			}
		}

		// Standard or deposit invoice, not from a Predefined template invoice
		if ((GETPOST('type') == Facture::TYPE_STANDARD || GETPOST('type') == Facture::TYPE_DEPOSIT || GETPOST('type') == Facture::TYPE_PROFORMA || (GETPOST('type') == Facture::TYPE_SITUATION && !GETPOST('situations'))) && GETPOST('fac_rec') <= 0) {
			$typeamount = GETPOST('typedeposit', 'aZ09');
			$valuestandardinvoice = price2num(str_replace('%', '', GETPOST('valuestandardinvoice', 'alpha')), 'MU');
			$valuedeposit = price2num(str_replace('%', '', GETPOST('valuedeposit', 'alpha')), 'MU');

			if (GETPOST('socid', 'int') < 1) {
				$error++;
				setEventMessages($langs->trans("ErrorFieldRequired", $langs->transnoentitiesnoconv("Customer")), null, 'errors');
				$action = 'create';
			}

			if (empty($dateinvoice)) {
				$error++;
				setEventMessages($langs->trans("ErrorFieldRequired", $langs->transnoentitiesnoconv("Date")), null, 'errors');
				$action = 'create';
			} elseif ($dateinvoice > (dol_get_last_hour(dol_now('tzuserrel')) + (empty($conf->global->INVOICE_MAX_FUTURE_DELAY) ? 0 : $conf->global->INVOICE_MAX_FUTURE_DELAY))) {
				$error++;
				setEventMessages($langs->trans("ErrorDateIsInFuture"), null, 'errors');
				$action = 'create';
			}


			if (GETPOST('type') == Facture::TYPE_STANDARD) {
				if ($valuestandardinvoice < 0 || $valuestandardinvoice > 100) {
					setEventMessages($langs->trans("ErrorAPercentIsRequired"), null, 'errors');
					$error++;
					$action = 'create';
				}
			} elseif (GETPOST('type') == Facture::TYPE_DEPOSIT) {
				if ($typeamount && !empty($origin) && !empty($originid)) {
					if ($typeamount == 'amount' && $valuedeposit <= 0) {
						setEventMessages($langs->trans("ErrorAnAmountWithoutTaxIsRequired"), null, 'errors');
						$error++;
						$action = 'create';
					}
					if ($typeamount == 'variable' && $valuedeposit <= 0) {
						setEventMessages($langs->trans("ErrorAPercentIsRequired"), null, 'errors');
						$error++;
						$action = 'create';
					}
					if ($typeamount == 'variablealllines' && $valuedeposit <= 0) {
						setEventMessages($langs->trans("ErrorAPercentIsRequired"), null, 'errors');
						$error++;
						$action = 'create';
					}
				}
			}

			if (!$error) {
				// Si facture standard
				$object->socid = GETPOST('socid', 'int');
				$object->type				= GETPOST('type');
				$object->ref = GETPOST('ref');
				$object->date				= $dateinvoice;
				$object->date_pointoftax = $date_pointoftax;
				$object->note_public		= trim(GETPOST('note_public', 'restricthtml'));
				$object->note_private = trim(GETPOST('note_private', 'restricthtml'));
				$object->ref_client			= GETPOST('ref_client');
				$object->model_pdf = GETPOST('model');
				$object->fk_project			= GETPOST('projectid', 'int');
				$object->cond_reglement_id	= (GETPOST('type') == 3 ? 1 : GETPOST('cond_reglement_id'));
				$object->mode_reglement_id	= GETPOST('mode_reglement_id');
				$object->fk_account = GETPOST('fk_account', 'int');
				$object->amount = price2num(GETPOST('amount'));
				$object->remise_absolue		= price2num(GETPOST('remise_absolue'), 'MU');
				$object->remise_percent		= price2num(GETPOST('remise_percent'), '', 2);
				$object->fk_incoterms = GETPOST('incoterm_id', 'int');
				$object->location_incoterms = GETPOST('location_incoterms', 'alpha');
				$object->multicurrency_code = GETPOST('multicurrency_code', 'alpha');
				$object->multicurrency_tx   = GETPOST('originmulticurrency_tx', 'int');

				if (GETPOST('type') == Facture::TYPE_SITUATION) {
					$object->situation_counter = 1;
					$object->situation_final = 0;
					$object->situation_cycle_ref = $object->newCycle();
				}

				if (in_array($object->type, $retainedWarrantyInvoiceAvailableType)) {
					$object->retained_warranty = GETPOST('retained_warranty', 'int');
					$object->retained_warranty_fk_cond_reglement = GETPOST('retained_warranty_fk_cond_reglement', 'int');
				} else {
					$object->retained_warranty = 0;
					$object->retained_warranty_fk_cond_reglement = 0;
				}

				$retained_warranty_date_limit = GETPOST('retained_warranty_date_limit');
				if (!empty($retained_warranty_date_limit) && dol_stringtotime($retained_warranty_date_limit)) {
					$object->retained_warranty_date_limit = dol_stringtotime($retained_warranty_date_limit);
				}
				$object->retained_warranty_date_limit = !empty($object->retained_warranty_date_limit) ? $object->retained_warranty_date_limit : $object->calculate_date_lim_reglement($object->retained_warranty_fk_cond_reglement);

				$object->fetch_thirdparty();

				// If creation from another object of another module (Example: origin=propal, originid=1)
				if (!empty($origin) && !empty($originid)) {
					$regs = array();
					// Parse element/subelement (ex: project_task)
					$element = $subelement = $origin;
					if (preg_match('/^([^_]+)_([^_]+)/i', $origin, $regs)) {
						$element = $regs[1];
						$subelement = $regs[2];
					}

					// For compatibility
					if ($element == 'order') {
						$element = $subelement = 'commande';
					}
					if ($element == 'propal') {
						$element = 'comm/propal';
						$subelement = 'propal';
					}
					if ($element == 'contract') {
						$element = $subelement = 'contrat';
					}
					if ($element == 'inter') {
						$element = $subelement = 'ficheinter';
					}
					if ($element == 'shipping') {
						$element = $subelement = 'expedition';
					}

					$object->origin = $origin;
					$object->origin_id = $originid;

					// Possibility to add external linked objects with hooks
					$object->linked_objects[$object->origin] = $object->origin_id;
					// link with order if it is a shipping invoice
					if ($object->origin == 'shipping') {
						require_once DOL_DOCUMENT_ROOT.'/expedition/class/expedition.class.php';
						$exp = new Expedition($db);
						$exp->fetch($object->origin_id);
						$exp->fetchObjectLinked();
						if (is_array($exp->linkedObjectsIds['commande']) && count($exp->linkedObjectsIds['commande']) > 0) {
							foreach ($exp->linkedObjectsIds['commande'] as $key => $value) {
								$object->linked_objects['commande'] = $value;
							}
						}
					}

					if (is_array($_POST['other_linked_objects']) && !empty($_POST['other_linked_objects'])) {
						$object->linked_objects = array_merge($object->linked_objects, $_POST['other_linked_objects']);
					}

					$id = $object->create($user); // This include class to add_object_linked() and add add_contact()

					if ($id > 0) {
						dol_include_once('/'.$element.'/class/'.$subelement.'.class.php');

						$classname = ucfirst($subelement);
						$srcobject = new $classname($db);

						dol_syslog("Try to find source object origin=".$object->origin." originid=".$object->origin_id." to add lines or deposit lines");
						$result = $srcobject->fetch($object->origin_id);

						// If deposit invoice - down payment with 1 line (fixed amount or percent)
						if (GETPOST('type') == Facture::TYPE_DEPOSIT && in_array($typeamount, array('amount', 'variable'))) {
							// Define the array $amountdeposit
							$amountdeposit = array();
							if (!empty($conf->global->MAIN_DEPOSIT_MULTI_TVA)) {
								if ($typeamount == 'amount') {
									$amount = $valuedeposit;
								} else {
									$amount = $srcobject->total_ttc * ($valuedeposit / 100);
								}

								$TTotalByTva = array();
								foreach ($srcobject->lines as &$line) {
									if (!empty($line->special_code)) {
										continue;
									}
									$TTotalByTva[$line->tva_tx] += $line->total_ttc;
								}

								foreach ($TTotalByTva as $tva => &$total) {
									$coef = $total / $srcobject->total_ttc; // Calc coef
									$am = $amount * $coef;
									$amount_ttc_diff += $am;
									$amountdeposit[$tva] += $am / (1 + $tva / 100); // Convert into HT for the addline
								}
							} else {
								if ($typeamount == 'amount') {
									$amountdeposit[0] = $valuedeposit;
								} elseif ($typeamount == 'variable') {
									if ($result > 0) {
										$totalamount = 0;
										$lines = $srcobject->lines;
										$numlines = count($lines);
										for ($i = 0; $i < $numlines; $i++) {
											$qualified = 1;
											if (empty($lines[$i]->qty)) {
												$qualified = 0; // We discard qty=0, it is an option
											}
											if (!empty($lines[$i]->special_code)) {
												$qualified = 0; // We discard special_code (frais port, ecotaxe, option, ...)
											}
											if ($qualified) {
												$totalamount += $lines[$i]->total_ht; // Fixme : is it not for the customer ? Shouldn't we take total_ttc ?
												$tva_tx = $lines[$i]->tva_tx;
												$amountdeposit[$tva_tx] += ($lines[$i]->total_ht * $valuedeposit) / 100;
											}
										}

										if ($totalamount == 0) {
											$amountdeposit[0] = 0;
										}
									} else {
										setEventMessages($srcobject->error, $srcobject->errors, 'errors');
										$error++;
									}
								}

								$amount_ttc_diff = $amountdeposit[0];
							}

							foreach ($amountdeposit as $tva => $amount) {
								if (empty($amount)) {
									continue;
								}

								$arraylist = array(
									'amount' => 'FixAmount',
									'variable' => 'VarAmount'
								);
								$descline = '(DEPOSIT)';
								//$descline.= ' - '.$langs->trans($arraylist[$typeamount]);
								if ($typeamount == 'amount') {
									$descline .= ' ('.price($valuedeposit, '', $langs, 0, - 1, - 1, (!empty($object->multicurrency_code) ? $object->multicurrency_code : $conf->currency)).')';
								} elseif ($typeamount == 'variable') {
									$descline .= ' ('.$valuedeposit.'%)';
								}

								$descline .= ' - '.$srcobject->ref;
								$result = $object->addline(
									$descline,
									$amount, // subprice
									1, // quantity
									$tva, // vat rate
									0, // localtax1_tx
									0, // localtax2_tx
									(empty($conf->global->INVOICE_PRODUCTID_DEPOSIT) ? 0 : $conf->global->INVOICE_PRODUCTID_DEPOSIT), // fk_product
									0, // remise_percent
									0, // date_start
									0, // date_end
									0,
									$lines[$i]->info_bits, // info_bits
									0,
									'HT',
									0,
									0, // product_type
									1,
									$lines[$i]->special_code,
									$object->origin,
									0,
									0,
									0,
									0,
									'',
									0,
									100,
									0,
									null,
									0,
									'',
									1
								);
							}

							$diff = $object->total_ttc - $amount_ttc_diff;

							if (!empty($conf->global->MAIN_DEPOSIT_MULTI_TVA) && $diff != 0) {
								$object->fetch_lines();
								$subprice_diff = $object->lines[0]->subprice - $diff / (1 + $object->lines[0]->tva_tx / 100);
								$object->updateline($object->lines[0]->id, $object->lines[0]->desc, $subprice_diff, $object->lines[0]->qty, $object->lines[0]->remise_percent, $object->lines[0]->date_start, $object->lines[0]->date_end, $object->lines[0]->tva_tx, 0, 0, 'HT', $object->lines[0]->info_bits, $object->lines[0]->product_type, 0, 0, 0, $object->lines[0]->pa_ht, $object->lines[0]->label, 0, array(), 100);
							}
						}

						// standard invoice, credit note, or down payment from a percent of all lines
						if (GETPOST('type') != Facture::TYPE_DEPOSIT || (GETPOST('type') == Facture::TYPE_DEPOSIT && $typeamount == 'variablealllines')) {
							if ($result > 0) {
								$lines = $srcobject->lines;
								if (empty($lines) && method_exists($srcobject, 'fetch_lines')) {
									$srcobject->fetch_lines();
									$lines = $srcobject->lines;
								}

								// If we create a standard invoice with a percent, we change amount by changing the qty
								if (GETPOST('type') == Facture::TYPE_STANDARD && $valuestandardinvoice > 0 && $valuestandardinvoice < 100) {
									if (is_array($lines)) {
										foreach ($lines as $line) {
											// We keep ->subprice and ->pa_ht, but we change the qty
											$line->qty = price2num($line->qty * $valuestandardinvoice / 100, 'MS');
										}
									}
								}
								// If we create a down payment with a percent on all lines, we change amount by changing the qty
								if (GETPOST('type') == Facture::TYPE_DEPOSIT && $typeamount == 'variablealllines') {
									if (is_array($lines)) {
										foreach ($lines as $line) {
											// We keep ->subprice and ->pa_ht, but we change the qty
											$line->qty = price2num($line->qty * $valuedeposit / 100, 'MS');
										}
									}
								}

								$fk_parent_line = 0;
								$num = count($lines);

								for ($i = 0; $i < $num; $i++) {
									if (!in_array($lines[$i]->id, $selectedLines)) {
										continue; // Skip unselected lines
									}

									// Don't add lines with qty 0 when coming from a shipment including all order lines
									if ($srcobject->element == 'shipping' && $conf->global->SHIPMENT_GETS_ALL_ORDER_PRODUCTS && $lines[$i]->qty == 0) {
										continue;
									}
									// Don't add closed lines when coming from a contract (Set constant to '0,5' to exclude also inactive lines)
									if (!isset($conf->global->CONTRACT_EXCLUDE_SERVICES_STATUS_FOR_INVOICE)) {
										$conf->global->CONTRACT_EXCLUDE_SERVICES_STATUS_FOR_INVOICE = '5';
									}
									if ($srcobject->element == 'contrat' && in_array($lines[$i]->statut, explode(',', $conf->global->CONTRACT_EXCLUDE_SERVICES_STATUS_FOR_INVOICE))) {
										continue;
									}

									$label = (!empty($lines[$i]->label) ? $lines[$i]->label : '');
									$desc = (!empty($lines[$i]->desc) ? $lines[$i]->desc : $lines[$i]->libelle);
									if ($object->situation_counter == 1) {
										$lines[$i]->situation_percent = 0;
									}

									if ($lines[$i]->subprice < 0 && empty($conf->global->INVOICE_KEEP_DISCOUNT_LINES_AS_IN_ORIGIN)) {
										// Negative line, we create a discount line
										$discount = new DiscountAbsolute($db);
										$discount->fk_soc = $object->socid;
										$discount->amount_ht = abs($lines[$i]->total_ht);
										$discount->amount_tva = abs($lines[$i]->total_tva);
										$discount->amount_ttc = abs($lines[$i]->total_ttc);
										$discount->tva_tx = $lines[$i]->tva_tx;
										$discount->fk_user = $user->id;
										$discount->description = $desc;
										$discount->multicurrency_subprice = abs($lines[$i]->multicurrency_subprice);
										$discount->multicurrency_amount_ht = abs($lines[$i]->multicurrency_total_ht);
										$discount->multicurrency_amount_tva = abs($lines[$i]->multicurrency_total_tva);
										$discount->multicurrency_amount_ttc = abs($lines[$i]->multicurrency_total_ttc);

										$discountid = $discount->create($user);
										if ($discountid > 0) {
											$result = $object->insert_discount($discountid); // This include link_to_invoice
										} else {
											setEventMessages($discount->error, $discount->errors, 'errors');
											$error++;
											break;
										}
									} else {
										// Positive line
										$product_type = ($lines[$i]->product_type ? $lines[$i]->product_type : 0);

										// Date start
										$date_start = false;
										if ($lines[$i]->date_debut_prevue) {
											$date_start = $lines[$i]->date_debut_prevue;
										}
										if ($lines[$i]->date_debut_reel) {
											$date_start = $lines[$i]->date_debut_reel;
										}
										if ($lines[$i]->date_start) {
											$date_start = $lines[$i]->date_start;
										}

										// Date end
										$date_end = false;
										if ($lines[$i]->date_fin_prevue) {
											$date_end = $lines[$i]->date_fin_prevue;
										}
										if ($lines[$i]->date_fin_reel) {
											$date_end = $lines[$i]->date_fin_reel;
										}
										if ($lines[$i]->date_end) {
											$date_end = $lines[$i]->date_end;
										}

										// Reset fk_parent_line for no child products and special product
										if (($lines[$i]->product_type != 9 && empty($lines[$i]->fk_parent_line)) || $lines[$i]->product_type == 9) {
											$fk_parent_line = 0;
										}

										// Extrafields
										if (method_exists($lines[$i], 'fetch_optionals')) {
											$lines[$i]->fetch_optionals();
											$array_options = $lines[$i]->array_options;
										}

										$tva_tx = $lines[$i]->tva_tx;
										if (!empty($lines[$i]->vat_src_code) && !preg_match('/\(/', $tva_tx)) {
											$tva_tx .= ' ('.$lines[$i]->vat_src_code.')';
										}

										// View third's localtaxes for NOW and do not use value from origin.
										// TODO Is this really what we want ? Yes if source is template invoice but what if proposal or order ?
										$localtax1_tx = get_localtax($tva_tx, 1, $object->thirdparty);
										$localtax2_tx = get_localtax($tva_tx, 2, $object->thirdparty);

										$result = $object->addline(
											$desc,
											$lines[$i]->subprice,
											$lines[$i]->qty,
											$tva_tx,
											$localtax1_tx,
											$localtax2_tx,
											$lines[$i]->fk_product,
											$lines[$i]->remise_percent,
											$date_start,
											$date_end,
											0,
											$lines[$i]->info_bits,
											$lines[$i]->fk_remise_except,
											'HT',
											0,
											$product_type,
											$lines[$i]->rang,
											$lines[$i]->special_code,
											$object->origin,
											$lines[$i]->rowid,
											$fk_parent_line,
											$lines[$i]->fk_fournprice,
											$lines[$i]->pa_ht,
											$label,
											$array_options,
											$lines[$i]->situation_percent,
											$lines[$i]->fk_prev_id,
											$lines[$i]->fk_unit,
											0,
											'',
											1
										);

										if ($result > 0) {
											$lineid = $result;
										} else {
											$lineid = 0;
											$error++;
											break;
										}

										// Defined the new fk_parent_line
										if ($result > 0) {
											$fk_parent_line = $result;
										}
									}
								}
							} else {
								setEventMessages($srcobject->error, $srcobject->errors, 'errors');
								$error++;
							}
						}

						$object->update_price(1, 'auto', 0, $mysoc);

						// Now we create same links to contact than the ones found on origin object
						/* Useless, already into the create
						if (! empty($conf->global->MAIN_PROPAGATE_CONTACTS_FROM_ORIGIN))
						{
							$originforcontact = $object->origin;
							$originidforcontact = $object->origin_id;
							if ($originforcontact == 'shipping')     // shipment and order share the same contacts. If creating from shipment we take data of order
							{
								$originforcontact=$srcobject->origin;
								$originidforcontact=$srcobject->origin_id;
							}
							$sqlcontact = "SELECT code, fk_socpeople FROM ".MAIN_DB_PREFIX."element_contact as ec, ".MAIN_DB_PREFIX."c_type_contact as ctc";
							$sqlcontact.= " WHERE element_id = ".((int) $originidforcontact)." AND ec.fk_c_type_contact = ctc.rowid AND ctc.element = '".$db->escape($originforcontact)."'";

							$resqlcontact = $db->query($sqlcontact);
							if ($resqlcontact)
							{
								while($objcontact = $db->fetch_object($resqlcontact))
								{
									//print $objcontact->code.'-'.$objcontact->fk_socpeople."\n";
									$object->add_contact($objcontact->fk_socpeople, $objcontact->code);
								}
							}
							else dol_print_error($resqlcontact);
						}*/

						// Hooks
						$parameters = array('objFrom' => $srcobject);
						$reshook = $hookmanager->executeHooks('createFrom', $parameters, $object, $action); // Note that $action and $object may have been
						// modified by hook
						if ($reshook < 0) {
							setEventMessages($hookmanager->error, $hookmanager->errors, 'errors');
							$error++;
						}
					} else {
						setEventMessages($object->error, $object->errors, 'errors');
						$error++;
					}
				} else {   // If some invoice's lines coming from page
					$id = $object->create($user);

					for ($i = 1; $i <= $NBLINES; $i++) {
						if (GETPOST('idprod'.$i, 'int')) {
							$product = new Product($db);
							$product->fetch(GETPOST('idprod'.$i, 'int'));
							$startday = dol_mktime(12, 0, 0, GETPOST('date_start'.$i.'month'), GETPOST('date_start'.$i.'day'), GETPOST('date_start'.$i.'year'));
							$endday = dol_mktime(12, 0, 0, GETPOST('date_end'.$i.'month'), GETPOST('date_end'.$i.'day'), GETPOST('date_end'.$i.'year'));
							$result = $object->addline($product->description, $product->price, price2num(GETPOST('qty'.$i), 'MS'), $product->tva_tx, $product->localtax1_tx, $product->localtax2_tx, GETPOST('idprod'.$i, 'int'), price2num(GETPOST('remise_percent'.$i), '', 2), $startday, $endday, 0, 0, '', $product->price_base_type, $product->price_ttc, $product->type, -1, 0, '', 0, 0, null, 0, '', 0, 100, '', $product->fk_unit, 0, '', 1);
						}
					}

					$object->update_price(1, 'auto', 0, $mysoc);
				}
			}
		}

		// Situation invoices
		if (GETPOST('type') == Facture::TYPE_SITUATION && GETPOST('situations')) {
			if (empty($dateinvoice)) {
				$error++;
				$mesg = $langs->trans("ErrorFieldRequired", $langs->transnoentitiesnoconv("Date"));
				setEventMessages($mesg, null, 'errors');
			} elseif ($dateinvoice > (dol_get_last_hour(dol_now('tzuserrel')) + (empty($conf->global->INVOICE_MAX_FUTURE_DELAY) ? 0 : $conf->global->INVOICE_MAX_FUTURE_DELAY))) {
				$error++;
				setEventMessages($langs->trans("ErrorDateIsInFuture"), null, 'errors');
				$action = 'create';
			}

			if (!(GETPOST('situations', 'int') > 0)) {
				$error++;
				$mesg = $langs->trans("ErrorFieldRequired", $langs->transnoentitiesnoconv("InvoiceSituation"));
				setEventMessages($mesg, null, 'errors');
				$action = 'create';
			}

			if (!$error) {
				$result = $object->fetch(GETPOST('situations', 'int'));
				$object->fk_facture_source = GETPOST('situations', 'int');
				$object->type = Facture::TYPE_SITUATION;

				if (!empty($origin) && !empty($originid)) {
					include_once DOL_DOCUMENT_ROOT.'/core/lib/price.lib.php';

					$object->origin = $origin;
					$object->origin_id = $originid;

					// retained warranty
					if (!empty($conf->global->INVOICE_USE_RETAINED_WARRANTY)) {
						$retained_warranty = GETPOST('retained_warranty', 'int');
						if (price2num($retained_warranty) > 0) {
							$object->retained_warranty = price2num($retained_warranty);
						}

						if (GETPOST('retained_warranty_fk_cond_reglement', 'int') > 0) {
							$object->retained_warranty_fk_cond_reglement = GETPOST('retained_warranty_fk_cond_reglement', 'int');
						}

						$retained_warranty_date_limit = GETPOST('retained_warranty_date_limit');
						if (!empty($retained_warranty_date_limit) && $db->jdate($retained_warranty_date_limit)) {
							$object->retained_warranty_date_limit = $db->jdate($retained_warranty_date_limit);
						}
						$object->retained_warranty_date_limit = !empty($object->retained_warranty_date_limit) ? $object->retained_warranty_date_limit : $object->calculate_date_lim_reglement($object->retained_warranty_fk_cond_reglement);
					}

					foreach ($object->lines as $i => &$line) {
						$line->origin = $object->origin;
						$line->origin_id = $line->id;
						$line->fk_prev_id = $line->id;
						$line->fetch_optionals();
						$line->situation_percent = $line->get_prev_progress($object->id); // get good progress including credit note

						// The $line->situation_percent has been modified, so we must recalculate all amounts
						$tabprice = calcul_price_total($line->qty, $line->subprice, $line->remise_percent, $line->tva_tx, $line->localtax1_tx, $line->localtax2_tx, 0, 'HT', 0, $line->product_type, $mysoc, '', $line->situation_percent);
						$line->total_ht = $tabprice[0];
						$line->total_tva = $tabprice[1];
						$line->total_ttc = $tabprice[2];
						$line->total_localtax1 = $tabprice[9];
						$line->total_localtax2 = $tabprice[10];
						$line->multicurrency_total_ht  = $tabprice[16];
						$line->multicurrency_total_tva = $tabprice[17];
						$line->multicurrency_total_ttc = $tabprice[18];

						// Si fk_remise_except defini on vérifie si la réduction à déjà été appliquée
						if ($line->fk_remise_except) {
							$discount = new DiscountAbsolute($line->db);
							$result = $discount->fetch($line->fk_remise_except);
							if ($result > 0) {
								// Check if discount not already affected to another invoice
								if ($discount->fk_facture_line > 0) {
									$line->fk_remise_except = 0;
								}
							}
						}
					}
				}

				$object->fetch_thirdparty();
				$object->date = $dateinvoice;
				$object->date_pointoftax = $date_pointoftax;
				$object->note_public = trim(GETPOST('note_public', 'restricthtml'));
				$object->note = trim(GETPOST('note', 'restricthtml'));
				$object->note_private = trim(GETPOST('note', 'restricthtml'));
				$object->ref_client = GETPOST('ref_client', 'alpha');
				$object->model_pdf = GETPOST('model', 'alpha');
				$object->fk_project = GETPOST('projectid', 'int');
				$object->cond_reglement_id = GETPOST('cond_reglement_id', 'int');
				$object->mode_reglement_id = GETPOST('mode_reglement_id', 'int');
				$object->remise_absolue =price2num(GETPOST('remise_absolue'), 'MU', 2);
				$object->remise_percent = price2num(GETPOST('remise_percent'), '', 2);

				// Proprietes particulieres a facture de remplacement

				$object->situation_counter = $object->situation_counter + 1;
				$id = $object->createFromCurrent($user);
				if ($id <= 0) {
					$mesg = $object->error;
				} else {
					$nextSituationInvoice = new Facture($db);
					$nextSituationInvoice->fetch($id);

					// create extrafields with data from create form
					$extrafields->fetch_name_optionals_label($nextSituationInvoice->table_element);
					$ret = $extrafields->setOptionalsFromPost(null, $nextSituationInvoice);
					if ($ret > 0) {
						$nextSituationInvoice->insertExtraFields();
					}
				}
			}
		}

		// End of object creation, we show it
		if ($id > 0 && !$error) {
			$db->commit();

			// Define output language
			if (empty($conf->global->MAIN_DISABLE_PDF_AUTOUPDATE) && count($object->lines)) {
				$outputlangs = $langs;
				$newlang = '';
				if (!empty($conf->global->MAIN_MULTILANGS) && empty($newlang) && GETPOST('lang_id', 'aZ09')) {
					$newlang = GETPOST('lang_id', 'aZ09');
				}
				if (!empty($conf->global->MAIN_MULTILANGS) && empty($newlang)) {
					$newlang = $object->thirdparty->default_lang;
				}
				if (!empty($newlang)) {
					$outputlangs = new Translate("", $conf);
					$outputlangs->setDefaultLang($newlang);
					$outputlangs->load('products');
				}
				$model = $object->model_pdf;
				$ret = $object->fetch($id); // Reload to get new records

				$result = $object->generateDocument($model, $outputlangs, $hidedetails, $hidedesc, $hideref);
				if ($result < 0) {
					setEventMessages($object->error, $object->errors, 'errors');
				}
			}

			header('Location: '.$_SERVER["PHP_SELF"].'?facid='.$id);
			exit();
		} else {
			$db->rollback();
			$action = 'create';
			$_GET["origin"] = $_POST["origin"];
			$_GET["originid"] = $_POST["originid"];
			setEventMessages($object->error, $object->errors, 'errors');
		}
	} elseif ($action == 'addline' && GETPOST('submitforalllines', 'alpha') && GETPOST('vatforalllines', 'alpha') !== '') {
		// Define vat_rate
		$vat_rate = (GETPOST('vatforalllines') ? GETPOST('vatforalllines') : 0);
		$vat_rate = str_replace('*', '', $vat_rate);
		$localtax1_rate = get_localtax($vat_rate, 1, $object->thirdparty, $mysoc);
		$localtax2_rate = get_localtax($vat_rate, 2, $object->thirdparty, $mysoc);
		foreach ($object->lines as $line) {
			$result = $object->updateline($line->id, $line->desc, $line->subprice, $line->qty, $line->remise_percent, $line->date_start, $line->date_end, $vat_rate, $localtax1_rate, $localtax2_rate, 'HT', $line->info_bits, $line->product_type, $line->fk_parent_line, 0, $line->fk_fournprice, $line->pa_ht, $line->label, $line->special_code, $line->array_options, $line->situation_percent, $line->fk_unit, $line->multicurrency_subprice);
		}
	} elseif ($action == 'addline' && GETPOST('submitforalllines', 'alpha') && GETPOST('remiseforalllines', 'alpha') !== '' && $usercancreate) {
		// Define vat_rate
		$remise_percent = (GETPOST('remiseforalllines') ? GETPOST('remiseforalllines') : 0);
		$remise_percent = str_replace('*', '', $remise_percent);
		foreach ($object->lines as $line) {
			$result = $object->updateline($line->id, $line->desc, $line->subprice, $line->qty, $remise_percent, $line->date_start, $line->date_end, $line->tva_tx, $line->localtax1_tx, $line->localtax2_tx, 'HT', $line->info_bits, $line->product_type, $line->fk_parent_line, 0, $line->fk_fournprice, $line->pa_ht, $line->label, $line->special_code, $line->array_options, $line->situation_percent, $line->fk_unit, $line->multicurrency_subprice);
		}
	} elseif ($action == 'addline' && $usercancreate) {		// Add a new line
		$langs->load('errors');
		$error = 0;

		// Set if we used free entry or predefined product
		$predef = '';
		$product_desc =(GETPOSTISSET('dp_desc') ? GETPOST('dp_desc', 'restricthtml') : '');

		$price_ht = '';
		$price_ht_devise = '';
		$price_ttc = '';
		$price_ttc_devise = '';

		if (GETPOST('price_ht') !== '') {
			$price_ht = price2num(GETPOST('price_ht'), 'MU', 2);
		}
		if (GETPOST('multicurrency_price_ht') !== '') {
			$price_ht_devise = price2num(GETPOST('multicurrency_price_ht'), 'CU', 2);
		}
		if (GETPOST('price_ttc') !== '') {
			$price_ttc = price2num(GETPOST('price_ttc'), 'MU', 2);
		}
		if (GETPOST('multicurrency_price_ttc') !== '') {
			$price_ttc_devise = price2num(GETPOST('multicurrency_price_ttc'), 'CU', 2);
		}

		$prod_entry_mode = GETPOST('prod_entry_mode', 'aZ09');
		if ($prod_entry_mode == 'free') {
			$idprod = 0;
			$tva_tx = (GETPOST('tva_tx', 'alpha') ? price2num(preg_replace('/\s*\(.*\)/', '', GETPOST('tva_tx', 'alpha'))) : 0);
		} else {
			$idprod = GETPOST('idprod', 'int');
			$tva_tx = '';
		}

		$qty = price2num(GETPOST('qty'.$predef, 'alpha'), 'MS', 2);
		$remise_percent = (GETPOSTISSET('remise_percent'.$predef) ? price2num(GETPOST('remise_percent'.$predef, 'alpha'), '', 2) : 0);
		if (empty($remise_percent)) {
			$remise_percent = 0;
		}

		// Extrafields
		$extralabelsline = $extrafields->fetch_name_optionals_label($object->table_element_line);
		$array_options = $extrafields->getOptionalsFromPost($object->table_element_line, $predef);
		// Unset extrafield
		if (is_array($extralabelsline)) {
			// Get extra fields
			foreach ($extralabelsline as $key => $value) {
				unset($_POST["options_".$key.$predef]);
			}
		}

		if ((empty($idprod) || $idprod < 0) && ($price_ht < 0) && ($qty < 0)) {
			setEventMessages($langs->trans('ErrorBothFieldCantBeNegative', $langs->transnoentitiesnoconv('UnitPriceHT'), $langs->transnoentitiesnoconv('Qty')), null, 'errors');
			$error++;
		}
		if (!$prod_entry_mode) {
			if (GETPOST('type') < 0 && !GETPOST('search_idprod')) {
				setEventMessages($langs->trans('ErrorChooseBetweenFreeEntryOrPredefinedProduct'), null, 'errors');
				$error++;
			}
		}
		if ($prod_entry_mode == 'free' && (empty($idprod) || $idprod < 0) && GETPOST('type') < 0) {
			setEventMessages($langs->trans('ErrorFieldRequired', $langs->transnoentitiesnoconv('Type')), null, 'errors');
			$error++;
		}
		if ($prod_entry_mode == 'free' && (empty($idprod) || $idprod < 0) && (($price_ht < 0 && empty($conf->global->FACTURE_ENABLE_NEGATIVE_LINES)) || $price_ht == '') && (($price_ht_devise < 0 && empty($conf->global->FACTURE_ENABLE_NEGATIVE_LINES)) || $price_ht_devise == '') && $price_ttc === '' && $price_ttc_devise === '' && $object->type != Facture::TYPE_CREDIT_NOTE) { 	// Unit price can be 0 but not ''
			if (($price_ht < 0 || $price_ttc < 0) && empty($conf->global->FACTURE_ENABLE_NEGATIVE_LINES)) {
				$langs->load("errors");
				if ($object->type == $object::TYPE_DEPOSIT) {
					// Using negative lines on deposit lead to headach and blocking problems when you want to consume them.
					setEventMessages($langs->trans("ErrorLinesCantBeNegativeOnDeposits"), null, 'errors');
				} else {
					setEventMessages($langs->trans("ErrorFieldCantBeNegativeOnInvoice", $langs->transnoentitiesnoconv("UnitPriceHT"), $langs->transnoentitiesnoconv("CustomerAbsoluteDiscountShort")), null, 'errors');
				}
				$error++;
			} else {
				setEventMessages($langs->trans("ErrorFieldRequired", $langs->transnoentitiesnoconv("UnitPriceHT")), null, 'errors');
				$error++;
			}
		}
		if ($qty == '') {
			setEventMessages($langs->trans('ErrorFieldRequired', $langs->transnoentitiesnoconv('Qty')), null, 'errors');
			$error++;
		}
		if ($prod_entry_mode == 'free' && empty($idprod) && empty($product_desc)) {
			setEventMessages($langs->trans('ErrorFieldRequired', $langs->transnoentitiesnoconv('Description')), null, 'errors');
			$error++;
		}
		if ($qty < 0) {
			$langs->load("errors");
			setEventMessages($langs->trans('ErrorQtyForCustomerInvoiceCantBeNegative'), null, 'errors');
			$error++;
		}

		if (!$error && isModEnabled('variants') && $prod_entry_mode != 'free') {
			if ($combinations = GETPOST('combinations', 'array')) {
				//Check if there is a product with the given combination
				$prodcomb = new ProductCombination($db);

				if ($res = $prodcomb->fetchByProductCombination2ValuePairs($idprod, $combinations)) {
					$idprod = $res->fk_product_child;
				} else {
					setEventMessages($langs->trans('ErrorProductCombinationNotFound'), null, 'errors');
					$error++;
				}
			}
		}

		if (!$error && ($qty >= 0) && (!empty($product_desc) || (!empty($idprod) && $idprod > 0))) {
			$ret = $object->fetch($id);
			if ($ret < 0) {
				dol_print_error($db, $object->error);
				exit();
			}
			$ret = $object->fetch_thirdparty();

			// Clean parameters
			$date_start = dol_mktime(GETPOST('date_start'.$predef.'hour'), GETPOST('date_start'.$predef.'min'), GETPOST('date_start'.$predef.'sec'), GETPOST('date_start'.$predef.'month'), GETPOST('date_start'.$predef.'day'), GETPOST('date_start'.$predef.'year'));
			$date_end = dol_mktime(GETPOST('date_end'.$predef.'hour'), GETPOST('date_end'.$predef.'min'), GETPOST('date_end'.$predef.'sec'), GETPOST('date_end'.$predef.'month'), GETPOST('date_end'.$predef.'day'), GETPOST('date_end'.$predef.'year'));
			$price_base_type = (GETPOST('price_base_type', 'alpha') ? GETPOST('price_base_type', 'alpha') : 'HT');

			// Define special_code for special lines
			$special_code = 0;
			// if (!GETPOST(qty)) $special_code=3; // Options should not exists on invoices

			// Ecrase $pu par celui du produit
			// Ecrase $desc par celui du produit
			// Ecrase $tva_tx par celui du produit
			// Ecrase $base_price_type par celui du produit
			// Replaces $fk_unit with the product's
			if (!empty($idprod) && $idprod > 0) {
				$prod = new Product($db);
				$prod->fetch($idprod);

				$label = ((GETPOST('product_label') && GETPOST('product_label') != $prod->label) ? GETPOST('product_label') : '');

				// Search the correct price into loaded array product_price_by_qty using id of array retrieved into POST['pqp'].
				$pqp = (GETPOST('pbq', 'int') ? GETPOST('pbq', 'int') : 0);

				$datapriceofproduct = $prod->getSellPrice($mysoc, $object->thirdparty, $pqp);

				$pu_ht = $datapriceofproduct['pu_ht'];
				$pu_ttc = $datapriceofproduct['pu_ttc'];
				$price_min = $datapriceofproduct['price_min'];
				$price_min_ttc = $datapriceofproduct['price_min_ttc'];
				$price_base_type = $datapriceofproduct['price_base_type'];

				$tva_tx = $datapriceofproduct['tva_tx'];
				$tva_npr = $datapriceofproduct['tva_npr'];

				$tmpvat = price2num(preg_replace('/\s*\(.*\)/', '', $tva_tx));
				$tmpprodvat = price2num(preg_replace('/\s*\(.*\)/', '', $prod->tva_tx));

				// Set unit price to use
				if (!empty($price_ht) || $price_ht === '0') {
					$pu_ht = price2num($price_ht, 'MU');
					$pu_ttc = price2num($pu_ht * (1 + ($tmpvat / 100)), 'MU');
				} elseif (!empty($price_ttc) || $price_ttc === '0') {
					$pu_ttc = price2num($price_ttc, 'MU');
					$pu_ht = price2num($pu_ttc / (1 + ($tmpvat / 100)), 'MU');
				} elseif ($tmpvat != $tmpprodvat) {
					// Is this still used ?
					if ($price_base_type != 'HT') {
						$pu_ht = price2num($pu_ttc / (1 + ($tmpvat / 100)), 'MU');
					} else {
						$pu_ttc = price2num($pu_ht * (1 + ($tmpvat / 100)), 'MU');
					}
				}

				$desc = '';

				// Define output language
				if (!empty($conf->global->MAIN_MULTILANGS) && !empty($conf->global->PRODUIT_TEXTS_IN_THIRDPARTY_LANGUAGE)) {
					$outputlangs = $langs;
					$newlang = '';
					if (empty($newlang) && GETPOST('lang_id', 'aZ09')) {
						$newlang = GETPOST('lang_id', 'aZ09');
					}
					if (empty($newlang)) {
						$newlang = $object->thirdparty->default_lang;
					}
					if (!empty($newlang)) {
						$outputlangs = new Translate("", $conf);
						$outputlangs->setDefaultLang($newlang);
						$outputlangs->load('products');
					}

					$desc = (!empty($prod->multilangs [$outputlangs->defaultlang] ["description"])) ? $prod->multilangs [$outputlangs->defaultlang] ["description"] : $prod->description;
				} else {
					$desc = $prod->description;
				}

				//If text set in desc is the same as product descpription (as now it's preloaded) whe add it only one time
				if ($product_desc==$desc && !empty($conf->global->PRODUIT_AUTOFILL_DESC)) {
					$product_desc='';
				}

				if (!empty($product_desc) && !empty($conf->global->MAIN_NO_CONCAT_DESCRIPTION)) {
					$desc = $product_desc;
				} else {
					$desc = dol_concatdesc($desc, $product_desc, '', !empty($conf->global->MAIN_CHANGE_ORDER_CONCAT_DESCRIPTION));
				}

				// Add custom code and origin country into description
				if (empty($conf->global->MAIN_PRODUCT_DISABLE_CUSTOMCOUNTRYCODE) && (!empty($prod->customcode) || !empty($prod->country_code))) {
					$tmptxt = '(';
					// Define output language
					if (!empty($conf->global->MAIN_MULTILANGS) && !empty($conf->global->PRODUIT_TEXTS_IN_THIRDPARTY_LANGUAGE)) {
						$outputlangs = $langs;
						$newlang = '';
						if (empty($newlang) && GETPOST('lang_id', 'alpha')) {
							$newlang = GETPOST('lang_id', 'alpha');
						}
						if (empty($newlang)) {
							$newlang = $object->thirdparty->default_lang;
						}
						if (!empty($newlang)) {
							$outputlangs = new Translate("", $conf);
							$outputlangs->setDefaultLang($newlang);
							$outputlangs->load('products');
						}
						if (!empty($prod->customcode)) {
							$tmptxt .= $outputlangs->transnoentitiesnoconv("CustomCode").': '.$prod->customcode;
						}
						if (!empty($prod->customcode) && !empty($prod->country_code)) {
							$tmptxt .= ' - ';
						}
						if (!empty($prod->country_code)) {
							$tmptxt .= $outputlangs->transnoentitiesnoconv("CountryOrigin").': '.getCountry($prod->country_code, 0, $db, $outputlangs, 0);
						}
					} else {
						if (!empty($prod->customcode)) {
							$tmptxt .= $langs->transnoentitiesnoconv("CustomCode").': '.$prod->customcode;
						}
						if (!empty($prod->customcode) && !empty($prod->country_code)) {
							$tmptxt .= ' - ';
						}
						if (!empty($prod->country_code)) {
							$tmptxt .= $langs->transnoentitiesnoconv("CountryOrigin").': '.getCountry($prod->country_code, 0, $db, $langs, 0);
						}
					}
					$tmptxt .= ')';
					$desc = dol_concatdesc($desc, $tmptxt);
				}

				$type = $prod->type;
				$fk_unit = $prod->fk_unit;
			} else {
				$pu_ht = price2num($price_ht, 'MU');
				$pu_ttc = price2num($price_ttc, 'MU');
				$tva_npr = (preg_match('/\*/', $tva_tx) ? 1 : 0);
				$tva_tx = str_replace('*', '', $tva_tx);
				if (empty($tva_tx)) {
					$tva_npr = 0;
				}
				$label = (GETPOST('product_label') ? GETPOST('product_label') : '');
				$desc = $product_desc;
				$type = GETPOST('type');
				$fk_unit = GETPOST('units', 'alpha');
				$pu_ht_devise = price2num($price_ht_devise, 'MU');
				$pu_ttc_devise = price2num($price_ttc_devise, 'MU');

				if ($pu_ttc && !$pu_ht) {
					$price_base_type = 'TTC';
				}
			}

			// Margin
			$fournprice = price2num(GETPOST('fournprice'.$predef) ? GETPOST('fournprice'.$predef) : '');
			$buyingprice = price2num(GETPOST('buying_price'.$predef) != '' ? GETPOST('buying_price'.$predef) : ''); // If buying_price is '0', we must keep this value

			// Local Taxes
			$localtax1_tx = get_localtax($tva_tx, 1, $object->thirdparty, $mysoc, $tva_npr);
			$localtax2_tx = get_localtax($tva_tx, 2, $object->thirdparty, $mysoc, $tva_npr);

			$info_bits = 0;
			if ($tva_npr) {
				$info_bits |= 0x01;
			}

			$price2num_pu_ht = price2num($pu_ht);
			$price2num_remise_percent = price2num($remise_percent);
			$price2num_price_min = price2num($price_min);
			$price2num_price_min_ttc = price2num($price_min_ttc);
			if (empty($price2num_pu_ht)) {
				$price2num_pu_ht = 0;
			}
			if (empty($price2num_remise_percent)) {
				$price2num_remise_percent = 0;
			}
			if (empty($price2num_price_min)) {
				$price2num_price_min = 0;
			}
			if (empty($price2num_price_min_ttc)) {
				$price2num_price_min_ttc = 0;
			}

			// Check price is not lower than minimum (check is done only for standard or replacement invoices)
			if ($usermustrespectpricemin && ($object->type == Facture::TYPE_STANDARD || $object->type == Facture::TYPE_REPLACEMENT)) {
				if ($pu_ht && $price_min && ((price2num($pu_ht) * (1 - $remise_percent / 100)) < price2num($price_min))) {
					$mesg = $langs->trans("CantBeLessThanMinPrice", price(price2num($price_min, 'MU'), 0, $langs, 0, 0, -1, $conf->currency));
					setEventMessages($mesg, null, 'errors');
					$error++;
				} elseif ($pu_ttc && $price_min_ttc && ((price2num($pu_ttc) * (1 - $remise_percent / 100)) < price2num($price_min_ttc))) {
					$mesg = $langs->trans("CantBeLessThanMinPrice", price(price2num($price_min_ttc, 'MU'), 0, $langs, 0, 0, -1, $conf->currency));
					setEventMessages($mesg, null, 'errors');
					$error++;
				}
			}

			if (!$error) {
				// Add batchinfo if the detail_batch array is defined
				if (!empty($conf->productbatch->enabled) && !empty($lines[$i]->detail_batch) && is_array($lines[$i]->detail_batch) && !empty($conf->global->INVOICE_INCUDE_DETAILS_OF_LOTS_SERIALS)) {
					$langs->load('productbatch');
					foreach ($lines[$i]->detail_batch as $batchline) {
						$desc .= ' '.$langs->trans('Batch').' '.$batchline->batch.' '.$langs->trans('printQty', $batchline->qty).' ';
					}
				}

				// Insert line
				$result = $object->addline($desc, $pu_ht, $qty, $tva_tx, $localtax1_tx, $localtax2_tx, $idprod, $remise_percent, $date_start, $date_end, 0, $info_bits, '', $price_base_type, $pu_ttc, $type, min($rank, count($object->lines) + 1), $special_code, '', 0, GETPOST('fk_parent_line'), $fournprice, $buyingprice, $label, $array_options, GETPOST('progress'), '', $fk_unit, $pu_ht_devise);

				if ($result > 0) {
					// Define output language and generate document
					if (empty($conf->global->MAIN_DISABLE_PDF_AUTOUPDATE)) {
						$outputlangs = $langs;
						$newlang = '';
						if (!empty($conf->global->MAIN_MULTILANGS) && empty($newlang) && GETPOST('lang_id', 'aZ09')) {
							$newlang = GETPOST('lang_id', 'aZ09');
						}
						if (!empty($conf->global->MAIN_MULTILANGS) && empty($newlang)) {
							$newlang = $object->thirdparty->default_lang;
						}
						if (!empty($newlang)) {
							$outputlangs = new Translate("", $conf);
							$outputlangs->setDefaultLang($newlang);
							$outputlangs->load('products');
						}
						$model = $object->model_pdf;
						$ret = $object->fetch($id); // Reload to get new records

						$result = $object->generateDocument($model, $outputlangs, $hidedetails, $hidedesc, $hideref);
						if ($result < 0) {
							setEventMessages($object->error, $object->errors, 'errors');
						}
					}

					unset($_POST['prod_entry_mode']);

					unset($_POST['qty']);
					unset($_POST['type']);
					unset($_POST['remise_percent']);
					unset($_POST['price_ht']);
					unset($_POST['multicurrency_price_ht']);
					unset($_POST['price_ttc']);
					unset($_POST['tva_tx']);
					unset($_POST['product_ref']);
					unset($_POST['product_label']);
					unset($_POST['product_desc']);
					unset($_POST['fournprice']);
					unset($_POST['buying_price']);
					unset($_POST['np_marginRate']);
					unset($_POST['np_markRate']);
					unset($_POST['dp_desc']);
					unset($_POST['idprod']);
					unset($_POST['units']);

					unset($_POST['date_starthour']);
					unset($_POST['date_startmin']);
					unset($_POST['date_startsec']);
					unset($_POST['date_startday']);
					unset($_POST['date_startmonth']);
					unset($_POST['date_startyear']);
					unset($_POST['date_endhour']);
					unset($_POST['date_endmin']);
					unset($_POST['date_endsec']);
					unset($_POST['date_endday']);
					unset($_POST['date_endmonth']);
					unset($_POST['date_endyear']);

					unset($_POST['situations']);
					unset($_POST['progress']);
				} else {
					setEventMessages($object->error, $object->errors, 'errors');
				}

				$action = '';
			}
		}
	} elseif ($action == 'updateline' && $usercancreate && !GETPOST('cancel', 'alpha')) {
		if (!$object->fetch($id) > 0) {
			dol_print_error($db);
		}
		$object->fetch_thirdparty();

		// Clean parameters
		$date_start = '';
		$date_end = '';
		$date_start = dol_mktime(GETPOST('date_starthour'), GETPOST('date_startmin'), GETPOST('date_startsec'), GETPOST('date_startmonth'), GETPOST('date_startday'), GETPOST('date_startyear'));
		$date_end = dol_mktime(GETPOST('date_endhour'), GETPOST('date_endmin'), GETPOST('date_endsec'), GETPOST('date_endmonth'), GETPOST('date_endday'), GETPOST('date_endyear'));
		$description = dol_htmlcleanlastbr(GETPOST('product_desc', 'restricthtml') ? GETPOST('product_desc', 'restricthtml') : GETPOST('desc', 'restricthtml'));
		$vat_rate = (GETPOST('tva_tx') ? GETPOST('tva_tx') : 0);
		$vat_rate = str_replace('*', '', $vat_rate);

		$pu_ht = price2num(GETPOST('price_ht'), '', 2);
		$pu_ttc = price2num(GETPOST('price_ttc'), '', 2);

		$pu_ht_devise = price2num(GETPOST('multicurrency_subprice'), '', 2);
		$pu_ttc_devise = price2num(GETPOST('multicurrency_subprice_ttc'), '', 2);

		$qty = price2num(GETPOST('qty', 'alpha'), 'MS');

		// Define info_bits
		$info_bits = 0;
		if (preg_match('/\*/', $vat_rate)) {
			$info_bits |= 0x01;
		}

		// Define vat_rate
		$vat_rate = str_replace('*', '', $vat_rate);
		$localtax1_rate = get_localtax($vat_rate, 1, $object->thirdparty);
		$localtax2_rate = get_localtax($vat_rate, 2, $object->thirdparty);

		// Add buying price
		$fournprice = price2num(GETPOST('fournprice') ? GETPOST('fournprice') : '');
		$buyingprice = price2num(GETPOST('buying_price') != '' ? GETPOST('buying_price') : ''); // If buying_price is '0', we muste keep this value

		// Extrafields
		$extralabelsline = $extrafields->fetch_name_optionals_label($object->table_element_line);
		$array_options = $extrafields->getOptionalsFromPost($object->table_element_line);
		// Unset extrafield
		if (is_array($extralabelsline)) {
			// Get extra fields
			foreach ($extralabelsline as $key => $value) {
				unset($_POST["options_".$key]);
			}
		}

		// Define special_code for special lines
		$special_code = GETPOST('special_code', 'int');
		if ($special_code == 3) {
			$special_code = 0;	// Options should not exists on invoices
		}

		$line = new FactureLigne($db);
		$line->fetch(GETPOST('lineid', 'int'));
		$percent = $line->get_prev_progress($object->id);
		$progress = price2num(GETPOST('progress', 'alpha'));

		if ($object->type == Facture::TYPE_CREDIT_NOTE && $object->situation_cycle_ref > 0) {
			// in case of situation credit note
			if ($progress >= 0) {
				$mesg = $langs->trans("CantBeNullOrPositive");
				setEventMessages($mesg, null, 'warnings');
				$error++;
				$result = -1;
			} elseif ($progress < $line->situation_percent) { // TODO : use a modified $line->get_prev_progress($object->id) result
				$mesg = $langs->trans("CantBeLessThanMinPercent");
				setEventMessages($mesg, null, 'warnings');
				$error++;
				$result = -1;
			} elseif ($progress < $percent) {
				$mesg = '<div class="warning">'.$langs->trans("CantBeLessThanMinPercent").'</div>';
				setEventMessages($mesg, null, 'warnings');
				$error++;
				$result = -1;
			}
		}

		$remise_percent = price2num(GETPOST('remise_percent'), '', 2);

		// Check minimum price
		$productid = GETPOST('productid', 'int');
		if (!empty($productid)) {
			$product = new Product($db);
			$product->fetch($productid);

			$type = $product->type;

			$price_min = $product->price_min;
			if ((!empty($conf->global->PRODUIT_MULTIPRICES) || !empty($conf->global->PRODUIT_CUSTOMER_PRICES_BY_QTY_MULTIPRICES)) && !empty($object->thirdparty->price_level)) {
				$price_min = $product->multiprices_min[$object->thirdparty->price_level];
			}
			$price_min_ttc = $product->price_min_ttc;
			if ((!empty($conf->global->PRODUIT_MULTIPRICES) || !empty($conf->global->PRODUIT_CUSTOMER_PRICES_BY_QTY_MULTIPRICES)) && !empty($object->thirdparty->price_level)) {
				$price_min_ttc = $product->multiprices_min_ttc[$object->thirdparty->price_level];
			}

			$label = ((GETPOST('update_label') && GETPOST('product_label')) ? GETPOST('product_label') : '');

			// Check price is not lower than minimum (check is done only for standard or replacement invoices)
			if ($usermustrespectpricemin && ($object->type == Facture::TYPE_STANDARD || $object->type == Facture::TYPE_REPLACEMENT)) {
				if ($pu_ht && $price_min && ((price2num($pu_ht) * (1 - $remise_percent / 100)) < price2num($price_min))) {
					$mesg = $langs->trans("CantBeLessThanMinPrice", price(price2num($price_min, 'MU'), 0, $langs, 0, 0, -1, $conf->currency));
					setEventMessages($mesg, null, 'errors');
					$error++;
					$action = 'editline';
				} elseif ($pu_ttc && $price_min_ttc && ((price2num($pu_ttc) * (1 - $remise_percent / 100)) < price2num($price_min_ttc))) {
					$mesg = $langs->trans("CantBeLessThanMinPrice", price(price2num($price_min_ttc, 'MU'), 0, $langs, 0, 0, -1, $conf->currency));
					setEventMessages($mesg, null, 'errors');
					$error++;
					$action = 'editline';
				}
			}
		} else {
			$type = GETPOST('type');
			$label = (GETPOST('product_label') ? GETPOST('product_label') : '');

			// Check parameters
			if (GETPOST('type') < 0) {
				setEventMessages($langs->trans("ErrorFieldRequired", $langs->transnoentitiesnoconv("Type")), null, 'errors');
				$error++;
			}
		}
		if ($qty < 0) {
			$langs->load("errors");
			setEventMessages($langs->trans('ErrorQtyForCustomerInvoiceCantBeNegative'), null, 'errors');
			$error++;
		}
		if (empty($productid) && (($pu_ht < 0 && empty($conf->global->FACTURE_ENABLE_NEGATIVE_LINES)) || $pu_ht == '') && (($pu_ht_devise < 0 && empty($conf->global->FACTURE_ENABLE_NEGATIVE_LINES)) || $pu_ht_devise == '') && $pu_ttc === '' && $pu_ttc_devise === '' && $object->type != Facture::TYPE_CREDIT_NOTE) { 	// Unit price can be 0 but not ''
			if (($pu_ht < 0 || $pu_ttc < 0) && empty($conf->global->FACTURE_ENABLE_NEGATIVE_LINES)) {
				$langs->load("errors");
				if ($object->type == $object::TYPE_DEPOSIT) {
					// Using negative lines on deposit lead to headach and blocking problems when you want to consume them.
					setEventMessages($langs->trans("ErrorLinesCantBeNegativeOnDeposits"), null, 'errors');
				} else {
					setEventMessages($langs->trans("ErrorFieldCantBeNegativeOnInvoice", $langs->transnoentitiesnoconv("UnitPriceHT"), $langs->transnoentitiesnoconv("CustomerAbsoluteDiscountShort")), null, 'errors');
				}
				$error++;
			} else {
				setEventMessages($langs->trans("ErrorFieldRequired", $langs->transnoentitiesnoconv("UnitPriceHT")), null, 'errors');
				$error++;
			}
		}


		// Update line
		if (!$error) {
			if (empty($usercancreatemargin)) {
				foreach ($object->lines as &$line) {
					if ($line->id == GETPOST('lineid', 'int')) {
						$fournprice = $line->fk_fournprice;
						$buyingprice = $line->pa_ht;
						break;
					}
				}
			}

			$price_base_type = 'HT';
			$pu = $pu_ht;
			if (empty($pu) && ! empty($pu_ttc)) {
				$pu = $pu_ttc;
				$price_base_type = 'TTC';
			}

			$result = $object->updateline(
				GETPOST('lineid', 'int'),
				$description,
				$pu,
				$qty,
				$remise_percent,
				$date_start,
				$date_end,
				$vat_rate,
				$localtax1_rate,
				$localtax2_rate,
				$price_base_type,
				$info_bits,
				$type,
				GETPOST('fk_parent_line', 'int'),
				0,
				$fournprice,
				$buyingprice,
				$label,
				$special_code,
				$array_options,
				price2num(GETPOST('progress', 'alpha')),
				GETPOST('units', 'alpha'),
				$pu_ht_devise
			);

			if ($result >= 0) {
				if (empty($conf->global->MAIN_DISABLE_PDF_AUTOUPDATE)) {
					// Define output language
					$outputlangs = $langs;
					$newlang = '';
					if (!empty($conf->global->MAIN_MULTILANGS) && empty($newlang) && GETPOST('lang_id', 'aZ09')) {
						$newlang = GETPOST('lang_id', 'aZ09');
					}
					if (!empty($conf->global->MAIN_MULTILANGS) && empty($newlang)) {
						$newlang = $object->thirdparty->default_lang;
					}
					if (!empty($newlang)) {
						$outputlangs = new Translate("", $conf);
						$outputlangs->setDefaultLang($newlang);
						$outputlangs->load('products');
					}

					$ret = $object->fetch($id); // Reload to get new records
					$object->generateDocument($object->model_pdf, $outputlangs, $hidedetails, $hidedesc, $hideref);
				}

				unset($_POST['qty']);
				unset($_POST['type']);
				unset($_POST['productid']);
				unset($_POST['remise_percent']);
				unset($_POST['price_ht']);
				unset($_POST['multicurrency_price_ht']);
				unset($_POST['price_ttc']);
				unset($_POST['tva_tx']);
				unset($_POST['product_ref']);
				unset($_POST['product_label']);
				unset($_POST['product_desc']);
				unset($_POST['fournprice']);
				unset($_POST['buying_price']);
				unset($_POST['np_marginRate']);
				unset($_POST['np_markRate']);

				unset($_POST['dp_desc']);
				unset($_POST['idprod']);
				unset($_POST['units']);

				unset($_POST['date_starthour']);
				unset($_POST['date_startmin']);
				unset($_POST['date_startsec']);
				unset($_POST['date_startday']);
				unset($_POST['date_startmonth']);
				unset($_POST['date_startyear']);
				unset($_POST['date_endhour']);
				unset($_POST['date_endmin']);
				unset($_POST['date_endsec']);
				unset($_POST['date_endday']);
				unset($_POST['date_endmonth']);
				unset($_POST['date_endyear']);

				unset($_POST['situations']);
				unset($_POST['progress']);
			} else {
				setEventMessages($object->error, $object->errors, 'errors');
			}
		}
	} elseif ($action == 'updatealllines' && $usercancreate && GETPOST('all_percent') == $langs->trans('Modifier')) {	// Update all lines of situation invoice
		if (!$object->fetch($id) > 0) {
			dol_print_error($db);
		}
		if (GETPOST('all_progress') != "") {
			$all_progress = GETPOST('all_progress', 'int');
			foreach ($object->lines as $line) {
				$percent = $line->get_prev_progress($object->id);
				if (floatval($all_progress) < floatval($percent)) {
					$mesg = $langs->trans("Line").' '.$i.' : '.$langs->trans("CantBeLessThanMinPercent");
					setEventMessages($mesg, null, 'warnings');
					$result = -1;
				} else {
					$object->update_percent($line, GETPOST('all_progress'), false);
				}
			}
			$object->update_price(1);
		}
	} elseif ($action == 'updateline' && $usercancreate && !$cancel) {
		header('Location: '.$_SERVER["PHP_SELF"].'?facid='.$id); // To show again edited page
		exit();
	} elseif ($action == 'confirm_situationout' && $confirm == 'yes' && $usercancreate) {
		// Outing situation invoice from cycle
		$object->fetch($id, '', '', '', true);

		if (in_array($object->statut, array(Facture::STATUS_CLOSED, Facture::STATUS_VALIDATED))
			&& $object->type == Facture::TYPE_SITUATION
			&& $usercancreate
			&& !$objectidnext
			&& $object->is_last_in_cycle()
			&& $usercanunvalidate
			) {
			$outingError = 0;
			$newCycle = $object->newCycle(); // we need to keep the "situation behavior" so we place it on a new situation cycle
			if ($newCycle > 1) {
				// Search credit notes
				$lastCycle = $object->situation_cycle_ref;
				$lastSituationCounter = $object->situation_counter;
				$linkedCreditNotesList = array();

				if (count($object->tab_next_situation_invoice) > 0) {
					foreach ($object->tab_next_situation_invoice as $next_invoice) {
						if ($next_invoice->type == Facture::TYPE_CREDIT_NOTE
							&& $next_invoice->situation_counter == $object->situation_counter
							&& $next_invoice->fk_facture_source == $object->id
						  ) {
							$linkedCreditNotesList[] = $next_invoice->id;
						}
					}
				}

				$object->situation_cycle_ref = $newCycle;
				$object->situation_counter = 1;
				$object->situation_final = 0;
				if ($object->update($user) > 0) {
					$errors = 0;
					if (count($linkedCreditNotesList) > 0) {
						// now, credit note must follow
						$sql = 'UPDATE '.MAIN_DB_PREFIX.'facture';
						$sql .= ' SET situation_cycle_ref = '.((int) $newCycle);
						$sql .= ' , situation_final=0';
						$sql .= ' , situation_counter='.((int) $object->situation_counter);
						$sql .= ' WHERE rowid IN ('.$db->sanitize(implode(',', $linkedCreditNotesList)).')';

						$resql = $db->query($sql);
						if (!$resql) {
							$errors++;
						}

						// Change each progression persent on each lines
						foreach ($object->lines as $line) {
							// no traitement for special product
							if ($line->product_type == 9) {
								continue;
							}


							if (!empty($object->tab_previous_situation_invoice)) {
								// search the last invoice in cycle
								$lineIndex = count($object->tab_previous_situation_invoice) - 1;
								$searchPreviousInvoice = true;
								while ($searchPreviousInvoice) {
									if ($object->tab_previous_situation_invoice[$lineIndex]->type == Facture::TYPE_SITUATION || $lineIndex < 1) {
										$searchPreviousInvoice = false; // find, exit;
										break;
									} else {
										$lineIndex--; // go to previous invoice in cycle
									}
								}


								$maxPrevSituationPercent = 0;
								foreach ($object->tab_previous_situation_invoice[$lineIndex]->lines as $prevLine) {
									if ($prevLine->id == $line->fk_prev_id) {
										$maxPrevSituationPercent = max($maxPrevSituationPercent, $prevLine->situation_percent);
									}
								}


								$line->situation_percent = $line->situation_percent - $maxPrevSituationPercent;

								if ($line->update() < 0) {
									$errors++;
								}
							}
						}
					}

					if (!$errors) {
						setEventMessages($langs->trans('Updated'), '', 'mesgs');
						header("Location: ".$_SERVER['PHP_SELF']."?id=".$id);
					} else {
						setEventMessages($langs->trans('ErrorOutingSituationInvoiceCreditNote'), array(), 'errors');
					}
				} else {
					setEventMessages($langs->trans('ErrorOutingSituationInvoiceOnUpdate'), array(), 'errors');
				}
			} else {
				setEventMessages($langs->trans('ErrorFindNextSituationInvoice'), array(), 'errors');
			}
		}
	} elseif ($action == 'import_lines_from_object'
		&& $usercancreate
		&& $object->statut == Facture::STATUS_DRAFT
		&& ($object->type == Facture::TYPE_STANDARD || $object->type == Facture::TYPE_REPLACEMENT || $object->type == Facture::TYPE_DEPOSIT || $object->type == Facture::TYPE_PROFORMA || $object->type == Facture::TYPE_SITUATION)) {
		// add lines from objectlinked
		$fromElement = GETPOST('fromelement');
		$fromElementid = GETPOST('fromelementid');
		$importLines = GETPOST('line_checkbox');

		if (!empty($importLines) && is_array($importLines) && !empty($fromElement) && ctype_alpha($fromElement) && !empty($fromElementid)) {
			if ($fromElement == 'commande') {
				dol_include_once('/'.$fromElement.'/class/'.$fromElement.'.class.php');
				$lineClassName = 'OrderLine';
			} elseif ($fromElement == 'propal') {
				dol_include_once('/comm/'.$fromElement.'/class/'.$fromElement.'.class.php');
				$lineClassName = 'PropaleLigne';
			}
			$nextRang = count($object->lines) + 1;
			$importCount = 0;
			$error = 0;
			foreach ($importLines as $lineId) {
				$lineId = intval($lineId);
				$originLine = new $lineClassName($db);
				if (intval($fromElementid) > 0 && $originLine->fetch($lineId) > 0) {
					$originLine->fetch_optionals();
					$desc = $originLine->desc;
					$pu_ht = $originLine->subprice;
					$qty = $originLine->qty;
					$txtva = $originLine->tva_tx;
					$txlocaltax1 = $originLine->localtax1_tx;
					$txlocaltax2 = $originLine->localtax2_tx;
					$fk_product = $originLine->fk_product;
					$remise_percent = $originLine->remise_percent;
					$date_start = $originLine->date_start;
					$date_end = $originLine->date_end;
					$ventil = 0;
					$info_bits = $originLine->info_bits;
					$fk_remise_except = $originLine->fk_remise_except;
					$price_base_type = 'HT';
					$pu_ttc = 0;
					$type = $originLine->product_type;
					$rang = $nextRang++;
					$special_code = $originLine->special_code;
					$origin = $originLine->element;
					$origin_id = $originLine->id;
					$fk_parent_line = 0;
					$fk_fournprice = $originLine->fk_fournprice;
					$pa_ht = $originLine->pa_ht;
					$label = $originLine->label;
					$array_options = $originLine->array_options;
					if ($object->type == Facture::TYPE_SITUATION) {
						$situation_percent = 0;
					} else {
						$situation_percent = 100;
					}
					$fk_prev_id = '';
					$fk_unit = $originLine->fk_unit;
					$pu_ht_devise = $originLine->multicurrency_subprice;

					$res = $object->addline($desc, $pu_ht, $qty, $txtva, $txlocaltax1, $txlocaltax2, $fk_product, $remise_percent, $date_start, $date_end, $ventil, $info_bits, $fk_remise_except, $price_base_type, $pu_ttc, $type, $rang, $special_code, $origin, $origin_id, $fk_parent_line, $fk_fournprice, $pa_ht, $label, $array_options, $situation_percent, $fk_prev_id, $fk_unit, $pu_ht_devise);

					if ($res > 0) {
						$importCount++;
					} else {
						$error++;
					}
				} else {
					$error++;
				}
			}

			if ($error) {
				setEventMessages($langs->trans('ErrorsOnXLines', $error), null, 'errors');
			}
		}
	}

	// Actions when printing a doc from card
	include DOL_DOCUMENT_ROOT.'/core/actions_printing.inc.php';

	// Actions to send emails
	if (empty($id)) {
		$id = $facid;
	}
	$triggersendname = 'BILL_SENTBYMAIL';
	$paramname = 'id';
	$autocopy = 'MAIN_MAIL_AUTOCOPY_INVOICE_TO';
	$trackid = 'inv'.$object->id;
	include DOL_DOCUMENT_ROOT.'/core/actions_sendmails.inc.php';

	// Actions to build doc
	$upload_dir = $conf->facture->multidir_output[!empty($object->entity) ? $object->entity : $conf->entity];
	$permissiontoadd = $usercancreate;
	include DOL_DOCUMENT_ROOT.'/core/actions_builddoc.inc.php';


	if ($action == 'update_extras') {
		$object->oldcopy = dol_clone($object);

		// Fill array 'array_options' with data from add form
		$ret = $extrafields->setOptionalsFromPost(null, $object, GETPOST('attribute', 'restricthtml'));
		if ($ret < 0) {
			$error++;
		}

		if (!$error) {
			// Actions on extra fields
			$result = $object->insertExtraFields('BILL_MODIFY');
			if ($result < 0) {
				setEventMessages($object->error, $object->errors, 'errors');
				$error++;
			}
		}

		if ($error) {
			$action = 'edit_extras';
		}
	}

	if (!empty($conf->global->MAIN_DISABLE_CONTACTS_TAB) && $usercancreate) {
		if ($action == 'addcontact') {
			$result = $object->fetch($id);

			if ($result > 0 && $id > 0) {
				$contactid = (GETPOST('userid') ? GETPOST('userid') : GETPOST('contactid'));
				$typeid = (GETPOST('typecontact') ? GETPOST('typecontact') : GETPOST('type'));
				$result = $object->add_contact($contactid, $typeid, GETPOST("source", 'aZ09'));
			}

			if ($result >= 0) {
				header("Location: ".$_SERVER['PHP_SELF']."?id=".$object->id);
				exit();
			} else {
				if ($object->error == 'DB_ERROR_RECORD_ALREADY_EXISTS') {
					$langs->load("errors");
					setEventMessages($langs->trans("ErrorThisContactIsAlreadyDefinedAsThisType"), null, 'errors');
				} else {
					setEventMessages($object->error, $object->errors, 'errors');
				}
			}
		} elseif ($action == 'swapstatut') {
			// bascule du statut d'un contact
			if ($object->fetch($id)) {
				$result = $object->swapContactStatus(GETPOST('ligne', 'int'));
			} else {
				dol_print_error($db);
			}
		} elseif ($action == 'deletecontact') {
			// Efface un contact
			$object->fetch($id);
			$result = $object->delete_contact($lineid);

			if ($result >= 0) {
				header("Location: ".$_SERVER['PHP_SELF']."?id=".$object->id);
				exit();
			} else {
				dol_print_error($db);
			}
		}

		if ($error) {
			$action = 'edit_extras';
		}
	}
}


/*
 * View
 */


$form = new Form($db);
$formother = new FormOther($db);
$formfile = new FormFile($db);
$formmargin = new FormMargin($db);
$soc = new Societe($db);
$paymentstatic = new Paiement($db);
$bankaccountstatic = new Account($db);
if (isModEnabled('project')) {
	$formproject = new FormProjets($db);
}

$now = dol_now();

$title = $object->ref." - ".$langs->trans('Card');
if ($action == 'create') {
	$title = $langs->trans("NewBill");
}
$help_url = "EN:Customers_Invoices|FR:Factures_Clients|ES:Facturas_a_clientes";

llxHeader('', $title, $help_url);

// Mode creation

if ($action == 'create') {
	$facturestatic = new Facture($db);
	$extrafields->fetch_name_optionals_label($facturestatic->table_element);

	print load_fiche_titre($langs->trans('NewBill'), '', 'bill');

	if ($socid > 0) {
		$res = $soc->fetch($socid);
	}

	$currency_code = $conf->currency;
	$fk_account = 0;

	// Load objectsrc
	$remise_absolue = 0;
	if (!empty($origin) && !empty($originid)) {
		// Parse element/subelement (ex: project_task)
		$element = $subelement = $origin;
		$regs = array();
		if (preg_match('/^([^_]+)_([^_]+)/i', $origin, $regs)) {
			$element = $regs[1];
			$subelement = $regs[2];
		}

		if ($element == 'project') {
			$projectid = $originid;

			if (empty($cond_reglement_id)) {
				$cond_reglement_id = $soc->cond_reglement_id;
			}
			if (empty($mode_reglement_id)) {
				$mode_reglement_id = $soc->mode_reglement_id;
			}
			if (empty($fk_account)) {
				$fk_account = $soc->fk_account;
			}
			if (!$remise_percent) {
				$remise_percent = $soc->remise_percent;
			}
			if (!$dateinvoice) {
				// Do not set 0 here (0 for a date is 1970)
				$dateinvoice = (empty($dateinvoice) ? (empty($conf->global->MAIN_AUTOFILL_DATE) ?-1 : '') : $dateinvoice);
			}
		} else {
			// For compatibility
			if ($element == 'order' || $element == 'commande') {
				$element = $subelement = 'commande';
			}
			if ($element == 'propal') {
				$element = 'comm/propal';
				$subelement = 'propal';
			}
			if ($element == 'contract') {
				$element = $subelement = 'contrat';
			}
			if ($element == 'shipping') {
				$element = $subelement = 'expedition';
			}

			dol_include_once('/'.$element.'/class/'.$subelement.'.class.php');

			$classname = ucfirst($subelement);
			$objectsrc = new $classname($db);
			$objectsrc->fetch($originid);
			if (empty($objectsrc->lines) && method_exists($objectsrc, 'fetch_lines')) {
				$objectsrc->fetch_lines();
			}
			$objectsrc->fetch_thirdparty();

			$projectid = (!empty($projectid) ? $projectid : $objectsrc->fk_project);
			$ref_client = (!empty($objectsrc->ref_client) ? $objectsrc->ref_client : (!empty($objectsrc->ref_customer) ? $objectsrc->ref_customer : ''));

			// only if socid not filled else it's allready done upper
			if (empty($socid)) {
				$soc = $objectsrc->thirdparty;
			}

			$dateinvoice = (empty($dateinvoice) ? (empty($conf->global->MAIN_AUTOFILL_DATE) ?-1 : '') : $dateinvoice);

			if ($element == 'expedition') {
				$ref_client = (!empty($objectsrc->ref_customer) ? $objectsrc->ref_customer : '');

				$elem = $subelem = $objectsrc->origin;
				$expeoriginid = $objectsrc->origin_id;
				dol_include_once('/'.$elem.'/class/'.$subelem.'.class.php');
				$classname = ucfirst($subelem);

				$expesrc = new $classname($db);
				$expesrc->fetch($expeoriginid);

				$cond_reglement_id 	= (!empty($expesrc->cond_reglement_id) ? $expesrc->cond_reglement_id : (!empty($soc->cond_reglement_id) ? $soc->cond_reglement_id : 1));
				$mode_reglement_id 	= (!empty($expesrc->mode_reglement_id) ? $expesrc->mode_reglement_id : (!empty($soc->mode_reglement_id) ? $soc->mode_reglement_id : 0));
				$fk_account         = (!empty($expesrc->fk_account) ? $expesrc->fk_account : (!empty($soc->fk_account) ? $soc->fk_account : 0));
				$remise_percent 	= (!empty($expesrc->remise_percent) ? $expesrc->remise_percent : (!empty($soc->remise_percent) ? $soc->remise_percent : 0));
				$remise_absolue 	= (!empty($expesrc->remise_absolue) ? $expesrc->remise_absolue : (!empty($soc->remise_absolue) ? $soc->remise_absolue : 0));

				//Replicate extrafields
				$expesrc->fetch_optionals();
				$object->array_options = $expesrc->array_options;
			} else {
				$cond_reglement_id 	= (!empty($objectsrc->cond_reglement_id) ? $objectsrc->cond_reglement_id : (!empty($soc->cond_reglement_id) ? $soc->cond_reglement_id : 0));
				$mode_reglement_id 	= (!empty($objectsrc->mode_reglement_id) ? $objectsrc->mode_reglement_id : (!empty($soc->mode_reglement_id) ? $soc->mode_reglement_id : 0));
				$fk_account         = (!empty($objectsrc->fk_account) ? $objectsrc->fk_account : (!empty($soc->fk_account) ? $soc->fk_account : 0));
				$remise_percent 	= (!empty($objectsrc->remise_percent) ? $objectsrc->remise_percent : (!empty($soc->remise_percent) ? $soc->remise_percent : 0));
				$remise_absolue 	= (!empty($objectsrc->remise_absolue) ? $objectsrc->remise_absolue : (!empty($soc->remise_absolue) ? $soc->remise_absolue : 0));

				if (isModEnabled('multicurrency')) {
					if (!empty($objectsrc->multicurrency_code)) {
						$currency_code = $objectsrc->multicurrency_code;
					}
					if (!empty($conf->global->MULTICURRENCY_USE_ORIGIN_TX) && !empty($objectsrc->multicurrency_tx)) {
						$currency_tx = $objectsrc->multicurrency_tx;
					}
				}

				// Replicate extrafields
				$objectsrc->fetch_optionals();
				$object->array_options = $objectsrc->array_options;
			}
		}
	} else {
		$cond_reglement_id 	= $soc->cond_reglement_id;
		$mode_reglement_id 	= $soc->mode_reglement_id;
		$fk_account        	= $soc->fk_account;
		$remise_percent 	= $soc->remise_percent;
		$remise_absolue 	= 0;
		$dateinvoice = (empty($dateinvoice) ? (empty($conf->global->MAIN_AUTOFILL_DATE) ?-1 : '') : $dateinvoice); // Do not set 0 here (0 for a date is 1970)

		if (isModEnabled('multicurrency') && !empty($soc->multicurrency_code)) {
			$currency_code = $soc->multicurrency_code;
		}
	}

	// when payment condition is empty (means not override by payment condition form a other object, like third-party), try to use default value
	if (empty($cond_reglement_id)) {
		$cond_reglement_id = GETPOST("cond_reglement_id", 'int');
	}

	// when payment mode is empty (means not override by payment mode form a other object, like third-party), try to use default value
	if (empty($mode_reglement_id)) {
		$mode_reglement_id = GETPOST("mode_reglement_id", 'int');
	}

	// when bank account is empty (means not override by payment mode form a other object, like third-party), try to use default value
	$fk_account = GETPOSTISSET("fk_account") ? GETPOST("fk_account", 'int') : $fk_account;

	if (!empty($soc->id)) {
		$absolute_discount = $soc->getAvailableDiscounts();
	}
	$note_public = $object->getDefaultCreateValueFor('note_public', ((!empty($origin) && !empty($originid) && is_object($objectsrc) && !empty($conf->global->FACTURE_REUSE_NOTES_ON_CREATE_FROM)) ? $objectsrc->note_public : null));
	$note_private = $object->getDefaultCreateValueFor('note_private', ((!empty($origin) && !empty($originid) && is_object($objectsrc) && !empty($conf->global->FACTURE_REUSE_NOTES_ON_CREATE_FROM)) ? $objectsrc->note_private : null));

	if (!empty($conf->use_javascript_ajax)) {
		require_once DOL_DOCUMENT_ROOT.'/core/lib/ajax.lib.php';
		print ajax_combobox('fac_replacement');
		print ajax_combobox('fac_avoir');
		print ajax_combobox('situations');
	}

	if ($origin == 'contrat') {
		$langs->load("admin");
		$text = $langs->trans("ToCreateARecurringInvoice");
		$text .= ' '.$langs->trans("ToCreateARecurringInvoiceGene", $langs->transnoentitiesnoconv("MenuFinancial"), $langs->transnoentitiesnoconv("BillsCustomers"), $langs->transnoentitiesnoconv("ListOfTemplates"));
		if (empty($conf->global->INVOICE_DISABLE_AUTOMATIC_RECURRING_INVOICE)) {
			$text .= ' '.$langs->trans("ToCreateARecurringInvoiceGeneAuto", $langs->transnoentitiesnoconv('Module2300Name'));
		}
		print info_admin($text, 0, 0, 0, 'opacitymedium').'<br>';
	}

	print '<form name="add" action="'.$_SERVER["PHP_SELF"].'" method="POST" id="formtocreate" name="formtocreate">';
	print '<input type="hidden" name="token" value="'.newToken().'">';
	print '<input type="hidden" name="action" value="add">';
	if ($soc->id > 0) {
		print '<input type="hidden" name="socid" value="'.$soc->id.'">'."\n";
	}
	print '<input name="ref" type="hidden" value="provisoire">';
	print '<input name="ref_client" type="hidden" value="'.$ref_client.'">';
	print '<input name="force_cond_reglement_id" type="hidden" value="0">';
	print '<input name="force_mode_reglement_id" type="hidden" value="0">';
	print '<input name="force_fk_account" type="hidden" value="0">';
	print '<input type="hidden" name="origin" value="'.$origin.'">';
	print '<input type="hidden" name="originid" value="'.$originid.'">';
	print '<input type="hidden" name="originentity" value="'.GETPOST('originentity').'">';
	if (!empty($currency_tx)) {
		print '<input type="hidden" name="originmulticurrency_tx" value="'.$currency_tx.'">';
	}

	print dol_get_fiche_head('');

	print '<table class="border centpercent">';

	// Ref
	//print '<tr><td class="titlefieldcreate fieldrequired">'.$langs->trans('Ref').'</td><td colspan="2">'.$langs->trans('Draft').'</td></tr>';

	$exampletemplateinvoice = new FactureRec($db);
	$invoice_predefined = new FactureRec($db);
	if (empty($origin) && empty($originid) && GETPOST('fac_rec', 'int') > 0) {
		$invoice_predefined->fetch(GETPOST('fac_rec', 'int'));
	}

	// Thirdparty
	if ($soc->id > 0 && (!GETPOST('fac_rec', 'int') || !empty($invoice_predefined->frequency))) {
		// If thirdparty known and not a predefined invoiced without a recurring rule
		print '<tr><td class="fieldrequired">'.$langs->trans('Customer').'</td>';
		print '<td colspan="2">';
		print $soc->getNomUrl(1, 'customer');
		print '<input type="hidden" name="socid" value="'.$soc->id.'">';
		// Outstanding Bill
		$arrayoutstandingbills = $soc->getOutstandingBills();
		$outstandingBills = $arrayoutstandingbills['opened'];
		print ' - <span class="opacitymedium">'.$langs->trans('CurrentOutstandingBill').':</span> ';
		print price($outstandingBills, '', $langs, 0, 0, -1, $conf->currency);
		if ($soc->outstanding_limit != '') {
			if ($outstandingBills > $soc->outstanding_limit) {
				print img_warning($langs->trans("OutstandingBillReached"));
			}
			print ' / '.price($soc->outstanding_limit, '', $langs, 0, 0, -1, $conf->currency);
		}
		print '</td>';
		print '</tr>'."\n";
	} else {
		print '<tr><td class="fieldrequired">'.$langs->trans('Customer').'</td>';
		print '<td colspan="2">';
		print img_picto('', 'company').$form->select_company($soc->id, 'socid', '((s.client = 1 OR s.client = 3) AND s.status=1)', 'SelectThirdParty', 0, 0, null, 0, 'minwidth300 widthcentpercentminusxx maxwidth500');
		// Option to reload page to retrieve customer informations.
		if (empty($conf->global->RELOAD_PAGE_ON_CUSTOMER_CHANGE_DISABLED)) {
			print '<script type="text/javascript">
			$(document).ready(function() {
				$("#socid").change(function() {
					/*
					console.log("Submit page");
					$(\'input[name="action"]\').val(\'create\');
					$(\'input[name="force_cond_reglement_id"]\').val(\'1\');
					$(\'input[name="force_mode_reglement_id"]\').val(\'1\');
					$(\'input[name="force_fk_account"]\').val(\'1\');
					$("#formtocreate").submit(); */

   					// For company change, we must reuse data of comany, not input already done, so we call a GET with action=create, not a POST submit.
					console.log("We have changed the company - Reload page");
					var socid = $(this).val();
			        var fac_rec = $(\'#fac_rec\').val();
        			window.location.href = "'.$_SERVER["PHP_SELF"].'?action=create&socid="+socid+"&fac_rec="+fac_rec;
				});
			});
			</script>';
		}
		if (!GETPOST('fac_rec', 'int')) {
			print ' <a href="'.DOL_URL_ROOT.'/societe/card.php?action=create&client=3&fournisseur=0&backtopage='.urlencode($_SERVER["PHP_SELF"].'?action=create').'"><span class="fa fa-plus-circle valignmiddle paddingleft" title="'.$langs->trans("AddThirdParty").'"></span></a>';
		}
		print '</td>';
		print '</tr>'."\n";
	}

	// Overwrite some values if creation of invoice is from a predefined invoice
	if (empty($origin) && empty($originid) && GETPOST('fac_rec', 'int') > 0) {
		$invoice_predefined->fetch(GETPOST('fac_rec', 'int'));

		$dateinvoice = $invoice_predefined->date_when; // To use next gen date by default later
		if (empty($projectid)) {
			$projectid = $invoice_predefined->fk_project;
		}
		$cond_reglement_id = $invoice_predefined->cond_reglement_id;
		$mode_reglement_id = $invoice_predefined->mode_reglement_id;
		$fk_account = $invoice_predefined->fk_account;
		$note_public = $invoice_predefined->note_public;
		$note_private = $invoice_predefined->note_private;

		if (!empty($invoice_predefined->multicurrency_code)) {
			$currency_code = $invoice_predefined->multicurrency_code;
		}
		if (!empty($invoice_predefined->multicurrency_tx)) {
			$currency_tx = $invoice_predefined->multicurrency_tx;
		}

		$sql = 'SELECT r.rowid, r.titre as title, r.total_ttc';
		$sql .= ' FROM '.MAIN_DB_PREFIX.'facture_rec as r';
		$sql .= ' WHERE r.fk_soc = '.((int) $invoice_predefined->socid);

		$resql = $db->query($sql);
		if ($resql) {
			$num = $db->num_rows($resql);
			$i = 0;

			if ($num > 0) {
				print '<tr><td>'.$langs->trans('CreateFromRepeatableInvoice').'</td><td>';
				//print '<input type="hidden" name="fac_rec" id="fac_rec" value="'.GETPOST('fac_rec', 'int').'">';
				print '<select class="flat" id="fac_rec" name="fac_rec">'; // We may want to change the template to use
				print '<option value="0" selected></option>';
				while ($i < $num) {
					$objp = $db->fetch_object($resql);
					print '<option value="'.$objp->rowid.'"';
					if (GETPOST('fac_rec', 'int') == $objp->rowid) {
						print ' selected';
						$exampletemplateinvoice->fetch(GETPOST('fac_rec', 'int'));
					}
					print '>'.$objp->title.' ('.price($objp->total_ttc).' '.$langs->trans("TTC").')</option>';
					$i++;
				}
				print '</select>';

				print ajax_combobox("fac_rec");

				// Option to reload page to retrieve customer informations. Note, this clear other input
				if (empty($conf->global->RELOAD_PAGE_ON_TEMPLATE_CHANGE_DISABLED)) {
					print '<script type="text/javascript">
        			$(document).ready(function() {
        				$("#fac_rec").change(function() {
							console.log("We have changed the template invoice - Reload page");
        					var fac_rec = $(this).val();
        			        var socid = $(\'#socid\').val();
        					// For template invoice change, we must reuse data of template, not input already done, so we call a GET with action=create, not a POST submit.
        					window.location.href = "'.$_SERVER["PHP_SELF"].'?action=create&socid="+socid+"&fac_rec="+fac_rec;
        				});
        			});
        			</script>';
				}
				print '</td></tr>';
			}
			$db->free($resql);
		} else {
			dol_print_error($db);
		}
	}

	print '<tr><td class="tdtop fieldrequired">'.$langs->trans('Type').'</td><td colspan="2">';
	print '<div class="tagtable">'."\n";

	// Standard invoice
	print '<div class="tagtr listofinvoicetype"><div class="tagtd listofinvoicetype">';
	$tmp = '<input type="radio" id="radio_standard" name="type" value="0"'.(GETPOST('type', 'int') ? '' : ' checked').'> ';
	$tmp  = $tmp.'<label for="radio_standard" >'.$langs->trans("InvoiceStandardAsk").'</label>';
	$desc = $form->textwithpicto($tmp, $langs->transnoentities("InvoiceStandardDesc"), 1, 'help', '', 0, 3);
	print '<table class="nobordernopadding"><tr>';
	print '<td>';
	print $desc;
	print '</td>';
	if ((($origin == 'propal') || ($origin == 'commande')) && (!empty($originid))) {
		/*print '<td class="nowrap" style="padding-left: 5px">';
		$arraylist = array(
			//'amount' => $langs->transnoentitiesnoconv('FixAmount', $langs->transnoentitiesnoconv('Deposit')),
			//'variable' => $langs->transnoentitiesnoconv('VarAmountOneLine', $langs->transnoentitiesnoconv('Deposit')),
			'variablealllines' => $langs->transnoentitiesnoconv('VarAmountAllLines')
		);
		print $form->selectarray('typestandard', $arraylist, GETPOST('typestandard', 'aZ09'), 0, 0, 0, '', 1);
		print '</td>';*/
		print '<td class="nowrap" style="padding-left: 15px">';
		print '<span class="opacitymedium">'.$langs->trans('PercentOfOriginalObject').'</span>:<input class="right" placeholder="100%" type="text" id="valuestandardinvoice" name="valuestandardinvoice" size="3" value="'.(GETPOSTISSET('valuestandardinvoice') ? GETPOST('valuestandardinvoice', 'alpha') : '100%').'"/>';
		print '</td>';
	}
	print '</tr></table>';
	print '</div></div>';

	if ((empty($origin)) || ((($origin == 'propal') || ($origin == 'commande')) && (!empty($originid)))) {
		// Deposit - Down payment
		if (empty($conf->global->INVOICE_DISABLE_DEPOSIT)) {
			print '<div class="tagtr listofinvoicetype"><div class="tagtd listofinvoicetype">';
			$tmp = '<input type="radio" id="radio_deposit" name="type" value="3"'.(GETPOST('type') == 3 ? ' checked' : '').'> ';
			print '<script type="text/javascript">
    		jQuery(document).ready(function() {
    			jQuery("#typestandardinvoice, #valuestandardinvoice").click(function() {
    				jQuery("#radio_standard").prop("checked", true);
    			});
    			jQuery("#typedeposit, #valuedeposit").click(function() {
    				jQuery("#radio_deposit").prop("checked", true);
    			});
				jQuery("#typedeposit").change(function() {
					console.log("We change type of down payment");
					jQuery("#radio_deposit").prop("checked", true);
					setRadioForTypeOfIncoice();
				});
    			jQuery("#radio_standard, #radio_deposit, #radio_replacement, #radio_template").change(function() {
					setRadioForTypeOfIncoice();
				});
				function setRadioForTypeOfIncoice() {
					console.log("Change radio");
					if (jQuery("#radio_deposit").prop("checked") && (jQuery("#typedeposit").val() == \'amount\' || jQuery("#typedeposit").val() == \'variable\')) {
						jQuery(".checkforselect").prop("disabled", true);
						jQuery(".checkforselect").prop("checked", false);
					} else {
						jQuery(".checkforselect").prop("disabled", false);
						jQuery(".checkforselect").prop("checked", true);
					}
				};
    		});
    		</script>';

			$tmp  = $tmp.'<label for="radio_deposit" >'.$langs->trans("InvoiceDeposit").'</label>';
			$desc = $form->textwithpicto($tmp, $langs->transnoentities("InvoiceDepositDesc"), 1, 'help', '', 0, 3);
			print '<table class="nobordernopadding"><tr>';
			print '<td>';
			print $desc;
			print '</td>';
			if (($origin == 'propal') || ($origin == 'commande')) {
				print '<td class="nowrap" style="padding-left: 15px">';
				$arraylist = array(
					'amount' => $langs->transnoentitiesnoconv('FixAmount', $langs->transnoentitiesnoconv('Deposit')),
					'variable' => $langs->transnoentitiesnoconv('VarAmountOneLine', $langs->transnoentitiesnoconv('Deposit')),
					'variablealllines' => $langs->transnoentitiesnoconv('VarAmountAllLines')
				);
				$typedeposit = GETPOST('typedeposit', 'aZ09');
				$valuedeposit = GETPOST('valuedeposit', 'int');
				if (empty($typedeposit) && ! empty($objectsrc->deposit_percent)) {
					$origin_payment_conditions_deposit_percent = getDictionaryValue('c_payment_term', 'deposit_percent', $objectsrc->cond_reglement_id);
					if (! empty($origin_payment_conditions_deposit_percent)) {
						$typedeposit = 'variable';
					}
				}
				if (empty($valuedeposit) && $typedeposit == 'variable' && ! empty($objectsrc->deposit_percent)) {
					$valuedeposit = $objectsrc->deposit_percent;
				}
				print $form->selectarray('typedeposit', $arraylist, $typedeposit, 0, 0, 0, '', 1);
				print '</td>';
				print '<td class="nowrap" style="padding-left: 5px">';
				print '<span class="opacitymedium paddingleft">'.$langs->trans("AmountOrPercent").'</span><input type="text" id="valuedeposit" name="valuedeposit" class="width75 right" value="'.$valuedeposit.'"/>';
				print '</td>';
			}
			print '</tr></table>';

			print '</div></div>';
		}
	}

	if ($socid > 0) {
		if (!empty($conf->global->INVOICE_USE_SITUATION)) {
			// First situation invoice
			print '<div class="tagtr listofinvoicetype"><div class="tagtd listofinvoicetype">';
			$tmp = '<input id="radio_situation" type="radio" name="type" value="5"'.(GETPOST('type') == 5 ? ' checked' : '').'> ';
			$tmp  = $tmp.'<label for="radio_situation" >'.$langs->trans("InvoiceFirstSituationAsk").'</label>';
			$desc = $form->textwithpicto($tmp, $langs->transnoentities("InvoiceFirstSituationDesc"), 1, 'help', '', 0, 3);
			print $desc;
			print '</div></div>';

			// Next situation invoice
			$opt = $form->selectSituationInvoices(GETPOST('originid', 'int'), $socid);

			print '<div class="tagtr listofinvoicetype"><div class="tagtd listofinvoicetype">';
			$tmp = '<input type="radio" name="type" value="5"'.(GETPOST('type') == 5 && GETPOST('originid', 'int') ? ' checked' : '');
			if ($opt == ('<option value ="0" selected>'.$langs->trans('NoSituations').'</option>') || (GETPOST('origin') && GETPOST('origin') != 'facture' && GETPOST('origin') != 'commande')) {
				$tmp .= ' disabled';
			}
			$tmp .= '> ';
			$text = '<label>'.$tmp.$langs->trans("InvoiceSituationAsk").'</label> ';
			$text .= '<select class="flat" id="situations" name="situations"';
			if ($opt == ('<option value ="0" selected>'.$langs->trans('NoSituations').'</option>') || (GETPOST('origin') && GETPOST('origin') != 'facture' && GETPOST('origin') != 'commande')) {
				$text .= ' disabled';
			}
			$text .= '>';
			$text .= $opt;
			$text .= '</select>';
			$desc = $form->textwithpicto($text, $langs->transnoentities("InvoiceSituationDesc"), 1, 'help', '', 0, 3);
			print $desc;
			print '</div></div>';
		}

		// Replacement
		if (empty($conf->global->INVOICE_DISABLE_REPLACEMENT)) {
			// Type de facture
			$facids = $facturestatic->list_replacable_invoices($soc->id);
			if ($facids < 0) {
				dol_print_error($db, $facturestatic->error, $facturestatic->errors);
				exit();
			}
			$options = "";
			if (is_array($facids)) {
				foreach ($facids as $facparam) {
					$options .= '<option value="'.$facparam ['id'].'"';
					if ($facparam['id'] == GETPOST('fac_replacement', 'int')) {
						$options .= ' selected';
					}
					$options .= '>'.$facparam['ref'];
					$options .= ' ('.$facturestatic->LibStatut($facparam['paid'], $facparam['status'], 0, $facparam['alreadypaid']).')';
					$options .= '</option>';
				}
			}

			print '<!-- replacement line -->';
			print '<div class="tagtr listofinvoicetype"><div class="tagtd listofinvoicetype">';
			$tmp = '<input type="radio" name="type" id="radio_replacement" value="1"'.(GETPOST('type') == 1 ? ' checked' : '');
			if (!$options || $invoice_predefined->id > 0) {
				$tmp .= ' disabled';
			}
			$tmp .= '> ';
			print '<script type="text/javascript">
    		jQuery(document).ready(function() {
    			jQuery("#fac_replacement").change(function() {
    				jQuery("#radio_replacement").prop("checked", true);
    			});
    		});
    		</script>';
			$text = '<label>'.$tmp.$langs->trans("InvoiceReplacementAsk").'</label>';
			$text .= '<select class="flat" name="fac_replacement" id="fac_replacement"';
			if (!$options || $invoice_predefined->id > 0) {
				$text .= ' disabled';
			}
			$text .= '>';
			if ($options) {
				$text .= '<option value="-1">&nbsp;</option>';
				$text .= $options;
			} else {
				$text .= '<option value="-1">'.$langs->trans("NoReplacableInvoice").'</option>';
			}
			$text .= '</select>';
			$desc = $form->textwithpicto($text, $langs->transnoentities("InvoiceReplacementDesc"), 1, 'help', '', 0, 3);
			print $desc;
			print '</div></div>';
		}
	} else {
		if (!empty($conf->global->INVOICE_USE_SITUATION)) {
			print '<div class="tagtr listofinvoicetype"><div class="tagtd listofinvoicetype">';
			$tmp = '<input type="radio" name="type" id="radio_situation" value="0" disabled> ';
			$text = '<label>'.$tmp.$langs->trans("InvoiceFirstSituationAsk").'</label> ';
			$text .= '<span class="opacitymedium">('.$langs->trans("YouMustCreateInvoiceFromThird").')</span> ';
			$desc = $form->textwithpicto($text, $langs->transnoentities("InvoiceFirstSituationDesc"), 1, 'help', '', 0, 3);
			print $desc;
			print '</div></div>';

			print '<div class="tagtr listofinvoicetype"><div class="tagtd listofinvoicetype">';
			$tmp = '<input type="radio" name="type" id="radio_situation" value="0" disabled> ';
			$text = '<label>'.$tmp.$langs->trans("InvoiceSituationAsk").'</label> ';
			$text .= '<span class="opacitymedium">('.$langs->trans("YouMustCreateInvoiceFromThird").')</span> ';
			$desc = $form->textwithpicto($text, $langs->transnoentities("InvoiceFirstSituationDesc"), 1, 'help', '', 0, 3);
			print $desc;
			print '</div></div>';
		}

		print '<div class="tagtr listofinvoicetype"><div class="tagtd listofinvoicetype">';
		$tmp = '<input type="radio" name="type" id="radio_replacement" value="0" disabled> ';
		$text = '<label>'.$tmp.$langs->trans("InvoiceReplacement").'</label> ';
		$text .= '<span class="opacitymedium">('.$langs->trans("YouMustCreateInvoiceFromThird").')</span> ';
		$desc = $form->textwithpicto($text, $langs->transnoentities("InvoiceReplacementDesc"), 1, 'help', '', 0, 3);
		print $desc;
		print '</div></div>';
	}

	if (empty($origin)) {
		if ($socid > 0) {
			// Credit note
			if (empty($conf->global->INVOICE_DISABLE_CREDIT_NOTE)) {
				// Show link for credit note
				$facids = $facturestatic->list_qualified_avoir_invoices($soc->id);
				if ($facids < 0) {
					dol_print_error($db, $facturestatic->error, $facturestatic->errors);
					exit;
				}
				$optionsav = "";
				$newinvoice_static = new Facture($db);
				foreach ($facids as $key => $valarray) {
					$newinvoice_static->id = $key;
					$newinvoice_static->ref = $valarray ['ref'];
					$newinvoice_static->statut = $valarray ['status'];
					$newinvoice_static->type = $valarray ['type'];
					$newinvoice_static->paye = $valarray ['paye'];

					$optionsav .= '<option value="'.$key.'"';
					if ($key == GETPOST('fac_avoir')) {
						$optionsav .= ' selected';

						// pre-filled extra fields with selected credit note
						$newinvoice_static->fetch_optionals($key);
						$object->array_options = $newinvoice_static->array_options;
					}
					$optionsav .= '>';
					$optionsav .= $newinvoice_static->ref;
					$optionsav .= ' ('.$newinvoice_static->getLibStatut(1, $valarray ['paymentornot']).')';
					$optionsav .= '</option>';
				}

				print '<div class="tagtr listofinvoicetype"><div class="tagtd listofinvoicetype">';
				$tmp = '<input type="radio" id="radio_creditnote" name="type" value="2"'.(GETPOST('type') == 2 ? ' checked' : '');
				if ((!$optionsav && empty($conf->global->INVOICE_CREDIT_NOTE_STANDALONE)) || $invoice_predefined->id > 0) {
					$tmp .= ' disabled';
				}
				$tmp .= '> ';
				// Show credit note options only if we checked credit note
				print '<script type="text/javascript">
    			jQuery(document).ready(function() {
    				if (! jQuery("#radio_creditnote").is(":checked"))
    				{
    					jQuery("#credit_note_options").hide();
    				}
    				jQuery("#radio_creditnote").click(function() {
    					jQuery("#credit_note_options").show();
    				});
    				jQuery("#radio_standard, #radio_replacement, #radio_deposit").click(function() {
    					jQuery("#credit_note_options").hide();
    				});
    			});
    			</script>';
				$text = '<label>'.$tmp.$langs->transnoentities("InvoiceAvoirAsk").'</label> ';
				// $text.='<input type="text" value="">';
				$text .= '<select class="flat valignmiddle" name="fac_avoir" id="fac_avoir"';
				if (!$optionsav || $invoice_predefined->id > 0) {
					$text .= ' disabled';
				}
				$text .= '>';
				if ($optionsav) {
					$text .= '<option value="-1"></option>';
					$text .= $optionsav;
				} else {
					$text .= '<option value="-1">'.$langs->trans("NoInvoiceToCorrect").'</option>';
				}
				$text .= '</select>';
				$desc = $form->textwithpicto($text, $langs->transnoentities("InvoiceAvoirDesc"), 1, 'help', '', 0, 3);
				print $desc;

				print '<div id="credit_note_options" class="clearboth">';
				print '&nbsp;&nbsp;&nbsp; <input type="checkbox" name="invoiceAvoirWithLines" id="invoiceAvoirWithLines" value="1" onclick="$(\'#credit_note_options input[type=checkbox]\').not(this).prop(\'checked\', false);" '.(GETPOST('invoiceAvoirWithLines', 'int') > 0 ? 'checked' : '').' /> <label for="invoiceAvoirWithLines">'.$langs->trans('invoiceAvoirWithLines')."</label>";
				print '<br>&nbsp;&nbsp;&nbsp; <input type="checkbox" name="invoiceAvoirWithPaymentRestAmount" id="invoiceAvoirWithPaymentRestAmount" value="1" onclick="$(\'#credit_note_options input[type=checkbox]\').not(this).prop(\'checked\', false);" '.(GETPOST('invoiceAvoirWithPaymentRestAmount', 'int') > 0 ? 'checked' : '').' /> <label for="invoiceAvoirWithPaymentRestAmount">'.$langs->trans('invoiceAvoirWithPaymentRestAmount')."</label>";
				print '</div>';

				print '</div></div>';
			}
		} else {
			print '<div class="tagtr listofinvoicetype"><div class="tagtd listofinvoicetype">';
			if (empty($conf->global->INVOICE_CREDIT_NOTE_STANDALONE)) {
				$tmp = '<input type="radio" name="type" id="radio_creditnote" value="0" disabled> ';
			} else {
				$tmp = '<input type="radio" name="type" id="radio_creditnote" value="2" > ';
			}
			$text = '<label>'.$tmp.$langs->trans("InvoiceAvoir").'</label> ';
			$text .= '<span class="opacitymedium">('.$langs->trans("YouMustCreateInvoiceFromThird").')</span> ';
			$desc = $form->textwithpicto($text, $langs->transnoentities("InvoiceAvoirDesc"), 1, 'help', '', 0, 3);
			print $desc;
			print '</div></div>'."\n";
		}
	}

	// Template invoice
	print '<div class="tagtr listofinvoicetype"><div class="tagtd listofinvoicetype">';
	$tmp = '<input type="radio" name="type" id="radio_template" value="0" disabled> ';
	$text = '<label>'.$tmp.$langs->trans("RepeatableInvoice").'</label> ';
	//$text.= '('.$langs->trans("YouMustCreateStandardInvoiceFirst").') ';
	$desc = $form->textwithpicto($text, $langs->transnoentities("YouMustCreateStandardInvoiceFirstDesc"), 1, 'help', '', 0, 3);
	print $desc;
	print '</div></div>';

	print '</div>';


	if (!empty($conf->global->INVOICE_USE_DEFAULT_DOCUMENT)) { // Hidden conf
		// Add auto select default document model
		$listtType = array(Facture::TYPE_STANDARD, Facture::TYPE_REPLACEMENT, Facture::TYPE_CREDIT_NOTE, Facture::TYPE_DEPOSIT, Facture::TYPE_SITUATION);
		$jsListType = '';
		foreach ($listtType as $type) {
			$thisTypeConfName = 'FACTURE_ADDON_PDF_'.$type;
			$curent = !empty($conf->global->{$thisTypeConfName}) ? $conf->global->{$thisTypeConfName}:$conf->global->FACTURE_ADDON_PDF;
			$jsListType .= (!empty($jsListType) ? ',' : '').'"'.$type.'":"'.$curent.'"';
		}

		print '<script type="text/javascript">
        		$(document).ready(function() {
                    var listType = {'.$jsListType.'};
        			$("[name=\'type\'").change(function() {
        				if($( this ).prop("checked"))
                        {
                            if(($( this ).val() in listType))
                            {
                                $("#model").val(listType[$( this ).val()]);
                            }
                            else
                            {
                                $("#model").val("'.$conf->global->FACTURE_ADDON_PDF.'");
                            }
                        }
        			});
        		});
        		</script>';
	}


	print '</td></tr>';

	if ($socid > 0) {
		// Discounts for third party
		print '<tr><td>'.$langs->trans('DiscountStillRemaining').'</td><td colspan="2">';

		$thirdparty = $soc;
		$discount_type = 0;
		$backtopage = urlencode($_SERVER["PHP_SELF"].'?socid='.$thirdparty->id.'&action='.$action.'&origin='.GETPOST('origin', 'alpha').'&originid='.GETPOST('originid', 'int'));
		include DOL_DOCUMENT_ROOT.'/core/tpl/object_discounts.tpl.php';

		print '</td></tr>';
	}

	$newdateinvoice = dol_mktime(0, 0, 0, GETPOST('remonth', 'int'), GETPOST('reday', 'int'), GETPOST('reyear', 'int'), 'tzserver');
	$date_pointoftax = dol_mktime(0, 0, 0, GETPOST('date_pointoftaxmonth', 'int'), GETPOST('date_pointoftaxday', 'int'), GETPOST('date_pointoftaxyear', 'int'), 'tzserver');

	// Date invoice
	print '<tr><td class="fieldrequired">'.$langs->trans('DateInvoice').'</td><td colspan="2">';
	print $form->selectDate($newdateinvoice ? $newdateinvoice : $dateinvoice, '', '', '', '', "add", 1, 1);
	print '</td></tr>';

	// Date point of tax
	if (!empty($conf->global->INVOICE_POINTOFTAX_DATE)) {
		print '<tr><td class="fieldrequired">'.$langs->trans('DatePointOfTax').'</td><td colspan="2">';
		print $form->selectDate($date_pointoftax ? $date_pointoftax : -1, 'date_pointoftax', '', '', '', "add", 1, 1);
		print '</td></tr>';
	}

	// Payment term
	print '<tr><td class="nowrap fieldrequired">'.$langs->trans('PaymentConditionsShort').'</td><td colspan="2">';
	$form->select_conditions_paiements(GETPOSTISSET('cond_reglement_id') ? GETPOST('cond_reglement_id', 'int') : $cond_reglement_id, 'cond_reglement_id');
	print '</td></tr>';


	if (!empty($conf->global->INVOICE_USE_RETAINED_WARRANTY)) {
		$rwStyle = 'display:none;';
		if (in_array(GETPOST('type', 'int'), $retainedWarrantyInvoiceAvailableType)) {
			$rwStyle = '';
		}

		$retained_warranty = GETPOST('retained_warranty', 'int');
		if (empty($retained_warranty)) {
			if (!empty($objectsrc->retained_warranty)) { // use previous situation value
				$retained_warranty = $objectsrc->retained_warranty;
			}
		}
		$retained_warranty_js_default = !empty($retained_warranty) ? $retained_warranty : $conf->global->INVOICE_SITUATION_DEFAULT_RETAINED_WARRANTY_PERCENT;

		print '<tr class="retained-warranty-line" style="'.$rwStyle.'" ><td class="nowrap">'.$langs->trans('RetainedWarranty').'</td><td colspan="2">';
		print '<input id="new-situation-invoice-retained-warranty" name="retained_warranty" type="number" value="'.$retained_warranty.'" step="0.01" min="0" max="100" />%';

		// Retained warranty payment term
		print '<tr class="retained-warranty-line" style="'.$rwStyle.'" ><td class="nowrap">'.$langs->trans('PaymentConditionsShortRetainedWarranty').'</td><td colspan="2">';
		$retained_warranty_fk_cond_reglement = GETPOST('retained_warranty_fk_cond_reglement', 'int');
		if (empty($retained_warranty_fk_cond_reglement)) {
			$retained_warranty_fk_cond_reglement = $conf->global->INVOICE_SITUATION_DEFAULT_RETAINED_WARRANTY_COND_ID;
			if (!empty($objectsrc->retained_warranty_fk_cond_reglement)) { // use previous situation value
				$retained_warranty_fk_cond_reglement = $objectsrc->retained_warranty_fk_cond_reglement;
			} else {
				$retained_warranty_fk_cond_reglement = $conf->global->INVOICE_SITUATION_DEFAULT_RETAINED_WARRANTY_COND_ID;
			}
		}
		$form->select_conditions_paiements($retained_warranty_fk_cond_reglement, 'retained_warranty_fk_cond_reglement', -1, 1);
		print '</td></tr>';

		print '<script type="text/javascript">
		$(document).ready(function() {
		$("[name=\'type\']").change(function() {
				if($( this ).prop("checked") && $.inArray($( this ).val(), '.json_encode($retainedWarrantyInvoiceAvailableType).' ) !== -1)
				{
					$(".retained-warranty-line").show();
					$("#new-situation-invoice-retained-warranty").val("'.floatval($retained_warranty_js_default).'");
				}
				else{
					$(".retained-warranty-line").hide();
					$("#new-situation-invoice-retained-warranty").val("");
				}
			});

			$("[name=\'type\']:checked").trigger("change");
		});
		</script>';
	}

	// Payment mode
	print '<tr><td>'.$langs->trans('PaymentMode').'</td><td colspan="2">';
	print img_picto('', 'payment', 'class="pictofixedwidth"');
	print $form->select_types_paiements(GETPOSTISSET('mode_reglement_id') ? GETPOST('mode_reglement_id') : $mode_reglement_id, 'mode_reglement_id', 'CRDT', 0, 1, 0, 0, 1, 'maxwidth200 widthcentpercentminusx', 1);
	print '</td></tr>';

	// Bank Account
<<<<<<< HEAD
	if (isModEnabled("banque")) {
=======
	if (isModEnabled('banque')) {
>>>>>>> 4d46da95
		print '<tr><td>'.$langs->trans('BankAccount').'</td><td colspan="2">';
		print img_picto('', 'bank_account', 'class="pictofixedwidth"');
		print $form->select_comptes(($fk_account < 0 ? '' : $fk_account), 'fk_account', 0, '', 1, '', 0, 'maxwidth200 widthcentpercentminusx', 1);
		print '</td></tr>';
	}

	// Project
	if (isModEnabled('project')) {
		$langs->load('projects');
		print '<tr><td>'.$langs->trans('Project').'</td><td colspan="2">';
		print img_picto('', 'project').$formproject->select_projects(($socid > 0 ? $socid : -1), $projectid, 'projectid', 0, 0, 1, 1, 0, 0, 0, '', 1, 0, 'maxwidth500 widthcentpercentminusxx');
		print ' <a href="'.DOL_URL_ROOT.'/projet/card.php?socid='.$soc->id.'&action=create&status=1&backtopage='.urlencode($_SERVER["PHP_SELF"].'?action=create&socid='.$soc->id.($fac_rec ? '&fac_rec='.$fac_rec : '')).'"><span class="fa fa-plus-circle valignmiddle" title="'.$langs->trans("AddProject").'"></span></a>';
		print '</td></tr>';
	}

	// Incoterms
	if (isModEnabled('incoterm')) {
		print '<tr>';
		print '<td><label for="incoterm_id">'.$form->textwithpicto($langs->trans("IncotermLabel"), !empty($objectsrc->label_incoterms) ? $objectsrc->label_incoterms : '', 1).'</label></td>';
		print '<td colspan="2" class="maxwidthonsmartphone">';
		$incoterm_id = GETPOST('incoterm_id');
		$incoterm_location = GETPOST('location_incoterms');
		if (empty($incoterm_id)) {
			$incoterm_id = (!empty($objectsrc->fk_incoterms) ? $objectsrc->fk_incoterms : $soc->fk_incoterms);
			$incoterm_location = (!empty($objectsrc->location_incoterms) ? $objectsrc->location_incoterms : $soc->location_incoterms);
		}
		print $form->select_incoterms($incoterm_id, $incoterm_location);
		print '</td></tr>';
	}

	// Other attributes
	$parameters = array('objectsrc' => !empty($objectsrc) ? $objectsrc : 0, 'colspan' => ' colspan="2"', 'cols' => '2', 'socid'=>$socid);
	$reshook = $hookmanager->executeHooks('formObjectOptions', $parameters, $object, $action); // Note that $action and $object may have been modified by hook
	print $hookmanager->resPrint;
	if (empty($reshook)) {
		if (!empty($conf->global->THIRDPARTY_PROPAGATE_EXTRAFIELDS_TO_INVOICE) && !empty($soc->id)) {
			// copy from thirdparty
			$tpExtrafields = new Extrafields($db);
			$tpExtrafieldLabels = $tpExtrafields->fetch_name_optionals_label($soc->table_element);
			if ($soc->fetch_optionals() > 0) {
				$object->array_options = array_merge($object->array_options, $soc->array_options);
			}
		};

		print $object->showOptionals($extrafields, 'create', $parameters);
	}

	// Template to use by default
	print '<tr><td>'.$langs->trans('Model').'</td>';
	print '<td colspan="2">';
	print img_picto('', 'pdf', 'class="pictofixedwidth"');
	include_once DOL_DOCUMENT_ROOT.'/core/modules/facture/modules_facture.php';
	$liste = ModelePDFFactures::liste_modeles($db);
	if (!empty($conf->global->INVOICE_USE_DEFAULT_DOCUMENT)) {
		// Hidden conf
		$paramkey = 'FACTURE_ADDON_PDF_'.$object->type;
		$preselected = !empty($conf->global->$paramkey) ? $conf->global->$paramkey : $conf->global->FACTURE_ADDON_PDF;
	} else {
		$preselected = $conf->global->FACTURE_ADDON_PDF;
	}
	print $form->selectarray('model', $liste, $preselected, 0, 0, 0, '', 0, 0, 0, '', 'maxwidth200 widthcentpercentminusx', 1);
	print "</td></tr>";

	// Multicurrency
	if (isModEnabled('multicurrency')) {
		print '<tr>';
		print '<td>'.$form->editfieldkey('Currency', 'multicurrency_code', '', $object, 0).'</td>';
		print '<td colspan="2" class="maxwidthonsmartphone">';
		print img_picto('', 'currency', 'class="pictofixedwidth"');
		print $form->selectMultiCurrency($currency_code, 'multicurrency_code');
		print '</td></tr>';
	}

	// Help of substitution key
	$htmltext = '';
	if (GETPOST('fac_rec', 'int') > 0) {
		$dateexample = ($newdateinvoice ? $newdateinvoice : $dateinvoice);
		if (empty($dateexample)) {
			$dateexample = dol_now();
		}
		$substitutionarray = array(
			'__TOTAL_HT__' => $langs->trans("AmountHT").' ('.$langs->trans("Example").': '.price($exampletemplateinvoice->total_ht).')',
			'__TOTAL_TTC__' =>  $langs->trans("AmountTTC").' ('.$langs->trans("Example").': '.price($exampletemplateinvoice->total_ttc).')',
			'__INVOICE_PREVIOUS_MONTH__' => $langs->trans("PreviousMonthOfInvoice").' ('.$langs->trans("Example").': '.dol_print_date(dol_time_plus_duree($dateexample, -1, 'm'), '%m').')',
			'__INVOICE_MONTH__' =>  $langs->trans("MonthOfInvoice").' ('.$langs->trans("Example").': '.dol_print_date($dateexample, '%m').')',
			'__INVOICE_NEXT_MONTH__' => $langs->trans("NextMonthOfInvoice").' ('.$langs->trans("Example").': '.dol_print_date(dol_time_plus_duree($dateexample, 1, 'm'), '%m').')',
			'__INVOICE_PREVIOUS_MONTH_TEXT__' => $langs->trans("TextPreviousMonthOfInvoice").' ('.$langs->trans("Example").': '.dol_print_date(dol_time_plus_duree($dateexample, -1, 'm'), '%B').')',
			'__INVOICE_MONTH_TEXT__' =>  $langs->trans("TextMonthOfInvoice").' ('.$langs->trans("Example").': '.dol_print_date($dateexample, '%B').')',
			'__INVOICE_NEXT_MONTH_TEXT__' => $langs->trans("TextNextMonthOfInvoice").' ('.$langs->trans("Example").': '.dol_print_date(dol_time_plus_duree($dateexample, 1, 'm'), '%B').')',
			'__INVOICE_PREVIOUS_YEAR__' => $langs->trans("PreviousYearOfInvoice").' ('.$langs->trans("Example").': '.dol_print_date(dol_time_plus_duree($dateexample, -1, 'y'), '%Y').')',
			'__INVOICE_YEAR__' =>  $langs->trans("YearOfInvoice").' ('.$langs->trans("Example").': '.dol_print_date($dateexample, '%Y').')',
			'__INVOICE_NEXT_YEAR__' => $langs->trans("NextYearOfInvoice").' ('.$langs->trans("Example").': '.dol_print_date(dol_time_plus_duree($dateexample, 1, 'y'), '%Y').')'
		);

		$htmltext = '<i>'.$langs->trans("FollowingConstantsWillBeSubstituted").':<br>';
		foreach ($substitutionarray as $key => $val) {
			$htmltext .= $key.' = '.$langs->trans($val).'<br>';
		}
		$htmltext .= '</i>';
	}

	// Public note
	print '<tr>';
	print '<td class="tdtop">';
	print $form->textwithpicto($langs->trans('NotePublic'), $htmltext);
	print '</td>';
	print '<td valign="top" colspan="2">';
	$doleditor = new DolEditor('note_public', $note_public, '', 80, 'dolibarr_notes', 'In', 0, false, empty($conf->global->FCKEDITOR_ENABLE_NOTE_PUBLIC) ? 0 : 1, ROWS_3, '90%');
	print $doleditor->Create(1);

	// Private note
	if (empty($user->socid)) {
		print '<tr>';
		print '<td class="tdtop">';
		print $form->textwithpicto($langs->trans('NotePrivate'), $htmltext);
		print '</td>';
		print '<td valign="top" colspan="2">';
		$doleditor = new DolEditor('note_private', $note_private, '', 80, 'dolibarr_notes', 'In', 0, false, empty($conf->global->FCKEDITOR_ENABLE_NOTE_PRIVATE) ? 0 : 1, ROWS_3, '90%');
		print $doleditor->Create(1);
		// print '<textarea name="note_private" wrap="soft" cols="70" rows="'.ROWS_3.'">'.$note_private.'.</textarea>
		print '</td></tr>';
	}

	// Lines from source (TODO Show them also when creating invoice from template invoice)
	if (!empty($origin) && !empty($originid) && is_object($objectsrc)) {
		$langs->loadLangs(array('orders', 'propal'));

		// TODO for compatibility
		if ($origin == 'contrat') {
			// Calcul contrat->price (HT), contrat->total (TTC), contrat->tva
			$objectsrc->remise_absolue = $remise_absolue;
			$objectsrc->remise_percent = $remise_percent;
			$objectsrc->update_price(1, 'auto', 1);
		}

		print "\n<!-- Show ref of origin ".$classname." -->\n";
		print '<input type="hidden" name="amount"   value="'.$objectsrc->total_ht.'">'."\n";
		print '<input type="hidden" name="total"    value="'.$objectsrc->total_ttc.'">'."\n";
		print '<input type="hidden" name="tva"      value="'.$objectsrc->total_tva.'">'."\n";
		// The commented lines below are fields already added as hidden parameters before
		//print '<input type="hidden" name="origin"   value="'.$objectsrc->element.'">';
		//print '<input type="hidden" name="originid" value="'.$objectsrc->id.'">';

		switch (get_class($objectsrc)) {
			case 'Propal':
				$newclassname = 'CommercialProposal';
				break;
			case 'Commande':
				$newclassname = 'Order';
				break;
			case 'Expedition':
				$newclassname = 'Sending';
				break;
			case 'Contrat':
				$newclassname = 'Contract';
				break;
			case 'Fichinter':
				$newclassname = 'Intervention';
				break;
			default:
				$newclassname = get_class($objectsrc);
		}

		// Ref of origin
		print '<tr><td>'.$langs->trans($newclassname).'</td>';
		print '<td colspan="2">';
		print $objectsrc->getNomUrl(1);
		// We check if Origin document (id and type is known) has already at least one invoice attached to it
		$objectsrc->fetchObjectLinked($originid, $origin, '', 'facture');
		if (is_array($objectsrc->linkedObjects['facture']) && count($objectsrc->linkedObjects['facture']) >= 1) {
			setEventMessages('WarningBillExist', null, 'warnings');
			echo ' - '.$langs->trans('LatestRelatedBill').' '.end($objectsrc->linkedObjects['facture'])->getNomUrl(1);
		}
		echo '</td></tr>';
		print '<tr><td>'.$langs->trans('AmountHT').'</td><td colspan="2">'.price($objectsrc->total_ht).'</td></tr>';
		print '<tr><td>'.$langs->trans('AmountVAT').'</td><td colspan="2">'.price($objectsrc->total_tva)."</td></tr>";
		if ($mysoc->localtax1_assuj == "1" || $objectsrc->total_localtax1 != 0) {		// Localtax1
			print '<tr><td>'.$langs->transcountry("AmountLT1", $mysoc->country_code).'</td><td colspan="2">'.price($objectsrc->total_localtax1)."</td></tr>";
		}

		if ($mysoc->localtax2_assuj == "1" || $objectsrc->total_localtax2 != 0) {		// Localtax2
			print '<tr><td>'.$langs->transcountry("AmountLT2", $mysoc->country_code).'</td><td colspan="2">'.price($objectsrc->total_localtax2)."</td></tr>";
		}
		print '<tr><td>'.$langs->trans('AmountTTC').'</td><td colspan="2">'.price($objectsrc->total_ttc)."</td></tr>";

		if (isModEnabled('multicurrency')) {
			print '<tr><td>'.$langs->trans('MulticurrencyAmountHT').'</td><td colspan="2">'.price($objectsrc->multicurrency_total_ht).'</td></tr>';
			print '<tr><td>'.$langs->trans('MulticurrencyAmountVAT').'</td><td colspan="2">'.price($objectsrc->multicurrency_total_tva)."</td></tr>";
			print '<tr><td>'.$langs->trans('MulticurrencyAmountTTC').'</td><td colspan="2">'.price($objectsrc->multicurrency_total_ttc)."</td></tr>";
		}
	}

	print "</table>\n";

	print dol_get_fiche_end();

	print $form->buttonsSaveCancel("CreateDraft");

	// Show origin lines
	if (!empty($origin) && !empty($originid) && is_object($objectsrc)) {
		print '<br>';

		$title = $langs->trans('ProductsAndServices');
		print load_fiche_titre($title);

		print '<div class="div-table-responsive-no-min">';
		print '<table class="noborder centpercent">';

		$objectsrc->printOriginLinesList('', $selectedLines);

		print '</table>';
		print '</div>';
	}

	print "</form>\n";
} elseif ($id > 0 || !empty($ref)) {
	if (empty($object->id)) {
		$langs->load('errors');
		echo '<div class="error">'.$langs->trans("ErrorRecordNotFound").'</div>';
		llxFooter();
		exit;
	}

	/*
	 * Show object in view mode
	 */

	$result = $object->fetch($id, $ref);
	if ($result <= 0) {
		dol_print_error($db, $object->error, $object->errors);
		exit();
	}

	// fetch optionals attributes and labels
	$extrafields->fetch_name_optionals_label($object->table_element);

	if ($user->socid > 0 && $user->socid != $object->socid) {
		accessforbidden('', 0, 1);
	}

	$result = $object->fetch_thirdparty();

	$result = $soc->fetch($object->socid);
	if ($result < 0) {
		dol_print_error($db);
	}
	$selleruserevenustamp = $mysoc->useRevenueStamp();

	$totalpaid = $object->getSommePaiement();
	$totalcreditnotes = $object->getSumCreditNotesUsed();
	$totaldeposits = $object->getSumDepositsUsed();
	//print "totalpaid=".$totalpaid." totalcreditnotes=".$totalcreditnotes." totaldeposts=".$totaldeposits."
	// selleruserrevenuestamp=".$selleruserevenustamp;

	// We can also use bcadd to avoid pb with floating points
	// For example print 239.2 - 229.3 - 9.9; does not return 0.
	// $resteapayer=bcadd($object->total_ttc,$totalpaid,$conf->global->MAIN_MAX_DECIMALS_TOT);
	// $resteapayer=bcadd($resteapayer,$totalavoir,$conf->global->MAIN_MAX_DECIMALS_TOT);
	$resteapayer = price2num($object->total_ttc - $totalpaid - $totalcreditnotes - $totaldeposits, 'MT');

	// Multicurrency
	if (isModEnabled('multicurrency')) {
		$multicurrency_totalpaid = $object->getSommePaiement(1);
		$multicurrency_totalcreditnotes = $object->getSumCreditNotesUsed(1);
		$multicurrency_totaldeposits = $object->getSumDepositsUsed(1);
		$multicurrency_resteapayer = price2num($object->multicurrency_total_ttc - $multicurrency_totalpaid - $multicurrency_totalcreditnotes - $multicurrency_totaldeposits, 'MT');
		// Code to fix case of corrupted data
		if ($resteapayer == 0 && $multicurrency_resteapayer != 0) {
			$resteapayer = price2num($multicurrency_resteapayer / $object->multicurrency_tx, 'MT');
		}
	}

	if ($object->paye) {
		$resteapayer = 0;
	}
	$resteapayeraffiche = $resteapayer;

	if (!empty($conf->global->FACTURE_DEPOSITS_ARE_JUST_PAYMENTS)) {	// Never use this
		$filterabsolutediscount = "fk_facture_source IS NULL"; // If we want deposit to be substracted to payments only and not to total of final invoice
		$filtercreditnote = "fk_facture_source IS NOT NULL"; // If we want deposit to be substracted to payments only and not to total of final invoice
	} else {
		$filterabsolutediscount = "fk_facture_source IS NULL OR (description LIKE '(DEPOSIT)%' AND description NOT LIKE '(EXCESS RECEIVED)%')";
		$filtercreditnote = "fk_facture_source IS NOT NULL AND (description NOT LIKE '(DEPOSIT)%' OR description LIKE '(EXCESS RECEIVED)%')";
	}

	$absolute_discount = $soc->getAvailableDiscounts('', $filterabsolutediscount);
	$absolute_creditnote = $soc->getAvailableDiscounts('', $filtercreditnote);
	$absolute_discount = price2num($absolute_discount, 'MT');
	$absolute_creditnote = price2num($absolute_creditnote, 'MT');

	$author = new User($db);
	if ($object->user_author) {
		$author->fetch($object->user_author);
	}

	$objectidnext = $object->getIdReplacingInvoice();

	$head = facture_prepare_head($object);

	print dol_get_fiche_head($head, 'compta', $langs->trans('InvoiceCustomer'), -1, 'bill');

	$formconfirm = '';

	// Confirmation de la conversion de l'avoir en reduc
	if ($action == 'converttoreduc') {
		if ($object->type == Facture::TYPE_STANDARD || $object->type == Facture::TYPE_SITUATION) {
			$type_fac = 'ExcessReceived';
		} elseif ($object->type == Facture::TYPE_CREDIT_NOTE) {
			$type_fac = 'CreditNote';
		} elseif ($object->type == Facture::TYPE_DEPOSIT) {
			$type_fac = 'Deposit';
		}
		$text = $langs->trans('ConfirmConvertToReduc', strtolower($langs->transnoentities($type_fac)));
		$text .= '<br>'.$langs->trans('ConfirmConvertToReduc2');
		$formconfirm = $form->formconfirm($_SERVER['PHP_SELF'].'?facid='.$object->id, $langs->trans('ConvertToReduc'), $text, 'confirm_converttoreduc', '', "yes", 2);
	}

	// Confirmation to delete invoice
	if ($action == 'delete') {
		$text = $langs->trans('ConfirmDeleteBill', $object->ref);
		$formquestion = array();

		if ($object->type != Facture::TYPE_DEPOSIT && !empty($conf->global->STOCK_CALCULATE_ON_BILL) && $object->statut >= 1) {
			$qualified_for_stock_change = 0;
			if (empty($conf->global->STOCK_SUPPORTS_SERVICES)) {
				$qualified_for_stock_change = $object->hasProductsOrServices(2);
			} else {
				$qualified_for_stock_change = $object->hasProductsOrServices(1);
			}

			if ($qualified_for_stock_change) {
				$langs->load("stocks");
				require_once DOL_DOCUMENT_ROOT.'/product/class/html.formproduct.class.php';
				$formproduct = new FormProduct($db);
				$label = $object->type == Facture::TYPE_CREDIT_NOTE ? $langs->trans("SelectWarehouseForStockDecrease") : $langs->trans("SelectWarehouseForStockIncrease");
				$forcecombo = 0;
				if ($conf->browser->name == 'ie') {
					$forcecombo = 1; // There is a bug in IE10 that make combo inside popup crazy
				}
				$formquestion = array(
					// 'text' => $langs->trans("ConfirmClone"),
					// array('type' => 'checkbox', 'name' => 'clone_content', 'label' => $langs->trans("CloneMainAttributes"), 'value' => 1),
					// array('type' => 'checkbox', 'name' => 'update_prices', 'label' => $langs->trans("PuttingPricesUpToDate"), 'value' => 1),
					array('type' => 'other', 'name' => 'idwarehouse', 'label' => $label, 'value' => $formproduct->selectWarehouses(GETPOST('idwarehouse') ?GETPOST('idwarehouse') : 'ifone', 'idwarehouse', '', 1, 0, 0, $langs->trans("NoStockAction"), 0, $forcecombo))
				);
				$formconfirm = $form->formconfirm($_SERVER['PHP_SELF'].'?facid='.$object->id, $langs->trans('DeleteBill'), $text, 'confirm_delete', $formquestion, "yes", 1);
			} else {
				$formconfirm = $form->formconfirm($_SERVER['PHP_SELF'].'?facid='.$object->id, $langs->trans('DeleteBill'), $text, 'confirm_delete', '', 'no', 1);
			}
		} else {
			$formconfirm = $form->formconfirm($_SERVER['PHP_SELF'].'?facid='.$object->id, $langs->trans('DeleteBill'), $text, 'confirm_delete', '', 'no', 1);
		}
	}

	// Confirmation to remove invoice from cycle
	if ($action == 'situationout') {
		$text = $langs->trans('ConfirmRemoveSituationFromCycle', $object->ref);
		$label = $langs->trans("ConfirmOuting");
		$formquestion = array();
		// remove situation from cycle
		if (in_array($object->statut, array(Facture::STATUS_CLOSED, Facture::STATUS_VALIDATED))
			&& $usercancreate
			&& !$objectidnext
			&& $object->is_last_in_cycle()
			&& $usercanunvalidate
			) {
			$formconfirm = $form->formconfirm($_SERVER['PHP_SELF'].'?facid='.$object->id, $label, $text, 'confirm_situationout', $formquestion, "yes", 1);
		}
	}

	// Confirmation of validation
	if ($action == 'valid') {
		// we check object has a draft number
		$objectref = substr($object->ref, 1, 4);
		if ($objectref == 'PROV') {
			$savdate = $object->date;
			if (!empty($conf->global->FAC_FORCE_DATE_VALIDATION)) {
				$object->date = dol_now();
				$object->date_lim_reglement = $object->calculate_date_lim_reglement();
			}
			$numref = $object->getNextNumRef($soc);
			// $object->date=$savdate;
		} else {
			$numref = $object->ref;
		}

		$text = $langs->trans('ConfirmValidateBill', $numref);
		if (!empty($conf->notification->enabled)) {
			require_once DOL_DOCUMENT_ROOT.'/core/class/notify.class.php';
			$notify = new Notify($db);
			$text .= '<br>';
			$text .= $notify->confirmMessage('BILL_VALIDATE', $object->socid, $object);
		}
		$formquestion = array();

		if ($object->type != Facture::TYPE_DEPOSIT && !empty($conf->global->STOCK_CALCULATE_ON_BILL)) {
			$qualified_for_stock_change = 0;
			if (empty($conf->global->STOCK_SUPPORTS_SERVICES)) {
				$qualified_for_stock_change = $object->hasProductsOrServices(2);
			} else {
				$qualified_for_stock_change = $object->hasProductsOrServices(1);
			}

			if ($qualified_for_stock_change) {
				$langs->load("stocks");
				require_once DOL_DOCUMENT_ROOT.'/product/class/html.formproduct.class.php';
				require_once DOL_DOCUMENT_ROOT.'/product/stock/class/entrepot.class.php';
				$formproduct = new FormProduct($db);
				$warehouse = new Entrepot($db);
				$warehouse_array = $warehouse->list_array();
				if (count($warehouse_array) == 1) {
					$label = $object->type == Facture::TYPE_CREDIT_NOTE ? $langs->trans("WarehouseForStockIncrease", current($warehouse_array)) : $langs->trans("WarehouseForStockDecrease", current($warehouse_array));
					$value = '<input type="hidden" id="idwarehouse" name="idwarehouse" value="'.key($warehouse_array).'">';
				} else {
					$label = $object->type == Facture::TYPE_CREDIT_NOTE ? $langs->trans("SelectWarehouseForStockIncrease") : $langs->trans("SelectWarehouseForStockDecrease");
					$value = $formproduct->selectWarehouses(GETPOST('idwarehouse') ?GETPOST('idwarehouse') : 'ifone', 'idwarehouse', '', 1);
				}
				$formquestion = array(
									// 'text' => $langs->trans("ConfirmClone"),
									// array('type' => 'checkbox', 'name' => 'clone_content', 'label' => $langs->trans("CloneMainAttributes"), 'value' =>
									// 1),
									// array('type' => 'checkbox', 'name' => 'update_prices', 'label' => $langs->trans("PuttingPricesUpToDate"), 'value'
									// => 1),
									array('type' => 'other', 'name' => 'idwarehouse', 'label' => $label, 'value' => $value));
			}
		}
		if ($object->type != Facture::TYPE_CREDIT_NOTE && $object->total_ttc < 0) { 		// Can happen only if $conf->global->FACTURE_ENABLE_NEGATIVE is on
			$text .= '<br>'.img_warning().' '.$langs->trans("ErrorInvoiceOfThisTypeMustBePositive");
		}

		// mandatoryPeriod
		$nbMandated = 0;
		foreach ($object->lines as $line) {
			$res = $line->fetch_product();
			if ($res  > 0  ) {
				if ($line->product->isService() && $line->product->isMandatoryPeriod() && (empty($line->date_start) || empty($line->date_end) )) {
					$nbMandated++;
					break;
				}
			}
		}
		if ($nbMandated > 0 ) $text .= '<div><span class="clearboth nowraponall warning">'.$langs->trans("mandatoryPeriodNeedTobeSetMsgValidate").'</span></div>';


		$formconfirm = $form->formconfirm($_SERVER["PHP_SELF"].'?facid='.$object->id, $langs->trans('ValidateBill'), $text, 'confirm_valid', $formquestion, (($object->type != Facture::TYPE_CREDIT_NOTE && $object->total_ttc < 0) ? "no" : "yes"), 2);
	}

	// Confirm back to draft status
	if ($action == 'modif') {
		$text = $langs->trans('ConfirmUnvalidateBill', $object->ref);
		$formquestion = array();

		if ($object->type != Facture::TYPE_DEPOSIT && !empty($conf->global->STOCK_CALCULATE_ON_BILL)) {
			$qualified_for_stock_change = 0;
			if (empty($conf->global->STOCK_SUPPORTS_SERVICES)) {
				$qualified_for_stock_change = $object->hasProductsOrServices(2);
			} else {
				$qualified_for_stock_change = $object->hasProductsOrServices(1);
			}

			if ($qualified_for_stock_change) {
				$langs->load("stocks");
				require_once DOL_DOCUMENT_ROOT.'/product/class/html.formproduct.class.php';
				require_once DOL_DOCUMENT_ROOT.'/product/stock/class/entrepot.class.php';
				$formproduct = new FormProduct($db);
				$warehouse = new Entrepot($db);
				$warehouse_array = $warehouse->list_array();
				if (count($warehouse_array) == 1) {
					$label = $object->type == Facture::TYPE_CREDIT_NOTE ? $langs->trans("WarehouseForStockDecrease", current($warehouse_array)) : $langs->trans("WarehouseForStockIncrease", current($warehouse_array));
					$value = '<input type="hidden" id="idwarehouse" name="idwarehouse" value="'.key($warehouse_array).'">';
				} else {
					$label = $object->type == Facture::TYPE_CREDIT_NOTE ? $langs->trans("SelectWarehouseForStockDecrease") : $langs->trans("SelectWarehouseForStockIncrease");
					$value = $formproduct->selectWarehouses(GETPOST('idwarehouse') ?GETPOST('idwarehouse') : 'ifone', 'idwarehouse', '', 1);
				}
				$formquestion = array(
									// 'text' => $langs->trans("ConfirmClone"),
									// array('type' => 'checkbox', 'name' => 'clone_content', 'label' => $langs->trans("CloneMainAttributes"), 'value' =>
									// 1),
									// array('type' => 'checkbox', 'name' => 'update_prices', 'label' => $langs->trans("PuttingPricesUpToDate"), 'value'
									// => 1),
									array('type' => 'other', 'name' => 'idwarehouse', 'label' => $label, 'value' => $value));
			}
		}

		$formconfirm = $form->formconfirm($_SERVER["PHP_SELF"].'?facid='.$object->id, $langs->trans('UnvalidateBill'), $text, 'confirm_modif', $formquestion, "yes", 1);
	}

	// Confirmation du classement paye
	if ($action == 'paid' && ($resteapayer <= 0 || (!empty($conf->global->INVOICE_CAN_SET_PAID_EVEN_IF_PARTIALLY_PAID) && $resteapayer == $object->total_ttc))) {
		$formconfirm = $form->formconfirm($_SERVER["PHP_SELF"].'?facid='.$object->id, $langs->trans('ClassifyPaid'), $langs->trans('ConfirmClassifyPaidBill', $object->ref), 'confirm_paid', '', "yes", 1);
	}
	if ($action == 'paid' && $resteapayer > 0 && (empty($conf->global->INVOICE_CAN_SET_PAID_EVEN_IF_PARTIALLY_PAID) || $resteapayer != $object->total_ttc)) {
		$close = array();
		// Code
		$i = 0;
		$close[$i]['code'] = 'discount_vat'; // escompte
		$i++;
		$close[$i]['code'] = 'badcustomer';
		$i++;
		$close[$i]['code'] = 'bankcharge';
		$i++;
		$close[$i]['code'] = 'other';
		$i++;
		// Help
		$i = 0;
		$close[$i]['label'] = $langs->trans("HelpEscompte").'<br><br>'.$langs->trans("ConfirmClassifyPaidPartiallyReasonDiscountVatDesc");
		$i++;
		$close[$i]['label'] = $langs->trans("ConfirmClassifyPaidPartiallyReasonBadCustomerDesc");
		$i++;
		$close[$i]['label'] = $langs->trans("ConfirmClassifyPaidPartiallyReasonBankChargeDesc");
		$i++;
		$close[$i]['label'] = $langs->trans("Other");
		$i++;
		// Texte
		$i = 0;
		$close[$i]['reason'] = $form->textwithpicto($langs->transnoentities("ConfirmClassifyPaidPartiallyReasonDiscount", $resteapayer, $langs->trans("Currency".$conf->currency)), $close[$i]['label'], 1);
		$i++;
		$close[$i]['reason'] = $form->textwithpicto($langs->transnoentities("ConfirmClassifyPaidPartiallyReasonBadCustomer", $resteapayer, $langs->trans("Currency".$conf->currency)), $close[$i]['label'], 1);
		$i++;
		$close[$i]['reason'] = $form->textwithpicto($langs->transnoentities("ConfirmClassifyPaidPartiallyReasonBankCharge", $resteapayer, $langs->trans("Currency".$conf->currency)), $close[$i]['label'], 1);
		$i++;
		$close[$i]['reason'] = $form->textwithpicto($langs->transnoentities("Other"), $close[$i]['label'], 1);
		$i++;
		// arrayreasons[code]=reason
		foreach ($close as $key => $val) {
			$arrayreasons[$close[$key]['code']] = $close[$key]['reason'];
		}

		// Cree un tableau formulaire
		$formquestion = array('text' => $langs->trans("ConfirmClassifyPaidPartiallyQuestion"), array('type' => 'radio', 'name' => 'close_code', 'label' => $langs->trans("Reason"), 'values' => $arrayreasons), array('type' => 'text', 'name' => 'close_note', 'label' => $langs->trans("Comment"), 'value' => '', 'morecss' => 'minwidth300'));
		// Paiement incomplet. On demande si motif = escompte ou autre
		$formconfirm = $form->formconfirm($_SERVER["PHP_SELF"].'?facid='.$object->id, $langs->trans('ClassifyPaid'), $langs->trans('ConfirmClassifyPaidPartially', $object->ref), 'confirm_paid_partially', $formquestion, "yes", 1, 340, 600);
	}

	// Confirmation du classement abandonne
	if ($action == 'canceled') {
		// S'il y a une facture de remplacement pas encore validee (etat brouillon),
		// on ne permet pas de classer abandonner la facture.
		if ($objectidnext) {
			$facturereplacement = new Facture($db);
			$facturereplacement->fetch($objectidnext);
			$statusreplacement = $facturereplacement->statut;
		}
		if ($objectidnext && $statusreplacement == 0) {
			print '<div class="error">'.$langs->trans("ErrorCantCancelIfReplacementInvoiceNotValidated").'</div>';
		} else {
			// Code
			$close[1]['code'] = 'badcustomer';
			$close[2]['code'] = 'abandon';
			// Help
			$close[1]['label'] = $langs->trans("ConfirmClassifyPaidPartiallyReasonBadCustomerDesc");
			$close[2]['label'] = $langs->trans("ConfirmClassifyAbandonReasonOtherDesc");
			// Texte
			$close[1]['reason'] = $form->textwithpicto($langs->transnoentities("ConfirmClassifyPaidPartiallyReasonBadCustomer", $object->ref), $close[1]['label'], 1);
			$close[2]['reason'] = $form->textwithpicto($langs->transnoentities("ConfirmClassifyAbandonReasonOther"), $close[2]['label'], 1);
			// arrayreasons
			$arrayreasons[$close[1]['code']] = $close[1]['reason'];
			$arrayreasons[$close[2]['code']] = $close[2]['reason'];

			// Cree un tableau formulaire
			$formquestion = array('text' => $langs->trans("ConfirmCancelBillQuestion"), array('type' => 'radio', 'name' => 'close_code', 'label' => $langs->trans("Reason"), 'values' => $arrayreasons), array('type' => 'text', 'name' => 'close_note', 'label' => $langs->trans("Comment"), 'value' => '', 'morecss' => 'minwidth300'));

			$formconfirm = $form->formconfirm($_SERVER['PHP_SELF'].'?facid='.$object->id, $langs->trans('CancelBill'), $langs->trans('ConfirmCancelBill', $object->ref), 'confirm_canceled', $formquestion, "yes", 1, 270);
		}
	}

	if ($action == 'deletepayment') {
		$payment_id = GETPOST('paiement_id');
		$formconfirm = $form->formconfirm($_SERVER["PHP_SELF"].'?id='.$object->id.'&paiement_id='.$payment_id, $langs->trans('DeletePayment'), $langs->trans('ConfirmDeletePayment'), 'confirm_delete_paiement', '', 'no', 1);
	}

	// Confirmation de la suppression d'une ligne produit
	if ($action == 'ask_deleteline') {
		$formconfirm = $form->formconfirm($_SERVER["PHP_SELF"].'?facid='.$object->id.'&lineid='.$lineid, $langs->trans('DeleteProductLine'), $langs->trans('ConfirmDeleteProductLine'), 'confirm_deleteline', '', 'no', 1);
	}

	// Clone confirmation
	if ($action == 'clone') {
		// Create an array for form
		$formquestion = array(
			array('type' => 'other', 'name' => 'socid', 'label' => $langs->trans("SelectThirdParty"), 'value' => $form->select_company($object->socid, 'socid', '(s.client=1 OR s.client=2 OR s.client=3)', 1)),
			array('type' => 'date', 'name' => 'newdate', 'label' => $langs->trans("Date"), 'value' => dol_now())
		);
		// Ask confirmatio to clone
		$formconfirm = $form->formconfirm($_SERVER["PHP_SELF"].'?facid='.$object->id, $langs->trans('ToClone'), $langs->trans('ConfirmCloneInvoice', $object->ref), 'confirm_clone', $formquestion, 'yes', 1, 250);
	}

	if ($action == "remove_file_comfirm") {
		$file = GETPOST('file', 'alpha');

		$formconfirm = $form->formconfirm(
			$_SERVER["PHP_SELF"].'?facid='.$object->id.'&file='.$file,
			$langs->trans('DeleteFileHeader'),
			$langs->trans('DeleteFileText')."<br><br>".$file,
			'remove_file',
			'',
			'no',
			2
		);
	}

	// Call Hook formConfirm
	$parameters = array('formConfirm' => $formconfirm, 'lineid' => $lineid, 'remainingtopay' => &$resteapayer);
	$reshook = $hookmanager->executeHooks('formConfirm', $parameters, $object, $action); // Note that $action and $object may have been modified by hook
	if (empty($reshook)) {
		$formconfirm .= $hookmanager->resPrint;
	} elseif ($reshook > 0) {
		$formconfirm = $hookmanager->resPrint;
	}

	// Print form confirm
	print $formconfirm;

	// Invoice content

	$linkback = '<a href="'.DOL_URL_ROOT.'/compta/facture/list.php?restore_lastsearch_values=1'.(!empty($socid) ? '&socid='.$socid : '').'">'.$langs->trans("BackToList").'</a>';

	$morehtmlref = '<div class="refidno">';
	// Ref invoice
	if ($object->status == $object::STATUS_DRAFT && !$mysoc->isInEEC() && !empty($conf->global->INVOICE_ALLOW_FREE_REF)) {
		$morehtmlref .= $form->editfieldkey("Ref", 'ref', $object->ref, $object, $usercancreate, 'string', '', 0, 1);
		$morehtmlref .= $form->editfieldval("Ref", 'ref', $object->ref, $object, $usercancreate, 'string', '', null, null, '', 1);
		$morehtmlref .= '<br>';
	}
	// Ref customer
	$morehtmlref .= $form->editfieldkey("RefCustomer", 'ref_client', $object->ref_client, $object, $usercancreate, 'string', '', 0, 1);
	$morehtmlref .= $form->editfieldval("RefCustomer", 'ref_client', $object->ref_client, $object, $usercancreate, 'string', '', null, null, '', 1);
	// Thirdparty
	$morehtmlref .= '<br>'.$langs->trans('ThirdParty').' : '.$object->thirdparty->getNomUrl(1, 'customer');
	if (empty($conf->global->MAIN_DISABLE_OTHER_LINK) && $object->thirdparty->id > 0) {
		$morehtmlref .= ' (<a href="'.DOL_URL_ROOT.'/compta/facture/list.php?socid='.$object->thirdparty->id.'&search_societe='.urlencode($object->thirdparty->name).'">'.$langs->trans("OtherBills").'</a>)';
	}
	// Project
	if (isModEnabled('project')) {
		$langs->load("projects");
		$morehtmlref .= '<br>'.$langs->trans('Project').' ';
		if ($usercancreate) {
			if ($action != 'classify') {
				$morehtmlref .= '<a class="editfielda" href="'.$_SERVER['PHP_SELF'].'?action=classify&token='.newToken().'&id='.$object->id.'">'.img_edit($langs->transnoentitiesnoconv('SetProject')).'</a> : ';
			}
			if ($action == 'classify') {
				//$morehtmlref.=$form->form_project($_SERVER['PHP_SELF'] . '?id=' . $object->id, $object->socid, $object->fk_project, 'projectid', 0, 0, 1, 1);
				$morehtmlref .= '<form method="post" action="'.$_SERVER['PHP_SELF'].'?id='.$object->id.'">';
				$morehtmlref .= '<input type="hidden" name="action" value="classin">';
				$morehtmlref .= '<input type="hidden" name="token" value="'.newToken().'">';
				$morehtmlref .= $formproject->select_projects($object->socid, $object->fk_project, 'projectid', $maxlength, 0, 1, 0, 1, 0, 0, '', 1);
				$morehtmlref .= '<input type="submit" class="button valignmiddle" value="'.$langs->trans("Modify").'">';
				$morehtmlref .= '</form>';
			} else {
				$morehtmlref .= $form->form_project($_SERVER['PHP_SELF'].'?id='.$object->id, $object->socid, $object->fk_project, 'none', 0, 0, 0, 1);
			}
		} else {
			if (!empty($object->fk_project)) {
				$proj = new Project($db);
				$proj->fetch($object->fk_project);
				$morehtmlref .= ' : '.$proj->getNomUrl(1);
				if ($proj->title) {
					$morehtmlref .= ' - '.$proj->title;
				}
			} else {
				$morehtmlref .= '';
			}
		}
	}
	$morehtmlref .= '</div>';

	$object->totalpaid = $totalpaid; // To give a chance to dol_banner_tab to use already paid amount to show correct status

	dol_banner_tab($object, 'ref', $linkback, 1, 'ref', 'ref', $morehtmlref, '', 0, '', '');

	print '<div class="fichecenter">';
	print '<div class="fichehalfleft">';
	print '<div class="underbanner clearboth"></div>';

	print '<table class="border centpercent tableforfield">';

	// Type
	print '<tr><td class="titlefield fieldname_type">'.$langs->trans('Type').'</td><td class="valuefield fieldname_type">';
	print '<span class="badgeneutral">';
	print $object->getLibType();
	print '</span>';
	if ($object->module_source) {
		print ' <span class="opacitymediumbycolor paddingleft">('.$langs->trans("POS").' '.ucfirst($object->module_source).' - '.$langs->trans("Terminal").' '.$object->pos_source.')</span>';
	}
	if ($object->type == Facture::TYPE_REPLACEMENT) {
		$facreplaced = new Facture($db);
		$facreplaced->fetch($object->fk_facture_source);
		print ' <span class="opacitymediumbycolor paddingleft">'.$langs->transnoentities("ReplaceInvoice", $facreplaced->getNomUrl(1)).'</span>';
	}
	if ($object->type == Facture::TYPE_CREDIT_NOTE && !empty($object->fk_facture_source)) {
		$facusing = new Facture($db);
		$facusing->fetch($object->fk_facture_source);
		print ' <span class="opacitymediumbycolor paddingleft">'.$langs->transnoentities("CorrectInvoice", $facusing->getNomUrl(1)).'</span>';
	}

	$facidavoir = $object->getListIdAvoirFromInvoice();
	if (count($facidavoir) > 0) {
		print ' <span class="opacitymediumbycolor paddingleft">'.$langs->transnoentities("InvoiceHasAvoir");
		$i = 0;
		foreach ($facidavoir as $id) {
			if ($i == 0) {
				print ' ';
			} else {
				print ',';
			}
			$facavoir = new Facture($db);
			$facavoir->fetch($id);
			print $facavoir->getNomUrl(1);
		}
		print '</span>';
	}
	if ($objectidnext > 0) {
		$facthatreplace = new Facture($db);
		$facthatreplace->fetch($objectidnext);
		print ' <span class="opacitymediumbycolor paddingleft">'.str_replace('{s1}', $facthatreplace->getNomUrl(1), $langs->transnoentities("ReplacedByInvoice", '{s1}')).'</span>';
	}

	if ($object->type == Facture::TYPE_CREDIT_NOTE || $object->type == Facture::TYPE_DEPOSIT) {
		$discount = new DiscountAbsolute($db);
		$result = $discount->fetch(0, $object->id);
		if ($result > 0) {
			print ' <span class="opacitymediumbycolor paddingleft">';
			$s = $langs->trans("CreditNoteConvertedIntoDiscount", '{s1}', '{s2}');
			$s = str_replace('{s1}', $object->getLibType(1), $s);
			$s = str_replace('{s2}', $discount->getNomUrl(1, 'discount'), $s);
			print $s;
			print '</span><br>';
		}
	}

	if ($object->fk_fac_rec_source > 0) {
		$tmptemplate = new FactureRec($db);
		$result = $tmptemplate->fetch($object->fk_fac_rec_source);
		if ($result > 0) {
			print ' <span class="opacitymediumbycolor paddingleft">';
			$s = $langs->transnoentities("GeneratedFromTemplate", '{s1}');
			$s = str_replace('{s1}', '<a href="'.DOL_URL_ROOT.'/compta/facture/card-rec.php?facid='.$tmptemplate->id.'">'.dol_escape_htmltag($tmptemplate->ref).'</a>', $s);
			print $s;
			print '</span>';
		}
	}
	print '</td></tr>';

	// Relative and absolute discounts
	print '<!-- Discounts -->'."\n";
	print '<tr><td>'.$langs->trans('DiscountStillRemaining').'</td>';
	print '<td>';
	$thirdparty = $soc;
	$discount_type = 0;
	$backtopage = urlencode($_SERVER["PHP_SELF"].'?facid='.$object->id);
	include DOL_DOCUMENT_ROOT.'/core/tpl/object_discounts.tpl.php';
	print '</td></tr>';

	// Date invoice
	print '<tr><td>';
	print '<table class="nobordernopadding centpercent"><tr><td>';
	print $langs->trans('DateInvoice');
	print '</td>';
	if ($action != 'editinvoicedate' && !empty($object->brouillon) && $usercancreate && empty($conf->global->FAC_FORCE_DATE_VALIDATION)) {
		print '<td class="right"><a class="editfielda" href="'.$_SERVER["PHP_SELF"].'?action=editinvoicedate&token='.newToken().'&facid='.$object->id.'">'.img_edit($langs->trans('SetDate'), 1).'</a></td>';
	}
	print '</tr></table>';
	print '</td><td>';

	if ($action == 'editinvoicedate') {
		$form->form_date($_SERVER['PHP_SELF'].'?facid='.$object->id, $object->date, 'invoicedate');
	} else {
		print '<span class="valuedate">'.dol_print_date($object->date, 'day').'</span>';
	}
	print '</td>';

	print '</tr>';

	if (!empty($conf->global->INVOICE_POINTOFTAX_DATE)) {
		// Date invoice point of tax
		print '<tr><td>';
		print '<table class="nobordernopadding centpercent"><tr><td>';
		print $langs->trans('DatePointOfTax');
		print '</td>';
		print '<td class="right"><a class="editfielda" href="'.$_SERVER["PHP_SELF"].'?action=editdate_pointoftax&token='.newToken().'&facid='.$object->id.'">'.img_edit($langs->trans('SetDate'), 1).'</a></td>';
		print '</tr></table>';
		print '</td><td>';
		if ($action == 'editdate_pointoftax') {
			$form->form_date($_SERVER['PHP_SELF'].'?facid='.$object->id, $object->date_pointoftax, 'date_pointoftax');
		} else {
			print '<span class="valuedate">'.dol_print_date($object->date_pointoftax, 'day').'</span>';
		}
		print '</td></tr>';
	}

	// Payment term
	print '<tr><td>';
	print '<table class="nobordernopadding centpercent"><tr><td>';
	print $langs->trans('PaymentConditionsShort');
	print '</td>';
	if ($object->type != Facture::TYPE_CREDIT_NOTE && $action != 'editconditions' && $usercancreate) {
		print '<td class="right"><a class="editfielda" href="'.$_SERVER["PHP_SELF"].'?action=editconditions&token='.newToken().'&facid='.$object->id.'">'.img_edit($langs->trans('SetConditions'), 1).'</a></td>';
	}
	print '</tr></table>';
	print '</td><td>';
	if ($object->type != Facture::TYPE_CREDIT_NOTE) {
		if ($action == 'editconditions') {
			$form->form_conditions_reglement($_SERVER['PHP_SELF'].'?facid='.$object->id, $object->cond_reglement_id, 'cond_reglement_id');
		} else {
			$form->form_conditions_reglement($_SERVER['PHP_SELF'].'?facid='.$object->id, $object->cond_reglement_id, 'none');
		}
	} else {
		print '&nbsp;';
	}
	print '</td></tr>';

	// Date payment term
	print '<tr><td>';
	print '<table class="nobordernopadding centpercent"><tr><td>';
	print $langs->trans('DateMaxPayment');
	print '</td>';
	if ($object->type != Facture::TYPE_CREDIT_NOTE && $action != 'editpaymentterm' && $usercancreate) {
		print '<td class="right"><a class="editfielda" href="'.$_SERVER["PHP_SELF"].'?action=editpaymentterm&token='.newToken().'&facid='.$object->id.'">'.img_edit($langs->trans('SetDate'), 1).'</a></td>';
	}
	print '</tr></table>';
	print '</td><td>';
	if ($object->type != Facture::TYPE_CREDIT_NOTE) {
		if ($action == 'editpaymentterm') {
			$form->form_date($_SERVER['PHP_SELF'].'?facid='.$object->id, $object->date_lim_reglement, 'paymentterm');
		} else {
			print '<span class="valuedate">'.dol_print_date($object->date_lim_reglement, 'day').'</span>';
			if ($object->hasDelay()) {
				print img_warning($langs->trans('Late'));
			}
		}
	} else {
		print '&nbsp;';
	}
	print '</td></tr>';

	// Payment mode
	print '<tr><td>';
	print '<table class="nobordernopadding centpercent"><tr><td>';
	print $langs->trans('PaymentMode');
	print '</td>';
	if ($action != 'editmode' && $usercancreate) {
		print '<td class="right"><a class="editfielda" href="'.$_SERVER["PHP_SELF"].'?action=editmode&token='.newToken().'&facid='.$object->id.'">'.img_edit($langs->trans('SetMode'), 1).'</a></td>';
	}
	print '</tr></table>';
	print '</td><td>';
	if ($action == 'editmode') {
		$form->form_modes_reglement($_SERVER['PHP_SELF'].'?facid='.$object->id, $object->mode_reglement_id, 'mode_reglement_id', 'CRDT', 1, 1);
	} else {
		$form->form_modes_reglement($_SERVER['PHP_SELF'].'?facid='.$object->id, $object->mode_reglement_id, 'none', 'CRDT');
	}
	print '</td></tr>';

	// Multicurrency
	if (isModEnabled('multicurrency')) {
		// Multicurrency code
		print '<tr>';
		print '<td>';
		print '<table class="nobordernopadding centpercent"><tr><td>';
		print $form->editfieldkey('Currency', 'multicurrency_code', '', $object, 0);
		print '</td>';
		if ($usercancreate && $action != 'editmulticurrencycode' && !empty($object->brouillon)) {
			print '<td class="right"><a class="editfielda" href="'.$_SERVER["PHP_SELF"].'?action=editmulticurrencycode&token='.newToken().'&id='.$object->id.'">'.img_edit($langs->transnoentitiesnoconv('SetMultiCurrencyCode'), 1).'</a></td>';
		}
		print '</tr></table>';
		print '</td><td>';
		$htmlname = (($usercancreate && $action == 'editmulticurrencycode') ? 'multicurrency_code' : 'none');
		$form->form_multicurrency_code($_SERVER['PHP_SELF'].'?id='.$object->id, $object->multicurrency_code, $htmlname);
		print '</td></tr>';

		// Multicurrency rate
		if ($object->multicurrency_code != $conf->currency || $object->multicurrency_tx != 1) {
			print '<tr>';
			print '<td>';
			print '<table class="nobordernopadding" width="100%"><tr><td>';
			print $form->editfieldkey('CurrencyRate', 'multicurrency_tx', '', $object, 0);
			print '</td>';
			if ($usercancreate && $action != 'editmulticurrencyrate' && !empty($object->brouillon) && $object->multicurrency_code && $object->multicurrency_code != $conf->currency) {
				print '<td class="right"><a class="editfielda" href="'.$_SERVER["PHP_SELF"].'?action=editmulticurrencyrate&token='.newToken().'&id='.$object->id.'">'.img_edit($langs->transnoentitiesnoconv('SetMultiCurrencyCode'), 1).'</a></td>';
			}
			print '</tr></table>';
			print '</td><td>';
			if ($action == 'editmulticurrencyrate' || $action == 'actualizemulticurrencyrate') {
				if ($action == 'actualizemulticurrencyrate') {
					list($object->fk_multicurrency, $object->multicurrency_tx) = MultiCurrency::getIdAndTxFromCode($object->db, $object->multicurrency_code);
				}
				$form->form_multicurrency_rate($_SERVER['PHP_SELF'].'?id='.$object->id, $object->multicurrency_tx, ($usercancreate ? 'multicurrency_tx' : 'none'), $object->multicurrency_code);
			} else {
				$form->form_multicurrency_rate($_SERVER['PHP_SELF'].'?id='.$object->id, $object->multicurrency_tx, 'none', $object->multicurrency_code);
				if ($object->statut == $object::STATUS_DRAFT && $object->multicurrency_code && $object->multicurrency_code != $conf->currency) {
					print '<div class="inline-block"> &nbsp; &nbsp; &nbsp; &nbsp; ';
					print '<a href="'.$_SERVER["PHP_SELF"].'?id='.$object->id.'&action=actualizemulticurrencyrate">'.$langs->trans("ActualizeCurrency").'</a>';
					print '</div>';
				}
			}
			print '</td></tr>';
		}
	}

	// Bank Account
<<<<<<< HEAD
	if (isModEnabled("banque")) {
=======
	if (isModEnabled('banque')) {
>>>>>>> 4d46da95
		print '<tr><td class="nowrap">';
		print '<table class="nobordernopadding centpercent"><tr><td class="nowrap">';
		print $langs->trans('BankAccount');
		print '<td>';
		if (($action != 'editbankaccount') && $usercancreate) {
			print '<td class="right"><a class="editfielda" href="'.$_SERVER["PHP_SELF"].'?action=editbankaccount&token='.newToken().'&id='.$object->id.'">'.img_edit($langs->trans('SetBankAccount'), 1).'</a></td>';
		}
		print '</tr></table>';
		print '</td><td>';
		if ($action == 'editbankaccount') {
			$form->formSelectAccount($_SERVER['PHP_SELF'].'?id='.$object->id, $object->fk_account, 'fk_account', 1);
		} else {
			$form->formSelectAccount($_SERVER['PHP_SELF'].'?id='.$object->id, $object->fk_account, 'none');
		}
		print "</td>";
		print '</tr>';
	}

	// Incoterms
	if (isModEnabled('incoterm')) {
		print '<tr><td>';
		print '<table class="nobordernopadding centpercent"><tr><td>';
		print $langs->trans('IncotermLabel');
		print '<td><td class="right">';
		if ($usercancreate) {
			print '<a class="editfielda" href="'.DOL_URL_ROOT.'/compta/facture/card.php?facid='.$object->id.'&action=editincoterm&token='.newToken().'">'.img_edit().'</a>';
		} else {
			print '&nbsp;';
		}
		print '</td></tr></table>';
		print '</td>';
		print '<td>';
		if ($action != 'editincoterm') {
			print $form->textwithpicto($object->display_incoterms(), $object->label_incoterms, 1);
		} else {
			print $form->select_incoterms((!empty($object->fk_incoterms) ? $object->fk_incoterms : ''), (!empty($object->location_incoterms) ? $object->location_incoterms : ''), $_SERVER['PHP_SELF'].'?id='.$object->id);
		}
		print '</td></tr>';
	}



	if (!empty($object->retained_warranty) || !empty($conf->global->INVOICE_USE_RETAINED_WARRANTY)) {
		$displayWarranty = true;
		if (!in_array($object->type, $retainedWarrantyInvoiceAvailableType) && empty($object->retained_warranty)) {
			$displayWarranty = false;
		}

		if ($displayWarranty) {
			// Retained Warranty
			print '<tr class="retained-warranty-lines"  ><td>';
			print '<table id="retained-warranty-table" class="nobordernopadding" width="100%"><tr><td>';
			print $langs->trans('RetainedWarranty');
			print '</td>';
			if ($action != 'editretainedwarranty' && $user->rights->facture->creer) {
				print '<td align="right"><a class="editfielda" href="'.$_SERVER["PHP_SELF"].'?action=editretainedwarranty&token='.newToken().'&facid='.$object->id.'">'.img_edit($langs->trans('setretainedwarranty'), 1).'</a></td>';
			}

			print '</tr></table>';
			print '</td><td>';
			if ($action == 'editretainedwarranty') {
				print '<form  id="retained-warranty-form"  method="POST" action="'.$_SERVER['PHP_SELF'].'?facid='.$object->id.'">';
				print '<input type="hidden" name="action" value="setretainedwarranty">';
				print '<input type="hidden" name="token" value="'.newToken().'">';
				print '<input name="retained_warranty" type="number" step="0.01" min="0" max="100" value="'.$object->retained_warranty.'" >';
				print '<input type="submit" class="button valignmiddle" value="'.$langs->trans("Modify").'">';
				print '</form>';
			} else {
				print price($object->retained_warranty).'%';
			}
			print '</td></tr>';

			// Retained warranty payment term
			print '<tr class="retained-warranty-lines"  ><td>';
			print '<table id="retained-warranty-cond-reglement-table"  class="nobordernopadding" width="100%"><tr><td>';
			print $langs->trans('PaymentConditionsShortRetainedWarranty');
			print '</td>';
			if ($action != 'editretainedwarrantypaymentterms' && $user->rights->facture->creer) {
				print '<td align="right"><a class="editfielda" href="'.$_SERVER["PHP_SELF"].'?action=editretainedwarrantypaymentterms&token='.newToken().'&facid='.$object->id.'">'.img_edit($langs->trans('setPaymentConditionsShortRetainedWarranty'), 1).'</a></td>';
			}

			print '</tr></table>';
			print '</td><td>';
			$defaultDate = !empty($object->retained_warranty_date_limit) ? $object->retained_warranty_date_limit : strtotime('-1 years', $object->date_lim_reglement);
			if ($object->date > $defaultDate) {
				$defaultDate = $object->date;
			}

			if ($action == 'editretainedwarrantypaymentterms') {
				//date('Y-m-d',$object->date_lim_reglement)
				print '<form method="POST" action="'.$_SERVER['PHP_SELF'].'?facid='.$object->id.'">';
				print '<input type="hidden" name="action" value="setretainedwarrantyconditions">';
				print '<input type="hidden" name="token" value="'.newToken().'">';
				$retained_warranty_fk_cond_reglement = GETPOST('retained_warranty_fk_cond_reglement', 'int');
				$retained_warranty_fk_cond_reglement = !empty($retained_warranty_fk_cond_reglement) ? $retained_warranty_fk_cond_reglement : $object->retained_warranty_fk_cond_reglement;
				$retained_warranty_fk_cond_reglement = !empty($retained_warranty_fk_cond_reglement) ? $retained_warranty_fk_cond_reglement : $conf->global->INVOICE_SITUATION_DEFAULT_RETAINED_WARRANTY_COND_ID;
				$form->select_conditions_paiements($retained_warranty_fk_cond_reglement, 'retained_warranty_fk_cond_reglement', -1, 1);
				print '<input type="submit" class="button valignmiddle" value="'.$langs->trans("Modify").'">';
				print '</form>';
			} else {
				$form->form_conditions_reglement($_SERVER['PHP_SELF'].'?facid='.$object->id, $object->retained_warranty_fk_cond_reglement, 'none');
				if (!$displayWarranty) {
					print img_picto($langs->trans('RetainedWarrantyNeed100Percent'), 'warning.png', 'class="pictowarning valignmiddle" ');
				}
			}
			print '</td></tr>';

			// Retained Warranty payment date limit
			print '<tr class="retained-warranty-lines"  ><td>';
			print '<table id="retained-warranty-date-limit-table"  class="nobordernopadding" width="100%"><tr><td>';
			print $langs->trans('RetainedWarrantyDateLimit');
			print '</td>';
			if ($action != 'editretainedwarrantydatelimit' && $user->rights->facture->creer) {
				print '<td align="right"><a class="editfielda" href="'.$_SERVER["PHP_SELF"].'?action=editretainedwarrantydatelimit&token='.newToken().'&facid='.$object->id.'">'.img_edit($langs->trans('setretainedwarrantyDateLimit'), 1).'</a></td>';
			}

			print '</tr></table>';
			print '</td><td>';
			$defaultDate = !empty($object->retained_warranty_date_limit) ? $object->retained_warranty_date_limit : strtotime('-1 years', $object->date_lim_reglement);
			if ($object->date > $defaultDate) {
				$defaultDate = $object->date;
			}

			if ($action == 'editretainedwarrantydatelimit') {
				//date('Y-m-d',$object->date_lim_reglement)
				print '<form method="POST" action="'.$_SERVER['PHP_SELF'].'?facid='.$object->id.'">';
				print '<input type="hidden" name="action" value="setretainedwarrantydatelimit">';
				print '<input type="hidden" name="token" value="'.newToken().'">';
				print '<input name="retained_warranty_date_limit" type="date" step="1" min="'.dol_print_date($object->date, '%Y-%m-%d').'" value="'.dol_print_date($defaultDate, '%Y-%m-%d').'" >';
				print '<input type="submit" class="button valignmiddle" value="'.$langs->trans("Modify").'">';
				print '</form>';
			} else {
				print dol_print_date($object->retained_warranty_date_limit, 'day');
			}
			print '</td></tr>';
		}
	}


	// Other attributes
	$cols = 2;
	include DOL_DOCUMENT_ROOT.'/core/tpl/extrafields_view.tpl.php';

	print '</table>';

	print '</div>';
	print '<div class="fichehalfright">';

	print '<!-- amounts -->'."\n";
	print '<div class="underbanner clearboth"></div>'."\n";
	print '<table class="border tableforfield centpercent">';

	$sign = 1;
	if (!empty($conf->global->INVOICE_POSITIVE_CREDIT_NOTE_SCREEN) && $object->type == $object::TYPE_CREDIT_NOTE) {
		$sign = -1; // We invert sign for output
	}

	if (isModEnabled('multicurrency') && ($object->multicurrency_code != $conf->currency)) {
		// Multicurrency Amount HT
		print '<tr><td class="titlefieldmiddle">'.$form->editfieldkey('MulticurrencyAmountHT', 'multicurrency_total_ht', '', $object, 0).'</td>';
		print '<td class="nowrap right amountcard">'.price($sign * $object->multicurrency_total_ht, '', $langs, 0, -1, -1, (!empty($object->multicurrency_code) ? $object->multicurrency_code : $conf->currency)).'</td>';
		print '</tr>';

		// Multicurrency Amount VAT
		print '<tr><td>'.$form->editfieldkey('MulticurrencyAmountVAT', 'multicurrency_total_tva', '', $object, 0).'</td>';
		print '<td class="nowrap right amountcard">'.price($sign * $object->multicurrency_total_tva, '', $langs, 0, -1, -1, (!empty($object->multicurrency_code) ? $object->multicurrency_code : $conf->currency)).'</td>';
		print '</tr>';

		// Multicurrency Amount TTC
		print '<tr><td>'.$form->editfieldkey('MulticurrencyAmountTTC', 'multicurrency_total_ttc', '', $object, 0).'</td>';
		print '<td class="nowrap right amountcard">'.price($sign * $object->multicurrency_total_ttc, '', $langs, 0, -1, -1, (!empty($object->multicurrency_code) ? $object->multicurrency_code : $conf->currency)).'</td>';
		print '</tr>';
	}

	// Amount
	print '<tr><td class="titlefieldmiddle">'.$langs->trans('AmountHT').'</td>';
	print '<td class="nowrap right amountcard">'.price($sign * $object->total_ht, 1, '', 1, - 1, - 1, $conf->currency).'</td></tr>';

	// Vat
	print '<tr><td>'.$langs->trans('AmountVAT').'</td><td colspan="3" class="nowrap right amountcard">'.price($sign * $object->total_tva, 1, '', 1, - 1, - 1, $conf->currency).'</td></tr>';
	print '</tr>';

	// Amount Local Taxes
	if (($mysoc->localtax1_assuj == "1" && $mysoc->useLocalTax(1)) || $object->total_localtax1 != 0) { 	// Localtax1
		print '<tr><td>'.$langs->transcountry("AmountLT1", $mysoc->country_code).'</td>';
		print '<td class="nowrap right amountcard">'.price($sign * $object->total_localtax1, 1, '', 1, - 1, - 1, $conf->currency).'</td></tr>';
	}
	if (($mysoc->localtax2_assuj == "1" && $mysoc->useLocalTax(2)) || $object->total_localtax2 != 0) {	// Localtax2
		print '<tr><td>'.$langs->transcountry("AmountLT2", $mysoc->country_code).'</td>';
		print '<td class="nowrap right amountcard">'.price($sign * $object->total_localtax2, 1, '', 1, - 1, - 1, $conf->currency).'</td></tr>';
	}

	// Revenue stamp
	if ($selleruserevenustamp) {	// Test company use revenue stamp
		print '<tr><td>';
		print '<table class="nobordernopadding" width="100%"><tr><td>';
		print $langs->trans('RevenueStamp');
		print '</td>';
		if ($action != 'editrevenuestamp' && !empty($object->brouillon) && $usercancreate) {
			print '<td class="right"><a class="editfielda" href="'.$_SERVER["PHP_SELF"].'?action=editrevenuestamp&token='.newToken().'&facid='.$object->id.'">'.img_edit($langs->trans('SetRevenuStamp'), 1).'</a></td>';
		}
		print '</tr></table>';
		print '</td><td>';
		if ($action == 'editrevenuestamp') {
			print '<form action="'.$_SERVER["PHP_SELF"].'?id='.$object->id.'" method="post">';
			print '<input type="hidden" name="token" value="'.newToken().'">';
			print '<input type="hidden" name="action" value="setrevenuestamp">';
			print '<input type="hidden" name="revenuestamp" id="revenuestamp_val" value="'.price2num($object->revenuestamp).'">';
			print $formother->select_revenue_stamp('', 'revenuestamp_type', $mysoc->country_code);
			print ' &rarr; <span id="revenuestamp_span"></span>';
			print ' <input type="submit" class="button buttongen button-save" value="'.$langs->trans('Modify').'">';
			print '</form>';
			print " <script>
                $(document).ready(function(){
                    js_recalculate_revenuestamp();
                    $('select[name=revenuestamp_type]').on('change',function(){
                        js_recalculate_revenuestamp();
                    });
                });
                function js_recalculate_revenuestamp(){
					var valselected = $('select[name=revenuestamp_type]').val();
					console.log('Calculate revenue stamp from '+valselected);
					var revenue = 0;
					if (valselected.indexOf('%') == -1)
					{
						revenue = valselected;
					}
					else
					{
	                    var revenue_type = parseFloat(valselected);
	                    var amount_net = ".round($object->total_ht, 2).";
	                    revenue = revenue_type * amount_net / 100;
	                    revenue = revenue.toFixed(2);
					}
                    $('#revenuestamp_val').val(revenue);
                    $('#revenuestamp_span').html(revenue);
                }
            </script>";
		} else {
			print price($object->revenuestamp, 1, '', 1, - 1, - 1, $conf->currency);
		}
		print '</td></tr>';
	}

	// Total with tax
	print '<tr><td>'.$langs->trans('AmountTTC').'</td><td class="nowrap right amountcard">'.price($sign * $object->total_ttc, 1, '', 1, - 1, - 1, $conf->currency).'</td></tr>';

	print '</table>';


	$nbrows = 8;
	$nbcols = 3;
	if (isModEnabled('project')) {
		$nbrows++;
	}
<<<<<<< HEAD
	if (isModEnabled("banque")) {
=======
	if (isModEnabled('banque')) {
>>>>>>> 4d46da95
		$nbrows++;
		$nbcols++;
	}
	if ($mysoc->localtax1_assuj == "1" || $object->total_localtax1 != 0) {
		$nbrows++;
	}
	if ($mysoc->localtax2_assuj == "1" || $object->total_localtax2 != 0) {
		$nbrows++;
	}
	if ($selleruserevenustamp) {
		$nbrows++;
	}
	if (isModEnabled('multicurrency')) {
		$nbrows += 5;
	}
	if (isModEnabled('incoterm')) {
		$nbrows += 1;
	}

	// List of previous situation invoices
	if (($object->situation_cycle_ref > 0) && !empty($conf->global->INVOICE_USE_SITUATION)) {
		print '<!-- List of situation invoices -->';
		print '<table class="noborder situationstable" width="100%">';

		print '<tr class="liste_titre">';
		print '<td>'.$langs->trans('ListOfSituationInvoices').'</td>';
		print '<td></td>';
		print '<td class="center">'.$langs->trans('Situation').'</td>';
<<<<<<< HEAD
		if (isModEnabled("banque")) {
=======
		if (isModEnabled('banque')) {
>>>>>>> 4d46da95
			print '<td class="right"></td>';
		}
		print '<td class="right">'.$langs->trans('AmountHT').'</td>';
		print '<td class="right">'.$langs->trans('AmountTTC').'</td>';
		print '<td width="18">&nbsp;</td>';
		print '</tr>';

		$total_prev_ht = $total_prev_ttc = 0;
		$total_global_ht = $total_global_ttc = 0;

		if (count($object->tab_previous_situation_invoice) > 0) {
			// List of previous invoices

			$current_situation_counter = array();
			foreach ($object->tab_previous_situation_invoice as $prev_invoice) {
				$tmptotalpaidforthisinvoice = $prev_invoice->getSommePaiement();
				$total_prev_ht += $prev_invoice->total_ht;
				$total_prev_ttc += $prev_invoice->total_ttc;
				$current_situation_counter[] = (($prev_invoice->type == Facture::TYPE_CREDIT_NOTE) ?-1 : 1) * $prev_invoice->situation_counter;
				print '<tr class="oddeven">';
				print '<td>'.$prev_invoice->getNomUrl(1).'</td>';
				print '<td></td>';
				print '<td align="center" >'.(($prev_invoice->type == Facture::TYPE_CREDIT_NOTE) ? $langs->trans('situationInvoiceShortcode_AS') : $langs->trans('situationInvoiceShortcode_S')).$prev_invoice->situation_counter.'</td>';
<<<<<<< HEAD
				if (isModEnabled("banque")) {
=======
				if (isModEnabled('banque')) {
>>>>>>> 4d46da95
					print '<td class="right"></td>';
				}
				print '<td class="right"><span class="amount">'.price($prev_invoice->total_ht).'</span></td>';
				print '<td class="right"><span class="amount">'.price($prev_invoice->total_ttc).'</span></td>';
				print '<td class="right">'.$prev_invoice->getLibStatut(3, $tmptotalpaidforthisinvoice).'</td>';
				print '</tr>';
			}
		}


		$total_global_ht += $total_prev_ht;
		$total_global_ttc += $total_prev_ttc;
		$total_global_ht += $object->total_ht;
		$total_global_ttc += $object->total_ttc;
		$current_situation_counter[] = (($object->type == Facture::TYPE_CREDIT_NOTE) ?-1 : 1) * $object->situation_counter;
		print '<tr class="oddeven">';
		print '<td>'.$object->getNomUrl(1).'</td>';
		print '<td></td>';
		print '<td class="center">'.(($object->type == Facture::TYPE_CREDIT_NOTE) ? $langs->trans('situationInvoiceShortcode_AS') : $langs->trans('situationInvoiceShortcode_S')).$object->situation_counter.'</td>';
<<<<<<< HEAD
		if (isModEnabled("banque")) {
=======
		if (isModEnabled('banque')) {
>>>>>>> 4d46da95
			print '<td class="right"></td>';
		}
		print '<td class="right"><span class="amount">'.price($object->total_ht).'</span></td>';
		print '<td class="right"><span class="amount">'.price($object->total_ttc).'</span></td>';
		print '<td class="right">'.$object->getLibStatut(3, $object->getSommePaiement()).'</td>';
		print '</tr>';


		print '<tr class="oddeven">';
		print '<td colspan="2" class="left"><b>'.$langs->trans('CurrentSituationTotal').'</b></td>';
		print '<td>';
		$i = 0;
		foreach ($current_situation_counter as $sit) {
			$curSign = $sit > 0 ? '+' : '-';
			$curType = $sit > 0 ? $langs->trans('situationInvoiceShortcode_S') : $langs->trans('situationInvoiceShortcode_AS');
			if ($i > 0) {
				print ' '.$curSign.' ';
			}
			print $curType.abs($sit);
			$i++;
		}
		print '</td>';
<<<<<<< HEAD
		if (isModEnabled("banque")) {
=======
		if (isModEnabled('banque')) {
>>>>>>> 4d46da95
			print '<td></td>';
		}
		print '<td class="right"><b>'.price($total_global_ht).'</b></td>';
		print '<td class="right"><b>'.price($total_global_ttc).'</b></td>';
		print '<td width="18">&nbsp;</td>';
		print '</tr>';


		if (count($object->tab_next_situation_invoice) > 0) {
			// List of next invoices
			/*print '<tr class="liste_titre">';
			 print '<td>' . $langs->trans('ListOfNextSituationInvoices') . '</td>';
			 print '<td></td>';
			 print '<td></td>';
			 if (isModEnabled('banque')) print '<td class="right"></td>';
			 print '<td class="right">' . $langs->trans('AmountHT') . '</td>';
			 print '<td class="right">' . $langs->trans('AmountTTC') . '</td>';
			 print '<td width="18">&nbsp;</td>';
			 print '</tr>';*/

			$total_next_ht = $total_next_ttc = 0;

			foreach ($object->tab_next_situation_invoice as $next_invoice) {
				$totalpaid = $next_invoice->getSommePaiement();
				$total_next_ht += $next_invoice->total_ht;
				$total_next_ttc += $next_invoice->total_ttc;

				print '<tr class="oddeven">';
				print '<td>'.$next_invoice->getNomUrl(1).'</td>';
				print '<td></td>';
				print '<td class="center">'.(($next_invoice->type == Facture::TYPE_CREDIT_NOTE) ? $langs->trans('situationInvoiceShortcode_AS') : $langs->trans('situationInvoiceShortcode_S')).$next_invoice->situation_counter.'</td>';
<<<<<<< HEAD
				if (isModEnabled("banque")) {
=======
				if (isModEnabled('banque')) {
>>>>>>> 4d46da95
					print '<td class="right"></td>';
				}
				print '<td class="right"><span class="amount">'.price($next_invoice->total_ht).'</span></td>';
				print '<td class="right"><span class="amount">'.price($next_invoice->total_ttc).'</span></td>';
				print '<td class="right">'.$next_invoice->getLibStatut(3, $totalpaid).'</td>';
				print '</tr>';
			}

			$total_global_ht += $total_next_ht;
			$total_global_ttc += $total_next_ttc;

			print '<tr class="oddeven">';
			print '<td colspan="3" class="right"></td>';
<<<<<<< HEAD
			if (isModEnabled("banque")) {
=======
			if (isModEnabled('banque')) {
>>>>>>> 4d46da95
				print '<td class="right"></td>';
			}
			print '<td class="right"><b>'.price($total_global_ht).'</b></td>';
			print '<td class="right"><b>'.price($total_global_ttc).'</b></td>';
			print '<td width="18">&nbsp;</td>';
			print '</tr>';
		}

		print '</table>';
	}

	$sign = 1;
	if ($object->type == $object::TYPE_CREDIT_NOTE) {
		$sign = -1;
	}

	// List of payments already done

	print '<!-- List of payments already done -->';
	print '<div class="div-table-responsive-no-min">';
	print '<table class="noborder paymenttable centpercent">';

	print '<tr class="liste_titre">';
	print '<td class="liste_titre">'.($object->type == Facture::TYPE_CREDIT_NOTE ? $langs->trans("PaymentsBack") : $langs->trans('Payments')).'</td>';
	print '<td class="liste_titre"><span class="hideonsmartphone">'.$langs->trans('Date').'</span></td>';
	print '<td class="liste_titre"><span class="hideonsmartphone">'.$langs->trans('Type').'</span></td>';
<<<<<<< HEAD
	if (isModEnabled("banque")) {
=======
	if (isModEnabled('banque')) {
>>>>>>> 4d46da95
		print '<td class="liste_titre"><span class="hideonsmartphone">'.$langs->trans('BankAccount').'</span></td>';
	}
	print '<td class="liste_titre right">'.$langs->trans('Amount').'</td>';
	print '<td class="liste_titre" width="18">&nbsp;</td>';
	print '</tr>';

	// Payments already done (from payment on this invoice)
	$sql = 'SELECT p.datep as dp, p.ref, p.num_paiement as num_payment, p.rowid, p.fk_bank,';
	$sql .= ' c.code as payment_code, c.libelle as payment_label,';
	$sql .= ' pf.amount,';
	$sql .= ' ba.rowid as baid, ba.ref as baref, ba.label, ba.number as banumber, ba.account_number, ba.fk_accountancy_journal, ba.currency_code as bacurrency_code';
	$sql .= ' FROM '.MAIN_DB_PREFIX.'paiement_facture as pf, '.MAIN_DB_PREFIX.'paiement as p';
	$sql .= ' LEFT JOIN '.MAIN_DB_PREFIX.'c_paiement as c ON p.fk_paiement = c.id';
	$sql .= ' LEFT JOIN '.MAIN_DB_PREFIX.'bank as b ON p.fk_bank = b.rowid';
	$sql .= ' LEFT JOIN '.MAIN_DB_PREFIX.'bank_account as ba ON b.fk_account = ba.rowid';
	$sql .= ' WHERE pf.fk_facture = '.((int) $object->id).' AND pf.fk_paiement = p.rowid';
	$sql .= ' AND p.entity IN ('.getEntity('invoice').')';
	$sql .= ' ORDER BY p.datep, p.tms';

	$result = $db->query($sql);
	if ($result) {
		$num = $db->num_rows($result);
		$i = 0;

		if ($num > 0) {
			while ($i < $num) {
				$objp = $db->fetch_object($result);

				$paymentstatic->id = $objp->rowid;
				$paymentstatic->datepaye = $db->jdate($objp->dp);
				$paymentstatic->ref = $objp->ref;
				$paymentstatic->num_payment = $objp->num_payment;
				$paymentstatic->paiementcode = $objp->payment_code;

				print '<tr class="oddeven"><td class="nowraponall">';
				print $paymentstatic->getNomUrl(1);
				print '</td>';
				print '<td>';
				$dateofpayment = $db->jdate($objp->dp);
				$tmparray = dol_getdate($dateofpayment);
				if ($tmparray['seconds'] == 0 && $tmparray['minutes'] == 0 && ($tmparray['hours'] == 0 || $tmparray['hours'] == 12)) {	// We set hours to 0:00 or 12:00 because we don't know it
					print dol_print_date($dateofpayment, 'day');
				} else {	// Hours was set to real date of payment (special case for POS for example)
					print dol_print_date($dateofpayment, 'dayhour', 'tzuser');
				}
				print '</td>';
				$label = ($langs->trans("PaymentType".$objp->payment_code) != ("PaymentType".$objp->payment_code)) ? $langs->trans("PaymentType".$objp->payment_code) : $objp->payment_label;
				print '<td>'.$label.' '.$objp->num_payment.'</td>';
<<<<<<< HEAD
				if (isModEnabled("banque")) {
=======
				if (isModEnabled('banque')) {
>>>>>>> 4d46da95
					$bankaccountstatic->id = $objp->baid;
					$bankaccountstatic->ref = $objp->baref;
					$bankaccountstatic->label = $objp->baref;
					$bankaccountstatic->number = $objp->banumber;
					$bankaccountstatic->currency_code = $objp->bacurrency_code;

					if (isModEnabled('accounting')) {
						$bankaccountstatic->account_number = $objp->account_number;

						$accountingjournal = new AccountingJournal($db);
						$accountingjournal->fetch($objp->fk_accountancy_journal);
						$bankaccountstatic->accountancy_journal = $accountingjournal->getNomUrl(0, 1, 1, '', 1);
					}

					print '<td class="nowraponall">';
					if ($bankaccountstatic->id) {
						print $bankaccountstatic->getNomUrl(1, 'transactions');
					}
					print '</td>';
				}
				print '<td class="right"><span class="amount">'.price($sign * $objp->amount).'</span></td>';
				print '<td class="center">';
				if ($object->statut == Facture::STATUS_VALIDATED && $object->paye == 0 && $user->socid == 0) {
					print '<a href="'.$_SERVER["PHP_SELF"].'?id='.$object->id.'&action=deletepayment&token='.newToken().'&paiement_id='.$objp->rowid.'">';
					print img_delete();
					print '</a>';
				}
				print '</td>';
				print '</tr>';
				$i++;
			}
		}

		$db->free($result);
	} else {
		dol_print_error($db);
	}

	if ($object->type != Facture::TYPE_CREDIT_NOTE) {
		// Total already paid
		print '<tr><td colspan="'.$nbcols.'" class="right">';
		print '<span class="opacitymedium">';
		if ($object->type != Facture::TYPE_DEPOSIT) {
			print $langs->trans('AlreadyPaidNoCreditNotesNoDeposits');
		} else {
			print $langs->trans('AlreadyPaid');
		}
		print '</span></td><td class="right'.(($totalpaid > 0) ? ' amountalreadypaid' : '').'">'.price($totalpaid).'</td><td>&nbsp;</td></tr>';

		$resteapayeraffiche = $resteapayer;
		$cssforamountpaymentcomplete = 'amountpaymentcomplete';

		// Loop on each credit note or deposit amount applied
		$creditnoteamount = 0;
		$depositamount = 0;
		$sql = "SELECT re.rowid, re.amount_ht, re.amount_tva, re.amount_ttc,";
		$sql .= " re.description, re.fk_facture_source";
		$sql .= " FROM ".MAIN_DB_PREFIX."societe_remise_except as re";
		$sql .= " WHERE fk_facture = ".((int) $object->id);
		$resql = $db->query($sql);
		if ($resql) {
			$num = $db->num_rows($resql);
			$i = 0;
			$invoice = new Facture($db);
			while ($i < $num) {
				$obj = $db->fetch_object($resql);
				$invoice->fetch($obj->fk_facture_source);
				print '<tr><td colspan="'.$nbcols.'" class="right">';
				print '<span class="opacitymedium">';
				if ($invoice->type == Facture::TYPE_CREDIT_NOTE) {
					print $langs->trans("CreditNote").' ';
				}
				if ($invoice->type == Facture::TYPE_DEPOSIT) {
					print $langs->trans("Deposit").' ';
				}
				print $invoice->getNomUrl(0);
				print '</span>';
				print '</td>';
				print '<td class="right"><span class="amount">'.price($obj->amount_ttc).'</span></td>';
				print '<td class="right">';
				print '<a href="'.$_SERVER["PHP_SELF"].'?facid='.$object->id.'&action=unlinkdiscount&token='.newToken().'&discountid='.$obj->rowid.'">'.img_delete().'</a>';
				print '</td></tr>';
				$i++;
				if ($invoice->type == Facture::TYPE_CREDIT_NOTE) {
					$creditnoteamount += $obj->amount_ttc;
				}
				if ($invoice->type == Facture::TYPE_DEPOSIT) {
					$depositamount += $obj->amount_ttc;
				}
			}
		} else {
			dol_print_error($db);
		}

		// Paye partiellement 'escompte'
		if (($object->statut == Facture::STATUS_CLOSED || $object->statut == Facture::STATUS_ABANDONED) && $object->close_code == 'discount_vat') {
			print '<tr><td colspan="'.$nbcols.'" class="nowrap right">';
			print '<span class="opacitymedium">';
			print $form->textwithpicto($langs->trans("Discount"), $langs->trans("HelpEscompte"), - 1);
			print '</span>';
			print '</td><td class="right"><span class="amount">'.price(price2num($object->total_ttc - $creditnoteamount - $depositamount - $totalpaid, 'MT')).'</span></td><td>&nbsp;</td></tr>';
			$resteapayeraffiche = 0;
			$cssforamountpaymentcomplete = 'amountpaymentneutral';
		}
		// Paye partiellement ou Abandon 'badcustomer'
		if (($object->statut == Facture::STATUS_CLOSED || $object->statut == Facture::STATUS_ABANDONED) && $object->close_code == 'badcustomer') {
			print '<tr><td colspan="'.$nbcols.'" class="nowrap right">';
			print '<span class="opacitymedium">';
			print $form->textwithpicto($langs->trans("Abandoned"), $langs->trans("HelpAbandonBadCustomer"), - 1);
			print '</span>';
			print '</td><td class="right">'.price(price2num($object->total_ttc - $creditnoteamount - $depositamount - $totalpaid, 'MT')).'</td><td>&nbsp;</td></tr>';
			// $resteapayeraffiche=0;
			$cssforamountpaymentcomplete = 'amountpaymentneutral';
		}
		// Paye partiellement ou Abandon 'product_returned'
		if (($object->statut == Facture::STATUS_CLOSED || $object->statut == Facture::STATUS_ABANDONED) && $object->close_code == 'product_returned') {
			print '<tr><td colspan="'.$nbcols.'" class="nowrap right">';
			print '<span class="opacitymedium">';
			print $form->textwithpicto($langs->trans("ProductReturned"), $langs->trans("HelpAbandonProductReturned"), - 1);
			print '</span>';
			print '</td><td class="right"><span class="amount">'.price(price2num($object->total_ttc - $creditnoteamount - $depositamount - $totalpaid, 'MT')).'</span></td><td>&nbsp;</td></tr>';
			$resteapayeraffiche = 0;
			$cssforamountpaymentcomplete = 'amountpaymentneutral';
		}
		// Paye partiellement ou Abandon 'abandon'
		if (($object->statut == Facture::STATUS_CLOSED || $object->statut == Facture::STATUS_ABANDONED) && $object->close_code == 'abandon') {
			print '<tr><td colspan="'.$nbcols.'" class="nowrap right">';
			$text = $langs->trans("HelpAbandonOther");
			if ($object->close_note) {
				$text .= '<br><br><b>'.$langs->trans("Reason").'</b>:'.$object->close_note;
			}
			print '<span class="opacitymedium">';
			print $form->textwithpicto($langs->trans("Abandoned"), $text, - 1);
			print '</span>';
			print '</td><td class="right"><span class="amount">'.price(price2num($object->total_ttc - $creditnoteamount - $depositamount - $totalpaid, 'MT')).'</span></td><td>&nbsp;</td></tr>';
			$resteapayeraffiche = 0;
			$cssforamountpaymentcomplete = 'amountpaymentneutral';
		}

		// Billed
		print '<tr><td colspan="'.$nbcols.'" class="right">';
		print '<span class="opacitymedium">';
		print $langs->trans("Billed");
		print '</td><td class="right">'.price($object->total_ttc).'</td><td>&nbsp;</td></tr>';
		// Remainder to pay
		print '<tr><td colspan="'.$nbcols.'" class="right">';
		print '<span class="opacitymedium">';
		print $langs->trans('RemainderToPay');
		if ($resteapayeraffiche < 0) {
			print ' ('.$langs->trans('NegativeIfExcessReceived').')';
		}
		print '</span>';
		print '</td>';
		print '<td class="right'.($resteapayeraffiche ? ' amountremaintopay' : (' '.$cssforamountpaymentcomplete)).'">'.price($resteapayeraffiche).'</td><td>&nbsp;</td></tr>';

		// Remainder to pay Multicurrency
		if ($object->multicurrency_code != $conf->currency || $object->multicurrency_tx != 1) {
			print '<tr><td colspan="'.$nbcols.'" class="right">';
			print '<span class="opacitymedium">';
			print $langs->trans('RemainderToPayMulticurrency');
			if ($resteapayeraffiche < 0) {
				print ' ('.$langs->trans('NegativeIfExcessReceived').')';
			}
			print '</span>';
			print '</td>';
			print '<td class="right'.($resteapayeraffiche ? ' amountremaintopay' : (' '.$cssforamountpaymentcomplete)).'">';
			//print (empty($object->multicurrency_code) ? $conf->currency : $object->multicurrency_code).' ';
			print price(price2num($object->multicurrency_tx*$resteapayeraffiche, 'MT'), 1, $langs, 1, -1, -1, (empty($object->multicurrency_code) ? $conf->currency : $object->multicurrency_code)).'</td><td>&nbsp;</td></tr>';
		}

		// Retained warranty : usualy use on construction industry
		if (!empty($object->situation_final) && !empty($object->retained_warranty) && $displayWarranty) {
			// Billed - retained warranty
			if ($object->type == Facture::TYPE_SITUATION) {
				$retainedWarranty = $total_global_ttc * $object->retained_warranty / 100;
			} else {
				// Because one day retained warranty could be used on standard invoices
				$retainedWarranty = $object->total_ttc * $object->retained_warranty / 100;
			}

			$billedWithRetainedWarranty = $object->total_ttc - $retainedWarranty;

			print '<tr><td colspan="'.$nbcols.'" align="right">'.$langs->trans("ToPayOn", dol_print_date($object->date_lim_reglement, 'day')).' :</td><td align="right">'.price($billedWithRetainedWarranty).'</td><td>&nbsp;</td></tr>';

			// retained warranty
			print '<tr><td colspan="'.$nbcols.'" align="right">';
			print $langs->trans("RetainedWarranty").' ('.$object->retained_warranty.'%)';
			print !empty($object->retained_warranty_date_limit) ? ' '.$langs->trans("ToPayOn", dol_print_date($object->retained_warranty_date_limit, 'day')) : '';
			print ' :</td><td align="right">'.price($retainedWarranty).'</td><td>&nbsp;</td></tr>';
		}
	} else { // Credit note
		$resteapayeraffiche = $resteapayer;
		$cssforamountpaymentcomplete = 'amountpaymentneutral';

		// Total already paid back
		print '<tr><td colspan="'.$nbcols.'" class="right">';
		print '<span class="opacitymedium">'.$langs->trans('AlreadyPaidBack').'</span>';
		print '</td><td class="right"><span class="amount">'.price($sign * $totalpaid).'</span></td><td>&nbsp;</td></tr>';

		// Billed
		print '<tr><td colspan="'.$nbcols.'" class="right"><span class="opacitymedium">'.$langs->trans("Billed").'</span></td><td class="right">'.price($sign * $object->total_ttc).'</td><td>&nbsp;</td></tr>';

		// Remainder to pay back
		print '<tr><td colspan="'.$nbcols.'" class="right">';
		print '<span class="opacitymedium">'.$langs->trans('RemainderToPayBack');
		if ($resteapayeraffiche > 0) {
			print ' ('.$langs->trans('NegativeIfExcessRefunded').')';
		}
		print '</span></td>';
		print '<td class="right'.($resteapayeraffiche ? ' amountremaintopayback' : (' '.$cssforamountpaymentcomplete)).'">'.price($sign * $resteapayeraffiche).'</td>';
		print '<td class="nowrap">&nbsp;</td></tr>';

		// Remainder to pay back Multicurrency
		if ($object->multicurrency_code != $conf->currency || $object->multicurrency_tx != 1) {
			print '<tr><td colspan="'.$nbcols.'" class="right">';
			print '<span class="opacitymedium">'.$langs->trans('RemainderToPayBackMulticurrency');
			if ($resteapayeraffiche > 0) {
				print ' ('.$langs->trans('NegativeIfExcessRefunded').')';
			}
			print '</span>';
			print '</td>';
			print '<td class="right'.($resteapayeraffiche ? ' amountremaintopayback' : (' '.$cssforamountpaymentcomplete)).'">'.(!empty($object->multicurrency_code) ? $object->multicurrency_code : $conf->currency).' '.price(price2num($sign * $object->multicurrency_tx * $resteapayeraffiche, 'MT')).'</td><td>&nbsp;</td></tr>';
		}

		// Sold credit note
		// print '<tr><td colspan="'.$nbcols.'" class="right">'.$langs->trans('TotalTTC').' :</td>';
		// print '<td class="right" style="border: 1px solid;" bgcolor="#f0f0f0"><b>'.price($sign *
		// $object->total_ttc).'</b></td><td>&nbsp;</td></tr>';
	}

	print '</table>';
	print '</div>';

	// Margin Infos
	if (isModEnabled('margin')) {
		$formmargin->displayMarginInfos($object);
	}

	print '</div>';
	print '</div>';

	print '<div class="clearboth"></div><br><br>';

	if (!empty($conf->global->MAIN_DISABLE_CONTACTS_TAB)) {
		$blocname = 'contacts';
		$title = $langs->trans('ContactsAddresses');
		include DOL_DOCUMENT_ROOT.'/core/tpl/bloc_showhide.tpl.php';
	}

	if (!empty($conf->global->MAIN_DISABLE_NOTES_TAB)) {
		$blocname = 'notes';
		$title = $langs->trans('Notes');
		include DOL_DOCUMENT_ROOT.'/core/tpl/bloc_showhide.tpl.php';
	}

	// Get object lines
	$result = $object->getLinesArray();

	// Add products/services form
	//$forceall = 1;
	global $inputalsopricewithtax;
	$inputalsopricewithtax = 1;

	// Show global modifiers for situation invoices
	if (!empty($conf->global->INVOICE_USE_SITUATION)) {
		if ($object->situation_cycle_ref && $object->statut == 0) {
			print '<!-- Area to change globally the situation percent -->'."\n";
			print '<div class="div-table-responsive">';

			print '<form name="updatealllines" id="updatealllines" action="'.$_SERVER['PHP_SELF'].'?id='.$object->id.'#updatealllines" method="POST">';
			print '<input type="hidden" name="token" value="'.newToken().'" />';
			print '<input type="hidden" name="action" value="updatealllines" />';
			print '<input type="hidden" name="id" value="'.$object->id.'" />';

			print '<table id="tablelines_all_progress" class="noborder noshadow" width="100%">';

			print '<tr class="liste_titre nodrag nodrop">';

			// Adds a line numbering column
			if (!empty($conf->global->MAIN_VIEW_LINE_NUMBER)) {
				print '<td align="center" width="5">&nbsp;</td>';
			}
			print '<td class="minwidth500imp">'.$langs->trans('ModifyAllLines').'</td>';
			print '<td class="right">'.$langs->trans('Progress').'</td>';
			print '<td>&nbsp;</td>';
			print "</tr>\n";

			print '<tr class="nodrag nodrop">';
			// Adds a line numbering column
			if (!empty($conf->global->MAIN_VIEW_LINE_NUMBER)) {
				print '<td align="center" width="5">&nbsp;</td>';
			}
			print '<td>&nbsp;</td>';
			print '<td class="nowrap right"><input type="text" size="1" value="" name="all_progress">%</td>';
			print '<td class="right"><input type="submit" class="button" name="all_percent" value="Modifier" /></td>';
			print '</tr>';

			print '</table>';

			print '</form>';

			print '</div>';
		}
	}

	print '	<form name="addproduct" id="addproduct" action="'.$_SERVER["PHP_SELF"].'?id='.$object->id.'" method="POST">
	<input type="hidden" name="token" value="' . newToken().'">
	<input type="hidden" name="action" value="' . (($action != 'editline') ? 'addline' : 'updateline').'">
	<input type="hidden" name="mode" value="">
	<input type="hidden" name="page_y" value="">
	<input type="hidden" name="id" value="' . $object->id.'">
	';

	if (!empty($conf->use_javascript_ajax) && $object->statut == 0) {
		include DOL_DOCUMENT_ROOT.'/core/tpl/ajaxrow.tpl.php';
	}

	print '<div class="div-table-responsive-no-min">';
	print '<table id="tablelines" class="noborder noshadow" width="100%">';

	// Show object lines
	if (!empty($object->lines)) {
		$ret = $object->printObjectLines($action, $mysoc, $soc, $lineid, 1);
	}

	// Form to add new line
	if ($object->statut == 0 && $usercancreate && $action != 'valid' && $action != 'editline') {
		if ($action != 'editline' && $action != 'selectlines') {
			// Add free products/services

			$parameters = array();
			$reshook = $hookmanager->executeHooks('formAddObjectLine', $parameters, $object, $action); // Note that $action and $object may have been modified by hook
			if ($reshook < 0) setEventMessages($hookmanager->error, $hookmanager->errors, 'errors');
			if (empty($reshook))
				$object->formAddObjectLine(1, $mysoc, $soc);
		}
	}

	print "</table>\n";
	print "</div>";

	print "</form>\n";

	print dol_get_fiche_end();


	// Actions buttons

	if ($action != 'prerelance' && $action != 'presend' && $action != 'valid' && $action != 'editline') {
		print '<div class="tabsAction">';

		$parameters = array();
		$reshook = $hookmanager->executeHooks('addMoreActionsButtons', $parameters, $object, $action); // Note that $action and $object may have been modified by hook
		if (empty($reshook)) {
			$params = array(
				'attr' => array(
					'title' => '',
					'class' => 'classfortooltip'
				)
			);
			// Editer une facture deja validee, sans paiement effectue et pas exporte en compta
			if ($object->statut == Facture::STATUS_VALIDATED) {
				// We check if lines of invoice are not already transfered into accountancy
				$ventilExportCompta = $object->getVentilExportCompta();

				if ($ventilExportCompta == 0) {
					if (!empty($conf->global->INVOICE_CAN_BE_EDITED_EVEN_IF_PAYMENT_DONE) || ($resteapayer == price2num($object->total_ttc, 'MT', 1) && empty($object->paye))) {
						if (!$objectidnext && $object->is_last_in_cycle()) {
							if ($usercanunvalidate) {
								print dolGetButtonAction($langs->trans('Modify'), '', 'default', $_SERVER['PHP_SELF'].'?facid='.$object->id.'&action=modif&token='.newToken(), '', true, $params);
							} else {
								$params['attr']['title'] = $langs->trans('NotEnoughPermissions');
								print dolGetButtonAction($langs->trans('Modify'), '', 'default', $_SERVER['PHP_SELF'].'?facid='.$object->id.'&action=modif&token='.newToken(), '', false, $params);
							}
						} elseif (!$object->is_last_in_cycle()) {
							$params['attr']['title'] = $langs->trans('NotLastInCycle');
							print dolGetButtonAction($langs->trans('Modify'), '', 'default', '#', '', false, $params);
						} else {
							$params['attr']['title'] = $langs->trans('DisabledBecauseReplacedInvoice');
							print dolGetButtonAction($langs->trans('Modify'), '', 'default', '#', '', false, $params);
						}
					}
				} else {
					$params['attr']['title'] = $langs->trans('DisabledBecauseDispatchedInBookkeeping');
					print dolGetButtonAction($langs->trans('Modify'), '', 'default', '#', '', false, $params);
				}
			}

			$discount = new DiscountAbsolute($db);
			$result = $discount->fetch(0, $object->id);

			// Reopen an invoice
			if ((($object->type == Facture::TYPE_STANDARD || $object->type == Facture::TYPE_REPLACEMENT)
				|| ($object->type == Facture::TYPE_CREDIT_NOTE && empty($discount->id))
				|| ($object->type == Facture::TYPE_DEPOSIT && empty($discount->id))
				|| ($object->type == Facture::TYPE_SITUATION && empty($discount->id)))
				&& ($object->statut == Facture::STATUS_CLOSED || $object->statut == Facture::STATUS_ABANDONED || ($object->statut == 1 && $object->paye == 1))   // Condition ($object->statut == 1 && $object->paye == 1) should not happened but can be found due to corrupted data
				&& ((empty($conf->global->MAIN_USE_ADVANCED_PERMS) && $usercancreate) || $usercanreopen)) {				// A paid invoice (partially or completely)
				if ($object->close_code != 'replaced' || (!$objectidnext)) { 				// Not replaced by another invoice or replaced but the replacement invoice has been deleted
					print dolGetButtonAction($langs->trans('ReOpen'), '', 'default', $_SERVER['PHP_SELF'].'?facid='.$object->id.'&action=reopen&token='.newToken(), '', true, $params);
				} else {
					$params['attr']['title'] = $langs->trans("DisabledBecauseReplacedInvoice");
					print dolGetButtonAction($langs->trans('ReOpen'), '', 'default', '#', '', false, $params);
				}
			}

			// Create contract
			if (!empty($conf->global->CONTRACT_CREATE_FROM_INVOICE)) {
				if (!empty($conf->contrat->enabled) && $object->statut == Facture::STATUS_VALIDATED) {
					$langs->load("contracts");

					if ($usercancreatecontract) {
						print '<a class="butAction" href="' . DOL_URL_ROOT . '/contrat/card.php?action=create&amp;origin=' . $object->element . '&amp;originid=' . $object->id . '&amp;socid=' . $object->socid . '">' . $langs->trans('AddContract') . '</a>';
					}
				}
			}

			// Validate
			if ($object->statut == Facture::STATUS_DRAFT && count($object->lines) > 0 && ((($object->type == Facture::TYPE_STANDARD || $object->type == Facture::TYPE_REPLACEMENT || $object->type == Facture::TYPE_DEPOSIT || $object->type == Facture::TYPE_PROFORMA || $object->type == Facture::TYPE_SITUATION) && (!empty($conf->global->FACTURE_ENABLE_NEGATIVE) || $object->total_ttc >= 0)) || ($object->type == Facture::TYPE_CREDIT_NOTE && $object->total_ttc <= 0))) {
				if ($usercanvalidate) {
					print dolGetButtonAction($langs->trans('Validate'), '', 'default', $_SERVER["PHP_SELF"].'?facid='.$object->id.'&action=valid&token='.newToken(), '', true, $params);
				}
			}

			// Send by mail
			if (empty($user->socid)) {
				if (($object->statut == Facture::STATUS_VALIDATED || $object->statut == Facture::STATUS_CLOSED) || !empty($conf->global->FACTURE_SENDBYEMAIL_FOR_ALL_STATUS)) {
					if ($objectidnext) {
						print '<span class="butActionRefused classfortooltip" title="'.$langs->trans("DisabledBecauseReplacedInvoice").'">'.$langs->trans('SendMail').'</span>';
					} else {
						if ($usercansend) {
							print dolGetButtonAction($langs->trans('SendMail'), '', 'default', $_SERVER['PHP_SELF'].'?facid='.$object->id.'&action=presend&mode=init#formmailbeforetitle', '', true, $params);
						} else {
							print dolGetButtonAction($langs->trans('SendMail'), '', 'default', '#', '', false, $params);
						}
					}
				}
			}

			// Request a direct debit order
			if ($object->statut > Facture::STATUS_DRAFT && $object->paye == 0 && $num == 0) {
				if ($resteapayer > 0) {
					if ($usercancreatewithdrarequest) {
						if (!$objectidnext && $object->close_code != 'replaced') { 				// Not replaced by another invoice
							print '<a class="butAction" href="'.DOL_URL_ROOT.'/compta/facture/prelevement.php?facid='.$object->id.'" title="'.dol_escape_htmltag($langs->trans("MakeWithdrawRequest")).'">'.$langs->trans("MakeWithdrawRequest").'</a>';
						} else {
							print '<span class="butActionRefused classfortooltip" title="'.$langs->trans("DisabledBecauseReplacedInvoice").'">'.$langs->trans('MakeWithdrawRequest').'</span>';
						}
					} else {
						//print '<a class="butActionRefused classfortooltip" href="#" title="'.dol_escape_htmltag($langs->trans("NotEnoughPermissions")).'">'.$langs->trans("MakeWithdrawRequest").'</a>';
					}
				} else {
					//print '<a class="butActionRefused classfortooltip" href="#" title="'.dol_escape_htmltag($langs->trans("AmountMustBePositive")).'">'.$langs->trans("MakeWithdrawRequest").'</a>';
				}
			}

			// POS Ticket
			if (isModEnabled('takepos') && $object->module_source == 'takepos') {
				$langs->load("cashdesk");
				$receipt_url = DOL_URL_ROOT."/takepos/receipt.php";
				print '<a target="_blank" rel="noopener noreferrer" class="butAction" href="'.$receipt_url.'?facid='.((int) $object->id).'">'.$langs->trans('POSTicket').'</a>';
			}

			// Create payment
			if ($object->type != Facture::TYPE_CREDIT_NOTE && $object->statut == 1 && $object->paye == 0 && $usercanissuepayment) {
				if ($objectidnext) {
					print '<span class="butActionRefused classfortooltip" title="'.$langs->trans("DisabledBecauseReplacedInvoice").'">'.$langs->trans('DoPayment').'</span>';
				} else {
					if ($object->type == Facture::TYPE_DEPOSIT && $resteapayer == 0) {
						// For down payment, we refuse to receive more than amount to pay.
						$params['attr']['title'] = $langs->trans('DisabledBecauseRemainderToPayIsZero');
						print dolGetButtonAction($langs->trans('DoPayment'), '', 'default', '#', '', false, $params);
					} else {
						// Sometimes we can receive more, so we accept to enter more and will offer a button to convert into discount (but it is not a credit note, just a prepayment done)
						//print '<a class="butAction" href="'.DOL_URL_ROOT.'/compta/paiement.php?facid='.$object->id.'&amp;action=create&amp;accountid='.$object->fk_account.'">'.$langs->trans('DoPayment').'</a>';
						print dolGetButtonAction($langs->trans('DoPayment'), '', 'default', DOL_URL_ROOT.'/compta/paiement.php?facid='.$object->id.'&amp;action=create&amp;accountid='.$object->fk_account, '', true, $params);
					}
				}
			}

			$sumofpayment = $totalpaid;
			$sumofpaymentall = $totalpaid + $totalcreditnotes + $totaldeposits;

			// Reverse back money or convert to reduction
			if ($object->type == Facture::TYPE_CREDIT_NOTE || $object->type == Facture::TYPE_DEPOSIT || $object->type == Facture::TYPE_STANDARD || $object->type == Facture::TYPE_SITUATION) {
				// For credit note only
				if ($object->type == Facture::TYPE_CREDIT_NOTE && $object->statut == Facture::STATUS_VALIDATED && $object->paye == 0 && $usercanissuepayment) {
					if ($resteapayer == 0) {
						print '<span class="butActionRefused classfortooltip" title="'.$langs->trans("DisabledBecauseRemainderToPayIsZero").'">'.$langs->trans('DoPaymentBack').'</span>';
					} else {
						print '<a class="butAction" href="'.DOL_URL_ROOT.'/compta/paiement.php?facid='.$object->id.'&amp;action=create&amp;accountid='.$object->fk_account.'">'.$langs->trans('DoPaymentBack').'</a>';
					}
				}

				// For standard invoice with excess received
				if (($object->type == Facture::TYPE_STANDARD || $object->type == Facture::TYPE_SITUATION) && $object->statut == Facture::STATUS_VALIDATED && empty($object->paye) && $resteapayer < 0 && $usercancreate && empty($discount->id)) {
					print '<a class="butAction'.($conf->use_javascript_ajax ? ' reposition' : '').'" href="'.$_SERVER["PHP_SELF"].'?facid='.$object->id.'&amp;action=converttoreduc">'.$langs->trans('ConvertExcessReceivedToReduc').'</a>';
				}
				// For credit note
				if ($object->type == Facture::TYPE_CREDIT_NOTE && $object->statut == Facture::STATUS_VALIDATED && $object->paye == 0 && $usercancreate
					&& (!empty($conf->global->INVOICE_ALLOW_REUSE_OF_CREDIT_WHEN_PARTIALLY_REFUNDED) || $sumofpayment == 0)
					) {
					print '<a class="butAction'.($conf->use_javascript_ajax ? ' reposition' : '').'" href="'.$_SERVER["PHP_SELF"].'?facid='.$object->id.'&amp;action=converttoreduc" title="'.dol_escape_htmltag($langs->trans("ConfirmConvertToReduc2")).'">'.$langs->trans('ConvertToReduc').'</a>';
				}
				// For down payment invoice (deposit)
				if ($object->type == Facture::TYPE_DEPOSIT && $usercancreate && $object->statut > Facture::STATUS_DRAFT && empty($discount->id)) {
					if (price2num($object->total_ttc, 'MT') == price2num($sumofpaymentall, 'MT') || ($object->type == Facture::STATUS_ABANDONED && in_array($object->close_code, array('bankcharge', 'discount_vat', 'other')))) {
						// We can close a down payment only if paid amount is same than amount of down payment (by definition)
						print '<a class="butAction'.($conf->use_javascript_ajax ? ' reposition' : '').'" href="'.$_SERVER["PHP_SELF"].'?facid='.$object->id.'&amp;action=converttoreduc">'.$langs->trans('ConvertToReduc').'</a>';
					} else {
						print '<span class="butActionRefused" title="'.$langs->trans("AmountPaidMustMatchAmountOfDownPayment").'">'.$langs->trans('ConvertToReduc').'</span>';
					}
				}
			}

			// Classify paid
			if ($object->statut == Facture::STATUS_VALIDATED && $object->paye == 0 && $usercanissuepayment && (
					($object->type != Facture::TYPE_CREDIT_NOTE && $object->type != Facture::TYPE_DEPOSIT && ($resteapayer <= 0 || (!empty($conf->global->INVOICE_CAN_SET_PAID_EVEN_IF_PARTIALLY_PAID) && $object->total_ttc == $resteapayer))) ||
					($object->type == Facture::TYPE_CREDIT_NOTE && $resteapayer >= 0) ||
					($object->type == Facture::TYPE_DEPOSIT && $object->total_ttc > 0)
				)
			) {
				if ($object->type == Facture::TYPE_DEPOSIT && price2num($object->total_ttc, 'MT') != price2num($sumofpaymentall, 'MT')) {
					// We can close a down payment only if paid amount is same than amount of down payment (by definition)
					$params['attr']['title'] = $langs->trans('AmountPaidMustMatchAmountOfDownPayment');
					print dolGetButtonAction($langs->trans('ClassifyPaid'), '', 'default', '#', '', false, $params);
				} else {
					print dolGetButtonAction($langs->trans('ClassifyPaid'), '', 'default', $_SERVER['PHP_SELF'].'?facid='.$object->id.'&amp;action=paid', '', true, $params);
				}
			}

			// Classify 'closed not completely paid' (possible if validated and not yet filed paid)
			if ($object->statut == Facture::STATUS_VALIDATED && $object->paye == 0 && $resteapayer > 0 && (empty($conf->global->INVOICE_CAN_SET_PAID_EVEN_IF_PARTIALLY_PAID) || $resteapayer != $object->total_ttc) && $usercanissuepayment) {
				if ($totalpaid > 0 || $totalcreditnotes > 0) {
					// If one payment or one credit note was linked to this invoice
					print '<a class="butAction'.($conf->use_javascript_ajax ? ' reposition' : '').'" href="'.$_SERVER['PHP_SELF'].'?facid='.$object->id.'&amp;action=paid">'.$langs->trans('ClassifyPaidPartially').'</a>';
				} else {
					if (empty($conf->global->INVOICE_CAN_NEVER_BE_CANCELED)) {
						if ($objectidnext) {
							print '<span class="butActionRefused classfortooltip" title="'.$langs->trans("DisabledBecauseReplacedInvoice").'">'.$langs->trans('ClassifyCanceled').'</span>';
						} else {
							print '<a class="butAction'.($conf->use_javascript_ajax ? ' reposition' : '').'" href="'.$_SERVER['PHP_SELF'].'?facid='.$object->id.'&amp;action=canceled">'.$langs->trans('ClassifyCanceled').'</a>';
						}
					}
				}
			}

			// Create a credit note
			if (($object->type == Facture::TYPE_STANDARD || ($object->type == Facture::TYPE_DEPOSIT && empty($conf->global->FACTURE_DEPOSITS_ARE_JUST_PAYMENTS)) || $object->type == Facture::TYPE_PROFORMA) && $object->statut > 0 && $usercancreate) {
				if (!$objectidnext) {
					print '<a class="butAction" href="'.$_SERVER['PHP_SELF'].'?socid='.$object->socid.'&amp;fac_avoir='.$object->id.'&amp;action=create&amp;type=2'.($object->fk_project > 0 ? '&amp;projectid='.$object->fk_project : '').($object->entity > 0 ? '&amp;originentity='.$object->entity : '').'">'.$langs->trans("CreateCreditNote").'</a>';
				}
			}

			// For situation invoice with excess received
			if ($object->statut > Facture::STATUS_DRAFT
				&& $object->type == Facture::TYPE_SITUATION
				&& ($object->total_ttc - $totalpaid - $totalcreditnotes - $totaldeposits) > 0
				&& $usercancreate
				&& !$objectidnext
				&& $object->is_last_in_cycle()
				&& $conf->global->INVOICE_USE_SITUATION_CREDIT_NOTE
				) {
				if ($usercanunvalidate) {
					print '<a class="butAction" href="'.$_SERVER['PHP_SELF'].'?socid='.$object->socid.'&amp;fac_avoir='.$object->id.'&amp;invoiceAvoirWithLines=1&amp;action=create&amp;type=2'.($object->fk_project > 0 ? '&amp;projectid='.$object->fk_project : '').'">'.$langs->trans("CreateCreditNote").'</a>';
				} else {
					print '<span class="butActionRefused classfortooltip" title="'.$langs->trans("NotEnoughPermissions").'">'.$langs->trans("CreateCreditNote").'</span>';
				}
			}

			// Clone
			if (($object->type == Facture::TYPE_STANDARD || $object->type == Facture::TYPE_DEPOSIT || $object->type == Facture::TYPE_PROFORMA) && $usercancreate) {
				print dolGetButtonAction($langs->trans('ToClone'), '', 'default', $_SERVER['PHP_SELF'].'?facid='.$object->id.'&amp;action=clone&amp;object=invoice', '', true, $params);
			}

			// Clone as predefined / Create template
			if (($object->type == Facture::TYPE_STANDARD || $object->type == Facture::TYPE_DEPOSIT || $object->type == Facture::TYPE_PROFORMA) && $object->statut == 0 && $usercancreate) {
				if (!$objectidnext && count($object->lines) > 0) {
					print dolGetButtonAction($langs->trans('ChangeIntoRepeatableInvoice'), '', 'default', DOL_URL_ROOT.'/compta/facture/card-rec.php?facid='.$object->id.'&amp;action=create', '', true, $params);
				}
			}

			// Remove situation from cycle
			if (in_array($object->statut, array(Facture::STATUS_CLOSED, Facture::STATUS_VALIDATED))
				&& $object->type == Facture::TYPE_SITUATION
				&& $usercancreate
				&& !$objectidnext
				&& $object->situation_counter > 1
				&& $object->is_last_in_cycle()
				&& $usercanunvalidate
				) {
				if (($object->total_ttc - $totalcreditnotes) == 0) {
					print '<a id="butSituationOut" class="butAction" href="'.$_SERVER['PHP_SELF'].'?facid='.$object->id.'&amp;action=situationout">'.$langs->trans("RemoveSituationFromCycle").'</a>';
				} else {
					print '<a id="butSituationOutRefused" class="butActionRefused classfortooltip" href="#" title="'.$langs->trans("DisabledBecauseNotEnouthCreditNote").'" >'.$langs->trans("RemoveSituationFromCycle").'</a>';
				}
			}

			// Create next situation invoice
			if ($usercancreate && ($object->type == 5) && ($object->statut == 1 || $object->statut == 2)) {
				if ($object->is_last_in_cycle() && $object->situation_final != 1) {
					print '<a class="butAction" href="'.$_SERVER['PHP_SELF'].'?action=create&amp;type=5&amp;origin=facture&amp;originid='.$object->id.'&amp;socid='.$object->socid.'" >'.$langs->trans('CreateNextSituationInvoice').'</a>';
				} elseif (!$object->is_last_in_cycle()) {
					print '<a class="butActionRefused classfortooltip" href="#" title="'.$langs->trans("DisabledBecauseNotLastInCycle").'">'.$langs->trans('CreateNextSituationInvoice').'</a>';
				} else {
					print '<a class="butActionRefused classfortooltip" href="#" title="'.$langs->trans("DisabledBecauseFinal").'">'.$langs->trans('CreateNextSituationInvoice').'</a>';
				}
			}

			// Delete
			$isErasable = $object->is_erasable();
			$params = array(
				'attr' => array(
					'title' => '',
					'class' => 'classfortooltip'
				)
			);
			if ($usercandelete || ($usercancreate && $isErasable == 1)) {	// isErasable = 1 means draft with temporary ref (draft can always be deleted with no need of permissions)
				$enableDelete = false;
				$deleteHref = '#';
				if ($isErasable == -4) {
					$params['attr']['title'] = $langs->trans('DisabledBecausePayments');
				} elseif ($isErasable == -3) {
					$params['attr']['title'] = $langs->trans('DisabledBecauseNotLastSituationInvoice');
				} elseif ($isErasable == -2) {
					$params['attr']['title'] = $langs->trans('DisabledBecauseNotLastInvoice');
				} elseif ($isErasable == -1) {
					$params['attr']['title'] = $langs->trans('DisabledBecauseDispatchedInBookkeeping');
				} elseif ($isErasable <= 0) {	// Any other cases
					$params['attr']['title'] = $langs->trans('DisabledBecauseNotErasable');
				} elseif ($objectidnext) {
					$params['attr']['title'] = $langs->trans('DisabledBecauseReplacedInvoice');
				} else {
					$deleteHref = $_SERVER["PHP_SELF"].'?facid='.$object->id.'&action=delete&token='.newToken();
					$enableDelete = true;
				}
				print dolGetButtonAction($langs->trans('Delete'), '', 'delete', $deleteHref, '', $enableDelete, $params);
			} else {
				$params['attr']['title'] = $langs->trans('NotAllowed');
				print dolGetButtonAction($langs->trans('Delete'), '', 'delete', '#', '', false, $params);
			}
		}
		print '</div>';
	}

	// Select mail models is same action as presend
	if (GETPOST('modelselected', 'alpha')) {
		$action = 'presend';
	}
	if ($action != 'prerelance' && $action != 'presend') {
		print '<div class="fichecenter"><div class="fichehalfleft">';
		print '<a name="builddoc"></a>'; // ancre

		// Generated documents
		$filename = dol_sanitizeFileName($object->ref);
		$filedir = $conf->facture->multidir_output[$object->entity].'/'.dol_sanitizeFileName($object->ref);
		$urlsource = $_SERVER['PHP_SELF'].'?facid='.$object->id;
		$genallowed = $usercanread;
		$delallowed = $usercancreate;

		print $formfile->showdocuments(
			'facture',
			$filename,
			$filedir,
			$urlsource,
			$genallowed,
			$delallowed,
			$object->model_pdf,
			1,
			0,
			0,
			28,
			0,
			'',
			'',
			'',
			$soc->default_lang,
			'',
			$object,
			0,
			'remove_file_comfirm'
		);

		$somethingshown = $formfile->numoffiles;

		// Show links to link elements
		$linktoelem = $form->showLinkToObjectBlock($object, null, array('invoice'));

		$compatibleImportElementsList = false;
		if ($usercancreate
			&& $object->statut == Facture::STATUS_DRAFT
			&& ($object->type == Facture::TYPE_STANDARD || $object->type == Facture::TYPE_REPLACEMENT || $object->type == Facture::TYPE_DEPOSIT || $object->type == Facture::TYPE_PROFORMA || $object->type == Facture::TYPE_SITUATION)) {
			$compatibleImportElementsList = array('commande', 'propal'); // import from linked elements
		}
		$somethingshown = $form->showLinkedObjectBlock($object, $linktoelem, $compatibleImportElementsList);


		// Show online payment link
		$useonlinepayment = (!empty($conf->paypal->enabled) || !empty($conf->stripe->enabled) || !empty($conf->paybox->enabled));

		if ($object->statut != Facture::STATUS_DRAFT && $useonlinepayment) {
			print '<br><!-- Link to pay -->'."\n";
			require_once DOL_DOCUMENT_ROOT.'/core/lib/payments.lib.php';
			print showOnlinePaymentUrl('invoice', $object->ref).'<br>';
		}

		print '</div><div class="fichehalfright">';

		// List of actions on element
		include_once DOL_DOCUMENT_ROOT.'/core/class/html.formactions.class.php';
		$formactions = new FormActions($db);
		$somethingshown = $formactions->showactions($object, 'invoice', $socid, 1);

		print '</div></div>';
	}


	// Presend form
	$modelmail = 'facture_send';
	$defaulttopic = 'SendBillRef';
	$diroutput = $conf->facture->multidir_output[$object->entity];
	$trackid = 'inv'.$object->id;

	include DOL_DOCUMENT_ROOT.'/core/tpl/card_presend.tpl.php';
}

// End of page
llxFooter();
$db->close();<|MERGE_RESOLUTION|>--- conflicted
+++ resolved
@@ -53,12 +53,8 @@
 require_once DOL_DOCUMENT_ROOT.'/core/lib/functions2.lib.php';
 require_once DOL_DOCUMENT_ROOT.'/core/lib/date.lib.php';
 require_once DOL_DOCUMENT_ROOT.'/core/class/extrafields.class.php';
-<<<<<<< HEAD
-
-if (!empty($conf->commande->enabled)) {
-=======
+
 if (isModEnabled('commande')) {
->>>>>>> 4d46da95
 	require_once DOL_DOCUMENT_ROOT.'/commande/class/commande.class.php';
 }
 if (isModEnabled('project')) {
@@ -76,19 +72,10 @@
 
 // Load translation files required by the page
 $langs->loadLangs(array('bills', 'companies', 'compta', 'products', 'banks', 'main', 'withdrawals'));
-<<<<<<< HEAD
-
-if (!empty($conf->incoterm->enabled)) {
-	$langs->load('incoterm');
-}
-
-if (!empty($conf->margin->enabled)) {
-=======
 if (isModEnabled('incoterm')) {
 	$langs->load('incoterm');
 }
 if (isModEnabled('margin')) {
->>>>>>> 4d46da95
 	$langs->load('margins');
 }
 
@@ -3741,11 +3728,7 @@
 	print '</td></tr>';
 
 	// Bank Account
-<<<<<<< HEAD
 	if (isModEnabled("banque")) {
-=======
-	if (isModEnabled('banque')) {
->>>>>>> 4d46da95
 		print '<tr><td>'.$langs->trans('BankAccount').'</td><td colspan="2">';
 		print img_picto('', 'bank_account', 'class="pictofixedwidth"');
 		print $form->select_comptes(($fk_account < 0 ? '' : $fk_account), 'fk_account', 0, '', 1, '', 0, 'maxwidth200 widthcentpercentminusx', 1);
@@ -4645,11 +4628,7 @@
 	}
 
 	// Bank Account
-<<<<<<< HEAD
 	if (isModEnabled("banque")) {
-=======
-	if (isModEnabled('banque')) {
->>>>>>> 4d46da95
 		print '<tr><td class="nowrap">';
 		print '<table class="nobordernopadding centpercent"><tr><td class="nowrap">';
 		print $langs->trans('BankAccount');
@@ -4905,11 +4884,7 @@
 	if (isModEnabled('project')) {
 		$nbrows++;
 	}
-<<<<<<< HEAD
 	if (isModEnabled("banque")) {
-=======
-	if (isModEnabled('banque')) {
->>>>>>> 4d46da95
 		$nbrows++;
 		$nbcols++;
 	}
@@ -4938,11 +4913,7 @@
 		print '<td>'.$langs->trans('ListOfSituationInvoices').'</td>';
 		print '<td></td>';
 		print '<td class="center">'.$langs->trans('Situation').'</td>';
-<<<<<<< HEAD
 		if (isModEnabled("banque")) {
-=======
-		if (isModEnabled('banque')) {
->>>>>>> 4d46da95
 			print '<td class="right"></td>';
 		}
 		print '<td class="right">'.$langs->trans('AmountHT').'</td>';
@@ -4966,11 +4937,7 @@
 				print '<td>'.$prev_invoice->getNomUrl(1).'</td>';
 				print '<td></td>';
 				print '<td align="center" >'.(($prev_invoice->type == Facture::TYPE_CREDIT_NOTE) ? $langs->trans('situationInvoiceShortcode_AS') : $langs->trans('situationInvoiceShortcode_S')).$prev_invoice->situation_counter.'</td>';
-<<<<<<< HEAD
 				if (isModEnabled("banque")) {
-=======
-				if (isModEnabled('banque')) {
->>>>>>> 4d46da95
 					print '<td class="right"></td>';
 				}
 				print '<td class="right"><span class="amount">'.price($prev_invoice->total_ht).'</span></td>';
@@ -4990,11 +4957,7 @@
 		print '<td>'.$object->getNomUrl(1).'</td>';
 		print '<td></td>';
 		print '<td class="center">'.(($object->type == Facture::TYPE_CREDIT_NOTE) ? $langs->trans('situationInvoiceShortcode_AS') : $langs->trans('situationInvoiceShortcode_S')).$object->situation_counter.'</td>';
-<<<<<<< HEAD
 		if (isModEnabled("banque")) {
-=======
-		if (isModEnabled('banque')) {
->>>>>>> 4d46da95
 			print '<td class="right"></td>';
 		}
 		print '<td class="right"><span class="amount">'.price($object->total_ht).'</span></td>';
@@ -5017,11 +4980,7 @@
 			$i++;
 		}
 		print '</td>';
-<<<<<<< HEAD
 		if (isModEnabled("banque")) {
-=======
-		if (isModEnabled('banque')) {
->>>>>>> 4d46da95
 			print '<td></td>';
 		}
 		print '<td class="right"><b>'.price($total_global_ht).'</b></td>';
@@ -5053,11 +5012,7 @@
 				print '<td>'.$next_invoice->getNomUrl(1).'</td>';
 				print '<td></td>';
 				print '<td class="center">'.(($next_invoice->type == Facture::TYPE_CREDIT_NOTE) ? $langs->trans('situationInvoiceShortcode_AS') : $langs->trans('situationInvoiceShortcode_S')).$next_invoice->situation_counter.'</td>';
-<<<<<<< HEAD
 				if (isModEnabled("banque")) {
-=======
-				if (isModEnabled('banque')) {
->>>>>>> 4d46da95
 					print '<td class="right"></td>';
 				}
 				print '<td class="right"><span class="amount">'.price($next_invoice->total_ht).'</span></td>';
@@ -5071,11 +5026,7 @@
 
 			print '<tr class="oddeven">';
 			print '<td colspan="3" class="right"></td>';
-<<<<<<< HEAD
 			if (isModEnabled("banque")) {
-=======
-			if (isModEnabled('banque')) {
->>>>>>> 4d46da95
 				print '<td class="right"></td>';
 			}
 			print '<td class="right"><b>'.price($total_global_ht).'</b></td>';
@@ -5102,11 +5053,7 @@
 	print '<td class="liste_titre">'.($object->type == Facture::TYPE_CREDIT_NOTE ? $langs->trans("PaymentsBack") : $langs->trans('Payments')).'</td>';
 	print '<td class="liste_titre"><span class="hideonsmartphone">'.$langs->trans('Date').'</span></td>';
 	print '<td class="liste_titre"><span class="hideonsmartphone">'.$langs->trans('Type').'</span></td>';
-<<<<<<< HEAD
 	if (isModEnabled("banque")) {
-=======
-	if (isModEnabled('banque')) {
->>>>>>> 4d46da95
 		print '<td class="liste_titre"><span class="hideonsmartphone">'.$langs->trans('BankAccount').'</span></td>';
 	}
 	print '<td class="liste_titre right">'.$langs->trans('Amount').'</td>';
@@ -5155,11 +5102,7 @@
 				print '</td>';
 				$label = ($langs->trans("PaymentType".$objp->payment_code) != ("PaymentType".$objp->payment_code)) ? $langs->trans("PaymentType".$objp->payment_code) : $objp->payment_label;
 				print '<td>'.$label.' '.$objp->num_payment.'</td>';
-<<<<<<< HEAD
 				if (isModEnabled("banque")) {
-=======
-				if (isModEnabled('banque')) {
->>>>>>> 4d46da95
 					$bankaccountstatic->id = $objp->baid;
 					$bankaccountstatic->ref = $objp->baref;
 					$bankaccountstatic->label = $objp->baref;
