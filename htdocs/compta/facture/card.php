<?php
/* Copyright (C) 2002-2006  Rodolphe Quiedeville    <rodolphe@quiedeville.org>
 * Copyright (C) 2004       Eric Seigne             <eric.seigne@ryxeo.com>
 * Copyright (C) 2004-2020  Laurent Destailleur     <eldy@users.sourceforge.net>
 * Copyright (C) 2005       Marc Barilley / Ocebo   <marc@ocebo.com>
 * Copyright (C) 2005-2015  Regis Houssin           <regis.houssin@inodbox.com>
 * Copyright (C) 2006       Andre Cianfarani        <acianfa@free.fr>
 * Copyright (C) 2010-2015  Juanjo Menent           <jmenent@2byte.es>
 * Copyright (C) 2012-2013  Christophe Battarel     <christophe.battarel@altairis.fr>
 * Copyright (C) 2012-2013  Cédric Salvador         <csalvador@gpcsolutions.fr>
 * Copyright (C) 2012-2014  Raphaël Doursenaud      <rdoursenaud@gpcsolutions.fr>
 * Copyright (C) 2013       Jean-Francois FERRY     <jfefe@aternatik.fr>
 * Copyright (C) 2013-2014  Florian Henry           <florian.henry@open-concept.pro>
 * Copyright (C) 2013       Cédric Salvador         <csalvador@gpcsolutions.fr>
 * Copyright (C) 2014-2019  Ferran Marcet           <fmarcet@2byte.es>
 * Copyright (C) 2015-2016  Marcos García           <marcosgdf@gmail.com>
 * Copyright (C) 2018-2021  Frédéric France         <frederic.france@netlogic.fr>
 *
 * This program is free software; you can redistribute it and/or modify
 * it under the terms of the GNU General Public License as published by
 * the Free Software Foundation; either version 3 of the License, or
 * (at your option) any later version.
 *
 * This program is distributed in the hope that it will be useful,
 * but WITHOUT ANY WARRANTY; without even the implied warranty of
 * MERCHANTABILITY or FITNESS FOR A PARTICULAR PURPOSE.  See the
 * GNU General Public License for more details.
 *
 * You should have received a copy of the GNU General Public License
 * along with this program. If not, see <https://www.gnu.org/licenses/>.
 */

/**
 * \file 	htdocs/compta/facture/card.php
 * \ingroup facture
 * \brief 	Page to create/see an invoice
 */

require '../../main.inc.php';
require_once DOL_DOCUMENT_ROOT.'/compta/facture/class/facture.class.php';
require_once DOL_DOCUMENT_ROOT.'/compta/facture/class/facture-rec.class.php';
require_once DOL_DOCUMENT_ROOT.'/compta/bank/class/account.class.php';
require_once DOL_DOCUMENT_ROOT.'/compta/paiement/class/paiement.class.php';
require_once DOL_DOCUMENT_ROOT.'/core/modules/facture/modules_facture.php';
require_once DOL_DOCUMENT_ROOT.'/core/class/discount.class.php';
require_once DOL_DOCUMENT_ROOT.'/core/class/html.formfile.class.php';
require_once DOL_DOCUMENT_ROOT.'/core/class/html.formother.class.php';
require_once DOL_DOCUMENT_ROOT.'/core/class/html.formmargin.class.php';
require_once DOL_DOCUMENT_ROOT.'/core/lib/invoice.lib.php';
require_once DOL_DOCUMENT_ROOT.'/core/lib/functions2.lib.php';
require_once DOL_DOCUMENT_ROOT.'/core/lib/date.lib.php';
require_once DOL_DOCUMENT_ROOT.'/core/class/extrafields.class.php';
if (!empty($conf->commande->enabled)) {
	require_once DOL_DOCUMENT_ROOT.'/commande/class/commande.class.php';
}
if (!empty($conf->projet->enabled)) {
	require_once DOL_DOCUMENT_ROOT.'/projet/class/project.class.php';
	require_once DOL_DOCUMENT_ROOT.'/core/class/html.formprojet.class.php';
}
require_once DOL_DOCUMENT_ROOT.'/core/class/doleditor.class.php';

if (!empty($conf->variants->enabled)) {
	require_once DOL_DOCUMENT_ROOT.'/variants/class/ProductCombination.class.php';
}
if (!empty($conf->accounting->enabled)) {
	require_once DOL_DOCUMENT_ROOT.'/accountancy/class/accountingjournal.class.php';
}

// Load translation files required by the page
$langs->loadLangs(array('bills', 'companies', 'compta', 'products', 'banks', 'main', 'withdrawals'));
if (!empty($conf->incoterm->enabled)) {
	$langs->load('incoterm');
}
if (!empty($conf->margin->enabled)) {
	$langs->load('margins');
}

$projectid = (GETPOST('projectid', 'int') ? GETPOST('projectid', 'int') : 0);

$id = (GETPOST('id', 'int') ? GETPOST('id', 'int') : GETPOST('facid', 'int')); // For backward compatibility
$ref = GETPOST('ref', 'alpha');
$socid = GETPOST('socid', 'int');
$action = GETPOST('action', 'aZ09');
$confirm = GETPOST('confirm', 'alpha');
$cancel = GETPOST('cancel', 'alpha');
$lineid = GETPOST('lineid', 'int');
$userid = GETPOST('userid', 'int');
$search_ref = GETPOST('sf_ref', 'alpha') ? GETPOST('sf_ref', 'alpha') : GETPOST('search_ref', 'alpha');
$search_societe = GETPOST('search_societe', 'alpha');
$search_montant_ht = GETPOST('search_montant_ht', 'alpha');
$search_montant_ttc = GETPOST('search_montant_ttc', 'alpha');
$origin = GETPOST('origin', 'alpha');
$originid = (GETPOST('originid', 'int') ? GETPOST('originid', 'int') : GETPOST('origin_id', 'int')); // For backward compatibility
$fac_rec = GETPOST('fac_rec', 'int');
$facid = GETPOST('facid', 'int');
$ref_client = GETPOST('ref_client', 'int');

// PDF
$hidedetails = (GETPOST('hidedetails', 'int') ? GETPOST('hidedetails', 'int') : (!empty($conf->global->MAIN_GENERATE_DOCUMENTS_HIDE_DETAILS) ? 1 : 0));
$hidedesc = (GETPOST('hidedesc', 'int') ? GETPOST('hidedesc', 'int') : (!empty($conf->global->MAIN_GENERATE_DOCUMENTS_HIDE_DESC) ? 1 : 0));
$hideref = (GETPOST('hideref', 'int') ? GETPOST('hideref', 'int') : (!empty($conf->global->MAIN_GENERATE_DOCUMENTS_HIDE_REF) ? 1 : 0));

// Nombre de ligne pour choix de produit/service predefinis
$NBLINES = 4;

$usehm = (!empty($conf->global->MAIN_USE_HOURMIN_IN_DATE_RANGE) ? $conf->global->MAIN_USE_HOURMIN_IN_DATE_RANGE : 0);

$object = new Facture($db);
$extrafields = new ExtraFields($db);

// Fetch optionals attributes and labels
$extrafields->fetch_name_optionals_label($object->table_element);

// Load object
if ($id > 0 || !empty($ref)) {
	if ($action != 'add') {
		if (empty($conf->global->INVOICE_USE_SITUATION)) {
			$fetch_situation = false;
		} else {
			$fetch_situation = true;
		}
		$ret = $object->fetch($id, $ref, '', '', $fetch_situation);
	}
}

// Initialize technical object to manage hooks of page. Note that conf->hooks_modules contains array of hook context
$hookmanager->initHooks(array('invoicecard', 'globalcard'));

$usercanread = $user->rights->facture->lire;
$usercancreate = $user->rights->facture->creer;
$usercanissuepayment = $user->rights->facture->paiement;
$usercandelete = $user->rights->facture->supprimer;
$usercancreatecontract = $user->rights->contrat->creer;
$usercanvalidate = ((empty($conf->global->MAIN_USE_ADVANCED_PERMS) && $usercancreate) || (!empty($conf->global->MAIN_USE_ADVANCED_PERMS) && !empty($user->rights->facture->invoice_advance->validate)));
$usercansend = (empty($conf->global->MAIN_USE_ADVANCED_PERMS) || (!empty($conf->global->MAIN_USE_ADVANCED_PERMS) && !empty($user->rights->facture->invoice_advance->send)));
$usercanreopen = ((empty($conf->global->MAIN_USE_ADVANCED_PERMS) && $usercancreate) || (!empty($conf->global->MAIN_USE_ADVANCED_PERMS) && !empty($user->rights->facture->invoice_advance->reopen)));
if (!empty($conf->global->INVOICE_DISALLOW_REOPEN)) {
	$usercanreopen = false;
}
$usercanunvalidate = ((empty($conf->global->MAIN_USE_ADVANCED_PERMS) && !empty($usercancreate)) || (!empty($conf->global->MAIN_USE_ADVANCED_PERMS) && !empty($user->rights->facture->invoice_advance->unvalidate)));

$usercanproductignorepricemin = ((!empty($conf->global->MAIN_USE_ADVANCED_PERMS) && empty($user->rights->produit->ignore_price_min_advance)) || empty($conf->global->MAIN_USE_ADVANCED_PERMS));
$usercancreatemargin = $user->rights->margins->creer;
$usercanreadallmargin = $user->rights->margins->liretous;
$usercancreatewithdrarequest = $user->rights->prelevement->bons->creer;

$permissionnote = $usercancreate; // Used by the include of actions_setnotes.inc.php
$permissiondellink = $usercancreate; // Used by the include of actions_dellink.inc.php
$permissiontoedit = $usercancreate; // Used by the include of actions_lineupdonw.inc.php
$permissiontoadd = $usercancreate; // Used by the include of actions_addupdatedelete.inc.php

// retained warranty invoice available type
$retainedWarrantyInvoiceAvailableType = array();
if (!empty($conf->global->INVOICE_USE_RETAINED_WARRANTY)) {
	$retainedWarrantyInvoiceAvailableType = explode('+', $conf->global->INVOICE_USE_RETAINED_WARRANTY);
}

// Security check
$fieldid = (!empty($ref) ? 'ref' : 'rowid');
if ($user->socid) {
	$socid = $user->socid;
}
$isdraft = (($object->statut == Facture::STATUS_DRAFT) ? 1 : 0);
$result = restrictedArea($user, 'facture', $object->id, '', '', 'fk_soc', $fieldid, $isdraft);


/*
 * Actions
 */

$parameters = array('socid' => $socid);
$reshook = $hookmanager->executeHooks('doActions', $parameters, $object, $action); // Note that $action and $object may have been modified by some hooks
if ($reshook < 0) {
	setEventMessages($hookmanager->error, $hookmanager->errors, 'errors');
}

if (empty($reshook)) {
	$backurlforlist = DOL_URL_ROOT.'/compta/facture/list.php';

	if (empty($backtopage) || ($cancel && empty($id))) {
		if (empty($backtopage) || ($cancel && strpos($backtopage, '__ID__'))) {
			if (empty($id) && (($action != 'add' && $action != 'create') || $cancel)) {
				$backtopage = $backurlforlist;
			} else {
				$backtopage = DOL_URL_ROOT.'/compta/facture/card.php?id='.((!empty($id) && $id > 0) ? $id : '__ID__');
			}
		}
	}

	if ($cancel) {
		if (!empty($backtopageforcancel)) {
			header("Location: ".$backtopageforcancel);
			exit;
		} elseif (!empty($backtopage)) {
			header("Location: ".$backtopage);
			exit;
		}
		$action = '';
	}

	include DOL_DOCUMENT_ROOT.'/core/actions_setnotes.inc.php'; // Must be include, not include_once

	include DOL_DOCUMENT_ROOT.'/core/actions_dellink.inc.php'; // Must be include, not include_once

	include DOL_DOCUMENT_ROOT.'/core/actions_lineupdown.inc.php'; // Must be include, not include_once

	// Action clone object
	if ($action == 'confirm_clone' && $confirm == 'yes' && $permissiontoadd) {
		$objectutil = dol_clone($object, 1); // To avoid to denaturate loaded object when setting some properties for clone. We use native clone to keep this->db valid.

		$objectutil->date = dol_mktime(12, 0, 0, GETPOST('newdatemonth', 'int'), GETPOST('newdateday', 'int'), GETPOST('newdateyear', 'int'));
		$objectutil->socid = $socid;
		$result = $objectutil->createFromClone($user, $id);
		if ($result > 0) {
			header("Location: ".$_SERVER['PHP_SELF'].'?facid='.$result);
			exit();
		} else {
			$langs->load("errors");
			setEventMessages($objectutil->error, $objectutil->errors, 'errors');
			$action = '';
		}
	} elseif ($action == 'reopen' && $usercanreopen) {
		$result = $object->fetch($id);

		if ($object->statut == Facture::STATUS_CLOSED || ($object->statut == Facture::STATUS_ABANDONED && ($object->close_code != 'replaced' || $object->getIdReplacingInvoice() == 0)) || ($object->statut == Facture::STATUS_VALIDATED && $object->paye == 1)) {    // ($object->statut == 1 && $object->paye == 1) should not happened but can be found when data are corrupted
			$result = $object->setUnpaid($user);
			if ($result > 0) {
				header('Location: '.$_SERVER["PHP_SELF"].'?facid='.$id);
				exit();
			} else {
				setEventMessages($object->error, $object->errors, 'errors');
			}
		}
	} elseif ($action == 'confirm_delete' && $confirm == 'yes') {
		// Delete invoice
		$result = $object->fetch($id);
		$object->fetch_thirdparty();

		$idwarehouse = GETPOST('idwarehouse');

		$qualified_for_stock_change = 0;
		if (empty($conf->global->STOCK_SUPPORTS_SERVICES)) {
			$qualified_for_stock_change = $object->hasProductsOrServices(2);
		} else {
			$qualified_for_stock_change = $object->hasProductsOrServices(1);
		}

		$isErasable = $object->is_erasable();

		if (($usercandelete && $isErasable > 0)
			|| ($usercancreate && $isErasable == 1)) {
			$result = $object->delete($user, 0, $idwarehouse);
			if ($result > 0) {
				header('Location: '.DOL_URL_ROOT.'/compta/facture/list.php?restore_lastsearch_values=1');
				exit();
			} else {
				setEventMessages($object->error, $object->errors, 'errors');
				$action = '';
			}
		}
	} elseif ($action == 'confirm_deleteline' && $confirm == 'yes' && $usercancreate) {
		// Delete line
		$object->fetch($id);
		$object->fetch_thirdparty();

		$result = $object->deleteline(GETPOST('lineid', 'int'));
		if ($result > 0) {
			// reorder lines
			$object->line_order(true);
			// Define output language
			$outputlangs = $langs;
			$newlang = '';
			if ($conf->global->MAIN_MULTILANGS && empty($newlang) && GETPOST('lang_id')) {
				$newlang = GETPOST('lang_id');
			}
			if ($conf->global->MAIN_MULTILANGS && empty($newlang)) {
				$newlang = $object->thirdparty->default_lang;
			}
			if (!empty($newlang)) {
				$outputlangs = new Translate("", $conf);
				$outputlangs->setDefaultLang($newlang);
				$outputlangs->load('products');
			}
			if (empty($conf->global->MAIN_DISABLE_PDF_AUTOUPDATE)) {
				$ret = $object->fetch($id); // Reload to get new records
				$result = $object->generateDocument($object->model_pdf, $outputlangs, $hidedetails, $hidedesc, $hideref);
			}
			if ($result >= 0) {
				header('Location: '.$_SERVER["PHP_SELF"].'?facid='.$id);
				exit();
			}
		} else {
			setEventMessages($object->error, $object->errors, 'errors');
			$action = '';
		}
	} elseif ($action == 'unlinkdiscount' && $usercancreate) {
		// Delete link of credit note to invoice
		$discount = new DiscountAbsolute($db);
		$result = $discount->fetch(GETPOST("discountid"));
		$discount->unlink_invoice();
	} elseif ($action == 'valid' && $usercancreate) {
		// Validation
		$object->fetch($id);

		// On verifie signe facture
		if ($object->type == Facture::TYPE_CREDIT_NOTE) {
			// Si avoir, le signe doit etre negatif
			if ($object->total_ht >= 0) {
				setEventMessages($langs->trans("ErrorInvoiceAvoirMustBeNegative"), null, 'errors');
				$action = '';
			}
		} else {
			// If not a credit note, amount with tax must be positive or nul.
			// Note that amount excluding tax can be negative because you can have a invoice of 100 with vat of 20 that
			// consumes a credit note of 100 with vat 0 (total with tax is 0 but without tax is -20).
			// For some cases, credit notes can have a vat of 0 (for example when selling goods in France).
			if (empty($conf->global->FACTURE_ENABLE_NEGATIVE) && $object->total_ttc < 0) {
				setEventMessages($langs->trans("ErrorInvoiceOfThisTypeMustBePositive"), null, 'errors');
				$action = '';
			}

			// Also negative lines should not be allowed on 'non Credit notes' invoices. A test is done when adding or updating lines but we must
			// do it again in validation to avoid cases where invoice is created from another object that allow negative lines.
			// Note that we can accept the negative line if sum with other lines with same vat makes total positive: Because all the lines will be merged together
			// when converted into 'available credit' and we will get a positive available credit line.
			// Note: Other solution if you want to add a negative line on invoice, is to create a discount for customer and consumme it (but this is possible on standard invoice only).
			$array_of_total_ht_per_vat_rate = array();
			$array_of_total_ht_devise_per_vat_rate = array();
			foreach ($object->lines as $line) {
				//$vat_src_code_for_line = $line->vat_src_code;		// TODO We chek sign of total per vat without taking into account the vat code because for the moment the vat code is lost/unknown when we add a down payment.
				$vat_src_code_for_line = '';
				if (empty($array_of_total_ht_per_vat_rate[$line->tva_tx.'_'.$vat_src_code_for_line])) {
					$array_of_total_ht_per_vat_rate[$line->tva_tx.'_'.$vat_src_code_for_line] = 0;
				}
				if (empty($array_of_total_ht_devise_per_vat_rate[$line->tva_tx.'_'.$vat_src_code_for_line])) {
					$array_of_total_ht_devise_per_vat_rate[$line->tva_tx.'_'.$vat_src_code_for_line] = 0;
				}
				$array_of_total_ht_per_vat_rate[$line->tva_tx.'_'.$vat_src_code_for_line] += $line->total_ht;
				$array_of_total_ht_devise_per_vat_rate[$line->tva_tx.'_'.$vat_src_code_for_line] += $line->multicurrency_total_ht;
			}

			//var_dump($array_of_total_ht_per_vat_rate);exit;
			foreach ($array_of_total_ht_per_vat_rate as $vatrate => $tmpvalue) {
				$tmp_total_ht = price2num($array_of_total_ht_per_vat_rate[$vatrate]);
				$tmp_total_ht_devise = price2num($array_of_total_ht_devise_per_vat_rate[$vatrate]);

				if (($tmp_total_ht < 0 || $tmp_total_ht_devise < 0) && empty($conf->global->FACTURE_ENABLE_NEGATIVE_LINES)) {
					if ($object->type == $object::TYPE_DEPOSIT) {
						$langs->load("errors");
						// Using negative lines on deposit lead to headach and blocking problems when you want to consume them.
						setEventMessages($langs->trans("ErrorLinesCantBeNegativeOnDeposits"), null, 'errors');
						$error++;
						$action = '';
					} else {
						$tmpvatratetoshow = explode('_', $vatrate);
						$tmpvatratetoshow[0] = round($tmpvatratetoshow[0], 2);

						if ($tmpvatratetoshow[0] != 0) {
							$langs->load("errors");
							setEventMessages($langs->trans("ErrorLinesCantBeNegativeForOneVATRate", $tmpvatratetoshow[0]), null, 'errors');
							$error++;
							$action = '';
						}
					}
				}
			}
		}
	} elseif ($action == 'classin' && $usercancreate) {
		$object->fetch($id);
		$object->setProject(GETPOST('projectid', 'int'));
	} elseif ($action == 'setmode' && $usercancreate) {
		$object->fetch($id);
		$result = $object->setPaymentMethods(GETPOST('mode_reglement_id', 'int'));
		if ($result < 0) {
			dol_print_error($db, $object->error);
		}
	} elseif ($action == 'setretainedwarrantyconditions' && $user->rights->facture->creer) {
		$object->fetch($id);
		$object->retained_warranty_fk_cond_reglement = 0; // To clean property
		$result = $object->setRetainedWarrantyPaymentTerms(GETPOST('retained_warranty_fk_cond_reglement', 'int'));
		if ($result < 0) {
			dol_print_error($db, $object->error);
		}

		$old_rw_date_lim_reglement = $object->retained_warranty_date_limit;
		$new_rw_date_lim_reglement = $object->calculate_date_lim_reglement($object->retained_warranty_fk_cond_reglement);
		if ($new_rw_date_lim_reglement > $old_rw_date_lim_reglement) {
			$object->retained_warranty_date_limit = $new_rw_date_lim_reglement;
		}
		if ($object->retained_warranty_date_limit < $object->date) {
			$object->retained_warranty_date_limit = $object->date;
		}
		$result = $object->update($user);
		if ($result < 0) {
			dol_print_error($db, $object->error);
		}
	} elseif ($action == 'setretainedwarranty' && $user->rights->facture->creer) {
		$object->fetch($id);
		$result = $object->setRetainedWarranty(GETPOST('retained_warranty', 'float'));
		if ($result < 0) {
			dol_print_error($db, $object->error);
		}
	} elseif ($action == 'setretainedwarrantydatelimit' && $user->rights->facture->creer) {
		$object->fetch($id);
		$result = $object->setRetainedWarrantyDateLimit(GETPOST('retained_warranty_date_limit', 'float'));
		if ($result < 0) {
			dol_print_error($db, $object->error);
		}
	} elseif ($action == 'setmulticurrencycode' && $usercancreate) {	 // Multicurrency Code
		$result = $object->setMulticurrencyCode(GETPOST('multicurrency_code', 'alpha'));
	} elseif ($action == 'setmulticurrencyrate' && $usercancreate) {	// Multicurrency rate
		$result = $object->setMulticurrencyRate(price2num(GETPOST('multicurrency_tx')), GETPOST('calculation_mode', 'int'));
	} elseif ($action == 'setinvoicedate' && $usercancreate) {
		$object->fetch($id);
		$old_date_lim_reglement = $object->date_lim_reglement;
		$newdate = dol_mktime(0, 0, 0, GETPOST('invoicedatemonth', 'int'), GETPOST('invoicedateday', 'int'), GETPOST('invoicedateyear', 'int'), 'tzserver');
		if (empty($newdate)) {
			setEventMessages($langs->trans("ErrorFieldRequired", $langs->transnoentitiesnoconv("Date")), null, 'errors');
			header('Location: '.$_SERVER["PHP_SELF"].'?facid='.$id.'&action=editinvoicedate&token='.newToken());
			exit;
		}
		if ($newdate > (dol_now('tzuserrel') + (empty($conf->global->INVOICE_MAX_FUTURE_DELAY) ? 0 : $conf->global->INVOICE_MAX_FUTURE_DELAY))) {
			if (empty($conf->global->INVOICE_MAX_FUTURE_DELAY)) {
				setEventMessages($langs->trans("WarningInvoiceDateInFuture"), null, 'warnings');
			} else {
				setEventMessages($langs->trans("WarningInvoiceDateTooFarInFuture"), null, 'warnings');
			}
		}

		$object->date = $newdate;
		$new_date_lim_reglement = $object->calculate_date_lim_reglement();
		if ($new_date_lim_reglement > $old_date_lim_reglement) {
			$object->date_lim_reglement = $new_date_lim_reglement;
		}
		if ($object->date_lim_reglement < $object->date) {
			$object->date_lim_reglement = $object->date;
		}
		$result = $object->update($user);
		if ($result < 0) {
			dol_print_error($db, $object->error);
		}
	} elseif ($action == 'setdate_pointoftax' && $usercancreate) {
		$object->fetch($id);

		$date_pointoftax = dol_mktime(0, 0, 0, GETPOST('date_pointoftaxmonth', 'int'), GETPOST('date_pointoftaxday', 'int'), GETPOST('date_pointoftaxyear', 'int'), 'tzserver');

		$object->date_pointoftax = $date_pointoftax;
		$result = $object->update($user);
		if ($result < 0) {
			dol_print_error($db, $object->error);
		}
	} elseif ($action == 'setconditions' && $usercancreate) {
		$object->fetch($id);
		$object->cond_reglement_code = 0; // To clean property
		$object->cond_reglement_id = 0; // To clean property

		$error = 0;

		$db->begin();

		if (!$error) {
			$result = $object->setPaymentTerms(GETPOST('cond_reglement_id', 'int'));
			if ($result < 0) {
				$error++;
				setEventMessages($object->error, $object->errors, 'errors');
			}
		}

		if (!$error) {
			$old_date_lim_reglement = $object->date_lim_reglement;
			$new_date_lim_reglement = $object->calculate_date_lim_reglement();
			if ($new_date_lim_reglement > $old_date_lim_reglement) {
				$object->date_lim_reglement = $new_date_lim_reglement;
			}
			if ($object->date_lim_reglement < $object->date) {
				$object->date_lim_reglement = $object->date;
			}
			$result = $object->update($user);
			if ($result < 0) {
				$error++;
				setEventMessages($object->error, $object->errors, 'errors');
			}
		}

		if ($error) {
			$db->rollback();
		} else {
			$db->commit();
		}
	} elseif ($action == 'setpaymentterm' && $usercancreate) {
		$object->fetch($id);
		$object->date_lim_reglement = dol_mktime(12, 0, 0, GETPOST('paymenttermmonth', 'int'), GETPOST('paymenttermday', 'int'), GETPOST('paymenttermyear', 'int'));
		if ($object->date_lim_reglement < $object->date) {
			$object->date_lim_reglement = $object->calculate_date_lim_reglement();
			setEventMessages($langs->trans("DatePaymentTermCantBeLowerThanObjectDate"), null, 'warnings');
		}
		$result = $object->update($user);
		if ($result < 0) {
			dol_print_error($db, $object->error);
		}
	} elseif ($action == 'setrevenuestamp' && $usercancreate) {
		$object->fetch($id);
		$object->revenuestamp = GETPOST('revenuestamp');
		$result = $object->update($user);
		$object->update_price(1);
		if ($result < 0) {
			dol_print_error($db, $object->error);
		} else {
			// Define output language
			if (empty($conf->global->MAIN_DISABLE_PDF_AUTOUPDATE)) {
				$outputlangs = $langs;
				$newlang = '';
				if ($conf->global->MAIN_MULTILANGS && empty($newlang) && GETPOST('lang_id', 'aZ09')) {
					$newlang = GETPOST('lang_id', 'aZ09');
				}
				if ($conf->global->MAIN_MULTILANGS && empty($newlang)) {
					$newlang = $object->thirdparty->default_lang;
				}
				if (!empty($newlang)) {
					$outputlangs = new Translate("", $conf);
					$outputlangs->setDefaultLang($newlang);
					$outputlangs->load('products');
				}
				$model = $object->model_pdf;
				$ret = $object->fetch($id); // Reload to get new records

				$result = $object->generateDocument($model, $outputlangs, $hidedetails, $hidedesc, $hideref);
				if ($result < 0) {
					setEventMessages($object->error, $object->errors, 'errors');
				}
			}
		}
	} elseif ($action == 'set_incoterms' && !empty($conf->incoterm->enabled)) {		// Set incoterm
		$result = $object->setIncoterms(GETPOST('incoterm_id', 'int'), GETPOST('location_incoterms', 'alpha'));
	} elseif ($action == 'setbankaccount' && $usercancreate) {	// bank account
		$result = $object->setBankAccount(GETPOST('fk_account', 'int'));
	} elseif ($action == 'setremisepercent' && $usercancreate) {
		$object->fetch($id);
		$result = $object->setDiscount($user, price2num(GETPOST('remise_percent'), '', 2));
	} elseif ($action == "setabsolutediscount" && $usercancreate) {
		// POST[remise_id] or POST[remise_id_for_payment]

		// We use the credit to reduce amount of invoice
		if (GETPOST("remise_id", 'int') > 0) {
			$ret = $object->fetch($id);
			if ($ret > 0) {
				$result = $object->insert_discount(GETPOST("remise_id", 'int'));
				if ($result < 0) {
					setEventMessages($object->error, $object->errors, 'errors');
				}
			} else {
				dol_print_error($db, $object->error);
			}
		}
		// We use the credit to reduce remain to pay
		if (GETPOST("remise_id_for_payment", 'int') > 0) {
			require_once DOL_DOCUMENT_ROOT.'/core/class/discount.class.php';
			$discount = new DiscountAbsolute($db);
			$discount->fetch(GETPOST("remise_id_for_payment", 'int'));

			//var_dump($object->getRemainToPay(0));
			//var_dump($discount->amount_ttc);exit;
			if (price2num($discount->amount_ttc) > price2num($object->getRemainToPay(0))) {
				// TODO Split the discount in 2 automatically
				$error++;
				setEventMessages($langs->trans("ErrorDiscountLargerThanRemainToPaySplitItBefore"), null, 'errors');
			}

			if (!$error) {
				$result = $discount->link_to_invoice(0, $id);
				if ($result < 0) {
					setEventMessages($discount->error, $discount->errors, 'errors');
				}
			}
		}

		if (empty($conf->global->MAIN_DISABLE_PDF_AUTOUPDATE)) {
			$outputlangs = $langs;
			$newlang = '';
			if ($conf->global->MAIN_MULTILANGS && empty($newlang) && GETPOST('lang_id', 'aZ09')) {
				$newlang = GETPOST('lang_id', 'aZ09');
			}
			if ($conf->global->MAIN_MULTILANGS && empty($newlang)) {
				$newlang = $object->thirdparty->default_lang;
			}
			if (!empty($newlang)) {
				$outputlangs = new Translate("", $conf);
				$outputlangs->setDefaultLang($newlang);
			}
			$ret = $object->fetch($id); // Reload to get new records

			$result = $object->generateDocument($object->model_pdf, $outputlangs, $hidedetails, $hidedesc, $hideref);
			if ($result < 0) {
				setEventMessages($object->error, $object->errors, 'errors');
			}
		}
	} elseif ($action == 'setref' && $usercancreate) {
		$object->fetch($id);
		$object->setValueFrom('ref', GETPOST('ref'), '', null, '', '', $user, 'BILL_MODIFY');
	} elseif ($action == 'setref_client' && $usercancreate) {
		$object->fetch($id);
		$object->set_ref_client(GETPOST('ref_client'));
	} elseif ($action == 'confirm_valid' && $confirm == 'yes' && $usercanvalidate) {
		// Classify to validated
		$idwarehouse = GETPOST('idwarehouse', 'int');

		$object->fetch($id);
		$object->fetch_thirdparty();

<<<<<<< HEAD
		// Check parameters

		// Check for mandatory fields in thirdparty (defined into setup)
		$array_to_check = array('IDPROF1', 'IDPROF2', 'IDPROF3', 'IDPROF4', 'IDPROF5', 'IDPROF6', 'EMAIL', 'ACCOUNTANCY_CODE_CUSTOMER');
		foreach ($array_to_check as $key) {
			$keymin = strtolower($key);
			$i = (int) preg_replace('/[^0-9]/', '', $key);
			$vallabel = $object->thirdparty->$keymin;

			if ($i > 0) {
				if ($object->thirdparty->isACompany()) {
					// Check for mandatory prof id (but only if country is other than ours)
					if ($mysoc->country_id > 0 && $object->thirdparty->country_id == $mysoc->country_id) {
						$idprof_mandatory = 'SOCIETE_'.$key.'_INVOICE_MANDATORY';
						if (!$vallabel && !empty($conf->global->$idprof_mandatory)) {
							$langs->load("errors");
							$error++;
							setEventMessages($langs->trans('ErrorProdIdIsMandatory', $langs->transcountry('ProfId'.$i, $object->thirdparty->country_code)).' ('.$langs->trans("ForbiddenBySetupRules").')', null, 'errors');
						}
					}
				}
			} else {
				//var_dump($conf->global->SOCIETE_EMAIL_MANDATORY);
				if ($key == 'EMAIL') {
					// Check for mandatory
					if (!empty($conf->global->SOCIETE_EMAIL_INVOICE_MANDATORY) && !isValidEMail($object->thirdparty->email)) {
						$langs->load("errors");
						$error++;
						setEventMessages($langs->trans("ErrorBadEMail", $object->thirdparty->email).' ('.$langs->trans("ForbiddenBySetupRules").')', null, 'errors');
					}
				}
				if ($key == 'ACCOUNTANCY_CODE_CUSTOMER') {
					// Check for mandatory
					if (!empty($conf->global->SOCIETE_ACCOUNTANCY_CODE_CUSTOMER_INVOICE_MANDATORY) && empty($object->thirdparty->code_compta)) {
						$langs->load("errors");
						$error++;
						setEventMessages($langs->trans("ErrorAccountancyCodeCustomerIsMandatory", $object->thirdparty->name).' ('.$langs->trans("ForbiddenBySetupRules").')', null, 'errors');
					}
				}
			}
		}

=======
>>>>>>> a221b178
		// Check for mandatory fields in invoice
		$array_to_check = array('REF_CLIENT'=>'RefCustomer');
		foreach ($array_to_check as $key => $val) {
			$keymin = strtolower($key);
			$vallabel = $object->$keymin;

			// Check for mandatory
			$keymandatory = 'INVOICE_'.$key.'_MANDATORY_FOR_VALIDATION';
			if (!$vallabel && !empty($conf->global->$keymandatory)) {
				$langs->load("errors");
				$error++;
				setEventMessages($langs->trans("ErrorFieldRequired", $langs->transnoentitiesnoconv($val)), null, 'errors');
			}
		}

		// Check for warehouse
		if ($object->type != Facture::TYPE_DEPOSIT && !empty($conf->global->STOCK_CALCULATE_ON_BILL)) {
			$qualified_for_stock_change = 0;
			if (empty($conf->global->STOCK_SUPPORTS_SERVICES)) {
				$qualified_for_stock_change = $object->hasProductsOrServices(2);
			} else {
				$qualified_for_stock_change = $object->hasProductsOrServices(1);
			}

			if ($qualified_for_stock_change) {
				if (!$idwarehouse || $idwarehouse == - 1) {
					$error++;
					setEventMessages($langs->trans('ErrorFieldRequired', $langs->transnoentitiesnoconv("Warehouse")), null, 'errors');
					$action = '';
				}
			}
		}

		if (!$error) {
			$result = $object->validate($user, '', $idwarehouse);
			if ($result >= 0) {
				// Define output language
				if (empty($conf->global->MAIN_DISABLE_PDF_AUTOUPDATE)) {
					$outputlangs = $langs;
					$newlang = '';
					if ($conf->global->MAIN_MULTILANGS && empty($newlang) && GETPOST('lang_id', 'aZ09')) {
						$newlang = GETPOST('lang_id', 'aZ09');
					}
					if ($conf->global->MAIN_MULTILANGS && empty($newlang)) {
						$newlang = $object->thirdparty->default_lang;
					}
					if (!empty($newlang)) {
						$outputlangs = new Translate("", $conf);
						$outputlangs->setDefaultLang($newlang);
						$outputlangs->load('products');
					}
					$model = $object->model_pdf;

					$ret = $object->fetch($id); // Reload to get new records

					$result = $object->generateDocument($model, $outputlangs, $hidedetails, $hidedesc, $hideref);
					if ($result < 0) {
						setEventMessages($object->error, $object->errors, 'errors');
					}
				}
			} else {
				if (count($object->errors)) {
					setEventMessages(null, $object->errors, 'errors');
				} else {
					setEventMessages($object->error, $object->errors, 'errors');
				}
			}
		}
	} elseif ($action == 'confirm_modif' && $usercanunvalidate) {
		// Go back to draft status (unvalidate)
		$idwarehouse = GETPOST('idwarehouse', 'int');

		$object->fetch($id);
		$object->fetch_thirdparty();

		// Check parameters
		if ($object->type != Facture::TYPE_DEPOSIT && !empty($conf->global->STOCK_CALCULATE_ON_BILL)) {
			$qualified_for_stock_change = 0;
			if (empty($conf->global->STOCK_SUPPORTS_SERVICES)) {
				$qualified_for_stock_change = $object->hasProductsOrServices(2);
			} else {
				$qualified_for_stock_change = $object->hasProductsOrServices(1);
			}

			if ($qualified_for_stock_change) {
				if (!$idwarehouse || $idwarehouse == - 1) {
					$error++;
					setEventMessages($langs->trans('ErrorFieldRequired', $langs->transnoentitiesnoconv("Warehouse")), null, 'errors');
					$action = '';
				}
			}
		}

		if (!$error) {
			// We check if invoice has payments
			$sql = 'SELECT pf.amount';
			$sql .= ' FROM '.MAIN_DB_PREFIX.'paiement_facture as pf';
			$sql .= ' WHERE pf.fk_facture = '.((int) $object->id);

			$result = $db->query($sql);
			if ($result) {
				$i = 0;
				$num = $db->num_rows($result);

				while ($i < $num) {
					$objp = $db->fetch_object($result);
					$totalpaye += $objp->amount;
					$i++;
				}
			} else {
				dol_print_error($db, '');
			}

			$resteapayer = $object->total_ttc - $totalpaye;

			// We check that invlice lines are transferred into accountancy
			$ventilExportCompta = $object->getVentilExportCompta();

			// On verifie si aucun paiement n'a ete effectue
			if ($ventilExportCompta == 0) {
				if (!empty($conf->global->INVOICE_CAN_ALWAYS_BE_EDITED) || ($resteapayer == $object->total_ttc && empty($object->paye))) {
					$result = $object->setDraft($user, $idwarehouse);
					if ($result < 0) {
						setEventMessages($object->error, $object->errors, 'errors');
					}

					// Define output language
					if (empty($conf->global->MAIN_DISABLE_PDF_AUTOUPDATE)) {
						$outputlangs = $langs;
						$newlang = '';
						if ($conf->global->MAIN_MULTILANGS && empty($newlang) && GETPOST('lang_id', 'aZ09')) {
							$newlang = GETPOST('lang_id', 'aZ09');
						}
						if ($conf->global->MAIN_MULTILANGS && empty($newlang)) {
							$newlang = $object->thirdparty->default_lang;
						}
						if (!empty($newlang)) {
							$outputlangs = new Translate("", $conf);
							$outputlangs->setDefaultLang($newlang);
							$outputlangs->load('products');
						}
						$model = $object->model_pdf;
						$ret = $object->fetch($id); // Reload to get new records

						$object->generateDocument($model, $outputlangs, $hidedetails, $hidedesc, $hideref);
					}
				}
			}
		}
	} elseif ($action == 'confirm_paid' && $confirm == 'yes' && $usercanissuepayment) {
		// Classify "paid"
		$object->fetch($id);
		$result = $object->setPaid($user);
		if ($result < 0) {
			setEventMessages($object->error, $object->errors, 'errors');
		}
	} elseif ($action == 'confirm_paid_partially' && $confirm == 'yes' && $usercanissuepayment) {
		// Classif "paid partialy"
		$object->fetch($id);
		$close_code = GETPOST("close_code", 'restricthtml');
		$close_note = GETPOST("close_note", 'restricthtml');
		if ($close_code) {
			$result = $object->setPaid($user, $close_code, $close_note);
			if ($result < 0) {
				setEventMessages($object->error, $object->errors, 'errors');
			}
		} else {
			setEventMessages($langs->trans("ErrorFieldRequired", $langs->transnoentitiesnoconv("Reason")), null, 'errors');
		}
	} elseif ($action == 'confirm_canceled' && $confirm == 'yes') {
		// Classify "abandoned"
		$object->fetch($id);
		$close_code = GETPOST("close_code", 'restricthtml');
		$close_note = GETPOST("close_note", 'restricthtml');
		if ($close_code) {
			$result = $object->setCanceled($user, $close_code, $close_note);
			if ($result < 0) {
				setEventMessages($object->error, $object->errors, 'errors');
			}
		} else {
			setEventMessages($langs->trans("ErrorFieldRequired", $langs->transnoentitiesnoconv("Reason")), null, 'errors');
		}
	} elseif ($action == 'confirm_converttoreduc' && $confirm == 'yes' && $usercancreate) {
		// Convertir en reduc
		$object->fetch($id);
		$object->fetch_thirdparty();
		//$object->fetch_lines();	// Already done into fetch

		// Check if there is already a discount (protection to avoid duplicate creation when resubmit post)
		$discountcheck = new DiscountAbsolute($db);
		$result = $discountcheck->fetch(0, $object->id);

		$canconvert = 0;
		if ($object->type == Facture::TYPE_DEPOSIT && empty($discountcheck->id)) {
			$canconvert = 1; // we can convert deposit into discount if deposit is payed (completely, partially or not at all) and not already converted (see real condition into condition used to show button converttoreduc)
		}
		if (($object->type == Facture::TYPE_CREDIT_NOTE || $object->type == Facture::TYPE_STANDARD || $object->type == Facture::TYPE_SITUATION) && $object->paye == 0 && empty($discountcheck->id)) {
			$canconvert = 1; // we can convert credit note into discount if credit note is not payed back and not already converted and amount of payment is 0 (see real condition into condition used to show button converttoreduc)
		}

		if ($canconvert) {
			$db->begin();

			$amount_ht = $amount_tva = $amount_ttc = array();
			$multicurrency_amount_ht = $multicurrency_amount_tva = $multicurrency_amount_ttc = array();

			// Loop on each vat rate
			$i = 0;
			foreach ($object->lines as $line) {
				if ($line->product_type < 9 && $line->total_ht != 0) { // Remove lines with product_type greater than or equal to 9 and no need to create discount if amount is null
					$keyforvatrate = $line->tva_tx.($line->vat_src_code ? ' ('.$line->vat_src_code.')' : '');

					$amount_ht[$keyforvatrate] += $line->total_ht;
					$amount_tva[$keyforvatrate] += $line->total_tva;
					$amount_ttc[$keyforvatrate] += $line->total_ttc;
					$multicurrency_amount_ht[$keyforvatrate] += $line->multicurrency_total_ht;
					$multicurrency_amount_tva[$keyforvatrate] += $line->multicurrency_total_tva;
					$multicurrency_amount_ttc[$keyforvatrate] += $line->multicurrency_total_ttc;
					$i++;
				}
			}

			// If some payments were already done, we change the amount to pay using same prorate
			if (!empty($conf->global->INVOICE_ALLOW_REUSE_OF_CREDIT_WHEN_PARTIALLY_REFUNDED) && $object->type == Facture::TYPE_CREDIT_NOTE) {
				$alreadypaid = $object->getSommePaiement(); // This can be not 0 if we allow to create credit to reuse from credit notes partially refunded.
				if ($alreadypaid && abs($alreadypaid) < abs($object->total_ttc)) {
					$ratio = abs(($object->total_ttc - $alreadypaid) / $object->total_ttc);
					foreach ($amount_ht as $vatrate => $val) {
						$amount_ht[$vatrate] = price2num($amount_ht[$vatrate] * $ratio, 'MU');
						$amount_tva[$vatrate] = price2num($amount_tva[$vatrate] * $ratio, 'MU');
						$amount_ttc[$vatrate] = price2num($amount_ttc[$vatrate] * $ratio, 'MU');
						$multicurrency_amount_ht[$vatrate] = price2num($multicurrency_amount_ht[$vatrate] * $ratio, 'MU');
						$multicurrency_amount_tva[$vatrate] = price2num($multicurrency_amount_tva[$vatrate] * $ratio, 'MU');
						$multicurrency_amount_ttc[$vatrate] = price2num($multicurrency_amount_ttc[$vatrate] * $ratio, 'MU');
					}
				}
			}
			//var_dump($amount_ht);var_dump($amount_tva);var_dump($amount_ttc);exit;

			// Insert one discount by VAT rate category
			$discount = new DiscountAbsolute($db);
			if ($object->type == Facture::TYPE_CREDIT_NOTE) {
				$discount->description = '(CREDIT_NOTE)';
			} elseif ($object->type == Facture::TYPE_DEPOSIT) {
				$discount->description = '(DEPOSIT)';
			} elseif ($object->type == Facture::TYPE_STANDARD || $object->type == Facture::TYPE_REPLACEMENT || $object->type == Facture::TYPE_SITUATION) {
				$discount->description = '(EXCESS RECEIVED)';
			} else {
				setEventMessages($langs->trans('CantConvertToReducAnInvoiceOfThisType'), null, 'errors');
			}
			$discount->fk_soc = $object->socid;
			$discount->fk_facture_source = $object->id;

			$error = 0;

			if ($object->type == Facture::TYPE_STANDARD || $object->type == Facture::TYPE_REPLACEMENT || $object->type == Facture::TYPE_SITUATION) {
				// If we're on a standard invoice, we have to get excess received to create a discount in TTC without VAT

				// Total payments
				$sql = 'SELECT SUM(pf.amount) as total_paiements';
				$sql .= ' FROM '.MAIN_DB_PREFIX.'paiement_facture as pf, '.MAIN_DB_PREFIX.'paiement as p';
				$sql .= ' LEFT JOIN '.MAIN_DB_PREFIX.'c_paiement as c ON p.fk_paiement = c.id';
				$sql .= ' WHERE pf.fk_facture = '.((int) $object->id);
				$sql .= ' AND pf.fk_paiement = p.rowid';
				$sql .= ' AND p.entity IN ('.getEntity('invoice').')';
				$resql = $db->query($sql);
				if (!$resql) {
					dol_print_error($db);
				}

				$res = $db->fetch_object($resql);
				$total_paiements = $res->total_paiements;

				// Total credit note and deposit
				$total_creditnote_and_deposit = 0;
				$sql = "SELECT re.rowid, re.amount_ht, re.amount_tva, re.amount_ttc,";
				$sql .= " re.description, re.fk_facture_source";
				$sql .= " FROM ".MAIN_DB_PREFIX."societe_remise_except as re";
				$sql .= " WHERE fk_facture = ".((int) $object->id);
				$resql = $db->query($sql);
				if (!empty($resql)) {
					while ($obj = $db->fetch_object($resql)) {
						$total_creditnote_and_deposit += $obj->amount_ttc;
					}
				} else {
					dol_print_error($db);
				}

				$discount->amount_ht = $discount->amount_ttc = $total_paiements + $total_creditnote_and_deposit - $object->total_ttc;
				$discount->amount_tva = 0;
				$discount->tva_tx = 0;
				$discount->vat_src_code = '';

				$result = $discount->create($user);
				if ($result < 0) {
					$error++;
				}
			}
			if ($object->type == Facture::TYPE_CREDIT_NOTE || $object->type == Facture::TYPE_DEPOSIT) {
				foreach ($amount_ht as $tva_tx => $xxx) {
					$discount->amount_ht = abs($amount_ht[$tva_tx]);
					$discount->amount_tva = abs($amount_tva[$tva_tx]);
					$discount->amount_ttc = abs($amount_ttc[$tva_tx]);
					$discount->multicurrency_amount_ht = abs($multicurrency_amount_ht[$tva_tx]);
					$discount->multicurrency_amount_tva = abs($multicurrency_amount_tva[$tva_tx]);
					$discount->multicurrency_amount_ttc = abs($multicurrency_amount_ttc[$tva_tx]);

					// Clean vat code
					$reg = array();
					$vat_src_code = '';
					if (preg_match('/\((.*)\)/', $tva_tx, $reg)) {
						$vat_src_code = $reg[1];
						$tva_tx = preg_replace('/\s*\(.*\)/', '', $tva_tx); // Remove code into vatrate.
					}

					$discount->tva_tx = abs($tva_tx);
					$discount->vat_src_code = $vat_src_code;

					$result = $discount->create($user);
					if ($result < 0) {
						$error++;
						break;
					}
				}
			}

			if (empty($error)) {
				if ($object->type != Facture::TYPE_DEPOSIT) {
					// Classe facture
					$result = $object->setPaid($user);
					if ($result >= 0) {
						$db->commit();
					} else {
						setEventMessages($object->error, $object->errors, 'errors');
						$db->rollback();
					}
				} else {
					$db->commit();
				}
			} else {
				setEventMessages($discount->error, $discount->errors, 'errors');
				$db->rollback();
			}
		}
	} elseif ($action == 'confirm_delete_paiement' && $confirm == 'yes' && $usercanissuepayment) {
		// Delete payment
		$object->fetch($id);
		if ($object->statut == Facture::STATUS_VALIDATED && $object->paye == 0) {
			$paiement = new Paiement($db);
			$result = $paiement->fetch(GETPOST('paiement_id', 'int'));
			if ($result > 0) {
				$result = $paiement->delete(); // If fetch ok and found
				if ($result >= 0) {
					header("Location: ".$_SERVER['PHP_SELF']."?id=".$id);
					exit;
				}
			}
			if ($result < 0) {
				setEventMessages($paiement->error, $paiement->errors, 'errors');
			}
		}
	} elseif ($action == 'add' && $usercancreate) {
		// Insert new invoice in database
		if ($socid > 0) {
			$object->socid = GETPOST('socid', 'int');
		}
		$selectedLines = GETPOST('toselect', 'array');

		$db->begin();

		$error = 0;
		$originentity = GETPOST('originentity');
		// Fill array 'array_options' with data from add form
		$ret = $extrafields->setOptionalsFromPost(null, $object);
		if ($ret < 0) {
			$error++;
		}

		$dateinvoice = dol_mktime(0, 0, 0, GETPOST('remonth', 'int'), GETPOST('reday', 'int'), GETPOST('reyear', 'int'), 'tzserver');	// If we enter the 02 january, we need to save the 02 january for server
		$date_pointoftax = dol_mktime(0, 0, 0, GETPOST('date_pointoftaxmonth', 'int'), GETPOST('date_pointoftaxday', 'int'), GETPOST('date_pointoftaxyear', 'int'), 'tzserver');

		// Replacement invoice
		if (GETPOST('type') == Facture::TYPE_REPLACEMENT) {
			if (empty($dateinvoice)) {
				$error++;
				setEventMessages($langs->trans("ErrorFieldRequired", $langs->transnoentitiesnoconv("Date")), null, 'errors');
				$action = 'create';
			} elseif ($dateinvoice > (dol_get_last_hour(dol_now('tzuserrel')) + (empty($conf->global->INVOICE_MAX_FUTURE_DELAY) ? 0 : $conf->global->INVOICE_MAX_FUTURE_DELAY))) {
				$error++;
				setEventMessages($langs->trans("ErrorDateIsInFuture"), null, 'errors');
				$action = 'create';
			}

			if (!(GETPOST('fac_replacement', 'int') > 0)) {
				$error++;
				setEventMessages($langs->trans("ErrorFieldRequired", $langs->transnoentitiesnoconv("ReplaceInvoice")), null, 'errors');
				$action = 'create';
			}

			if (!$error) {
				// This is a replacement invoice
				$result = $object->fetch(GETPOST('fac_replacement', 'int'));
				$object->fetch_thirdparty();

				$object->date = $dateinvoice;
				$object->date_pointoftax = $date_pointoftax;
				$object->note_public		= trim(GETPOST('note_public', 'restricthtml'));
				// We do not copy the private note
				$object->ref_client			= GETPOST('ref_client', 'alphanohtml');
				$object->model_pdf = GETPOST('model', 'alphanohtml');
				$object->fk_project			= GETPOST('projectid', 'int');
				$object->cond_reglement_id	= GETPOST('cond_reglement_id', 'int');
				$object->mode_reglement_id	= GETPOST('mode_reglement_id', 'int');
				$object->fk_account = GETPOST('fk_account', 'int');
				$object->remise_absolue		= price2num(GETPOST('remise_absolue'), 'MU', 2);
				$object->remise_percent		= price2num(GETPOST('remise_percent'), '', 2);
				$object->fk_incoterms = GETPOST('incoterm_id', 'int');
				$object->location_incoterms = GETPOST('location_incoterms', 'alpha');
				$object->multicurrency_code = GETPOST('multicurrency_code', 'alpha');
				$object->multicurrency_tx   = GETPOST('originmulticurrency_tx', 'int');

				// Proprietes particulieres a facture de remplacement
				$object->fk_facture_source = GETPOST('fac_replacement', 'int');
				$object->type = Facture::TYPE_REPLACEMENT;

				$id = $object->createFromCurrent($user);
				if ($id <= 0) {
					setEventMessages($object->error, $object->errors, 'errors');
				}
			}
		}

		// Credit note invoice
		if (GETPOST('type') == Facture::TYPE_CREDIT_NOTE) {
			$sourceinvoice = GETPOST('fac_avoir', 'int');
			if (!($sourceinvoice > 0) && empty($conf->global->INVOICE_CREDIT_NOTE_STANDALONE)) {
				$error++;
				setEventMessages($langs->trans("ErrorFieldRequired", $langs->transnoentitiesnoconv("CorrectInvoice")), null, 'errors');
				$action = 'create';
			}

			if (empty($dateinvoice)) {
				$error++;
				setEventMessages($langs->trans("ErrorFieldRequired", $langs->transnoentitiesnoconv("Date")), null, 'errors');
				$action = 'create';
			} elseif ($dateinvoice > (dol_get_last_hour(dol_now('tzuserrel')) + (empty($conf->global->INVOICE_MAX_FUTURE_DELAY) ? 0 : $conf->global->INVOICE_MAX_FUTURE_DELAY))) {
				$error++;
				setEventMessages($langs->trans("ErrorDateIsInFuture"), null, 'errors');
				$action = 'create';
			}

			if (!$error) {
				if (!empty($originentity)) {
					$object->entity = $originentity;
				}
				$object->socid = GETPOST('socid', 'int');
				$object->ref = GETPOST('ref');
				$object->date = $dateinvoice;
				$object->date_pointoftax = $date_pointoftax;
				$object->note_public		= trim(GETPOST('note_public', 'restricthtml'));
				// We do not copy the private note
				$object->ref_client			= GETPOST('ref_client');
				$object->model_pdf = GETPOST('model');
				$object->fk_project			= GETPOST('projectid', 'int');
				$object->cond_reglement_id	= 0;		// No payment term for a credit note
				$object->mode_reglement_id	= GETPOST('mode_reglement_id', 'int');
				$object->fk_account = GETPOST('fk_account', 'int');
				$object->remise_absolue		= price2num(GETPOST('remise_absolue'), 'MU');
				$object->remise_percent		= price2num(GETPOST('remise_percent'), '', 2);
				$object->fk_incoterms = GETPOST('incoterm_id', 'int');
				$object->location_incoterms = GETPOST('location_incoterms', 'alpha');
				$object->multicurrency_code = GETPOST('multicurrency_code', 'alpha');
				$object->multicurrency_tx   = GETPOST('originmulticurrency_tx', 'int');

				// Proprietes particulieres a facture avoir
				$object->fk_facture_source = $sourceinvoice > 0 ? $sourceinvoice : '';
				$object->type = Facture::TYPE_CREDIT_NOTE;

				$facture_source = new Facture($db); // fetch origin object
				if ($facture_source->fetch($object->fk_facture_source) > 0) {
					if ($facture_source->type == Facture::TYPE_SITUATION) {
						$object->situation_counter = $facture_source->situation_counter;
						$object->situation_cycle_ref = $facture_source->situation_cycle_ref;
						$facture_source->fetchPreviousNextSituationInvoice();
					}
				}


				$id = $object->create($user);
				if ($id < 0) {
					$error++;
				} else {
					// copy internal contacts
					if ($object->copy_linked_contact($facture_source, 'internal') < 0) {
						$error++;
					} elseif ($facture_source->socid == $object->socid) {
						// copy external contacts if same company
						if ($object->copy_linked_contact($facture_source, 'external') < 0) {
							$error++;
						}
					}
				}

				// NOTE: Pb with situation invoice
				// NOTE: fields total on situation invoice are stored as cumulative values on total of lines (bad) but delta on invoice total
				// NOTE: fields total on credit note are stored as delta both on total of lines and on invoice total (good)
				// NOTE: fields situation_percent on situation invoice are stored as cumulative values on lines (bad)
				// NOTE: fields situation_percent on credit note are stored as delta on lines (good)
				if (GETPOST('invoiceAvoirWithLines', 'int') == 1 && $id > 0) {
					if (!empty($facture_source->lines)) {
						$fk_parent_line = 0;

						foreach ($facture_source->lines as $line) {
							// Extrafields
							if (method_exists($line, 'fetch_optionals')) {
								// load extrafields
								$line->fetch_optionals();
							}

							// Reset fk_parent_line for no child products and special product
							if (($line->product_type != 9 && empty($line->fk_parent_line)) || $line->product_type == 9) {
								$fk_parent_line = 0;
							}


							if ($facture_source->type == Facture::TYPE_SITUATION) {
								$source_fk_prev_id = $line->fk_prev_id; // temporary storing situation invoice fk_prev_id
								$line->fk_prev_id  = $line->id; // The new line of the new credit note we are creating must be linked to the situation invoice line it is created from

								if (!empty($facture_source->tab_previous_situation_invoice)) {
									// search the last standard invoice in cycle and the possible credit note between this last and facture_source
									// TODO Move this out of loop of $facture_source->lines
									$tab_jumped_credit_notes = array();
									$lineIndex = count($facture_source->tab_previous_situation_invoice) - 1;
									$searchPreviousInvoice = true;
									while ($searchPreviousInvoice) {
										if ($facture_source->tab_previous_situation_invoice[$lineIndex]->type == Facture::TYPE_SITUATION || $lineIndex < 1) {
											$searchPreviousInvoice = false; // find, exit;
											break;
										} else {
											if ($facture_source->tab_previous_situation_invoice[$lineIndex]->type == Facture::TYPE_CREDIT_NOTE) {
												$tab_jumped_credit_notes[$lineIndex] = $facture_source->tab_previous_situation_invoice[$lineIndex]->id;
											}
											$lineIndex--; // go to previous invoice in cycle
										}
									}

									$maxPrevSituationPercent = 0;
									foreach ($facture_source->tab_previous_situation_invoice[$lineIndex]->lines as $prevLine) {
										if ($prevLine->id == $source_fk_prev_id) {
											$maxPrevSituationPercent = max($maxPrevSituationPercent, $prevLine->situation_percent);

											//$line->subprice  = $line->subprice - $prevLine->subprice;
											$line->total_ht  = $line->total_ht - $prevLine->total_ht;
											$line->total_tva = $line->total_tva - $prevLine->total_tva;
											$line->total_ttc = $line->total_ttc - $prevLine->total_ttc;
											$line->total_localtax1 = $line->total_localtax1 - $prevLine->total_localtax1;
											$line->total_localtax2 = $line->total_localtax2 - $prevLine->total_localtax2;

											$line->multicurrency_subprice  = $line->multicurrency_subprice - $prevLine->multicurrency_subprice;
											$line->multicurrency_total_ht  = $line->multicurrency_total_ht - $prevLine->multicurrency_total_ht;
											$line->multicurrency_total_tva = $line->multicurrency_total_tva - $prevLine->multicurrency_total_tva;
											$line->multicurrency_total_ttc = $line->multicurrency_total_ttc - $prevLine->multicurrency_total_ttc;
										}
									}

									// prorata
									$line->situation_percent = $maxPrevSituationPercent - $line->situation_percent;

									//print 'New line based on invoice id '.$facture_source->tab_previous_situation_invoice[$lineIndex]->id.' fk_prev_id='.$source_fk_prev_id.' will be fk_prev_id='.$line->fk_prev_id.' '.$line->total_ht.' '.$line->situation_percent.'<br>';

									// If there is some credit note between last situation invoice and invoice used for credit note generation (note: credit notes are stored as delta)
									$maxPrevSituationPercent = 0;
									foreach ($tab_jumped_credit_notes as $index => $creditnoteid) {
										foreach ($facture_source->tab_previous_situation_invoice[$index]->lines as $prevLine) {
											if ($prevLine->fk_prev_id == $source_fk_prev_id) {
												$maxPrevSituationPercent = $prevLine->situation_percent;

												$line->total_ht  -= $prevLine->total_ht;
												$line->total_tva -= $prevLine->total_tva;
												$line->total_ttc -= $prevLine->total_ttc;
												$line->total_localtax1 -= $prevLine->total_localtax1;
												$line->total_localtax2 -= $prevLine->total_localtax2;

												$line->multicurrency_subprice  -= $prevLine->multicurrency_subprice;
												$line->multicurrency_total_ht  -= $prevLine->multicurrency_total_ht;
												$line->multicurrency_total_tva -= $prevLine->multicurrency_total_tva;
												$line->multicurrency_total_ttc -= $prevLine->multicurrency_total_ttc;
											}
										}
									}

									// prorata
									$line->situation_percent += $maxPrevSituationPercent;

									//print 'New line based on invoice id '.$facture_source->tab_previous_situation_invoice[$lineIndex]->id.' fk_prev_id='.$source_fk_prev_id.' will be fk_prev_id='.$line->fk_prev_id.' '.$line->total_ht.' '.$line->situation_percent.'<br>';
								}
							}

							$line->fk_facture = $object->id;
							$line->fk_parent_line = $fk_parent_line;

							$line->subprice = -$line->subprice; // invert price for object
							$line->pa_ht = $line->pa_ht; // we choosed to have buy/cost price always positive, so no revert of sign here
							$line->total_ht = -$line->total_ht;
							$line->total_tva = -$line->total_tva;
							$line->total_ttc = -$line->total_ttc;
							$line->total_localtax1 = -$line->total_localtax1;
							$line->total_localtax2 = -$line->total_localtax2;

							$line->multicurrency_subprice = -$line->multicurrency_subprice;
							$line->multicurrency_total_ht = -$line->multicurrency_total_ht;
							$line->multicurrency_total_tva = -$line->multicurrency_total_tva;
							$line->multicurrency_total_ttc = -$line->multicurrency_total_ttc;

							$line->context['createcreditnotefrominvoice'] = 1;
							$result = $line->insert(0, 1); // When creating credit note with same lines than source, we must ignore error if discount alreayd linked

							$object->lines[] = $line; // insert new line in current object

							// Defined the new fk_parent_line
							if ($result > 0) {
								$fk_parent_line = $result;
							}
						}

						$object->update_price(1);
					}
				}

				if (GETPOST('invoiceAvoirWithPaymentRestAmount', 'int') == 1 && $id > 0) {
					if ($facture_source->fetch($object->fk_facture_source) > 0) {
						$totalpaye = $facture_source->getSommePaiement();
						$totalcreditnotes = $facture_source->getSumCreditNotesUsed();
						$totaldeposits = $facture_source->getSumDepositsUsed();
						$remain_to_pay = abs($facture_source->total_ttc - $totalpaye - $totalcreditnotes - $totaldeposits);

						$object->addline($langs->trans('invoiceAvoirLineWithPaymentRestAmount'), $remain_to_pay, 1, 0, 0, 0, 0, 0, '', '', 'TTC');
					}
				}

				// Add link between credit note and origin
				if (!empty($object->fk_facture_source) && $id > 0) {
					$facture_source->fetch($object->fk_facture_source);
					$facture_source->fetchObjectLinked();

					if (!empty($facture_source->linkedObjectsIds)) {
						foreach ($facture_source->linkedObjectsIds as $sourcetype => $TIds) {
							$object->add_object_linked($sourcetype, current($TIds));
						}
					}
				}
			}
		}

		// Standard invoice or Deposit invoice, created from a Predefined template invoice
		if ((GETPOST('type') == Facture::TYPE_STANDARD || GETPOST('type') == Facture::TYPE_DEPOSIT) && GETPOST('fac_rec', 'int') > 0) {
			if (empty($dateinvoice)) {
				$error++;
				setEventMessages($langs->trans("ErrorFieldRequired", $langs->transnoentitiesnoconv("Date")), null, 'errors');
				$action = 'create';
			} elseif ($dateinvoice > (dol_get_last_hour(dol_now('tzuserrel')) + (empty($conf->global->INVOICE_MAX_FUTURE_DELAY) ? 0 : $conf->global->INVOICE_MAX_FUTURE_DELAY))) {
				$error++;
				setEventMessages($langs->trans("ErrorDateIsInFuture"), null, 'errors');
				$action = 'create';
			}

			if (!$error) {
				$object->socid = GETPOST('socid', 'int');
				$object->type            = GETPOST('type');
				$object->ref             = GETPOST('ref');
				$object->date            = $dateinvoice;
				$object->date_pointoftax = $date_pointoftax;
				$object->note_public = trim(GETPOST('note_public', 'restricthtml'));
				$object->note_private    = trim(GETPOST('note_private', 'restricthtml'));
				$object->ref_client      = GETPOST('ref_client');
				$object->model_pdf = GETPOST('model');
				$object->fk_project = GETPOST('projectid', 'int');
				$object->cond_reglement_id	= (GETPOST('type') == 3 ? 1 : GETPOST('cond_reglement_id'));
				$object->mode_reglement_id	= GETPOST('mode_reglement_id', 'int');
				$object->fk_account = GETPOST('fk_account', 'int');
				$object->amount = price2num(GETPOST('amount'));
				$object->remise_absolue		= price2num(GETPOST('remise_absolue'), 'MU');
				$object->remise_percent		= price2num(GETPOST('remise_percent'), '', 2);
				$object->fk_incoterms = GETPOST('incoterm_id', 'int');
				$object->location_incoterms = GETPOST('location_incoterms', 'alpha');
				$object->multicurrency_code = GETPOST('multicurrency_code', 'alpha');
				$object->multicurrency_tx   = GETPOST('originmulticurrency_tx', 'int');

				// Source facture
				$object->fac_rec = GETPOST('fac_rec', 'int');

				$id = $object->create($user); // This include recopy of links from recurring invoice and recurring invoice lines
			}
		}

		// Standard or deposit invoice, not from a Predefined template invoice
		if ((GETPOST('type') == Facture::TYPE_STANDARD || GETPOST('type') == Facture::TYPE_DEPOSIT || GETPOST('type') == Facture::TYPE_PROFORMA || (GETPOST('type') == Facture::TYPE_SITUATION && !GETPOST('situations'))) && GETPOST('fac_rec') <= 0) {
			$typeamount = GETPOST('typedeposit', 'aZ09');
			$valuestandardinvoice = price2num(str_replace('%', '', GETPOST('valuestandardinvoice', 'alpha')), 'MU');
			$valuedeposit = price2num(str_replace('%', '', GETPOST('valuedeposit', 'alpha')), 'MU');

			if (GETPOST('socid', 'int') < 1) {
				$error++;
				setEventMessages($langs->trans("ErrorFieldRequired", $langs->transnoentitiesnoconv("Customer")), null, 'errors');
				$action = 'create';
			}

			if (empty($dateinvoice)) {
				$error++;
				setEventMessages($langs->trans("ErrorFieldRequired", $langs->transnoentitiesnoconv("Date")), null, 'errors');
				$action = 'create';
			} elseif ($dateinvoice > (dol_get_last_hour(dol_now('tzuserrel')) + (empty($conf->global->INVOICE_MAX_FUTURE_DELAY) ? 0 : $conf->global->INVOICE_MAX_FUTURE_DELAY))) {
				$error++;
				setEventMessages($langs->trans("ErrorDateIsInFuture"), null, 'errors');
				$action = 'create';
			}


			if (GETPOST('type') == Facture::TYPE_STANDARD) {
				if ($valuestandardinvoice < 0 || $valuestandardinvoice > 100) {
					setEventMessages($langs->trans("ErrorAPercentIsRequired"), null, 'errors');
					$error++;
					$action = 'create';
				}
			} elseif (GETPOST('type') == Facture::TYPE_DEPOSIT) {
				if ($typeamount && !empty($origin) && !empty($originid)) {
					if ($typeamount == 'amount' && $valuedeposit <= 0) {
						setEventMessages($langs->trans("ErrorAnAmountWithoutTaxIsRequired"), null, 'errors');
						$error++;
						$action = 'create';
					}
					if ($typeamount == 'variable' && $valuedeposit <= 0) {
						setEventMessages($langs->trans("ErrorAPercentIsRequired"), null, 'errors');
						$error++;
						$action = 'create';
					}
					if ($typeamount == 'variablealllines' && $valuedeposit <= 0) {
						setEventMessages($langs->trans("ErrorAPercentIsRequired"), null, 'errors');
						$error++;
						$action = 'create';
					}
				}
			}

			if (!$error) {
				// Si facture standard
				$object->socid = GETPOST('socid', 'int');
				$object->type				= GETPOST('type');
				$object->ref = GETPOST('ref');
				$object->date				= $dateinvoice;
				$object->date_pointoftax = $date_pointoftax;
				$object->note_public		= trim(GETPOST('note_public', 'restricthtml'));
				$object->note_private = trim(GETPOST('note_private', 'restricthtml'));
				$object->ref_client			= GETPOST('ref_client');
				$object->model_pdf = GETPOST('model');
				$object->fk_project			= GETPOST('projectid', 'int');
				$object->cond_reglement_id	= (GETPOST('type') == 3 ? 1 : GETPOST('cond_reglement_id'));
				$object->mode_reglement_id	= GETPOST('mode_reglement_id');
				$object->fk_account = GETPOST('fk_account', 'int');
				$object->amount = price2num(GETPOST('amount'));
				$object->remise_absolue		= price2num(GETPOST('remise_absolue'), 'MU');
				$object->remise_percent		= price2num(GETPOST('remise_percent'), '', 2);
				$object->fk_incoterms = GETPOST('incoterm_id', 'int');
				$object->location_incoterms = GETPOST('location_incoterms', 'alpha');
				$object->multicurrency_code = GETPOST('multicurrency_code', 'alpha');
				$object->multicurrency_tx   = GETPOST('originmulticurrency_tx', 'int');

				if (GETPOST('type') == Facture::TYPE_SITUATION) {
					$object->situation_counter = 1;
					$object->situation_final = 0;
					$object->situation_cycle_ref = $object->newCycle();
				}

				if (in_array($object->type, $retainedWarrantyInvoiceAvailableType)) {
					$object->retained_warranty = GETPOST('retained_warranty', 'int');
					$object->retained_warranty_fk_cond_reglement = GETPOST('retained_warranty_fk_cond_reglement', 'int');
				} else {
					$object->retained_warranty = 0;
					$object->retained_warranty_fk_cond_reglement = 0;
				}

				$retained_warranty_date_limit = GETPOST('retained_warranty_date_limit');
				if (!empty($retained_warranty_date_limit) && dol_stringtotime($retained_warranty_date_limit)) {
					$object->retained_warranty_date_limit = dol_stringtotime($retained_warranty_date_limit);
				}
				$object->retained_warranty_date_limit = !empty($object->retained_warranty_date_limit) ? $object->retained_warranty_date_limit : $object->calculate_date_lim_reglement($object->retained_warranty_fk_cond_reglement);

				$object->fetch_thirdparty();

				// If creation from another object of another module (Example: origin=propal, originid=1)
				if (!empty($origin) && !empty($originid)) {
					$regs = array();
					// Parse element/subelement (ex: project_task)
					$element = $subelement = $origin;
					if (preg_match('/^([^_]+)_([^_]+)/i', $origin, $regs)) {
						$element = $regs[1];
						$subelement = $regs[2];
					}

					// For compatibility
					if ($element == 'order') {
						$element = $subelement = 'commande';
					}
					if ($element == 'propal') {
						$element = 'comm/propal';
						$subelement = 'propal';
					}
					if ($element == 'contract') {
						$element = $subelement = 'contrat';
					}
					if ($element == 'inter') {
						$element = $subelement = 'ficheinter';
					}
					if ($element == 'shipping') {
						$element = $subelement = 'expedition';
					}

					$object->origin = $origin;
					$object->origin_id = $originid;

					// Possibility to add external linked objects with hooks
					$object->linked_objects[$object->origin] = $object->origin_id;
					// link with order if it is a shipping invoice
					if ($object->origin == 'shipping') {
						require_once DOL_DOCUMENT_ROOT.'/expedition/class/expedition.class.php';
						$exp = new Expedition($db);
						$exp->fetch($object->origin_id);
						$exp->fetchObjectLinked();
						if (is_array($exp->linkedObjectsIds['commande']) && count($exp->linkedObjectsIds['commande']) > 0) {
							foreach ($exp->linkedObjectsIds['commande'] as $key => $value) {
								$object->linked_objects['commande'] = $value;
							}
						}
					}

					if (is_array($_POST['other_linked_objects']) && !empty($_POST['other_linked_objects'])) {
						$object->linked_objects = array_merge($object->linked_objects, $_POST['other_linked_objects']);
					}

					$id = $object->create($user); // This include class to add_object_linked() and add add_contact()

					if ($id > 0) {
						dol_include_once('/'.$element.'/class/'.$subelement.'.class.php');

						$classname = ucfirst($subelement);
						$srcobject = new $classname($db);

						dol_syslog("Try to find source object origin=".$object->origin." originid=".$object->origin_id." to add lines or deposit lines");
						$result = $srcobject->fetch($object->origin_id);

						// If deposit invoice - down payment with 1 line (fixed amount or percent)
						if (GETPOST('type') == Facture::TYPE_DEPOSIT && in_array($typeamount, array('amount', 'variable'))) {
							// Define the array $amountdeposit
							$amountdeposit = array();
							if (!empty($conf->global->MAIN_DEPOSIT_MULTI_TVA)) {
								if ($typeamount == 'amount') {
									$amount = $valuedeposit;
								} else {
									$amount = $srcobject->total_ttc * ($valuedeposit / 100);
								}

								$TTotalByTva = array();
								foreach ($srcobject->lines as &$line) {
									if (!empty($line->special_code)) {
										continue;
									}
									$TTotalByTva[$line->tva_tx] += $line->total_ttc;
								}

								foreach ($TTotalByTva as $tva => &$total) {
									$coef = $total / $srcobject->total_ttc; // Calc coef
									$am = $amount * $coef;
									$amount_ttc_diff += $am;
									$amountdeposit[$tva] += $am / (1 + $tva / 100); // Convert into HT for the addline
								}
							} else {
								if ($typeamount == 'amount') {
									$amountdeposit[0] = $valuedeposit;
								} elseif ($typeamount == 'variable') {
									if ($result > 0) {
										$totalamount = 0;
										$lines = $srcobject->lines;
										$numlines = count($lines);
										for ($i = 0; $i < $numlines; $i++) {
											$qualified = 1;
											if (empty($lines[$i]->qty)) {
												$qualified = 0; // We discard qty=0, it is an option
											}
											if (!empty($lines[$i]->special_code)) {
												$qualified = 0; // We discard special_code (frais port, ecotaxe, option, ...)
											}
											if ($qualified) {
												$totalamount += $lines[$i]->total_ht; // Fixme : is it not for the customer ? Shouldn't we take total_ttc ?
												$tva_tx = $lines[$i]->tva_tx;
												$amountdeposit[$tva_tx] += ($lines[$i]->total_ht * $valuedeposit) / 100;
											}
										}

										if ($totalamount == 0) {
											$amountdeposit[0] = 0;
										}
									} else {
										setEventMessages($srcobject->error, $srcobject->errors, 'errors');
										$error++;
									}
								}

								$amount_ttc_diff = $amountdeposit[0];
							}

							foreach ($amountdeposit as $tva => $amount) {
								if (empty($amount)) {
									continue;
								}

								$arraylist = array(
									'amount' => 'FixAmount',
									'variable' => 'VarAmount'
								);
								$descline = '(DEPOSIT)';
								//$descline.= ' - '.$langs->trans($arraylist[$typeamount]);
								if ($typeamount == 'amount') {
									$descline .= ' ('.price($valuedeposit, '', $langs, 0, - 1, - 1, (!empty($object->multicurrency_code) ? $object->multicurrency_code : $conf->currency)).')';
								} elseif ($typeamount == 'variable') {
									$descline .= ' ('.$valuedeposit.'%)';
								}

								$descline .= ' - '.$srcobject->ref;
								$result = $object->addline(
									$descline,
									$amount, // subprice
									1, // quantity
									$tva, // vat rate
									0, // localtax1_tx
									0, // localtax2_tx
									(empty($conf->global->INVOICE_PRODUCTID_DEPOSIT) ? 0 : $conf->global->INVOICE_PRODUCTID_DEPOSIT), // fk_product
									0, // remise_percent
									0, // date_start
									0, // date_end
									0,
									$lines[$i]->info_bits, // info_bits
									0,
									'HT',
									0,
									0, // product_type
									1,
									$lines[$i]->special_code,
									$object->origin,
									0,
									0,
									0,
									0
									//,$langs->trans('Deposit') //Deprecated
								);
							}

							$diff = $object->total_ttc - $amount_ttc_diff;

							if (!empty($conf->global->MAIN_DEPOSIT_MULTI_TVA) && $diff != 0) {
								$object->fetch_lines();
								$subprice_diff = $object->lines[0]->subprice - $diff / (1 + $object->lines[0]->tva_tx / 100);
								$object->updateline($object->lines[0]->id, $object->lines[0]->desc, $subprice_diff, $object->lines[0]->qty, $object->lines[0]->remise_percent, $object->lines[0]->date_start, $object->lines[0]->date_end, $object->lines[0]->tva_tx, 0, 0, 'HT', $object->lines[0]->info_bits, $object->lines[0]->product_type, 0, 0, 0, $object->lines[0]->pa_ht, $object->lines[0]->label, 0, array(), 100);
							}
						}

						// standard invoice, credit note, or down payment from a percent of all lines
						if (GETPOST('type') != Facture::TYPE_DEPOSIT || (GETPOST('type') == Facture::TYPE_DEPOSIT && $typeamount == 'variablealllines')) {
							if ($result > 0) {
								$lines = $srcobject->lines;
								if (empty($lines) && method_exists($srcobject, 'fetch_lines')) {
									$srcobject->fetch_lines();
									$lines = $srcobject->lines;
								}

								// If we create a standard invoice with a percent, we change amount by changing the qty
								if (GETPOST('type') == Facture::TYPE_STANDARD && $valuestandardinvoice > 0 && $valuestandardinvoice < 100) {
									if (is_array($lines)) {
										foreach ($lines as $line) {
											// We keep ->subprice and ->pa_ht, but we change the qty
											$line->qty = price2num($line->qty * $valuestandardinvoice / 100, 'MS');
										}
									}
								}
								// If we create a down payment with a percent on all lines, we change amount by changing the qty
								if (GETPOST('type') == Facture::TYPE_DEPOSIT && $typeamount == 'variablealllines') {
									if (is_array($lines)) {
										foreach ($lines as $line) {
											// We keep ->subprice and ->pa_ht, but we change the qty
											$line->qty = price2num($line->qty * $valuedeposit / 100, 'MS');
										}
									}
								}

								$fk_parent_line = 0;
								$num = count($lines);

								for ($i = 0; $i < $num; $i++) {
									if (!in_array($lines[$i]->id, $selectedLines)) {
										continue; // Skip unselected lines
									}

									// Don't add lines with qty 0 when coming from a shipment including all order lines
									if ($srcobject->element == 'shipping' && $conf->global->SHIPMENT_GETS_ALL_ORDER_PRODUCTS && $lines[$i]->qty == 0) {
										continue;
									}
									// Don't add closed lines when coming from a contract (Set constant to '0,5' to exclude also inactive lines)
									if (!isset($conf->global->CONTRACT_EXCLUDE_SERVICES_STATUS_FOR_INVOICE)) {
										$conf->global->CONTRACT_EXCLUDE_SERVICES_STATUS_FOR_INVOICE = '5';
									}
									if ($srcobject->element == 'contrat' && in_array($lines[$i]->statut, explode(',', $conf->global->CONTRACT_EXCLUDE_SERVICES_STATUS_FOR_INVOICE))) {
										continue;
									}

									$label = (!empty($lines[$i]->label) ? $lines[$i]->label : '');
									$desc = (!empty($lines[$i]->desc) ? $lines[$i]->desc : $lines[$i]->libelle);
									if ($object->situation_counter == 1) {
										$lines[$i]->situation_percent = 0;
									}

									if ($lines[$i]->subprice < 0 && empty($conf->global->INVOICE_KEEP_DISCOUNT_LINES_AS_IN_ORIGIN)) {
										// Negative line, we create a discount line
										$discount = new DiscountAbsolute($db);
										$discount->fk_soc = $object->socid;
										$discount->amount_ht = abs($lines[$i]->total_ht);
										$discount->amount_tva = abs($lines[$i]->total_tva);
										$discount->amount_ttc = abs($lines[$i]->total_ttc);
										$discount->tva_tx = $lines[$i]->tva_tx;
										$discount->fk_user = $user->id;
										$discount->description = $desc;
										$discount->multicurrency_subprice = abs($lines[$i]->multicurrency_subprice);
										$discount->multicurrency_amount_ht = abs($lines[$i]->multicurrency_total_ht);
										$discount->multicurrency_amount_tva = abs($lines[$i]->multicurrency_total_tva);
										$discount->multicurrency_amount_ttc = abs($lines[$i]->multicurrency_total_ttc);

										$discountid = $discount->create($user);
										if ($discountid > 0) {
											$result = $object->insert_discount($discountid); // This include link_to_invoice
										} else {
											setEventMessages($discount->error, $discount->errors, 'errors');
											$error++;
											break;
										}
									} else {
										// Positive line
										$product_type = ($lines[$i]->product_type ? $lines[$i]->product_type : 0);

										// Date start
										$date_start = false;
										if ($lines[$i]->date_debut_prevue) {
											$date_start = $lines[$i]->date_debut_prevue;
										}
										if ($lines[$i]->date_debut_reel) {
											$date_start = $lines[$i]->date_debut_reel;
										}
										if ($lines[$i]->date_start) {
											$date_start = $lines[$i]->date_start;
										}

										// Date end
										$date_end = false;
										if ($lines[$i]->date_fin_prevue) {
											$date_end = $lines[$i]->date_fin_prevue;
										}
										if ($lines[$i]->date_fin_reel) {
											$date_end = $lines[$i]->date_fin_reel;
										}
										if ($lines[$i]->date_end) {
											$date_end = $lines[$i]->date_end;
										}

										// Reset fk_parent_line for no child products and special product
										if (($lines[$i]->product_type != 9 && empty($lines[$i]->fk_parent_line)) || $lines[$i]->product_type == 9) {
											$fk_parent_line = 0;
										}

										// Extrafields
										if (method_exists($lines[$i], 'fetch_optionals')) {
											$lines[$i]->fetch_optionals();
											$array_options = $lines[$i]->array_options;
										}

										$tva_tx = $lines[$i]->tva_tx;
										if (!empty($lines[$i]->vat_src_code) && !preg_match('/\(/', $tva_tx)) {
											$tva_tx .= ' ('.$lines[$i]->vat_src_code.')';
										}

										// View third's localtaxes for NOW and do not use value from origin.
										// TODO Is this really what we want ? Yes if source is template invoice but what if proposal or order ?
										$localtax1_tx = get_localtax($tva_tx, 1, $object->thirdparty);
										$localtax2_tx = get_localtax($tva_tx, 2, $object->thirdparty);

										$result = $object->addline(
											$desc,
											$lines[$i]->subprice,
											$lines[$i]->qty,
											$tva_tx,
											$localtax1_tx,
											$localtax2_tx,
											$lines[$i]->fk_product,
											$lines[$i]->remise_percent,
											$date_start,
											$date_end,
											0,
											$lines[$i]->info_bits,
											$lines[$i]->fk_remise_except,
											'HT',
											0,
											$product_type,
											$lines[$i]->rang,
											$lines[$i]->special_code,
											$object->origin,
											$lines[$i]->rowid,
											$fk_parent_line,
											$lines[$i]->fk_fournprice,
											$lines[$i]->pa_ht,
											$label,
											$array_options,
											$lines[$i]->situation_percent,
											$lines[$i]->fk_prev_id,
											$lines[$i]->fk_unit
										);

										if ($result > 0) {
											$lineid = $result;
										} else {
											$lineid = 0;
											$error++;
											break;
										}

										// Defined the new fk_parent_line
										if ($result > 0) {
											$fk_parent_line = $result;
										}
									}
								}
							} else {
								setEventMessages($srcobject->error, $srcobject->errors, 'errors');
								$error++;
							}
						}

						// Now we create same links to contact than the ones found on origin object
						/* Useless, already into the create
						if (! empty($conf->global->MAIN_PROPAGATE_CONTACTS_FROM_ORIGIN))
						{
							$originforcontact = $object->origin;
							$originidforcontact = $object->origin_id;
							if ($originforcontact == 'shipping')     // shipment and order share the same contacts. If creating from shipment we take data of order
							{
								$originforcontact=$srcobject->origin;
								$originidforcontact=$srcobject->origin_id;
							}
							$sqlcontact = "SELECT code, fk_socpeople FROM ".MAIN_DB_PREFIX."element_contact as ec, ".MAIN_DB_PREFIX."c_type_contact as ctc";
							$sqlcontact.= " WHERE element_id = ".((int) $originidforcontact)." AND ec.fk_c_type_contact = ctc.rowid AND ctc.element = '".$db->escape($originforcontact)."'";

							$resqlcontact = $db->query($sqlcontact);
							if ($resqlcontact)
							{
								while($objcontact = $db->fetch_object($resqlcontact))
								{
									//print $objcontact->code.'-'.$objcontact->fk_socpeople."\n";
									$object->add_contact($objcontact->fk_socpeople, $objcontact->code);
								}
							}
							else dol_print_error($resqlcontact);
						}*/

						// Hooks
						$parameters = array('objFrom' => $srcobject);
						$reshook = $hookmanager->executeHooks('createFrom', $parameters, $object, $action); // Note that $action and $object may have been
						// modified by hook
						if ($reshook < 0) {
							setEventMessages($hookmanager->error, $hookmanager->errors, 'errors');
							$error++;
						}
					} else {
						setEventMessages($object->error, $object->errors, 'errors');
						$error++;
					}
				} else {   // If some invoice's lines coming from page
					$id = $object->create($user);

					for ($i = 1; $i <= $NBLINES; $i++) {
						if (GETPOST('idprod'.$i, 'int')) {
							$product = new Product($db);
							$product->fetch(GETPOST('idprod'.$i, 'int'));
							$startday = dol_mktime(12, 0, 0, GETPOST('date_start'.$i.'month'), GETPOST('date_start'.$i.'day'), GETPOST('date_start'.$i.'year'));
							$endday = dol_mktime(12, 0, 0, GETPOST('date_end'.$i.'month'), GETPOST('date_end'.$i.'day'), GETPOST('date_end'.$i.'year'));
							$result = $object->addline($product->description, $product->price, price2num(GETPOST('qty'.$i), 'MS'), $product->tva_tx, $product->localtax1_tx, $product->localtax2_tx, GETPOST('idprod'.$i, 'int'), price2num(GETPOST('remise_percent'.$i), '', 2), $startday, $endday, 0, 0, '', $product->price_base_type, $product->price_ttc, $product->type, -1, 0, '', 0, 0, null, 0, '', 0, 100, '', $product->fk_unit);
						}
					}
				}
			}
		}

		// Situation invoices
		if (GETPOST('type') == Facture::TYPE_SITUATION && GETPOST('situations')) {
			if (empty($dateinvoice)) {
				$error++;
				$mesg = $langs->trans("ErrorFieldRequired", $langs->transnoentitiesnoconv("Date"));
				setEventMessages($mesg, null, 'errors');
			} elseif ($dateinvoice > (dol_get_last_hour(dol_now('tzuserrel')) + (empty($conf->global->INVOICE_MAX_FUTURE_DELAY) ? 0 : $conf->global->INVOICE_MAX_FUTURE_DELAY))) {
				$error++;
				setEventMessages($langs->trans("ErrorDateIsInFuture"), null, 'errors');
				$action = 'create';
			}

			if (!(GETPOST('situations', 'int') > 0)) {
				$error++;
				$mesg = $langs->trans("ErrorFieldRequired", $langs->transnoentitiesnoconv("InvoiceSituation"));
				setEventMessages($mesg, null, 'errors');
				$action = 'create';
			}

			if (!$error) {
				$result = $object->fetch(GETPOST('situations', 'int'));
				$object->fk_facture_source = GETPOST('situations', 'int');
				$object->type = Facture::TYPE_SITUATION;

				if (!empty($origin) && !empty($originid)) {
					include_once DOL_DOCUMENT_ROOT.'/core/lib/price.lib.php';

					$object->origin = $origin;
					$object->origin_id = $originid;

					// retained warranty
					if (!empty($conf->global->INVOICE_USE_RETAINED_WARRANTY)) {
						$retained_warranty = GETPOST('retained_warranty', 'int');
						if (price2num($retained_warranty) > 0) {
							$object->retained_warranty = price2num($retained_warranty);
						}

						if (GETPOST('retained_warranty_fk_cond_reglement', 'int') > 0) {
							$object->retained_warranty_fk_cond_reglement = GETPOST('retained_warranty_fk_cond_reglement', 'int');
						}

						$retained_warranty_date_limit = GETPOST('retained_warranty_date_limit');
						if (!empty($retained_warranty_date_limit) && $db->jdate($retained_warranty_date_limit)) {
							$object->retained_warranty_date_limit = $db->jdate($retained_warranty_date_limit);
						}
						$object->retained_warranty_date_limit = !empty($object->retained_warranty_date_limit) ? $object->retained_warranty_date_limit : $object->calculate_date_lim_reglement($object->retained_warranty_fk_cond_reglement);
					}

					foreach ($object->lines as $i => &$line) {
						$line->origin = $object->origin;
						$line->origin_id = $line->id;
						$line->fk_prev_id = $line->id;
						$line->fetch_optionals();
						$line->situation_percent = $line->get_prev_progress($object->id); // get good progress including credit note

						// The $line->situation_percent has been modified, so we must recalculate all amounts
						$tabprice = calcul_price_total($line->qty, $line->subprice, $line->remise_percent, $line->tva_tx, $line->localtax1_tx, $line->localtax2_tx, 0, 'HT', 0, $line->product_type, $mysoc, '', $line->situation_percent);
						$line->total_ht = $tabprice[0];
						$line->total_tva = $tabprice[1];
						$line->total_ttc = $tabprice[2];
						$line->total_localtax1 = $tabprice[9];
						$line->total_localtax2 = $tabprice[10];
						$line->multicurrency_total_ht  = $tabprice[16];
						$line->multicurrency_total_tva = $tabprice[17];
						$line->multicurrency_total_ttc = $tabprice[18];

						// Si fk_remise_except defini on vérifie si la réduction à déjà été appliquée
						if ($line->fk_remise_except) {
							$discount = new DiscountAbsolute($line->db);
							$result = $discount->fetch($line->fk_remise_except);
							if ($result > 0) {
								// Check if discount not already affected to another invoice
								if ($discount->fk_facture_line > 0) {
									$line->fk_remise_except = 0;
								}
							}
						}
					}
				}

				$object->fetch_thirdparty();
				$object->date = $dateinvoice;
				$object->date_pointoftax = $date_pointoftax;
				$object->note_public = trim(GETPOST('note_public', 'restricthtml'));
				$object->note = trim(GETPOST('note', 'restricthtml'));
				$object->note_private = trim(GETPOST('note', 'restricthtml'));
				$object->ref_client = GETPOST('ref_client', 'alpha');
				$object->model_pdf = GETPOST('model', 'alpha');
				$object->fk_project = GETPOST('projectid', 'int');
				$object->cond_reglement_id = GETPOST('cond_reglement_id', 'int');
				$object->mode_reglement_id = GETPOST('mode_reglement_id', 'int');
				$object->remise_absolue =price2num(GETPOST('remise_absolue'), 'MU', 2);
				$object->remise_percent = price2num(GETPOST('remise_percent'), '', 2);

				// Proprietes particulieres a facture de remplacement

				$object->situation_counter = $object->situation_counter + 1;
				$id = $object->createFromCurrent($user);
				if ($id <= 0) {
					$mesg = $object->error;
				} else {
					$nextSituationInvoice = new Facture($db);
					$nextSituationInvoice->fetch($id);

					// create extrafields with data from create form
					$extrafields->fetch_name_optionals_label($nextSituationInvoice->table_element);
					$ret = $extrafields->setOptionalsFromPost(null, $nextSituationInvoice);
					if ($ret > 0) {
						$nextSituationInvoice->insertExtraFields();
					}
				}
			}
		}

		// End of object creation, we show it
		if ($id > 0 && !$error) {
			$db->commit();

			// Define output language
			if (empty($conf->global->MAIN_DISABLE_PDF_AUTOUPDATE) && count($object->lines)) {
				$outputlangs = $langs;
				$newlang = '';
				if ($conf->global->MAIN_MULTILANGS && empty($newlang) && GETPOST('lang_id', 'aZ09')) {
					$newlang = GETPOST('lang_id', 'aZ09');
				}
				if ($conf->global->MAIN_MULTILANGS && empty($newlang)) {
					$newlang = $object->thirdparty->default_lang;
				}
				if (!empty($newlang)) {
					$outputlangs = new Translate("", $conf);
					$outputlangs->setDefaultLang($newlang);
					$outputlangs->load('products');
				}
				$model = $object->model_pdf;
				$ret = $object->fetch($id); // Reload to get new records

				$result = $object->generateDocument($model, $outputlangs, $hidedetails, $hidedesc, $hideref);
				if ($result < 0) {
					setEventMessages($object->error, $object->errors, 'errors');
				}
			}

			header('Location: '.$_SERVER["PHP_SELF"].'?facid='.$id);
			exit();
		} else {
			$db->rollback();
			$action = 'create';
			$_GET["origin"] = $_POST["origin"];
			$_GET["originid"] = $_POST["originid"];
			setEventMessages($object->error, $object->errors, 'errors');
		}
	} elseif ($action == 'addline' && GETPOST('submitforalllines', 'alpha') && GETPOST('vatforalllines', 'alpha') !== '') {
		// Define vat_rate
		$vat_rate = (GETPOST('vatforalllines') ? GETPOST('vatforalllines') : 0);
		$vat_rate = str_replace('*', '', $vat_rate);
		$localtax1_rate = get_localtax($vat_rate, 1, $object->thirdparty, $mysoc);
		$localtax2_rate = get_localtax($vat_rate, 2, $object->thirdparty, $mysoc);
		foreach ($object->lines as $line) {
			$result = $object->updateline($line->id, $line->desc, $line->subprice, $line->qty, $line->remise_percent, $line->date_start, $line->date_end, $vat_rate, $localtax1_rate, $localtax2_rate, 'HT', $line->info_bits, $line->product_type, $line->fk_parent_line, 0, $line->fk_fournprice, $line->pa_ht, $line->label, $line->special_code, $line->array_options, $line->situation_percent, $line->fk_unit, $line->multicurrency_subprice);
		}
	} elseif ($action == 'addline' && $usercancreate) {		// Add a new line
		$langs->load('errors');
		$error = 0;

		// Set if we used free entry or predefined product
		$predef = '';
		$product_desc =(GETPOSTISSET('dp_desc') ? GETPOST('dp_desc', 'restricthtml') : '');
		$price_ht = price2num(GETPOST('price_ht'), 'MU', 2);
		$price_ht_devise = price2num(GETPOST('multicurrency_price_ht'), 'CU', 2);
		$prod_entry_mode = GETPOST('prod_entry_mode', 'alpha');
		if ($prod_entry_mode == 'free') {
			$idprod = 0;
			$tva_tx = (GETPOST('tva_tx', 'alpha') ? GETPOST('tva_tx', 'alpha') : 0);
		} else {
			$idprod = GETPOST('idprod', 'int');
			$tva_tx = '';
		}

		$qty = price2num(GETPOST('qty'.$predef), 'MS', 2);
		$remise_percent = price2num(GETPOST('remise_percent'.$predef), '', 2);

		// Extrafields
		$extralabelsline = $extrafields->fetch_name_optionals_label($object->table_element_line);
		$array_options = $extrafields->getOptionalsFromPost($object->table_element_line, $predef);
		// Unset extrafield
		if (is_array($extralabelsline)) {
			// Get extra fields
			foreach ($extralabelsline as $key => $value) {
				unset($_POST["options_".$key.$predef]);
			}
		}

		if ((empty($idprod) || $idprod < 0) && ($price_ht < 0) && ($qty < 0)) {
			setEventMessages($langs->trans('ErrorBothFieldCantBeNegative', $langs->transnoentitiesnoconv('UnitPriceHT'), $langs->transnoentitiesnoconv('Qty')), null, 'errors');
			$error++;
		}
		if (!$prod_entry_mode) {
			if (GETPOST('type') < 0 && !GETPOST('search_idprod')) {
				setEventMessages($langs->trans('ErrorChooseBetweenFreeEntryOrPredefinedProduct'), null, 'errors');
				$error++;
			}
		}
		if ($prod_entry_mode == 'free' && (empty($idprod) || $idprod < 0) && GETPOST('type') < 0) {
			setEventMessages($langs->trans('ErrorFieldRequired', $langs->transnoentitiesnoconv('Type')), null, 'errors');
			$error++;
		}
		if (($prod_entry_mode == 'free' && (empty($idprod) || $idprod < 0) && (($price_ht < 0 && empty($conf->global->FACTURE_ENABLE_NEGATIVE_LINES)) || $price_ht == '') && $price_ht_devise == '') && $object->type != Facture::TYPE_CREDIT_NOTE) { 	// Unit price can be 0 but not ''
			if ($price_ht < 0 && empty($conf->global->FACTURE_ENABLE_NEGATIVE_LINES)) {
				$langs->load("errors");
				if ($object->type == $object::TYPE_DEPOSIT) {
					// Using negative lines on deposit lead to headach and blocking problems when you want to consume them.
					setEventMessages($langs->trans("ErrorLinesCantBeNegativeOnDeposits"), null, 'errors');
				} else {
					setEventMessages($langs->trans("ErrorFieldCantBeNegativeOnInvoice", $langs->transnoentitiesnoconv("UnitPriceHT"), $langs->transnoentitiesnoconv("CustomerAbsoluteDiscountShort")), null, 'errors');
				}
				$error++;
			} else {
				setEventMessages($langs->trans("ErrorFieldRequired", $langs->transnoentitiesnoconv("UnitPriceHT")), null, 'errors');
				$error++;
			}
		}
		if ($qty == '') {
			setEventMessages($langs->trans('ErrorFieldRequired', $langs->transnoentitiesnoconv('Qty')), null, 'errors');
			$error++;
		}
		if ($prod_entry_mode == 'free' && empty($idprod) && empty($product_desc)) {
			setEventMessages($langs->trans('ErrorFieldRequired', $langs->transnoentitiesnoconv('Description')), null, 'errors');
			$error++;
		}
		if ($qty < 0) {
			$langs->load("errors");
			setEventMessages($langs->trans('ErrorQtyForCustomerInvoiceCantBeNegative'), null, 'errors');
			$error++;
		}

		if (!$error && !empty($conf->variants->enabled) && $prod_entry_mode != 'free') {
			if ($combinations = GETPOST('combinations', 'array')) {
				//Check if there is a product with the given combination
				$prodcomb = new ProductCombination($db);

				if ($res = $prodcomb->fetchByProductCombination2ValuePairs($idprod, $combinations)) {
					$idprod = $res->fk_product_child;
				} else {
					setEventMessages($langs->trans('ErrorProductCombinationNotFound'), null, 'errors');
					$error++;
				}
			}
		}

		if (!$error && ($qty >= 0) && (!empty($product_desc) || (!empty($idprod) && $idprod > 0))) {
			$ret = $object->fetch($id);
			if ($ret < 0) {
				dol_print_error($db, $object->error);
				exit();
			}
			$ret = $object->fetch_thirdparty();

			// Clean parameters
			$date_start = dol_mktime(GETPOST('date_start'.$predef.'hour'), GETPOST('date_start'.$predef.'min'), GETPOST('date_start'.$predef.'sec'), GETPOST('date_start'.$predef.'month'), GETPOST('date_start'.$predef.'day'), GETPOST('date_start'.$predef.'year'));
			$date_end = dol_mktime(GETPOST('date_end'.$predef.'hour'), GETPOST('date_end'.$predef.'min'), GETPOST('date_end'.$predef.'sec'), GETPOST('date_end'.$predef.'month'), GETPOST('date_end'.$predef.'day'), GETPOST('date_end'.$predef.'year'));
			$price_base_type = (GETPOST('price_base_type', 'alpha') ? GETPOST('price_base_type', 'alpha') : 'HT');

			// Define special_code for special lines
			$special_code = 0;
			// if (!GETPOST(qty)) $special_code=3; // Options should not exists on invoices

			// Ecrase $pu par celui du produit
			// Ecrase $desc par celui du produit
			// Ecrase $tva_tx par celui du produit
			// Ecrase $base_price_type par celui du produit
			// Replaces $fk_unit with the product's
			if (!empty($idprod) && $idprod > 0) {
				$prod = new Product($db);
				$prod->fetch($idprod);

				$label = ((GETPOST('product_label') && GETPOST('product_label') != $prod->label) ? GETPOST('product_label') : '');

				// Search the correct price into loaded array product_price_by_qty using id of array retrieved into POST['pqp'].
				$pqp = (GETPOST('pbq', 'int') ? GETPOST('pbq', 'int') : 0);

				$datapriceofproduct = $prod->getSellPrice($mysoc, $object->thirdparty, $pqp);

				$pu_ht = $datapriceofproduct['pu_ht'];
				$pu_ttc = $datapriceofproduct['pu_ttc'];
				$price_min = $datapriceofproduct['price_min'];
				$price_base_type = $datapriceofproduct['price_base_type'];
				$tva_tx = $datapriceofproduct['tva_tx'];
				$tva_npr = $datapriceofproduct['tva_npr'];

				$tmpvat = price2num(preg_replace('/\s*\(.*\)/', '', $tva_tx));
				$tmpprodvat = price2num(preg_replace('/\s*\(.*\)/', '', $prod->tva_tx));

				// if price ht was forced (ie: from gui when calculated by margin rate and cost price). TODO Why this ?
				if (!empty($price_ht) || $price_ht === '0') {
					$pu_ht = price2num($price_ht, 'MU');
					$pu_ttc = price2num($pu_ht * (1 + ($tmpvat / 100)), 'MU');
				} elseif ($tmpvat != $tmpprodvat) {
					// On reevalue prix selon taux tva car taux tva transaction peut etre different
					// de ceux du produit par defaut (par exemple si pays different entre vendeur et acheteur).
					if ($price_base_type != 'HT') {
						$pu_ht = price2num($pu_ttc / (1 + ($tmpvat / 100)), 'MU');
					} else {
						$pu_ttc = price2num($pu_ht * (1 + ($tmpvat / 100)), 'MU');
					}
				}

				$desc = '';

				// Define output language
				if (!empty($conf->global->MAIN_MULTILANGS) && !empty($conf->global->PRODUIT_TEXTS_IN_THIRDPARTY_LANGUAGE)) {
					$outputlangs = $langs;
					$newlang = '';
					if (empty($newlang) && GETPOST('lang_id', 'aZ09')) {
						$newlang = GETPOST('lang_id', 'aZ09');
					}
					if (empty($newlang)) {
						$newlang = $object->thirdparty->default_lang;
					}
					if (!empty($newlang)) {
						$outputlangs = new Translate("", $conf);
						$outputlangs->setDefaultLang($newlang);
						$outputlangs->load('products');
					}

					$desc = (!empty($prod->multilangs [$outputlangs->defaultlang] ["description"])) ? $prod->multilangs [$outputlangs->defaultlang] ["description"] : $prod->description;
				} else {
					$desc = $prod->description;
				}

				//If text set in desc is the same as product descpription (as now it's preloaded) whe add it only one time
				if ($product_desc==$desc && !empty($conf->global->PRODUIT_AUTOFILL_DESC)) {
					$product_desc='';
				}

				if (!empty($product_desc) && !empty($conf->global->MAIN_NO_CONCAT_DESCRIPTION)) {
					$desc = $product_desc;
				} else {
					$desc = dol_concatdesc($desc, $product_desc, '', !empty($conf->global->MAIN_CHANGE_ORDER_CONCAT_DESCRIPTION));
				}

				// Add custom code and origin country into description
				if (empty($conf->global->MAIN_PRODUCT_DISABLE_CUSTOMCOUNTRYCODE) && (!empty($prod->customcode) || !empty($prod->country_code))) {
					$tmptxt = '(';
					// Define output language
					if (!empty($conf->global->MAIN_MULTILANGS) && !empty($conf->global->PRODUIT_TEXTS_IN_THIRDPARTY_LANGUAGE)) {
						$outputlangs = $langs;
						$newlang = '';
						if (empty($newlang) && GETPOST('lang_id', 'alpha')) {
							$newlang = GETPOST('lang_id', 'alpha');
						}
						if (empty($newlang)) {
							$newlang = $object->thirdparty->default_lang;
						}
						if (!empty($newlang)) {
							$outputlangs = new Translate("", $conf);
							$outputlangs->setDefaultLang($newlang);
							$outputlangs->load('products');
						}
						if (!empty($prod->customcode)) {
							$tmptxt .= $outputlangs->transnoentitiesnoconv("CustomCode").': '.$prod->customcode;
						}
						if (!empty($prod->customcode) && !empty($prod->country_code)) {
							$tmptxt .= ' - ';
						}
						if (!empty($prod->country_code)) {
							$tmptxt .= $outputlangs->transnoentitiesnoconv("CountryOrigin").': '.getCountry($prod->country_code, 0, $db, $outputlangs, 0);
						}
					} else {
						if (!empty($prod->customcode)) {
							$tmptxt .= $langs->transnoentitiesnoconv("CustomCode").': '.$prod->customcode;
						}
						if (!empty($prod->customcode) && !empty($prod->country_code)) {
							$tmptxt .= ' - ';
						}
						if (!empty($prod->country_code)) {
							$tmptxt .= $langs->transnoentitiesnoconv("CountryOrigin").': '.getCountry($prod->country_code, 0, $db, $langs, 0);
						}
					}
					$tmptxt .= ')';
					$desc = dol_concatdesc($desc, $tmptxt);
				}

				$type = $prod->type;
				$fk_unit = $prod->fk_unit;
			} else {
				$pu_ht = price2num($price_ht, 'MU');
				$pu_ttc = price2num(GETPOST('price_ttc'), 'MU');
				$tva_npr = (preg_match('/\*/', $tva_tx) ? 1 : 0);
				$tva_tx = str_replace('*', '', $tva_tx);
				if (empty($tva_tx)) {
					$tva_npr = 0;
				}
				$label = (GETPOST('product_label') ? GETPOST('product_label') : '');
				$desc = $product_desc;
				$type = GETPOST('type');
				$fk_unit = GETPOST('units', 'alpha');
				$pu_ht_devise = price2num($price_ht_devise, 'MU');
			}

			// Margin
			$fournprice = price2num(GETPOST('fournprice'.$predef) ? GETPOST('fournprice'.$predef) : '');
			$buyingprice = price2num(GETPOST('buying_price'.$predef) != '' ? GETPOST('buying_price'.$predef) : ''); // If buying_price is '0', we must keep this value

			// Local Taxes
			$localtax1_tx = get_localtax($tva_tx, 1, $object->thirdparty, $mysoc, $tva_npr);
			$localtax2_tx = get_localtax($tva_tx, 2, $object->thirdparty, $mysoc, $tva_npr);

			$info_bits = 0;
			if ($tva_npr) {
				$info_bits |= 0x01;
			}

			$price2num_pu_ht = price2num($pu_ht);
			$price2num_remise_percent = price2num($remise_percent);
			$price2num_price_min = price2num($price_min);
			if (empty($price2num_pu_ht)) {
				$price2num_pu_ht = 0;
			}
			if (empty($price2num_remise_percent)) {
				$price2num_remise_percent = 0;
			}
			if (empty($price2num_price_min)) {
				$price2num_price_min = 0;
			}

			if ($usercanproductignorepricemin && (!empty($price_min) && ($price2num_pu_ht * (1 - $price2num_remise_percent / 100) < $price2num_price_min))) {
				$mesg = $langs->trans("CantBeLessThanMinPrice", price(price2num($price_min, 'MU'), 0, $langs, 0, 0, - 1, $conf->currency));
				setEventMessages($mesg, null, 'errors');
			} else {
				// Add batchinfo if the detail_batch array is defined
				if (!empty($conf->productbatch->enabled) && !empty($lines[$i]->detail_batch) && is_array($lines[$i]->detail_batch) && !empty($conf->global->INVOICE_INCUDE_DETAILS_OF_LOTS_SERIALS)) {
					$langs->load('productbatch');
					foreach ($lines[$i]->detail_batch as $batchline) {
						$desc .= ' '.$langs->trans('Batch').' '.$batchline->batch.' '.$langs->trans('printQty', $batchline->qty).' ';
					}
				}

				// Insert line
				$result = $object->addline($desc, $pu_ht, $qty, $tva_tx, $localtax1_tx, $localtax2_tx, $idprod, $remise_percent, $date_start, $date_end, 0, $info_bits, '', $price_base_type, $pu_ttc, $type, - 1, $special_code, '', 0, GETPOST('fk_parent_line'), $fournprice, $buyingprice, $label, $array_options, GETPOST('progress'), '', $fk_unit, $pu_ht_devise);

				if ($result > 0) {
					// Define output language and generate document
					if (empty($conf->global->MAIN_DISABLE_PDF_AUTOUPDATE)) {
						$outputlangs = $langs;
						$newlang = '';
						if ($conf->global->MAIN_MULTILANGS && empty($newlang) && GETPOST('lang_id', 'aZ09')) {
							$newlang = GETPOST('lang_id', 'aZ09');
						}
						if ($conf->global->MAIN_MULTILANGS && empty($newlang)) {
							$newlang = $object->thirdparty->default_lang;
						}
						if (!empty($newlang)) {
							$outputlangs = new Translate("", $conf);
							$outputlangs->setDefaultLang($newlang);
							$outputlangs->load('products');
						}
						$model = $object->model_pdf;
						$ret = $object->fetch($id); // Reload to get new records

						$result = $object->generateDocument($model, $outputlangs, $hidedetails, $hidedesc, $hideref);
						if ($result < 0) {
							setEventMessages($object->error, $object->errors, 'errors');
						}
					}

					unset($_POST['prod_entry_mode']);

					unset($_POST['qty']);
					unset($_POST['type']);
					unset($_POST['remise_percent']);
					unset($_POST['price_ht']);
					unset($_POST['multicurrency_price_ht']);
					unset($_POST['price_ttc']);
					unset($_POST['tva_tx']);
					unset($_POST['product_ref']);
					unset($_POST['product_label']);
					unset($_POST['product_desc']);
					unset($_POST['fournprice']);
					unset($_POST['buying_price']);
					unset($_POST['np_marginRate']);
					unset($_POST['np_markRate']);
					unset($_POST['dp_desc']);
					unset($_POST['idprod']);
					unset($_POST['units']);

					unset($_POST['date_starthour']);
					unset($_POST['date_startmin']);
					unset($_POST['date_startsec']);
					unset($_POST['date_startday']);
					unset($_POST['date_startmonth']);
					unset($_POST['date_startyear']);
					unset($_POST['date_endhour']);
					unset($_POST['date_endmin']);
					unset($_POST['date_endsec']);
					unset($_POST['date_endday']);
					unset($_POST['date_endmonth']);
					unset($_POST['date_endyear']);

					unset($_POST['situations']);
					unset($_POST['progress']);
				} else {
					setEventMessages($object->error, $object->errors, 'errors');
				}

				$action = '';
			}
		}
	} elseif ($action == 'updateline' && $usercancreate && !GETPOST('cancel', 'alpha')) {
		if (!$object->fetch($id) > 0) {
			dol_print_error($db);
		}
		$object->fetch_thirdparty();

		// Clean parameters
		$date_start = '';
		$date_end = '';
		$date_start = dol_mktime(GETPOST('date_starthour'), GETPOST('date_startmin'), GETPOST('date_startsec'), GETPOST('date_startmonth'), GETPOST('date_startday'), GETPOST('date_startyear'));
		$date_end = dol_mktime(GETPOST('date_endhour'), GETPOST('date_endmin'), GETPOST('date_endsec'), GETPOST('date_endmonth'), GETPOST('date_endday'), GETPOST('date_endyear'));
		$description = dol_htmlcleanlastbr(GETPOST('product_desc', 'restricthtml') ? GETPOST('product_desc', 'restricthtml') : GETPOST('desc', 'restricthtml'));
		$pu_ht = price2num(GETPOST('price_ht'), '', 2);
		$vat_rate = (GETPOST('tva_tx') ? GETPOST('tva_tx') : 0);
		$qty = GETPOST('qty');
		$pu_ht_devise = price2num(GETPOST('multicurrency_subprice'), '', 2);

		// Define info_bits
		$info_bits = 0;
		if (preg_match('/\*/', $vat_rate)) {
			$info_bits |= 0x01;
		}

		// Define vat_rate
		$vat_rate = str_replace('*', '', $vat_rate);
		$localtax1_rate = get_localtax($vat_rate, 1, $object->thirdparty);
		$localtax2_rate = get_localtax($vat_rate, 2, $object->thirdparty);

		// Add buying price
		$fournprice = price2num(GETPOST('fournprice') ? GETPOST('fournprice') : '');
		$buyingprice = price2num(GETPOST('buying_price') != '' ? GETPOST('buying_price') : ''); // If buying_price is '0', we muste keep this value

		// Extrafields
		$extralabelsline = $extrafields->fetch_name_optionals_label($object->table_element_line);
		$array_options = $extrafields->getOptionalsFromPost($object->table_element_line);
		// Unset extrafield
		if (is_array($extralabelsline)) {
			// Get extra fields
			foreach ($extralabelsline as $key => $value) {
				unset($_POST["options_".$key]);
			}
		}

		// Define special_code for special lines
		$special_code = GETPOST('special_code', 'int');
		if ($special_code == 3) {
			$special_code = 0;	// Options should not exists on invoices
		}

		$line = new FactureLigne($db);
		$line->fetch(GETPOST('lineid', 'int'));
		$percent = $line->get_prev_progress($object->id);
		$progress = price2num(GETPOST('progress', 'alpha'));

		if ($object->type == Facture::TYPE_CREDIT_NOTE && $object->situation_cycle_ref > 0) {
			// in case of situation credit note
			if ($progress >= 0) {
				$mesg = $langs->trans("CantBeNullOrPositive");
				setEventMessages($mesg, null, 'warnings');
				$error++;
				$result = -1;
			} elseif ($progress < $line->situation_percent) { // TODO : use a modified $line->get_prev_progress($object->id) result
				$mesg = $langs->trans("CantBeLessThanMinPercent");
				setEventMessages($mesg, null, 'warnings');
				$error++;
				$result = -1;
			} elseif ($progress < $percent) {
				$mesg = '<div class="warning">'.$langs->trans("CantBeLessThanMinPercent").'</div>';
				setEventMessages($mesg, null, 'warnings');
				$error++;
				$result = -1;
			}
		}

		$remise_percent = price2num(GETPOST('remise_percent'), '', 2);

		// Check minimum price
		$productid = GETPOST('productid', 'int');
		if (!empty($productid)) {
			$product = new Product($db);
			$product->fetch($productid);

			$type = $product->type;

			$price_min = $product->price_min;
			if ((!empty($conf->global->PRODUIT_MULTIPRICES) || !empty($conf->global->PRODUIT_CUSTOMER_PRICES_BY_QTY_MULTIPRICES)) && !empty($object->thirdparty->price_level)) {
				$price_min = $product->multiprices_min [$object->thirdparty->price_level];
			}

			$label = ((GETPOST('update_label') && GETPOST('product_label')) ? GETPOST('product_label') : '');

			// Check price is not lower than minimum (check is done only for standard or replacement invoices)
			if ($usercanproductignorepricemin && (($object->type == Facture::TYPE_STANDARD || $object->type == Facture::TYPE_REPLACEMENT) && $price_min && (price2num($pu_ht) * (1 - $remise_percent / 100) < price2num($price_min)))) {
				setEventMessages($langs->trans("CantBeLessThanMinPrice", price(price2num($price_min, 'MU'), 0, $langs, 0, 0, - 1, $conf->currency)), null, 'errors');
				$error++;
			}
		} else {
			$type = GETPOST('type');
			$label = (GETPOST('product_label') ? GETPOST('product_label') : '');

			// Check parameters
			if (GETPOST('type') < 0) {
				setEventMessages($langs->trans("ErrorFieldRequired", $langs->transnoentitiesnoconv("Type")), null, 'errors');
				$error++;
			}
		}
		if ($qty < 0) {
			$langs->load("errors");
			setEventMessages($langs->trans('ErrorQtyForCustomerInvoiceCantBeNegative'), null, 'errors');
			$error++;
		}
		if ((empty($productid) && (($pu_ht < 0 && empty($conf->global->FACTURE_ENABLE_NEGATIVE_LINES)) || $pu_ht == '') && $pu_ht_devise == '') && $object->type != Facture::TYPE_CREDIT_NOTE) { 	// Unit price can be 0 but not ''
			if ($pu_ht < 0 && empty($conf->global->FACTURE_ENABLE_NEGATIVE_LINES)) {
				$langs->load("errors");
				if ($object->type == $object::TYPE_DEPOSIT) {
					// Using negative lines on deposit lead to headach and blocking problems when you want to consume them.
					setEventMessages($langs->trans("ErrorLinesCantBeNegativeOnDeposits"), null, 'errors');
				} else {
					setEventMessages($langs->trans("ErrorFieldCantBeNegativeOnInvoice", $langs->transnoentitiesnoconv("UnitPriceHT"), $langs->transnoentitiesnoconv("CustomerAbsoluteDiscountShort")), null, 'errors');
				}
				$error++;
			} else {
				setEventMessages($langs->trans("ErrorFieldRequired", $langs->transnoentitiesnoconv("UnitPriceHT")), null, 'errors');
				$error++;
			}
		}


		// Update line
		if (!$error) {
			if (empty($usercancreatemargin)) {
				foreach ($object->lines as &$line) {
					if ($line->id == GETPOST('lineid', 'int')) {
						$fournprice = $line->fk_fournprice;
						$buyingprice = $line->pa_ht;
						break;
					}
				}
			}

			$result = $object->updateline(
				GETPOST('lineid', 'int'),
				$description,
				$pu_ht,
				$qty,
				$remise_percent,
				$date_start,
				$date_end,
				$vat_rate,
				$localtax1_rate,
				$localtax2_rate,
				'HT',
				$info_bits,
				$type,
				GETPOST('fk_parent_line', 'int'),
				0,
				$fournprice,
				$buyingprice,
				$label,
				$special_code,
				$array_options,
				price2num(GETPOST('progress', 'alpha')),
				GETPOST('units', 'alpha'),
				$pu_ht_devise
			);

			if ($result >= 0) {
				if (empty($conf->global->MAIN_DISABLE_PDF_AUTOUPDATE)) {
					// Define output language
					$outputlangs = $langs;
					$newlang = '';
					if ($conf->global->MAIN_MULTILANGS && empty($newlang) && GETPOST('lang_id', 'aZ09')) {
						$newlang = GETPOST('lang_id', 'aZ09');
					}
					if ($conf->global->MAIN_MULTILANGS && empty($newlang)) {
						$newlang = $object->thirdparty->default_lang;
					}
					if (!empty($newlang)) {
						$outputlangs = new Translate("", $conf);
						$outputlangs->setDefaultLang($newlang);
						$outputlangs->load('products');
					}

					$ret = $object->fetch($id); // Reload to get new records
					$object->generateDocument($object->model_pdf, $outputlangs, $hidedetails, $hidedesc, $hideref);
				}

				unset($_POST['qty']);
				unset($_POST['type']);
				unset($_POST['productid']);
				unset($_POST['remise_percent']);
				unset($_POST['price_ht']);
				unset($_POST['multicurrency_price_ht']);
				unset($_POST['price_ttc']);
				unset($_POST['tva_tx']);
				unset($_POST['product_ref']);
				unset($_POST['product_label']);
				unset($_POST['product_desc']);
				unset($_POST['fournprice']);
				unset($_POST['buying_price']);
				unset($_POST['np_marginRate']);
				unset($_POST['np_markRate']);

				unset($_POST['dp_desc']);
				unset($_POST['idprod']);
				unset($_POST['units']);

				unset($_POST['date_starthour']);
				unset($_POST['date_startmin']);
				unset($_POST['date_startsec']);
				unset($_POST['date_startday']);
				unset($_POST['date_startmonth']);
				unset($_POST['date_startyear']);
				unset($_POST['date_endhour']);
				unset($_POST['date_endmin']);
				unset($_POST['date_endsec']);
				unset($_POST['date_endday']);
				unset($_POST['date_endmonth']);
				unset($_POST['date_endyear']);

				unset($_POST['situations']);
				unset($_POST['progress']);
			} else {
				setEventMessages($object->error, $object->errors, 'errors');
			}
		}
	} elseif ($action == 'updatealllines' && $usercancreate && GETPOST('all_percent') == $langs->trans('Modifier')) {	// Update all lines of situation invoice
		if (!$object->fetch($id) > 0) {
			dol_print_error($db);
		}
		if (GETPOST('all_progress') != "") {
			$all_progress = GETPOST('all_progress', 'int');
			foreach ($object->lines as $line) {
				$percent = $line->get_prev_progress($object->id);
				if (floatval($all_progress) < floatval($percent)) {
					$mesg = $langs->trans("Line").' '.$i.' : '.$langs->trans("CantBeLessThanMinPercent");
					setEventMessages($mesg, null, 'warnings');
					$result = -1;
				} else {
					$object->update_percent($line, GETPOST('all_progress'));
				}
			}
		}
	} elseif ($action == 'updateline' && $usercancreate && !$cancel) {
		header('Location: '.$_SERVER["PHP_SELF"].'?facid='.$id); // To show again edited page
		exit();
	} elseif ($action == 'confirm_situationout' && $confirm == 'yes' && $usercancreate) {
		// Outing situation invoice from cycle
		$object->fetch($id, '', '', '', true);

		if (in_array($object->statut, array(Facture::STATUS_CLOSED, Facture::STATUS_VALIDATED))
			&& $object->type == Facture::TYPE_SITUATION
			&& $usercancreate
			&& !$objectidnext
			&& $object->is_last_in_cycle()
			&& $usercanunvalidate
			) {
			$outingError = 0;
			$newCycle = $object->newCycle(); // we need to keep the "situation behavior" so we place it on a new situation cycle
			if ($newCycle > 1) {
				// Search credit notes
				$lastCycle = $object->situation_cycle_ref;
				$lastSituationCounter = $object->situation_counter;
				$linkedCreditNotesList = array();

				if (count($object->tab_next_situation_invoice) > 0) {
					foreach ($object->tab_next_situation_invoice as $next_invoice) {
						if ($next_invoice->type == Facture::TYPE_CREDIT_NOTE
							&& $next_invoice->situation_counter == $object->situation_counter
							&& $next_invoice->fk_facture_source == $object->id
						  ) {
							$linkedCreditNotesList[] = $next_invoice->id;
						}
					}
				}

				$object->situation_cycle_ref = $newCycle;
				$object->situation_counter = 1;
				$object->situation_final = 0;
				if ($object->update($user) > 0) {
					$errors = 0;
					if (count($linkedCreditNotesList) > 0) {
						// now, credit note must follow
						$sql = 'UPDATE '.MAIN_DB_PREFIX.'facture';
						$sql .= ' SET situation_cycle_ref = '.((int) $newCycle);
						$sql .= ' , situation_final=0';
						$sql .= ' , situation_counter='.((int) $object->situation_counter);
						$sql .= ' WHERE rowid IN ('.$db->sanitize(implode(',', $linkedCreditNotesList)).')';

						$resql = $db->query($sql);
						if (!$resql) {
							$errors++;
						}

						// Change each progression persent on each lines
						foreach ($object->lines as $line) {
							// no traitement for special product
							if ($line->product_type == 9) {
								continue;
							}


							if (!empty($object->tab_previous_situation_invoice)) {
								// search the last invoice in cycle
								$lineIndex = count($object->tab_previous_situation_invoice) - 1;
								$searchPreviousInvoice = true;
								while ($searchPreviousInvoice) {
									if ($object->tab_previous_situation_invoice[$lineIndex]->type == Facture::TYPE_SITUATION || $lineIndex < 1) {
										$searchPreviousInvoice = false; // find, exit;
										break;
									} else {
										$lineIndex--; // go to previous invoice in cycle
									}
								}


								$maxPrevSituationPercent = 0;
								foreach ($object->tab_previous_situation_invoice[$lineIndex]->lines as $prevLine) {
									if ($prevLine->id == $line->fk_prev_id) {
										$maxPrevSituationPercent = max($maxPrevSituationPercent, $prevLine->situation_percent);
									}
								}


								$line->situation_percent = $line->situation_percent - $maxPrevSituationPercent;

								if ($line->update() < 0) {
									$errors++;
								}
							}
						}
					}

					if (!$errors) {
						setEventMessages($langs->trans('Updated'), '', 'mesgs');
						header("Location: ".$_SERVER['PHP_SELF']."?id=".$id);
					} else {
						setEventMessages($langs->trans('ErrorOutingSituationInvoiceCreditNote'), array(), 'errors');
					}
				} else {
					setEventMessages($langs->trans('ErrorOutingSituationInvoiceOnUpdate'), array(), 'errors');
				}
			} else {
				setEventMessages($langs->trans('ErrorFindNextSituationInvoice'), array(), 'errors');
			}
		}
	} elseif ($action == 'import_lines_from_object'
		&& $usercancreate
		&& $object->statut == Facture::STATUS_DRAFT
		&& ($object->type == Facture::TYPE_STANDARD || $object->type == Facture::TYPE_REPLACEMENT || $object->type == Facture::TYPE_DEPOSIT || $object->type == Facture::TYPE_PROFORMA || $object->type == Facture::TYPE_SITUATION)) {
		// add lines from objectlinked
		$fromElement = GETPOST('fromelement');
		$fromElementid = GETPOST('fromelementid');
		$importLines = GETPOST('line_checkbox');

		if (!empty($importLines) && is_array($importLines) && !empty($fromElement) && ctype_alpha($fromElement) && !empty($fromElementid)) {
			if ($fromElement == 'commande') {
				dol_include_once('/'.$fromElement.'/class/'.$fromElement.'.class.php');
				$lineClassName = 'OrderLine';
			} elseif ($fromElement == 'propal') {
				dol_include_once('/comm/'.$fromElement.'/class/'.$fromElement.'.class.php');
				$lineClassName = 'PropaleLigne';
			}
			$nextRang = count($object->lines) + 1;
			$importCount = 0;
			$error = 0;
			foreach ($importLines as $lineId) {
				$lineId = intval($lineId);
				$originLine = new $lineClassName($db);
				if (intval($fromElementid) > 0 && $originLine->fetch($lineId) > 0) {
					$originLine->fetch_optionals();
					$desc = $originLine->desc;
					$pu_ht = $originLine->subprice;
					$qty = $originLine->qty;
					$txtva = $originLine->tva_tx;
					$txlocaltax1 = $originLine->localtax1_tx;
					$txlocaltax2 = $originLine->localtax2_tx;
					$fk_product = $originLine->fk_product;
					$remise_percent = $originLine->remise_percent;
					$date_start = $originLine->date_start;
					$date_end = $originLine->date_end;
					$ventil = 0;
					$info_bits = $originLine->info_bits;
					$fk_remise_except = $originLine->fk_remise_except;
					$price_base_type = 'HT';
					$pu_ttc = 0;
					$type = $originLine->product_type;
					$rang = $nextRang++;
					$special_code = $originLine->special_code;
					$origin = $originLine->element;
					$origin_id = $originLine->id;
					$fk_parent_line = 0;
					$fk_fournprice = $originLine->fk_fournprice;
					$pa_ht = $originLine->pa_ht;
					$label = $originLine->label;
					$array_options = $originLine->array_options;
					if ($object->type == Facture::TYPE_SITUATION) {
						$situation_percent = 0;
					} else {
						$situation_percent = 100;
					}
					$fk_prev_id = '';
					$fk_unit = $originLine->fk_unit;
					$pu_ht_devise = $originLine->multicurrency_subprice;

					$res = $object->addline($desc, $pu_ht, $qty, $txtva, $txlocaltax1, $txlocaltax2, $fk_product, $remise_percent, $date_start, $date_end, $ventil, $info_bits, $fk_remise_except, $price_base_type, $pu_ttc, $type, $rang, $special_code, $origin, $origin_id, $fk_parent_line, $fk_fournprice, $pa_ht, $label, $array_options, $situation_percent, $fk_prev_id, $fk_unit, $pu_ht_devise);

					if ($res > 0) {
						$importCount++;
					} else {
						$error++;
					}
				} else {
					$error++;
				}
			}

			if ($error) {
				setEventMessages($langs->trans('ErrorsOnXLines', $error), null, 'errors');
			}
		}
	}

	// Actions when printing a doc from card
	include DOL_DOCUMENT_ROOT.'/core/actions_printing.inc.php';

	// Actions to send emails
	if (empty($id)) {
		$id = $facid;
	}
	$triggersendname = 'BILL_SENTBYMAIL';
	$paramname = 'id';
	$autocopy = 'MAIN_MAIL_AUTOCOPY_INVOICE_TO';
	$trackid = 'inv'.$object->id;
	include DOL_DOCUMENT_ROOT.'/core/actions_sendmails.inc.php';

	// Actions to build doc
	$upload_dir = $conf->facture->multidir_output[!empty($object->entity) ? $object->entity : $conf->entity];
	$permissiontoadd = $usercancreate;
	include DOL_DOCUMENT_ROOT.'/core/actions_builddoc.inc.php';


	if ($action == 'update_extras') {
		$object->oldcopy = dol_clone($object);

		// Fill array 'array_options' with data from add form
		$ret = $extrafields->setOptionalsFromPost(null, $object, GETPOST('attribute', 'restricthtml'));
		if ($ret < 0) {
			$error++;
		}

		if (!$error) {
			// Actions on extra fields
			$result = $object->insertExtraFields('BILL_MODIFY');
			if ($result < 0) {
				setEventMessages($object->error, $object->errors, 'errors');
				$error++;
			}
		}

		if ($error) {
			$action = 'edit_extras';
		}
	}

	if (!empty($conf->global->MAIN_DISABLE_CONTACTS_TAB) && $usercancreate) {
		if ($action == 'addcontact') {
			$result = $object->fetch($id);

			if ($result > 0 && $id > 0) {
				$contactid = (GETPOST('userid') ? GETPOST('userid') : GETPOST('contactid'));
				$typeid = (GETPOST('typecontact') ? GETPOST('typecontact') : GETPOST('type'));
				$result = $object->add_contact($contactid, $typeid, GETPOST("source", 'aZ09'));
			}

			if ($result >= 0) {
				header("Location: ".$_SERVER['PHP_SELF']."?id=".$object->id);
				exit();
			} else {
				if ($object->error == 'DB_ERROR_RECORD_ALREADY_EXISTS') {
					$langs->load("errors");
					setEventMessages($langs->trans("ErrorThisContactIsAlreadyDefinedAsThisType"), null, 'errors');
				} else {
					setEventMessages($object->error, $object->errors, 'errors');
				}
			}
		} elseif ($action == 'swapstatut') {
			// bascule du statut d'un contact
			if ($object->fetch($id)) {
				$result = $object->swapContactStatus(GETPOST('ligne', 'int'));
			} else {
				dol_print_error($db);
			}
		} elseif ($action == 'deletecontact') {
			// Efface un contact
			$object->fetch($id);
			$result = $object->delete_contact($lineid);

			if ($result >= 0) {
				header("Location: ".$_SERVER['PHP_SELF']."?id=".$object->id);
				exit();
			} else {
				dol_print_error($db);
			}
		}

		if ($error) {
			$action = 'edit_extras';
		}
	}
}


/*
 * View
 */


$form = new Form($db);
$formother = new FormOther($db);
$formfile = new FormFile($db);
$formmargin = new FormMargin($db);
$soc = new Societe($db);
$paymentstatic = new Paiement($db);
$bankaccountstatic = new Account($db);
if (!empty($conf->projet->enabled)) {
	$formproject = new FormProjets($db);
}

$now = dol_now();

$title = $langs->trans('InvoiceCustomer')." - ".$langs->trans('Card');

$help_url = "EN:Customers_Invoices|FR:Factures_Clients|ES:Facturas_a_clientes";

llxHeader('', $title, $help_url);

// Mode creation

if ($action == 'create') {
	$facturestatic = new Facture($db);
	$extrafields->fetch_name_optionals_label($facturestatic->table_element);

	print load_fiche_titre($langs->trans('NewBill'), '', 'bill');

	if ($socid > 0) {
		$res = $soc->fetch($socid);
	}

	$currency_code = $conf->currency;
	$fk_account = 0;

	// Load objectsrc
	$remise_absolue = 0;
	if (!empty($origin) && !empty($originid)) {
		// Parse element/subelement (ex: project_task)
		$element = $subelement = $origin;
		$regs = array();
		if (preg_match('/^([^_]+)_([^_]+)/i', $origin, $regs)) {
			$element = $regs[1];
			$subelement = $regs[2];
		}

		if ($element == 'project') {
			$projectid = $originid;

			if (empty($cond_reglement_id)) {
				$cond_reglement_id = $soc->cond_reglement_id;
			}
			if (empty($mode_reglement_id)) {
				$mode_reglement_id = $soc->mode_reglement_id;
			}
			if (empty($fk_account)) {
				$fk_account = $soc->fk_account;
			}
			if (!$remise_percent) {
				$remise_percent = $soc->remise_percent;
			}
			if (!$dateinvoice) {
				// Do not set 0 here (0 for a date is 1970)
				$dateinvoice = (empty($dateinvoice) ? (empty($conf->global->MAIN_AUTOFILL_DATE) ?-1 : '') : $dateinvoice);
			}
		} else {
			// For compatibility
			if ($element == 'order' || $element == 'commande') {
				$element = $subelement = 'commande';
			}
			if ($element == 'propal') {
				$element = 'comm/propal';
				$subelement = 'propal';
			}
			if ($element == 'contract') {
				$element = $subelement = 'contrat';
			}
			if ($element == 'shipping') {
				$element = $subelement = 'expedition';
			}

			dol_include_once('/'.$element.'/class/'.$subelement.'.class.php');

			$classname = ucfirst($subelement);
			$objectsrc = new $classname($db);
			$objectsrc->fetch($originid);
			if (empty($objectsrc->lines) && method_exists($objectsrc, 'fetch_lines')) {
				$objectsrc->fetch_lines();
			}
			$objectsrc->fetch_thirdparty();

			$projectid = (!empty($projectid) ? $projectid : $objectsrc->fk_project);
			$ref_client = (!empty($objectsrc->ref_client) ? $objectsrc->ref_client : (!empty($objectsrc->ref_customer) ? $objectsrc->ref_customer : ''));

			// only if socid not filled else it's allready done upper
			if (empty($socid)) {
				$soc = $objectsrc->thirdparty;
			}

			$dateinvoice = (empty($dateinvoice) ? (empty($conf->global->MAIN_AUTOFILL_DATE) ?-1 : '') : $dateinvoice);

			if ($element == 'expedition') {
				$ref_client = (!empty($objectsrc->ref_customer) ? $objectsrc->ref_customer : '');

				$elem = $subelem = $objectsrc->origin;
				$expeoriginid = $objectsrc->origin_id;
				dol_include_once('/'.$elem.'/class/'.$subelem.'.class.php');
				$classname = ucfirst($subelem);

				$expesrc = new $classname($db);
				$expesrc->fetch($expeoriginid);

				$cond_reglement_id 	= (!empty($expesrc->cond_reglement_id) ? $expesrc->cond_reglement_id : (!empty($soc->cond_reglement_id) ? $soc->cond_reglement_id : 1));
				$mode_reglement_id 	= (!empty($expesrc->mode_reglement_id) ? $expesrc->mode_reglement_id : (!empty($soc->mode_reglement_id) ? $soc->mode_reglement_id : 0));
				$fk_account         = (!empty($expesrc->fk_account) ? $expesrc->fk_account : (!empty($soc->fk_account) ? $soc->fk_account : 0));
				$remise_percent 	= (!empty($expesrc->remise_percent) ? $expesrc->remise_percent : (!empty($soc->remise_percent) ? $soc->remise_percent : 0));
				$remise_absolue 	= (!empty($expesrc->remise_absolue) ? $expesrc->remise_absolue : (!empty($soc->remise_absolue) ? $soc->remise_absolue : 0));

				//Replicate extrafields
				$expesrc->fetch_optionals();
				$object->array_options = $expesrc->array_options;
			} else {
				$cond_reglement_id 	= (!empty($objectsrc->cond_reglement_id) ? $objectsrc->cond_reglement_id : (!empty($soc->cond_reglement_id) ? $soc->cond_reglement_id : 0));
				$mode_reglement_id 	= (!empty($objectsrc->mode_reglement_id) ? $objectsrc->mode_reglement_id : (!empty($soc->mode_reglement_id) ? $soc->mode_reglement_id : 0));
				$fk_account         = (!empty($objectsrc->fk_account) ? $objectsrc->fk_account : (!empty($soc->fk_account) ? $soc->fk_account : 0));
				$remise_percent 	= (!empty($objectsrc->remise_percent) ? $objectsrc->remise_percent : (!empty($soc->remise_percent) ? $soc->remise_percent : 0));
				$remise_absolue 	= (!empty($objectsrc->remise_absolue) ? $objectsrc->remise_absolue : (!empty($soc->remise_absolue) ? $soc->remise_absolue : 0));

				if (!empty($conf->multicurrency->enabled)) {
					if (!empty($objectsrc->multicurrency_code)) {
						$currency_code = $objectsrc->multicurrency_code;
					}
					if (!empty($conf->global->MULTICURRENCY_USE_ORIGIN_TX) && !empty($objectsrc->multicurrency_tx)) {
						$currency_tx = $objectsrc->multicurrency_tx;
					}
				}

				// Replicate extrafields
				$objectsrc->fetch_optionals();
				$object->array_options = $objectsrc->array_options;
			}
		}
	} else {
		$cond_reglement_id 	= $soc->cond_reglement_id;
		$mode_reglement_id 	= $soc->mode_reglement_id;
		$fk_account        	= $soc->fk_account;
		$remise_percent 	= $soc->remise_percent;
		$remise_absolue 	= 0;
		$dateinvoice = (empty($dateinvoice) ? (empty($conf->global->MAIN_AUTOFILL_DATE) ?-1 : '') : $dateinvoice); // Do not set 0 here (0 for a date is 1970)

		if (!empty($conf->multicurrency->enabled) && !empty($soc->multicurrency_code)) {
			$currency_code = $soc->multicurrency_code;
		}
	}

	// when payment condition is empty (means not override by payment condition form a other object, like third-party), try to use default value
	if (empty($cond_reglement_id)) {
		$cond_reglement_id = GETPOST("cond_reglement_id", 'int');
	}

	// when payment mode is empty (means not override by payment mode form a other object, like third-party), try to use default value
	if (empty($mode_reglement_id)) {
		$mode_reglement_id = GETPOST("mode_reglement_id", 'int');
	}

	// when bank account is empty (means not override by payment mode form a other object, like third-party), try to use default value
	$fk_account = GETPOSTISSET("fk_account") ? GETPOST("fk_account", 'int') : $fk_account;

	if (!empty($soc->id)) {
		$absolute_discount = $soc->getAvailableDiscounts();
	}
	$note_public = $object->getDefaultCreateValueFor('note_public', ((!empty($origin) && !empty($originid) && is_object($objectsrc) && !empty($conf->global->FACTURE_REUSE_NOTES_ON_CREATE_FROM)) ? $objectsrc->note_public : null));
	$note_private = $object->getDefaultCreateValueFor('note_private', ((!empty($origin) && !empty($originid) && is_object($objectsrc) && !empty($conf->global->FACTURE_REUSE_NOTES_ON_CREATE_FROM)) ? $objectsrc->note_private : null));

	if (!empty($conf->use_javascript_ajax)) {
		require_once DOL_DOCUMENT_ROOT.'/core/lib/ajax.lib.php';
		print ajax_combobox('fac_replacement');
		print ajax_combobox('fac_avoir');
		print ajax_combobox('situations');
	}

	if ($origin == 'contrat') {
		$langs->load("admin");
		$text = $langs->trans("ToCreateARecurringInvoice");
		$text .= ' '.$langs->trans("ToCreateARecurringInvoiceGene", $langs->transnoentitiesnoconv("MenuFinancial"), $langs->transnoentitiesnoconv("BillsCustomers"), $langs->transnoentitiesnoconv("ListOfTemplates"));
		if (empty($conf->global->INVOICE_DISABLE_AUTOMATIC_RECURRING_INVOICE)) {
			$text .= ' '.$langs->trans("ToCreateARecurringInvoiceGeneAuto", $langs->transnoentitiesnoconv('Module2300Name'));
		}
		print info_admin($text, 0, 0, 0, 'opacitymedium').'<br>';
	}

	print '<form name="add" action="'.$_SERVER["PHP_SELF"].'" method="POST" id="formtocreate" name="formtocreate">';
	print '<input type="hidden" name="token" value="'.newToken().'">';
	print '<input type="hidden" name="action" value="add">';
	if ($soc->id > 0) {
		print '<input type="hidden" name="socid" value="'.$soc->id.'">'."\n";
	}
	print '<input name="ref" type="hidden" value="provisoire">';
	print '<input name="ref_client" type="hidden" value="'.$ref_client.'">';
	print '<input name="force_cond_reglement_id" type="hidden" value="0">';
	print '<input name="force_mode_reglement_id" type="hidden" value="0">';
	print '<input name="force_fk_account" type="hidden" value="0">';
	print '<input type="hidden" name="origin" value="'.$origin.'">';
	print '<input type="hidden" name="originid" value="'.$originid.'">';
	print '<input type="hidden" name="originentity" value="'.GETPOST('originentity').'">';
	if (!empty($currency_tx)) {
		print '<input type="hidden" name="originmulticurrency_tx" value="'.$currency_tx.'">';
	}

	print dol_get_fiche_head('');

	print '<table class="border centpercent">';

	// Ref
	//print '<tr><td class="titlefieldcreate fieldrequired">'.$langs->trans('Ref').'</td><td colspan="2">'.$langs->trans('Draft').'</td></tr>';

	$exampletemplateinvoice = new FactureRec($db);
	$invoice_predefined = new FactureRec($db);
	if (empty($origin) && empty($originid) && GETPOST('fac_rec', 'int') > 0) {
		$invoice_predefined->fetch(GETPOST('fac_rec', 'int'));
	}

	// Thirdparty
	if ($soc->id > 0 && (!GETPOST('fac_rec', 'int') || !empty($invoice_predefined->frequency))) {
		// If thirdparty known and not a predefined invoiced without a recurring rule
		print '<tr><td class="fieldrequired">'.$langs->trans('Customer').'</td>';
		print '<td colspan="2">';
		print $soc->getNomUrl(1);
		print '<input type="hidden" name="socid" value="'.$soc->id.'">';
		// Outstanding Bill
		$arrayoutstandingbills = $soc->getOutstandingBills();
		$outstandingBills = $arrayoutstandingbills['opened'];
		print ' - <span class="opacitymedium">'.$langs->trans('CurrentOutstandingBill').':</span> ';
		print price($outstandingBills, '', $langs, 0, 0, -1, $conf->currency);
		if ($soc->outstanding_limit != '') {
			if ($outstandingBills > $soc->outstanding_limit) {
				print img_warning($langs->trans("OutstandingBillReached"));
			}
			print ' / '.price($soc->outstanding_limit, '', $langs, 0, 0, -1, $conf->currency);
		}
		print '</td>';
		print '</tr>'."\n";
	} else {
		print '<tr><td class="fieldrequired">'.$langs->trans('Customer').'</td>';
		print '<td colspan="2">';
		print img_picto('', 'company').$form->select_company($soc->id, 'socid', '((s.client = 1 OR s.client = 3) AND s.status=1)', 'SelectThirdParty', 0, 0, null, 0, 'minwidth300 widthcentpercentminusxx maxwidth500');
		// Option to reload page to retrieve customer informations.
		if (empty($conf->global->RELOAD_PAGE_ON_CUSTOMER_CHANGE_DISABLED)) {
			print '<script type="text/javascript">
			$(document).ready(function() {
				$("#socid").change(function() {
					/*
					console.log("Submit page");
					$(\'input[name="action"]\').val(\'create\');
					$(\'input[name="force_cond_reglement_id"]\').val(\'1\');
					$(\'input[name="force_mode_reglement_id"]\').val(\'1\');
					$(\'input[name="force_fk_account"]\').val(\'1\');
					$("#formtocreate").submit(); */

   					// For company change, we must reuse data of comany, not input already done, so we call a GET with action=create, not a POST submit.
					console.log("We have changed the company - Reload page");
					var socid = $(this).val();
			        var fac_rec = $(\'#fac_rec\').val();
        			window.location.href = "'.$_SERVER["PHP_SELF"].'?action=create&socid="+socid+"&fac_rec="+fac_rec;
				});
			});
			</script>';
		}
		if (!GETPOST('fac_rec', 'int')) {
			print ' <a href="'.DOL_URL_ROOT.'/societe/card.php?action=create&client=3&fournisseur=0&backtopage='.urlencode($_SERVER["PHP_SELF"].'?action=create').'"><span class="fa fa-plus-circle valignmiddle paddingleft" title="'.$langs->trans("AddThirdParty").'"></span></a>';
		}
		print '</td>';
		print '</tr>'."\n";
	}

	// Overwrite some values if creation of invoice is from a predefined invoice
	if (empty($origin) && empty($originid) && GETPOST('fac_rec', 'int') > 0) {
		$invoice_predefined->fetch(GETPOST('fac_rec', 'int'));

		$dateinvoice = $invoice_predefined->date_when; // To use next gen date by default later
		if (empty($projectid)) {
			$projectid = $invoice_predefined->fk_project;
		}
		$cond_reglement_id = $invoice_predefined->cond_reglement_id;
		$mode_reglement_id = $invoice_predefined->mode_reglement_id;
		$fk_account = $invoice_predefined->fk_account;
		$note_public = $invoice_predefined->note_public;
		$note_private = $invoice_predefined->note_private;

		if (!empty($invoice_predefined->multicurrency_code)) {
			$currency_code = $invoice_predefined->multicurrency_code;
		}
		if (!empty($invoice_predefined->multicurrency_tx)) {
			$currency_tx = $invoice_predefined->multicurrency_tx;
		}

		$sql = 'SELECT r.rowid, r.titre as title, r.total_ttc';
		$sql .= ' FROM '.MAIN_DB_PREFIX.'facture_rec as r';
		$sql .= ' WHERE r.fk_soc = '.((int) $invoice_predefined->socid);

		$resql = $db->query($sql);
		if ($resql) {
			$num = $db->num_rows($resql);
			$i = 0;

			if ($num > 0) {
				print '<tr><td>'.$langs->trans('CreateFromRepeatableInvoice').'</td><td>';
				//print '<input type="hidden" name="fac_rec" id="fac_rec" value="'.GETPOST('fac_rec', 'int').'">';
				print '<select class="flat" id="fac_rec" name="fac_rec">'; // We may want to change the template to use
				print '<option value="0" selected></option>';
				while ($i < $num) {
					$objp = $db->fetch_object($resql);
					print '<option value="'.$objp->rowid.'"';
					if (GETPOST('fac_rec', 'int') == $objp->rowid) {
						print ' selected';
						$exampletemplateinvoice->fetch(GETPOST('fac_rec', 'int'));
					}
					print '>'.$objp->title.' ('.price($objp->total_ttc).' '.$langs->trans("TTC").')</option>';
					$i++;
				}
				print '</select>';
				// Option to reload page to retrieve customer informations. Note, this clear other input
				if (empty($conf->global->RELOAD_PAGE_ON_TEMPLATE_CHANGE_DISABLED)) {
					print '<script type="text/javascript">
        			$(document).ready(function() {
        				$("#fac_rec").change(function() {
							console.log("We have changed the template invoice - Reload page");
        					var fac_rec = $(this).val();
        			        var socid = $(\'#socid\').val();
        					// For template invoice change, we must reuse data of template, not input already done, so we call a GET with action=create, not a POST submit.
        					window.location.href = "'.$_SERVER["PHP_SELF"].'?action=create&socid="+socid+"&fac_rec="+fac_rec;
        				});
        			});
        			</script>';
				}
				print '</td></tr>';
			}
			$db->free($resql);
		} else {
			dol_print_error($db);
		}
	}

	print '<tr><td class="tdtop fieldrequired">'.$langs->trans('Type').'</td><td colspan="2">';
	print '<div class="tagtable">'."\n";

	// Standard invoice
	print '<div class="tagtr listofinvoicetype"><div class="tagtd listofinvoicetype">';
	$tmp = '<input type="radio" id="radio_standard" name="type" value="0"'.(GETPOST('type') == 0 ? ' checked' : '').'> ';
	$tmp  = $tmp.'<label for="radio_standard" >'.$langs->trans("InvoiceStandardAsk").'</label>';
	$desc = $form->textwithpicto($tmp, $langs->transnoentities("InvoiceStandardDesc"), 1, 'help', '', 0, 3);
	print '<table class="nobordernopadding"><tr>';
	print '<td>';
	print $desc;
	print '</td>';
	if ((($origin == 'propal') || ($origin == 'commande')) && (!empty($originid))) {
		/*print '<td class="nowrap" style="padding-left: 5px">';
		$arraylist = array(
			//'amount' => $langs->transnoentitiesnoconv('FixAmount', $langs->transnoentitiesnoconv('Deposit')),
			//'variable' => $langs->transnoentitiesnoconv('VarAmountOneLine', $langs->transnoentitiesnoconv('Deposit')),
			'variablealllines' => $langs->transnoentitiesnoconv('VarAmountAllLines')
		);
		print $form->selectarray('typestandard', $arraylist, GETPOST('typestandard', 'aZ09'), 0, 0, 0, '', 1);
		print '</td>';*/
		print '<td class="nowrap" style="padding-left: 15px">';
		print '<span class="opacitymedium">'.$langs->trans('PercentOfOriginalObject').'</span>:<input class="right" placeholder="100%" type="text" id="valuestandardinvoice" name="valuestandardinvoice" size="3" value="'.(GETPOSTISSET('valuestandardinvoice') ? GETPOST('valuestandardinvoice', 'alpha') : '100%').'"/>';
		print '</td>';
	}
	print '</tr></table>';
	print '</div></div>';

	if ((empty($origin)) || ((($origin == 'propal') || ($origin == 'commande')) && (!empty($originid)))) {
		// Deposit - Down payment
		if (empty($conf->global->INVOICE_DISABLE_DEPOSIT)) {
			print '<div class="tagtr listofinvoicetype"><div class="tagtd listofinvoicetype">';
			$tmp = '<input type="radio" id="radio_deposit" name="type" value="3"'.(GETPOST('type') == 3 ? ' checked' : '').'> ';
			print '<script type="text/javascript">
    		jQuery(document).ready(function() {
    			jQuery("#typestandardinvoice, #valuestandardinvoice").click(function() {
    				jQuery("#radio_standard").prop("checked", true);
    			});
    			jQuery("#typedeposit, #valuedeposit").click(function() {
    				jQuery("#radio_deposit").prop("checked", true);
    			});
				jQuery("#typedeposit").change(function() {
					console.log("We change type of down payment");
					jQuery("#radio_deposit").prop("checked", true);
					setRadioForTypeOfIncoice();
				});
    			jQuery("#radio_standard, #radio_deposit, #radio_replacement, #radio_template").change(function() {
					setRadioForTypeOfIncoice();
				});
				function setRadioForTypeOfIncoice() {
					console.log("Change radio");
					if (jQuery("#radio_deposit").prop("checked") && (jQuery("#typedeposit").val() == \'amount\' || jQuery("#typedeposit").val() == \'variable\')) {
						jQuery(".checkforselect").prop("disabled", true);
						jQuery(".checkforselect").prop("checked", false);
					} else {
						jQuery(".checkforselect").prop("disabled", false);
						jQuery(".checkforselect").prop("checked", true);
					}
				};
    		});
    		</script>';

			$tmp  = $tmp.'<label for="radio_deposit" >'.$langs->trans("InvoiceDeposit").'</label>';
			$desc = $form->textwithpicto($tmp, $langs->transnoentities("InvoiceDepositDesc"), 1, 'help', '', 0, 3);
			print '<table class="nobordernopadding"><tr>';
			print '<td>';
			print $desc;
			print '</td>';
			if (($origin == 'propal') || ($origin == 'commande')) {
				print '<td class="nowrap" style="padding-left: 15px">';
				$arraylist = array(
					'amount' => $langs->transnoentitiesnoconv('FixAmount', $langs->transnoentitiesnoconv('Deposit')),
					'variable' => $langs->transnoentitiesnoconv('VarAmountOneLine', $langs->transnoentitiesnoconv('Deposit')),
					'variablealllines' => $langs->transnoentitiesnoconv('VarAmountAllLines')
				);
				print $form->selectarray('typedeposit', $arraylist, GETPOST('typedeposit', 'aZ09'), 0, 0, 0, '', 1);
				print '</td>';
				print '<td class="nowrap" style="padding-left: 5px">';
				print '<span class="opacitymedium paddingleft">'.$langs->trans("AmountOrPercent").'</span><input type="text" id="valuedeposit" name="valuedeposit" class="width75 right" value="'.GETPOST('valuedeposit', 'int').'"/>';
				print '</td>';
			}
			print '</tr></table>';

			print '</div></div>';
		}
	}

	if ($socid > 0) {
		if (!empty($conf->global->INVOICE_USE_SITUATION)) {
			// First situation invoice
			print '<div class="tagtr listofinvoicetype"><div class="tagtd listofinvoicetype">';
			$tmp = '<input id="radio_situation" type="radio" name="type" value="5"'.(GETPOST('type') == 5 ? ' checked' : '').'> ';
			$tmp  = $tmp.'<label for="radio_situation" >'.$langs->trans("InvoiceFirstSituationAsk").'</label>';
			$desc = $form->textwithpicto($tmp, $langs->transnoentities("InvoiceFirstSituationDesc"), 1, 'help', '', 0, 3);
			print $desc;
			print '</div></div>';

			// Next situation invoice
			$opt = $form->selectSituationInvoices(GETPOST('originid', 'int'), $socid);

			print '<div class="tagtr listofinvoicetype"><div class="tagtd listofinvoicetype">';
			$tmp = '<input type="radio" name="type" value="5"'.(GETPOST('type') == 5 && GETPOST('originid', 'int') ? ' checked' : '');
			if ($opt == ('<option value ="0" selected>'.$langs->trans('NoSituations').'</option>') || (GETPOST('origin') && GETPOST('origin') != 'facture' && GETPOST('origin') != 'commande')) {
				$tmp .= ' disabled';
			}
			$tmp .= '> ';
			$text = '<label>'.$tmp.$langs->trans("InvoiceSituationAsk").'</label> ';
			$text .= '<select class="flat" id="situations" name="situations"';
			if ($opt == ('<option value ="0" selected>'.$langs->trans('NoSituations').'</option>') || (GETPOST('origin') && GETPOST('origin') != 'facture' && GETPOST('origin') != 'commande')) {
				$text .= ' disabled';
			}
			$text .= '>';
			$text .= $opt;
			$text .= '</select>';
			$desc = $form->textwithpicto($text, $langs->transnoentities("InvoiceSituationDesc"), 1, 'help', '', 0, 3);
			print $desc;
			print '</div></div>';
		}

		// Replacement
		if (empty($conf->global->INVOICE_DISABLE_REPLACEMENT)) {
			// Type de facture
			$facids = $facturestatic->list_replacable_invoices($soc->id);
			if ($facids < 0) {
				dol_print_error($db, $facturestatic->error, $facturestatic->errors);
				exit();
			}
			$options = "";
			if (is_array($facids)) {
				foreach ($facids as $facparam) {
					$options .= '<option value="'.$facparam ['id'].'"';
					if ($facparam['id'] == GETPOST('fac_replacement', 'int')) {
						$options .= ' selected';
					}
					$options .= '>'.$facparam['ref'];
					$options .= ' ('.$facturestatic->LibStatut($facparam['paid'], $facparam['status'], 0, $facparam['alreadypaid']).')';
					$options .= '</option>';
				}
			}

			print '<!-- replacement line -->';
			print '<div class="tagtr listofinvoicetype"><div class="tagtd listofinvoicetype">';
			$tmp = '<input type="radio" name="type" id="radio_replacement" value="1"'.(GETPOST('type') == 1 ? ' checked' : '');
			if (!$options || $invoice_predefined->id > 0) {
				$tmp .= ' disabled';
			}
			$tmp .= '> ';
			print '<script type="text/javascript">
    		jQuery(document).ready(function() {
    			jQuery("#fac_replacement").change(function() {
    				jQuery("#radio_replacement").prop("checked", true);
    			});
    		});
    		</script>';
			$text = '<label>'.$tmp.$langs->trans("InvoiceReplacementAsk").'</label>';
			$text .= '<select class="flat" name="fac_replacement" id="fac_replacement"';
			if (!$options || $invoice_predefined->id > 0) {
				$text .= ' disabled';
			}
			$text .= '>';
			if ($options) {
				$text .= '<option value="-1">&nbsp;</option>';
				$text .= $options;
			} else {
				$text .= '<option value="-1">'.$langs->trans("NoReplacableInvoice").'</option>';
			}
			$text .= '</select>';
			$desc = $form->textwithpicto($text, $langs->transnoentities("InvoiceReplacementDesc"), 1, 'help', '', 0, 3);
			print $desc;
			print '</div></div>';
		}
	} else {
		if (!empty($conf->global->INVOICE_USE_SITUATION)) {
			print '<div class="tagtr listofinvoicetype"><div class="tagtd listofinvoicetype">';
			$tmp = '<input type="radio" name="type" id="radio_situation" value="0" disabled> ';
			$text = '<label>'.$tmp.$langs->trans("InvoiceFirstSituationAsk").'</label> ';
			$text .= '<span class="opacitymedium">('.$langs->trans("YouMustCreateInvoiceFromThird").')</span> ';
			$desc = $form->textwithpicto($text, $langs->transnoentities("InvoiceFirstSituationDesc"), 1, 'help', '', 0, 3);
			print $desc;
			print '</div></div>';

			print '<div class="tagtr listofinvoicetype"><div class="tagtd listofinvoicetype">';
			$tmp = '<input type="radio" name="type" id="radio_situation" value="0" disabled> ';
			$text = '<label>'.$tmp.$langs->trans("InvoiceSituationAsk").'</label> ';
			$text .= '<span class="opacitymedium">('.$langs->trans("YouMustCreateInvoiceFromThird").')</span> ';
			$desc = $form->textwithpicto($text, $langs->transnoentities("InvoiceFirstSituationDesc"), 1, 'help', '', 0, 3);
			print $desc;
			print '</div></div>';
		}

		print '<div class="tagtr listofinvoicetype"><div class="tagtd listofinvoicetype">';
		$tmp = '<input type="radio" name="type" id="radio_replacement" value="0" disabled> ';
		$text = '<label>'.$tmp.$langs->trans("InvoiceReplacement").'</label> ';
		$text .= '<span class="opacitymedium">('.$langs->trans("YouMustCreateInvoiceFromThird").')</span> ';
		$desc = $form->textwithpicto($text, $langs->transnoentities("InvoiceReplacementDesc"), 1, 'help', '', 0, 3);
		print $desc;
		print '</div></div>';
	}


	if (empty($origin)) {
		if ($socid > 0) {
			// Credit note
			if (empty($conf->global->INVOICE_DISABLE_CREDIT_NOTE)) {
				// Show link for credit note
				$facids = $facturestatic->list_qualified_avoir_invoices($soc->id);
				if ($facids < 0) {
					dol_print_error($db, $facturestatic->error, $facturestatic->errors);
					exit;
				}
				$optionsav = "";
				$newinvoice_static = new Facture($db);
				foreach ($facids as $key => $valarray) {
					$newinvoice_static->id = $key;
					$newinvoice_static->ref = $valarray ['ref'];
					$newinvoice_static->statut = $valarray ['status'];
					$newinvoice_static->type = $valarray ['type'];
					$newinvoice_static->paye = $valarray ['paye'];

					$optionsav .= '<option value="'.$key.'"';
					if ($key == GETPOST('fac_avoir')) {
						$optionsav .= ' selected';

						// pre-filled extra fields with selected credit note
						$newinvoice_static->fetch_optionals($key);
						$object->array_options = $newinvoice_static->array_options;
					}
					$optionsav .= '>';
					$optionsav .= $newinvoice_static->ref;
					$optionsav .= ' ('.$newinvoice_static->getLibStatut(1, $valarray ['paymentornot']).')';
					$optionsav .= '</option>';
				}

				print '<div class="tagtr listofinvoicetype"><div class="tagtd listofinvoicetype">';
				$tmp = '<input type="radio" id="radio_creditnote" name="type" value="2"'.(GETPOST('type') == 2 ? ' checked' : '');
				if ((!$optionsav && empty($conf->global->INVOICE_CREDIT_NOTE_STANDALONE)) || $invoice_predefined->id > 0) {
					$tmp .= ' disabled';
				}
				$tmp .= '> ';
				// Show credit note options only if we checked credit note
				print '<script type="text/javascript">
    			jQuery(document).ready(function() {
    				if (! jQuery("#radio_creditnote").is(":checked"))
    				{
    					jQuery("#credit_note_options").hide();
    				}
    				jQuery("#radio_creditnote").click(function() {
    					jQuery("#credit_note_options").show();
    				});
    				jQuery("#radio_standard, #radio_replacement, #radio_deposit").click(function() {
    					jQuery("#credit_note_options").hide();
    				});
    			});
    			</script>';
				$text = '<label>'.$tmp.$langs->transnoentities("InvoiceAvoirAsk").'</label> ';
				// $text.='<input type="text" value="">';
				$text .= '<select class="flat valignmiddle" name="fac_avoir" id="fac_avoir"';
				if (!$optionsav || $invoice_predefined->id > 0) {
					$text .= ' disabled';
				}
				$text .= '>';
				if ($optionsav) {
					$text .= '<option value="-1"></option>';
					$text .= $optionsav;
				} else {
					$text .= '<option value="-1">'.$langs->trans("NoInvoiceToCorrect").'</option>';
				}
				$text .= '</select>';
				$desc = $form->textwithpicto($text, $langs->transnoentities("InvoiceAvoirDesc"), 1, 'help', '', 0, 3);
				print $desc;

				print '<div id="credit_note_options" class="clearboth">';
				print '&nbsp;&nbsp;&nbsp; <input type="checkbox" name="invoiceAvoirWithLines" id="invoiceAvoirWithLines" value="1" onclick="$(\'#credit_note_options input[type=checkbox]\').not(this).prop(\'checked\', false);" '.(GETPOST('invoiceAvoirWithLines', 'int') > 0 ? 'checked' : '').' /> <label for="invoiceAvoirWithLines">'.$langs->trans('invoiceAvoirWithLines')."</label>";
				print '<br>&nbsp;&nbsp;&nbsp; <input type="checkbox" name="invoiceAvoirWithPaymentRestAmount" id="invoiceAvoirWithPaymentRestAmount" value="1" onclick="$(\'#credit_note_options input[type=checkbox]\').not(this).prop(\'checked\', false);" '.(GETPOST('invoiceAvoirWithPaymentRestAmount', 'int') > 0 ? 'checked' : '').' /> <label for="invoiceAvoirWithPaymentRestAmount">'.$langs->trans('invoiceAvoirWithPaymentRestAmount')."</label>";
				print '</div>';

				print '</div></div>';
			}
		} else {
			print '<div class="tagtr listofinvoicetype"><div class="tagtd listofinvoicetype">';
			if (empty($conf->global->INVOICE_CREDIT_NOTE_STANDALONE)) {
				$tmp = '<input type="radio" name="type" id="radio_creditnote" value="0" disabled> ';
			} else {
				$tmp = '<input type="radio" name="type" id="radio_creditnote" value="2" > ';
			}
			$text = '<label>'.$tmp.$langs->trans("InvoiceAvoir").'</label> ';
			$text .= '<span class="opacitymedium">('.$langs->trans("YouMustCreateInvoiceFromThird").')</span> ';
			$desc = $form->textwithpicto($text, $langs->transnoentities("InvoiceAvoirDesc"), 1, 'help', '', 0, 3);
			print $desc;
			print '</div></div>'."\n";
		}
	}

	// Template invoice
	print '<div class="tagtr listofinvoicetype"><div class="tagtd listofinvoicetype">';
	$tmp = '<input type="radio" name="type" id="radio_template" value="0" disabled> ';
	$text = '<label>'.$tmp.$langs->trans("RepeatableInvoice").'</label> ';
	//$text.= '('.$langs->trans("YouMustCreateStandardInvoiceFirst").') ';
	$desc = $form->textwithpicto($text, $langs->transnoentities("YouMustCreateStandardInvoiceFirstDesc"), 1, 'help', '', 0, 3);
	print $desc;
	print '</div></div>';

	print '</div>';


	if (!empty($conf->global->INVOICE_USE_DEFAULT_DOCUMENT)) { // Hidden conf
		// Add auto select default document model
		$listtType = array(Facture::TYPE_STANDARD, Facture::TYPE_REPLACEMENT, Facture::TYPE_CREDIT_NOTE, Facture::TYPE_DEPOSIT, Facture::TYPE_SITUATION);
		$jsListType = '';
		foreach ($listtType as $type) {
			$thisTypeConfName = 'FACTURE_ADDON_PDF_'.$type;
			$curent = !empty($conf->global->{$thisTypeConfName}) ? $conf->global->{$thisTypeConfName}:$conf->global->FACTURE_ADDON_PDF;
			$jsListType .= (!empty($jsListType) ? ',' : '').'"'.$type.'":"'.$curent.'"';
		}

		print '<script type="text/javascript">
        		$(document).ready(function() {
                    var listType = {'.$jsListType.'};
        			$("[name=\'type\'").change(function() {
        				if($( this ).prop("checked"))
                        {
                            if(($( this ).val() in listType))
                            {
                                $("#model").val(listType[$( this ).val()]);
                            }
                            else
                            {
                                $("#model").val("'.$conf->global->FACTURE_ADDON_PDF.'");
                            }
                        }
        			});
        		});
        		</script>';
	}



	print '</td></tr>';

	if ($socid > 0) {
		// Discounts for third party
		print '<tr><td>'.$langs->trans('Discounts').'</td><td colspan="2">';

		$thirdparty = $soc;
		$discount_type = 0;
		$backtopage = urlencode($_SERVER["PHP_SELF"].'?socid='.$thirdparty->id.'&action='.$action.'&origin='.GETPOST('origin', 'alpha').'&originid='.GETPOST('originid', 'int'));
		include DOL_DOCUMENT_ROOT.'/core/tpl/object_discounts.tpl.php';

		print '</td></tr>';
	}

	$newdateinvoice = dol_mktime(0, 0, 0, GETPOST('remonth', 'int'), GETPOST('reday', 'int'), GETPOST('reyear', 'int'), 'tzserver');
	$date_pointoftax = dol_mktime(0, 0, 0, GETPOST('date_pointoftaxmonth', 'int'), GETPOST('date_pointoftaxday', 'int'), GETPOST('date_pointoftaxyear', 'int'), 'tzserver');

	// Date invoice
	print '<tr><td class="fieldrequired">'.$langs->trans('DateInvoice').'</td><td colspan="2">';
	print $form->selectDate($newdateinvoice ? $newdateinvoice : $dateinvoice, '', '', '', '', "add", 1, 1);
	print '</td></tr>';

	// Date point of tax
	if (!empty($conf->global->INVOICE_POINTOFTAX_DATE)) {
		print '<tr><td class="fieldrequired">'.$langs->trans('DatePointOfTax').'</td><td colspan="2">';
		print $form->selectDate($date_pointoftax ? $date_pointoftax : -1, 'date_pointoftax', '', '', '', "add", 1, 1);
		print '</td></tr>';
	}

	// Payment term
	print '<tr><td class="nowrap fieldrequired">'.$langs->trans('PaymentConditionsShort').'</td><td colspan="2">';
	$form->select_conditions_paiements(GETPOSTISSET('cond_reglement_id') ? GETPOST('cond_reglement_id', 'int') : $cond_reglement_id, 'cond_reglement_id');
	print '</td></tr>';


	if (!empty($conf->global->INVOICE_USE_RETAINED_WARRANTY)) {
		$rwStyle = 'display:none;';
		if (in_array(GETPOST('type', 'int'), $retainedWarrantyInvoiceAvailableType)) {
			$rwStyle = '';
		}

		$retained_warranty = GETPOST('retained_warranty', 'int');
		if (empty($retained_warranty)) {
			if (!empty($objectsrc->retained_warranty)) { // use previous situation value
				$retained_warranty = $objectsrc->retained_warranty;
			}
		}
		$retained_warranty_js_default = !empty($retained_warranty) ? $retained_warranty : $conf->global->INVOICE_SITUATION_DEFAULT_RETAINED_WARRANTY_PERCENT;

		print '<tr class="retained-warranty-line" style="'.$rwStyle.'" ><td class="nowrap">'.$langs->trans('RetainedWarranty').'</td><td colspan="2">';
		print '<input id="new-situation-invoice-retained-warranty" name="retained_warranty" type="number" value="'.$retained_warranty.'" step="0.01" min="0" max="100" />%';

		// Retained warranty payment term
		print '<tr class="retained-warranty-line" style="'.$rwStyle.'" ><td class="nowrap">'.$langs->trans('PaymentConditionsShortRetainedWarranty').'</td><td colspan="2">';
		$retained_warranty_fk_cond_reglement = GETPOST('retained_warranty_fk_cond_reglement', 'int');
		if (empty($retained_warranty_fk_cond_reglement)) {
			$retained_warranty_fk_cond_reglement = $conf->global->INVOICE_SITUATION_DEFAULT_RETAINED_WARRANTY_COND_ID;
			if (!empty($objectsrc->retained_warranty_fk_cond_reglement)) { // use previous situation value
				$retained_warranty_fk_cond_reglement = $objectsrc->retained_warranty_fk_cond_reglement;
			} else {
				$retained_warranty_fk_cond_reglement = $conf->global->INVOICE_SITUATION_DEFAULT_RETAINED_WARRANTY_COND_ID;
			}
		}
		$form->select_conditions_paiements($retained_warranty_fk_cond_reglement, 'retained_warranty_fk_cond_reglement', -1, 1);
		print '</td></tr>';

		print '<script type="text/javascript">
		$(document).ready(function() {
		$("[name=\'type\']").change(function() {
				if($( this ).prop("checked") && $.inArray($( this ).val(), '.json_encode($retainedWarrantyInvoiceAvailableType).' ) !== -1)
				{
					$(".retained-warranty-line").show();
					$("#new-situation-invoice-retained-warranty").val("'.floatval($retained_warranty_js_default).'");
				}
				else{
					$(".retained-warranty-line").hide();
					$("#new-situation-invoice-retained-warranty").val("");
				}
			});

			$("[name=\'type\']:checked").trigger("change");
		});
		</script>';
	}

	// Payment mode
	print '<tr><td>'.$langs->trans('PaymentMode').'</td><td colspan="2">';
	print img_picto('', 'bank', 'class="pictofixedwidth"');
	$form->select_types_paiements(GETPOSTISSET('mode_reglement_id') ? GETPOST('mode_reglement_id') : $mode_reglement_id, 'mode_reglement_id', 'CRDT', 0, 1, 0, 0, 1, 'maxwidth200 widthcentpercentminusx');
	print '</td></tr>';

	// Bank Account
	if (!empty($conf->banque->enabled)) {
		print '<tr><td>'.$langs->trans('BankAccount').'</td><td colspan="2">';
		print img_picto('', 'bank_account', 'class="pictofixedwidth"');
		print $form->select_comptes(($fk_account < 0 ? '' : $fk_account), 'fk_account', 0, '', 1, '', 0, 'maxwidth200 widthcentpercentminusx', 1);
		print '</td></tr>';
	}

	// Project
	if (!empty($conf->projet->enabled)) {
		$langs->load('projects');
		print '<tr><td>'.$langs->trans('Project').'</td><td colspan="2">';
		print img_picto('', 'project').$formproject->select_projects(($socid > 0 ? $socid : -1), $projectid, 'projectid', 0, 0, 1, 1, 0, 0, 0, '', 1, 0, 'maxwidth500 widthcentpercentminusxx');
		print ' <a href="'.DOL_URL_ROOT.'/projet/card.php?socid='.$soc->id.'&action=create&status=1&backtopage='.urlencode($_SERVER["PHP_SELF"].'?action=create&socid='.$soc->id.($fac_rec ? '&fac_rec='.$fac_rec : '')).'"><span class="fa fa-plus-circle valignmiddle" title="'.$langs->trans("AddProject").'"></span></a>';
		print '</td></tr>';
	}

	// Incoterms
	if (!empty($conf->incoterm->enabled)) {
		print '<tr>';
		print '<td><label for="incoterm_id">'.$form->textwithpicto($langs->trans("IncotermLabel"), !empty($objectsrc->label_incoterms) ? $objectsrc->label_incoterms : '', 1).'</label></td>';
		print '<td colspan="2" class="maxwidthonsmartphone">';
		$incoterm_id = GETPOST('incoterm_id');
		$incoterm_location = GETPOST('location_incoterms');
		if (empty($incoterm_id)) {
			$incoterm_id = (!empty($objectsrc->fk_incoterms) ? $objectsrc->fk_incoterms : $soc->fk_incoterms);
			$incoterm_location = (!empty($objectsrc->location_incoterms) ? $objectsrc->location_incoterms : $soc->location_incoterms);
		}
		print $form->select_incoterms($incoterm_id, $incoterm_location);
		print '</td></tr>';
	}

	// Other attributes
	$parameters = array('objectsrc' => !empty($objectsrc) ? $objectsrc : 0, 'colspan' => ' colspan="2"', 'cols' => '2', 'socid'=>$socid);
	$reshook = $hookmanager->executeHooks('formObjectOptions', $parameters, $object, $action); // Note that $action and $object may have been modified by hook
	print $hookmanager->resPrint;
	if (empty($reshook)) {
		if (!empty($conf->global->THIRDPARTY_PROPAGATE_EXTRAFIELDS_TO_INVOICE) && !empty($soc->id)) {
			// copy from thirdparty
			$tpExtrafields = new Extrafields($db);
			$tpExtrafieldLabels = $tpExtrafields->fetch_name_optionals_label($soc->table_element);
			if ($soc->fetch_optionals() > 0) {
				$object->array_options = array_merge($object->array_options, $soc->array_options);
			}
		};

		print $object->showOptionals($extrafields, 'create', $parameters);
	}

	// Template to use by default
	print '<tr><td>'.$langs->trans('Model').'</td>';
	print '<td colspan="2">';
	print img_picto('', 'pdf', 'class="pictofixedwidth"');
	include_once DOL_DOCUMENT_ROOT.'/core/modules/facture/modules_facture.php';
	$liste = ModelePDFFactures::liste_modeles($db);
	if (!empty($conf->global->INVOICE_USE_DEFAULT_DOCUMENT)) {
		// Hidden conf
		$paramkey = 'FACTURE_ADDON_PDF_'.$object->type;
		$preselected = !empty($conf->global->$paramkey) ? $conf->global->$paramkey : $conf->global->FACTURE_ADDON_PDF;
	} else {
		$preselected = $conf->global->FACTURE_ADDON_PDF;
	}
	print $form->selectarray('model', $liste, $preselected, 0, 0, 0, '', 0, 0, 0, '', 'maxwidth200 widthcentpercentminusx', 1);
	print "</td></tr>";

	// Multicurrency
	if (!empty($conf->multicurrency->enabled)) {
		print '<tr>';
		print '<td>'.$form->editfieldkey('Currency', 'multicurrency_code', '', $object, 0).'</td>';
		print '<td colspan="2" class="maxwidthonsmartphone">';
		print $form->selectMultiCurrency($currency_code, 'multicurrency_code');
		print '</td></tr>';
	}

	// Help of substitution key
	$htmltext = '';
	if (GETPOST('fac_rec', 'int') > 0) {
		$dateexample = ($newdateinvoice ? $newdateinvoice : $dateinvoice);
		if (empty($dateexample)) {
			$dateexample = dol_now();
		}
		$substitutionarray = array(
			'__TOTAL_HT__' => $langs->trans("AmountHT").' ('.$langs->trans("Example").': '.price($exampletemplateinvoice->total_ht).')',
			'__TOTAL_TTC__' =>  $langs->trans("AmountTTC").' ('.$langs->trans("Example").': '.price($exampletemplateinvoice->total_ttc).')',
			'__INVOICE_PREVIOUS_MONTH__' => $langs->trans("PreviousMonthOfInvoice").' ('.$langs->trans("Example").': '.dol_print_date(dol_time_plus_duree($dateexample, -1, 'm'), '%m').')',
			'__INVOICE_MONTH__' =>  $langs->trans("MonthOfInvoice").' ('.$langs->trans("Example").': '.dol_print_date($dateexample, '%m').')',
			'__INVOICE_NEXT_MONTH__' => $langs->trans("NextMonthOfInvoice").' ('.$langs->trans("Example").': '.dol_print_date(dol_time_plus_duree($dateexample, 1, 'm'), '%m').')',
			'__INVOICE_PREVIOUS_MONTH_TEXT__' => $langs->trans("TextPreviousMonthOfInvoice").' ('.$langs->trans("Example").': '.dol_print_date(dol_time_plus_duree($dateexample, -1, 'm'), '%B').')',
			'__INVOICE_MONTH_TEXT__' =>  $langs->trans("TextMonthOfInvoice").' ('.$langs->trans("Example").': '.dol_print_date($dateexample, '%B').')',
			'__INVOICE_NEXT_MONTH_TEXT__' => $langs->trans("TextNextMonthOfInvoice").' ('.$langs->trans("Example").': '.dol_print_date(dol_time_plus_duree($dateexample, 1, 'm'), '%B').')',
			'__INVOICE_PREVIOUS_YEAR__' => $langs->trans("PreviousYearOfInvoice").' ('.$langs->trans("Example").': '.dol_print_date(dol_time_plus_duree($dateexample, -1, 'y'), '%Y').')',
			'__INVOICE_YEAR__' =>  $langs->trans("YearOfInvoice").' ('.$langs->trans("Example").': '.dol_print_date($dateexample, '%Y').')',
			'__INVOICE_NEXT_YEAR__' => $langs->trans("NextYearOfInvoice").' ('.$langs->trans("Example").': '.dol_print_date(dol_time_plus_duree($dateexample, 1, 'y'), '%Y').')'
		);

		$htmltext = '<i>'.$langs->trans("FollowingConstantsWillBeSubstituted").':<br>';
		foreach ($substitutionarray as $key => $val) {
			$htmltext .= $key.' = '.$langs->trans($val).'<br>';
		}
		$htmltext .= '</i>';
	}

	// Public note
	print '<tr>';
	print '<td class="tdtop">';
	print $form->textwithpicto($langs->trans('NotePublic'), $htmltext);
	print '</td>';
	print '<td valign="top" colspan="2">';
	$doleditor = new DolEditor('note_public', $note_public, '', 80, 'dolibarr_notes', 'In', 0, false, empty($conf->global->FCKEDITOR_ENABLE_NOTE_PUBLIC) ? 0 : 1, ROWS_3, '90%');
	print $doleditor->Create(1);

	// Private note
	if (empty($user->socid)) {
		print '<tr>';
		print '<td class="tdtop">';
		print $form->textwithpicto($langs->trans('NotePrivate'), $htmltext);
		print '</td>';
		print '<td valign="top" colspan="2">';
		$doleditor = new DolEditor('note_private', $note_private, '', 80, 'dolibarr_notes', 'In', 0, false, empty($conf->global->FCKEDITOR_ENABLE_NOTE_PRIVATE) ? 0 : 1, ROWS_3, '90%');
		print $doleditor->Create(1);
		// print '<textarea name="note_private" wrap="soft" cols="70" rows="'.ROWS_3.'">'.$note_private.'.</textarea>
		print '</td></tr>';
	}

	// Lines from source (TODO Show them also when creating invoice from template invoice)
	if (!empty($origin) && !empty($originid) && is_object($objectsrc)) {
		$langs->loadLangs(array('orders', 'propal'));

		// TODO for compatibility
		if ($origin == 'contrat') {
			// Calcul contrat->price (HT), contrat->total (TTC), contrat->tva
			$objectsrc->remise_absolue = $remise_absolue;
			$objectsrc->remise_percent = $remise_percent;
			$objectsrc->update_price(1, - 1, 1);
		}

		print "\n<!-- Show ref of origin ".$classname." -->\n";
		print '<input type="hidden" name="amount"   value="'.$objectsrc->total_ht.'">'."\n";
		print '<input type="hidden" name="total"    value="'.$objectsrc->total_ttc.'">'."\n";
		print '<input type="hidden" name="tva"      value="'.$objectsrc->total_tva.'">'."\n";
		// The commented lines below are fields already added as hidden parameters before
		//print '<input type="hidden" name="origin"   value="'.$objectsrc->element.'">';
		//print '<input type="hidden" name="originid" value="'.$objectsrc->id.'">';

		switch (get_class($objectsrc)) {
			case 'Propal':
				$newclassname = 'CommercialProposal';
				break;
			case 'Commande':
				$newclassname = 'Order';
				break;
			case 'Expedition':
				$newclassname = 'Sending';
				break;
			case 'Contrat':
				$newclassname = 'Contract';
				break;
			case 'Fichinter':
				$newclassname = 'Intervention';
				break;
			default:
				$newclassname = get_class($objectsrc);
		}

		// Ref of origin
		print '<tr><td>'.$langs->trans($newclassname).'</td>';
		print '<td colspan="2">';
		print $objectsrc->getNomUrl(1);
		// We check if Origin document (id and type is known) has already at least one invoice attached to it
		$objectsrc->fetchObjectLinked($originid, $origin, '', 'facture');
		if (is_array($objectsrc->linkedObjects['facture']) && count($objectsrc->linkedObjects['facture']) >= 1) {
			setEventMessages('WarningBillExist', null, 'warnings');
			echo ' - '.$langs->trans('LatestRelatedBill').' '.end($objectsrc->linkedObjects['facture'])->getNomUrl(1);
		}
		echo '</td></tr>';
		print '<tr><td>'.$langs->trans('AmountHT').'</td><td colspan="2">'.price($objectsrc->total_ht).'</td></tr>';
		print '<tr><td>'.$langs->trans('AmountVAT').'</td><td colspan="2">'.price($objectsrc->total_tva)."</td></tr>";
		if ($mysoc->localtax1_assuj == "1" || $objectsrc->total_localtax1 != 0) {		// Localtax1
			print '<tr><td>'.$langs->transcountry("AmountLT1", $mysoc->country_code).'</td><td colspan="2">'.price($objectsrc->total_localtax1)."</td></tr>";
		}

		if ($mysoc->localtax2_assuj == "1" || $objectsrc->total_localtax2 != 0) {		// Localtax2
			print '<tr><td>'.$langs->transcountry("AmountLT2", $mysoc->country_code).'</td><td colspan="2">'.price($objectsrc->total_localtax2)."</td></tr>";
		}
		print '<tr><td>'.$langs->trans('AmountTTC').'</td><td colspan="2">'.price($objectsrc->total_ttc)."</td></tr>";

		if (!empty($conf->multicurrency->enabled)) {
			print '<tr><td>'.$langs->trans('MulticurrencyAmountHT').'</td><td colspan="2">'.price($objectsrc->multicurrency_total_ht).'</td></tr>';
			print '<tr><td>'.$langs->trans('MulticurrencyAmountVAT').'</td><td colspan="2">'.price($objectsrc->multicurrency_total_tva)."</td></tr>";
			print '<tr><td>'.$langs->trans('MulticurrencyAmountTTC').'</td><td colspan="2">'.price($objectsrc->multicurrency_total_ttc)."</td></tr>";
		}
	}

	print "</table>\n";

	print dol_get_fiche_end();

	print $form->buttonsSaveCancel("CreateDraft");

	// Show origin lines
	if (!empty($origin) && !empty($originid) && is_object($objectsrc)) {
		print '<br>';

		$title = $langs->trans('ProductsAndServices');
		print load_fiche_titre($title);

		print '<table class="noborder centpercent">';

		$objectsrc->printOriginLinesList('', $selectedLines);

		print '</table>';
	}

	print "</form>\n";
} elseif ($id > 0 || !empty($ref)) {
	if (empty($object->id)) {
		$langs->load('errors');
		echo '<div class="error">'.$langs->trans("ErrorRecordNotFound").'</div>';
		llxFooter();
		exit;
	}

	/*
	 * Show object in view mode
	 */

	$result = $object->fetch($id, $ref);
	if ($result <= 0) {
		dol_print_error($db, $object->error, $object->errors);
		exit();
	}

	// fetch optionals attributes and labels
	$extrafields->fetch_name_optionals_label($object->table_element);

	if ($user->socid > 0 && $user->socid != $object->socid) {
		accessforbidden('', 0, 1);
	}

	$result = $object->fetch_thirdparty();

	$result = $soc->fetch($object->socid);
	if ($result < 0) {
		dol_print_error($db);
	}
	$selleruserevenustamp = $mysoc->useRevenueStamp();

	$totalpaye = $object->getSommePaiement();
	$totalcreditnotes = $object->getSumCreditNotesUsed();
	$totaldeposits = $object->getSumDepositsUsed();
	//print "totalpaye=".$totalpaye." totalcreditnotes=".$totalcreditnotes." totaldeposts=".$totaldeposits."
	// selleruserrevenuestamp=".$selleruserevenustamp;

	// We can also use bcadd to avoid pb with floating points
	// For example print 239.2 - 229.3 - 9.9; does not return 0.
	// $resteapayer=bcadd($object->total_ttc,$totalpaye,$conf->global->MAIN_MAX_DECIMALS_TOT);
	// $resteapayer=bcadd($resteapayer,$totalavoir,$conf->global->MAIN_MAX_DECIMALS_TOT);
	$resteapayer = price2num($object->total_ttc - $totalpaye - $totalcreditnotes - $totaldeposits, 'MT');

	// Multicurrency
	if (!empty($conf->multicurrency->enabled)) {
		$multicurrency_totalpaye = $object->getSommePaiement(1);
		$multicurrency_totalcreditnotes = $object->getSumCreditNotesUsed(1);
		$multicurrency_totaldeposits = $object->getSumDepositsUsed(1);
		$multicurrency_resteapayer = price2num($object->multicurrency_total_ttc - $multicurrency_totalpaye - $multicurrency_totalcreditnotes - $multicurrency_totaldeposits, 'MT');
		// Code to fix case of corrupted data
		if ($resteapayer == 0 && $multicurrency_resteapayer != 0) {
			$resteapayer = price2num($multicurrency_resteapayer / $object->multicurrency_tx, 'MT');
		}
	}

	if ($object->paye) {
		$resteapayer = 0;
	}
	$resteapayeraffiche = $resteapayer;

	if (!empty($conf->global->FACTURE_DEPOSITS_ARE_JUST_PAYMENTS)) {	// Never use this
		$filterabsolutediscount = "fk_facture_source IS NULL"; // If we want deposit to be substracted to payments only and not to total of final invoice
		$filtercreditnote = "fk_facture_source IS NOT NULL"; // If we want deposit to be substracted to payments only and not to total of final invoice
	} else {
		$filterabsolutediscount = "fk_facture_source IS NULL OR (description LIKE '(DEPOSIT)%' AND description NOT LIKE '(EXCESS RECEIVED)%')";
		$filtercreditnote = "fk_facture_source IS NOT NULL AND (description NOT LIKE '(DEPOSIT)%' OR description LIKE '(EXCESS RECEIVED)%')";
	}

	$absolute_discount = $soc->getAvailableDiscounts('', $filterabsolutediscount);
	$absolute_creditnote = $soc->getAvailableDiscounts('', $filtercreditnote);
	$absolute_discount = price2num($absolute_discount, 'MT');
	$absolute_creditnote = price2num($absolute_creditnote, 'MT');

	$author = new User($db);
	if ($object->user_author) {
		$author->fetch($object->user_author);
	}

	$objectidnext = $object->getIdReplacingInvoice();

	$head = facture_prepare_head($object);

	print dol_get_fiche_head($head, 'compta', $langs->trans('InvoiceCustomer'), -1, 'bill');

	$formconfirm = '';

	// Confirmation de la conversion de l'avoir en reduc
	if ($action == 'converttoreduc') {
		if ($object->type == Facture::TYPE_STANDARD || $object->type == Facture::TYPE_SITUATION) {
			$type_fac = 'ExcessReceived';
		} elseif ($object->type == Facture::TYPE_CREDIT_NOTE) {
			$type_fac = 'CreditNote';
		} elseif ($object->type == Facture::TYPE_DEPOSIT) {
			$type_fac = 'Deposit';
		}
		$text = $langs->trans('ConfirmConvertToReduc', strtolower($langs->transnoentities($type_fac)));
		$text .= '<br>'.$langs->trans('ConfirmConvertToReduc2');
		$formconfirm = $form->formconfirm($_SERVER['PHP_SELF'].'?facid='.$object->id, $langs->trans('ConvertToReduc'), $text, 'confirm_converttoreduc', '', "yes", 2);
	}

	// Confirmation to delete invoice
	if ($action == 'delete') {
		$text = $langs->trans('ConfirmDeleteBill', $object->ref);
		$formquestion = array();

		if ($object->type != Facture::TYPE_DEPOSIT && !empty($conf->global->STOCK_CALCULATE_ON_BILL) && $object->statut >= 1) {
			$qualified_for_stock_change = 0;
			if (empty($conf->global->STOCK_SUPPORTS_SERVICES)) {
				$qualified_for_stock_change = $object->hasProductsOrServices(2);
			} else {
				$qualified_for_stock_change = $object->hasProductsOrServices(1);
			}

			if ($qualified_for_stock_change) {
				$langs->load("stocks");
				require_once DOL_DOCUMENT_ROOT.'/product/class/html.formproduct.class.php';
				$formproduct = new FormProduct($db);
				$label = $object->type == Facture::TYPE_CREDIT_NOTE ? $langs->trans("SelectWarehouseForStockDecrease") : $langs->trans("SelectWarehouseForStockIncrease");
				$forcecombo = 0;
				if ($conf->browser->name == 'ie') {
					$forcecombo = 1; // There is a bug in IE10 that make combo inside popup crazy
				}
				$formquestion = array(
					// 'text' => $langs->trans("ConfirmClone"),
					// array('type' => 'checkbox', 'name' => 'clone_content', 'label' => $langs->trans("CloneMainAttributes"), 'value' => 1),
					// array('type' => 'checkbox', 'name' => 'update_prices', 'label' => $langs->trans("PuttingPricesUpToDate"), 'value' => 1),
					array('type' => 'other', 'name' => 'idwarehouse', 'label' => $label, 'value' => $formproduct->selectWarehouses(GETPOST('idwarehouse') ?GETPOST('idwarehouse') : 'ifone', 'idwarehouse', '', 1, 0, 0, $langs->trans("NoStockAction"), 0, $forcecombo))
				);
				$formconfirm = $form->formconfirm($_SERVER['PHP_SELF'].'?facid='.$object->id, $langs->trans('DeleteBill'), $text, 'confirm_delete', $formquestion, "yes", 1);
			} else {
				$formconfirm = $form->formconfirm($_SERVER['PHP_SELF'].'?facid='.$object->id, $langs->trans('DeleteBill'), $text, 'confirm_delete', '', 'no', 1);
			}
		} else {
			$formconfirm = $form->formconfirm($_SERVER['PHP_SELF'].'?facid='.$object->id, $langs->trans('DeleteBill'), $text, 'confirm_delete', '', 'no', 1);
		}
	}

	// Confirmation to remove invoice from cycle
	if ($action == 'situationout') {
		$text = $langs->trans('ConfirmRemoveSituationFromCycle', $object->ref);
		$label = $langs->trans("ConfirmOuting");
		$formquestion = array();
		// remove situation from cycle
		if (in_array($object->statut, array(Facture::STATUS_CLOSED, Facture::STATUS_VALIDATED))
			&& $usercancreate
			&& !$objectidnext
			&& $object->is_last_in_cycle()
			&& $usercanunvalidate
			) {
			$formconfirm = $form->formconfirm($_SERVER['PHP_SELF'].'?facid='.$object->id, $label, $text, 'confirm_situationout', $formquestion, "yes", 1);
		}
	}

	// Confirmation of validation
	if ($action == 'valid') {
		// we check object has a draft number
		$objectref = substr($object->ref, 1, 4);
		if ($objectref == 'PROV') {
			$savdate = $object->date;
			if (!empty($conf->global->FAC_FORCE_DATE_VALIDATION)) {
				$object->date = dol_now();
				$object->date_lim_reglement = $object->calculate_date_lim_reglement();
			}
			$numref = $object->getNextNumRef($soc);
			// $object->date=$savdate;
		} else {
			$numref = $object->ref;
		}

		$text = $langs->trans('ConfirmValidateBill', $numref);
		if (!empty($conf->notification->enabled)) {
			require_once DOL_DOCUMENT_ROOT.'/core/class/notify.class.php';
			$notify = new Notify($db);
			$text .= '<br>';
			$text .= $notify->confirmMessage('BILL_VALIDATE', $object->socid, $object);
		}
		$formquestion = array();

		if ($object->type != Facture::TYPE_DEPOSIT && !empty($conf->global->STOCK_CALCULATE_ON_BILL)) {
			$qualified_for_stock_change = 0;
			if (empty($conf->global->STOCK_SUPPORTS_SERVICES)) {
				$qualified_for_stock_change = $object->hasProductsOrServices(2);
			} else {
				$qualified_for_stock_change = $object->hasProductsOrServices(1);
			}

			if ($qualified_for_stock_change) {
				$langs->load("stocks");
				require_once DOL_DOCUMENT_ROOT.'/product/class/html.formproduct.class.php';
				require_once DOL_DOCUMENT_ROOT.'/product/stock/class/entrepot.class.php';
				$formproduct = new FormProduct($db);
				$warehouse = new Entrepot($db);
				$warehouse_array = $warehouse->list_array();
				if (count($warehouse_array) == 1) {
					$label = $object->type == Facture::TYPE_CREDIT_NOTE ? $langs->trans("WarehouseForStockIncrease", current($warehouse_array)) : $langs->trans("WarehouseForStockDecrease", current($warehouse_array));
					$value = '<input type="hidden" id="idwarehouse" name="idwarehouse" value="'.key($warehouse_array).'">';
				} else {
					$label = $object->type == Facture::TYPE_CREDIT_NOTE ? $langs->trans("SelectWarehouseForStockIncrease") : $langs->trans("SelectWarehouseForStockDecrease");
					$value = $formproduct->selectWarehouses(GETPOST('idwarehouse') ?GETPOST('idwarehouse') : 'ifone', 'idwarehouse', '', 1);
				}
				$formquestion = array(
									// 'text' => $langs->trans("ConfirmClone"),
									// array('type' => 'checkbox', 'name' => 'clone_content', 'label' => $langs->trans("CloneMainAttributes"), 'value' =>
									// 1),
									// array('type' => 'checkbox', 'name' => 'update_prices', 'label' => $langs->trans("PuttingPricesUpToDate"), 'value'
									// => 1),
									array('type' => 'other', 'name' => 'idwarehouse', 'label' => $label, 'value' => $value));
			}
		}
		if ($object->type != Facture::TYPE_CREDIT_NOTE && $object->total_ttc < 0) { 		// Can happen only if $conf->global->FACTURE_ENABLE_NEGATIVE is on
			$text .= '<br>'.img_warning().' '.$langs->trans("ErrorInvoiceOfThisTypeMustBePositive");
		}

		// mandatoryPeriod
		$nbMandated = 0;
		foreach ($object->lines as $line) {
			$res = $line->fetch_product();
			if ($res  > 0  ) {
				if ($line->product->isService() && $line->product->isMandatoryPeriod() && (empty($line->date_start) || empty($line->date_end) )) {
					$nbMandated++;
					break;
				}
			}
		}
		if ($nbMandated > 0 ) $text .= '<div><span class="clearboth nowraponall warning">'.$langs->trans("mandatoryPeriodNeedTobeSetMsgValidate").'</span></div>';


		$formconfirm = $form->formconfirm($_SERVER["PHP_SELF"].'?facid='.$object->id, $langs->trans('ValidateBill'), $text, 'confirm_valid', $formquestion, (($object->type != Facture::TYPE_CREDIT_NOTE && $object->total_ttc < 0) ? "no" : "yes"), 2);
	}

	// Confirm back to draft status
	if ($action == 'modif') {
		$text = $langs->trans('ConfirmUnvalidateBill', $object->ref);
		$formquestion = array();

		if ($object->type != Facture::TYPE_DEPOSIT && !empty($conf->global->STOCK_CALCULATE_ON_BILL)) {
			$qualified_for_stock_change = 0;
			if (empty($conf->global->STOCK_SUPPORTS_SERVICES)) {
				$qualified_for_stock_change = $object->hasProductsOrServices(2);
			} else {
				$qualified_for_stock_change = $object->hasProductsOrServices(1);
			}

			if ($qualified_for_stock_change) {
				$langs->load("stocks");
				require_once DOL_DOCUMENT_ROOT.'/product/class/html.formproduct.class.php';
				require_once DOL_DOCUMENT_ROOT.'/product/stock/class/entrepot.class.php';
				$formproduct = new FormProduct($db);
				$warehouse = new Entrepot($db);
				$warehouse_array = $warehouse->list_array();
				if (count($warehouse_array) == 1) {
					$label = $object->type == Facture::TYPE_CREDIT_NOTE ? $langs->trans("WarehouseForStockDecrease", current($warehouse_array)) : $langs->trans("WarehouseForStockIncrease", current($warehouse_array));
					$value = '<input type="hidden" id="idwarehouse" name="idwarehouse" value="'.key($warehouse_array).'">';
				} else {
					$label = $object->type == Facture::TYPE_CREDIT_NOTE ? $langs->trans("SelectWarehouseForStockDecrease") : $langs->trans("SelectWarehouseForStockIncrease");
					$value = $formproduct->selectWarehouses(GETPOST('idwarehouse') ?GETPOST('idwarehouse') : 'ifone', 'idwarehouse', '', 1);
				}
				$formquestion = array(
									// 'text' => $langs->trans("ConfirmClone"),
									// array('type' => 'checkbox', 'name' => 'clone_content', 'label' => $langs->trans("CloneMainAttributes"), 'value' =>
									// 1),
									// array('type' => 'checkbox', 'name' => 'update_prices', 'label' => $langs->trans("PuttingPricesUpToDate"), 'value'
									// => 1),
									array('type' => 'other', 'name' => 'idwarehouse', 'label' => $label, 'value' => $value));
			}
		}

		$formconfirm = $form->formconfirm($_SERVER["PHP_SELF"].'?facid='.$object->id, $langs->trans('UnvalidateBill'), $text, 'confirm_modif', $formquestion, "yes", 1);
	}

	// Confirmation du classement paye
	if ($action == 'paid' && ($resteapayer <= 0 || (!empty($conf->global->INVOICE_CAN_SET_PAID_EVEN_IF_PARTIALLY_PAID) && $resteapayer == $object->total_ttc))) {
		$formconfirm = $form->formconfirm($_SERVER["PHP_SELF"].'?facid='.$object->id, $langs->trans('ClassifyPaid'), $langs->trans('ConfirmClassifyPaidBill', $object->ref), 'confirm_paid', '', "yes", 1);
	}
	if ($action == 'paid' && $resteapayer > 0 && (empty($conf->global->INVOICE_CAN_SET_PAID_EVEN_IF_PARTIALLY_PAID) || $resteapayer != $object->total_ttc)) {
		$close = array();
		// Code
		$i = 0;
		$close[$i]['code'] = 'discount_vat'; // escompte
		$i++;
		$close[$i]['code'] = 'badcustomer';
		$i++;
		$close[$i]['code'] = 'bankcharge';
		$i++;
		$close[$i]['code'] = 'other';
		$i++;
		// Help
		$i = 0;
		$close[$i]['label'] = $langs->trans("HelpEscompte").'<br><br>'.$langs->trans("ConfirmClassifyPaidPartiallyReasonDiscountVatDesc");
		$i++;
		$close[$i]['label'] = $langs->trans("ConfirmClassifyPaidPartiallyReasonBadCustomerDesc");
		$i++;
		$close[$i]['label'] = $langs->trans("ConfirmClassifyPaidPartiallyReasonBankChargeDesc");
		$i++;
		$close[$i]['label'] = $langs->trans("Other");
		$i++;
		// Texte
		$i = 0;
		$close[$i]['reason'] = $form->textwithpicto($langs->transnoentities("ConfirmClassifyPaidPartiallyReasonDiscount", $resteapayer, $langs->trans("Currency".$conf->currency)), $close[$i]['label'], 1);
		$i++;
		$close[$i]['reason'] = $form->textwithpicto($langs->transnoentities("ConfirmClassifyPaidPartiallyReasonBadCustomer", $resteapayer, $langs->trans("Currency".$conf->currency)), $close[$i]['label'], 1);
		$i++;
		$close[$i]['reason'] = $form->textwithpicto($langs->transnoentities("ConfirmClassifyPaidPartiallyReasonBankCharge", $resteapayer, $langs->trans("Currency".$conf->currency)), $close[$i]['label'], 1);
		$i++;
		$close[$i]['reason'] = $form->textwithpicto($langs->transnoentities("Other"), $close[$i]['label'], 1);
		$i++;
		// arrayreasons[code]=reason
		foreach ($close as $key => $val) {
			$arrayreasons[$close[$key]['code']] = $close[$key]['reason'];
		}

		// Cree un tableau formulaire
		$formquestion = array('text' => $langs->trans("ConfirmClassifyPaidPartiallyQuestion"), array('type' => 'radio', 'name' => 'close_code', 'label' => $langs->trans("Reason"), 'values' => $arrayreasons), array('type' => 'text', 'name' => 'close_note', 'label' => $langs->trans("Comment"), 'value' => '', 'morecss' => 'minwidth300'));
		// Paiement incomplet. On demande si motif = escompte ou autre
		$formconfirm = $form->formconfirm($_SERVER["PHP_SELF"].'?facid='.$object->id, $langs->trans('ClassifyPaid'), $langs->trans('ConfirmClassifyPaidPartially', $object->ref), 'confirm_paid_partially', $formquestion, "yes", 1, 310);
	}

	// Confirmation du classement abandonne
	if ($action == 'canceled') {
		// S'il y a une facture de remplacement pas encore validee (etat brouillon),
		// on ne permet pas de classer abandonner la facture.
		if ($objectidnext) {
			$facturereplacement = new Facture($db);
			$facturereplacement->fetch($objectidnext);
			$statusreplacement = $facturereplacement->statut;
		}
		if ($objectidnext && $statusreplacement == 0) {
			print '<div class="error">'.$langs->trans("ErrorCantCancelIfReplacementInvoiceNotValidated").'</div>';
		} else {
			// Code
			$close[1]['code'] = 'badcustomer';
			$close[2]['code'] = 'abandon';
			// Help
			$close[1]['label'] = $langs->trans("ConfirmClassifyPaidPartiallyReasonBadCustomerDesc");
			$close[2]['label'] = $langs->trans("ConfirmClassifyAbandonReasonOtherDesc");
			// Texte
			$close[1]['reason'] = $form->textwithpicto($langs->transnoentities("ConfirmClassifyPaidPartiallyReasonBadCustomer", $object->ref), $close[1]['label'], 1);
			$close[2]['reason'] = $form->textwithpicto($langs->transnoentities("ConfirmClassifyAbandonReasonOther"), $close[2]['label'], 1);
			// arrayreasons
			$arrayreasons[$close[1]['code']] = $close[1]['reason'];
			$arrayreasons[$close[2]['code']] = $close[2]['reason'];

			// Cree un tableau formulaire
			$formquestion = array('text' => $langs->trans("ConfirmCancelBillQuestion"), array('type' => 'radio', 'name' => 'close_code', 'label' => $langs->trans("Reason"), 'values' => $arrayreasons), array('type' => 'text', 'name' => 'close_note', 'label' => $langs->trans("Comment"), 'value' => '', 'morecss' => 'minwidth300'));

			$formconfirm = $form->formconfirm($_SERVER['PHP_SELF'].'?facid='.$object->id, $langs->trans('CancelBill'), $langs->trans('ConfirmCancelBill', $object->ref), 'confirm_canceled', $formquestion, "yes", 1, 250);
		}
	}

	if ($action == 'deletepayment') {
		$payment_id = GETPOST('paiement_id');
		$formconfirm = $form->formconfirm($_SERVER["PHP_SELF"].'?id='.$object->id.'&paiement_id='.$payment_id, $langs->trans('DeletePayment'), $langs->trans('ConfirmDeletePayment'), 'confirm_delete_paiement', '', 'no', 1);
	}

	// Confirmation de la suppression d'une ligne produit
	if ($action == 'ask_deleteline') {
		$formconfirm = $form->formconfirm($_SERVER["PHP_SELF"].'?facid='.$object->id.'&lineid='.$lineid, $langs->trans('DeleteProductLine'), $langs->trans('ConfirmDeleteProductLine'), 'confirm_deleteline', '', 'no', 1);
	}

	// Clone confirmation
	if ($action == 'clone') {
		// Create an array for form
		$formquestion = array(
			array('type' => 'other', 'name' => 'socid', 'label' => $langs->trans("SelectThirdParty"), 'value' => $form->select_company($object->socid, 'socid', '(s.client=1 OR s.client=2 OR s.client=3)', 1)),
			array('type' => 'date', 'name' => 'newdate', 'label' => $langs->trans("Date"), 'value' => dol_now())
		);
		// Ask confirmatio to clone
		$formconfirm = $form->formconfirm($_SERVER["PHP_SELF"].'?facid='.$object->id, $langs->trans('ToClone'), $langs->trans('ConfirmCloneInvoice', $object->ref), 'confirm_clone', $formquestion, 'yes', 1, 250);
	}

	if ($action == "remove_file_comfirm") {
		$file = GETPOST('file', 'alpha');

		$formconfirm = $form->formconfirm(
			$_SERVER["PHP_SELF"].'?facid='.$object->id.'&file='.$file,
			$langs->trans('DeleteFileHeader'),
			$langs->trans('DeleteFileText')."<br><br>".$file,
			'remove_file',
			'',
			'no',
			2
		);
	}

	// Call Hook formConfirm
	$parameters = array('formConfirm' => $formconfirm, 'lineid' => $lineid, 'remainingtopay' => &$resteapayer);
	$reshook = $hookmanager->executeHooks('formConfirm', $parameters, $object, $action); // Note that $action and $object may have been modified by hook
	if (empty($reshook)) {
		$formconfirm .= $hookmanager->resPrint;
	} elseif ($reshook > 0) {
		$formconfirm = $hookmanager->resPrint;
	}

	// Print form confirm
	print $formconfirm;

	// Invoice content

	$linkback = '<a href="'.DOL_URL_ROOT.'/compta/facture/list.php?restore_lastsearch_values=1'.(!empty($socid) ? '&socid='.$socid : '').'">'.$langs->trans("BackToList").'</a>';

	$morehtmlref = '<div class="refidno">';
	// Ref invoice
	if ($object->status == $object::STATUS_DRAFT && !$mysoc->isInEEC() && !empty($conf->global->INVOICE_ALLOW_FREE_REF)) {
		$morehtmlref .= $form->editfieldkey("Ref", 'ref', $object->ref, $object, $usercancreate, 'string', '', 0, 1);
		$morehtmlref .= $form->editfieldval("Ref", 'ref', $object->ref, $object, $usercancreate, 'string', '', null, null, '', 1);
		$morehtmlref .= '<br>';
	}
	// Ref customer
	$morehtmlref .= $form->editfieldkey("RefCustomer", 'ref_client', $object->ref_client, $object, $usercancreate, 'string', '', 0, 1);
	$morehtmlref .= $form->editfieldval("RefCustomer", 'ref_client', $object->ref_client, $object, $usercancreate, 'string', '', null, null, '', 1);
	// Thirdparty
	$morehtmlref .= '<br>'.$langs->trans('ThirdParty').' : '.$object->thirdparty->getNomUrl(1, 'customer');
	if (empty($conf->global->MAIN_DISABLE_OTHER_LINK) && $object->thirdparty->id > 0) {
		$morehtmlref .= ' (<a href="'.DOL_URL_ROOT.'/compta/facture/list.php?socid='.$object->thirdparty->id.'&search_societe='.urlencode($object->thirdparty->name).'">'.$langs->trans("OtherBills").'</a>)';
	}
	// Project
	if (!empty($conf->projet->enabled)) {
		$langs->load("projects");
		$morehtmlref .= '<br>'.$langs->trans('Project').' ';
		if ($usercancreate) {
			if ($action != 'classify') {
				$morehtmlref .= '<a class="editfielda" href="'.$_SERVER['PHP_SELF'].'?action=classify&token='.newToken().'&id='.$object->id.'">'.img_edit($langs->transnoentitiesnoconv('SetProject')).'</a> : ';
			}
			if ($action == 'classify') {
				//$morehtmlref.=$form->form_project($_SERVER['PHP_SELF'] . '?id=' . $object->id, $object->socid, $object->fk_project, 'projectid', 0, 0, 1, 1);
				$morehtmlref .= '<form method="post" action="'.$_SERVER['PHP_SELF'].'?id='.$object->id.'">';
				$morehtmlref .= '<input type="hidden" name="action" value="classin">';
				$morehtmlref .= '<input type="hidden" name="token" value="'.newToken().'">';
				$morehtmlref .= $formproject->select_projects($object->socid, $object->fk_project, 'projectid', $maxlength, 0, 1, 0, 1, 0, 0, '', 1);
				$morehtmlref .= '<input type="submit" class="button valignmiddle" value="'.$langs->trans("Modify").'">';
				$morehtmlref .= '</form>';
			} else {
				$morehtmlref .= $form->form_project($_SERVER['PHP_SELF'].'?id='.$object->id, $object->socid, $object->fk_project, 'none', 0, 0, 0, 1);
			}
		} else {
			if (!empty($object->fk_project)) {
				$proj = new Project($db);
				$proj->fetch($object->fk_project);
				$morehtmlref .= ' : '.$proj->getNomUrl(1);
				if ($proj->title) {
					$morehtmlref .= ' - '.$proj->title;
				}
			} else {
				$morehtmlref .= '';
			}
		}
	}
	$morehtmlref .= '</div>';

	$object->totalpaye = $totalpaye; // To give a chance to dol_banner_tab to use already paid amount to show correct status

	dol_banner_tab($object, 'ref', $linkback, 1, 'ref', 'ref', $morehtmlref, '', 0, '', '');

	print '<div class="fichecenter">';
	print '<div class="fichehalfleft">';
	print '<div class="underbanner clearboth"></div>';

	print '<table class="border tableforfield centpercent">';

	// Type
	print '<tr><td class="titlefield fieldname_type">'.$langs->trans('Type').'</td><td class="valuefield fieldname_type">';
	print '<span class="badgeneutral">';
	print $object->getLibType();
	print '</span>';
	if ($object->module_source) {
		print ' <span class="opacitymediumbycolor paddingleft">('.$langs->trans("POS").' '.ucfirst($object->module_source).' - '.$langs->trans("Terminal").' '.$object->pos_source.')</span>';
	}
	if ($object->type == Facture::TYPE_REPLACEMENT) {
		$facreplaced = new Facture($db);
		$facreplaced->fetch($object->fk_facture_source);
		print ' <span class="opacitymediumbycolor paddingleft">('.$langs->transnoentities("ReplaceInvoice", $facreplaced->getNomUrl(1)).')</span>';
	}
	if ($object->type == Facture::TYPE_CREDIT_NOTE && !empty($object->fk_facture_source)) {
		$facusing = new Facture($db);
		$facusing->fetch($object->fk_facture_source);
		print ' <span class="opacitymediumbycolor paddingleft">('.$langs->transnoentities("CorrectInvoice", $facusing->getNomUrl(1)).')</span>';
	}

	$facidavoir = $object->getListIdAvoirFromInvoice();
	if (count($facidavoir) > 0) {
		print ' <span class="opacitymediumbycolor paddingleft">('.$langs->transnoentities("InvoiceHasAvoir");
		$i = 0;
		foreach ($facidavoir as $id) {
			if ($i == 0) {
				print ' ';
			} else {
				print ',';
			}
			$facavoir = new Facture($db);
			$facavoir->fetch($id);
			print $facavoir->getNomUrl(1);
		}
		print ')</span>';
	}
	if ($objectidnext > 0) {
		$facthatreplace = new Facture($db);
		$facthatreplace->fetch($objectidnext);
		print ' <span class="opacitymediumbycolor paddingleft">('.str_replace('{s1}', $facthatreplace->getNomUrl(1), $langs->transnoentities("ReplacedByInvoice", '{s1}')).')</span>';
	}

	if ($object->type == Facture::TYPE_CREDIT_NOTE || $object->type == Facture::TYPE_DEPOSIT) {
		$discount = new DiscountAbsolute($db);
		$result = $discount->fetch(0, $object->id);
		if ($result > 0) {
			print ' <span class="opacitymediumbycolor paddingleft">';
			$s = $langs->trans("CreditNoteConvertedIntoDiscount", '{s1}', '{s2}');
			$s = str_replace('{s1}', $object->getLibType(1), $s);
			$s = str_replace('{s2}', $discount->getNomUrl(1, 'discount'), $s);
			print $s;
			print '</span><br>';
		}
	}

	if ($object->fk_fac_rec_source > 0) {
		$tmptemplate = new FactureRec($db);
		$result = $tmptemplate->fetch($object->fk_fac_rec_source);
		if ($result > 0) {
			print ' <span class="opacitymediumbycolor paddingleft">';
			$s = $langs->transnoentities("GeneratedFromTemplate", '{s1}');
			$s = str_replace('{s1}', '<a href="'.DOL_URL_ROOT.'/compta/facture/card-rec.php?facid='.$tmptemplate->id.'">'.dol_escape_htmltag($tmptemplate->ref).'</a>', $s);
			print $s;
			print '</span>';
		}
	}
	print '</td></tr>';

	// Relative and absolute discounts
	print '<!-- Discounts -->'."\n";
	print '<tr><td>'.$langs->trans('Discounts');
	print '</td><td>';
	$thirdparty = $soc;
	$discount_type = 0;
	$backtopage = urlencode($_SERVER["PHP_SELF"].'?facid='.$object->id);
	include DOL_DOCUMENT_ROOT.'/core/tpl/object_discounts.tpl.php';
	print '</td></tr>';

	// Date invoice
	print '<tr><td>';
	print '<table class="nobordernopadding centpercent"><tr><td>';
	print $langs->trans('DateInvoice');
	print '</td>';
	if ($action != 'editinvoicedate' && !empty($object->brouillon) && $usercancreate && empty($conf->global->FAC_FORCE_DATE_VALIDATION)) {
		print '<td class="right"><a class="editfielda" href="'.$_SERVER["PHP_SELF"].'?action=editinvoicedate&token='.newToken().'&facid='.$object->id.'">'.img_edit($langs->trans('SetDate'), 1).'</a></td>';
	}
	print '</tr></table>';
	print '</td><td>';

	if ($action == 'editinvoicedate') {
		$form->form_date($_SERVER['PHP_SELF'].'?facid='.$object->id, $object->date, 'invoicedate');
	} else {
		print '<span class="valuedate">'.dol_print_date($object->date, 'day').'</span>';
	}
	print '</td>';

	print '</tr>';

	if (!empty($conf->global->INVOICE_POINTOFTAX_DATE)) {
		// Date invoice
		print '<tr><td>';
		print '<table class="nobordernopadding centpercent"><tr><td>';
		print $langs->trans('DatePointOfTax');
		print '</td>';
		print '<td class="right"><a class="editfielda" href="'.$_SERVER["PHP_SELF"].'?action=editdate_pointoftax&token='.newToken().'&facid='.$object->id.'">'.img_edit($langs->trans('SetDate'), 1).'</a></td>';
		print '</tr></table>';
		print '</td><td>';
		if ($action == 'editdate_pointoftax') {
			$form->form_date($_SERVER['PHP_SELF'].'?facid='.$object->id, $object->date_pointoftax, 'date_pointoftax');
		} else {
			print '<span class="valuedate">'.dol_print_date($object->date_pointoftax, 'day').'</span>';
		}
		print '</td></tr>';
	}

	// Payment term
	print '<tr><td>';
	print '<table class="nobordernopadding centpercent"><tr><td>';
	print $langs->trans('PaymentConditionsShort');
	print '</td>';
	if ($object->type != Facture::TYPE_CREDIT_NOTE && $action != 'editconditions' && $usercancreate) {
		print '<td class="right"><a class="editfielda" href="'.$_SERVER["PHP_SELF"].'?action=editconditions&token='.newToken().'&facid='.$object->id.'">'.img_edit($langs->trans('SetConditions'), 1).'</a></td>';
	}
	print '</tr></table>';
	print '</td><td>';
	if ($object->type != Facture::TYPE_CREDIT_NOTE) {
		if ($action == 'editconditions') {
			$form->form_conditions_reglement($_SERVER['PHP_SELF'].'?facid='.$object->id, $object->cond_reglement_id, 'cond_reglement_id');
		} else {
			$form->form_conditions_reglement($_SERVER['PHP_SELF'].'?facid='.$object->id, $object->cond_reglement_id, 'none');
		}
	} else {
		print '&nbsp;';
	}
	print '</td></tr>';

	// Date payment term
	print '<tr><td>';
	print '<table class="nobordernopadding centpercent"><tr><td>';
	print $langs->trans('DateMaxPayment');
	print '</td>';
	if ($object->type != Facture::TYPE_CREDIT_NOTE && $action != 'editpaymentterm' && $usercancreate) {
		print '<td class="right"><a class="editfielda" href="'.$_SERVER["PHP_SELF"].'?action=editpaymentterm&token='.newToken().'&facid='.$object->id.'">'.img_edit($langs->trans('SetDate'), 1).'</a></td>';
	}
	print '</tr></table>';
	print '</td><td>';
	if ($object->type != Facture::TYPE_CREDIT_NOTE) {
		if ($action == 'editpaymentterm') {
			$form->form_date($_SERVER['PHP_SELF'].'?facid='.$object->id, $object->date_lim_reglement, 'paymentterm');
		} else {
			print '<span class="valuedate">'.dol_print_date($object->date_lim_reglement, 'day').'</span>';
			if ($object->hasDelay()) {
				print img_warning($langs->trans('Late'));
			}
		}
	} else {
		print '&nbsp;';
	}
	print '</td></tr>';

	// Payment mode
	print '<tr><td>';
	print '<table class="nobordernopadding centpercent"><tr><td>';
	print $langs->trans('PaymentMode');
	print '</td>';
	if ($action != 'editmode' && $usercancreate) {
		print '<td class="right"><a class="editfielda" href="'.$_SERVER["PHP_SELF"].'?action=editmode&token='.newToken().'&facid='.$object->id.'">'.img_edit($langs->trans('SetMode'), 1).'</a></td>';
	}
	print '</tr></table>';
	print '</td><td>';
	if ($action == 'editmode') {
		$form->form_modes_reglement($_SERVER['PHP_SELF'].'?facid='.$object->id, $object->mode_reglement_id, 'mode_reglement_id', 'CRDT', 1, 1);
	} else {
		$form->form_modes_reglement($_SERVER['PHP_SELF'].'?facid='.$object->id, $object->mode_reglement_id, 'none', 'CRDT');
	}
	print '</td></tr>';

	// Multicurrency
	if (!empty($conf->multicurrency->enabled)) {
		// Multicurrency code
		print '<tr>';
		print '<td>';
		print '<table class="nobordernopadding centpercent"><tr><td>';
		print $form->editfieldkey('Currency', 'multicurrency_code', '', $object, 0);
		print '</td>';
		if ($usercancreate && $action != 'editmulticurrencycode' && !empty($object->brouillon)) {
			print '<td class="right"><a class="editfielda" href="'.$_SERVER["PHP_SELF"].'?action=editmulticurrencycode&token='.newToken().'&id='.$object->id.'">'.img_edit($langs->transnoentitiesnoconv('SetMultiCurrencyCode'), 1).'</a></td>';
		}
		print '</tr></table>';
		print '</td><td>';
		$htmlname = (($usercancreate && $action == 'editmulticurrencycode') ? 'multicurrency_code' : 'none');
		$form->form_multicurrency_code($_SERVER['PHP_SELF'].'?id='.$object->id, $object->multicurrency_code, $htmlname);
		print '</td></tr>';

		// Multicurrency rate
		if ($object->multicurrency_code != $conf->currency || $object->multicurrency_tx != 1) {
			print '<tr>';
			print '<td>';
			print '<table class="nobordernopadding" width="100%"><tr><td>';
			print $form->editfieldkey('CurrencyRate', 'multicurrency_tx', '', $object, 0);
			print '</td>';
			if ($usercancreate && $action != 'editmulticurrencyrate' && !empty($object->brouillon) && $object->multicurrency_code && $object->multicurrency_code != $conf->currency) {
				print '<td class="right"><a class="editfielda" href="'.$_SERVER["PHP_SELF"].'?action=editmulticurrencyrate&token='.newToken().'&id='.$object->id.'">'.img_edit($langs->transnoentitiesnoconv('SetMultiCurrencyCode'), 1).'</a></td>';
			}
			print '</tr></table>';
			print '</td><td>';
			if ($action == 'editmulticurrencyrate' || $action == 'actualizemulticurrencyrate') {
				if ($action == 'actualizemulticurrencyrate') {
					list($object->fk_multicurrency, $object->multicurrency_tx) = MultiCurrency::getIdAndTxFromCode($object->db, $object->multicurrency_code);
				}
				$form->form_multicurrency_rate($_SERVER['PHP_SELF'].'?id='.$object->id, $object->multicurrency_tx, ($usercancreate ? 'multicurrency_tx' : 'none'), $object->multicurrency_code);
			} else {
				$form->form_multicurrency_rate($_SERVER['PHP_SELF'].'?id='.$object->id, $object->multicurrency_tx, 'none', $object->multicurrency_code);
				if ($object->statut == $object::STATUS_DRAFT && $object->multicurrency_code && $object->multicurrency_code != $conf->currency) {
					print '<div class="inline-block"> &nbsp; &nbsp; &nbsp; &nbsp; ';
					print '<a href="'.$_SERVER["PHP_SELF"].'?id='.$object->id.'&action=actualizemulticurrencyrate">'.$langs->trans("ActualizeCurrency").'</a>';
					print '</div>';
				}
			}
			print '</td></tr>';
		}
	}

	// Bank Account
	if (!empty($conf->banque->enabled)) {
		print '<tr><td class="nowrap">';
		print '<table class="nobordernopadding centpercent"><tr><td class="nowrap">';
		print $langs->trans('BankAccount');
		print '<td>';
		if (($action != 'editbankaccount') && $usercancreate) {
			print '<td class="right"><a class="editfielda" href="'.$_SERVER["PHP_SELF"].'?action=editbankaccount&token='.newToken().'&id='.$object->id.'">'.img_edit($langs->trans('SetBankAccount'), 1).'</a></td>';
		}
		print '</tr></table>';
		print '</td><td>';
		if ($action == 'editbankaccount') {
			$form->formSelectAccount($_SERVER['PHP_SELF'].'?id='.$object->id, $object->fk_account, 'fk_account', 1);
		} else {
			$form->formSelectAccount($_SERVER['PHP_SELF'].'?id='.$object->id, $object->fk_account, 'none');
		}
		print "</td>";
		print '</tr>';
	}

	// Incoterms
	if (!empty($conf->incoterm->enabled)) {
		print '<tr><td>';
		print '<table class="nobordernopadding centpercent"><tr><td>';
		print $langs->trans('IncotermLabel');
		print '<td><td class="right">';
		if ($usercancreate) {
			print '<a class="editfielda" href="'.DOL_URL_ROOT.'/compta/facture/card.php?facid='.$object->id.'&action=editincoterm&token='.newToken().'">'.img_edit().'</a>';
		} else {
			print '&nbsp;';
		}
		print '</td></tr></table>';
		print '</td>';
		print '<td>';
		if ($action != 'editincoterm') {
			print $form->textwithpicto($object->display_incoterms(), $object->label_incoterms, 1);
		} else {
			print $form->select_incoterms((!empty($object->fk_incoterms) ? $object->fk_incoterms : ''), (!empty($object->location_incoterms) ? $object->location_incoterms : ''), $_SERVER['PHP_SELF'].'?id='.$object->id);
		}
		print '</td></tr>';
	}



	if (!empty($object->retained_warranty) || !empty($conf->global->INVOICE_USE_RETAINED_WARRANTY)) {
		$displayWarranty = true;
		if (!in_array($object->type, $retainedWarrantyInvoiceAvailableType) && empty($object->retained_warranty)) {
			$displayWarranty = false;
		}

		if ($displayWarranty) {
			// Retained Warranty
			print '<tr class="retained-warranty-lines"  ><td>';
			print '<table id="retained-warranty-table" class="nobordernopadding" width="100%"><tr><td>';
			print $langs->trans('RetainedWarranty');
			print '</td>';
			if ($action != 'editretainedwarranty' && $user->rights->facture->creer) {
				print '<td align="right"><a class="editfielda" href="'.$_SERVER["PHP_SELF"].'?action=editretainedwarranty&token='.newToken().'&facid='.$object->id.'">'.img_edit($langs->trans('setretainedwarranty'), 1).'</a></td>';
			}

			print '</tr></table>';
			print '</td><td>';
			if ($action == 'editretainedwarranty') {
				print '<form  id="retained-warranty-form"  method="POST" action="'.$_SERVER['PHP_SELF'].'?facid='.$object->id.'">';
				print '<input type="hidden" name="action" value="setretainedwarranty">';
				print '<input type="hidden" name="token" value="'.newToken().'">';
				print '<input name="retained_warranty" type="number" step="0.01" min="0" max="100" value="'.$object->retained_warranty.'" >';
				print '<input type="submit" class="button valignmiddle" value="'.$langs->trans("Modify").'">';
				print '</form>';
			} else {
				print price($object->retained_warranty).'%';
			}
			print '</td></tr>';

			// Retained warranty payment term
			print '<tr class="retained-warranty-lines"  ><td>';
			print '<table id="retained-warranty-cond-reglement-table"  class="nobordernopadding" width="100%"><tr><td>';
			print $langs->trans('PaymentConditionsShortRetainedWarranty');
			print '</td>';
			if ($action != 'editretainedwarrantypaymentterms' && $user->rights->facture->creer) {
				print '<td align="right"><a class="editfielda" href="'.$_SERVER["PHP_SELF"].'?action=editretainedwarrantypaymentterms&token='.newToken().'&facid='.$object->id.'">'.img_edit($langs->trans('setPaymentConditionsShortRetainedWarranty'), 1).'</a></td>';
			}

			print '</tr></table>';
			print '</td><td>';
			$defaultDate = !empty($object->retained_warranty_date_limit) ? $object->retained_warranty_date_limit : strtotime('-1 years', $object->date_lim_reglement);
			if ($object->date > $defaultDate) {
				$defaultDate = $object->date;
			}

			if ($action == 'editretainedwarrantypaymentterms') {
				//date('Y-m-d',$object->date_lim_reglement)
				print '<form method="POST" action="'.$_SERVER['PHP_SELF'].'?facid='.$object->id.'">';
				print '<input type="hidden" name="action" value="setretainedwarrantyconditions">';
				print '<input type="hidden" name="token" value="'.newToken().'">';
				$retained_warranty_fk_cond_reglement = GETPOST('retained_warranty_fk_cond_reglement', 'int');
				$retained_warranty_fk_cond_reglement = !empty($retained_warranty_fk_cond_reglement) ? $retained_warranty_fk_cond_reglement : $object->retained_warranty_fk_cond_reglement;
				$retained_warranty_fk_cond_reglement = !empty($retained_warranty_fk_cond_reglement) ? $retained_warranty_fk_cond_reglement : $conf->global->INVOICE_SITUATION_DEFAULT_RETAINED_WARRANTY_COND_ID;
				$form->select_conditions_paiements($retained_warranty_fk_cond_reglement, 'retained_warranty_fk_cond_reglement', -1, 1);
				print '<input type="submit" class="button valignmiddle" value="'.$langs->trans("Modify").'">';
				print '</form>';
			} else {
				$form->form_conditions_reglement($_SERVER['PHP_SELF'].'?facid='.$object->id, $object->retained_warranty_fk_cond_reglement, 'none');
				if (!$displayWarranty) {
					print img_picto($langs->trans('RetainedWarrantyNeed100Percent'), 'warning.png', 'class="pictowarning valignmiddle" ');
				}
			}
			print '</td></tr>';

			// Retained Warranty payment date limit
			print '<tr class="retained-warranty-lines"  ><td>';
			print '<table id="retained-warranty-date-limit-table"  class="nobordernopadding" width="100%"><tr><td>';
			print $langs->trans('RetainedWarrantyDateLimit');
			print '</td>';
			if ($action != 'editretainedwarrantydatelimit' && $user->rights->facture->creer) {
				print '<td align="right"><a class="editfielda" href="'.$_SERVER["PHP_SELF"].'?action=editretainedwarrantydatelimit&token='.newToken().'&facid='.$object->id.'">'.img_edit($langs->trans('setretainedwarrantyDateLimit'), 1).'</a></td>';
			}

			print '</tr></table>';
			print '</td><td>';
			$defaultDate = !empty($object->retained_warranty_date_limit) ? $object->retained_warranty_date_limit : strtotime('-1 years', $object->date_lim_reglement);
			if ($object->date > $defaultDate) {
				$defaultDate = $object->date;
			}

			if ($action == 'editretainedwarrantydatelimit') {
				//date('Y-m-d',$object->date_lim_reglement)
				print '<form method="POST" action="'.$_SERVER['PHP_SELF'].'?facid='.$object->id.'">';
				print '<input type="hidden" name="action" value="setretainedwarrantydatelimit">';
				print '<input type="hidden" name="token" value="'.newToken().'">';
				print '<input name="retained_warranty_date_limit" type="date" step="1" min="'.dol_print_date($object->date, '%Y-%m-%d').'" value="'.dol_print_date($defaultDate, '%Y-%m-%d').'" >';
				print '<input type="submit" class="button valignmiddle" value="'.$langs->trans("Modify").'">';
				print '</form>';
			} else {
				print dol_print_date($object->retained_warranty_date_limit, 'day');
			}
			print '</td></tr>';
		}
	}


	// Other attributes
	$cols = 2;
	include DOL_DOCUMENT_ROOT.'/core/tpl/extrafields_view.tpl.php';

	print '</table>';

	print '</div>';
	print '<div class="fichehalfright">';

	print '<!-- amounts -->'."\n";
	print '<div class="underbanner clearboth"></div>'."\n";
	print '<table class="border tableforfield centpercent">';

	$sign = 1;
	if (!empty($conf->global->INVOICE_POSITIVE_CREDIT_NOTE_SCREEN) && $object->type == $object::TYPE_CREDIT_NOTE) {
		$sign = -1; // We invert sign for output
	}

	if (!empty($conf->multicurrency->enabled) && ($object->multicurrency_code != $conf->currency)) {
		// Multicurrency Amount HT
		print '<tr><td class="titlefieldmiddle">'.$form->editfieldkey('MulticurrencyAmountHT', 'multicurrency_total_ht', '', $object, 0).'</td>';
		print '<td class="nowrap amountcard">'.price($sign * $object->multicurrency_total_ht, '', $langs, 0, -1, -1, (!empty($object->multicurrency_code) ? $object->multicurrency_code : $conf->currency)).'</td>';
		print '</tr>';

		// Multicurrency Amount VAT
		print '<tr><td>'.$form->editfieldkey('MulticurrencyAmountVAT', 'multicurrency_total_tva', '', $object, 0).'</td>';
		print '<td class="nowrap amountcard">'.price($sign * $object->multicurrency_total_tva, '', $langs, 0, -1, -1, (!empty($object->multicurrency_code) ? $object->multicurrency_code : $conf->currency)).'</td>';
		print '</tr>';

		// Multicurrency Amount TTC
		print '<tr><td>'.$form->editfieldkey('MulticurrencyAmountTTC', 'multicurrency_total_ttc', '', $object, 0).'</td>';
		print '<td class="nowrap amountcard">'.price($sign * $object->multicurrency_total_ttc, '', $langs, 0, -1, -1, (!empty($object->multicurrency_code) ? $object->multicurrency_code : $conf->currency)).'</td>';
		print '</tr>';
	}

	// Amount
	print '<tr><td class="titlefieldmiddle">'.$langs->trans('AmountHT').'</td>';
	print '<td class="nowrap amountcard">'.price($sign * $object->total_ht, 1, '', 1, - 1, - 1, $conf->currency).'</td></tr>';

	// Vat
	print '<tr><td>'.$langs->trans('AmountVAT').'</td><td colspan="3" class="nowrap amountcard">'.price($sign * $object->total_tva, 1, '', 1, - 1, - 1, $conf->currency).'</td></tr>';
	print '</tr>';

	// Amount Local Taxes
	if (($mysoc->localtax1_assuj == "1" && $mysoc->useLocalTax(1)) || $object->total_localtax1 != 0) { 	// Localtax1
		print '<tr><td>'.$langs->transcountry("AmountLT1", $mysoc->country_code).'</td>';
		print '<td class="nowrap amountcard">'.price($sign * $object->total_localtax1, 1, '', 1, - 1, - 1, $conf->currency).'</td></tr>';
	}
	if (($mysoc->localtax2_assuj == "1" && $mysoc->useLocalTax(2)) || $object->total_localtax2 != 0) {	// Localtax2
		print '<tr><td>'.$langs->transcountry("AmountLT2", $mysoc->country_code).'</td>';
		print '<td class=nowrap amountcard">'.price($sign * $object->total_localtax2, 1, '', 1, - 1, - 1, $conf->currency).'</td></tr>';
	}

	// Revenue stamp
	if ($selleruserevenustamp) {	// Test company use revenue stamp
		print '<tr><td>';
		print '<table class="nobordernopadding" width="100%"><tr><td>';
		print $langs->trans('RevenueStamp');
		print '</td>';
		if ($action != 'editrevenuestamp' && !empty($object->brouillon) && $usercancreate) {
			print '<td class="right"><a class="editfielda" href="'.$_SERVER["PHP_SELF"].'?action=editrevenuestamp&token='.newToken().'&facid='.$object->id.'">'.img_edit($langs->trans('SetRevenuStamp'), 1).'</a></td>';
		}
		print '</tr></table>';
		print '</td><td>';
		if ($action == 'editrevenuestamp') {
			print '<form action="'.$_SERVER["PHP_SELF"].'?id='.$object->id.'" method="post">';
			print '<input type="hidden" name="token" value="'.newToken().'">';
			print '<input type="hidden" name="action" value="setrevenuestamp">';
			print '<input type="hidden" name="revenuestamp" id="revenuestamp_val" value="'.price2num($object->revenuestamp).'">';
			print $formother->select_revenue_stamp('', 'revenuestamp_type', $mysoc->country_code);
			print ' &rarr; <span id="revenuestamp_span"></span>';
			print ' <input type="submit" class="button buttongen button-save" value="'.$langs->trans('Modify').'">';
			print '</form>';
			print " <script>
                $(document).ready(function(){
                    js_recalculate_revenuestamp();
                    $('select[name=revenuestamp_type]').on('change',function(){
                        js_recalculate_revenuestamp();
                    });
                });
                function js_recalculate_revenuestamp(){
					var valselected = $('select[name=revenuestamp_type]').val();
					console.log('Calculate revenue stamp from '+valselected);
					var revenue = 0;
					if (valselected.indexOf('%') == -1)
					{
						revenue = valselected;
					}
					else
					{
	                    var revenue_type = parseFloat(valselected);
	                    var amount_net = ".round($object->total_ht, 2).";
	                    revenue = revenue_type * amount_net / 100;
	                    revenue = revenue.toFixed(2);
					}
                    $('#revenuestamp_val').val(revenue);
                    $('#revenuestamp_span').html(revenue);
                }
            </script>";
		} else {
			print price($object->revenuestamp, 1, '', 1, - 1, - 1, $conf->currency);
		}
		print '</td></tr>';
	}

	// Total with tax
	print '<tr><td>'.$langs->trans('AmountTTC').'</td><td class="nowrap amountcard">'.price($sign * $object->total_ttc, 1, '', 1, - 1, - 1, $conf->currency).'</td></tr>';

	print '</table>';


	$nbrows = 8;
	$nbcols = 3;
	if (!empty($conf->projet->enabled)) {
		$nbrows++;
	}
	if (!empty($conf->banque->enabled)) {
		$nbrows++;
		$nbcols++;
	}
	if ($mysoc->localtax1_assuj == "1" || $object->total_localtax1 != 0) {
		$nbrows++;
	}
	if ($mysoc->localtax2_assuj == "1" || $object->total_localtax2 != 0) {
		$nbrows++;
	}
	if ($selleruserevenustamp) {
		$nbrows++;
	}
	if (!empty($conf->multicurrency->enabled)) {
		$nbrows += 5;
	}
	if (!empty($conf->incoterm->enabled)) {
		$nbrows += 1;
	}

	// List of previous situation invoices
	if (($object->situation_cycle_ref > 0) && !empty($conf->global->INVOICE_USE_SITUATION)) {
		print '<!-- List of situation invoices -->';
		print '<table class="noborder situationstable" width="100%">';

		print '<tr class="liste_titre">';
		print '<td>'.$langs->trans('ListOfSituationInvoices').'</td>';
		print '<td></td>';
		print '<td class="center">'.$langs->trans('Situation').'</td>';
		if (!empty($conf->banque->enabled)) {
			print '<td class="right"></td>';
		}
		print '<td class="right">'.$langs->trans('AmountHT').'</td>';
		print '<td class="right">'.$langs->trans('AmountTTC').'</td>';
		print '<td width="18">&nbsp;</td>';
		print '</tr>';

		$total_prev_ht = $total_prev_ttc = 0;
		$total_global_ht = $total_global_ttc = 0;

		if (count($object->tab_previous_situation_invoice) > 0) {
			// List of previous invoices

			$current_situation_counter = array();
			foreach ($object->tab_previous_situation_invoice as $prev_invoice) {
				$tmptotalpaidforthisinvoice = $prev_invoice->getSommePaiement();
				$total_prev_ht += $prev_invoice->total_ht;
				$total_prev_ttc += $prev_invoice->total_ttc;
				$current_situation_counter[] = (($prev_invoice->type == Facture::TYPE_CREDIT_NOTE) ?-1 : 1) * $prev_invoice->situation_counter;
				print '<tr class="oddeven">';
				print '<td>'.$prev_invoice->getNomUrl(1).'</td>';
				print '<td></td>';
				print '<td align="center" >'.(($prev_invoice->type == Facture::TYPE_CREDIT_NOTE) ? $langs->trans('situationInvoiceShortcode_AS') : $langs->trans('situationInvoiceShortcode_S')).$prev_invoice->situation_counter.'</td>';
				if (!empty($conf->banque->enabled)) {
					print '<td class="right"></td>';
				}
				print '<td class="right"><span class="amount">'.price($prev_invoice->total_ht).'</span></td>';
				print '<td class="right"><span class="amount">'.price($prev_invoice->total_ttc).'</span></td>';
				print '<td class="right">'.$prev_invoice->getLibStatut(3, $tmptotalpaidforthisinvoice).'</td>';
				print '</tr>';
			}
		}


		$total_global_ht += $total_prev_ht;
		$total_global_ttc += $total_prev_ttc;
		$total_global_ht += $object->total_ht;
		$total_global_ttc += $object->total_ttc;
		$current_situation_counter[] = (($object->type == Facture::TYPE_CREDIT_NOTE) ?-1 : 1) * $object->situation_counter;
		print '<tr class="oddeven">';
		print '<td>'.$object->getNomUrl(1).'</td>';
		print '<td></td>';
		print '<td class="center">'.(($object->type == Facture::TYPE_CREDIT_NOTE) ? $langs->trans('situationInvoiceShortcode_AS') : $langs->trans('situationInvoiceShortcode_S')).$object->situation_counter.'</td>';
		if (!empty($conf->banque->enabled)) {
			print '<td class="right"></td>';
		}
		print '<td class="right"><span class="amount">'.price($object->total_ht).'</span></td>';
		print '<td class="right"><span class="amount">'.price($object->total_ttc).'</span></td>';
		print '<td class="right">'.$object->getLibStatut(3, $object->getSommePaiement()).'</td>';
		print '</tr>';


		print '<tr class="oddeven">';
		print '<td colspan="2" class="left"><b>'.$langs->trans('CurrentSituationTotal').'</b></td>';
		print '<td>';
		$i = 0;
		foreach ($current_situation_counter as $sit) {
			$curSign = $sit > 0 ? '+' : '-';
			$curType = $sit > 0 ? $langs->trans('situationInvoiceShortcode_S') : $langs->trans('situationInvoiceShortcode_AS');
			if ($i > 0) {
				print ' '.$curSign.' ';
			}
			print $curType.abs($sit);
			$i++;
		}
		print '</td>';
		if (!empty($conf->banque->enabled)) {
			print '<td></td>';
		}
		print '<td class="right"><b>'.price($total_global_ht).'</b></td>';
		print '<td class="right"><b>'.price($total_global_ttc).'</b></td>';
		print '<td width="18">&nbsp;</td>';
		print '</tr>';


		if (count($object->tab_next_situation_invoice) > 0) {
			// List of next invoices
			/*print '<tr class="liste_titre">';
			 print '<td>' . $langs->trans('ListOfNextSituationInvoices') . '</td>';
			 print '<td></td>';
			 print '<td></td>';
			 if (! empty($conf->banque->enabled)) print '<td class="right"></td>';
			 print '<td class="right">' . $langs->trans('AmountHT') . '</td>';
			 print '<td class="right">' . $langs->trans('AmountTTC') . '</td>';
			 print '<td width="18">&nbsp;</td>';
			 print '</tr>';*/

			$total_next_ht = $total_next_ttc = 0;

			foreach ($object->tab_next_situation_invoice as $next_invoice) {
				$totalpaye = $next_invoice->getSommePaiement();
				$total_next_ht += $next_invoice->total_ht;
				$total_next_ttc += $next_invoice->total_ttc;

				print '<tr class="oddeven">';
				print '<td>'.$next_invoice->getNomUrl(1).'</td>';
				print '<td></td>';
				print '<td class="center">'.(($next_invoice->type == Facture::TYPE_CREDIT_NOTE) ? $langs->trans('situationInvoiceShortcode_AS') : $langs->trans('situationInvoiceShortcode_S')).$next_invoice->situation_counter.'</td>';
				if (!empty($conf->banque->enabled)) {
					print '<td class="right"></td>';
				}
				print '<td class="right"><span class="amount">'.price($next_invoice->total_ht).'</span></td>';
				print '<td class="right"><span class="amount">'.price($next_invoice->total_ttc).'</span></td>';
				print '<td class="right">'.$next_invoice->getLibStatut(3, $totalpaye).'</td>';
				print '</tr>';
			}

			$total_global_ht += $total_next_ht;
			$total_global_ttc += $total_next_ttc;

			print '<tr class="oddeven">';
			print '<td colspan="3" class="right"></td>';
			if (!empty($conf->banque->enabled)) {
				print '<td class="right"></td>';
			}
			print '<td class="right"><b>'.price($total_global_ht).'</b></td>';
			print '<td class="right"><b>'.price($total_global_ttc).'</b></td>';
			print '<td width="18">&nbsp;</td>';
			print '</tr>';
		}

		print '</table>';
	}

	$sign = 1;
	if ($object->type == $object::TYPE_CREDIT_NOTE) {
		$sign = -1;
	}

	// List of payments already done

	print '<!-- List of payments already done -->';
	print '<div class="div-table-responsive-no-min">';
	print '<table class="noborder paymenttable centpercent">';

	print '<tr class="liste_titre">';
	print '<td class="liste_titre">'.($object->type == Facture::TYPE_CREDIT_NOTE ? $langs->trans("PaymentsBack") : $langs->trans('Payments')).'</td>';
	print '<td class="liste_titre"><span class="hideonsmartphone">'.$langs->trans('Date').'</span></td>';
	print '<td class="liste_titre"><span class="hideonsmartphone">'.$langs->trans('Type').'</span></td>';
	if (!empty($conf->banque->enabled)) {
		print '<td class="liste_titre"><span class="hideonsmartphone">'.$langs->trans('BankAccount').'</span></td>';
	}
	print '<td class="liste_titre right">'.$langs->trans('Amount').'</td>';
	print '<td class="liste_titre" width="18">&nbsp;</td>';
	print '</tr>';

	// Payments already done (from payment on this invoice)
	$sql = 'SELECT p.datep as dp, p.ref, p.num_paiement as num_payment, p.rowid, p.fk_bank,';
	$sql .= ' c.code as payment_code, c.libelle as payment_label,';
	$sql .= ' pf.amount,';
	$sql .= ' ba.rowid as baid, ba.ref as baref, ba.label, ba.number as banumber, ba.account_number, ba.fk_accountancy_journal';
	$sql .= ' FROM '.MAIN_DB_PREFIX.'paiement_facture as pf, '.MAIN_DB_PREFIX.'paiement as p';
	$sql .= ' LEFT JOIN '.MAIN_DB_PREFIX.'c_paiement as c ON p.fk_paiement = c.id';
	$sql .= ' LEFT JOIN '.MAIN_DB_PREFIX.'bank as b ON p.fk_bank = b.rowid';
	$sql .= ' LEFT JOIN '.MAIN_DB_PREFIX.'bank_account as ba ON b.fk_account = ba.rowid';
	$sql .= ' WHERE pf.fk_facture = '.((int) $object->id).' AND pf.fk_paiement = p.rowid';
	$sql .= ' AND p.entity IN ('.getEntity('invoice').')';
	$sql .= ' ORDER BY p.datep, p.tms';

	$result = $db->query($sql);
	if ($result) {
		$num = $db->num_rows($result);
		$i = 0;

		if ($num > 0) {
			while ($i < $num) {
				$objp = $db->fetch_object($result);

				$paymentstatic->id = $objp->rowid;
				$paymentstatic->datepaye = $db->jdate($objp->dp);
				$paymentstatic->ref = $objp->ref;
				$paymentstatic->num_payment = $objp->num_payment;
				$paymentstatic->payment_code = $objp->payment_code;

				print '<tr class="oddeven"><td class="nowraponall">';
				print $paymentstatic->getNomUrl(1);
				print '</td>';
				print '<td>';
				$dateofpayment = $db->jdate($objp->dp);
				$tmparray = dol_getdate($dateofpayment);
				if ($tmparray['seconds'] == 0 && $tmparray['minutes'] == 0 && ($tmparray['hours'] == 0 || $tmparray['hours'] == 12)) {	// We set hours to 0:00 or 12:00 because we don't know it
					print dol_print_date($dateofpayment, 'day');
				} else {	// Hours was set to real date of payment (special case for POS for example)
					print dol_print_date($dateofpayment, 'dayhour', 'tzuser');
				}
				print '</td>';
				$label = ($langs->trans("PaymentType".$objp->payment_code) != ("PaymentType".$objp->payment_code)) ? $langs->trans("PaymentType".$objp->payment_code) : $objp->payment_label;
				print '<td>'.$label.' '.$objp->num_payment.'</td>';
				if (!empty($conf->banque->enabled)) {
					$bankaccountstatic->id = $objp->baid;
					$bankaccountstatic->ref = $objp->baref;
					$bankaccountstatic->label = $objp->baref;
					$bankaccountstatic->number = $objp->banumber;

					if (!empty($conf->accounting->enabled)) {
						$bankaccountstatic->account_number = $objp->account_number;

						$accountingjournal = new AccountingJournal($db);
						$accountingjournal->fetch($objp->fk_accountancy_journal);
						$bankaccountstatic->accountancy_journal = $accountingjournal->getNomUrl(0, 1, 1, '', 1);
					}

					print '<td class="nowraponall">';
					if ($bankaccountstatic->id) {
						print $bankaccountstatic->getNomUrl(1, 'transactions');
					}
					print '</td>';
				}
				print '<td class="right"><span class="amount">'.price($sign * $objp->amount).'</span></td>';
				print '<td class="center">';
				if ($object->statut == Facture::STATUS_VALIDATED && $object->paye == 0 && $user->socid == 0) {
					print '<a href="'.$_SERVER["PHP_SELF"].'?id='.$object->id.'&action=deletepayment&token='.newToken().'&paiement_id='.$objp->rowid.'">';
					print img_delete();
					print '</a>';
				}
				print '</td>';
				print '</tr>';
				$i++;
			}
		}

		$db->free($result);
	} else {
		dol_print_error($db);
	}

	if ($object->type != Facture::TYPE_CREDIT_NOTE) {
		// Total already paid
		print '<tr><td colspan="'.$nbcols.'" class="right">';
		print '<span class="opacitymedium">';
		if ($object->type != Facture::TYPE_DEPOSIT) {
			print $langs->trans('AlreadyPaidNoCreditNotesNoDeposits');
		} else {
			print $langs->trans('AlreadyPaid');
		}
		print '</span></td><td class="right'.(($totalpaye > 0) ? ' amountalreadypaid' : '').'">'.price($totalpaye).'</td><td>&nbsp;</td></tr>';

		$resteapayeraffiche = $resteapayer;
		$cssforamountpaymentcomplete = 'amountpaymentcomplete';

		// Loop on each credit note or deposit amount applied
		$creditnoteamount = 0;
		$depositamount = 0;
		$sql = "SELECT re.rowid, re.amount_ht, re.amount_tva, re.amount_ttc,";
		$sql .= " re.description, re.fk_facture_source";
		$sql .= " FROM ".MAIN_DB_PREFIX."societe_remise_except as re";
		$sql .= " WHERE fk_facture = ".((int) $object->id);
		$resql = $db->query($sql);
		if ($resql) {
			$num = $db->num_rows($resql);
			$i = 0;
			$invoice = new Facture($db);
			while ($i < $num) {
				$obj = $db->fetch_object($resql);
				$invoice->fetch($obj->fk_facture_source);
				print '<tr><td colspan="'.$nbcols.'" class="right">';
				print '<span class="opacitymedium">';
				if ($invoice->type == Facture::TYPE_CREDIT_NOTE) {
					print $langs->trans("CreditNote").' ';
				}
				if ($invoice->type == Facture::TYPE_DEPOSIT) {
					print $langs->trans("Deposit").' ';
				}
				print $invoice->getNomUrl(0);
				print '</span>';
				print '</td>';
				print '<td class="right"><span class="amount">'.price($obj->amount_ttc).'</span></td>';
				print '<td class="right">';
				print '<a href="'.$_SERVER["PHP_SELF"].'?facid='.$object->id.'&action=unlinkdiscount&discountid='.$obj->rowid.'">'.img_delete().'</a>';
				print '</td></tr>';
				$i++;
				if ($invoice->type == Facture::TYPE_CREDIT_NOTE) {
					$creditnoteamount += $obj->amount_ttc;
				}
				if ($invoice->type == Facture::TYPE_DEPOSIT) {
					$depositamount += $obj->amount_ttc;
				}
			}
		} else {
			dol_print_error($db);
		}

		// Paye partiellement 'escompte'
		if (($object->statut == Facture::STATUS_CLOSED || $object->statut == Facture::STATUS_ABANDONED) && $object->close_code == 'discount_vat') {
			print '<tr><td colspan="'.$nbcols.'" class="nowrap right">';
			print '<span class="opacitymedium">';
			print $form->textwithpicto($langs->trans("Discount"), $langs->trans("HelpEscompte"), - 1);
			print '</span>';
			print '</td><td class="right"><span class="amount">'.price(price2num($object->total_ttc - $creditnoteamount - $depositamount - $totalpaye, 'MT')).'</span></td><td>&nbsp;</td></tr>';
			$resteapayeraffiche = 0;
			$cssforamountpaymentcomplete = 'amountpaymentneutral';
		}
		// Paye partiellement ou Abandon 'badcustomer'
		if (($object->statut == Facture::STATUS_CLOSED || $object->statut == Facture::STATUS_ABANDONED) && $object->close_code == 'badcustomer') {
			print '<tr><td colspan="'.$nbcols.'" class="nowrap right">';
			print '<span class="opacitymedium">';
			print $form->textwithpicto($langs->trans("Abandoned"), $langs->trans("HelpAbandonBadCustomer"), - 1);
			print '</span>';
			print '</td><td class="right">'.price(price2num($object->total_ttc - $creditnoteamount - $depositamount - $totalpaye, 'MT')).'</td><td>&nbsp;</td></tr>';
			// $resteapayeraffiche=0;
			$cssforamountpaymentcomplete = 'amountpaymentneutral';
		}
		// Paye partiellement ou Abandon 'product_returned'
		if (($object->statut == Facture::STATUS_CLOSED || $object->statut == Facture::STATUS_ABANDONED) && $object->close_code == 'product_returned') {
			print '<tr><td colspan="'.$nbcols.'" class="nowrap right">';
			print '<span class="opacitymedium">';
			print $form->textwithpicto($langs->trans("ProductReturned"), $langs->trans("HelpAbandonProductReturned"), - 1);
			print '</span>';
			print '</td><td class="right"><span class="amount">'.price(price2num($object->total_ttc - $creditnoteamount - $depositamount - $totalpaye, 'MT')).'</span></td><td>&nbsp;</td></tr>';
			$resteapayeraffiche = 0;
			$cssforamountpaymentcomplete = 'amountpaymentneutral';
		}
		// Paye partiellement ou Abandon 'abandon'
		if (($object->statut == Facture::STATUS_CLOSED || $object->statut == Facture::STATUS_ABANDONED) && $object->close_code == 'abandon') {
			print '<tr><td colspan="'.$nbcols.'" class="nowrap right">';
			$text = $langs->trans("HelpAbandonOther");
			if ($object->close_note) {
				$text .= '<br><br><b>'.$langs->trans("Reason").'</b>:'.$object->close_note;
			}
			print '<span class="opacitymedium">';
			print $form->textwithpicto($langs->trans("Abandoned"), $text, - 1);
			print '</span>';
			print '</td><td class="right"><span class="amount">'.price(price2num($object->total_ttc - $creditnoteamount - $depositamount - $totalpaye, 'MT')).'</span></td><td>&nbsp;</td></tr>';
			$resteapayeraffiche = 0;
			$cssforamountpaymentcomplete = 'amountpaymentneutral';
		}

		// Billed
		print '<tr><td colspan="'.$nbcols.'" class="right">';
		print '<span class="opacitymedium">';
		print $langs->trans("Billed");
		print '</td><td class="right">'.price($object->total_ttc).'</td><td>&nbsp;</td></tr>';
		// Remainder to pay
		print '<tr><td colspan="'.$nbcols.'" class="right">';
		print '<span class="opacitymedium">';
		print $langs->trans('RemainderToPay');
		if ($resteapayeraffiche < 0) {
			print ' ('.$langs->trans('NegativeIfExcessReceived').')';
		}
		print '</span>';
		print '</td>';
		print '<td class="right'.($resteapayeraffiche ? ' amountremaintopay' : (' '.$cssforamountpaymentcomplete)).'">'.price($resteapayeraffiche).'</td><td>&nbsp;</td></tr>';

		// Remainder to pay Multicurrency
		if ($object->multicurrency_code != $conf->currency || $object->multicurrency_tx != 1) {
			print '<tr><td colspan="'.$nbcols.'" class="right">';
			print '<span class="opacitymedium">';
			print $langs->trans('RemainderToPayMulticurrency');
			if ($resteapayeraffiche < 0) {
				print ' ('.$langs->trans('NegativeIfExcessReceived').')';
			}
			print '</span>';
			print '</td>';
			print '<td class="right'.($resteapayeraffiche ? ' amountremaintopay' : (' '.$cssforamountpaymentcomplete)).'">'.(!empty($object->multicurrency_code) ? $object->multicurrency_code : $conf->currency).' '.price(price2num($object->multicurrency_tx*$resteapayeraffiche, 'MT')).'</td><td>&nbsp;</td></tr>';
		}

		// Retained warranty : usualy use on construction industry
		if (!empty($object->situation_final) && !empty($object->retained_warranty) && $displayWarranty) {
			// Billed - retained warranty
			if ($object->type == Facture::TYPE_SITUATION) {
				$retainedWarranty = $total_global_ttc * $object->retained_warranty / 100;
			} else {
				// Because one day retained warranty could be used on standard invoices
				$retainedWarranty = $object->total_ttc * $object->retained_warranty / 100;
			}

			$billedWithRetainedWarranty = $object->total_ttc - $retainedWarranty;

			print '<tr><td colspan="'.$nbcols.'" align="right">'.$langs->trans("ToPayOn", dol_print_date($object->date_lim_reglement, 'day')).' :</td><td align="right">'.price($billedWithRetainedWarranty).'</td><td>&nbsp;</td></tr>';

			// retained warranty
			print '<tr><td colspan="'.$nbcols.'" align="right">';
			print $langs->trans("RetainedWarranty").' ('.$object->retained_warranty.'%)';
			print !empty($object->retained_warranty_date_limit) ? ' '.$langs->trans("ToPayOn", dol_print_date($object->retained_warranty_date_limit, 'day')) : '';
			print ' :</td><td align="right">'.price($retainedWarranty).'</td><td>&nbsp;</td></tr>';
		}
	} else { // Credit note
		$resteapayeraffiche = $resteapayer;
		$cssforamountpaymentcomplete = 'amountpaymentneutral';

		// Total already paid back
		print '<tr><td colspan="'.$nbcols.'" class="right">';
		print '<span class="opacitymedium">'.$langs->trans('AlreadyPaidBack').'</span>';
		print '</td><td class="right"><span class="amount">'.price($sign * $totalpaye).'</span></td><td>&nbsp;</td></tr>';

		// Billed
		print '<tr><td colspan="'.$nbcols.'" class="right"><span class="opacitymedium">'.$langs->trans("Billed").'</span></td><td class="right">'.price($sign * $object->total_ttc).'</td><td>&nbsp;</td></tr>';

		// Remainder to pay back
		print '<tr><td colspan="'.$nbcols.'" class="right">';
		print '<span class="opacitymedium">'.$langs->trans('RemainderToPayBack');
		if ($resteapayeraffiche > 0) {
			print ' ('.$langs->trans('NegativeIfExcessRefunded').')';
		}
		print '</span></td>';
		print '<td class="right'.($resteapayeraffiche ? ' amountremaintopayback' : (' '.$cssforamountpaymentcomplete)).'">'.price($sign * $resteapayeraffiche).'</td>';
		print '<td class="nowrap">&nbsp;</td></tr>';

		// Remainder to pay back Multicurrency
		if ($object->multicurrency_code != $conf->currency || $object->multicurrency_tx != 1) {
			print '<tr><td colspan="'.$nbcols.'" class="right">';
			print '<span class="opacitymedium">'.$langs->trans('RemainderToPayBackMulticurrency');
			if ($resteapayeraffiche > 0) {
				print ' ('.$langs->trans('NegativeIfExcessRefunded').')';
			}
			print '</span>';
			print '</td>';
			print '<td class="right'.($resteapayeraffiche ? ' amountremaintopayback' : (' '.$cssforamountpaymentcomplete)).'">'.(!empty($object->multicurrency_code) ? $object->multicurrency_code : $conf->currency).' '.price(price2num($sign * $object->multicurrency_tx * $resteapayeraffiche, 'MT')).'</td><td>&nbsp;</td></tr>';
		}

		// Sold credit note
		// print '<tr><td colspan="'.$nbcols.'" class="right">'.$langs->trans('TotalTTC').' :</td>';
		// print '<td class="right" style="border: 1px solid;" bgcolor="#f0f0f0"><b>'.price($sign *
		// $object->total_ttc).'</b></td><td>&nbsp;</td></tr>';
	}

	print '</table>';
	print '</div>';

	// Margin Infos
	if (!empty($conf->margin->enabled)) {
		$formmargin->displayMarginInfos($object);
	}

	print '</div>';
	print '</div>';

	print '<div class="clearboth"></div><br>';

	if (!empty($conf->global->MAIN_DISABLE_CONTACTS_TAB)) {
		$blocname = 'contacts';
		$title = $langs->trans('ContactsAddresses');
		include DOL_DOCUMENT_ROOT.'/core/tpl/bloc_showhide.tpl.php';
	}

	if (!empty($conf->global->MAIN_DISABLE_NOTES_TAB)) {
		$blocname = 'notes';
		$title = $langs->trans('Notes');
		include DOL_DOCUMENT_ROOT.'/core/tpl/bloc_showhide.tpl.php';
	}

	// Lines
	$result = $object->getLinesArray();

	// Show global modifiers
	if (!empty($conf->global->INVOICE_USE_SITUATION)) {
		if ($object->situation_cycle_ref && $object->statut == 0) {
			print '<!-- Area to change globally the situation percent -->'."\n";
			print '<div class="div-table-responsive">';

			print '<form name="updatealllines" id="updatealllines" action="'.$_SERVER['PHP_SELF'].'?id='.$object->id.'#updatealllines" method="POST">';
			print '<input type="hidden" name="token" value="'.newToken().'" />';
			print '<input type="hidden" name="action" value="updatealllines" />';
			print '<input type="hidden" name="id" value="'.$object->id.'" />';

			print '<table id="tablelines_all_progress" class="noborder noshadow" width="100%">';

			print '<tr class="liste_titre nodrag nodrop">';

			// Adds a line numbering column
			if (!empty($conf->global->MAIN_VIEW_LINE_NUMBER)) {
				print '<td align="center" width="5">&nbsp;</td>';
			}
			print '<td class="minwidth500imp">'.$langs->trans('ModifyAllLines').'</td>';
			print '<td class="right">'.$langs->trans('Progress').'</td>';
			print '<td>&nbsp;</td>';
			print "</tr>\n";

			print '<tr class="nodrag nodrop">';
			// Adds a line numbering column
			if (!empty($conf->global->MAIN_VIEW_LINE_NUMBER)) {
				print '<td align="center" width="5">&nbsp;</td>';
			}
			print '<td>&nbsp;</td>';
			print '<td class="nowrap right"><input type="text" size="1" value="" name="all_progress">%</td>';
			print '<td class="right"><input type="submit" class="button" name="all_percent" value="Modifier" /></td>';
			print '</tr>';

			print '</table>';

			print '</form>';

			print '</div>';
		}
	}

	print '	<form name="addproduct" id="addproduct" action="'.$_SERVER["PHP_SELF"].'?id='.$object->id.(($action != 'editline') ? '' : '#line_'.GETPOST('lineid', 'int')).'" method="POST">
	<input type="hidden" name="token" value="' . newToken().'">
	<input type="hidden" name="action" value="' . (($action != 'editline') ? 'addline' : 'updateline').'">
	<input type="hidden" name="mode" value="">
	<input type="hidden" name="page_y" value="">
	<input type="hidden" name="id" value="' . $object->id.'">
	';

	if (!empty($conf->use_javascript_ajax) && $object->statut == 0) {
		include DOL_DOCUMENT_ROOT.'/core/tpl/ajaxrow.tpl.php';
	}

	print '<div class="div-table-responsive-no-min">';
	print '<table id="tablelines" class="noborder noshadow" width="100%">';

	// Show object lines
	if (!empty($object->lines)) {
		$ret = $object->printObjectLines($action, $mysoc, $soc, $lineid, 1);
	}

	// Form to add new line
	if ($object->statut == 0 && $usercancreate && $action != 'valid' && $action != 'editline') {
		if ($action != 'editline' && $action != 'selectlines') {
			// Add free products/services

			$parameters = array();
			$reshook = $hookmanager->executeHooks('formAddObjectLine', $parameters, $object, $action); // Note that $action and $object may have been modified by hook
			if ($reshook < 0) setEventMessages($hookmanager->error, $hookmanager->errors, 'errors');
			if (empty($reshook))
				$object->formAddObjectLine(1, $mysoc, $soc);
		}
	}

	print "</table>\n";
	print "</div>";

	print "</form>\n";

	print dol_get_fiche_end();


	// Actions buttons

	if ($action != 'prerelance' && $action != 'presend' && $action != 'valid' && $action != 'editline') {
		print '<div class="tabsAction">';

		$parameters = array();
		$reshook = $hookmanager->executeHooks('addMoreActionsButtons', $parameters, $object, $action); // Note that $action and $object may have been modified by hook
		if (empty($reshook)) {
			// Editer une facture deja validee, sans paiement effectue et pas exporte en compta
			if ($object->statut == Facture::STATUS_VALIDATED) {
				// We check if lines of invoice are not already transfered into accountancy
				$ventilExportCompta = $object->getVentilExportCompta();

				if ($ventilExportCompta == 0) {
					if (!empty($conf->global->INVOICE_CAN_ALWAYS_BE_EDITED) || ($resteapayer == price2num($object->total_ttc, 'MT', 1) && empty($object->paye))) {
						if (!$objectidnext && $object->is_last_in_cycle()) {
							if ($usercanunvalidate) {
								print '<a class="butAction'.($conf->use_javascript_ajax ? ' reposition' : '').'" href="'.$_SERVER['PHP_SELF'].'?facid='.$object->id.'&amp;action=modif">'.$langs->trans('Modify').'</a>';
							} else {
								print '<span class="butActionRefused classfortooltip" title="'.$langs->trans("NotEnoughPermissions").'">'.$langs->trans('Modify').'</span>';
							}
						} elseif (!$object->is_last_in_cycle()) {
							print '<span class="butActionRefused classfortooltip" title="'.$langs->trans("NotLastInCycle").'">'.$langs->trans('Modify').'</span>';
						} else {
							print '<span class="butActionRefused classfortooltip" title="'.$langs->trans("DisabledBecauseReplacedInvoice").'">'.$langs->trans('Modify').'</span>';
						}
					}
				} else {
					print '<span class="butActionRefused classfortooltip" title="'.$langs->trans("DisabledBecauseDispatchedInBookkeeping").'">'.$langs->trans('Modify').'</span>';
				}
			}

			$discount = new DiscountAbsolute($db);
			$result = $discount->fetch(0, $object->id);

			// Reopen an invoice
			if ((($object->type == Facture::TYPE_STANDARD || $object->type == Facture::TYPE_REPLACEMENT)
				|| ($object->type == Facture::TYPE_CREDIT_NOTE && empty($discount->id))
				|| ($object->type == Facture::TYPE_DEPOSIT && empty($discount->id))
				|| ($object->type == Facture::TYPE_SITUATION && empty($discount->id)))
				&& ($object->statut == Facture::STATUS_CLOSED || $object->statut == Facture::STATUS_ABANDONED || ($object->statut == 1 && $object->paye == 1))   // Condition ($object->statut == 1 && $object->paye == 1) should not happened but can be found due to corrupted data
				&& ((empty($conf->global->MAIN_USE_ADVANCED_PERMS) && $usercancreate) || $usercanreopen)) {				// A paid invoice (partially or completely)
				if ($object->close_code != 'replaced' || (!$objectidnext)) { 				// Not replaced by another invoice or replaced but the replacement invoice has been deleted
					print '<a class="butAction'.($conf->use_javascript_ajax ? ' reposition' : '').'" href="'.$_SERVER['PHP_SELF'].'?facid='.$object->id.'&action=reopen&token='.newToken().'">'.$langs->trans('ReOpen').'</a>';
				} else {
					print '<span class="butActionRefused classfortooltip" title="'.$langs->trans("DisabledBecauseReplacedInvoice").'">'.$langs->trans('ReOpen').'</span>';
				}
			}

			// Create contract
			if (!empty($conf->global->CONTRACT_CREATE_FROM_INVOICE)) {
				if ($conf->contrat->enabled && $object->statut == Facture::STATUS_VALIDATED) {
					$langs->load("contracts");

					if ($usercancreatecontract) {
						print '<a class="butAction" href="' . DOL_URL_ROOT . '/contrat/card.php?action=create&amp;origin=' . $object->element . '&amp;originid=' . $object->id . '&amp;socid=' . $object->socid . '">' . $langs->trans('AddContract') . '</a>';
					}
				}
			}

			// Validate
			if ($object->statut == Facture::STATUS_DRAFT && count($object->lines) > 0 && ((($object->type == Facture::TYPE_STANDARD || $object->type == Facture::TYPE_REPLACEMENT || $object->type == Facture::TYPE_DEPOSIT || $object->type == Facture::TYPE_PROFORMA || $object->type == Facture::TYPE_SITUATION) && (!empty($conf->global->FACTURE_ENABLE_NEGATIVE) || $object->total_ttc >= 0)) || ($object->type == Facture::TYPE_CREDIT_NOTE && $object->total_ttc <= 0))) {
				if ($usercanvalidate) {
					print '<a class="butAction'.($conf->use_javascript_ajax ? ' reposition' : '').'" href="'.$_SERVER["PHP_SELF"].'?facid='.$object->id.'&action=valid&token='.newToken().'">'.$langs->trans('Validate').'</a>';
				}
			}

			// Send by mail
			if (empty($user->socid)) {
				if (($object->statut == Facture::STATUS_VALIDATED || $object->statut == Facture::STATUS_CLOSED) || !empty($conf->global->FACTURE_SENDBYEMAIL_FOR_ALL_STATUS)) {
					if ($objectidnext) {
						print '<span class="butActionRefused classfortooltip" title="'.$langs->trans("DisabledBecauseReplacedInvoice").'">'.$langs->trans('SendMail').'</span>';
					} else {
						if ($usercansend) {
							print '<a class="butAction" href="'.$_SERVER['PHP_SELF'].'?facid='.$object->id.'&action=presend&mode=init#formmailbeforetitle">'.$langs->trans('SendMail').'</a>';
						} else {
							print '<a class="butActionRefused classfortooltip" href="#">'.$langs->trans('SendMail').'</a>';
						}
					}
				}
			}

			// Request a direct debit order
			if ($object->statut > Facture::STATUS_DRAFT && $object->paye == 0 && $num == 0) {
				if ($resteapayer > 0) {
					if ($usercancreatewithdrarequest) {
						if (!$objectidnext && $object->close_code != 'replaced') { 				// Not replaced by another invoice
							print '<a class="butAction" href="'.DOL_URL_ROOT.'/compta/facture/prelevement.php?facid='.$object->id.'" title="'.dol_escape_htmltag($langs->trans("MakeWithdrawRequest")).'">'.$langs->trans("MakeWithdrawRequest").'</a>';
						} else {
							print '<span class="butActionRefused classfortooltip" title="'.$langs->trans("DisabledBecauseReplacedInvoice").'">'.$langs->trans('MakeWithdrawRequest').'</span>';
						}
					} else {
						//print '<a class="butActionRefused classfortooltip" href="#" title="'.dol_escape_htmltag($langs->trans("NotEnoughPermissions")).'">'.$langs->trans("MakeWithdrawRequest").'</a>';
					}
				} else {
					//print '<a class="butActionRefused classfortooltip" href="#" title="'.dol_escape_htmltag($langs->trans("AmountMustBePositive")).'">'.$langs->trans("MakeWithdrawRequest").'</a>';
				}
			}

			// POS Ticket
			if (!empty($conf->takepos->enabled) && $object->module_source == 'takepos') {
				$langs->load("cashdesk");
				$receipt_url = DOL_URL_ROOT."/takepos/receipt.php";
				print '<a target="_blank" rel="noopener noreferrer" class="butAction" href="'.$receipt_url.'?facid='.((int) $object->id).'">'.$langs->trans('POSTicket').'</a>';
			}

			// Create payment
			if ($object->type != Facture::TYPE_CREDIT_NOTE && $object->statut == 1 && $object->paye == 0 && $usercanissuepayment) {
				if ($objectidnext) {
					print '<span class="butActionRefused classfortooltip" title="'.$langs->trans("DisabledBecauseReplacedInvoice").'">'.$langs->trans('DoPayment').'</span>';
				} else {
					if ($object->type == Facture::TYPE_DEPOSIT && $resteapayer == 0) {
						// For down payment, we refuse to receive more than amount to pay.
						print '<span class="butActionRefused" title="'.$langs->trans("DisabledBecauseRemainderToPayIsZero").'">'.$langs->trans('DoPayment').'</span>';
					} else {
						// Sometimes we can receive more, so we accept to enter more and will offer a button to convert into discount (but it is not a credit note, just a prepayment done)
						print '<a class="butAction" href="'.DOL_URL_ROOT.'/compta/paiement.php?facid='.$object->id.'&amp;action=create&amp;accountid='.$object->fk_account.'">'.$langs->trans('DoPayment').'</a>';
					}
				}
			}

			$sumofpayment = $totalpaye;
			$sumofpaymentall = $totalpaye + $totalcreditnotes + $totaldeposits;

			// Reverse back money or convert to reduction
			if ($object->type == Facture::TYPE_CREDIT_NOTE || $object->type == Facture::TYPE_DEPOSIT || $object->type == Facture::TYPE_STANDARD || $object->type == Facture::TYPE_SITUATION) {
				// For credit note only
				if ($object->type == Facture::TYPE_CREDIT_NOTE && $object->statut == Facture::STATUS_VALIDATED && $object->paye == 0 && $usercanissuepayment) {
					if ($resteapayer == 0) {
						print '<span class="butActionRefused classfortooltip" title="'.$langs->trans("DisabledBecauseRemainderToPayIsZero").'">'.$langs->trans('DoPaymentBack').'</span>';
					} else {
						print '<a class="butAction" href="'.DOL_URL_ROOT.'/compta/paiement.php?facid='.$object->id.'&amp;action=create&amp;accountid='.$object->fk_account.'">'.$langs->trans('DoPaymentBack').'</a>';
					}
				}

				// For standard invoice with excess received
				if (($object->type == Facture::TYPE_STANDARD || $object->type == Facture::TYPE_SITUATION) && $object->statut == Facture::STATUS_VALIDATED && empty($object->paye) && $resteapayer < 0 && $usercancreate && empty($discount->id)) {
					print '<a class="butAction'.($conf->use_javascript_ajax ? ' reposition' : '').'" href="'.$_SERVER["PHP_SELF"].'?facid='.$object->id.'&amp;action=converttoreduc">'.$langs->trans('ConvertExcessReceivedToReduc').'</a>';
				}
				// For credit note
				if ($object->type == Facture::TYPE_CREDIT_NOTE && $object->statut == Facture::STATUS_VALIDATED && $object->paye == 0 && $usercancreate
					&& (!empty($conf->global->INVOICE_ALLOW_REUSE_OF_CREDIT_WHEN_PARTIALLY_REFUNDED) || $sumofpayment == 0)
					) {
					print '<a class="butAction'.($conf->use_javascript_ajax ? ' reposition' : '').'" href="'.$_SERVER["PHP_SELF"].'?facid='.$object->id.'&amp;action=converttoreduc" title="'.dol_escape_htmltag($langs->trans("ConfirmConvertToReduc2")).'">'.$langs->trans('ConvertToReduc').'</a>';
				}
				// For deposit invoice
				if ($object->type == Facture::TYPE_DEPOSIT && $usercancreate && $object->statut > Facture::STATUS_DRAFT && empty($discount->id)) {
					if (price2num($object->total_ttc, 'MT') == price2num($sumofpaymentall, 'MT')) {
						// We can close a down payment only if paid amount is same than amount of down payment (by definition)
						print '<a class="butAction'.($conf->use_javascript_ajax ? ' reposition' : '').'" href="'.$_SERVER["PHP_SELF"].'?facid='.$object->id.'&amp;action=converttoreduc">'.$langs->trans('ConvertToReduc').'</a>';
					} else {
						print '<span class="butActionRefused" title="'.$langs->trans("AmountPaidMustMatchAmountOfDownPayment").'">'.$langs->trans('ConvertToReduc').'</span>';
					}
				}
			}

			// Classify paid
			if ($object->statut == Facture::STATUS_VALIDATED && $object->paye == 0 && $usercanissuepayment && (
					($object->type != Facture::TYPE_CREDIT_NOTE && $object->type != Facture::TYPE_DEPOSIT && ($resteapayer <= 0 || (!empty($conf->global->INVOICE_CAN_SET_PAID_EVEN_IF_PARTIALLY_PAID) && $object->total_ttc == $resteapayer))) ||
					($object->type == Facture::TYPE_CREDIT_NOTE && $resteapayer >= 0) ||
					($object->type == Facture::TYPE_DEPOSIT && $object->total_ttc > 0)
				)
			) {
				if ($object->type == Facture::TYPE_DEPOSIT && price2num($object->total_ttc, 'MT') != price2num($sumofpaymentall, 'MT')) {
					// We can close a down payment only if paid amount is same than amount of down payment (by definition)
					print '<span class="butActionRefused" title="'.$langs->trans("AmountPaidMustMatchAmountOfDownPayment").'">'.$langs->trans('ClassifyPaid').'</span>';
				} else {
					print '<a class="butAction'.($conf->use_javascript_ajax ? ' reposition' : '').'" href="'.$_SERVER['PHP_SELF'].'?facid='.$object->id.'&amp;action=paid">'.$langs->trans('ClassifyPaid').'</a>';
				}
			}

			// Classify 'closed not completely paid' (possible if validated and not yet filed paid)
			if ($object->statut == Facture::STATUS_VALIDATED && $object->paye == 0 && $resteapayer > 0 && (empty($conf->global->INVOICE_CAN_SET_PAID_EVEN_IF_PARTIALLY_PAID) || $resteapayer != $object->total_ttc) && $usercanissuepayment) {
				if ($totalpaye > 0 || $totalcreditnotes > 0) {
					// If one payment or one credit note was linked to this invoice
					print '<a class="butAction'.($conf->use_javascript_ajax ? ' reposition' : '').'" href="'.$_SERVER['PHP_SELF'].'?facid='.$object->id.'&amp;action=paid">'.$langs->trans('ClassifyPaidPartially').'</a>';
				} else {
					if (empty($conf->global->INVOICE_CAN_NEVER_BE_CANCELED)) {
						if ($objectidnext) {
							print '<span class="butActionRefused classfortooltip" title="'.$langs->trans("DisabledBecauseReplacedInvoice").'">'.$langs->trans('ClassifyCanceled').'</span>';
						} else {
							print '<a class="butAction'.($conf->use_javascript_ajax ? ' reposition' : '').'" href="'.$_SERVER['PHP_SELF'].'?facid='.$object->id.'&amp;action=canceled">'.$langs->trans('ClassifyCanceled').'</a>';
						}
					}
				}
			}

			// Create a credit note
			if (($object->type == Facture::TYPE_STANDARD || ($object->type == Facture::TYPE_DEPOSIT && empty($conf->global->FACTURE_DEPOSITS_ARE_JUST_PAYMENTS)) || $object->type == Facture::TYPE_PROFORMA) && $object->statut > 0 && $usercancreate) {
				if (!$objectidnext) {
					print '<a class="butAction" href="'.$_SERVER['PHP_SELF'].'?socid='.$object->socid.'&amp;fac_avoir='.$object->id.'&amp;action=create&amp;type=2'.($object->fk_project > 0 ? '&amp;projectid='.$object->fk_project : '').($object->entity > 0 ? '&amp;originentity='.$object->entity : '').'">'.$langs->trans("CreateCreditNote").'</a>';
				}
			}

			// For situation invoice with excess received
			if ($object->statut > Facture::STATUS_DRAFT
				&& $object->type == Facture::TYPE_SITUATION
				&& ($object->total_ttc - $totalpaye - $totalcreditnotes - $totaldeposits) > 0
				&& $usercancreate
				&& !$objectidnext
				&& $object->is_last_in_cycle()
				&& $conf->global->INVOICE_USE_SITUATION_CREDIT_NOTE
				) {
				if ($usercanunvalidate) {
					print '<a class="butAction" href="'.$_SERVER['PHP_SELF'].'?socid='.$object->socid.'&amp;fac_avoir='.$object->id.'&amp;invoiceAvoirWithLines=1&amp;action=create&amp;type=2'.($object->fk_project > 0 ? '&amp;projectid='.$object->fk_project : '').'">'.$langs->trans("CreateCreditNote").'</a>';
				} else {
					print '<span class="butActionRefused classfortooltip" title="'.$langs->trans("NotEnoughPermissions").'">'.$langs->trans("CreateCreditNote").'</span>';
				}
			}

			// Clone
			if (($object->type == Facture::TYPE_STANDARD || $object->type == Facture::TYPE_DEPOSIT || $object->type == Facture::TYPE_PROFORMA) && $usercancreate) {
				print '<a class="butAction'.($conf->use_javascript_ajax ? ' reposition' : '').'" href="'.$_SERVER['PHP_SELF'].'?facid='.$object->id.'&amp;action=clone&amp;object=invoice">'.$langs->trans("ToClone").'</a>';
			}

			// Clone as predefined / Create template
			if (($object->type == Facture::TYPE_STANDARD || $object->type == Facture::TYPE_DEPOSIT || $object->type == Facture::TYPE_PROFORMA) && $object->statut == 0 && $usercancreate) {
				if (!$objectidnext && count($object->lines) > 0) {
					print '<a class="butAction" href="'.DOL_URL_ROOT.'/compta/facture/card-rec.php?facid='.$object->id.'&amp;action=create">'.$langs->trans("ChangeIntoRepeatableInvoice").'</a>';
				}
			}

			// Remove situation from cycle
			if (in_array($object->statut, array(Facture::STATUS_CLOSED, Facture::STATUS_VALIDATED))
				&& $object->type == Facture::TYPE_SITUATION
				&& $usercancreate
				&& !$objectidnext
				&& $object->situation_counter > 1
				&& $object->is_last_in_cycle()
				&& $usercanunvalidate
				) {
				if (($object->total_ttc - $totalcreditnotes) == 0) {
					print '<a id="butSituationOut" class="butAction" href="'.$_SERVER['PHP_SELF'].'?facid='.$object->id.'&amp;action=situationout">'.$langs->trans("RemoveSituationFromCycle").'</a>';
				} else {
					print '<a id="butSituationOutRefused" class="butActionRefused classfortooltip" href="#" title="'.$langs->trans("DisabledBecauseNotEnouthCreditNote").'" >'.$langs->trans("RemoveSituationFromCycle").'</a>';
				}
			}

			// Create next situation invoice
			if ($usercancreate && ($object->type == 5) && ($object->statut == 1 || $object->statut == 2)) {
				if ($object->is_last_in_cycle() && $object->situation_final != 1) {
					print '<a class="butAction" href="'.$_SERVER['PHP_SELF'].'?action=create&amp;type=5&amp;origin=facture&amp;originid='.$object->id.'&amp;socid='.$object->socid.'" >'.$langs->trans('CreateNextSituationInvoice').'</a>';
				} elseif (!$object->is_last_in_cycle()) {
					print '<a class="butActionRefused classfortooltip" href="#" title="'.$langs->trans("DisabledBecauseNotLastInCycle").'">'.$langs->trans('CreateNextSituationInvoice').'</a>';
				} else {
					print '<a class="butActionRefused classfortooltip" href="#" title="'.$langs->trans("DisabledBecauseFinal").'">'.$langs->trans('CreateNextSituationInvoice').'</a>';
				}
			}

			// Delete
			$isErasable = $object->is_erasable();
			if ($usercandelete || ($usercancreate && $isErasable == 1)) {	// isErasable = 1 means draft with temporary ref (draft can always be deleted with no need of permissions)
				//var_dump($isErasable);
				if ($isErasable == -4) {
					print '<a class="butActionRefused classfortooltip" href="#" title="'.$langs->trans("DisabledBecausePayments").'">'.$langs->trans('Delete').'</a>';
				} elseif ($isErasable == -3) {
					print '<a class="butActionRefused classfortooltip" href="#" title="'.$langs->trans("DisabledBecauseNotLastSituationInvoice").'">'.$langs->trans('Delete').'</a>';
				} elseif ($isErasable == -2) {
					print '<a class="butActionRefused classfortooltip" href="#" title="'.$langs->trans("DisabledBecauseNotLastInvoice").'">'.$langs->trans('Delete').'</a>';
				} elseif ($isErasable == -1) {
					print '<a class="butActionRefused classfortooltip" href="#" title="'.$langs->trans("DisabledBecauseDispatchedInBookkeeping").'">'.$langs->trans('Delete').'</a>';
				} elseif ($isErasable <= 0) {	// Any other cases
					print '<a class="butActionRefused classfortooltip" href="#" title="'.$langs->trans("DisabledBecauseNotErasable").'">'.$langs->trans('Delete').'</a>';
				} elseif ($objectidnext) {
					print '<a class="butActionRefused classfortooltip" href="#" title="'.$langs->trans("DisabledBecauseReplacedInvoice").'">'.$langs->trans('Delete').'</a>';
				} else {
					print '<a class="butActionDelete'.($conf->use_javascript_ajax ? ' reposition' : '').'" href="'.$_SERVER["PHP_SELF"].'?facid='.$object->id.'&action=delete&token='.newToken().'">'.$langs->trans('Delete').'</a>';
				}
			} else {
				print '<a class="butActionRefused classfortooltip" href="#" title="'.$langs->trans("NotAllowed").'">'.$langs->trans('Delete').'</a>';
			}
		}
		print '</div>';
	}

	// Select mail models is same action as presend
	if (GETPOST('modelselected', 'alpha')) {
		$action = 'presend';
	}
	if ($action != 'prerelance' && $action != 'presend') {
		print '<div class="fichecenter"><div class="fichehalfleft">';
		print '<a name="builddoc"></a>'; // ancre

		// Generated documents
		$filename = dol_sanitizeFileName($object->ref);
		$filedir = $conf->facture->multidir_output[$object->entity].'/'.dol_sanitizeFileName($object->ref);
		$urlsource = $_SERVER['PHP_SELF'].'?facid='.$object->id;
		$genallowed = $usercanread;
		$delallowed = $usercancreate;

		print $formfile->showdocuments(
			'facture',
			$filename,
			$filedir,
			$urlsource,
			$genallowed,
			$delallowed,
			$object->model_pdf,
			1,
			0,
			0,
			28,
			0,
			'',
			'',
			'',
			$soc->default_lang,
			'',
			$object,
			0,
			'remove_file_comfirm'
		);

		$somethingshown = $formfile->numoffiles;

		// Show links to link elements
		$linktoelem = $form->showLinkToObjectBlock($object, null, array('invoice'));

		$compatibleImportElementsList = false;
		if ($usercancreate
			&& $object->statut == Facture::STATUS_DRAFT
			&& ($object->type == Facture::TYPE_STANDARD || $object->type == Facture::TYPE_REPLACEMENT || $object->type == Facture::TYPE_DEPOSIT || $object->type == Facture::TYPE_PROFORMA || $object->type == Facture::TYPE_SITUATION)) {
			$compatibleImportElementsList = array('commande', 'propal'); // import from linked elements
		}
		$somethingshown = $form->showLinkedObjectBlock($object, $linktoelem, $compatibleImportElementsList);


		// Show online payment link
		$useonlinepayment = (!empty($conf->paypal->enabled) || !empty($conf->stripe->enabled) || !empty($conf->paybox->enabled));

		if ($object->statut != Facture::STATUS_DRAFT && $useonlinepayment) {
			print '<br><!-- Link to pay -->'."\n";
			require_once DOL_DOCUMENT_ROOT.'/core/lib/payments.lib.php';
			print showOnlinePaymentUrl('invoice', $object->ref).'<br>';
		}

		print '</div><div class="fichehalfright">';

		// List of actions on element
		include_once DOL_DOCUMENT_ROOT.'/core/class/html.formactions.class.php';
		$formactions = new FormActions($db);
		$somethingshown = $formactions->showactions($object, 'invoice', $socid, 1);

		print '</div></div>';
	}


	// Presend form
	$modelmail = 'facture_send';
	$defaulttopic = 'SendBillRef';
	$diroutput = $conf->facture->multidir_output[$object->entity];
	$trackid = 'inv'.$object->id;

	include DOL_DOCUMENT_ROOT.'/core/tpl/card_presend.tpl.php';
}

// End of page
llxFooter();
$db->close();<|MERGE_RESOLUTION|>--- conflicted
+++ resolved
@@ -606,66 +606,6 @@
 
 		$object->fetch($id);
 		$object->fetch_thirdparty();
-
-<<<<<<< HEAD
-		// Check parameters
-
-		// Check for mandatory fields in thirdparty (defined into setup)
-		$array_to_check = array('IDPROF1', 'IDPROF2', 'IDPROF3', 'IDPROF4', 'IDPROF5', 'IDPROF6', 'EMAIL', 'ACCOUNTANCY_CODE_CUSTOMER');
-		foreach ($array_to_check as $key) {
-			$keymin = strtolower($key);
-			$i = (int) preg_replace('/[^0-9]/', '', $key);
-			$vallabel = $object->thirdparty->$keymin;
-
-			if ($i > 0) {
-				if ($object->thirdparty->isACompany()) {
-					// Check for mandatory prof id (but only if country is other than ours)
-					if ($mysoc->country_id > 0 && $object->thirdparty->country_id == $mysoc->country_id) {
-						$idprof_mandatory = 'SOCIETE_'.$key.'_INVOICE_MANDATORY';
-						if (!$vallabel && !empty($conf->global->$idprof_mandatory)) {
-							$langs->load("errors");
-							$error++;
-							setEventMessages($langs->trans('ErrorProdIdIsMandatory', $langs->transcountry('ProfId'.$i, $object->thirdparty->country_code)).' ('.$langs->trans("ForbiddenBySetupRules").')', null, 'errors');
-						}
-					}
-				}
-			} else {
-				//var_dump($conf->global->SOCIETE_EMAIL_MANDATORY);
-				if ($key == 'EMAIL') {
-					// Check for mandatory
-					if (!empty($conf->global->SOCIETE_EMAIL_INVOICE_MANDATORY) && !isValidEMail($object->thirdparty->email)) {
-						$langs->load("errors");
-						$error++;
-						setEventMessages($langs->trans("ErrorBadEMail", $object->thirdparty->email).' ('.$langs->trans("ForbiddenBySetupRules").')', null, 'errors');
-					}
-				}
-				if ($key == 'ACCOUNTANCY_CODE_CUSTOMER') {
-					// Check for mandatory
-					if (!empty($conf->global->SOCIETE_ACCOUNTANCY_CODE_CUSTOMER_INVOICE_MANDATORY) && empty($object->thirdparty->code_compta)) {
-						$langs->load("errors");
-						$error++;
-						setEventMessages($langs->trans("ErrorAccountancyCodeCustomerIsMandatory", $object->thirdparty->name).' ('.$langs->trans("ForbiddenBySetupRules").')', null, 'errors');
-					}
-				}
-			}
-		}
-
-=======
->>>>>>> a221b178
-		// Check for mandatory fields in invoice
-		$array_to_check = array('REF_CLIENT'=>'RefCustomer');
-		foreach ($array_to_check as $key => $val) {
-			$keymin = strtolower($key);
-			$vallabel = $object->$keymin;
-
-			// Check for mandatory
-			$keymandatory = 'INVOICE_'.$key.'_MANDATORY_FOR_VALIDATION';
-			if (!$vallabel && !empty($conf->global->$keymandatory)) {
-				$langs->load("errors");
-				$error++;
-				setEventMessages($langs->trans("ErrorFieldRequired", $langs->transnoentitiesnoconv($val)), null, 'errors');
-			}
-		}
 
 		// Check for warehouse
 		if ($object->type != Facture::TYPE_DEPOSIT && !empty($conf->global->STOCK_CALCULATE_ON_BILL)) {
