--- conflicted
+++ resolved
@@ -5278,14 +5278,10 @@
 					}
 					print '<td class="right"><span class="amount">'.price($sign * $objp->amount).'</span></td>';
 					print '<td class="center">';
-<<<<<<< HEAD
-					if ($object->status == Facture::STATUS_VALIDATED && $object->paye == 0 && $user->socid == 0) {
-=======
 
 					$paiement = new Paiement($db);
 					$paiement->fetch($objp->rowid);
-					if ($object->statut == Facture::STATUS_VALIDATED && $object->paye == 0 && $user->socid == 0 && !$paiement->isReconciled()) {
->>>>>>> f4324991
+					if ($object->status == Facture::STATUS_VALIDATED && $object->paye == 0 && $user->socid == 0 && !$paiement->isReconciled()) {
 						print '<a href="'.$_SERVER["PHP_SELF"].'?id='.$object->id.'&action=deletepayment&token='.newToken().'&paiement_id='.$objp->rowid.'">';
 						print img_delete();
 						print '</a>';
