--- conflicted
+++ resolved
@@ -663,12 +663,8 @@
 						$outputlangs->setDefaultLang($newlang);
 						$outputlangs->load('products');
 					}
-<<<<<<< HEAD
 					$model = $object->model_pdf;
-=======
-					$model = $object->modelpdf;
-
->>>>>>> 2cdbfa20
+
 					$ret = $object->fetch($id); // Reload to get new records
 
 					$result = $object->generateDocument($model, $outputlangs, $hidedetails, $hidedesc, $hideref);
