<?php
/* Copyright (C) 2002-2006  Rodolphe Quiedeville    <rodolphe@quiedeville.org>
 * Copyright (C) 2004       Eric Seigne             <eric.seigne@ryxeo.com>
 * Copyright (C) 2004-2020  Laurent Destailleur     <eldy@users.sourceforge.net>
 * Copyright (C) 2005       Marc Barilley / Ocebo   <marc@ocebo.com>
 * Copyright (C) 2005-2015  Regis Houssin           <regis.houssin@inodbox.com>
 * Copyright (C) 2006       Andre Cianfarani        <acianfa@free.fr>
 * Copyright (C) 2010-2015  Juanjo Menent           <jmenent@2byte.es>
 * Copyright (C) 2012-2013  Christophe Battarel     <christophe.battarel@altairis.fr>
 * Copyright (C) 2012-2013  Cédric Salvador         <csalvador@gpcsolutions.fr>
 * Copyright (C) 2012-2014  Raphaël Doursenaud      <rdoursenaud@gpcsolutions.fr>
 * Copyright (C) 2013       Jean-Francois FERRY     <jfefe@aternatik.fr>
 * Copyright (C) 2013-2014  Florian Henry           <florian.henry@open-concept.pro>
 * Copyright (C) 2013       Cédric Salvador         <csalvador@gpcsolutions.fr>
 * Copyright (C) 2014-2019  Ferran Marcet           <fmarcet@2byte.es>
 * Copyright (C) 2015-2016  Marcos García           <marcosgdf@gmail.com>
 * Copyright (C) 2018-2019  Frédéric France         <frederic.france@netlogic.fr>
 *
 * This program is free software; you can redistribute it and/or modify
 * it under the terms of the GNU General Public License as published by
 * the Free Software Foundation; either version 3 of the License, or
 * (at your option) any later version.
 *
 * This program is distributed in the hope that it will be useful,
 * but WITHOUT ANY WARRANTY; without even the implied warranty of
 * MERCHANTABILITY or FITNESS FOR A PARTICULAR PURPOSE.  See the
 * GNU General Public License for more details.
 *
 * You should have received a copy of the GNU General Public License
 * along with this program. If not, see <https://www.gnu.org/licenses/>.
 */

/**
 * \file 	htdocs/compta/facture/card.php
 * \ingroup facture
 * \brief 	Page to create/see an invoice
 */

require '../../main.inc.php';
require_once DOL_DOCUMENT_ROOT.'/compta/facture/class/facture.class.php';
require_once DOL_DOCUMENT_ROOT.'/compta/facture/class/facture-rec.class.php';
require_once DOL_DOCUMENT_ROOT.'/compta/bank/class/account.class.php';
require_once DOL_DOCUMENT_ROOT.'/compta/paiement/class/paiement.class.php';
require_once DOL_DOCUMENT_ROOT.'/core/modules/facture/modules_facture.php';
require_once DOL_DOCUMENT_ROOT.'/core/class/discount.class.php';
require_once DOL_DOCUMENT_ROOT.'/core/class/html.formfile.class.php';
require_once DOL_DOCUMENT_ROOT.'/core/class/html.formother.class.php';
require_once DOL_DOCUMENT_ROOT.'/core/class/html.formmargin.class.php';
require_once DOL_DOCUMENT_ROOT.'/core/lib/invoice.lib.php';
require_once DOL_DOCUMENT_ROOT.'/core/lib/functions2.lib.php';
require_once DOL_DOCUMENT_ROOT.'/core/lib/date.lib.php';
require_once DOL_DOCUMENT_ROOT.'/core/class/extrafields.class.php';
if (!empty($conf->commande->enabled))
	require_once DOL_DOCUMENT_ROOT.'/commande/class/commande.class.php';
if (!empty($conf->projet->enabled)) {
	require_once DOL_DOCUMENT_ROOT.'/projet/class/project.class.php';
	require_once DOL_DOCUMENT_ROOT.'/core/class/html.formprojet.class.php';
}
require_once DOL_DOCUMENT_ROOT.'/core/class/doleditor.class.php';

if (!empty($conf->variants->enabled)) {
	require_once DOL_DOCUMENT_ROOT.'/variants/class/ProductCombination.class.php';
}
if (!empty($conf->accounting->enabled)) {
	require_once DOL_DOCUMENT_ROOT.'/accountancy/class/accountingjournal.class.php';
}

// Load translation files required by the page
$langs->loadLangs(array('bills', 'companies', 'compta', 'products', 'banks', 'main', 'withdrawals'));
if (!empty($conf->incoterm->enabled)) $langs->load('incoterm');
if (!empty($conf->margin->enabled)) $langs->load('margins');

$projectid = (GETPOST('projectid', 'int') ? GETPOST('projectid', 'int') : 0);

$id = (GETPOST('id', 'int') ? GETPOST('id', 'int') : GETPOST('facid', 'int')); // For backward compatibility
$ref = GETPOST('ref', 'alpha');
$socid = GETPOST('socid', 'int');
$action = GETPOST('action', 'aZ09');
$confirm = GETPOST('confirm', 'alpha');
$cancel = GETPOST('cancel', 'alpha');
$lineid = GETPOST('lineid', 'int');
$userid = GETPOST('userid', 'int');
$search_ref = GETPOST('sf_ref', 'alpha') ? GETPOST('sf_ref', 'alpha') : GETPOST('search_ref', 'alpha');
$search_societe = GETPOST('search_societe', 'alpha');
$search_montant_ht = GETPOST('search_montant_ht', 'alpha');
$search_montant_ttc = GETPOST('search_montant_ttc', 'alpha');
$origin = GETPOST('origin', 'alpha');
$originid = (GETPOST('originid', 'int') ? GETPOST('originid', 'int') : GETPOST('origin_id', 'int')); // For backward compatibility
$fac_rec = GETPOST('fac_rec', 'int');

// PDF
$hidedetails = (GETPOST('hidedetails', 'int') ? GETPOST('hidedetails', 'int') : (!empty($conf->global->MAIN_GENERATE_DOCUMENTS_HIDE_DETAILS) ? 1 : 0));
$hidedesc = (GETPOST('hidedesc', 'int') ? GETPOST('hidedesc', 'int') : (!empty($conf->global->MAIN_GENERATE_DOCUMENTS_HIDE_DESC) ? 1 : 0));
$hideref = (GETPOST('hideref', 'int') ? GETPOST('hideref', 'int') : (!empty($conf->global->MAIN_GENERATE_DOCUMENTS_HIDE_REF) ? 1 : 0));

// Nombre de ligne pour choix de produit/service predefinis
$NBLINES = 4;

$usehm = (!empty($conf->global->MAIN_USE_HOURMIN_IN_DATE_RANGE) ? $conf->global->MAIN_USE_HOURMIN_IN_DATE_RANGE : 0);

$object = new Facture($db);
$extrafields = new ExtraFields($db);

// Fetch optionals attributes and labels
$extrafields->fetch_name_optionals_label($object->table_element);

// Load object
if ($id > 0 || !empty($ref)) {
	if ($action != 'add') {
		$ret = $object->fetch($id, $ref, '', '', $conf->global->INVOICE_USE_SITUATION);
	}
}

// Initialize technical object to manage hooks of page. Note that conf->hooks_modules contains array of hook context
$hookmanager->initHooks(array('invoicecard', 'globalcard'));

$usercanread = $user->rights->facture->lire;
$usercancreate = $user->rights->facture->creer;
$usercanissuepayment = $user->rights->facture->paiement;
$usercandelete = $user->rights->facture->supprimer;
$usercanvalidate = ((empty($conf->global->MAIN_USE_ADVANCED_PERMS) && $usercancreate) || (!empty($conf->global->MAIN_USE_ADVANCED_PERMS) && !empty($user->rights->facture->invoice_advance->validate)));
$usercansend = (empty($conf->global->MAIN_USE_ADVANCED_PERMS) || $user->rights->facture->invoice_advance->send);
$usercanreopen = (empty($conf->global->MAIN_USE_ADVANCED_PERMS) || $user->rights->facture->invoice_advance->reopen);
$usercanunvalidate = ((empty($conf->global->MAIN_USE_ADVANCED_PERMS) && !empty($usercancreate)) || (!empty($conf->global->MAIN_USE_ADVANCED_PERMS) && !empty($user->rights->facture->invoice_advance->unvalidate)));

$usercanproductignorepricemin = ((!empty($conf->global->MAIN_USE_ADVANCED_PERMS) && empty($user->rights->produit->ignore_price_min_advance)) || empty($conf->global->MAIN_USE_ADVANCED_PERMS));
$usercancreatemargin = $user->rights->margins->creer;
$usercanreadallmargin = $user->rights->margins->liretous;
$usercancreatewithdrarequest = $user->rights->prelevement->bons->creer;

$permissionnote = $usercancreate; // Used by the include of actions_setnotes.inc.php
$permissiondellink = $usercancreate; // Used by the include of actions_dellink.inc.php
$permissiontoedit = $usercancreate; // Used by the include of actions_lineupdonw.inc.php
$permissiontoadd = $usercancreate; // Used by the include of actions_addupdatedelete.inc.php

// Security check
$fieldid = (!empty($ref) ? 'ref' : 'rowid');
if ($user->socid) $socid = $user->socid;
$isdraft = (($object->statut == Facture::STATUS_DRAFT) ? 1 : 0);
$result = restrictedArea($user, 'facture', $id, '', '', 'fk_soc', $fieldid, $isdraft);

// retained warranty invoice available type
$retainedWarrantyInvoiceAvailableType = array();
if (!empty($conf->global->INVOICE_USE_RETAINED_WARRANTY)) {
	$retainedWarrantyInvoiceAvailableType = explode('+', $conf->global->INVOICE_USE_RETAINED_WARRANTY);
}


/*
 * Actions
 */

$parameters = array('socid' => $socid);
$reshook = $hookmanager->executeHooks('doActions', $parameters, $object, $action); // Note that $action and $object may have been modified by some hooks
if ($reshook < 0) setEventMessages($hookmanager->error, $hookmanager->errors, 'errors');

if (empty($reshook))
{
	if ($cancel)
	{
		if (!empty($backtopage))
		{
			header("Location: ".$backtopage);
			exit;
		}
		$action = '';
	}

	include DOL_DOCUMENT_ROOT.'/core/actions_setnotes.inc.php'; // Must be include, not include_once

	include DOL_DOCUMENT_ROOT.'/core/actions_dellink.inc.php'; // Must be include, not include_once

	include DOL_DOCUMENT_ROOT.'/core/actions_lineupdown.inc.php'; // Must be include, not include_once

	// Action clone object
	if ($action == 'confirm_clone' && $confirm == 'yes' && $permissiontoadd)
	{
		$objectutil = dol_clone($object, 1); // To avoid to denaturate loaded object when setting some properties for clone. We use native clone to keep this->db valid.

		$objectutil->date = dol_mktime(12, 0, 0, GETPOST('newdatemonth', 'int'), GETPOST('newdateday', 'int'), GETPOST('newdateyear', 'int'));
		$objectutil->socid = $socid;
		$result = $objectutil->createFromClone($user, $id);
		if ($result > 0) {
	   		header("Location: ".$_SERVER['PHP_SELF'].'?facid='.$result);
	   		exit();
	   	} else {
	   		$langs->load("errors");
	   		setEventMessages($object->error, $object->errors, 'errors');
	   		$action = '';
		}
	} // Change status of invoice
	elseif ($action == 'reopen' && $usercancreate) {
		$result = $object->fetch($id);

		if ($object->statut == Facture::STATUS_CLOSED || ($object->statut == Facture::STATUS_ABANDONED && ($object->close_code != 'replaced' || $object->getIdReplacingInvoice() == 0)) || ($object->statut == Facture::STATUS_VALIDATED && $object->paye == 1)) {    // ($object->statut == 1 && $object->paye == 1) should not happened but can be found when data are corrupted
			$result = $object->set_unpaid($user);
			if ($result > 0) {
				header('Location: '.$_SERVER["PHP_SELF"].'?facid='.$id);
				exit();
			} else {
				setEventMessages($object->error, $object->errors, 'errors');
			}
		}
	} // Delete invoice
	elseif ($action == 'confirm_delete' && $confirm == 'yes') {
		$result = $object->fetch($id);
		$object->fetch_thirdparty();

		$idwarehouse = GETPOST('idwarehouse');

		$qualified_for_stock_change = 0;
		if (empty($conf->global->STOCK_SUPPORTS_SERVICES)) {
			$qualified_for_stock_change = $object->hasProductsOrServices(2);
		} else {
			$qualified_for_stock_change = $object->hasProductsOrServices(1);
		}

		$isErasable = $object->is_erasable();

		if (($usercandelete && $isErasable > 0)
			|| ($usercancreate && $isErasable == 1))
		{
			$result = $object->delete($user, 0, $idwarehouse);
			if ($result > 0) {
				header('Location: '.DOL_URL_ROOT.'/compta/facture/list.php?restore_lastsearch_values=1');
				exit();
			} else {
				setEventMessages($object->error, $object->errors, 'errors');
				$action = '';
			}
		}
	} // Delete line
	elseif ($action == 'confirm_deleteline' && $confirm == 'yes' && $usercancreate)
	{
		$object->fetch($id);
		$object->fetch_thirdparty();

		$result = $object->deleteline(GETPOST('lineid'));
		if ($result > 0) {
			// Define output language
			$outputlangs = $langs;
			$newlang = '';
			if ($conf->global->MAIN_MULTILANGS && empty($newlang) && !empty($_REQUEST['lang_id']))
				$newlang = $_REQUEST['lang_id'];
			if ($conf->global->MAIN_MULTILANGS && empty($newlang))
				$newlang = $object->thirdparty->default_lang;
			if (!empty($newlang)) {
				$outputlangs = new Translate("", $conf);
				$outputlangs->setDefaultLang($newlang);
				$outputlangs->load('products');
			}
			if (empty($conf->global->MAIN_DISABLE_PDF_AUTOUPDATE)) {
				$ret = $object->fetch($id); // Reload to get new records
				$result = $object->generateDocument($object->model_pdf, $outputlangs, $hidedetails, $hidedesc, $hideref);
			}
			if ($result >= 0) {
				header('Location: '.$_SERVER["PHP_SELF"].'?facid='.$id);
				exit();
			}
		} else {
			setEventMessages($object->error, $object->errors, 'errors');
			$action = '';
		}
	} // Delete link of credit note to invoice
	elseif ($action == 'unlinkdiscount' && $usercancreate)
	{
		$discount = new DiscountAbsolute($db);
		$result = $discount->fetch(GETPOST("discountid"));
		$discount->unlink_invoice();
	} // Validation
	elseif ($action == 'valid' && $usercancreate)
	{
		$object->fetch($id);

		// On verifie signe facture
		if ($object->type == Facture::TYPE_CREDIT_NOTE) {
			// Si avoir, le signe doit etre negatif
			if ($object->total_ht >= 0) {
				setEventMessages($langs->trans("ErrorInvoiceAvoirMustBeNegative"), null, 'errors');
				$action = '';
			}
		} else {
			// If not a credit note, amount with tax must be positive or nul.
			// Note that amount excluding tax can be negative because you can have a invoice of 100 with vat of 20 that
			// consumes a credit note of 100 with vat 0 (total with tax is 0 but without tax is -20).
			// For some cases, credit notes can have a vat of 0 (for example when selling goods in France).
			if (empty($conf->global->FACTURE_ENABLE_NEGATIVE) && $object->total_ttc < 0) {
				setEventMessages($langs->trans("ErrorInvoiceOfThisTypeMustBePositive"), null, 'errors');
				$action = '';
			}

			// Also negative lines should not be allowed on 'non Credit notes' invoices. A test is done when adding or updating lines but we must
			// do it again in validation to avoid cases where invoice is created from another object that allow negative lines.
			// Note that we can accept the negative line if sum with other lines with same vat makes total positive: Because all the lines will be merged together
			// when converted into 'available credit' and we will get a positive available credit line.
			// Note: Other solution if you want to add a negative line on invoice, is to create a discount for customer and consumme it (but this is possible on standard invoice only).
			$array_of_total_ht_per_vat_rate = array();
			$array_of_total_ht_devise_per_vat_rate = array();
			foreach ($object->lines as $line) {
				//$vat_src_code_for_line = $line->vat_src_code;		// TODO We chek sign of total per vat without taking into account the vat code because for the moment the vat code is lost/unknown when we add a down payment.
				$vat_src_code_for_line = '';
				if (empty($array_of_total_ht_per_vat_rate[$line->tva_tx.'_'.$vat_src_code_for_line])) $array_of_total_ht_per_vat_rate[$line->tva_tx.'_'.$vat_src_code_for_line] = 0;
				if (empty($array_of_total_ht_devise_per_vat_rate[$line->tva_tx.'_'.$vat_src_code_for_line])) $array_of_total_ht_devise_per_vat_rate[$line->tva_tx.'_'.$vat_src_code_for_line] = 0;
				$array_of_total_ht_per_vat_rate[$line->tva_tx.'_'.$vat_src_code_for_line] += $line->total_ht;
				$array_of_total_ht_devise_per_vat_rate[$line->tva_tx.'_'.$vat_src_code_for_line] += $line->multicurrency_total_ht;
			}

			//var_dump($array_of_total_ht_per_vat_rate);exit;
			foreach ($array_of_total_ht_per_vat_rate as $vatrate => $tmpvalue)
			{
				$tmp_total_ht = $array_of_total_ht_per_vat_rate[$vatrate];
				$tmp_total_ht_devise = $array_of_total_ht_devise_per_vat_rate[$vatrate];

				if (($tmp_total_ht < 0 || $tmp_total_ht_devise < 0) && empty($conf->global->FACTURE_ENABLE_NEGATIVE_LINES))
				{
					if ($object->type == $object::TYPE_DEPOSIT) {
						$langs->load("errors");
						// Using negative lines on deposit lead to headach and blocking problems when you want to consume them.
						setEventMessages($langs->trans("ErrorLinesCantBeNegativeOnDeposits"), null, 'errors');
						$error++;
						$action = '';
					} else {
						$tmpvatratetoshow = explode('_', $vatrate);
						$tmpvatratetoshow[0] = round($tmpvatratetoshow[0], 2);

						if ($tmpvatratetoshow[0] != 0) {
							$langs->load("errors");
							setEventMessages($langs->trans("ErrorLinesCantBeNegativeForOneVATRate", $tmpvatratetoshow[0]), null, 'errors');
							$error++;
							$action = '';
						}
					}
				}
			}
		}
	}

	elseif ($action == 'classin' && $usercancreate)
	{
		$object->fetch($id);
		$object->setProject($_POST['projectid']);
	} elseif ($action == 'setmode' && $usercancreate)
	{
		$object->fetch($id);
		$result = $object->setPaymentMethods(GETPOST('mode_reglement_id', 'int'));
		if ($result < 0)
			dol_print_error($db, $object->error);
	} elseif ($action == 'setretainedwarrantyconditions' && $user->rights->facture->creer)
	{
		$object->fetch($id);
		$object->retained_warranty_fk_cond_reglement = 0; // To clean property
		$result = $object->setRetainedWarrantyPaymentTerms(GETPOST('retained_warranty_fk_cond_reglement', 'int'));
		if ($result < 0) dol_print_error($db, $object->error);

		$old_rw_date_lim_reglement = $object->retained_warranty_date_limit;
		$new_rw_date_lim_reglement = $object->calculate_date_lim_reglement($object->retained_warranty_fk_cond_reglement);
		if ($new_rw_date_lim_reglement > $old_rw_date_lim_reglement) $object->retained_warranty_date_limit = $new_rw_date_lim_reglement;
		if ($object->retained_warranty_date_limit < $object->date) $object->retained_warranty_date_limit = $object->date;
		$result = $object->update($user);
		if ($result < 0) dol_print_error($db, $object->error);
	} elseif ($action == 'setretainedwarranty' && $user->rights->facture->creer) {
		$object->fetch($id);
		$result = $object->setRetainedWarranty(GETPOST('retained_warranty', 'float'));
		if ($result < 0)
			dol_print_error($db, $object->error);
	} elseif ($action == 'setretainedwarrantydatelimit' && $user->rights->facture->creer) {
		$object->fetch($id);
		$result = $object->setRetainedWarrantyDateLimit(GETPOST('retained_warranty_date_limit', 'float'));
		if ($result < 0)
			dol_print_error($db, $object->error);
	}  // Multicurrency Code
	elseif ($action == 'setmulticurrencycode' && $usercancreate) {
		$result = $object->setMulticurrencyCode(GETPOST('multicurrency_code', 'alpha'));
	} // Multicurrency rate
	elseif ($action == 'setmulticurrencyrate' && $usercancreate) {
		$result = $object->setMulticurrencyRate(price2num(GETPOST('multicurrency_tx')), GETPOST('calculation_mode', 'int'));
	} elseif ($action == 'setinvoicedate' && $usercancreate) {
		$object->fetch($id);
		$old_date_lim_reglement = $object->date_lim_reglement;
		$date = dol_mktime(12, 0, 0, $_POST['invoicedatemonth'], $_POST['invoicedateday'], $_POST['invoicedateyear']);
		if (empty($date))
		{
			setEventMessages($langs->trans("ErrorFieldRequired", $langs->transnoentitiesnoconv("Date")), null, 'errors');
			header('Location: '.$_SERVER["PHP_SELF"].'?facid='.$id.'&action=editinvoicedate');
			exit;
		}
		$object->date = $date;
		$new_date_lim_reglement = $object->calculate_date_lim_reglement();
		if ($new_date_lim_reglement > $old_date_lim_reglement) $object->date_lim_reglement = $new_date_lim_reglement;
		if ($object->date_lim_reglement < $object->date) $object->date_lim_reglement = $object->date;
		$result = $object->update($user);
		if ($result < 0) {
			dol_print_error($db, $object->error);
		}
	} elseif ($action == 'setdate_pointoftax' && $usercancreate) {
		$object->fetch($id);
		$date_pointoftax = dol_mktime(12, 0, 0, $_POST['date_pointoftaxmonth'], $_POST['date_pointoftaxday'], $_POST['date_pointoftaxyear']);
		$object->date_pointoftax = $date_pointoftax;
		$result = $object->update($user);
		if ($result < 0) {
			dol_print_error($db, $object->error);
		}
	} elseif ($action == 'setconditions' && $usercancreate)
	{
		$object->fetch($id);
		$object->cond_reglement_code = 0; // To clean property
		$object->cond_reglement_id = 0; // To clean property

		$error = 0;

		$db->begin();

		if (!$error) {
			$result = $object->setPaymentTerms(GETPOST('cond_reglement_id', 'int'));
			if ($result < 0) {
				$error++;
				setEventMessages($object->error, $object->errors, 'errors');
			}
		}

		if (!$error) {
			$old_date_lim_reglement = $object->date_lim_reglement;
			$new_date_lim_reglement = $object->calculate_date_lim_reglement();
			if ($new_date_lim_reglement > $old_date_lim_reglement) $object->date_lim_reglement = $new_date_lim_reglement;
			if ($object->date_lim_reglement < $object->date) $object->date_lim_reglement = $object->date;
			$result = $object->update($user);
			if ($result < 0) {
				$error++;
				setEventMessages($object->error, $object->errors, 'errors');
			}
		}

		if ($error) {
			$db->rollback();
		} else {
			$db->commit();
		}
	} elseif ($action == 'setpaymentterm' && $usercancreate)
	{
		$object->fetch($id);
		$object->date_lim_reglement = dol_mktime(12, 0, 0, $_POST['paymenttermmonth'], $_POST['paymenttermday'], $_POST['paymenttermyear']);
		if ($object->date_lim_reglement < $object->date) {
			$object->date_lim_reglement = $object->calculate_date_lim_reglement();
			setEventMessages($langs->trans("DatePaymentTermCantBeLowerThanObjectDate"), null, 'warnings');
		}
		$result = $object->update($user);
		if ($result < 0) {
			dol_print_error($db, $object->error);
		}
	} elseif ($action == 'setrevenuestamp' && $usercancreate)
	{
		$object->fetch($id);
		$object->revenuestamp = GETPOST('revenuestamp');
		$result = $object->update($user);
		$object->update_price(1);
		if ($result < 0) {
			dol_print_error($db, $object->error);
		} else {
			// Define output language
			if (empty($conf->global->MAIN_DISABLE_PDF_AUTOUPDATE))
			{
				$outputlangs = $langs;
				$newlang = '';
				if ($conf->global->MAIN_MULTILANGS && empty($newlang) && GETPOST('lang_id', 'aZ09')) $newlang = GETPOST('lang_id', 'aZ09');
				if ($conf->global->MAIN_MULTILANGS && empty($newlang))	$newlang = $object->thirdparty->default_lang;
				if (!empty($newlang)) {
					$outputlangs = new Translate("", $conf);
					$outputlangs->setDefaultLang($newlang);
					$outputlangs->load('products');
				}
				$model = $object->model_pdf;
				$ret = $object->fetch($id); // Reload to get new records

				$result = $object->generateDocument($model, $outputlangs, $hidedetails, $hidedesc, $hideref);
				if ($result < 0) setEventMessages($object->error, $object->errors, 'errors');
			}
		}
	} // Set incoterm
	elseif ($action == 'set_incoterms' && !empty($conf->incoterm->enabled))
	{
		$result = $object->setIncoterms(GETPOST('incoterm_id', 'int'), GETPOST('location_incoterms', 'alpha'));
	} // bank account
	elseif ($action == 'setbankaccount' && $usercancreate)
	{
		$result = $object->setBankAccount(GETPOST('fk_account', 'int'));
	} elseif ($action == 'setremisepercent' && $usercancreate)
	{
		$object->fetch($id);
		$result = $object->set_remise($user, $_POST['remise_percent']);
	} elseif ($action == "setabsolutediscount" && $usercancreate)
	{
		// POST[remise_id] or POST[remise_id_for_payment]

		// We use the credit to reduce amount of invoice
		if (GETPOST("remise_id", 'int') > 0) {
			$ret = $object->fetch($id);
			if ($ret > 0) {
				$result = $object->insert_discount(GETPOST("remise_id", 'int'));
				if ($result < 0) {
					setEventMessages($object->error, $object->errors, 'errors');
				}
			} else {
				dol_print_error($db, $object->error);
			}
		}
		// We use the credit to reduce remain to pay
		if (GETPOST("remise_id_for_payment", 'int') > 0)
		{
			require_once DOL_DOCUMENT_ROOT.'/core/class/discount.class.php';
			$discount = new DiscountAbsolute($db);
			$discount->fetch(GETPOST("remise_id_for_payment", 'int'));

			//var_dump($object->getRemainToPay(0));
			//var_dump($discount->amount_ttc);exit;
			if (price2num($discount->amount_ttc) > price2num($object->getRemainToPay(0)))
			{
				// TODO Split the discount in 2 automatically
				$error++;
				setEventMessages($langs->trans("ErrorDiscountLargerThanRemainToPaySplitItBefore"), null, 'errors');
			}

			if (!$error)
			{
				$result = $discount->link_to_invoice(0, $id);
				if ($result < 0) {
					setEventMessages($discount->error, $discount->errors, 'errors');
				}
			}
		}

		if (empty($conf->global->MAIN_DISABLE_PDF_AUTOUPDATE))
		{
			$outputlangs = $langs;
			$newlang = '';
			if ($conf->global->MAIN_MULTILANGS && empty($newlang) && GETPOST('lang_id', 'aZ09')) $newlang = GETPOST('lang_id', 'aZ09');
			if ($conf->global->MAIN_MULTILANGS && empty($newlang))	$newlang = $object->thirdparty->default_lang;
			if (!empty($newlang)) {
				$outputlangs = new Translate("", $conf);
				$outputlangs->setDefaultLang($newlang);
			}
			$ret = $object->fetch($id); // Reload to get new records

			$result = $object->generateDocument($object->model_pdf, $outputlangs, $hidedetails, $hidedesc, $hideref);
			if ($result < 0) setEventMessages($object->error, $object->errors, 'errors');
		}
	} elseif ($action == 'setref' && $usercancreate)
	{
		$object->fetch($id);
		$object->setValueFrom('ref', GETPOST('ref'), '', null, '', '', $user, 'BILL_MODIFY');
	} elseif ($action == 'setref_client' && $usercancreate)
	{
		$object->fetch($id);
		$object->set_ref_client(GETPOST('ref_client'));
	} // Classify to validated
	elseif ($action == 'confirm_valid' && $confirm == 'yes' && $usercanvalidate)
	{
		$idwarehouse = GETPOST('idwarehouse', 'int');

		$object->fetch($id);
		$object->fetch_thirdparty();

		// Check parameters

		// Check for mandatory fields in thirdparty (defined into setup)
		$array_to_check = array('IDPROF1', 'IDPROF2', 'IDPROF3', 'IDPROF4', 'IDPROF5', 'IDPROF6', 'EMAIL');
		foreach ($array_to_check as $key)
		{
			$keymin = strtolower($key);
			$i = (int) preg_replace('/[^0-9]/', '', $key);
			$vallabel = $object->thirdparty->$keymin;

			if ($i > 0)
			{
				if ($object->thirdparty->isACompany())
				{
					// Check for mandatory prof id (but only if country is other than ours)
					if ($mysoc->country_id > 0 && $object->thirdparty->country_id == $mysoc->country_id)
					{
						$idprof_mandatory = 'SOCIETE_'.$key.'_INVOICE_MANDATORY';
						if (!$vallabel && !empty($conf->global->$idprof_mandatory))
						{
							$langs->load("errors");
							$error++;
							setEventMessages($langs->trans('ErrorProdIdIsMandatory', $langs->transcountry('ProfId'.$i, $object->thirdparty->country_code)).' ('.$langs->trans("ForbiddenBySetupRules").')', null, 'errors');
						}
					}
				}
			} else {
				//var_dump($conf->global->SOCIETE_EMAIL_MANDATORY);
				if ($key == 'EMAIL')
				{
					// Check for mandatory
					if (!empty($conf->global->SOCIETE_EMAIL_INVOICE_MANDATORY) && !isValidEMail($object->thirdparty->email))
					{
						$langs->load("errors");
						$error++;
						setEventMessages($langs->trans("ErrorBadEMail", $object->thirdparty->email).' ('.$langs->trans("ForbiddenBySetupRules").')', null, 'errors');
					}
				}
			}
		}

		// Check for mandatory fields in invoice
		$array_to_check = array('REF_CUSTOMER'=>'RefCustomer');
		foreach ($array_to_check as $key => $val)
		{
			$keymin = strtolower($key);
			$vallabel = $object->$keymin;

			// Check for mandatory
			$keymandatory = 'INVOICE_'.$key.'_MANDATORY_FOR_VALIDATION';
			if (!$vallabel && !empty($conf->global->$keymandatory))
			{
				$langs->load("errors");
				$error++;
				setEventMessages($langs->trans("ErrorFieldRequired", $langs->transnoentitiesnoconv($val)), null, 'errors');
			}
		}

		// Check for warehouse
		if ($object->type != Facture::TYPE_DEPOSIT && !empty($conf->global->STOCK_CALCULATE_ON_BILL))
		{
			$qualified_for_stock_change = 0;
			if (empty($conf->global->STOCK_SUPPORTS_SERVICES)) {
				$qualified_for_stock_change = $object->hasProductsOrServices(2);
			} else {
				$qualified_for_stock_change = $object->hasProductsOrServices(1);
			}

			if ($qualified_for_stock_change)
			{
				if (!$idwarehouse || $idwarehouse == - 1) {
					$error++;
					setEventMessages($langs->trans('ErrorFieldRequired', $langs->transnoentitiesnoconv("Warehouse")), null, 'errors');
					$action = '';
				}
			}
		}

		if (!$error)
		{
			$result = $object->validate($user, '', $idwarehouse);
			if ($result >= 0)
			{
				// Define output language
				if (empty($conf->global->MAIN_DISABLE_PDF_AUTOUPDATE))
				{
					$outputlangs = $langs;
					$newlang = '';
					if ($conf->global->MAIN_MULTILANGS && empty($newlang) && GETPOST('lang_id', 'aZ09')) $newlang = GETPOST('lang_id', 'aZ09');
					if ($conf->global->MAIN_MULTILANGS && empty($newlang))	$newlang = $object->thirdparty->default_lang;
					if (!empty($newlang)) {
						$outputlangs = new Translate("", $conf);
						$outputlangs->setDefaultLang($newlang);
						$outputlangs->load('products');
					}
					$model = $object->model_pdf;

					$ret = $object->fetch($id); // Reload to get new records

					$result = $object->generateDocument($model, $outputlangs, $hidedetails, $hidedesc, $hideref);
					if ($result < 0) setEventMessages($object->error, $object->errors, 'errors');
				}
			} else {
				if (count($object->errors)) setEventMessages(null, $object->errors, 'errors');
				else setEventMessages($object->error, $object->errors, 'errors');
			}
		}
	} // Go back to draft status (unvalidate)
	elseif ($action == 'confirm_modif' && $usercanunvalidate)
	{
		$idwarehouse = GETPOST('idwarehouse', 'int');

		$object->fetch($id);
		$object->fetch_thirdparty();

		// Check parameters
		if ($object->type != Facture::TYPE_DEPOSIT && !empty($conf->global->STOCK_CALCULATE_ON_BILL))
		{
			$qualified_for_stock_change = 0;
			if (empty($conf->global->STOCK_SUPPORTS_SERVICES)) {
				$qualified_for_stock_change = $object->hasProductsOrServices(2);
			} else {
				$qualified_for_stock_change = $object->hasProductsOrServices(1);
			}

			if ($qualified_for_stock_change)
			{
				if (!$idwarehouse || $idwarehouse == - 1) {
					$error++;
					setEventMessages($langs->trans('ErrorFieldRequired', $langs->transnoentitiesnoconv("Warehouse")), null, 'errors');
					$action = '';
				}
			}
		}

		if (!$error) {
			// On verifie si la facture a des paiements
			$sql = 'SELECT pf.amount';
			$sql .= ' FROM '.MAIN_DB_PREFIX.'paiement_facture as pf';
			$sql .= ' WHERE pf.fk_facture = '.$object->id;

			$result = $db->query($sql);
			if ($result) {
				$i = 0;
				$num = $db->num_rows($result);

				while ($i < $num) {
					$objp = $db->fetch_object($result);
					$totalpaye += $objp->amount;
					$i++;
				}
			} else {
				dol_print_error($db, '');
			}

			$resteapayer = $object->total_ttc - $totalpaye;

			// We check that invlice lines are transferred into accountancy
			$ventilExportCompta = $object->getVentilExportCompta();

			// On verifie si aucun paiement n'a ete effectue
			if ($ventilExportCompta == 0)
			{
				if (!empty($conf->global->INVOICE_CAN_ALWAYS_BE_EDITED) || ($resteapayer == $object->total_ttc && empty($object->paye)))
				{
					$result = $object->setDraft($user, $idwarehouse);
					if ($result < 0) setEventMessages($object->error, $object->errors, 'errors');

					// Define output language
					if (empty($conf->global->MAIN_DISABLE_PDF_AUTOUPDATE))
					{
						$outputlangs = $langs;
						$newlang = '';
						if ($conf->global->MAIN_MULTILANGS && empty($newlang) && GETPOST('lang_id', 'aZ09')) $newlang = GETPOST('lang_id', 'aZ09');
						if ($conf->global->MAIN_MULTILANGS && empty($newlang))	$newlang = $object->thirdparty->default_lang;
						if (!empty($newlang)) {
							$outputlangs = new Translate("", $conf);
							$outputlangs->setDefaultLang($newlang);
							$outputlangs->load('products');
						}
						$model = $object->model_pdf;
						$ret = $object->fetch($id); // Reload to get new records

						$object->generateDocument($model, $outputlangs, $hidedetails, $hidedesc, $hideref);
					}
				}
			}
		}
	} // Classify "paid"
	elseif ($action == 'confirm_paid' && $confirm == 'yes' && $usercanissuepayment)
	{
		$object->fetch($id);
		$result = $object->set_paid($user);
		if ($result < 0) setEventMessages($object->error, $object->errors, 'errors');
	} // Classif "paid partialy"
	elseif ($action == 'confirm_paid_partially' && $confirm == 'yes' && $usercanissuepayment)
	{
		$object->fetch($id);
		$close_code = GETPOST("close_code", 'restricthtml');
		$close_note = GETPOST("close_note", 'restricthtml');
		if ($close_code) {
			$result = $object->set_paid($user, $close_code, $close_note);
			if ($result < 0) setEventMessages($object->error, $object->errors, 'errors');
		} else {
			setEventMessages($langs->trans("ErrorFieldRequired", $langs->transnoentitiesnoconv("Reason")), null, 'errors');
		}
	} // Classify "abandoned"
	elseif ($action == 'confirm_canceled' && $confirm == 'yes') {
		$object->fetch($id);
		$close_code = GETPOST("close_code", 'restricthtml');
		$close_note = GETPOST("close_note", 'restricthtml');
		if ($close_code) {
			$result = $object->set_canceled($user, $close_code, $close_note);
			if ($result < 0) setEventMessages($object->error, $object->errors, 'errors');
		} else {
			setEventMessages($langs->trans("ErrorFieldRequired", $langs->transnoentitiesnoconv("Reason")), null, 'errors');
		}
	} // Convertir en reduc
	elseif ($action == 'confirm_converttoreduc' && $confirm == 'yes' && $usercancreate)
	{
		$object->fetch($id);
		$object->fetch_thirdparty();
		//$object->fetch_lines();	// Already done into fetch

		// Check if there is already a discount (protection to avoid duplicate creation when resubmit post)
		$discountcheck = new DiscountAbsolute($db);
		$result = $discountcheck->fetch(0, $object->id);

		$canconvert = 0;
		if ($object->type == Facture::TYPE_DEPOSIT && empty($discountcheck->id)) $canconvert = 1; // we can convert deposit into discount if deposit is payed (completely, partially or not at all) and not already converted (see real condition into condition used to show button converttoreduc)
		if (($object->type == Facture::TYPE_CREDIT_NOTE || $object->type == Facture::TYPE_STANDARD || $object->type == Facture::TYPE_SITUATION) && $object->paye == 0 && empty($discountcheck->id)) $canconvert = 1; // we can convert credit note into discount if credit note is not payed back and not already converted and amount of payment is 0 (see real condition into condition used to show button converttoreduc)
		if ($canconvert)
		{
			$db->begin();

			$amount_ht = $amount_tva = $amount_ttc = array();
			$multicurrency_amount_ht = $multicurrency_amount_tva = $multicurrency_amount_ttc = array();

			// Loop on each vat rate
			$i = 0;
			foreach ($object->lines as $line)
			{
				if ($line->product_type < 9 && $line->total_ht != 0) // Remove lines with product_type greater than or equal to 9 and no need to create discount if amount is null
				{
					$keyforvatrate = $line->tva_tx.($line->vat_src_code ? ' ('.$line->vat_src_code.')' : '');

					$amount_ht[$keyforvatrate] += $line->total_ht;
					$amount_tva[$keyforvatrate] += $line->total_tva;
					$amount_ttc[$keyforvatrate] += $line->total_ttc;
					$multicurrency_amount_ht[$keyforvatrate] += $line->multicurrency_total_ht;
					$multicurrency_amount_tva[$keyforvatrate] += $line->multicurrency_total_tva;
					$multicurrency_amount_ttc[$keyforvatrate] += $line->multicurrency_total_ttc;
					$i++;
				}
			}

			// If some payments were already done, we change the amount to pay using same prorate
			if (!empty($conf->global->INVOICE_ALLOW_REUSE_OF_CREDIT_WHEN_PARTIALLY_REFUNDED)) {
				$alreadypaid = $object->getSommePaiement(); // This can be not 0 if we allow to create credit to reuse from credit notes partially refunded.
				if ($alreadypaid && abs($alreadypaid) < abs($object->total_ttc)) {
					$ratio = abs(($object->total_ttc - $alreadypaid) / $object->total_ttc);
					foreach ($amount_ht as $vatrate => $val) {
						$amount_ht[$vatrate] = price2num($amount_ht[$vatrate] * $ratio, 'MU');
						$amount_tva[$vatrate] = price2num($amount_tva[$vatrate] * $ratio, 'MU');
						$amount_ttc[$vatrate] = price2num($amount_ttc[$vatrate] * $ratio, 'MU');
						$multicurrency_amount_ht[$vatrate] = price2num($multicurrency_amount_ht[$vatrate] * $ratio, 'MU');
						$multicurrency_amount_tva[$vatrate] = price2num($multicurrency_amount_tva[$vatrate] * $ratio, 'MU');
						$multicurrency_amount_ttc[$vatrate] = price2num($multicurrency_amount_ttc[$vatrate] * $ratio, 'MU');
					}
				}
			}
			//var_dump($amount_ht);var_dump($amount_tva);var_dump($amount_ttc);exit;

			// Insert one discount by VAT rate category
			$discount = new DiscountAbsolute($db);
			if ($object->type == Facture::TYPE_CREDIT_NOTE)
				$discount->description = '(CREDIT_NOTE)';
			elseif ($object->type == Facture::TYPE_DEPOSIT)
				$discount->description = '(DEPOSIT)';
			elseif ($object->type == Facture::TYPE_STANDARD || $object->type == Facture::TYPE_REPLACEMENT || $object->type == Facture::TYPE_SITUATION)
				$discount->description = '(EXCESS RECEIVED)';
			else {
				setEventMessages($langs->trans('CantConvertToReducAnInvoiceOfThisType'), null, 'errors');
			}
			$discount->fk_soc = $object->socid;
			$discount->fk_facture_source = $object->id;

			$error = 0;

			if ($object->type == Facture::TYPE_STANDARD || $object->type == Facture::TYPE_REPLACEMENT || $object->type == Facture::TYPE_SITUATION)
			{
				// If we're on a standard invoice, we have to get excess received to create a discount in TTC without VAT

				// Total payments
				$sql = 'SELECT SUM(pf.amount) as total_paiements';
				$sql .= ' FROM '.MAIN_DB_PREFIX.'paiement_facture as pf, '.MAIN_DB_PREFIX.'paiement as p';
				$sql .= ' LEFT JOIN '.MAIN_DB_PREFIX.'c_paiement as c ON p.fk_paiement = c.id';
				$sql .= ' WHERE pf.fk_facture = '.$object->id;
				$sql .= ' AND pf.fk_paiement = p.rowid';
				$sql .= ' AND p.entity IN ('.getEntity('invoice').')';
				$resql = $db->query($sql);
				if (!$resql) dol_print_error($db);

				$res = $db->fetch_object($resql);
				$total_paiements = $res->total_paiements;

				// Total credit note and deposit
				$total_creditnote_and_deposit = 0;
				$sql = "SELECT re.rowid, re.amount_ht, re.amount_tva, re.amount_ttc,";
				$sql .= " re.description, re.fk_facture_source";
				$sql .= " FROM ".MAIN_DB_PREFIX."societe_remise_except as re";
				$sql .= " WHERE fk_facture = ".$object->id;
				$resql = $db->query($sql);
				if (!empty($resql)) {
					while ($obj = $db->fetch_object($resql)) {
						$total_creditnote_and_deposit += $obj->amount_ttc;
					}
				} else dol_print_error($db);

				$discount->amount_ht = $discount->amount_ttc = $total_paiements + $total_creditnote_and_deposit - $object->total_ttc;
				$discount->amount_tva = 0;
				$discount->tva_tx = 0;
				$discount->vat_src_code = '';

				$result = $discount->create($user);
				if ($result < 0)
				{
					$error++;
				}
			}
			if ($object->type == Facture::TYPE_CREDIT_NOTE || $object->type == Facture::TYPE_DEPOSIT)
			{
				foreach ($amount_ht as $tva_tx => $xxx)
				{
					$discount->amount_ht = abs($amount_ht[$tva_tx]);
					$discount->amount_tva = abs($amount_tva[$tva_tx]);
					$discount->amount_ttc = abs($amount_ttc[$tva_tx]);
					$discount->multicurrency_amount_ht = abs($multicurrency_amount_ht[$tva_tx]);
					$discount->multicurrency_amount_tva = abs($multicurrency_amount_tva[$tva_tx]);
					$discount->multicurrency_amount_ttc = abs($multicurrency_amount_ttc[$tva_tx]);

					// Clean vat code
					$reg = array();
					$vat_src_code = '';
					if (preg_match('/\((.*)\)/', $tva_tx, $reg))
					{
						$vat_src_code = $reg[1];
						$tva_tx = preg_replace('/\s*\(.*\)/', '', $tva_tx); // Remove code into vatrate.
					}

					$discount->tva_tx = abs($tva_tx);
					$discount->vat_src_code = $vat_src_code;

					$result = $discount->create($user);
					if ($result < 0)
					{
						$error++;
						break;
					}
				}
			}

			if (empty($error))
			{
				if ($object->type != Facture::TYPE_DEPOSIT) {
					// Classe facture
					$result = $object->set_paid($user);
					if ($result >= 0)
					{
						$db->commit();
					} else {
						setEventMessages($object->error, $object->errors, 'errors');
						$db->rollback();
					}
				} else {
					$db->commit();
				}
			} else {
				setEventMessages($discount->error, $discount->errors, 'errors');
				$db->rollback();
			}
		}
	} // Delete payment
	elseif ($action == 'confirm_delete_paiement' && $confirm == 'yes' && $usercancreate)
	{
		$object->fetch($id);
		if ($object->statut == Facture::STATUS_VALIDATED && $object->paye == 0)
		{
			$paiement = new Paiement($db);
			$result = $paiement->fetch(GETPOST('paiement_id'));
			if ($result > 0) {
				$result = $paiement->delete(); // If fetch ok and found
				header("Location: ".$_SERVER['PHP_SELF']."?id=".$id);
			}
			if ($result < 0) {
				setEventMessages($paiement->error, $paiement->errors, 'errors');
			}
		}
	} /*
	 * Insert new invoice in database
	 */
	elseif ($action == 'add' && $usercancreate)
	{
		if ($socid > 0) $object->socid = GETPOST('socid', 'int');
		$selectedLines = GETPOST('toselect', 'array');

		$db->begin();

		$error = 0;
		$originentity = GETPOST('originentity');
		// Fill array 'array_options' with data from add form
		$ret = $extrafields->setOptionalsFromPost(null, $object);
		if ($ret < 0) $error++;

		// Replacement invoice
		if ($_POST['type'] == Facture::TYPE_REPLACEMENT)
		{
			$dateinvoice = dol_mktime(12, 0, 0, GETPOST('remonth', 'int'), GETPOST('reday', 'int'), GETPOST('reyear', 'int'));
			if (empty($dateinvoice))
			{
				$error++;
				setEventMessages($langs->trans("ErrorFieldRequired", $langs->transnoentitiesnoconv("Date")), null, 'errors');
				$action = 'create';
			}

			if (!($_POST['fac_replacement'] > 0)) {
				$error++;
				setEventMessages($langs->trans("ErrorFieldRequired", $langs->transnoentitiesnoconv("ReplaceInvoice")), null, 'errors');
				$action = 'create';
			}

			$date_pointoftax = dol_mktime(12, 0, 0, $_POST['date_pointoftaxmonth'], $_POST['date_pointoftaxday'], $_POST['date_pointoftaxyear']);

			if (!$error) {
				// This is a replacement invoice
				$result = $object->fetch($_POST['fac_replacement']);
				$object->fetch_thirdparty();

				$object->date = $dateinvoice;
				$object->date_pointoftax = $date_pointoftax;
				$object->note_public		= trim(GETPOST('note_public', 'restricthtml'));
				// We do not copy the private note
				$object->ref_client			= $_POST['ref_client'];
				$object->ref_int = $_POST['ref_int'];
				$object->model_pdf = $_POST['model'];
				$object->fk_project			= $_POST['projectid'];
				$object->cond_reglement_id	= $_POST['cond_reglement_id'];
				$object->mode_reglement_id	= $_POST['mode_reglement_id'];
				$object->fk_account = GETPOST('fk_account', 'int');
				$object->remise_absolue		= $_POST['remise_absolue'];
				$object->remise_percent		= $_POST['remise_percent'];
				$object->fk_incoterms = GETPOST('incoterm_id', 'int');
				$object->location_incoterms = GETPOST('location_incoterms', 'alpha');
				$object->multicurrency_code = GETPOST('multicurrency_code', 'alpha');
				$object->multicurrency_tx   = GETPOST('originmulticurrency_tx', 'int');

				// Proprietes particulieres a facture de remplacement
				$object->fk_facture_source = $_POST['fac_replacement'];
				$object->type = Facture::TYPE_REPLACEMENT;

				$id = $object->createFromCurrent($user);
				if ($id <= 0) {
					setEventMessages($object->error, $object->errors, 'errors');
				}
			}
		}

		// Credit note invoice
		if (GETPOST('type') == Facture::TYPE_CREDIT_NOTE)
		{
			$sourceinvoice = GETPOST('fac_avoir');
			if (!($sourceinvoice > 0) && empty($conf->global->INVOICE_CREDIT_NOTE_STANDALONE))
			{
				$error++;
				setEventMessages($langs->trans("ErrorFieldRequired", $langs->transnoentitiesnoconv("CorrectInvoice")), null, 'errors');
				$action = 'create';
			}

			$dateinvoice = dol_mktime(12, 0, 0, GETPOST('remonth', 'int'), GETPOST('reday', 'int'), GETPOST('reyear', 'int'));
			if (empty($dateinvoice))
			{
				$error++;
				setEventMessages($langs->trans("ErrorFieldRequired", $langs->transnoentitiesnoconv("Date")), null, 'errors');
				$action = 'create';
			}

			$date_pointoftax = dol_mktime(12, 0, 0, GETPOST('date_pointoftaxmonth', 'int'), GETPOST('date_pointoftaxday', 'int'), GETPOST('date_pointoftaxyear', 'int'));

			if (!$error)
			{
				if (!empty($originentity)) {
					$object->entity = $originentity;
				}
				$object->socid = GETPOST('socid', 'int');
				$object->ref = GETPOST('ref');
				$object->date = $dateinvoice;
				$object->date_pointoftax = $date_pointoftax;
				$object->note_public		= trim(GETPOST('note_public', 'restricthtml'));
				// We do not copy the private note
				$object->ref_client			= GETPOST('ref_client');
				$object->model_pdf = GETPOST('model');
				$object->fk_project			= GETPOST('projectid', 'int');
				$object->cond_reglement_id	= 0;
				$object->mode_reglement_id	= GETPOST('mode_reglement_id');
				$object->fk_account = GETPOST('fk_account', 'int');
				$object->remise_absolue		= GETPOST('remise_absolue');
				$object->remise_percent		= GETPOST('remise_percent');
				$object->fk_incoterms = GETPOST('incoterm_id', 'int');
				$object->location_incoterms = GETPOST('location_incoterms', 'alpha');
				$object->multicurrency_code = GETPOST('multicurrency_code', 'alpha');
				$object->multicurrency_tx   = GETPOST('originmulticurrency_tx', 'int');

				// Proprietes particulieres a facture avoir
				$object->fk_facture_source = $sourceinvoice > 0 ? $sourceinvoice : '';
				$object->type = Facture::TYPE_CREDIT_NOTE;

				$facture_source = new Facture($db); // fetch origin object
				if ($facture_source->fetch($object->fk_facture_source) > 0)
				{
					if ($facture_source->type == Facture::TYPE_SITUATION)
					{
						$object->situation_counter = $facture_source->situation_counter;
						$object->situation_cycle_ref = $facture_source->situation_cycle_ref;
						$facture_source->fetchPreviousNextSituationInvoice();
					}
				}
				$id = $object->create($user);

				// NOTE: Pb with situation invoice
				// NOTE: fields total on situation invoice are stored as cumulative values on total of lines (bad) but delta on invoice total
				// NOTE: fields total on credit note are stored as delta both on total of lines and on invoice total (good)
				// NOTE: fields situation_percent on situation invoice are stored as cumulative values on lines (bad)
				// NOTE: fields situation_percent on credit note are stored as delta on lines (good)
				if (GETPOST('invoiceAvoirWithLines', 'int') == 1 && $id > 0)
				{
					if (!empty($facture_source->lines))
					{
						$fk_parent_line = 0;

						foreach ($facture_source->lines as $line)
						{
							// Extrafields
							if (method_exists($line, 'fetch_optionals')) {
								// load extrafields
								$line->fetch_optionals();
							}

							// Reset fk_parent_line for no child products and special product
							if (($line->product_type != 9 && empty($line->fk_parent_line)) || $line->product_type == 9) {
								$fk_parent_line = 0;
							}


							if ($facture_source->type == Facture::TYPE_SITUATION)
							{
								$source_fk_prev_id = $line->fk_prev_id; // temporary storing situation invoice fk_prev_id
								$line->fk_prev_id  = $line->id; // The new line of the new credit note we are creating must be linked to the situation invoice line it is created from

								if (!empty($facture_source->tab_previous_situation_invoice))
								{
									// search the last standard invoice in cycle and the possible credit note between this last and facture_source
									// TODO Move this out of loop of $facture_source->lines
									$tab_jumped_credit_notes = array();
									$lineIndex = count($facture_source->tab_previous_situation_invoice) - 1;
									$searchPreviousInvoice = true;
									while ($searchPreviousInvoice)
									{
										if ($facture_source->tab_previous_situation_invoice[$lineIndex]->type == Facture::TYPE_SITUATION || $lineIndex < 1)
										{
											$searchPreviousInvoice = false; // find, exit;
											break;
										} else {
											if ($facture_source->tab_previous_situation_invoice[$lineIndex]->type == Facture::TYPE_CREDIT_NOTE) {
												$tab_jumped_credit_notes[$lineIndex] = $facture_source->tab_previous_situation_invoice[$lineIndex]->id;
											}
											$lineIndex--; // go to previous invoice in cycle
										}
									}

									$maxPrevSituationPercent = 0;
									foreach ($facture_source->tab_previous_situation_invoice[$lineIndex]->lines as $prevLine)
									{
										if ($prevLine->id == $source_fk_prev_id)
										{
											$maxPrevSituationPercent = max($maxPrevSituationPercent, $prevLine->situation_percent);

											//$line->subprice  = $line->subprice - $prevLine->subprice;
											$line->total_ht  = $line->total_ht - $prevLine->total_ht;
											$line->total_tva = $line->total_tva - $prevLine->total_tva;
											$line->total_ttc = $line->total_ttc - $prevLine->total_ttc;
											$line->total_localtax1 = $line->total_localtax1 - $prevLine->total_localtax1;
											$line->total_localtax2 = $line->total_localtax2 - $prevLine->total_localtax2;

											$line->multicurrency_subprice  = $line->multicurrency_subprice - $prevLine->multicurrency_subprice;
											$line->multicurrency_total_ht  = $line->multicurrency_total_ht - $prevLine->multicurrency_total_ht;
											$line->multicurrency_total_tva = $line->multicurrency_total_tva - $prevLine->multicurrency_total_tva;
											$line->multicurrency_total_ttc = $line->multicurrency_total_ttc - $prevLine->multicurrency_total_ttc;
										}
									}

									// prorata
									$line->situation_percent = $maxPrevSituationPercent - $line->situation_percent;

									//print 'New line based on invoice id '.$facture_source->tab_previous_situation_invoice[$lineIndex]->id.' fk_prev_id='.$source_fk_prev_id.' will be fk_prev_id='.$line->fk_prev_id.' '.$line->total_ht.' '.$line->situation_percent.'<br>';

									// If there is some credit note between last situation invoice and invoice used for credit note generation (note: credit notes are stored as delta)
									$maxPrevSituationPercent = 0;
									foreach ($tab_jumped_credit_notes as $index => $creditnoteid) {
										foreach ($facture_source->tab_previous_situation_invoice[$index]->lines as $prevLine)
										{
											if ($prevLine->fk_prev_id == $source_fk_prev_id)
											{
												$maxPrevSituationPercent = $prevLine->situation_percent;

												$line->total_ht  -= $prevLine->total_ht;
												$line->total_tva -= $prevLine->total_tva;
												$line->total_ttc -= $prevLine->total_ttc;
												$line->total_localtax1 -= $prevLine->total_localtax1;
												$line->total_localtax2 -= $prevLine->total_localtax2;

												$line->multicurrency_subprice  -= $prevLine->multicurrency_subprice;
												$line->multicurrency_total_ht  -= $prevLine->multicurrency_total_ht;
												$line->multicurrency_total_tva -= $prevLine->multicurrency_total_tva;
												$line->multicurrency_total_ttc -= $prevLine->multicurrency_total_ttc;
											}
										}
									}

									// prorata
									$line->situation_percent += $maxPrevSituationPercent;

									//print 'New line based on invoice id '.$facture_source->tab_previous_situation_invoice[$lineIndex]->id.' fk_prev_id='.$source_fk_prev_id.' will be fk_prev_id='.$line->fk_prev_id.' '.$line->total_ht.' '.$line->situation_percent.'<br>';
								}
							}

							$line->fk_facture = $object->id;
							$line->fk_parent_line = $fk_parent_line;

							$line->subprice = -$line->subprice; // invert price for object
							$line->pa_ht = $line->pa_ht; // we choosed to have buy/cost price always positive, so no revert of sign here
							$line->total_ht = -$line->total_ht;
							$line->total_tva = -$line->total_tva;
							$line->total_ttc = -$line->total_ttc;
							$line->total_localtax1 = -$line->total_localtax1;
							$line->total_localtax2 = -$line->total_localtax2;

							$line->multicurrency_subprice = -$line->multicurrency_subprice;
							$line->multicurrency_total_ht = -$line->multicurrency_total_ht;
							$line->multicurrency_total_tva = -$line->multicurrency_total_tva;
							$line->multicurrency_total_ttc = -$line->multicurrency_total_ttc;

							$result = $line->insert(0, 1); // When creating credit note with same lines than source, we must ignore error if discount alreayd linked

							$object->lines[] = $line; // insert new line in current object

							// Defined the new fk_parent_line
							if ($result > 0 && $line->product_type == 9) {
								$fk_parent_line = $result;
							}
						}

						$object->update_price(1);
					}
				}

				if (GETPOST('invoiceAvoirWithPaymentRestAmount', 'int') == 1 && $id > 0)
				{
					if ($facture_source->fetch($object->fk_facture_source) > 0)
					{
						$totalpaye = $facture_source->getSommePaiement();
						$totalcreditnotes = $facture_source->getSumCreditNotesUsed();
						$totaldeposits = $facture_source->getSumDepositsUsed();
						$remain_to_pay = abs($facture_source->total_ttc - $totalpaye - $totalcreditnotes - $totaldeposits);

						$object->addline($langs->trans('invoiceAvoirLineWithPaymentRestAmount'), $remain_to_pay, 1, 0, 0, 0, 0, 0, '', '', 'TTC');
					}
				}

				// Add link between credit note and origin
				if (!empty($object->fk_facture_source) && $id > 0) {
					$facture_source->fetch($object->fk_facture_source);
					$facture_source->fetchObjectLinked();

					if (!empty($facture_source->linkedObjectsIds)) {
						foreach ($facture_source->linkedObjectsIds as $sourcetype => $TIds) {
							$object->add_object_linked($sourcetype, current($TIds));
						}
					}
				}
			}
		}

		// Standard invoice or Deposit invoice, created from a Predefined template invoice
		if (($_POST['type'] == Facture::TYPE_STANDARD || $_POST['type'] == Facture::TYPE_DEPOSIT) && GETPOST('fac_rec', 'int') > 0)
		{
			$dateinvoice = dol_mktime(12, 0, 0, GETPOST('remonth', 'int'), GETPOST('reday', 'int'), GETPOST('reyear', 'int'));
			if (empty($dateinvoice))
			{
				$error++;
				setEventMessages($langs->trans("ErrorFieldRequired", $langs->transnoentitiesnoconv("Date")), null, 'errors');
				$action = 'create';
			}

			$date_pointoftax = dol_mktime(12, 0, 0, $_POST['date_pointoftaxmonth'], $_POST['date_pointoftaxday'], $_POST['date_pointoftaxyear']);

			if (!$error)
			{
				$object->socid = GETPOST('socid', 'int');
				$object->type            = GETPOST('type');
				$object->ref             = GETPOST('ref');
				$object->date            = $dateinvoice;
				$object->date_pointoftax = $date_pointoftax;
				$object->note_public = trim(GETPOST('note_public', 'restricthtml'));
				$object->note_private    = trim(GETPOST('note_private', 'restricthtml'));
				$object->ref_client      = GETPOST('ref_client');
				$object->model_pdf = GETPOST('model');
				$object->fk_project = GETPOST('projectid', 'int');
				$object->cond_reglement_id	= (GETPOST('type') == 3 ? 1 : GETPOST('cond_reglement_id'));
				$object->mode_reglement_id	= GETPOST('mode_reglement_id', 'int');
				$object->fk_account = GETPOST('fk_account', 'int');
				$object->amount = price2num(GETPOST('amount'));
				$object->remise_absolue		= GETPOST('remise_absolue');
				$object->remise_percent		= GETPOST('remise_percent');
				$object->fk_incoterms = GETPOST('incoterm_id', 'int');
				$object->location_incoterms = GETPOST('location_incoterms', 'alpha');
				$object->multicurrency_code = GETPOST('multicurrency_code', 'alpha');
				$object->multicurrency_tx   = GETPOST('originmulticurrency_tx', 'int');

				// Source facture
				$object->fac_rec = GETPOST('fac_rec', 'int');

				$id = $object->create($user); // This include recopy of links from recurring invoice and recurring invoice lines
			}
		}

		// Standard or deposit or proforma invoice, not from a Predefined template invoice
		if (($_POST['type'] == Facture::TYPE_STANDARD || $_POST['type'] == Facture::TYPE_DEPOSIT || $_POST['type'] == Facture::TYPE_PROFORMA || ($_POST['type'] == Facture::TYPE_SITUATION && empty($_POST['situations']))) && GETPOST('fac_rec') <= 0)
		{
			if (GETPOST('socid', 'int') < 1)
			{
				$error++;
				setEventMessages($langs->trans("ErrorFieldRequired", $langs->transnoentitiesnoconv("Customer")), null, 'errors');
				$action = 'create';
			}

			$dateinvoice = dol_mktime(12, 0, 0, GETPOST('remonth', 'int'), GETPOST('reday', 'int'), GETPOST('reyear', 'int'));
			if (empty($dateinvoice))
			{
				$error++;
				setEventMessages($langs->trans("ErrorFieldRequired", $langs->transnoentitiesnoconv("Date")), null, 'errors');
				$action = 'create';
			}

			$date_pointoftax = dol_mktime(12, 0, 0, $_POST['date_pointoftaxmonth'], $_POST['date_pointoftaxday'], $_POST['date_pointoftaxyear']);

			if (!$error)
			{
				// Si facture standard
				$object->socid = GETPOST('socid', 'int');
				$object->type				= GETPOST('type');
				$object->ref = GETPOST('ref');
				$object->date				= $dateinvoice;
				$object->date_pointoftax = $date_pointoftax;
				$object->note_public		= trim(GETPOST('note_public', 'restricthtml'));
				$object->note_private = trim(GETPOST('note_private', 'restricthtml'));
				$object->ref_client			= GETPOST('ref_client');
				$object->model_pdf = GETPOST('model');
				$object->fk_project			= GETPOST('projectid');
				$object->cond_reglement_id	= (GETPOST('type') == 3 ? 1 : GETPOST('cond_reglement_id'));
				$object->mode_reglement_id	= GETPOST('mode_reglement_id');
				$object->fk_account = GETPOST('fk_account', 'int');
				$object->amount = price2num(GETPOST('amount'));
				$object->remise_absolue		= GETPOST('remise_absolue');
				$object->remise_percent		= GETPOST('remise_percent');
				$object->fk_incoterms = GETPOST('incoterm_id', 'int');
				$object->location_incoterms = GETPOST('location_incoterms', 'alpha');
				$object->multicurrency_code = GETPOST('multicurrency_code', 'alpha');
				$object->multicurrency_tx   = GETPOST('originmulticurrency_tx', 'int');

				if (GETPOST('type') == Facture::TYPE_SITUATION)
				{
					$object->situation_counter = 1;
					$object->situation_final = 0;
					$object->situation_cycle_ref = $object->newCycle();
				}

				if (in_array($object->type, $retainedWarrantyInvoiceAvailableType)) {
					$object->retained_warranty = GETPOST('retained_warranty', 'int');
					$object->retained_warranty_fk_cond_reglement = GETPOST('retained_warranty_fk_cond_reglement', 'int');
				} else {
					$object->retained_warranty = 0;
					$object->retained_warranty_fk_cond_reglement = 0;
				}

				$retained_warranty_date_limit = GETPOST('retained_warranty_date_limit');
				if (!empty($retained_warranty_date_limit) && $db->jdate($retained_warranty_date_limit)) {
					$object->retained_warranty_date_limit = $db->jdate($retained_warranty_date_limit);
				}
				$object->retained_warranty_date_limit = !empty($object->retained_warranty_date_limit) ? $object->retained_warranty_date_limit : $object->calculate_date_lim_reglement($object->retained_warranty_fk_cond_reglement);

				$object->fetch_thirdparty();

				// If creation from another object of another module (Example: origin=propal, originid=1)
				if (!empty($origin) && !empty($originid))
				{
					// Parse element/subelement (ex: project_task)
					$element = $subelement = $origin;
					if (preg_match('/^([^_]+)_([^_]+)/i', $origin, $regs)) {
						$element = $regs [1];
						$subelement = $regs [2];
					}

					// For compatibility
					if ($element == 'order') {
						$element = $subelement = 'commande';
					}
					if ($element == 'propal') {
						$element = 'comm/propal';
						$subelement = 'propal';
					}
					if ($element == 'contract') {
						$element = $subelement = 'contrat';
					}
					if ($element == 'inter') {
						$element = $subelement = 'ficheinter';
					}
					if ($element == 'shipping') {
						$element = $subelement = 'expedition';
					}

					$object->origin = $origin;
					$object->origin_id = $originid;

					// Possibility to add external linked objects with hooks
					$object->linked_objects[$object->origin] = $object->origin_id;
					// link with order if it is a shipping invoice
					if ($object->origin == 'shipping')
					{
						require_once DOL_DOCUMENT_ROOT.'/expedition/class/expedition.class.php';
						$exp = new Expedition($db);
						$exp->fetch($object->origin_id);
						$exp->fetchObjectLinked();
						if (is_array($exp->linkedObjectsIds['commande']) && count($exp->linkedObjectsIds['commande']) > 0) {
							foreach ($exp->linkedObjectsIds['commande'] as $key => $value) {
								$object->linked_objects['commande'] = $value;
							}
						}
					}

					if (is_array($_POST['other_linked_objects']) && !empty($_POST['other_linked_objects']))
					{
						$object->linked_objects = array_merge($object->linked_objects, $_POST['other_linked_objects']);
					}

					$id = $object->create($user); // This include class to add_object_linked() and add add_contact()

					if ($id > 0)
					{
						dol_include_once('/'.$element.'/class/'.$subelement.'.class.php');

						$classname = ucfirst($subelement);
						$srcobject = new $classname($db);

						dol_syslog("Try to find source object origin=".$object->origin." originid=".$object->origin_id." to add lines or deposit lines");
						$result = $srcobject->fetch($object->origin_id);

						$typeamount = GETPOST('typedeposit', 'aZ09');
						$valuedeposit = price2num(GETPOST('valuedeposit', 'alpha'), 'MU');

						// If deposit invoice
						if ($_POST['type'] == Facture::TYPE_DEPOSIT && in_array($typeamount, array('amount', 'variable')))
						{
							$amountdeposit = array();
							if (!empty($conf->global->MAIN_DEPOSIT_MULTI_TVA))
							{
								if ($typeamount == 'amount') $amount = $valuedeposit;
								else $amount = $srcobject->total_ttc * ($valuedeposit / 100);

								$TTotalByTva = array();
								foreach ($srcobject->lines as &$line)
								{
									if (!empty($line->special_code)) continue;
									$TTotalByTva[$line->tva_tx] += $line->total_ttc;
								}

								foreach ($TTotalByTva as $tva => &$total)
								{
									$coef = $total / $srcobject->total_ttc; // Calc coef
									$am = $amount * $coef;
									$amount_ttc_diff += $am;
									$amountdeposit[$tva] += $am / (1 + $tva / 100); // Convert into HT for the addline
								}
							} else {
								if ($typeamount == 'amount')
								{
									$amountdeposit[0] = $valuedeposit;
								} elseif ($typeamount == 'variable')
								{
									if ($result > 0)
									{
										$totalamount = 0;
										$lines = $srcobject->lines;
										$numlines = count($lines);
										for ($i = 0; $i < $numlines; $i++)
										{
											$qualified = 1;
											if (empty($lines[$i]->qty)) $qualified = 0; // We discard qty=0, it is an option
											if (!empty($lines[$i]->special_code)) $qualified = 0; // We discard special_code (frais port, ecotaxe, option, ...)
											if ($qualified) {
												$totalamount += $lines[$i]->total_ht; // Fixme : is it not for the customer ? Shouldn't we take total_ttc ?
												$tva_tx = $lines[$i]->tva_tx;
												$amountdeposit[$tva_tx] += ($lines[$i]->total_ht * $valuedeposit) / 100;
											}
										}

										if ($totalamount == 0) {
											$amountdeposit[0] = 0;
										}
									} else {
										setEventMessages($srcobject->error, $srcobject->errors, 'errors');
										$error++;
									}
								}

								$amount_ttc_diff = $amountdeposit[0];
							}

							foreach ($amountdeposit as $tva => $amount)
							{
								if (empty($amount)) continue;

								$arraylist = array(
									'amount' => 'FixAmount',
									'variable' => 'VarAmount'
								);
								$descline = '(DEPOSIT)';
								//$descline.= ' - '.$langs->trans($arraylist[$typeamount]);
								if ($typeamount == 'amount') {
									$descline .= ' ('.price($valuedeposit, '', $langs, 0, - 1, - 1, (!empty($object->multicurrency_code) ? $object->multicurrency_code : $conf->currency)).')';
								} elseif ($typeamount == 'variable') {
									$descline .= ' ('.$valuedeposit.'%)';
								}

								$descline .= ' - '.$srcobject->ref;
								$result = $object->addline(
										$descline,
										$amount, // subprice
										1, // quantity
										$tva, // vat rate
										0, // localtax1_tx
										0, // localtax2_tx
										(empty($conf->global->INVOICE_PRODUCTID_DEPOSIT) ? 0 : $conf->global->INVOICE_PRODUCTID_DEPOSIT), // fk_product
										0, // remise_percent
										0, // date_start
										0, // date_end
										0,
										$lines[$i]->info_bits, // info_bits
										0,
										'HT',
										0,
										0, // product_type
										1,
										$lines[$i]->special_code,
										$object->origin,
										0,
										0,
										0,
										0
										//,$langs->trans('Deposit') //Deprecated
									);
							}

							$diff = $object->total_ttc - $amount_ttc_diff;

							if (!empty($conf->global->MAIN_DEPOSIT_MULTI_TVA) && $diff != 0)
							{
								$object->fetch_lines();
								$subprice_diff = $object->lines[0]->subprice - $diff / (1 + $object->lines[0]->tva_tx / 100);
								$object->updateline($object->lines[0]->id, $object->lines[0]->desc, $subprice_diff, $object->lines[0]->qty, $object->lines[0]->remise_percent, $object->lines[0]->date_start, $object->lines[0]->date_end, $object->lines[0]->tva_tx, 0, 0, 'HT', $object->lines[0]->info_bits, $object->lines[0]->product_type, 0, 0, 0, $object->lines[0]->pa_ht, $object->lines[0]->label, 0, array(), 100);
							}
						}

						if ($_POST['type'] != Facture::TYPE_DEPOSIT || ($_POST['type'] == Facture::TYPE_DEPOSIT && $typeamount == 'variablealllines'))
						{
							if ($result > 0)
							{
								$lines = $srcobject->lines;
								if (empty($lines) && method_exists($srcobject, 'fetch_lines'))
								{
									$srcobject->fetch_lines();
									$lines = $srcobject->lines;
								}

								// If we create a deposit with all lines and a percent, we change amount
								if ($_POST['type'] == Facture::TYPE_DEPOSIT && $typeamount == 'variablealllines') {
									if (is_array($lines)) {
										foreach ($lines as $line) {
											// We keep ->subprice and ->pa_ht, but we change the qty
											$line->qty = price2num($line->qty * $valuedeposit / 100, 'MS');
										}
									}
								}

								$fk_parent_line = 0;
								$num = count($lines);

								for ($i = 0; $i < $num; $i++)
								{
									if (!in_array($lines[$i]->id, $selectedLines)) continue; // Skip unselected lines

									// Don't add lines with qty 0 when coming from a shipment including all order lines
									if ($srcobject->element == 'shipping' && $conf->global->SHIPMENT_GETS_ALL_ORDER_PRODUCTS && $lines[$i]->qty == 0) continue;
									// Don't add closed lines when coming from a contract (Set constant to '0,5' to exclude also inactive lines)
									if (!isset($conf->global->CONTRACT_EXCLUDE_SERVICES_STATUS_FOR_INVOICE)) $conf->global->CONTRACT_EXCLUDE_SERVICES_STATUS_FOR_INVOICE = '5';
									if ($srcobject->element == 'contrat' && in_array($lines[$i]->statut, explode(',', $conf->global->CONTRACT_EXCLUDE_SERVICES_STATUS_FOR_INVOICE))) continue;

									$label = (!empty($lines[$i]->label) ? $lines[$i]->label : '');
									$desc = (!empty($lines[$i]->desc) ? $lines[$i]->desc : $lines[$i]->libelle);
									if ($object->situation_counter == 1) $lines[$i]->situation_percent = 0;

									if ($lines[$i]->subprice < 0 && empty($conf->global->INVOICE_KEEP_DISCOUNT_LINES_AS_IN_ORIGIN))
									{
										// Negative line, we create a discount line
										$discount = new DiscountAbsolute($db);
										$discount->fk_soc = $object->socid;
										$discount->amount_ht = abs($lines[$i]->total_ht);
										$discount->amount_tva = abs($lines[$i]->total_tva);
										$discount->amount_ttc = abs($lines[$i]->total_ttc);
										$discount->tva_tx = $lines[$i]->tva_tx;
										$discount->fk_user = $user->id;
										$discount->description = $desc;
										$discountid = $discount->create($user);
										if ($discountid > 0) {
											$result = $object->insert_discount($discountid); // This include link_to_invoice
										} else {
											setEventMessages($discount->error, $discount->errors, 'errors');
											$error++;
											break;
										}
									} else {
										// Positive line
										$product_type = ($lines[$i]->product_type ? $lines[$i]->product_type : 0);

										// Date start
										$date_start = false;
										if ($lines[$i]->date_debut_prevue)
											$date_start = $lines[$i]->date_debut_prevue;
										if ($lines[$i]->date_debut_reel)
											$date_start = $lines[$i]->date_debut_reel;
										if ($lines[$i]->date_start)
											$date_start = $lines[$i]->date_start;

											// Date end
										$date_end = false;
										if ($lines[$i]->date_fin_prevue)
											$date_end = $lines[$i]->date_fin_prevue;
										if ($lines[$i]->date_fin_reel)
											$date_end = $lines[$i]->date_fin_reel;
										if ($lines[$i]->date_end)
											$date_end = $lines[$i]->date_end;

											// Reset fk_parent_line for no child products and special product
										if (($lines[$i]->product_type != 9 && empty($lines[$i]->fk_parent_line)) || $lines[$i]->product_type == 9) {
											$fk_parent_line = 0;
										}

										// Extrafields
										if (method_exists($lines[$i], 'fetch_optionals')) {
											$lines[$i]->fetch_optionals();
											$array_options = $lines[$i]->array_options;
										}

										$tva_tx = $lines[$i]->tva_tx;
										if (!empty($lines[$i]->vat_src_code) && !preg_match('/\(/', $tva_tx)) $tva_tx .= ' ('.$lines[$i]->vat_src_code.')';

										// View third's localtaxes for NOW and do not use value from origin.
										// TODO Is this really what we want ? Yes if source is template invoice but what if proposal or order ?
										$localtax1_tx = get_localtax($tva_tx, 1, $object->thirdparty);
										$localtax2_tx = get_localtax($tva_tx, 2, $object->thirdparty);

										$result = $object->addline(
											$desc, $lines[$i]->subprice, $lines[$i]->qty, $tva_tx, $localtax1_tx, $localtax2_tx, $lines[$i]->fk_product,
											$lines[$i]->remise_percent, $date_start, $date_end, 0, $lines[$i]->info_bits, $lines[$i]->fk_remise_except,
											'HT', 0, $product_type, $lines[$i]->rang, $lines[$i]->special_code, $object->origin, $lines[$i]->rowid,
											$fk_parent_line, $lines[$i]->fk_fournprice, $lines[$i]->pa_ht, $label, $array_options,
											$lines[$i]->situation_percent, $lines[$i]->fk_prev_id, $lines[$i]->fk_unit
										);

										if ($result > 0) {
											$lineid = $result;
										} else {
											$lineid = 0;
											$error++;
											break;
										}

										// Defined the new fk_parent_line
										if ($result > 0 && $lines[$i]->product_type == 9) {
											$fk_parent_line = $result;
										}
									}
								}
							} else {
								setEventMessages($srcobject->error, $srcobject->errors, 'errors');
								$error++;
							}
						}

						// Now we create same links to contact than the ones found on origin object
						/* Useless, already into the create
						if (! empty($conf->global->MAIN_PROPAGATE_CONTACTS_FROM_ORIGIN))
						{
    						$originforcontact = $object->origin;
    						$originidforcontact = $object->origin_id;
    						if ($originforcontact == 'shipping')     // shipment and order share the same contacts. If creating from shipment we take data of order
    						{
    						    $originforcontact=$srcobject->origin;
    						    $originidforcontact=$srcobject->origin_id;
    						}
    						$sqlcontact = "SELECT code, fk_socpeople FROM ".MAIN_DB_PREFIX."element_contact as ec, ".MAIN_DB_PREFIX."c_type_contact as ctc";
    						$sqlcontact.= " WHERE element_id = ".$originidforcontact." AND ec.fk_c_type_contact = ctc.rowid AND ctc.element = '".$db->escape($originforcontact)."'";

    						$resqlcontact = $db->query($sqlcontact);
    						if ($resqlcontact)
    						{
                                while($objcontact = $db->fetch_object($resqlcontact))
                                {
                                    //print $objcontact->code.'-'.$objcontact->fk_socpeople."\n";
                                    $object->add_contact($objcontact->fk_socpeople, $objcontact->code);
                                }
    						}
    						else dol_print_error($resqlcontact);
						}*/

						// Hooks
						$parameters = array('objFrom' => $srcobject);
						$reshook = $hookmanager->executeHooks('createFrom', $parameters, $object, $action); // Note that $action and $object may have been
						// modified by hook
						if ($reshook < 0)
						{
							setEventMessages($hookmanager->error, $hookmanager->errors, 'errors');
							$error++;
						}
					} else {
						setEventMessages($object->error, $object->errors, 'errors');
						$error++;
					}
				} else {   // If some invoice's lines coming from page
					$id = $object->create($user);

					for ($i = 1; $i <= $NBLINES; $i++) {
						if ($_POST['idprod'.$i]) {
							$product = new Product($db);
							$product->fetch($_POST['idprod'.$i]);
							$startday = dol_mktime(12, 0, 0, $_POST['date_start'.$i.'month'], $_POST['date_start'.$i.'day'], $_POST['date_start'.$i.'year']);
							$endday = dol_mktime(12, 0, 0, $_POST['date_end'.$i.'month'], $_POST['date_end'.$i.'day'], $_POST['date_end'.$i.'year']);
							$result = $object->addline($product->description, $product->price, $_POST['qty'.$i], $product->tva_tx, $product->localtax1_tx, $product->localtax2_tx, $_POST['idprod'.$i], $_POST['remise_percent'.$i], $startday, $endday, 0, 0, '', $product->price_base_type, $product->price_ttc, $product->type, -1, 0, '', 0, 0, null, 0, '', 0, 100, '', $product->fk_unit);
						}
					}
				}
			}
		}

		// Situation invoices
		if (GETPOST('type') == Facture::TYPE_SITUATION && (!empty($_POST['situations'])))
		{
			$datefacture = dol_mktime(12, 0, 0, GETPOST('remonth', 'int'), GETPOST('reday', 'int'), GETPOST('reyear', 'int'));
			if (empty($datefacture)) {
				$error++;
				$mesg = $langs->trans("ErrorFieldRequired", $langs->transnoentitiesnoconv("Date"));
				setEventMessages($mesg, null, 'errors');
			}

			$date_pointoftax = dol_mktime(12, 0, 0, $_POST['date_pointoftaxmonth'], $_POST['date_pointoftaxday'], $_POST['date_pointoftaxyear']);

			if (!($_POST['situations'] > 0)) {
				$error++;
				$mesg = $langs->trans("ErrorFieldRequired", $langs->transnoentitiesnoconv("InvoiceSituation"));
				setEventMessages($mesg, null, 'errors');
				$action = 'create';
			}

			if (!$error) {
				$result = $object->fetch($_POST['situations']);
				$object->fk_facture_source = $_POST['situations'];
				$object->type = Facture::TYPE_SITUATION;

				if (!empty($origin) && !empty($originid))
				{
					include_once DOL_DOCUMENT_ROOT.'/core/lib/price.lib.php';

					$object->origin = $origin;
					$object->origin_id = $originid;

					// retained warranty
					if (!empty($conf->global->INVOICE_USE_RETAINED_WARRANTY))
					{
						$retained_warranty = GETPOST('retained_warranty', 'int');
						if (price2num($retained_warranty) > 0)
						{
							$object->retained_warranty = price2num($retained_warranty);
						}

						if (GETPOST('retained_warranty_fk_cond_reglement', 'int') > 0)
						{
							$object->retained_warranty_fk_cond_reglement = GETPOST('retained_warranty_fk_cond_reglement', 'int');
						}

						$retained_warranty_date_limit = GETPOST('retained_warranty_date_limit');
						if (!empty($retained_warranty_date_limit) && $db->jdate($retained_warranty_date_limit)) {
							$object->retained_warranty_date_limit = $db->jdate($retained_warranty_date_limit);
						}
						$object->retained_warranty_date_limit = !empty($object->retained_warranty_date_limit) ? $object->retained_warranty_date_limit : $object->calculate_date_lim_reglement($object->retained_warranty_fk_cond_reglement);
					}

					foreach ($object->lines as $i => &$line)
					{
						$line->origin = $object->origin;
						$line->origin_id = $line->id;
						$line->fk_prev_id = $line->id;
						$line->fetch_optionals();
						$line->situation_percent = $line->get_prev_progress($object->id); // get good progress including credit note

						// The $line->situation_percent has been modified, so we must recalculate all amounts
						$tabprice = calcul_price_total($line->qty, $line->subprice, $line->remise_percent, $line->tva_tx, $line->localtax1_tx, $line->localtax2_tx, 0, 'HT', 0, $line->product_type, $mysoc, '', $line->situation_percent);
						$line->total_ht = $tabprice[0];
						$line->total_tva = $tabprice[1];
						$line->total_ttc = $tabprice[2];
						$line->total_localtax1 = $tabprice[9];
						$line->total_localtax2 = $tabprice[10];
						$line->multicurrency_total_ht  = $tabprice[16];
						$line->multicurrency_total_tva = $tabprice[17];
						$line->multicurrency_total_ttc = $tabprice[18];

						// Si fk_remise_except defini on vérifie si la réduction à déjà été appliquée
						if ($line->fk_remise_except)
						{
							$discount = new DiscountAbsolute($line->db);
							$result = $discount->fetch($line->fk_remise_except);
							if ($result > 0)
							{
								// Check if discount not already affected to another invoice
								if ($discount->fk_facture_line > 0)
								{
									$line->fk_remise_except = 0;
								}
							}
						}
					}
				}

				$object->fetch_thirdparty();
				$object->date = $datefacture;
				$object->date_pointoftax = $date_pointoftax;
				$object->note_public = trim(GETPOST('note_public', 'restricthtml'));
				$object->note = trim(GETPOST('note', 'restricthtml'));
				$object->note_private = trim(GETPOST('note', 'restricthtml'));
				$object->ref_client = GETPOST('ref_client', 'alpha');
				$object->model_pdf = GETPOST('model', 'alpha');
				$object->fk_project = GETPOST('projectid', 'int');
				$object->cond_reglement_id = GETPOST('cond_reglement_id', 'int');
				$object->mode_reglement_id = GETPOST('mode_reglement_id', 'int');
				$object->remise_absolue = GETPOST('remise_absolue', 'int');
				$object->remise_percent = GETPOST('remise_percent', 'int');

				// Proprietes particulieres a facture de remplacement

				$object->situation_counter = $object->situation_counter + 1;
				$id = $object->createFromCurrent($user);
				if ($id <= 0)
				{
					$mesg = $object->error;
				} else {
					$nextSituationInvoice = new Facture($db);
					$nextSituationInvoice->fetch($id);

					// create extrafields with data from create form
					$extrafields->fetch_name_optionals_label($nextSituationInvoice->table_element);
					$ret = $extrafields->setOptionalsFromPost(null, $nextSituationInvoice);
					if ($ret > 0) {
						$nextSituationInvoice->insertExtraFields();
					}
				}
			}
		}

		// End of object creation, we show it
		if ($id > 0 && !$error)
		{
			$db->commit();

			// Define output language
			if (empty($conf->global->MAIN_DISABLE_PDF_AUTOUPDATE) && count($object->lines))
			{
				$outputlangs = $langs;
				$newlang = '';
				if ($conf->global->MAIN_MULTILANGS && empty($newlang) && GETPOST('lang_id', 'aZ09')) $newlang = GETPOST('lang_id', 'aZ09');
				if ($conf->global->MAIN_MULTILANGS && empty($newlang))	$newlang = $object->thirdparty->default_lang;
				if (!empty($newlang)) {
					$outputlangs = new Translate("", $conf);
					$outputlangs->setDefaultLang($newlang);
					$outputlangs->load('products');
				}
				$model = $object->model_pdf;
				$ret = $object->fetch($id); // Reload to get new records

				$result = $object->generateDocument($model, $outputlangs, $hidedetails, $hidedesc, $hideref);
				if ($result < 0) setEventMessages($object->error, $object->errors, 'errors');
			}

			header('Location: '.$_SERVER["PHP_SELF"].'?facid='.$id);
			exit();
		} else {
			$db->rollback();
			$action = 'create';
			$_GET["origin"] = $_POST["origin"];
			$_GET["originid"] = $_POST["originid"];
			setEventMessages($object->error, $object->errors, 'errors');
		}
	} elseif ($action == 'addline' && GETPOST('submitforalllines', 'aZ09') && GETPOST('vatforalllines', 'alpha')) {
		// Define vat_rate
		$vat_rate = (GETPOST('vatforalllines') ? GETPOST('vatforalllines') : 0);
		$vat_rate = str_replace('*', '', $vat_rate);
		$localtax1_rate = get_localtax($vat_rate, 1, $object->thirdparty, $mysoc);
		$localtax2_rate = get_localtax($vat_rate, 2, $object->thirdparty, $mysoc);
		foreach ($object->lines as $line) {
			$result = $object->updateline($line->id, $line->desc, $line->subprice, $line->qty, $line->remise_percent, $line->date_start, $line->date_end, $vat_rate, $localtax1_rate, $localtax2_rate, 'HT', $line->info_bits, $line->product_type, $line->fk_parent_line, 0, $line->fk_fournprice, $line->pa_ht, $line->label, $line->special_code, $line->array_options, $line->situation_percent, $line->fk_unit, $line->multicurrency_subprice);
		}
	} elseif ($action == 'addline' && $usercancreate)		// Add a new line
	{
		$langs->load('errors');
		$error = 0;

		// Set if we used free entry or predefined product
		$predef = '';
		$product_desc = (GETPOST('dp_desc', 'none') ?GETPOST('dp_desc', 'restricthtml') : '');
		$price_ht = price2num(GETPOST('price_ht'));
		$price_ht_devise = price2num(GETPOST('multicurrency_price_ht'));
		$prod_entry_mode = GETPOST('prod_entry_mode', 'alpha');
		if ($prod_entry_mode == 'free')
		{
			$idprod = 0;
			$tva_tx = (GETPOST('tva_tx', 'alpha') ? GETPOST('tva_tx', 'alpha') : 0);
		} else {
			$idprod = GETPOST('idprod', 'int');
			$tva_tx = '';
		}

		$qty = GETPOST('qty'.$predef);
		$remise_percent = GETPOST('remise_percent'.$predef);

		// Extrafields
		$extralabelsline = $extrafields->fetch_name_optionals_label($object->table_element_line);
		$array_options = $extrafields->getOptionalsFromPost($object->table_element_line, $predef);
		// Unset extrafield
		if (is_array($extralabelsline)) {
			// Get extra fields
			foreach ($extralabelsline as $key => $value) {
				unset($_POST["options_".$key.$predef]);
			}
		}

		if (empty($idprod) && ($price_ht < 0) && ($qty < 0)) {
			setEventMessages($langs->trans('ErrorBothFieldCantBeNegative', $langs->transnoentitiesnoconv('UnitPriceHT'), $langs->transnoentitiesnoconv('Qty')), null, 'errors');
			$error++;
		}
		if (!$prod_entry_mode)
		{
			if (GETPOST('type') < 0 && !GETPOST('search_idprod'))
			{
				setEventMessages($langs->trans('ErrorChooseBetweenFreeEntryOrPredefinedProduct'), null, 'errors');
				$error++;
			}
		}
		if ($prod_entry_mode == 'free' && empty($idprod) && GETPOST('type') < 0) {
			setEventMessages($langs->trans('ErrorFieldRequired', $langs->transnoentitiesnoconv('Type')), null, 'errors');
			$error++;
		}
		if (($prod_entry_mode == 'free' && empty($idprod) && (($price_ht < 0 && empty($conf->global->FACTURE_ENABLE_NEGATIVE_LINES)) || $price_ht == '') && $price_ht_devise == '') && $object->type != Facture::TYPE_CREDIT_NOTE) 	// Unit price can be 0 but not ''
		{
			if ($price_ht < 0 && empty($conf->global->FACTURE_ENABLE_NEGATIVE_LINES))
			{
				$langs->load("errors");
				if ($object->type == $object::TYPE_DEPOSIT) {
					// Using negative lines on deposit lead to headach and blocking problems when you want to consume them.
					setEventMessages($langs->trans("ErrorLinesCantBeNegativeOnDeposits"), null, 'errors');
				} else {
					setEventMessages($langs->trans("ErrorFieldCantBeNegativeOnInvoice", $langs->transnoentitiesnoconv("UnitPriceHT"), $langs->transnoentitiesnoconv("CustomerAbsoluteDiscountShort")), null, 'errors');
				}
				$error++;
			} else {
				setEventMessages($langs->trans("ErrorFieldRequired", $langs->transnoentitiesnoconv("UnitPriceHT")), null, 'errors');
				$error++;
			}
		}
		if ($qty == '') {
			setEventMessages($langs->trans('ErrorFieldRequired', $langs->transnoentitiesnoconv('Qty')), null, 'errors');
			$error++;
		}
		if ($prod_entry_mode == 'free' && empty($idprod) && empty($product_desc)) {
			setEventMessages($langs->trans('ErrorFieldRequired', $langs->transnoentitiesnoconv('Description')), null, 'errors');
			$error++;
		}
		if ($qty < 0) {
			$langs->load("errors");
			setEventMessages($langs->trans('ErrorQtyForCustomerInvoiceCantBeNegative'), null, 'errors');
			$error++;
		}

		if (!$error && !empty($conf->variants->enabled) && $prod_entry_mode != 'free') {
			if ($combinations = GETPOST('combinations', 'array')) {
				//Check if there is a product with the given combination
				$prodcomb = new ProductCombination($db);

				if ($res = $prodcomb->fetchByProductCombination2ValuePairs($idprod, $combinations)) {
					$idprod = $res->fk_product_child;
				} else {
					setEventMessages($langs->trans('ErrorProductCombinationNotFound'), null, 'errors');
					$error++;
				}
			}
		}

		if (!$error && ($qty >= 0) && (!empty($product_desc) || !empty($idprod))) {
			$ret = $object->fetch($id);
			if ($ret < 0) {
				dol_print_error($db, $object->error);
				exit();
			}
			$ret = $object->fetch_thirdparty();

			// Clean parameters
			$date_start = dol_mktime(GETPOST('date_start'.$predef.'hour'), GETPOST('date_start'.$predef.'min'), GETPOST('date_start'.$predef.'sec'), GETPOST('date_start'.$predef.'month'), GETPOST('date_start'.$predef.'day'), GETPOST('date_start'.$predef.'year'));
			$date_end = dol_mktime(GETPOST('date_end'.$predef.'hour'), GETPOST('date_end'.$predef.'min'), GETPOST('date_end'.$predef.'sec'), GETPOST('date_end'.$predef.'month'), GETPOST('date_end'.$predef.'day'), GETPOST('date_end'.$predef.'year'));
			$price_base_type = (GETPOST('price_base_type', 'alpha') ? GETPOST('price_base_type', 'alpha') : 'HT');

			// Define special_code for special lines
			$special_code = 0;
			// if (empty($_POST['qty'])) $special_code=3; // Options should not exists on invoices

			// Ecrase $pu par celui du produit
			// Ecrase $desc par celui du produit
			// Ecrase $tva_tx par celui du produit
			// Ecrase $base_price_type par celui du produit
			// Replaces $fk_unit with the product's
			if (!empty($idprod))
			{
				$prod = new Product($db);
				$prod->fetch($idprod);

				$label = ((GETPOST('product_label') && GETPOST('product_label') != $prod->label) ? GETPOST('product_label') : '');

				// Search the correct price into loaded array product_price_by_qty using id of array retrieved into POST['pqp'].
				$pqp = (GETPOST('pbq', 'int') ? GETPOST('pbq', 'int') : 0);

				$datapriceofproduct = $prod->getSellPrice($mysoc, $object->thirdparty, $pqp);

				$pu_ht = $datapriceofproduct['pu_ht'];
				$pu_ttc = $datapriceofproduct['pu_ttc'];
				$price_min = $datapriceofproduct['price_min'];
				$price_base_type = $datapriceofproduct['price_base_type'];
				$tva_tx = $datapriceofproduct['tva_tx'];
				$tva_npr = $datapriceofproduct['tva_npr'];

				$tmpvat = price2num(preg_replace('/\s*\(.*\)/', '', $tva_tx));
				$tmpprodvat = price2num(preg_replace('/\s*\(.*\)/', '', $prod->tva_tx));

				// if price ht was forced (ie: from gui when calculated by margin rate and cost price). TODO Why this ?
				if (!empty($price_ht) || $price_ht === '0')
				{
					$pu_ht = price2num($price_ht, 'MU');
					$pu_ttc = price2num($pu_ht * (1 + ($tmpvat / 100)), 'MU');
				} // On reevalue prix selon taux tva car taux tva transaction peut etre different
				// de ceux du produit par defaut (par exemple si pays different entre vendeur et acheteur).
				elseif ($tmpvat != $tmpprodvat)
				{
					if ($price_base_type != 'HT')
					{
						$pu_ht = price2num($pu_ttc / (1 + ($tmpvat / 100)), 'MU');
					} else {
						$pu_ttc = price2num($pu_ht * (1 + ($tmpvat / 100)), 'MU');
					}
				}

				$desc = '';

				// Define output language
				if (!empty($conf->global->MAIN_MULTILANGS) && !empty($conf->global->PRODUIT_TEXTS_IN_THIRDPARTY_LANGUAGE)) {
					$outputlangs = $langs;
					$newlang = '';
					if (empty($newlang) && GETPOST('lang_id', 'aZ09'))
						$newlang = GETPOST('lang_id', 'aZ09');
					if (empty($newlang))
						$newlang = $object->thirdparty->default_lang;
					if (!empty($newlang)) {
						$outputlangs = new Translate("", $conf);
						$outputlangs->setDefaultLang($newlang);
						$outputlangs->load('products');
					}

					$desc = (!empty($prod->multilangs [$outputlangs->defaultlang] ["description"])) ? $prod->multilangs [$outputlangs->defaultlang] ["description"] : $prod->description;
				} else {
					$desc = $prod->description;
				}

				if (!empty($product_desc) && !empty($conf->global->MAIN_NO_CONCAT_DESCRIPTION)) $desc = $product_desc;
				else $desc = dol_concatdesc($desc, $product_desc, '', !empty($conf->global->MAIN_CHANGE_ORDER_CONCAT_DESCRIPTION));

				// Add custom code and origin country into description
				if (empty($conf->global->MAIN_PRODUCT_DISABLE_CUSTOMCOUNTRYCODE) && (!empty($prod->customcode) || !empty($prod->country_code))) {
					$tmptxt = '(';
					// Define output language
					if (!empty($conf->global->MAIN_MULTILANGS) && !empty($conf->global->PRODUIT_TEXTS_IN_THIRDPARTY_LANGUAGE)) {
						$outputlangs = $langs;
						$newlang = '';
						if (empty($newlang) && GETPOST('lang_id', 'alpha'))
							$newlang = GETPOST('lang_id', 'alpha');
						if (empty($newlang))
							$newlang = $object->thirdparty->default_lang;
						if (!empty($newlang)) {
							$outputlangs = new Translate("", $conf);
							$outputlangs->setDefaultLang($newlang);
							$outputlangs->load('products');
						}
						if (!empty($prod->customcode))
							$tmptxt .= $outputlangs->transnoentitiesnoconv("CustomCode").': '.$prod->customcode;
						if (!empty($prod->customcode) && !empty($prod->country_code))
							$tmptxt .= ' - ';
						if (!empty($prod->country_code))
							$tmptxt .= $outputlangs->transnoentitiesnoconv("CountryOrigin").': '.getCountry($prod->country_code, 0, $db, $outputlangs, 0);
					} else {
						if (!empty($prod->customcode))
							$tmptxt .= $langs->transnoentitiesnoconv("CustomCode").': '.$prod->customcode;
						if (!empty($prod->customcode) && !empty($prod->country_code))
							$tmptxt .= ' - ';
						if (!empty($prod->country_code))
							$tmptxt .= $langs->transnoentitiesnoconv("CountryOrigin").': '.getCountry($prod->country_code, 0, $db, $langs, 0);
					}
					$tmptxt .= ')';
					$desc = dol_concatdesc($desc, $tmptxt);
				}

				$type = $prod->type;
				$fk_unit = $prod->fk_unit;
			} else {
				$pu_ht = price2num($price_ht, 'MU');
				$pu_ttc = price2num(GETPOST('price_ttc'), 'MU');
				$tva_npr = (preg_match('/\*/', $tva_tx) ? 1 : 0);
				$tva_tx = str_replace('*', '', $tva_tx);
				if (empty($tva_tx)) $tva_npr = 0;
				$label = (GETPOST('product_label') ? GETPOST('product_label') : '');
				$desc = $product_desc;
				$type = GETPOST('type');
				$fk_unit = GETPOST('units', 'alpha');
				$pu_ht_devise = price2num($price_ht_devise, 'MU');
			}

			// Margin
			$fournprice = price2num(GETPOST('fournprice'.$predef) ? GETPOST('fournprice'.$predef) : '');
			$buyingprice = price2num(GETPOST('buying_price'.$predef) != '' ? GETPOST('buying_price'.$predef) : ''); // If buying_price is '0', we must keep this value

			// Local Taxes
			$localtax1_tx = get_localtax($tva_tx, 1, $object->thirdparty, $mysoc, $tva_npr);
			$localtax2_tx = get_localtax($tva_tx, 2, $object->thirdparty, $mysoc, $tva_npr);

			$info_bits = 0;
			if ($tva_npr)
				$info_bits |= 0x01;

			$price2num_pu_ht = price2num($pu_ht);
			$price2num_remise_percent = price2num($remise_percent);
			$price2num_price_min = price2num($price_min);
			if (empty($price2num_pu_ht)) $price2num_pu_ht = 0;
			if (empty($price2num_remise_percent)) $price2num_remise_percent = 0;
			if (empty($price2num_price_min)) $price2num_price_min = 0;

			if ($usercanproductignorepricemin && (!empty($price_min) && ($price2num_pu_ht * (1 - $price2num_remise_percent / 100) < $price2num_price_min))) {
				$mesg = $langs->trans("CantBeLessThanMinPrice", price(price2num($price_min, 'MU'), 0, $langs, 0, 0, - 1, $conf->currency));
				setEventMessages($mesg, null, 'errors');
			} else {
				// Insert line
				$result = $object->addline($desc, $pu_ht, $qty, $tva_tx, $localtax1_tx, $localtax2_tx, $idprod, $remise_percent, $date_start, $date_end, 0, $info_bits, '', $price_base_type, $pu_ttc, $type, - 1, $special_code, '', 0, GETPOST('fk_parent_line'), $fournprice, $buyingprice, $label, $array_options, $_POST['progress'], '', $fk_unit, $pu_ht_devise);

				if ($result > 0)
				{
					// Define output language and generate document
					if (empty($conf->global->MAIN_DISABLE_PDF_AUTOUPDATE))
					{
						$outputlangs = $langs;
						$newlang = '';
						if ($conf->global->MAIN_MULTILANGS && empty($newlang) && GETPOST('lang_id', 'aZ09')) $newlang = GETPOST('lang_id', 'aZ09');
						if ($conf->global->MAIN_MULTILANGS && empty($newlang))	$newlang = $object->thirdparty->default_lang;
						if (!empty($newlang)) {
							$outputlangs = new Translate("", $conf);
							$outputlangs->setDefaultLang($newlang);
							$outputlangs->load('products');
						}
						$model = $object->model_pdf;
						$ret = $object->fetch($id); // Reload to get new records

						$result = $object->generateDocument($model, $outputlangs, $hidedetails, $hidedesc, $hideref);
						if ($result < 0) setEventMessages($object->error, $object->errors, 'errors');
					}

					unset($_POST['prod_entry_mode']);

					unset($_POST['qty']);
					unset($_POST['type']);
					unset($_POST['remise_percent']);
					unset($_POST['price_ht']);
					unset($_POST['multicurrency_price_ht']);
					unset($_POST['price_ttc']);
					unset($_POST['tva_tx']);
					unset($_POST['product_ref']);
					unset($_POST['product_label']);
					unset($_POST['product_desc']);
					unset($_POST['fournprice']);
					unset($_POST['buying_price']);
					unset($_POST['np_marginRate']);
					unset($_POST['np_markRate']);
					unset($_POST['dp_desc']);
					unset($_POST['idprod']);
					unset($_POST['units']);

					unset($_POST['date_starthour']);
					unset($_POST['date_startmin']);
					unset($_POST['date_startsec']);
					unset($_POST['date_startday']);
					unset($_POST['date_startmonth']);
					unset($_POST['date_startyear']);
					unset($_POST['date_endhour']);
					unset($_POST['date_endmin']);
					unset($_POST['date_endsec']);
					unset($_POST['date_endday']);
					unset($_POST['date_endmonth']);
					unset($_POST['date_endyear']);

					unset($_POST['situations']);
					unset($_POST['progress']);
				} else {
					setEventMessages($object->error, $object->errors, 'errors');
				}

				$action = '';
			}
		}
	} elseif ($action == 'updateline' && $usercancreate && !GETPOST('cancel', 'alpha'))
	{
		if (!$object->fetch($id) > 0)	dol_print_error($db);
		$object->fetch_thirdparty();

		// Clean parameters
		$date_start = '';
		$date_end = '';
		$date_start = dol_mktime(GETPOST('date_starthour'), GETPOST('date_startmin'), GETPOST('date_startsec'), GETPOST('date_startmonth'), GETPOST('date_startday'), GETPOST('date_startyear'));
		$date_end = dol_mktime(GETPOST('date_endhour'), GETPOST('date_endmin'), GETPOST('date_endsec'), GETPOST('date_endmonth'), GETPOST('date_endday'), GETPOST('date_endyear'));
		$description = dol_htmlcleanlastbr(GETPOST('product_desc', 'restricthtml') ? GETPOST('product_desc', 'restricthtml') : GETPOST('desc', 'restricthtml'));
		$pu_ht = GETPOST('price_ht');
		$vat_rate = (GETPOST('tva_tx') ? GETPOST('tva_tx') : 0);
		$qty = GETPOST('qty');
		$pu_ht_devise = GETPOST('multicurrency_subprice');

		// Define info_bits
		$info_bits = 0;
		if (preg_match('/\*/', $vat_rate)) $info_bits |= 0x01;

		// Define vat_rate
		$vat_rate = str_replace('*', '', $vat_rate);
		$localtax1_rate = get_localtax($vat_rate, 1, $object->thirdparty);
		$localtax2_rate = get_localtax($vat_rate, 2, $object->thirdparty);

		// Add buying price
		$fournprice = price2num(GETPOST('fournprice') ? GETPOST('fournprice') : '');
		$buyingprice = price2num(GETPOST('buying_price') != '' ? GETPOST('buying_price') : ''); // If buying_price is '0', we muste keep this value

		// Extrafields
		$extralabelsline = $extrafields->fetch_name_optionals_label($object->table_element_line);
		$array_options = $extrafields->getOptionalsFromPost($object->table_element_line);
		// Unset extrafield
		if (is_array($extralabelsline)) {
			// Get extra fields
			foreach ($extralabelsline as $key => $value) {
				unset($_POST["options_".$key]);
			}
		}

		// Define special_code for special lines
		$special_code = GETPOST('special_code');
		if (!GETPOST('qty')) $special_code = 3;

		$line = new FactureLigne($db);
		$line->fetch(GETPOST('lineid', 'int'));
		$percent = $line->get_prev_progress($object->id);

		if ($object->type == Facture::TYPE_CREDIT_NOTE && $object->situation_cycle_ref > 0)
		{
			// in case of situation credit note
			if (GETPOST('progress') >= 0)
			{
				$mesg = $langs->trans("CantBeNullOrPositive");
				setEventMessages($mesg, null, 'warnings');
				$error++;
				$result = -1;
			} elseif (GETPOST('progress') < $line->situation_percent) // TODO : use a modified $line->get_prev_progress($object->id) result
			{
				$mesg = $langs->trans("CantBeLessThanMinPercent");
				setEventMessages($mesg, null, 'warnings');
				$error++;
				$result = -1;
			}
		} elseif (GETPOST('progress') < $percent)
		{
			$mesg = '<div class="warning">'.$langs->trans("CantBeLessThanMinPercent").'</div>';
			setEventMessages($mesg, null, 'warnings');
			$error++;
			$result = -1;
		}

		// Check minimum price
		$productid = GETPOST('productid', 'int');
		if (!empty($productid))
		{
			$product = new Product($db);
			$product->fetch($productid);

			$type = $product->type;

			$price_min = $product->price_min;
			if ((!empty($conf->global->PRODUIT_MULTIPRICES) || !empty($conf->global->PRODUIT_CUSTOMER_PRICES_BY_QTY_MULTIPRICES)) && !empty($object->thirdparty->price_level))
				$price_min = $product->multiprices_min [$object->thirdparty->price_level];

			$label = ((GETPOST('update_label') && GETPOST('product_label')) ? GETPOST('product_label') : '');

			// Check price is not lower than minimum (check is done only for standard or replacement invoices)
			if ($usercanproductignorepricemin && (($object->type == Facture::TYPE_STANDARD || $object->type == Facture::TYPE_REPLACEMENT) && $price_min && (price2num($pu_ht) * (1 - price2num(GETPOST('remise_percent')) / 100) < price2num($price_min)))) {
				setEventMessages($langs->trans("CantBeLessThanMinPrice", price(price2num($price_min, 'MU'), 0, $langs, 0, 0, - 1, $conf->currency)), null, 'errors');
				$error++;
			}
		} else {
			$type = GETPOST('type');
			$label = (GETPOST('product_label') ? GETPOST('product_label') : '');

			// Check parameters
			if (GETPOST('type') < 0) {
				setEventMessages($langs->trans("ErrorFieldRequired", $langs->transnoentitiesnoconv("Type")), null, 'errors');
				$error++;
			}
		}
		if ($qty < 0) {
			$langs->load("errors");
			setEventMessages($langs->trans('ErrorQtyForCustomerInvoiceCantBeNegative'), null, 'errors');
			$error++;
		}
		if ((empty($productid) && (($pu_ht < 0 && empty($conf->global->FACTURE_ENABLE_NEGATIVE_LINES)) || $pu_ht == '') && $pu_ht_devise == '') && $object->type != Facture::TYPE_CREDIT_NOTE) 	// Unit price can be 0 but not ''
		{
			if ($pu_ht < 0 && empty($conf->global->FACTURE_ENABLE_NEGATIVE_LINES))
			{
				$langs->load("errors");
				if ($object->type == $object::TYPE_DEPOSIT) {
					// Using negative lines on deposit lead to headach and blocking problems when you want to consume them.
					setEventMessages($langs->trans("ErrorLinesCantBeNegativeOnDeposits"), null, 'errors');
				} else {
					setEventMessages($langs->trans("ErrorFieldCantBeNegativeOnInvoice", $langs->transnoentitiesnoconv("UnitPriceHT"), $langs->transnoentitiesnoconv("CustomerAbsoluteDiscountShort")), null, 'errors');
				}
				$error++;
			} else {
				setEventMessages($langs->trans("ErrorFieldRequired", $langs->transnoentitiesnoconv("UnitPriceHT")), null, 'errors');
				$error++;
			}
		}


		// Update line
		if (!$error) {
			if (empty($usercancreatemargin))
			{
				foreach ($object->lines as &$line)
				{
					if ($line->id == GETPOST('lineid'))
					{
						$fournprice = $line->fk_fournprice;
						$buyingprice = $line->pa_ht;
						break;
					}
				}
			}

			$result = $object->updateline(GETPOST('lineid', 'int'), $description, $pu_ht, $qty, price2num(GETPOST('remise_percent', 'alpha')),
				$date_start, $date_end, $vat_rate, $localtax1_rate, $localtax2_rate, 'HT', $info_bits, $type,
				GETPOST('fk_parent_line', 'int'), 0, $fournprice, $buyingprice, $label, $special_code, $array_options, price2num(GETPOST('progress', 'alpha')),
				GETPOST('units', 'alpha'), $pu_ht_devise);

			if ($result >= 0) {
				if (empty($conf->global->MAIN_DISABLE_PDF_AUTOUPDATE)) {
					// Define output language
					$outputlangs = $langs;
					$newlang = '';
					if ($conf->global->MAIN_MULTILANGS && empty($newlang) && GETPOST('lang_id', 'aZ09'))
						$newlang = GETPOST('lang_id', 'aZ09');
					if ($conf->global->MAIN_MULTILANGS && empty($newlang))
						$newlang = $object->thirdparty->default_lang;
					if (!empty($newlang)) {
						$outputlangs = new Translate("", $conf);
						$outputlangs->setDefaultLang($newlang);
						$outputlangs->load('products');
					}

					$ret = $object->fetch($id); // Reload to get new records
					$object->generateDocument($object->model_pdf, $outputlangs, $hidedetails, $hidedesc, $hideref);
				}

				unset($_POST['qty']);
				unset($_POST['type']);
				unset($_POST['productid']);
				unset($_POST['remise_percent']);
				unset($_POST['price_ht']);
				unset($_POST['multicurrency_price_ht']);
				unset($_POST['price_ttc']);
				unset($_POST['tva_tx']);
				unset($_POST['product_ref']);
				unset($_POST['product_label']);
				unset($_POST['product_desc']);
				unset($_POST['fournprice']);
				unset($_POST['buying_price']);
				unset($_POST['np_marginRate']);
				unset($_POST['np_markRate']);

				unset($_POST['dp_desc']);
				unset($_POST['idprod']);
				unset($_POST['units']);

				unset($_POST['date_starthour']);
				unset($_POST['date_startmin']);
				unset($_POST['date_startsec']);
				unset($_POST['date_startday']);
				unset($_POST['date_startmonth']);
				unset($_POST['date_startyear']);
				unset($_POST['date_endhour']);
				unset($_POST['date_endmin']);
				unset($_POST['date_endsec']);
				unset($_POST['date_endday']);
				unset($_POST['date_endmonth']);
				unset($_POST['date_endyear']);

				unset($_POST['situations']);
				unset($_POST['progress']);
			} else {
				setEventMessages($object->error, $object->errors, 'errors');
			}
		}
	} elseif ($action == 'updatealllines' && $usercancreate && $_POST['all_percent'] == $langs->trans('Modifier'))	// Update all lines of situation invoice
	{
		if (!$object->fetch($id) > 0) dol_print_error($db);
		if (GETPOST('all_progress') != "")
		{
			$all_progress = GETPOST('all_progress', 'int');
			foreach ($object->lines as $line)
			{
				$percent = $line->get_prev_progress($object->id);
				if (floatval($all_progress) < floatval($percent)) {
					$mesg = $langs->trans("Line").' '.$i.' : '.$langs->trans("CantBeLessThanMinPercent");
					setEventMessages($mesg, null, 'warnings');
					$result = -1;
				} else $object->update_percent($line, $_POST['all_progress']);
			}
		}
	} elseif ($action == 'updateline' && $usercancreate && $_POST['cancel'] == $langs->trans("Cancel")) {
		header('Location: '.$_SERVER["PHP_SELF"].'?facid='.$id); // To show again edited page
		exit();
	} // Outing situation invoice from cycle
	elseif ($action == 'confirm_situationout' && $confirm == 'yes' && $usercancreate)
	{
<<<<<<< HEAD
		$object->fetch($id, '', '', '', true);

		if ($object->statut == Facture::STATUS_VALIDATED
			&& $object->type == Facture::TYPE_SITUATION
			&& $usercancreate
			&& !$objectidnext
			&& $object->is_last_in_cycle()
			&& $usercanunvalidate
			)
		{
			$outingError = 0;
			$newCycle = $object->newCycle(); // we need to keep the "situation behavior" so we place it on a new situation cycle
			if ($newCycle > 1)
			{
				// Search credit notes
				$lastCycle = $object->situation_cycle_ref;
				$lastSituationCounter = $object->situation_counter;
				$linkedCreditNotesList = array();

				if (count($object->tab_next_situation_invoice) > 0) {
					foreach ($object->tab_next_situation_invoice as $next_invoice) {
						if ($next_invoice->type == Facture::TYPE_CREDIT_NOTE
							&& $next_invoice->situation_counter == $object->situation_counter
							&& $next_invoice->fk_facture_source == $object->id
						  )
						{
							$linkedCreditNotesList[] = $next_invoice->id;
						}
					}
				}
=======
	    $object->fetch($id, '', '', '', true);

	    if (in_array($object->statut, array(Facture::STATUS_CLOSED, Facture::STATUS_VALIDATED))
	        && $object->type == Facture::TYPE_SITUATION
	        && $usercancreate
	        && !$objectidnext
	        && $object->is_last_in_cycle()
	    	&& $usercanunvalidate
	        )
	    {
	        $outingError = 0;
	        $newCycle = $object->newCycle(); // we need to keep the "situation behavior" so we place it on a new situation cycle
	        if ($newCycle > 1)
	        {
	            // Search credit notes
	            $lastCycle = $object->situation_cycle_ref;
	            $lastSituationCounter = $object->situation_counter;
	            $linkedCreditNotesList = array();

                if (count($object->tab_next_situation_invoice) > 0) {
                    foreach ($object->tab_next_situation_invoice as $next_invoice) {
                        if ($next_invoice->type == Facture::TYPE_CREDIT_NOTE
                            && $next_invoice->situation_counter == $object->situation_counter
                            && $next_invoice->fk_facture_source == $object->id
                          )
                        {
                            $linkedCreditNotesList[] = $next_invoice->id;
                        }
                    }
                }
>>>>>>> f10c6968

				$object->situation_cycle_ref = $newCycle;
				$object->situation_counter = 1;
				$object->situation_final = 0;
				if ($object->update($user) > 0)
				{
					$errors = 0;
					if (count($linkedCreditNotesList) > 0)
					{
						// now, credit note must follow
						$sql = 'UPDATE '.MAIN_DB_PREFIX.'facture ';
						$sql .= ' SET situation_cycle_ref='.$newCycle;
						$sql .= ' , situation_final=0';
						$sql .= ' , situation_counter='.$object->situation_counter;
						$sql .= ' WHERE rowid IN ('.implode(',', $linkedCreditNotesList).')';

						$resql = $db->query($sql);
						if (!$resql) $errors++;

						// Change each progression persent on each lines
						foreach ($object->lines as $line)
						{
							// no traitement for special product
							if ($line->product_type == 9)  continue;


							if (!empty($object->tab_previous_situation_invoice))
							{
								// search the last invoice in cycle
								$lineIndex = count($object->tab_previous_situation_invoice) - 1;
								$searchPreviousInvoice = true;
								while ($searchPreviousInvoice)
								{
									if ($object->tab_previous_situation_invoice[$lineIndex]->type == Facture::TYPE_SITUATION || $lineIndex < 1)
									{
										$searchPreviousInvoice = false; // find, exit;
										break;
									} else {
										$lineIndex--; // go to previous invoice in cycle
									}
								}


								$maxPrevSituationPercent = 0;
								foreach ($object->tab_previous_situation_invoice[$lineIndex]->lines as $prevLine)
								{
									if ($prevLine->id == $line->fk_prev_id)
									{
										$maxPrevSituationPercent = max($maxPrevSituationPercent, $prevLine->situation_percent);
									}
								}


								$line->situation_percent = $line->situation_percent - $maxPrevSituationPercent;

								if ($line->update() < 0) $errors++;
							}
						}
					}

					if (!$errors)
					{
						setEventMessages($langs->trans('Updated'), '', 'mesgs');
						header("Location: ".$_SERVER['PHP_SELF']."?id=".$id);
					} else {
						setEventMessages($langs->trans('ErrorOutingSituationInvoiceCreditNote'), array(), 'errors');
					}
				} else {
					setEventMessages($langs->trans('ErrorOutingSituationInvoiceOnUpdate'), array(), 'errors');
				}
			} else {
				setEventMessages($langs->trans('ErrorFindNextSituationInvoice'), array(), 'errors');
			}
		}
	} // add lines from objectlinked
	elseif ($action == 'import_lines_from_object'
		&& $usercancreate
		&& $object->statut == Facture::STATUS_DRAFT
		&& ($object->type == Facture::TYPE_STANDARD || $object->type == Facture::TYPE_REPLACEMENT || $object->type == Facture::TYPE_DEPOSIT || $object->type == Facture::TYPE_PROFORMA || $object->type == Facture::TYPE_SITUATION))
	{
		$fromElement = GETPOST('fromelement');
		$fromElementid = GETPOST('fromelementid');
		$importLines = GETPOST('line_checkbox');

		if (!empty($importLines) && is_array($importLines) && !empty($fromElement) && ctype_alpha($fromElement) && !empty($fromElementid))
		{
			if ($fromElement == 'commande')
			{
				dol_include_once('/'.$fromElement.'/class/'.$fromElement.'.class.php');
				$lineClassName = 'OrderLine';
			} elseif ($fromElement == 'propal')
			{
				dol_include_once('/comm/'.$fromElement.'/class/'.$fromElement.'.class.php');
				$lineClassName = 'PropaleLigne';
			}
			$nextRang = count($object->lines) + 1;
			$importCount = 0;
			$error = 0;
			foreach ($importLines as $lineId)
			{
				$lineId = intval($lineId);
				$originLine = new $lineClassName($db);
				if (intval($fromElementid) > 0 && $originLine->fetch($lineId) > 0)
				{
					$originLine->fetch_optionals();
					$desc = $originLine->desc;
					$pu_ht = $originLine->subprice;
					$qty = $originLine->qty;
					$txtva = $originLine->tva_tx;
					$txlocaltax1 = $originLine->localtax1_tx;
					$txlocaltax2 = $originLine->localtax2_tx;
					$fk_product = $originLine->fk_product;
					$remise_percent = $originLine->remise_percent;
					$date_start = $originLine->date_start;
					$date_end = $originLine->date_end;
					$ventil = 0;
					$info_bits = $originLine->info_bits;
					$fk_remise_except = $originLine->fk_remise_except;
					$price_base_type = 'HT';
					$pu_ttc = 0;
					$type = $originLine->product_type;
					$rang = $nextRang++;
					$special_code = $originLine->special_code;
					$origin = $originLine->element;
					$origin_id = $originLine->id;
					$fk_parent_line = 0;
					$fk_fournprice = $originLine->fk_fournprice;
					$pa_ht = $originLine->pa_ht;
					$label = $originLine->label;
					$array_options = $originLine->array_options;
					if ($object->type == Facture::TYPE_SITUATION) {
						$situation_percent = 0;
					} else {
						$situation_percent = 100;
					}
					$fk_prev_id = '';
					$fk_unit = $originLine->fk_unit;
					$pu_ht_devise = $originLine->multicurrency_subprice;

					$res = $object->addline($desc, $pu_ht, $qty, $txtva, $txlocaltax1, $txlocaltax2, $fk_product, $remise_percent, $date_start, $date_end, $ventil, $info_bits, $fk_remise_except, $price_base_type, $pu_ttc, $type, $rang, $special_code, $origin, $origin_id, $fk_parent_line, $fk_fournprice, $pa_ht, $label, $array_options, $situation_percent, $fk_prev_id, $fk_unit, $pu_ht_devise);

					if ($res > 0) {
						$importCount++;
					} else {
						$error++;
					}
				} else {
					$error++;
				}
			}

			if ($error)
			{
				setEventMessages($langs->trans('ErrorsOnXLines', $error), null, 'errors');
			}
		}
	}

	// Actions when printing a doc from card
	include DOL_DOCUMENT_ROOT.'/core/actions_printing.inc.php';

	// Actions to send emails
	if (empty($id)) $id = $facid;
	$triggersendname = 'BILL_SENTBYMAIL';
	$paramname = 'id';
	$autocopy = 'MAIN_MAIL_AUTOCOPY_INVOICE_TO';
	$trackid = 'inv'.$object->id;
	include DOL_DOCUMENT_ROOT.'/core/actions_sendmails.inc.php';

	// Actions to build doc
	$upload_dir = $conf->facture->multidir_output[$object->entity];
	$permissiontoadd = $usercancreate;
	include DOL_DOCUMENT_ROOT.'/core/actions_builddoc.inc.php';


	if ($action == 'update_extras') {
		$object->oldcopy = dol_clone($object);

		// Fill array 'array_options' with data from add form
		$ret = $extrafields->setOptionalsFromPost(null, $object, GETPOST('attribute', 'restricthtml'));
		if ($ret < 0) $error++;

		if (!$error)
		{
			// Actions on extra fields
			$result = $object->insertExtraFields('BILL_MODIFY');
			if ($result < 0)
			{
				setEventMessages($object->error, $object->errors, 'errors');
				$error++;
			}
		}

		if ($error)
			$action = 'edit_extras';
	}

	if (!empty($conf->global->MAIN_DISABLE_CONTACTS_TAB) && $usercancreate) {
		if ($action == 'addcontact') {
			$result = $object->fetch($id);

			if ($result > 0 && $id > 0) {
				$contactid = (GETPOST('userid') ? GETPOST('userid') : GETPOST('contactid'));
				$typeid = (GETPOST('typecontact') ? GETPOST('typecontact') : GETPOST('type'));
				$result = $object->add_contact($contactid, $typeid, GETPOST("source", 'aZ09'));
			}

			if ($result >= 0) {
				header("Location: ".$_SERVER['PHP_SELF']."?id=".$object->id);
				exit();
			} else {
				if ($object->error == 'DB_ERROR_RECORD_ALREADY_EXISTS') {
					$langs->load("errors");
					setEventMessages($langs->trans("ErrorThisContactIsAlreadyDefinedAsThisType"), null, 'errors');
				} else {
					setEventMessages($object->error, $object->errors, 'errors');
				}
			}
		} // bascule du statut d'un contact
		elseif ($action == 'swapstatut') {
			if ($object->fetch($id)) {
				$result = $object->swapContactStatus(GETPOST('ligne'));
			} else {
				dol_print_error($db);
			}
		} // Efface un contact
		elseif ($action == 'deletecontact') {
			$object->fetch($id);
			$result = $object->delete_contact($lineid);

			if ($result >= 0) {
				header("Location: ".$_SERVER['PHP_SELF']."?id=".$object->id);
				exit();
			} else {
				dol_print_error($db);
			}
		}

		if ($error)
			$action = 'edit_extras';
	}
}


/*
 * View
 */

$form = new Form($db);
$formother = new FormOther($db);
$formfile = new FormFile($db);
$formmargin = new FormMargin($db);
$soc = new Societe($db);
$paymentstatic = new Paiement($db);
$bankaccountstatic = new Account($db);
if (!empty($conf->projet->enabled)) { $formproject = new FormProjets($db); }

$now = dol_now();

$title = $langs->trans('InvoiceCustomer')." - ".$langs->trans('Card');
$helpurl = "EN:Customers_Invoices|FR:Factures_Clients|ES:Facturas_a_clientes";
llxHeader('', $title, $helpurl);

// Mode creation

if ($action == 'create')
{
	$facturestatic = new Facture($db);
	$extrafields->fetch_name_optionals_label($facturestatic->table_element);

	print load_fiche_titre($langs->trans('NewBill'), '', 'bill');

	if ($socid > 0)
		$res = $soc->fetch($socid);

	$currency_code = $conf->currency;

	// Load objectsrc
	$remise_absolue = 0;
	if (!empty($origin) && !empty($originid))
	{
		// Parse element/subelement (ex: project_task)
		$element = $subelement = $origin;
		$regs = array();
		if (preg_match('/^([^_]+)_([^_]+)/i', $origin, $regs)) {
			$element = $regs[1];
			$subelement = $regs[2];
		}

		if ($element == 'project') {
			$projectid = $originid;

			if (empty($cond_reglement_id)) {
				$cond_reglement_id = $soc->cond_reglement_id;
			}
			if (empty($mode_reglement_id)) {
				$mode_reglement_id = $soc->mode_reglement_id;
			}
			if (!$remise_percent) {
				$remise_percent = $soc->remise_percent;
			}
			if (!$dateinvoice) {
				// Do not set 0 here (0 for a date is 1970)
				$dateinvoice = (empty($dateinvoice) ? (empty($conf->global->MAIN_AUTOFILL_DATE) ?-1 : '') : $dateinvoice);
			}
		} else {
			// For compatibility
			if ($element == 'order' || $element == 'commande') {
				$element = $subelement = 'commande';
			}
			if ($element == 'propal') {
				$element = 'comm/propal';
				$subelement = 'propal';
			}
			if ($element == 'contract') {
				$element = $subelement = 'contrat';
			}
			if ($element == 'shipping') {
				$element = $subelement = 'expedition';
			}

			dol_include_once('/'.$element.'/class/'.$subelement.'.class.php');

			$classname = ucfirst($subelement);
			$objectsrc = new $classname($db);
			$objectsrc->fetch($originid);
			if (empty($objectsrc->lines) && method_exists($objectsrc, 'fetch_lines'))
				$objectsrc->fetch_lines();
			$objectsrc->fetch_thirdparty();

			$projectid = (!empty($projectid) ? $projectid : $objectsrc->fk_project);
			$ref_client = (!empty($objectsrc->ref_client) ? $objectsrc->ref_client : (!empty($objectsrc->ref_customer) ? $objectsrc->ref_customer : ''));
			$ref_int = (!empty($objectsrc->ref_int) ? $objectsrc->ref_int : '');

			// only if socid not filled else it's allready done upper
			if (empty($socid))
				$soc = $objectsrc->thirdparty;

			$dateinvoice = (empty($dateinvoice) ? (empty($conf->global->MAIN_AUTOFILL_DATE) ?-1 : '') : $dateinvoice);

			if ($element == 'expedition') {
				$ref_client = (!empty($objectsrc->ref_customer) ? $objectsrc->ref_customer : '');

				$elem = $subelem = $objectsrc->origin;
				$expeoriginid = $objectsrc->origin_id;
				dol_include_once('/'.$elem.'/class/'.$subelem.'.class.php');
				$classname = ucfirst($subelem);

				$expesrc = new $classname($db);
				$expesrc->fetch($expeoriginid);

				$cond_reglement_id 	= (!empty($expesrc->cond_reglement_id) ? $expesrc->cond_reglement_id : (!empty($soc->cond_reglement_id) ? $soc->cond_reglement_id : 1));
				$mode_reglement_id 	= (!empty($expesrc->mode_reglement_id) ? $expesrc->mode_reglement_id : (!empty($soc->mode_reglement_id) ? $soc->mode_reglement_id : 0));
				$fk_account         = (!empty($expesrc->fk_account) ? $expesrc->fk_account : (!empty($soc->fk_account) ? $soc->fk_account : 0));
				$remise_percent 	= (!empty($expesrc->remise_percent) ? $expesrc->remise_percent : (!empty($soc->remise_percent) ? $soc->remise_percent : 0));
				$remise_absolue 	= (!empty($expesrc->remise_absolue) ? $expesrc->remise_absolue : (!empty($soc->remise_absolue) ? $soc->remise_absolue : 0));

				//Replicate extrafields
				$expesrc->fetch_optionals();
				$object->array_options = $expesrc->array_options;
			} else {
				$cond_reglement_id 	= (!empty($objectsrc->cond_reglement_id) ? $objectsrc->cond_reglement_id : (!empty($soc->cond_reglement_id) ? $soc->cond_reglement_id : 0));
				$mode_reglement_id 	= (!empty($objectsrc->mode_reglement_id) ? $objectsrc->mode_reglement_id : (!empty($soc->mode_reglement_id) ? $soc->mode_reglement_id : 0));
				$fk_account         = (!empty($objectsrc->fk_account) ? $objectsrc->fk_account : (!empty($soc->fk_account) ? $soc->fk_account : 0));
				$remise_percent 	= (!empty($objectsrc->remise_percent) ? $objectsrc->remise_percent : (!empty($soc->remise_percent) ? $soc->remise_percent : 0));
				$remise_absolue 	= (!empty($objectsrc->remise_absolue) ? $objectsrc->remise_absolue : (!empty($soc->remise_absolue) ? $soc->remise_absolue : 0));

				if (!empty($conf->multicurrency->enabled))
				{
					if (!empty($objectsrc->multicurrency_code)) $currency_code = $objectsrc->multicurrency_code;
					if (!empty($conf->global->MULTICURRENCY_USE_ORIGIN_TX) && !empty($objectsrc->multicurrency_tx))	$currency_tx = $objectsrc->multicurrency_tx;
				}

				// Replicate extrafields
				$objectsrc->fetch_optionals();
				$object->array_options = $objectsrc->array_options;
			}
		}
	} else {
		$cond_reglement_id 	= $soc->cond_reglement_id;
		$mode_reglement_id 	= $soc->mode_reglement_id;
		$fk_account        	= $soc->fk_account;
		$remise_percent 	= $soc->remise_percent;
		$remise_absolue 	= 0;
		$dateinvoice = (empty($dateinvoice) ? (empty($conf->global->MAIN_AUTOFILL_DATE) ?-1 : '') : $dateinvoice); // Do not set 0 here (0 for a date is 1970)

		if (!empty($conf->multicurrency->enabled) && !empty($soc->multicurrency_code)) $currency_code = $soc->multicurrency_code;
	}

	// when payment condition is empty (means not override by payment condition form a other object, like third-party), try to use default value
	if (empty($cond_reglement_id)) {
		$cond_reglement_id = GETPOST("cond_reglement_id");
	}

	// when payment mode is empty (means not override by payment mode form a other object, like third-party), try to use default value
	if (empty($mode_reglement_id)) {
		$mode_reglement_id = GETPOST("mode_reglement_id");
	}

	if (!empty($soc->id)) $absolute_discount = $soc->getAvailableDiscounts();
	$note_public = $object->getDefaultCreateValueFor('note_public', ((!empty($origin) && !empty($originid) && is_object($objectsrc) && !empty($conf->global->FACTURE_REUSE_NOTES_ON_CREATE_FROM)) ? $objectsrc->note_public : null));
	$note_private = $object->getDefaultCreateValueFor('note_private', ((!empty($origin) && !empty($originid) && is_object($objectsrc) && !empty($conf->global->FACTURE_REUSE_NOTES_ON_CREATE_FROM)) ? $objectsrc->note_private : null));

	if (!empty($conf->use_javascript_ajax)) {
		require_once DOL_DOCUMENT_ROOT.'/core/lib/ajax.lib.php';
		print ajax_combobox('fac_replacement');
		print ajax_combobox('fac_avoir');
		print ajax_combobox('situations');
	}

	if ($origin == 'contrat')
	{
		$langs->load("admin");
		$text = $langs->trans("ToCreateARecurringInvoice");
		$text .= ' '.$langs->trans("ToCreateARecurringInvoiceGene", $langs->transnoentitiesnoconv("MenuFinancial"), $langs->transnoentitiesnoconv("BillsCustomers"), $langs->transnoentitiesnoconv("ListOfTemplates"));
		if (empty($conf->global->INVOICE_DISABLE_AUTOMATIC_RECURRING_INVOICE))
		{
			$text .= ' '.$langs->trans("ToCreateARecurringInvoiceGeneAuto", $langs->transnoentitiesnoconv('Module2300Name'));
		}
		print info_admin($text, 0, 0, 0).'<br>';
	}

	print '<form name="add" action="'.$_SERVER["PHP_SELF"].'" method="POST" id="formtocreate" name="formtocreate">';
	print '<input type="hidden" name="token" value="'.newToken().'">';
	print '<input type="hidden" name="action" value="add">';
	if ($soc->id > 0) print '<input type="hidden" name="socid" value="'.$soc->id.'">'."\n";
	print '<input name="ref" type="hidden" value="provisoire">';
	print '<input name="ref_client" type="hidden" value="'.$ref_client.'">';
	print '<input name="force_cond_reglement_id" type="hidden" value="0">';
	print '<input name="force_mode_reglement_id" type="hidden" value="0">';
	print '<input name="force_fk_account" type="hidden" value="0">';
	print '<input type="hidden" name="origin" value="'.$origin.'">';
	print '<input type="hidden" name="originid" value="'.$originid.'">';
	print '<input type="hidden" name="originentity" value="'.GETPOST('originentity').'">';
	if (!empty($currency_tx)) print '<input type="hidden" name="originmulticurrency_tx" value="'.$currency_tx.'">';

	print dol_get_fiche_head('');

	print '<table class="border centpercent">';

	// Ref
	print '<tr><td class="titlefieldcreate fieldrequired">'.$langs->trans('Ref').'</td><td colspan="2">'.$langs->trans('Draft').'</td></tr>';

	$exampletemplateinvoice = new FactureRec($db);
	$invoice_predefined = new FactureRec($db);
	if (empty($origin) && empty($originid) && GETPOST('fac_rec', 'int') > 0)
	{
		$invoice_predefined->fetch(GETPOST('fac_rec', 'int'));
	}

	// Thirdparty
	if ($soc->id > 0 && (!GETPOST('fac_rec', 'int') || !empty($invoice_predefined->frequency)))
	{
		// If thirdparty known and not a predefined invoiced without a recurring rule
		print '<tr><td class="fieldrequired">'.$langs->trans('Customer').'</td>';
		print '<td colspan="2">';
		print $soc->getNomUrl(1);
		print '<input type="hidden" name="socid" value="'.$soc->id.'">';
		// Outstanding Bill
		$arrayoutstandingbills = $soc->getOutstandingBills();
		$outstandingBills = $arrayoutstandingbills['opened'];
		print ' ('.$langs->trans('CurrentOutstandingBill').': ';
		print price($outstandingBills, '', $langs, 0, 0, -1, $conf->currency);
		if ($soc->outstanding_limit != '')
		{
			if ($outstandingBills > $soc->outstanding_limit) print img_warning($langs->trans("OutstandingBillReached"));
			print ' / '.price($soc->outstanding_limit, '', $langs, 0, 0, -1, $conf->currency);
		}
		print ')';
		print '</td>';
		print '</tr>'."\n";
	} else {
		print '<tr><td class="fieldrequired">'.$langs->trans('Customer').'</td>';
		print '<td colspan="2">';
		print $form->select_company($soc->id, 'socid', '((s.client = 1 OR s.client = 3) AND s.status=1)', 'SelectThirdParty', 0, 0, null, 0, 'minwidth300');
		// Option to reload page to retrieve customer informations.
		if (empty($conf->global->RELOAD_PAGE_ON_CUSTOMER_CHANGE_DISABLED))
		{
			print '<script type="text/javascript">
			$(document).ready(function() {
				$("#socid").change(function() {
					/*
					console.log("Submit page");
					$(\'input[name="action"]\').val(\'create\');
					$(\'input[name="force_cond_reglement_id"]\').val(\'1\');
					$(\'input[name="force_mode_reglement_id"]\').val(\'1\');
					$(\'input[name="force_fk_account"]\').val(\'1\');
					$("#formtocreate").submit(); */

   					// For company change, we must reuse data of comany, not input already done, so we call a GET with action=create, not a POST submit.
					console.log("We have changed the company - Reload page");
					var socid = $(this).val();
			        var fac_rec = $(\'#fac_rec\').val();
        			window.location.href = "'.$_SERVER["PHP_SELF"].'?action=create&socid="+socid+"&fac_rec="+fac_rec;
				});
			});
			</script>';
		}
		if (!GETPOST('fac_rec', 'int')) print ' <a href="'.DOL_URL_ROOT.'/societe/card.php?action=create&client=3&fournisseur=0&backtopage='.urlencode($_SERVER["PHP_SELF"].'?action=create').'"><span class="fa fa-plus-circle valignmiddle paddingleft" title="'.$langs->trans("AddThirdParty").'"></span></a>';
		print '</td>';
		print '</tr>'."\n";
	}

	// Overwrite some values if creation of invoice is from a predefined invoice
	if (empty($origin) && empty($originid) && GETPOST('fac_rec', 'int') > 0)
	{
		$invoice_predefined->fetch(GETPOST('fac_rec', 'int'));

		$dateinvoice = $invoice_predefined->date_when; // To use next gen date by default later
		if (empty($projectid)) $projectid = $invoice_predefined->fk_project;
		$cond_reglement_id = $invoice_predefined->cond_reglement_id;
		$mode_reglement_id = $invoice_predefined->mode_reglement_id;
		$fk_account = $invoice_predefined->fk_account;
		$note_public = $invoice_predefined->note_public;
		$note_private = $invoice_predefined->note_private;

		if (!empty($invoice_predefined->multicurrency_code)) $currency_code = $invoice_predefined->multicurrency_code;
		if (!empty($invoice_predefined->multicurrency_tx)) $currency_tx = $invoice_predefined->multicurrency_tx;

		$sql = 'SELECT r.rowid, r.titre as title, r.total_ttc';
		$sql .= ' FROM '.MAIN_DB_PREFIX.'facture_rec as r';
		$sql .= ' WHERE r.fk_soc = '.$invoice_predefined->socid;

		$resql = $db->query($sql);
		if ($resql)
		{
			$num = $db->num_rows($resql);
			$i = 0;

			if ($num > 0)
			{
				print '<tr><td>'.$langs->trans('CreateFromRepeatableInvoice').'</td><td>';
				//print '<input type="hidden" name="fac_rec" id="fac_rec" value="'.GETPOST('fac_rec', 'int').'">';
				print '<select class="flat" id="fac_rec" name="fac_rec">'; // We may want to change the template to use
				print '<option value="0" selected></option>';
				while ($i < $num)
				{
					$objp = $db->fetch_object($resql);
					print '<option value="'.$objp->rowid.'"';
					if (GETPOST('fac_rec', 'int') == $objp->rowid)
					{
						print ' selected';
						$exampletemplateinvoice->fetch(GETPOST('fac_rec', 'int'));
					}
					print '>'.$objp->title.' ('.price($objp->total_ttc).' '.$langs->trans("TTC").')</option>';
					$i++;
				}
				print '</select>';
				// Option to reload page to retrieve customer informations. Note, this clear other input
				if (empty($conf->global->RELOAD_PAGE_ON_TEMPLATE_CHANGE_DISABLED))
				{
					print '<script type="text/javascript">
        			$(document).ready(function() {
        				$("#fac_rec").change(function() {
							console.log("We have changed the template invoice - Reload page");
        					var fac_rec = $(this).val();
        			        var socid = $(\'#socid\').val();
        					// For template invoice change, we must reuse data of template, not input already done, so we call a GET with action=create, not a POST submit.
        					window.location.href = "'.$_SERVER["PHP_SELF"].'?action=create&socid="+socid+"&fac_rec="+fac_rec;
        				});
        			});
        			</script>';
				}
				print '</td></tr>';
			}
			$db->free($resql);
		} else {
			dol_print_error($db);
		}
	}

	print '<tr><td class="tdtop fieldrequired">'.$langs->trans('Type').'</td><td colspan="2">';

	print '<div class="tagtable">'."\n";

	// Standard invoice
	print '<div class="tagtr listofinvoicetype"><div class="tagtd listofinvoicetype">';
	$tmp = '<input type="radio" id="radio_standard" name="type" value="0"'.(GETPOST('type') == 0 ? ' checked' : '').'> ';
	$tmp  = $tmp.'<label for="radio_standard" >'.$langs->trans("InvoiceStandardAsk").'</label>';
	$desc = $form->textwithpicto($tmp, $langs->transnoentities("InvoiceStandardDesc"), 1, 'help', '', 0, 3);
	print $desc;
	print '</div></div>';

	if ((empty($origin)) || ((($origin == 'propal') || ($origin == 'commande')) && (!empty($originid))))
	{
		// Deposit
		if (empty($conf->global->INVOICE_DISABLE_DEPOSIT))
   		{
			print '<div class="tagtr listofinvoicetype"><div class="tagtd listofinvoicetype">';
			$tmp = '<input type="radio" id="radio_deposit" name="type" value="3"'.(GETPOST('type') == 3 ? ' checked' : '').'> ';
			print '<script type="text/javascript" language="javascript">
    		jQuery(document).ready(function() {
    			jQuery("#typedeposit, #valuedeposit").click(function() {
    				jQuery("#radio_deposit").prop("checked", true);
    			});
    		});
    		</script>';

			$tmp  = $tmp.'<label for="radio_deposit" >'.$langs->trans("InvoiceDeposit").'</label>';
			$desc = $form->textwithpicto($tmp, $langs->transnoentities("InvoiceDepositDesc"), 1, 'help', '', 0, 3);
			print '<table class="nobordernopadding"><tr><td>';
			print $desc;
			print '</td>';
			if (($origin == 'propal') || ($origin == 'commande'))
			{
				print '<td class="nowrap" style="padding-left: 5px">';
				$arraylist = array(
					'amount' => $langs->transnoentitiesnoconv('FixAmount', $langs->transnoentitiesnoconv('Deposit')),
					'variable' => $langs->transnoentitiesnoconv('VarAmountOneLine', $langs->transnoentitiesnoconv('Deposit')),
					'variablealllines' => $langs->transnoentitiesnoconv('VarAmountAllLines')
				);
				print $form->selectarray('typedeposit', $arraylist, GETPOST('typedeposit', 'aZ09'), 0, 0, 0, '', 1);
				print '</td>';
				print '<td class="nowrap" style="padding-left: 5px">'.$langs->trans('Value').':<input type="text" id="valuedeposit" name="valuedeposit" size="3" value="'.GETPOST('valuedeposit', 'int').'"/>';
			}
			print '</td></tr></table>';

			print '</div></div>';
   		}
	}

	if ($socid > 0)
	{
		if (!empty($conf->global->INVOICE_USE_SITUATION))
		{
			// First situation invoice
			print '<div class="tagtr listofinvoicetype"><div class="tagtd listofinvoicetype">';
			$tmp = '<input id="radio_situation" type="radio" name="type" value="5"'.(GETPOST('type') == 5 ? ' checked' : '').'> ';
			$tmp  = $tmp.'<label for="radio_situation" >'.$langs->trans("InvoiceFirstSituationAsk").'</label>';
			$desc = $form->textwithpicto($tmp, $langs->transnoentities("InvoiceFirstSituationDesc"), 1, 'help', '', 0, 3);
			print $desc;
			print '</div></div>';

			// Next situation invoice
			$opt = $form->selectSituationInvoices(GETPOST('originid', 'int'), $socid);

			print '<div class="tagtr listofinvoicetype"><div class="tagtd listofinvoicetype">';
			$tmp = '<input type="radio" name="type" value="5"'.(GETPOST('type') == 5 && GETPOST('originid', 'int') ? ' checked' : '');
			if ($opt == ('<option value ="0" selected>'.$langs->trans('NoSituations').'</option>') || (GETPOST('origin') && GETPOST('origin') != 'facture' && GETPOST('origin') != 'commande'))
				$tmp .= ' disabled';
			$tmp .= '> ';
			$text = '<label>'.$tmp.$langs->trans("InvoiceSituationAsk").'</label> ';
			$text .= '<select class="flat" id="situations" name="situations"';
			if ($opt == ('<option value ="0" selected>'.$langs->trans('NoSituations').'</option>') || (GETPOST('origin') && GETPOST('origin') != 'facture' && GETPOST('origin') != 'commande'))
				$text .= ' disabled';
			$text .= '>';
			$text .= $opt;
			$text .= '</select>';
			$desc = $form->textwithpicto($text, $langs->transnoentities("InvoiceSituationDesc"), 1, 'help', '', 0, 3);
			print $desc;
			print '</div></div>';
		}

		// Replacement
		if (empty($conf->global->INVOICE_DISABLE_REPLACEMENT))
		{
			// Type de facture
			$facids = $facturestatic->list_replacable_invoices($soc->id);
			if ($facids < 0) {
				dol_print_error($db, $facturestatic);
				exit();
			}
			$options = "";
			if (is_array($facids)) {
				foreach ($facids as $facparam)
				{
					$options .= '<option value="'.$facparam ['id'].'"';
					if ($facparam ['id'] == $_POST['fac_replacement'])
						$options .= ' selected';
					$options .= '>'.$facparam ['ref'];
					$options .= ' ('.$facturestatic->LibStatut(0, $facparam ['status']).')';
					$options .= '</option>';
				}
			}

			print '<!-- replacement line -->';
			print '<div class="tagtr listofinvoicetype"><div class="tagtd listofinvoicetype">';
			$tmp = '<input type="radio" name="type" id="radio_replacement" value="1"'.(GETPOST('type') == 1 ? ' checked' : '');
			if (!$options || $invoice_predefined->id > 0) $tmp .= ' disabled';
			$tmp .= '> ';
			print '<script type="text/javascript" language="javascript">
    		jQuery(document).ready(function() {
    			jQuery("#fac_replacement").change(function() {
    				jQuery("#radio_replacement").prop("checked", true);
    			});
    		});
    		</script>';
			$text = '<label>'.$tmp.$langs->trans("InvoiceReplacementAsk").'</label>';
			$text .= '<select class="flat" name="fac_replacement" id="fac_replacement"';
			if (!$options || $invoice_predefined->id > 0)
				$text .= ' disabled';
			$text .= '>';
			if ($options) {
				$text .= '<option value="-1">&nbsp;</option>';
				$text .= $options;
			} else {
				$text .= '<option value="-1">'.$langs->trans("NoReplacableInvoice").'</option>';
			}
			$text .= '</select>';
			$desc = $form->textwithpicto($text, $langs->transnoentities("InvoiceReplacementDesc"), 1, 'help', '', 0, 3);
			print $desc;
			print '</div></div>';
		}
	} else {
		if (!empty($conf->global->INVOICE_USE_SITUATION))
		{
			print '<div class="tagtr listofinvoicetype"><div class="tagtd listofinvoicetype">';
			$tmp = '<input type="radio" name="type" id="radio_situation" value="0" disabled> ';
			$text = '<label>'.$tmp.$langs->trans("InvoiceFirstSituationAsk").'</label> ';
			$text .= '<span class="opacitymedium">('.$langs->trans("YouMustCreateInvoiceFromThird").')</span> ';
			$desc = $form->textwithpicto($text, $langs->transnoentities("InvoiceFirstSituationDesc"), 1, 'help', '', 0, 3);
			print $desc;
			print '</div></div>';

			print '<div class="tagtr listofinvoicetype"><div class="tagtd listofinvoicetype">';
			$tmp = '<input type="radio" name="type" id="radio_situation" value="0" disabled> ';
			$text = '<label>'.$tmp.$langs->trans("InvoiceSituationAsk").'</label> ';
			$text .= '<span class="opacitymedium">('.$langs->trans("YouMustCreateInvoiceFromThird").')</span> ';
			$desc = $form->textwithpicto($text, $langs->transnoentities("InvoiceFirstSituationDesc"), 1, 'help', '', 0, 3);
			print $desc;
			print '</div></div>';
		}

		print '<div class="tagtr listofinvoicetype"><div class="tagtd listofinvoicetype">';
		$tmp = '<input type="radio" name="type" id="radio_replacement" value="0" disabled> ';
		$text = '<label>'.$tmp.$langs->trans("InvoiceReplacement").'</label> ';
		$text .= '<span class="opacitymedium">('.$langs->trans("YouMustCreateInvoiceFromThird").')</span> ';
		$desc = $form->textwithpicto($text, $langs->transnoentities("InvoiceReplacementDesc"), 1, 'help', '', 0, 3);
		print $desc;
		print '</div></div>';
	}


	if (empty($origin))
	{
		if ($socid > 0)
		{
			// Credit note
			if (empty($conf->global->INVOICE_DISABLE_CREDIT_NOTE))
			{
				// Show link for credit note
				$facids = $facturestatic->list_qualified_avoir_invoices($soc->id);
				if ($facids < 0)
				{
					dol_print_error($db, $facturestatic);
					exit;
				}
				$optionsav = "";
				$newinvoice_static = new Facture($db);
				foreach ($facids as $key => $valarray)
				{
					$newinvoice_static->id = $key;
					$newinvoice_static->ref = $valarray ['ref'];
					$newinvoice_static->statut = $valarray ['status'];
					$newinvoice_static->type = $valarray ['type'];
					$newinvoice_static->paye = $valarray ['paye'];

					$optionsav .= '<option value="'.$key.'"';
					if ($key == GETPOST('fac_avoir'))
						$optionsav .= ' selected';
					$optionsav .= '>';
					$optionsav .= $newinvoice_static->ref;
					$optionsav .= ' ('.$newinvoice_static->getLibStatut(1, $valarray ['paymentornot']).')';
					$optionsav .= '</option>';
				}

				print '<div class="tagtr listofinvoicetype"><div class="tagtd listofinvoicetype">';
				$tmp = '<input type="radio" id="radio_creditnote" name="type" value="2"'.(GETPOST('type') == 2 ? ' checked' : '');
				if ((!$optionsav && empty($conf->global->INVOICE_CREDIT_NOTE_STANDALONE)) || $invoice_predefined->id > 0) $tmp .= ' disabled';
				$tmp .= '> ';
				// Show credit note options only if we checked credit note
				print '<script type="text/javascript" language="javascript">
    			jQuery(document).ready(function() {
    				if (! jQuery("#radio_creditnote").is(":checked"))
    				{
    					jQuery("#credit_note_options").hide();
    				}
    				jQuery("#radio_creditnote").click(function() {
    					jQuery("#credit_note_options").show();
    				});
    				jQuery("#radio_standard, #radio_replacement, #radio_deposit").click(function() {
    					jQuery("#credit_note_options").hide();
    				});
    			});
    			</script>';
				$text = '<label>'.$tmp.$langs->transnoentities("InvoiceAvoirAsk").'</label> ';
				// $text.='<input type="text" value="">';
				$text .= '<select class="flat valignmiddle" name="fac_avoir" id="fac_avoir"';
				if (!$optionsav || $invoice_predefined->id > 0)
					$text .= ' disabled';
				$text .= '>';
				if ($optionsav) {
					$text .= '<option value="-1"></option>';
					$text .= $optionsav;
				} else {
					$text .= '<option value="-1">'.$langs->trans("NoInvoiceToCorrect").'</option>';
				}
				$text .= '</select>';
				$desc = $form->textwithpicto($text, $langs->transnoentities("InvoiceAvoirDesc"), 1, 'help', '', 0, 3);
				print $desc;

				print '<div id="credit_note_options" class="clearboth">';
				print '&nbsp;&nbsp;&nbsp; <input type="checkbox" name="invoiceAvoirWithLines" id="invoiceAvoirWithLines" value="1" onclick="$(\'#credit_note_options input[type=checkbox]\').not(this).prop(\'checked\', false);" '.(GETPOST('invoiceAvoirWithLines', 'int') > 0 ? 'checked' : '').' /> <label for="invoiceAvoirWithLines">'.$langs->trans('invoiceAvoirWithLines')."</label>";
				print '<br>&nbsp;&nbsp;&nbsp; <input type="checkbox" name="invoiceAvoirWithPaymentRestAmount" id="invoiceAvoirWithPaymentRestAmount" value="1" onclick="$(\'#credit_note_options input[type=checkbox]\').not(this).prop(\'checked\', false);" '.(GETPOST('invoiceAvoirWithPaymentRestAmount', 'int') > 0 ? 'checked' : '').' /> <label for="invoiceAvoirWithPaymentRestAmount">'.$langs->trans('invoiceAvoirWithPaymentRestAmount')."</label>";
				print '</div>';

				print '</div></div>';
			}
		} else {
			print '<div class="tagtr listofinvoicetype"><div class="tagtd listofinvoicetype">';
			if (empty($conf->global->INVOICE_CREDIT_NOTE_STANDALONE)) $tmp = '<input type="radio" name="type" id="radio_creditnote" value="0" disabled> ';
			else $tmp = '<input type="radio" name="type" id="radio_creditnote" value="2" > ';
			$text = '<label>'.$tmp.$langs->trans("InvoiceAvoir").'</label> ';
			$text .= '<span class="opacitymedium">('.$langs->trans("YouMustCreateInvoiceFromThird").')</span> ';
			$desc = $form->textwithpicto($text, $langs->transnoentities("InvoiceAvoirDesc"), 1, 'help', '', 0, 3);
			print $desc;
			print '</div></div>'."\n";
		}
	}

	// Template invoice
	print '<div class="tagtr listofinvoicetype"><div class="tagtd listofinvoicetype">';
	$tmp = '<input type="radio" name="type" id="radio_template" value="0" disabled> ';
	$text = '<label>'.$tmp.$langs->trans("RepeatableInvoice").'</label> ';
	//$text.= '('.$langs->trans("YouMustCreateStandardInvoiceFirst").') ';
	$desc = $form->textwithpicto($text, $langs->transnoentities("YouMustCreateStandardInvoiceFirstDesc"), 1, 'help', '', 0, 3);
	print $desc;
	print '</div></div>';

	print '</div>';


	if (!empty($conf->global->INVOICE_USE_DEFAULT_DOCUMENT)) // Hidden conf
	{
		// Add auto select default document model
		$listtType = array(Facture::TYPE_STANDARD, Facture::TYPE_REPLACEMENT, Facture::TYPE_CREDIT_NOTE, Facture::TYPE_DEPOSIT, Facture::TYPE_SITUATION);
		$jsListType = '';
		foreach ($listtType as $type)
		{
			$thisTypeConfName = 'FACTURE_ADDON_PDF_'.$type;
			$curent = !empty($conf->global->{$thisTypeConfName}) ? $conf->global->{$thisTypeConfName}:$conf->global->FACTURE_ADDON_PDF;
			$jsListType .= (!empty($jsListType) ? ',' : '').'"'.$type.'":"'.$curent.'"';
		}

		print '<script type="text/javascript" language="javascript">
        		$(document).ready(function() {
                    var listType = {'.$jsListType.'};
        			$("[name=\'type\'").change(function() {
        				if($( this ).prop("checked"))
                        {
                            if(($( this ).val() in listType))
                            {
                                $("#model").val(listType[$( this ).val()]);
                            }
                            else
                            {
                                $("#model").val("'.$conf->global->FACTURE_ADDON_PDF.'");
                            }
                        }
        			});
        		});
        		</script>';
	}



	print '</td></tr>';

	if ($socid > 0)
	{
		// Discounts for third party
		print '<tr><td>'.$langs->trans('Discounts').'</td><td colspan="2">';

		$thirdparty = $soc;
		$discount_type = 0;
		$backtopage = urlencode($_SERVER["PHP_SELF"].'?socid='.$thirdparty->id.'&action='.$action.'&origin='.GETPOST('origin', 'alpha').'&originid='.GETPOST('originid', 'int'));
		include DOL_DOCUMENT_ROOT.'/core/tpl/object_discounts.tpl.php';

		print '</td></tr>';
	}

	$datefacture = dol_mktime(12, 0, 0, GETPOST('remonth', 'int'), GETPOST('reday', 'int'), GETPOST('reyear', 'int'));

	// Date invoice
	print '<tr><td class="fieldrequired">'.$langs->trans('DateInvoice').'</td><td colspan="2">';
	print $form->selectDate($datefacture ? $datefacture : $dateinvoice, '', '', '', '', "add", 1, 1);
	print '</td></tr>';

	// Date point of tax
	if (!empty($conf->global->INVOICE_POINTOFTAX_DATE))
	{
		print '<tr><td class="fieldrequired">'.$langs->trans('DatePointOfTax').'</td><td colspan="2">';
		$date_pointoftax = dol_mktime(12, 0, 0, GETPOST('date_pointoftaxmonth', 'int'), GETPOST('date_pointoftaxday', 'int'), GETPOST('date_pointoftaxyear', 'int'));
		print $form->selectDate($date_pointoftax ? $date_pointoftax : -1, 'date_pointoftax', '', '', '', "add", 1, 1);
		print '</td></tr>';
	}

	// Payment term
	print '<tr><td class="nowrap fieldrequired">'.$langs->trans('PaymentConditionsShort').'</td><td colspan="2">';
	$form->select_conditions_paiements(GETPOSTISSET('cond_reglement_id') ? GETPOST('cond_reglement_id', 'int') : $cond_reglement_id, 'cond_reglement_id');
	print '</td></tr>';


	if ($conf->global->INVOICE_USE_RETAINED_WARRANTY) {
		$rwStyle = 'display:none;';
		if (in_array(GETPOST('type', 'int'), $retainedWarrantyInvoiceAvailableType)) {
			$rwStyle = '';
		}

		$retained_warranty = GETPOST('retained_warranty', 'int');
		if (empty($retained_warranty)) {
			if (!empty($objectsrc->retained_warranty)) { // use previous situation value
				$retained_warranty = $objectsrc->retained_warranty;
			}
		}
		$retained_warranty_js_default = !empty($retained_warranty) ? $retained_warranty : $conf->global->INVOICE_SITUATION_DEFAULT_RETAINED_WARRANTY_PERCENT;

		print '<tr class="retained-warranty-line" style="'.$rwStyle.'" ><td class="nowrap">'.$langs->trans('RetainedWarranty').'</td><td colspan="2">';
		print '<input id="new-situation-invoice-retained-warranty" name="retained_warranty" type="number" value="'.$retained_warranty.'" step="0.01" min="0" max="100" />%';

		// Retained warranty payment term
		print '<tr class="retained-warranty-line" style="'.$rwStyle.'" ><td class="nowrap">'.$langs->trans('PaymentConditionsShortRetainedWarranty').'</td><td colspan="2">';
		$retained_warranty_fk_cond_reglement = GETPOST('retained_warranty_fk_cond_reglement', 'int');
		if (empty($retained_warranty_fk_cond_reglement)) {
			$retained_warranty_fk_cond_reglement = $conf->global->INVOICE_SITUATION_DEFAULT_RETAINED_WARRANTY_COND_ID;
			if (!empty($objectsrc->retained_warranty_fk_cond_reglement)) { // use previous situation value
				$retained_warranty_fk_cond_reglement = $objectsrc->retained_warranty_fk_cond_reglement;
			} else {
				$retained_warranty_fk_cond_reglement = $conf->global->INVOICE_SITUATION_DEFAULT_RETAINED_WARRANTY_COND_ID;
			}
		}
		$form->select_conditions_paiements($retained_warranty_fk_cond_reglement, 'retained_warranty_fk_cond_reglement', -1, 1);
		print '</td></tr>';

		print '<script type="text/javascript" language="javascript">
		$(document).ready(function() {
		$("[name=\'type\']").change(function() {
				if($( this ).prop("checked") && $.inArray($( this ).val(), '.json_encode($retainedWarrantyInvoiceAvailableType).' ) !== -1)
				{
					$(".retained-warranty-line").show();
					$("#new-situation-invoice-retained-warranty").val("'.doubleval($retained_warranty_js_default).'");
				}
				else{
					$(".retained-warranty-line").hide();
					$("#new-situation-invoice-retained-warranty").val("");
				}
			});

			$("[name=\'type\']:checked").trigger("change");
		});
		</script>';
	}

	// Payment mode
	print '<tr><td>'.$langs->trans('PaymentMode').'</td><td colspan="2">';
	$form->select_types_paiements(GETPOSTISSET('mode_reglement_id') ? GETPOST('mode_reglement_id') : $mode_reglement_id, 'mode_reglement_id', 'CRDT');
	print '</td></tr>';

	// Bank Account
	if (!empty($conf->banque->enabled))
	{
		if (GETPOSTISSET('fk_account')) {
			$fk_account = GETPOST('fk_account');
		}

		print '<tr><td>'.$langs->trans('BankAccount').'</td><td colspan="2">';
		$form->select_comptes($fk_account, 'fk_account', 0, '', 1);
		print '</td></tr>';
	}

	// Project
	if (!empty($conf->projet->enabled))
	{
		$langs->load('projects');
		print '<tr><td>'.$langs->trans('Project').'</td><td colspan="2">';
		$numprojet = $formproject->select_projects(($socid > 0 ? $socid : -1), $projectid, 'projectid', 0, 0, 1, 1, 0, 0, 0, '', 0, 0, 'maxwidth500');
		print ' <a href="'.DOL_URL_ROOT.'/projet/card.php?socid='.$soc->id.'&action=create&status=1&backtopage='.urlencode($_SERVER["PHP_SELF"].'?action=create&socid='.$soc->id.($fac_rec ? '&fac_rec='.$fac_rec : '')).'"><span class="fa fa-plus-circle valignmiddle" title="'.$langs->trans("AddProject").'"></span></a>';
		print '</td></tr>';
	}

	// Incoterms
	if (!empty($conf->incoterm->enabled))
	{
		print '<tr>';
		print '<td><label for="incoterm_id">'.$form->textwithpicto($langs->trans("IncotermLabel"), $objectsrc->label_incoterms, 1).'</label></td>';
		print '<td colspan="2" class="maxwidthonsmartphone">';
		$incoterm_id = GETPOST('incoterm_id');
		$incoterm_location = GETPOST('location_incoterms');
		if (empty($incoterm_id))
		{
			$incoterm_id = (!empty($objectsrc->fk_incoterms) ? $objectsrc->fk_incoterms : $soc->fk_incoterms);
			$incoterm_location = (!empty($objectsrc->location_incoterms) ? $objectsrc->location_incoterms : $soc->location_incoterms);
		}
		print $form->select_incoterms($incoterm_id, $incoterm_location);
		print '</td></tr>';
	}

	// Other attributes
	$parameters = array('objectsrc' => $objectsrc, 'colspan' => ' colspan="2"', 'cols' => '2', 'socid'=>$socid);
	$reshook = $hookmanager->executeHooks('formObjectOptions', $parameters, $object, $action); // Note that $action and $object may have been modified by hook
	print $hookmanager->resPrint;
	if (empty($reshook)) {
		if (!empty($conf->global->THIRDPARTY_PROPAGATE_EXTRAFIELDS_TO_INVOICE) && !empty($soc->id)) {
			// copy from thirdparty
			$tpExtrafields = new Extrafields($db);
			$tpExtrafieldLabels = $tpExtrafields->fetch_name_optionals_label($soc->table_element);
			if ($soc->fetch_optionals() > 0) {
				$object->array_options = array_merge($object->array_options, $soc->array_options);
			}
		};

		print $object->showOptionals($extrafields, 'edit', $parameters);
	}

	// Template to use by default
	print '<tr><td>'.$langs->trans('Model').'</td>';
	print '<td colspan="2">';
	include_once DOL_DOCUMENT_ROOT.'/core/modules/facture/modules_facture.php';
	$liste = ModelePDFFactures::liste_modeles($db);
	if (!empty($conf->global->INVOICE_USE_DEFAULT_DOCUMENT)) {
		// Hidden conf
		$paramkey = 'FACTURE_ADDON_PDF_'.$object->type;
		$curent = !empty($conf->global->$paramkey) ? $conf->global->$paramkey : $conf->global->FACTURE_ADDON_PDF;
	} else {
		$curent = $conf->global->FACTURE_ADDON_PDF;
	}
	print $form->selectarray('model', $liste, $curent);
	print "</td></tr>";

	// Multicurrency
	if (!empty($conf->multicurrency->enabled))
	{
		print '<tr>';
		print '<td>'.$form->editfieldkey('Currency', 'multicurrency_code', '', $object, 0).'</td>';
		print '<td colspan="2" class="maxwidthonsmartphone">';
		print $form->selectMultiCurrency($currency_code, 'multicurrency_code');
		print '</td></tr>';
	}

	// Help of substitution key
	$htmltext = '';
	if (GETPOST('fac_rec', 'int') > 0)
	{
		$dateexample = ($datefacture ? $datefacture : $dateinvoice);
		if (empty($dateexample)) $dateexample = dol_now();
		$substitutionarray = array(
			'__TOTAL_HT__' => $langs->trans("AmountHT").' ('.$langs->trans("Example").': '.price($exampletemplateinvoice->total_ht).')',
			'__TOTAL_TTC__' =>  $langs->trans("AmountTTC").' ('.$langs->trans("Example").': '.price($exampletemplateinvoice->total_ttc).')',
			'__INVOICE_PREVIOUS_MONTH__' => $langs->trans("PreviousMonthOfInvoice").' ('.$langs->trans("Example").': '.dol_print_date(dol_time_plus_duree($dateexample, -1, 'm'), '%m').')',
			'__INVOICE_MONTH__' =>  $langs->trans("MonthOfInvoice").' ('.$langs->trans("Example").': '.dol_print_date($dateexample, '%m').')',
			'__INVOICE_NEXT_MONTH__' => $langs->trans("NextMonthOfInvoice").' ('.$langs->trans("Example").': '.dol_print_date(dol_time_plus_duree($dateexample, 1, 'm'), '%m').')',
			'__INVOICE_PREVIOUS_MONTH_TEXT__' => $langs->trans("TextPreviousMonthOfInvoice").' ('.$langs->trans("Example").': '.dol_print_date(dol_time_plus_duree($dateexample, -1, 'm'), '%B').')',
			'__INVOICE_MONTH_TEXT__' =>  $langs->trans("TextMonthOfInvoice").' ('.$langs->trans("Example").': '.dol_print_date($dateexample, '%B').')',
			'__INVOICE_NEXT_MONTH_TEXT__' => $langs->trans("TextNextMonthOfInvoice").' ('.$langs->trans("Example").': '.dol_print_date(dol_time_plus_duree($dateexample, 1, 'm'), '%B').')',
			'__INVOICE_PREVIOUS_YEAR__' => $langs->trans("PreviousYearOfInvoice").' ('.$langs->trans("Example").': '.dol_print_date(dol_time_plus_duree($dateexample, -1, 'y'), '%Y').')',
			'__INVOICE_YEAR__' =>  $langs->trans("YearOfInvoice").' ('.$langs->trans("Example").': '.dol_print_date($dateexample, '%Y').')',
			'__INVOICE_NEXT_YEAR__' => $langs->trans("NextYearOfInvoice").' ('.$langs->trans("Example").': '.dol_print_date(dol_time_plus_duree($dateexample, 1, 'y'), '%Y').')'
		);

		$htmltext = '<i>'.$langs->trans("FollowingConstantsWillBeSubstituted").':<br>';
		foreach ($substitutionarray as $key => $val)
		{
			$htmltext .= $key.' = '.$langs->trans($val).'<br>';
		}
		$htmltext .= '</i>';
	}

	// Public note
	print '<tr>';
	print '<td class="tdtop">';
	print $form->textwithpicto($langs->trans('NotePublic'), $htmltext);
	print '</td>';
	print '<td valign="top" colspan="2">';
	$doleditor = new DolEditor('note_public', $note_public, '', 80, 'dolibarr_notes', 'In', 0, false, true, ROWS_3, '90%');
	print $doleditor->Create(1);

	// Private note
	if (empty($user->socid))
	{
		print '<tr>';
		print '<td class="tdtop">';
		print $form->textwithpicto($langs->trans('NotePrivate'), $htmltext);
		print '</td>';
		print '<td valign="top" colspan="2">';
		$doleditor = new DolEditor('note_private', $note_private, '', 80, 'dolibarr_notes', 'In', 0, false, true, ROWS_3, '90%');
		print $doleditor->Create(1);
		// print '<textarea name="note_private" wrap="soft" cols="70" rows="'.ROWS_3.'">'.$note_private.'.</textarea>
		print '</td></tr>';
	}

	// Lines from source (TODO Show them also when creating invoice from template invoice)
	if (!empty($origin) && !empty($originid) && is_object($objectsrc))
	{
		// TODO for compatibility
		if ($origin == 'contrat') {
			// Calcul contrat->price (HT), contrat->total (TTC), contrat->tva
			$objectsrc->remise_absolue = $remise_absolue;
			$objectsrc->remise_percent = $remise_percent;
			$objectsrc->update_price(1, - 1, 1);
		}

		print "\n<!-- ".$classname." info -->";
		print "\n";
		print '<input type="hidden" name="amount"         value="'.$objectsrc->total_ht.'">'."\n";
		print '<input type="hidden" name="total"          value="'.$objectsrc->total_ttc.'">'."\n";
		print '<input type="hidden" name="tva"            value="'.$objectsrc->total_tva.'">'."\n";
		print '<input type="hidden" name="origin"         value="'.$objectsrc->element.'">';
		print '<input type="hidden" name="originid"       value="'.$objectsrc->id.'">';

		switch (get_class($objectsrc)) {
			case 'Propal':
				$newclassname = 'CommercialProposal';
				break;
			case 'Commande':
				$newclassname = 'Order';
				break;
			case 'Expedition':
				$newclassname = 'Sending';
				break;
			case 'Contrat':
				$newclassname = 'Contract';
				break;
			case 'Fichinter':
				$newclassname = 'Intervention';
				break;
			default:
				$newclassname = get_class($objectsrc);
		}

		print '<tr><td>'.$langs->trans($newclassname).'</td><td colspan="2">'.$objectsrc->getNomUrl(1);
		// We check if Origin document (id and type is known) has already at least one invoice attached to it
		$objectsrc->fetchObjectLinked($originid, $origin, '', 'facture');
		if (is_array($objectsrc->linkedObjects['facture']) && count($objectsrc->linkedObjects['facture']) >= 1)
		{
			setEventMessages('WarningBillExist', null, 'warnings');
			echo ' ('.$langs->trans('LatestRelatedBill').end($objectsrc->linkedObjects['facture'])->getNomUrl(1).')';
		}
		echo '</td></tr>';
		print '<tr><td>'.$langs->trans('AmountHT').'</td><td colspan="2">'.price($objectsrc->total_ht).'</td></tr>';
		print '<tr><td>'.$langs->trans('AmountVAT').'</td><td colspan="2">'.price($objectsrc->total_tva)."</td></tr>";
		if ($mysoc->localtax1_assuj == "1" || $objectsrc->total_localtax1 != 0) 		// Localtax1
		{
			print '<tr><td>'.$langs->transcountry("AmountLT1", $mysoc->country_code).'</td><td colspan="2">'.price($objectsrc->total_localtax1)."</td></tr>";
		}

		if ($mysoc->localtax2_assuj == "1" || $objectsrc->total_localtax2 != 0) 		// Localtax2
		{
			print '<tr><td>'.$langs->transcountry("AmountLT2", $mysoc->country_code).'</td><td colspan="2">'.price($objectsrc->total_localtax2)."</td></tr>";
		}
		print '<tr><td>'.$langs->trans('AmountTTC').'</td><td colspan="2">'.price($objectsrc->total_ttc)."</td></tr>";

		if (!empty($conf->multicurrency->enabled))
		{
			print '<tr><td>'.$langs->trans('MulticurrencyAmountHT').'</td><td colspan="2">'.price($objectsrc->multicurrency_total_ht).'</td></tr>';
			print '<tr><td>'.$langs->trans('MulticurrencyAmountVAT').'</td><td colspan="2">'.price($objectsrc->multicurrency_total_tva)."</td></tr>";
			print '<tr><td>'.$langs->trans('MulticurrencyAmountTTC').'</td><td colspan="2">'.price($objectsrc->multicurrency_total_ttc)."</td></tr>";
		}
	}

	print "</table>\n";

	print dol_get_fiche_end();

	// Button "Create Draft"
	print '<div class="center">';
	print '<input type="submit" class="button" name="bouton" value="'.$langs->trans('CreateDraft').'">';
	print '&nbsp;&nbsp;&nbsp;&nbsp;&nbsp;';
	print '<input type="button" class="button button-cancel" value="'.$langs->trans("Cancel").'" onClick="javascript:history.go(-1)">';
	print '</div>';

	// Show origin lines
	if (!empty($origin) && !empty($originid) && is_object($objectsrc)) {
		print '<br>';

		$title = $langs->trans('ProductsAndServices');
		print load_fiche_titre($title);

		print '<table class="noborder centpercent">';

		$objectsrc->printOriginLinesList('', $selectedLines);

		print '</table>';
	}

	print '</form>';
} elseif ($id > 0 || !empty($ref)) {
	/*
	 * Show object in view mode
	 */

	$result = $object->fetch($id, $ref);
	if ($result <= 0) {
		dol_print_error($db, $object->error);
		exit();
	}

	// fetch optionals attributes and labels
	$extrafields->fetch_name_optionals_label($object->table_element);

	if ($user->socid > 0 && $user->socid != $object->socid)
	{
		accessforbidden('', 0, 1);
	}

	$result = $object->fetch_thirdparty();

	$result = $soc->fetch($object->socid);
	if ($result < 0) dol_print_error($db);
	$selleruserevenustamp = $mysoc->useRevenueStamp();

	$totalpaye = $object->getSommePaiement();
	$totalcreditnotes = $object->getSumCreditNotesUsed();
	$totaldeposits = $object->getSumDepositsUsed();
	// print "totalpaye=".$totalpaye." totalcreditnotes=".$totalcreditnotes." totaldeposts=".$totaldeposits."
	// selleruserrevenuestamp=".$selleruserevenustamp;

	// We can also use bcadd to avoid pb with floating points
	// For example print 239.2 - 229.3 - 9.9; does not return 0.
	// $resteapayer=bcadd($object->total_ttc,$totalpaye,$conf->global->MAIN_MAX_DECIMALS_TOT);
	// $resteapayer=bcadd($resteapayer,$totalavoir,$conf->global->MAIN_MAX_DECIMALS_TOT);
	$resteapayer = price2num($object->total_ttc - $totalpaye - $totalcreditnotes - $totaldeposits, 'MT');

	if ($object->paye)
	{
		$resteapayer = 0;
	}
	$resteapayeraffiche = $resteapayer;

	if (!empty($conf->global->FACTURE_DEPOSITS_ARE_JUST_PAYMENTS)) {	// Never use this
		$filterabsolutediscount = "fk_facture_source IS NULL"; // If we want deposit to be substracted to payments only and not to total of final invoice
		$filtercreditnote = "fk_facture_source IS NOT NULL"; // If we want deposit to be substracted to payments only and not to total of final invoice
	} else {
		$filterabsolutediscount = "fk_facture_source IS NULL OR (description LIKE '(DEPOSIT)%' AND description NOT LIKE '(EXCESS RECEIVED)%')";
		$filtercreditnote = "fk_facture_source IS NOT NULL AND (description NOT LIKE '(DEPOSIT)%' OR description LIKE '(EXCESS RECEIVED)%')";
	}

	$absolute_discount = $soc->getAvailableDiscounts('', $filterabsolutediscount);
	$absolute_creditnote = $soc->getAvailableDiscounts('', $filtercreditnote);
	$absolute_discount = price2num($absolute_discount, 'MT');
	$absolute_creditnote = price2num($absolute_creditnote, 'MT');

	$author = new User($db);
	if ($object->user_author) {
		$author->fetch($object->user_author);
	}

	$objectidnext = $object->getIdReplacingInvoice();

	$head = facture_prepare_head($object);

	print dol_get_fiche_head($head, 'compta', $langs->trans('InvoiceCustomer'), -1, 'bill');

	$formconfirm = '';

	// Confirmation de la conversion de l'avoir en reduc
	if ($action == 'converttoreduc') {
		if ($object->type == Facture::TYPE_STANDARD || $object->type == Facture::TYPE_SITUATION) $type_fac = 'ExcessReceived';
		elseif ($object->type == Facture::TYPE_CREDIT_NOTE) $type_fac = 'CreditNote';
		elseif ($object->type == Facture::TYPE_DEPOSIT) $type_fac = 'Deposit';
		$text = $langs->trans('ConfirmConvertToReduc', strtolower($langs->transnoentities($type_fac)));
		$text .= '<br>'.$langs->trans('ConfirmConvertToReduc2');
		$formconfirm = $form->formconfirm($_SERVER['PHP_SELF'].'?facid='.$object->id, $langs->trans('ConvertToReduc'), $text, 'confirm_converttoreduc', '', "yes", 2);
	}

	// Confirmation to delete invoice
	if ($action == 'delete') {
		$text = $langs->trans('ConfirmDeleteBill', $object->ref);
		$formquestion = array();

		if ($object->type != Facture::TYPE_DEPOSIT && !empty($conf->global->STOCK_CALCULATE_ON_BILL) && $object->statut >= 1)
		{
			$qualified_for_stock_change = 0;
			if (empty($conf->global->STOCK_SUPPORTS_SERVICES)) {
				$qualified_for_stock_change = $object->hasProductsOrServices(2);
			} else {
				$qualified_for_stock_change = $object->hasProductsOrServices(1);
			}

			if ($qualified_for_stock_change)
			{
				$langs->load("stocks");
				require_once DOL_DOCUMENT_ROOT.'/product/class/html.formproduct.class.php';
				$formproduct = new FormProduct($db);
				$label = $object->type == Facture::TYPE_CREDIT_NOTE ? $langs->trans("SelectWarehouseForStockDecrease") : $langs->trans("SelectWarehouseForStockIncrease");
				$forcecombo = 0;
				if ($conf->browser->name == 'ie') $forcecombo = 1; // There is a bug in IE10 that make combo inside popup crazy
				$formquestion = array(
					// 'text' => $langs->trans("ConfirmClone"),
					// array('type' => 'checkbox', 'name' => 'clone_content', 'label' => $langs->trans("CloneMainAttributes"), 'value' => 1),
					// array('type' => 'checkbox', 'name' => 'update_prices', 'label' => $langs->trans("PuttingPricesUpToDate"), 'value' => 1),
					array('type' => 'other', 'name' => 'idwarehouse', 'label' => $label, 'value' => $formproduct->selectWarehouses(GETPOST('idwarehouse') ?GETPOST('idwarehouse') : 'ifone', 'idwarehouse', '', 1, 0, 0, $langs->trans("NoStockAction"), 0, $forcecombo))
				);
				$formconfirm = $form->formconfirm($_SERVER['PHP_SELF'].'?facid='.$object->id, $langs->trans('DeleteBill'), $text, 'confirm_delete', $formquestion, "yes", 1);
			} else {
				$formconfirm = $form->formconfirm($_SERVER['PHP_SELF'].'?facid='.$object->id, $langs->trans('DeleteBill'), $text, 'confirm_delete', '', 'no', 1);
			}
		} else {
			$formconfirm = $form->formconfirm($_SERVER['PHP_SELF'].'?facid='.$object->id, $langs->trans('DeleteBill'), $text, 'confirm_delete', '', 'no', 1);
		}
	}

	// Confirmation to remove invoice from cycle
	if ($action == 'situationout') {
<<<<<<< HEAD
		$text = $langs->trans('ConfirmRemoveSituationFromCycle', $object->ref);
		$label = $langs->trans("ConfirmOuting");
		$formquestion = array();
		// remove situation from cycle
		if ($object->statut == Facture::STATUS_VALIDATED
			&& $usercancreate
			&& !$objectidnext
			&& $object->is_last_in_cycle()
			&& $usercanunvalidate
			)
		{
			$formconfirm = $form->formconfirm($_SERVER['PHP_SELF'].'?facid='.$object->id, $label, $text, 'confirm_situationout', $formquestion, "yes", 1);
=======
	    $text = $langs->trans('ConfirmRemoveSituationFromCycle', $object->ref);
	    $label = $langs->trans("ConfirmOuting");
	    $formquestion = array();
	    // remove situation from cycle
	    if (in_array($object->statut, array(Facture::STATUS_CLOSED, Facture::STATUS_VALIDATED))
	        && $usercancreate
	        && !$objectidnext
	        && $object->is_last_in_cycle()
	    	&& $usercanunvalidate
	        )
	    {
	        $formconfirm = $form->formconfirm($_SERVER['PHP_SELF'].'?facid='.$object->id, $label, $text, 'confirm_situationout', $formquestion, "yes", 1);
>>>>>>> f10c6968
		}
	}

	// Confirmation of validation
	if ($action == 'valid')
	{
		// we check object has a draft number
		$objectref = substr($object->ref, 1, 4);
		if ($objectref == 'PROV') {
			$savdate = $object->date;
			if (!empty($conf->global->FAC_FORCE_DATE_VALIDATION)) {
				$object->date = dol_now();
				$object->date_lim_reglement = $object->calculate_date_lim_reglement();
			}
			$numref = $object->getNextNumRef($soc);
			// $object->date=$savdate;
		} else {
			$numref = $object->ref;
		}

		$text = $langs->trans('ConfirmValidateBill', $numref);
		if (!empty($conf->notification->enabled)) {
			require_once DOL_DOCUMENT_ROOT.'/core/class/notify.class.php';
			$notify = new Notify($db);
			$text .= '<br>';
			$text .= $notify->confirmMessage('BILL_VALIDATE', $object->socid, $object);
		}
		$formquestion = array();

		if ($object->type != Facture::TYPE_DEPOSIT && !empty($conf->global->STOCK_CALCULATE_ON_BILL))
		{
			$qualified_for_stock_change = 0;
			if (empty($conf->global->STOCK_SUPPORTS_SERVICES)) {
				$qualified_for_stock_change = $object->hasProductsOrServices(2);
			} else {
				$qualified_for_stock_change = $object->hasProductsOrServices(1);
			}

			if ($qualified_for_stock_change)
			{
				$langs->load("stocks");
				require_once DOL_DOCUMENT_ROOT.'/product/class/html.formproduct.class.php';
				require_once DOL_DOCUMENT_ROOT.'/product/stock/class/entrepot.class.php';
				$formproduct = new FormProduct($db);
				$warehouse = new Entrepot($db);
				$warehouse_array = $warehouse->list_array();
				if (count($warehouse_array) == 1) {
					$label = $object->type == Facture::TYPE_CREDIT_NOTE ? $langs->trans("WarehouseForStockIncrease", current($warehouse_array)) : $langs->trans("WarehouseForStockDecrease", current($warehouse_array));
					$value = '<input type="hidden" id="idwarehouse" name="idwarehouse" value="'.key($warehouse_array).'">';
				} else {
					$label = $object->type == Facture::TYPE_CREDIT_NOTE ? $langs->trans("SelectWarehouseForStockIncrease") : $langs->trans("SelectWarehouseForStockDecrease");
					$value = $formproduct->selectWarehouses(GETPOST('idwarehouse') ?GETPOST('idwarehouse') : 'ifone', 'idwarehouse', '', 1);
				}
				$formquestion = array(
									// 'text' => $langs->trans("ConfirmClone"),
									// array('type' => 'checkbox', 'name' => 'clone_content', 'label' => $langs->trans("CloneMainAttributes"), 'value' =>
									// 1),
									// array('type' => 'checkbox', 'name' => 'update_prices', 'label' => $langs->trans("PuttingPricesUpToDate"), 'value'
									// => 1),
									array('type' => 'other', 'name' => 'idwarehouse', 'label' => $label, 'value' => $value));
			}
		}
		if ($object->type != Facture::TYPE_CREDIT_NOTE && $object->total_ttc < 0) 		// Can happen only if $conf->global->FACTURE_ENABLE_NEGATIVE is on
		{
			$text .= '<br>'.img_warning().' '.$langs->trans("ErrorInvoiceOfThisTypeMustBePositive");
		}
		$formconfirm = $form->formconfirm($_SERVER["PHP_SELF"].'?facid='.$object->id, $langs->trans('ValidateBill'), $text, 'confirm_valid', $formquestion, (($object->type != Facture::TYPE_CREDIT_NOTE && $object->total_ttc < 0) ? "no" : "yes"), 2);
	}

	// Confirm back to draft status
	if ($action == 'modif') {
		$text = $langs->trans('ConfirmUnvalidateBill', $object->ref);
		$formquestion = array();

		if ($object->type != Facture::TYPE_DEPOSIT && !empty($conf->global->STOCK_CALCULATE_ON_BILL))
		{
			$qualified_for_stock_change = 0;
			if (empty($conf->global->STOCK_SUPPORTS_SERVICES)) {
				$qualified_for_stock_change = $object->hasProductsOrServices(2);
			} else {
				$qualified_for_stock_change = $object->hasProductsOrServices(1);
			}

			if ($qualified_for_stock_change)
			{
				$langs->load("stocks");
				require_once DOL_DOCUMENT_ROOT.'/product/class/html.formproduct.class.php';
				require_once DOL_DOCUMENT_ROOT.'/product/stock/class/entrepot.class.php';
				$formproduct = new FormProduct($db);
				$warehouse = new Entrepot($db);
				$warehouse_array = $warehouse->list_array();
				if (count($warehouse_array) == 1) {
					$label = $object->type == Facture::TYPE_CREDIT_NOTE ? $langs->trans("WarehouseForStockDecrease", current($warehouse_array)) : $langs->trans("WarehouseForStockIncrease", current($warehouse_array));
					$value = '<input type="hidden" id="idwarehouse" name="idwarehouse" value="'.key($warehouse_array).'">';
				} else {
					$label = $object->type == Facture::TYPE_CREDIT_NOTE ? $langs->trans("SelectWarehouseForStockDecrease") : $langs->trans("SelectWarehouseForStockIncrease");
					$value = $formproduct->selectWarehouses(GETPOST('idwarehouse') ?GETPOST('idwarehouse') : 'ifone', 'idwarehouse', '', 1);
				}
				$formquestion = array(
									// 'text' => $langs->trans("ConfirmClone"),
									// array('type' => 'checkbox', 'name' => 'clone_content', 'label' => $langs->trans("CloneMainAttributes"), 'value' =>
									// 1),
									// array('type' => 'checkbox', 'name' => 'update_prices', 'label' => $langs->trans("PuttingPricesUpToDate"), 'value'
									// => 1),
									array('type' => 'other', 'name' => 'idwarehouse', 'label' => $label, 'value' => $value));
			}
		}

		$formconfirm = $form->formconfirm($_SERVER["PHP_SELF"].'?facid='.$object->id, $langs->trans('UnvalidateBill'), $text, 'confirm_modif', $formquestion, "yes", 1);
	}

	// Confirmation du classement paye
	if ($action == 'paid' && $resteapayer <= 0) {
		$formconfirm = $form->formconfirm($_SERVER["PHP_SELF"].'?facid='.$object->id, $langs->trans('ClassifyPaid'), $langs->trans('ConfirmClassifyPaidBill', $object->ref), 'confirm_paid', '', "yes", 1);
	}
	if ($action == 'paid' && $resteapayer > 0) {
		$close = array();
		// Code
		$i = 0;
		$close[$i]['code'] = 'discount_vat'; // escompte
		$i++;
		$close[$i]['code'] = 'badcustomer';
		$i++;
		$close[$i]['code'] = 'other';
		$i++;
		// Help
		$i = 0;
		$close[$i]['label'] = $langs->trans("HelpEscompte").'<br><br>'.$langs->trans("ConfirmClassifyPaidPartiallyReasonDiscountVatDesc");
		$i++;
		$close[$i]['label'] = $langs->trans("ConfirmClassifyPaidPartiallyReasonBadCustomerDesc");
		$i++;
		$close[$i]['label'] = $langs->trans("Other");
		$i++;
		// Texte
		$i = 0;
		$close[$i]['reason'] = $form->textwithpicto($langs->transnoentities("ConfirmClassifyPaidPartiallyReasonDiscount", $resteapayer, $langs->trans("Currency".$conf->currency)), $close[$i]['label'], 1);
		$i++;
		$close[$i]['reason'] = $form->textwithpicto($langs->transnoentities("ConfirmClassifyPaidPartiallyReasonBadCustomer", $resteapayer, $langs->trans("Currency".$conf->currency)), $close[$i]['label'], 1);
		$i++;
		$close[$i]['reason'] = $form->textwithpicto($langs->transnoentities("Other"), $close[$i]['label'], 1);
		$i++;
		// arrayreasons[code]=reason
		foreach ($close as $key => $val) {
			$arrayreasons[$close[$key]['code']] = $close[$key]['reason'];
		}

		// Cree un tableau formulaire
		$formquestion = array('text' => $langs->trans("ConfirmClassifyPaidPartiallyQuestion"), array('type' => 'radio', 'name' => 'close_code', 'label' => $langs->trans("Reason"), 'values' => $arrayreasons), array('type' => 'text', 'name' => 'close_note', 'label' => $langs->trans("Comment"), 'value' => '', 'morecss' => 'minwidth300'));
		// Paiement incomplet. On demande si motif = escompte ou autre
		$formconfirm = $form->formconfirm($_SERVER["PHP_SELF"].'?facid='.$object->id, $langs->trans('ClassifyPaid'), $langs->trans('ConfirmClassifyPaidPartially', $object->ref), 'confirm_paid_partially', $formquestion, "yes", 1, 310);
	}

	// Confirmation du classement abandonne
	if ($action == 'canceled') {
		// S'il y a une facture de remplacement pas encore validee (etat brouillon),
		// on ne permet pas de classer abandonner la facture.
		if ($objectidnext) {
			$facturereplacement = new Facture($db);
			$facturereplacement->fetch($objectidnext);
			$statusreplacement = $facturereplacement->statut;
		}
		if ($objectidnext && $statusreplacement == 0) {
			print '<div class="error">'.$langs->trans("ErrorCantCancelIfReplacementInvoiceNotValidated").'</div>';
		} else {
			// Code
			$close[1]['code'] = 'badcustomer';
			$close[2]['code'] = 'abandon';
			// Help
			$close[1]['label'] = $langs->trans("ConfirmClassifyPaidPartiallyReasonBadCustomerDesc");
			$close[2]['label'] = $langs->trans("ConfirmClassifyAbandonReasonOtherDesc");
			// Texte
			$close[1]['reason'] = $form->textwithpicto($langs->transnoentities("ConfirmClassifyPaidPartiallyReasonBadCustomer", $object->ref), $close[1]['label'], 1);
			$close[2]['reason'] = $form->textwithpicto($langs->transnoentities("ConfirmClassifyAbandonReasonOther"), $close[2]['label'], 1);
			// arrayreasons
			$arrayreasons[$close[1]['code']] = $close[1]['reason'];
			$arrayreasons[$close[2]['code']] = $close[2]['reason'];

			// Cree un tableau formulaire
			$formquestion = array('text' => $langs->trans("ConfirmCancelBillQuestion"), array('type' => 'radio', 'name' => 'close_code', 'label' => $langs->trans("Reason"), 'values' => $arrayreasons), array('type' => 'text', 'name' => 'close_note', 'label' => $langs->trans("Comment"), 'value' => '', 'morecss' => 'minwidth300'));

			$formconfirm = $form->formconfirm($_SERVER['PHP_SELF'].'?facid='.$object->id, $langs->trans('CancelBill'), $langs->trans('ConfirmCancelBill', $object->ref), 'confirm_canceled', $formquestion, "yes", 1, 250);
		}
	}

	if ($action == 'deletepayment')
	{
		$payment_id = GETPOST('paiement_id');
		$formconfirm = $form->formconfirm($_SERVER["PHP_SELF"].'?id='.$object->id.'&paiement_id='.$payment_id, $langs->trans('DeletePayment'), $langs->trans('ConfirmDeletePayment'), 'confirm_delete_paiement', '', 'no', 1);
	}

	// Confirmation de la suppression d'une ligne produit
	if ($action == 'ask_deleteline') {
		$formconfirm = $form->formconfirm($_SERVER["PHP_SELF"].'?facid='.$object->id.'&lineid='.$lineid, $langs->trans('DeleteProductLine'), $langs->trans('ConfirmDeleteProductLine'), 'confirm_deleteline', '', 'no', 1);
	}

	// Clone confirmation
	if ($action == 'clone')
	{
		// Create an array for form
		$formquestion = array(
			array('type' => 'other', 'name' => 'socid', 'label' => $langs->trans("SelectThirdParty"), 'value' => $form->select_company($object->socid, 'socid', '(s.client=1 OR s.client=2 OR s.client=3)', 1)),
			array('type' => 'date', 'name' => 'newdate', 'label' => $langs->trans("Date"), 'value' => dol_now())
		);
		// Ask confirmatio to clone
		$formconfirm = $form->formconfirm($_SERVER["PHP_SELF"].'?facid='.$object->id, $langs->trans('ToClone'), $langs->trans('ConfirmCloneInvoice', $object->ref), 'confirm_clone', $formquestion, 'yes', 1, 250);
	}

	if ($action == "remove_file_comfirm")
	{
		$file = GETPOST('file', 'alpha');

		$formconfirm = $form->formconfirm(
			$_SERVER["PHP_SELF"].'?facid='.$object->id.'&file='.$file,
			$langs->trans('DeleteFileHeader'),
			$langs->trans('DeleteFileText')."<br><br>".$file,
			'remove_file',
			'',
			'no',
			2);
	}

	// Call Hook formConfirm
	$parameters = array('formConfirm' => $formconfirm, 'lineid' => $lineid, 'remainingtopay' => &$resteapayer);
	$reshook = $hookmanager->executeHooks('formConfirm', $parameters, $object, $action); // Note that $action and $object may have been modified by hook
	if (empty($reshook)) $formconfirm .= $hookmanager->resPrint;
	elseif ($reshook > 0) $formconfirm = $hookmanager->resPrint;

	// Print form confirm
	print $formconfirm;

	// Invoice content

	$linkback = '<a href="'.DOL_URL_ROOT.'/compta/facture/list.php?restore_lastsearch_values=1'.(!empty($socid) ? '&socid='.$socid : '').'">'.$langs->trans("BackToList").'</a>';

	$morehtmlref = '<div class="refidno">';
	// Ref invoice
	if ($object->status == $object::STATUS_DRAFT && !$mysoc->isInEEC() && !empty($conf->global->INVOICE_ALLOW_FREE_REF)) {
		$morehtmlref .= $form->editfieldkey("Ref", 'ref', $object->ref, $object, $usercancreate, 'string', '', 0, 1);
		$morehtmlref .= $form->editfieldval("Ref", 'ref', $object->ref, $object, $usercancreate, 'string', '', null, null, '', 1);
		$morehtmlref .= '<br>';
	}
	// Ref customer
	$morehtmlref .= $form->editfieldkey("RefCustomer", 'ref_client', $object->ref_client, $object, $usercancreate, 'string', '', 0, 1);
	$morehtmlref .= $form->editfieldval("RefCustomer", 'ref_client', $object->ref_client, $object, $usercancreate, 'string', '', null, null, '', 1);
	// Thirdparty
	$morehtmlref .= '<br>'.$langs->trans('ThirdParty').' : '.$object->thirdparty->getNomUrl(1, 'customer');
	if (empty($conf->global->MAIN_DISABLE_OTHER_LINK) && $object->thirdparty->id > 0) $morehtmlref .= ' (<a href="'.DOL_URL_ROOT.'/compta/facture/list.php?socid='.$object->thirdparty->id.'&search_societe='.urlencode($object->thirdparty->name).'">'.$langs->trans("OtherBills").'</a>)';
	// Project
	if (!empty($conf->projet->enabled))
	{
		$langs->load("projects");
		$morehtmlref .= '<br>'.$langs->trans('Project').' ';
		if ($usercancreate)
		{
			if ($action != 'classify') {
				$morehtmlref .= '<a class="editfielda" href="'.$_SERVER['PHP_SELF'].'?action=classify&amp;id='.$object->id.'">'.img_edit($langs->transnoentitiesnoconv('SetProject')).'</a> : ';
			}
			if ($action == 'classify') {
				//$morehtmlref.=$form->form_project($_SERVER['PHP_SELF'] . '?id=' . $object->id, $object->socid, $object->fk_project, 'projectid', 0, 0, 1, 1);
				$morehtmlref .= '<form method="post" action="'.$_SERVER['PHP_SELF'].'?id='.$object->id.'">';
				$morehtmlref .= '<input type="hidden" name="action" value="classin">';
				$morehtmlref .= '<input type="hidden" name="token" value="'.newToken().'">';
				$morehtmlref .= $formproject->select_projects($object->socid, $object->fk_project, 'projectid', $maxlength, 0, 1, 0, 1, 0, 0, '', 1);
				$morehtmlref .= '<input type="submit" class="button valignmiddle" value="'.$langs->trans("Modify").'">';
				$morehtmlref .= '</form>';
			} else {
				$morehtmlref .= $form->form_project($_SERVER['PHP_SELF'].'?id='.$object->id, $object->socid, $object->fk_project, 'none', 0, 0, 0, 1);
			}
		} else {
			if (!empty($object->fk_project)) {
				$proj = new Project($db);
				$proj->fetch($object->fk_project);
				$morehtmlref .= '<a href="'.DOL_URL_ROOT.'/projet/card.php?id='.$object->fk_project.'" title="'.$langs->trans('ShowProject').'">';
				$morehtmlref .= $proj->ref;
				$morehtmlref .= '</a>';
			} else {
				$morehtmlref .= '';
			}
		}
	}
	$morehtmlref .= '</div>';

	$object->totalpaye = $totalpaye; // To give a chance to dol_banner_tab to use already paid amount to show correct status

	dol_banner_tab($object, 'ref', $linkback, 1, 'ref', 'ref', $morehtmlref, '', 0, '', '');

	print '<div class="fichecenter">';
	print '<div class="fichehalfleft">';
	print '<div class="underbanner clearboth"></div>';

	print '<table class="border tableforfield" width="100%">';

	// Type
	print '<tr><td class="titlefield fieldname_type">'.$langs->trans('Type').'</td><td class="valuefield fieldname_type">';
	print '<span class="badgeneutral">';
	print $object->getLibType();
	print '</span>';
	if ($object->module_source) {
		print ' <span class="opacitymediumbycolor paddingleft">('.$langs->trans("POS").' '.ucfirst($object->module_source).' - '.$langs->trans("Terminal").' '.$object->pos_source.')</span>';
	}
	if ($object->type == Facture::TYPE_REPLACEMENT) {
		$facreplaced = new Facture($db);
		$facreplaced->fetch($object->fk_facture_source);
		print ' <span class="opacitymediumbycolor paddingleft">('.$langs->transnoentities("ReplaceInvoice", $facreplaced->getNomUrl(1)).')</span>';
	}
	if ($object->type == Facture::TYPE_CREDIT_NOTE && !empty($object->fk_facture_source)) {
		$facusing = new Facture($db);
		$facusing->fetch($object->fk_facture_source);
		print ' <span class="opacitymediumbycolor paddingleft">('.$langs->transnoentities("CorrectInvoice", $facusing->getNomUrl(1)).')</span>';
	}

	$facidavoir = $object->getListIdAvoirFromInvoice();
	if (count($facidavoir) > 0) {
		print ' <span class="opacitymediumbycolor paddingleft">('.$langs->transnoentities("InvoiceHasAvoir");
		$i = 0;
		foreach ($facidavoir as $id) {
			if ($i == 0)
				print ' ';
			else print ',';
			$facavoir = new Facture($db);
			$facavoir->fetch($id);
			print $facavoir->getNomUrl(1);
		}
		print ')</span>';
	}
	if ($objectidnext > 0) {
		$facthatreplace = new Facture($db);
		$facthatreplace->fetch($objectidnext);
		print ' <span class="opacitymediumbycolor paddingleft">('.$langs->transnoentities("ReplacedByInvoice", $facthatreplace->getNomUrl(1)).')</span>';
	}

	if ($object->type == Facture::TYPE_CREDIT_NOTE || $object->type == Facture::TYPE_DEPOSIT) {
		$discount = new DiscountAbsolute($db);
		$result = $discount->fetch(0, $object->id);
		if ($result > 0) {
			print ' <span class="opacitymediumbycolor paddingleft">';
			print $langs->transnoentities("CreditNoteConvertedIntoDiscount", $object->getLibType(1), $discount->getNomUrl(1, 'discount'));
			print '</span><br>';
		}
	}

	if ($object->fk_fac_rec_source > 0)
	{
		$tmptemplate = new FactureRec($db);
		$result = $tmptemplate->fetch($object->fk_fac_rec_source);
		if ($result > 0) {
			print ' <span class="opacitymediumbycolor paddingleft">';
			print $langs->transnoentities("GeneratedFromTemplate", '<a href="'.DOL_MAIN_URL_ROOT.'/compta/facture/card-rec.php?facid='.$tmptemplate->id.'">'.dol_escape_htmltag($tmptemplate->ref).'</a>');
			print '</span>';
		}
	}
	print '</td></tr>';

	// Relative and absolute discounts
	print '<!-- Discounts -->'."\n";
	print '<tr><td>'.$langs->trans('Discounts');
	print '</td><td>';
	$thirdparty = $soc;
	$discount_type = 0;
	$backtopage = urlencode($_SERVER["PHP_SELF"].'?facid='.$object->id);
	include DOL_DOCUMENT_ROOT.'/core/tpl/object_discounts.tpl.php';
	print '</td></tr>';

	// Date invoice
	print '<tr><td>';
	print '<table class="nobordernopadding" width="100%"><tr><td>';
	print $langs->trans('DateInvoice');
	print '</td>';
	if ($action != 'editinvoicedate' && !empty($object->brouillon) && $usercancreate && empty($conf->global->FAC_FORCE_DATE_VALIDATION))
		print '<td class="right"><a class="editfielda" href="'.$_SERVER["PHP_SELF"].'?action=editinvoicedate&amp;facid='.$object->id.'">'.img_edit($langs->trans('SetDate'), 1).'</a></td>';
	print '</tr></table>';
	print '</td><td>';

	if ($action == 'editinvoicedate') {
		$form->form_date($_SERVER['PHP_SELF'].'?facid='.$object->id, $object->date, 'invoicedate');
	} else {
		print '<span class="valuedate">'.dol_print_date($object->date, 'day').'</span>';
	}
	print '</td>';

	print '</tr>';

	if (!empty($conf->global->INVOICE_POINTOFTAX_DATE))
	{
		// Date invoice
		print '<tr><td>';
		print '<table class="nobordernopadding" width="100%"><tr><td>';
		print $langs->trans('DatePointOfTax');
		print '</td>';
		print '<td class="right"><a class="editfielda" href="'.$_SERVER["PHP_SELF"].'?action=editdate_pointoftax&amp;facid='.$object->id.'">'.img_edit($langs->trans('SetDate'), 1).'</a></td>';
		print '</tr></table>';
		print '</td><td>';
		if ($action == 'editdate_pointoftax') {
			$form->form_date($_SERVER['PHP_SELF'].'?facid='.$object->id, $object->date_pointoftax, 'date_pointoftax');
		} else {
			print '<span class="valuedate">'.dol_print_date($object->date_pointoftax, 'day').'</span>';
		}
		print '</td></tr>';
	}

	// Payment term
	print '<tr><td>';
	print '<table class="nobordernopadding" width="100%"><tr><td>';
	print $langs->trans('PaymentConditionsShort');
	print '</td>';
	if ($object->type != Facture::TYPE_CREDIT_NOTE && $action != 'editconditions' && $usercancreate)
		print '<td class="right"><a class="editfielda" href="'.$_SERVER["PHP_SELF"].'?action=editconditions&amp;facid='.$object->id.'">'.img_edit($langs->trans('SetConditions'), 1).'</a></td>';
	print '</tr></table>';
	print '</td><td>';
	if ($object->type != Facture::TYPE_CREDIT_NOTE)
	{
		if ($action == 'editconditions') {
			$form->form_conditions_reglement($_SERVER['PHP_SELF'].'?facid='.$object->id, $object->cond_reglement_id, 'cond_reglement_id');
		} else {
			$form->form_conditions_reglement($_SERVER['PHP_SELF'].'?facid='.$object->id, $object->cond_reglement_id, 'none');
		}
	} else {
		print '&nbsp;';
	}
	print '</td></tr>';

	// Date payment term
	print '<tr><td>';
	print '<table class="nobordernopadding" width="100%"><tr><td>';
	print $langs->trans('DateMaxPayment');
	print '</td>';
	if ($object->type != Facture::TYPE_CREDIT_NOTE && $action != 'editpaymentterm' && $usercancreate)
		print '<td class="right"><a class="editfielda" href="'.$_SERVER["PHP_SELF"].'?action=editpaymentterm&amp;facid='.$object->id.'">'.img_edit($langs->trans('SetDate'), 1).'</a></td>';
	print '</tr></table>';
	print '</td><td>';
	if ($object->type != Facture::TYPE_CREDIT_NOTE)
	{
		if ($action == 'editpaymentterm') {
			$form->form_date($_SERVER['PHP_SELF'].'?facid='.$object->id, $object->date_lim_reglement, 'paymentterm');
		} else {
			print '<span class="valuedate">'.dol_print_date($object->date_lim_reglement, 'day').'</span>';
			if ($object->hasDelay()) {
				print img_warning($langs->trans('Late'));
			}
		}
	} else {
		print '&nbsp;';
	}
	print '</td></tr>';

	// Payment mode
	print '<tr><td>';
	print '<table class="nobordernopadding" width="100%"><tr><td>';
	print $langs->trans('PaymentMode');
	print '</td>';
	if ($action != 'editmode' && $usercancreate)
		print '<td class="right"><a class="editfielda" href="'.$_SERVER["PHP_SELF"].'?action=editmode&amp;facid='.$object->id.'">'.img_edit($langs->trans('SetMode'), 1).'</a></td>';
	print '</tr></table>';
	print '</td><td>';
	if ($action == 'editmode')
	{
		$form->form_modes_reglement($_SERVER['PHP_SELF'].'?facid='.$object->id, $object->mode_reglement_id, 'mode_reglement_id', 'CRDT', 1, 1);
	} else {
		$form->form_modes_reglement($_SERVER['PHP_SELF'].'?facid='.$object->id, $object->mode_reglement_id, 'none', 'CRDT');
	}
	print '</td></tr>';

	// Multicurrency
	if (!empty($conf->multicurrency->enabled))
	{
		// Multicurrency code
		print '<tr>';
		print '<td>';
		print '<table class="nobordernopadding" width="100%"><tr><td>';
		print $form->editfieldkey('Currency', 'multicurrency_code', '', $object, 0);
		print '</td>';
		if ($usercancreate && $action != 'editmulticurrencycode' && !empty($object->brouillon))
			print '<td class="right"><a class="editfielda" href="'.$_SERVER["PHP_SELF"].'?action=editmulticurrencycode&amp;id='.$object->id.'">'.img_edit($langs->transnoentitiesnoconv('SetMultiCurrencyCode'), 1).'</a></td>';
		print '</tr></table>';
		print '</td><td>';
		$htmlname = (($usercancreate && $action == 'editmulticurrencycode') ? 'multicurrency_code' : 'none');
		$form->form_multicurrency_code($_SERVER['PHP_SELF'].'?id='.$object->id, $object->multicurrency_code, $htmlname);
		print '</td></tr>';

		// Multicurrency rate
		if ($object->multicurrency_code != $conf->currency || $object->multicurrency_tx != 1)
		{
			print '<tr>';
			print '<td>';
			print '<table class="nobordernopadding" width="100%"><tr><td>';
			print $form->editfieldkey('CurrencyRate', 'multicurrency_tx', '', $object, 0);
			print '</td>';
			if ($usercancreate && $action != 'editmulticurrencyrate' && !empty($object->brouillon) && $object->multicurrency_code && $object->multicurrency_code != $conf->currency)
				print '<td class="right"><a href="'.$_SERVER["PHP_SELF"].'?action=editmulticurrencyrate&amp;id='.$object->id.'">'.img_edit($langs->transnoentitiesnoconv('SetMultiCurrencyCode'), 1).'</a></td>';
			print '</tr></table>';
			print '</td><td>';
			if ($action == 'editmulticurrencyrate' || $action == 'actualizemulticurrencyrate') {
				if ($action == 'actualizemulticurrencyrate') {
					list($object->fk_multicurrency, $object->multicurrency_tx) = MultiCurrency::getIdAndTxFromCode($object->db, $object->multicurrency_code);
				}
				$form->form_multicurrency_rate($_SERVER['PHP_SELF'].'?id='.$object->id, $object->multicurrency_tx, ($usercancreate ? 'multicurrency_tx' : 'none'), $object->multicurrency_code);
			} else {
				$form->form_multicurrency_rate($_SERVER['PHP_SELF'].'?id='.$object->id, $object->multicurrency_tx, 'none', $object->multicurrency_code);
				if ($object->statut == $object::STATUS_DRAFT && $object->multicurrency_code && $object->multicurrency_code != $conf->currency) {
					print '<div class="inline-block"> &nbsp; &nbsp; &nbsp; &nbsp; ';
					print '<a href="'.$_SERVER["PHP_SELF"].'?id='.$object->id.'&action=actualizemulticurrencyrate">'.$langs->trans("ActualizeCurrency").'</a>';
					print '</div>';
				}
			}
			print '</td></tr>';
		}
	}

	// Bank Account
	if (!empty($conf->banque->enabled))
	{
		print '<tr><td class="nowrap">';
		print '<table width="100%" class="nobordernopadding"><tr><td class="nowrap">';
		print $langs->trans('BankAccount');
		print '<td>';
		if (($action != 'editbankaccount') && $usercancreate)
			print '<td class="right"><a class="editfielda" href="'.$_SERVER["PHP_SELF"].'?action=editbankaccount&amp;id='.$object->id.'">'.img_edit($langs->trans('SetBankAccount'), 1).'</a></td>';
		print '</tr></table>';
		print '</td><td>';
		if ($action == 'editbankaccount')
		{
			$form->formSelectAccount($_SERVER['PHP_SELF'].'?id='.$object->id, $object->fk_account, 'fk_account', 1);
		} else {
			$form->formSelectAccount($_SERVER['PHP_SELF'].'?id='.$object->id, $object->fk_account, 'none');
		}
		print "</td>";
		print '</tr>';
	}

	// Incoterms
	if (!empty($conf->incoterm->enabled))
	{
		print '<tr><td>';
		print '<table width="100%" class="nobordernopadding"><tr><td>';
		print $langs->trans('IncotermLabel');
		print '<td><td class="right">';
		if ($usercancreate) print '<a class="editfielda" href="'.DOL_URL_ROOT.'/compta/facture/card.php?facid='.$object->id.'&action=editincoterm">'.img_edit().'</a>';
		else print '&nbsp;';
		print '</td></tr></table>';
		print '</td>';
		print '<td>';
		if ($action != 'editincoterm')
		{
			print $form->textwithpicto($object->display_incoterms(), $object->label_incoterms, 1);
		} else {
			print $form->select_incoterms((!empty($object->fk_incoterms) ? $object->fk_incoterms : ''), (!empty($object->location_incoterms) ? $object->location_incoterms : ''), $_SERVER['PHP_SELF'].'?id='.$object->id);
		}
		print '</td></tr>';
	}



	if (!empty($object->retained_warranty) || !empty($conf->global->INVOICE_USE_RETAINED_WARRANTY)) {
		$displayWarranty = true;
		if (!in_array($object->type, $retainedWarrantyInvoiceAvailableType) && empty($object->retained_warranty)) {
			$displayWarranty = false;
		}

		if ($displayWarranty) {
			// Retained Warranty
			print '<tr class="retained-warranty-lines"  ><td>';
			print '<table id="retained-warranty-table" class="nobordernopadding" width="100%"><tr><td>';
			print $langs->trans('RetainedWarranty');
			print '</td>';
			if ($action != 'editretainedwarranty' && $user->rights->facture->creer) {
				print '<td align="right"><a class="editfielda" href="'.$_SERVER["PHP_SELF"].'?action=editretainedwarranty&amp;facid='.$object->id.'">'.img_edit($langs->trans('setretainedwarranty'), 1).'</a></td>';
			}

			print '</tr></table>';
			print '</td><td>';
			if ($action == 'editretainedwarranty')
			{
				print '<form  id="retained-warranty-form"  method="POST" action="'.$_SERVER['PHP_SELF'].'?facid='.$object->id.'">';
				print '<input type="hidden" name="action" value="setretainedwarranty">';
				print '<input type="hidden" name="token" value="'.newToken().'">';
				print '<input name="retained_warranty" type="number" step="0.01" min="0" max="100" value="'.$object->retained_warranty.'" >';
				print '<input type="submit" class="button valignmiddle" value="'.$langs->trans("Modify").'">';
				print '</form>';
			} else {
				print price($object->retained_warranty).'%';
			}
			print '</td></tr>';

			// Retained warranty payment term
			print '<tr class="retained-warranty-lines"  ><td>';
			print '<table id="retained-warranty-cond-reglement-table"  class="nobordernopadding" width="100%"><tr><td>';
			print $langs->trans('PaymentConditionsShortRetainedWarranty');
			print '</td>';
			if ($action != 'editretainedwarrantypaymentterms' && $user->rights->facture->creer) {
				print '<td align="right"><a class="editfielda" href="'.$_SERVER["PHP_SELF"].'?action=editretainedwarrantypaymentterms&amp;facid='.$object->id.'">'.img_edit($langs->trans('setPaymentConditionsShortRetainedWarranty'), 1).'</a></td>';
			}

			print '</tr></table>';
			print '</td><td>';
			$defaultDate = !empty($object->retained_warranty_date_limit) ? $object->retained_warranty_date_limit : strtotime('-1 years', $object->date_lim_reglement);
			if ($object->date > $defaultDate) {
				$defaultDate = $object->date;
			}

			if ($action == 'editretainedwarrantypaymentterms')
			{
				//date('Y-m-d',$object->date_lim_reglement)
				print '<form method="POST" action="'.$_SERVER['PHP_SELF'].'?facid='.$object->id.'">';
				print '<input type="hidden" name="action" value="setretainedwarrantyconditions">';
				print '<input type="hidden" name="token" value="'.newToken().'">';
				$retained_warranty_fk_cond_reglement = GETPOST('retained_warranty_fk_cond_reglement', 'int');
				$retained_warranty_fk_cond_reglement = !empty($retained_warranty_fk_cond_reglement) ? $retained_warranty_fk_cond_reglement : $object->retained_warranty_fk_cond_reglement;
				$retained_warranty_fk_cond_reglement = !empty($retained_warranty_fk_cond_reglement) ? $retained_warranty_fk_cond_reglement : $conf->global->INVOICE_SITUATION_DEFAULT_RETAINED_WARRANTY_COND_ID;
				$form->select_conditions_paiements($retained_warranty_fk_cond_reglement, 'retained_warranty_fk_cond_reglement', -1, 1);
				print '<input type="submit" class="button valignmiddle" value="'.$langs->trans("Modify").'">';
				print '</form>';
			} else {
				$form->form_conditions_reglement($_SERVER['PHP_SELF'].'?facid='.$object->id, $object->retained_warranty_fk_cond_reglement, 'none');
				if (!$displayWarranty) {
					print img_picto($langs->trans('RetainedWarrantyNeed100Percent'), 'warning.png', 'class="pictowarning valignmiddle" ');
				}
			}
			print '</td></tr>';

			// Retained Warranty payment date limit
			print '<tr class="retained-warranty-lines"  ><td>';
			print '<table id="retained-warranty-date-limit-table"  class="nobordernopadding" width="100%"><tr><td>';
			print $langs->trans('RetainedWarrantyDateLimit');
			print '</td>';
			if ($action != 'editretainedwarrantydatelimit' && $user->rights->facture->creer) {
				print '<td align="right"><a class="editfielda" href="'.$_SERVER["PHP_SELF"].'?action=editretainedwarrantydatelimit&amp;facid='.$object->id.'">'.img_edit($langs->trans('setretainedwarrantyDateLimit'), 1).'</a></td>';
			}

			print '</tr></table>';
			print '</td><td>';
			$defaultDate = !empty($object->retained_warranty_date_limit) ? $object->retained_warranty_date_limit : strtotime('-1 years', $object->date_lim_reglement);
			if ($object->date > $defaultDate) {
				$defaultDate = $object->date;
			}

			if ($action == 'editretainedwarrantydatelimit')
			{
				//date('Y-m-d',$object->date_lim_reglement)
				print '<form method="POST" action="'.$_SERVER['PHP_SELF'].'?facid='.$object->id.'">';
				print '<input type="hidden" name="action" value="setretainedwarrantydatelimit">';
				print '<input type="hidden" name="token" value="'.newToken().'">';
				print '<input name="retained_warranty_date_limit" type="date" step="1" min="'.dol_print_date($object->date, '%Y-%m-%d').'" value="'.dol_print_date($defaultDate, '%Y-%m-%d').'" >';
				print '<input type="submit" class="button valignmiddle" value="'.$langs->trans("Modify").'">';
				print '</form>';
			} else {
				print dol_print_date($object->retained_warranty_date_limit, 'day');
			}
			print '</td></tr>';
		}
	}


	// Other attributes
	$cols = 2;
	include DOL_DOCUMENT_ROOT.'/core/tpl/extrafields_view.tpl.php';

	print '</table>';

	print '</div>';
	print '<div class="fichehalfright">';
	print '<div class="ficheaddleft">';

	print '<!-- amounts -->'."\n";
	print '<table class="border bordertop tableforfield centpercent">';

	$sign = 1;
	if (!empty($conf->global->INVOICE_POSITIVE_CREDIT_NOTE_SCREEN) && $object->type == $object::TYPE_CREDIT_NOTE) {
		$sign = -1; // We invert sign for output
	}

	if (!empty($conf->multicurrency->enabled) && ($object->multicurrency_code != $conf->currency))
	{
		// Multicurrency Amount HT
		print '<tr><td class="titlefieldmiddle">'.$form->editfieldkey('MulticurrencyAmountHT', 'multicurrency_total_ht', '', $object, 0).'</td>';
		print '<td class="nowrap amountcard">'.price($sign * $object->multicurrency_total_ht, '', $langs, 0, -1, -1, (!empty($object->multicurrency_code) ? $object->multicurrency_code : $conf->currency)).'</td>';
		print '</tr>';

		// Multicurrency Amount VAT
		print '<tr><td>'.$form->editfieldkey('MulticurrencyAmountVAT', 'multicurrency_total_tva', '', $object, 0).'</td>';
		print '<td class="nowrap amountcard">'.price($sign * $object->multicurrency_total_tva, '', $langs, 0, -1, -1, (!empty($object->multicurrency_code) ? $object->multicurrency_code : $conf->currency)).'</td>';
		print '</tr>';

		// Multicurrency Amount TTC
		print '<tr><td>'.$form->editfieldkey('MulticurrencyAmountTTC', 'multicurrency_total_ttc', '', $object, 0).'</td>';
		print '<td class="nowrap amountcard">'.price($sign * $object->multicurrency_total_ttc, '', $langs, 0, -1, -1, (!empty($object->multicurrency_code) ? $object->multicurrency_code : $conf->currency)).'</td>';
		print '</tr>';
	}

	// Amount
	print '<tr><td class="titlefieldmiddle">'.$langs->trans('AmountHT').'</td>';
	print '<td class="nowrap amountcard">'.price($sign * $object->total_ht, 1, '', 1, - 1, - 1, $conf->currency).'</td></tr>';

	// Vat
	print '<tr><td>'.$langs->trans('AmountVAT').'</td><td colspan="3" class="nowrap amountcard">'.price($sign * $object->total_tva, 1, '', 1, - 1, - 1, $conf->currency).'</td></tr>';
	print '</tr>';

	// Amount Local Taxes
	if (($mysoc->localtax1_assuj == "1" && $mysoc->useLocalTax(1)) || $object->total_localtax1 != 0) 	// Localtax1
	{
		print '<tr><td>'.$langs->transcountry("AmountLT1", $mysoc->country_code).'</td>';
		print '<td class="nowrap amountcard">'.price($sign * $object->total_localtax1, 1, '', 1, - 1, - 1, $conf->currency).'</td></tr>';
	}
	if (($mysoc->localtax2_assuj == "1" && $mysoc->useLocalTax(2)) || $object->total_localtax2 != 0) 	// Localtax2
	{
		print '<tr><td>'.$langs->transcountry("AmountLT2", $mysoc->country_code).'</td>';
		print '<td class=nowrap amountcard">'.price($sign * $object->total_localtax2, 1, '', 1, - 1, - 1, $conf->currency).'</td></tr>';
	}

	// Revenue stamp
	if ($selleruserevenustamp) 	// Test company use revenue stamp
	{
		print '<tr><td>';
		print '<table class="nobordernopadding" width="100%"><tr><td>';
		print $langs->trans('RevenueStamp');
		print '</td>';
		if ($action != 'editrevenuestamp' && !empty($object->brouillon) && $usercancreate)
		{
			print '<td class="right"><a class="editfielda" href="'.$_SERVER["PHP_SELF"].'?action=editrevenuestamp&amp;facid='.$object->id.'">'.img_edit($langs->trans('SetRevenuStamp'), 1).'</a></td>';
		}
		print '</tr></table>';
		print '</td><td>';
		if ($action == 'editrevenuestamp') {
			print '<form action="'.$_SERVER["PHP_SELF"].'?id='.$object->id.'" method="post">';
			print '<input type="hidden" name="token" value="'.newToken().'">';
			print '<input type="hidden" name="action" value="setrevenuestamp">';
			print '<input type="hidden" name="revenuestamp" id="revenuestamp_val" value="'.price2num($object->revenuestamp).'">';
			print $formother->select_revenue_stamp('', 'revenuestamp_type', $mysoc->country_code);
			print ' &rarr; <span id="revenuestamp_span"></span>';
			print ' <input type="submit" class="button buttongen" value="'.$langs->trans('Modify').'">';
			print '</form>';
			print " <script>
                $(document).ready(function(){
                    js_recalculate_revenuestamp();
                    $('select[name=revenuestamp_type]').on('change',function(){
                        js_recalculate_revenuestamp();
                    });
                });
                function js_recalculate_revenuestamp(){
					var valselected = $('select[name=revenuestamp_type]').val();
					console.log('Calculate revenue stamp from '+valselected);
					var revenue = 0;
					if (valselected.indexOf('%') == -1)
					{
						revenue = valselected;
					}
					else
					{
	                    var revenue_type = parseFloat(valselected);
	                    var amount_net = ".round($object->total_ht, 2).";
	                    revenue = revenue_type * amount_net / 100;
	                    revenue = revenue.toFixed(2);
					}
                    $('#revenuestamp_val').val(revenue);
                    $('#revenuestamp_span').html(revenue);
                }
            </script>";
		} else {
			print price($object->revenuestamp, 1, '', 1, - 1, - 1, $conf->currency);
		}
		print '</td></tr>';
	}

	// Total with tax
	print '<tr><td>'.$langs->trans('AmountTTC').'</td><td class="nowrap amountcard">'.price($sign * $object->total_ttc, 1, '', 1, - 1, - 1, $conf->currency).'</td></tr>';

	print '</table>';


	$nbrows = 8;
	$nbcols = 3;
	if (!empty($conf->projet->enabled))
		$nbrows++;
	if (!empty($conf->banque->enabled)) {
		$nbrows++;
		$nbcols++;
	}
	if ($mysoc->localtax1_assuj == "1" || $object->total_localtax1 != 0)
		$nbrows++;
	if ($mysoc->localtax2_assuj == "1" || $object->total_localtax2 != 0)
		$nbrows++;
	if ($selleruserevenustamp)
		$nbrows++;
	if (!empty($conf->multicurrency->enabled))
		$nbrows += 5;
	if (!empty($conf->incoterm->enabled))
		$nbrows += 1;

	// List of previous situation invoices
	if (($object->situation_cycle_ref > 0) && !empty($conf->global->INVOICE_USE_SITUATION))
	{
		print '<table class="noborder situationstable" width="100%">';


		print '<tr class="liste_titre">';
		print '<td>'.$langs->trans('ListOfSituationInvoices').'</td>';
		print '<td></td>';
		print '<td class="center">'.$langs->trans('Situation').'</td>';
		if (!empty($conf->banque->enabled)) print '<td class="right"></td>';
		print '<td class="right">'.$langs->trans('AmountHT').'</td>';
		print '<td class="right">'.$langs->trans('AmountTTC').'</td>';
		print '<td width="18">&nbsp;</td>';
		print '</tr>';


		$total_prev_ht = $total_prev_ttc = 0;
		$total_global_ht = $total_global_ttc = 0;

		if (count($object->tab_previous_situation_invoice) > 0) {
			// List of previous invoices

			$current_situation_counter = array();
			foreach ($object->tab_previous_situation_invoice as $prev_invoice) {
				$tmptotalpaidforthisinvoice = $prev_invoice->getSommePaiement();
				$total_prev_ht += $prev_invoice->total_ht;
				$total_prev_ttc += $prev_invoice->total_ttc;
				$current_situation_counter[] = (($prev_invoice->type == Facture::TYPE_CREDIT_NOTE) ?-1 : 1) * $prev_invoice->situation_counter;
				print '<tr class="oddeven">';
				print '<td>'.$prev_invoice->getNomUrl(1).'</td>';
				print '<td></td>';
				print '<td align="center" >'.(($prev_invoice->type == Facture::TYPE_CREDIT_NOTE) ? $langs->trans('situationInvoiceShortcode_AS') : $langs->trans('situationInvoiceShortcode_S')).$prev_invoice->situation_counter.'</td>';
				if (!empty($conf->banque->enabled)) print '<td class="right"></td>';
				print '<td class="right">'.price($prev_invoice->total_ht).'</td>';
				print '<td class="right">'.price($prev_invoice->total_ttc).'</td>';
				print '<td class="right">'.$prev_invoice->getLibStatut(3, $tmptotalpaidforthisinvoice).'</td>';
				print '</tr>';
			}
		}


		$total_global_ht += $total_prev_ht;
		$total_global_ttc += $total_prev_ttc;
		$total_global_ht += $object->total_ht;
		$total_global_ttc += $object->total_ttc;
		$current_situation_counter[] = (($object->type == Facture::TYPE_CREDIT_NOTE) ?-1 : 1) * $object->situation_counter;
		print '<tr class="oddeven">';
		print '<td>'.$object->getNomUrl(1).'</td>';
		print '<td></td>';
		print '<td class="center">'.(($object->type == Facture::TYPE_CREDIT_NOTE) ? $langs->trans('situationInvoiceShortcode_AS') : $langs->trans('situationInvoiceShortcode_S')).$object->situation_counter.'</td>';
		if (!empty($conf->banque->enabled)) print '<td class="right"></td>';
		print '<td class="right">'.price($object->total_ht).'</td>';
		print '<td class="right">'.price($object->total_ttc).'</td>';
		print '<td class="right">'.$object->getLibStatut(3, $object->getSommePaiement()).'</td>';
		print '</tr>';


		print '<tr class="oddeven">';
		print '<td colspan="2" class="left"><b>'.$langs->trans('CurrentSituationTotal').'</b></td>';
		print '<td>';
		$i = 0;
		foreach ($current_situation_counter as $sit)
		{
			$curSign = $sit > 0 ? '+' : '-';
			$curType = $sit > 0 ? $langs->trans('situationInvoiceShortcode_S') : $langs->trans('situationInvoiceShortcode_AS');
			if ($i > 0) print ' '.$curSign.' ';
			print $curType.abs($sit);
			$i++;
		}
		print '</td>';
		if (!empty($conf->banque->enabled)) print '<td></td>';
		print '<td class="right"><b>'.price($total_global_ht).'</b></td>';
		print '<td class="right"><b>'.price($total_global_ttc).'</b></td>';
		print '<td width="18">&nbsp;</td>';
		print '</tr>';


		if (count($object->tab_next_situation_invoice) > 0) {
			// List of next invoices
			/*print '<tr class="liste_titre">';
	         print '<td>' . $langs->trans('ListOfNextSituationInvoices') . '</td>';
	         print '<td></td>';
	         print '<td></td>';
	         if (! empty($conf->banque->enabled)) print '<td class="right"></td>';
	         print '<td class="right">' . $langs->trans('AmountHT') . '</td>';
	         print '<td class="right">' . $langs->trans('AmountTTC') . '</td>';
	         print '<td width="18">&nbsp;</td>';
	         print '</tr>';*/

			$total_next_ht = $total_next_ttc = 0;

			foreach ($object->tab_next_situation_invoice as $next_invoice) {
				$totalpaye = $next_invoice->getSommePaiement();
				$total_next_ht += $next_invoice->total_ht;
				$total_next_ttc += $next_invoice->total_ttc;

				print '<tr class="oddeven">';
				print '<td>'.$next_invoice->getNomUrl(1).'</td>';
				print '<td></td>';
				print '<td class="center">'.(($next_invoice->type == Facture::TYPE_CREDIT_NOTE) ? $langs->trans('situationInvoiceShortcode_AS') : $langs->trans('situationInvoiceShortcode_S')).$next_invoice->situation_counter.'</td>';
				if (!empty($conf->banque->enabled)) print '<td class="right"></td>';
				print '<td class="right">'.price($next_invoice->total_ht).'</td>';
				print '<td class="right">'.price($next_invoice->total_ttc).'</td>';
				print '<td class="right">'.$next_invoice->getLibStatut(3, $totalpaye).'</td>';
				print '</tr>';
			}

			$total_global_ht += $total_next_ht;
			$total_global_ttc += $total_next_ttc;

			print '<tr class="oddeven">';
			print '<td colspan="3" class="right"></td>';
			if (!empty($conf->banque->enabled)) print '<td class="right"></td>';
			print '<td class="right"><b>'.price($total_global_ht).'</b></td>';
			print '<td class="right"><b>'.price($total_global_ttc).'</b></td>';
			print '<td width="18">&nbsp;</td>';
			print '</tr>';
		}

		print '</table>';
	}

	$sign = 1;
	if ($object->type == $object::TYPE_CREDIT_NOTE) $sign = -1;

	// List of payments already done

	print '<div class="div-table-responsive-no-min">';
	print '<table class="noborder paymenttable" width="100%">';

	print '<tr class="liste_titre">';
	print '<td class="liste_titre">'.($object->type == Facture::TYPE_CREDIT_NOTE ? $langs->trans("PaymentsBack") : $langs->trans('Payments')).'</td>';
	print '<td class="liste_titre">'.$langs->trans('Date').'</td>';
	print '<td class="liste_titre">'.$langs->trans('Type').'</td>';
	if (!empty($conf->banque->enabled)) {
		print '<td class="liste_titre right">'.$langs->trans('BankAccount').'</td>';
	}
	print '<td class="liste_titre right">'.$langs->trans('Amount').'</td>';
	print '<td class="liste_titre" width="18">&nbsp;</td>';
	print '</tr>';

	// Payments already done (from payment on this invoice)
	$sql = 'SELECT p.datep as dp, p.ref, p.num_paiement as num_payment, p.rowid, p.fk_bank,';
	$sql .= ' c.code as payment_code, c.libelle as payment_label,';
	$sql .= ' pf.amount,';
	$sql .= ' ba.rowid as baid, ba.ref as baref, ba.label, ba.number as banumber, ba.account_number, ba.fk_accountancy_journal';
	$sql .= ' FROM '.MAIN_DB_PREFIX.'paiement_facture as pf, '.MAIN_DB_PREFIX.'paiement as p';
	$sql .= ' LEFT JOIN '.MAIN_DB_PREFIX.'c_paiement as c ON p.fk_paiement = c.id';
	$sql .= ' LEFT JOIN '.MAIN_DB_PREFIX.'bank as b ON p.fk_bank = b.rowid';
	$sql .= ' LEFT JOIN '.MAIN_DB_PREFIX.'bank_account as ba ON b.fk_account = ba.rowid';
	$sql .= ' WHERE pf.fk_facture = '.$object->id.' AND pf.fk_paiement = p.rowid';
	$sql .= ' AND p.entity IN ('.getEntity('invoice').')';
	$sql .= ' ORDER BY p.datep, p.tms';

	$result = $db->query($sql);
	if ($result) {
		$num = $db->num_rows($result);
		$i = 0;

		// if ($object->type != 2)
		// {
		if ($num > 0) {
			while ($i < $num) {
				$objp = $db->fetch_object($result);

				$paymentstatic->id = $objp->rowid;
				$paymentstatic->datepaye = $db->jdate($objp->dp);
				$paymentstatic->ref = $objp->ref;
				$paymentstatic->num_payment = $objp->num_payment;
				$paymentstatic->payment_code = $objp->payment_code;

				print '<tr class="oddeven"><td>';
				print $paymentstatic->getNomUrl(1);
				print '</td>';
				print '<td>'.dol_print_date($db->jdate($objp->dp), 'dayhour').'</td>';
				$label = ($langs->trans("PaymentType".$objp->payment_code) != ("PaymentType".$objp->payment_code)) ? $langs->trans("PaymentType".$objp->payment_code) : $objp->payment_label;
				print '<td>'.$label.' '.$objp->num_payment.'</td>';
				if (!empty($conf->banque->enabled))
				{
					$bankaccountstatic->id = $objp->baid;
					$bankaccountstatic->ref = $objp->baref;
					$bankaccountstatic->label = $objp->baref;
					$bankaccountstatic->number = $objp->banumber;

					if (!empty($conf->accounting->enabled)) {
						$bankaccountstatic->account_number = $objp->account_number;

						$accountingjournal = new AccountingJournal($db);
						$accountingjournal->fetch($objp->fk_accountancy_journal);
						$bankaccountstatic->accountancy_journal = $accountingjournal->getNomUrl(0, 1, 1, '', 1);
					}

					print '<td class="right">';
					if ($bankaccountstatic->id)
						print $bankaccountstatic->getNomUrl(1, 'transactions');
					print '</td>';
				}
				print '<td class="right">'.price($sign * $objp->amount).'</td>';
				print '<td class="center">';
				if ($object->statut == Facture::STATUS_VALIDATED && $object->paye == 0 && $user->socid == 0)
				{
					print '<a href="'.$_SERVER["PHP_SELF"].'?id='.$object->id.'&action=deletepayment&token='.newToken().'&paiement_id='.$objp->rowid.'">';
					print img_delete();
					print '</a>';
				}
				print '</td>';
				print '</tr>';
				$i++;
			}
		}
		/*else {
            print '<tr class="oddeven"><td colspan="' . $nbcols . '" class="opacitymedium">' . $langs->trans("None") . '</td><td></td><td></td></tr>';
        }*/
		// }
		$db->free($result);
	} else {
		dol_print_error($db);
	}

	if ($object->type != Facture::TYPE_CREDIT_NOTE) {
		// Total already paid
		print '<tr><td colspan="'.$nbcols.'" class="right">';
		print '<span class="opacitymedium">';
		if ($object->type != Facture::TYPE_DEPOSIT) {
			print $langs->trans('AlreadyPaidNoCreditNotesNoDeposits');
		} else {
			print $langs->trans('AlreadyPaid');
		}
		print '</span></td><td class="right'.(($totalpaye > 0) ? ' amountalreadypaid' : '').'">'.price($totalpaye).'</td><td>&nbsp;</td></tr>';

		$resteapayeraffiche = $resteapayer;
		$cssforamountpaymentcomplete = 'amountpaymentcomplete';

		// Loop on each credit note or deposit amount applied
		$creditnoteamount = 0;
		$depositamount = 0;
		$sql = "SELECT re.rowid, re.amount_ht, re.amount_tva, re.amount_ttc,";
		$sql .= " re.description, re.fk_facture_source";
		$sql .= " FROM ".MAIN_DB_PREFIX."societe_remise_except as re";
		$sql .= " WHERE fk_facture = ".$object->id;
		$resql = $db->query($sql);
		if ($resql) {
			$num = $db->num_rows($resql);
			$i = 0;
			$invoice = new Facture($db);
			while ($i < $num) {
				$obj = $db->fetch_object($resql);
				$invoice->fetch($obj->fk_facture_source);
				print '<tr><td colspan="'.$nbcols.'" class="right">';
				print '<span class="opacitymedium">';
				if ($invoice->type == Facture::TYPE_CREDIT_NOTE)
					print $langs->trans("CreditNote").' ';
				if ($invoice->type == Facture::TYPE_DEPOSIT)
					print $langs->trans("Deposit").' ';
				print $invoice->getNomUrl(0);
				print '</span>';
				print '</td>';
				print '<td class="right">'.price($obj->amount_ttc).'</td>';
				print '<td class="right">';
				print '<a href="'.$_SERVER["PHP_SELF"].'?facid='.$object->id.'&action=unlinkdiscount&discountid='.$obj->rowid.'">'.img_delete().'</a>';
				print '</td></tr>';
				$i++;
				if ($invoice->type == Facture::TYPE_CREDIT_NOTE)
					$creditnoteamount += $obj->amount_ttc;
				if ($invoice->type == Facture::TYPE_DEPOSIT)
					$depositamount += $obj->amount_ttc;
			}
		} else {
			dol_print_error($db);
		}

		// Paye partiellement 'escompte'
		if (($object->statut == Facture::STATUS_CLOSED || $object->statut == Facture::STATUS_ABANDONED) && $object->close_code == 'discount_vat') {
			print '<tr><td colspan="'.$nbcols.'" class="nowrap right">';
			print '<span class="opacitymedium">';
			print $form->textwithpicto($langs->trans("Discount"), $langs->trans("HelpEscompte"), - 1);
			print '</span>';
			print '</td><td class="right">'.price(price2num($object->total_ttc - $creditnoteamount - $depositamount - $totalpaye, 'MT')).'</td><td>&nbsp;</td></tr>';
			$resteapayeraffiche = 0;
			$cssforamountpaymentcomplete = 'amountpaymentneutral';
		}
		// Paye partiellement ou Abandon 'badcustomer'
		if (($object->statut == Facture::STATUS_CLOSED || $object->statut == Facture::STATUS_ABANDONED) && $object->close_code == 'badcustomer') {
			print '<tr><td colspan="'.$nbcols.'" class="nowrap right">';
			print '<span class="opacitymedium">';
			print $form->textwithpicto($langs->trans("Abandoned"), $langs->trans("HelpAbandonBadCustomer"), - 1);
			print '</span>';
			print '</td><td class="right">'.price(price2num($object->total_ttc - $creditnoteamount - $depositamount - $totalpaye, 'MT')).'</td><td>&nbsp;</td></tr>';
			// $resteapayeraffiche=0;
			$cssforamountpaymentcomplete = 'amountpaymentneutral';
		}
		// Paye partiellement ou Abandon 'product_returned'
		if (($object->statut == Facture::STATUS_CLOSED || $object->statut == Facture::STATUS_ABANDONED) && $object->close_code == 'product_returned') {
			print '<tr><td colspan="'.$nbcols.'" class="nowrap right">';
			print '<span class="opacitymedium">';
			print $form->textwithpicto($langs->trans("ProductReturned"), $langs->trans("HelpAbandonProductReturned"), - 1);
			print '</span>';
			print '</td><td class="right">'.price(price2num($object->total_ttc - $creditnoteamount - $depositamount - $totalpaye, 'MT')).'</td><td>&nbsp;</td></tr>';
			$resteapayeraffiche = 0;
			$cssforamountpaymentcomplete = 'amountpaymentneutral';
		}
		// Paye partiellement ou Abandon 'abandon'
		if (($object->statut == Facture::STATUS_CLOSED || $object->statut == Facture::STATUS_ABANDONED) && $object->close_code == 'abandon') {
			print '<tr><td colspan="'.$nbcols.'" class="nowrap right">';
			$text = $langs->trans("HelpAbandonOther");
			if ($object->close_note)
				$text .= '<br><br><b>'.$langs->trans("Reason").'</b>:'.$object->close_note;
			print '<span class="opacitymedium">';
			print $form->textwithpicto($langs->trans("Abandoned"), $text, - 1);
			print '</span>';
			print '</td><td class="right">'.price(price2num($object->total_ttc - $creditnoteamount - $depositamount - $totalpaye, 'MT')).'</td><td>&nbsp;</td></tr>';
			$resteapayeraffiche = 0;
			$cssforamountpaymentcomplete = 'amountpaymentneutral';
		}

		// Billed
		print '<tr><td colspan="'.$nbcols.'" class="right">';
		print '<span class="opacitymedium">';
		print $langs->trans("Billed");
		print '</td><td class="right">'.price($object->total_ttc).'</td><td>&nbsp;</td></tr>';
		// Remainder to pay
		print '<tr><td colspan="'.$nbcols.'" class="right">';
		print '<span class="opacitymedium">';
		print $langs->trans('RemainderToPay');
		if ($resteapayeraffiche < 0)
			print ' ('.$langs->trans('ExcessReceived').')';
		print '</span>';
		print '</td>';
		print '<td class="right'.($resteapayeraffiche ? ' amountremaintopay' : (' '.$cssforamountpaymentcomplete)).'">'.price($resteapayeraffiche).'</td>';
		print '<td class="nowrap">&nbsp;</td></tr>';

		// Retained warranty : usualy use on construction industry
		if (!empty($object->situation_final) && !empty($object->retained_warranty) && $displayWarranty) {
			// Billed - retained warranty
			if ($object->type == Facture::TYPE_SITUATION)
			{
				$retainedWarranty = $total_global_ttc * $object->retained_warranty / 100;
			} else {
				// Because one day retained warranty could be used on standard invoices
				$retainedWarranty = $object->total_ttc * $object->retained_warranty / 100;
			}

			$billedWithRetainedWarranty = $object->total_ttc - $retainedWarranty;

			print '<tr><td colspan="'.$nbcols.'" align="right">'.$langs->trans("ToPayOn", dol_print_date($object->date_lim_reglement, 'day')).' :</td><td align="right">'.price($billedWithRetainedWarranty).'</td><td>&nbsp;</td></tr>';

			// retained warranty
			print '<tr><td colspan="'.$nbcols.'" align="right">';
			print $langs->trans("RetainedWarranty").' ('.$object->retained_warranty.'%)';
			print !empty($object->retained_warranty_date_limit) ? ' '.$langs->trans("ToPayOn", dol_print_date($object->retained_warranty_date_limit, 'day')) : '';
			print ' :</td><td align="right">'.price($retainedWarranty).'</td><td>&nbsp;</td></tr>';
		}
	} else // Credit note
	{
		$cssforamountpaymentcomplete = 'amountpaymentneutral';

		// Total already paid back
		print '<tr><td colspan="'.$nbcols.'" class="right">';
		print $langs->trans('AlreadyPaidBack');
		print ' :</td><td class="right">'.price($sign * $totalpaye).'</td><td>&nbsp;</td></tr>';

		// Billed
		print '<tr><td colspan="'.$nbcols.'" class="right">'.$langs->trans("Billed").' :</td><td class="right">'.price($sign * $object->total_ttc).'</td><td>&nbsp;</td></tr>';

		// Remainder to pay back
		print '<tr><td colspan="'.$nbcols.'" class="right">';
		print $langs->trans('RemainderToPayBack');
		if ($resteapayeraffiche > 0)
			print ' ('.$langs->trans('ExcessPaid').')';
		print ' :</td>';
		print '<td class="right'.($resteapayeraffiche ? ' amountremaintopayback' : (' '.$cssforamountpaymentcomplete)).'">'.price($sign * $resteapayeraffiche).'</td>';
		print '<td class="nowrap">&nbsp;</td></tr>';

		// Sold credit note
		// print '<tr><td colspan="'.$nbcols.'" class="right">'.$langs->trans('TotalTTC').' :</td>';
		// print '<td class="right" style="border: 1px solid;" bgcolor="#f0f0f0"><b>'.price($sign *
		// $object->total_ttc).'</b></td><td>&nbsp;</td></tr>';
	}

	print '</table>';
	print '</div>';

	// Margin Infos
	if (!empty($conf->margin->enabled)) {
		$formmargin->displayMarginInfos($object);
	}

	print '</div>';
	print '</div>';
	print '</div>';

	print '<div class="clearboth"></div><br>';

	if (!empty($conf->global->MAIN_DISABLE_CONTACTS_TAB)) {
		$blocname = 'contacts';
		$title = $langs->trans('ContactsAddresses');
		include DOL_DOCUMENT_ROOT.'/core/tpl/bloc_showhide.tpl.php';
	}

	if (!empty($conf->global->MAIN_DISABLE_NOTES_TAB)) {
		$blocname = 'notes';
		$title = $langs->trans('Notes');
		include DOL_DOCUMENT_ROOT.'/core/tpl/bloc_showhide.tpl.php';
	}

	// Lines
	$result = $object->getLinesArray();

	// Show global modifiers
	if (!empty($conf->global->INVOICE_USE_SITUATION))
	{
		if ($object->situation_cycle_ref && $object->statut == 0)
		{
			print '<!-- Area to change globally the situation percent -->'."\n";
			print '<div class="div-table-responsive">';

			print '<form name="updatealllines" id="updatealllines" action="'.$_SERVER['PHP_SELF'].'?id='.$object->id.'#updatealllines" method="POST">';
			print '<input type="hidden" name="token" value="'.newToken().'" />';
			print '<input type="hidden" name="action" value="updatealllines" />';
			print '<input type="hidden" name="id" value="'.$object->id.'" />';

			print '<table id="tablelines_all_progress" class="noborder noshadow" width="100%">';

			print '<tr class="liste_titre nodrag nodrop">';

			// Adds a line numbering column
			if (!empty($conf->global->MAIN_VIEW_LINE_NUMBER)) {
				print '<td align="center" width="5">&nbsp;</td>';
			}
			print '<td class="minwidth500imp">'.$langs->trans('ModifyAllLines').'</td>';
			print '<td class="right">'.$langs->trans('Progress').'</td>';
			print '<td>&nbsp;</td>';
			print "</tr>\n";

			print '<tr class="nodrag nodrop">';
			// Adds a line numbering column
			if (!empty($conf->global->MAIN_VIEW_LINE_NUMBER)) {
				print '<td align="center" width="5">&nbsp;</td>';
			}
			print '<td>&nbsp;</td>';
			print '<td class="nowrap right"><input type="text" size="1" value="" name="all_progress">%</td>';
			print '<td class="right"><input class="button" type="submit" name="all_percent" value="Modifier" /></td>';
			print '</tr>';

			print '</table>';

			print '</form>';

			print '</div>';
		}
	}

	print '	<form name="addproduct" id="addproduct" action="'.$_SERVER["PHP_SELF"].'?id='.$object->id.(($action != 'editline') ? '#addline' : '#line_'.GETPOST('lineid')).'" method="POST">
	<input type="hidden" name="token" value="' . newToken().'">
	<input type="hidden" name="action" value="' . (($action != 'editline') ? 'addline' : 'updateline').'">
	<input type="hidden" name="mode" value="">
	<input type="hidden" name="id" value="' . $object->id.'">
	';

	if (!empty($conf->use_javascript_ajax) && $object->statut == 0) {
		include DOL_DOCUMENT_ROOT.'/core/tpl/ajaxrow.tpl.php';
	}

	print '<div class="div-table-responsive-no-min">';
	print '<table id="tablelines" class="noborder noshadow" width="100%">';

	// Show object lines
	if (!empty($object->lines)) {
		$ret = $object->printObjectLines($action, $mysoc, $soc, $lineid, 1);
	}

	// Form to add new line
	if ($object->statut == 0 && $usercancreate && $action != 'valid' && $action != 'editline')
	{
		if ($action != 'editline' && $action != 'selectlines')
		{
			// Add free products/services
			$object->formAddObjectLine(1, $mysoc, $soc);

			$parameters = array();
			$reshook = $hookmanager->executeHooks('formAddObjectLine', $parameters, $object, $action); // Note that $action and $object may have been modified by hook
		}
	}

	print "</table>\n";
	print "</div>";

	print "</form>\n";

	print dol_get_fiche_end();


	// Actions buttons

	if ($action != 'prerelance' && $action != 'presend' && $action != 'valid' && $action != 'editline')
	{
		print '<div class="tabsAction">';

		$parameters = array();
		$reshook = $hookmanager->executeHooks('addMoreActionsButtons', $parameters, $object, $action); // Note that $action and $object may have been modified by hook
		if (empty($reshook)) {
			// Editer une facture deja validee, sans paiement effectue et pas exporte en compta
			if ($object->statut == Facture::STATUS_VALIDATED)
			{
				// We check if lines of invoice are not already transfered into accountancy
				$ventilExportCompta = $object->getVentilExportCompta();

				if ($ventilExportCompta == 0)
				{
					if (!empty($conf->global->INVOICE_CAN_ALWAYS_BE_EDITED) || ($resteapayer == price2num($object->total_ttc, 'MT', 1) && empty($object->paye)))
					{
						if (!$objectidnext && $object->is_last_in_cycle())
						{
							if ($usercanunvalidate)
							{
								print '<a class="butAction'.($conf->use_javascript_ajax ? ' reposition' : '').'" href="'.$_SERVER['PHP_SELF'].'?facid='.$object->id.'&amp;action=modif">'.$langs->trans('Modify').'</a>';
							} else {
								print '<span class="butActionRefused classfortooltip" title="'.$langs->trans("NotEnoughPermissions").'">'.$langs->trans('Modify').'</span>';
							}
						} elseif (!$object->is_last_in_cycle()) {
							print '<span class="butActionRefused classfortooltip" title="'.$langs->trans("NotLastInCycle").'">'.$langs->trans('Modify').'</span>';
						} else {
							print '<span class="butActionRefused classfortooltip" title="'.$langs->trans("DisabledBecauseReplacedInvoice").'">'.$langs->trans('Modify').'</span>';
						}
					}
				} else {
					print '<span class="butActionRefused classfortooltip" title="'.$langs->trans("DisabledBecauseDispatchedInBookkeeping").'">'.$langs->trans('Modify').'</span>';
				}
			}

			$discount = new DiscountAbsolute($db);
			$result = $discount->fetch(0, $object->id);

			// Reopen a standard paid invoice
			if ((($object->type == Facture::TYPE_STANDARD || $object->type == Facture::TYPE_REPLACEMENT)
				|| ($object->type == Facture::TYPE_CREDIT_NOTE && empty($discount->id))
				|| ($object->type == Facture::TYPE_DEPOSIT && empty($discount->id)))
				&& ($object->statut == Facture::STATUS_CLOSED || $object->statut == Facture::STATUS_ABANDONED || ($object->statut == 1 && $object->paye == 1))   // Condition ($object->statut == 1 && $object->paye == 1) should not happened but can be found due to corrupted data
				&& ((empty($conf->global->MAIN_USE_ADVANCED_PERMS) && $usercancreate) || $usercanreopen))				// A paid invoice (partially or completely)
			{
				if ($object->close_code != 'replaced' || (!$objectidnext)) 				// Not replaced by another invoice or replaced but the replacement invoice has been deleted
				{
					print '<a class="butAction'.($conf->use_javascript_ajax ? ' reposition' : '').'" href="'.$_SERVER['PHP_SELF'].'?facid='.$object->id.'&amp;action=reopen">'.$langs->trans('ReOpen').'</a>';
				} else {
					print '<span class="butActionRefused classfortooltip" title="'.$langs->trans("DisabledBecauseReplacedInvoice").'">'.$langs->trans('ReOpen').'</span>';
				}
			}

			// Validate
			if ($object->statut == Facture::STATUS_DRAFT && count($object->lines) > 0 && ((($object->type == Facture::TYPE_STANDARD || $object->type == Facture::TYPE_REPLACEMENT || $object->type == Facture::TYPE_DEPOSIT || $object->type == Facture::TYPE_PROFORMA || $object->type == Facture::TYPE_SITUATION) && (!empty($conf->global->FACTURE_ENABLE_NEGATIVE) || $object->total_ttc >= 0)) || ($object->type == Facture::TYPE_CREDIT_NOTE && $object->total_ttc <= 0))) {
				if ($usercanvalidate)
				{
					print '<a class="butAction'.($conf->use_javascript_ajax ? ' reposition' : '').'" href="'.$_SERVER["PHP_SELF"].'?facid='.$object->id.'&amp;action=valid">'.$langs->trans('Validate').'</a>';
				}
			}

			// Send by mail
			if (empty($user->socid)) {
				if (($object->statut == Facture::STATUS_VALIDATED || $object->statut == Facture::STATUS_CLOSED) || !empty($conf->global->FACTURE_SENDBYEMAIL_FOR_ALL_STATUS)) {
					if ($objectidnext) {
						print '<span class="butActionRefused classfortooltip" title="'.$langs->trans("DisabledBecauseReplacedInvoice").'">'.$langs->trans('SendMail').'</span>';
					} else {
						if ($usercansend) {
							print '<a class="butAction" href="'.$_SERVER['PHP_SELF'].'?facid='.$object->id.'&action=presend&mode=init#formmailbeforetitle">'.$langs->trans('SendMail').'</a>';
						} else print '<a class="butActionRefused classfortooltip" href="#">'.$langs->trans('SendMail').'</a>';
					}
				}
			}

			// Request a direct debit order
			if ($object->statut > Facture::STATUS_DRAFT && $object->paye == 0 && $num == 0)
			{
				if ($resteapayer > 0)
				{
					if ($usercancreatewithdrarequest)
					{
						if (!$objectidnext && $object->close_code != 'replaced') 				// Not replaced by another invoice
						{
							print '<a class="butAction" href="'.DOL_URL_ROOT.'/compta/facture/prelevement.php?facid='.$object->id.'" title="'.dol_escape_htmltag($langs->trans("MakeWithdrawRequest")).'">'.$langs->trans("MakeWithdrawRequest").'</a>';
						} else {
							print '<span class="butActionRefused classfortooltip" title="'.$langs->trans("DisabledBecauseReplacedInvoice").'">'.$langs->trans('MakeWithdrawRequest').'</span>';
						}
					} else {
						//print '<a class="butActionRefused classfortooltip" href="#" title="'.dol_escape_htmltag($langs->trans("NotEnoughPermissions")).'">'.$langs->trans("MakeWithdrawRequest").'</a>';
					}
				} else {
					//print '<a class="butActionRefused classfortooltip" href="#" title="'.dol_escape_htmltag($langs->trans("AmountMustBePositive")).'">'.$langs->trans("MakeWithdrawRequest").'</a>';
				}
			}

			// POS Ticket
			if (!empty($conf->takepos->enabled) && $object->module_source == 'takepos')
			{
				$langs->load("cashdesk");
				$receipt_url = DOL_URL_ROOT."/takepos/receipt.php";
				print '<a target="_blank" class="butAction" href="'.$receipt_url.'?facid='.$object->id.'">'.$langs->trans('POSTicket').'</a>';
			}

			// Create payment
			if ($object->type != Facture::TYPE_CREDIT_NOTE && $object->statut == 1 && $object->paye == 0 && $usercanissuepayment) {
				if ($objectidnext) {
					print '<span class="butActionRefused classfortooltip" title="'.$langs->trans("DisabledBecauseReplacedInvoice").'">'.$langs->trans('DoPayment').'</span>';
				} else {
					//if ($resteapayer == 0) {		// Sometimes we can receive more, so we accept to enter more and will offer a button to convert into discount (but it is not a credit note, just a prepayment done)
					//	print '<div class="inline-block divButAction"><span class="butActionRefused classfortooltip" title="' . $langs->trans("DisabledBecauseRemainderToPayIsZero") . '">' . $langs->trans('DoPayment') . '</span></div>';
					//} else {
						print '<a class="butAction" href="'.DOL_URL_ROOT.'/compta/paiement.php?facid='.$object->id.'&amp;action=create&amp;accountid='.$object->fk_account.'">'.$langs->trans('DoPayment').'</a>';
					//}
				}
			}

			// Reverse back money or convert to reduction
			if ($object->type == Facture::TYPE_CREDIT_NOTE || $object->type == Facture::TYPE_DEPOSIT || $object->type == Facture::TYPE_STANDARD || $object->type == Facture::TYPE_SITUATION) {
				// For credit note only
				if ($object->type == Facture::TYPE_CREDIT_NOTE && $object->statut == Facture::STATUS_VALIDATED && $object->paye == 0 && $usercanissuepayment)
				{
					if ($resteapayer == 0)
					{
						print '<span class="butActionRefused classfortooltip" title="'.$langs->trans("DisabledBecauseRemainderToPayIsZero").'">'.$langs->trans('DoPaymentBack').'</span>';
					} else {
						print '<a class="butAction" href="'.DOL_URL_ROOT.'/compta/paiement.php?facid='.$object->id.'&amp;action=create&amp;accountid='.$object->fk_account.'">'.$langs->trans('DoPaymentBack').'</a>';
					}
				}

				// For standard invoice with excess received
				if (($object->type == Facture::TYPE_STANDARD || $object->type == Facture::TYPE_SITUATION) && $object->statut == Facture::STATUS_VALIDATED && empty($object->paye) && $resteapayer < 0 && $usercancreate && empty($discount->id))
				{
					print '<a class="butAction'.($conf->use_javascript_ajax ? ' reposition' : '').'" href="'.$_SERVER["PHP_SELF"].'?facid='.$object->id.'&amp;action=converttoreduc">'.$langs->trans('ConvertExcessReceivedToReduc').'</a>';
				}
				// For credit note
				if ($object->type == Facture::TYPE_CREDIT_NOTE && $object->statut == Facture::STATUS_VALIDATED && $object->paye == 0 && $usercancreate
					&& (!empty($conf->global->INVOICE_ALLOW_REUSE_OF_CREDIT_WHEN_PARTIALLY_REFUNDED) || $object->getSommePaiement() == 0)
					) {
					print '<a class="butAction'.($conf->use_javascript_ajax ? ' reposition' : '').'" href="'.$_SERVER["PHP_SELF"].'?facid='.$object->id.'&amp;action=converttoreduc" title="'.dol_escape_htmltag($langs->trans("ConfirmConvertToReduc2")).'">'.$langs->trans('ConvertToReduc').'</a>';
				}
				// For deposit invoice
				if ($object->type == Facture::TYPE_DEPOSIT && $usercancreate && $object->statut > 0 && empty($discount->id))
				{
					print '<a class="butAction'.($conf->use_javascript_ajax ? ' reposition' : '').'" href="'.$_SERVER["PHP_SELF"].'?facid='.$object->id.'&amp;action=converttoreduc">'.$langs->trans('ConvertToReduc').'</a>';
				}
			}

			// Classify paid
			if (($object->statut == Facture::STATUS_VALIDATED && $object->paye == 0 && $usercanissuepayment && (($object->type != Facture::TYPE_CREDIT_NOTE && $object->type != Facture::TYPE_DEPOSIT && $resteapayer <= 0) || ($object->type == Facture::TYPE_CREDIT_NOTE && $resteapayer >= 0)))
				|| ($object->type == Facture::TYPE_DEPOSIT && $object->paye == 0 && $object->total_ttc > 0 && $resteapayer == 0 && $usercanissuepayment && empty($discount->id))
			)
			{
				print '<a class="butAction'.($conf->use_javascript_ajax ? ' reposition' : '').'" href="'.$_SERVER['PHP_SELF'].'?facid='.$object->id.'&amp;action=paid">'.$langs->trans('ClassifyPaid').'</a>';
			}

			// Classify 'closed not completely paid' (possible si validee et pas encore classee payee)

			if ($object->statut == Facture::STATUS_VALIDATED && $object->paye == 0 && $resteapayer > 0 && $usercanissuepayment)
			{
				if ($totalpaye > 0 || $totalcreditnotes > 0)
				{
					// If one payment or one credit note was linked to this invoice
					print '<a class="butAction'.($conf->use_javascript_ajax ? ' reposition' : '').'" href="'.$_SERVER['PHP_SELF'].'?facid='.$object->id.'&amp;action=paid">'.$langs->trans('ClassifyPaidPartially').'</a>';
				} else {
					if (empty($conf->global->INVOICE_CAN_NEVER_BE_CANCELED))
					{
						if ($objectidnext)
						{
							print '<span class="butActionRefused classfortooltip" title="'.$langs->trans("DisabledBecauseReplacedInvoice").'">'.$langs->trans('ClassifyCanceled').'</span>';
						} else {
							print '<a class="butAction'.($conf->use_javascript_ajax ? ' reposition' : '').'" href="'.$_SERVER['PHP_SELF'].'?facid='.$object->id.'&amp;action=canceled">'.$langs->trans('ClassifyCanceled').'</a>';
						}
					}
				}
			}

			// Create a credit note
			if (($object->type == Facture::TYPE_STANDARD || $object->type == Facture::TYPE_DEPOSIT || $object->type == Facture::TYPE_PROFORMA) && $object->statut > 0 && $usercancreate)
			{
				if (!$objectidnext)
				{
					print '<a class="butAction" href="'.$_SERVER['PHP_SELF'].'?socid='.$object->socid.'&amp;fac_avoir='.$object->id.'&amp;action=create&amp;type=2'.($object->fk_project > 0 ? '&amp;projectid='.$object->fk_project : '').($object->entity > 0 ? '&amp;originentity='.$object->entity : '').'">'.$langs->trans("CreateCreditNote").'</a>';
				}
			}

			// For situation invoice with excess received
			if ($object->statut > Facture::STATUS_DRAFT
				&& $object->type == Facture::TYPE_SITUATION
				&& ($object->total_ttc - $totalpaye - $totalcreditnotes - $totaldeposits) > 0
				&& $usercancreate
				&& !$objectidnext
				&& $object->is_last_in_cycle()
				&& $conf->global->INVOICE_USE_SITUATION_CREDIT_NOTE
				)
			{
				if ($usercanunvalidate)
				{
					print '<a class="butAction" href="'.$_SERVER['PHP_SELF'].'?socid='.$object->socid.'&amp;fac_avoir='.$object->id.'&amp;invoiceAvoirWithLines=1&amp;action=create&amp;type=2'.($object->fk_project > 0 ? '&amp;projectid='.$object->fk_project : '').'">'.$langs->trans("CreateCreditNote").'</a>';
				} else {
					print '<span class="butActionRefused classfortooltip" title="'.$langs->trans("NotEnoughPermissions").'">'.$langs->trans("CreateCreditNote").'</span>';
				}
			}

			// Clone
			if (($object->type == Facture::TYPE_STANDARD || $object->type == Facture::TYPE_DEPOSIT || $object->type == Facture::TYPE_PROFORMA) && $usercancreate)
			{
				print '<a class="butAction'.($conf->use_javascript_ajax ? ' reposition' : '').'" href="'.$_SERVER['PHP_SELF'].'?facid='.$object->id.'&amp;action=clone&amp;object=invoice">'.$langs->trans("ToClone").'</a>';
			}

			// Clone as predefined / Create template
			if (($object->type == Facture::TYPE_STANDARD || $object->type == Facture::TYPE_DEPOSIT || $object->type == Facture::TYPE_PROFORMA) && $object->statut == 0 && $usercancreate)
			{
				if (!$objectidnext && count($object->lines) > 0)
				{
					print '<a class="butAction" href="'.DOL_URL_ROOT.'/compta/facture/card-rec.php?facid='.$object->id.'&amp;action=create">'.$langs->trans("ChangeIntoRepeatableInvoice").'</a>';
				}
			}

			// Remove situation from cycle
<<<<<<< HEAD
			if ($object->statut > Facture::STATUS_DRAFT
				&& $object->type == Facture::TYPE_SITUATION
				&& $usercancreate
				&& !$objectidnext
				&& $object->situation_counter > 1
				&& $object->is_last_in_cycle()
=======
			if (in_array($object->statut, array(Facture::STATUS_CLOSED, Facture::STATUS_VALIDATED))
			    && $object->type == Facture::TYPE_SITUATION
			    && $usercancreate
			    && !$objectidnext
			    && $object->situation_counter > 1
			    && $object->is_last_in_cycle()
>>>>>>> f10c6968
				&& $usercanunvalidate
				)
			{
				if (($object->total_ttc - $totalcreditnotes) == 0)
				{
					print '<a id="butSituationOut" class="butAction" href="'.$_SERVER['PHP_SELF'].'?facid='.$object->id.'&amp;action=situationout">'.$langs->trans("RemoveSituationFromCycle").'</a>';
				} else {
					print '<a id="butSituationOutRefused" class="butActionRefused classfortooltip" href="#" title="'.$langs->trans("DisabledBecauseNotEnouthCreditNote").'" >'.$langs->trans("RemoveSituationFromCycle").'</a>';
				}
			}

			// Create next situation invoice
			if ($usercancreate && ($object->type == 5) && ($object->statut == 1 || $object->statut == 2)) {
				if ($object->is_last_in_cycle() && $object->situation_final != 1) {
					print '<a class="butAction" href="'.$_SERVER['PHP_SELF'].'?action=create&amp;type=5&amp;origin=facture&amp;originid='.$object->id.'&amp;socid='.$object->socid.'" >'.$langs->trans('CreateNextSituationInvoice').'</a>';
				} elseif (!$object->is_last_in_cycle()) {
					print '<a class="butActionRefused classfortooltip" href="#" title="'.$langs->trans("DisabledBecauseNotLastInCycle").'">'.$langs->trans('CreateNextSituationInvoice').'</a>';
				} else {
					print '<a class="butActionRefused classfortooltip" href="#" title="'.$langs->trans("DisabledBecauseFinal").'">'.$langs->trans('CreateNextSituationInvoice').'</a>';
				}
			}

			// Delete
			$isErasable = $object->is_erasable();
			if ($usercandelete || ($usercancreate && $isErasable == 1))	// isErasable = 1 means draft with temporary ref (draft can always be deleted with no need of permissions)
			{
				//var_dump($isErasable);
				if ($isErasable == -4) {
					print '<a class="butActionRefused classfortooltip" href="#" title="'.$langs->trans("DisabledBecausePayments").'">'.$langs->trans('Delete').'</a>';
				} elseif ($isErasable == -3) {
					print '<a class="butActionRefused classfortooltip" href="#" title="'.$langs->trans("DisabledBecauseNotLastSituationInvoice").'">'.$langs->trans('Delete').'</a>';
				} elseif ($isErasable == -2) {
					print '<a class="butActionRefused classfortooltip" href="#" title="'.$langs->trans("DisabledBecauseNotLastInvoice").'">'.$langs->trans('Delete').'</a>';
				} elseif ($isErasable == -1) {
					print '<a class="butActionRefused classfortooltip" href="#" title="'.$langs->trans("DisabledBecauseDispatchedInBookkeeping").'">'.$langs->trans('Delete').'</a>';
				} elseif ($isErasable <= 0)	// Any other cases
				{
					print '<a class="butActionRefused classfortooltip" href="#" title="'.$langs->trans("DisabledBecauseNotErasable").'">'.$langs->trans('Delete').'</a>';
				} elseif ($objectidnext)
				{
					print '<a class="butActionRefused classfortooltip" href="#" title="'.$langs->trans("DisabledBecauseReplacedInvoice").'">'.$langs->trans('Delete').'</a>';
				} else {
					print '<a class="butActionDelete'.($conf->use_javascript_ajax ? ' reposition' : '').'" href="'.$_SERVER["PHP_SELF"].'?facid='.$object->id.'&amp;action=delete&amp;token='.newToken().'">'.$langs->trans('Delete').'</a>';
				}
			} else {
				print '<a class="butActionRefused classfortooltip" href="#" title="'.$langs->trans("NotAllowed").'">'.$langs->trans('Delete').'</a>';
			}
		}
		print '</div>';
	}

	// Select mail models is same action as presend
	if (GETPOST('modelselected', 'alpha')) {
		$action = 'presend';
	}
	if ($action != 'prerelance' && $action != 'presend')
	{
		print '<div class="fichecenter"><div class="fichehalfleft">';
		print '<a name="builddoc"></a>'; // ancre

		// Documents generes
		$filename = dol_sanitizeFileName($object->ref);
		$filedir = $conf->facture->multidir_output[$object->entity].'/'.dol_sanitizeFileName($object->ref);
		$urlsource = $_SERVER['PHP_SELF'].'?facid='.$object->id;
		$genallowed = $usercanread;
		$delallowed = $usercancreate;

		print $formfile->showdocuments(
			'facture', $filename, $filedir, $urlsource, $genallowed,
			$delallowed, $object->model_pdf, 1, 0, 0, 28, 0, '', '', '',
			$soc->default_lang, '', $object, 0, 'remove_file_comfirm');

		$somethingshown = $formfile->numoffiles;

		// Show links to link elements
		$linktoelem = $form->showLinkToObjectBlock($object, null, array('invoice'));

		$compatibleImportElementsList = false;
		if ($usercancreate
			&& $object->statut == Facture::STATUS_DRAFT
			&& ($object->type == Facture::TYPE_STANDARD || $object->type == Facture::TYPE_REPLACEMENT || $object->type == Facture::TYPE_DEPOSIT || $object->type == Facture::TYPE_PROFORMA || $object->type == Facture::TYPE_SITUATION))
		{
			$compatibleImportElementsList = array('commande', 'propal'); // import from linked elements
		}
		$somethingshown = $form->showLinkedObjectBlock($object, $linktoelem, $compatibleImportElementsList);


		// Show online payment link
		$useonlinepayment = (!empty($conf->paypal->enabled) || !empty($conf->stripe->enabled) || !empty($conf->paybox->enabled));

		if ($object->statut != Facture::STATUS_DRAFT && $useonlinepayment)
		{
			print '<br><!-- Link to pay -->'."\n";
			require_once DOL_DOCUMENT_ROOT.'/core/lib/payments.lib.php';
			print showOnlinePaymentUrl('invoice', $object->ref).'<br>';
		}

		// Show direct download link
		if ($object->statut != Facture::STATUS_DRAFT && !empty($conf->global->INVOICE_ALLOW_EXTERNAL_DOWNLOAD))
		{
			print '<br><!-- Link to download main doc -->'."\n";
			print showDirectDownloadLink($object).'<br>';
		}

		print '</div><div class="fichehalfright"><div class="ficheaddleft">';

		// List of actions on element
		include_once DOL_DOCUMENT_ROOT.'/core/class/html.formactions.class.php';
		$formactions = new FormActions($db);
		$somethingshown = $formactions->showactions($object, 'invoice', $socid, 1);

		print '</div></div></div>';
	}


	// Presend form
	$modelmail = 'facture_send';
	$defaulttopic = 'SendBillRef';
	$diroutput = $conf->facture->multidir_output[$object->entity];
	$trackid = 'inv'.$object->id;

	include DOL_DOCUMENT_ROOT.'/core/tpl/card_presend.tpl.php';
}

// End of page
llxFooter();
$db->close();<|MERGE_RESOLUTION|>--- conflicted
+++ resolved
@@ -2431,39 +2431,7 @@
 	} // Outing situation invoice from cycle
 	elseif ($action == 'confirm_situationout' && $confirm == 'yes' && $usercancreate)
 	{
-<<<<<<< HEAD
 		$object->fetch($id, '', '', '', true);
-
-		if ($object->statut == Facture::STATUS_VALIDATED
-			&& $object->type == Facture::TYPE_SITUATION
-			&& $usercancreate
-			&& !$objectidnext
-			&& $object->is_last_in_cycle()
-			&& $usercanunvalidate
-			)
-		{
-			$outingError = 0;
-			$newCycle = $object->newCycle(); // we need to keep the "situation behavior" so we place it on a new situation cycle
-			if ($newCycle > 1)
-			{
-				// Search credit notes
-				$lastCycle = $object->situation_cycle_ref;
-				$lastSituationCounter = $object->situation_counter;
-				$linkedCreditNotesList = array();
-
-				if (count($object->tab_next_situation_invoice) > 0) {
-					foreach ($object->tab_next_situation_invoice as $next_invoice) {
-						if ($next_invoice->type == Facture::TYPE_CREDIT_NOTE
-							&& $next_invoice->situation_counter == $object->situation_counter
-							&& $next_invoice->fk_facture_source == $object->id
-						  )
-						{
-							$linkedCreditNotesList[] = $next_invoice->id;
-						}
-					}
-				}
-=======
-	    $object->fetch($id, '', '', '', true);
 
 	    if (in_array($object->statut, array(Facture::STATUS_CLOSED, Facture::STATUS_VALIDATED))
 	        && $object->type == Facture::TYPE_SITUATION
@@ -2482,18 +2450,17 @@
 	            $lastSituationCounter = $object->situation_counter;
 	            $linkedCreditNotesList = array();
 
-                if (count($object->tab_next_situation_invoice) > 0) {
-                    foreach ($object->tab_next_situation_invoice as $next_invoice) {
-                        if ($next_invoice->type == Facture::TYPE_CREDIT_NOTE
-                            && $next_invoice->situation_counter == $object->situation_counter
-                            && $next_invoice->fk_facture_source == $object->id
-                          )
-                        {
-                            $linkedCreditNotesList[] = $next_invoice->id;
-                        }
-                    }
-                }
->>>>>>> f10c6968
+				if (count($object->tab_next_situation_invoice) > 0) {
+					foreach ($object->tab_next_situation_invoice as $next_invoice) {
+						if ($next_invoice->type == Facture::TYPE_CREDIT_NOTE
+							&& $next_invoice->situation_counter == $object->situation_counter
+							&& $next_invoice->fk_facture_source == $object->id
+						  )
+						{
+							$linkedCreditNotesList[] = $next_invoice->id;
+						}
+					}
+				}
 
 				$object->situation_cycle_ref = $newCycle;
 				$object->situation_counter = 1;
@@ -3797,20 +3764,6 @@
 
 	// Confirmation to remove invoice from cycle
 	if ($action == 'situationout') {
-<<<<<<< HEAD
-		$text = $langs->trans('ConfirmRemoveSituationFromCycle', $object->ref);
-		$label = $langs->trans("ConfirmOuting");
-		$formquestion = array();
-		// remove situation from cycle
-		if ($object->statut == Facture::STATUS_VALIDATED
-			&& $usercancreate
-			&& !$objectidnext
-			&& $object->is_last_in_cycle()
-			&& $usercanunvalidate
-			)
-		{
-			$formconfirm = $form->formconfirm($_SERVER['PHP_SELF'].'?facid='.$object->id, $label, $text, 'confirm_situationout', $formquestion, "yes", 1);
-=======
 	    $text = $langs->trans('ConfirmRemoveSituationFromCycle', $object->ref);
 	    $label = $langs->trans("ConfirmOuting");
 	    $formquestion = array();
@@ -3823,7 +3776,6 @@
 	        )
 	    {
 	        $formconfirm = $form->formconfirm($_SERVER['PHP_SELF'].'?facid='.$object->id, $label, $text, 'confirm_situationout', $formquestion, "yes", 1);
->>>>>>> f10c6968
 		}
 	}
 
@@ -5326,21 +5278,12 @@
 			}
 
 			// Remove situation from cycle
-<<<<<<< HEAD
-			if ($object->statut > Facture::STATUS_DRAFT
-				&& $object->type == Facture::TYPE_SITUATION
-				&& $usercancreate
-				&& !$objectidnext
-				&& $object->situation_counter > 1
-				&& $object->is_last_in_cycle()
-=======
 			if (in_array($object->statut, array(Facture::STATUS_CLOSED, Facture::STATUS_VALIDATED))
 			    && $object->type == Facture::TYPE_SITUATION
 			    && $usercancreate
 			    && !$objectidnext
 			    && $object->situation_counter > 1
 			    && $object->is_last_in_cycle()
->>>>>>> f10c6968
 				&& $usercanunvalidate
 				)
 			{
